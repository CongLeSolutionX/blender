/* SPDX-FileCopyrightText: 2023 Blender Authors
 *
 * SPDX-License-Identifier: GPL-2.0-or-later */

#include "BLI_bounds.hh"
#include "BLI_map.hh"
#include "BLI_memory_counter.hh"
#include "BLI_task.hh"

#include "BLT_translation.hh"

#include "BKE_attribute.hh"
#include "BKE_curves.hh"
#include "BKE_geometry_set.hh"
#include "BKE_geometry_set_instances.hh"
#include "BKE_grease_pencil.hh"
#include "BKE_instances.hh"
#include "BKE_lib_id.hh"
#include "BKE_mesh.hh"
#include "BKE_mesh_wrapper.hh"
#include "BKE_modifier.hh"
#include "BKE_object_types.hh"
#include "BKE_pointcloud.hh"
#include "BKE_volume.hh"

#include "DNA_collection_types.h"
#include "DNA_object_types.h"
#include "DNA_pointcloud_types.h"

#include "BLI_rand.hh"

#include "MEM_guardedalloc.h"

namespace blender::bke {

/* -------------------------------------------------------------------- */
/** \name Geometry Component
 * \{ */

GeometryComponent::GeometryComponent(Type type) : type_(type) {}

GeometryComponentPtr GeometryComponent::create(Type component_type)
{
  switch (component_type) {
    case Type::Mesh:
      return GeometryComponentPtr(new MeshComponent());
    case Type::PointCloud:
      return GeometryComponentPtr(new PointCloudComponent());
    case Type::Instance:
      return GeometryComponentPtr(new InstancesComponent());
    case Type::Volume:
      return GeometryComponentPtr(new VolumeComponent());
    case Type::Curve:
      return GeometryComponentPtr(new CurveComponent());
    case Type::Edit:
      return GeometryComponentPtr(new GeometryComponentEditData());
    case Type::GreasePencil:
      return GeometryComponentPtr(new GreasePencilComponent());
    case Type::Physics:
      return GeometryComponentPtr(new PhysicsComponent());
  }
  BLI_assert_unreachable();
  return {};
}

int GeometryComponent::attribute_domain_size(const AttrDomain domain) const
{
  if (this->is_empty()) {
    return 0;
  }
  const std::optional<AttributeAccessor> attributes = this->attributes();
  if (attributes.has_value()) {
    return attributes->domain_size(domain);
  }
  return 0;
}

std::optional<AttributeAccessor> GeometryComponent::attributes() const
{
  return std::nullopt;
};
std::optional<MutableAttributeAccessor> GeometryComponent::attributes_for_write()
{
  return std::nullopt;
}

void GeometryComponent::count_memory(MemoryCounter & /*memory*/) const {}

GeometryComponent::Type GeometryComponent::type() const
{
  return type_;
}

bool GeometryComponent::is_empty() const
{
  return false;
}

void GeometryComponent::delete_self()
{
  delete this;
}

void GeometryComponent::delete_data_only()
{
  this->clear();
}

/** \} */

/* -------------------------------------------------------------------- */
/** \name Geometry Set
 * \{ */

GeometrySet::GeometrySet() = default;
GeometrySet::GeometrySet(const GeometrySet &other) = default;
GeometrySet::GeometrySet(GeometrySet &&other) = default;
GeometrySet::~GeometrySet() = default;
GeometrySet &GeometrySet::operator=(const GeometrySet &other) = default;
GeometrySet &GeometrySet::operator=(GeometrySet &&other) = default;

GeometryComponent &GeometrySet::get_component_for_write(GeometryComponent::Type component_type)
{
  GeometryComponentPtr &component_ptr = components_[size_t(component_type)];
  if (!component_ptr) {
    /* If the component did not exist before, create a new one. */
    component_ptr = GeometryComponent::create(component_type);
  }
  else if (component_ptr->is_mutable()) {
    /* If the referenced component is already mutable, return it directly. */
    component_ptr->tag_ensured_mutable();
  }
  else {
    /* If the referenced component is shared, make a copy. The copy is not shared and is
     * therefore mutable. */
    component_ptr = component_ptr->copy();
  }
  return const_cast<GeometryComponent &>(*component_ptr);
}

GeometryComponent *GeometrySet::get_component_ptr(GeometryComponent::Type type)
{
  if (this->has(type)) {
    return &this->get_component_for_write(type);
  }
  return nullptr;
}

const GeometryComponent *GeometrySet::get_component(GeometryComponent::Type component_type) const
{
  return components_[size_t(component_type)].get();
}

bool GeometrySet::has(const GeometryComponent::Type component_type) const
{
  const GeometryComponentPtr &component = components_[size_t(component_type)];
  return component.has_value() && !component->is_empty();
}

void GeometrySet::remove(const GeometryComponent::Type component_type)
{
  components_[size_t(component_type)].reset();
}

void GeometrySet::keep_only(const Span<GeometryComponent::Type> component_types)
{
  for (GeometryComponentPtr &component_ptr : components_) {
    if (component_ptr) {
      if (!component_types.contains(component_ptr->type())) {
        component_ptr.reset();
      }
    }
  }
}

void GeometrySet::keep_only_during_modify(const Span<GeometryComponent::Type> component_types)
{
  Vector<GeometryComponent::Type> extended_types = component_types;
  extended_types.append_non_duplicates(GeometryComponent::Type::Instance);
  extended_types.append_non_duplicates(GeometryComponent::Type::Edit);
  this->keep_only(extended_types);
}

void GeometrySet::remove_geometry_during_modify()
{
  this->keep_only_during_modify({});
}

void GeometrySet::add(const GeometryComponent &component)
{
  BLI_assert(!components_[size_t(component.type())]);
  component.add_user();
  components_[size_t(component.type())] = GeometryComponentPtr(
      const_cast<GeometryComponent *>(&component));
}

Vector<const GeometryComponent *> GeometrySet::get_components() const
{
  Vector<const GeometryComponent *> components;
  for (const GeometryComponentPtr &component_ptr : components_) {
    if (component_ptr) {
      components.append(component_ptr.get());
    }
  }
  return components;
}

std::optional<Bounds<float3>> GeometrySet::compute_boundbox_without_instances() const
{
  std::optional<Bounds<float3>> bounds;
  if (const PointCloud *pointcloud = this->get_pointcloud()) {
    bounds = bounds::merge(bounds, pointcloud->bounds_min_max());
  }
  if (const Mesh *mesh = this->get_mesh()) {
    bounds = bounds::merge(bounds, mesh->bounds_min_max());
  }
  if (const Volume *volume = this->get_volume()) {
    bounds = bounds::merge(bounds, BKE_volume_min_max(volume));
  }
  if (const Curves *curves_id = this->get_curves()) {
    bounds = bounds::merge(bounds, curves_id->geometry.wrap().bounds_min_max());
  }
  if (const GreasePencil *grease_pencil = this->get_grease_pencil()) {
    bounds = bounds::merge(bounds, grease_pencil->bounds_min_max_eval());
  }
  return bounds;
}

std::ostream &operator<<(std::ostream &stream, const GeometrySet &geometry_set)
{
  Vector<std::string> parts;
  if (const Mesh *mesh = geometry_set.get_mesh()) {
    parts.append(std::to_string(mesh->verts_num) + " verts");
    parts.append(std::to_string(mesh->edges_num) + " edges");
    parts.append(std::to_string(mesh->faces_num) + " faces");
    parts.append(std::to_string(mesh->corners_num) + " corners");
  }
  if (const Curves *curves = geometry_set.get_curves()) {
    parts.append(std::to_string(curves->geometry.point_num) + " control points");
    parts.append(std::to_string(curves->geometry.curve_num) + " curves");
  }
  if (const GreasePencil *grease_pencil = geometry_set.get_grease_pencil()) {
    parts.append(std::to_string(grease_pencil->layers().size()) + " grease pencil layers");
  }
  if (const PointCloud *point_cloud = geometry_set.get_pointcloud()) {
    parts.append(std::to_string(point_cloud->totpoint) + " points");
  }
  if (const Volume *volume = geometry_set.get_volume()) {
    parts.append(std::to_string(BKE_volume_num_grids(volume)) + " volume grids");
  }
  if (geometry_set.has_instances()) {
    parts.append(std::to_string(geometry_set.get_instances()->instances_num()) + " instances");
  }
  if (geometry_set.get_curve_edit_hints()) {
    parts.append("curve edit hints");
  }

  stream << "<GeometrySet: ";
  for (const int i : parts.index_range()) {
    stream << parts[i];
    if (i < parts.size() - 1) {
      stream << ", ";
    }
  }
  stream << ">";
  return stream;
}

void GeometrySet::clear()
{
  for (GeometryComponentPtr &component_ptr : components_) {
    component_ptr.reset();
  }
}

void GeometrySet::ensure_owns_direct_data()
{
  for (GeometryComponentPtr &component_ptr : components_) {
    if (!component_ptr) {
      continue;
    }
    if (component_ptr->owns_direct_data()) {
      continue;
    }
    GeometryComponent &component_for_write = this->get_component_for_write(component_ptr->type());
    component_for_write.ensure_owns_direct_data();
  }
}

void GeometrySet::ensure_owns_all_data()
{
  if (Instances *instances = this->get_instances_for_write()) {
    instances->ensure_geometry_instances();
  }
  this->ensure_owns_direct_data();
}

bool GeometrySet::owns_direct_data() const
{
  for (const GeometryComponentPtr &component_ptr : components_) {
    if (component_ptr) {
      if (!component_ptr->owns_direct_data()) {
        return false;
      }
    }
  }
  return true;
}

const Mesh *GeometrySet::get_mesh() const
{
  const MeshComponent *component = this->get_component<MeshComponent>();
  return (component == nullptr) ? nullptr : component->get();
}

bool GeometrySet::has_mesh() const
{
  const MeshComponent *component = this->get_component<MeshComponent>();
  return component != nullptr && component->has_mesh();
}

const PointCloud *GeometrySet::get_pointcloud() const
{
  const PointCloudComponent *component = this->get_component<PointCloudComponent>();
  return (component == nullptr) ? nullptr : component->get();
}

const Volume *GeometrySet::get_volume() const
{
  const VolumeComponent *component = this->get_component<VolumeComponent>();
  return (component == nullptr) ? nullptr : component->get();
}

const Curves *GeometrySet::get_curves() const
{
  const CurveComponent *component = this->get_component<CurveComponent>();
  return (component == nullptr) ? nullptr : component->get();
}

const Instances *GeometrySet::get_instances() const
{
  const InstancesComponent *component = this->get_component<InstancesComponent>();
  return (component == nullptr) ? nullptr : component->get();
}

const CurvesEditHints *GeometrySet::get_curve_edit_hints() const
{
  const GeometryComponentEditData *component = this->get_component<GeometryComponentEditData>();
  return (component == nullptr) ? nullptr : component->curves_edit_hints_.get();
}

const GizmoEditHints *GeometrySet::get_gizmo_edit_hints() const
{
  const GeometryComponentEditData *component = this->get_component<GeometryComponentEditData>();
  return (component == nullptr) ? nullptr : component->gizmo_edit_hints_.get();
}

const GreasePencil *GeometrySet::get_grease_pencil() const
{
  const GreasePencilComponent *component = this->get_component<GreasePencilComponent>();
  return (component == nullptr) ? nullptr : component->get();
}

const PhysicsGeometry *GeometrySet::get_physics() const
{
  const PhysicsComponent *component = this->get_component<PhysicsComponent>();
  return (component == nullptr) ? nullptr : component->get();
}

bool GeometrySet::has_pointcloud() const
{
  const PointCloudComponent *component = this->get_component<PointCloudComponent>();
  return component != nullptr && component->has_pointcloud();
}

bool GeometrySet::has_instances() const
{
  const InstancesComponent *component = this->get_component<InstancesComponent>();
  return component != nullptr && component->get() != nullptr &&
         component->get()->instances_num() >= 1;
}

bool GeometrySet::has_volume() const
{
  const VolumeComponent *component = this->get_component<VolumeComponent>();
  return component != nullptr && component->has_volume();
}

bool GeometrySet::has_curves() const
{
  const CurveComponent *component = this->get_component<CurveComponent>();
  return component != nullptr && component->has_curves();
}

bool GeometrySet::has_realized_data() const
{
  for (const GeometryComponentPtr &component_ptr : components_) {
    if (component_ptr) {
      if (component_ptr->type() != GeometryComponent::Type::Instance) {
        return true;
      }
    }
  }
  return false;
}

bool GeometrySet::has_grease_pencil() const
{
  const GreasePencilComponent *component = this->get_component<GreasePencilComponent>();
  return component != nullptr && component->has_grease_pencil();
}

bool GeometrySet::has_physics() const
{
  const PhysicsComponent *component = this->get_component<PhysicsComponent>();
  return component != nullptr && component->has_physics();
}

bool GeometrySet::is_empty() const
{
  return !(this->has_mesh() || this->has_curves() || this->has_pointcloud() ||
           this->has_volume() || this->has_instances() || this->has_grease_pencil() ||
           this->has_physics());
}

GeometrySet GeometrySet::from_mesh(Mesh *mesh, GeometryOwnershipType ownership)
{
  GeometrySet geometry_set;
  geometry_set.replace_mesh(mesh, ownership);
  return geometry_set;
}

GeometrySet GeometrySet::from_volume(Volume *volume, GeometryOwnershipType ownership)
{
  GeometrySet geometry_set;
  geometry_set.replace_volume(volume, ownership);
  return geometry_set;
}

GeometrySet GeometrySet::from_pointcloud(PointCloud *pointcloud, GeometryOwnershipType ownership)
{
  GeometrySet geometry_set;
  geometry_set.replace_pointcloud(pointcloud, ownership);
  return geometry_set;
}

GeometrySet GeometrySet::from_curves(Curves *curves, GeometryOwnershipType ownership)
{
  GeometrySet geometry_set;
  geometry_set.replace_curves(curves, ownership);
  return geometry_set;
}

GeometrySet GeometrySet::from_instances(Instances *instances, GeometryOwnershipType ownership)
{
  GeometrySet geometry_set;
  geometry_set.replace_instances(instances, ownership);
  return geometry_set;
}

GeometrySet GeometrySet::from_grease_pencil(GreasePencil *grease_pencil,
                                            GeometryOwnershipType ownership)
{
  GeometrySet geometry_set;
  geometry_set.replace_grease_pencil(grease_pencil, ownership);
  return geometry_set;
}

GeometrySet GeometrySet::from_physics(PhysicsGeometry *physics, GeometryOwnershipType ownership)
{
  GeometrySet geometry_set;
  geometry_set.replace_physics(physics, ownership);
  return geometry_set;
}

void GeometrySet::replace_mesh(Mesh *mesh, GeometryOwnershipType ownership)
{
  if (mesh == nullptr) {
    this->remove<MeshComponent>();
    return;
  }
  if (mesh == this->get_mesh()) {
    return;
  }
  this->remove<MeshComponent>();
  MeshComponent &component = this->get_component_for_write<MeshComponent>();
  component.replace(mesh, ownership);
}

void GeometrySet::replace_curves(Curves *curves, GeometryOwnershipType ownership)
{
  if (curves == nullptr) {
    this->remove<CurveComponent>();
    return;
  }
  if (curves == this->get_curves()) {
    return;
  }
  this->remove<CurveComponent>();
  CurveComponent &component = this->get_component_for_write<CurveComponent>();
  component.replace(curves, ownership);
}

void GeometrySet::replace_instances(Instances *instances, GeometryOwnershipType ownership)
{
  if (instances == nullptr) {
    this->remove<InstancesComponent>();
    return;
  }
  if (instances == this->get_instances()) {
    return;
  }
  this->remove<InstancesComponent>();
  InstancesComponent &component = this->get_component_for_write<InstancesComponent>();
  component.replace(instances, ownership);
}

void GeometrySet::replace_pointcloud(PointCloud *pointcloud, GeometryOwnershipType ownership)
{
  if (pointcloud == nullptr) {
    this->remove<PointCloudComponent>();
    return;
  }
  if (pointcloud == this->get_pointcloud()) {
    return;
  }
  this->remove<PointCloudComponent>();
  PointCloudComponent &component = this->get_component_for_write<PointCloudComponent>();
  component.replace(pointcloud, ownership);
}

void GeometrySet::replace_volume(Volume *volume, GeometryOwnershipType ownership)
{
  if (volume == nullptr) {
    this->remove<VolumeComponent>();
    return;
  }
  if (volume == this->get_volume()) {
    return;
  }
  this->remove<VolumeComponent>();
  VolumeComponent &component = this->get_component_for_write<VolumeComponent>();
  component.replace(volume, ownership);
}

void GeometrySet::replace_grease_pencil(GreasePencil *grease_pencil,
                                        GeometryOwnershipType ownership)
{
  if (grease_pencil == nullptr) {
    this->remove<GreasePencilComponent>();
    return;
  }
  if (grease_pencil == this->get_grease_pencil()) {
    return;
  }
  this->remove<GreasePencilComponent>();
  GreasePencilComponent &component = this->get_component_for_write<GreasePencilComponent>();
  component.replace(grease_pencil, ownership);
}

void GeometrySet::replace_physics(PhysicsGeometry *physics, GeometryOwnershipType ownership)
{
  if (physics == nullptr) {
    this->remove<PhysicsComponent>();
    return;
  }
  if (physics == this->get_physics()) {
    return;
  }
  this->remove<PhysicsComponent>();
  PhysicsComponent &component = this->get_component_for_write<PhysicsComponent>();
  component.replace(physics, ownership);
}

Mesh *GeometrySet::get_mesh_for_write()
{
  MeshComponent *component = this->get_component_ptr<MeshComponent>();
  return component == nullptr ? nullptr : component->get_for_write();
}

PointCloud *GeometrySet::get_pointcloud_for_write()
{
  PointCloudComponent *component = this->get_component_ptr<PointCloudComponent>();
  return component == nullptr ? nullptr : component->get_for_write();
}

Volume *GeometrySet::get_volume_for_write()
{
  VolumeComponent *component = this->get_component_ptr<VolumeComponent>();
  return component == nullptr ? nullptr : component->get_for_write();
}

Curves *GeometrySet::get_curves_for_write()
{
  CurveComponent *component = this->get_component_ptr<CurveComponent>();
  return component == nullptr ? nullptr : component->get_for_write();
}

Instances *GeometrySet::get_instances_for_write()
{
  InstancesComponent *component = this->get_component_ptr<InstancesComponent>();
  return component == nullptr ? nullptr : component->get_for_write();
}

CurvesEditHints *GeometrySet::get_curve_edit_hints_for_write()
{
  if (!this->has<GeometryComponentEditData>()) {
    return nullptr;
  }
  GeometryComponentEditData &component =
      this->get_component_for_write<GeometryComponentEditData>();
  return component.curves_edit_hints_.get();
}

GizmoEditHints *GeometrySet::get_gizmo_edit_hints_for_write()
{
  if (!this->has<GeometryComponentEditData>()) {
    return nullptr;
  }
  GeometryComponentEditData &component =
      this->get_component_for_write<GeometryComponentEditData>();
  return component.gizmo_edit_hints_.get();
}

GreasePencil *GeometrySet::get_grease_pencil_for_write()
{
  GreasePencilComponent *component = this->get_component_ptr<GreasePencilComponent>();
  return component == nullptr ? nullptr : component->get_for_write();
}

<<<<<<< HEAD
PhysicsGeometry *GeometrySet::get_physics_for_write()
{
  PhysicsComponent *component = this->get_component_ptr<PhysicsComponent>();
  return component == nullptr ? nullptr : component->get_for_write();
=======
void GeometrySet::count_memory(MemoryCounter &memory) const
{
  for (const GeometryComponentPtr &component : components_) {
    if (component) {
      memory.add_shared(component.get(), [&](MemoryCounter &shared_memory) {
        component->count_memory(shared_memory);
      });
    }
  }
>>>>>>> b664ece0
}

void GeometrySet::attribute_foreach(const Span<GeometryComponent::Type> component_types,
                                    const bool include_instances,
                                    const AttributeForeachCallback callback) const
{
  for (const GeometryComponent::Type component_type : component_types) {
    if (!this->has(component_type)) {
      continue;
    }
    const GeometryComponent &component = *this->get_component(component_type);
    const std::optional<AttributeAccessor> attributes = component.attributes();
    if (attributes.has_value()) {
      attributes->for_all(
          [&](const AttributeIDRef &attribute_id, const AttributeMetaData &meta_data) {
            callback(attribute_id, meta_data, component);
            return true;
          });
    }
  }
  if (include_instances && this->has_instances()) {
    const Instances &instances = *this->get_instances();
    instances.foreach_referenced_geometry([&](const GeometrySet &instance_geometry_set) {
      instance_geometry_set.attribute_foreach(component_types, include_instances, callback);
    });
  }
}

void GeometrySet::propagate_attributes_from_layer_to_instances(
    const AttributeAccessor src_attributes,
    MutableAttributeAccessor dst_attributes,
    const AnonymousAttributePropagationInfo &propagation_info)
{
  src_attributes.for_all([&](const AttributeIDRef &id, const AttributeMetaData meta_data) {
    if (id.is_anonymous() && !propagation_info.propagate(id.anonymous_id())) {
      return true;
    }
    const GAttributeReader src = src_attributes.lookup(id, AttrDomain::Layer);
    if (src.sharing_info && src.varray.is_span()) {
      const AttributeInitShared init(src.varray.get_internal_span().data(), *src.sharing_info);
      if (dst_attributes.add(id, AttrDomain::Instance, meta_data.data_type, init)) {
        return true;
      }
    }
    GSpanAttributeWriter dst = dst_attributes.lookup_or_add_for_write_only_span(
        id, AttrDomain::Instance, meta_data.data_type);
    if (!dst) {
      return true;
    }
    array_utils::copy(src.varray, dst.span);
    dst.finish();
    return true;
  });
}

void GeometrySet::gather_attributes_for_propagation(
    const Span<GeometryComponent::Type> component_types,
    const GeometryComponent::Type dst_component_type,
    bool include_instances,
    const AnonymousAttributePropagationInfo &propagation_info,
    Map<AttributeIDRef, AttributeKind> &r_attributes) const
{
  /* Only needed right now to check if an attribute is built-in on this component type.
   * TODO: Get rid of the dummy component. */
  const GeometryComponentPtr dummy_component = GeometryComponent::create(dst_component_type);
  this->attribute_foreach(
      component_types,
      include_instances,
      [&](const AttributeIDRef &attribute_id,
          const AttributeMetaData &meta_data,
          const GeometryComponent &component) {
        if (component.attributes()->is_builtin(attribute_id)) {
          if (!dummy_component->attributes()->is_builtin(attribute_id)) {
            /* Don't propagate built-in attributes that are not built-in on the destination
             * component. */
            return;
          }
        }
        if (meta_data.data_type == CD_PROP_STRING) {
          /* Propagating string attributes is not supported yet. */
          return;
        }
        if (attribute_id.is_anonymous() &&
            !propagation_info.propagate(attribute_id.anonymous_id())) {
          return;
        }

        AttrDomain domain = meta_data.domain;
        if (dst_component_type != GeometryComponent::Type::Instance &&
            domain == AttrDomain::Instance) {
          domain = AttrDomain::Point;
        }

        auto add_info = [&](AttributeKind *attribute_kind) {
          attribute_kind->domain = domain;
          attribute_kind->data_type = meta_data.data_type;
        };
        auto modify_info = [&](AttributeKind *attribute_kind) {
          attribute_kind->domain = bke::attribute_domain_highest_priority(
              {attribute_kind->domain, domain});
          attribute_kind->data_type = bke::attribute_data_type_highest_complexity(
              {attribute_kind->data_type, meta_data.data_type});
        };
        r_attributes.add_or_modify(attribute_id, add_info, modify_info);
      });
}

static void gather_component_types_recursive(const GeometrySet &geometry_set,
                                             const bool include_instances,
                                             const bool ignore_empty,
                                             Vector<GeometryComponent::Type> &r_types)
{
  for (const GeometryComponent *component : geometry_set.get_components()) {
    if (ignore_empty) {
      if (component->is_empty()) {
        continue;
      }
    }
    r_types.append_non_duplicates(component->type());
  }
  if (!include_instances) {
    return;
  }
  const Instances *instances = geometry_set.get_instances();
  if (instances == nullptr) {
    return;
  }
  instances->foreach_referenced_geometry([&](const GeometrySet &instance_geometry_set) {
    gather_component_types_recursive(
        instance_geometry_set, include_instances, ignore_empty, r_types);
  });
}

Vector<GeometryComponent::Type> GeometrySet::gather_component_types(const bool include_instances,
                                                                    bool ignore_empty) const
{
  Vector<GeometryComponent::Type> types;
  gather_component_types_recursive(*this, include_instances, ignore_empty, types);
  return types;
}

static void gather_mutable_geometry_sets(GeometrySet &geometry_set,
                                         Vector<GeometrySet *> &r_geometry_sets)
{
  r_geometry_sets.append(&geometry_set);
  if (!geometry_set.has_instances()) {
    return;
  }
  /* In the future this can be improved by deduplicating instance references across different
   * instances. */
  Instances &instances = *geometry_set.get_instances_for_write();
  instances.ensure_geometry_instances();
  for (const int handle : instances.references().index_range()) {
    if (instances.references()[handle].type() == InstanceReference::Type::GeometrySet) {
      GeometrySet &instance_geometry = instances.geometry_set_from_reference(handle);
      gather_mutable_geometry_sets(instance_geometry, r_geometry_sets);
    }
  }
}

void GeometrySet::modify_geometry_sets(ForeachSubGeometryCallback callback)
{
  Vector<GeometrySet *> geometry_sets;
  gather_mutable_geometry_sets(*this, geometry_sets);
  if (geometry_sets.size() == 1) {
    /* Avoid possible overhead and a large call stack when multithreading is pointless. */
    callback(*geometry_sets.first());
  }
  else {
    threading::parallel_for_each(geometry_sets,
                                 [&](GeometrySet *geometry_set) { callback(*geometry_set); });
  }
}

bool object_has_geometry_set_instances(const Object &object)
{
  const GeometrySet *geometry_set = object.runtime->geometry_set_eval;
  if (geometry_set == nullptr) {
    return false;
  }
  for (const GeometryComponent *component : geometry_set->get_components()) {
    if (component->is_empty()) {
      continue;
    }
    const GeometryComponent::Type type = component->type();
    bool is_instance = false;
    switch (type) {
      case GeometryComponent::Type::Mesh:
        is_instance = object.type != OB_MESH;
        break;
      case GeometryComponent::Type::PointCloud:
        is_instance = object.type != OB_POINTCLOUD;
        break;
      case GeometryComponent::Type::Instance:
        is_instance = true;
        break;
      case GeometryComponent::Type::Volume:
        is_instance = object.type != OB_VOLUME;
        break;
      case GeometryComponent::Type::Curve:
        is_instance = !ELEM(object.type, OB_CURVES_LEGACY, OB_FONT);
        break;
      case GeometryComponent::Type::Edit:
        break;
      case GeometryComponent::Type::GreasePencil:
        is_instance = object.type != OB_GREASE_PENCIL;
        break;
      case GeometryComponent::Type::Physics:
        break;
    }
    if (is_instance) {
      return true;
    }
  }
  return false;
}

/** \} */

}  // namespace blender::bke<|MERGE_RESOLUTION|>--- conflicted
+++ resolved
@@ -628,12 +628,6 @@
   return component == nullptr ? nullptr : component->get_for_write();
 }
 
-<<<<<<< HEAD
-PhysicsGeometry *GeometrySet::get_physics_for_write()
-{
-  PhysicsComponent *component = this->get_component_ptr<PhysicsComponent>();
-  return component == nullptr ? nullptr : component->get_for_write();
-=======
 void GeometrySet::count_memory(MemoryCounter &memory) const
 {
   for (const GeometryComponentPtr &component : components_) {
@@ -643,7 +637,12 @@
       });
     }
   }
->>>>>>> b664ece0
+}
+
+PhysicsGeometry *GeometrySet::get_physics_for_write()
+{
+  PhysicsComponent *component = this->get_component_ptr<PhysicsComponent>();
+  return component == nullptr ? nullptr : component->get_for_write();
 }
 
 void GeometrySet::attribute_foreach(const Span<GeometryComponent::Type> component_types,
