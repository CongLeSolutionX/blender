/* SPDX-FileCopyrightText: 2001-2002 NaN Holding BV. All rights reserved.
 *
 * SPDX-License-Identifier: GPL-2.0-or-later */

/** \file
 * \ingroup bke
 *
 * Functions to evaluate mesh data.
 */

#include <climits>

#include "MEM_guardedalloc.h"

#include "DNA_mesh_types.h"
#include "DNA_meshdata_types.h"
#include "DNA_object_types.h"

#include "BLI_alloca.h"
#include "BLI_array_utils.hh"
#include "BLI_bitmap.h"
#include "BLI_edgehash.h"
#include "BLI_index_range.hh"
#include "BLI_math.h"
#include "BLI_span.hh"
#include "BLI_utildefines.h"
#include "BLI_virtual_array.hh"

#include "BKE_attribute.hh"
#include "BKE_customdata.h"
#include "BKE_mesh.hh"
#include "BKE_multires.h"

using blender::float3;
using blender::int2;
using blender::MutableSpan;
using blender::OffsetIndices;
using blender::Span;
using blender::VArray;

/* -------------------------------------------------------------------- */
/** \name Polygon Calculations
 * \{ */

namespace blender::bke::mesh {

static float3 face_center_calc_ngon(const Span<float3> vert_positions, const Span<int> face_verts)
{
  const float w = 1.0f / float(face_verts.size());

  float3 center(0);
  for (const int i : face_verts.index_range()) {
    center += vert_positions[face_verts[i]] * w;
  }
  return center;
}

float3 face_center_calc(const Span<float3> vert_positions, const Span<int> face_verts)
{
  if (face_verts.size() == 3) {
    float3 center;
    mid_v3_v3v3v3(center,
                  vert_positions[face_verts[0]],
                  vert_positions[face_verts[1]],
                  vert_positions[face_verts[2]]);
    return center;
  }
  if (face_verts.size() == 4) {
    float3 center;
    mid_v3_v3v3v3v3(center,
                    vert_positions[face_verts[0]],
                    vert_positions[face_verts[1]],
                    vert_positions[face_verts[2]],
                    vert_positions[face_verts[3]]);
    return center;
  }
  return face_center_calc_ngon(vert_positions, face_verts);
}

float face_area_calc(const Span<float3> vert_positions, const Span<int> face_verts)
{
  if (face_verts.size() == 3) {
    return area_tri_v3(vert_positions[face_verts[0]],
                       vert_positions[face_verts[1]],
                       vert_positions[face_verts[2]]);
  }
  Array<float3, 32> coords(face_verts.size());
  for (const int i : face_verts.index_range()) {
    coords[i] = vert_positions[face_verts[i]];
  }
  return area_poly_v3((const float(*)[3])coords.data(), face_verts.size());
}

}  // namespace blender::bke::mesh

float BKE_mesh_calc_area(const Mesh *me)
{
  const Span<float3> positions = me->vert_positions();
  const blender::OffsetIndices faces = me->faces();
  const Span<int> corner_verts = me->corner_verts();

  float total_area = 0.0f;
  for (const int i : faces.index_range()) {
    total_area += blender::bke::mesh::face_area_calc(positions, corner_verts.slice(faces[i]));
  }
  return total_area;
}

static float UNUSED_FUNCTION(mesh_calc_face_volume_centroid)(const int *face_verts,
                                                             const int face_size,
                                                             const float (*positions)[3],
                                                             float r_cent[3])
{
  const float *v_pivot, *v_step1;
  float total_volume = 0.0f;

  zero_v3(r_cent);

  v_pivot = positions[face_verts[0]];
  v_step1 = positions[face_verts[1]];

  for (int i = 2; i < face_size; i++) {
    const float *v_step2 = positions[face_verts[i]];

    /* Calculate the 6x volume of the tetrahedron formed by the 3 vertices
     * of the triangle and the origin as the fourth vertex */
    const float tetra_volume = volume_tri_tetrahedron_signed_v3_6x(v_pivot, v_step1, v_step2);
    total_volume += tetra_volume;

    /* Calculate the centroid of the tetrahedron formed by the 3 vertices
     * of the triangle and the origin as the fourth vertex.
     * The centroid is simply the average of the 4 vertices.
     *
     * Note that the vector is 4x the actual centroid
     * so the division can be done once at the end. */
    for (uint j = 0; j < 3; j++) {
      r_cent[j] += tetra_volume * (v_pivot[j] + v_step1[j] + v_step2[j]);
    }

    v_step1 = v_step2;
  }

  return total_volume;
}

namespace blender::bke::mesh {

/**
 * A version of mesh_calc_face_volume_centroid that takes an initial reference center,
 * use this to increase numeric stability as the quality of the result becomes
 * very low quality as the value moves away from 0.0, see: #65986.
 */
static float mesh_calc_face_volume_centroid_with_reference_center(const Span<float3> positions,
                                                                  const Span<int> face_verts,
                                                                  const float3 &reference_center,
                                                                  float r_cent[3])
{
  /* See: mesh_calc_face_volume_centroid for comments. */
  float v_pivot[3], v_step1[3];
  float total_volume = 0.0f;
  zero_v3(r_cent);
  sub_v3_v3v3(v_pivot, positions[face_verts[0]], reference_center);
  sub_v3_v3v3(v_step1, positions[face_verts[1]], reference_center);
  for (int i = 2; i < face_verts.size(); i++) {
    float v_step2[3];
    sub_v3_v3v3(v_step2, positions[face_verts[i]], reference_center);
    const float tetra_volume = volume_tri_tetrahedron_signed_v3_6x(v_pivot, v_step1, v_step2);
    total_volume += tetra_volume;
    for (uint j = 0; j < 3; j++) {
      r_cent[j] += tetra_volume * (v_pivot[j] + v_step1[j] + v_step2[j]);
    }
    copy_v3_v3(v_step1, v_step2);
  }
  return total_volume;
}

/**
 * \note
 * - Results won't be correct if face is non-planar.
 * - This has the advantage over #mesh_calc_face_volume_centroid
 *   that it doesn't depend on solid geometry, instead it weights the surface by volume.
 */
static float face_area_centroid_calc(const Span<float3> positions,
                                     const Span<int> face_verts,
                                     float r_cent[3])
{
  float total_area = 0.0f;
  float v1[3], v2[3], v3[3], tri_cent[3];

  const float3 normal = blender::bke::mesh::face_normal_calc(positions, face_verts);

  copy_v3_v3(v1, positions[face_verts[0]]);
  copy_v3_v3(v2, positions[face_verts[1]]);

  zero_v3(r_cent);

  for (int i = 2; i < face_verts.size(); i++) {
    copy_v3_v3(v3, positions[face_verts[i]]);

    float tri_area = area_tri_signed_v3(v1, v2, v3, normal);
    total_area += tri_area;

    mid_v3_v3v3v3(tri_cent, v1, v2, v3);
    madd_v3_v3fl(r_cent, tri_cent, tri_area);

    copy_v3_v3(v2, v3);
  }

  mul_v3_fl(r_cent, 1.0f / total_area);

  return total_area;
}

void face_angles_calc(const Span<float3> vert_positions,
                      const Span<int> face_verts,
                      MutableSpan<float> angles)
{
  float nor_prev[3];
  float nor_next[3];

  int i_this = face_verts.size() - 1;
  int i_next = 0;

  sub_v3_v3v3(
      nor_prev, vert_positions[face_verts[i_this - 1]], vert_positions[face_verts[i_this]]);
  normalize_v3(nor_prev);

  while (i_next < face_verts.size()) {
    sub_v3_v3v3(nor_next, vert_positions[face_verts[i_this]], vert_positions[face_verts[i_next]]);
    normalize_v3(nor_next);
    angles[i_this] = angle_normalized_v3v3(nor_prev, nor_next);

    /* step */
    copy_v3_v3(nor_prev, nor_next);
    i_this = i_next;
    i_next++;
  }
}

}  // namespace blender::bke::mesh

/** \} */

/* -------------------------------------------------------------------- */
/** \name Mesh Center Calculation
 * \{ */

bool BKE_mesh_center_median(const Mesh *me, float r_cent[3])
{
  const Span<float3> positions = me->vert_positions();
  zero_v3(r_cent);
  for (const int i : positions.index_range()) {
    add_v3_v3(r_cent, positions[i]);
  }
  /* otherwise we get NAN for 0 verts */
  if (me->totvert) {
    mul_v3_fl(r_cent, 1.0f / float(me->totvert));
  }
  return (me->totvert != 0);
}

bool BKE_mesh_center_median_from_faces(const Mesh *me, float r_cent[3])
{
  int tot = 0;
  const Span<float3> positions = me->vert_positions();
  const blender::OffsetIndices faces = me->faces();
  const Span<int> corner_verts = me->corner_verts();
  zero_v3(r_cent);
  for (const int i : faces.index_range()) {
    for (const int vert : corner_verts.slice(faces[i])) {
      add_v3_v3(r_cent, positions[vert]);
    }
    tot += faces[i].size();
  }
  /* otherwise we get NAN for 0 verts */
  if (me->faces_num) {
    mul_v3_fl(r_cent, 1.0f / float(tot));
  }
  return (me->faces_num != 0);
}

bool BKE_mesh_center_of_surface(const Mesh *me, float r_cent[3])
{
  float face_area;
  float total_area = 0.0f;
  float face_cent[3];
  const Span<float3> positions = me->vert_positions();
  const blender::OffsetIndices faces = me->faces();
  const Span<int> corner_verts = me->corner_verts();

  zero_v3(r_cent);

  /* calculate a weighted average of face centroids */
  for (const int i : faces.index_range()) {
    face_area = blender::bke::mesh::face_area_centroid_calc(
        positions, corner_verts.slice(faces[i]), face_cent);

    madd_v3_v3fl(r_cent, face_cent, face_area);
    total_area += face_area;
  }
  /* otherwise we get NAN for 0 faces */
  if (me->faces_num) {
    mul_v3_fl(r_cent, 1.0f / total_area);
  }

  /* zero area faces cause this, fallback to median */
  if (UNLIKELY(!is_finite_v3(r_cent))) {
    return BKE_mesh_center_median(me, r_cent);
  }

  return (me->faces_num != 0);
}

bool BKE_mesh_center_of_volume(const Mesh *me, float r_cent[3])
{
  float face_volume;
  float total_volume = 0.0f;
  float face_cent[3];
  const Span<float3> positions = me->vert_positions();
  const blender::OffsetIndices faces = me->faces();
  const Span<int> corner_verts = me->corner_verts();

  /* Use an initial center to avoid numeric instability of geometry far away from the center. */
  float init_cent[3];
  const bool init_cent_result = BKE_mesh_center_median_from_faces(me, init_cent);

  zero_v3(r_cent);

  /* calculate a weighted average of polyhedron centroids */
  for (const int i : faces.index_range()) {
    face_volume = blender::bke::mesh::mesh_calc_face_volume_centroid_with_reference_center(
        positions, corner_verts.slice(faces[i]), init_cent, face_cent);

    /* face_cent is already volume-weighted, so no need to multiply by the volume */
    add_v3_v3(r_cent, face_cent);
    total_volume += face_volume;
  }
  /* otherwise we get NAN for 0 faces */
  if (total_volume != 0.0f) {
    /* multiply by 0.25 to get the correct centroid */
    /* no need to divide volume by 6 as the centroid is weighted by 6x the volume,
     * so it all cancels out. */
    mul_v3_fl(r_cent, 0.25f / total_volume);
  }

  /* this can happen for non-manifold objects, fallback to median */
  if (UNLIKELY(!is_finite_v3(r_cent))) {
    copy_v3_v3(r_cent, init_cent);
    return init_cent_result;
  }
  add_v3_v3(r_cent, init_cent);
  return (me->faces_num != 0);
}

/** \} */

/* -------------------------------------------------------------------- */
/** \name Mesh Volume Calculation
 * \{ */

static bool mesh_calc_center_centroid_ex(const float (*positions)[3],
                                         int /*mverts_num*/,
                                         const MLoopTri *looptri,
                                         int looptri_num,
                                         const int *corner_verts,
                                         float r_center[3])
{

  zero_v3(r_center);

  if (looptri_num == 0) {
    return false;
  }

  float totweight = 0.0f;
  const MLoopTri *lt;
  int i;
  for (i = 0, lt = looptri; i < looptri_num; i++, lt++) {
    const float *v1 = positions[corner_verts[lt->tri[0]]];
    const float *v2 = positions[corner_verts[lt->tri[1]]];
    const float *v3 = positions[corner_verts[lt->tri[2]]];
    float area;

    area = area_tri_v3(v1, v2, v3);
    madd_v3_v3fl(r_center, v1, area);
    madd_v3_v3fl(r_center, v2, area);
    madd_v3_v3fl(r_center, v3, area);
    totweight += area;
  }
  if (totweight == 0.0f) {
    return false;
  }

  mul_v3_fl(r_center, 1.0f / (3.0f * totweight));

  return true;
}

void BKE_mesh_calc_volume(const float (*vert_positions)[3],
                          const int mverts_num,
                          const MLoopTri *looptri,
                          const int looptri_num,
                          const int *corner_verts,
                          float *r_volume,
                          float r_center[3])
{
  const MLoopTri *lt;
  float center[3];
  float totvol;
  int i;

  if (r_volume) {
    *r_volume = 0.0f;
  }
  if (r_center) {
    zero_v3(r_center);
  }

  if (looptri_num == 0) {
    return;
  }

  if (!mesh_calc_center_centroid_ex(
          vert_positions, mverts_num, looptri, looptri_num, corner_verts, center))
  {
    return;
  }

  totvol = 0.0f;

  for (i = 0, lt = looptri; i < looptri_num; i++, lt++) {
    const float *v1 = vert_positions[corner_verts[lt->tri[0]]];
    const float *v2 = vert_positions[corner_verts[lt->tri[1]]];
    const float *v3 = vert_positions[corner_verts[lt->tri[2]]];
    float vol;

    vol = volume_tetrahedron_signed_v3(center, v1, v2, v3);
    if (r_volume) {
      totvol += vol;
    }
    if (r_center) {
      /* averaging factor 1/3 is applied in the end */
      madd_v3_v3fl(r_center, v1, vol);
      madd_v3_v3fl(r_center, v2, vol);
      madd_v3_v3fl(r_center, v3, vol);
    }
  }

  /* NOTE: Depending on arbitrary centroid position,
   * totvol can become negative even for a valid mesh.
   * The true value is always the positive value.
   */
  if (r_volume) {
    *r_volume = fabsf(totvol);
  }
  if (r_center) {
    /* NOTE: Factor 1/3 is applied once for all vertices here.
     * This also automatically negates the vector if totvol is negative.
     */
    if (totvol != 0.0f) {
      mul_v3_fl(r_center, (1.0f / 3.0f) / totvol);
    }
  }
}

/** \} */

void BKE_mesh_mdisp_flip(MDisps *md, const bool use_loop_mdisp_flip)
{
  if (UNLIKELY(!md->totdisp || !md->disps)) {
    return;
  }

  const int sides = int(sqrt(md->totdisp));
  float(*co)[3] = md->disps;

  for (int x = 0; x < sides; x++) {
    float *co_a, *co_b;

    for (int y = 0; y < x; y++) {
      co_a = co[y * sides + x];
      co_b = co[x * sides + y];

      swap_v3_v3(co_a, co_b);
      std::swap(co_a[0], co_a[1]);
      std::swap(co_b[0], co_b[1]);

      if (use_loop_mdisp_flip) {
        co_a[2] *= -1.0f;
        co_b[2] *= -1.0f;
      }
    }

    co_a = co[x * sides + x];

    std::swap(co_a[0], co_a[1]);

    if (use_loop_mdisp_flip) {
      co_a[2] *= -1.0f;
    }
  }
}

<<<<<<< HEAD
=======
void BKE_mesh_face_flip_ex(const int face_offset,
                           const int face_size,
                           int *corner_verts,
                           int *corner_edges,
                           CustomData *loop_data,
                           int tot_loop,
                           float (*lnors)[3],
                           MDisps *mdisp,
                           const bool use_loop_mdisp_flip)
{
  int loopstart = face_offset;
  int loopend = loopstart + face_size - 1;
  const bool corner_verts_in_data =
      (CustomData_get_layer_named(loop_data, CD_PROP_INT32, ".corner_vert") == corner_verts);
  const bool corner_edges_in_data =
      (CustomData_get_layer_named(loop_data, CD_PROP_INT32, ".corner_edge") == corner_edges);

  if (mdisp) {
    for (int i = loopstart; i <= loopend; i++) {
      BKE_mesh_mdisp_flip(&mdisp[i], use_loop_mdisp_flip);
    }
  }

  /* Note that we keep same start vertex for flipped face. */

  /* We also have to update loops edge
   * (they will get their original 'other edge', that is,
   * the original edge of their original previous loop)... */
  int prev_edge_index = corner_edges[loopstart];
  corner_edges[loopstart] = corner_edges[loopend];

  for (loopstart++; loopend > loopstart; loopstart++, loopend--) {
    corner_edges[loopend] = corner_edges[loopend - 1];
    std::swap(corner_edges[loopstart], prev_edge_index);

    if (!corner_verts_in_data) {
      std::swap(corner_verts[loopstart], corner_verts[loopend]);
    }
    if (!corner_edges_in_data) {
      std::swap(corner_edges[loopstart], corner_edges[loopend]);
    }
    if (lnors) {
      swap_v3_v3(lnors[loopstart], lnors[loopend]);
    }
    CustomData_swap(loop_data, loopstart, loopend, tot_loop);
  }
  /* Even if we did not swap the other 'pivot' loop, we need to set its swapped edge. */
  if (loopstart == loopend) {
    corner_edges[loopstart] = prev_edge_index;
  }
}

void BKE_mesh_face_flip(const int face_offset,
                        const int face_size,
                        int *corner_verts,
                        int *corner_edges,
                        CustomData *loop_data,
                        const int totloop)
{
  MDisps *mdisp = (MDisps *)CustomData_get_layer_for_write(loop_data, CD_MDISPS, totloop);
  BKE_mesh_face_flip_ex(face_offset,
                        face_size,
                        corner_verts,
                        corner_edges,
                        loop_data,
                        totloop,
                        nullptr,
                        mdisp,
                        true);
}

void BKE_mesh_faces_flip(const int *face_offsets,
                         int *corner_verts,
                         int *corner_edges,
                         CustomData *loop_data,
                         int loops_num,
                         int faces_num)
{
  const blender::OffsetIndices faces(blender::Span(face_offsets, faces_num + 1));
  MDisps *mdisp = (MDisps *)CustomData_get_layer_for_write(loop_data, CD_MDISPS, faces_num);
  for (const int i : faces.index_range()) {
    BKE_mesh_face_flip_ex(faces[i].start(),
                          faces[i].size(),
                          corner_verts,
                          corner_edges,
                          loop_data,
                          loops_num,
                          nullptr,
                          mdisp,
                          true);
  }
}

/** \} */

>>>>>>> b2f61b5c
/* -------------------------------------------------------------------- */
/** \name Visibility Interpolation
 * \{ */

/* Hide edges when either of their vertices are hidden. */
static void edge_hide_from_vert(const Span<int2> edges,
                                const Span<bool> hide_vert,
                                MutableSpan<bool> hide_edge)
{
  using namespace blender;
  threading::parallel_for(edges.index_range(), 4096, [&](const IndexRange range) {
    for (const int i : range) {
      hide_edge[i] = hide_vert[edges[i][0]] || hide_vert[edges[i][1]];
    }
  });
}

/* Hide faces when any of their vertices are hidden. */
static void face_hide_from_vert(const OffsetIndices<int> faces,
                                const Span<int> corner_verts,
                                const Span<bool> hide_vert,
                                MutableSpan<bool> hide_poly)
{
  using namespace blender;
  threading::parallel_for(faces.index_range(), 4096, [&](const IndexRange range) {
    for (const int i : range) {
      const Span<int> face_verts = corner_verts.slice(faces[i]);
      hide_poly[i] = std::any_of(
          face_verts.begin(), face_verts.end(), [&](const int vert) { return hide_vert[vert]; });
    }
  });
}

void BKE_mesh_flush_hidden_from_verts(Mesh *me)
{
  using namespace blender;
  using namespace blender::bke;
  MutableAttributeAccessor attributes = me->attributes_for_write();

  const VArray<bool> hide_vert = *attributes.lookup_or_default<bool>(
      ".hide_vert", ATTR_DOMAIN_POINT, false);
  if (hide_vert.is_single() && !hide_vert.get_internal_single()) {
    attributes.remove(".hide_edge");
    attributes.remove(".hide_poly");
    return;
  }
  const VArraySpan<bool> hide_vert_span{hide_vert};

  SpanAttributeWriter<bool> hide_edge = attributes.lookup_or_add_for_write_only_span<bool>(
      ".hide_edge", ATTR_DOMAIN_EDGE);
  SpanAttributeWriter<bool> hide_poly = attributes.lookup_or_add_for_write_only_span<bool>(
      ".hide_poly", ATTR_DOMAIN_FACE);

  edge_hide_from_vert(me->edges(), hide_vert_span, hide_edge.span);
  face_hide_from_vert(me->faces(), me->corner_verts(), hide_vert_span, hide_poly.span);

  hide_edge.finish();
  hide_poly.finish();
}

void BKE_mesh_flush_hidden_from_faces(Mesh *me)
{
  using namespace blender;
  using namespace blender::bke;
  MutableAttributeAccessor attributes = me->attributes_for_write();

  const VArray<bool> hide_poly = *attributes.lookup_or_default<bool>(
      ".hide_poly", ATTR_DOMAIN_FACE, false);
  if (hide_poly.is_single() && !hide_poly.get_internal_single()) {
    attributes.remove(".hide_vert");
    attributes.remove(".hide_edge");
    return;
  }
  const VArraySpan<bool> hide_poly_span{hide_poly};
  const OffsetIndices faces = me->faces();
  const Span<int> corner_verts = me->corner_verts();
  const Span<int> corner_edges = me->corner_edges();
  SpanAttributeWriter<bool> hide_vert = attributes.lookup_or_add_for_write_only_span<bool>(
      ".hide_vert", ATTR_DOMAIN_POINT);
  SpanAttributeWriter<bool> hide_edge = attributes.lookup_or_add_for_write_only_span<bool>(
      ".hide_edge", ATTR_DOMAIN_EDGE);

  /* Hide all edges or vertices connected to hidden polygons. */
  threading::parallel_for(faces.index_range(), 1024, [&](const IndexRange range) {
    for (const int i : range) {
      if (hide_poly_span[i]) {
        hide_vert.span.fill_indices(corner_verts.slice(faces[i]), true);
        hide_edge.span.fill_indices(corner_edges.slice(faces[i]), true);
      }
    }
  });
  /* Unhide vertices and edges connected to visible polygons. */
  threading::parallel_for(faces.index_range(), 1024, [&](const IndexRange range) {
    for (const int i : range) {
      if (!hide_poly_span[i]) {
        hide_vert.span.fill_indices(corner_verts.slice(faces[i]), false);
        hide_edge.span.fill_indices(corner_edges.slice(faces[i]), false);
      }
    }
  });

  hide_vert.finish();
  hide_edge.finish();
}

/** \} */

/* -------------------------------------------------------------------- */
/** \name Selection Interpolation
 * \{ */

void BKE_mesh_flush_select_from_faces(Mesh *me)
{
  using namespace blender;
  using namespace blender::bke;
  MutableAttributeAccessor attributes = me->attributes_for_write();
  const VArray<bool> select_poly = *attributes.lookup_or_default<bool>(
      ".select_poly", ATTR_DOMAIN_FACE, false);
  if (select_poly.is_single() && !select_poly.get_internal_single()) {
    attributes.remove(".select_vert");
    attributes.remove(".select_edge");
    return;
  }
  SpanAttributeWriter<bool> select_vert = attributes.lookup_or_add_for_write_only_span<bool>(
      ".select_vert", ATTR_DOMAIN_POINT);
  SpanAttributeWriter<bool> select_edge = attributes.lookup_or_add_for_write_only_span<bool>(
      ".select_edge", ATTR_DOMAIN_EDGE);

  /* Use generic domain interpolation to read the face attribute on the other domains.
   * Assume selected faces are not hidden and none of their vertices/edges are hidden. */
  array_utils::copy(*attributes.lookup_or_default<bool>(".select_poly", ATTR_DOMAIN_POINT, false),
                    select_vert.span);
  array_utils::copy(*attributes.lookup_or_default<bool>(".select_poly", ATTR_DOMAIN_EDGE, false),
                    select_edge.span);

  select_vert.finish();
  select_edge.finish();
}

void BKE_mesh_flush_select_from_verts(Mesh *me)
{
  using namespace blender;
  using namespace blender::bke;
  MutableAttributeAccessor attributes = me->attributes_for_write();
  const VArray<bool> select_vert = *attributes.lookup_or_default<bool>(
      ".select_vert", ATTR_DOMAIN_POINT, false);
  if (select_vert.is_single() && !select_vert.get_internal_single()) {
    attributes.remove(".select_edge");
    attributes.remove(".select_poly");
    return;
  }
  SpanAttributeWriter<bool> select_edge = attributes.lookup_or_add_for_write_only_span<bool>(
      ".select_edge", ATTR_DOMAIN_EDGE);
  SpanAttributeWriter<bool> select_poly = attributes.lookup_or_add_for_write_only_span<bool>(
      ".select_poly", ATTR_DOMAIN_FACE);
  {
    IndexMaskMemory memory;
    const VArray<bool> hide_edge = *attributes.lookup_or_default<bool>(
        ".hide_edge", ATTR_DOMAIN_EDGE, false);
    array_utils::copy(
        *attributes.lookup_or_default<bool>(".select_vert", ATTR_DOMAIN_EDGE, false),
        IndexMask::from_bools(hide_edge, memory).complement(hide_edge.index_range(), memory),
        select_edge.span);
  }
  {
    IndexMaskMemory memory;
    const VArray<bool> hide_poly = *attributes.lookup_or_default<bool>(
        ".hide_poly", ATTR_DOMAIN_FACE, false);
    array_utils::copy(
        *attributes.lookup_or_default<bool>(".select_vert", ATTR_DOMAIN_FACE, false),
        IndexMask::from_bools(hide_poly, memory).complement(hide_poly.index_range(), memory),
        select_poly.span);
  }
  select_edge.finish();
  select_poly.finish();
}

/** \} */

/* -------------------------------------------------------------------- */
/** \name Mesh Spatial Calculation
 * \{ */

void BKE_mesh_calc_relative_deform(const int *face_offsets,
                                   const int faces_num,
                                   const int *corner_verts,
                                   const int totvert,

                                   const float (*vert_cos_src)[3],
                                   const float (*vert_cos_dst)[3],

                                   const float (*vert_cos_org)[3],
                                   float (*vert_cos_new)[3])
{
  const blender::OffsetIndices<int> faces({face_offsets, faces_num + 1});

  int *vert_accum = (int *)MEM_calloc_arrayN(size_t(totvert), sizeof(*vert_accum), __func__);

  memset(vert_cos_new, '\0', sizeof(*vert_cos_new) * size_t(totvert));

  for (const int i : faces.index_range()) {
    const blender::IndexRange face = faces[i];
    const int *face_verts = &corner_verts[face.start()];

    for (int j = 0; j < face.size(); j++) {
      const int v_prev = face_verts[(face.size() + (j - 1)) % face.size()];
      const int v_curr = face_verts[j];
      const int v_next = face_verts[(j + 1) % face.size()];

      float tvec[3];

      transform_point_by_tri_v3(tvec,
                                vert_cos_dst[v_curr],
                                vert_cos_org[v_prev],
                                vert_cos_org[v_curr],
                                vert_cos_org[v_next],
                                vert_cos_src[v_prev],
                                vert_cos_src[v_curr],
                                vert_cos_src[v_next]);

      add_v3_v3(vert_cos_new[v_curr], tvec);
      vert_accum[v_curr] += 1;
    }
  }

  for (int i = 0; i < totvert; i++) {
    if (vert_accum[i]) {
      mul_v3_fl(vert_cos_new[i], 1.0f / float(vert_accum[i]));
    }
    else {
      copy_v3_v3(vert_cos_new[i], vert_cos_org[i]);
    }
  }

  MEM_freeN(vert_accum);
}

/** \} */<|MERGE_RESOLUTION|>--- conflicted
+++ resolved
@@ -501,104 +501,8 @@
   }
 }
 
-<<<<<<< HEAD
-=======
-void BKE_mesh_face_flip_ex(const int face_offset,
-                           const int face_size,
-                           int *corner_verts,
-                           int *corner_edges,
-                           CustomData *loop_data,
-                           int tot_loop,
-                           float (*lnors)[3],
-                           MDisps *mdisp,
-                           const bool use_loop_mdisp_flip)
-{
-  int loopstart = face_offset;
-  int loopend = loopstart + face_size - 1;
-  const bool corner_verts_in_data =
-      (CustomData_get_layer_named(loop_data, CD_PROP_INT32, ".corner_vert") == corner_verts);
-  const bool corner_edges_in_data =
-      (CustomData_get_layer_named(loop_data, CD_PROP_INT32, ".corner_edge") == corner_edges);
-
-  if (mdisp) {
-    for (int i = loopstart; i <= loopend; i++) {
-      BKE_mesh_mdisp_flip(&mdisp[i], use_loop_mdisp_flip);
-    }
-  }
-
-  /* Note that we keep same start vertex for flipped face. */
-
-  /* We also have to update loops edge
-   * (they will get their original 'other edge', that is,
-   * the original edge of their original previous loop)... */
-  int prev_edge_index = corner_edges[loopstart];
-  corner_edges[loopstart] = corner_edges[loopend];
-
-  for (loopstart++; loopend > loopstart; loopstart++, loopend--) {
-    corner_edges[loopend] = corner_edges[loopend - 1];
-    std::swap(corner_edges[loopstart], prev_edge_index);
-
-    if (!corner_verts_in_data) {
-      std::swap(corner_verts[loopstart], corner_verts[loopend]);
-    }
-    if (!corner_edges_in_data) {
-      std::swap(corner_edges[loopstart], corner_edges[loopend]);
-    }
-    if (lnors) {
-      swap_v3_v3(lnors[loopstart], lnors[loopend]);
-    }
-    CustomData_swap(loop_data, loopstart, loopend, tot_loop);
-  }
-  /* Even if we did not swap the other 'pivot' loop, we need to set its swapped edge. */
-  if (loopstart == loopend) {
-    corner_edges[loopstart] = prev_edge_index;
-  }
-}
-
-void BKE_mesh_face_flip(const int face_offset,
-                        const int face_size,
-                        int *corner_verts,
-                        int *corner_edges,
-                        CustomData *loop_data,
-                        const int totloop)
-{
-  MDisps *mdisp = (MDisps *)CustomData_get_layer_for_write(loop_data, CD_MDISPS, totloop);
-  BKE_mesh_face_flip_ex(face_offset,
-                        face_size,
-                        corner_verts,
-                        corner_edges,
-                        loop_data,
-                        totloop,
-                        nullptr,
-                        mdisp,
-                        true);
-}
-
-void BKE_mesh_faces_flip(const int *face_offsets,
-                         int *corner_verts,
-                         int *corner_edges,
-                         CustomData *loop_data,
-                         int loops_num,
-                         int faces_num)
-{
-  const blender::OffsetIndices faces(blender::Span(face_offsets, faces_num + 1));
-  MDisps *mdisp = (MDisps *)CustomData_get_layer_for_write(loop_data, CD_MDISPS, faces_num);
-  for (const int i : faces.index_range()) {
-    BKE_mesh_face_flip_ex(faces[i].start(),
-                          faces[i].size(),
-                          corner_verts,
-                          corner_edges,
-                          loop_data,
-                          loops_num,
-                          nullptr,
-                          mdisp,
-                          true);
-  }
-}
-
 /** \} */
 
->>>>>>> b2f61b5c
 /* -------------------------------------------------------------------- */
 /** \name Visibility Interpolation
  * \{ */
