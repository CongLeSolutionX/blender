--- conflicted
+++ resolved
@@ -821,7 +821,7 @@
 void BKE_mesh_flush_select_from_polys(Mesh *me)
 {
   using namespace blender::bke;
-  MutableAttributeAccessor attributes = mesh_attributes_for_write(*me);
+  MutableAttributeAccessor attributes = me->attributes_for_write();
   const VArray<bool> selection_poly = attributes.lookup_or_default<bool>(
       ".selection_poly", ATTR_DOMAIN_FACE, false);
   if (selection_poly.is_single() && !selection_poly.get_internal_single()) {
@@ -876,9 +876,8 @@
 
 void BKE_mesh_flush_select_from_verts(Mesh *me)
 {
-<<<<<<< HEAD
   using namespace blender::bke;
-  MutableAttributeAccessor attributes = mesh_attributes_for_write(*me);
+  MutableAttributeAccessor attributes = me->attributes_for_write();
   const VArray<bool> selection_vert = attributes.lookup_or_default<bool>(
       ".selection_vert", ATTR_DOMAIN_POINT, false);
   if (selection_vert.is_single() && !selection_vert.get_internal_single()) {
@@ -890,9 +889,6 @@
       ".selection_edge", ATTR_DOMAIN_EDGE);
   SpanAttributeWriter<bool> selection_poly = attributes.lookup_or_add_for_write_only_span<bool>(
       ".selection_poly", ATTR_DOMAIN_FACE);
-=======
-  const blender::bke::AttributeAccessor attributes = me->attributes();
->>>>>>> d5934974
   mesh_flush_select_from_verts(
       me->edges(),
       me->polys(),
