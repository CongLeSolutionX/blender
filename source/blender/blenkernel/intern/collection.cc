/* SPDX-FileCopyrightText: 2023 Blender Authors
 *
 * SPDX-License-Identifier: GPL-2.0-or-later */

/** \file
 * \ingroup bke
 */

/* Allow using deprecated functionality for .blend file I/O. */
#define DNA_DEPRECATED_ALLOW

#include "CLG_log.h"

#include <cstring>

#include "BLI_blenlib.h"
#include "BLI_iterator.h"
#include "BLI_listbase.h"
#include "BLI_math_base.h"
#include "BLI_threads.h"
#include "BLT_translation.h"

#include "BKE_anim_data.h"
#include "BKE_collection.h"
#include "BKE_idprop.h"
#include "BKE_idtype.hh"
#include "BKE_layer.hh"
#include "BKE_lib_id.hh"
#include "BKE_lib_query.hh"
#include "BKE_lib_remap.hh"
#include "BKE_main.hh"
#include "BKE_object.hh"
#include "BKE_preview_image.hh"
#include "BKE_report.h"
#include "BKE_rigidbody.h"
#include "BKE_scene.h"

#include "DNA_defaults.h"

#include "DNA_ID.h"
#include "DNA_collection_types.h"
#include "DNA_layer_types.h"
#include "DNA_object_types.h"
#include "DNA_rigidbody_types.h"
#include "DNA_scene_types.h"

#include "DEG_depsgraph.hh"
#include "DEG_depsgraph_query.hh"

#include "MEM_guardedalloc.h"

#include "BLO_read_write.hh"

static CLG_LogRef LOG = {"bke.collection"};

/**
 * Extra asserts that #Collection.gobject_hash is valid which are too slow even for debug mode.
 */
// #define USE_DEBUG_EXTRA_GOBJECT_ASSERT

/* -------------------------------------------------------------------- */
/** \name Prototypes
 * \{ */

/** \param id_create_flag: Creation/Copy ID management flags, e.g. #LIB_ID_CREATE_NO_MAIN. */
static bool collection_child_add(Main *bmain,
                                 Collection *parent,
                                 Collection *collection,
                                 CollectionLightLinking *light_linking,
                                 const int id_create_flag,
                                 const bool add_us);
/** \param id_create_flag: Creation/Copy ID management flags, e.g. #LIB_ID_CREATE_NO_MAIN. */
static bool collection_child_remove(Main *bmain,
                                    Collection *parent,
                                    Collection *collection,
                                    const int id_create_flag);
/** \param id_create_flag: Creation/Copy ID management flags, e.g. #LIB_ID_CREATE_NO_MAIN. */
static bool collection_object_add(Main *bmain,
                                  Collection *collection,
                                  Object *ob,
                                  CollectionLightLinking *light_linking,
                                  const int id_create_flag,
                                  const bool add_us);

/** \param id_create_flag: Creation/Copy ID management flags, e.g. #LIB_ID_CREATE_NO_MAIN. */
static void collection_object_remove_no_gobject_hash(Main *bmain,
                                                     Collection *collection,
                                                     CollectionObject *cob,
                                                     const int id_create_flag,
                                                     const bool free_us);
/** \param id_create_flag: Creation/Copy ID management flags, e.g. #LIB_ID_CREATE_NO_MAIN. */
static bool collection_object_remove(
    Main *bmain, Collection *collection, Object *ob, const int id_create_flag, const bool free_us);

static CollectionChild *collection_find_child(Collection *parent, Collection *collection);
static CollectionParent *collection_find_parent(Collection *child, Collection *collection);

static bool collection_find_child_recursive(const Collection *parent,
                                            const Collection *collection);

/** \param id_create_flag: Creation/Copy ID management flags, e.g. #LIB_ID_CREATE_NO_MAIN. */
static void collection_object_cache_free(const Main *bmain,
                                         Collection *collection,
                                         const int id_create_flag,
                                         const uint id_recalc_flag);

static void collection_gobject_hash_ensure(Collection *collection);
static void collection_gobject_hash_update_object(Collection *collection,
                                                  Object *ob_old,
                                                  CollectionObject *cob);

/** \} */

/* -------------------------------------------------------------------- */
/** \name Collection Data-Block
 * \{ */

static void collection_init_data(ID *id)
{
  Collection *collection = (Collection *)id;
  BLI_assert(MEMCMP_STRUCT_AFTER_IS_ZERO(collection, id));

  MEMCPY_STRUCT_AFTER(collection, DNA_struct_default_get(Collection), id);
}

/**
 * Only copy internal data of Collection ID from source
 * to already allocated/initialized destination.
 * You probably never want to use that directly,
 * use #BKE_id_copy or #BKE_id_copy_ex for typical needs.
 *
 * WARNING! This function will not handle ID user count!
 *
 * \param flag: Copying options (see BKE_lib_id.hh's LIB_ID_COPY_... flags for more).
 */
static void collection_copy_data(Main *bmain, ID *id_dst, const ID *id_src, const int flag)
{
  Collection *collection_dst = (Collection *)id_dst;
  const Collection *collection_src = (const Collection *)id_src;

  BLI_assert(((collection_src->flag & COLLECTION_IS_MASTER) != 0) ==
             ((collection_src->id.flag & LIB_EMBEDDED_DATA) != 0));

  /* Do not copy collection's preview (same behavior as for objects). */
  if ((flag & LIB_ID_COPY_NO_PREVIEW) == 0 && false) { /* XXX TODO: temp hack. */
    BKE_previewimg_id_copy(&collection_dst->id, &collection_src->id);
  }
  else {
    collection_dst->preview = nullptr;
  }

  collection_dst->flag &= ~(COLLECTION_HAS_OBJECT_CACHE | COLLECTION_HAS_OBJECT_CACHE_INSTANCED);
  BLI_listbase_clear(&collection_dst->runtime.object_cache);
  BLI_listbase_clear(&collection_dst->runtime.object_cache_instanced);

  BLI_listbase_clear(&collection_dst->gobject);
  BLI_listbase_clear(&collection_dst->children);
  BLI_listbase_clear(&collection_dst->io_handlers);
  BLI_listbase_clear(&collection_dst->runtime.parents);
  collection_dst->runtime.gobject_hash = nullptr;

  /* TODO: Copy over io_handlers */

  LISTBASE_FOREACH (CollectionChild *, child, &collection_src->children) {
    collection_child_add(
        bmain, collection_dst, child->collection, &child->light_linking, flag, false);
  }
  LISTBASE_FOREACH (CollectionObject *, cob, &collection_src->gobject) {
    collection_object_add(bmain, collection_dst, cob->ob, &cob->light_linking, flag, false);
  }
}

static void collection_free_data(ID *id)
{
  Collection *collection = (Collection *)id;

  /* No animation-data here. */
  BKE_previewimg_free(&collection->preview);

  BLI_freelistN(&collection->gobject);
  if (collection->runtime.gobject_hash) {
    BLI_ghash_free(collection->runtime.gobject_hash, nullptr, nullptr);
    collection->runtime.gobject_hash = nullptr;
  }

  BLI_freelistN(&collection->children);
  BLI_freelistN(&collection->runtime.parents);

<<<<<<< HEAD
  LISTBASE_FOREACH (IOHandlerData *, data, &collection->io_handlers) {
    BKE_collection_io_handler_free_data(data);
  }
  BLI_freelistN(&collection->io_handlers);

  collection_object_cache_free(collection);
=======
  /* No need for depsgraph tagging here, since the data is being deleted. */
  collection_object_cache_free(nullptr, collection, LIB_ID_CREATE_NO_DEG_TAG, 0);
>>>>>>> 90c5e0f0
}

static void collection_foreach_id(ID *id, LibraryForeachIDData *data)
{
  Collection *collection = (Collection *)id;
  const int data_flags = BKE_lib_query_foreachid_process_flags_get(data);

  BKE_LIB_FOREACHID_PROCESS_ID(
      data,
      collection->owner_id,
      (IDWALK_CB_LOOPBACK | IDWALK_CB_NEVER_SELF | IDWALK_CB_READFILE_IGNORE));

  LISTBASE_FOREACH (CollectionObject *, cob, &collection->gobject) {
    Object *cob_ob_old = cob->ob;

    BKE_LIB_FOREACHID_PROCESS_IDSUPER(
        data, cob->ob, IDWALK_CB_USER | IDWALK_CB_OVERRIDE_LIBRARY_HIERARCHY_DEFAULT);

    if (collection->runtime.gobject_hash) {
      /* If the remapping does not create inconsistent data (nullptr object pointer or duplicate
       * CollectionObjects), keeping the ghash consistent is also possible. Otherwise, this call
       * will take care of tagging the collection objects list as dirty. */
      collection_gobject_hash_update_object(collection, cob_ob_old, cob);
    }
    else if (cob_ob_old != cob->ob || cob->ob == nullptr) {
      /* If there is no reference GHash, duplicates cannot be reliably detected, so assume that any
       * nullptr pointer or changed pointer may create an invalid collection object list. */
      collection->runtime.tag |= COLLECTION_TAG_COLLECTION_OBJECT_DIRTY;
    }
  }
  LISTBASE_FOREACH (CollectionChild *, child, &collection->children) {
    BKE_LIB_FOREACHID_PROCESS_IDSUPER(data,
                                      child->collection,
                                      IDWALK_CB_NEVER_SELF | IDWALK_CB_USER |
                                          IDWALK_CB_OVERRIDE_LIBRARY_HIERARCHY_DEFAULT);
  }
  LISTBASE_FOREACH (CollectionParent *, parent, &collection->runtime.parents) {
    /* XXX This is very weak. The whole idea of keeping pointers to private IDs is very bad
     * anyway... */
    const int cb_flag = ((parent->collection != nullptr &&
                          (data_flags & IDWALK_NO_ORIG_POINTERS_ACCESS) == 0 &&
                          (parent->collection->id.flag & LIB_EMBEDDED_DATA) != 0) ?
                             IDWALK_CB_EMBEDDED_NOT_OWNING :
                             IDWALK_CB_NOP);
    BKE_LIB_FOREACHID_PROCESS_IDSUPER(
        data, parent->collection, IDWALK_CB_NEVER_SELF | IDWALK_CB_LOOPBACK | cb_flag);
  }
}

static ID **collection_owner_pointer_get(ID *id)
{
  if ((id->flag & LIB_EMBEDDED_DATA) == 0) {
    return nullptr;
  }
  BLI_assert((id->tag & LIB_TAG_NO_MAIN) == 0);

  Collection *master_collection = (Collection *)id;
  BLI_assert((master_collection->flag & COLLECTION_IS_MASTER) != 0);
  BLI_assert(master_collection->owner_id != nullptr);
  BLI_assert(GS(master_collection->owner_id->name) == ID_SCE);
  BLI_assert(((Scene *)master_collection->owner_id)->master_collection == master_collection);

  return &master_collection->owner_id;
}

void BKE_collection_blend_write_prepare_nolib(BlendWriter * /*writer*/, Collection *collection)
{
  memset(&collection->runtime, 0, sizeof(collection->runtime));
  /* Clean up, important in undo case to reduce false detection of changed data-blocks. */
  collection->flag &= ~COLLECTION_FLAG_ALL_RUNTIME;
}

void BKE_collection_blend_write_nolib(BlendWriter *writer, Collection *collection)
{
  BKE_id_blend_write(writer, &collection->id);

  /* Shared function for collection data-blocks and scene master collection. */
  BKE_previewimg_blend_write(writer, collection->preview);

  LISTBASE_FOREACH (CollectionObject *, cob, &collection->gobject) {
    BLO_write_struct(writer, CollectionObject, cob);
  }

  LISTBASE_FOREACH (CollectionChild *, child, &collection->children) {
    BLO_write_struct(writer, CollectionChild, child);
  }

  LISTBASE_FOREACH (IOHandlerData *, data, &collection->io_handlers) {
    BLO_write_struct(writer, IOHandlerData, data);
    if (data->export_properties) {
      IDP_BlendWrite(writer, data->export_properties);
    }
  }
}

static void collection_blend_write(BlendWriter *writer, ID *id, const void *id_address)
{
  Collection *collection = (Collection *)id;

  BKE_collection_blend_write_prepare_nolib(writer, collection);

  /* write LibData */
  BLO_write_id_struct(writer, Collection, id_address, &collection->id);

  BKE_collection_blend_write_nolib(writer, collection);
}

void BKE_collection_blend_read_data(BlendDataReader *reader, Collection *collection, ID *owner_id)
{
  /* Special case for this pointer, do not rely on regular `lib_link` process here. Avoids needs
   * for do_versioning, and ensures coherence of data in any case.
   *
   * NOTE: Old versions are very often 'broken' here, just fix it silently in these cases.
   */
  if (BLO_read_fileversion_get(reader) > 300) {
    BLI_assert((collection->id.flag & LIB_EMBEDDED_DATA) != 0 || owner_id == nullptr);
  }
  BLI_assert(owner_id == nullptr || owner_id->lib == collection->id.lib);
  if (owner_id != nullptr && (collection->id.flag & LIB_EMBEDDED_DATA) == 0) {
    /* This is unfortunate, but currently a lot of existing files (including startup ones) have
     * missing `LIB_EMBEDDED_DATA` flag.
     *
     * NOTE: Using do_version is not a solution here, since this code will be called before any
     * do_version takes place. Keeping it here also ensures future (or unknown existing) similar
     * bugs won't go easily unnoticed. */
    if (BLO_read_fileversion_get(reader) > 300) {
      CLOG_WARN(&LOG,
                "Fixing root node tree '%s' owned by '%s' missing EMBEDDED tag, please consider "
                "re-saving your (startup) file",
                collection->id.name,
                owner_id->name);
    }
    collection->id.flag |= LIB_EMBEDDED_DATA;
  }

  memset(&collection->runtime, 0, sizeof(collection->runtime));
  collection->flag &= ~COLLECTION_FLAG_ALL_RUNTIME;

  collection->owner_id = owner_id;

  BLO_read_list(reader, &collection->gobject);
  BLO_read_list(reader, &collection->children);

  BLO_read_list(reader, &collection->io_handlers);
  LISTBASE_FOREACH (IOHandlerData *, data, &collection->io_handlers) {
    BLO_read_data_address(reader, &data->export_properties);
    IDP_BlendDataRead(reader, &data->export_properties);
    memset(&data->runtime, 0, sizeof(data->runtime));
  }

  BLO_read_data_address(reader, &collection->preview);
  BKE_previewimg_blend_read(reader, collection->preview);
}

static void collection_blend_read_data(BlendDataReader *reader, ID *id)
{
  Collection *collection = (Collection *)id;
  BKE_collection_blend_read_data(reader, collection, nullptr);
}

static void collection_blend_read_after_liblink(BlendLibReader * /*reader*/, ID *id)
{
  Collection *collection = reinterpret_cast<Collection *>(id);

  /* Sanity check over Collection/Object data. */
  BLI_assert(collection->runtime.gobject_hash == nullptr);
  LISTBASE_FOREACH_MUTABLE (CollectionObject *, cob, &collection->gobject) {
    if (cob->ob == nullptr) {
      BLI_freelinkN(&collection->gobject, cob);
    }
  }

  /* foreach_id code called by generic lib_link process has most likely set this flag, however it
   * is not needed during readfile process since the runtime data is affects are not yet built, so
   * just clear it here. */
  BLI_assert(collection->runtime.gobject_hash == nullptr);
  collection->runtime.tag &= ~COLLECTION_TAG_COLLECTION_OBJECT_DIRTY;
}

IDTypeInfo IDType_ID_GR = {
    /*id_code*/ ID_GR,
    /*id_filter*/ FILTER_ID_GR,
    /*main_listbase_index*/ INDEX_ID_GR,
    /*struct_size*/ sizeof(Collection),
    /*name*/ "Collection",
    /*name_plural*/ N_("collections"),
    /*translation_context*/ BLT_I18NCONTEXT_ID_COLLECTION,
    /*flags*/ IDTYPE_FLAGS_NO_ANIMDATA | IDTYPE_FLAGS_APPEND_IS_REUSABLE,
    /*asset_type_info*/ nullptr,

    /*init_data*/ collection_init_data,
    /*copy_data*/ collection_copy_data,
    /*free_data*/ collection_free_data,
    /*make_local*/ nullptr,
    /*foreach_id*/ collection_foreach_id,
    /*foreach_cache*/ nullptr,
    /*foreach_path*/ nullptr,
    /*owner_pointer_get*/ collection_owner_pointer_get,

    /*blend_write*/ collection_blend_write,
    /*blend_read_data*/ collection_blend_read_data,
    /*blend_read_after_liblink*/ collection_blend_read_after_liblink,

    /*blend_read_undo_preserve*/ nullptr,

    /*lib_override_apply_post*/ nullptr,
};

/** \} */

/* -------------------------------------------------------------------- */
/** \name Add Collection
 * \{ */

/* Add new collection, without view layer syncing. */
static Collection *collection_add(Main *bmain,
                                  Collection *collection_parent,
                                  const char *name_custom)
{
  /* Determine new collection name. */
  char name[MAX_NAME];

  if (name_custom) {
    STRNCPY(name, name_custom);
  }
  else {
    BKE_collection_new_name_get(collection_parent, name);
  }

  /* Create new collection. */
  Collection *collection = static_cast<Collection *>(BKE_id_new(bmain, ID_GR, name));

  /* We increase collection user count when linking to Collections. */
  id_us_min(&collection->id);

  /* Optionally add to parent collection. */
  if (collection_parent) {
    collection_child_add(bmain, collection_parent, collection, nullptr, 0, true);
  }

  return collection;
}

Collection *BKE_collection_add(Main *bmain, Collection *collection_parent, const char *name_custom)
{
  Collection *collection = collection_add(bmain, collection_parent, name_custom);
  BKE_main_collection_sync(bmain);
  return collection;
}

void BKE_collection_add_from_object(Main *bmain,
                                    Scene *scene,
                                    const Object *ob_src,
                                    Collection *collection_dst)
{
  bool is_instantiated = false;

  FOREACH_SCENE_COLLECTION_BEGIN (scene, collection) {
    if (!ID_IS_LINKED(collection) && !ID_IS_OVERRIDABLE_LIBRARY(collection) &&
        BKE_collection_has_object(collection, ob_src))
    {
      collection_child_add(bmain, collection, collection_dst, nullptr, 0, true);
      is_instantiated = true;
    }
  }
  FOREACH_SCENE_COLLECTION_END;

  if (!is_instantiated) {
    collection_child_add(bmain, scene->master_collection, collection_dst, nullptr, 0, true);
  }

  BKE_main_collection_sync(bmain);
}

void BKE_collection_add_from_collection(Main *bmain,
                                        Scene *scene,
                                        Collection *collection_src,
                                        Collection *collection_dst)
{
  bool is_instantiated = false;

  FOREACH_SCENE_COLLECTION_BEGIN (scene, collection) {
    if (!ID_IS_LINKED(collection) && !ID_IS_OVERRIDE_LIBRARY(collection) &&
        collection_find_child(collection, collection_src))
    {
      collection_child_add(bmain, collection, collection_dst, nullptr, 0, true);
      is_instantiated = true;
    }
    else if (!is_instantiated && collection_find_child(collection, collection_dst)) {
      /* If given collection_dst is already instantiated in scene, even if its 'model'
       * collection_src one is not, do not add it to master scene collection. */
      is_instantiated = true;
    }
  }
  FOREACH_SCENE_COLLECTION_END;

  if (!is_instantiated) {
    collection_child_add(bmain, scene->master_collection, collection_dst, nullptr, 0, true);
  }

  BKE_main_collection_sync(bmain);
}

/** \} */

/* -------------------------------------------------------------------- */
/** \name Free and Delete Collection
 * \{ */

void BKE_collection_free_data(Collection *collection)
{
  BKE_libblock_free_data(&collection->id, false);
  collection_free_data(&collection->id);
}

void BKE_collection_io_handler_free_data(struct IOHandlerData *data)
{
  wmOperator *op = data->runtime.op;
  if (op) {
    op->properties = nullptr;
    // No access to WM_api.h here in "blenkernel"
    BKE_reports_free(op->reports);
    MEM_freeN(op->reports);
    MEM_freeN(op->ptr);
    MEM_freeN(op);
    data->runtime.op = nullptr;
  }

  if (data->export_properties) {
    IDP_FreeProperty(data->export_properties);
  }
}

bool BKE_collection_delete(Main *bmain, Collection *collection, bool hierarchy)
{
  /* Master collection is not real datablock, can't be removed. */
  if (collection->flag & COLLECTION_IS_MASTER) {
    BLI_assert_msg(0, "Scene master collection can't be deleted");
    return false;
  }

  /* This is being deleted, no need to handle each item.
   * NOTE: While it might seem an advantage to use the hash instead of the list-lookup
   * it is in fact slower because the items are removed in-order,
   * so the list-lookup succeeds on the first test. */
  if (collection->runtime.gobject_hash) {
    BLI_ghash_free(collection->runtime.gobject_hash, nullptr, nullptr);
    collection->runtime.gobject_hash = nullptr;
  }

  if (hierarchy) {
    /* Remove child objects. */
    CollectionObject *cob = static_cast<CollectionObject *>(collection->gobject.first);
    while (cob != nullptr) {
      collection_object_remove_no_gobject_hash(
          bmain, collection, cob, LIB_ID_CREATE_NO_DEG_TAG, true);
      cob = static_cast<CollectionObject *>(collection->gobject.first);
    }

    /* Delete all child collections recursively. */
    CollectionChild *child = static_cast<CollectionChild *>(collection->children.first);
    while (child != nullptr) {
      BKE_collection_delete(bmain, child->collection, hierarchy);
      child = static_cast<CollectionChild *>(collection->children.first);
    }
  }
  else {
    /* Link child collections into parent collection. */
    LISTBASE_FOREACH (CollectionChild *, child, &collection->children) {
      LISTBASE_FOREACH (CollectionParent *, cparent, &collection->runtime.parents) {
        Collection *parent = cparent->collection;
        collection_child_add(bmain, parent, child->collection, nullptr, 0, true);
      }
    }

    CollectionObject *cob = static_cast<CollectionObject *>(collection->gobject.first);
    while (cob != nullptr) {
      /* Link child object into parent collections. */
      LISTBASE_FOREACH (CollectionParent *, cparent, &collection->runtime.parents) {
        Collection *parent = cparent->collection;
        collection_object_add(bmain, parent, cob->ob, nullptr, 0, true);
      }

      /* Remove child object. */
      collection_object_remove_no_gobject_hash(
          bmain, collection, cob, LIB_ID_CREATE_NO_DEG_TAG, true);
      cob = static_cast<CollectionObject *>(collection->gobject.first);
    }
  }

  BKE_id_delete(bmain, collection);

  BKE_main_collection_sync(bmain);

  return true;
}

/** \} */

/* -------------------------------------------------------------------- */
/** \name Collection Copy
 * \{ */

static Collection *collection_duplicate_recursive(Main *bmain,
                                                  Collection *parent,
                                                  Collection *collection_old,
                                                  const int id_create_flag,
                                                  const eDupli_ID_Flags duplicate_flags,
                                                  const eLibIDDuplicateFlags duplicate_options)
{
  Collection *collection_new;
  bool do_full_process = false;
  const bool is_collection_master = (collection_old->flag & COLLECTION_IS_MASTER) != 0;

  const bool do_objects = (duplicate_flags & USER_DUP_OBJECT) != 0;

  if (is_collection_master) {
    /* We never duplicate master collections here, but we can still deep-copy their objects and
     * collections. */
    BLI_assert(parent == nullptr);
    collection_new = collection_old;
    do_full_process = true;
  }
  else if (collection_old->id.newid == nullptr) {
    collection_new = (Collection *)BKE_id_copy_for_duplicate(
        bmain, (ID *)collection_old, duplicate_flags, id_create_flag);

    if (collection_new == collection_old) {
      return collection_new;
    }

    do_full_process = true;
  }
  else {
    collection_new = (Collection *)collection_old->id.newid;
  }

  /* Optionally add to parent (we always want to do that,
   * even if collection_old had already been duplicated). */
  if (parent != nullptr) {
    CollectionChild *child = collection_find_child(parent, collection_old);
    if (collection_child_add(
            bmain, parent, collection_new, &child->light_linking, id_create_flag, true))
    {
      /* Put collection right after existing one. */
      CollectionChild *child_new = collection_find_child(parent, collection_new);

      if (child && child_new) {
        BLI_remlink(&parent->children, child_new);
        BLI_insertlinkafter(&parent->children, child, child_new);
      }
    }
  }

  /* If we are not doing any kind of deep-copy, we can return immediately.
   * False do_full_process means collection_old had already been duplicated,
   * no need to redo some deep-copy on it. */
  if (!do_full_process) {
    return collection_new;
  }

  if (do_objects) {
    /* We need to first duplicate the objects in a separate loop, to support the master collection
     * case, where both old and new collections are the same.
     * Otherwise, depending on naming scheme and sorting, we may end up duplicating the new objects
     * we just added, in some infinite loop. */
    LISTBASE_FOREACH (CollectionObject *, cob, &collection_old->gobject) {
      Object *ob_old = cob->ob;

      if (ob_old->id.newid == nullptr) {
        BKE_object_duplicate(
            bmain, ob_old, duplicate_flags, duplicate_options | LIB_ID_DUPLICATE_IS_SUBPROCESS);
      }
    }

    /* We can loop on collection_old's objects, but have to consider it mutable because with master
     * collections collection_old and collection_new are the same data here. */
    LISTBASE_FOREACH_MUTABLE (CollectionObject *, cob, &collection_old->gobject) {
      Object *ob_old = cob->ob;
      Object *ob_new = (Object *)ob_old->id.newid;

      /* New object can be nullptr in master collection case, since new and old objects are in same
       * collection. */
      if (ELEM(ob_new, ob_old, nullptr)) {
        continue;
      }

      collection_object_add(
          bmain, collection_new, ob_new, &cob->light_linking, id_create_flag, true);
      collection_object_remove(bmain, collection_new, ob_old, id_create_flag, false);
    }
  }

  /* We can loop on collection_old's children,
   * that list is currently identical the collection_new' children, and won't be changed here. */
  LISTBASE_FOREACH_MUTABLE (CollectionChild *, child, &collection_old->children) {
    Collection *child_collection_old = child->collection;

    Collection *child_collection_new = collection_duplicate_recursive(bmain,
                                                                      collection_new,
                                                                      child_collection_old,
                                                                      id_create_flag,
                                                                      duplicate_flags,
                                                                      duplicate_options);
    if (child_collection_new != child_collection_old) {
      collection_child_remove(bmain, collection_new, child_collection_old, id_create_flag);
    }
  }

  return collection_new;
}

Collection *BKE_collection_duplicate(Main *bmain,
                                     Collection *parent,
                                     Collection *collection,
                                     /*eDupli_ID_Flags*/ uint duplicate_flags,
                                     /*eLibIDDuplicateFlags*/ uint duplicate_options)
{
  const bool is_subprocess = (duplicate_options & LIB_ID_DUPLICATE_IS_SUBPROCESS) != 0;
  const bool is_root_id = (duplicate_options & LIB_ID_DUPLICATE_IS_ROOT_ID) != 0;
  const int id_create_flag = (collection->id.tag & LIB_TAG_NO_MAIN) ? LIB_ID_CREATE_NO_MAIN : 0;

  if (!is_subprocess) {
    BKE_main_id_newptr_and_tag_clear(bmain);
  }
  if (is_root_id) {
    /* In case root duplicated ID is linked, assume we want to get a local copy of it and duplicate
     * all expected linked data. */
    if (ID_IS_LINKED(collection)) {
      duplicate_flags |= USER_DUP_LINKED_ID;
    }
    duplicate_options &= ~LIB_ID_DUPLICATE_IS_ROOT_ID;
  }

  Collection *collection_new = collection_duplicate_recursive(
      bmain,
      parent,
      collection,
      id_create_flag,
      eDupli_ID_Flags(duplicate_flags),
      eLibIDDuplicateFlags(duplicate_options));

  if (!is_subprocess) {
    /* `collection_duplicate_recursive` will also tag our 'root' collection, which is not required
     * unless its duplication is a sub-process of another one. */
    collection_new->id.tag &= ~LIB_TAG_NEW;

    /* This code will follow into all ID links using an ID tagged with LIB_TAG_NEW. */
    BKE_libblock_relink_to_newid(bmain, &collection_new->id, 0);

#ifndef NDEBUG
    /* Call to `BKE_libblock_relink_to_newid` above is supposed to have cleared all those flags. */
    ID *id_iter;
    FOREACH_MAIN_ID_BEGIN (bmain, id_iter) {
      if (id_iter->tag & LIB_TAG_NEW) {
        BLI_assert((id_iter->tag & LIB_TAG_NEW) == 0);
      }
    }
    FOREACH_MAIN_ID_END;
#endif

    /* Cleanup. */
    BKE_main_id_newptr_and_tag_clear(bmain);

    BKE_main_collection_sync(bmain);
  }

  return collection_new;
}

/** \} */

/* -------------------------------------------------------------------- */
/** \name Collection Naming
 * \{ */

void BKE_collection_new_name_get(Collection *collection_parent, char *rname)
{
  char *name;

  if (!collection_parent) {
    name = BLI_strdup(DATA_("Collection"));
  }
  else if (collection_parent->flag & COLLECTION_IS_MASTER) {
    name = BLI_sprintfN(DATA_("Collection %d"),
                        BLI_listbase_count(&collection_parent->children) + 1);
  }
  else {
    const int number = BLI_listbase_count(&collection_parent->children) + 1;
    const int digits = integer_digits_i(number);
    const int max_len = sizeof(collection_parent->id.name) - 1 /* nullptr terminator */ -
                        (1 + digits) /* " %d" */ - 2 /* ID */;
    name = BLI_sprintfN("%.*s %d", max_len, collection_parent->id.name + 2, number);
  }

  BLI_strncpy(rname, name, MAX_NAME);
  MEM_freeN(name);
}

const char *BKE_collection_ui_name_get(Collection *collection)
{
  if (collection->flag & COLLECTION_IS_MASTER) {
    return IFACE_("Scene Collection");
  }

  return collection->id.name + 2;
}

/** \} */

/* -------------------------------------------------------------------- */
/** \name Object List Cache
 * \{ */

static void collection_object_cache_fill(ListBase *lb,
                                         Collection *collection,
                                         int parent_restrict,
                                         bool with_instances)
{
  int child_restrict = collection->flag | parent_restrict;

  LISTBASE_FOREACH (CollectionObject *, cob, &collection->gobject) {
    Base *base = static_cast<Base *>(BLI_findptr(lb, cob->ob, offsetof(Base, object)));

    if (base == nullptr) {
      base = static_cast<Base *>(MEM_callocN(sizeof(Base), "Object Base"));
      base->object = cob->ob;
      BLI_addtail(lb, base);
      if (with_instances && cob->ob->instance_collection) {
        collection_object_cache_fill(
            lb, cob->ob->instance_collection, child_restrict, with_instances);
      }
    }

    /* Only collection flags are checked here currently, object restrict flag is checked
     * in FOREACH_COLLECTION_VISIBLE_OBJECT_RECURSIVE_BEGIN since it can be animated
     * without updating the cache. */
    if ((child_restrict & COLLECTION_HIDE_VIEWPORT) == 0) {
      base->flag |= BASE_ENABLED_VIEWPORT;
    }
    if ((child_restrict & COLLECTION_HIDE_RENDER) == 0) {
      base->flag |= BASE_ENABLED_RENDER;
    }
  }

  LISTBASE_FOREACH (CollectionChild *, child, &collection->children) {
    collection_object_cache_fill(lb, child->collection, child_restrict, with_instances);
  }
}

ListBase BKE_collection_object_cache_get(Collection *collection)
{
  if (!(collection->flag & COLLECTION_HAS_OBJECT_CACHE)) {
    static ThreadMutex cache_lock = BLI_MUTEX_INITIALIZER;

    BLI_mutex_lock(&cache_lock);
    if (!(collection->flag & COLLECTION_HAS_OBJECT_CACHE)) {
      collection_object_cache_fill(&collection->runtime.object_cache, collection, 0, false);
      collection->flag |= COLLECTION_HAS_OBJECT_CACHE;
    }
    BLI_mutex_unlock(&cache_lock);
  }

  return collection->runtime.object_cache;
}

ListBase BKE_collection_object_cache_instanced_get(Collection *collection)
{
  if (!(collection->flag & COLLECTION_HAS_OBJECT_CACHE_INSTANCED)) {
    static ThreadMutex cache_lock = BLI_MUTEX_INITIALIZER;

    BLI_mutex_lock(&cache_lock);
    if (!(collection->flag & COLLECTION_HAS_OBJECT_CACHE_INSTANCED)) {
      collection_object_cache_fill(
          &collection->runtime.object_cache_instanced, collection, 0, true);
      collection->flag |= COLLECTION_HAS_OBJECT_CACHE_INSTANCED;
    }
    BLI_mutex_unlock(&cache_lock);
  }

  return collection->runtime.object_cache_instanced;
}

static void collection_object_cache_free(const Main *bmain,
                                         Collection *collection,
                                         const int id_create_flag,
                                         const uint id_recalc_flag)
{
  collection->flag &= ~(COLLECTION_HAS_OBJECT_CACHE | COLLECTION_HAS_OBJECT_CACHE_INSTANCED);
  BLI_freelistN(&collection->runtime.object_cache);
  BLI_freelistN(&collection->runtime.object_cache_instanced);

  /* Although it may seem abusive to call depsgraph updates from this utility function,
   * it is called from any code-path modifying the collections hierarchy and/or their objects.
   * Including the reversed-hierarchy walked by #collection_object_cache_free_parent_recursive.
   *
   * Plus, the main reason to tag the hierarchy of parents for deg update is because their object
   * caches are being freed.
   *
   * Having this code here avoids the need for another utility tagging function processing the
   * parent hierarchy as well. */
  if (id_recalc_flag && (id_create_flag & (LIB_ID_CREATE_NO_MAIN | LIB_ID_CREATE_NO_DEG_TAG)) == 0)
  {
    BLI_assert(bmain != nullptr);
    DEG_id_tag_update_ex(const_cast<Main *>(bmain), &collection->id, id_recalc_flag);
  }
}

/** Utils to recursively tag the parent hierarchy of a collection, matching the   */
static void collection_object_cache_free_parent_recursive(const Main *bmain,
                                                          Collection *collection,
                                                          const int id_create_flag,
                                                          const uint id_recalc_flag)
{
  collection_object_cache_free(bmain, collection, id_create_flag, id_recalc_flag);

  /* Clear cache in all parents recursively, since those are affected by changes as well. */
  LISTBASE_FOREACH (CollectionParent *, parent, &collection->runtime.parents) {
    /* In theory there should be no nullptr pointer here. However, this code can be called from
     * non-valid temporary states (e.g. indirectly from #BKE_collections_object_remove_invalids
     * as part of ID remapping process). */
    if (parent->collection == nullptr) {
      continue;
    }
    collection_object_cache_free_parent_recursive(
        bmain, parent->collection, id_create_flag, id_recalc_flag);
  }
}

void BKE_collection_object_cache_free(const Main *bmain,
                                      Collection *collection,
                                      const int id_create_flag)
{
  BLI_assert(collection != nullptr);
  collection_object_cache_free_parent_recursive(
      bmain, collection, id_create_flag, ID_RECALC_HIERARCHY | ID_RECALC_GEOMETRY);
}

void BKE_main_collections_object_cache_free(const Main *bmain)
{
  for (Scene *scene = static_cast<Scene *>(bmain->scenes.first); scene != nullptr;
       scene = static_cast<Scene *>(scene->id.next))
  {
    collection_object_cache_free(
        bmain, scene->master_collection, 0, ID_RECALC_HIERARCHY | ID_RECALC_GEOMETRY);
  }

  for (Collection *collection = static_cast<Collection *>(bmain->collections.first);
       collection != nullptr;
       collection = static_cast<Collection *>(collection->id.next))
  {
    collection_object_cache_free(bmain, collection, 0, ID_RECALC_HIERARCHY | ID_RECALC_GEOMETRY);
  }
}

Base *BKE_collection_or_layer_objects(const Scene *scene,
                                      ViewLayer *view_layer,
                                      Collection *collection)
{
  if (collection) {
    return static_cast<Base *>(BKE_collection_object_cache_get(collection).first);
  }
  BKE_view_layer_synced_ensure(scene, view_layer);
  return static_cast<Base *>(BKE_view_layer_object_bases_get(view_layer)->first);
}

/** \} */

/* -------------------------------------------------------------------- */
/** \name Scene Master Collection
 * \{ */

Collection *BKE_collection_master_add(Scene *scene)
{
  BLI_assert(scene != nullptr && scene->master_collection == nullptr);

  /* Not an actual datablock, but owned by scene. */
  Collection *master_collection = static_cast<Collection *>(
      BKE_libblock_alloc(nullptr, ID_GR, BKE_SCENE_COLLECTION_NAME, LIB_ID_CREATE_NO_MAIN));
  master_collection->id.flag |= LIB_EMBEDDED_DATA;
  master_collection->owner_id = &scene->id;
  master_collection->flag |= COLLECTION_IS_MASTER;
  master_collection->color_tag = COLLECTION_COLOR_NONE;

  return master_collection;
}

/** \} */

/* -------------------------------------------------------------------- */
/** \name Cyclic Checks
 * \{ */

static bool collection_object_cyclic_check_internal(Object *object, Collection *collection)
{
  if (object->instance_collection) {
    Collection *dup_collection = object->instance_collection;
    if ((dup_collection->id.tag & LIB_TAG_DOIT) == 0) {
      /* Cycle already exists in collections, let's prevent further creepiness. */
      return true;
    }
    /* flag the object to identify cyclic dependencies in further dupli collections */
    dup_collection->id.tag &= ~LIB_TAG_DOIT;

    if (dup_collection == collection) {
      return true;
    }

    FOREACH_COLLECTION_OBJECT_RECURSIVE_BEGIN (dup_collection, collection_object) {
      if (collection_object_cyclic_check_internal(collection_object, dup_collection)) {
        return true;
      }
    }
    FOREACH_COLLECTION_OBJECT_RECURSIVE_END;

    /* un-flag the object, it's allowed to have the same collection multiple times in parallel */
    dup_collection->id.tag |= LIB_TAG_DOIT;
  }

  return false;
}

bool BKE_collection_object_cyclic_check(Main *bmain, Object *object, Collection *collection)
{
  /* first flag all collections */
  BKE_main_id_tag_listbase(&bmain->collections, LIB_TAG_DOIT, true);

  return collection_object_cyclic_check_internal(object, collection);
}

/** \} */

/* -------------------------------------------------------------------- */
/** \name Collection Object Membership
 * \{ */

bool BKE_collection_has_object(Collection *collection, const Object *ob)
{
  if (ELEM(nullptr, collection, ob)) {
    return false;
  }
  collection_gobject_hash_ensure(collection);
  return BLI_ghash_lookup(collection->runtime.gobject_hash, ob);
}

bool BKE_collection_has_object_recursive(Collection *collection, Object *ob)
{
  if (ELEM(nullptr, collection, ob)) {
    return false;
  }

  const ListBase objects = BKE_collection_object_cache_get(collection);
  return BLI_findptr(&objects, ob, offsetof(Base, object));
}

bool BKE_collection_has_object_recursive_instanced(Collection *collection, Object *ob)
{
  if (ELEM(nullptr, collection, ob)) {
    return false;
  }

  const ListBase objects = BKE_collection_object_cache_instanced_get(collection);
  return BLI_findptr(&objects, ob, offsetof(Base, object));
}

static Collection *collection_next_find(Main *bmain, Scene *scene, Collection *collection)
{
  if (scene && collection == scene->master_collection) {
    return static_cast<Collection *>(bmain->collections.first);
  }

  return static_cast<Collection *>(collection->id.next);
}

Collection *BKE_collection_object_find(Main *bmain,
                                       Scene *scene,
                                       Collection *collection,
                                       Object *ob)
{
  if (collection) {
    collection = collection_next_find(bmain, scene, collection);
  }
  else if (scene) {
    collection = scene->master_collection;
  }
  else {
    collection = static_cast<Collection *>(bmain->collections.first);
  }

  while (collection) {
    if (BKE_collection_has_object(collection, ob)) {
      return collection;
    }
    collection = collection_next_find(bmain, scene, collection);
  }
  return nullptr;
}

bool BKE_collection_is_empty(const Collection *collection)
{
  return BLI_listbase_is_empty(&collection->gobject) &&
         BLI_listbase_is_empty(&collection->children);
}

/** \} */

/* -------------------------------------------------------------------- */
/** \name Collection Objects
 * \{ */

static void collection_gobject_assert_internal_consistency(Collection *collection,
                                                           const bool do_extensive_check);

static GHash *collection_gobject_hash_alloc(const Collection *collection)
{
  return BLI_ghash_ptr_new_ex(__func__, uint(BLI_listbase_count(&collection->gobject)));
}

static void collection_gobject_hash_create(Collection *collection)
{
  GHash *gobject_hash = collection_gobject_hash_alloc(collection);
  LISTBASE_FOREACH (CollectionObject *, cob, &collection->gobject) {
    if (UNLIKELY(cob->ob == nullptr)) {
      BLI_assert(collection->runtime.tag & COLLECTION_TAG_COLLECTION_OBJECT_DIRTY);
      continue;
    }
    CollectionObject **cob_p;
    /* Do not overwrite an already existing entry. */
    if (UNLIKELY(BLI_ghash_ensure_p(gobject_hash, cob->ob, (void ***)&cob_p))) {
      BLI_assert(collection->runtime.tag & COLLECTION_TAG_COLLECTION_OBJECT_DIRTY);
      continue;
    }
    *cob_p = cob;
  }
  collection->runtime.gobject_hash = gobject_hash;
}

static void collection_gobject_hash_ensure(Collection *collection)
{
  if (collection->runtime.gobject_hash) {
#ifdef USE_DEBUG_EXTRA_GOBJECT_ASSERT
    collection_gobject_assert_internal_consistency(collection, true);
#endif
    return;
  }

  collection_gobject_hash_create(collection);

  collection_gobject_assert_internal_consistency(collection, true);
}

/**
 * Similar to #collection_gobject_hash_ensure/#collection_gobject_hash_create, but does fix
 * inconsistencies in the collection objects list.
 */
static void collection_gobject_hash_ensure_fix(Main *bmain, Collection *collection)
{
  bool changed = false;

  if ((collection->runtime.tag & COLLECTION_TAG_COLLECTION_OBJECT_DIRTY) == 0) {
#ifdef USE_DEBUG_EXTRA_GOBJECT_ASSERT
    collection_gobject_assert_internal_consistency(collection, true);
#endif
    return;
  }

  GHash *gobject_hash = collection->runtime.gobject_hash;
  if (gobject_hash) {
    BLI_ghash_clear_ex(gobject_hash, nullptr, nullptr, BLI_ghash_len(gobject_hash));
  }
  else {
    collection->runtime.gobject_hash = gobject_hash = collection_gobject_hash_alloc(collection);
  }

  LISTBASE_FOREACH_MUTABLE (CollectionObject *, cob, &collection->gobject) {
    if (cob->ob == nullptr) {
      BLI_freelinkN(&collection->gobject, cob);
      changed = true;
      continue;
    }
    CollectionObject **cob_p;
    if (BLI_ghash_ensure_p(gobject_hash, cob->ob, (void ***)&cob_p)) {
      BLI_freelinkN(&collection->gobject, cob);
      changed = true;
      continue;
    }
    *cob_p = cob;
  }

  if (changed) {
    BKE_collection_object_cache_free(bmain, collection, 0);
  }

  collection->runtime.tag &= ~COLLECTION_TAG_COLLECTION_OBJECT_DIRTY;
  collection_gobject_assert_internal_consistency(collection, true);
}

/**
 * Update the collections object hash, removing `ob_old`, inserting `cob->ob` as the new key.
 *
 * \note This function is called from #IDTypeInfo::foreach_id callback,
 * and a difference of Object pointers is only expected in case ID remapping is happening.
 * This code is the only are in Blender allowed to (temporarily) leave the #CollectionObject list
 * in an inconsistent/invalid state (with nullptr object pointers, or duplicates of
 * #CollectionObjects). If such invalid cases are encountered,
 * it will tag the collection objects list as dirty.
 *
 * \param ob_old: The existing key to `cob` in the hash, not removed when nullptr.
 * \param cob: The `cob->ob` is to be used as the new key,
 * when nullptr it's not added back into the hash.
 */
static void collection_gobject_hash_update_object(Collection *collection,
                                                  Object *ob_old,
                                                  CollectionObject *cob)
{
  if (ob_old == cob->ob) {
    return;
  }

  if (ob_old) {
    CollectionObject *cob_old = static_cast<CollectionObject *>(
        BLI_ghash_popkey(collection->runtime.gobject_hash, ob_old, nullptr));
    if (cob_old != cob) {
      /* Old object already removed from the #GHash. */
      collection->runtime.tag |= COLLECTION_TAG_COLLECTION_OBJECT_DIRTY;
    }
  }

  if (cob->ob) {
    CollectionObject **cob_p;
    if (!BLI_ghash_ensure_p(collection->runtime.gobject_hash, cob->ob, (void ***)&cob_p)) {
      *cob_p = cob;
    }
    else {
      /* Duplicate #CollectionObject entries. */
      collection->runtime.tag |= COLLECTION_TAG_COLLECTION_OBJECT_DIRTY;
    }
  }
  else {
    /* #CollectionObject with nullptr object pointer. */
    collection->runtime.tag |= COLLECTION_TAG_COLLECTION_OBJECT_DIRTY;
  }
}

/**
 * Validate the integrity of the collection's #CollectionObject list, and of its mapping.
 *
 * Simple test is very fast, as it only checks that the 'dirty' tag for collection's objects is not
 * set.
 *
 * The extensive check is expensive. This should not be done from within loops over collections
 * items, or from low-level operations that can be assumed safe (like adding or removing an object
 * from a collection). It ensures that:
 * - There is a `gobject_hash` mapping.
 * - There is no nullptr-object #CollectionObject items.
 * - there is no duplicate #CollectionObject items (two or more referencing the same Object).
 */
static void collection_gobject_assert_internal_consistency(Collection *collection,
                                                           const bool do_extensive_check)
{
  BLI_assert((collection->runtime.tag & COLLECTION_TAG_COLLECTION_OBJECT_DIRTY) == 0);
  if (!do_extensive_check) {
    return;
  }

  if (collection->runtime.gobject_hash == nullptr) {
    /* NOTE: If the `ghash` does not exist yet, it's creation will assert on errors,
     * so in theory the second loop below could be skipped. */
    collection_gobject_hash_create(collection);
  }
  GHash *gobject_hash = collection->runtime.gobject_hash;
  UNUSED_VARS_NDEBUG(gobject_hash);
  LISTBASE_FOREACH (CollectionObject *, cob, &collection->gobject) {
    BLI_assert(cob->ob != nullptr);
    /* If there are more than one #CollectionObject for the same object,
     * at most one of them will pass this test. */
    BLI_assert(BLI_ghash_lookup(gobject_hash, cob->ob) == cob);
  }
}

static Collection *collection_parent_editable_find_recursive(const ViewLayer *view_layer,
                                                             Collection *collection)
{
  if (!ID_IS_LINKED(collection) && !ID_IS_OVERRIDE_LIBRARY(collection) &&
      (view_layer == nullptr || BKE_view_layer_has_collection(view_layer, collection)))
  {
    return collection;
  }

  if (collection->flag & COLLECTION_IS_MASTER) {
    return nullptr;
  }

  LISTBASE_FOREACH (CollectionParent *, collection_parent, &collection->runtime.parents) {
    if (!ID_IS_LINKED(collection_parent->collection) &&
        !ID_IS_OVERRIDE_LIBRARY(collection_parent->collection))
    {
      if (view_layer != nullptr &&
          !BKE_view_layer_has_collection(view_layer, collection_parent->collection))
      {
        /* In case this parent collection is not in given view_layer, there is no point in
         * searching in its ancestors either, we can skip that whole parenting branch. */
        continue;
      }
      return collection_parent->collection;
    }
    Collection *editable_collection = collection_parent_editable_find_recursive(
        view_layer, collection_parent->collection);
    if (editable_collection != nullptr) {
      return editable_collection;
    }
  }

  return nullptr;
}

static bool collection_object_add(Main *bmain,
                                  Collection *collection,
                                  Object *ob,
                                  CollectionLightLinking *light_linking,
                                  const int id_create_flag,
                                  const bool add_us)
{
  /* Cyclic dependency check. */
  if (ob->instance_collection) {
    if ((ob->instance_collection == collection) ||
        collection_find_child_recursive(ob->instance_collection, collection))
    {
      return false;
    }
  }

  collection_gobject_hash_ensure(collection);
  CollectionObject **cob_p;
  if (BLI_ghash_ensure_p(collection->runtime.gobject_hash, ob, (void ***)&cob_p)) {
    return false;
  }

  CollectionObject *cob = static_cast<CollectionObject *>(
      MEM_callocN(sizeof(CollectionObject), __func__));
  cob->ob = ob;
  if (light_linking) {
    cob->light_linking = *light_linking;
  }
  *cob_p = cob;
  BLI_addtail(&collection->gobject, cob);
  BKE_collection_object_cache_free(bmain, collection, id_create_flag);

  if (add_us && (id_create_flag & LIB_ID_CREATE_NO_USER_REFCOUNT) == 0) {
    id_us_plus(&ob->id);
  }

  if ((id_create_flag & LIB_ID_CREATE_NO_MAIN) == 0) {
    BKE_rigidbody_main_collection_object_add(bmain, collection, ob);
  }

  return true;
}

/**
 * A version of #collection_object_remove that does not handle `collection->runtime.gobject_hash`,
 * Either the caller must have removed the object from the hash or the hash may be nullptr.
 */
static void collection_object_remove_no_gobject_hash(Main *bmain,
                                                     Collection *collection,
                                                     CollectionObject *cob,
                                                     const int id_create_flag,
                                                     const bool free_us)
{
  Object *ob = cob->ob;
  BLI_freelinkN(&collection->gobject, cob);
  BKE_collection_object_cache_free(bmain, collection, id_create_flag);

  if (free_us) {
    BKE_id_free_us(bmain, ob);
  }
  else {
    id_us_min(&ob->id);
  }
}

static bool collection_object_remove(
    Main *bmain, Collection *collection, Object *ob, const int id_create_flag, const bool free_us)
{
  collection_gobject_hash_ensure(collection);
  CollectionObject *cob = static_cast<CollectionObject *>(
      BLI_ghash_popkey(collection->runtime.gobject_hash, ob, nullptr));
  if (cob == nullptr) {
    return false;
  }
  collection_object_remove_no_gobject_hash(bmain, collection, cob, id_create_flag, free_us);
  return true;
}

bool BKE_collection_object_add_notest(Main *bmain, Collection *collection, Object *ob)
{
  if (ob == nullptr) {
    return false;
  }

  const int id_create_flag = (collection->id.tag & LIB_TAG_NO_MAIN) ? LIB_ID_CREATE_NO_MAIN : 0;

  /* Only case where this pointer can be nullptr is when scene itself is linked, this case should
   * never be reached. */
  BLI_assert(collection != nullptr);
  if (collection == nullptr) {
    return false;
  }

  if (!collection_object_add(bmain, collection, ob, nullptr, id_create_flag, true)) {
    return false;
  }

  if (BKE_collection_is_in_scene(collection)) {
    BKE_main_collection_sync(bmain);
  }

  return true;
}

bool BKE_collection_object_add(Main *bmain, Collection *collection, Object *ob)
{
  return BKE_collection_viewlayer_object_add(bmain, nullptr, collection, ob);
}

bool BKE_collection_viewlayer_object_add(Main *bmain,
                                         const ViewLayer *view_layer,
                                         Collection *collection,
                                         Object *ob)
{
  if (collection == nullptr) {
    return false;
  }

  collection = collection_parent_editable_find_recursive(view_layer, collection);

  if (collection == nullptr) {
    return false;
  }

  return BKE_collection_object_add_notest(bmain, collection, ob);
}

void BKE_collection_object_add_from(Main *bmain, Scene *scene, Object *ob_src, Object *ob_dst)
{
  bool is_instantiated = false;

  FOREACH_SCENE_COLLECTION_BEGIN (scene, collection) {
    if (!ID_IS_LINKED(collection) && !ID_IS_OVERRIDE_LIBRARY(collection) &&
        BKE_collection_has_object(collection, ob_src))
    {
      collection_object_add(bmain, collection, ob_dst, nullptr, 0, true);
      is_instantiated = true;
    }
  }
  FOREACH_SCENE_COLLECTION_END;

  if (!is_instantiated) {
    /* In case we could not find any non-linked collections in which instantiate our ob_dst,
     * fallback to scene's master collection... */
    collection_object_add(bmain, scene->master_collection, ob_dst, nullptr, 0, true);
  }

  BKE_main_collection_sync(bmain);
}

bool BKE_collection_object_remove(Main *bmain,
                                  Collection *collection,
                                  Object *ob,
                                  const bool free_us)
{
  if (ELEM(nullptr, collection, ob)) {
    return false;
  }

  const int id_create_flag = (collection->id.tag & LIB_TAG_NO_MAIN) ? LIB_ID_CREATE_NO_MAIN : 0;
  if (!collection_object_remove(bmain, collection, ob, id_create_flag, free_us)) {
    return false;
  }

  if (BKE_collection_is_in_scene(collection)) {
    BKE_main_collection_sync(bmain);
  }

  return true;
}

bool BKE_collection_object_replace(Main *bmain,
                                   Collection *collection,
                                   Object *ob_old,
                                   Object *ob_new)
{
  collection_gobject_hash_ensure(collection);
  CollectionObject *cob;
  cob = static_cast<CollectionObject *>(
      BLI_ghash_popkey(collection->runtime.gobject_hash, ob_old, nullptr));
  if (cob == nullptr) {
    return false;
  }

  if (!BLI_ghash_haskey(collection->runtime.gobject_hash, ob_new)) {
    id_us_min(&cob->ob->id);
    cob->ob = ob_new;
    id_us_plus(&cob->ob->id);

    BLI_ghash_insert(collection->runtime.gobject_hash, cob->ob, cob);
  }
  else {
    collection_object_remove_no_gobject_hash(bmain, collection, cob, 0, false);
  }

  if (BKE_collection_is_in_scene(collection)) {
    BKE_main_collection_sync(bmain);
  }

  return true;
}

/**
 * Remove object from all collections of scene
 * \param collection_skip: Don't remove base from this collection.
 */
static bool scene_collections_object_remove(
    Main *bmain, Scene *scene, Object *ob, const bool free_us, Collection *collection_skip)
{
  bool removed = false;
  const int id_create_flag = (scene->id.tag & LIB_TAG_NO_MAIN) ? LIB_ID_CREATE_NO_MAIN : 0;

  /* If given object is removed from all collections in given scene, then it can also be safely
   * removed from rigidbody world for given scene. */
  if (collection_skip == nullptr) {
    BKE_scene_remove_rigidbody_object(bmain, scene, ob, free_us);
  }

  FOREACH_SCENE_COLLECTION_BEGIN (scene, collection) {
    if (ID_IS_LINKED(collection) || ID_IS_OVERRIDE_LIBRARY(collection)) {
      continue;
    }
    if (collection == collection_skip) {
      continue;
    }

    removed |= collection_object_remove(bmain, collection, ob, id_create_flag, free_us);
  }
  FOREACH_SCENE_COLLECTION_END;

  BKE_main_collection_sync(bmain);

  return removed;
}

bool BKE_scene_collections_object_remove(Main *bmain, Scene *scene, Object *ob, const bool free_us)
{
  return scene_collections_object_remove(bmain, scene, ob, free_us, nullptr);
}

void BKE_collections_object_remove_invalids(Main *bmain)
{
  LISTBASE_FOREACH (Scene *, scene, &bmain->scenes) {
    collection_gobject_hash_ensure_fix(bmain, scene->master_collection);
  }

  LISTBASE_FOREACH (Collection *, collection, &bmain->collections) {
    collection_gobject_hash_ensure_fix(bmain, collection);
  }
}

static void collection_null_children_remove(Collection *collection)
{
  LISTBASE_FOREACH_MUTABLE (CollectionChild *, child, &collection->children) {
    if (child->collection == nullptr) {
      BLI_freelinkN(&collection->children, child);
    }
  }
}

static void collection_missing_parents_remove(Collection *collection)
{
  LISTBASE_FOREACH_MUTABLE (CollectionParent *, parent, &collection->runtime.parents) {
    if ((parent->collection == nullptr) || !collection_find_child(parent->collection, collection))
    {
      BLI_freelinkN(&collection->runtime.parents, parent);
    }
  }
}

void BKE_collections_child_remove_nulls(Main *bmain,
                                        Collection *parent_collection,
                                        Collection *child_collection)
{
  if (child_collection == nullptr) {
    if (parent_collection != nullptr) {
      collection_null_children_remove(parent_collection);
    }
    else {
      /* We need to do the checks in two steps when more than one collection may be involved,
       * otherwise we can miss some cases...
       * Also, master collections are not in bmain, so we also need to loop over scenes.
       */
      LISTBASE_FOREACH (Collection *, collection, &bmain->collections) {
        collection_null_children_remove(collection);
      }
      LISTBASE_FOREACH (Scene *, scene, &bmain->scenes) {
        collection_null_children_remove(scene->master_collection);
      }
    }

    LISTBASE_FOREACH (Collection *, collection, &bmain->collections) {
      collection_missing_parents_remove(collection);
    }
    LISTBASE_FOREACH (Scene *, scene, &bmain->scenes) {
      collection_missing_parents_remove(scene->master_collection);
    }
  }
  else {
    LISTBASE_FOREACH_MUTABLE (CollectionParent *, parent, &child_collection->runtime.parents) {
      collection_null_children_remove(parent->collection);

      if (!collection_find_child(parent->collection, child_collection)) {
        BLI_freelinkN(&child_collection->runtime.parents, parent);
      }
    }
  }
}

void BKE_collection_object_move(
    Main *bmain, Scene *scene, Collection *collection_dst, Collection *collection_src, Object *ob)
{
  /* In both cases we first add the object, then remove it from the other collections.
   * Otherwise we lose the original base and whether it was active and selected. */
  if (collection_src != nullptr) {
    if (BKE_collection_object_add(bmain, collection_dst, ob)) {
      BKE_collection_object_remove(bmain, collection_src, ob, false);
    }
  }
  else {
    /* Adding will fail if object is already in collection.
     * However we still need to remove it from the other collections. */
    BKE_collection_object_add(bmain, collection_dst, ob);
    scene_collections_object_remove(bmain, scene, ob, false, collection_dst);
  }
}

/** \} */

/* -------------------------------------------------------------------- */
/** \name Collection Scene Membership
 * \{ */

bool BKE_collection_is_in_scene(Collection *collection)
{
  if (collection->flag & COLLECTION_IS_MASTER) {
    return true;
  }

  LISTBASE_FOREACH (CollectionParent *, cparent, &collection->runtime.parents) {
    if (BKE_collection_is_in_scene(cparent->collection)) {
      return true;
    }
  }

  return false;
}

void BKE_collections_after_lib_link(Main *bmain)
{
  /* Need to update layer collections because objects might have changed
   * in linked files, and because undo push does not include updated base
   * flags since those are refreshed after the operator completes. */
  BKE_main_collection_sync(bmain);
}

/** \} */

/* -------------------------------------------------------------------- */
/** \name Collection Children
 * \{ */

static bool collection_instance_find_recursive(Collection *collection,
                                               Collection *instance_collection)
{
  LISTBASE_FOREACH (CollectionObject *, collection_object, &collection->gobject) {
    if (collection_object->ob != nullptr &&
        /* Object from a given collection should never instantiate that collection either. */
        ELEM(collection_object->ob->instance_collection, instance_collection, collection))
    {
      return true;
    }
  }

  LISTBASE_FOREACH (CollectionChild *, collection_child, &collection->children) {
    if (collection_child->collection != nullptr &&
        collection_instance_find_recursive(collection_child->collection, instance_collection))
    {
      return true;
    }
  }

  return false;
}

bool BKE_collection_cycle_find(Collection *new_ancestor, Collection *collection)
{
  if (collection == new_ancestor) {
    return true;
  }

  if (collection == nullptr) {
    collection = new_ancestor;
  }

  LISTBASE_FOREACH (CollectionParent *, parent, &new_ancestor->runtime.parents) {
    if (BKE_collection_cycle_find(parent->collection, collection)) {
      return true;
    }
  }

  /* Find possible objects in collection or its children, that would instantiate the given ancestor
   * collection (that would also make a fully invalid cycle of dependencies). */
  return collection_instance_find_recursive(collection, new_ancestor);
}

static bool collection_instance_fix_recursive(Collection *parent_collection,
                                              Collection *collection)
{
  bool cycles_found = false;

  LISTBASE_FOREACH (CollectionObject *, collection_object, &parent_collection->gobject) {
    if (collection_object->ob != nullptr &&
        collection_object->ob->instance_collection == collection)
    {
      id_us_min(&collection->id);
      collection_object->ob->instance_collection = nullptr;
      cycles_found = true;
    }
  }

  LISTBASE_FOREACH (CollectionChild *, collection_child, &parent_collection->children) {
    if (collection_instance_fix_recursive(collection_child->collection, collection)) {
      cycles_found = true;
    }
  }

  return cycles_found;
}

static bool collection_cycle_fix_recursive(Main *bmain,
                                           Collection *parent_collection,
                                           Collection *collection)
{
  bool cycles_found = false;

  LISTBASE_FOREACH_MUTABLE (CollectionParent *, parent, &parent_collection->runtime.parents) {
    if (BKE_collection_cycle_find(parent->collection, collection)) {
      BKE_collection_child_remove(bmain, parent->collection, parent_collection);
      cycles_found = true;
    }
    else if (collection_cycle_fix_recursive(bmain, parent->collection, collection)) {
      cycles_found = true;
    }
  }

  return cycles_found;
}

bool BKE_collection_cycles_fix(Main *bmain, Collection *collection)
{
  return collection_cycle_fix_recursive(bmain, collection, collection) ||
         collection_instance_fix_recursive(collection, collection);
}

static CollectionChild *collection_find_child(Collection *parent, Collection *collection)
{
  return static_cast<CollectionChild *>(
      BLI_findptr(&parent->children, collection, offsetof(CollectionChild, collection)));
}

static bool collection_find_child_recursive(const Collection *parent, const Collection *collection)
{
  LISTBASE_FOREACH (const CollectionChild *, child, &parent->children) {
    if (child->collection == collection) {
      return true;
    }

    if (collection_find_child_recursive(child->collection, collection)) {
      return true;
    }
  }

  return false;
}

bool BKE_collection_has_collection(const Collection *parent, const Collection *collection)
{
  return collection_find_child_recursive(parent, collection);
}

static CollectionParent *collection_find_parent(Collection *child, Collection *collection)
{
  return static_cast<CollectionParent *>(
      BLI_findptr(&child->runtime.parents, collection, offsetof(CollectionParent, collection)));
}

static bool collection_child_add(Main *bmain,
                                 Collection *parent,
                                 Collection *collection,
                                 CollectionLightLinking *light_linking,
                                 const int id_create_flag,
                                 const bool add_us)
{
  CollectionChild *child = collection_find_child(parent, collection);
  if (child) {
    return false;
  }
  if (BKE_collection_cycle_find(parent, collection)) {
    return false;
  }

  child = static_cast<CollectionChild *>(MEM_callocN(sizeof(CollectionChild), "CollectionChild"));
  child->collection = collection;
  if (light_linking) {
    child->light_linking = *light_linking;
  }
  BLI_addtail(&parent->children, child);

  /* Don't add parent links for depsgraph datablocks, these are not kept in sync. */
  if ((id_create_flag & LIB_ID_CREATE_NO_MAIN) == 0) {
    CollectionParent *cparent = static_cast<CollectionParent *>(
        MEM_callocN(sizeof(CollectionParent), "CollectionParent"));
    cparent->collection = parent;
    BLI_addtail(&collection->runtime.parents, cparent);
  }

  if (add_us) {
    id_us_plus(&collection->id);
  }

  BKE_collection_object_cache_free(bmain, parent, id_create_flag);

  return true;
}

static bool collection_child_remove(Main *bmain,
                                    Collection *parent,
                                    Collection *collection,
                                    const int id_create_flag)
{
  CollectionChild *child = collection_find_child(parent, collection);
  if (child == nullptr) {
    return false;
  }

  CollectionParent *cparent = collection_find_parent(collection, parent);
  BLI_freelinkN(&collection->runtime.parents, cparent);
  BLI_freelinkN(&parent->children, child);

  id_us_min(&collection->id);

  BKE_collection_object_cache_free(bmain, parent, id_create_flag);

  return true;
}

bool BKE_collection_child_add(Main *bmain, Collection *parent, Collection *child)
{
  if (!collection_child_add(bmain, parent, child, nullptr, 0, true)) {
    return false;
  }

  BKE_main_collection_sync(bmain);
  return true;
}

bool BKE_collection_child_add_no_sync(Main *bmain, Collection *parent, Collection *child)
{
  return collection_child_add(bmain, parent, child, nullptr, 0, true);
}

bool BKE_collection_child_remove(Main *bmain, Collection *parent, Collection *child)
{
  if (!collection_child_remove(bmain, parent, child, 0)) {
    return false;
  }

  BKE_main_collection_sync(bmain);
  return true;
}

void BKE_collection_parent_relations_rebuild(Collection *collection)
{
  LISTBASE_FOREACH_MUTABLE (CollectionChild *, child, &collection->children) {
    /* Check for duplicated children (can happen with remapping e.g.). */
    CollectionChild *other_child = collection_find_child(collection, child->collection);
    if (other_child != child) {
      BLI_freelinkN(&collection->children, child);
      continue;
    }

    /* Invalid child, either without a collection, or because it creates a dependency cycle. */
    if (child->collection == nullptr || BKE_collection_cycle_find(collection, child->collection)) {
      BLI_freelinkN(&collection->children, child);
      continue;
    }

    /* Can happen when remapping data partially out-of-Main (during advanced ID management
     * operations like lib-override resync e.g.). */
    if ((child->collection->id.tag & (LIB_TAG_NO_MAIN | LIB_TAG_COPIED_ON_WRITE)) != 0) {
      continue;
    }

    BLI_assert(collection_find_parent(child->collection, collection) == nullptr);
    CollectionParent *cparent = static_cast<CollectionParent *>(
        MEM_callocN(sizeof(CollectionParent), __func__));
    cparent->collection = collection;
    BLI_addtail(&child->collection->runtime.parents, cparent);
  }
}

static void collection_parents_rebuild_recursive(Collection *collection)
{
  /* A same collection may be child of several others, no need to process it more than once. */
  if ((collection->runtime.tag & COLLECTION_TAG_RELATION_REBUILD) == 0) {
    return;
  }

  BKE_collection_parent_relations_rebuild(collection);
  collection->runtime.tag &= ~COLLECTION_TAG_RELATION_REBUILD;

  LISTBASE_FOREACH (CollectionChild *, child, &collection->children) {
    /* See comment above in `BKE_collection_parent_relations_rebuild`. */
    if ((child->collection->id.tag & (LIB_TAG_NO_MAIN | LIB_TAG_COPIED_ON_WRITE)) != 0) {
      continue;
    }
    collection_parents_rebuild_recursive(child->collection);
  }
}

void BKE_main_collections_parent_relations_rebuild(Main *bmain)
{
  /* Only collections not in bmain (master ones in scenes) have no parent... */
  LISTBASE_FOREACH (Collection *, collection, &bmain->collections) {
    BLI_freelistN(&collection->runtime.parents);

    collection->runtime.tag |= COLLECTION_TAG_RELATION_REBUILD;
  }

  /* Scene's master collections will be 'root' parent of most of our collections, so start with
   * them. */
  LISTBASE_FOREACH (Scene *, scene, &bmain->scenes) {
    /* This function can be called from `readfile.cc`, when this pointer is not guaranteed to be
     * nullptr.
     */
    if (scene->master_collection != nullptr) {
      BLI_assert(BLI_listbase_is_empty(&scene->master_collection->runtime.parents));
      scene->master_collection->runtime.tag |= COLLECTION_TAG_RELATION_REBUILD;
      collection_parents_rebuild_recursive(scene->master_collection);
    }
  }

  /* We may have parent chains outside of scene's master_collection context? At least, readfile's
   * #collection_blend_read_after_liblink() seems to assume that, so do the same here. */
  LISTBASE_FOREACH (Collection *, collection, &bmain->collections) {
    if (collection->runtime.tag & COLLECTION_TAG_RELATION_REBUILD) {
      /* NOTE: we do not have easy access to 'which collections is root' info in that case, which
       * means test for cycles in collection relationships may fail here. I don't think that is an
       * issue in practice here, but worth keeping in mind... */
      collection_parents_rebuild_recursive(collection);
    }
  }
}

bool BKE_collection_validate(Collection *collection)
{
  if (!BLI_listbase_validate(&collection->children)) {
    return false;
  }
  if (!BLI_listbase_validate(&collection->runtime.parents)) {
    return false;
  }
  if (BKE_collection_cycle_find(collection, nullptr)) {
    return false;
  }

  bool is_ok = true;

  /* Check that children have each collection used/referenced only once. */
  GSet *processed_collections = BLI_gset_ptr_new(__func__);
  LISTBASE_FOREACH (CollectionChild *, child, &collection->children) {
    void **r_key;
    if (BLI_gset_ensure_p_ex(processed_collections, child->collection, &r_key)) {
      is_ok = false;
    }
    else {
      *r_key = child->collection;
    }
  }

  /* Check that parents have each collection used/referenced only once. */
  BLI_gset_clear(processed_collections, nullptr);
  LISTBASE_FOREACH (CollectionParent *, parent, &collection->runtime.parents) {
    void **r_key;
    if (BLI_gset_ensure_p_ex(processed_collections, parent->collection, &r_key)) {
      is_ok = false;
    }
    else {
      *r_key = parent->collection;
    }
  }

  BLI_gset_free(processed_collections, nullptr);
  return is_ok;
}

/** \} */

/* -------------------------------------------------------------------- */
/** \name Collection Index
 * \{ */

static Collection *collection_from_index_recursive(Collection *collection,
                                                   const int index,
                                                   int *index_current)
{
  if (index == (*index_current)) {
    return collection;
  }

  (*index_current)++;

  LISTBASE_FOREACH (CollectionChild *, child, &collection->children) {
    Collection *nested = collection_from_index_recursive(child->collection, index, index_current);
    if (nested != nullptr) {
      return nested;
    }
  }
  return nullptr;
}

Collection *BKE_collection_from_index(Scene *scene, const int index)
{
  int index_current = 0;
  Collection *master_collection = scene->master_collection;
  return collection_from_index_recursive(master_collection, index, &index_current);
}

static bool collection_objects_select(const Scene *scene,
                                      ViewLayer *view_layer,
                                      Collection *collection,
                                      bool deselect)
{
  bool changed = false;

  if (collection->flag & COLLECTION_HIDE_SELECT) {
    return false;
  }

  BKE_view_layer_synced_ensure(scene, view_layer);
  LISTBASE_FOREACH (CollectionObject *, cob, &collection->gobject) {
    Base *base = BKE_view_layer_base_find(view_layer, cob->ob);

    if (base) {
      if (deselect) {
        if (base->flag & BASE_SELECTED) {
          base->flag &= ~BASE_SELECTED;
          changed = true;
        }
      }
      else {
        if ((base->flag & BASE_SELECTABLE) && !(base->flag & BASE_SELECTED)) {
          base->flag |= BASE_SELECTED;
          changed = true;
        }
      }
    }
  }

  LISTBASE_FOREACH (CollectionChild *, child, &collection->children) {
    if (collection_objects_select(scene, view_layer, collection, deselect)) {
      changed = true;
    }
  }

  return changed;
}

bool BKE_collection_objects_select(const Scene *scene,
                                   ViewLayer *view_layer,
                                   Collection *collection,
                                   bool deselect)
{
  LayerCollection *layer_collection = BKE_layer_collection_first_from_scene_collection(view_layer,
                                                                                       collection);

  if (layer_collection != nullptr) {
    return BKE_layer_collection_objects_select(scene, view_layer, layer_collection, deselect);
  }

  return collection_objects_select(scene, view_layer, collection, deselect);
}

/** \} */

/* -------------------------------------------------------------------- */
/** \name Collection move (outliner drag & drop)
 * \{ */

bool BKE_collection_move(Main *bmain,
                         Collection *to_parent,
                         Collection *from_parent,
                         Collection *relative,
                         bool relative_after,
                         Collection *collection)
{
  if (collection->flag & COLLECTION_IS_MASTER) {
    return false;
  }
  if (BKE_collection_cycle_find(to_parent, collection)) {
    return false;
  }

  /* Move to new parent collection */
  if (from_parent) {
    collection_child_remove(bmain, from_parent, collection, 0);
  }

  collection_child_add(bmain, to_parent, collection, nullptr, 0, true);

  /* Move to specified location under parent. */
  if (relative) {
    CollectionChild *child = collection_find_child(to_parent, collection);
    CollectionChild *relative_child = collection_find_child(to_parent, relative);

    if (relative_child) {
      BLI_remlink(&to_parent->children, child);

      if (relative_after) {
        BLI_insertlinkafter(&to_parent->children, relative_child, child);
      }
      else {
        BLI_insertlinkbefore(&to_parent->children, relative_child, child);
      }

      BKE_collection_object_cache_free(bmain, to_parent, 0);
    }
  }

  /* Update layer collections. */
  BKE_main_collection_sync(bmain);

  return true;
}

/** \} */

/* -------------------------------------------------------------------- */
/** \name Iterators
 * \{ */

/* Scene collection iterator. */

struct CollectionsIteratorData {
  Scene *scene;
  void **array;
  int tot, cur;
};

static void scene_collection_callback(Collection *collection,
                                      BKE_scene_collections_Cb callback,
                                      void *data)
{
  callback(collection, data);

  LISTBASE_FOREACH (CollectionChild *, child, &collection->children) {
    scene_collection_callback(child->collection, callback, data);
  }
}

static void scene_collections_count(Collection * /*collection*/, void *data)
{
  int *tot = static_cast<int *>(data);
  (*tot)++;
}

static void scene_collections_build_array(Collection *collection, void *data)
{
  Collection ***array = static_cast<Collection ***>(data);
  **array = collection;
  (*array)++;
}

static void scene_collections_array(Scene *scene,
                                    Collection ***r_collections_array,
                                    int *r_collections_array_len)
{
  *r_collections_array = nullptr;
  *r_collections_array_len = 0;

  if (scene == nullptr) {
    return;
  }

  Collection *collection = scene->master_collection;
  BLI_assert(collection != nullptr);
  scene_collection_callback(collection, scene_collections_count, r_collections_array_len);

  BLI_assert(*r_collections_array_len > 0);

  Collection **array = static_cast<Collection **>(
      MEM_malloc_arrayN(*r_collections_array_len, sizeof(Collection *), "CollectionArray"));
  *r_collections_array = array;
  scene_collection_callback(collection, scene_collections_build_array, &array);
}

void BKE_scene_collections_iterator_begin(BLI_Iterator *iter, void *data_in)
{
  Scene *scene = static_cast<Scene *>(data_in);
  CollectionsIteratorData *data = static_cast<CollectionsIteratorData *>(
      MEM_callocN(sizeof(CollectionsIteratorData), __func__));

  data->scene = scene;

  BLI_ITERATOR_INIT(iter);
  iter->data = data;

  scene_collections_array(scene, (Collection ***)&data->array, &data->tot);
  BLI_assert(data->tot != 0);

  data->cur = 0;
  iter->current = data->array[data->cur];
}

void BKE_scene_collections_iterator_next(BLI_Iterator *iter)
{
  CollectionsIteratorData *data = static_cast<CollectionsIteratorData *>(iter->data);

  if (++data->cur < data->tot) {
    iter->current = data->array[data->cur];
  }
  else {
    iter->valid = false;
  }
}

void BKE_scene_collections_iterator_end(BLI_Iterator *iter)
{
  CollectionsIteratorData *data = static_cast<CollectionsIteratorData *>(iter->data);

  if (data) {
    if (data->array) {
      MEM_freeN(data->array);
    }
    MEM_freeN(data);
  }
  iter->valid = false;
}

/* scene objects iterator */

struct SceneObjectsIteratorData {
  GSet *visited;
  CollectionObject *cob_next;
  BLI_Iterator scene_collection_iter;
};

static void scene_objects_iterator_begin(BLI_Iterator *iter, Scene *scene, GSet *visited_objects)
{
  SceneObjectsIteratorData *data = static_cast<SceneObjectsIteratorData *>(
      MEM_callocN(sizeof(SceneObjectsIteratorData), __func__));

  BLI_ITERATOR_INIT(iter);
  iter->data = data;

  /* Lookup list to make sure that each object is only processed once. */
  if (visited_objects != nullptr) {
    data->visited = visited_objects;
  }
  else {
    data->visited = BLI_gset_ptr_new(__func__);
  }

  /* We wrap the scene-collection iterator here to go over the scene collections. */
  BKE_scene_collections_iterator_begin(&data->scene_collection_iter, scene);

  Collection *collection = static_cast<Collection *>(data->scene_collection_iter.current);
  data->cob_next = static_cast<CollectionObject *>(collection->gobject.first);

  BKE_scene_objects_iterator_next(iter);
}

void BKE_scene_objects_iterator_begin(BLI_Iterator *iter, void *data_in)
{
  Scene *scene = static_cast<Scene *>(data_in);

  scene_objects_iterator_begin(iter, scene, nullptr);
}

static void scene_objects_iterator_skip_invalid_flag(BLI_Iterator *iter)
{
  if (!iter->valid) {
    return;
  }

  /* Unpack the data. */
  SceneObjectsIteratorExData *data = static_cast<SceneObjectsIteratorExData *>(iter->data);
  iter->data = data->iter_data;

  Object *ob = static_cast<Object *>(iter->current);
  if (ob && (ob->flag & data->flag) == 0) {
    iter->skip = true;
  }

  /* Pack the data. */
  data->iter_data = iter->data;
  iter->data = data;
}

void BKE_scene_objects_iterator_begin_ex(BLI_Iterator *iter, void *data_in)
{
  SceneObjectsIteratorExData *data = static_cast<SceneObjectsIteratorExData *>(data_in);

  BKE_scene_objects_iterator_begin(iter, data->scene);

  /* Pack the data. */
  data->iter_data = iter->data;
  iter->data = data_in;

  scene_objects_iterator_skip_invalid_flag(iter);
}

void BKE_scene_objects_iterator_next_ex(BLI_Iterator *iter)
{
  /* Unpack the data. */
  SceneObjectsIteratorExData *data = static_cast<SceneObjectsIteratorExData *>(iter->data);
  iter->data = data->iter_data;

  BKE_scene_objects_iterator_next(iter);

  /* Pack the data. */
  data->iter_data = iter->data;
  iter->data = data;

  scene_objects_iterator_skip_invalid_flag(iter);
}

void BKE_scene_objects_iterator_end_ex(BLI_Iterator *iter)
{
  /* Unpack the data. */
  SceneObjectsIteratorExData *data = static_cast<SceneObjectsIteratorExData *>(iter->data);
  iter->data = data->iter_data;

  BKE_scene_objects_iterator_end(iter);

  /* Pack the data. */
  data->iter_data = iter->data;
  iter->data = data;
}

/**
 * Ensures we only get each object once, even when included in several collections.
 */
static CollectionObject *object_base_unique(GSet *gs, CollectionObject *cob)
{
  for (; cob != nullptr; cob = cob->next) {
    Object *ob = cob->ob;
    void **ob_key_p;
    if (!BLI_gset_ensure_p_ex(gs, ob, &ob_key_p)) {
      *ob_key_p = ob;
      return cob;
    }
  }
  return nullptr;
}

void BKE_scene_objects_iterator_next(BLI_Iterator *iter)
{
  SceneObjectsIteratorData *data = static_cast<SceneObjectsIteratorData *>(iter->data);
  CollectionObject *cob = data->cob_next ? object_base_unique(data->visited, data->cob_next) :
                                           nullptr;

  if (cob) {
    data->cob_next = cob->next;
    iter->current = cob->ob;
  }
  else {
    /* if this is the last object of this ListBase look at the next Collection */
    Collection *collection;
    BKE_scene_collections_iterator_next(&data->scene_collection_iter);
    do {
      collection = static_cast<Collection *>(data->scene_collection_iter.current);
      /* get the first unique object of this collection */
      CollectionObject *new_cob = object_base_unique(
          data->visited, static_cast<CollectionObject *>(collection->gobject.first));
      if (new_cob) {
        data->cob_next = new_cob->next;
        iter->current = new_cob->ob;
        return;
      }
      BKE_scene_collections_iterator_next(&data->scene_collection_iter);
    } while (data->scene_collection_iter.valid);

    if (!data->scene_collection_iter.valid) {
      iter->valid = false;
    }
  }
}

void BKE_scene_objects_iterator_end(BLI_Iterator *iter)
{
  SceneObjectsIteratorData *data = static_cast<SceneObjectsIteratorData *>(iter->data);
  if (data) {
    BKE_scene_collections_iterator_end(&data->scene_collection_iter);
    if (data->visited != nullptr) {
      BLI_gset_free(data->visited, nullptr);
    }
    MEM_freeN(data);
  }
}

GSet *BKE_scene_objects_as_gset(Scene *scene, GSet *objects_gset)
{
  BLI_Iterator iter;
  scene_objects_iterator_begin(&iter, scene, objects_gset);
  while (iter.valid) {
    BKE_scene_objects_iterator_next(&iter);
  }

  /* `return_gset` is either given `objects_gset` (if non-nullptr), or the GSet allocated by the
   * iterator. Either way, we want to get it back, and prevent `BKE_scene_objects_iterator_end`
   * from freeing it. */
  GSet *return_gset = ((SceneObjectsIteratorData *)iter.data)->visited;
  ((SceneObjectsIteratorData *)iter.data)->visited = nullptr;
  BKE_scene_objects_iterator_end(&iter);

  return return_gset;
}

/** \} */<|MERGE_RESOLUTION|>--- conflicted
+++ resolved
@@ -186,17 +186,13 @@
   BLI_freelistN(&collection->children);
   BLI_freelistN(&collection->runtime.parents);
 
-<<<<<<< HEAD
   LISTBASE_FOREACH (IOHandlerData *, data, &collection->io_handlers) {
     BKE_collection_io_handler_free_data(data);
   }
   BLI_freelistN(&collection->io_handlers);
 
-  collection_object_cache_free(collection);
-=======
   /* No need for depsgraph tagging here, since the data is being deleted. */
   collection_object_cache_free(nullptr, collection, LIB_ID_CREATE_NO_DEG_TAG, 0);
->>>>>>> 90c5e0f0
 }
 
 static void collection_foreach_id(ID *id, LibraryForeachIDData *data)
