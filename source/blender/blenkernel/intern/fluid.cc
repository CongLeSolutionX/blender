/* SPDX-License-Identifier: GPL-2.0-or-later
 * Copyright Blender Foundation. All rights reserved. */

/** \file
 * \ingroup bke
 */

#include "MEM_guardedalloc.h"

#include "BLI_listbase.h"

#include "BLI_fileops.h"
#include "BLI_hash.h"
#include "BLI_math.h"
#include "BLI_path_util.h"
#include "BLI_string.h"
#include "BLI_task.h"
#include "BLI_utildefines.h"

#include "DNA_defaults.h"
#include "DNA_fluid_types.h"
#include "DNA_modifier_types.h"
#include "DNA_object_types.h"
#include "DNA_rigidbody_types.h"

#include "BKE_attribute.hh"
#include "BKE_effect.h"
#include "BKE_fluid.h"
#include "BKE_global.h"
#include "BKE_layer.h"
#include "BKE_lib_id.h"
#include "BKE_modifier.h"
#include "BKE_pointcache.h"

#ifdef WITH_FLUID

#  include <cfloat>
#  include <cmath>
#  include <cstdio>
#  include <cstring> /* memset */

#  include "DNA_customdata_types.h"
#  include "DNA_light_types.h"
#  include "DNA_mesh_types.h"
#  include "DNA_meshdata_types.h"
#  include "DNA_particle_types.h"
#  include "DNA_scene_types.h"

#  include "BLI_kdopbvh.h"
#  include "BLI_kdtree.h"
#  include "BLI_threads.h"
#  include "BLI_voxel.h"

#  include "BKE_bvhutils.h"
#  include "BKE_collision.h"
#  include "BKE_colortools.h"
#  include "BKE_customdata.h"
#  include "BKE_deform.h"
#  include "BKE_mesh.hh"
#  include "BKE_mesh_runtime.h"
#  include "BKE_object.h"
#  include "BKE_particle.h"
#  include "BKE_scene.h"
#  include "BKE_texture.h"

#  include "DEG_depsgraph.h"
#  include "DEG_depsgraph_query.h"

#  include "RE_texture.h"

#  include "CLG_log.h"

#  include "manta_fluid_API.h"

#endif /* WITH_FLUID */

/** Time step default value for nice appearance. */
#define DT_DEFAULT 0.1f

/** Max value for phi initialization */
#define PHI_MAX 9999.0f

static void fluid_modifier_reset_ex(FluidModifierData *fmd, bool need_lock);

#ifdef WITH_FLUID
// #define DEBUG_PRINT

static CLG_LogRef LOG = {"bke.fluid"};

/* -------------------------------------------------------------------- */
/** \name Fluid API
 * \{ */

static ThreadMutex object_update_lock = BLI_MUTEX_INITIALIZER;

#  define ADD_IF_LOWER_POS(a, b) min_ff((a) + (b), max_ff((a), (b)))
#  define ADD_IF_LOWER_NEG(a, b) max_ff((a) + (b), min_ff((a), (b)))
#  define ADD_IF_LOWER(a, b) (((b) > 0) ? ADD_IF_LOWER_POS((a), (b)) : ADD_IF_LOWER_NEG((a), (b)))

bool BKE_fluid_reallocate_fluid(FluidDomainSettings *fds, int res[3], int free_old)
{
  if (free_old && fds->fluid) {
    manta_free(fds->fluid);
  }
  if (!min_iii(res[0], res[1], res[2])) {
    fds->fluid = nullptr;
  }
  else {
    fds->fluid = manta_init(res, fds->fmd);

    fds->res_noise[0] = res[0] * fds->noise_scale;
    fds->res_noise[1] = res[1] * fds->noise_scale;
    fds->res_noise[2] = res[2] * fds->noise_scale;
  }

  return (fds->fluid != nullptr);
}

void BKE_fluid_reallocate_copy_fluid(FluidDomainSettings *fds,
                                     int o_res[3],
                                     int n_res[3],
                                     const int o_min[3],
                                     const int n_min[3],
                                     const int o_max[3],
                                     int o_shift[3],
                                     int n_shift[3])
{
  MANTA *fluid_old = fds->fluid;
  const int block_size = fds->noise_scale;
  int new_shift[3] = {0};
  sub_v3_v3v3_int(new_shift, n_shift, o_shift);

  /* Allocate new fluid data. */
  BKE_fluid_reallocate_fluid(fds, n_res, 0);

  int o_total_cells = o_res[0] * o_res[1] * o_res[2];
  int n_total_cells = n_res[0] * n_res[1] * n_res[2];

  /* Copy values from old fluid to new fluid object. */
  if (o_total_cells > 1 && n_total_cells > 1) {
    float *o_dens = manta_smoke_get_density(fluid_old);
    float *o_react = manta_smoke_get_react(fluid_old);
    float *o_flame = manta_smoke_get_flame(fluid_old);
    float *o_fuel = manta_smoke_get_fuel(fluid_old);
    float *o_heat = manta_smoke_get_heat(fluid_old);
    float *o_vx = manta_get_velocity_x(fluid_old);
    float *o_vy = manta_get_velocity_y(fluid_old);
    float *o_vz = manta_get_velocity_z(fluid_old);
    float *o_r = manta_smoke_get_color_r(fluid_old);
    float *o_g = manta_smoke_get_color_g(fluid_old);
    float *o_b = manta_smoke_get_color_b(fluid_old);

    float *n_dens = manta_smoke_get_density(fds->fluid);
    float *n_react = manta_smoke_get_react(fds->fluid);
    float *n_flame = manta_smoke_get_flame(fds->fluid);
    float *n_fuel = manta_smoke_get_fuel(fds->fluid);
    float *n_heat = manta_smoke_get_heat(fds->fluid);
    float *n_vx = manta_get_velocity_x(fds->fluid);
    float *n_vy = manta_get_velocity_y(fds->fluid);
    float *n_vz = manta_get_velocity_z(fds->fluid);
    float *n_r = manta_smoke_get_color_r(fds->fluid);
    float *n_g = manta_smoke_get_color_g(fds->fluid);
    float *n_b = manta_smoke_get_color_b(fds->fluid);

    /* Noise smoke fields. */
    float *o_wt_dens = manta_noise_get_density(fluid_old);
    float *o_wt_react = manta_noise_get_react(fluid_old);
    float *o_wt_flame = manta_noise_get_flame(fluid_old);
    float *o_wt_fuel = manta_noise_get_fuel(fluid_old);
    float *o_wt_r = manta_noise_get_color_r(fluid_old);
    float *o_wt_g = manta_noise_get_color_g(fluid_old);
    float *o_wt_b = manta_noise_get_color_b(fluid_old);
    float *o_wt_tcu = manta_noise_get_texture_u(fluid_old);
    float *o_wt_tcv = manta_noise_get_texture_v(fluid_old);
    float *o_wt_tcw = manta_noise_get_texture_w(fluid_old);
    float *o_wt_tcu2 = manta_noise_get_texture_u2(fluid_old);
    float *o_wt_tcv2 = manta_noise_get_texture_v2(fluid_old);
    float *o_wt_tcw2 = manta_noise_get_texture_w2(fluid_old);

    float *n_wt_dens = manta_noise_get_density(fds->fluid);
    float *n_wt_react = manta_noise_get_react(fds->fluid);
    float *n_wt_flame = manta_noise_get_flame(fds->fluid);
    float *n_wt_fuel = manta_noise_get_fuel(fds->fluid);
    float *n_wt_r = manta_noise_get_color_r(fds->fluid);
    float *n_wt_g = manta_noise_get_color_g(fds->fluid);
    float *n_wt_b = manta_noise_get_color_b(fds->fluid);
    float *n_wt_tcu = manta_noise_get_texture_u(fds->fluid);
    float *n_wt_tcv = manta_noise_get_texture_v(fds->fluid);
    float *n_wt_tcw = manta_noise_get_texture_w(fds->fluid);
    float *n_wt_tcu2 = manta_noise_get_texture_u2(fds->fluid);
    float *n_wt_tcv2 = manta_noise_get_texture_v2(fds->fluid);
    float *n_wt_tcw2 = manta_noise_get_texture_w2(fds->fluid);

    int wt_res_old[3];
    manta_noise_get_res(fluid_old, wt_res_old);

    for (int z = o_min[2]; z < o_max[2]; z++) {
      for (int y = o_min[1]; y < o_max[1]; y++) {
        for (int x = o_min[0]; x < o_max[0]; x++) {
          /* old grid index */
          int xo = x - o_min[0];
          int yo = y - o_min[1];
          int zo = z - o_min[2];
          int index_old = manta_get_index(xo, o_res[0], yo, o_res[1], zo);
          /* new grid index */
          int xn = x - n_min[0] - new_shift[0];
          int yn = y - n_min[1] - new_shift[1];
          int zn = z - n_min[2] - new_shift[2];
          int index_new = manta_get_index(xn, n_res[0], yn, n_res[1], zn);

          /* Skip if outside new domain. */
          if (xn < 0 || xn >= n_res[0] || yn < 0 || yn >= n_res[1] || zn < 0 || zn >= n_res[2]) {
            continue;
          }
#  if 0
          /* Note (sebbas):
           * Disabling this "skip section" as not copying borders results in weird cut-off effects.
           * It is possible that this cutting off is the reason for line effects as seen in #74559.
           * Since domain borders will be handled on the simulation side anyways,
           * copying border values should not be an issue. */

          /* boundary cells will be skipped when copying data */
          int bwidth = fds->boundary_width;

          /* Skip if trying to copy from old boundary cell. */
          if (xo < bwidth || yo < bwidth || zo < bwidth || xo >= o_res[0] - bwidth ||
              yo >= o_res[1] - bwidth || zo >= o_res[2] - bwidth) {
            continue;
          }
          /* Skip if trying to copy into new boundary cell. */
          if (xn < bwidth || yn < bwidth || zn < bwidth || xn >= n_res[0] - bwidth ||
              yn >= n_res[1] - bwidth || zn >= n_res[2] - bwidth) {
            continue;
          }
#  endif

          /* copy data */
          if (fds->flags & FLUID_DOMAIN_USE_NOISE) {
            int i, j, k;
            /* old grid index */
            int xx_o = xo * block_size;
            int yy_o = yo * block_size;
            int zz_o = zo * block_size;
            /* new grid index */
            int xx_n = xn * block_size;
            int yy_n = yn * block_size;
            int zz_n = zn * block_size;

            /* insert old texture values into new texture grids */
            n_wt_tcu[index_new] = o_wt_tcu[index_old];
            n_wt_tcv[index_new] = o_wt_tcv[index_old];
            n_wt_tcw[index_new] = o_wt_tcw[index_old];

            n_wt_tcu2[index_new] = o_wt_tcu2[index_old];
            n_wt_tcv2[index_new] = o_wt_tcv2[index_old];
            n_wt_tcw2[index_new] = o_wt_tcw2[index_old];

            for (i = 0; i < block_size; i++) {
              for (j = 0; j < block_size; j++) {
                for (k = 0; k < block_size; k++) {
                  int big_index_old = manta_get_index(
                      xx_o + i, wt_res_old[0], yy_o + j, wt_res_old[1], zz_o + k);
                  int big_index_new = manta_get_index(
                      xx_n + i, fds->res_noise[0], yy_n + j, fds->res_noise[1], zz_n + k);
                  /* copy data */
                  n_wt_dens[big_index_new] = o_wt_dens[big_index_old];
                  if (n_wt_flame && o_wt_flame) {
                    n_wt_flame[big_index_new] = o_wt_flame[big_index_old];
                    n_wt_fuel[big_index_new] = o_wt_fuel[big_index_old];
                    n_wt_react[big_index_new] = o_wt_react[big_index_old];
                  }
                  if (n_wt_r && o_wt_r) {
                    n_wt_r[big_index_new] = o_wt_r[big_index_old];
                    n_wt_g[big_index_new] = o_wt_g[big_index_old];
                    n_wt_b[big_index_new] = o_wt_b[big_index_old];
                  }
                }
              }
            }
          }

          n_dens[index_new] = o_dens[index_old];
          /* heat */
          if (n_heat && o_heat) {
            n_heat[index_new] = o_heat[index_old];
          }
          /* fuel */
          if (n_fuel && o_fuel) {
            n_flame[index_new] = o_flame[index_old];
            n_fuel[index_new] = o_fuel[index_old];
            n_react[index_new] = o_react[index_old];
          }
          /* color */
          if (o_r && n_r) {
            n_r[index_new] = o_r[index_old];
            n_g[index_new] = o_g[index_old];
            n_b[index_new] = o_b[index_old];
          }
          n_vx[index_new] = o_vx[index_old];
          n_vy[index_new] = o_vy[index_old];
          n_vz[index_new] = o_vz[index_old];
        }
      }
    }
  }
  manta_free(fluid_old);
}

void BKE_fluid_cache_free_all(FluidDomainSettings *fds, Object *ob)
{
  int cache_map = (FLUID_DOMAIN_OUTDATED_DATA | FLUID_DOMAIN_OUTDATED_NOISE |
                   FLUID_DOMAIN_OUTDATED_MESH | FLUID_DOMAIN_OUTDATED_PARTICLES |
                   FLUID_DOMAIN_OUTDATED_GUIDE);
  BKE_fluid_cache_free(fds, ob, cache_map);
}

void BKE_fluid_cache_free(FluidDomainSettings *fds, Object *ob, int cache_map)
{
  char temp_dir[FILE_MAX];
  int flags = fds->cache_flag;
  const char *relbase = BKE_modifier_path_relbase_from_global(ob);

  if (cache_map & FLUID_DOMAIN_OUTDATED_DATA) {
    flags &= ~(FLUID_DOMAIN_BAKING_DATA | FLUID_DOMAIN_BAKED_DATA | FLUID_DOMAIN_OUTDATED_DATA);
    BLI_path_join(temp_dir, sizeof(temp_dir), fds->cache_directory, FLUID_DOMAIN_DIR_CONFIG);
    BLI_path_abs(temp_dir, relbase);
    if (BLI_exists(temp_dir)) {
      BLI_delete(temp_dir, true, true);
    }
    BLI_path_join(temp_dir, sizeof(temp_dir), fds->cache_directory, FLUID_DOMAIN_DIR_DATA);
    BLI_path_abs(temp_dir, relbase);
    if (BLI_exists(temp_dir)) {
      BLI_delete(temp_dir, true, true);
    }
    BLI_path_join(temp_dir, sizeof(temp_dir), fds->cache_directory, FLUID_DOMAIN_DIR_SCRIPT);
    BLI_path_abs(temp_dir, relbase);
    if (BLI_exists(temp_dir)) {
      BLI_delete(temp_dir, true, true);
    }
    fds->cache_frame_pause_data = 0;
  }
  if (cache_map & FLUID_DOMAIN_OUTDATED_NOISE) {
    flags &= ~(FLUID_DOMAIN_BAKING_NOISE | FLUID_DOMAIN_BAKED_NOISE | FLUID_DOMAIN_OUTDATED_NOISE);
    BLI_path_join(temp_dir, sizeof(temp_dir), fds->cache_directory, FLUID_DOMAIN_DIR_NOISE);
    BLI_path_abs(temp_dir, relbase);
    if (BLI_exists(temp_dir)) {
      BLI_delete(temp_dir, true, true);
    }
    fds->cache_frame_pause_noise = 0;
  }
  if (cache_map & FLUID_DOMAIN_OUTDATED_MESH) {
    flags &= ~(FLUID_DOMAIN_BAKING_MESH | FLUID_DOMAIN_BAKED_MESH | FLUID_DOMAIN_OUTDATED_MESH);
    BLI_path_join(temp_dir, sizeof(temp_dir), fds->cache_directory, FLUID_DOMAIN_DIR_MESH);
    BLI_path_abs(temp_dir, relbase);
    if (BLI_exists(temp_dir)) {
      BLI_delete(temp_dir, true, true);
    }
    fds->cache_frame_pause_mesh = 0;
  }
  if (cache_map & FLUID_DOMAIN_OUTDATED_PARTICLES) {
    flags &= ~(FLUID_DOMAIN_BAKING_PARTICLES | FLUID_DOMAIN_BAKED_PARTICLES |
               FLUID_DOMAIN_OUTDATED_PARTICLES);
    BLI_path_join(temp_dir, sizeof(temp_dir), fds->cache_directory, FLUID_DOMAIN_DIR_PARTICLES);
    BLI_path_abs(temp_dir, relbase);
    if (BLI_exists(temp_dir)) {
      BLI_delete(temp_dir, true, true);
    }
    fds->cache_frame_pause_particles = 0;
  }
  if (cache_map & FLUID_DOMAIN_OUTDATED_GUIDE) {
    flags &= ~(FLUID_DOMAIN_BAKING_GUIDE | FLUID_DOMAIN_BAKED_GUIDE | FLUID_DOMAIN_OUTDATED_GUIDE);
    BLI_path_join(temp_dir, sizeof(temp_dir), fds->cache_directory, FLUID_DOMAIN_DIR_GUIDE);
    BLI_path_abs(temp_dir, relbase);
    if (BLI_exists(temp_dir)) {
      BLI_delete(temp_dir, true, true);
    }
    fds->cache_frame_pause_guide = 0;
  }
  fds->cache_flag = flags;
}

/* convert global position to domain cell space */
static void manta_pos_to_cell(FluidDomainSettings *fds, float pos[3])
{
  mul_m4_v3(fds->imat, pos);
  sub_v3_v3(pos, fds->p0);
  pos[0] *= 1.0f / fds->cell_size[0];
  pos[1] *= 1.0f / fds->cell_size[1];
  pos[2] *= 1.0f / fds->cell_size[2];
}

/* Set domain transformations and base resolution from object mesh. */
static void manta_set_domain_from_mesh(FluidDomainSettings *fds,
                                       Object *ob,
                                       Mesh *me,
                                       bool init_resolution)
{
  size_t i;
  float min[3] = {FLT_MAX, FLT_MAX, FLT_MAX}, max[3] = {-FLT_MAX, -FLT_MAX, -FLT_MAX};
  float size[3];

  float(*positions)[3] = BKE_mesh_vert_positions_for_write(me);
  float scale = 0.0;
  int res;

  res = fds->maxres;

  /* Set minimum and maximum coordinates of BB. */
  for (i = 0; i < me->totvert; i++) {
    minmax_v3v3_v3(min, max, positions[i]);
  }

  /* Set domain bounds. */
  copy_v3_v3(fds->p0, min);
  copy_v3_v3(fds->p1, max);
  fds->dx = 1.0f / res;

  /* Calculate domain dimensions. */
  sub_v3_v3v3(size, max, min);
  if (init_resolution) {
    zero_v3_int(fds->base_res);
    copy_v3_v3(fds->cell_size, size);
  }
  /* Apply object scale. */
  for (i = 0; i < 3; i++) {
    size[i] = fabsf(size[i] * ob->scale[i]);
  }
  copy_v3_v3(fds->global_size, size);
  copy_v3_v3(fds->dp0, min);

  invert_m4_m4(fds->imat, ob->object_to_world);

  /* Prevent crash when initializing a plane as domain. */
  if (!init_resolution || (size[0] < FLT_EPSILON) || (size[1] < FLT_EPSILON) ||
      (size[2] < FLT_EPSILON)) {
    return;
  }

  /* Define grid resolutions from longest domain side. */
  if (size[0] >= MAX2(size[1], size[2])) {
    scale = res / size[0];
    fds->scale = size[0] / fabsf(ob->scale[0]);
    fds->base_res[0] = res;
    fds->base_res[1] = max_ii(int(size[1] * scale + 0.5f), 4);
    fds->base_res[2] = max_ii(int(size[2] * scale + 0.5f), 4);
  }
  else if (size[1] >= MAX2(size[0], size[2])) {
    scale = res / size[1];
    fds->scale = size[1] / fabsf(ob->scale[1]);
    fds->base_res[0] = max_ii(int(size[0] * scale + 0.5f), 4);
    fds->base_res[1] = res;
    fds->base_res[2] = max_ii(int(size[2] * scale + 0.5f), 4);
  }
  else {
    scale = res / size[2];
    fds->scale = size[2] / fabsf(ob->scale[2]);
    fds->base_res[0] = max_ii(int(size[0] * scale + 0.5f), 4);
    fds->base_res[1] = max_ii(int(size[1] * scale + 0.5f), 4);
    fds->base_res[2] = res;
  }

  /* Set cell size. */
  fds->cell_size[0] /= float(fds->base_res[0]);
  fds->cell_size[1] /= float(fds->base_res[1]);
  fds->cell_size[2] /= float(fds->base_res[2]);
}

static void update_final_gravity(FluidDomainSettings *fds, Scene *scene)
{
  if (scene->physics_settings.flag & PHYS_GLOBAL_GRAVITY) {
    copy_v3_v3(fds->gravity_final, scene->physics_settings.gravity);
  }
  else {
    copy_v3_v3(fds->gravity_final, fds->gravity);
  }
  mul_v3_fl(fds->gravity_final, fds->effector_weights->global_gravity);
}

static bool fluid_modifier_init(
    FluidModifierData *fmd, Depsgraph *depsgraph, Object *ob, Scene *scene, Mesh *me)
{
  int scene_framenr = int(DEG_get_ctime(depsgraph));

  if ((fmd->type & MOD_FLUID_TYPE_DOMAIN) && fmd->domain && !fmd->domain->fluid) {
    FluidDomainSettings *fds = fmd->domain;
    int res[3];
    /* Set domain dimensions from mesh. */
    manta_set_domain_from_mesh(fds, ob, me, true);
    /* Set domain gravity, use global gravity if enabled. */
    update_final_gravity(fds, scene);
    /* Reset domain values. */
    zero_v3_int(fds->shift);
    zero_v3(fds->shift_f);
    add_v3_fl(fds->shift_f, 0.5f);
    zero_v3(fds->prev_loc);
    mul_m4_v3(ob->object_to_world, fds->prev_loc);
    copy_m4_m4(fds->obmat, ob->object_to_world);

    /* Set resolutions. */
    if (fmd->domain->type == FLUID_DOMAIN_TYPE_GAS &&
        fmd->domain->flags & FLUID_DOMAIN_USE_ADAPTIVE_DOMAIN) {
      res[0] = res[1] = res[2] = 1; /* Use minimum res for adaptive init. */
    }
    else {
      copy_v3_v3_int(res, fds->base_res);
    }
    copy_v3_v3_int(fds->res, res);
    fds->total_cells = fds->res[0] * fds->res[1] * fds->res[2];
    fds->res_min[0] = fds->res_min[1] = fds->res_min[2] = 0;
    copy_v3_v3_int(fds->res_max, res);

    /* Set time, frame length = 0.1 is at 25fps. */
    fds->frame_length = DT_DEFAULT * (25.0f / FPS) * fds->time_scale;
    /* Initially dt is equal to frame length (dt can change with adaptive-time stepping though). */
    fds->dt = fds->frame_length;
    fds->time_per_frame = 0;

    fmd->time = scene_framenr;

    /* Allocate fluid. */
    return BKE_fluid_reallocate_fluid(fds, fds->res, 0);
  }
  if (fmd->type & MOD_FLUID_TYPE_FLOW) {
    if (!fmd->flow) {
      BKE_fluid_modifier_create_type_data(fmd);
    }
    fmd->time = scene_framenr;
    return true;
  }
  if (fmd->type & MOD_FLUID_TYPE_EFFEC) {
    if (!fmd->effector) {
      BKE_fluid_modifier_create_type_data(fmd);
    }
    fmd->time = scene_framenr;
    return true;
  }
  return false;
}

/* Forward declarations. */
static void manta_smoke_calc_transparency(FluidDomainSettings *fds,
                                          Scene *scene,
                                          ViewLayer *view_layer);
static float calc_voxel_transp(
    float *result, const float *input, int res[3], int *pixel, float *t_ray, float correct);
static void update_distances(int index,
                             float *distance_map,
                             BVHTreeFromMesh *tree_data,
                             const float ray_start[3],
                             float surface_thickness,
                             bool use_plane_init);

static int get_light(Scene *scene, ViewLayer *view_layer, float *light)
{
  int found_light = 0;

  /* Try to find a lamp, preferably local. */
  BKE_view_layer_synced_ensure(scene, view_layer);
  LISTBASE_FOREACH (Base *, base_tmp, BKE_view_layer_object_bases_get(view_layer)) {
    if (base_tmp->object->type == OB_LAMP) {
      Light *la = static_cast<Light *>(base_tmp->object->data);

      if (la->type == LA_LOCAL) {
        copy_v3_v3(light, base_tmp->object->object_to_world[3]);
        return 1;
      }
      if (!found_light) {
        copy_v3_v3(light, base_tmp->object->object_to_world[3]);
        found_light = 1;
      }
    }
  }

  return found_light;
}

static void clamp_bounds_in_domain(FluidDomainSettings *fds,
                                   int min[3],
                                   int max[3],
                                   const float *min_vel,
                                   const float *max_vel,
                                   int margin,
                                   float dt)
{
  for (int i = 0; i < 3; i++) {
    int adapt = (fds->flags & FLUID_DOMAIN_USE_ADAPTIVE_DOMAIN) ? fds->adapt_res : 0;
    /* Add some margin. */
    min[i] -= margin;
    max[i] += margin;

    /* Adapt to velocity. */
    if (min_vel && min_vel[i] < 0.0f) {
      min[i] += int(floor(min_vel[i] * dt));
    }
    if (max_vel && max_vel[i] > 0.0f) {
      max[i] += int(ceil(max_vel[i] * dt));
    }

    /* Clamp within domain max size. */
    CLAMP(min[i], -adapt, fds->base_res[i] + adapt);
    CLAMP(max[i], -adapt, fds->base_res[i] + adapt);
  }
}

static bool is_static_object(Object *ob)
{
  /* Check if the object has modifiers that might make the object "dynamic". */
  VirtualModifierData virtualModifierData;
  ModifierData *md = BKE_modifiers_get_virtual_modifierlist(ob, &virtualModifierData);
  for (; md; md = md->next) {
    if (ELEM(md->type,
             eModifierType_Cloth,
             eModifierType_DynamicPaint,
             eModifierType_Explode,
             eModifierType_Ocean,
             eModifierType_ShapeKey,
             eModifierType_Softbody,
             eModifierType_Nodes)) {
      return false;
    }
  }

  /* Active rigid body objects considered to be dynamic fluid objects. */
  if (ob->rigidbody_object && ob->rigidbody_object->type == RBO_TYPE_ACTIVE) {
    return false;
  }

  /* Finally, check if the object has animation data. If so, it is considered dynamic. */
  return !BKE_object_moves_in_time(ob, true);
}

/** \} */

/* -------------------------------------------------------------------- */
/** \name Bounding Box
 * \{ */

struct FluidObjectBB {
  float *influence;
  float *velocity;
  float *distances;
  float *numobjs;
  int min[3], max[3], res[3];
  int hmin[3], hmax[3], hres[3];
  int total_cells, valid;
};

static void bb_boundInsert(FluidObjectBB *bb, const float point[3])
{
  int i = 0;
  if (!bb->valid) {
    for (; i < 3; i++) {
      bb->min[i] = int(floor(point[i]));
      bb->max[i] = int(ceil(point[i]));
    }
    bb->valid = 1;
  }
  else {
    for (; i < 3; i++) {
      if (point[i] < bb->min[i]) {
        bb->min[i] = int(floor(point[i]));
      }
      if (point[i] > bb->max[i]) {
        bb->max[i] = int(ceil(point[i]));
      }
    }
  }
}

static void bb_allocateData(FluidObjectBB *bb, bool use_velocity, bool use_influence)
{
  int i, res[3];

  for (i = 0; i < 3; i++) {
    res[i] = bb->max[i] - bb->min[i];
    if (res[i] <= 0) {
      return;
    }
  }
  bb->total_cells = res[0] * res[1] * res[2];
  copy_v3_v3_int(bb->res, res);

  bb->numobjs = static_cast<float *>(
      MEM_calloc_arrayN(bb->total_cells, sizeof(float), "fluid_bb_numobjs"));
  if (use_influence) {
    bb->influence = static_cast<float *>(
        MEM_calloc_arrayN(bb->total_cells, sizeof(float), "fluid_bb_influence"));
  }
  if (use_velocity) {
    bb->velocity = static_cast<float *>(
        MEM_calloc_arrayN(bb->total_cells, sizeof(float[3]), "fluid_bb_velocity"));
  }

  bb->distances = static_cast<float *>(
      MEM_malloc_arrayN(bb->total_cells, sizeof(float), "fluid_bb_distances"));
  copy_vn_fl(bb->distances, bb->total_cells, FLT_MAX);

  bb->valid = true;
}

static void bb_freeData(FluidObjectBB *bb)
{
  if (bb->numobjs) {
    MEM_freeN(bb->numobjs);
  }
  if (bb->influence) {
    MEM_freeN(bb->influence);
  }
  if (bb->velocity) {
    MEM_freeN(bb->velocity);
  }
  if (bb->distances) {
    MEM_freeN(bb->distances);
  }
}

static void bb_combineMaps(FluidObjectBB *output,
                           FluidObjectBB *bb2,
                           int additive,
                           float sample_size)
{
  int i, x, y, z;

  /* Copy-fill input 1 struct and clear output for new allocation. */
  FluidObjectBB bb1;
  memcpy(&bb1, output, sizeof(FluidObjectBB));
  memset(output, 0, sizeof(FluidObjectBB));

  for (i = 0; i < 3; i++) {
    if (bb1.valid) {
      output->min[i] = MIN2(bb1.min[i], bb2->min[i]);
      output->max[i] = MAX2(bb1.max[i], bb2->max[i]);
    }
    else {
      output->min[i] = bb2->min[i];
      output->max[i] = bb2->max[i];
    }
  }
  /* Allocate output map. */
  bb_allocateData(output, (bb1.velocity || bb2->velocity), (bb1.influence || bb2->influence));

  /* Low through bounding box */
  for (x = output->min[0]; x < output->max[0]; x++) {
    for (y = output->min[1]; y < output->max[1]; y++) {
      for (z = output->min[2]; z < output->max[2]; z++) {
        int index_out = manta_get_index(x - output->min[0],
                                        output->res[0],
                                        y - output->min[1],
                                        output->res[1],
                                        z - output->min[2]);

        /* Initialize with first input if in range. */
        if (x >= bb1.min[0] && x < bb1.max[0] && y >= bb1.min[1] && y < bb1.max[1] &&
            z >= bb1.min[2] && z < bb1.max[2]) {
          int index_in = manta_get_index(
              x - bb1.min[0], bb1.res[0], y - bb1.min[1], bb1.res[1], z - bb1.min[2]);

          /* Values. */
          output->numobjs[index_out] = bb1.numobjs[index_in];
          if (output->influence && bb1.influence) {
            output->influence[index_out] = bb1.influence[index_in];
          }
          output->distances[index_out] = bb1.distances[index_in];
          if (output->velocity && bb1.velocity) {
            copy_v3_v3(&output->velocity[index_out * 3], &bb1.velocity[index_in * 3]);
          }
        }

        /* Apply second input if in range. */
        if (x >= bb2->min[0] && x < bb2->max[0] && y >= bb2->min[1] && y < bb2->max[1] &&
            z >= bb2->min[2] && z < bb2->max[2]) {
          int index_in = manta_get_index(
              x - bb2->min[0], bb2->res[0], y - bb2->min[1], bb2->res[1], z - bb2->min[2]);

          /* Values. */
          output->numobjs[index_out] = MAX2(bb2->numobjs[index_in], output->numobjs[index_out]);
          if (output->influence && bb2->influence) {
            if (additive) {
              output->influence[index_out] += bb2->influence[index_in] * sample_size;
            }
            else {
              output->influence[index_out] = MAX2(bb2->influence[index_in],
                                                  output->influence[index_out]);
            }
          }
          output->distances[index_out] = MIN2(bb2->distances[index_in],
                                              output->distances[index_out]);
          if (output->velocity && bb2->velocity) {
            /* Last sample replaces the velocity. */
            output->velocity[index_out * 3] = ADD_IF_LOWER(output->velocity[index_out * 3],
                                                           bb2->velocity[index_in * 3]);
            output->velocity[index_out * 3 + 1] = ADD_IF_LOWER(output->velocity[index_out * 3 + 1],
                                                               bb2->velocity[index_in * 3 + 1]);
            output->velocity[index_out * 3 + 2] = ADD_IF_LOWER(output->velocity[index_out * 3 + 2],
                                                               bb2->velocity[index_in * 3 + 2]);
          }
        }
      } /* Low res loop. */
    }
  }

  /* Free original data. */
  bb_freeData(&bb1);
}

/** \} */

/* -------------------------------------------------------------------- */
/** \name Effectors
 * \{ */

BLI_INLINE void apply_effector_fields(FluidEffectorSettings * /*fes*/,
                                      int index,
                                      float src_distance_value,
                                      float *dest_phi_in,
                                      float src_numobjs_value,
                                      float *dest_numobjs,
                                      float const src_vel_value[3],
                                      float *dest_vel_x,
                                      float *dest_vel_y,
                                      float *dest_vel_z)
{
  /* Ensure that distance value is "joined" into the levelset. */
  if (dest_phi_in) {
    dest_phi_in[index] = MIN2(src_distance_value, dest_phi_in[index]);
  }

  /* Accumulate effector object count (important once effector object overlap). */
  if (dest_numobjs && src_numobjs_value > 0) {
    dest_numobjs[index] += 1;
  }

  /* Accumulate effector velocities for each cell. */
  if (dest_vel_x && src_numobjs_value > 0) {
    dest_vel_x[index] += src_vel_value[0];
    dest_vel_y[index] += src_vel_value[1];
    dest_vel_z[index] += src_vel_value[2];
  }
}

static void update_velocities(FluidEffectorSettings *fes,
                              const float (*vert_positions)[3],
                              const int *corner_verts,
                              const MLoopTri *mlooptri,
                              float *velocity_map,
                              int index,
                              BVHTreeFromMesh *tree_data,
                              const float ray_start[3],
                              const float *vert_vel,
                              bool has_velocity)
{
  BVHTreeNearest nearest = {0};
  nearest.index = -1;

  /* Distance between two opposing vertices in a unit cube.
   * I.e. the unit cube diagonal or sqrt(3).
   * This value is our nearest neighbor search distance. */
  const float surface_distance = 1.732;
  nearest.dist_sq = surface_distance * surface_distance; /* find_nearest uses squared distance */

  /* Find the nearest point on the mesh. */
  if (has_velocity &&
      BLI_bvhtree_find_nearest(
          tree_data->tree, ray_start, &nearest, tree_data->nearest_callback, tree_data) != -1) {
    float weights[3];
    int v1, v2, v3, f_index = nearest.index;

    /* Calculate barycentric weights for nearest point. */
    v1 = corner_verts[mlooptri[f_index].tri[0]];
    v2 = corner_verts[mlooptri[f_index].tri[1]];
    v3 = corner_verts[mlooptri[f_index].tri[2]];
    interp_weights_tri_v3(
        weights, vert_positions[v1], vert_positions[v2], vert_positions[v3], nearest.co);

    /* Apply object velocity. */
    float hit_vel[3];
    interp_v3_v3v3v3(hit_vel, &vert_vel[v1 * 3], &vert_vel[v2 * 3], &vert_vel[v3 * 3], weights);

    /* Guiding has additional velocity multiplier */
    if (fes->type == FLUID_EFFECTOR_TYPE_GUIDE) {
      mul_v3_fl(hit_vel, fes->vel_multi);

      /* Absolute representation of new object velocity. */
      float abs_hit_vel[3];
      copy_v3_v3(abs_hit_vel, hit_vel);
      abs_v3(abs_hit_vel);

      /* Absolute representation of current object velocity. */
      float abs_vel[3];
      copy_v3_v3(abs_vel, &velocity_map[index * 3]);
      abs_v3(abs_vel);

      switch (fes->guide_mode) {
        case FLUID_EFFECTOR_GUIDE_AVERAGED:
          velocity_map[index * 3] = (velocity_map[index * 3] + hit_vel[0]) * 0.5f;
          velocity_map[index * 3 + 1] = (velocity_map[index * 3 + 1] + hit_vel[1]) * 0.5f;
          velocity_map[index * 3 + 2] = (velocity_map[index * 3 + 2] + hit_vel[2]) * 0.5f;
          break;
        case FLUID_EFFECTOR_GUIDE_OVERRIDE:
          velocity_map[index * 3] = hit_vel[0];
          velocity_map[index * 3 + 1] = hit_vel[1];
          velocity_map[index * 3 + 2] = hit_vel[2];
          break;
        case FLUID_EFFECTOR_GUIDE_MIN:
          velocity_map[index * 3] = MIN2(abs_hit_vel[0], abs_vel[0]);
          velocity_map[index * 3 + 1] = MIN2(abs_hit_vel[1], abs_vel[1]);
          velocity_map[index * 3 + 2] = MIN2(abs_hit_vel[2], abs_vel[2]);
          break;
        case FLUID_EFFECTOR_GUIDE_MAX:
        default:
          velocity_map[index * 3] = MAX2(abs_hit_vel[0], abs_vel[0]);
          velocity_map[index * 3 + 1] = MAX2(abs_hit_vel[1], abs_vel[1]);
          velocity_map[index * 3 + 2] = MAX2(abs_hit_vel[2], abs_vel[2]);
          break;
      }
    }
    else if (fes->type == FLUID_EFFECTOR_TYPE_COLLISION) {
      velocity_map[index * 3] = hit_vel[0];
      velocity_map[index * 3 + 1] = hit_vel[1];
      velocity_map[index * 3 + 2] = hit_vel[2];
#  ifdef DEBUG_PRINT
      /* Debugging: Print object velocities. */
      printf("setting effector object vel: [%f, %f, %f]\n", hit_vel[0], hit_vel[1], hit_vel[2]);
#  endif
    }
    else {
      /* Should never reach this block. */
      BLI_assert_unreachable();
    }
  }
  else {
    /* Clear velocities at cells that are not moving. */
    copy_v3_fl(velocity_map, 0.0);
  }
}

struct ObstaclesFromDMData {
  FluidEffectorSettings *fes;

  const float (*vert_positions)[3];
  blender::Span<int> corner_verts;
  blender::Span<MLoopTri> looptris;

  BVHTreeFromMesh *tree;
  FluidObjectBB *bb;

  bool has_velocity;
  float *vert_vel;
  int *min, *max, *res;
};

static void obstacles_from_mesh_task_cb(void *__restrict userdata,
                                        const int z,
                                        const TaskParallelTLS *__restrict /*tls*/)
{
  ObstaclesFromDMData *data = static_cast<ObstaclesFromDMData *>(userdata);
  FluidObjectBB *bb = data->bb;

  for (int x = data->min[0]; x < data->max[0]; x++) {
    for (int y = data->min[1]; y < data->max[1]; y++) {
      const int index = manta_get_index(
          x - bb->min[0], bb->res[0], y - bb->min[1], bb->res[1], z - bb->min[2]);
      const float ray_start[3] = {float(x) + 0.5f, float(y) + 0.5f, float(z) + 0.5f};

      /* Calculate levelset values from meshes. Result in bb->distances. */
      update_distances(index,
                       bb->distances,
                       data->tree,
                       ray_start,
                       data->fes->surface_distance,
                       data->fes->flags & FLUID_EFFECTOR_USE_PLANE_INIT);

      /* Calculate object velocities. Result in bb->velocity. */
      update_velocities(data->fes,
                        data->vert_positions,
                        data->corner_verts.data(),
                        data->looptris.data(),
                        bb->velocity,
                        index,
                        data->tree,
                        ray_start,
                        data->vert_vel,
                        data->has_velocity);

      /* Increase obstacle count inside of moving obstacles. */
      if (bb->distances[index] < 0) {
        bb->numobjs[index]++;
      }
    }
  }
}

static void obstacles_from_mesh(Object *coll_ob,
                                FluidDomainSettings *fds,
                                FluidEffectorSettings *fes,
                                FluidObjectBB *bb,
                                float dt)
{
  if (fes->mesh) {
    BVHTreeFromMesh tree_data = {nullptr};
    int numverts, i;

    float *vert_vel = nullptr;
    bool has_velocity = false;

    Mesh *me = BKE_mesh_copy_for_eval(fes->mesh, false);
    float(*positions)[3] = BKE_mesh_vert_positions_for_write(me);

    int min[3], max[3], res[3];

    const blender::Span<int> corner_verts = me->corner_verts();
    const blender::Span<MLoopTri> looptris = me->looptris();
    numverts = me->totvert;

    /* TODO(sebbas): Make initialization of vertex velocities optional? */
    {
      vert_vel = static_cast<float *>(
          MEM_callocN(sizeof(float[3]) * numverts, "manta_obs_velocity"));

      if (fes->numverts != numverts || !fes->verts_old) {
        if (fes->verts_old) {
          MEM_freeN(fes->verts_old);
        }

        fes->verts_old = static_cast<float *>(
            MEM_callocN(sizeof(float[3]) * numverts, "manta_obs_verts_old"));
        fes->numverts = numverts;
      }
      else {
        has_velocity = true;
      }
    }

    /* Transform mesh vertices to domain grid space for fast lookups.
     * This is valid because the mesh is copied above. */
    for (i = 0; i < numverts; i++) {
      float co[3];

      /* Vertex position. */
      mul_m4_v3(coll_ob->object_to_world, positions[i]);
      manta_pos_to_cell(fds, positions[i]);

      /* Vertex velocity. */
      add_v3fl_v3fl_v3i(co, positions[i], fds->shift);
      if (has_velocity) {
        sub_v3_v3v3(&vert_vel[i * 3], co, &fes->verts_old[i * 3]);
        mul_v3_fl(&vert_vel[i * 3], 1.0f / dt);
      }
      copy_v3_v3(&fes->verts_old[i * 3], co);

      /* Calculate emission map bounds. */
      bb_boundInsert(bb, positions[i]);
    }

    /* Set emission map.
     * Use 3 cell diagonals as margin (3 * 1.732 = 5.196). */
    int bounds_margin = int(ceil(5.196));
    clamp_bounds_in_domain(fds, bb->min, bb->max, nullptr, nullptr, bounds_margin, dt);
    bb_allocateData(bb, true, false);

    /* Setup loop bounds. */
    for (i = 0; i < 3; i++) {
      min[i] = bb->min[i];
      max[i] = bb->max[i];
      res[i] = bb->res[i];
    }

    /* Skip effector sampling loop if object has disabled effector. */
    bool use_effector = fes->flags & FLUID_EFFECTOR_USE_EFFEC;
    if (use_effector && BKE_bvhtree_from_mesh_get(&tree_data, me, BVHTREE_FROM_LOOPTRI, 4)) {

      ObstaclesFromDMData data{};
      data.fes = fes;
      data.vert_positions = positions;
      data.corner_verts = corner_verts;
      data.looptris = looptris;
      data.tree = &tree_data;
      data.bb = bb;
      data.has_velocity = has_velocity;
      data.vert_vel = vert_vel;
      data.min = min;
      data.max = max;
      data.res = res;

      TaskParallelSettings settings;
      BLI_parallel_range_settings_defaults(&settings);
      settings.min_iter_per_thread = 2;
      BLI_task_parallel_range(min[2], max[2], &data, obstacles_from_mesh_task_cb, &settings);
    }
    /* Free bvh tree. */
    free_bvhtree_from_mesh(&tree_data);

    if (vert_vel) {
      MEM_freeN(vert_vel);
    }
    BKE_id_free(nullptr, me);
  }
}

static void ensure_obstaclefields(FluidDomainSettings *fds)
{
  if (fds->active_fields & FLUID_DOMAIN_ACTIVE_OBSTACLE) {
    manta_ensure_obstacle(fds->fluid, fds->fmd);
  }
  if (fds->active_fields & FLUID_DOMAIN_ACTIVE_GUIDE) {
    manta_ensure_guiding(fds->fluid, fds->fmd);
  }
  manta_update_pointers(fds->fluid, fds->fmd, false);
}

static void update_obstacleflags(FluidDomainSettings *fds,
                                 Object **coll_ob_array,
                                 int coll_ob_array_len)
{
  int active_fields = fds->active_fields;
  uint coll_index;

  /* First, remove all flags that we want to update. */
  int prev_flags = (FLUID_DOMAIN_ACTIVE_OBSTACLE | FLUID_DOMAIN_ACTIVE_GUIDE);
  active_fields &= ~prev_flags;

  /* Monitor active fields based on flow settings */
  for (coll_index = 0; coll_index < coll_ob_array_len; coll_index++) {
    Object *coll_ob = coll_ob_array[coll_index];
    FluidModifierData *fmd2 = (FluidModifierData *)BKE_modifiers_findby_type(coll_ob,
                                                                             eModifierType_Fluid);

    /* Sanity check. */
    if (!fmd2) {
      continue;
    }

    if ((fmd2->type & MOD_FLUID_TYPE_EFFEC) && fmd2->effector) {
      FluidEffectorSettings *fes = fmd2->effector;
      if (!fes) {
        break;
      }
      if (fes->flags & FLUID_EFFECTOR_NEEDS_UPDATE) {
        fes->flags &= ~FLUID_EFFECTOR_NEEDS_UPDATE;
        fds->cache_flag |= FLUID_DOMAIN_OUTDATED_DATA;
      }
      if (fes->type == FLUID_EFFECTOR_TYPE_COLLISION) {
        active_fields |= FLUID_DOMAIN_ACTIVE_OBSTACLE;
      }
      if (fes->type == FLUID_EFFECTOR_TYPE_GUIDE) {
        active_fields |= FLUID_DOMAIN_ACTIVE_GUIDE;
      }
    }
  }
  fds->active_fields = active_fields;
}

static bool escape_effectorobject(Object *flowobj,
                                  FluidDomainSettings *fds,
                                  FluidEffectorSettings * /*fes*/,
                                  int frame)
{
  bool is_static = is_static_object(flowobj);

  bool is_resume = (fds->cache_frame_pause_data == frame);
  bool is_adaptive = (fds->flags & FLUID_DOMAIN_USE_ADAPTIVE_DOMAIN);
  bool is_first_frame = (frame == fds->cache_frame_start);

  /* Cannot use static mode with adaptive domain.
   * The adaptive domain might expand and only later discover the static object. */
  if (is_adaptive) {
    is_static = false;
  }
  /* Skip static effector objects after initial frame. */
  if (is_static && !is_first_frame && !is_resume) {
    return true;
  }
  return false;
}

static void compute_obstaclesemission(Scene *scene,
                                      FluidObjectBB *bb_maps,
                                      Depsgraph *depsgraph,
                                      float dt,
                                      Object **effecobjs,
                                      int frame,
                                      float frame_length,
                                      FluidDomainSettings *fds,
                                      uint numeffecobjs,
                                      float time_per_frame)
{
  bool is_first_frame = (frame == fds->cache_frame_start);

  /* Prepare effector maps. */
  for (int effec_index = 0; effec_index < numeffecobjs; effec_index++) {
    Object *effecobj = effecobjs[effec_index];
    FluidModifierData *fmd2 = (FluidModifierData *)BKE_modifiers_findby_type(effecobj,
                                                                             eModifierType_Fluid);

    /* Sanity check. */
    if (!fmd2) {
      continue;
    }

    /* Check for initialized effector object. */
    if ((fmd2->type & MOD_FLUID_TYPE_EFFEC) && fmd2->effector) {
      FluidEffectorSettings *fes = fmd2->effector;
      int subframes = fes->subframes;
      FluidObjectBB *bb = &bb_maps[effec_index];

      /* Optimization: Skip this object under certain conditions. */
      if (escape_effectorobject(effecobj, fds, fes, frame)) {
        continue;
      }

      /* First frame cannot have any subframes because there is (obviously) no previous frame from
       * where subframes could come from. */
      if (is_first_frame) {
        subframes = 0;
      }

      /* More splitting because of emission subframe: If no subframes present, sample_size is 1. */
      float sample_size = 1.0f / float(subframes + 1);
      float subframe_dt = dt * sample_size;

      /* Emission loop. When not using subframes this will loop only once. */
      for (int subframe = 0; subframe <= subframes; subframe++) {

        /* Temporary emission map used when subframes are enabled, i.e. at least one subframe. */
        FluidObjectBB bb_temp = {nullptr};

        /* Set scene time */
        /* Handle emission subframe */
        if ((subframe < subframes || time_per_frame + dt + FLT_EPSILON < frame_length) &&
            !is_first_frame) {
          scene->r.subframe = (time_per_frame + (subframe + 1.0f) * subframe_dt) / frame_length;
          scene->r.cfra = frame - 1;
        }
        else {
          scene->r.subframe = 0.0f;
          scene->r.cfra = frame;
        }
        /* Sanity check: subframe portion must be between 0 and 1. */
        CLAMP(scene->r.subframe, 0.0f, 1.0f);
#  ifdef DEBUG_PRINT
        /* Debugging: Print subframe information. */
        printf(
            "effector: frame (is first: %d): %d // scene current frame: %d // scene current "
            "subframe: "
            "%f\n",
            is_first_frame,
            frame,
            scene->r.cfra,
            scene->r.subframe);
#  endif
        /* Update frame time, this is considering current subframe fraction
         * BLI_mutex_lock() called in manta_step(), so safe to update subframe here
         * TODO(sebbas): Using BKE_scene_ctime_get(scene) instead of new DEG_get_ctime(depsgraph)
         * as subframes don't work with the latter yet. */
        BKE_object_modifier_update_subframe(
            depsgraph, scene, effecobj, true, 5, BKE_scene_ctime_get(scene), eModifierType_Fluid);

        if (subframes) {
          obstacles_from_mesh(effecobj, fds, fes, &bb_temp, subframe_dt);
        }
        else {
          obstacles_from_mesh(effecobj, fds, fes, bb, subframe_dt);
        }

        /* If this we emitted with temp emission map in this loop (subframe emission), we combine
         * the temp map with the original emission map. */
        if (subframes) {
          /* Combine emission maps. */
          bb_combineMaps(bb, &bb_temp, 0, 0.0f);
          bb_freeData(&bb_temp);
        }
      }
    }
  }
}

static void update_obstacles(Depsgraph *depsgraph,
                             Scene *scene,
                             Object *ob,
                             FluidDomainSettings *fds,
                             float time_per_frame,
                             float frame_length,
                             int frame,
                             float dt)
{
  FluidObjectBB *bb_maps = nullptr;
  Object **effecobjs = nullptr;
  uint numeffecobjs = 0;
  bool is_resume = (fds->cache_frame_pause_data == frame);
  bool is_first_frame = (frame == fds->cache_frame_start);

  effecobjs = BKE_collision_objects_create(
      depsgraph, ob, fds->effector_group, &numeffecobjs, eModifierType_Fluid);

  /* Update all effector related flags and ensure that corresponding grids get initialized. */
  update_obstacleflags(fds, effecobjs, numeffecobjs);
  ensure_obstaclefields(fds);

  /* Allocate effector map for each effector object. */
  bb_maps = static_cast<FluidObjectBB *>(
      MEM_callocN(sizeof(FluidObjectBB) * numeffecobjs, "fluid_effector_bb_maps"));

  /* Initialize effector map for each effector object. */
  compute_obstaclesemission(scene,
                            bb_maps,
                            depsgraph,
                            dt,
                            effecobjs,
                            frame,
                            frame_length,
                            fds,
                            numeffecobjs,
                            time_per_frame);

  float *vel_x = manta_get_ob_velocity_x(fds->fluid);
  float *vel_y = manta_get_ob_velocity_y(fds->fluid);
  float *vel_z = manta_get_ob_velocity_z(fds->fluid);
  float *vel_x_guide = manta_get_guide_velocity_x(fds->fluid);
  float *vel_y_guide = manta_get_guide_velocity_y(fds->fluid);
  float *vel_z_guide = manta_get_guide_velocity_z(fds->fluid);
  float *phi_obs_in = manta_get_phiobs_in(fds->fluid);
  float *phi_obsstatic_in = manta_get_phiobsstatic_in(fds->fluid);
  float *phi_guide_in = manta_get_phiguide_in(fds->fluid);
  float *num_obstacles = manta_get_num_obstacle(fds->fluid);
  float *num_guides = manta_get_num_guide(fds->fluid);
  uint z;

  bool use_adaptivedomain = (fds->flags & FLUID_DOMAIN_USE_ADAPTIVE_DOMAIN);

  /* Grid reset before writing again. */
  for (z = 0; z < fds->res[0] * fds->res[1] * fds->res[2]; z++) {

    /* Use big value that's not inf to initialize levelset grids. */
    if (phi_obs_in) {
      phi_obs_in[z] = PHI_MAX;
    }
    /* Only reset static effectors on first frame. Only use static effectors without adaptive
     * domains. */
    if (phi_obsstatic_in && (is_first_frame || use_adaptivedomain)) {
      phi_obsstatic_in[z] = PHI_MAX;
    }
    if (phi_guide_in) {
      phi_guide_in[z] = PHI_MAX;
    }
    if (num_obstacles) {
      num_obstacles[z] = 0;
    }
    if (num_guides) {
      num_guides[z] = 0;
    }
    if (vel_x && vel_y && vel_z) {
      vel_x[z] = 0.0f;
      vel_y[z] = 0.0f;
      vel_z[z] = 0.0f;
    }
    if (vel_x_guide && vel_y_guide && vel_z_guide) {
      vel_x_guide[z] = 0.0f;
      vel_y_guide[z] = 0.0f;
      vel_z_guide[z] = 0.0f;
    }
  }

  /* Prepare grids from effector objects. */
  for (int effec_index = 0; effec_index < numeffecobjs; effec_index++) {
    Object *effecobj = effecobjs[effec_index];
    FluidModifierData *fmd2 = (FluidModifierData *)BKE_modifiers_findby_type(effecobj,
                                                                             eModifierType_Fluid);

    /* Sanity check. */
    if (!fmd2) {
      continue;
    }

    /* Cannot use static mode with adaptive domain.
     * The adaptive domain might expand and only later in the simulations discover the static
     * object. */
    bool is_static = is_static_object(effecobj) && !use_adaptivedomain;

    /* Check for initialized effector object. */
    if ((fmd2->type & MOD_FLUID_TYPE_EFFEC) && fmd2->effector) {
      FluidEffectorSettings *fes = fmd2->effector;

      /* Optimization: Skip effector objects with disabled effec flag. */
      if ((fes->flags & FLUID_EFFECTOR_USE_EFFEC) == 0) {
        continue;
      }

      FluidObjectBB *bb = &bb_maps[effec_index];
      float *velocity_map = bb->velocity;
      float *numobjs_map = bb->numobjs;
      float *distance_map = bb->distances;

      int gx, gy, gz, ex, ey, ez, dx, dy, dz;
      size_t e_index, d_index;

      /* Loop through every emission map cell. */
      for (gx = bb->min[0]; gx < bb->max[0]; gx++) {
        for (gy = bb->min[1]; gy < bb->max[1]; gy++) {
          for (gz = bb->min[2]; gz < bb->max[2]; gz++) {
            /* Compute emission map index. */
            ex = gx - bb->min[0];
            ey = gy - bb->min[1];
            ez = gz - bb->min[2];
            e_index = manta_get_index(ex, bb->res[0], ey, bb->res[1], ez);

            /* Get domain index. */
            dx = gx - fds->res_min[0];
            dy = gy - fds->res_min[1];
            dz = gz - fds->res_min[2];
            d_index = manta_get_index(dx, fds->res[0], dy, fds->res[1], dz);
            /* Make sure emission cell is inside the new domain boundary. */
            if (dx < 0 || dy < 0 || dz < 0 || dx >= fds->res[0] || dy >= fds->res[1] ||
                dz >= fds->res[2]) {
              continue;
            }

            if (fes->type == FLUID_EFFECTOR_TYPE_COLLISION) {
              float *levelset = ((is_first_frame || is_resume) && is_static) ? phi_obsstatic_in :
                                                                               phi_obs_in;
              apply_effector_fields(fes,
                                    d_index,
                                    distance_map[e_index],
                                    levelset,
                                    numobjs_map[e_index],
                                    num_obstacles,
                                    &velocity_map[e_index * 3],
                                    vel_x,
                                    vel_y,
                                    vel_z);
            }
            if (fes->type == FLUID_EFFECTOR_TYPE_GUIDE) {
              apply_effector_fields(fes,
                                    d_index,
                                    distance_map[e_index],
                                    phi_guide_in,
                                    numobjs_map[e_index],
                                    num_guides,
                                    &velocity_map[e_index * 3],
                                    vel_x_guide,
                                    vel_y_guide,
                                    vel_z_guide);
            }
          }
        }
      } /* End of effector map loop. */
      bb_freeData(bb);
    } /* End of effector object loop. */
  }

  BKE_collision_objects_free(effecobjs);
  if (bb_maps) {
    MEM_freeN(bb_maps);
  }
}

/** \} */

/* -------------------------------------------------------------------- */
/** \name Flow
 * \{ */

struct EmitFromParticlesData {
  FluidFlowSettings *ffs;
  KDTree_3d *tree;

  FluidObjectBB *bb;
  float *particle_vel;
  int *min, *max, *res;

  float solid;
  float smooth;
};

static void emit_from_particles_task_cb(void *__restrict userdata,
                                        const int z,
                                        const TaskParallelTLS *__restrict /*tls*/)
{
  EmitFromParticlesData *data = static_cast<EmitFromParticlesData *>(userdata);
  FluidFlowSettings *ffs = data->ffs;
  FluidObjectBB *bb = data->bb;

  for (int x = data->min[0]; x < data->max[0]; x++) {
    for (int y = data->min[1]; y < data->max[1]; y++) {
      const int index = manta_get_index(
          x - bb->min[0], bb->res[0], y - bb->min[1], bb->res[1], z - bb->min[2]);
      const float ray_start[3] = {float(x) + 0.5f, float(y) + 0.5f, float(z) + 0.5f};

      /* Find particle distance from the kdtree. */
      KDTreeNearest_3d nearest;
      const float range = data->solid + data->smooth;
      BLI_kdtree_3d_find_nearest(data->tree, ray_start, &nearest);

      if (nearest.dist < range) {
        bb->influence[index] = (nearest.dist < data->solid) ?
                                   1.0f :
                                   (1.0f - (nearest.dist - data->solid) / data->smooth);
        /* Uses particle velocity as initial velocity for smoke. */
        if (ffs->flags & FLUID_FLOW_INITVELOCITY && (ffs->psys->part->phystype != PART_PHYS_NO)) {
          madd_v3_v3fl(
              &bb->velocity[index * 3], &data->particle_vel[nearest.index * 3], ffs->vel_multi);
        }
      }
    }
  }
}

static void emit_from_particles(Object *flow_ob,
                                FluidDomainSettings *fds,
                                FluidFlowSettings *ffs,
                                FluidObjectBB *bb,
                                Depsgraph *depsgraph,
                                Scene *scene,
                                float dt)
{
  if (ffs && ffs->psys && ffs->psys->part &&
      ELEM(ffs->psys->part->type, PART_EMITTER, PART_FLUID)) /* Is particle system selected. */
  {
    ParticleSimulationData sim;
    ParticleSystem *psys = ffs->psys;
    float *particle_pos;
    float *particle_vel;
    int totpart = psys->totpart, totchild;
    int p = 0;
    int valid_particles = 0;
    int bounds_margin = 1;

    /* radius based flow */
    const float solid = ffs->particle_size * 0.5f;
    const float smooth = 0.5f; /* add 0.5 cells of linear falloff to reduce aliasing */
    KDTree_3d *tree = nullptr;

    sim.depsgraph = depsgraph;
    sim.scene = scene;
    sim.ob = flow_ob;
    sim.psys = psys;

    psys_sim_data_init(&sim);

    /* initialize particle cache */
    if (psys->part->type == PART_HAIR) {
      /* TODO: PART_HAIR not supported whatsoever. */
      totchild = 0;
    }
    else {
      totchild = psys->totchild * psys->part->disp / 100;
    }

    particle_pos = static_cast<float *>(
        MEM_callocN(sizeof(float[3]) * (totpart + totchild), "manta_flow_particles_pos"));
    particle_vel = static_cast<float *>(
        MEM_callocN(sizeof(float[3]) * (totpart + totchild), "manta_flow_particles_vel"));

    /* setup particle radius emission if enabled */
    if (ffs->flags & FLUID_FLOW_USE_PART_SIZE) {
      tree = BLI_kdtree_3d_new(psys->totpart + psys->totchild);
      bounds_margin = int(ceil(solid + smooth));
    }

    /* calculate local position for each particle */
    for (p = 0; p < totpart + totchild; p++) {
      ParticleKey state;
      float *pos, *vel;
      if (p < totpart) {
        if (psys->particles[p].flag & (PARS_NO_DISP | PARS_UNEXIST)) {
          continue;
        }
      }
      else {
        /* handle child particle */
        ChildParticle *cpa = &psys->child[p - totpart];
        if (psys->particles[cpa->parent].flag & (PARS_NO_DISP | PARS_UNEXIST)) {
          continue;
        }
      }

      /* `DEG_get_ctime(depsgraph)` does not give sub-frame time. */
      state.time = BKE_scene_ctime_get(scene);

      if (psys_get_particle_state(&sim, p, &state, 0) == 0) {
        continue;
      }

      /* location */
      pos = &particle_pos[valid_particles * 3];
      copy_v3_v3(pos, state.co);
      manta_pos_to_cell(fds, pos);

      /* velocity */
      vel = &particle_vel[valid_particles * 3];
      copy_v3_v3(vel, state.vel);
      mul_mat3_m4_v3(fds->imat, &particle_vel[valid_particles * 3]);

      if (ffs->flags & FLUID_FLOW_USE_PART_SIZE) {
        BLI_kdtree_3d_insert(tree, valid_particles, pos);
      }

      /* calculate emission map bounds */
      bb_boundInsert(bb, pos);
      valid_particles++;
    }

    /* set emission map */
    clamp_bounds_in_domain(fds, bb->min, bb->max, nullptr, nullptr, bounds_margin, dt);
    bb_allocateData(bb, ffs->flags & FLUID_FLOW_INITVELOCITY, true);

    if (!(ffs->flags & FLUID_FLOW_USE_PART_SIZE)) {
      for (p = 0; p < valid_particles; p++) {
        int cell[3];
        size_t i = 0;
        size_t index = 0;
        int badcell = 0;

        /* 1. get corresponding cell */
        cell[0] = floor(particle_pos[p * 3]) - bb->min[0];
        cell[1] = floor(particle_pos[p * 3 + 1]) - bb->min[1];
        cell[2] = floor(particle_pos[p * 3 + 2]) - bb->min[2];
        /* check if cell is valid (in the domain boundary) */
        for (i = 0; i < 3; i++) {
          if ((cell[i] > bb->res[i] - 1) || (cell[i] < 0)) {
            badcell = 1;
            break;
          }
        }
        if (badcell) {
          continue;
        }
        /* get cell index */
        index = manta_get_index(cell[0], bb->res[0], cell[1], bb->res[1], cell[2]);
        /* Add influence to emission map */
        bb->influence[index] = 1.0f;
        /* Uses particle velocity as initial velocity for smoke */
        if (ffs->flags & FLUID_FLOW_INITVELOCITY && (psys->part->phystype != PART_PHYS_NO)) {
          madd_v3_v3fl(&bb->velocity[index * 3], &particle_vel[p * 3], ffs->vel_multi);
        }
      } /* particles loop */
    }
    else if (valid_particles > 0) { /* #FLUID_FLOW_USE_PART_SIZE */
      int min[3], max[3], res[3];

      /* setup loop bounds */
      for (int i = 0; i < 3; i++) {
        min[i] = bb->min[i];
        max[i] = bb->max[i];
        res[i] = bb->res[i];
      }

      BLI_kdtree_3d_balance(tree);

      EmitFromParticlesData data{};
      data.ffs = ffs;
      data.tree = tree;
      data.bb = bb;
      data.particle_vel = particle_vel;
      data.min = min;
      data.max = max;
      data.res = res;
      data.solid = solid;
      data.smooth = smooth;

      TaskParallelSettings settings;
      BLI_parallel_range_settings_defaults(&settings);
      settings.min_iter_per_thread = 2;
      BLI_task_parallel_range(min[2], max[2], &data, emit_from_particles_task_cb, &settings);
    }

    if (ffs->flags & FLUID_FLOW_USE_PART_SIZE) {
      BLI_kdtree_3d_free(tree);
    }

    /* free data */
    if (particle_pos) {
      MEM_freeN(particle_pos);
    }
    if (particle_vel) {
      MEM_freeN(particle_vel);
    }

    psys_sim_data_free(&sim);
  }
}

/* Calculate map of (minimum) distances to flow/obstacle surface. Distances outside mesh are
 * positive, inside negative. */
static void update_distances(int index,
                             float *distance_map,
                             BVHTreeFromMesh *tree_data,
                             const float ray_start[3],
                             float surface_thickness,
                             bool use_plane_init)
{
  float min_dist = PHI_MAX;

  /* Planar initialization: Find nearest cells around mesh. */
  if (use_plane_init) {
    BVHTreeNearest nearest = {0};
    nearest.index = -1;
    /* Distance between two opposing vertices in a unit cube.
     * I.e. the unit cube diagonal or sqrt(3).
     * This value is our nearest neighbor search distance. */
    const float surface_distance = 1.732;
    nearest.dist_sq = surface_distance *
                      surface_distance; /* find_nearest uses squared distance. */

    /* Subtract optional surface thickness value and virtually increase the object size. */
    if (surface_thickness) {
      nearest.dist_sq += surface_thickness;
    }

    if (BLI_bvhtree_find_nearest(
            tree_data->tree, ray_start, &nearest, tree_data->nearest_callback, tree_data) != -1) {
      float ray[3] = {0};
      sub_v3_v3v3(ray, ray_start, nearest.co);
      min_dist = len_v3(ray);
      min_dist = (-1.0f) * fabsf(min_dist);
    }
  }
  /* Volumetric initialization: Ray-casts around mesh object. */
  else {
    /* Ray-casts in 26 directions.
     * (6 main axis + 12 quadrant diagonals (2D) + 8 octant diagonals (3D)). */
    float ray_dirs[26][3] = {
        {1.0f, 0.0f, 0.0f},   {0.0f, 1.0f, 0.0f},   {0.0f, 0.0f, 1.0f},  {-1.0f, 0.0f, 0.0f},
        {0.0f, -1.0f, 0.0f},  {0.0f, 0.0f, -1.0f},  {1.0f, 1.0f, 0.0f},  {1.0f, -1.0f, 0.0f},
        {-1.0f, 1.0f, 0.0f},  {-1.0f, -1.0f, 0.0f}, {1.0f, 0.0f, 1.0f},  {1.0f, 0.0f, -1.0f},
        {-1.0f, 0.0f, 1.0f},  {-1.0f, 0.0f, -1.0f}, {0.0f, 1.0f, 1.0f},  {0.0f, 1.0f, -1.0f},
        {0.0f, -1.0f, 1.0f},  {0.0f, -1.0f, -1.0f}, {1.0f, 1.0f, 1.0f},  {1.0f, -1.0f, 1.0f},
        {-1.0f, 1.0f, 1.0f},  {-1.0f, -1.0f, 1.0f}, {1.0f, 1.0f, -1.0f}, {1.0f, -1.0f, -1.0f},
        {-1.0f, 1.0f, -1.0f}, {-1.0f, -1.0f, -1.0f}};

    /* Count ray mesh misses (i.e. no face hit) and cases where the ray direction matches the face
     * normal direction. From this information it can be derived whether a cell is inside or
     * outside the mesh. */
    int miss_count = 0, dir_count = 0;

    for (int i = 0; i < ARRAY_SIZE(ray_dirs); i++) {
      BVHTreeRayHit hit_tree = {0};
      hit_tree.index = -1;
      hit_tree.dist = PHI_MAX;

      normalize_v3(ray_dirs[i]);
      BLI_bvhtree_ray_cast(tree_data->tree,
                           ray_start,
                           ray_dirs[i],
                           0.0f,
                           &hit_tree,
                           tree_data->raycast_callback,
                           tree_data);

      /* Ray did not hit mesh.
       * Current point definitely not inside mesh. Inside mesh as all rays have to hit. */
      if (hit_tree.index == -1) {
        miss_count++;
        /* Skip this ray since nothing was hit. */
        continue;
      }

      /* Ray and normal are pointing in opposite directions. */
      if (dot_v3v3(ray_dirs[i], hit_tree.no) <= 0) {
        dir_count++;
      }

      if (hit_tree.dist < min_dist) {
        min_dist = hit_tree.dist;
      }
    }

    /* Point lies inside mesh. Use negative sign for distance value.
     * This "if statement" has 2 conditions that can be true for points outside mesh. */
    if (!(miss_count > 0 || dir_count == ARRAY_SIZE(ray_dirs))) {
      min_dist = (-1.0f) * fabsf(min_dist);
    }

    /* Subtract optional surface thickness value and virtually increase the object size. */
    if (surface_thickness) {
      min_dist -= surface_thickness;
    }
  }

  /* Update global distance array but ensure that older entries are not overridden. */
  distance_map[index] = MIN2(distance_map[index], min_dist);

  /* Sanity check: Ensure that distances don't explode. */
  CLAMP(distance_map[index], -PHI_MAX, PHI_MAX);
}

static void sample_mesh(FluidFlowSettings *ffs,
                        const float (*vert_positions)[3],
<<<<<<< HEAD
                        const float (*vert_normals)[3],
                        const int *corner_verts,
=======
                        const blender::Span<blender::float3> vert_normals,
                        const MLoop *mloop,
>>>>>>> 728694b4
                        const MLoopTri *mlooptri,
                        const float (*mloopuv)[2],
                        float *influence_map,
                        float *velocity_map,
                        int index,
                        const int base_res[3],
                        const float global_size[3],
                        const float flow_center[3],
                        BVHTreeFromMesh *tree_data,
                        const float ray_start[3],
                        const float *vert_vel,
                        bool has_velocity,
                        int defgrp_index,
                        const MDeformVert *dvert,
                        float x,
                        float y,
                        float z)
{
  float ray_dir[3] = {1.0f, 0.0f, 0.0f};
  BVHTreeRayHit hit = {0};
  BVHTreeNearest nearest = {0};

  float volume_factor = 0.0f;

  hit.index = -1;
  hit.dist = PHI_MAX;
  nearest.index = -1;

  /* Distance between two opposing vertices in a unit cube.
   * I.e. the unit cube diagonal or sqrt(3).
   * This value is our nearest neighbor search distance. */
  const float surface_distance = 1.732;
  nearest.dist_sq = surface_distance * surface_distance; /* find_nearest uses squared distance. */

  bool is_gas_flow = ELEM(
      ffs->type, FLUID_FLOW_TYPE_SMOKE, FLUID_FLOW_TYPE_FIRE, FLUID_FLOW_TYPE_SMOKEFIRE);

  /* Emission strength for gases will be computed below.
   * For liquids it's not needed. Just set to non zero value
   * to allow initial velocity computation. */
  float emission_strength = (is_gas_flow) ? 0.0f : 1.0f;

  /* Emission inside the flow object. */
  if (is_gas_flow && ffs->volume_density) {
    if (BLI_bvhtree_ray_cast(tree_data->tree,
                             ray_start,
                             ray_dir,
                             0.0f,
                             &hit,
                             tree_data->raycast_callback,
                             tree_data) != -1) {
      float dot = ray_dir[0] * hit.no[0] + ray_dir[1] * hit.no[1] + ray_dir[2] * hit.no[2];
      /* If ray and hit face normal are facing same direction hit point is inside a closed mesh. */
      if (dot >= 0) {
        /* Also cast a ray in opposite direction to make sure point is at least surrounded by two
         * faces. */
        negate_v3(ray_dir);
        hit.index = -1;
        hit.dist = PHI_MAX;

        BLI_bvhtree_ray_cast(tree_data->tree,
                             ray_start,
                             ray_dir,
                             0.0f,
                             &hit,
                             tree_data->raycast_callback,
                             tree_data);
        if (hit.index != -1) {
          volume_factor = ffs->volume_density;
        }
      }
    }
  }

  /* Find the nearest point on the mesh. */
  if (BLI_bvhtree_find_nearest(
          tree_data->tree, ray_start, &nearest, tree_data->nearest_callback, tree_data) != -1) {
    float weights[3];
    int v1, v2, v3, f_index = nearest.index;
    float hit_normal[3];

    /* Calculate barycentric weights for nearest point. */
    v1 = corner_verts[mlooptri[f_index].tri[0]];
    v2 = corner_verts[mlooptri[f_index].tri[1]];
    v3 = corner_verts[mlooptri[f_index].tri[2]];
    interp_weights_tri_v3(
        weights, vert_positions[v1], vert_positions[v2], vert_positions[v3], nearest.co);

    /* Compute emission strength for smoke flow. */
    if (is_gas_flow) {
      /* Emission from surface is based on UI configurable distance value. */
      if (ffs->surface_distance) {
        emission_strength = sqrtf(nearest.dist_sq) / ffs->surface_distance;
        CLAMP(emission_strength, 0.0f, 1.0f);
        emission_strength = pow(1.0f - emission_strength, 0.5f);
      }
      else {
        emission_strength = 0.0f;
      }

      /* Apply vertex group influence if it is being used. */
      if (defgrp_index != -1 && dvert) {
        float weight_mask = BKE_defvert_find_weight(&dvert[v1], defgrp_index) * weights[0] +
                            BKE_defvert_find_weight(&dvert[v2], defgrp_index) * weights[1] +
                            BKE_defvert_find_weight(&dvert[v3], defgrp_index) * weights[2];
        emission_strength *= weight_mask;
      }

      /* Apply emission texture. */
      if ((ffs->flags & FLUID_FLOW_TEXTUREEMIT) && ffs->noise_texture) {
        float tex_co[3] = {0};
        TexResult texres;

        if (ffs->texture_type == FLUID_FLOW_TEXTURE_MAP_AUTO) {
          tex_co[0] = ((x - flow_center[0]) / base_res[0]) / ffs->texture_size;
          tex_co[1] = ((y - flow_center[1]) / base_res[1]) / ffs->texture_size;
          tex_co[2] = ((z - flow_center[2]) / base_res[2] - ffs->texture_offset) /
                      ffs->texture_size;
        }
        else if (mloopuv) {
          const float *uv[3];
          uv[0] = mloopuv[mlooptri[f_index].tri[0]];
          uv[1] = mloopuv[mlooptri[f_index].tri[1]];
          uv[2] = mloopuv[mlooptri[f_index].tri[2]];

          interp_v2_v2v2v2(tex_co, UNPACK3(uv), weights);

          /* Map texture coord between -1.0f and 1.0f. */
          tex_co[0] = tex_co[0] * 2.0f - 1.0f;
          tex_co[1] = tex_co[1] * 2.0f - 1.0f;
          tex_co[2] = ffs->texture_offset;
        }
        BKE_texture_get_value(nullptr, ffs->noise_texture, tex_co, &texres, false);
        emission_strength *= texres.tin;
      }
    }

    /* Initial velocity of flow object. Only compute velocity if emission is present. */
    if (ffs->flags & FLUID_FLOW_INITVELOCITY && velocity_map && emission_strength != 0.0) {
      /* Apply normal directional velocity. */
      if (ffs->vel_normal) {
        /* Interpolate vertex normal vectors to get nearest point normal. */
        interp_v3_v3v3v3(
            hit_normal, vert_normals[v1], vert_normals[v2], vert_normals[v3], weights);
        normalize_v3(hit_normal);

        /* Apply normal directional velocity. */
        velocity_map[index * 3] += hit_normal[0] * ffs->vel_normal;
        velocity_map[index * 3 + 1] += hit_normal[1] * ffs->vel_normal;
        velocity_map[index * 3 + 2] += hit_normal[2] * ffs->vel_normal;
      }
      /* Apply object velocity. */
      if (has_velocity && ffs->vel_multi) {
        float hit_vel[3];
        interp_v3_v3v3v3(
            hit_vel, &vert_vel[v1 * 3], &vert_vel[v2 * 3], &vert_vel[v3 * 3], weights);
        velocity_map[index * 3] += hit_vel[0] * ffs->vel_multi;
        velocity_map[index * 3 + 1] += hit_vel[1] * ffs->vel_multi;
        velocity_map[index * 3 + 2] += hit_vel[2] * ffs->vel_multi;
#  ifdef DEBUG_PRINT
        /* Debugging: Print flow object velocities. */
        printf("adding flow object vel: [%f, %f, %f]\n", hit_vel[0], hit_vel[1], hit_vel[2]);
#  endif
      }
      /* Convert xyz velocities flow settings from world to grid space. */
      float convert_vel[3];
      copy_v3_v3(convert_vel, ffs->vel_coord);
      float time_mult = 1.0 / (25.0f * DT_DEFAULT);
      float size_mult = MAX3(base_res[0], base_res[1], base_res[2]) /
                        MAX3(global_size[0], global_size[1], global_size[2]);
      mul_v3_v3fl(convert_vel, ffs->vel_coord, size_mult * time_mult);

      velocity_map[index * 3] += convert_vel[0];
      velocity_map[index * 3 + 1] += convert_vel[1];
      velocity_map[index * 3 + 2] += convert_vel[2];
#  ifdef DEBUG_PRINT
      printf("initial vel: [%f, %f, %f]\n",
             velocity_map[index * 3],
             velocity_map[index * 3 + 1],
             velocity_map[index * 3 + 2]);
#  endif
    }
  }

  /* Apply final influence value but also consider volume initialization factor. */
  influence_map[index] = MAX2(volume_factor, emission_strength);
}

struct EmitFromDMData {
  FluidDomainSettings *fds;
  FluidFlowSettings *ffs;

  const float (*vert_positions)[3];
<<<<<<< HEAD
  const float (*vert_normals)[3];
  blender::Span<int> corner_verts;
=======
  blender::Span<blender::float3> vert_normals;
  blender::Span<MLoop> loops;
>>>>>>> 728694b4
  blender::Span<MLoopTri> looptris;
  const float (*mloopuv)[2];
  const MDeformVert *dvert;
  int defgrp_index;

  BVHTreeFromMesh *tree;
  FluidObjectBB *bb;

  bool has_velocity;
  float *vert_vel;
  float *flow_center;
  int *min, *max, *res;
};

static void emit_from_mesh_task_cb(void *__restrict userdata,
                                   const int z,
                                   const TaskParallelTLS *__restrict /*tls*/)
{
  EmitFromDMData *data = static_cast<EmitFromDMData *>(userdata);
  FluidObjectBB *bb = data->bb;

  for (int x = data->min[0]; x < data->max[0]; x++) {
    for (int y = data->min[1]; y < data->max[1]; y++) {
      const int index = manta_get_index(
          x - bb->min[0], bb->res[0], y - bb->min[1], bb->res[1], z - bb->min[2]);
      const float ray_start[3] = {float(x) + 0.5f, float(y) + 0.5f, float(z) + 0.5f};

      /* Compute emission only for flow objects that produce fluid (i.e. skip outflow objects).
       * Result in bb->influence. Also computes initial velocities. Result in bb->velocity. */
      if (ELEM(data->ffs->behavior, FLUID_FLOW_BEHAVIOR_GEOMETRY, FLUID_FLOW_BEHAVIOR_INFLOW)) {
        sample_mesh(data->ffs,
                    data->vert_positions,
                    data->vert_normals,
                    data->corner_verts.data(),
                    data->looptris.data(),
                    data->mloopuv,
                    bb->influence,
                    bb->velocity,
                    index,
                    data->fds->base_res,
                    data->fds->global_size,
                    data->flow_center,
                    data->tree,
                    ray_start,
                    data->vert_vel,
                    data->has_velocity,
                    data->defgrp_index,
                    data->dvert,
                    float(x),
                    float(y),
                    float(z));
      }

      /* Calculate levelset values from meshes. Result in bb->distances. */
      update_distances(index,
                       bb->distances,
                       data->tree,
                       ray_start,
                       data->ffs->surface_distance,
                       data->ffs->flags & FLUID_FLOW_USE_PLANE_INIT);
    }
  }
}

static void emit_from_mesh(
    Object *flow_ob, FluidDomainSettings *fds, FluidFlowSettings *ffs, FluidObjectBB *bb, float dt)
{
  if (ffs->mesh) {
    BVHTreeFromMesh tree_data = {nullptr};
    int i;

    float *vert_vel = nullptr;
    bool has_velocity = false;

    int defgrp_index = ffs->vgroup_density - 1;
    float flow_center[3] = {0};
    int min[3], max[3], res[3];

    /* Copy mesh for thread safety as we modify it.
     * Main issue is its VertArray being modified, then replaced and freed. */
    Mesh *me = BKE_mesh_copy_for_eval(ffs->mesh, false);
    float(*positions)[3] = BKE_mesh_vert_positions_for_write(me);

    const blender::Span<int> corner_verts = me->corner_verts();
    const blender::Span<MLoopTri> looptris = me->looptris();
    const int numverts = me->totvert;
    const MDeformVert *dvert = BKE_mesh_deform_verts(me);
    const float(*mloopuv)[2] = static_cast<const float(*)[2]>(
        CustomData_get_layer_named(&me->ldata, CD_PROP_FLOAT2, ffs->uvlayer_name));

    if (ffs->flags & FLUID_FLOW_INITVELOCITY) {
      vert_vel = static_cast<float *>(
          MEM_callocN(sizeof(float[3]) * numverts, "manta_flow_velocity"));

      if (ffs->numverts != numverts || !ffs->verts_old) {
        if (ffs->verts_old) {
          MEM_freeN(ffs->verts_old);
        }
        ffs->verts_old = static_cast<float *>(
            MEM_callocN(sizeof(float[3]) * numverts, "manta_flow_verts_old"));
        ffs->numverts = numverts;
      }
      else {
        has_velocity = true;
      }
    }

    /* Transform mesh vertices to domain grid space for fast lookups.
     * This is valid because the mesh is copied above. */
    for (i = 0; i < numverts; i++) {
      /* Vertex position. */
      mul_m4_v3(flow_ob->object_to_world, positions[i]);
      manta_pos_to_cell(fds, positions[i]);

      /* Vertex velocity. */
      if (ffs->flags & FLUID_FLOW_INITVELOCITY) {
        float co[3];
        add_v3fl_v3fl_v3i(co, positions[i], fds->shift);
        if (has_velocity) {
          sub_v3_v3v3(&vert_vel[i * 3], co, &ffs->verts_old[i * 3]);
          mul_v3_fl(&vert_vel[i * 3], 1.0 / dt);
        }
        copy_v3_v3(&ffs->verts_old[i * 3], co);
      }

      /* Calculate emission map bounds. */
      bb_boundInsert(bb, positions[i]);
    }
    BKE_mesh_tag_positions_changed(me);
    mul_m4_v3(flow_ob->object_to_world, flow_center);
    manta_pos_to_cell(fds, flow_center);

    /* Set emission map.
     * Use 3 cell diagonals as margin (3 * 1.732 = 5.196). */
    int bounds_margin = int(ceil(5.196));
    clamp_bounds_in_domain(fds, bb->min, bb->max, nullptr, nullptr, bounds_margin, dt);
    bb_allocateData(bb, ffs->flags & FLUID_FLOW_INITVELOCITY, true);

    /* Setup loop bounds. */
    for (i = 0; i < 3; i++) {
      min[i] = bb->min[i];
      max[i] = bb->max[i];
      res[i] = bb->res[i];
    }

    /* Skip flow sampling loop if object has disabled flow. */
    bool use_flow = ffs->flags & FLUID_FLOW_USE_INFLOW;
    if (use_flow && BKE_bvhtree_from_mesh_get(&tree_data, me, BVHTREE_FROM_LOOPTRI, 4)) {

      EmitFromDMData data{};
      data.fds = fds;
      data.ffs = ffs;
      data.vert_positions = positions;
<<<<<<< HEAD
      data.vert_normals = vert_normals;
      data.corner_verts = corner_verts;
=======
      data.vert_normals = me->vert_normals();
      data.loops = loops;
>>>>>>> 728694b4
      data.looptris = looptris;
      data.mloopuv = mloopuv;
      data.dvert = dvert;
      data.defgrp_index = defgrp_index;
      data.tree = &tree_data;
      data.bb = bb;
      data.has_velocity = has_velocity;
      data.vert_vel = vert_vel;
      data.flow_center = flow_center;
      data.min = min;
      data.max = max;
      data.res = res;

      TaskParallelSettings settings;
      BLI_parallel_range_settings_defaults(&settings);
      settings.min_iter_per_thread = 2;
      BLI_task_parallel_range(min[2], max[2], &data, emit_from_mesh_task_cb, &settings);
    }
    /* Free bvh tree. */
    free_bvhtree_from_mesh(&tree_data);

    if (vert_vel) {
      MEM_freeN(vert_vel);
    }
    BKE_id_free(nullptr, me);
  }
}

/** \} */

/* -------------------------------------------------------------------- */
/** \name Fluid Step
 * \{ */

static void adaptive_domain_adjust(
    FluidDomainSettings *fds, Object *ob, FluidObjectBB *bb_maps, uint numflowobj, float dt)
{
  /* calculate domain shift for current frame */
  int new_shift[3] = {0};
  int total_shift[3];
  float frame_shift_f[3];
  float ob_loc[3] = {0};

  mul_m4_v3(ob->object_to_world, ob_loc);

  sub_v3_v3v3(frame_shift_f, ob_loc, fds->prev_loc);
  copy_v3_v3(fds->prev_loc, ob_loc);
  /* convert global space shift to local "cell" space */
  mul_mat3_m4_v3(fds->imat, frame_shift_f);
  frame_shift_f[0] = frame_shift_f[0] / fds->cell_size[0];
  frame_shift_f[1] = frame_shift_f[1] / fds->cell_size[1];
  frame_shift_f[2] = frame_shift_f[2] / fds->cell_size[2];
  /* add to total shift */
  add_v3_v3(fds->shift_f, frame_shift_f);
  /* convert to integer */
  total_shift[0] = int(floorf(fds->shift_f[0]));
  total_shift[1] = int(floorf(fds->shift_f[1]));
  total_shift[2] = int(floorf(fds->shift_f[2]));
  int temp_shift[3];
  copy_v3_v3_int(temp_shift, fds->shift);
  sub_v3_v3v3_int(new_shift, total_shift, fds->shift);
  copy_v3_v3_int(fds->shift, total_shift);

  /* calculate new domain boundary points so that smoke doesn't slide on sub-cell movement */
  fds->p0[0] = fds->dp0[0] - fds->cell_size[0] * (fds->shift_f[0] - total_shift[0] - 0.5f);
  fds->p0[1] = fds->dp0[1] - fds->cell_size[1] * (fds->shift_f[1] - total_shift[1] - 0.5f);
  fds->p0[2] = fds->dp0[2] - fds->cell_size[2] * (fds->shift_f[2] - total_shift[2] - 0.5f);
  fds->p1[0] = fds->p0[0] + fds->cell_size[0] * fds->base_res[0];
  fds->p1[1] = fds->p0[1] + fds->cell_size[1] * fds->base_res[1];
  fds->p1[2] = fds->p0[2] + fds->cell_size[2] * fds->base_res[2];

  /* adjust domain resolution */
  const int block_size = fds->noise_scale;
  int min[3] = {32767, 32767, 32767}, max[3] = {-32767, -32767, -32767}, res[3];
  int total_cells = 1, res_changed = 0, shift_changed = 0;
  float min_vel[3], max_vel[3];
  int x, y, z;
  float *density = manta_smoke_get_density(fds->fluid);
  float *fuel = manta_smoke_get_fuel(fds->fluid);
  float *bigdensity = manta_noise_get_density(fds->fluid);
  float *bigfuel = manta_noise_get_fuel(fds->fluid);
  float *vx = manta_get_velocity_x(fds->fluid);
  float *vy = manta_get_velocity_y(fds->fluid);
  float *vz = manta_get_velocity_z(fds->fluid);
  int wt_res[3];

  if (fds->flags & FLUID_DOMAIN_USE_NOISE && fds->fluid) {
    manta_noise_get_res(fds->fluid, wt_res);
  }

  INIT_MINMAX(min_vel, max_vel);

  /* Calculate bounds for current domain content */
  for (x = fds->res_min[0]; x < fds->res_max[0]; x++) {
    for (y = fds->res_min[1]; y < fds->res_max[1]; y++) {
      for (z = fds->res_min[2]; z < fds->res_max[2]; z++) {
        int xn = x - new_shift[0];
        int yn = y - new_shift[1];
        int zn = z - new_shift[2];
        int index;
        float max_den;

        /* skip if cell already belongs to new area */
        if (xn >= min[0] && xn <= max[0] && yn >= min[1] && yn <= max[1] && zn >= min[2] &&
            zn <= max[2]) {
          continue;
        }

        index = manta_get_index(x - fds->res_min[0],
                                fds->res[0],
                                y - fds->res_min[1],
                                fds->res[1],
                                z - fds->res_min[2]);
        max_den = (fuel) ? MAX2(density[index], fuel[index]) : density[index];

        /* Check high resolution bounds if max density isn't already high enough. */
        if (max_den < fds->adapt_threshold && fds->flags & FLUID_DOMAIN_USE_NOISE && fds->fluid) {
          int i, j, k;
          /* high res grid index */
          int xx = (x - fds->res_min[0]) * block_size;
          int yy = (y - fds->res_min[1]) * block_size;
          int zz = (z - fds->res_min[2]) * block_size;

          for (i = 0; i < block_size; i++) {
            for (j = 0; j < block_size; j++) {
              for (k = 0; k < block_size; k++) {
                int big_index = manta_get_index(xx + i, wt_res[0], yy + j, wt_res[1], zz + k);
                float den = (bigfuel) ? MAX2(bigdensity[big_index], bigfuel[big_index]) :
                                        bigdensity[big_index];
                if (den > max_den) {
                  max_den = den;
                }
              }
            }
          }
        }

        /* content bounds (use shifted coordinates) */
        if (max_den >= fds->adapt_threshold) {
          if (min[0] > xn) {
            min[0] = xn;
          }
          if (min[1] > yn) {
            min[1] = yn;
          }
          if (min[2] > zn) {
            min[2] = zn;
          }
          if (max[0] < xn) {
            max[0] = xn;
          }
          if (max[1] < yn) {
            max[1] = yn;
          }
          if (max[2] < zn) {
            max[2] = zn;
          }
        }

        /* velocity bounds */
        if (min_vel[0] > vx[index]) {
          min_vel[0] = vx[index];
        }
        if (min_vel[1] > vy[index]) {
          min_vel[1] = vy[index];
        }
        if (min_vel[2] > vz[index]) {
          min_vel[2] = vz[index];
        }
        if (max_vel[0] < vx[index]) {
          max_vel[0] = vx[index];
        }
        if (max_vel[1] < vy[index]) {
          max_vel[1] = vy[index];
        }
        if (max_vel[2] < vz[index]) {
          max_vel[2] = vz[index];
        }
      }
    }
  }

  /* also apply emission maps */
  for (int i = 0; i < numflowobj; i++) {
    FluidObjectBB *bb = &bb_maps[i];

    for (x = bb->min[0]; x < bb->max[0]; x++) {
      for (y = bb->min[1]; y < bb->max[1]; y++) {
        for (z = bb->min[2]; z < bb->max[2]; z++) {
          int index = manta_get_index(
              x - bb->min[0], bb->res[0], y - bb->min[1], bb->res[1], z - bb->min[2]);
          float max_den = bb->influence[index];

          /* density bounds */
          if (max_den >= fds->adapt_threshold) {
            if (min[0] > x) {
              min[0] = x;
            }
            if (min[1] > y) {
              min[1] = y;
            }
            if (min[2] > z) {
              min[2] = z;
            }
            if (max[0] < x) {
              max[0] = x;
            }
            if (max[1] < y) {
              max[1] = y;
            }
            if (max[2] < z) {
              max[2] = z;
            }
          }
        }
      }
    }
  }

  /* calculate new bounds based on these values */
  clamp_bounds_in_domain(fds, min, max, min_vel, max_vel, fds->adapt_margin + 1, dt);

  for (int i = 0; i < 3; i++) {
    /* calculate new resolution */
    res[i] = max[i] - min[i];
    total_cells *= res[i];

    if (new_shift[i]) {
      shift_changed = 1;
    }

    /* if no content set minimum dimensions */
    if (res[i] <= 0) {
      int j;
      for (j = 0; j < 3; j++) {
        min[j] = 0;
        max[j] = 1;
        res[j] = 1;
      }
      res_changed = 1;
      total_cells = 1;
      break;
    }
    if (min[i] != fds->res_min[i] || max[i] != fds->res_max[i]) {
      res_changed = 1;
    }
  }

  if (res_changed || shift_changed) {
    BKE_fluid_reallocate_copy_fluid(
        fds, fds->res, res, fds->res_min, min, fds->res_max, temp_shift, total_shift);

    /* set new domain dimensions */
    copy_v3_v3_int(fds->res_min, min);
    copy_v3_v3_int(fds->res_max, max);
    copy_v3_v3_int(fds->res, res);
    fds->total_cells = total_cells;

    /* Redo adapt time step in manta to refresh solver state (ie time variables) */
    manta_adapt_timestep(fds->fluid);
  }
}

BLI_INLINE void apply_outflow_fields(int index,
                                     float distance_value,
                                     float *density,
                                     float *heat,
                                     float *fuel,
                                     float *react,
                                     float *color_r,
                                     float *color_g,
                                     float *color_b,
                                     float *phiout)
{
  /* Set levelset value for liquid inflow.
   * Ensure that distance value is "joined" into the levelset. */
  if (phiout) {
    phiout[index] = MIN2(distance_value, phiout[index]);
  }

  /* Set smoke outflow, i.e. reset cell to zero. */
  if (density) {
    density[index] = 0.0f;
  }
  if (heat) {
    heat[index] = 0.0f;
  }
  if (fuel) {
    fuel[index] = 0.0f;
    react[index] = 0.0f;
  }
  if (color_r) {
    color_r[index] = 0.0f;
    color_g[index] = 0.0f;
    color_b[index] = 0.0f;
  }
}

BLI_INLINE void apply_inflow_fields(FluidFlowSettings *ffs,
                                    float emission_value,
                                    float distance_value,
                                    int index,
                                    float *density_in,
                                    const float *density,
                                    float *heat_in,
                                    const float *heat,
                                    float *fuel_in,
                                    const float *fuel,
                                    float *react_in,
                                    const float *react,
                                    float *color_r_in,
                                    const float *color_r,
                                    float *color_g_in,
                                    const float *color_g,
                                    float *color_b_in,
                                    const float *color_b,
                                    float *phi_in,
                                    float *emission_in)
{
  /* Set levelset value for liquid inflow.
   * Ensure that distance value is "joined" into the levelset. */
  if (phi_in) {
    phi_in[index] = MIN2(distance_value, phi_in[index]);
  }

  /* Set emission value for smoke inflow.
   * Ensure that emission value is "maximized". */
  if (emission_in) {
    emission_in[index] = MAX2(emission_value, emission_in[index]);
  }

  /* Set inflow for smoke from here on. */
  int absolute_flow = (ffs->flags & FLUID_FLOW_ABSOLUTE);
  float dens_old = (density) ? density[index] : 0.0;
  // float fuel_old = (fuel) ? fuel[index] : 0.0f;  /* UNUSED */
  float dens_flow = (ffs->type == FLUID_FLOW_TYPE_FIRE) ? 0.0f : emission_value * ffs->density;
  float fuel_flow = (fuel) ? emission_value * ffs->fuel_amount : 0.0f;
  /* Set heat inflow. */
  if (heat && heat_in) {
    if (emission_value > 0.0f) {
      heat_in[index] = ADD_IF_LOWER(heat[index], ffs->temperature);
    }
  }

  /* Set density and fuel - absolute mode. */
  if (absolute_flow) {
    if (density && density_in) {
      if (ffs->type != FLUID_FLOW_TYPE_FIRE && dens_flow > density[index]) {
        /* Use MAX2 to preserve values from other emitters at this cell. */
        density_in[index] = MAX2(dens_flow, density_in[index]);
      }
    }
    if (fuel && fuel_in) {
      if (ffs->type != FLUID_FLOW_TYPE_SMOKE && fuel_flow && fuel_flow > fuel[index]) {
        /* Use MAX2 to preserve values from other emitters at this cell. */
        fuel_in[index] = MAX2(fuel_flow, fuel_in[index]);
      }
    }
  }
  /* Set density and fuel - additive mode. */
  else {
    if (density && density_in) {
      if (ffs->type != FLUID_FLOW_TYPE_FIRE) {
        density_in[index] += dens_flow;
        CLAMP(density_in[index], 0.0f, 1.0f);
      }
    }
    if (fuel && fuel_in) {
      if (ffs->type != FLUID_FLOW_TYPE_SMOKE && ffs->fuel_amount) {
        fuel_in[index] += fuel_flow;
        CLAMP(fuel_in[index], 0.0f, 10.0f);
      }
    }
  }

  /* Set color. */
  if (color_r && color_r_in) {
    if (dens_flow) {
      float total_dens = density[index] / (dens_old + dens_flow);
      color_r_in[index] = (color_r[index] + ffs->color[0] * dens_flow) * total_dens;
      color_g_in[index] = (color_g[index] + ffs->color[1] * dens_flow) * total_dens;
      color_b_in[index] = (color_b[index] + ffs->color[2] * dens_flow) * total_dens;
    }
  }

  /* Set fire reaction coordinate. */
  if (fuel && fuel_in) {
    /* Instead of using 1.0 for all new fuel add slight falloff to reduce flow blocky-ness. */
    float value = 1.0f - pow2f(1.0f - emission_value);

    if (fuel_in[index] > FLT_EPSILON && value > react[index]) {
      float f = fuel_flow / fuel_in[index];
      react_in[index] = value * f + (1.0f - f) * react[index];
      CLAMP(react_in[index], 0.0f, value);
    }
  }
}

static void ensure_flowsfields(FluidDomainSettings *fds)
{
  if (fds->active_fields & FLUID_DOMAIN_ACTIVE_INVEL) {
    manta_ensure_invelocity(fds->fluid, fds->fmd);
  }
  if (fds->active_fields & FLUID_DOMAIN_ACTIVE_OUTFLOW) {
    manta_ensure_outflow(fds->fluid, fds->fmd);
  }
  if (fds->active_fields & FLUID_DOMAIN_ACTIVE_HEAT) {
    manta_smoke_ensure_heat(fds->fluid, fds->fmd);
  }
  if (fds->active_fields & FLUID_DOMAIN_ACTIVE_FIRE) {
    manta_smoke_ensure_fire(fds->fluid, fds->fmd);
  }
  if (fds->active_fields & FLUID_DOMAIN_ACTIVE_COLORS) {
    /* Initialize all smoke with "active_color". */
    manta_smoke_ensure_colors(fds->fluid, fds->fmd);
  }
  if (fds->type == FLUID_DOMAIN_TYPE_LIQUID &&
      (fds->particle_type & FLUID_DOMAIN_PARTICLE_SPRAY ||
       fds->particle_type & FLUID_DOMAIN_PARTICLE_FOAM ||
       fds->particle_type & FLUID_DOMAIN_PARTICLE_TRACER)) {
    manta_liquid_ensure_sndparts(fds->fluid, fds->fmd);
  }
  manta_update_pointers(fds->fluid, fds->fmd, false);
}

static void update_flowsflags(FluidDomainSettings *fds, Object **flowobjs, int numflowobj)
{
  int active_fields = fds->active_fields;
  uint flow_index;

  /* First, remove all flags that we want to update. */
  int prev_flags = (FLUID_DOMAIN_ACTIVE_INVEL | FLUID_DOMAIN_ACTIVE_OUTFLOW |
                    FLUID_DOMAIN_ACTIVE_HEAT | FLUID_DOMAIN_ACTIVE_FIRE);
  active_fields &= ~prev_flags;

  /* Monitor active fields based on flow settings. */
  for (flow_index = 0; flow_index < numflowobj; flow_index++) {
    Object *flow_ob = flowobjs[flow_index];
    FluidModifierData *fmd2 = (FluidModifierData *)BKE_modifiers_findby_type(flow_ob,
                                                                             eModifierType_Fluid);

    /* Sanity check. */
    if (!fmd2) {
      continue;
    }

    /* Activate specific grids if at least one flow object requires this grid. */
    if ((fmd2->type & MOD_FLUID_TYPE_FLOW) && fmd2->flow) {
      FluidFlowSettings *ffs = fmd2->flow;
      if (!ffs) {
        break;
      }
      if (ffs->flags & FLUID_FLOW_NEEDS_UPDATE) {
        ffs->flags &= ~FLUID_FLOW_NEEDS_UPDATE;
        fds->cache_flag |= FLUID_DOMAIN_OUTDATED_DATA;
      }
      if (ffs->flags & FLUID_FLOW_INITVELOCITY) {
        active_fields |= FLUID_DOMAIN_ACTIVE_INVEL;
      }
      if (ffs->behavior == FLUID_FLOW_BEHAVIOR_OUTFLOW) {
        active_fields |= FLUID_DOMAIN_ACTIVE_OUTFLOW;
      }
      /* liquids done from here */
      if (fds->type == FLUID_DOMAIN_TYPE_LIQUID) {
        continue;
      }

      /* Activate heat field if a flow object produces any heat. */
      if (ffs->temperature != 0.0) {
        active_fields |= FLUID_DOMAIN_ACTIVE_HEAT;
      }
      /* Activate fuel field if a flow object is of fire type. */
      if (ffs->fuel_amount != 0.0 || ffs->type == FLUID_FLOW_TYPE_FIRE ||
          ffs->type == FLUID_FLOW_TYPE_SMOKEFIRE) {
        active_fields |= FLUID_DOMAIN_ACTIVE_FIRE;
      }
      /* Activate color field if flows add smoke with varying colors. */
      if (ffs->density != 0.0 &&
          ELEM(ffs->type, FLUID_FLOW_TYPE_SMOKE, FLUID_FLOW_TYPE_SMOKEFIRE)) {
        if (!(active_fields & FLUID_DOMAIN_ACTIVE_COLOR_SET)) {
          copy_v3_v3(fds->active_color, ffs->color);
          active_fields |= FLUID_DOMAIN_ACTIVE_COLOR_SET;
        }
        else if (!equals_v3v3(fds->active_color, ffs->color)) {
          copy_v3_v3(fds->active_color, ffs->color);
          active_fields |= FLUID_DOMAIN_ACTIVE_COLORS;
        }
      }
    }
  }
  /* Monitor active fields based on domain settings. */
  if (fds->type == FLUID_DOMAIN_TYPE_GAS && active_fields & FLUID_DOMAIN_ACTIVE_FIRE) {
    /* Heat is always needed for fire. */
    active_fields |= FLUID_DOMAIN_ACTIVE_HEAT;
    /* Also activate colors if domain smoke color differs from active color. */
    if (!(active_fields & FLUID_DOMAIN_ACTIVE_COLOR_SET)) {
      copy_v3_v3(fds->active_color, fds->flame_smoke_color);
      active_fields |= FLUID_DOMAIN_ACTIVE_COLOR_SET;
    }
    else if (!equals_v3v3(fds->active_color, fds->flame_smoke_color)) {
      copy_v3_v3(fds->active_color, fds->flame_smoke_color);
      active_fields |= FLUID_DOMAIN_ACTIVE_COLORS;
    }
  }
  fds->active_fields = active_fields;
}

static bool escape_flowsobject(Object *flowobj,
                               FluidDomainSettings *fds,
                               FluidFlowSettings *ffs,
                               int frame)
{
  bool use_velocity = (ffs->flags & FLUID_FLOW_INITVELOCITY);
  bool is_static = is_static_object(flowobj);

  bool liquid_flow = ffs->type == FLUID_FLOW_TYPE_LIQUID;
  bool gas_flow = ELEM(
      ffs->type, FLUID_FLOW_TYPE_SMOKE, FLUID_FLOW_TYPE_FIRE, FLUID_FLOW_TYPE_SMOKEFIRE);
  bool is_geometry = (ffs->behavior == FLUID_FLOW_BEHAVIOR_GEOMETRY);

  bool liquid_domain = fds->type == FLUID_DOMAIN_TYPE_LIQUID;
  bool gas_domain = fds->type == FLUID_DOMAIN_TYPE_GAS;
  bool is_adaptive = (fds->flags & FLUID_DOMAIN_USE_ADAPTIVE_DOMAIN);
  bool is_resume = (fds->cache_frame_pause_data == frame);
  bool is_first_frame = (fds->cache_frame_start == frame);

  /* Cannot use static mode with adaptive domain.
   * The adaptive domain might expand and only later discover the static object. */
  if (is_adaptive) {
    is_static = false;
  }
  /* No need to compute emission value if it won't be applied. */
  if (liquid_flow && is_geometry && !is_first_frame) {
    return true;
  }
  /* Skip flow object if it does not "belong" to this domain type. */
  if ((liquid_flow && gas_domain) || (gas_flow && liquid_domain)) {
    return true;
  }
  /* Optimization: Static liquid flow objects don't need emission after first frame.
   * TODO(sebbas): Also do not use static mode if initial velocities are enabled. */
  if (liquid_flow && is_static && !is_first_frame && !is_resume && !use_velocity) {
    return true;
  }
  return false;
}

static void compute_flowsemission(Scene *scene,
                                  FluidObjectBB *bb_maps,
                                  Depsgraph *depsgraph,
                                  float dt,
                                  Object **flowobjs,
                                  int frame,
                                  float frame_length,
                                  FluidDomainSettings *fds,
                                  uint numflowobjs,
                                  float time_per_frame)
{
  bool is_first_frame = (frame == fds->cache_frame_start);

  /* Prepare flow emission maps. */
  for (int flow_index = 0; flow_index < numflowobjs; flow_index++) {
    Object *flowobj = flowobjs[flow_index];
    FluidModifierData *fmd2 = (FluidModifierData *)BKE_modifiers_findby_type(flowobj,
                                                                             eModifierType_Fluid);

    /* Sanity check. */
    if (!fmd2) {
      continue;
    }

    /* Check for initialized flow object. */
    if ((fmd2->type & MOD_FLUID_TYPE_FLOW) && fmd2->flow) {
      FluidFlowSettings *ffs = fmd2->flow;
      int subframes = ffs->subframes;
      FluidObjectBB *bb = &bb_maps[flow_index];

      /* Optimization: Skip this object under certain conditions. */
      if (escape_flowsobject(flowobj, fds, ffs, frame)) {
        continue;
      }

      /* First frame cannot have any subframes because there is (obviously) no previous frame from
       * where subframes could come from. */
      if (is_first_frame) {
        subframes = 0;
      }

      /* More splitting because of emission subframe: If no subframes present, sample_size is 1. */
      float sample_size = 1.0f / float(subframes + 1);
      float subframe_dt = dt * sample_size;

      /* Emission loop. When not using subframes this will loop only once. */
      for (int subframe = 0; subframe <= subframes; subframe++) {
        /* Temporary emission map used when subframes are enabled, i.e. at least one subframe. */
        FluidObjectBB bb_temp = {nullptr};

        /* Set scene time */
        if ((subframe < subframes || time_per_frame + dt + FLT_EPSILON < frame_length) &&
            !is_first_frame) {
          scene->r.subframe = (time_per_frame + (subframe + 1.0f) * subframe_dt) / frame_length;
          scene->r.cfra = frame - 1;
        }
        else {
          scene->r.subframe = 0.0f;
          scene->r.cfra = frame;
        }

        /* Sanity check: subframe portion must be between 0 and 1. */
        CLAMP(scene->r.subframe, 0.0f, 1.0f);
#  ifdef DEBUG_PRINT
        /* Debugging: Print subframe information. */
        printf(
            "flow: frame (is first: %d): %d // scene current frame: %d // scene current subframe: "
            "%f\n",
            is_first_frame,
            frame,
            scene->r.cfra,
            scene->r.subframe);
#  endif
        /* Update frame time, this is considering current subframe fraction
         * BLI_mutex_lock() called in manta_step(), so safe to update subframe here
         * TODO(sebbas): Using BKE_scene_ctime_get(scene) instead of new DEG_get_ctime(depsgraph)
         * as subframes don't work with the latter yet. */
        BKE_object_modifier_update_subframe(
            depsgraph, scene, flowobj, true, 5, BKE_scene_ctime_get(scene), eModifierType_Fluid);

        /* Emission from particles. */
        if (ffs->source == FLUID_FLOW_SOURCE_PARTICLES) {
          if (subframes) {
            emit_from_particles(flowobj, fds, ffs, &bb_temp, depsgraph, scene, subframe_dt);
          }
          else {
            emit_from_particles(flowobj, fds, ffs, bb, depsgraph, scene, subframe_dt);
          }
        }
        /* Emission from mesh. */
        else if (ffs->source == FLUID_FLOW_SOURCE_MESH) {
          if (subframes) {
            emit_from_mesh(flowobj, fds, ffs, &bb_temp, subframe_dt);
          }
          else {
            emit_from_mesh(flowobj, fds, ffs, bb, subframe_dt);
          }
        }
        else {
          printf("Error: unknown flow emission source\n");
        }

        /* If this we emitted with temp emission map in this loop (subframe emission), we combine
         * the temp map with the original emission map. */
        if (subframes) {
          /* Combine emission maps. */
          bb_combineMaps(bb, &bb_temp, !(ffs->flags & FLUID_FLOW_ABSOLUTE), sample_size);
          bb_freeData(&bb_temp);
        }
      }
    }
  }
#  ifdef DEBUG_PRINT
  /* Debugging: Print time information. */
  printf("flow: frame: %d // time per frame: %f // frame length: %f // dt: %f\n",
         frame,
         time_per_frame,
         frame_length,
         dt);
#  endif
}

static void update_flowsfluids(Depsgraph *depsgraph,
                               Scene *scene,
                               Object *ob,
                               FluidDomainSettings *fds,
                               float time_per_frame,
                               float frame_length,
                               int frame,
                               float dt)
{
  FluidObjectBB *bb_maps = nullptr;
  Object **flowobjs = nullptr;
  uint numflowobjs = 0;
  bool is_resume = (fds->cache_frame_pause_data == frame);
  bool is_first_frame = (fds->cache_frame_start == frame);

  flowobjs = BKE_collision_objects_create(
      depsgraph, ob, fds->fluid_group, &numflowobjs, eModifierType_Fluid);

  /* Update all flow related flags and ensure that corresponding grids get initialized. */
  update_flowsflags(fds, flowobjs, numflowobjs);
  ensure_flowsfields(fds);

  /* Allocate emission map for each flow object. */
  bb_maps = static_cast<FluidObjectBB *>(
      MEM_callocN(sizeof(FluidObjectBB) * numflowobjs, "fluid_flow_bb_maps"));

  /* Initialize emission map for each flow object. */
  compute_flowsemission(scene,
                        bb_maps,
                        depsgraph,
                        dt,
                        flowobjs,
                        frame,
                        frame_length,
                        fds,
                        numflowobjs,
                        time_per_frame);

  /* Adjust domain size if needed. Only do this once for every frame. */
  if (fds->type == FLUID_DOMAIN_TYPE_GAS && fds->flags & FLUID_DOMAIN_USE_ADAPTIVE_DOMAIN) {
    adaptive_domain_adjust(fds, ob, bb_maps, numflowobjs, dt);
  }

  float *phi_in = manta_get_phi_in(fds->fluid);
  float *phistatic_in = manta_get_phistatic_in(fds->fluid);
  float *phiout_in = manta_get_phiout_in(fds->fluid);
  float *phioutstatic_in = manta_get_phioutstatic_in(fds->fluid);

  float *density = manta_smoke_get_density(fds->fluid);
  float *color_r = manta_smoke_get_color_r(fds->fluid);
  float *color_g = manta_smoke_get_color_g(fds->fluid);
  float *color_b = manta_smoke_get_color_b(fds->fluid);
  float *fuel = manta_smoke_get_fuel(fds->fluid);
  float *heat = manta_smoke_get_heat(fds->fluid);
  float *react = manta_smoke_get_react(fds->fluid);

  float *density_in = manta_smoke_get_density_in(fds->fluid);
  float *heat_in = manta_smoke_get_heat_in(fds->fluid);
  float *color_r_in = manta_smoke_get_color_r_in(fds->fluid);
  float *color_g_in = manta_smoke_get_color_g_in(fds->fluid);
  float *color_b_in = manta_smoke_get_color_b_in(fds->fluid);
  float *fuel_in = manta_smoke_get_fuel_in(fds->fluid);
  float *react_in = manta_smoke_get_react_in(fds->fluid);
  float *emission_in = manta_smoke_get_emission_in(fds->fluid);

  float *velx_initial = manta_get_in_velocity_x(fds->fluid);
  float *vely_initial = manta_get_in_velocity_y(fds->fluid);
  float *velz_initial = manta_get_in_velocity_z(fds->fluid);

  float *forcex = manta_get_force_x(fds->fluid);
  float *forcey = manta_get_force_y(fds->fluid);
  float *forcez = manta_get_force_z(fds->fluid);

  BLI_assert(forcex && forcey && forcez);

  /* Either all or no components have to exist. */
  BLI_assert((color_r && color_g && color_b) || (!color_r && !color_g && !color_b));
  BLI_assert((color_r_in && color_g_in && color_b_in) ||
             (!color_r_in && !color_g_in && !color_b_in));
  BLI_assert((velx_initial && vely_initial && velz_initial) ||
             (!velx_initial && !vely_initial && !velz_initial));

  uint z;
  /* Grid reset before writing again. */
  for (z = 0; z < fds->res[0] * fds->res[1] * fds->res[2]; z++) {
    /* Only reset static phi on first frame, dynamic phi gets reset every time. */
    if (phistatic_in && is_first_frame) {
      phistatic_in[z] = PHI_MAX;
    }
    if (phi_in) {
      phi_in[z] = PHI_MAX;
    }
    /* Only reset static phi on first frame, dynamic phi gets reset every time. */
    if (phioutstatic_in && is_first_frame) {
      phioutstatic_in[z] = PHI_MAX;
    }
    if (phiout_in) {
      phiout_in[z] = PHI_MAX;
    }
    /* Sync smoke inflow grids with their counterparts (simulation grids). */
    if (density_in) {
      density_in[z] = density[z];
    }
    if (heat_in) {
      heat_in[z] = heat[z];
    }
    if (color_r_in && color_g_in && color_b_in) {
      color_r_in[z] = color_r[z];
      color_g_in[z] = color_b[z];
      color_b_in[z] = color_g[z];
    }
    if (fuel_in) {
      fuel_in[z] = fuel[z];
      react_in[z] = react[z];
    }
    if (emission_in) {
      emission_in[z] = 0.0f;
    }
    if (velx_initial && vely_initial && velz_initial) {
      velx_initial[z] = 0.0f;
      vely_initial[z] = 0.0f;
      velz_initial[z] = 0.0f;
    }
    /* Reset forces here as update_effectors() is skipped when no external forces are present. */
    forcex[z] = 0.0f;
    forcey[z] = 0.0f;
    forcez[z] = 0.0f;
  }

  /* Apply emission data for every flow object. */
  for (int flow_index = 0; flow_index < numflowobjs; flow_index++) {
    Object *flowobj = flowobjs[flow_index];
    FluidModifierData *fmd2 = (FluidModifierData *)BKE_modifiers_findby_type(flowobj,
                                                                             eModifierType_Fluid);

    /* Sanity check. */
    if (!fmd2) {
      continue;
    }

    /* Check for initialized flow object. */
    if ((fmd2->type & MOD_FLUID_TYPE_FLOW) && fmd2->flow) {
      FluidFlowSettings *ffs = fmd2->flow;

      bool is_inflow = (ffs->behavior == FLUID_FLOW_BEHAVIOR_INFLOW);
      bool is_geometry = (ffs->behavior == FLUID_FLOW_BEHAVIOR_GEOMETRY);
      bool is_outflow = (ffs->behavior == FLUID_FLOW_BEHAVIOR_OUTFLOW);
      bool is_static = is_static_object(flowobj) &&
                       ((fds->flags & FLUID_DOMAIN_USE_ADAPTIVE_DOMAIN) == 0);

      FluidObjectBB *bb = &bb_maps[flow_index];
      float *velocity_map = bb->velocity;
      float *emission_map = bb->influence;
      float *distance_map = bb->distances;

      int gx, gy, gz, ex, ey, ez, dx, dy, dz;
      size_t e_index, d_index;

      /* Loop through every emission map cell. */
      for (gx = bb->min[0]; gx < bb->max[0]; gx++) {
        for (gy = bb->min[1]; gy < bb->max[1]; gy++) {
          for (gz = bb->min[2]; gz < bb->max[2]; gz++) {
            /* Compute emission map index. */
            ex = gx - bb->min[0];
            ey = gy - bb->min[1];
            ez = gz - bb->min[2];
            e_index = manta_get_index(ex, bb->res[0], ey, bb->res[1], ez);

            /* Get domain index. */
            dx = gx - fds->res_min[0];
            dy = gy - fds->res_min[1];
            dz = gz - fds->res_min[2];
            d_index = manta_get_index(dx, fds->res[0], dy, fds->res[1], dz);
            /* Make sure emission cell is inside the new domain boundary. */
            if (dx < 0 || dy < 0 || dz < 0 || dx >= fds->res[0] || dy >= fds->res[1] ||
                dz >= fds->res[2]) {
              continue;
            }

            /* Delete fluid in outflow regions. */
            if (is_outflow) {
              float *levelset = ((is_first_frame || is_resume) && is_static) ? phioutstatic_in :
                                                                               phiout_in;
              apply_outflow_fields(d_index,
                                   distance_map[e_index],
                                   density_in,
                                   heat_in,
                                   fuel_in,
                                   react_in,
                                   color_r_in,
                                   color_g_in,
                                   color_b_in,
                                   levelset);
            }
            /* Do not apply inflow after the first frame when in geometry mode. */
            else if (is_geometry && !is_first_frame) {
              apply_inflow_fields(ffs,
                                  0.0f,
                                  PHI_MAX,
                                  d_index,
                                  density_in,
                                  density,
                                  heat_in,
                                  heat,
                                  fuel_in,
                                  fuel,
                                  react_in,
                                  react,
                                  color_r_in,
                                  color_r,
                                  color_g_in,
                                  color_g,
                                  color_b_in,
                                  color_b,
                                  phi_in,
                                  emission_in);
            }
            /* Main inflow application. */
            else if (is_geometry || is_inflow) {
              float *levelset = ((is_first_frame || is_resume) && is_static && !is_geometry) ?
                                    phistatic_in :
                                    phi_in;
              apply_inflow_fields(ffs,
                                  emission_map[e_index],
                                  distance_map[e_index],
                                  d_index,
                                  density_in,
                                  density,
                                  heat_in,
                                  heat,
                                  fuel_in,
                                  fuel,
                                  react_in,
                                  react,
                                  color_r_in,
                                  color_r,
                                  color_g_in,
                                  color_g,
                                  color_b_in,
                                  color_b,
                                  levelset,
                                  emission_in);
              if (ffs->flags & FLUID_FLOW_INITVELOCITY) {
                /* Use the initial velocity from the inflow object with the highest velocity for
                 * now. */
                float vel_initial[3];
                vel_initial[0] = velx_initial[d_index];
                vel_initial[1] = vely_initial[d_index];
                vel_initial[2] = velz_initial[d_index];
                float vel_initial_strength = len_squared_v3(vel_initial);
                float vel_map_strength = len_squared_v3(velocity_map + 3 * e_index);
                if (vel_map_strength > vel_initial_strength) {
                  velx_initial[d_index] = velocity_map[e_index * 3];
                  vely_initial[d_index] = velocity_map[e_index * 3 + 1];
                  velz_initial[d_index] = velocity_map[e_index * 3 + 2];
                }
              }
            }
          }
        }
      } /* End of flow emission map loop. */
      bb_freeData(bb);
    } /* End of flow object loop. */
  }

  BKE_collision_objects_free(flowobjs);
  if (bb_maps) {
    MEM_freeN(bb_maps);
  }
}

struct UpdateEffectorsData {
  Scene *scene;
  FluidDomainSettings *fds;
  ListBase *effectors;

  float *density;
  float *fuel;
  float *force_x;
  float *force_y;
  float *force_z;
  float *velocity_x;
  float *velocity_y;
  float *velocity_z;
  int *flags;
  float *phi_obs_in;
};

static void update_effectors_task_cb(void *__restrict userdata,
                                     const int x,
                                     const TaskParallelTLS *__restrict /*tls*/)
{
  UpdateEffectorsData *data = static_cast<UpdateEffectorsData *>(userdata);
  FluidDomainSettings *fds = data->fds;

  for (int y = 0; y < fds->res[1]; y++) {
    for (int z = 0; z < fds->res[2]; z++) {
      EffectedPoint epoint;
      float mag;
      float voxel_center[3] = {0, 0, 0}, vel[3] = {0, 0, 0}, retvel[3] = {0, 0, 0};
      const uint index = manta_get_index(x, fds->res[0], y, fds->res[1], z);

      if ((data->fuel && MAX2(data->density[index], data->fuel[index]) < FLT_EPSILON) ||
          (data->density && data->density[index] < FLT_EPSILON) ||
          (data->phi_obs_in && data->phi_obs_in[index] < 0.0f) ||
          data->flags[index] & 2) /* Manta-flow convention: `2 == FlagObstacle`. */
      {
        continue;
      }

      /* Get velocities from manta grid space and convert to blender units. */
      vel[0] = data->velocity_x[index];
      vel[1] = data->velocity_y[index];
      vel[2] = data->velocity_z[index];
      mul_v3_fl(vel, fds->dx);

      /* Convert vel to global space. */
      mag = len_v3(vel);
      mul_mat3_m4_v3(fds->obmat, vel);
      normalize_v3(vel);
      mul_v3_fl(vel, mag);

      voxel_center[0] = fds->p0[0] + fds->cell_size[0] * (float(x + fds->res_min[0]) + 0.5f);
      voxel_center[1] = fds->p0[1] + fds->cell_size[1] * (float(y + fds->res_min[1]) + 0.5f);
      voxel_center[2] = fds->p0[2] + fds->cell_size[2] * (float(z + fds->res_min[2]) + 0.5f);
      mul_m4_v3(fds->obmat, voxel_center);

      /* Do effectors. */
      pd_point_from_loc(data->scene, voxel_center, vel, index, &epoint);
      BKE_effectors_apply(
          data->effectors, nullptr, fds->effector_weights, &epoint, retvel, nullptr, nullptr);

      /* Convert retvel to local space. */
      mag = len_v3(retvel);
      mul_mat3_m4_v3(fds->imat, retvel);
      normalize_v3(retvel);
      mul_v3_fl(retvel, mag);

      /* Copy computed force to fluid solver forces. */
      mul_v3_fl(retvel, 0.2f);     /* Factor from 0e6820cc5d62. */
      CLAMP3(retvel, -1.0f, 1.0f); /* Restrict forces to +-1 interval. */
      data->force_x[index] = retvel[0];
      data->force_y[index] = retvel[1];
      data->force_z[index] = retvel[2];

#  ifdef DEBUG_PRINT
      /* Debugging: Print forces. */
      printf("setting force: [%f, %f, %f]\n",
             data->force_x[index],
             data->force_y[index],
             data->force_z[index]);
#  endif
    }
  }
}

static void update_effectors(
    Depsgraph *depsgraph, Scene *scene, Object *ob, FluidDomainSettings *fds, float /*dt*/)
{
  ListBase *effectors;
  /* make sure smoke flow influence is 0.0f */
  fds->effector_weights->weight[PFIELD_FLUIDFLOW] = 0.0f;
  effectors = BKE_effectors_create(depsgraph, ob, nullptr, fds->effector_weights, false);

  if (effectors) {
    /* Precalculate wind forces. */
    UpdateEffectorsData data;
    data.scene = scene;
    data.fds = fds;
    data.effectors = effectors;
    data.density = manta_smoke_get_density(fds->fluid);
    data.fuel = manta_smoke_get_fuel(fds->fluid);
    data.force_x = manta_get_force_x(fds->fluid);
    data.force_y = manta_get_force_y(fds->fluid);
    data.force_z = manta_get_force_z(fds->fluid);
    data.velocity_x = manta_get_velocity_x(fds->fluid);
    data.velocity_y = manta_get_velocity_y(fds->fluid);
    data.velocity_z = manta_get_velocity_z(fds->fluid);
    data.flags = manta_smoke_get_flags(fds->fluid);
    data.phi_obs_in = manta_get_phiobs_in(fds->fluid);

    TaskParallelSettings settings;
    BLI_parallel_range_settings_defaults(&settings);
    settings.min_iter_per_thread = 2;
    BLI_task_parallel_range(0, fds->res[0], &data, update_effectors_task_cb, &settings);
  }

  BKE_effectors_free(effectors);
}

static Mesh *create_liquid_geometry(FluidDomainSettings *fds,
                                    Scene *scene,
                                    Mesh *orgmesh,
                                    Object *ob)
{
  Mesh *me;
  float min[3];
  float max[3];
  float size[3];
  float cell_size_scaled[3];

  const int *orig_material_indices = BKE_mesh_material_indices(orgmesh);
  const short mp_mat_nr = orig_material_indices ? orig_material_indices[0] : 0;

  int i;
  int num_verts, num_faces;

  if (!fds->fluid) {
    return nullptr;
  }

  num_verts = manta_liquid_get_num_verts(fds->fluid);
  num_faces = manta_liquid_get_num_triangles(fds->fluid);

#  ifdef DEBUG_PRINT
  /* Debugging: Print number of vertices, normals, and faces. */
  printf("num_verts: %d, num_faces: %d\n", num_verts, num_faces);
#  endif

  if (!num_verts || !num_faces) {
    return nullptr;
  }

  me = BKE_mesh_new_nomain(num_verts, 0, num_faces * 3, num_faces);
  if (!me) {
    return nullptr;
  }
  float(*positions)[3] = BKE_mesh_vert_positions_for_write(me);
  blender::MutableSpan<MPoly> polys = me->polys_for_write();
  blender::MutableSpan<int> corner_verts = me->corner_verts_for_write();

  const bool is_sharp = orgmesh->attributes().lookup_or_default<bool>(
      "sharp_face", ATTR_DOMAIN_FACE, false)[0];
  BKE_mesh_smooth_flag_set(me, !is_sharp);

  /* Get size (dimension) but considering scaling. */
  copy_v3_v3(cell_size_scaled, fds->cell_size);
  mul_v3_v3(cell_size_scaled, ob->scale);
  madd_v3fl_v3fl_v3fl_v3i(min, fds->p0, cell_size_scaled, fds->res_min);
  madd_v3fl_v3fl_v3fl_v3i(max, fds->p0, cell_size_scaled, fds->res_max);
  sub_v3_v3v3(size, max, min);

  /* Biggest dimension will be used for upscaling. */
  float max_size = MAX3(size[0], size[1], size[2]);

  float co_scale[3];
  co_scale[0] = max_size / ob->scale[0];
  co_scale[1] = max_size / ob->scale[1];
  co_scale[2] = max_size / ob->scale[2];

  float co_offset[3];
  co_offset[0] = (fds->p0[0] + fds->p1[0]) / 2.0f;
  co_offset[1] = (fds->p0[1] + fds->p1[1]) / 2.0f;
  co_offset[2] = (fds->p0[2] + fds->p1[2]) / 2.0f;

  /* Velocities. */
  /* If needed, vertex velocities will be read too. */
  bool use_speedvectors = fds->flags & FLUID_DOMAIN_USE_SPEED_VECTORS;
  float(*velarray)[3] = nullptr;
  float time_mult = fds->dx / (DT_DEFAULT * (25.0f / FPS));

  if (use_speedvectors) {
    CustomDataLayer *velocity_layer = BKE_id_attribute_new(
        &me->id, "velocity", CD_PROP_FLOAT3, ATTR_DOMAIN_POINT, nullptr);
    velarray = static_cast<float(*)[3]>(velocity_layer->data);
  }

  /* Loop for vertices and normals. */
  for (i = 0; i < num_verts; i++) {

    /* Vertices (data is normalized cube around domain origin). */
    positions[i][0] = manta_liquid_get_vertex_x_at(fds->fluid, i);
    positions[i][1] = manta_liquid_get_vertex_y_at(fds->fluid, i);
    positions[i][2] = manta_liquid_get_vertex_z_at(fds->fluid, i);

    /* Adjust coordinates from Mantaflow to match viewport scaling. */
    float tmp[3] = {float(fds->res[0]), float(fds->res[1]), float(fds->res[2])};
    /* Scale to unit cube around 0. */
    mul_v3_fl(tmp, fds->mesh_scale * 0.5f);
    sub_v3_v3(positions[i], tmp);
    /* Apply scaling of domain object. */
    mul_v3_fl(positions[i], fds->dx / fds->mesh_scale);

    mul_v3_v3(positions[i], co_scale);
    add_v3_v3(positions[i], co_offset);

#  ifdef DEBUG_PRINT
    /* Debugging: Print coordinates of vertices. */
    printf("positions[i][0]: %f, positions[i][1]: %f, positions[i][2]: %f\n",
           positions[i][0],
           positions[i][1],
           positions[i][2]);
#  endif

#  ifdef DEBUG_PRINT
    /* Debugging: Print coordinates of normals. */
    printf("no_s[0]: %d, no_s[1]: %d, no_s[2]: %d\n", no_s[0], no_s[1], no_s[2]);
#  endif

    if (use_speedvectors) {
      velarray[i][0] = manta_liquid_get_vertvel_x_at(fds->fluid, i) * time_mult;
      velarray[i][1] = manta_liquid_get_vertvel_y_at(fds->fluid, i) * time_mult;
      velarray[i][2] = manta_liquid_get_vertvel_z_at(fds->fluid, i) * time_mult;
#  ifdef DEBUG_PRINT
      /* Debugging: Print velocities of vertices. */
      printf("velarray[%d][0]: %f, velarray[%d][1]: %f, velarray[%d][2]: %f\n",
             i,
             velarray[i][0],
             i,
             velarray[i][1],
             i,
             velarray[i][2]);
#  endif
    }
  }

  int *material_indices = BKE_mesh_material_indices_for_write(me);

  /* Loop for triangles. */
  for (const int i : polys.index_range()) {
    /* Initialize from existing face. */
    material_indices[i] = mp_mat_nr;

    polys[i].loopstart = i * 3;
    polys[i].totloop = 3;

    corner_verts[i * 3 + 0] = manta_liquid_get_triangle_x_at(fds->fluid, i);
    corner_verts[i * 3 + 1] = manta_liquid_get_triangle_y_at(fds->fluid, i);
    corner_verts[i * 3 + 2] = manta_liquid_get_triangle_z_at(fds->fluid, i);
#  ifdef DEBUG_PRINT
    /* Debugging: Print mesh faces. */
    printf("mloops[0].v: %d, mloops[1].v: %d, mloops[2].v: %d\n",
           mloops[0].v,
           mloops[1].v,
           mloops[2].v);
#  endif
  }

  BKE_mesh_calc_edges(me, false, false);

  return me;
}

static Mesh *create_smoke_geometry(FluidDomainSettings *fds, Mesh *orgmesh, Object *ob)
{
  Mesh *result;
  float min[3];
  float max[3];
  float *co;
  MPoly *poly;
  int *corner_vert;

  int num_verts = 8;
  int num_faces = 6;
  float ob_loc[3] = {0};
  float ob_cache_loc[3] = {0};

  /* Just copy existing mesh if there is no content or if the adaptive domain is not being used. */
  if (fds->total_cells <= 1 || (fds->flags & FLUID_DOMAIN_USE_ADAPTIVE_DOMAIN) == 0) {
    return BKE_mesh_copy_for_eval(orgmesh, false);
  }

  result = BKE_mesh_new_nomain(num_verts, 0, num_faces * 4, num_faces);
  float(*positions)[3] = BKE_mesh_vert_positions_for_write(result);
  blender::MutableSpan<MPoly> polys = result->polys_for_write();
  blender::MutableSpan<int> corner_verts = result->corner_verts_for_write();

  if (num_verts) {
    /* Volume bounds. */
    madd_v3fl_v3fl_v3fl_v3i(min, fds->p0, fds->cell_size, fds->res_min);
    madd_v3fl_v3fl_v3fl_v3i(max, fds->p0, fds->cell_size, fds->res_max);

    /* Set vertices of smoke BB. Especially important, when BB changes (adaptive domain). */
    /* Top slab */
    co = positions[0];
    co[0] = min[0];
    co[1] = min[1];
    co[2] = max[2];
    co = positions[1];
    co[0] = max[0];
    co[1] = min[1];
    co[2] = max[2];
    co = positions[2];
    co[0] = max[0];
    co[1] = max[1];
    co[2] = max[2];
    co = positions[3];
    co[0] = min[0];
    co[1] = max[1];
    co[2] = max[2];
    /* Bottom slab. */
    co = positions[4];
    co[0] = min[0];
    co[1] = min[1];
    co[2] = min[2];
    co = positions[5];
    co[0] = max[0];
    co[1] = min[1];
    co[2] = min[2];
    co = positions[6];
    co[0] = max[0];
    co[1] = max[1];
    co[2] = min[2];
    co = positions[7];
    co[0] = min[0];
    co[1] = max[1];
    co[2] = min[2];

    /* Create faces. */
    /* Top side. */
    poly = &polys[0];
    corner_vert = &corner_verts[0 * 4];
    poly->loopstart = 0 * 4;
    poly->totloop = 4;
    corner_vert[0] = 0;
    corner_vert[1] = 1;
    corner_vert[2] = 2;
    corner_vert[3] = 3;
    /* Right side. */
    poly = &polys[1];
    corner_vert = &corner_verts[1 * 4];
    poly->loopstart = 1 * 4;
    poly->totloop = 4;
    corner_vert[0] = 2;
    corner_vert[1] = 1;
    corner_vert[2] = 5;
    corner_vert[3] = 6;
    /* Bottom side. */
    poly = &polys[2];
    corner_vert = &corner_verts[2 * 4];
    poly->loopstart = 2 * 4;
    poly->totloop = 4;
    corner_vert[0] = 7;
    corner_vert[1] = 6;
    corner_vert[2] = 5;
    corner_vert[3] = 4;
    /* Left side. */
    poly = &polys[3];
    corner_vert = &corner_verts[3 * 4];
    poly->loopstart = 3 * 4;
    poly->totloop = 4;
    corner_vert[0] = 0;
    corner_vert[1] = 3;
    corner_vert[2] = 7;
    corner_vert[3] = 4;
    /* Front side. */
    poly = &polys[4];
    corner_vert = &corner_verts[4 * 4];
    poly->loopstart = 4 * 4;
    poly->totloop = 4;
    corner_vert[0] = 3;
    corner_vert[1] = 2;
    corner_vert[2] = 6;
    corner_vert[3] = 7;
    /* Back side. */
    poly = &polys[5];
    corner_vert = &corner_verts[5 * 4];
    poly->loopstart = 5 * 4;
    poly->totloop = 4;
    corner_vert[0] = 1;
    corner_vert[1] = 0;
    corner_vert[2] = 4;
    corner_vert[3] = 5;

    /* Calculate required shift to match domain's global position
     * it was originally simulated at (if object moves without manta step). */
    invert_m4_m4(ob->world_to_object, ob->object_to_world);
    mul_m4_v3(ob->object_to_world, ob_loc);
    mul_m4_v3(fds->obmat, ob_cache_loc);
    sub_v3_v3v3(fds->obj_shift_f, ob_cache_loc, ob_loc);
    /* Convert shift to local space and apply to vertices. */
    mul_mat3_m4_v3(ob->world_to_object, fds->obj_shift_f);
    /* Apply shift to vertices. */
    for (int i = 0; i < num_verts; i++) {
      add_v3_v3(positions[i], fds->obj_shift_f);
    }
  }

  BKE_mesh_calc_edges(result, false, false);
  return result;
}

static int manta_step(
    Depsgraph *depsgraph, Scene *scene, Object *ob, Mesh *me, FluidModifierData *fmd, int frame)
{
  FluidDomainSettings *fds = fmd->domain;
  float dt, frame_length, time_total, time_total_old;
  float time_per_frame;
  bool init_resolution = true;

  /* Store baking success - bake might be aborted anytime by user. */
  int result = 1;
  int mode = fds->cache_type;
  bool mode_replay = (mode == FLUID_DOMAIN_CACHE_REPLAY);

  /* Update object state. */
  invert_m4_m4(fds->imat, ob->object_to_world);
  copy_m4_m4(fds->obmat, ob->object_to_world);

  /* Gas domain might use adaptive domain. */
  if (fds->type == FLUID_DOMAIN_TYPE_GAS) {
    init_resolution = (fds->flags & FLUID_DOMAIN_USE_ADAPTIVE_DOMAIN) != 0;
  }
  manta_set_domain_from_mesh(fds, ob, me, init_resolution);

  /* Use local variables for adaptive loop, dt can change. */
  frame_length = fds->frame_length;
  dt = fds->dt;
  time_per_frame = 0;
  time_total = fds->time_total;
  /* Keep track of original total time to correct small errors at end of step. */
  time_total_old = fds->time_total;

  BLI_mutex_lock(&object_update_lock);

  /* Loop as long as time_per_frame (sum of sub dt's) does not exceed actual frame-length. */
  while (time_per_frame + FLT_EPSILON < frame_length) {
    manta_adapt_timestep(fds->fluid);
    dt = manta_get_timestep(fds->fluid);

    /* Save adapted dt so that MANTA object can access it (important when adaptive domain creates
     * new MANTA object). */
    fds->dt = dt;

    /* Calculate inflow geometry. */
    update_flowsfluids(depsgraph, scene, ob, fds, time_per_frame, frame_length, frame, dt);

    /* If user requested stop, quit baking */
    if (G.is_break && !mode_replay) {
      result = 0;
      break;
    }

    manta_update_variables(fds->fluid, fmd);

    /* Calculate obstacle geometry. */
    update_obstacles(depsgraph, scene, ob, fds, time_per_frame, frame_length, frame, dt);

    /* If user requested stop, quit baking */
    if (G.is_break && !mode_replay) {
      result = 0;
      break;
    }

    /* Only bake if the domain is bigger than one cell (important for adaptive domain). */
    if (fds->total_cells > 1) {
      update_effectors(depsgraph, scene, ob, fds, dt);
      manta_bake_data(fds->fluid, fmd, frame);
    }

    /* Count for how long this while loop is running. */
    time_per_frame += dt;
    time_total += dt;

    fds->time_per_frame = time_per_frame;
    fds->time_total = time_total;
  }

  /* Total time must not exceed frame-count times frame-length. Correct tiny errors here. */
  CLAMP_MAX(fds->time_total, time_total_old + fds->frame_length);

  /* Compute shadow grid for gas simulations. Make sure to skip if bake job was canceled early. */
  if (fds->type == FLUID_DOMAIN_TYPE_GAS && result) {
    manta_smoke_calc_transparency(
        fds, DEG_get_evaluated_scene(depsgraph), DEG_get_evaluated_view_layer(depsgraph));
  }

  BLI_mutex_unlock(&object_update_lock);
  return result;
}

static void manta_guiding(
    Depsgraph *depsgraph, Scene *scene, Object *ob, FluidModifierData *fmd, int frame)
{
  FluidDomainSettings *fds = fmd->domain;
  float dt = DT_DEFAULT * (25.0f / FPS) * fds->time_scale;

  BLI_mutex_lock(&object_update_lock);

  update_obstacles(depsgraph, scene, ob, fds, dt, dt, frame, dt);
  manta_bake_guiding(fds->fluid, fmd, frame);

  BLI_mutex_unlock(&object_update_lock);
}

static void fluid_modifier_processFlow(FluidModifierData *fmd,
                                       Depsgraph *depsgraph,
                                       Scene *scene,
                                       Object *ob,
                                       Mesh *me,
                                       const int scene_framenr)
{
  if (scene_framenr >= fmd->time) {
    fluid_modifier_init(fmd, depsgraph, ob, scene, me);
  }

  if (fmd->flow) {
    if (fmd->flow->mesh) {
      BKE_id_free(nullptr, fmd->flow->mesh);
    }
    fmd->flow->mesh = BKE_mesh_copy_for_eval(me, false);
  }

  if (scene_framenr > fmd->time) {
    fmd->time = scene_framenr;
  }
  else if (scene_framenr < fmd->time) {
    fmd->time = scene_framenr;
    fluid_modifier_reset_ex(fmd, false);
  }
}

static void fluid_modifier_processEffector(FluidModifierData *fmd,
                                           Depsgraph *depsgraph,
                                           Scene *scene,
                                           Object *ob,
                                           Mesh *me,
                                           const int scene_framenr)
{
  if (scene_framenr >= fmd->time) {
    fluid_modifier_init(fmd, depsgraph, ob, scene, me);
  }

  if (fmd->effector) {
    if (fmd->effector->mesh) {
      BKE_id_free(nullptr, fmd->effector->mesh);
    }
    fmd->effector->mesh = BKE_mesh_copy_for_eval(me, false);
  }

  if (scene_framenr > fmd->time) {
    fmd->time = scene_framenr;
  }
  else if (scene_framenr < fmd->time) {
    fmd->time = scene_framenr;
    fluid_modifier_reset_ex(fmd, false);
  }
}

static void fluid_modifier_processDomain(FluidModifierData *fmd,
                                         Depsgraph *depsgraph,
                                         Scene *scene,
                                         Object *ob,
                                         Mesh *me,
                                         const int scene_framenr)
{
  FluidDomainSettings *fds = fmd->domain;
  Object *guide_parent = nullptr;
  Object **objs = nullptr;
  uint numobj = 0;
  FluidModifierData *fmd_parent = nullptr;

  bool is_startframe, has_advanced;
  is_startframe = (scene_framenr == fds->cache_frame_start);
  has_advanced = (scene_framenr == fmd->time + 1);
  int mode = fds->cache_type;

  /* Do not process modifier if current frame is out of cache range. */
  bool escape = false;
  switch (mode) {
    case FLUID_DOMAIN_CACHE_ALL:
    case FLUID_DOMAIN_CACHE_MODULAR:
      if (fds->cache_frame_offset > 0) {
        if (scene_framenr < fds->cache_frame_start ||
            scene_framenr > fds->cache_frame_end + fds->cache_frame_offset) {
          escape = true;
        }
      }
      else {
        if (scene_framenr < fds->cache_frame_start + fds->cache_frame_offset ||
            scene_framenr > fds->cache_frame_end) {
          escape = true;
        }
      }
      break;
    case FLUID_DOMAIN_CACHE_REPLAY:
    default:
      if (scene_framenr < fds->cache_frame_start || scene_framenr > fds->cache_frame_end) {
        escape = true;
      }
      break;
  }
  /* If modifier will not be processed, update/flush pointers from (old) fluid object once more. */
  if (escape && fds->fluid) {
    manta_update_pointers(fds->fluid, fmd, true);
    return;
  }

  /* Reset fluid if no fluid present. Also resets active fields. */
  if (!fds->fluid) {
    fluid_modifier_reset_ex(fmd, false);
  }

  /* Ensure cache directory is not relative. */
  const char *relbase = BKE_modifier_path_relbase_from_global(ob);
  BLI_path_abs(fds->cache_directory, relbase);

  /* Ensure that all flags are up to date before doing any baking and/or cache reading. */
  objs = BKE_collision_objects_create(
      depsgraph, ob, fds->fluid_group, &numobj, eModifierType_Fluid);
  update_flowsflags(fds, objs, numobj);
  if (objs) {
    MEM_freeN(objs);
  }
  objs = BKE_collision_objects_create(
      depsgraph, ob, fds->effector_group, &numobj, eModifierType_Fluid);
  update_obstacleflags(fds, objs, numobj);
  if (objs) {
    MEM_freeN(objs);
  }

  /* If 'outdated', reset the cache here. */
  if (is_startframe && mode == FLUID_DOMAIN_CACHE_REPLAY) {
    PTCacheID pid;
    BKE_ptcache_id_from_smoke(&pid, ob, fmd);
    if (pid.cache->flag & PTCACHE_OUTDATED) {
      BKE_ptcache_id_reset(scene, &pid, PTCACHE_RESET_OUTDATED);
      BKE_fluid_cache_free_all(fds, ob);
      fluid_modifier_reset_ex(fmd, false);
    }
  }

  /* Fluid domain init must not fail in order to continue modifier evaluation. */
  if (!fds->fluid && !fluid_modifier_init(fmd, depsgraph, ob, scene, me)) {
    CLOG_ERROR(&LOG, "Fluid initialization failed. Should not happen!");
    return;
  }
  BLI_assert(fds->fluid);

  /* Guiding parent res pointer needs initialization. */
  guide_parent = fds->guide_parent;
  if (guide_parent) {
    fmd_parent = (FluidModifierData *)BKE_modifiers_findby_type(guide_parent, eModifierType_Fluid);
    if (fmd_parent && fmd_parent->domain) {
      copy_v3_v3_int(fds->guide_res, fmd_parent->domain->res);
    }
  }

  /* Adaptive domain needs to know about current state, so save it here. */
  int o_res[3], o_min[3], o_max[3], o_shift[3];
  copy_v3_v3_int(o_res, fds->res);
  copy_v3_v3_int(o_min, fds->res_min);
  copy_v3_v3_int(o_max, fds->res_max);
  copy_v3_v3_int(o_shift, fds->shift);

  /* Ensure that time parameters are initialized correctly before every step. */
  fds->frame_length = DT_DEFAULT * (25.0f / FPS) * fds->time_scale;
  fds->dt = fds->frame_length;
  fds->time_per_frame = 0;

  /* Ensure that gravity is copied over every frame (could be keyframed). */
  update_final_gravity(fds, scene);

  int next_frame = scene_framenr + 1;
  int prev_frame = scene_framenr - 1;
  /* Ensure positive of previous frame. */
  CLAMP_MIN(prev_frame, fds->cache_frame_start);

  int data_frame = scene_framenr, noise_frame = scene_framenr;
  int mesh_frame = scene_framenr, particles_frame = scene_framenr, guide_frame = scene_framenr;

  bool with_smoke, with_liquid;
  with_smoke = fds->type == FLUID_DOMAIN_TYPE_GAS;
  with_liquid = fds->type == FLUID_DOMAIN_TYPE_LIQUID;

  bool drops, bubble, floater;
  drops = fds->particle_type & FLUID_DOMAIN_PARTICLE_SPRAY;
  bubble = fds->particle_type & FLUID_DOMAIN_PARTICLE_BUBBLE;
  floater = fds->particle_type & FLUID_DOMAIN_PARTICLE_FOAM;

  bool with_resumable_cache = fds->flags & FLUID_DOMAIN_USE_RESUMABLE_CACHE;
  bool with_script, with_noise, with_mesh, with_particles, with_guide;
  with_script = fds->flags & FLUID_DOMAIN_EXPORT_MANTA_SCRIPT;
  with_noise = fds->flags & FLUID_DOMAIN_USE_NOISE;
  with_mesh = fds->flags & FLUID_DOMAIN_USE_MESH;
  with_guide = fds->flags & FLUID_DOMAIN_USE_GUIDE;
  with_particles = drops || bubble || floater;

  bool has_data, has_noise, has_mesh, has_particles, has_guide, has_config;
  has_data = manta_has_data(fds->fluid, fmd, scene_framenr);
  has_noise = manta_has_noise(fds->fluid, fmd, scene_framenr);
  has_mesh = manta_has_mesh(fds->fluid, fmd, scene_framenr);
  has_particles = manta_has_particles(fds->fluid, fmd, scene_framenr);
  has_guide = manta_has_guiding(fds->fluid, fmd, scene_framenr, guide_parent);
  has_config = manta_read_config(fds->fluid, fmd, scene_framenr);

  /* When reading data from cache (has_config == true) ensure that active fields are allocated.
   * update_flowsflags() and update_obstacleflags() will not find flow sources hidden from renders.
   * See also: #72192. */
  if (has_config) {
    ensure_flowsfields(fds);
    ensure_obstaclefields(fds);
  }

  bool baking_data, baking_noise, baking_mesh, baking_particles, baking_guide;
  baking_data = fds->cache_flag & FLUID_DOMAIN_BAKING_DATA;
  baking_noise = fds->cache_flag & FLUID_DOMAIN_BAKING_NOISE;
  baking_mesh = fds->cache_flag & FLUID_DOMAIN_BAKING_MESH;
  baking_particles = fds->cache_flag & FLUID_DOMAIN_BAKING_PARTICLES;
  baking_guide = fds->cache_flag & FLUID_DOMAIN_BAKING_GUIDE;

  bool resume_data, resume_noise, resume_mesh, resume_particles, resume_guide;
  resume_data = (!is_startframe) && (fds->cache_frame_pause_data == scene_framenr);
  resume_noise = (!is_startframe) && (fds->cache_frame_pause_noise == scene_framenr);
  resume_mesh = (!is_startframe) && (fds->cache_frame_pause_mesh == scene_framenr);
  resume_particles = (!is_startframe) && (fds->cache_frame_pause_particles == scene_framenr);
  resume_guide = (!is_startframe) && (fds->cache_frame_pause_guide == scene_framenr);

  bool read_cache, bake_cache;
  read_cache = false;
  bake_cache = baking_data || baking_noise || baking_mesh || baking_particles || baking_guide;

  bool next_data, next_noise, next_mesh, next_particles, next_guide;
  next_data = manta_has_data(fds->fluid, fmd, next_frame);
  next_noise = manta_has_noise(fds->fluid, fmd, next_frame);
  next_mesh = manta_has_mesh(fds->fluid, fmd, next_frame);
  next_particles = manta_has_particles(fds->fluid, fmd, next_frame);
  next_guide = manta_has_guiding(fds->fluid, fmd, next_frame, guide_parent);

  bool prev_data, prev_noise, prev_mesh, prev_particles, prev_guide;
  prev_data = manta_has_data(fds->fluid, fmd, prev_frame);
  prev_noise = manta_has_noise(fds->fluid, fmd, prev_frame);
  prev_mesh = manta_has_mesh(fds->fluid, fmd, prev_frame);
  prev_particles = manta_has_particles(fds->fluid, fmd, prev_frame);
  prev_guide = manta_has_guiding(fds->fluid, fmd, prev_frame, guide_parent);

  /* Unused for now. */
  UNUSED_VARS(next_mesh, next_guide);

  bool with_gdomain;
  with_gdomain = (fds->guide_source == FLUID_DOMAIN_GUIDE_SRC_DOMAIN);

  /* Cache mode specific settings. */
  switch (mode) {
    case FLUID_DOMAIN_CACHE_ALL:
    case FLUID_DOMAIN_CACHE_MODULAR:
      /* Just load the data that has already been baked */
      if (!baking_data && !baking_noise && !baking_mesh && !baking_particles && !baking_guide) {
        read_cache = true;
        bake_cache = false;

        /* Apply frame offset. */
        data_frame -= fmd->domain->cache_frame_offset;
        noise_frame -= fmd->domain->cache_frame_offset;
        mesh_frame -= fmd->domain->cache_frame_offset;
        particles_frame -= fmd->domain->cache_frame_offset;
        break;
      }

      /* Set to previous frame if the bake was resumed
       * ie don't read all of the already baked frames, just the one before bake resumes */
      if (baking_data && resume_data) {
        data_frame = prev_frame;
      }
      if (baking_noise && resume_noise) {
        noise_frame = prev_frame;
      }
      if (baking_mesh && resume_mesh) {
        mesh_frame = prev_frame;
      }
      if (baking_particles && resume_particles) {
        particles_frame = prev_frame;
      }
      if (baking_guide && resume_guide) {
        guide_frame = prev_frame;
      }

      /* Noise, mesh and particles can never be baked more than data. */
      CLAMP_MAX(noise_frame, data_frame);
      CLAMP_MAX(mesh_frame, data_frame);
      CLAMP_MAX(particles_frame, data_frame);
      CLAMP_MAX(guide_frame, fds->cache_frame_end);

      /* Force to read cache as we're resuming the bake */
      read_cache = true;
      break;
    case FLUID_DOMAIN_CACHE_REPLAY:
    default:
      baking_data = !has_data && (is_startframe || prev_data);
      if (with_smoke && with_noise) {
        baking_noise = !has_noise && (is_startframe || prev_noise);
      }
      if (with_liquid && with_mesh) {
        baking_mesh = !has_mesh && (is_startframe || prev_mesh);
      }
      if (with_liquid && with_particles) {
        baking_particles = !has_particles && (is_startframe || prev_particles);
      }

      /* Always trying to read the cache in replay mode. */
      read_cache = true;
      bake_cache = false;
      break;
  }

  bool read_partial = false, read_all = false;
  bool grid_display = fds->use_coba;

  /* Try to read from cache and keep track of read success. */
  if (read_cache) {

    /* Read mesh cache. */
    if (with_liquid && with_mesh) {
      if (mesh_frame != scene_framenr) {
        has_config = manta_read_config(fds->fluid, fmd, mesh_frame);
      }

      /* Only load the mesh at the resolution it ways originally simulated at.
       * The mesh files don't have a header, i.e. the don't store the grid resolution. */
      if (!manta_needs_realloc(fds->fluid, fmd)) {
        has_mesh = manta_read_mesh(fds->fluid, fmd, mesh_frame);
      }
    }

    /* Read particles cache. */
    if (with_liquid && with_particles) {
      if (particles_frame != scene_framenr) {
        has_config = manta_read_config(fds->fluid, fmd, particles_frame);
      }

      read_partial = !baking_data && !baking_particles && next_particles;
      read_all = !read_partial && with_resumable_cache;
      has_particles = manta_read_particles(fds->fluid, fmd, particles_frame, read_all);
    }

    /* Read guide cache. */
    if (with_guide) {
      FluidModifierData *fmd2 = (with_gdomain) ? fmd_parent : fmd;
      has_guide = manta_read_guiding(fds->fluid, fmd2, scene_framenr, with_gdomain);
    }

    /* Read noise and data cache */
    if (with_smoke && with_noise) {
      if (noise_frame != scene_framenr) {
        has_config = manta_read_config(fds->fluid, fmd, noise_frame);
      }

      /* Only reallocate when just reading cache or when resuming during bake. */
      if (has_data && has_config && manta_needs_realloc(fds->fluid, fmd)) {
        BKE_fluid_reallocate_copy_fluid(
            fds, o_res, fds->res, o_min, fds->res_min, o_max, o_shift, fds->shift);
      }

      read_partial = !baking_data && !baking_noise && next_noise;
      read_all = !read_partial && with_resumable_cache;
      has_noise = manta_read_noise(fds->fluid, fmd, noise_frame, read_all);

      read_partial = !baking_data && !baking_noise && next_data && next_noise;
      read_all = !read_partial && with_resumable_cache;
      has_data = manta_read_data(fds->fluid, fmd, data_frame, read_all);
    }
    /* Read data cache only */
    else {
      if (data_frame != scene_framenr) {
        has_config = manta_read_config(fds->fluid, fmd, data_frame);
      }

      if (with_smoke) {
        /* Read config and realloc fluid object if needed. */
        if (has_config && manta_needs_realloc(fds->fluid, fmd)) {
          BKE_fluid_reallocate_fluid(fds, fds->res, 1);
        }
      }

      read_partial = !baking_data && !baking_particles && !baking_mesh && next_data &&
                     !grid_display;
      read_all = !read_partial && with_resumable_cache;
      has_data = manta_read_data(fds->fluid, fmd, data_frame, read_all);
    }
  }

  /* Cache mode specific settings */
  switch (mode) {
    case FLUID_DOMAIN_CACHE_ALL:
    case FLUID_DOMAIN_CACHE_MODULAR:
      if (!baking_data && !baking_noise && !baking_mesh && !baking_particles && !baking_guide) {
        bake_cache = false;
      }
      break;
    case FLUID_DOMAIN_CACHE_REPLAY:
    default:
      if (with_guide) {
        baking_guide = !has_guide && (is_startframe || prev_guide);
      }
      baking_data = !has_data && (is_startframe || prev_data);
      if (with_smoke && with_noise) {
        baking_noise = !has_noise && (is_startframe || prev_noise);
      }
      if (with_liquid && with_mesh) {
        baking_mesh = !has_mesh && (is_startframe || prev_mesh);
      }
      if (with_liquid && with_particles) {
        baking_particles = !has_particles && (is_startframe || prev_particles);
      }

      /* Only bake if time advanced by one frame. */
      if (is_startframe || has_advanced) {
        bake_cache = baking_data || baking_noise || baking_mesh || baking_particles;
      }
      break;
  }

  /* Trigger bake calls individually */
  if (bake_cache) {
    /* Ensure fresh variables at every animation step */
    manta_update_variables(fds->fluid, fmd);

    /* Export mantaflow python script on first frame (once only) and for any bake type */
    if (with_script && is_startframe) {
      if (with_smoke) {
        manta_smoke_export_script(fmd->domain->fluid, fmd);
      }
      if (with_liquid) {
        manta_liquid_export_script(fmd->domain->fluid, fmd);
      }
    }

    if (baking_guide && with_guide) {
      manta_guiding(depsgraph, scene, ob, fmd, scene_framenr);
    }
    if (baking_data) {
      /* Only save baked data if all of it completed successfully. */
      if (manta_step(depsgraph, scene, ob, me, fmd, scene_framenr)) {
        manta_write_config(fds->fluid, fmd, scene_framenr);
        manta_write_data(fds->fluid, fmd, scene_framenr);
      }
    }
    if (has_data || baking_data) {
      if (baking_noise && with_smoke && with_noise) {
        /* Ensure that no bake occurs if domain was minimized by adaptive domain. */
        if (fds->total_cells > 1) {
          manta_bake_noise(fds->fluid, fmd, scene_framenr);
        }
        manta_write_noise(fds->fluid, fmd, scene_framenr);
      }
      if (baking_mesh && with_liquid && with_mesh) {
        manta_bake_mesh(fds->fluid, fmd, scene_framenr);
      }
      if (baking_particles && with_liquid && with_particles) {
        manta_bake_particles(fds->fluid, fmd, scene_framenr);
      }
    }
  }

  /* Ensure that fluid pointers are always up to date at the end of modifier processing. */
  manta_update_pointers(fds->fluid, fmd, false);

  fds->flags &= ~FLUID_DOMAIN_FILE_LOAD;
  fmd->time = scene_framenr;
}

static void fluid_modifier_process(
    FluidModifierData *fmd, Depsgraph *depsgraph, Scene *scene, Object *ob, Mesh *me)
{
  const int scene_framenr = int(DEG_get_ctime(depsgraph));

  if (fmd->type & MOD_FLUID_TYPE_FLOW) {
    fluid_modifier_processFlow(fmd, depsgraph, scene, ob, me, scene_framenr);
  }
  else if (fmd->type & MOD_FLUID_TYPE_EFFEC) {
    fluid_modifier_processEffector(fmd, depsgraph, scene, ob, me, scene_framenr);
  }
  else if (fmd->type & MOD_FLUID_TYPE_DOMAIN) {
    fluid_modifier_processDomain(fmd, depsgraph, scene, ob, me, scene_framenr);
  }
}

Mesh *BKE_fluid_modifier_do(
    FluidModifierData *fmd, Depsgraph *depsgraph, Scene *scene, Object *ob, Mesh *me)
{
  /* Optimization: Do not update viewport during bakes (except in replay mode)
   * Reason: UI is locked and updated liquid / smoke geometry is not visible anyways. */
  bool needs_viewport_update = false;

  /* Optimization: Only process modifier if object is not being altered. */
  if (!G.moving) {
    /* Lock so preview render does not read smoke data while it gets modified. */
    if ((fmd->type & MOD_FLUID_TYPE_DOMAIN) && fmd->domain) {
      BLI_rw_mutex_lock(static_cast<ThreadRWMutex *>(fmd->domain->fluid_mutex), THREAD_LOCK_WRITE);
    }

    fluid_modifier_process(fmd, depsgraph, scene, ob, me);

    if ((fmd->type & MOD_FLUID_TYPE_DOMAIN) && fmd->domain) {
      BLI_rw_mutex_unlock(static_cast<ThreadRWMutex *>(fmd->domain->fluid_mutex));
    }

    if (fmd->domain) {
      FluidDomainSettings *fds = fmd->domain;

      /* Always update viewport in cache replay mode. */
      if (fds->cache_type == FLUID_DOMAIN_CACHE_REPLAY ||
          fds->flags & FLUID_DOMAIN_USE_ADAPTIVE_DOMAIN) {
        needs_viewport_update = true;
      }
      /* In other cache modes, only update the viewport when no bake is going on. */
      else {
        bool with_mesh;
        with_mesh = fds->flags & FLUID_DOMAIN_USE_MESH;
        bool baking_data, baking_noise, baking_mesh, baking_particles, baking_guide;
        baking_data = fds->cache_flag & FLUID_DOMAIN_BAKING_DATA;
        baking_noise = fds->cache_flag & FLUID_DOMAIN_BAKING_NOISE;
        baking_mesh = fds->cache_flag & FLUID_DOMAIN_BAKING_MESH;
        baking_particles = fds->cache_flag & FLUID_DOMAIN_BAKING_PARTICLES;
        baking_guide = fds->cache_flag & FLUID_DOMAIN_BAKING_GUIDE;

        if (with_mesh && !baking_data && !baking_noise && !baking_mesh && !baking_particles &&
            !baking_guide) {
          needs_viewport_update = true;
        }
      }
    }
  }

  Mesh *result = nullptr;
  if (fmd->type & MOD_FLUID_TYPE_DOMAIN && fmd->domain) {
    if (needs_viewport_update) {
      /* Return generated geometry depending on domain type. */
      if (fmd->domain->type == FLUID_DOMAIN_TYPE_LIQUID) {
        result = create_liquid_geometry(fmd->domain, scene, me, ob);
      }
      if (fmd->domain->type == FLUID_DOMAIN_TYPE_GAS) {
        result = create_smoke_geometry(fmd->domain, me, ob);
      }
    }

    /* Clear flag outside of locked block (above). */
    fmd->domain->cache_flag &= ~FLUID_DOMAIN_OUTDATED_DATA;
    fmd->domain->cache_flag &= ~FLUID_DOMAIN_OUTDATED_NOISE;
    fmd->domain->cache_flag &= ~FLUID_DOMAIN_OUTDATED_MESH;
    fmd->domain->cache_flag &= ~FLUID_DOMAIN_OUTDATED_PARTICLES;
    fmd->domain->cache_flag &= ~FLUID_DOMAIN_OUTDATED_GUIDE;
  }

  if (!result) {
    result = BKE_mesh_copy_for_eval(me, false);
  }
  else {
    BKE_mesh_copy_parameters_for_eval(result, me);
  }

  /* Liquid simulation has a texture space that based on the bounds of the fluid mesh.
   * This does not seem particularly useful, but it's backwards compatible.
   *
   * Smoke simulation needs a texture space relative to the adaptive domain bounds, not the
   * original mesh. So recompute it at this point in the modifier stack. See #58492. */
  BKE_mesh_texspace_calc(result);

  return result;
}

static float calc_voxel_transp(
    float *result, const float *input, int res[3], int *pixel, float *t_ray, float correct)
{
  const size_t index = manta_get_index(pixel[0], res[0], pixel[1], res[1], pixel[2]);

  /* `T_ray *= T_vox`. */
  *t_ray *= expf(input[index] * correct);

  if (result[index] < 0.0f) {
    result[index] = *t_ray;
  }

  return *t_ray;
}

static void bresenham_linie_3D(int x1,
                               int y1,
                               int z1,
                               int x2,
                               int y2,
                               int z2,
                               float *t_ray,
                               BKE_Fluid_BresenhamFn cb,
                               float *result,
                               float *input,
                               int res[3],
                               float correct)
{
  int dx, dy, dz, i, l, m, n, x_inc, y_inc, z_inc, err_1, err_2, dx2, dy2, dz2;
  int pixel[3];

  pixel[0] = x1;
  pixel[1] = y1;
  pixel[2] = z1;

  dx = x2 - x1;
  dy = y2 - y1;
  dz = z2 - z1;

  x_inc = (dx < 0) ? -1 : 1;
  l = abs(dx);
  y_inc = (dy < 0) ? -1 : 1;
  m = abs(dy);
  z_inc = (dz < 0) ? -1 : 1;
  n = abs(dz);
  dx2 = l << 1;
  dy2 = m << 1;
  dz2 = n << 1;

  if ((l >= m) && (l >= n)) {
    err_1 = dy2 - l;
    err_2 = dz2 - l;
    for (i = 0; i < l; i++) {
      if (cb(result, input, res, pixel, t_ray, correct) <= FLT_EPSILON) {
        break;
      }
      if (err_1 > 0) {
        pixel[1] += y_inc;
        err_1 -= dx2;
      }
      if (err_2 > 0) {
        pixel[2] += z_inc;
        err_2 -= dx2;
      }
      err_1 += dy2;
      err_2 += dz2;
      pixel[0] += x_inc;
    }
  }
  else if ((m >= l) && (m >= n)) {
    err_1 = dx2 - m;
    err_2 = dz2 - m;
    for (i = 0; i < m; i++) {
      if (cb(result, input, res, pixel, t_ray, correct) <= FLT_EPSILON) {
        break;
      }
      if (err_1 > 0) {
        pixel[0] += x_inc;
        err_1 -= dy2;
      }
      if (err_2 > 0) {
        pixel[2] += z_inc;
        err_2 -= dy2;
      }
      err_1 += dx2;
      err_2 += dz2;
      pixel[1] += y_inc;
    }
  }
  else {
    err_1 = dy2 - n;
    err_2 = dx2 - n;
    for (i = 0; i < n; i++) {
      if (cb(result, input, res, pixel, t_ray, correct) <= FLT_EPSILON) {
        break;
      }
      if (err_1 > 0) {
        pixel[1] += y_inc;
        err_1 -= dz2;
      }
      if (err_2 > 0) {
        pixel[0] += x_inc;
        err_2 -= dz2;
      }
      err_1 += dy2;
      err_2 += dx2;
      pixel[2] += z_inc;
    }
  }
  cb(result, input, res, pixel, t_ray, correct);
}

static void manta_smoke_calc_transparency(FluidDomainSettings *fds,
                                          Scene *scene,
                                          ViewLayer *view_layer)
{
  float bv[6] = {0};
  float light[3];
  int slabsize = fds->res[0] * fds->res[1];
  float *density = manta_smoke_get_density(fds->fluid);
  float *shadow = manta_smoke_get_shadow(fds->fluid);
  float correct = -7.0f * fds->dx;

  if (!get_light(scene, view_layer, light)) {
    return;
  }

  /* Convert light pos to sim cell space. */
  mul_m4_v3(fds->imat, light);
  light[0] = (light[0] - fds->p0[0]) / fds->cell_size[0] - 0.5f - float(fds->res_min[0]);
  light[1] = (light[1] - fds->p0[1]) / fds->cell_size[1] - 0.5f - float(fds->res_min[1]);
  light[2] = (light[2] - fds->p0[2]) / fds->cell_size[2] - 0.5f - float(fds->res_min[2]);

  /* Calculate domain bounds in sim cell space. */
  /* 0,2,4 = 0.0f */
  bv[1] = float(fds->res[0]); /* X */
  bv[3] = float(fds->res[1]); /* Y */
  bv[5] = float(fds->res[2]); /* Z */

  for (int z = 0; z < fds->res[2]; z++) {
    size_t index = z * slabsize;

    for (int y = 0; y < fds->res[1]; y++) {
      for (int x = 0; x < fds->res[0]; x++, index++) {
        float voxel_center[3];
        float pos[3];
        int cell[3];
        float t_ray = 1.0;

        /* Reset shadow value. */
        shadow[index] = -1.0f;

        voxel_center[0] = float(x);
        voxel_center[1] = float(y);
        voxel_center[2] = float(z);

        /* Get starting cell (light pos). */
        if (BLI_bvhtree_bb_raycast(bv, light, voxel_center, pos) > FLT_EPSILON) {
          /* We're outside -> use point on side of domain. */
          cell[0] = int(floor(pos[0]));
          cell[1] = int(floor(pos[1]));
          cell[2] = int(floor(pos[2]));
        }
        else {
          /* We're inside -> use light itself. */
          cell[0] = int(floor(light[0]));
          cell[1] = int(floor(light[1]));
          cell[2] = int(floor(light[2]));
        }
        /* Clamp within grid bounds */
        CLAMP(cell[0], 0, fds->res[0] - 1);
        CLAMP(cell[1], 0, fds->res[1] - 1);
        CLAMP(cell[2], 0, fds->res[2] - 1);

        bresenham_linie_3D(cell[0],
                           cell[1],
                           cell[2],
                           x,
                           y,
                           z,
                           &t_ray,
                           calc_voxel_transp,
                           shadow,
                           density,
                           fds->res,
                           correct);

        /* Convention -> from a RGBA float array, use G value for t_ray. */
        shadow[index] = t_ray;
      }
    }
  }
}

float BKE_fluid_get_velocity_at(Object *ob, float position[3], float velocity[3])
{
  FluidModifierData *fmd = (FluidModifierData *)BKE_modifiers_findby_type(ob, eModifierType_Fluid);
  zero_v3(velocity);

  if (fmd && (fmd->type & MOD_FLUID_TYPE_DOMAIN) && fmd->domain && fmd->domain->fluid) {
    FluidDomainSettings *fds = fmd->domain;
    float time_mult = 25.0f * DT_DEFAULT;
    float size_mult = MAX3(fds->global_size[0], fds->global_size[1], fds->global_size[2]) /
                      MAX3(fds->base_res[0], fds->base_res[1], fds->base_res[2]);
    float vel_mag;
    float density = 0.0f, fuel = 0.0f;
    float pos[3];
    copy_v3_v3(pos, position);
    manta_pos_to_cell(fds, pos);

    /* Check if position is outside domain max bounds. */
    if (pos[0] < fds->res_min[0] || pos[1] < fds->res_min[1] || pos[2] < fds->res_min[2]) {
      return -1.0f;
    }
    if (pos[0] > fds->res_max[0] || pos[1] > fds->res_max[1] || pos[2] > fds->res_max[2]) {
      return -1.0f;
    }

    /* map pos between 0.0 - 1.0 */
    pos[0] = (pos[0] - fds->res_min[0]) / float(fds->res[0]);
    pos[1] = (pos[1] - fds->res_min[1]) / float(fds->res[1]);
    pos[2] = (pos[2] - fds->res_min[2]) / float(fds->res[2]);

    /* Check if position is outside active area. */
    if (fds->type == FLUID_DOMAIN_TYPE_GAS && fds->flags & FLUID_DOMAIN_USE_ADAPTIVE_DOMAIN) {
      if (pos[0] < 0.0f || pos[1] < 0.0f || pos[2] < 0.0f) {
        return 0.0f;
      }
      if (pos[0] > 1.0f || pos[1] > 1.0f || pos[2] > 1.0f) {
        return 0.0f;
      }
    }

    /* Get interpolated velocity at given position. */
    velocity[0] = BLI_voxel_sample_trilinear(manta_get_velocity_x(fds->fluid), fds->res, pos);
    velocity[1] = BLI_voxel_sample_trilinear(manta_get_velocity_y(fds->fluid), fds->res, pos);
    velocity[2] = BLI_voxel_sample_trilinear(manta_get_velocity_z(fds->fluid), fds->res, pos);

    /* Convert simulation units to Blender units. */
    mul_v3_fl(velocity, size_mult);
    mul_v3_fl(velocity, time_mult);

    /* Convert velocity direction to global space. */
    vel_mag = len_v3(velocity);
    mul_mat3_m4_v3(fds->obmat, velocity);
    normalize_v3(velocity);
    mul_v3_fl(velocity, vel_mag);

    /* Use max value of fuel or smoke density. */
    density = BLI_voxel_sample_trilinear(manta_smoke_get_density(fds->fluid), fds->res, pos);
    if (manta_smoke_has_fuel(fds->fluid)) {
      fuel = BLI_voxel_sample_trilinear(manta_smoke_get_fuel(fds->fluid), fds->res, pos);
    }
    return MAX2(density, fuel);
  }
  return -1.0f;
}

int BKE_fluid_get_data_flags(FluidDomainSettings *fds)
{
  int flags = 0;

  if (fds->fluid) {
    if (manta_smoke_has_heat(fds->fluid)) {
      flags |= FLUID_DOMAIN_ACTIVE_HEAT;
    }
    if (manta_smoke_has_fuel(fds->fluid)) {
      flags |= FLUID_DOMAIN_ACTIVE_FIRE;
    }
    if (manta_smoke_has_colors(fds->fluid)) {
      flags |= FLUID_DOMAIN_ACTIVE_COLORS;
    }
  }

  return flags;
}

void BKE_fluid_particle_system_create(Main *bmain,
                                      Object *ob,
                                      const char *pset_name,
                                      const char *parts_name,
                                      const char *psys_name,
                                      const int psys_type)
{
  ParticleSystem *psys;
  ParticleSettings *part;
  ParticleSystemModifierData *pfmd;

  /* add particle system */
  part = BKE_particlesettings_add(bmain, pset_name);
  psys = MEM_cnew<ParticleSystem>(__func__);

  part->type = psys_type;
  part->totpart = 0;
  part->draw_size = 0.01f; /* Make fluid particles more subtle in viewport. */
  part->draw_col = PART_DRAW_COL_VEL;
  part->phystype = PART_PHYS_NO; /* No physics needed, part system only used to display data. */
  psys->part = part;
  psys->pointcache = BKE_ptcache_add(&psys->ptcaches);
  BLI_strncpy(psys->name, parts_name, sizeof(psys->name));
  BLI_addtail(&ob->particlesystem, psys);

  /* add modifier */
  pfmd = (ParticleSystemModifierData *)BKE_modifier_new(eModifierType_ParticleSystem);
  BLI_strncpy(pfmd->modifier.name, psys_name, sizeof(pfmd->modifier.name));
  pfmd->psys = psys;
  BLI_addtail(&ob->modifiers, pfmd);
  BKE_modifier_unique_name(&ob->modifiers, (ModifierData *)pfmd);
}

void BKE_fluid_particle_system_destroy(Object *ob, const int particle_type)
{
  ParticleSystemModifierData *pfmd;
  ParticleSystem *psys, *next_psys;

  for (psys = static_cast<ParticleSystem *>(ob->particlesystem.first); psys; psys = next_psys) {
    next_psys = psys->next;
    if (psys->part->type == particle_type) {
      /* clear modifier */
      pfmd = psys_get_modifier(ob, psys);
      BKE_modifier_remove_from_list(ob, (ModifierData *)pfmd);
      BKE_modifier_free((ModifierData *)pfmd);

      /* clear particle system */
      BLI_remlink(&ob->particlesystem, psys);
      psys_free(ob, psys);
    }
  }
}

/** \} */

#endif /* WITH_FLUID */

/* -------------------------------------------------------------------- */
/** \name Public Data Access API
 *
 * Use for versioning, even when fluids are disabled.
 * \{ */

void BKE_fluid_cache_startframe_set(FluidDomainSettings *settings, int value)
{
  settings->cache_frame_start = (value > settings->cache_frame_end) ? settings->cache_frame_end :
                                                                      value;
}

void BKE_fluid_cache_endframe_set(FluidDomainSettings *settings, int value)
{
  settings->cache_frame_end = (value < settings->cache_frame_start) ? settings->cache_frame_start :
                                                                      value;
}

void BKE_fluid_cachetype_mesh_set(FluidDomainSettings *settings, int cache_mesh_format)
{
  if (cache_mesh_format == settings->cache_mesh_format) {
    return;
  }
  /* TODO(sebbas): Clear old caches. */
  settings->cache_mesh_format = cache_mesh_format;
}

void BKE_fluid_cachetype_data_set(FluidDomainSettings *settings, int cache_data_format)
{
  if (cache_data_format == settings->cache_data_format) {
    return;
  }
  /* TODO(sebbas): Clear old caches. */
  settings->cache_data_format = cache_data_format;
}

void BKE_fluid_cachetype_particle_set(FluidDomainSettings *settings, int cache_particle_format)
{
  if (cache_particle_format == settings->cache_particle_format) {
    return;
  }
  /* TODO(sebbas): Clear old caches. */
  settings->cache_particle_format = cache_particle_format;
}

void BKE_fluid_cachetype_noise_set(FluidDomainSettings *settings, int cache_noise_format)
{
  if (cache_noise_format == settings->cache_noise_format) {
    return;
  }
  /* TODO(sebbas): Clear old caches. */
  settings->cache_noise_format = cache_noise_format;
}

void BKE_fluid_collisionextents_set(FluidDomainSettings *settings, int value, bool clear)
{
  if (clear) {
    settings->border_collisions &= value;
  }
  else {
    settings->border_collisions |= value;
  }
}

void BKE_fluid_particles_set(FluidDomainSettings *settings, int value, bool clear)
{
  if (clear) {
    settings->particle_type &= ~value;
  }
  else {
    settings->particle_type |= value;
  }
}

void BKE_fluid_domain_type_set(Object *object, FluidDomainSettings *settings, int type)
{
  /* Set values for border collision:
   * Liquids should have a closed domain, smoke domains should be open. */
  if (type == FLUID_DOMAIN_TYPE_GAS) {
    BKE_fluid_collisionextents_set(settings, FLUID_DOMAIN_BORDER_FRONT, 1);
    BKE_fluid_collisionextents_set(settings, FLUID_DOMAIN_BORDER_BACK, 1);
    BKE_fluid_collisionextents_set(settings, FLUID_DOMAIN_BORDER_RIGHT, 1);
    BKE_fluid_collisionextents_set(settings, FLUID_DOMAIN_BORDER_LEFT, 1);
    BKE_fluid_collisionextents_set(settings, FLUID_DOMAIN_BORDER_TOP, 1);
    BKE_fluid_collisionextents_set(settings, FLUID_DOMAIN_BORDER_BOTTOM, 1);
    object->dt = OB_WIRE;
  }
  else if (type == FLUID_DOMAIN_TYPE_LIQUID) {
    BKE_fluid_collisionextents_set(settings, FLUID_DOMAIN_BORDER_FRONT, 0);
    BKE_fluid_collisionextents_set(settings, FLUID_DOMAIN_BORDER_BACK, 0);
    BKE_fluid_collisionextents_set(settings, FLUID_DOMAIN_BORDER_RIGHT, 0);
    BKE_fluid_collisionextents_set(settings, FLUID_DOMAIN_BORDER_LEFT, 0);
    BKE_fluid_collisionextents_set(settings, FLUID_DOMAIN_BORDER_TOP, 0);
    BKE_fluid_collisionextents_set(settings, FLUID_DOMAIN_BORDER_BOTTOM, 0);
    object->dt = OB_SOLID;
  }

  /* Set actual domain type. */
  settings->type = type;
}

void BKE_fluid_flow_behavior_set(Object * /*object*/, FluidFlowSettings *settings, int behavior)
{
  settings->behavior = behavior;
}

void BKE_fluid_flow_type_set(Object *object, FluidFlowSettings *settings, int type)
{
  /* By default, liquid flow objects should behave like their geometry (geometry behavior),
   * gas flow objects should continuously produce smoke (inflow behavior). */
  if (type == FLUID_FLOW_TYPE_LIQUID) {
    BKE_fluid_flow_behavior_set(object, settings, FLUID_FLOW_BEHAVIOR_GEOMETRY);
  }
  else {
    BKE_fluid_flow_behavior_set(object, settings, FLUID_FLOW_BEHAVIOR_INFLOW);
  }

  /* Set actual flow type. */
  settings->type = type;
}

void BKE_fluid_effector_type_set(Object * /*object*/, FluidEffectorSettings *settings, int type)
{
  settings->type = type;
}

void BKE_fluid_fields_sanitize(FluidDomainSettings *settings)
{
  /* Based on the domain type, certain fields are defaulted accordingly if the selected field
   * is unsupported. */
  const char coba_field = settings->coba_field;
  const char data_depth = settings->openvdb_data_depth;

  if (settings->type == FLUID_DOMAIN_TYPE_GAS) {
    if (ELEM(coba_field,
             FLUID_DOMAIN_FIELD_PHI,
             FLUID_DOMAIN_FIELD_PHI_IN,
             FLUID_DOMAIN_FIELD_PHI_OUT,
             FLUID_DOMAIN_FIELD_PHI_OBSTACLE)) {
      /* Defaulted to density for gas domain. */
      settings->coba_field = FLUID_DOMAIN_FIELD_DENSITY;
    }

    /* Gas domains do not support VDB mini precision. */
    if (data_depth == VDB_PRECISION_MINI_FLOAT) {
      settings->openvdb_data_depth = VDB_PRECISION_HALF_FLOAT;
    }
  }
  else if (settings->type == FLUID_DOMAIN_TYPE_LIQUID) {
    if (ELEM(coba_field,
             FLUID_DOMAIN_FIELD_COLOR_R,
             FLUID_DOMAIN_FIELD_COLOR_G,
             FLUID_DOMAIN_FIELD_COLOR_B,
             FLUID_DOMAIN_FIELD_DENSITY,
             FLUID_DOMAIN_FIELD_FLAME,
             FLUID_DOMAIN_FIELD_FUEL,
             FLUID_DOMAIN_FIELD_HEAT)) {
      /* Defaulted to phi for liquid domain. */
      settings->coba_field = FLUID_DOMAIN_FIELD_PHI;
    }
  }
}

/** \} */

/* -------------------------------------------------------------------- */
/** \name Public Modifier API
 *
 * Use for versioning, even when fluids are disabled.
 * \{ */

static void fluid_modifier_freeDomain(FluidModifierData *fmd)
{
  if (fmd->domain) {
    if (fmd->domain->fluid) {
#ifdef WITH_FLUID
      manta_free(fmd->domain->fluid);
#endif
    }

    if (fmd->domain->fluid_mutex) {
      BLI_rw_mutex_free(static_cast<ThreadRWMutex *>(fmd->domain->fluid_mutex));
    }

    MEM_SAFE_FREE(fmd->domain->effector_weights);

    if (!(fmd->modifier.flag & eModifierFlag_SharedCaches)) {
      BKE_ptcache_free_list(&(fmd->domain->ptcaches[0]));
      fmd->domain->point_cache[0] = nullptr;
    }

    if (fmd->domain->coba) {
      MEM_freeN(fmd->domain->coba);
    }

    MEM_freeN(fmd->domain);
    fmd->domain = nullptr;
  }
}

static void fluid_modifier_freeFlow(FluidModifierData *fmd)
{
  if (fmd->flow) {
    if (fmd->flow->mesh) {
      BKE_id_free(nullptr, fmd->flow->mesh);
    }
    fmd->flow->mesh = nullptr;

    MEM_SAFE_FREE(fmd->flow->verts_old);
    fmd->flow->numverts = 0;
    fmd->flow->flags &= ~FLUID_FLOW_NEEDS_UPDATE;

    MEM_freeN(fmd->flow);
    fmd->flow = nullptr;
  }
}

static void fluid_modifier_freeEffector(FluidModifierData *fmd)
{
  if (fmd->effector) {
    if (fmd->effector->mesh) {
      BKE_id_free(nullptr, fmd->effector->mesh);
    }
    fmd->effector->mesh = nullptr;

    MEM_SAFE_FREE(fmd->effector->verts_old);
    fmd->effector->numverts = 0;
    fmd->effector->flags &= ~FLUID_EFFECTOR_NEEDS_UPDATE;

    MEM_freeN(fmd->effector);
    fmd->effector = nullptr;
  }
}

static void fluid_modifier_reset_ex(FluidModifierData *fmd, bool need_lock)
{
  if (!fmd) {
    return;
  }

  if (fmd->domain) {
    if (fmd->domain->fluid) {
      if (need_lock) {
        BLI_rw_mutex_lock(static_cast<ThreadRWMutex *>(fmd->domain->fluid_mutex),
                          THREAD_LOCK_WRITE);
      }

#ifdef WITH_FLUID
      manta_free(fmd->domain->fluid);
#endif
      fmd->domain->fluid = nullptr;

      if (need_lock) {
        BLI_rw_mutex_unlock(static_cast<ThreadRWMutex *>(fmd->domain->fluid_mutex));
      }
    }

    fmd->time = -1;
    fmd->domain->total_cells = 0;
    fmd->domain->active_fields = 0;
  }
  else if (fmd->flow) {
    MEM_SAFE_FREE(fmd->flow->verts_old);
    fmd->flow->numverts = 0;
    fmd->flow->flags &= ~FLUID_FLOW_NEEDS_UPDATE;
  }
  else if (fmd->effector) {
    MEM_SAFE_FREE(fmd->effector->verts_old);
    fmd->effector->numverts = 0;
    fmd->effector->flags &= ~FLUID_EFFECTOR_NEEDS_UPDATE;
  }
}

void BKE_fluid_modifier_reset(FluidModifierData *fmd)
{
  fluid_modifier_reset_ex(fmd, true);
}

void BKE_fluid_modifier_free(FluidModifierData *fmd)
{
  if (!fmd) {
    return;
  }

  fluid_modifier_freeDomain(fmd);
  fluid_modifier_freeFlow(fmd);
  fluid_modifier_freeEffector(fmd);
}

void BKE_fluid_modifier_create_type_data(FluidModifierData *fmd)
{
  if (!fmd) {
    return;
  }

  if (fmd->type & MOD_FLUID_TYPE_DOMAIN) {
    if (fmd->domain) {
      fluid_modifier_freeDomain(fmd);
    }

    fmd->domain = DNA_struct_default_alloc(FluidDomainSettings);
    fmd->domain->fmd = fmd;

    /* Turn off incompatible options. */
#ifndef WITH_OPENVDB
    fmd->domain->cache_data_format = FLUID_DOMAIN_FILE_UNI;
    fmd->domain->cache_particle_format = FLUID_DOMAIN_FILE_UNI;
    fmd->domain->cache_noise_format = FLUID_DOMAIN_FILE_UNI;
#endif
#ifndef WITH_OPENVDB_BLOSC
    fmd->domain->openvdb_compression = VDB_COMPRESSION_ZIP;
#endif

    fmd->domain->effector_weights = BKE_effector_add_weights(nullptr);
    fmd->domain->fluid_mutex = BLI_rw_mutex_alloc();

    char cache_name[64];
    BKE_fluid_cache_new_name_for_current_session(sizeof(cache_name), cache_name);
    BKE_modifier_path_init(
        fmd->domain->cache_directory, sizeof(fmd->domain->cache_directory), cache_name);

    /* pointcache options */
    fmd->domain->point_cache[0] = BKE_ptcache_add(&(fmd->domain->ptcaches[0]));
    fmd->domain->point_cache[0]->flag |= PTCACHE_DISK_CACHE;
    fmd->domain->point_cache[0]->step = 1;
    fmd->domain->point_cache[1] = nullptr; /* Deprecated */
  }
  else if (fmd->type & MOD_FLUID_TYPE_FLOW) {
    if (fmd->flow) {
      fluid_modifier_freeFlow(fmd);
    }

    fmd->flow = DNA_struct_default_alloc(FluidFlowSettings);
    fmd->flow->fmd = fmd;
  }
  else if (fmd->type & MOD_FLUID_TYPE_EFFEC) {
    if (fmd->effector) {
      fluid_modifier_freeEffector(fmd);
    }

    fmd->effector = DNA_struct_default_alloc(FluidEffectorSettings);
    fmd->effector->fmd = fmd;
  }
}

void BKE_fluid_modifier_copy(const FluidModifierData *fmd, FluidModifierData *tfmd, const int flag)
{
  tfmd->type = fmd->type;
  tfmd->time = fmd->time;

  BKE_fluid_modifier_create_type_data(tfmd);

  if (tfmd->domain) {
    FluidDomainSettings *tfds = tfmd->domain;
    FluidDomainSettings *fds = fmd->domain;

    /* domain object data */
    tfds->fluid_group = fds->fluid_group;
    tfds->force_group = fds->force_group;
    tfds->effector_group = fds->effector_group;
    if (tfds->effector_weights) {
      MEM_freeN(tfds->effector_weights);
    }
    tfds->effector_weights = static_cast<EffectorWeights *>(MEM_dupallocN(fds->effector_weights));

    /* adaptive domain options */
    tfds->adapt_margin = fds->adapt_margin;
    tfds->adapt_res = fds->adapt_res;
    tfds->adapt_threshold = fds->adapt_threshold;

    /* fluid domain options */
    tfds->maxres = fds->maxres;
    tfds->solver_res = fds->solver_res;
    tfds->border_collisions = fds->border_collisions;
    tfds->flags = fds->flags;
    tfds->gravity[0] = fds->gravity[0];
    tfds->gravity[1] = fds->gravity[1];
    tfds->gravity[2] = fds->gravity[2];
    tfds->active_fields = fds->active_fields;
    tfds->type = fds->type;
    tfds->boundary_width = fds->boundary_width;

    /* smoke domain options */
    tfds->alpha = fds->alpha;
    tfds->beta = fds->beta;
    tfds->diss_speed = fds->diss_speed;
    tfds->vorticity = fds->vorticity;
    tfds->highres_sampling = fds->highres_sampling;

    /* flame options */
    tfds->burning_rate = fds->burning_rate;
    tfds->flame_smoke = fds->flame_smoke;
    tfds->flame_vorticity = fds->flame_vorticity;
    tfds->flame_ignition = fds->flame_ignition;
    tfds->flame_max_temp = fds->flame_max_temp;
    copy_v3_v3(tfds->flame_smoke_color, fds->flame_smoke_color);

    /* noise options */
    tfds->noise_strength = fds->noise_strength;
    tfds->noise_pos_scale = fds->noise_pos_scale;
    tfds->noise_time_anim = fds->noise_time_anim;
    tfds->noise_scale = fds->noise_scale;

    /* liquid domain options */
    tfds->flip_ratio = fds->flip_ratio;
    tfds->particle_randomness = fds->particle_randomness;
    tfds->particle_number = fds->particle_number;
    tfds->particle_minimum = fds->particle_minimum;
    tfds->particle_maximum = fds->particle_maximum;
    tfds->particle_radius = fds->particle_radius;
    tfds->particle_band_width = fds->particle_band_width;
    tfds->fractions_threshold = fds->fractions_threshold;
    tfds->fractions_distance = fds->fractions_distance;
    tfds->sys_particle_maximum = fds->sys_particle_maximum;
    tfds->simulation_method = fds->simulation_method;

    /* viscosity options */
    tfds->viscosity_value = fds->viscosity_value;

    /* Diffusion options. */
    tfds->surface_tension = fds->surface_tension;
    tfds->viscosity_base = fds->viscosity_base;
    tfds->viscosity_exponent = fds->viscosity_exponent;

    /* mesh options */
    tfds->mesh_concave_upper = fds->mesh_concave_upper;
    tfds->mesh_concave_lower = fds->mesh_concave_lower;
    tfds->mesh_particle_radius = fds->mesh_particle_radius;
    tfds->mesh_smoothen_pos = fds->mesh_smoothen_pos;
    tfds->mesh_smoothen_neg = fds->mesh_smoothen_neg;
    tfds->mesh_scale = fds->mesh_scale;
    tfds->mesh_generator = fds->mesh_generator;

    /* secondary particle options */
    tfds->sndparticle_k_b = fds->sndparticle_k_b;
    tfds->sndparticle_k_d = fds->sndparticle_k_d;
    tfds->sndparticle_k_ta = fds->sndparticle_k_ta;
    tfds->sndparticle_k_wc = fds->sndparticle_k_wc;
    tfds->sndparticle_l_max = fds->sndparticle_l_max;
    tfds->sndparticle_l_min = fds->sndparticle_l_min;
    tfds->sndparticle_tau_max_k = fds->sndparticle_tau_max_k;
    tfds->sndparticle_tau_max_ta = fds->sndparticle_tau_max_ta;
    tfds->sndparticle_tau_max_wc = fds->sndparticle_tau_max_wc;
    tfds->sndparticle_tau_min_k = fds->sndparticle_tau_min_k;
    tfds->sndparticle_tau_min_ta = fds->sndparticle_tau_min_ta;
    tfds->sndparticle_tau_min_wc = fds->sndparticle_tau_min_wc;
    tfds->sndparticle_boundary = fds->sndparticle_boundary;
    tfds->sndparticle_combined_export = fds->sndparticle_combined_export;
    tfds->sndparticle_potential_radius = fds->sndparticle_potential_radius;
    tfds->sndparticle_update_radius = fds->sndparticle_update_radius;
    tfds->particle_type = fds->particle_type;
    tfds->particle_scale = fds->particle_scale;

    /* fluid guide options */
    tfds->guide_parent = fds->guide_parent;
    tfds->guide_alpha = fds->guide_alpha;
    tfds->guide_beta = fds->guide_beta;
    tfds->guide_vel_factor = fds->guide_vel_factor;
    copy_v3_v3_int(tfds->guide_res, fds->guide_res);
    tfds->guide_source = fds->guide_source;

    /* cache options */
    tfds->cache_frame_start = fds->cache_frame_start;
    tfds->cache_frame_end = fds->cache_frame_end;
    tfds->cache_frame_pause_data = fds->cache_frame_pause_data;
    tfds->cache_frame_pause_noise = fds->cache_frame_pause_noise;
    tfds->cache_frame_pause_mesh = fds->cache_frame_pause_mesh;
    tfds->cache_frame_pause_particles = fds->cache_frame_pause_particles;
    tfds->cache_frame_pause_guide = fds->cache_frame_pause_guide;
    tfds->cache_frame_offset = fds->cache_frame_offset;
    tfds->cache_flag = fds->cache_flag;
    tfds->cache_type = fds->cache_type;
    tfds->cache_mesh_format = fds->cache_mesh_format;
    tfds->cache_data_format = fds->cache_data_format;
    tfds->cache_particle_format = fds->cache_particle_format;
    tfds->cache_noise_format = fds->cache_noise_format;
    BLI_strncpy(tfds->cache_directory, fds->cache_directory, sizeof(tfds->cache_directory));

    /* time options */
    tfds->time_scale = fds->time_scale;
    tfds->cfl_condition = fds->cfl_condition;
    tfds->timesteps_minimum = fds->timesteps_minimum;
    tfds->timesteps_maximum = fds->timesteps_maximum;

    /* display options */
    tfds->axis_slice_method = fds->axis_slice_method;
    tfds->slice_axis = fds->slice_axis;
    tfds->interp_method = fds->interp_method;
    tfds->draw_velocity = fds->draw_velocity;
    tfds->slice_per_voxel = fds->slice_per_voxel;
    tfds->slice_depth = fds->slice_depth;
    tfds->display_thickness = fds->display_thickness;
    tfds->show_gridlines = fds->show_gridlines;
    if (fds->coba) {
      tfds->coba = static_cast<ColorBand *>(MEM_dupallocN(fds->coba));
    }
    tfds->vector_scale = fds->vector_scale;
    tfds->vector_draw_type = fds->vector_draw_type;
    tfds->vector_field = fds->vector_field;
    tfds->vector_scale_with_magnitude = fds->vector_scale_with_magnitude;
    tfds->vector_draw_mac_components = fds->vector_draw_mac_components;
    tfds->use_coba = fds->use_coba;
    tfds->coba_field = fds->coba_field;
    tfds->grid_scale = fds->grid_scale;
    tfds->gridlines_color_field = fds->gridlines_color_field;
    tfds->gridlines_lower_bound = fds->gridlines_lower_bound;
    tfds->gridlines_upper_bound = fds->gridlines_upper_bound;
    copy_v4_v4(tfds->gridlines_range_color, fds->gridlines_range_color);
    tfds->gridlines_cell_filter = fds->gridlines_cell_filter;

    /* -- Deprecated / unused options (below)-- */

    /* pointcache options */
    BKE_ptcache_free_list(&(tfds->ptcaches[0]));
    if (flag & LIB_ID_COPY_SET_COPIED_ON_WRITE) {
      /* Share the cache with the original object's modifier. */
      tfmd->modifier.flag |= eModifierFlag_SharedCaches;
      tfds->point_cache[0] = fds->point_cache[0];
      tfds->ptcaches[0] = fds->ptcaches[0];
    }
    else {
      tfds->point_cache[0] = BKE_ptcache_copy_list(
          &(tfds->ptcaches[0]), &(fds->ptcaches[0]), flag);
    }

    /* OpenVDB cache options */
    tfds->openvdb_compression = fds->openvdb_compression;
    tfds->clipping = fds->clipping;
    tfds->openvdb_data_depth = fds->openvdb_data_depth;

    /* Render options. */
    tfds->velocity_scale = fds->velocity_scale;
  }
  else if (tfmd->flow) {
    FluidFlowSettings *tffs = tfmd->flow;
    FluidFlowSettings *ffs = fmd->flow;

    /* NOTE: This is dangerous, as it will generate invalid data in case we are copying between
     * different objects. Extra external code has to be called then to ensure proper remapping of
     * that pointer. See e.g. `BKE_object_copy_particlesystems` or `BKE_object_copy_modifier`. */
    tffs->psys = ffs->psys;
    tffs->noise_texture = ffs->noise_texture;

    /* initial velocity */
    tffs->vel_multi = ffs->vel_multi;
    tffs->vel_normal = ffs->vel_normal;
    tffs->vel_random = ffs->vel_random;
    tffs->vel_coord[0] = ffs->vel_coord[0];
    tffs->vel_coord[1] = ffs->vel_coord[1];
    tffs->vel_coord[2] = ffs->vel_coord[2];

    /* emission */
    tffs->density = ffs->density;
    copy_v3_v3(tffs->color, ffs->color);
    tffs->fuel_amount = ffs->fuel_amount;
    tffs->temperature = ffs->temperature;
    tffs->volume_density = ffs->volume_density;
    tffs->surface_distance = ffs->surface_distance;
    tffs->particle_size = ffs->particle_size;
    tffs->subframes = ffs->subframes;

    /* texture control */
    tffs->texture_size = ffs->texture_size;
    tffs->texture_offset = ffs->texture_offset;
    BLI_strncpy(tffs->uvlayer_name, ffs->uvlayer_name, sizeof(tffs->uvlayer_name));
    tffs->vgroup_density = ffs->vgroup_density;

    tffs->type = ffs->type;
    tffs->behavior = ffs->behavior;
    tffs->source = ffs->source;
    tffs->texture_type = ffs->texture_type;
    tffs->flags = ffs->flags;
  }
  else if (tfmd->effector) {
    FluidEffectorSettings *tfes = tfmd->effector;
    FluidEffectorSettings *fes = fmd->effector;

    tfes->surface_distance = fes->surface_distance;
    tfes->type = fes->type;
    tfes->flags = fes->flags;
    tfes->subframes = fes->subframes;

    /* guide options */
    tfes->guide_mode = fes->guide_mode;
    tfes->vel_multi = fes->vel_multi;
  }
}

void BKE_fluid_cache_new_name_for_current_session(int maxlen, char *r_name)
{
  static int counter = 1;
  BLI_snprintf(r_name, maxlen, FLUID_DOMAIN_DIR_DEFAULT "_%x", BLI_hash_int(counter));
  counter++;
}

/** \} */<|MERGE_RESOLUTION|>--- conflicted
+++ resolved
@@ -1785,13 +1785,8 @@
 
 static void sample_mesh(FluidFlowSettings *ffs,
                         const float (*vert_positions)[3],
-<<<<<<< HEAD
-                        const float (*vert_normals)[3],
+                        const blender::Span<blender::float3> vert_normals,
                         const int *corner_verts,
-=======
-                        const blender::Span<blender::float3> vert_normals,
-                        const MLoop *mloop,
->>>>>>> 728694b4
                         const MLoopTri *mlooptri,
                         const float (*mloopuv)[2],
                         float *influence_map,
@@ -1985,13 +1980,8 @@
   FluidFlowSettings *ffs;
 
   const float (*vert_positions)[3];
-<<<<<<< HEAD
-  const float (*vert_normals)[3];
+  blender::Span<blender::float3> vert_normals;
   blender::Span<int> corner_verts;
-=======
-  blender::Span<blender::float3> vert_normals;
-  blender::Span<MLoop> loops;
->>>>>>> 728694b4
   blender::Span<MLoopTri> looptris;
   const float (*mloopuv)[2];
   const MDeformVert *dvert;
@@ -2145,13 +2135,8 @@
       data.fds = fds;
       data.ffs = ffs;
       data.vert_positions = positions;
-<<<<<<< HEAD
-      data.vert_normals = vert_normals;
+      data.vert_normals = me->vert_normals();
       data.corner_verts = corner_verts;
-=======
-      data.vert_normals = me->vert_normals();
-      data.loops = loops;
->>>>>>> 728694b4
       data.looptris = looptris;
       data.mloopuv = mloopuv;
       data.dvert = dvert;
