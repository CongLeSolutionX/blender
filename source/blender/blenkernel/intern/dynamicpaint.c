--- conflicted
+++ resolved
@@ -3777,13 +3777,8 @@
   mesh_p = BKE_mesh_copy_for_eval(dynamicPaint_brush_mesh_get(brush), false);
   numOfVerts_p = mesh_p->totvert;
 
-<<<<<<< HEAD
   float(*positions_p)[3] = BKE_mesh_positions_for_write(mesh_p);
-  copy_m4_m4(prev_obmat, ob->obmat);
-=======
-  mvert_p = BKE_mesh_verts_for_write(mesh_p);
   copy_m4_m4(prev_obmat, ob->object_to_world);
->>>>>>> 41c692ee
 
   /* current frame mesh */
   scene->r.cfra = cur_fra;
@@ -3814,15 +3809,9 @@
   /* calculate speed */
   DynamicPaintBrushVelocityData data = {
       .brush_vel = *brushVel,
-<<<<<<< HEAD
       .positions_p = positions_p,
       .positions_c = positions_c,
-      .obmat = ob->obmat,
-=======
-      .mvert_p = mvert_p,
-      .mvert_c = mvert_c,
       .obmat = ob->object_to_world,
->>>>>>> 41c692ee
       .prev_obmat = prev_obmat,
       .timescale = timescale,
   };
@@ -4284,13 +4273,8 @@
      * (Faster than transforming per surface point
      * coordinates and normals to object space) */
     for (ii = 0; ii < numOfVerts; ii++) {
-<<<<<<< HEAD
-      mul_m4_v3(brushOb->obmat, positions[ii]);
+      mul_m4_v3(brushOb->object_to_world, positions[ii]);
       boundInsert(&mesh_bb, positions[ii]);
-=======
-      mul_m4_v3(brushOb->object_to_world, mvert[ii].co);
-      boundInsert(&mesh_bb, mvert[ii].co);
->>>>>>> 41c692ee
 
       /* for proximity project calculate average normal */
       if (brush->flags & MOD_DPAINT_PROX_PROJECT && brush->collision != MOD_DPAINT_COL_VOLUME) {
@@ -6122,13 +6106,8 @@
    */
   bData->mesh_bounds.valid = false;
   for (index = 0; index < canvasNumOfVerts; index++) {
-<<<<<<< HEAD
     copy_v3_v3(canvas_verts[index].v, positions[index]);
-    mul_m4_v3(ob->obmat, canvas_verts[index].v);
-=======
-    copy_v3_v3(canvas_verts[index].v, mvert[index].co);
     mul_m4_v3(ob->object_to_world, canvas_verts[index].v);
->>>>>>> 41c692ee
     boundInsert(&bData->mesh_bounds, canvas_verts[index].v);
   }
 
@@ -6158,13 +6137,8 @@
   dynamicPaint_prepareAdjacencyData(surface, false);
 
   /* Copy current frame vertices to check against in next frame */
-<<<<<<< HEAD
-  copy_m4_m4(bData->prev_obmat, ob->obmat);
+  copy_m4_m4(bData->prev_obmat, ob->object_to_world);
   memcpy(bData->prev_positions, positions, canvasNumOfVerts * sizeof(float[3]));
-=======
-  copy_m4_m4(bData->prev_obmat, ob->object_to_world);
-  memcpy(bData->prev_verts, mvert, canvasNumOfVerts * sizeof(MVert));
->>>>>>> 41c692ee
 
   bData->clear = 0;
 
