/* SPDX-License-Identifier: GPL-2.0-or-later */

/** \file
 * \ingroup bke
 */

#include "MEM_guardedalloc.h"

#include <math.h>
#include <stdio.h>

#include "BLI_blenlib.h"
#include "BLI_kdtree.h"
#include "BLI_math.h"
#include "BLI_string_utils.h"
#include "BLI_task.h"
#include "BLI_threads.h"
#include "BLI_utildefines.h"

#include "BLT_translation.h"

#include "DNA_anim_types.h"
#include "DNA_armature_types.h"
#include "DNA_collection_types.h"
#include "DNA_constraint_types.h"
#include "DNA_dynamicpaint_types.h"
#include "DNA_material_types.h"
#include "DNA_mesh_types.h"
#include "DNA_meshdata_types.h"
#include "DNA_modifier_types.h"
#include "DNA_object_force_types.h"
#include "DNA_object_types.h"
#include "DNA_scene_types.h"
#include "DNA_texture_types.h"

#include "BKE_armature.h"
#include "BKE_bvhutils.h" /* bvh tree */
#include "BKE_collection.h"
#include "BKE_collision.h"
#include "BKE_colorband.h"
#include "BKE_constraint.h"
#include "BKE_customdata.h"
#include "BKE_deform.h"
#include "BKE_dynamicpaint.h"
#include "BKE_effect.h"
#include "BKE_image.h"
#include "BKE_image_format.h"
#include "BKE_lib_id.h"
#include "BKE_main.h"
#include "BKE_material.h"
#include "BKE_mesh.h"
#include "BKE_mesh_mapping.h"
#include "BKE_mesh_runtime.h"
#include "BKE_modifier.h"
#include "BKE_object.h"
#include "BKE_particle.h"
#include "BKE_pointcache.h"
#include "BKE_scene.h"

#include "DEG_depsgraph.h"
#include "DEG_depsgraph_query.h"

/* for image output */
#include "IMB_imbuf.h"
#include "IMB_imbuf_types.h"

#include "RE_texture.h"

#include "atomic_ops.h"

#include "CLG_log.h"

/* could enable at some point but for now there are far too many conversions */
#ifdef __GNUC__
//#  pragma GCC diagnostic ignored "-Wdouble-promotion"
#endif

static CLG_LogRef LOG = {"bke.dynamicpaint"};

/* precalculated gaussian factors for 5x super sampling */
static const float gaussianFactors[5] = {
    0.996849f,
    0.596145f,
    0.596145f,
    0.596145f,
    0.524141f,
};
static const float gaussianTotal = 3.309425f;

/* UV Image neighboring pixel table x and y list */
static int neighX[8] = {1, 1, 0, -1, -1, -1, 0, 1};
static int neighY[8] = {0, 1, 1, 1, 0, -1, -1, -1};

/* Neighbor x/y list that prioritizes grid directions over diagonals */
static int neighStraightX[8] = {1, 0, -1, 0, 1, -1, -1, 1};
static int neighStraightY[8] = {0, 1, 0, -1, 1, 1, -1, -1};

/* subframe_updateObject() flags */
#define SUBFRAME_RECURSION 5
/* surface_getBrushFlags() return vals */
#define BRUSH_USES_VELOCITY (1 << 0)
/* Brush mesh ray-cast status. */
#define HIT_VOLUME 1
#define HIT_PROXIMITY 2
/* dynamicPaint_findNeighborPixel() return codes */
#define NOT_FOUND -1
#define ON_MESH_EDGE -2
#define OUT_OF_TEXTURE -3
/* paint effect default movement per frame in global units */
#define EFF_MOVEMENT_PER_FRAME 0.05f
/* initial wave time factor */
#define WAVE_TIME_FAC (1.0f / 24.0f)
#define CANVAS_REL_SIZE 5.0f
/* drying limits */
#define MIN_WETNESS 0.001f
#define MAX_WETNESS 5.0f

/* dissolve inline function */
BLI_INLINE void value_dissolve(float *r_value,
                               const float time,
                               const float scale,
                               const bool is_log)
{
  *r_value = (is_log) ? (*r_value) * powf(MIN_WETNESS, 1.0f / (1.2f * time / scale)) :
                        (*r_value) - 1.0f / time * scale;
}

/***************************** Internal Structs ***************************/

typedef struct Bounds2D {
  float min[2], max[2];
} Bounds2D;

typedef struct Bounds3D {
  float min[3], max[3];
  bool valid;
} Bounds3D;

typedef struct VolumeGrid {
  int dim[3];
  /** whole grid bounds */
  Bounds3D grid_bounds;

  /** (x*y*z) precalculated grid cell bounds */
  Bounds3D *bounds;
  /** (x*y*z) t_index begin id */
  int *s_pos;
  /** (x*y*z) number of t_index points */
  int *s_num;
  /** actual surface point index, access: (s_pos + s_num) */
  int *t_index;

  int *temp_t_index;
} VolumeGrid;

typedef struct Vec3f {
  float v[3];
} Vec3f;

typedef struct BakeAdjPoint {
  /** vector pointing towards this neighbor */
  float dir[3];
  /** distance to */
  float dist;
} BakeAdjPoint;

/** Surface data used while processing a frame */
typedef struct PaintBakeNormal {
  /** current pixel world-space inverted normal */
  float invNorm[3];
  /** normal directional scale for displace mapping */
  float normal_scale;
} PaintBakeNormal;

/** Temp surface data used to process a frame */
typedef struct PaintBakeData {
  /* point space data */
  PaintBakeNormal *bNormal;
  /** index to start reading point sample realCoord */
  int *s_pos;
  /** num of realCoord samples */
  int *s_num;
  /** current pixel center world-space coordinates for each sample ordered as (s_pos + s_num) */
  Vec3f *realCoord;
  Bounds3D mesh_bounds;
  float dim[3];

  /* adjacency info */
  /** current global neighbor distances and directions, if required */
  BakeAdjPoint *bNeighs;
  double average_dist;
  /* space partitioning */
  /** space partitioning grid to optimize brush checks */
  VolumeGrid *grid;

  /* velocity and movement */
  /** speed vector in global space movement per frame, if required */
  Vec3f *velocity;
  Vec3f *prev_velocity;
  /** special temp data for post-p velocity based brushes like smudge
   * 3 float dir vec + 1 float str */
  float *brush_velocity;
  /** copy of previous frame vertices. used to observe surface movement. */
  float (*prev_positions)[3];
  /** Previous frame object matrix. */
  float prev_obmat[4][4];
  /** flag to check if surface was cleared/reset -> have to redo velocity etc. */
  int clear;
} PaintBakeData;

/** UV Image sequence format point */
typedef struct PaintUVPoint {
  /* Pixel / mesh data */
  /** tri index on domain derived mesh */
  uint tri_index;
  uint pixel_index;
  /* vertex indexes */
  uint v1, v2, v3;

  /** If this pixel isn't uv mapped to any face, but its neighboring pixel is. */
  uint neighbor_pixel;
} PaintUVPoint;

typedef struct ImgSeqFormatData {
  PaintUVPoint *uv_p;
  Vec3f *barycentricWeights; /* b-weights for all pixel samples */
} ImgSeqFormatData;

/* adjacency data flags */
#define ADJ_ON_MESH_EDGE (1 << 0)
#define ADJ_BORDER_PIXEL (1 << 1)

typedef struct PaintAdjData {
  /** Array of neighboring point indexes, for single sample use (n_index + neigh_num). */
  int *n_target;
  /** Index to start reading n_target for each point. */
  int *n_index;
  /** Number of neighbors for each point. */
  int *n_num;
  /** Vertex adjacency flags. */
  int *flags;
  /** Size of n_target. */
  int total_targets;
  /** Indices of border pixels (only for texture paint). */
  int *border;
  /** Size of border. */
  int total_border;
} PaintAdjData;

/************************* Runtime evaluation store ***************************/

void dynamicPaint_Modifier_free_runtime(DynamicPaintRuntime *runtime_data)
{
  if (runtime_data == NULL) {
    return;
  }
  if (runtime_data->canvas_mesh) {
    BKE_id_free(NULL, runtime_data->canvas_mesh);
  }
  if (runtime_data->brush_mesh) {
    BKE_id_free(NULL, runtime_data->brush_mesh);
  }
  MEM_freeN(runtime_data);
}

static DynamicPaintRuntime *dynamicPaint_Modifier_runtime_ensure(DynamicPaintModifierData *pmd)
{
  if (pmd->modifier.runtime == NULL) {
    pmd->modifier.runtime = MEM_callocN(sizeof(DynamicPaintRuntime), "dynamic paint runtime");
  }
  return (DynamicPaintRuntime *)pmd->modifier.runtime;
}

static Mesh *dynamicPaint_canvas_mesh_get(DynamicPaintCanvasSettings *canvas)
{
  if (canvas->pmd->modifier.runtime == NULL) {
    return NULL;
  }
  DynamicPaintRuntime *runtime_data = (DynamicPaintRuntime *)canvas->pmd->modifier.runtime;
  return runtime_data->canvas_mesh;
}

static Mesh *dynamicPaint_brush_mesh_get(DynamicPaintBrushSettings *brush)
{
  if (brush->pmd->modifier.runtime == NULL) {
    return NULL;
  }
  DynamicPaintRuntime *runtime_data = (DynamicPaintRuntime *)brush->pmd->modifier.runtime;
  return runtime_data->brush_mesh;
}

/***************************** General Utils ******************************/

/* Set canvas error string to display at the bake report */
static bool setError(DynamicPaintCanvasSettings *canvas, const char *string)
{
  /* Add error to canvas ui info label */
  BLI_strncpy(canvas->error, string, sizeof(canvas->error));
  CLOG_STR_ERROR(&LOG, string);
  return false;
}

/* Get number of surface points for cached types */
static int dynamicPaint_surfaceNumOfPoints(DynamicPaintSurface *surface)
{
  if (surface->format == MOD_DPAINT_SURFACE_F_PTEX) {
    return 0; /* Not supported at the moment. */
  }
  if (surface->format == MOD_DPAINT_SURFACE_F_VERTEX) {
    const Mesh *canvas_mesh = dynamicPaint_canvas_mesh_get(surface->canvas);
    return (canvas_mesh) ? canvas_mesh->totvert : 0;
  }

  return 0;
}

DynamicPaintSurface *get_activeSurface(DynamicPaintCanvasSettings *canvas)
{
  return BLI_findlink(&canvas->surfaces, canvas->active_sur);
}

bool dynamicPaint_outputLayerExists(struct DynamicPaintSurface *surface, Object *ob, int output)
{
  const char *name;

  if (output == 0) {
    name = surface->output_name;
  }
  else if (output == 1) {
    name = surface->output_name2;
  }
  else {
    return false;
  }

  if (surface->format == MOD_DPAINT_SURFACE_F_VERTEX) {
    if (surface->type == MOD_DPAINT_SURFACE_T_PAINT) {
      Mesh *me = ob->data;
      return (CustomData_get_named_layer_index(&me->ldata, CD_PROP_BYTE_COLOR, name) != -1);
    }
    if (surface->type == MOD_DPAINT_SURFACE_T_WEIGHT) {
      return (BKE_object_defgroup_name_index(ob, name) != -1);
    }
  }

  return false;
}

static bool surface_duplicateOutputExists(void *arg, const char *name)
{
  DynamicPaintSurface *t_surface = arg;
  DynamicPaintSurface *surface = t_surface->canvas->surfaces.first;

  for (; surface; surface = surface->next) {
    if (surface != t_surface && surface->type == t_surface->type &&
        surface->format == t_surface->format) {
      if ((surface->output_name[0] != '\0' && !BLI_path_cmp(name, surface->output_name)) ||
          (surface->output_name2[0] != '\0' && !BLI_path_cmp(name, surface->output_name2))) {
        return true;
      }
    }
  }
  return false;
}

static void surface_setUniqueOutputName(DynamicPaintSurface *surface, char *basename, int output)
{
  char name[64];
  BLI_strncpy(name, basename, sizeof(name)); /* in case basename is surface->name use a copy */
  if (output == 0) {
    BLI_uniquename_cb(surface_duplicateOutputExists,
                      surface,
                      name,
                      '.',
                      surface->output_name,
                      sizeof(surface->output_name));
  }
  else if (output == 1) {
    BLI_uniquename_cb(surface_duplicateOutputExists,
                      surface,
                      name,
                      '.',
                      surface->output_name2,
                      sizeof(surface->output_name2));
  }
}

static bool surface_duplicateNameExists(void *arg, const char *name)
{
  DynamicPaintSurface *t_surface = arg;
  DynamicPaintSurface *surface = t_surface->canvas->surfaces.first;

  for (; surface; surface = surface->next) {
    if (surface != t_surface && STREQ(name, surface->name)) {
      return true;
    }
  }
  return false;
}

void dynamicPaintSurface_setUniqueName(DynamicPaintSurface *surface, const char *basename)
{
  char name[64];
  BLI_strncpy(name, basename, sizeof(name)); /* in case basename is surface->name use a copy */
  BLI_uniquename_cb(
      surface_duplicateNameExists, surface, name, '.', surface->name, sizeof(surface->name));
}

void dynamicPaintSurface_updateType(struct DynamicPaintSurface *surface)
{
  if (surface->format == MOD_DPAINT_SURFACE_F_IMAGESEQ) {
    surface->output_name[0] = '\0';
    surface->output_name2[0] = '\0';
    surface->flags |= MOD_DPAINT_ANTIALIAS;
    surface->depth_clamp = 1.0f;
  }
  else {
    strcpy(surface->output_name, "dp_");
    BLI_strncpy(surface->output_name2, surface->output_name, sizeof(surface->output_name2));
    surface->flags &= ~MOD_DPAINT_ANTIALIAS;
    surface->depth_clamp = 0.0f;
  }

  if (surface->type == MOD_DPAINT_SURFACE_T_PAINT) {
    strcat(surface->output_name, "paintmap");
    strcat(surface->output_name2, "wetmap");
    surface_setUniqueOutputName(surface, surface->output_name2, 1);
  }
  else if (surface->type == MOD_DPAINT_SURFACE_T_DISPLACE) {
    strcat(surface->output_name, "displace");
  }
  else if (surface->type == MOD_DPAINT_SURFACE_T_WEIGHT) {
    strcat(surface->output_name, "weight");
  }
  else if (surface->type == MOD_DPAINT_SURFACE_T_WAVE) {
    strcat(surface->output_name, "wave");
  }

  surface_setUniqueOutputName(surface, surface->output_name, 0);
}

static int surface_totalSamples(DynamicPaintSurface *surface)
{
  if (surface->format == MOD_DPAINT_SURFACE_F_IMAGESEQ && surface->flags & MOD_DPAINT_ANTIALIAS) {
    return (surface->data->total_points * 5);
  }
  if (surface->format == MOD_DPAINT_SURFACE_F_VERTEX && surface->flags & MOD_DPAINT_ANTIALIAS &&
      surface->data->adj_data) {
    return (surface->data->total_points + surface->data->adj_data->total_targets);
  }

  return surface->data->total_points;
}

static void blendColors(const float t_color[3],
                        const float t_alpha,
                        const float s_color[3],
                        const float s_alpha,
                        float result[4])
{
  /* Same thing as BLI's blend_color_mix_float(), but for non-premultiplied alpha. */
  float i_alpha = 1.0f - s_alpha;
  float f_alpha = t_alpha * i_alpha + s_alpha;

  /* blend colors */
  if (f_alpha) {
    for (int i = 0; i < 3; i++) {
      result[i] = (t_color[i] * t_alpha * i_alpha + s_color[i] * s_alpha) / f_alpha;
    }
  }
  else {
    copy_v3_v3(result, t_color);
  }
  /* return final alpha */
  result[3] = f_alpha;
}

/* Mix two alpha weighed colors by a defined ratio. output is saved at a_color */
static float mixColors(
    float a_color[3], float a_weight, const float b_color[3], float b_weight, float ratio)
{
  float weight_ratio, factor;
  if (b_weight) {
    /* if first value has no weight just use b_color */
    if (!a_weight) {
      copy_v3_v3(a_color, b_color);
      return b_weight * ratio;
    }
    weight_ratio = b_weight / (a_weight + b_weight);
  }
  else {
    return a_weight * (1.0f - ratio);
  }

  /* calculate final interpolation factor */
  if (ratio <= 0.5f) {
    factor = weight_ratio * (ratio * 2.0f);
  }
  else {
    ratio = (ratio * 2.0f - 1.0f);
    factor = weight_ratio * (1.0f - ratio) + ratio;
  }
  /* mix final color */
  interp_v3_v3v3(a_color, a_color, b_color, factor);
  return (1.0f - factor) * a_weight + factor * b_weight;
}

static void scene_setSubframe(Scene *scene, float subframe)
{
  /* dynamic paint subframes must be done on previous frame */
  scene->r.cfra -= 1;
  scene->r.subframe = subframe;
}

static int surface_getBrushFlags(DynamicPaintSurface *surface, Depsgraph *depsgraph)
{
  uint numobjects;
  Object **objects = BKE_collision_objects_create(
      depsgraph, NULL, surface->brush_group, &numobjects, eModifierType_DynamicPaint);

  int flags = 0;

  for (int i = 0; i < numobjects; i++) {
    Object *brushObj = objects[i];

    ModifierData *md = BKE_modifiers_findby_type(brushObj, eModifierType_DynamicPaint);
    if (md && md->mode & (eModifierMode_Realtime | eModifierMode_Render)) {
      DynamicPaintModifierData *pmd2 = (DynamicPaintModifierData *)md;

      if (pmd2->brush) {
        DynamicPaintBrushSettings *brush = pmd2->brush;

        if (brush->flags & MOD_DPAINT_USES_VELOCITY) {
          flags |= BRUSH_USES_VELOCITY;
        }
      }
    }
  }

  BKE_collision_objects_free(objects);

  return flags;
}

/* check whether two bounds intersect */
static bool boundsIntersect(Bounds3D *b1, Bounds3D *b2)
{
  if (!b1->valid || !b2->valid) {
    return false;
  }
  for (int i = 2; i--;) {
    if (!(b1->min[i] <= b2->max[i] && b1->max[i] >= b2->min[i])) {
      return false;
    }
  }
  return true;
}

/* check whether two bounds intersect inside defined proximity */
static bool boundsIntersectDist(Bounds3D *b1, Bounds3D *b2, const float dist)
{
  if (!b1->valid || !b2->valid) {
    return false;
  }
  for (int i = 2; i--;) {
    if (!(b1->min[i] <= (b2->max[i] + dist) && b1->max[i] >= (b2->min[i] - dist))) {
      return false;
    }
  }
  return true;
}

/* check whether bounds intersects a point with given radius */
static bool boundIntersectPoint(Bounds3D *b, const float point[3], const float radius)
{
  if (!b->valid) {
    return false;
  }
  for (int i = 2; i--;) {
    if (!(b->min[i] <= (point[i] + radius) && b->max[i] >= (point[i] - radius))) {
      return false;
    }
  }
  return true;
}

/* expand bounds by a new point */
static void boundInsert(Bounds3D *b, const float point[3])
{
  if (!b->valid) {
    copy_v3_v3(b->min, point);
    copy_v3_v3(b->max, point);
    b->valid = true;
    return;
  }

  minmax_v3v3_v3(b->min, b->max, point);
}

static float getSurfaceDimension(PaintSurfaceData *sData)
{
  Bounds3D *mb = &sData->bData->mesh_bounds;
  return max_fff((mb->max[0] - mb->min[0]), (mb->max[1] - mb->min[1]), (mb->max[2] - mb->min[2]));
}

static void freeGrid(PaintSurfaceData *data)
{
  PaintBakeData *bData = data->bData;
  VolumeGrid *grid = bData->grid;

  if (grid->bounds) {
    MEM_freeN(grid->bounds);
  }
  if (grid->s_pos) {
    MEM_freeN(grid->s_pos);
  }
  if (grid->s_num) {
    MEM_freeN(grid->s_num);
  }
  if (grid->t_index) {
    MEM_freeN(grid->t_index);
  }

  MEM_freeN(bData->grid);
  bData->grid = NULL;
}

static void grid_bound_insert_cb_ex(void *__restrict userdata,
                                    const int i,
                                    const TaskParallelTLS *__restrict tls)
{
  PaintBakeData *bData = userdata;

  Bounds3D *grid_bound = tls->userdata_chunk;

  boundInsert(grid_bound, bData->realCoord[bData->s_pos[i]].v);
}

static void grid_bound_insert_reduce(const void *__restrict UNUSED(userdata),
                                     void *__restrict chunk_join,
                                     void *__restrict chunk)
{
  Bounds3D *join = chunk_join;
  Bounds3D *grid_bound = chunk;

  boundInsert(join, grid_bound->min);
  boundInsert(join, grid_bound->max);
}

static void grid_cell_points_cb_ex(void *__restrict userdata,
                                   const int i,
                                   const TaskParallelTLS *__restrict tls)
{
  PaintBakeData *bData = userdata;
  VolumeGrid *grid = bData->grid;
  int *temp_t_index = grid->temp_t_index;
  int *s_num = tls->userdata_chunk;

  int co[3];

  for (int j = 3; j--;) {
    co[j] = (int)floorf((bData->realCoord[bData->s_pos[i]].v[j] - grid->grid_bounds.min[j]) /
                        bData->dim[j] * grid->dim[j]);
    CLAMP(co[j], 0, grid->dim[j] - 1);
  }

  temp_t_index[i] = co[0] + co[1] * grid->dim[0] + co[2] * grid->dim[0] * grid->dim[1];
  s_num[temp_t_index[i]]++;
}

static void grid_cell_points_reduce(const void *__restrict userdata,
                                    void *__restrict chunk_join,
                                    void *__restrict chunk)
{
  const PaintBakeData *bData = userdata;
  const VolumeGrid *grid = bData->grid;
  const int grid_cells = grid->dim[0] * grid->dim[1] * grid->dim[2];

  int *join_s_num = chunk_join;
  int *s_num = chunk;

  /* calculate grid indexes */
  for (int i = 0; i < grid_cells; i++) {
    join_s_num[i] += s_num[i];
  }
}

static void grid_cell_bounds_cb(void *__restrict userdata,
                                const int x,
                                const TaskParallelTLS *__restrict UNUSED(tls))
{
  PaintBakeData *bData = userdata;
  VolumeGrid *grid = bData->grid;
  float *dim = bData->dim;
  int *grid_dim = grid->dim;

  for (int y = 0; y < grid_dim[1]; y++) {
    for (int z = 0; z < grid_dim[2]; z++) {
      const int b_index = x + y * grid_dim[0] + z * grid_dim[0] * grid_dim[1];
      /* set bounds */
      for (int j = 3; j--;) {
        const int s = (j == 0) ? x : ((j == 1) ? y : z);
        grid->bounds[b_index].min[j] = grid->grid_bounds.min[j] + dim[j] / grid_dim[j] * s;
        grid->bounds[b_index].max[j] = grid->grid_bounds.min[j] + dim[j] / grid_dim[j] * (s + 1);
      }
      grid->bounds[b_index].valid = true;
    }
  }
}

static void surfaceGenerateGrid(struct DynamicPaintSurface *surface)
{
  PaintSurfaceData *sData = surface->data;
  PaintBakeData *bData = sData->bData;
  VolumeGrid *grid;
  int grid_cells, axis = 3;
  int *temp_t_index = NULL;
  int *temp_s_num = NULL;

  if (bData->grid) {
    freeGrid(sData);
  }

  bData->grid = MEM_callocN(sizeof(VolumeGrid), "Surface Grid");
  grid = bData->grid;

  {
    int i, error = 0;
    float dim_factor, volume, dim[3];
    float td[3];
    float min_dim;

    /* calculate canvas dimensions */
    /* Important to init correctly our ref grid_bound... */
    boundInsert(&grid->grid_bounds, bData->realCoord[bData->s_pos[0]].v);
    {
      TaskParallelSettings settings;
      BLI_parallel_range_settings_defaults(&settings);
      settings.use_threading = (sData->total_points > 1000);
      settings.userdata_chunk = &grid->grid_bounds;
      settings.userdata_chunk_size = sizeof(grid->grid_bounds);
      settings.func_reduce = grid_bound_insert_reduce;
      BLI_task_parallel_range(0, sData->total_points, bData, grid_bound_insert_cb_ex, &settings);
    }
    /* get dimensions */
    sub_v3_v3v3(dim, grid->grid_bounds.max, grid->grid_bounds.min);
    copy_v3_v3(td, dim);
    copy_v3_v3(bData->dim, dim);
    min_dim = max_fff(td[0], td[1], td[2]) / 1000.0f;

    /* deactivate zero axes */
    for (i = 0; i < 3; i++) {
      if (td[i] < min_dim) {
        td[i] = 1.0f;
        axis--;
      }
    }

    if (axis == 0 || max_fff(td[0], td[1], td[2]) < 0.0001f) {
      MEM_freeN(bData->grid);
      bData->grid = NULL;
      return;
    }

    /* now calculate grid volume/area/width depending on num of active axis */
    volume = td[0] * td[1] * td[2];

    /* determine final grid size by trying to fit average 10.000 points per grid cell */
    dim_factor = (float)pow((double)volume / ((double)sData->total_points / 10000.0),
                            1.0 / (double)axis);

    /* define final grid size using dim_factor, use min 3 for active axes */
    for (i = 0; i < 3; i++) {
      grid->dim[i] = (int)floor(td[i] / dim_factor);
      CLAMP(grid->dim[i], (dim[i] >= min_dim) ? 3 : 1, 100);
    }
    grid_cells = grid->dim[0] * grid->dim[1] * grid->dim[2];

    /* allocate memory for grids */
    grid->bounds = MEM_callocN(sizeof(Bounds3D) * grid_cells, "Surface Grid Bounds");
    grid->s_pos = MEM_callocN(sizeof(int) * grid_cells, "Surface Grid Position");

    grid->s_num = MEM_callocN(sizeof(int) * grid_cells, "Surface Grid Points");
    temp_s_num = MEM_callocN(sizeof(int) * grid_cells, "Temp Surface Grid Points");
    grid->t_index = MEM_callocN(sizeof(int) * sData->total_points, "Surface Grid Target Ids");
    grid->temp_t_index = temp_t_index = MEM_callocN(sizeof(int) * sData->total_points,
                                                    "Temp Surface Grid Target Ids");

    /* in case of an allocation failure abort here */
    if (!grid->bounds || !grid->s_pos || !grid->s_num || !grid->t_index || !temp_s_num ||
        !temp_t_index) {
      error = 1;
    }

    if (!error) {
      /* calculate number of points within each cell */
      {
        TaskParallelSettings settings;
        BLI_parallel_range_settings_defaults(&settings);
        settings.use_threading = (sData->total_points > 1000);
        settings.userdata_chunk = grid->s_num;
        settings.userdata_chunk_size = sizeof(*grid->s_num) * grid_cells;
        settings.func_reduce = grid_cell_points_reduce;
        BLI_task_parallel_range(0, sData->total_points, bData, grid_cell_points_cb_ex, &settings);
      }

      /* calculate grid indexes (not needed for first cell, which is zero). */
      for (i = 1; i < grid_cells; i++) {
        grid->s_pos[i] = grid->s_pos[i - 1] + grid->s_num[i - 1];
      }

      /* save point indexes to final array */
      for (i = 0; i < sData->total_points; i++) {
        int pos = grid->s_pos[temp_t_index[i]] + temp_s_num[temp_t_index[i]];
        grid->t_index[pos] = i;

        temp_s_num[temp_t_index[i]]++;
      }

      /* calculate cell bounds */
      {
        TaskParallelSettings settings;
        BLI_parallel_range_settings_defaults(&settings);
        settings.use_threading = (grid_cells > 1000);
        BLI_task_parallel_range(0, grid->dim[0], bData, grid_cell_bounds_cb, &settings);
      }
    }

    if (temp_s_num) {
      MEM_freeN(temp_s_num);
    }
    MEM_SAFE_FREE(temp_t_index);

    if (error || !grid->s_num) {
      setError(surface->canvas, N_("Not enough free memory"));
      freeGrid(sData);
    }
  }
}

/***************************** Freeing data ******************************/

void dynamicPaint_freeBrush(struct DynamicPaintModifierData *pmd)
{
  if (pmd->brush) {
    if (pmd->brush->paint_ramp) {
      MEM_freeN(pmd->brush->paint_ramp);
    }
    if (pmd->brush->vel_ramp) {
      MEM_freeN(pmd->brush->vel_ramp);
    }

    MEM_freeN(pmd->brush);
    pmd->brush = NULL;
  }
}

static void dynamicPaint_freeAdjData(PaintSurfaceData *data)
{
  if (data->adj_data) {
    if (data->adj_data->n_index) {
      MEM_freeN(data->adj_data->n_index);
    }
    if (data->adj_data->n_num) {
      MEM_freeN(data->adj_data->n_num);
    }
    if (data->adj_data->n_target) {
      MEM_freeN(data->adj_data->n_target);
    }
    if (data->adj_data->flags) {
      MEM_freeN(data->adj_data->flags);
    }
    if (data->adj_data->border) {
      MEM_freeN(data->adj_data->border);
    }
    MEM_freeN(data->adj_data);
    data->adj_data = NULL;
  }
}

static void free_bakeData(PaintSurfaceData *data)
{
  PaintBakeData *bData = data->bData;
  if (bData) {
    if (bData->bNormal) {
      MEM_freeN(bData->bNormal);
    }
    if (bData->s_pos) {
      MEM_freeN(bData->s_pos);
    }
    if (bData->s_num) {
      MEM_freeN(bData->s_num);
    }
    if (bData->realCoord) {
      MEM_freeN(bData->realCoord);
    }
    if (bData->bNeighs) {
      MEM_freeN(bData->bNeighs);
    }
    if (bData->grid) {
      freeGrid(data);
    }
    if (bData->prev_positions) {
      MEM_freeN(bData->prev_positions);
    }
    if (bData->velocity) {
      MEM_freeN(bData->velocity);
    }
    if (bData->prev_velocity) {
      MEM_freeN(bData->prev_velocity);
    }

    MEM_freeN(data->bData);
    data->bData = NULL;
  }
}

/* free surface data if it's not used anymore */
static void surface_freeUnusedData(DynamicPaintSurface *surface)
{
  if (!surface->data) {
    return;
  }

  /* free bakedata if not active or surface is baked */
  if (!(surface->flags & MOD_DPAINT_ACTIVE) ||
      (surface->pointcache && surface->pointcache->flag & PTCACHE_BAKED)) {
    free_bakeData(surface->data);
  }
}

void dynamicPaint_freeSurfaceData(DynamicPaintSurface *surface)
{
  PaintSurfaceData *data = surface->data;
  if (!data) {
    return;
  }

  if (data->format_data) {
    /* format specific free */
    if (surface->format == MOD_DPAINT_SURFACE_F_IMAGESEQ) {
      ImgSeqFormatData *format_data = (ImgSeqFormatData *)data->format_data;
      if (format_data->uv_p) {
        MEM_freeN(format_data->uv_p);
      }
      if (format_data->barycentricWeights) {
        MEM_freeN(format_data->barycentricWeights);
      }
    }
    MEM_freeN(data->format_data);
  }
  /* type data */
  if (data->type_data) {
    MEM_freeN(data->type_data);
  }
  dynamicPaint_freeAdjData(data);
  /* bake data */
  free_bakeData(data);

  MEM_freeN(surface->data);
  surface->data = NULL;
}

void dynamicPaint_freeSurface(const DynamicPaintModifierData *pmd, DynamicPaintSurface *surface)
{
  /* point cache */
  if ((pmd->modifier.flag & eModifierFlag_SharedCaches) == 0) {
    BKE_ptcache_free_list(&(surface->ptcaches));
  }
  surface->pointcache = NULL;

  MEM_SAFE_FREE(surface->effector_weights);

  BLI_remlink(&(surface->canvas->surfaces), surface);
  dynamicPaint_freeSurfaceData(surface);
  MEM_freeN(surface);
}

void dynamicPaint_freeCanvas(DynamicPaintModifierData *pmd)
{
  if (pmd->canvas) {
    /* Free surface data */
    DynamicPaintSurface *surface = pmd->canvas->surfaces.first;
    DynamicPaintSurface *next_surface = NULL;

    while (surface) {
      next_surface = surface->next;
      dynamicPaint_freeSurface(pmd, surface);
      surface = next_surface;
    }

    MEM_freeN(pmd->canvas);
    pmd->canvas = NULL;
  }
}

void dynamicPaint_Modifier_free(DynamicPaintModifierData *pmd)
{
  if (pmd == NULL) {
    return;
  }
  dynamicPaint_freeCanvas(pmd);
  dynamicPaint_freeBrush(pmd);
  dynamicPaint_Modifier_free_runtime(pmd->modifier.runtime);
}

/***************************** Initialize and reset ******************************/

DynamicPaintSurface *dynamicPaint_createNewSurface(DynamicPaintCanvasSettings *canvas,
                                                   Scene *scene)
{
  DynamicPaintSurface *surface = MEM_callocN(sizeof(DynamicPaintSurface), "DynamicPaintSurface");
  if (!surface) {
    return NULL;
  }

  surface->canvas = canvas;
  surface->format = MOD_DPAINT_SURFACE_F_VERTEX;
  surface->type = MOD_DPAINT_SURFACE_T_PAINT;

  /* cache */
  surface->pointcache = BKE_ptcache_add(&(surface->ptcaches));
  surface->pointcache->flag |= PTCACHE_DISK_CACHE;
  surface->pointcache->step = 1;

  /* Set initial values */
  surface->flags = MOD_DPAINT_ANTIALIAS | MOD_DPAINT_MULALPHA | MOD_DPAINT_DRY_LOG |
                   MOD_DPAINT_DISSOLVE_LOG | MOD_DPAINT_ACTIVE | MOD_DPAINT_OUT1 |
                   MOD_DPAINT_USE_DRYING;
  surface->effect = 0;
  surface->effect_ui = 1;

  surface->diss_speed = 250;
  surface->dry_speed = 500;
  surface->color_dry_threshold = 1.0f;
  surface->depth_clamp = 0.0f;
  surface->disp_factor = 1.0f;
  surface->disp_type = MOD_DPAINT_DISP_DISPLACE;
  surface->image_fileformat = MOD_DPAINT_IMGFORMAT_PNG;

  surface->influence_scale = 1.0f;
  surface->radius_scale = 1.0f;

  surface->init_color[0] = 1.0f;
  surface->init_color[1] = 1.0f;
  surface->init_color[2] = 1.0f;
  surface->init_color[3] = 1.0f;

  surface->image_resolution = 256;
  surface->substeps = 0;

  if (scene) {
    surface->start_frame = scene->r.sfra;
    surface->end_frame = scene->r.efra;
  }
  else {
    surface->start_frame = 1;
    surface->end_frame = 250;
  }

  surface->spread_speed = 1.0f;
  surface->color_spread_speed = 1.0f;
  surface->shrink_speed = 1.0f;

  surface->wave_damping = 0.04f;
  surface->wave_speed = 1.0f;
  surface->wave_timescale = 1.0f;
  surface->wave_spring = 0.20f;
  surface->wave_smoothness = 1.0f;

  BKE_modifier_path_init(
      surface->image_output_path, sizeof(surface->image_output_path), "cache_dynamicpaint");

  /* Using ID_BRUSH i18n context, as we have no physics/dpaint one for now... */
  dynamicPaintSurface_setUniqueName(surface, CTX_DATA_(BLT_I18NCONTEXT_ID_BRUSH, "Surface"));

  surface->effector_weights = BKE_effector_add_weights(NULL);

  dynamicPaintSurface_updateType(surface);

  BLI_addtail(&canvas->surfaces, surface);

  return surface;
}

bool dynamicPaint_createType(struct DynamicPaintModifierData *pmd, int type, struct Scene *scene)
{
  if (pmd) {
    if (type == MOD_DYNAMICPAINT_TYPE_CANVAS) {
      DynamicPaintCanvasSettings *canvas;
      if (pmd->canvas) {
        dynamicPaint_freeCanvas(pmd);
      }

      canvas = pmd->canvas = MEM_callocN(sizeof(DynamicPaintCanvasSettings),
                                         "DynamicPaint Canvas");
      if (!canvas) {
        return false;
      }
      canvas->pmd = pmd;

      /* Create one surface */
      if (!dynamicPaint_createNewSurface(canvas, scene)) {
        return false;
      }
    }
    else if (type == MOD_DYNAMICPAINT_TYPE_BRUSH) {
      DynamicPaintBrushSettings *brush;
      if (pmd->brush) {
        dynamicPaint_freeBrush(pmd);
      }

      brush = pmd->brush = MEM_callocN(sizeof(DynamicPaintBrushSettings), "DynamicPaint Paint");
      if (!brush) {
        return false;
      }
      brush->pmd = pmd;

      brush->psys = NULL;

      brush->flags = MOD_DPAINT_ABS_ALPHA | MOD_DPAINT_RAMP_ALPHA;
      brush->collision = MOD_DPAINT_COL_VOLUME;

      brush->r = 0.15f;
      brush->g = 0.4f;
      brush->b = 0.8f;
      brush->alpha = 1.0f;
      brush->wetness = 1.0f;

      brush->paint_distance = 1.0f;
      brush->proximity_falloff = MOD_DPAINT_PRFALL_SMOOTH;

      brush->particle_radius = 0.2f;
      brush->particle_smooth = 0.05f;

      brush->wave_type = MOD_DPAINT_WAVEB_CHANGE;
      brush->wave_factor = 1.0f;
      brush->wave_clamp = 0.0f;
      brush->smudge_strength = 0.3f;
      brush->max_velocity = 1.0f;

      /* Paint proximity falloff colorramp. */
      {
        CBData *ramp;

        brush->paint_ramp = BKE_colorband_add(false);
        if (!brush->paint_ramp) {
          return false;
        }
        ramp = brush->paint_ramp->data;
        /* Add default smooth-falloff ramp. */
        ramp[0].r = ramp[0].g = ramp[0].b = ramp[0].a = 1.0f;
        ramp[0].pos = 0.0f;
        ramp[1].r = ramp[1].g = ramp[1].b = ramp[1].pos = 1.0f;
        ramp[1].a = 0.0f;
        pmd->brush->paint_ramp->tot = 2;
      }

      /* Brush velocity ramp. */
      {
        CBData *ramp;

        brush->vel_ramp = BKE_colorband_add(false);
        if (!brush->vel_ramp) {
          return false;
        }
        ramp = brush->vel_ramp->data;
        ramp[0].r = ramp[0].g = ramp[0].b = ramp[0].a = ramp[0].pos = 0.0f;
        ramp[1].r = ramp[1].g = ramp[1].b = ramp[1].a = ramp[1].pos = 1.0f;
        brush->paint_ramp->tot = 2;
      }
    }
  }
  else {
    return false;
  }

  return true;
}

void dynamicPaint_Modifier_copy(const struct DynamicPaintModifierData *pmd,
                                struct DynamicPaintModifierData *tpmd,
                                int flag)
{
  /* Init modifier */
  tpmd->type = pmd->type;
  if (pmd->canvas) {
    dynamicPaint_createType(tpmd, MOD_DYNAMICPAINT_TYPE_CANVAS, NULL);
  }
  if (pmd->brush) {
    dynamicPaint_createType(tpmd, MOD_DYNAMICPAINT_TYPE_BRUSH, NULL);
  }

  /* Copy data */
  if (tpmd->canvas) {
    DynamicPaintSurface *surface;
    tpmd->canvas->pmd = tpmd;
    /* free default surface */
    if (tpmd->canvas->surfaces.first) {
      dynamicPaint_freeSurface(tpmd, tpmd->canvas->surfaces.first);
    }

    tpmd->canvas->active_sur = pmd->canvas->active_sur;

    /* copy existing surfaces */
    for (surface = pmd->canvas->surfaces.first; surface; surface = surface->next) {
      DynamicPaintSurface *t_surface = dynamicPaint_createNewSurface(tpmd->canvas, NULL);
      if (flag & LIB_ID_COPY_SET_COPIED_ON_WRITE) {
        /* TODO(sergey): Consider passing some tips to the surface
         * creation to avoid this allocate-and-free cache behavior. */
        BKE_ptcache_free_list(&t_surface->ptcaches);
        tpmd->modifier.flag |= eModifierFlag_SharedCaches;
        t_surface->ptcaches = surface->ptcaches;
        t_surface->pointcache = surface->pointcache;
      }

      /* surface settings */
      t_surface->brush_group = surface->brush_group;
      MEM_freeN(t_surface->effector_weights);
      t_surface->effector_weights = MEM_dupallocN(surface->effector_weights);

      BLI_strncpy(t_surface->name, surface->name, sizeof(t_surface->name));
      t_surface->format = surface->format;
      t_surface->type = surface->type;
      t_surface->disp_type = surface->disp_type;
      t_surface->image_fileformat = surface->image_fileformat;
      t_surface->effect_ui = surface->effect_ui;
      t_surface->init_color_type = surface->init_color_type;
      t_surface->flags = surface->flags;
      t_surface->effect = surface->effect;

      t_surface->image_resolution = surface->image_resolution;
      t_surface->substeps = surface->substeps;
      t_surface->start_frame = surface->start_frame;
      t_surface->end_frame = surface->end_frame;

      copy_v4_v4(t_surface->init_color, surface->init_color);
      t_surface->init_texture = surface->init_texture;
      BLI_strncpy(
          t_surface->init_layername, surface->init_layername, sizeof(t_surface->init_layername));

      t_surface->dry_speed = surface->dry_speed;
      t_surface->diss_speed = surface->diss_speed;
      t_surface->color_dry_threshold = surface->color_dry_threshold;
      t_surface->depth_clamp = surface->depth_clamp;
      t_surface->disp_factor = surface->disp_factor;

      t_surface->spread_speed = surface->spread_speed;
      t_surface->color_spread_speed = surface->color_spread_speed;
      t_surface->shrink_speed = surface->shrink_speed;
      t_surface->drip_vel = surface->drip_vel;
      t_surface->drip_acc = surface->drip_acc;

      t_surface->influence_scale = surface->influence_scale;
      t_surface->radius_scale = surface->radius_scale;

      t_surface->wave_damping = surface->wave_damping;
      t_surface->wave_speed = surface->wave_speed;
      t_surface->wave_timescale = surface->wave_timescale;
      t_surface->wave_spring = surface->wave_spring;
      t_surface->wave_smoothness = surface->wave_smoothness;

      BLI_strncpy(t_surface->uvlayer_name, surface->uvlayer_name, sizeof(t_surface->uvlayer_name));
      BLI_strncpy(t_surface->image_output_path,
                  surface->image_output_path,
                  sizeof(t_surface->image_output_path));
      BLI_strncpy(t_surface->output_name, surface->output_name, sizeof(t_surface->output_name));
      BLI_strncpy(t_surface->output_name2, surface->output_name2, sizeof(t_surface->output_name2));
    }
  }
  if (tpmd->brush) {
    DynamicPaintBrushSettings *brush = pmd->brush, *t_brush = tpmd->brush;
    t_brush->pmd = tpmd;

    t_brush->flags = brush->flags;
    t_brush->collision = brush->collision;

    t_brush->r = brush->r;
    t_brush->g = brush->g;
    t_brush->b = brush->b;
    t_brush->alpha = brush->alpha;
    t_brush->wetness = brush->wetness;

    t_brush->particle_radius = brush->particle_radius;
    t_brush->particle_smooth = brush->particle_smooth;
    t_brush->paint_distance = brush->paint_distance;

    /* NOTE: This is dangerous, as it will generate invalid data in case we are copying between
     * different objects. Extra external code has to be called then to ensure proper remapping of
     * that pointer. See e.g. `BKE_object_copy_particlesystems` or `BKE_object_copy_modifier`. */
    t_brush->psys = brush->psys;

    if (brush->paint_ramp) {
      memcpy(t_brush->paint_ramp, brush->paint_ramp, sizeof(ColorBand));
    }
    if (brush->vel_ramp) {
      memcpy(t_brush->vel_ramp, brush->vel_ramp, sizeof(ColorBand));
    }

    t_brush->proximity_falloff = brush->proximity_falloff;
    t_brush->wave_type = brush->wave_type;
    t_brush->ray_dir = brush->ray_dir;

    t_brush->wave_factor = brush->wave_factor;
    t_brush->wave_clamp = brush->wave_clamp;
    t_brush->max_velocity = brush->max_velocity;
    t_brush->smudge_strength = brush->smudge_strength;
  }
}

/* allocates surface data depending on surface type */
static void dynamicPaint_allocateSurfaceType(DynamicPaintSurface *surface)
{
  PaintSurfaceData *sData = surface->data;

  switch (surface->type) {
    case MOD_DPAINT_SURFACE_T_PAINT:
      sData->type_data = MEM_callocN(sizeof(PaintPoint) * sData->total_points,
                                     "DynamicPaintSurface Data");
      break;
    case MOD_DPAINT_SURFACE_T_DISPLACE:
      sData->type_data = MEM_callocN(sizeof(float) * sData->total_points,
                                     "DynamicPaintSurface DepthData");
      break;
    case MOD_DPAINT_SURFACE_T_WEIGHT:
      sData->type_data = MEM_callocN(sizeof(float) * sData->total_points,
                                     "DynamicPaintSurface WeightData");
      break;
    case MOD_DPAINT_SURFACE_T_WAVE:
      sData->type_data = MEM_callocN(sizeof(PaintWavePoint) * sData->total_points,
                                     "DynamicPaintSurface WaveData");
      break;
  }

  if (sData->type_data == NULL) {
    setError(surface->canvas, N_("Not enough free memory"));
  }
}

static bool surface_usesAdjDistance(DynamicPaintSurface *surface)
{
  return ((surface->type == MOD_DPAINT_SURFACE_T_PAINT && surface->effect) ||
          (surface->type == MOD_DPAINT_SURFACE_T_WAVE));
}

static bool surface_usesAdjData(DynamicPaintSurface *surface)
{
  return (surface_usesAdjDistance(surface) || (surface->format == MOD_DPAINT_SURFACE_F_VERTEX &&
                                               surface->flags & MOD_DPAINT_ANTIALIAS));
}

/* initialize surface adjacency data */
static void dynamicPaint_initAdjacencyData(DynamicPaintSurface *surface, const bool force_init)
{
  PaintSurfaceData *sData = surface->data;
  Mesh *mesh = dynamicPaint_canvas_mesh_get(surface->canvas);
  PaintAdjData *ad;
  int *temp_data;
  int neigh_points = 0;

  if (!force_init && !surface_usesAdjData(surface)) {
    return;
  }

  if (surface->format == MOD_DPAINT_SURFACE_F_VERTEX) {
    /* For vertex format, neighbors are connected by edges */
    neigh_points = 2 * mesh->totedge;
  }
  else if (surface->format == MOD_DPAINT_SURFACE_F_IMAGESEQ) {
    neigh_points = sData->total_points * 8;
  }

  if (!neigh_points) {
    return;
  }

  /* allocate memory */
  ad = sData->adj_data = MEM_callocN(sizeof(PaintAdjData), "Surface Adj Data");
  if (!ad) {
    return;
  }
  ad->n_index = MEM_callocN(sizeof(int) * sData->total_points, "Surface Adj Index");
  ad->n_num = MEM_callocN(sizeof(int) * sData->total_points, "Surface Adj Counts");
  temp_data = MEM_callocN(sizeof(int) * sData->total_points, "Temp Adj Data");
  ad->n_target = MEM_callocN(sizeof(int) * neigh_points, "Surface Adj Targets");
  ad->flags = MEM_callocN(sizeof(int) * sData->total_points, "Surface Adj Flags");
  ad->total_targets = neigh_points;
  ad->border = NULL;
  ad->total_border = 0;

  /* in case of allocation error, free memory */
  if (!ad->n_index || !ad->n_num || !ad->n_target || !temp_data) {
    dynamicPaint_freeAdjData(sData);
    if (temp_data) {
      MEM_freeN(temp_data);
    }
    setError(surface->canvas, N_("Not enough free memory"));
    return;
  }

  if (surface->format == MOD_DPAINT_SURFACE_F_VERTEX) {
    /* For vertex format, count every vertex that is connected by an edge */
    int numOfEdges = mesh->totedge;
    int numOfPolys = mesh->totpoly;
    const MEdge *edges = BKE_mesh_edges(mesh);
    const MPoly *polys = BKE_mesh_polys(mesh);
    const int *corner_verts = BKE_mesh_corner_verts(mesh);

    /* count number of edges per vertex */
    for (int i = 0; i < numOfEdges; i++) {
      ad->n_num[edges[i].v1]++;
      ad->n_num[edges[i].v2]++;

      temp_data[edges[i].v1]++;
      temp_data[edges[i].v2]++;
    }

    /* also add number of vertices to temp_data
     * to locate points on "mesh edge" */
    for (int i = 0; i < numOfPolys; i++) {
      for (int j = 0; j < polys[i].totloop; j++) {
        temp_data[corner_verts[polys[i].loopstart + j]]++;
      }
    }

    /* now check if total number of edges+faces for
     * each vertex is even, if not -> vertex is on mesh edge */
    for (int i = 0; i < sData->total_points; i++) {
      if ((temp_data[i] % 2) || (temp_data[i] < 4)) {
        ad->flags[i] |= ADJ_ON_MESH_EDGE;
      }

      /* reset temp data */
      temp_data[i] = 0;
    }

    /* order n_index array */
    int n_pos = 0;
    for (int i = 0; i < sData->total_points; i++) {
      ad->n_index[i] = n_pos;
      n_pos += ad->n_num[i];
    }

    /* and now add neighbor data using that info */
    for (int i = 0; i < numOfEdges; i++) {
      /* first vertex */
      int index = edges[i].v1;
      n_pos = ad->n_index[index] + temp_data[index];
      ad->n_target[n_pos] = edges[i].v2;
      temp_data[index]++;

      /* second vertex */
      index = edges[i].v2;
      n_pos = ad->n_index[index] + temp_data[index];
      ad->n_target[n_pos] = edges[i].v1;
      temp_data[index]++;
    }
  }
  else if (surface->format == MOD_DPAINT_SURFACE_F_IMAGESEQ) {
    /* for image sequences, only allocate memory.
     * bake initialization takes care of rest */
  }

  MEM_freeN(temp_data);
}

typedef struct DynamicPaintSetInitColorData {
  const DynamicPaintSurface *surface;

  const int *corner_verts;
  const MLoopUV *mloopuv;
  const MLoopTri *mlooptri;
  const MLoopCol *mloopcol;
  struct ImagePool *pool;

  const bool scene_color_manage;
} DynamicPaintSetInitColorData;

static void dynamic_paint_set_init_color_tex_to_vcol_cb(
    void *__restrict userdata, const int i, const TaskParallelTLS *__restrict UNUSED(tls))
{
  const DynamicPaintSetInitColorData *data = userdata;

  const PaintSurfaceData *sData = data->surface->data;
  PaintPoint *pPoint = (PaintPoint *)sData->type_data;

  const int *corner_verts = data->corner_verts;
  const MLoopTri *mlooptri = data->mlooptri;
  const MLoopUV *mloopuv = data->mloopuv;
  struct ImagePool *pool = data->pool;
  Tex *tex = data->surface->init_texture;

  const bool scene_color_manage = data->scene_color_manage;

  float uv[3] = {0.0f};

  for (int j = 3; j--;) {
    TexResult texres = {0};
    const int vert = corner_verts[mlooptri[i].tri[j]];

    /* remap to [-1.0, 1.0] */
    uv[0] = mloopuv[mlooptri[i].tri[j]].uv[0] * 2.0f - 1.0f;
    uv[1] = mloopuv[mlooptri[i].tri[j]].uv[1] * 2.0f - 1.0f;

    multitex_ext_safe(tex, uv, &texres, pool, scene_color_manage, false);

    if (texres.tin > pPoint[vert].color[3]) {
      copy_v3_v3(pPoint[vert].color, texres.trgba);
      pPoint[vert].color[3] = texres.tin;
    }
  }
}

static void dynamic_paint_set_init_color_tex_to_imseq_cb(
    void *__restrict userdata, const int i, const TaskParallelTLS *__restrict UNUSED(tls))
{
  const DynamicPaintSetInitColorData *data = userdata;

  const PaintSurfaceData *sData = data->surface->data;
  PaintPoint *pPoint = (PaintPoint *)sData->type_data;

  const MLoopTri *mlooptri = data->mlooptri;
  const MLoopUV *mloopuv = data->mloopuv;
  Tex *tex = data->surface->init_texture;
  ImgSeqFormatData *f_data = (ImgSeqFormatData *)sData->format_data;
  const int samples = (data->surface->flags & MOD_DPAINT_ANTIALIAS) ? 5 : 1;

  const bool scene_color_manage = data->scene_color_manage;

  float uv[9] = {0.0f};
  float uv_final[3] = {0.0f};

  TexResult texres = {0};

  /* collect all uvs */
  for (int j = 3; j--;) {
    copy_v2_v2(&uv[j * 3], mloopuv[mlooptri[f_data->uv_p[i].tri_index].tri[j]].uv);
  }

  /* interpolate final uv pos */
  interp_v3_v3v3v3(uv_final, &uv[0], &uv[3], &uv[6], f_data->barycentricWeights[i * samples].v);
  /* remap to [-1.0, 1.0] */
  uv_final[0] = uv_final[0] * 2.0f - 1.0f;
  uv_final[1] = uv_final[1] * 2.0f - 1.0f;

  multitex_ext_safe(tex, uv_final, &texres, NULL, scene_color_manage, false);

  /* apply color */
  copy_v3_v3(pPoint[i].color, texres.trgba);
  pPoint[i].color[3] = texres.tin;
}

static void dynamic_paint_set_init_color_vcol_to_imseq_cb(
    void *__restrict userdata, const int i, const TaskParallelTLS *__restrict UNUSED(tls))
{
  const DynamicPaintSetInitColorData *data = userdata;

  const PaintSurfaceData *sData = data->surface->data;
  PaintPoint *pPoint = (PaintPoint *)sData->type_data;

  const MLoopTri *mlooptri = data->mlooptri;
  const MLoopCol *mloopcol = data->mloopcol;
  ImgSeqFormatData *f_data = (ImgSeqFormatData *)sData->format_data;
  const int samples = (data->surface->flags & MOD_DPAINT_ANTIALIAS) ? 5 : 1;

  const int tri_idx = f_data->uv_p[i].tri_index;
  float colors[3][4];
  float final_color[4];

  /* collect color values */
  for (int j = 3; j--;) {
    rgba_uchar_to_float(colors[j], (const uchar *)&mloopcol[mlooptri[tri_idx].tri[j]].r);
  }

  /* interpolate final color */
  interp_v4_v4v4v4(final_color, UNPACK3(colors), f_data->barycentricWeights[i * samples].v);

  copy_v4_v4(pPoint[i].color, final_color);
}

static void dynamicPaint_setInitialColor(const Scene *scene, DynamicPaintSurface *surface)
{
  PaintSurfaceData *sData = surface->data;
  PaintPoint *pPoint = (PaintPoint *)sData->type_data;
  Mesh *mesh = dynamicPaint_canvas_mesh_get(surface->canvas);
  const bool scene_color_manage = BKE_scene_check_color_management_enabled(scene);

  if (surface->type != MOD_DPAINT_SURFACE_T_PAINT) {
    return;
  }

  if (surface->init_color_type == MOD_DPAINT_INITIAL_NONE) {
    return;
  }

  /* Single color */
  if (surface->init_color_type == MOD_DPAINT_INITIAL_COLOR) {
    /* apply color to every surface point */
    for (int i = 0; i < sData->total_points; i++) {
      copy_v4_v4(pPoint[i].color, surface->init_color);
    }
  }
  /* UV mapped texture */
  else if (surface->init_color_type == MOD_DPAINT_INITIAL_TEXTURE) {
    Tex *tex = surface->init_texture;

    const int *corner_verts = BKE_mesh_corner_verts(mesh);
    const MLoopTri *mlooptri = BKE_mesh_runtime_looptri_ensure(mesh);
    const int tottri = BKE_mesh_runtime_looptri_len(mesh);

    char uvname[MAX_CUSTOMDATA_LAYER_NAME];

    if (!tex) {
      return;
    }

    /* get uv map */
    CustomData_validate_layer_name(&mesh->ldata, CD_MLOOPUV, surface->init_layername, uvname);
    const MLoopUV *mloopuv = CustomData_get_layer_named(&mesh->ldata, CD_MLOOPUV, uvname);
    if (!mloopuv) {
      return;
    }

    /* for vertex surface loop through tfaces and find uv color
     * that provides highest alpha */
    if (surface->format == MOD_DPAINT_SURFACE_F_VERTEX) {
      struct ImagePool *pool = BKE_image_pool_new();

      DynamicPaintSetInitColorData data = {
          .surface = surface,
          .corner_verts = corner_verts,
          .mlooptri = mlooptri,
          .mloopuv = mloopuv,
          .pool = pool,
          .scene_color_manage = scene_color_manage,
      };
      TaskParallelSettings settings;
      BLI_parallel_range_settings_defaults(&settings);
      settings.use_threading = (tottri > 1000);
      BLI_task_parallel_range(
          0, tottri, &data, dynamic_paint_set_init_color_tex_to_vcol_cb, &settings);
      BKE_image_pool_free(pool);
    }
    else if (surface->format == MOD_DPAINT_SURFACE_F_IMAGESEQ) {
      DynamicPaintSetInitColorData data = {
          .surface = surface,
          .mlooptri = mlooptri,
          .mloopuv = mloopuv,
          .scene_color_manage = scene_color_manage,
      };
      TaskParallelSettings settings;
      BLI_parallel_range_settings_defaults(&settings);
      settings.use_threading = (sData->total_points > 1000);
      BLI_task_parallel_range(
          0, sData->total_points, &data, dynamic_paint_set_init_color_tex_to_imseq_cb, &settings);
    }
  }
  /* vertex color layer */
  else if (surface->init_color_type == MOD_DPAINT_INITIAL_VERTEXCOLOR) {

    /* for vertex surface, just copy colors from mcol */
    if (surface->format == MOD_DPAINT_SURFACE_F_VERTEX) {
      const int *corner_verts = BKE_mesh_corner_verts(mesh);
      const int totloop = mesh->totloop;
      const MLoopCol *col = CustomData_get_layer_named(
          &mesh->ldata, CD_PROP_BYTE_COLOR, surface->init_layername);
      if (!col) {
        return;
      }

      for (int i = 0; i < totloop; i++) {
        rgba_uchar_to_float(pPoint[corner_verts[i]].color, (const uchar *)&col[i].r);
      }
    }
    else if (surface->format == MOD_DPAINT_SURFACE_F_IMAGESEQ) {
      const MLoopTri *mlooptri = BKE_mesh_runtime_looptri_ensure(mesh);
      const MLoopCol *col = CustomData_get_layer_named(
          &mesh->ldata, CD_PROP_BYTE_COLOR, surface->init_layername);
      if (!col) {
        return;
      }

      DynamicPaintSetInitColorData data = {
          .surface = surface,
          .mlooptri = mlooptri,
          .mloopcol = col,
      };
      TaskParallelSettings settings;
      BLI_parallel_range_settings_defaults(&settings);
      settings.use_threading = (sData->total_points > 1000);
      BLI_task_parallel_range(
          0, sData->total_points, &data, dynamic_paint_set_init_color_vcol_to_imseq_cb, &settings);
    }
  }
}

void dynamicPaint_clearSurface(const Scene *scene, DynamicPaintSurface *surface)
{
  PaintSurfaceData *sData = surface->data;
  if (sData && sData->type_data) {
    uint data_size;

    if (surface->type == MOD_DPAINT_SURFACE_T_PAINT) {
      data_size = sizeof(PaintPoint);
    }
    else if (surface->type == MOD_DPAINT_SURFACE_T_WAVE) {
      data_size = sizeof(PaintWavePoint);
    }
    else {
      data_size = sizeof(float);
    }

    memset(sData->type_data, 0, data_size * sData->total_points);

    /* set initial color */
    if (surface->type == MOD_DPAINT_SURFACE_T_PAINT) {
      dynamicPaint_setInitialColor(scene, surface);
    }

    if (sData->bData) {
      sData->bData->clear = 1;
    }
  }
}

bool dynamicPaint_resetSurface(const Scene *scene, DynamicPaintSurface *surface)
{
  int numOfPoints = dynamicPaint_surfaceNumOfPoints(surface);
  /* free existing data */
  if (surface->data) {
    dynamicPaint_freeSurfaceData(surface);
  }

  /* don't reallocate for image sequence types. they get handled only on bake */
  if (surface->format == MOD_DPAINT_SURFACE_F_IMAGESEQ) {
    return true;
  }
  if (numOfPoints < 1) {
    return false;
  }

  /* allocate memory */
  surface->data = MEM_callocN(sizeof(PaintSurfaceData), "PaintSurfaceData");
  if (!surface->data) {
    return false;
  }

  /* allocate data depending on surface type and format */
  surface->data->total_points = numOfPoints;
  dynamicPaint_allocateSurfaceType(surface);
  dynamicPaint_initAdjacencyData(surface, false);

  /* set initial color */
  if (surface->type == MOD_DPAINT_SURFACE_T_PAINT) {
    dynamicPaint_setInitialColor(scene, surface);
  }

  return true;
}

/* make sure allocated surface size matches current requirements */
static bool dynamicPaint_checkSurfaceData(const Scene *scene, DynamicPaintSurface *surface)
{
  if (!surface->data ||
      (dynamicPaint_surfaceNumOfPoints(surface) != surface->data->total_points)) {
    return dynamicPaint_resetSurface(scene, surface);
  }
  return true;
}

/***************************** Modifier processing ******************************/

typedef struct DynamicPaintModifierApplyData {
  const DynamicPaintSurface *surface;
  Object *ob;

  float (*positions)[3];
  const float (*vert_normals)[3];
  const int *corner_verts;
  const MPoly *mpoly;

  float (*fcolor)[4];
  MLoopCol *mloopcol;
  MLoopCol *mloopcol_wet;
} DynamicPaintModifierApplyData;

static void dynamic_paint_apply_surface_displace_cb(void *__restrict userdata,
                                                    const int i,
                                                    const TaskParallelTLS *__restrict UNUSED(tls))
{
  const DynamicPaintModifierApplyData *data = userdata;

  const DynamicPaintSurface *surface = data->surface;

  const float *value = (float *)surface->data->type_data;
  const float val = value[i] * surface->disp_factor;

  madd_v3_v3fl(data->positions[i], data->vert_normals[i], -val);
}

/* apply displacing vertex surface to the derived mesh */
static void dynamicPaint_applySurfaceDisplace(DynamicPaintSurface *surface, Mesh *result)
{
  PaintSurfaceData *sData = surface->data;

  if (!sData || surface->format != MOD_DPAINT_SURFACE_F_VERTEX) {
    return;
  }

  /* displace paint */
  if (surface->type == MOD_DPAINT_SURFACE_T_DISPLACE) {
<<<<<<< HEAD
    float(*positions)[3] = BKE_mesh_positions_for_write(result);
=======
    float(*positions)[3] = BKE_mesh_vert_positions_for_write(result);
>>>>>>> a7e1815c

    DynamicPaintModifierApplyData data = {
        .surface = surface,
        .positions = positions,
        .vert_normals = BKE_mesh_vertex_normals_ensure(result),
    };
    TaskParallelSettings settings;
    BLI_parallel_range_settings_defaults(&settings);
    settings.use_threading = (sData->total_points > 10000);
    BLI_task_parallel_range(
        0, sData->total_points, &data, dynamic_paint_apply_surface_displace_cb, &settings);
  }
}

static void dynamic_paint_apply_surface_vpaint_blend_cb(
    void *__restrict userdata, const int i, const TaskParallelTLS *__restrict UNUSED(tls))
{
  const DynamicPaintModifierApplyData *data = userdata;

  PaintPoint *pPoint = (PaintPoint *)data->surface->data->type_data;
  float(*fcolor)[4] = data->fcolor;

  /* blend dry and wet layer */
  blendColors(
      pPoint[i].color, pPoint[i].color[3], pPoint[i].e_color, pPoint[i].e_color[3], fcolor[i]);
}

static void dynamic_paint_apply_surface_vpaint_cb(void *__restrict userdata,
                                                  const int p_index,
                                                  const TaskParallelTLS *__restrict UNUSED(tls))
{
  const DynamicPaintModifierApplyData *data = userdata;

  const int *corner_verts = data->corner_verts;
  const MPoly *mpoly = data->mpoly;

  const DynamicPaintSurface *surface = data->surface;
  PaintPoint *pPoint = (PaintPoint *)surface->data->type_data;
  float(*fcolor)[4] = data->fcolor;

  MLoopCol *mloopcol = data->mloopcol;
  MLoopCol *mloopcol_wet = data->mloopcol_wet;

  for (int j = 0; j < mpoly[p_index].totloop; j++) {
    const int l_index = mpoly[p_index].loopstart + j;
    const int v_index = corner_verts[l_index];

    /* save layer data to output layer */
    /* apply color */
    if (mloopcol) {
      rgba_float_to_uchar((uchar *)&mloopcol[l_index].r, fcolor[v_index]);
    }
    /* apply wetness */
    if (mloopcol_wet) {
      const char c = unit_float_to_uchar_clamp(pPoint[v_index].wetness);
      mloopcol_wet[l_index].r = c;
      mloopcol_wet[l_index].g = c;
      mloopcol_wet[l_index].b = c;
      mloopcol_wet[l_index].a = 255;
    }
  }
}

static void dynamic_paint_apply_surface_wave_cb(void *__restrict userdata,
                                                const int i,
                                                const TaskParallelTLS *__restrict UNUSED(tls))
{
  const DynamicPaintModifierApplyData *data = userdata;

  PaintWavePoint *wPoint = (PaintWavePoint *)data->surface->data->type_data;

  madd_v3_v3fl(data->positions[i], data->vert_normals[i], wPoint[i].height);
}

/*
 * Apply canvas data to the object derived mesh
 */
static Mesh *dynamicPaint_Modifier_apply(DynamicPaintModifierData *pmd, Object *ob, Mesh *mesh)
{
  Mesh *result = BKE_mesh_copy_for_eval(mesh, false);

  if (pmd->canvas && !(pmd->canvas->flags & MOD_DPAINT_BAKING) &&
      pmd->type == MOD_DYNAMICPAINT_TYPE_CANVAS) {

    DynamicPaintSurface *surface;

    /* loop through surfaces */
    for (surface = pmd->canvas->surfaces.first; surface; surface = surface->next) {
      PaintSurfaceData *sData = surface->data;

      if (surface->format != MOD_DPAINT_SURFACE_F_IMAGESEQ && sData) {
        if (!(surface->flags & MOD_DPAINT_ACTIVE)) {
          continue;
        }

        /* process vertex surface previews */
        if (surface->format == MOD_DPAINT_SURFACE_F_VERTEX) {

          /* vertex color paint */
          if (surface->type == MOD_DPAINT_SURFACE_T_PAINT) {
            const int *corner_verts = BKE_mesh_corner_verts(result);
            const int totloop = result->totloop;
            const MPoly *mpoly = BKE_mesh_polys(result);
            const int totpoly = result->totpoly;

            /* paint is stored on dry and wet layers, so mix final color first */
            float(*fcolor)[4] = MEM_callocN(sizeof(*fcolor) * sData->total_points,
                                            "Temp paint color");

            DynamicPaintModifierApplyData data = {
                .surface = surface,
                .fcolor = fcolor,
            };
            {
              TaskParallelSettings settings;
              BLI_parallel_range_settings_defaults(&settings);
              settings.use_threading = (sData->total_points > 1000);
              BLI_task_parallel_range(0,
                                      sData->total_points,
                                      &data,
                                      dynamic_paint_apply_surface_vpaint_blend_cb,
                                      &settings);
            }

            /* paint layer */
            MLoopCol *mloopcol = CustomData_get_layer_named(
                &result->ldata, CD_PROP_BYTE_COLOR, surface->output_name);
            /* if output layer is lost from a constructive modifier, re-add it */
            if (!mloopcol && dynamicPaint_outputLayerExists(surface, ob, 0)) {
              mloopcol = CustomData_add_layer_named(&result->ldata,
                                                    CD_PROP_BYTE_COLOR,
                                                    CD_SET_DEFAULT,
                                                    NULL,
                                                    totloop,
                                                    surface->output_name);
            }

            /* wet layer */
            MLoopCol *mloopcol_wet = CustomData_get_layer_named(
                &result->ldata, CD_PROP_BYTE_COLOR, surface->output_name2);
            /* if output layer is lost from a constructive modifier, re-add it */
            if (!mloopcol_wet && dynamicPaint_outputLayerExists(surface, ob, 1)) {
              mloopcol_wet = CustomData_add_layer_named(&result->ldata,
                                                        CD_PROP_BYTE_COLOR,
                                                        CD_SET_DEFAULT,
                                                        NULL,
                                                        totloop,
                                                        surface->output_name2);
            }

            data.ob = ob;
            data.corner_verts = corner_verts;
            data.mpoly = mpoly;
            data.mloopcol = mloopcol;
            data.mloopcol_wet = mloopcol_wet;

            {
              TaskParallelSettings settings;
              BLI_parallel_range_settings_defaults(&settings);
              settings.use_threading = (totpoly > 1000);
              BLI_task_parallel_range(
                  0, totpoly, &data, dynamic_paint_apply_surface_vpaint_cb, &settings);
            }

            MEM_freeN(fcolor);
          }
          /* vertex group paint */
          else if (surface->type == MOD_DPAINT_SURFACE_T_WEIGHT) {
            int defgrp_index = BKE_object_defgroup_name_index(ob, surface->output_name);
            MDeformVert *dvert = CustomData_get_layer(&result->vdata, CD_MDEFORMVERT);
            float *weight = (float *)sData->type_data;

            /* apply weights into a vertex group, if doesn't exists add a new layer */
            if (defgrp_index != -1 && !dvert && (surface->output_name[0] != '\0')) {
              dvert = CustomData_add_layer(
                  &result->vdata, CD_MDEFORMVERT, CD_SET_DEFAULT, NULL, sData->total_points);
            }
            if (defgrp_index != -1 && dvert) {
              for (int i = 0; i < sData->total_points; i++) {
                MDeformVert *dv = &dvert[i];
                MDeformWeight *def_weight = BKE_defvert_find_index(dv, defgrp_index);

                /* skip if weight value is 0 and no existing weight is found */
                if ((def_weight != NULL) || (weight[i] != 0.0f)) {
                  /* if not found, add a weight for it */
                  if (def_weight == NULL) {
                    def_weight = BKE_defvert_ensure_index(dv, defgrp_index);
                  }

                  /* set weight value */
                  def_weight->weight = weight[i];
                }
              }
            }
          }
          /* wave simulation */
          else if (surface->type == MOD_DPAINT_SURFACE_T_WAVE) {
<<<<<<< HEAD
            float(*positions)[3] = BKE_mesh_positions_for_write(result);
=======
            float(*positions)[3] = BKE_mesh_vert_positions_for_write(result);
>>>>>>> a7e1815c

            DynamicPaintModifierApplyData data = {
                .surface = surface,
                .positions = positions,
                .vert_normals = BKE_mesh_vertex_normals_ensure(result),
            };
            TaskParallelSettings settings;
            BLI_parallel_range_settings_defaults(&settings);
            settings.use_threading = (sData->total_points > 1000);
            BLI_task_parallel_range(
                0, sData->total_points, &data, dynamic_paint_apply_surface_wave_cb, &settings);
            BKE_mesh_tag_coords_changed(result);
          }

          /* displace */
          if (surface->type == MOD_DPAINT_SURFACE_T_DISPLACE) {
            dynamicPaint_applySurfaceDisplace(surface, result);
            BKE_mesh_tag_coords_changed(result);
          }
        }
      }
    }
  }
  /* make a copy of mesh to use as brush data */
  else if (pmd->brush && pmd->type == MOD_DYNAMICPAINT_TYPE_BRUSH) {
    DynamicPaintRuntime *runtime_data = dynamicPaint_Modifier_runtime_ensure(pmd);
    if (runtime_data->brush_mesh != NULL) {
      BKE_id_free(NULL, runtime_data->brush_mesh);
    }
    runtime_data->brush_mesh = BKE_mesh_copy_for_eval(result, false);
  }

  return result;
}

void dynamicPaint_cacheUpdateFrames(DynamicPaintSurface *surface)
{
  if (surface->pointcache) {
    surface->pointcache->startframe = surface->start_frame;
    surface->pointcache->endframe = surface->end_frame;
  }
}

static void canvas_copyMesh(DynamicPaintCanvasSettings *canvas, Mesh *mesh)
{
  DynamicPaintRuntime *runtime = dynamicPaint_Modifier_runtime_ensure(canvas->pmd);
  if (runtime->canvas_mesh != NULL) {
    BKE_id_free(NULL, runtime->canvas_mesh);
  }

  runtime->canvas_mesh = BKE_mesh_copy_for_eval(mesh, false);
}

/*
 * Updates derived mesh copy and processes dynamic paint step / caches.
 */
static void dynamicPaint_frameUpdate(DynamicPaintModifierData *pmd,
                                     struct Depsgraph *depsgraph,
                                     Scene *scene,
                                     Object *ob,
                                     Mesh *mesh)
{
  if (pmd->canvas) {
    DynamicPaintCanvasSettings *canvas = pmd->canvas;
    DynamicPaintSurface *surface = canvas->surfaces.first;

    /* update derived mesh copy */
    canvas_copyMesh(canvas, mesh);

    /* in case image sequence baking, stop here */
    if (canvas->flags & MOD_DPAINT_BAKING) {
      return;
    }

    /* loop through surfaces */
    for (; surface; surface = surface->next) {
      int current_frame = (int)scene->r.cfra;
      bool no_surface_data;

      /* free bake data if not required anymore */
      surface_freeUnusedData(surface);

      /* image sequences are handled by bake operator */
      if ((surface->format == MOD_DPAINT_SURFACE_F_IMAGESEQ) ||
          !(surface->flags & MOD_DPAINT_ACTIVE)) {
        continue;
      }

      /* make sure surface is valid */
      no_surface_data = surface->data == NULL;
      if (!dynamicPaint_checkSurfaceData(scene, surface)) {
        continue;
      }

      /* limit frame range */
      CLAMP(current_frame, surface->start_frame, surface->end_frame);

      if (no_surface_data || current_frame != surface->current_frame ||
          (int)scene->r.cfra == surface->start_frame) {
        PointCache *cache = surface->pointcache;
        PTCacheID pid;
        surface->current_frame = current_frame;

        /* read point cache */
        BKE_ptcache_id_from_dynamicpaint(&pid, ob, surface);
        pid.cache->startframe = surface->start_frame;
        pid.cache->endframe = surface->end_frame;
        BKE_ptcache_id_time(&pid, scene, (float)scene->r.cfra, NULL, NULL, NULL);

        /* reset non-baked cache at first frame */
        if ((int)scene->r.cfra == surface->start_frame && !(cache->flag & PTCACHE_BAKED)) {
          cache->flag |= PTCACHE_REDO_NEEDED;
          BKE_ptcache_id_reset(scene, &pid, PTCACHE_RESET_OUTDATED);
          cache->flag &= ~PTCACHE_REDO_NEEDED;
        }

        /* try to read from cache */
        bool can_simulate = ((int)scene->r.cfra == current_frame) &&
                            !(cache->flag & PTCACHE_BAKED);

        if (BKE_ptcache_read(&pid, (float)scene->r.cfra, can_simulate)) {
          BKE_ptcache_validate(cache, (int)scene->r.cfra);
        }
        /* if read failed and we're on surface range do recalculate */
        else if (can_simulate) {
          /* calculate surface frame */
          canvas->flags |= MOD_DPAINT_BAKING;
          dynamicPaint_calculateFrame(surface, depsgraph, scene, ob, current_frame);
          canvas->flags &= ~MOD_DPAINT_BAKING;

          /* restore canvas mesh if required */
          if (surface->type == MOD_DPAINT_SURFACE_T_DISPLACE &&
              surface->flags & MOD_DPAINT_DISP_INCREMENTAL && surface->next) {
            canvas_copyMesh(canvas, mesh);
          }

          BKE_ptcache_validate(cache, surface->current_frame);
          BKE_ptcache_write(&pid, surface->current_frame);
        }
      }
    }
  }
}

Mesh *dynamicPaint_Modifier_do(DynamicPaintModifierData *pmd,
                               struct Depsgraph *depsgraph,
                               Scene *scene,
                               Object *ob,
                               Mesh *mesh)
{
  /* Update canvas data for a new frame */
  dynamicPaint_frameUpdate(pmd, depsgraph, scene, ob, mesh);

  /* Return output mesh */
  return dynamicPaint_Modifier_apply(pmd, ob, mesh);
}

/* -------------------------------------------------------------------- */
/** \name Image Sequence / UV Image Surface Calls
 * \{ */

/* Create a surface for uv image sequence format. */
#define JITTER_SAMPLES \
  { \
    0.0f, 0.0f, -0.2f, -0.4f, 0.2f, 0.4f, 0.4f, -0.2f, -0.4f, 0.3f, \
  }

typedef struct DynamicPaintCreateUVSurfaceData {
  const DynamicPaintSurface *surface;

  PaintUVPoint *tempPoints;
  Vec3f *tempWeights;

  const MLoopTri *mlooptri;
  const MLoopUV *mloopuv;
  const int *corner_verts;
  const int tottri;

  const Bounds2D *faceBB;
  uint32_t *active_points;
} DynamicPaintCreateUVSurfaceData;

static void dynamic_paint_create_uv_surface_direct_cb(
    void *__restrict userdata, const int ty, const TaskParallelTLS *__restrict UNUSED(tls))
{
  const DynamicPaintCreateUVSurfaceData *data = userdata;

  const DynamicPaintSurface *surface = data->surface;
  PaintUVPoint *tempPoints = data->tempPoints;
  Vec3f *tempWeights = data->tempWeights;

  const MLoopTri *mlooptri = data->mlooptri;
  const MLoopUV *mloopuv = data->mloopuv;
  const int *corner_verts = data->corner_verts;
  const int tottri = data->tottri;

  const Bounds2D *faceBB = data->faceBB;

  const float jitter5sample[10] = JITTER_SAMPLES;
  const int aa_samples = (surface->flags & MOD_DPAINT_ANTIALIAS) ? 5 : 1;
  const int w = surface->image_resolution;
  const int h = w;

  for (int tx = 0; tx < w; tx++) {
    const int index = tx + w * ty;
    PaintUVPoint *tPoint = &tempPoints[index];
    float point[5][2];

    /* Init per pixel settings */
    tPoint->tri_index = -1;
    tPoint->neighbor_pixel = -1;
    tPoint->pixel_index = index;

    /* Actual pixel center, used when collision is found */
    point[0][0] = ((float)tx + 0.5f) / w;
    point[0][1] = ((float)ty + 0.5f) / h;

    /*
     * A pixel middle sample isn't enough to find very narrow polygons
     * So using 4 samples of each corner too
     */
    point[1][0] = ((float)tx) / w;
    point[1][1] = ((float)ty) / h;

    point[2][0] = ((float)tx + 1) / w;
    point[2][1] = ((float)ty) / h;

    point[3][0] = ((float)tx) / w;
    point[3][1] = ((float)ty + 1) / h;

    point[4][0] = ((float)tx + 1) / w;
    point[4][1] = ((float)ty + 1) / h;

    /* Loop through samples, starting from middle point */
    for (int sample = 0; sample < 5; sample++) {
      /* Loop through every face in the mesh */
      /* XXX TODO: This is *horrible* with big meshes, should use a 2D BVHTree over UV tris here!
       */
      for (int i = 0; i < tottri; i++) {
        /* Check uv bb */
        if ((faceBB[i].min[0] > point[sample][0]) || (faceBB[i].min[1] > point[sample][1]) ||
            (faceBB[i].max[0] < point[sample][0]) || (faceBB[i].max[1] < point[sample][1])) {
          continue;
        }

        const float *uv1 = mloopuv[mlooptri[i].tri[0]].uv;
        const float *uv2 = mloopuv[mlooptri[i].tri[1]].uv;
        const float *uv3 = mloopuv[mlooptri[i].tri[2]].uv;

        /* If point is inside the face */
        if (isect_point_tri_v2(point[sample], uv1, uv2, uv3) != 0) {
          float uv[2];

          /* Add b-weights per anti-aliasing sample */
          for (int j = 0; j < aa_samples; j++) {
            uv[0] = point[0][0] + jitter5sample[j * 2] / w;
            uv[1] = point[0][1] + jitter5sample[j * 2 + 1] / h;

            barycentric_weights_v2(uv1, uv2, uv3, uv, tempWeights[index * aa_samples + j].v);
          }

          /* Set surface point face values */
          tPoint->tri_index = i;

          /* save vertex indexes */
          tPoint->v1 = corner_verts[mlooptri[i].tri[0]];
          tPoint->v2 = corner_verts[mlooptri[i].tri[1]];
          tPoint->v3 = corner_verts[mlooptri[i].tri[2]];

          sample = 5; /* make sure we exit sample loop as well */
          break;
        }
      }
    }
  }
}

static void dynamic_paint_create_uv_surface_neighbor_cb(
    void *__restrict userdata, const int ty, const TaskParallelTLS *__restrict UNUSED(tls))
{
  const DynamicPaintCreateUVSurfaceData *data = userdata;

  const DynamicPaintSurface *surface = data->surface;
  PaintUVPoint *tempPoints = data->tempPoints;
  Vec3f *tempWeights = data->tempWeights;

  const MLoopTri *mlooptri = data->mlooptri;
  const MLoopUV *mloopuv = data->mloopuv;
  const int *corner_verts = data->corner_verts;

  uint32_t *active_points = data->active_points;

  const float jitter5sample[10] = JITTER_SAMPLES;
  const int aa_samples = (surface->flags & MOD_DPAINT_ANTIALIAS) ? 5 : 1;
  const int w = surface->image_resolution;
  const int h = w;

  for (int tx = 0; tx < w; tx++) {
    const int index = tx + w * ty;
    PaintUVPoint *tPoint = &tempPoints[index];

    /* If point isn't on canvas mesh */
    if (tPoint->tri_index == -1) {
      float point[2];

      /* get loop area */
      const int u_min = (tx > 0) ? -1 : 0;
      const int u_max = (tx < (w - 1)) ? 1 : 0;
      const int v_min = (ty > 0) ? -1 : 0;
      const int v_max = (ty < (h - 1)) ? 1 : 0;

      point[0] = ((float)tx + 0.5f) / w;
      point[1] = ((float)ty + 0.5f) / h;

      /* search through defined area for neighbor, checking grid directions first */
      for (int ni = 0; ni < 8; ni++) {
        int u = neighStraightX[ni];
        int v = neighStraightY[ni];

        if (u >= u_min && u <= u_max && v >= v_min && v <= v_max) {
          /* if not this pixel itself */
          if (u != 0 || v != 0) {
            const int ind = (tx + u) + w * (ty + v);

            /* if neighbor has index */
            if (tempPoints[ind].neighbor_pixel == -1 && tempPoints[ind].tri_index != -1) {
              float uv[2];
              const int i = tempPoints[ind].tri_index;
              const float *uv1 = mloopuv[mlooptri[i].tri[0]].uv;
              const float *uv2 = mloopuv[mlooptri[i].tri[1]].uv;
              const float *uv3 = mloopuv[mlooptri[i].tri[2]].uv;

              /* tri index */
              /* There is a low possibility of actually having a neighbor point which tri is
               * already set from another neighbor in a separate thread here.
               * Checking for both tri_index and neighbor_pixel above reduces that probability
               * but it remains possible.
               * That atomic op (and its memory fence) ensures tPoint->neighbor_pixel is set
               * to non--1 *before* its tri_index is set (i.e. that it cannot be used a neighbor).
               */
              tPoint->neighbor_pixel = ind - 1;
              atomic_add_and_fetch_uint32(&tPoint->neighbor_pixel, 1);
              tPoint->tri_index = i;

              /* Now calculate pixel data for this pixel as it was on polygon surface */
              /* Add b-weights per anti-aliasing sample */
              for (int j = 0; j < aa_samples; j++) {
                uv[0] = point[0] + jitter5sample[j * 2] / w;
                uv[1] = point[1] + jitter5sample[j * 2 + 1] / h;
                barycentric_weights_v2(uv1, uv2, uv3, uv, tempWeights[index * aa_samples + j].v);
              }

              /* save vertex indexes */
              tPoint->v1 = corner_verts[mlooptri[i].tri[0]];
              tPoint->v2 = corner_verts[mlooptri[i].tri[1]];
              tPoint->v3 = corner_verts[mlooptri[i].tri[2]];

              break;
            }
          }
        }
      }
    }

    /* Increase the final number of active surface points if relevant. */
    if (tPoint->tri_index != -1) {
      atomic_add_and_fetch_uint32(active_points, 1);
    }
  }
}

#undef JITTER_SAMPLES

static float dist_squared_to_looptri_uv_edges(const MLoopTri *mlooptri,
                                              const MLoopUV *mloopuv,
                                              int tri_index,
                                              const float point[2])
{
  BLI_assert(tri_index >= 0);

  float min_distance = FLT_MAX;

  for (int i = 0; i < 3; i++) {
    const float dist_squared = dist_squared_to_line_segment_v2(
        point,
        mloopuv[mlooptri[tri_index].tri[(i + 0)]].uv,
        mloopuv[mlooptri[tri_index].tri[(i + 1) % 3]].uv);

    if (dist_squared < min_distance) {
      min_distance = dist_squared;
    }
  }

  return min_distance;
}

typedef struct DynamicPaintFindIslandBorderData {
  const MeshElemMap *vert_to_looptri_map;
  int w, h, px, py;

  int best_index;
  float best_weight;
} DynamicPaintFindIslandBorderData;

static void dynamic_paint_find_island_border(const DynamicPaintCreateUVSurfaceData *data,
                                             DynamicPaintFindIslandBorderData *bdata,
                                             int tri_index,
                                             const float pixel[2],
                                             int in_edge,
                                             int depth);

/* Tries to find the neighboring pixel in given (uv space) direction.
 * Result is used by effect system to move paint on the surface.
 *
 * px, py : origin pixel x and y
 * n_index : lookup direction index (use neighX, neighY to get final index)
 */
static int dynamic_paint_find_neighbor_pixel(const DynamicPaintCreateUVSurfaceData *data,
                                             const MeshElemMap *vert_to_looptri_map,
                                             const int w,
                                             const int h,
                                             const int px,
                                             const int py,
                                             const int n_index)
{
  /* NOTE: Current method only uses polygon edges to detect neighboring pixels.
   *       -> It doesn't always lead to the optimum pixel but is accurate enough
   *          and faster/simpler than including possible face tip point links)
   */

  /* shift position by given n_index */
  const int x = px + neighX[n_index];
  const int y = py + neighY[n_index];

  if (x < 0 || x >= w || y < 0 || y >= h) {
    return OUT_OF_TEXTURE;
  }

  const PaintUVPoint *tempPoints = data->tempPoints;
  const PaintUVPoint *tPoint = &tempPoints[x + w * y];   /* UV neighbor */
  const PaintUVPoint *cPoint = &tempPoints[px + w * py]; /* Origin point */

  /* Check if shifted point is on same face -> it's a correct neighbor
   * (and if it isn't marked as an "edge pixel") */
  if ((tPoint->tri_index == cPoint->tri_index) && (tPoint->neighbor_pixel == -1)) {
    return (x + w * y);
  }

  /* Even if shifted point is on another face
   * -> use this point.
   *
   * !! Replace with "is uv faces linked" check !!
   * This should work fine as long as uv island margin is > 1 pixel.
   */
  if ((tPoint->tri_index != -1) && (tPoint->neighbor_pixel == -1)) {
    return (x + w * y);
  }

  /* If we get here, the actual neighboring pixel is located on a non-linked uv face,
   * and we have to find its "real" position.
   *
   * Simple neighboring face finding algorithm:
   *   - find closest uv edge to shifted pixel and get the another face that shares that edge
   *   - find corresponding position of that new face edge in uv space
   *
   * TODO: Implement something more accurate / optimized?
   */
  {
    DynamicPaintFindIslandBorderData bdata = {
        .vert_to_looptri_map = vert_to_looptri_map,
        .w = w,
        .h = h,
        .px = px,
        .py = py,
        .best_index = NOT_FOUND,
        .best_weight = 1.0f,
    };

    float pixel[2];

    pixel[0] = ((float)(px + neighX[n_index]) + 0.5f) / (float)w;
    pixel[1] = ((float)(py + neighY[n_index]) + 0.5f) / (float)h;

    /* Do a small recursive search for the best island edge. */
    dynamic_paint_find_island_border(data, &bdata, cPoint->tri_index, pixel, -1, 5);

    return bdata.best_index;
  }
}

static void dynamic_paint_find_island_border(const DynamicPaintCreateUVSurfaceData *data,
                                             DynamicPaintFindIslandBorderData *bdata,
                                             int tri_index,
                                             const float pixel[2],
                                             int in_edge,
                                             int depth)
{
  const int *corner_verts = data->corner_verts;
  const MLoopTri *mlooptri = data->mlooptri;
  const MLoopUV *mloopuv = data->mloopuv;

  const uint *loop_idx = mlooptri[tri_index].tri;

  /* Enumerate all edges of the triangle, rotating the vertex list accordingly. */
  for (int edge_idx = 0; edge_idx < 3; edge_idx++) {
    /* but not the edge we have just recursed through */
    if (edge_idx == in_edge) {
      continue;
    }

    float uv0[2], uv1[2], uv2[2];

    copy_v2_v2(uv0, mloopuv[loop_idx[(edge_idx + 0)]].uv);
    copy_v2_v2(uv1, mloopuv[loop_idx[(edge_idx + 1) % 3]].uv);
    copy_v2_v2(uv2, mloopuv[loop_idx[(edge_idx + 2) % 3]].uv);

    /* Verify the target point is on the opposite side of the edge from the third triangle
     * vertex, to ensure that we always move closer to the goal point. */
    const float sidep = line_point_side_v2(uv0, uv1, pixel);
    const float side2 = line_point_side_v2(uv0, uv1, uv2);

    if (side2 == 0.0f) {
      continue;
    }

    /* Hack: allow all edges of the original triangle */
    const bool correct_side = (in_edge == -1) || (sidep < 0 && side2 > 0) ||
                              (sidep > 0 && side2 < 0);

    /* Allow exactly on edge for the non-recursive case */
    if (!correct_side && sidep != 0.0f) {
      continue;
    }

    /* Now find another face that is linked to that edge. */
    const int vert0 = corner_verts[loop_idx[(edge_idx + 0)]];
    const int vert1 = corner_verts[loop_idx[(edge_idx + 1) % 3]];

    /* Use a pre-computed vert-to-looptri mapping,
     * speeds up things a lot compared to looping over all looptri. */
    const MeshElemMap *map = &bdata->vert_to_looptri_map[vert0];

    bool found_other = false;
    int target_tri = -1;
    int target_edge = -1;

    float ouv0[2], ouv1[2];

    for (int i = 0; i < map->count && !found_other; i++) {
      const int lt_index = map->indices[i];

      if (lt_index == tri_index) {
        continue;
      }

      const uint *other_loop_idx = mlooptri[lt_index].tri;

      /* Check edges for match, looping in the same order as the outer loop. */
      for (int j = 0; j < 3; j++) {
        const int overt0 = corner_verts[other_loop_idx[(j + 0)]];
        const int overt1 = corner_verts[other_loop_idx[(j + 1) % 3]];

        /* Allow for swapped vertex order */
        if (overt0 == vert0 && overt1 == vert1) {
          found_other = true;
          copy_v2_v2(ouv0, mloopuv[other_loop_idx[(j + 0)]].uv);
          copy_v2_v2(ouv1, mloopuv[other_loop_idx[(j + 1) % 3]].uv);
        }
        else if (overt0 == vert1 && overt1 == vert0) {
          found_other = true;
          copy_v2_v2(ouv1, mloopuv[other_loop_idx[(j + 0)]].uv);
          copy_v2_v2(ouv0, mloopuv[other_loop_idx[(j + 1) % 3]].uv);
        }

        if (found_other) {
          target_tri = lt_index;
          target_edge = j;
          break;
        }
      }
    }

    if (!found_other) {
      if (bdata->best_index < 0) {
        bdata->best_index = ON_MESH_EDGE;
      }

      continue;
    }

    /* If this edge is connected in UV space too, recurse */
    if (equals_v2v2(uv0, ouv0) && equals_v2v2(uv1, ouv1)) {
      if (depth > 0 && correct_side) {
        dynamic_paint_find_island_border(data, bdata, target_tri, pixel, target_edge, depth - 1);
      }

      continue;
    }

    /* Otherwise try to map to the other side of the edge.
     * First check if there already is a better solution. */
    const float dist_squared = dist_squared_to_line_segment_v2(pixel, uv0, uv1);

    if (bdata->best_index >= 0 && dist_squared >= bdata->best_weight) {
      continue;
    }

    /*
     * Find a point that is relatively at same edge position
     * on this other face UV
     */
    float closest_point[2], dir_vec[2], tgt_pixel[2];

    float lambda = closest_to_line_v2(closest_point, pixel, uv0, uv1);
    CLAMP(lambda, 0.0f, 1.0f);

    sub_v2_v2v2(dir_vec, ouv1, ouv0);
    madd_v2_v2v2fl(tgt_pixel, ouv0, dir_vec, lambda);

    int w = bdata->w, h = bdata->h, px = bdata->px, py = bdata->py;

    const int final_pixel[2] = {(int)floorf(tgt_pixel[0] * w), (int)floorf(tgt_pixel[1] * h)};

    /* If current pixel uv is outside of texture */
    if (final_pixel[0] < 0 || final_pixel[0] >= w || final_pixel[1] < 0 || final_pixel[1] >= h) {
      if (bdata->best_index == NOT_FOUND) {
        bdata->best_index = OUT_OF_TEXTURE;
      }

      continue;
    }

    const PaintUVPoint *tempPoints = data->tempPoints;
    int final_index = final_pixel[0] + w * final_pixel[1];

    /* If we ended up to our origin point ( mesh has smaller than pixel sized faces) */
    if (final_index == (px + w * py)) {
      continue;
    }

    /* If final point is an "edge pixel", use its "real" neighbor instead */
    if (tempPoints[final_index].neighbor_pixel != -1) {
      final_index = tempPoints[final_index].neighbor_pixel;

      /* If we ended up to our origin point */
      if (final_index == (px + w * py)) {
        continue;
      }
    }

    const int final_tri_index = tempPoints[final_index].tri_index;
    /* If found pixel still lies on wrong face ( mesh has smaller than pixel sized faces) */
    if (!ELEM(final_tri_index, target_tri, -1)) {
      /* Check if it's close enough to likely touch the intended triangle. Any triangle
       * becomes thinner than a pixel at its vertices, so robustness requires some margin. */
      const float final_pt[2] = {((final_index % w) + 0.5f) / w, ((final_index / w) + 0.5f) / h};
      const float threshold = square_f(0.7f) / (w * h);

      if (dist_squared_to_looptri_uv_edges(mlooptri, mloopuv, final_tri_index, final_pt) >
          threshold) {
        continue;
      }
    }

    bdata->best_index = final_index;
    bdata->best_weight = dist_squared;
  }
}

static bool dynamicPaint_pointHasNeighbor(PaintAdjData *ed, int index, int neighbor)
{
  const int idx = ed->n_index[index];

  for (int i = 0; i < ed->n_num[index]; i++) {
    if (ed->n_target[idx + i] == neighbor) {
      return true;
    }
  }

  return false;
}

/* Makes the adjacency data symmetric, except for border pixels.
 * I.e. if A is neighbor of B, B is neighbor of A. */
static bool dynamicPaint_symmetrizeAdjData(PaintAdjData *ed, int active_points)
{
  int *new_n_index = MEM_callocN(sizeof(int) * active_points, "Surface Adj Index");
  int *new_n_num = MEM_callocN(sizeof(int) * active_points, "Surface Adj Counts");

  if (new_n_num && new_n_index) {
    /* Count symmetrized neighbors */
    int total_targets = 0;

    for (int index = 0; index < active_points; index++) {
      total_targets += ed->n_num[index];
      new_n_num[index] = ed->n_num[index];
    }

    for (int index = 0; index < active_points; index++) {
      if (ed->flags[index] & ADJ_BORDER_PIXEL) {
        continue;
      }

      for (int i = 0, idx = ed->n_index[index]; i < ed->n_num[index]; i++) {
        const int target = ed->n_target[idx + i];

        BLI_assert(!(ed->flags[target] & ADJ_BORDER_PIXEL));

        if (!dynamicPaint_pointHasNeighbor(ed, target, index)) {
          new_n_num[target]++;
          total_targets++;
        }
      }
    }

    /* Allocate a new target map */
    int *new_n_target = MEM_callocN(sizeof(int) * total_targets, "Surface Adj Targets");

    if (new_n_target) {
      /* Copy existing neighbors to the new map */
      int n_pos = 0;

      for (int index = 0; index < active_points; index++) {
        new_n_index[index] = n_pos;
        memcpy(&new_n_target[n_pos],
               &ed->n_target[ed->n_index[index]],
               sizeof(int) * ed->n_num[index]);

        /* Reset count to old, but advance position by new, leaving a gap to fill below. */
        n_pos += new_n_num[index];
        new_n_num[index] = ed->n_num[index];
      }

      BLI_assert(n_pos == total_targets);

      /* Add symmetrized - this loop behavior must exactly match the count pass above */
      for (int index = 0; index < active_points; index++) {
        if (ed->flags[index] & ADJ_BORDER_PIXEL) {
          continue;
        }

        for (int i = 0, idx = ed->n_index[index]; i < ed->n_num[index]; i++) {
          const int target = ed->n_target[idx + i];

          if (!dynamicPaint_pointHasNeighbor(ed, target, index)) {
            const int num = new_n_num[target]++;
            new_n_target[new_n_index[target] + num] = index;
          }
        }
      }

      /* Swap maps */
      MEM_freeN(ed->n_target);
      ed->n_target = new_n_target;

      MEM_freeN(ed->n_index);
      ed->n_index = new_n_index;

      MEM_freeN(ed->n_num);
      ed->n_num = new_n_num;

      ed->total_targets = total_targets;
      return true;
    }
  }

  if (new_n_index) {
    MEM_freeN(new_n_index);
  }
  if (new_n_num) {
    MEM_freeN(new_n_num);
  }

  return false;
}

int dynamicPaint_createUVSurface(Scene *scene,
                                 DynamicPaintSurface *surface,
                                 float *progress,
                                 bool *do_update)
{
  /* Antialias jitter point relative coords */
  const int aa_samples = (surface->flags & MOD_DPAINT_ANTIALIAS) ? 5 : 1;
  char uvname[MAX_CUSTOMDATA_LAYER_NAME];
  uint32_t active_points = 0;
  bool error = false;

  PaintSurfaceData *sData;
  DynamicPaintCanvasSettings *canvas = surface->canvas;
  Mesh *mesh = dynamicPaint_canvas_mesh_get(canvas);

  PaintUVPoint *tempPoints = NULL;
  Vec3f *tempWeights = NULL;
  const MLoopTri *mlooptri = NULL;
  const MLoopUV *mloopuv = NULL;

  Bounds2D *faceBB = NULL;
  int *final_index;

  *progress = 0.0f;
  *do_update = true;

  if (!mesh) {
    return setError(canvas, N_("Canvas mesh not updated"));
  }
  if (surface->format != MOD_DPAINT_SURFACE_F_IMAGESEQ) {
    return setError(canvas, N_("Cannot bake non-'image sequence' formats"));
  }

  const int *corner_verts = BKE_mesh_corner_verts(mesh);
  mlooptri = BKE_mesh_runtime_looptri_ensure(mesh);
  const int tottri = BKE_mesh_runtime_looptri_len(mesh);

  /* get uv map */
  if (CustomData_has_layer(&mesh->ldata, CD_MLOOPUV)) {
    CustomData_validate_layer_name(&mesh->ldata, CD_MLOOPUV, surface->uvlayer_name, uvname);
    mloopuv = CustomData_get_layer_named(&mesh->ldata, CD_MLOOPUV, uvname);
  }

  /* Check for validity */
  if (!mloopuv) {
    return setError(canvas, N_("No UV data on canvas"));
  }
  if (surface->image_resolution < 16 || surface->image_resolution > 8192) {
    return setError(canvas, N_("Invalid resolution"));
  }

  const int w = surface->image_resolution;
  const int h = w;

  /*
   * Start generating the surface
   */
  CLOG_INFO(&LOG, 1, "Preparing UV surface of %ix%i pixels and %i tris.", w, h, tottri);

  /* Init data struct */
  if (surface->data) {
    dynamicPaint_freeSurfaceData(surface);
  }
  sData = surface->data = MEM_callocN(sizeof(PaintSurfaceData), "PaintSurfaceData");
  if (!surface->data) {
    return setError(canvas, N_("Not enough free memory"));
  }

  tempPoints = MEM_callocN(w * h * sizeof(*tempPoints), "Temp PaintUVPoint");
  if (!tempPoints) {
    error = true;
  }

  final_index = MEM_callocN(w * h * sizeof(*final_index), "Temp UV Final Indexes");
  if (!final_index) {
    error = true;
  }

  tempWeights = MEM_mallocN(w * h * aa_samples * sizeof(*tempWeights), "Temp bWeights");
  if (!tempWeights) {
    error = true;
  }

  /*
   * Generate a temporary bounding box array for UV faces to optimize
   * the pixel-inside-a-face search.
   */
  if (!error) {
    faceBB = MEM_mallocN(tottri * sizeof(*faceBB), "MPCanvasFaceBB");
    if (!faceBB) {
      error = true;
    }
  }

  *progress = 0.01f;
  *do_update = true;

  if (!error) {
    for (int i = 0; i < tottri; i++) {
      copy_v2_v2(faceBB[i].min, mloopuv[mlooptri[i].tri[0]].uv);
      copy_v2_v2(faceBB[i].max, mloopuv[mlooptri[i].tri[0]].uv);

      for (int j = 1; j < 3; j++) {
        minmax_v2v2_v2(faceBB[i].min, faceBB[i].max, mloopuv[mlooptri[i].tri[j]].uv);
      }
    }

    *progress = 0.02f;
    *do_update = true;

    /* Loop through every pixel and check if pixel is uv-mapped on a canvas face. */
    DynamicPaintCreateUVSurfaceData data = {
        .surface = surface,
        .tempPoints = tempPoints,
        .tempWeights = tempWeights,
        .mlooptri = mlooptri,
        .mloopuv = mloopuv,
        .corner_verts = corner_verts,
        .tottri = tottri,
        .faceBB = faceBB,
    };
    {
      TaskParallelSettings settings;
      BLI_parallel_range_settings_defaults(&settings);
      settings.use_threading = (h > 64 || tottri > 1000);
      BLI_task_parallel_range(0, h, &data, dynamic_paint_create_uv_surface_direct_cb, &settings);
    }

    *progress = 0.04f;
    *do_update = true;

    /*
     * Now loop through every pixel that was left without index
     * and find if they have neighboring pixels that have an index.
     * If so use that polygon as pixel surface.
     * (To avoid seams on uv island edges)
     */
    data.active_points = &active_points;
    {
      TaskParallelSettings settings;
      BLI_parallel_range_settings_defaults(&settings);
      settings.use_threading = (h > 64);
      BLI_task_parallel_range(0, h, &data, dynamic_paint_create_uv_surface_neighbor_cb, &settings);
    }

    *progress = 0.06f;
    *do_update = true;

    /* Generate surface adjacency data. */
    {
      int cursor = 0;

      /* Create a temporary array of final indexes (before unassigned
       * pixels have been dropped) */
      for (int i = 0; i < w * h; i++) {
        if (tempPoints[i].tri_index != -1) {
          final_index[i] = cursor;
          cursor++;
        }
      }
      /* allocate memory */
      sData->total_points = w * h;
      dynamicPaint_initAdjacencyData(surface, true);

      if (sData->adj_data) {
        PaintAdjData *ed = sData->adj_data;
        int n_pos = 0;

        MeshElemMap *vert_to_looptri_map;
        int *vert_to_looptri_map_mem;

        BKE_mesh_vert_looptri_map_create(&vert_to_looptri_map,
                                         &vert_to_looptri_map_mem,
                                         mesh->totvert,
                                         mlooptri,
                                         tottri,
                                         corner_verts,
                                         mesh->totloop);

        int total_border = 0;

        for (int ty = 0; ty < h; ty++) {
          for (int tx = 0; tx < w; tx++) {
            const int index = tx + w * ty;

            if (tempPoints[index].tri_index != -1) {
              ed->n_index[final_index[index]] = n_pos;
              ed->n_num[final_index[index]] = 0;

              if (tempPoints[index].neighbor_pixel != -1) {
                ed->flags[final_index[index]] |= ADJ_BORDER_PIXEL;
                total_border++;
              }

              for (int i = 0; i < 8; i++) {
                /* Try to find a neighboring pixel in defined direction.
                 * If not found, -1 is returned */
                const int n_target = dynamic_paint_find_neighbor_pixel(
                    &data, vert_to_looptri_map, w, h, tx, ty, i);

                if (n_target >= 0 && n_target != index) {
                  if (!dynamicPaint_pointHasNeighbor(
                          ed, final_index[index], final_index[n_target])) {
                    ed->n_target[n_pos] = final_index[n_target];
                    ed->n_num[final_index[index]]++;
                    n_pos++;
                  }
                }
                else if (ELEM(n_target, ON_MESH_EDGE, OUT_OF_TEXTURE)) {
                  ed->flags[final_index[index]] |= ADJ_ON_MESH_EDGE;
                }
              }
            }
          }
        }

        MEM_freeN(vert_to_looptri_map);
        MEM_freeN(vert_to_looptri_map_mem);

        /* Make neighbors symmetric */
        if (!dynamicPaint_symmetrizeAdjData(ed, active_points)) {
          error = true;
        }

        /* Create a list of border pixels */
        ed->border = MEM_callocN(sizeof(int) * total_border, "Border Pixel Index");

        if (ed->border) {
          ed->total_border = total_border;

          for (int i = 0, next = 0; i < active_points; i++) {
            if (ed->flags[i] & ADJ_BORDER_PIXEL) {
              ed->border[next++] = i;
            }
          }
        }

#if 0
        /* -----------------------------------------------------------------
         * For debug, write a dump of adjacency data to a file.
         * ----------------------------------------------------------------- */
        FILE *dump_file = fopen("dynpaint-adj-data.txt", "w");
        int *tmp = MEM_callocN(sizeof(int) * active_points, "tmp");
        for (int ty = 0; ty < h; ty++) {
          for (int tx = 0; tx < w; tx++) {
            const int index = tx + w * ty;
            if (tempPoints[index].tri_index != -1) {
              tmp[final_index[index]] = index;
            }
          }
        }
        for (int ty = 0; ty < h; ty++) {
          for (int tx = 0; tx < w; tx++) {
            const int index = tx + w * ty;
            const int fidx = final_index[index];

            if (tempPoints[index].tri_index != -1) {
              int nidx = tempPoints[index].neighbor_pixel;
              fprintf(dump_file,
                      "%d\t%d,%d\t%u\t%d,%d\t%d\t",
                      fidx,
                      tx,
                      h - 1 - ty,
                      tempPoints[index].tri_index,
                      nidx < 0 ? -1 : (nidx % w),
                      nidx < 0 ? -1 : h - 1 - (nidx / w),
                      ed->flags[fidx]);
              for (int i = 0; i < ed->n_num[fidx]; i++) {
                int tgt = tmp[ed->n_target[ed->n_index[fidx] + i]];
                fprintf(dump_file, "%s%d,%d", i ? " " : "", tgt % w, h - 1 - tgt / w);
              }
              fprintf(dump_file, "\n");
            }
          }
        }
        MEM_freeN(tmp);
        fclose(dump_file);
#endif
      }
    }

    *progress = 0.08f;
    *do_update = true;

    /* Create final surface data without inactive points */
    ImgSeqFormatData *f_data = MEM_callocN(sizeof(*f_data), "ImgSeqFormatData");
    if (f_data) {
      f_data->uv_p = MEM_callocN(active_points * sizeof(*f_data->uv_p), "PaintUVPoint");
      f_data->barycentricWeights = MEM_callocN(
          active_points * aa_samples * sizeof(*f_data->barycentricWeights), "PaintUVPoint");

      if (!f_data->uv_p || !f_data->barycentricWeights) {
        error = 1;
      }
    }
    else {
      error = 1;
    }

    /* in case of allocation error, free everything */
    if (error) {
      if (f_data) {
        if (f_data->uv_p) {
          MEM_freeN(f_data->uv_p);
        }
        if (f_data->barycentricWeights) {
          MEM_freeN(f_data->barycentricWeights);
        }
        MEM_freeN(f_data);
      }
      sData->total_points = 0;
    }
    else {
      sData->total_points = (int)active_points;
      sData->format_data = f_data;

      for (int index = 0, cursor = 0; index < (w * h); index++) {
        if (tempPoints[index].tri_index != -1) {
          memcpy(&f_data->uv_p[cursor], &tempPoints[index], sizeof(PaintUVPoint));
          memcpy(&f_data->barycentricWeights[cursor * aa_samples],
                 &tempWeights[index * aa_samples],
                 sizeof(*tempWeights) * aa_samples);
          cursor++;
        }
      }
    }
  }
  if (error == 1) {
    setError(canvas, N_("Not enough free memory"));
  }

  if (faceBB) {
    MEM_freeN(faceBB);
  }
  if (tempPoints) {
    MEM_freeN(tempPoints);
  }
  if (tempWeights) {
    MEM_freeN(tempWeights);
  }
  if (final_index) {
    MEM_freeN(final_index);
  }

  /* Init surface type data */
  if (!error) {
    dynamicPaint_allocateSurfaceType(surface);

#if 0
    /* -----------------------------------------------------------------
     * For debug, output pixel statuses to the color map
     * ----------------------------------------------------------------- */
    for (index = 0; index < sData->total_points; index++) {
      ImgSeqFormatData *f_data = (ImgSeqFormatData *)sData->format_data;
      PaintUVPoint *uvPoint = &((PaintUVPoint *)f_data->uv_p)[index];
      PaintPoint *pPoint = &((PaintPoint *)sData->type_data)[index];
      pPoint->alpha = 1.0f;

      /* Every pixel that is assigned as "edge pixel" gets blue color */
      if (uvPoint->neighbor_pixel != -1) {
        pPoint->color[2] = 1.0f;
      }
      /* and every pixel that finally got an polygon gets red color */
      /* green color shows pixel face index hash */
      if (uvPoint->tri_index != -1) {
        pPoint->color[0] = 1.0f;
        pPoint->color[1] = (float)(uvPoint->tri_index % 255) / 256.0f;
      }
    }
#endif

    dynamicPaint_setInitialColor(scene, surface);
  }

  *progress = 0.09f;
  *do_update = true;

  return (error == 0);
}

/*
 * Outputs an image file from uv surface data.
 */
typedef struct DynamicPaintOutputSurfaceImageData {
  const DynamicPaintSurface *surface;
  ImBuf *ibuf;
} DynamicPaintOutputSurfaceImageData;

static void dynamic_paint_output_surface_image_paint_cb(
    void *__restrict userdata, const int index, const TaskParallelTLS *__restrict UNUSED(tls))
{
  const DynamicPaintOutputSurfaceImageData *data = userdata;

  const DynamicPaintSurface *surface = data->surface;
  const PaintPoint *point = &((PaintPoint *)surface->data->type_data)[index];

  ImBuf *ibuf = data->ibuf;
  /* image buffer position */
  const int pos = ((ImgSeqFormatData *)(surface->data->format_data))->uv_p[index].pixel_index * 4;

  /* blend wet and dry layers */
  blendColors(
      point->color, point->color[3], point->e_color, point->e_color[3], &ibuf->rect_float[pos]);

  /* Multiply color by alpha if enabled */
  if (surface->flags & MOD_DPAINT_MULALPHA) {
    mul_v3_fl(&ibuf->rect_float[pos], ibuf->rect_float[pos + 3]);
  }
}

static void dynamic_paint_output_surface_image_displace_cb(
    void *__restrict userdata, const int index, const TaskParallelTLS *__restrict UNUSED(tls))
{
  const DynamicPaintOutputSurfaceImageData *data = userdata;

  const DynamicPaintSurface *surface = data->surface;
  float depth = ((float *)surface->data->type_data)[index];

  ImBuf *ibuf = data->ibuf;
  /* image buffer position */
  const int pos = ((ImgSeqFormatData *)(surface->data->format_data))->uv_p[index].pixel_index * 4;

  if (surface->depth_clamp) {
    depth /= surface->depth_clamp;
  }

  if (surface->disp_type == MOD_DPAINT_DISP_DISPLACE) {
    depth = (0.5f - depth / 2.0f);
  }

  CLAMP(depth, 0.0f, 1.0f);

  copy_v3_fl(&ibuf->rect_float[pos], depth);
  ibuf->rect_float[pos + 3] = 1.0f;
}

static void dynamic_paint_output_surface_image_wave_cb(
    void *__restrict userdata, const int index, const TaskParallelTLS *__restrict UNUSED(tls))
{
  const DynamicPaintOutputSurfaceImageData *data = userdata;

  const DynamicPaintSurface *surface = data->surface;
  const PaintWavePoint *wPoint = &((PaintWavePoint *)surface->data->type_data)[index];
  float depth = wPoint->height;

  ImBuf *ibuf = data->ibuf;
  /* image buffer position */
  const int pos = ((ImgSeqFormatData *)(surface->data->format_data))->uv_p[index].pixel_index * 4;

  if (surface->depth_clamp) {
    depth /= surface->depth_clamp;
  }

  depth = (0.5f + depth / 2.0f);
  CLAMP(depth, 0.0f, 1.0f);

  copy_v3_fl(&ibuf->rect_float[pos], depth);
  ibuf->rect_float[pos + 3] = 1.0f;
}

static void dynamic_paint_output_surface_image_wetmap_cb(
    void *__restrict userdata, const int index, const TaskParallelTLS *__restrict UNUSED(tls))
{
  const DynamicPaintOutputSurfaceImageData *data = userdata;

  const DynamicPaintSurface *surface = data->surface;
  const PaintPoint *point = &((PaintPoint *)surface->data->type_data)[index];

  ImBuf *ibuf = data->ibuf;
  /* image buffer position */
  const int pos = ((ImgSeqFormatData *)(surface->data->format_data))->uv_p[index].pixel_index * 4;

  copy_v3_fl(&ibuf->rect_float[pos], (point->wetness > 1.0f) ? 1.0f : point->wetness);
  ibuf->rect_float[pos + 3] = 1.0f;
}

void dynamicPaint_outputSurfaceImage(DynamicPaintSurface *surface,
                                     const char *filepath,
                                     short output_layer)
{
  ImBuf *ibuf = NULL;
  PaintSurfaceData *sData = surface->data;
  /* OpenEXR or PNG */
  int format = (surface->image_fileformat & MOD_DPAINT_IMGFORMAT_OPENEXR) ? R_IMF_IMTYPE_OPENEXR :
                                                                            R_IMF_IMTYPE_PNG;
  char output_file[FILE_MAX];

  if (!sData->type_data) {
    setError(surface->canvas, N_("Image save failed: invalid surface"));
    return;
  }
  /* if selected format is openexr, but current build doesn't support one */
#ifndef WITH_OPENEXR
  if (format == R_IMF_IMTYPE_OPENEXR) {
    format = R_IMF_IMTYPE_PNG;
  }
#endif
  BLI_strncpy(output_file, filepath, sizeof(output_file));
  BKE_image_path_ensure_ext_from_imtype(output_file, format);

  /* Validate output file path */
  BLI_path_abs(output_file, BKE_main_blendfile_path_from_global());
  BLI_make_existing_file(output_file);

  /* Init image buffer */
  ibuf = IMB_allocImBuf(surface->image_resolution, surface->image_resolution, 32, IB_rectfloat);
  if (ibuf == NULL) {
    setError(surface->canvas, N_("Image save failed: not enough free memory"));
    return;
  }

  DynamicPaintOutputSurfaceImageData data = {
      .surface = surface,
      .ibuf = ibuf,
  };
  switch (surface->type) {
    case MOD_DPAINT_SURFACE_T_PAINT:
      switch (output_layer) {
        case 0: {
          TaskParallelSettings settings;
          BLI_parallel_range_settings_defaults(&settings);
          settings.use_threading = (sData->total_points > 10000);
          BLI_task_parallel_range(0,
                                  sData->total_points,
                                  &data,
                                  dynamic_paint_output_surface_image_paint_cb,
                                  &settings);
          break;
        }
        case 1: {
          TaskParallelSettings settings;
          BLI_parallel_range_settings_defaults(&settings);
          settings.use_threading = (sData->total_points > 10000);
          BLI_task_parallel_range(0,
                                  sData->total_points,
                                  &data,
                                  dynamic_paint_output_surface_image_wetmap_cb,
                                  &settings);
          break;
        }
        default:
          BLI_assert(0);
          break;
      }
      break;
    case MOD_DPAINT_SURFACE_T_DISPLACE:
      switch (output_layer) {
        case 0: {
          TaskParallelSettings settings;
          BLI_parallel_range_settings_defaults(&settings);
          settings.use_threading = (sData->total_points > 10000);
          BLI_task_parallel_range(0,
                                  sData->total_points,
                                  &data,
                                  dynamic_paint_output_surface_image_displace_cb,
                                  &settings);
          break;
        }
        case 1:
          break;
        default:
          BLI_assert(0);
          break;
      }
      break;
    case MOD_DPAINT_SURFACE_T_WAVE:
      switch (output_layer) {
        case 0: {
          TaskParallelSettings settings;
          BLI_parallel_range_settings_defaults(&settings);
          settings.use_threading = (sData->total_points > 10000);
          BLI_task_parallel_range(0,
                                  sData->total_points,
                                  &data,
                                  dynamic_paint_output_surface_image_wave_cb,
                                  &settings);
          break;
        }
        case 1:
          break;
        default:
          BLI_assert(0);
          break;
      }
      break;
    default:
      BLI_assert(0);
      break;
  }

    /* Set output format, PNG in case EXR isn't supported. */
#ifdef WITH_OPENEXR
  if (format == R_IMF_IMTYPE_OPENEXR) { /* OpenEXR 32-bit float */
    ibuf->ftype = IMB_FTYPE_OPENEXR;
    ibuf->foptions.flag |= OPENEXR_COMPRESS;
  }
  else
#endif
  {
    ibuf->ftype = IMB_FTYPE_PNG;
    ibuf->foptions.quality = 15;
  }

  /* Save image */
  IMB_saveiff(ibuf, output_file, IB_rectfloat);
  IMB_freeImBuf(ibuf);
}

/** \} */

/***************************** Ray / Nearest Point Utils ******************************/

/* A modified callback to bvh tree ray-cast.
 * The tree must have been built using bvhtree_from_mesh_looptri.
 * userdata must be a BVHMeshCallbackUserdata built from the same mesh as the tree.
 *
 * To optimize brush detection speed this doesn't calculate hit coordinates or normal.
 */
static void mesh_tris_spherecast_dp(void *userdata,
                                    int index,
                                    const BVHTreeRay *ray,
                                    BVHTreeRayHit *hit)
{
  const BVHTreeFromMesh *data = (BVHTreeFromMesh *)userdata;
  const float(*positions)[3] = data->positions;
  const MLoopTri *mlooptri = data->looptri;
  const int *corner_verts = data->corner_verts;

  const float *t0, *t1, *t2;
  float dist;

<<<<<<< HEAD
  t0 = positions[corner_verts[mlooptri[index].tri[0]]];
  t1 = positions[corner_verts[mlooptri[index].tri[1]]];
  t2 = positions[corner_verts[mlooptri[index].tri[2]]];
=======
  t0 = positions[mloop[mlooptri[index].tri[0]].v];
  t1 = positions[mloop[mlooptri[index].tri[1]].v];
  t2 = positions[mloop[mlooptri[index].tri[2]].v];
>>>>>>> a7e1815c

  dist = bvhtree_ray_tri_intersection(ray, hit->dist, t0, t1, t2);

  if (dist >= 0 && dist < hit->dist) {
    hit->index = index;
    hit->dist = dist;
    hit->no[0] = 0.0f;
  }
}

/* A modified callback to bvh tree nearest point.
 * The tree must have been built using bvhtree_from_mesh_looptri.
 * userdata must be a BVHMeshCallbackUserdata built from the same mesh as the tree.
 *
 * To optimize brush detection speed this doesn't calculate hit normal.
 */
static void mesh_tris_nearest_point_dp(void *userdata,
                                       int index,
                                       const float co[3],
                                       BVHTreeNearest *nearest)
{
  const BVHTreeFromMesh *data = (BVHTreeFromMesh *)userdata;
  const float(*positions)[3] = data->positions;
  const MLoopTri *mlooptri = data->looptri;
  const int *corner_verts = data->corner_verts;
  float nearest_tmp[3], dist_sq;

  const float *t0, *t1, *t2;
<<<<<<< HEAD
  t0 = positions[corner_verts[mlooptri[index].tri[0]]];
  t1 = positions[corner_verts[mlooptri[index].tri[1]]];
  t2 = positions[corner_verts[mlooptri[index].tri[2]]];
=======
  t0 = positions[mloop[mlooptri[index].tri[0]].v];
  t1 = positions[mloop[mlooptri[index].tri[1]].v];
  t2 = positions[mloop[mlooptri[index].tri[2]].v];
>>>>>>> a7e1815c

  closest_on_tri_to_point_v3(nearest_tmp, co, t0, t1, t2);
  dist_sq = len_squared_v3v3(co, nearest_tmp);

  if (dist_sq < nearest->dist_sq) {
    nearest->index = index;
    nearest->dist_sq = dist_sq;
    copy_v3_v3(nearest->co, nearest_tmp);
    nearest->no[0] = 0.0f;
  }
}

/***************************** Brush Painting Calls ******************************/

/**
 * Mix color values to canvas point.
 *
 * \param surface: Canvas surface
 * \param index: Surface point index
 * \param paintFlags: paint object flags
 * \param paintColor,paintAlpha,paintWetness: To be mixed paint values
 * \param timescale: Value used to adjust time dependent
 * operations when using substeps
 */
static void dynamicPaint_mixPaintColors(const DynamicPaintSurface *surface,
                                        const int index,
                                        const int paintFlags,
                                        const float paintColor[3],
                                        const float paintAlpha,
                                        const float paintWetness,
                                        const float timescale)
{
  PaintPoint *pPoint = &((PaintPoint *)surface->data->type_data)[index];

  /* Add paint */
  if (!(paintFlags & MOD_DPAINT_ERASE)) {
    float mix[4];
    float temp_alpha = paintAlpha * ((paintFlags & MOD_DPAINT_ABS_ALPHA) ? 1.0f : timescale);

    /* mix brush color with wet layer color */
    blendColors(pPoint->e_color, pPoint->e_color[3], paintColor, temp_alpha, mix);
    copy_v3_v3(pPoint->e_color, mix);

    /* mix wetness and alpha depending on selected alpha mode */
    if (paintFlags & MOD_DPAINT_ABS_ALPHA) {
      /* update values to the brush level unless they're higher already */
      CLAMP_MIN(pPoint->e_color[3], paintAlpha);
      CLAMP_MIN(pPoint->wetness, paintWetness);
    }
    else {
      float wetness = paintWetness;
      CLAMP(wetness, 0.0f, 1.0f);
      pPoint->e_color[3] = mix[3];
      pPoint->wetness = pPoint->wetness * (1.0f - wetness) + wetness;
    }

    CLAMP_MIN(pPoint->wetness, MIN_WETNESS);

    pPoint->state = DPAINT_PAINT_NEW;
  }
  /* Erase paint */
  else {
    float a_ratio, a_highest;
    float wetness;
    float invFact = 1.0f - paintAlpha;

    /*
     * Make highest alpha to match erased value
     * but maintain alpha ratio
     */
    if (paintFlags & MOD_DPAINT_ABS_ALPHA) {
      a_highest = max_ff(pPoint->color[3], pPoint->e_color[3]);
      if (a_highest > invFact) {
        a_ratio = invFact / a_highest;

        pPoint->e_color[3] *= a_ratio;
        pPoint->color[3] *= a_ratio;
      }
    }
    else {
      pPoint->e_color[3] -= paintAlpha * timescale;
      CLAMP_MIN(pPoint->e_color[3], 0.0f);
      pPoint->color[3] -= paintAlpha * timescale;
      CLAMP_MIN(pPoint->color[3], 0.0f);
    }

    wetness = (1.0f - paintWetness) * pPoint->e_color[3];
    CLAMP_MAX(pPoint->wetness, wetness);
  }
}

/* applies given brush intersection value for wave surface */
static void dynamicPaint_mixWaveHeight(PaintWavePoint *wPoint,
                                       const DynamicPaintBrushSettings *brush,
                                       float isect_height)
{
  const float isect_change = isect_height - wPoint->brush_isect;
  const float wave_factor = brush->wave_factor;
  bool hit = false;

  /* intersection marked regardless of brush type or hit */
  wPoint->brush_isect = isect_height;
  wPoint->state = DPAINT_WAVE_ISECT_CHANGED;

  isect_height *= wave_factor;

  /* determine hit depending on wave_factor */
  if (wave_factor > 0.0f && wPoint->height > isect_height) {
    hit = true;
  }
  else if (wave_factor < 0.0f && wPoint->height < isect_height) {
    hit = true;
  }

  if (hit) {
    switch (brush->wave_type) {
      case MOD_DPAINT_WAVEB_DEPTH:
        wPoint->height = isect_height;
        wPoint->state = DPAINT_WAVE_OBSTACLE;
        wPoint->velocity = 0.0f;
        break;
      case MOD_DPAINT_WAVEB_FORCE:
        wPoint->velocity = isect_height;
        break;
      case MOD_DPAINT_WAVEB_REFLECT:
        wPoint->state = DPAINT_WAVE_REFLECT_ONLY;
        break;
      case MOD_DPAINT_WAVEB_CHANGE:
        if (isect_change < 0.0f) {
          wPoint->height += isect_change * wave_factor;
        }
        break;
      default:
        BLI_assert(0);
        break;
    }
  }
}

/*
 * add brush results to the surface data depending on surface type
 */
static void dynamicPaint_updatePointData(const DynamicPaintSurface *surface,
                                         const int index,
                                         const DynamicPaintBrushSettings *brush,
                                         float paint[3],
                                         float influence,
                                         float depth,
                                         float vel_factor,
                                         const float timescale)
{
  PaintSurfaceData *sData = surface->data;
  float strength;

  /* apply influence scale */
  influence *= surface->influence_scale;
  depth *= surface->influence_scale;

  strength = influence * brush->alpha;
  CLAMP(strength, 0.0f, 1.0f);

  /* Sample velocity colorband if required */
  if (brush->flags &
      (MOD_DPAINT_VELOCITY_ALPHA | MOD_DPAINT_VELOCITY_COLOR | MOD_DPAINT_VELOCITY_DEPTH)) {
    float coba_res[4];
    vel_factor /= brush->max_velocity;
    CLAMP(vel_factor, 0.0f, 1.0f);

    if (BKE_colorband_evaluate(brush->vel_ramp, vel_factor, coba_res)) {
      if (brush->flags & MOD_DPAINT_VELOCITY_COLOR) {
        copy_v3_v3(paint, coba_res);
      }
      if (brush->flags & MOD_DPAINT_VELOCITY_ALPHA) {
        strength *= coba_res[3];
      }
      if (brush->flags & MOD_DPAINT_VELOCITY_DEPTH) {
        depth *= coba_res[3];
      }
    }
  }

  /* mix paint surface */
  if (surface->type == MOD_DPAINT_SURFACE_T_PAINT) {
    float paintWetness = brush->wetness * strength;
    float paintAlpha = strength;

    dynamicPaint_mixPaintColors(
        surface, index, brush->flags, paint, paintAlpha, paintWetness, timescale);
  }
  /* displace surface */
  else if (surface->type == MOD_DPAINT_SURFACE_T_DISPLACE) {
    float *value = (float *)sData->type_data;

    if (surface->flags & MOD_DPAINT_DISP_INCREMENTAL) {
      depth = value[index] + depth;
    }

    if (surface->depth_clamp) {
      CLAMP(depth, 0.0f - surface->depth_clamp, surface->depth_clamp);
    }

    if (brush->flags & MOD_DPAINT_ERASE) {
      value[index] *= (1.0f - strength);
      CLAMP_MIN(value[index], 0.0f);
    }
    else {
      CLAMP_MIN(value[index], depth);
    }
  }
  /* vertex weight group surface */
  else if (surface->type == MOD_DPAINT_SURFACE_T_WEIGHT) {
    float *value = (float *)sData->type_data;

    if (brush->flags & MOD_DPAINT_ERASE) {
      value[index] *= (1.0f - strength);
      CLAMP_MIN(value[index], 0.0f);
    }
    else {
      CLAMP_MIN(value[index], strength);
    }
  }
  /* wave surface */
  else if (surface->type == MOD_DPAINT_SURFACE_T_WAVE) {
    if (brush->wave_clamp) {
      CLAMP(depth, 0.0f - brush->wave_clamp, brush->wave_clamp);
    }

    dynamicPaint_mixWaveHeight(&((PaintWavePoint *)sData->type_data)[index], brush, 0.0f - depth);
  }

  /* doing velocity based painting */
  if (sData->bData->brush_velocity) {
    sData->bData->brush_velocity[index * 4 + 3] *= influence;
  }
}

/* checks whether surface and brush bounds intersect depending on brush type */
static bool meshBrush_boundsIntersect(Bounds3D *b1,
                                      Bounds3D *b2,
                                      DynamicPaintBrushSettings *brush,
                                      float brush_radius)
{
  if (brush->collision == MOD_DPAINT_COL_VOLUME) {
    return boundsIntersect(b1, b2);
  }
  if (ELEM(brush->collision, MOD_DPAINT_COL_DIST, MOD_DPAINT_COL_VOLDIST)) {
    return boundsIntersectDist(b1, b2, brush_radius);
  }
  return true;
}

/* calculate velocity for mesh vertices */
typedef struct DynamicPaintBrushVelocityData {
  Vec3f *brush_vel;

  const float (*positions_p)[3];
  const float (*positions_c)[3];

  float (*obmat)[4];
  float (*prev_obmat)[4];

  const float timescale;
} DynamicPaintBrushVelocityData;

static void dynamic_paint_brush_velocity_compute_cb(void *__restrict userdata,
                                                    const int i,
                                                    const TaskParallelTLS *__restrict UNUSED(tls))
{
  const DynamicPaintBrushVelocityData *data = userdata;

  Vec3f *brush_vel = data->brush_vel;

  const float(*positions_p)[3] = data->positions_p;
  const float(*positions_c)[3] = data->positions_c;

  float(*obmat)[4] = data->obmat;
  float(*prev_obmat)[4] = data->prev_obmat;

  const float timescale = data->timescale;

  float p1[3], p2[3];

  copy_v3_v3(p1, positions_p[i]);
  mul_m4_v3(prev_obmat, p1);

  copy_v3_v3(p2, positions_c[i]);
  mul_m4_v3(obmat, p2);

  sub_v3_v3v3(brush_vel[i].v, p2, p1);
  mul_v3_fl(brush_vel[i].v, 1.0f / timescale);
}

static void dynamicPaint_brushMeshCalculateVelocity(Depsgraph *depsgraph,
                                                    Scene *scene,
                                                    Object *ob,
                                                    DynamicPaintBrushSettings *brush,
                                                    Vec3f **brushVel,
                                                    float timescale)
{
  float prev_obmat[4][4];
  Mesh *mesh_p, *mesh_c;
  int numOfVerts_p, numOfVerts_c;

  float cur_sfra = scene->r.subframe;
  int cur_fra = scene->r.cfra;
  float prev_sfra = cur_sfra - timescale;
  int prev_fra = cur_fra;

  if (prev_sfra < 0.0f) {
    prev_sfra += 1.0f;
    prev_fra = cur_fra - 1;
  }

  /* previous frame mesh */
  scene->r.cfra = prev_fra;
  scene->r.subframe = prev_sfra;

  BKE_object_modifier_update_subframe(depsgraph,
                                      scene,
                                      ob,
                                      true,
                                      SUBFRAME_RECURSION,
                                      BKE_scene_ctime_get(scene),
                                      eModifierType_DynamicPaint);
  mesh_p = BKE_mesh_copy_for_eval(dynamicPaint_brush_mesh_get(brush), false);
  numOfVerts_p = mesh_p->totvert;

<<<<<<< HEAD
  float(*positions_p)[3] = BKE_mesh_positions_for_write(mesh_p);
=======
  float(*positions_p)[3] = BKE_mesh_vert_positions_for_write(mesh_p);
>>>>>>> a7e1815c
  copy_m4_m4(prev_obmat, ob->object_to_world);

  /* current frame mesh */
  scene->r.cfra = cur_fra;
  scene->r.subframe = cur_sfra;

  BKE_object_modifier_update_subframe(depsgraph,
                                      scene,
                                      ob,
                                      true,
                                      SUBFRAME_RECURSION,
                                      BKE_scene_ctime_get(scene),
                                      eModifierType_DynamicPaint);
  mesh_c = dynamicPaint_brush_mesh_get(brush);
  numOfVerts_c = mesh_c->totvert;
<<<<<<< HEAD
  float(*positions_c)[3] = BKE_mesh_positions_for_write(mesh_c);
=======
  float(*positions_c)[3] = BKE_mesh_vert_positions_for_write(mesh_c);
>>>>>>> a7e1815c

  (*brushVel) = (struct Vec3f *)MEM_mallocN(numOfVerts_c * sizeof(Vec3f),
                                            "Dynamic Paint brush velocity");
  if (!(*brushVel)) {
    return;
  }

  /* if mesh is constructive -> num of verts has changed, only use current frame derived mesh */
  if (numOfVerts_p != numOfVerts_c) {
    positions_p = positions_c;
  }

  /* calculate speed */
  DynamicPaintBrushVelocityData data = {
      .brush_vel = *brushVel,
      .positions_p = positions_p,
      .positions_c = positions_c,
      .obmat = ob->object_to_world,
      .prev_obmat = prev_obmat,
      .timescale = timescale,
  };
  TaskParallelSettings settings;
  BLI_parallel_range_settings_defaults(&settings);
  settings.use_threading = (numOfVerts_c > 10000);
  BLI_task_parallel_range(
      0, numOfVerts_c, &data, dynamic_paint_brush_velocity_compute_cb, &settings);

  BKE_id_free(NULL, mesh_p);
}

/* calculate velocity for object center point */
static void dynamicPaint_brushObjectCalculateVelocity(
    Depsgraph *depsgraph, Scene *scene, Object *ob, Vec3f *brushVel, float timescale)
{
  float prev_obmat[4][4];
  float cur_loc[3] = {0.0f}, prev_loc[3] = {0.0f};

  float cur_sfra = scene->r.subframe;
  int cur_fra = scene->r.cfra;
  float prev_sfra = cur_sfra - timescale;
  int prev_fra = cur_fra;

  if (prev_sfra < 0.0f) {
    prev_sfra += 1.0f;
    prev_fra = cur_fra - 1;
  }

  /* previous frame mesh */
  scene->r.cfra = prev_fra;
  scene->r.subframe = prev_sfra;
  BKE_object_modifier_update_subframe(depsgraph,
                                      scene,
                                      ob,
                                      false,
                                      SUBFRAME_RECURSION,
                                      BKE_scene_ctime_get(scene),
                                      eModifierType_DynamicPaint);
  copy_m4_m4(prev_obmat, ob->object_to_world);

  /* current frame mesh */
  scene->r.cfra = cur_fra;
  scene->r.subframe = cur_sfra;
  BKE_object_modifier_update_subframe(depsgraph,
                                      scene,
                                      ob,
                                      false,
                                      SUBFRAME_RECURSION,
                                      BKE_scene_ctime_get(scene),
                                      eModifierType_DynamicPaint);

  /* calculate speed */
  mul_m4_v3(prev_obmat, prev_loc);
  mul_m4_v3(ob->object_to_world, cur_loc);

  sub_v3_v3v3(brushVel->v, cur_loc, prev_loc);
  mul_v3_fl(brushVel->v, 1.0f / timescale);
}

typedef struct DynamicPaintPaintData {
  const DynamicPaintSurface *surface;
  const DynamicPaintBrushSettings *brush;
  Object *brushOb;
  const Scene *scene;
  const float timescale;
  const int c_index;

  Mesh *mesh;
  const float (*positions)[3];
<<<<<<< HEAD
  const int *corner_verts;
=======
  const MLoop *mloop;
>>>>>>> a7e1815c
  const MLoopTri *mlooptri;
  const float brush_radius;
  const float *avg_brushNor;
  const Vec3f *brushVelocity;

  const ParticleSystem *psys;
  const float solidradius;

  void *treeData;

  float *pointCoord;
} DynamicPaintPaintData;

/*
 * Paint a brush object mesh to the surface
 */
static void dynamic_paint_paint_mesh_cell_point_cb_ex(
    void *__restrict userdata, const int id, const TaskParallelTLS *__restrict UNUSED(tls))
{
  const DynamicPaintPaintData *data = userdata;

  const DynamicPaintSurface *surface = data->surface;
  const PaintSurfaceData *sData = surface->data;
  const PaintBakeData *bData = sData->bData;
  VolumeGrid *grid = bData->grid;

  const DynamicPaintBrushSettings *brush = data->brush;

  const float timescale = data->timescale;
  const int c_index = data->c_index;

  const float(*positions)[3] = data->positions;
<<<<<<< HEAD
  const int *corner_verts = data->corner_verts;
=======
  const MLoop *mloop = data->mloop;
>>>>>>> a7e1815c
  const MLoopTri *mlooptri = data->mlooptri;
  const float brush_radius = data->brush_radius;
  const float *avg_brushNor = data->avg_brushNor;
  const Vec3f *brushVelocity = data->brushVelocity;

  BVHTreeFromMesh *treeData = data->treeData;

  const int index = grid->t_index[grid->s_pos[c_index] + id];
  const int samples = bData->s_num[index];
  int ss;
  float total_sample = (float)samples;
  float brushStrength = 0.0f; /* brush influence factor */
  float depth = 0.0f;         /* brush intersection depth */
  float velocity_val = 0.0f;

  float paintColor[3] = {0.0f};
  int numOfHits = 0;

  /* for image sequence anti-aliasing, use gaussian factors */
  if (samples > 1 && surface->format == MOD_DPAINT_SURFACE_F_IMAGESEQ) {
    total_sample = gaussianTotal;
  }

  /* Super-sampling */
  for (ss = 0; ss < samples; ss++) {
    float ray_start[3], ray_dir[3];
    float sample_factor = 0.0f;
    float sampleStrength = 0.0f;
    BVHTreeRayHit hit;
    BVHTreeNearest nearest;
    short hit_found = 0;

    /* volume sample */
    float volume_factor = 0.0f;
    /* proximity sample */
    float proximity_factor = 0.0f;
    float prox_colorband[4] = {0.0f};
    const bool inner_proximity = (brush->flags & MOD_DPAINT_INVERSE_PROX &&
                                  brush->collision == MOD_DPAINT_COL_VOLDIST);

    /* hit data */
    float hitCoord[3];
    int hitTri = -1;

    /* Super-sampling factor. */
    if (samples > 1 && surface->format == MOD_DPAINT_SURFACE_F_IMAGESEQ) {
      sample_factor = gaussianFactors[ss];
    }
    else {
      sample_factor = 1.0f;
    }

    /* Get current sample position in world coordinates */
    copy_v3_v3(ray_start, bData->realCoord[bData->s_pos[index] + ss].v);
    copy_v3_v3(ray_dir, bData->bNormal[index].invNorm);

    /* a simple hack to minimize chance of ray leaks at identical ray <-> edge locations */
    add_v3_fl(ray_start, 0.001f);

    hit.index = -1;
    hit.dist = BVH_RAYCAST_DIST_MAX;
    nearest.index = -1;
    nearest.dist_sq = brush_radius * brush_radius; /* find_nearest uses squared distance */

    /* Check volume collision */
    if (ELEM(brush->collision, MOD_DPAINT_COL_VOLUME, MOD_DPAINT_COL_VOLDIST)) {
      BLI_bvhtree_ray_cast(
          treeData->tree, ray_start, ray_dir, 0.0f, &hit, mesh_tris_spherecast_dp, treeData);
      if (hit.index != -1) {
        /* We hit a triangle, now check if collision point normal is facing the point */

        /* For optimization sake, hit point normal isn't calculated in ray cast loop */
        const int vtri[3] = {
            corner_verts[mlooptri[hit.index].tri[0]],
            corner_verts[mlooptri[hit.index].tri[1]],
            corner_verts[mlooptri[hit.index].tri[2]],
        };
        float dot;

        normal_tri_v3(hit.no, positions[vtri[0]], positions[vtri[1]], positions[vtri[2]]);
        dot = dot_v3v3(ray_dir, hit.no);

        /* If ray and hit face normal are facing same direction
         * hit point is inside a closed mesh. */
        if (dot >= 0.0f) {
          const float dist = hit.dist;
          const int f_index = hit.index;

          /* Also cast a ray in opposite direction to make sure
           * point is at least surrounded by two brush faces */
          negate_v3(ray_dir);
          hit.index = -1;
          hit.dist = BVH_RAYCAST_DIST_MAX;

          BLI_bvhtree_ray_cast(
              treeData->tree, ray_start, ray_dir, 0.0f, &hit, mesh_tris_spherecast_dp, treeData);

          if (hit.index != -1) {
            /* Add factor on super-sample filter. */
            volume_factor = 1.0f;
            hit_found = HIT_VOLUME;

            /* Mark hit info */

            /* Calculate final hit coordinates */
            madd_v3_v3v3fl(hitCoord, ray_start, ray_dir, hit.dist);

            depth += dist * sample_factor;
            hitTri = f_index;
          }
        }
      }
    }

    /* Check proximity collision */
    if (ELEM(brush->collision, MOD_DPAINT_COL_DIST, MOD_DPAINT_COL_VOLDIST) &&
        (!hit_found || (brush->flags & MOD_DPAINT_INVERSE_PROX))) {
      float proxDist = -1.0f;
      float hitCo[3] = {0.0f, 0.0f, 0.0f};
      int tri = 0;

      /* if inverse prox and no hit found, skip this sample */
      if (inner_proximity && !hit_found) {
        continue;
      }

      /* If pure distance proximity, find the nearest point on the mesh */
      if (!(brush->flags & MOD_DPAINT_PROX_PROJECT)) {
        BLI_bvhtree_find_nearest(
            treeData->tree, ray_start, &nearest, mesh_tris_nearest_point_dp, treeData);
        if (nearest.index != -1) {
          proxDist = sqrtf(nearest.dist_sq);
          copy_v3_v3(hitCo, nearest.co);
          tri = nearest.index;
        }
      }
      else { /* else cast a ray in defined projection direction */
        float proj_ray[3] = {0.0f};

        if (brush->ray_dir == MOD_DPAINT_RAY_CANVAS) {
          copy_v3_v3(proj_ray, bData->bNormal[index].invNorm);
          negate_v3(proj_ray);
        }
        else if (brush->ray_dir == MOD_DPAINT_RAY_BRUSH_AVG) {
          copy_v3_v3(proj_ray, avg_brushNor);
        }
        else { /* MOD_DPAINT_RAY_ZPLUS */
          proj_ray[2] = 1.0f;
        }
        hit.index = -1;
        hit.dist = brush_radius;

        /* Do a face normal directional ray-cast, and use that distance. */
        BLI_bvhtree_ray_cast(
            treeData->tree, ray_start, proj_ray, 0.0f, &hit, mesh_tris_spherecast_dp, treeData);
        if (hit.index != -1) {
          proxDist = hit.dist;

          /* Calculate final hit coordinates */
          madd_v3_v3v3fl(hitCo, ray_start, proj_ray, hit.dist);

          tri = hit.index;
        }
      }

      /* If a hit was found, calculate required values */
      if (proxDist >= 0.0f && proxDist <= brush_radius) {
        proximity_factor = proxDist / brush_radius;
        CLAMP(proximity_factor, 0.0f, 1.0f);
        if (!inner_proximity) {
          proximity_factor = 1.0f - proximity_factor;
        }

        hit_found = HIT_PROXIMITY;

        /* if no volume hit, use prox point face info */
        if (hitTri == -1) {
          copy_v3_v3(hitCoord, hitCo);
          hitTri = tri;
        }
      }
    }

    /* mix final sample strength depending on brush settings */
    if (hit_found) {
      /* If "negate volume" enabled, negate all factors within volume. */
      if (brush->collision == MOD_DPAINT_COL_VOLDIST && brush->flags & MOD_DPAINT_NEGATE_VOLUME) {
        volume_factor = 1.0f - volume_factor;
        if (inner_proximity) {
          proximity_factor = 1.0f - proximity_factor;
        }
      }

      /* apply final sample depending on final hit type */
      if (hit_found == HIT_VOLUME) {
        sampleStrength = volume_factor;
      }
      else if (hit_found == HIT_PROXIMITY) {
        /* apply falloff curve to the proximity_factor */
        if (brush->proximity_falloff == MOD_DPAINT_PRFALL_RAMP &&
            BKE_colorband_evaluate(brush->paint_ramp, (1.0f - proximity_factor), prox_colorband)) {
          proximity_factor = prox_colorband[3];
        }
        else if (brush->proximity_falloff == MOD_DPAINT_PRFALL_CONSTANT) {
          proximity_factor = (!inner_proximity || brush->flags & MOD_DPAINT_NEGATE_VOLUME) ? 1.0f :
                                                                                             0.0f;
        }
        /* apply sample */
        sampleStrength = proximity_factor;
      }

      sampleStrength *= sample_factor;
    }
    else {
      continue;
    }

    /* velocity brush, only do on main sample */
    if (brush->flags & MOD_DPAINT_USES_VELOCITY && ss == 0 && brushVelocity) {
      float weights[3];
      float brushPointVelocity[3];
      float velocity[3];

      const int v1 = corner_verts[mlooptri[hitTri].tri[0]];
      const int v2 = corner_verts[mlooptri[hitTri].tri[1]];
      const int v3 = corner_verts[mlooptri[hitTri].tri[2]];

      /* calculate barycentric weights for hit point */
      interp_weights_tri_v3(weights, positions[v1], positions[v2], positions[v3], hitCoord);

      /* Simple check based on brush surface velocity,
       * TODO: perhaps implement something that handles volume movement as well. */

      /* interpolate vertex speed vectors to get hit point velocity */
      interp_v3_v3v3v3(brushPointVelocity,
                       brushVelocity[v1].v,
                       brushVelocity[v2].v,
                       brushVelocity[v3].v,
                       weights);

      /* subtract canvas point velocity */
      if (bData->velocity) {
        sub_v3_v3v3(velocity, brushPointVelocity, bData->velocity[index].v);
      }
      else {
        copy_v3_v3(velocity, brushPointVelocity);
      }
      velocity_val = normalize_v3(velocity);

      /* if brush has smudge enabled store brush velocity */
      if (surface->type == MOD_DPAINT_SURFACE_T_PAINT && brush->flags & MOD_DPAINT_DO_SMUDGE &&
          bData->brush_velocity) {
        copy_v3_v3(&bData->brush_velocity[index * 4], velocity);
        bData->brush_velocity[index * 4 + 3] = velocity_val;
      }
    }

    /*
     * Process hit color and alpha
     */
    if (surface->type == MOD_DPAINT_SURFACE_T_PAINT) {
      float sampleColor[3];
      float alpha_factor = 1.0f;

      sampleColor[0] = brush->r;
      sampleColor[1] = brush->g;
      sampleColor[2] = brush->b;

      /* Sample proximity colorband if required */
      if ((hit_found == HIT_PROXIMITY) && (brush->proximity_falloff == MOD_DPAINT_PRFALL_RAMP)) {
        if (!(brush->flags & MOD_DPAINT_RAMP_ALPHA)) {
          sampleColor[0] = prox_colorband[0];
          sampleColor[1] = prox_colorband[1];
          sampleColor[2] = prox_colorband[2];
        }
      }

      /* Add AA sample */
      paintColor[0] += sampleColor[0];
      paintColor[1] += sampleColor[1];
      paintColor[2] += sampleColor[2];
      sampleStrength *= alpha_factor;
      numOfHits++;
    }

    /* Apply sample strength. */
    brushStrength += sampleStrength;
  } /* End super-sampling. */

  /* If any sample was inside paint range. */
  if (brushStrength > 0.0f || depth > 0.0f) {
    /* Apply super-sampling results. */
    if (samples > 1) {
      brushStrength /= total_sample;
    }
    CLAMP(brushStrength, 0.0f, 1.0f);

    if (surface->type == MOD_DPAINT_SURFACE_T_PAINT) {
      /* Get final pixel color and alpha. */
      paintColor[0] /= numOfHits;
      paintColor[1] /= numOfHits;
      paintColor[2] /= numOfHits;
    }
    /* Get final object space depth. */
    else if (ELEM(surface->type, MOD_DPAINT_SURFACE_T_DISPLACE, MOD_DPAINT_SURFACE_T_WAVE)) {
      depth /= bData->bNormal[index].normal_scale * total_sample;
    }

    dynamicPaint_updatePointData(
        surface, index, brush, paintColor, brushStrength, depth, velocity_val, timescale);
  }
}

static bool dynamicPaint_paintMesh(Depsgraph *depsgraph,
                                   DynamicPaintSurface *surface,
                                   DynamicPaintBrushSettings *brush,
                                   Object *brushOb,
                                   Scene *scene,
                                   float timescale)
{
  PaintSurfaceData *sData = surface->data;
  PaintBakeData *bData = sData->bData;
  Mesh *mesh = NULL;
  Vec3f *brushVelocity = NULL;
  const MLoopTri *mlooptri = NULL;

  if (brush->flags & MOD_DPAINT_USES_VELOCITY) {
    dynamicPaint_brushMeshCalculateVelocity(
        depsgraph, scene, brushOb, brush, &brushVelocity, timescale);
  }

  Mesh *brush_mesh = dynamicPaint_brush_mesh_get(brush);
  if (brush_mesh == NULL) {
    return false;
  }

  {
    BVHTreeFromMesh treeData = {NULL};
    float avg_brushNor[3] = {0.0f};
    const float brush_radius = brush->paint_distance * surface->radius_scale;
    int numOfVerts;
    int ii;
    Bounds3D mesh_bb = {{0}};
    VolumeGrid *grid = bData->grid;

    mesh = BKE_mesh_copy_for_eval(brush_mesh, false);
<<<<<<< HEAD
    float(*positions)[3] = BKE_mesh_positions_for_write(mesh);
=======
    float(*positions)[3] = BKE_mesh_vert_positions_for_write(mesh);
>>>>>>> a7e1815c
    const float(*vert_normals)[3] = BKE_mesh_vertex_normals_ensure(mesh);
    mlooptri = BKE_mesh_runtime_looptri_ensure(mesh);
    const int *corner_verts = BKE_mesh_corner_verts(mesh);
    numOfVerts = mesh->totvert;

    /* Transform collider vertices to global space
     * (Faster than transforming per surface point
     * coordinates and normals to object space) */
    for (ii = 0; ii < numOfVerts; ii++) {
      mul_m4_v3(brushOb->object_to_world, positions[ii]);
      boundInsert(&mesh_bb, positions[ii]);

      /* for proximity project calculate average normal */
      if (brush->flags & MOD_DPAINT_PROX_PROJECT && brush->collision != MOD_DPAINT_COL_VOLUME) {
        float nor[3];
        copy_v3_v3(nor, vert_normals[ii]);
        mul_mat3_m4_v3(brushOb->object_to_world, nor);
        normalize_v3(nor);

        add_v3_v3(avg_brushNor, nor);
      }
    }

    if (brush->flags & MOD_DPAINT_PROX_PROJECT && brush->collision != MOD_DPAINT_COL_VOLUME) {
      mul_v3_fl(avg_brushNor, 1.0f / (float)numOfVerts);
      /* instead of null vector use positive z */
      if (UNLIKELY(normalize_v3(avg_brushNor) == 0.0f)) {
        avg_brushNor[2] = 1.0f;
      }
    }

    /* check bounding box collision */
    if (grid && meshBrush_boundsIntersect(&grid->grid_bounds, &mesh_bb, brush, brush_radius)) {
      /* Build a bvh tree from transformed vertices */
      if (BKE_bvhtree_from_mesh_get(&treeData, mesh, BVHTREE_FROM_LOOPTRI, 4)) {
        int c_index;
        int total_cells = grid->dim[0] * grid->dim[1] * grid->dim[2];

        /* loop through space partitioning grid */
        for (c_index = 0; c_index < total_cells; c_index++) {
          /* check grid cell bounding box */
          if (!grid->s_num[c_index] ||
              !meshBrush_boundsIntersect(&grid->bounds[c_index], &mesh_bb, brush, brush_radius)) {
            continue;
          }

          /* loop through cell points and process brush */
          DynamicPaintPaintData data = {
              .surface = surface,
              .brush = brush,
              .brushOb = brushOb,
              .scene = scene,
              .timescale = timescale,
              .c_index = c_index,
              .mesh = mesh,
              .positions = positions,
<<<<<<< HEAD
              .corner_verts = corner_verts,
=======
              .mloop = mloop,
>>>>>>> a7e1815c
              .mlooptri = mlooptri,
              .brush_radius = brush_radius,
              .avg_brushNor = avg_brushNor,
              .brushVelocity = brushVelocity,
              .treeData = &treeData,
          };
          TaskParallelSettings settings;
          BLI_parallel_range_settings_defaults(&settings);
          settings.use_threading = (grid->s_num[c_index] > 250);
          BLI_task_parallel_range(0,
                                  grid->s_num[c_index],
                                  &data,
                                  dynamic_paint_paint_mesh_cell_point_cb_ex,
                                  &settings);
        }
      }
    }
    /* free bvh tree */
    free_bvhtree_from_mesh(&treeData);
    BKE_id_free(NULL, mesh);
  }

  /* free brush velocity data */
  if (brushVelocity) {
    MEM_freeN(brushVelocity);
  }

  return true;
}

/*
 * Paint a particle system to the surface
 */
static void dynamic_paint_paint_particle_cell_point_cb_ex(
    void *__restrict userdata, const int id, const TaskParallelTLS *__restrict UNUSED(tls))
{
  const DynamicPaintPaintData *data = userdata;

  const DynamicPaintSurface *surface = data->surface;
  const PaintSurfaceData *sData = surface->data;
  const PaintBakeData *bData = sData->bData;
  VolumeGrid *grid = bData->grid;

  const DynamicPaintBrushSettings *brush = data->brush;

  const ParticleSystem *psys = data->psys;

  const float timescale = data->timescale;
  const int c_index = data->c_index;

  KDTree_3d *tree = data->treeData;

  const float solidradius = data->solidradius;
  const float smooth = brush->particle_smooth * surface->radius_scale;
  const float range = solidradius + smooth;
  const float particle_timestep = 0.04f * psys->part->timetweak;

  const int index = grid->t_index[grid->s_pos[c_index] + id];
  float disp_intersect = 0.0f;
  float radius = 0.0f;
  float strength = 0.0f;
  int part_index = -1;

  /*
   * With predefined radius, there is no variation between particles.
   * It's enough to just find the nearest one.
   */
  {
    KDTreeNearest_3d nearest;
    float smooth_range, part_solidradius;

    /* Find nearest particle and get distance to it */
    BLI_kdtree_3d_find_nearest(tree, bData->realCoord[bData->s_pos[index]].v, &nearest);
    /* if outside maximum range, no other particle can influence either */
    if (nearest.dist > range) {
      return;
    }

    if (brush->flags & MOD_DPAINT_PART_RAD) {
      /* use particles individual size */
      ParticleData *pa = psys->particles + nearest.index;
      part_solidradius = pa->size;
    }
    else {
      part_solidradius = solidradius;
    }
    radius = part_solidradius + smooth;
    if (nearest.dist < radius) {
      /* distances inside solid radius has maximum influence -> dist = 0 */
      smooth_range = max_ff(0.0f, (nearest.dist - part_solidradius));
      /* do smoothness if enabled */
      if (smooth) {
        smooth_range /= smooth;
      }

      strength = 1.0f - smooth_range;
      disp_intersect = radius - nearest.dist;
      part_index = nearest.index;
    }
  }
  /* If using random per particle radius and closest particle didn't give max influence */
  if (brush->flags & MOD_DPAINT_PART_RAD && strength < 1.0f && psys->part->randsize > 0.0f) {
    /*
     * If we use per particle radius, we have to sample all particles
     * within max radius range
     */
    KDTreeNearest_3d *nearest;

    float smooth_range = smooth * (1.0f - strength), dist;
    /* calculate max range that can have particles with higher influence than the nearest one */
    const float max_range = smooth - strength * smooth + solidradius;
    /* Make gcc happy! */
    dist = max_range;

    const int particles = BLI_kdtree_3d_range_search(
        tree, bData->realCoord[bData->s_pos[index]].v, &nearest, max_range);

    /* Find particle that produces highest influence */
    for (int n = 0; n < particles; n++) {
      ParticleData *pa = &psys->particles[nearest[n].index];

      /* skip if out of range */
      if (nearest[n].dist > (pa->size + smooth)) {
        continue;
      }

      /* update hit data */
      const float s_range = nearest[n].dist - pa->size;
      /* skip if higher influence is already found */
      if (smooth_range < s_range) {
        continue;
      }

      /* update hit data */
      smooth_range = s_range;
      dist = nearest[n].dist;
      part_index = nearest[n].index;

      /* If inside solid range and no disp depth required, no need to seek further */
      if ((s_range < 0.0f) &&
          !ELEM(surface->type, MOD_DPAINT_SURFACE_T_DISPLACE, MOD_DPAINT_SURFACE_T_WAVE)) {
        break;
      }
    }

    if (nearest) {
      MEM_freeN(nearest);
    }

    /* now calculate influence for this particle */
    const float rad = radius + smooth;
    if ((rad - dist) > disp_intersect) {
      disp_intersect = radius - dist;
      radius = rad;
    }

    /* do smoothness if enabled */
    CLAMP_MIN(smooth_range, 0.0f);
    if (smooth) {
      smooth_range /= smooth;
    }

    const float str = 1.0f - smooth_range;
    /* if influence is greater, use this one */
    if (str > strength) {
      strength = str;
    }
  }

  if (strength > 0.001f) {
    float paintColor[4] = {0.0f};
    float depth = 0.0f;
    float velocity_val = 0.0f;

    /* apply velocity */
    if ((brush->flags & MOD_DPAINT_USES_VELOCITY) && (part_index != -1)) {
      float velocity[3];
      ParticleData *pa = psys->particles + part_index;
      mul_v3_v3fl(velocity, pa->state.vel, particle_timestep);

      /* subtract canvas point velocity */
      if (bData->velocity) {
        sub_v3_v3(velocity, bData->velocity[index].v);
      }
      velocity_val = normalize_v3(velocity);

      /* store brush velocity for smudge */
      if ((surface->type == MOD_DPAINT_SURFACE_T_PAINT) &&
          (brush->flags & MOD_DPAINT_DO_SMUDGE && bData->brush_velocity)) {
        copy_v3_v3(&bData->brush_velocity[index * 4], velocity);
        bData->brush_velocity[index * 4 + 3] = velocity_val;
      }
    }

    if (surface->type == MOD_DPAINT_SURFACE_T_PAINT) {
      copy_v3_v3(paintColor, &brush->r);
    }
    else if (ELEM(surface->type, MOD_DPAINT_SURFACE_T_DISPLACE, MOD_DPAINT_SURFACE_T_WAVE)) {
      /* get displace depth */
      disp_intersect = (1.0f - sqrtf(disp_intersect / radius)) * radius;
      depth = max_ff(0.0f, (radius - disp_intersect) / bData->bNormal[index].normal_scale);
    }

    dynamicPaint_updatePointData(
        surface, index, brush, paintColor, strength, depth, velocity_val, timescale);
  }
}

static bool dynamicPaint_paintParticles(DynamicPaintSurface *surface,
                                        ParticleSystem *psys,
                                        DynamicPaintBrushSettings *brush,
                                        float timescale)
{
  ParticleSettings *part = psys->part;
  PaintSurfaceData *sData = surface->data;
  PaintBakeData *bData = sData->bData;
  VolumeGrid *grid = bData->grid;

  KDTree_3d *tree;
  int particlesAdded = 0;
  int invalidParticles = 0;
  int p = 0;

  const float solidradius = surface->radius_scale * ((brush->flags & MOD_DPAINT_PART_RAD) ?
                                                         part->size :
                                                         brush->particle_radius);
  const float smooth = brush->particle_smooth * surface->radius_scale;

  const float range = solidradius + smooth;

  Bounds3D part_bb = {{0}};

  if (psys->totpart < 1) {
    return true;
  }

  /*
   * Build a KD-tree to optimize distance search
   */
  tree = BLI_kdtree_3d_new(psys->totpart);

  /* loop through particles and insert valid ones to the tree */
  p = 0;
  for (ParticleData *pa = psys->particles; p < psys->totpart; p++, pa++) {
    /* Proceed only if particle is active */
    if ((pa->alive == PARS_UNBORN && (part->flag & PART_UNBORN) == 0) ||
        (pa->alive == PARS_DEAD && (part->flag & PART_DIED) == 0) || (pa->flag & PARS_UNEXIST)) {
      continue;
    }

    /* for debug purposes check if any NAN particle proceeds
     * For some reason they get past activity check, this should rule most of them out */
    if (isnan(pa->state.co[0]) || isnan(pa->state.co[1]) || isnan(pa->state.co[2])) {
      invalidParticles++;
      continue;
    }

    /* make sure particle is close enough to canvas */
    if (!boundIntersectPoint(&grid->grid_bounds, pa->state.co, range)) {
      continue;
    }

    BLI_kdtree_3d_insert(tree, p, pa->state.co);

    /* calc particle system bounds */
    boundInsert(&part_bb, pa->state.co);

    particlesAdded++;
  }
  if (invalidParticles) {
    CLOG_WARN(&LOG, "Invalid particle(s) found!");
  }

  /* If no suitable particles were found, exit */
  if (particlesAdded < 1) {
    BLI_kdtree_3d_free(tree);
    return true;
  }

  /* only continue if particle bb is close enough to canvas bb */
  if (boundsIntersectDist(&grid->grid_bounds, &part_bb, range)) {
    int c_index;
    int total_cells = grid->dim[0] * grid->dim[1] * grid->dim[2];

    /* balance tree */
    BLI_kdtree_3d_balance(tree);

    /* loop through space partitioning grid */
    for (c_index = 0; c_index < total_cells; c_index++) {
      /* check cell bounding box */
      if (!grid->s_num[c_index] || !boundsIntersectDist(&grid->bounds[c_index], &part_bb, range)) {
        continue;
      }

      /* loop through cell points */
      DynamicPaintPaintData data = {
          .surface = surface,
          .brush = brush,
          .psys = psys,
          .solidradius = solidradius,
          .timescale = timescale,
          .c_index = c_index,
          .treeData = tree,
      };
      TaskParallelSettings settings;
      BLI_parallel_range_settings_defaults(&settings);
      settings.use_threading = (grid->s_num[c_index] > 250);
      BLI_task_parallel_range(0,
                              grid->s_num[c_index],
                              &data,
                              dynamic_paint_paint_particle_cell_point_cb_ex,
                              &settings);
    }
  }
  BLI_kdtree_3d_free(tree);

  return true;
}

/* paint a single point of defined proximity radius to the surface */
static void dynamic_paint_paint_single_point_cb_ex(void *__restrict userdata,
                                                   const int index,
                                                   const TaskParallelTLS *__restrict UNUSED(tls))
{
  const DynamicPaintPaintData *data = userdata;

  const DynamicPaintSurface *surface = data->surface;
  const PaintSurfaceData *sData = surface->data;
  const PaintBakeData *bData = sData->bData;

  const DynamicPaintBrushSettings *brush = data->brush;

  const float timescale = data->timescale;

  const float brush_radius = data->brush_radius;
  const Vec3f *brushVelocity = data->brushVelocity;

  float *pointCoord = data->pointCoord;

  const float distance = len_v3v3(pointCoord, bData->realCoord[bData->s_pos[index]].v);
  float colorband[4] = {0.0f};
  float strength;

  if (distance > brush_radius) {
    return;
  }

  /* Smooth range or color ramp */
  if (ELEM(brush->proximity_falloff, MOD_DPAINT_PRFALL_SMOOTH, MOD_DPAINT_PRFALL_RAMP)) {
    strength = 1.0f - distance / brush_radius;
    CLAMP(strength, 0.0f, 1.0f);
  }
  else {
    strength = 1.0f;
  }

  if (strength >= 0.001f) {
    float paintColor[3] = {0.0f};
    float depth = 0.0f;
    float velocity_val = 0.0f;

    /* color ramp */
    if (brush->proximity_falloff == MOD_DPAINT_PRFALL_RAMP &&
        BKE_colorband_evaluate(brush->paint_ramp, (1.0f - strength), colorband)) {
      strength = colorband[3];
    }

    if (brush->flags & MOD_DPAINT_USES_VELOCITY) {
      float velocity[3];

      /* subtract canvas point velocity */
      if (bData->velocity) {
        sub_v3_v3v3(velocity, brushVelocity->v, bData->velocity[index].v);
      }
      else {
        copy_v3_v3(velocity, brushVelocity->v);
      }
      velocity_val = len_v3(velocity);

      /* store brush velocity for smudge */
      if (surface->type == MOD_DPAINT_SURFACE_T_PAINT && brush->flags & MOD_DPAINT_DO_SMUDGE &&
          bData->brush_velocity) {
        mul_v3_v3fl(&bData->brush_velocity[index * 4], velocity, 1.0f / velocity_val);
        bData->brush_velocity[index * 4 + 3] = velocity_val;
      }
    }

    if (surface->type == MOD_DPAINT_SURFACE_T_PAINT) {
      if (brush->proximity_falloff == MOD_DPAINT_PRFALL_RAMP &&
          !(brush->flags & MOD_DPAINT_RAMP_ALPHA)) {
        paintColor[0] = colorband[0];
        paintColor[1] = colorband[1];
        paintColor[2] = colorband[2];
      }
      else {
        paintColor[0] = brush->r;
        paintColor[1] = brush->g;
        paintColor[2] = brush->b;
      }
    }
    else if (ELEM(surface->type, MOD_DPAINT_SURFACE_T_DISPLACE, MOD_DPAINT_SURFACE_T_WAVE)) {
      /* get displace depth */
      const float disp_intersect = (1.0f - sqrtf((brush_radius - distance) / brush_radius)) *
                                   brush_radius;
      depth = max_ff(0.0f, (brush_radius - disp_intersect) / bData->bNormal[index].normal_scale);
    }
    dynamicPaint_updatePointData(
        surface, index, brush, paintColor, strength, depth, velocity_val, timescale);
  }
}

static bool dynamicPaint_paintSinglePoint(
    Depsgraph *depsgraph,
    DynamicPaintSurface *surface,
    /* Cannot be const, because it is assigned to non-const variable.
     * NOLINTNEXTLINE: readability-non-const-parameter. */
    float *pointCoord,
    DynamicPaintBrushSettings *brush,
    Object *brushOb,
    Scene *scene,
    float timescale)
{
  PaintSurfaceData *sData = surface->data;
  float brush_radius = brush->paint_distance * surface->radius_scale;
  Vec3f brushVel;

  if (brush->flags & MOD_DPAINT_USES_VELOCITY) {
    dynamicPaint_brushObjectCalculateVelocity(depsgraph, scene, brushOb, &brushVel, timescale);
  }

  const Mesh *brush_mesh = dynamicPaint_brush_mesh_get(brush);
<<<<<<< HEAD
  const float(*positions)[3] = BKE_mesh_positions(brush_mesh);
=======
  const float(*positions)[3] = BKE_mesh_vert_positions(brush_mesh);
>>>>>>> a7e1815c

  /*
   * Loop through every surface point
   */
  DynamicPaintPaintData data = {
      .surface = surface,
      .brush = brush,
      .brushOb = brushOb,
      .scene = scene,
      .timescale = timescale,
      .positions = positions,
      .brush_radius = brush_radius,
      .brushVelocity = &brushVel,
      .pointCoord = pointCoord,
  };
  TaskParallelSettings settings;
  BLI_parallel_range_settings_defaults(&settings);
  settings.use_threading = (sData->total_points > 1000);
  BLI_task_parallel_range(
      0, sData->total_points, &data, dynamic_paint_paint_single_point_cb_ex, &settings);

  return true;
}

/***************************** Dynamic Paint Step / Baking ******************************/

/*
 * Calculate current frame distances and directions for adjacency data
 */

static void dynamic_paint_prepare_adjacency_cb(void *__restrict userdata,
                                               const int index,
                                               const TaskParallelTLS *__restrict UNUSED(tls))
{
  PaintSurfaceData *sData = userdata;
  PaintBakeData *bData = sData->bData;
  BakeAdjPoint *bNeighs = bData->bNeighs;
  PaintAdjData *adj_data = sData->adj_data;
  Vec3f *realCoord = bData->realCoord;

  const int num_neighs = adj_data->n_num[index];

  for (int i = 0; i < num_neighs; i++) {
    const int n_index = adj_data->n_index[index] + i;
    const int t_index = adj_data->n_target[n_index];

    /* dir vec */
    sub_v3_v3v3(bNeighs[n_index].dir,
                realCoord[bData->s_pos[t_index]].v,
                realCoord[bData->s_pos[index]].v);
    /* dist */
    bNeighs[n_index].dist = normalize_v3(bNeighs[n_index].dir);
  }
}

static void dynamicPaint_prepareAdjacencyData(DynamicPaintSurface *surface, const bool force_init)
{
  PaintSurfaceData *sData = surface->data;
  PaintBakeData *bData = sData->bData;
  BakeAdjPoint *bNeighs;
  PaintAdjData *adj_data = sData->adj_data;

  int index;

  if ((!surface_usesAdjDistance(surface) && !force_init) || !sData->adj_data) {
    return;
  }

  if (bData->bNeighs) {
    MEM_freeN(bData->bNeighs);
  }
  bNeighs = bData->bNeighs = MEM_mallocN(sData->adj_data->total_targets * sizeof(*bNeighs),
                                         "PaintEffectBake");
  if (!bNeighs) {
    return;
  }

  TaskParallelSettings settings;
  BLI_parallel_range_settings_defaults(&settings);
  settings.use_threading = (sData->total_points > 1000);
  BLI_task_parallel_range(
      0, sData->total_points, sData, dynamic_paint_prepare_adjacency_cb, &settings);

  /* calculate average values (single thread).
   * NOTE: tried to put this in threaded callback (using _reduce feature),
   * but gave ~30% slower result! */
  bData->average_dist = 0.0;
  for (index = 0; index < sData->total_points; index++) {
    int numOfNeighs = adj_data->n_num[index];

    for (int i = 0; i < numOfNeighs; i++) {
      bData->average_dist += (double)bNeighs[adj_data->n_index[index] + i].dist;
    }
  }
  bData->average_dist /= adj_data->total_targets;
}

/* Find two adjacency points (closest_id) and influence (closest_d)
 * to move paint towards when affected by a force. */
static void surface_determineForceTargetPoints(const PaintSurfaceData *sData,
                                               const int index,
                                               const float force[3],
                                               float closest_d[2],
                                               int closest_id[2])
{
  BakeAdjPoint *bNeighs = sData->bData->bNeighs;
  const int numOfNeighs = sData->adj_data->n_num[index];

  closest_id[0] = closest_id[1] = -1;
  closest_d[0] = closest_d[1] = -1.0f;

  /* find closest neigh */
  for (int i = 0; i < numOfNeighs; i++) {
    const int n_index = sData->adj_data->n_index[index] + i;
    const float dir_dot = dot_v3v3(bNeighs[n_index].dir, force);

    if (dir_dot > closest_d[0] && dir_dot > 0.0f) {
      closest_d[0] = dir_dot;
      closest_id[0] = n_index;
    }
  }

  if (closest_d[0] < 0.0f) {
    return;
  }

  /* find second closest neigh */
  for (int i = 0; i < numOfNeighs; i++) {
    const int n_index = sData->adj_data->n_index[index] + i;

    if (n_index == closest_id[0]) {
      continue;
    }

    const float dir_dot = dot_v3v3(bNeighs[n_index].dir, force);
    const float closest_dot = dot_v3v3(bNeighs[n_index].dir, bNeighs[closest_id[0]].dir);

    /* only accept neighbor at "other side" of the first one in relation to force dir
     * so make sure angle between this and closest neigh is greater than first angle. */
    if (dir_dot > closest_d[1] && closest_dot < closest_d[0] && dir_dot > 0.0f) {
      closest_d[1] = dir_dot;
      closest_id[1] = n_index;
    }
  }

  /* if two valid neighs found, calculate how force effect is divided evenly between them
   * (so that d[0] + d[1] = 1.0) */
  if (closest_id[1] != -1) {
    float force_proj[3];
    float tangent[3];
    const float neigh_diff = acosf(
        dot_v3v3(bNeighs[closest_id[0]].dir, bNeighs[closest_id[1]].dir));
    float force_intersect;
    float temp;

    /* project force vector on the plane determined by these two neighbor points
     * and calculate relative force angle from it. */
    cross_v3_v3v3(tangent, bNeighs[closest_id[0]].dir, bNeighs[closest_id[1]].dir);
    normalize_v3(tangent);
    force_intersect = dot_v3v3(force, tangent);
    madd_v3_v3v3fl(force_proj, force, tangent, (-1.0f) * force_intersect);
    normalize_v3(force_proj);

    /* get drip factor based on force dir in relation to angle between those neighbors */
    temp = dot_v3v3(bNeighs[closest_id[0]].dir, force_proj);
    CLAMP(temp, -1.0f, 1.0f); /* float precision might cause values > 1.0f that return infinite */
    closest_d[1] = acosf(temp) / neigh_diff;
    closest_d[0] = 1.0f - closest_d[1];

    /* and multiply depending on how deeply force intersects surface */
    temp = fabsf(force_intersect);
    CLAMP(temp, 0.0f, 1.0f);
    mul_v2_fl(closest_d, acosf(temp) / (float)M_PI_2);
  }
  else {
    /* if only single neighbor, still linearize force intersection effect */
    closest_d[0] = 1.0f - acosf(closest_d[0]) / (float)M_PI_2;
  }
}

static void dynamicPaint_doSmudge(DynamicPaintSurface *surface,
                                  DynamicPaintBrushSettings *brush,
                                  float timescale)
{
  PaintSurfaceData *sData = surface->data;
  PaintBakeData *bData = sData->bData;
  BakeAdjPoint *bNeighs = sData->bData->bNeighs;
  float max_velocity = 0.0f;

  if (!sData->adj_data) {
    return;
  }

  /* find max velocity */
  for (int index = 0; index < sData->total_points; index++) {
    float vel = bData->brush_velocity[index * 4 + 3];
    CLAMP_MIN(max_velocity, vel);
  }

  int steps = (int)ceil((double)max_velocity / bData->average_dist * (double)timescale);
  CLAMP(steps, 0, 12);
  float eff_scale = brush->smudge_strength / (float)steps * timescale;

  for (int step = 0; step < steps; step++) {
    for (int index = 0; index < sData->total_points; index++) {

      if (sData->adj_data->flags[index] & ADJ_BORDER_PIXEL) {
        continue;
      }

      PaintPoint *pPoint = &((PaintPoint *)sData->type_data)[index];
      float smudge_str = bData->brush_velocity[index * 4 + 3];

      /* force targets */
      int closest_id[2];
      float closest_d[2];

      if (!smudge_str) {
        continue;
      }

      /* get force affect points */
      surface_determineForceTargetPoints(
          sData, index, &bData->brush_velocity[index * 4], closest_d, closest_id);

      /* Apply movement towards those two points */
      for (int i = 0; i < 2; i++) {
        int n_index = closest_id[i];
        if (n_index != -1 && closest_d[i] > 0.0f) {
          float dir_dot = closest_d[i], dir_factor;
          float speed_scale = eff_scale * smudge_str / bNeighs[n_index].dist;
          PaintPoint *ePoint = &(
              (PaintPoint *)sData->type_data)[sData->adj_data->n_target[n_index]];

          /* just skip if angle is too extreme */
          if (dir_dot <= 0.0f) {
            continue;
          }

          dir_factor = dir_dot * speed_scale;
          CLAMP_MAX(dir_factor, brush->smudge_strength);

          /* mix new color and alpha */
          mixColors(ePoint->color, ePoint->color[3], pPoint->color, pPoint->color[3], dir_factor);
          ePoint->color[3] = ePoint->color[3] * (1.0f - dir_factor) +
                             pPoint->color[3] * dir_factor;

          /* smudge "wet layer" */
          mixColors(ePoint->e_color,
                    ePoint->e_color[3],
                    pPoint->e_color,
                    pPoint->e_color[3],
                    dir_factor);
          ePoint->e_color[3] = ePoint->e_color[3] * (1.0f - dir_factor) +
                               pPoint->e_color[3] * dir_factor;
          pPoint->wetness *= (1.0f - dir_factor);
        }
      }
    }
  }
}

typedef struct DynamicPaintEffectData {
  const DynamicPaintSurface *surface;
  Scene *scene;

  float *force;
  ListBase *effectors;
  const void *prevPoint;
  const float eff_scale;

  uint8_t *point_locks;

  const float wave_speed;
  const float wave_scale;
  const float wave_max_slope;

  const float dt;
  const float min_dist;
  const float damp_factor;
  const bool reset_wave;
} DynamicPaintEffectData;

/*
 * Prepare data required by effects for current frame.
 * Returns number of steps required
 */
static void dynamic_paint_prepare_effect_cb(void *__restrict userdata,
                                            const int index,
                                            const TaskParallelTLS *__restrict UNUSED(tls))
{
  const DynamicPaintEffectData *data = userdata;

  const DynamicPaintSurface *surface = data->surface;
  const PaintSurfaceData *sData = surface->data;
  const PaintBakeData *bData = sData->bData;
  Vec3f *realCoord = bData->realCoord;

  Scene *scene = data->scene;

  float *force = data->force;
  ListBase *effectors = data->effectors;

  float forc[3] = {0};
  float vel[3] = {0};

  /* apply force fields */
  if (effectors) {
    EffectedPoint epoint;
    pd_point_from_loc(scene, realCoord[bData->s_pos[index]].v, vel, index, &epoint);
    epoint.vel_to_sec = 1.0f;
    BKE_effectors_apply(effectors, NULL, surface->effector_weights, &epoint, forc, NULL, NULL);
  }

  /* if global gravity is enabled, add it too */
  if (scene->physics_settings.flag & PHYS_GLOBAL_GRAVITY) {
    /* also divide by 10 to about match default grav
     * with default force strength (1.0). */
    madd_v3_v3fl(forc,
                 scene->physics_settings.gravity,
                 surface->effector_weights->global_gravity * surface->effector_weights->weight[0] /
                     10.0f);
  }

  /* add surface point velocity and acceleration if enabled */
  if (bData->velocity) {
    if (surface->drip_vel) {
      madd_v3_v3fl(forc, bData->velocity[index].v, surface->drip_vel * (-1.0f));
    }

    /* acceleration */
    if (bData->prev_velocity && surface->drip_acc) {
      float acc[3];
      copy_v3_v3(acc, bData->velocity[index].v);
      sub_v3_v3(acc, bData->prev_velocity[index].v);
      madd_v3_v3fl(forc, acc, surface->drip_acc * (-1.0f));
    }
  }

  /* force strength, and normalize force vec */
  force[index * 4 + 3] = normalize_v3_v3(&force[index * 4], forc);
}

static int dynamicPaint_prepareEffectStep(struct Depsgraph *depsgraph,
                                          DynamicPaintSurface *surface,
                                          Scene *scene,
                                          Object *ob,
                                          float **force,
                                          float timescale)
{
  double average_force = 0.0f;
  float shrink_speed = 0.0f, spread_speed = 0.0f;
  float fastest_effect, avg_dist;
  int steps;
  PaintSurfaceData *sData = surface->data;
  PaintBakeData *bData = sData->bData;

  /* Init force data if required */
  if (surface->effect & MOD_DPAINT_EFFECT_DO_DRIP) {
    ListBase *effectors = BKE_effectors_create(
        depsgraph, ob, NULL, surface->effector_weights, false);

    /* allocate memory for force data (dir vector + strength) */
    *force = MEM_mallocN(sizeof(float[4]) * sData->total_points, "PaintEffectForces");

    if (*force) {
      DynamicPaintEffectData data = {
          .surface = surface,
          .scene = scene,
          .force = *force,
          .effectors = effectors,
      };
      TaskParallelSettings settings;
      BLI_parallel_range_settings_defaults(&settings);
      settings.use_threading = (sData->total_points > 1000);
      BLI_task_parallel_range(
          0, sData->total_points, &data, dynamic_paint_prepare_effect_cb, &settings);

      /* calculate average values (single thread) */
      for (int index = 0; index < sData->total_points; index++) {
        average_force += (double)(*force)[index * 4 + 3];
      }
      average_force /= sData->total_points;
    }
    BKE_effectors_free(effectors);
  }

  /* Get number of required steps using average point distance
   * so that just a few ultra close pixels won't increase substeps to max. */

  /* adjust number of required substep by fastest active effect */
  if (surface->effect & MOD_DPAINT_EFFECT_DO_SPREAD) {
    spread_speed = surface->spread_speed;
  }
  if (surface->effect & MOD_DPAINT_EFFECT_DO_SHRINK) {
    shrink_speed = surface->shrink_speed;
  }

  fastest_effect = max_fff(spread_speed, shrink_speed, average_force);
  avg_dist = bData->average_dist * (double)CANVAS_REL_SIZE / (double)getSurfaceDimension(sData);

  steps = (int)ceilf(1.5f * EFF_MOVEMENT_PER_FRAME * fastest_effect / avg_dist * timescale);
  CLAMP(steps, 1, 20);

  return steps;
}

/**
 * Processes active effect step.
 */
static void dynamic_paint_effect_spread_cb(void *__restrict userdata,
                                           const int index,
                                           const TaskParallelTLS *__restrict UNUSED(tls))
{
  const DynamicPaintEffectData *data = userdata;

  const DynamicPaintSurface *surface = data->surface;
  const PaintSurfaceData *sData = surface->data;

  if (sData->adj_data->flags[index] & ADJ_BORDER_PIXEL) {
    return;
  }

  const int numOfNeighs = sData->adj_data->n_num[index];
  BakeAdjPoint *bNeighs = sData->bData->bNeighs;
  PaintPoint *pPoint = &((PaintPoint *)sData->type_data)[index];
  const PaintPoint *prevPoint = data->prevPoint;
  const float eff_scale = data->eff_scale;

  const int *n_index = sData->adj_data->n_index;
  const int *n_target = sData->adj_data->n_target;

  /* Loop through neighboring points */
  for (int i = 0; i < numOfNeighs; i++) {
    const int n_idx = n_index[index] + i;
    float w_factor;
    const PaintPoint *pPoint_prev = &prevPoint[n_target[n_idx]];
    const float speed_scale = (bNeighs[n_idx].dist < eff_scale) ? 1.0f :
                                                                  eff_scale / bNeighs[n_idx].dist;
    const float color_mix = min_fff(pPoint_prev->wetness, pPoint->wetness, 1.0f) * 0.25f *
                            surface->color_spread_speed;

    /* do color mixing */
    if (color_mix) {
      mixColors(pPoint->e_color,
                pPoint->e_color[3],
                pPoint_prev->e_color,
                pPoint_prev->e_color[3],
                color_mix);
    }

    /* Only continue if surrounding point has higher wetness */
    if (pPoint_prev->wetness < pPoint->wetness || pPoint_prev->wetness < MIN_WETNESS) {
      continue;
    }

    w_factor = 1.0f / numOfNeighs * min_ff(pPoint_prev->wetness, 1.0f) * speed_scale;
    CLAMP(w_factor, 0.0f, 1.0f);

    /* mix new wetness and color */
    pPoint->wetness = pPoint->wetness + w_factor * (pPoint_prev->wetness - pPoint->wetness);
    pPoint->e_color[3] = mixColors(pPoint->e_color,
                                   pPoint->e_color[3],
                                   pPoint_prev->e_color,
                                   pPoint_prev->e_color[3],
                                   w_factor);
  }
}

static void dynamic_paint_effect_shrink_cb(void *__restrict userdata,
                                           const int index,
                                           const TaskParallelTLS *__restrict UNUSED(tls))
{
  const DynamicPaintEffectData *data = userdata;

  const DynamicPaintSurface *surface = data->surface;
  const PaintSurfaceData *sData = surface->data;

  if (sData->adj_data->flags[index] & ADJ_BORDER_PIXEL) {
    return;
  }

  const int numOfNeighs = sData->adj_data->n_num[index];
  BakeAdjPoint *bNeighs = sData->bData->bNeighs;
  PaintPoint *pPoint = &((PaintPoint *)sData->type_data)[index];
  const PaintPoint *prevPoint = data->prevPoint;
  const float eff_scale = data->eff_scale;

  const int *n_index = sData->adj_data->n_index;
  const int *n_target = sData->adj_data->n_target;

  /* Loop through neighboring points */
  for (int i = 0; i < numOfNeighs; i++) {
    const int n_idx = n_index[index] + i;
    const float speed_scale = (bNeighs[n_idx].dist < eff_scale) ? 1.0f :
                                                                  eff_scale / bNeighs[n_idx].dist;
    const PaintPoint *pPoint_prev = &prevPoint[n_target[n_idx]];
    float a_factor, ea_factor, w_factor;

    /* Check if neighboring point has lower alpha,
     * if so, decrease this point's alpha as well. */
    if (pPoint->color[3] <= 0.0f && pPoint->e_color[3] <= 0.0f && pPoint->wetness <= 0.0f) {
      continue;
    }

    /* decrease factor for dry paint alpha */
    a_factor = max_ff((1.0f - pPoint_prev->color[3]) / numOfNeighs *
                          (pPoint->color[3] - pPoint_prev->color[3]) * speed_scale,
                      0.0f);
    /* decrease factor for wet paint alpha */
    ea_factor = max_ff((1.0f - pPoint_prev->e_color[3]) / 8 *
                           (pPoint->e_color[3] - pPoint_prev->e_color[3]) * speed_scale,
                       0.0f);
    /* decrease factor for paint wetness */
    w_factor = max_ff((1.0f - pPoint_prev->wetness) / 8 *
                          (pPoint->wetness - pPoint_prev->wetness) * speed_scale,
                      0.0f);

    pPoint->color[3] -= a_factor;
    CLAMP_MIN(pPoint->color[3], 0.0f);
    pPoint->e_color[3] -= ea_factor;
    CLAMP_MIN(pPoint->e_color[3], 0.0f);
    pPoint->wetness -= w_factor;
    CLAMP_MIN(pPoint->wetness, 0.0f);
  }
}

static void dynamic_paint_effect_drip_cb(void *__restrict userdata,
                                         const int index,
                                         const TaskParallelTLS *__restrict UNUSED(tls))
{
  const DynamicPaintEffectData *data = userdata;

  const DynamicPaintSurface *surface = data->surface;
  const PaintSurfaceData *sData = surface->data;

  if (sData->adj_data->flags[index] & ADJ_BORDER_PIXEL) {
    return;
  }

  BakeAdjPoint *bNeighs = sData->bData->bNeighs;
  PaintPoint *pPoint = &((PaintPoint *)sData->type_data)[index];
  const PaintPoint *prevPoint = data->prevPoint;
  const PaintPoint *pPoint_prev = &prevPoint[index];
  const float *force = data->force;
  const float eff_scale = data->eff_scale;

  const int *n_target = sData->adj_data->n_target;

  uint8_t *point_locks = data->point_locks;

  int closest_id[2];
  float closest_d[2];

  /* adjust drip speed depending on wetness */
  float w_factor = pPoint_prev->wetness - 0.025f;
  if (w_factor <= 0) {
    return;
  }
  CLAMP(w_factor, 0.0f, 1.0f);

  float ppoint_wetness_diff = 0.0f;

  /* get force affect points */
  surface_determineForceTargetPoints(sData, index, &force[index * 4], closest_d, closest_id);

  /* Apply movement towards those two points */
  for (int i = 0; i < 2; i++) {
    const int n_idx = closest_id[i];
    if (n_idx != -1 && closest_d[i] > 0.0f) {
      const float dir_dot = closest_d[i];

      /* just skip if angle is too extreme */
      if (dir_dot <= 0.0f) {
        continue;
      }

      float dir_factor, a_factor;
      const float speed_scale = eff_scale * force[index * 4 + 3] / bNeighs[n_idx].dist;

      const uint n_trgt = (uint)n_target[n_idx];

      /* Sort of spinlock, but only for given ePoint.
       * Since the odds a same ePoint is modified at the same time by several threads is very low,
       * this is much more efficient than a global spin lock. */
      const uint epointlock_idx = n_trgt / 8;
      const uint8_t epointlock_bitmask = 1 << (n_trgt & 7); /* 7 == 0b111 */
      while (atomic_fetch_and_or_uint8(&point_locks[epointlock_idx], epointlock_bitmask) &
             epointlock_bitmask) {
        /* pass */
      }

      PaintPoint *ePoint = &((PaintPoint *)sData->type_data)[n_trgt];
      const float e_wet = ePoint->wetness;

      dir_factor = min_ff(0.5f, dir_dot * min_ff(speed_scale, 1.0f) * w_factor);

      /* mix new wetness */
      ePoint->wetness += dir_factor;
      CLAMP(ePoint->wetness, 0.0f, MAX_WETNESS);

      /* mix new color */
      a_factor = dir_factor / pPoint_prev->wetness;
      CLAMP(a_factor, 0.0f, 1.0f);
      mixColors(ePoint->e_color,
                ePoint->e_color[3],
                pPoint_prev->e_color,
                pPoint_prev->e_color[3],
                a_factor);
      /* dripping is supposed to preserve alpha level */
      if (pPoint_prev->e_color[3] > ePoint->e_color[3]) {
        ePoint->e_color[3] += a_factor * pPoint_prev->e_color[3];
        CLAMP_MAX(ePoint->e_color[3], pPoint_prev->e_color[3]);
      }

      /* Decrease paint wetness on current point (just store diff here,
       * that way we can only lock current point once at the end to apply it). */
      ppoint_wetness_diff += (ePoint->wetness - e_wet);

#ifndef NDEBUG
      {
        uint8_t ret = atomic_fetch_and_and_uint8(&point_locks[epointlock_idx],
                                                 ~epointlock_bitmask);
        BLI_assert(ret & epointlock_bitmask);
      }
#else
      atomic_fetch_and_and_uint8(&point_locks[epointlock_idx], ~epointlock_bitmask);
#endif
    }
  }

  {
    const uint ppointlock_idx = index / 8;
    const uint8_t ppointlock_bitmask = 1 << (index & 7); /* 7 == 0b111 */
    while (atomic_fetch_and_or_uint8(&point_locks[ppointlock_idx], ppointlock_bitmask) &
           ppointlock_bitmask) {
      /* pass */
    }

    pPoint->wetness -= ppoint_wetness_diff;
    CLAMP(pPoint->wetness, 0.0f, MAX_WETNESS);

#ifndef NDEBUG
    {
      uint8_t ret = atomic_fetch_and_and_uint8(&point_locks[ppointlock_idx], ~ppointlock_bitmask);
      BLI_assert(ret & ppointlock_bitmask);
    }
#else
    atomic_fetch_and_and_uint8(&point_locks[ppointlock_idx], ~ppointlock_bitmask);
#endif
  }
}

static void dynamicPaint_doEffectStep(
    DynamicPaintSurface *surface,
    /* Cannot be const, because it is assigned to non-const variable.
     * NOLINTNEXTLINE: readability-non-const-parameter. */
    float *force,
    PaintPoint *prevPoint,
    float timescale,
    float steps)
{
  PaintSurfaceData *sData = surface->data;

  const float distance_scale = getSurfaceDimension(sData) / CANVAS_REL_SIZE;
  timescale /= steps;

  if (!sData->adj_data) {
    return;
  }

  /*
   * Spread Effect
   */
  if (surface->effect & MOD_DPAINT_EFFECT_DO_SPREAD) {
    const float eff_scale = distance_scale * EFF_MOVEMENT_PER_FRAME * surface->spread_speed *
                            timescale;

    /* Copy current surface to the previous points array to read unmodified values */
    memcpy(prevPoint, sData->type_data, sData->total_points * sizeof(struct PaintPoint));

    DynamicPaintEffectData data = {
        .surface = surface,
        .prevPoint = prevPoint,
        .eff_scale = eff_scale,
    };
    TaskParallelSettings settings;
    BLI_parallel_range_settings_defaults(&settings);
    settings.use_threading = (sData->total_points > 1000);
    BLI_task_parallel_range(
        0, sData->total_points, &data, dynamic_paint_effect_spread_cb, &settings);
  }

  /*
   * Shrink Effect
   */
  if (surface->effect & MOD_DPAINT_EFFECT_DO_SHRINK) {
    const float eff_scale = distance_scale * EFF_MOVEMENT_PER_FRAME * surface->shrink_speed *
                            timescale;

    /* Copy current surface to the previous points array to read unmodified values */
    memcpy(prevPoint, sData->type_data, sData->total_points * sizeof(struct PaintPoint));

    DynamicPaintEffectData data = {
        .surface = surface,
        .prevPoint = prevPoint,
        .eff_scale = eff_scale,
    };
    TaskParallelSettings settings;
    BLI_parallel_range_settings_defaults(&settings);
    settings.use_threading = (sData->total_points > 1000);
    BLI_task_parallel_range(
        0, sData->total_points, &data, dynamic_paint_effect_shrink_cb, &settings);
  }

  /*
   * Drip Effect
   */
  if (surface->effect & MOD_DPAINT_EFFECT_DO_DRIP && force) {
    const float eff_scale = distance_scale * EFF_MOVEMENT_PER_FRAME * timescale / 2.0f;

    /* Same as #BLI_bitmask, but handled atomically as 'ePoint' locks. */
    const size_t point_locks_size = (sData->total_points / 8) + 1;
    uint8_t *point_locks = MEM_callocN(sizeof(*point_locks) * point_locks_size, __func__);

    /* Copy current surface to the previous points array to read unmodified values */
    memcpy(prevPoint, sData->type_data, sData->total_points * sizeof(struct PaintPoint));

    DynamicPaintEffectData data = {
        .surface = surface,
        .prevPoint = prevPoint,
        .eff_scale = eff_scale,
        .force = force,
        .point_locks = point_locks,
    };
    TaskParallelSettings settings;
    BLI_parallel_range_settings_defaults(&settings);
    settings.use_threading = (sData->total_points > 1000);
    BLI_task_parallel_range(
        0, sData->total_points, &data, dynamic_paint_effect_drip_cb, &settings);

    MEM_freeN(point_locks);
  }
}

static void dynamic_paint_border_cb(void *__restrict userdata,
                                    const int b_index,
                                    const TaskParallelTLS *__restrict UNUSED(tls))
{
  const DynamicPaintEffectData *data = userdata;

  const DynamicPaintSurface *surface = data->surface;
  const PaintSurfaceData *sData = surface->data;

  const int index = sData->adj_data->border[b_index];

  const int numOfNeighs = sData->adj_data->n_num[index];
  PaintPoint *pPoint = &((PaintPoint *)sData->type_data)[index];

  const int *n_index = sData->adj_data->n_index;
  const int *n_target = sData->adj_data->n_target;

  /* Average neighboring points. Intermediaries use premultiplied alpha. */
  float mix_color[4] = {0.0f, 0.0f, 0.0f, 0.0f};
  float mix_e_color[4] = {0.0f, 0.0f, 0.0f, 0.0f};
  float mix_wetness = 0.0f;

  for (int i = 0; i < numOfNeighs; i++) {
    const int n_idx = n_index[index] + i;
    const int target = n_target[n_idx];

    PaintPoint *pPoint2 = &((PaintPoint *)sData->type_data)[target];

    BLI_assert(!(sData->adj_data->flags[target] & ADJ_BORDER_PIXEL));

    madd_v3_v3fl(mix_color, pPoint2->color, pPoint2->color[3]);
    mix_color[3] += pPoint2->color[3];

    madd_v3_v3fl(mix_e_color, pPoint2->e_color, pPoint2->e_color[3]);
    mix_e_color[3] += pPoint2->e_color[3];

    mix_wetness += pPoint2->wetness;
  }

  const float divisor = 1.0f / numOfNeighs;

  if (mix_color[3]) {
    pPoint->color[3] = mix_color[3] * divisor;
    mul_v3_v3fl(pPoint->color, mix_color, divisor / pPoint->color[3]);
  }
  else {
    pPoint->color[3] = 0.0f;
  }

  if (mix_e_color[3]) {
    pPoint->e_color[3] = mix_e_color[3] * divisor;
    mul_v3_v3fl(pPoint->e_color, mix_e_color, divisor / pPoint->e_color[3]);
  }
  else {
    pPoint->e_color[3] = 0.0f;
  }

  pPoint->wetness = mix_wetness / numOfNeighs;
}

static void dynamicPaint_doBorderStep(DynamicPaintSurface *surface)
{
  PaintSurfaceData *sData = surface->data;

  if (!sData->adj_data || !sData->adj_data->border) {
    return;
  }

  /* Don't use prevPoint, relying on the condition that neighbors are never border pixels. */
  DynamicPaintEffectData data = {
      .surface = surface,
  };

  TaskParallelSettings settings;
  BLI_parallel_range_settings_defaults(&settings);
  settings.use_threading = (sData->adj_data->total_border > 1000);
  BLI_task_parallel_range(
      0, sData->adj_data->total_border, &data, dynamic_paint_border_cb, &settings);
}

static void dynamic_paint_wave_step_cb(void *__restrict userdata,
                                       const int index,
                                       const TaskParallelTLS *__restrict UNUSED(tls))
{
  const DynamicPaintEffectData *data = userdata;

  const DynamicPaintSurface *surface = data->surface;
  const PaintSurfaceData *sData = surface->data;
  BakeAdjPoint *bNeighs = sData->bData->bNeighs;
  const PaintWavePoint *prevPoint = data->prevPoint;

  const float wave_speed = data->wave_speed;
  const float wave_scale = data->wave_scale;
  const float wave_max_slope = data->wave_max_slope;

  const float dt = data->dt;
  const float min_dist = data->min_dist;
  const float damp_factor = data->damp_factor;

  PaintWavePoint *wPoint = &((PaintWavePoint *)sData->type_data)[index];
  const int numOfNeighs = sData->adj_data->n_num[index];
  float force = 0.0f, avg_dist = 0.0f, avg_height = 0.0f, avg_n_height = 0.0f;
  int numOfN = 0, numOfRN = 0;

  if (wPoint->state > 0) {
    return;
  }

  const int *n_index = sData->adj_data->n_index;
  const int *n_target = sData->adj_data->n_target;
  const int *adj_flags = sData->adj_data->flags;

  /* calculate force from surrounding points */
  for (int i = 0; i < numOfNeighs; i++) {
    const int n_idx = n_index[index] + i;
    float dist = bNeighs[n_idx].dist * wave_scale;
    const PaintWavePoint *tPoint = &prevPoint[n_target[n_idx]];

    if (!dist || tPoint->state > 0) {
      continue;
    }

    CLAMP_MIN(dist, min_dist);
    avg_dist += dist;
    numOfN++;

    /* count average height for edge points for open borders */
    if (!(adj_flags[n_target[n_idx]] & ADJ_ON_MESH_EDGE)) {
      avg_n_height += tPoint->height;
      numOfRN++;
    }

    force += (tPoint->height - wPoint->height) / (dist * dist);
    avg_height += tPoint->height;
  }
  avg_dist = (numOfN) ? avg_dist / numOfN : 0.0f;

  if (surface->flags & MOD_DPAINT_WAVE_OPEN_BORDERS && adj_flags[index] & ADJ_ON_MESH_EDGE) {
    /* if open borders, apply a fake height to keep waves going on */
    avg_n_height = (numOfRN) ? avg_n_height / numOfRN : 0.0f;
    wPoint->height = (dt * wave_speed * avg_n_height + wPoint->height * avg_dist) /
                     (avg_dist + dt * wave_speed);
  }
  /* else do wave eq */
  else {
    /* add force towards zero height based on average dist */
    if (avg_dist) {
      force += (0.0f - wPoint->height) * surface->wave_spring / (avg_dist * avg_dist) / 2.0f;
    }

    /* change point velocity */
    wPoint->velocity += force * dt * wave_speed * wave_speed;
    /* damping */
    wPoint->velocity *= damp_factor;
    /* and new height */
    wPoint->height += wPoint->velocity * dt;

    /* limit wave slope steepness */
    if (wave_max_slope && avg_dist) {
      const float max_offset = wave_max_slope * avg_dist;
      const float offset = (numOfN) ? (avg_height / numOfN - wPoint->height) : 0.0f;
      if (offset > max_offset) {
        wPoint->height += offset - max_offset;
      }
      else if (offset < -max_offset) {
        wPoint->height += offset + max_offset;
      }
    }
  }

  if (data->reset_wave) {
    /* if there wasn't any brush intersection, clear isect height */
    if (wPoint->state == DPAINT_WAVE_NONE) {
      wPoint->brush_isect = 0.0f;
    }
    wPoint->state = DPAINT_WAVE_NONE;
  }
}

static void dynamicPaint_doWaveStep(DynamicPaintSurface *surface, float timescale)
{
  PaintSurfaceData *sData = surface->data;
  BakeAdjPoint *bNeighs = sData->bData->bNeighs;
  int index;
  int steps, ss;
  float dt, min_dist, damp_factor;
  const float wave_speed = surface->wave_speed;
  const float wave_max_slope = (surface->wave_smoothness >= 0.01f) ?
                                   (0.5f / surface->wave_smoothness) :
                                   0.0f;
  double average_dist = 0.0f;
  const float canvas_size = getSurfaceDimension(sData);
  const float wave_scale = CANVAS_REL_SIZE / canvas_size;

  /* allocate memory */
  PaintWavePoint *prevPoint = MEM_mallocN(sData->total_points * sizeof(PaintWavePoint), __func__);
  if (!prevPoint) {
    return;
  }

  /* calculate average neigh distance (single thread) */
  for (index = 0; index < sData->total_points; index++) {
    int numOfNeighs = sData->adj_data->n_num[index];

    for (int i = 0; i < numOfNeighs; i++) {
      average_dist += (double)bNeighs[sData->adj_data->n_index[index] + i].dist;
    }
  }
  average_dist *= (double)wave_scale / sData->adj_data->total_targets;

  /* determine number of required steps */
  steps = (int)ceil((double)(WAVE_TIME_FAC * timescale * surface->wave_timescale) /
                    (average_dist / (double)wave_speed / 3));
  CLAMP(steps, 1, 20);
  timescale /= steps;

  /* apply simulation values for final timescale */
  dt = WAVE_TIME_FAC * timescale * surface->wave_timescale;
  min_dist = wave_speed * dt * 1.5f;
  damp_factor = pow((1.0f - surface->wave_damping), timescale * surface->wave_timescale);

  for (ss = 0; ss < steps; ss++) {
    /* copy previous frame data */
    memcpy(prevPoint, sData->type_data, sData->total_points * sizeof(PaintWavePoint));

    DynamicPaintEffectData data = {
        .surface = surface,
        .prevPoint = prevPoint,
        .wave_speed = wave_speed,
        .wave_scale = wave_scale,
        .wave_max_slope = wave_max_slope,
        .dt = dt,
        .min_dist = min_dist,
        .damp_factor = damp_factor,
        .reset_wave = (ss == steps - 1),
    };
    TaskParallelSettings settings;
    BLI_parallel_range_settings_defaults(&settings);
    settings.use_threading = (sData->total_points > 1000);
    BLI_task_parallel_range(0, sData->total_points, &data, dynamic_paint_wave_step_cb, &settings);
  }

  MEM_freeN(prevPoint);
}

/* Do dissolve and fading effects */
static bool dynamic_paint_surface_needs_dry_dissolve(DynamicPaintSurface *surface)
{
  return (((surface->type == MOD_DPAINT_SURFACE_T_PAINT) &&
           (surface->flags & (MOD_DPAINT_USE_DRYING | MOD_DPAINT_DISSOLVE))) ||
          (ELEM(surface->type, MOD_DPAINT_SURFACE_T_DISPLACE, MOD_DPAINT_SURFACE_T_WEIGHT) &&
           (surface->flags & MOD_DPAINT_DISSOLVE)));
}

typedef struct DynamicPaintDissolveDryData {
  const DynamicPaintSurface *surface;
  const float timescale;
} DynamicPaintDissolveDryData;

static void dynamic_paint_surface_pre_step_cb(void *__restrict userdata,
                                              const int index,
                                              const TaskParallelTLS *__restrict UNUSED(tls))
{
  const DynamicPaintDissolveDryData *data = userdata;

  const DynamicPaintSurface *surface = data->surface;
  const PaintSurfaceData *sData = surface->data;
  const float timescale = data->timescale;

  /* Do drying dissolve effects */
  if (surface->type == MOD_DPAINT_SURFACE_T_PAINT) {
    PaintPoint *pPoint = &((PaintPoint *)sData->type_data)[index];
    /* drying */
    if (surface->flags & MOD_DPAINT_USE_DRYING) {
      if (pPoint->wetness >= MIN_WETNESS) {
        float f_color[4];
        float p_wetness = pPoint->wetness;

        value_dissolve(&pPoint->wetness,
                       surface->dry_speed,
                       timescale,
                       (surface->flags & MOD_DPAINT_DRY_LOG) != 0);
        CLAMP_MIN(pPoint->wetness, 0.0f);

        if (pPoint->wetness < surface->color_dry_threshold) {
          float dry_ratio = pPoint->wetness / p_wetness;

          /*
           * Slowly "shift" paint from wet layer to dry layer as it drys:
           */
          /* make sure alpha values are within proper range */
          CLAMP(pPoint->color[3], 0.0f, 1.0f);
          CLAMP(pPoint->e_color[3], 0.0f, 1.0f);

          /* get current final blended color of these layers */
          blendColors(
              pPoint->color, pPoint->color[3], pPoint->e_color, pPoint->e_color[3], f_color);
          /* reduce wet layer alpha by dry factor */
          pPoint->e_color[3] *= dry_ratio;

          /* Now calculate new alpha for dry layer that keeps final blended color unchanged. */
          pPoint->color[3] = (f_color[3] - pPoint->e_color[3]) / (1.0f - pPoint->e_color[3]);
          /* For each rgb component, calculate a new dry layer color that keeps the final blend
           * color with these new alpha values. (wet layer color doesn't change). */
          if (pPoint->color[3]) {
            for (int i = 0; i < 3; i++) {
              pPoint->color[i] = (f_color[i] * f_color[3] -
                                  pPoint->e_color[i] * pPoint->e_color[3]) /
                                 (pPoint->color[3] * (1.0f - pPoint->e_color[3]));
            }
          }
        }

        pPoint->state = DPAINT_PAINT_WET;
      }
      /* in case of just dryed paint, just mix it to the dry layer and mark it empty */
      else if (pPoint->state > 0) {
        float f_color[4];
        blendColors(pPoint->color, pPoint->color[3], pPoint->e_color, pPoint->e_color[3], f_color);
        copy_v4_v4(pPoint->color, f_color);
        /* clear wet layer */
        pPoint->wetness = 0.0f;
        pPoint->e_color[3] = 0.0f;
        pPoint->state = DPAINT_PAINT_DRY;
      }
    }

    if (surface->flags & MOD_DPAINT_DISSOLVE) {
      value_dissolve(&pPoint->color[3],
                     surface->diss_speed,
                     timescale,
                     (surface->flags & MOD_DPAINT_DISSOLVE_LOG) != 0);
      CLAMP_MIN(pPoint->color[3], 0.0f);

      value_dissolve(&pPoint->e_color[3],
                     surface->diss_speed,
                     timescale,
                     (surface->flags & MOD_DPAINT_DISSOLVE_LOG) != 0);
      CLAMP_MIN(pPoint->e_color[3], 0.0f);
    }
  }
  /* dissolve for float types */
  else if (surface->flags & MOD_DPAINT_DISSOLVE &&
           ELEM(surface->type, MOD_DPAINT_SURFACE_T_DISPLACE, MOD_DPAINT_SURFACE_T_WEIGHT)) {
    float *point = &((float *)sData->type_data)[index];
    /* log or linear */
    value_dissolve(
        point, surface->diss_speed, timescale, (surface->flags & MOD_DPAINT_DISSOLVE_LOG) != 0);
    CLAMP_MIN(*point, 0.0f);
  }
}

static bool dynamicPaint_surfaceHasMoved(DynamicPaintSurface *surface, Object *ob)
{
  PaintSurfaceData *sData = surface->data;
  PaintBakeData *bData = sData->bData;
  Mesh *mesh = dynamicPaint_canvas_mesh_get(surface->canvas);
<<<<<<< HEAD
  const float(*positions)[3] = BKE_mesh_positions(mesh);
=======
  const float(*positions)[3] = BKE_mesh_vert_positions(mesh);
>>>>>>> a7e1815c

  int numOfVerts = mesh->totvert;

  if (!bData->prev_positions) {
    return true;
  }

  /* matrix comparison */
  if (!equals_m4m4(bData->prev_obmat, ob->object_to_world)) {
    return true;
  }

  /* vertices */
  for (int i = 0; i < numOfVerts; i++) {
    if (!equals_v3v3(bData->prev_positions[i], positions[i])) {
      return true;
    }
  }

  return false;
}

/* Prepare for surface step by creating PaintBakeNormal data */
typedef struct DynamicPaintGenerateBakeData {
  const DynamicPaintSurface *surface;
  Object *ob;

  const float (*positions)[3];
  const float (*vert_normals)[3];
  const Vec3f *canvas_verts;

  const bool do_velocity_data;
  const bool new_bdata;
} DynamicPaintGenerateBakeData;

static void dynamic_paint_generate_bake_data_cb(void *__restrict userdata,
                                                const int index,
                                                const TaskParallelTLS *__restrict UNUSED(tls))
{
  const DynamicPaintGenerateBakeData *data = userdata;

  const DynamicPaintSurface *surface = data->surface;
  const PaintSurfaceData *sData = surface->data;
  const PaintAdjData *adj_data = sData->adj_data;
  const PaintBakeData *bData = sData->bData;

  Object *ob = data->ob;

  const Vec3f *canvas_verts = data->canvas_verts;

  const bool do_velocity_data = data->do_velocity_data;
  const bool new_bdata = data->new_bdata;

  float prev_point[3] = {0.0f, 0.0f, 0.0f};
  float temp_nor[3];

  if (do_velocity_data && !new_bdata) {
    copy_v3_v3(prev_point, bData->realCoord[bData->s_pos[index]].v);
  }

  /*
   * Calculate current 3D-position and normal of each surface point
   */
  if (surface->format == MOD_DPAINT_SURFACE_F_IMAGESEQ) {
    float n1[3], n2[3], n3[3];
    const ImgSeqFormatData *f_data = (ImgSeqFormatData *)sData->format_data;
    const PaintUVPoint *tPoint = &((PaintUVPoint *)f_data->uv_p)[index];

    bData->s_num[index] = (surface->flags & MOD_DPAINT_ANTIALIAS) ? 5 : 1;
    bData->s_pos[index] = index * bData->s_num[index];

    /* per sample coordinates */
    for (int ss = 0; ss < bData->s_num[index]; ss++) {
      interp_v3_v3v3v3(bData->realCoord[bData->s_pos[index] + ss].v,
                       canvas_verts[tPoint->v1].v,
                       canvas_verts[tPoint->v2].v,
                       canvas_verts[tPoint->v3].v,
                       f_data->barycentricWeights[index * bData->s_num[index] + ss].v);
    }

    /* Calculate current pixel surface normal */
    copy_v3_v3(n1, data->vert_normals[tPoint->v1]);
    copy_v3_v3(n2, data->vert_normals[tPoint->v2]);
    copy_v3_v3(n3, data->vert_normals[tPoint->v3]);

    interp_v3_v3v3v3(
        temp_nor, n1, n2, n3, f_data->barycentricWeights[index * bData->s_num[index]].v);
    normalize_v3(temp_nor);
    if (ELEM(surface->type, MOD_DPAINT_SURFACE_T_DISPLACE, MOD_DPAINT_SURFACE_T_WAVE)) {
      /* Prepare surface normal directional scale to easily convert
       * brush intersection amount between global and local space */
      float scaled_nor[3];
      mul_v3_v3v3(scaled_nor, temp_nor, ob->scale);
      bData->bNormal[index].normal_scale = len_v3(scaled_nor);
    }
    mul_mat3_m4_v3(ob->object_to_world, temp_nor);
    normalize_v3(temp_nor);
    negate_v3_v3(bData->bNormal[index].invNorm, temp_nor);
  }
  else if (surface->format == MOD_DPAINT_SURFACE_F_VERTEX) {
    int ss;
    if (surface->flags & MOD_DPAINT_ANTIALIAS && adj_data) {
      bData->s_num[index] = adj_data->n_num[index] + 1;
      bData->s_pos[index] = adj_data->n_index[index] + index;
    }
    else {
      bData->s_num[index] = 1;
      bData->s_pos[index] = index;
    }

    /* calculate position for each sample */
    for (ss = 0; ss < bData->s_num[index]; ss++) {
      /* first sample is always point center */
      copy_v3_v3(bData->realCoord[bData->s_pos[index] + ss].v, canvas_verts[index].v);
      if (ss > 0) {
        int t_index = adj_data->n_index[index] + (ss - 1);
        /* get vertex position at 1/3 of each neigh edge */
        mul_v3_fl(bData->realCoord[bData->s_pos[index] + ss].v, 2.0f / 3.0f);
        madd_v3_v3fl(bData->realCoord[bData->s_pos[index] + ss].v,
                     canvas_verts[adj_data->n_target[t_index]].v,
                     1.0f / 3.0f);
      }
    }

    /* normal */
    copy_v3_v3(temp_nor, data->vert_normals[index]);
    if (ELEM(surface->type, MOD_DPAINT_SURFACE_T_DISPLACE, MOD_DPAINT_SURFACE_T_WAVE)) {
      /* Prepare surface normal directional scale to easily convert
       * brush intersection amount between global and local space */
      float scaled_nor[3];
      mul_v3_v3v3(scaled_nor, temp_nor, ob->scale);
      bData->bNormal[index].normal_scale = len_v3(scaled_nor);
    }
    mul_mat3_m4_v3(ob->object_to_world, temp_nor);
    normalize_v3(temp_nor);
    negate_v3_v3(bData->bNormal[index].invNorm, temp_nor);
  }

  /* calculate speed vector */
  if (do_velocity_data && !new_bdata && !bData->clear) {
    sub_v3_v3v3(bData->velocity[index].v, bData->realCoord[bData->s_pos[index]].v, prev_point);
  }
}

static bool dynamicPaint_generateBakeData(DynamicPaintSurface *surface,
                                          Depsgraph *depsgraph,
                                          Object *ob)
{
  PaintSurfaceData *sData = surface->data;
  PaintBakeData *bData = sData->bData;
  Mesh *mesh = dynamicPaint_canvas_mesh_get(surface->canvas);
  int index;
  bool new_bdata = false;
  const bool do_velocity_data = ((surface->effect & MOD_DPAINT_EFFECT_DO_DRIP) ||
                                 (surface_getBrushFlags(surface, depsgraph) &
                                  BRUSH_USES_VELOCITY));
  const bool do_accel_data = (surface->effect & MOD_DPAINT_EFFECT_DO_DRIP) != 0;

  int canvasNumOfVerts = mesh->totvert;
<<<<<<< HEAD
  const float(*positions)[3] = BKE_mesh_positions(mesh);
=======
  const float(*positions)[3] = BKE_mesh_vert_positions(mesh);
>>>>>>> a7e1815c
  Vec3f *canvas_verts;

  if (bData) {
    const bool surface_moved = dynamicPaint_surfaceHasMoved(surface, ob);

    /* Get previous speed for acceleration. */
    if (do_accel_data && bData->prev_velocity && bData->velocity) {
      memcpy(bData->prev_velocity, bData->velocity, sData->total_points * sizeof(Vec3f));
    }

    /* reset speed vectors */
    if (do_velocity_data && bData->velocity && (bData->clear || !surface_moved)) {
      memset(bData->velocity, 0, sData->total_points * sizeof(Vec3f));
    }

    /* if previous data exists and mesh hasn't moved, no need to recalc */
    if (!surface_moved) {
      return true;
    }
  }

  canvas_verts = (struct Vec3f *)MEM_mallocN(canvasNumOfVerts * sizeof(struct Vec3f),
                                             "Dynamic Paint transformed canvas verts");
  if (!canvas_verts) {
    return false;
  }

  /* allocate memory if required */
  if (!bData) {
    sData->bData = bData = (struct PaintBakeData *)MEM_callocN(sizeof(struct PaintBakeData),
                                                               "Dynamic Paint bake data");
    if (!bData) {
      if (canvas_verts) {
        MEM_freeN(canvas_verts);
      }
      return false;
    }

    /* Init bdata */
    bData->bNormal = (struct PaintBakeNormal *)MEM_mallocN(
        sData->total_points * sizeof(struct PaintBakeNormal), "Dynamic Paint step data");
    bData->s_pos = MEM_mallocN(sData->total_points * sizeof(uint), "Dynamic Paint bData s_pos");
    bData->s_num = MEM_mallocN(sData->total_points * sizeof(uint), "Dynamic Paint bData s_num");
    bData->realCoord = (struct Vec3f *)MEM_mallocN(surface_totalSamples(surface) * sizeof(Vec3f),
                                                   "Dynamic Paint point coords");
    bData->prev_positions = MEM_mallocN(canvasNumOfVerts * sizeof(float[3]),
                                        "Dynamic Paint bData prev_positions");

    /* if any allocation failed, free everything */
    if (!bData->bNormal || !bData->s_pos || !bData->s_num || !bData->realCoord || !canvas_verts) {
      if (bData->bNormal) {
        MEM_freeN(bData->bNormal);
      }
      if (bData->s_pos) {
        MEM_freeN(bData->s_pos);
      }
      if (bData->s_num) {
        MEM_freeN(bData->s_num);
      }
      if (bData->realCoord) {
        MEM_freeN(bData->realCoord);
      }
      if (canvas_verts) {
        MEM_freeN(canvas_verts);
      }

      return setError(surface->canvas, N_("Not enough free memory"));
    }

    new_bdata = true;
  }

  if (do_velocity_data && !bData->velocity) {
    bData->velocity = (struct Vec3f *)MEM_callocN(sData->total_points * sizeof(Vec3f),
                                                  "Dynamic Paint velocity");
  }
  if (do_accel_data && !bData->prev_velocity) {
    bData->prev_velocity = (struct Vec3f *)MEM_mallocN(sData->total_points * sizeof(Vec3f),
                                                       "Dynamic Paint prev velocity");
    /* copy previous vel */
    if (bData->prev_velocity && bData->velocity) {
      memcpy(bData->prev_velocity, bData->velocity, sData->total_points * sizeof(Vec3f));
    }
  }

  /*
   * Make a transformed copy of canvas derived mesh vertices to avoid recalculation.
   */
  bData->mesh_bounds.valid = false;
  for (index = 0; index < canvasNumOfVerts; index++) {
    copy_v3_v3(canvas_verts[index].v, positions[index]);
    mul_m4_v3(ob->object_to_world, canvas_verts[index].v);
    boundInsert(&bData->mesh_bounds, canvas_verts[index].v);
  }

  /*
   * Prepare each surface point for a new step
   */
  DynamicPaintGenerateBakeData data = {
      .surface = surface,
      .ob = ob,
      .positions = positions,
      .vert_normals = BKE_mesh_vertex_normals_ensure(mesh),
      .canvas_verts = canvas_verts,
      .do_velocity_data = do_velocity_data,
      .new_bdata = new_bdata,
  };
  TaskParallelSettings settings;
  BLI_parallel_range_settings_defaults(&settings);
  settings.use_threading = (sData->total_points > 1000);
  BLI_task_parallel_range(
      0, sData->total_points, &data, dynamic_paint_generate_bake_data_cb, &settings);

  MEM_freeN(canvas_verts);

  /* generate surface space partitioning grid */
  surfaceGenerateGrid(surface);
  /* Calculate current frame adjacency point distances and global directions. */
  dynamicPaint_prepareAdjacencyData(surface, false);

  /* Copy current frame vertices to check against in next frame */
  copy_m4_m4(bData->prev_obmat, ob->object_to_world);
  memcpy(bData->prev_positions, positions, canvasNumOfVerts * sizeof(float[3]));

  bData->clear = 0;

  return true;
}

/*
 * Do Dynamic Paint step. Paints scene brush objects of current state/frame to the surface.
 */
static int dynamicPaint_doStep(Depsgraph *depsgraph,
                               Scene *scene,
                               Object *ob,
                               DynamicPaintSurface *surface,
                               float timescale,
                               float subframe)
{
  PaintSurfaceData *sData = surface->data;
  PaintBakeData *bData = sData->bData;
  DynamicPaintCanvasSettings *canvas = surface->canvas;
  const bool for_render = (DEG_get_mode(depsgraph) == DAG_EVAL_RENDER);
  int ret = 1;

  if (sData->total_points < 1) {
    return 0;
  }

  if (dynamic_paint_surface_needs_dry_dissolve(surface)) {
    DynamicPaintDissolveDryData data = {
        .surface = surface,
        .timescale = timescale,
    };
    TaskParallelSettings settings;
    BLI_parallel_range_settings_defaults(&settings);
    settings.use_threading = (sData->total_points > 1000);
    BLI_task_parallel_range(
        0, sData->total_points, &data, dynamic_paint_surface_pre_step_cb, &settings);
  }

  /*
   * Loop through surface's target paint objects and do painting
   */
  {
    uint numobjects;
    Object **objects = BKE_collision_objects_create(
        depsgraph, NULL, surface->brush_group, &numobjects, eModifierType_DynamicPaint);

    /* backup current scene frame */
    int scene_frame = scene->r.cfra;
    float scene_subframe = scene->r.subframe;

    for (int i = 0; i < numobjects; i++) {
      Object *brushObj = objects[i];

      /* check if target has an active dp modifier */
      ModifierData *md = BKE_modifiers_findby_type(brushObj, eModifierType_DynamicPaint);
      if (md && md->mode & (eModifierMode_Realtime | eModifierMode_Render)) {
        DynamicPaintModifierData *pmd2 = (DynamicPaintModifierData *)md;
        /* make sure we're dealing with a brush */
        if (pmd2->brush && pmd2->type == MOD_DYNAMICPAINT_TYPE_BRUSH) {
          DynamicPaintBrushSettings *brush = pmd2->brush;

          /* calculate brush speed vectors if required */
          if (surface->type == MOD_DPAINT_SURFACE_T_PAINT && brush->flags & MOD_DPAINT_DO_SMUDGE) {
            bData->brush_velocity = MEM_callocN(sizeof(float[4]) * sData->total_points,
                                                "Dynamic Paint brush velocity");
            /* init adjacency data if not already */
            if (!sData->adj_data) {
              dynamicPaint_initAdjacencyData(surface, true);
            }
            if (!bData->bNeighs) {
              dynamicPaint_prepareAdjacencyData(surface, true);
            }
          }

          /* update object data on this subframe */
          if (subframe) {
            scene_setSubframe(scene, subframe);
            BKE_object_modifier_update_subframe(depsgraph,
                                                scene,
                                                brushObj,
                                                true,
                                                SUBFRAME_RECURSION,
                                                BKE_scene_ctime_get(scene),
                                                eModifierType_DynamicPaint);
          }

          /* Apply brush on the surface depending on its collision type */
          if (brush->psys && brush->psys->part &&
              ELEM(brush->psys->part->type,
                   PART_EMITTER,
                   PART_FLUID,
                   PART_FLUID_FLIP,
                   PART_FLUID_SPRAY,
                   PART_FLUID_BUBBLE,
                   PART_FLUID_FOAM,
                   PART_FLUID_TRACER,
                   PART_FLUID_SPRAYFOAM,
                   PART_FLUID_SPRAYBUBBLE,
                   PART_FLUID_FOAMBUBBLE,
                   PART_FLUID_SPRAYFOAMBUBBLE) &&
              psys_check_enabled(brushObj, brush->psys, for_render)) {
            /* Paint a particle system */
            dynamicPaint_paintParticles(surface, brush->psys, brush, timescale);
          }
          /* Object center distance: */
          if (brush->collision == MOD_DPAINT_COL_POINT && brushObj != ob) {
            dynamicPaint_paintSinglePoint(
                depsgraph, surface, brushObj->loc, brush, brushObj, scene, timescale);
          }
          /* Mesh volume/proximity: */
          else if (brushObj != ob) {
            dynamicPaint_paintMesh(depsgraph, surface, brush, brushObj, scene, timescale);
          }

          /* reset object to its original state */
          if (subframe) {
            scene->r.cfra = scene_frame;
            scene->r.subframe = scene_subframe;
            BKE_object_modifier_update_subframe(depsgraph,
                                                scene,
                                                brushObj,
                                                true,
                                                SUBFRAME_RECURSION,
                                                BKE_scene_ctime_get(scene),
                                                eModifierType_DynamicPaint);
          }

          /* process special brush effects, like smudge */
          if (bData->brush_velocity) {
            if (surface->type == MOD_DPAINT_SURFACE_T_PAINT &&
                brush->flags & MOD_DPAINT_DO_SMUDGE) {
              dynamicPaint_doSmudge(surface, brush, timescale);
            }
            MEM_freeN(bData->brush_velocity);
            bData->brush_velocity = NULL;
          }
        }
      }
    }

    BKE_collision_objects_free(objects);
  }

  /* surfaces operations that use adjacency data */
  if (sData->adj_data && bData->bNeighs) {
    /* wave type surface simulation step */
    if (surface->type == MOD_DPAINT_SURFACE_T_WAVE) {
      dynamicPaint_doWaveStep(surface, timescale);
    }

    /* paint surface effects */
    if (surface->effect && surface->type == MOD_DPAINT_SURFACE_T_PAINT) {
      int steps = 1, s;
      PaintPoint *prevPoint;
      float *force = NULL;

      /* Allocate memory for surface previous points to read unchanged values from */
      prevPoint = MEM_mallocN(sData->total_points * sizeof(struct PaintPoint),
                              "PaintSurfaceDataCopy");
      if (!prevPoint) {
        return setError(canvas, N_("Not enough free memory"));
      }

      /* Prepare effects and get number of required steps */
      steps = dynamicPaint_prepareEffectStep(depsgraph, surface, scene, ob, &force, timescale);
      for (s = 0; s < steps; s++) {
        dynamicPaint_doEffectStep(surface, force, prevPoint, timescale, (float)steps);
      }

      /* Free temporary effect data */
      if (prevPoint) {
        MEM_freeN(prevPoint);
      }
      if (force) {
        MEM_freeN(force);
      }
    }

    /* paint island border pixels */
    if (surface->type == MOD_DPAINT_SURFACE_T_PAINT) {
      dynamicPaint_doBorderStep(surface);
    }
  }

  return ret;
}

int dynamicPaint_calculateFrame(DynamicPaintSurface *surface,
                                struct Depsgraph *depsgraph,
                                Scene *scene,
                                Object *cObject,
                                int frame)
{
  float timescale = 1.0f;

  /* apply previous displace on derivedmesh if incremental surface */
  if (surface->flags & MOD_DPAINT_DISP_INCREMENTAL) {
    dynamicPaint_applySurfaceDisplace(surface, dynamicPaint_canvas_mesh_get(surface->canvas));
  }

  /* update bake data */
  dynamicPaint_generateBakeData(surface, depsgraph, cObject);

  /* don't do substeps for first frame */
  if (surface->substeps && (frame != surface->start_frame)) {
    int st;
    timescale = 1.0f / (surface->substeps + 1);

    for (st = 1; st <= surface->substeps; st++) {
      float subframe = ((float)st) / (surface->substeps + 1);
      if (!dynamicPaint_doStep(depsgraph, scene, cObject, surface, timescale, subframe)) {
        return 0;
      }
    }
  }

  return dynamicPaint_doStep(depsgraph, scene, cObject, surface, timescale, 0.0f);
}<|MERGE_RESOLUTION|>--- conflicted
+++ resolved
@@ -1809,11 +1809,7 @@
 
   /* displace paint */
   if (surface->type == MOD_DPAINT_SURFACE_T_DISPLACE) {
-<<<<<<< HEAD
-    float(*positions)[3] = BKE_mesh_positions_for_write(result);
-=======
     float(*positions)[3] = BKE_mesh_vert_positions_for_write(result);
->>>>>>> a7e1815c
 
     DynamicPaintModifierApplyData data = {
         .surface = surface,
@@ -2011,11 +2007,7 @@
           }
           /* wave simulation */
           else if (surface->type == MOD_DPAINT_SURFACE_T_WAVE) {
-<<<<<<< HEAD
-            float(*positions)[3] = BKE_mesh_positions_for_write(result);
-=======
             float(*positions)[3] = BKE_mesh_vert_positions_for_write(result);
->>>>>>> a7e1815c
 
             DynamicPaintModifierApplyData data = {
                 .surface = surface,
@@ -3423,15 +3415,9 @@
   const float *t0, *t1, *t2;
   float dist;
 
-<<<<<<< HEAD
   t0 = positions[corner_verts[mlooptri[index].tri[0]]];
   t1 = positions[corner_verts[mlooptri[index].tri[1]]];
   t2 = positions[corner_verts[mlooptri[index].tri[2]]];
-=======
-  t0 = positions[mloop[mlooptri[index].tri[0]].v];
-  t1 = positions[mloop[mlooptri[index].tri[1]].v];
-  t2 = positions[mloop[mlooptri[index].tri[2]].v];
->>>>>>> a7e1815c
 
   dist = bvhtree_ray_tri_intersection(ray, hit->dist, t0, t1, t2);
 
@@ -3460,15 +3446,9 @@
   float nearest_tmp[3], dist_sq;
 
   const float *t0, *t1, *t2;
-<<<<<<< HEAD
   t0 = positions[corner_verts[mlooptri[index].tri[0]]];
   t1 = positions[corner_verts[mlooptri[index].tri[1]]];
   t2 = positions[corner_verts[mlooptri[index].tri[2]]];
-=======
-  t0 = positions[mloop[mlooptri[index].tri[0]].v];
-  t1 = positions[mloop[mlooptri[index].tri[1]].v];
-  t2 = positions[mloop[mlooptri[index].tri[2]].v];
->>>>>>> a7e1815c
 
   closest_on_tri_to_point_v3(nearest_tmp, co, t0, t1, t2);
   dist_sq = len_squared_v3v3(co, nearest_tmp);
@@ -3796,11 +3776,7 @@
   mesh_p = BKE_mesh_copy_for_eval(dynamicPaint_brush_mesh_get(brush), false);
   numOfVerts_p = mesh_p->totvert;
 
-<<<<<<< HEAD
-  float(*positions_p)[3] = BKE_mesh_positions_for_write(mesh_p);
-=======
   float(*positions_p)[3] = BKE_mesh_vert_positions_for_write(mesh_p);
->>>>>>> a7e1815c
   copy_m4_m4(prev_obmat, ob->object_to_world);
 
   /* current frame mesh */
@@ -3816,11 +3792,7 @@
                                       eModifierType_DynamicPaint);
   mesh_c = dynamicPaint_brush_mesh_get(brush);
   numOfVerts_c = mesh_c->totvert;
-<<<<<<< HEAD
-  float(*positions_c)[3] = BKE_mesh_positions_for_write(mesh_c);
-=======
   float(*positions_c)[3] = BKE_mesh_vert_positions_for_write(mesh_c);
->>>>>>> a7e1815c
 
   (*brushVel) = (struct Vec3f *)MEM_mallocN(numOfVerts_c * sizeof(Vec3f),
                                             "Dynamic Paint brush velocity");
@@ -3909,11 +3881,7 @@
 
   Mesh *mesh;
   const float (*positions)[3];
-<<<<<<< HEAD
   const int *corner_verts;
-=======
-  const MLoop *mloop;
->>>>>>> a7e1815c
   const MLoopTri *mlooptri;
   const float brush_radius;
   const float *avg_brushNor;
@@ -3946,11 +3914,7 @@
   const int c_index = data->c_index;
 
   const float(*positions)[3] = data->positions;
-<<<<<<< HEAD
   const int *corner_verts = data->corner_verts;
-=======
-  const MLoop *mloop = data->mloop;
->>>>>>> a7e1815c
   const MLoopTri *mlooptri = data->mlooptri;
   const float brush_radius = data->brush_radius;
   const float *avg_brushNor = data->avg_brushNor;
@@ -4297,11 +4261,7 @@
     VolumeGrid *grid = bData->grid;
 
     mesh = BKE_mesh_copy_for_eval(brush_mesh, false);
-<<<<<<< HEAD
-    float(*positions)[3] = BKE_mesh_positions_for_write(mesh);
-=======
     float(*positions)[3] = BKE_mesh_vert_positions_for_write(mesh);
->>>>>>> a7e1815c
     const float(*vert_normals)[3] = BKE_mesh_vertex_normals_ensure(mesh);
     mlooptri = BKE_mesh_runtime_looptri_ensure(mesh);
     const int *corner_verts = BKE_mesh_corner_verts(mesh);
@@ -4358,11 +4318,7 @@
               .c_index = c_index,
               .mesh = mesh,
               .positions = positions,
-<<<<<<< HEAD
               .corner_verts = corner_verts,
-=======
-              .mloop = mloop,
->>>>>>> a7e1815c
               .mlooptri = mlooptri,
               .brush_radius = brush_radius,
               .avg_brushNor = avg_brushNor,
@@ -4794,11 +4750,7 @@
   }
 
   const Mesh *brush_mesh = dynamicPaint_brush_mesh_get(brush);
-<<<<<<< HEAD
-  const float(*positions)[3] = BKE_mesh_positions(brush_mesh);
-=======
   const float(*positions)[3] = BKE_mesh_vert_positions(brush_mesh);
->>>>>>> a7e1815c
 
   /*
    * Loop through every surface point
@@ -5901,11 +5853,7 @@
   PaintSurfaceData *sData = surface->data;
   PaintBakeData *bData = sData->bData;
   Mesh *mesh = dynamicPaint_canvas_mesh_get(surface->canvas);
-<<<<<<< HEAD
-  const float(*positions)[3] = BKE_mesh_positions(mesh);
-=======
   const float(*positions)[3] = BKE_mesh_vert_positions(mesh);
->>>>>>> a7e1815c
 
   int numOfVerts = mesh->totvert;
 
@@ -6065,11 +6013,7 @@
   const bool do_accel_data = (surface->effect & MOD_DPAINT_EFFECT_DO_DRIP) != 0;
 
   int canvasNumOfVerts = mesh->totvert;
-<<<<<<< HEAD
-  const float(*positions)[3] = BKE_mesh_positions(mesh);
-=======
   const float(*positions)[3] = BKE_mesh_vert_positions(mesh);
->>>>>>> a7e1815c
   Vec3f *canvas_verts;
 
   if (bData) {
