--- conflicted
+++ resolved
@@ -2275,22 +2275,13 @@
         {reinterpret_cast<blender::float3 *>(vert_normals), mesh->totvert});
   }
   if (loop_normals_needed) {
-<<<<<<< HEAD
     const blender::bke::AttributeAccessor attributes = mesh->attributes();
     const blender::VArray<bool> sharp_edges = *attributes.lookup_or_default<bool>(
         "sharp_edge", ATTR_DOMAIN_EDGE, false);
     const blender::VArray<bool> sharp_faces = *attributes.lookup_or_default<bool>(
         "sharp_face", ATTR_DOMAIN_FACE, false);
-    const blender::short2 *custom_normals = static_cast<const blender::short2 *>(
+    const blender::short2 *clnors = static_cast<const blender::short2 *>(
         CustomData_get_layer(&mesh->ldata, CD_CUSTOMLOOPNORMAL));
-=======
-    blender::short2 *clnors = static_cast<blender::short2 *>(
-        CustomData_get_layer_for_write(&mesh->ldata, CD_CUSTOMLOOPNORMAL, corner_verts.size()));
-    const bool *sharp_edges = static_cast<const bool *>(
-        CustomData_get_layer_named(&mesh->edata, CD_PROP_BOOL, "sharp_edge"));
-    const bool *sharp_faces = static_cast<const bool *>(
-        CustomData_get_layer_named(&mesh->pdata, CD_PROP_BOOL, "sharp_face"));
->>>>>>> 96fd14a6
     blender::bke::mesh::normals_calc_loop(
         {reinterpret_cast<const blender::float3 *>(positions), mesh->totvert},
         edges,
@@ -2302,7 +2293,7 @@
         {reinterpret_cast<blender::float3 *>(poly_normals), polys.size()},
         sharp_edges,
         sharp_faces,
-        custom_normals,
+        clnors,
         nullptr,
         {reinterpret_cast<blender::float3 *>(r_loop_normals), corner_verts.size()});
   }
