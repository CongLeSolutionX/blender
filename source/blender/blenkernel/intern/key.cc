/* SPDX-License-Identifier: GPL-2.0-or-later
 * Copyright 2001-2002 NaN Holding BV. All rights reserved. */

/** \file
 * \ingroup bke
 */

#include <cmath>
#include <cstddef>
#include <cstring>

#include "MEM_guardedalloc.h"

#include "BLI_blenlib.h"
#include "BLI_endian_switch.h"
#include "BLI_math_vector.h"
#include "BLI_string_utils.h"
#include "BLI_utildefines.h"

#include "BLT_translation.h"

/* Allow using deprecated functionality for .blend file I/O. */
#define DNA_DEPRECATED_ALLOW

#include "DNA_ID.h"
#include "DNA_anim_types.h"
#include "DNA_key_types.h"
#include "DNA_lattice_types.h"
#include "DNA_mesh_types.h"
#include "DNA_meshdata_types.h"
#include "DNA_object_types.h"
#include "DNA_scene_types.h"

#include "BKE_anim_data.h"
#include "BKE_curve.h"
#include "BKE_customdata.h"
#include "BKE_deform.h"
#include "BKE_editmesh.h"
#include "BKE_idtype.h"
#include "BKE_key.h"
#include "BKE_lattice.h"
#include "BKE_lib_id.h"
#include "BKE_lib_query.h"
#include "BKE_main.h"
#include "BKE_mesh.hh"
#include "BKE_scene.h"

#include "RNA_access.h"
#include "RNA_path.h"
#include "RNA_prototypes.h"

#include "BLO_read_write.h"

static void shapekey_copy_data(Main * /*bmain*/, ID *id_dst, const ID *id_src, const int /*flag*/)
{
  Key *key_dst = (Key *)id_dst;
  const Key *key_src = (const Key *)id_src;
  BLI_duplicatelist(&key_dst->block, &key_src->block);

  KeyBlock *kb_dst, *kb_src;
  for (kb_src = static_cast<KeyBlock *>(key_src->block.first),
      kb_dst = static_cast<KeyBlock *>(key_dst->block.first);
       kb_dst;
       kb_src = kb_src->next, kb_dst = kb_dst->next) {
    if (kb_dst->data) {
      kb_dst->data = MEM_dupallocN(kb_dst->data);
    }
    if (kb_src == key_src->refkey) {
      key_dst->refkey = kb_dst;
    }
  }
}

static void shapekey_free_data(ID *id)
{
  Key *key = (Key *)id;
  KeyBlock *kb;

  while ((kb = static_cast<KeyBlock *>(BLI_pophead(&key->block)))) {
    if (kb->data) {
      MEM_freeN(kb->data);
    }
    MEM_freeN(kb);
  }
}

static void shapekey_foreach_id(ID *id, LibraryForeachIDData *data)
{
  Key *key = (Key *)id;
  BKE_LIB_FOREACHID_PROCESS_ID(data, key->from, IDWALK_CB_LOOPBACK);
}

static ID **shapekey_owner_pointer_get(ID *id)
{
  Key *key = (Key *)id;

  BLI_assert(key->from != nullptr);
  BLI_assert(BKE_key_from_id(key->from) == key);

  return &key->from;
}

static void shapekey_blend_write(BlendWriter *writer, ID *id, const void *id_address)
{
  Key *key = (Key *)id;
  const bool is_undo = BLO_write_is_undo(writer);

  /* write LibData */
  BLO_write_id_struct(writer, Key, id_address, &key->id);
  BKE_id_blend_write(writer, &key->id);

  if (key->adt) {
    BKE_animdata_blend_write(writer, key->adt);
  }

  /* direct data */
  LISTBASE_FOREACH (KeyBlock *, kb, &key->block) {
    KeyBlock tmp_kb = *kb;
    /* Do not store actual geometry data in case this is a library override ID. */
    if (ID_IS_OVERRIDE_LIBRARY(key) && !is_undo) {
      tmp_kb.totelem = 0;
      tmp_kb.data = nullptr;
    }
    BLO_write_struct_at_address(writer, KeyBlock, kb, &tmp_kb);
    if (tmp_kb.data != nullptr) {
      BLO_write_raw(writer, tmp_kb.totelem * key->elemsize, tmp_kb.data);
    }
  }
}

/* old defines from DNA_ipo_types.h for data-type, stored in DNA - don't modify! */
#define IPO_FLOAT 4
#define IPO_BEZTRIPLE 100
#define IPO_BPOINT 101

static void switch_endian_keyblock(Key *key, KeyBlock *kb)
{
  int elemsize = key->elemsize;
  char *data = static_cast<char *>(kb->data);

  for (int a = 0; a < kb->totelem; a++) {
    const char *cp = key->elemstr;
    char *poin = data;

    while (cp[0]) {    /* cp[0] == amount */
      switch (cp[1]) { /* cp[1] = type */
        case IPO_FLOAT:
        case IPO_BPOINT:
        case IPO_BEZTRIPLE: {
          int b = cp[0];
          BLI_endian_switch_float_array((float *)poin, b);
          poin += sizeof(float) * b;
          break;
        }
      }

      cp += 2;
    }
    data += elemsize;
  }
}

static void shapekey_blend_read_data(BlendDataReader *reader, ID *id)
{
  Key *key = (Key *)id;
  BLO_read_list(reader, &(key->block));

  BLO_read_data_address(reader, &key->adt);
  BKE_animdata_blend_read_data(reader, key->adt);

  BLO_read_data_address(reader, &key->refkey);

  LISTBASE_FOREACH (KeyBlock *, kb, &key->block) {
    BLO_read_data_address(reader, &kb->data);

    if (BLO_read_requires_endian_switch(reader)) {
      switch_endian_keyblock(key, kb);
    }
  }
}

static void shapekey_blend_read_lib(BlendLibReader *reader, ID *id)
{
  Key *key = (Key *)id;
  BLI_assert((key->id.tag & LIB_TAG_EXTERN) == 0);

  BLO_read_id_address(reader, key->id.lib, &key->ipo); /* XXX deprecated - old animation system */
  BLO_read_id_address(reader, key->id.lib, &key->from);
}

static void shapekey_blend_read_expand(BlendExpander *expander, ID *id)
{
  Key *key = (Key *)id;
  BLO_expand(expander, key->ipo); /* XXX deprecated - old animation system */
}

IDTypeInfo IDType_ID_KE = {
    /*id_code*/ ID_KE,
    /*id_filter*/ FILTER_ID_KE,
    /*main_listbase_index*/ INDEX_ID_KE,
    /*struct_size*/ sizeof(Key),
    /*name*/ "Key",
    /*name_plural*/ "shape_keys",
    /*translation_context*/ BLT_I18NCONTEXT_ID_SHAPEKEY,
    /*flags*/ IDTYPE_FLAGS_NO_LIBLINKING,
    /*asset_type_info*/ nullptr,

    /*init_data*/ nullptr,
    /*copy_data*/ shapekey_copy_data,
    /*free_data*/ shapekey_free_data,
    /*make_local*/ nullptr,
    /*foreach_id*/ shapekey_foreach_id,
    /*foreach_cache*/ nullptr,
    /*foreach_path*/ nullptr,
    /* A bit weird, due to shape-keys not being strictly speaking embedded data... But they also
     * share a lot with those (non linkable, only ever used by one owner ID, etc.). */
    /*owner_pointer_get*/ shapekey_owner_pointer_get,

    /*blend_write*/ shapekey_blend_write,
    /*blend_read_data*/ shapekey_blend_read_data,
    /*blend_read_lib*/ shapekey_blend_read_lib,
    /*blend_read_expand*/ shapekey_blend_read_expand,

    /*blend_read_undo_preserve*/ nullptr,

    /*lib_override_apply_post*/ nullptr,
};

#define KEY_MODE_DUMMY 0 /* use where mode isn't checked for */
#define KEY_MODE_BPOINT 1
#define KEY_MODE_BEZTRIPLE 2

/* Internal use only. */
struct WeightsArrayCache {
  int num_defgroup_weights;
  float **defgroup_weights;
};

void BKE_key_free_data(Key *key)
{
  shapekey_free_data(&key->id);
}

void BKE_key_free_nolib(Key *key)
{
  KeyBlock *kb;

  while ((kb = static_cast<KeyBlock *>(BLI_pophead(&key->block)))) {
    if (kb->data) {
      MEM_freeN(kb->data);
    }
    MEM_freeN(kb);
  }
}

Key *BKE_key_add(Main *bmain, ID *id) /* common function */
{
  Key *key;
  char *el;

  key = static_cast<Key *>(BKE_id_new(bmain, ID_KE, "Key"));

  key->type = KEY_NORMAL;
  key->from = id;

  key->uidgen = 1;

  /* XXX the code here uses some defines which will soon be deprecated... */
  switch (GS(id->name)) {
    case ID_ME:
      el = key->elemstr;

      el[0] = KEYELEM_FLOAT_LEN_COORD;
      el[1] = IPO_FLOAT;
      el[2] = 0;

      key->elemsize = sizeof(float[KEYELEM_FLOAT_LEN_COORD]);

      break;
    case ID_LT:
      el = key->elemstr;

      el[0] = KEYELEM_FLOAT_LEN_COORD;
      el[1] = IPO_FLOAT;
      el[2] = 0;

      key->elemsize = sizeof(float[KEYELEM_FLOAT_LEN_COORD]);

      break;
    case ID_CU_LEGACY:
      el = key->elemstr;

      el[0] = KEYELEM_ELEM_SIZE_CURVE;
      el[1] = IPO_BPOINT;
      el[2] = 0;

      key->elemsize = sizeof(float[KEYELEM_ELEM_SIZE_CURVE]);

      break;

    default:
      break;
  }

  return key;
}

void BKE_key_sort(Key *key)
{
  KeyBlock *kb;
  KeyBlock *kb2;

  /* locate the key which is out of position */
  for (kb = static_cast<KeyBlock *>(key->block.first); kb; kb = kb->next) {
    if ((kb->next) && (kb->pos > kb->next->pos)) {
      break;
    }
  }

  /* if we find a key, move it */
  if (kb) {
    kb = kb->next; /* next key is the out-of-order one */
    BLI_remlink(&key->block, kb);

    /* find the right location and insert before */
    for (kb2 = static_cast<KeyBlock *>(key->block.first); kb2; kb2 = kb2->next) {
      if (kb2->pos > kb->pos) {
        BLI_insertlinkafter(&key->block, kb2->prev, kb);
        break;
      }
    }
  }

  /* new rule; first key is refkey, this to match drawing channels... */
  key->refkey = static_cast<KeyBlock *>(key->block.first);
}

/**************** do the key ****************/

void key_curve_position_weights(float t, float data[4], int type)
{
  float t2, t3, fc;

  if (type == KEY_LINEAR) {
    data[0] = 0.0f;
    data[1] = -t + 1.0f;
    data[2] = t;
    data[3] = 0.0f;
  }
  else if (type == KEY_CARDINAL) {
    t2 = t * t;
    t3 = t2 * t;
    fc = 0.71f;

    data[0] = -fc * t3 + 2.0f * fc * t2 - fc * t;
    data[1] = (2.0f - fc) * t3 + (fc - 3.0f) * t2 + 1.0f;
    data[2] = (fc - 2.0f) * t3 + (3.0f - 2.0f * fc) * t2 + fc * t;
    data[3] = fc * t3 - fc * t2;
  }
  else if (type == KEY_BSPLINE) {
    t2 = t * t;
    t3 = t2 * t;

    data[0] = -0.16666666f * t3 + 0.5f * t2 - 0.5f * t + 0.16666666f;
    data[1] = 0.5f * t3 - t2 + 0.66666666f;
    data[2] = -0.5f * t3 + 0.5f * t2 + 0.5f * t + 0.16666666f;
    data[3] = 0.16666666f * t3;
  }
  else if (type == KEY_CATMULL_ROM) {
    t2 = t * t;
    t3 = t2 * t;
    fc = 0.5f;

    data[0] = -fc * t3 + 2.0f * fc * t2 - fc * t;
    data[1] = (2.0f - fc) * t3 + (fc - 3.0f) * t2 + 1.0f;
    data[2] = (fc - 2.0f) * t3 + (3.0f - 2.0f * fc) * t2 + fc * t;
    data[3] = fc * t3 - fc * t2;
  }
}

void key_curve_tangent_weights(float t, float data[4], int type)
{
  float t2, fc;

  if (type == KEY_LINEAR) {
    data[0] = 0.0f;
    data[1] = -1.0f;
    data[2] = 1.0f;
    data[3] = 0.0f;
  }
  else if (type == KEY_CARDINAL) {
    t2 = t * t;
    fc = 0.71f;

    data[0] = -3.0f * fc * t2 + 4.0f * fc * t - fc;
    data[1] = 3.0f * (2.0f - fc) * t2 + 2.0f * (fc - 3.0f) * t;
    data[2] = 3.0f * (fc - 2.0f) * t2 + 2.0f * (3.0f - 2.0f * fc) * t + fc;
    data[3] = 3.0f * fc * t2 - 2.0f * fc * t;
  }
  else if (type == KEY_BSPLINE) {
    t2 = t * t;

    data[0] = -0.5f * t2 + t - 0.5f;
    data[1] = 1.5f * t2 - t * 2.0f;
    data[2] = -1.5f * t2 + t + 0.5f;
    data[3] = 0.5f * t2;
  }
  else if (type == KEY_CATMULL_ROM) {
    t2 = t * t;
    fc = 0.5f;

    data[0] = -3.0f * fc * t2 + 4.0f * fc * t - fc;
    data[1] = 3.0f * (2.0f - fc) * t2 + 2.0f * (fc - 3.0f) * t;
    data[2] = 3.0f * (fc - 2.0f) * t2 + 2.0f * (3.0f - 2.0f * fc) * t + fc;
    data[3] = 3.0f * fc * t2 - 2.0f * fc * t;
  }
}

void key_curve_normal_weights(float t, float data[4], int type)
{
  float fc;

  if (type == KEY_LINEAR) {
    data[0] = 0.0f;
    data[1] = 0.0f;
    data[2] = 0.0f;
    data[3] = 0.0f;
  }
  else if (type == KEY_CARDINAL) {
    fc = 0.71f;

    data[0] = -6.0f * fc * t + 4.0f * fc;
    data[1] = 6.0f * (2.0f - fc) * t + 2.0f * (fc - 3.0f);
    data[2] = 6.0f * (fc - 2.0f) * t + 2.0f * (3.0f - 2.0f * fc);
    data[3] = 6.0f * fc * t - 2.0f * fc;
  }
  else if (type == KEY_BSPLINE) {
    data[0] = -1.0f * t + 1.0f;
    data[1] = 3.0f * t - 2.0f;
    data[2] = -3.0f * t + 1.0f;
    data[3] = 1.0f * t;
  }
  else if (type == KEY_CATMULL_ROM) {
    fc = 0.5f;

    data[0] = -6.0f * fc * t + 4.0f * fc;
    data[1] = 6.0f * (2.0f - fc) * t + 2.0f * (fc - 3.0f);
    data[2] = 6.0f * (fc - 2.0f) * t + 2.0f * (3.0f - 2.0f * fc);
    data[3] = 6.0f * fc * t - 2.0f * fc;
  }
}

static int setkeys(float fac, ListBase *lb, KeyBlock *k[], float t[4], int cycl)
{
  /* return 1 means k[2] is the position, return 0 means interpolate */
  KeyBlock *k1, *firstkey;
  float d, dpos, ofs = 0, lastpos;
  short bsplinetype;

  firstkey = static_cast<KeyBlock *>(lb->first);
  k1 = static_cast<KeyBlock *>(lb->last);
  lastpos = k1->pos;
  dpos = lastpos - firstkey->pos;

  if (fac < firstkey->pos) {
    fac = firstkey->pos;
  }
  else if (fac > k1->pos) {
    fac = k1->pos;
  }

  k1 = k[0] = k[1] = k[2] = k[3] = firstkey;
  t[0] = t[1] = t[2] = t[3] = k1->pos;

  /* if (fac < 0.0 || fac > 1.0) return 1; */

  if (k1->next == nullptr) {
    return 1;
  }

  if (cycl) { /* pre-sort */
    k[2] = k1->next;
    k[3] = k[2]->next;
    if (k[3] == nullptr) {
      k[3] = k1;
    }
    while (k1) {
      if (k1->next == nullptr) {
        k[0] = k1;
      }
      k1 = k1->next;
    }
    /* k1 = k[1]; */ /* UNUSED */
    t[0] = k[0]->pos;
    t[1] += dpos;
    t[2] = k[2]->pos + dpos;
    t[3] = k[3]->pos + dpos;
    fac += dpos;
    ofs = dpos;
    if (k[3] == k[1]) {
      t[3] += dpos;
      ofs = 2.0f * dpos;
    }
    if (fac < t[1]) {
      fac += dpos;
    }
    k1 = k[3];
  }
  else { /* pre-sort */
    k[2] = k1->next;
    t[2] = k[2]->pos;
    k[3] = k[2]->next;
    if (k[3] == nullptr) {
      k[3] = k[2];
    }
    t[3] = k[3]->pos;
    k1 = k[3];
  }

  while (t[2] < fac) { /* find correct location */
    if (k1->next == nullptr) {
      if (cycl) {
        k1 = firstkey;
        ofs += dpos;
      }
      else if (t[2] == t[3]) {
        break;
      }
    }
    else {
      k1 = k1->next;
    }

    t[0] = t[1];
    k[0] = k[1];
    t[1] = t[2];
    k[1] = k[2];
    t[2] = t[3];
    k[2] = k[3];
    t[3] = k1->pos + ofs;
    k[3] = k1;

    if (ofs > 2.1f + lastpos) {
      break;
    }
  }

  bsplinetype = 0;
  if (k[1]->type == KEY_BSPLINE || k[2]->type == KEY_BSPLINE) {
    bsplinetype = 1;
  }

  if (cycl == 0) {
    if (bsplinetype == 0) { /* B spline doesn't go through the control points */
      if (fac <= t[1]) {    /* fac for 1st key */
        t[2] = t[1];
        k[2] = k[1];
        return 1;
      }
      if (fac >= t[2]) { /* fac after 2nd key */
        return 1;
      }
    }
    else if (fac > t[2]) { /* last key */
      fac = t[2];
      k[3] = k[2];
      t[3] = t[2];
    }
  }

  d = t[2] - t[1];
  if (d == 0.0f) {
    if (bsplinetype == 0) {
      return 1; /* both keys equal */
    }
  }
  else {
    d = (fac - t[1]) / d;
  }

  /* interpolation */
  key_curve_position_weights(d, t, k[1]->type);

  if (k[1]->type != k[2]->type) {
    float t_other[4];
    key_curve_position_weights(d, t_other, k[2]->type);
    interp_v4_v4v4(t, t, t_other, d);
  }

  return 0;
}

static void flerp(int tot,
                  float *in,
                  const float *f0,
                  const float *f1,
                  const float *f2,
                  const float *f3,
                  const float *t)
{
  int a;

  for (a = 0; a < tot; a++) {
    in[a] = t[0] * f0[a] + t[1] * f1[a] + t[2] * f2[a] + t[3] * f3[a];
  }
}

static void rel_flerp(int tot, float *in, const float *ref, const float *out, float fac)
{
  int a;

  for (a = 0; a < tot; a++) {
    in[a] -= fac * (ref[a] - out[a]);
  }
}

static char *key_block_get_data(Key *key, KeyBlock *actkb, KeyBlock *kb, char **freedata)
{
  if (kb == actkb) {
    /* this hack makes it possible to edit shape keys in
     * edit mode with shape keys blending applied */
    if (GS(key->from->name) == ID_ME) {
      Mesh *me;
      BMVert *eve;
      BMIter iter;
      float(*co)[3];
      int a;

      me = (Mesh *)key->from;

      if (me->edit_mesh && me->edit_mesh->bm->totvert == kb->totelem) {
        a = 0;
        co = static_cast<float(*)[3]>(
            MEM_mallocN(sizeof(float[3]) * me->edit_mesh->bm->totvert, "key_block_get_data"));

        BM_ITER_MESH (eve, &iter, me->edit_mesh->bm, BM_VERTS_OF_MESH) {
          copy_v3_v3(co[a], eve->co);
          a++;
        }

        *freedata = (char *)co;
        return (char *)co;
      }
    }
  }

  *freedata = nullptr;
  return static_cast<char *>(kb->data);
}

/* currently only the first value of 'ofs' may be set. */
static bool key_pointer_size(const Key *key, const int mode, int *poinsize, int *ofs, int *step)
{
  if (key->from == nullptr) {
    return false;
  }

  *step = 1;

  switch (GS(key->from->name)) {
    case ID_ME:
      *ofs = sizeof(float[KEYELEM_FLOAT_LEN_COORD]);
      *poinsize = *ofs;
      break;
    case ID_LT:
      *ofs = sizeof(float[KEYELEM_FLOAT_LEN_COORD]);
      *poinsize = *ofs;
      break;
    case ID_CU_LEGACY:
      if (mode == KEY_MODE_BPOINT) {
        *ofs = sizeof(float[KEYELEM_FLOAT_LEN_BPOINT]);
        *step = KEYELEM_ELEM_LEN_BPOINT;
      }
      else {
        *ofs = sizeof(float[KEYELEM_FLOAT_LEN_BEZTRIPLE]);
        *step = KEYELEM_ELEM_LEN_BEZTRIPLE;
      }
      *poinsize = sizeof(float[KEYELEM_ELEM_SIZE_CURVE]);
      break;
    default:
      BLI_assert_msg(0, "invalid 'key->from' ID type");
      return false;
  }

  return true;
}

static void cp_key(const int start,
                   int end,
                   const int tot,
                   char *poin,
                   Key *key,
                   KeyBlock *actkb,
                   KeyBlock *kb,
                   float *weights,
                   const int mode)
{
  float ktot = 0.0, kd = 0.0;
  int elemsize, poinsize = 0, a, step, *ofsp, ofs[32], flagflo = 0;
  char *k1, *kref, *freek1, *freekref;
  char *cp, elemstr[8];

  /* currently always 0, in future key_pointer_size may assign */
  ofs[1] = 0;

  if (!key_pointer_size(key, mode, &poinsize, &ofs[0], &step)) {
    return;
  }

  if (end > tot) {
    end = tot;
  }

  if (tot != kb->totelem) {
    ktot = 0.0;
    flagflo = 1;
    if (kb->totelem) {
      kd = kb->totelem / float(tot);
    }
    else {
      return;
    }
  }

  k1 = key_block_get_data(key, actkb, kb, &freek1);
  kref = key_block_get_data(key, actkb, key->refkey, &freekref);

  /* this exception is needed curves with multiple splines */
  if (start != 0) {

    poin += poinsize * start;

    if (flagflo) {
      ktot += start * kd;
      a = int(floor(ktot));
      if (a) {
        ktot -= a;
        k1 += a * key->elemsize;
      }
    }
    else {
      k1 += start * key->elemsize;
    }
  }

  if (mode == KEY_MODE_BEZTRIPLE) {
    elemstr[0] = 1;
    elemstr[1] = IPO_BEZTRIPLE;
    elemstr[2] = 0;
  }

  /* just do it here, not above! */
  elemsize = key->elemsize * step;

  for (a = start; a < end; a += step) {
    cp = key->elemstr;
    if (mode == KEY_MODE_BEZTRIPLE) {
      cp = elemstr;
    }

    ofsp = ofs;

    while (cp[0]) {

      switch (cp[1]) {
        case IPO_FLOAT:
          if (weights) {
            memcpy(poin, kref, sizeof(float[KEYELEM_FLOAT_LEN_COORD]));
            if (*weights != 0.0f) {
              rel_flerp(
                  KEYELEM_FLOAT_LEN_COORD, (float *)poin, (float *)kref, (float *)k1, *weights);
            }
            weights++;
          }
          else {
            memcpy(poin, k1, sizeof(float[KEYELEM_FLOAT_LEN_COORD]));
          }
          break;
        case IPO_BPOINT:
          memcpy(poin, k1, sizeof(float[KEYELEM_FLOAT_LEN_BPOINT]));
          break;
        case IPO_BEZTRIPLE:
          memcpy(poin, k1, sizeof(float[KEYELEM_FLOAT_LEN_BEZTRIPLE]));
          break;
        default:
          /* should never happen */
          if (freek1) {
            MEM_freeN(freek1);
          }
          if (freekref) {
            MEM_freeN(freekref);
          }
          BLI_assert_msg(0, "invalid 'cp[1]'");
          return;
      }

      poin += *ofsp;
      cp += 2;
      ofsp++;
    }

    /* are we going to be nasty? */
    if (flagflo) {
      ktot += kd;
      while (ktot >= 1.0f) {
        ktot -= 1.0f;
        k1 += elemsize;
        kref += elemsize;
      }
    }
    else {
      k1 += elemsize;
      kref += elemsize;
    }
  }

  if (freek1) {
    MEM_freeN(freek1);
  }
  if (freekref) {
    MEM_freeN(freekref);
  }
}

static void cp_cu_key(Curve *cu,
                      Key *key,
                      KeyBlock *actkb,
                      KeyBlock *kb,
                      const int start,
                      int end,
                      char *out,
                      const int tot)
{
  Nurb *nu;
  int a, step, a1, a2;

  for (a = 0, nu = static_cast<Nurb *>(cu->nurb.first); nu; nu = nu->next, a += step) {
    if (nu->bp) {
      step = KEYELEM_ELEM_LEN_BPOINT * nu->pntsu * nu->pntsv;

      a1 = max_ii(a, start);
      a2 = min_ii(a + step, end);

      if (a1 < a2) {
        cp_key(a1, a2, tot, out, key, actkb, kb, nullptr, KEY_MODE_BPOINT);
      }
    }
    else if (nu->bezt) {
      step = KEYELEM_ELEM_LEN_BEZTRIPLE * nu->pntsu;

      /* exception because keys prefer to work with complete blocks */
      a1 = max_ii(a, start);
      a2 = min_ii(a + step, end);

      if (a1 < a2) {
        cp_key(a1, a2, tot, out, key, actkb, kb, nullptr, KEY_MODE_BEZTRIPLE);
      }
    }
    else {
      step = 0;
    }
  }
}

static void key_evaluate_relative(const int start,
                                  int end,
                                  const int tot,
                                  char *basispoin,
                                  Key *key,
                                  KeyBlock *actkb,
                                  float **per_keyblock_weights,
                                  const int mode)
{
  KeyBlock *kb;
  int *ofsp, ofs[3], elemsize, b, step;
  char *cp, *poin, *reffrom, *from, elemstr[8];
  int poinsize, keyblock_index;

  /* currently always 0, in future key_pointer_size may assign */
  ofs[1] = 0;

  if (!key_pointer_size(key, mode, &poinsize, &ofs[0], &step)) {
    return;
  }

  if (end > tot) {
    end = tot;
  }

  /* In case of Bezier-triple. */
  elemstr[0] = 1; /* Number of IPO-floats. */
  elemstr[1] = IPO_BEZTRIPLE;
  elemstr[2] = 0;

  /* just here, not above! */
  elemsize = key->elemsize * step;

  /* step 1 init */
  cp_key(start, end, tot, basispoin, key, actkb, key->refkey, nullptr, mode);

  /* step 2: do it */

  for (kb = static_cast<KeyBlock *>(key->block.first), keyblock_index = 0; kb;
       kb = kb->next, keyblock_index++) {
    if (kb != key->refkey) {
      float icuval = kb->curval;

      /* only with value, and no difference allowed */
      if (!(kb->flag & KEYBLOCK_MUTE) && icuval != 0.0f && kb->totelem == tot) {
        KeyBlock *refb;
        float weight,
            *weights = per_keyblock_weights ? per_keyblock_weights[keyblock_index] : nullptr;
        char *freefrom = nullptr;

        /* reference now can be any block */
        refb = static_cast<KeyBlock *>(BLI_findlink(&key->block, kb->relative));
        if (refb == nullptr) {
          continue;
        }

        poin = basispoin;
        from = key_block_get_data(key, actkb, kb, &freefrom);

        /* For meshes, use the original values instead of the bmesh values to
         * maintain a constant offset. */
        reffrom = static_cast<char *>(refb->data);

        poin += start * poinsize;
        reffrom += key->elemsize * start; /* key elemsize yes! */
        from += key->elemsize * start;

        for (b = start; b < end; b += step) {

          weight = weights ? (*weights * icuval) : icuval;

          cp = key->elemstr;
          if (mode == KEY_MODE_BEZTRIPLE) {
            cp = elemstr;
          }

          ofsp = ofs;

          while (cp[0]) { /* (cp[0] == amount) */

            switch (cp[1]) {
              case IPO_FLOAT:
                rel_flerp(KEYELEM_FLOAT_LEN_COORD,
                          (float *)poin,
                          (float *)reffrom,
                          (float *)from,
                          weight);
                break;
              case IPO_BPOINT:
                rel_flerp(KEYELEM_FLOAT_LEN_BPOINT,
                          (float *)poin,
                          (float *)reffrom,
                          (float *)from,
                          weight);
                break;
              case IPO_BEZTRIPLE:
                rel_flerp(KEYELEM_FLOAT_LEN_BEZTRIPLE,
                          (float *)poin,
                          (float *)reffrom,
                          (float *)from,
                          weight);
                break;
              default:
                /* should never happen */
                if (freefrom) {
                  MEM_freeN(freefrom);
                }
                BLI_assert_msg(0, "invalid 'cp[1]'");
                return;
            }

            poin += *ofsp;

            cp += 2;
            ofsp++;
          }

          reffrom += elemsize;
          from += elemsize;

          if (weights) {
            weights++;
          }
        }

        if (freefrom) {
          MEM_freeN(freefrom);
        }
      }
    }
  }
}

static void do_key(const int start,
                   int end,
                   const int tot,
                   char *poin,
                   Key *key,
                   KeyBlock *actkb,
                   KeyBlock **k,
                   float *t,
                   const int mode)
{
  float k1tot = 0.0, k2tot = 0.0, k3tot = 0.0, k4tot = 0.0;
  float k1d = 0.0, k2d = 0.0, k3d = 0.0, k4d = 0.0;
  int a, step, ofs[32], *ofsp;
  int flagdo = 15, flagflo = 0, elemsize, poinsize = 0;
  char *k1, *k2, *k3, *k4, *freek1, *freek2, *freek3, *freek4;
  char *cp, elemstr[8];

  /* currently always 0, in future key_pointer_size may assign */
  ofs[1] = 0;

  if (!key_pointer_size(key, mode, &poinsize, &ofs[0], &step)) {
    return;
  }

  if (end > tot) {
    end = tot;
  }

  k1 = key_block_get_data(key, actkb, k[0], &freek1);
  k2 = key_block_get_data(key, actkb, k[1], &freek2);
  k3 = key_block_get_data(key, actkb, k[2], &freek3);
  k4 = key_block_get_data(key, actkb, k[3], &freek4);

  /* Test for more or less points (per key!) */
  if (tot != k[0]->totelem) {
    k1tot = 0.0;
    flagflo |= 1;
    if (k[0]->totelem) {
      k1d = k[0]->totelem / float(tot);
    }
    else {
      flagdo -= 1;
    }
  }
  if (tot != k[1]->totelem) {
    k2tot = 0.0;
    flagflo |= 2;
    if (k[0]->totelem) {
      k2d = k[1]->totelem / float(tot);
    }
    else {
      flagdo -= 2;
    }
  }
  if (tot != k[2]->totelem) {
    k3tot = 0.0;
    flagflo |= 4;
    if (k[0]->totelem) {
      k3d = k[2]->totelem / float(tot);
    }
    else {
      flagdo -= 4;
    }
  }
  if (tot != k[3]->totelem) {
    k4tot = 0.0;
    flagflo |= 8;
    if (k[0]->totelem) {
      k4d = k[3]->totelem / float(tot);
    }
    else {
      flagdo -= 8;
    }
  }

  /* this exception is needed for curves with multiple splines */
  if (start != 0) {

    poin += poinsize * start;

    if (flagdo & 1) {
      if (flagflo & 1) {
        k1tot += start * k1d;
        a = int(floor(k1tot));
        if (a) {
          k1tot -= a;
          k1 += a * key->elemsize;
        }
      }
      else {
        k1 += start * key->elemsize;
      }
    }
    if (flagdo & 2) {
      if (flagflo & 2) {
        k2tot += start * k2d;
        a = int(floor(k2tot));
        if (a) {
          k2tot -= a;
          k2 += a * key->elemsize;
        }
      }
      else {
        k2 += start * key->elemsize;
      }
    }
    if (flagdo & 4) {
      if (flagflo & 4) {
        k3tot += start * k3d;
        a = int(floor(k3tot));
        if (a) {
          k3tot -= a;
          k3 += a * key->elemsize;
        }
      }
      else {
        k3 += start * key->elemsize;
      }
    }
    if (flagdo & 8) {
      if (flagflo & 8) {
        k4tot += start * k4d;
        a = int(floor(k4tot));
        if (a) {
          k4tot -= a;
          k4 += a * key->elemsize;
        }
      }
      else {
        k4 += start * key->elemsize;
      }
    }
  }

  /* In case of bezier-triples. */
  elemstr[0] = 1; /* Number of IPO-floats. */
  elemstr[1] = IPO_BEZTRIPLE;
  elemstr[2] = 0;

  /* only here, not above! */
  elemsize = key->elemsize * step;

  for (a = start; a < end; a += step) {
    cp = key->elemstr;
    if (mode == KEY_MODE_BEZTRIPLE) {
      cp = elemstr;
    }

    ofsp = ofs;

    while (cp[0]) { /* (cp[0] == amount) */

      switch (cp[1]) {
        case IPO_FLOAT:
          flerp(KEYELEM_FLOAT_LEN_COORD,
                (float *)poin,
                (float *)k1,
                (float *)k2,
                (float *)k3,
                (float *)k4,
                t);
          break;
        case IPO_BPOINT:
          flerp(KEYELEM_FLOAT_LEN_BPOINT,
                (float *)poin,
                (float *)k1,
                (float *)k2,
                (float *)k3,
                (float *)k4,
                t);
          break;
        case IPO_BEZTRIPLE:
          flerp(KEYELEM_FLOAT_LEN_BEZTRIPLE,
                (float *)poin,
                (float *)k1,
                (float *)k2,
                (float *)k3,
                (float *)k4,
                t);
          break;
        default:
          /* should never happen */
          if (freek1) {
            MEM_freeN(freek1);
          }
          if (freek2) {
            MEM_freeN(freek2);
          }
          if (freek3) {
            MEM_freeN(freek3);
          }
          if (freek4) {
            MEM_freeN(freek4);
          }
          BLI_assert_msg(0, "invalid 'cp[1]'");
          return;
      }

      poin += *ofsp;
      cp += 2;
      ofsp++;
    }
    /* lets do it the difficult way: when keys have a different size */
    if (flagdo & 1) {
      if (flagflo & 1) {
        k1tot += k1d;
        while (k1tot >= 1.0f) {
          k1tot -= 1.0f;
          k1 += elemsize;
        }
      }
      else {
        k1 += elemsize;
      }
    }
    if (flagdo & 2) {
      if (flagflo & 2) {
        k2tot += k2d;
        while (k2tot >= 1.0f) {
          k2tot -= 1.0f;
          k2 += elemsize;
        }
      }
      else {
        k2 += elemsize;
      }
    }
    if (flagdo & 4) {
      if (flagflo & 4) {
        k3tot += k3d;
        while (k3tot >= 1.0f) {
          k3tot -= 1.0f;
          k3 += elemsize;
        }
      }
      else {
        k3 += elemsize;
      }
    }
    if (flagdo & 8) {
      if (flagflo & 8) {
        k4tot += k4d;
        while (k4tot >= 1.0f) {
          k4tot -= 1.0f;
          k4 += elemsize;
        }
      }
      else {
        k4 += elemsize;
      }
    }
  }

  if (freek1) {
    MEM_freeN(freek1);
  }
  if (freek2) {
    MEM_freeN(freek2);
  }
  if (freek3) {
    MEM_freeN(freek3);
  }
  if (freek4) {
    MEM_freeN(freek4);
  }
}

static float *get_weights_array(Object *ob, char *vgroup, WeightsArrayCache *cache)
{
  const MDeformVert *dvert = nullptr;
  BMEditMesh *em = nullptr;
  BMIter iter;
  BMVert *eve;
  int totvert = 0, defgrp_index = 0;

  /* no vgroup string set? */
  if (vgroup[0] == 0) {
    return nullptr;
  }

  /* gather dvert and totvert */
  if (ob->type == OB_MESH) {
    Mesh *me = static_cast<Mesh *>(ob->data);
    dvert = BKE_mesh_deform_verts(me);
    totvert = me->totvert;

    if (me->edit_mesh && me->edit_mesh->bm->totvert == totvert) {
      em = me->edit_mesh;
    }
  }
  else if (ob->type == OB_LATTICE) {
    Lattice *lt = static_cast<Lattice *>(ob->data);
    dvert = lt->dvert;
    totvert = lt->pntsu * lt->pntsv * lt->pntsw;
  }

  if (dvert == nullptr) {
    return nullptr;
  }

  /* find the group (weak loop-in-loop) */
  defgrp_index = BKE_object_defgroup_name_index(ob, vgroup);
  if (defgrp_index != -1) {
    float *weights;

    if (cache) {
      if (cache->defgroup_weights == nullptr) {
        int num_defgroup = BKE_object_defgroup_count(ob);
        cache->defgroup_weights = static_cast<float **>(MEM_callocN(
            sizeof(*cache->defgroup_weights) * num_defgroup, "cached defgroup weights"));
        cache->num_defgroup_weights = num_defgroup;
      }

      if (cache->defgroup_weights[defgrp_index]) {
        return cache->defgroup_weights[defgrp_index];
      }
    }

    weights = static_cast<float *>(MEM_mallocN(totvert * sizeof(float), "weights"));

    if (em) {
      int i;
      const int cd_dvert_offset = CustomData_get_offset(&em->bm->vdata, CD_MDEFORMVERT);
      BM_ITER_MESH_INDEX (eve, &iter, em->bm, BM_VERTS_OF_MESH, i) {
        dvert = static_cast<const MDeformVert *>(BM_ELEM_CD_GET_VOID_P(eve, cd_dvert_offset));
        weights[i] = BKE_defvert_find_weight(dvert, defgrp_index);
      }
    }
    else {
      for (int i = 0; i < totvert; i++, dvert++) {
        weights[i] = BKE_defvert_find_weight(dvert, defgrp_index);
      }
    }

    if (cache) {
      cache->defgroup_weights[defgrp_index] = weights;
    }

    return weights;
  }
  return nullptr;
}

static float **keyblock_get_per_block_weights(Object *ob, Key *key, WeightsArrayCache *cache)
{
  KeyBlock *keyblock;
  float **per_keyblock_weights;
  int keyblock_index;

  per_keyblock_weights = static_cast<float **>(
      MEM_mallocN(sizeof(*per_keyblock_weights) * key->totkey, "per keyblock weights"));

  for (keyblock = static_cast<KeyBlock *>(key->block.first), keyblock_index = 0; keyblock;
       keyblock = keyblock->next, keyblock_index++) {
    per_keyblock_weights[keyblock_index] = get_weights_array(ob, keyblock->vgroup, cache);
  }

  return per_keyblock_weights;
}

static void keyblock_free_per_block_weights(Key *key,
                                            float **per_keyblock_weights,
                                            WeightsArrayCache *cache)
{
  int a;

  if (cache) {
    if (cache->num_defgroup_weights) {
      for (a = 0; a < cache->num_defgroup_weights; a++) {
        if (cache->defgroup_weights[a]) {
          MEM_freeN(cache->defgroup_weights[a]);
        }
      }
      MEM_freeN(cache->defgroup_weights);
    }
    cache->defgroup_weights = nullptr;
  }
  else {
    for (a = 0; a < key->totkey; a++) {
      if (per_keyblock_weights[a]) {
        MEM_freeN(per_keyblock_weights[a]);
      }
    }
  }

  MEM_freeN(per_keyblock_weights);
}

static void do_mesh_key(Object *ob, Key *key, char *out, const int tot)
{
  KeyBlock *k[4], *actkb = BKE_keyblock_from_object(ob);
  float t[4];
  int flag = 0;

  if (key->type == KEY_RELATIVE) {
    WeightsArrayCache cache = {0, nullptr};
    float **per_keyblock_weights;
    per_keyblock_weights = keyblock_get_per_block_weights(ob, key, &cache);
    key_evaluate_relative(
        0, tot, tot, (char *)out, key, actkb, per_keyblock_weights, KEY_MODE_DUMMY);
    keyblock_free_per_block_weights(key, per_keyblock_weights, &cache);
  }
  else {
    const float ctime_scaled = key->ctime / 100.0f;

    flag = setkeys(ctime_scaled, &key->block, k, t, 0);

    if (flag == 0) {
      do_key(0, tot, tot, (char *)out, key, actkb, k, t, KEY_MODE_DUMMY);
    }
    else {
      cp_key(0, tot, tot, (char *)out, key, actkb, k[2], nullptr, KEY_MODE_DUMMY);
    }
  }
}

static void do_cu_key(
    Curve *cu, Key *key, KeyBlock *actkb, KeyBlock **k, float *t, char *out, const int tot)
{
  Nurb *nu;
  int a, step;

  for (a = 0, nu = static_cast<Nurb *>(cu->nurb.first); nu; nu = nu->next, a += step) {
    if (nu->bp) {
      step = KEYELEM_ELEM_LEN_BPOINT * nu->pntsu * nu->pntsv;
      do_key(a, a + step, tot, out, key, actkb, k, t, KEY_MODE_BPOINT);
    }
    else if (nu->bezt) {
      step = KEYELEM_ELEM_LEN_BEZTRIPLE * nu->pntsu;
      do_key(a, a + step, tot, out, key, actkb, k, t, KEY_MODE_BEZTRIPLE);
    }
    else {
      step = 0;
    }
  }
}

static void do_rel_cu_key(Curve *cu, Key *key, KeyBlock *actkb, char *out, const int tot)
{
  Nurb *nu;
  int a, step;

  for (a = 0, nu = static_cast<Nurb *>(cu->nurb.first); nu; nu = nu->next, a += step) {
    if (nu->bp) {
      step = KEYELEM_ELEM_LEN_BPOINT * nu->pntsu * nu->pntsv;
      key_evaluate_relative(a, a + step, tot, out, key, actkb, nullptr, KEY_MODE_BPOINT);
    }
    else if (nu->bezt) {
      step = KEYELEM_ELEM_LEN_BEZTRIPLE * nu->pntsu;
      key_evaluate_relative(a, a + step, tot, out, key, actkb, nullptr, KEY_MODE_BEZTRIPLE);
    }
    else {
      step = 0;
    }
  }
}

static void do_curve_key(Object *ob, Key *key, char *out, const int tot)
{
  Curve *cu = static_cast<Curve *>(ob->data);
  KeyBlock *k[4], *actkb = BKE_keyblock_from_object(ob);
  float t[4];
  int flag = 0;

  if (key->type == KEY_RELATIVE) {
    do_rel_cu_key(cu, cu->key, actkb, out, tot);
  }
  else {
    const float ctime_scaled = key->ctime / 100.0f;

    flag = setkeys(ctime_scaled, &key->block, k, t, 0);

    if (flag == 0) {
      do_cu_key(cu, key, actkb, k, t, out, tot);
    }
    else {
      cp_cu_key(cu, key, actkb, k[2], 0, tot, out, tot);
    }
  }
}

static void do_latt_key(Object *ob, Key *key, char *out, const int tot)
{
  Lattice *lt = static_cast<Lattice *>(ob->data);
  KeyBlock *k[4], *actkb = BKE_keyblock_from_object(ob);
  float t[4];
  int flag;

  if (key->type == KEY_RELATIVE) {
    float **per_keyblock_weights;
    per_keyblock_weights = keyblock_get_per_block_weights(ob, key, nullptr);
    key_evaluate_relative(
        0, tot, tot, (char *)out, key, actkb, per_keyblock_weights, KEY_MODE_DUMMY);
    keyblock_free_per_block_weights(key, per_keyblock_weights, nullptr);
  }
  else {
    const float ctime_scaled = key->ctime / 100.0f;

    flag = setkeys(ctime_scaled, &key->block, k, t, 0);

    if (flag == 0) {
      do_key(0, tot, tot, (char *)out, key, actkb, k, t, KEY_MODE_DUMMY);
    }
    else {
      cp_key(0, tot, tot, (char *)out, key, actkb, k[2], nullptr, KEY_MODE_DUMMY);
    }
  }

  if (lt->flag & LT_OUTSIDE) {
    outside_lattice(lt);
  }
}

static void keyblock_data_convert_to_lattice(const float (*fp)[3],
                                             BPoint *bpoint,
                                             const int totpoint);
static void keyblock_data_convert_to_curve(const float *fp, ListBase *nurb, const int totpoint);

float *BKE_key_evaluate_object_ex(
    Object *ob, int *r_totelem, float *arr, size_t arr_size, ID *obdata)
{
  Key *key = BKE_key_from_object(ob);
  KeyBlock *actkb = BKE_keyblock_from_object(ob);
  char *out;
  int tot = 0, size = 0;

  if (key == nullptr || BLI_listbase_is_empty(&key->block)) {
    return nullptr;
  }

  /* compute size of output array */
  if (ob->type == OB_MESH) {
    Mesh *me = static_cast<Mesh *>(ob->data);

    tot = me->totvert;
    size = tot * sizeof(float[KEYELEM_FLOAT_LEN_COORD]);
  }
  else if (ob->type == OB_LATTICE) {
    Lattice *lt = static_cast<Lattice *>(ob->data);

    tot = lt->pntsu * lt->pntsv * lt->pntsw;
    size = tot * sizeof(float[KEYELEM_FLOAT_LEN_COORD]);
  }
  else if (ELEM(ob->type, OB_CURVES_LEGACY, OB_SURF)) {
    Curve *cu = static_cast<Curve *>(ob->data);

    tot = BKE_keyblock_curve_element_count(&cu->nurb);
    size = tot * sizeof(float[KEYELEM_ELEM_SIZE_CURVE]);
  }

  /* if nothing to interpolate, cancel */
  if (tot == 0 || size == 0) {
    return nullptr;
  }

  /* allocate array */
  if (arr == nullptr) {
    out = static_cast<char *>(MEM_callocN(size, "BKE_key_evaluate_object out"));
  }
  else {
    if (arr_size != size) {
      return nullptr;
    }

    out = (char *)arr;
  }

  if (ob->shapeflag & OB_SHAPE_LOCK) {
    /* shape locked, copy the locked shape instead of blending */
    KeyBlock *kb = static_cast<KeyBlock *>(BLI_findlink(&key->block, ob->shapenr - 1));

    if (kb && (kb->flag & KEYBLOCK_MUTE)) {
      kb = key->refkey;
    }

    if (kb == nullptr) {
      kb = static_cast<KeyBlock *>(key->block.first);
      ob->shapenr = 1;
    }

    if (OB_TYPE_SUPPORT_VGROUP(ob->type)) {
      float *weights = get_weights_array(ob, kb->vgroup, nullptr);

      cp_key(0, tot, tot, out, key, actkb, kb, weights, 0);

      if (weights) {
        MEM_freeN(weights);
      }
    }
    else if (ELEM(ob->type, OB_CURVES_LEGACY, OB_SURF)) {
      cp_cu_key(static_cast<Curve *>(ob->data), key, actkb, kb, 0, tot, out, tot);
    }
  }
  else {
    if (ob->type == OB_MESH) {
      do_mesh_key(ob, key, out, tot);
    }
    else if (ob->type == OB_LATTICE) {
      do_latt_key(ob, key, out, tot);
    }
    else if (ob->type == OB_CURVES_LEGACY) {
      do_curve_key(ob, key, out, tot);
    }
    else if (ob->type == OB_SURF) {
      do_curve_key(ob, key, out, tot);
    }
  }

  if (obdata != nullptr) {
    switch (GS(obdata->name)) {
      case ID_ME: {
        Mesh *mesh = (Mesh *)obdata;
        const int totvert = min_ii(tot, mesh->totvert);
        mesh->vert_positions_for_write().take_front(totvert).copy_from(
            {reinterpret_cast<const blender::float3 *>(out), totvert});
        break;
      }
      case ID_LT: {
        Lattice *lattice = (Lattice *)obdata;
        const int totpoint = min_ii(tot, lattice->pntsu * lattice->pntsv * lattice->pntsw);
        keyblock_data_convert_to_lattice((const float(*)[3])out, lattice->def, totpoint);
        break;
      }
      case ID_CU_LEGACY: {
        Curve *curve = (Curve *)obdata;
        const int totpoint = min_ii(tot, BKE_keyblock_curve_element_count(&curve->nurb));
        keyblock_data_convert_to_curve((const float *)out, &curve->nurb, totpoint);
        break;
      }
      default:
        BLI_assert_unreachable();
    }
  }

  if (r_totelem) {
    *r_totelem = tot;
  }
  return (float *)out;
}

float *BKE_key_evaluate_object(Object *ob, int *r_totelem)
{
  return BKE_key_evaluate_object_ex(ob, r_totelem, nullptr, 0, nullptr);
}

int BKE_keyblock_element_count_from_shape(const Key *key, const int shape_index)
{
  int result = 0;
  int index = 0;
  for (const KeyBlock *kb = static_cast<const KeyBlock *>(key->block.first); kb;
       kb = kb->next, index++) {
    if (ELEM(shape_index, -1, index)) {
      result += kb->totelem;
    }
  }
  return result;
}

int BKE_keyblock_element_count(const Key *key)
{
  return BKE_keyblock_element_count_from_shape(key, -1);
}

size_t BKE_keyblock_element_calc_size_from_shape(const Key *key, const int shape_index)
{
  return size_t(BKE_keyblock_element_count_from_shape(key, shape_index)) * key->elemsize;
}

size_t BKE_keyblock_element_calc_size(const Key *key)
{
  return BKE_keyblock_element_calc_size_from_shape(key, -1);
}

/* -------------------------------------------------------------------- */
/** \name Key-Block Data Access
 *
 * Utilities for getting/setting key data as a single array,
 * use #BKE_keyblock_element_calc_size to allocate the size of the data needed.
 * \{ */

void BKE_keyblock_data_get_from_shape(const Key *key, float (*arr)[3], const int shape_index)
{
  uint8_t *elements = (uint8_t *)arr;
  int index = 0;
  for (const KeyBlock *kb = static_cast<const KeyBlock *>(key->block.first); kb;
       kb = kb->next, index++) {
    if (ELEM(shape_index, -1, index)) {
      const int block_elem_len = kb->totelem * key->elemsize;
      memcpy(elements, kb->data, block_elem_len);
      elements += block_elem_len;
    }
  }
}

void BKE_keyblock_data_get(const Key *key, float (*arr)[3])
{
  BKE_keyblock_data_get_from_shape(key, arr, -1);
}

void BKE_keyblock_data_set_with_mat4(Key *key,
                                     const int shape_index,
                                     const float (*coords)[3],
                                     const float mat[4][4])
{
  if (key->elemsize != sizeof(float[3])) {
    BLI_assert_msg(0, "Invalid elemsize");
    return;
  }

  const float(*elements)[3] = coords;

  int index = 0;
  for (KeyBlock *kb = static_cast<KeyBlock *>(key->block.first); kb; kb = kb->next, index++) {
    if (ELEM(shape_index, -1, index)) {
      const int block_elem_len = kb->totelem;
      float(*block_data)[3] = (float(*)[3])kb->data;
      for (int data_offset = 0; data_offset < block_elem_len; ++data_offset) {
        const float *src_data = (const float *)(elements + data_offset);
        float *dst_data = (float *)(block_data + data_offset);
        mul_v3_m4v3(dst_data, mat, src_data);
      }
      elements += block_elem_len;
    }
  }
}

void BKE_keyblock_curve_data_set_with_mat4(
    Key *key, const ListBase *nurb, const int shape_index, const void *data, const float mat[4][4])
{
  const uint8_t *elements = static_cast<const uint8_t *>(data);

  int index = 0;
  for (KeyBlock *kb = static_cast<KeyBlock *>(key->block.first); kb; kb = kb->next, index++) {
    if (ELEM(shape_index, -1, index)) {
      const int block_elem_size = kb->totelem * key->elemsize;
      BKE_keyblock_curve_data_transform(nurb, mat, elements, kb->data);
      elements += block_elem_size;
    }
  }
}

void BKE_keyblock_data_set(Key *key, const int shape_index, const void *data)
{
  const uint8_t *elements = static_cast<const uint8_t *>(data);
  int index = 0;
  for (KeyBlock *kb = static_cast<KeyBlock *>(key->block.first); kb; kb = kb->next, index++) {
    if (ELEM(shape_index, -1, index)) {
      const int block_elem_size = kb->totelem * key->elemsize;
      memcpy(kb->data, elements, block_elem_size);
      elements += block_elem_size;
    }
  }
}

/** \} */

bool BKE_key_idtype_support(const short id_type)
{
  switch (id_type) {
    case ID_ME:
    case ID_CU_LEGACY:
    case ID_LT:
      return true;
    default:
      return false;
  }
}

Key **BKE_key_from_id_p(ID *id)
{
  switch (GS(id->name)) {
    case ID_ME: {
      Mesh *me = (Mesh *)id;
      return &me->key;
    }
    case ID_CU_LEGACY: {
      Curve *cu = (Curve *)id;
      if (cu->vfont == nullptr) {
        return &cu->key;
      }
      break;
    }
    case ID_LT: {
      Lattice *lt = (Lattice *)id;
      return &lt->key;
    }
    default:
      break;
  }

  return nullptr;
}

Key *BKE_key_from_id(ID *id)
{
  Key **key_p;
  key_p = BKE_key_from_id_p(id);
  if (key_p) {
    return *key_p;
  }

  return nullptr;
}

Key **BKE_key_from_object_p(Object *ob)
{
  if (ob == nullptr || ob->data == nullptr) {
    return nullptr;
  }

  return BKE_key_from_id_p(static_cast<ID *>(ob->data));
}

Key *BKE_key_from_object(Object *ob)
{
  Key **key_p;
  key_p = BKE_key_from_object_p(ob);
  if (key_p) {
    return *key_p;
  }

  return nullptr;
}

KeyBlock *BKE_keyblock_add(Key *key, const char *name)
{
  KeyBlock *kb;
  float curpos = -0.1;
  int tot;

  kb = static_cast<KeyBlock *>(key->block.last);
  if (kb) {
    curpos = kb->pos;
  }

  kb = MEM_cnew<KeyBlock>("Keyblock");
  BLI_addtail(&key->block, kb);
  kb->type = KEY_LINEAR;

  tot = BLI_listbase_count(&key->block);
  if (name) {
    BLI_strncpy(kb->name, name, sizeof(kb->name));
  }
  else {
    if (tot == 1) {
      BLI_strncpy(kb->name, DATA_("Basis"), sizeof(kb->name));
    }
    else {
      BLI_snprintf(kb->name, sizeof(kb->name), DATA_("Key %d"), tot - 1);
    }
  }

  BLI_uniquename(&key->block, kb, DATA_("Key"), '.', offsetof(KeyBlock, name), sizeof(kb->name));

  kb->uid = key->uidgen++;

  key->totkey++;
  if (key->totkey == 1) {
    key->refkey = kb;
  }

  kb->slidermin = 0.0f;
  kb->slidermax = 1.0f;

  /**
   * \note caller may want to set this to current time, but don't do it here since we need to sort
   * which could cause problems in some cases, see #BKE_keyblock_add_ctime */
  kb->pos = curpos + 0.1f; /* only used for absolute shape keys */

  return kb;
}

KeyBlock *BKE_keyblock_add_ctime(Key *key, const char *name, const bool do_force)
{
  KeyBlock *kb = BKE_keyblock_add(key, name);
  const float cpos = key->ctime / 100.0f;

  /* In case of absolute keys, there is no point in adding more than one key with the same pos.
   * Hence only set new key-block pos to current time if none previous one already use it.
   * Now at least people just adding absolute keys without touching to ctime
   * won't have to systematically use retiming func (and have ordering issues, too). See #39897.
   */
  if (!do_force && (key->type != KEY_RELATIVE)) {
    KeyBlock *it_kb;
    for (it_kb = static_cast<KeyBlock *>(key->block.first); it_kb; it_kb = it_kb->next) {
      /* Use epsilon to avoid floating point precision issues.
       * 1e-3 because the position is stored as frame * 1e-2. */
      if (compare_ff(it_kb->pos, cpos, 1e-3f)) {
        return kb;
      }
    }
  }
  if (do_force || (key->type != KEY_RELATIVE)) {
    kb->pos = cpos;
    BKE_key_sort(key);
  }

  return kb;
}

KeyBlock *BKE_keyblock_from_object(Object *ob)
{
  Key *key = BKE_key_from_object(ob);

  if (key) {
    KeyBlock *kb = static_cast<KeyBlock *>(BLI_findlink(&key->block, ob->shapenr - 1));
    return kb;
  }

  return nullptr;
}

KeyBlock *BKE_keyblock_from_object_reference(Object *ob)
{
  Key *key = BKE_key_from_object(ob);

  if (key) {
    return key->refkey;
  }

  return nullptr;
}

KeyBlock *BKE_keyblock_from_key(Key *key, int index)
{
  if (key) {
    KeyBlock *kb = static_cast<KeyBlock *>(key->block.first);

    for (int i = 1; i < key->totkey; i++) {
      kb = kb->next;

      if (index == i) {
        return kb;
      }
    }
  }

  return nullptr;
}

KeyBlock *BKE_keyblock_find_name(Key *key, const char name[])
{
  return static_cast<KeyBlock *>(BLI_findstring(&key->block, name, offsetof(KeyBlock, name)));
}

KeyBlock *BKE_keyblock_find_uid(Key *key, const int uid)
{
  LISTBASE_FOREACH (KeyBlock *, kb, &key->block) {
    if (kb->uid == uid) {
      return kb;
    }
  }
  return nullptr;
}

void BKE_keyblock_copy_settings(KeyBlock *kb_dst, const KeyBlock *kb_src)
{
  kb_dst->pos = kb_src->pos;
  kb_dst->curval = kb_src->curval;
  kb_dst->type = kb_src->type;
  kb_dst->relative = kb_src->relative;
  BLI_strncpy(kb_dst->vgroup, kb_src->vgroup, sizeof(kb_dst->vgroup));
  kb_dst->slidermin = kb_src->slidermin;
  kb_dst->slidermax = kb_src->slidermax;
}

char *BKE_keyblock_curval_rnapath_get(const Key *key, const KeyBlock *kb)
{
  PointerRNA ptr;
  PropertyRNA *prop;

  /* sanity checks */
  if (ELEM(nullptr, key, kb)) {
    return nullptr;
  }

  /* create the RNA pointer */
  RNA_pointer_create((ID *)&key->id, &RNA_ShapeKey, (KeyBlock *)kb, &ptr);
  /* get pointer to the property too */
  prop = RNA_struct_find_property(&ptr, "value");

  /* return the path */
  return RNA_path_from_ID_to_property(&ptr, prop);
}

/* conversion functions */

/************************* Lattice ************************/

void BKE_keyblock_update_from_lattice(const Lattice *lt, KeyBlock *kb)
{
  BPoint *bp;
  float(*fp)[3];
  int a, tot;

  BLI_assert(kb->totelem == lt->pntsu * lt->pntsv * lt->pntsw);

  tot = kb->totelem;
  if (tot == 0) {
    return;
  }

  bp = lt->def;
  fp = static_cast<float(*)[3]>(kb->data);
  for (a = 0; a < kb->totelem; a++, fp++, bp++) {
    copy_v3_v3(*fp, bp->vec);
  }
}

void BKE_keyblock_convert_from_lattice(const Lattice *lt, KeyBlock *kb)
{
  int tot;

  tot = lt->pntsu * lt->pntsv * lt->pntsw;
  if (tot == 0) {
    return;
  }

  MEM_SAFE_FREE(kb->data);

  kb->data = MEM_mallocN(lt->key->elemsize * tot, __func__);
  kb->totelem = tot;

  BKE_keyblock_update_from_lattice(lt, kb);
}

static void keyblock_data_convert_to_lattice(const float (*fp)[3],
                                             BPoint *bpoint,
                                             const int totpoint)
{
  for (int i = 0; i < totpoint; i++, fp++, bpoint++) {
    copy_v3_v3(bpoint->vec, *fp);
  }
}

void BKE_keyblock_convert_to_lattice(const KeyBlock *kb, Lattice *lt)
{
  BPoint *bp = lt->def;
  const float(*fp)[3] = static_cast<const float(*)[3]>(kb->data);
  const int tot = min_ii(kb->totelem, lt->pntsu * lt->pntsv * lt->pntsw);

  keyblock_data_convert_to_lattice(fp, bp, tot);
}

/************************* Curve ************************/

int BKE_keyblock_curve_element_count(const ListBase *nurb)
{
  const Nurb *nu;
  int tot = 0;

  nu = static_cast<const Nurb *>(nurb->first);
  while (nu) {
    if (nu->bezt) {
      tot += KEYELEM_ELEM_LEN_BEZTRIPLE * nu->pntsu;
    }
    else if (nu->bp) {
      tot += KEYELEM_ELEM_LEN_BPOINT * nu->pntsu * nu->pntsv;
    }

    nu = nu->next;
  }
  return tot;
}

void BKE_keyblock_update_from_curve(const Curve * /*cu*/, KeyBlock *kb, const ListBase *nurb)
{
  Nurb *nu;
  BezTriple *bezt;
  BPoint *bp;
  float *fp;
  int a, tot;

  /* count */
  BLI_assert(BKE_keyblock_curve_element_count(nurb) == kb->totelem);

  tot = kb->totelem;
  if (tot == 0) {
    return;
  }

  fp = static_cast<float *>(kb->data);
  for (nu = static_cast<Nurb *>(nurb->first); nu; nu = nu->next) {
    if (nu->bezt) {
      for (a = nu->pntsu, bezt = nu->bezt; a; a--, bezt++) {
        for (int i = 0; i < 3; i++) {
          copy_v3_v3(&fp[i * 3], bezt->vec[i]);
        }
        fp[9] = bezt->tilt;
        fp[10] = bezt->radius;
        fp += KEYELEM_FLOAT_LEN_BEZTRIPLE;
      }
    }
    else {
      for (a = nu->pntsu * nu->pntsv, bp = nu->bp; a; a--, bp++) {
        copy_v3_v3(fp, bp->vec);
        fp[3] = bp->tilt;
        fp[4] = bp->radius;
        fp += KEYELEM_FLOAT_LEN_BPOINT;
      }
    }
  }
}

void BKE_keyblock_curve_data_transform(const ListBase *nurb,
                                       const float mat[4][4],
                                       const void *src_data,
                                       void *dst_data)
{
  const float *src = static_cast<const float *>(src_data);
  float *dst = static_cast<float *>(dst_data);
  for (Nurb *nu = static_cast<Nurb *>(nurb->first); nu; nu = nu->next) {
    if (nu->bezt) {
      for (int a = nu->pntsu; a; a--) {
        for (int i = 0; i < 3; i++) {
          mul_v3_m4v3(&dst[i * 3], mat, &src[i * 3]);
        }
        dst[9] = src[9];
        dst[10] = src[10];
        src += KEYELEM_FLOAT_LEN_BEZTRIPLE;
        dst += KEYELEM_FLOAT_LEN_BEZTRIPLE;
      }
    }
    else {
      for (int a = nu->pntsu * nu->pntsv; a; a--) {
        mul_v3_m4v3(dst, mat, src);
        dst[3] = src[3];
        dst[4] = src[4];
        src += KEYELEM_FLOAT_LEN_BPOINT;
        dst += KEYELEM_FLOAT_LEN_BPOINT;
      }
    }
  }
}

void BKE_keyblock_convert_from_curve(const Curve *cu, KeyBlock *kb, const ListBase *nurb)
{
  int tot;

  /* count */
  tot = BKE_keyblock_curve_element_count(nurb);
  if (tot == 0) {
    return;
  }

  MEM_SAFE_FREE(kb->data);

  kb->data = MEM_mallocN(cu->key->elemsize * tot, __func__);
  kb->totelem = tot;

  BKE_keyblock_update_from_curve(cu, kb, nurb);
}

static void keyblock_data_convert_to_curve(const float *fp, ListBase *nurb, int totpoint)
{
  for (Nurb *nu = static_cast<Nurb *>(nurb->first); nu && totpoint > 0; nu = nu->next) {
    if (nu->bezt != nullptr) {
      BezTriple *bezt = nu->bezt;
      for (int i = nu->pntsu; i && (totpoint -= KEYELEM_ELEM_LEN_BEZTRIPLE) >= 0;
           i--, bezt++, fp += KEYELEM_FLOAT_LEN_BEZTRIPLE) {
        for (int j = 0; j < 3; j++) {
          copy_v3_v3(bezt->vec[j], &fp[j * 3]);
        }
        bezt->tilt = fp[9];
        bezt->radius = fp[10];
      }
    }
    else {
      BPoint *bp = nu->bp;
      for (int i = nu->pntsu * nu->pntsv; i && (totpoint -= KEYELEM_ELEM_LEN_BPOINT) >= 0;
           i--, bp++, fp += KEYELEM_FLOAT_LEN_BPOINT) {
        copy_v3_v3(bp->vec, fp);
        bp->tilt = fp[3];
        bp->radius = fp[4];
      }
    }
  }
}

void BKE_keyblock_convert_to_curve(KeyBlock *kb, Curve * /*cu*/, ListBase *nurb)
{
  const float *fp = static_cast<const float *>(kb->data);
  const int tot = min_ii(kb->totelem, BKE_keyblock_curve_element_count(nurb));

  keyblock_data_convert_to_curve(fp, nurb, tot);
}

/************************* Mesh ************************/

void BKE_keyblock_update_from_mesh(const Mesh *me, KeyBlock *kb)
{
  BLI_assert(me->totvert == kb->totelem);

  const int tot = me->totvert;
  if (tot == 0) {
    return;
  }

  const float(*positions)[3] = BKE_mesh_vert_positions(me);
  memcpy(kb->data, positions, sizeof(float[3]) * tot);
}

void BKE_keyblock_convert_from_mesh(const Mesh *me, const Key *key, KeyBlock *kb)
{
  const int len = me->totvert;

  if (me->totvert == 0) {
    return;
  }

  MEM_SAFE_FREE(kb->data);

  kb->data = MEM_malloc_arrayN(size_t(len), size_t(key->elemsize), __func__);
  kb->totelem = len;

  BKE_keyblock_update_from_mesh(me, kb);
}

void BKE_keyblock_convert_to_mesh(const KeyBlock *kb,
                                  float (*vert_positions)[3],
                                  const int totvert)
{
  const int tot = min_ii(kb->totelem, totvert);
  memcpy(vert_positions, kb->data, sizeof(float[3]) * tot);
}

void BKE_keyblock_mesh_calc_normals(const KeyBlock *kb,
                                    Mesh *mesh,
                                    float (*r_vert_normals)[3],
                                    float (*r_poly_normals)[3],
                                    float (*r_loop_normals)[3])
{
  if (r_vert_normals == nullptr && r_poly_normals == nullptr && r_loop_normals == nullptr) {
    return;
  }

  float(*positions)[3] = static_cast<float(*)[3]>(MEM_dupallocN(BKE_mesh_vert_positions(mesh)));
  BKE_keyblock_convert_to_mesh(kb, positions, mesh->totvert);
  const blender::Span<MEdge> edges = mesh->edges();
  const blender::Span<MPoly> polys = mesh->polys();
  const blender::Span<MLoop> loops = mesh->loops();

  const bool loop_normals_needed = r_loop_normals != nullptr;
  const bool vert_normals_needed = r_vert_normals != nullptr || loop_normals_needed;
  const bool poly_normals_needed = r_poly_normals != nullptr || vert_normals_needed ||
                                   loop_normals_needed;

  float(*vert_normals)[3] = r_vert_normals;
  float(*poly_normals)[3] = r_poly_normals;
  bool free_vert_normals = false;
  bool free_poly_normals = false;
  if (vert_normals_needed && r_vert_normals == nullptr) {
    vert_normals = static_cast<float(*)[3]>(
        MEM_malloc_arrayN(mesh->totvert, sizeof(float[3]), __func__));
    free_vert_normals = true;
  }
  if (poly_normals_needed && r_poly_normals == nullptr) {
    poly_normals = static_cast<float(*)[3]>(
        MEM_malloc_arrayN(mesh->totpoly, sizeof(float[3]), __func__));
    free_poly_normals = true;
  }

  if (poly_normals_needed) {
    blender::bke::mesh::normals_calc_polys(
        {reinterpret_cast<const blender::float3 *>(positions), mesh->totvert},
        polys,
        loops,
        {reinterpret_cast<blender::float3 *>(poly_normals), polys.size()});
  }
  if (vert_normals_needed) {
    blender::bke::mesh::normals_calc_poly_vert(
        {reinterpret_cast<const blender::float3 *>(positions), mesh->totvert},
        polys,
        loops,
        {reinterpret_cast<blender::float3 *>(poly_normals), polys.size()},
        {reinterpret_cast<blender::float3 *>(vert_normals), mesh->totvert});
  }
  if (loop_normals_needed) {
    short(*clnors)[2] = static_cast<short(*)[2]>(CustomData_get_layer_for_write(
        &mesh->ldata, CD_CUSTOMLOOPNORMAL, loops.size())); /* May be nullptr. */
    const bool *sharp_edges = static_cast<const bool *>(
        CustomData_get_layer_named(&mesh->edata, CD_PROP_BOOL, "sharp_edge"));
<<<<<<< HEAD
    blender::bke::mesh::normals_calc_loop(
        {reinterpret_cast<const blender::float3 *>(positions), mesh->totvert},
        edges,
        polys,
        loops,
        {},
        {reinterpret_cast<blender::float3 *>(vert_normals), mesh->totvert},
        {reinterpret_cast<blender::float3 *>(poly_normals), polys.size()},
        sharp_edges,
        (mesh->flag & ME_AUTOSMOOTH) != 0,
        mesh->smoothresh,
        clnors,
        nullptr,
        {reinterpret_cast<blender::float3 *>(r_loop_normals), loops.size()});
=======
    const bool *sharp_faces = static_cast<const bool *>(
        CustomData_get_layer_named(&mesh->pdata, CD_PROP_BOOL, "sharp_face"));
    BKE_mesh_normals_loop_split(positions,
                                vert_normals,
                                mesh->totvert,
                                edges.data(),
                                mesh->totedge,
                                loops.data(),
                                r_loop_normals,
                                loops.size(),
                                polys.data(),
                                poly_normals,
                                polys.size(),
                                (mesh->flag & ME_AUTOSMOOTH) != 0,
                                mesh->smoothresh,
                                sharp_edges,
                                sharp_faces,
                                nullptr,
                                nullptr,
                                clnors);
>>>>>>> 28a581d6
  }

  if (free_vert_normals) {
    MEM_freeN(vert_normals);
  }
  if (free_poly_normals) {
    MEM_freeN(poly_normals);
  }
  MEM_freeN(positions);
}

/************************* raw coords ************************/

void BKE_keyblock_update_from_vertcos(const Object *ob, KeyBlock *kb, const float (*vertCos)[3])
{
  const float(*co)[3] = vertCos;
  float *fp = static_cast<float *>(kb->data);
  int tot, a;

#ifndef NDEBUG
  if (ob->type == OB_LATTICE) {
    Lattice *lt = static_cast<Lattice *>(ob->data);
    BLI_assert((lt->pntsu * lt->pntsv * lt->pntsw) == kb->totelem);
  }
  else if (ELEM(ob->type, OB_CURVES_LEGACY, OB_SURF)) {
    Curve *cu = static_cast<Curve *>(ob->data);
    BLI_assert(BKE_keyblock_curve_element_count(&cu->nurb) == kb->totelem);
  }
  else if (ob->type == OB_MESH) {
    Mesh *me = static_cast<Mesh *>(ob->data);
    BLI_assert(me->totvert == kb->totelem);
  }
  else {
    BLI_assert(0 == kb->totelem);
  }
#endif

  tot = kb->totelem;
  if (tot == 0) {
    return;
  }

  /* Copy coords to key-block. */
  if (ELEM(ob->type, OB_MESH, OB_LATTICE)) {
    for (a = 0; a < tot; a++, fp += 3, co++) {
      copy_v3_v3(fp, *co);
    }
  }
  else if (ELEM(ob->type, OB_CURVES_LEGACY, OB_SURF)) {
    const Curve *cu = (const Curve *)ob->data;
    const Nurb *nu;
    const BezTriple *bezt;
    const BPoint *bp;

    for (nu = static_cast<const Nurb *>(cu->nurb.first); nu; nu = nu->next) {
      if (nu->bezt) {
        for (a = nu->pntsu, bezt = nu->bezt; a; a--, bezt++) {
          for (int i = 0; i < 3; i++, co++) {
            copy_v3_v3(&fp[i * 3], *co);
          }
          fp += KEYELEM_FLOAT_LEN_BEZTRIPLE;
        }
      }
      else {
        for (a = nu->pntsu * nu->pntsv, bp = nu->bp; a; a--, bp++, co++) {
          copy_v3_v3(fp, *co);
          fp += KEYELEM_FLOAT_LEN_BPOINT;
        }
      }
    }
  }
}

void BKE_keyblock_convert_from_vertcos(const Object *ob, KeyBlock *kb, const float (*vertCos)[3])
{
  int tot = 0, elemsize;

  MEM_SAFE_FREE(kb->data);

  /* Count of vertex coords in array */
  if (ob->type == OB_MESH) {
    const Mesh *me = (const Mesh *)ob->data;
    tot = me->totvert;
    elemsize = me->key->elemsize;
  }
  else if (ob->type == OB_LATTICE) {
    const Lattice *lt = (const Lattice *)ob->data;
    tot = lt->pntsu * lt->pntsv * lt->pntsw;
    elemsize = lt->key->elemsize;
  }
  else if (ELEM(ob->type, OB_CURVES_LEGACY, OB_SURF)) {
    const Curve *cu = (const Curve *)ob->data;
    elemsize = cu->key->elemsize;
    tot = BKE_keyblock_curve_element_count(&cu->nurb);
  }

  if (tot == 0) {
    return;
  }

  kb->data = MEM_mallocN(tot * elemsize, __func__);

  /* Copy coords to key-block. */
  BKE_keyblock_update_from_vertcos(ob, kb, vertCos);
}

float (*BKE_keyblock_convert_to_vertcos(const Object *ob, const KeyBlock *kb))[3]
{
  float(*vertCos)[3], (*co)[3];
  const float *fp = static_cast<const float *>(kb->data);
  int tot = 0, a;

  /* Count of vertex coords in array */
  if (ob->type == OB_MESH) {
    const Mesh *me = (const Mesh *)ob->data;
    tot = me->totvert;
  }
  else if (ob->type == OB_LATTICE) {
    const Lattice *lt = (const Lattice *)ob->data;
    tot = lt->pntsu * lt->pntsv * lt->pntsw;
  }
  else if (ELEM(ob->type, OB_CURVES_LEGACY, OB_SURF)) {
    const Curve *cu = (const Curve *)ob->data;
    tot = BKE_nurbList_verts_count(&cu->nurb);
  }

  if (tot == 0) {
    return nullptr;
  }

  co = vertCos = static_cast<float(*)[3]>(MEM_mallocN(tot * sizeof(*vertCos), __func__));

  /* Copy coords to array */
  if (ELEM(ob->type, OB_MESH, OB_LATTICE)) {
    for (a = 0; a < tot; a++, fp += 3, co++) {
      copy_v3_v3(*co, fp);
    }
  }
  else if (ELEM(ob->type, OB_CURVES_LEGACY, OB_SURF)) {
    const Curve *cu = (const Curve *)ob->data;
    const Nurb *nu;
    const BezTriple *bezt;
    const BPoint *bp;

    for (nu = static_cast<Nurb *>(cu->nurb.first); nu; nu = nu->next) {
      if (nu->bezt) {
        for (a = nu->pntsu, bezt = nu->bezt; a; a--, bezt++) {
          for (int i = 0; i < 3; i++, co++) {
            copy_v3_v3(*co, &fp[i * 3]);
          }
          fp += KEYELEM_FLOAT_LEN_BEZTRIPLE;
        }
      }
      else {
        for (a = nu->pntsu * nu->pntsv, bp = nu->bp; a; a--, bp++, co++) {
          copy_v3_v3(*co, fp);
          fp += KEYELEM_FLOAT_LEN_BPOINT;
        }
      }
    }
  }

  return vertCos;
}

void BKE_keyblock_update_from_offset(const Object *ob, KeyBlock *kb, const float (*ofs)[3])
{
  int a;
  float *fp = static_cast<float *>(kb->data);

  if (ELEM(ob->type, OB_MESH, OB_LATTICE)) {
    for (a = 0; a < kb->totelem; a++, fp += 3, ofs++) {
      add_v3_v3(fp, *ofs);
    }
  }
  else if (ELEM(ob->type, OB_CURVES_LEGACY, OB_SURF)) {
    const Curve *cu = (const Curve *)ob->data;
    const Nurb *nu;
    const BezTriple *bezt;
    const BPoint *bp;

    for (nu = static_cast<const Nurb *>(cu->nurb.first); nu; nu = nu->next) {
      if (nu->bezt) {
        for (a = nu->pntsu, bezt = nu->bezt; a; a--, bezt++) {
          for (int i = 0; i < 3; i++, ofs++) {
            add_v3_v3(&fp[i * 3], *ofs);
          }
          fp += KEYELEM_FLOAT_LEN_BEZTRIPLE;
        }
      }
      else {
        for (a = nu->pntsu * nu->pntsv, bp = nu->bp; a; a--, bp++, ofs++) {
          add_v3_v3(fp, *ofs);
          fp += KEYELEM_FLOAT_LEN_BPOINT;
        }
      }
    }
  }
}

bool BKE_keyblock_move(Object *ob, int org_index, int new_index)
{
  Key *key = BKE_key_from_object(ob);
  KeyBlock *kb;
  const int act_index = ob->shapenr - 1;
  const int totkey = key->totkey;
  int i;
  bool rev, in_range = false;

  if (org_index < 0) {
    org_index = act_index;
  }

  CLAMP(new_index, 0, key->totkey - 1);
  CLAMP(org_index, 0, key->totkey - 1);

  if (new_index == org_index) {
    return false;
  }

  rev = ((new_index - org_index) < 0) ? true : false;

  /* We swap 'org' element with its previous/next neighbor (depending on direction of the move)
   * repeatedly, until we reach final position.
   * This allows us to only loop on the list once! */
  for (kb = static_cast<KeyBlock *>(rev ? key->block.last : key->block.first),
      i = (rev ? totkey - 1 : 0);
       kb;
       kb = (rev ? kb->prev : kb->next), rev ? i-- : i++) {
    if (i == org_index) {
      in_range = true; /* Start list items swapping... */
    }
    else if (i == new_index) {
      in_range = false; /* End list items swapping. */
    }

    if (in_range) {
      KeyBlock *other_kb = rev ? kb->prev : kb->next;

      /* Swap with previous/next list item. */
      BLI_listbase_swaplinks(&key->block, kb, other_kb);

      /* Swap absolute positions. */
      std::swap(kb->pos, other_kb->pos);

      kb = other_kb;
    }

    /* Adjust relative indices, this has to be done on the whole list! */
    if (kb->relative == org_index) {
      kb->relative = new_index;
    }
    else if (kb->relative < org_index && kb->relative >= new_index) {
      /* remove after, insert before this index */
      kb->relative++;
    }
    else if (kb->relative > org_index && kb->relative <= new_index) {
      /* remove before, insert after this index */
      kb->relative--;
    }
  }

  /* Need to update active shape number if it's affected,
   * same principle as for relative indices above. */
  if (org_index == act_index) {
    ob->shapenr = new_index + 1;
  }
  else if (act_index < org_index && act_index >= new_index) {
    ob->shapenr++;
  }
  else if (act_index > org_index && act_index <= new_index) {
    ob->shapenr--;
  }

  /* First key is always refkey, matches interface and BKE_key_sort */
  key->refkey = static_cast<KeyBlock *>(key->block.first);

  return true;
}

bool BKE_keyblock_is_basis(const Key *key, const int index)
{
  const KeyBlock *kb;
  int i;

  if (key->type == KEY_RELATIVE) {
    for (i = 0, kb = static_cast<const KeyBlock *>(key->block.first); kb; i++, kb = kb->next) {
      if ((i != index) && (kb->relative == index)) {
        return true;
      }
    }
  }

  return false;
}<|MERGE_RESOLUTION|>--- conflicted
+++ resolved
@@ -2277,7 +2277,8 @@
         &mesh->ldata, CD_CUSTOMLOOPNORMAL, loops.size())); /* May be nullptr. */
     const bool *sharp_edges = static_cast<const bool *>(
         CustomData_get_layer_named(&mesh->edata, CD_PROP_BOOL, "sharp_edge"));
-<<<<<<< HEAD
+    const bool *sharp_faces = static_cast<const bool *>(
+        CustomData_get_layer_named(&mesh->pdata, CD_PROP_BOOL, "sharp_face"));
     blender::bke::mesh::normals_calc_loop(
         {reinterpret_cast<const blender::float3 *>(positions), mesh->totvert},
         edges,
@@ -2287,33 +2288,12 @@
         {reinterpret_cast<blender::float3 *>(vert_normals), mesh->totvert},
         {reinterpret_cast<blender::float3 *>(poly_normals), polys.size()},
         sharp_edges,
+        sharp_faces,
         (mesh->flag & ME_AUTOSMOOTH) != 0,
         mesh->smoothresh,
         clnors,
         nullptr,
         {reinterpret_cast<blender::float3 *>(r_loop_normals), loops.size()});
-=======
-    const bool *sharp_faces = static_cast<const bool *>(
-        CustomData_get_layer_named(&mesh->pdata, CD_PROP_BOOL, "sharp_face"));
-    BKE_mesh_normals_loop_split(positions,
-                                vert_normals,
-                                mesh->totvert,
-                                edges.data(),
-                                mesh->totedge,
-                                loops.data(),
-                                r_loop_normals,
-                                loops.size(),
-                                polys.data(),
-                                poly_normals,
-                                polys.size(),
-                                (mesh->flag & ME_AUTOSMOOTH) != 0,
-                                mesh->smoothresh,
-                                sharp_edges,
-                                sharp_faces,
-                                nullptr,
-                                nullptr,
-                                clnors);
->>>>>>> 28a581d6
   }
 
   if (free_vert_normals) {
