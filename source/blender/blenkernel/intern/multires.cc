--- conflicted
+++ resolved
@@ -470,13 +470,6 @@
     BKE_pbvh_free(ss->pbvh);
     object->sculpt->pbvh = nullptr;
   }
-<<<<<<< HEAD
-=======
-
-  ss->vert_to_poly_indices = {};
-  ss->vert_to_poly_offsets = {};
-  ss->pmap = {};
->>>>>>> d168df7c
 }
 
 void multires_force_external_reload(Object *object)
