--- conflicted
+++ resolved
@@ -1627,13 +1627,8 @@
     int minS, i;
     float mindist = FLT_MAX;
 
-<<<<<<< HEAD
-    for (i = 0; i < mpoly->totloop; i++) {
-      float len = len_v3v3(nullptr, positions[corner_verts[mpoly->loopstart + i]]);
-=======
     for (i = 0; i < poly->totloop; i++) {
-      float len = len_v3v3(nullptr, positions[mloop[poly->loopstart + i].v]);
->>>>>>> 2a9f792c
+      float len = len_v3v3(nullptr, positions[corner_verts[poly->loopstart + i]]);
       if (len < mindist) {
         mindist = len;
         minS = i;
