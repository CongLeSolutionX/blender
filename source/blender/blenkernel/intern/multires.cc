/* SPDX-License-Identifier: GPL-2.0-or-later
 * Copyright 2007 by Nicholas Bishop. All rights reserved. */

/** \file
 * \ingroup bke
 */

#include "MEM_guardedalloc.h"

/* for reading old multires */
#define DNA_DEPRECATED_ALLOW

#include "DNA_mesh_types.h"
#include "DNA_meshdata_types.h"
#include "DNA_object_types.h"
#include "DNA_scene_types.h"

#include "BLI_bitmap.h"
#include "BLI_blenlib.h"
#include "BLI_edgehash.h"
#include "BLI_math.h"
#include "BLI_task.h"
#include "BLI_utildefines.h"

#include "BKE_ccg.h"
#include "BKE_cdderivedmesh.h"
#include "BKE_collection.h"
#include "BKE_context.h"
#include "BKE_editmesh.h"
#include "BKE_global.h"
#include "BKE_layer.h"
#include "BKE_main.h"
#include "BKE_mesh.h"
#include "BKE_mesh_mapping.h"
#include "BKE_mesh_runtime.h"
#include "BKE_modifier.h"
#include "BKE_multires.h"
#include "BKE_object.h"
#include "BKE_paint.h"
#include "BKE_pbvh.h"
#include "BKE_scene.h"
#include "BKE_subdiv.h"
#include "BKE_subdiv_ccg.h"
#include "BKE_subdiv_eval.h"
#include "BKE_subsurf.h"

#include "BKE_object.h"

#include "CCGSubSurf.h"

#include "DEG_depsgraph_query.h"

<<<<<<< HEAD
#include "bmesh.h"
#include "multires_inline.h"
#include "multires_reshape.h"
=======
#include "multires_reshape.hh"
>>>>>>> 0a3df611

#include <cmath>
#include <cstring>

/* MULTIRES MODIFIER */
static const int multires_grid_tot[] = {
    0, 4, 9, 25, 81, 289, 1089, 4225, 16641, 66049, 263169, 1050625, 4198401, 16785409};
static const int multires_side_tot[] = {
    0, 2, 3, 5, 9, 17, 33, 65, 129, 257, 513, 1025, 2049, 4097};

/* See multiresModifier_disp_run for description of each operation */
enum DispOp {
  APPLY_DISPLACEMENTS,
  CALC_DISPLACEMENTS,
  ADD_DISPLACEMENTS,
};

static void multiresModifier_disp_run(
    DerivedMesh *dm, Mesh *me, DerivedMesh *dm2, DispOp op, CCGElem **oldGridData, int totlvl);

/** Custom-data. */

void multires_customdata_delete(Mesh *me)
{
  if (me->edit_mesh) {
    BMEditMesh *em = me->edit_mesh;
    /* CustomData_external_remove is used here only to mark layer
     * as non-external for further freeing, so zero element count
     * looks safer than `em->bm->totface`. */
    CustomData_external_remove(&em->bm->ldata, &me->id, CD_MDISPS, 0);

    if (CustomData_has_layer(&em->bm->ldata, CD_MDISPS)) {
      BM_data_layer_free(em->bm, &em->bm->ldata, CD_MDISPS);
    }

    if (CustomData_has_layer(&em->bm->ldata, CD_GRID_PAINT_MASK)) {
      BM_data_layer_free(em->bm, &em->bm->ldata, CD_GRID_PAINT_MASK);
    }
  }
  else {
    CustomData_external_remove(&me->ldata, &me->id, CD_MDISPS, me->totloop);
    CustomData_free_layer_active(&me->ldata, CD_MDISPS, me->totloop);

    CustomData_free_layer_active(&me->ldata, CD_GRID_PAINT_MASK, me->totloop);
  }
}

/** Grid hiding */
static BLI_bitmap *multires_mdisps_upsample_hidden(BLI_bitmap *lo_hidden,
                                                   int lo_level,
                                                   int hi_level,

                                                   /* assumed to be at hi_level (or null) */
                                                   const BLI_bitmap *prev_hidden)
{
  BLI_bitmap *subd;
  int hi_gridsize = BKE_ccg_gridsize(hi_level);
  int lo_gridsize = BKE_ccg_gridsize(lo_level);
  int yh, xh, xl, yl, xo, yo, hi_ndx;
  int offset, factor;

  BLI_assert(lo_level <= hi_level);

  /* fast case */
  if (lo_level == hi_level) {
    return static_cast<BLI_bitmap *>(MEM_dupallocN(lo_hidden));
  }

  subd = BLI_BITMAP_NEW(square_i(hi_gridsize), "MDisps.hidden upsample");

  factor = BKE_ccg_factor(lo_level, hi_level);
  offset = 1 << (hi_level - lo_level - 1);

  /* low-res blocks */
  for (yl = 0; yl < lo_gridsize; yl++) {
    for (xl = 0; xl < lo_gridsize; xl++) {
      int lo_val = BLI_BITMAP_TEST(lo_hidden, yl * lo_gridsize + xl);

      /* high-res blocks */
      for (yo = -offset; yo <= offset; yo++) {
        yh = yl * factor + yo;
        if (yh < 0 || yh >= hi_gridsize) {
          continue;
        }

        for (xo = -offset; xo <= offset; xo++) {
          xh = xl * factor + xo;
          if (xh < 0 || xh >= hi_gridsize) {
            continue;
          }

          hi_ndx = yh * hi_gridsize + xh;

          if (prev_hidden) {
            /* If prev_hidden is available, copy it to
             * subd, except when the equivalent element in
             * lo_hidden is different */
            if (lo_val != prev_hidden[hi_ndx]) {
              BLI_BITMAP_SET(subd, hi_ndx, lo_val);
            }
            else {
              BLI_BITMAP_SET(subd, hi_ndx, prev_hidden[hi_ndx]);
            }
          }
          else {
            BLI_BITMAP_SET(subd, hi_ndx, lo_val);
          }
        }
      }
    }
  }

  return subd;
}

static BLI_bitmap *multires_mdisps_downsample_hidden(const BLI_bitmap *old_hidden,
                                                     int old_level,
                                                     int new_level)
{
  BLI_bitmap *new_hidden;
  int new_gridsize = BKE_ccg_gridsize(new_level);
  int old_gridsize = BKE_ccg_gridsize(old_level);
  int x, y, factor, old_value;

  BLI_assert(new_level <= old_level);
  factor = BKE_ccg_factor(new_level, old_level);
  new_hidden = BLI_BITMAP_NEW(square_i(new_gridsize), "downsample hidden");

  for (y = 0; y < new_gridsize; y++) {
    for (x = 0; x < new_gridsize; x++) {
      old_value = BLI_BITMAP_TEST(old_hidden, factor * y * old_gridsize + x * factor);

      BLI_BITMAP_SET(new_hidden, y * new_gridsize + x, old_value);
    }
  }

  return new_hidden;
}

static void multires_output_hidden_to_ccgdm(CCGDerivedMesh *ccgdm, Mesh *me, int level)
{
  const MPoly *polys = BKE_mesh_polys(me);
  const MDisps *mdisps = static_cast<const MDisps *>(CustomData_get_layer(&me->ldata, CD_MDISPS));
  BLI_bitmap **grid_hidden = ccgdm->gridHidden;
  int *gridOffset;
  int i, j;

  gridOffset = ccgdm->dm.getGridOffset(&ccgdm->dm);

  for (i = 0; i < me->totpoly; i++) {
    for (j = 0; j < polys[i].totloop; j++) {
      int g = gridOffset[i] + j;
      const MDisps *md = &mdisps[g];
      BLI_bitmap *gh = md->hidden;

      if (gh) {
        grid_hidden[g] = multires_mdisps_downsample_hidden(gh, md->level, level);
      }
    }
  }
}

/* subdivide mdisps.hidden if needed (assumes that md.level reflects
 * the current level of md.hidden) */
static void multires_mdisps_subdivide_hidden(MDisps *md, int new_level)
{
  BLI_bitmap *subd;

  BLI_assert(md->hidden);

  /* nothing to do if already subdivided enough */
  if (md->level >= new_level) {
    return;
  }

  subd = multires_mdisps_upsample_hidden(md->hidden, md->level, new_level, nullptr);

  /* swap in the subdivided data */
  MEM_freeN(md->hidden);
  md->hidden = subd;
}

Mesh *BKE_multires_create_mesh(struct Depsgraph *depsgraph,
                               Object *object,
                               MultiresModifierData *mmd)
{
  Object *object_eval = DEG_get_evaluated_object(depsgraph, object);
  Scene *scene_eval = DEG_get_evaluated_scene(depsgraph);
  Mesh *deformed_mesh = mesh_get_eval_deform(
      depsgraph, scene_eval, object_eval, &CD_MASK_BAREMESH);
  ModifierEvalContext modifier_ctx{};
  modifier_ctx.depsgraph = depsgraph;
  modifier_ctx.object = object_eval;
  modifier_ctx.flag = MOD_APPLY_USECACHE | MOD_APPLY_IGNORE_SIMPLIFY;

  const ModifierTypeInfo *mti = BKE_modifier_get_info(ModifierType(mmd->modifier.type));
  Mesh *result = mti->modifyMesh(&mmd->modifier, &modifier_ctx, deformed_mesh);

  if (result == deformed_mesh) {
    result = BKE_mesh_copy_for_eval(deformed_mesh, true);
  }
  return result;
}

float (*BKE_multires_create_deformed_base_mesh_vert_coords(struct Depsgraph *depsgraph,
                                                           struct Object *object,
                                                           struct MultiresModifierData *mmd,
                                                           int *r_num_deformed_verts))[3]
{
  Scene *scene_eval = DEG_get_evaluated_scene(depsgraph);
  Object *object_eval = DEG_get_evaluated_object(depsgraph, object);

  Object object_for_eval = blender::dna::shallow_copy(*object_eval);
  object_for_eval.data = object->data;
  object_for_eval.sculpt = nullptr;

  const bool use_render = (DEG_get_mode(depsgraph) == DAG_EVAL_RENDER);
  ModifierEvalContext mesh_eval_context = {depsgraph, &object_for_eval, ModifierApplyFlag(0)};
  if (use_render) {
    mesh_eval_context.flag |= MOD_APPLY_RENDER;
  }
  const int required_mode = use_render ? eModifierMode_Render : eModifierMode_Realtime;

  VirtualModifierData virtual_modifier_data;
  ModifierData *first_md = BKE_modifiers_get_virtual_modifierlist(&object_for_eval,
                                                                  &virtual_modifier_data);

  Mesh *base_mesh = static_cast<Mesh *>(object->data);

  int num_deformed_verts;
  float(*deformed_verts)[3] = BKE_mesh_vert_coords_alloc(base_mesh, &num_deformed_verts);

  for (ModifierData *md = first_md; md != nullptr; md = md->next) {
    const ModifierTypeInfo *mti = BKE_modifier_get_info(ModifierType(md->type));

    if (md == &mmd->modifier) {
      break;
    }

    if (!BKE_modifier_is_enabled(scene_eval, md, required_mode)) {
      continue;
    }

    if (mti->type != eModifierTypeType_OnlyDeform) {
      break;
    }

    BKE_modifier_deform_verts(
        md, &mesh_eval_context, base_mesh, deformed_verts, num_deformed_verts);
  }

  if (r_num_deformed_verts != nullptr) {
    *r_num_deformed_verts = num_deformed_verts;
  }
  return deformed_verts;
}

MultiresModifierData *find_multires_modifier_before(Scene *scene, ModifierData *lastmd)
{
  ModifierData *md;

  for (md = lastmd; md; md = md->prev) {
    if (md->type == eModifierType_Multires) {
      if (BKE_modifier_is_enabled(scene, md, eModifierMode_Realtime)) {
        return (MultiresModifierData *)md;
      }
    }
  }

  return nullptr;
}

MultiresModifierData *get_multires_modifier(Scene *scene, Object *ob, bool use_first)
{
  MultiresModifierData *mmd = nullptr, *firstmmd = nullptr;

  /* find first active multires modifier */
  LISTBASE_FOREACH (ModifierData *, md, &ob->modifiers) {
    if (md->type == eModifierType_Multires) {
      if (!firstmmd) {
        firstmmd = (MultiresModifierData *)md;
      }

      if (BKE_modifier_is_enabled(scene, md, eModifierMode_Realtime)) {
        mmd = (MultiresModifierData *)md;
        break;
      }
    }
  }

  if (!mmd && use_first) {
    /* active multires have not been found
     * try to use first one */
    return firstmmd;
  }

  return mmd;
}

int multires_get_level(const Scene *scene,
                       const Object *ob,
                       const MultiresModifierData *mmd,
                       bool render,
                       bool ignore_simplify)
{
  if (render) {
    return (scene != nullptr) ? get_render_subsurf_level(&scene->r, mmd->renderlvl, true) :
                                mmd->renderlvl;
  }
  if (ob->mode == OB_MODE_SCULPT) {
    return mmd->sculptlvl;
  }
  if (ignore_simplify) {
    return mmd->lvl;
  }

  return (scene != nullptr) ? get_render_subsurf_level(&scene->r, mmd->lvl, false) : mmd->lvl;
}

void multires_set_tot_level(Object *ob, MultiresModifierData *mmd, int lvl)
{
  mmd->totlvl = lvl;

  if (ob->mode != OB_MODE_SCULPT) {
    mmd->lvl = CLAMPIS(MAX2(mmd->lvl, lvl), 0, mmd->totlvl);
  }

  mmd->sculptlvl = CLAMPIS(MAX2(mmd->sculptlvl, lvl), 0, mmd->totlvl);
  mmd->renderlvl = CLAMPIS(MAX2(mmd->renderlvl, lvl), 0, mmd->totlvl);
}

static void multires_ccg_mark_as_modified(SubdivCCG *subdiv_ccg, MultiresModifiedFlags flags)
{
  if (flags & MULTIRES_COORDS_MODIFIED) {
    subdiv_ccg->dirty.coords = true;
  }
  if (flags & MULTIRES_HIDDEN_MODIFIED) {
    subdiv_ccg->dirty.hidden = true;
  }
}

void multires_mark_as_modified(Depsgraph *depsgraph, Object *object, MultiresModifiedFlags flags)
{
  if (object == nullptr) {
    return;
  }
  /* NOTE: CCG live inside of evaluated object.
   *
   * While this is a bit weird to tag the only one, this is how other areas were built
   * historically: they are tagging multires for update and then rely on object re-evaluation to
   * do an actual update.
   *
   * In a longer term maybe special dependency graph tag can help sanitizing this a bit. */
  Object *object_eval = DEG_get_evaluated_object(depsgraph, object);
  Mesh *mesh = static_cast<Mesh *>(object_eval->data);
  SubdivCCG *subdiv_ccg = mesh->runtime->subdiv_ccg;
  if (subdiv_ccg == nullptr) {
    return;
  }
  multires_ccg_mark_as_modified(subdiv_ccg, flags);
}

void multires_flush_sculpt_updates(Object *object)
{
  if (object == nullptr || object->sculpt == nullptr || object->sculpt->pbvh == nullptr) {
    return;
  }

  SculptSession *sculpt_session = object->sculpt;
  if (BKE_pbvh_type(sculpt_session->pbvh) != PBVH_GRIDS || !sculpt_session->multires.active ||
      sculpt_session->multires.modifier == nullptr) {
    return;
  }

  SubdivCCG *subdiv_ccg = sculpt_session->subdiv_ccg;
  if (subdiv_ccg == nullptr) {
    return;
  }

  if (!subdiv_ccg->dirty.coords && !subdiv_ccg->dirty.hidden) {
    return;
  }

  Mesh *mesh = static_cast<Mesh *>(object->data);

  /* Check that the multires modifier still exists.
   * Fixes crash when deleting multires modifier
   * from within sculpt mode.
   */
  ModifierData *md;
  MultiresModifierData *mmd = nullptr;
  VirtualModifierData virtualModifierData;

  for (md = BKE_modifiers_get_virtual_modifierlist(object, &virtualModifierData); md;
       md = md->next) {
    if (md->type == eModifierType_Multires) {
      if (BKE_modifier_is_enabled(nullptr, md, eModifierMode_Realtime)) {
        mmd = (MultiresModifierData *)md;
      }
    }
  }

  if (!mmd) {
    return;
  }

  multiresModifier_reshapeFromCCG(
      sculpt_session->multires.modifier->totlvl, mesh, sculpt_session->subdiv_ccg);

  subdiv_ccg->dirty.coords = false;
  subdiv_ccg->dirty.hidden = false;
}

void multires_force_sculpt_rebuild(Object *object)
{
  multires_flush_sculpt_updates(object);

  if (object == nullptr || object->sculpt == nullptr) {
    return;
  }

  SculptSession *ss = object->sculpt;

  if (ss->pbvh != nullptr) {
    BKE_pbvh_free(ss->pbvh);
    object->sculpt->pbvh = nullptr;
  }

  BKE_pbvh_pmap_release(ss->pmap);
  ss->pmap = NULL;
}

void multires_force_external_reload(Object *object)
{
  Mesh *mesh = BKE_mesh_from_object(object);

  CustomData_external_reload(&mesh->ldata, &mesh->id, CD_MASK_MDISPS, mesh->totloop);
  multires_force_sculpt_rebuild(object);
}

/* reset the multires levels to match the number of mdisps */
static int get_levels_from_disps(Object *ob)
{
  Mesh *me = static_cast<Mesh *>(ob->data);
  const MPoly *polys = BKE_mesh_polys(me);
  int i, j, totlvl = 0;

  const MDisps *mdisp = static_cast<const MDisps *>(CustomData_get_layer(&me->ldata, CD_MDISPS));

  for (i = 0; i < me->totpoly; i++) {
    const MDisps *md = mdisp + polys[i].loopstart;

    for (j = 0; j < polys[i].totloop; j++, md++) {
      if (md->totdisp == 0) {
        continue;
      }

      while (true) {
        int side = (1 << (totlvl - 1)) + 1;
        int lvl_totdisp = side * side;
        if (md->totdisp == lvl_totdisp) {
          break;
        }
        if (md->totdisp < lvl_totdisp) {
          totlvl--;
        }
        else {
          totlvl++;
        }
      }

      break;
    }
  }

  return totlvl;
}

void multiresModifier_set_levels_from_disps(MultiresModifierData *mmd, Object *ob)
{
  Mesh *me = static_cast<Mesh *>(ob->data);
  const MDisps *mdisp;

  if (me->edit_mesh) {
    mdisp = static_cast<const MDisps *>(
        CustomData_get_layer(&me->edit_mesh->bm->ldata, CD_MDISPS));
  }
  else {
    mdisp = static_cast<const MDisps *>(CustomData_get_layer(&me->ldata, CD_MDISPS));
  }

  if (mdisp) {
    mmd->totlvl = get_levels_from_disps(ob);
    mmd->lvl = MIN2(mmd->sculptlvl, mmd->totlvl);
    mmd->sculptlvl = MIN2(mmd->sculptlvl, mmd->totlvl);
    mmd->renderlvl = MIN2(mmd->renderlvl, mmd->totlvl);
  }
}

static void multires_set_tot_mdisps(Mesh *me, int lvl)
{
  MDisps *mdisps = static_cast<MDisps *>(
      CustomData_get_layer_for_write(&me->ldata, CD_MDISPS, me->totloop));
  int i;

  if (mdisps) {
    for (i = 0; i < me->totloop; i++, mdisps++) {
      mdisps->totdisp = multires_grid_tot[lvl];
      mdisps->level = lvl;
    }
  }
}

static void multires_reallocate_mdisps(int totloop, MDisps *mdisps, int lvl)
{
  int i;

  /* reallocate displacements to be filled in */
  for (i = 0; i < totloop; i++) {
    int totdisp = multires_grid_tot[lvl];
    float(*disps)[3] = static_cast<float(*)[3]>(
        MEM_calloc_arrayN(totdisp, sizeof(float[3]), __func__));

    if (mdisps[i].disps) {
      MEM_freeN(mdisps[i].disps);
    }

    if (mdisps[i].level && mdisps[i].hidden) {
      multires_mdisps_subdivide_hidden(&mdisps[i], lvl);
    }

    mdisps[i].disps = disps;
    mdisps[i].totdisp = totdisp;
    mdisps[i].level = lvl;
  }
}

static void multires_copy_grid(float (*gridA)[3], float (*gridB)[3], int sizeA, int sizeB)
{
  int x, y, j, skip;

  if (sizeA > sizeB) {
    skip = (sizeA - 1) / (sizeB - 1);

    for (j = 0, y = 0; y < sizeB; y++) {
      for (x = 0; x < sizeB; x++, j++) {
        copy_v3_v3(gridA[y * skip * sizeA + x * skip], gridB[j]);
      }
    }
  }
  else {
    skip = (sizeB - 1) / (sizeA - 1);

    for (j = 0, y = 0; y < sizeA; y++) {
      for (x = 0; x < sizeA; x++, j++) {
        copy_v3_v3(gridA[j], gridB[y * skip * sizeB + x * skip]);
      }
    }
  }
}

static void multires_copy_dm_grid(CCGElem *gridA, CCGElem *gridB, CCGKey *keyA, CCGKey *keyB)
{
  int x, y, j, skip;

  if (keyA->grid_size > keyB->grid_size) {
    skip = (keyA->grid_size - 1) / (keyB->grid_size - 1);

    for (j = 0, y = 0; y < keyB->grid_size; y++) {
      for (x = 0; x < keyB->grid_size; x++, j++) {
        memcpy(CCG_elem_offset_co(keyA, gridA, y * skip * keyA->grid_size + x * skip),
               CCG_elem_offset_co(keyB, gridB, j),
               keyA->elem_size);
      }
    }
  }
  else {
    skip = (keyB->grid_size - 1) / (keyA->grid_size - 1);

    for (j = 0, y = 0; y < keyA->grid_size; y++) {
      for (x = 0; x < keyA->grid_size; x++, j++) {
        memcpy(CCG_elem_offset_co(keyA, gridA, j),
               CCG_elem_offset_co(keyB, gridB, y * skip * keyB->grid_size + x * skip),
               keyA->elem_size);
      }
    }
  }
}

/* Reallocate gpm->data at a lower resolution and copy values over
 * from the original high-resolution data */
static void multires_grid_paint_mask_downsample(GridPaintMask *gpm, int level)
{
  if (level < gpm->level) {
    int gridsize = BKE_ccg_gridsize(level);
    float *data = static_cast<float *>(
        MEM_calloc_arrayN(square_i(gridsize), sizeof(float), __func__));
    int x, y;

    for (y = 0; y < gridsize; y++) {
      for (x = 0; x < gridsize; x++) {
        data[y * gridsize + x] = paint_grid_paint_mask(gpm, level, x, y);
      }
    }

    MEM_freeN(gpm->data);
    gpm->data = data;
    gpm->level = level;
  }
}

static void multires_del_higher(MultiresModifierData *mmd, Object *ob, int lvl)
{
  Mesh *me = (Mesh *)ob->data;
  const MPoly *polys = BKE_mesh_polys(me);
  int levels = mmd->totlvl - lvl;
  MDisps *mdisps;
  GridPaintMask *gpm;

  multires_set_tot_mdisps(me, mmd->totlvl);
  multiresModifier_ensure_external_read(me, mmd);
  mdisps = static_cast<MDisps *>(
      CustomData_get_layer_for_write(&me->ldata, CD_MDISPS, me->totloop));
  gpm = static_cast<GridPaintMask *>(
      CustomData_get_layer_for_write(&me->ldata, CD_GRID_PAINT_MASK, me->totloop));

  multires_force_sculpt_rebuild(ob);

  if (mdisps && levels > 0) {
    if (lvl > 0) {
      // MLoop *ml = me->mloop; /*UNUSED*/
      int nsize = multires_side_tot[lvl];
      int hsize = multires_side_tot[mmd->totlvl];
      int i, j;

      for (i = 0; i < me->totpoly; i++) {
        for (j = 0; j < polys[i].totloop; j++) {
          int g = polys[i].loopstart + j;
          MDisps *mdisp = &mdisps[g];
          float(*disps)[3], (*ndisps)[3], (*hdisps)[3];
          int totdisp = multires_grid_tot[lvl];

          disps = static_cast<float(*)[3]>(
              MEM_calloc_arrayN(totdisp, sizeof(float[3]), "multires disps"));

          if (mdisp->disps != nullptr) {
            ndisps = disps;
            hdisps = mdisp->disps;

            multires_copy_grid(ndisps, hdisps, nsize, hsize);
            if (mdisp->hidden) {
              BLI_bitmap *gh = multires_mdisps_downsample_hidden(mdisp->hidden, mdisp->level, lvl);
              MEM_freeN(mdisp->hidden);
              mdisp->hidden = gh;
            }

            MEM_freeN(mdisp->disps);
          }

          mdisp->disps = disps;
          mdisp->totdisp = totdisp;
          mdisp->level = lvl;

          if (gpm) {
            multires_grid_paint_mask_downsample(&gpm[g], lvl);
          }
        }
      }
    }
    else {
      multires_customdata_delete(me);
    }
  }

  multires_set_tot_level(ob, mmd, lvl);
}

void multiresModifier_del_levels(MultiresModifierData *mmd,
                                 Scene *scene,
                                 Object *ob,
                                 int direction)
{
  Mesh *me = BKE_mesh_from_object(ob);
  int lvl = multires_get_level(scene, ob, mmd, false, true);
  int levels = mmd->totlvl - lvl;

  multires_set_tot_mdisps(me, mmd->totlvl);
  multiresModifier_ensure_external_read(me, mmd);
  MDisps *mdisps = static_cast<MDisps *>(
      CustomData_get_layer_for_write(&me->ldata, CD_MDISPS, me->totloop));

  multires_force_sculpt_rebuild(ob);

  if (mdisps && levels > 0 && direction == 1) {
    multires_del_higher(mmd, ob, lvl);
  }

  multires_set_tot_level(ob, mmd, lvl);
}

static DerivedMesh *multires_dm_create_local(Scene *scene,
                                             Object *ob,
                                             DerivedMesh *dm,
                                             int lvl,
                                             int totlvl,
                                             bool alloc_paint_mask,
                                             MultiresFlags flags)
{
  MultiresModifierData mmd{};

  mmd.lvl = lvl;
  mmd.sculptlvl = lvl;
  mmd.renderlvl = lvl;
  mmd.totlvl = totlvl;

  flags |= MULTIRES_USE_LOCAL_MMD;
  if (alloc_paint_mask) {
    flags |= MULTIRES_ALLOC_PAINT_MASK;
  }

  return multires_make_derived_from_derived(dm, &mmd, scene, ob, flags);
}

static DerivedMesh *subsurf_dm_create_local(Scene *scene,
                                            Object *ob,
                                            DerivedMesh *dm,
                                            int lvl,
                                            bool is_simple,
                                            bool is_optimal,
                                            bool is_plain_uv,
                                            bool alloc_paint_mask,
                                            bool for_render,
                                            SubsurfFlags flags)
{
  SubsurfModifierData smd = {{nullptr}};

  smd.levels = smd.renderLevels = lvl;
  smd.quality = 3;
  if (!is_plain_uv) {
    smd.uv_smooth = SUBSURF_UV_SMOOTH_PRESERVE_BOUNDARIES;
  }
  else {
    smd.uv_smooth = SUBSURF_UV_SMOOTH_NONE;
  }
  if (is_simple) {
    smd.subdivType = ME_SIMPLE_SUBSURF;
  }
  if (is_optimal) {
    smd.flags |= eSubsurfModifierFlag_ControlEdges;
  }

  if (ob->mode & OB_MODE_EDIT) {
    flags |= SUBSURF_IN_EDIT_MODE;
  }
  if (alloc_paint_mask) {
    flags |= SUBSURF_ALLOC_PAINT_MASK;
  }
  if (for_render) {
    flags |= SUBSURF_USE_RENDER_PARAMS;
  }

  return subsurf_make_derived_from_derived(dm, &smd, scene, nullptr, flags);
}

static void grid_tangent(const CCGKey *key, int x, int y, int axis, CCGElem *grid, float t[3])
{
  if (axis == 0) {
    if (x == key->grid_size - 1) {
      if (y == key->grid_size - 1) {
        sub_v3_v3v3(
            t, CCG_grid_elem_co(key, grid, x, y - 1), CCG_grid_elem_co(key, grid, x - 1, y - 1));
      }
      else {
        sub_v3_v3v3(t, CCG_grid_elem_co(key, grid, x, y), CCG_grid_elem_co(key, grid, x - 1, y));
      }
    }
    else {
      sub_v3_v3v3(t, CCG_grid_elem_co(key, grid, x + 1, y), CCG_grid_elem_co(key, grid, x, y));
    }
  }
  else if (axis == 1) {
    if (y == key->grid_size - 1) {
      if (x == key->grid_size - 1) {
        sub_v3_v3v3(
            t, CCG_grid_elem_co(key, grid, x - 1, y), CCG_grid_elem_co(key, grid, x - 1, (y - 1)));
      }
      else {
        sub_v3_v3v3(t, CCG_grid_elem_co(key, grid, x, y), CCG_grid_elem_co(key, grid, x, (y - 1)));
      }
    }
    else {
      sub_v3_v3v3(t, CCG_grid_elem_co(key, grid, x, (y + 1)), CCG_grid_elem_co(key, grid, x, y));
    }
  }
}

/* Construct 3x3 tangent-space matrix in 'mat' */
static void grid_tangent_matrix(float mat[3][3], const CCGKey *key, int x, int y, CCGElem *grid)
{
  grid_tangent(key, x, y, 0, grid, mat[0]);
  normalize_v3(mat[0]);

  grid_tangent(key, x, y, 1, grid, mat[1]);
  normalize_v3(mat[1]);

  copy_v3_v3(mat[2], CCG_grid_elem_no(key, grid, x, y));
}

struct MultiresThreadedData {
  DispOp op;
  MultiResSpace bmop;
  BMesh *bm;
  int lvl;
  CCGElem **gridData, **subGridData;
  CCGKey *key;
  CCGKey *sub_key;
  Subdiv *sd;
  const MPoly *mpoly;
  MDisps *mdisps;
  GridPaintMask *grid_paint_mask;
  int *gridOffset;
  int cd_mdisps_off, cd_mask_off;
  int gridSize, dGridSize, dSkip;
  float (*smat)[3];
  bool has_grid_mask;
};

extern "C" Object *multires_dump_grids_bmesh(Object *bmob, BMesh *bm)
{
  if (!CustomData_has_layer(&bm->ldata, CD_MDISPS)) {
    printf("multires_dump_grids_bmesh: error: no multires grids\n");
    return NULL;
  }

  bool spaceset = false;

  if (bm->multiresSpace != MULTIRES_SPACE_ABSOLUTE) {
    BKE_multires_bmesh_space_set(bmob, bm, MULTIRES_SPACE_ABSOLUTE);
    spaceset = true;
  }

  Main *bmain = G.main;
  const char *name = "multires_dump";

  bContext *ctx = CTX_create();
  CTX_data_main_set(ctx, bmain);
  CTX_wm_manager_set(ctx, (wmWindowManager *)G.main->wm.first);
  CTX_data_scene_set(ctx, (Scene *)G.main->scenes.first);

  ViewLayer *view_layer = CTX_data_view_layer(ctx);
  Object *ob = BKE_object_add_only_object(bmain, OB_MESH, name);
  LayerCollection *layer_collection;

  ob->data = BKE_object_obdata_add_from_type(bmain, OB_MESH, name);
  DEG_id_tag_update_ex(
      bmain, &ob->id, ID_RECALC_TRANSFORM | ID_RECALC_GEOMETRY | ID_RECALC_ANIMATION);
  // DEG_id_tag_update_ex(
  //    bmain, &ob->data, ID_RECALC_TRANSFORM | ID_RECALC_GEOMETRY | ID_RECALC_ANIMATION);

  layer_collection = BKE_layer_collection_get_active(view_layer);
  BKE_collection_object_add(bmain, layer_collection->collection, ob);

  DEG_id_type_tag(bmain, ID_OB);
  DEG_relations_tag_update(bmain);
  if (ob->data != NULL) {
    DEG_id_tag_update_ex(bmain, (ID *)ob->data, ID_RECALC_EDITORS);
  }

  ob->modifiers.first = ob->modifiers.last = NULL;
  zero_v3(ob->loc);

  printf("users: %d\n", ob->id.us);

  Mesh *me = (Mesh *)ob->data;

  BMIter iter;
  BMFace *f;

  int cd_mdisp_off = CustomData_get_offset(&bm->ldata, CD_MDISPS);
  int dimen = 0;

  BM_ITER_MESH (f, &iter, bm, BM_FACES_OF_MESH) {
    BMLoop *l = f->l_first;
    MDisps *md = (MDisps *)BM_ELEM_CD_GET_VOID_P(l, cd_mdisp_off);
    dimen = (int)floor(sqrt(md->totdisp) + 0.00001);
    break;
  }

  if (!dimen) {
    printf("multires_dump_grids_bmesh: error: corrupted multires data\n");
    return NULL;
  }

  int totvert = bm->totloop * dimen * dimen;
  int totface = bm->totloop * (dimen - 1) * (dimen - 1);
  int totloop = totface * 4;

  CustomData_free(&me->vdata, me->totvert);
  CustomData_free(&me->edata, me->totedge);
  CustomData_free(&me->fdata, me->totface);
  CustomData_free(&me->ldata, me->totloop);
  CustomData_free(&me->pdata, me->totpoly);

  me->totvert = totvert;
  me->totpoly = totface;
  me->totloop = totloop;
  me->totedge = totvert + totface;
  me->totface = 0;
  me->act_face = -1;

  EdgeHash *eh = BLI_edgehash_new_ex("multires_dump_bmesh", me->totedge);

  MVert *mvert = me->totvert ? (MVert *)MEM_callocN(sizeof(MVert) * me->totvert,
                                                    "multires_dump_grids_bmesh.vert") :
                               nullptr;
  MEdge *medge = me->totedge ? (MEdge *)MEM_callocN(sizeof(MEdge) * me->totedge,
                                                    "multires_dump_grids_bmesh.edge") :
                               nullptr;
  MLoop *mloop = me->totloop ? (MLoop *)MEM_callocN(sizeof(MLoop) * me->totloop,
                                                    "multires_dump_grids_bmesh.loop") :
                               nullptr;
  MPoly *mpoly = me->totpoly ? (MPoly *)MEM_callocN(sizeof(MPoly) * me->totpoly,
                                                    "multires_dump_grids_bmesh.poly") :
                               nullptr;

  me->cd_flag = 0;

  me->mvert = (MVert *)CustomData_add_layer(&me->vdata, CD_MVERT, CD_ASSIGN, mvert, me->totvert);
  me->medge = (MEdge *)CustomData_add_layer(&me->edata, CD_MEDGE, CD_ASSIGN, medge, me->totedge);
  me->mloop = (MLoop *)CustomData_add_layer(&me->ldata, CD_MLOOP, CD_ASSIGN, mloop, me->totloop);
  me->mpoly = (MPoly *)CustomData_add_layer(&me->pdata, CD_MPOLY, CD_ASSIGN, mpoly, me->totpoly);

  int loopi = 0;
  int outli = 0;
  int medi = 0;

#define VINDEX(i, j) (loopi * dimen * dimen + ((j)*dimen + (i)))

  float(*vert_positions)[3] = BKE_mesh_vert_positions_for_write(me);

  // CustomData_daata_
  BM_ITER_MESH (f, &iter, bm, BM_FACES_OF_MESH) {
    BMLoop *l = f->l_first;
    do {
      MDisps *md = (MDisps *)BM_ELEM_CD_GET_VOID_P(l, cd_mdisp_off);

      for (int i = 0; i < dimen; i++) {
        for (int j = 0; j < dimen; j++) {
          int vidx = loopi * dimen * dimen + (j * dimen + i);
          int idx = j * dimen + i;
          float *co = md->disps[idx];

          copy_v3_v3(vert_positions[vidx], co);
        }
      }

      for (int i = 0; i < dimen - 1; i++) {
        for (int j = 0; j < dimen - 1; j++) {
          // do face
          int fidx = loopi * (dimen - 1) * (dimen - 1) + (j * (dimen - 1) + i);
          MPoly *mp = mpoly + fidx;

          mp->totloop = 4;
          mp->loopstart = outli;

          MLoop *ml = mloop + outli;

          ml[0].v = VINDEX(i, j);
          ml[1].v = VINDEX(i, j + 1);
          ml[2].v = VINDEX(i + 1, j + 1);
          ml[3].v = VINDEX(i + 1, j);

          for (int i2 = 0; i2 < 4; i2++) {
            int a = ml[i2].v, b = ml[(i2 + 1) % 4].v;
            int e;

            if (!BLI_edgehash_haskey(eh, a, b)) {
              BLI_edgehash_insert(eh, a, b, POINTER_FROM_INT(medi));
              e = medi;

              MEdge *med = medge + medi;

              med->v1 = a;
              med->v2 = b;

              medi++;
            }
            else {
              e = POINTER_AS_INT(BLI_edgehash_lookup(eh, a, b));
            }

            ml[i2].e = e;
          }

          outli += 4;
        }
      }

      loopi++;
      l = l->next;
    } while (l != f->l_first);
  }

  for (int i = 0; i < me->totpoly; i++) {
    if (!mpoly[i].totloop) {
      printf("error 1! %d %d\n", i, me->totpoly);
    }
    if (mpoly[i].loopstart >= me->totloop) {
      printf(
          "error 2! %d %d l: %d totl: %d\n", i, me->totpoly, mpoly[i].loopstart, mpoly[i].totloop);
    }
  }

  if (spaceset) {
    BKE_multires_bmesh_space_set(bmob, bm, MULTIRES_SPACE_TANGENT);
  }

  BKE_mesh_calc_normals(me);

  return ob;
}

//#define LIMIT_MAX_DISPLACEMENT

static void multires_bmesh_space_set_cb(void *__restrict userdata,
                                        const int pidx,
                                        const TaskParallelTLS *__restrict)
{
  MultiresThreadedData *tdata = (MultiresThreadedData *)userdata;

  int cd_mdisps_off = tdata->cd_mdisps_off;
  BMesh *bm = tdata->bm;
  MultiResSpace op = tdata->bmop;
  BMFace *f = bm->ftable[pidx];
  int gridSize = tdata->gridSize;

  int S, x, y;

  BMLoop *l;

#ifdef LIMIT_MAX_DISPLACEMENT
  l = f->l_first;
  float cent[3];
  int tot = 0;

  // get face center to calculate maximum allowable displacement length
  zero_v3(cent);
  do {
    add_v3_v3(cent, l->v->co);
    tot++;
    l = l->next;
  } while (l != f->l_first);

  mul_v3_fl(cent, 1.0f / (float)tot);
#endif

  l = f->l_first;
  S = 0;
  do {
    MDisps *mdisp = (MDisps *)BM_ELEM_CD_GET_VOID_P(l, cd_mdisps_off);
    float(*dispgrid)[3] = NULL;

    dispgrid = mdisp->disps;

#ifdef LIMIT_MAX_DISPLACEMENT
    /*try to limit numerical instability by clamping max displacement*/

    float maxlen = len_v3v3(l->v->co, cent) * 15.0f;
    maxlen = MAX2(maxlen, 0.00001f);
#endif

    for (y = 0; y < gridSize; y++) {
      for (x = 0; x < gridSize; x++) {
        float sco[8], udv[3], vdv[3];
        float *data = dispgrid[gridSize * y + x];
        float mat[3][3], disp[3];

        float grid_u = (float)x / (float)(gridSize - 1);
        float grid_v = (float)y / (float)(gridSize - 1);
        float u, v;

        int corner = S;
        if (f->len == 4) {
          BKE_subdiv_rotate_grid_to_quad(corner, grid_u, grid_v, &u, &v);
        }
        else {
          u = 1.0 - grid_v;
          v = 1.0 - grid_u;
        }

        BKE_subdiv_eval_limit_point_and_derivatives(tdata->sd, l->head.index, u, v, sco, udv, vdv);
        BKE_multires_construct_tangent_matrix(mat, udv, vdv, f->len == 4 ? corner : 0);

        copy_v3_v3(disp, data);

        switch (op) {
          case MULTIRES_SPACE_ABSOLUTE:
            /* Convert displacement to object space
             * and add to grid points */
            mul_v3_m3v3(disp, mat, data);
            add_v3_v3v3(data, disp, sco);
            break;
          case MULTIRES_SPACE_TANGENT:
            /* Calculate displacement between new and old
             * grid points and convert to tangent space */
            invert_m3(mat);

            sub_v3_v3v3(disp, data, sco);
            mul_v3_m3v3(data, mat, disp);

            // try to prevent errors
            float len = len_v3(data);
#ifdef LIMIT_MAX_DISPLACEMENT
            if (len > maxlen) {
              mul_v3_fl(data, maxlen / len);
            }
            else if (isnan(len)) {
              zero_v3(data);
            }
#else
            if (isnan(len)) {
              zero_v3(data);
            }
#endif
            break;
        }
      }
    }

    S++;
    l = l->next;
  } while (l != f->l_first);
}

/* The original version of this function was broken (and subsequently removed)
   because it didn't properly set the subdivision level; it also used the old
   multires system.  The new subdiv API is now used instead.
   */
void BKE_multires_bmesh_space_set(Object *ob, BMesh *bm, int mode)
{
  if (!bm->totface || !CustomData_has_layer(&bm->ldata, CD_MDISPS)) {
    return;
  }

  // get multires settings
  MultiresModifierData *mmd = bm->haveMultiResSettings ? &bm->multires : NULL;

  if (!mmd && ob) {
    mmd = get_multires_modifier(NULL, ob, true);
  }

  if (!mmd || !CustomData_has_layer(&bm->ldata, CD_MDISPS)) {
    return;
  }

  // cache multires settings in bmesh
  bm->multiresSpace = mode;

  // create temporary mesh structure
  Mesh _me, *me = &_me;
  memset(me, 0, sizeof(Mesh));
  CustomData_reset(&me->vdata);
  CustomData_reset(&me->edata);
  CustomData_reset(&me->ldata);
  CustomData_reset(&me->fdata);
  CustomData_reset(&me->pdata);

  CustomData_MeshMasks extra = CD_MASK_DERIVEDMESH;
  extra.lmask |= CD_MASK_MDISPS;

  BM_mesh_bm_to_me_for_eval(bm, me, &extra);
  SubdivSettings settings2;

  // copy the settings and then set subdivision level to max
  MultiresModifierData mmdcpy = *mmd;
  mmdcpy.lvl = mmdcpy.sculptlvl = mmdcpy.renderlvl = mmdcpy.totlvl;

  // set up subdivision surface
  BKE_multires_subdiv_settings_init(&settings2, &mmdcpy);
  Subdiv *sd = BKE_subdiv_new_from_mesh(&settings2, me);
  BKE_subdiv_eval_begin_from_mesh(sd, me, NULL, SUBDIV_EVALUATOR_TYPE_CPU, NULL);

  // create a fake object with .sculpt set to NULL
  Object fakeob;
  if (ob) {
    memcpy(static_cast<void *>(&fakeob), static_cast<void *>(ob), sizeof(*ob));
    fakeob.sculpt = NULL;
  }
  else {
    memset(&fakeob, 0, sizeof(fakeob));
    fakeob.data = me;
    BLI_addtail(&fakeob.modifiers, &mmdcpy);
  }

  int i, gridSize;
  int totpoly = bm->totface;

  // force paranoia recalc of indices and lookup tables
  bm->elem_index_dirty |= BM_FACE;
  bm->elem_table_dirty |= BM_FACE;

  BM_mesh_elem_index_ensure(bm, BM_FACE);
  BM_mesh_elem_table_ensure(bm, BM_FACE);

  gridSize = multires_side_tot[mmd->totlvl];

  int cd_disp_off = CustomData_get_offset(&bm->ldata, CD_MDISPS);

  BMFace *f;
  BMIter iter;
  i = 0;

  /*check that all grids are allocated and also set some indices*/
  BM_ITER_MESH (f, &iter, bm, BM_FACES_OF_MESH) {
    BMIter iter2;
    BMLoop *l;

    f->head.index = i;

    BM_ITER_ELEM (l, &iter2, f, BM_LOOPS_OF_FACE) {
      MDisps *mdisp = (MDisps *)BM_ELEM_CD_GET_VOID_P(l, cd_disp_off);

      /* allocate new disps, this can happen with newly created faces */
      if (!mdisp->disps) {
        multires_reallocate_mdisps(1, mdisp, mmd->totlvl);
      }

      l->head.index = i;

      if (f->len != 4) {
        i++;
      }
    }

    if (f->len == 4) {
      i++;
    }
  }

  // do the space conversion

  TaskParallelSettings settings;
  BLI_parallel_range_settings_defaults(&settings);
  settings.min_iter_per_thread = CCG_TASK_LIMIT;

  MultiresThreadedData data;

  memset(static_cast<void *>(&data), 0, sizeof(data));

  data.bmop = (MultiResSpace)mode;
  data.sd = sd;
  data.lvl = mmd->totlvl;
  data.bm = bm;
  data.cd_mdisps_off = cd_disp_off;
  data.gridSize = gridSize;

  BLI_task_parallel_range(0, totpoly, &data, multires_bmesh_space_set_cb, &settings);

  BKE_mesh_free_data_for_undo(me);
  BKE_subdiv_free(sd);

  bm->elem_index_dirty |= BM_FACE | BM_LOOP;
  bm->elem_table_dirty |= BM_FACE | BM_LOOP;
}

static void multires_disp_run_cb(void *__restrict userdata,
                                 const int pidx,
                                 const TaskParallelTLS *__restrict /*tls*/)
{
  MultiresThreadedData *tdata = static_cast<MultiresThreadedData *>(userdata);

  DispOp op = tdata->op;
  CCGElem **gridData = tdata->gridData;
  CCGElem **subGridData = tdata->subGridData;
  CCGKey *key = tdata->key;
  const MPoly *mpoly = tdata->mpoly;
  MDisps *mdisps = tdata->mdisps;
  GridPaintMask *grid_paint_mask = tdata->grid_paint_mask;
  int *gridOffset = tdata->gridOffset;
  int gridSize = tdata->gridSize;
  int dGridSize = tdata->dGridSize;
  int dSkip = tdata->dSkip;

  const int numVerts = mpoly[pidx].totloop;
  int S, x, y, gIndex = gridOffset[pidx];

  for (S = 0; S < numVerts; S++, gIndex++) {
    GridPaintMask *gpm = grid_paint_mask ? &grid_paint_mask[gIndex] : nullptr;
    MDisps *mdisp = &mdisps[mpoly[pidx].loopstart + S];
    CCGElem *grid = gridData[gIndex];
    CCGElem *subgrid = subGridData[gIndex];
    float(*dispgrid)[3] = nullptr;

    dispgrid = mdisp->disps;

    /* if needed, reallocate multires paint mask */
    if (gpm && gpm->level < key->level) {
      gpm->level = key->level;
      if (gpm->data) {
        MEM_freeN(gpm->data);
      }
      gpm->data = static_cast<float *>(
          MEM_calloc_arrayN(key->grid_area, sizeof(float), "gpm.data"));
    }

    for (y = 0; y < gridSize; y++) {
      for (x = 0; x < gridSize; x++) {
        float *co = CCG_grid_elem_co(key, grid, x, y);
        float *sco = CCG_grid_elem_co(key, subgrid, x, y);
        float *data = dispgrid[dGridSize * y * dSkip + x * dSkip];
        float mat[3][3], disp[3], d[3], mask;

        /* construct tangent space matrix */
        grid_tangent_matrix(mat, key, x, y, subgrid);

        switch (op) {
          case APPLY_DISPLACEMENTS:
            /* Convert displacement to object space
             * and add to grid points */
            mul_v3_m3v3(disp, mat, data);
            add_v3_v3v3(co, sco, disp);
            break;
          case CALC_DISPLACEMENTS:
            /* Calculate displacement between new and old
             * grid points and convert to tangent space */
            sub_v3_v3v3(disp, co, sco);
            invert_m3(mat);
            mul_v3_m3v3(data, mat, disp);
            break;
          case ADD_DISPLACEMENTS:
            /* Convert subdivided displacements to tangent
             * space and add to the original displacements */
            invert_m3(mat);
            mul_v3_m3v3(d, mat, co);
            add_v3_v3(data, d);
            break;
        }

        if (gpm) {
          switch (op) {
            case APPLY_DISPLACEMENTS:
              /* Copy mask from gpm to DM */
              *CCG_grid_elem_mask(key, grid, x, y) = paint_grid_paint_mask(gpm, key->level, x, y);
              break;
            case CALC_DISPLACEMENTS:
              /* Copy mask from DM to gpm */
              mask = *CCG_grid_elem_mask(key, grid, x, y);
              gpm->data[y * gridSize + x] = CLAMPIS(mask, 0, 1);
              break;
            case ADD_DISPLACEMENTS:
              /* Add mask displacement to gpm */
              gpm->data[y * gridSize + x] += *CCG_grid_elem_mask(key, grid, x, y);
              break;
          }
        }
      }
    }
  }
}

/* XXX WARNING: subsurf elements from dm and oldGridData *must* be of the same format (size),
 *              because this code uses CCGKey's info from dm to access oldGridData's normals
 *              (through the call to grid_tangent_matrix())! */
static void multiresModifier_disp_run(
    DerivedMesh *dm, Mesh *me, DerivedMesh *dm2, DispOp op, CCGElem **oldGridData, int totlvl)
{
  CCGDerivedMesh *ccgdm = (CCGDerivedMesh *)dm;
  CCGElem **gridData, **subGridData;
  CCGKey key;
  const MPoly *mpoly = BKE_mesh_polys(me);
  MDisps *mdisps = static_cast<MDisps *>(
      CustomData_get_layer_for_write(&me->ldata, CD_MDISPS, me->totloop));
  GridPaintMask *grid_paint_mask = nullptr;
  int *gridOffset;
  int i, gridSize, dGridSize, dSkip;
  int totloop, totpoly;

  /* this happens in the dm made by bmesh_mdisps_space_set */
  if (dm2 && CustomData_has_layer(&dm2->loopData, CD_MDISPS)) {
    mpoly = static_cast<const MPoly *>(
        CustomData_get_layer_for_write(&dm2->polyData, CD_MPOLY, dm2->getNumPolys(dm)));
    mdisps = static_cast<MDisps *>(
        CustomData_get_layer_for_write(&dm2->loopData, CD_MDISPS, dm2->getNumLoops(dm)));
    totloop = dm2->numLoopData;
    totpoly = dm2->numPolyData;
  }
  else {
    totloop = me->totloop;
    totpoly = me->totpoly;
  }

  if (!mdisps) {
    if (op == CALC_DISPLACEMENTS) {
      mdisps = static_cast<MDisps *>(
          CustomData_add_layer(&me->ldata, CD_MDISPS, CD_SET_DEFAULT, nullptr, me->totloop));
    }
    else {
      return;
    }
  }

  // numGrids = dm->getNumGrids(dm); /* UNUSED */
  gridSize = dm->getGridSize(dm);
  gridData = dm->getGridData(dm);
  gridOffset = dm->getGridOffset(dm);
  dm->getGridKey(dm, &key);
  subGridData = (oldGridData) ? oldGridData : gridData;

  dGridSize = multires_side_tot[totlvl];
  dSkip = (dGridSize - 1) / (gridSize - 1);

  /* multires paint masks */
  if (key.has_mask) {
    grid_paint_mask = static_cast<GridPaintMask *>(
        CustomData_get_layer_for_write(&me->ldata, CD_GRID_PAINT_MASK, me->totloop));
  }

  /* when adding new faces in edit mode, need to allocate disps */
  for (i = 0; i < totloop; i++) {
    if (mdisps[i].disps == nullptr) {
      multires_reallocate_mdisps(totloop, mdisps, totlvl);
      break;
    }
  }

  TaskParallelSettings settings;
  BLI_parallel_range_settings_defaults(&settings);
  settings.min_iter_per_thread = CCG_TASK_LIMIT;

  MultiresThreadedData data{};
  data.op = op;
  data.gridData = gridData;
  data.subGridData = subGridData;
  data.key = &key;
  data.mpoly = mpoly;
  data.mdisps = mdisps;
  data.grid_paint_mask = grid_paint_mask;
  data.gridOffset = gridOffset;
  data.gridSize = gridSize;
  data.dGridSize = dGridSize;
  data.dSkip = dSkip;

  BLI_task_parallel_range(0, totpoly, &data, multires_disp_run_cb, &settings);

  if (op == APPLY_DISPLACEMENTS) {
    ccgSubSurf_stitchFaces(ccgdm->ss, 0, nullptr, 0);
    ccgSubSurf_updateNormals(ccgdm->ss, nullptr, 0);
  }
}

void multires_modifier_update_mdisps(struct DerivedMesh *dm, Scene *scene)
{
  CCGDerivedMesh *ccgdm = (CCGDerivedMesh *)dm;
  Object *ob;
  Mesh *me;
  const MDisps *mdisps;
  MultiresModifierData *mmd;

  ob = ccgdm->multires.ob;
  me = static_cast<Mesh *>(ccgdm->multires.ob->data);
  mmd = ccgdm->multires.mmd;
  multires_set_tot_mdisps(me, mmd->totlvl);
  multiresModifier_ensure_external_read(me, mmd);
  mdisps = static_cast<const MDisps *>(CustomData_get_layer(&me->ldata, CD_MDISPS));

  if (mdisps) {
    int lvl = ccgdm->multires.lvl;
    int totlvl = ccgdm->multires.totlvl;

    if (lvl < totlvl) {
      DerivedMesh *lowdm, *cddm, *highdm;
      CCGElem **highGridData, **lowGridData, **subGridData, **gridData, *diffGrid;
      CCGKey highGridKey, lowGridKey;
      CCGSubSurf *ss;
      int i, j, numGrids, highGridSize, lowGridSize;
      const bool has_mask = CustomData_has_layer(&me->ldata, CD_GRID_PAINT_MASK);

      /* Create subsurf DM from original mesh at high level. */
      /* TODO: use mesh_deform_eval when sculpting on deformed mesh. */
      cddm = CDDM_from_mesh(me);
      DM_set_only_copy(cddm, &CD_MASK_BAREMESH);

      highdm = subsurf_dm_create_local(scene,
                                       ob,
                                       cddm,
                                       totlvl,
                                       false,
                                       false,
                                       mmd->uv_smooth == SUBSURF_UV_SMOOTH_NONE,
                                       has_mask,
                                       false,
                                       SUBSURF_IGNORE_SIMPLIFY);
      ss = ((CCGDerivedMesh *)highdm)->ss;

      /* create multires DM from original mesh and displacements */
      lowdm = multires_dm_create_local(
          scene, ob, cddm, lvl, totlvl, has_mask, MULTIRES_IGNORE_SIMPLIFY);
      cddm->release(cddm);

      /* gather grid data */
      numGrids = highdm->getNumGrids(highdm);
      highGridSize = highdm->getGridSize(highdm);
      highGridData = highdm->getGridData(highdm);
      highdm->getGridKey(highdm, &highGridKey);
      lowGridSize = lowdm->getGridSize(lowdm);
      lowGridData = lowdm->getGridData(lowdm);
      lowdm->getGridKey(lowdm, &lowGridKey);
      gridData = dm->getGridData(dm);

      BLI_assert(highGridKey.elem_size == lowGridKey.elem_size);

      subGridData = static_cast<CCGElem **>(
          MEM_calloc_arrayN(numGrids, sizeof(CCGElem *), "subGridData*"));
      diffGrid = static_cast<CCGElem *>(
          MEM_calloc_arrayN(lowGridKey.elem_size, lowGridSize * lowGridSize, "diff"));

      for (i = 0; i < numGrids; i++) {
        /* backup subsurf grids */
        subGridData[i] = static_cast<CCGElem *>(
            MEM_calloc_arrayN(highGridKey.elem_size, highGridSize * highGridSize, "subGridData"));
        memcpy(
            subGridData[i], highGridData[i], highGridKey.elem_size * highGridSize * highGridSize);

        /* write difference of subsurf and displaced low level into high subsurf */
        for (j = 0; j < lowGridSize * lowGridSize; j++) {
          sub_v4_v4v4(CCG_elem_offset_co(&lowGridKey, diffGrid, j),
                      CCG_elem_offset_co(&lowGridKey, gridData[i], j),
                      CCG_elem_offset_co(&lowGridKey, lowGridData[i], j));
        }

        multires_copy_dm_grid(highGridData[i], diffGrid, &highGridKey, &lowGridKey);
      }

      /* lower level dm no longer needed at this point */
      MEM_freeN(diffGrid);
      lowdm->release(lowdm);

      /* subsurf higher levels again with difference of coordinates */
      ccgSubSurf_updateFromFaces(ss, lvl, nullptr, 0);
      ccgSubSurf_updateLevels(ss, lvl, nullptr, 0);

      /* add to displacements */
      multiresModifier_disp_run(highdm, me, nullptr, ADD_DISPLACEMENTS, subGridData, mmd->totlvl);

      /* free */
      highdm->release(highdm);
      for (i = 0; i < numGrids; i++) {
        MEM_freeN(subGridData[i]);
      }
      MEM_freeN(subGridData);
    }
    else {
      DerivedMesh *cddm, *subdm;
      const bool has_mask = CustomData_has_layer(&me->ldata, CD_GRID_PAINT_MASK);

      /* TODO: use mesh_deform_eval when sculpting on deformed mesh. */
      cddm = CDDM_from_mesh(me);
      DM_set_only_copy(cddm, &CD_MASK_BAREMESH);

      subdm = subsurf_dm_create_local(scene,
                                      ob,
                                      cddm,
                                      mmd->totlvl,
                                      false,
                                      false,
                                      mmd->uv_smooth == SUBSURF_UV_SMOOTH_NONE,
                                      has_mask,
                                      false,
                                      SUBSURF_IGNORE_SIMPLIFY);
      cddm->release(cddm);

      multiresModifier_disp_run(
          dm, me, nullptr, CALC_DISPLACEMENTS, subdm->getGridData(subdm), mmd->totlvl);

      subdm->release(subdm);
    }
  }
}

void multires_modifier_update_hidden(DerivedMesh *dm)
{
  CCGDerivedMesh *ccgdm = (CCGDerivedMesh *)dm;
  BLI_bitmap **grid_hidden = ccgdm->gridHidden;
  Mesh *me = static_cast<Mesh *>(ccgdm->multires.ob->data);
  MDisps *mdisps = static_cast<MDisps *>(
      CustomData_get_layer_for_write(&me->ldata, CD_MDISPS, me->totloop));
  int totlvl = ccgdm->multires.totlvl;
  int lvl = ccgdm->multires.lvl;

  if (mdisps) {
    int i;

    for (i = 0; i < me->totloop; i++) {
      MDisps *md = &mdisps[i];
      BLI_bitmap *gh = grid_hidden[i];

      if (!gh && md->hidden) {
        MEM_freeN(md->hidden);
        md->hidden = nullptr;
      }
      else if (gh) {
        gh = multires_mdisps_upsample_hidden(gh, lvl, totlvl, md->hidden);
        if (md->hidden) {
          MEM_freeN(md->hidden);
        }

        md->hidden = gh;
      }
    }
  }
}

void multires_stitch_grids(Object *ob)
{
  if (ob == nullptr) {
    return;
  }
  SculptSession *sculpt_session = ob->sculpt;
  if (sculpt_session == nullptr) {
    return;
  }
  PBVH *pbvh = sculpt_session->pbvh;
  SubdivCCG *subdiv_ccg = sculpt_session->subdiv_ccg;
  if (pbvh == nullptr || subdiv_ccg == nullptr) {
    return;
  }
  BLI_assert(BKE_pbvh_type(pbvh) == PBVH_GRIDS);
  /* NOTE: Currently CCG does not keep track of faces, making it impossible
   * to use BKE_pbvh_get_grid_updates().
   */
  CCGFace **faces;
  int num_faces;
  BKE_pbvh_get_grid_updates(pbvh, false, (void ***)&faces, &num_faces);
  if (num_faces) {
    // XXX BKE_subdiv_ccg_average_stitch_faces(subdiv_ccg, faces, num_faces);
    MEM_freeN(faces);
  }
}

DerivedMesh *multires_make_derived_from_derived(
    DerivedMesh *dm, MultiresModifierData *mmd, Scene *scene, Object *ob, MultiresFlags flags)
{
  Mesh *me = static_cast<Mesh *>(ob->data);
  DerivedMesh *result;
  CCGDerivedMesh *ccgdm = nullptr;
  CCGElem **gridData, **subGridData;
  CCGKey key;
  const bool render = (flags & MULTIRES_USE_RENDER_PARAMS) != 0;
  const bool ignore_simplify = (flags & MULTIRES_IGNORE_SIMPLIFY) != 0;
  int lvl = multires_get_level(scene, ob, mmd, render, ignore_simplify);
  int i, gridSize, numGrids;

  if (lvl == 0) {
    return dm;
  }

  const SubsurfFlags subsurf_flags = ignore_simplify ? SUBSURF_IGNORE_SIMPLIFY : SubsurfFlags(0);

  result = subsurf_dm_create_local(scene,
                                   ob,
                                   dm,
                                   lvl,
                                   false,
                                   mmd->flags & eMultiresModifierFlag_ControlEdges,
                                   mmd->uv_smooth == SUBSURF_UV_SMOOTH_NONE,
                                   flags & MULTIRES_ALLOC_PAINT_MASK,
                                   render,
                                   subsurf_flags);

  if (!(flags & MULTIRES_USE_LOCAL_MMD)) {
    ccgdm = (CCGDerivedMesh *)result;

    ccgdm->multires.ob = ob;
    ccgdm->multires.mmd = mmd;
    ccgdm->multires.local_mmd = 0;
    ccgdm->multires.lvl = lvl;
    ccgdm->multires.totlvl = mmd->totlvl;
    ccgdm->multires.modified_flags = MultiresModifiedFlags(0);
  }

  numGrids = result->getNumGrids(result);
  gridSize = result->getGridSize(result);
  gridData = result->getGridData(result);
  result->getGridKey(result, &key);

  subGridData = static_cast<CCGElem **>(
      MEM_malloc_arrayN(numGrids, sizeof(CCGElem *), "subGridData*"));

  for (i = 0; i < numGrids; i++) {
    subGridData[i] = static_cast<CCGElem *>(
        MEM_malloc_arrayN(key.elem_size, gridSize * gridSize, "subGridData"));
    memcpy(subGridData[i], gridData[i], key.elem_size * gridSize * gridSize);
  }

  multires_set_tot_mdisps(me, mmd->totlvl);
  multiresModifier_ensure_external_read(me, mmd);

  /* Run displacement. */
  multiresModifier_disp_run(
      result, static_cast<Mesh *>(ob->data), dm, APPLY_DISPLACEMENTS, subGridData, mmd->totlvl);

  /* copy hidden elements for this level */
  if (ccgdm) {
    multires_output_hidden_to_ccgdm(ccgdm, me, lvl);
  }

  for (i = 0; i < numGrids; i++) {
    MEM_freeN(subGridData[i]);
  }
  MEM_freeN(subGridData);

  return result;
}

void old_mdisps_bilinear(float out[3], float (*disps)[3], const int st, float u, float v)
{
  int x, y, x2, y2;
  const int st_max = st - 1;
  float urat, vrat, uopp;
  float d[4][3], d2[2][3];

  if (!disps || isnan(u) || isnan(v)) {
    return;
  }

  if (u < 0) {
    u = 0;
  }
  else if (u >= st) {
    u = st_max;
  }
  if (v < 0) {
    v = 0;
  }
  else if (v >= st) {
    v = st_max;
  }

  x = floor(u);
  y = floor(v);
  x2 = x + 1;
  y2 = y + 1;

  if (x2 >= st) {
    x2 = st_max;
  }
  if (y2 >= st) {
    y2 = st_max;
  }

  urat = u - x;
  vrat = v - y;
  uopp = 1.0f - urat;

  mul_v3_v3fl(d[0], disps[y * st + x], uopp);
  mul_v3_v3fl(d[1], disps[y * st + x2], urat);
  mul_v3_v3fl(d[2], disps[y2 * st + x], uopp);
  mul_v3_v3fl(d[3], disps[y2 * st + x2], urat);

  add_v3_v3v3(d2[0], d[0], d[1]);
  add_v3_v3v3(d2[1], d[2], d[3]);
  mul_v3_fl(d2[0], 1.0f - vrat);
  mul_v3_fl(d2[1], vrat);

  add_v3_v3v3(out, d2[0], d2[1]);
}

void multiresModifier_sync_levels_ex(Object *ob_dst,
                                     MultiresModifierData *mmd_src,
                                     MultiresModifierData *mmd_dst)
{
  if (mmd_src->totlvl == mmd_dst->totlvl) {
    return;
  }

  if (mmd_src->totlvl > mmd_dst->totlvl) {
    multiresModifier_subdivide_to_level(
        ob_dst, mmd_dst, mmd_src->totlvl, MULTIRES_SUBDIVIDE_CATMULL_CLARK);
  }
  else {
    multires_del_higher(mmd_dst, ob_dst, mmd_src->totlvl);
  }
}

static void multires_sync_levels(Scene *scene, Object *ob_src, Object *ob_dst)
{
  MultiresModifierData *mmd_src = get_multires_modifier(scene, ob_src, true);
  MultiresModifierData *mmd_dst = get_multires_modifier(scene, ob_dst, true);

  if (!mmd_src) {
    /* NOTE(@sergey): object could have MDISP even when there is no multires modifier
     * this could lead to troubles due to I've got no idea how mdisp could be
     * up-sampled correct without modifier data. Just remove mdisps if no multires present. */
    multires_customdata_delete(static_cast<Mesh *>(ob_src->data));
  }

  if (mmd_src && mmd_dst) {
    multiresModifier_sync_levels_ex(ob_dst, mmd_src, mmd_dst);
  }
}

static void multires_apply_uniform_scale(Object *object, const float scale)
{
  Mesh *mesh = (Mesh *)object->data;
  MDisps *mdisps = static_cast<MDisps *>(
      CustomData_get_layer_for_write(&mesh->ldata, CD_MDISPS, mesh->totloop));
  for (int i = 0; i < mesh->totloop; i++) {
    MDisps *grid = &mdisps[i];
    for (int j = 0; j < grid->totdisp; j++) {
      mul_v3_fl(grid->disps[j], scale);
    }
  }
}

static void multires_apply_smat(struct Depsgraph * /*depsgraph*/,
                                Scene *scene,
                                Object *object,
                                const float smat[3][3])
{
  const MultiresModifierData *mmd = get_multires_modifier(scene, object, true);
  if (mmd == nullptr || mmd->totlvl == 0) {
    return;
  }
  /* Make sure layer present. */
  Mesh *mesh = (Mesh *)object->data;
  multiresModifier_ensure_external_read(mesh, mmd);
  if (!CustomData_get_layer(&mesh->ldata, CD_MDISPS)) {
    return;
  }
  if (is_uniform_scaled_m3(smat)) {
    const float scale = mat3_to_scale(smat);
    multires_apply_uniform_scale(object, scale);
  }
  else {
    /* TODO(@sergey): This branch of code actually requires more work to
     * preserve all the details. */
    const float scale = mat3_to_scale(smat);
    multires_apply_uniform_scale(object, scale);
  }
}

int multires_mdisp_corners(const MDisps *s)
{
  int lvl = 13;

  while (lvl > 0) {
    int side = (1 << (lvl - 1)) + 1;
    if ((s->totdisp % (side * side)) == 0) {
      return s->totdisp / (side * side);
    }
    lvl--;
  }

  return 0;
}

void multiresModifier_scale_disp(struct Depsgraph *depsgraph, Scene *scene, Object *ob)
{
  float smat[3][3];

  /* object's scale matrix */
  BKE_object_scale_to_mat3(ob, smat);

  multires_apply_smat(depsgraph, scene, ob, smat);
}

void multiresModifier_prepare_join(struct Depsgraph *depsgraph,
                                   Scene *scene,
                                   Object *ob,
                                   Object *to_ob)
{
  float smat[3][3], tmat[3][3], mat[3][3];
  multires_sync_levels(scene, to_ob, ob);

  /* construct scale matrix for displacement */
  BKE_object_scale_to_mat3(to_ob, tmat);
  invert_m3(tmat);
  BKE_object_scale_to_mat3(ob, smat);
  mul_m3_m3m3(mat, smat, tmat);

  multires_apply_smat(depsgraph, scene, ob, mat);
}

void multires_topology_changed(Mesh *me)
{
  MDisps *mdisp = nullptr, *cur = nullptr;
  int i, grid = 0;

  CustomData_external_read(&me->ldata, &me->id, CD_MASK_MDISPS, me->totloop);
  mdisp = static_cast<MDisps *>(
      CustomData_get_layer_for_write(&me->ldata, CD_MDISPS, me->totloop));

  if (!mdisp) {
    return;
  }

  cur = mdisp;
  for (i = 0; i < me->totloop; i++, cur++) {
    if (cur->totdisp) {
      grid = mdisp->totdisp;

      break;
    }
  }

  for (i = 0; i < me->totloop; i++, mdisp++) {
    /* allocate memory for mdisp, the whole disp layer would be erased otherwise */
    if (!mdisp->totdisp || !mdisp->disps) {
      if (grid) {
        mdisp->totdisp = grid;
        mdisp->disps = static_cast<float(*)[3]>(
            MEM_calloc_arrayN(mdisp->totdisp, sizeof(float[3]), "mdisp topology"));
      }

      continue;
    }
  }
}

void multires_ensure_external_read(struct Mesh *mesh, int top_level)
{
  if (!CustomData_external_test(&mesh->ldata, CD_MDISPS)) {
    return;
  }

  MDisps *mdisps = static_cast<MDisps *>(
      CustomData_get_layer_for_write(&mesh->ldata, CD_MDISPS, mesh->totloop));
  if (mdisps == nullptr) {
    mdisps = static_cast<MDisps *>(
        CustomData_add_layer(&mesh->ldata, CD_MDISPS, CD_SET_DEFAULT, nullptr, mesh->totloop));
  }

  const int totloop = mesh->totloop;

  for (int i = 0; i < totloop; ++i) {
    if (mdisps[i].level != top_level) {
      MEM_SAFE_FREE(mdisps[i].disps);
    }

    /* NOTE: CustomData_external_read will take care of allocation of displacement vectors if
     * they are missing. */

    const int totdisp = multires_grid_tot[top_level];
    mdisps[i].totdisp = totdisp;
    mdisps[i].level = top_level;
  }

  CustomData_external_read(&mesh->ldata, &mesh->id, CD_MASK_MDISPS, mesh->totloop);
}
void multiresModifier_ensure_external_read(struct Mesh *mesh, const MultiresModifierData *mmd)
{
  multires_ensure_external_read(mesh, mmd->totlvl);
}

/***************** Multires interpolation stuff *****************/

int mdisp_rot_face_to_crn(
    MPoly *mpoly, const int face_side, const float u, const float v, float *x, float *y)
{
  const float offset = face_side * 0.5f - 0.5f;
  int S = 0;

  if (mpoly->totloop == 4) {
    if (u <= offset && v <= offset) {
      S = 0;
    }
    else if (u > offset && v <= offset) {
      S = 1;
    }
    else if (u > offset && v > offset) {
      S = 2;
    }
    else if (u <= offset && v >= offset) {
      S = 3;
    }

    if (S == 0) {
      *y = offset - u;
      *x = offset - v;
    }
    else if (S == 1) {
      *x = u - offset;
      *y = offset - v;
    }
    else if (S == 2) {
      *y = u - offset;
      *x = v - offset;
    }
    else if (S == 3) {
      *x = offset - u;
      *y = v - offset;
    }
  }
  else if (mpoly->totloop == 3) {
    int grid_size = offset;
    float w = (face_side - 1) - u - v;
    float W1, W2;

    if (u >= v && u >= w) {
      S = 0;
      W1 = w;
      W2 = v;
    }
    else if (v >= u && v >= w) {
      S = 1;
      W1 = u;
      W2 = w;
    }
    else {
      S = 2;
      W1 = v;
      W2 = u;
    }

    W1 /= (face_side - 1);
    W2 /= (face_side - 1);

    *x = (1 - (2 * W1) / (1 - W2)) * grid_size;
    *y = (1 - (2 * W2) / (1 - W1)) * grid_size;
  }
  else {
    /* the complicated ngon case: find the actual coordinate from
     * the barycentric coordinates and finally find the closest vertex
     * should work reliably for convex cases only but better than nothing */

#if 0
    int minS, i;
    float mindist = FLT_MAX;

    for (i = 0; i < mpoly->totloop; i++) {
      float len = len_v3v3(nullptr, positions[mloop[mpoly->loopstart + i].v]);
      if (len < mindist) {
        mindist = len;
        minS = i;
      }
    }
    S = minS;
#endif
    /* temp not implemented yet and also not working properly in current master.
     * (was worked around by subdividing once) */
    S = 0;
    *x = 0;
    *y = 0;
  }

  return S;
}<|MERGE_RESOLUTION|>--- conflicted
+++ resolved
@@ -50,13 +50,9 @@
 
 #include "DEG_depsgraph_query.h"
 
-<<<<<<< HEAD
 #include "bmesh.h"
 #include "multires_inline.h"
-#include "multires_reshape.h"
-=======
 #include "multires_reshape.hh"
->>>>>>> 0a3df611
 
 #include <cmath>
 #include <cstring>
@@ -486,7 +482,7 @@
   }
 
   BKE_pbvh_pmap_release(ss->pmap);
-  ss->pmap = NULL;
+  ss->pmap = nullptr;
 }
 
 void multires_force_external_reload(Object *object)
@@ -888,7 +884,7 @@
 {
   if (!CustomData_has_layer(&bm->ldata, CD_MDISPS)) {
     printf("multires_dump_grids_bmesh: error: no multires grids\n");
-    return NULL;
+    return nullptr;
   }
 
   bool spaceset = false;
@@ -921,11 +917,11 @@
 
   DEG_id_type_tag(bmain, ID_OB);
   DEG_relations_tag_update(bmain);
-  if (ob->data != NULL) {
+  if (ob->data != nullptr) {
     DEG_id_tag_update_ex(bmain, (ID *)ob->data, ID_RECALC_EDITORS);
   }
 
-  ob->modifiers.first = ob->modifiers.last = NULL;
+  ob->modifiers.first = ob->modifiers.last = nullptr;
   zero_v3(ob->loc);
 
   printf("users: %d\n", ob->id.us);
@@ -947,7 +943,7 @@
 
   if (!dimen) {
     printf("multires_dump_grids_bmesh: error: corrupted multires data\n");
-    return NULL;
+    return nullptr;
   }
 
   int totvert = bm->totloop * dimen * dimen;
@@ -1117,7 +1113,7 @@
   S = 0;
   do {
     MDisps *mdisp = (MDisps *)BM_ELEM_CD_GET_VOID_P(l, cd_mdisps_off);
-    float(*dispgrid)[3] = NULL;
+    float(*dispgrid)[3] = nullptr;
 
     dispgrid = mdisp->disps;
 
@@ -1202,10 +1198,10 @@
   }
 
   // get multires settings
-  MultiresModifierData *mmd = bm->haveMultiResSettings ? &bm->multires : NULL;
+  MultiresModifierData *mmd = bm->haveMultiResSettings ? &bm->multires : nullptr;
 
   if (!mmd && ob) {
-    mmd = get_multires_modifier(NULL, ob, true);
+    mmd = get_multires_modifier(nullptr, ob, true);
   }
 
   if (!mmd || !CustomData_has_layer(&bm->ldata, CD_MDISPS)) {
@@ -1231,19 +1227,19 @@
   SubdivSettings settings2;
 
   // copy the settings and then set subdivision level to max
-  MultiresModifierData mmdcpy = *mmd;
+  MultiresModifierData mmdcpy = blender::dna::shallow_copy(*mmd);
   mmdcpy.lvl = mmdcpy.sculptlvl = mmdcpy.renderlvl = mmdcpy.totlvl;
 
   // set up subdivision surface
   BKE_multires_subdiv_settings_init(&settings2, &mmdcpy);
   Subdiv *sd = BKE_subdiv_new_from_mesh(&settings2, me);
-  BKE_subdiv_eval_begin_from_mesh(sd, me, NULL, SUBDIV_EVALUATOR_TYPE_CPU, NULL);
-
-  // create a fake object with .sculpt set to NULL
+  BKE_subdiv_eval_begin_from_mesh(sd, me, nullptr, SUBDIV_EVALUATOR_TYPE_CPU, nullptr);
+
+  // create a fake object with .sculpt set to nullptr
   Object fakeob;
   if (ob) {
     memcpy(static_cast<void *>(&fakeob), static_cast<void *>(ob), sizeof(*ob));
-    fakeob.sculpt = NULL;
+    fakeob.sculpt = nullptr;
   }
   else {
     memset(&fakeob, 0, sizeof(fakeob));
