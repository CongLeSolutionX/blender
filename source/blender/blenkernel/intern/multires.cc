--- conflicted
+++ resolved
@@ -1617,11 +1617,7 @@
     float mindist = FLT_MAX;
 
     for (i = 0; i < mpoly->totloop; i++) {
-<<<<<<< HEAD
       float len = len_v3v3(nullptr, positions[corner_verts[mpoly->loopstart + i]]);
-=======
-      float len = len_v3v3(nullptr, positions[mloop[mpoly->loopstart + i].v]);
->>>>>>> a7e1815c
       if (len < mindist) {
         mindist = len;
         minS = i;
