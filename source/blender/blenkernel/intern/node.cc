--- conflicted
+++ resolved
@@ -3461,13 +3461,8 @@
     return true;
   }
   parent_tree->ensure_topology_cache();
-<<<<<<< HEAD
-  for (const bNode *group : parent_tree->group_nodes()) {
-    const bNodeTree *tree = reinterpret_cast<bNodeTree *>(group->id);
-=======
   for (const bNode *node_group : parent_tree->group_nodes()) {
     const bNodeTree *tree = reinterpret_cast<bNodeTree *>(node_group->id);
->>>>>>> 18f91c6f
     if (tree && ntreeContainsTree(tree, sub_tree)) {
       return true;
     }
