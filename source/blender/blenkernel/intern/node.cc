/* SPDX-License-Identifier: GPL-2.0-or-later
 * Copyright 2005 Blender Foundation */

/** \file
 * \ingroup bke
 */

#include "CLG_log.h"

#include "MEM_guardedalloc.h"

#include <climits>
#include <cstddef>
#include <cstdlib>
#include <cstring>

/* Allow using deprecated functionality for .blend file I/O. */
#define DNA_DEPRECATED_ALLOW

#include "DNA_action_types.h"
#include "DNA_anim_types.h"
#include "DNA_collection_types.h"
#include "DNA_gpencil_legacy_types.h"
#include "DNA_light_types.h"
#include "DNA_linestyle_types.h"
#include "DNA_material_types.h"
#include "DNA_modifier_types.h"
#include "DNA_node_types.h"
#include "DNA_scene_types.h"
#include "DNA_simulation_types.h"
#include "DNA_texture_types.h"
#include "DNA_world_types.h"

#include "BLI_color.hh"
#include "BLI_ghash.h"
#include "BLI_listbase.h"
#include "BLI_map.hh"
#include "BLI_path_util.h"
#include "BLI_rand.hh"
#include "BLI_set.hh"
#include "BLI_stack.hh"
#include "BLI_string.h"
#include "BLI_string_utils.h"
#include "BLI_threads.h"
#include "BLI_utildefines.h"
#include "BLI_vector_set.hh"
#include "BLT_translation.h"

#include "BKE_anim_data.h"
#include "BKE_animsys.h"
#include "BKE_asset.h"
#include "BKE_bpath.h"
#include "BKE_colortools.h"
#include "BKE_context.h"
#include "BKE_cryptomatte.h"
#include "BKE_global.h"
#include "BKE_icons.h"
#include "BKE_idprop.h"
#include "BKE_idprop.hh"
#include "BKE_idtype.h"
#include "BKE_image_format.h"
#include "BKE_lib_id.h"
#include "BKE_lib_query.h"
#include "BKE_main.h"
#include "BKE_node.h"
#include "BKE_node_runtime.hh"
#include "BKE_node_tree_update.h"
#include "BKE_node_tree_zones.hh"
#include "BKE_type_conversions.hh"

#include "RNA_access.h"
#include "RNA_define.h"
#include "RNA_enum_types.h"
#include "RNA_prototypes.h"

#include "NOD_common.h"
#include "NOD_composite.h"
#include "NOD_geometry.h"
#include "NOD_geometry_nodes_lazy_function.hh"
#include "NOD_node_declaration.hh"
#include "NOD_register.hh"
#include "NOD_shader.h"
#include "NOD_socket.h"
#include "NOD_texture.h"

#include "DEG_depsgraph.h"
#include "DEG_depsgraph_build.h"

#include "BLO_read_write.h"

#include "PIL_time.h"

#define NODE_DEFAULT_MAX_WIDTH 700

using blender::Array;
using blender::Map;
using blender::MutableSpan;
using blender::Set;
using blender::Span;
using blender::Stack;
using blender::StringRef;
using blender::Vector;
using blender::VectorSet;
using blender::bke::bNodeRuntime;
using blender::bke::bNodeSocketRuntime;
using blender::bke::bNodeTreeRuntime;
using blender::nodes::FieldInferencingInterface;
using blender::nodes::InputSocketFieldType;
using blender::nodes::NodeDeclaration;
using blender::nodes::OutputFieldDependency;
using blender::nodes::OutputSocketFieldType;
using blender::nodes::SocketDeclaration;

/* Fallback types for undefined tree, nodes, sockets */
bNodeTreeType NodeTreeTypeUndefined;
bNodeType NodeTypeUndefined;
bNodeSocketType NodeSocketTypeUndefined;

static CLG_LogRef LOG = {"bke.node"};

static void ntree_set_typeinfo(bNodeTree *ntree, bNodeTreeType *typeinfo);
static void node_socket_copy(bNodeSocket *sock_dst, const bNodeSocket *sock_src, const int flag);
static void free_localized_node_groups(bNodeTree *ntree);
static void node_socket_interface_free(bNodeTree * /*ntree*/,
                                       bNodeSocket *sock,
                                       const bool do_id_user);

static void ntree_init_data(ID *id)
{
  bNodeTree *ntree = reinterpret_cast<bNodeTree *>(id);
  ntree->runtime = MEM_new<bNodeTreeRuntime>(__func__);
  ntree_set_typeinfo(ntree, nullptr);
}

static void ntree_copy_data(Main * /*bmain*/, ID *id_dst, const ID *id_src, const int flag)
{
  bNodeTree *ntree_dst = reinterpret_cast<bNodeTree *>(id_dst);
  const bNodeTree *ntree_src = reinterpret_cast<const bNodeTree *>(id_src);

  /* We never handle user-count here for own data. */
  const int flag_subdata = flag | LIB_ID_CREATE_NO_USER_REFCOUNT;

  ntree_dst->runtime = MEM_new<bNodeTreeRuntime>(__func__);
  bNodeTreeRuntime &dst_runtime = *ntree_dst->runtime;

  Map<const bNodeSocket *, bNodeSocket *> socket_map;

  dst_runtime.nodes_by_id.reserve(ntree_src->all_nodes().size());
  BLI_listbase_clear(&ntree_dst->nodes);
  int i;
  LISTBASE_FOREACH_INDEX (const bNode *, src_node, &ntree_src->nodes, i) {
    /* Don't find a unique name for every node, since they should have valid names already. */
    bNode *new_node = blender::bke::node_copy_with_mapping(
        ntree_dst, *src_node, flag_subdata, false, socket_map);
    dst_runtime.nodes_by_id.add_new(new_node);
    new_node->runtime->index_in_tree = i;
  }

  /* copy links */
  BLI_listbase_clear(&ntree_dst->links);
  LISTBASE_FOREACH (const bNodeLink *, src_link, &ntree_src->links) {
    bNodeLink *dst_link = static_cast<bNodeLink *>(MEM_dupallocN(src_link));
    dst_link->fromnode = dst_runtime.nodes_by_id.lookup_key_as(src_link->fromnode->identifier);
    dst_link->fromsock = socket_map.lookup(src_link->fromsock);
    dst_link->tonode = dst_runtime.nodes_by_id.lookup_key_as(src_link->tonode->identifier);
    dst_link->tosock = socket_map.lookup(src_link->tosock);
    BLI_assert(dst_link->tosock);
    dst_link->tosock->link = dst_link;
    BLI_addtail(&ntree_dst->links, dst_link);
  }

  /* update node->parent pointers */
  for (bNode *node : ntree_dst->all_nodes()) {
    if (node->parent) {
      node->parent = dst_runtime.nodes_by_id.lookup_key_as(node->parent->identifier);
    }
  }

  for (bNode *node : ntree_dst->all_nodes()) {
    nodeDeclarationEnsure(ntree_dst, node);
  }

  /* copy interface sockets */
  BLI_listbase_clear(&ntree_dst->inputs);
  LISTBASE_FOREACH (const bNodeSocket *, src_socket, &ntree_src->inputs) {
    bNodeSocket *dst_socket = static_cast<bNodeSocket *>(MEM_dupallocN(src_socket));
    node_socket_copy(dst_socket, src_socket, flag_subdata);
    BLI_addtail(&ntree_dst->inputs, dst_socket);
  }
  BLI_listbase_clear(&ntree_dst->outputs);
  LISTBASE_FOREACH (const bNodeSocket *, src_socket, &ntree_src->outputs) {
    bNodeSocket *dst_socket = static_cast<bNodeSocket *>(MEM_dupallocN(src_socket));
    node_socket_copy(dst_socket, src_socket, flag_subdata);
    BLI_addtail(&ntree_dst->outputs, dst_socket);
  }

  /* copy preview hash */
  if (ntree_src->previews && (flag & LIB_ID_COPY_NO_PREVIEW) == 0) {
    bNodeInstanceHashIterator iter;

    ntree_dst->previews = BKE_node_instance_hash_new("node previews");

    NODE_INSTANCE_HASH_ITER (iter, ntree_src->previews) {
      bNodeInstanceKey key = BKE_node_instance_hash_iterator_get_key(&iter);
      bNodePreview *preview = static_cast<bNodePreview *>(
          BKE_node_instance_hash_iterator_get_value(&iter));
      BKE_node_instance_hash_insert(ntree_dst->previews, key, BKE_node_preview_copy(preview));
    }
  }
  else {
    ntree_dst->previews = nullptr;
  }

  if (ntree_src->runtime->field_inferencing_interface) {
    dst_runtime.field_inferencing_interface = std::make_unique<FieldInferencingInterface>(
        *ntree_src->runtime->field_inferencing_interface);
  }
  if (ntree_src->runtime->anonymous_attribute_relations) {
    dst_runtime.anonymous_attribute_relations =
        std::make_unique<blender::nodes::anonymous_attribute_lifetime::RelationsInNode>(
            *ntree_src->runtime->anonymous_attribute_relations);
  }

  if (flag & LIB_ID_COPY_NO_PREVIEW) {
    ntree_dst->preview = nullptr;
  }
  else {
    BKE_previewimg_id_copy(&ntree_dst->id, &ntree_src->id);
  }
}

static void ntree_free_data(ID *id)
{
  bNodeTree *ntree = reinterpret_cast<bNodeTree *>(id);

  /* XXX hack! node trees should not store execution graphs at all.
   * This should be removed when old tree types no longer require it.
   * Currently the execution data for texture nodes remains in the tree
   * after execution, until the node tree is updated or freed. */
  if (ntree->runtime->execdata) {
    switch (ntree->type) {
      case NTREE_SHADER:
        ntreeShaderEndExecTree(ntree->runtime->execdata);
        break;
      case NTREE_TEXTURE:
        ntreeTexEndExecTree(ntree->runtime->execdata);
        ntree->runtime->execdata = nullptr;
        break;
      default:
        break;
    }
  }

  /* XXX not nice, but needed to free localized node groups properly */
  free_localized_node_groups(ntree);

  BLI_freelistN(&ntree->links);

  LISTBASE_FOREACH_MUTABLE (bNode *, node, &ntree->nodes) {
    blender::bke::node_free_node(ntree, node);
  }

  /* free interface sockets */
  LISTBASE_FOREACH_MUTABLE (bNodeSocket *, sock, &ntree->inputs) {
    node_socket_interface_free(ntree, sock, false);
    MEM_freeN(sock);
  }
  LISTBASE_FOREACH_MUTABLE (bNodeSocket *, sock, &ntree->outputs) {
    node_socket_interface_free(ntree, sock, false);
    MEM_freeN(sock);
  }

  /* free preview hash */
  if (ntree->previews) {
    BKE_node_instance_hash_free(ntree->previews, (bNodeInstanceValueFP)BKE_node_preview_free);
  }

  if (ntree->id.tag & LIB_TAG_LOCALIZED) {
    BKE_libblock_free_data(&ntree->id, true);
  }

  BKE_previewimg_free(&ntree->preview);
  MEM_delete(ntree->runtime);
}

static void library_foreach_node_socket(LibraryForeachIDData *data, bNodeSocket *sock)
{
  BKE_LIB_FOREACHID_PROCESS_FUNCTION_CALL(
      data,
      IDP_foreach_property(
          sock->prop, IDP_TYPE_FILTER_ID, BKE_lib_query_idpropertiesForeachIDLink_callback, data));

  switch (eNodeSocketDatatype(sock->type)) {
    case SOCK_OBJECT: {
      bNodeSocketValueObject &default_value = *sock->default_value_typed<bNodeSocketValueObject>();
      BKE_LIB_FOREACHID_PROCESS_IDSUPER(data, default_value.value, IDWALK_CB_USER);
      break;
    }
    case SOCK_IMAGE: {
      bNodeSocketValueImage &default_value = *sock->default_value_typed<bNodeSocketValueImage>();
      BKE_LIB_FOREACHID_PROCESS_IDSUPER(data, default_value.value, IDWALK_CB_USER);
      break;
    }
    case SOCK_COLLECTION: {
      bNodeSocketValueCollection &default_value =
          *sock->default_value_typed<bNodeSocketValueCollection>();
      BKE_LIB_FOREACHID_PROCESS_IDSUPER(data, default_value.value, IDWALK_CB_USER);
      break;
    }
    case SOCK_TEXTURE: {
      bNodeSocketValueTexture &default_value =
          *sock->default_value_typed<bNodeSocketValueTexture>();
      BKE_LIB_FOREACHID_PROCESS_IDSUPER(data, default_value.value, IDWALK_CB_USER);
      break;
    }
    case SOCK_MATERIAL: {
      bNodeSocketValueMaterial &default_value =
          *sock->default_value_typed<bNodeSocketValueMaterial>();
      BKE_LIB_FOREACHID_PROCESS_IDSUPER(data, default_value.value, IDWALK_CB_USER);
      break;
    }
    case SOCK_FLOAT:
    case SOCK_VECTOR:
    case SOCK_RGBA:
    case SOCK_BOOLEAN:
    case SOCK_INT:
    case SOCK_STRING:
    case __SOCK_MESH:
    case SOCK_CUSTOM:
    case SOCK_SHADER:
    case SOCK_GEOMETRY:
      break;
  }
}

static void node_foreach_id(ID *id, LibraryForeachIDData *data)
{
  bNodeTree *ntree = reinterpret_cast<bNodeTree *>(id);

  BKE_LIB_FOREACHID_PROCESS_ID(data, ntree->owner_id, IDWALK_CB_LOOPBACK);

  BKE_LIB_FOREACHID_PROCESS_IDSUPER(data, ntree->gpd, IDWALK_CB_USER);

  for (bNode *node : ntree->all_nodes()) {
    BKE_LIB_FOREACHID_PROCESS_ID(data, node->id, IDWALK_CB_USER);

    BKE_LIB_FOREACHID_PROCESS_FUNCTION_CALL(
        data,
        IDP_foreach_property(node->prop,
                             IDP_TYPE_FILTER_ID,
                             BKE_lib_query_idpropertiesForeachIDLink_callback,
                             data));
    LISTBASE_FOREACH (bNodeSocket *, sock, &node->inputs) {
      BKE_LIB_FOREACHID_PROCESS_FUNCTION_CALL(data, library_foreach_node_socket(data, sock));
    }
    LISTBASE_FOREACH (bNodeSocket *, sock, &node->outputs) {
      BKE_LIB_FOREACHID_PROCESS_FUNCTION_CALL(data, library_foreach_node_socket(data, sock));
    }
  }

  LISTBASE_FOREACH (bNodeSocket *, sock, &ntree->inputs) {
    BKE_LIB_FOREACHID_PROCESS_FUNCTION_CALL(data, library_foreach_node_socket(data, sock));
  }
  LISTBASE_FOREACH (bNodeSocket *, sock, &ntree->outputs) {
    BKE_LIB_FOREACHID_PROCESS_FUNCTION_CALL(data, library_foreach_node_socket(data, sock));
  }
}

static void node_foreach_cache(ID *id,
                               IDTypeForeachCacheFunctionCallback function_callback,
                               void *user_data)
{
  bNodeTree *nodetree = reinterpret_cast<bNodeTree *>(id);
  IDCacheKey key = {0};
  key.id_session_uuid = id->session_uuid;
  key.offset_in_ID = offsetof(bNodeTree, previews);

  /* TODO: see also `direct_link_nodetree()` in readfile.c. */
#if 0
  function_callback(id, &key, static_cast<void **>(&nodetree->previews), 0, user_data);
#endif

  if (nodetree->type == NTREE_COMPOSIT) {
    for (bNode *node : nodetree->all_nodes()) {
      if (node->type == CMP_NODE_MOVIEDISTORTION) {
        key.offset_in_ID = size_t(BLI_ghashutil_strhash_p(node->name));
        function_callback(id, &key, static_cast<void **>(&node->storage), 0, user_data);
      }
    }
  }
}

static void node_foreach_path(ID *id, BPathForeachPathData *bpath_data)
{
  bNodeTree *ntree = reinterpret_cast<bNodeTree *>(id);

  switch (ntree->type) {
    case NTREE_SHADER: {
      for (bNode *node : ntree->all_nodes()) {
        if (node->type == SH_NODE_SCRIPT) {
          NodeShaderScript *nss = static_cast<NodeShaderScript *>(node->storage);
          BKE_bpath_foreach_path_fixed_process(bpath_data, nss->filepath);
        }
        else if (node->type == SH_NODE_TEX_IES) {
          NodeShaderTexIES *ies = static_cast<NodeShaderTexIES *>(node->storage);
          BKE_bpath_foreach_path_fixed_process(bpath_data, ies->filepath);
        }
      }
      break;
    }
    default:
      break;
  }
}

static ID **node_owner_pointer_get(ID *id)
{
  if ((id->flag & LIB_EMBEDDED_DATA) == 0) {
    return nullptr;
  }
  /* TODO: Sort this NO_MAIN or not for embedded node trees. See #86119. */
  // BLI_assert((id->tag & LIB_TAG_NO_MAIN) == 0);

  bNodeTree *ntree = reinterpret_cast<bNodeTree *>(id);
  BLI_assert(ntree->owner_id != nullptr);
  BLI_assert(ntreeFromID(ntree->owner_id) == ntree);

  return &ntree->owner_id;
}

static void write_node_socket_default_value(BlendWriter *writer, bNodeSocket *sock)
{
  if (sock->default_value == nullptr) {
    return;
  }

  switch (eNodeSocketDatatype(sock->type)) {
    case SOCK_FLOAT:
      BLO_write_struct(writer, bNodeSocketValueFloat, sock->default_value);
      break;
    case SOCK_VECTOR:
      BLO_write_struct(writer, bNodeSocketValueVector, sock->default_value);
      break;
    case SOCK_RGBA:
      BLO_write_struct(writer, bNodeSocketValueRGBA, sock->default_value);
      break;
    case SOCK_BOOLEAN:
      BLO_write_struct(writer, bNodeSocketValueBoolean, sock->default_value);
      break;
    case SOCK_INT:
      BLO_write_struct(writer, bNodeSocketValueInt, sock->default_value);
      break;
    case SOCK_STRING:
      BLO_write_struct(writer, bNodeSocketValueString, sock->default_value);
      break;
    case SOCK_OBJECT:
      BLO_write_struct(writer, bNodeSocketValueObject, sock->default_value);
      break;
    case SOCK_IMAGE:
      BLO_write_struct(writer, bNodeSocketValueImage, sock->default_value);
      break;
    case SOCK_COLLECTION:
      BLO_write_struct(writer, bNodeSocketValueCollection, sock->default_value);
      break;
    case SOCK_TEXTURE:
      BLO_write_struct(writer, bNodeSocketValueTexture, sock->default_value);
      break;
    case SOCK_MATERIAL:
      BLO_write_struct(writer, bNodeSocketValueMaterial, sock->default_value);
      break;
    case SOCK_CUSTOM:
      /* Custom node sockets where default_value is defined uses custom properties for storage. */
      break;
    case __SOCK_MESH:
    case SOCK_SHADER:
    case SOCK_GEOMETRY:
      BLI_assert_unreachable();
      break;
  }
}

static void write_node_socket(BlendWriter *writer, bNodeSocket *sock)
{
  BLO_write_struct(writer, bNodeSocket, sock);

  if (sock->prop) {
    IDP_BlendWrite(writer, sock->prop);
  }

  /* This property should only be used for group node "interface" sockets. */
  BLI_assert(sock->default_attribute_name == nullptr);

  write_node_socket_default_value(writer, sock);
}

static void write_node_socket_interface(BlendWriter *writer, bNodeSocket *sock)
{
  BLO_write_struct(writer, bNodeSocket, sock);

  if (sock->prop) {
    IDP_BlendWrite(writer, sock->prop);
  }

  BLO_write_string(writer, sock->default_attribute_name);

  write_node_socket_default_value(writer, sock);
}

void ntreeBlendWrite(BlendWriter *writer, bNodeTree *ntree)
{
  BKE_id_blend_write(writer, &ntree->id);

  if (ntree->adt) {
    BKE_animdata_blend_write(writer, ntree->adt);
  }

  for (bNode *node : ntree->all_nodes()) {
    BLO_write_struct(writer, bNode, node);

    if (node->prop) {
      IDP_BlendWrite(writer, node->prop);
    }

    LISTBASE_FOREACH (bNodeSocket *, sock, &node->inputs) {
      write_node_socket(writer, sock);
    }
    LISTBASE_FOREACH (bNodeSocket *, sock, &node->outputs) {
      write_node_socket(writer, sock);
    }

    if (node->storage) {
      if (ELEM(ntree->type, NTREE_SHADER, NTREE_GEOMETRY) &&
          ELEM(node->type, SH_NODE_CURVE_VEC, SH_NODE_CURVE_RGB, SH_NODE_CURVE_FLOAT))
      {
        BKE_curvemapping_blend_write(writer, static_cast<const CurveMapping *>(node->storage));
      }
      else if (ntree->type == NTREE_SHADER && (node->type == SH_NODE_SCRIPT)) {
        NodeShaderScript *nss = static_cast<NodeShaderScript *>(node->storage);
        if (nss->bytecode) {
          BLO_write_string(writer, nss->bytecode);
        }
        BLO_write_struct_by_name(writer, node->typeinfo->storagename, node->storage);
      }
      else if ((ntree->type == NTREE_COMPOSIT) && ELEM(node->type,
                                                       CMP_NODE_TIME,
                                                       CMP_NODE_CURVE_VEC,
                                                       CMP_NODE_CURVE_RGB,
                                                       CMP_NODE_HUECORRECT))
      {
        BKE_curvemapping_blend_write(writer, static_cast<const CurveMapping *>(node->storage));
      }
      else if ((ntree->type == NTREE_TEXTURE) &&
               ELEM(node->type, TEX_NODE_CURVE_RGB, TEX_NODE_CURVE_TIME))
      {
        BKE_curvemapping_blend_write(writer, static_cast<const CurveMapping *>(node->storage));
      }
      else if ((ntree->type == NTREE_COMPOSIT) && (node->type == CMP_NODE_MOVIEDISTORTION)) {
        /* pass */
      }
      else if ((ntree->type == NTREE_COMPOSIT) && (node->type == CMP_NODE_GLARE)) {
        /* Simple forward compatibility for fix for #50736.
         * Not ideal (there is no ideal solution here), but should do for now. */
        NodeGlare *ndg = static_cast<NodeGlare *>(node->storage);
        /* Not in undo case. */
        if (!BLO_write_is_undo(writer)) {
          switch (ndg->type) {
            case 2: /* Grrrr! magic numbers :( */
              ndg->angle = ndg->streaks;
              break;
            case 0:
              ndg->angle = ndg->star_45;
              break;
            default:
              break;
          }
        }
        BLO_write_struct_by_name(writer, node->typeinfo->storagename, node->storage);
      }
      else if ((ntree->type == NTREE_COMPOSIT) &&
               ELEM(node->type, CMP_NODE_CRYPTOMATTE, CMP_NODE_CRYPTOMATTE_LEGACY))
      {
        NodeCryptomatte *nc = static_cast<NodeCryptomatte *>(node->storage);
        BLO_write_string(writer, nc->matte_id);
        LISTBASE_FOREACH (CryptomatteEntry *, entry, &nc->entries) {
          BLO_write_struct(writer, CryptomatteEntry, entry);
        }
        BLO_write_struct_by_name(writer, node->typeinfo->storagename, node->storage);
      }
      else if (node->type == FN_NODE_INPUT_STRING) {
        NodeInputString *storage = static_cast<NodeInputString *>(node->storage);
        if (storage->string) {
          BLO_write_string(writer, storage->string);
        }
        BLO_write_struct_by_name(writer, node->typeinfo->storagename, storage);
      }
      else if (node->typeinfo != &NodeTypeUndefined) {
        BLO_write_struct_by_name(writer, node->typeinfo->storagename, node->storage);
      }
    }

    if (node->type == CMP_NODE_OUTPUT_FILE) {
      /* Inputs have their own storage data. */
      NodeImageMultiFile *nimf = (NodeImageMultiFile *)node->storage;
      BKE_image_format_blend_write(writer, &nimf->format);

      LISTBASE_FOREACH (bNodeSocket *, sock, &node->inputs) {
        NodeImageMultiFileSocket *sockdata = static_cast<NodeImageMultiFileSocket *>(
            sock->storage);
        BLO_write_struct(writer, NodeImageMultiFileSocket, sockdata);
        BKE_image_format_blend_write(writer, &sockdata->format);
      }
    }
    if (ELEM(node->type, CMP_NODE_IMAGE, CMP_NODE_R_LAYERS)) {
      /* Write extra socket info. */
      LISTBASE_FOREACH (bNodeSocket *, sock, &node->outputs) {
        BLO_write_struct(writer, NodeImageLayer, sock->storage);
      }
    }
    if (node->type == GEO_NODE_SIMULATION_OUTPUT) {
      const NodeGeometrySimulationOutput &storage =
          *static_cast<const NodeGeometrySimulationOutput *>(node->storage);
      BLO_write_struct_array(writer, NodeSimulationItem, storage.items_num, storage.items);
      for (const NodeSimulationItem &item : Span(storage.items, storage.items_num)) {
        BLO_write_string(writer, item.name);
      }
    }
  }

  LISTBASE_FOREACH (bNodeLink *, link, &ntree->links) {
    BLO_write_struct(writer, bNodeLink, link);
  }

  LISTBASE_FOREACH (bNodeSocket *, sock, &ntree->inputs) {
    write_node_socket_interface(writer, sock);
  }
  LISTBASE_FOREACH (bNodeSocket *, sock, &ntree->outputs) {
    write_node_socket_interface(writer, sock);
  }

  BKE_previewimg_blend_write(writer, ntree->preview);
}

static void ntree_blend_write(BlendWriter *writer, ID *id, const void *id_address)
{
  bNodeTree *ntree = reinterpret_cast<bNodeTree *>(id);

  /* Clean up, important in undo case to reduce false detection of changed datablocks. */
  ntree->typeinfo = nullptr;
  ntree->runtime->execdata = nullptr;

  BLO_write_id_struct(writer, bNodeTree, id_address, &ntree->id);

  ntreeBlendWrite(writer, ntree);
}

static void direct_link_node_socket(BlendDataReader *reader, bNodeSocket *sock)
{
  BLO_read_data_address(reader, &sock->prop);
  IDP_BlendDataRead(reader, &sock->prop);

  BLO_read_data_address(reader, &sock->link);
  sock->typeinfo = nullptr;
  BLO_read_data_address(reader, &sock->storage);
  BLO_read_data_address(reader, &sock->default_value);
  BLO_read_data_address(reader, &sock->default_attribute_name);
  sock->runtime = MEM_new<bNodeSocketRuntime>(__func__);
}

void ntreeBlendReadData(BlendDataReader *reader, ID *owner_id, bNodeTree *ntree)
{
  /* Special case for this pointer, do not rely on regular `lib_link` process here. Avoids needs
   * for do_versioning, and ensures coherence of data in any case.
   *
   * NOTE: Old versions are very often 'broken' here, just fix it silently in these cases.
   */
  if (BLO_read_fileversion_get(reader) > 300) {
    BLI_assert((ntree->id.flag & LIB_EMBEDDED_DATA) != 0 || owner_id == nullptr);
  }
  BLI_assert(owner_id == nullptr || owner_id->lib == ntree->id.lib);
  if (owner_id != nullptr && (ntree->id.flag & LIB_EMBEDDED_DATA) == 0) {
    /* This is unfortunate, but currently a lot of existing files (including startup ones) have
     * missing `LIB_EMBEDDED_DATA` flag.
     *
     * NOTE: Using do_version is not a solution here, since this code will be called before any
     * do_version takes place. Keeping it here also ensures future (or unknown existing) similar
     * bugs won't go easily unnoticed. */
    if (BLO_read_fileversion_get(reader) > 300) {
      CLOG_WARN(&LOG,
                "Fixing root node tree '%s' owned by '%s' missing EMBEDDED tag, please consider "
                "re-saving your (startup) file",
                ntree->id.name,
                owner_id->name);
    }
    ntree->id.flag |= LIB_EMBEDDED_DATA;
  }
  ntree->owner_id = owner_id;

  /* NOTE: writing and reading goes in sync, for speed. */
  ntree->typeinfo = nullptr;

  ntree->runtime = MEM_new<bNodeTreeRuntime>(__func__);
  BKE_ntree_update_tag_missing_runtime_data(ntree);

  BLO_read_data_address(reader, &ntree->adt);
  BKE_animdata_blend_read_data(reader, ntree->adt);

  BLO_read_list(reader, &ntree->nodes);
  int i;
  LISTBASE_FOREACH_INDEX (bNode *, node, &ntree->nodes, i) {
    node->runtime = MEM_new<bNodeRuntime>(__func__);
    node->typeinfo = nullptr;
    node->runtime->index_in_tree = i;

    /* Create the `nodes_by_id` cache eagerly so it can be expected to be valid. Because
     * we create it here we also have to check for zero identifiers from previous versions. */
    if (node->identifier == 0 || ntree->runtime->nodes_by_id.contains_as(node->identifier)) {
      nodeUniqueID(ntree, node);
    }
    else {
      ntree->runtime->nodes_by_id.add_new(node);
    }

    BLO_read_list(reader, &node->inputs);
    BLO_read_list(reader, &node->outputs);

    BLO_read_data_address(reader, &node->prop);
    IDP_BlendDataRead(reader, &node->prop);

    if (node->type == CMP_NODE_MOVIEDISTORTION) {
      /* Do nothing, this is runtime cache and hence handled by generic code using
       * `IDTypeInfo.foreach_cache` callback. */
    }
    else {
      BLO_read_data_address(reader, &node->storage);
    }

    if (node->storage) {
      switch (node->type) {
        case SH_NODE_CURVE_VEC:
        case SH_NODE_CURVE_RGB:
        case SH_NODE_CURVE_FLOAT:
        case CMP_NODE_TIME:
        case CMP_NODE_CURVE_VEC:
        case CMP_NODE_CURVE_RGB:
        case CMP_NODE_HUECORRECT:
        case TEX_NODE_CURVE_RGB:
        case TEX_NODE_CURVE_TIME: {
          BKE_curvemapping_blend_read(reader, static_cast<CurveMapping *>(node->storage));
          break;
        }
        case SH_NODE_SCRIPT: {
          NodeShaderScript *nss = static_cast<NodeShaderScript *>(node->storage);
          BLO_read_data_address(reader, &nss->bytecode);
          break;
        }
        case SH_NODE_TEX_POINTDENSITY: {
          NodeShaderTexPointDensity *npd = static_cast<NodeShaderTexPointDensity *>(node->storage);
          npd->pd = blender::dna::shallow_zero_initialize();
          break;
        }
        case SH_NODE_TEX_IMAGE: {
          NodeTexImage *tex = static_cast<NodeTexImage *>(node->storage);
          tex->iuser.scene = nullptr;
          break;
        }
        case SH_NODE_TEX_ENVIRONMENT: {
          NodeTexEnvironment *tex = static_cast<NodeTexEnvironment *>(node->storage);
          tex->iuser.scene = nullptr;
          break;
        }
        case CMP_NODE_IMAGE:
        case CMP_NODE_R_LAYERS:
        case CMP_NODE_VIEWER:
        case CMP_NODE_SPLITVIEWER: {
          ImageUser *iuser = static_cast<ImageUser *>(node->storage);
          iuser->scene = nullptr;
          break;
        }
        case CMP_NODE_CRYPTOMATTE_LEGACY:
        case CMP_NODE_CRYPTOMATTE: {
          NodeCryptomatte *nc = static_cast<NodeCryptomatte *>(node->storage);
          BLO_read_data_address(reader, &nc->matte_id);
          BLO_read_list(reader, &nc->entries);
          BLI_listbase_clear(&nc->runtime.layers);
          break;
        }
        case TEX_NODE_IMAGE: {
          ImageUser *iuser = static_cast<ImageUser *>(node->storage);
          iuser->scene = nullptr;
          break;
        }
        case CMP_NODE_OUTPUT_FILE: {
          NodeImageMultiFile *nimf = static_cast<NodeImageMultiFile *>(node->storage);
          BKE_image_format_blend_read_data(reader, &nimf->format);
          break;
        }
        case FN_NODE_INPUT_STRING: {
          NodeInputString *storage = static_cast<NodeInputString *>(node->storage);
          BLO_read_data_address(reader, &storage->string);
          break;
        }
        case GEO_NODE_SIMULATION_OUTPUT: {
          NodeGeometrySimulationOutput &storage = *static_cast<NodeGeometrySimulationOutput *>(
              node->storage);
          BLO_read_data_address(reader, &storage.items);
          for (const NodeSimulationItem &item : Span(storage.items, storage.items_num)) {
            BLO_read_data_address(reader, &item.name);
          }
          break;
        }

        default:
          break;
      }
    }
  }
  BLO_read_list(reader, &ntree->links);
  BLI_assert(ntree->all_nodes().size() == BLI_listbase_count(&ntree->nodes));

  /* and we connect the rest */
  LISTBASE_FOREACH (bNode *, node, &ntree->nodes) {
    BLO_read_data_address(reader, &node->parent);

    LISTBASE_FOREACH (bNodeSocket *, sock, &node->inputs) {
      direct_link_node_socket(reader, sock);
    }
    LISTBASE_FOREACH (bNodeSocket *, sock, &node->outputs) {
      direct_link_node_socket(reader, sock);
    }

    /* Socket storage. */
    if (node->type == CMP_NODE_OUTPUT_FILE) {
      LISTBASE_FOREACH (bNodeSocket *, sock, &node->inputs) {
        NodeImageMultiFileSocket *sockdata = static_cast<NodeImageMultiFileSocket *>(
            sock->storage);
        BKE_image_format_blend_read_data(reader, &sockdata->format);
      }
    }
  }

  /* interface socket lists */
  BLO_read_list(reader, &ntree->inputs);
  BLO_read_list(reader, &ntree->outputs);
  LISTBASE_FOREACH (bNodeSocket *, sock, &ntree->inputs) {
    direct_link_node_socket(reader, sock);
  }
  LISTBASE_FOREACH (bNodeSocket *, sock, &ntree->outputs) {
    direct_link_node_socket(reader, sock);
  }

  LISTBASE_FOREACH (bNodeLink *, link, &ntree->links) {
    BLO_read_data_address(reader, &link->fromnode);
    BLO_read_data_address(reader, &link->tonode);
    BLO_read_data_address(reader, &link->fromsock);
    BLO_read_data_address(reader, &link->tosock);
  }

  /* TODO: should be dealt by new generic cache handling of IDs... */
  ntree->previews = nullptr;

  BLO_read_data_address(reader, &ntree->preview);
  BKE_previewimg_blend_read(reader, ntree->preview);

  /* type verification is in lib-link */
}

static void ntree_blend_read_data(BlendDataReader *reader, ID *id)
{
  bNodeTree *ntree = reinterpret_cast<bNodeTree *>(id);
  ntreeBlendReadData(reader, nullptr, ntree);
}

static void lib_link_node_socket(BlendLibReader *reader, Library *lib, bNodeSocket *sock)
{
  IDP_BlendReadLib(reader, lib, sock->prop);

  /* This can happen for all socket types when a file is saved in an older version of Blender than
   * it was originally created in (#86298). Some socket types still require a default value. The
   * default value of those sockets will be created in `ntreeSetTypes`. */
  if (sock->default_value == nullptr) {
    return;
  }

  switch (eNodeSocketDatatype(sock->type)) {
    case SOCK_OBJECT: {
      BLO_read_id_address(
          reader, lib, &sock->default_value_typed<bNodeSocketValueObject>()->value);
      break;
    }
    case SOCK_IMAGE: {
      BLO_read_id_address(reader, lib, &sock->default_value_typed<bNodeSocketValueImage>()->value);
      break;
    }
    case SOCK_COLLECTION: {
      BLO_read_id_address(
          reader, lib, &sock->default_value_typed<bNodeSocketValueCollection>()->value);
      break;
    }
    case SOCK_TEXTURE: {
      BLO_read_id_address(
          reader, lib, &sock->default_value_typed<bNodeSocketValueTexture>()->value);
      break;
    }
    case SOCK_MATERIAL: {
      BLO_read_id_address(
          reader, lib, &sock->default_value_typed<bNodeSocketValueMaterial>()->value);
      break;
    }
    case SOCK_FLOAT:
    case SOCK_VECTOR:
    case SOCK_RGBA:
    case SOCK_BOOLEAN:
    case SOCK_INT:
    case SOCK_STRING:
    case __SOCK_MESH:
    case SOCK_CUSTOM:
    case SOCK_SHADER:
    case SOCK_GEOMETRY:
      break;
  }
}

static void lib_link_node_sockets(BlendLibReader *reader, Library *lib, ListBase *sockets)
{
  LISTBASE_FOREACH (bNodeSocket *, sock, sockets) {
    lib_link_node_socket(reader, lib, sock);
  }
}

void ntreeBlendReadLib(BlendLibReader *reader, bNodeTree *ntree)
{
  Library *lib = ntree->id.lib;

  BLO_read_id_address(reader, lib, &ntree->gpd);

  LISTBASE_FOREACH (bNode *, node, &ntree->nodes) {
    /* Link ID Properties -- and copy this comment EXACTLY for easy finding
     * of library blocks that implement this. */
    IDP_BlendReadLib(reader, lib, node->prop);

    BLO_read_id_address(reader, lib, &node->id);

    lib_link_node_sockets(reader, lib, &node->inputs);
    lib_link_node_sockets(reader, lib, &node->outputs);
  }

  lib_link_node_sockets(reader, lib, &ntree->inputs);
  lib_link_node_sockets(reader, lib, &ntree->outputs);

  /* Set `node->typeinfo` pointers. This is done in lib linking, after the
   * first versioning that can change types still without functions that
   * update the `typeinfo` pointers. Versioning after lib linking needs
   * these top be valid. */
  ntreeSetTypes(nullptr, ntree);

  /* For nodes with static socket layout, add/remove sockets as needed
   * to match the static layout. */
  if (!BLO_read_lib_is_undo(reader)) {
    LISTBASE_FOREACH (bNode *, node, &ntree->nodes) {
      /* Don't update node groups here because they may depend on other node groups which are not
       * fully versioned yet and don't have `typeinfo` pointers set. */
      if (!node->is_group()) {
        node_verify_sockets(ntree, node, false);
      }
    }
  }
}

static void ntree_blend_read_lib(BlendLibReader *reader, ID *id)
{
  bNodeTree *ntree = reinterpret_cast<bNodeTree *>(id);
  ntreeBlendReadLib(reader, ntree);
}

static void expand_node_socket(BlendExpander *expander, bNodeSocket *sock)
{
  IDP_BlendReadExpand(expander, sock->prop);

  if (sock->default_value != nullptr) {
    return;
  }

  switch (eNodeSocketDatatype(sock->type)) {
    case SOCK_OBJECT: {
      BLO_expand(expander, &sock->default_value_typed<bNodeSocketValueObject>()->value);
      break;
    }
    case SOCK_IMAGE: {
      BLO_expand(expander, &sock->default_value_typed<bNodeSocketValueImage>()->value);
      break;
    }
    case SOCK_COLLECTION: {
      BLO_expand(expander, &sock->default_value_typed<bNodeSocketValueCollection>()->value);
      break;
    }
    case SOCK_TEXTURE: {
      BLO_expand(expander, &sock->default_value_typed<bNodeSocketValueTexture>()->value);
      break;
    }
    case SOCK_MATERIAL: {
      BLO_expand(expander, &sock->default_value_typed<bNodeSocketValueMaterial>()->value);
      break;
    }
    case SOCK_FLOAT:
    case SOCK_VECTOR:
    case SOCK_RGBA:
    case SOCK_BOOLEAN:
    case SOCK_INT:
    case SOCK_STRING:
    case __SOCK_MESH:
    case SOCK_CUSTOM:
    case SOCK_SHADER:
    case SOCK_GEOMETRY:
      break;
  }
}

static void expand_node_sockets(BlendExpander *expander, ListBase *sockets)
{
  LISTBASE_FOREACH (bNodeSocket *, sock, sockets) {
    expand_node_socket(expander, sock);
  }
}

void ntreeBlendReadExpand(BlendExpander *expander, bNodeTree *ntree)
{
  if (ntree->gpd) {
    BLO_expand(expander, ntree->gpd);
  }

  LISTBASE_FOREACH (bNode *, node, &ntree->nodes) {
    if (node->id && !(node->type == CMP_NODE_R_LAYERS) &&
        !(node->type == CMP_NODE_CRYPTOMATTE && node->custom1 == CMP_CRYPTOMATTE_SRC_RENDER))
    {
      BLO_expand(expander, node->id);
    }

    IDP_BlendReadExpand(expander, node->prop);

    expand_node_sockets(expander, &node->inputs);
    expand_node_sockets(expander, &node->outputs);
  }

  expand_node_sockets(expander, &ntree->inputs);
  expand_node_sockets(expander, &ntree->outputs);
}

static void ntree_blend_read_expand(BlendExpander *expander, ID *id)
{
  bNodeTree *ntree = reinterpret_cast<bNodeTree *>(id);
  ntreeBlendReadExpand(expander, ntree);
}

namespace blender::bke {

static void node_tree_asset_pre_save(void *asset_ptr, AssetMetaData *asset_data)
{
  bNodeTree &node_tree = *static_cast<bNodeTree *>(asset_ptr);

  BKE_asset_metadata_idprop_ensure(asset_data, idprop::create("type", node_tree.type).release());
  auto inputs = idprop::create_group("inputs");
  auto outputs = idprop::create_group("outputs");
  LISTBASE_FOREACH (const bNodeSocket *, socket, &node_tree.inputs) {
    auto property = idprop::create(socket->name, socket->typeinfo->idname);
    IDP_AddToGroup(inputs.get(), property.release());
  }
  LISTBASE_FOREACH (const bNodeSocket *, socket, &node_tree.outputs) {
    auto property = idprop::create(socket->name, socket->typeinfo->idname);
    IDP_AddToGroup(outputs.get(), property.release());
  }
  BKE_asset_metadata_idprop_ensure(asset_data, inputs.release());
  BKE_asset_metadata_idprop_ensure(asset_data, outputs.release());
}

}  // namespace blender::bke

static AssetTypeInfo AssetType_NT = {
    /*pre_save_fn*/ blender::bke::node_tree_asset_pre_save,
};

IDTypeInfo IDType_ID_NT = {
    /*id_code*/ ID_NT,
    /*id_filter*/ FILTER_ID_NT,
    /*main_listbase_index*/ INDEX_ID_NT,
    /*struct_size*/ sizeof(bNodeTree),
    /*name*/ "NodeTree",
    /*name_plural*/ "node_groups",
    /*translation_context*/ BLT_I18NCONTEXT_ID_NODETREE,
    /*flags*/ IDTYPE_FLAGS_APPEND_IS_REUSABLE,
    /*asset_type_info*/ &AssetType_NT,

    /*init_data*/ ntree_init_data,
    /*copy_data*/ ntree_copy_data,
    /*free_data*/ ntree_free_data,
    /*make_local*/ nullptr,
    /*foreach_id*/ node_foreach_id,
    /*foreach_cache*/ node_foreach_cache,
    /*foreach_path*/ node_foreach_path,
    /*owner_pointer_get*/ node_owner_pointer_get,

    /*blend_write*/ ntree_blend_write,
    /*blend_read_data*/ ntree_blend_read_data,
    /*blend_read_lib*/ ntree_blend_read_lib,
    /*blend_read_expand*/ ntree_blend_read_expand,

    /*blend_read_undo_preserve*/ nullptr,

    /*lib_override_apply_post*/ nullptr,
};

static void node_add_sockets_from_type(bNodeTree *ntree, bNode *node, bNodeType *ntype)
{
  if (ntype->declare || ntype->declare_dynamic) {
    node_verify_sockets(ntree, node, true);
    return;
  }
  bNodeSocketTemplate *sockdef;

  if (ntype->inputs) {
    sockdef = ntype->inputs;
    while (sockdef->type != -1) {
      node_add_socket_from_template(ntree, node, sockdef, SOCK_IN);
      sockdef++;
    }
  }
  if (ntype->outputs) {
    sockdef = ntype->outputs;
    while (sockdef->type != -1) {
      node_add_socket_from_template(ntree, node, sockdef, SOCK_OUT);
      sockdef++;
    }
  }
}

/* NOTE: This function is called to initialize node data based on the type.
 * The #bNodeType may not be registered at creation time of the node,
 * so this can be delayed until the node type gets registered.
 */
static void node_init(const bContext *C, bNodeTree *ntree, bNode *node)
{
  BLI_assert(ntree != nullptr);
  bNodeType *ntype = node->typeinfo;
  if (ntype == &NodeTypeUndefined) {
    return;
  }

  /* only do this once */
  if (node->flag & NODE_INIT) {
    return;
  }

  node->flag = NODE_SELECT | NODE_OPTIONS | ntype->flag;
  node->width = ntype->width;
  node->height = ntype->height;
  node->color[0] = node->color[1] = node->color[2] = 0.608; /* default theme color */
  /* initialize the node name with the node label.
   * NOTE: do this after the initfunc so nodes get their data set which may be used in naming
   * (node groups for example) */
  /* XXX Do not use nodeLabel() here, it returns translated content for UI,
   *     which should *only* be used in UI, *never* in data...
   *     Data have their own translation option!
   *     This solution may be a bit rougher than nodeLabel()'s returned string, but it's simpler
   *     than adding "do_translate" flags to this func (and labelfunc() as well). */
  BLI_strncpy(node->name, DATA_(ntype->ui_name), NODE_MAXSTR);
  nodeUniqueName(ntree, node);

  /* Generally sockets should be added after the initialization, because the set of sockets might
   * depend on node properties. */
  const bool add_sockets_before_init = node->type == CMP_NODE_R_LAYERS;
  if (add_sockets_before_init) {
    node_add_sockets_from_type(ntree, node, ntype);
  }

  if (ntype->initfunc != nullptr) {
    ntype->initfunc(ntree, node);
  }

  if (ntree->typeinfo && ntree->typeinfo->node_add_init) {
    ntree->typeinfo->node_add_init(ntree, node);
  }

  if (!add_sockets_before_init) {
    node_add_sockets_from_type(ntree, node, ntype);
  }

  if (node->id) {
    id_us_plus(node->id);
  }

  if (ntype->initfunc_api) {
    PointerRNA ptr;
    RNA_pointer_create(&ntree->id, &RNA_Node, node, &ptr);

    /* XXX WARNING: context can be nullptr in case nodes are added in do_versions.
     * Delayed init is not supported for nodes with context-based `initfunc_api` at the moment. */
    BLI_assert(C != nullptr);
    ntype->initfunc_api(C, &ptr);
  }

  node->flag |= NODE_INIT;
}

static void ntree_set_typeinfo(bNodeTree *ntree, bNodeTreeType *typeinfo)
{
  if (typeinfo) {
    ntree->typeinfo = typeinfo;
  }
  else {
    ntree->typeinfo = &NodeTreeTypeUndefined;
  }

  /* Deprecated integer type. */
  ntree->type = ntree->typeinfo->type;
  BKE_ntree_update_tag_all(ntree);
}

static void node_set_typeinfo(const bContext *C,
                              bNodeTree *ntree,
                              bNode *node,
                              bNodeType *typeinfo)
{
  /* for nodes saved in older versions storage can get lost, make undefined then */
  if (node->flag & NODE_INIT) {
    if (typeinfo && typeinfo->storagename[0] && !node->storage) {
      typeinfo = nullptr;
    }
  }

  if (typeinfo) {
    node->typeinfo = typeinfo;

    /* deprecated integer type */
    node->type = typeinfo->type;

    /* initialize the node if necessary */
    node_init(C, ntree, node);
  }
  else {
    node->typeinfo = &NodeTypeUndefined;
  }
}

/* WARNING: default_value must either be null or match the typeinfo at this point.
 * This function is called both for initializing new sockets and after loading files.
 */
static void node_socket_set_typeinfo(bNodeTree *ntree,
                                     bNodeSocket *sock,
                                     bNodeSocketType *typeinfo)
{
  if (typeinfo) {
    sock->typeinfo = typeinfo;

    /* deprecated integer type */
    sock->type = typeinfo->type;

    if (sock->default_value == nullptr) {
      /* initialize the default_value pointer used by standard socket types */
      node_socket_init_default_value(sock);
    }
  }
  else {
    sock->typeinfo = &NodeSocketTypeUndefined;
  }
  BKE_ntree_update_tag_socket_type(ntree, sock);
}

/* Set specific typeinfo pointers in all node trees on register/unregister */
static void update_typeinfo(Main *bmain,
                            const bContext *C,
                            bNodeTreeType *treetype,
                            bNodeType *nodetype,
                            bNodeSocketType *socktype,
                            const bool unregister)
{
  if (!bmain) {
    return;
  }

  FOREACH_NODETREE_BEGIN (bmain, ntree, id) {
    if (treetype && STREQ(ntree->idname, treetype->idname)) {
      ntree_set_typeinfo(ntree, unregister ? nullptr : treetype);
    }

    /* initialize nodes */
    for (bNode *node : ntree->all_nodes()) {
      if (nodetype && STREQ(node->idname, nodetype->idname)) {
        node_set_typeinfo(C, ntree, node, unregister ? nullptr : nodetype);
      }

      /* initialize node sockets */
      LISTBASE_FOREACH (bNodeSocket *, sock, &node->inputs) {
        if (socktype && STREQ(sock->idname, socktype->idname)) {
          node_socket_set_typeinfo(ntree, sock, unregister ? nullptr : socktype);
        }
      }
      LISTBASE_FOREACH (bNodeSocket *, sock, &node->outputs) {
        if (socktype && STREQ(sock->idname, socktype->idname)) {
          node_socket_set_typeinfo(ntree, sock, unregister ? nullptr : socktype);
        }
      }
    }

    /* initialize tree sockets */
    LISTBASE_FOREACH (bNodeSocket *, sock, &ntree->inputs) {
      if (socktype && STREQ(sock->idname, socktype->idname)) {
        node_socket_set_typeinfo(ntree, sock, unregister ? nullptr : socktype);
      }
    }
    LISTBASE_FOREACH (bNodeSocket *, sock, &ntree->outputs) {
      if (socktype && STREQ(sock->idname, socktype->idname)) {
        node_socket_set_typeinfo(ntree, sock, unregister ? nullptr : socktype);
      }
    }
  }
  FOREACH_NODETREE_END;
}

void ntreeSetTypes(const bContext *C, bNodeTree *ntree)
{
  ntree_set_typeinfo(ntree, ntreeTypeFind(ntree->idname));

  for (bNode *node : ntree->all_nodes()) {
    node_set_typeinfo(C, ntree, node, nodeTypeFind(node->idname));

    LISTBASE_FOREACH (bNodeSocket *, sock, &node->inputs) {
      node_socket_set_typeinfo(ntree, sock, nodeSocketTypeFind(sock->idname));
    }
    LISTBASE_FOREACH (bNodeSocket *, sock, &node->outputs) {
      node_socket_set_typeinfo(ntree, sock, nodeSocketTypeFind(sock->idname));
    }
  }

  LISTBASE_FOREACH (bNodeSocket *, sock, &ntree->inputs) {
    node_socket_set_typeinfo(ntree, sock, nodeSocketTypeFind(sock->idname));
  }
  LISTBASE_FOREACH (bNodeSocket *, sock, &ntree->outputs) {
    node_socket_set_typeinfo(ntree, sock, nodeSocketTypeFind(sock->idname));
  }
}

static GHash *nodetreetypes_hash = nullptr;
static GHash *nodetypes_hash = nullptr;
static GHash *nodesockettypes_hash = nullptr;

bNodeTreeType *ntreeTypeFind(const char *idname)
{
  if (idname[0]) {
    bNodeTreeType *nt = static_cast<bNodeTreeType *>(BLI_ghash_lookup(nodetreetypes_hash, idname));
    if (nt) {
      return nt;
    }
  }

  return nullptr;
}

void ntreeTypeAdd(bNodeTreeType *nt)
{
  BLI_ghash_insert(nodetreetypes_hash, nt->idname, nt);
  /* XXX pass Main to register function? */
  /* Probably not. It is pretty much expected we want to update G_MAIN here I think -
   * or we'd want to update *all* active Mains, which we cannot do anyway currently. */
  update_typeinfo(G_MAIN, nullptr, nt, nullptr, nullptr, false);
}

static void ntree_free_type(void *treetype_v)
{
  bNodeTreeType *treetype = static_cast<bNodeTreeType *>(treetype_v);
  /* XXX pass Main to unregister function? */
  /* Probably not. It is pretty much expected we want to update G_MAIN here I think -
   * or we'd want to update *all* active Mains, which we cannot do anyway currently. */
  update_typeinfo(G_MAIN, nullptr, treetype, nullptr, nullptr, true);
  MEM_freeN(treetype);
}

void ntreeTypeFreeLink(const bNodeTreeType *nt)
{
  BLI_ghash_remove(nodetreetypes_hash, nt->idname, nullptr, ntree_free_type);
}

bool ntreeIsRegistered(const bNodeTree *ntree)
{
  return (ntree->typeinfo != &NodeTreeTypeUndefined);
}

GHashIterator *ntreeTypeGetIterator()
{
  return BLI_ghashIterator_new(nodetreetypes_hash);
}

bNodeType *nodeTypeFind(const char *idname)
{
  if (idname[0]) {
    bNodeType *nt = static_cast<bNodeType *>(BLI_ghash_lookup(nodetypes_hash, idname));
    if (nt) {
      return nt;
    }
  }

  return nullptr;
}

static void node_free_type(void *nodetype_v)
{
  bNodeType *nodetype = static_cast<bNodeType *>(nodetype_v);
  /* XXX pass Main to unregister function? */
  /* Probably not. It is pretty much expected we want to update G_MAIN here I think -
   * or we'd want to update *all* active Mains, which we cannot do anyway currently. */
  update_typeinfo(G_MAIN, nullptr, nullptr, nodetype, nullptr, true);

  delete nodetype->fixed_declaration;
  nodetype->fixed_declaration = nullptr;

  /* Can be null when the type is not dynamically allocated. */
  if (nodetype->free_self) {
    nodetype->free_self(nodetype);
  }
}

void nodeRegisterType(bNodeType *nt)
{
  /* debug only: basic verification of registered types */
  BLI_assert(nt->idname[0] != '\0');
  BLI_assert(nt->poll != nullptr);

  if (nt->declare && !nt->declare_dynamic) {
    if (nt->fixed_declaration == nullptr) {
      nt->fixed_declaration = new blender::nodes::NodeDeclaration();
      blender::nodes::build_node_declaration(*nt, *nt->fixed_declaration);
    }
  }

  BLI_ghash_insert(nodetypes_hash, nt->idname, nt);
  /* XXX pass Main to register function? */
  /* Probably not. It is pretty much expected we want to update G_MAIN here I think -
   * or we'd want to update *all* active Mains, which we cannot do anyway currently. */
  update_typeinfo(G_MAIN, nullptr, nullptr, nt, nullptr, false);
}

void nodeUnregisterType(bNodeType *nt)
{
  BLI_ghash_remove(nodetypes_hash, nt->idname, nullptr, node_free_type);
}

bool nodeTypeUndefined(const bNode *node)
{
  if (node->typeinfo == &NodeTypeUndefined) {
    return true;
  }

  if (node->is_group()) {
    const ID *group_tree = node->id;
    if (group_tree == nullptr) {
      return false;
    }
    if (!ID_IS_LINKED(group_tree)) {
      return false;
    }
    if ((group_tree->tag & LIB_TAG_MISSING) == 0) {
      return false;
    }
    return true;
  }
  return false;
}

GHashIterator *nodeTypeGetIterator()
{
  return BLI_ghashIterator_new(nodetypes_hash);
}

bNodeSocketType *nodeSocketTypeFind(const char *idname)
{
  if (idname[0]) {
    bNodeSocketType *st = static_cast<bNodeSocketType *>(
        BLI_ghash_lookup(nodesockettypes_hash, idname));
    if (st) {
      return st;
    }
  }

  return nullptr;
}

static void node_free_socket_type(void *socktype_v)
{
  bNodeSocketType *socktype = static_cast<bNodeSocketType *>(socktype_v);
  /* XXX pass Main to unregister function? */
  /* Probably not. It is pretty much expected we want to update G_MAIN here I think -
   * or we'd want to update *all* active Mains, which we cannot do anyway currently. */
  update_typeinfo(G_MAIN, nullptr, nullptr, nullptr, socktype, true);

  socktype->free_self(socktype);
}

void nodeRegisterSocketType(bNodeSocketType *st)
{
  BLI_ghash_insert(nodesockettypes_hash, st->idname, st);
  /* XXX pass Main to register function? */
  /* Probably not. It is pretty much expected we want to update G_MAIN here I think -
   * or we'd want to update *all* active Mains, which we cannot do anyway currently. */
  update_typeinfo(G_MAIN, nullptr, nullptr, nullptr, st, false);
}

void nodeUnregisterSocketType(bNodeSocketType *st)
{
  BLI_ghash_remove(nodesockettypes_hash, st->idname, nullptr, node_free_socket_type);
}

bool nodeSocketIsRegistered(const bNodeSocket *sock)
{
  return (sock->typeinfo != &NodeSocketTypeUndefined);
}

GHashIterator *nodeSocketTypeGetIterator()
{
  return BLI_ghashIterator_new(nodesockettypes_hash);
}

const char *nodeSocketTypeLabel(const bNodeSocketType *stype)
{
  /* Use socket type name as a fallback if label is undefined. */
  if (stype->label[0] == '\0') {
    return RNA_struct_ui_name(stype->ext_socket.srna);
  }
  return stype->label;
}

const char *nodeSocketSubTypeLabel(int subtype)
{
  const char *name;
  if (RNA_enum_name(rna_enum_property_subtype_items, subtype, &name)) {
    return name;
  }
  return "";
}

bNodeSocket *nodeFindSocket(const bNode *node,
                            const eNodeSocketInOut in_out,
                            const char *identifier)
{
  const ListBase *sockets = (in_out == SOCK_IN) ? &node->inputs : &node->outputs;
  LISTBASE_FOREACH (bNodeSocket *, sock, sockets) {
    if (STREQ(sock->identifier, identifier)) {
      return sock;
    }
  }
  return nullptr;
}

namespace blender::bke {

bNodeSocket *node_find_enabled_socket(bNode &node,
                                      const eNodeSocketInOut in_out,
                                      const StringRef name)
{
  ListBase *sockets = (in_out == SOCK_IN) ? &node.inputs : &node.outputs;
  LISTBASE_FOREACH (bNodeSocket *, socket, sockets) {
    if (socket->is_available() && socket->name == name) {
      return socket;
    }
  }
  return nullptr;
}

bNodeSocket *node_find_enabled_input_socket(bNode &node, const StringRef name)
{
  return node_find_enabled_socket(node, SOCK_IN, name);
}

bNodeSocket *node_find_enabled_output_socket(bNode &node, const StringRef name)
{
  return node_find_enabled_socket(node, SOCK_OUT, name);
}

}  // namespace blender::bke

static bool unique_identifier_check(void *arg, const char *identifier)
{
  const ListBase *lb = static_cast<const ListBase *>(arg);
  LISTBASE_FOREACH (bNodeSocket *, sock, lb) {
    if (STREQ(sock->identifier, identifier)) {
      return true;
    }
  }
  return false;
}

static bNodeSocket *make_socket(bNodeTree *ntree,
                                bNode * /*node*/,
                                const int in_out,
                                ListBase *lb,
                                const char *idname,
                                const char *identifier,
                                const char *name)
{
  char auto_identifier[MAX_NAME];

  if (identifier && identifier[0] != '\0') {
    /* use explicit identifier */
    BLI_strncpy(auto_identifier, identifier, sizeof(auto_identifier));
  }
  else {
    /* if no explicit identifier is given, assign a unique identifier based on the name */
    BLI_strncpy(auto_identifier, name, sizeof(auto_identifier));
  }
  /* Make the identifier unique. */
  BLI_uniquename_cb(
      unique_identifier_check, lb, "socket", '_', auto_identifier, sizeof(auto_identifier));

  bNodeSocket *sock = MEM_cnew<bNodeSocket>("sock");
  sock->runtime = MEM_new<bNodeSocketRuntime>(__func__);
  sock->in_out = in_out;

  BLI_strncpy(sock->identifier, auto_identifier, NODE_MAXSTR);
  sock->limit = (in_out == SOCK_IN ? 1 : 0xFFF);

  BLI_strncpy(sock->name, name, NODE_MAXSTR);
  sock->storage = nullptr;
  sock->flag |= SOCK_COLLAPSED;
  sock->type = SOCK_CUSTOM; /* int type undefined by default */

  BLI_strncpy(sock->idname, idname, sizeof(sock->idname));
  node_socket_set_typeinfo(ntree, sock, nodeSocketTypeFind(idname));

  return sock;
}

static void socket_id_user_increment(bNodeSocket *sock)
{
  switch (eNodeSocketDatatype(sock->type)) {
    case SOCK_OBJECT: {
      bNodeSocketValueObject &default_value = *sock->default_value_typed<bNodeSocketValueObject>();
      id_us_plus(reinterpret_cast<ID *>(default_value.value));
      break;
    }
    case SOCK_IMAGE: {
      bNodeSocketValueImage &default_value = *sock->default_value_typed<bNodeSocketValueImage>();
      id_us_plus(reinterpret_cast<ID *>(default_value.value));
      break;
    }
    case SOCK_COLLECTION: {
      bNodeSocketValueCollection &default_value =
          *sock->default_value_typed<bNodeSocketValueCollection>();
      id_us_plus(reinterpret_cast<ID *>(default_value.value));
      break;
    }
    case SOCK_TEXTURE: {
      bNodeSocketValueTexture &default_value =
          *sock->default_value_typed<bNodeSocketValueTexture>();
      id_us_plus(reinterpret_cast<ID *>(default_value.value));
      break;
    }
    case SOCK_MATERIAL: {
      bNodeSocketValueMaterial &default_value =
          *sock->default_value_typed<bNodeSocketValueMaterial>();
      id_us_plus(reinterpret_cast<ID *>(default_value.value));
      break;
    }
    case SOCK_FLOAT:
    case SOCK_VECTOR:
    case SOCK_RGBA:
    case SOCK_BOOLEAN:
    case SOCK_INT:
    case SOCK_STRING:
    case __SOCK_MESH:
    case SOCK_CUSTOM:
    case SOCK_SHADER:
    case SOCK_GEOMETRY:
      break;
  }
}

/** \return True if the socket had an ID default value. */
static bool socket_id_user_decrement(bNodeSocket *sock)
{
  switch (eNodeSocketDatatype(sock->type)) {
    case SOCK_OBJECT: {
      bNodeSocketValueObject &default_value = *sock->default_value_typed<bNodeSocketValueObject>();
      id_us_min(reinterpret_cast<ID *>(default_value.value));
      return default_value.value != nullptr;
    }
    case SOCK_IMAGE: {
      bNodeSocketValueImage &default_value = *sock->default_value_typed<bNodeSocketValueImage>();
      id_us_min(reinterpret_cast<ID *>(default_value.value));
      return default_value.value != nullptr;
    }
    case SOCK_COLLECTION: {
      bNodeSocketValueCollection &default_value =
          *sock->default_value_typed<bNodeSocketValueCollection>();
      id_us_min(reinterpret_cast<ID *>(default_value.value));
      return default_value.value != nullptr;
    }
    case SOCK_TEXTURE: {
      bNodeSocketValueTexture &default_value =
          *sock->default_value_typed<bNodeSocketValueTexture>();
      id_us_min(reinterpret_cast<ID *>(default_value.value));
      return default_value.value != nullptr;
    }
    case SOCK_MATERIAL: {
      bNodeSocketValueMaterial &default_value =
          *sock->default_value_typed<bNodeSocketValueMaterial>();
      id_us_min(reinterpret_cast<ID *>(default_value.value));
      return default_value.value != nullptr;
    }
    case SOCK_FLOAT:
    case SOCK_VECTOR:
    case SOCK_RGBA:
    case SOCK_BOOLEAN:
    case SOCK_INT:
    case SOCK_STRING:
    case __SOCK_MESH:
    case SOCK_CUSTOM:
    case SOCK_SHADER:
    case SOCK_GEOMETRY:
      break;
  }
  return false;
}

void nodeModifySocketType(bNodeTree *ntree,
                          bNode * /*node*/,
                          bNodeSocket *sock,
                          const char *idname)
{
  bNodeSocketType *socktype = nodeSocketTypeFind(idname);

  if (!socktype) {
    CLOG_ERROR(&LOG, "node socket type %s undefined", idname);
    return;
  }

  if (sock->default_value) {
    if (sock->type != socktype->type) {
      /* Only reallocate the default value if the type changed so that UI data like min and max
       * isn't removed. This assumes that the default value is stored in the same format for all
       * socket types with the same #eNodeSocketDatatype.  */
      socket_id_user_decrement(sock);
      MEM_freeN(sock->default_value);
      sock->default_value = nullptr;
    }
    else {
      /* Update the socket subtype when the storage isn't freed and recreated. */
      switch (eNodeSocketDatatype(sock->type)) {
        case SOCK_FLOAT: {
          sock->default_value_typed<bNodeSocketValueFloat>()->subtype = socktype->subtype;
          break;
        }
        case SOCK_VECTOR: {
          sock->default_value_typed<bNodeSocketValueVector>()->subtype = socktype->subtype;
          break;
        }
        case SOCK_INT: {
          sock->default_value_typed<bNodeSocketValueInt>()->subtype = socktype->subtype;
          break;
        }
        case SOCK_STRING: {
          sock->default_value_typed<bNodeSocketValueString>()->subtype = socktype->subtype;
          break;
        }
        case SOCK_RGBA:
        case SOCK_SHADER:
        case SOCK_BOOLEAN:
        case SOCK_CUSTOM:
        case __SOCK_MESH:
        case SOCK_OBJECT:
        case SOCK_IMAGE:
        case SOCK_GEOMETRY:
        case SOCK_COLLECTION:
        case SOCK_TEXTURE:
        case SOCK_MATERIAL:
          break;
      }
    }
  }

  BLI_strncpy(sock->idname, idname, sizeof(sock->idname));
  node_socket_set_typeinfo(ntree, sock, socktype);
}

void nodeModifySocketTypeStatic(
    bNodeTree *ntree, bNode *node, bNodeSocket *sock, const int type, const int subtype)
{
  const char *idname = nodeStaticSocketType(type, subtype);

  if (!idname) {
    CLOG_ERROR(&LOG, "static node socket type %d undefined", type);
    return;
  }

  nodeModifySocketType(ntree, node, sock, idname);
}

bNodeSocket *nodeAddSocket(bNodeTree *ntree,
                           bNode *node,
                           const eNodeSocketInOut in_out,
                           const char *idname,
                           const char *identifier,
                           const char *name)
{
  BLI_assert(node->type != NODE_FRAME);
  BLI_assert(!(in_out == SOCK_IN && node->type == NODE_GROUP_INPUT));
  BLI_assert(!(in_out == SOCK_OUT && node->type == NODE_GROUP_OUTPUT));

  ListBase *lb = (in_out == SOCK_IN ? &node->inputs : &node->outputs);
  bNodeSocket *sock = make_socket(ntree, node, in_out, lb, idname, identifier, name);

  BLI_remlink(lb, sock); /* does nothing for new socket */
  BLI_addtail(lb, sock);

  BKE_ntree_update_tag_socket_new(ntree, sock);

  return sock;
}

bool nodeIsStaticSocketType(const bNodeSocketType *stype)
{
  /*
   * Cannot rely on type==SOCK_CUSTOM here, because type is 0 by default
   * and can be changed on custom sockets.
   */
  return RNA_struct_is_a(stype->ext_socket.srna, &RNA_NodeSocketStandard);
}

const char *nodeStaticSocketType(const int type, const int subtype)
{
  switch (eNodeSocketDatatype(type)) {
    case SOCK_FLOAT:
      switch (PropertySubType(subtype)) {
        case PROP_UNSIGNED:
          return "NodeSocketFloatUnsigned";
        case PROP_PERCENTAGE:
          return "NodeSocketFloatPercentage";
        case PROP_FACTOR:
          return "NodeSocketFloatFactor";
        case PROP_ANGLE:
          return "NodeSocketFloatAngle";
        case PROP_TIME:
          return "NodeSocketFloatTime";
        case PROP_TIME_ABSOLUTE:
          return "NodeSocketFloatTimeAbsolute";
        case PROP_DISTANCE:
          return "NodeSocketFloatDistance";
        case PROP_NONE:
        default:
          return "NodeSocketFloat";
      }
    case SOCK_INT:
      switch (PropertySubType(subtype)) {
        case PROP_UNSIGNED:
          return "NodeSocketIntUnsigned";
        case PROP_PERCENTAGE:
          return "NodeSocketIntPercentage";
        case PROP_FACTOR:
          return "NodeSocketIntFactor";
        case PROP_NONE:
        default:
          return "NodeSocketInt";
      }
    case SOCK_BOOLEAN:
      return "NodeSocketBool";
    case SOCK_VECTOR:
      switch (PropertySubType(subtype)) {
        case PROP_TRANSLATION:
          return "NodeSocketVectorTranslation";
        case PROP_DIRECTION:
          return "NodeSocketVectorDirection";
        case PROP_VELOCITY:
          return "NodeSocketVectorVelocity";
        case PROP_ACCELERATION:
          return "NodeSocketVectorAcceleration";
        case PROP_EULER:
          return "NodeSocketVectorEuler";
        case PROP_XYZ:
          return "NodeSocketVectorXYZ";
        case PROP_NONE:
        default:
          return "NodeSocketVector";
      }
    case SOCK_RGBA:
      return "NodeSocketColor";
    case SOCK_STRING:
      return "NodeSocketString";
    case SOCK_SHADER:
      return "NodeSocketShader";
    case SOCK_OBJECT:
      return "NodeSocketObject";
    case SOCK_IMAGE:
      return "NodeSocketImage";
    case SOCK_GEOMETRY:
      return "NodeSocketGeometry";
    case SOCK_COLLECTION:
      return "NodeSocketCollection";
    case SOCK_TEXTURE:
      return "NodeSocketTexture";
    case SOCK_MATERIAL:
      return "NodeSocketMaterial";
    case SOCK_CUSTOM:
    case __SOCK_MESH:
      break;
  }
  return nullptr;
}

const char *nodeStaticSocketInterfaceType(const int type, const int subtype)
{
  switch (eNodeSocketDatatype(type)) {
    case SOCK_FLOAT:
      switch (PropertySubType(subtype)) {
        case PROP_UNSIGNED:
          return "NodeSocketInterfaceFloatUnsigned";
        case PROP_PERCENTAGE:
          return "NodeSocketInterfaceFloatPercentage";
        case PROP_FACTOR:
          return "NodeSocketInterfaceFloatFactor";
        case PROP_ANGLE:
          return "NodeSocketInterfaceFloatAngle";
        case PROP_TIME:
          return "NodeSocketInterfaceFloatTime";
        case PROP_TIME_ABSOLUTE:
          return "NodeSocketInterfaceFloatTimeAbsolute";
        case PROP_DISTANCE:
          return "NodeSocketInterfaceFloatDistance";
        case PROP_NONE:
        default:
          return "NodeSocketInterfaceFloat";
      }
    case SOCK_INT:
      switch (PropertySubType(subtype)) {
        case PROP_UNSIGNED:
          return "NodeSocketInterfaceIntUnsigned";
        case PROP_PERCENTAGE:
          return "NodeSocketInterfaceIntPercentage";
        case PROP_FACTOR:
          return "NodeSocketInterfaceIntFactor";
        case PROP_NONE:
        default:
          return "NodeSocketInterfaceInt";
      }
    case SOCK_BOOLEAN:
      return "NodeSocketInterfaceBool";
    case SOCK_VECTOR:
      switch (PropertySubType(subtype)) {
        case PROP_TRANSLATION:
          return "NodeSocketInterfaceVectorTranslation";
        case PROP_DIRECTION:
          return "NodeSocketInterfaceVectorDirection";
        case PROP_VELOCITY:
          return "NodeSocketInterfaceVectorVelocity";
        case PROP_ACCELERATION:
          return "NodeSocketInterfaceVectorAcceleration";
        case PROP_EULER:
          return "NodeSocketInterfaceVectorEuler";
        case PROP_XYZ:
          return "NodeSocketInterfaceVectorXYZ";
        case PROP_NONE:
        default:
          return "NodeSocketInterfaceVector";
      }
    case SOCK_RGBA:
      return "NodeSocketInterfaceColor";
    case SOCK_STRING:
      return "NodeSocketInterfaceString";
    case SOCK_SHADER:
      return "NodeSocketInterfaceShader";
    case SOCK_OBJECT:
      return "NodeSocketInterfaceObject";
    case SOCK_IMAGE:
      return "NodeSocketInterfaceImage";
    case SOCK_GEOMETRY:
      return "NodeSocketInterfaceGeometry";
    case SOCK_COLLECTION:
      return "NodeSocketInterfaceCollection";
    case SOCK_TEXTURE:
      return "NodeSocketInterfaceTexture";
    case SOCK_MATERIAL:
      return "NodeSocketInterfaceMaterial";
    case SOCK_CUSTOM:
    case __SOCK_MESH:
      break;
  }
  return nullptr;
}

const char *nodeStaticSocketLabel(const int type, const int /*subtype*/)
{
  switch (eNodeSocketDatatype(type)) {
    case SOCK_FLOAT:
      return "Float";
    case SOCK_INT:
      return "Integer";
    case SOCK_BOOLEAN:
      return "Boolean";
    case SOCK_VECTOR:
      return "Vector";
    case SOCK_RGBA:
      return "Color";
    case SOCK_STRING:
      return "String";
    case SOCK_SHADER:
      return "Shader";
    case SOCK_OBJECT:
      return "Object";
    case SOCK_IMAGE:
      return "Image";
    case SOCK_GEOMETRY:
      return "Geometry";
    case SOCK_COLLECTION:
      return "Collection";
    case SOCK_TEXTURE:
      return "Texture";
    case SOCK_MATERIAL:
      return "Material";
    case SOCK_CUSTOM:
    case __SOCK_MESH:
      break;
  }
  return nullptr;
}

bNodeSocket *nodeAddStaticSocket(bNodeTree *ntree,
                                 bNode *node,
                                 eNodeSocketInOut in_out,
                                 int type,
                                 int subtype,
                                 const char *identifier,
                                 const char *name)
{
  const char *idname = nodeStaticSocketType(type, subtype);

  if (!idname) {
    CLOG_ERROR(&LOG, "static node socket type %d undefined", type);
    return nullptr;
  }

  bNodeSocket *sock = nodeAddSocket(ntree, node, in_out, idname, identifier, name);
  sock->type = type;
  return sock;
}

static void node_socket_free(bNodeSocket *sock, const bool do_id_user)
{
  if (sock->prop) {
    IDP_FreePropertyContent_ex(sock->prop, do_id_user);
    MEM_freeN(sock->prop);
  }

  if (sock->default_value) {
    if (do_id_user) {
      socket_id_user_decrement(sock);
    }
    MEM_freeN(sock->default_value);
  }
  if (sock->default_attribute_name) {
    MEM_freeN(sock->default_attribute_name);
  }
  MEM_delete(sock->runtime);
}

void nodeRemoveSocket(bNodeTree *ntree, bNode *node, bNodeSocket *sock)
{
  nodeRemoveSocketEx(ntree, node, sock, true);
}

void nodeRemoveSocketEx(bNodeTree *ntree, bNode *node, bNodeSocket *sock, const bool do_id_user)
{
  LISTBASE_FOREACH_MUTABLE (bNodeLink *, link, &ntree->links) {
    if (link->fromsock == sock || link->tosock == sock) {
      nodeRemLink(ntree, link);
    }
  }

  for (const int64_t i : node->runtime->internal_links.index_range()) {
    const bNodeLink &link = node->runtime->internal_links[i];
    if (link.fromsock == sock || link.tosock == sock) {
      node->runtime->internal_links.remove_and_reorder(i);
      BKE_ntree_update_tag_node_internal_link(ntree, node);
      break;
    }
  }

  /* this is fast, this way we don't need an in_out argument */
  BLI_remlink(&node->inputs, sock);
  BLI_remlink(&node->outputs, sock);

  node_socket_free(sock, do_id_user);
  MEM_freeN(sock);

  BKE_ntree_update_tag_socket_removed(ntree);
}

void nodeRemoveAllSockets(bNodeTree *ntree, bNode *node)
{
  LISTBASE_FOREACH_MUTABLE (bNodeLink *, link, &ntree->links) {
    if (link->fromnode == node || link->tonode == node) {
      nodeRemLink(ntree, link);
    }
  }

  node->runtime->internal_links.clear();

  LISTBASE_FOREACH_MUTABLE (bNodeSocket *, sock, &node->inputs) {
    node_socket_free(sock, true);
    MEM_freeN(sock);
  }
  BLI_listbase_clear(&node->inputs);

  LISTBASE_FOREACH_MUTABLE (bNodeSocket *, sock, &node->outputs) {
    node_socket_free(sock, true);
    MEM_freeN(sock);
  }
  BLI_listbase_clear(&node->outputs);

  BKE_ntree_update_tag_socket_removed(ntree);
}

bNode *nodeFindNodebyName(bNodeTree *ntree, const char *name)
{
  return reinterpret_cast<bNode *>(BLI_findstring(&ntree->nodes, name, offsetof(bNode, name)));
}

void nodeFindNode(bNodeTree *ntree, bNodeSocket *sock, bNode **r_node, int *r_sockindex)
{
  *r_node = nullptr;
  if (ntree->runtime->topology_cache_mutex.is_cached()) {
    bNode *node = &sock->owner_node();
    *r_node = node;
    if (r_sockindex) {
      const ListBase *sockets = (sock->in_out == SOCK_IN) ? &node->inputs : &node->outputs;
      *r_sockindex = BLI_findindex(sockets, sock);
    }
    return;
  }
  const bool success = nodeFindNodeTry(ntree, sock, r_node, r_sockindex);
  BLI_assert(success);
  UNUSED_VARS_NDEBUG(success);
}

bool nodeFindNodeTry(bNodeTree *ntree, bNodeSocket *sock, bNode **r_node, int *r_sockindex)
{
  for (bNode *node : ntree->all_nodes()) {
    const ListBase *sockets = (sock->in_out == SOCK_IN) ? &node->inputs : &node->outputs;
    int i;
    LISTBASE_FOREACH_INDEX (const bNodeSocket *, tsock, sockets, i) {
      if (sock == tsock) {
        if (r_node != nullptr) {
          *r_node = node;
        }
        if (r_sockindex != nullptr) {
          *r_sockindex = i;
        }
        return true;
      }
    }
  }
  return false;
}

bNode *nodeFindRootParent(bNode *node)
{
  bNode *parent_iter = node;
  while (parent_iter->parent != nullptr) {
    parent_iter = parent_iter->parent;
  }
  if (parent_iter->type != NODE_FRAME) {
    return nullptr;
  }
  return parent_iter;
}

bool nodeIsParentAndChild(const bNode *parent, const bNode *child)
{
  for (const bNode *child_iter = child; child_iter; child_iter = child_iter->parent) {
    if (child_iter == parent) {
      return true;
    }
  }
  return false;
}

void nodeChainIter(const bNodeTree *ntree,
                   const bNode *node_start,
                   bool (*callback)(bNode *, bNode *, void *, const bool),
                   void *userdata,
                   const bool reversed)
{
  LISTBASE_FOREACH (bNodeLink *, link, &ntree->links) {
    if ((link->flag & NODE_LINK_VALID) == 0) {
      /* Skip links marked as cyclic. */
      continue;
    }
    /* Is the link part of the chain meaning node_start == fromnode
     * (or tonode for reversed case)? */
    if (!reversed) {
      if (link->fromnode != node_start) {
        continue;
      }
    }
    else {
      if (link->tonode != node_start) {
        continue;
      }
    }

    if (!callback(link->fromnode, link->tonode, userdata, reversed)) {
      return;
    }
    nodeChainIter(ntree, reversed ? link->fromnode : link->tonode, callback, userdata, reversed);
  }
}

static void iter_backwards_ex(const bNodeTree *ntree,
                              const bNode *node_start,
                              bool (*callback)(bNode *, bNode *, void *),
                              void *userdata,
                              const char recursion_mask)
{
  LISTBASE_FOREACH (bNodeSocket *, sock, &node_start->inputs) {
    bNodeLink *link = sock->link;
    if (link == nullptr) {
      continue;
    }
    if ((link->flag & NODE_LINK_VALID) == 0) {
      /* Skip links marked as cyclic. */
      continue;
    }
    if (link->fromnode->runtime->iter_flag & recursion_mask) {
      continue;
    }

    link->fromnode->runtime->iter_flag |= recursion_mask;

    if (!callback(link->fromnode, link->tonode, userdata)) {
      return;
    }
    iter_backwards_ex(ntree, link->fromnode, callback, userdata, recursion_mask);
  }
}

void nodeChainIterBackwards(const bNodeTree *ntree,
                            const bNode *node_start,
                            bool (*callback)(bNode *, bNode *, void *),
                            void *userdata,
                            const int recursion_lvl)
{
  if (!node_start) {
    return;
  }

  /* Limited by iter_flag type. */
  BLI_assert(recursion_lvl < 8);
  const char recursion_mask = (1 << recursion_lvl);

  /* Reset flag. */
  LISTBASE_FOREACH (bNode *, node, &ntree->nodes) {
    node->runtime->iter_flag &= ~recursion_mask;
  }

  iter_backwards_ex(ntree, node_start, callback, userdata, recursion_mask);
}

void nodeParentsIter(bNode *node, bool (*callback)(bNode *, void *), void *userdata)
{
  if (node->parent) {
    if (!callback(node->parent, userdata)) {
      return;
    }
    nodeParentsIter(node->parent, callback, userdata);
  }
}

bool nodeIsDanglingReroute(const bNodeTree *ntree, const bNode *node)
{
  ntree->ensure_topology_cache();
  BLI_assert(blender::bke::node_tree_runtime::topology_cache_is_available(*ntree));
  BLI_assert(!ntree->has_available_link_cycle());

  const bNode *iter_node = node;
  if (!iter_node->is_reroute()) {
    return false;
  }

  while (true) {
    const blender::Span<const bNodeLink *> links =
        iter_node->input_socket(0).directly_linked_links();
    BLI_assert(links.size() <= 1);
    if (links.is_empty()) {
      return true;
    }
    const bNodeLink &link = *links[0];
    if (!link.is_available()) {
      return false;
    }
    if (link.is_muted()) {
      return false;
    }
    iter_node = link.fromnode;
    if (!iter_node->is_reroute()) {
      return false;
    }
  }
}

void nodeUniqueName(bNodeTree *ntree, bNode *node)
{
  BLI_uniquename(
      &ntree->nodes, node, DATA_("Node"), '.', offsetof(bNode, name), sizeof(node->name));
}

void nodeUniqueID(bNodeTree *ntree, bNode *node)
{
  /* Use a pointer cast to avoid overflow warnings. */
  const double time = PIL_check_seconds_timer() * 1000000.0;
  blender::RandomNumberGenerator id_rng{*reinterpret_cast<const uint32_t *>(&time)};

  /* In the unlikely case that the random ID doesn't match, choose a new one until it does. */
  int32_t new_id = id_rng.get_int32();
  while (ntree->runtime->nodes_by_id.contains_as(new_id) || new_id <= 0) {
    new_id = id_rng.get_int32();
  }

  node->identifier = new_id;
  ntree->runtime->nodes_by_id.add_new(node);
  node->runtime->index_in_tree = ntree->runtime->nodes_by_id.index_range().last();
  BLI_assert(node->runtime->index_in_tree == ntree->runtime->nodes_by_id.index_of(node));
}

bNode *nodeAddNode(const bContext *C, bNodeTree *ntree, const char *idname)
{
  bNode *node = MEM_cnew<bNode>("new node");
  node->runtime = MEM_new<bNodeRuntime>(__func__);
  BLI_addtail(&ntree->nodes, node);
  nodeUniqueID(ntree, node);

  BLI_strncpy(node->idname, idname, sizeof(node->idname));
  node_set_typeinfo(C, ntree, node, nodeTypeFind(idname));

  BKE_ntree_update_tag_node_new(ntree, node);

  if (ELEM(node->type, GEO_NODE_INPUT_SCENE_TIME, GEO_NODE_SELF_OBJECT, GEO_NODE_SIMULATION_INPUT))
  {
    DEG_relations_tag_update(CTX_data_main(C));
  }

  return node;
}

bNode *nodeAddStaticNode(const bContext *C, bNodeTree *ntree, const int type)
{
  const char *idname = nullptr;

  NODE_TYPES_BEGIN (ntype) {
    /* Do an extra poll here, because some int types are used
     * for multiple node types, this helps find the desired type. */
    if (ntype->type != type) {
      continue;
    }

    const char *disabled_hint;
    if (ntype->poll && ntype->poll(ntype, ntree, &disabled_hint)) {
      idname = ntype->idname;
      break;
    }
  }
  NODE_TYPES_END;
  if (!idname) {
    CLOG_ERROR(&LOG, "static node type %d undefined", type);
    return nullptr;
  }
  return nodeAddNode(C, ntree, idname);
}

static void node_socket_copy(bNodeSocket *sock_dst, const bNodeSocket *sock_src, const int flag)
{
  sock_dst->runtime = MEM_new<bNodeSocketRuntime>(__func__);
  if (sock_src->prop) {
    sock_dst->prop = IDP_CopyProperty_ex(sock_src->prop, flag);
  }

  if (sock_src->default_value) {
    sock_dst->default_value = MEM_dupallocN(sock_src->default_value);

    if ((flag & LIB_ID_CREATE_NO_USER_REFCOUNT) == 0) {
      socket_id_user_increment(sock_dst);
    }
  }

  sock_dst->default_attribute_name = static_cast<char *>(
      MEM_dupallocN(sock_src->default_attribute_name));

  sock_dst->stack_index = 0;
}

namespace blender::bke {

bNode *node_copy_with_mapping(bNodeTree *dst_tree,
                              const bNode &node_src,
                              const int flag,
                              const bool use_unique,
                              Map<const bNodeSocket *, bNodeSocket *> &socket_map)
{
  bNode *node_dst = static_cast<bNode *>(MEM_mallocN(sizeof(bNode), __func__));
  *node_dst = node_src;

  node_dst->runtime = MEM_new<bNodeRuntime>(__func__);

  /* Can be called for nodes outside a node tree (e.g. clipboard). */
  if (dst_tree) {
    if (use_unique) {
      nodeUniqueName(dst_tree, node_dst);
      nodeUniqueID(dst_tree, node_dst);
    }
    BLI_addtail(&dst_tree->nodes, node_dst);
  }

  BLI_listbase_clear(&node_dst->inputs);
  LISTBASE_FOREACH (const bNodeSocket *, src_socket, &node_src.inputs) {
    bNodeSocket *dst_socket = static_cast<bNodeSocket *>(MEM_dupallocN(src_socket));
    node_socket_copy(dst_socket, src_socket, flag);
    BLI_addtail(&node_dst->inputs, dst_socket);
    socket_map.add_new(src_socket, dst_socket);
  }

  BLI_listbase_clear(&node_dst->outputs);
  LISTBASE_FOREACH (const bNodeSocket *, src_socket, &node_src.outputs) {
    bNodeSocket *dst_socket = static_cast<bNodeSocket *>(MEM_dupallocN(src_socket));
    node_socket_copy(dst_socket, src_socket, flag);
    BLI_addtail(&node_dst->outputs, dst_socket);
    socket_map.add_new(src_socket, dst_socket);
  }

  if (node_src.prop) {
    node_dst->prop = IDP_CopyProperty_ex(node_src.prop, flag);
  }

  node_dst->runtime->internal_links = node_src.runtime->internal_links;
  for (bNodeLink &dst_link : node_dst->runtime->internal_links) {
    dst_link.fromnode = node_dst;
    dst_link.tonode = node_dst;
    dst_link.fromsock = socket_map.lookup(dst_link.fromsock);
    dst_link.tosock = socket_map.lookup(dst_link.tosock);
  }

  if ((flag & LIB_ID_CREATE_NO_USER_REFCOUNT) == 0) {
    id_us_plus(node_dst->id);
  }

  if (node_src.typeinfo->copyfunc) {
    node_src.typeinfo->copyfunc(dst_tree, node_dst, &node_src);
  }

  if (dst_tree) {
    BKE_ntree_update_tag_node_new(dst_tree, node_dst);
  }

  /* Only call copy function when a copy is made for the main database, not
   * for cases like the dependency graph and localization. */
  if (node_dst->typeinfo->copyfunc_api && !(flag & LIB_ID_CREATE_NO_MAIN)) {
    PointerRNA ptr;
    RNA_pointer_create(reinterpret_cast<ID *>(dst_tree), &RNA_Node, node_dst, &ptr);

    node_dst->typeinfo->copyfunc_api(&ptr, &node_src);
  }

  return node_dst;
}

/**
 * Type of value storage related with socket is the same.
 * \param socket: Node can have multiple sockets & storages pairs.
 */
static void *node_static_value_storage_for(bNode &node, const bNodeSocket &socket)
{
  if (!socket.is_output()) {
    return nullptr;
  }

  switch (node.type) {
    case FN_NODE_INPUT_BOOL:
      return &reinterpret_cast<NodeInputBool *>(node.storage)->boolean;
    case FN_NODE_INPUT_INT:
      return &reinterpret_cast<NodeInputInt *>(node.storage)->integer;
    case FN_NODE_INPUT_VECTOR:
      return &reinterpret_cast<NodeInputVector *>(node.storage)->vector;
    case FN_NODE_INPUT_COLOR:
      return &reinterpret_cast<NodeInputColor *>(node.storage)->color;
    case GEO_NODE_IMAGE:
      return &node.id;
    default:
      break;
  }

  return nullptr;
}

static void *socket_value_storage(bNodeSocket &socket)
{
  switch (eNodeSocketDatatype(socket.type)) {
    case SOCK_BOOLEAN:
      return &socket.default_value_typed<bNodeSocketValueBoolean>()->value;
    case SOCK_INT:
      return &socket.default_value_typed<bNodeSocketValueInt>()->value;
    case SOCK_FLOAT:
      return &socket.default_value_typed<bNodeSocketValueFloat>()->value;
    case SOCK_VECTOR:
      return &socket.default_value_typed<bNodeSocketValueVector>()->value;
    case SOCK_RGBA:
      return &socket.default_value_typed<bNodeSocketValueRGBA>()->value;
    case SOCK_IMAGE:
      return &socket.default_value_typed<bNodeSocketValueImage>()->value;
    case SOCK_TEXTURE:
      return &socket.default_value_typed<bNodeSocketValueTexture>()->value;
    case SOCK_COLLECTION:
      return &socket.default_value_typed<bNodeSocketValueCollection>()->value;
    case SOCK_OBJECT:
      return &socket.default_value_typed<bNodeSocketValueObject>()->value;
    case SOCK_MATERIAL:
      return &socket.default_value_typed<bNodeSocketValueMaterial>()->value;
    case SOCK_STRING:
      /* We don't want do this now! */
      return nullptr;
    case __SOCK_MESH:
    case SOCK_CUSTOM:
    case SOCK_SHADER:
    case SOCK_GEOMETRY:
      /* Unmovable types. */
      break;
  }

  return nullptr;
}

void node_socket_move_default_value(Main & /*bmain*/,
                                    bNodeTree &tree,
                                    bNodeSocket &src,
                                    bNodeSocket &dst)
{
  tree.ensure_topology_cache();

  bNode &dst_node = dst.owner_node();
  bNode &src_node = src.owner_node();

  const CPPType &src_type = *src.typeinfo->base_cpp_type;
  const CPPType &dst_type = *dst.typeinfo->base_cpp_type;

  const bke::DataTypeConversions &convert = bke::get_implicit_type_conversions();

  if (src.is_multi_input()) {
    /* Multi input sockets no have value. */
    return;
  }
  if (ELEM(NODE_REROUTE, dst_node.type, src_node.type)) {
    /* Reroute node can't have ownership of socket value directly. */
    return;
  }
<<<<<<< HEAD
  if (dst.type != src.type) {
    /* It could be possible to support conversion in future. */
    return;
  }

  ID **src_socket_value = nullptr;
  Vector<ID **> dst_values;
  switch (eNodeSocketDatatype(dst.type)) {
    case SOCK_IMAGE: {
      Image **tmp_socket_value = &src.default_value_typed<bNodeSocketValueImage>()->value;
      src_socket_value = reinterpret_cast<ID **>(tmp_socket_value);
      if (*src_socket_value == nullptr) {
        break;
      }

      switch (dst_node.type) {
        case GEO_NODE_IMAGE: {
          dst_values.append(&dst_node.id);
          break;
        }
        default: {
          break;
        }
      }
      break;
    }
    case SOCK_BOOLEAN:
    case SOCK_INT:
    case SOCK_FLOAT:
    case SOCK_VECTOR:
    case SOCK_RGBA:
    case SOCK_STRING:
    case SOCK_OBJECT:
    case SOCK_COLLECTION:
    case SOCK_TEXTURE:
    case SOCK_MATERIAL:
      /* Unsupported yet. */
      return;
    case __SOCK_MESH:
    case SOCK_CUSTOM:
    case SOCK_SHADER:
    case SOCK_GEOMETRY:
      /* Unmovable types. */
      return;
=======
  if (&src_type != &dst_type) {
    if (!convert.is_convertible(src_type, dst_type)) {
      return;
    }
>>>>>>> 9d422f2f
  }

  void *src_value = socket_value_storage(src);
  void *dst_value = node_static_value_storage_for(dst_node, dst);
  if (!dst_value || !src_value) {
    return;
  }

  convert.convert_to_uninitialized(src_type, dst_type, src_value, dst_value);

  src_type.destruct(src_value);
  if (ELEM(eNodeSocketDatatype(src.type),
           SOCK_COLLECTION,
           SOCK_IMAGE,
           SOCK_MATERIAL,
           SOCK_TEXTURE,
           SOCK_OBJECT))
  {
    src_type.value_initialize(src_value);
  }
}

bNode *node_copy(bNodeTree *dst_tree, const bNode &src_node, const int flag, const bool use_unique)
{
  Map<const bNodeSocket *, bNodeSocket *> socket_map;
  return node_copy_with_mapping(dst_tree, src_node, flag, use_unique, socket_map);
}

}  // namespace blender::bke

static int node_count_links(const bNodeTree *ntree, const bNodeSocket *socket)
{
  int count = 0;
  LISTBASE_FOREACH (bNodeLink *, link, &ntree->links) {
    if (ELEM(socket, link->fromsock, link->tosock)) {
      count++;
    }
  }
  return count;
}

bNodeLink *nodeAddLink(
    bNodeTree *ntree, bNode *fromnode, bNodeSocket *fromsock, bNode *tonode, bNodeSocket *tosock)
{
  BLI_assert(fromnode);
  BLI_assert(tonode);
  BLI_assert(ntree->all_nodes().contains(fromnode));
  BLI_assert(ntree->all_nodes().contains(tonode));

  bNodeLink *link = nullptr;
  if (eNodeSocketInOut(fromsock->in_out) == SOCK_OUT &&
      eNodeSocketInOut(tosock->in_out) == SOCK_IN) {
    link = MEM_cnew<bNodeLink>("link");
    if (ntree) {
      BLI_addtail(&ntree->links, link);
    }
    link->fromnode = fromnode;
    link->fromsock = fromsock;
    link->tonode = tonode;
    link->tosock = tosock;
  }
  else if (eNodeSocketInOut(fromsock->in_out) == SOCK_IN &&
           eNodeSocketInOut(tosock->in_out) == SOCK_OUT)
  {
    /* OK but flip */
    link = MEM_cnew<bNodeLink>("link");
    if (ntree) {
      BLI_addtail(&ntree->links, link);
    }
    link->fromnode = tonode;
    link->fromsock = tosock;
    link->tonode = fromnode;
    link->tosock = fromsock;
  }

  if (ntree) {
    BKE_ntree_update_tag_link_added(ntree, link);
  }

  if (link != nullptr && link->tosock->is_multi_input()) {
    link->multi_input_socket_index = node_count_links(ntree, link->tosock) - 1;
  }

  return link;
}

void nodeRemLink(bNodeTree *ntree, bNodeLink *link)
{
  /* Can be called for links outside a node tree (e.g. clipboard). */
  if (ntree) {
    BLI_remlink(&ntree->links, link);
  }

  if (link->tosock) {
    link->tosock->link = nullptr;
  }
  MEM_freeN(link);

  if (ntree) {
    BKE_ntree_update_tag_link_removed(ntree);
  }
}

void nodeLinkSetMute(bNodeTree *ntree, bNodeLink *link, const bool muted)
{
  const bool was_muted = link->is_muted();
  SET_FLAG_FROM_TEST(link->flag, muted, NODE_LINK_MUTED);
  if (muted != was_muted) {
    BKE_ntree_update_tag_link_mute(ntree, link);
  }
}

void nodeRemSocketLinks(bNodeTree *ntree, bNodeSocket *sock)
{
  LISTBASE_FOREACH_MUTABLE (bNodeLink *, link, &ntree->links) {
    if (link->fromsock == sock || link->tosock == sock) {
      nodeRemLink(ntree, link);
    }
  }
}

bool nodeLinkIsHidden(const bNodeLink *link)
{
  return !(link->fromsock->is_visible() && link->tosock->is_visible());
}

bool nodeLinkIsSelected(const bNodeLink *link)
{
  return (link->fromnode->flag & NODE_SELECT) || (link->tonode->flag & NODE_SELECT);
}

/* Adjust the indices of links connected to the given multi input socket after deleting the link at
 * `deleted_index`. This function also works if the link has not yet been deleted. */
static void adjust_multi_input_indices_after_removed_link(bNodeTree *ntree,
                                                          const bNodeSocket *sock,
                                                          const int deleted_index)
{
  LISTBASE_FOREACH (bNodeLink *, link, &ntree->links) {
    /* We only need to adjust those with a greater index, because the others will have the same
     * index. */
    if (link->tosock != sock || link->multi_input_socket_index <= deleted_index) {
      continue;
    }
    link->multi_input_socket_index -= 1;
  }
}

void nodeInternalRelink(bNodeTree *ntree, bNode *node)
{
  /* store link pointers in output sockets, for efficient lookup */
  for (bNodeLink &link : node->runtime->internal_links) {
    link.tosock->link = &link;
  }

  Vector<bNodeLink *> duplicate_links_to_remove;

  /* redirect downstream links */
  LISTBASE_FOREACH_MUTABLE (bNodeLink *, link, &ntree->links) {
    /* do we have internal link? */
    if (link->fromnode != node) {
      continue;
    }

    bNodeLink *internal_link = link->fromsock->link;
    bNodeLink *fromlink = internal_link ? internal_link->fromsock->link : nullptr;

    if (fromlink == nullptr) {
      if (link->tosock->is_multi_input()) {
        adjust_multi_input_indices_after_removed_link(
            ntree, link->tosock, link->multi_input_socket_index);
      }
      nodeRemLink(ntree, link);
      continue;
    }

    if (link->tosock->is_multi_input()) {
      /* remove the link that would be the same as the relinked one */
      LISTBASE_FOREACH_MUTABLE (bNodeLink *, link_to_compare, &ntree->links) {
        if (link_to_compare->fromsock == fromlink->fromsock &&
            link_to_compare->tosock == link->tosock) {
          adjust_multi_input_indices_after_removed_link(
              ntree, link_to_compare->tosock, link_to_compare->multi_input_socket_index);
          duplicate_links_to_remove.append_non_duplicates(link_to_compare);
        }
      }
    }

    link->fromnode = fromlink->fromnode;
    link->fromsock = fromlink->fromsock;

    /* if the up- or downstream link is invalid,
     * the replacement link will be invalid too.
     */
    if (!(fromlink->flag & NODE_LINK_VALID)) {
      link->flag &= ~NODE_LINK_VALID;
    }

    if (fromlink->flag & NODE_LINK_MUTED) {
      link->flag |= NODE_LINK_MUTED;
    }

    BKE_ntree_update_tag_link_changed(ntree);
  }

  for (bNodeLink *link : duplicate_links_to_remove) {
    nodeRemLink(ntree, link);
  }

  /* remove remaining upstream links */
  LISTBASE_FOREACH_MUTABLE (bNodeLink *, link, &ntree->links) {
    if (link->tonode == node) {
      nodeRemLink(ntree, link);
    }
  }
}

void nodeToView(const bNode *node, const float x, const float y, float *rx, float *ry)
{
  float mapping_x = 0.0f;
  float mapping_y = 0.0f;
  for (const bNode *node_iter = node; node_iter; node_iter = node_iter->parent) {
    mapping_x += node_iter->locx;
    mapping_y += node_iter->locy;
  }
  *rx = mapping_x + x;
  *ry = mapping_y + y;
}

void nodeFromView(const bNode *node, const float x, const float y, float *rx, float *ry)
{
  float mapping_x = 0.0f;
  float mapping_y = 0.0f;
  for (const bNode *node_iter = node; node_iter; node_iter = node_iter->parent) {
    mapping_x += node_iter->locx;
    mapping_y += node_iter->locy;
  }
  *rx = -mapping_x + x;
  *ry = -mapping_y + y;
}

void nodeAttachNode(bNodeTree *ntree, bNode *node, bNode *parent)
{
  BLI_assert(parent->type == NODE_FRAME);
  BLI_assert(!nodeIsParentAndChild(parent, node));

  float locx, locy;
  nodeToView(node, 0.0f, 0.0f, &locx, &locy);

  node->parent = parent;
  BKE_ntree_update_tag_parent_change(ntree, node);
  /* transform to parent space */
  nodeFromView(parent, locx, locy, &node->locx, &node->locy);
}

void nodeDetachNode(bNodeTree *ntree, bNode *node)
{
  if (node->parent) {
    BLI_assert(node->parent->type == NODE_FRAME);

    /* transform to view space */
    float locx, locy;
    nodeToView(node, 0.0f, 0.0f, &locx, &locy);
    node->locx = locx;
    node->locy = locy;
    node->parent = nullptr;
    BKE_ntree_update_tag_parent_change(ntree, node);
  }
}

void nodePositionRelative(bNode *from_node,
                          const bNode *to_node,
                          const bNodeSocket *from_sock,
                          const bNodeSocket *to_sock)
{
  float offset_x;
  int tot_sock_idx;

  /* Socket to plug into. */
  if (eNodeSocketInOut(to_sock->in_out) == SOCK_IN) {
    offset_x = -(from_node->typeinfo->width + 50);
    tot_sock_idx = BLI_listbase_count(&to_node->outputs);
    tot_sock_idx += BLI_findindex(&to_node->inputs, to_sock);
  }
  else {
    offset_x = to_node->typeinfo->width + 50;
    tot_sock_idx = BLI_findindex(&to_node->outputs, to_sock);
  }

  BLI_assert(tot_sock_idx != -1);

  float offset_y = U.widget_unit * tot_sock_idx;

  /* Output socket. */
  if (from_sock) {
    if (eNodeSocketInOut(from_sock->in_out) == SOCK_IN) {
      tot_sock_idx = BLI_listbase_count(&from_node->outputs);
      tot_sock_idx += BLI_findindex(&from_node->inputs, from_sock);
    }
    else {
      tot_sock_idx = BLI_findindex(&from_node->outputs, from_sock);
    }
  }

  BLI_assert(tot_sock_idx != -1);

  offset_y -= U.widget_unit * tot_sock_idx;

  from_node->locx = to_node->locx + offset_x;
  from_node->locy = to_node->locy - offset_y;
}

void nodePositionPropagate(bNode *node)
{
  LISTBASE_FOREACH (bNodeSocket *, socket, &node->inputs) {
    if (socket->link != nullptr) {
      bNodeLink *link = socket->link;
      nodePositionRelative(link->fromnode, link->tonode, link->fromsock, link->tosock);
      nodePositionPropagate(link->fromnode);
    }
  }
}

static bNodeTree *ntreeAddTree_do(
    Main *bmain, ID *owner_id, const bool is_embedded, const char *name, const char *idname)
{
  /* trees are created as local trees for compositor, material or texture nodes,
   * node groups and other tree types are created as library data.
   */
  int flag = 0;
  if (is_embedded || bmain == nullptr) {
    flag |= LIB_ID_CREATE_NO_MAIN;
  }
  bNodeTree *ntree = reinterpret_cast<bNodeTree *>(BKE_libblock_alloc(bmain, ID_NT, name, flag));
  BKE_libblock_init_empty(&ntree->id);
  if (is_embedded) {
    BLI_assert(owner_id != nullptr);
    ntree->id.flag |= LIB_EMBEDDED_DATA;
    ntree->owner_id = owner_id;
    bNodeTree **ntree_owner_ptr = BKE_ntree_ptr_from_id(owner_id);
    BLI_assert(ntree_owner_ptr != nullptr);
    *ntree_owner_ptr = ntree;
  }
  else {
    BLI_assert(owner_id == nullptr);
  }

  BLI_strncpy(ntree->idname, idname, sizeof(ntree->idname));
  ntree_set_typeinfo(ntree, ntreeTypeFind(idname));

  return ntree;
}

bNodeTree *ntreeAddTree(Main *bmain, const char *name, const char *idname)
{
  return ntreeAddTree_do(bmain, nullptr, false, name, idname);
}

bNodeTree *ntreeAddTreeEmbedded(Main * /*bmain*/,
                                ID *owner_id,
                                const char *name,
                                const char *idname)
{
  return ntreeAddTree_do(nullptr, owner_id, true, name, idname);
}

bNodeTree *ntreeCopyTree_ex(const bNodeTree *ntree, Main *bmain, const bool do_id_user)
{
  const int flag = do_id_user ? 0 : LIB_ID_CREATE_NO_USER_REFCOUNT | LIB_ID_CREATE_NO_MAIN;

  bNodeTree *ntree_copy = reinterpret_cast<bNodeTree *>(
      BKE_id_copy_ex(bmain, reinterpret_cast<const ID *>(ntree), nullptr, flag));
  return ntree_copy;
}
bNodeTree *ntreeCopyTree(Main *bmain, const bNodeTree *ntree)
{
  return ntreeCopyTree_ex(ntree, bmain, true);
}

/* *************** Node Preview *********** */

/* XXX this should be removed eventually ...
 * Currently BKE functions are modeled closely on previous code,
 * using BKE_node_preview_init_tree to set up previews for a whole node tree in advance.
 * This should be left more to the individual node tree implementations. */

bool BKE_node_preview_used(const bNode *node)
{
  /* XXX check for closed nodes? */
  return (node->typeinfo->flag & NODE_PREVIEW) != 0;
}

bNodePreview *BKE_node_preview_verify(bNodeInstanceHash *previews,
                                      bNodeInstanceKey key,
                                      const int xsize,
                                      const int ysize,
                                      const bool create)
{
  bNodePreview *preview = static_cast<bNodePreview *>(
      BKE_node_instance_hash_lookup(previews, key));
  if (!preview) {
    if (create) {
      preview = MEM_cnew<bNodePreview>("node preview");
      BKE_node_instance_hash_insert(previews, key, preview);
    }
    else {
      return nullptr;
    }
  }

  /* node previews can get added with variable size this way */
  if (xsize == 0 || ysize == 0) {
    return preview;
  }

  /* sanity checks & initialize */
  if (preview->rect) {
    if (preview->xsize != xsize || preview->ysize != ysize) {
      MEM_freeN(preview->rect);
      preview->rect = nullptr;
    }
  }

  if (preview->rect == nullptr) {
    preview->rect = reinterpret_cast<uchar *>(
        MEM_callocN(4 * xsize + xsize * ysize * sizeof(char[4]), "node preview rect"));
    preview->xsize = xsize;
    preview->ysize = ysize;
  }
  /* no clear, makes nicer previews */

  return preview;
}

bNodePreview *BKE_node_preview_copy(bNodePreview *preview)
{
  bNodePreview *new_preview = static_cast<bNodePreview *>(MEM_dupallocN(preview));
  if (preview->rect) {
    new_preview->rect = static_cast<uchar *>(MEM_dupallocN(preview->rect));
  }
  return new_preview;
}

void BKE_node_preview_free(bNodePreview *preview)
{
  if (preview->rect) {
    MEM_freeN(preview->rect);
  }
  MEM_freeN(preview);
}

static void node_preview_init_tree_recursive(bNodeInstanceHash *previews,
                                             bNodeTree *ntree,
                                             bNodeInstanceKey parent_key,
                                             const int xsize,
                                             const int ysize)
{
  for (bNode *node : ntree->all_nodes()) {
    bNodeInstanceKey key = BKE_node_instance_key(parent_key, ntree, node);

    if (BKE_node_preview_used(node)) {
      node->runtime->preview_xsize = xsize;
      node->runtime->preview_ysize = ysize;

      BKE_node_preview_verify(previews, key, xsize, ysize, false);
    }

    bNodeTree *group = reinterpret_cast<bNodeTree *>(node->id);
    if (node->is_group() && group != nullptr) {
      node_preview_init_tree_recursive(previews, group, key, xsize, ysize);
    }
  }
}

void BKE_node_preview_init_tree(bNodeTree *ntree, int xsize, int ysize)
{
  if (!ntree) {
    return;
  }

  if (!ntree->previews) {
    ntree->previews = BKE_node_instance_hash_new("node previews");
  }

  node_preview_init_tree_recursive(ntree->previews, ntree, NODE_INSTANCE_KEY_BASE, xsize, ysize);
}

static void node_preview_tag_used_recursive(bNodeInstanceHash *previews,
                                            bNodeTree *ntree,
                                            bNodeInstanceKey parent_key)
{
  for (bNode *node : ntree->all_nodes()) {
    bNodeInstanceKey key = BKE_node_instance_key(parent_key, ntree, node);

    if (BKE_node_preview_used(node)) {
      BKE_node_instance_hash_tag_key(previews, key);
    }

    bNodeTree *group = reinterpret_cast<bNodeTree *>(node->id);
    if (node->is_group() && group != nullptr) {
      node_preview_tag_used_recursive(previews, group, key);
    }
  }
}

void BKE_node_preview_remove_unused(bNodeTree *ntree)
{
  if (!ntree || !ntree->previews) {
    return;
  }

  /* use the instance hash functions for tagging and removing unused previews */
  BKE_node_instance_hash_clear_tags(ntree->previews);
  node_preview_tag_used_recursive(ntree->previews, ntree, NODE_INSTANCE_KEY_BASE);

  BKE_node_instance_hash_remove_untagged(
      ntree->previews, reinterpret_cast<bNodeInstanceValueFP>(BKE_node_preview_free));
}

void BKE_node_preview_clear(bNodePreview *preview)
{
  if (preview && preview->rect) {
    memset(preview->rect, 0, MEM_allocN_len(preview->rect));
  }
}

void BKE_node_preview_clear_tree(bNodeTree *ntree)
{
  if (!ntree || !ntree->previews) {
    return;
  }

  bNodeInstanceHashIterator iter;
  NODE_INSTANCE_HASH_ITER (iter, ntree->previews) {
    bNodePreview *preview = static_cast<bNodePreview *>(
        BKE_node_instance_hash_iterator_get_value(&iter));
    BKE_node_preview_clear(preview);
  }
}

void BKE_node_preview_merge_tree(bNodeTree *to_ntree, bNodeTree *from_ntree, bool remove_old)
{
  if (remove_old || !to_ntree->previews) {
    /* free old previews */
    if (to_ntree->previews) {
      BKE_node_instance_hash_free(to_ntree->previews,
                                  reinterpret_cast<bNodeInstanceValueFP>(BKE_node_preview_free));
    }

    /* transfer previews */
    to_ntree->previews = from_ntree->previews;
    from_ntree->previews = nullptr;

    /* clean up, in case any to_ntree nodes have been removed */
    BKE_node_preview_remove_unused(to_ntree);
  }
  else {
    if (from_ntree->previews) {
      bNodeInstanceHashIterator iter;
      NODE_INSTANCE_HASH_ITER (iter, from_ntree->previews) {
        bNodeInstanceKey key = BKE_node_instance_hash_iterator_get_key(&iter);
        bNodePreview *preview = static_cast<bNodePreview *>(
            BKE_node_instance_hash_iterator_get_value(&iter));

        /* replace existing previews */
        BKE_node_instance_hash_remove(
            to_ntree->previews,
            key,
            reinterpret_cast<bNodeInstanceValueFP>(BKE_node_preview_free));
        BKE_node_instance_hash_insert(to_ntree->previews, key, preview);
      }

      /* NOTE: null free function here,
       * because pointers have already been moved over to to_ntree->previews! */
      BKE_node_instance_hash_free(from_ntree->previews, nullptr);
      from_ntree->previews = nullptr;
    }
  }
}

void nodeUnlinkNode(bNodeTree *ntree, bNode *node)
{
  LISTBASE_FOREACH_MUTABLE (bNodeLink *, link, &ntree->links) {
    ListBase *lb = nullptr;
    if (link->fromnode == node) {
      lb = &node->outputs;
    }
    else if (link->tonode == node) {
      lb = &node->inputs;
    }

    if (lb) {
      /* Only bother adjusting if the socket is not on the node we're deleting. */
      if (link->tonode != node && link->tosock->is_multi_input()) {
        adjust_multi_input_indices_after_removed_link(
            ntree, link->tosock, link->multi_input_socket_index);
      }
      LISTBASE_FOREACH (const bNodeSocket *, sock, lb) {
        if (link->fromsock == sock || link->tosock == sock) {
          nodeRemLink(ntree, link);
          break;
        }
      }
    }
  }
}

static void node_unlink_attached(bNodeTree *ntree, const bNode *parent)
{
  for (bNode *node : ntree->all_nodes()) {
    if (node->parent == parent) {
      nodeDetachNode(ntree, node);
    }
  }
}

void nodeRebuildIDVector(bNodeTree *node_tree)
{
  /* Rebuild nodes #VectorSet which must have the same order as the list. */
  node_tree->runtime->nodes_by_id.clear();
  int i;
  LISTBASE_FOREACH_INDEX (bNode *, node, &node_tree->nodes, i) {
    node_tree->runtime->nodes_by_id.add_new(node);
    node->runtime->index_in_tree = i;
  }
}

namespace blender::bke {

void node_free_node(bNodeTree *ntree, bNode *node)
{
  /* since it is called while free database, node->id is undefined */

  /* can be called for nodes outside a node tree (e.g. clipboard) */
  if (ntree) {
    BLI_remlink(&ntree->nodes, node);
    /* Rebuild nodes #VectorSet which must have the same order as the list. */
    nodeRebuildIDVector(ntree);

    /* texture node has bad habit of keeping exec data around */
    if (ntree->type == NTREE_TEXTURE && ntree->runtime->execdata) {
      ntreeTexEndExecTree(ntree->runtime->execdata);
      ntree->runtime->execdata = nullptr;
    }
  }

  if (node->typeinfo->freefunc) {
    node->typeinfo->freefunc(node);
  }

  LISTBASE_FOREACH_MUTABLE (bNodeSocket *, sock, &node->inputs) {
    /* Remember, no ID user refcount management here! */
    node_socket_free(sock, false);
    MEM_freeN(sock);
  }
  LISTBASE_FOREACH_MUTABLE (bNodeSocket *, sock, &node->outputs) {
    /* Remember, no ID user refcount management here! */
    node_socket_free(sock, false);
    MEM_freeN(sock);
  }

  if (node->prop) {
    /* Remember, no ID user refcount management here! */
    IDP_FreePropertyContent_ex(node->prop, false);
    MEM_freeN(node->prop);
  }

  if (node->typeinfo->declare_dynamic) {
    delete node->runtime->declaration;
  }

  MEM_delete(node->runtime);
  MEM_freeN(node);

  if (ntree) {
    BKE_ntree_update_tag_node_removed(ntree);
  }
}

}  // namespace blender::bke

void ntreeFreeLocalNode(bNodeTree *ntree, bNode *node)
{
  /* For removing nodes while editing localized node trees. */
  BLI_assert((ntree->id.tag & LIB_TAG_LOCALIZED) != 0);

  /* These two lines assume the caller might want to free a single node and maintain
   * a valid state in the node tree. */
  nodeUnlinkNode(ntree, node);
  node_unlink_attached(ntree, node);

  blender::bke::node_free_node(ntree, node);
  nodeRebuildIDVector(ntree);
}

void nodeRemoveNode(Main *bmain, bNodeTree *ntree, bNode *node, const bool do_id_user)
{
  BLI_assert(ntree != nullptr);
  /* This function is not for localized node trees, we do not want
   * do to ID user reference-counting and removal of animdation data then. */
  BLI_assert((ntree->id.tag & LIB_TAG_LOCALIZED) == 0);

  bool node_has_id = false;

  if (do_id_user) {
    /* Free callback for NodeCustomGroup. */
    if (node->typeinfo->freefunc_api) {
      PointerRNA ptr;
      RNA_pointer_create(&ntree->id, &RNA_Node, node, &ptr);

      node->typeinfo->freefunc_api(&ptr);
    }

    /* Do user counting. */
    if (node->id) {
      id_us_min(node->id);
      node_has_id = true;
    }

    LISTBASE_FOREACH (bNodeSocket *, sock, &node->inputs) {
      node_has_id |= socket_id_user_decrement(sock);
    }
    LISTBASE_FOREACH (bNodeSocket *, sock, &node->outputs) {
      node_has_id |= socket_id_user_decrement(sock);
    }
  }

  /* Remove animation data. */
  char propname_esc[MAX_IDPROP_NAME * 2];
  char prefix[MAX_IDPROP_NAME * 2];

  BLI_str_escape(propname_esc, node->name, sizeof(propname_esc));
  BLI_snprintf(prefix, sizeof(prefix), "nodes[\"%s\"]", propname_esc);

  if (BKE_animdata_fix_paths_remove(&ntree->id, prefix)) {
    if (bmain != nullptr) {
      DEG_relations_tag_update(bmain);
    }
  }

  /* Also update relations for the scene time node, which causes a dependency
   * on time that users expect to be removed when the node is removed. */
  if (node_has_id ||
      ELEM(node->type, GEO_NODE_INPUT_SCENE_TIME, GEO_NODE_SELF_OBJECT, GEO_NODE_SIMULATION_INPUT))
  {
    if (bmain != nullptr) {
      DEG_relations_tag_update(bmain);
    }
  }

  nodeUnlinkNode(ntree, node);
  node_unlink_attached(ntree, node);

  /* Free node itself. */
  blender::bke::node_free_node(ntree, node);
  nodeRebuildIDVector(ntree);
}

static void node_socket_interface_free(bNodeTree * /*ntree*/,
                                       bNodeSocket *sock,
                                       const bool do_id_user)
{
  if (sock->prop) {
    IDP_FreeProperty_ex(sock->prop, do_id_user);
  }

  if (sock->default_value) {
    if (do_id_user) {
      socket_id_user_decrement(sock);
    }
    MEM_freeN(sock->default_value);
  }
  if (sock->default_attribute_name) {
    MEM_freeN(sock->default_attribute_name);
  }
  MEM_delete(sock->runtime);
}

static void free_localized_node_groups(bNodeTree *ntree)
{
  /* Only localized node trees store a copy for each node group tree.
   * Each node group tree in a localized node tree can be freed,
   * since it is a localized copy itself (no risk of accessing free'd
   * data in main, see #37939). */
  if (!(ntree->id.tag & LIB_TAG_LOCALIZED)) {
    return;
  }

  LISTBASE_FOREACH (bNode *, node, &ntree->nodes) {
    bNodeTree *ngroup = reinterpret_cast<bNodeTree *>(node->id);
    if (node->is_group() && ngroup != nullptr) {
      ntreeFreeTree(ngroup);
      MEM_freeN(ngroup);
    }
  }
}

void ntreeFreeTree(bNodeTree *ntree)
{
  ntree_free_data(&ntree->id);
  BKE_animdata_free(&ntree->id, false);
}

void ntreeFreeEmbeddedTree(bNodeTree *ntree)
{
  ntreeFreeTree(ntree);
  BKE_libblock_free_data(&ntree->id, true);
  BKE_libblock_free_data_py(&ntree->id);
}

void ntreeFreeLocalTree(bNodeTree *ntree)
{
  if (ntree->id.tag & LIB_TAG_LOCALIZED) {
    ntreeFreeTree(ntree);
  }
  else {
    ntreeFreeTree(ntree);
    BKE_libblock_free_data(&ntree->id, true);
  }
}

void ntreeSetOutput(bNodeTree *ntree)
{
  const bool is_compositor = ntree->type == NTREE_COMPOSIT;
  /* find the active outputs, might become tree type dependent handler */
  LISTBASE_FOREACH (bNode *, node, &ntree->nodes) {
    if (node->typeinfo->nclass == NODE_CLASS_OUTPUT) {
      /* we need a check for which output node should be tagged like this, below an exception */
      if (ELEM(node->type, CMP_NODE_OUTPUT_FILE, GEO_NODE_VIEWER)) {
        continue;
      }
      const bool node_is_output = ELEM(node->type, CMP_NODE_VIEWER, CMP_NODE_SPLITVIEWER);

      int output = 0;
      /* there is more types having output class, each one is checked */

      LISTBASE_FOREACH (bNode *, tnode, &ntree->nodes) {
        if (tnode->typeinfo->nclass != NODE_CLASS_OUTPUT) {
          continue;
        }

        /* same type, exception for viewer */
        const bool tnode_is_output = ELEM(tnode->type, CMP_NODE_VIEWER, CMP_NODE_SPLITVIEWER);
        const bool compositor_case = is_compositor && tnode_is_output && node_is_output;
        if (tnode->type == node->type || compositor_case) {
          if (tnode->flag & NODE_DO_OUTPUT) {
            output++;
            if (output > 1) {
              tnode->flag &= ~NODE_DO_OUTPUT;
            }
          }
        }
      }

      if (output == 0) {
        node->flag |= NODE_DO_OUTPUT;
      }
    }

    /* group node outputs use this flag too */
    if (node->type == NODE_GROUP_OUTPUT) {
      int output = 0;
      LISTBASE_FOREACH (bNode *, tnode, &ntree->nodes) {
        if (tnode->type != NODE_GROUP_OUTPUT) {
          continue;
        }
        if (tnode->flag & NODE_DO_OUTPUT) {
          output++;
          if (output > 1) {
            tnode->flag &= ~NODE_DO_OUTPUT;
          }
        }
      }
      if (output == 0) {
        node->flag |= NODE_DO_OUTPUT;
      }
    }
  }

  /* here we could recursively set which nodes have to be done,
   * might be different for editor or for "real" use... */
}

bNodeTree **BKE_ntree_ptr_from_id(ID *id)
{
  switch (GS(id->name)) {
    case ID_MA:
      return &reinterpret_cast<Material *>(id)->nodetree;
    case ID_LA:
      return &reinterpret_cast<Light *>(id)->nodetree;
    case ID_WO:
      return &reinterpret_cast<World *>(id)->nodetree;
    case ID_TE:
      return &reinterpret_cast<Tex *>(id)->nodetree;
    case ID_SCE:
      return &reinterpret_cast<Scene *>(id)->nodetree;
    case ID_LS:
      return &reinterpret_cast<FreestyleLineStyle *>(id)->nodetree;
    case ID_SIM:
      return &reinterpret_cast<Simulation *>(id)->nodetree;
    default:
      return nullptr;
  }
}

bNodeTree *ntreeFromID(ID *id)
{
  bNodeTree **nodetree = BKE_ntree_ptr_from_id(id);
  return (nodetree != nullptr) ? *nodetree : nullptr;
}

void ntreeNodeFlagSet(const bNodeTree *ntree, const int flag, const bool enable)
{
  LISTBASE_FOREACH (bNode *, node, &ntree->nodes) {
    if (enable) {
      node->flag |= flag;
    }
    else {
      node->flag &= ~flag;
    }
  }
}

bNodeTree *ntreeLocalize(bNodeTree *ntree)
{
  if (ntree == nullptr) {
    return nullptr;
  }

  /* Make full copy outside of Main database.
   * NOTE: previews are not copied here. */
  bNodeTree *ltree = reinterpret_cast<bNodeTree *>(BKE_id_copy_ex(
      nullptr, &ntree->id, nullptr, (LIB_ID_COPY_LOCALIZE | LIB_ID_COPY_NO_ANIMDATA)));

  ltree->id.tag |= LIB_TAG_LOCALIZED;

  LISTBASE_FOREACH (bNode *, node, &ltree->nodes) {
    bNodeTree *group = reinterpret_cast<bNodeTree *>(node->id);
    if (node->is_group() && group != nullptr) {
      node->id = reinterpret_cast<ID *>(ntreeLocalize(group));
    }
  }

  /* Ensures only a single output node is enabled. */
  ntreeSetOutput(ntree);

  bNode *node_src = reinterpret_cast<bNode *>(ntree->nodes.first);
  bNode *node_local = reinterpret_cast<bNode *>(ltree->nodes.first);
  while (node_src != nullptr) {
    node_local->runtime->original = node_src;
    node_src = node_src->next;
    node_local = node_local->next;
  }

  if (ntree->typeinfo->localize) {
    ntree->typeinfo->localize(ltree, ntree);
  }

  return ltree;
}

void ntreeLocalMerge(Main *bmain, bNodeTree *localtree, bNodeTree *ntree)
{
  if (ntree && localtree) {
    if (ntree->typeinfo->local_merge) {
      ntree->typeinfo->local_merge(bmain, localtree, ntree);
    }

    ntreeFreeTree(localtree);
    MEM_freeN(localtree);
  }
}

/* ************ NODE TREE INTERFACE *************** */

static bNodeSocket *make_socket_interface(bNodeTree *ntree,
                                          const eNodeSocketInOut in_out,
                                          const char *idname,
                                          const char *name)
{
  bNodeSocketType *stype = nodeSocketTypeFind(idname);
  if (stype == nullptr) {
    return nullptr;
  }

  bNodeSocket *sock = MEM_cnew<bNodeSocket>("socket template");
  sock->runtime = MEM_new<bNodeSocketRuntime>(__func__);
  BLI_strncpy(sock->idname, stype->idname, sizeof(sock->idname));
  sock->in_out = int(in_out);
  sock->type = int(SOCK_CUSTOM); /* int type undefined by default */
  node_socket_set_typeinfo(ntree, sock, stype);

  /* assign new unique index */
  const int own_index = ntree->cur_index++;
  /* use the own_index as socket identifier */
  if (in_out == SOCK_IN) {
    BLI_snprintf(sock->identifier, MAX_NAME, "Input_%d", own_index);
  }
  else {
    BLI_snprintf(sock->identifier, MAX_NAME, "Output_%d", own_index);
  }

  sock->limit = (in_out == SOCK_IN ? 1 : 0xFFF);

  BLI_strncpy(sock->name, name, NODE_MAXSTR);
  sock->storage = nullptr;
  sock->flag |= SOCK_COLLAPSED;

  return sock;
}

bNodeSocket *ntreeFindSocketInterface(bNodeTree *ntree,
                                      const eNodeSocketInOut in_out,
                                      const char *identifier)
{
  ListBase *sockets = (in_out == SOCK_IN) ? &ntree->inputs : &ntree->outputs;
  LISTBASE_FOREACH (bNodeSocket *, iosock, sockets) {
    if (STREQ(iosock->identifier, identifier)) {
      return iosock;
    }
  }
  return nullptr;
}

bNodeSocket *ntreeAddSocketInterface(bNodeTree *ntree,
                                     const eNodeSocketInOut in_out,
                                     const char *idname,
                                     const char *name)
{
  bNodeSocket *iosock = make_socket_interface(ntree, in_out, idname, name);
  if (in_out == SOCK_IN) {
    BLI_addtail(&ntree->inputs, iosock);
  }
  else if (in_out == SOCK_OUT) {
    BLI_addtail(&ntree->outputs, iosock);
  }
  BKE_ntree_update_tag_interface(ntree);
  return iosock;
}

bNodeSocket *ntreeInsertSocketInterface(bNodeTree *ntree,
                                        const eNodeSocketInOut in_out,
                                        const char *idname,
                                        bNodeSocket *next_sock,
                                        const char *name)
{
  bNodeSocket *iosock = make_socket_interface(ntree, in_out, idname, name);
  if (in_out == SOCK_IN) {
    BLI_insertlinkbefore(&ntree->inputs, next_sock, iosock);
  }
  else if (in_out == SOCK_OUT) {
    BLI_insertlinkbefore(&ntree->outputs, next_sock, iosock);
  }
  BKE_ntree_update_tag_interface(ntree);
  return iosock;
}

bNodeSocket *ntreeAddSocketInterfaceFromSocket(bNodeTree *ntree,
                                               const bNode *from_node,
                                               const bNodeSocket *from_sock)
{
  return ntreeAddSocketInterfaceFromSocketWithName(
      ntree, from_node, from_sock, from_sock->idname, from_sock->name);
}

bNodeSocket *ntreeAddSocketInterfaceFromSocketWithName(bNodeTree *ntree,
                                                       const bNode *from_node,
                                                       const bNodeSocket *from_sock,
                                                       const char *idname,
                                                       const char *name)
{
  bNodeSocket *iosock = ntreeAddSocketInterface(
      ntree, eNodeSocketInOut(from_sock->in_out), idname, DATA_(name));
  if (iosock == nullptr) {
    return nullptr;
  }
  if (iosock->typeinfo->interface_from_socket) {
    iosock->typeinfo->interface_from_socket(ntree, iosock, from_node, from_sock);
  }
  return iosock;
}

bNodeSocket *ntreeInsertSocketInterfaceFromSocket(bNodeTree *ntree,
                                                  bNodeSocket *next_sock,
                                                  const bNode *from_node,
                                                  const bNodeSocket *from_sock)
{
  bNodeSocket *iosock = ntreeInsertSocketInterface(
      ntree, eNodeSocketInOut(from_sock->in_out), from_sock->idname, next_sock, from_sock->name);
  if (iosock) {
    if (iosock->typeinfo->interface_from_socket) {
      iosock->typeinfo->interface_from_socket(ntree, iosock, from_node, from_sock);
    }
  }
  return iosock;
}

void ntreeRemoveSocketInterface(bNodeTree *ntree, bNodeSocket *sock)
{
  /* this is fast, this way we don't need an in_out argument */
  BLI_remlink(&ntree->inputs, sock);
  BLI_remlink(&ntree->outputs, sock);

  node_socket_interface_free(ntree, sock, true);
  MEM_freeN(sock);

  BKE_ntree_update_tag_interface(ntree);
}

/* ************ find stuff *************** */

bNode *ntreeFindType(bNodeTree *ntree, const int type)
{
  if (ntree) {
    LISTBASE_FOREACH (bNode *, node, &ntree->nodes) {
      if (node->type == type) {
        return node;
      }
    }
  }
  return nullptr;
}

static bool ntree_contains_tree_exec(const bNodeTree *tree_to_search_in,
                                     const bNodeTree *tree_to_search_for,
                                     Set<const bNodeTree *> &already_passed)
{
  if (tree_to_search_in == tree_to_search_for) {
    return true;
  }

  tree_to_search_in->ensure_topology_cache();
  for (const bNode *node_group : tree_to_search_in->group_nodes()) {
    const bNodeTree *sub_tree_search_in = reinterpret_cast<const bNodeTree *>(node_group->id);
    if (!sub_tree_search_in) {
      continue;
    }
    if (!already_passed.add(sub_tree_search_in)) {
      continue;
    }
    if (ntree_contains_tree_exec(sub_tree_search_in, tree_to_search_for, already_passed)) {
      return true;
    }
  }

  return false;
}

bool ntreeContainsTree(const bNodeTree *tree_to_search_in, const bNodeTree *tree_to_search_for)
{
  if (tree_to_search_in == tree_to_search_for) {
    return true;
  }

  Set<const bNodeTree *> already_passed;
  return ntree_contains_tree_exec(tree_to_search_in, tree_to_search_for, already_passed);
}

bNodeLink *nodeFindLink(bNodeTree *ntree, const bNodeSocket *from, const bNodeSocket *to)
{
  LISTBASE_FOREACH (bNodeLink *, link, &ntree->links) {
    if (link->fromsock == from && link->tosock == to) {
      return link;
    }
    if (link->fromsock == to && link->tosock == from) { /* hrms? */
      return link;
    }
  }
  return nullptr;
}

int nodeCountSocketLinks(const bNodeTree *ntree, const bNodeSocket *sock)
{
  int tot = 0;
  LISTBASE_FOREACH (const bNodeLink *, link, &ntree->links) {
    if (link->fromsock == sock || link->tosock == sock) {
      tot++;
    }
  }
  return tot;
}

bNode *nodeGetActive(bNodeTree *ntree)
{
  if (ntree == nullptr) {
    return nullptr;
  }

  for (bNode *node : ntree->all_nodes()) {
    if (node->flag & NODE_ACTIVE) {
      return node;
    }
  }
  return nullptr;
}

void nodeSetSelected(bNode *node, const bool select)
{
  if (select) {
    node->flag |= NODE_SELECT;
    return;
  }
  node->flag &= ~NODE_SELECT;
  /* deselect sockets too */
  LISTBASE_FOREACH (bNodeSocket *, sock, &node->inputs) {
    sock->flag &= ~NODE_SELECT;
  }
  LISTBASE_FOREACH (bNodeSocket *, sock, &node->outputs) {
    sock->flag &= ~NODE_SELECT;
  }
}

void nodeClearActive(bNodeTree *ntree)
{
  if (ntree == nullptr) {
    return;
  }

  for (bNode *node : ntree->all_nodes()) {
    node->flag &= ~NODE_ACTIVE;
  }
}

void nodeSetActive(bNodeTree *ntree, bNode *node)
{
  const bool is_paint_canvas = nodeSupportsActiveFlag(node, NODE_ACTIVE_PAINT_CANVAS);
  const bool is_texture_class = nodeSupportsActiveFlag(node, NODE_ACTIVE_TEXTURE);
  int flags_to_set = NODE_ACTIVE;
  SET_FLAG_FROM_TEST(flags_to_set, is_paint_canvas, NODE_ACTIVE_PAINT_CANVAS);
  SET_FLAG_FROM_TEST(flags_to_set, is_texture_class, NODE_ACTIVE_TEXTURE);

  /* Make sure only one node is active per node tree. */
  for (bNode *tnode : ntree->all_nodes()) {
    tnode->flag &= ~flags_to_set;
  }
  node->flag |= flags_to_set;
}

void nodeSetSocketAvailability(bNodeTree *ntree, bNodeSocket *sock, const bool is_available)
{
  if (is_available == sock->is_available()) {
    return;
  }
  if (is_available) {
    sock->flag &= ~SOCK_UNAVAIL;
  }
  else {
    sock->flag |= SOCK_UNAVAIL;
  }
  BKE_ntree_update_tag_socket_availability(ntree, sock);
}

int nodeSocketLinkLimit(const bNodeSocket *sock)
{
  if (sock->is_multi_input()) {
    return 4095;
  }
  if (sock->typeinfo == nullptr) {
    return sock->limit;
  }
  const bNodeSocketType &stype = *sock->typeinfo;
  if (!stype.use_link_limits_of_type) {
    return sock->limit;
  }
  return eNodeSocketInOut(sock->in_out) == SOCK_IN ? stype.input_link_limit :
                                                     stype.output_link_limit;
}

static void update_socket_declarations(ListBase *sockets,
                                       Span<blender::nodes::SocketDeclarationPtr> declarations)
{
  int index;
  LISTBASE_FOREACH_INDEX (bNodeSocket *, socket, sockets, index) {
    const SocketDeclaration &socket_decl = *declarations[index];
    socket->runtime->declaration = &socket_decl;
  }
}

static void reset_socket_declarations(ListBase *sockets)
{
  LISTBASE_FOREACH (bNodeSocket *, socket, sockets) {
    socket->runtime->declaration = nullptr;
  }
}

void nodeSocketDeclarationsUpdate(bNode *node)
{
  BLI_assert(node->runtime->declaration != nullptr);
  if (node->runtime->declaration->skip_updating_sockets) {
    reset_socket_declarations(&node->inputs);
    reset_socket_declarations(&node->outputs);
    return;
  }
  update_socket_declarations(&node->inputs, node->runtime->declaration->inputs);
  update_socket_declarations(&node->outputs, node->runtime->declaration->outputs);
}

bool nodeDeclarationEnsureOnOutdatedNode(bNodeTree *ntree, bNode *node)
{
  if (node->runtime->declaration != nullptr) {
    return false;
  }
  if (node->typeinfo->declare_dynamic) {
    BLI_assert(ntree != nullptr);
    BLI_assert(node != nullptr);
    blender::nodes::update_node_declaration_and_sockets(*ntree, *node);
    return true;
  }
  if (node->typeinfo->declare) {
    /* Declaration should have been created in #nodeRegisterType. */
    BLI_assert(node->typeinfo->fixed_declaration != nullptr);
    node->runtime->declaration = node->typeinfo->fixed_declaration;
    return true;
  }
  return false;
}

bool nodeDeclarationEnsure(bNodeTree *ntree, bNode *node)
{
  if (nodeDeclarationEnsureOnOutdatedNode(ntree, node)) {
    nodeSocketDeclarationsUpdate(node);
    return true;
  }
  return false;
}

void nodeDimensionsGet(const bNode *node, float *r_width, float *r_height)
{
  *r_width = node->runtime->totr.xmax - node->runtime->totr.xmin;
  *r_height = node->runtime->totr.ymax - node->runtime->totr.ymin;
}

void nodeTagUpdateID(bNode *node)
{
  node->runtime->update |= NODE_UPDATE_ID;
}

void nodeInternalLinks(bNode *node, bNodeLink **r_links, int *r_len)
{
  *r_links = node->runtime->internal_links.data();
  *r_len = node->runtime->internal_links.size();
}

/* Node Instance Hash */

const bNodeInstanceKey NODE_INSTANCE_KEY_BASE = {5381};
const bNodeInstanceKey NODE_INSTANCE_KEY_NONE = {0};

/* Generate a hash key from ntree and node names
 * Uses the djb2 algorithm with xor by Bernstein:
 * http://www.cse.yorku.ca/~oz/hash.html
 */
static bNodeInstanceKey node_hash_int_str(bNodeInstanceKey hash, const char *str)
{
  char c;

  while ((c = *str++)) {
    hash.value = ((hash.value << 5) + hash.value) ^ c; /* (hash * 33) ^ c */
  }

  /* separator '\0' character, to avoid ambiguity from concatenated strings */
  hash.value = (hash.value << 5) + hash.value; /* hash * 33 */

  return hash;
}

bNodeInstanceKey BKE_node_instance_key(bNodeInstanceKey parent_key,
                                       const bNodeTree *ntree,
                                       const bNode *node)
{
  bNodeInstanceKey key = node_hash_int_str(parent_key, ntree->id.name + 2);

  if (node) {
    key = node_hash_int_str(key, node->name);
  }

  return key;
}

static uint node_instance_hash_key(const void *key)
{
  return static_cast<const bNodeInstanceKey *>(key)->value;
}

static bool node_instance_hash_key_cmp(const void *a, const void *b)
{
  uint value_a = static_cast<const bNodeInstanceKey *>(a)->value;
  uint value_b = static_cast<const bNodeInstanceKey *>(b)->value;

  return (value_a != value_b);
}

bNodeInstanceHash *BKE_node_instance_hash_new(const char *info)
{
  bNodeInstanceHash *hash = static_cast<bNodeInstanceHash *>(
      MEM_mallocN(sizeof(bNodeInstanceHash), info));
  hash->ghash = BLI_ghash_new(
      node_instance_hash_key, node_instance_hash_key_cmp, "node instance hash ghash");
  return hash;
}

void BKE_node_instance_hash_free(bNodeInstanceHash *hash, bNodeInstanceValueFP valfreefp)
{
  BLI_ghash_free(hash->ghash, nullptr, reinterpret_cast<GHashValFreeFP>(valfreefp));
  MEM_freeN(hash);
}

void BKE_node_instance_hash_insert(bNodeInstanceHash *hash, bNodeInstanceKey key, void *value)
{
  bNodeInstanceHashEntry *entry = static_cast<bNodeInstanceHashEntry *>(value);
  entry->key = key;
  entry->tag = 0;
  BLI_ghash_insert(hash->ghash, &entry->key, value);
}

void *BKE_node_instance_hash_lookup(bNodeInstanceHash *hash, bNodeInstanceKey key)
{
  return BLI_ghash_lookup(hash->ghash, &key);
}

int BKE_node_instance_hash_remove(bNodeInstanceHash *hash,
                                  bNodeInstanceKey key,
                                  bNodeInstanceValueFP valfreefp)
{
  return BLI_ghash_remove(hash->ghash, &key, nullptr, reinterpret_cast<GHashValFreeFP>(valfreefp));
}

void BKE_node_instance_hash_clear(bNodeInstanceHash *hash, bNodeInstanceValueFP valfreefp)
{
  BLI_ghash_clear(hash->ghash, nullptr, reinterpret_cast<GHashValFreeFP>(valfreefp));
}

void *BKE_node_instance_hash_pop(bNodeInstanceHash *hash, bNodeInstanceKey key)
{
  return BLI_ghash_popkey(hash->ghash, &key, nullptr);
}

int BKE_node_instance_hash_haskey(bNodeInstanceHash *hash, bNodeInstanceKey key)
{
  return BLI_ghash_haskey(hash->ghash, &key);
}

int BKE_node_instance_hash_size(bNodeInstanceHash *hash)
{
  return BLI_ghash_len(hash->ghash);
}

void BKE_node_instance_hash_clear_tags(bNodeInstanceHash *hash)
{
  bNodeInstanceHashIterator iter;

  NODE_INSTANCE_HASH_ITER (iter, hash) {
    bNodeInstanceHashEntry *value = static_cast<bNodeInstanceHashEntry *>(
        BKE_node_instance_hash_iterator_get_value(&iter));

    value->tag = 0;
  }
}

void BKE_node_instance_hash_tag(bNodeInstanceHash * /*hash*/, void *value)
{
  bNodeInstanceHashEntry *entry = static_cast<bNodeInstanceHashEntry *>(value);
  entry->tag = 1;
}

bool BKE_node_instance_hash_tag_key(bNodeInstanceHash *hash, bNodeInstanceKey key)
{
  bNodeInstanceHashEntry *entry = static_cast<bNodeInstanceHashEntry *>(
      BKE_node_instance_hash_lookup(hash, key));

  if (entry) {
    entry->tag = 1;
    return true;
  }

  return false;
}

void BKE_node_instance_hash_remove_untagged(bNodeInstanceHash *hash,
                                            bNodeInstanceValueFP valfreefp)
{
  /* NOTE: Hash must not be mutated during iterating!
   * Store tagged entries in a separate list and remove items afterward.
   */
  bNodeInstanceKey *untagged = static_cast<bNodeInstanceKey *>(
      MEM_mallocN(sizeof(bNodeInstanceKey) * BKE_node_instance_hash_size(hash),
                  "temporary node instance key list"));
  bNodeInstanceHashIterator iter;
  int num_untagged = 0;
  NODE_INSTANCE_HASH_ITER (iter, hash) {
    bNodeInstanceHashEntry *value = static_cast<bNodeInstanceHashEntry *>(
        BKE_node_instance_hash_iterator_get_value(&iter));

    if (!value->tag) {
      untagged[num_untagged++] = BKE_node_instance_hash_iterator_get_key(&iter);
    }
  }

  for (int i = 0; i < num_untagged; i++) {
    BKE_node_instance_hash_remove(hash, untagged[i], valfreefp);
  }

  MEM_freeN(untagged);
}

void ntreeUpdateAllNew(Main *main)
{
  /* Update all new node trees on file read or append, to add/remove sockets
   * in groups nodes if the group changed, and handle any update flags that
   * might have been set in file reading or versioning. */
  FOREACH_NODETREE_BEGIN (main, ntree, owner_id) {
    if (owner_id->tag & LIB_TAG_NEW) {
      BKE_ntree_update_tag_all(ntree);
    }
  }
  FOREACH_NODETREE_END;
  BKE_ntree_update_main(main, nullptr);
}

void ntreeUpdateAllUsers(Main *main, ID *id)
{
  if (id == nullptr) {
    return;
  }

  bool need_update = false;

  /* Update all users of ngroup, to add/remove sockets as needed. */
  FOREACH_NODETREE_BEGIN (main, ntree, owner_id) {
    for (bNode *node : ntree->all_nodes()) {
      if (node->id == id) {
        BKE_ntree_update_tag_node_property(ntree, node);
        need_update = true;
      }
    }
  }
  FOREACH_NODETREE_END;
  if (need_update) {
    BKE_ntree_update_main(main, nullptr);
  }
}

/* ************* node type access ********** */

void nodeLabel(const bNodeTree *ntree, const bNode *node, char *label, const int maxlen)
{
  label[0] = '\0';

  if (node->label[0] != '\0') {
    BLI_strncpy(label, node->label, maxlen);
  }
  else if (node->typeinfo->labelfunc) {
    node->typeinfo->labelfunc(ntree, node, label, maxlen);
  }
  if (label[0] != '\0') {
    /* The previous methods (labelfunc) could not provide an adequate label for the node. */
    return;
  }

  /* Kind of hacky and weak... Ideally would be better to use RNA here. :| */
  const char *tmp = CTX_IFACE_(BLT_I18NCONTEXT_ID_NODETREE, node->typeinfo->ui_name);
  if (tmp == node->typeinfo->ui_name) {
    tmp = IFACE_(node->typeinfo->ui_name);
  }
  BLI_strncpy(label, tmp, maxlen);
}

const char *nodeSocketLabel(const bNodeSocket *sock)
{
  return (sock->label[0] != '\0') ? sock->label : sock->name;
}

static void node_type_base_defaults(bNodeType *ntype)
{
  /* default size values */
  node_type_size_preset(ntype, NODE_SIZE_DEFAULT);
  ntype->height = 100;
  ntype->minheight = 30;
  ntype->maxheight = FLT_MAX;
}

/* allow this node for any tree type */
static bool node_poll_default(const bNodeType * /*ntype*/,
                              const bNodeTree * /*ntree*/,
                              const char ** /*disabled_hint*/)
{
  return true;
}

static bool node_poll_instance_default(const bNode *node,
                                       const bNodeTree *ntree,
                                       const char **disabled_hint)
{
  return node->typeinfo->poll(node->typeinfo, ntree, disabled_hint);
}

void node_type_base(bNodeType *ntype, const int type, const char *name, const short nclass)
{
  /* Use static type info header to map static int type to identifier string and RNA struct type.
   * Associate the RNA struct type with the bNodeType.
   * Dynamically registered nodes will create an RNA type at runtime
   * and call RNA_struct_blender_type_set, so this only needs to be done for old RNA types
   * created in makesrna, which can not be associated to a bNodeType immediately,
   * since bNodeTypes are registered afterward ...
   */
#define DefNode(Category, ID, DefFunc, EnumName, StructName, UIName, UIDesc) \
  case ID: \
    BLI_strncpy(ntype->idname, #Category #StructName, sizeof(ntype->idname)); \
    ntype->rna_ext.srna = RNA_struct_find(#Category #StructName); \
    BLI_assert(ntype->rna_ext.srna != nullptr); \
    RNA_struct_blender_type_set(ntype->rna_ext.srna, ntype); \
    break;

  switch (type) {
#include "NOD_static_types.h"
    default:
      break;
  }

  /* make sure we have a valid type (everything registered) */
  BLI_assert(ntype->idname[0] != '\0');

  ntype->type = type;
  BLI_strncpy(ntype->ui_name, name, sizeof(ntype->ui_name));
  ntype->nclass = nclass;

  node_type_base_defaults(ntype);

  ntype->poll = node_poll_default;
  ntype->poll_instance = node_poll_instance_default;
}

void node_type_base_custom(bNodeType *ntype,
                           const char *idname,
                           const char *name,
                           const short nclass)
{
  BLI_strncpy(ntype->idname, idname, sizeof(ntype->idname));
  ntype->type = NODE_CUSTOM;
  BLI_strncpy(ntype->ui_name, name, sizeof(ntype->ui_name));
  ntype->nclass = nclass;

  node_type_base_defaults(ntype);
}

struct SocketTemplateIdentifierCallbackData {
  bNodeSocketTemplate *list;
  bNodeSocketTemplate *ntemp;
};

static bool unique_socket_template_identifier_check(void *arg, const char *name)
{
  const SocketTemplateIdentifierCallbackData *data =
      static_cast<const SocketTemplateIdentifierCallbackData *>(arg);

  for (bNodeSocketTemplate *ntemp = data->list; ntemp->type >= 0; ntemp++) {
    if (ntemp != data->ntemp) {
      if (STREQ(ntemp->identifier, name)) {
        return true;
      }
    }
  }

  return false;
}

static void unique_socket_template_identifier(bNodeSocketTemplate *list,
                                              bNodeSocketTemplate *ntemp,
                                              const char defname[],
                                              const char delim)
{
  SocketTemplateIdentifierCallbackData data;
  data.list = list;
  data.ntemp = ntemp;

  BLI_uniquename_cb(unique_socket_template_identifier_check,
                    &data,
                    defname,
                    delim,
                    ntemp->identifier,
                    sizeof(ntemp->identifier));
}

void node_type_socket_templates(bNodeType *ntype,
                                bNodeSocketTemplate *inputs,
                                bNodeSocketTemplate *outputs)
{
  ntype->inputs = inputs;
  ntype->outputs = outputs;

  /* automatically generate unique identifiers */
  if (inputs) {
    /* clear identifier strings (uninitialized memory) */
    for (bNodeSocketTemplate *ntemp = inputs; ntemp->type >= 0; ntemp++) {
      ntemp->identifier[0] = '\0';
    }

    for (bNodeSocketTemplate *ntemp = inputs; ntemp->type >= 0; ntemp++) {
      BLI_strncpy(ntemp->identifier, ntemp->name, sizeof(ntemp->identifier));
      unique_socket_template_identifier(inputs, ntemp, ntemp->identifier, '_');
    }
  }
  if (outputs) {
    /* clear identifier strings (uninitialized memory) */
    for (bNodeSocketTemplate *ntemp = outputs; ntemp->type >= 0; ntemp++) {
      ntemp->identifier[0] = '\0';
    }

    for (bNodeSocketTemplate *ntemp = outputs; ntemp->type >= 0; ntemp++) {
      BLI_strncpy(ntemp->identifier, ntemp->name, sizeof(ntemp->identifier));
      unique_socket_template_identifier(outputs, ntemp, ntemp->identifier, '_');
    }
  }
}

void node_type_size(bNodeType *ntype, const int width, const int minwidth, const int maxwidth)
{
  ntype->width = width;
  ntype->minwidth = minwidth;
  if (maxwidth <= minwidth) {
    ntype->maxwidth = FLT_MAX;
  }
  else {
    ntype->maxwidth = maxwidth;
  }
}

void node_type_size_preset(bNodeType *ntype, const eNodeSizePreset size)
{
  switch (size) {
    case NODE_SIZE_DEFAULT:
      node_type_size(ntype, 140, 100, NODE_DEFAULT_MAX_WIDTH);
      break;
    case NODE_SIZE_SMALL:
      node_type_size(ntype, 100, 80, NODE_DEFAULT_MAX_WIDTH);
      break;
    case NODE_SIZE_MIDDLE:
      node_type_size(ntype, 150, 120, NODE_DEFAULT_MAX_WIDTH);
      break;
    case NODE_SIZE_LARGE:
      node_type_size(ntype, 240, 140, NODE_DEFAULT_MAX_WIDTH);
      break;
    default:
      break;
  }
}

void node_type_storage(bNodeType *ntype,
                       const char *storagename,
                       void (*freefunc)(bNode *node),
                       void (*copyfunc)(bNodeTree *dest_ntree,
                                        bNode *dest_node,
                                        const bNode *src_node))
{
  if (storagename) {
    BLI_strncpy(ntype->storagename, storagename, sizeof(ntype->storagename));
  }
  else {
    ntype->storagename[0] = '\0';
  }
  ntype->copyfunc = copyfunc;
  ntype->freefunc = freefunc;
}

void BKE_node_system_init()
{
  nodetreetypes_hash = BLI_ghash_str_new("nodetreetypes_hash gh");
  nodetypes_hash = BLI_ghash_str_new("nodetypes_hash gh");
  nodesockettypes_hash = BLI_ghash_str_new("nodesockettypes_hash gh");

  register_nodes();
}

void BKE_node_system_exit()
{
  if (nodetypes_hash) {
    NODE_TYPES_BEGIN (nt) {
      if (nt->rna_ext.free) {
        nt->rna_ext.free(nt->rna_ext.data);
      }
    }
    NODE_TYPES_END;

    BLI_ghash_free(nodetypes_hash, nullptr, node_free_type);
    nodetypes_hash = nullptr;
  }

  if (nodesockettypes_hash) {
    NODE_SOCKET_TYPES_BEGIN (st) {
      if (st->ext_socket.free) {
        st->ext_socket.free(st->ext_socket.data);
      }
      if (st->ext_interface.free) {
        st->ext_interface.free(st->ext_interface.data);
      }
    }
    NODE_SOCKET_TYPES_END;

    BLI_ghash_free(nodesockettypes_hash, nullptr, node_free_socket_type);
    nodesockettypes_hash = nullptr;
  }

  if (nodetreetypes_hash) {
    NODE_TREE_TYPES_BEGIN (nt) {
      if (nt->rna_ext.free) {
        nt->rna_ext.free(nt->rna_ext.data);
      }
    }
    NODE_TREE_TYPES_END;

    BLI_ghash_free(nodetreetypes_hash, nullptr, ntree_free_type);
    nodetreetypes_hash = nullptr;
  }
}

/* -------------------------------------------------------------------- */
/* NodeTree Iterator Helpers (FOREACH_NODETREE_BEGIN) */

void BKE_node_tree_iter_init(NodeTreeIterStore *ntreeiter, Main *bmain)
{
  ntreeiter->ngroup = (bNodeTree *)bmain->nodetrees.first;
  ntreeiter->scene = (Scene *)bmain->scenes.first;
  ntreeiter->mat = (Material *)bmain->materials.first;
  ntreeiter->tex = (Tex *)bmain->textures.first;
  ntreeiter->light = (Light *)bmain->lights.first;
  ntreeiter->world = (World *)bmain->worlds.first;
  ntreeiter->linestyle = (FreestyleLineStyle *)bmain->linestyles.first;
  ntreeiter->simulation = (Simulation *)bmain->simulations.first;
}
bool BKE_node_tree_iter_step(NodeTreeIterStore *ntreeiter, bNodeTree **r_nodetree, ID **r_id)
{
  if (ntreeiter->ngroup) {
    bNodeTree &node_tree = *reinterpret_cast<bNodeTree *>(ntreeiter->ngroup);
    *r_nodetree = &node_tree;
    *r_id = &node_tree.id;
    ntreeiter->ngroup = reinterpret_cast<bNodeTree *>(node_tree.id.next);
  }
  else if (ntreeiter->scene) {
    *r_nodetree = reinterpret_cast<bNodeTree *>(ntreeiter->scene->nodetree);
    *r_id = &ntreeiter->scene->id;
    ntreeiter->scene = reinterpret_cast<Scene *>(ntreeiter->scene->id.next);
  }
  else if (ntreeiter->mat) {
    *r_nodetree = reinterpret_cast<bNodeTree *>(ntreeiter->mat->nodetree);
    *r_id = &ntreeiter->mat->id;
    ntreeiter->mat = reinterpret_cast<Material *>(ntreeiter->mat->id.next);
  }
  else if (ntreeiter->tex) {
    *r_nodetree = reinterpret_cast<bNodeTree *>(ntreeiter->tex->nodetree);
    *r_id = &ntreeiter->tex->id;
    ntreeiter->tex = reinterpret_cast<Tex *>(ntreeiter->tex->id.next);
  }
  else if (ntreeiter->light) {
    *r_nodetree = reinterpret_cast<bNodeTree *>(ntreeiter->light->nodetree);
    *r_id = &ntreeiter->light->id;
    ntreeiter->light = reinterpret_cast<Light *>(ntreeiter->light->id.next);
  }
  else if (ntreeiter->world) {
    *r_nodetree = reinterpret_cast<bNodeTree *>(ntreeiter->world->nodetree);
    *r_id = &ntreeiter->world->id;
    ntreeiter->world = reinterpret_cast<World *>(ntreeiter->world->id.next);
  }
  else if (ntreeiter->linestyle) {
    *r_nodetree = reinterpret_cast<bNodeTree *>(ntreeiter->linestyle->nodetree);
    *r_id = &ntreeiter->linestyle->id;
    ntreeiter->linestyle = reinterpret_cast<FreestyleLineStyle *>(ntreeiter->linestyle->id.next);
  }
  else if (ntreeiter->simulation) {
    *r_nodetree = reinterpret_cast<bNodeTree *>(ntreeiter->simulation->nodetree);
    *r_id = &ntreeiter->simulation->id;
    ntreeiter->simulation = reinterpret_cast<Simulation *>(ntreeiter->simulation->id.next);
  }
  else {
    return false;
  }

  return true;
}

void BKE_nodetree_remove_layer_n(bNodeTree *ntree, Scene *scene, const int layer_index)
{
  BLI_assert(layer_index != -1);
  BLI_assert(scene != nullptr);
  for (bNode *node : ntree->all_nodes()) {
    if (node->type == CMP_NODE_R_LAYERS && node->id == &scene->id) {
      if (node->custom1 == layer_index) {
        node->custom1 = 0;
      }
      else if (node->custom1 > layer_index) {
        node->custom1--;
      }
    }
  }
}<|MERGE_RESOLUTION|>--- conflicted
+++ resolved
@@ -2553,57 +2553,10 @@
     /* Reroute node can't have ownership of socket value directly. */
     return;
   }
-<<<<<<< HEAD
-  if (dst.type != src.type) {
-    /* It could be possible to support conversion in future. */
-    return;
-  }
-
-  ID **src_socket_value = nullptr;
-  Vector<ID **> dst_values;
-  switch (eNodeSocketDatatype(dst.type)) {
-    case SOCK_IMAGE: {
-      Image **tmp_socket_value = &src.default_value_typed<bNodeSocketValueImage>()->value;
-      src_socket_value = reinterpret_cast<ID **>(tmp_socket_value);
-      if (*src_socket_value == nullptr) {
-        break;
-      }
-
-      switch (dst_node.type) {
-        case GEO_NODE_IMAGE: {
-          dst_values.append(&dst_node.id);
-          break;
-        }
-        default: {
-          break;
-        }
-      }
-      break;
-    }
-    case SOCK_BOOLEAN:
-    case SOCK_INT:
-    case SOCK_FLOAT:
-    case SOCK_VECTOR:
-    case SOCK_RGBA:
-    case SOCK_STRING:
-    case SOCK_OBJECT:
-    case SOCK_COLLECTION:
-    case SOCK_TEXTURE:
-    case SOCK_MATERIAL:
-      /* Unsupported yet. */
-      return;
-    case __SOCK_MESH:
-    case SOCK_CUSTOM:
-    case SOCK_SHADER:
-    case SOCK_GEOMETRY:
-      /* Unmovable types. */
-      return;
-=======
   if (&src_type != &dst_type) {
     if (!convert.is_convertible(src_type, dst_type)) {
       return;
     }
->>>>>>> 9d422f2f
   }
 
   void *src_value = socket_value_storage(src);
