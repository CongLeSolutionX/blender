/* SPDX-FileCopyrightText: 2005 Blender Authors
 *
 * SPDX-License-Identifier: GPL-2.0-or-later */

/** \file
 * \ingroup bke
 */

#include "CLG_log.h"

#include "MEM_guardedalloc.h"

#include <climits>
#include <cstddef>
#include <cstdlib>
#include <cstring>

/* Allow using deprecated functionality for .blend file I/O. */
#define DNA_DEPRECATED_ALLOW

#include "DNA_action_types.h"
#include "DNA_anim_types.h"
#include "DNA_collection_types.h"
#include "DNA_gpencil_legacy_types.h"
#include "DNA_light_types.h"
#include "DNA_linestyle_types.h"
#include "DNA_material_types.h"
#include "DNA_modifier_types.h"
#include "DNA_node_types.h"
#include "DNA_scene_types.h"
#include "DNA_texture_types.h"
#include "DNA_world_types.h"

#include "BLI_color.hh"
#include "BLI_ghash.h"
#include "BLI_listbase.h"
#include "BLI_map.hh"
#include "BLI_path_util.h"
#include "BLI_rand.hh"
#include "BLI_set.hh"
#include "BLI_stack.hh"
#include "BLI_string.h"
#include "BLI_string_utf8.h"
#include "BLI_string_utils.h"
#include "BLI_threads.h"
#include "BLI_utildefines.h"
#include "BLI_vector_set.hh"
#include "BLT_translation.h"

#include "IMB_imbuf.h"

#include "BKE_anim_data.h"
#include "BKE_animsys.h"
#include "BKE_asset.h"
#include "BKE_bpath.h"
#include "BKE_colortools.h"
#include "BKE_context.h"
#include "BKE_cryptomatte.h"
#include "BKE_global.h"
#include "BKE_icons.h"
#include "BKE_idprop.h"
#include "BKE_idprop.hh"
#include "BKE_idtype.h"
#include "BKE_image_format.h"
#include "BKE_lib_id.h"
#include "BKE_lib_query.h"
#include "BKE_main.h"
#include "BKE_node.hh"
#include "BKE_node_runtime.hh"
#include "BKE_node_tree_anonymous_attributes.hh"
#include "BKE_node_tree_update.h"
#include "BKE_node_tree_zones.hh"
#include "BKE_type_conversions.hh"

#include "RNA_access.hh"
#include "RNA_define.hh"
#include "RNA_enum_types.hh"
#include "RNA_prototypes.h"

#include "NOD_common.h"
#include "NOD_composite.h"
#include "NOD_geometry.hh"
#include "NOD_geometry_nodes_lazy_function.hh"
#include "NOD_node_declaration.hh"
#include "NOD_register.hh"
#include "NOD_shader.h"
#include "NOD_socket.hh"
#include "NOD_texture.h"

#include "DEG_depsgraph.h"
#include "DEG_depsgraph_build.h"

#include "BLO_read_write.hh"

#include "PIL_time.h"

#define NODE_DEFAULT_MAX_WIDTH 700

using blender::Array;
using blender::Map;
using blender::MutableSpan;
using blender::Set;
using blender::Span;
using blender::Stack;
using blender::StringRef;
using blender::Vector;
using blender::VectorSet;
using blender::bke::bNodeRuntime;
using blender::bke::bNodeSocketRuntime;
using blender::bke::bNodeTreeRuntime;
using blender::nodes::FieldInferencingInterface;
using blender::nodes::InputSocketFieldType;
using blender::nodes::NodeDeclaration;
using blender::nodes::OutputFieldDependency;
using blender::nodes::OutputSocketFieldType;
using blender::nodes::SocketDeclaration;

static CLG_LogRef LOG = {"bke.node"};

namespace blender::bke {

/* Fallback types for undefined tree, nodes, sockets. */
bNodeTreeType NodeTreeTypeUndefined;
bNodeType NodeTypeUndefined;
bNodeSocketType NodeSocketTypeUndefined;

}  // namespace blender::bke

namespace blender::bke {

static void ntree_set_typeinfo(bNodeTree *ntree, bNodeTreeType *typeinfo);
static void node_socket_copy(bNodeSocket *sock_dst, const bNodeSocket *sock_src, const int flag);
static void free_localized_node_groups(bNodeTree *ntree);
static void node_socket_interface_free(bNodeTree * /*ntree*/,
                                       bNodeSocket *sock,
                                       const bool do_id_user);

static void ntree_init_data(ID *id)
{
  bNodeTree *ntree = reinterpret_cast<bNodeTree *>(id);
  ntree->runtime = MEM_new<bNodeTreeRuntime>(__func__);
  ntree_set_typeinfo(ntree, nullptr);
}

static void ntree_copy_data(Main * /*bmain*/, ID *id_dst, const ID *id_src, const int flag)
{
  bNodeTree *ntree_dst = reinterpret_cast<bNodeTree *>(id_dst);
  const bNodeTree *ntree_src = reinterpret_cast<const bNodeTree *>(id_src);

  /* We never handle user-count here for own data. */
  const int flag_subdata = flag | LIB_ID_CREATE_NO_USER_REFCOUNT;

  ntree_dst->runtime = MEM_new<bNodeTreeRuntime>(__func__);
  bNodeTreeRuntime &dst_runtime = *ntree_dst->runtime;

  Map<const bNodeSocket *, bNodeSocket *> socket_map;

  dst_runtime.nodes_by_id.reserve(ntree_src->all_nodes().size());
  BLI_listbase_clear(&ntree_dst->nodes);
  int i;
  LISTBASE_FOREACH_INDEX (const bNode *, src_node, &ntree_src->nodes, i) {
    /* Don't find a unique name for every node, since they should have valid names already. */
    bNode *new_node = node_copy_with_mapping(
        ntree_dst, *src_node, flag_subdata, false, socket_map);
    dst_runtime.nodes_by_id.add_new(new_node);
    new_node->runtime->index_in_tree = i;
  }

  /* copy links */
  BLI_listbase_clear(&ntree_dst->links);
  LISTBASE_FOREACH (const bNodeLink *, src_link, &ntree_src->links) {
    bNodeLink *dst_link = static_cast<bNodeLink *>(MEM_dupallocN(src_link));
    dst_link->fromnode = dst_runtime.nodes_by_id.lookup_key_as(src_link->fromnode->identifier);
    dst_link->fromsock = socket_map.lookup(src_link->fromsock);
    dst_link->tonode = dst_runtime.nodes_by_id.lookup_key_as(src_link->tonode->identifier);
    dst_link->tosock = socket_map.lookup(src_link->tosock);
    BLI_assert(dst_link->tosock);
    dst_link->tosock->link = dst_link;
    BLI_addtail(&ntree_dst->links, dst_link);
  }

  /* update node->parent pointers */
  for (bNode *node : ntree_dst->all_nodes()) {
    if (node->parent) {
      node->parent = dst_runtime.nodes_by_id.lookup_key_as(node->parent->identifier);
    }
  }

  for (bNode *node : ntree_dst->all_nodes()) {
    nodeDeclarationEnsure(ntree_dst, node);
  }

  /* copy interface sockets */
  BLI_listbase_clear(&ntree_dst->inputs);
  LISTBASE_FOREACH (const bNodeSocket *, src_socket, &ntree_src->inputs) {
    bNodeSocket *dst_socket = static_cast<bNodeSocket *>(MEM_dupallocN(src_socket));
    node_socket_copy(dst_socket, src_socket, flag_subdata);
    BLI_addtail(&ntree_dst->inputs, dst_socket);
  }
  BLI_listbase_clear(&ntree_dst->outputs);
  LISTBASE_FOREACH (const bNodeSocket *, src_socket, &ntree_src->outputs) {
    bNodeSocket *dst_socket = static_cast<bNodeSocket *>(MEM_dupallocN(src_socket));
    node_socket_copy(dst_socket, src_socket, flag_subdata);
    BLI_addtail(&ntree_dst->outputs, dst_socket);
  }

  /* copy preview hash */
  if (ntree_src->previews && (flag & LIB_ID_COPY_NO_PREVIEW) == 0) {
    bNodeInstanceHashIterator iter;

    ntree_dst->previews = BKE_node_instance_hash_new("node previews");

    NODE_INSTANCE_HASH_ITER (iter, ntree_src->previews) {
      bNodeInstanceKey key = node_instance_hash_iterator_get_key(&iter);
      bNodePreview *preview = static_cast<bNodePreview *>(
          node_instance_hash_iterator_get_value(&iter));
      BKE_node_instance_hash_insert(ntree_dst->previews, key, node_preview_copy(preview));
    }
  }
  else {
    ntree_dst->previews = nullptr;
  }

  if (ntree_src->runtime->field_inferencing_interface) {
    dst_runtime.field_inferencing_interface = std::make_unique<FieldInferencingInterface>(
        *ntree_src->runtime->field_inferencing_interface);
  }
  if (ntree_src->runtime->anonymous_attribute_inferencing) {
    using namespace blender::bke::anonymous_attribute_inferencing;
    dst_runtime.anonymous_attribute_inferencing =
        std::make_unique<AnonymousAttributeInferencingResult>(
            *ntree_src->runtime->anonymous_attribute_inferencing);
    for (FieldSource &field_source :
         dst_runtime.anonymous_attribute_inferencing->all_field_sources) {
      if (auto *socket_field_source = std::get_if<SocketFieldSource>(&field_source.data)) {
        socket_field_source->socket = socket_map.lookup(socket_field_source->socket);
      }
    }
    for (GeometrySource &geometry_source :
         dst_runtime.anonymous_attribute_inferencing->all_geometry_sources)
    {
      if (auto *socket_geometry_source = std::get_if<SocketGeometrySource>(&geometry_source.data))
      {
        socket_geometry_source->socket = socket_map.lookup(socket_geometry_source->socket);
      }
    }
  }

  if (ntree_src->geometry_node_asset_traits) {
    ntree_dst->geometry_node_asset_traits = MEM_new<GeometryNodeAssetTraits>(
        __func__, *ntree_src->geometry_node_asset_traits);
  }

  if (ntree_src->nested_node_refs) {
    ntree_dst->nested_node_refs = static_cast<bNestedNodeRef *>(
        MEM_malloc_arrayN(ntree_src->nested_node_refs_num, sizeof(bNestedNodeRef), __func__));
    uninitialized_copy_n(
        ntree_src->nested_node_refs, ntree_src->nested_node_refs_num, ntree_dst->nested_node_refs);
  }

  if (flag & LIB_ID_COPY_NO_PREVIEW) {
    ntree_dst->preview = nullptr;
  }
  else {
    BKE_previewimg_id_copy(&ntree_dst->id, &ntree_src->id);
  }
}

static void ntree_free_data(ID *id)
{
  bNodeTree *ntree = reinterpret_cast<bNodeTree *>(id);

  /* XXX hack! node trees should not store execution graphs at all.
   * This should be removed when old tree types no longer require it.
   * Currently the execution data for texture nodes remains in the tree
   * after execution, until the node tree is updated or freed. */
  if (ntree->runtime->execdata) {
    switch (ntree->type) {
      case NTREE_SHADER:
        ntreeShaderEndExecTree(ntree->runtime->execdata);
        break;
      case NTREE_TEXTURE:
        ntreeTexEndExecTree(ntree->runtime->execdata);
        ntree->runtime->execdata = nullptr;
        break;
    }
  }

  /* XXX not nice, but needed to free localized node groups properly */
  free_localized_node_groups(ntree);

  BLI_freelistN(&ntree->links);

  LISTBASE_FOREACH_MUTABLE (bNode *, node, &ntree->nodes) {
    node_free_node(ntree, node);
  }

  /* free interface sockets */
  LISTBASE_FOREACH_MUTABLE (bNodeSocket *, sock, &ntree->inputs) {
    node_socket_interface_free(ntree, sock, false);
    MEM_freeN(sock);
  }
  LISTBASE_FOREACH_MUTABLE (bNodeSocket *, sock, &ntree->outputs) {
    node_socket_interface_free(ntree, sock, false);
    MEM_freeN(sock);
  }

  /* free preview hash */
  if (ntree->previews) {
    BKE_node_instance_hash_free(ntree->previews, (bNodeInstanceValueFP)node_preview_free);
  }

  if (ntree->id.tag & LIB_TAG_LOCALIZED) {
    BKE_libblock_free_data(&ntree->id, true);
  }

  MEM_delete(ntree->geometry_node_asset_traits);

  if (ntree->nested_node_refs) {
    MEM_freeN(ntree->nested_node_refs);
  }

  BKE_previewimg_free(&ntree->preview);
  MEM_delete(ntree->runtime);
}

static void library_foreach_node_socket(LibraryForeachIDData *data, bNodeSocket *sock)
{
  BKE_LIB_FOREACHID_PROCESS_FUNCTION_CALL(
      data,
      IDP_foreach_property(
          sock->prop, IDP_TYPE_FILTER_ID, BKE_lib_query_idpropertiesForeachIDLink_callback, data));

  switch (eNodeSocketDatatype(sock->type)) {
    case SOCK_OBJECT: {
      bNodeSocketValueObject &default_value = *sock->default_value_typed<bNodeSocketValueObject>();
      BKE_LIB_FOREACHID_PROCESS_IDSUPER(data, default_value.value, IDWALK_CB_USER);
      break;
    }
    case SOCK_IMAGE: {
      bNodeSocketValueImage &default_value = *sock->default_value_typed<bNodeSocketValueImage>();
      BKE_LIB_FOREACHID_PROCESS_IDSUPER(data, default_value.value, IDWALK_CB_USER);
      break;
    }
    case SOCK_COLLECTION: {
      bNodeSocketValueCollection &default_value =
          *sock->default_value_typed<bNodeSocketValueCollection>();
      BKE_LIB_FOREACHID_PROCESS_IDSUPER(data, default_value.value, IDWALK_CB_USER);
      break;
    }
    case SOCK_TEXTURE: {
      bNodeSocketValueTexture &default_value =
          *sock->default_value_typed<bNodeSocketValueTexture>();
      BKE_LIB_FOREACHID_PROCESS_IDSUPER(data, default_value.value, IDWALK_CB_USER);
      break;
    }
    case SOCK_MATERIAL: {
      bNodeSocketValueMaterial &default_value =
          *sock->default_value_typed<bNodeSocketValueMaterial>();
      BKE_LIB_FOREACHID_PROCESS_IDSUPER(data, default_value.value, IDWALK_CB_USER);
      break;
    }
    case SOCK_FLOAT:
    case SOCK_VECTOR:
    case SOCK_RGBA:
    case SOCK_BOOLEAN:
    case SOCK_ROTATION:
    case SOCK_INT:
    case SOCK_STRING:
    case SOCK_CUSTOM:
    case SOCK_SHADER:
    case SOCK_GEOMETRY:
      break;
  }
}

static void node_foreach_id(ID *id, LibraryForeachIDData *data)
{
  bNodeTree *ntree = reinterpret_cast<bNodeTree *>(id);

  BKE_LIB_FOREACHID_PROCESS_ID(
      data,
      ntree->owner_id,
      (IDWALK_CB_LOOPBACK | IDWALK_CB_NEVER_SELF | IDWALK_CB_READFILE_IGNORE));

  BKE_LIB_FOREACHID_PROCESS_IDSUPER(data, ntree->gpd, IDWALK_CB_USER);

  for (bNode *node : ntree->all_nodes()) {
    BKE_LIB_FOREACHID_PROCESS_ID(data, node->id, IDWALK_CB_USER);

    BKE_LIB_FOREACHID_PROCESS_FUNCTION_CALL(
        data,
        IDP_foreach_property(node->prop,
                             IDP_TYPE_FILTER_ID,
                             BKE_lib_query_idpropertiesForeachIDLink_callback,
                             data));
    LISTBASE_FOREACH (bNodeSocket *, sock, &node->inputs) {
      BKE_LIB_FOREACHID_PROCESS_FUNCTION_CALL(data, library_foreach_node_socket(data, sock));
    }
    LISTBASE_FOREACH (bNodeSocket *, sock, &node->outputs) {
      BKE_LIB_FOREACHID_PROCESS_FUNCTION_CALL(data, library_foreach_node_socket(data, sock));
    }
  }

  LISTBASE_FOREACH (bNodeSocket *, sock, &ntree->inputs) {
    BKE_LIB_FOREACHID_PROCESS_FUNCTION_CALL(data, library_foreach_node_socket(data, sock));
  }
  LISTBASE_FOREACH (bNodeSocket *, sock, &ntree->outputs) {
    BKE_LIB_FOREACHID_PROCESS_FUNCTION_CALL(data, library_foreach_node_socket(data, sock));
  }
}

static void node_foreach_cache(ID *id,
                               IDTypeForeachCacheFunctionCallback function_callback,
                               void *user_data)
{
  bNodeTree *nodetree = reinterpret_cast<bNodeTree *>(id);
  IDCacheKey key = {0};
  key.id_session_uuid = id->session_uuid;
  key.offset_in_ID = offsetof(bNodeTree, previews);

  /* TODO: see also `direct_link_nodetree()` in `readfile.cc`. */
#if 0
  function_callback(id, &key, static_cast<void **>(&nodetree->previews), 0, user_data);
#endif

  if (nodetree->type == NTREE_COMPOSIT) {
    for (bNode *node : nodetree->all_nodes()) {
      if (node->type == CMP_NODE_MOVIEDISTORTION) {
        key.offset_in_ID = size_t(BLI_ghashutil_strhash_p(node->name));
        function_callback(id, &key, static_cast<void **>(&node->storage), 0, user_data);
      }
    }
  }
}

static void node_foreach_path(ID *id, BPathForeachPathData *bpath_data)
{
  bNodeTree *ntree = reinterpret_cast<bNodeTree *>(id);

  switch (ntree->type) {
    case NTREE_SHADER: {
      for (bNode *node : ntree->all_nodes()) {
        if (node->type == SH_NODE_SCRIPT) {
          NodeShaderScript *nss = static_cast<NodeShaderScript *>(node->storage);
          BKE_bpath_foreach_path_fixed_process(bpath_data, nss->filepath, sizeof(nss->filepath));
        }
        else if (node->type == SH_NODE_TEX_IES) {
          NodeShaderTexIES *ies = static_cast<NodeShaderTexIES *>(node->storage);
          BKE_bpath_foreach_path_fixed_process(bpath_data, ies->filepath, sizeof(ies->filepath));
        }
      }
      break;
    }
    default:
      break;
  }
}

static ID **node_owner_pointer_get(ID *id)
{
  if ((id->flag & LIB_EMBEDDED_DATA) == 0) {
    return nullptr;
  }
  /* TODO: Sort this NO_MAIN or not for embedded node trees. See #86119. */
  // BLI_assert((id->tag & LIB_TAG_NO_MAIN) == 0);

  bNodeTree *ntree = reinterpret_cast<bNodeTree *>(id);
  BLI_assert(ntree->owner_id != nullptr);
  BLI_assert(ntreeFromID(ntree->owner_id) == ntree);

  return &ntree->owner_id;
}

}  // namespace blender::bke

static void write_node_socket_default_value(BlendWriter *writer, bNodeSocket *sock)
{
  if (sock->default_value == nullptr) {
    return;
  }

  switch (eNodeSocketDatatype(sock->type)) {
    case SOCK_FLOAT:
      BLO_write_struct(writer, bNodeSocketValueFloat, sock->default_value);
      break;
    case SOCK_VECTOR:
      BLO_write_struct(writer, bNodeSocketValueVector, sock->default_value);
      break;
    case SOCK_RGBA:
      BLO_write_struct(writer, bNodeSocketValueRGBA, sock->default_value);
      break;
    case SOCK_BOOLEAN:
      BLO_write_struct(writer, bNodeSocketValueBoolean, sock->default_value);
      break;
    case SOCK_INT:
      BLO_write_struct(writer, bNodeSocketValueInt, sock->default_value);
      break;
    case SOCK_STRING:
      BLO_write_struct(writer, bNodeSocketValueString, sock->default_value);
      break;
    case SOCK_OBJECT:
      BLO_write_struct(writer, bNodeSocketValueObject, sock->default_value);
      break;
    case SOCK_IMAGE:
      BLO_write_struct(writer, bNodeSocketValueImage, sock->default_value);
      break;
    case SOCK_COLLECTION:
      BLO_write_struct(writer, bNodeSocketValueCollection, sock->default_value);
      break;
    case SOCK_TEXTURE:
      BLO_write_struct(writer, bNodeSocketValueTexture, sock->default_value);
      break;
    case SOCK_MATERIAL:
      BLO_write_struct(writer, bNodeSocketValueMaterial, sock->default_value);
      break;
    case SOCK_ROTATION:
      BLO_write_struct(writer, bNodeSocketValueRotation, sock->default_value);
      break;
    case SOCK_CUSTOM:
      /* Custom node sockets where default_value is defined uses custom properties for storage. */
      break;
    case SOCK_SHADER:
    case SOCK_GEOMETRY:
      BLI_assert_unreachable();
      break;
  }
}

static void write_node_socket(BlendWriter *writer, bNodeSocket *sock)
{
  BLO_write_struct(writer, bNodeSocket, sock);

  if (sock->prop) {
    IDP_BlendWrite(writer, sock->prop);
  }

  /* This property should only be used for group node "interface" sockets. */
  BLI_assert(sock->default_attribute_name == nullptr);

  write_node_socket_default_value(writer, sock);
}

static void write_node_socket_interface(BlendWriter *writer, bNodeSocket *sock)
{
  BLO_write_struct(writer, bNodeSocket, sock);

  if (sock->prop) {
    IDP_BlendWrite(writer, sock->prop);
  }

  BLO_write_string(writer, sock->default_attribute_name);

  write_node_socket_default_value(writer, sock);
}

void ntreeBlendWrite(BlendWriter *writer, bNodeTree *ntree)
{
  BKE_id_blend_write(writer, &ntree->id);

  for (bNode *node : ntree->all_nodes()) {
    if (ntree->type == NTREE_SHADER && node->type == SH_NODE_BSDF_HAIR_PRINCIPLED) {
      /* For Principeld Hair BSDF, also write to `node->custom1` for forward compatibility, because
       * prior to 4.0 `node->custom1` was used for color parametrization instead of
       * `node->storage->parametrization`. */
      NodeShaderHairPrincipled *data = static_cast<NodeShaderHairPrincipled *>(node->storage);
      node->custom1 = data->parametrization;
    }

    BLO_write_struct(writer, bNode, node);

    if (node->prop) {
      IDP_BlendWrite(writer, node->prop);
    }

    LISTBASE_FOREACH (bNodeSocket *, sock, &node->inputs) {
      write_node_socket(writer, sock);
    }
    LISTBASE_FOREACH (bNodeSocket *, sock, &node->outputs) {
      write_node_socket(writer, sock);
    }

    if (node->storage) {
      if (ELEM(ntree->type, NTREE_SHADER, NTREE_GEOMETRY) &&
          ELEM(node->type, SH_NODE_CURVE_VEC, SH_NODE_CURVE_RGB, SH_NODE_CURVE_FLOAT))
      {
        BKE_curvemapping_blend_write(writer, static_cast<const CurveMapping *>(node->storage));
      }
      else if (ntree->type == NTREE_SHADER && (node->type == SH_NODE_SCRIPT)) {
        NodeShaderScript *nss = static_cast<NodeShaderScript *>(node->storage);
        if (nss->bytecode) {
          BLO_write_string(writer, nss->bytecode);
        }
        BLO_write_struct_by_name(writer, node->typeinfo->storagename, node->storage);
      }
      else if ((ntree->type == NTREE_COMPOSIT) && ELEM(node->type,
                                                       CMP_NODE_TIME,
                                                       CMP_NODE_CURVE_VEC,
                                                       CMP_NODE_CURVE_RGB,
                                                       CMP_NODE_HUECORRECT))
      {
        BKE_curvemapping_blend_write(writer, static_cast<const CurveMapping *>(node->storage));
      }
      else if ((ntree->type == NTREE_TEXTURE) &&
               ELEM(node->type, TEX_NODE_CURVE_RGB, TEX_NODE_CURVE_TIME))
      {
        BKE_curvemapping_blend_write(writer, static_cast<const CurveMapping *>(node->storage));
      }
      else if ((ntree->type == NTREE_COMPOSIT) && (node->type == CMP_NODE_MOVIEDISTORTION)) {
        /* pass */
      }
      else if ((ntree->type == NTREE_COMPOSIT) && (node->type == CMP_NODE_GLARE)) {
        /* Simple forward compatibility for fix for #50736.
         * Not ideal (there is no ideal solution here), but should do for now. */
        NodeGlare *ndg = static_cast<NodeGlare *>(node->storage);
        /* Not in undo case. */
        if (!BLO_write_is_undo(writer)) {
          switch (ndg->type) {
            case 2: /* Grrrr! magic numbers :( */
              ndg->angle = ndg->streaks;
              break;
            case 0:
              ndg->angle = ndg->star_45;
              break;
            default:
              break;
          }
        }
        BLO_write_struct_by_name(writer, node->typeinfo->storagename, node->storage);
      }
      else if ((ntree->type == NTREE_COMPOSIT) &&
               ELEM(node->type, CMP_NODE_CRYPTOMATTE, CMP_NODE_CRYPTOMATTE_LEGACY))
      {
        NodeCryptomatte *nc = static_cast<NodeCryptomatte *>(node->storage);
        BLO_write_string(writer, nc->matte_id);
        LISTBASE_FOREACH (CryptomatteEntry *, entry, &nc->entries) {
          BLO_write_struct(writer, CryptomatteEntry, entry);
        }
        BLO_write_struct_by_name(writer, node->typeinfo->storagename, node->storage);
      }
      else if (node->type == FN_NODE_INPUT_STRING) {
        NodeInputString *storage = static_cast<NodeInputString *>(node->storage);
        if (storage->string) {
          BLO_write_string(writer, storage->string);
        }
        BLO_write_struct_by_name(writer, node->typeinfo->storagename, storage);
      }
      else if (node->typeinfo != &blender::bke::NodeTypeUndefined) {
        BLO_write_struct_by_name(writer, node->typeinfo->storagename, node->storage);
      }
    }

    if (node->type == CMP_NODE_OUTPUT_FILE) {
      /* Inputs have their own storage data. */
      NodeImageMultiFile *nimf = (NodeImageMultiFile *)node->storage;
      BKE_image_format_blend_write(writer, &nimf->format);

      LISTBASE_FOREACH (bNodeSocket *, sock, &node->inputs) {
        NodeImageMultiFileSocket *sockdata = static_cast<NodeImageMultiFileSocket *>(
            sock->storage);
        BLO_write_struct(writer, NodeImageMultiFileSocket, sockdata);
        BKE_image_format_blend_write(writer, &sockdata->format);
      }
    }
    if (ELEM(node->type, CMP_NODE_IMAGE, CMP_NODE_R_LAYERS)) {
      /* Write extra socket info. */
      LISTBASE_FOREACH (bNodeSocket *, sock, &node->outputs) {
        BLO_write_struct(writer, NodeImageLayer, sock->storage);
      }
    }
    if (node->type == GEO_NODE_SIMULATION_OUTPUT) {
      const NodeGeometrySimulationOutput &storage =
          *static_cast<const NodeGeometrySimulationOutput *>(node->storage);
      BLO_write_struct_array(writer, NodeSimulationItem, storage.items_num, storage.items);
      for (const NodeSimulationItem &item : Span(storage.items, storage.items_num)) {
        BLO_write_string(writer, item.name);
      }
    }
    if (node->type == GEO_NODE_REPEAT_OUTPUT) {
      const NodeGeometryRepeatOutput &storage = *static_cast<const NodeGeometryRepeatOutput *>(
          node->storage);
      BLO_write_struct_array(writer, NodeRepeatItem, storage.items_num, storage.items);
      for (const NodeRepeatItem &item : Span(storage.items, storage.items_num)) {
        BLO_write_string(writer, item.name);
      }
    }
  }

  LISTBASE_FOREACH (bNodeLink *, link, &ntree->links) {
    BLO_write_struct(writer, bNodeLink, link);
  }

  LISTBASE_FOREACH (bNodeSocket *, sock, &ntree->inputs) {
    write_node_socket_interface(writer, sock);
  }
  LISTBASE_FOREACH (bNodeSocket *, sock, &ntree->outputs) {
    write_node_socket_interface(writer, sock);
  }

  BLO_write_struct(writer, GeometryNodeAssetTraits, ntree->geometry_node_asset_traits);

  BLO_write_struct_array(
      writer, bNestedNodeRef, ntree->nested_node_refs_num, ntree->nested_node_refs);

  BKE_previewimg_blend_write(writer, ntree->preview);
}

namespace blender::bke {

static void ntree_blend_write(BlendWriter *writer, ID *id, const void *id_address)
{
  bNodeTree *ntree = reinterpret_cast<bNodeTree *>(id);

  /* Clean up, important in undo case to reduce false detection of changed datablocks. */
  ntree->typeinfo = nullptr;
  ntree->runtime->execdata = nullptr;

  BLO_write_id_struct(writer, bNodeTree, id_address, &ntree->id);

  ntreeBlendWrite(writer, ntree);
}

static void direct_link_node_socket(BlendDataReader *reader, bNodeSocket *sock)
{
  BLO_read_data_address(reader, &sock->prop);
  IDP_BlendDataRead(reader, &sock->prop);

  BLO_read_data_address(reader, &sock->link);
  sock->typeinfo = nullptr;
  BLO_read_data_address(reader, &sock->storage);
  BLO_read_data_address(reader, &sock->default_value);
  BLO_read_data_address(reader, &sock->default_attribute_name);
  sock->runtime = MEM_new<bNodeSocketRuntime>(__func__);
}

void ntreeBlendReadData(BlendDataReader *reader, ID *owner_id, bNodeTree *ntree)
{
  /* Special case for this pointer, do not rely on regular `lib_link` process here. Avoids needs
   * for do_versioning, and ensures coherence of data in any case.
   *
   * NOTE: Old versions are very often 'broken' here, just fix it silently in these cases.
   */
  if (BLO_read_fileversion_get(reader) > 300) {
    BLI_assert((ntree->id.flag & LIB_EMBEDDED_DATA) != 0 || owner_id == nullptr);
  }
  BLI_assert(owner_id == nullptr || owner_id->lib == ntree->id.lib);
  if (owner_id != nullptr && (ntree->id.flag & LIB_EMBEDDED_DATA) == 0) {
    /* This is unfortunate, but currently a lot of existing files (including startup ones) have
     * missing `LIB_EMBEDDED_DATA` flag.
     *
     * NOTE: Using do_version is not a solution here, since this code will be called before any
     * do_version takes place. Keeping it here also ensures future (or unknown existing) similar
     * bugs won't go easily unnoticed. */
    if (BLO_read_fileversion_get(reader) > 300) {
      CLOG_WARN(&LOG,
                "Fixing root node tree '%s' owned by '%s' missing EMBEDDED tag, please consider "
                "re-saving your (startup) file",
                ntree->id.name,
                owner_id->name);
    }
    ntree->id.flag |= LIB_EMBEDDED_DATA;
  }
  ntree->owner_id = owner_id;

  /* NOTE: writing and reading goes in sync, for speed. */
  ntree->typeinfo = nullptr;

  ntree->runtime = MEM_new<bNodeTreeRuntime>(__func__);
  BKE_ntree_update_tag_missing_runtime_data(ntree);

  BLO_read_list(reader, &ntree->nodes);
  int i;
  LISTBASE_FOREACH_INDEX (bNode *, node, &ntree->nodes, i) {
    node->runtime = MEM_new<bNodeRuntime>(__func__);
    node->typeinfo = nullptr;
    node->runtime->index_in_tree = i;

    /* Create the `nodes_by_id` cache eagerly so it can be expected to be valid. Because
     * we create it here we also have to check for zero identifiers from previous versions. */
    if (node->identifier == 0 || ntree->runtime->nodes_by_id.contains_as(node->identifier)) {
      nodeUniqueID(ntree, node);
    }
    else {
      ntree->runtime->nodes_by_id.add_new(node);
    }

    BLO_read_list(reader, &node->inputs);
    BLO_read_list(reader, &node->outputs);

    BLO_read_data_address(reader, &node->prop);
    IDP_BlendDataRead(reader, &node->prop);

    if (node->type == CMP_NODE_MOVIEDISTORTION) {
      /* Do nothing, this is runtime cache and hence handled by generic code using
       * `IDTypeInfo.foreach_cache` callback. */
    }
    else {
      BLO_read_data_address(reader, &node->storage);
    }

    if (node->storage) {
      switch (node->type) {
        case SH_NODE_CURVE_VEC:
        case SH_NODE_CURVE_RGB:
        case SH_NODE_CURVE_FLOAT:
        case CMP_NODE_TIME:
        case CMP_NODE_CURVE_VEC:
        case CMP_NODE_CURVE_RGB:
        case CMP_NODE_HUECORRECT:
        case TEX_NODE_CURVE_RGB:
        case TEX_NODE_CURVE_TIME: {
          BKE_curvemapping_blend_read(reader, static_cast<CurveMapping *>(node->storage));
          break;
        }
        case SH_NODE_SCRIPT: {
          NodeShaderScript *nss = static_cast<NodeShaderScript *>(node->storage);
          BLO_read_data_address(reader, &nss->bytecode);
          break;
        }
        case SH_NODE_TEX_POINTDENSITY: {
          NodeShaderTexPointDensity *npd = static_cast<NodeShaderTexPointDensity *>(node->storage);
          npd->pd = blender::dna::shallow_zero_initialize();
          break;
        }
        case SH_NODE_TEX_IMAGE: {
          NodeTexImage *tex = static_cast<NodeTexImage *>(node->storage);
          tex->iuser.scene = nullptr;
          break;
        }
        case SH_NODE_TEX_ENVIRONMENT: {
          NodeTexEnvironment *tex = static_cast<NodeTexEnvironment *>(node->storage);
          tex->iuser.scene = nullptr;
          break;
        }
        case CMP_NODE_IMAGE:
        case CMP_NODE_R_LAYERS:
        case CMP_NODE_VIEWER:
        case CMP_NODE_SPLITVIEWER: {
          ImageUser *iuser = static_cast<ImageUser *>(node->storage);
          iuser->scene = nullptr;
          break;
        }
        case CMP_NODE_CRYPTOMATTE_LEGACY:
        case CMP_NODE_CRYPTOMATTE: {
          NodeCryptomatte *nc = static_cast<NodeCryptomatte *>(node->storage);
          BLO_read_data_address(reader, &nc->matte_id);
          BLO_read_list(reader, &nc->entries);
          BLI_listbase_clear(&nc->runtime.layers);
          break;
        }
        case TEX_NODE_IMAGE: {
          ImageUser *iuser = static_cast<ImageUser *>(node->storage);
          iuser->scene = nullptr;
          break;
        }
        case CMP_NODE_OUTPUT_FILE: {
          NodeImageMultiFile *nimf = static_cast<NodeImageMultiFile *>(node->storage);
          BKE_image_format_blend_read_data(reader, &nimf->format);
          break;
        }
        case FN_NODE_INPUT_STRING: {
          NodeInputString *storage = static_cast<NodeInputString *>(node->storage);
          BLO_read_data_address(reader, &storage->string);
          break;
        }
        case GEO_NODE_SIMULATION_OUTPUT: {
          NodeGeometrySimulationOutput &storage = *static_cast<NodeGeometrySimulationOutput *>(
              node->storage);
          BLO_read_data_address(reader, &storage.items);
          for (const NodeSimulationItem &item : Span(storage.items, storage.items_num)) {
            BLO_read_data_address(reader, &item.name);
          }
          break;
        }
        case GEO_NODE_REPEAT_OUTPUT: {
          NodeGeometryRepeatOutput &storage = *static_cast<NodeGeometryRepeatOutput *>(
              node->storage);
          BLO_read_data_address(reader, &storage.items);
          for (const NodeRepeatItem &item : Span(storage.items, storage.items_num)) {
            BLO_read_data_address(reader, &item.name);
          }
          break;
        }

        default:
          break;
      }
    }
  }
  BLO_read_list(reader, &ntree->links);
  BLI_assert(ntree->all_nodes().size() == BLI_listbase_count(&ntree->nodes));

  /* and we connect the rest */
  LISTBASE_FOREACH (bNode *, node, &ntree->nodes) {
    BLO_read_data_address(reader, &node->parent);

    LISTBASE_FOREACH (bNodeSocket *, sock, &node->inputs) {
      direct_link_node_socket(reader, sock);
    }
    LISTBASE_FOREACH (bNodeSocket *, sock, &node->outputs) {
      direct_link_node_socket(reader, sock);
    }

    /* Socket storage. */
    if (node->type == CMP_NODE_OUTPUT_FILE) {
      LISTBASE_FOREACH (bNodeSocket *, sock, &node->inputs) {
        NodeImageMultiFileSocket *sockdata = static_cast<NodeImageMultiFileSocket *>(
            sock->storage);
        BKE_image_format_blend_read_data(reader, &sockdata->format);
      }
    }
  }

  /* interface socket lists */
  BLO_read_list(reader, &ntree->inputs);
  BLO_read_list(reader, &ntree->outputs);
  LISTBASE_FOREACH (bNodeSocket *, sock, &ntree->inputs) {
    direct_link_node_socket(reader, sock);
  }
  LISTBASE_FOREACH (bNodeSocket *, sock, &ntree->outputs) {
    direct_link_node_socket(reader, sock);
  }

  LISTBASE_FOREACH (bNodeLink *, link, &ntree->links) {
    BLO_read_data_address(reader, &link->fromnode);
    BLO_read_data_address(reader, &link->tonode);
    BLO_read_data_address(reader, &link->fromsock);
    BLO_read_data_address(reader, &link->tosock);
  }

  BLO_read_data_address(reader, &ntree->geometry_node_asset_traits);
  BLO_read_data_address(reader, &ntree->nested_node_refs);

  /* TODO: should be dealt by new generic cache handling of IDs... */
  ntree->previews = nullptr;

  BLO_read_data_address(reader, &ntree->preview);
  BKE_previewimg_blend_read(reader, ntree->preview);

  /* type verification is in lib-link */
}

static void ntree_blend_read_data(BlendDataReader *reader, ID *id)
{
  bNodeTree *ntree = reinterpret_cast<bNodeTree *>(id);
  ntreeBlendReadData(reader, nullptr, ntree);
}

static void ntree_blend_read_after_liblink(BlendLibReader *reader, ID *id)
{
  bNodeTree *ntree = reinterpret_cast<bNodeTree *>(id);

  /* Set `node->typeinfo` pointers. This is done in lib linking, after the
   * first versioning that can change types still without functions that
   * update the `typeinfo` pointers. Versioning after lib linking needs
   * these top be valid. */
  ntreeSetTypes(nullptr, ntree);

  /* For nodes with static socket layout, add/remove sockets as needed
   * to match the static layout. */
  if (!BLO_read_lib_is_undo(reader)) {
    LISTBASE_FOREACH (bNode *, node, &ntree->nodes) {
      /* Don't update node groups here because they may depend on other node groups which are not
       * fully versioned yet and don't have `typeinfo` pointers set. */
      if (!node->is_group()) {
        node_verify_sockets(ntree, node, false);
      }
    }
  }
}

static void node_tree_asset_pre_save(void *asset_ptr, AssetMetaData *asset_data)
{
  bNodeTree &node_tree = *static_cast<bNodeTree *>(asset_ptr);

  BKE_asset_metadata_idprop_ensure(asset_data, idprop::create("type", node_tree.type).release());
  auto inputs = idprop::create_group("inputs");
  auto outputs = idprop::create_group("outputs");
  LISTBASE_FOREACH (const bNodeSocket *, socket, &node_tree.inputs) {
    auto property = idprop::create(socket->name, socket->typeinfo->idname);
    IDP_AddToGroup(inputs.get(), property.release());
  }
  LISTBASE_FOREACH (const bNodeSocket *, socket, &node_tree.outputs) {
    auto property = idprop::create(socket->name, socket->typeinfo->idname);
    IDP_AddToGroup(outputs.get(), property.release());
  }
  BKE_asset_metadata_idprop_ensure(asset_data, inputs.release());
  BKE_asset_metadata_idprop_ensure(asset_data, outputs.release());
  if (node_tree.geometry_node_asset_traits) {
    auto property = idprop::create("geometry_node_asset_traits_flag",
                                   node_tree.geometry_node_asset_traits->flag);
    BKE_asset_metadata_idprop_ensure(asset_data, property.release());
  }
}

}  // namespace blender::bke

static AssetTypeInfo AssetType_NT = {
    /*pre_save_fn*/ blender::bke::node_tree_asset_pre_save,
};

IDTypeInfo IDType_ID_NT = {
    /*id_code*/ ID_NT,
    /*id_filter*/ FILTER_ID_NT,
    /*main_listbase_index*/ INDEX_ID_NT,
    /*struct_size*/ sizeof(bNodeTree),
    /*name*/ "NodeTree",
    /*name_plural*/ "node_groups",
    /*translation_context*/ BLT_I18NCONTEXT_ID_NODETREE,
    /*flags*/ IDTYPE_FLAGS_APPEND_IS_REUSABLE,
    /*asset_type_info*/ &AssetType_NT,

    /*init_data*/ blender::bke::ntree_init_data,
    /*copy_data*/ blender::bke::ntree_copy_data,
    /*free_data*/ blender::bke::ntree_free_data,
    /*make_local*/ nullptr,
    /*foreach_id*/ blender::bke::node_foreach_id,
    /*foreach_cache*/ blender::bke::node_foreach_cache,
    /*foreach_path*/ blender::bke::node_foreach_path,
    /*owner_pointer_get*/ blender::bke::node_owner_pointer_get,

    /*blend_write*/ blender::bke::ntree_blend_write,
    /*blend_read_data*/ blender::bke::ntree_blend_read_data,
    /*blend_read_after_liblink*/ blender::bke::ntree_blend_read_after_liblink,

    /*blend_read_undo_preserve*/ nullptr,

    /*lib_override_apply_post*/ nullptr,
};

namespace blender::bke {

static void node_add_sockets_from_type(bNodeTree *ntree, bNode *node, bNodeType *ntype)
{
  if (ntype->declare || ntype->declare_dynamic) {
    node_verify_sockets(ntree, node, true);
    return;
  }
  bNodeSocketTemplate *sockdef;

  if (ntype->inputs) {
    sockdef = ntype->inputs;
    while (sockdef->type != -1) {
      node_add_socket_from_template(ntree, node, sockdef, SOCK_IN);
      sockdef++;
    }
  }
  if (ntype->outputs) {
    sockdef = ntype->outputs;
    while (sockdef->type != -1) {
      node_add_socket_from_template(ntree, node, sockdef, SOCK_OUT);
      sockdef++;
    }
  }
}

/* NOTE: This function is called to initialize node data based on the type.
 * The #bNodeType may not be registered at creation time of the node,
 * so this can be delayed until the node type gets registered.
 */
static void node_init(const bContext *C, bNodeTree *ntree, bNode *node)
{
  BLI_assert(ntree != nullptr);
  bNodeType *ntype = node->typeinfo;
  if (ntype == &blender::bke::NodeTypeUndefined) {
    return;
  }

  /* only do this once */
  if (node->flag & NODE_INIT) {
    return;
  }

  node->flag = NODE_SELECT | NODE_OPTIONS | ntype->flag;
  node->width = ntype->width;
  node->height = ntype->height;
  node->color[0] = node->color[1] = node->color[2] = 0.608; /* default theme color */
  /* initialize the node name with the node label.
   * NOTE: do this after the initfunc so nodes get their data set which may be used in naming
   * (node groups for example) */
  /* XXX Do not use nodeLabel() here, it returns translated content for UI,
   *     which should *only* be used in UI, *never* in data...
   *     Data have their own translation option!
   *     This solution may be a bit rougher than nodeLabel()'s returned string, but it's simpler
   *     than adding "do_translate" flags to this func (and labelfunc() as well). */
  STRNCPY_UTF8(node->name, DATA_(ntype->ui_name));
  nodeUniqueName(ntree, node);

  /* Generally sockets should be added after the initialization, because the set of sockets might
   * depend on node properties. */
  const bool add_sockets_before_init = node->type == CMP_NODE_R_LAYERS;
  if (add_sockets_before_init) {
    node_add_sockets_from_type(ntree, node, ntype);
  }

  if (ntype->initfunc != nullptr) {
    ntype->initfunc(ntree, node);
  }

  if (ntree->typeinfo && ntree->typeinfo->node_add_init) {
    ntree->typeinfo->node_add_init(ntree, node);
  }

  if (!add_sockets_before_init) {
    node_add_sockets_from_type(ntree, node, ntype);
  }

  if (node->id) {
    id_us_plus(node->id);
  }

  if (ntype->initfunc_api) {
    PointerRNA ptr;
    RNA_pointer_create(&ntree->id, &RNA_Node, node, &ptr);

    /* XXX WARNING: context can be nullptr in case nodes are added in do_versions.
     * Delayed init is not supported for nodes with context-based `initfunc_api` at the moment. */
    BLI_assert(C != nullptr);
    ntype->initfunc_api(C, &ptr);
  }

  node->flag |= NODE_INIT;
}

static void ntree_set_typeinfo(bNodeTree *ntree, bNodeTreeType *typeinfo)
{
  if (typeinfo) {
    ntree->typeinfo = typeinfo;
  }
  else {
    ntree->typeinfo = &blender::bke::NodeTreeTypeUndefined;
  }

  /* Deprecated integer type. */
  ntree->type = ntree->typeinfo->type;
  BKE_ntree_update_tag_all(ntree);
}

static void node_set_typeinfo(const bContext *C,
                              bNodeTree *ntree,
                              bNode *node,
                              bNodeType *typeinfo)
{
  /* for nodes saved in older versions storage can get lost, make undefined then */
  if (node->flag & NODE_INIT) {
    if (typeinfo && typeinfo->storagename[0] && !node->storage) {
      typeinfo = nullptr;
    }
  }

  if (typeinfo) {
    node->typeinfo = typeinfo;

    /* deprecated integer type */
    node->type = typeinfo->type;

    /* initialize the node if necessary */
    node_init(C, ntree, node);
  }
  else {
    node->typeinfo = &blender::bke::NodeTypeUndefined;
  }
}

/* WARNING: default_value must either be null or match the typeinfo at this point.
 * This function is called both for initializing new sockets and after loading files.
 */
static void node_socket_set_typeinfo(bNodeTree *ntree,
                                     bNodeSocket *sock,
                                     bNodeSocketType *typeinfo)
{
  if (typeinfo) {
    sock->typeinfo = typeinfo;

    /* deprecated integer type */
    sock->type = typeinfo->type;

    if (sock->default_value == nullptr) {
      /* initialize the default_value pointer used by standard socket types */
      node_socket_init_default_value(sock);
    }
  }
  else {
    sock->typeinfo = &blender::bke::NodeSocketTypeUndefined;
  }
  BKE_ntree_update_tag_socket_type(ntree, sock);
}

/* Set specific typeinfo pointers in all node trees on register/unregister */
static void update_typeinfo(Main *bmain,
                            const bContext *C,
                            bNodeTreeType *treetype,
                            bNodeType *nodetype,
                            bNodeSocketType *socktype,
                            const bool unregister)
{
  if (!bmain) {
    return;
  }

  FOREACH_NODETREE_BEGIN (bmain, ntree, id) {
    if (treetype && STREQ(ntree->idname, treetype->idname)) {
      ntree_set_typeinfo(ntree, unregister ? nullptr : treetype);
    }

    /* initialize nodes */
    for (bNode *node : ntree->all_nodes()) {
      if (nodetype && STREQ(node->idname, nodetype->idname)) {
        node_set_typeinfo(C, ntree, node, unregister ? nullptr : nodetype);
      }

      /* initialize node sockets */
      LISTBASE_FOREACH (bNodeSocket *, sock, &node->inputs) {
        if (socktype && STREQ(sock->idname, socktype->idname)) {
          node_socket_set_typeinfo(ntree, sock, unregister ? nullptr : socktype);
        }
      }
      LISTBASE_FOREACH (bNodeSocket *, sock, &node->outputs) {
        if (socktype && STREQ(sock->idname, socktype->idname)) {
          node_socket_set_typeinfo(ntree, sock, unregister ? nullptr : socktype);
        }
      }
    }

    /* initialize tree sockets */
    LISTBASE_FOREACH (bNodeSocket *, sock, &ntree->inputs) {
      if (socktype && STREQ(sock->idname, socktype->idname)) {
        node_socket_set_typeinfo(ntree, sock, unregister ? nullptr : socktype);
      }
    }
    LISTBASE_FOREACH (bNodeSocket *, sock, &ntree->outputs) {
      if (socktype && STREQ(sock->idname, socktype->idname)) {
        node_socket_set_typeinfo(ntree, sock, unregister ? nullptr : socktype);
      }
    }
  }
  FOREACH_NODETREE_END;
}

}  // namespace blender::bke

void ntreeSetTypes(const bContext *C, bNodeTree *ntree)
{
  blender::bke::ntree_set_typeinfo(ntree, ntreeTypeFind(ntree->idname));

  for (bNode *node : ntree->all_nodes()) {
    blender::bke::node_set_typeinfo(C, ntree, node, nodeTypeFind(node->idname));

    LISTBASE_FOREACH (bNodeSocket *, sock, &node->inputs) {
      blender::bke::node_socket_set_typeinfo(ntree, sock, nodeSocketTypeFind(sock->idname));
    }
    LISTBASE_FOREACH (bNodeSocket *, sock, &node->outputs) {
      blender::bke::node_socket_set_typeinfo(ntree, sock, nodeSocketTypeFind(sock->idname));
    }
  }

  LISTBASE_FOREACH (bNodeSocket *, sock, &ntree->inputs) {
    blender::bke::node_socket_set_typeinfo(ntree, sock, nodeSocketTypeFind(sock->idname));
  }
  LISTBASE_FOREACH (bNodeSocket *, sock, &ntree->outputs) {
    blender::bke::node_socket_set_typeinfo(ntree, sock, nodeSocketTypeFind(sock->idname));
  }
}

namespace blender::bke {

static GHash *nodetreetypes_hash = nullptr;
static GHash *nodetypes_hash = nullptr;
static GHash *nodetypes_alias_hash = nullptr;
static GHash *nodesockettypes_hash = nullptr;

}  // namespace blender::bke

bNodeTreeType *ntreeTypeFind(const char *idname)
{
  if (idname[0]) {
    bNodeTreeType *nt = static_cast<bNodeTreeType *>(
        BLI_ghash_lookup(blender::bke::nodetreetypes_hash, idname));
    if (nt) {
      return nt;
    }
  }

  return nullptr;
}

void ntreeTypeAdd(bNodeTreeType *nt)
{
  BLI_ghash_insert(blender::bke::nodetreetypes_hash, nt->idname, nt);
  /* XXX pass Main to register function? */
  /* Probably not. It is pretty much expected we want to update G_MAIN here I think -
   * or we'd want to update *all* active Mains, which we cannot do anyway currently. */
  blender::bke::update_typeinfo(G_MAIN, nullptr, nt, nullptr, nullptr, false);
}

static void ntree_free_type(void *treetype_v)
{
  bNodeTreeType *treetype = static_cast<bNodeTreeType *>(treetype_v);
  /* XXX pass Main to unregister function? */
  /* Probably not. It is pretty much expected we want to update G_MAIN here I think -
   * or we'd want to update *all* active Mains, which we cannot do anyway currently. */
  blender::bke::update_typeinfo(G_MAIN, nullptr, treetype, nullptr, nullptr, true);
  MEM_freeN(treetype);
}

void ntreeTypeFreeLink(const bNodeTreeType *nt)
{
  BLI_ghash_remove(blender::bke::nodetreetypes_hash, nt->idname, nullptr, ntree_free_type);
}

bool ntreeIsRegistered(const bNodeTree *ntree)
{
  return (ntree->typeinfo != &blender::bke::NodeTreeTypeUndefined);
}

GHashIterator *ntreeTypeGetIterator()
{
  return BLI_ghashIterator_new(blender::bke::nodetreetypes_hash);
}

bNodeType *nodeTypeFind(const char *idname)
{
  if (idname[0]) {
    bNodeType *nt = static_cast<bNodeType *>(
        BLI_ghash_lookup(blender::bke::nodetypes_hash, idname));
    if (nt) {
      return nt;
    }
  }

  return nullptr;
}

const char *nodeTypeFindAlias(const char *alias)
{
  if (alias[0]) {
    const char *idname = static_cast<const char *>(
        BLI_ghash_lookup(blender::bke::nodetypes_alias_hash, alias));
    if (idname) {
      return idname;
    }
  }

  return alias;
}

static void node_free_type(void *nodetype_v)
{
  bNodeType *nodetype = static_cast<bNodeType *>(nodetype_v);
  /* XXX pass Main to unregister function? */
  /* Probably not. It is pretty much expected we want to update G_MAIN here I think -
   * or we'd want to update *all* active Mains, which we cannot do anyway currently. */
  blender::bke::update_typeinfo(G_MAIN, nullptr, nullptr, nodetype, nullptr, true);

  delete nodetype->fixed_declaration;
  nodetype->fixed_declaration = nullptr;

  /* Can be null when the type is not dynamically allocated. */
  if (nodetype->free_self) {
    nodetype->free_self(nodetype);
  }
}

void nodeRegisterType(bNodeType *nt)
{
  /* debug only: basic verification of registered types */
  BLI_assert(nt->idname[0] != '\0');
  BLI_assert(nt->poll != nullptr);

  if (nt->declare && !nt->declare_dynamic) {
    if (nt->fixed_declaration == nullptr) {
      nt->fixed_declaration = new blender::nodes::NodeDeclaration();
      blender::nodes::build_node_declaration(*nt, *nt->fixed_declaration);
    }
  }

  BLI_ghash_insert(blender::bke::nodetypes_hash, nt->idname, nt);
  /* XXX pass Main to register function? */
  /* Probably not. It is pretty much expected we want to update G_MAIN here I think -
   * or we'd want to update *all* active Mains, which we cannot do anyway currently. */
  blender::bke::update_typeinfo(G_MAIN, nullptr, nullptr, nt, nullptr, false);
}

void nodeUnregisterType(bNodeType *nt)
{
  BLI_ghash_remove(blender::bke::nodetypes_hash, nt->idname, nullptr, node_free_type);
}

void nodeRegisterAlias(bNodeType *nt, const char *alias)
{
  BLI_ghash_insert(blender::bke::nodetypes_alias_hash, BLI_strdup(alias), BLI_strdup(nt->idname));
}

namespace blender::bke {

bool node_type_is_undefined(const bNode *node)
{
  if (node->typeinfo == &NodeTypeUndefined) {
    return true;
  }

  if (node->is_group()) {
    const ID *group_tree = node->id;
    if (group_tree == nullptr) {
      return false;
    }
    if (!ID_IS_LINKED(group_tree)) {
      return false;
    }
    if ((group_tree->tag & LIB_TAG_MISSING) == 0) {
      return false;
    }
    return true;
  }
  return false;
}

}  // namespace blender::bke

GHashIterator *nodeTypeGetIterator()
{
  return BLI_ghashIterator_new(blender::bke::nodetypes_hash);
}

bNodeSocketType *nodeSocketTypeFind(const char *idname)
{
  if (idname[0]) {
    bNodeSocketType *st = static_cast<bNodeSocketType *>(
        BLI_ghash_lookup(blender::bke::nodesockettypes_hash, idname));
    if (st) {
      return st;
    }
  }

  return nullptr;
}

static void node_free_socket_type(void *socktype_v)
{
  bNodeSocketType *socktype = static_cast<bNodeSocketType *>(socktype_v);
  /* XXX pass Main to unregister function? */
  /* Probably not. It is pretty much expected we want to update G_MAIN here I think -
   * or we'd want to update *all* active Mains, which we cannot do anyway currently. */
  blender::bke::update_typeinfo(G_MAIN, nullptr, nullptr, nullptr, socktype, true);

  socktype->free_self(socktype);
}

void nodeRegisterSocketType(bNodeSocketType *st)
{
  BLI_ghash_insert(blender::bke::nodesockettypes_hash, st->idname, st);
  /* XXX pass Main to register function? */
  /* Probably not. It is pretty much expected we want to update G_MAIN here I think -
   * or we'd want to update *all* active Mains, which we cannot do anyway currently. */
  blender::bke::update_typeinfo(G_MAIN, nullptr, nullptr, nullptr, st, false);
}

void nodeUnregisterSocketType(bNodeSocketType *st)
{
  BLI_ghash_remove(blender::bke::nodesockettypes_hash, st->idname, nullptr, node_free_socket_type);
}

bool nodeSocketIsRegistered(const bNodeSocket *sock)
{
  return (sock->typeinfo != &blender::bke::NodeSocketTypeUndefined);
}

GHashIterator *nodeSocketTypeGetIterator()
{
  return BLI_ghashIterator_new(blender::bke::nodesockettypes_hash);
}

const char *nodeSocketTypeLabel(const bNodeSocketType *stype)
{
  /* Use socket type name as a fallback if label is undefined. */
  if (stype->label[0] == '\0') {
    return RNA_struct_ui_name(stype->ext_socket.srna);
  }
  return stype->label;
}

namespace blender::bke {

const char *nodeSocketSubTypeLabel(int subtype)
{
  const char *name;
  if (RNA_enum_name(rna_enum_property_subtype_items, subtype, &name)) {
    return name;
  }
  return "";
}

}  // namespace blender::bke

bNodeSocket *nodeFindSocket(const bNode *node,
                            const eNodeSocketInOut in_out,
                            const char *identifier)
{
  const ListBase *sockets = (in_out == SOCK_IN) ? &node->inputs : &node->outputs;
  LISTBASE_FOREACH (bNodeSocket *, sock, sockets) {
    if (STREQ(sock->identifier, identifier)) {
      return sock;
    }
  }
  return nullptr;
}

namespace blender::bke {

bNodeSocket *node_find_enabled_socket(bNode &node,
                                      const eNodeSocketInOut in_out,
                                      const StringRef name)
{
  ListBase *sockets = (in_out == SOCK_IN) ? &node.inputs : &node.outputs;
  LISTBASE_FOREACH (bNodeSocket *, socket, sockets) {
    if (socket->is_available() && socket->name == name) {
      return socket;
    }
  }
  return nullptr;
}

bNodeSocket *node_find_enabled_input_socket(bNode &node, const StringRef name)
{
  return node_find_enabled_socket(node, SOCK_IN, name);
}

bNodeSocket *node_find_enabled_output_socket(bNode &node, const StringRef name)
{
  return node_find_enabled_socket(node, SOCK_OUT, name);
}

static bool unique_identifier_check(void *arg, const char *identifier)
{
  const ListBase *lb = static_cast<const ListBase *>(arg);
  LISTBASE_FOREACH (bNodeSocket *, sock, lb) {
    if (STREQ(sock->identifier, identifier)) {
      return true;
    }
  }
  return false;
}

static bNodeSocket *make_socket(bNodeTree *ntree,
                                bNode * /*node*/,
                                const int in_out,
                                ListBase *lb,
                                const char *idname,
                                const char *identifier,
                                const char *name)
{
  char auto_identifier[MAX_NAME];

  if (identifier && identifier[0] != '\0') {
    /* use explicit identifier */
    STRNCPY(auto_identifier, identifier);
  }
  else {
    /* if no explicit identifier is given, assign a unique identifier based on the name */
    STRNCPY(auto_identifier, name);
  }
  /* Make the identifier unique. */
  BLI_uniquename_cb(
      unique_identifier_check, lb, "socket", '_', auto_identifier, sizeof(auto_identifier));

  bNodeSocket *sock = MEM_cnew<bNodeSocket>("sock");
  sock->runtime = MEM_new<bNodeSocketRuntime>(__func__);
  sock->in_out = in_out;

  STRNCPY(sock->identifier, auto_identifier);
  sock->limit = (in_out == SOCK_IN ? 1 : 0xFFF);

  STRNCPY(sock->name, name);
  sock->storage = nullptr;
  sock->flag |= SOCK_COLLAPSED;
  sock->type = SOCK_CUSTOM; /* int type undefined by default */

  STRNCPY(sock->idname, idname);
  node_socket_set_typeinfo(ntree, sock, nodeSocketTypeFind(idname));

  return sock;
}

static void socket_id_user_increment(bNodeSocket *sock)
{
  switch (eNodeSocketDatatype(sock->type)) {
    case SOCK_OBJECT: {
      bNodeSocketValueObject &default_value = *sock->default_value_typed<bNodeSocketValueObject>();
      id_us_plus(reinterpret_cast<ID *>(default_value.value));
      break;
    }
    case SOCK_IMAGE: {
      bNodeSocketValueImage &default_value = *sock->default_value_typed<bNodeSocketValueImage>();
      id_us_plus(reinterpret_cast<ID *>(default_value.value));
      break;
    }
    case SOCK_COLLECTION: {
      bNodeSocketValueCollection &default_value =
          *sock->default_value_typed<bNodeSocketValueCollection>();
      id_us_plus(reinterpret_cast<ID *>(default_value.value));
      break;
    }
    case SOCK_TEXTURE: {
      bNodeSocketValueTexture &default_value =
          *sock->default_value_typed<bNodeSocketValueTexture>();
      id_us_plus(reinterpret_cast<ID *>(default_value.value));
      break;
    }
    case SOCK_MATERIAL: {
      bNodeSocketValueMaterial &default_value =
          *sock->default_value_typed<bNodeSocketValueMaterial>();
      id_us_plus(reinterpret_cast<ID *>(default_value.value));
      break;
    }
    case SOCK_FLOAT:
    case SOCK_VECTOR:
    case SOCK_RGBA:
    case SOCK_BOOLEAN:
    case SOCK_ROTATION:
    case SOCK_INT:
    case SOCK_STRING:
    case SOCK_CUSTOM:
    case SOCK_SHADER:
    case SOCK_GEOMETRY:
      break;
  }
}

/** \return True if the socket had an ID default value. */
static bool socket_id_user_decrement(bNodeSocket *sock)
{
  switch (eNodeSocketDatatype(sock->type)) {
    case SOCK_OBJECT: {
      bNodeSocketValueObject &default_value = *sock->default_value_typed<bNodeSocketValueObject>();
      id_us_min(reinterpret_cast<ID *>(default_value.value));
      return default_value.value != nullptr;
    }
    case SOCK_IMAGE: {
      bNodeSocketValueImage &default_value = *sock->default_value_typed<bNodeSocketValueImage>();
      id_us_min(reinterpret_cast<ID *>(default_value.value));
      return default_value.value != nullptr;
    }
    case SOCK_COLLECTION: {
      bNodeSocketValueCollection &default_value =
          *sock->default_value_typed<bNodeSocketValueCollection>();
      id_us_min(reinterpret_cast<ID *>(default_value.value));
      return default_value.value != nullptr;
    }
    case SOCK_TEXTURE: {
      bNodeSocketValueTexture &default_value =
          *sock->default_value_typed<bNodeSocketValueTexture>();
      id_us_min(reinterpret_cast<ID *>(default_value.value));
      return default_value.value != nullptr;
    }
    case SOCK_MATERIAL: {
      bNodeSocketValueMaterial &default_value =
          *sock->default_value_typed<bNodeSocketValueMaterial>();
      id_us_min(reinterpret_cast<ID *>(default_value.value));
      return default_value.value != nullptr;
    }
    case SOCK_FLOAT:
    case SOCK_VECTOR:
    case SOCK_RGBA:
    case SOCK_BOOLEAN:
    case SOCK_ROTATION:
    case SOCK_INT:
    case SOCK_STRING:
    case SOCK_CUSTOM:
    case SOCK_SHADER:
    case SOCK_GEOMETRY:
      break;
  }
  return false;
}

void nodeModifySocketType(bNodeTree *ntree,
                          bNode * /*node*/,
                          bNodeSocket *sock,
                          const char *idname)
{
  bNodeSocketType *socktype = nodeSocketTypeFind(idname);

  if (!socktype) {
    CLOG_ERROR(&LOG, "node socket type %s undefined", idname);
    return;
  }

  if (sock->default_value) {
    if (sock->type != socktype->type) {
      /* Only reallocate the default value if the type changed so that UI data like min and max
       * isn't removed. This assumes that the default value is stored in the same format for all
       * socket types with the same #eNodeSocketDatatype. */
      socket_id_user_decrement(sock);
      MEM_freeN(sock->default_value);
      sock->default_value = nullptr;
    }
    else {
      /* Update the socket subtype when the storage isn't freed and recreated. */
      switch (eNodeSocketDatatype(sock->type)) {
        case SOCK_FLOAT: {
          sock->default_value_typed<bNodeSocketValueFloat>()->subtype = socktype->subtype;
          break;
        }
        case SOCK_VECTOR: {
          sock->default_value_typed<bNodeSocketValueVector>()->subtype = socktype->subtype;
          break;
        }
        case SOCK_INT: {
          sock->default_value_typed<bNodeSocketValueInt>()->subtype = socktype->subtype;
          break;
        }
        case SOCK_STRING: {
          sock->default_value_typed<bNodeSocketValueString>()->subtype = socktype->subtype;
          break;
        }
        case SOCK_RGBA:
        case SOCK_SHADER:
        case SOCK_BOOLEAN:
        case SOCK_ROTATION:
        case SOCK_CUSTOM:
        case SOCK_OBJECT:
        case SOCK_IMAGE:
        case SOCK_GEOMETRY:
        case SOCK_COLLECTION:
        case SOCK_TEXTURE:
        case SOCK_MATERIAL:
          break;
      }
    }
  }

  STRNCPY(sock->idname, idname);
  node_socket_set_typeinfo(ntree, sock, socktype);
}

}  // namespace blender::bke

void nodeModifySocketTypeStatic(
    bNodeTree *ntree, bNode *node, bNodeSocket *sock, const int type, const int subtype)
{
  const char *idname = nodeStaticSocketType(type, subtype);

  if (!idname) {
    CLOG_ERROR(&LOG, "static node socket type %d undefined", type);
    return;
  }

  blender::bke::nodeModifySocketType(ntree, node, sock, idname);
}

bNodeSocket *nodeAddSocket(bNodeTree *ntree,
                           bNode *node,
                           const eNodeSocketInOut in_out,
                           const char *idname,
                           const char *identifier,
                           const char *name)
{
  BLI_assert(node->type != NODE_FRAME);
  BLI_assert(!(in_out == SOCK_IN && node->type == NODE_GROUP_INPUT));
  BLI_assert(!(in_out == SOCK_OUT && node->type == NODE_GROUP_OUTPUT));

  ListBase *lb = (in_out == SOCK_IN ? &node->inputs : &node->outputs);
  bNodeSocket *sock = blender::bke::make_socket(ntree, node, in_out, lb, idname, identifier, name);

  BLI_remlink(lb, sock); /* does nothing for new socket */
  BLI_addtail(lb, sock);

  BKE_ntree_update_tag_socket_new(ntree, sock);

  return sock;
}

namespace blender::bke {

bool nodeIsStaticSocketType(const bNodeSocketType *stype)
{
  /*
   * Cannot rely on type==SOCK_CUSTOM here, because type is 0 by default
   * and can be changed on custom sockets.
   */
  return RNA_struct_is_a(stype->ext_socket.srna, &RNA_NodeSocketStandard);
}

}  // namespace blender::bke

const char *nodeStaticSocketType(const int type, const int subtype)
{
  switch (eNodeSocketDatatype(type)) {
    case SOCK_FLOAT:
      switch (PropertySubType(subtype)) {
        case PROP_UNSIGNED:
          return "NodeSocketFloatUnsigned";
        case PROP_PERCENTAGE:
          return "NodeSocketFloatPercentage";
        case PROP_FACTOR:
          return "NodeSocketFloatFactor";
        case PROP_ANGLE:
          return "NodeSocketFloatAngle";
        case PROP_TIME:
          return "NodeSocketFloatTime";
        case PROP_TIME_ABSOLUTE:
          return "NodeSocketFloatTimeAbsolute";
        case PROP_DISTANCE:
          return "NodeSocketFloatDistance";
        case PROP_NONE:
        default:
          return "NodeSocketFloat";
      }
    case SOCK_INT:
      switch (PropertySubType(subtype)) {
        case PROP_UNSIGNED:
          return "NodeSocketIntUnsigned";
        case PROP_PERCENTAGE:
          return "NodeSocketIntPercentage";
        case PROP_FACTOR:
          return "NodeSocketIntFactor";
        case PROP_NONE:
        default:
          return "NodeSocketInt";
      }
    case SOCK_BOOLEAN:
      return "NodeSocketBool";
    case SOCK_ROTATION:
      return "NodeSocketRotation";
    case SOCK_VECTOR:
      switch (PropertySubType(subtype)) {
        case PROP_TRANSLATION:
          return "NodeSocketVectorTranslation";
        case PROP_DIRECTION:
          return "NodeSocketVectorDirection";
        case PROP_VELOCITY:
          return "NodeSocketVectorVelocity";
        case PROP_ACCELERATION:
          return "NodeSocketVectorAcceleration";
        case PROP_EULER:
          return "NodeSocketVectorEuler";
        case PROP_XYZ:
          return "NodeSocketVectorXYZ";
        case PROP_NONE:
        default:
          return "NodeSocketVector";
      }
    case SOCK_RGBA:
      return "NodeSocketColor";
    case SOCK_STRING:
      return "NodeSocketString";
    case SOCK_SHADER:
      return "NodeSocketShader";
    case SOCK_OBJECT:
      return "NodeSocketObject";
    case SOCK_IMAGE:
      return "NodeSocketImage";
    case SOCK_GEOMETRY:
      return "NodeSocketGeometry";
    case SOCK_COLLECTION:
      return "NodeSocketCollection";
    case SOCK_TEXTURE:
      return "NodeSocketTexture";
    case SOCK_MATERIAL:
      return "NodeSocketMaterial";
    case SOCK_CUSTOM:
      break;
  }
  return nullptr;
}

const char *nodeStaticSocketInterfaceType(const int type, const int subtype)
{
  switch (eNodeSocketDatatype(type)) {
    case SOCK_FLOAT:
      switch (PropertySubType(subtype)) {
        case PROP_UNSIGNED:
          return "NodeSocketInterfaceFloatUnsigned";
        case PROP_PERCENTAGE:
          return "NodeSocketInterfaceFloatPercentage";
        case PROP_FACTOR:
          return "NodeSocketInterfaceFloatFactor";
        case PROP_ANGLE:
          return "NodeSocketInterfaceFloatAngle";
        case PROP_TIME:
          return "NodeSocketInterfaceFloatTime";
        case PROP_TIME_ABSOLUTE:
          return "NodeSocketInterfaceFloatTimeAbsolute";
        case PROP_DISTANCE:
          return "NodeSocketInterfaceFloatDistance";
        case PROP_NONE:
        default:
          return "NodeSocketInterfaceFloat";
      }
    case SOCK_INT:
      switch (PropertySubType(subtype)) {
        case PROP_UNSIGNED:
          return "NodeSocketInterfaceIntUnsigned";
        case PROP_PERCENTAGE:
          return "NodeSocketInterfaceIntPercentage";
        case PROP_FACTOR:
          return "NodeSocketInterfaceIntFactor";
        case PROP_NONE:
        default:
          return "NodeSocketInterfaceInt";
      }
    case SOCK_BOOLEAN:
      return "NodeSocketInterfaceBool";
    case SOCK_ROTATION:
      return "NodeSocketInterfaceRotation";
    case SOCK_VECTOR:
      switch (PropertySubType(subtype)) {
        case PROP_TRANSLATION:
          return "NodeSocketInterfaceVectorTranslation";
        case PROP_DIRECTION:
          return "NodeSocketInterfaceVectorDirection";
        case PROP_VELOCITY:
          return "NodeSocketInterfaceVectorVelocity";
        case PROP_ACCELERATION:
          return "NodeSocketInterfaceVectorAcceleration";
        case PROP_EULER:
          return "NodeSocketInterfaceVectorEuler";
        case PROP_XYZ:
          return "NodeSocketInterfaceVectorXYZ";
        case PROP_NONE:
        default:
          return "NodeSocketInterfaceVector";
      }
    case SOCK_RGBA:
      return "NodeSocketInterfaceColor";
    case SOCK_STRING:
      return "NodeSocketInterfaceString";
    case SOCK_SHADER:
      return "NodeSocketInterfaceShader";
    case SOCK_OBJECT:
      return "NodeSocketInterfaceObject";
    case SOCK_IMAGE:
      return "NodeSocketInterfaceImage";
    case SOCK_GEOMETRY:
      return "NodeSocketInterfaceGeometry";
    case SOCK_COLLECTION:
      return "NodeSocketInterfaceCollection";
    case SOCK_TEXTURE:
      return "NodeSocketInterfaceTexture";
    case SOCK_MATERIAL:
      return "NodeSocketInterfaceMaterial";
    case SOCK_CUSTOM:
      break;
  }
  return nullptr;
}

const char *nodeStaticSocketLabel(const int type, const int /*subtype*/)
{
  switch (eNodeSocketDatatype(type)) {
    case SOCK_FLOAT:
      return "Float";
    case SOCK_INT:
      return "Integer";
    case SOCK_BOOLEAN:
      return "Boolean";
    case SOCK_ROTATION:
      return "Rotation";
    case SOCK_VECTOR:
      return "Vector";
    case SOCK_RGBA:
      return "Color";
    case SOCK_STRING:
      return "String";
    case SOCK_SHADER:
      return "Shader";
    case SOCK_OBJECT:
      return "Object";
    case SOCK_IMAGE:
      return "Image";
    case SOCK_GEOMETRY:
      return "Geometry";
    case SOCK_COLLECTION:
      return "Collection";
    case SOCK_TEXTURE:
      return "Texture";
    case SOCK_MATERIAL:
      return "Material";
    case SOCK_CUSTOM:
      break;
  }
  return nullptr;
}

bNodeSocket *nodeAddStaticSocket(bNodeTree *ntree,
                                 bNode *node,
                                 eNodeSocketInOut in_out,
                                 int type,
                                 int subtype,
                                 const char *identifier,
                                 const char *name)
{
  const char *idname = nodeStaticSocketType(type, subtype);

  if (!idname) {
    CLOG_ERROR(&LOG, "static node socket type %d undefined", type);
    return nullptr;
  }

  bNodeSocket *sock = nodeAddSocket(ntree, node, in_out, idname, identifier, name);
  sock->type = type;
  return sock;
}

namespace blender::bke {

static void node_socket_free(bNodeSocket *sock, const bool do_id_user)
{
  if (sock->prop) {
    IDP_FreePropertyContent_ex(sock->prop, do_id_user);
    MEM_freeN(sock->prop);
  }

  if (sock->default_value) {
    if (do_id_user) {
      socket_id_user_decrement(sock);
    }
    MEM_freeN(sock->default_value);
  }
  if (sock->default_attribute_name) {
    MEM_freeN(sock->default_attribute_name);
  }
  MEM_delete(sock->runtime);
}

}  // namespace blender::bke

void nodeRemoveSocket(bNodeTree *ntree, bNode *node, bNodeSocket *sock)
{
  blender::bke::nodeRemoveSocketEx(ntree, node, sock, true);
}

namespace blender::bke {

void nodeRemoveSocketEx(bNodeTree *ntree, bNode *node, bNodeSocket *sock, const bool do_id_user)
{
  LISTBASE_FOREACH_MUTABLE (bNodeLink *, link, &ntree->links) {
    if (link->fromsock == sock || link->tosock == sock) {
      nodeRemLink(ntree, link);
    }
  }

  for (const int64_t i : node->runtime->internal_links.index_range()) {
    const bNodeLink &link = node->runtime->internal_links[i];
    if (link.fromsock == sock || link.tosock == sock) {
      node->runtime->internal_links.remove_and_reorder(i);
      BKE_ntree_update_tag_node_internal_link(ntree, node);
      break;
    }
  }

  /* this is fast, this way we don't need an in_out argument */
  BLI_remlink(&node->inputs, sock);
  BLI_remlink(&node->outputs, sock);

  blender::bke::node_socket_free(sock, do_id_user);
  MEM_freeN(sock);

  BKE_ntree_update_tag_socket_removed(ntree);
}

}  // namespace blender::bke

bNode *nodeFindNodebyName(bNodeTree *ntree, const char *name)
{
  return reinterpret_cast<bNode *>(BLI_findstring(&ntree->nodes, name, offsetof(bNode, name)));
}

void nodeFindNode(bNodeTree *ntree, bNodeSocket *sock, bNode **r_node, int *r_sockindex)
{
  *r_node = nullptr;
  if (ntree->runtime->topology_cache_mutex.is_cached()) {
    bNode *node = &sock->owner_node();
    *r_node = node;
    if (r_sockindex) {
      const ListBase *sockets = (sock->in_out == SOCK_IN) ? &node->inputs : &node->outputs;
      *r_sockindex = BLI_findindex(sockets, sock);
    }
    return;
  }
  const bool success = nodeFindNodeTry(ntree, sock, r_node, r_sockindex);
  BLI_assert(success);
  UNUSED_VARS_NDEBUG(success);
}

bool nodeFindNodeTry(bNodeTree *ntree, bNodeSocket *sock, bNode **r_node, int *r_sockindex)
{
  for (bNode *node : ntree->all_nodes()) {
    const ListBase *sockets = (sock->in_out == SOCK_IN) ? &node->inputs : &node->outputs;
    int i;
    LISTBASE_FOREACH_INDEX (const bNodeSocket *, tsock, sockets, i) {
      if (sock == tsock) {
        if (r_node != nullptr) {
          *r_node = node;
        }
        if (r_sockindex != nullptr) {
          *r_sockindex = i;
        }
        return true;
      }
    }
  }
  return false;
}

namespace blender::bke {

bNode *nodeFindRootParent(bNode *node)
{
  bNode *parent_iter = node;
  while (parent_iter->parent != nullptr) {
    parent_iter = parent_iter->parent;
  }
  if (parent_iter->type != NODE_FRAME) {
    return nullptr;
  }
  return parent_iter;
}

}  // namespace blender::bke

bool nodeIsParentAndChild(const bNode *parent, const bNode *child)
{
  for (const bNode *child_iter = child; child_iter; child_iter = child_iter->parent) {
    if (child_iter == parent) {
      return true;
    }
  }
  return false;
}

namespace blender::bke {

void nodeChainIter(const bNodeTree *ntree,
                   const bNode *node_start,
                   bool (*callback)(bNode *, bNode *, void *, const bool),
                   void *userdata,
                   const bool reversed)
{
  LISTBASE_FOREACH (bNodeLink *, link, &ntree->links) {
    if ((link->flag & NODE_LINK_VALID) == 0) {
      /* Skip links marked as cyclic. */
      continue;
    }
    /* Is the link part of the chain meaning node_start == fromnode
     * (or tonode for reversed case)? */
    if (!reversed) {
      if (link->fromnode != node_start) {
        continue;
      }
    }
    else {
      if (link->tonode != node_start) {
        continue;
      }
    }

    if (!callback(link->fromnode, link->tonode, userdata, reversed)) {
      return;
    }
    nodeChainIter(ntree, reversed ? link->fromnode : link->tonode, callback, userdata, reversed);
  }
}

static void iter_backwards_ex(const bNodeTree *ntree,
                              const bNode *node_start,
                              bool (*callback)(bNode *, bNode *, void *),
                              void *userdata,
                              const char recursion_mask)
{
  LISTBASE_FOREACH (bNodeSocket *, sock, &node_start->inputs) {
    bNodeLink *link = sock->link;
    if (link == nullptr) {
      continue;
    }
    if ((link->flag & NODE_LINK_VALID) == 0) {
      /* Skip links marked as cyclic. */
      continue;
    }
    if (link->fromnode->runtime->iter_flag & recursion_mask) {
      continue;
    }

    link->fromnode->runtime->iter_flag |= recursion_mask;

    if (!callback(link->fromnode, link->tonode, userdata)) {
      return;
    }
    iter_backwards_ex(ntree, link->fromnode, callback, userdata, recursion_mask);
  }
}

void nodeChainIterBackwards(const bNodeTree *ntree,
                            const bNode *node_start,
                            bool (*callback)(bNode *, bNode *, void *),
                            void *userdata,
                            const int recursion_lvl)
{
  if (!node_start) {
    return;
  }

  /* Limited by iter_flag type. */
  BLI_assert(recursion_lvl < 8);
  const char recursion_mask = (1 << recursion_lvl);

  /* Reset flag. */
  LISTBASE_FOREACH (bNode *, node, &ntree->nodes) {
    node->runtime->iter_flag &= ~recursion_mask;
  }

  iter_backwards_ex(ntree, node_start, callback, userdata, recursion_mask);
}

void nodeParentsIter(bNode *node, bool (*callback)(bNode *, void *), void *userdata)
{
  if (node->parent) {
    if (!callback(node->parent, userdata)) {
      return;
    }
    nodeParentsIter(node->parent, callback, userdata);
  }
}

bool nodeIsDanglingReroute(const bNodeTree *ntree, const bNode *node)
{
  ntree->ensure_topology_cache();
  BLI_assert(node_tree_runtime::topology_cache_is_available(*ntree));
  BLI_assert(!ntree->has_available_link_cycle());

  const bNode *iter_node = node;
  if (!iter_node->is_reroute()) {
    return false;
  }

  while (true) {
    const Span<const bNodeLink *> links = iter_node->input_socket(0).directly_linked_links();
    BLI_assert(links.size() <= 1);
    if (links.is_empty()) {
      return true;
    }
    const bNodeLink &link = *links[0];
    if (!link.is_available()) {
      return false;
    }
    if (link.is_muted()) {
      return false;
    }
    iter_node = link.fromnode;
    if (!iter_node->is_reroute()) {
      return false;
    }
  }
}

}  // namespace blender::bke

void nodeUniqueName(bNodeTree *ntree, bNode *node)
{
  BLI_uniquename(
      &ntree->nodes, node, DATA_("Node"), '.', offsetof(bNode, name), sizeof(node->name));
}

void nodeUniqueID(bNodeTree *ntree, bNode *node)
{
  /* Use a pointer cast to avoid overflow warnings. */
  const double time = PIL_check_seconds_timer() * 1000000.0;
  blender::RandomNumberGenerator id_rng{*reinterpret_cast<const uint32_t *>(&time)};

  /* In the unlikely case that the random ID doesn't match, choose a new one until it does. */
  int32_t new_id = id_rng.get_int32();
  while (ntree->runtime->nodes_by_id.contains_as(new_id) || new_id <= 0) {
    new_id = id_rng.get_int32();
  }

  node->identifier = new_id;
  ntree->runtime->nodes_by_id.add_new(node);
  node->runtime->index_in_tree = ntree->runtime->nodes_by_id.index_range().last();
  BLI_assert(node->runtime->index_in_tree == ntree->runtime->nodes_by_id.index_of(node));
}

bNode *nodeAddNode(const bContext *C, bNodeTree *ntree, const char *idname)
{
  bNode *node = MEM_cnew<bNode>("new node");
  node->runtime = MEM_new<bNodeRuntime>(__func__);
  BLI_addtail(&ntree->nodes, node);
  nodeUniqueID(ntree, node);

  STRNCPY(node->idname, idname);
  blender::bke::node_set_typeinfo(C, ntree, node, nodeTypeFind(idname));

  BKE_ntree_update_tag_node_new(ntree, node);

  if (ELEM(node->type, GEO_NODE_INPUT_SCENE_TIME, GEO_NODE_SELF_OBJECT, GEO_NODE_SIMULATION_INPUT))
  {
    DEG_relations_tag_update(CTX_data_main(C));
  }

  return node;
}

bNode *nodeAddStaticNode(const bContext *C, bNodeTree *ntree, const int type)
{
  const char *idname = nullptr;

  NODE_TYPES_BEGIN (ntype) {
    /* Do an extra poll here, because some int types are used
     * for multiple node types, this helps find the desired type. */
    if (ntype->type != type) {
      continue;
    }

    const char *disabled_hint;
    if (ntype->poll && ntype->poll(ntype, ntree, &disabled_hint)) {
      idname = ntype->idname;
      break;
    }
  }
  NODE_TYPES_END;
  if (!idname) {
    CLOG_ERROR(&LOG, "static node type %d undefined", type);
    return nullptr;
  }
  return nodeAddNode(C, ntree, idname);
}

namespace blender::bke {

static void node_socket_copy(bNodeSocket *sock_dst, const bNodeSocket *sock_src, const int flag)
{
  sock_dst->runtime = MEM_new<bNodeSocketRuntime>(__func__);
  if (sock_src->prop) {
    sock_dst->prop = IDP_CopyProperty_ex(sock_src->prop, flag);
  }

  if (sock_src->default_value) {
    sock_dst->default_value = MEM_dupallocN(sock_src->default_value);

    if ((flag & LIB_ID_CREATE_NO_USER_REFCOUNT) == 0) {
      socket_id_user_increment(sock_dst);
    }
  }

  sock_dst->default_attribute_name = static_cast<char *>(
      MEM_dupallocN(sock_src->default_attribute_name));

  sock_dst->stack_index = 0;
}

bNode *node_copy_with_mapping(bNodeTree *dst_tree,
                              const bNode &node_src,
                              const int flag,
                              const bool use_unique,
                              Map<const bNodeSocket *, bNodeSocket *> &socket_map)
{
  bNode *node_dst = static_cast<bNode *>(MEM_mallocN(sizeof(bNode), __func__));
  *node_dst = node_src;

  node_dst->runtime = MEM_new<bNodeRuntime>(__func__);

  /* Can be called for nodes outside a node tree (e.g. clipboard). */
  if (dst_tree) {
    if (use_unique) {
      nodeUniqueName(dst_tree, node_dst);
      nodeUniqueID(dst_tree, node_dst);
    }
    BLI_addtail(&dst_tree->nodes, node_dst);
  }

  BLI_listbase_clear(&node_dst->inputs);
  LISTBASE_FOREACH (const bNodeSocket *, src_socket, &node_src.inputs) {
    bNodeSocket *dst_socket = static_cast<bNodeSocket *>(MEM_dupallocN(src_socket));
    node_socket_copy(dst_socket, src_socket, flag);
    BLI_addtail(&node_dst->inputs, dst_socket);
    socket_map.add_new(src_socket, dst_socket);
  }

  BLI_listbase_clear(&node_dst->outputs);
  LISTBASE_FOREACH (const bNodeSocket *, src_socket, &node_src.outputs) {
    bNodeSocket *dst_socket = static_cast<bNodeSocket *>(MEM_dupallocN(src_socket));
    node_socket_copy(dst_socket, src_socket, flag);
    BLI_addtail(&node_dst->outputs, dst_socket);
    socket_map.add_new(src_socket, dst_socket);
  }

  if (node_src.prop) {
    node_dst->prop = IDP_CopyProperty_ex(node_src.prop, flag);
  }

  node_dst->runtime->internal_links = node_src.runtime->internal_links;
  for (bNodeLink &dst_link : node_dst->runtime->internal_links) {
    dst_link.fromnode = node_dst;
    dst_link.tonode = node_dst;
    dst_link.fromsock = socket_map.lookup(dst_link.fromsock);
    dst_link.tosock = socket_map.lookup(dst_link.tosock);
  }

  if ((flag & LIB_ID_CREATE_NO_USER_REFCOUNT) == 0) {
    id_us_plus(node_dst->id);
  }

  if (node_src.typeinfo->copyfunc) {
    node_src.typeinfo->copyfunc(dst_tree, node_dst, &node_src);
  }

  if (dst_tree) {
    BKE_ntree_update_tag_node_new(dst_tree, node_dst);
  }

  /* Only call copy function when a copy is made for the main database, not
   * for cases like the dependency graph and localization. */
  if (node_dst->typeinfo->copyfunc_api && !(flag & LIB_ID_CREATE_NO_MAIN)) {
    PointerRNA ptr;
    RNA_pointer_create(reinterpret_cast<ID *>(dst_tree), &RNA_Node, node_dst, &ptr);

    node_dst->typeinfo->copyfunc_api(&ptr, &node_src);
  }

  return node_dst;
}

/**
 * Type of value storage related with socket is the same.
 * \param socket: Node can have multiple sockets & storages pairs.
 */
static void *node_static_value_storage_for(bNode &node, const bNodeSocket &socket)
{
  if (!socket.is_output()) {
    return nullptr;
  }

  switch (node.type) {
    case FN_NODE_INPUT_BOOL:
      return &reinterpret_cast<NodeInputBool *>(node.storage)->boolean;
    case FN_NODE_INPUT_INT:
      return &reinterpret_cast<NodeInputInt *>(node.storage)->integer;
    case FN_NODE_INPUT_VECTOR:
      return &reinterpret_cast<NodeInputVector *>(node.storage)->vector;
    case FN_NODE_INPUT_COLOR:
      return &reinterpret_cast<NodeInputColor *>(node.storage)->color;
    case GEO_NODE_IMAGE:
      return &node.id;
    default:
      break;
  }

  return nullptr;
}

static void *socket_value_storage(bNodeSocket &socket)
{
  switch (eNodeSocketDatatype(socket.type)) {
    case SOCK_BOOLEAN:
      return &socket.default_value_typed<bNodeSocketValueBoolean>()->value;
    case SOCK_INT:
      return &socket.default_value_typed<bNodeSocketValueInt>()->value;
    case SOCK_FLOAT:
      return &socket.default_value_typed<bNodeSocketValueFloat>()->value;
    case SOCK_VECTOR:
      return &socket.default_value_typed<bNodeSocketValueVector>()->value;
    case SOCK_RGBA:
      return &socket.default_value_typed<bNodeSocketValueRGBA>()->value;
    case SOCK_IMAGE:
      return &socket.default_value_typed<bNodeSocketValueImage>()->value;
    case SOCK_TEXTURE:
      return &socket.default_value_typed<bNodeSocketValueTexture>()->value;
    case SOCK_COLLECTION:
      return &socket.default_value_typed<bNodeSocketValueCollection>()->value;
    case SOCK_OBJECT:
      return &socket.default_value_typed<bNodeSocketValueObject>()->value;
    case SOCK_MATERIAL:
      return &socket.default_value_typed<bNodeSocketValueMaterial>()->value;
    case SOCK_STRING:
    case SOCK_ROTATION:
      /* We don't want do this now! */
      return nullptr;
    case SOCK_CUSTOM:
    case SOCK_SHADER:
    case SOCK_GEOMETRY:
      /* Unmovable types. */
      break;
  }

  return nullptr;
}

void node_socket_move_default_value(Main & /*bmain*/,
                                    bNodeTree &tree,
                                    bNodeSocket &src,
                                    bNodeSocket &dst)
{
  tree.ensure_topology_cache();

  bNode &dst_node = dst.owner_node();
  bNode &src_node = src.owner_node();

  const CPPType &src_type = *src.typeinfo->base_cpp_type;
  const CPPType &dst_type = *dst.typeinfo->base_cpp_type;

  const bke::DataTypeConversions &convert = bke::get_implicit_type_conversions();

  if (src.is_multi_input()) {
    /* Multi input sockets no have value. */
    return;
  }
  if (ELEM(NODE_REROUTE, dst_node.type, src_node.type)) {
    /* Reroute node can't have ownership of socket value directly. */
    return;
  }
  if (&src_type != &dst_type) {
    if (!convert.is_convertible(src_type, dst_type)) {
      return;
    }
  }

  void *src_value = socket_value_storage(src);
  void *dst_value = node_static_value_storage_for(dst_node, dst);
  if (!dst_value || !src_value) {
    return;
  }

  convert.convert_to_uninitialized(src_type, dst_type, src_value, dst_value);

  src_type.destruct(src_value);
  if (ELEM(eNodeSocketDatatype(src.type),
           SOCK_COLLECTION,
           SOCK_IMAGE,
           SOCK_MATERIAL,
           SOCK_TEXTURE,
           SOCK_OBJECT))
  {
    src_type.value_initialize(src_value);
  }
}

bNode *node_copy(bNodeTree *dst_tree, const bNode &src_node, const int flag, const bool use_unique)
{
  Map<const bNodeSocket *, bNodeSocket *> socket_map;
  return node_copy_with_mapping(dst_tree, src_node, flag, use_unique, socket_map);
}

}  // namespace blender::bke

static int node_count_links(const bNodeTree *ntree, const bNodeSocket *socket)
{
  int count = 0;
  LISTBASE_FOREACH (bNodeLink *, link, &ntree->links) {
    if (ELEM(socket, link->fromsock, link->tosock)) {
      count++;
    }
  }
  return count;
}

bNodeLink *nodeAddLink(
    bNodeTree *ntree, bNode *fromnode, bNodeSocket *fromsock, bNode *tonode, bNodeSocket *tosock)
{
  BLI_assert(fromnode);
  BLI_assert(tonode);
  BLI_assert(ntree->all_nodes().contains(fromnode));
  BLI_assert(ntree->all_nodes().contains(tonode));

  bNodeLink *link = nullptr;
  if (eNodeSocketInOut(fromsock->in_out) == SOCK_OUT &&
      eNodeSocketInOut(tosock->in_out) == SOCK_IN) {
    link = MEM_cnew<bNodeLink>("link");
    if (ntree) {
      BLI_addtail(&ntree->links, link);
    }
    link->fromnode = fromnode;
    link->fromsock = fromsock;
    link->tonode = tonode;
    link->tosock = tosock;
  }
  else if (eNodeSocketInOut(fromsock->in_out) == SOCK_IN &&
           eNodeSocketInOut(tosock->in_out) == SOCK_OUT)
  {
    /* OK but flip */
    link = MEM_cnew<bNodeLink>("link");
    if (ntree) {
      BLI_addtail(&ntree->links, link);
    }
    link->fromnode = tonode;
    link->fromsock = tosock;
    link->tonode = fromnode;
    link->tosock = fromsock;
  }

  if (ntree) {
    BKE_ntree_update_tag_link_added(ntree, link);
  }

  if (link != nullptr && link->tosock->is_multi_input()) {
    link->multi_input_socket_index = node_count_links(ntree, link->tosock) - 1;
  }

  return link;
}

/* Adjust the indices of links connected to the given multi input socket after deleting the link at
 * `deleted_index`. This function also works if the link has not yet been deleted. */
static void adjust_multi_input_indices_after_removed_link(bNodeTree *ntree,
                                                          const bNodeSocket *sock,
                                                          const int deleted_index)
{
  LISTBASE_FOREACH (bNodeLink *, link, &ntree->links) {
    /* We only need to adjust those with a greater index, because the others will have the same
     * index. */
    if (link->tosock != sock || link->multi_input_socket_index <= deleted_index) {
      continue;
    }
    link->multi_input_socket_index -= 1;
  }
}

void nodeRemLink(bNodeTree *ntree, bNodeLink *link)
{
  if (link->tosock->is_multi_input()) {
    adjust_multi_input_indices_after_removed_link(
        ntree, link->tosock, link->multi_input_socket_index);
  }

  /* Can be called for links outside a node tree (e.g. clipboard). */
  if (ntree) {
    BLI_remlink(&ntree->links, link);
  }

  if (link->tosock) {
    link->tosock->link = nullptr;
  }
  MEM_freeN(link);

  if (ntree) {
    BKE_ntree_update_tag_link_removed(ntree);
  }
}

namespace blender::bke {

void nodeLinkSetMute(bNodeTree *ntree, bNodeLink *link, const bool muted)
{
  const bool was_muted = link->is_muted();
  SET_FLAG_FROM_TEST(link->flag, muted, NODE_LINK_MUTED);
  if (muted != was_muted) {
    BKE_ntree_update_tag_link_mute(ntree, link);
  }
}

}  // namespace blender::bke

void nodeRemSocketLinks(bNodeTree *ntree, bNodeSocket *sock)
{
  LISTBASE_FOREACH_MUTABLE (bNodeLink *, link, &ntree->links) {
    if (link->fromsock == sock || link->tosock == sock) {
      nodeRemLink(ntree, link);
    }
  }
}

bool nodeLinkIsHidden(const bNodeLink *link)
{
  return !(link->fromsock->is_visible() && link->tosock->is_visible());
}

namespace blender::bke {

bool nodeLinkIsSelected(const bNodeLink *link)
{
  return (link->fromnode->flag & NODE_SELECT) || (link->tonode->flag & NODE_SELECT);
}

void nodeInternalRelink(bNodeTree *ntree, bNode *node)
{
  /* store link pointers in output sockets, for efficient lookup */
  for (bNodeLink &link : node->runtime->internal_links) {
    link.tosock->link = &link;
  }

  Vector<bNodeLink *> duplicate_links_to_remove;

  /* redirect downstream links */
  LISTBASE_FOREACH_MUTABLE (bNodeLink *, link, &ntree->links) {
    /* do we have internal link? */
    if (link->fromnode != node) {
      continue;
    }

    bNodeLink *internal_link = link->fromsock->link;
    bNodeLink *fromlink = internal_link ? internal_link->fromsock->link : nullptr;

    if (fromlink == nullptr) {
<<<<<<< HEAD
=======
      if (link->tosock->is_multi_input()) {
        blender::bke::adjust_multi_input_indices_after_removed_link(
            ntree, link->tosock, link->multi_input_socket_index);
      }
>>>>>>> 9fba9f41
      nodeRemLink(ntree, link);
      continue;
    }

    if (link->tosock->is_multi_input()) {
      /* remove the link that would be the same as the relinked one */
      LISTBASE_FOREACH_MUTABLE (bNodeLink *, link_to_compare, &ntree->links) {
        if (link_to_compare->fromsock == fromlink->fromsock &&
            link_to_compare->tosock == link->tosock) {
<<<<<<< HEAD
=======
          blender::bke::adjust_multi_input_indices_after_removed_link(
              ntree, link_to_compare->tosock, link_to_compare->multi_input_socket_index);
>>>>>>> 9fba9f41
          duplicate_links_to_remove.append_non_duplicates(link_to_compare);
        }
      }
    }

    link->fromnode = fromlink->fromnode;
    link->fromsock = fromlink->fromsock;

    /* if the up- or downstream link is invalid,
     * the replacement link will be invalid too.
     */
    if (!(fromlink->flag & NODE_LINK_VALID)) {
      link->flag &= ~NODE_LINK_VALID;
    }

    if (fromlink->flag & NODE_LINK_MUTED) {
      link->flag |= NODE_LINK_MUTED;
    }

    BKE_ntree_update_tag_link_changed(ntree);
  }

  for (bNodeLink *link : duplicate_links_to_remove) {
    nodeRemLink(ntree, link);
  }

  /* remove remaining upstream links */
  LISTBASE_FOREACH_MUTABLE (bNodeLink *, link, &ntree->links) {
    if (link->tonode == node) {
      nodeRemLink(ntree, link);
    }
  }
}

float2 nodeToView(const bNode *node, const float2 loc)
{
  float2 view_loc = loc;
  for (const bNode *node_iter = node; node_iter; node_iter = node_iter->parent) {
    view_loc += float2(node_iter->locx, node_iter->locy);
  }
  return view_loc;
}

float2 nodeFromView(const bNode *node, const float2 view_loc)
{
  float2 loc = view_loc;
  for (const bNode *node_iter = node; node_iter; node_iter = node_iter->parent) {
    loc -= float2(node_iter->locx, node_iter->locy);
  }
  return loc;
}

}  // namespace blender::bke

void nodeAttachNode(bNodeTree *ntree, bNode *node, bNode *parent)
{
  BLI_assert(parent->type == NODE_FRAME);
  BLI_assert(!nodeIsParentAndChild(parent, node));

  const blender::float2 loc = blender::bke::nodeToView(node, {});

  node->parent = parent;
  BKE_ntree_update_tag_parent_change(ntree, node);
  /* transform to parent space */
  const blender::float2 new_loc = blender::bke::nodeFromView(parent, loc);
  node->locx = new_loc.x;
  node->locy = new_loc.y;
}

void nodeDetachNode(bNodeTree *ntree, bNode *node)
{
  if (node->parent) {
    BLI_assert(node->parent->type == NODE_FRAME);

    /* transform to view space */
    const blender::float2 loc = blender::bke::nodeToView(node, {});
    node->locx = loc.x;
    node->locy = loc.y;
    node->parent = nullptr;
    BKE_ntree_update_tag_parent_change(ntree, node);
  }
}

namespace blender::bke {

void nodePositionRelative(bNode *from_node,
                          const bNode *to_node,
                          const bNodeSocket *from_sock,
                          const bNodeSocket *to_sock)
{
  float offset_x;
  int tot_sock_idx;

  /* Socket to plug into. */
  if (eNodeSocketInOut(to_sock->in_out) == SOCK_IN) {
    offset_x = -(from_node->typeinfo->width + 50);
    tot_sock_idx = BLI_listbase_count(&to_node->outputs);
    tot_sock_idx += BLI_findindex(&to_node->inputs, to_sock);
  }
  else {
    offset_x = to_node->typeinfo->width + 50;
    tot_sock_idx = BLI_findindex(&to_node->outputs, to_sock);
  }

  BLI_assert(tot_sock_idx != -1);

  float offset_y = U.widget_unit * tot_sock_idx;

  /* Output socket. */
  if (from_sock) {
    if (eNodeSocketInOut(from_sock->in_out) == SOCK_IN) {
      tot_sock_idx = BLI_listbase_count(&from_node->outputs);
      tot_sock_idx += BLI_findindex(&from_node->inputs, from_sock);
    }
    else {
      tot_sock_idx = BLI_findindex(&from_node->outputs, from_sock);
    }
  }

  BLI_assert(tot_sock_idx != -1);

  offset_y -= U.widget_unit * tot_sock_idx;

  from_node->locx = to_node->locx + offset_x;
  from_node->locy = to_node->locy - offset_y;
}

void nodePositionPropagate(bNode *node)
{
  LISTBASE_FOREACH (bNodeSocket *, socket, &node->inputs) {
    if (socket->link != nullptr) {
      bNodeLink *link = socket->link;
      nodePositionRelative(link->fromnode, link->tonode, link->fromsock, link->tosock);
      nodePositionPropagate(link->fromnode);
    }
  }
}

}  // namespace blender::bke

static bNodeTree *ntreeAddTree_do(
    Main *bmain, ID *owner_id, const bool is_embedded, const char *name, const char *idname)
{
  /* trees are created as local trees for compositor, material or texture nodes,
   * node groups and other tree types are created as library data.
   */
  int flag = 0;
  if (is_embedded || bmain == nullptr) {
    flag |= LIB_ID_CREATE_NO_MAIN;
  }
  bNodeTree *ntree = reinterpret_cast<bNodeTree *>(BKE_libblock_alloc(bmain, ID_NT, name, flag));
  BKE_libblock_init_empty(&ntree->id);
  if (is_embedded) {
    BLI_assert(owner_id != nullptr);
    ntree->id.flag |= LIB_EMBEDDED_DATA;
    ntree->owner_id = owner_id;
    bNodeTree **ntree_owner_ptr = BKE_ntree_ptr_from_id(owner_id);
    BLI_assert(ntree_owner_ptr != nullptr);
    *ntree_owner_ptr = ntree;
  }
  else {
    BLI_assert(owner_id == nullptr);
  }

  STRNCPY(ntree->idname, idname);
  blender::bke::ntree_set_typeinfo(ntree, ntreeTypeFind(idname));

  return ntree;
}

bNodeTree *ntreeAddTree(Main *bmain, const char *name, const char *idname)
{
  return ntreeAddTree_do(bmain, nullptr, false, name, idname);
}

namespace blender::bke {

bNodeTree *ntreeAddTreeEmbedded(Main * /*bmain*/,
                                ID *owner_id,
                                const char *name,
                                const char *idname)
{
  return ntreeAddTree_do(nullptr, owner_id, true, name, idname);
}

bNodeTree *ntreeCopyTree_ex(const bNodeTree *ntree, Main *bmain, const bool do_id_user)
{
  const int flag = do_id_user ? 0 : LIB_ID_CREATE_NO_USER_REFCOUNT | LIB_ID_CREATE_NO_MAIN;

  bNodeTree *ntree_copy = reinterpret_cast<bNodeTree *>(
      BKE_id_copy_ex(bmain, reinterpret_cast<const ID *>(ntree), nullptr, flag));
  return ntree_copy;
}
bNodeTree *ntreeCopyTree(Main *bmain, const bNodeTree *ntree)
{
  return ntreeCopyTree_ex(ntree, bmain, true);
}

/* *************** Node Preview *********** */

/* XXX this should be removed eventually ...
 * Currently BKE functions are modeled closely on previous code,
 * using node_preview_init_tree to set up previews for a whole node tree in advance.
 * This should be left more to the individual node tree implementations. */

bool node_preview_used(const bNode *node)
{
  /* XXX check for closed nodes? */
  return (node->typeinfo->flag & NODE_PREVIEW) != 0;
}

bNodePreview *node_preview_verify(bNodeInstanceHash *previews,
                                  bNodeInstanceKey key,
                                  const int xsize,
                                  const int ysize,
                                  const bool create)
{
  bNodePreview *preview = static_cast<bNodePreview *>(
      BKE_node_instance_hash_lookup(previews, key));
  if (!preview) {
    if (create) {
      preview = MEM_cnew<bNodePreview>("node preview");
      preview->ibuf = IMB_allocImBuf(xsize, ysize, 32, IB_rect);
      BKE_node_instance_hash_insert(previews, key, preview);
    }
    else {
      return nullptr;
    }
  }

  /* node previews can get added with variable size this way */
  if (xsize == 0 || ysize == 0) {
    return preview;
  }

  /* sanity checks & initialize */
  const uint size[2] = {uint(xsize), uint(ysize)};
  IMB_rect_size_set(preview->ibuf, size);
  if (preview->ibuf->byte_buffer.data == nullptr) {
    imb_addrectImBuf(preview->ibuf);
  }
  /* no clear, makes nicer previews */

  return preview;
}

bNodePreview *node_preview_copy(bNodePreview *preview)
{
  bNodePreview *new_preview = static_cast<bNodePreview *>(MEM_dupallocN(preview));
  new_preview->ibuf = IMB_dupImBuf(preview->ibuf);
  return new_preview;
}

void node_preview_free(bNodePreview *preview)
{
  if (preview->ibuf) {
    IMB_freeImBuf(preview->ibuf);
  }
  MEM_freeN(preview);
}

static void node_preview_init_tree_recursive(bNodeInstanceHash *previews,
                                             bNodeTree *ntree,
                                             bNodeInstanceKey parent_key,
                                             const int xsize,
                                             const int ysize)
{
  for (bNode *node : ntree->all_nodes()) {
    bNodeInstanceKey key = BKE_node_instance_key(parent_key, ntree, node);

    if (blender::bke::node_preview_used(node)) {
      node->runtime->preview_xsize = xsize;
      node->runtime->preview_ysize = ysize;

      blender::bke::node_preview_verify(previews, key, xsize, ysize, false);
    }

    bNodeTree *group = reinterpret_cast<bNodeTree *>(node->id);
    if (node->is_group() && group != nullptr) {
      node_preview_init_tree_recursive(previews, group, key, xsize, ysize);
    }
  }
}

void node_preview_init_tree(bNodeTree *ntree, int xsize, int ysize)
{
  if (!ntree) {
    return;
  }

  if (!ntree->previews) {
    ntree->previews = BKE_node_instance_hash_new("node previews");
  }

  node_preview_init_tree_recursive(ntree->previews, ntree, NODE_INSTANCE_KEY_BASE, xsize, ysize);
}

static void node_preview_tag_used_recursive(bNodeInstanceHash *previews,
                                            bNodeTree *ntree,
                                            bNodeInstanceKey parent_key)
{
  for (bNode *node : ntree->all_nodes()) {
    bNodeInstanceKey key = BKE_node_instance_key(parent_key, ntree, node);

    if (blender::bke::node_preview_used(node)) {
      BKE_node_instance_hash_tag_key(previews, key);
    }

    bNodeTree *group = reinterpret_cast<bNodeTree *>(node->id);
    if (node->is_group() && group != nullptr) {
      node_preview_tag_used_recursive(previews, group, key);
    }
  }
}

void node_preview_remove_unused(bNodeTree *ntree)
{
  if (!ntree || !ntree->previews) {
    return;
  }

  /* use the instance hash functions for tagging and removing unused previews */
  BKE_node_instance_hash_clear_tags(ntree->previews);
  node_preview_tag_used_recursive(ntree->previews, ntree, NODE_INSTANCE_KEY_BASE);

  BKE_node_instance_hash_remove_untagged(
      ntree->previews, reinterpret_cast<bNodeInstanceValueFP>(node_preview_free));
}

}  // namespace blender::bke

namespace blender::bke {

void node_preview_merge_tree(bNodeTree *to_ntree, bNodeTree *from_ntree, bool remove_old)
{
  if (remove_old || !to_ntree->previews) {
    /* free old previews */
    if (to_ntree->previews) {
      BKE_node_instance_hash_free(to_ntree->previews,
                                  reinterpret_cast<bNodeInstanceValueFP>(node_preview_free));
    }

    /* transfer previews */
    to_ntree->previews = from_ntree->previews;
    from_ntree->previews = nullptr;

    /* clean up, in case any to_ntree nodes have been removed */
    node_preview_remove_unused(to_ntree);
  }
  else {
    if (from_ntree->previews) {
      bNodeInstanceHashIterator iter;
      NODE_INSTANCE_HASH_ITER (iter, from_ntree->previews) {
        bNodeInstanceKey key = node_instance_hash_iterator_get_key(&iter);
        bNodePreview *preview = static_cast<bNodePreview *>(
            node_instance_hash_iterator_get_value(&iter));

        /* replace existing previews */
        BKE_node_instance_hash_remove(
            to_ntree->previews, key, reinterpret_cast<bNodeInstanceValueFP>(node_preview_free));
        BKE_node_instance_hash_insert(to_ntree->previews, key, preview);
      }

      /* NOTE: null free function here,
       * because pointers have already been moved over to to_ntree->previews! */
      BKE_node_instance_hash_free(from_ntree->previews, nullptr);
      from_ntree->previews = nullptr;
    }
  }
}

void nodeUnlinkNode(bNodeTree *ntree, bNode *node)
{
  LISTBASE_FOREACH_MUTABLE (bNodeLink *, link, &ntree->links) {
    ListBase *lb = nullptr;
    if (link->fromnode == node) {
      lb = &node->outputs;
    }
    else if (link->tonode == node) {
      lb = &node->inputs;
    }

    if (lb) {
      /* Only bother adjusting if the socket is not on the node we're deleting. */
      if (link->tonode != node && link->tosock->is_multi_input()) {
        adjust_multi_input_indices_after_removed_link(
            ntree, link->tosock, link->multi_input_socket_index);
      }
      LISTBASE_FOREACH (const bNodeSocket *, sock, lb) {
        if (link->fromsock == sock || link->tosock == sock) {
          nodeRemLink(ntree, link);
          break;
        }
      }
    }
  }
}

static void node_unlink_attached(bNodeTree *ntree, const bNode *parent)
{
  for (bNode *node : ntree->all_nodes()) {
    if (node->parent == parent) {
      nodeDetachNode(ntree, node);
    }
  }
}

void nodeRebuildIDVector(bNodeTree *node_tree)
{
  /* Rebuild nodes #VectorSet which must have the same order as the list. */
  node_tree->runtime->nodes_by_id.clear();
  int i;
  LISTBASE_FOREACH_INDEX (bNode *, node, &node_tree->nodes, i) {
    node_tree->runtime->nodes_by_id.add_new(node);
    node->runtime->index_in_tree = i;
  }
}

void node_free_node(bNodeTree *ntree, bNode *node)
{
  /* since it is called while free database, node->id is undefined */

  /* can be called for nodes outside a node tree (e.g. clipboard) */
  if (ntree) {
    BLI_remlink(&ntree->nodes, node);
    /* Rebuild nodes #VectorSet which must have the same order as the list. */
    nodeRebuildIDVector(ntree);

    /* texture node has bad habit of keeping exec data around */
    if (ntree->type == NTREE_TEXTURE && ntree->runtime->execdata) {
      ntreeTexEndExecTree(ntree->runtime->execdata);
      ntree->runtime->execdata = nullptr;
    }
  }

  if (node->typeinfo->freefunc) {
    node->typeinfo->freefunc(node);
  }

  LISTBASE_FOREACH_MUTABLE (bNodeSocket *, sock, &node->inputs) {
    /* Remember, no ID user refcount management here! */
    node_socket_free(sock, false);
    MEM_freeN(sock);
  }
  LISTBASE_FOREACH_MUTABLE (bNodeSocket *, sock, &node->outputs) {
    /* Remember, no ID user refcount management here! */
    node_socket_free(sock, false);
    MEM_freeN(sock);
  }

  if (node->prop) {
    /* Remember, no ID user refcount management here! */
    IDP_FreePropertyContent_ex(node->prop, false);
    MEM_freeN(node->prop);
  }

  if (node->typeinfo->declare_dynamic) {
    delete node->runtime->declaration;
  }

  MEM_delete(node->runtime);
  MEM_freeN(node);

  if (ntree) {
    BKE_ntree_update_tag_node_removed(ntree);
  }
}

void ntreeFreeLocalNode(bNodeTree *ntree, bNode *node)
{
  /* For removing nodes while editing localized node trees. */
  BLI_assert((ntree->id.tag & LIB_TAG_LOCALIZED) != 0);

  /* These two lines assume the caller might want to free a single node and maintain
   * a valid state in the node tree. */
  nodeUnlinkNode(ntree, node);
  node_unlink_attached(ntree, node);

  node_free_node(ntree, node);
  nodeRebuildIDVector(ntree);
}

}  // namespace blender::bke

void nodeRemoveNode(Main *bmain, bNodeTree *ntree, bNode *node, const bool do_id_user)
{
  BLI_assert(ntree != nullptr);
  /* This function is not for localized node trees, we do not want
   * do to ID user reference-counting and removal of animation data then. */
  BLI_assert((ntree->id.tag & LIB_TAG_LOCALIZED) == 0);

  bool node_has_id = false;

  if (do_id_user) {
    /* Free callback for NodeCustomGroup. */
    if (node->typeinfo->freefunc_api) {
      PointerRNA ptr;
      RNA_pointer_create(&ntree->id, &RNA_Node, node, &ptr);

      node->typeinfo->freefunc_api(&ptr);
    }

    /* Do user counting. */
    if (node->id) {
      id_us_min(node->id);
      node_has_id = true;
    }

    LISTBASE_FOREACH (bNodeSocket *, sock, &node->inputs) {
      node_has_id |= blender::bke::socket_id_user_decrement(sock);
    }
    LISTBASE_FOREACH (bNodeSocket *, sock, &node->outputs) {
      node_has_id |= blender::bke::socket_id_user_decrement(sock);
    }
  }

  /* Remove animation data. */
  char propname_esc[MAX_IDPROP_NAME * 2];
  char prefix[MAX_IDPROP_NAME * 2];

  BLI_str_escape(propname_esc, node->name, sizeof(propname_esc));
  SNPRINTF(prefix, "nodes[\"%s\"]", propname_esc);

  if (BKE_animdata_fix_paths_remove(&ntree->id, prefix)) {
    if (bmain != nullptr) {
      DEG_relations_tag_update(bmain);
    }
  }

  /* Also update relations for the scene time node, which causes a dependency
   * on time that users expect to be removed when the node is removed. */
  if (node_has_id ||
      ELEM(node->type, GEO_NODE_INPUT_SCENE_TIME, GEO_NODE_SELF_OBJECT, GEO_NODE_SIMULATION_INPUT))
  {
    if (bmain != nullptr) {
      DEG_relations_tag_update(bmain);
    }
  }

  blender::bke::nodeUnlinkNode(ntree, node);
  blender::bke::node_unlink_attached(ntree, node);

  /* Free node itself. */
  blender::bke::node_free_node(ntree, node);
  blender::bke::nodeRebuildIDVector(ntree);
}

namespace blender::bke {

static void node_socket_interface_free(bNodeTree * /*ntree*/,
                                       bNodeSocket *sock,
                                       const bool do_id_user)
{
  if (sock->prop) {
    IDP_FreeProperty_ex(sock->prop, do_id_user);
  }

  if (sock->default_value) {
    if (do_id_user) {
      socket_id_user_decrement(sock);
    }
    MEM_freeN(sock->default_value);
  }
  if (sock->default_attribute_name) {
    MEM_freeN(sock->default_attribute_name);
  }
  MEM_delete(sock->runtime);
}

static void free_localized_node_groups(bNodeTree *ntree)
{
  /* Only localized node trees store a copy for each node group tree.
   * Each node group tree in a localized node tree can be freed,
   * since it is a localized copy itself (no risk of accessing free'd
   * data in main, see #37939). */
  if (!(ntree->id.tag & LIB_TAG_LOCALIZED)) {
    return;
  }

  LISTBASE_FOREACH (bNode *, node, &ntree->nodes) {
    bNodeTree *ngroup = reinterpret_cast<bNodeTree *>(node->id);
    if (node->is_group() && ngroup != nullptr) {
      ntreeFreeTree(ngroup);
      MEM_freeN(ngroup);
    }
  }
}

void ntreeFreeTree(bNodeTree *ntree)
{
  ntree_free_data(&ntree->id);
  BKE_animdata_free(&ntree->id, false);
}

}  // namespace blender::bke

void ntreeFreeEmbeddedTree(bNodeTree *ntree)
{
  blender::bke::ntreeFreeTree(ntree);
  BKE_libblock_free_data(&ntree->id, true);
  BKE_libblock_free_data_py(&ntree->id);
}

void ntreeFreeLocalTree(bNodeTree *ntree)
{
  if (ntree->id.tag & LIB_TAG_LOCALIZED) {
    blender::bke::ntreeFreeTree(ntree);
  }
  else {
    blender::bke::ntreeFreeTree(ntree);
    BKE_libblock_free_data(&ntree->id, true);
  }
}

void ntreeSetOutput(bNodeTree *ntree)
{
  const bool is_compositor = ntree->type == NTREE_COMPOSIT;
  /* find the active outputs, might become tree type dependent handler */
  LISTBASE_FOREACH (bNode *, node, &ntree->nodes) {
    if (node->typeinfo->nclass == NODE_CLASS_OUTPUT) {
      /* we need a check for which output node should be tagged like this, below an exception */
      if (ELEM(node->type, CMP_NODE_OUTPUT_FILE, GEO_NODE_VIEWER)) {
        continue;
      }
      const bool node_is_output = ELEM(node->type, CMP_NODE_VIEWER, CMP_NODE_SPLITVIEWER);

      int output = 0;
      /* there is more types having output class, each one is checked */

      LISTBASE_FOREACH (bNode *, tnode, &ntree->nodes) {
        if (tnode->typeinfo->nclass != NODE_CLASS_OUTPUT) {
          continue;
        }

        /* same type, exception for viewer */
        const bool tnode_is_output = ELEM(tnode->type, CMP_NODE_VIEWER, CMP_NODE_SPLITVIEWER);
        const bool compositor_case = is_compositor && tnode_is_output && node_is_output;
        if (tnode->type == node->type || compositor_case) {
          if (tnode->flag & NODE_DO_OUTPUT) {
            output++;
            if (output > 1) {
              tnode->flag &= ~NODE_DO_OUTPUT;
            }
          }
        }
      }

      if (output == 0) {
        node->flag |= NODE_DO_OUTPUT;
      }
    }

    /* group node outputs use this flag too */
    if (node->type == NODE_GROUP_OUTPUT) {
      int output = 0;
      LISTBASE_FOREACH (bNode *, tnode, &ntree->nodes) {
        if (tnode->type != NODE_GROUP_OUTPUT) {
          continue;
        }
        if (tnode->flag & NODE_DO_OUTPUT) {
          output++;
          if (output > 1) {
            tnode->flag &= ~NODE_DO_OUTPUT;
          }
        }
      }
      if (output == 0) {
        node->flag |= NODE_DO_OUTPUT;
      }
    }
  }

  /* here we could recursively set which nodes have to be done,
   * might be different for editor or for "real" use... */
}

bNodeTree **BKE_ntree_ptr_from_id(ID *id)
{
  switch (GS(id->name)) {
    case ID_MA:
      return &reinterpret_cast<Material *>(id)->nodetree;
    case ID_LA:
      return &reinterpret_cast<Light *>(id)->nodetree;
    case ID_WO:
      return &reinterpret_cast<World *>(id)->nodetree;
    case ID_TE:
      return &reinterpret_cast<Tex *>(id)->nodetree;
    case ID_SCE:
      return &reinterpret_cast<Scene *>(id)->nodetree;
    case ID_LS:
      return &reinterpret_cast<FreestyleLineStyle *>(id)->nodetree;
    default:
      return nullptr;
  }
}

bNodeTree *ntreeFromID(ID *id)
{
  bNodeTree **nodetree = BKE_ntree_ptr_from_id(id);
  return (nodetree != nullptr) ? *nodetree : nullptr;
}

namespace blender::bke {

void ntreeNodeFlagSet(const bNodeTree *ntree, const int flag, const bool enable)
{
  LISTBASE_FOREACH (bNode *, node, &ntree->nodes) {
    if (enable) {
      node->flag |= flag;
    }
    else {
      node->flag &= ~flag;
    }
  }
}

}  // namespace blender::bke

bNodeTree *ntreeLocalize(bNodeTree *ntree)
{
  if (ntree == nullptr) {
    return nullptr;
  }

  /* Make full copy outside of Main database.
   * NOTE: previews are not copied here. */
  bNodeTree *ltree = reinterpret_cast<bNodeTree *>(BKE_id_copy_ex(
      nullptr, &ntree->id, nullptr, (LIB_ID_COPY_LOCALIZE | LIB_ID_COPY_NO_ANIMDATA)));

  ltree->id.tag |= LIB_TAG_LOCALIZED;

  LISTBASE_FOREACH (bNode *, node, &ltree->nodes) {
    bNodeTree *group = reinterpret_cast<bNodeTree *>(node->id);
    if (node->is_group() && group != nullptr) {
      node->id = reinterpret_cast<ID *>(ntreeLocalize(group));
    }
  }

  /* Ensures only a single output node is enabled. */
  ntreeSetOutput(ntree);

  bNode *node_src = reinterpret_cast<bNode *>(ntree->nodes.first);
  bNode *node_local = reinterpret_cast<bNode *>(ltree->nodes.first);
  while (node_src != nullptr) {
    node_local->runtime->original = node_src;
    node_src = node_src->next;
    node_local = node_local->next;
  }

  if (ntree->typeinfo->localize) {
    ntree->typeinfo->localize(ltree, ntree);
  }

  return ltree;
}

namespace blender::bke {

void ntreeLocalMerge(Main *bmain, bNodeTree *localtree, bNodeTree *ntree)
{
  if (ntree && localtree) {
    if (ntree->typeinfo->local_merge) {
      ntree->typeinfo->local_merge(bmain, localtree, ntree);
    }
  }
}

/* ************ NODE TREE INTERFACE *************** */

static bNodeSocket *make_socket_interface(bNodeTree *ntree,
                                          const eNodeSocketInOut in_out,
                                          const char *idname,
                                          const char *name)
{
  bNodeSocketType *stype = nodeSocketTypeFind(idname);
  if (stype == nullptr) {
    return nullptr;
  }

  bNodeSocket *sock = MEM_cnew<bNodeSocket>("socket template");
  sock->runtime = MEM_new<bNodeSocketRuntime>(__func__);
  STRNCPY(sock->idname, stype->idname);
  sock->in_out = int(in_out);
  sock->type = int(SOCK_CUSTOM); /* int type undefined by default */
  node_socket_set_typeinfo(ntree, sock, stype);

  /* assign new unique index */
  const int own_index = ntree->cur_index++;
  /* use the own_index as socket identifier */
  if (in_out == SOCK_IN) {
    SNPRINTF(sock->identifier, "Input_%d", own_index);
  }
  else {
    SNPRINTF(sock->identifier, "Output_%d", own_index);
  }

  sock->limit = (in_out == SOCK_IN ? 1 : 0xFFF);

  STRNCPY(sock->name, name);
  sock->storage = nullptr;
  sock->flag |= SOCK_COLLAPSED;

  return sock;
}

bNodeSocket *ntreeFindSocketInterface(bNodeTree *ntree,
                                      const eNodeSocketInOut in_out,
                                      const char *identifier)
{
  ListBase *sockets = (in_out == SOCK_IN) ? &ntree->inputs : &ntree->outputs;
  LISTBASE_FOREACH (bNodeSocket *, iosock, sockets) {
    if (STREQ(iosock->identifier, identifier)) {
      return iosock;
    }
  }
  return nullptr;
}

}  // namespace blender::bke

bNodeSocket *ntreeAddSocketInterface(bNodeTree *ntree,
                                     const eNodeSocketInOut in_out,
                                     const char *idname,
                                     const char *name)
{
  bNodeSocket *iosock = blender::bke::make_socket_interface(ntree, in_out, idname, name);
  if (in_out == SOCK_IN) {
    BLI_addtail(&ntree->inputs, iosock);
  }
  else if (in_out == SOCK_OUT) {
    BLI_addtail(&ntree->outputs, iosock);
  }

  BKE_ntree_update_tag_interface(ntree);
  return iosock;
}

namespace blender::bke {

bNodeSocket *ntreeInsertSocketInterface(bNodeTree *ntree,
                                        const eNodeSocketInOut in_out,
                                        const char *idname,
                                        bNodeSocket *next_sock,
                                        const char *name)
{
  bNodeSocket *iosock = make_socket_interface(ntree, in_out, idname, name);
  if (in_out == SOCK_IN) {
    BLI_insertlinkbefore(&ntree->inputs, next_sock, iosock);
  }
  else if (in_out == SOCK_OUT) {
    BLI_insertlinkbefore(&ntree->outputs, next_sock, iosock);
  }

  BKE_ntree_update_tag_interface(ntree);
  return iosock;
}

bNodeSocket *ntreeAddSocketInterfaceFromSocket(bNodeTree *ntree,
                                               const bNode *from_node,
                                               const bNodeSocket *from_sock)
{
  return ntreeAddSocketInterfaceFromSocketWithName(
      ntree, from_node, from_sock, from_sock->idname, from_sock->name);
}

bNodeSocket *ntreeAddSocketInterfaceFromSocketWithName(bNodeTree *ntree,
                                                       const bNode *from_node,
                                                       const bNodeSocket *from_sock,
                                                       const char *idname,
                                                       const char *name)
{
  bNodeSocket *iosock = ntreeAddSocketInterface(
      ntree, eNodeSocketInOut(from_sock->in_out), idname, DATA_(name));
  if (iosock == nullptr) {
    return nullptr;
  }
  if (iosock->typeinfo->interface_from_socket) {
    iosock->typeinfo->interface_from_socket(ntree, iosock, from_node, from_sock);
  }
  return iosock;
}

bNodeSocket *ntreeInsertSocketInterfaceFromSocket(bNodeTree *ntree,
                                                  bNodeSocket *next_sock,
                                                  const bNode *from_node,
                                                  const bNodeSocket *from_sock)
{
  bNodeSocket *iosock = ntreeInsertSocketInterface(
      ntree, eNodeSocketInOut(from_sock->in_out), from_sock->idname, next_sock, from_sock->name);
  if (iosock) {
    if (iosock->typeinfo->interface_from_socket) {
      iosock->typeinfo->interface_from_socket(ntree, iosock, from_node, from_sock);
    }
  }
  return iosock;
}

}  // namespace blender::bke

void ntreeRemoveSocketInterface(bNodeTree *ntree, bNodeSocket *sock)
{
  /* this is fast, this way we don't need an in_out argument */
  BLI_remlink(&ntree->inputs, sock);
  BLI_remlink(&ntree->outputs, sock);

  blender::bke::node_socket_interface_free(ntree, sock, true);
  MEM_freeN(sock);

  BKE_ntree_update_tag_interface(ntree);
}

namespace blender::bke {

static bool ntree_contains_tree_exec(const bNodeTree *tree_to_search_in,
                                     const bNodeTree *tree_to_search_for,
                                     Set<const bNodeTree *> &already_passed)
{
  if (tree_to_search_in == tree_to_search_for) {
    return true;
  }

  tree_to_search_in->ensure_topology_cache();
  for (const bNode *node_group : tree_to_search_in->group_nodes()) {
    const bNodeTree *sub_tree_search_in = reinterpret_cast<const bNodeTree *>(node_group->id);
    if (!sub_tree_search_in) {
      continue;
    }
    if (!already_passed.add(sub_tree_search_in)) {
      continue;
    }
    if (ntree_contains_tree_exec(sub_tree_search_in, tree_to_search_for, already_passed)) {
      return true;
    }
  }

  return false;
}

}  // namespace blender::bke

bool ntreeContainsTree(const bNodeTree *tree_to_search_in, const bNodeTree *tree_to_search_for)
{
  if (tree_to_search_in == tree_to_search_for) {
    return true;
  }

  Set<const bNodeTree *> already_passed;
  return blender::bke::ntree_contains_tree_exec(
      tree_to_search_in, tree_to_search_for, already_passed);
}

int nodeCountSocketLinks(const bNodeTree *ntree, const bNodeSocket *sock)
{
  int tot = 0;
  LISTBASE_FOREACH (const bNodeLink *, link, &ntree->links) {
    if (link->fromsock == sock || link->tosock == sock) {
      tot++;
    }
  }
  return tot;
}

bNode *nodeGetActive(bNodeTree *ntree)
{
  if (ntree == nullptr) {
    return nullptr;
  }

  for (bNode *node : ntree->all_nodes()) {
    if (node->flag & NODE_ACTIVE) {
      return node;
    }
  }
  return nullptr;
}

void nodeSetSelected(bNode *node, const bool select)
{
  if (select) {
    node->flag |= NODE_SELECT;
    return;
  }
  node->flag &= ~NODE_SELECT;
  /* deselect sockets too */
  LISTBASE_FOREACH (bNodeSocket *, sock, &node->inputs) {
    sock->flag &= ~NODE_SELECT;
  }
  LISTBASE_FOREACH (bNodeSocket *, sock, &node->outputs) {
    sock->flag &= ~NODE_SELECT;
  }
}

void nodeClearActive(bNodeTree *ntree)
{
  if (ntree == nullptr) {
    return;
  }

  for (bNode *node : ntree->all_nodes()) {
    node->flag &= ~NODE_ACTIVE;
  }
}

void nodeSetActive(bNodeTree *ntree, bNode *node)
{
  const bool is_paint_canvas = blender::bke::nodeSupportsActiveFlag(node,
                                                                    NODE_ACTIVE_PAINT_CANVAS);
  const bool is_texture_class = blender::bke::nodeSupportsActiveFlag(node, NODE_ACTIVE_TEXTURE);
  int flags_to_set = NODE_ACTIVE;
  SET_FLAG_FROM_TEST(flags_to_set, is_paint_canvas, NODE_ACTIVE_PAINT_CANVAS);
  SET_FLAG_FROM_TEST(flags_to_set, is_texture_class, NODE_ACTIVE_TEXTURE);

  /* Make sure only one node is active per node tree. */
  for (bNode *tnode : ntree->all_nodes()) {
    tnode->flag &= ~flags_to_set;
  }
  node->flag |= flags_to_set;
}

namespace blender::bke {

void nodeSetSocketAvailability(bNodeTree *ntree, bNodeSocket *sock, const bool is_available)
{
  if (is_available == sock->is_available()) {
    return;
  }
  if (is_available) {
    sock->flag &= ~SOCK_UNAVAIL;
  }
  else {
    sock->flag |= SOCK_UNAVAIL;
  }
  BKE_ntree_update_tag_socket_availability(ntree, sock);
}

}  // namespace blender::bke

int nodeSocketLinkLimit(const bNodeSocket *sock)
{
  if (sock->is_multi_input()) {
    return 4095;
  }
  if (sock->typeinfo == nullptr) {
    return sock->limit;
  }
  const bNodeSocketType &stype = *sock->typeinfo;
  if (!stype.use_link_limits_of_type) {
    return sock->limit;
  }
  return eNodeSocketInOut(sock->in_out) == SOCK_IN ? stype.input_link_limit :
                                                     stype.output_link_limit;
}

namespace blender::bke {

static void update_socket_declarations(ListBase *sockets,
                                       Span<blender::nodes::SocketDeclarationPtr> declarations)
{
  int index;
  LISTBASE_FOREACH_INDEX (bNodeSocket *, socket, sockets, index) {
    const SocketDeclaration &socket_decl = *declarations[index];
    socket->runtime->declaration = &socket_decl;
  }
}

static void reset_socket_declarations(ListBase *sockets)
{
  LISTBASE_FOREACH (bNodeSocket *, socket, sockets) {
    socket->runtime->declaration = nullptr;
  }
}

void nodeSocketDeclarationsUpdate(bNode *node)
{
  BLI_assert(node->runtime->declaration != nullptr);
  if (node->runtime->declaration->skip_updating_sockets) {
    reset_socket_declarations(&node->inputs);
    reset_socket_declarations(&node->outputs);
    return;
  }
  update_socket_declarations(&node->inputs, node->runtime->declaration->inputs);
  update_socket_declarations(&node->outputs, node->runtime->declaration->outputs);
}

bool nodeDeclarationEnsureOnOutdatedNode(bNodeTree *ntree, bNode *node)
{
  if (node->runtime->declaration != nullptr) {
    return false;
  }
  if (node->typeinfo->declare_dynamic) {
    BLI_assert(ntree != nullptr);
    BLI_assert(node != nullptr);
    blender::nodes::update_node_declaration_and_sockets(*ntree, *node);
    return true;
  }
  if (node->typeinfo->declare) {
    /* Declaration should have been created in #nodeRegisterType. */
    BLI_assert(node->typeinfo->fixed_declaration != nullptr);
    node->runtime->declaration = node->typeinfo->fixed_declaration;
    return true;
  }
  return false;
}

bool nodeDeclarationEnsure(bNodeTree *ntree, bNode *node)
{
  if (nodeDeclarationEnsureOnOutdatedNode(ntree, node)) {
    nodeSocketDeclarationsUpdate(node);
    return true;
  }
  return false;
}

}  // namespace blender::bke

void nodeDimensionsGet(const bNode *node, float *r_width, float *r_height)
{
  *r_width = node->runtime->totr.xmax - node->runtime->totr.xmin;
  *r_height = node->runtime->totr.ymax - node->runtime->totr.ymin;
}

void nodeTagUpdateID(bNode *node)
{
  node->runtime->update |= NODE_UPDATE_ID;
}

void nodeInternalLinks(bNode *node, bNodeLink **r_links, int *r_len)
{
  *r_links = node->runtime->internal_links.data();
  *r_len = node->runtime->internal_links.size();
}

/* Node Instance Hash */

const bNodeInstanceKey NODE_INSTANCE_KEY_BASE = {5381};
const bNodeInstanceKey NODE_INSTANCE_KEY_NONE = {0};

/* Generate a hash key from ntree and node names
 * Uses the djb2 algorithm with xor by Bernstein:
 * http://www.cse.yorku.ca/~oz/hash.html
 */
static bNodeInstanceKey node_hash_int_str(bNodeInstanceKey hash, const char *str)
{
  char c;

  while ((c = *str++)) {
    hash.value = ((hash.value << 5) + hash.value) ^ c; /* (hash * 33) ^ c */
  }

  /* separator '\0' character, to avoid ambiguity from concatenated strings */
  hash.value = (hash.value << 5) + hash.value; /* hash * 33 */

  return hash;
}

bNodeInstanceKey BKE_node_instance_key(bNodeInstanceKey parent_key,
                                       const bNodeTree *ntree,
                                       const bNode *node)
{
  bNodeInstanceKey key = node_hash_int_str(parent_key, ntree->id.name + 2);

  if (node) {
    key = node_hash_int_str(key, node->name);
  }

  return key;
}

static uint node_instance_hash_key(const void *key)
{
  return static_cast<const bNodeInstanceKey *>(key)->value;
}

static bool node_instance_hash_key_cmp(const void *a, const void *b)
{
  uint value_a = static_cast<const bNodeInstanceKey *>(a)->value;
  uint value_b = static_cast<const bNodeInstanceKey *>(b)->value;

  return (value_a != value_b);
}

bNodeInstanceHash *BKE_node_instance_hash_new(const char *info)
{
  bNodeInstanceHash *hash = static_cast<bNodeInstanceHash *>(
      MEM_mallocN(sizeof(bNodeInstanceHash), info));
  hash->ghash = BLI_ghash_new(
      node_instance_hash_key, node_instance_hash_key_cmp, "node instance hash ghash");
  return hash;
}

void BKE_node_instance_hash_free(bNodeInstanceHash *hash, bNodeInstanceValueFP valfreefp)
{
  BLI_ghash_free(hash->ghash, nullptr, reinterpret_cast<GHashValFreeFP>(valfreefp));
  MEM_freeN(hash);
}

void BKE_node_instance_hash_insert(bNodeInstanceHash *hash, bNodeInstanceKey key, void *value)
{
  bNodeInstanceHashEntry *entry = static_cast<bNodeInstanceHashEntry *>(value);
  entry->key = key;
  entry->tag = 0;
  BLI_ghash_insert(hash->ghash, &entry->key, value);
}

void *BKE_node_instance_hash_lookup(bNodeInstanceHash *hash, bNodeInstanceKey key)
{
  return BLI_ghash_lookup(hash->ghash, &key);
}

int BKE_node_instance_hash_remove(bNodeInstanceHash *hash,
                                  bNodeInstanceKey key,
                                  bNodeInstanceValueFP valfreefp)
{
  return BLI_ghash_remove(hash->ghash, &key, nullptr, reinterpret_cast<GHashValFreeFP>(valfreefp));
}

void BKE_node_instance_hash_clear(bNodeInstanceHash *hash, bNodeInstanceValueFP valfreefp)
{
  BLI_ghash_clear(hash->ghash, nullptr, reinterpret_cast<GHashValFreeFP>(valfreefp));
}

void *BKE_node_instance_hash_pop(bNodeInstanceHash *hash, bNodeInstanceKey key)
{
  return BLI_ghash_popkey(hash->ghash, &key, nullptr);
}

int BKE_node_instance_hash_haskey(bNodeInstanceHash *hash, bNodeInstanceKey key)
{
  return BLI_ghash_haskey(hash->ghash, &key);
}

int BKE_node_instance_hash_size(bNodeInstanceHash *hash)
{
  return BLI_ghash_len(hash->ghash);
}

void BKE_node_instance_hash_clear_tags(bNodeInstanceHash *hash)
{
  blender::bke::bNodeInstanceHashIterator iter;

  NODE_INSTANCE_HASH_ITER (iter, hash) {
    bNodeInstanceHashEntry *value = static_cast<bNodeInstanceHashEntry *>(
        blender::bke::node_instance_hash_iterator_get_value(&iter));

    value->tag = 0;
  }
}

void BKE_node_instance_hash_tag(bNodeInstanceHash * /*hash*/, void *value)
{
  bNodeInstanceHashEntry *entry = static_cast<bNodeInstanceHashEntry *>(value);
  entry->tag = 1;
}

bool BKE_node_instance_hash_tag_key(bNodeInstanceHash *hash, bNodeInstanceKey key)
{
  bNodeInstanceHashEntry *entry = static_cast<bNodeInstanceHashEntry *>(
      BKE_node_instance_hash_lookup(hash, key));

  if (entry) {
    entry->tag = 1;
    return true;
  }

  return false;
}

void BKE_node_instance_hash_remove_untagged(bNodeInstanceHash *hash,
                                            bNodeInstanceValueFP valfreefp)
{
  /* NOTE: Hash must not be mutated during iterating!
   * Store tagged entries in a separate list and remove items afterward.
   */
  bNodeInstanceKey *untagged = static_cast<bNodeInstanceKey *>(
      MEM_mallocN(sizeof(bNodeInstanceKey) * BKE_node_instance_hash_size(hash),
                  "temporary node instance key list"));
  blender::bke::bNodeInstanceHashIterator iter;
  int num_untagged = 0;
  NODE_INSTANCE_HASH_ITER (iter, hash) {
    bNodeInstanceHashEntry *value = static_cast<bNodeInstanceHashEntry *>(
        blender::bke::node_instance_hash_iterator_get_value(&iter));

    if (!value->tag) {
      untagged[num_untagged++] = blender::bke::node_instance_hash_iterator_get_key(&iter);
    }
  }

  for (int i = 0; i < num_untagged; i++) {
    BKE_node_instance_hash_remove(hash, untagged[i], valfreefp);
  }

  MEM_freeN(untagged);
}

namespace blender::bke {

void ntreeUpdateAllNew(Main *main)
{
  /* Update all new node trees on file read or append, to add/remove sockets
   * in groups nodes if the group changed, and handle any update flags that
   * might have been set in file reading or versioning. */
  FOREACH_NODETREE_BEGIN (main, ntree, owner_id) {
    if (owner_id->tag & LIB_TAG_NEW) {
      BKE_ntree_update_tag_all(ntree);
    }
  }
  FOREACH_NODETREE_END;
  BKE_ntree_update_main(main, nullptr);
}

}  // namespace blender::bke

void ntreeUpdateAllUsers(Main *main, ID *id)
{
  if (id == nullptr) {
    return;
  }

  bool need_update = false;

  /* Update all users of ngroup, to add/remove sockets as needed. */
  FOREACH_NODETREE_BEGIN (main, ntree, owner_id) {
    for (bNode *node : ntree->all_nodes()) {
      if (node->id == id) {
        BKE_ntree_update_tag_node_property(ntree, node);
        need_update = true;
      }
    }
  }
  FOREACH_NODETREE_END;
  if (need_update) {
    BKE_ntree_update_main(main, nullptr);
  }
}

/* ************* node type access ********** */

namespace blender::bke {

void nodeLabel(const bNodeTree *ntree, const bNode *node, char *label, const int label_maxncpy)
{
  label[0] = '\0';

  if (node->label[0] != '\0') {
    BLI_strncpy(label, node->label, label_maxncpy);
  }
  else if (node->typeinfo->labelfunc) {
    node->typeinfo->labelfunc(ntree, node, label, label_maxncpy);
  }
  if (label[0] != '\0') {
    /* The previous methods (labelfunc) could not provide an adequate label for the node. */
    return;
  }

  BLI_strncpy(label, IFACE_(node->typeinfo->ui_name), label_maxncpy);
}

const char *nodeSocketLabel(const bNodeSocket *sock)
{
  return (sock->label[0] != '\0') ? sock->label : sock->name;
}

static void node_type_base_defaults(bNodeType *ntype)
{
  /* default size values */
  blender::bke::node_type_size_preset(ntype, blender::bke::eNodeSizePreset::DEFAULT);
  ntype->height = 100;
  ntype->minheight = 30;
  ntype->maxheight = FLT_MAX;
}

/* allow this node for any tree type */
static bool node_poll_default(const bNodeType * /*ntype*/,
                              const bNodeTree * /*ntree*/,
                              const char ** /*disabled_hint*/)
{
  return true;
}

static bool node_poll_instance_default(const bNode *node,
                                       const bNodeTree *ntree,
                                       const char **disabled_hint)
{
  return node->typeinfo->poll(node->typeinfo, ntree, disabled_hint);
}

void node_type_base(bNodeType *ntype, const int type, const char *name, const short nclass)
{
  /* Use static type info header to map static int type to identifier string and RNA struct type.
   * Associate the RNA struct type with the bNodeType.
   * Dynamically registered nodes will create an RNA type at runtime
   * and call RNA_struct_blender_type_set, so this only needs to be done for old RNA types
   * created in makesrna, which can not be associated to a bNodeType immediately,
   * since bNodeTypes are registered afterward ...
   */
#define DefNode(Category, ID, DefFunc, EnumName, StructName, UIName, UIDesc) \
  case ID: { \
    STRNCPY(ntype->idname, #Category #StructName); \
    StructRNA *srna = RNA_struct_find(#Category #StructName); \
    BLI_assert(srna != nullptr); \
    ntype->rna_ext.srna = srna; \
    RNA_struct_blender_type_set(srna, ntype); \
    RNA_def_struct_ui_text(srna, UIName, UIDesc); \
    ntype->enum_name_legacy = EnumName; \
    STRNCPY(ntype->ui_description, UIDesc); \
    break; \
  }

  switch (type) {
#include "NOD_static_types.h"
  }

  /* make sure we have a valid type (everything registered) */
  BLI_assert(ntype->idname[0] != '\0');

  ntype->type = type;
  STRNCPY(ntype->ui_name, name);
  ntype->nclass = nclass;

  node_type_base_defaults(ntype);

  ntype->poll = node_poll_default;
  ntype->poll_instance = node_poll_instance_default;
}

}  // namespace blender::bke

void node_type_base_custom(bNodeType *ntype,
                           const char *idname,
                           const char *name,
                           const char *enum_name,
                           const short nclass)
{
  STRNCPY(ntype->idname, idname);
  ntype->type = NODE_CUSTOM;
  STRNCPY(ntype->ui_name, name);
  ntype->nclass = nclass;
  ntype->enum_name_legacy = enum_name;

  blender::bke::node_type_base_defaults(ntype);
}

namespace blender::bke {

struct SocketTemplateIdentifierCallbackData {
  bNodeSocketTemplate *list;
  bNodeSocketTemplate *ntemp;
};

static bool unique_socket_template_identifier_check(void *arg, const char *name)
{
  const SocketTemplateIdentifierCallbackData *data =
      static_cast<const SocketTemplateIdentifierCallbackData *>(arg);

  for (bNodeSocketTemplate *ntemp = data->list; ntemp->type >= 0; ntemp++) {
    if (ntemp != data->ntemp) {
      if (STREQ(ntemp->identifier, name)) {
        return true;
      }
    }
  }

  return false;
}

static void unique_socket_template_identifier(bNodeSocketTemplate *list,
                                              bNodeSocketTemplate *ntemp,
                                              const char defname[],
                                              const char delim)
{
  SocketTemplateIdentifierCallbackData data;
  data.list = list;
  data.ntemp = ntemp;

  BLI_uniquename_cb(unique_socket_template_identifier_check,
                    &data,
                    defname,
                    delim,
                    ntemp->identifier,
                    sizeof(ntemp->identifier));
}

void node_type_socket_templates(bNodeType *ntype,
                                bNodeSocketTemplate *inputs,
                                bNodeSocketTemplate *outputs)
{
  ntype->inputs = inputs;
  ntype->outputs = outputs;

  /* automatically generate unique identifiers */
  if (inputs) {
    /* clear identifier strings (uninitialized memory) */
    for (bNodeSocketTemplate *ntemp = inputs; ntemp->type >= 0; ntemp++) {
      ntemp->identifier[0] = '\0';
    }

    for (bNodeSocketTemplate *ntemp = inputs; ntemp->type >= 0; ntemp++) {
      STRNCPY(ntemp->identifier, ntemp->name);
      unique_socket_template_identifier(inputs, ntemp, ntemp->identifier, '_');
    }
  }
  if (outputs) {
    /* clear identifier strings (uninitialized memory) */
    for (bNodeSocketTemplate *ntemp = outputs; ntemp->type >= 0; ntemp++) {
      ntemp->identifier[0] = '\0';
    }

    for (bNodeSocketTemplate *ntemp = outputs; ntemp->type >= 0; ntemp++) {
      STRNCPY(ntemp->identifier, ntemp->name);
      unique_socket_template_identifier(outputs, ntemp, ntemp->identifier, '_');
    }
  }
}

void node_type_size(bNodeType *ntype, const int width, const int minwidth, const int maxwidth)
{
  ntype->width = width;
  ntype->minwidth = minwidth;
  if (maxwidth <= minwidth) {
    ntype->maxwidth = FLT_MAX;
  }
  else {
    ntype->maxwidth = maxwidth;
  }
}

void node_type_size_preset(bNodeType *ntype, const eNodeSizePreset size)
{
  switch (size) {
    case eNodeSizePreset::DEFAULT:
      node_type_size(ntype, 140, 100, NODE_DEFAULT_MAX_WIDTH);
      break;
    case eNodeSizePreset::SMALL:
      node_type_size(ntype, 100, 80, NODE_DEFAULT_MAX_WIDTH);
      break;
    case eNodeSizePreset::MIDDLE:
      node_type_size(ntype, 150, 120, NODE_DEFAULT_MAX_WIDTH);
      break;
    case eNodeSizePreset::LARGE:
      node_type_size(ntype, 240, 140, NODE_DEFAULT_MAX_WIDTH);
      break;
  }
}

}  // namespace blender::bke

void node_type_storage(bNodeType *ntype,
                       const char *storagename,
                       void (*freefunc)(bNode *node),
                       void (*copyfunc)(bNodeTree *dest_ntree,
                                        bNode *dest_node,
                                        const bNode *src_node))
{
  if (storagename) {
    STRNCPY(ntype->storagename, storagename);
  }
  else {
    ntype->storagename[0] = '\0';
  }
  ntype->copyfunc = copyfunc;
  ntype->freefunc = freefunc;
}

void BKE_node_system_init()
{
  blender::bke::nodetreetypes_hash = BLI_ghash_str_new("nodetreetypes_hash gh");
  blender::bke::nodetypes_hash = BLI_ghash_str_new("nodetypes_hash gh");
  blender::bke::nodetypes_alias_hash = BLI_ghash_str_new("nodetypes_alias_hash gh");
  blender::bke::nodesockettypes_hash = BLI_ghash_str_new("nodesockettypes_hash gh");

  register_nodes();
}

void BKE_node_system_exit()
{
  if (blender::bke::nodetypes_alias_hash) {
    BLI_ghash_free(blender::bke::nodetypes_alias_hash, MEM_freeN, MEM_freeN);
    blender::bke::nodetypes_alias_hash = nullptr;
  }

  if (blender::bke::nodetypes_hash) {
    NODE_TYPES_BEGIN (nt) {
      if (nt->rna_ext.free) {
        nt->rna_ext.free(nt->rna_ext.data);
      }
    }
    NODE_TYPES_END;

    BLI_ghash_free(blender::bke::nodetypes_hash, nullptr, node_free_type);
    blender::bke::nodetypes_hash = nullptr;
  }

  if (blender::bke::nodesockettypes_hash) {
    NODE_SOCKET_TYPES_BEGIN (st) {
      if (st->ext_socket.free) {
        st->ext_socket.free(st->ext_socket.data);
      }
      if (st->ext_interface.free) {
        st->ext_interface.free(st->ext_interface.data);
      }
    }
    NODE_SOCKET_TYPES_END;

    BLI_ghash_free(blender::bke::nodesockettypes_hash, nullptr, node_free_socket_type);
    blender::bke::nodesockettypes_hash = nullptr;
  }

  if (blender::bke::nodetreetypes_hash) {
    NODE_TREE_TYPES_BEGIN (nt) {
      if (nt->rna_ext.free) {
        nt->rna_ext.free(nt->rna_ext.data);
      }
    }
    NODE_TREE_TYPES_END;

    BLI_ghash_free(blender::bke::nodetreetypes_hash, nullptr, ntree_free_type);
    blender::bke::nodetreetypes_hash = nullptr;
  }
}

/* -------------------------------------------------------------------- */
/* NodeTree Iterator Helpers (FOREACH_NODETREE_BEGIN) */

void BKE_node_tree_iter_init(NodeTreeIterStore *ntreeiter, Main *bmain)
{
  ntreeiter->ngroup = (bNodeTree *)bmain->nodetrees.first;
  ntreeiter->scene = (Scene *)bmain->scenes.first;
  ntreeiter->mat = (Material *)bmain->materials.first;
  ntreeiter->tex = (Tex *)bmain->textures.first;
  ntreeiter->light = (Light *)bmain->lights.first;
  ntreeiter->world = (World *)bmain->worlds.first;
  ntreeiter->linestyle = (FreestyleLineStyle *)bmain->linestyles.first;
}
bool BKE_node_tree_iter_step(NodeTreeIterStore *ntreeiter, bNodeTree **r_nodetree, ID **r_id)
{
  if (ntreeiter->ngroup) {
    bNodeTree &node_tree = *reinterpret_cast<bNodeTree *>(ntreeiter->ngroup);
    *r_nodetree = &node_tree;
    *r_id = &node_tree.id;
    ntreeiter->ngroup = reinterpret_cast<bNodeTree *>(node_tree.id.next);
  }
  else if (ntreeiter->scene) {
    *r_nodetree = reinterpret_cast<bNodeTree *>(ntreeiter->scene->nodetree);
    *r_id = &ntreeiter->scene->id;
    ntreeiter->scene = reinterpret_cast<Scene *>(ntreeiter->scene->id.next);
  }
  else if (ntreeiter->mat) {
    *r_nodetree = reinterpret_cast<bNodeTree *>(ntreeiter->mat->nodetree);
    *r_id = &ntreeiter->mat->id;
    ntreeiter->mat = reinterpret_cast<Material *>(ntreeiter->mat->id.next);
  }
  else if (ntreeiter->tex) {
    *r_nodetree = reinterpret_cast<bNodeTree *>(ntreeiter->tex->nodetree);
    *r_id = &ntreeiter->tex->id;
    ntreeiter->tex = reinterpret_cast<Tex *>(ntreeiter->tex->id.next);
  }
  else if (ntreeiter->light) {
    *r_nodetree = reinterpret_cast<bNodeTree *>(ntreeiter->light->nodetree);
    *r_id = &ntreeiter->light->id;
    ntreeiter->light = reinterpret_cast<Light *>(ntreeiter->light->id.next);
  }
  else if (ntreeiter->world) {
    *r_nodetree = reinterpret_cast<bNodeTree *>(ntreeiter->world->nodetree);
    *r_id = &ntreeiter->world->id;
    ntreeiter->world = reinterpret_cast<World *>(ntreeiter->world->id.next);
  }
  else if (ntreeiter->linestyle) {
    *r_nodetree = reinterpret_cast<bNodeTree *>(ntreeiter->linestyle->nodetree);
    *r_id = &ntreeiter->linestyle->id;
    ntreeiter->linestyle = reinterpret_cast<FreestyleLineStyle *>(ntreeiter->linestyle->id.next);
  }
  else {
    return false;
  }

  return true;
}

void BKE_nodetree_remove_layer_n(bNodeTree *ntree, Scene *scene, const int layer_index)
{
  BLI_assert(layer_index != -1);
  BLI_assert(scene != nullptr);
  for (bNode *node : ntree->all_nodes()) {
    if (node->type == CMP_NODE_R_LAYERS && node->id == &scene->id) {
      if (node->custom1 == layer_index) {
        node->custom1 = 0;
      }
      else if (node->custom1 > layer_index) {
        node->custom1--;
      }
    }
  }
}<|MERGE_RESOLUTION|>--- conflicted
+++ resolved
@@ -2539,6 +2539,22 @@
   return node_copy_with_mapping(dst_tree, src_node, flag, use_unique, socket_map);
 }
 
+/* Adjust the indices of links connected to the given multi input socket after deleting the link at
+ * `deleted_index`. This function also works if the link has not yet been deleted. */
+static void adjust_multi_input_indices_after_removed_link(bNodeTree *ntree,
+                                                          const bNodeSocket *sock,
+                                                          const int deleted_index)
+{
+  LISTBASE_FOREACH (bNodeLink *, link, &ntree->links) {
+    /* We only need to adjust those with a greater index, because the others will have the same
+     * index. */
+    if (link->tosock != sock || link->multi_input_socket_index <= deleted_index) {
+      continue;
+    }
+    link->multi_input_socket_index -= 1;
+  }
+}
+
 }  // namespace blender::bke
 
 static int node_count_links(const bNodeTree *ntree, const bNodeSocket *socket)
@@ -2597,26 +2613,10 @@
   return link;
 }
 
-/* Adjust the indices of links connected to the given multi input socket after deleting the link at
- * `deleted_index`. This function also works if the link has not yet been deleted. */
-static void adjust_multi_input_indices_after_removed_link(bNodeTree *ntree,
-                                                          const bNodeSocket *sock,
-                                                          const int deleted_index)
-{
-  LISTBASE_FOREACH (bNodeLink *, link, &ntree->links) {
-    /* We only need to adjust those with a greater index, because the others will have the same
-     * index. */
-    if (link->tosock != sock || link->multi_input_socket_index <= deleted_index) {
-      continue;
-    }
-    link->multi_input_socket_index -= 1;
-  }
-}
-
 void nodeRemLink(bNodeTree *ntree, bNodeLink *link)
 {
   if (link->tosock->is_multi_input()) {
-    adjust_multi_input_indices_after_removed_link(
+    blender::bke::adjust_multi_input_indices_after_removed_link(
         ntree, link->tosock, link->multi_input_socket_index);
   }
 
@@ -2689,13 +2689,6 @@
     bNodeLink *fromlink = internal_link ? internal_link->fromsock->link : nullptr;
 
     if (fromlink == nullptr) {
-<<<<<<< HEAD
-=======
-      if (link->tosock->is_multi_input()) {
-        blender::bke::adjust_multi_input_indices_after_removed_link(
-            ntree, link->tosock, link->multi_input_socket_index);
-      }
->>>>>>> 9fba9f41
       nodeRemLink(ntree, link);
       continue;
     }
@@ -2705,11 +2698,6 @@
       LISTBASE_FOREACH_MUTABLE (bNodeLink *, link_to_compare, &ntree->links) {
         if (link_to_compare->fromsock == fromlink->fromsock &&
             link_to_compare->tosock == link->tosock) {
-<<<<<<< HEAD
-=======
-          blender::bke::adjust_multi_input_indices_after_removed_link(
-              ntree, link_to_compare->tosock, link_to_compare->multi_input_socket_index);
->>>>>>> 9fba9f41
           duplicate_links_to_remove.append_non_duplicates(link_to_compare);
         }
       }
