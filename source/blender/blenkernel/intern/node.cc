--- conflicted
+++ resolved
@@ -65,10 +65,7 @@
 #include "BKE_node.h"
 #include "BKE_node_runtime.hh"
 #include "BKE_node_tree_update.h"
-<<<<<<< HEAD
-=======
 #include "BKE_node_tree_zones.hh"
->>>>>>> 9d6659bf
 #include "BKE_type_conversions.hh"
 
 #include "RNA_access.h"
@@ -2528,71 +2525,6 @@
   return nullptr;
 }
 
-/**
- * Type of value storage related with socket is the same.
- * \param socket: Node can have multiple sockets & storages pairs.
- */
-static void *node_static_value_storage_for(bNode &node, const bNodeSocket &socket)
-{
-  if (!socket.is_output()) {
-    return nullptr;
-  }
-
-  switch (node.type) {
-    case FN_NODE_INPUT_BOOL:
-      return &reinterpret_cast<NodeInputBool *>(node.storage)->boolean;
-    case FN_NODE_INPUT_INT:
-      return &reinterpret_cast<NodeInputInt *>(node.storage)->integer;
-    case FN_NODE_INPUT_VECTOR:
-      return &reinterpret_cast<NodeInputVector *>(node.storage)->vector;
-    case FN_NODE_INPUT_COLOR:
-      return &reinterpret_cast<NodeInputColor *>(node.storage)->color;
-    case GEO_NODE_IMAGE:
-      return &node.id;
-    default:
-      break;
-  }
-
-  return nullptr;
-}
-
-static void *socket_value_storage(bNodeSocket &socket)
-{
-  switch (eNodeSocketDatatype(socket.type)) {
-    case SOCK_BOOLEAN:
-      return &socket.default_value_typed<bNodeSocketValueBoolean>()->value;
-    case SOCK_INT:
-      return &socket.default_value_typed<bNodeSocketValueInt>()->value;
-    case SOCK_FLOAT:
-      return &socket.default_value_typed<bNodeSocketValueFloat>()->value;
-    case SOCK_VECTOR:
-      return &socket.default_value_typed<bNodeSocketValueVector>()->value;
-    case SOCK_RGBA:
-      return &socket.default_value_typed<bNodeSocketValueRGBA>()->value;
-    case SOCK_IMAGE:
-      return &socket.default_value_typed<bNodeSocketValueImage>()->value;
-    case SOCK_TEXTURE:
-      return &socket.default_value_typed<bNodeSocketValueTexture>()->value;
-    case SOCK_COLLECTION:
-      return &socket.default_value_typed<bNodeSocketValueCollection>()->value;
-    case SOCK_OBJECT:
-      return &socket.default_value_typed<bNodeSocketValueObject>()->value;
-    case SOCK_MATERIAL:
-      return &socket.default_value_typed<bNodeSocketValueMaterial>()->value;
-    case SOCK_STRING:
-      /* We don't want do this now! */
-      return nullptr;
-    case __SOCK_MESH:
-    case SOCK_CUSTOM:
-    case SOCK_SHADER:
-    case SOCK_GEOMETRY:
-      /* Unmovable types. */
-      break;
-  }
-
-  return nullptr;
-}
-
 void node_socket_move_default_value(Main & /*bmain*/,
                                     bNodeTree &tree,
                                     bNodeSocket &src,
