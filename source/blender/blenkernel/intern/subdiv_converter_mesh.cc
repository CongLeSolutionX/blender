/* SPDX-License-Identifier: GPL-2.0-or-later
 * Copyright 2018 Blender Foundation. All rights reserved. */

/** \file
 * \ingroup bke
 */

#include "subdiv_converter.h"

#include <cstring>

#include "DNA_mesh_types.h"
#include "DNA_meshdata_types.h"

#include "BLI_bitmap.h"
#include "BLI_utildefines.h"

#include "BKE_customdata.h"
#include "BKE_mesh.h"
#include "BKE_mesh_mapping.h"
#include "BKE_subdiv.h"

#include "MEM_guardedalloc.h"

#include "opensubdiv_capi.h"
#include "opensubdiv_converter_capi.h"

#include "bmesh_class.h"

/* Enable work-around for non-working CPU evaluator when using bilinear scheme.
 * This forces Catmark scheme with all edges marked as infinitely sharp. */
#define BUGGY_SIMPLE_SCHEME_WORKAROUND 1

struct ConverterStorage {
  SubdivSettings settings;
  const Mesh *mesh;
  const float (*vert_positions)[3];
  blender::Span<MEdge> edges;
  blender::Span<MPoly> polys;
  blender::Span<int> corner_verts;
  blender::Span<int> corner_edges;

  /* CustomData layer for vertex sharpnesses. */
  const float *cd_vertex_crease;
  /* CustomData layer for edge sharpness. */
  const float *cd_edge_crease;
  /* Indexed by loop index, value denotes index of face-varying vertex
   * which corresponds to the UV coordinate.
   */
  int *loop_uv_indices;
  int num_uv_coordinates;
  /* Indexed by coarse mesh elements, gives index of corresponding element
   * with ignoring all non-manifold entities.
   *
   * NOTE: This isn't strictly speaking manifold, this is more like non-loose
   * geometry index. As in, index of element as if there were no loose edges
   * or vertices in the mesh.
   */
  int *manifold_vertex_index;
  /* Indexed by vertex index from mesh, corresponds to whether this vertex has
   * infinite sharpness due to non-manifold topology.
   */
  BLI_bitmap *infinite_sharp_vertices_map;
  /* Reverse mapping to above. */
  int *manifold_vertex_index_reverse;
  int *manifold_edge_index_reverse;
  /* Number of non-loose elements. */
  int num_manifold_vertices;
  int num_manifold_edges;
};

static OpenSubdiv_SchemeType get_scheme_type(const OpenSubdiv_Converter *converter)
{
#if BUGGY_SIMPLE_SCHEME_WORKAROUND
  (void)converter;
  return OSD_SCHEME_CATMARK;
#else
  ConverterStorage *storage = static_cast<ConverterStorage *>(converter->user_data);
  if (storage->settings.is_simple) {
    return OSD_SCHEME_BILINEAR;
  }
  else {
    return OSD_SCHEME_CATMARK;
  }
#endif
}

static OpenSubdiv_VtxBoundaryInterpolation get_vtx_boundary_interpolation(
    const OpenSubdiv_Converter *converter)
{
  ConverterStorage *storage = static_cast<ConverterStorage *>(converter->user_data);
  return OpenSubdiv_VtxBoundaryInterpolation(
      BKE_subdiv_converter_vtx_boundary_interpolation_from_settings(&storage->settings));
}

static OpenSubdiv_FVarLinearInterpolation get_fvar_linear_interpolation(
    const OpenSubdiv_Converter *converter)
{
  ConverterStorage *storage = static_cast<ConverterStorage *>(converter->user_data);
  return OpenSubdiv_FVarLinearInterpolation(
      BKE_subdiv_converter_fvar_linear_from_settings(&storage->settings));
}

static bool specifies_full_topology(const OpenSubdiv_Converter * /*converter*/)
{
  return false;
}

static int get_num_faces(const OpenSubdiv_Converter *converter)
{
  ConverterStorage *storage = static_cast<ConverterStorage *>(converter->user_data);
  return storage->mesh->totpoly;
}

static int get_num_edges(const OpenSubdiv_Converter *converter)
{
  ConverterStorage *storage = static_cast<ConverterStorage *>(converter->user_data);
  return storage->num_manifold_edges;
}

static int get_num_vertices(const OpenSubdiv_Converter *converter)
{
  ConverterStorage *storage = static_cast<ConverterStorage *>(converter->user_data);
  return storage->num_manifold_vertices;
}

static int get_num_face_vertices(const OpenSubdiv_Converter *converter, int manifold_face_index)
{
  ConverterStorage *storage = static_cast<ConverterStorage *>(converter->user_data);
  return storage->polys[manifold_face_index].totloop;
}

static void get_face_vertices(const OpenSubdiv_Converter *converter,
                              int manifold_face_index,
                              int *manifold_face_vertices)
{
  ConverterStorage *storage = static_cast<ConverterStorage *>(converter->user_data);
<<<<<<< HEAD
  const MPoly *poly = &storage->polys[manifold_face_index];
  for (int i = 0; i < poly->totloop; i++) {
    const int vert = storage->corner_verts[poly->loopstart + i];
    manifold_face_vertices[i] = storage->manifold_vertex_index[vert];
=======
  const MPoly &poly = storage->polys[manifold_face_index];
  const blender::Span<MLoop> loops = storage->loops;
  for (int corner = 0; corner < poly.totloop; corner++) {
    manifold_face_vertices[corner] =
        storage->manifold_vertex_index[loops[poly.loopstart + corner].v];
>>>>>>> 915ff8d1
  }
}

static void get_edge_vertices(const OpenSubdiv_Converter *converter,
                              int manifold_edge_index,
                              int *manifold_edge_vertices)
{
  ConverterStorage *storage = static_cast<ConverterStorage *>(converter->user_data);
  const int edge_index = storage->manifold_edge_index_reverse[manifold_edge_index];
  const MEdge *edge = &storage->edges[edge_index];
  manifold_edge_vertices[0] = storage->manifold_vertex_index[edge->v1];
  manifold_edge_vertices[1] = storage->manifold_vertex_index[edge->v2];
}

static float get_edge_sharpness(const OpenSubdiv_Converter *converter, int manifold_edge_index)
{
  ConverterStorage *storage = static_cast<ConverterStorage *>(converter->user_data);
#if BUGGY_SIMPLE_SCHEME_WORKAROUND
  if (storage->settings.is_simple) {
    return 10.0f;
  }
#endif
  if (!storage->settings.use_creases || storage->cd_edge_crease == nullptr) {
    return 0.0f;
  }
  const int edge_index = storage->manifold_edge_index_reverse[manifold_edge_index];
  return BKE_subdiv_crease_to_sharpness_f(storage->cd_edge_crease[edge_index]);
}

static bool is_infinite_sharp_vertex(const OpenSubdiv_Converter *converter,
                                     int manifold_vertex_index)
{
  ConverterStorage *storage = static_cast<ConverterStorage *>(converter->user_data);
#if BUGGY_SIMPLE_SCHEME_WORKAROUND
  if (storage->settings.is_simple) {
    return true;
  }
#endif
  const int vertex_index = storage->manifold_vertex_index_reverse[manifold_vertex_index];
  return BLI_BITMAP_TEST_BOOL(storage->infinite_sharp_vertices_map, vertex_index);
}

static float get_vertex_sharpness(const OpenSubdiv_Converter *converter, int manifold_vertex_index)
{
  ConverterStorage *storage = static_cast<ConverterStorage *>(converter->user_data);
  if (!storage->settings.use_creases || storage->cd_vertex_crease == nullptr) {
    return 0.0f;
  }
  const int vertex_index = storage->manifold_vertex_index_reverse[manifold_vertex_index];
  return BKE_subdiv_crease_to_sharpness_f(storage->cd_vertex_crease[vertex_index]);
}

static int get_num_uv_layers(const OpenSubdiv_Converter *converter)
{
  ConverterStorage *storage = static_cast<ConverterStorage *>(converter->user_data);
  const Mesh *mesh = storage->mesh;
  return CustomData_number_of_layers(&mesh->ldata, CD_PROP_FLOAT2);
}

static void precalc_uv_layer(const OpenSubdiv_Converter *converter, const int layer_index)
{
  ConverterStorage *storage = static_cast<ConverterStorage *>(converter->user_data);
  const Mesh *mesh = storage->mesh;
  const float(*mloopuv)[2] = static_cast<const float(*)[2]>(
      CustomData_get_layer_n(&mesh->ldata, CD_PROP_FLOAT2, layer_index));
  const int num_poly = mesh->totpoly;
  const int num_vert = mesh->totvert;
  const float limit[2] = {STD_UV_CONNECT_LIMIT, STD_UV_CONNECT_LIMIT};
  /* Initialize memory required for the operations. */
  if (storage->loop_uv_indices == nullptr) {
    storage->loop_uv_indices = static_cast<int *>(
        MEM_malloc_arrayN(mesh->totloop, sizeof(int), "loop uv vertex index"));
  }
  UvVertMap *uv_vert_map = BKE_mesh_uv_vert_map_create(
      storage->polys.data(),
      (const bool *)CustomData_get_layer_named(&mesh->pdata, CD_PROP_BOOL, ".hide_poly"),
      (const bool *)CustomData_get_layer_named(&mesh->pdata, CD_PROP_BOOL, ".select_poly"),
      storage->corner_verts.data(),
      mloopuv,
      num_poly,
      num_vert,
      limit,
      false,
      true);
  /* NOTE: First UV vertex is supposed to be always marked as separate. */
  storage->num_uv_coordinates = -1;
  for (int vertex_index = 0; vertex_index < num_vert; vertex_index++) {
    const UvMapVert *uv_vert = BKE_mesh_uv_vert_map_get_vert(uv_vert_map, vertex_index);
    while (uv_vert != nullptr) {
      if (uv_vert->separate) {
        storage->num_uv_coordinates++;
      }
      const MPoly &poly = storage->polys[uv_vert->poly_index];
      const int global_loop_index = poly.loopstart + uv_vert->loop_of_poly_index;
      storage->loop_uv_indices[global_loop_index] = storage->num_uv_coordinates;
      uv_vert = uv_vert->next;
    }
  }
  /* So far this value was used as a 0-based index, actual number of UV
   * vertices is 1 more.
   */
  storage->num_uv_coordinates += 1;
  BKE_mesh_uv_vert_map_free(uv_vert_map);
}

static void finish_uv_layer(const OpenSubdiv_Converter * /*converter*/)
{
}

static int get_num_uvs(const OpenSubdiv_Converter *converter)
{
  ConverterStorage *storage = static_cast<ConverterStorage *>(converter->user_data);
  return storage->num_uv_coordinates;
}

static int get_face_corner_uv_index(const OpenSubdiv_Converter *converter,
                                    const int face_index,
                                    const int corner)
{
  ConverterStorage *storage = static_cast<ConverterStorage *>(converter->user_data);
  const MPoly &poly = storage->polys[face_index];
  return storage->loop_uv_indices[poly.loopstart + corner];
}

static void free_user_data(const OpenSubdiv_Converter *converter)
{
  ConverterStorage *user_data = static_cast<ConverterStorage *>(converter->user_data);
  MEM_SAFE_FREE(user_data->loop_uv_indices);
  MEM_freeN(user_data->manifold_vertex_index);
  MEM_freeN(user_data->infinite_sharp_vertices_map);
  MEM_freeN(user_data->manifold_vertex_index_reverse);
  MEM_freeN(user_data->manifold_edge_index_reverse);
  MEM_freeN(user_data);
}

static void init_functions(OpenSubdiv_Converter *converter)
{
  converter->getSchemeType = get_scheme_type;
  converter->getVtxBoundaryInterpolation = get_vtx_boundary_interpolation;
  converter->getFVarLinearInterpolation = get_fvar_linear_interpolation;
  converter->specifiesFullTopology = specifies_full_topology;

  converter->getNumFaces = get_num_faces;
  converter->getNumEdges = get_num_edges;
  converter->getNumVertices = get_num_vertices;

  converter->getNumFaceVertices = get_num_face_vertices;
  converter->getFaceVertices = get_face_vertices;
  converter->getFaceEdges = nullptr;

  converter->getEdgeVertices = get_edge_vertices;
  converter->getNumEdgeFaces = nullptr;
  converter->getEdgeFaces = nullptr;
  converter->getEdgeSharpness = get_edge_sharpness;

  converter->getNumVertexEdges = nullptr;
  converter->getVertexEdges = nullptr;
  converter->getNumVertexFaces = nullptr;
  converter->getVertexFaces = nullptr;
  converter->isInfiniteSharpVertex = is_infinite_sharp_vertex;
  converter->getVertexSharpness = get_vertex_sharpness;

  converter->getNumUVLayers = get_num_uv_layers;
  converter->precalcUVLayer = precalc_uv_layer;
  converter->finishUVLayer = finish_uv_layer;
  converter->getNumUVCoordinates = get_num_uvs;
  converter->getFaceCornerUVIndex = get_face_corner_uv_index;

  converter->freeUserData = free_user_data;
}

static void initialize_manifold_index_array(const BLI_bitmap *used_map,
                                            const int num_elements,
                                            int **r_indices,
                                            int **r_indices_reverse,
                                            int *r_num_manifold_elements)
{
  int *indices = nullptr;
  if (r_indices != nullptr) {
    indices = static_cast<int *>(MEM_malloc_arrayN(num_elements, sizeof(int), "manifold indices"));
  }
  int *indices_reverse = nullptr;
  if (r_indices_reverse != nullptr) {
    indices_reverse = static_cast<int *>(
        MEM_malloc_arrayN(num_elements, sizeof(int), "manifold indices reverse"));
  }
  int offset = 0;
  for (int i = 0; i < num_elements; i++) {
    if (BLI_BITMAP_TEST_BOOL(used_map, i)) {
      if (indices != nullptr) {
        indices[i] = i - offset;
      }
      if (indices_reverse != nullptr) {
        indices_reverse[i - offset] = i;
      }
    }
    else {
      if (indices != nullptr) {
        indices[i] = -1;
      }
      offset++;
    }
  }
  if (r_indices != nullptr) {
    *r_indices = indices;
  }
  if (r_indices_reverse != nullptr) {
    *r_indices_reverse = indices_reverse;
  }
  *r_num_manifold_elements = num_elements - offset;
}

static void initialize_manifold_indices(ConverterStorage *storage)
{
  const Mesh *mesh = storage->mesh;
  const blender::Span<MEdge> edges = storage->edges;
  const blender::Span<MPoly> polys = storage->polys;
  const blender::Span<int> corner_verts = storage->corner_verts;
  const blender::Span<int> corner_edges = storage->corner_edges;
  /* Set bits of elements which are not loose. */
  BLI_bitmap *vert_used_map = BLI_BITMAP_NEW(mesh->totvert, "vert used map");
  BLI_bitmap *edge_used_map = BLI_BITMAP_NEW(mesh->totedge, "edge used map");
  for (int poly_index = 0; poly_index < mesh->totpoly; poly_index++) {
<<<<<<< HEAD
    const MPoly *poly = &polys[poly_index];
    for (int i = 0; i < poly->totloop; i++) {
      const int corner = poly->loopstart + i;
      BLI_BITMAP_ENABLE(vert_used_map, corner_verts[corner]);
      BLI_BITMAP_ENABLE(edge_used_map, corner_edges[corner]);
=======
    const MPoly &poly = polys[poly_index];
    for (int corner = 0; corner < poly.totloop; corner++) {
      const MLoop *loop = &loops[poly.loopstart + corner];
      BLI_BITMAP_ENABLE(vert_used_map, loop->v);
      BLI_BITMAP_ENABLE(edge_used_map, loop->e);
>>>>>>> 915ff8d1
    }
  }
  initialize_manifold_index_array(vert_used_map,
                                  mesh->totvert,
                                  &storage->manifold_vertex_index,
                                  &storage->manifold_vertex_index_reverse,
                                  &storage->num_manifold_vertices);
  initialize_manifold_index_array(edge_used_map,
                                  mesh->totedge,
                                  nullptr,
                                  &storage->manifold_edge_index_reverse,
                                  &storage->num_manifold_edges);
  /* Initialize infinite sharp mapping. */
  storage->infinite_sharp_vertices_map = BLI_BITMAP_NEW(mesh->totvert, "vert used map");
  for (int edge_index = 0; edge_index < mesh->totedge; edge_index++) {
    if (!BLI_BITMAP_TEST_BOOL(edge_used_map, edge_index)) {
      const MEdge *edge = &edges[edge_index];
      BLI_BITMAP_ENABLE(storage->infinite_sharp_vertices_map, edge->v1);
      BLI_BITMAP_ENABLE(storage->infinite_sharp_vertices_map, edge->v2);
    }
  }
  /* Free working variables. */
  MEM_freeN(vert_used_map);
  MEM_freeN(edge_used_map);
}

static void init_user_data(OpenSubdiv_Converter *converter,
                           const SubdivSettings *settings,
                           const Mesh *mesh)
{
  ConverterStorage *user_data = static_cast<ConverterStorage *>(
      MEM_mallocN(sizeof(ConverterStorage), __func__));
  user_data->settings = *settings;
  user_data->mesh = mesh;
  user_data->vert_positions = BKE_mesh_vert_positions(mesh);
  user_data->edges = mesh->edges();
  user_data->polys = mesh->polys();
  user_data->corner_verts = mesh->corner_verts();
  user_data->corner_edges = mesh->corner_edges();
  user_data->cd_vertex_crease = static_cast<const float *>(
      CustomData_get_layer(&mesh->vdata, CD_CREASE));
  user_data->cd_edge_crease = static_cast<const float *>(
      CustomData_get_layer(&mesh->edata, CD_CREASE));
  user_data->loop_uv_indices = nullptr;
  initialize_manifold_indices(user_data);
  converter->user_data = user_data;
}

void BKE_subdiv_converter_init_for_mesh(OpenSubdiv_Converter *converter,
                                        const SubdivSettings *settings,
                                        const Mesh *mesh)
{
  init_functions(converter);
  init_user_data(converter, settings, mesh);
}<|MERGE_RESOLUTION|>--- conflicted
+++ resolved
@@ -135,18 +135,10 @@
                               int *manifold_face_vertices)
 {
   ConverterStorage *storage = static_cast<ConverterStorage *>(converter->user_data);
-<<<<<<< HEAD
-  const MPoly *poly = &storage->polys[manifold_face_index];
-  for (int i = 0; i < poly->totloop; i++) {
-    const int vert = storage->corner_verts[poly->loopstart + i];
+  const MPoly &poly = storage->polys[manifold_face_index];
+  for (int i = 0; i < poly.totloop; i++) {
+    const int vert = storage->corner_verts[poly.loopstart + i];
     manifold_face_vertices[i] = storage->manifold_vertex_index[vert];
-=======
-  const MPoly &poly = storage->polys[manifold_face_index];
-  const blender::Span<MLoop> loops = storage->loops;
-  for (int corner = 0; corner < poly.totloop; corner++) {
-    manifold_face_vertices[corner] =
-        storage->manifold_vertex_index[loops[poly.loopstart + corner].v];
->>>>>>> 915ff8d1
   }
 }
 
@@ -370,19 +362,11 @@
   BLI_bitmap *vert_used_map = BLI_BITMAP_NEW(mesh->totvert, "vert used map");
   BLI_bitmap *edge_used_map = BLI_BITMAP_NEW(mesh->totedge, "edge used map");
   for (int poly_index = 0; poly_index < mesh->totpoly; poly_index++) {
-<<<<<<< HEAD
-    const MPoly *poly = &polys[poly_index];
-    for (int i = 0; i < poly->totloop; i++) {
-      const int corner = poly->loopstart + i;
+    const MPoly &poly = polys[poly_index];
+    for (int i = 0; i < poly.totloop; i++) {
+      const int corner = poly.loopstart + i;
       BLI_BITMAP_ENABLE(vert_used_map, corner_verts[corner]);
       BLI_BITMAP_ENABLE(edge_used_map, corner_edges[corner]);
-=======
-    const MPoly &poly = polys[poly_index];
-    for (int corner = 0; corner < poly.totloop; corner++) {
-      const MLoop *loop = &loops[poly.loopstart + corner];
-      BLI_BITMAP_ENABLE(vert_used_map, loop->v);
-      BLI_BITMAP_ENABLE(edge_used_map, loop->e);
->>>>>>> 915ff8d1
     }
   }
   initialize_manifold_index_array(vert_used_map,
