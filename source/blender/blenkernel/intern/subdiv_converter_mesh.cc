--- conflicted
+++ resolved
@@ -355,25 +355,9 @@
   using namespace blender;
   const Mesh *mesh = storage->mesh;
   const blender::Span<MEdge> edges = storage->edges;
-<<<<<<< HEAD
   const bke::LooseVertCache &loose_verts = mesh->loose_verts_face();
   const bke::LooseEdgeCache &loose_edges = mesh->loose_edges();
   initialize_manifold_index_array(loose_verts.is_loose_bits,
-=======
-  const blender::OffsetIndices<int> polys = storage->polys;
-  const blender::Span<int> corner_verts = storage->corner_verts;
-  const blender::Span<int> corner_edges = storage->corner_edges;
-  /* Set bits of elements which are not loose. */
-  BLI_bitmap *vert_used_map = BLI_BITMAP_NEW(mesh->totvert, "vert used map");
-  BLI_bitmap *edge_used_map = BLI_BITMAP_NEW(mesh->totedge, "edge used map");
-  for (int poly_index = 0; poly_index < mesh->totpoly; poly_index++) {
-    for (const int corner : polys[poly_index]) {
-      BLI_BITMAP_ENABLE(vert_used_map, corner_verts[corner]);
-      BLI_BITMAP_ENABLE(edge_used_map, corner_edges[corner]);
-    }
-  }
-  initialize_manifold_index_array(vert_used_map,
->>>>>>> e785d956
                                   mesh->totvert,
                                   &storage->manifold_vertex_index,
                                   &storage->manifold_vertex_index_reverse,
