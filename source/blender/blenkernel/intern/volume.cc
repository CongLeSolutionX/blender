/* SPDX-FileCopyrightText: 2023 Blender Authors
 *
 * SPDX-License-Identifier: GPL-2.0-or-later */

/** \file
 * \ingroup bke
 */

#include "MEM_guardedalloc.h"

#include "DNA_defaults.h"
#include "DNA_material_types.h"
#include "DNA_object_types.h"
#include "DNA_scene_types.h"
#include "DNA_volume_types.h"

#include "BLI_bounds.hh"
#include "BLI_compiler_compat.h"
#include "BLI_fileops.h"
#include "BLI_ghash.h"
#include "BLI_index_range.hh"
#include "BLI_map.hh"
#include "BLI_math_matrix.h"
#include "BLI_math_matrix_types.hh"
#include "BLI_math_vector_types.hh"
#include "BLI_path_util.h"
#include "BLI_string.h"
#include "BLI_string_ref.hh"
#include "BLI_task.hh"
#include "BLI_utildefines.h"

#include "BKE_anim_data.h"
#include "BKE_bpath.h"
#include "BKE_geometry_set.hh"
#include "BKE_global.h"
#include "BKE_idtype.h"
#include "BKE_lib_id.h"
#include "BKE_lib_query.h"
#include "BKE_lib_remap.h"
#include "BKE_main.h"
#include "BKE_modifier.hh"
#include "BKE_object.hh"
#include "BKE_object_types.hh"
#include "BKE_packedFile.h"
#include "BKE_report.h"
#include "BKE_scene.h"
#include "BKE_volume.h"
#include "BKE_volume_openvdb.hh"

#include "BLT_translation.h"

#include "DEG_depsgraph_query.hh"

#include "BLO_read_write.hh"

#include "CLG_log.h"

#ifdef WITH_OPENVDB
static CLG_LogRef LOG = {"bke.volume"};
#endif

#define VOLUME_FRAME_NONE INT_MAX

using blender::float3;
using blender::float4x4;
using blender::IndexRange;
using blender::StringRef;
using blender::StringRefNull;

#ifdef WITH_OPENVDB
#  include <atomic>
#  include <list>
#  include <mutex>
#  include <unordered_set>

#  include <openvdb/openvdb.h>
#  include <openvdb/points/PointDataGrid.h>
#  include <openvdb/tools/GridTransformer.h>

/* Global Volume File Cache
 *
 * Global cache of grids read from VDB files. This is used for sharing grids
 * between multiple volume datablocks with the same filepath, and sharing grids
 * between original and copy-on-write datablocks created by the depsgraph.
 *
 * There are two types of users. Some datablocks only need the grid metadata,
 * example an original datablock volume showing the list of grids in the
 * properties editor. Other datablocks also need the tree and voxel data, for
 * rendering for example. So, depending on the users the grid in the cache may
 * have a tree or not.
 *
 * When the number of users drops to zero, the grid data is immediately deleted.
 *
 * TODO: also add a cache for OpenVDB files rather than individual grids,
 * so getting the list of grids is also cached.
 * TODO: Further, we could cache openvdb::io::File so that loading a grid
 * does not re-open it every time. But then we have to take care not to run
 * out of file descriptors or prevent other applications from writing to it.
 */

static struct VolumeFileCache {
  /* Cache Entry */
  struct Entry {
    Entry(const std::string &filepath, const openvdb::GridBase::Ptr &grid)
        : filepath(filepath), grid_name(grid->getName()), grid(grid)
    {
    }

    Entry(const Entry &other)
        : filepath(other.filepath),
          grid_name(other.grid_name),
          grid(other.grid),
          is_loaded(other.is_loaded)
    {
    }

    /* Returns the original grid or a simplified version depending on the given #simplify_level. */
    openvdb::GridBase::Ptr simplified_grid(const int simplify_level)
    {
      BLI_assert(simplify_level >= 0);
      if (simplify_level == 0 || !is_loaded) {
        return grid;
      }

      std::lock_guard<std::mutex> lock(mutex);
      openvdb::GridBase::Ptr simple_grid;

      /* Isolate creating grid since that's multithreaded and we are
       * holding a mutex lock. */
      blender::threading::isolate_task([&] {
        simple_grid = simplified_grids.lookup_or_add_cb(simplify_level, [&]() {
          const float resolution_factor = 1.0f / (1 << simplify_level);
          const VolumeGridType grid_type = BKE_volume_grid_type_openvdb(*grid);
          return BKE_volume_grid_create_with_changed_resolution(
              grid_type, *grid, resolution_factor);
        });
      });
      return simple_grid;
    }

    /* Unique key: filename + grid name. */
    std::string filepath;
    std::string grid_name;

    /* OpenVDB grid. */
    openvdb::GridBase::Ptr grid;

    /* Simplified versions of #grid. The integer key is the simplification level. */
    blender::Map<int, openvdb::GridBase::Ptr> simplified_grids;

    /* Has the grid tree been loaded? */
    mutable bool is_loaded = false;
    /* Error message if an error occurred while loading. */
    std::string error_msg;
    /* User counting. */
    int num_metadata_users = 0;
    int num_tree_users = 0;
    /* Mutex for on-demand reading of tree. */
    mutable std::mutex mutex;
  };

  struct EntryHasher {
    std::size_t operator()(const Entry &entry) const
    {
      std::hash<std::string> string_hasher;
      return BLI_ghashutil_combine_hash(string_hasher(entry.filepath),
                                        string_hasher(entry.grid_name));
    }
  };

  struct EntryEqual {
    bool operator()(const Entry &a, const Entry &b) const
    {
      return a.filepath == b.filepath && a.grid_name == b.grid_name;
    }
  };

  /* Cache */
  ~VolumeFileCache()
  {
    BLI_assert(cache.empty());
  }

  Entry *add_metadata_user(const Entry &template_entry)
  {
    std::lock_guard<std::mutex> lock(mutex);
    EntrySet::iterator it = cache.find(template_entry);
    if (it == cache.end()) {
      it = cache.emplace(template_entry).first;
    }

    /* Casting const away is weak, but it's convenient having key and value in one. */
    Entry &entry = (Entry &)*it;
    entry.num_metadata_users++;

    /* NOTE: pointers to unordered_set values are not invalidated when adding
     * or removing other values. */
    return &entry;
  }

  void copy_user(Entry &entry, const bool tree_user)
  {
    std::lock_guard<std::mutex> lock(mutex);
    if (tree_user) {
      entry.num_tree_users++;
    }
    else {
      entry.num_metadata_users++;
    }
  }

  void remove_user(Entry &entry, const bool tree_user)
  {
    std::lock_guard<std::mutex> lock(mutex);
    if (tree_user) {
      entry.num_tree_users--;
    }
    else {
      entry.num_metadata_users--;
    }
    update_for_remove_user(entry);
  }

  void change_to_tree_user(Entry &entry)
  {
    std::lock_guard<std::mutex> lock(mutex);
    entry.num_tree_users++;
    entry.num_metadata_users--;
    update_for_remove_user(entry);
  }

  void change_to_metadata_user(Entry &entry)
  {
    std::lock_guard<std::mutex> lock(mutex);
    entry.num_metadata_users++;
    entry.num_tree_users--;
    update_for_remove_user(entry);
  }

 protected:
  void update_for_remove_user(Entry &entry)
  {
    /* Isolate file unloading since that's multithreaded and we are
     * holding a mutex lock. */
    blender::threading::isolate_task([&] {
      if (entry.num_metadata_users + entry.num_tree_users == 0) {
        cache.erase(entry);
      }
      else if (entry.num_tree_users == 0) {
        /* Note we replace the grid rather than clearing, so that if there is
         * any other shared pointer to the grid it will keep the tree. */
        entry.grid = entry.grid->copyGridWithNewTree();
        entry.simplified_grids.clear();
        entry.is_loaded = false;
      }
    });
  }

  /* Cache contents */
  using EntrySet = std::unordered_set<Entry, EntryHasher, EntryEqual>;
  EntrySet cache;
  /* Mutex for multithreaded access. */
  std::mutex mutex;
} GLOBAL_CACHE;

/* VolumeGrid
 *
 * Wrapper around OpenVDB grid. Grids loaded from OpenVDB files are always
 * stored in the global cache. Procedurally generated grids are not. */

struct VolumeGrid {
  VolumeGrid(const VolumeFileCache::Entry &template_entry, const int simplify_level)
      : entry(nullptr), simplify_level(simplify_level), is_loaded(false)
  {
    entry = GLOBAL_CACHE.add_metadata_user(template_entry);
  }

  VolumeGrid(const openvdb::GridBase::Ptr &grid)
      : entry(nullptr), local_grid(grid), is_loaded(true)
  {
  }

  VolumeGrid(const VolumeGrid &other)
      : entry(other.entry),
        simplify_level(other.simplify_level),
        local_grid(other.local_grid),
        is_loaded(other.is_loaded)
  {
    if (entry) {
      GLOBAL_CACHE.copy_user(*entry, is_loaded);
    }
  }

  ~VolumeGrid()
  {
    if (entry) {
      GLOBAL_CACHE.remove_user(*entry, is_loaded);
    }
  }

  void load(const char *volume_name, const char *filepath) const
  {
    /* If already loaded or not file-backed, nothing to do. */
    if (is_loaded || entry == nullptr) {
      return;
    }

    /* Double-checked lock. */
    std::lock_guard<std::mutex> lock(entry->mutex);
    if (is_loaded) {
      return;
    }

    /* Change metadata user to tree user. */
    GLOBAL_CACHE.change_to_tree_user(*entry);

    /* If already loaded by another user, nothing further to do. */
    if (entry->is_loaded) {
      is_loaded = true;
      return;
    }

    /* Load grid from file. */
    CLOG_INFO(&LOG, 1, "Volume %s: load grid '%s'", volume_name, name());

    openvdb::io::File file(filepath);

    /* Isolate file loading since that's potentially multi-threaded and we are
     * holding a mutex lock. */
    blender::threading::isolate_task([&] {
      try {
        /* Disable delay loading and file copying, this has poor performance
         * on network drivers. */
        const bool delay_load = false;
        file.setCopyMaxBytes(0);
        file.open(delay_load);
        openvdb::GridBase::Ptr vdb_grid = file.readGrid(name());
        entry->grid->setTree(vdb_grid->baseTreePtr());
      }
      catch (const openvdb::IoError &e) {
        entry->error_msg = e.what();
      }
      catch (...) {
        entry->error_msg = "Unknown error reading VDB file";
      }
    });

    std::atomic_thread_fence(std::memory_order_release);
    entry->is_loaded = true;
    is_loaded = true;
  }

  void unload(const char *volume_name) const
  {
    /* Not loaded or not file-backed, nothing to do. */
    if (!is_loaded || entry == nullptr) {
      return;
    }

    /* Double-checked lock. */
    std::lock_guard<std::mutex> lock(entry->mutex);
    if (!is_loaded) {
      return;
    }

    CLOG_INFO(&LOG, 1, "Volume %s: unload grid '%s'", volume_name, name());

    /* Change tree user to metadata user. */
    GLOBAL_CACHE.change_to_metadata_user(*entry);

    /* Indicate we no longer have a tree. The actual grid may still
     * have it due to another user. */
    std::atomic_thread_fence(std::memory_order_release);
    is_loaded = false;
  }

  void clear_reference(const char * /*volume_name*/)
  {
    /* Clear any reference to a grid in the file cache. */
    local_grid = grid()->copyGridWithNewTree();
    if (entry) {
      GLOBAL_CACHE.remove_user(*entry, is_loaded);
      entry = nullptr;
    }
    is_loaded = true;
  }

  void duplicate_reference(const char *volume_name, const char *filepath)
  {
    /* Make a deep copy of the grid and remove any reference to a grid in the
     * file cache. Load file grid into memory first if needed. */
    load(volume_name, filepath);
    /* TODO: avoid deep copy if we are the only user. */
    local_grid = grid()->deepCopyGrid();
    if (entry) {
      GLOBAL_CACHE.remove_user(*entry, is_loaded);
      entry = nullptr;
    }
    is_loaded = true;
  }

  const char *name() const
  {
    /* Don't use vdb.getName() since it copies the string, we want a pointer to the
     * original so it doesn't get freed out of scope. */
    openvdb::StringMetadata::ConstPtr name_meta =
        main_grid()->getMetadata<openvdb::StringMetadata>(openvdb::GridBase::META_GRID_NAME);
    return (name_meta) ? name_meta->value().c_str() : "";
  }

  const char *error_message() const
  {
    if (is_loaded && entry && !entry->error_msg.empty()) {
      return entry->error_msg.c_str();
    }

    return nullptr;
  }

  bool grid_is_loaded() const
  {
    return is_loaded;
  }

  openvdb::GridBase::Ptr grid() const
  {
    if (entry) {
      return entry->simplified_grid(simplify_level);
    }
    return local_grid;
  }

  void set_simplify_level(const int simplify_level)
  {
    BLI_assert(simplify_level >= 0);
    this->simplify_level = simplify_level;
  }

 private:
  const openvdb::GridBase::Ptr &main_grid() const
  {
    return (entry) ? entry->grid : local_grid;
  }

 protected:
  /* File cache entry when grid comes directly from a file and may be shared
   * with other volume datablocks. */
  VolumeFileCache::Entry *entry;
  /* If this volume grid is in the global file cache, we can reference a simplified version of it,
   * instead of the original high resolution grid. */
  int simplify_level = 0;
  /* OpenVDB grid if it's not shared through the file cache. */
  openvdb::GridBase::Ptr local_grid;
  /**
   * Indicates if the tree has been loaded for this grid. Note that vdb.tree()
   * may actually be loaded by another user while this is false. But only after
   * calling load() and is_loaded changes to true is it safe to access.
   *
   * `const` write access to this must be protected by `entry->mutex`.
   */
  mutable bool is_loaded;
};

/* Volume Grid Vector
 *
 * List of grids contained in a volume datablock. This is runtime-only data,
 * the actual grids are always saved in a VDB file. */

struct VolumeGridVector : public std::list<VolumeGrid> {
  VolumeGridVector() : metadata(new openvdb::MetaMap())
  {
    filepath[0] = '\0';
  }

  VolumeGridVector(const VolumeGridVector &other)
      : std::list<VolumeGrid>(other), error_msg(other.error_msg), metadata(other.metadata)
  {
    memcpy(filepath, other.filepath, sizeof(filepath));
  }

  bool is_loaded() const
  {
    return filepath[0] != '\0';
  }

  void clear_all()
  {
    std::list<VolumeGrid>::clear();
    filepath[0] = '\0';
    error_msg.clear();
    metadata.reset();
  }

  /* Mutex for file loading of grids list. `const` write access to the fields after this must be
   * protected by locking with this mutex. */
  mutable std::mutex mutex;
  /* Absolute file path that grids have been loaded from. */
  char filepath[FILE_MAX];
  /* File loading error message. */
  std::string error_msg;
  /* File Metadata. */
  openvdb::MetaMap::Ptr metadata;
};
#endif

/* Module */

void BKE_volumes_init()
{
#ifdef WITH_OPENVDB
  openvdb::initialize();
#endif
}

/* Volume datablock */

static void volume_init_data(ID *id)
{
  Volume *volume = (Volume *)id;
  BLI_assert(MEMCMP_STRUCT_AFTER_IS_ZERO(volume, id));

  MEMCPY_STRUCT_AFTER(volume, DNA_struct_default_get(Volume), id);

  BKE_volume_init_grids(volume);

  STRNCPY(volume->velocity_grid, "velocity");
}

static void volume_copy_data(Main * /*bmain*/, ID *id_dst, const ID *id_src, const int /*flag*/)
{
  Volume *volume_dst = (Volume *)id_dst;
  const Volume *volume_src = (const Volume *)id_src;

  if (volume_src->packedfile) {
    volume_dst->packedfile = BKE_packedfile_duplicate(volume_src->packedfile);
  }

  volume_dst->mat = (Material **)MEM_dupallocN(volume_src->mat);
#ifdef WITH_OPENVDB
  if (volume_src->runtime.grids) {
    const VolumeGridVector &grids_src = *(volume_src->runtime.grids);
    volume_dst->runtime.grids = MEM_new<VolumeGridVector>(__func__, grids_src);
  }
#endif

  volume_dst->batch_cache = nullptr;
}

static void volume_free_data(ID *id)
{
  Volume *volume = (Volume *)id;
  BKE_animdata_free(&volume->id, false);
  BKE_volume_batch_cache_free(volume);
  MEM_SAFE_FREE(volume->mat);
#ifdef WITH_OPENVDB
  MEM_delete(volume->runtime.grids);
  volume->runtime.grids = nullptr;
#endif
}

static void volume_foreach_id(ID *id, LibraryForeachIDData *data)
{
  Volume *volume = (Volume *)id;
  for (int i = 0; i < volume->totcol; i++) {
    BKE_LIB_FOREACHID_PROCESS_IDSUPER(data, volume->mat[i], IDWALK_CB_USER);
  }
}

static void volume_foreach_cache(ID *id,
                                 IDTypeForeachCacheFunctionCallback function_callback,
                                 void *user_data)
{
  Volume *volume = (Volume *)id;
  IDCacheKey key = {
      /*id_session_uuid*/ id->session_uuid,
      /*offset_in_ID*/ offsetof(Volume, runtime.grids),
  };

  function_callback(id, &key, (void **)&volume->runtime.grids, 0, user_data);
}

static void volume_foreach_path(ID *id, BPathForeachPathData *bpath_data)
{
  Volume *volume = reinterpret_cast<Volume *>(id);

  if (volume->packedfile != nullptr &&
      (bpath_data->flag & BKE_BPATH_FOREACH_PATH_SKIP_PACKED) != 0) {
    return;
  }

  BKE_bpath_foreach_path_fixed_process(bpath_data, volume->filepath, sizeof(volume->filepath));
}

static void volume_blend_write(BlendWriter *writer, ID *id, const void *id_address)
{
  Volume *volume = (Volume *)id;
  const bool is_undo = BLO_write_is_undo(writer);

  /* Clean up, important in undo case to reduce false detection of changed datablocks. */
  volume->runtime.grids = nullptr;

  /* Do not store packed files in case this is a library override ID. */
  if (ID_IS_OVERRIDE_LIBRARY(volume) && !is_undo) {
    volume->packedfile = nullptr;
  }

  /* write LibData */
  BLO_write_id_struct(writer, Volume, id_address, &volume->id);
  BKE_id_blend_write(writer, &volume->id);

  /* direct data */
  BLO_write_pointer_array(writer, volume->totcol, volume->mat);

  BKE_packedfile_blend_write(writer, volume->packedfile);
}

static void volume_blend_read_data(BlendDataReader *reader, ID *id)
{
  Volume *volume = (Volume *)id;

  BKE_packedfile_blend_read(reader, &volume->packedfile);
  volume->runtime.frame = 0;

  /* materials */
  BLO_read_pointer_array(reader, (void **)&volume->mat);
}

static void volume_blend_read_after_liblink(BlendLibReader * /*reader*/, ID *id)
{
  Volume *volume = reinterpret_cast<Volume *>(id);

  /* Needs to be done *after* cache pointers are restored (call to
   * `foreach_cache`/`blo_cache_storage_entry_restore_in_new`), easier for now to do it in
   * lib_link... */
  BKE_volume_init_grids(volume);
}

IDTypeInfo IDType_ID_VO = {
    /*id_code*/ ID_VO,
    /*id_filter*/ FILTER_ID_VO,
    /*main_listbase_index*/ INDEX_ID_VO,
    /*struct_size*/ sizeof(Volume),
    /*name*/ "Volume",
    /*name_plural*/ N_("volumes"),
    /*translation_context*/ BLT_I18NCONTEXT_ID_VOLUME,
    /*flags*/ IDTYPE_FLAGS_APPEND_IS_REUSABLE,
    /*asset_type_info*/ nullptr,

    /*init_data*/ volume_init_data,
    /*copy_data*/ volume_copy_data,
    /*free_data*/ volume_free_data,
    /*make_local*/ nullptr,
    /*foreach_id*/ volume_foreach_id,
    /*foreach_cache*/ volume_foreach_cache,
    /*foreach_path*/ volume_foreach_path,
    /*owner_pointer_get*/ nullptr,

    /*blend_write*/ volume_blend_write,
    /*blend_read_data*/ volume_blend_read_data,
    /*blend_read_after_liblink*/ volume_blend_read_after_liblink,

    /*blend_read_undo_preserve*/ nullptr,

    /*lib_override_apply_post*/ nullptr,
};

void BKE_volume_init_grids(Volume *volume)
{
#ifdef WITH_OPENVDB
  if (volume->runtime.grids == nullptr) {
    volume->runtime.grids = MEM_new<VolumeGridVector>(__func__);
  }
#else
  UNUSED_VARS(volume);
#endif
}

void *BKE_volume_add(Main *bmain, const char *name)
{
  Volume *volume = (Volume *)BKE_id_new(bmain, ID_VO, name);

  return volume;
}

/* Sequence */

static int volume_sequence_frame(const Depsgraph *depsgraph, const Volume *volume)
{
  if (!volume->is_sequence) {
    return 0;
  }

  int path_frame, path_digits;
  if (!(volume->is_sequence && BLI_path_frame_get(volume->filepath, &path_frame, &path_digits))) {
    return 0;
  }

  const int scene_frame = DEG_get_ctime(depsgraph);
  const VolumeSequenceMode mode = (VolumeSequenceMode)volume->sequence_mode;
  const int frame_duration = volume->frame_duration;
  const int frame_start = volume->frame_start;
  const int frame_offset = volume->frame_offset;

  if (frame_duration == 0) {
    return VOLUME_FRAME_NONE;
  }

  int frame = scene_frame - frame_start + 1;

  switch (mode) {
    case VOLUME_SEQUENCE_CLIP: {
      if (frame < 1 || frame > frame_duration) {
        return VOLUME_FRAME_NONE;
      }
      break;
    }
    case VOLUME_SEQUENCE_EXTEND: {
      frame = clamp_i(frame, 1, frame_duration);
      break;
    }
    case VOLUME_SEQUENCE_REPEAT: {
      frame = frame % frame_duration;
      if (frame < 0) {
        frame += frame_duration;
      }
      if (frame == 0) {
        frame = frame_duration;
      }
      break;
    }
    case VOLUME_SEQUENCE_PING_PONG: {
      const int pingpong_duration = frame_duration * 2 - 2;
      frame = frame % pingpong_duration;
      if (frame < 0) {
        frame += pingpong_duration;
      }
      if (frame == 0) {
        frame = pingpong_duration;
      }
      if (frame > frame_duration) {
        frame = frame_duration * 2 - frame;
      }
      break;
    }
  }

  /* Important to apply after, else we can't loop on e.g. frames 100 - 110. */
  frame += frame_offset;

  return frame;
}

#ifdef WITH_OPENVDB
static void volume_filepath_get(const Main *bmain, const Volume *volume, char r_filepath[FILE_MAX])
{
  BLI_strncpy(r_filepath, volume->filepath, FILE_MAX);
  BLI_path_abs(r_filepath, ID_BLEND_PATH(bmain, &volume->id));

  int path_frame, path_digits;
  if (volume->is_sequence && BLI_path_frame_get(r_filepath, &path_frame, &path_digits)) {
    char ext[32];
    BLI_path_frame_strip(r_filepath, ext, sizeof(ext));
    BLI_path_frame(r_filepath, FILE_MAX, volume->runtime.frame, path_digits);
    BLI_path_extension_ensure(r_filepath, FILE_MAX, ext);
  }
}
#endif

/* File Load */

bool BKE_volume_is_loaded(const Volume *volume)
{
#ifdef WITH_OPENVDB
  /* Test if there is a file to load, or if already loaded. */
  return (volume->filepath[0] == '\0' || volume->runtime.grids->is_loaded());
#else
  UNUSED_VARS(volume);
  return true;
#endif
}

bool BKE_volume_set_velocity_grid_by_name(Volume *volume, const char *base_name)
{
  const StringRefNull ref_base_name = base_name;

  if (BKE_volume_grid_find_for_read(volume, base_name)) {
    STRNCPY(volume->velocity_grid, base_name);
    volume->runtime.velocity_x_grid[0] = '\0';
    volume->runtime.velocity_y_grid[0] = '\0';
    volume->runtime.velocity_z_grid[0] = '\0';
    return true;
  }

  /* It could be that the velocity grid is split in multiple grids, try with known postfixes. */
  const StringRefNull postfixes[][3] = {{"x", "y", "z"}, {".x", ".y", ".z"}, {"_x", "_y", "_z"}};

  for (const StringRefNull *postfix : postfixes) {
    bool found = true;
    for (int i = 0; i < 3; i++) {
      std::string post_fixed_name = ref_base_name + postfix[i];
      if (!BKE_volume_grid_find_for_read(volume, post_fixed_name.c_str())) {
        found = false;
        break;
      }
    }

    if (!found) {
      continue;
    }

    /* Save the base name as well. */
    STRNCPY(volume->velocity_grid, base_name);
    STRNCPY(volume->runtime.velocity_x_grid, (ref_base_name + postfix[0]).c_str());
    STRNCPY(volume->runtime.velocity_y_grid, (ref_base_name + postfix[1]).c_str());
    STRNCPY(volume->runtime.velocity_z_grid, (ref_base_name + postfix[2]).c_str());
    return true;
  }

  /* Reset to avoid potential issues. */
  volume->velocity_grid[0] = '\0';
  volume->runtime.velocity_x_grid[0] = '\0';
  volume->runtime.velocity_y_grid[0] = '\0';
  volume->runtime.velocity_z_grid[0] = '\0';
  return false;
}

bool BKE_volume_load(const Volume *volume, const Main *bmain)
{
#ifdef WITH_OPENVDB
  const VolumeGridVector &const_grids = *volume->runtime.grids;

  if (volume->runtime.frame == VOLUME_FRAME_NONE) {
    /* Skip loading this frame, outside of sequence range. */
    return true;
  }

  if (BKE_volume_is_loaded(volume)) {
    return const_grids.error_msg.empty();
  }

  /* Double-checked lock. */
  std::lock_guard<std::mutex> lock(const_grids.mutex);
  if (BKE_volume_is_loaded(volume)) {
    return const_grids.error_msg.empty();
  }

  /* Guarded by the lock, we can continue to access the grid vector,
   * adding error messages or a new grid, etc. */
  VolumeGridVector &grids = const_cast<VolumeGridVector &>(const_grids);

  /* Get absolute file path at current frame. */
  const char *volume_name = volume->id.name + 2;
  char filepath[FILE_MAX];
  volume_filepath_get(bmain, volume, filepath);

  CLOG_INFO(&LOG, 1, "Volume %s: load %s", volume_name, filepath);

  /* Test if file exists. */
  if (!BLI_exists(filepath)) {
    char filename[FILE_MAX];
    BLI_path_split_file_part(filepath, filename, sizeof(filename));
    grids.error_msg = filename + std::string(" not found");
    CLOG_INFO(&LOG, 1, "Volume %s: %s", volume_name, grids.error_msg.c_str());
    return false;
  }

  /* Open OpenVDB file. */
  openvdb::io::File file(filepath);
  openvdb::GridPtrVec vdb_grids;

  try {
    /* Disable delay loading and file copying, this has poor performance
     * on network drives. */
    const bool delay_load = false;
    file.setCopyMaxBytes(0);
    file.open(delay_load);
    vdb_grids = *(file.readAllGridMetadata());
    grids.metadata = file.getMetadata();
  }
  catch (const openvdb::IoError &e) {
    grids.error_msg = e.what();
    CLOG_INFO(&LOG, 1, "Volume %s: %s", volume_name, grids.error_msg.c_str());
  }
  catch (...) {
    grids.error_msg = "Unknown error reading VDB file";
    CLOG_INFO(&LOG, 1, "Volume %s: %s", volume_name, grids.error_msg.c_str());
  }

  /* Add grids read from file to own vector, filtering out any null pointers. */
  for (const openvdb::GridBase::Ptr &vdb_grid : vdb_grids) {
    if (vdb_grid) {
      VolumeFileCache::Entry template_entry(filepath, vdb_grid);
      grids.emplace_back(template_entry, volume->runtime.default_simplify_level);
    }
  }

  /* Try to detect the velocity grid. */
  const char *common_velocity_names[] = {"velocity", "vel", "v"};
  for (const char *common_velocity_name : common_velocity_names) {
    if (BKE_volume_set_velocity_grid_by_name(const_cast<Volume *>(volume), common_velocity_name)) {
      break;
    }
  }

  BLI_strncpy(grids.filepath, filepath, FILE_MAX);

  return grids.error_msg.empty();
#else
  UNUSED_VARS(bmain, volume);
  return true;
#endif
}

void BKE_volume_unload(Volume *volume)
{
#ifdef WITH_OPENVDB
  VolumeGridVector &grids = *volume->runtime.grids;
  if (grids.filepath[0] != '\0') {
    const char *volume_name = volume->id.name + 2;
    CLOG_INFO(&LOG, 1, "Volume %s: unload", volume_name);
    grids.clear_all();
  }
#else
  UNUSED_VARS(volume);
#endif
}

/* File Save */

bool BKE_volume_save(const Volume *volume,
                     const Main *bmain,
                     ReportList *reports,
                     const char *filepath)
{
#ifdef WITH_OPENVDB
  if (!BKE_volume_load(volume, bmain)) {
    BKE_reportf(reports, RPT_ERROR, "Could not load volume for writing");
    return false;
  }

  VolumeGridVector &grids = *volume->runtime.grids;
  openvdb::GridCPtrVec vdb_grids;

  for (VolumeGrid &grid : grids) {
    vdb_grids.push_back(BKE_volume_grid_openvdb_for_read(volume, &grid));
  }

  try {
    openvdb::io::File file(filepath);
    file.write(vdb_grids, *grids.metadata);
    file.close();
  }
  catch (const openvdb::IoError &e) {
    BKE_reportf(reports, RPT_ERROR, "Could not write volume: %s", e.what());
    return false;
  }
  catch (...) {
    BKE_reportf(reports, RPT_ERROR, "Could not write volume: Unknown error writing VDB file");
    return false;
  }

  return true;
#else
  UNUSED_VARS(volume, bmain, reports, filepath);
  return false;
#endif
}

std::optional<blender::Bounds<blender::float3>> BKE_volume_min_max(const Volume *volume)
{
  // TODO: GEOMETRY CACHING
#ifdef WITH_OPENVDB
  /* TODO: if we know the volume is going to be displayed, it may be good to
   * load it as part of dependency graph evaluation for better threading. We
   * could also share the bounding box computation in the global volume cache. */
  if (BKE_volume_load(const_cast<Volume *>(volume), G.main)) {
    std::optional<blender::Bounds<blender::float3>> result;
    for (const int i : IndexRange(BKE_volume_num_grids(volume))) {
      const VolumeGrid *volume_grid = BKE_volume_grid_get_for_read(volume, i);
      openvdb::GridBase::ConstPtr grid = BKE_volume_grid_openvdb_for_read(volume, volume_grid);
      result = blender::bounds::merge(result, BKE_volume_grid_bounds(grid));
    }
  }
#else
  UNUSED_VARS(volume);
#endif
<<<<<<< HEAD
  return std::nullopt;
=======
  return have_minmax;
}

BoundBox *BKE_volume_boundbox_get(Object *ob)
{
  BLI_assert(ob->type == OB_VOLUME);

  if (ob->runtime->bb != nullptr && (ob->runtime->bb->flag & BOUNDBOX_DIRTY) == 0) {
    return ob->runtime->bb;
  }

  if (ob->runtime->bb == nullptr) {
    ob->runtime->bb = MEM_cnew<BoundBox>(__func__);
  }

  const Volume *volume = (Volume *)ob->data;

  float3 min, max;
  INIT_MINMAX(min, max);
  if (!BKE_volume_min_max(volume, min, max)) {
    min = float3(-1);
    max = float3(1);
  }

  BKE_boundbox_init_from_minmax(ob->runtime->bb, min, max);

  return ob->runtime->bb;
>>>>>>> 4bcdc57f
}

bool BKE_volume_is_y_up(const Volume *volume)
{
  /* Simple heuristic for common files to open the right way up. */
#ifdef WITH_OPENVDB
  VolumeGridVector &grids = *volume->runtime.grids;
  if (grids.metadata) {
    openvdb::StringMetadata::ConstPtr creator =
        grids.metadata->getMetadata<openvdb::StringMetadata>("creator");
    if (!creator) {
      creator = grids.metadata->getMetadata<openvdb::StringMetadata>("Creator");
    }
    return (creator && creator->str().rfind("Houdini", 0) == 0);
  }
#else
  UNUSED_VARS(volume);
#endif

  return false;
}

bool BKE_volume_is_points_only(const Volume *volume)
{
  int num_grids = BKE_volume_num_grids(volume);
  if (num_grids == 0) {
    return false;
  }

  for (int i = 0; i < num_grids; i++) {
    const VolumeGrid *grid = BKE_volume_grid_get_for_read(volume, i);
    if (BKE_volume_grid_type(grid) != VOLUME_GRID_POINTS) {
      return false;
    }
  }

  return true;
}

/* Dependency Graph */

static void volume_update_simplify_level(Volume *volume, const Depsgraph *depsgraph)
{
#ifdef WITH_OPENVDB
  const int simplify_level = BKE_volume_simplify_level(depsgraph);
  if (volume->runtime.grids) {
    for (VolumeGrid &grid : *volume->runtime.grids) {
      grid.set_simplify_level(simplify_level);
    }
  }
  volume->runtime.default_simplify_level = simplify_level;
#else
  UNUSED_VARS(volume, depsgraph);
#endif
}

static void volume_evaluate_modifiers(Depsgraph *depsgraph,
                                      Scene *scene,
                                      Object *object,
                                      blender::bke::GeometrySet &geometry_set)
{
  /* Modifier evaluation modes. */
  const bool use_render = (DEG_get_mode(depsgraph) == DAG_EVAL_RENDER);
  const int required_mode = use_render ? eModifierMode_Render : eModifierMode_Realtime;
  ModifierApplyFlag apply_flag = use_render ? MOD_APPLY_RENDER : MOD_APPLY_USECACHE;
  const ModifierEvalContext mectx = {depsgraph, object, apply_flag};

  BKE_modifiers_clear_errors(object);

  /* Get effective list of modifiers to execute. Some effects like shape keys
   * are added as virtual modifiers before the user created modifiers. */
  VirtualModifierData virtual_modifier_data;
  ModifierData *md = BKE_modifiers_get_virtual_modifierlist(object, &virtual_modifier_data);

  /* Evaluate modifiers. */
  for (; md; md = md->next) {
    const ModifierTypeInfo *mti = (const ModifierTypeInfo *)BKE_modifier_get_info(
        (ModifierType)md->type);

    if (!BKE_modifier_is_enabled(scene, md, required_mode)) {
      continue;
    }

    blender::bke::ScopedModifierTimer modifier_timer{*md};

    if (mti->modify_geometry_set) {
      mti->modify_geometry_set(md, &mectx, &geometry_set);
    }
  }
}

void BKE_volume_eval_geometry(Depsgraph *depsgraph, Volume *volume)
{
  volume_update_simplify_level(volume, depsgraph);

  /* TODO: can we avoid modifier re-evaluation when frame did not change? */
  int frame = volume_sequence_frame(depsgraph, volume);
  if (frame != volume->runtime.frame) {
    BKE_volume_unload(volume);
    volume->runtime.frame = frame;
  }

  /* Flush back to original. */
  if (DEG_is_active(depsgraph)) {
    Volume *volume_orig = (Volume *)DEG_get_original_id(&volume->id);
    if (volume_orig->runtime.frame != volume->runtime.frame) {
      BKE_volume_unload(volume_orig);
      volume_orig->runtime.frame = volume->runtime.frame;
    }
  }
}

static Volume *take_volume_ownership_from_geometry_set(blender::bke::GeometrySet &geometry_set)
{
  if (!geometry_set.has<blender::bke::VolumeComponent>()) {
    return nullptr;
  }
  auto &volume_component = geometry_set.get_component_for_write<blender::bke::VolumeComponent>();
  Volume *volume = volume_component.release();
  if (volume != nullptr) {
    /* Add back, but only as read-only non-owning component. */
    volume_component.replace(volume, blender::bke::GeometryOwnershipType::ReadOnly);
  }
  else {
    /* The component was empty, we can remove it. */
    geometry_set.remove<blender::bke::VolumeComponent>();
  }
  return volume;
}

void BKE_volume_data_update(Depsgraph *depsgraph, Scene *scene, Object *object)
{
  /* Free any evaluated data and restore original data. */
  BKE_object_free_derived_caches(object);

  /* Evaluate modifiers. */
  Volume *volume = (Volume *)object->data;
  blender::bke::GeometrySet geometry_set;
  geometry_set.replace_volume(volume, blender::bke::GeometryOwnershipType::ReadOnly);
  volume_evaluate_modifiers(depsgraph, scene, object, geometry_set);

  Volume *volume_eval = take_volume_ownership_from_geometry_set(geometry_set);

  /* If the geometry set did not contain a volume, we still create an empty one. */
  if (volume_eval == nullptr) {
    volume_eval = BKE_volume_new_for_eval(volume);
  }

  /* Assign evaluated object. */
  const bool eval_is_owned = (volume != volume_eval);
  BKE_object_eval_assign_data(object, &volume_eval->id, eval_is_owned);
  object->runtime->geometry_set_eval = new blender::bke::GeometrySet(std::move(geometry_set));
}

void BKE_volume_grids_backup_restore(Volume *volume, VolumeGridVector *grids, const char *filepath)
{
#ifdef WITH_OPENVDB
  /* Restore grids after datablock was re-copied from original by depsgraph,
   * we don't want to load them again if possible. */
  BLI_assert(volume->id.tag & LIB_TAG_COPIED_ON_WRITE);
  BLI_assert(volume->runtime.grids != nullptr && grids != nullptr);

  if (!grids->is_loaded()) {
    /* No grids loaded in CoW datablock, nothing lost by discarding. */
    MEM_delete(grids);
  }
  else if (!STREQ(volume->filepath, filepath)) {
    /* Filepath changed, discard grids from CoW datablock. */
    MEM_delete(grids);
  }
  else {
    /* Keep grids from CoW datablock. We might still unload them a little
     * later in BKE_volume_eval_geometry if the frame changes. */
    MEM_delete(volume->runtime.grids);
    volume->runtime.grids = grids;
  }
#else
  UNUSED_VARS(volume, grids, filepath);
#endif
}

/* Draw Cache */

void (*BKE_volume_batch_cache_dirty_tag_cb)(Volume *volume, int mode) = nullptr;
void (*BKE_volume_batch_cache_free_cb)(Volume *volume) = nullptr;

void BKE_volume_batch_cache_dirty_tag(Volume *volume, int mode)
{
  if (volume->batch_cache) {
    BKE_volume_batch_cache_dirty_tag_cb(volume, mode);
  }
}

void BKE_volume_batch_cache_free(Volume *volume)
{
  if (volume->batch_cache) {
    BKE_volume_batch_cache_free_cb(volume);
  }
}

/* Grids */

int BKE_volume_num_grids(const Volume *volume)
{
#ifdef WITH_OPENVDB
  return volume->runtime.grids->size();
#else
  UNUSED_VARS(volume);
  return 0;
#endif
}

const char *BKE_volume_grids_error_msg(const Volume *volume)
{
#ifdef WITH_OPENVDB
  return volume->runtime.grids->error_msg.c_str();
#else
  UNUSED_VARS(volume);
  return "";
#endif
}

const char *BKE_volume_grids_frame_filepath(const Volume *volume)
{
#ifdef WITH_OPENVDB
  return volume->runtime.grids->filepath;
#else
  UNUSED_VARS(volume);
  return "";
#endif
}

const VolumeGrid *BKE_volume_grid_get_for_read(const Volume *volume, int grid_index)
{
#ifdef WITH_OPENVDB
  const VolumeGridVector &grids = *volume->runtime.grids;
  for (const VolumeGrid &grid : grids) {
    if (grid_index-- == 0) {
      return &grid;
    }
  }
  return nullptr;
#else
  UNUSED_VARS(volume, grid_index);
  return nullptr;
#endif
}

VolumeGrid *BKE_volume_grid_get_for_write(Volume *volume, int grid_index)
{
#ifdef WITH_OPENVDB
  VolumeGridVector &grids = *volume->runtime.grids;
  for (VolumeGrid &grid : grids) {
    if (grid_index-- == 0) {
      return &grid;
    }
  }
  return nullptr;
#else
  UNUSED_VARS(volume, grid_index);
  return nullptr;
#endif
}

const VolumeGrid *BKE_volume_grid_active_get_for_read(const Volume *volume)
{
  const int num_grids = BKE_volume_num_grids(volume);
  if (num_grids == 0) {
    return nullptr;
  }

  const int index = clamp_i(volume->active_grid, 0, num_grids - 1);
  return BKE_volume_grid_get_for_read(volume, index);
}

const VolumeGrid *BKE_volume_grid_find_for_read(const Volume *volume, const char *name)
{
  int num_grids = BKE_volume_num_grids(volume);
  for (int i = 0; i < num_grids; i++) {
    const VolumeGrid *grid = BKE_volume_grid_get_for_read(volume, i);
    if (STREQ(BKE_volume_grid_name(grid), name)) {
      return grid;
    }
  }

  return nullptr;
}

VolumeGrid *BKE_volume_grid_find_for_write(Volume *volume, const char *name)
{
  int num_grids = BKE_volume_num_grids(volume);
  for (int i = 0; i < num_grids; i++) {
    VolumeGrid *grid = BKE_volume_grid_get_for_write(volume, i);
    if (STREQ(BKE_volume_grid_name(grid), name)) {
      return grid;
    }
  }

  return nullptr;
}

/* Grid Loading */

bool BKE_volume_grid_load(const Volume *volume, const VolumeGrid *grid)
{
#ifdef WITH_OPENVDB
  VolumeGridVector &grids = *volume->runtime.grids;
  const char *volume_name = volume->id.name + 2;
  grid->load(volume_name, grids.filepath);
  const char *error_msg = grid->error_message();
  if (error_msg) {
    grids.error_msg = error_msg;
    return false;
  }
  return true;
#else
  UNUSED_VARS(volume, grid);
  return true;
#endif
}

void BKE_volume_grid_unload(const Volume *volume, const VolumeGrid *grid)
{
#ifdef WITH_OPENVDB
  const char *volume_name = volume->id.name + 2;
  grid->unload(volume_name);
#else
  UNUSED_VARS(volume, grid);
#endif
}

bool BKE_volume_grid_is_loaded(const VolumeGrid *grid)
{
#ifdef WITH_OPENVDB
  return grid->grid_is_loaded();
#else
  UNUSED_VARS(grid);
  return true;
#endif
}

/* Grid Metadata */

const char *BKE_volume_grid_name(const VolumeGrid *volume_grid)
{
#ifdef WITH_OPENVDB
  return volume_grid->name();
#else
  UNUSED_VARS(volume_grid);
  return "density";
#endif
}

#ifdef WITH_OPENVDB
struct ClearGridOp {
  openvdb::GridBase &grid;

  template<typename Grid> void operator()()
  {
    static_cast<Grid &>(grid).clear();
  }
};
void BKE_volume_grid_clear_tree(openvdb::GridBase &grid)
{
  const VolumeGridType grid_type = BKE_volume_grid_type_openvdb(grid);
  ClearGridOp op{grid};
  BKE_volume_grid_type_operation(grid_type, op);
}
void BKE_volume_grid_clear_tree(Volume &volume, VolumeGrid &volume_grid)
{
  openvdb::GridBase::Ptr grid = BKE_volume_grid_openvdb_for_write(&volume, &volume_grid, false);
  BKE_volume_grid_clear_tree(*grid);
}

VolumeGridType BKE_volume_grid_type_openvdb(const openvdb::GridBase &grid)
{
  if (grid.isType<openvdb::FloatGrid>()) {
    return VOLUME_GRID_FLOAT;
  }
  if (grid.isType<openvdb::Vec3fGrid>()) {
    return VOLUME_GRID_VECTOR_FLOAT;
  }
  if (grid.isType<openvdb::BoolGrid>()) {
    return VOLUME_GRID_BOOLEAN;
  }
  if (grid.isType<openvdb::DoubleGrid>()) {
    return VOLUME_GRID_DOUBLE;
  }
  if (grid.isType<openvdb::Int32Grid>()) {
    return VOLUME_GRID_INT;
  }
  if (grid.isType<openvdb::Int64Grid>()) {
    return VOLUME_GRID_INT64;
  }
  if (grid.isType<openvdb::Vec3IGrid>()) {
    return VOLUME_GRID_VECTOR_INT;
  }
  if (grid.isType<openvdb::Vec3dGrid>()) {
    return VOLUME_GRID_VECTOR_DOUBLE;
  }
  if (grid.isType<openvdb::MaskGrid>()) {
    return VOLUME_GRID_MASK;
  }
  if (grid.isType<openvdb::points::PointDataGrid>()) {
    return VOLUME_GRID_POINTS;
  }
  return VOLUME_GRID_UNKNOWN;
}
#endif

VolumeGridType BKE_volume_grid_type(const VolumeGrid *volume_grid)
{
#ifdef WITH_OPENVDB
  const openvdb::GridBase::Ptr grid = volume_grid->grid();
  return BKE_volume_grid_type_openvdb(*grid);
#else
  UNUSED_VARS(volume_grid);
#endif
  return VOLUME_GRID_UNKNOWN;
}

int BKE_volume_grid_channels(const VolumeGrid *grid)
{
  switch (BKE_volume_grid_type(grid)) {
    case VOLUME_GRID_BOOLEAN:
    case VOLUME_GRID_FLOAT:
    case VOLUME_GRID_DOUBLE:
    case VOLUME_GRID_INT:
    case VOLUME_GRID_INT64:
    case VOLUME_GRID_MASK:
      return 1;
    case VOLUME_GRID_VECTOR_FLOAT:
    case VOLUME_GRID_VECTOR_DOUBLE:
    case VOLUME_GRID_VECTOR_INT:
      return 3;
    case VOLUME_GRID_POINTS:
    case VOLUME_GRID_UNKNOWN:
      return 0;
  }

  return 0;
}

void BKE_volume_grid_transform_matrix(const VolumeGrid *volume_grid, float mat[4][4])
{
#ifdef WITH_OPENVDB
  const openvdb::GridBase::Ptr grid = volume_grid->grid();
  const openvdb::math::Transform &transform = grid->transform();

  /* Perspective not supported for now, getAffineMap() will leave out the
   * perspective part of the transform. */
  openvdb::math::Mat4f matrix = transform.baseMap()->getAffineMap()->getMat4();
  /* Blender column-major and OpenVDB right-multiplication conventions match. */
  for (int col = 0; col < 4; col++) {
    for (int row = 0; row < 4; row++) {
      mat[col][row] = matrix(col, row);
    }
  }
#else
  unit_m4(mat);
  UNUSED_VARS(volume_grid);
#endif
}

void BKE_volume_grid_transform_matrix_set(const Volume *volume,
                                          VolumeGrid *volume_grid,
                                          const float mat[4][4])
{
#ifdef WITH_OPENVDB
  openvdb::math::Mat4f mat_openvdb;
  for (int col = 0; col < 4; col++) {
    for (int row = 0; row < 4; row++) {
      mat_openvdb(col, row) = mat[col][row];
    }
  }
  openvdb::GridBase::Ptr grid = BKE_volume_grid_openvdb_for_write(volume, volume_grid, false);
  grid->setTransform(std::make_shared<openvdb::math::Transform>(
      std::make_shared<openvdb::math::AffineMap>(mat_openvdb)));
#else
  UNUSED_VARS(volume, volume_grid, mat);
#endif
}

/* Grid Tree and Voxels */

/* Volume Editing */

Volume *BKE_volume_new_for_eval(const Volume *volume_src)
{
  Volume *volume_dst = (Volume *)BKE_id_new_nomain(ID_VO, nullptr);

  STRNCPY(volume_dst->id.name, volume_src->id.name);
  volume_dst->mat = (Material **)MEM_dupallocN(volume_src->mat);
  volume_dst->totcol = volume_src->totcol;
  volume_dst->render = volume_src->render;
  volume_dst->display = volume_src->display;

  return volume_dst;
}

Volume *BKE_volume_copy_for_eval(const Volume *volume_src)
{
  return reinterpret_cast<Volume *>(
      BKE_id_copy_ex(nullptr, &volume_src->id, nullptr, LIB_ID_COPY_LOCALIZE));
}

#ifdef WITH_OPENVDB
struct CreateGridOp {
  template<typename GridType> typename openvdb::GridBase::Ptr operator()()
  {
    if constexpr (std::is_same_v<GridType, openvdb::points::PointDataGrid>) {
      return {};
    }
    else {
      return GridType::create();
    }
  }
};
#endif

VolumeGrid *BKE_volume_grid_add(Volume *volume, const char *name, VolumeGridType type)
{
#ifdef WITH_OPENVDB
  VolumeGridVector &grids = *volume->runtime.grids;
  BLI_assert(BKE_volume_grid_find_for_read(volume, name) == nullptr);
  BLI_assert(type != VOLUME_GRID_UNKNOWN);

  openvdb::GridBase::Ptr vdb_grid = BKE_volume_grid_type_operation(type, CreateGridOp{});
  if (!vdb_grid) {
    return nullptr;
  }

  vdb_grid->setName(name);
  grids.emplace_back(vdb_grid);
  return &grids.back();
#else
  UNUSED_VARS(volume, name, type);
  return nullptr;
#endif
}

#ifdef WITH_OPENVDB
VolumeGrid *BKE_volume_grid_add_vdb(Volume &volume,
                                    const StringRef name,
                                    openvdb::GridBase::Ptr vdb_grid)
{
  VolumeGridVector &grids = *volume.runtime.grids;
  BLI_assert(BKE_volume_grid_find_for_read(&volume, name.data()) == nullptr);
  BLI_assert(BKE_volume_grid_type_openvdb(*vdb_grid) != VOLUME_GRID_UNKNOWN);

  vdb_grid->setName(name);
  grids.emplace_back(vdb_grid);
  return &grids.back();
}
#endif

void BKE_volume_grid_remove(Volume *volume, VolumeGrid *grid)
{
#ifdef WITH_OPENVDB
  VolumeGridVector &grids = *volume->runtime.grids;
  for (VolumeGridVector::iterator it = grids.begin(); it != grids.end(); it++) {
    if (&*it == grid) {
      grids.erase(it);
      break;
    }
  }
#else
  UNUSED_VARS(volume, grid);
#endif
}

bool BKE_volume_grid_determinant_valid(const double determinant)
{
#ifdef WITH_OPENVDB
  /* Limit taken from openvdb/math/Maps.h. */
  return std::abs(determinant) >= 3.0 * openvdb::math::Tolerance<double>::value();
#else
  UNUSED_VARS(determinant);
  return true;
#endif
}

int BKE_volume_simplify_level(const Depsgraph *depsgraph)
{
  if (DEG_get_mode(depsgraph) != DAG_EVAL_RENDER) {
    const Scene *scene = DEG_get_input_scene(depsgraph);
    if (scene->r.mode & R_SIMPLIFY) {
      const float simplify = scene->r.simplify_volumes;
      if (simplify == 0.0f) {
        /* log2 is not defined at 0.0f, so just use some high simplify level. */
        return 16;
      }
      return ceilf(-log2(simplify));
    }
  }
  return 0;
}

float BKE_volume_simplify_factor(const Depsgraph *depsgraph)
{
  if (DEG_get_mode(depsgraph) != DAG_EVAL_RENDER) {
    const Scene *scene = DEG_get_input_scene(depsgraph);
    if (scene->r.mode & R_SIMPLIFY) {
      return scene->r.simplify_volumes;
    }
  }
  return 1.0f;
}

/* OpenVDB Grid Access */

#ifdef WITH_OPENVDB

std::optional<blender::Bounds<blender::float3>> BKE_volume_grid_bounds(
    openvdb::GridBase::ConstPtr grid, float3 &r_min, float3 &r_max)
{
  /* TODO: we can get this from grid metadata in some cases? */
  openvdb::CoordBBox coordbbox;
  if (!grid->baseTree().evalLeafBoundingBox(coordbbox)) {
    return std::nullopt;
  }

  openvdb::BBoxd bbox = grid->transform().indexToWorld(coordbbox);

  return blender::Bounds<float3>{
      float3(float(bbox.min().x()), float(bbox.min().y()), float(bbox.min().z())),
      float3(float(bbox.max().x()), float(bbox.max().y()), float(bbox.max().z()))};
}

openvdb::GridBase::ConstPtr BKE_volume_grid_shallow_transform(openvdb::GridBase::ConstPtr grid,
                                                              const blender::float4x4 &transform)
{
  openvdb::math::Transform::Ptr grid_transform = grid->transform().copy();
  grid_transform->postMult(openvdb::Mat4d((float *)transform.ptr()));

  /* Create a transformed grid. The underlying tree is shared. */
  return grid->copyGridReplacingTransform(grid_transform);
}

openvdb::GridBase::ConstPtr BKE_volume_grid_openvdb_for_metadata(const VolumeGrid *grid)
{
  return grid->grid();
}

openvdb::GridBase::ConstPtr BKE_volume_grid_openvdb_for_read(const Volume *volume,
                                                             const VolumeGrid *grid)
{
  BKE_volume_grid_load(volume, grid);
  return grid->grid();
}

openvdb::GridBase::Ptr BKE_volume_grid_openvdb_for_write(const Volume *volume,
                                                         VolumeGrid *grid,
                                                         const bool clear)
{
  const char *volume_name = volume->id.name + 2;
  if (clear) {
    grid->clear_reference(volume_name);
  }
  else {
    VolumeGridVector &grids = *volume->runtime.grids;
    grid->duplicate_reference(volume_name, grids.filepath);
  }

  return grid->grid();
}

/* Changing the resolution of a grid. */

/**
 * Returns a grid of the same type as the input, but with more/less resolution. If
 * resolution_factor is 1/2, the resolution on each axis is halved. The transform of the returned
 * grid is adjusted to match the original grid. */
template<typename GridType>
static typename GridType::Ptr create_grid_with_changed_resolution(const GridType &old_grid,
                                                                  const float resolution_factor)
{
  BLI_assert(resolution_factor > 0.0f);

  openvdb::Mat4R xform;
  xform.setToScale(openvdb::Vec3d(resolution_factor));
  openvdb::tools::GridTransformer transformer{xform};

  typename GridType::Ptr new_grid = old_grid.copyWithNewTree();
  transformer.transformGrid<openvdb::tools::BoxSampler>(old_grid, *new_grid);
  new_grid->transform() = old_grid.transform();
  new_grid->transform().preScale(1.0f / resolution_factor);
  new_grid->transform().postTranslate(-new_grid->voxelSize() / 2.0f);
  return new_grid;
}

struct CreateGridWithChangedResolutionOp {
  const openvdb::GridBase &grid;
  const float resolution_factor;

  template<typename GridType> typename openvdb::GridBase::Ptr operator()()
  {
    return create_grid_with_changed_resolution(static_cast<const GridType &>(grid),
                                               resolution_factor);
  }
};

openvdb::GridBase::Ptr BKE_volume_grid_create_with_changed_resolution(
    const VolumeGridType grid_type,
    const openvdb::GridBase &old_grid,
    const float resolution_factor)
{
  CreateGridWithChangedResolutionOp op{old_grid, resolution_factor};
  return BKE_volume_grid_type_operation(grid_type, op);
}

#endif<|MERGE_RESOLUTION|>--- conflicted
+++ resolved
@@ -984,37 +984,7 @@
 #else
   UNUSED_VARS(volume);
 #endif
-<<<<<<< HEAD
   return std::nullopt;
-=======
-  return have_minmax;
-}
-
-BoundBox *BKE_volume_boundbox_get(Object *ob)
-{
-  BLI_assert(ob->type == OB_VOLUME);
-
-  if (ob->runtime->bb != nullptr && (ob->runtime->bb->flag & BOUNDBOX_DIRTY) == 0) {
-    return ob->runtime->bb;
-  }
-
-  if (ob->runtime->bb == nullptr) {
-    ob->runtime->bb = MEM_cnew<BoundBox>(__func__);
-  }
-
-  const Volume *volume = (Volume *)ob->data;
-
-  float3 min, max;
-  INIT_MINMAX(min, max);
-  if (!BKE_volume_min_max(volume, min, max)) {
-    min = float3(-1);
-    max = float3(1);
-  }
-
-  BKE_boundbox_init_from_minmax(ob->runtime->bb, min, max);
-
-  return ob->runtime->bb;
->>>>>>> 4bcdc57f
 }
 
 bool BKE_volume_is_y_up(const Volume *volume)
