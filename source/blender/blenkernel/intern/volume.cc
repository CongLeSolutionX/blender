/* SPDX-FileCopyrightText: 2023 Blender Authors
 *
 * SPDX-License-Identifier: GPL-2.0-or-later */

/** \file
 * \ingroup bke
 */

#include "MEM_guardedalloc.h"

#include "DNA_defaults.h"
#include "DNA_material_types.h"
#include "DNA_object_types.h"
#include "DNA_scene_types.h"
#include "DNA_volume_types.h"

#include "BLI_bounds.hh"
#include "BLI_compiler_compat.h"
#include "BLI_fileops.h"
#include "BLI_ghash.h"
#include "BLI_index_range.hh"
#include "BLI_map.hh"
#include "BLI_math_matrix.h"
#include "BLI_math_matrix_types.hh"
#include "BLI_math_vector_types.hh"
#include "BLI_path_util.h"
#include "BLI_string.h"
#include "BLI_string_ref.hh"
#include "BLI_task.hh"
#include "BLI_utildefines.h"

#include "BKE_anim_data.h"
#include "BKE_bpath.h"
#include "BKE_geometry_set.hh"
#include "BKE_global.h"
#include "BKE_idtype.h"
#include "BKE_lib_id.h"
#include "BKE_lib_query.h"
#include "BKE_lib_remap.hh"
#include "BKE_main.hh"
#include "BKE_modifier.hh"
#include "BKE_object.hh"
#include "BKE_object_types.hh"
#include "BKE_packedFile.h"
#include "BKE_report.h"
#include "BKE_scene.h"
#include "BKE_volume.hh"
<<<<<<< HEAD
#include "BKE_volume_file_cache.hh"
#include "BKE_volume_grid_ptr.hh"
=======
#include "BKE_volume_grid.hh"
#include "BKE_volume_grid_file_cache.hh"
>>>>>>> d0969271
#include "BKE_volume_openvdb.hh"

#include "BLT_translation.h"

#include "DEG_depsgraph_query.hh"

#include "BLO_read_write.hh"

#include "CLG_log.h"

#ifdef WITH_OPENVDB
static CLG_LogRef LOG = {"bke.volume"};
#endif

#define VOLUME_FRAME_NONE INT_MAX

using blender::float3;
using blender::float4x4;
using blender::IndexRange;
using blender::StringRef;
using blender::StringRefNull;
<<<<<<< HEAD
using blender::bke::GVolumeGridPtr;
using blender::bke::VolumeFileCache;
=======
using blender::bke::GVolumeGrid;
>>>>>>> d0969271

#ifdef WITH_OPENVDB
#  include <atomic>
#  include <list>
#  include <mutex>
#  include <unordered_set>

#  include <openvdb/openvdb.h>
#  include <openvdb/points/PointDataGrid.h>
#  include <openvdb/tools/GridTransformer.h>

/* Volume Grid Vector
 *
 * List of grids contained in a volume datablock. This is runtime-only data,
 * the actual grids are always saved in a VDB file. */

<<<<<<< HEAD
struct VolumeGridVector : public std::list<GVolumeGridPtr> {
=======
struct VolumeGridVector : public std::list<GVolumeGrid> {
>>>>>>> d0969271
  VolumeGridVector() : metadata(new openvdb::MetaMap())
  {
    filepath[0] = '\0';
  }

  VolumeGridVector(const VolumeGridVector &other)
<<<<<<< HEAD
      : std::list<GVolumeGridPtr>(other), error_msg(other.error_msg), metadata(other.metadata)
=======
      : std::list<GVolumeGrid>(other), error_msg(other.error_msg), metadata(other.metadata)
>>>>>>> d0969271
  {
    memcpy(filepath, other.filepath, sizeof(filepath));
  }

  bool is_loaded() const
  {
    return filepath[0] != '\0';
  }

  void clear_all()
  {
<<<<<<< HEAD
    std::list<GVolumeGridPtr>::clear();
=======
    std::list<GVolumeGrid>::clear();
>>>>>>> d0969271
    filepath[0] = '\0';
    error_msg.clear();
    metadata.reset();
  }

  /* Mutex for file loading of grids list. `const` write access to the fields after this must be
   * protected by locking with this mutex. */
  mutable std::mutex mutex;
  /* Absolute file path that grids have been loaded from. */
  char filepath[FILE_MAX];
  /* File loading error message. */
  std::string error_msg;
  /* File Metadata. */
  openvdb::MetaMap::Ptr metadata;
};
#endif

/* Module */

void BKE_volumes_init()
{
#ifdef WITH_OPENVDB
  openvdb::initialize();
#endif
}

/* Volume datablock */

static void volume_init_data(ID *id)
{
  Volume *volume = (Volume *)id;
  BLI_assert(MEMCMP_STRUCT_AFTER_IS_ZERO(volume, id));

  MEMCPY_STRUCT_AFTER(volume, DNA_struct_default_get(Volume), id);

  BKE_volume_init_grids(volume);

  STRNCPY(volume->velocity_grid, "velocity");
}

static void volume_copy_data(Main * /*bmain*/, ID *id_dst, const ID *id_src, const int /*flag*/)
{
  Volume *volume_dst = (Volume *)id_dst;
  const Volume *volume_src = (const Volume *)id_src;

  if (volume_src->packedfile) {
    volume_dst->packedfile = BKE_packedfile_duplicate(volume_src->packedfile);
  }

  volume_dst->mat = (Material **)MEM_dupallocN(volume_src->mat);
#ifdef WITH_OPENVDB
  if (volume_src->runtime.grids) {
    const VolumeGridVector &grids_src = *(volume_src->runtime.grids);
    volume_dst->runtime.grids = MEM_new<VolumeGridVector>(__func__, grids_src);
  }
#endif

  volume_dst->batch_cache = nullptr;
}

static void volume_free_data(ID *id)
{
  Volume *volume = (Volume *)id;
  BKE_animdata_free(&volume->id, false);
  BKE_volume_batch_cache_free(volume);
  MEM_SAFE_FREE(volume->mat);
#ifdef WITH_OPENVDB
  MEM_delete(volume->runtime.grids);
  volume->runtime.grids = nullptr;
  /* Deleting the volume might have made some grids completely unused, so they can be freed. */
  blender::bke::volume_grid::file_cache::unload_unused();
#endif
}

static void volume_foreach_id(ID *id, LibraryForeachIDData *data)
{
  Volume *volume = (Volume *)id;
  for (int i = 0; i < volume->totcol; i++) {
    BKE_LIB_FOREACHID_PROCESS_IDSUPER(data, volume->mat[i], IDWALK_CB_USER);
  }
}

static void volume_foreach_cache(ID *id,
                                 IDTypeForeachCacheFunctionCallback function_callback,
                                 void *user_data)
{
  Volume *volume = (Volume *)id;
  IDCacheKey key = {
      /*id_session_uuid*/ id->session_uuid,
      /*offset_in_ID*/ offsetof(Volume, runtime.grids),
  };

  function_callback(id, &key, (void **)&volume->runtime.grids, 0, user_data);
}

static void volume_foreach_path(ID *id, BPathForeachPathData *bpath_data)
{
  Volume *volume = reinterpret_cast<Volume *>(id);

  if (volume->packedfile != nullptr &&
      (bpath_data->flag & BKE_BPATH_FOREACH_PATH_SKIP_PACKED) != 0)
  {
    return;
  }

  BKE_bpath_foreach_path_fixed_process(bpath_data, volume->filepath, sizeof(volume->filepath));
}

static void volume_blend_write(BlendWriter *writer, ID *id, const void *id_address)
{
  Volume *volume = (Volume *)id;
  const bool is_undo = BLO_write_is_undo(writer);

  /* Clean up, important in undo case to reduce false detection of changed datablocks. */
  volume->runtime.grids = nullptr;

  /* Do not store packed files in case this is a library override ID. */
  if (ID_IS_OVERRIDE_LIBRARY(volume) && !is_undo) {
    volume->packedfile = nullptr;
  }

  /* write LibData */
  BLO_write_id_struct(writer, Volume, id_address, &volume->id);
  BKE_id_blend_write(writer, &volume->id);

  /* direct data */
  BLO_write_pointer_array(writer, volume->totcol, volume->mat);

  BKE_packedfile_blend_write(writer, volume->packedfile);
}

static void volume_blend_read_data(BlendDataReader *reader, ID *id)
{
  Volume *volume = (Volume *)id;

  BKE_packedfile_blend_read(reader, &volume->packedfile);
  volume->runtime.frame = 0;

  /* materials */
  BLO_read_pointer_array(reader, (void **)&volume->mat);
}

static void volume_blend_read_after_liblink(BlendLibReader * /*reader*/, ID *id)
{
  Volume *volume = reinterpret_cast<Volume *>(id);

  /* Needs to be done *after* cache pointers are restored (call to
   * `foreach_cache`/`blo_cache_storage_entry_restore_in_new`), easier for now to do it in
   * lib_link... */
  BKE_volume_init_grids(volume);
}

IDTypeInfo IDType_ID_VO = {
    /*id_code*/ ID_VO,
    /*id_filter*/ FILTER_ID_VO,
    /*main_listbase_index*/ INDEX_ID_VO,
    /*struct_size*/ sizeof(Volume),
    /*name*/ "Volume",
    /*name_plural*/ N_("volumes"),
    /*translation_context*/ BLT_I18NCONTEXT_ID_VOLUME,
    /*flags*/ IDTYPE_FLAGS_APPEND_IS_REUSABLE,
    /*asset_type_info*/ nullptr,

    /*init_data*/ volume_init_data,
    /*copy_data*/ volume_copy_data,
    /*free_data*/ volume_free_data,
    /*make_local*/ nullptr,
    /*foreach_id*/ volume_foreach_id,
    /*foreach_cache*/ volume_foreach_cache,
    /*foreach_path*/ volume_foreach_path,
    /*owner_pointer_get*/ nullptr,

    /*blend_write*/ volume_blend_write,
    /*blend_read_data*/ volume_blend_read_data,
    /*blend_read_after_liblink*/ volume_blend_read_after_liblink,

    /*blend_read_undo_preserve*/ nullptr,

    /*lib_override_apply_post*/ nullptr,
};

void BKE_volume_init_grids(Volume *volume)
{
#ifdef WITH_OPENVDB
  if (volume->runtime.grids == nullptr) {
    volume->runtime.grids = MEM_new<VolumeGridVector>(__func__);
  }
#else
  UNUSED_VARS(volume);
#endif
}

void *BKE_volume_add(Main *bmain, const char *name)
{
  Volume *volume = (Volume *)BKE_id_new(bmain, ID_VO, name);

  return volume;
}

/* Sequence */

static int volume_sequence_frame(const Depsgraph *depsgraph, const Volume *volume)
{
  if (!volume->is_sequence) {
    return 0;
  }

  int path_frame, path_digits;
  if (!(volume->is_sequence && BLI_path_frame_get(volume->filepath, &path_frame, &path_digits))) {
    return 0;
  }

  const int scene_frame = DEG_get_ctime(depsgraph);
  const VolumeSequenceMode mode = (VolumeSequenceMode)volume->sequence_mode;
  const int frame_duration = volume->frame_duration;
  const int frame_start = volume->frame_start;
  const int frame_offset = volume->frame_offset;

  if (frame_duration == 0) {
    return VOLUME_FRAME_NONE;
  }

  int frame = scene_frame - frame_start + 1;

  switch (mode) {
    case VOLUME_SEQUENCE_CLIP: {
      if (frame < 1 || frame > frame_duration) {
        return VOLUME_FRAME_NONE;
      }
      break;
    }
    case VOLUME_SEQUENCE_EXTEND: {
      frame = clamp_i(frame, 1, frame_duration);
      break;
    }
    case VOLUME_SEQUENCE_REPEAT: {
      frame = frame % frame_duration;
      if (frame < 0) {
        frame += frame_duration;
      }
      if (frame == 0) {
        frame = frame_duration;
      }
      break;
    }
    case VOLUME_SEQUENCE_PING_PONG: {
      const int pingpong_duration = frame_duration * 2 - 2;
      frame = frame % pingpong_duration;
      if (frame < 0) {
        frame += pingpong_duration;
      }
      if (frame == 0) {
        frame = pingpong_duration;
      }
      if (frame > frame_duration) {
        frame = frame_duration * 2 - frame;
      }
      break;
    }
  }

  /* Important to apply after, else we can't loop on e.g. frames 100 - 110. */
  frame += frame_offset;

  return frame;
}

#ifdef WITH_OPENVDB
static void volume_filepath_get(const Main *bmain, const Volume *volume, char r_filepath[FILE_MAX])
{
  BLI_strncpy(r_filepath, volume->filepath, FILE_MAX);
  BLI_path_abs(r_filepath, ID_BLEND_PATH(bmain, &volume->id));

  int path_frame, path_digits;
  if (volume->is_sequence && BLI_path_frame_get(r_filepath, &path_frame, &path_digits)) {
    char ext[32];
    BLI_path_frame_strip(r_filepath, ext, sizeof(ext));
    BLI_path_frame(r_filepath, FILE_MAX, volume->runtime.frame, path_digits);
    BLI_path_extension_ensure(r_filepath, FILE_MAX, ext);
  }
}
#endif

/* File Load */

bool BKE_volume_is_loaded(const Volume *volume)
{
#ifdef WITH_OPENVDB
  /* Test if there is a file to load, or if already loaded. */
  return (volume->filepath[0] == '\0' || volume->runtime.grids->is_loaded());
#else
  UNUSED_VARS(volume);
  return true;
#endif
}

bool BKE_volume_set_velocity_grid_by_name(Volume *volume, const char *base_name)
{
  const StringRefNull ref_base_name = base_name;

  if (BKE_volume_grid_find(volume, base_name)) {
    STRNCPY(volume->velocity_grid, base_name);
    volume->runtime.velocity_x_grid[0] = '\0';
    volume->runtime.velocity_y_grid[0] = '\0';
    volume->runtime.velocity_z_grid[0] = '\0';
    return true;
  }

  /* It could be that the velocity grid is split in multiple grids, try with known postfixes. */
  const StringRefNull postfixes[][3] = {{"x", "y", "z"}, {".x", ".y", ".z"}, {"_x", "_y", "_z"}};

  for (const StringRefNull *postfix : postfixes) {
    bool found = true;
    for (int i = 0; i < 3; i++) {
      std::string post_fixed_name = ref_base_name + postfix[i];
      if (!BKE_volume_grid_find(volume, post_fixed_name.c_str())) {
        found = false;
        break;
      }
    }

    if (!found) {
      continue;
    }

    /* Save the base name as well. */
    STRNCPY(volume->velocity_grid, base_name);
    STRNCPY(volume->runtime.velocity_x_grid, (ref_base_name + postfix[0]).c_str());
    STRNCPY(volume->runtime.velocity_y_grid, (ref_base_name + postfix[1]).c_str());
    STRNCPY(volume->runtime.velocity_z_grid, (ref_base_name + postfix[2]).c_str());
    return true;
  }

  /* Reset to avoid potential issues. */
  volume->velocity_grid[0] = '\0';
  volume->runtime.velocity_x_grid[0] = '\0';
  volume->runtime.velocity_y_grid[0] = '\0';
  volume->runtime.velocity_z_grid[0] = '\0';
  return false;
}

bool BKE_volume_load(const Volume *volume, const Main *bmain)
{
#ifdef WITH_OPENVDB
  const VolumeGridVector &const_grids = *volume->runtime.grids;

  if (volume->runtime.frame == VOLUME_FRAME_NONE) {
    /* Skip loading this frame, outside of sequence range. */
    return true;
  }

  if (BKE_volume_is_loaded(volume)) {
    return const_grids.error_msg.empty();
  }

  /* Double-checked lock. */
  std::lock_guard<std::mutex> lock(const_grids.mutex);
  if (BKE_volume_is_loaded(volume)) {
    return const_grids.error_msg.empty();
  }

  /* Guarded by the lock, we can continue to access the grid vector,
   * adding error messages or a new grid, etc. */
  VolumeGridVector &grids = const_cast<VolumeGridVector &>(const_grids);

  /* Get absolute file path at current frame. */
  const char *volume_name = volume->id.name + 2;
  char filepath[FILE_MAX];
  volume_filepath_get(bmain, volume, filepath);

  CLOG_INFO(&LOG, 1, "Volume %s: load %s", volume_name, filepath);

  /* Test if file exists. */
  if (!BLI_exists(filepath)) {
    char filename[FILE_MAX];
    BLI_path_split_file_part(filepath, filename, sizeof(filename));
    grids.error_msg = filename + std::string(" not found");
    CLOG_INFO(&LOG, 1, "Volume %s: %s", volume_name, grids.error_msg.c_str());
    return false;
  }

  blender::bke::volume_grid::file_cache::GridsFromFile grids_from_file =
      blender::bke::volume_grid::file_cache::get_all_grids_from_file(filepath, 0);

  if (!grids_from_file.error_message.empty()) {
    grids.error_msg = grids_from_file.error_message;
    CLOG_INFO(&LOG, 1, "Volume %s: %s", volume_name, grids.error_msg.c_str());
    return false;
  }

<<<<<<< HEAD
  /* Add grids read from file to own vector, filtering out any null pointers. */
  for (const openvdb::GridBase::Ptr &vdb_grid : vdb_grids) {
    if (vdb_grid) {
      GVolumeGridPtr grid = blender::bke::make_volume_grid_ptr(
          vdb_grid, VOLUME_TREE_SOURCE_FILE_PLACEHOLDER);
      VolumeFileCache::get().add_grid({filepath, grid->name()}, grid);
      grids.emplace_back(std::move(grid));
    }
=======
  grids.metadata = std::move(grids_from_file.file_meta_data);
  for (GVolumeGrid &volume_grid : grids_from_file.grids) {
    grids.emplace_back(std::move(volume_grid));
>>>>>>> d0969271
  }

  /* Try to detect the velocity grid. */
  const char *common_velocity_names[] = {"velocity", "vel", "v"};
  for (const char *common_velocity_name : common_velocity_names) {
    if (BKE_volume_set_velocity_grid_by_name(const_cast<Volume *>(volume), common_velocity_name)) {
      break;
    }
  }

  STRNCPY(grids.filepath, filepath);

  return grids.error_msg.empty();
#else
  UNUSED_VARS(bmain, volume);
  return true;
#endif
}

void BKE_volume_unload(Volume *volume)
{
#ifdef WITH_OPENVDB
  VolumeGridVector &grids = *volume->runtime.grids;
  if (grids.filepath[0] != '\0') {
    const char *volume_name = volume->id.name + 2;
    CLOG_INFO(&LOG, 1, "Volume %s: unload", volume_name);
    grids.clear_all();
  }
#else
  UNUSED_VARS(volume);
#endif
}

/* File Save */

bool BKE_volume_save(const Volume *volume,
                     const Main *bmain,
                     ReportList *reports,
                     const char *filepath)
{
#ifdef WITH_OPENVDB
  if (!BKE_volume_load(volume, bmain)) {
    BKE_reportf(reports, RPT_ERROR, "Could not load volume for writing");
    return false;
  }

  VolumeGridVector &grids = *volume->runtime.grids;
  openvdb::GridCPtrVec vdb_grids;

<<<<<<< HEAD
  for (const GVolumeGridPtr &grid : grids) {
    vdb_grids.push_back(BKE_volume_grid_openvdb_for_read(volume, grid.get()));
=======
  /* Tree users need to be kept alive for as long as the grids may be accessed. */
  blender::Vector<blender::bke::VolumeTreeAccessToken> tree_users;

  for (const GVolumeGrid &grid : grids) {
    tree_users.append(grid->tree_access_token());
    vdb_grids.push_back(grid->grid_ptr(tree_users.last()));
>>>>>>> d0969271
  }

  try {
    openvdb::io::File file(filepath);
    file.write(vdb_grids, *grids.metadata);
    file.close();
  }
  catch (const openvdb::IoError &e) {
    BKE_reportf(reports, RPT_ERROR, "Could not write volume: %s", e.what());
    return false;
  }
  catch (...) {
    BKE_reportf(reports, RPT_ERROR, "Could not write volume: Unknown error writing VDB file");
    return false;
  }

  return true;
#else
  UNUSED_VARS(volume, bmain, reports, filepath);
  return false;
#endif
}

std::optional<blender::Bounds<blender::float3>> BKE_volume_min_max(const Volume *volume)
{
#ifdef WITH_OPENVDB
  /* TODO: if we know the volume is going to be displayed, it may be good to
   * load it as part of dependency graph evaluation for better threading. We
   * could also share the bounding box computation in the global volume cache. */
  if (BKE_volume_load(const_cast<Volume *>(volume), G.main)) {
    std::optional<blender::Bounds<blender::float3>> result;
    for (const int i : IndexRange(BKE_volume_num_grids(volume))) {
<<<<<<< HEAD
      const VolumeGrid *volume_grid = BKE_volume_grid_get_for_read(volume, i);
      const bool unload = (BKE_volume_grid_tree_source(volume_grid) ==
                           VOLUME_TREE_SOURCE_FILE_PLACEHOLDER);
      BKE_volume_grid_load(volume, volume_grid);
      result = blender::bounds::merge(result, BKE_volume_grid_bounds(volume_grid->grid()));
      if (unload) {
        BKE_volume_grid_unload(volume, volume_grid);
      }
=======
      const blender::bke::VolumeGridData *volume_grid = BKE_volume_grid_get(volume, i);
      blender::bke::VolumeTreeAccessToken access_token = volume_grid->tree_access_token();
      result = blender::bounds::merge(result,
                                      BKE_volume_grid_bounds(volume_grid->grid_ptr(access_token)));
>>>>>>> d0969271
    }
    return result;
  }
#else
  UNUSED_VARS(volume);
#endif
  return std::nullopt;
}

bool BKE_volume_is_y_up(const Volume *volume)
{
  /* Simple heuristic for common files to open the right way up. */
#ifdef WITH_OPENVDB
  VolumeGridVector &grids = *volume->runtime.grids;
  if (grids.metadata) {
    openvdb::StringMetadata::ConstPtr creator =
        grids.metadata->getMetadata<openvdb::StringMetadata>("creator");
    if (!creator) {
      creator = grids.metadata->getMetadata<openvdb::StringMetadata>("Creator");
    }
    return (creator && creator->str().rfind("Houdini", 0) == 0);
  }
#else
  UNUSED_VARS(volume);
#endif

  return false;
}

bool BKE_volume_is_points_only(const Volume *volume)
{
  int num_grids = BKE_volume_num_grids(volume);
  if (num_grids == 0) {
    return false;
  }

  for (int i = 0; i < num_grids; i++) {
    const blender::bke::VolumeGridData *grid = BKE_volume_grid_get(volume, i);
    if (blender::bke::volume_grid::get_type(*grid) != VOLUME_GRID_POINTS) {
      return false;
    }
  }

  return true;
}

/* Dependency Graph */

static void volume_update_simplify_level(Main *bmain, Volume *volume, const Depsgraph *depsgraph)
{
#ifdef WITH_OPENVDB
  const int simplify_level = BKE_volume_simplify_level(depsgraph);
  volume->runtime.default_simplify_level = simplify_level;

  /* Replace grids with the new simplify level variants from the cache. */
<<<<<<< HEAD
  if (volume->runtime.grids && BKE_volume_is_loaded(volume)) {
    VolumeGridVector &grids = *volume->runtime.grids;
    std::list<GVolumeGridPtr> new_grids;
    for (const GVolumeGridPtr &old_grid : grids) {
      const VolumeFileCacheKey base_key(grids.filepath, old_grid->name());
      const GVolumeGridPtr simple_grid = VolumeFileCache::get().get_simplified_grid(
          base_key, simplify_level);
      BLI_assert(simple_grid);
      new_grids.push_back(simple_grid);
=======
  if (BKE_volume_load(volume, bmain)) {
    VolumeGridVector &grids = *volume->runtime.grids;
    std::list<GVolumeGrid> new_grids;
    for (const GVolumeGrid &old_grid : grids) {
      GVolumeGrid simple_grid = blender::bke::volume_grid::file_cache::get_grid_from_file(
          grids.filepath, old_grid->name(), simplify_level);
      BLI_assert(simple_grid);
      new_grids.push_back(std::move(simple_grid));
>>>>>>> d0969271
    }
    grids.swap(new_grids);
  }
#else
  UNUSED_VARS(bmain, volume, depsgraph);
#endif
}

static void volume_evaluate_modifiers(Depsgraph *depsgraph,
                                      Scene *scene,
                                      Object *object,
                                      blender::bke::GeometrySet &geometry_set)
{
  /* Modifier evaluation modes. */
  const bool use_render = (DEG_get_mode(depsgraph) == DAG_EVAL_RENDER);
  const int required_mode = use_render ? eModifierMode_Render : eModifierMode_Realtime;
  ModifierApplyFlag apply_flag = use_render ? MOD_APPLY_RENDER : MOD_APPLY_USECACHE;
  const ModifierEvalContext mectx = {depsgraph, object, apply_flag};

  BKE_modifiers_clear_errors(object);

  /* Get effective list of modifiers to execute. Some effects like shape keys
   * are added as virtual modifiers before the user created modifiers. */
  VirtualModifierData virtual_modifier_data;
  ModifierData *md = BKE_modifiers_get_virtual_modifierlist(object, &virtual_modifier_data);

  /* Evaluate modifiers. */
  for (; md; md = md->next) {
    const ModifierTypeInfo *mti = (const ModifierTypeInfo *)BKE_modifier_get_info(
        (ModifierType)md->type);

    if (!BKE_modifier_is_enabled(scene, md, required_mode)) {
      continue;
    }

    blender::bke::ScopedModifierTimer modifier_timer{*md};

    if (mti->modify_geometry_set) {
      mti->modify_geometry_set(md, &mectx, &geometry_set);
    }
  }
}

void BKE_volume_eval_geometry(Depsgraph *depsgraph, Volume *volume)
{
  Main *bmain = DEG_get_bmain(depsgraph);
  volume_update_simplify_level(bmain, volume, depsgraph);

  /* TODO: can we avoid modifier re-evaluation when frame did not change? */
  int frame = volume_sequence_frame(depsgraph, volume);
  if (frame != volume->runtime.frame) {
    BKE_volume_unload(volume);
    volume->runtime.frame = frame;
  }

  /* Flush back to original. */
  if (DEG_is_active(depsgraph)) {
    Volume *volume_orig = (Volume *)DEG_get_original_id(&volume->id);
    if (volume_orig->runtime.frame != volume->runtime.frame) {
      BKE_volume_unload(volume_orig);
      volume_orig->runtime.frame = volume->runtime.frame;
    }
  }
}

static Volume *take_volume_ownership_from_geometry_set(blender::bke::GeometrySet &geometry_set)
{
  if (!geometry_set.has<blender::bke::VolumeComponent>()) {
    return nullptr;
  }
  auto &volume_component = geometry_set.get_component_for_write<blender::bke::VolumeComponent>();
  Volume *volume = volume_component.release();
  if (volume != nullptr) {
    /* Add back, but only as read-only non-owning component. */
    volume_component.replace(volume, blender::bke::GeometryOwnershipType::ReadOnly);
  }
  else {
    /* The component was empty, we can remove it. */
    geometry_set.remove<blender::bke::VolumeComponent>();
  }
  return volume;
}

void BKE_volume_data_update(Depsgraph *depsgraph, Scene *scene, Object *object)
{
  /* Free any evaluated data and restore original data. */
  BKE_object_free_derived_caches(object);

  /* Evaluate modifiers. */
  Volume *volume = (Volume *)object->data;
  blender::bke::GeometrySet geometry_set;
  geometry_set.replace_volume(volume, blender::bke::GeometryOwnershipType::ReadOnly);
  volume_evaluate_modifiers(depsgraph, scene, object, geometry_set);

  Volume *volume_eval = take_volume_ownership_from_geometry_set(geometry_set);

  /* If the geometry set did not contain a volume, we still create an empty one. */
  if (volume_eval == nullptr) {
    volume_eval = BKE_volume_new_for_eval(volume);
  }

  /* Assign evaluated object. */
  const bool eval_is_owned = (volume != volume_eval);
  BKE_object_eval_assign_data(object, &volume_eval->id, eval_is_owned);
  object->runtime->geometry_set_eval = new blender::bke::GeometrySet(std::move(geometry_set));
}

void BKE_volume_grids_backup_restore(Volume *volume, VolumeGridVector *grids, const char *filepath)
{
#ifdef WITH_OPENVDB
  /* Restore grids after datablock was re-copied from original by depsgraph,
   * we don't want to load them again if possible. */
  BLI_assert(volume->id.tag & LIB_TAG_COPIED_ON_WRITE);
  BLI_assert(volume->runtime.grids != nullptr && grids != nullptr);

  if (!grids->is_loaded()) {
    /* No grids loaded in CoW datablock, nothing lost by discarding. */
    MEM_delete(grids);
  }
  else if (!STREQ(volume->filepath, filepath)) {
    /* Filepath changed, discard grids from CoW datablock. */
    MEM_delete(grids);
  }
  else {
    /* Keep grids from CoW datablock. We might still unload them a little
     * later in BKE_volume_eval_geometry if the frame changes. */
    MEM_delete(volume->runtime.grids);
    volume->runtime.grids = grids;
  }
#else
  UNUSED_VARS(volume, grids, filepath);
#endif
}

/* Draw Cache */

void (*BKE_volume_batch_cache_dirty_tag_cb)(Volume *volume, int mode) = nullptr;
void (*BKE_volume_batch_cache_free_cb)(Volume *volume) = nullptr;

void BKE_volume_batch_cache_dirty_tag(Volume *volume, int mode)
{
  if (volume->batch_cache) {
    BKE_volume_batch_cache_dirty_tag_cb(volume, mode);
  }
}

void BKE_volume_batch_cache_free(Volume *volume)
{
  if (volume->batch_cache) {
    BKE_volume_batch_cache_free_cb(volume);
  }
}

/* Grids */

int BKE_volume_num_grids(const Volume *volume)
{
#ifdef WITH_OPENVDB
  return volume->runtime.grids->size();
#else
  UNUSED_VARS(volume);
  return 0;
#endif
}

const char *BKE_volume_grids_error_msg(const Volume *volume)
{
#ifdef WITH_OPENVDB
  return volume->runtime.grids->error_msg.c_str();
#else
  UNUSED_VARS(volume);
  return "";
#endif
}

const char *BKE_volume_grids_frame_filepath(const Volume *volume)
{
#ifdef WITH_OPENVDB
  return volume->runtime.grids->filepath;
#else
  UNUSED_VARS(volume);
  return "";
#endif
}

const blender::bke::VolumeGridData *BKE_volume_grid_get(const Volume *volume, int grid_index)
{
#ifdef WITH_OPENVDB
  const VolumeGridVector &grids = *volume->runtime.grids;
<<<<<<< HEAD
  for (const GVolumeGridPtr &grid : grids) {
    if (grid_index-- == 0) {
      return grid.get();
=======
  for (const GVolumeGrid &grid : grids) {
    if (grid_index-- == 0) {
      return &grid.get();
>>>>>>> d0969271
    }
  }
  return nullptr;
#else
  UNUSED_VARS(volume, grid_index);
  return nullptr;
#endif
}

blender::bke::VolumeGridData *BKE_volume_grid_get_for_write(Volume *volume, int grid_index)
{
#ifdef WITH_OPENVDB
  VolumeGridVector &grids = *volume->runtime.grids;
<<<<<<< HEAD
  for (const GVolumeGridPtr &grid_ptr : grids) {
    if (grid_index-- == 0) {
      VolumeGrid *grid = const_cast<VolumeGrid *>(grid_ptr.get());
      if (grid->is_mutable()) {
        /* If the grid is mutable, return it directly. */
        grid->tag_ensured_mutable();
      }
      else {
        /* If the grid is shared, make a copy. The copy is not shared and is
         * therefore mutable. */
        grid = grid->copy();
      }
      return grid;
=======
  for (GVolumeGrid &grid_ptr : grids) {
    if (grid_index-- == 0) {
      return &grid_ptr.get_for_write();
>>>>>>> d0969271
    }
  }
  return nullptr;
#else
  UNUSED_VARS(volume, grid_index);
  return nullptr;
#endif
}

const blender::bke::VolumeGridData *BKE_volume_grid_active_get_for_read(const Volume *volume)
{
  const int num_grids = BKE_volume_num_grids(volume);
  if (num_grids == 0) {
    return nullptr;
  }

  const int index = clamp_i(volume->active_grid, 0, num_grids - 1);
  return BKE_volume_grid_get(volume, index);
}

const blender::bke::VolumeGridData *BKE_volume_grid_find(const Volume *volume, const char *name)
{
  int num_grids = BKE_volume_num_grids(volume);
  for (int i = 0; i < num_grids; i++) {
    const blender::bke::VolumeGridData *grid = BKE_volume_grid_get(volume, i);
    if (blender::bke::volume_grid::get_name(*grid) == name) {
      return grid;
    }
  }

  return nullptr;
}

blender::bke::VolumeGridData *BKE_volume_grid_find_for_write(Volume *volume, const char *name)
{
  int num_grids = BKE_volume_num_grids(volume);
  for (int i = 0; i < num_grids; i++) {
<<<<<<< HEAD
    const VolumeGrid *grid = BKE_volume_grid_get_for_read(volume, i);
    if (STREQ(BKE_volume_grid_name(grid), name)) {
      if (grid->is_mutable()) {
        /* If the grid is mutable, return it directly. */
        grid->tag_ensured_mutable();
      }
      else {
        /* If the grid is shared, make a copy. The copy is not shared and is
         * therefore mutable. */
        grid = grid->copy();
      }
      return const_cast<VolumeGrid *>(grid);
=======
    const blender::bke::VolumeGridData *grid = BKE_volume_grid_get(volume, i);
    if (blender::bke::volume_grid::get_name(*grid) == name) {
      return BKE_volume_grid_get_for_write(volume, i);
>>>>>>> d0969271
    }
  }

  return nullptr;
}

<<<<<<< HEAD
/* Grid Loading */

bool BKE_volume_grid_load(const Volume *volume, const VolumeGrid *grid)
{
#ifdef WITH_OPENVDB
  VolumeGridVector &grids = *volume->runtime.grids;
  return grid->ensure_tree_loaded(grids.filepath, [&](StringRef msg) { grids.error_msg = msg; });
#else
  UNUSED_VARS(volume, grid);
  return true;
#endif
}

void BKE_volume_grid_unload(const Volume * /*volume*/, const VolumeGrid *grid)
{
#ifdef WITH_OPENVDB
  grid->unload_tree();
#else
  UNUSED_VARS(grid);
#endif
}

VolumeTreeSource BKE_volume_grid_tree_source(const VolumeGrid *grid)
{
#ifdef WITH_OPENVDB
  return grid->tree_source();
#else
  UNUSED_VARS(grid);
  return true;
#endif
}

/* Grid Metadata */

const char *BKE_volume_grid_name(const VolumeGrid *volume_grid)
{
#ifdef WITH_OPENVDB
  return volume_grid->name();
#else
  UNUSED_VARS(volume_grid);
  return "density";
#endif
}

#ifdef WITH_OPENVDB
struct ClearGridOp {
  openvdb::GridBase &grid;

  template<typename Grid> void operator()()
  {
    static_cast<Grid &>(grid).clear();
  }
};
void BKE_volume_grid_clear_tree(openvdb::GridBase &grid)
{
  const VolumeGridType grid_type = BKE_volume_grid_type_openvdb(grid);
  ClearGridOp op{grid};
  BKE_volume_grid_type_operation(grid_type, op);
}
void BKE_volume_grid_clear_tree(Volume &volume, VolumeGrid &volume_grid)
{
  openvdb::GridBase::Ptr grid = BKE_volume_grid_openvdb_for_write(&volume, &volume_grid);
  BKE_volume_grid_clear_tree(*grid);
}

VolumeGridType BKE_volume_grid_type_openvdb(const openvdb::GridBase &grid)
{
  if (grid.isType<openvdb::FloatGrid>()) {
    return VOLUME_GRID_FLOAT;
  }
  if (grid.isType<openvdb::Vec3fGrid>()) {
    return VOLUME_GRID_VECTOR_FLOAT;
  }
  if (grid.isType<openvdb::BoolGrid>()) {
    return VOLUME_GRID_BOOLEAN;
  }
  if (grid.isType<openvdb::DoubleGrid>()) {
    return VOLUME_GRID_DOUBLE;
  }
  if (grid.isType<openvdb::Int32Grid>()) {
    return VOLUME_GRID_INT;
  }
  if (grid.isType<openvdb::Int64Grid>()) {
    return VOLUME_GRID_INT64;
  }
  if (grid.isType<openvdb::Vec3IGrid>()) {
    return VOLUME_GRID_VECTOR_INT;
  }
  if (grid.isType<openvdb::Vec3dGrid>()) {
    return VOLUME_GRID_VECTOR_DOUBLE;
  }
  if (grid.isType<openvdb::MaskGrid>()) {
    return VOLUME_GRID_MASK;
  }
  if (grid.isType<openvdb::points::PointDataGrid>()) {
    return VOLUME_GRID_POINTS;
  }
  return VOLUME_GRID_UNKNOWN;
}
#endif

VolumeGridType BKE_volume_grid_type(const VolumeGrid *volume_grid)
{
#ifdef WITH_OPENVDB
  const openvdb::GridBase::ConstPtr grid = volume_grid->grid();
  return BKE_volume_grid_type_openvdb(*grid);
#else
  UNUSED_VARS(volume_grid);
#endif
  return VOLUME_GRID_UNKNOWN;
}

int BKE_volume_grid_channels(const VolumeGrid *grid)
{
  switch (BKE_volume_grid_type(grid)) {
    case VOLUME_GRID_BOOLEAN:
    case VOLUME_GRID_FLOAT:
    case VOLUME_GRID_DOUBLE:
    case VOLUME_GRID_INT:
    case VOLUME_GRID_INT64:
    case VOLUME_GRID_MASK:
      return 1;
    case VOLUME_GRID_VECTOR_FLOAT:
    case VOLUME_GRID_VECTOR_DOUBLE:
    case VOLUME_GRID_VECTOR_INT:
      return 3;
    case VOLUME_GRID_POINTS:
    case VOLUME_GRID_UNKNOWN:
      return 0;
  }

  return 0;
}

void BKE_volume_grid_transform_matrix(const VolumeGrid *volume_grid, float mat[4][4])
{
#ifdef WITH_OPENVDB
  const openvdb::GridBase::ConstPtr grid = volume_grid->grid();
  const openvdb::math::Transform &transform = grid->transform();

  /* Perspective not supported for now, getAffineMap() will leave out the
   * perspective part of the transform. */
  openvdb::math::Mat4f matrix = transform.baseMap()->getAffineMap()->getMat4();
  /* Blender column-major and OpenVDB right-multiplication conventions match. */
  for (int col = 0; col < 4; col++) {
    for (int row = 0; row < 4; row++) {
      mat[col][row] = matrix(col, row);
    }
  }
#else
  unit_m4(mat);
  UNUSED_VARS(volume_grid);
#endif
}

void BKE_volume_grid_transform_matrix_set(const Volume *volume,
                                          VolumeGrid *volume_grid,
                                          const float mat[4][4])
{
#ifdef WITH_OPENVDB
  openvdb::math::Mat4f mat_openvdb;
  for (int col = 0; col < 4; col++) {
    for (int row = 0; row < 4; row++) {
      mat_openvdb(col, row) = mat[col][row];
    }
  }
  openvdb::GridBase::Ptr grid = BKE_volume_grid_openvdb_for_write(volume, volume_grid);
  grid->setTransform(std::make_shared<openvdb::math::Transform>(
      std::make_shared<openvdb::math::AffineMap>(mat_openvdb)));
#else
  UNUSED_VARS(volume, volume_grid, mat);
#endif
}

=======
>>>>>>> d0969271
/* Grid Tree and Voxels */

/* Volume Editing */

Volume *BKE_volume_new_for_eval(const Volume *volume_src)
{
  Volume *volume_dst = (Volume *)BKE_id_new_nomain(ID_VO, nullptr);

  STRNCPY(volume_dst->id.name, volume_src->id.name);
  volume_dst->mat = (Material **)MEM_dupallocN(volume_src->mat);
  volume_dst->totcol = volume_src->totcol;
  volume_dst->render = volume_src->render;
  volume_dst->display = volume_src->display;

  return volume_dst;
}

Volume *BKE_volume_copy_for_eval(const Volume *volume_src)
{
  return reinterpret_cast<Volume *>(
      BKE_id_copy_ex(nullptr, &volume_src->id, nullptr, LIB_ID_COPY_LOCALIZE));
}

#ifdef WITH_OPENVDB
struct CreateGridOp {
  template<typename GridType> typename openvdb::GridBase::Ptr operator()()
  {
    if constexpr (std::is_same_v<GridType, openvdb::points::PointDataGrid>) {
      return {};
    }
    else {
      return GridType::create();
    }
  }
};
#endif

#ifdef WITH_OPENVDB
<<<<<<< HEAD
  VolumeGridVector &grids = *volume->runtime.grids;
  BLI_assert(BKE_volume_grid_find_for_read(volume, name) == nullptr);
  BLI_assert(type != VOLUME_GRID_UNKNOWN);

  openvdb::GridBase::Ptr vdb_grid = BKE_volume_grid_type_operation(type, CreateGridOp{});
  if (!vdb_grid) {
    return nullptr;
  }

  vdb_grid->setName(name);
  grids.emplace_back(blender::bke::make_volume_grid_ptr(vdb_grid, VOLUME_TREE_SOURCE_GENERATED));
  return const_cast<VolumeGrid *>(grids.back().get());
#else
  UNUSED_VARS(volume, name, type);
  return nullptr;
#endif
}

void BKE_volume_grid_move(Volume *volume, const char *name, VolumeGrid *grid)
{
#ifdef WITH_OPENVDB
  BLI_assert(grid != nullptr);
  BLI_assert(grid->is_mutable());
  VolumeGridVector &grids = *volume->runtime.grids;
  BLI_assert(BKE_volume_grid_find_for_read(volume, name) == nullptr);

  openvdb::GridBase::Ptr vdb_grid = grid->grid_for_write();
  vdb_grid->setName(name);
  grids.emplace_back(GVolumeGridPtr{grid});
#else
  UNUSED_VARS(volume, name, grid);
#endif
}

#ifdef WITH_OPENVDB
VolumeGrid *BKE_volume_grid_add_vdb(Volume &volume,
                                    const StringRef name,
                                    openvdb::GridBase::Ptr vdb_grid,
                                    VolumeTreeSource tree_source)
=======
blender::bke::VolumeGridData *BKE_volume_grid_add_vdb(Volume &volume,
                                                      const StringRef name,
                                                      openvdb::GridBase::Ptr vdb_grid)
>>>>>>> d0969271
{
  VolumeGridVector &grids = *volume.runtime.grids;
  BLI_assert(BKE_volume_grid_find(&volume, name.data()) == nullptr);
  BLI_assert(blender::bke::volume_grid::get_type(*vdb_grid) != VOLUME_GRID_UNKNOWN);

  vdb_grid->setName(name);
<<<<<<< HEAD
  grids.emplace_back(blender::bke::make_volume_grid_ptr(vdb_grid, tree_source));
  return const_cast<VolumeGrid *>(grids.back().get());
}
#endif

void BKE_volume_grid_remove(Volume *volume, const VolumeGrid *grid)
=======
  grids.emplace_back(GVolumeGrid(std::move(vdb_grid)));
  return &grids.back().get_for_write();
}
#endif

void BKE_volume_grid_remove(Volume *volume, const blender::bke::VolumeGridData *grid)
>>>>>>> d0969271
{
#ifdef WITH_OPENVDB
  VolumeGridVector &grids = *volume->runtime.grids;
  for (VolumeGridVector::iterator it = grids.begin(); it != grids.end(); it++) {
<<<<<<< HEAD
    if (it->get() == grid) {
=======
    if (&it->get() == grid) {
>>>>>>> d0969271
      grids.erase(it);
      break;
    }
  }
#else
  UNUSED_VARS(volume, grid);
#endif
}

void BKE_volume_grid_add(Volume *volume, const blender::bke::VolumeGridData &grid)
{
#ifdef WITH_OPENVDB
  VolumeGridVector &grids = *volume->runtime.grids;
  grids.push_back(GVolumeGrid(&grid));
#else
  UNUSED_VARS(volume, grid);
#endif
}

bool BKE_volume_grid_determinant_valid(const double determinant)
{
#ifdef WITH_OPENVDB
  /* Limit taken from openvdb/math/Maps.h. */
  return std::abs(determinant) >= 3.0 * openvdb::math::Tolerance<double>::value();
#else
  UNUSED_VARS(determinant);
  return true;
#endif
}

int BKE_volume_simplify_level(const Depsgraph *depsgraph)
{
  if (DEG_get_mode(depsgraph) != DAG_EVAL_RENDER) {
    const Scene *scene = DEG_get_input_scene(depsgraph);
    if (scene->r.mode & R_SIMPLIFY) {
      const float simplify = scene->r.simplify_volumes;
      if (simplify == 0.0f) {
        /* log2 is not defined at 0.0f, so just use some high simplify level. */
        return 16;
      }
      return ceilf(-log2(simplify));
    }
  }
  return 0;
}

float BKE_volume_simplify_factor(const Depsgraph *depsgraph)
{
  if (DEG_get_mode(depsgraph) != DAG_EVAL_RENDER) {
    const Scene *scene = DEG_get_input_scene(depsgraph);
    if (scene->r.mode & R_SIMPLIFY) {
      return scene->r.simplify_volumes;
    }
  }
  return 1.0f;
}

/* OpenVDB Grid Access */

#ifdef WITH_OPENVDB

std::optional<blender::Bounds<float3>> BKE_volume_grid_bounds(openvdb::GridBase::ConstPtr grid)
{
  /* TODO: we can get this from grid metadata in some cases? */
  openvdb::CoordBBox coordbbox;
  if (!grid->baseTree().evalLeafBoundingBox(coordbbox)) {
    return std::nullopt;
  }

  openvdb::BBoxd bbox = grid->transform().indexToWorld(coordbbox);

  return blender::Bounds<float3>{float3(bbox.min().asPointer()), float3(bbox.max().asPointer())};
}

openvdb::GridBase::ConstPtr BKE_volume_grid_shallow_transform(openvdb::GridBase::ConstPtr grid,
                                                              const blender::float4x4 &transform)
{
  openvdb::math::Transform::Ptr grid_transform = grid->transform().copy();
  grid_transform->postMult(openvdb::Mat4d((float *)transform.ptr()));

  /* Create a transformed grid. The underlying tree is shared. */
  return grid->copyGridReplacingTransform(grid_transform);
}

<<<<<<< HEAD
openvdb::GridBase::ConstPtr BKE_volume_grid_openvdb_for_metadata(const VolumeGrid *grid)
{
  return grid->grid();
}

openvdb::GridBase::ConstPtr BKE_volume_grid_openvdb_for_read(const Volume *volume,
                                                             const VolumeGrid *grid)
{
  BKE_volume_grid_load(volume, grid);
  return grid->grid();
}

openvdb::GridBase::Ptr BKE_volume_grid_openvdb_for_write(const Volume *volume, VolumeGrid *grid)
{
  BLI_assert(grid->is_mutable());
  BKE_volume_grid_load(volume, grid);
  return grid->grid_for_write();
}

=======
>>>>>>> d0969271
/* Changing the resolution of a grid. */

/**
 * Returns a grid of the same type as the input, but with more/less resolution. If
 * resolution_factor is 1/2, the resolution on each axis is halved. The transform of the returned
 * grid is adjusted to match the original grid. */
template<typename GridType>
static typename GridType::Ptr create_grid_with_changed_resolution(const GridType &old_grid,
                                                                  const float resolution_factor)
{
  BLI_assert(resolution_factor > 0.0f);

  openvdb::Mat4R xform;
  xform.setToScale(openvdb::Vec3d(resolution_factor));
  openvdb::tools::GridTransformer transformer{xform};

  typename GridType::Ptr new_grid = old_grid.copyWithNewTree();
  transformer.transformGrid<openvdb::tools::BoxSampler>(old_grid, *new_grid);
  new_grid->transform() = old_grid.transform();
  new_grid->transform().preScale(1.0f / resolution_factor);
  new_grid->transform().postTranslate(-new_grid->voxelSize() / 2.0f);
  return new_grid;
}

struct CreateGridWithChangedResolutionOp {
  const openvdb::GridBase &grid;
  const float resolution_factor;

  template<typename GridType> typename openvdb::GridBase::Ptr operator()()
  {
    return create_grid_with_changed_resolution(static_cast<const GridType &>(grid),
                                               resolution_factor);
  }
};

openvdb::GridBase::Ptr BKE_volume_grid_create_with_changed_resolution(
    const VolumeGridType grid_type,
    const openvdb::GridBase &old_grid,
    const float resolution_factor)
{
  CreateGridWithChangedResolutionOp op{old_grid, resolution_factor};
  return BKE_volume_grid_type_operation(grid_type, op);
}

#endif<|MERGE_RESOLUTION|>--- conflicted
+++ resolved
@@ -45,13 +45,8 @@
 #include "BKE_report.h"
 #include "BKE_scene.h"
 #include "BKE_volume.hh"
-<<<<<<< HEAD
-#include "BKE_volume_file_cache.hh"
-#include "BKE_volume_grid_ptr.hh"
-=======
 #include "BKE_volume_grid.hh"
 #include "BKE_volume_grid_file_cache.hh"
->>>>>>> d0969271
 #include "BKE_volume_openvdb.hh"
 
 #include "BLT_translation.h"
@@ -73,12 +68,7 @@
 using blender::IndexRange;
 using blender::StringRef;
 using blender::StringRefNull;
-<<<<<<< HEAD
-using blender::bke::GVolumeGridPtr;
-using blender::bke::VolumeFileCache;
-=======
 using blender::bke::GVolumeGrid;
->>>>>>> d0969271
 
 #ifdef WITH_OPENVDB
 #  include <atomic>
@@ -95,22 +85,14 @@
  * List of grids contained in a volume datablock. This is runtime-only data,
  * the actual grids are always saved in a VDB file. */
 
-<<<<<<< HEAD
-struct VolumeGridVector : public std::list<GVolumeGridPtr> {
-=======
 struct VolumeGridVector : public std::list<GVolumeGrid> {
->>>>>>> d0969271
   VolumeGridVector() : metadata(new openvdb::MetaMap())
   {
     filepath[0] = '\0';
   }
 
   VolumeGridVector(const VolumeGridVector &other)
-<<<<<<< HEAD
-      : std::list<GVolumeGridPtr>(other), error_msg(other.error_msg), metadata(other.metadata)
-=======
       : std::list<GVolumeGrid>(other), error_msg(other.error_msg), metadata(other.metadata)
->>>>>>> d0969271
   {
     memcpy(filepath, other.filepath, sizeof(filepath));
   }
@@ -122,11 +104,7 @@
 
   void clear_all()
   {
-<<<<<<< HEAD
-    std::list<GVolumeGridPtr>::clear();
-=======
     std::list<GVolumeGrid>::clear();
->>>>>>> d0969271
     filepath[0] = '\0';
     error_msg.clear();
     metadata.reset();
@@ -517,20 +495,9 @@
     return false;
   }
 
-<<<<<<< HEAD
-  /* Add grids read from file to own vector, filtering out any null pointers. */
-  for (const openvdb::GridBase::Ptr &vdb_grid : vdb_grids) {
-    if (vdb_grid) {
-      GVolumeGridPtr grid = blender::bke::make_volume_grid_ptr(
-          vdb_grid, VOLUME_TREE_SOURCE_FILE_PLACEHOLDER);
-      VolumeFileCache::get().add_grid({filepath, grid->name()}, grid);
-      grids.emplace_back(std::move(grid));
-    }
-=======
   grids.metadata = std::move(grids_from_file.file_meta_data);
   for (GVolumeGrid &volume_grid : grids_from_file.grids) {
     grids.emplace_back(std::move(volume_grid));
->>>>>>> d0969271
   }
 
   /* Try to detect the velocity grid. */
@@ -580,17 +547,12 @@
   VolumeGridVector &grids = *volume->runtime.grids;
   openvdb::GridCPtrVec vdb_grids;
 
-<<<<<<< HEAD
-  for (const GVolumeGridPtr &grid : grids) {
-    vdb_grids.push_back(BKE_volume_grid_openvdb_for_read(volume, grid.get()));
-=======
   /* Tree users need to be kept alive for as long as the grids may be accessed. */
   blender::Vector<blender::bke::VolumeTreeAccessToken> tree_users;
 
   for (const GVolumeGrid &grid : grids) {
     tree_users.append(grid->tree_access_token());
     vdb_grids.push_back(grid->grid_ptr(tree_users.last()));
->>>>>>> d0969271
   }
 
   try {
@@ -623,21 +585,10 @@
   if (BKE_volume_load(const_cast<Volume *>(volume), G.main)) {
     std::optional<blender::Bounds<blender::float3>> result;
     for (const int i : IndexRange(BKE_volume_num_grids(volume))) {
-<<<<<<< HEAD
-      const VolumeGrid *volume_grid = BKE_volume_grid_get_for_read(volume, i);
-      const bool unload = (BKE_volume_grid_tree_source(volume_grid) ==
-                           VOLUME_TREE_SOURCE_FILE_PLACEHOLDER);
-      BKE_volume_grid_load(volume, volume_grid);
-      result = blender::bounds::merge(result, BKE_volume_grid_bounds(volume_grid->grid()));
-      if (unload) {
-        BKE_volume_grid_unload(volume, volume_grid);
-      }
-=======
       const blender::bke::VolumeGridData *volume_grid = BKE_volume_grid_get(volume, i);
       blender::bke::VolumeTreeAccessToken access_token = volume_grid->tree_access_token();
       result = blender::bounds::merge(result,
                                       BKE_volume_grid_bounds(volume_grid->grid_ptr(access_token)));
->>>>>>> d0969271
     }
     return result;
   }
@@ -693,17 +644,6 @@
   volume->runtime.default_simplify_level = simplify_level;
 
   /* Replace grids with the new simplify level variants from the cache. */
-<<<<<<< HEAD
-  if (volume->runtime.grids && BKE_volume_is_loaded(volume)) {
-    VolumeGridVector &grids = *volume->runtime.grids;
-    std::list<GVolumeGridPtr> new_grids;
-    for (const GVolumeGridPtr &old_grid : grids) {
-      const VolumeFileCacheKey base_key(grids.filepath, old_grid->name());
-      const GVolumeGridPtr simple_grid = VolumeFileCache::get().get_simplified_grid(
-          base_key, simplify_level);
-      BLI_assert(simple_grid);
-      new_grids.push_back(simple_grid);
-=======
   if (BKE_volume_load(volume, bmain)) {
     VolumeGridVector &grids = *volume->runtime.grids;
     std::list<GVolumeGrid> new_grids;
@@ -712,7 +652,6 @@
           grids.filepath, old_grid->name(), simplify_level);
       BLI_assert(simple_grid);
       new_grids.push_back(std::move(simple_grid));
->>>>>>> d0969271
     }
     grids.swap(new_grids);
   }
@@ -902,15 +841,9 @@
 {
 #ifdef WITH_OPENVDB
   const VolumeGridVector &grids = *volume->runtime.grids;
-<<<<<<< HEAD
-  for (const GVolumeGridPtr &grid : grids) {
-    if (grid_index-- == 0) {
-      return grid.get();
-=======
   for (const GVolumeGrid &grid : grids) {
     if (grid_index-- == 0) {
       return &grid.get();
->>>>>>> d0969271
     }
   }
   return nullptr;
@@ -924,25 +857,9 @@
 {
 #ifdef WITH_OPENVDB
   VolumeGridVector &grids = *volume->runtime.grids;
-<<<<<<< HEAD
-  for (const GVolumeGridPtr &grid_ptr : grids) {
-    if (grid_index-- == 0) {
-      VolumeGrid *grid = const_cast<VolumeGrid *>(grid_ptr.get());
-      if (grid->is_mutable()) {
-        /* If the grid is mutable, return it directly. */
-        grid->tag_ensured_mutable();
-      }
-      else {
-        /* If the grid is shared, make a copy. The copy is not shared and is
-         * therefore mutable. */
-        grid = grid->copy();
-      }
-      return grid;
-=======
   for (GVolumeGrid &grid_ptr : grids) {
     if (grid_index-- == 0) {
       return &grid_ptr.get_for_write();
->>>>>>> d0969271
     }
   }
   return nullptr;
@@ -980,207 +897,15 @@
 {
   int num_grids = BKE_volume_num_grids(volume);
   for (int i = 0; i < num_grids; i++) {
-<<<<<<< HEAD
-    const VolumeGrid *grid = BKE_volume_grid_get_for_read(volume, i);
-    if (STREQ(BKE_volume_grid_name(grid), name)) {
-      if (grid->is_mutable()) {
-        /* If the grid is mutable, return it directly. */
-        grid->tag_ensured_mutable();
-      }
-      else {
-        /* If the grid is shared, make a copy. The copy is not shared and is
-         * therefore mutable. */
-        grid = grid->copy();
-      }
-      return const_cast<VolumeGrid *>(grid);
-=======
     const blender::bke::VolumeGridData *grid = BKE_volume_grid_get(volume, i);
     if (blender::bke::volume_grid::get_name(*grid) == name) {
       return BKE_volume_grid_get_for_write(volume, i);
->>>>>>> d0969271
     }
   }
 
   return nullptr;
 }
 
-<<<<<<< HEAD
-/* Grid Loading */
-
-bool BKE_volume_grid_load(const Volume *volume, const VolumeGrid *grid)
-{
-#ifdef WITH_OPENVDB
-  VolumeGridVector &grids = *volume->runtime.grids;
-  return grid->ensure_tree_loaded(grids.filepath, [&](StringRef msg) { grids.error_msg = msg; });
-#else
-  UNUSED_VARS(volume, grid);
-  return true;
-#endif
-}
-
-void BKE_volume_grid_unload(const Volume * /*volume*/, const VolumeGrid *grid)
-{
-#ifdef WITH_OPENVDB
-  grid->unload_tree();
-#else
-  UNUSED_VARS(grid);
-#endif
-}
-
-VolumeTreeSource BKE_volume_grid_tree_source(const VolumeGrid *grid)
-{
-#ifdef WITH_OPENVDB
-  return grid->tree_source();
-#else
-  UNUSED_VARS(grid);
-  return true;
-#endif
-}
-
-/* Grid Metadata */
-
-const char *BKE_volume_grid_name(const VolumeGrid *volume_grid)
-{
-#ifdef WITH_OPENVDB
-  return volume_grid->name();
-#else
-  UNUSED_VARS(volume_grid);
-  return "density";
-#endif
-}
-
-#ifdef WITH_OPENVDB
-struct ClearGridOp {
-  openvdb::GridBase &grid;
-
-  template<typename Grid> void operator()()
-  {
-    static_cast<Grid &>(grid).clear();
-  }
-};
-void BKE_volume_grid_clear_tree(openvdb::GridBase &grid)
-{
-  const VolumeGridType grid_type = BKE_volume_grid_type_openvdb(grid);
-  ClearGridOp op{grid};
-  BKE_volume_grid_type_operation(grid_type, op);
-}
-void BKE_volume_grid_clear_tree(Volume &volume, VolumeGrid &volume_grid)
-{
-  openvdb::GridBase::Ptr grid = BKE_volume_grid_openvdb_for_write(&volume, &volume_grid);
-  BKE_volume_grid_clear_tree(*grid);
-}
-
-VolumeGridType BKE_volume_grid_type_openvdb(const openvdb::GridBase &grid)
-{
-  if (grid.isType<openvdb::FloatGrid>()) {
-    return VOLUME_GRID_FLOAT;
-  }
-  if (grid.isType<openvdb::Vec3fGrid>()) {
-    return VOLUME_GRID_VECTOR_FLOAT;
-  }
-  if (grid.isType<openvdb::BoolGrid>()) {
-    return VOLUME_GRID_BOOLEAN;
-  }
-  if (grid.isType<openvdb::DoubleGrid>()) {
-    return VOLUME_GRID_DOUBLE;
-  }
-  if (grid.isType<openvdb::Int32Grid>()) {
-    return VOLUME_GRID_INT;
-  }
-  if (grid.isType<openvdb::Int64Grid>()) {
-    return VOLUME_GRID_INT64;
-  }
-  if (grid.isType<openvdb::Vec3IGrid>()) {
-    return VOLUME_GRID_VECTOR_INT;
-  }
-  if (grid.isType<openvdb::Vec3dGrid>()) {
-    return VOLUME_GRID_VECTOR_DOUBLE;
-  }
-  if (grid.isType<openvdb::MaskGrid>()) {
-    return VOLUME_GRID_MASK;
-  }
-  if (grid.isType<openvdb::points::PointDataGrid>()) {
-    return VOLUME_GRID_POINTS;
-  }
-  return VOLUME_GRID_UNKNOWN;
-}
-#endif
-
-VolumeGridType BKE_volume_grid_type(const VolumeGrid *volume_grid)
-{
-#ifdef WITH_OPENVDB
-  const openvdb::GridBase::ConstPtr grid = volume_grid->grid();
-  return BKE_volume_grid_type_openvdb(*grid);
-#else
-  UNUSED_VARS(volume_grid);
-#endif
-  return VOLUME_GRID_UNKNOWN;
-}
-
-int BKE_volume_grid_channels(const VolumeGrid *grid)
-{
-  switch (BKE_volume_grid_type(grid)) {
-    case VOLUME_GRID_BOOLEAN:
-    case VOLUME_GRID_FLOAT:
-    case VOLUME_GRID_DOUBLE:
-    case VOLUME_GRID_INT:
-    case VOLUME_GRID_INT64:
-    case VOLUME_GRID_MASK:
-      return 1;
-    case VOLUME_GRID_VECTOR_FLOAT:
-    case VOLUME_GRID_VECTOR_DOUBLE:
-    case VOLUME_GRID_VECTOR_INT:
-      return 3;
-    case VOLUME_GRID_POINTS:
-    case VOLUME_GRID_UNKNOWN:
-      return 0;
-  }
-
-  return 0;
-}
-
-void BKE_volume_grid_transform_matrix(const VolumeGrid *volume_grid, float mat[4][4])
-{
-#ifdef WITH_OPENVDB
-  const openvdb::GridBase::ConstPtr grid = volume_grid->grid();
-  const openvdb::math::Transform &transform = grid->transform();
-
-  /* Perspective not supported for now, getAffineMap() will leave out the
-   * perspective part of the transform. */
-  openvdb::math::Mat4f matrix = transform.baseMap()->getAffineMap()->getMat4();
-  /* Blender column-major and OpenVDB right-multiplication conventions match. */
-  for (int col = 0; col < 4; col++) {
-    for (int row = 0; row < 4; row++) {
-      mat[col][row] = matrix(col, row);
-    }
-  }
-#else
-  unit_m4(mat);
-  UNUSED_VARS(volume_grid);
-#endif
-}
-
-void BKE_volume_grid_transform_matrix_set(const Volume *volume,
-                                          VolumeGrid *volume_grid,
-                                          const float mat[4][4])
-{
-#ifdef WITH_OPENVDB
-  openvdb::math::Mat4f mat_openvdb;
-  for (int col = 0; col < 4; col++) {
-    for (int row = 0; row < 4; row++) {
-      mat_openvdb(col, row) = mat[col][row];
-    }
-  }
-  openvdb::GridBase::Ptr grid = BKE_volume_grid_openvdb_for_write(volume, volume_grid);
-  grid->setTransform(std::make_shared<openvdb::math::Transform>(
-      std::make_shared<openvdb::math::AffineMap>(mat_openvdb)));
-#else
-  UNUSED_VARS(volume, volume_grid, mat);
-#endif
-}
-
-=======
->>>>>>> d0969271
 /* Grid Tree and Voxels */
 
 /* Volume Editing */
@@ -1219,81 +944,26 @@
 #endif
 
 #ifdef WITH_OPENVDB
-<<<<<<< HEAD
-  VolumeGridVector &grids = *volume->runtime.grids;
-  BLI_assert(BKE_volume_grid_find_for_read(volume, name) == nullptr);
-  BLI_assert(type != VOLUME_GRID_UNKNOWN);
-
-  openvdb::GridBase::Ptr vdb_grid = BKE_volume_grid_type_operation(type, CreateGridOp{});
-  if (!vdb_grid) {
-    return nullptr;
-  }
-
-  vdb_grid->setName(name);
-  grids.emplace_back(blender::bke::make_volume_grid_ptr(vdb_grid, VOLUME_TREE_SOURCE_GENERATED));
-  return const_cast<VolumeGrid *>(grids.back().get());
-#else
-  UNUSED_VARS(volume, name, type);
-  return nullptr;
-#endif
-}
-
-void BKE_volume_grid_move(Volume *volume, const char *name, VolumeGrid *grid)
-{
-#ifdef WITH_OPENVDB
-  BLI_assert(grid != nullptr);
-  BLI_assert(grid->is_mutable());
-  VolumeGridVector &grids = *volume->runtime.grids;
-  BLI_assert(BKE_volume_grid_find_for_read(volume, name) == nullptr);
-
-  openvdb::GridBase::Ptr vdb_grid = grid->grid_for_write();
-  vdb_grid->setName(name);
-  grids.emplace_back(GVolumeGridPtr{grid});
-#else
-  UNUSED_VARS(volume, name, grid);
-#endif
-}
-
-#ifdef WITH_OPENVDB
-VolumeGrid *BKE_volume_grid_add_vdb(Volume &volume,
-                                    const StringRef name,
-                                    openvdb::GridBase::Ptr vdb_grid,
-                                    VolumeTreeSource tree_source)
-=======
 blender::bke::VolumeGridData *BKE_volume_grid_add_vdb(Volume &volume,
                                                       const StringRef name,
                                                       openvdb::GridBase::Ptr vdb_grid)
->>>>>>> d0969271
 {
   VolumeGridVector &grids = *volume.runtime.grids;
   BLI_assert(BKE_volume_grid_find(&volume, name.data()) == nullptr);
   BLI_assert(blender::bke::volume_grid::get_type(*vdb_grid) != VOLUME_GRID_UNKNOWN);
 
   vdb_grid->setName(name);
-<<<<<<< HEAD
-  grids.emplace_back(blender::bke::make_volume_grid_ptr(vdb_grid, tree_source));
-  return const_cast<VolumeGrid *>(grids.back().get());
-}
-#endif
-
-void BKE_volume_grid_remove(Volume *volume, const VolumeGrid *grid)
-=======
   grids.emplace_back(GVolumeGrid(std::move(vdb_grid)));
   return &grids.back().get_for_write();
 }
 #endif
 
 void BKE_volume_grid_remove(Volume *volume, const blender::bke::VolumeGridData *grid)
->>>>>>> d0969271
 {
 #ifdef WITH_OPENVDB
   VolumeGridVector &grids = *volume->runtime.grids;
   for (VolumeGridVector::iterator it = grids.begin(); it != grids.end(); it++) {
-<<<<<<< HEAD
-    if (it->get() == grid) {
-=======
     if (&it->get() == grid) {
->>>>>>> d0969271
       grids.erase(it);
       break;
     }
@@ -1378,28 +1048,6 @@
   return grid->copyGridReplacingTransform(grid_transform);
 }
 
-<<<<<<< HEAD
-openvdb::GridBase::ConstPtr BKE_volume_grid_openvdb_for_metadata(const VolumeGrid *grid)
-{
-  return grid->grid();
-}
-
-openvdb::GridBase::ConstPtr BKE_volume_grid_openvdb_for_read(const Volume *volume,
-                                                             const VolumeGrid *grid)
-{
-  BKE_volume_grid_load(volume, grid);
-  return grid->grid();
-}
-
-openvdb::GridBase::Ptr BKE_volume_grid_openvdb_for_write(const Volume *volume, VolumeGrid *grid)
-{
-  BLI_assert(grid->is_mutable());
-  BKE_volume_grid_load(volume, grid);
-  return grid->grid_for_write();
-}
-
-=======
->>>>>>> d0969271
 /* Changing the resolution of a grid. */
 
 /**
