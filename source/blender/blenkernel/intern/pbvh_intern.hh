--- conflicted
+++ resolved
@@ -177,14 +177,7 @@
 
   /* Grid Data */
   CCGKey gridkey;
-<<<<<<< HEAD
-  blender::Span<CCGElem *> grids;
-  blender::Span<int> grid_to_face_map;
-  blender::Span<DMFlagMat> grid_flag_mats;
-  const blender::BitGroupVector<> *grid_hidden;
-=======
   SubdivCCG *subdiv_ccg;
->>>>>>> aae0b713
 
   /* Used during BVH build and later to mark that a vertex needs to update
    * (its normal must be recalculated). */
