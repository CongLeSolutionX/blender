/* SPDX-FileCopyrightText: 2023 Blender Authors
 *
 * SPDX-License-Identifier: GPL-2.0-or-later */

#pragma once

#include "BLI_array.hh"
#include "BLI_math_vector_types.hh"
#include "BLI_span.hh"
#include "BLI_vector.hh"

#include "DNA_meshdata_types.h"

/** \file
 * \ingroup bke
 */

struct PBVHGPUFormat;
struct MLoopTri;

/* Axis-aligned bounding box */
struct BB {
  float bmin[3], bmax[3];
};

/* Axis-aligned bounding box with centroid */
struct BBC {
  float bmin[3], bmax[3], bcentroid[3];
};

/* NOTE: this structure is getting large, might want to split it into
 * union'd structs */
struct PBVHNode {
  /* Opaque handle for drawing code */
  PBVHBatches *draw_batches = nullptr;

  /* Voxel bounds */
  BB vb = {};
  BB orig_vb = {};

  /* For internal nodes, the offset of the children in the PBVH
   * 'nodes' array. */
  int children_offset = 0;

  /* List of primitives for this node. Semantics depends on
   * PBVH type:
   *
   * - PBVH_FACES: Indices into the PBVH.looptri array.
   * - PBVH_GRIDS: Multires grid indices.
   * - PBVH_BMESH: Unused.  See PBVHNode.bm_faces.
   *
   * NOTE: This is a pointer inside of PBVH.prim_indices; it
   * is not allocated separately per node.
   */
  blender::Span<int> prim_indices;

  /* Array of indices into the mesh's vertex array. Contains the
   * indices of all vertices used by faces that are within this
   * node's bounding box.
   *
   * Note that a vertex might be used by a multiple faces, and
   * these faces might be in different leaf nodes. Such a vertex
   * will appear in the vert_indices array of each of those leaf
   * nodes.
   *
   * In order to support cases where you want access to multiple
   * nodes' vertices without duplication, the vert_indices array
   * is ordered such that the first part of the array, up to
   * index 'uniq_verts', contains "unique" vertex indices. These
   * vertices might not be truly unique to this node, but if
   * they appear in another node's vert_indices array, they will
   * be above that node's 'uniq_verts' value.
   *
   * Used for leaf nodes in a mesh-based PBVH (not multires.)
   */
  blender::Array<int, 0> vert_indices;
  int uniq_verts = 0;
  int face_verts = 0;

  /* Array of indices into the Mesh's corner array.
   * PBVH_FACES only.
   */
  blender::Array<int, 0> loop_indices;

  /* An array mapping face corners into the vert_indices
   * array. The array is sized to match 'totprim', and each of
   * the face's corners gets an index into the vert_indices
   * array, in the same order as the corners in the original
   * MLoopTri.
   *
   * Used for leaf nodes in a mesh-based PBVH (not multires.)
   */
  blender::Array<blender::int3, 0> face_vert_indices;

  /* Indicates whether this node is a leaf or not; also used for
   * marking various updates that need to be applied. */
  PBVHNodeFlags flag = PBVHNodeFlags(0);

  /* Used for ray-casting: how close the bounding-box is to the ray point. */
  float tmin = 0.0f;

  /* Scalar displacements for sculpt mode's layer brush. */
  float *layer_disp = nullptr;

  int proxy_count = 0;
  PBVHProxyNode *proxies = nullptr;

  /* Dyntopo */

  /* GSet of pointers to the BMFaces used by this node.
   * NOTE: PBVH_BMESH only. Faces are always triangles
   * (dynamic topology forcibly triangulates the mesh).
   */
  GSet *bm_faces = nullptr;
  GSet *bm_unique_verts = nullptr;
  GSet *bm_other_verts = nullptr;

  /* Deprecated. Stores original coordinates of triangles. */
  float (*bm_orco)[3] = nullptr;
  int (*bm_ortri)[3] = nullptr;
  BMVert **bm_orvert = nullptr;
  int bm_tot_ortri = 0;

  /* Used to store the brush color during a stroke and composite it over the original color */
  PBVHColorBufferNode color_buffer;
  PBVHPixelsNode pixels;

  /* Used to flash colors of updated node bounding boxes in
   * debug draw mode (when G.debug_value / bpy.app.debug_value is 889).
   */
  int debug_draw_gen = 0;
};

typedef struct PBVHBMeshLog PBVHBMeshLog;

struct PBVH {
  PBVHPublic header;

  blender::Vector<PBVHNode> nodes;

  /* Memory backing for PBVHNode.prim_indices. */
  blender::Array<int> prim_indices;
  int totprim;
  int totvert;
  int faces_num; /* Do not use directly, use BKE_pbvh_num_faces. */

  int leaf_limit;
  int pixel_leaf_limit;
  int depth_limit;

  /* Mesh data */
  Mesh *mesh;

<<<<<<< HEAD
  /* NOTE: Normals are not `const` because they can be updated for drawing by sculpt code. */
  blender::Array<blender::float3> vert_normals;
  blender::Array<blender::float3> face_normals;
=======
  blender::Span<blender::float3> vert_normals;
  blender::Span<blender::float3> face_normals;
>>>>>>> 7e7edc4d
  bool *hide_vert;
  blender::MutableSpan<blender::float3> vert_positions;
  /** Local vertex positions owned by the PVBH when not sculpting base mesh positions directly. */
  blender::Array<blender::float3> vert_positions_deformed;
  blender::OffsetIndices<int> faces;
  bool *hide_poly;
  /** Only valid for polygon meshes. */
  blender::Span<int> corner_verts;
  /* Owned by the #PBVH, because after deformations they have to be recomputed. */
  blender::Array<MLoopTri> looptri;
  blender::Span<int> looptri_faces;
  CustomData *vert_data;
  CustomData *loop_data;
  CustomData *face_data;

  int face_sets_color_seed;
  int face_sets_color_default;
  int *face_sets;

  /* Grid Data */
  CCGKey gridkey;
  CCGElem **grids;
  void **gridfaces;
  const DMFlagMat *grid_flag_mats;
  int totgrid;
  BLI_bitmap **grid_hidden;

  /* Used during BVH build and later to mark that a vertex needs to update
   * (its normal must be recalculated). */
  blender::Array<bool> vert_bitmap;

#ifdef PERFCNTRS
  int perf_modified;
#endif

  /* flag are verts/faces deformed */
  bool deformed;

  /* Dynamic topology */
  float bm_max_edge_len;
  float bm_min_edge_len;
  int cd_vert_node_offset;
  int cd_face_node_offset;

  float planes[6][4];
  int num_planes;

  BMLog *bm_log;
  SubdivCCG *subdiv_ccg;

  blender::GroupedSpan<int> pmap;

  CustomDataLayer *color_layer;
  eAttrDomain color_domain;

  bool is_drawing;

  /* Used by DynTopo to invalidate the draw cache. */
  bool draw_cache_invalid;

  PBVHGPUFormat *vbo_id;

  PBVHPixels pixels;
};

/* pbvh.cc */

void BB_reset(BB *bb);
/**
 * Expand the bounding box to include a new coordinate.
 */
void BB_expand(BB *bb, const float co[3]);
/**
 * Expand the bounding box to include another bounding box.
 */
void BB_expand_with_bb(BB *bb, const BB *bb2);
void BBC_update_centroid(BBC *bbc);
/**
 * Return 0, 1, or 2 to indicate the widest axis of the bounding box.
 */
int BB_widest_axis(const BB *bb);
void pbvh_grow_nodes(PBVH *bvh, int totnode);
bool ray_face_intersection_quad(const float ray_start[3],
                                IsectRayPrecalc *isect_precalc,
                                const float t0[3],
                                const float t1[3],
                                const float t2[3],
                                const float t3[3],
                                float *depth);
bool ray_face_intersection_tri(const float ray_start[3],
                               IsectRayPrecalc *isect_precalc,
                               const float t0[3],
                               const float t1[3],
                               const float t2[3],
                               float *depth);

bool ray_face_nearest_quad(const float ray_start[3],
                           const float ray_normal[3],
                           const float t0[3],
                           const float t1[3],
                           const float t2[3],
                           const float t3[3],
                           float *r_depth,
                           float *r_dist_sq);
bool ray_face_nearest_tri(const float ray_start[3],
                          const float ray_normal[3],
                          const float t0[3],
                          const float t1[3],
                          const float t2[3],
                          float *r_depth,
                          float *r_dist_sq);

/* pbvh_bmesh.cc */

bool pbvh_bmesh_node_raycast(PBVHNode *node,
                             const float ray_start[3],
                             const float ray_normal[3],
                             IsectRayPrecalc *isect_precalc,
                             float *dist,
                             bool use_original,
                             PBVHVertRef *r_active_vertex,
                             float *r_face_normal);
bool pbvh_bmesh_node_nearest_to_ray(PBVHNode *node,
                                    const float ray_start[3],
                                    const float ray_normal[3],
                                    float *depth,
                                    float *dist_sq,
                                    bool use_original);

void pbvh_bmesh_normals_update(blender::Span<PBVHNode *> nodes);

/* pbvh_pixels.hh */

void pbvh_node_pixels_free(PBVHNode *node);
void pbvh_pixels_free(PBVH *pbvh);
void pbvh_free_draw_buffers(PBVH *pbvh, PBVHNode *node);<|MERGE_RESOLUTION|>--- conflicted
+++ resolved
@@ -151,14 +151,8 @@
   /* Mesh data */
   Mesh *mesh;
 
-<<<<<<< HEAD
-  /* NOTE: Normals are not `const` because they can be updated for drawing by sculpt code. */
-  blender::Array<blender::float3> vert_normals;
-  blender::Array<blender::float3> face_normals;
-=======
   blender::Span<blender::float3> vert_normals;
   blender::Span<blender::float3> face_normals;
->>>>>>> 7e7edc4d
   bool *hide_vert;
   blender::MutableSpan<blender::float3> vert_positions;
   /** Local vertex positions owned by the PVBH when not sculpting base mesh positions directly. */
