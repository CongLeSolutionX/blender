--- conflicted
+++ resolved
@@ -639,11 +639,7 @@
       offsets.vert.last(), offsets.edge.last(), 0, offsets.loop.last(), offsets.poly.last());
   mesh->flag |= ME_AUTOSMOOTH;
   mesh->smoothresh = DEG2RADF(180.0f);
-<<<<<<< HEAD
-  MutableSpan<float3> positions = mesh->positions_for_write();
-=======
   MutableSpan<float3> positions = mesh->vert_positions_for_write();
->>>>>>> a7e1815c
   MutableSpan<MEdge> edges = mesh->edges_for_write();
   MutableSpan<MPoly> polys = mesh->polys_for_write();
   MutableSpan<int> corner_verts = mesh->corner_verts_for_write();
