/* SPDX-FileCopyrightText: 2023 Blender Authors
 *
 * SPDX-License-Identifier: GPL-2.0-or-later */

#include "BLI_path_util.h"
#include "BLI_string.h"

<<<<<<< HEAD
#include "BKE_file_handler.hh"

static blender::RawVector<std::unique_ptr<FileHandlerType>> &file_handlers()
=======
namespace blender::bke {

static Vector<std::unique_ptr<FileHandlerType>> &file_handlers_vector()
>>>>>>> 4a95ead0
{
  static Vector<std::unique_ptr<FileHandlerType>> file_handlers;
  return file_handlers;
}

Span<std::unique_ptr<FileHandlerType>> file_handlers()
{
  return file_handlers_vector();
}

FileHandlerType *file_handler_find(const StringRef name)
{
  auto itr = std::find_if(file_handlers().begin(),
                          file_handlers().end(),
                          [name](const std::unique_ptr<FileHandlerType> &file_handler) {
                            return name == file_handler->idname;
                          });
  if (itr != file_handlers().end()) {
    return itr->get();
  }
  return nullptr;
}

void file_handler_add(std::unique_ptr<FileHandlerType> file_handler)
{
  BLI_assert(file_handler_find(file_handler->idname) == nullptr);

  /** Load all extensions from the string list into the list. */
  const char char_separator = ';';
  const char *char_begin = file_handler->file_extensions_str;
  const char *char_end = BLI_strchr_or_end(char_begin, char_separator);
  while (char_begin[0]) {
    if (char_end - char_begin > 1) {
      std::string file_extension(char_begin, char_end - char_begin);
      file_handler->file_extensions.append(file_extension);
    }
    char_begin = char_end[0] ? char_end + 1 : char_end;
    char_end = BLI_strchr_or_end(char_begin, char_separator);
  }

  file_handlers_vector().append(std::move(file_handler));
}

void file_handler_remove(FileHandlerType *file_handler)
{
  file_handlers_vector().remove_if(
      [file_handler](const std::unique_ptr<FileHandlerType> &test_file_handler) {
        return test_file_handler.get() == file_handler;
      });
}

<<<<<<< HEAD
blender::Vector<FileHandlerType *> BKE_file_handlers_poll_file_drop(
    const bContext *C, const blender::Span<std::string> paths)
{
  blender::Vector<std::string> path_extensions;
  for (const std::string &path : paths) {
    const char *extension = BLI_path_extension(path.c_str());
    if (!extension) {
      continue;
    }
    path_extensions.append_non_duplicates(extension);
  }

  blender::Vector<FileHandlerType *> result;
  for (const std::unique_ptr<FileHandlerType> &file_handler_ptr : file_handlers()) {
    FileHandlerType &file_handler = *file_handler_ptr;
    const auto &file_extensions = file_handler.file_extensions;

    const bool support_any_extension = std::any_of(
        file_extensions.begin(),
        file_extensions.end(),
        [&path_extensions](const std::string &test_extension) {
          return path_extensions.contains(test_extension);
        });

    if (!support_any_extension) {
      continue;
    }

    if (!(file_handler.poll_drop && file_handler.poll_drop(C, &file_handler))) {
      continue;
    }

    result.append(&file_handler);
  }
  return result;
}

blender::Vector<int64_t> FileHandlerType::filter_supported_paths(
    const blender::Span<std::string> paths) const
{
  blender::Vector<int64_t> indices;

  for (const int idx : paths.index_range()) {
    const char *extension = BLI_path_extension(paths[idx].c_str());
    if (!extension) {
      continue;
    }
    if (file_extensions.contains(extension)) {
      indices.append(idx);
    }
  }
  return indices;
}
=======
}  // namespace blender::bke
>>>>>>> 4a95ead0
<|MERGE_RESOLUTION|>--- conflicted
+++ resolved
@@ -2,18 +2,14 @@
  *
  * SPDX-License-Identifier: GPL-2.0-or-later */
 
+#include "BKE_file_handler.hh"
+
 #include "BLI_path_util.h"
 #include "BLI_string.h"
 
-<<<<<<< HEAD
-#include "BKE_file_handler.hh"
-
-static blender::RawVector<std::unique_ptr<FileHandlerType>> &file_handlers()
-=======
 namespace blender::bke {
 
 static Vector<std::unique_ptr<FileHandlerType>> &file_handlers_vector()
->>>>>>> 4a95ead0
 {
   static Vector<std::unique_ptr<FileHandlerType>> file_handlers;
   return file_handlers;
@@ -65,8 +61,8 @@
       });
 }
 
-<<<<<<< HEAD
-blender::Vector<FileHandlerType *> BKE_file_handlers_poll_file_drop(
+
+blender::Vector<FileHandlerType *> file_handlers_poll_file_drop(
     const bContext *C, const blender::Span<std::string> paths)
 {
   blender::Vector<std::string> path_extensions;
@@ -119,6 +115,5 @@
   }
   return indices;
 }
-=======
-}  // namespace blender::bke
->>>>>>> 4a95ead0
+
+}  // namespace blender::bke