/* SPDX-License-Identifier: GPL-2.0-or-later */

/** \file
 * \ingroup bke
 *
 * Functions for iterating mesh features.
 */

#include "DNA_mesh_types.h"
#include "DNA_meshdata_types.h"

#include "BKE_customdata.h"
#include "BKE_editmesh.h"
#include "BKE_editmesh_cache.h"
#include "BKE_mesh.h"
#include "BKE_mesh_iterators.h"

#include "BLI_bitmap.h"
#include "BLI_math.h"

#include "MEM_guardedalloc.h"

/* General note on iterating verts/loops/edges/polys and end mode.
 *
 * The edit mesh pointer is set for both final and cage meshes in both cases when there are
 * modifiers applied and not. This helps consistency of checks in the draw manager, where the
 * existence of the edit mesh pointer does not depend on object configuration.
 *
 * For the iterating, however, we need to follow the `CD_ORIGINDEX` code paths when there are
 * modifiers applied on the cage. In the code terms it means that the check for the edit mode code
 * path needs to consist of both edit mesh and edit data checks. */

void BKE_mesh_foreach_mapped_vert(
    Mesh *mesh,
    void (*func)(void *userData, int index, const float co[3], const float no[3]),
    void *userData,
    MeshForeachFlag flag)
{
  if (mesh->edit_mesh != nullptr && mesh->runtime->edit_data != nullptr) {
    BMEditMesh *em = mesh->edit_mesh;
    BMesh *bm = em->bm;
    BMIter iter;
    BMVert *eve;
    int i;
    if (mesh->runtime->edit_data->vertexCos != nullptr) {
      const float(*vertexCos)[3] = mesh->runtime->edit_data->vertexCos;
      const float(*vertexNos)[3];
      if (flag & MESH_FOREACH_USE_NORMAL) {
        BKE_editmesh_cache_ensure_vert_normals(em, mesh->runtime->edit_data);
        vertexNos = mesh->runtime->edit_data->vertexNos;
      }
      else {
        vertexNos = nullptr;
      }
      BM_ITER_MESH_INDEX (eve, &iter, bm, BM_VERTS_OF_MESH, i) {
        const float *no = (flag & MESH_FOREACH_USE_NORMAL) ? vertexNos[i] : nullptr;
        func(userData, i, vertexCos[i], no);
      }
    }
    else {
      BM_ITER_MESH_INDEX (eve, &iter, bm, BM_VERTS_OF_MESH, i) {
        const float *no = (flag & MESH_FOREACH_USE_NORMAL) ? eve->no : nullptr;
        func(userData, i, eve->co, no);
      }
    }
  }
  else {
    const float(*positions)[3] = BKE_mesh_positions(mesh);
    const int *index = static_cast<const int *>(CustomData_get_layer(&mesh->vdata, CD_ORIGINDEX));
    const float(*vert_normals)[3] = (flag & MESH_FOREACH_USE_NORMAL) ?
                                        BKE_mesh_vertex_normals_ensure(mesh) :
                                        nullptr;

    if (index) {
      for (int i = 0; i < mesh->totvert; i++) {
        const float *no = (flag & MESH_FOREACH_USE_NORMAL) ? vert_normals[i] : nullptr;
        const int orig = *index++;
        if (orig == ORIGINDEX_NONE) {
          continue;
        }
        func(userData, orig, positions[i], no);
      }
    }
    else {
      for (int i = 0; i < mesh->totvert; i++) {
        const float *no = (flag & MESH_FOREACH_USE_NORMAL) ? vert_normals[i] : nullptr;
        func(userData, i, positions[i], no);
      }
    }
  }
}

void BKE_mesh_foreach_mapped_edge(
    Mesh *mesh,
    const int tot_edges,
    void (*func)(void *userData, int index, const float v0co[3], const float v1co[3]),
    void *userData)
{
  if (mesh->edit_mesh != nullptr && mesh->runtime->edit_data) {
    BMEditMesh *em = mesh->edit_mesh;
    BMesh *bm = em->bm;
    BMIter iter;
    BMEdge *eed;
    int i;
    if (mesh->runtime->edit_data->vertexCos != nullptr) {
      const float(*vertexCos)[3] = mesh->runtime->edit_data->vertexCos;
      BM_mesh_elem_index_ensure(bm, BM_VERT);

      BM_ITER_MESH_INDEX (eed, &iter, bm, BM_EDGES_OF_MESH, i) {
        func(userData,
             i,
             vertexCos[BM_elem_index_get(eed->v1)],
             vertexCos[BM_elem_index_get(eed->v2)]);
      }
    }
    else {
      BM_ITER_MESH_INDEX (eed, &iter, bm, BM_EDGES_OF_MESH, i) {
        func(userData, i, eed->v1->co, eed->v2->co);
      }
    }
  }
  else {
    const float(*positions)[3] = BKE_mesh_positions(mesh);
    const MEdge *med = BKE_mesh_edges(mesh);
    const int *index = static_cast<const int *>(CustomData_get_layer(&mesh->edata, CD_ORIGINDEX));

    if (index) {
      for (int i = 0; i < mesh->totedge; i++, med++) {
        const int orig = *index++;
        if (orig == ORIGINDEX_NONE) {
          continue;
        }
        func(userData, orig, positions[med->v1], positions[med->v2]);
      }
    }
    else if (mesh->totedge == tot_edges) {
      for (int i = 0; i < mesh->totedge; i++, med++) {
        func(userData, i, positions[med->v1], positions[med->v2]);
      }
    }
  }
}

void BKE_mesh_foreach_mapped_loop(Mesh *mesh,
                                  void (*func)(void *userData,
                                               int vertex_index,
                                               int face_index,
                                               const float co[3],
                                               const float no[3]),
                                  void *userData,
                                  MeshForeachFlag flag)
{
  using namespace blender;
  /* We can't use `dm->getLoopDataLayout(dm)` here,
   * we want to always access `dm->loopData`, `EditDerivedBMesh` would
   * return loop data from BMesh itself. */
  if (mesh->edit_mesh != nullptr && mesh->runtime->edit_data) {
    BMEditMesh *em = mesh->edit_mesh;
    BMesh *bm = em->bm;
    BMIter iter;
    BMFace *efa;

    const float(*vertexCos)[3] = mesh->runtime->edit_data->vertexCos;

    /* XXX: investigate using EditMesh data. */
    const float(*loop_normals)[3] = (flag & MESH_FOREACH_USE_NORMAL) ?
                                        static_cast<const float(*)[3]>(
                                            CustomData_get_layer(&mesh->ldata, CD_NORMAL)) :
                                        nullptr;

    int f_idx;

    BM_mesh_elem_index_ensure(bm, BM_VERT);

    BM_ITER_MESH_INDEX (efa, &iter, bm, BM_FACES_OF_MESH, f_idx) {
      BMLoop *l_iter, *l_first;

      l_iter = l_first = BM_FACE_FIRST_LOOP(efa);
      do {
        const BMVert *eve = l_iter->v;
        const int v_idx = BM_elem_index_get(eve);
        const float *no = loop_normals ? *loop_normals++ : nullptr;
        func(userData, v_idx, f_idx, vertexCos ? vertexCos[v_idx] : eve->co, no);
      } while ((l_iter = l_iter->next) != l_first);
    }
  }
  else {
    const float(*loop_normals)[3] = (flag & MESH_FOREACH_USE_NORMAL) ?
                                        static_cast<const float(*)[3]>(
                                            CustomData_get_layer(&mesh->ldata, CD_NORMAL)) :
                                        nullptr;

    const float(*positions)[3] = BKE_mesh_positions(mesh);
    const Span<int> corner_verts = mesh->corner_verts();
    const MPoly *mp = BKE_mesh_polys(mesh);
    const int *v_index = static_cast<const int *>(
        CustomData_get_layer(&mesh->vdata, CD_ORIGINDEX));
    const int *f_index = static_cast<const int *>(
        CustomData_get_layer(&mesh->pdata, CD_ORIGINDEX));
    int p_idx, i;

    if (v_index || f_index) {
      for (p_idx = 0; p_idx < mesh->totpoly; p_idx++, mp++) {
        for (i = 0; i < mp->totloop; i++) {
          const int vert_i = corner_verts[i];
          const int v_idx = v_index ? v_index[vert_i] : vert_i;
          const int f_idx = f_index ? f_index[p_idx] : p_idx;
          const float *no = loop_normals ? *loop_normals++ : nullptr;
          if (ELEM(ORIGINDEX_NONE, v_idx, f_idx)) {
            continue;
          }
          func(userData, v_idx, f_idx, positions[vert_i], no);
        }
      }
    }
    else {
      for (p_idx = 0; p_idx < mesh->totpoly; p_idx++, mp++) {
        for (i = 0; i < mp->totloop; i++) {
          const int vert_i = corner_verts[i];
          const int f_idx = p_idx;
<<<<<<< HEAD
          const float *no = lnors ? *lnors++ : nullptr;
          func(userData, vert_i, f_idx, positions[vert_i], no);
=======
          const float *no = loop_normals ? *loop_normals++ : nullptr;
          func(userData, v_idx, f_idx, positions[ml->v], no);
>>>>>>> 8fa25960
        }
      }
    }
  }
}

void BKE_mesh_foreach_mapped_face_center(
    Mesh *mesh,
    void (*func)(void *userData, int index, const float cent[3], const float no[3]),
    void *userData,
    MeshForeachFlag flag)
{
  using namespace blender;
  if (mesh->edit_mesh != nullptr && mesh->runtime->edit_data != nullptr) {
    BMEditMesh *em = mesh->edit_mesh;
    BMesh *bm = em->bm;
    const float(*polyCos)[3];
    const float(*polyNos)[3];
    BMFace *efa;
    BMIter iter;
    int i;

    BKE_editmesh_cache_ensure_poly_centers(em, mesh->runtime->edit_data);
    polyCos = mesh->runtime->edit_data->polyCos; /* always set */

    if (flag & MESH_FOREACH_USE_NORMAL) {
      BKE_editmesh_cache_ensure_poly_normals(em, mesh->runtime->edit_data);
      polyNos = mesh->runtime->edit_data->polyNos; /* maybe nullptr */
    }
    else {
      polyNos = nullptr;
    }

    if (polyNos) {
      BM_ITER_MESH_INDEX (efa, &iter, bm, BM_FACES_OF_MESH, i) {
        const float *no = polyNos[i];
        func(userData, i, polyCos[i], no);
      }
    }
    else {
      BM_ITER_MESH_INDEX (efa, &iter, bm, BM_FACES_OF_MESH, i) {
        const float *no = (flag & MESH_FOREACH_USE_NORMAL) ? efa->no : nullptr;
        func(userData, i, polyCos[i], no);
      }
    }
  }
  else {
    const float(*positions)[3] = BKE_mesh_positions(mesh);
    const MPoly *mp = BKE_mesh_polys(mesh);
    const Span<int> corner_verts = mesh->corner_verts();
    float _no_buf[3];
    float *no = (flag & MESH_FOREACH_USE_NORMAL) ? _no_buf : nullptr;
    const int *index = static_cast<const int *>(CustomData_get_layer(&mesh->pdata, CD_ORIGINDEX));

    if (index) {
      for (int i = 0; i < mesh->totpoly; i++, mp++) {
        const int orig = *index++;
        if (orig == ORIGINDEX_NONE) {
          continue;
        }
        float cent[3];
        BKE_mesh_calc_poly_center(mp, &corner_verts[mp->loopstart], positions, cent);
        if (flag & MESH_FOREACH_USE_NORMAL) {
          BKE_mesh_calc_poly_normal(mp, &corner_verts[mp->loopstart], positions, no);
        }
        func(userData, orig, cent, no);
      }
    }
    else {
      for (int i = 0; i < mesh->totpoly; i++, mp++) {
        float cent[3];
        BKE_mesh_calc_poly_center(mp, &corner_verts[mp->loopstart], positions, cent);
        if (flag & MESH_FOREACH_USE_NORMAL) {
          BKE_mesh_calc_poly_normal(mp, &corner_verts[mp->loopstart], positions, no);
        }
        func(userData, i, cent, no);
      }
    }
  }
}

void BKE_mesh_foreach_mapped_subdiv_face_center(
    Mesh *mesh,
    void (*func)(void *userData, int index, const float cent[3], const float no[3]),
    void *userData,
    MeshForeachFlag flag)
{
  const float(*positions)[3] = BKE_mesh_positions(mesh);
  const MPoly *mp = BKE_mesh_polys(mesh);
  const blender::Span<int> corner_verts = mesh->corner_verts();
  const float(*vert_normals)[3] = (flag & MESH_FOREACH_USE_NORMAL) ?
                                      BKE_mesh_vertex_normals_ensure(mesh) :
                                      nullptr;
  const int *index = static_cast<const int *>(CustomData_get_layer(&mesh->pdata, CD_ORIGINDEX));
  const BLI_bitmap *facedot_tags = mesh->runtime->subsurf_face_dot_tags;
  BLI_assert(facedot_tags != nullptr);

  if (index) {
    for (int i = 0; i < mesh->totpoly; i++, mp++) {
      const int orig = *index++;
      if (orig == ORIGINDEX_NONE) {
        continue;
      }
      for (int j = 0; j < mp->totloop; j++) {
        const int vert_i = corner_verts[mp->loopstart + j];
        if (BLI_BITMAP_TEST(facedot_tags, vert_i)) {
          func(userData,
               orig,
               positions[vert_i],
               (flag & MESH_FOREACH_USE_NORMAL) ? vert_normals[vert_i] : nullptr);
        }
      }
    }
  }
  else {
    for (int i = 0; i < mesh->totpoly; i++, mp++) {
      for (int j = 0; j < mp->totloop; j++) {
        const int vert_i = corner_verts[mp->loopstart + j];
        if (BLI_BITMAP_TEST(facedot_tags, vert_i)) {
          func(userData,
               i,
               positions[vert_i],
               (flag & MESH_FOREACH_USE_NORMAL) ? vert_normals[vert_i] : nullptr);
        }
      }
    }
  }
}

/* Helpers based on above foreach loopers> */

struct MappedVCosData {
  float (*vertexcos)[3];
  BLI_bitmap *vertex_visit;
};

static void get_vertexcos__mapFunc(void *user_data,
                                   int index,
                                   const float co[3],
                                   const float /*no*/[3])
{
  MappedVCosData *mapped_vcos_data = (MappedVCosData *)user_data;

  if (BLI_BITMAP_TEST(mapped_vcos_data->vertex_visit, index) == 0) {
    /* We need coord from prototype vertex, not from copies,
     * we assume they stored in the beginning of vertex array stored in evaluated mesh
     * (mirror modifier for eg does this). */
    copy_v3_v3(mapped_vcos_data->vertexcos[index], co);
    BLI_BITMAP_ENABLE(mapped_vcos_data->vertex_visit, index);
  }
}

void BKE_mesh_foreach_mapped_vert_coords_get(Mesh *me_eval, float (*r_cos)[3], const int totcos)
{
  MappedVCosData user_data;
  memset(r_cos, 0, sizeof(*r_cos) * totcos);
  user_data.vertexcos = r_cos;
  user_data.vertex_visit = BLI_BITMAP_NEW(totcos, __func__);
  BKE_mesh_foreach_mapped_vert(me_eval, get_vertexcos__mapFunc, &user_data, MESH_FOREACH_NOP);
  MEM_freeN(user_data.vertex_visit);
}<|MERGE_RESOLUTION|>--- conflicted
+++ resolved
@@ -218,13 +218,8 @@
         for (i = 0; i < mp->totloop; i++) {
           const int vert_i = corner_verts[i];
           const int f_idx = p_idx;
-<<<<<<< HEAD
-          const float *no = lnors ? *lnors++ : nullptr;
+          const float *no = loop_normals ? *loop_normals++ : nullptr;
           func(userData, vert_i, f_idx, positions[vert_i], no);
-=======
-          const float *no = loop_normals ? *loop_normals++ : nullptr;
-          func(userData, v_idx, f_idx, positions[ml->v], no);
->>>>>>> 8fa25960
         }
       }
     }
