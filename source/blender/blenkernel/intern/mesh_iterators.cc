/* SPDX-License-Identifier: GPL-2.0-or-later */

/** \file
 * \ingroup bke
 *
 * Functions for iterating mesh features.
 */

#include "DNA_mesh_types.h"
#include "DNA_meshdata_types.h"

#include "BKE_customdata.h"
#include "BKE_editmesh.h"
#include "BKE_editmesh_cache.h"
#include "BKE_mesh.h"
#include "BKE_mesh_iterators.h"

#include "BLI_bitmap.h"
#include "BLI_math.h"

#include "MEM_guardedalloc.h"

/* General note on iterating verts/loops/edges/polys and end mode.
 *
 * The edit mesh pointer is set for both final and cage meshes in both cases when there are
 * modifiers applied and not. This helps consistency of checks in the draw manager, where the
 * existence of the edit mesh pointer does not depend on object configuration.
 *
 * For the iterating, however, we need to follow the `CD_ORIGINDEX` code paths when there are
 * modifiers applied on the cage. In the code terms it means that the check for the edit mode code
 * path needs to consist of both edit mesh and edit data checks. */

void BKE_mesh_foreach_mapped_vert(
    Mesh *mesh,
    void (*func)(void *userData, int index, const float co[3], const float no[3]),
    void *userData,
    MeshForeachFlag flag)
{
  if (mesh->edit_mesh != nullptr && mesh->runtime->edit_data != nullptr) {
    BMEditMesh *em = mesh->edit_mesh;
    BMesh *bm = em->bm;
    BMIter iter;
    BMVert *eve;
    int i;
    if (mesh->runtime->edit_data->vertexCos != nullptr) {
      const float(*vertexCos)[3] = mesh->runtime->edit_data->vertexCos;
      const float(*vertexNos)[3];
      if (flag & MESH_FOREACH_USE_NORMAL) {
        BKE_editmesh_cache_ensure_vert_normals(em, mesh->runtime->edit_data);
        vertexNos = mesh->runtime->edit_data->vertexNos;
      }
      else {
        vertexNos = nullptr;
      }
      BM_ITER_MESH_INDEX (eve, &iter, bm, BM_VERTS_OF_MESH, i) {
        const float *no = (flag & MESH_FOREACH_USE_NORMAL) ? vertexNos[i] : nullptr;
        func(userData, i, vertexCos[i], no);
      }
    }
    else {
      BM_ITER_MESH_INDEX (eve, &iter, bm, BM_VERTS_OF_MESH, i) {
        const float *no = (flag & MESH_FOREACH_USE_NORMAL) ? eve->no : nullptr;
        func(userData, i, eve->co, no);
      }
    }
  }
  else {
    const float(*positions)[3] = BKE_mesh_vert_positions(mesh);
    const int *index = static_cast<const int *>(CustomData_get_layer(&mesh->vdata, CD_ORIGINDEX));
    const float(*vert_normals)[3] = (flag & MESH_FOREACH_USE_NORMAL) ?
                                        BKE_mesh_vertex_normals_ensure(mesh) :
                                        nullptr;

    if (index) {
      for (int i = 0; i < mesh->totvert; i++) {
        const float *no = (flag & MESH_FOREACH_USE_NORMAL) ? vert_normals[i] : nullptr;
        const int orig = *index++;
        if (orig == ORIGINDEX_NONE) {
          continue;
        }
        func(userData, orig, positions[i], no);
      }
    }
    else {
      for (int i = 0; i < mesh->totvert; i++) {
        const float *no = (flag & MESH_FOREACH_USE_NORMAL) ? vert_normals[i] : nullptr;
        func(userData, i, positions[i], no);
      }
    }
  }
}

void BKE_mesh_foreach_mapped_edge(
    Mesh *mesh,
    const int tot_edges,
    void (*func)(void *userData, int index, const float v0co[3], const float v1co[3]),
    void *userData)
{
  if (mesh->edit_mesh != nullptr && mesh->runtime->edit_data) {
    BMEditMesh *em = mesh->edit_mesh;
    BMesh *bm = em->bm;
    BMIter iter;
    BMEdge *eed;
    int i;
    if (mesh->runtime->edit_data->vertexCos != nullptr) {
      const float(*vertexCos)[3] = mesh->runtime->edit_data->vertexCos;
      BM_mesh_elem_index_ensure(bm, BM_VERT);

      BM_ITER_MESH_INDEX (eed, &iter, bm, BM_EDGES_OF_MESH, i) {
        func(userData,
             i,
             vertexCos[BM_elem_index_get(eed->v1)],
             vertexCos[BM_elem_index_get(eed->v2)]);
      }
    }
    else {
      BM_ITER_MESH_INDEX (eed, &iter, bm, BM_EDGES_OF_MESH, i) {
        func(userData, i, eed->v1->co, eed->v2->co);
      }
    }
  }
  else {
    const float(*positions)[3] = BKE_mesh_vert_positions(mesh);
    const MEdge *med = BKE_mesh_edges(mesh);
    const int *index = static_cast<const int *>(CustomData_get_layer(&mesh->edata, CD_ORIGINDEX));

    if (index) {
      for (int i = 0; i < mesh->totedge; i++, med++) {
        const int orig = *index++;
        if (orig == ORIGINDEX_NONE) {
          continue;
        }
        func(userData, orig, positions[med->v1], positions[med->v2]);
      }
    }
    else if (mesh->totedge == tot_edges) {
      for (int i = 0; i < mesh->totedge; i++, med++) {
        func(userData, i, positions[med->v1], positions[med->v2]);
      }
    }
  }
}

void BKE_mesh_foreach_mapped_loop(Mesh *mesh,
                                  void (*func)(void *userData,
                                               int vertex_index,
                                               int face_index,
                                               const float co[3],
                                               const float no[3]),
                                  void *userData,
                                  MeshForeachFlag flag)
{
  using namespace blender;
  /* We can't use `dm->getLoopDataLayout(dm)` here,
   * we want to always access `dm->loopData`, `EditDerivedBMesh` would
   * return loop data from BMesh itself. */
  if (mesh->edit_mesh != nullptr && mesh->runtime->edit_data) {
    BMEditMesh *em = mesh->edit_mesh;
    BMesh *bm = em->bm;
    BMIter iter;
    BMFace *efa;

    const float(*vertexCos)[3] = mesh->runtime->edit_data->vertexCos;

    /* XXX: investigate using EditMesh data. */
    const float(*loop_normals)[3] = (flag & MESH_FOREACH_USE_NORMAL) ?
                                        static_cast<const float(*)[3]>(
                                            CustomData_get_layer(&mesh->ldata, CD_NORMAL)) :
                                        nullptr;

    int f_idx;

    BM_mesh_elem_index_ensure(bm, BM_VERT);

    BM_ITER_MESH_INDEX (efa, &iter, bm, BM_FACES_OF_MESH, f_idx) {
      BMLoop *l_iter, *l_first;

      l_iter = l_first = BM_FACE_FIRST_LOOP(efa);
      do {
        const BMVert *eve = l_iter->v;
        const int v_idx = BM_elem_index_get(eve);
        const float *no = loop_normals ? *loop_normals++ : nullptr;
        func(userData, v_idx, f_idx, vertexCos ? vertexCos[v_idx] : eve->co, no);
      } while ((l_iter = l_iter->next) != l_first);
    }
  }
  else {
    const float(*loop_normals)[3] = (flag & MESH_FOREACH_USE_NORMAL) ?
                                        static_cast<const float(*)[3]>(
                                            CustomData_get_layer(&mesh->ldata, CD_NORMAL)) :
                                        nullptr;

    const float(*positions)[3] = BKE_mesh_vert_positions(mesh);
    const Span<int> corner_verts = mesh->corner_verts();
    const MPoly *mp = BKE_mesh_polys(mesh);
    const int *v_index = static_cast<const int *>(
        CustomData_get_layer(&mesh->vdata, CD_ORIGINDEX));
    const int *f_index = static_cast<const int *>(
        CustomData_get_layer(&mesh->pdata, CD_ORIGINDEX));
    int p_idx, i;

    if (v_index || f_index) {
      for (p_idx = 0; p_idx < mesh->totpoly; p_idx++, mp++) {
        for (i = 0; i < mp->totloop; i++) {
          const int vert = corner_verts[i];
          const int v_idx = v_index ? v_index[vert] : vert;
          const int f_idx = f_index ? f_index[p_idx] : p_idx;
          const float *no = loop_normals ? *loop_normals++ : nullptr;
          if (ELEM(ORIGINDEX_NONE, v_idx, f_idx)) {
            continue;
          }
          func(userData, v_idx, f_idx, positions[vert], no);
        }
      }
    }
    else {
      for (p_idx = 0; p_idx < mesh->totpoly; p_idx++, mp++) {
        for (i = 0; i < mp->totloop; i++) {
          const int vert = corner_verts[i];
          const int f_idx = p_idx;
          const float *no = loop_normals ? *loop_normals++ : nullptr;
          func(userData, vert, f_idx, positions[vert], no);
        }
      }
    }
  }
}

void BKE_mesh_foreach_mapped_face_center(
    Mesh *mesh,
    void (*func)(void *userData, int index, const float cent[3], const float no[3]),
    void *userData,
    MeshForeachFlag flag)
{
  using namespace blender;
  if (mesh->edit_mesh != nullptr && mesh->runtime->edit_data != nullptr) {
    BMEditMesh *em = mesh->edit_mesh;
    BMesh *bm = em->bm;
    const float(*polyCos)[3];
    const float(*polyNos)[3];
    BMFace *efa;
    BMIter iter;
    int i;

    BKE_editmesh_cache_ensure_poly_centers(em, mesh->runtime->edit_data);
    polyCos = mesh->runtime->edit_data->polyCos; /* always set */

    if (flag & MESH_FOREACH_USE_NORMAL) {
      BKE_editmesh_cache_ensure_poly_normals(em, mesh->runtime->edit_data);
      polyNos = mesh->runtime->edit_data->polyNos; /* maybe nullptr */
    }
    else {
      polyNos = nullptr;
    }

    if (polyNos) {
      BM_ITER_MESH_INDEX (efa, &iter, bm, BM_FACES_OF_MESH, i) {
        const float *no = polyNos[i];
        func(userData, i, polyCos[i], no);
      }
    }
    else {
      BM_ITER_MESH_INDEX (efa, &iter, bm, BM_FACES_OF_MESH, i) {
        const float *no = (flag & MESH_FOREACH_USE_NORMAL) ? efa->no : nullptr;
        func(userData, i, polyCos[i], no);
      }
    }
  }
  else {
    const float(*positions)[3] = BKE_mesh_vert_positions(mesh);
    const MPoly *mp = BKE_mesh_polys(mesh);
    const Span<int> corner_verts = mesh->corner_verts();
    float _no_buf[3];
    float *no = (flag & MESH_FOREACH_USE_NORMAL) ? _no_buf : nullptr;
    const int *index = static_cast<const int *>(CustomData_get_layer(&mesh->pdata, CD_ORIGINDEX));

    if (index) {
      for (int i = 0; i < mesh->totpoly; i++, mp++) {
        const int orig = *index++;
        if (orig == ORIGINDEX_NONE) {
          continue;
        }
        float cent[3];
        BKE_mesh_calc_poly_center(mp, &corner_verts[mp->loopstart], positions, cent);
        if (flag & MESH_FOREACH_USE_NORMAL) {
          BKE_mesh_calc_poly_normal(mp, &corner_verts[mp->loopstart], positions, no);
        }
        func(userData, orig, cent, no);
      }
    }
    else {
      for (int i = 0; i < mesh->totpoly; i++, mp++) {
        float cent[3];
        BKE_mesh_calc_poly_center(mp, &corner_verts[mp->loopstart], positions, cent);
        if (flag & MESH_FOREACH_USE_NORMAL) {
          BKE_mesh_calc_poly_normal(mp, &corner_verts[mp->loopstart], positions, no);
        }
        func(userData, i, cent, no);
      }
    }
  }
}

void BKE_mesh_foreach_mapped_subdiv_face_center(
    Mesh *mesh,
    void (*func)(void *userData, int index, const float cent[3], const float no[3]),
    void *userData,
    MeshForeachFlag flag)
{
  const float(*positions)[3] = BKE_mesh_vert_positions(mesh);
  const MPoly *mp = BKE_mesh_polys(mesh);
  const blender::Span<int> corner_verts = mesh->corner_verts();
  const float(*vert_normals)[3] = (flag & MESH_FOREACH_USE_NORMAL) ?
                                      BKE_mesh_vertex_normals_ensure(mesh) :
                                      nullptr;
  const int *index = static_cast<const int *>(CustomData_get_layer(&mesh->pdata, CD_ORIGINDEX));
  const blender::BitVector<> &facedot_tags = mesh->runtime->subsurf_face_dot_tags;

  if (index) {
    for (int i = 0; i < mesh->totpoly; i++, mp++) {
      const int orig = *index++;
      if (orig == ORIGINDEX_NONE) {
        continue;
      }
<<<<<<< HEAD
      for (int j = 0; j < mp->totloop; j++) {
        const int vert = corner_verts[mp->loopstart + j];
        if (BLI_BITMAP_TEST(facedot_tags, vert)) {
=======
      ml = &loops[mp->loopstart];
      for (int j = 0; j < mp->totloop; j++, ml++) {
        if (facedot_tags[ml->v]) {
>>>>>>> d3500c48
          func(userData,
               orig,
               positions[vert],
               (flag & MESH_FOREACH_USE_NORMAL) ? vert_normals[vert] : nullptr);
        }
      }
    }
  }
  else {
    for (int i = 0; i < mesh->totpoly; i++, mp++) {
<<<<<<< HEAD
      for (int j = 0; j < mp->totloop; j++) {
        const int vert = corner_verts[mp->loopstart + j];
        if (BLI_BITMAP_TEST(facedot_tags, vert)) {
=======
      ml = &loops[mp->loopstart];
      for (int j = 0; j < mp->totloop; j++, ml++) {
        if (facedot_tags[ml->v]) {
>>>>>>> d3500c48
          func(userData,
               i,
               positions[vert],
               (flag & MESH_FOREACH_USE_NORMAL) ? vert_normals[vert] : nullptr);
        }
      }
    }
  }
}

/* Helpers based on above foreach loopers> */

struct MappedVCosData {
  float (*vertexcos)[3];
  BLI_bitmap *vertex_visit;
};

static void get_vertexcos__mapFunc(void *user_data,
                                   int index,
                                   const float co[3],
                                   const float /*no*/[3])
{
  MappedVCosData *mapped_vcos_data = (MappedVCosData *)user_data;

  if (BLI_BITMAP_TEST(mapped_vcos_data->vertex_visit, index) == 0) {
    /* We need coord from prototype vertex, not from copies,
     * we assume they stored in the beginning of vertex array stored in evaluated mesh
     * (mirror modifier for eg does this). */
    copy_v3_v3(mapped_vcos_data->vertexcos[index], co);
    BLI_BITMAP_ENABLE(mapped_vcos_data->vertex_visit, index);
  }
}

void BKE_mesh_foreach_mapped_vert_coords_get(Mesh *me_eval, float (*r_cos)[3], const int totcos)
{
  MappedVCosData user_data;
  memset(r_cos, 0, sizeof(*r_cos) * totcos);
  user_data.vertexcos = r_cos;
  user_data.vertex_visit = BLI_BITMAP_NEW(totcos, __func__);
  BKE_mesh_foreach_mapped_vert(me_eval, get_vertexcos__mapFunc, &user_data, MESH_FOREACH_NOP);
  MEM_freeN(user_data.vertex_visit);
}<|MERGE_RESOLUTION|>--- conflicted
+++ resolved
@@ -322,15 +322,9 @@
       if (orig == ORIGINDEX_NONE) {
         continue;
       }
-<<<<<<< HEAD
       for (int j = 0; j < mp->totloop; j++) {
         const int vert = corner_verts[mp->loopstart + j];
-        if (BLI_BITMAP_TEST(facedot_tags, vert)) {
-=======
-      ml = &loops[mp->loopstart];
-      for (int j = 0; j < mp->totloop; j++, ml++) {
-        if (facedot_tags[ml->v]) {
->>>>>>> d3500c48
+        if (facedot_tags[vert]) {
           func(userData,
                orig,
                positions[vert],
@@ -341,15 +335,9 @@
   }
   else {
     for (int i = 0; i < mesh->totpoly; i++, mp++) {
-<<<<<<< HEAD
       for (int j = 0; j < mp->totloop; j++) {
         const int vert = corner_verts[mp->loopstart + j];
-        if (BLI_BITMAP_TEST(facedot_tags, vert)) {
-=======
-      ml = &loops[mp->loopstart];
-      for (int j = 0; j < mp->totloop; j++, ml++) {
-        if (facedot_tags[ml->v]) {
->>>>>>> d3500c48
+        if (facedot_tags[vert]) {
           func(userData,
                i,
                positions[vert],
