--- conflicted
+++ resolved
@@ -65,11 +65,7 @@
     }
   }
   else {
-<<<<<<< HEAD
-    const float(*positions)[3] = BKE_mesh_positions(mesh);
-=======
     const float(*positions)[3] = BKE_mesh_vert_positions(mesh);
->>>>>>> a7e1815c
     const int *index = static_cast<const int *>(CustomData_get_layer(&mesh->vdata, CD_ORIGINDEX));
     const float(*vert_normals)[3] = (flag & MESH_FOREACH_USE_NORMAL) ?
                                         BKE_mesh_vertex_normals_ensure(mesh) :
@@ -124,11 +120,7 @@
     }
   }
   else {
-<<<<<<< HEAD
-    const float(*positions)[3] = BKE_mesh_positions(mesh);
-=======
     const float(*positions)[3] = BKE_mesh_vert_positions(mesh);
->>>>>>> a7e1815c
     const MEdge *med = BKE_mesh_edges(mesh);
     const int *index = static_cast<const int *>(CustomData_get_layer(&mesh->edata, CD_ORIGINDEX));
 
@@ -198,13 +190,8 @@
                                             CustomData_get_layer(&mesh->ldata, CD_NORMAL)) :
                                         nullptr;
 
-<<<<<<< HEAD
-    const float(*positions)[3] = BKE_mesh_positions(mesh);
+    const float(*positions)[3] = BKE_mesh_vert_positions(mesh);
     const Span<int> corner_verts = mesh->corner_verts();
-=======
-    const float(*positions)[3] = BKE_mesh_vert_positions(mesh);
-    const MLoop *ml = BKE_mesh_loops(mesh);
->>>>>>> a7e1815c
     const MPoly *mp = BKE_mesh_polys(mesh);
     const int *v_index = static_cast<const int *>(
         CustomData_get_layer(&mesh->vdata, CD_ORIGINDEX));
@@ -222,11 +209,7 @@
           if (ELEM(ORIGINDEX_NONE, v_idx, f_idx)) {
             continue;
           }
-<<<<<<< HEAD
           func(userData, v_idx, f_idx, positions[vert_i], no);
-=======
-          func(userData, v_idx, f_idx, positions[ml->v], no);
->>>>>>> a7e1815c
         }
       }
     }
@@ -236,11 +219,7 @@
           const int vert_i = corner_verts[i];
           const int f_idx = p_idx;
           const float *no = loop_normals ? *loop_normals++ : nullptr;
-<<<<<<< HEAD
           func(userData, vert_i, f_idx, positions[vert_i], no);
-=======
-          func(userData, v_idx, f_idx, positions[ml->v], no);
->>>>>>> a7e1815c
         }
       }
     }
@@ -288,11 +267,7 @@
     }
   }
   else {
-<<<<<<< HEAD
-    const float(*positions)[3] = BKE_mesh_positions(mesh);
-=======
     const float(*positions)[3] = BKE_mesh_vert_positions(mesh);
->>>>>>> a7e1815c
     const MPoly *mp = BKE_mesh_polys(mesh);
     const Span<int> corner_verts = mesh->corner_verts();
     float _no_buf[3];
@@ -306,16 +281,9 @@
           continue;
         }
         float cent[3];
-<<<<<<< HEAD
         BKE_mesh_calc_poly_center(mp, &corner_verts[mp->loopstart], positions, cent);
         if (flag & MESH_FOREACH_USE_NORMAL) {
           BKE_mesh_calc_poly_normal(mp, &corner_verts[mp->loopstart], positions, no);
-=======
-        ml = &loops[mp->loopstart];
-        BKE_mesh_calc_poly_center(mp, ml, positions, cent);
-        if (flag & MESH_FOREACH_USE_NORMAL) {
-          BKE_mesh_calc_poly_normal(mp, ml, positions, no);
->>>>>>> a7e1815c
         }
         func(userData, orig, cent, no);
       }
@@ -323,16 +291,9 @@
     else {
       for (int i = 0; i < mesh->totpoly; i++, mp++) {
         float cent[3];
-<<<<<<< HEAD
         BKE_mesh_calc_poly_center(mp, &corner_verts[mp->loopstart], positions, cent);
         if (flag & MESH_FOREACH_USE_NORMAL) {
           BKE_mesh_calc_poly_normal(mp, &corner_verts[mp->loopstart], positions, no);
-=======
-        ml = &loops[mp->loopstart];
-        BKE_mesh_calc_poly_center(mp, ml, positions, cent);
-        if (flag & MESH_FOREACH_USE_NORMAL) {
-          BKE_mesh_calc_poly_normal(mp, ml, positions, no);
->>>>>>> a7e1815c
         }
         func(userData, i, cent, no);
       }
@@ -346,16 +307,9 @@
     void *userData,
     MeshForeachFlag flag)
 {
-<<<<<<< HEAD
-  const float(*positions)[3] = BKE_mesh_positions(mesh);
+  const float(*positions)[3] = BKE_mesh_vert_positions(mesh);
   const MPoly *mp = BKE_mesh_polys(mesh);
   const blender::Span<int> corner_verts = mesh->corner_verts();
-=======
-  const float(*positions)[3] = BKE_mesh_vert_positions(mesh);
-  const MPoly *mp = BKE_mesh_polys(mesh);
-  const MLoop *loops = BKE_mesh_loops(mesh);
-  const MLoop *ml;
->>>>>>> a7e1815c
   const float(*vert_normals)[3] = (flag & MESH_FOREACH_USE_NORMAL) ?
                                       BKE_mesh_vertex_normals_ensure(mesh) :
                                       nullptr;
@@ -369,7 +323,6 @@
       if (orig == ORIGINDEX_NONE) {
         continue;
       }
-<<<<<<< HEAD
       for (int j = 0; j < mp->totloop; j++) {
         const int vert_i = corner_verts[mp->loopstart + j];
         if (BLI_BITMAP_TEST(facedot_tags, vert_i)) {
@@ -377,22 +330,12 @@
                orig,
                positions[vert_i],
                (flag & MESH_FOREACH_USE_NORMAL) ? vert_normals[vert_i] : nullptr);
-=======
-      ml = &loops[mp->loopstart];
-      for (int j = 0; j < mp->totloop; j++, ml++) {
-        if (BLI_BITMAP_TEST(facedot_tags, ml->v)) {
-          func(userData,
-               orig,
-               positions[ml->v],
-               (flag & MESH_FOREACH_USE_NORMAL) ? vert_normals[ml->v] : nullptr);
->>>>>>> a7e1815c
         }
       }
     }
   }
   else {
     for (int i = 0; i < mesh->totpoly; i++, mp++) {
-<<<<<<< HEAD
       for (int j = 0; j < mp->totloop; j++) {
         const int vert_i = corner_verts[mp->loopstart + j];
         if (BLI_BITMAP_TEST(facedot_tags, vert_i)) {
@@ -400,15 +343,6 @@
                i,
                positions[vert_i],
                (flag & MESH_FOREACH_USE_NORMAL) ? vert_normals[vert_i] : nullptr);
-=======
-      ml = &loops[mp->loopstart];
-      for (int j = 0; j < mp->totloop; j++, ml++) {
-        if (BLI_BITMAP_TEST(facedot_tags, ml->v)) {
-          func(userData,
-               i,
-               positions[ml->v],
-               (flag & MESH_FOREACH_USE_NORMAL) ? vert_normals[ml->v] : nullptr);
->>>>>>> a7e1815c
         }
       }
     }
