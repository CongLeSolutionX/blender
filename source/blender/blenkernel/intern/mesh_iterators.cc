/* SPDX-FileCopyrightText: 2023 Blender Foundation
 *
 * SPDX-License-Identifier: GPL-2.0-or-later */

/** \file
 * \ingroup bke
 *
 * Functions for iterating mesh features.
 */

#include "DNA_mesh_types.h"
#include "DNA_meshdata_types.h"

#include "BKE_customdata.h"
#include "BKE_editmesh.h"
#include "BKE_editmesh_cache.hh"
#include "BKE_mesh.hh"
#include "BKE_mesh_iterators.h"

#include "BLI_bitmap.h"
#include "BLI_math.h"

#include "MEM_guardedalloc.h"

/* General note on iterating verts/loops/edges/faces and end mode.
 *
 * The edit mesh pointer is set for both final and cage meshes in both cases when there are
 * modifiers applied and not. This helps consistency of checks in the draw manager, where the
 * existence of the edit mesh pointer does not depend on object configuration.
 *
 * For the iterating, however, we need to follow the `CD_ORIGINDEX` code paths when there are
 * modifiers applied on the cage. In the code terms it means that the check for the edit mode code
 * path needs to consist of both edit mesh and edit data checks. */

void BKE_mesh_foreach_mapped_vert(
    const Mesh *mesh,
    void (*func)(void *userData, int index, const float co[3], const float no[3]),
    void *userData,
    MeshForeachFlag flag)
{
  if (mesh->edit_mesh != nullptr && mesh->runtime->edit_data != nullptr) {
    BMEditMesh *em = mesh->edit_mesh;
    BMesh *bm = em->bm;
    BMIter iter;
    BMVert *eve;
    int i;
    if (!mesh->runtime->edit_data->vertexCos.is_empty()) {
      const blender::Span<blender::float3> positions = mesh->runtime->edit_data->vertexCos;
      blender::Span<blender::float3> vert_normals;
      if (flag & MESH_FOREACH_USE_NORMAL) {
        BKE_editmesh_cache_ensure_vert_normals(em, mesh->runtime->edit_data);
        vert_normals = mesh->runtime->edit_data->vertexNos;
      }
      BM_ITER_MESH_INDEX (eve, &iter, bm, BM_VERTS_OF_MESH, i) {
        const float *no = (flag & MESH_FOREACH_USE_NORMAL) ? &vert_normals[i].x : nullptr;
        func(userData, i, positions[i], no);
      }
    }
    else {
      BM_ITER_MESH_INDEX (eve, &iter, bm, BM_VERTS_OF_MESH, i) {
        const float *no = (flag & MESH_FOREACH_USE_NORMAL) ? eve->no : nullptr;
        func(userData, i, eve->co, no);
      }
    }
  }
  else {
    const blender::Span<blender::float3> positions = mesh->vert_positions();
    const int *index = static_cast<const int *>(CustomData_get_layer(&mesh->vdata, CD_ORIGINDEX));
    blender::Span<blender::float3> vert_normals;
    if (flag & MESH_FOREACH_USE_NORMAL) {
      vert_normals = mesh->vert_normals();
    }

    if (index) {
      for (int i = 0; i < mesh->totvert; i++) {
        const float *no = (flag & MESH_FOREACH_USE_NORMAL) ? &vert_normals[i].x : nullptr;
        const int orig = *index++;
        if (orig == ORIGINDEX_NONE) {
          continue;
        }
        func(userData, orig, positions[i], no);
      }
    }
    else {
      for (int i = 0; i < mesh->totvert; i++) {
        const float *no = (flag & MESH_FOREACH_USE_NORMAL) ? &vert_normals[i].x : nullptr;
        func(userData, i, positions[i], no);
      }
    }
  }
}

void BKE_mesh_foreach_mapped_edge(
    Mesh *mesh,
    const int tot_edges,
    void (*func)(void *userData, int index, const float v0co[3], const float v1co[3]),
    void *userData)
{
  if (mesh->edit_mesh != nullptr && mesh->runtime->edit_data) {
    BMEditMesh *em = mesh->edit_mesh;
    BMesh *bm = em->bm;
    BMIter iter;
    BMEdge *eed;
    int i;
    if (!mesh->runtime->edit_data->vertexCos.is_empty()) {
      const blender::Span<blender::float3> positions = mesh->runtime->edit_data->vertexCos;
      BM_mesh_elem_index_ensure(bm, BM_VERT);
      BM_ITER_MESH_INDEX (eed, &iter, bm, BM_EDGES_OF_MESH, i) {
        func(userData,
             i,
             positions[BM_elem_index_get(eed->v1)],
             positions[BM_elem_index_get(eed->v2)]);
      }
    }
    else {
      BM_ITER_MESH_INDEX (eed, &iter, bm, BM_EDGES_OF_MESH, i) {
        func(userData, i, eed->v1->co, eed->v2->co);
      }
    }
  }
  else {
    const blender::Span<blender::float3> positions = mesh->vert_positions();
    const blender::Span<blender::int2> edges = mesh->edges();
    const int *index = static_cast<const int *>(CustomData_get_layer(&mesh->edata, CD_ORIGINDEX));

    if (index) {
      for (const int i : edges.index_range()) {

        const int orig = *index++;
        if (orig == ORIGINDEX_NONE) {
          continue;
        }
        func(userData, orig, positions[edges[i][0]], positions[edges[i][1]]);
      }
    }
    else if (mesh->totedge == tot_edges) {
      for (const int i : edges.index_range()) {
        func(userData, i, positions[edges[i][0]], positions[edges[i][1]]);
      }
    }
  }
}

void BKE_mesh_foreach_mapped_loop(Mesh *mesh,
                                  void (*func)(void *userData,
                                               int vertex_index,
                                               int face_index,
                                               const float co[3],
                                               const float no[3]),
                                  void *userData,
                                  MeshForeachFlag flag)
{

  /* We can't use `dm->getLoopDataLayout(dm)` here,
   * we want to always access `dm->loopData`, `EditDerivedBMesh` would
   * return loop data from BMesh itself. */
  if (mesh->edit_mesh != nullptr && mesh->runtime->edit_data) {
    BMEditMesh *em = mesh->edit_mesh;
    BMesh *bm = em->bm;
    BMIter iter;
    BMFace *efa;

    const blender::Span<blender::float3> positions = mesh->runtime->edit_data->vertexCos;

    /* XXX: investigate using EditMesh data. */
    blender::Span<blender::float3> corner_normals;
    if (flag & MESH_FOREACH_USE_NORMAL) {
      corner_normals = {
          static_cast<const blender::float3 *>(CustomData_get_layer(&mesh->ldata, CD_NORMAL)),
          mesh->totloop};
    }

    int f_idx;

    BM_mesh_elem_index_ensure(bm, BM_VERT);

    BM_ITER_MESH_INDEX (efa, &iter, bm, BM_FACES_OF_MESH, f_idx) {
      BMLoop *l_iter, *l_first;

      l_iter = l_first = BM_FACE_FIRST_LOOP(efa);
      do {
        const BMVert *eve = l_iter->v;
        const int v_idx = BM_elem_index_get(eve);
        func(userData,
             v_idx,
             f_idx,
             positions.is_empty() ? positions[v_idx] : blender::float3(eve->co),
             corner_normals.is_empty() ? nullptr : &corner_normals[BM_elem_index_get(l_iter)].x);
      } while ((l_iter = l_iter->next) != l_first);
    }
  }
  else {
    blender::Span<blender::float3> corner_normals;
    if (flag & MESH_FOREACH_USE_NORMAL) {
      corner_normals = {
          static_cast<const blender::float3 *>(CustomData_get_layer(&mesh->ldata, CD_NORMAL)),
          mesh->totloop};
    }

    const blender::Span<blender::float3> positions = mesh->vert_positions();
    const blender::OffsetIndices faces = mesh->faces();
    const blender::Span<int> corner_verts = mesh->corner_verts();
    const int *v_index = static_cast<const int *>(
        CustomData_get_layer(&mesh->vdata, CD_ORIGINDEX));
    const int *f_index = static_cast<const int *>(
        CustomData_get_layer(&mesh->pdata, CD_ORIGINDEX));

    if (v_index || f_index) {
      for (const int face_i : faces.index_range()) {
        for (const int corner : faces[face_i]) {
          const int vert = corner_verts[corner];
          const int v_idx = v_index ? v_index[vert] : vert;
          const int f_idx = f_index ? f_index[face_i] : face_i;
          const float *no = corner_normals.is_empty() ? nullptr : &corner_normals[corner].x;
          if (ELEM(ORIGINDEX_NONE, v_idx, f_idx)) {
            continue;
          }
          func(userData, v_idx, f_idx, positions[vert], no);
        }
      }
    }
    else {
      for (const int face_i : faces.index_range()) {
        for (const int corner : faces[face_i]) {
          const int vert = corner_verts[corner];
          const float *no = corner_normals.is_empty() ? nullptr : &corner_normals[corner].x;
          func(userData, vert, face_i, positions[vert], no);
        }
      }
    }
  }
}

void BKE_mesh_foreach_mapped_face_center(
    Mesh *mesh,
    void (*func)(void *userData, int index, const float cent[3], const float no[3]),
    void *userData,
    MeshForeachFlag flag)
{
  using namespace blender;
  if (mesh->edit_mesh != nullptr && mesh->runtime->edit_data != nullptr) {
    BMEditMesh *em = mesh->edit_mesh;
    BMesh *bm = em->bm;
<<<<<<< HEAD
    const float(*faceCos)[3];
    const float(*faceNos)[3];
=======
    blender::Span<blender::float3> poly_centers;
    blender::Span<blender::float3> poly_normals;
>>>>>>> 19d4cafb
    BMFace *efa;
    BMIter iter;
    int i;

<<<<<<< HEAD
    BKE_editmesh_cache_ensure_face_centers(em, mesh->runtime->edit_data);
    faceCos = mesh->runtime->edit_data->faceCos; /* always set */

    if (flag & MESH_FOREACH_USE_NORMAL) {
      BKE_editmesh_cache_ensure_face_normals(em, mesh->runtime->edit_data);
      faceNos = mesh->runtime->edit_data->faceNos; /* maybe nullptr */
    }
    else {
      faceNos = nullptr;
    }

    if (faceNos) {
      BM_ITER_MESH_INDEX (efa, &iter, bm, BM_FACES_OF_MESH, i) {
        const float *no = faceNos[i];
        func(userData, i, faceCos[i], no);
=======
    BKE_editmesh_cache_ensure_poly_centers(em, mesh->runtime->edit_data);
    poly_centers = mesh->runtime->edit_data->polyCos; /* always set */

    if (flag & MESH_FOREACH_USE_NORMAL) {
      BKE_editmesh_cache_ensure_poly_normals(em, mesh->runtime->edit_data);
      poly_normals = mesh->runtime->edit_data->polyNos; /* maybe nullptr */
    }

    if (!poly_normals.is_empty()) {
      BM_ITER_MESH_INDEX (efa, &iter, bm, BM_FACES_OF_MESH, i) {
        const float *no = poly_normals[i];
        func(userData, i, poly_centers[i], no);
>>>>>>> 19d4cafb
      }
    }
    else {
      BM_ITER_MESH_INDEX (efa, &iter, bm, BM_FACES_OF_MESH, i) {
        const float *no = (flag & MESH_FOREACH_USE_NORMAL) ? efa->no : nullptr;
<<<<<<< HEAD
        func(userData, i, faceCos[i], no);
=======
        func(userData, i, poly_centers[i], no);
>>>>>>> 19d4cafb
      }
    }
  }
  else {
    const blender::Span<float3> positions = mesh->vert_positions();
    const blender::OffsetIndices faces = mesh->faces();
    const blender::Span<int> corner_verts = mesh->corner_verts();
    const int *index = static_cast<const int *>(
        CustomData_get_layer(&mesh->pdata, CD_ORIGINDEX));

    if (index) {
      for (const int i : faces.index_range()) {
        const int orig = *index++;
        if (orig == ORIGINDEX_NONE) {
          continue;
        }
        const Span<int> face_verts = corner_verts.slice(faces[i]);
        const float3 center = bke::mesh::face_center_calc(positions, face_verts);
        if (flag & MESH_FOREACH_USE_NORMAL) {
          const float3 normal = bke::mesh::face_normal_calc(positions, face_verts);
          func(userData, orig, center, normal);
        }
        else {
          func(userData, orig, center, nullptr);
        }
      }
    }
    else {
      for (const int i : faces.index_range()) {
        const Span<int> face_verts = corner_verts.slice(faces[i]);
        const float3 center = bke::mesh::face_center_calc(positions, face_verts);
        if (flag & MESH_FOREACH_USE_NORMAL) {
          const float3 normal = bke::mesh::face_normal_calc(positions, face_verts);
          func(userData, i, center, normal);
        }
        else {
          func(userData, i, center, nullptr);
        }
      }
    }
  }
}

void BKE_mesh_foreach_mapped_subdiv_face_center(
    Mesh *mesh,
    void (*func)(void *userData, int index, const float cent[3], const float no[3]),
    void *userData,
    MeshForeachFlag flag)
{
  const blender::Span<blender::float3> positions = mesh->vert_positions();
  const blender::OffsetIndices faces = mesh->faces();
  const blender::Span<int> corner_verts = mesh->corner_verts();
  blender::Span<blender::float3> vert_normals;
  if (flag & MESH_FOREACH_USE_NORMAL) {
    vert_normals = mesh->vert_normals();
  }
  const int *index = static_cast<const int *>(
      CustomData_get_layer(&mesh->pdata, CD_ORIGINDEX));
  const blender::BitSpan facedot_tags = mesh->runtime->subsurf_face_dot_tags;

  if (index) {
    for (const int i : faces.index_range()) {
      const int orig = *index++;
      if (orig == ORIGINDEX_NONE) {
        continue;
      }
      for (const int vert : corner_verts.slice(faces[i])) {
        if (facedot_tags[vert]) {
          func(userData,
               orig,
               positions[vert],
               (flag & MESH_FOREACH_USE_NORMAL) ? &vert_normals[vert].x : nullptr);
        }
      }
    }
  }
  else {
    for (const int i : faces.index_range()) {
      for (const int vert : corner_verts.slice(faces[i])) {
        if (facedot_tags[vert]) {
          func(userData,
               i,
               positions[vert],
               (flag & MESH_FOREACH_USE_NORMAL) ? &vert_normals[vert].x : nullptr);
        }
      }
    }
  }
}

/* Helpers based on above foreach loopers> */

struct MappedVCosData {
  float (*vertexcos)[3];
  BLI_bitmap *vertex_visit;
};

static void get_vertexcos__mapFunc(void *user_data,
                                   int index,
                                   const float co[3],
                                   const float /*no*/[3])
{
  MappedVCosData *mapped_vcos_data = (MappedVCosData *)user_data;

  if (BLI_BITMAP_TEST(mapped_vcos_data->vertex_visit, index) == 0) {
    /* We need coord from prototype vertex, not from copies,
     * we assume they stored in the beginning of vertex array stored in evaluated mesh
     * (mirror modifier for eg does this). */
    copy_v3_v3(mapped_vcos_data->vertexcos[index], co);
    BLI_BITMAP_ENABLE(mapped_vcos_data->vertex_visit, index);
  }
}

void BKE_mesh_foreach_mapped_vert_coords_get(const Mesh *me_eval,
                                             float (*r_cos)[3],
                                             const int totcos)
{
  MappedVCosData user_data;
  memset(r_cos, 0, sizeof(*r_cos) * totcos);
  user_data.vertexcos = r_cos;
  user_data.vertex_visit = BLI_BITMAP_NEW(totcos, __func__);
  BKE_mesh_foreach_mapped_vert(me_eval, get_vertexcos__mapFunc, &user_data, MESH_FOREACH_NOP);
  MEM_freeN(user_data.vertex_visit);
}<|MERGE_RESOLUTION|>--- conflicted
+++ resolved
@@ -241,57 +241,30 @@
   if (mesh->edit_mesh != nullptr && mesh->runtime->edit_data != nullptr) {
     BMEditMesh *em = mesh->edit_mesh;
     BMesh *bm = em->bm;
-<<<<<<< HEAD
-    const float(*faceCos)[3];
-    const float(*faceNos)[3];
-=======
-    blender::Span<blender::float3> poly_centers;
-    blender::Span<blender::float3> poly_normals;
->>>>>>> 19d4cafb
+    blender::Span<blender::float3> face_centers;
+    blender::Span<blender::float3> face_normals;
     BMFace *efa;
     BMIter iter;
     int i;
 
-<<<<<<< HEAD
     BKE_editmesh_cache_ensure_face_centers(em, mesh->runtime->edit_data);
-    faceCos = mesh->runtime->edit_data->faceCos; /* always set */
+    face_centers = mesh->runtime->edit_data->faceCos; /* always set */
 
     if (flag & MESH_FOREACH_USE_NORMAL) {
       BKE_editmesh_cache_ensure_face_normals(em, mesh->runtime->edit_data);
-      faceNos = mesh->runtime->edit_data->faceNos; /* maybe nullptr */
-    }
-    else {
-      faceNos = nullptr;
-    }
-
-    if (faceNos) {
+      face_normals = mesh->runtime->edit_data->faceNos; /* maybe nullptr */
+    }
+
+    if (!face_normals.is_empty()) {
       BM_ITER_MESH_INDEX (efa, &iter, bm, BM_FACES_OF_MESH, i) {
-        const float *no = faceNos[i];
-        func(userData, i, faceCos[i], no);
-=======
-    BKE_editmesh_cache_ensure_poly_centers(em, mesh->runtime->edit_data);
-    poly_centers = mesh->runtime->edit_data->polyCos; /* always set */
-
-    if (flag & MESH_FOREACH_USE_NORMAL) {
-      BKE_editmesh_cache_ensure_poly_normals(em, mesh->runtime->edit_data);
-      poly_normals = mesh->runtime->edit_data->polyNos; /* maybe nullptr */
-    }
-
-    if (!poly_normals.is_empty()) {
-      BM_ITER_MESH_INDEX (efa, &iter, bm, BM_FACES_OF_MESH, i) {
-        const float *no = poly_normals[i];
-        func(userData, i, poly_centers[i], no);
->>>>>>> 19d4cafb
+        const float *no = face_normals[i];
+        func(userData, i, face_centers[i], no);
       }
     }
     else {
       BM_ITER_MESH_INDEX (efa, &iter, bm, BM_FACES_OF_MESH, i) {
         const float *no = (flag & MESH_FOREACH_USE_NORMAL) ? efa->no : nullptr;
-<<<<<<< HEAD
-        func(userData, i, faceCos[i], no);
-=======
-        func(userData, i, poly_centers[i], no);
->>>>>>> 19d4cafb
+        func(userData, i, face_centers[i], no);
       }
     }
   }
@@ -299,8 +272,7 @@
     const blender::Span<float3> positions = mesh->vert_positions();
     const blender::OffsetIndices faces = mesh->faces();
     const blender::Span<int> corner_verts = mesh->corner_verts();
-    const int *index = static_cast<const int *>(
-        CustomData_get_layer(&mesh->pdata, CD_ORIGINDEX));
+    const int *index = static_cast<const int *>(CustomData_get_layer(&mesh->pdata, CD_ORIGINDEX));
 
     if (index) {
       for (const int i : faces.index_range()) {
@@ -348,8 +320,7 @@
   if (flag & MESH_FOREACH_USE_NORMAL) {
     vert_normals = mesh->vert_normals();
   }
-  const int *index = static_cast<const int *>(
-      CustomData_get_layer(&mesh->pdata, CD_ORIGINDEX));
+  const int *index = static_cast<const int *>(CustomData_get_layer(&mesh->pdata, CD_ORIGINDEX));
   const blender::BitSpan facedot_tags = mesh->runtime->subsurf_face_dot_tags;
 
   if (index) {
