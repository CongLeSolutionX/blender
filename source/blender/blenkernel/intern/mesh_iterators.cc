--- conflicted
+++ resolved
@@ -313,18 +313,11 @@
 {
   const float(*positions)[3] = BKE_mesh_vert_positions(mesh);
   const blender::Span<MPoly> polys = mesh->polys();
-<<<<<<< HEAD
   const blender::Span<int> corner_verts = mesh->corner_verts();
-  const float(*vert_normals)[3] = (flag & MESH_FOREACH_USE_NORMAL) ?
-                                      BKE_mesh_vert_normals_ensure(mesh) :
-                                      nullptr;
-=======
-  const blender::Span<MLoop> loops = mesh->loops();
   blender::Span<blender::float3> vert_normals;
   if (flag & MESH_FOREACH_USE_NORMAL) {
     vert_normals = mesh->vert_normals();
   }
->>>>>>> 728694b4
   const int *index = static_cast<const int *>(CustomData_get_layer(&mesh->pdata, CD_ORIGINDEX));
   const blender::BitSpan facedot_tags = mesh->runtime->subsurf_face_dot_tags;
 
@@ -338,13 +331,8 @@
         if (facedot_tags[vert]) {
           func(userData,
                orig,
-<<<<<<< HEAD
                positions[vert],
-               (flag & MESH_FOREACH_USE_NORMAL) ? vert_normals[vert] : nullptr);
-=======
-               positions[loop.v],
-               (flag & MESH_FOREACH_USE_NORMAL) ? &vert_normals[loop.v].x : nullptr);
->>>>>>> 728694b4
+               (flag & MESH_FOREACH_USE_NORMAL) ? &vert_normals[vert].x : nullptr);
         }
       }
     }
@@ -355,13 +343,8 @@
         if (facedot_tags[vert]) {
           func(userData,
                i,
-<<<<<<< HEAD
                positions[vert],
-               (flag & MESH_FOREACH_USE_NORMAL) ? vert_normals[vert] : nullptr);
-=======
-               positions[loop.v],
-               (flag & MESH_FOREACH_USE_NORMAL) ? &vert_normals[loop.v].x : nullptr);
->>>>>>> 728694b4
+               (flag & MESH_FOREACH_USE_NORMAL) ? &vert_normals[vert].x : nullptr);
         }
       }
     }
