/*  softbody.c
 *
 * $Id$
 *
 * ***** BEGIN GPL LICENSE BLOCK *****
 *
 * This program is free software; you can redistribute it and/or
 * modify it under the terms of the GNU General Public License
 * as published by the Free Software Foundation; either version 2
 * of the License, or (at your option) any later version.
 *
 * This program is distributed in the hope that it will be useful,
 * but WITHOUT ANY WARRANTY; without even the implied warranty of
 * MERCHANTABILITY or FITNESS FOR A PARTICULAR PURPOSE.  See the
 * GNU General Public License for more details.
 *
 * You should have received a copy of the GNU General Public License
 * along with this program; if not, write to the Free Software Foundation,
 * Inc., 51 Franklin Street, Fifth Floor, Boston, MA 02110-1301, USA.
 *
 * The Original Code is Copyright (C) Blender Foundation
 * All rights reserved.
 *
 * The Original Code is: all of this file.
 *
 * Contributor(s): none yet.
 *
 * ***** END GPL LICENSE BLOCK *****
 */

/*
******
variables on the UI for now

	float mediafrict;  friction to env
	float nodemass;	  softbody mass of *vertex*
	float grav;        softbody amount of gravitaion to apply

	float goalspring;  softbody goal springs
	float goalfrict;   softbody goal springs friction
	float mingoal;     quick limits for goal
	float maxgoal;

	float inspring;	  softbody inner springs
	float infrict;     softbody inner springs friction

*****
*/


#include <math.h>
#include <stdlib.h>
#include <string.h>

#include "MEM_guardedalloc.h"

/* types */
#include "DNA_curve_types.h"
#include "DNA_mesh_types.h"
#include "DNA_meshdata_types.h"
#include "DNA_lattice_types.h"
#include "DNA_scene_types.h"

#include "BLI_math.h"
#include "BLI_ghash.h"
#include "BLI_threads.h"
#include "BLI_cellalloc.h"

#include "BKE_curve.h"
#include "BKE_effect.h"
#include "BKE_global.h"
#include "BKE_softbody.h"
#include "BKE_DerivedMesh.h"
#include "BKE_pointcache.h"
#include "BKE_deform.h"
//XXX #include  "BIF_editdeform.h"
//XXX #include  "BIF_graphics.h"
#include  "PIL_time.h"
// #include  "ONL_opennl.h" remove linking to ONL for now

/* callbacks for errors and interrupts and some goo */
static int (*SB_localInterruptCallBack)(void) = NULL;


/* ********** soft body engine ******* */

typedef	enum {SB_EDGE=1,SB_BEND=2,SB_STIFFQUAD=3,SB_HANDLE=4} type_spring;

typedef struct BodySpring {
	int v1, v2;
	float len,cf,load;
	float ext_force[3]; /* edges colliding and sailing */
	type_spring springtype;
	short flag;
} BodySpring;

typedef struct BodyFace {
	int v1, v2, v3 ,v4;
	float ext_force[3]; /* faces colliding */
	short flag;
} BodyFace;

typedef struct ReferenceVert {
	float pos[3]; /* position relative to com */
	float mass;   /* node mass */
} ReferenceVert;

typedef struct ReferenceState {
	float com[3]; /* center of mass*/
	ReferenceVert *ivert; /* list of intial values */
}ReferenceState ;


/*private scratch pad for caching and other data only needed when alive*/
typedef struct SBScratch {
	GHash *colliderhash;
	short needstobuildcollider;
	short flag;
	BodyFace *bodyface;
	int totface;
	float aabbmin[3],aabbmax[3];
	ReferenceState Ref;
}SBScratch;

typedef struct  SB_thread_context {
		Scene *scene;
		Object *ob;
		float forcetime;
		float timenow;
		int ifirst;
		int ilast;
		ListBase *do_effector;
		int do_deflector;
		float fieldfactor;
		float windfactor;
		int nr;
		int tot;
}SB_thread_context;

#define NLF_BUILD  1
#define NLF_SOLVE  2

#define MID_PRESERVE 1

#define SOFTGOALSNAP  0.999f
/* if bp-> goal is above make it a *forced follow original* and skip all ODE stuff for this bp
   removes *unnecessary* stiffnes from ODE system
*/
#define HEUNWARNLIMIT 1 /* 500 would be fine i think for detecting severe *stiff* stuff */


#define BSF_INTERSECT   1 /* edge intersects collider face */

/* private definitions for bodypoint states */
#define SBF_DOFUZZY          1 /* Bodypoint do fuzzy */
#define SBF_OUTOFCOLLISION   2 /* Bodypoint does not collide  */


#define BFF_INTERSECT   1 /* collider edge   intrudes face */
#define BFF_CLOSEVERT   2 /* collider vertex repulses face */


float SoftHeunTol = 1.0f; /* humm .. this should be calculated from sb parameters and sizes */

/* local prototypes */
static void free_softbody_intern(SoftBody *sb);
/* aye this belongs to arith.c */
static void Vec3PlusStVec(float *v, float s, float *v1);

/*+++ frame based timing +++*/

/*physical unit of force is [kg * m / sec^2]*/

static float sb_grav_force_scale(Object *ob)
/* since unit of g is [m/sec^2] and F = mass * g we rescale unit mass of node to 1 gramm
  put it to a function here, so we can add user options later without touching simulation code
*/
{
	return (0.001f);
}

static float sb_fric_force_scale(Object *ob)
/* rescaling unit of drag [1 / sec] to somehow reasonable
  put it to a function here, so we can add user options later without touching simulation code
*/
{
	return (0.01f);
}

static float sb_time_scale(Object *ob)
/* defining the frames to *real* time relation */
{
	SoftBody *sb= ob->soft;	/* is supposed to be there */
	if (sb){
		return(sb->physics_speed);
		/*hrms .. this could be IPO as well :)
		 estimated range [0.001 sluggish slug - 100.0 very fast (i hope ODE solver can handle that)]
		 1 approx = a unit 1 pendulum at g = 9.8 [earth conditions]  has period 65 frames
		 theory would give a 50 frames period .. so there must be something inaccurate .. looking for that (BM)
		 */
	}
	return (1.0f);
	/*
	this would be frames/sec independant timing assuming 25 fps is default
	but does not work very well with NLA
		return (25.0f/scene->r.frs_sec)
	*/
}
/*--- frame based timing ---*/

/* helper functions for everything is animatable jow_go_for2_5 +++++++*/
/* introducing them here, because i know: steps in properties  ( at frame timing )
   will cause unwanted responses of the softbody system (which does inter frame calculations )
   so first 'cure' would be: interpolate linear in time ..
   Q: why do i write this?
   A: because it happend once, that some eger coder 'streamlined' code to fail.
   We DO linear interpolation for goals .. and i think we should do on animated properties as well
*/

/* animate sb->maxgoal,sb->mingoal */
static float _final_goal(Object *ob,BodyPoint *bp)/*jow_go_for2_5 */
{
	float f = -1999.99f;
	if (ob){
		SoftBody *sb= ob->soft;	/* is supposed to be there */
		if(!(ob->softflag & OB_SB_GOAL)) return (0.0f);
		if (sb&&bp){
			if (bp->goal < 0.0f) return (0.0f);
			f = sb->mingoal + bp->goal*ABS(sb->maxgoal - sb->mingoal);
			f = pow(f, 4.0f);
			return (f);
		}
	}
	printf("_final_goal failed! sb or bp ==NULL \n" );
	return f; /*using crude but spot able values some times helps debuggin */
}

static float _final_mass(Object *ob,BodyPoint *bp)
{
	if (ob){
		SoftBody *sb= ob->soft;	/* is supposed to be there */
		if (sb&&bp){
			return(bp->mass*sb->nodemass);
		}
	}
	printf("_final_mass failed! sb or bp ==NULL \n" );
	return 1.0f;
}
/* helper functions for everything is animateble jow_go_for2_5 ------*/

/*+++ collider caching and dicing +++*/

/********************
for each target object/face the axis aligned bounding box (AABB) is stored
faces paralell to global axes
so only simple "value" in [min,max] ckecks are used
float operations still
*/

/* just an ID here to reduce the prob for killing objects
** ob->sumohandle points to we should not kill :)
*/
const int CCD_SAVETY = 190561;

typedef struct ccdf_minmax{
float minx,miny,minz,maxx,maxy,maxz;
}ccdf_minmax;



typedef struct ccd_Mesh {
	int totvert, totface;
	MVert *mvert;
	MVert *mprevvert;
	MFace *mface;
	int savety;
	ccdf_minmax *mima;
	/* Axis Aligned Bounding Box AABB */
	float bbmin[3];
	float bbmax[3];
}ccd_Mesh;




static ccd_Mesh *ccd_mesh_make(Object *ob, DerivedMesh *dm)
{
	ccd_Mesh *pccd_M = NULL;
	ccdf_minmax *mima =NULL;
	MFace *mface=NULL;
	float v[3],hull;
	int i;

	/* first some paranoia checks */
	if (!dm) return NULL;
<<<<<<< HEAD
	if (!dm->getNumVerts(dm) || !dm->getNumTessFaces(dm)) return NULL;
	
=======
	if (!dm->getNumVerts(dm) || !dm->getNumFaces(dm)) return NULL;

>>>>>>> 7f083c45
	pccd_M = MEM_mallocN(sizeof(ccd_Mesh),"ccd_Mesh");
	pccd_M->totvert = dm->getNumVerts(dm);
	pccd_M->totface = dm->getNumTessFaces(dm);
	pccd_M->savety  = CCD_SAVETY;
	pccd_M->bbmin[0]=pccd_M->bbmin[1]=pccd_M->bbmin[2]=1e30f;
	pccd_M->bbmax[0]=pccd_M->bbmax[1]=pccd_M->bbmax[2]=-1e30f;
	pccd_M->mprevvert=NULL;


	/* blow it up with forcefield ranges */
	hull = MAX2(ob->pd->pdef_sbift,ob->pd->pdef_sboft);

	/* alloc and copy verts*/
	pccd_M->mvert = dm->dupVertArray(dm);
	/* ah yeah, put the verices to global coords once */
	/* and determine the ortho BB on the fly */
	for(i=0; i < pccd_M->totvert; i++){
		mul_m4_v3(ob->obmat, pccd_M->mvert[i].co);

		/* evaluate limits */
		VECCOPY(v,pccd_M->mvert[i].co);
		pccd_M->bbmin[0] = MIN2(pccd_M->bbmin[0],v[0]-hull);
		pccd_M->bbmin[1] = MIN2(pccd_M->bbmin[1],v[1]-hull);
		pccd_M->bbmin[2] = MIN2(pccd_M->bbmin[2],v[2]-hull);

		pccd_M->bbmax[0] = MAX2(pccd_M->bbmax[0],v[0]+hull);
		pccd_M->bbmax[1] = MAX2(pccd_M->bbmax[1],v[1]+hull);
		pccd_M->bbmax[2] = MAX2(pccd_M->bbmax[2],v[2]+hull);

	}
	/* alloc and copy faces*/
<<<<<<< HEAD
    pccd_M->mface = dm->dupTessFaceArray(dm);
	
=======
	pccd_M->mface = dm->dupFaceArray(dm);

>>>>>>> 7f083c45
	/* OBBs for idea1 */
	pccd_M->mima = MEM_mallocN(sizeof(ccdf_minmax)*pccd_M->totface,"ccd_Mesh_Faces_mima");
	mima  = pccd_M->mima;
	mface = pccd_M->mface;


	/* anyhoo we need to walk the list of faces and find OBB they live in */
	for(i=0; i < pccd_M->totface; i++){
		mima->minx=mima->miny=mima->minz=1e30f;
		mima->maxx=mima->maxy=mima->maxz=-1e30f;

		VECCOPY(v,pccd_M->mvert[mface->v1].co);
		mima->minx = MIN2(mima->minx,v[0]-hull);
		mima->miny = MIN2(mima->miny,v[1]-hull);
		mima->minz = MIN2(mima->minz,v[2]-hull);
		mima->maxx = MAX2(mima->maxx,v[0]+hull);
		mima->maxy = MAX2(mima->maxy,v[1]+hull);
		mima->maxz = MAX2(mima->maxz,v[2]+hull);

		VECCOPY(v,pccd_M->mvert[mface->v2].co);
		mima->minx = MIN2(mima->minx,v[0]-hull);
		mima->miny = MIN2(mima->miny,v[1]-hull);
		mima->minz = MIN2(mima->minz,v[2]-hull);
		mima->maxx = MAX2(mima->maxx,v[0]+hull);
		mima->maxy = MAX2(mima->maxy,v[1]+hull);
		mima->maxz = MAX2(mima->maxz,v[2]+hull);

		VECCOPY(v,pccd_M->mvert[mface->v3].co);
		mima->minx = MIN2(mima->minx,v[0]-hull);
		mima->miny = MIN2(mima->miny,v[1]-hull);
		mima->minz = MIN2(mima->minz,v[2]-hull);
		mima->maxx = MAX2(mima->maxx,v[0]+hull);
		mima->maxy = MAX2(mima->maxy,v[1]+hull);
		mima->maxz = MAX2(mima->maxz,v[2]+hull);

		if(mface->v4){
			VECCOPY(v,pccd_M->mvert[mface->v4].co);
		mima->minx = MIN2(mima->minx,v[0]-hull);
		mima->miny = MIN2(mima->miny,v[1]-hull);
		mima->minz = MIN2(mima->minz,v[2]-hull);
		mima->maxx = MAX2(mima->maxx,v[0]+hull);
		mima->maxy = MAX2(mima->maxy,v[1]+hull);
		mima->maxz = MAX2(mima->maxz,v[2]+hull);
		}


	mima++;
	mface++;

	}
	return pccd_M;
}
static void ccd_mesh_update(Object *ob,ccd_Mesh *pccd_M, DerivedMesh *dm)
{
	 ccdf_minmax *mima =NULL;
	MFace *mface=NULL;
	float v[3],hull;
	int i;

	/* first some paranoia checks */
	if (!dm) return ;
	if (!dm->getNumVerts(dm) || !dm->getNumTessFaces(dm)) return ;

	if ((pccd_M->totvert != dm->getNumVerts(dm)) ||
		(pccd_M->totface != dm->getNumTessFaces(dm))) return;

	pccd_M->bbmin[0]=pccd_M->bbmin[1]=pccd_M->bbmin[2]=1e30f;
	pccd_M->bbmax[0]=pccd_M->bbmax[1]=pccd_M->bbmax[2]=-1e30f;


	/* blow it up with forcefield ranges */
	hull = MAX2(ob->pd->pdef_sbift,ob->pd->pdef_sboft);

	/* rotate current to previous */
	if(pccd_M->mprevvert) MEM_freeN(pccd_M->mprevvert);
	pccd_M->mprevvert = pccd_M->mvert;
	/* alloc and copy verts*/
	pccd_M->mvert = dm->dupVertArray(dm);
	/* ah yeah, put the verices to global coords once */
	/* and determine the ortho BB on the fly */
	for(i=0; i < pccd_M->totvert; i++){
		mul_m4_v3(ob->obmat, pccd_M->mvert[i].co);

		/* evaluate limits */
		VECCOPY(v,pccd_M->mvert[i].co);
		pccd_M->bbmin[0] = MIN2(pccd_M->bbmin[0],v[0]-hull);
		pccd_M->bbmin[1] = MIN2(pccd_M->bbmin[1],v[1]-hull);
		pccd_M->bbmin[2] = MIN2(pccd_M->bbmin[2],v[2]-hull);

		pccd_M->bbmax[0] = MAX2(pccd_M->bbmax[0],v[0]+hull);
		pccd_M->bbmax[1] = MAX2(pccd_M->bbmax[1],v[1]+hull);
		pccd_M->bbmax[2] = MAX2(pccd_M->bbmax[2],v[2]+hull);

		/* evaluate limits */
		VECCOPY(v,pccd_M->mprevvert[i].co);
		pccd_M->bbmin[0] = MIN2(pccd_M->bbmin[0],v[0]-hull);
		pccd_M->bbmin[1] = MIN2(pccd_M->bbmin[1],v[1]-hull);
		pccd_M->bbmin[2] = MIN2(pccd_M->bbmin[2],v[2]-hull);

		pccd_M->bbmax[0] = MAX2(pccd_M->bbmax[0],v[0]+hull);
		pccd_M->bbmax[1] = MAX2(pccd_M->bbmax[1],v[1]+hull);
		pccd_M->bbmax[2] = MAX2(pccd_M->bbmax[2],v[2]+hull);

	}

	mima  = pccd_M->mima;
	mface = pccd_M->mface;


	/* anyhoo we need to walk the list of faces and find OBB they live in */
	for(i=0; i < pccd_M->totface; i++){
		mima->minx=mima->miny=mima->minz=1e30f;
		mima->maxx=mima->maxy=mima->maxz=-1e30f;

		VECCOPY(v,pccd_M->mvert[mface->v1].co);
		mima->minx = MIN2(mima->minx,v[0]-hull);
		mima->miny = MIN2(mima->miny,v[1]-hull);
		mima->minz = MIN2(mima->minz,v[2]-hull);
		mima->maxx = MAX2(mima->maxx,v[0]+hull);
		mima->maxy = MAX2(mima->maxy,v[1]+hull);
		mima->maxz = MAX2(mima->maxz,v[2]+hull);

		VECCOPY(v,pccd_M->mvert[mface->v2].co);
		mima->minx = MIN2(mima->minx,v[0]-hull);
		mima->miny = MIN2(mima->miny,v[1]-hull);
		mima->minz = MIN2(mima->minz,v[2]-hull);
		mima->maxx = MAX2(mima->maxx,v[0]+hull);
		mima->maxy = MAX2(mima->maxy,v[1]+hull);
		mima->maxz = MAX2(mima->maxz,v[2]+hull);

		VECCOPY(v,pccd_M->mvert[mface->v3].co);
		mima->minx = MIN2(mima->minx,v[0]-hull);
		mima->miny = MIN2(mima->miny,v[1]-hull);
		mima->minz = MIN2(mima->minz,v[2]-hull);
		mima->maxx = MAX2(mima->maxx,v[0]+hull);
		mima->maxy = MAX2(mima->maxy,v[1]+hull);
		mima->maxz = MAX2(mima->maxz,v[2]+hull);

		if(mface->v4){
			VECCOPY(v,pccd_M->mvert[mface->v4].co);
		mima->minx = MIN2(mima->minx,v[0]-hull);
		mima->miny = MIN2(mima->miny,v[1]-hull);
		mima->minz = MIN2(mima->minz,v[2]-hull);
		mima->maxx = MAX2(mima->maxx,v[0]+hull);
		mima->maxy = MAX2(mima->maxy,v[1]+hull);
		mima->maxz = MAX2(mima->maxz,v[2]+hull);
		}


		VECCOPY(v,pccd_M->mprevvert[mface->v1].co);
		mima->minx = MIN2(mima->minx,v[0]-hull);
		mima->miny = MIN2(mima->miny,v[1]-hull);
		mima->minz = MIN2(mima->minz,v[2]-hull);
		mima->maxx = MAX2(mima->maxx,v[0]+hull);
		mima->maxy = MAX2(mima->maxy,v[1]+hull);
		mima->maxz = MAX2(mima->maxz,v[2]+hull);

		VECCOPY(v,pccd_M->mprevvert[mface->v2].co);
		mima->minx = MIN2(mima->minx,v[0]-hull);
		mima->miny = MIN2(mima->miny,v[1]-hull);
		mima->minz = MIN2(mima->minz,v[2]-hull);
		mima->maxx = MAX2(mima->maxx,v[0]+hull);
		mima->maxy = MAX2(mima->maxy,v[1]+hull);
		mima->maxz = MAX2(mima->maxz,v[2]+hull);

		VECCOPY(v,pccd_M->mprevvert[mface->v3].co);
		mima->minx = MIN2(mima->minx,v[0]-hull);
		mima->miny = MIN2(mima->miny,v[1]-hull);
		mima->minz = MIN2(mima->minz,v[2]-hull);
		mima->maxx = MAX2(mima->maxx,v[0]+hull);
		mima->maxy = MAX2(mima->maxy,v[1]+hull);
		mima->maxz = MAX2(mima->maxz,v[2]+hull);

		if(mface->v4){
			VECCOPY(v,pccd_M->mprevvert[mface->v4].co);
		mima->minx = MIN2(mima->minx,v[0]-hull);
		mima->miny = MIN2(mima->miny,v[1]-hull);
		mima->minz = MIN2(mima->minz,v[2]-hull);
		mima->maxx = MAX2(mima->maxx,v[0]+hull);
		mima->maxy = MAX2(mima->maxy,v[1]+hull);
		mima->maxz = MAX2(mima->maxz,v[2]+hull);
		}


	mima++;
	mface++;

	}
	return ;
}

static void ccd_mesh_free(ccd_Mesh *ccdm)
{
	if(ccdm && (ccdm->savety == CCD_SAVETY )){ /*make sure we're not nuking objects we don't know*/
		MEM_freeN(ccdm->mface);
		MEM_freeN(ccdm->mvert);
		if (ccdm->mprevvert) MEM_freeN(ccdm->mprevvert);
		MEM_freeN(ccdm->mima);
		MEM_freeN(ccdm);
		ccdm = NULL;
	}
}

static void ccd_build_deflector_hash(Scene *scene, Object *vertexowner, GHash *hash)
{
	Base *base= scene->base.first;
	Object *ob;

	if (!hash) return;
	while (base) {
		/*Only proceed for mesh object in same layer */
		if(base->object->type==OB_MESH && (base->lay & vertexowner->lay)) {
			ob= base->object;
			if((vertexowner) && (ob == vertexowner)) {
				/* if vertexowner is given  we don't want to check collision with owner object */
				base = base->next;
				continue;
			}

			/*+++ only with deflecting set */
			if(ob->pd && ob->pd->deflect && BLI_ghash_lookup(hash, ob) == 0) {
				DerivedMesh *dm= NULL;

				if(ob->softflag & OB_SB_COLLFINAL) /* so maybe someone wants overkill to collide with subsurfed */
					dm = mesh_get_derived_final(scene, ob, CD_MASK_BAREMESH);
				else
					dm = mesh_get_derived_deform(scene, ob, CD_MASK_BAREMESH);

				if(dm){
					ccd_Mesh *ccdmesh = ccd_mesh_make(ob, dm);
					BLI_ghash_insert(hash, ob, ccdmesh);

					/* we did copy & modify all we need so give 'em away again */
					dm->release(dm);

				}
			}/*--- only with deflecting set */

		}/* mesh && layer*/
	   base = base->next;
	} /* while (base) */
}

static void ccd_update_deflector_hash(Scene *scene, Object *vertexowner, GHash *hash)
{
	Base *base= scene->base.first;
	Object *ob;

	if ((!hash) || (!vertexowner)) return;
	while (base) {
		/*Only proceed for mesh object in same layer */
		if(base->object->type==OB_MESH && (base->lay & vertexowner->lay)) {
			ob= base->object;
			if(ob == vertexowner){
				/* if vertexowner is given  we don't want to check collision with owner object */
				base = base->next;
				continue;
			}

			/*+++ only with deflecting set */
			if(ob->pd && ob->pd->deflect) {
				DerivedMesh *dm= NULL;

				if(ob->softflag & OB_SB_COLLFINAL) { /* so maybe someone wants overkill to collide with subsurfed */
					dm = mesh_get_derived_final(scene, ob, CD_MASK_BAREMESH);
				} else {
					dm = mesh_get_derived_deform(scene, ob, CD_MASK_BAREMESH);
				}
				if(dm){
					ccd_Mesh *ccdmesh = BLI_ghash_lookup(hash,ob);
					if (ccdmesh)
						ccd_mesh_update(ob,ccdmesh,dm);

					/* we did copy & modify all we need so give 'em away again */
					dm->release(dm);
				}
			}/*--- only with deflecting set */

		}/* mesh && layer*/
	   base = base->next;
	} /* while (base) */
}




/*--- collider caching and dicing ---*/


static int count_mesh_quads(Mesh *me)
{
	int a,result = 0;
	MFace *mface= me->mface;

	if(mface) {
		for(a=me->totface; a>0; a--, mface++) {
			if(mface->v4) result++;
		}
	}
	return result;
}

static void add_mesh_quad_diag_springs(Object *ob)
{
	Mesh *me= ob->data;
	MFace *mface= me->mface;
	BodyPoint *bp;
	BodySpring *bs, *bs_new;
	int a ;

	if (ob->soft){
		int nofquads;
		//float s_shear = ob->soft->shearstiff*ob->soft->shearstiff;

		nofquads = count_mesh_quads(me);
		if (nofquads) {
			/* resize spring-array to hold additional quad springs */
			bs_new= MEM_callocN( (ob->soft->totspring + nofquads *2 )*sizeof(BodySpring), "bodyspring");
			memcpy(bs_new,ob->soft->bspring,(ob->soft->totspring )*sizeof(BodySpring));

			if(ob->soft->bspring)
				MEM_freeN(ob->soft->bspring); /* do this before reassigning the pointer  or have a 1st class memory leak */
			ob->soft->bspring = bs_new;

			/* fill the tail */
			a = 0;
			bs = bs_new+ob->soft->totspring;
			bp= ob->soft->bpoint;
			if(mface ) {
				for(a=me->totface; a>0; a--, mface++) {
					if(mface->v4) {
						bs->v1= mface->v1;
						bs->v2= mface->v3;
						bs->springtype   =SB_STIFFQUAD;
						bs++;
						bs->v1= mface->v2;
						bs->v2= mface->v4;
						bs->springtype   =SB_STIFFQUAD;
						bs++;

					}
				}
			}

			/* now we can announce new springs */
			ob->soft->totspring += nofquads *2;
		}
	}
}

static void add_2nd_order_roller(Object *ob,float stiffness,int *counter, int addsprings)
{
	/*assume we have a softbody*/
	SoftBody *sb= ob->soft;	/* is supposed to be there */
	BodyPoint *bp,*bpo;
	BodySpring *bs,*bs2,*bs3= NULL;
	int a,b,c,notthis= 0,v0;
	if (!sb->bspring){return;} /* we are 2nd order here so 1rst should have been build :) */
	/* first run counting  second run adding */
	*counter = 0;
	if (addsprings) bs3 = ob->soft->bspring+ob->soft->totspring;
	for(a=sb->totpoint, bp= sb->bpoint; a>0; a--, bp++) {
		/*scan for neighborhood*/
		bpo = NULL;
		v0  = (sb->totpoint-a);
		for(b=bp->nofsprings;b>0;b--){
			bs = sb->bspring + bp->springs[b-1];
			/*nasty thing here that springs have two ends
			so here we have to make sure we examine the other */
			if (( v0 == bs->v1) ){
				bpo =sb->bpoint+bs->v2;
				notthis = bs->v2;
			}
			else {
			if (( v0 == bs->v2) ){
				bpo =sb->bpoint+bs->v1;
				notthis = bs->v1;
			}
			else {printf("oops we should not get here -  add_2nd_order_springs");}
			}
			if (bpo){/* so now we have a 2nd order humpdidump */
				for(c=bpo->nofsprings;c>0;c--){
					bs2 = sb->bspring + bpo->springs[c-1];
					if ((bs2->v1 != notthis)  && (bs2->v1 > v0)){
						(*counter)++;/*hit */
						if (addsprings){
							bs3->v1= v0;
							bs3->v2= bs2->v1;
							bs3->springtype   =SB_BEND;
							bs3++;
						}
					}
					if ((bs2->v2 !=notthis)&&(bs2->v2 > v0)){
					(*counter)++;/*hit */
						if (addsprings){
							bs3->v1= v0;
							bs3->v2= bs2->v2;
							bs3->springtype   =SB_BEND;
							bs3++;
						}

					}
				}

			}

		}
		/*scan for neighborhood done*/
	}
}


static void add_2nd_order_springs(Object *ob,float stiffness)
{
	int counter = 0;
	BodySpring *bs_new;
	stiffness *=stiffness;

	add_2nd_order_roller(ob,stiffness,&counter,0); /* counting */
	if (counter) {
		/* resize spring-array to hold additional springs */
		bs_new= MEM_callocN( (ob->soft->totspring + counter )*sizeof(BodySpring), "bodyspring");
		memcpy(bs_new,ob->soft->bspring,(ob->soft->totspring )*sizeof(BodySpring));

		if(ob->soft->bspring)
			MEM_freeN(ob->soft->bspring);
		ob->soft->bspring = bs_new;

		add_2nd_order_roller(ob,stiffness,&counter,1); /* adding */
		ob->soft->totspring +=counter ;
	}
}

static void add_bp_springlist(BodyPoint *bp,int springID)
{
	int *newlist;

	if (bp->springs == NULL) {
		bp->springs = MEM_callocN( sizeof(int), "bpsprings");
		bp->springs[0] = springID;
		bp->nofsprings = 1;
	}
	else {
		bp->nofsprings++;
		newlist = MEM_callocN(bp->nofsprings * sizeof(int), "bpsprings");
		memcpy(newlist,bp->springs,(bp->nofsprings-1)* sizeof(int));
		MEM_freeN(bp->springs);
		bp->springs = newlist;
		bp->springs[bp->nofsprings-1] = springID;
	}
}

/* do this once when sb is build
it is O(N^2) so scanning for springs every iteration is too expensive
*/
static void build_bps_springlist(Object *ob)
{
	SoftBody *sb= ob->soft;	/* is supposed to be there */
	BodyPoint *bp;
	BodySpring *bs;
	int a,b;

	if (sb==NULL) return; /* paranoya check */

	for(a=sb->totpoint, bp= sb->bpoint; a>0; a--, bp++) {
		/* throw away old list */
		if (bp->springs) {
			MEM_freeN(bp->springs);
			bp->springs=NULL;
		}
		/* scan for attached inner springs */
		for(b=sb->totspring, bs= sb->bspring; b>0; b--, bs++) {
			if (( (sb->totpoint-a) == bs->v1) ){
				add_bp_springlist(bp,sb->totspring -b);
			}
			if (( (sb->totpoint-a) == bs->v2) ){
				add_bp_springlist(bp,sb->totspring -b);
			}
		}/*for springs*/
	}/*for bp*/
}

static void calculate_collision_balls(Object *ob)
{
	SoftBody *sb= ob->soft;	/* is supposed to be there */
	BodyPoint *bp;
	BodySpring *bs;
	int a,b,akku_count;
	float min,max,akku;

	if (sb==NULL) return; /* paranoya check */

	for(a=sb->totpoint, bp= sb->bpoint; a>0; a--, bp++) {
		bp->colball=0;
		akku =0.0f;
		akku_count=0;
		min = 1e22f;
		max = -1e22f;
		/* first estimation based on attached */
		for(b=bp->nofsprings;b>0;b--){
			bs = sb->bspring + bp->springs[b-1];
			if (bs->springtype == SB_EDGE){
			akku += bs->len;
			akku_count++,
			min = MIN2(bs->len,min);
			max = MAX2(bs->len,max);
			}
		}

		if (akku_count > 0) {
			if (sb->sbc_mode == SBC_MODE_MANUAL){
				bp->colball=sb->colball;
			}
			if (sb->sbc_mode == SBC_MODE_AVG){
				bp->colball = akku/(float)akku_count*sb->colball;
			}
			if (sb->sbc_mode == SBC_MODE_MIN){
				bp->colball=min*sb->colball;
			}
			if (sb->sbc_mode == SBC_MODE_MAX){
				bp->colball=max*sb->colball;
			}
			if (sb->sbc_mode == SBC_MODE_AVGMINMAX){
				bp->colball = (min + max)/2.0f*sb->colball;
			}
		}
		else bp->colball=0;
	}/*for bp*/
}


/* creates new softbody if didn't exist yet, makes new points and springs arrays */
static void renew_softbody(Scene *scene, Object *ob, int totpoint, int totspring)
{
	SoftBody *sb;
	int i;
	short softflag;
	if(ob->soft==NULL) ob->soft= sbNew(scene);
	else free_softbody_intern(ob->soft);
	sb= ob->soft;
	softflag=ob->softflag;

	if(totpoint) {
		sb->totpoint= totpoint;
		sb->totspring= totspring;

		sb->bpoint= MEM_mallocN( totpoint*sizeof(BodyPoint), "bodypoint");
		if(totspring)
			sb->bspring= MEM_mallocN( totspring*sizeof(BodySpring), "bodyspring");

			/* initialise BodyPoint array */
		for (i=0; i<totpoint; i++) {
			BodyPoint *bp = &sb->bpoint[i];


			/* hum as far as i see this is overridden by _final_goal() now jow_go_for2_5 */
			/* sadly breaks compatibility with older versions */
			/* but makes goals behave the same for meshes, lattices and curves */
			if(softflag & OB_SB_GOAL) {
				bp->goal= sb->defgoal;
			}
			else {
				bp->goal= 0.0f;
				/* so this will definily be below SOFTGOALSNAP */
			}

			bp->nofsprings= 0;
			bp->springs= NULL;
			bp->choke = 0.0f;
			bp->choke2 = 0.0f;
			bp->frozen = 1.0f;
			bp->colball = 0.0f;
			bp->loc_flag = 0;
			bp->springweight = 1.0f;
			bp->mass = 1.0f;
		}
	}
}

static void free_softbody_baked(SoftBody *sb)
{
	SBVertex *key;
	int k;

	for(k=0; k<sb->totkey; k++) {
		key= *(sb->keys + k);
		if(key) MEM_freeN(key);
	}
	if(sb->keys) MEM_freeN(sb->keys);

	sb->keys= NULL;
	sb->totkey= 0;
}
static void free_scratch(SoftBody *sb)
{
	if(sb->scratch){
		/* todo make sure everything is cleaned up nicly */
		if (sb->scratch->colliderhash){
			BLI_ghash_free(sb->scratch->colliderhash, NULL,
					(GHashValFreeFP) ccd_mesh_free); /*this hoepfully will free all caches*/
			sb->scratch->colliderhash = NULL;
		}
		if (sb->scratch->bodyface){
			MEM_freeN(sb->scratch->bodyface);
		}
		if (sb->scratch->Ref.ivert){
			MEM_freeN(sb->scratch->Ref.ivert);
		}
		MEM_freeN(sb->scratch);
		sb->scratch = NULL;
	}

}

/* only frees internal data */
static void free_softbody_intern(SoftBody *sb)
{
	if(sb) {
		int a;
		BodyPoint *bp;

		if(sb->bpoint){
			for(a=sb->totpoint, bp= sb->bpoint; a>0; a--, bp++) {
				/* free spring list */
				if (bp->springs != NULL) {
					MEM_freeN(bp->springs);
				}
			}
			MEM_freeN(sb->bpoint);
		}

		if(sb->bspring) MEM_freeN(sb->bspring);

		sb->totpoint= sb->totspring= 0;
		sb->bpoint= NULL;
		sb->bspring= NULL;

		free_scratch(sb);
		free_softbody_baked(sb);
	}
}


/* ************ dynamics ********** */

/* the most general (micro physics correct) way to do collision
** (only needs the current particle position)
**
** it actually checks if the particle intrudes a short range force field generated
** by the faces of the target object and returns a force to drive the particel out
** the strenght of the field grows exponetially if the particle is on the 'wrong' side of the face
** 'wrong' side : projection to the face normal is negative (all referred to a vertex in the face)
**
** flaw of this: 'fast' particles as well as 'fast' colliding faces
** give a 'tunnel' effect such that the particle passes through the force field
** without ever 'seeing' it
** this is fully compliant to heisenberg: h >= fuzzy(location) * fuzzy(time)
** besides our h is way larger than in QM because forces propagate way slower here
** we have to deal with fuzzy(time) in the range of 1/25 seconds (typical frame rate)
** yup collision targets are not known here any better
** and 1/25 second is looong compared to real collision events
** Q: why not use 'simple' collision here like bouncing back a particle
**   --> reverting is velocity on the face normal
** A: because our particles are not alone here
**    and need to tell their neighbours exactly what happens via spring forces
** unless sbObjectStep( .. ) is called on sub frame timing level
** BTW that also questions the use of a 'implicit' solvers on softbodies
** since that would only valid for 'slow' moving collision targets and dito particles
*/

/* aye this belongs to arith.c */
static void Vec3PlusStVec(float *v, float s, float *v1)
{
	v[0] += s*v1[0];
	v[1] += s*v1[1];
	v[2] += s*v1[2];
}

/* +++ dependancy information functions*/

static int are_there_deflectors(Scene *scene, unsigned int layer)
{
	Base *base;

	for(base = scene->base.first; base; base= base->next) {
		if( (base->lay & layer) && base->object->pd) {
			if(base->object->pd->deflect)
				return 1;
		}
	}
	return 0;
}

static int query_external_colliders(Scene *scene, Object *me)
{
	return(are_there_deflectors(scene, me->lay));
}
/* --- dependancy information functions*/


/* +++ the aabb "force" section*/
static int sb_detect_aabb_collisionCached(	float force[3], unsigned int par_layer,struct Object *vertexowner,float time)
{
	Object *ob;
	SoftBody *sb=vertexowner->soft;
	GHash *hash;
	GHashIterator *ihash;
	float  aabbmin[3],aabbmax[3];
	int a, deflected=0;

	if ((sb == NULL) || (sb->scratch ==NULL)) return 0;
	VECCOPY(aabbmin,sb->scratch->aabbmin);
	VECCOPY(aabbmax,sb->scratch->aabbmax);

	hash  = vertexowner->soft->scratch->colliderhash;
	ihash =	BLI_ghashIterator_new(hash);
	while (!BLI_ghashIterator_isDone(ihash) ) {

		ccd_Mesh *ccdm = BLI_ghashIterator_getValue	(ihash);
		ob             = BLI_ghashIterator_getKey	(ihash);
			/* only with deflecting set */
			if(ob->pd && ob->pd->deflect) {
				MFace *mface= NULL;
				MVert *mvert= NULL;
				MVert *mprevvert= NULL;
				ccdf_minmax *mima= NULL;
				if(ccdm){
					mface= ccdm->mface;
					mvert= ccdm->mvert;
					mprevvert= ccdm->mprevvert;
					mima= ccdm->mima;
					a = ccdm->totface;

					if ((aabbmax[0] < ccdm->bbmin[0]) ||
						(aabbmax[1] < ccdm->bbmin[1]) ||
						(aabbmax[2] < ccdm->bbmin[2]) ||
						(aabbmin[0] > ccdm->bbmax[0]) ||
						(aabbmin[1] > ccdm->bbmax[1]) ||
						(aabbmin[2] > ccdm->bbmax[2]) ) {
						/* boxes dont intersect */
						BLI_ghashIterator_step(ihash);
						continue;
					}

					/* so now we have the 2 boxes overlapping */
					/* forces actually not used */
					deflected = 2;

				}
				else{
					/*aye that should be cached*/
					printf("missing cache error \n");
					BLI_ghashIterator_step(ihash);
					continue;
				}
			} /* if(ob->pd && ob->pd->deflect) */
			BLI_ghashIterator_step(ihash);
	} /* while () */
	BLI_ghashIterator_free(ihash);
	return deflected;
}
/* --- the aabb section*/


/* +++ the face external section*/
static int sb_detect_face_pointCached(float face_v1[3],float face_v2[3],float face_v3[3],float *damp,
								   float force[3], unsigned int par_layer,struct Object *vertexowner,float time)
								   {
	Object *ob;
	GHash *hash;
	GHashIterator *ihash;
	float nv1[3], edge1[3], edge2[3], d_nvect[3], aabbmin[3],aabbmax[3];
	float facedist,outerfacethickness,tune = 10.f;
	int a, deflected=0;

	aabbmin[0] = MIN3(face_v1[0],face_v2[0],face_v3[0]);
	aabbmin[1] = MIN3(face_v1[1],face_v2[1],face_v3[1]);
	aabbmin[2] = MIN3(face_v1[2],face_v2[2],face_v3[2]);
	aabbmax[0] = MAX3(face_v1[0],face_v2[0],face_v3[0]);
	aabbmax[1] = MAX3(face_v1[1],face_v2[1],face_v3[1]);
	aabbmax[2] = MAX3(face_v1[2],face_v2[2],face_v3[2]);

	/* calculate face normal once again SIGH */
	VECSUB(edge1, face_v1, face_v2);
	VECSUB(edge2, face_v3, face_v2);
	cross_v3_v3v3(d_nvect, edge2, edge1);
	normalize_v3(d_nvect);


	hash  = vertexowner->soft->scratch->colliderhash;
	ihash =	BLI_ghashIterator_new(hash);
	while (!BLI_ghashIterator_isDone(ihash) ) {

		ccd_Mesh *ccdm = BLI_ghashIterator_getValue	(ihash);
		ob             = BLI_ghashIterator_getKey	(ihash);
			/* only with deflecting set */
			if(ob->pd && ob->pd->deflect) {
				MVert *mvert= NULL;
				MVert *mprevvert= NULL;
				if(ccdm){
					mvert= ccdm->mvert;
					a    = ccdm->totvert;
					mprevvert= ccdm->mprevvert;
					outerfacethickness =ob->pd->pdef_sboft;
					if ((aabbmax[0] < ccdm->bbmin[0]) ||
						(aabbmax[1] < ccdm->bbmin[1]) ||
						(aabbmax[2] < ccdm->bbmin[2]) ||
						(aabbmin[0] > ccdm->bbmax[0]) ||
						(aabbmin[1] > ccdm->bbmax[1]) ||
						(aabbmin[2] > ccdm->bbmax[2]) ) {
						/* boxes dont intersect */
						BLI_ghashIterator_step(ihash);
						continue;
					}

				}
				else{
					/*aye that should be cached*/
					printf("missing cache error \n");
					BLI_ghashIterator_step(ihash);
					continue;
				}


				/* use mesh*/
				if (mvert) {
					while(a){
						VECCOPY(nv1,mvert[a-1].co);
						if(mprevvert){
							mul_v3_fl(nv1,time);
							Vec3PlusStVec(nv1,(1.0f-time),mprevvert[a-1].co);
						}
						/* origin to face_v2*/
						VECSUB(nv1, nv1, face_v2);
						facedist = dot_v3v3(nv1,d_nvect);
						if (ABS(facedist)<outerfacethickness){
							if (isect_point_tri_prism_v3(nv1, face_v1,face_v2,face_v3) ){
								float df;
								if (facedist > 0){
									df = (outerfacethickness-facedist)/outerfacethickness;
								}
								else {
									df = (outerfacethickness+facedist)/outerfacethickness;
								}

								*damp=df*tune*ob->pd->pdef_sbdamp;

								df = 0.01f*exp(- 100.0f*df);
								Vec3PlusStVec(force,-df,d_nvect);
								deflected = 3;
							}
						}
						a--;
					}/* while(a)*/
				} /* if (mvert) */
			} /* if(ob->pd && ob->pd->deflect) */
			BLI_ghashIterator_step(ihash);
	} /* while () */
	BLI_ghashIterator_free(ihash);
	return deflected;
}


static int sb_detect_face_collisionCached(float face_v1[3],float face_v2[3],float face_v3[3],float *damp,
								   float force[3], unsigned int par_layer,struct Object *vertexowner,float time)
{
	Object *ob;
	GHash *hash;
	GHashIterator *ihash;
	float nv1[3], nv2[3], nv3[3], nv4[3], edge1[3], edge2[3], d_nvect[3], aabbmin[3],aabbmax[3];
	float t,tune = 10.0f;
	int a, deflected=0;

	aabbmin[0] = MIN3(face_v1[0],face_v2[0],face_v3[0]);
	aabbmin[1] = MIN3(face_v1[1],face_v2[1],face_v3[1]);
	aabbmin[2] = MIN3(face_v1[2],face_v2[2],face_v3[2]);
	aabbmax[0] = MAX3(face_v1[0],face_v2[0],face_v3[0]);
	aabbmax[1] = MAX3(face_v1[1],face_v2[1],face_v3[1]);
	aabbmax[2] = MAX3(face_v1[2],face_v2[2],face_v3[2]);

	hash  = vertexowner->soft->scratch->colliderhash;
	ihash =	BLI_ghashIterator_new(hash);
	while (!BLI_ghashIterator_isDone(ihash) ) {

		ccd_Mesh *ccdm = BLI_ghashIterator_getValue	(ihash);
		ob             = BLI_ghashIterator_getKey	(ihash);
			/* only with deflecting set */
			if(ob->pd && ob->pd->deflect) {
				MFace *mface= NULL;
				MVert *mvert= NULL;
				MVert *mprevvert= NULL;
				ccdf_minmax *mima= NULL;
				if(ccdm){
					mface= ccdm->mface;
					mvert= ccdm->mvert;
					mprevvert= ccdm->mprevvert;
					mima= ccdm->mima;
					a = ccdm->totface;

					if ((aabbmax[0] < ccdm->bbmin[0]) ||
						(aabbmax[1] < ccdm->bbmin[1]) ||
						(aabbmax[2] < ccdm->bbmin[2]) ||
						(aabbmin[0] > ccdm->bbmax[0]) ||
						(aabbmin[1] > ccdm->bbmax[1]) ||
						(aabbmin[2] > ccdm->bbmax[2]) ) {
						/* boxes dont intersect */
						BLI_ghashIterator_step(ihash);
						continue;
					}

				}
				else{
					/*aye that should be cached*/
					printf("missing cache error \n");
					BLI_ghashIterator_step(ihash);
					continue;
				}


				/* use mesh*/
				while (a--) {
					if (
						(aabbmax[0] < mima->minx) ||
						(aabbmin[0] > mima->maxx) ||
						(aabbmax[1] < mima->miny) ||
						(aabbmin[1] > mima->maxy) ||
						(aabbmax[2] < mima->minz) ||
						(aabbmin[2] > mima->maxz)
						) {
						mface++;
						mima++;
						continue;
					}


					if (mvert){

						VECCOPY(nv1,mvert[mface->v1].co);
						VECCOPY(nv2,mvert[mface->v2].co);
						VECCOPY(nv3,mvert[mface->v3].co);
						if (mface->v4){
							VECCOPY(nv4,mvert[mface->v4].co);
						}
						if (mprevvert){
							mul_v3_fl(nv1,time);
							Vec3PlusStVec(nv1,(1.0f-time),mprevvert[mface->v1].co);

							mul_v3_fl(nv2,time);
							Vec3PlusStVec(nv2,(1.0f-time),mprevvert[mface->v2].co);

							mul_v3_fl(nv3,time);
							Vec3PlusStVec(nv3,(1.0f-time),mprevvert[mface->v3].co);

							if (mface->v4){
								mul_v3_fl(nv4,time);
								Vec3PlusStVec(nv4,(1.0f-time),mprevvert[mface->v4].co);
							}
						}
					}

					/* switch origin to be nv2*/
					VECSUB(edge1, nv1, nv2);
					VECSUB(edge2, nv3, nv2);
					cross_v3_v3v3(d_nvect, edge2, edge1);
					normalize_v3(d_nvect);
					if (
						isect_line_tri_v3(nv1, nv2, face_v1, face_v2, face_v3, &t, NULL) ||
						isect_line_tri_v3(nv2, nv3, face_v1, face_v2, face_v3, &t, NULL) ||
						isect_line_tri_v3(nv3, nv1, face_v1, face_v2, face_v3, &t, NULL) ){
						Vec3PlusStVec(force,-0.5f,d_nvect);
						*damp=tune*ob->pd->pdef_sbdamp;
						deflected = 2;
					}
					if (mface->v4){ /* quad */
						/* switch origin to be nv4 */
						VECSUB(edge1, nv3, nv4);
						VECSUB(edge2, nv1, nv4);
						cross_v3_v3v3(d_nvect, edge2, edge1);
						normalize_v3(d_nvect);
						if (
							/* isect_line_tri_v3(nv1, nv3, face_v1, face_v2, face_v3, &t, NULL) ||
							 we did that edge already */
							isect_line_tri_v3(nv3, nv4, face_v1, face_v2, face_v3, &t, NULL) ||
							isect_line_tri_v3(nv4, nv1, face_v1, face_v2, face_v3, &t, NULL) ){
							Vec3PlusStVec(force,-0.5f,d_nvect);
							*damp=tune*ob->pd->pdef_sbdamp;
							deflected = 2;
						}
					}
					mface++;
					mima++;
				}/* while a */
			} /* if(ob->pd && ob->pd->deflect) */
			BLI_ghashIterator_step(ihash);
	} /* while () */
	BLI_ghashIterator_free(ihash);
	return deflected;
}



static void scan_for_ext_face_forces(Object *ob,float timenow)
{
	SoftBody *sb = ob->soft;
	BodyFace *bf;
	int a;
	float damp=0.0f,choke=1.0f;
	float tune = -10.0f;
	float feedback[3];

	if (sb && sb->scratch->totface){


		bf = sb->scratch->bodyface;
		for(a=0; a<sb->scratch->totface; a++, bf++) {
			bf->ext_force[0]=bf->ext_force[1]=bf->ext_force[2]=0.0f;
/*+++edges intruding*/
			bf->flag &= ~BFF_INTERSECT;
			feedback[0]=feedback[1]=feedback[2]=0.0f;
			if (sb_detect_face_collisionCached(sb->bpoint[bf->v1].pos,sb->bpoint[bf->v2].pos, sb->bpoint[bf->v3].pos,
				&damp,	feedback, ob->lay ,ob , timenow)){
				Vec3PlusStVec(sb->bpoint[bf->v1].force,tune,feedback);
				Vec3PlusStVec(sb->bpoint[bf->v2].force,tune,feedback);
				Vec3PlusStVec(sb->bpoint[bf->v3].force,tune,feedback);
//				Vec3PlusStVec(bf->ext_force,tune,feedback);
				bf->flag |= BFF_INTERSECT;
				choke = MIN2(MAX2(damp,choke),1.0f);
			}

			feedback[0]=feedback[1]=feedback[2]=0.0f;
			if ((bf->v4) && (sb_detect_face_collisionCached(sb->bpoint[bf->v1].pos,sb->bpoint[bf->v3].pos, sb->bpoint[bf->v4].pos,
				&damp,	feedback, ob->lay ,ob , timenow))){
				Vec3PlusStVec(sb->bpoint[bf->v1].force,tune,feedback);
				Vec3PlusStVec(sb->bpoint[bf->v3].force,tune,feedback);
				Vec3PlusStVec(sb->bpoint[bf->v4].force,tune,feedback);
//				Vec3PlusStVec(bf->ext_force,tune,feedback);
				bf->flag |= BFF_INTERSECT;
				choke = MIN2(MAX2(damp,choke),1.0f);
			}
/*---edges intruding*/

/*+++ close vertices*/
			if  (( bf->flag & BFF_INTERSECT)==0){
				bf->flag &= ~BFF_CLOSEVERT;
				tune = -1.0f;
				feedback[0]=feedback[1]=feedback[2]=0.0f;
				if (sb_detect_face_pointCached(sb->bpoint[bf->v1].pos,sb->bpoint[bf->v2].pos, sb->bpoint[bf->v3].pos,
					&damp,	feedback, ob->lay ,ob , timenow)){
				Vec3PlusStVec(sb->bpoint[bf->v1].force,tune,feedback);
				Vec3PlusStVec(sb->bpoint[bf->v2].force,tune,feedback);
				Vec3PlusStVec(sb->bpoint[bf->v3].force,tune,feedback);
//						Vec3PlusStVec(bf->ext_force,tune,feedback);
						bf->flag |= BFF_CLOSEVERT;
						choke = MIN2(MAX2(damp,choke),1.0f);
				}

				feedback[0]=feedback[1]=feedback[2]=0.0f;
				if ((bf->v4) && (sb_detect_face_pointCached(sb->bpoint[bf->v1].pos,sb->bpoint[bf->v3].pos, sb->bpoint[bf->v4].pos,
					&damp,	feedback, ob->lay ,ob , timenow))){
				Vec3PlusStVec(sb->bpoint[bf->v1].force,tune,feedback);
				Vec3PlusStVec(sb->bpoint[bf->v3].force,tune,feedback);
				Vec3PlusStVec(sb->bpoint[bf->v4].force,tune,feedback);
//						Vec3PlusStVec(bf->ext_force,tune,feedback);
						bf->flag |= BFF_CLOSEVERT;
						choke = MIN2(MAX2(damp,choke),1.0f);
				}
			}
/*--- close vertices*/
		}
		bf = sb->scratch->bodyface;
		for(a=0; a<sb->scratch->totface; a++, bf++) {
			if (( bf->flag & BFF_INTERSECT) || ( bf->flag & BFF_CLOSEVERT))
			{
				sb->bpoint[bf->v1].choke2=MAX2(sb->bpoint[bf->v1].choke2,choke);
				sb->bpoint[bf->v2].choke2=MAX2(sb->bpoint[bf->v2].choke2,choke);
				sb->bpoint[bf->v3].choke2=MAX2(sb->bpoint[bf->v3].choke2,choke);
				if (bf->v4){
				sb->bpoint[bf->v2].choke2=MAX2(sb->bpoint[bf->v2].choke2,choke);
				}
			}
		}
	}
}

/*  --- the face external section*/


/* +++ the spring external section*/

static int sb_detect_edge_collisionCached(float edge_v1[3],float edge_v2[3],float *damp,
								   float force[3], unsigned int par_layer,struct Object *vertexowner,float time)
{
	Object *ob;
	GHash *hash;
	GHashIterator *ihash;
	float nv1[3], nv2[3], nv3[3], nv4[3], edge1[3], edge2[3], d_nvect[3], aabbmin[3],aabbmax[3];
	float t,el;
	int a, deflected=0;

	aabbmin[0] = MIN2(edge_v1[0],edge_v2[0]);
	aabbmin[1] = MIN2(edge_v1[1],edge_v2[1]);
	aabbmin[2] = MIN2(edge_v1[2],edge_v2[2]);
	aabbmax[0] = MAX2(edge_v1[0],edge_v2[0]);
	aabbmax[1] = MAX2(edge_v1[1],edge_v2[1]);
	aabbmax[2] = MAX2(edge_v1[2],edge_v2[2]);

	el = len_v3v3(edge_v1,edge_v2);

	hash  = vertexowner->soft->scratch->colliderhash;
	ihash =	BLI_ghashIterator_new(hash);
	while (!BLI_ghashIterator_isDone(ihash) ) {

		ccd_Mesh *ccdm = BLI_ghashIterator_getValue	(ihash);
		ob             = BLI_ghashIterator_getKey	(ihash);
			/* only with deflecting set */
			if(ob->pd && ob->pd->deflect) {
				MFace *mface= NULL;
				MVert *mvert= NULL;
				MVert *mprevvert= NULL;
				ccdf_minmax *mima= NULL;
				if(ccdm){
					mface= ccdm->mface;
					mvert= ccdm->mvert;
					mprevvert= ccdm->mprevvert;
					mima= ccdm->mima;
					a = ccdm->totface;

					if ((aabbmax[0] < ccdm->bbmin[0]) ||
						(aabbmax[1] < ccdm->bbmin[1]) ||
						(aabbmax[2] < ccdm->bbmin[2]) ||
						(aabbmin[0] > ccdm->bbmax[0]) ||
						(aabbmin[1] > ccdm->bbmax[1]) ||
						(aabbmin[2] > ccdm->bbmax[2]) ) {
						/* boxes dont intersect */
						BLI_ghashIterator_step(ihash);
						continue;
					}

				}
				else{
					/*aye that should be cached*/
					printf("missing cache error \n");
					BLI_ghashIterator_step(ihash);
					continue;
				}


				/* use mesh*/
				while (a--) {
					if (
						(aabbmax[0] < mima->minx) ||
						(aabbmin[0] > mima->maxx) ||
						(aabbmax[1] < mima->miny) ||
						(aabbmin[1] > mima->maxy) ||
						(aabbmax[2] < mima->minz) ||
						(aabbmin[2] > mima->maxz)
						) {
						mface++;
						mima++;
						continue;
					}


					if (mvert){

						VECCOPY(nv1,mvert[mface->v1].co);
						VECCOPY(nv2,mvert[mface->v2].co);
						VECCOPY(nv3,mvert[mface->v3].co);
						if (mface->v4){
							VECCOPY(nv4,mvert[mface->v4].co);
						}
						if (mprevvert){
							mul_v3_fl(nv1,time);
							Vec3PlusStVec(nv1,(1.0f-time),mprevvert[mface->v1].co);

							mul_v3_fl(nv2,time);
							Vec3PlusStVec(nv2,(1.0f-time),mprevvert[mface->v2].co);

							mul_v3_fl(nv3,time);
							Vec3PlusStVec(nv3,(1.0f-time),mprevvert[mface->v3].co);

							if (mface->v4){
								mul_v3_fl(nv4,time);
								Vec3PlusStVec(nv4,(1.0f-time),mprevvert[mface->v4].co);
							}
						}
					}

					/* switch origin to be nv2*/
					VECSUB(edge1, nv1, nv2);
					VECSUB(edge2, nv3, nv2);

					cross_v3_v3v3(d_nvect, edge2, edge1);
					normalize_v3(d_nvect);
					if ( isect_line_tri_v3(edge_v1, edge_v2, nv1, nv2, nv3, &t, NULL)){
						float v1[3],v2[3];
						float intrusiondepth,i1,i2;
						VECSUB(v1, edge_v1, nv2);
						VECSUB(v2, edge_v2, nv2);
						i1 = dot_v3v3(v1,d_nvect);
						i2 = dot_v3v3(v2,d_nvect);
						intrusiondepth = -MIN2(i1,i2)/el;
						Vec3PlusStVec(force,intrusiondepth,d_nvect);
						*damp=ob->pd->pdef_sbdamp;
						deflected = 2;
					}
					if (mface->v4){ /* quad */
						/* switch origin to be nv4 */
						VECSUB(edge1, nv3, nv4);
						VECSUB(edge2, nv1, nv4);

						cross_v3_v3v3(d_nvect, edge2, edge1);
						normalize_v3(d_nvect);
						if (isect_line_tri_v3( edge_v1, edge_v2,nv1, nv3, nv4, &t, NULL)){
							float v1[3],v2[3];
							float intrusiondepth,i1,i2;
							VECSUB(v1, edge_v1, nv4);
							VECSUB(v2, edge_v2, nv4);
						i1 = dot_v3v3(v1,d_nvect);
						i2 = dot_v3v3(v2,d_nvect);
						intrusiondepth = -MIN2(i1,i2)/el;


							Vec3PlusStVec(force,intrusiondepth,d_nvect);
							*damp=ob->pd->pdef_sbdamp;
							deflected = 2;
						}
					}
					mface++;
					mima++;
				}/* while a */
			} /* if(ob->pd && ob->pd->deflect) */
			BLI_ghashIterator_step(ihash);
	} /* while () */
	BLI_ghashIterator_free(ihash);
	return deflected;
}

static void _scan_for_ext_spring_forces(Scene *scene, Object *ob, float timenow, int ifirst, int ilast, struct ListBase *do_effector)
{
	SoftBody *sb = ob->soft;
	int a;
	float damp;
	float feedback[3];

	if (sb && sb->totspring){
		for(a=ifirst; a<ilast; a++) {
			BodySpring *bs = &sb->bspring[a];
			bs->ext_force[0]=bs->ext_force[1]=bs->ext_force[2]=0.0f;
			feedback[0]=feedback[1]=feedback[2]=0.0f;
			bs->flag &= ~BSF_INTERSECT;

			if (bs->springtype == SB_EDGE){
				/* +++ springs colliding */
				if (ob->softflag & OB_SB_EDGECOLL){
					if ( sb_detect_edge_collisionCached (sb->bpoint[bs->v1].pos , sb->bpoint[bs->v2].pos,
						&damp,feedback,ob->lay,ob,timenow)){
							add_v3_v3(bs->ext_force, feedback);
							bs->flag |= BSF_INTERSECT;
							//bs->cf=damp;
							bs->cf=sb->choke*0.01f;

					}
				}
				/* ---- springs colliding */

				/* +++ springs seeing wind ... n stuff depending on their orientation*/
				/* note we don't use sb->mediafrict but use sb->aeroedge for magnitude of effect*/
				if(sb->aeroedge){
					float vel[3],sp[3],pr[3],force[3];
					float f,windfactor  = 0.25f;
					/*see if we have wind*/
					if(do_effector) {
						EffectedPoint epoint;
						float speed[3]={0.0f,0.0f,0.0f};
						float pos[3];
						mid_v3_v3v3(pos, sb->bpoint[bs->v1].pos , sb->bpoint[bs->v2].pos);
						mid_v3_v3v3(vel, sb->bpoint[bs->v1].vec , sb->bpoint[bs->v2].vec);
						pd_point_from_soft(scene, pos, vel, -1, &epoint);
						pdDoEffectors(do_effector, NULL, sb->effector_weights, &epoint, force, speed);

						mul_v3_fl(speed,windfactor);
						add_v3_v3(vel, speed);
					}
					/* media in rest */
					else{
						VECADD(vel, sb->bpoint[bs->v1].vec , sb->bpoint[bs->v2].vec);
					}
					f = normalize_v3(vel);
					f = -0.0001f*f*f*sb->aeroedge;
					/* (todo) add a nice angle dependant function done for now BUT */
					/* still there could be some nice drag/lift function, but who needs it */

					VECSUB(sp, sb->bpoint[bs->v1].pos , sb->bpoint[bs->v2].pos);
					project_v3_v3v3(pr,vel,sp);
					VECSUB(vel,vel,pr);
					normalize_v3(vel);
					if (ob->softflag & OB_SB_AERO_ANGLE){
						normalize_v3(sp);
						Vec3PlusStVec(bs->ext_force,f*(1.0f-ABS(dot_v3v3(vel,sp))),vel);
					}
					else{
						Vec3PlusStVec(bs->ext_force,f,vel); // to keep compatible with 2.45 release files
					}
				}
				/* --- springs seeing wind */
			}
		}
	}
}


static void scan_for_ext_spring_forces(Scene *scene, Object *ob, float timenow)
{
  SoftBody *sb = ob->soft;
  ListBase *do_effector = NULL;

  do_effector = pdInitEffectors(scene, ob, NULL, sb->effector_weights);
  if (sb){
	  _scan_for_ext_spring_forces(scene, ob, timenow, 0, sb->totspring, do_effector);
  }
  pdEndEffectors(&do_effector);
}

static void *exec_scan_for_ext_spring_forces(void *data)
{
	SB_thread_context *pctx = (SB_thread_context*)data;
	_scan_for_ext_spring_forces(pctx->scene, pctx->ob, pctx->timenow, pctx->ifirst, pctx->ilast, pctx->do_effector);
	return 0;
}

static void sb_sfesf_threads_run(Scene *scene, struct Object *ob, float timenow,int totsprings,int *ptr_to_break_func())
{
	ListBase *do_effector = NULL;
	ListBase threads;
	SB_thread_context *sb_threads;
	int i, totthread,left,dec;
	int lowsprings =100; /* wild guess .. may increase with better thread management 'above' or even be UI option sb->spawn_cf_threads_nopts */

	do_effector= pdInitEffectors(scene, ob, NULL, ob->soft->effector_weights);

	/* figure the number of threads while preventing pretty pointless threading overhead */
	if(scene->r.mode & R_FIXED_THREADS)
		totthread= scene->r.threads;
	else
		totthread= BLI_system_thread_count();
	/* what if we got zillions of CPUs running but less to spread*/
	while ((totsprings/totthread < lowsprings) && (totthread > 1)) {
		totthread--;
	}

	sb_threads= MEM_callocN(sizeof(SB_thread_context)*totthread, "SBSpringsThread");
	memset(sb_threads, 0, sizeof(SB_thread_context)*totthread);
	left = totsprings;
	dec = totsprings/totthread +1;
	for(i=0; i<totthread; i++) {
		sb_threads[i].scene = scene;
		sb_threads[i].ob = ob;
		sb_threads[i].forcetime = 0.0; // not used here
		sb_threads[i].timenow = timenow;
		sb_threads[i].ilast   = left;
		left = left - dec;
		if (left >0){
			sb_threads[i].ifirst  = left;
		}
		else
			sb_threads[i].ifirst  = 0;
		sb_threads[i].do_effector = do_effector;
		sb_threads[i].do_deflector = 0;// not used here
		sb_threads[i].fieldfactor = 0.0f;// not used here
		sb_threads[i].windfactor  = 0.0f;// not used here
		sb_threads[i].nr= i;
		sb_threads[i].tot= totthread;
	}
	if(totthread > 1) {
		BLI_init_threads(&threads, exec_scan_for_ext_spring_forces, totthread);

		for(i=0; i<totthread; i++)
			BLI_insert_thread(&threads, &sb_threads[i]);

		BLI_end_threads(&threads);
	}
	else
		exec_scan_for_ext_spring_forces(&sb_threads[0]);
	/* clean up */
	MEM_freeN(sb_threads);

	pdEndEffectors(&do_effector);
}


/* --- the spring external section*/

static int choose_winner(float*w, float* pos,float*a,float*b,float*c,float*ca,float*cb,float*cc)
{
	float mindist,cp;
	int winner =1;
	mindist = ABS(dot_v3v3(pos,a));

	cp = ABS(dot_v3v3(pos,b));
	if ( mindist < cp ){
		mindist = cp;
		winner =2;
	}

	cp = ABS(dot_v3v3(pos,c));
	if (mindist < cp ){
		mindist = cp;
		winner =3;
	}
	switch (winner){
		case 1: VECCOPY(w,ca); break;
		case 2: VECCOPY(w,cb); break;
		case 3: VECCOPY(w,cc);
	}
	return(winner);
}



static int sb_detect_vertex_collisionCached(float opco[3], float facenormal[3], float *damp,
									 float force[3], unsigned int par_layer,struct Object *vertexowner,
									 float time,float vel[3], float *intrusion)
{
	Object *ob= NULL;
	GHash *hash;
	GHashIterator *ihash;
	float nv1[3], nv2[3], nv3[3], nv4[3], edge1[3], edge2[3],d_nvect[3], dv1[3],ve[3],avel[3]={0.0,0.0,0.0},
	vv1[3], vv2[3], vv3[3], vv4[3], coledge[3]={0.0f, 0.0f, 0.0f}, mindistedge = 1000.0f,
	outerforceaccu[3],innerforceaccu[3],
		facedist,n_mag,force_mag_norm,minx,miny,minz,maxx,maxy,maxz,
		innerfacethickness = -0.5f, outerfacethickness = 0.2f,
		ee = 5.0f, ff = 0.1f, fa=1;
	int a, deflected=0, cavel=0,ci=0;
/* init */
	*intrusion = 0.0f;
	hash  = vertexowner->soft->scratch->colliderhash;
	ihash =	BLI_ghashIterator_new(hash);
	outerforceaccu[0]=outerforceaccu[1]=outerforceaccu[2]=0.0f;
	innerforceaccu[0]=innerforceaccu[1]=innerforceaccu[2]=0.0f;
/* go */
	while (!BLI_ghashIterator_isDone(ihash) ) {

		ccd_Mesh *ccdm = BLI_ghashIterator_getValue	(ihash);
		ob             = BLI_ghashIterator_getKey	(ihash);
			/* only with deflecting set */
			if(ob->pd && ob->pd->deflect) {
				MFace *mface= NULL;
				MVert *mvert= NULL;
				MVert *mprevvert= NULL;
				ccdf_minmax *mima= NULL;

				if(ccdm){
					mface= ccdm->mface;
					mvert= ccdm->mvert;
					mprevvert= ccdm->mprevvert;
					mima= ccdm->mima;
					a = ccdm->totface;

					minx =ccdm->bbmin[0];
					miny =ccdm->bbmin[1];
					minz =ccdm->bbmin[2];

					maxx =ccdm->bbmax[0];
					maxy =ccdm->bbmax[1];
					maxz =ccdm->bbmax[2];

					if ((opco[0] < minx) ||
						(opco[1] < miny) ||
						(opco[2] < minz) ||
						(opco[0] > maxx) ||
						(opco[1] > maxy) ||
						(opco[2] > maxz) ) {
							/* outside the padded boundbox --> collision object is too far away */
												BLI_ghashIterator_step(ihash);
							continue;
					}
				}
				else{
					/*aye that should be cached*/
					printf("missing cache error \n");
						BLI_ghashIterator_step(ihash);
					continue;
				}

				/* do object level stuff */
				/* need to have user control for that since it depends on model scale */
				innerfacethickness =-ob->pd->pdef_sbift;
				outerfacethickness =ob->pd->pdef_sboft;
				fa = (ff*outerfacethickness-outerfacethickness);
				fa *= fa;
				fa = 1.0f/fa;
				avel[0]=avel[1]=avel[2]=0.0f;
				/* use mesh*/
				while (a--) {
					if (
						(opco[0] < mima->minx) ||
						(opco[0] > mima->maxx) ||
						(opco[1] < mima->miny) ||
						(opco[1] > mima->maxy) ||
						(opco[2] < mima->minz) ||
						(opco[2] > mima->maxz)
						) {
							mface++;
							mima++;
							continue;
					}

					if (mvert){

						VECCOPY(nv1,mvert[mface->v1].co);
						VECCOPY(nv2,mvert[mface->v2].co);
						VECCOPY(nv3,mvert[mface->v3].co);
						if (mface->v4){
							VECCOPY(nv4,mvert[mface->v4].co);
						}

						if (mprevvert){
							/* grab the average speed of the collider vertices
							before we spoil nvX
							humm could be done once a SB steps but then we' need to store that too
							since the AABB reduced propabitlty to get here drasticallly
							it might be a nice tradeof CPU <--> memory
							*/
							VECSUB(vv1,nv1,mprevvert[mface->v1].co);
							VECSUB(vv2,nv2,mprevvert[mface->v2].co);
							VECSUB(vv3,nv3,mprevvert[mface->v3].co);
							if (mface->v4){
								VECSUB(vv4,nv4,mprevvert[mface->v4].co);
							}

							mul_v3_fl(nv1,time);
							Vec3PlusStVec(nv1,(1.0f-time),mprevvert[mface->v1].co);

							mul_v3_fl(nv2,time);
							Vec3PlusStVec(nv2,(1.0f-time),mprevvert[mface->v2].co);

							mul_v3_fl(nv3,time);
							Vec3PlusStVec(nv3,(1.0f-time),mprevvert[mface->v3].co);

							if (mface->v4){
								mul_v3_fl(nv4,time);
								Vec3PlusStVec(nv4,(1.0f-time),mprevvert[mface->v4].co);
							}
						}
					}

					/* switch origin to be nv2*/
					VECSUB(edge1, nv1, nv2);
					VECSUB(edge2, nv3, nv2);
					VECSUB(dv1,opco,nv2); /* abuse dv1 to have vertex in question at *origin* of triangle */

					cross_v3_v3v3(d_nvect, edge2, edge1);
					n_mag = normalize_v3(d_nvect);
					facedist = dot_v3v3(dv1,d_nvect);
					// so rules are
					//

					if ((facedist > innerfacethickness) && (facedist < outerfacethickness)){
						if (isect_point_tri_prism_v3(opco, nv1, nv2, nv3) ){
							force_mag_norm =(float)exp(-ee*facedist);
							if (facedist > outerfacethickness*ff)
								force_mag_norm =(float)force_mag_norm*fa*(facedist - outerfacethickness)*(facedist - outerfacethickness);
							*damp=ob->pd->pdef_sbdamp;
							if (facedist > 0.0f){
								*damp *= (1.0f - facedist/outerfacethickness);
								Vec3PlusStVec(outerforceaccu,force_mag_norm,d_nvect);
								deflected = 3;

							}
							else {
								Vec3PlusStVec(innerforceaccu,force_mag_norm,d_nvect);
								if (deflected < 2) deflected = 2;
							}
							if ((mprevvert) && (*damp > 0.0f)){
								choose_winner(ve,opco,nv1,nv2,nv3,vv1,vv2,vv3);
								VECADD(avel,avel,ve);
								cavel ++;
							}
							*intrusion += facedist;
							ci++;
						}
					}
					if (mface->v4){ /* quad */
						/* switch origin to be nv4 */
						VECSUB(edge1, nv3, nv4);
						VECSUB(edge2, nv1, nv4);
						VECSUB(dv1,opco,nv4); /* abuse dv1 to have vertex in question at *origin* of triangle */

						cross_v3_v3v3(d_nvect, edge2, edge1);
						n_mag = normalize_v3(d_nvect);
						facedist = dot_v3v3(dv1,d_nvect);

						if ((facedist > innerfacethickness) && (facedist < outerfacethickness)){
							if (isect_point_tri_prism_v3(opco, nv1, nv3, nv4) ){
								force_mag_norm =(float)exp(-ee*facedist);
								if (facedist > outerfacethickness*ff)
									force_mag_norm =(float)force_mag_norm*fa*(facedist - outerfacethickness)*(facedist - outerfacethickness);
								*damp=ob->pd->pdef_sbdamp;
							if (facedist > 0.0f){
								*damp *= (1.0f - facedist/outerfacethickness);
								Vec3PlusStVec(outerforceaccu,force_mag_norm,d_nvect);
								deflected = 3;

							}
							else {
								Vec3PlusStVec(innerforceaccu,force_mag_norm,d_nvect);
								if (deflected < 2) deflected = 2;
							}

								if ((mprevvert) && (*damp > 0.0f)){
									choose_winner(ve,opco,nv1,nv3,nv4,vv1,vv3,vv4);
									VECADD(avel,avel,ve);
									cavel ++;
								}
								*intrusion += facedist;
								ci++;
							}

						}
						if ((deflected < 2)&& (G.rt != 444)) // we did not hit a face until now
						{ // see if 'outer' hits an edge
							float dist;

							closest_to_line_segment_v3(ve, opco, nv1, nv2);
							 VECSUB(ve,opco,ve);
							dist = normalize_v3(ve);
							if ((dist < outerfacethickness)&&(dist < mindistedge )){
								VECCOPY(coledge,ve);
								mindistedge = dist,
								deflected=1;
							}

							closest_to_line_segment_v3(ve, opco, nv2, nv3);
							 VECSUB(ve,opco,ve);
							dist = normalize_v3(ve);
							if ((dist < outerfacethickness)&&(dist < mindistedge )){
								VECCOPY(coledge,ve);
								mindistedge = dist,
								deflected=1;
							}

							closest_to_line_segment_v3(ve, opco, nv3, nv1);
							 VECSUB(ve,opco,ve);
							dist = normalize_v3(ve);
							if ((dist < outerfacethickness)&&(dist < mindistedge )){
								VECCOPY(coledge,ve);
								mindistedge = dist,
								deflected=1;
							}
							if (mface->v4){ /* quad */
								closest_to_line_segment_v3(ve, opco, nv3, nv4);
								VECSUB(ve,opco,ve);
								dist = normalize_v3(ve);
								if ((dist < outerfacethickness)&&(dist < mindistedge )){
									VECCOPY(coledge,ve);
									mindistedge = dist,
										deflected=1;
								}

								closest_to_line_segment_v3(ve, opco, nv1, nv4);
								VECSUB(ve,opco,ve);
								dist = normalize_v3(ve);
								if ((dist < outerfacethickness)&&(dist < mindistedge )){
									VECCOPY(coledge,ve);
									mindistedge = dist,
										deflected=1;
								}

							}


						}
					}
					mface++;
					mima++;
				}/* while a */
			} /* if(ob->pd && ob->pd->deflect) */
			BLI_ghashIterator_step(ihash);
	} /* while () */

	if (deflected == 1){ // no face but 'outer' edge cylinder sees vert
		force_mag_norm =(float)exp(-ee*mindistedge);
		if (mindistedge > outerfacethickness*ff)
			force_mag_norm =(float)force_mag_norm*fa*(mindistedge - outerfacethickness)*(mindistedge - outerfacethickness);
		Vec3PlusStVec(force,force_mag_norm,coledge);
		*damp=ob->pd->pdef_sbdamp;
		if (mindistedge > 0.0f){
			*damp *= (1.0f - mindistedge/outerfacethickness);
		}

	}
	if (deflected == 2){ //  face inner detected
		VECADD(force,force,innerforceaccu);
	}
	if (deflected == 3){ //  face outer detected
		VECADD(force,force,outerforceaccu);
	}

	BLI_ghashIterator_free(ihash);
	if (cavel) mul_v3_fl(avel,1.0f/(float)cavel);
	VECCOPY(vel,avel);
	if (ci) *intrusion /= ci;
	if (deflected){
		VECCOPY(facenormal,force);
		normalize_v3(facenormal);
	}
	return deflected;
}


/* sandbox to plug in various deflection algos */
static int sb_deflect_face(Object *ob,float *actpos,float *facenormal,float *force,float *cf,float time,float *vel,float *intrusion)
{
	float s_actpos[3];
	int deflected;
	VECCOPY(s_actpos,actpos);
	deflected= sb_detect_vertex_collisionCached(s_actpos, facenormal, cf, force , ob->lay, ob,time,vel,intrusion);
	//deflected= sb_detect_vertex_collisionCachedEx(s_actpos, facenormal, cf, force , ob->lay, ob,time,vel,intrusion);
	return(deflected);
}

/* hiding this for now .. but the jacobian may pop up on other tasks .. so i'd like to keep it
static void dfdx_spring(int ia, int ic, int op, float dir[3],float L,float len,float factor)
{
	float m,delta_ij;
	int i ,j;
	if (L < len){
		for(i=0;i<3;i++)
			for(j=0;j<3;j++){
				delta_ij = (i==j ? (1.0f): (0.0f));
				m=factor*(dir[i]*dir[j] + (1-L/len)*(delta_ij - dir[i]*dir[j]));
				nlMatrixAdd(ia+i,op+ic+j,m);
			}
	}
	else{
		for(i=0;i<3;i++)
			for(j=0;j<3;j++){
				m=factor*dir[i]*dir[j];
				nlMatrixAdd(ia+i,op+ic+j,m);
			}
	}
}


static void dfdx_goal(int ia, int ic, int op, float factor)
{
	int i;
	for(i=0;i<3;i++) nlMatrixAdd(ia+i,op+ic+i,factor);
}

static void dfdv_goal(int ia, int ic,float factor)
{
	int i;
	for(i=0;i<3;i++) nlMatrixAdd(ia+i,ic+i,factor);
}
*/
static void sb_spring_force(Object *ob,int bpi,BodySpring *bs,float iks,float forcetime,int nl_flags)
{
	SoftBody *sb= ob->soft;	/* is supposed to be there */
	BodyPoint  *bp1,*bp2;

	float dir[3],dvel[3];
	float distance,forcefactor,kd,absvel,projvel,kw;
	int ia,ic;
	/* prepare depending on which side of the spring we are on */
	if (bpi == bs->v1){
		bp1 = &sb->bpoint[bs->v1];
		bp2 = &sb->bpoint[bs->v2];
		ia =3*bs->v1;
		ic =3*bs->v2;
	}
	else if (bpi == bs->v2){
		bp1 = &sb->bpoint[bs->v2];
		bp2 = &sb->bpoint[bs->v1];
		ia =3*bs->v2;
		ic =3*bs->v1;
	}
	else{
		/* TODO make this debug option */
		/**/
		printf("bodypoint <bpi> is not attached to spring  <*bs> --> sb_spring_force()\n");
		return;
	}

	/* do bp1 <--> bp2 elastic */
	sub_v3_v3v3(dir,bp1->pos,bp2->pos);
	distance = normalize_v3(dir);
	if (bs->len < distance)
		iks  = 1.0f/(1.0f-sb->inspring)-1.0f ;/* inner spring constants function */
	else
		iks  = 1.0f/(1.0f-sb->inpush)-1.0f ;/* inner spring constants function */

	if(bs->len > 0.0f) /* check for degenerated springs */
		forcefactor = iks/bs->len;
	else
		forcefactor = iks;
	    kw = (bp1->springweight+bp2->springweight)/2.0f;
		kw = kw * kw;
		kw = kw * kw;
	switch (bs->springtype){
		case SB_EDGE:
		case SB_HANDLE:
			forcefactor *=  kw;
			break;
		case SB_BEND:
			forcefactor *=sb->secondspring*kw;
			break;
		case SB_STIFFQUAD:
			forcefactor *=sb->shearstiff*sb->shearstiff* kw;
			break;
		default:
			break;
	}


	Vec3PlusStVec(bp1->force,(bs->len - distance)*forcefactor,dir);

	/* do bp1 <--> bp2 viscous */
	sub_v3_v3v3(dvel,bp1->vec,bp2->vec);
	kd = sb->infrict * sb_fric_force_scale(ob);
	absvel  = normalize_v3(dvel);
	projvel = dot_v3v3(dir,dvel);
	kd     *= absvel * projvel;
	Vec3PlusStVec(bp1->force,-kd,dir);

	/* do jacobian stuff if needed */
	if(nl_flags & NLF_BUILD){
		//int op =3*sb->totpoint;
		//float mvel = -forcetime*kd;
		//float mpos = -forcetime*forcefactor;
		/* depending on my pos */
		// dfdx_spring(ia,ia,op,dir,bs->len,distance,-mpos);
		/* depending on my vel */
		// dfdv_goal(ia,ia,mvel); // well that ignores geometie
		if(bp2->goal < SOFTGOALSNAP){ /* ommit this bp when it snaps */
			/* depending on other pos */
			// dfdx_spring(ia,ic,op,dir,bs->len,distance,mpos);
			/* depending on other vel */
			// dfdv_goal(ia,ia,-mvel); // well that ignores geometie
		}
	}
}


/* since this is definitely the most CPU consuming task here .. try to spread it */
/* core function _softbody_calc_forces_slice_in_a_thread */
/* result is int to be able to flag user break */
static int _softbody_calc_forces_slice_in_a_thread(Scene *scene, Object *ob, float forcetime, float timenow,int ifirst,int ilast,int *ptr_to_break_func(),ListBase *do_effector,int do_deflector,float fieldfactor, float windfactor)
{
	float iks;
	int bb,do_selfcollision,do_springcollision,do_aero;
	int number_of_points_here = ilast - ifirst;
	SoftBody *sb= ob->soft;	/* is supposed to be there */
	BodyPoint  *bp;

	/* intitialize */
	if (sb) {
	/* check conditions for various options */
	/* +++ could be done on object level to squeeze out the last bits of it */
	do_selfcollision=((ob->softflag & OB_SB_EDGES) && (sb->bspring)&& (ob->softflag & OB_SB_SELF));
	do_springcollision=do_deflector && (ob->softflag & OB_SB_EDGES) &&(ob->softflag & OB_SB_EDGECOLL);
	do_aero=((sb->aeroedge)&& (ob->softflag & OB_SB_EDGES));
	/* --- could be done on object level to squeeze out the last bits of it */
	}
	else {
		printf("Error expected a SB here \n");
		return (999);
	}

/* debugerin */
	if  (sb->totpoint < ifirst) {
		printf("Aye 998");
		return (998);
	}
/* debugerin */


	bp = &sb->bpoint[ifirst];
	for(bb=number_of_points_here; bb>0; bb--, bp++) {
		/* clear forces  accumulator */
		bp->force[0]= bp->force[1]= bp->force[2]= 0.0;
		/* naive ball self collision */
		/* needs to be done if goal snaps or not */
		if(do_selfcollision){
				 int attached;
				BodyPoint   *obp;
				BodySpring *bs;
				int c,b;
				float velcenter[3],dvel[3],def[3];
				float distance;
				float compare;
				 float bstune = sb->ballstiff;

				for(c=sb->totpoint, obp= sb->bpoint; c>=ifirst+bb; c--, obp++) {
					compare = (obp->colball + bp->colball);
					sub_v3_v3v3(def, bp->pos, obp->pos);
					/* rather check the AABBoxes before ever calulating the real distance */
					/* mathematically it is completly nuts, but performace is pretty much (3) times faster */
					if ((ABS(def[0]) > compare) || (ABS(def[1]) > compare) || (ABS(def[2]) > compare)) continue;
					distance = normalize_v3(def);
					if (distance < compare ){
						/* exclude body points attached with a spring */
						attached = 0;
						for(b=obp->nofsprings;b>0;b--){
							bs = sb->bspring + obp->springs[b-1];
							if (( ilast-bb == bs->v2)  || ( ilast-bb == bs->v1)){
								attached=1;
								continue;}
						}
						if (!attached){
							float f = bstune/(distance) + bstune/(compare*compare)*distance - 2.0f*bstune/compare ;

							mid_v3_v3v3(velcenter, bp->vec, obp->vec);
							sub_v3_v3v3(dvel,velcenter,bp->vec);
							mul_v3_fl(dvel,_final_mass(ob,bp));

							Vec3PlusStVec(bp->force,f*(1.0f-sb->balldamp),def);
							Vec3PlusStVec(bp->force,sb->balldamp,dvel);

							/* exploit force(a,b) == -force(b,a) part2/2 */
							sub_v3_v3v3(dvel,velcenter,obp->vec);
							mul_v3_fl(dvel,_final_mass(ob,bp));

							Vec3PlusStVec(obp->force,sb->balldamp,dvel);
							Vec3PlusStVec(obp->force,-f*(1.0f-sb->balldamp),def);
						}
					}
				}
		}
		/* naive ball self collision done */

		if(_final_goal(ob,bp) < SOFTGOALSNAP){ /* ommit this bp when it snaps */
			float auxvect[3];
			float velgoal[3];

			/* do goal stuff */
			if(ob->softflag & OB_SB_GOAL) {
				/* true elastic goal */
				float ks,kd;
				sub_v3_v3v3(auxvect,bp->pos,bp->origT);
				ks  = 1.0f/(1.0f- _final_goal(ob,bp)*sb->goalspring)-1.0f ;
				bp->force[0]+= -ks*(auxvect[0]);
				bp->force[1]+= -ks*(auxvect[1]);
				bp->force[2]+= -ks*(auxvect[2]);

				/* calulate damping forces generated by goals*/
				sub_v3_v3v3(velgoal,bp->origS, bp->origE);
				kd =  sb->goalfrict * sb_fric_force_scale(ob) ;
				add_v3_v3v3(auxvect,velgoal,bp->vec);

				if (forcetime > 0.0 ) { /* make sure friction does not become rocket motor on time reversal */
					bp->force[0]-= kd * (auxvect[0]);
					bp->force[1]-= kd * (auxvect[1]);
					bp->force[2]-= kd * (auxvect[2]);
				}
				else {
					bp->force[0]-= kd * (velgoal[0] - bp->vec[0]);
					bp->force[1]-= kd * (velgoal[1] - bp->vec[1]);
					bp->force[2]-= kd * (velgoal[2] - bp->vec[2]);
				}
			}
			/* done goal stuff */

			/* gravitation */
			if (sb && scene->physics_settings.flag & PHYS_GLOBAL_GRAVITY){
				float gravity[3];
				VECCOPY(gravity, scene->physics_settings.gravity);
				mul_v3_fl(gravity, sb_grav_force_scale(ob)*_final_mass(ob,bp)*sb->effector_weights->global_gravity); /* individual mass of node here */
				add_v3_v3(bp->force, gravity);
			}

			/* particle field & vortex */
			if(do_effector) {
				EffectedPoint epoint;
				float kd;
				float force[3]= {0.0f, 0.0f, 0.0f};
				float speed[3]= {0.0f, 0.0f, 0.0f};
				float eval_sb_fric_force_scale = sb_fric_force_scale(ob); /* just for calling function once */
				pd_point_from_soft(scene, bp->pos, bp->vec, sb->bpoint-bp, &epoint);
				pdDoEffectors(do_effector, NULL, sb->effector_weights, &epoint, force, speed);

				/* apply forcefield*/
				mul_v3_fl(force,fieldfactor* eval_sb_fric_force_scale);
				VECADD(bp->force, bp->force, force);

				/* BP friction in moving media */
				kd= sb->mediafrict* eval_sb_fric_force_scale;
				bp->force[0] -= kd * (bp->vec[0] + windfactor*speed[0]/eval_sb_fric_force_scale);
				bp->force[1] -= kd * (bp->vec[1] + windfactor*speed[1]/eval_sb_fric_force_scale);
				bp->force[2] -= kd * (bp->vec[2] + windfactor*speed[2]/eval_sb_fric_force_scale);
				/* now we'll have nice centrifugal effect for vortex */

			}
			else {
				/* BP friction in media (not) moving*/
				float kd = sb->mediafrict* sb_fric_force_scale(ob);
				/* assume it to be proportional to actual velocity */
				bp->force[0]-= bp->vec[0]*kd;
				bp->force[1]-= bp->vec[1]*kd;
				bp->force[2]-= bp->vec[2]*kd;
				/* friction in media done */
			}
			/* +++cached collision targets */
			bp->choke = 0.0f;
			bp->choke2 = 0.0f;
			bp->loc_flag &= ~SBF_DOFUZZY;
			if(do_deflector && !(bp->loc_flag & SBF_OUTOFCOLLISION) ) {
				float cfforce[3],defforce[3] ={0.0f,0.0f,0.0f}, vel[3] = {0.0f,0.0f,0.0f}, facenormal[3], cf = 1.0f,intrusion;
				float kd = 1.0f;

				if (sb_deflect_face(ob,bp->pos,facenormal,defforce,&cf,timenow,vel,&intrusion)){
						if (intrusion < 0.0f){
							sb->scratch->flag |= SBF_DOFUZZY;
							bp->loc_flag |= SBF_DOFUZZY;
							bp->choke = sb->choke*0.01f;
						}

							VECSUB(cfforce,bp->vec,vel);
							Vec3PlusStVec(bp->force,-cf*50.0f,cfforce);

					Vec3PlusStVec(bp->force,kd,defforce);
				}

			}
			/* ---cached collision targets */

			/* +++springs */
			iks  = 1.0f/(1.0f-sb->inspring)-1.0f ;/* inner spring constants function */
			if(ob->softflag & OB_SB_EDGES) {
				if (sb->bspring){ /* spring list exists at all ? */
					int b;
					BodySpring *bs;
					for(b=bp->nofsprings;b>0;b--){
						bs = sb->bspring + bp->springs[b-1];
						if (do_springcollision || do_aero){
							add_v3_v3(bp->force, bs->ext_force);
							if (bs->flag & BSF_INTERSECT)
								bp->choke = bs->cf;

						}
						// sb_spring_force(Object *ob,int bpi,BodySpring *bs,float iks,float forcetime,int nl_flags)
						sb_spring_force(ob,ilast-bb,bs,iks,forcetime,0);
					}/* loop springs */
				}/* existing spring list */
			}/*any edges*/
			/* ---springs */
		}/*omit on snap	*/
	}/*loop all bp's*/
return 0; /*done fine*/
}

static void *exec_softbody_calc_forces(void *data)
{
	SB_thread_context *pctx = (SB_thread_context*)data;
	_softbody_calc_forces_slice_in_a_thread(pctx->scene, pctx->ob, pctx->forcetime, pctx->timenow, pctx->ifirst, pctx->ilast, NULL, pctx->do_effector,pctx->do_deflector,pctx->fieldfactor,pctx->windfactor);
	return 0;
}

static void sb_cf_threads_run(Scene *scene, Object *ob, float forcetime, float timenow,int totpoint,int *ptr_to_break_func(),struct ListBase *do_effector,int do_deflector,float fieldfactor, float windfactor)
{
	ListBase threads;
	SB_thread_context *sb_threads;
	int i, totthread,left,dec;
	int lowpoints =100; /* wild guess .. may increase with better thread management 'above' or even be UI option sb->spawn_cf_threads_nopts */

	/* figure the number of threads while preventing pretty pointless threading overhead */
	if(scene->r.mode & R_FIXED_THREADS)
		totthread= scene->r.threads;
	else
		totthread= BLI_system_thread_count();
	/* what if we got zillions of CPUs running but less to spread*/
	while ((totpoint/totthread < lowpoints) && (totthread > 1)) {
		totthread--;
	}

	/* printf("sb_cf_threads_run spawning %d threads \n",totthread); */

	sb_threads= MEM_callocN(sizeof(SB_thread_context)*totthread, "SBThread");
	memset(sb_threads, 0, sizeof(SB_thread_context)*totthread);
	left = totpoint;
	dec = totpoint/totthread +1;
	for(i=0; i<totthread; i++) {
		sb_threads[i].scene = scene;
		sb_threads[i].ob = ob;
		sb_threads[i].forcetime = forcetime;
		sb_threads[i].timenow = timenow;
		sb_threads[i].ilast   = left;
		left = left - dec;
		if (left >0){
			sb_threads[i].ifirst  = left;
		}
		else
			sb_threads[i].ifirst  = 0;
		sb_threads[i].do_effector = do_effector;
		sb_threads[i].do_deflector = do_deflector;
		sb_threads[i].fieldfactor = fieldfactor;
		sb_threads[i].windfactor  = windfactor;
		sb_threads[i].nr= i;
		sb_threads[i].tot= totthread;
	}


	if(totthread > 1) {
		BLI_init_threads(&threads, exec_softbody_calc_forces, totthread);

		for(i=0; i<totthread; i++)
			BLI_insert_thread(&threads, &sb_threads[i]);

		BLI_end_threads(&threads);
	}
	else
		exec_softbody_calc_forces(&sb_threads[0]);
	/* clean up */
	MEM_freeN(sb_threads);
}

static void softbody_calc_forcesEx(Scene *scene, Object *ob, float forcetime, float timenow, int nl_flags)
{
/* rule we never alter free variables :bp->vec bp->pos in here !
 * this will ruin adaptive stepsize AKA heun! (BM)
 */
	SoftBody *sb= ob->soft;	/* is supposed to be there */
	BodyPoint *bproot;
	ListBase *do_effector = NULL;
	float iks, gravity;
	float fieldfactor = -1.0f, windfactor  = 0.25;
	int   do_deflector,do_selfcollision,do_springcollision,do_aero;

	gravity = sb->grav * sb_grav_force_scale(ob);

	/* check conditions for various options */
	do_deflector= query_external_colliders(scene, ob);
	do_selfcollision=((ob->softflag & OB_SB_EDGES) && (sb->bspring)&& (ob->softflag & OB_SB_SELF));
	do_springcollision=do_deflector && (ob->softflag & OB_SB_EDGES) &&(ob->softflag & OB_SB_EDGECOLL);
	do_aero=((sb->aeroedge)&& (ob->softflag & OB_SB_EDGES));

	iks  = 1.0f/(1.0f-sb->inspring)-1.0f ;/* inner spring constants function */
	bproot= sb->bpoint; /* need this for proper spring addressing */

	if (do_springcollision || do_aero)
	sb_sfesf_threads_run(scene, ob, timenow,sb->totspring,NULL);

	/* after spring scan because it uses Effoctors too */
	do_effector= pdInitEffectors(scene, ob, NULL, sb->effector_weights);

	if (do_deflector) {
		float defforce[3];
		do_deflector = sb_detect_aabb_collisionCached(defforce,ob->lay,ob,timenow);
	}

	sb_cf_threads_run(scene, ob, forcetime, timenow, sb->totpoint, NULL, do_effector, do_deflector, fieldfactor, windfactor);

	/* finally add forces caused by face collision */
	if (ob->softflag & OB_SB_FACECOLL) scan_for_ext_face_forces(ob,timenow);

	/* finish matrix and solve */
	pdEndEffectors(&do_effector);
}




static void softbody_calc_forces(Scene *scene, Object *ob, float forcetime, float timenow, int nl_flags)
{
	/* redirection to the new threaded Version */
	if (!(G.rt & 0x10)){ // 16
		softbody_calc_forcesEx(scene, ob, forcetime, timenow, nl_flags);
		return;
	}
	else{
		/* so the following will die  */
		/* |||||||||||||||||||||||||| */
		/* VVVVVVVVVVVVVVVVVVVVVVVVVV */
		/*backward compatibility note:
		fixing bug [17428] which forces adaptive step size to tiny steps
		in some situations
		.. keeping G.rt==17 0x11 option for old files 'needing' the bug*/

		/* rule we never alter free variables :bp->vec bp->pos in here !
		* this will ruin adaptive stepsize AKA heun! (BM)
		*/
		SoftBody *sb= ob->soft;	/* is supposed to be there */
		BodyPoint  *bp;
		BodyPoint *bproot;
		BodySpring *bs;
		ListBase *do_effector = NULL;
		float iks, ks, kd, gravity[3] = {0.0f,0.0f,0.0f};
		float fieldfactor = -1.0f, windfactor  = 0.25f;
		float tune = sb->ballstiff;
		int a, b,  do_deflector,do_selfcollision,do_springcollision,do_aero;


		/* jacobian
		NLboolean success;

		if(nl_flags){
		nlBegin(NL_SYSTEM);
		nlBegin(NL_MATRIX);
		}
		*/


		if (scene->physics_settings.flag & PHYS_GLOBAL_GRAVITY){
			VECCOPY(gravity, scene->physics_settings.gravity);
			mul_v3_fl(gravity, sb_grav_force_scale(ob)*sb->effector_weights->global_gravity);
		}

		/* check conditions for various options */
		do_deflector= query_external_colliders(scene, ob);
		do_selfcollision=((ob->softflag & OB_SB_EDGES) && (sb->bspring)&& (ob->softflag & OB_SB_SELF));
		do_springcollision=do_deflector && (ob->softflag & OB_SB_EDGES) &&(ob->softflag & OB_SB_EDGECOLL);
		do_aero=((sb->aeroedge)&& (ob->softflag & OB_SB_EDGES));

		iks  = 1.0f/(1.0f-sb->inspring)-1.0f ;/* inner spring constants function */
		bproot= sb->bpoint; /* need this for proper spring addressing */

		if (do_springcollision || do_aero)  scan_for_ext_spring_forces(scene, ob, timenow);
		/* after spring scan because it uses Effoctors too */
		do_effector= pdInitEffectors(scene, ob, NULL, ob->soft->effector_weights);

		if (do_deflector) {
			float defforce[3];
			do_deflector = sb_detect_aabb_collisionCached(defforce,ob->lay,ob,timenow);
		}

		for(a=sb->totpoint, bp= sb->bpoint; a>0; a--, bp++) {
			/* clear forces  accumulator */
			bp->force[0]= bp->force[1]= bp->force[2]= 0.0;
			if(nl_flags & NLF_BUILD){
				//int ia =3*(sb->totpoint-a);
				//int op =3*sb->totpoint;
				/* dF/dV = v */
				/* jacobioan
				nlMatrixAdd(op+ia,ia,-forcetime);
				nlMatrixAdd(op+ia+1,ia+1,-forcetime);
				nlMatrixAdd(op+ia+2,ia+2,-forcetime);

				nlMatrixAdd(ia,ia,1);
				nlMatrixAdd(ia+1,ia+1,1);
				nlMatrixAdd(ia+2,ia+2,1);

				nlMatrixAdd(op+ia,op+ia,1);
				nlMatrixAdd(op+ia+1,op+ia+1,1);
				nlMatrixAdd(op+ia+2,op+ia+2,1);
				*/


			}

			/* naive ball self collision */
			/* needs to be done if goal snaps or not */
			if(do_selfcollision){
				int attached;
				BodyPoint   *obp;
				int c,b;
				float velcenter[3],dvel[3],def[3];
				float distance;
				float compare;

				for(c=sb->totpoint, obp= sb->bpoint; c>=a; c--, obp++) {

					//if ((bp->octantflag & obp->octantflag) == 0) continue;

					compare = (obp->colball + bp->colball);
					sub_v3_v3v3(def, bp->pos, obp->pos);

					/* rather check the AABBoxes before ever calulating the real distance */
					/* mathematically it is completly nuts, but performace is pretty much (3) times faster */
					if ((ABS(def[0]) > compare) || (ABS(def[1]) > compare) || (ABS(def[2]) > compare)) continue;

					distance = normalize_v3(def);
					if (distance < compare ){
						/* exclude body points attached with a spring */
						attached = 0;
						for(b=obp->nofsprings;b>0;b--){
							bs = sb->bspring + obp->springs[b-1];
							if (( sb->totpoint-a == bs->v2)  || ( sb->totpoint-a == bs->v1)){
								attached=1;
								continue;}
						}
						if (!attached){
							float f = tune/(distance) + tune/(compare*compare)*distance - 2.0f*tune/compare ;

							mid_v3_v3v3(velcenter, bp->vec, obp->vec);
							sub_v3_v3v3(dvel,velcenter,bp->vec);
							mul_v3_fl(dvel,_final_mass(ob,bp));

							Vec3PlusStVec(bp->force,f*(1.0f-sb->balldamp),def);
							Vec3PlusStVec(bp->force,sb->balldamp,dvel);

							if(nl_flags & NLF_BUILD){
								//int ia =3*(sb->totpoint-a);
								//int ic =3*(sb->totpoint-c);
								//int op =3*sb->totpoint;
								//float mvel = forcetime*sb->nodemass*sb->balldamp;
								//float mpos = forcetime*tune*(1.0f-sb->balldamp);
								/*some quick and dirty entries to the jacobian*/
								//dfdx_goal(ia,ia,op,mpos);
								//dfdv_goal(ia,ia,mvel);
								/* exploit force(a,b) == -force(b,a) part1/2 */
								//dfdx_goal(ic,ic,op,mpos);
								//dfdv_goal(ic,ic,mvel);


								/*TODO sit down an X-out the true jacobian entries*/
								/*well does not make to much sense because the eigenvalues
								of the jacobian go negative; and negative eigenvalues
								on a complex iterative system z(n+1)=A * z(n)
								give imaginary roots in the charcateristic polynom
								--> solutions that to z(t)=u(t)* exp ( i omega t) --> oscilations we don't want here
								where u(t) is a unknown amplitude function (worst case rising fast)
								*/
							}

							/* exploit force(a,b) == -force(b,a) part2/2 */
							sub_v3_v3v3(dvel,velcenter,obp->vec);
							mul_v3_fl(dvel,(_final_mass(ob,bp)+_final_mass(ob,obp))/2.0f);

							Vec3PlusStVec(obp->force,sb->balldamp,dvel);
							Vec3PlusStVec(obp->force,-f*(1.0f-sb->balldamp),def);


						}
					}
				}
			}
			/* naive ball self collision done */

			if(_final_goal(ob,bp) < SOFTGOALSNAP){ /* ommit this bp when it snaps */
				float auxvect[3];
				float velgoal[3];

				/* do goal stuff */
				if(ob->softflag & OB_SB_GOAL) {
					/* true elastic goal */
					sub_v3_v3v3(auxvect,bp->pos,bp->origT);
					ks  = 1.0f/(1.0f- _final_goal(ob,bp)*sb->goalspring)-1.0f ;
					bp->force[0]+= -ks*(auxvect[0]);
					bp->force[1]+= -ks*(auxvect[1]);
					bp->force[2]+= -ks*(auxvect[2]);

					if(nl_flags & NLF_BUILD){
						//int ia =3*(sb->totpoint-a);
						//int op =3*(sb->totpoint);
						/* depending on my pos */
						//dfdx_goal(ia,ia,op,ks*forcetime);
					}


					/* calulate damping forces generated by goals*/
					sub_v3_v3v3(velgoal,bp->origS, bp->origE);
					kd =  sb->goalfrict * sb_fric_force_scale(ob) ;
					add_v3_v3v3(auxvect,velgoal,bp->vec);

					if (forcetime > 0.0 ) { /* make sure friction does not become rocket motor on time reversal */
						bp->force[0]-= kd * (auxvect[0]);
						bp->force[1]-= kd * (auxvect[1]);
						bp->force[2]-= kd * (auxvect[2]);
						if(nl_flags & NLF_BUILD){
							//int ia =3*(sb->totpoint-a);
							normalize_v3(auxvect);
							/* depending on my vel */
							//dfdv_goal(ia,ia,kd*forcetime);
						}

					}
					else {
						bp->force[0]-= kd * (velgoal[0] - bp->vec[0]);
						bp->force[1]-= kd * (velgoal[1] - bp->vec[1]);
						bp->force[2]-= kd * (velgoal[2] - bp->vec[2]);
					}
				}
				/* done goal stuff */


				/* gravitation */
				VECADDFAC(bp->force, bp->force, gravity, _final_mass(ob,bp)); /* individual mass of node here */


				/* particle field & vortex */
				if(do_effector) {
					EffectedPoint epoint;
					float force[3]= {0.0f, 0.0f, 0.0f};
					float speed[3]= {0.0f, 0.0f, 0.0f};
					float eval_sb_fric_force_scale = sb_fric_force_scale(ob); /* just for calling function once */
					pd_point_from_soft(scene, bp->pos, bp->vec, sb->bpoint-bp, &epoint);
					pdDoEffectors(do_effector, NULL, sb->effector_weights, &epoint, force, speed);

					/* apply forcefield*/
					mul_v3_fl(force,fieldfactor* eval_sb_fric_force_scale);
					VECADD(bp->force, bp->force, force);

					/* BP friction in moving media */
					kd= sb->mediafrict* eval_sb_fric_force_scale;
					bp->force[0] -= kd * (bp->vec[0] + windfactor*speed[0]/eval_sb_fric_force_scale);
					bp->force[1] -= kd * (bp->vec[1] + windfactor*speed[1]/eval_sb_fric_force_scale);
					bp->force[2] -= kd * (bp->vec[2] + windfactor*speed[2]/eval_sb_fric_force_scale);
					/* now we'll have nice centrifugal effect for vortex */

				}
				else {
					/* BP friction in media (not) moving*/
					kd= sb->mediafrict* sb_fric_force_scale(ob);
					/* assume it to be proportional to actual velocity */
					bp->force[0]-= bp->vec[0]*kd;
					bp->force[1]-= bp->vec[1]*kd;
					bp->force[2]-= bp->vec[2]*kd;
					/* friction in media done */
					if(nl_flags & NLF_BUILD){
						//int ia =3*(sb->totpoint-a);
						/* da/dv =  */

						//					nlMatrixAdd(ia,ia,forcetime*kd);
						//					nlMatrixAdd(ia+1,ia+1,forcetime*kd);
						//					nlMatrixAdd(ia+2,ia+2,forcetime*kd);
					}

				}
				/* +++cached collision targets */
				bp->choke = 0.0f;
				bp->choke2 = 0.0f;
				bp->loc_flag &= ~SBF_DOFUZZY;
				if(do_deflector) {
					float cfforce[3],defforce[3] ={0.0f,0.0f,0.0f}, vel[3] = {0.0f,0.0f,0.0f}, facenormal[3], cf = 1.0f,intrusion;
					kd = 1.0f;

					if (sb_deflect_face(ob,bp->pos,facenormal,defforce,&cf,timenow,vel,&intrusion)){
						if ((!nl_flags)&&(intrusion < 0.0f)){
							if(G.rt & 0x01){ // 17 we did check for bit 0x10 before
								/*fixing bug [17428] this forces adaptive step size to tiny steps
								in some situations .. keeping G.rt==17 option for old files 'needing' the bug
								*/
								/*bjornmose:  uugh.. what an evil hack
								violation of the 'don't touch bp->pos in here' rule
								but works nice, like this-->
								we predict the solution beeing out of the collider
								in heun step No1 and leave the heun step No2 adapt to it
								so we kind of introduced a implicit solver for this case
								*/
								Vec3PlusStVec(bp->pos,-intrusion,facenormal);
							}
							else{

								VECSUB(cfforce,bp->vec,vel);
								Vec3PlusStVec(bp->force,-cf*50.0f,cfforce);
							}


							sb->scratch->flag |= SBF_DOFUZZY;
							bp->loc_flag |= SBF_DOFUZZY;
							bp->choke = sb->choke*0.01f;
						}
						else{
							VECSUB(cfforce,bp->vec,vel);
							Vec3PlusStVec(bp->force,-cf*50.0f,cfforce);
						}
						Vec3PlusStVec(bp->force,kd,defforce);
						if (nl_flags & NLF_BUILD){
							// int ia =3*(sb->totpoint-a);
							// int op =3*sb->totpoint;
							//dfdx_goal(ia,ia,op,mpos); // don't do unless you know
							//dfdv_goal(ia,ia,-cf);

						}

					}

				}
				/* ---cached collision targets */

				/* +++springs */
				if(ob->softflag & OB_SB_EDGES) {
					if (sb->bspring){ /* spring list exists at all ? */
						for(b=bp->nofsprings;b>0;b--){
							bs = sb->bspring + bp->springs[b-1];
							if (do_springcollision || do_aero){
								add_v3_v3(bp->force, bs->ext_force);
								if (bs->flag & BSF_INTERSECT)
									bp->choke = bs->cf;

							}
							// sb_spring_force(Object *ob,int bpi,BodySpring *bs,float iks,float forcetime,int nl_flags)
							// rather remove nl_falgs from code .. will make things a lot cleaner
							sb_spring_force(ob,sb->totpoint-a,bs,iks,forcetime,0);
						}/* loop springs */
					}/* existing spring list */
				}/*any edges*/
				/* ---springs */
			}/*omit on snap	*/
		}/*loop all bp's*/


		/* finally add forces caused by face collision */
		if (ob->softflag & OB_SB_FACECOLL) scan_for_ext_face_forces(ob,timenow);

		/* finish matrix and solve */
#if (0) // remove onl linking for now .. still i am not sure .. the jacobian can be usefull .. so keep that BM
		if(nl_flags & NLF_SOLVE){
			//double sct,sst=PIL_check_seconds_timer();
			for(a=sb->totpoint, bp= sb->bpoint; a>0; a--, bp++) {
				int iv =3*(sb->totpoint-a);
				int ip =3*(2*sb->totpoint-a);
				int n;
				for (n=0;n<3;n++) {nlRightHandSideSet(0, iv+n, bp->force[0+n]);}
				for (n=0;n<3;n++) {nlRightHandSideSet(0, ip+n, bp->vec[0+n]);}
			}
			nlEnd(NL_MATRIX);
			nlEnd(NL_SYSTEM);

			if ((G.rt == 32) && (nl_flags & NLF_BUILD))
			{
				printf("####MEE#####\n");
				nlPrintMatrix();
			}

			success= nlSolveAdvanced(NULL, 1);

			// nlPrintMatrix(); /* for debug purpose .. anyhow cropping B vector looks like working */
			if(success){
				float f;
				int index =0;
				/* for debug purpose .. anyhow cropping B vector looks like working */
				if (G.rt ==32)
					for(a=2*sb->totpoint, bp= sb->bpoint; a>0; a--, bp++) {
						f=nlGetVariable(0,index);
						printf("(%f ",f);index++;
						f=nlGetVariable(0,index);
						printf("%f ",f);index++;
						f=nlGetVariable(0,index);
						printf("%f)",f);index++;
					}

					index =0;
					for(a=sb->totpoint, bp= sb->bpoint; a>0; a--, bp++) {
						f=nlGetVariable(0,index);
						bp->impdv[0] = f; index++;
						f=nlGetVariable(0,index);
						bp->impdv[1] = f; index++;
						f=nlGetVariable(0,index);
						bp->impdv[2] = f; index++;
					}
					/*
					for(a=sb->totpoint, bp= sb->bpoint; a>0; a--, bp++) {
					f=nlGetVariable(0,index);
					bp->impdx[0] = f; index++;
					f=nlGetVariable(0,index);
					bp->impdx[1] = f; index++;
					f=nlGetVariable(0,index);
					bp->impdx[2] = f; index++;
					}
					*/
			}
			else{
				printf("Matrix inversion failed \n");
				for(a=sb->totpoint, bp= sb->bpoint; a>0; a--, bp++) {
					VECCOPY(bp->impdv,bp->force);
				}

			}

			//sct=PIL_check_seconds_timer();
			//if (sct-sst > 0.01f) printf(" implicit solver time %f %s \r",sct-sst,ob->id.name);
		}
		/* cleanup */
#endif
		pdEndEffectors(&do_effector);
	}
}

static void softbody_apply_forces(Object *ob, float forcetime, int mode, float *err, int mid_flags)
{
	/* time evolution */
	/* actually does an explicit euler step mode == 0 */
	/* or heun ~ 2nd order runge-kutta steps, mode 1,2 */
	SoftBody *sb= ob->soft;	/* is supposed to be there */
	BodyPoint *bp;
	float dx[3]={0},dv[3],aabbmin[3],aabbmax[3],cm[3]={0.0f,0.0f,0.0f};
	float timeovermass/*,freezeloc=0.00001f,freezeforce=0.00000000001f*/;
	float maxerrpos= 0.0f,maxerrvel = 0.0f;
	int a,fuzzy=0;

	forcetime *= sb_time_scale(ob);

	aabbmin[0]=aabbmin[1]=aabbmin[2] = 1e20f;
	aabbmax[0]=aabbmax[1]=aabbmax[2] = -1e20f;

	/* old one with homogenous masses  */
	/* claim a minimum mass for vertex */
	/*
	if (sb->nodemass > 0.009999f) timeovermass = forcetime/sb->nodemass;
	else timeovermass = forcetime/0.009999f;
	*/

	for(a=sb->totpoint, bp= sb->bpoint; a>0; a--, bp++) {
/* now we have individual masses   */
/* claim a minimum mass for vertex */
		if (_final_mass(ob,bp) > 0.009999f) timeovermass = forcetime/_final_mass(ob,bp);
		  else timeovermass = forcetime/0.009999f;


		if(_final_goal(ob,bp) < SOFTGOALSNAP){
			/* this makes t~ = t */
			if(mid_flags & MID_PRESERVE) VECCOPY(dx,bp->vec);

			/* so here is (v)' = a(cceleration) = sum(F_springs)/m + gravitation + some friction forces  + more forces*/
			/* the ( ... )' operator denotes derivate respective time */
			/* the euler step for velocity then becomes */
			/* v(t + dt) = v(t) + a(t) * dt */
			mul_v3_fl(bp->force,timeovermass);/* individual mass of node here */
			/* some nasty if's to have heun in here too */
			VECCOPY(dv,bp->force);

			if (mode == 1){
				VECCOPY(bp->prevvec, bp->vec);
				VECCOPY(bp->prevdv, dv);
			}

			if (mode ==2){
				/* be optimistic and execute step */
				bp->vec[0] = bp->prevvec[0] + 0.5f * (dv[0] + bp->prevdv[0]);
				bp->vec[1] = bp->prevvec[1] + 0.5f * (dv[1] + bp->prevdv[1]);
				bp->vec[2] = bp->prevvec[2] + 0.5f * (dv[2] + bp->prevdv[2]);
				/* compare euler to heun to estimate error for step sizing */
				maxerrvel = MAX2(maxerrvel,ABS(dv[0] - bp->prevdv[0]));
				maxerrvel = MAX2(maxerrvel,ABS(dv[1] - bp->prevdv[1]));
				maxerrvel = MAX2(maxerrvel,ABS(dv[2] - bp->prevdv[2]));
			}
			else {VECADD(bp->vec, bp->vec, bp->force);}

			/* this makes t~ = t+dt */
			if(!(mid_flags & MID_PRESERVE)) VECCOPY(dx,bp->vec);

			/* so here is (x)'= v(elocity) */
			/* the euler step for location then becomes */
			/* x(t + dt) = x(t) + v(t~) * dt */
			mul_v3_fl(dx,forcetime);

			/* the freezer coming sooner or later */
			/*
			if  ((dot_v3v3(dx,dx)<freezeloc )&&(dot_v3v3(bp->force,bp->force)<freezeforce )){
				bp->frozen /=2;
			}
			else{
				bp->frozen =MIN2(bp->frozen*1.05f,1.0f);
			}
			mul_v3_fl(dx,bp->frozen);
			*/
			/* again some nasty if's to have heun in here too */
			if (mode ==1){
				VECCOPY(bp->prevpos,bp->pos);
				VECCOPY(bp->prevdx ,dx);
			}

			if (mode ==2){
				bp->pos[0] = bp->prevpos[0] + 0.5f * ( dx[0] + bp->prevdx[0]);
				bp->pos[1] = bp->prevpos[1] + 0.5f * ( dx[1] + bp->prevdx[1]);
				bp->pos[2] = bp->prevpos[2] + 0.5f * ( dx[2] + bp->prevdx[2]);
				maxerrpos = MAX2(maxerrpos,ABS(dx[0] - bp->prevdx[0]));
				maxerrpos = MAX2(maxerrpos,ABS(dx[1] - bp->prevdx[1]));
				maxerrpos = MAX2(maxerrpos,ABS(dx[2] - bp->prevdx[2]));

/* bp->choke is set when we need to pull a vertex or edge out of the collider.
   the collider object signals to get out by pushing hard. on the other hand
   we don't want to end up in deep space so we add some <viscosity>
   to balance that out */
				if (bp->choke2 > 0.0f){
					mul_v3_fl(bp->vec,(1.0f - bp->choke2));
				}
				if (bp->choke > 0.0f){
					mul_v3_fl(bp->vec,(1.0f - bp->choke));
				}

			}
			else { VECADD(bp->pos, bp->pos, dx);}
		}/*snap*/
		/* so while we are looping BPs anyway do statistics on the fly */
		aabbmin[0] = MIN2(aabbmin[0],bp->pos[0]);
		aabbmin[1] = MIN2(aabbmin[1],bp->pos[1]);
		aabbmin[2] = MIN2(aabbmin[2],bp->pos[2]);
		aabbmax[0] = MAX2(aabbmax[0],bp->pos[0]);
		aabbmax[1] = MAX2(aabbmax[1],bp->pos[1]);
		aabbmax[2] = MAX2(aabbmax[2],bp->pos[2]);
		if (bp->loc_flag & SBF_DOFUZZY) fuzzy =1;
	} /*for*/

	if (sb->totpoint) mul_v3_fl(cm,1.0f/sb->totpoint);
	if (sb->scratch){
		VECCOPY(sb->scratch->aabbmin,aabbmin);
		VECCOPY(sb->scratch->aabbmax,aabbmax);
	}

	if (err){ /* so step size will be controlled by biggest difference in slope */
		if (sb->solverflags & SBSO_OLDERR)
		*err = MAX2(maxerrpos,maxerrvel);
		else
		*err = maxerrpos;
		//printf("EP %f EV %f \n",maxerrpos,maxerrvel);
		if (fuzzy){
			*err /= sb->fuzzyness;
		}
	}
}

/* used by heun when it overshoots */
static void softbody_restore_prev_step(Object *ob)
{
	SoftBody *sb= ob->soft;	/* is supposed to be there*/
	BodyPoint *bp;
	int a;

	for(a=sb->totpoint, bp= sb->bpoint; a>0; a--, bp++) {
		VECCOPY(bp->vec, bp->prevvec);
		VECCOPY(bp->pos, bp->prevpos);
	}
}

#if 0
static void softbody_store_step(Object *ob)
{
	SoftBody *sb= ob->soft;	/* is supposed to be there*/
	BodyPoint *bp;
	int a;

	for(a=sb->totpoint, bp= sb->bpoint; a>0; a--, bp++) {
		VECCOPY(bp->prevvec,bp->vec);
		VECCOPY(bp->prevpos,bp->pos);
	}
}


/* used by predictors and correctors */
static void softbody_store_state(Object *ob,float *ppos,float *pvel)
{
	SoftBody *sb= ob->soft;	/* is supposed to be there*/
	BodyPoint *bp;
	int a;
	float *pp=ppos,*pv=pvel;

	for(a=sb->totpoint, bp= sb->bpoint; a>0; a--, bp++) {

		VECCOPY(pv, bp->vec);
		pv+=3;

		VECCOPY(pp, bp->pos);
		pp+=3;
	}
}

/* used by predictors and correctors */
static void softbody_retrieve_state(Object *ob,float *ppos,float *pvel)
{
	SoftBody *sb= ob->soft;	/* is supposed to be there*/
	BodyPoint *bp;
	int a;
	float *pp=ppos,*pv=pvel;

	for(a=sb->totpoint, bp= sb->bpoint; a>0; a--, bp++) {

		VECCOPY(bp->vec,pv);
		pv+=3;

		VECCOPY(bp->pos,pp);
		pp+=3;
	}
}

/* used by predictors and correctors */
static void softbody_swap_state(Object *ob,float *ppos,float *pvel)
{
	SoftBody *sb= ob->soft;	/* is supposed to be there*/
	BodyPoint *bp;
	int a;
	float *pp=ppos,*pv=pvel;
	float temp[3];

	for(a=sb->totpoint, bp= sb->bpoint; a>0; a--, bp++) {

		VECCOPY(temp, bp->vec);
		VECCOPY(bp->vec,pv);
		VECCOPY(pv,temp);
		pv+=3;

		VECCOPY(temp, bp->pos);
		VECCOPY(bp->pos,pp);
		VECCOPY(pp,temp);
		pp+=3;
	}
}
#endif


/* care for bodypoints taken out of the 'ordinary' solver step
** because they are screwed to goal by bolts
** they just need to move along with the goal in time
** we need to adjust them on sub frame timing in solver
** so now when frame is done .. put 'em to the position at the end of frame
*/
static void softbody_apply_goalsnap(Object *ob)
{
	SoftBody *sb= ob->soft;	/* is supposed to be there */
	BodyPoint *bp;
	int a;

	for(a=sb->totpoint, bp= sb->bpoint; a>0; a--, bp++) {
		if (_final_goal(ob,bp) >= SOFTGOALSNAP){
			VECCOPY(bp->prevpos,bp->pos);
			VECCOPY(bp->pos,bp->origT);
		}
	}
}


static void apply_spring_memory(Object *ob)
{
	SoftBody *sb = ob->soft;
	BodySpring *bs;
	BodyPoint *bp1, *bp2;
	int a;
	float b,l,r;

	if (sb && sb->totspring){
		b = sb->plastic;
		for(a=0; a<sb->totspring; a++) {
			bs  = &sb->bspring[a];
			bp1 =&sb->bpoint[bs->v1];
			bp2 =&sb->bpoint[bs->v2];
			l = len_v3v3(bp1->pos,bp2->pos);
			r = bs->len/l;
			if (( r > 1.05f) || (r < 0.95)){
			bs->len = ((100.0f - b) * bs->len  + b*l)/100.0f;
			}
		}
	}
}

/* expects full initialized softbody */
static void interpolate_exciter(Object *ob, int timescale, int time)
{
	SoftBody *sb= ob->soft;
	BodyPoint *bp;
	float f;
	int a;

	f = (float)time/(float)timescale;

	for(a=sb->totpoint, bp= sb->bpoint; a>0; a--, bp++) {
		bp->origT[0] = bp->origS[0] + f*(bp->origE[0] - bp->origS[0]);
		bp->origT[1] = bp->origS[1] + f*(bp->origE[1] - bp->origS[1]);
		bp->origT[2] = bp->origS[2] + f*(bp->origE[2] - bp->origS[2]);
		if (_final_goal(ob,bp) >= SOFTGOALSNAP){
			bp->vec[0] = bp->origE[0] - bp->origS[0];
			bp->vec[1] = bp->origE[1] - bp->origS[1];
			bp->vec[2] = bp->origE[2] - bp->origS[2];
		}
	}

}


/* ************ convertors ********** */

/*  for each object type we need;
	- xxxx_to_softbody(Object *ob)      : a full (new) copy, creates SB geometry
*/

static void get_scalar_from_vertexgroup(Object *ob, int vertID, short groupindex, float *target)
/* result 0 on success, else indicates error number
-- kind of *inverse* result defintion,
-- but this way we can signal error condition to caller
-- and yes this function must not be here but in a *vertex group module*
*/
{
	MDeformVert *dv= NULL;
	int i;

	/* spot the vert in deform vert list at mesh */
	if(ob->type==OB_MESH) {
		Mesh *me= ob->data;
		if (me->dvert)
			dv = me->dvert + vertID;
	}
	else if(ob->type==OB_LATTICE) {	/* not yet supported in softbody btw */
		Lattice *lt= ob->data;
		if (lt->dvert)
			dv = lt->dvert + vertID;
	}
	if(dv) {
		/* Lets see if this vert is in the weight group */
		for (i=0; i<dv->totweight; i++){
			if (dv->dw[i].def_nr == groupindex){
				*target= dv->dw[i].weight; /* got it ! */
				break;
			}
		}
	}
}

/* Resetting a Mesh SB object's springs */
/* Spring lenght are caculted from'raw' mesh vertices that are NOT altered by modifier stack. */
static void springs_from_mesh(Object *ob)
{
	SoftBody *sb;
	Mesh *me= ob->data;
	BodyPoint *bp;
	int a;
	float scale =1.0f;

	sb= ob->soft;
	if (me && sb)
	{
	/* using bp->origS as a container for spring calcualtions here
	** will be overwritten sbObjectStep() to receive
	** actual modifier stack positions
	*/
		if(me->totvert) {
			bp= ob->soft->bpoint;
			for(a=0; a<me->totvert; a++, bp++) {
				VECCOPY(bp->origS, me->mvert[a].co);
				mul_m4_v3(ob->obmat, bp->origS);
			}

		}
		/* recalculate spring length for meshes here */
		/* public version shrink to fit */
		if (sb->springpreload != 0 ){
			scale = sb->springpreload / 100.0f;
		}
		for(a=0; a<sb->totspring; a++) {
			BodySpring *bs = &sb->bspring[a];
			bs->len= scale*len_v3v3(sb->bpoint[bs->v1].origS, sb->bpoint[bs->v2].origS);
		}
	}
}




/* makes totally fresh start situation */
static void mesh_to_softbody(Scene *scene, Object *ob)
{
	SoftBody *sb;
	Mesh *me= ob->data;
	MEdge *medge= me->medge;
	BodyPoint *bp;
	BodySpring *bs;
	int a, totedge;
	if (ob->softflag & OB_SB_EDGES) totedge= me->totedge;
	else totedge= 0;

	/* renew ends with ob->soft with points and edges, also checks & makes ob->soft */
	renew_softbody(scene, ob, me->totvert, totedge);

	/* we always make body points */
	sb= ob->soft;
	bp= sb->bpoint;

	for(a=0; a<me->totvert; a++, bp++) {
		/* get scalar values needed  *per vertex* from vertex group functions,
		so we can *paint* them nicly ..
		they are normalized [0.0..1.0] so may be we need amplitude for scale
		which can be done by caller but still .. i'd like it to go this way
		*/

		if((ob->softflag & OB_SB_GOAL) && sb->vertgroup) { /* even this is a deprecated evil hack */
		   /* I'd like to have it  .. if (sb->namedVG_Goal[0]) */

			get_scalar_from_vertexgroup(ob, a,(short) (sb->vertgroup-1), &bp->goal);
			/* do this always, regardless successfull read from vertex group */
			/* this is where '2.5 every thing is animateable' goes wrong in the first place jow_go_for2_5 */
			/* 1st coding action to take : move this to frame level */
			/* reads: leave the bp->goal as it was read from vertex group / or default .. we will need it at per frame call */
			/* should be fixed for meshes */
			// bp->goal= sb->mingoal + bp->goal*goalfac; /* do not do here jow_go_for2_5 */
		}
		else{
			/* in consequence if no group was set .. but we want to animate it laters */
			/* logically attach to goal with default first */
			if(ob->softflag & OB_SB_GOAL){bp->goal =sb->defgoal;}
		}

		/* to proove the concept
		this enables per vertex *mass painting*
		*/

		if (sb->namedVG_Mass[0])
		{
			int grp= defgroup_name_index (ob,sb->namedVG_Mass);
			/* printf("VGN  %s %d \n",sb->namedVG_Mass,grp); */
			if(grp > -1){
				get_scalar_from_vertexgroup(ob, a,(short) (grp), &bp->mass);
				/* 2.5  bp->mass = bp->mass * sb->nodemass; */
				/* printf("bp->mass  %f \n",bp->mass); */

			}
		}
		/* first set the default */
		bp->springweight = 1.0f;

		if (sb->namedVG_Spring_K[0])
		{
			int grp= defgroup_name_index (ob,sb->namedVG_Spring_K);
			//printf("VGN  %s %d \n",sb->namedVG_Spring_K,grp);
			if(grp > -1){
				get_scalar_from_vertexgroup(ob, a,(short) (grp), &bp->springweight);
				//printf("bp->springweight  %f \n",bp->springweight);

			}
		}


	}

	/* but we only optionally add body edge springs */
	if (ob->softflag & OB_SB_EDGES) {
		if(medge) {
			bs= sb->bspring;
			for(a=me->totedge; a>0; a--, medge++, bs++) {
				bs->v1= medge->v1;
				bs->v2= medge->v2;
				bs->springtype=SB_EDGE;
			}


			/* insert *diagonal* springs in quads if desired */
			if (ob->softflag & OB_SB_QUADS) {
				add_mesh_quad_diag_springs(ob);
			}

			build_bps_springlist(ob); /* scan for springs attached to bodypoints ONCE */
			/* insert *other second order* springs if desired */
			if (sb->secondspring > 0.0000001f) {
				add_2nd_order_springs(ob,sb->secondspring); /* exploits the the first run of build_bps_springlist(ob);*/
				build_bps_springlist(ob); /* yes we need to do it again*/
			}
			springs_from_mesh(ob); /* write the 'rest'-lenght of the springs */
			   if (ob->softflag & OB_SB_SELF) {calculate_collision_balls(ob);}

		}

	}

}

static void mesh_faces_to_scratch(Object *ob)
{
	SoftBody *sb= ob->soft;
	Mesh *me= ob->data;
	MFace *mface;
	BodyFace *bodyface;
	int a;
	/* alloc and copy faces*/

	bodyface = sb->scratch->bodyface = MEM_mallocN(sizeof(BodyFace)*me->totface,"SB_body_Faces");
	//memcpy(sb->scratch->mface,me->mface,sizeof(MFace)*me->totface);
	mface = me->mface;
	for(a=0; a<me->totface; a++, mface++, bodyface++) {
		bodyface->v1 = mface->v1;
		bodyface->v2 = mface->v2;
		bodyface->v3 = mface->v3;
		bodyface->v4 = mface->v4;
		bodyface->ext_force[0] = bodyface->ext_force[1] = bodyface->ext_force[2] = 0.0f;
		bodyface->flag =0;
	}
	sb->scratch->totface = me->totface;
}
static void reference_to_scratch(Object *ob)
{
	SoftBody *sb= ob->soft;
	ReferenceVert *rp;
	BodyPoint     *bp;
	float accu_pos[3] ={0.f,0.f,0.f};
	float accu_mass = 0.f;
	int a;

	sb->scratch->Ref.ivert = MEM_mallocN(sizeof(ReferenceVert)*sb->totpoint,"SB_Reference");
	bp= ob->soft->bpoint;
	rp= sb->scratch->Ref.ivert;
	for(a=0; a<sb->totpoint; a++, rp++, bp++) {
		VECCOPY(rp->pos,bp->pos);
		VECADD(accu_pos,accu_pos,bp->pos);
		accu_mass += _final_mass(ob,bp);
	}
	mul_v3_fl(accu_pos,1.0f/accu_mass);
	VECCOPY(sb->scratch->Ref.com,accu_pos);
	/* printf("reference_to_scratch \n"); */
}

/*
helper function to get proper spring length
when object is rescaled
*/
static float globallen(float *v1,float *v2,Object *ob)
{
	float p1[3],p2[3];
	VECCOPY(p1,v1);
	mul_m4_v3(ob->obmat, p1);
	VECCOPY(p2,v2);
	mul_m4_v3(ob->obmat, p2);
	return len_v3v3(p1,p2);
}

static void makelatticesprings(Lattice *lt,	BodySpring *bs, int dostiff,Object *ob)
{
	BPoint *bp=lt->def, *bpu;
	int u, v, w, dv, dw, bpc=0, bpuc;

	dv= lt->pntsu;
	dw= dv*lt->pntsv;

	for(w=0; w<lt->pntsw; w++) {

		for(v=0; v<lt->pntsv; v++) {

			for(u=0, bpuc=0, bpu=NULL; u<lt->pntsu; u++, bp++, bpc++) {

				if(w) {
					bs->v1 = bpc;
					bs->v2 = bpc-dw;
					bs->springtype=SB_EDGE;
					bs->len= globallen((bp-dw)->vec, bp->vec,ob);
					bs++;
				}
				if(v) {
					bs->v1 = bpc;
					bs->v2 = bpc-dv;
					bs->springtype=SB_EDGE;
					bs->len= globallen((bp-dv)->vec, bp->vec,ob);
					bs++;
				}
				if(u) {
					bs->v1 = bpuc;
					bs->v2 = bpc;
					bs->springtype=SB_EDGE;
					bs->len= globallen((bpu)->vec, bp->vec,ob);
					bs++;
				}

				if (dostiff) {

  					if(w){
						if( v && u ) {
							bs->v1 = bpc;
							bs->v2 = bpc-dw-dv-1;
							bs->springtype=SB_BEND;
							bs->len= globallen((bp-dw-dv-1)->vec, bp->vec,ob);
							bs++;
						}
						if( (v < lt->pntsv-1) && (u) ) {
							bs->v1 = bpc;
							bs->v2 = bpc-dw+dv-1;
							bs->springtype=SB_BEND;
							bs->len= globallen((bp-dw+dv-1)->vec, bp->vec,ob);
							bs++;
						}
					}

					if(w < lt->pntsw -1){
						if( v && u ) {
							bs->v1 = bpc;
							bs->v2 = bpc+dw-dv-1;
							bs->springtype=SB_BEND;
							bs->len= globallen((bp+dw-dv-1)->vec, bp->vec,ob);
							bs++;
						}
						if( (v < lt->pntsv-1) && (u) ) {
							bs->v1 = bpc;
							bs->v2 = bpc+dw+dv-1;
							bs->springtype=SB_BEND;
							 bs->len= globallen((bp+dw+dv-1)->vec, bp->vec,ob);
							bs++;
						}
					}
				}
				bpu = bp;
				bpuc = bpc;
			}
		}
	}
}


/* makes totally fresh start situation */
static void lattice_to_softbody(Scene *scene, Object *ob)
{
	Lattice *lt= ob->data;
	SoftBody *sb;
	int totvert, totspring = 0;

	totvert= lt->pntsu*lt->pntsv*lt->pntsw;

	if (ob->softflag & OB_SB_EDGES){
		totspring = ((lt->pntsu -1) * lt->pntsv
				  + (lt->pntsv -1) * lt->pntsu) * lt->pntsw
				  +lt->pntsu*lt->pntsv*(lt->pntsw -1);
		if (ob->softflag & OB_SB_QUADS){
			totspring += 4*(lt->pntsu -1) *  (lt->pntsv -1)  * (lt->pntsw-1);
		}
	}


	/* renew ends with ob->soft with points and edges, also checks & makes ob->soft */
	renew_softbody(scene, ob, totvert, totspring);
	sb= ob->soft;	/* can be created in renew_softbody() */

	/* weights from bpoints, same code used as for mesh vertices */
	/* if((ob->softflag & OB_SB_GOAL) && sb->vertgroup) { 2.4x one*/
	/* new! take the weights from lattice vertex anyhow */
	if(ob->softflag & OB_SB_GOAL){
		BodyPoint *bp= sb->bpoint;
		BPoint *bpnt= lt->def;
		/* jow_go_for2_5 */
		int a;

		for(a=0; a<totvert; a++, bp++, bpnt++) {
			bp->goal= bpnt->weight;
		}
	}

	/* create some helper edges to enable SB lattice to be usefull at all */
	if (ob->softflag & OB_SB_EDGES){
		makelatticesprings(lt,ob->soft->bspring,ob->softflag & OB_SB_QUADS,ob);
		build_bps_springlist(ob); /* link bps to springs */
	}
}

/* makes totally fresh start situation */
static void curve_surf_to_softbody(Scene *scene, Object *ob)
{
	Curve *cu= ob->data;
	SoftBody *sb;
	BodyPoint *bp;
	BodySpring *bs;
	Nurb *nu;
	BezTriple *bezt;
	BPoint *bpnt;
	int a, curindex=0;
	int totvert, totspring = 0, setgoal=0;

	totvert= count_curveverts(&cu->nurb);

	if (ob->softflag & OB_SB_EDGES){
		if(ob->type==OB_CURVE) {
			totspring= totvert - BLI_countlist(&cu->nurb);
		}
	}

	/* renew ends with ob->soft with points and edges, also checks & makes ob->soft */
	renew_softbody(scene, ob, totvert, totspring);
	sb= ob->soft;	/* can be created in renew_softbody() */

	/* set vars now */
	bp= sb->bpoint;
	bs= sb->bspring;

	/* weights from bpoints, same code used as for mesh vertices */
	/* if((ob->softflag & OB_SB_GOAL) && sb->vertgroup) 2.4x hack*/
	/* new! take the weights from curve vertex anyhow */
	if(ob->softflag & OB_SB_GOAL)
		setgoal= 1;

	for(nu= cu->nurb.first; nu; nu= nu->next) {
		if(nu->bezt) {
			/* bezier case ; this is nicly said naive; who ever wrote this part, it was not me (JOW) :) */
			/* a: never ever make tangent handles (sub) and or (ob)ject to collision */
			/* b: rather calculate them using some C2 (C2= continous in second derivate -> no jump in bending ) condition */
			/* not too hard to do, but needs some more code to care for;  some one may want look at it  JOW 2010/06/12*/
			for(bezt=nu->bezt, a=0; a<nu->pntsu; a++, bezt++, bp+=3, curindex+=3) {
				if(setgoal) {
					bp->goal= bezt->weight;

					/* all three triples */
					(bp+1)->goal= bp->goal;
					(bp+2)->goal= bp->goal;
					/*do not collide handles */
					(bp+1)->loc_flag |= SBF_OUTOFCOLLISION;
					(bp+2)->loc_flag |= SBF_OUTOFCOLLISION;
				}

				if(totspring) {
					if(a>0) {
						bs->v1= curindex-3;
						bs->v2= curindex;
						bs->springtype=SB_HANDLE;
						bs->len= globallen( (bezt-1)->vec[0], bezt->vec[0], ob );
						bs++;
					}
					bs->v1= curindex;
					bs->v2= curindex+1;
					bs->springtype=SB_HANDLE;
					bs->len= globallen( bezt->vec[0], bezt->vec[1], ob );
					bs++;

					bs->v1= curindex+1;
					bs->v2= curindex+2;
					bs->springtype=SB_HANDLE;
					bs->len= globallen( bezt->vec[1], bezt->vec[2], ob );
					bs++;
				}
			}
		}
		else {
			for(bpnt=nu->bp, a=0; a<nu->pntsu*nu->pntsv; a++, bpnt++, bp++, curindex++) {
				if(setgoal) {
					bp->goal= bpnt->weight;
				}
				if(totspring && a>0) {
					bs->v1= curindex-1;
					bs->v2= curindex;
					bs->springtype=SB_EDGE;
					bs->len= globallen( (bpnt-1)->vec, bpnt->vec , ob );
					bs++;
				}
			}
		}
	}

	if(totspring)
	{
		build_bps_springlist(ob); /* link bps to springs */
		if (ob->softflag & OB_SB_SELF) {calculate_collision_balls(ob);}
	}
}

/* copies softbody result back in object */
static void softbody_to_object(Object *ob, float (*vertexCos)[3], int numVerts, int local)
{
	SoftBody *sb= ob->soft;
	if(sb){
		BodyPoint *bp= sb->bpoint;
		int a;
		if(sb->solverflags & SBSO_ESTIMATEIPO){SB_estimate_transform(ob,sb->lcom,sb->lrot,sb->lscale);}
		/* inverse matrix is not uptodate... */
		invert_m4_m4(ob->imat, ob->obmat);

		for(a=0; a<numVerts; a++, bp++) {
			VECCOPY(vertexCos[a], bp->pos);
			if(local==0)
				mul_m4_v3(ob->imat, vertexCos[a]);	/* softbody is in global coords, baked optionally not */
		}
	}
}

/* +++ ************ maintaining scratch *************** */
static void sb_new_scratch(SoftBody *sb)
{
	if (!sb) return;
	sb->scratch = MEM_callocN(sizeof(SBScratch), "SBScratch");
	sb->scratch->colliderhash = BLI_ghash_new(BLI_ghashutil_ptrhash,BLI_ghashutil_ptrcmp, "sb_new_scratch gh");
	sb->scratch->bodyface = NULL;
	sb->scratch->totface = 0;
	sb->scratch->aabbmax[0]=sb->scratch->aabbmax[1]=sb->scratch->aabbmax[2] = 1.0e30f;
	sb->scratch->aabbmin[0]=sb->scratch->aabbmin[1]=sb->scratch->aabbmin[2] = -1.0e30f;
	sb->scratch->Ref.ivert = NULL;

}
/* --- ************ maintaining scratch *************** */

/* ************ Object level, exported functions *************** */

/* allocates and initializes general main data */
SoftBody *sbNew(Scene *scene)
{
	SoftBody *sb;

	sb= MEM_callocN(sizeof(SoftBody), "softbody");

	sb->mediafrict= 0.5f;
	sb->nodemass= 1.0f;
	sb->grav= 9.8f;
	sb->physics_speed= 1.0f;
	sb->rklimit= 0.1f;

	sb->goalspring= 0.5f;
	sb->goalfrict= 0.0f;
	sb->mingoal= 0.0f;
	sb->maxgoal= 1.0f;
	sb->defgoal= 0.7f;

	sb->inspring= 0.5f;
	sb->infrict= 0.5f;
	/*todo backward file compat should copy inspring to inpush while reading old files*/
	sb->inpush = 0.5f;

	sb->interval= 10;
	sb->sfra= scene->r.sfra;
	sb->efra= scene->r.efra;

	sb->colball  = 0.49f;
	sb->balldamp = 0.50f;
	sb->ballstiff= 1.0f;
	sb->sbc_mode = 1;


	sb->minloops = 10;
	sb->maxloops = 300;

	sb->choke = 3;
	sb_new_scratch(sb);
	/*todo backward file compat should set sb->shearstiff = 1.0f while reading old files*/
	sb->shearstiff = 1.0f;
	sb->solverflags |= SBSO_OLDERR;

	sb->pointcache = BKE_ptcache_add(&sb->ptcaches);

	if(!sb->effector_weights)
		sb->effector_weights = BKE_add_effector_weights(NULL);

	return sb;
}

/* frees all */
void sbFree(SoftBody *sb)
{
	free_softbody_intern(sb);
	BKE_ptcache_free_list(&sb->ptcaches);
	sb->pointcache = NULL;
	if(sb->effector_weights)
		MEM_freeN(sb->effector_weights);
	MEM_freeN(sb);
}

void sbFreeSimulation(SoftBody *sb)
{
	free_softbody_intern(sb);
}

/* makes totally fresh start situation */
void sbObjectToSoftbody(Object *ob)
{
	//ob->softflag |= OB_SB_REDO;

	free_softbody_intern(ob->soft);
}

static int object_has_edges(Object *ob)
{
	if(ob->type==OB_MESH) {
		return ((Mesh*) ob->data)->totedge;
	}
	else if(ob->type==OB_LATTICE) {
		return 1;
	}
	else {
		return 0;
	}
}

/* SB global visible functions */
void sbSetInterruptCallBack(int (*f)(void))
{
	SB_localInterruptCallBack = f;
}

static void softbody_update_positions(Object *ob, SoftBody *sb, float (*vertexCos)[3], int numVerts)
{
	BodyPoint *bp;
	int a;

	if(!sb || !sb->bpoint)
		return;

	for(a=0,bp=sb->bpoint; a<numVerts; a++, bp++) {
		/* store where goals are now */
		VECCOPY(bp->origS, bp->origE);
		/* copy the position of the goals at desired end time */
		VECCOPY(bp->origE, vertexCos[a]);
		/* vertexCos came from local world, go global */
		mul_m4_v3(ob->obmat, bp->origE);
		/* just to be save give bp->origT a defined value
		will be calulated in interpolate_exciter()*/
		VECCOPY(bp->origT, bp->origE);
	}
}


/* void SB_estimate_transform */
/* input   Object *ob out (says any object that can do SB like mesh,lattice,curve )
   output  float lloc[3],float lrot[3][3],float lscale[3][3]
   that is:
   a precise position vector denoting the motion of the center of mass
   give a rotation/scale matrix using averaging method, that's why estimate and not calculate
   see: this is kind of reverse engeneering: having to states of a point cloud and recover what happend
   our advantage here we know the identity of the vertex
   there are others methods giving other results.
   lloc,lrot,lscale are allowed to be NULL, just in case you don't need it.
   should be pretty useful for pythoneers :)
   not! velocity .. 2nd order stuff
   vcloud_estimate_transform see
   */

void SB_estimate_transform(Object *ob,float lloc[3],float lrot[3][3],float lscale[3][3])
{
	BodyPoint *bp;
	ReferenceVert *rp;
	SoftBody *sb = 0;
	float (*opos)[3];
	float (*rpos)[3];
	float com[3],rcom[3];
	int a;

	if(!ob ||!ob->soft) return; /* why did we get here ? */
	sb= ob->soft;
	if(!sb || !sb->bpoint) return;
	opos= MEM_callocN( (sb->totpoint)*3*sizeof(float), "SB_OPOS");
	rpos= MEM_callocN( (sb->totpoint)*3*sizeof(float), "SB_RPOS");
	/* might filter vertex selection with a vertex group */
	for(a=0, bp=sb->bpoint, rp=sb->scratch->Ref.ivert; a<sb->totpoint; a++, bp++, rp++) {
		VECCOPY(rpos[a],rp->pos);
		VECCOPY(opos[a],bp->pos);
	}

	vcloud_estimate_transform(sb->totpoint, opos, NULL, rpos, NULL, com, rcom,lrot,lscale);
	//VECSUB(com,com,rcom);
	if (lloc) VECCOPY(lloc,com);
	VECCOPY(sb->lcom,com);
	if (lscale) copy_m3_m3(sb->lscale,lscale);
	if (lrot)   copy_m3_m3(sb->lrot,lrot);


	MEM_freeN(opos);
	MEM_freeN(rpos);
}

static void softbody_reset(Object *ob, SoftBody *sb, float (*vertexCos)[3], int numVerts)
{
	BodyPoint *bp;
	int a;

	for(a=0,bp=sb->bpoint; a<numVerts; a++, bp++) {
		VECCOPY(bp->pos, vertexCos[a]);
		mul_m4_v3(ob->obmat, bp->pos);  /* yep, sofbody is global coords*/
		VECCOPY(bp->origS, bp->pos);
		VECCOPY(bp->origE, bp->pos);
		VECCOPY(bp->origT, bp->pos);
		bp->vec[0]= bp->vec[1]= bp->vec[2]= 0.0f;

		/* the bp->prev*'s are for rolling back from a canceled try to propagate in time
		adaptive step size algo in a nutshell:
		1.  set sheduled time step to new dtime
		2.  try to advance the sheduled time step, beeing optimistic execute it
		3.  check for success
		3.a we 're fine continue, may be we can increase sheduled time again ?? if so, do so!
		3.b we did exceed error limit --> roll back, shorten the sheduled time and try again at 2.
		4.  check if we did reach dtime
		4.a nope we need to do some more at 2.
		4.b yup we're done
		*/

		VECCOPY(bp->prevpos, bp->pos);
		VECCOPY(bp->prevvec, bp->vec);
		VECCOPY(bp->prevdx, bp->vec);
		VECCOPY(bp->prevdv, bp->vec);
	}

	/* make a nice clean scratch struc */
	free_scratch(sb); /* clear if any */
	sb_new_scratch(sb); /* make a new */
	sb->scratch->needstobuildcollider=1;
	zero_v3(sb->lcom);
	unit_m3(sb->lrot);
	unit_m3(sb->lscale);



	/* copy some info to scratch */
			/* we only need that if we want to reconstruct IPO */
	if(1) {
		reference_to_scratch(ob);
		SB_estimate_transform(ob,NULL,NULL,NULL);
		SB_estimate_transform(ob,NULL,NULL,NULL);
	}
	switch(ob->type) {
	case OB_MESH:
		if (ob->softflag & OB_SB_FACECOLL) mesh_faces_to_scratch(ob);
		break;
	case OB_LATTICE:
		break;
	case OB_CURVE:
	case OB_SURF:
		break;
	default:
		break;
	}
}

static void softbody_step(Scene *scene, Object *ob, SoftBody *sb, float dtime)
{
	/* the simulator */
	float forcetime;
	double sct,sst;
<<<<<<< HEAD
	
		
=======


>>>>>>> 7f083c45
	sst=PIL_check_seconds_timer();
	/* Integration back in time is possible in theory, but pretty useless here.
	So we refuse to do so. Since we do not know anything about 'outside' canges
	especially colliders we refuse to go more than 10 frames.
	*/
	if(dtime < 0 || dtime > 10.5f) return;

	ccd_update_deflector_hash(scene, ob, sb->scratch->colliderhash);

	if(sb->scratch->needstobuildcollider){
		if (query_external_colliders(scene, ob)){
			ccd_build_deflector_hash(scene, ob, sb->scratch->colliderhash);
		}
		sb->scratch->needstobuildcollider=0;
	}

	if (sb->solver_ID < 2) {
		/* special case of 2nd order Runge-Kutta type AKA Heun */
		int mid_flags=0;
		float err = 0;
		float forcetimemax = 1.0f; /* set defaults guess we shall do one frame */
		float forcetimemin = 0.01f; /* set defaults guess 1/100 is tight enough */
		float timedone =0.0; /* how far did we get without violating error condition */
							 /* loops = counter for emergency brake
							 * we don't want to lock up the system if physics fail
		*/
		int loops =0 ;

		SoftHeunTol = sb->rklimit; /* humm .. this should be calculated from sb parameters and sizes */
		/* adjust loop limits */
		if (sb->minloops > 0) forcetimemax = dtime / sb->minloops;
		if (sb->maxloops > 0) forcetimemin = dtime / sb->maxloops;

		if(sb->solver_ID>0) mid_flags |= MID_PRESERVE;

		forcetime =forcetimemax; /* hope for integrating in one step */
		while ( (ABS(timedone) < ABS(dtime)) && (loops < 2000) )
		{
			/* set goals in time */
			interpolate_exciter(ob,200,(int)(200.0*(timedone/dtime)));

			sb->scratch->flag &= ~SBF_DOFUZZY;
			/* do predictive euler step */
			softbody_calc_forces(scene, ob, forcetime,timedone/dtime,0);

			softbody_apply_forces(ob, forcetime, 1, NULL,mid_flags);

			/* crop new slope values to do averaged slope step */
			softbody_calc_forces(scene, ob, forcetime,timedone/dtime,0);

			softbody_apply_forces(ob, forcetime, 2, &err,mid_flags);
			softbody_apply_goalsnap(ob);

			if (err > SoftHeunTol) { /* error needs to be scaled to some quantity */

				if (forcetime > forcetimemin){
					forcetime = MAX2(forcetime / 2.0f,forcetimemin);
					softbody_restore_prev_step(ob);
					//printf("down,");
				}
				else {
					timedone += forcetime;
				}
			}
			else {
				float newtime = forcetime * 1.1f; /* hope for 1.1 times better conditions in next step */

				if (sb->scratch->flag & SBF_DOFUZZY){
					//if (err > SoftHeunTol/(2.0f*sb->fuzzyness)) { /* stay with this stepsize unless err really small */
					newtime = forcetime;
					//}
				}
				else {
					if (err > SoftHeunTol/2.0f) { /* stay with this stepsize unless err really small */
						newtime = forcetime;
					}
				}
				timedone += forcetime;
				newtime=MIN2(forcetimemax,MAX2(newtime,forcetimemin));
				//if (newtime > forcetime) printf("up,");
				if (forcetime > 0.0)
					forcetime = MIN2(dtime - timedone,newtime);
				else
					forcetime = MAX2(dtime - timedone,newtime);
			}
			loops++;
			if(sb->solverflags & SBSO_MONITOR ){
				sct=PIL_check_seconds_timer();
				if (sct-sst > 0.5f) printf("%3.0f%% \r",100.0f*timedone/dtime);
			}
			/* ask for user break */
			if (SB_localInterruptCallBack && SB_localInterruptCallBack()) break;

		}
		/* move snapped to final position */
		interpolate_exciter(ob, 2, 2);
		softbody_apply_goalsnap(ob);

		//				if(G.f & G_DEBUG){
		if(sb->solverflags & SBSO_MONITOR ){
			if (loops > HEUNWARNLIMIT) /* monitor high loop counts */
				printf("\r needed %d steps/frame",loops);
		}

	}
	else if (sb->solver_ID == 2)
	{/* do semi "fake" implicit euler */
		//removed
	}/*SOLVER SELECT*/
	else if (sb->solver_ID == 4)
	{
		/* do semi "fake" implicit euler */
	}/*SOLVER SELECT*/
	else if (sb->solver_ID == 3){
		/* do "stupid" semi "fake" implicit euler */
		//removed

	}/*SOLVER SELECT*/
	else{
		printf("softbody no valid solver ID!");
	}/*SOLVER SELECT*/
	if(sb->plastic){ apply_spring_memory(ob);}

	if(sb->solverflags & SBSO_MONITOR ){
		sct=PIL_check_seconds_timer();
		if ((sct-sst > 0.5f) || (G.f & G_DEBUG)) printf(" solver time %f sec %s \n",sct-sst,ob->id.name);
	}
}

/* simulates one step. framenr is in frames */
void sbObjectStep(Scene *scene, Object *ob, float cfra, float (*vertexCos)[3], int numVerts)
{
	SoftBody *sb= ob->soft;
	PointCache *cache;
	PTCacheID pid;
	float dtime, timescale;
	int framedelta, framenr, startframe, endframe;
	int cache_result;

	cache= sb->pointcache;

	framenr= (int)cfra;
	framedelta= framenr - cache->simframe;

	BKE_ptcache_id_from_softbody(&pid, ob, sb);
	BKE_ptcache_id_time(&pid, scene, framenr, &startframe, &endframe, &timescale);

	/* check for changes in mesh, should only happen in case the mesh
	 * structure changes during an animation */
	if(sb->bpoint && numVerts != sb->totpoint) {
		BKE_ptcache_invalidate(cache);
		return;
	}

	/* clamp frame ranges */
	if(framenr < startframe) {
		BKE_ptcache_invalidate(cache);
		return;
	}
	else if(framenr > endframe) {
		framenr = endframe;
	}

	/* verify if we need to create the softbody data */
	if(sb->bpoint == NULL ||
	   ((ob->softflag & OB_SB_EDGES) && !ob->soft->bspring && object_has_edges(ob))) {

		switch(ob->type) {
			case OB_MESH:
				mesh_to_softbody(scene, ob);
				break;
			case OB_LATTICE:
				lattice_to_softbody(scene, ob);
				break;
			case OB_CURVE:
			case OB_SURF:
				curve_surf_to_softbody(scene, ob);
				break;
			default:
				renew_softbody(scene, ob, numVerts, 0);
				break;
		}

		softbody_update_positions(ob, sb, vertexCos, numVerts);
		softbody_reset(ob, sb, vertexCos, numVerts);
	}

	/* continue physics special case */
	if(BKE_ptcache_get_continue_physics()) {
		BKE_ptcache_invalidate(cache);
		/* do simulation */
		dtime = timescale;
		softbody_update_positions(ob, sb, vertexCos, numVerts);
		softbody_step(scene, ob, sb, dtime);
		softbody_to_object(ob, vertexCos, numVerts, 0);
		return;
	}

	/* still no points? go away */
	if(sb->totpoint==0) {
		return;
	}
	if(framenr == startframe) {
		BKE_ptcache_id_reset(scene, &pid, PTCACHE_RESET_OUTDATED);

		/* first frame, no simulation to do, just set the positions */
		softbody_update_positions(ob, sb, vertexCos, numVerts);

		BKE_ptcache_validate(cache, framenr);
		cache->flag &= ~PTCACHE_REDO_NEEDED;
		return;
	}

	/* try to read from cache */
	cache_result = BKE_ptcache_read_cache(&pid, framenr, scene->r.frs_sec);

	if(cache_result == PTCACHE_READ_EXACT || cache_result == PTCACHE_READ_INTERPOLATED) {
		softbody_to_object(ob, vertexCos, numVerts, sb->local);

		BKE_ptcache_validate(cache, framenr);

		if(cache_result == PTCACHE_READ_INTERPOLATED && cache->flag & PTCACHE_REDO_NEEDED)
			BKE_ptcache_write_cache(&pid, framenr);

		return;
	}
	else if(cache_result==PTCACHE_READ_OLD) {
		; /* do nothing */
	}
	else if(ob->id.lib || (cache->flag & PTCACHE_BAKED)) {
		/* if baked and nothing in cache, do nothing */
		BKE_ptcache_invalidate(cache);
		return;
	}

	/* if on second frame, write cache for first frame */
	if(cache->simframe == startframe && (cache->flag & PTCACHE_OUTDATED || cache->last_exact==0))
		BKE_ptcache_write_cache(&pid, startframe);

	softbody_update_positions(ob, sb, vertexCos, numVerts);

	/* checking time: */
	dtime = framedelta*timescale;

	/* do simulation */
	softbody_step(scene, ob, sb, dtime);

	softbody_to_object(ob, vertexCos, numVerts, 0);

	BKE_ptcache_validate(cache, framenr);
	BKE_ptcache_write_cache(&pid, framenr);
}
<|MERGE_RESOLUTION|>--- conflicted
+++ resolved
@@ -293,13 +293,8 @@
 
 	/* first some paranoia checks */
 	if (!dm) return NULL;
-<<<<<<< HEAD
 	if (!dm->getNumVerts(dm) || !dm->getNumTessFaces(dm)) return NULL;
-	
-=======
-	if (!dm->getNumVerts(dm) || !dm->getNumFaces(dm)) return NULL;
-
->>>>>>> 7f083c45
+
 	pccd_M = MEM_mallocN(sizeof(ccd_Mesh),"ccd_Mesh");
 	pccd_M->totvert = dm->getNumVerts(dm);
 	pccd_M->totface = dm->getNumTessFaces(dm);
@@ -331,13 +326,8 @@
 
 	}
 	/* alloc and copy faces*/
-<<<<<<< HEAD
     pccd_M->mface = dm->dupTessFaceArray(dm);
-	
-=======
-	pccd_M->mface = dm->dupFaceArray(dm);
-
->>>>>>> 7f083c45
+
 	/* OBBs for idea1 */
 	pccd_M->mima = MEM_mallocN(sizeof(ccdf_minmax)*pccd_M->totface,"ccd_Mesh_Faces_mima");
 	mima  = pccd_M->mima;
@@ -3929,13 +3919,8 @@
 	/* the simulator */
 	float forcetime;
 	double sct,sst;
-<<<<<<< HEAD
-	
-		
-=======
-
-
->>>>>>> 7f083c45
+
+
 	sst=PIL_check_seconds_timer();
 	/* Integration back in time is possible in theory, but pretty useless here.
 	So we refuse to do so. Since we do not know anything about 'outside' canges
