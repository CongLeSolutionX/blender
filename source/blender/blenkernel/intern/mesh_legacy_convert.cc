/* SPDX-License-Identifier: GPL-2.0-or-later
 * Copyright 2001-2002 NaN Holding BV. All rights reserved. */

/** \file
 * \ingroup bke
 *
 * Functions to convert mesh data to and from legacy formats like #MFace.
 */

#define DNA_DEPRECATED_ALLOW

#include "MEM_guardedalloc.h"

#include "DNA_mesh_types.h"
#include "DNA_meshdata_types.h"
#include "DNA_object_types.h"

#include "BLI_edgehash.h"
#include "BLI_math.h"
#include "BLI_math_vec_types.hh"
#include "BLI_memarena.h"
#include "BLI_polyfill_2d.h"
#include "BLI_resource_scope.hh"
#include "BLI_task.hh"
#include "BLI_utildefines.h"

#include "BKE_attribute.hh"
#include "BKE_customdata.h"
#include "BKE_global.h"
#include "BKE_mesh.h"
#include "BKE_mesh_legacy_convert.h"
#include "BKE_multires.h"

using blender::MutableSpan;
using blender::Span;

/* -------------------------------------------------------------------- */
/** \name Legacy Edge Calculation
 * \{ */

struct EdgeSort {
  uint v1, v2;
  char is_loose, is_draw;
};

/* edges have to be added with lowest index first for sorting */
static void to_edgesort(struct EdgeSort *ed, uint v1, uint v2, char is_loose, short is_draw)
{
  if (v1 < v2) {
    ed->v1 = v1;
    ed->v2 = v2;
  }
  else {
    ed->v1 = v2;
    ed->v2 = v1;
  }
  ed->is_loose = is_loose;
  ed->is_draw = is_draw;
}

static int vergedgesort(const void *v1, const void *v2)
{
  const struct EdgeSort *x1 = static_cast<const struct EdgeSort *>(v1);
  const struct EdgeSort *x2 = static_cast<const struct EdgeSort *>(v2);

  if (x1->v1 > x2->v1) {
    return 1;
  }
  if (x1->v1 < x2->v1) {
    return -1;
  }
  if (x1->v2 > x2->v2) {
    return 1;
  }
  if (x1->v2 < x2->v2) {
    return -1;
  }

  return 0;
}

/* Create edges based on known verts and faces,
 * this function is only used when loading very old blend files */
static void mesh_calc_edges_mdata(const MVert * /*allvert*/,
                                  const MFace *allface,
                                  MLoop *allloop,
                                  const MPoly *allpoly,
                                  int /*totvert*/,
                                  int totface,
                                  int /*totloop*/,
                                  int totpoly,
                                  const bool use_old,
                                  MEdge **r_medge,
                                  int *r_totedge)
{
  const MPoly *mpoly;
  const MFace *mface;
  MEdge *medge, *med;
  EdgeHash *hash;
  struct EdgeSort *edsort, *ed;
  int a, totedge = 0;
  uint totedge_final = 0;
  uint edge_index;

  /* we put all edges in array, sort them, and detect doubles that way */

  for (a = totface, mface = allface; a > 0; a--, mface++) {
    if (mface->v4) {
      totedge += 4;
    }
    else if (mface->v3) {
      totedge += 3;
    }
    else {
      totedge += 1;
    }
  }

  if (totedge == 0) {
    /* flag that mesh has edges */
    (*r_medge) = (MEdge *)MEM_callocN(0, __func__);
    (*r_totedge) = 0;
    return;
  }

  ed = edsort = (EdgeSort *)MEM_mallocN(totedge * sizeof(struct EdgeSort), "EdgeSort");

  for (a = totface, mface = allface; a > 0; a--, mface++) {
    to_edgesort(ed++, mface->v1, mface->v2, !mface->v3, mface->edcode & ME_V1V2);
    if (mface->v4) {
      to_edgesort(ed++, mface->v2, mface->v3, 0, mface->edcode & ME_V2V3);
      to_edgesort(ed++, mface->v3, mface->v4, 0, mface->edcode & ME_V3V4);
      to_edgesort(ed++, mface->v4, mface->v1, 0, mface->edcode & ME_V4V1);
    }
    else if (mface->v3) {
      to_edgesort(ed++, mface->v2, mface->v3, 0, mface->edcode & ME_V2V3);
      to_edgesort(ed++, mface->v3, mface->v1, 0, mface->edcode & ME_V3V1);
    }
  }

  qsort(edsort, totedge, sizeof(struct EdgeSort), vergedgesort);

  /* count final amount */
  for (a = totedge, ed = edsort; a > 1; a--, ed++) {
    /* edge is unique when it differs from next edge, or is last */
    if (ed->v1 != (ed + 1)->v1 || ed->v2 != (ed + 1)->v2) {
      totedge_final++;
    }
  }
  totedge_final++;

  medge = (MEdge *)MEM_callocN(sizeof(MEdge) * totedge_final, __func__);

  for (a = totedge, med = medge, ed = edsort; a > 1; a--, ed++) {
    /* edge is unique when it differs from next edge, or is last */
    if (ed->v1 != (ed + 1)->v1 || ed->v2 != (ed + 1)->v2) {
      med->v1 = ed->v1;
      med->v2 = ed->v2;
      if (use_old == false || ed->is_draw) {
        med->flag = ME_EDGEDRAW;
      }

      /* order is swapped so extruding this edge as a surface won't flip face normals
       * with cyclic curves */
      if (ed->v1 + 1 != ed->v2) {
        SWAP(uint, med->v1, med->v2);
      }
      med++;
    }
    else {
      /* Equal edge, merge the draw-flag. */
      (ed + 1)->is_draw |= ed->is_draw;
    }
  }
  /* last edge */
  med->v1 = ed->v1;
  med->v2 = ed->v2;
  med->flag = ME_EDGEDRAW;

  MEM_freeN(edsort);

  /* set edge members of mloops */
  hash = BLI_edgehash_new_ex(__func__, totedge_final);
  for (edge_index = 0, med = medge; edge_index < totedge_final; edge_index++, med++) {
    BLI_edgehash_insert(hash, med->v1, med->v2, POINTER_FROM_UINT(edge_index));
  }

  mpoly = allpoly;
  for (a = 0; a < totpoly; a++, mpoly++) {
    MLoop *ml, *ml_next;
    int i = mpoly->totloop;

    ml_next = allloop + mpoly->loopstart; /* first loop */
    ml = &ml_next[i - 1];                 /* last loop */

    while (i-- != 0) {
      ml->e = POINTER_AS_UINT(BLI_edgehash_lookup(hash, ml->v, ml_next->v));
      ml = ml_next;
      ml_next++;
    }
  }

  BLI_edgehash_free(hash, nullptr);

  *r_medge = medge;
  *r_totedge = totedge_final;
}

void BKE_mesh_calc_edges_legacy(Mesh *me, const bool use_old)
{
  using namespace blender;
  MEdge *medge;
  int totedge = 0;
  const Span<MVert> verts(static_cast<const MVert *>(CustomData_get_layer(&me->vdata, CD_MVERT)),
                          me->totvert);
  const Span<MPoly> polys = me->polys();
  MutableSpan<MLoop> loops = me->loops_for_write();

  mesh_calc_edges_mdata(verts.data(),
                        (MFace *)CustomData_get_layer(&me->fdata, CD_MFACE),
                        loops.data(),
                        polys.data(),
                        verts.size(),
                        me->totface,
                        loops.size(),
                        polys.size(),
                        use_old,
                        &medge,
                        &totedge);

  if (totedge == 0) {
    /* flag that mesh has edges */
    me->totedge = 0;
    return;
  }

  medge = (MEdge *)CustomData_add_layer(&me->edata, CD_MEDGE, CD_ASSIGN, medge, totedge);
  me->totedge = totedge;

  BKE_mesh_tag_topology_changed(me);
  BKE_mesh_strip_loose_faces(me);
}

/** \} */

/* -------------------------------------------------------------------- */
/** \name CD Flag Initialization
 * \{ */

void BKE_mesh_do_versions_cd_flag_init(Mesh *mesh)
{
  using namespace blender;
  if (UNLIKELY(mesh->cd_flag)) {
    return;
  }

  const Span<MVert> verts(static_cast<const MVert *>(CustomData_get_layer(&mesh->vdata, CD_MVERT)),
                          mesh->totvert);
  const Span<MEdge> edges = mesh->edges();

  for (const MVert &vert : verts) {
    if (vert.bweight_legacy != 0) {
      mesh->cd_flag |= ME_CDFLAG_VERT_BWEIGHT;
      break;
    }
  }

  for (const MEdge &edge : edges) {
    if (edge.bweight_legacy != 0) {
      mesh->cd_flag |= ME_CDFLAG_EDGE_BWEIGHT;
      if (mesh->cd_flag & ME_CDFLAG_EDGE_CREASE) {
        break;
      }
    }
    if (edge.crease_legacy != 0) {
      mesh->cd_flag |= ME_CDFLAG_EDGE_CREASE;
      if (mesh->cd_flag & ME_CDFLAG_EDGE_BWEIGHT) {
        break;
      }
    }
  }
}

/** \} */

/* -------------------------------------------------------------------- */
/** \name NGon Tessellation (NGon to MFace Conversion)
 * \{ */

static void bm_corners_to_loops_ex(ID *id,
                                   CustomData *fdata,
                                   CustomData *ldata,
                                   MFace *mface,
                                   int totloop,
                                   int findex,
                                   int loopstart,
                                   int numTex,
                                   int numCol)
{
  MFace *mf = mface + findex;

  for (int i = 0; i < numTex; i++) {
    const MTFace *texface = (const MTFace *)CustomData_get_n(fdata, CD_MTFACE, findex, i);

    MLoopUV *mloopuv = (MLoopUV *)CustomData_get_n(ldata, CD_MLOOPUV, loopstart, i);
    copy_v2_v2(mloopuv->uv, texface->uv[0]);
    mloopuv++;
    copy_v2_v2(mloopuv->uv, texface->uv[1]);
    mloopuv++;
    copy_v2_v2(mloopuv->uv, texface->uv[2]);
    mloopuv++;

    if (mf->v4) {
      copy_v2_v2(mloopuv->uv, texface->uv[3]);
      mloopuv++;
    }
  }

  for (int i = 0; i < numCol; i++) {
    MLoopCol *mloopcol = (MLoopCol *)CustomData_get_n(ldata, CD_PROP_BYTE_COLOR, loopstart, i);
    const MCol *mcol = (const MCol *)CustomData_get_n(fdata, CD_MCOL, findex, i);

    MESH_MLOOPCOL_FROM_MCOL(mloopcol, &mcol[0]);
    mloopcol++;
    MESH_MLOOPCOL_FROM_MCOL(mloopcol, &mcol[1]);
    mloopcol++;
    MESH_MLOOPCOL_FROM_MCOL(mloopcol, &mcol[2]);
    mloopcol++;
    if (mf->v4) {
      MESH_MLOOPCOL_FROM_MCOL(mloopcol, &mcol[3]);
      mloopcol++;
    }
  }

  if (CustomData_has_layer(fdata, CD_TESSLOOPNORMAL)) {
    float(*lnors)[3] = (float(*)[3])CustomData_get(ldata, loopstart, CD_NORMAL);
    const short(*tlnors)[3] = (short(*)[3])CustomData_get(fdata, findex, CD_TESSLOOPNORMAL);
    const int max = mf->v4 ? 4 : 3;

    for (int i = 0; i < max; i++, lnors++, tlnors++) {
      normal_short_to_float_v3(*lnors, *tlnors);
    }
  }

  if (CustomData_has_layer(fdata, CD_MDISPS)) {
    MDisps *ld = (MDisps *)CustomData_get(ldata, loopstart, CD_MDISPS);
    const MDisps *fd = (const MDisps *)CustomData_get(fdata, findex, CD_MDISPS);
    const float(*disps)[3] = fd->disps;
    int tot = mf->v4 ? 4 : 3;
    int corners;

    if (CustomData_external_test(fdata, CD_MDISPS)) {
      if (id && fdata->external) {
        CustomData_external_add(ldata, id, CD_MDISPS, totloop, fdata->external->filepath);
      }
    }

    corners = multires_mdisp_corners(fd);

    if (corners == 0) {
      /* Empty #MDisp layers appear in at least one of the `sintel.blend` files.
       * Not sure why this happens, but it seems fine to just ignore them here.
       * If `corners == 0` for a non-empty layer though, something went wrong. */
      BLI_assert(fd->totdisp == 0);
    }
    else {
      const int side = int(sqrtf(float(fd->totdisp / corners)));
      const int side_sq = side * side;

      for (int i = 0; i < tot; i++, disps += side_sq, ld++) {
        ld->totdisp = side_sq;
        ld->level = int(logf(float(side) - 1.0f) / float(M_LN2)) + 1;

        if (ld->disps) {
          MEM_freeN(ld->disps);
        }

        ld->disps = (float(*)[3])MEM_malloc_arrayN(
            size_t(side_sq), sizeof(float[3]), "converted loop mdisps");
        if (fd->disps) {
          memcpy(ld->disps, disps, size_t(side_sq) * sizeof(float[3]));
        }
        else {
          memset(ld->disps, 0, size_t(side_sq) * sizeof(float[3]));
        }
      }
    }
  }
}

static void CustomData_to_bmeshpoly(CustomData *fdata, CustomData *ldata, int totloop)
{
  for (int i = 0; i < fdata->totlayer; i++) {
    if (fdata->layers[i].type == CD_MTFACE) {
      CustomData_add_layer_named(
          ldata, CD_MLOOPUV, CD_SET_DEFAULT, nullptr, totloop, fdata->layers[i].name);
    }
    else if (fdata->layers[i].type == CD_MCOL) {
      CustomData_add_layer_named(
          ldata, CD_PROP_BYTE_COLOR, CD_SET_DEFAULT, nullptr, totloop, fdata->layers[i].name);
    }
    else if (fdata->layers[i].type == CD_MDISPS) {
      CustomData_add_layer_named(
          ldata, CD_MDISPS, CD_SET_DEFAULT, nullptr, totloop, fdata->layers[i].name);
    }
    else if (fdata->layers[i].type == CD_TESSLOOPNORMAL) {
      CustomData_add_layer_named(
          ldata, CD_NORMAL, CD_SET_DEFAULT, nullptr, totloop, fdata->layers[i].name);
    }
  }
}

static void convert_mfaces_to_mpolys(ID *id,
                                     CustomData *fdata,
                                     CustomData *ldata,
                                     CustomData *pdata,
                                     int totedge_i,
                                     int totface_i,
                                     int totloop_i,
                                     int totpoly_i,
                                     MEdge *medge,
                                     MFace *mface,
                                     int *r_totloop,
                                     int *r_totpoly)
{
  MFace *mf;
  MLoop *ml, *mloop;
  MPoly *mp, *mpoly;
  MEdge *me;
  EdgeHash *eh;
  int numTex, numCol;
  int i, j, totloop, totpoly, *polyindex;

  /* old flag, clear to allow for reuse */
#define ME_FGON (1 << 3)

  /* just in case some of these layers are filled in (can happen with python created meshes) */
  CustomData_free(ldata, totloop_i);
  CustomData_free(pdata, totpoly_i);

  totpoly = totface_i;
  mpoly = (MPoly *)CustomData_add_layer(pdata, CD_MPOLY, CD_SET_DEFAULT, nullptr, totpoly);
  int *material_indices = static_cast<int *>(
      CustomData_get_layer_named(pdata, CD_PROP_INT32, "material_index"));
  if (material_indices == nullptr) {
    material_indices = static_cast<int *>(CustomData_add_layer_named(
        pdata, CD_PROP_INT32, CD_SET_DEFAULT, nullptr, totpoly, "material_index"));
  }

  numTex = CustomData_number_of_layers(fdata, CD_MTFACE);
  numCol = CustomData_number_of_layers(fdata, CD_MCOL);

  totloop = 0;
  mf = mface;
  for (i = 0; i < totface_i; i++, mf++) {
    totloop += mf->v4 ? 4 : 3;
  }

  mloop = (MLoop *)CustomData_add_layer(ldata, CD_MLOOP, CD_SET_DEFAULT, nullptr, totloop);

  CustomData_to_bmeshpoly(fdata, ldata, totloop);

  if (id) {
    /* ensure external data is transferred */
    /* TODO(sergey): Use multiresModifier_ensure_external_read(). */
    CustomData_external_read(fdata, id, CD_MASK_MDISPS, totface_i);
  }

  eh = BLI_edgehash_new_ex(__func__, uint(totedge_i));

  /* build edge hash */
  me = medge;
  for (i = 0; i < totedge_i; i++, me++) {
    BLI_edgehash_insert(eh, me->v1, me->v2, POINTER_FROM_UINT(i));

    /* unrelated but avoid having the FGON flag enabled,
     * so we can reuse it later for something else */
    me->flag &= ~ME_FGON;
  }

  polyindex = (int *)CustomData_get_layer(fdata, CD_ORIGINDEX);

  j = 0; /* current loop index */
  ml = mloop;
  mf = mface;
  mp = mpoly;
  for (i = 0; i < totface_i; i++, mf++, mp++) {
    mp->loopstart = j;

    mp->totloop = mf->v4 ? 4 : 3;

    material_indices[i] = mf->mat_nr;
    mp->flag = mf->flag;

#define ML(v1, v2) \
  { \
    ml->v = mf->v1; \
    ml->e = POINTER_AS_UINT(BLI_edgehash_lookup(eh, mf->v1, mf->v2)); \
    ml++; \
    j++; \
  } \
  (void)0

    ML(v1, v2);
    ML(v2, v3);
    if (mf->v4) {
      ML(v3, v4);
      ML(v4, v1);
    }
    else {
      ML(v3, v1);
    }

#undef ML

    bm_corners_to_loops_ex(id, fdata, ldata, mface, totloop, i, mp->loopstart, numTex, numCol);

    if (polyindex) {
      *polyindex = i;
      polyindex++;
    }
  }

  /* NOTE: we don't convert NGons at all, these are not even real ngons,
   * they have their own UV's, colors etc - its more an editing feature. */

  BLI_edgehash_free(eh, nullptr);

  *r_totpoly = totpoly;
  *r_totloop = totloop;

#undef ME_FGON
}

static void update_active_fdata_layers(Mesh &mesh, CustomData *fdata, CustomData *ldata)
{
  int act;

  if (CustomData_has_layer(ldata, CD_MLOOPUV)) {
    act = CustomData_get_active_layer(ldata, CD_MLOOPUV);
    CustomData_set_layer_active(fdata, CD_MTFACE, act);

    act = CustomData_get_render_layer(ldata, CD_MLOOPUV);
    CustomData_set_layer_render(fdata, CD_MTFACE, act);

    act = CustomData_get_clone_layer(ldata, CD_MLOOPUV);
    CustomData_set_layer_clone(fdata, CD_MTFACE, act);

    act = CustomData_get_stencil_layer(ldata, CD_MLOOPUV);
    CustomData_set_layer_stencil(fdata, CD_MTFACE, act);
  }

  if (CustomData_has_layer(ldata, CD_PROP_BYTE_COLOR)) {
    act = CustomData_get_named_layer(ldata, CD_PROP_BYTE_COLOR, mesh.active_color_attribute);
    CustomData_set_layer_active(fdata, CD_MCOL, act);

    act = CustomData_get_named_layer(ldata, CD_PROP_BYTE_COLOR, mesh.default_color_attribute);
    CustomData_set_layer_render(fdata, CD_MCOL, act);

    act = CustomData_get_clone_layer(ldata, CD_PROP_BYTE_COLOR);
    CustomData_set_layer_clone(fdata, CD_MCOL, act);

    act = CustomData_get_stencil_layer(ldata, CD_PROP_BYTE_COLOR);
    CustomData_set_layer_stencil(fdata, CD_MCOL, act);
  }
}

#ifndef NDEBUG
/**
 * Debug check, used to assert when we expect layers to be in/out of sync.
 *
 * \param fallback: Use when there are no layers to handle,
 * since callers may expect success or failure.
 */
static bool check_matching_legacy_layer_counts(CustomData *fdata, CustomData *ldata, bool fallback)
{
  int a_num = 0, b_num = 0;
#  define LAYER_CMP(l_a, t_a, l_b, t_b) \
    ((a_num += CustomData_number_of_layers(l_a, t_a)) == \
     (b_num += CustomData_number_of_layers(l_b, t_b)))

  if (!LAYER_CMP(ldata, CD_MLOOPUV, fdata, CD_MTFACE)) {
    return false;
  }
  if (!LAYER_CMP(ldata, CD_PROP_BYTE_COLOR, fdata, CD_MCOL)) {
    return false;
  }
  if (!LAYER_CMP(ldata, CD_PREVIEW_MLOOPCOL, fdata, CD_PREVIEW_MCOL)) {
    return false;
  }
  if (!LAYER_CMP(ldata, CD_ORIGSPACE_MLOOP, fdata, CD_ORIGSPACE)) {
    return false;
  }
  if (!LAYER_CMP(ldata, CD_NORMAL, fdata, CD_TESSLOOPNORMAL)) {
    return false;
  }
  if (!LAYER_CMP(ldata, CD_TANGENT, fdata, CD_TANGENT)) {
    return false;
  }

#  undef LAYER_CMP

  /* if no layers are on either CustomData's,
   * then there was nothing to do... */
  return a_num ? true : fallback;
}
#endif

static void add_mface_layers(Mesh &mesh, CustomData *fdata, CustomData *ldata, int total)
{
  /* avoid accumulating extra layers */
  BLI_assert(!check_matching_legacy_layer_counts(fdata, ldata, false));

  for (int i = 0; i < ldata->totlayer; i++) {
    if (ldata->layers[i].type == CD_MLOOPUV) {
      CustomData_add_layer_named(
          fdata, CD_MTFACE, CD_SET_DEFAULT, nullptr, total, ldata->layers[i].name);
    }
    if (ldata->layers[i].type == CD_PROP_BYTE_COLOR) {
      CustomData_add_layer_named(
          fdata, CD_MCOL, CD_SET_DEFAULT, nullptr, total, ldata->layers[i].name);
    }
    else if (ldata->layers[i].type == CD_PREVIEW_MLOOPCOL) {
      CustomData_add_layer_named(
          fdata, CD_PREVIEW_MCOL, CD_SET_DEFAULT, nullptr, total, ldata->layers[i].name);
    }
    else if (ldata->layers[i].type == CD_ORIGSPACE_MLOOP) {
      CustomData_add_layer_named(
          fdata, CD_ORIGSPACE, CD_SET_DEFAULT, nullptr, total, ldata->layers[i].name);
    }
    else if (ldata->layers[i].type == CD_NORMAL) {
      CustomData_add_layer_named(
          fdata, CD_TESSLOOPNORMAL, CD_SET_DEFAULT, nullptr, total, ldata->layers[i].name);
    }
    else if (ldata->layers[i].type == CD_TANGENT) {
      CustomData_add_layer_named(
          fdata, CD_TANGENT, CD_SET_DEFAULT, nullptr, total, ldata->layers[i].name);
    }
  }

  update_active_fdata_layers(mesh, fdata, ldata);
}

static void mesh_ensure_tessellation_customdata(Mesh *me)
{
  if (UNLIKELY((me->totface != 0) && (me->totpoly == 0))) {
    /* Pass, otherwise this function  clears 'mface' before
     * versioning 'mface -> mpoly' code kicks in T30583.
     *
     * Callers could also check but safer to do here - campbell */
  }
  else {
    const int tottex_original = CustomData_number_of_layers(&me->ldata, CD_MLOOPUV);
    const int totcol_original = CustomData_number_of_layers(&me->ldata, CD_PROP_BYTE_COLOR);

    const int tottex_tessface = CustomData_number_of_layers(&me->fdata, CD_MTFACE);
    const int totcol_tessface = CustomData_number_of_layers(&me->fdata, CD_MCOL);

    if (tottex_tessface != tottex_original || totcol_tessface != totcol_original) {
      BKE_mesh_tessface_clear(me);

      add_mface_layers(*me, &me->fdata, &me->ldata, me->totface);

      /* TODO: add some `--debug-mesh` option. */
      if (G.debug & G_DEBUG) {
        /* NOTE(campbell): this warning may be un-called for if we are initializing the mesh for
         * the first time from #BMesh, rather than giving a warning about this we could be smarter
         * and check if there was any data to begin with, for now just print the warning with
         * some info to help troubleshoot what's going on. */
        printf(
            "%s: warning! Tessellation uvs or vcol data got out of sync, "
            "had to reset!\n    CD_MTFACE: %d != CD_MLOOPUV: %d || CD_MCOL: %d != "
            "CD_PROP_BYTE_COLOR: "
            "%d\n",
            __func__,
            tottex_tessface,
            tottex_original,
            totcol_tessface,
            totcol_original);
      }
    }
  }
}

void BKE_mesh_convert_mfaces_to_mpolys(Mesh *mesh)
{
  convert_mfaces_to_mpolys(&mesh->id,
                           &mesh->fdata,
                           &mesh->ldata,
                           &mesh->pdata,
                           mesh->totedge,
                           mesh->totface,
                           mesh->totloop,
                           mesh->totpoly,
                           mesh->edges_for_write().data(),
                           (MFace *)CustomData_get_layer(&mesh->fdata, CD_MFACE),
                           &mesh->totloop,
                           &mesh->totpoly);

  mesh_ensure_tessellation_customdata(mesh);
}

/**
 * Update active indices for active/render/clone/stencil custom data layers
 * based on indices from fdata layers
 * used when creating pdata and ldata for pre-bmesh
 * meshes and needed to preserve active/render/clone/stencil flags set in pre-bmesh files.
 */
static void CustomData_bmesh_do_versions_update_active_layers(CustomData *fdata, CustomData *ldata)
{
  int act;

  if (CustomData_has_layer(fdata, CD_MTFACE)) {
    act = CustomData_get_active_layer(fdata, CD_MTFACE);
    CustomData_set_layer_active(ldata, CD_MLOOPUV, act);

    act = CustomData_get_render_layer(fdata, CD_MTFACE);
    CustomData_set_layer_render(ldata, CD_MLOOPUV, act);

    act = CustomData_get_clone_layer(fdata, CD_MTFACE);
    CustomData_set_layer_clone(ldata, CD_MLOOPUV, act);

    act = CustomData_get_stencil_layer(fdata, CD_MTFACE);
    CustomData_set_layer_stencil(ldata, CD_MLOOPUV, act);
  }

  if (CustomData_has_layer(fdata, CD_MCOL)) {
    act = CustomData_get_active_layer(fdata, CD_MCOL);
    CustomData_set_layer_active(ldata, CD_PROP_BYTE_COLOR, act);

    act = CustomData_get_render_layer(fdata, CD_MCOL);
    CustomData_set_layer_render(ldata, CD_PROP_BYTE_COLOR, act);

    act = CustomData_get_clone_layer(fdata, CD_MCOL);
    CustomData_set_layer_clone(ldata, CD_PROP_BYTE_COLOR, act);

    act = CustomData_get_stencil_layer(fdata, CD_MCOL);
    CustomData_set_layer_stencil(ldata, CD_PROP_BYTE_COLOR, act);
  }
}

void BKE_mesh_do_versions_convert_mfaces_to_mpolys(Mesh *mesh)
{
  convert_mfaces_to_mpolys(&mesh->id,
                           &mesh->fdata,
                           &mesh->ldata,
                           &mesh->pdata,
                           mesh->totedge,
                           mesh->totface,
                           mesh->totloop,
                           mesh->totpoly,
                           mesh->edges_for_write().data(),
                           (MFace *)CustomData_get_layer(&mesh->fdata, CD_MFACE),
                           &mesh->totloop,
                           &mesh->totpoly);

  CustomData_bmesh_do_versions_update_active_layers(&mesh->fdata, &mesh->ldata);

  mesh_ensure_tessellation_customdata(mesh);
}

/** \} */

/* -------------------------------------------------------------------- */
/** \name MFace Tessellation
 *
 * #MFace is a legacy data-structure that should be avoided, use #MLoopTri instead.
 * \{ */

/**
 * Convert all CD layers from loop/poly to tessface data.
 *
 * \param loopindices: is an array of an int[4] per tessface,
 * mapping tessface's verts to loops indices.
 *
 * \note when mface is not null, mface[face_index].v4
 * is used to test quads, else, loopindices[face_index][3] is used.
 */
static void mesh_loops_to_tessdata(CustomData *fdata,
                                   CustomData *ldata,
                                   MFace *mface,
                                   const int *polyindices,
                                   uint (*loopindices)[4],
                                   const int num_faces)
{
  /* NOTE(mont29): performances are sub-optimal when we get a null #MFace,
   * we could be ~25% quicker with dedicated code.
   * The issue is, unless having two different functions with nearly the same code,
   * there's not much ways to solve this. Better IMHO to live with it for now (sigh). */
  const int numUV = CustomData_number_of_layers(ldata, CD_MLOOPUV);
  const int numCol = CustomData_number_of_layers(ldata, CD_PROP_BYTE_COLOR);
  const bool hasPCol = CustomData_has_layer(ldata, CD_PREVIEW_MLOOPCOL);
  const bool hasOrigSpace = CustomData_has_layer(ldata, CD_ORIGSPACE_MLOOP);
  const bool hasLoopNormal = CustomData_has_layer(ldata, CD_NORMAL);
  const bool hasLoopTangent = CustomData_has_layer(ldata, CD_TANGENT);
  int findex, i, j;
  const int *pidx;
  uint(*lidx)[4];

  for (i = 0; i < numUV; i++) {
    MTFace *texface = (MTFace *)CustomData_get_layer_n(fdata, CD_MTFACE, i);
    const MLoopUV *mloopuv = (const MLoopUV *)CustomData_get_layer_n(ldata, CD_MLOOPUV, i);

    for (findex = 0, pidx = polyindices, lidx = loopindices; findex < num_faces;
         pidx++, lidx++, findex++, texface++) {
      for (j = (mface ? mface[findex].v4 : (*lidx)[3]) ? 4 : 3; j--;) {
        copy_v2_v2(texface->uv[j], mloopuv[(*lidx)[j]].uv);
      }
    }
  }

  for (i = 0; i < numCol; i++) {
    MCol(*mcol)[4] = (MCol(*)[4])CustomData_get_layer_n(fdata, CD_MCOL, i);
    const MLoopCol *mloopcol = (const MLoopCol *)CustomData_get_layer_n(
        ldata, CD_PROP_BYTE_COLOR, i);

    for (findex = 0, lidx = loopindices; findex < num_faces; lidx++, findex++, mcol++) {
      for (j = (mface ? mface[findex].v4 : (*lidx)[3]) ? 4 : 3; j--;) {
        MESH_MLOOPCOL_TO_MCOL(&mloopcol[(*lidx)[j]], &(*mcol)[j]);
      }
    }
  }

  if (hasPCol) {
    MCol(*mcol)[4] = (MCol(*)[4])CustomData_get_layer(fdata, CD_PREVIEW_MCOL);
    const MLoopCol *mloopcol = (const MLoopCol *)CustomData_get_layer(ldata, CD_PREVIEW_MLOOPCOL);

    for (findex = 0, lidx = loopindices; findex < num_faces; lidx++, findex++, mcol++) {
      for (j = (mface ? mface[findex].v4 : (*lidx)[3]) ? 4 : 3; j--;) {
        MESH_MLOOPCOL_TO_MCOL(&mloopcol[(*lidx)[j]], &(*mcol)[j]);
      }
    }
  }

  if (hasOrigSpace) {
    OrigSpaceFace *of = (OrigSpaceFace *)CustomData_get_layer(fdata, CD_ORIGSPACE);
    const OrigSpaceLoop *lof = (const OrigSpaceLoop *)CustomData_get_layer(ldata,
                                                                           CD_ORIGSPACE_MLOOP);

    for (findex = 0, lidx = loopindices; findex < num_faces; lidx++, findex++, of++) {
      for (j = (mface ? mface[findex].v4 : (*lidx)[3]) ? 4 : 3; j--;) {
        copy_v2_v2(of->uv[j], lof[(*lidx)[j]].uv);
      }
    }
  }

  if (hasLoopNormal) {
    short(*fnors)[4][3] = (short(*)[4][3])CustomData_get_layer(fdata, CD_TESSLOOPNORMAL);
    const float(*lnors)[3] = (const float(*)[3])CustomData_get_layer(ldata, CD_NORMAL);

    for (findex = 0, lidx = loopindices; findex < num_faces; lidx++, findex++, fnors++) {
      for (j = (mface ? mface[findex].v4 : (*lidx)[3]) ? 4 : 3; j--;) {
        normal_float_to_short_v3((*fnors)[j], lnors[(*lidx)[j]]);
      }
    }
  }

  if (hasLoopTangent) {
    /* Need to do for all UV maps at some point. */
    float(*ftangents)[4] = (float(*)[4])CustomData_get_layer(fdata, CD_TANGENT);
    const float(*ltangents)[4] = (const float(*)[4])CustomData_get_layer(ldata, CD_TANGENT);

    for (findex = 0, pidx = polyindices, lidx = loopindices; findex < num_faces;
         pidx++, lidx++, findex++) {
      int nverts = (mface ? mface[findex].v4 : (*lidx)[3]) ? 4 : 3;
      for (j = nverts; j--;) {
        copy_v4_v4(ftangents[findex * 4 + j], ltangents[(*lidx)[j]]);
      }
    }
  }
}

int BKE_mesh_mface_index_validate(MFace *mface, CustomData *fdata, int mfindex, int nr)
{
  /* first test if the face is legal */
  if ((mface->v3 || nr == 4) && mface->v3 == mface->v4) {
    mface->v4 = 0;
    nr--;
  }
  if ((mface->v2 || mface->v4) && mface->v2 == mface->v3) {
    mface->v3 = mface->v4;
    mface->v4 = 0;
    nr--;
  }
  if (mface->v1 == mface->v2) {
    mface->v2 = mface->v3;
    mface->v3 = mface->v4;
    mface->v4 = 0;
    nr--;
  }

  /* Check corrupt cases, bow-tie geometry,
   * can't handle these because edge data won't exist so just return 0. */
  if (nr == 3) {
    if (
        /* real edges */
        mface->v1 == mface->v2 || mface->v2 == mface->v3 || mface->v3 == mface->v1) {
      return 0;
    }
  }
  else if (nr == 4) {
    if (
        /* real edges */
        mface->v1 == mface->v2 || mface->v2 == mface->v3 || mface->v3 == mface->v4 ||
        mface->v4 == mface->v1 ||
        /* across the face */
        mface->v1 == mface->v3 || mface->v2 == mface->v4) {
      return 0;
    }
  }

  /* prevent a zero at wrong index location */
  if (nr == 3) {
    if (mface->v3 == 0) {
      static int corner_indices[4] = {1, 2, 0, 3};

      SWAP(uint, mface->v1, mface->v2);
      SWAP(uint, mface->v2, mface->v3);

      if (fdata) {
        CustomData_swap_corners(fdata, mfindex, corner_indices);
      }
    }
  }
  else if (nr == 4) {
    if (mface->v3 == 0 || mface->v4 == 0) {
      static int corner_indices[4] = {2, 3, 0, 1};

      SWAP(uint, mface->v1, mface->v3);
      SWAP(uint, mface->v2, mface->v4);

      if (fdata) {
        CustomData_swap_corners(fdata, mfindex, corner_indices);
      }
    }
  }

  return nr;
}

static int mesh_tessface_calc(Mesh &mesh,
                              CustomData *fdata,
                              CustomData *ldata,
                              CustomData *pdata,
                              float (*positions)[3],
                              int totface,
                              int totloop,
                              int totpoly)
{
#define USE_TESSFACE_SPEEDUP
#define USE_TESSFACE_QUADS

/* We abuse #MFace.edcode to tag quad faces. See below for details. */
#define TESSFACE_IS_QUAD 1

  const int looptri_num = poly_to_tri_count(totpoly, totloop);

  const MPoly *mp, *mpoly;
  const MLoop *ml, *mloop;
  MFace *mface, *mf;
  MemArena *arena = nullptr;
  int *mface_to_poly_map;
  uint(*lindices)[4];
  int poly_index, mface_index;
  uint j;

  mpoly = (const MPoly *)CustomData_get_layer(pdata, CD_MPOLY);
  mloop = (const MLoop *)CustomData_get_layer(ldata, CD_MLOOP);
  const int *material_indices = static_cast<const int *>(
      CustomData_get_layer_named(pdata, CD_PROP_INT32, "material_index"));

  /* Allocate the length of `totfaces`, avoid many small reallocation's,
   * if all faces are triangles it will be correct, `quads == 2x` allocations. */
  /* Take care since memory is _not_ zeroed so be sure to initialize each field. */
  mface_to_poly_map = (int *)MEM_malloc_arrayN(
      size_t(looptri_num), sizeof(*mface_to_poly_map), __func__);
  mface = (MFace *)MEM_malloc_arrayN(size_t(looptri_num), sizeof(*mface), __func__);
  lindices = (uint(*)[4])MEM_malloc_arrayN(size_t(looptri_num), sizeof(*lindices), __func__);

  mface_index = 0;
  mp = mpoly;
  for (poly_index = 0; poly_index < totpoly; poly_index++, mp++) {
    const uint mp_loopstart = uint(mp->loopstart);
    const uint mp_totloop = uint(mp->totloop);
    uint l1, l2, l3, l4;
    uint *lidx;
    if (mp_totloop < 3) {
      /* Do nothing. */
    }

#ifdef USE_TESSFACE_SPEEDUP

#  define ML_TO_MF(i1, i2, i3) \
    mface_to_poly_map[mface_index] = poly_index; \
    mf = &mface[mface_index]; \
    lidx = lindices[mface_index]; \
    /* Set loop indices, transformed to vert indices later. */ \
    l1 = mp_loopstart + i1; \
    l2 = mp_loopstart + i2; \
    l3 = mp_loopstart + i3; \
    mf->v1 = mloop[l1].v; \
    mf->v2 = mloop[l2].v; \
    mf->v3 = mloop[l3].v; \
    mf->v4 = 0; \
    lidx[0] = l1; \
    lidx[1] = l2; \
    lidx[2] = l3; \
    lidx[3] = 0; \
    mf->mat_nr = material_indices ? material_indices[poly_index] : 0; \
    mf->flag = mp->flag; \
    mf->edcode = 0; \
    (void)0

/* ALMOST IDENTICAL TO DEFINE ABOVE (see EXCEPTION) */
#  define ML_TO_MF_QUAD() \
    mface_to_poly_map[mface_index] = poly_index; \
    mf = &mface[mface_index]; \
    lidx = lindices[mface_index]; \
    /* Set loop indices, transformed to vert indices later. */ \
    l1 = mp_loopstart + 0; /* EXCEPTION */ \
    l2 = mp_loopstart + 1; /* EXCEPTION */ \
    l3 = mp_loopstart + 2; /* EXCEPTION */ \
    l4 = mp_loopstart + 3; /* EXCEPTION */ \
    mf->v1 = mloop[l1].v; \
    mf->v2 = mloop[l2].v; \
    mf->v3 = mloop[l3].v; \
    mf->v4 = mloop[l4].v; \
    lidx[0] = l1; \
    lidx[1] = l2; \
    lidx[2] = l3; \
    lidx[3] = l4; \
    mf->mat_nr = material_indices ? material_indices[poly_index] : 0; \
    mf->flag = mp->flag; \
    mf->edcode = TESSFACE_IS_QUAD; \
    (void)0

    else if (mp_totloop == 3) {
      ML_TO_MF(0, 1, 2);
      mface_index++;
    }
    else if (mp_totloop == 4) {
#  ifdef USE_TESSFACE_QUADS
      ML_TO_MF_QUAD();
      mface_index++;
#  else
      ML_TO_MF(0, 1, 2);
      mface_index++;
      ML_TO_MF(0, 2, 3);
      mface_index++;
#  endif
    }
#endif /* USE_TESSFACE_SPEEDUP */
    else {
      const float *co_curr, *co_prev;

      float normal[3];

      float axis_mat[3][3];
      float(*projverts)[2];
      uint(*tris)[3];

      const uint totfilltri = mp_totloop - 2;

      if (UNLIKELY(arena == nullptr)) {
        arena = BLI_memarena_new(BLI_MEMARENA_STD_BUFSIZE, __func__);
      }

      tris = (uint(*)[3])BLI_memarena_alloc(arena, sizeof(*tris) * size_t(totfilltri));
      projverts = (float(*)[2])BLI_memarena_alloc(arena, sizeof(*projverts) * size_t(mp_totloop));

      zero_v3(normal);

      /* Calculate the normal, flipped: to get a positive 2D cross product. */
      ml = mloop + mp_loopstart;
      co_prev = positions[ml[mp_totloop - 1].v];
      for (j = 0; j < mp_totloop; j++, ml++) {
        co_curr = positions[ml->v];
        add_newell_cross_v3_v3v3(normal, co_prev, co_curr);
        co_prev = co_curr;
      }
      if (UNLIKELY(normalize_v3(normal) == 0.0f)) {
        normal[2] = 1.0f;
      }

      /* Project verts to 2D. */
      axis_dominant_v3_to_m3_negate(axis_mat, normal);

      ml = mloop + mp_loopstart;
      for (j = 0; j < mp_totloop; j++, ml++) {
        mul_v2_m3v3(projverts[j], axis_mat, positions[ml->v]);
      }

      BLI_polyfill_calc_arena(projverts, mp_totloop, 1, tris, arena);

      /* Apply fill. */
      for (j = 0; j < totfilltri; j++) {
        uint *tri = tris[j];
        lidx = lindices[mface_index];

        mface_to_poly_map[mface_index] = poly_index;
        mf = &mface[mface_index];

        /* Set loop indices, transformed to vert indices later. */
        l1 = mp_loopstart + tri[0];
        l2 = mp_loopstart + tri[1];
        l3 = mp_loopstart + tri[2];

        mf->v1 = mloop[l1].v;
        mf->v2 = mloop[l2].v;
        mf->v3 = mloop[l3].v;
        mf->v4 = 0;

        lidx[0] = l1;
        lidx[1] = l2;
        lidx[2] = l3;
        lidx[3] = 0;

        mf->mat_nr = material_indices ? material_indices[poly_index] : 0;
        mf->flag = mp->flag;
        mf->edcode = 0;

        mface_index++;
      }

      BLI_memarena_clear(arena);
    }
  }

  if (arena) {
    BLI_memarena_free(arena);
    arena = nullptr;
  }

  CustomData_free(fdata, totface);
  totface = mface_index;

  BLI_assert(totface <= looptri_num);

  /* Not essential but without this we store over-allocated memory in the #CustomData layers. */
  if (LIKELY(looptri_num != totface)) {
    mface = (MFace *)MEM_reallocN(mface, sizeof(*mface) * size_t(totface));
    mface_to_poly_map = (int *)MEM_reallocN(mface_to_poly_map,
                                            sizeof(*mface_to_poly_map) * size_t(totface));
  }

  CustomData_add_layer(fdata, CD_MFACE, CD_ASSIGN, mface, totface);

  /* #CD_ORIGINDEX will contain an array of indices from tessellation-faces to the polygons
   * they are directly tessellated from. */
  CustomData_add_layer(fdata, CD_ORIGINDEX, CD_ASSIGN, mface_to_poly_map, totface);
  add_mface_layers(mesh, fdata, ldata, totface);

  /* NOTE: quad detection issue - fourth vertidx vs fourth loopidx:
   * Polygons take care of their loops ordering, hence not of their vertices ordering.
   * Currently, our tfaces' fourth vertex index might be 0 even for a quad.
   * However, we know our fourth loop index is never 0 for quads
   * (because they are sorted for polygons, and our quads are still mere copies of their polygons).
   * So we pass nullptr as MFace pointer, and #mesh_loops_to_tessdata
   * will use the fourth loop index as quad test. */
  mesh_loops_to_tessdata(fdata, ldata, nullptr, mface_to_poly_map, lindices, totface);

  /* NOTE: quad detection issue - fourth vertidx vs fourth loopidx:
   * ...However, most TFace code uses 'MFace->v4 == 0' test to check whether it is a tri or quad.
   * BKE_mesh_mface_index_validate() will check this and rotate the tessellated face if needed.
   */
#ifdef USE_TESSFACE_QUADS
  mf = mface;
  for (mface_index = 0; mface_index < totface; mface_index++, mf++) {
    if (mf->edcode == TESSFACE_IS_QUAD) {
      BKE_mesh_mface_index_validate(mf, fdata, mface_index, 4);
      mf->edcode = 0;
    }
  }
#endif

  MEM_freeN(lindices);

  return totface;

#undef USE_TESSFACE_SPEEDUP
#undef USE_TESSFACE_QUADS

#undef ML_TO_MF
#undef ML_TO_MF_QUAD
}

void BKE_mesh_tessface_calc(Mesh *mesh)
{
  mesh->totface = mesh_tessface_calc(*mesh,
                                     &mesh->fdata,
                                     &mesh->ldata,
                                     &mesh->pdata,
                                     BKE_mesh_positions_for_write(mesh),
                                     mesh->totface,
                                     mesh->totloop,
                                     mesh->totpoly);

  mesh_ensure_tessellation_customdata(mesh);
}

void BKE_mesh_tessface_ensure(struct Mesh *mesh)
{
  if (mesh->totpoly && mesh->totface == 0) {
    BKE_mesh_tessface_calc(mesh);
  }
}

/** \} */

/* -------------------------------------------------------------------- */
/** \name Face Set Conversion
 * \{ */

void BKE_mesh_legacy_face_set_from_generic(Mesh *mesh,
                                           blender::MutableSpan<CustomDataLayer> poly_layers)
{
  using namespace blender;
  for (CustomDataLayer &layer : poly_layers) {
    if (StringRef(layer.name) == ".sculpt_face_set") {
      layer.type = CD_SCULPT_FACE_SETS;
    }
  }
  CustomData_update_typemap(&mesh->pdata);
}

void BKE_mesh_legacy_face_set_to_generic(Mesh *mesh)
{
  using namespace blender;
  for (CustomDataLayer &layer : MutableSpan(mesh->pdata.layers, mesh->pdata.totlayer)) {
    if (layer.type == CD_SCULPT_FACE_SETS) {
      BLI_strncpy(layer.name, ".sculpt_face_set", sizeof(layer.name));
      layer.type = CD_PROP_INT32;
    }
  }
  CustomData_update_typemap(&mesh->pdata);
}

/** \} */

/* -------------------------------------------------------------------- */
/** \name Bevel Weight Conversion
 * \{ */

void BKE_mesh_legacy_bevel_weight_from_layers(Mesh *mesh)
{
  using namespace blender;
  MutableSpan<MVert> verts(mesh->mvert, mesh->totvert);
  if (const float *weights = static_cast<const float *>(
          CustomData_get_layer(&mesh->vdata, CD_BWEIGHT))) {
    mesh->cd_flag |= ME_CDFLAG_VERT_BWEIGHT;
    for (const int i : verts.index_range()) {
      verts[i].bweight_legacy = std::clamp(weights[i], 0.0f, 1.0f) * 255.0f;
    }
  }
  else {
    mesh->cd_flag &= ~ME_CDFLAG_VERT_BWEIGHT;
    for (const int i : verts.index_range()) {
      verts[i].bweight_legacy = 0;
    }
  }
  MutableSpan<MEdge> edges = mesh->edges_for_write();
  if (const float *weights = static_cast<const float *>(
          CustomData_get_layer(&mesh->edata, CD_BWEIGHT))) {
    mesh->cd_flag |= ME_CDFLAG_EDGE_BWEIGHT;
    for (const int i : edges.index_range()) {
      edges[i].bweight_legacy = std::clamp(weights[i], 0.0f, 1.0f) * 255.0f;
    }
  }
  else {
    mesh->cd_flag &= ~ME_CDFLAG_EDGE_BWEIGHT;
    for (const int i : edges.index_range()) {
      edges[i].bweight_legacy = 0;
    }
  }
}

void BKE_mesh_legacy_bevel_weight_to_layers(Mesh *mesh)
{
  using namespace blender;
  const Span<MVert> verts(mesh->mvert, mesh->totvert);
  if (mesh->cd_flag & ME_CDFLAG_VERT_BWEIGHT) {
    float *weights = static_cast<float *>(
        CustomData_add_layer(&mesh->vdata, CD_BWEIGHT, CD_CONSTRUCT, nullptr, verts.size()));
    for (const int i : verts.index_range()) {
      weights[i] = verts[i].bweight_legacy / 255.0f;
    }
  }

  const Span<MEdge> edges = mesh->edges();
  if (mesh->cd_flag & ME_CDFLAG_EDGE_BWEIGHT) {
    float *weights = static_cast<float *>(
        CustomData_add_layer(&mesh->edata, CD_BWEIGHT, CD_CONSTRUCT, nullptr, edges.size()));
    for (const int i : edges.index_range()) {
      weights[i] = edges[i].bweight_legacy / 255.0f;
    }
  }
}

/** \} */

/* -------------------------------------------------------------------- */
/** \name Edge Crease Conversion
 * \{ */

void BKE_mesh_legacy_edge_crease_from_layers(Mesh *mesh)
{
  using namespace blender;
  MutableSpan<MEdge> edges = mesh->edges_for_write();
  if (const float *creases = static_cast<const float *>(
          CustomData_get_layer(&mesh->edata, CD_CREASE))) {
    mesh->cd_flag |= ME_CDFLAG_EDGE_CREASE;
    for (const int i : edges.index_range()) {
      edges[i].crease_legacy = std::clamp(creases[i], 0.0f, 1.0f) * 255.0f;
    }
  }
  else {
    mesh->cd_flag &= ~ME_CDFLAG_EDGE_CREASE;
    for (const int i : edges.index_range()) {
      edges[i].crease_legacy = 0;
    }
  }
}

void BKE_mesh_legacy_edge_crease_to_layers(Mesh *mesh)
{
  using namespace blender;
  const Span<MEdge> edges = mesh->edges();
  if (mesh->cd_flag & ME_CDFLAG_EDGE_CREASE) {
    float *creases = static_cast<float *>(
        CustomData_add_layer(&mesh->edata, CD_CREASE, CD_CONSTRUCT, nullptr, edges.size()));
    for (const int i : edges.index_range()) {
      creases[i] = edges[i].crease_legacy / 255.0f;
    }
  }
}

/** \} */

/* -------------------------------------------------------------------- */
/** \name Hide Attribute and Legacy Flag Conversion
 * \{ */

void BKE_mesh_legacy_convert_hide_layers_to_flags(Mesh *mesh)
{
  using namespace blender;
  using namespace blender::bke;
  const AttributeAccessor attributes = mesh->attributes();

  MutableSpan<MVert> verts(mesh->mvert, mesh->totvert);
  const VArray<bool> hide_vert = attributes.lookup_or_default<bool>(
      ".hide_vert", ATTR_DOMAIN_POINT, false);
  threading::parallel_for(verts.index_range(), 4096, [&](IndexRange range) {
    for (const int i : range) {
      SET_FLAG_FROM_TEST(verts[i].flag_legacy, hide_vert[i], ME_HIDE);
    }
  });

  MutableSpan<MEdge> edges = mesh->edges_for_write();
  const VArray<bool> hide_edge = attributes.lookup_or_default<bool>(
      ".hide_edge", ATTR_DOMAIN_EDGE, false);
  threading::parallel_for(edges.index_range(), 4096, [&](IndexRange range) {
    for (const int i : range) {
      SET_FLAG_FROM_TEST(edges[i].flag, hide_edge[i], ME_HIDE);
    }
  });

  MutableSpan<MPoly> polys = mesh->polys_for_write();
  const VArray<bool> hide_poly = attributes.lookup_or_default<bool>(
      ".hide_poly", ATTR_DOMAIN_FACE, false);
  threading::parallel_for(polys.index_range(), 4096, [&](IndexRange range) {
    for (const int i : range) {
      SET_FLAG_FROM_TEST(polys[i].flag, hide_poly[i], ME_HIDE);
    }
  });
}

void BKE_mesh_legacy_convert_flags_to_hide_layers(Mesh *mesh)
{
  using namespace blender;
  using namespace blender::bke;
  MutableAttributeAccessor attributes = mesh->attributes_for_write();

  const Span<MVert> verts(mesh->mvert, mesh->totvert);
  if (std::any_of(verts.begin(), verts.end(), [](const MVert &vert) {
        return vert.flag_legacy & ME_HIDE;
      })) {
    SpanAttributeWriter<bool> hide_vert = attributes.lookup_or_add_for_write_only_span<bool>(
        ".hide_vert", ATTR_DOMAIN_POINT);
    threading::parallel_for(verts.index_range(), 4096, [&](IndexRange range) {
      for (const int i : range) {
        hide_vert.span[i] = verts[i].flag_legacy & ME_HIDE;
      }
    });
    hide_vert.finish();
  }

  const Span<MEdge> edges = mesh->edges();
  if (std::any_of(
          edges.begin(), edges.end(), [](const MEdge &edge) { return edge.flag & ME_HIDE; })) {
    SpanAttributeWriter<bool> hide_edge = attributes.lookup_or_add_for_write_only_span<bool>(
        ".hide_edge", ATTR_DOMAIN_EDGE);
    threading::parallel_for(edges.index_range(), 4096, [&](IndexRange range) {
      for (const int i : range) {
        hide_edge.span[i] = edges[i].flag & ME_HIDE;
      }
    });
    hide_edge.finish();
  }

  const Span<MPoly> polys = mesh->polys();
  if (std::any_of(
          polys.begin(), polys.end(), [](const MPoly &poly) { return poly.flag & ME_HIDE; })) {
    SpanAttributeWriter<bool> hide_poly = attributes.lookup_or_add_for_write_only_span<bool>(
        ".hide_poly", ATTR_DOMAIN_FACE);
    threading::parallel_for(polys.index_range(), 4096, [&](IndexRange range) {
      for (const int i : range) {
        hide_poly.span[i] = polys[i].flag & ME_HIDE;
      }
    });
    hide_poly.finish();
  }
}

/** \} */

/* -------------------------------------------------------------------- */
/** \name Material Index Conversion
 * \{ */

void BKE_mesh_legacy_convert_material_indices_to_mpoly(Mesh *mesh)
{
  using namespace blender;
  using namespace blender::bke;
  const AttributeAccessor attributes = mesh->attributes();
  MutableSpan<MPoly> polys = mesh->polys_for_write();
  const VArray<int> material_indices = attributes.lookup_or_default<int>(
      "material_index", ATTR_DOMAIN_FACE, 0);
  threading::parallel_for(polys.index_range(), 4096, [&](IndexRange range) {
    for (const int i : range) {
      polys[i].mat_nr_legacy = material_indices[i];
    }
  });
}

void BKE_mesh_legacy_convert_mpoly_to_material_indices(Mesh *mesh)
{
  using namespace blender;
  using namespace blender::bke;
  MutableAttributeAccessor attributes = mesh->attributes_for_write();
  const Span<MPoly> polys = mesh->polys();
  if (std::any_of(
          polys.begin(), polys.end(), [](const MPoly &poly) { return poly.mat_nr_legacy != 0; })) {
    SpanAttributeWriter<int> material_indices = attributes.lookup_or_add_for_write_only_span<int>(
        "material_index", ATTR_DOMAIN_FACE);
    threading::parallel_for(polys.index_range(), 4096, [&](IndexRange range) {
      for (const int i : range) {
        material_indices.span[i] = polys[i].mat_nr_legacy;
      }
    });
    material_indices.finish();
  }
}

/** \} */

/* -------------------------------------------------------------------- */
/** \name Selection Attribute and Legacy Flag Conversion
 * \{ */

void BKE_mesh_legacy_convert_selection_layers_to_flags(Mesh *mesh)
{
  using namespace blender;
  using namespace blender::bke;
  const AttributeAccessor attributes = mesh->attributes();

  MutableSpan<MVert> verts(mesh->mvert, mesh->totvert);
  const VArray<bool> select_vert = attributes.lookup_or_default<bool>(
      ".select_vert", ATTR_DOMAIN_POINT, false);
  threading::parallel_for(verts.index_range(), 4096, [&](IndexRange range) {
    for (const int i : range) {
      SET_FLAG_FROM_TEST(verts[i].flag_legacy, select_vert[i], SELECT);
    }
  });

  MutableSpan<MEdge> edges = mesh->edges_for_write();
  const VArray<bool> select_edge = attributes.lookup_or_default<bool>(
      ".select_edge", ATTR_DOMAIN_EDGE, false);
  threading::parallel_for(edges.index_range(), 4096, [&](IndexRange range) {
    for (const int i : range) {
      SET_FLAG_FROM_TEST(edges[i].flag, select_edge[i], SELECT);
    }
  });

  MutableSpan<MPoly> polys = mesh->polys_for_write();
  const VArray<bool> select_poly = attributes.lookup_or_default<bool>(
      ".select_poly", ATTR_DOMAIN_FACE, false);
  threading::parallel_for(polys.index_range(), 4096, [&](IndexRange range) {
    for (const int i : range) {
      SET_FLAG_FROM_TEST(polys[i].flag, select_poly[i], ME_FACE_SEL);
    }
  });
}

void BKE_mesh_legacy_convert_flags_to_selection_layers(Mesh *mesh)
{
  using namespace blender;
  using namespace blender::bke;
  MutableAttributeAccessor attributes = mesh->attributes_for_write();

  const Span<MVert> verts(mesh->mvert, mesh->totvert);
  if (std::any_of(verts.begin(), verts.end(), [](const MVert &vert) {
        return vert.flag_legacy & SELECT;
      })) {
    SpanAttributeWriter<bool> select_vert = attributes.lookup_or_add_for_write_only_span<bool>(
        ".select_vert", ATTR_DOMAIN_POINT);
    threading::parallel_for(verts.index_range(), 4096, [&](IndexRange range) {
      for (const int i : range) {
        select_vert.span[i] = verts[i].flag_legacy & SELECT;
      }
    });
    select_vert.finish();
  }

  const Span<MEdge> edges = mesh->edges();
  if (std::any_of(
          edges.begin(), edges.end(), [](const MEdge &edge) { return edge.flag & SELECT; })) {
    SpanAttributeWriter<bool> select_edge = attributes.lookup_or_add_for_write_only_span<bool>(
        ".select_edge", ATTR_DOMAIN_EDGE);
    threading::parallel_for(edges.index_range(), 4096, [&](IndexRange range) {
      for (const int i : range) {
        select_edge.span[i] = edges[i].flag & SELECT;
      }
    });
    select_edge.finish();
  }

  const Span<MPoly> polys = mesh->polys();
  if (std::any_of(
          polys.begin(), polys.end(), [](const MPoly &poly) { return poly.flag & ME_FACE_SEL; })) {
    SpanAttributeWriter<bool> select_poly = attributes.lookup_or_add_for_write_only_span<bool>(
        ".select_poly", ATTR_DOMAIN_FACE);
    threading::parallel_for(polys.index_range(), 4096, [&](IndexRange range) {
      for (const int i : range) {
        select_poly.span[i] = polys[i].flag & ME_FACE_SEL;
      }
    });
    select_poly.finish();
  }
}

/** \} */

/* -------------------------------------------------------------------- */
/** \name Loose Edges
 * \{ */

void BKE_mesh_legacy_convert_loose_edges_to_flag(Mesh *mesh)
{
  using namespace blender;
  using namespace blender::bke;

  const LooseEdgeCache &loose_edges = mesh->loose_edges();
  MutableSpan<MEdge> edges = mesh->edges_for_write();
  threading::parallel_for(edges.index_range(), 4096, [&](const IndexRange range) {
    if (loose_edges.count == 0) {
      for (const int64_t i : range) {
        edges[i].flag &= ~ME_LOOSEEDGE;
      }
    }
    else {
      for (const int64_t i : range) {
        SET_FLAG_FROM_TEST(edges[i].flag, loose_edges.is_loose_bits[i], ME_LOOSEEDGE);
      }
    }
  });
}

/** \} */

/* -------------------------------------------------------------------- */
<<<<<<< HEAD
/** \name Vertex and Position Conversion
 * \{ */

MVert *BKE_mesh_legacy_convert_positions_to_verts(
    Mesh *mesh,
    blender::ResourceScope &temp_arrays_for_convert,
    blender::Vector<CustomDataLayer, 16> &vert_layers_to_write)
{
  using namespace blender;

  const Span<float3> positions = mesh->positions();

  CustomDataLayer mvert_layer{};
  mvert_layer.type = CD_MVERT;
  MutableSpan<MVert> verts = temp_arrays_for_convert.construct<Array<MVert>>(mesh->totvert);
  mvert_layer.data = verts.data();

  threading::parallel_for(verts.index_range(), 2048, [&](IndexRange range) {
    for (const int i : range) {
      copy_v3_v3(verts[i].co_legacy, positions[i]);
    }
  });

  vert_layers_to_write.append(mvert_layer);
  return verts.data();
}

void BKE_mesh_legacy_convert_verts_to_positions(Mesh *mesh)
{
  using namespace blender;
  using namespace blender::bke;

  const Span<MVert> verts(static_cast<MVert *>(CustomData_get_layer(&mesh->vdata, CD_MVERT)),
                          mesh->totvert);
  MutableSpan<float3> positions(
      static_cast<float3 *>(CustomData_add_layer_named(
          &mesh->vdata, CD_PROP_FLOAT3, CD_CONSTRUCT, nullptr, mesh->totvert, "position")),
      mesh->totvert);
  threading::parallel_for(verts.index_range(), 2048, [&](IndexRange range) {
    for (const int i : range) {
      positions[i] = verts[i].co_legacy;
    }
  });

  CustomData_free_layers(&mesh->vdata, CD_MVERT, mesh->totvert);
=======
/** \name Attribute Active Flag to String Conversion
 * \{ */

void BKE_mesh_legacy_attribute_flags_to_strings(Mesh *mesh)
{
  using namespace blender;
  /* It's not clear whether the active/render status was stored in the dedicated flags or in the
   * generic CustomData layer indices, so convert from both, preferring the explicit flags. */

  auto active_from_flags = [&](const CustomData &data) {
    if (!mesh->active_color_attribute) {
      for (const int i : IndexRange(data.totlayer)) {
        if (data.layers[i].flag & CD_FLAG_COLOR_ACTIVE) {
          mesh->active_color_attribute = BLI_strdup(data.layers[i].name);
        }
      }
    }
  };
  auto active_from_indices = [&](const CustomData &data) {
    if (!mesh->active_color_attribute) {
      const int i = CustomData_get_active_layer_index(&data, CD_PROP_COLOR);
      if (i != -1) {
        mesh->active_color_attribute = BLI_strdup(data.layers[i].name);
      }
    }
    if (!mesh->active_color_attribute) {
      const int i = CustomData_get_active_layer_index(&data, CD_PROP_BYTE_COLOR);
      if (i != -1) {
        mesh->active_color_attribute = BLI_strdup(data.layers[i].name);
      }
    }
  };
  auto default_from_flags = [&](const CustomData &data) {
    if (!mesh->default_color_attribute) {
      for (const int i : IndexRange(data.totlayer)) {
        if (data.layers[i].flag & CD_FLAG_COLOR_RENDER) {
          mesh->default_color_attribute = BLI_strdup(data.layers[i].name);
        }
      }
    }
  };
  auto default_from_indices = [&](const CustomData &data) {
    if (!mesh->default_color_attribute) {
      const int i = CustomData_get_render_layer_index(&data, CD_PROP_COLOR);
      if (i != -1) {
        mesh->default_color_attribute = BLI_strdup(data.layers[i].name);
      }
    }
    if (!mesh->default_color_attribute) {
      const int i = CustomData_get_render_layer_index(&data, CD_PROP_BYTE_COLOR);
      if (i != -1) {
        mesh->default_color_attribute = BLI_strdup(data.layers[i].name);
      }
    }
  };

  active_from_flags(mesh->vdata);
  active_from_flags(mesh->ldata);
  active_from_indices(mesh->vdata);
  active_from_indices(mesh->ldata);

  default_from_flags(mesh->vdata);
  default_from_flags(mesh->ldata);
  default_from_indices(mesh->vdata);
  default_from_indices(mesh->ldata);
}

void BKE_mesh_legacy_attribute_strings_to_flags(Mesh *mesh)
{
  using namespace blender;
  CustomData *vdata = &mesh->vdata;
  CustomData *ldata = &mesh->ldata;

  CustomData_clear_layer_flag(
      vdata, CD_PROP_BYTE_COLOR, CD_FLAG_COLOR_ACTIVE | CD_FLAG_COLOR_RENDER);
  CustomData_clear_layer_flag(ldata, CD_PROP_COLOR, CD_FLAG_COLOR_ACTIVE | CD_FLAG_COLOR_RENDER);

  if (const char *name = mesh->active_color_attribute) {
    int i;
    if ((i = CustomData_get_named_layer_index(vdata, CD_PROP_BYTE_COLOR, name)) != -1) {
      CustomData_set_layer_active_index(vdata, CD_PROP_BYTE_COLOR, i);
      vdata->layers[i].flag |= CD_FLAG_COLOR_ACTIVE;
    }
    else if ((i = CustomData_get_named_layer_index(vdata, CD_PROP_COLOR, name)) != -1) {
      CustomData_set_layer_active_index(vdata, CD_PROP_COLOR, i);
      vdata->layers[i].flag |= CD_FLAG_COLOR_ACTIVE;
    }
    else if ((i = CustomData_get_named_layer_index(ldata, CD_PROP_BYTE_COLOR, name)) != -1) {
      CustomData_set_layer_active_index(ldata, CD_PROP_BYTE_COLOR, i);
      ldata->layers[i].flag |= CD_FLAG_COLOR_ACTIVE;
    }
    else if ((i = CustomData_get_named_layer_index(ldata, CD_PROP_COLOR, name)) != -1) {
      CustomData_set_layer_active_index(ldata, CD_PROP_COLOR, i);
      ldata->layers[i].flag |= CD_FLAG_COLOR_ACTIVE;
    }
  }
  if (const char *name = mesh->default_color_attribute) {
    int i;
    if ((i = CustomData_get_named_layer_index(vdata, CD_PROP_BYTE_COLOR, name)) != -1) {
      CustomData_set_layer_render_index(vdata, CD_PROP_BYTE_COLOR, i);
      vdata->layers[i].flag |= CD_FLAG_COLOR_RENDER;
    }
    else if ((i = CustomData_get_named_layer_index(vdata, CD_PROP_COLOR, name)) != -1) {
      CustomData_set_layer_render_index(vdata, CD_PROP_COLOR, i);
      vdata->layers[i].flag |= CD_FLAG_COLOR_RENDER;
    }
    else if ((i = CustomData_get_named_layer_index(ldata, CD_PROP_BYTE_COLOR, name)) != -1) {
      CustomData_set_layer_render_index(ldata, CD_PROP_BYTE_COLOR, i);
      ldata->layers[i].flag |= CD_FLAG_COLOR_RENDER;
    }
    else if ((i = CustomData_get_named_layer_index(ldata, CD_PROP_COLOR, name)) != -1) {
      CustomData_set_layer_render_index(ldata, CD_PROP_COLOR, i);
      ldata->layers[i].flag |= CD_FLAG_COLOR_RENDER;
    }
  }
>>>>>>> 3d29bbcc
}

/** \} */<|MERGE_RESOLUTION|>--- conflicted
+++ resolved
@@ -1578,7 +1578,6 @@
 /** \} */
 
 /* -------------------------------------------------------------------- */
-<<<<<<< HEAD
 /** \name Vertex and Position Conversion
  * \{ */
 
@@ -1624,7 +1623,11 @@
   });
 
   CustomData_free_layers(&mesh->vdata, CD_MVERT, mesh->totvert);
-=======
+}
+
+/** \} */
+
+/* -------------------------------------------------------------------- */
 /** \name Attribute Active Flag to String Conversion
  * \{ */
 
@@ -1740,7 +1743,6 @@
       ldata->layers[i].flag |= CD_FLAG_COLOR_RENDER;
     }
   }
->>>>>>> 3d29bbcc
 }
 
 /** \} */