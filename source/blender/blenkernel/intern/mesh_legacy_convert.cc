--- conflicted
+++ resolved
@@ -217,13 +217,8 @@
       verts.size(),
       me->totface,
       me->totloop,
-<<<<<<< HEAD
       me->totpoly,
-      &medge,
-=======
-      polys.size(),
       &edges,
->>>>>>> a8fc9871
       &totedge);
 
   if (totedge == 0) {
@@ -501,11 +496,7 @@
     poly->totloop = mf->v4 ? 4 : 3;
 
     material_indices[i] = mf->mat_nr;
-<<<<<<< HEAD
     sharp_faces[i] = (mf->flag & ME_SMOOTH) == 0;
-=======
-    poly->flag = mf->flag;
->>>>>>> a8fc9871
 
 #define ML(v1, v2) \
   { \
@@ -977,10 +968,6 @@
 
   const int looptri_num = poly_to_tri_count(totpoly, totloop);
 
-<<<<<<< HEAD
-=======
-  const MPoly *poly, *mpoly;
->>>>>>> a8fc9871
   MFace *mface, *mf;
   MemArena *arena = nullptr;
   int *mface_to_poly_map;
@@ -1004,16 +991,9 @@
   lindices = (uint(*)[4])MEM_malloc_arrayN(size_t(looptri_num), sizeof(*lindices), __func__);
 
   mface_index = 0;
-<<<<<<< HEAD
   for (poly_index = 0; poly_index < totpoly; poly_index++) {
     const uint mp_loopstart = uint(polys[poly_index].start());
     const uint mp_totloop = uint(polys[poly_index].size());
-=======
-  poly = mpoly;
-  for (poly_index = 0; poly_index < totpoly; poly_index++, poly++) {
-    const uint mp_loopstart = uint(poly->loopstart);
-    const uint mp_totloop = uint(poly->totloop);
->>>>>>> a8fc9871
     uint l1, l2, l3, l4;
     uint *lidx;
     if (mp_totloop < 3) {
@@ -1039,11 +1019,7 @@
     lidx[2] = l3; \
     lidx[3] = 0; \
     mf->mat_nr = material_indices ? material_indices[poly_index] : 0; \
-<<<<<<< HEAD
     mf->flag = (sharp_faces && sharp_faces[poly_index]) ? 0 : ME_SMOOTH; \
-=======
-    mf->flag = poly->flag; \
->>>>>>> a8fc9871
     mf->edcode = 0; \
     (void)0
 
@@ -1066,11 +1042,7 @@
     lidx[2] = l3; \
     lidx[3] = l4; \
     mf->mat_nr = material_indices ? material_indices[poly_index] : 0; \
-<<<<<<< HEAD
     mf->flag = (sharp_faces && sharp_faces[poly_index]) ? 0 : ME_SMOOTH; \
-=======
-    mf->flag = poly->flag; \
->>>>>>> a8fc9871
     mf->edcode = TESSFACE_IS_QUAD; \
     (void)0
 
@@ -1156,10 +1128,6 @@
         lidx[3] = 0;
 
         mf->mat_nr = material_indices ? material_indices[poly_index] : 0;
-<<<<<<< HEAD
-=======
-        mf->flag = poly->flag;
->>>>>>> a8fc9871
         mf->edcode = 0;
 
         mface_index++;
