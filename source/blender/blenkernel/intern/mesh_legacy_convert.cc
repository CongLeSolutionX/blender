--- conflicted
+++ resolved
@@ -1826,47 +1826,28 @@
     uv_names[i] = new_name;
 
     CustomData_add_layer_named_with_data(
-<<<<<<< HEAD
-        &mesh->ldata, CD_PROP_FLOAT2, coords, mesh->totloop, name.c_str(), nullptr);
-=======
         &mesh->ldata, CD_PROP_FLOAT2, coords, mesh->totloop, new_name);
->>>>>>> d85520f2
     char buffer[MAX_CUSTOMDATA_LAYER_NAME];
     if (vert_selection) {
       CustomData_add_layer_named_with_data(&mesh->ldata,
                                            CD_PROP_BOOL,
                                            vert_selection,
                                            mesh->totloop,
-<<<<<<< HEAD
-                                           BKE_uv_map_vert_select_name_get(name.c_str(), buffer),
-                                           nullptr);
-=======
                                            BKE_uv_map_vert_select_name_get(new_name, buffer));
->>>>>>> d85520f2
     }
     if (edge_selection) {
       CustomData_add_layer_named_with_data(&mesh->ldata,
                                            CD_PROP_BOOL,
                                            edge_selection,
                                            mesh->totloop,
-<<<<<<< HEAD
-                                           BKE_uv_map_edge_select_name_get(name.c_str(), buffer),
-                                           nullptr);
-=======
                                            BKE_uv_map_edge_select_name_get(new_name, buffer));
->>>>>>> d85520f2
     }
     if (pin) {
       CustomData_add_layer_named_with_data(&mesh->ldata,
                                            CD_PROP_BOOL,
                                            pin,
                                            mesh->totloop,
-<<<<<<< HEAD
-                                           BKE_uv_map_pin_name_get(name.c_str(), buffer),
-                                           nullptr);
-=======
                                            BKE_uv_map_pin_name_get(new_name, buffer));
->>>>>>> d85520f2
     }
   }
 
