--- conflicted
+++ resolved
@@ -1549,7 +1549,33 @@
 /** \} */
 
 /* -------------------------------------------------------------------- */
-<<<<<<< HEAD
+/** \name Loose Edges
+ * \{ */
+
+void BKE_mesh_legacy_convert_loose_edges_to_flag(Mesh *mesh)
+{
+  using namespace blender;
+  using namespace blender::bke;
+
+  const LooseEdgeCache &loose_edges = mesh->loose_edges();
+  MutableSpan<MEdge> edges = mesh->edges_for_write();
+  threading::parallel_for(edges.index_range(), 4096, [&](const IndexRange range) {
+    if (loose_edges.count == 0) {
+      for (const int64_t i : range) {
+        edges[i].flag &= ~ME_LOOSEEDGE;
+      }
+    }
+    else {
+      for (const int64_t i : range) {
+        SET_FLAG_FROM_TEST(edges[i].flag, loose_edges.is_loose_bits[i], ME_LOOSEEDGE);
+      }
+    }
+  });
+}
+
+/** \} */
+
+/* -------------------------------------------------------------------- */
 /** \name Vertex and Position Conversion
  * \{ */
 
@@ -1578,17 +1604,10 @@
 }
 
 void BKE_mesh_legacy_convert_verts_to_positions(Mesh *mesh)
-=======
-/** \name Loose Edges
- * \{ */
-
-void BKE_mesh_legacy_convert_loose_edges_to_flag(Mesh *mesh)
->>>>>>> 9fa4ceb3
 {
   using namespace blender;
   using namespace blender::bke;
 
-<<<<<<< HEAD
   const Span<MVert> verts(static_cast<MVert *>(CustomData_get_layer(&mesh->vdata, CD_MVERT)),
                           mesh->totvert);
   MutableSpan<float3> positions(
@@ -1602,22 +1621,6 @@
   });
 
   CustomData_free_layers(&mesh->vdata, CD_MVERT, mesh->totvert);
-=======
-  const LooseEdgeCache &loose_edges = mesh->loose_edges();
-  MutableSpan<MEdge> edges = mesh->edges_for_write();
-  threading::parallel_for(edges.index_range(), 4096, [&](const IndexRange range) {
-    if (loose_edges.count == 0) {
-      for (const int64_t i : range) {
-        edges[i].flag &= ~ME_LOOSEEDGE;
-      }
-    }
-    else {
-      for (const int64_t i : range) {
-        SET_FLAG_FROM_TEST(edges[i].flag, loose_edges.is_loose_bits[i], ME_LOOSEEDGE);
-      }
-    }
-  });
->>>>>>> 9fa4ceb3
 }
 
 /** \} */