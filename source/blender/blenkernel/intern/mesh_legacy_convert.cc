/* SPDX-License-Identifier: GPL-2.0-or-later
 * Copyright 2001-2002 NaN Holding BV. All rights reserved. */

/** \file
 * \ingroup bke
 *
 * Functions to convert mesh data to and from legacy formats like #MFace.
 */

#define DNA_DEPRECATED_ALLOW

#include "MEM_guardedalloc.h"

#include "DNA_mesh_types.h"
#include "DNA_meshdata_types.h"
#include "DNA_object_types.h"

#include "BLI_edgehash.h"
#include "BLI_math.h"
#include "BLI_math_vector_types.hh"
#include "BLI_memarena.h"
#include "BLI_polyfill_2d.h"
#include "BLI_resource_scope.hh"
#include "BLI_task.hh"
#include "BLI_utildefines.h"

#include "BKE_attribute.hh"
#include "BKE_customdata.h"
#include "BKE_global.h"
#include "BKE_mesh.h"
#include "BKE_mesh_legacy_convert.h"
#include "BKE_multires.h"

using blender::MutableSpan;
using blender::Span;

/* -------------------------------------------------------------------- */
/** \name Legacy Edge Calculation
 * \{ */

struct EdgeSort {
  uint v1, v2;
  char is_loose, is_draw;
};

/* edges have to be added with lowest index first for sorting */
static void to_edgesort(struct EdgeSort *ed, uint v1, uint v2, char is_loose, short is_draw)
{
  if (v1 < v2) {
    ed->v1 = v1;
    ed->v2 = v2;
  }
  else {
    ed->v1 = v2;
    ed->v2 = v1;
  }
  ed->is_loose = is_loose;
  ed->is_draw = is_draw;
}

static int vergedgesort(const void *v1, const void *v2)
{
  const struct EdgeSort *x1 = static_cast<const struct EdgeSort *>(v1);
  const struct EdgeSort *x2 = static_cast<const struct EdgeSort *>(v2);

  if (x1->v1 > x2->v1) {
    return 1;
  }
  if (x1->v1 < x2->v1) {
    return -1;
  }
  if (x1->v2 > x2->v2) {
    return 1;
  }
  if (x1->v2 < x2->v2) {
    return -1;
  }

  return 0;
}

/* Create edges based on known verts and faces,
 * this function is only used when loading very old blend files */
static void mesh_calc_edges_mdata(const MVert * /*allvert*/,
                                  const MFace *allface,
                                  MLoop *allloop,
                                  const MPoly *allpoly,
                                  int /*totvert*/,
                                  int totface,
                                  int /*totloop*/,
                                  int totpoly,
                                  const bool use_old,
                                  MEdge **r_medge,
                                  int *r_totedge)
{
  const MPoly *mpoly;
  const MFace *mface;
  MEdge *medge, *med;
  EdgeHash *hash;
  struct EdgeSort *edsort, *ed;
  int a, totedge = 0;
  uint totedge_final = 0;
  uint edge_index;

  /* we put all edges in array, sort them, and detect doubles that way */

  for (a = totface, mface = allface; a > 0; a--, mface++) {
    if (mface->v4) {
      totedge += 4;
    }
    else if (mface->v3) {
      totedge += 3;
    }
    else {
      totedge += 1;
    }
  }

  if (totedge == 0) {
    /* flag that mesh has edges */
    (*r_medge) = (MEdge *)MEM_callocN(0, __func__);
    (*r_totedge) = 0;
    return;
  }

  ed = edsort = (EdgeSort *)MEM_mallocN(totedge * sizeof(struct EdgeSort), "EdgeSort");

  for (a = totface, mface = allface; a > 0; a--, mface++) {
    to_edgesort(ed++, mface->v1, mface->v2, !mface->v3, mface->edcode & ME_V1V2);
    if (mface->v4) {
      to_edgesort(ed++, mface->v2, mface->v3, 0, mface->edcode & ME_V2V3);
      to_edgesort(ed++, mface->v3, mface->v4, 0, mface->edcode & ME_V3V4);
      to_edgesort(ed++, mface->v4, mface->v1, 0, mface->edcode & ME_V4V1);
    }
    else if (mface->v3) {
      to_edgesort(ed++, mface->v2, mface->v3, 0, mface->edcode & ME_V2V3);
      to_edgesort(ed++, mface->v3, mface->v1, 0, mface->edcode & ME_V3V1);
    }
  }

  qsort(edsort, totedge, sizeof(struct EdgeSort), vergedgesort);

  /* count final amount */
  for (a = totedge, ed = edsort; a > 1; a--, ed++) {
    /* edge is unique when it differs from next edge, or is last */
    if (ed->v1 != (ed + 1)->v1 || ed->v2 != (ed + 1)->v2) {
      totedge_final++;
    }
  }
  totedge_final++;

  medge = (MEdge *)MEM_callocN(sizeof(MEdge) * totedge_final, __func__);

  for (a = totedge, med = medge, ed = edsort; a > 1; a--, ed++) {
    /* edge is unique when it differs from next edge, or is last */
    if (ed->v1 != (ed + 1)->v1 || ed->v2 != (ed + 1)->v2) {
      med->v1 = ed->v1;
      med->v2 = ed->v2;
      if (use_old == false || ed->is_draw) {
        med->flag = ME_EDGEDRAW;
      }

      /* order is swapped so extruding this edge as a surface won't flip face normals
       * with cyclic curves */
      if (ed->v1 + 1 != ed->v2) {
        std::swap(med->v1, med->v2);
      }
      med++;
    }
    else {
      /* Equal edge, merge the draw-flag. */
      (ed + 1)->is_draw |= ed->is_draw;
    }
  }
  /* last edge */
  med->v1 = ed->v1;
  med->v2 = ed->v2;
  med->flag = ME_EDGEDRAW;

  MEM_freeN(edsort);

  /* set edge members of mloops */
  hash = BLI_edgehash_new_ex(__func__, totedge_final);
  for (edge_index = 0, med = medge; edge_index < totedge_final; edge_index++, med++) {
    BLI_edgehash_insert(hash, med->v1, med->v2, POINTER_FROM_UINT(edge_index));
  }

  mpoly = allpoly;
  for (a = 0; a < totpoly; a++, mpoly++) {
    MLoop *ml, *ml_next;
    int i = mpoly->totloop;

    ml_next = allloop + mpoly->loopstart; /* first loop */
    ml = &ml_next[i - 1];                 /* last loop */

    while (i-- != 0) {
      ml->e = POINTER_AS_UINT(BLI_edgehash_lookup(hash, ml->v, ml_next->v));
      ml = ml_next;
      ml_next++;
    }
  }

  BLI_edgehash_free(hash, nullptr);

  *r_medge = medge;
  *r_totedge = totedge_final;
}

void BKE_mesh_calc_edges_legacy(Mesh *me, const bool use_old)
{
  using namespace blender;
  MEdge *medge;
  int totedge = 0;
  const Span<MVert> verts(static_cast<const MVert *>(CustomData_get_layer(&me->vdata, CD_MVERT)),
                          me->totvert);
  const Span<MPoly> polys = me->polys();
  MutableSpan<MLoop> loops = me->loops_for_write();

  mesh_calc_edges_mdata(verts.data(),
                        (MFace *)CustomData_get_layer(&me->fdata, CD_MFACE),
                        loops.data(),
                        polys.data(),
                        verts.size(),
                        me->totface,
                        loops.size(),
                        polys.size(),
                        use_old,
                        &medge,
                        &totedge);

  if (totedge == 0) {
    /* flag that mesh has edges */
    me->totedge = 0;
    return;
  }

  medge = (MEdge *)CustomData_add_layer(&me->edata, CD_MEDGE, CD_ASSIGN, medge, totedge);
  me->totedge = totedge;

  BKE_mesh_tag_topology_changed(me);
  BKE_mesh_strip_loose_faces(me);
}

/** \} */

/* -------------------------------------------------------------------- */
/** \name CD Flag Initialization
 * \{ */

void BKE_mesh_do_versions_cd_flag_init(Mesh *mesh)
{
  using namespace blender;
  if (UNLIKELY(mesh->cd_flag)) {
    return;
  }

  const Span<MVert> verts(static_cast<const MVert *>(CustomData_get_layer(&mesh->vdata, CD_MVERT)),
                          mesh->totvert);
  const Span<MEdge> edges = mesh->edges();

  for (const MVert &vert : verts) {
    if (vert.bweight_legacy != 0) {
      mesh->cd_flag |= ME_CDFLAG_VERT_BWEIGHT;
      break;
    }
  }

  for (const MEdge &edge : edges) {
    if (edge.bweight_legacy != 0) {
      mesh->cd_flag |= ME_CDFLAG_EDGE_BWEIGHT;
      if (mesh->cd_flag & ME_CDFLAG_EDGE_CREASE) {
        break;
      }
    }
    if (edge.crease_legacy != 0) {
      mesh->cd_flag |= ME_CDFLAG_EDGE_CREASE;
      if (mesh->cd_flag & ME_CDFLAG_EDGE_BWEIGHT) {
        break;
      }
    }
  }
}

/** \} */

/* -------------------------------------------------------------------- */
/** \name NGon Tessellation (NGon to MFace Conversion)
 * \{ */

static void bm_corners_to_loops_ex(ID *id,
                                   CustomData *fdata,
                                   CustomData *ldata,
                                   MFace *mface,
                                   int totloop,
                                   int findex,
                                   int loopstart,
                                   int numTex,
                                   int numCol)
{
  MFace *mf = mface + findex;

  for (int i = 0; i < numTex; i++) {
    const MTFace *texface = (const MTFace *)CustomData_get_n(fdata, CD_MTFACE, findex, i);

    blender::float2 *uv = static_cast<blender::float2 *>(
        CustomData_get_n(ldata, CD_PROP_FLOAT2, loopstart, i));
    copy_v2_v2(*uv, texface->uv[0]);
    uv++;
    copy_v2_v2(*uv, texface->uv[1]);
    uv++;
    copy_v2_v2(*uv, texface->uv[2]);
    uv++;

    if (mf->v4) {
      copy_v2_v2(*uv, texface->uv[3]);
      uv++;
    }
  }

  for (int i = 0; i < numCol; i++) {
    MLoopCol *mloopcol = (MLoopCol *)CustomData_get_n(ldata, CD_PROP_BYTE_COLOR, loopstart, i);
    const MCol *mcol = (const MCol *)CustomData_get_n(fdata, CD_MCOL, findex, i);

    MESH_MLOOPCOL_FROM_MCOL(mloopcol, &mcol[0]);
    mloopcol++;
    MESH_MLOOPCOL_FROM_MCOL(mloopcol, &mcol[1]);
    mloopcol++;
    MESH_MLOOPCOL_FROM_MCOL(mloopcol, &mcol[2]);
    mloopcol++;
    if (mf->v4) {
      MESH_MLOOPCOL_FROM_MCOL(mloopcol, &mcol[3]);
      mloopcol++;
    }
  }

  if (CustomData_has_layer(fdata, CD_TESSLOOPNORMAL)) {
    float(*loop_normals)[3] = (float(*)[3])CustomData_get(ldata, loopstart, CD_NORMAL);
    const short(*tessloop_normals)[3] = (short(*)[3])CustomData_get(
        fdata, findex, CD_TESSLOOPNORMAL);
    const int max = mf->v4 ? 4 : 3;

    for (int i = 0; i < max; i++, loop_normals++, tessloop_normals++) {
      normal_short_to_float_v3(*loop_normals, *tessloop_normals);
    }
  }

  if (CustomData_has_layer(fdata, CD_MDISPS)) {
    MDisps *ld = (MDisps *)CustomData_get(ldata, loopstart, CD_MDISPS);
    const MDisps *fd = (const MDisps *)CustomData_get(fdata, findex, CD_MDISPS);
    const float(*disps)[3] = fd->disps;
    int tot = mf->v4 ? 4 : 3;
    int corners;

    if (CustomData_external_test(fdata, CD_MDISPS)) {
      if (id && fdata->external) {
        CustomData_external_add(ldata, id, CD_MDISPS, totloop, fdata->external->filepath);
      }
    }

    corners = multires_mdisp_corners(fd);

    if (corners == 0) {
      /* Empty #MDisp layers appear in at least one of the `sintel.blend` files.
       * Not sure why this happens, but it seems fine to just ignore them here.
       * If `corners == 0` for a non-empty layer though, something went wrong. */
      BLI_assert(fd->totdisp == 0);
    }
    else {
      const int side = int(sqrtf(float(fd->totdisp / corners)));
      const int side_sq = side * side;

      for (int i = 0; i < tot; i++, disps += side_sq, ld++) {
        ld->totdisp = side_sq;
        ld->level = int(logf(float(side) - 1.0f) / float(M_LN2)) + 1;

        if (ld->disps) {
          MEM_freeN(ld->disps);
        }

        ld->disps = (float(*)[3])MEM_malloc_arrayN(
            size_t(side_sq), sizeof(float[3]), "converted loop mdisps");
        if (fd->disps) {
          memcpy(ld->disps, disps, size_t(side_sq) * sizeof(float[3]));
        }
        else {
          memset(ld->disps, 0, size_t(side_sq) * sizeof(float[3]));
        }
      }
    }
  }
}

static void CustomData_to_bmeshpoly(CustomData *fdata, CustomData *ldata, int totloop)
{
  for (int i = 0; i < fdata->totlayer; i++) {
    if (fdata->layers[i].type == CD_MTFACE) {
      CustomData_add_layer_named(
          ldata, CD_PROP_FLOAT2, CD_SET_DEFAULT, nullptr, totloop, fdata->layers[i].name);
    }
    else if (fdata->layers[i].type == CD_MCOL) {
      CustomData_add_layer_named(
          ldata, CD_PROP_BYTE_COLOR, CD_SET_DEFAULT, nullptr, totloop, fdata->layers[i].name);
    }
    else if (fdata->layers[i].type == CD_MDISPS) {
      CustomData_add_layer_named(
          ldata, CD_MDISPS, CD_SET_DEFAULT, nullptr, totloop, fdata->layers[i].name);
    }
    else if (fdata->layers[i].type == CD_TESSLOOPNORMAL) {
      CustomData_add_layer_named(
          ldata, CD_NORMAL, CD_SET_DEFAULT, nullptr, totloop, fdata->layers[i].name);
    }
  }
}

static void convert_mfaces_to_mpolys(ID *id,
                                     CustomData *fdata,
                                     CustomData *ldata,
                                     CustomData *pdata,
                                     int totedge_i,
                                     int totface_i,
                                     int totloop_i,
                                     int totpoly_i,
                                     MEdge *medge,
                                     MFace *mface,
                                     int *r_totloop,
                                     int *r_totpoly)
{
  MFace *mf;
  MLoop *ml, *mloop;
  MPoly *mp, *mpoly;
  MEdge *me;
  EdgeHash *eh;
  int numTex, numCol;
  int i, j, totloop, totpoly, *polyindex;

  /* old flag, clear to allow for reuse */
#define ME_FGON (1 << 3)

  /* just in case some of these layers are filled in (can happen with python created meshes) */
  CustomData_free(ldata, totloop_i);
  CustomData_free(pdata, totpoly_i);

  totpoly = totface_i;
  mpoly = (MPoly *)CustomData_add_layer(pdata, CD_MPOLY, CD_SET_DEFAULT, nullptr, totpoly);
  int *material_indices = static_cast<int *>(
      CustomData_get_layer_named(pdata, CD_PROP_INT32, "material_index"));
  if (material_indices == nullptr) {
    material_indices = static_cast<int *>(CustomData_add_layer_named(
        pdata, CD_PROP_INT32, CD_SET_DEFAULT, nullptr, totpoly, "material_index"));
  }
  bool *sharp_faces = static_cast<bool *>(
      CustomData_get_layer_named(pdata, CD_PROP_BOOL, "sharp_face"));
  if (sharp_faces == nullptr) {
    sharp_faces = static_cast<bool *>(CustomData_add_layer_named(
        pdata, CD_PROP_BOOL, CD_SET_DEFAULT, nullptr, totpoly, "sharp_face"));
  }

  numTex = CustomData_number_of_layers(fdata, CD_MTFACE);
  numCol = CustomData_number_of_layers(fdata, CD_MCOL);

  totloop = 0;
  mf = mface;
  for (i = 0; i < totface_i; i++, mf++) {
    totloop += mf->v4 ? 4 : 3;
  }

  mloop = (MLoop *)CustomData_add_layer(ldata, CD_MLOOP, CD_SET_DEFAULT, nullptr, totloop);

  CustomData_to_bmeshpoly(fdata, ldata, totloop);

  if (id) {
    /* ensure external data is transferred */
    /* TODO(sergey): Use multiresModifier_ensure_external_read(). */
    CustomData_external_read(fdata, id, CD_MASK_MDISPS, totface_i);
  }

  eh = BLI_edgehash_new_ex(__func__, uint(totedge_i));

  /* build edge hash */
  me = medge;
  for (i = 0; i < totedge_i; i++, me++) {
    BLI_edgehash_insert(eh, me->v1, me->v2, POINTER_FROM_UINT(i));

    /* unrelated but avoid having the FGON flag enabled,
     * so we can reuse it later for something else */
    me->flag &= ~ME_FGON;
  }

  polyindex = (int *)CustomData_get_layer(fdata, CD_ORIGINDEX);

  j = 0; /* current loop index */
  ml = mloop;
  mf = mface;
  mp = mpoly;
  for (i = 0; i < totface_i; i++, mf++, mp++) {
    mp->loopstart = j;

    mp->totloop = mf->v4 ? 4 : 3;

    material_indices[i] = mf->mat_nr;
    sharp_faces[i] = (mf->flag & ME_SMOOTH) == 0;

#define ML(v1, v2) \
  { \
    ml->v = mf->v1; \
    ml->e = POINTER_AS_UINT(BLI_edgehash_lookup(eh, mf->v1, mf->v2)); \
    ml++; \
    j++; \
  } \
  (void)0

    ML(v1, v2);
    ML(v2, v3);
    if (mf->v4) {
      ML(v3, v4);
      ML(v4, v1);
    }
    else {
      ML(v3, v1);
    }

#undef ML

    bm_corners_to_loops_ex(id, fdata, ldata, mface, totloop, i, mp->loopstart, numTex, numCol);

    if (polyindex) {
      *polyindex = i;
      polyindex++;
    }
  }

  /* NOTE: we don't convert NGons at all, these are not even real ngons,
   * they have their own UVs, colors etc - it's more an editing feature. */

  BLI_edgehash_free(eh, nullptr);

  *r_totpoly = totpoly;
  *r_totloop = totloop;

#undef ME_FGON
}

static void update_active_fdata_layers(Mesh &mesh, CustomData *fdata, CustomData *ldata)
{
  int act;

  if (CustomData_has_layer(ldata, CD_PROP_FLOAT2)) {
    act = CustomData_get_active_layer(ldata, CD_PROP_FLOAT2);
    CustomData_set_layer_active(fdata, CD_MTFACE, act);

    act = CustomData_get_render_layer(ldata, CD_PROP_FLOAT2);
    CustomData_set_layer_render(fdata, CD_MTFACE, act);

    act = CustomData_get_clone_layer(ldata, CD_PROP_FLOAT2);
    CustomData_set_layer_clone(fdata, CD_MTFACE, act);

    act = CustomData_get_stencil_layer(ldata, CD_PROP_FLOAT2);
    CustomData_set_layer_stencil(fdata, CD_MTFACE, act);
  }

  if (CustomData_has_layer(ldata, CD_PROP_BYTE_COLOR)) {
    if (mesh.active_color_attribute != nullptr) {
      act = CustomData_get_named_layer(ldata, CD_PROP_BYTE_COLOR, mesh.active_color_attribute);
      CustomData_set_layer_active(fdata, CD_MCOL, act);
    }

    if (mesh.default_color_attribute != nullptr) {
      act = CustomData_get_named_layer(ldata, CD_PROP_BYTE_COLOR, mesh.default_color_attribute);
      CustomData_set_layer_render(fdata, CD_MCOL, act);
    }

    act = CustomData_get_clone_layer(ldata, CD_PROP_BYTE_COLOR);
    CustomData_set_layer_clone(fdata, CD_MCOL, act);

    act = CustomData_get_stencil_layer(ldata, CD_PROP_BYTE_COLOR);
    CustomData_set_layer_stencil(fdata, CD_MCOL, act);
  }
}

#ifndef NDEBUG
/**
 * Debug check, used to assert when we expect layers to be in/out of sync.
 *
 * \param fallback: Use when there are no layers to handle,
 * since callers may expect success or failure.
 */
static bool check_matching_legacy_layer_counts(CustomData *fdata, CustomData *ldata, bool fallback)
{
  int a_num = 0, b_num = 0;
#  define LAYER_CMP(l_a, t_a, l_b, t_b) \
    ((a_num += CustomData_number_of_layers(l_a, t_a)) == \
     (b_num += CustomData_number_of_layers(l_b, t_b)))

  if (!LAYER_CMP(ldata, CD_PROP_FLOAT2, fdata, CD_MTFACE)) {
    return false;
  }
  if (!LAYER_CMP(ldata, CD_PROP_BYTE_COLOR, fdata, CD_MCOL)) {
    return false;
  }
  if (!LAYER_CMP(ldata, CD_PREVIEW_MLOOPCOL, fdata, CD_PREVIEW_MCOL)) {
    return false;
  }
  if (!LAYER_CMP(ldata, CD_ORIGSPACE_MLOOP, fdata, CD_ORIGSPACE)) {
    return false;
  }
  if (!LAYER_CMP(ldata, CD_NORMAL, fdata, CD_TESSLOOPNORMAL)) {
    return false;
  }
  if (!LAYER_CMP(ldata, CD_TANGENT, fdata, CD_TANGENT)) {
    return false;
  }

#  undef LAYER_CMP

  /* if no layers are on either CustomData's,
   * then there was nothing to do... */
  return a_num ? true : fallback;
}
#endif

static void add_mface_layers(Mesh &mesh, CustomData *fdata, CustomData *ldata, int total)
{
  /* avoid accumulating extra layers */
  BLI_assert(!check_matching_legacy_layer_counts(fdata, ldata, false));

  for (int i = 0; i < ldata->totlayer; i++) {
    if (ldata->layers[i].type == CD_PROP_FLOAT2) {
      CustomData_add_layer_named(
          fdata, CD_MTFACE, CD_SET_DEFAULT, nullptr, total, ldata->layers[i].name);
    }
    if (ldata->layers[i].type == CD_PROP_BYTE_COLOR) {
      CustomData_add_layer_named(
          fdata, CD_MCOL, CD_SET_DEFAULT, nullptr, total, ldata->layers[i].name);
    }
    else if (ldata->layers[i].type == CD_PREVIEW_MLOOPCOL) {
      CustomData_add_layer_named(
          fdata, CD_PREVIEW_MCOL, CD_SET_DEFAULT, nullptr, total, ldata->layers[i].name);
    }
    else if (ldata->layers[i].type == CD_ORIGSPACE_MLOOP) {
      CustomData_add_layer_named(
          fdata, CD_ORIGSPACE, CD_SET_DEFAULT, nullptr, total, ldata->layers[i].name);
    }
    else if (ldata->layers[i].type == CD_NORMAL) {
      CustomData_add_layer_named(
          fdata, CD_TESSLOOPNORMAL, CD_SET_DEFAULT, nullptr, total, ldata->layers[i].name);
    }
    else if (ldata->layers[i].type == CD_TANGENT) {
      CustomData_add_layer_named(
          fdata, CD_TANGENT, CD_SET_DEFAULT, nullptr, total, ldata->layers[i].name);
    }
  }

  update_active_fdata_layers(mesh, fdata, ldata);
}

static void mesh_ensure_tessellation_customdata(Mesh *me)
{
  if (UNLIKELY((me->totface != 0) && (me->totpoly == 0))) {
    /* Pass, otherwise this function  clears 'mface' before
     * versioning 'mface -> mpoly' code kicks in T30583.
     *
     * Callers could also check but safer to do here - campbell */
  }
  else {
    const int tottex_original = CustomData_number_of_layers(&me->ldata, CD_PROP_FLOAT2);
    const int totcol_original = CustomData_number_of_layers(&me->ldata, CD_PROP_BYTE_COLOR);

    const int tottex_tessface = CustomData_number_of_layers(&me->fdata, CD_MTFACE);
    const int totcol_tessface = CustomData_number_of_layers(&me->fdata, CD_MCOL);

    if (tottex_tessface != tottex_original || totcol_tessface != totcol_original) {
      BKE_mesh_tessface_clear(me);

      add_mface_layers(*me, &me->fdata, &me->ldata, me->totface);

      /* TODO: add some `--debug-mesh` option. */
      if (G.debug & G_DEBUG) {
        /* NOTE(campbell): this warning may be un-called for if we are initializing the mesh for
         * the first time from #BMesh, rather than giving a warning about this we could be smarter
         * and check if there was any data to begin with, for now just print the warning with
         * some info to help troubleshoot what's going on. */
        printf(
            "%s: warning! Tessellation uvs or vcol data got out of sync, "
            "had to reset!\n    CD_MTFACE: %d != CD_PROP_FLOAT2: %d || CD_MCOL: %d != "
            "CD_PROP_BYTE_COLOR: "
            "%d\n",
            __func__,
            tottex_tessface,
            tottex_original,
            totcol_tessface,
            totcol_original);
      }
    }
  }
}

void BKE_mesh_convert_mfaces_to_mpolys(Mesh *mesh)
{
  convert_mfaces_to_mpolys(&mesh->id,
                           &mesh->fdata,
                           &mesh->ldata,
                           &mesh->pdata,
                           mesh->totedge,
                           mesh->totface,
                           mesh->totloop,
                           mesh->totpoly,
                           mesh->edges_for_write().data(),
                           (MFace *)CustomData_get_layer(&mesh->fdata, CD_MFACE),
                           &mesh->totloop,
                           &mesh->totpoly);

  mesh_ensure_tessellation_customdata(mesh);
}

/**
 * Update active indices for active/render/clone/stencil custom data layers
 * based on indices from fdata layers
 * used when creating pdata and ldata for pre-bmesh
 * meshes and needed to preserve active/render/clone/stencil flags set in pre-bmesh files.
 */
static void CustomData_bmesh_do_versions_update_active_layers(CustomData *fdata, CustomData *ldata)
{
  int act;

  if (CustomData_has_layer(fdata, CD_MTFACE)) {
    act = CustomData_get_active_layer(fdata, CD_MTFACE);
    CustomData_set_layer_active(ldata, CD_PROP_FLOAT2, act);

    act = CustomData_get_render_layer(fdata, CD_MTFACE);
    CustomData_set_layer_render(ldata, CD_PROP_FLOAT2, act);

    act = CustomData_get_clone_layer(fdata, CD_MTFACE);
    CustomData_set_layer_clone(ldata, CD_PROP_FLOAT2, act);

    act = CustomData_get_stencil_layer(fdata, CD_MTFACE);
    CustomData_set_layer_stencil(ldata, CD_PROP_FLOAT2, act);
  }

  if (CustomData_has_layer(fdata, CD_MCOL)) {
    act = CustomData_get_active_layer(fdata, CD_MCOL);
    CustomData_set_layer_active(ldata, CD_PROP_BYTE_COLOR, act);

    act = CustomData_get_render_layer(fdata, CD_MCOL);
    CustomData_set_layer_render(ldata, CD_PROP_BYTE_COLOR, act);

    act = CustomData_get_clone_layer(fdata, CD_MCOL);
    CustomData_set_layer_clone(ldata, CD_PROP_BYTE_COLOR, act);

    act = CustomData_get_stencil_layer(fdata, CD_MCOL);
    CustomData_set_layer_stencil(ldata, CD_PROP_BYTE_COLOR, act);
  }
}

void BKE_mesh_do_versions_convert_mfaces_to_mpolys(Mesh *mesh)
{
  convert_mfaces_to_mpolys(&mesh->id,
                           &mesh->fdata,
                           &mesh->ldata,
                           &mesh->pdata,
                           mesh->totedge,
                           mesh->totface,
                           mesh->totloop,
                           mesh->totpoly,
                           mesh->edges_for_write().data(),
                           (MFace *)CustomData_get_layer(&mesh->fdata, CD_MFACE),
                           &mesh->totloop,
                           &mesh->totpoly);

  CustomData_bmesh_do_versions_update_active_layers(&mesh->fdata, &mesh->ldata);

  mesh_ensure_tessellation_customdata(mesh);
}

/** \} */

/* -------------------------------------------------------------------- */
/** \name MFace Tessellation
 *
 * #MFace is a legacy data-structure that should be avoided, use #MLoopTri instead.
 * \{ */

/**
 * Convert all CD layers from loop/poly to tessface data.
 *
 * \param loopindices: is an array of an int[4] per tessface,
 * mapping tessface's verts to loops indices.
 *
 * \note when mface is not null, mface[face_index].v4
 * is used to test quads, else, loopindices[face_index][3] is used.
 */
static void mesh_loops_to_tessdata(CustomData *fdata,
                                   CustomData *ldata,
                                   MFace *mface,
                                   const int *polyindices,
                                   uint (*loopindices)[4],
                                   const int num_faces)
{
  /* NOTE(mont29): performances are sub-optimal when we get a null #MFace,
   * we could be ~25% quicker with dedicated code.
   * The issue is, unless having two different functions with nearly the same code,
   * there's not much ways to solve this. Better IMHO to live with it for now (sigh). */
  const int numUV = CustomData_number_of_layers(ldata, CD_PROP_FLOAT2);
  const int numCol = CustomData_number_of_layers(ldata, CD_PROP_BYTE_COLOR);
  const bool hasPCol = CustomData_has_layer(ldata, CD_PREVIEW_MLOOPCOL);
  const bool hasOrigSpace = CustomData_has_layer(ldata, CD_ORIGSPACE_MLOOP);
  const bool hasLoopNormal = CustomData_has_layer(ldata, CD_NORMAL);
  const bool hasLoopTangent = CustomData_has_layer(ldata, CD_TANGENT);
  int findex, i, j;
  const int *pidx;
  uint(*lidx)[4];

  for (i = 0; i < numUV; i++) {
    MTFace *texface = (MTFace *)CustomData_get_layer_n(fdata, CD_MTFACE, i);
    const blender::float2 *uv = static_cast<const blender::float2 *>(
        CustomData_get_layer_n(ldata, CD_PROP_FLOAT2, i));

    for (findex = 0, pidx = polyindices, lidx = loopindices; findex < num_faces;
         pidx++, lidx++, findex++, texface++) {
      for (j = (mface ? mface[findex].v4 : (*lidx)[3]) ? 4 : 3; j--;) {
        copy_v2_v2(texface->uv[j], uv[(*lidx)[j]]);
      }
    }
  }

  for (i = 0; i < numCol; i++) {
    MCol(*mcol)[4] = (MCol(*)[4])CustomData_get_layer_n(fdata, CD_MCOL, i);
    const MLoopCol *mloopcol = (const MLoopCol *)CustomData_get_layer_n(
        ldata, CD_PROP_BYTE_COLOR, i);

    for (findex = 0, lidx = loopindices; findex < num_faces; lidx++, findex++, mcol++) {
      for (j = (mface ? mface[findex].v4 : (*lidx)[3]) ? 4 : 3; j--;) {
        MESH_MLOOPCOL_TO_MCOL(&mloopcol[(*lidx)[j]], &(*mcol)[j]);
      }
    }
  }

  if (hasPCol) {
    MCol(*mcol)[4] = (MCol(*)[4])CustomData_get_layer(fdata, CD_PREVIEW_MCOL);
    const MLoopCol *mloopcol = (const MLoopCol *)CustomData_get_layer(ldata, CD_PREVIEW_MLOOPCOL);

    for (findex = 0, lidx = loopindices; findex < num_faces; lidx++, findex++, mcol++) {
      for (j = (mface ? mface[findex].v4 : (*lidx)[3]) ? 4 : 3; j--;) {
        MESH_MLOOPCOL_TO_MCOL(&mloopcol[(*lidx)[j]], &(*mcol)[j]);
      }
    }
  }

  if (hasOrigSpace) {
    OrigSpaceFace *of = (OrigSpaceFace *)CustomData_get_layer(fdata, CD_ORIGSPACE);
    const OrigSpaceLoop *lof = (const OrigSpaceLoop *)CustomData_get_layer(ldata,
                                                                           CD_ORIGSPACE_MLOOP);

    for (findex = 0, lidx = loopindices; findex < num_faces; lidx++, findex++, of++) {
      for (j = (mface ? mface[findex].v4 : (*lidx)[3]) ? 4 : 3; j--;) {
        copy_v2_v2(of->uv[j], lof[(*lidx)[j]].uv);
      }
    }
  }

  if (hasLoopNormal) {
    short(*face_normals)[4][3] = (short(*)[4][3])CustomData_get_layer(fdata, CD_TESSLOOPNORMAL);
    const float(*loop_normals)[3] = (const float(*)[3])CustomData_get_layer(ldata, CD_NORMAL);

    for (findex = 0, lidx = loopindices; findex < num_faces; lidx++, findex++, face_normals++) {
      for (j = (mface ? mface[findex].v4 : (*lidx)[3]) ? 4 : 3; j--;) {
        normal_float_to_short_v3((*face_normals)[j], loop_normals[(*lidx)[j]]);
      }
    }
  }

  if (hasLoopTangent) {
    /* Need to do for all UV maps at some point. */
    float(*ftangents)[4] = (float(*)[4])CustomData_get_layer(fdata, CD_TANGENT);
    const float(*ltangents)[4] = (const float(*)[4])CustomData_get_layer(ldata, CD_TANGENT);

    for (findex = 0, pidx = polyindices, lidx = loopindices; findex < num_faces;
         pidx++, lidx++, findex++) {
      int nverts = (mface ? mface[findex].v4 : (*lidx)[3]) ? 4 : 3;
      for (j = nverts; j--;) {
        copy_v4_v4(ftangents[findex * 4 + j], ltangents[(*lidx)[j]]);
      }
    }
  }
}

int BKE_mesh_mface_index_validate(MFace *mface, CustomData *fdata, int mfindex, int nr)
{
  /* first test if the face is legal */
  if ((mface->v3 || nr == 4) && mface->v3 == mface->v4) {
    mface->v4 = 0;
    nr--;
  }
  if ((mface->v2 || mface->v4) && mface->v2 == mface->v3) {
    mface->v3 = mface->v4;
    mface->v4 = 0;
    nr--;
  }
  if (mface->v1 == mface->v2) {
    mface->v2 = mface->v3;
    mface->v3 = mface->v4;
    mface->v4 = 0;
    nr--;
  }

  /* Check corrupt cases, bow-tie geometry,
   * can't handle these because edge data won't exist so just return 0. */
  if (nr == 3) {
    if (
        /* real edges */
        mface->v1 == mface->v2 || mface->v2 == mface->v3 || mface->v3 == mface->v1) {
      return 0;
    }
  }
  else if (nr == 4) {
    if (
        /* real edges */
        mface->v1 == mface->v2 || mface->v2 == mface->v3 || mface->v3 == mface->v4 ||
        mface->v4 == mface->v1 ||
        /* across the face */
        mface->v1 == mface->v3 || mface->v2 == mface->v4) {
      return 0;
    }
  }

  /* prevent a zero at wrong index location */
  if (nr == 3) {
    if (mface->v3 == 0) {
      static int corner_indices[4] = {1, 2, 0, 3};

      std::swap(mface->v1, mface->v2);
      std::swap(mface->v2, mface->v3);

      if (fdata) {
        CustomData_swap_corners(fdata, mfindex, corner_indices);
      }
    }
  }
  else if (nr == 4) {
    if (mface->v3 == 0 || mface->v4 == 0) {
      static int corner_indices[4] = {2, 3, 0, 1};

      std::swap(mface->v1, mface->v3);
      std::swap(mface->v2, mface->v4);

      if (fdata) {
        CustomData_swap_corners(fdata, mfindex, corner_indices);
      }
    }
  }

  return nr;
}

static int mesh_tessface_calc(Mesh &mesh,
                              CustomData *fdata,
                              CustomData *ldata,
                              CustomData *pdata,
                              float (*positions)[3],
                              int totface,
                              int totloop,
                              int totpoly)
{
#define USE_TESSFACE_SPEEDUP
#define USE_TESSFACE_QUADS

/* We abuse #MFace.edcode to tag quad faces. See below for details. */
#define TESSFACE_IS_QUAD 1

  const int looptri_num = poly_to_tri_count(totpoly, totloop);

  const MPoly *mp, *mpoly;
  const MLoop *ml, *mloop;
  MFace *mface, *mf;
  MemArena *arena = nullptr;
  int *mface_to_poly_map;
  uint(*lindices)[4];
  int poly_index, mface_index;
  uint j;

  mpoly = (const MPoly *)CustomData_get_layer(pdata, CD_MPOLY);
  mloop = (const MLoop *)CustomData_get_layer(ldata, CD_MLOOP);
  const int *material_indices = static_cast<const int *>(
      CustomData_get_layer_named(pdata, CD_PROP_INT32, "material_index"));
  const bool *sharp_faces = static_cast<const bool *>(
      CustomData_get_layer_named(pdata, CD_PROP_BOOL, "sharp_face"));

  /* Allocate the length of `totfaces`, avoid many small reallocation's,
   * if all faces are triangles it will be correct, `quads == 2x` allocations. */
  /* Take care since memory is _not_ zeroed so be sure to initialize each field. */
  mface_to_poly_map = (int *)MEM_malloc_arrayN(
      size_t(looptri_num), sizeof(*mface_to_poly_map), __func__);
  mface = (MFace *)MEM_malloc_arrayN(size_t(looptri_num), sizeof(*mface), __func__);
  lindices = (uint(*)[4])MEM_malloc_arrayN(size_t(looptri_num), sizeof(*lindices), __func__);

  mface_index = 0;
  mp = mpoly;
  for (poly_index = 0; poly_index < totpoly; poly_index++, mp++) {
    const uint mp_loopstart = uint(mp->loopstart);
    const uint mp_totloop = uint(mp->totloop);
    uint l1, l2, l3, l4;
    uint *lidx;
    if (mp_totloop < 3) {
      /* Do nothing. */
    }

#ifdef USE_TESSFACE_SPEEDUP

#  define ML_TO_MF(i1, i2, i3) \
    mface_to_poly_map[mface_index] = poly_index; \
    mf = &mface[mface_index]; \
    lidx = lindices[mface_index]; \
    /* Set loop indices, transformed to vert indices later. */ \
    l1 = mp_loopstart + i1; \
    l2 = mp_loopstart + i2; \
    l3 = mp_loopstart + i3; \
    mf->v1 = mloop[l1].v; \
    mf->v2 = mloop[l2].v; \
    mf->v3 = mloop[l3].v; \
    mf->v4 = 0; \
    lidx[0] = l1; \
    lidx[1] = l2; \
    lidx[2] = l3; \
    lidx[3] = 0; \
    mf->mat_nr = material_indices ? material_indices[poly_index] : 0; \
    mf->flag = (sharp_faces && sharp_faces[poly_index]) ? 0 : ME_SMOOTH; \
    mf->edcode = 0; \
    (void)0

/* ALMOST IDENTICAL TO DEFINE ABOVE (see EXCEPTION) */
#  define ML_TO_MF_QUAD() \
    mface_to_poly_map[mface_index] = poly_index; \
    mf = &mface[mface_index]; \
    lidx = lindices[mface_index]; \
    /* Set loop indices, transformed to vert indices later. */ \
    l1 = mp_loopstart + 0; /* EXCEPTION */ \
    l2 = mp_loopstart + 1; /* EXCEPTION */ \
    l3 = mp_loopstart + 2; /* EXCEPTION */ \
    l4 = mp_loopstart + 3; /* EXCEPTION */ \
    mf->v1 = mloop[l1].v; \
    mf->v2 = mloop[l2].v; \
    mf->v3 = mloop[l3].v; \
    mf->v4 = mloop[l4].v; \
    lidx[0] = l1; \
    lidx[1] = l2; \
    lidx[2] = l3; \
    lidx[3] = l4; \
    mf->mat_nr = material_indices ? material_indices[poly_index] : 0; \
    mf->flag = (sharp_faces && sharp_faces[poly_index]) ? 0 : ME_SMOOTH; \
    mf->edcode = TESSFACE_IS_QUAD; \
    (void)0

    else if (mp_totloop == 3) {
      ML_TO_MF(0, 1, 2);
      mface_index++;
    }
    else if (mp_totloop == 4) {
#  ifdef USE_TESSFACE_QUADS
      ML_TO_MF_QUAD();
      mface_index++;
#  else
      ML_TO_MF(0, 1, 2);
      mface_index++;
      ML_TO_MF(0, 2, 3);
      mface_index++;
#  endif
    }
#endif /* USE_TESSFACE_SPEEDUP */
    else {
      const float *co_curr, *co_prev;

      float normal[3];

      float axis_mat[3][3];
      float(*projverts)[2];
      uint(*tris)[3];

      const uint totfilltri = mp_totloop - 2;

      if (UNLIKELY(arena == nullptr)) {
        arena = BLI_memarena_new(BLI_MEMARENA_STD_BUFSIZE, __func__);
      }

      tris = (uint(*)[3])BLI_memarena_alloc(arena, sizeof(*tris) * size_t(totfilltri));
      projverts = (float(*)[2])BLI_memarena_alloc(arena, sizeof(*projverts) * size_t(mp_totloop));

      zero_v3(normal);

      /* Calculate the normal, flipped: to get a positive 2D cross product. */
      ml = mloop + mp_loopstart;
      co_prev = positions[ml[mp_totloop - 1].v];
      for (j = 0; j < mp_totloop; j++, ml++) {
        co_curr = positions[ml->v];
        add_newell_cross_v3_v3v3(normal, co_prev, co_curr);
        co_prev = co_curr;
      }
      if (UNLIKELY(normalize_v3(normal) == 0.0f)) {
        normal[2] = 1.0f;
      }

      /* Project verts to 2D. */
      axis_dominant_v3_to_m3_negate(axis_mat, normal);

      ml = mloop + mp_loopstart;
      for (j = 0; j < mp_totloop; j++, ml++) {
        mul_v2_m3v3(projverts[j], axis_mat, positions[ml->v]);
      }

      BLI_polyfill_calc_arena(projverts, mp_totloop, 1, tris, arena);

      /* Apply fill. */
      for (j = 0; j < totfilltri; j++) {
        uint *tri = tris[j];
        lidx = lindices[mface_index];

        mface_to_poly_map[mface_index] = poly_index;
        mf = &mface[mface_index];

        /* Set loop indices, transformed to vert indices later. */
        l1 = mp_loopstart + tri[0];
        l2 = mp_loopstart + tri[1];
        l3 = mp_loopstart + tri[2];

        mf->v1 = mloop[l1].v;
        mf->v2 = mloop[l2].v;
        mf->v3 = mloop[l3].v;
        mf->v4 = 0;

        lidx[0] = l1;
        lidx[1] = l2;
        lidx[2] = l3;
        lidx[3] = 0;

        mf->mat_nr = material_indices ? material_indices[poly_index] : 0;
        mf->edcode = 0;

        mface_index++;
      }

      BLI_memarena_clear(arena);
    }
  }

  if (arena) {
    BLI_memarena_free(arena);
    arena = nullptr;
  }

  CustomData_free(fdata, totface);
  totface = mface_index;

  BLI_assert(totface <= looptri_num);

  /* Not essential but without this we store over-allocated memory in the #CustomData layers. */
  if (LIKELY(looptri_num != totface)) {
    mface = (MFace *)MEM_reallocN(mface, sizeof(*mface) * size_t(totface));
    mface_to_poly_map = (int *)MEM_reallocN(mface_to_poly_map,
                                            sizeof(*mface_to_poly_map) * size_t(totface));
  }

  CustomData_add_layer(fdata, CD_MFACE, CD_ASSIGN, mface, totface);

  /* #CD_ORIGINDEX will contain an array of indices from tessellation-faces to the polygons
   * they are directly tessellated from. */
  CustomData_add_layer(fdata, CD_ORIGINDEX, CD_ASSIGN, mface_to_poly_map, totface);
  add_mface_layers(mesh, fdata, ldata, totface);

  /* NOTE: quad detection issue - fourth vertidx vs fourth loopidx:
   * Polygons take care of their loops ordering, hence not of their vertices ordering.
   * Currently, our tfaces' fourth vertex index might be 0 even for a quad.
   * However, we know our fourth loop index is never 0 for quads
   * (because they are sorted for polygons, and our quads are still mere copies of their polygons).
   * So we pass nullptr as MFace pointer, and #mesh_loops_to_tessdata
   * will use the fourth loop index as quad test. */
  mesh_loops_to_tessdata(fdata, ldata, nullptr, mface_to_poly_map, lindices, totface);

  /* NOTE: quad detection issue - fourth vertidx vs fourth loopidx:
   * ...However, most TFace code uses 'MFace->v4 == 0' test to check whether it is a tri or quad.
   * BKE_mesh_mface_index_validate() will check this and rotate the tessellated face if needed.
   */
#ifdef USE_TESSFACE_QUADS
  mf = mface;
  for (mface_index = 0; mface_index < totface; mface_index++, mf++) {
    if (mf->edcode == TESSFACE_IS_QUAD) {
      BKE_mesh_mface_index_validate(mf, fdata, mface_index, 4);
      mf->edcode = 0;
    }
  }
#endif

  MEM_freeN(lindices);

  return totface;

#undef USE_TESSFACE_SPEEDUP
#undef USE_TESSFACE_QUADS

#undef ML_TO_MF
#undef ML_TO_MF_QUAD
}

void BKE_mesh_tessface_calc(Mesh *mesh)
{
  mesh->totface = mesh_tessface_calc(*mesh,
                                     &mesh->fdata,
                                     &mesh->ldata,
                                     &mesh->pdata,
                                     BKE_mesh_vert_positions_for_write(mesh),
                                     mesh->totface,
                                     mesh->totloop,
                                     mesh->totpoly);

  mesh_ensure_tessellation_customdata(mesh);
}

void BKE_mesh_tessface_ensure(struct Mesh *mesh)
{
  if (mesh->totpoly && mesh->totface == 0) {
    BKE_mesh_tessface_calc(mesh);
  }
}

/** \} */

/* -------------------------------------------------------------------- */
/** \name Sharp Edge Conversion
 * \{ */

void BKE_mesh_sharp_faces_to_flags(Mesh *mesh)
{
  using namespace blender;
  MutableSpan<MPoly> polys = mesh->polys_for_write();
  if (const bool *sharp_faces = static_cast<const bool *>(
          CustomData_get_layer_named(&mesh->pdata, CD_PROP_BOOL, "sharp_face"))) {
    threading::parallel_for(polys.index_range(), 4096, [&](const IndexRange range) {
      for (const int i : range) {
        SET_FLAG_FROM_TEST(polys[i].flag_legacy, !sharp_faces[i], ME_SMOOTH);
      }
    });
  }
  else {
    for (const int i : polys.index_range()) {
      polys[i].flag_legacy |= ME_SMOOTH;
    }
  }
}

void BKE_mesh_sharp_faces_from_flags(Mesh *mesh)
{
  using namespace blender;
  using namespace blender::bke;
  const Span<MPoly> polys = mesh->polys();
  MutableAttributeAccessor attributes = mesh->attributes_for_write();
  if (attributes.contains("sharp_face")) {
    return;
  }
  if (std::any_of(polys.begin(), polys.end(), [](const MPoly &poly) {
        return !(poly.flag_legacy & ME_SMOOTH);
      })) {
    SpanAttributeWriter<bool> sharp_faces = attributes.lookup_or_add_for_write_only_span<bool>(
        "sharp_face", ATTR_DOMAIN_FACE);
    threading::parallel_for(polys.index_range(), 4096, [&](const IndexRange range) {
      for (const int i : range) {
        sharp_faces.span[i] = !(polys[i].flag_legacy & ME_SMOOTH);
      }
    });
    sharp_faces.finish();
  }
  else {
    attributes.remove("sharp_face");
  }
}

/** \} */

/* -------------------------------------------------------------------- */
/** \name Face Set Conversion
 * \{ */

void BKE_mesh_legacy_face_set_from_generic(Mesh *mesh,
                                           blender::MutableSpan<CustomDataLayer> poly_layers)
{
  using namespace blender;
  for (CustomDataLayer &layer : poly_layers) {
    if (StringRef(layer.name) == ".sculpt_face_set") {
      layer.type = CD_SCULPT_FACE_SETS;
    }
  }
  CustomData_update_typemap(&mesh->pdata);
}

void BKE_mesh_legacy_face_set_to_generic(Mesh *mesh)
{
  using namespace blender;
  for (CustomDataLayer &layer : MutableSpan(mesh->pdata.layers, mesh->pdata.totlayer)) {
    if (layer.type == CD_SCULPT_FACE_SETS) {
      BLI_strncpy(layer.name, ".sculpt_face_set", sizeof(layer.name));
      layer.type = CD_PROP_INT32;
    }
  }
  CustomData_update_typemap(&mesh->pdata);
}

/** \} */

/* -------------------------------------------------------------------- */
/** \name Bevel Weight Conversion
 * \{ */

void BKE_mesh_legacy_bevel_weight_from_layers(Mesh *mesh)
{
  using namespace blender;
  MutableSpan<MVert> verts(mesh->mvert, mesh->totvert);
  if (const float *weights = static_cast<const float *>(
          CustomData_get_layer(&mesh->vdata, CD_BWEIGHT))) {
    mesh->cd_flag |= ME_CDFLAG_VERT_BWEIGHT;
    for (const int i : verts.index_range()) {
      verts[i].bweight_legacy = std::clamp(weights[i], 0.0f, 1.0f) * 255.0f;
    }
  }
  else {
    mesh->cd_flag &= ~ME_CDFLAG_VERT_BWEIGHT;
    for (const int i : verts.index_range()) {
      verts[i].bweight_legacy = 0;
    }
  }
  MutableSpan<MEdge> edges = mesh->edges_for_write();
  if (const float *weights = static_cast<const float *>(
          CustomData_get_layer(&mesh->edata, CD_BWEIGHT))) {
    mesh->cd_flag |= ME_CDFLAG_EDGE_BWEIGHT;
    for (const int i : edges.index_range()) {
      edges[i].bweight_legacy = std::clamp(weights[i], 0.0f, 1.0f) * 255.0f;
    }
  }
  else {
    mesh->cd_flag &= ~ME_CDFLAG_EDGE_BWEIGHT;
    for (const int i : edges.index_range()) {
      edges[i].bweight_legacy = 0;
    }
  }
}

void BKE_mesh_legacy_bevel_weight_to_layers(Mesh *mesh)
{
  using namespace blender;
  const Span<MVert> verts(mesh->mvert, mesh->totvert);
  if (mesh->cd_flag & ME_CDFLAG_VERT_BWEIGHT) {
    float *weights = static_cast<float *>(
        CustomData_add_layer(&mesh->vdata, CD_BWEIGHT, CD_CONSTRUCT, nullptr, verts.size()));
    for (const int i : verts.index_range()) {
      weights[i] = verts[i].bweight_legacy / 255.0f;
    }
  }

  const Span<MEdge> edges = mesh->edges();
  if (mesh->cd_flag & ME_CDFLAG_EDGE_BWEIGHT) {
    float *weights = static_cast<float *>(
        CustomData_add_layer(&mesh->edata, CD_BWEIGHT, CD_CONSTRUCT, nullptr, edges.size()));
    for (const int i : edges.index_range()) {
      weights[i] = edges[i].bweight_legacy / 255.0f;
    }
  }
}

/** \} */

/* -------------------------------------------------------------------- */
/** \name Edge Crease Conversion
 * \{ */

void BKE_mesh_legacy_edge_crease_from_layers(Mesh *mesh)
{
  using namespace blender;
  MutableSpan<MEdge> edges = mesh->edges_for_write();
  if (const float *creases = static_cast<const float *>(
          CustomData_get_layer(&mesh->edata, CD_CREASE))) {
    mesh->cd_flag |= ME_CDFLAG_EDGE_CREASE;
    for (const int i : edges.index_range()) {
      edges[i].crease_legacy = std::clamp(creases[i], 0.0f, 1.0f) * 255.0f;
    }
  }
  else {
    mesh->cd_flag &= ~ME_CDFLAG_EDGE_CREASE;
    for (const int i : edges.index_range()) {
      edges[i].crease_legacy = 0;
    }
  }
}

void BKE_mesh_legacy_edge_crease_to_layers(Mesh *mesh)
{
  using namespace blender;
  const Span<MEdge> edges = mesh->edges();
  if (mesh->cd_flag & ME_CDFLAG_EDGE_CREASE) {
    float *creases = static_cast<float *>(
        CustomData_add_layer(&mesh->edata, CD_CREASE, CD_CONSTRUCT, nullptr, edges.size()));
    for (const int i : edges.index_range()) {
      creases[i] = edges[i].crease_legacy / 255.0f;
    }
  }
}

/* -------------------------------------------------------------------- */
/** \name Sharp Edge Conversion
 * \{ */

void BKE_mesh_legacy_sharp_edges_to_flags(Mesh *mesh)
{
  using namespace blender;
  MutableSpan<MEdge> edges = mesh->edges_for_write();
  if (const bool *sharp_edges = static_cast<const bool *>(
          CustomData_get_layer_named(&mesh->edata, CD_PROP_BOOL, "sharp_edge"))) {
    threading::parallel_for(edges.index_range(), 4096, [&](const IndexRange range) {
      for (const int i : range) {
        SET_FLAG_FROM_TEST(edges[i].flag, sharp_edges[i], ME_SHARP);
      }
    });
  }
  else {
    for (const int i : edges.index_range()) {
      edges[i].flag &= ~ME_SHARP;
    }
  }
}

void BKE_mesh_legacy_sharp_edges_from_flags(Mesh *mesh)
{
  using namespace blender;
  using namespace blender::bke;
  const Span<MEdge> edges = mesh->edges();
  MutableAttributeAccessor attributes = mesh->attributes_for_write();
  if (std::any_of(
          edges.begin(), edges.end(), [](const MEdge &edge) { return edge.flag & ME_SHARP; })) {
    SpanAttributeWriter<bool> sharp_edges = attributes.lookup_or_add_for_write_only_span<bool>(
        "sharp_edge", ATTR_DOMAIN_EDGE);
    threading::parallel_for(edges.index_range(), 4096, [&](const IndexRange range) {
      for (const int i : range) {
        sharp_edges.span[i] = edges[i].flag & ME_SHARP;
      }
    });
    sharp_edges.finish();
  }
}

/** \} */

/* -------------------------------------------------------------------- */
/** \name Hide Attribute and Legacy Flag Conversion
 * \{ */

void BKE_mesh_legacy_convert_hide_layers_to_flags(Mesh *mesh)
{
  using namespace blender;
  using namespace blender::bke;
  const AttributeAccessor attributes = mesh->attributes();

  MutableSpan<MVert> verts(mesh->mvert, mesh->totvert);
  const VArray<bool> hide_vert = attributes.lookup_or_default<bool>(
      ".hide_vert", ATTR_DOMAIN_POINT, false);
  threading::parallel_for(verts.index_range(), 4096, [&](IndexRange range) {
    for (const int i : range) {
      SET_FLAG_FROM_TEST(verts[i].flag_legacy, hide_vert[i], ME_HIDE);
    }
  });

  MutableSpan<MEdge> edges = mesh->edges_for_write();
  const VArray<bool> hide_edge = attributes.lookup_or_default<bool>(
      ".hide_edge", ATTR_DOMAIN_EDGE, false);
  threading::parallel_for(edges.index_range(), 4096, [&](IndexRange range) {
    for (const int i : range) {
      SET_FLAG_FROM_TEST(edges[i].flag, hide_edge[i], ME_HIDE);
    }
  });

  MutableSpan<MPoly> polys = mesh->polys_for_write();
  const VArray<bool> hide_poly = attributes.lookup_or_default<bool>(
      ".hide_poly", ATTR_DOMAIN_FACE, false);
  threading::parallel_for(polys.index_range(), 4096, [&](IndexRange range) {
    for (const int i : range) {
      SET_FLAG_FROM_TEST(polys[i].flag_legacy, hide_poly[i], ME_HIDE);
    }
  });
}

void BKE_mesh_legacy_convert_flags_to_hide_layers(Mesh *mesh)
{
  using namespace blender;
  using namespace blender::bke;
  MutableAttributeAccessor attributes = mesh->attributes_for_write();

  const Span<MVert> verts(mesh->mvert, mesh->totvert);
  if (std::any_of(verts.begin(), verts.end(), [](const MVert &vert) {
        return vert.flag_legacy & ME_HIDE;
      })) {
    SpanAttributeWriter<bool> hide_vert = attributes.lookup_or_add_for_write_only_span<bool>(
        ".hide_vert", ATTR_DOMAIN_POINT);
    threading::parallel_for(verts.index_range(), 4096, [&](IndexRange range) {
      for (const int i : range) {
        hide_vert.span[i] = verts[i].flag_legacy & ME_HIDE;
      }
    });
    hide_vert.finish();
  }

  const Span<MEdge> edges = mesh->edges();
  if (std::any_of(
          edges.begin(), edges.end(), [](const MEdge &edge) { return edge.flag & ME_HIDE; })) {
    SpanAttributeWriter<bool> hide_edge = attributes.lookup_or_add_for_write_only_span<bool>(
        ".hide_edge", ATTR_DOMAIN_EDGE);
    threading::parallel_for(edges.index_range(), 4096, [&](IndexRange range) {
      for (const int i : range) {
        hide_edge.span[i] = edges[i].flag & ME_HIDE;
      }
    });
    hide_edge.finish();
  }

  const Span<MPoly> polys = mesh->polys();
  if (std::any_of(polys.begin(), polys.end(), [](const MPoly &poly) {
        return poly.flag_legacy & ME_HIDE;
      })) {
    SpanAttributeWriter<bool> hide_poly = attributes.lookup_or_add_for_write_only_span<bool>(
        ".hide_poly", ATTR_DOMAIN_FACE);
    threading::parallel_for(polys.index_range(), 4096, [&](IndexRange range) {
      for (const int i : range) {
        hide_poly.span[i] = polys[i].flag_legacy & ME_HIDE;
      }
    });
    hide_poly.finish();
  }
}

/** \} */

/* -------------------------------------------------------------------- */
/** \name Material Index Conversion
 * \{ */

void BKE_mesh_legacy_convert_material_indices_to_mpoly(Mesh *mesh)
{
  using namespace blender;
  using namespace blender::bke;
  const AttributeAccessor attributes = mesh->attributes();
  MutableSpan<MPoly> polys = mesh->polys_for_write();
  const VArray<int> material_indices = attributes.lookup_or_default<int>(
      "material_index", ATTR_DOMAIN_FACE, 0);
  threading::parallel_for(polys.index_range(), 4096, [&](IndexRange range) {
    for (const int i : range) {
      polys[i].mat_nr_legacy = material_indices[i];
    }
  });
}

void BKE_mesh_legacy_convert_mpoly_to_material_indices(Mesh *mesh)
{
  using namespace blender;
  using namespace blender::bke;
  MutableAttributeAccessor attributes = mesh->attributes_for_write();
  const Span<MPoly> polys = mesh->polys();
  if (std::any_of(
          polys.begin(), polys.end(), [](const MPoly &poly) { return poly.mat_nr_legacy != 0; })) {
    SpanAttributeWriter<int> material_indices = attributes.lookup_or_add_for_write_only_span<int>(
        "material_index", ATTR_DOMAIN_FACE);
    threading::parallel_for(polys.index_range(), 4096, [&](IndexRange range) {
      for (const int i : range) {
        material_indices.span[i] = polys[i].mat_nr_legacy;
      }
    });
    material_indices.finish();
  }
}

/** \} */

/* -------------------------------------------------------------------- */
/** \name Generic UV Map Conversion
 * \{ */

void BKE_mesh_legacy_convert_uvs_to_struct(
    Mesh *mesh,
    blender::ResourceScope &temp_mloopuv_for_convert,
    blender::Vector<CustomDataLayer, 16> &face_corner_layers_to_write)
{
  using namespace blender;
  using namespace blender::bke;
  const AttributeAccessor attributes = mesh->attributes();
  Vector<CustomDataLayer, 16> new_layer_to_write;

  /* Don't write the boolean UV map sublayers which will be written in the legacy #MLoopUV type. */
  Set<std::string> uv_sublayers_to_skip;
  char vert_name[MAX_CUSTOMDATA_LAYER_NAME];
  char edge_name[MAX_CUSTOMDATA_LAYER_NAME];
  char pin_name[MAX_CUSTOMDATA_LAYER_NAME];
  for (const CustomDataLayer &layer : face_corner_layers_to_write) {
    uv_sublayers_to_skip.add_multiple_new({BKE_uv_map_vert_select_name_get(layer.name, vert_name),
                                           BKE_uv_map_edge_select_name_get(layer.name, edge_name),
                                           BKE_uv_map_pin_name_get(layer.name, pin_name)});
  }

  for (const CustomDataLayer &layer : face_corner_layers_to_write) {
    if (uv_sublayers_to_skip.contains_as(layer.name)) {
      continue;
    }
    if (layer.type != CD_PROP_FLOAT2) {
      new_layer_to_write.append(layer);
      continue;
    }
    const Span<float2> coords{static_cast<const float2 *>(layer.data), mesh->totloop};
    CustomDataLayer mloopuv_layer = layer;
    mloopuv_layer.type = CD_MLOOPUV;
    MutableSpan<MLoopUV> mloopuv = temp_mloopuv_for_convert.construct<Array<MLoopUV>>(
        mesh->totloop);
    mloopuv_layer.data = mloopuv.data();

    char buffer[MAX_CUSTOMDATA_LAYER_NAME];
    const VArray<bool> vert_selection = attributes.lookup_or_default<bool>(
        BKE_uv_map_vert_select_name_get(layer.name, buffer), ATTR_DOMAIN_CORNER, false);
    const VArray<bool> edge_selection = attributes.lookup_or_default<bool>(
        BKE_uv_map_edge_select_name_get(layer.name, buffer), ATTR_DOMAIN_CORNER, false);
    const VArray<bool> pin = attributes.lookup_or_default<bool>(
        BKE_uv_map_pin_name_get(layer.name, buffer), ATTR_DOMAIN_CORNER, false);

    threading::parallel_for(mloopuv.index_range(), 2048, [&](IndexRange range) {
      for (const int i : range) {
        copy_v2_v2(mloopuv[i].uv, coords[i]);
        SET_FLAG_FROM_TEST(mloopuv[i].flag, vert_selection[i], MLOOPUV_VERTSEL);
        SET_FLAG_FROM_TEST(mloopuv[i].flag, edge_selection[i], MLOOPUV_EDGESEL);
        SET_FLAG_FROM_TEST(mloopuv[i].flag, pin[i], MLOOPUV_PINNED);
      }
    });
    new_layer_to_write.append(mloopuv_layer);
  }

  face_corner_layers_to_write = new_layer_to_write;
  mesh->ldata.totlayer = new_layer_to_write.size();
  mesh->ldata.maxlayer = mesh->ldata.totlayer;
}

void BKE_mesh_legacy_convert_uvs_to_generic(Mesh *mesh)
{
  using namespace blender;
  using namespace blender::bke;

  /* Store layer names since they will be removed, used to set the active status of new layers.
   * Use intermediate #StringRef because the names can be null. */
  const std::string active_uv = StringRef(
      CustomData_get_active_layer_name(&mesh->ldata, CD_MLOOPUV));
  const std::string default_uv = StringRef(
      CustomData_get_render_layer_name(&mesh->ldata, CD_MLOOPUV));

  Set<std::string> uv_layers_to_convert;
  for (const int uv_layer_i : IndexRange(CustomData_number_of_layers(&mesh->ldata, CD_MLOOPUV))) {
    uv_layers_to_convert.add_as(CustomData_get_layer_name(&mesh->ldata, CD_MLOOPUV, uv_layer_i));
  }

  for (const StringRefNull name : uv_layers_to_convert) {
    const MLoopUV *mloopuv = static_cast<const MLoopUV *>(
        CustomData_get_layer_named(&mesh->ldata, CD_MLOOPUV, name.c_str()));
    const uint32_t needed_boolean_attributes = threading::parallel_reduce(
        IndexRange(mesh->totloop),
        4096,
        0,
        [&](const IndexRange range, uint32_t init) {
          for (const int i : range) {
            init |= mloopuv[i].flag;
          }
          return init;
        },
        [](const uint32_t a, const uint32_t b) { return a | b; });

    float2 *coords = static_cast<float2 *>(
        MEM_malloc_arrayN(mesh->totloop, sizeof(float2), __func__));
    bool *vert_selection = nullptr;
    bool *edge_selection = nullptr;
    bool *pin = nullptr;
    if (needed_boolean_attributes & MLOOPUV_VERTSEL) {
      vert_selection = static_cast<bool *>(
          MEM_malloc_arrayN(mesh->totloop, sizeof(bool), __func__));
    }
    if (needed_boolean_attributes & MLOOPUV_EDGESEL) {
      edge_selection = static_cast<bool *>(
          MEM_malloc_arrayN(mesh->totloop, sizeof(bool), __func__));
    }
    if (needed_boolean_attributes & MLOOPUV_PINNED) {
      pin = static_cast<bool *>(MEM_malloc_arrayN(mesh->totloop, sizeof(bool), __func__));
    }

    threading::parallel_for(IndexRange(mesh->totloop), 4096, [&](IndexRange range) {
      for (const int i : range) {
        coords[i] = mloopuv[i].uv;
      }
      if (vert_selection) {
        for (const int i : range) {
          vert_selection[i] = mloopuv[i].flag & MLOOPUV_VERTSEL;
        }
      }
      if (edge_selection) {
        for (const int i : range) {
          edge_selection[i] = mloopuv[i].flag & MLOOPUV_EDGESEL;
        }
      }
      if (pin) {
        for (const int i : range) {
          pin[i] = mloopuv[i].flag & MLOOPUV_PINNED;
        }
      }
    });

    CustomData_free_layer_named(&mesh->ldata, name.c_str(), mesh->totloop);
    CustomData_add_layer_named(
        &mesh->ldata, CD_PROP_FLOAT2, CD_ASSIGN, coords, mesh->totloop, name.c_str());
    char buffer[MAX_CUSTOMDATA_LAYER_NAME];
    if (vert_selection) {
      CustomData_add_layer_named(&mesh->ldata,
                                 CD_PROP_BOOL,
                                 CD_ASSIGN,
                                 vert_selection,
                                 mesh->totloop,
                                 BKE_uv_map_vert_select_name_get(name.c_str(), buffer));
    }
    if (edge_selection) {
      CustomData_add_layer_named(&mesh->ldata,
                                 CD_PROP_BOOL,
                                 CD_ASSIGN,
                                 edge_selection,
                                 mesh->totloop,
                                 BKE_uv_map_edge_select_name_get(name.c_str(), buffer));
    }
    if (pin) {
      CustomData_add_layer_named(&mesh->ldata,
                                 CD_PROP_BOOL,
                                 CD_ASSIGN,
                                 pin,
                                 mesh->totloop,
                                 BKE_uv_map_pin_name_get(name.c_str(), buffer));
    }
  }

  CustomData_set_layer_active_index(
      &mesh->ldata,
      CD_PROP_FLOAT2,
      CustomData_get_named_layer_index(&mesh->ldata, CD_PROP_FLOAT2, active_uv.c_str()));
  CustomData_set_layer_render_index(
      &mesh->ldata,
      CD_PROP_FLOAT2,
      CustomData_get_named_layer_index(&mesh->ldata, CD_PROP_FLOAT2, default_uv.c_str()));
}

/** \name Selection Attribute and Legacy Flag Conversion
 * \{ */

void BKE_mesh_legacy_convert_selection_layers_to_flags(Mesh *mesh)
{
  using namespace blender;
  using namespace blender::bke;
  const AttributeAccessor attributes = mesh->attributes();

  MutableSpan<MVert> verts(mesh->mvert, mesh->totvert);
  const VArray<bool> select_vert = attributes.lookup_or_default<bool>(
      ".select_vert", ATTR_DOMAIN_POINT, false);
  threading::parallel_for(verts.index_range(), 4096, [&](IndexRange range) {
    for (const int i : range) {
      SET_FLAG_FROM_TEST(verts[i].flag_legacy, select_vert[i], SELECT);
    }
  });

  MutableSpan<MEdge> edges = mesh->edges_for_write();
  const VArray<bool> select_edge = attributes.lookup_or_default<bool>(
      ".select_edge", ATTR_DOMAIN_EDGE, false);
  threading::parallel_for(edges.index_range(), 4096, [&](IndexRange range) {
    for (const int i : range) {
      SET_FLAG_FROM_TEST(edges[i].flag, select_edge[i], SELECT);
    }
  });

  MutableSpan<MPoly> polys = mesh->polys_for_write();
  const VArray<bool> select_poly = attributes.lookup_or_default<bool>(
      ".select_poly", ATTR_DOMAIN_FACE, false);
  threading::parallel_for(polys.index_range(), 4096, [&](IndexRange range) {
    for (const int i : range) {
      SET_FLAG_FROM_TEST(polys[i].flag_legacy, select_poly[i], ME_FACE_SEL);
    }
  });
}

void BKE_mesh_legacy_convert_flags_to_selection_layers(Mesh *mesh)
{
  using namespace blender;
  using namespace blender::bke;
  MutableAttributeAccessor attributes = mesh->attributes_for_write();

  const Span<MVert> verts(mesh->mvert, mesh->totvert);
  if (std::any_of(verts.begin(), verts.end(), [](const MVert &vert) {
        return vert.flag_legacy & SELECT;
      })) {
    SpanAttributeWriter<bool> select_vert = attributes.lookup_or_add_for_write_only_span<bool>(
        ".select_vert", ATTR_DOMAIN_POINT);
    threading::parallel_for(verts.index_range(), 4096, [&](IndexRange range) {
      for (const int i : range) {
        select_vert.span[i] = verts[i].flag_legacy & SELECT;
      }
    });
    select_vert.finish();
  }

  const Span<MEdge> edges = mesh->edges();
  if (std::any_of(
          edges.begin(), edges.end(), [](const MEdge &edge) { return edge.flag & SELECT; })) {
    SpanAttributeWriter<bool> select_edge = attributes.lookup_or_add_for_write_only_span<bool>(
        ".select_edge", ATTR_DOMAIN_EDGE);
    threading::parallel_for(edges.index_range(), 4096, [&](IndexRange range) {
      for (const int i : range) {
        select_edge.span[i] = edges[i].flag & SELECT;
      }
    });
    select_edge.finish();
  }

  const Span<MPoly> polys = mesh->polys();
  if (std::any_of(polys.begin(), polys.end(), [](const MPoly &poly) {
        return poly.flag_legacy & ME_FACE_SEL;
      })) {
    SpanAttributeWriter<bool> select_poly = attributes.lookup_or_add_for_write_only_span<bool>(
        ".select_poly", ATTR_DOMAIN_FACE);
    threading::parallel_for(polys.index_range(), 4096, [&](IndexRange range) {
      for (const int i : range) {
<<<<<<< HEAD
        select_poly.span[i] = (polys[i].flag_legacy & ME_FACE_SEL) != 0;
=======
        select_poly.span[i] = polys[i].flag & ME_FACE_SEL;
>>>>>>> dd9e1ede
      }
    });
    select_poly.finish();
  }
}

/** \} */

/* -------------------------------------------------------------------- */
/** \name Loose Edges
 * \{ */

void BKE_mesh_legacy_convert_loose_edges_to_flag(Mesh *mesh)
{
  using namespace blender;
  using namespace blender::bke;

  const LooseEdgeCache &loose_edges = mesh->loose_edges();
  MutableSpan<MEdge> edges = mesh->edges_for_write();
  threading::parallel_for(edges.index_range(), 4096, [&](const IndexRange range) {
    if (loose_edges.count == 0) {
      for (const int64_t i : range) {
        edges[i].flag &= ~ME_LOOSEEDGE;
      }
    }
    else {
      for (const int64_t i : range) {
        SET_FLAG_FROM_TEST(edges[i].flag, loose_edges.is_loose_bits[i], ME_LOOSEEDGE);
      }
    }
  });
}

/** \} */

/* -------------------------------------------------------------------- */
/** \name Vertex and Position Conversion
 * \{ */

MVert *BKE_mesh_legacy_convert_positions_to_verts(
    Mesh *mesh,
    blender::ResourceScope &temp_arrays_for_convert,
    blender::Vector<CustomDataLayer, 16> &vert_layers_to_write)
{
  using namespace blender;

  const Span<float3> positions = mesh->vert_positions();

  CustomDataLayer mvert_layer{};
  mvert_layer.type = CD_MVERT;
  MutableSpan<MVert> verts = temp_arrays_for_convert.construct<Array<MVert>>(mesh->totvert);
  mvert_layer.data = verts.data();

  threading::parallel_for(verts.index_range(), 2048, [&](IndexRange range) {
    for (const int i : range) {
      copy_v3_v3(verts[i].co_legacy, positions[i]);
    }
  });

  vert_layers_to_write.append(mvert_layer);
  return verts.data();
}

void BKE_mesh_legacy_convert_verts_to_positions(Mesh *mesh)
{
  using namespace blender;
  using namespace blender::bke;

  const Span<MVert> verts(static_cast<MVert *>(CustomData_get_layer(&mesh->vdata, CD_MVERT)),
                          mesh->totvert);
  MutableSpan<float3> positions(
      static_cast<float3 *>(CustomData_add_layer_named(
          &mesh->vdata, CD_PROP_FLOAT3, CD_CONSTRUCT, nullptr, mesh->totvert, "position")),
      mesh->totvert);
  threading::parallel_for(verts.index_range(), 2048, [&](IndexRange range) {
    for (const int i : range) {
      positions[i] = verts[i].co_legacy;
    }
  });

  CustomData_free_layers(&mesh->vdata, CD_MVERT, mesh->totvert);
  mesh->mvert = nullptr;
}

/** \} */

/* -------------------------------------------------------------------- */
/** \name Attribute Active Flag to String Conversion
 * \{ */

void BKE_mesh_legacy_attribute_flags_to_strings(Mesh *mesh)
{
  using namespace blender;
  /* It's not clear whether the active/render status was stored in the dedicated flags or in the
   * generic CustomData layer indices, so convert from both, preferring the explicit flags. */

  auto active_from_flags = [&](const CustomData &data) {
    if (!mesh->active_color_attribute) {
      for (const int i : IndexRange(data.totlayer)) {
        if (data.layers[i].flag & CD_FLAG_COLOR_ACTIVE) {
          mesh->active_color_attribute = BLI_strdup(data.layers[i].name);
        }
      }
    }
  };
  auto active_from_indices = [&](const CustomData &data) {
    if (!mesh->active_color_attribute) {
      const int i = CustomData_get_active_layer_index(&data, CD_PROP_COLOR);
      if (i != -1) {
        mesh->active_color_attribute = BLI_strdup(data.layers[i].name);
      }
    }
    if (!mesh->active_color_attribute) {
      const int i = CustomData_get_active_layer_index(&data, CD_PROP_BYTE_COLOR);
      if (i != -1) {
        mesh->active_color_attribute = BLI_strdup(data.layers[i].name);
      }
    }
  };
  auto default_from_flags = [&](const CustomData &data) {
    if (!mesh->default_color_attribute) {
      for (const int i : IndexRange(data.totlayer)) {
        if (data.layers[i].flag & CD_FLAG_COLOR_RENDER) {
          mesh->default_color_attribute = BLI_strdup(data.layers[i].name);
        }
      }
    }
  };
  auto default_from_indices = [&](const CustomData &data) {
    if (!mesh->default_color_attribute) {
      const int i = CustomData_get_render_layer_index(&data, CD_PROP_COLOR);
      if (i != -1) {
        mesh->default_color_attribute = BLI_strdup(data.layers[i].name);
      }
    }
    if (!mesh->default_color_attribute) {
      const int i = CustomData_get_render_layer_index(&data, CD_PROP_BYTE_COLOR);
      if (i != -1) {
        mesh->default_color_attribute = BLI_strdup(data.layers[i].name);
      }
    }
  };

  active_from_flags(mesh->vdata);
  active_from_flags(mesh->ldata);
  active_from_indices(mesh->vdata);
  active_from_indices(mesh->ldata);

  default_from_flags(mesh->vdata);
  default_from_flags(mesh->ldata);
  default_from_indices(mesh->vdata);
  default_from_indices(mesh->ldata);
}

void BKE_mesh_legacy_attribute_strings_to_flags(Mesh *mesh)
{
  using namespace blender;
  CustomData *vdata = &mesh->vdata;
  CustomData *ldata = &mesh->ldata;

  CustomData_clear_layer_flag(
      vdata, CD_PROP_BYTE_COLOR, CD_FLAG_COLOR_ACTIVE | CD_FLAG_COLOR_RENDER);
  CustomData_clear_layer_flag(ldata, CD_PROP_COLOR, CD_FLAG_COLOR_ACTIVE | CD_FLAG_COLOR_RENDER);

  if (const char *name = mesh->active_color_attribute) {
    int i;
    if ((i = CustomData_get_named_layer_index(vdata, CD_PROP_BYTE_COLOR, name)) != -1) {
      CustomData_set_layer_active_index(vdata, CD_PROP_BYTE_COLOR, i);
      vdata->layers[i].flag |= CD_FLAG_COLOR_ACTIVE;
    }
    else if ((i = CustomData_get_named_layer_index(vdata, CD_PROP_COLOR, name)) != -1) {
      CustomData_set_layer_active_index(vdata, CD_PROP_COLOR, i);
      vdata->layers[i].flag |= CD_FLAG_COLOR_ACTIVE;
    }
    else if ((i = CustomData_get_named_layer_index(ldata, CD_PROP_BYTE_COLOR, name)) != -1) {
      CustomData_set_layer_active_index(ldata, CD_PROP_BYTE_COLOR, i);
      ldata->layers[i].flag |= CD_FLAG_COLOR_ACTIVE;
    }
    else if ((i = CustomData_get_named_layer_index(ldata, CD_PROP_COLOR, name)) != -1) {
      CustomData_set_layer_active_index(ldata, CD_PROP_COLOR, i);
      ldata->layers[i].flag |= CD_FLAG_COLOR_ACTIVE;
    }
  }
  if (const char *name = mesh->default_color_attribute) {
    int i;
    if ((i = CustomData_get_named_layer_index(vdata, CD_PROP_BYTE_COLOR, name)) != -1) {
      CustomData_set_layer_render_index(vdata, CD_PROP_BYTE_COLOR, i);
      vdata->layers[i].flag |= CD_FLAG_COLOR_RENDER;
    }
    else if ((i = CustomData_get_named_layer_index(vdata, CD_PROP_COLOR, name)) != -1) {
      CustomData_set_layer_render_index(vdata, CD_PROP_COLOR, i);
      vdata->layers[i].flag |= CD_FLAG_COLOR_RENDER;
    }
    else if ((i = CustomData_get_named_layer_index(ldata, CD_PROP_BYTE_COLOR, name)) != -1) {
      CustomData_set_layer_render_index(ldata, CD_PROP_BYTE_COLOR, i);
      ldata->layers[i].flag |= CD_FLAG_COLOR_RENDER;
    }
    else if ((i = CustomData_get_named_layer_index(ldata, CD_PROP_COLOR, name)) != -1) {
      CustomData_set_layer_render_index(ldata, CD_PROP_COLOR, i);
      ldata->layers[i].flag |= CD_FLAG_COLOR_RENDER;
    }
  }
}

/** \} */<|MERGE_RESOLUTION|>--- conflicted
+++ resolved
@@ -1823,11 +1823,7 @@
         ".select_poly", ATTR_DOMAIN_FACE);
     threading::parallel_for(polys.index_range(), 4096, [&](IndexRange range) {
       for (const int i : range) {
-<<<<<<< HEAD
         select_poly.span[i] = (polys[i].flag_legacy & ME_FACE_SEL) != 0;
-=======
-        select_poly.span[i] = polys[i].flag & ME_FACE_SEL;
->>>>>>> dd9e1ede
       }
     });
     select_poly.finish();
