/* SPDX-License-Identifier: GPL-2.0-or-later
 * Copyright 2001-2002 NaN Holding BV. All rights reserved. */

/** \file
 * \ingroup bke
 *
 * Functions to convert mesh data to and from legacy formats like #MFace.
 */

#define DNA_DEPRECATED_ALLOW

#include "MEM_guardedalloc.h"

#include "DNA_mesh_types.h"
#include "DNA_meshdata_types.h"
#include "DNA_object_types.h"

#include "BLI_edgehash.h"
#include "BLI_math.h"
#include "BLI_memarena.h"
#include "BLI_polyfill_2d.h"
#include "BLI_task.hh"
#include "BLI_utildefines.h"

#include "BKE_attribute.hh"
#include "BKE_customdata.h"
#include "BKE_mesh.h"
#include "BKE_mesh_legacy_convert.h"
#include "BKE_multires.h"

/* -------------------------------------------------------------------- */
/** \name NGon Tessellation (NGon to MFace Conversion)
 * \{ */

static void bm_corners_to_loops_ex(ID *id,
                                   CustomData *fdata,
                                   CustomData *ldata,
                                   MFace *mface,
                                   int totloop,
                                   int findex,
                                   int loopstart,
                                   int numTex,
                                   int numCol)
{
  MFace *mf = mface + findex;

  for (int i = 0; i < numTex; i++) {
    const MTFace *texface = (const MTFace *)CustomData_get_n(fdata, CD_MTFACE, findex, i);

    MLoopUV *mloopuv = (MLoopUV *)CustomData_get_n(ldata, CD_MLOOPUV, loopstart, i);
    copy_v2_v2(mloopuv->uv, texface->uv[0]);
    mloopuv++;
    copy_v2_v2(mloopuv->uv, texface->uv[1]);
    mloopuv++;
    copy_v2_v2(mloopuv->uv, texface->uv[2]);
    mloopuv++;

    if (mf->v4) {
      copy_v2_v2(mloopuv->uv, texface->uv[3]);
      mloopuv++;
    }
  }

  for (int i = 0; i < numCol; i++) {
    MLoopCol *mloopcol = (MLoopCol *)CustomData_get_n(ldata, CD_PROP_BYTE_COLOR, loopstart, i);
    const MCol *mcol = (const MCol *)CustomData_get_n(fdata, CD_MCOL, findex, i);

    MESH_MLOOPCOL_FROM_MCOL(mloopcol, &mcol[0]);
    mloopcol++;
    MESH_MLOOPCOL_FROM_MCOL(mloopcol, &mcol[1]);
    mloopcol++;
    MESH_MLOOPCOL_FROM_MCOL(mloopcol, &mcol[2]);
    mloopcol++;
    if (mf->v4) {
      MESH_MLOOPCOL_FROM_MCOL(mloopcol, &mcol[3]);
      mloopcol++;
    }
  }

  if (CustomData_has_layer(fdata, CD_TESSLOOPNORMAL)) {
    float(*lnors)[3] = (float(*)[3])CustomData_get(ldata, loopstart, CD_NORMAL);
    const short(*tlnors)[3] = (short(*)[3])CustomData_get(fdata, findex, CD_TESSLOOPNORMAL);
    const int max = mf->v4 ? 4 : 3;

    for (int i = 0; i < max; i++, lnors++, tlnors++) {
      normal_short_to_float_v3(*lnors, *tlnors);
    }
  }

  if (CustomData_has_layer(fdata, CD_MDISPS)) {
    MDisps *ld = (MDisps *)CustomData_get(ldata, loopstart, CD_MDISPS);
    const MDisps *fd = (const MDisps *)CustomData_get(fdata, findex, CD_MDISPS);
    const float(*disps)[3] = fd->disps;
    int tot = mf->v4 ? 4 : 3;
    int corners;

    if (CustomData_external_test(fdata, CD_MDISPS)) {
      if (id && fdata->external) {
        CustomData_external_add(ldata, id, CD_MDISPS, totloop, fdata->external->filepath);
      }
    }

    corners = multires_mdisp_corners(fd);

    if (corners == 0) {
      /* Empty #MDisp layers appear in at least one of the `sintel.blend` files.
       * Not sure why this happens, but it seems fine to just ignore them here.
       * If `corners == 0` for a non-empty layer though, something went wrong. */
      BLI_assert(fd->totdisp == 0);
    }
    else {
      const int side = (int)sqrtf((float)(fd->totdisp / corners));
      const int side_sq = side * side;

      for (int i = 0; i < tot; i++, disps += side_sq, ld++) {
        ld->totdisp = side_sq;
        ld->level = (int)(logf((float)side - 1.0f) / (float)M_LN2) + 1;

        if (ld->disps) {
          MEM_freeN(ld->disps);
        }

        ld->disps = (float(*)[3])MEM_malloc_arrayN(
            (size_t)side_sq, sizeof(float[3]), "converted loop mdisps");
        if (fd->disps) {
          memcpy(ld->disps, disps, (size_t)side_sq * sizeof(float[3]));
        }
        else {
          memset(ld->disps, 0, (size_t)side_sq * sizeof(float[3]));
        }
      }
    }
  }
}

static void CustomData_to_bmeshpoly(CustomData *fdata, CustomData *ldata, int totloop)
{
  for (int i = 0; i < fdata->totlayer; i++) {
    if (fdata->layers[i].type == CD_MTFACE) {
      CustomData_add_layer_named(
          ldata, CD_MLOOPUV, CD_SET_DEFAULT, nullptr, totloop, fdata->layers[i].name);
    }
    else if (fdata->layers[i].type == CD_MCOL) {
      CustomData_add_layer_named(
          ldata, CD_PROP_BYTE_COLOR, CD_SET_DEFAULT, nullptr, totloop, fdata->layers[i].name);
    }
    else if (fdata->layers[i].type == CD_MDISPS) {
      CustomData_add_layer_named(
          ldata, CD_MDISPS, CD_SET_DEFAULT, nullptr, totloop, fdata->layers[i].name);
    }
    else if (fdata->layers[i].type == CD_TESSLOOPNORMAL) {
      CustomData_add_layer_named(
          ldata, CD_NORMAL, CD_SET_DEFAULT, nullptr, totloop, fdata->layers[i].name);
    }
  }
}

static void convert_mfaces_to_mpolys(ID *id,
                                     CustomData *fdata,
                                     CustomData *ldata,
                                     CustomData *pdata,
                                     int totedge_i,
                                     int totface_i,
                                     int totloop_i,
                                     int totpoly_i,
                                     MEdge *medge,
                                     MFace *mface,
                                     int *r_totloop,
                                     int *r_totpoly,
                                     MLoop **r_mloop,
                                     MPoly **r_mpoly)
{
  MFace *mf;
  MLoop *ml, *mloop;
  MPoly *mp, *mpoly;
  MEdge *me;
  EdgeHash *eh;
  int numTex, numCol;
  int i, j, totloop, totpoly, *polyindex;

  /* old flag, clear to allow for reuse */
#define ME_FGON (1 << 3)

  /* just in case some of these layers are filled in (can happen with python created meshes) */
  CustomData_free(ldata, totloop_i);
  CustomData_free(pdata, totpoly_i);

  totpoly = totface_i;
  mpoly = (MPoly *)MEM_calloc_arrayN((size_t)totpoly, sizeof(MPoly), "mpoly converted");
  CustomData_add_layer(pdata, CD_MPOLY, CD_ASSIGN, mpoly, totpoly);

  numTex = CustomData_number_of_layers(fdata, CD_MTFACE);
  numCol = CustomData_number_of_layers(fdata, CD_MCOL);

  totloop = 0;
  mf = mface;
  for (i = 0; i < totface_i; i++, mf++) {
    totloop += mf->v4 ? 4 : 3;
  }

  mloop = (MLoop *)MEM_calloc_arrayN((size_t)totloop, sizeof(MLoop), "mloop converted");

  CustomData_add_layer(ldata, CD_MLOOP, CD_ASSIGN, mloop, totloop);

  CustomData_to_bmeshpoly(fdata, ldata, totloop);

  if (id) {
    /* ensure external data is transferred */
    /* TODO(sergey): Use multiresModifier_ensure_external_read(). */
    CustomData_external_read(fdata, id, CD_MASK_MDISPS, totface_i);
  }

  eh = BLI_edgehash_new_ex(__func__, (uint)totedge_i);

  /* build edge hash */
  me = medge;
  for (i = 0; i < totedge_i; i++, me++) {
    BLI_edgehash_insert(eh, me->v1, me->v2, POINTER_FROM_UINT(i));

    /* unrelated but avoid having the FGON flag enabled,
     * so we can reuse it later for something else */
    me->flag &= ~ME_FGON;
  }

  polyindex = (int *)CustomData_get_layer(fdata, CD_ORIGINDEX);

  j = 0; /* current loop index */
  ml = mloop;
  mf = mface;
  mp = mpoly;
  for (i = 0; i < totface_i; i++, mf++, mp++) {
    mp->loopstart = j;

    mp->totloop = mf->v4 ? 4 : 3;

    mp->mat_nr = mf->mat_nr;
    mp->flag = mf->flag;

#define ML(v1, v2) \
  { \
    ml->v = mf->v1; \
    ml->e = POINTER_AS_UINT(BLI_edgehash_lookup(eh, mf->v1, mf->v2)); \
    ml++; \
    j++; \
  } \
  (void)0

    ML(v1, v2);
    ML(v2, v3);
    if (mf->v4) {
      ML(v3, v4);
      ML(v4, v1);
    }
    else {
      ML(v3, v1);
    }

#undef ML

    bm_corners_to_loops_ex(id, fdata, ldata, mface, totloop, i, mp->loopstart, numTex, numCol);

    if (polyindex) {
      *polyindex = i;
      polyindex++;
    }
  }

  /* NOTE: we don't convert NGons at all, these are not even real ngons,
   * they have their own UV's, colors etc - its more an editing feature. */

  BLI_edgehash_free(eh, nullptr);

  *r_totpoly = totpoly;
  *r_totloop = totloop;
  *r_mpoly = mpoly;
  *r_mloop = mloop;

#undef ME_FGON
}

void BKE_mesh_convert_mfaces_to_mpolys(Mesh *mesh)
{
  convert_mfaces_to_mpolys(&mesh->id,
                           &mesh->fdata,
                           &mesh->ldata,
                           &mesh->pdata,
                           mesh->totedge,
                           mesh->totface,
                           mesh->totloop,
                           mesh->totpoly,
                           mesh->medge,
                           mesh->mface,
                           &mesh->totloop,
                           &mesh->totpoly,
                           &mesh->mloop,
                           &mesh->mpoly);

  BKE_mesh_update_customdata_pointers(mesh, true);
}

/**
 * Update active indices for active/render/clone/stencil custom data layers
 * based on indices from fdata layers
 * used when creating pdata and ldata for pre-bmesh
 * meshes and needed to preserve active/render/clone/stencil flags set in pre-bmesh files.
 */
static void CustomData_bmesh_do_versions_update_active_layers(CustomData *fdata, CustomData *ldata)
{
  int act;

  if (CustomData_has_layer(fdata, CD_MTFACE)) {
    act = CustomData_get_active_layer(fdata, CD_MTFACE);
    CustomData_set_layer_active(ldata, CD_MLOOPUV, act);

    act = CustomData_get_render_layer(fdata, CD_MTFACE);
    CustomData_set_layer_render(ldata, CD_MLOOPUV, act);

    act = CustomData_get_clone_layer(fdata, CD_MTFACE);
    CustomData_set_layer_clone(ldata, CD_MLOOPUV, act);

    act = CustomData_get_stencil_layer(fdata, CD_MTFACE);
    CustomData_set_layer_stencil(ldata, CD_MLOOPUV, act);
  }

  if (CustomData_has_layer(fdata, CD_MCOL)) {
    act = CustomData_get_active_layer(fdata, CD_MCOL);
    CustomData_set_layer_active(ldata, CD_PROP_BYTE_COLOR, act);

    act = CustomData_get_render_layer(fdata, CD_MCOL);
    CustomData_set_layer_render(ldata, CD_PROP_BYTE_COLOR, act);

    act = CustomData_get_clone_layer(fdata, CD_MCOL);
    CustomData_set_layer_clone(ldata, CD_PROP_BYTE_COLOR, act);

    act = CustomData_get_stencil_layer(fdata, CD_MCOL);
    CustomData_set_layer_stencil(ldata, CD_PROP_BYTE_COLOR, act);
  }
}

void BKE_mesh_do_versions_convert_mfaces_to_mpolys(Mesh *mesh)
{
  convert_mfaces_to_mpolys(&mesh->id,
                           &mesh->fdata,
                           &mesh->ldata,
                           &mesh->pdata,
                           mesh->totedge,
                           mesh->totface,
                           mesh->totloop,
                           mesh->totpoly,
                           mesh->medge,
                           mesh->mface,
                           &mesh->totloop,
                           &mesh->totpoly,
                           &mesh->mloop,
                           &mesh->mpoly);

  CustomData_bmesh_do_versions_update_active_layers(&mesh->fdata, &mesh->ldata);

  BKE_mesh_update_customdata_pointers(mesh, true);
}

/** \} */

/* -------------------------------------------------------------------- */
/** \name MFace Tessellation
 *
 * #MFace is a legacy data-structure that should be avoided, use #MLoopTri instead.
 * \{ */

/**
 * Convert all CD layers from loop/poly to tessface data.
 *
 * \param loopindices: is an array of an int[4] per tessface,
 * mapping tessface's verts to loops indices.
 *
 * \note when mface is not null, mface[face_index].v4
 * is used to test quads, else, loopindices[face_index][3] is used.
 */
static void mesh_loops_to_tessdata(CustomData *fdata,
                                   CustomData *ldata,
                                   MFace *mface,
                                   const int *polyindices,
                                   uint (*loopindices)[4],
                                   const int num_faces)
{
  /* NOTE(mont29): performances are sub-optimal when we get a null #MFace,
   * we could be ~25% quicker with dedicated code.
   * The issue is, unless having two different functions with nearly the same code,
   * there's not much ways to solve this. Better IMHO to live with it for now (sigh). */
  const int numUV = CustomData_number_of_layers(ldata, CD_MLOOPUV);
  const int numCol = CustomData_number_of_layers(ldata, CD_PROP_BYTE_COLOR);
  const bool hasPCol = CustomData_has_layer(ldata, CD_PREVIEW_MLOOPCOL);
  const bool hasOrigSpace = CustomData_has_layer(ldata, CD_ORIGSPACE_MLOOP);
  const bool hasLoopNormal = CustomData_has_layer(ldata, CD_NORMAL);
  const bool hasLoopTangent = CustomData_has_layer(ldata, CD_TANGENT);
  int findex, i, j;
  const int *pidx;
  uint(*lidx)[4];

  for (i = 0; i < numUV; i++) {
    MTFace *texface = (MTFace *)CustomData_get_layer_n(fdata, CD_MTFACE, i);
    const MLoopUV *mloopuv = (const MLoopUV *)CustomData_get_layer_n(ldata, CD_MLOOPUV, i);

    for (findex = 0, pidx = polyindices, lidx = loopindices; findex < num_faces;
         pidx++, lidx++, findex++, texface++) {
      for (j = (mface ? mface[findex].v4 : (*lidx)[3]) ? 4 : 3; j--;) {
        copy_v2_v2(texface->uv[j], mloopuv[(*lidx)[j]].uv);
      }
    }
  }

  for (i = 0; i < numCol; i++) {
    MCol(*mcol)[4] = (MCol(*)[4])CustomData_get_layer_n(fdata, CD_MCOL, i);
    const MLoopCol *mloopcol = (const MLoopCol *)CustomData_get_layer_n(
        ldata, CD_PROP_BYTE_COLOR, i);

    for (findex = 0, lidx = loopindices; findex < num_faces; lidx++, findex++, mcol++) {
      for (j = (mface ? mface[findex].v4 : (*lidx)[3]) ? 4 : 3; j--;) {
        MESH_MLOOPCOL_TO_MCOL(&mloopcol[(*lidx)[j]], &(*mcol)[j]);
      }
    }
  }

  if (hasPCol) {
    MCol(*mcol)[4] = (MCol(*)[4])CustomData_get_layer(fdata, CD_PREVIEW_MCOL);
    const MLoopCol *mloopcol = (const MLoopCol *)CustomData_get_layer(ldata, CD_PREVIEW_MLOOPCOL);

    for (findex = 0, lidx = loopindices; findex < num_faces; lidx++, findex++, mcol++) {
      for (j = (mface ? mface[findex].v4 : (*lidx)[3]) ? 4 : 3; j--;) {
        MESH_MLOOPCOL_TO_MCOL(&mloopcol[(*lidx)[j]], &(*mcol)[j]);
      }
    }
  }

  if (hasOrigSpace) {
    OrigSpaceFace *of = (OrigSpaceFace *)CustomData_get_layer(fdata, CD_ORIGSPACE);
    const OrigSpaceLoop *lof = (const OrigSpaceLoop *)CustomData_get_layer(ldata,
                                                                           CD_ORIGSPACE_MLOOP);

    for (findex = 0, lidx = loopindices; findex < num_faces; lidx++, findex++, of++) {
      for (j = (mface ? mface[findex].v4 : (*lidx)[3]) ? 4 : 3; j--;) {
        copy_v2_v2(of->uv[j], lof[(*lidx)[j]].uv);
      }
    }
  }

  if (hasLoopNormal) {
    short(*fnors)[4][3] = (short(*)[4][3])CustomData_get_layer(fdata, CD_TESSLOOPNORMAL);
    const float(*lnors)[3] = (const float(*)[3])CustomData_get_layer(ldata, CD_NORMAL);

    for (findex = 0, lidx = loopindices; findex < num_faces; lidx++, findex++, fnors++) {
      for (j = (mface ? mface[findex].v4 : (*lidx)[3]) ? 4 : 3; j--;) {
        normal_float_to_short_v3((*fnors)[j], lnors[(*lidx)[j]]);
      }
    }
  }

  if (hasLoopTangent) {
    /* Need to do for all UV maps at some point. */
    float(*ftangents)[4] = (float(*)[4])CustomData_get_layer(fdata, CD_TANGENT);
    const float(*ltangents)[4] = (const float(*)[4])CustomData_get_layer(ldata, CD_TANGENT);

    for (findex = 0, pidx = polyindices, lidx = loopindices; findex < num_faces;
         pidx++, lidx++, findex++) {
      int nverts = (mface ? mface[findex].v4 : (*lidx)[3]) ? 4 : 3;
      for (j = nverts; j--;) {
        copy_v4_v4(ftangents[findex * 4 + j], ltangents[(*lidx)[j]]);
      }
    }
  }
}

int BKE_mesh_mface_index_validate(MFace *mface, CustomData *fdata, int mfindex, int nr)
{
  /* first test if the face is legal */
  if ((mface->v3 || nr == 4) && mface->v3 == mface->v4) {
    mface->v4 = 0;
    nr--;
  }
  if ((mface->v2 || mface->v4) && mface->v2 == mface->v3) {
    mface->v3 = mface->v4;
    mface->v4 = 0;
    nr--;
  }
  if (mface->v1 == mface->v2) {
    mface->v2 = mface->v3;
    mface->v3 = mface->v4;
    mface->v4 = 0;
    nr--;
  }

  /* Check corrupt cases, bow-tie geometry,
   * can't handle these because edge data won't exist so just return 0. */
  if (nr == 3) {
    if (
        /* real edges */
        mface->v1 == mface->v2 || mface->v2 == mface->v3 || mface->v3 == mface->v1) {
      return 0;
    }
  }
  else if (nr == 4) {
    if (
        /* real edges */
        mface->v1 == mface->v2 || mface->v2 == mface->v3 || mface->v3 == mface->v4 ||
        mface->v4 == mface->v1 ||
        /* across the face */
        mface->v1 == mface->v3 || mface->v2 == mface->v4) {
      return 0;
    }
  }

  /* prevent a zero at wrong index location */
  if (nr == 3) {
    if (mface->v3 == 0) {
      static int corner_indices[4] = {1, 2, 0, 3};

      SWAP(uint, mface->v1, mface->v2);
      SWAP(uint, mface->v2, mface->v3);

      if (fdata) {
        CustomData_swap_corners(fdata, mfindex, corner_indices);
      }
    }
  }
  else if (nr == 4) {
    if (mface->v3 == 0 || mface->v4 == 0) {
      static int corner_indices[4] = {2, 3, 0, 1};

      SWAP(uint, mface->v1, mface->v3);
      SWAP(uint, mface->v2, mface->v4);

      if (fdata) {
        CustomData_swap_corners(fdata, mfindex, corner_indices);
      }
    }
  }

  return nr;
}

static int mesh_tessface_calc(CustomData *fdata,
                              CustomData *ldata,
                              CustomData *pdata,
                              MVert *mvert,
                              int totface,
                              int totloop,
                              int totpoly)
{
#define USE_TESSFACE_SPEEDUP
#define USE_TESSFACE_QUADS

/* We abuse #MFace.edcode to tag quad faces. See below for details. */
#define TESSFACE_IS_QUAD 1

  const int looptri_num = poly_to_tri_count(totpoly, totloop);

  const MPoly *mp, *mpoly;
  const MLoop *ml, *mloop;
  MFace *mface, *mf;
  MemArena *arena = nullptr;
  int *mface_to_poly_map;
  uint(*lindices)[4];
  int poly_index, mface_index;
  uint j;

  mpoly = (const MPoly *)CustomData_get_layer(pdata, CD_MPOLY);
  mloop = (const MLoop *)CustomData_get_layer(ldata, CD_MLOOP);

  /* Allocate the length of `totfaces`, avoid many small reallocation's,
   * if all faces are triangles it will be correct, `quads == 2x` allocations. */
  /* Take care since memory is _not_ zeroed so be sure to initialize each field. */
  mface_to_poly_map = (int *)MEM_malloc_arrayN(
      (size_t)looptri_num, sizeof(*mface_to_poly_map), __func__);
  mface = (MFace *)MEM_malloc_arrayN((size_t)looptri_num, sizeof(*mface), __func__);
  lindices = (uint(*)[4])MEM_malloc_arrayN((size_t)looptri_num, sizeof(*lindices), __func__);

  mface_index = 0;
  mp = mpoly;
  for (poly_index = 0; poly_index < totpoly; poly_index++, mp++) {
    const uint mp_loopstart = (uint)mp->loopstart;
    const uint mp_totloop = (uint)mp->totloop;
    uint l1, l2, l3, l4;
    uint *lidx;
    if (mp_totloop < 3) {
      /* Do nothing. */
    }

#ifdef USE_TESSFACE_SPEEDUP

#  define ML_TO_MF(i1, i2, i3) \
    mface_to_poly_map[mface_index] = poly_index; \
    mf = &mface[mface_index]; \
    lidx = lindices[mface_index]; \
    /* Set loop indices, transformed to vert indices later. */ \
    l1 = mp_loopstart + i1; \
    l2 = mp_loopstart + i2; \
    l3 = mp_loopstart + i3; \
    mf->v1 = mloop[l1].v; \
    mf->v2 = mloop[l2].v; \
    mf->v3 = mloop[l3].v; \
    mf->v4 = 0; \
    lidx[0] = l1; \
    lidx[1] = l2; \
    lidx[2] = l3; \
    lidx[3] = 0; \
    mf->mat_nr = mp->mat_nr; \
    mf->flag = mp->flag; \
    mf->edcode = 0; \
    (void)0

/* ALMOST IDENTICAL TO DEFINE ABOVE (see EXCEPTION) */
#  define ML_TO_MF_QUAD() \
    mface_to_poly_map[mface_index] = poly_index; \
    mf = &mface[mface_index]; \
    lidx = lindices[mface_index]; \
    /* Set loop indices, transformed to vert indices later. */ \
    l1 = mp_loopstart + 0; /* EXCEPTION */ \
    l2 = mp_loopstart + 1; /* EXCEPTION */ \
    l3 = mp_loopstart + 2; /* EXCEPTION */ \
    l4 = mp_loopstart + 3; /* EXCEPTION */ \
    mf->v1 = mloop[l1].v; \
    mf->v2 = mloop[l2].v; \
    mf->v3 = mloop[l3].v; \
    mf->v4 = mloop[l4].v; \
    lidx[0] = l1; \
    lidx[1] = l2; \
    lidx[2] = l3; \
    lidx[3] = l4; \
    mf->mat_nr = mp->mat_nr; \
    mf->flag = mp->flag; \
    mf->edcode = TESSFACE_IS_QUAD; \
    (void)0

    else if (mp_totloop == 3) {
      ML_TO_MF(0, 1, 2);
      mface_index++;
    }
    else if (mp_totloop == 4) {
#  ifdef USE_TESSFACE_QUADS
      ML_TO_MF_QUAD();
      mface_index++;
#  else
      ML_TO_MF(0, 1, 2);
      mface_index++;
      ML_TO_MF(0, 2, 3);
      mface_index++;
#  endif
    }
#endif /* USE_TESSFACE_SPEEDUP */
    else {
      const float *co_curr, *co_prev;

      float normal[3];

      float axis_mat[3][3];
      float(*projverts)[2];
      uint(*tris)[3];

      const uint totfilltri = mp_totloop - 2;

      if (UNLIKELY(arena == nullptr)) {
        arena = BLI_memarena_new(BLI_MEMARENA_STD_BUFSIZE, __func__);
      }

      tris = (uint(*)[3])BLI_memarena_alloc(arena, sizeof(*tris) * (size_t)totfilltri);
      projverts = (float(*)[2])BLI_memarena_alloc(arena, sizeof(*projverts) * (size_t)mp_totloop);

      zero_v3(normal);

      /* Calculate the normal, flipped: to get a positive 2D cross product. */
      ml = mloop + mp_loopstart;
      co_prev = mvert[ml[mp_totloop - 1].v].co;
      for (j = 0; j < mp_totloop; j++, ml++) {
        co_curr = mvert[ml->v].co;
        add_newell_cross_v3_v3v3(normal, co_prev, co_curr);
        co_prev = co_curr;
      }
      if (UNLIKELY(normalize_v3(normal) == 0.0f)) {
        normal[2] = 1.0f;
      }

      /* Project verts to 2D. */
      axis_dominant_v3_to_m3_negate(axis_mat, normal);

      ml = mloop + mp_loopstart;
      for (j = 0; j < mp_totloop; j++, ml++) {
        mul_v2_m3v3(projverts[j], axis_mat, mvert[ml->v].co);
      }

      BLI_polyfill_calc_arena(projverts, mp_totloop, 1, tris, arena);

      /* Apply fill. */
      for (j = 0; j < totfilltri; j++) {
        uint *tri = tris[j];
        lidx = lindices[mface_index];

        mface_to_poly_map[mface_index] = poly_index;
        mf = &mface[mface_index];

        /* Set loop indices, transformed to vert indices later. */
        l1 = mp_loopstart + tri[0];
        l2 = mp_loopstart + tri[1];
        l3 = mp_loopstart + tri[2];

        mf->v1 = mloop[l1].v;
        mf->v2 = mloop[l2].v;
        mf->v3 = mloop[l3].v;
        mf->v4 = 0;

        lidx[0] = l1;
        lidx[1] = l2;
        lidx[2] = l3;
        lidx[3] = 0;

        mf->mat_nr = mp->mat_nr;
        mf->flag = mp->flag;
        mf->edcode = 0;

        mface_index++;
      }

      BLI_memarena_clear(arena);
    }
  }

  if (arena) {
    BLI_memarena_free(arena);
    arena = nullptr;
  }

  CustomData_free(fdata, totface);
  totface = mface_index;

  BLI_assert(totface <= looptri_num);

  /* Not essential but without this we store over-allocated memory in the #CustomData layers. */
  if (LIKELY(looptri_num != totface)) {
    mface = (MFace *)MEM_reallocN(mface, sizeof(*mface) * (size_t)totface);
    mface_to_poly_map = (int *)MEM_reallocN(mface_to_poly_map,
                                            sizeof(*mface_to_poly_map) * (size_t)totface);
  }

  CustomData_add_layer(fdata, CD_MFACE, CD_ASSIGN, mface, totface);

  /* #CD_ORIGINDEX will contain an array of indices from tessellation-faces to the polygons
   * they are directly tessellated from. */
  CustomData_add_layer(fdata, CD_ORIGINDEX, CD_ASSIGN, mface_to_poly_map, totface);
  BKE_mesh_add_mface_layers(fdata, ldata, totface);

  /* NOTE: quad detection issue - fourth vertidx vs fourth loopidx:
   * Polygons take care of their loops ordering, hence not of their vertices ordering.
   * Currently, our tfaces' fourth vertex index might be 0 even for a quad.
   * However, we know our fourth loop index is never 0 for quads
   * (because they are sorted for polygons, and our quads are still mere copies of their polygons).
   * So we pass nullptr as MFace pointer, and #mesh_loops_to_tessdata
   * will use the fourth loop index as quad test. */
  mesh_loops_to_tessdata(fdata, ldata, nullptr, mface_to_poly_map, lindices, totface);

  /* NOTE: quad detection issue - fourth vertidx vs fourth loopidx:
   * ...However, most TFace code uses 'MFace->v4 == 0' test to check whether it is a tri or quad.
   * BKE_mesh_mface_index_validate() will check this and rotate the tessellated face if needed.
   */
#ifdef USE_TESSFACE_QUADS
  mf = mface;
  for (mface_index = 0; mface_index < totface; mface_index++, mf++) {
    if (mf->edcode == TESSFACE_IS_QUAD) {
      BKE_mesh_mface_index_validate(mf, fdata, mface_index, 4);
      mf->edcode = 0;
    }
  }
#endif

  MEM_freeN(lindices);

  return totface;

#undef USE_TESSFACE_SPEEDUP
#undef USE_TESSFACE_QUADS

#undef ML_TO_MF
#undef ML_TO_MF_QUAD
}

void BKE_mesh_tessface_calc(Mesh *mesh)
{
  mesh->totface = mesh_tessface_calc(&mesh->fdata,
                                     &mesh->ldata,
                                     &mesh->pdata,
                                     mesh->mvert,
                                     mesh->totface,
                                     mesh->totloop,
                                     mesh->totpoly);

  BKE_mesh_update_customdata_pointers(mesh, true);
}

void BKE_mesh_tessface_ensure(struct Mesh *mesh)
{
  if (mesh->totpoly && mesh->totface == 0) {
    BKE_mesh_tessface_calc(mesh);
  }
}

#ifndef NDEBUG
/**
 * Debug check, used to assert when we expect layers to be in/out of sync.
 *
 * \param fallback: Use when there are no layers to handle,
 * since callers may expect success or failure.
 */
static bool check_matching_legacy_layer_counts(CustomData *fdata, CustomData *ldata, bool fallback)
{
  int a_num = 0, b_num = 0;
#  define LAYER_CMP(l_a, t_a, l_b, t_b) \
    ((a_num += CustomData_number_of_layers(l_a, t_a)) == \
     (b_num += CustomData_number_of_layers(l_b, t_b)))

  if (!LAYER_CMP(ldata, CD_MLOOPUV, fdata, CD_MTFACE)) {
    return false;
  }
  if (!LAYER_CMP(ldata, CD_PROP_BYTE_COLOR, fdata, CD_MCOL)) {
    return false;
  }
  if (!LAYER_CMP(ldata, CD_PREVIEW_MLOOPCOL, fdata, CD_PREVIEW_MCOL)) {
    return false;
  }
  if (!LAYER_CMP(ldata, CD_ORIGSPACE_MLOOP, fdata, CD_ORIGSPACE)) {
    return false;
  }
  if (!LAYER_CMP(ldata, CD_NORMAL, fdata, CD_TESSLOOPNORMAL)) {
    return false;
  }
  if (!LAYER_CMP(ldata, CD_TANGENT, fdata, CD_TANGENT)) {
    return false;
  }

#  undef LAYER_CMP

  /* if no layers are on either CustomData's,
   * then there was nothing to do... */
  return a_num ? true : fallback;
}
#endif

void BKE_mesh_add_mface_layers(CustomData *fdata, CustomData *ldata, int total)
{
  /* avoid accumulating extra layers */
  BLI_assert(!check_matching_legacy_layer_counts(fdata, ldata, false));

  for (int i = 0; i < ldata->totlayer; i++) {
    if (ldata->layers[i].type == CD_MLOOPUV) {
      CustomData_add_layer_named(
          fdata, CD_MTFACE, CD_SET_DEFAULT, nullptr, total, ldata->layers[i].name);
    }
    if (ldata->layers[i].type == CD_PROP_BYTE_COLOR) {
      CustomData_add_layer_named(
          fdata, CD_MCOL, CD_SET_DEFAULT, nullptr, total, ldata->layers[i].name);
    }
    else if (ldata->layers[i].type == CD_PREVIEW_MLOOPCOL) {
      CustomData_add_layer_named(
          fdata, CD_PREVIEW_MCOL, CD_SET_DEFAULT, nullptr, total, ldata->layers[i].name);
    }
    else if (ldata->layers[i].type == CD_ORIGSPACE_MLOOP) {
      CustomData_add_layer_named(
          fdata, CD_ORIGSPACE, CD_SET_DEFAULT, nullptr, total, ldata->layers[i].name);
    }
    else if (ldata->layers[i].type == CD_NORMAL) {
      CustomData_add_layer_named(
          fdata, CD_TESSLOOPNORMAL, CD_SET_DEFAULT, nullptr, total, ldata->layers[i].name);
    }
    else if (ldata->layers[i].type == CD_TANGENT) {
      CustomData_add_layer_named(
          fdata, CD_TANGENT, CD_SET_DEFAULT, nullptr, total, ldata->layers[i].name);
    }
  }

  CustomData_bmesh_update_active_layers(fdata, ldata);
}

/** \} */

/* -------------------------------------------------------------------- */
/** \name Hide Attribute and Legacy Flag Conversion
 * \{ */

void BKE_mesh_legacy_convert_hide_layers_to_flags(Mesh *mesh)
{
  using namespace blender;
  using namespace blender::bke;
  const AttributeAccessor attributes = mesh_attributes(*mesh);

  MutableSpan<MVert> verts(mesh->mvert, mesh->totvert);
  const VArray<bool> hide_vert = attributes.lookup_or_default<bool>(
      ".hide_vert", ATTR_DOMAIN_POINT, false);
  threading::parallel_for(verts.index_range(), 4096, [&](IndexRange range) {
    for (const int i : range) {
      SET_FLAG_FROM_TEST(verts[i].flag, hide_vert[i], ME_HIDE);
    }
  });

  MutableSpan<MEdge> edges(mesh->medge, mesh->totedge);
  const VArray<bool> hide_edge = attributes.lookup_or_default<bool>(
      ".hide_edge", ATTR_DOMAIN_EDGE, false);
  threading::parallel_for(edges.index_range(), 4096, [&](IndexRange range) {
    for (const int i : range) {
      SET_FLAG_FROM_TEST(edges[i].flag, hide_edge[i], ME_HIDE);
    }
  });

  MutableSpan<MPoly> polys(mesh->mpoly, mesh->totpoly);
  const VArray<bool> hide_poly = attributes.lookup_or_default<bool>(
      ".hide_poly", ATTR_DOMAIN_FACE, false);
  threading::parallel_for(polys.index_range(), 4096, [&](IndexRange range) {
    for (const int i : range) {
      SET_FLAG_FROM_TEST(polys[i].flag, hide_poly[i], ME_HIDE);
    }
  });
}

void BKE_mesh_legacy_convert_flags_to_hide_layers(Mesh *mesh)
{
  using namespace blender;
  using namespace blender::bke;
  MutableAttributeAccessor attributes = mesh_attributes_for_write(*mesh);

  const Span<MVert> verts(mesh->mvert, mesh->totvert);
  if (std::any_of(
          verts.begin(), verts.end(), [](const MVert &vert) { return vert.flag & ME_HIDE; })) {
    SpanAttributeWriter<bool> hide_vert = attributes.lookup_or_add_for_write_only_span<bool>(
        ".hide_vert", ATTR_DOMAIN_POINT);
    threading::parallel_for(verts.index_range(), 4096, [&](IndexRange range) {
      for (const int i : range) {
        hide_vert.span[i] = verts[i].flag & ME_HIDE;
      }
    });
    hide_vert.finish();
  }

  const Span<MEdge> edges(mesh->medge, mesh->totedge);
  if (std::any_of(
          edges.begin(), edges.end(), [](const MEdge &edge) { return edge.flag & ME_HIDE; })) {
    SpanAttributeWriter<bool> hide_edge = attributes.lookup_or_add_for_write_only_span<bool>(
        ".hide_edge", ATTR_DOMAIN_EDGE);
    threading::parallel_for(edges.index_range(), 4096, [&](IndexRange range) {
      for (const int i : range) {
        hide_edge.span[i] = edges[i].flag & ME_HIDE;
      }
    });
    hide_edge.finish();
  }

  const Span<MPoly> polys(mesh->mpoly, mesh->totpoly);
  if (std::any_of(
          polys.begin(), polys.end(), [](const MPoly &poly) { return poly.flag & ME_HIDE; })) {
    SpanAttributeWriter<bool> hide_poly = attributes.lookup_or_add_for_write_only_span<bool>(
        ".hide_poly", ATTR_DOMAIN_FACE);
    threading::parallel_for(polys.index_range(), 4096, [&](IndexRange range) {
      for (const int i : range) {
        hide_poly.span[i] = polys[i].flag & ME_HIDE;
      }
    });
    hide_poly.finish();
  }
}

/** \} */
<<<<<<< HEAD

/* -------------------------------------------------------------------- */
/** \name Selection Attribute and Legacy Flag Conversion
 * \{ */

void BKE_mesh_legacy_convert_selection_layers_to_flags(Mesh *mesh)
=======
/* -------------------------------------------------------------------- */
/** \name Material Index Conversion
 * \{ */

void BKE_mesh_legacy_convert_material_indices_to_mpoly(Mesh *mesh)
>>>>>>> ae79bc49
{
  using namespace blender;
  using namespace blender::bke;
  const AttributeAccessor attributes = mesh_attributes(*mesh);
<<<<<<< HEAD

  MutableSpan<MVert> verts(mesh->mvert, mesh->totvert);
  const VArray<bool> selection_vert = attributes.lookup_or_default<bool>(
      ".selection_vert", ATTR_DOMAIN_POINT, false);
  threading::parallel_for(verts.index_range(), 4096, [&](IndexRange range) {
    for (const int i : range) {
      SET_FLAG_FROM_TEST(verts[i].flag, selection_vert[i], SELECT);
    }
  });

  MutableSpan<MEdge> edges(mesh->medge, mesh->totedge);
  const VArray<bool> selection_edge = attributes.lookup_or_default<bool>(
      ".selection_edge", ATTR_DOMAIN_EDGE, false);
  threading::parallel_for(edges.index_range(), 4096, [&](IndexRange range) {
    for (const int i : range) {
      SET_FLAG_FROM_TEST(edges[i].flag, selection_edge[i], SELECT);
    }
  });

  MutableSpan<MPoly> polys(mesh->mpoly, mesh->totpoly);
  const VArray<bool> selection_poly = attributes.lookup_or_default<bool>(
      ".selection_poly", ATTR_DOMAIN_FACE, false);
  threading::parallel_for(polys.index_range(), 4096, [&](IndexRange range) {
    for (const int i : range) {
      SET_FLAG_FROM_TEST(polys[i].flag, selection_poly[i], ME_FACE_SEL);
    }
  });
}

void BKE_mesh_legacy_convert_flags_to_selection_layers(Mesh *mesh)
=======
  MutableSpan<MPoly> polys(mesh->mpoly, mesh->totpoly);
  const VArray<int> material_indices = attributes.lookup_or_default<int>(
      "material_index", ATTR_DOMAIN_FACE, 0);
  threading::parallel_for(polys.index_range(), 4096, [&](IndexRange range) {
    for (const int i : range) {
      polys[i].mat_nr = material_indices[i];
    }
  });
}

void BKE_mesh_legacy_convert_mpoly_to_material_indices(Mesh *mesh)
>>>>>>> ae79bc49
{
  using namespace blender;
  using namespace blender::bke;
  MutableAttributeAccessor attributes = mesh_attributes_for_write(*mesh);
<<<<<<< HEAD

  const Span<MVert> verts(mesh->mvert, mesh->totvert);
  if (std::any_of(
          verts.begin(), verts.end(), [](const MVert &vert) { return vert.flag & SELECT; })) {
    SpanAttributeWriter<bool> selection_vert = attributes.lookup_or_add_for_write_only_span<bool>(
        ".selection_vert", ATTR_DOMAIN_POINT);
    threading::parallel_for(verts.index_range(), 4096, [&](IndexRange range) {
      for (const int i : range) {
        selection_vert.span[i] = verts[i].flag & SELECT;
      }
    });
    selection_vert.finish();
  }

  const Span<MEdge> edges(mesh->medge, mesh->totedge);
  if (std::any_of(
          edges.begin(), edges.end(), [](const MEdge &edge) { return edge.flag & SELECT; })) {
    SpanAttributeWriter<bool> selection_edge = attributes.lookup_or_add_for_write_only_span<bool>(
        ".selection_edge", ATTR_DOMAIN_EDGE);
    threading::parallel_for(edges.index_range(), 4096, [&](IndexRange range) {
      for (const int i : range) {
        selection_edge.span[i] = edges[i].flag & SELECT;
      }
    });
    selection_edge.finish();
  }

  const Span<MPoly> polys(mesh->mpoly, mesh->totpoly);
  if (std::any_of(
          polys.begin(), polys.end(), [](const MPoly &poly) { return poly.flag & ME_FACE_SEL; })) {
    SpanAttributeWriter<bool> selection_poly = attributes.lookup_or_add_for_write_only_span<bool>(
        ".selection_poly", ATTR_DOMAIN_FACE);
    threading::parallel_for(polys.index_range(), 4096, [&](IndexRange range) {
      for (const int i : range) {
        selection_poly.span[i] = polys[i].flag & ME_FACE_SEL;
      }
    });
    selection_poly.finish();
=======
  const Span<MPoly> polys(mesh->mpoly, mesh->totpoly);
  if (std::any_of(
          polys.begin(), polys.end(), [](const MPoly &poly) { return poly.mat_nr != 0; })) {
    SpanAttributeWriter<int> material_indices = attributes.lookup_or_add_for_write_only_span<int>(
        "material_index", ATTR_DOMAIN_FACE);
    threading::parallel_for(polys.index_range(), 4096, [&](IndexRange range) {
      for (const int i : range) {
        material_indices.span[i] = polys[i].mat_nr;
      }
    });
    material_indices.finish();
>>>>>>> ae79bc49
  }
}

/** \} */<|MERGE_RESOLUTION|>--- conflicted
+++ resolved
@@ -964,25 +964,56 @@
 }
 
 /** \} */
-<<<<<<< HEAD
+
+/* -------------------------------------------------------------------- */
+/** \name Material Index Conversion
+ * \{ */
+
+void BKE_mesh_legacy_convert_material_indices_to_mpoly(Mesh *mesh)
+{
+  using namespace blender;
+  using namespace blender::bke;
+  const AttributeAccessor attributes = mesh_attributes(*mesh);
+  MutableSpan<MPoly> polys(mesh->mpoly, mesh->totpoly);
+  const VArray<int> material_indices = attributes.lookup_or_default<int>(
+      "material_index", ATTR_DOMAIN_FACE, 0);
+  threading::parallel_for(polys.index_range(), 4096, [&](IndexRange range) {
+    for (const int i : range) {
+      polys[i].mat_nr = material_indices[i];
+    }
+  });
+}
+
+void BKE_mesh_legacy_convert_mpoly_to_material_indices(Mesh *mesh)
+{
+  using namespace blender;
+  using namespace blender::bke;
+  MutableAttributeAccessor attributes = mesh_attributes_for_write(*mesh);
+  const Span<MPoly> polys(mesh->mpoly, mesh->totpoly);
+  if (std::any_of(
+          polys.begin(), polys.end(), [](const MPoly &poly) { return poly.mat_nr != 0; })) {
+    SpanAttributeWriter<int> material_indices = attributes.lookup_or_add_for_write_only_span<int>(
+        "material_index", ATTR_DOMAIN_FACE);
+    threading::parallel_for(polys.index_range(), 4096, [&](IndexRange range) {
+      for (const int i : range) {
+        material_indices.span[i] = polys[i].mat_nr;
+      }
+    });
+    material_indices.finish();
+  }
+}
+
+/** \} */
 
 /* -------------------------------------------------------------------- */
 /** \name Selection Attribute and Legacy Flag Conversion
  * \{ */
 
 void BKE_mesh_legacy_convert_selection_layers_to_flags(Mesh *mesh)
-=======
-/* -------------------------------------------------------------------- */
-/** \name Material Index Conversion
- * \{ */
-
-void BKE_mesh_legacy_convert_material_indices_to_mpoly(Mesh *mesh)
->>>>>>> ae79bc49
 {
   using namespace blender;
   using namespace blender::bke;
   const AttributeAccessor attributes = mesh_attributes(*mesh);
-<<<<<<< HEAD
 
   MutableSpan<MVert> verts(mesh->mvert, mesh->totvert);
   const VArray<bool> selection_vert = attributes.lookup_or_default<bool>(
@@ -1013,24 +1044,10 @@
 }
 
 void BKE_mesh_legacy_convert_flags_to_selection_layers(Mesh *mesh)
-=======
-  MutableSpan<MPoly> polys(mesh->mpoly, mesh->totpoly);
-  const VArray<int> material_indices = attributes.lookup_or_default<int>(
-      "material_index", ATTR_DOMAIN_FACE, 0);
-  threading::parallel_for(polys.index_range(), 4096, [&](IndexRange range) {
-    for (const int i : range) {
-      polys[i].mat_nr = material_indices[i];
-    }
-  });
-}
-
-void BKE_mesh_legacy_convert_mpoly_to_material_indices(Mesh *mesh)
->>>>>>> ae79bc49
 {
   using namespace blender;
   using namespace blender::bke;
   MutableAttributeAccessor attributes = mesh_attributes_for_write(*mesh);
-<<<<<<< HEAD
 
   const Span<MVert> verts(mesh->mvert, mesh->totvert);
   if (std::any_of(
@@ -1069,19 +1086,6 @@
       }
     });
     selection_poly.finish();
-=======
-  const Span<MPoly> polys(mesh->mpoly, mesh->totpoly);
-  if (std::any_of(
-          polys.begin(), polys.end(), [](const MPoly &poly) { return poly.mat_nr != 0; })) {
-    SpanAttributeWriter<int> material_indices = attributes.lookup_or_add_for_write_only_span<int>(
-        "material_index", ATTR_DOMAIN_FACE);
-    threading::parallel_for(polys.index_range(), 4096, [&](IndexRange range) {
-      for (const int i : range) {
-        material_indices.span[i] = polys[i].mat_nr;
-      }
-    });
-    material_indices.finish();
->>>>>>> ae79bc49
   }
 }
 
