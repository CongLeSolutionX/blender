/* SPDX-License-Identifier: GPL-2.0-or-later
 * Copyright 2009 by Nicholas Bishop. All rights reserved. */

/** \file
 * \ingroup bke
 */

#include <cstdlib>
#include <cstring>

#include "MEM_guardedalloc.h"

#include "DNA_brush_types.h"
#include "DNA_gpencil_legacy_types.h"
#include "DNA_mesh_types.h"
#include "DNA_meshdata_types.h"
#include "DNA_modifier_types.h"
#include "DNA_object_types.h"
#include "DNA_scene_types.h"
#include "DNA_space_types.h"
#include "DNA_view3d_types.h"
#include "DNA_workspace_types.h"

#include "BLI_bitmap.h"
#include "BLI_hash.h"
#include "BLI_listbase.h"
#include "BLI_math_vector.h"
#include "BLI_string_utf8.h"
#include "BLI_utildefines.h"
#include "BLI_vector.hh"

#include "BLT_translation.h"

#include "BKE_attribute.h"
#include "BKE_attribute.hh"
#include "BKE_brush.h"
#include "BKE_ccg.h"
#include "BKE_colortools.h"
#include "BKE_context.h"
#include "BKE_crazyspace.h"
#include "BKE_deform.h"
#include "BKE_gpencil_legacy.h"
#include "BKE_idtype.h"
#include "BKE_image.h"
#include "BKE_key.h"
#include "BKE_layer.h"
#include "BKE_lib_id.h"
#include "BKE_main.h"
#include "BKE_material.h"
#include "BKE_mesh.hh"
#include "BKE_mesh_mapping.h"
#include "BKE_mesh_runtime.h"
#include "BKE_modifier.h"
#include "BKE_multires.h"
#include "BKE_object.h"
#include "BKE_paint.h"
#include "BKE_pbvh.h"
#include "BKE_scene.h"
#include "BKE_subdiv_ccg.h"
#include "BKE_subsurf.h"

#include "DEG_depsgraph.h"
#include "DEG_depsgraph_query.h"

#include "RNA_enum_types.h"

#include "BLO_read_write.h"

#include "bmesh.h"

using blender::float3;
using blender::MutableSpan;
using blender::Span;
using blender::Vector;

static void sculpt_attribute_update_refs(Object *ob);
static SculptAttribute *sculpt_attribute_ensure_ex(Object *ob,
                                                   eAttrDomain domain,
                                                   eCustomDataType proptype,
                                                   const char *name,
                                                   const SculptAttributeParams *params,
                                                   PBVHType pbvhtype,
                                                   bool flat_array_for_bmesh);
static void sculptsession_bmesh_add_layers(Object *ob);

static void palette_init_data(ID *id)
{
  Palette *palette = (Palette *)id;

  BLI_assert(MEMCMP_STRUCT_AFTER_IS_ZERO(palette, id));

  /* Enable fake user by default. */
  id_fake_user_set(&palette->id);
}

static void palette_copy_data(Main * /*bmain*/, ID *id_dst, const ID *id_src, const int /*flag*/)
{
  Palette *palette_dst = (Palette *)id_dst;
  const Palette *palette_src = (const Palette *)id_src;

  BLI_duplicatelist(&palette_dst->colors, &palette_src->colors);
}

static void palette_free_data(ID *id)
{
  Palette *palette = (Palette *)id;

  BLI_freelistN(&palette->colors);
}

static void palette_blend_write(BlendWriter *writer, ID *id, const void *id_address)
{
  Palette *palette = (Palette *)id;

  BLO_write_id_struct(writer, Palette, id_address, &palette->id);
  BKE_id_blend_write(writer, &palette->id);

  BLO_write_struct_list(writer, PaletteColor, &palette->colors);
}

static void palette_blend_read_data(BlendDataReader *reader, ID *id)
{
  Palette *palette = (Palette *)id;
  BLO_read_list(reader, &palette->colors);
}

static void palette_undo_preserve(BlendLibReader * /*reader*/, ID *id_new, ID *id_old)
{
  /* Whole Palette is preserved across undo-steps, and it has no extra pointer, simple. */
  /* NOTE: We do not care about potential internal references to self here, Palette has none. */
  /* NOTE: We do not swap IDProperties, as dealing with potential ID pointers in those would be
   *       fairly delicate. */
  BKE_lib_id_swap(nullptr, id_new, id_old, false, 0);
  std::swap(id_new->properties, id_old->properties);
}

IDTypeInfo IDType_ID_PAL = {
    /*id_code*/ ID_PAL,
    /*id_filter*/ FILTER_ID_PAL,
    /*main_listbase_index*/ INDEX_ID_PAL,
    /*struct_size*/ sizeof(Palette),
    /*name*/ "Palette",
    /*name_plural*/ "palettes",
    /*translation_context*/ BLT_I18NCONTEXT_ID_PALETTE,
    /*flags*/ IDTYPE_FLAGS_NO_ANIMDATA,
    /*asset_type_info*/ nullptr,

    /*init_data*/ palette_init_data,
    /*copy_data*/ palette_copy_data,
    /*free_data*/ palette_free_data,
    /*make_local*/ nullptr,
    /*foreach_id*/ nullptr,
    /*foreach_cache*/ nullptr,
    /*foreach_path*/ nullptr,
    /*owner_pointer_get*/ nullptr,

    /*blend_write*/ palette_blend_write,
    /*blend_read_data*/ palette_blend_read_data,
    /*blend_read_lib*/ nullptr,
    /*blend_read_expand*/ nullptr,

    /*blend_read_undo_preserve*/ palette_undo_preserve,

    /*lib_override_apply_post*/ nullptr,
};

static void paint_curve_copy_data(Main * /*bmain*/,
                                  ID *id_dst,
                                  const ID *id_src,
                                  const int /*flag*/)
{
  PaintCurve *paint_curve_dst = (PaintCurve *)id_dst;
  const PaintCurve *paint_curve_src = (const PaintCurve *)id_src;

  if (paint_curve_src->tot_points != 0) {
    paint_curve_dst->points = static_cast<PaintCurvePoint *>(
        MEM_dupallocN(paint_curve_src->points));
  }
}

static void paint_curve_free_data(ID *id)
{
  PaintCurve *paint_curve = (PaintCurve *)id;

  MEM_SAFE_FREE(paint_curve->points);
  paint_curve->tot_points = 0;
}

static void paint_curve_blend_write(BlendWriter *writer, ID *id, const void *id_address)
{
  PaintCurve *pc = (PaintCurve *)id;

  BLO_write_id_struct(writer, PaintCurve, id_address, &pc->id);
  BKE_id_blend_write(writer, &pc->id);

  BLO_write_struct_array(writer, PaintCurvePoint, pc->tot_points, pc->points);
}

static void paint_curve_blend_read_data(BlendDataReader *reader, ID *id)
{
  PaintCurve *pc = (PaintCurve *)id;
  BLO_read_data_address(reader, &pc->points);
}

IDTypeInfo IDType_ID_PC = {
    /*id_code*/ ID_PC,
    /*id_filter*/ FILTER_ID_PC,
    /*main_listbase_index*/ INDEX_ID_PC,
    /*struct_size*/ sizeof(PaintCurve),
    /*name*/ "PaintCurve",
    /*name_plural*/ "paint_curves",
    /*translation_context*/ BLT_I18NCONTEXT_ID_PAINTCURVE,
    /*flags*/ IDTYPE_FLAGS_NO_ANIMDATA,
    /*asset_type_info*/ nullptr,

    /*init_data*/ nullptr,
    /*copy_data*/ paint_curve_copy_data,
    /*free_data*/ paint_curve_free_data,
    /*make_local*/ nullptr,
    /*foreach_id*/ nullptr,
    /*foreach_cache*/ nullptr,
    /*foreach_path*/ nullptr,
    /*owner_pointer_get*/ nullptr,

    /*blend_write*/ paint_curve_blend_write,
    /*blend_read_data*/ paint_curve_blend_read_data,
    /*blend_read_lib*/ nullptr,
    /*blend_read_expand*/ nullptr,

    /*blend_read_undo_preserve*/ nullptr,

    /*lib_override_apply_post*/ nullptr,
};

const uchar PAINT_CURSOR_SCULPT[3] = {255, 100, 100};
const uchar PAINT_CURSOR_VERTEX_PAINT[3] = {255, 255, 255};
const uchar PAINT_CURSOR_WEIGHT_PAINT[3] = {200, 200, 255};
const uchar PAINT_CURSOR_TEXTURE_PAINT[3] = {255, 255, 255};
const uchar PAINT_CURSOR_SCULPT_CURVES[3] = {255, 100, 100};

static ePaintOverlayControlFlags overlay_flags = (ePaintOverlayControlFlags)0;

void BKE_paint_invalidate_overlay_tex(Scene *scene, ViewLayer *view_layer, const Tex *tex)
{
  Paint *p = BKE_paint_get_active(scene, view_layer);
  if (!p) {
    return;
  }

  Brush *br = p->brush;
  if (!br) {
    return;
  }

  if (br->mtex.tex == tex) {
    overlay_flags |= PAINT_OVERLAY_INVALID_TEXTURE_PRIMARY;
  }
  if (br->mask_mtex.tex == tex) {
    overlay_flags |= PAINT_OVERLAY_INVALID_TEXTURE_SECONDARY;
  }
}

void BKE_paint_invalidate_cursor_overlay(Scene *scene, ViewLayer *view_layer, CurveMapping *curve)
{
  Paint *p = BKE_paint_get_active(scene, view_layer);
  if (p == nullptr) {
    return;
  }

  Brush *br = p->brush;
  if (br && br->curve == curve) {
    overlay_flags |= PAINT_OVERLAY_INVALID_CURVE;
  }
}

void BKE_paint_invalidate_overlay_all(void)
{
  overlay_flags |= (PAINT_OVERLAY_INVALID_TEXTURE_SECONDARY |
                    PAINT_OVERLAY_INVALID_TEXTURE_PRIMARY | PAINT_OVERLAY_INVALID_CURVE);
}

ePaintOverlayControlFlags BKE_paint_get_overlay_flags(void)
{
  return overlay_flags;
}

void BKE_paint_set_overlay_override(eOverlayFlags flags)
{
  if (flags & BRUSH_OVERLAY_OVERRIDE_MASK) {
    if (flags & BRUSH_OVERLAY_CURSOR_OVERRIDE_ON_STROKE) {
      overlay_flags |= PAINT_OVERLAY_OVERRIDE_CURSOR;
    }
    if (flags & BRUSH_OVERLAY_PRIMARY_OVERRIDE_ON_STROKE) {
      overlay_flags |= PAINT_OVERLAY_OVERRIDE_PRIMARY;
    }
    if (flags & BRUSH_OVERLAY_SECONDARY_OVERRIDE_ON_STROKE) {
      overlay_flags |= PAINT_OVERLAY_OVERRIDE_SECONDARY;
    }
  }
  else {
    overlay_flags &= ~(PAINT_OVERRIDE_MASK);
  }
}

void BKE_paint_reset_overlay_invalid(ePaintOverlayControlFlags flag)
{
  overlay_flags &= ~(flag);
}

bool BKE_paint_ensure_from_paintmode(Scene *sce, ePaintMode mode)
{
  ToolSettings *ts = sce->toolsettings;
  Paint **paint_ptr = nullptr;
  /* Some paint modes don't store paint settings as pointer, for these this can be set and
   * referenced by paint_ptr. */
  Paint *paint_tmp = nullptr;

  switch (mode) {
    case PAINT_MODE_SCULPT:
      paint_ptr = (Paint **)&ts->sculpt;
      break;
    case PAINT_MODE_VERTEX:
      paint_ptr = (Paint **)&ts->vpaint;
      break;
    case PAINT_MODE_WEIGHT:
      paint_ptr = (Paint **)&ts->wpaint;
      break;
    case PAINT_MODE_TEXTURE_2D:
    case PAINT_MODE_TEXTURE_3D:
      paint_tmp = (Paint *)&ts->imapaint;
      paint_ptr = &paint_tmp;
      break;
    case PAINT_MODE_SCULPT_UV:
      paint_ptr = (Paint **)&ts->uvsculpt;
      break;
    case PAINT_MODE_GPENCIL:
      paint_ptr = (Paint **)&ts->gp_paint;
      break;
    case PAINT_MODE_VERTEX_GPENCIL:
      paint_ptr = (Paint **)&ts->gp_vertexpaint;
      break;
    case PAINT_MODE_SCULPT_GPENCIL:
      paint_ptr = (Paint **)&ts->gp_sculptpaint;
      break;
    case PAINT_MODE_WEIGHT_GPENCIL:
      paint_ptr = (Paint **)&ts->gp_weightpaint;
      break;
    case PAINT_MODE_SCULPT_CURVES:
      paint_ptr = (Paint **)&ts->curves_sculpt;
      break;
    case PAINT_MODE_INVALID:
      break;
  }
  if (paint_ptr) {
    BKE_paint_ensure(ts, paint_ptr);
    return true;
  }
  return false;
}

Paint *BKE_paint_get_active_from_paintmode(Scene *sce, ePaintMode mode)
{
  if (sce) {
    ToolSettings *ts = sce->toolsettings;

    switch (mode) {
      case PAINT_MODE_SCULPT:
        return &ts->sculpt->paint;
      case PAINT_MODE_VERTEX:
        return &ts->vpaint->paint;
      case PAINT_MODE_WEIGHT:
        return &ts->wpaint->paint;
      case PAINT_MODE_TEXTURE_2D:
      case PAINT_MODE_TEXTURE_3D:
        return &ts->imapaint.paint;
      case PAINT_MODE_SCULPT_UV:
        return &ts->uvsculpt->paint;
      case PAINT_MODE_GPENCIL:
        return &ts->gp_paint->paint;
      case PAINT_MODE_VERTEX_GPENCIL:
        return &ts->gp_vertexpaint->paint;
      case PAINT_MODE_SCULPT_GPENCIL:
        return &ts->gp_sculptpaint->paint;
      case PAINT_MODE_WEIGHT_GPENCIL:
        return &ts->gp_weightpaint->paint;
      case PAINT_MODE_SCULPT_CURVES:
        return &ts->curves_sculpt->paint;
      case PAINT_MODE_INVALID:
        return nullptr;
      default:
        return &ts->imapaint.paint;
    }
  }

  return nullptr;
}

const EnumPropertyItem *BKE_paint_get_tool_enum_from_paintmode(ePaintMode mode)
{
  switch (mode) {
    case PAINT_MODE_SCULPT:
      return rna_enum_brush_sculpt_tool_items;
    case PAINT_MODE_VERTEX:
      return rna_enum_brush_vertex_tool_items;
    case PAINT_MODE_WEIGHT:
      return rna_enum_brush_weight_tool_items;
    case PAINT_MODE_TEXTURE_2D:
    case PAINT_MODE_TEXTURE_3D:
      return rna_enum_brush_image_tool_items;
    case PAINT_MODE_SCULPT_UV:
      return rna_enum_brush_uv_sculpt_tool_items;
    case PAINT_MODE_GPENCIL:
      return rna_enum_brush_gpencil_types_items;
    case PAINT_MODE_VERTEX_GPENCIL:
      return rna_enum_brush_gpencil_vertex_types_items;
    case PAINT_MODE_SCULPT_GPENCIL:
      return rna_enum_brush_gpencil_sculpt_types_items;
    case PAINT_MODE_WEIGHT_GPENCIL:
      return rna_enum_brush_gpencil_weight_types_items;
    case PAINT_MODE_SCULPT_CURVES:
      return rna_enum_brush_curves_sculpt_tool_items;
    case PAINT_MODE_INVALID:
      break;
  }
  return nullptr;
}

const char *BKE_paint_get_tool_prop_id_from_paintmode(ePaintMode mode)
{
  switch (mode) {
    case PAINT_MODE_SCULPT:
      return "sculpt_tool";
    case PAINT_MODE_VERTEX:
      return "vertex_tool";
    case PAINT_MODE_WEIGHT:
      return "weight_tool";
    case PAINT_MODE_TEXTURE_2D:
    case PAINT_MODE_TEXTURE_3D:
      return "image_tool";
    case PAINT_MODE_SCULPT_UV:
      return "uv_sculpt_tool";
    case PAINT_MODE_GPENCIL:
      return "gpencil_tool";
    case PAINT_MODE_VERTEX_GPENCIL:
      return "gpencil_vertex_tool";
    case PAINT_MODE_SCULPT_GPENCIL:
      return "gpencil_sculpt_tool";
    case PAINT_MODE_WEIGHT_GPENCIL:
      return "gpencil_weight_tool";
    case PAINT_MODE_SCULPT_CURVES:
      return "curves_sculpt_tool";
    case PAINT_MODE_INVALID:
      break;
  }

  /* Invalid paint mode. */
  return nullptr;
}

Paint *BKE_paint_get_active(Scene *sce, ViewLayer *view_layer)
{
  if (sce && view_layer) {
    ToolSettings *ts = sce->toolsettings;
    BKE_view_layer_synced_ensure(sce, view_layer);
    Object *actob = BKE_view_layer_active_object_get(view_layer);

    if (actob) {
      switch (actob->mode) {
        case OB_MODE_SCULPT:
          return &ts->sculpt->paint;
        case OB_MODE_VERTEX_PAINT:
          return &ts->vpaint->paint;
        case OB_MODE_WEIGHT_PAINT:
          return &ts->wpaint->paint;
        case OB_MODE_TEXTURE_PAINT:
          return &ts->imapaint.paint;
        case OB_MODE_PAINT_GPENCIL:
          return &ts->gp_paint->paint;
        case OB_MODE_VERTEX_GPENCIL:
          return &ts->gp_vertexpaint->paint;
        case OB_MODE_SCULPT_GPENCIL:
          return &ts->gp_sculptpaint->paint;
        case OB_MODE_WEIGHT_GPENCIL:
          return &ts->gp_weightpaint->paint;
        case OB_MODE_SCULPT_CURVES:
          return &ts->curves_sculpt->paint;
        case OB_MODE_EDIT:
          return ts->uvsculpt ? &ts->uvsculpt->paint : nullptr;
        default:
          break;
      }
    }

    /* default to image paint */
    return &ts->imapaint.paint;
  }

  return nullptr;
}

Paint *BKE_paint_get_active_from_context(const bContext *C)
{
  Scene *sce = CTX_data_scene(C);
  ViewLayer *view_layer = CTX_data_view_layer(C);
  SpaceImage *sima;

  if (sce && view_layer) {
    ToolSettings *ts = sce->toolsettings;
    BKE_view_layer_synced_ensure(sce, view_layer);
    Object *obact = BKE_view_layer_active_object_get(view_layer);

    if ((sima = CTX_wm_space_image(C)) != nullptr) {
      if (obact && obact->mode == OB_MODE_EDIT) {
        if (sima->mode == SI_MODE_PAINT) {
          return &ts->imapaint.paint;
        }
        if (sima->mode == SI_MODE_UV) {
          return &ts->uvsculpt->paint;
        }
      }
      else {
        return &ts->imapaint.paint;
      }
    }
    else {
      return BKE_paint_get_active(sce, view_layer);
    }
  }

  return nullptr;
}

ePaintMode BKE_paintmode_get_active_from_context(const bContext *C)
{
  Scene *sce = CTX_data_scene(C);
  ViewLayer *view_layer = CTX_data_view_layer(C);
  SpaceImage *sima;

  if (sce && view_layer) {
    BKE_view_layer_synced_ensure(sce, view_layer);
    Object *obact = BKE_view_layer_active_object_get(view_layer);

    if ((sima = CTX_wm_space_image(C)) != nullptr) {
      if (obact && obact->mode == OB_MODE_EDIT) {
        if (sima->mode == SI_MODE_PAINT) {
          return PAINT_MODE_TEXTURE_2D;
        }
        if (sima->mode == SI_MODE_UV) {
          return PAINT_MODE_SCULPT_UV;
        }
      }
      else {
        return PAINT_MODE_TEXTURE_2D;
      }
    }
    else if (obact) {
      switch (obact->mode) {
        case OB_MODE_SCULPT:
          return PAINT_MODE_SCULPT;
        case OB_MODE_VERTEX_PAINT:
          return PAINT_MODE_VERTEX;
        case OB_MODE_WEIGHT_PAINT:
          return PAINT_MODE_WEIGHT;
        case OB_MODE_TEXTURE_PAINT:
          return PAINT_MODE_TEXTURE_3D;
        case OB_MODE_EDIT:
          return PAINT_MODE_SCULPT_UV;
        case OB_MODE_SCULPT_CURVES:
          return PAINT_MODE_SCULPT_CURVES;
        default:
          return PAINT_MODE_TEXTURE_2D;
      }
    }
    else {
      /* default to image paint */
      return PAINT_MODE_TEXTURE_2D;
    }
  }

  return PAINT_MODE_INVALID;
}

ePaintMode BKE_paintmode_get_from_tool(const bToolRef *tref)
{
  if (tref->space_type == SPACE_VIEW3D) {
    switch (tref->mode) {
      case CTX_MODE_SCULPT:
        return PAINT_MODE_SCULPT;
      case CTX_MODE_PAINT_VERTEX:
        return PAINT_MODE_VERTEX;
      case CTX_MODE_PAINT_WEIGHT:
        return PAINT_MODE_WEIGHT;
      case CTX_MODE_PAINT_GPENCIL:
        return PAINT_MODE_GPENCIL;
      case CTX_MODE_PAINT_TEXTURE:
        return PAINT_MODE_TEXTURE_3D;
      case CTX_MODE_VERTEX_GPENCIL:
        return PAINT_MODE_VERTEX_GPENCIL;
      case CTX_MODE_SCULPT_GPENCIL:
        return PAINT_MODE_SCULPT_GPENCIL;
      case CTX_MODE_WEIGHT_GPENCIL:
        return PAINT_MODE_WEIGHT_GPENCIL;
      case CTX_MODE_SCULPT_CURVES:
        return PAINT_MODE_SCULPT_CURVES;
    }
  }
  else if (tref->space_type == SPACE_IMAGE) {
    switch (tref->mode) {
      case SI_MODE_PAINT:
        return PAINT_MODE_TEXTURE_2D;
      case SI_MODE_UV:
        return PAINT_MODE_SCULPT_UV;
    }
  }

  return PAINT_MODE_INVALID;
}

Brush *BKE_paint_brush(Paint *p)
{
  return (Brush *)BKE_paint_brush_for_read((const Paint *)p);
}

const Brush *BKE_paint_brush_for_read(const Paint *p)
{
  return p ? p->brush : nullptr;
}

void BKE_paint_brush_set(Paint *p, Brush *br)
{
  if (p) {
    id_us_min((ID *)p->brush);
    id_us_plus((ID *)br);
    p->brush = br;

    BKE_paint_toolslots_brush_update(p);
  }
}

void BKE_paint_runtime_init(const ToolSettings *ts, Paint *paint)
{
  if (paint == &ts->imapaint.paint) {
    paint->runtime.tool_offset = offsetof(Brush, imagepaint_tool);
    paint->runtime.ob_mode = OB_MODE_TEXTURE_PAINT;
  }
  else if (ts->sculpt && paint == &ts->sculpt->paint) {
    paint->runtime.tool_offset = offsetof(Brush, sculpt_tool);
    paint->runtime.ob_mode = OB_MODE_SCULPT;
  }
  else if (ts->vpaint && paint == &ts->vpaint->paint) {
    paint->runtime.tool_offset = offsetof(Brush, vertexpaint_tool);
    paint->runtime.ob_mode = OB_MODE_VERTEX_PAINT;
  }
  else if (ts->wpaint && paint == &ts->wpaint->paint) {
    paint->runtime.tool_offset = offsetof(Brush, weightpaint_tool);
    paint->runtime.ob_mode = OB_MODE_WEIGHT_PAINT;
  }
  else if (ts->uvsculpt && paint == &ts->uvsculpt->paint) {
    paint->runtime.tool_offset = offsetof(Brush, uv_sculpt_tool);
    paint->runtime.ob_mode = OB_MODE_EDIT;
  }
  else if (ts->gp_paint && paint == &ts->gp_paint->paint) {
    paint->runtime.tool_offset = offsetof(Brush, gpencil_tool);
    paint->runtime.ob_mode = OB_MODE_PAINT_GPENCIL;
  }
  else if (ts->gp_vertexpaint && paint == &ts->gp_vertexpaint->paint) {
    paint->runtime.tool_offset = offsetof(Brush, gpencil_vertex_tool);
    paint->runtime.ob_mode = OB_MODE_VERTEX_GPENCIL;
  }
  else if (ts->gp_sculptpaint && paint == &ts->gp_sculptpaint->paint) {
    paint->runtime.tool_offset = offsetof(Brush, gpencil_sculpt_tool);
    paint->runtime.ob_mode = OB_MODE_SCULPT_GPENCIL;
  }
  else if (ts->gp_weightpaint && paint == &ts->gp_weightpaint->paint) {
    paint->runtime.tool_offset = offsetof(Brush, gpencil_weight_tool);
    paint->runtime.ob_mode = OB_MODE_WEIGHT_GPENCIL;
  }
  else if (ts->curves_sculpt && paint == &ts->curves_sculpt->paint) {
    paint->runtime.tool_offset = offsetof(Brush, curves_sculpt_tool);
    paint->runtime.ob_mode = OB_MODE_SCULPT_CURVES;
  }
  else {
    BLI_assert_unreachable();
  }
}

uint BKE_paint_get_brush_tool_offset_from_paintmode(const ePaintMode mode)
{
  switch (mode) {
    case PAINT_MODE_TEXTURE_2D:
    case PAINT_MODE_TEXTURE_3D:
      return offsetof(Brush, imagepaint_tool);
    case PAINT_MODE_SCULPT:
      return offsetof(Brush, sculpt_tool);
    case PAINT_MODE_VERTEX:
      return offsetof(Brush, vertexpaint_tool);
    case PAINT_MODE_WEIGHT:
      return offsetof(Brush, weightpaint_tool);
    case PAINT_MODE_SCULPT_UV:
      return offsetof(Brush, uv_sculpt_tool);
    case PAINT_MODE_GPENCIL:
      return offsetof(Brush, gpencil_tool);
    case PAINT_MODE_VERTEX_GPENCIL:
      return offsetof(Brush, gpencil_vertex_tool);
    case PAINT_MODE_SCULPT_GPENCIL:
      return offsetof(Brush, gpencil_sculpt_tool);
    case PAINT_MODE_WEIGHT_GPENCIL:
      return offsetof(Brush, gpencil_weight_tool);
    case PAINT_MODE_SCULPT_CURVES:
      return offsetof(Brush, curves_sculpt_tool);
    case PAINT_MODE_INVALID:
      break; /* We don't use these yet. */
  }
  return 0;
}

PaintCurve *BKE_paint_curve_add(Main *bmain, const char *name)
{
  PaintCurve *pc = static_cast<PaintCurve *>(BKE_id_new(bmain, ID_PC, name));
  return pc;
}

Palette *BKE_paint_palette(Paint *p)
{
  return p ? p->palette : nullptr;
}

void BKE_paint_palette_set(Paint *p, Palette *palette)
{
  if (p) {
    id_us_min((ID *)p->palette);
    p->palette = palette;
    id_us_plus((ID *)p->palette);
  }
}

void BKE_paint_curve_set(Brush *br, PaintCurve *pc)
{
  if (br) {
    id_us_min((ID *)br->paint_curve);
    br->paint_curve = pc;
    id_us_plus((ID *)br->paint_curve);
  }
}

void BKE_paint_curve_clamp_endpoint_add_index(PaintCurve *pc, const int add_index)
{
  pc->add_index = (add_index || pc->tot_points == 1) ? (add_index + 1) : 0;
}

void BKE_palette_color_remove(Palette *palette, PaletteColor *color)
{
  if (BLI_listbase_count_at_most(&palette->colors, palette->active_color) == palette->active_color)
  {
    palette->active_color--;
  }

  BLI_remlink(&palette->colors, color);

  if (palette->active_color < 0 && !BLI_listbase_is_empty(&palette->colors)) {
    palette->active_color = 0;
  }

  MEM_freeN(color);
}

void BKE_palette_clear(Palette *palette)
{
  BLI_freelistN(&palette->colors);
  palette->active_color = 0;
}

Palette *BKE_palette_add(Main *bmain, const char *name)
{
  Palette *palette = static_cast<Palette *>(BKE_id_new(bmain, ID_PAL, name));
  return palette;
}

PaletteColor *BKE_palette_color_add(Palette *palette)
{
  PaletteColor *color = MEM_cnew<PaletteColor>(__func__);
  BLI_addtail(&palette->colors, color);
  return color;
}

bool BKE_palette_is_empty(const Palette *palette)
{
  return BLI_listbase_is_empty(&palette->colors);
}

/* helper function to sort using qsort */
static int palettecolor_compare_hsv(const void *a1, const void *a2)
{
  const tPaletteColorHSV *ps1 = static_cast<const tPaletteColorHSV *>(a1);
  const tPaletteColorHSV *ps2 = static_cast<const tPaletteColorHSV *>(a2);

  /* Hue */
  if (ps1->h > ps2->h) {
    return 1;
  }
  if (ps1->h < ps2->h) {
    return -1;
  }

  /* Saturation. */
  if (ps1->s > ps2->s) {
    return 1;
  }
  if (ps1->s < ps2->s) {
    return -1;
  }

  /* Value. */
  if (1.0f - ps1->v > 1.0f - ps2->v) {
    return 1;
  }
  if (1.0f - ps1->v < 1.0f - ps2->v) {
    return -1;
  }

  return 0;
}

/* helper function to sort using qsort */
static int palettecolor_compare_svh(const void *a1, const void *a2)
{
  const tPaletteColorHSV *ps1 = static_cast<const tPaletteColorHSV *>(a1);
  const tPaletteColorHSV *ps2 = static_cast<const tPaletteColorHSV *>(a2);

  /* Saturation. */
  if (ps1->s > ps2->s) {
    return 1;
  }
  if (ps1->s < ps2->s) {
    return -1;
  }

  /* Value. */
  if (1.0f - ps1->v > 1.0f - ps2->v) {
    return 1;
  }
  if (1.0f - ps1->v < 1.0f - ps2->v) {
    return -1;
  }

  /* Hue */
  if (ps1->h > ps2->h) {
    return 1;
  }
  if (ps1->h < ps2->h) {
    return -1;
  }

  return 0;
}

static int palettecolor_compare_vhs(const void *a1, const void *a2)
{
  const tPaletteColorHSV *ps1 = static_cast<const tPaletteColorHSV *>(a1);
  const tPaletteColorHSV *ps2 = static_cast<const tPaletteColorHSV *>(a2);

  /* Value. */
  if (1.0f - ps1->v > 1.0f - ps2->v) {
    return 1;
  }
  if (1.0f - ps1->v < 1.0f - ps2->v) {
    return -1;
  }

  /* Hue */
  if (ps1->h > ps2->h) {
    return 1;
  }
  if (ps1->h < ps2->h) {
    return -1;
  }

  /* Saturation. */
  if (ps1->s > ps2->s) {
    return 1;
  }
  if (ps1->s < ps2->s) {
    return -1;
  }

  return 0;
}

static int palettecolor_compare_luminance(const void *a1, const void *a2)
{
  const tPaletteColorHSV *ps1 = static_cast<const tPaletteColorHSV *>(a1);
  const tPaletteColorHSV *ps2 = static_cast<const tPaletteColorHSV *>(a2);

  float lumi1 = (ps1->rgb[0] + ps1->rgb[1] + ps1->rgb[2]) / 3.0f;
  float lumi2 = (ps2->rgb[0] + ps2->rgb[1] + ps2->rgb[2]) / 3.0f;

  if (lumi1 > lumi2) {
    return -1;
  }
  if (lumi1 < lumi2) {
    return 1;
  }

  return 0;
}

void BKE_palette_sort_hsv(tPaletteColorHSV *color_array, const int totcol)
{
  /* Sort by Hue, Saturation and Value. */
  qsort(color_array, totcol, sizeof(tPaletteColorHSV), palettecolor_compare_hsv);
}

void BKE_palette_sort_svh(tPaletteColorHSV *color_array, const int totcol)
{
  /* Sort by Saturation, Value and Hue. */
  qsort(color_array, totcol, sizeof(tPaletteColorHSV), palettecolor_compare_svh);
}

void BKE_palette_sort_vhs(tPaletteColorHSV *color_array, const int totcol)
{
  /* Sort by Saturation, Value and Hue. */
  qsort(color_array, totcol, sizeof(tPaletteColorHSV), palettecolor_compare_vhs);
}

void BKE_palette_sort_luminance(tPaletteColorHSV *color_array, const int totcol)
{
  /* Sort by Luminance (calculated with the average, enough for sorting). */
  qsort(color_array, totcol, sizeof(tPaletteColorHSV), palettecolor_compare_luminance);
}

bool BKE_palette_from_hash(Main *bmain, GHash *color_table, const char *name, const bool linear)
{
  tPaletteColorHSV *color_array = nullptr;
  tPaletteColorHSV *col_elm = nullptr;
  bool done = false;

  const int totpal = BLI_ghash_len(color_table);

  if (totpal > 0) {
    color_array = static_cast<tPaletteColorHSV *>(
        MEM_calloc_arrayN(totpal, sizeof(tPaletteColorHSV), __func__));
    /* Put all colors in an array. */
    GHashIterator gh_iter;
    int t = 0;
    GHASH_ITER (gh_iter, color_table) {
      const uint col = POINTER_AS_INT(BLI_ghashIterator_getValue(&gh_iter));
      float r, g, b;
      float h, s, v;
      cpack_to_rgb(col, &r, &g, &b);
      rgb_to_hsv(r, g, b, &h, &s, &v);

      col_elm = &color_array[t];
      col_elm->rgb[0] = r;
      col_elm->rgb[1] = g;
      col_elm->rgb[2] = b;
      col_elm->h = h;
      col_elm->s = s;
      col_elm->v = v;
      t++;
    }
  }

  /* Create the Palette. */
  if (totpal > 0) {
    /* Sort by Hue and saturation. */
    BKE_palette_sort_hsv(color_array, totpal);

    Palette *palette = BKE_palette_add(bmain, name);
    if (palette) {
      for (int i = 0; i < totpal; i++) {
        col_elm = &color_array[i];
        PaletteColor *palcol = BKE_palette_color_add(palette);
        if (palcol) {
          copy_v3_v3(palcol->rgb, col_elm->rgb);
          if (linear) {
            linearrgb_to_srgb_v3_v3(palcol->rgb, palcol->rgb);
          }
        }
      }
      done = true;
    }
  }
  else {
    done = false;
  }

  if (totpal > 0) {
    MEM_SAFE_FREE(color_array);
  }

  return done;
}

bool BKE_paint_select_face_test(Object *ob)
{
  return ((ob != nullptr) && (ob->type == OB_MESH) && (ob->data != nullptr) &&
          (((Mesh *)ob->data)->editflag & ME_EDIT_PAINT_FACE_SEL) &&
          (ob->mode & (OB_MODE_VERTEX_PAINT | OB_MODE_WEIGHT_PAINT | OB_MODE_TEXTURE_PAINT)));
}

bool BKE_paint_select_vert_test(Object *ob)
{
  return ((ob != nullptr) && (ob->type == OB_MESH) && (ob->data != nullptr) &&
          (((Mesh *)ob->data)->editflag & ME_EDIT_PAINT_VERT_SEL) &&
          (ob->mode & OB_MODE_WEIGHT_PAINT || ob->mode & OB_MODE_VERTEX_PAINT));
}

bool BKE_paint_select_elem_test(Object *ob)
{
  return (BKE_paint_select_vert_test(ob) || BKE_paint_select_face_test(ob));
}

bool BKE_paint_always_hide_test(Object *ob)
{
  return ((ob != nullptr) && (ob->type == OB_MESH) && (ob->data != nullptr) &&
          (ob->mode & OB_MODE_WEIGHT_PAINT || ob->mode & OB_MODE_VERTEX_PAINT));
}

void BKE_paint_cavity_curve_preset(Paint *p, int preset)
{
  CurveMapping *cumap = nullptr;
  CurveMap *cuma = nullptr;

  if (!p->cavity_curve) {
    p->cavity_curve = BKE_curvemapping_add(1, 0, 0, 1, 1);
  }
  cumap = p->cavity_curve;
  cumap->flag &= ~CUMA_EXTEND_EXTRAPOLATE;
  cumap->preset = preset;

  cuma = cumap->cm;
  BKE_curvemap_reset(cuma, &cumap->clipr, cumap->preset, CURVEMAP_SLOPE_POSITIVE);
  BKE_curvemapping_changed(cumap, false);
}

eObjectMode BKE_paint_object_mode_from_paintmode(ePaintMode mode)
{
  switch (mode) {
    case PAINT_MODE_SCULPT:
      return OB_MODE_SCULPT;
    case PAINT_MODE_VERTEX:
      return OB_MODE_VERTEX_PAINT;
    case PAINT_MODE_WEIGHT:
      return OB_MODE_WEIGHT_PAINT;
    case PAINT_MODE_TEXTURE_2D:
    case PAINT_MODE_TEXTURE_3D:
      return OB_MODE_TEXTURE_PAINT;
    case PAINT_MODE_SCULPT_UV:
      return OB_MODE_EDIT;
    case PAINT_MODE_SCULPT_CURVES:
      return OB_MODE_SCULPT_CURVES;
    case PAINT_MODE_INVALID:
    default:
      return OB_MODE_OBJECT;
  }
}

bool BKE_paint_ensure(ToolSettings *ts, Paint **r_paint)
{
  Paint *paint = nullptr;
  if (*r_paint) {
    /* Tool offset should never be 0 for initialized paint settings, so it's a reliable way to
     * check if already initialized. */
    if ((*r_paint)->runtime.tool_offset == 0) {
      /* Currently only image painting is initialized this way, others have to be allocated. */
      BLI_assert(ELEM(*r_paint, (Paint *)&ts->imapaint));

      BKE_paint_runtime_init(ts, *r_paint);
    }
    else {
      BLI_assert(ELEM(*r_paint,
                      /* Cast is annoying, but prevent nullptr-pointer access. */
                      (Paint *)ts->gp_paint,
                      (Paint *)ts->gp_vertexpaint,
                      (Paint *)ts->gp_sculptpaint,
                      (Paint *)ts->gp_weightpaint,
                      (Paint *)ts->sculpt,
                      (Paint *)ts->vpaint,
                      (Paint *)ts->wpaint,
                      (Paint *)ts->uvsculpt,
                      (Paint *)ts->curves_sculpt,
                      (Paint *)&ts->imapaint));
#ifdef DEBUG
      Paint paint_test = **r_paint;
      BKE_paint_runtime_init(ts, *r_paint);
      /* Swap so debug doesn't hide errors when release fails. */
      std::swap(**r_paint, paint_test);
      BLI_assert(paint_test.runtime.ob_mode == (*r_paint)->runtime.ob_mode);
      BLI_assert(paint_test.runtime.tool_offset == (*r_paint)->runtime.tool_offset);
#endif
    }
    return true;
  }

  if (((VPaint **)r_paint == &ts->vpaint) || ((VPaint **)r_paint == &ts->wpaint)) {
    VPaint *data = MEM_cnew<VPaint>(__func__);
    paint = &data->paint;
  }
  else if ((Sculpt **)r_paint == &ts->sculpt) {
    Sculpt *data = MEM_cnew<Sculpt>(__func__);
    paint = &data->paint;

    /* Turn on X plane mirror symmetry by default. */
    paint->symmetry_flags |= PAINT_SYMM_X;

    /* Make sure at least dyntopo subdivision is enabled. */
    data->flags |= SCULPT_DYNTOPO_SUBDIVIDE | SCULPT_DYNTOPO_COLLAPSE;
  }
  else if ((GpPaint **)r_paint == &ts->gp_paint) {
    GpPaint *data = MEM_cnew<GpPaint>(__func__);
    paint = &data->paint;
  }
  else if ((GpVertexPaint **)r_paint == &ts->gp_vertexpaint) {
    GpVertexPaint *data = MEM_cnew<GpVertexPaint>(__func__);
    paint = &data->paint;
  }
  else if ((GpSculptPaint **)r_paint == &ts->gp_sculptpaint) {
    GpSculptPaint *data = MEM_cnew<GpSculptPaint>(__func__);
    paint = &data->paint;
  }
  else if ((GpWeightPaint **)r_paint == &ts->gp_weightpaint) {
    GpWeightPaint *data = MEM_cnew<GpWeightPaint>(__func__);
    paint = &data->paint;
  }
  else if ((UvSculpt **)r_paint == &ts->uvsculpt) {
    UvSculpt *data = MEM_cnew<UvSculpt>(__func__);
    paint = &data->paint;
  }
  else if ((CurvesSculpt **)r_paint == &ts->curves_sculpt) {
    CurvesSculpt *data = MEM_cnew<CurvesSculpt>(__func__);
    paint = &data->paint;
  }
  else if (*r_paint == &ts->imapaint.paint) {
    paint = &ts->imapaint.paint;
  }

  paint->flags |= PAINT_SHOW_BRUSH;

  *r_paint = paint;

  BKE_paint_runtime_init(ts, paint);

  return false;
}

void BKE_paint_init(Main *bmain, Scene *sce, ePaintMode mode, const uchar col[3])
{
  UnifiedPaintSettings *ups = &sce->toolsettings->unified_paint_settings;
  Paint *paint = BKE_paint_get_active_from_paintmode(sce, mode);

  BKE_paint_ensure_from_paintmode(sce, mode);

  /* If there's no brush, create one */
  if (PAINT_MODE_HAS_BRUSH(mode)) {
    Brush *brush = BKE_paint_brush(paint);
    if (brush == nullptr) {
      eObjectMode ob_mode = BKE_paint_object_mode_from_paintmode(mode);
      brush = BKE_brush_first_search(bmain, ob_mode);
      if (!brush) {
        brush = BKE_brush_add(bmain, "Brush", ob_mode);
        id_us_min(&brush->id); /* Fake user only. */
      }
      BKE_paint_brush_set(paint, brush);
    }
  }

  copy_v3_v3_uchar(paint->paint_cursor_col, col);
  paint->paint_cursor_col[3] = 128;
  ups->last_stroke_valid = false;
  zero_v3(ups->average_stroke_accum);
  ups->average_stroke_counter = 0;
  if (!paint->cavity_curve) {
    BKE_paint_cavity_curve_preset(paint, CURVE_PRESET_LINE);
  }
}

void BKE_paint_free(Paint *paint)
{
  BKE_curvemapping_free(paint->cavity_curve);
  MEM_SAFE_FREE(paint->tool_slots);
}

void BKE_paint_copy(Paint *src, Paint *tar, const int flag)
{
  tar->brush = src->brush;
  tar->cavity_curve = BKE_curvemapping_copy(src->cavity_curve);
  tar->tool_slots = static_cast<PaintToolSlot *>(MEM_dupallocN(src->tool_slots));

  if ((flag & LIB_ID_CREATE_NO_USER_REFCOUNT) == 0) {
    id_us_plus((ID *)tar->brush);
    id_us_plus((ID *)tar->palette);
    if (src->tool_slots != nullptr) {
      for (int i = 0; i < tar->tool_slots_len; i++) {
        id_us_plus((ID *)tar->tool_slots[i].brush);
      }
    }
  }
}

void BKE_paint_stroke_get_average(Scene *scene, Object *ob, float stroke[3])
{
  UnifiedPaintSettings *ups = &scene->toolsettings->unified_paint_settings;
  if (ups->last_stroke_valid && ups->average_stroke_counter > 0) {
    float fac = 1.0f / ups->average_stroke_counter;
    mul_v3_v3fl(stroke, ups->average_stroke_accum, fac);
  }
  else {
    copy_v3_v3(stroke, ob->object_to_world[3]);
  }
}

void BKE_paint_blend_write(BlendWriter *writer, Paint *p)
{
  if (p->cavity_curve) {
    BKE_curvemapping_blend_write(writer, p->cavity_curve);
  }
  BLO_write_struct_array(writer, PaintToolSlot, p->tool_slots_len, p->tool_slots);
}

void BKE_paint_blend_read_data(BlendDataReader *reader, const Scene *scene, Paint *p)
{
  if (p->num_input_samples < 1) {
    p->num_input_samples = 1;
  }

  BLO_read_data_address(reader, &p->cavity_curve);
  if (p->cavity_curve) {
    BKE_curvemapping_blend_read(reader, p->cavity_curve);
  }
  else {
    BKE_paint_cavity_curve_preset(p, CURVE_PRESET_LINE);
  }

  BLO_read_data_address(reader, &p->tool_slots);

  /* Workaround for invalid data written in older versions. */
  const size_t expected_size = sizeof(PaintToolSlot) * p->tool_slots_len;
  if (p->tool_slots && MEM_allocN_len(p->tool_slots) < expected_size) {
    MEM_freeN(p->tool_slots);
    p->tool_slots = static_cast<PaintToolSlot *>(MEM_callocN(expected_size, "PaintToolSlot"));
  }

  BKE_paint_runtime_init(scene->toolsettings, p);
}

void BKE_paint_blend_read_lib(BlendLibReader *reader, Scene *sce, Paint *p)
{
  if (p) {
    BLO_read_id_address(reader, sce->id.lib, &p->brush);
    for (int i = 0; i < p->tool_slots_len; i++) {
      if (p->tool_slots[i].brush != nullptr) {
        BLO_read_id_address(reader, sce->id.lib, &p->tool_slots[i].brush);
      }
    }
    BLO_read_id_address(reader, sce->id.lib, &p->palette);
    p->paint_cursor = nullptr;

    BKE_paint_runtime_init(sce->toolsettings, p);
  }
}

bool paint_is_face_hidden(const int *looptri_polys, const bool *hide_poly, const int tri_index)
{
  if (!hide_poly) {
    return false;
  }
  return hide_poly[looptri_polys[tri_index]];
}

bool paint_is_grid_face_hidden(const uint *grid_hidden, int gridsize, int x, int y)
{
  /* Skip face if any of its corners are hidden. */
  return (BLI_BITMAP_TEST(grid_hidden, y * gridsize + x) ||
          BLI_BITMAP_TEST(grid_hidden, y * gridsize + x + 1) ||
          BLI_BITMAP_TEST(grid_hidden, (y + 1) * gridsize + x + 1) ||
          BLI_BITMAP_TEST(grid_hidden, (y + 1) * gridsize + x));
}

bool paint_is_bmesh_face_hidden(BMFace *f)
{
  BMLoop *l_iter;
  BMLoop *l_first;

  l_iter = l_first = BM_FACE_FIRST_LOOP(f);
  do {
    if (BM_elem_flag_test(l_iter->v, BM_ELEM_HIDDEN)) {
      return true;
    }
  } while ((l_iter = l_iter->next) != l_first);

  return false;
}

float paint_grid_paint_mask(const GridPaintMask *gpm, uint level, uint x, uint y)
{
  int factor = BKE_ccg_factor(level, gpm->level);
  int gridsize = BKE_ccg_gridsize(gpm->level);

  return gpm->data[(y * factor) * gridsize + (x * factor)];
}

/* Threshold to move before updating the brush rotation. */
#define RAKE_THRESHHOLD 20

void paint_update_brush_rake_rotation(UnifiedPaintSettings *ups, Brush *brush, float rotation)
{
  ups->brush_rotation = rotation;

  if (brush->mask_mtex.brush_angle_mode & MTEX_ANGLE_RAKE) {
    ups->brush_rotation_sec = rotation;
  }
  else {
    ups->brush_rotation_sec = 0.0f;
  }
}

static bool paint_rake_rotation_active(const MTex &mtex)
{
  return mtex.tex && mtex.brush_angle_mode & MTEX_ANGLE_RAKE;
}

static const bool paint_rake_rotation_active(const Brush &brush, ePaintMode paint_mode)
{
  return paint_rake_rotation_active(brush.mtex) || paint_rake_rotation_active(brush.mask_mtex) ||
         BKE_brush_has_cube_tip(&brush, paint_mode);
}

bool paint_calculate_rake_rotation(UnifiedPaintSettings *ups,
                                   Brush *brush,
                                   const float mouse_pos[2],
                                   ePaintMode paint_mode)
{
  bool ok = false;
  if (paint_rake_rotation_active(*brush, paint_mode)) {
    const float r = RAKE_THRESHHOLD;
    float rotation;

    float dpos[2];
    sub_v2_v2v2(dpos, ups->last_rake, mouse_pos);

    if (len_squared_v2(dpos) >= r * r) {
      rotation = atan2f(dpos[0], dpos[1]);

      copy_v2_v2(ups->last_rake, mouse_pos);

      ups->last_rake_angle = rotation;

      paint_update_brush_rake_rotation(ups, brush, rotation);
      ok = true;
    }
    /* Make sure we reset here to the last rotation to avoid accumulating
     * values in case a random rotation is also added. */
    else {
      paint_update_brush_rake_rotation(ups, brush, ups->last_rake_angle);
      ok = false;
    }
  }
  else {
    ups->brush_rotation = ups->brush_rotation_sec = 0.0f;
    ok = true;
  }
  return ok;
}

void BKE_sculptsession_free_deformMats(SculptSession *ss)
{
  MEM_SAFE_FREE(ss->orig_cos);
  MEM_SAFE_FREE(ss->deform_cos);
  MEM_SAFE_FREE(ss->deform_imats);
}

void BKE_sculptsession_free_vwpaint_data(SculptSession *ss)
{
  SculptVertexPaintGeomMap *gmap = nullptr;
  if (ss->mode_type == OB_MODE_VERTEX_PAINT) {
    gmap = &ss->mode.vpaint.gmap;
  }
  else if (ss->mode_type == OB_MODE_WEIGHT_PAINT) {
    gmap = &ss->mode.wpaint.gmap;

    MEM_SAFE_FREE(ss->mode.wpaint.alpha_weight);
    if (ss->mode.wpaint.dvert_prev) {
      BKE_defvert_array_free_elems(ss->mode.wpaint.dvert_prev, ss->totvert);
      MEM_freeN(ss->mode.wpaint.dvert_prev);
      ss->mode.wpaint.dvert_prev = nullptr;
    }
  }
  else {
    return;
  }
  MEM_SAFE_FREE(gmap->vert_to_loop);
  MEM_SAFE_FREE(gmap->vert_map_mem);
}

/**
 * Write out the sculpt dynamic-topology #BMesh to the #Mesh.
 */
static void sculptsession_bm_to_me_update_data_only(Object *ob, bool reorder)
{
  SculptSession *ss = ob->sculpt;

  if (ss->bm) {
    if (ob->data) {
      BMIter iter;
      BMFace *efa;
      BM_ITER_MESH (efa, &iter, ss->bm, BM_FACES_OF_MESH) {
        BM_elem_flag_set(efa, BM_ELEM_SMOOTH, ss->bm_smooth_shading);
      }
      if (reorder) {
        BM_log_mesh_elems_reorder(ss->bm, ss->bm_log);
      }
      BMeshToMeshParams params{};
      params.calc_object_remap = false;
      BM_mesh_bm_to_me(nullptr, ss->bm, static_cast<Mesh *>(ob->data), &params);
    }
  }
}

void BKE_sculptsession_bm_to_me(Object *ob, bool reorder)
{
  if (ob && ob->sculpt) {
    sculptsession_bm_to_me_update_data_only(ob, reorder);

    /* Ensure the objects evaluated mesh doesn't hold onto arrays
     * now realloc'd in the mesh #34473. */
    DEG_id_tag_update(&ob->id, ID_RECALC_GEOMETRY);
  }
}

static void sculptsession_free_pbvh(Object *object)
{
  SculptSession *ss = object->sculpt;

  if (!ss) {
    return;
  }

  if (ss->pbvh) {
    BKE_pbvh_free(ss->pbvh);
    ss->pbvh = nullptr;
  }

  MEM_SAFE_FREE(ss->epmap);
  MEM_SAFE_FREE(ss->epmap_mem);

  MEM_SAFE_FREE(ss->vemap);
  MEM_SAFE_FREE(ss->vemap_mem);

  MEM_SAFE_FREE(ss->preview_vert_list);
  ss->preview_vert_count = 0;

  MEM_SAFE_FREE(ss->vertex_info.boundary);

  MEM_SAFE_FREE(ss->fake_neighbors.fake_neighbor_index);
}

void BKE_sculptsession_bm_to_me_for_render(Object *object)
{
  if (object && object->sculpt) {
    if (object->sculpt->bm) {
      /* Ensure no points to old arrays are stored in DM
       *
       * Apparently, we could not use DEG_id_tag_update
       * here because this will lead to the while object
       * surface to disappear, so we'll release DM in place.
       */
      BKE_object_free_derived_caches(object);

      sculptsession_bm_to_me_update_data_only(object, false);

      /* In contrast with sculptsession_bm_to_me no need in
       * DAG tag update here - derived mesh was freed and
       * old pointers are nowhere stored.
       */
    }
  }
}

void BKE_sculptsession_free(Object *ob)
{
  if (ob && ob->sculpt) {
    SculptSession *ss = ob->sculpt;

    BKE_sculpt_attribute_destroy_temporary_all(ob);

    if (ss->bm) {
      BKE_sculptsession_bm_to_me(ob, true);
      BM_mesh_free(ss->bm);
    }

    sculptsession_free_pbvh(ob);

    MEM_SAFE_FREE(ss->epmap);
    MEM_SAFE_FREE(ss->epmap_mem);

    MEM_SAFE_FREE(ss->vemap);
    MEM_SAFE_FREE(ss->vemap_mem);

    if (ss->bm_log) {
      BM_log_free(ss->bm_log);
    }

    if (ss->tex_pool) {
      BKE_image_pool_free(ss->tex_pool);
    }

    MEM_SAFE_FREE(ss->orig_cos);
    MEM_SAFE_FREE(ss->deform_cos);
    MEM_SAFE_FREE(ss->deform_imats);

    if (ss->pose_ik_chain_preview) {
      for (int i = 0; i < ss->pose_ik_chain_preview->tot_segments; i++) {
        MEM_SAFE_FREE(ss->pose_ik_chain_preview->segments[i].weights);
      }
      MEM_SAFE_FREE(ss->pose_ik_chain_preview->segments);
      MEM_SAFE_FREE(ss->pose_ik_chain_preview);
    }

    if (ss->boundary_preview) {
      MEM_SAFE_FREE(ss->boundary_preview->verts);
      MEM_SAFE_FREE(ss->boundary_preview->edges);
      MEM_SAFE_FREE(ss->boundary_preview->distance);
      MEM_SAFE_FREE(ss->boundary_preview->edit_info);
      MEM_SAFE_FREE(ss->boundary_preview);
    }

    BKE_sculptsession_free_vwpaint_data(ob->sculpt);

    MEM_SAFE_FREE(ss->last_paint_canvas_key);

    MEM_freeN(ss);

    ob->sculpt = nullptr;
  }
}

static MultiresModifierData *sculpt_multires_modifier_get(const Scene *scene,
                                                          Object *ob,
                                                          const bool auto_create_mdisps)
{
  Mesh *me = (Mesh *)ob->data;
  ModifierData *md;
  VirtualModifierData virtualModifierData;

  if (ob->sculpt && ob->sculpt->bm) {
    /* Can't combine multires and dynamic topology. */
    return nullptr;
  }

  bool need_mdisps = false;

  if (!CustomData_get_layer(&me->ldata, CD_MDISPS)) {
    if (!auto_create_mdisps) {
      /* Multires can't work without displacement layer. */
      return nullptr;
    }
    need_mdisps = true;
  }

  /* Weight paint operates on original vertices, and needs to treat multires as regular modifier
   * to make it so that PBVH vertices are at the multires surface. */
  if ((ob->mode & OB_MODE_SCULPT) == 0) {
    return nullptr;
  }

  for (md = BKE_modifiers_get_virtual_modifierlist(ob, &virtualModifierData); md; md = md->next) {
    if (md->type == eModifierType_Multires) {
      MultiresModifierData *mmd = (MultiresModifierData *)md;

      if (!BKE_modifier_is_enabled(scene, md, eModifierMode_Realtime)) {
        continue;
      }

      if (mmd->sculptlvl > 0 && !(mmd->flags & eMultiresModifierFlag_UseSculptBaseMesh)) {
        if (need_mdisps) {
          CustomData_add_layer(&me->ldata, CD_MDISPS, CD_SET_DEFAULT, me->totloop);
        }

        return mmd;
      }

      return nullptr;
    }
  }

  return nullptr;
}

MultiresModifierData *BKE_sculpt_multires_active(const Scene *scene, Object *ob)
{
  return sculpt_multires_modifier_get(scene, ob, false);
}

/* Checks if there are any supported deformation modifiers active */
static bool sculpt_modifiers_active(Scene *scene, Sculpt *sd, Object *ob)
{
  ModifierData *md;
  Mesh *me = (Mesh *)ob->data;
  VirtualModifierData virtualModifierData;

  if (ob->sculpt->bm || BKE_sculpt_multires_active(scene, ob)) {
    return false;
  }

  /* Non-locked shape keys could be handled in the same way as deformed mesh. */
  if ((ob->shapeflag & OB_SHAPE_LOCK) == 0 && me->key && ob->shapenr) {
    return true;
  }

  md = BKE_modifiers_get_virtual_modifierlist(ob, &virtualModifierData);

  /* Exception for shape keys because we can edit those. */
  for (; md; md = md->next) {
    const ModifierTypeInfo *mti = BKE_modifier_get_info(static_cast<ModifierType>(md->type));
    if (!BKE_modifier_is_enabled(scene, md, eModifierMode_Realtime)) {
      continue;
    }
    if (md->type == eModifierType_Multires && (ob->mode & OB_MODE_SCULPT)) {
      MultiresModifierData *mmd = (MultiresModifierData *)md;
      if (!(mmd->flags & eMultiresModifierFlag_UseSculptBaseMesh)) {
        continue;
      }
    }
    if (md->type == eModifierType_ShapeKey) {
      continue;
    }

    if (mti->type == eModifierTypeType_OnlyDeform) {
      return true;
    }
    if ((sd->flags & SCULPT_ONLY_DEFORM) == 0) {
      return true;
    }
  }

  return false;
}

/* Helper function to keep persistent base attribute references up to
 * date.  This is a bit more tricky since they persist across strokes.
 */
static void sculpt_update_persistent_base(Object *ob)
{
  SculptSession *ss = ob->sculpt;

  ss->attrs.persistent_co = BKE_sculpt_attribute_get(
      ob, ATTR_DOMAIN_POINT, CD_PROP_FLOAT3, SCULPT_ATTRIBUTE_NAME(persistent_co));
  ss->attrs.persistent_no = BKE_sculpt_attribute_get(
      ob, ATTR_DOMAIN_POINT, CD_PROP_FLOAT3, SCULPT_ATTRIBUTE_NAME(persistent_no));
  ss->attrs.persistent_disp = BKE_sculpt_attribute_get(
      ob, ATTR_DOMAIN_POINT, CD_PROP_FLOAT, SCULPT_ATTRIBUTE_NAME(persistent_disp));
}

static void sculpt_update_object(
    Depsgraph *depsgraph, Object *ob, Object *ob_eval, bool /*need_pmap*/, bool is_paint_tool)
{
  Scene *scene = DEG_get_input_scene(depsgraph);
  Sculpt *sd = scene->toolsettings->sculpt;
  SculptSession *ss = ob->sculpt;
  Mesh *me = BKE_object_get_original_mesh(ob);
  Mesh *me_eval = BKE_object_get_evaluated_mesh(ob_eval);
  MultiresModifierData *mmd = sculpt_multires_modifier_get(scene, ob, true);
  const bool use_face_sets = (ob->mode & OB_MODE_SCULPT) != 0;

  BLI_assert(me_eval != nullptr);

  /* This is for handling a newly opened file with no object visible, causing me_eval==NULL. */
  if (me_eval == nullptr) {
    return;
  }

  ss->depsgraph = depsgraph;

  ss->deform_modifiers_active = sculpt_modifiers_active(scene, sd, ob);

  ss->building_vp_handle = false;

  ss->scene = scene;

  ss->shapekey_active = (mmd == nullptr) ? BKE_keyblock_from_object(ob) : nullptr;

  /* NOTE: Weight pPaint require mesh info for loop lookup, but it never uses multires code path,
   * so no extra checks is needed here. */
  if (mmd) {
    ss->multires.active = true;
    ss->multires.modifier = mmd;
    ss->multires.level = mmd->sculptlvl;
    ss->totvert = me_eval->totvert;
    ss->totpoly = me_eval->totpoly;
    ss->totfaces = me->totpoly;

    /* These are assigned to the base mesh in Multires. This is needed because Face Sets operators
     * and tools use the Face Sets data from the base mesh when Multires is active. */
    ss->vert_positions = BKE_mesh_vert_positions_for_write(me);
    ss->polys = me->polys();
    ss->corner_verts = me->corner_verts();
  }
  else {
    ss->totvert = me->totvert;
    ss->totpoly = me->totpoly;
    ss->totfaces = me->totpoly;
    ss->vert_positions = BKE_mesh_vert_positions_for_write(me);
    ss->polys = me->polys();
    ss->corner_verts = me->corner_verts();
    ss->multires.active = false;
    ss->multires.modifier = nullptr;
    ss->multires.level = 0;
    ss->vmask = static_cast<float *>(
        CustomData_get_layer_for_write(&me->vdata, CD_PAINT_MASK, me->totvert));

    CustomDataLayer *layer;
    eAttrDomain domain;

    if (BKE_pbvh_get_color_layer(me, &layer, &domain)) {
      if (layer->type == CD_PROP_COLOR) {
        ss->vcol = static_cast<MPropCol *>(layer->data);
      }
      else {
        ss->mcol = static_cast<MLoopCol *>(layer->data);
      }

      ss->vcol_domain = domain;
      ss->vcol_type = static_cast<eCustomDataType>(layer->type);
    }
    else {
      ss->vcol = nullptr;
      ss->mcol = nullptr;

      ss->vcol_type = (eCustomDataType)-1;
      ss->vcol_domain = ATTR_DOMAIN_POINT;
    }
  }

  /* Sculpt Face Sets. */
  if (use_face_sets) {
    ss->face_sets = static_cast<int *>(CustomData_get_layer_named_for_write(
        &me->pdata, CD_PROP_INT32, ".sculpt_face_set", me->totpoly));
  }
  else {
    ss->face_sets = nullptr;
  }

  ss->hide_poly = (bool *)CustomData_get_layer_named_for_write(
      &me->pdata, CD_PROP_BOOL, ".hide_poly", me->totpoly);

  ss->subdiv_ccg = me_eval->runtime->subdiv_ccg;

  PBVH *pbvh = BKE_sculpt_object_pbvh_ensure(depsgraph, ob);
  BLI_assert(pbvh == ss->pbvh);
  UNUSED_VARS_NDEBUG(pbvh);

  BKE_pbvh_subdiv_cgg_set(ss->pbvh, ss->subdiv_ccg);
  BKE_pbvh_face_sets_set(ss->pbvh, ss->face_sets);
  BKE_pbvh_update_hide_attributes_from_mesh(ss->pbvh);

  BKE_pbvh_face_sets_color_set(ss->pbvh, me->face_sets_color_seed, me->face_sets_color_default);

  sculpt_attribute_update_refs(ob);
  sculpt_update_persistent_base(ob);

<<<<<<< HEAD
  if (need_pmap && ob->type == OB_MESH) {
    ss->pmap = me->vert_to_poly_map();
=======
  if (ob->type == OB_MESH && !ss->pmap) {
    BKE_mesh_vert_poly_map_create(
        &ss->pmap, &ss->pmap_mem, me->polys(), me->corner_verts().data(), me->totvert);
  }
>>>>>>> bb51cded

  if (ss->pbvh) {
    BKE_pbvh_pmap_set(ss->pbvh, ss->pmap);
  }

  if (ss->deform_modifiers_active) {
    /* Painting doesn't need crazyspace, use already evaluated mesh coordinates if possible. */
    bool used_me_eval = false;

    if (ob->mode & (OB_MODE_VERTEX_PAINT | OB_MODE_WEIGHT_PAINT)) {
      Mesh *me_eval_deform = ob_eval->runtime.mesh_deform_eval;

      /* If the fully evaluated mesh has the same topology as the deform-only version, use it.
       * This matters because crazyspace evaluation is very restrictive and excludes even modifiers
       * that simply recompute vertex weights (which can even include Geometry Nodes). */
      if (me_eval_deform->totpoly == me_eval->totpoly &&
          me_eval_deform->totloop == me_eval->totloop &&
          me_eval_deform->totvert == me_eval->totvert)
      {
        BKE_sculptsession_free_deformMats(ss);

        BLI_assert(me_eval_deform->totvert == me->totvert);

        ss->deform_cos = BKE_mesh_vert_coords_alloc(me_eval, nullptr);
        BKE_pbvh_vert_coords_apply(ss->pbvh, ss->deform_cos, me->totvert);

        used_me_eval = true;
      }
    }

    if (!ss->orig_cos && !used_me_eval) {
      int a;

      BKE_sculptsession_free_deformMats(ss);

      ss->orig_cos = (ss->shapekey_active) ?
                         BKE_keyblock_convert_to_vertcos(ob, ss->shapekey_active) :
                         BKE_mesh_vert_coords_alloc(me, nullptr);

      BKE_crazyspace_build_sculpt(depsgraph, scene, ob, &ss->deform_imats, &ss->deform_cos);
      BKE_pbvh_vert_coords_apply(ss->pbvh, ss->deform_cos, me->totvert);

      for (a = 0; a < me->totvert; a++) {
        invert_m3(ss->deform_imats[a]);
      }
    }
  }
  else {
    BKE_sculptsession_free_deformMats(ss);
  }

  if (ss->shapekey_active != nullptr && ss->deform_cos == nullptr) {
    ss->deform_cos = BKE_keyblock_convert_to_vertcos(ob, ss->shapekey_active);
  }

  /* if pbvh is deformed, key block is already applied to it */
  if (ss->shapekey_active) {
    bool pbvh_deformed = BKE_pbvh_is_deformed(ss->pbvh);
    if (!pbvh_deformed || ss->deform_cos == nullptr) {
      float(*vertCos)[3] = BKE_keyblock_convert_to_vertcos(ob, ss->shapekey_active);

      if (vertCos) {
        if (!pbvh_deformed) {
          /* apply shape keys coordinates to PBVH */
          BKE_pbvh_vert_coords_apply(ss->pbvh, vertCos, me->totvert);
        }
        if (ss->deform_cos == nullptr) {
          ss->deform_cos = vertCos;
        }
        if (vertCos != ss->deform_cos) {
          MEM_freeN(vertCos);
        }
      }
    }
  }

  if (is_paint_tool) {
    if (ss->vcol_domain == ATTR_DOMAIN_CORNER) {
      /* Ensure pbvh nodes have loop indices; the sculpt undo system
       * needs them for color attributes.
       */
      BKE_pbvh_ensure_node_loops(ss->pbvh);
    }

    /*
     * We should rebuild the PBVH_pixels when painting canvas changes.
     *
     * The relevant changes are stored/encoded in the paint canvas key.
     * These include the active uv map, and resolutions.
     */
    if (U.experimental.use_sculpt_texture_paint && ss->pbvh) {
      char *paint_canvas_key = BKE_paint_canvas_key_get(&scene->toolsettings->paint_mode, ob);
      if (ss->last_paint_canvas_key == nullptr ||
          !STREQ(paint_canvas_key, ss->last_paint_canvas_key)) {
        MEM_SAFE_FREE(ss->last_paint_canvas_key);
        ss->last_paint_canvas_key = paint_canvas_key;
        BKE_pbvh_mark_rebuild_pixels(ss->pbvh);
      }
      else {
        MEM_freeN(paint_canvas_key);
      }
    }

    /* We could be more precise when we have access to the active tool. */
    const bool use_paint_slots = (ob->mode & OB_MODE_SCULPT) != 0;
    if (use_paint_slots) {
      BKE_texpaint_slots_refresh_object(scene, ob);
    }
  }
}

void BKE_sculpt_update_object_before_eval(Object *ob_eval)
{
  /* Update before mesh evaluation in the dependency graph. */
  SculptSession *ss = ob_eval->sculpt;

  if (ss && ss->building_vp_handle == false) {
    if (!ss->cache && !ss->filter_cache && !ss->expand_cache) {
      /* We free pbvh on changes, except in the middle of drawing a stroke
       * since it can't deal with changing PVBH node organization, we hope
       * topology does not change in the meantime .. weak. */
      sculptsession_free_pbvh(ob_eval);

      BKE_sculptsession_free_deformMats(ob_eval->sculpt);

      /* In vertex/weight paint, force maps to be rebuilt. */
      BKE_sculptsession_free_vwpaint_data(ob_eval->sculpt);
    }
    else if (ss->pbvh) {
      Vector<PBVHNode *> nodes = blender::bke::pbvh::search_gather(ss->pbvh, nullptr, nullptr);

      for (PBVHNode *node : nodes) {
        BKE_pbvh_node_mark_update(node);
      }
    }
  }
}

void BKE_sculpt_update_object_after_eval(Depsgraph *depsgraph, Object *ob_eval)
{
  /* Update after mesh evaluation in the dependency graph, to rebuild PBVH or
   * other data when modifiers change the mesh. */
  Object *ob_orig = DEG_get_original_object(ob_eval);

  sculpt_update_object(depsgraph, ob_orig, ob_eval, false, false);
}

void BKE_sculpt_color_layer_create_if_needed(Object *object)
{
  using namespace blender;
  using namespace blender::bke;
  Mesh *orig_me = BKE_object_get_original_mesh(object);

  if (orig_me->attributes().contains(orig_me->active_color_attribute)) {
    return;
  }

  char unique_name[MAX_CUSTOMDATA_LAYER_NAME];
  BKE_id_attribute_calc_unique_name(&orig_me->id, "Color", unique_name);
  if (!orig_me->attributes_for_write().add(
          unique_name, ATTR_DOMAIN_POINT, CD_PROP_COLOR, AttributeInitDefaultValue()))
  {
    return;
  }

  BKE_id_attributes_active_color_set(&orig_me->id, unique_name);
  DEG_id_tag_update(&orig_me->id, ID_RECALC_GEOMETRY_ALL_MODES);
  BKE_mesh_tessface_clear(orig_me);

  if (object->sculpt && object->sculpt->pbvh) {
    BKE_pbvh_update_active_vcol(object->sculpt->pbvh, orig_me);
  }
}

void BKE_sculpt_update_object_for_edit(
    Depsgraph *depsgraph, Object *ob_orig, bool need_pmap, bool /*need_mask*/, bool is_paint_tool)
{
  BLI_assert(ob_orig == DEG_get_original_object(ob_orig));

  Object *ob_eval = DEG_get_evaluated_object(depsgraph, ob_orig);

  sculpt_update_object(depsgraph, ob_orig, ob_eval, need_pmap, is_paint_tool);
}

int *BKE_sculpt_face_sets_ensure(Mesh *mesh)
{
  using namespace blender;
  using namespace blender::bke;
  MutableAttributeAccessor attributes = mesh->attributes_for_write();
  if (!attributes.contains(".sculpt_face_set")) {
    SpanAttributeWriter<int> face_sets = attributes.lookup_or_add_for_write_only_span<int>(
        ".sculpt_face_set", ATTR_DOMAIN_FACE);
    face_sets.span.fill(1);
    mesh->face_sets_color_default = 1;
    face_sets.finish();
  }

  return static_cast<int *>(CustomData_get_layer_named_for_write(
      &mesh->pdata, CD_PROP_INT32, ".sculpt_face_set", mesh->totpoly));
}

bool *BKE_sculpt_hide_poly_ensure(Mesh *mesh)
{
  bool *hide_poly = static_cast<bool *>(CustomData_get_layer_named_for_write(
      &mesh->pdata, CD_PROP_BOOL, ".hide_poly", mesh->totpoly));
  if (hide_poly != nullptr) {
    return hide_poly;
  }
  return static_cast<bool *>(CustomData_add_layer_named(
      &mesh->pdata, CD_PROP_BOOL, CD_SET_DEFAULT, mesh->totpoly, ".hide_poly"));
}

int BKE_sculpt_mask_layers_ensure(Depsgraph *depsgraph,
                                  Main *bmain,
                                  Object *ob,
                                  MultiresModifierData *mmd)
{
  Mesh *me = static_cast<Mesh *>(ob->data);
  const blender::OffsetIndices polys = me->polys();
  const Span<int> corner_verts = me->corner_verts();
  int ret = 0;

  const float *paint_mask = static_cast<const float *>(
      CustomData_get_layer(&me->vdata, CD_PAINT_MASK));

  /* if multires is active, create a grid paint mask layer if there
   * isn't one already */
  if (mmd && !CustomData_has_layer(&me->ldata, CD_GRID_PAINT_MASK)) {
    GridPaintMask *gmask;
    int level = max_ii(1, mmd->sculptlvl);
    int gridsize = BKE_ccg_gridsize(level);
    int gridarea = gridsize * gridsize;

    gmask = static_cast<GridPaintMask *>(
        CustomData_add_layer(&me->ldata, CD_GRID_PAINT_MASK, CD_SET_DEFAULT, me->totloop));

    for (int i = 0; i < me->totloop; i++) {
      GridPaintMask *gpm = &gmask[i];

      gpm->level = level;
      gpm->data = static_cast<float *>(
          MEM_callocN(sizeof(float) * gridarea, "GridPaintMask.data"));
    }

    /* If vertices already have mask, copy into multires data. */
    if (paint_mask) {
      for (const int i : polys.index_range()) {
        const blender::IndexRange poly = polys[i];

        /* Mask center. */
        float avg = 0.0f;
        for (const int vert : corner_verts.slice(poly)) {
          avg += paint_mask[vert];
        }
        avg /= float(poly.size());

        /* Fill in multires mask corner. */
        for (const int corner : poly) {
          GridPaintMask *gpm = &gmask[corner];
          const int vert = corner_verts[corner];
          const int prev = corner_verts[blender::bke::mesh::poly_corner_prev(poly, vert)];
          const int next = corner_verts[blender::bke::mesh::poly_corner_next(poly, vert)];

          gpm->data[0] = avg;
          gpm->data[1] = (paint_mask[vert] + paint_mask[next]) * 0.5f;
          gpm->data[2] = (paint_mask[vert] + paint_mask[prev]) * 0.5f;
          gpm->data[3] = paint_mask[vert];
        }
      }
    }
    /* The evaluated multires CCG must be updated to contain the new data. */
    DEG_id_tag_update(&ob->id, ID_RECALC_GEOMETRY);
    if (depsgraph) {
      BKE_scene_graph_evaluated_ensure(depsgraph, bmain);
    }

    ret |= SCULPT_MASK_LAYER_CALC_LOOP;
  }

  /* Create vertex paint mask layer if there isn't one already. */
  if (!paint_mask) {
    CustomData_add_layer(&me->vdata, CD_PAINT_MASK, CD_SET_DEFAULT, me->totvert);
    /* The evaluated mesh must be updated to contain the new data. */
    DEG_id_tag_update(&ob->id, ID_RECALC_GEOMETRY);
    ret |= SCULPT_MASK_LAYER_CALC_VERT;
  }

  return ret;
}

void BKE_sculpt_toolsettings_data_ensure(Scene *scene)
{
  BKE_paint_ensure(scene->toolsettings, (Paint **)&scene->toolsettings->sculpt);

  Sculpt *sd = scene->toolsettings->sculpt;
  if (!sd->detail_size) {
    sd->detail_size = 12;
  }
  if (!sd->detail_percent) {
    sd->detail_percent = 25;
  }
  if (sd->constant_detail == 0.0f) {
    sd->constant_detail = 3.0f;
  }

  if (!sd->automasking_start_normal_limit) {
    sd->automasking_start_normal_limit = 20.0f / 180.0f * M_PI;
    sd->automasking_start_normal_falloff = 0.25f;

    sd->automasking_view_normal_limit = 90.0f / 180.0f * M_PI;
    sd->automasking_view_normal_falloff = 0.25f;
  }

  /* Set sane default tiling offsets. */
  if (!sd->paint.tile_offset[0]) {
    sd->paint.tile_offset[0] = 1.0f;
  }
  if (!sd->paint.tile_offset[1]) {
    sd->paint.tile_offset[1] = 1.0f;
  }
  if (!sd->paint.tile_offset[2]) {
    sd->paint.tile_offset[2] = 1.0f;
  }
  if (!sd->automasking_cavity_curve || !sd->automasking_cavity_curve_op) {
    BKE_sculpt_check_cavity_curves(sd);
  }
}

static bool check_sculpt_object_deformed(Object *object, const bool for_construction)
{
  bool deformed = false;

  /* Active modifiers means extra deformation, which can't be handled correct
   * on birth of PBVH and sculpt "layer" levels, so use PBVH only for internal brush
   * stuff and show final evaluated mesh so user would see actual object shape. */
  deformed |= object->sculpt->deform_modifiers_active;

  if (for_construction) {
    deformed |= object->sculpt->shapekey_active != nullptr;
  }
  else {
    /* As in case with modifiers, we can't synchronize deformation made against
     * PBVH and non-locked keyblock, so also use PBVH only for brushes and
     * final DM to give final result to user. */
    deformed |= object->sculpt->shapekey_active && (object->shapeflag & OB_SHAPE_LOCK) == 0;
  }

  return deformed;
}

void BKE_sculpt_sync_face_visibility_to_grids(Mesh *mesh, SubdivCCG *subdiv_ccg)
{
  using namespace blender;
  using namespace blender::bke;
  if (!subdiv_ccg) {
    return;
  }

  const AttributeAccessor attributes = mesh->attributes();
  const VArray<bool> hide_poly = *attributes.lookup_or_default<bool>(
      ".hide_poly", ATTR_DOMAIN_FACE, false);
  if (hide_poly.is_single() && !hide_poly.get_internal_single()) {
    /* Nothing is hidden, so we can just remove all visibility bitmaps. */
    for (const int i : IndexRange(subdiv_ccg->num_grids)) {
      BKE_subdiv_ccg_grid_hidden_free(subdiv_ccg, i);
    }
    return;
  }

  const VArraySpan<bool> hide_poly_span(hide_poly);
  CCGKey key;
  BKE_subdiv_ccg_key_top_level(&key, subdiv_ccg);
  for (int i = 0; i < mesh->totloop; i++) {
    const int face_index = BKE_subdiv_ccg_grid_to_face_index(subdiv_ccg, i);
    const bool is_hidden = hide_poly_span[face_index];

    /* Avoid creating and modifying the grid_hidden bitmap if the base mesh face is visible and
     * there is not bitmap for the grid. This is because missing grid_hidden implies grid is fully
     * visible. */
    if (is_hidden) {
      BKE_subdiv_ccg_grid_hidden_ensure(subdiv_ccg, i);
    }

    BLI_bitmap *gh = subdiv_ccg->grid_hidden[i];
    if (gh) {
      BLI_bitmap_set_all(gh, is_hidden, key.grid_area);
    }
  }
}

static PBVH *build_pbvh_for_dynamic_topology(Object *ob)
{
  PBVH *pbvh = ob->sculpt->pbvh = BKE_pbvh_new(PBVH_BMESH);

  sculptsession_bmesh_add_layers(ob);

  BKE_pbvh_build_bmesh(pbvh,
                       ob->sculpt->bm,
                       ob->sculpt->bm_smooth_shading,
                       ob->sculpt->bm_log,
                       ob->sculpt->attrs.dyntopo_node_id_vertex->bmesh_cd_offset,
                       ob->sculpt->attrs.dyntopo_node_id_face->bmesh_cd_offset);
  return pbvh;
}

static PBVH *build_pbvh_from_regular_mesh(Object *ob, Mesh *me_eval_deform)
{
  Mesh *me = BKE_object_get_original_mesh(ob);
  PBVH *pbvh = BKE_pbvh_new(PBVH_FACES);

  BKE_pbvh_build_mesh(pbvh, me);

  const bool is_deformed = check_sculpt_object_deformed(ob, true);
  if (is_deformed && me_eval_deform != nullptr) {
    BKE_pbvh_vert_coords_apply(
        pbvh, BKE_mesh_vert_positions(me_eval_deform), me_eval_deform->totvert);
  }

  return pbvh;
}

static PBVH *build_pbvh_from_ccg(Object *ob, SubdivCCG *subdiv_ccg)
{
  CCGKey key;
  BKE_subdiv_ccg_key_top_level(&key, subdiv_ccg);
  PBVH *pbvh = BKE_pbvh_new(PBVH_GRIDS);

  Mesh *base_mesh = BKE_mesh_from_object(ob);
  BKE_sculpt_sync_face_visibility_to_grids(base_mesh, subdiv_ccg);

  BKE_pbvh_build_grids(pbvh,
                       subdiv_ccg->grids,
                       subdiv_ccg->num_grids,
                       &key,
                       (void **)subdiv_ccg->grid_faces,
                       subdiv_ccg->grid_flag_mats,
                       subdiv_ccg->grid_hidden,
                       base_mesh,
                       subdiv_ccg);
  return pbvh;
}

PBVH *BKE_sculpt_object_pbvh_ensure(Depsgraph *depsgraph, Object *ob)
{
  if (ob == nullptr || ob->sculpt == nullptr) {
    return nullptr;
  }

  PBVH *pbvh = ob->sculpt->pbvh;
  if (pbvh != nullptr) {
    /* NOTE: It is possible that pointers to grids or other geometry data changed. Need to update
     * those pointers. */
    const PBVHType pbvh_type = BKE_pbvh_type(pbvh);
    switch (pbvh_type) {
      case PBVH_FACES: {
        BKE_pbvh_update_mesh_pointers(pbvh, BKE_object_get_original_mesh(ob));
        break;
      }
      case PBVH_GRIDS: {
        Object *object_eval = DEG_get_evaluated_object(depsgraph, ob);
        Mesh *mesh_eval = static_cast<Mesh *>(object_eval->data);
        SubdivCCG *subdiv_ccg = mesh_eval->runtime->subdiv_ccg;
        if (subdiv_ccg != nullptr) {
          BKE_sculpt_bvh_update_from_ccg(pbvh, subdiv_ccg);
        }
        break;
      }
      case PBVH_BMESH: {
        break;
      }
    }

    BKE_pbvh_update_active_vcol(pbvh, BKE_object_get_original_mesh(ob));
    BKE_pbvh_pmap_set(pbvh, ob->sculpt->pmap);

    return pbvh;
  }

  ob->sculpt->islands_valid = false;

  if (ob->sculpt->bm != nullptr) {
    /* Sculpting on a BMesh (dynamic-topology) gets a special PBVH. */
    pbvh = build_pbvh_for_dynamic_topology(ob);
  }
  else {
    Object *object_eval = DEG_get_evaluated_object(depsgraph, ob);
    Mesh *mesh_eval = static_cast<Mesh *>(object_eval->data);
    if (mesh_eval->runtime->subdiv_ccg != nullptr) {
      pbvh = build_pbvh_from_ccg(ob, mesh_eval->runtime->subdiv_ccg);
    }
    else if (ob->type == OB_MESH) {
      Mesh *me_eval_deform = object_eval->runtime.mesh_deform_eval;
      pbvh = build_pbvh_from_regular_mesh(ob, me_eval_deform);
    }
  }

  BKE_pbvh_pmap_set(pbvh, ob->sculpt->pmap);
  ob->sculpt->pbvh = pbvh;

  sculpt_attribute_update_refs(ob);
  return pbvh;
}

PBVH *BKE_object_sculpt_pbvh_get(Object *object)
{
  if (!object->sculpt) {
    return nullptr;
  }
  return object->sculpt->pbvh;
}

bool BKE_object_sculpt_use_dyntopo(const Object *object)
{
  return object->sculpt && object->sculpt->bm;
}

void BKE_object_sculpt_dyntopo_smooth_shading_set(Object *object, const bool value)
{
  object->sculpt->bm_smooth_shading = value;
}

void BKE_sculpt_bvh_update_from_ccg(PBVH *pbvh, SubdivCCG *subdiv_ccg)
{
  CCGKey key;
  BKE_subdiv_ccg_key_top_level(&key, subdiv_ccg);

  BKE_pbvh_grids_update(pbvh,
                        subdiv_ccg->grids,
                        (void **)subdiv_ccg->grid_faces,
                        subdiv_ccg->grid_flag_mats,
                        subdiv_ccg->grid_hidden,
                        &key);
}

bool BKE_sculptsession_use_pbvh_draw(const Object *ob, const RegionView3D *rv3d)
{
  SculptSession *ss = ob->sculpt;
  if (ss == nullptr || ss->pbvh == nullptr || ss->mode_type != OB_MODE_SCULPT) {
    return false;
  }

  if (BKE_pbvh_type(ss->pbvh) == PBVH_FACES) {
    /* Regular mesh only draws from PBVH without modifiers and shape keys, or for
     * external engines that do not have access to the PBVH like Eevee does. */
    const bool external_engine = rv3d && rv3d->render_engine != nullptr;
    return !(ss->shapekey_active || ss->deform_modifiers_active || external_engine);
  }

  /* Multires and dyntopo always draw directly from the PBVH. */
  return true;
}

/* Returns the Face Set random color for rendering in the overlay given its ID and a color seed. */
#define GOLDEN_RATIO_CONJUGATE 0.618033988749895f
void BKE_paint_face_set_overlay_color_get(const int face_set, const int seed, uchar r_color[4])
{
  float rgba[4];
  float random_mod_hue = GOLDEN_RATIO_CONJUGATE * (face_set + (seed % 10));
  random_mod_hue = random_mod_hue - floorf(random_mod_hue);
  const float random_mod_sat = BLI_hash_int_01(face_set + seed + 1);
  const float random_mod_val = BLI_hash_int_01(face_set + seed + 2);
  hsv_to_rgb(random_mod_hue,
             0.6f + (random_mod_sat * 0.25f),
             1.0f - (random_mod_val * 0.35f),
             &rgba[0],
             &rgba[1],
             &rgba[2]);
  rgba_float_to_uchar(r_color, rgba);
}

int BKE_sculptsession_vertex_count(const SculptSession *ss)
{
  switch (BKE_pbvh_type(ss->pbvh)) {
    case PBVH_FACES:
      return ss->totvert;
    case PBVH_BMESH:
      return BM_mesh_elem_count(ss->bm, BM_VERT);
    case PBVH_GRIDS:
      return BKE_pbvh_get_grid_num_verts(ss->pbvh);
  }

  return 0;
}

/** Returns pointer to a CustomData associated with a given domain, if
 * one exists.  If not nullptr is returned (this may happen with e.g.
 * multires and ATTR_DOMAIN_POINT).
 */
static CustomData *sculpt_get_cdata(Object *ob, eAttrDomain domain)
{
  SculptSession *ss = ob->sculpt;

  if (ss->bm) {
    switch (domain) {
      case ATTR_DOMAIN_POINT:
        return &ss->bm->vdata;
      case ATTR_DOMAIN_FACE:
        return &ss->bm->pdata;
      default:
        BLI_assert_unreachable();
        return nullptr;
    }
  }
  else {
    Mesh *me = BKE_object_get_original_mesh(ob);

    switch (domain) {
      case ATTR_DOMAIN_POINT:
        /* Cannot get vertex domain for multires grids. */
        if (ss->pbvh && BKE_pbvh_type(ss->pbvh) == PBVH_GRIDS) {
          return nullptr;
        }

        return &me->vdata;
      case ATTR_DOMAIN_FACE:
        return &me->pdata;
      default:
        BLI_assert_unreachable();
        return nullptr;
    }
  }
}

static int sculpt_attr_elem_count_get(Object *ob, eAttrDomain domain)
{
  SculptSession *ss = ob->sculpt;

  switch (domain) {
    case ATTR_DOMAIN_POINT:
      return BKE_sculptsession_vertex_count(ss);
      break;
    case ATTR_DOMAIN_FACE:
      return ss->totfaces;
      break;
    default:
      BLI_assert_unreachable();
      return 0;
  }
}

static bool sculpt_attribute_create(SculptSession *ss,
                                    Object *ob,
                                    eAttrDomain domain,
                                    eCustomDataType proptype,
                                    const char *name,
                                    SculptAttribute *out,
                                    const SculptAttributeParams *params,
                                    PBVHType pbvhtype,
                                    bool flat_array_for_bmesh)
{
  Mesh *me = BKE_object_get_original_mesh(ob);

  bool simple_array = params->simple_array;
  bool permanent = params->permanent;

  out->params = *params;
  out->proptype = proptype;
  out->domain = domain;
  STRNCPY_UTF8(out->name, name);

  /* Force non-CustomData simple_array mode if not PBVH_FACES. */
  if (pbvhtype == PBVH_GRIDS || (pbvhtype == PBVH_BMESH && flat_array_for_bmesh)) {
    if (permanent) {
      printf(
          "%s: error: tried to make permanent customdata in multires or bmesh mode; will make "
          "local "
          "array "
          "instead.\n",
          __func__);
      permanent = (out->params.permanent = false);
    }

    simple_array = true;
  }

  BLI_assert(!(simple_array && permanent));

  int totelem = sculpt_attr_elem_count_get(ob, domain);

  if (simple_array) {
    int elemsize = CustomData_sizeof(proptype);

    out->data = MEM_calloc_arrayN(totelem, elemsize, __func__);

    out->data_for_bmesh = ss->bm != nullptr;
    out->simple_array = true;
    out->bmesh_cd_offset = -1;
    out->layer = nullptr;
    out->elem_size = elemsize;
    out->used = true;
    out->elem_num = totelem;

    return true;
  }

  out->simple_array = false;

  switch (BKE_pbvh_type(ss->pbvh)) {
    case PBVH_BMESH: {
      CustomData *cdata = nullptr;
      out->data_for_bmesh = true;

      switch (domain) {
        case ATTR_DOMAIN_POINT:
          cdata = &ss->bm->vdata;
          break;
        case ATTR_DOMAIN_FACE:
          cdata = &ss->bm->pdata;
          break;
        default:
          out->used = false;
          return false;
      }

      BLI_assert(CustomData_get_named_layer_index(cdata, proptype, name) == -1);

      BM_data_layer_add_named(ss->bm, cdata, proptype, name);
      int index = CustomData_get_named_layer_index(cdata, proptype, name);

      if (!permanent) {
        cdata->layers[index].flag |= CD_FLAG_TEMPORARY | CD_FLAG_NOCOPY;
      }

      out->data = nullptr;
      out->layer = cdata->layers + index;
      out->bmesh_cd_offset = out->layer->offset;
      out->elem_size = CustomData_sizeof(proptype);
      break;
    }
    case PBVH_FACES: {
      CustomData *cdata = nullptr;

      switch (domain) {
        case ATTR_DOMAIN_POINT:
          cdata = &me->vdata;
          break;
        case ATTR_DOMAIN_FACE:
          cdata = &me->pdata;
          break;
        default:
          out->used = false;
          return false;
      }

      BLI_assert(CustomData_get_named_layer_index(cdata, proptype, name) == -1);

      CustomData_add_layer_named(cdata, proptype, CD_SET_DEFAULT, totelem, name);
      int index = CustomData_get_named_layer_index(cdata, proptype, name);

      if (!permanent) {
        cdata->layers[index].flag |= CD_FLAG_TEMPORARY | CD_FLAG_NOCOPY;
      }

      out->layer = cdata->layers + index;
      out->data = out->layer->data;
      out->data_for_bmesh = false;
      out->bmesh_cd_offset = -1;
      out->elem_size = CustomData_get_elem_size(out->layer);

      break;
    }
    case PBVH_GRIDS: {
      /* GRIDS should have been handled as simple arrays. */
      BLI_assert_unreachable();
      break;
    }
    default:
      BLI_assert_unreachable();
      break;
  }

  out->used = true;
  out->elem_num = totelem;

  return true;
}

static bool sculpt_attr_update(Object *ob, SculptAttribute *attr)
{
  SculptSession *ss = ob->sculpt;
  int elem_num = sculpt_attr_elem_count_get(ob, attr->domain);

  bool bad = false;

  if (attr->data) {
    bad = attr->elem_num != elem_num;
  }

  /* Check if we are a coerced simple array and shouldn't be. */
  bad |= attr->simple_array && !attr->params.simple_array &&
         !ELEM(BKE_pbvh_type(ss->pbvh), PBVH_GRIDS, PBVH_BMESH);

  CustomData *cdata = sculpt_get_cdata(ob, attr->domain);
  if (cdata && !attr->simple_array) {
    int layer_index = CustomData_get_named_layer_index(cdata, attr->proptype, attr->name);

    bad |= layer_index == -1;
    bad |= (ss->bm != nullptr) != attr->data_for_bmesh;

    if (!bad) {
      if (attr->data_for_bmesh) {
        attr->bmesh_cd_offset = cdata->layers[layer_index].offset;
      }
      else {
        attr->data = cdata->layers[layer_index].data;
      }
    }
  }

  if (bad) {
    if (attr->simple_array) {
      MEM_SAFE_FREE(attr->data);
    }

    sculpt_attribute_create(ss,
                            ob,
                            attr->domain,
                            attr->proptype,
                            attr->name,
                            attr,
                            &attr->params,
                            BKE_pbvh_type(ss->pbvh),
                            attr->data_for_bmesh);
  }

  return bad;
}

static SculptAttribute *sculpt_get_cached_layer(SculptSession *ss,
                                                eAttrDomain domain,
                                                eCustomDataType proptype,
                                                const char *name)
{
  for (int i = 0; i < SCULPT_MAX_ATTRIBUTES; i++) {
    SculptAttribute *attr = ss->temp_attributes + i;

    if (attr->used && STREQ(attr->name, name) && attr->proptype == proptype &&
        attr->domain == domain) {

      return attr;
    }
  }

  return nullptr;
}

bool BKE_sculpt_attribute_exists(Object *ob,
                                 eAttrDomain domain,
                                 eCustomDataType proptype,
                                 const char *name)
{
  SculptSession *ss = ob->sculpt;
  SculptAttribute *attr = sculpt_get_cached_layer(ss, domain, proptype, name);

  if (attr) {
    return true;
  }

  CustomData *cdata = sculpt_get_cdata(ob, domain);
  return CustomData_get_named_layer_index(cdata, proptype, name) != -1;
}

static SculptAttribute *sculpt_alloc_attr(SculptSession *ss)
{
  for (int i = 0; i < SCULPT_MAX_ATTRIBUTES; i++) {
    if (!ss->temp_attributes[i].used) {
      memset((void *)(ss->temp_attributes + i), 0, sizeof(SculptAttribute));
      ss->temp_attributes[i].used = true;

      return ss->temp_attributes + i;
    }
  }

  BLI_assert_unreachable();
  return nullptr;
}

SculptAttribute *BKE_sculpt_attribute_get(struct Object *ob,
                                          eAttrDomain domain,
                                          eCustomDataType proptype,
                                          const char *name)
{
  SculptSession *ss = ob->sculpt;

  /* See if attribute is cached in ss->temp_attributes. */
  SculptAttribute *attr = sculpt_get_cached_layer(ss, domain, proptype, name);

  if (attr) {
    if (sculpt_attr_update(ob, attr)) {
      sculpt_attribute_update_refs(ob);
    }

    return attr;
  }

  /* Does attribute exist in CustomData layout? */
  CustomData *cdata = sculpt_get_cdata(ob, domain);
  if (cdata) {
    int index = CustomData_get_named_layer_index(cdata, proptype, name);

    if (index != -1) {
      int totelem = 0;

      switch (domain) {
        case ATTR_DOMAIN_POINT:
          totelem = BKE_sculptsession_vertex_count(ss);
          break;
        case ATTR_DOMAIN_FACE:
          totelem = ss->totfaces;
          break;
        default:
          BLI_assert_unreachable();
          break;
      }

      attr = sculpt_alloc_attr(ss);

      attr->used = true;
      attr->domain = domain;
      attr->proptype = proptype;
      attr->data = cdata->layers[index].data;
      attr->bmesh_cd_offset = cdata->layers[index].offset;
      attr->elem_num = totelem;
      attr->layer = cdata->layers + index;
      attr->elem_size = CustomData_get_elem_size(attr->layer);

      STRNCPY_UTF8(attr->name, name);
      return attr;
    }
  }

  return nullptr;
}

static SculptAttribute *sculpt_attribute_ensure_ex(Object *ob,
                                                   eAttrDomain domain,
                                                   eCustomDataType proptype,
                                                   const char *name,
                                                   const SculptAttributeParams *params,
                                                   PBVHType pbvhtype,
                                                   bool flat_array_for_bmesh)
{
  SculptSession *ss = ob->sculpt;
  SculptAttribute *attr = BKE_sculpt_attribute_get(ob, domain, proptype, name);

  if (attr) {
    sculpt_attr_update(ob, attr);

    /* Since "stroke_only" is not a CustomData flag we have
     * to sync its parameter setting manually. Fixes #104618.
     */
    attr->params.stroke_only = params->stroke_only;

    return attr;
  }

  attr = sculpt_alloc_attr(ss);

  /* Create attribute. */
  sculpt_attribute_create(
      ss, ob, domain, proptype, name, attr, params, pbvhtype, flat_array_for_bmesh);
  sculpt_attribute_update_refs(ob);

  return attr;
}

SculptAttribute *BKE_sculpt_attribute_ensure(Object *ob,
                                             eAttrDomain domain,
                                             eCustomDataType proptype,
                                             const char *name,
                                             const SculptAttributeParams *params)
{
  SculptAttributeParams temp_params = *params;

  return sculpt_attribute_ensure_ex(
      ob, domain, proptype, name, &temp_params, BKE_pbvh_type(ob->sculpt->pbvh), true);
}

static void sculptsession_bmesh_attr_update_internal(Object *ob)
{
  SculptSession *ss = ob->sculpt;

  sculptsession_bmesh_add_layers(ob);

  if (ss->pbvh) {
    BKE_pbvh_update_bmesh_offsets(ss->pbvh,
                                  ob->sculpt->attrs.dyntopo_node_id_vertex->bmesh_cd_offset,
                                  ob->sculpt->attrs.dyntopo_node_id_face->bmesh_cd_offset);
  }
}

static void sculptsession_bmesh_add_layers(Object *ob)
{
  SculptSession *ss = ob->sculpt;
  SculptAttributeParams params = {0};

  ss->attrs.dyntopo_node_id_vertex = sculpt_attribute_ensure_ex(
      ob,
      ATTR_DOMAIN_POINT,
      CD_PROP_INT32,
      SCULPT_ATTRIBUTE_NAME(dyntopo_node_id_vertex),
      &params,
      PBVH_BMESH,
      false);

  ss->attrs.dyntopo_node_id_face = sculpt_attribute_ensure_ex(
      ob,
      ATTR_DOMAIN_FACE,
      CD_PROP_INT32,
      SCULPT_ATTRIBUTE_NAME(dyntopo_node_id_face),
      &params,
      PBVH_BMESH,
      false);
}

void BKE_sculpt_attributes_destroy_temporary_stroke(Object *ob)
{
  SculptSession *ss = ob->sculpt;

  for (int i = 0; i < SCULPT_MAX_ATTRIBUTES; i++) {
    SculptAttribute *attr = ss->temp_attributes + i;

    if (attr->params.stroke_only) {
      BKE_sculpt_attribute_destroy(ob, attr);
    }
  }
}

static void sculpt_attribute_update_refs(Object *ob)
{
  SculptSession *ss = ob->sculpt;

  /* Run twice, in case sculpt_attr_update had to recreate a layer and messed up #BMesh offsets. */
  for (int i = 0; i < 2; i++) {
    for (int j = 0; j < SCULPT_MAX_ATTRIBUTES; j++) {
      SculptAttribute *attr = ss->temp_attributes + j;

      if (attr->used) {
        sculpt_attr_update(ob, attr);
      }
    }

    if (ss->bm) {
      sculptsession_bmesh_attr_update_internal(ob);
    }
  }

  Mesh *me = BKE_object_get_original_mesh(ob);

  if (ss->pbvh) {
    BKE_pbvh_update_active_vcol(ss->pbvh, me);
  }
}

void BKE_sculpt_attribute_destroy_temporary_all(Object *ob)
{
  SculptSession *ss = ob->sculpt;

  for (int i = 0; i < SCULPT_MAX_ATTRIBUTES; i++) {
    SculptAttribute *attr = ss->temp_attributes + i;

    if (attr->used && !attr->params.permanent) {
      BKE_sculpt_attribute_destroy(ob, attr);
    }
  }
}

bool BKE_sculpt_attribute_destroy(Object *ob, SculptAttribute *attr)
{
  SculptSession *ss = ob->sculpt;
  eAttrDomain domain = attr->domain;

  BLI_assert(attr->used);

  /* Remove from convenience pointer struct. */
  SculptAttribute **ptrs = (SculptAttribute **)&ss->attrs;
  int ptrs_num = sizeof(ss->attrs) / sizeof(void *);

  for (int i = 0; i < ptrs_num; i++) {
    if (ptrs[i] == attr) {
      ptrs[i] = nullptr;
    }
  }

  /* Remove from internal temp_attributes array. */
  for (int i = 0; i < SCULPT_MAX_ATTRIBUTES; i++) {
    SculptAttribute *attr2 = ss->temp_attributes + i;

    if (STREQ(attr2->name, attr->name) && attr2->domain == attr->domain &&
        attr2->proptype == attr->proptype)
    {

      attr2->used = false;
    }
  }

  Mesh *me = BKE_object_get_original_mesh(ob);

  if (attr->simple_array) {
    MEM_SAFE_FREE(attr->data);
  }
  else if (ss->bm) {
    CustomData *cdata = attr->domain == ATTR_DOMAIN_POINT ? &ss->bm->vdata : &ss->bm->pdata;

    BM_data_layer_free_named(ss->bm, cdata, attr->name);
  }
  else {
    CustomData *cdata = nullptr;
    int totelem = 0;

    switch (domain) {
      case ATTR_DOMAIN_POINT:
        cdata = ss->bm ? &ss->bm->vdata : &me->vdata;
        totelem = ss->totvert;
        break;
      case ATTR_DOMAIN_FACE:
        cdata = ss->bm ? &ss->bm->pdata : &me->pdata;
        totelem = ss->totfaces;
        break;
      default:
        BLI_assert_unreachable();
        return false;
    }

    /* We may have been called after destroying ss->bm in which case attr->layer
     * might be invalid.
     */
    int layer_i = CustomData_get_named_layer_index(cdata, attr->proptype, attr->name);
    if (layer_i != 0) {
      CustomData_free_layer(cdata, attr->proptype, totelem, layer_i);
    }

    sculpt_attribute_update_refs(ob);
  }

  attr->data = nullptr;
  attr->used = false;

  return true;
}<|MERGE_RESOLUTION|>--- conflicted
+++ resolved
@@ -1758,15 +1758,9 @@
   sculpt_attribute_update_refs(ob);
   sculpt_update_persistent_base(ob);
 
-<<<<<<< HEAD
-  if (need_pmap && ob->type == OB_MESH) {
+  if (ob->type == OB_MESH) {
     ss->pmap = me->vert_to_poly_map();
-=======
-  if (ob->type == OB_MESH && !ss->pmap) {
-    BKE_mesh_vert_poly_map_create(
-        &ss->pmap, &ss->pmap_mem, me->polys(), me->corner_verts().data(), me->totvert);
-  }
->>>>>>> bb51cded
+  }
 
   if (ss->pbvh) {
     BKE_pbvh_pmap_set(ss->pbvh, ss->pmap);
