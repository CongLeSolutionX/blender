--- conflicted
+++ resolved
@@ -1762,7 +1762,6 @@
 
 PBVHVertRef SculptSession::active_vert_ref() const
 {
-<<<<<<< HEAD
   if (std::holds_alternative<int>(active_vert_)) {
     return {std::get<int>(active_vert_)};
   }
@@ -1775,49 +1774,11 @@
     return {reinterpret_cast<intptr_t>(std::get<BMVert *>(active_vert_))};
   }
   return {PBVH_REF_NONE};
-=======
-  /* Here to prevent possible crashes like #126914. This should be removed
-   * eventually once all of these situations are found. The PBVH should never be
-   * in an uninitialized state when calling this function. */
-  if (!this->pbvh) {
-    BLI_assert_unreachable();
-    return {PBVH_REF_NONE};
-  }
-
+}
+
+ActiveVert SculptSession::active_vert() const
+{
   return active_vert_;
->>>>>>> fb651c16
-}
-
-ActiveVert SculptSession::active_vert() const
-{
-<<<<<<< HEAD
-  return active_vert_;
-=======
-  /* Here to prevent possible crashes like #126914. This should be removed
-   * eventually once all of these situations are found. The PBVH should never be
-   * in an uninitialized state when calling this function. */
-  if (!this->pbvh) {
-    BLI_assert_unreachable();
-    return {};
-  }
-
-  /* TODO: While this code currently translates the stored PBVHVertRef into the given type, once
-   * we stored the actual field as ActiveVertex, this call can replace #active_vertex. */
-  switch (this->pbvh->type()) {
-    case blender::bke::pbvh::Type::Mesh:
-      return int(active_vert_.i);
-    case blender::bke::pbvh::Type::Grids: {
-      const CCGKey key = BKE_subdiv_ccg_key_top_level(*this->subdiv_ccg);
-      return SubdivCCGCoord::from_index(key, active_vert_.i);
-    }
-    case blender::bke::pbvh::Type::BMesh:
-      return reinterpret_cast<BMVert *>(active_vert_.i);
-    default:
-      BLI_assert_unreachable();
-  }
-
-  return {};
->>>>>>> fb651c16
 }
 
 int SculptSession::active_vert_index() const
