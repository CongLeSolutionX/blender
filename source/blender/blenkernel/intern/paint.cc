/* SPDX-FileCopyrightText: 2009 by Nicholas Bishop. All rights reserved.
 *
 * SPDX-License-Identifier: GPL-2.0-or-later */

/** \file
 * \ingroup bke
 */

#include <cstdlib>
#include <cstring>

#include "MEM_guardedalloc.h"

#include "DNA_brush_types.h"
#include "DNA_defaults.h"
#include "DNA_gpencil_legacy_types.h"
#include "DNA_key_types.h"
#include "DNA_mesh_types.h"
#include "DNA_meshdata_types.h"
#include "DNA_modifier_types.h"
#include "DNA_object_types.h"
#include "DNA_scene_types.h"
#include "DNA_space_types.h"
#include "DNA_view3d_types.h"
#include "DNA_workspace_types.h"

#include "BLI_bitmap.h"
#include "BLI_hash.h"
#include "BLI_listbase.h"
#include "BLI_math_color.h"
#include "BLI_math_matrix.h"
#include "BLI_math_matrix.hh"
#include "BLI_math_vector.h"
#include "BLI_string_utf8.h"
#include "BLI_utildefines.h"
#include "BLI_vector.hh"

#include "BLT_translation.h"

#include "BKE_attribute.h"
#include "BKE_attribute.hh"
#include "BKE_brush.hh"
#include "BKE_ccg.h"
#include "BKE_colortools.h"
#include "BKE_context.hh"
#include "BKE_crazyspace.hh"
#include "BKE_deform.h"
#include "BKE_gpencil_legacy.h"
#include "BKE_idtype.h"
#include "BKE_image.h"
#include "BKE_key.h"
#include "BKE_layer.h"
#include "BKE_lib_id.h"
#include "BKE_main.h"
#include "BKE_material.h"
#include "BKE_mesh.hh"
#include "BKE_mesh_mapping.hh"
#include "BKE_mesh_runtime.hh"
#include "BKE_modifier.hh"
#include "BKE_multires.hh"
#include "BKE_object.hh"
#include "BKE_object_types.hh"
#include "BKE_paint.hh"
#include "BKE_pbvh_api.hh"
#include "BKE_scene.h"
#include "BKE_subdiv_ccg.hh"
#include "BKE_subsurf.hh"

#include "DEG_depsgraph.hh"
#include "DEG_depsgraph_query.hh"

#include "RNA_enum_types.hh"

#include "BLO_read_write.hh"

#include "bmesh.h"

using blender::float3;
using blender::MutableSpan;
using blender::Span;
using blender::Vector;

static void sculpt_attribute_update_refs(Object *ob);
static SculptAttribute *sculpt_attribute_ensure_ex(Object *ob,
                                                   eAttrDomain domain,
                                                   eCustomDataType proptype,
                                                   const char *name,
                                                   const SculptAttributeParams *params,
                                                   PBVHType pbvhtype,
                                                   bool flat_array_for_bmesh);
static void sculptsession_bmesh_add_layers(Object *ob);

static void palette_init_data(ID *id)
{
  Palette *palette = (Palette *)id;

  BLI_assert(MEMCMP_STRUCT_AFTER_IS_ZERO(palette, id));

  /* Enable fake user by default. */
  id_fake_user_set(&palette->id);
}

static void palette_copy_data(Main * /*bmain*/, ID *id_dst, const ID *id_src, const int /*flag*/)
{
  Palette *palette_dst = (Palette *)id_dst;
  const Palette *palette_src = (const Palette *)id_src;

  BLI_duplicatelist(&palette_dst->colors, &palette_src->colors);
}

static void palette_free_data(ID *id)
{
  Palette *palette = (Palette *)id;

  BLI_freelistN(&palette->colors);
}

static void palette_blend_write(BlendWriter *writer, ID *id, const void *id_address)
{
  Palette *palette = (Palette *)id;

  BLO_write_id_struct(writer, Palette, id_address, &palette->id);
  BKE_id_blend_write(writer, &palette->id);

  BLO_write_struct_list(writer, PaletteColor, &palette->colors);
}

static void palette_blend_read_data(BlendDataReader *reader, ID *id)
{
  Palette *palette = (Palette *)id;
  BLO_read_list(reader, &palette->colors);
}

static void palette_undo_preserve(BlendLibReader * /*reader*/, ID *id_new, ID *id_old)
{
  /* Whole Palette is preserved across undo-steps, and it has no extra pointer, simple. */
  /* NOTE: We do not care about potential internal references to self here, Palette has none. */
  /* NOTE: We do not swap IDProperties, as dealing with potential ID pointers in those would be
   *       fairly delicate. */
  BKE_lib_id_swap(nullptr, id_new, id_old, false, 0);
  std::swap(id_new->properties, id_old->properties);
}

IDTypeInfo IDType_ID_PAL = {
    /*id_code*/ ID_PAL,
    /*id_filter*/ FILTER_ID_PAL,
    /*main_listbase_index*/ INDEX_ID_PAL,
    /*struct_size*/ sizeof(Palette),
    /*name*/ "Palette",
    /*name_plural*/ N_("palettes"),
    /*translation_context*/ BLT_I18NCONTEXT_ID_PALETTE,
    /*flags*/ IDTYPE_FLAGS_NO_ANIMDATA,
    /*asset_type_info*/ nullptr,

    /*init_data*/ palette_init_data,
    /*copy_data*/ palette_copy_data,
    /*free_data*/ palette_free_data,
    /*make_local*/ nullptr,
    /*foreach_id*/ nullptr,
    /*foreach_cache*/ nullptr,
    /*foreach_path*/ nullptr,
    /*owner_pointer_get*/ nullptr,

    /*blend_write*/ palette_blend_write,
    /*blend_read_data*/ palette_blend_read_data,
    /*blend_read_after_liblink*/ nullptr,

    /*blend_read_undo_preserve*/ palette_undo_preserve,

    /*lib_override_apply_post*/ nullptr,
};

static void paint_curve_copy_data(Main * /*bmain*/,
                                  ID *id_dst,
                                  const ID *id_src,
                                  const int /*flag*/)
{
  PaintCurve *paint_curve_dst = (PaintCurve *)id_dst;
  const PaintCurve *paint_curve_src = (const PaintCurve *)id_src;

  if (paint_curve_src->tot_points != 0) {
    paint_curve_dst->points = static_cast<PaintCurvePoint *>(
        MEM_dupallocN(paint_curve_src->points));
  }
}

static void paint_curve_free_data(ID *id)
{
  PaintCurve *paint_curve = (PaintCurve *)id;

  MEM_SAFE_FREE(paint_curve->points);
  paint_curve->tot_points = 0;
}

static void paint_curve_blend_write(BlendWriter *writer, ID *id, const void *id_address)
{
  PaintCurve *pc = (PaintCurve *)id;

  BLO_write_id_struct(writer, PaintCurve, id_address, &pc->id);
  BKE_id_blend_write(writer, &pc->id);

  BLO_write_struct_array(writer, PaintCurvePoint, pc->tot_points, pc->points);
}

static void paint_curve_blend_read_data(BlendDataReader *reader, ID *id)
{
  PaintCurve *pc = (PaintCurve *)id;
  BLO_read_data_address(reader, &pc->points);
}

IDTypeInfo IDType_ID_PC = {
    /*id_code*/ ID_PC,
    /*id_filter*/ FILTER_ID_PC,
    /*main_listbase_index*/ INDEX_ID_PC,
    /*struct_size*/ sizeof(PaintCurve),
    /*name*/ "PaintCurve",
    /*name_plural*/ N_("paint_curves"),
    /*translation_context*/ BLT_I18NCONTEXT_ID_PAINTCURVE,
    /*flags*/ IDTYPE_FLAGS_NO_ANIMDATA,
    /*asset_type_info*/ nullptr,

    /*init_data*/ nullptr,
    /*copy_data*/ paint_curve_copy_data,
    /*free_data*/ paint_curve_free_data,
    /*make_local*/ nullptr,
    /*foreach_id*/ nullptr,
    /*foreach_cache*/ nullptr,
    /*foreach_path*/ nullptr,
    /*owner_pointer_get*/ nullptr,

    /*blend_write*/ paint_curve_blend_write,
    /*blend_read_data*/ paint_curve_blend_read_data,
    /*blend_read_after_liblink*/ nullptr,

    /*blend_read_undo_preserve*/ nullptr,

    /*lib_override_apply_post*/ nullptr,
};

const uchar PAINT_CURSOR_SCULPT[3] = {255, 100, 100};
const uchar PAINT_CURSOR_VERTEX_PAINT[3] = {255, 255, 255};
const uchar PAINT_CURSOR_WEIGHT_PAINT[3] = {200, 200, 255};
const uchar PAINT_CURSOR_TEXTURE_PAINT[3] = {255, 255, 255};
const uchar PAINT_CURSOR_SCULPT_CURVES[3] = {255, 100, 100};

static ePaintOverlayControlFlags overlay_flags = (ePaintOverlayControlFlags)0;

void BKE_paint_invalidate_overlay_tex(Scene *scene, ViewLayer *view_layer, const Tex *tex)
{
  Paint *p = BKE_paint_get_active(scene, view_layer);
  if (!p) {
    return;
  }

  Brush *br = p->brush;
  if (!br) {
    return;
  }

  if (br->mtex.tex == tex) {
    overlay_flags |= PAINT_OVERLAY_INVALID_TEXTURE_PRIMARY;
  }
  if (br->mask_mtex.tex == tex) {
    overlay_flags |= PAINT_OVERLAY_INVALID_TEXTURE_SECONDARY;
  }
}

void BKE_paint_invalidate_cursor_overlay(Scene *scene, ViewLayer *view_layer, CurveMapping *curve)
{
  Paint *p = BKE_paint_get_active(scene, view_layer);
  if (p == nullptr) {
    return;
  }

  Brush *br = p->brush;
  if (br && br->curve == curve) {
    overlay_flags |= PAINT_OVERLAY_INVALID_CURVE;
  }
}

void BKE_paint_invalidate_overlay_all()
{
  overlay_flags |= (PAINT_OVERLAY_INVALID_TEXTURE_SECONDARY |
                    PAINT_OVERLAY_INVALID_TEXTURE_PRIMARY | PAINT_OVERLAY_INVALID_CURVE);
}

ePaintOverlayControlFlags BKE_paint_get_overlay_flags()
{
  return overlay_flags;
}

void BKE_paint_set_overlay_override(eOverlayFlags flags)
{
  if (flags & BRUSH_OVERLAY_OVERRIDE_MASK) {
    if (flags & BRUSH_OVERLAY_CURSOR_OVERRIDE_ON_STROKE) {
      overlay_flags |= PAINT_OVERLAY_OVERRIDE_CURSOR;
    }
    if (flags & BRUSH_OVERLAY_PRIMARY_OVERRIDE_ON_STROKE) {
      overlay_flags |= PAINT_OVERLAY_OVERRIDE_PRIMARY;
    }
    if (flags & BRUSH_OVERLAY_SECONDARY_OVERRIDE_ON_STROKE) {
      overlay_flags |= PAINT_OVERLAY_OVERRIDE_SECONDARY;
    }
  }
  else {
    overlay_flags &= ~(PAINT_OVERRIDE_MASK);
  }
}

void BKE_paint_reset_overlay_invalid(ePaintOverlayControlFlags flag)
{
  overlay_flags &= ~(flag);
}

bool BKE_paint_ensure_from_paintmode(Scene *sce, ePaintMode mode)
{
  ToolSettings *ts = sce->toolsettings;
  Paint **paint_ptr = nullptr;
  /* Some paint modes don't store paint settings as pointer, for these this can be set and
   * referenced by paint_ptr. */
  Paint *paint_tmp = nullptr;

  switch (mode) {
    case PAINT_MODE_SCULPT:
      paint_ptr = (Paint **)&ts->sculpt;
      break;
    case PAINT_MODE_VERTEX:
      paint_ptr = (Paint **)&ts->vpaint;
      break;
    case PAINT_MODE_WEIGHT:
      paint_ptr = (Paint **)&ts->wpaint;
      break;
    case PAINT_MODE_TEXTURE_2D:
    case PAINT_MODE_TEXTURE_3D:
      paint_tmp = (Paint *)&ts->imapaint;
      paint_ptr = &paint_tmp;
      break;
    case PAINT_MODE_SCULPT_UV:
      paint_ptr = (Paint **)&ts->uvsculpt;
      break;
    case PAINT_MODE_GPENCIL:
      paint_ptr = (Paint **)&ts->gp_paint;
      break;
    case PAINT_MODE_VERTEX_GPENCIL:
      paint_ptr = (Paint **)&ts->gp_vertexpaint;
      break;
    case PAINT_MODE_SCULPT_GPENCIL:
      paint_ptr = (Paint **)&ts->gp_sculptpaint;
      break;
    case PAINT_MODE_WEIGHT_GPENCIL:
      paint_ptr = (Paint **)&ts->gp_weightpaint;
      break;
    case PAINT_MODE_SCULPT_CURVES:
      paint_ptr = (Paint **)&ts->curves_sculpt;
      break;
    case PAINT_MODE_INVALID:
      break;
  }
  if (paint_ptr) {
    BKE_paint_ensure(ts, paint_ptr);
    return true;
  }
  return false;
}

Paint *BKE_paint_get_active_from_paintmode(Scene *sce, ePaintMode mode)
{
  if (sce) {
    ToolSettings *ts = sce->toolsettings;

    switch (mode) {
      case PAINT_MODE_SCULPT:
        return &ts->sculpt->paint;
      case PAINT_MODE_VERTEX:
        return &ts->vpaint->paint;
      case PAINT_MODE_WEIGHT:
        return &ts->wpaint->paint;
      case PAINT_MODE_TEXTURE_2D:
      case PAINT_MODE_TEXTURE_3D:
        return &ts->imapaint.paint;
      case PAINT_MODE_SCULPT_UV:
        return &ts->uvsculpt->paint;
      case PAINT_MODE_GPENCIL:
        return &ts->gp_paint->paint;
      case PAINT_MODE_VERTEX_GPENCIL:
        return &ts->gp_vertexpaint->paint;
      case PAINT_MODE_SCULPT_GPENCIL:
        return &ts->gp_sculptpaint->paint;
      case PAINT_MODE_WEIGHT_GPENCIL:
        return &ts->gp_weightpaint->paint;
      case PAINT_MODE_SCULPT_CURVES:
        return &ts->curves_sculpt->paint;
      case PAINT_MODE_INVALID:
        return nullptr;
      default:
        return &ts->imapaint.paint;
    }
  }

  return nullptr;
}

const EnumPropertyItem *BKE_paint_get_tool_enum_from_paintmode(const ePaintMode mode)
{
  switch (mode) {
    case PAINT_MODE_SCULPT:
      return rna_enum_brush_sculpt_tool_items;
    case PAINT_MODE_VERTEX:
      return rna_enum_brush_vertex_tool_items;
    case PAINT_MODE_WEIGHT:
      return rna_enum_brush_weight_tool_items;
    case PAINT_MODE_TEXTURE_2D:
    case PAINT_MODE_TEXTURE_3D:
      return rna_enum_brush_image_tool_items;
    case PAINT_MODE_SCULPT_UV:
      return rna_enum_brush_uv_sculpt_tool_items;
    case PAINT_MODE_GPENCIL:
      return rna_enum_brush_gpencil_types_items;
    case PAINT_MODE_VERTEX_GPENCIL:
      return rna_enum_brush_gpencil_vertex_types_items;
    case PAINT_MODE_SCULPT_GPENCIL:
      return rna_enum_brush_gpencil_sculpt_types_items;
    case PAINT_MODE_WEIGHT_GPENCIL:
      return rna_enum_brush_gpencil_weight_types_items;
    case PAINT_MODE_SCULPT_CURVES:
      return rna_enum_brush_curves_sculpt_tool_items;
    case PAINT_MODE_INVALID:
      break;
  }
  return nullptr;
}

const char *BKE_paint_get_tool_prop_id_from_paintmode(const ePaintMode mode)
{
  switch (mode) {
    case PAINT_MODE_SCULPT:
      return "sculpt_tool";
    case PAINT_MODE_VERTEX:
      return "vertex_tool";
    case PAINT_MODE_WEIGHT:
      return "weight_tool";
    case PAINT_MODE_TEXTURE_2D:
    case PAINT_MODE_TEXTURE_3D:
      return "image_tool";
    case PAINT_MODE_SCULPT_UV:
      return "uv_sculpt_tool";
    case PAINT_MODE_GPENCIL:
      return "gpencil_tool";
    case PAINT_MODE_VERTEX_GPENCIL:
      return "gpencil_vertex_tool";
    case PAINT_MODE_SCULPT_GPENCIL:
      return "gpencil_sculpt_tool";
    case PAINT_MODE_WEIGHT_GPENCIL:
      return "gpencil_weight_tool";
    case PAINT_MODE_SCULPT_CURVES:
      return "curves_sculpt_tool";
    case PAINT_MODE_INVALID:
      break;
  }

  /* Invalid paint mode. */
  return nullptr;
}

const char *BKE_paint_get_tool_enum_translation_context_from_paintmode(const ePaintMode mode)
{
  switch (mode) {
    case PAINT_MODE_SCULPT:
    case PAINT_MODE_GPENCIL:
    case PAINT_MODE_TEXTURE_2D:
    case PAINT_MODE_TEXTURE_3D:
      return BLT_I18NCONTEXT_ID_BRUSH;
    case PAINT_MODE_VERTEX:
    case PAINT_MODE_WEIGHT:
    case PAINT_MODE_SCULPT_UV:
    case PAINT_MODE_VERTEX_GPENCIL:
    case PAINT_MODE_SCULPT_GPENCIL:
    case PAINT_MODE_WEIGHT_GPENCIL:
    case PAINT_MODE_SCULPT_CURVES:
    case PAINT_MODE_INVALID:
      break;
  }

  /* Invalid paint mode. */
  return BLT_I18NCONTEXT_DEFAULT;
}

Paint *BKE_paint_get_active(Scene *sce, ViewLayer *view_layer)
{
  if (sce && view_layer) {
    ToolSettings *ts = sce->toolsettings;
    BKE_view_layer_synced_ensure(sce, view_layer);
    Object *actob = BKE_view_layer_active_object_get(view_layer);

    if (actob) {
      switch (actob->mode) {
        case OB_MODE_SCULPT:
          return &ts->sculpt->paint;
        case OB_MODE_VERTEX_PAINT:
          return &ts->vpaint->paint;
        case OB_MODE_WEIGHT_PAINT:
          return &ts->wpaint->paint;
        case OB_MODE_TEXTURE_PAINT:
          return &ts->imapaint.paint;
        case OB_MODE_PAINT_GPENCIL_LEGACY:
          return &ts->gp_paint->paint;
        case OB_MODE_VERTEX_GPENCIL_LEGACY:
          return &ts->gp_vertexpaint->paint;
        case OB_MODE_SCULPT_GPENCIL_LEGACY:
          return &ts->gp_sculptpaint->paint;
        case OB_MODE_WEIGHT_GPENCIL_LEGACY:
          return &ts->gp_weightpaint->paint;
        case OB_MODE_SCULPT_CURVES:
          return &ts->curves_sculpt->paint;
        case OB_MODE_PAINT_GREASE_PENCIL:
          return &ts->gp_paint->paint;
        case OB_MODE_EDIT:
          return ts->uvsculpt ? &ts->uvsculpt->paint : nullptr;
        default:
          break;
      }
    }

    /* default to image paint */
    return &ts->imapaint.paint;
  }

  return nullptr;
}

Paint *BKE_paint_get_active_from_context(const bContext *C)
{
  Scene *sce = CTX_data_scene(C);
  ViewLayer *view_layer = CTX_data_view_layer(C);
  SpaceImage *sima;

  if (sce && view_layer) {
    ToolSettings *ts = sce->toolsettings;
    BKE_view_layer_synced_ensure(sce, view_layer);
    Object *obact = BKE_view_layer_active_object_get(view_layer);

    if ((sima = CTX_wm_space_image(C)) != nullptr) {
      if (obact && obact->mode == OB_MODE_EDIT) {
        if (sima->mode == SI_MODE_PAINT) {
          return &ts->imapaint.paint;
        }
        if (sima->mode == SI_MODE_UV) {
          return &ts->uvsculpt->paint;
        }
      }
      else {
        return &ts->imapaint.paint;
      }
    }
    else {
      return BKE_paint_get_active(sce, view_layer);
    }
  }

  return nullptr;
}

ePaintMode BKE_paintmode_get_active_from_context(const bContext *C)
{
  Scene *sce = CTX_data_scene(C);
  ViewLayer *view_layer = CTX_data_view_layer(C);
  SpaceImage *sima;

  if (sce && view_layer) {
    BKE_view_layer_synced_ensure(sce, view_layer);
    Object *obact = BKE_view_layer_active_object_get(view_layer);

    if ((sima = CTX_wm_space_image(C)) != nullptr) {
      if (obact && obact->mode == OB_MODE_EDIT) {
        if (sima->mode == SI_MODE_PAINT) {
          return PAINT_MODE_TEXTURE_2D;
        }
        if (sima->mode == SI_MODE_UV) {
          return PAINT_MODE_SCULPT_UV;
        }
      }
      else {
        return PAINT_MODE_TEXTURE_2D;
      }
    }
    else if (obact) {
      switch (obact->mode) {
        case OB_MODE_SCULPT:
          return PAINT_MODE_SCULPT;
        case OB_MODE_VERTEX_PAINT:
          return PAINT_MODE_VERTEX;
        case OB_MODE_WEIGHT_PAINT:
          return PAINT_MODE_WEIGHT;
        case OB_MODE_TEXTURE_PAINT:
          return PAINT_MODE_TEXTURE_3D;
        case OB_MODE_EDIT:
          return PAINT_MODE_SCULPT_UV;
        case OB_MODE_SCULPT_CURVES:
          return PAINT_MODE_SCULPT_CURVES;
        case OB_MODE_PAINT_GREASE_PENCIL:
          return PAINT_MODE_GPENCIL;
        default:
          return PAINT_MODE_TEXTURE_2D;
      }
    }
    else {
      /* default to image paint */
      return PAINT_MODE_TEXTURE_2D;
    }
  }

  return PAINT_MODE_INVALID;
}

ePaintMode BKE_paintmode_get_from_tool(const bToolRef *tref)
{
  if (tref->space_type == SPACE_VIEW3D) {
    switch (tref->mode) {
      case CTX_MODE_SCULPT:
        return PAINT_MODE_SCULPT;
      case CTX_MODE_PAINT_VERTEX:
        return PAINT_MODE_VERTEX;
      case CTX_MODE_PAINT_WEIGHT:
        return PAINT_MODE_WEIGHT;
      case CTX_MODE_PAINT_GPENCIL_LEGACY:
        return PAINT_MODE_GPENCIL;
      case CTX_MODE_PAINT_TEXTURE:
        return PAINT_MODE_TEXTURE_3D;
      case CTX_MODE_VERTEX_GPENCIL_LEGACY:
        return PAINT_MODE_VERTEX_GPENCIL;
      case CTX_MODE_SCULPT_GPENCIL_LEGACY:
        return PAINT_MODE_SCULPT_GPENCIL;
      case CTX_MODE_WEIGHT_GPENCIL_LEGACY:
        return PAINT_MODE_WEIGHT_GPENCIL;
      case CTX_MODE_SCULPT_CURVES:
        return PAINT_MODE_SCULPT_CURVES;
      case CTX_MODE_PAINT_GREASE_PENCIL:
        return PAINT_MODE_GPENCIL;
    }
  }
  else if (tref->space_type == SPACE_IMAGE) {
    switch (tref->mode) {
      case SI_MODE_PAINT:
        return PAINT_MODE_TEXTURE_2D;
      case SI_MODE_UV:
        return PAINT_MODE_SCULPT_UV;
    }
  }

  return PAINT_MODE_INVALID;
}

Brush *BKE_paint_brush(Paint *p)
{
  return (Brush *)BKE_paint_brush_for_read((const Paint *)p);
}

const Brush *BKE_paint_brush_for_read(const Paint *p)
{
  return p ? p->brush : nullptr;
}

void BKE_paint_brush_set(Paint *p, Brush *br)
{
  if (p) {
    id_us_min((ID *)p->brush);
    id_us_plus((ID *)br);
    p->brush = br;

    BKE_paint_toolslots_brush_update(p);
  }
}

void BKE_paint_runtime_init(const ToolSettings *ts, Paint *paint)
{
  if (paint == &ts->imapaint.paint) {
    paint->runtime.tool_offset = offsetof(Brush, imagepaint_tool);
    paint->runtime.ob_mode = OB_MODE_TEXTURE_PAINT;
  }
  else if (ts->sculpt && paint == &ts->sculpt->paint) {
    paint->runtime.tool_offset = offsetof(Brush, sculpt_tool);
    paint->runtime.ob_mode = OB_MODE_SCULPT;
  }
  else if (ts->vpaint && paint == &ts->vpaint->paint) {
    paint->runtime.tool_offset = offsetof(Brush, vertexpaint_tool);
    paint->runtime.ob_mode = OB_MODE_VERTEX_PAINT;
  }
  else if (ts->wpaint && paint == &ts->wpaint->paint) {
    paint->runtime.tool_offset = offsetof(Brush, weightpaint_tool);
    paint->runtime.ob_mode = OB_MODE_WEIGHT_PAINT;
  }
  else if (ts->uvsculpt && paint == &ts->uvsculpt->paint) {
    paint->runtime.tool_offset = offsetof(Brush, uv_sculpt_tool);
    paint->runtime.ob_mode = OB_MODE_EDIT;
  }
  else if (ts->gp_paint && paint == &ts->gp_paint->paint) {
    paint->runtime.tool_offset = offsetof(Brush, gpencil_tool);
    if (U.experimental.use_grease_pencil_version3) {
      paint->runtime.ob_mode = OB_MODE_PAINT_GREASE_PENCIL;
    }
    else {
      paint->runtime.ob_mode = OB_MODE_PAINT_GPENCIL_LEGACY;
    }
  }
  else if (ts->gp_vertexpaint && paint == &ts->gp_vertexpaint->paint) {
    paint->runtime.tool_offset = offsetof(Brush, gpencil_vertex_tool);
    paint->runtime.ob_mode = OB_MODE_VERTEX_GPENCIL_LEGACY;
  }
  else if (ts->gp_sculptpaint && paint == &ts->gp_sculptpaint->paint) {
    paint->runtime.tool_offset = offsetof(Brush, gpencil_sculpt_tool);
    paint->runtime.ob_mode = OB_MODE_SCULPT_GPENCIL_LEGACY;
  }
  else if (ts->gp_weightpaint && paint == &ts->gp_weightpaint->paint) {
    paint->runtime.tool_offset = offsetof(Brush, gpencil_weight_tool);
    paint->runtime.ob_mode = OB_MODE_WEIGHT_GPENCIL_LEGACY;
  }
  else if (ts->curves_sculpt && paint == &ts->curves_sculpt->paint) {
    paint->runtime.tool_offset = offsetof(Brush, curves_sculpt_tool);
    paint->runtime.ob_mode = OB_MODE_SCULPT_CURVES;
  }
  else {
    BLI_assert_unreachable();
  }
}

uint BKE_paint_get_brush_tool_offset_from_paintmode(const ePaintMode mode)
{
  switch (mode) {
    case PAINT_MODE_TEXTURE_2D:
    case PAINT_MODE_TEXTURE_3D:
      return offsetof(Brush, imagepaint_tool);
    case PAINT_MODE_SCULPT:
      return offsetof(Brush, sculpt_tool);
    case PAINT_MODE_VERTEX:
      return offsetof(Brush, vertexpaint_tool);
    case PAINT_MODE_WEIGHT:
      return offsetof(Brush, weightpaint_tool);
    case PAINT_MODE_SCULPT_UV:
      return offsetof(Brush, uv_sculpt_tool);
    case PAINT_MODE_GPENCIL:
      return offsetof(Brush, gpencil_tool);
    case PAINT_MODE_VERTEX_GPENCIL:
      return offsetof(Brush, gpencil_vertex_tool);
    case PAINT_MODE_SCULPT_GPENCIL:
      return offsetof(Brush, gpencil_sculpt_tool);
    case PAINT_MODE_WEIGHT_GPENCIL:
      return offsetof(Brush, gpencil_weight_tool);
    case PAINT_MODE_SCULPT_CURVES:
      return offsetof(Brush, curves_sculpt_tool);
    case PAINT_MODE_INVALID:
      break; /* We don't use these yet. */
  }
  return 0;
}

PaintCurve *BKE_paint_curve_add(Main *bmain, const char *name)
{
  PaintCurve *pc = static_cast<PaintCurve *>(BKE_id_new(bmain, ID_PC, name));
  return pc;
}

Palette *BKE_paint_palette(Paint *p)
{
  return p ? p->palette : nullptr;
}

void BKE_paint_palette_set(Paint *p, Palette *palette)
{
  if (p) {
    id_us_min((ID *)p->palette);
    p->palette = palette;
    id_us_plus((ID *)p->palette);
  }
}

void BKE_paint_curve_set(Brush *br, PaintCurve *pc)
{
  if (br) {
    id_us_min((ID *)br->paint_curve);
    br->paint_curve = pc;
    id_us_plus((ID *)br->paint_curve);
  }
}

void BKE_paint_curve_clamp_endpoint_add_index(PaintCurve *pc, const int add_index)
{
  pc->add_index = (add_index || pc->tot_points == 1) ? (add_index + 1) : 0;
}

void BKE_palette_color_remove(Palette *palette, PaletteColor *color)
{
  if (BLI_listbase_count_at_most(&palette->colors, palette->active_color) == palette->active_color)
  {
    palette->active_color--;
  }

  BLI_remlink(&palette->colors, color);

  if (palette->active_color < 0 && !BLI_listbase_is_empty(&palette->colors)) {
    palette->active_color = 0;
  }

  MEM_freeN(color);
}

void BKE_palette_clear(Palette *palette)
{
  BLI_freelistN(&palette->colors);
  palette->active_color = 0;
}

Palette *BKE_palette_add(Main *bmain, const char *name)
{
  Palette *palette = static_cast<Palette *>(BKE_id_new(bmain, ID_PAL, name));
  return palette;
}

PaletteColor *BKE_palette_color_add(Palette *palette)
{
  PaletteColor *color = MEM_cnew<PaletteColor>(__func__);
  BLI_addtail(&palette->colors, color);
  return color;
}

bool BKE_palette_is_empty(const Palette *palette)
{
  return BLI_listbase_is_empty(&palette->colors);
}

/* helper function to sort using qsort */
static int palettecolor_compare_hsv(const void *a1, const void *a2)
{
  const tPaletteColorHSV *ps1 = static_cast<const tPaletteColorHSV *>(a1);
  const tPaletteColorHSV *ps2 = static_cast<const tPaletteColorHSV *>(a2);

  /* Hue */
  if (ps1->h > ps2->h) {
    return 1;
  }
  if (ps1->h < ps2->h) {
    return -1;
  }

  /* Saturation. */
  if (ps1->s > ps2->s) {
    return 1;
  }
  if (ps1->s < ps2->s) {
    return -1;
  }

  /* Value. */
  if (1.0f - ps1->v > 1.0f - ps2->v) {
    return 1;
  }
  if (1.0f - ps1->v < 1.0f - ps2->v) {
    return -1;
  }

  return 0;
}

/* helper function to sort using qsort */
static int palettecolor_compare_svh(const void *a1, const void *a2)
{
  const tPaletteColorHSV *ps1 = static_cast<const tPaletteColorHSV *>(a1);
  const tPaletteColorHSV *ps2 = static_cast<const tPaletteColorHSV *>(a2);

  /* Saturation. */
  if (ps1->s > ps2->s) {
    return 1;
  }
  if (ps1->s < ps2->s) {
    return -1;
  }

  /* Value. */
  if (1.0f - ps1->v > 1.0f - ps2->v) {
    return 1;
  }
  if (1.0f - ps1->v < 1.0f - ps2->v) {
    return -1;
  }

  /* Hue */
  if (ps1->h > ps2->h) {
    return 1;
  }
  if (ps1->h < ps2->h) {
    return -1;
  }

  return 0;
}

static int palettecolor_compare_vhs(const void *a1, const void *a2)
{
  const tPaletteColorHSV *ps1 = static_cast<const tPaletteColorHSV *>(a1);
  const tPaletteColorHSV *ps2 = static_cast<const tPaletteColorHSV *>(a2);

  /* Value. */
  if (1.0f - ps1->v > 1.0f - ps2->v) {
    return 1;
  }
  if (1.0f - ps1->v < 1.0f - ps2->v) {
    return -1;
  }

  /* Hue */
  if (ps1->h > ps2->h) {
    return 1;
  }
  if (ps1->h < ps2->h) {
    return -1;
  }

  /* Saturation. */
  if (ps1->s > ps2->s) {
    return 1;
  }
  if (ps1->s < ps2->s) {
    return -1;
  }

  return 0;
}

static int palettecolor_compare_luminance(const void *a1, const void *a2)
{
  const tPaletteColorHSV *ps1 = static_cast<const tPaletteColorHSV *>(a1);
  const tPaletteColorHSV *ps2 = static_cast<const tPaletteColorHSV *>(a2);

  float lumi1 = (ps1->rgb[0] + ps1->rgb[1] + ps1->rgb[2]) / 3.0f;
  float lumi2 = (ps2->rgb[0] + ps2->rgb[1] + ps2->rgb[2]) / 3.0f;

  if (lumi1 > lumi2) {
    return -1;
  }
  if (lumi1 < lumi2) {
    return 1;
  }

  return 0;
}

void BKE_palette_sort_hsv(tPaletteColorHSV *color_array, const int totcol)
{
  /* Sort by Hue, Saturation and Value. */
  qsort(color_array, totcol, sizeof(tPaletteColorHSV), palettecolor_compare_hsv);
}

void BKE_palette_sort_svh(tPaletteColorHSV *color_array, const int totcol)
{
  /* Sort by Saturation, Value and Hue. */
  qsort(color_array, totcol, sizeof(tPaletteColorHSV), palettecolor_compare_svh);
}

void BKE_palette_sort_vhs(tPaletteColorHSV *color_array, const int totcol)
{
  /* Sort by Saturation, Value and Hue. */
  qsort(color_array, totcol, sizeof(tPaletteColorHSV), palettecolor_compare_vhs);
}

void BKE_palette_sort_luminance(tPaletteColorHSV *color_array, const int totcol)
{
  /* Sort by Luminance (calculated with the average, enough for sorting). */
  qsort(color_array, totcol, sizeof(tPaletteColorHSV), palettecolor_compare_luminance);
}

bool BKE_palette_from_hash(Main *bmain, GHash *color_table, const char *name, const bool linear)
{
  tPaletteColorHSV *color_array = nullptr;
  tPaletteColorHSV *col_elm = nullptr;
  bool done = false;

  const int totpal = BLI_ghash_len(color_table);

  if (totpal > 0) {
    color_array = static_cast<tPaletteColorHSV *>(
        MEM_calloc_arrayN(totpal, sizeof(tPaletteColorHSV), __func__));
    /* Put all colors in an array. */
    GHashIterator gh_iter;
    int t = 0;
    GHASH_ITER (gh_iter, color_table) {
      const uint col = POINTER_AS_INT(BLI_ghashIterator_getValue(&gh_iter));
      float r, g, b;
      float h, s, v;
      cpack_to_rgb(col, &r, &g, &b);
      rgb_to_hsv(r, g, b, &h, &s, &v);

      col_elm = &color_array[t];
      col_elm->rgb[0] = r;
      col_elm->rgb[1] = g;
      col_elm->rgb[2] = b;
      col_elm->h = h;
      col_elm->s = s;
      col_elm->v = v;
      t++;
    }
  }

  /* Create the Palette. */
  if (totpal > 0) {
    /* Sort by Hue and saturation. */
    BKE_palette_sort_hsv(color_array, totpal);

    Palette *palette = BKE_palette_add(bmain, name);
    if (palette) {
      for (int i = 0; i < totpal; i++) {
        col_elm = &color_array[i];
        PaletteColor *palcol = BKE_palette_color_add(palette);
        if (palcol) {
          copy_v3_v3(palcol->rgb, col_elm->rgb);
          if (linear) {
            linearrgb_to_srgb_v3_v3(palcol->rgb, palcol->rgb);
          }
        }
      }
      done = true;
    }
  }
  else {
    done = false;
  }

  if (totpal > 0) {
    MEM_SAFE_FREE(color_array);
  }

  return done;
}

bool BKE_paint_select_face_test(const Object *ob)
{
  return ((ob != nullptr) && (ob->type == OB_MESH) && (ob->data != nullptr) &&
          (((Mesh *)ob->data)->editflag & ME_EDIT_PAINT_FACE_SEL) &&
          (ob->mode & (OB_MODE_VERTEX_PAINT | OB_MODE_WEIGHT_PAINT | OB_MODE_TEXTURE_PAINT)));
}

bool BKE_paint_select_vert_test(const Object *ob)
{
  return ((ob != nullptr) && (ob->type == OB_MESH) && (ob->data != nullptr) &&
          (((Mesh *)ob->data)->editflag & ME_EDIT_PAINT_VERT_SEL) &&
          (ob->mode & OB_MODE_WEIGHT_PAINT || ob->mode & OB_MODE_VERTEX_PAINT));
}

bool BKE_paint_select_elem_test(const Object *ob)
{
  return (BKE_paint_select_vert_test(ob) || BKE_paint_select_face_test(ob));
}

bool BKE_paint_always_hide_test(const Object *ob)
{
  return ((ob != nullptr) && (ob->type == OB_MESH) && (ob->data != nullptr) &&
          (ob->mode & OB_MODE_WEIGHT_PAINT || ob->mode & OB_MODE_VERTEX_PAINT));
}

void BKE_paint_cavity_curve_preset(Paint *p, int preset)
{
  CurveMapping *cumap = nullptr;
  CurveMap *cuma = nullptr;

  if (!p->cavity_curve) {
    p->cavity_curve = BKE_curvemapping_add(1, 0, 0, 1, 1);
  }
  cumap = p->cavity_curve;
  cumap->flag &= ~CUMA_EXTEND_EXTRAPOLATE;
  cumap->preset = preset;

  cuma = cumap->cm;
  BKE_curvemap_reset(cuma, &cumap->clipr, cumap->preset, CURVEMAP_SLOPE_POSITIVE);
  BKE_curvemapping_changed(cumap, false);
}

eObjectMode BKE_paint_object_mode_from_paintmode(const ePaintMode mode)
{
  switch (mode) {
    case PAINT_MODE_SCULPT:
      return OB_MODE_SCULPT;
    case PAINT_MODE_VERTEX:
      return OB_MODE_VERTEX_PAINT;
    case PAINT_MODE_WEIGHT:
      return OB_MODE_WEIGHT_PAINT;
    case PAINT_MODE_TEXTURE_2D:
    case PAINT_MODE_TEXTURE_3D:
      return OB_MODE_TEXTURE_PAINT;
    case PAINT_MODE_SCULPT_UV:
      return OB_MODE_EDIT;
    case PAINT_MODE_SCULPT_CURVES:
      return OB_MODE_SCULPT_CURVES;
    case PAINT_MODE_GPENCIL:
      return OB_MODE_PAINT_GREASE_PENCIL;
    case PAINT_MODE_INVALID:
    default:
      return OB_MODE_OBJECT;
  }
}

bool BKE_paint_ensure(ToolSettings *ts, Paint **r_paint)
{
  Paint *paint = nullptr;
  if (*r_paint) {
    /* Tool offset should never be 0 for initialized paint settings, so it's a reliable way to
     * check if already initialized. */
    if ((*r_paint)->runtime.tool_offset == 0) {
      /* Currently only image painting is initialized this way, others have to be allocated. */
      BLI_assert(ELEM(*r_paint, (Paint *)&ts->imapaint));

      BKE_paint_runtime_init(ts, *r_paint);
    }
    else {
      BLI_assert(ELEM(*r_paint,
                      /* Cast is annoying, but prevent nullptr-pointer access. */
                      (Paint *)ts->gp_paint,
                      (Paint *)ts->gp_vertexpaint,
                      (Paint *)ts->gp_sculptpaint,
                      (Paint *)ts->gp_weightpaint,
                      (Paint *)ts->sculpt,
                      (Paint *)ts->vpaint,
                      (Paint *)ts->wpaint,
                      (Paint *)ts->uvsculpt,
                      (Paint *)ts->curves_sculpt,
                      (Paint *)&ts->imapaint));
#ifdef DEBUG
      Paint paint_test = **r_paint;
      BKE_paint_runtime_init(ts, *r_paint);
      /* Swap so debug doesn't hide errors when release fails. */
      std::swap(**r_paint, paint_test);
      BLI_assert(paint_test.runtime.ob_mode == (*r_paint)->runtime.ob_mode);
      BLI_assert(paint_test.runtime.tool_offset == (*r_paint)->runtime.tool_offset);
#endif
    }
    return true;
  }

  if (((VPaint **)r_paint == &ts->vpaint) || ((VPaint **)r_paint == &ts->wpaint)) {
    VPaint *data = MEM_cnew<VPaint>(__func__);
    paint = &data->paint;
  }
  else if ((Sculpt **)r_paint == &ts->sculpt) {
    Sculpt *data = MEM_cnew<Sculpt>(__func__);

    *data = *DNA_struct_default_get(Sculpt);

    paint = &data->paint;
  }
  else if ((GpPaint **)r_paint == &ts->gp_paint) {
    GpPaint *data = MEM_cnew<GpPaint>(__func__);
    paint = &data->paint;
  }
  else if ((GpVertexPaint **)r_paint == &ts->gp_vertexpaint) {
    GpVertexPaint *data = MEM_cnew<GpVertexPaint>(__func__);
    paint = &data->paint;
  }
  else if ((GpSculptPaint **)r_paint == &ts->gp_sculptpaint) {
    GpSculptPaint *data = MEM_cnew<GpSculptPaint>(__func__);
    paint = &data->paint;
  }
  else if ((GpWeightPaint **)r_paint == &ts->gp_weightpaint) {
    GpWeightPaint *data = MEM_cnew<GpWeightPaint>(__func__);
    paint = &data->paint;
  }
  else if ((UvSculpt **)r_paint == &ts->uvsculpt) {
    UvSculpt *data = MEM_cnew<UvSculpt>(__func__);
    paint = &data->paint;
  }
  else if ((CurvesSculpt **)r_paint == &ts->curves_sculpt) {
    CurvesSculpt *data = MEM_cnew<CurvesSculpt>(__func__);
    paint = &data->paint;
  }
  else if (*r_paint == &ts->imapaint.paint) {
    paint = &ts->imapaint.paint;
  }

  paint->flags |= PAINT_SHOW_BRUSH;

  *r_paint = paint;

  BKE_paint_runtime_init(ts, paint);

  return false;
}

void BKE_paint_init(Main *bmain, Scene *sce, ePaintMode mode, const uchar col[3])
{
  UnifiedPaintSettings *ups = &sce->toolsettings->unified_paint_settings;
  Paint *paint = BKE_paint_get_active_from_paintmode(sce, mode);

  BKE_paint_ensure_from_paintmode(sce, mode);

  /* If there's no brush, create one */
  if (PAINT_MODE_HAS_BRUSH(mode)) {
    Brush *brush = BKE_paint_brush(paint);
    if (brush == nullptr) {
      eObjectMode ob_mode = BKE_paint_object_mode_from_paintmode(mode);
      brush = BKE_brush_first_search(bmain, ob_mode);
      if (!brush) {
        brush = BKE_brush_add(bmain, "Brush", ob_mode);
        id_us_min(&brush->id); /* Fake user only. */
      }
      BKE_paint_brush_set(paint, brush);
    }
  }

  copy_v3_v3_uchar(paint->paint_cursor_col, col);
  paint->paint_cursor_col[3] = 128;
  ups->last_stroke_valid = false;
  zero_v3(ups->average_stroke_accum);
  ups->average_stroke_counter = 0;
  if (!paint->cavity_curve) {
    BKE_paint_cavity_curve_preset(paint, CURVE_PRESET_LINE);
  }
}

void BKE_paint_free(Paint *paint)
{
  BKE_curvemapping_free(paint->cavity_curve);
  MEM_SAFE_FREE(paint->tool_slots);
}

void BKE_paint_copy(const Paint *src, Paint *tar, const int flag)
{
  tar->brush = src->brush;
  tar->cavity_curve = BKE_curvemapping_copy(src->cavity_curve);
  tar->tool_slots = static_cast<PaintToolSlot *>(MEM_dupallocN(src->tool_slots));

  if ((flag & LIB_ID_CREATE_NO_USER_REFCOUNT) == 0) {
    id_us_plus((ID *)tar->brush);
    id_us_plus((ID *)tar->palette);
    if (src->tool_slots != nullptr) {
      for (int i = 0; i < tar->tool_slots_len; i++) {
        id_us_plus((ID *)tar->tool_slots[i].brush);
      }
    }
  }
}

void BKE_paint_stroke_get_average(const Scene *scene, const Object *ob, float stroke[3])
{
  const UnifiedPaintSettings *ups = &scene->toolsettings->unified_paint_settings;
  if (ups->last_stroke_valid && ups->average_stroke_counter > 0) {
    float fac = 1.0f / ups->average_stroke_counter;
    mul_v3_v3fl(stroke, ups->average_stroke_accum, fac);
  }
  else {
    copy_v3_v3(stroke, ob->object_to_world[3]);
  }
}

void BKE_paint_blend_write(BlendWriter *writer, Paint *p)
{
  if (p->cavity_curve) {
    BKE_curvemapping_blend_write(writer, p->cavity_curve);
  }
  BLO_write_struct_array(writer, PaintToolSlot, p->tool_slots_len, p->tool_slots);
}

void BKE_paint_blend_read_data(BlendDataReader *reader, const Scene *scene, Paint *p)
{
  if (p->num_input_samples < 1) {
    p->num_input_samples = 1;
  }

  BLO_read_data_address(reader, &p->cavity_curve);
  if (p->cavity_curve) {
    BKE_curvemapping_blend_read(reader, p->cavity_curve);
  }
  else {
    BKE_paint_cavity_curve_preset(p, CURVE_PRESET_LINE);
  }

  BLO_read_data_address(reader, &p->tool_slots);

  /* Workaround for invalid data written in older versions. */
  const size_t expected_size = sizeof(PaintToolSlot) * p->tool_slots_len;
  if (p->tool_slots && MEM_allocN_len(p->tool_slots) < expected_size) {
    MEM_freeN(p->tool_slots);
    p->tool_slots = static_cast<PaintToolSlot *>(MEM_callocN(expected_size, "PaintToolSlot"));
  }

  p->paint_cursor = nullptr;
  BKE_paint_runtime_init(scene->toolsettings, p);
}

bool paint_is_grid_face_hidden(blender::BoundedBitSpan grid_hidden, int gridsize, int x, int y)
{
  /* Skip face if any of its corners are hidden. */
  return grid_hidden[y * gridsize + x] || grid_hidden[y * gridsize + x + 1] ||
         grid_hidden[(y + 1) * gridsize + x + 1] || grid_hidden[(y + 1) * gridsize + x];
}

bool paint_is_bmesh_face_hidden(const BMFace *f)
{
  BMLoop *l_iter;
  BMLoop *l_first;

  l_iter = l_first = BM_FACE_FIRST_LOOP(f);
  do {
    if (BM_elem_flag_test(l_iter->v, BM_ELEM_HIDDEN)) {
      return true;
    }
  } while ((l_iter = l_iter->next) != l_first);

  return false;
}

float paint_grid_paint_mask(const GridPaintMask *gpm, uint level, uint x, uint y)
{
  int factor = BKE_ccg_factor(level, gpm->level);
  int gridsize = BKE_ccg_gridsize(gpm->level);

  return gpm->data[(y * factor) * gridsize + (x * factor)];
}

/* Threshold to move before updating the brush rotation, reduces jitter. */
static float paint_rake_rotation_spacing(const UnifiedPaintSettings * /*ups*/, const Brush *brush)
{
  return brush->sculpt_tool == SCULPT_TOOL_CLAY_STRIPS ? 1.0f : 20.0f;
}

void paint_update_brush_rake_rotation(UnifiedPaintSettings *ups, Brush *brush, float rotation)
{
  ups->brush_rotation = rotation;

  if (brush->mask_mtex.brush_angle_mode & MTEX_ANGLE_RAKE) {
    ups->brush_rotation_sec = rotation;
  }
  else {
    ups->brush_rotation_sec = 0.0f;
  }
}

static bool paint_rake_rotation_active(const MTex &mtex)
{
  return mtex.tex && mtex.brush_angle_mode & MTEX_ANGLE_RAKE;
}

static const bool paint_rake_rotation_active(const Brush &brush, ePaintMode paint_mode)
{
  return paint_rake_rotation_active(brush.mtex) || paint_rake_rotation_active(brush.mask_mtex) ||
         BKE_brush_has_cube_tip(&brush, paint_mode);
}

bool paint_calculate_rake_rotation(UnifiedPaintSettings *ups,
                                   Brush *brush,
                                   const float mouse_pos[2],
                                   ePaintMode paint_mode,
                                   bool stroke_has_started)
{
  bool ok = false;
  if (paint_rake_rotation_active(*brush, paint_mode)) {
    float r = paint_rake_rotation_spacing(ups, brush);
    float rotation;

    /* Use a smaller limit if the stroke hasn't started to prevent excessive pre-roll. */
    if (!stroke_has_started) {
      r = min_ff(r, 4.0f);
    }

    float dpos[2];
    sub_v2_v2v2(dpos, ups->last_rake, mouse_pos);

    /* Limit how often we update the angle to prevent jitter. */
    if (len_squared_v2(dpos) >= r * r) {
      rotation = atan2f(dpos[0], dpos[1]);

      copy_v2_v2(ups->last_rake, mouse_pos);

      ups->last_rake_angle = rotation;

      paint_update_brush_rake_rotation(ups, brush, rotation);
      ok = true;
    }
    /* Make sure we reset here to the last rotation to avoid accumulating
     * values in case a random rotation is also added. */
    else {
      paint_update_brush_rake_rotation(ups, brush, ups->last_rake_angle);
      ok = false;
    }
  }
  else {
    ups->brush_rotation = ups->brush_rotation_sec = 0.0f;
    ok = true;
  }
  return ok;
}

void BKE_sculptsession_free_deformMats(SculptSession *ss)
{
  ss->orig_cos = {};
  ss->deform_cos = {};
  ss->deform_imats = {};
}

void BKE_sculptsession_free_vwpaint_data(SculptSession *ss)
{
  if (ss->mode_type == OB_MODE_WEIGHT_PAINT) {
    MEM_SAFE_FREE(ss->mode.wpaint.alpha_weight);
    if (ss->mode.wpaint.dvert_prev) {
      BKE_defvert_array_free_elems(ss->mode.wpaint.dvert_prev, ss->totvert);
      MEM_freeN(ss->mode.wpaint.dvert_prev);
      ss->mode.wpaint.dvert_prev = nullptr;
    }
  }
}

/**
 * Write out the sculpt dynamic-topology #BMesh to the #Mesh.
 */
static void sculptsession_bm_to_me_update_data_only(Object *ob, bool reorder)
{
  SculptSession *ss = ob->sculpt;

  if (ss->bm) {
    if (ob->data) {
      if (reorder) {
        BM_log_mesh_elems_reorder(ss->bm, ss->bm_log);
      }
      BMeshToMeshParams params{};
      params.calc_object_remap = false;
      BM_mesh_bm_to_me(nullptr, ss->bm, static_cast<Mesh *>(ob->data), &params);
    }
  }
}

void BKE_sculptsession_bm_to_me(Object *ob, bool reorder)
{
  if (ob && ob->sculpt) {
    sculptsession_bm_to_me_update_data_only(ob, reorder);

    /* Ensure the objects evaluated mesh doesn't hold onto arrays
     * now realloc'd in the mesh #34473. */
    DEG_id_tag_update(&ob->id, ID_RECALC_GEOMETRY);
  }
}

static void sculptsession_free_pbvh(Object *object)
{
  SculptSession *ss = object->sculpt;

  if (!ss) {
    return;
  }

  if (ss->pbvh) {
    BKE_pbvh_free(ss->pbvh);
    ss->pbvh = nullptr;
  }

  ss->pmap = {};
  ss->edge_to_face_offsets = {};
  ss->edge_to_face_indices = {};
  ss->epmap = {};
  ss->vert_to_edge_offsets = {};
  ss->vert_to_edge_indices = {};
  ss->vemap = {};

  MEM_SAFE_FREE(ss->preview_vert_list);
  ss->preview_vert_count = 0;

  ss->vertex_info.boundary.clear_and_shrink();

  MEM_SAFE_FREE(ss->fake_neighbors.fake_neighbor_index);
}

void BKE_sculptsession_bm_to_me_for_render(Object *object)
{
  if (object && object->sculpt) {
    if (object->sculpt->bm) {
      /* Ensure no points to old arrays are stored in DM
       *
       * Apparently, we could not use DEG_id_tag_update
       * here because this will lead to the while object
       * surface to disappear, so we'll release DM in place.
       */
      BKE_object_free_derived_caches(object);

      sculptsession_bm_to_me_update_data_only(object, false);

      /* In contrast with sculptsession_bm_to_me no need in
       * DAG tag update here - derived mesh was freed and
       * old pointers are nowhere stored.
       */
    }
  }
}

void BKE_sculptsession_free(Object *ob)
{
  if (ob && ob->sculpt) {
    SculptSession *ss = ob->sculpt;

    BKE_sculpt_attribute_destroy_temporary_all(ob);

    if (ss->bm) {
      BKE_sculptsession_bm_to_me(ob, true);
      BM_mesh_free(ss->bm);
    }

    sculptsession_free_pbvh(ob);

    if (ss->bm_log) {
      BM_log_free(ss->bm_log);
    }

    if (ss->tex_pool) {
      BKE_image_pool_free(ss->tex_pool);
    }

    if (ss->pose_ik_chain_preview) {
      for (int i = 0; i < ss->pose_ik_chain_preview->tot_segments; i++) {
        MEM_SAFE_FREE(ss->pose_ik_chain_preview->segments[i].weights);
      }
      MEM_SAFE_FREE(ss->pose_ik_chain_preview->segments);
      MEM_SAFE_FREE(ss->pose_ik_chain_preview);
    }

    if (ss->boundary_preview) {
      MEM_SAFE_FREE(ss->boundary_preview->verts);
      MEM_SAFE_FREE(ss->boundary_preview->edges);
      MEM_SAFE_FREE(ss->boundary_preview->distance);
      MEM_SAFE_FREE(ss->boundary_preview->edit_info);
      MEM_SAFE_FREE(ss->boundary_preview);
    }

    BKE_sculptsession_free_vwpaint_data(ob->sculpt);

    MEM_SAFE_FREE(ss->last_paint_canvas_key);

    MEM_delete(ss);

    ob->sculpt = nullptr;
  }
}

static MultiresModifierData *sculpt_multires_modifier_get(const Scene *scene,
                                                          Object *ob,
                                                          const bool auto_create_mdisps)
{
  Mesh *me = (Mesh *)ob->data;
  ModifierData *md;
  VirtualModifierData virtual_modifier_data;

  if (ob->sculpt && ob->sculpt->bm) {
    /* Can't combine multires and dynamic topology. */
    return nullptr;
  }

  bool need_mdisps = false;

  if (!CustomData_get_layer(&me->loop_data, CD_MDISPS)) {
    if (!auto_create_mdisps) {
      /* Multires can't work without displacement layer. */
      return nullptr;
    }
    need_mdisps = true;
  }

  /* Weight paint operates on original vertices, and needs to treat multires as regular modifier
   * to make it so that PBVH vertices are at the multires surface. */
  if ((ob->mode & OB_MODE_SCULPT) == 0) {
    return nullptr;
  }

  for (md = BKE_modifiers_get_virtual_modifierlist(ob, &virtual_modifier_data); md; md = md->next)
  {
    if (md->type == eModifierType_Multires) {
      MultiresModifierData *mmd = (MultiresModifierData *)md;

      if (!BKE_modifier_is_enabled(scene, md, eModifierMode_Realtime)) {
        continue;
      }

      if (mmd->sculptlvl > 0 && !(mmd->flags & eMultiresModifierFlag_UseSculptBaseMesh)) {
        if (need_mdisps) {
          CustomData_add_layer(&me->loop_data, CD_MDISPS, CD_SET_DEFAULT, me->totloop);
        }

        return mmd;
      }

      return nullptr;
    }
  }

  return nullptr;
}

MultiresModifierData *BKE_sculpt_multires_active(const Scene *scene, Object *ob)
{
  return sculpt_multires_modifier_get(scene, ob, false);
}

/* Checks if there are any supported deformation modifiers active */
static bool sculpt_modifiers_active(Scene *scene, Sculpt *sd, Object *ob)
{
  ModifierData *md;
  Mesh *me = (Mesh *)ob->data;
  VirtualModifierData virtual_modifier_data;

  if (ob->sculpt->bm || BKE_sculpt_multires_active(scene, ob)) {
    return false;
  }

  /* Non-locked shape keys could be handled in the same way as deformed mesh. */
  if ((ob->shapeflag & OB_SHAPE_LOCK) == 0 && me->key && ob->shapenr) {
    return true;
  }

  md = BKE_modifiers_get_virtual_modifierlist(ob, &virtual_modifier_data);

  /* Exception for shape keys because we can edit those. */
  for (; md; md = md->next) {
    const ModifierTypeInfo *mti = BKE_modifier_get_info(static_cast<ModifierType>(md->type));
    if (!BKE_modifier_is_enabled(scene, md, eModifierMode_Realtime)) {
      continue;
    }
    if (md->type == eModifierType_Multires && (ob->mode & OB_MODE_SCULPT)) {
      MultiresModifierData *mmd = (MultiresModifierData *)md;
      if (!(mmd->flags & eMultiresModifierFlag_UseSculptBaseMesh)) {
        continue;
      }
    }
    if (md->type == eModifierType_ShapeKey) {
      continue;
    }

    if (mti->type == ModifierTypeType::OnlyDeform) {
      return true;
    }
    if ((sd->flags & SCULPT_ONLY_DEFORM) == 0) {
      return true;
    }
  }

  return false;
}

/* Helper function to keep persistent base attribute references up to
 * date.  This is a bit more tricky since they persist across strokes.
 */
static void sculpt_update_persistent_base(Object *ob)
{
  SculptSession *ss = ob->sculpt;

  ss->attrs.persistent_co = BKE_sculpt_attribute_get(
      ob, ATTR_DOMAIN_POINT, CD_PROP_FLOAT3, SCULPT_ATTRIBUTE_NAME(persistent_co));
  ss->attrs.persistent_no = BKE_sculpt_attribute_get(
      ob, ATTR_DOMAIN_POINT, CD_PROP_FLOAT3, SCULPT_ATTRIBUTE_NAME(persistent_no));
  ss->attrs.persistent_disp = BKE_sculpt_attribute_get(
      ob, ATTR_DOMAIN_POINT, CD_PROP_FLOAT, SCULPT_ATTRIBUTE_NAME(persistent_disp));
}

static void sculpt_update_object(
    Depsgraph *depsgraph, Object *ob, Object *ob_eval, bool /*need_pmap*/, bool is_paint_tool)
{
  Scene *scene = DEG_get_input_scene(depsgraph);
  Sculpt *sd = scene->toolsettings->sculpt;
  SculptSession *ss = ob->sculpt;
  Mesh *me = BKE_object_get_original_mesh(ob);
  Mesh *me_eval = BKE_object_get_evaluated_mesh(ob_eval);
  MultiresModifierData *mmd = sculpt_multires_modifier_get(scene, ob, true);
  const bool use_face_sets = (ob->mode & OB_MODE_SCULPT) != 0;

  BLI_assert(me_eval != nullptr);

  /* This is for handling a newly opened file with no object visible,
   * causing `me_eval == nullptr`. */
  if (me_eval == nullptr) {
    return;
  }

  ss->depsgraph = depsgraph;

  ss->deform_modifiers_active = sculpt_modifiers_active(scene, sd, ob);

  ss->building_vp_handle = false;

  ss->scene = scene;

  ss->shapekey_active = (mmd == nullptr) ? BKE_keyblock_from_object(ob) : nullptr;

  /* NOTE: Weight pPaint require mesh info for loop lookup, but it never uses multires code path,
   * so no extra checks is needed here. */
  if (mmd) {
    ss->multires.active = true;
    ss->multires.modifier = mmd;
    ss->multires.level = mmd->sculptlvl;
    ss->totvert = me_eval->totvert;
    ss->faces_num = me_eval->faces_num;
    ss->totfaces = me->faces_num;

    /* These are assigned to the base mesh in Multires. This is needed because Face Sets operators
     * and tools use the Face Sets data from the base mesh when Multires is active. */
    ss->vert_positions = me->vert_positions_for_write();
    ss->faces = me->faces();
    ss->corner_verts = me->corner_verts();
  }
  else {
    ss->totvert = me->totvert;
    ss->faces_num = me->faces_num;
    ss->totfaces = me->faces_num;
    ss->vert_positions = me->vert_positions_for_write();
    ss->faces = me->faces();
    ss->corner_verts = me->corner_verts();
    ss->multires.active = false;
    ss->multires.modifier = nullptr;
    ss->multires.level = 0;

    CustomDataLayer *layer;
    eAttrDomain domain;
    if (BKE_pbvh_get_color_layer(me, &layer, &domain)) {
      if (layer->type == CD_PROP_COLOR) {
        ss->vcol = static_cast<MPropCol *>(layer->data);
      }
      else {
        ss->mcol = static_cast<MLoopCol *>(layer->data);
      }

      ss->vcol_domain = domain;
      ss->vcol_type = static_cast<eCustomDataType>(layer->type);
    }
    else {
      ss->vcol = nullptr;
      ss->mcol = nullptr;

      ss->vcol_type = (eCustomDataType)-1;
      ss->vcol_domain = ATTR_DOMAIN_POINT;
    }
  }

  /* Sculpt Face Sets. */
  if (use_face_sets) {
    ss->face_sets = static_cast<int *>(CustomData_get_layer_named_for_write(
        &me->face_data, CD_PROP_INT32, ".sculpt_face_set", me->faces_num));
  }
  else {
    ss->face_sets = nullptr;
  }

  ss->hide_poly = (bool *)CustomData_get_layer_named_for_write(
      &me->face_data, CD_PROP_BOOL, ".hide_poly", me->faces_num);

  ss->subdiv_ccg = me_eval->runtime->subdiv_ccg;

  PBVH *pbvh = BKE_sculpt_object_pbvh_ensure(depsgraph, ob);
  BLI_assert(pbvh == ss->pbvh);
  UNUSED_VARS_NDEBUG(pbvh);

  BKE_pbvh_subdiv_cgg_set(ss->pbvh, ss->subdiv_ccg);

  sculpt_attribute_update_refs(ob);
  sculpt_update_persistent_base(ob);

  if (ob->type == OB_MESH) {
    ss->pmap = me->vert_to_face_map();
  }

  if (ss->pbvh) {
    BKE_pbvh_pmap_set(ss->pbvh, ss->pmap);
  }

  if (ss->deform_modifiers_active) {
    /* Painting doesn't need crazyspace, use already evaluated mesh coordinates if possible. */
    bool used_me_eval = false;

    if (ob->mode & (OB_MODE_VERTEX_PAINT | OB_MODE_WEIGHT_PAINT)) {
      Mesh *me_eval_deform = ob_eval->runtime->mesh_deform_eval;

      /* If the fully evaluated mesh has the same topology as the deform-only version, use it.
       * This matters because crazyspace evaluation is very restrictive and excludes even modifiers
       * that simply recompute vertex weights (which can even include Geometry Nodes). */
      if (me_eval_deform->faces_num == me_eval->faces_num &&
          me_eval_deform->totloop == me_eval->totloop &&
          me_eval_deform->totvert == me_eval->totvert)
      {
        BKE_sculptsession_free_deformMats(ss);

        BLI_assert(me_eval_deform->totvert == me->totvert);

        ss->deform_cos = me_eval->vert_positions();
        BKE_pbvh_vert_coords_apply(ss->pbvh, ss->deform_cos);

        used_me_eval = true;
      }
    }

    if (ss->orig_cos.is_empty() && !used_me_eval) {
      BKE_sculptsession_free_deformMats(ss);

      ss->orig_cos = (ss->shapekey_active) ?
                         Span(static_cast<const float3 *>(ss->shapekey_active->data),
                              me->totvert) :
                         me->vert_positions();

      BKE_crazyspace_build_sculpt(depsgraph, scene, ob, ss->deform_imats, ss->deform_cos);
      BKE_pbvh_vert_coords_apply(ss->pbvh, ss->deform_cos);

      for (blender::float3x3 &matrix : ss->deform_imats) {
        matrix = blender::math::invert(matrix);
      }
    }
  }
  else {
    BKE_sculptsession_free_deformMats(ss);
  }

  if (ss->shapekey_active != nullptr && ss->deform_cos.is_empty()) {
    ss->deform_cos = Span(static_cast<const float3 *>(ss->shapekey_active->data), me->totvert);
  }

  /* if pbvh is deformed, key block is already applied to it */
  if (ss->shapekey_active) {
    bool pbvh_deformed = BKE_pbvh_is_deformed(ss->pbvh);
    if (!pbvh_deformed || ss->deform_cos.is_empty()) {
      const Span key_data(static_cast<const float3 *>(ss->shapekey_active->data), me->totvert);

      if (key_data.data() != nullptr) {
        if (!pbvh_deformed) {
          /* apply shape keys coordinates to PBVH */
          BKE_pbvh_vert_coords_apply(ss->pbvh, key_data);
        }
        if (ss->deform_cos.is_empty()) {
          ss->deform_cos = key_data;
        }
      }
    }
  }

  if (is_paint_tool) {
    if (ss->vcol_domain == ATTR_DOMAIN_CORNER) {
      /* Ensure pbvh nodes have loop indices; the sculpt undo system
       * needs them for color attributes.
       */
      BKE_pbvh_ensure_node_loops(ss->pbvh);
    }

    /*
     * We should rebuild the PBVH_pixels when painting canvas changes.
     *
     * The relevant changes are stored/encoded in the paint canvas key.
     * These include the active uv map, and resolutions.
     */
    if (U.experimental.use_sculpt_texture_paint && ss->pbvh) {
      char *paint_canvas_key = BKE_paint_canvas_key_get(&scene->toolsettings->paint_mode, ob);
      if (ss->last_paint_canvas_key == nullptr ||
          !STREQ(paint_canvas_key, ss->last_paint_canvas_key)) {
        MEM_SAFE_FREE(ss->last_paint_canvas_key);
        ss->last_paint_canvas_key = paint_canvas_key;
        BKE_pbvh_mark_rebuild_pixels(ss->pbvh);
      }
      else {
        MEM_freeN(paint_canvas_key);
      }
    }

    /* We could be more precise when we have access to the active tool. */
    const bool use_paint_slots = (ob->mode & OB_MODE_SCULPT) != 0;
    if (use_paint_slots) {
      BKE_texpaint_slots_refresh_object(scene, ob);
    }
  }
}

void BKE_sculpt_update_object_before_eval(Object *ob_eval)
{
  /* Update before mesh evaluation in the dependency graph. */
  SculptSession *ss = ob_eval->sculpt;

  if (ss && ss->building_vp_handle == false) {
    if (!ss->cache && !ss->filter_cache && !ss->expand_cache) {
      /* We free pbvh on changes, except in the middle of drawing a stroke
       * since it can't deal with changing PVBH node organization, we hope
       * topology does not change in the meantime .. weak. */
      sculptsession_free_pbvh(ob_eval);

      BKE_sculptsession_free_deformMats(ob_eval->sculpt);

      /* In vertex/weight paint, force maps to be rebuilt. */
      BKE_sculptsession_free_vwpaint_data(ob_eval->sculpt);
    }
    else if (ss->pbvh) {
      Vector<PBVHNode *> nodes = blender::bke::pbvh::search_gather(ss->pbvh, {});

      for (PBVHNode *node : nodes) {
        BKE_pbvh_node_mark_update(node);
      }
    }
  }
}

void BKE_sculpt_update_object_after_eval(Depsgraph *depsgraph, Object *ob_eval)
{
  /* Update after mesh evaluation in the dependency graph, to rebuild PBVH or
   * other data when modifiers change the mesh. */
  Object *ob_orig = DEG_get_original_object(ob_eval);

  sculpt_update_object(depsgraph, ob_orig, ob_eval, false, false);
}

void BKE_sculpt_color_layer_create_if_needed(Object *object)
{
  using namespace blender;
  using namespace blender::bke;
  Mesh *orig_me = BKE_object_get_original_mesh(object);

  if (orig_me->attributes().contains(orig_me->active_color_attribute)) {
    return;
  }

  char unique_name[MAX_CUSTOMDATA_LAYER_NAME];
  BKE_id_attribute_calc_unique_name(&orig_me->id, "Color", unique_name);
  if (!orig_me->attributes_for_write().add(
          unique_name, ATTR_DOMAIN_POINT, CD_PROP_COLOR, AttributeInitDefaultValue()))
  {
    return;
  }

  BKE_id_attributes_active_color_set(&orig_me->id, unique_name);
  BKE_id_attributes_default_color_set(&orig_me->id, unique_name);
  DEG_id_tag_update(&orig_me->id, ID_RECALC_GEOMETRY_ALL_MODES);
  BKE_mesh_tessface_clear(orig_me);

  if (object->sculpt && object->sculpt->pbvh) {
    BKE_pbvh_update_active_vcol(object->sculpt->pbvh, orig_me);
  }
}

void BKE_sculpt_update_object_for_edit(
    Depsgraph *depsgraph, Object *ob_orig, bool need_pmap, bool /*need_mask*/, bool is_paint_tool)
{
  BLI_assert(ob_orig == DEG_get_original_object(ob_orig));

  Object *ob_eval = DEG_get_evaluated_object(depsgraph, ob_orig);

  sculpt_update_object(depsgraph, ob_orig, ob_eval, need_pmap, is_paint_tool);
}

int *BKE_sculpt_face_sets_ensure(Object *ob)
{
  using namespace blender;
  using namespace blender::bke;
  Mesh *mesh = static_cast<Mesh *>(ob->data);
  SculptSession *ss = ob->sculpt;
  PBVH *pbvh = ss->pbvh;
  if (!pbvh) {
    BLI_assert_unreachable();
    return nullptr;
  }
  const StringRefNull name = ".sculpt_face_set";

  switch (BKE_pbvh_type(pbvh)) {
    case PBVH_FACES:
    case PBVH_GRIDS: {
      MutableAttributeAccessor attributes = mesh->attributes_for_write();
      if (!attributes.contains(name)) {
        attributes.add<int>(name,
                            ATTR_DOMAIN_FACE,
                            AttributeInitVArray(VArray<int>::ForSingle(1, mesh->faces_num)));
        mesh->face_sets_color_default = 1;
      }
      return static_cast<int *>(CustomData_get_layer_named_for_write(
          &mesh->face_data, CD_PROP_INT32, name.c_str(), mesh->faces_num));
    }
    case PBVH_BMESH: {
      BMesh *bm = BKE_pbvh_get_bmesh(pbvh);
      if (!CustomData_has_layer_named(&bm->pdata, CD_PROP_INT32, name.c_str())) {
        BM_data_layer_add_named(bm, &bm->pdata, CD_PROP_INT32, name.c_str());
        const int offset = CustomData_get_offset_named(&bm->pdata, CD_PROP_INT32, name.c_str());
        if (offset == -1) {
          return nullptr;
        }
        BMIter iter;
        BMFace *face;
        BM_ITER_MESH (face, &iter, bm, BM_FACES_OF_MESH) {
          BM_ELEM_CD_SET_INT(face, offset, 1);
        }
        mesh->face_sets_color_default = 1;
      }
      break;
    }
  }

  return nullptr;
}

bool *BKE_sculpt_hide_poly_ensure(Mesh *mesh)
{
  bool *hide_poly = static_cast<bool *>(CustomData_get_layer_named_for_write(
      &mesh->face_data, CD_PROP_BOOL, ".hide_poly", mesh->faces_num));
  if (hide_poly != nullptr) {
    return hide_poly;
  }
  return static_cast<bool *>(CustomData_add_layer_named(
      &mesh->face_data, CD_PROP_BOOL, CD_SET_DEFAULT, mesh->faces_num, ".hide_poly"));
}

void BKE_sculpt_mask_layers_ensure(Depsgraph *depsgraph,
                                   Main *bmain,
                                   Object *ob,
                                   MultiresModifierData *mmd)
{
  using namespace blender;
  using namespace blender::bke;
  Mesh *me = static_cast<Mesh *>(ob->data);
  const OffsetIndices faces = me->faces();
  const Span<int> corner_verts = me->corner_verts();
  MutableAttributeAccessor attributes = me->attributes_for_write();

  /* if multires is active, create a grid paint mask layer if there
   * isn't one already */
  if (mmd && !CustomData_has_layer(&me->loop_data, CD_GRID_PAINT_MASK)) {
    int level = max_ii(1, mmd->sculptlvl);
    int gridsize = BKE_ccg_gridsize(level);
    int gridarea = gridsize * gridsize;

    GridPaintMask *gmask = static_cast<GridPaintMask *>(
        CustomData_add_layer(&me->loop_data, CD_GRID_PAINT_MASK, CD_SET_DEFAULT, me->totloop));

    for (int i = 0; i < me->totloop; i++) {
      GridPaintMask *gpm = &gmask[i];

      gpm->level = level;
      gpm->data = static_cast<float *>(
          MEM_callocN(sizeof(float) * gridarea, "GridPaintMask.data"));
    }

    /* If vertices already have mask, copy into multires data. */
    if (const VArray<float> mask = *attributes.lookup<float>(".sculpt_mask", ATTR_DOMAIN_POINT)) {
      const VArraySpan<float> mask_span(mask);
      for (const int i : faces.index_range()) {
        const IndexRange face = faces[i];

        /* Mask center. */
        float avg = 0.0f;
        for (const int vert : corner_verts.slice(face)) {
          avg += mask_span[vert];
        }
        avg /= float(face.size());

        /* Fill in multires mask corner. */
        for (const int corner : face) {
          GridPaintMask *gpm = &gmask[corner];
          const int vert = corner_verts[corner];
          const int prev = corner_verts[mesh::face_corner_prev(face, vert)];
          const int next = corner_verts[mesh::face_corner_next(face, vert)];

          gpm->data[0] = avg;
          gpm->data[1] = (mask_span[vert] + mask_span[next]) * 0.5f;
          gpm->data[2] = (mask_span[vert] + mask_span[prev]) * 0.5f;
          gpm->data[3] = mask_span[vert];
        }
      }
    }
    /* The evaluated multires CCG must be updated to contain the new data. */
    DEG_id_tag_update(&ob->id, ID_RECALC_GEOMETRY);
    if (depsgraph) {
      BKE_scene_graph_evaluated_ensure(depsgraph, bmain);
    }
  }

  /* Create vertex paint mask layer if there isn't one already. */
  if (attributes.add<float>(".sculpt_mask", ATTR_DOMAIN_POINT, AttributeInitDefaultValue())) {
    /* The evaluated mesh must be updated to contain the new data. */
    DEG_id_tag_update(&ob->id, ID_RECALC_GEOMETRY);
  }
}

void BKE_sculpt_toolsettings_data_ensure(Scene *scene)
{
  BKE_paint_ensure(scene->toolsettings, (Paint **)&scene->toolsettings->sculpt);

  Sculpt *sd = scene->toolsettings->sculpt;

  const Sculpt *defaults = DNA_struct_default_get(Sculpt);

  /* We have file versioning code here for historical
   * reasons.  Don't add more checks here, do it properly
   * in blenloader.
   */
  if (sd->automasking_start_normal_limit == 0.0f) {
    sd->automasking_start_normal_limit = defaults->automasking_start_normal_limit;
    sd->automasking_start_normal_falloff = defaults->automasking_start_normal_falloff;

    sd->automasking_view_normal_limit = defaults->automasking_view_normal_limit;
    sd->automasking_view_normal_falloff = defaults->automasking_view_normal_limit;
  }

  if (sd->detail_percent == 0.0f) {
    sd->detail_percent = defaults->detail_percent;
  }
  if (sd->constant_detail == 0.0f) {
    sd->constant_detail = defaults->constant_detail;
  }
  if (sd->detail_size == 0.0f) {
    sd->detail_size = defaults->detail_size;
  }

  /* Set sane default tiling offsets. */
  if (!sd->paint.tile_offset[0]) {
    sd->paint.tile_offset[0] = 1.0f;
  }
  if (!sd->paint.tile_offset[1]) {
    sd->paint.tile_offset[1] = 1.0f;
  }
  if (!sd->paint.tile_offset[2]) {
    sd->paint.tile_offset[2] = 1.0f;
  }

  if (!sd->automasking_cavity_curve || !sd->automasking_cavity_curve_op) {
    BKE_sculpt_check_cavity_curves(sd);
  }
}

static bool check_sculpt_object_deformed(Object *object, const bool for_construction)
{
  bool deformed = false;

  /* Active modifiers means extra deformation, which can't be handled correct
   * on birth of PBVH and sculpt "layer" levels, so use PBVH only for internal brush
   * stuff and show final evaluated mesh so user would see actual object shape. */
  deformed |= object->sculpt->deform_modifiers_active;

  if (for_construction) {
    deformed |= object->sculpt->shapekey_active != nullptr;
  }
  else {
    /* As in case with modifiers, we can't synchronize deformation made against
     * PBVH and non-locked keyblock, so also use PBVH only for brushes and
     * final DM to give final result to user. */
    deformed |= object->sculpt->shapekey_active && (object->shapeflag & OB_SHAPE_LOCK) == 0;
  }

  return deformed;
}

void BKE_sculpt_sync_face_visibility_to_grids(Mesh *mesh, SubdivCCG *subdiv_ccg)
{
  using namespace blender;
  using namespace blender::bke;
  if (!subdiv_ccg) {
    return;
  }

  const AttributeAccessor attributes = mesh->attributes();
  const VArray<bool> hide_poly = *attributes.lookup_or_default<bool>(
      ".hide_poly", ATTR_DOMAIN_FACE, false);
  if (hide_poly.is_single() && !hide_poly.get_internal_single()) {
    BKE_subdiv_ccg_grid_hidden_free(*subdiv_ccg);
    return;
  }

  const VArraySpan<bool> hide_poly_span(hide_poly);
  CCGKey key;
  BKE_subdiv_ccg_key_top_level(key, *subdiv_ccg);
  BKE_subdiv_ccg_grid_hidden_ensure(*subdiv_ccg);

  for (int i = 0; i < mesh->totloop; i++) {
    const int face_index = BKE_subdiv_ccg_grid_to_face_index(*subdiv_ccg, i);
    subdiv_ccg->grid_hidden.value()[i].set_all(hide_poly_span[face_index]);
  }
}

static PBVH *build_pbvh_for_dynamic_topology(Object *ob)
{
  PBVH *pbvh = ob->sculpt->pbvh = BKE_pbvh_new(PBVH_BMESH);

  sculptsession_bmesh_add_layers(ob);

  BKE_pbvh_build_bmesh(pbvh,
                       ob->sculpt->bm,
                       ob->sculpt->bm_log,
                       ob->sculpt->attrs.dyntopo_node_id_vertex->bmesh_cd_offset,
                       ob->sculpt->attrs.dyntopo_node_id_face->bmesh_cd_offset);
  return pbvh;
}

static PBVH *build_pbvh_from_regular_mesh(Object *ob, Mesh *me_eval_deform)
{
  Mesh *me = BKE_object_get_original_mesh(ob);
  PBVH *pbvh = BKE_pbvh_new(PBVH_FACES);

  BKE_pbvh_build_mesh(pbvh, me);

  const bool is_deformed = check_sculpt_object_deformed(ob, true);
  if (is_deformed && me_eval_deform != nullptr) {
    BKE_pbvh_vert_coords_apply(pbvh, me_eval_deform->vert_positions());
  }

  return pbvh;
}

static PBVH *build_pbvh_from_ccg(Object *ob, SubdivCCG *subdiv_ccg)
{
  CCGKey key;
  BKE_subdiv_ccg_key_top_level(key, *subdiv_ccg);
  PBVH *pbvh = BKE_pbvh_new(PBVH_GRIDS);

  Mesh *base_mesh = BKE_mesh_from_object(ob);
  BKE_sculpt_sync_face_visibility_to_grids(base_mesh, subdiv_ccg);

<<<<<<< HEAD
  BKE_pbvh_build_grids(pbvh,
                       subdiv_ccg->grids,
                       &key,
                       subdiv_ccg->grid_to_face_map,
                       subdiv_ccg->grid_flag_mats,
                       subdiv_ccg->grid_hidden ? &*subdiv_ccg->grid_hidden : nullptr,
                       base_mesh,
                       subdiv_ccg);
=======
  BKE_pbvh_build_grids(pbvh, &key, base_mesh, subdiv_ccg);
>>>>>>> aae0b713
  return pbvh;
}

PBVH *BKE_sculpt_object_pbvh_ensure(Depsgraph *depsgraph, Object *ob)
{
  if (ob->sculpt == nullptr) {
    return nullptr;
  }

  PBVH *pbvh = ob->sculpt->pbvh;
  if (pbvh != nullptr) {
    /* NOTE: It is possible that pointers to grids or other geometry data changed. Need to update
     * those pointers. */
    const PBVHType pbvh_type = BKE_pbvh_type(pbvh);
    switch (pbvh_type) {
      case PBVH_FACES: {
        BKE_pbvh_update_mesh_pointers(pbvh, BKE_object_get_original_mesh(ob));
        break;
      }
      case PBVH_GRIDS: {
        Object *object_eval = DEG_get_evaluated_object(depsgraph, ob);
        Mesh *mesh_eval = static_cast<Mesh *>(object_eval->data);
        SubdivCCG *subdiv_ccg = mesh_eval->runtime->subdiv_ccg;
        if (subdiv_ccg != nullptr) {
          BKE_sculpt_bvh_update_from_ccg(pbvh, subdiv_ccg);
        }
        break;
      }
      case PBVH_BMESH: {
        break;
      }
    }

    BKE_pbvh_update_active_vcol(pbvh, BKE_object_get_original_mesh(ob));
    BKE_pbvh_pmap_set(pbvh, ob->sculpt->pmap);

    return pbvh;
  }

  ob->sculpt->islands_valid = false;

  if (ob->sculpt->bm != nullptr) {
    /* Sculpting on a BMesh (dynamic-topology) gets a special PBVH. */
    pbvh = build_pbvh_for_dynamic_topology(ob);
  }
  else {
    Object *object_eval = DEG_get_evaluated_object(depsgraph, ob);
    Mesh *mesh_eval = static_cast<Mesh *>(object_eval->data);
    if (mesh_eval->runtime->subdiv_ccg != nullptr) {
      pbvh = build_pbvh_from_ccg(ob, mesh_eval->runtime->subdiv_ccg);
    }
    else if (ob->type == OB_MESH) {
      Mesh *me_eval_deform = object_eval->runtime->mesh_deform_eval;
      pbvh = build_pbvh_from_regular_mesh(ob, me_eval_deform);
    }
  }

  BKE_pbvh_pmap_set(pbvh, ob->sculpt->pmap);
  ob->sculpt->pbvh = pbvh;

  sculpt_attribute_update_refs(ob);
  return pbvh;
}

PBVH *BKE_object_sculpt_pbvh_get(Object *object)
{
  if (!object->sculpt) {
    return nullptr;
  }
  return object->sculpt->pbvh;
}

bool BKE_object_sculpt_use_dyntopo(const Object *object)
{
  return object->sculpt && object->sculpt->bm;
}

void BKE_sculpt_bvh_update_from_ccg(PBVH *pbvh, SubdivCCG *subdiv_ccg)
{
  CCGKey key;
  BKE_subdiv_ccg_key_top_level(key, *subdiv_ccg);
<<<<<<< HEAD

  BKE_pbvh_grids_update(pbvh,
                        subdiv_ccg->grids,
                        subdiv_ccg->grid_to_face_map,
                        subdiv_ccg->grid_flag_mats,
                        subdiv_ccg->grid_hidden ? &*subdiv_ccg->grid_hidden : nullptr,
                        &key);
=======
  BKE_pbvh_grids_update(pbvh, &key);
>>>>>>> aae0b713
}

bool BKE_sculptsession_use_pbvh_draw(const Object *ob, const RegionView3D *rv3d)
{
  SculptSession *ss = ob->sculpt;
  if (ss == nullptr || ss->pbvh == nullptr || ss->mode_type != OB_MODE_SCULPT) {
    return false;
  }

  if (BKE_pbvh_type(ss->pbvh) == PBVH_FACES) {
    /* Regular mesh only draws from PBVH without modifiers and shape keys, or for
     * external engines that do not have access to the PBVH like Eevee does. */
    const bool external_engine = rv3d && rv3d->view_render != nullptr;
    return !(ss->shapekey_active || ss->deform_modifiers_active || external_engine);
  }

  /* Multires and dyntopo always draw directly from the PBVH. */
  return true;
}

/* Returns the Face Set random color for rendering in the overlay given its ID and a color seed. */
#define GOLDEN_RATIO_CONJUGATE 0.618033988749895f
void BKE_paint_face_set_overlay_color_get(const int face_set, const int seed, uchar r_color[4])
{
  float rgba[4];
  float random_mod_hue = GOLDEN_RATIO_CONJUGATE * (face_set + (seed % 10));
  random_mod_hue = random_mod_hue - floorf(random_mod_hue);
  const float random_mod_sat = BLI_hash_int_01(face_set + seed + 1);
  const float random_mod_val = BLI_hash_int_01(face_set + seed + 2);
  hsv_to_rgb(random_mod_hue,
             0.6f + (random_mod_sat * 0.25f),
             1.0f - (random_mod_val * 0.35f),
             &rgba[0],
             &rgba[1],
             &rgba[2]);
  rgba_float_to_uchar(r_color, rgba);
}

int BKE_sculptsession_vertex_count(const SculptSession *ss)
{
  switch (BKE_pbvh_type(ss->pbvh)) {
    case PBVH_FACES:
      return ss->totvert;
    case PBVH_BMESH:
      return BM_mesh_elem_count(ss->bm, BM_VERT);
    case PBVH_GRIDS:
      return BKE_pbvh_get_grid_num_verts(ss->pbvh);
  }

  return 0;
}

/**
 * Returns pointer to a CustomData associated with a given domain, if
 * one exists.  If not nullptr is returned (this may happen with e.g.
 * multires and #ATTR_DOMAIN_POINT).
 */
static CustomData *sculpt_get_cdata(Object *ob, eAttrDomain domain)
{
  SculptSession *ss = ob->sculpt;

  if (ss->bm) {
    switch (domain) {
      case ATTR_DOMAIN_POINT:
        return &ss->bm->vdata;
      case ATTR_DOMAIN_FACE:
        return &ss->bm->pdata;
      default:
        BLI_assert_unreachable();
        return nullptr;
    }
  }
  else {
    Mesh *me = BKE_object_get_original_mesh(ob);

    switch (domain) {
      case ATTR_DOMAIN_POINT:
        /* Cannot get vertex domain for multires grids. */
        if (ss->pbvh && BKE_pbvh_type(ss->pbvh) == PBVH_GRIDS) {
          return nullptr;
        }

        return &me->vert_data;
      case ATTR_DOMAIN_FACE:
        return &me->face_data;
      default:
        BLI_assert_unreachable();
        return nullptr;
    }
  }
}

static int sculpt_attr_elem_count_get(Object *ob, eAttrDomain domain)
{
  SculptSession *ss = ob->sculpt;

  switch (domain) {
    case ATTR_DOMAIN_POINT:
      return BKE_sculptsession_vertex_count(ss);
      break;
    case ATTR_DOMAIN_FACE:
      return ss->totfaces;
      break;
    default:
      BLI_assert_unreachable();
      return 0;
  }
}

static bool sculpt_attribute_create(SculptSession *ss,
                                    Object *ob,
                                    eAttrDomain domain,
                                    eCustomDataType proptype,
                                    const char *name,
                                    SculptAttribute *out,
                                    const SculptAttributeParams *params,
                                    PBVHType pbvhtype,
                                    bool flat_array_for_bmesh)
{
  Mesh *me = BKE_object_get_original_mesh(ob);

  bool simple_array = params->simple_array;
  bool permanent = params->permanent;

  out->params = *params;
  out->proptype = proptype;
  out->domain = domain;
  STRNCPY_UTF8(out->name, name);

  /* Force non-CustomData simple_array mode if not PBVH_FACES. */
  if (pbvhtype == PBVH_GRIDS || (pbvhtype == PBVH_BMESH && flat_array_for_bmesh)) {
    if (permanent) {
      printf(
          "%s: error: tried to make permanent customdata in multires or bmesh mode; will make "
          "local "
          "array "
          "instead.\n",
          __func__);
      permanent = (out->params.permanent = false);
    }

    simple_array = true;
  }

  BLI_assert(!(simple_array && permanent));

  int totelem = sculpt_attr_elem_count_get(ob, domain);

  if (simple_array) {
    int elemsize = CustomData_sizeof(proptype);

    out->data = MEM_calloc_arrayN(totelem, elemsize, __func__);

    out->data_for_bmesh = ss->bm != nullptr;
    out->simple_array = true;
    out->bmesh_cd_offset = -1;
    out->layer = nullptr;
    out->elem_size = elemsize;
    out->used = true;
    out->elem_num = totelem;

    return true;
  }

  out->simple_array = false;

  switch (BKE_pbvh_type(ss->pbvh)) {
    case PBVH_BMESH: {
      CustomData *cdata = nullptr;
      out->data_for_bmesh = true;

      switch (domain) {
        case ATTR_DOMAIN_POINT:
          cdata = &ss->bm->vdata;
          break;
        case ATTR_DOMAIN_FACE:
          cdata = &ss->bm->pdata;
          break;
        default:
          out->used = false;
          return false;
      }

      BLI_assert(CustomData_get_named_layer_index(cdata, proptype, name) == -1);

      BM_data_layer_add_named(ss->bm, cdata, proptype, name);
      int index = CustomData_get_named_layer_index(cdata, proptype, name);

      if (!permanent) {
        cdata->layers[index].flag |= CD_FLAG_TEMPORARY | CD_FLAG_NOCOPY;
      }

      out->data = nullptr;
      out->layer = cdata->layers + index;
      out->bmesh_cd_offset = out->layer->offset;
      out->elem_size = CustomData_sizeof(proptype);
      break;
    }
    case PBVH_FACES: {
      CustomData *cdata = nullptr;

      switch (domain) {
        case ATTR_DOMAIN_POINT:
          cdata = &me->vert_data;
          break;
        case ATTR_DOMAIN_FACE:
          cdata = &me->face_data;
          break;
        default:
          out->used = false;
          return false;
      }

      BLI_assert(CustomData_get_named_layer_index(cdata, proptype, name) == -1);

      CustomData_add_layer_named(cdata, proptype, CD_SET_DEFAULT, totelem, name);
      int index = CustomData_get_named_layer_index(cdata, proptype, name);

      if (!permanent) {
        cdata->layers[index].flag |= CD_FLAG_TEMPORARY | CD_FLAG_NOCOPY;
      }

      out->layer = cdata->layers + index;
      out->data = out->layer->data;
      out->data_for_bmesh = false;
      out->bmesh_cd_offset = -1;
      out->elem_size = CustomData_get_elem_size(out->layer);

      break;
    }
    case PBVH_GRIDS: {
      /* GRIDS should have been handled as simple arrays. */
      BLI_assert_unreachable();
      break;
    }
    default:
      BLI_assert_unreachable();
      break;
  }

  out->used = true;
  out->elem_num = totelem;

  return true;
}

static bool sculpt_attr_update(Object *ob, SculptAttribute *attr)
{
  SculptSession *ss = ob->sculpt;
  int elem_num = sculpt_attr_elem_count_get(ob, attr->domain);

  bool bad = false;

  if (attr->data) {
    bad = attr->elem_num != elem_num;
  }

  /* Check if we are a coerced simple array and shouldn't be. */
  bad |= attr->simple_array && !attr->params.simple_array &&
         !ELEM(BKE_pbvh_type(ss->pbvh), PBVH_GRIDS, PBVH_BMESH);

  CustomData *cdata = sculpt_get_cdata(ob, attr->domain);
  if (cdata && !attr->simple_array) {
    int layer_index = CustomData_get_named_layer_index(cdata, attr->proptype, attr->name);

    bad |= layer_index == -1;
    bad |= (ss->bm != nullptr) != attr->data_for_bmesh;

    if (!bad) {
      if (attr->data_for_bmesh) {
        attr->bmesh_cd_offset = cdata->layers[layer_index].offset;
      }
      else {
        attr->data = cdata->layers[layer_index].data;
      }
    }
  }

  if (bad) {
    if (attr->simple_array) {
      MEM_SAFE_FREE(attr->data);
    }

    sculpt_attribute_create(ss,
                            ob,
                            attr->domain,
                            attr->proptype,
                            attr->name,
                            attr,
                            &attr->params,
                            BKE_pbvh_type(ss->pbvh),
                            attr->data_for_bmesh);
  }

  return bad;
}

static SculptAttribute *sculpt_get_cached_layer(SculptSession *ss,
                                                eAttrDomain domain,
                                                eCustomDataType proptype,
                                                const char *name)
{
  for (int i = 0; i < SCULPT_MAX_ATTRIBUTES; i++) {
    SculptAttribute *attr = ss->temp_attributes + i;

    if (attr->used && STREQ(attr->name, name) && attr->proptype == proptype &&
        attr->domain == domain) {

      return attr;
    }
  }

  return nullptr;
}

bool BKE_sculpt_attribute_exists(Object *ob,
                                 eAttrDomain domain,
                                 eCustomDataType proptype,
                                 const char *name)
{
  SculptSession *ss = ob->sculpt;
  SculptAttribute *attr = sculpt_get_cached_layer(ss, domain, proptype, name);

  if (attr) {
    return true;
  }

  CustomData *cdata = sculpt_get_cdata(ob, domain);
  return CustomData_get_named_layer_index(cdata, proptype, name) != -1;
}

static SculptAttribute *sculpt_alloc_attr(SculptSession *ss)
{
  for (int i = 0; i < SCULPT_MAX_ATTRIBUTES; i++) {
    if (!ss->temp_attributes[i].used) {
      memset((void *)(ss->temp_attributes + i), 0, sizeof(SculptAttribute));
      ss->temp_attributes[i].used = true;

      return ss->temp_attributes + i;
    }
  }

  BLI_assert_unreachable();
  return nullptr;
}

SculptAttribute *BKE_sculpt_attribute_get(Object *ob,
                                          eAttrDomain domain,
                                          eCustomDataType proptype,
                                          const char *name)
{
  SculptSession *ss = ob->sculpt;

  /* See if attribute is cached in ss->temp_attributes. */
  SculptAttribute *attr = sculpt_get_cached_layer(ss, domain, proptype, name);

  if (attr) {
    if (sculpt_attr_update(ob, attr)) {
      sculpt_attribute_update_refs(ob);
    }

    return attr;
  }

  /* Does attribute exist in CustomData layout? */
  CustomData *cdata = sculpt_get_cdata(ob, domain);
  if (cdata) {
    int index = CustomData_get_named_layer_index(cdata, proptype, name);

    if (index != -1) {
      int totelem = 0;

      switch (domain) {
        case ATTR_DOMAIN_POINT:
          totelem = BKE_sculptsession_vertex_count(ss);
          break;
        case ATTR_DOMAIN_FACE:
          totelem = ss->totfaces;
          break;
        default:
          BLI_assert_unreachable();
          break;
      }

      attr = sculpt_alloc_attr(ss);

      attr->used = true;
      attr->domain = domain;
      attr->proptype = proptype;
      attr->data = cdata->layers[index].data;
      attr->bmesh_cd_offset = cdata->layers[index].offset;
      attr->elem_num = totelem;
      attr->layer = cdata->layers + index;
      attr->elem_size = CustomData_get_elem_size(attr->layer);

      STRNCPY_UTF8(attr->name, name);
      return attr;
    }
  }

  return nullptr;
}

static SculptAttribute *sculpt_attribute_ensure_ex(Object *ob,
                                                   eAttrDomain domain,
                                                   eCustomDataType proptype,
                                                   const char *name,
                                                   const SculptAttributeParams *params,
                                                   PBVHType pbvhtype,
                                                   bool flat_array_for_bmesh)
{
  SculptSession *ss = ob->sculpt;
  SculptAttribute *attr = BKE_sculpt_attribute_get(ob, domain, proptype, name);

  if (attr) {
    sculpt_attr_update(ob, attr);

    /* Since "stroke_only" is not a CustomData flag we have
     * to sync its parameter setting manually. Fixes #104618.
     */
    attr->params.stroke_only = params->stroke_only;

    return attr;
  }

  attr = sculpt_alloc_attr(ss);

  /* Create attribute. */
  sculpt_attribute_create(
      ss, ob, domain, proptype, name, attr, params, pbvhtype, flat_array_for_bmesh);
  sculpt_attribute_update_refs(ob);

  return attr;
}

SculptAttribute *BKE_sculpt_attribute_ensure(Object *ob,
                                             eAttrDomain domain,
                                             eCustomDataType proptype,
                                             const char *name,
                                             const SculptAttributeParams *params)
{
  SculptAttributeParams temp_params = *params;

  return sculpt_attribute_ensure_ex(
      ob, domain, proptype, name, &temp_params, BKE_pbvh_type(ob->sculpt->pbvh), true);
}

static void sculptsession_bmesh_attr_update_internal(Object *ob)
{
  SculptSession *ss = ob->sculpt;

  sculptsession_bmesh_add_layers(ob);

  if (ss->pbvh) {
    BKE_pbvh_update_bmesh_offsets(ss->pbvh,
                                  ob->sculpt->attrs.dyntopo_node_id_vertex->bmesh_cd_offset,
                                  ob->sculpt->attrs.dyntopo_node_id_face->bmesh_cd_offset);
  }
}

static void sculptsession_bmesh_add_layers(Object *ob)
{
  SculptSession *ss = ob->sculpt;
  SculptAttributeParams params = {0};

  ss->attrs.dyntopo_node_id_vertex = sculpt_attribute_ensure_ex(
      ob,
      ATTR_DOMAIN_POINT,
      CD_PROP_INT32,
      SCULPT_ATTRIBUTE_NAME(dyntopo_node_id_vertex),
      &params,
      PBVH_BMESH,
      false);

  ss->attrs.dyntopo_node_id_face = sculpt_attribute_ensure_ex(
      ob,
      ATTR_DOMAIN_FACE,
      CD_PROP_INT32,
      SCULPT_ATTRIBUTE_NAME(dyntopo_node_id_face),
      &params,
      PBVH_BMESH,
      false);
}

void BKE_sculpt_attributes_destroy_temporary_stroke(Object *ob)
{
  SculptSession *ss = ob->sculpt;

  for (int i = 0; i < SCULPT_MAX_ATTRIBUTES; i++) {
    SculptAttribute *attr = ss->temp_attributes + i;

    if (attr->params.stroke_only) {
      BKE_sculpt_attribute_destroy(ob, attr);
    }
  }
}

static void sculpt_attribute_update_refs(Object *ob)
{
  SculptSession *ss = ob->sculpt;

  /* Run twice, in case sculpt_attr_update had to recreate a layer and messed up #BMesh offsets. */
  for (int i = 0; i < 2; i++) {
    for (int j = 0; j < SCULPT_MAX_ATTRIBUTES; j++) {
      SculptAttribute *attr = ss->temp_attributes + j;

      if (attr->used) {
        sculpt_attr_update(ob, attr);
      }
    }

    if (ss->bm) {
      sculptsession_bmesh_attr_update_internal(ob);
    }
  }

  Mesh *me = BKE_object_get_original_mesh(ob);

  if (ss->pbvh) {
    BKE_pbvh_update_active_vcol(ss->pbvh, me);
  }
}

void BKE_sculpt_attribute_destroy_temporary_all(Object *ob)
{
  SculptSession *ss = ob->sculpt;

  for (int i = 0; i < SCULPT_MAX_ATTRIBUTES; i++) {
    SculptAttribute *attr = ss->temp_attributes + i;

    if (attr->used && !attr->params.permanent) {
      BKE_sculpt_attribute_destroy(ob, attr);
    }
  }
}

bool BKE_sculpt_attribute_destroy(Object *ob, SculptAttribute *attr)
{
  SculptSession *ss = ob->sculpt;
  eAttrDomain domain = attr->domain;

  BLI_assert(attr->used);

  /* Remove from convenience pointer struct. */
  SculptAttribute **ptrs = (SculptAttribute **)&ss->attrs;
  int ptrs_num = sizeof(ss->attrs) / sizeof(void *);

  for (int i = 0; i < ptrs_num; i++) {
    if (ptrs[i] == attr) {
      ptrs[i] = nullptr;
    }
  }

  /* Remove from internal temp_attributes array. */
  for (int i = 0; i < SCULPT_MAX_ATTRIBUTES; i++) {
    SculptAttribute *attr2 = ss->temp_attributes + i;

    if (STREQ(attr2->name, attr->name) && attr2->domain == attr->domain &&
        attr2->proptype == attr->proptype)
    {

      attr2->used = false;
    }
  }

  Mesh *me = BKE_object_get_original_mesh(ob);

  if (attr->simple_array) {
    MEM_SAFE_FREE(attr->data);
  }
  else if (ss->bm) {
    CustomData *cdata = attr->domain == ATTR_DOMAIN_POINT ? &ss->bm->vdata : &ss->bm->pdata;

    BM_data_layer_free_named(ss->bm, cdata, attr->name);
  }
  else {
    CustomData *cdata = nullptr;
    int totelem = 0;

    switch (domain) {
      case ATTR_DOMAIN_POINT:
        cdata = ss->bm ? &ss->bm->vdata : &me->vert_data;
        totelem = ss->totvert;
        break;
      case ATTR_DOMAIN_FACE:
        cdata = ss->bm ? &ss->bm->pdata : &me->face_data;
        totelem = ss->totfaces;
        break;
      default:
        BLI_assert_unreachable();
        return false;
    }

    /* We may have been called after destroying ss->bm in which case attr->layer
     * might be invalid.
     */
    int layer_i = CustomData_get_named_layer_index(cdata, attr->proptype, attr->name);
    if (layer_i != 0) {
      CustomData_free_layer(cdata, attr->proptype, totelem, layer_i);
    }

    sculpt_attribute_update_refs(ob);
  }

  attr->data = nullptr;
  attr->used = false;

  return true;
}<|MERGE_RESOLUTION|>--- conflicted
+++ resolved
@@ -2199,18 +2199,7 @@
   Mesh *base_mesh = BKE_mesh_from_object(ob);
   BKE_sculpt_sync_face_visibility_to_grids(base_mesh, subdiv_ccg);
 
-<<<<<<< HEAD
-  BKE_pbvh_build_grids(pbvh,
-                       subdiv_ccg->grids,
-                       &key,
-                       subdiv_ccg->grid_to_face_map,
-                       subdiv_ccg->grid_flag_mats,
-                       subdiv_ccg->grid_hidden ? &*subdiv_ccg->grid_hidden : nullptr,
-                       base_mesh,
-                       subdiv_ccg);
-=======
   BKE_pbvh_build_grids(pbvh, &key, base_mesh, subdiv_ccg);
->>>>>>> aae0b713
   return pbvh;
 }
 
@@ -2292,17 +2281,7 @@
 {
   CCGKey key;
   BKE_subdiv_ccg_key_top_level(key, *subdiv_ccg);
-<<<<<<< HEAD
-
-  BKE_pbvh_grids_update(pbvh,
-                        subdiv_ccg->grids,
-                        subdiv_ccg->grid_to_face_map,
-                        subdiv_ccg->grid_flag_mats,
-                        subdiv_ccg->grid_hidden ? &*subdiv_ccg->grid_hidden : nullptr,
-                        &key);
-=======
   BKE_pbvh_grids_update(pbvh, &key);
->>>>>>> aae0b713
 }
 
 bool BKE_sculptsession_use_pbvh_draw(const Object *ob, const RegionView3D *rv3d)
