--- conflicted
+++ resolved
@@ -66,9 +66,10 @@
 
 #include "bmesh.h"
 
-<<<<<<< HEAD
 using blender::float3;
-=======
+using blender::MutableSpan;
+using blender::Span;
+
 static void sculpt_attribute_update_refs(Object *ob);
 static SculptAttribute *sculpt_attribute_ensure_ex(Object *ob,
                                                    eAttrDomain domain,
@@ -78,10 +79,6 @@
                                                    PBVHType pbvhtype,
                                                    bool flat_array_for_bmesh);
 void sculptsession_bmesh_add_layers(Object *ob);
-
->>>>>>> b76b908c
-using blender::MutableSpan;
-using blender::Span;
 
 static void palette_init_data(ID *id)
 {
