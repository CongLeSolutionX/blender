/* SPDX-FileCopyrightText: 2009 by Nicholas Bishop. All rights reserved.
 *
 * SPDX-License-Identifier: GPL-2.0-or-later */

/** \file
 * \ingroup bke
 */

#include <cstdlib>
#include <cstring>

#include "MEM_guardedalloc.h"

#include "DNA_brush_types.h"
#include "DNA_defaults.h"
#include "DNA_gpencil_legacy_types.h"
#include "DNA_mesh_types.h"
#include "DNA_meshdata_types.h"
#include "DNA_modifier_types.h"
#include "DNA_object_types.h"
#include "DNA_scene_types.h"
#include "DNA_space_types.h"
#include "DNA_view3d_types.h"
#include "DNA_workspace_types.h"

#include "BLI_bitmap.h"
#include "BLI_hash.h"
#include "BLI_listbase.h"
#include "BLI_math_color.h"
#include "BLI_math_matrix.h"
#include "BLI_math_vector.h"
#include "BLI_string_utf8.h"
#include "BLI_utildefines.h"
#include "BLI_vector.hh"

#include "BLT_translation.h"

#include "BKE_attribute.h"
#include "BKE_attribute.hh"
#include "BKE_brush.hh"
#include "BKE_ccg.h"
#include "BKE_colortools.h"
#include "BKE_context.h"
#include "BKE_crazyspace.h"
#include "BKE_deform.h"
#include "BKE_gpencil_legacy.h"
#include "BKE_idtype.h"
#include "BKE_image.h"
#include "BKE_key.h"
#include "BKE_layer.h"
#include "BKE_lib_id.h"
#include "BKE_main.h"
#include "BKE_material.h"
#include "BKE_mesh.hh"
#include "BKE_mesh_mapping.hh"
#include "BKE_mesh_runtime.hh"
#include "BKE_modifier.h"
#include "BKE_multires.hh"
#include "BKE_object.h"
#include "BKE_paint.hh"
#include "BKE_pbvh_api.hh"
#include "BKE_scene.h"
#include "BKE_subdiv_ccg.hh"
#include "BKE_subsurf.hh"

#include "DEG_depsgraph.h"
#include "DEG_depsgraph_query.h"

#include "RNA_enum_types.hh"

#include "BLO_read_write.hh"

#include "bmesh.h"

using blender::float3;
using blender::MutableSpan;
using blender::Span;
using blender::Vector;

static void sculpt_attribute_update_refs(Object *ob);
static SculptAttribute *sculpt_attribute_ensure_ex(Object *ob,
                                                   eAttrDomain domain,
                                                   eCustomDataType proptype,
                                                   const char *name,
                                                   const SculptAttributeParams *params,
                                                   PBVHType pbvhtype,
                                                   bool flat_array_for_bmesh);
static void sculptsession_bmesh_add_layers(Object *ob);

static void palette_init_data(ID *id)
{
  Palette *palette = (Palette *)id;

  BLI_assert(MEMCMP_STRUCT_AFTER_IS_ZERO(palette, id));

  /* Enable fake user by default. */
  id_fake_user_set(&palette->id);
}

static void palette_copy_data(Main * /*bmain*/, ID *id_dst, const ID *id_src, const int /*flag*/)
{
  Palette *palette_dst = (Palette *)id_dst;
  const Palette *palette_src = (const Palette *)id_src;

  BLI_duplicatelist(&palette_dst->colors, &palette_src->colors);
}

static void palette_free_data(ID *id)
{
  Palette *palette = (Palette *)id;

  BLI_freelistN(&palette->colors);
}

static void palette_blend_write(BlendWriter *writer, ID *id, const void *id_address)
{
  Palette *palette = (Palette *)id;

  BLO_write_id_struct(writer, Palette, id_address, &palette->id);
  BKE_id_blend_write(writer, &palette->id);

  BLO_write_struct_list(writer, PaletteColor, &palette->colors);
}

static void palette_blend_read_data(BlendDataReader *reader, ID *id)
{
  Palette *palette = (Palette *)id;
  BLO_read_list(reader, &palette->colors);
}

static void palette_undo_preserve(BlendLibReader * /*reader*/, ID *id_new, ID *id_old)
{
  /* Whole Palette is preserved across undo-steps, and it has no extra pointer, simple. */
  /* NOTE: We do not care about potential internal references to self here, Palette has none. */
  /* NOTE: We do not swap IDProperties, as dealing with potential ID pointers in those would be
   *       fairly delicate. */
  BKE_lib_id_swap(nullptr, id_new, id_old, false, 0);
  std::swap(id_new->properties, id_old->properties);
}

IDTypeInfo IDType_ID_PAL = {
    /*id_code*/ ID_PAL,
    /*id_filter*/ FILTER_ID_PAL,
    /*main_listbase_index*/ INDEX_ID_PAL,
    /*struct_size*/ sizeof(Palette),
    /*name*/ "Palette",
    /*name_plural*/ "palettes",
    /*translation_context*/ BLT_I18NCONTEXT_ID_PALETTE,
    /*flags*/ IDTYPE_FLAGS_NO_ANIMDATA,
    /*asset_type_info*/ nullptr,

    /*init_data*/ palette_init_data,
    /*copy_data*/ palette_copy_data,
    /*free_data*/ palette_free_data,
    /*make_local*/ nullptr,
    /*foreach_id*/ nullptr,
    /*foreach_cache*/ nullptr,
    /*foreach_path*/ nullptr,
    /*owner_pointer_get*/ nullptr,

    /*blend_write*/ palette_blend_write,
    /*blend_read_data*/ palette_blend_read_data,
    /*blend_read_after_liblink*/ nullptr,

    /*blend_read_undo_preserve*/ palette_undo_preserve,

    /*lib_override_apply_post*/ nullptr,
};

static void paint_curve_copy_data(Main * /*bmain*/,
                                  ID *id_dst,
                                  const ID *id_src,
                                  const int /*flag*/)
{
  PaintCurve *paint_curve_dst = (PaintCurve *)id_dst;
  const PaintCurve *paint_curve_src = (const PaintCurve *)id_src;

  if (paint_curve_src->tot_points != 0) {
    paint_curve_dst->points = static_cast<PaintCurvePoint *>(
        MEM_dupallocN(paint_curve_src->points));
  }
}

static void paint_curve_free_data(ID *id)
{
  PaintCurve *paint_curve = (PaintCurve *)id;

  MEM_SAFE_FREE(paint_curve->points);
  paint_curve->tot_points = 0;
}

static void paint_curve_blend_write(BlendWriter *writer, ID *id, const void *id_address)
{
  PaintCurve *pc = (PaintCurve *)id;

  BLO_write_id_struct(writer, PaintCurve, id_address, &pc->id);
  BKE_id_blend_write(writer, &pc->id);

  BLO_write_struct_array(writer, PaintCurvePoint, pc->tot_points, pc->points);
}

static void paint_curve_blend_read_data(BlendDataReader *reader, ID *id)
{
  PaintCurve *pc = (PaintCurve *)id;
  BLO_read_data_address(reader, &pc->points);
}

IDTypeInfo IDType_ID_PC = {
    /*id_code*/ ID_PC,
    /*id_filter*/ FILTER_ID_PC,
    /*main_listbase_index*/ INDEX_ID_PC,
    /*struct_size*/ sizeof(PaintCurve),
    /*name*/ "PaintCurve",
    /*name_plural*/ "paint_curves",
    /*translation_context*/ BLT_I18NCONTEXT_ID_PAINTCURVE,
    /*flags*/ IDTYPE_FLAGS_NO_ANIMDATA,
    /*asset_type_info*/ nullptr,

    /*init_data*/ nullptr,
    /*copy_data*/ paint_curve_copy_data,
    /*free_data*/ paint_curve_free_data,
    /*make_local*/ nullptr,
    /*foreach_id*/ nullptr,
    /*foreach_cache*/ nullptr,
    /*foreach_path*/ nullptr,
    /*owner_pointer_get*/ nullptr,

    /*blend_write*/ paint_curve_blend_write,
    /*blend_read_data*/ paint_curve_blend_read_data,
    /*blend_read_after_liblink*/ nullptr,

    /*blend_read_undo_preserve*/ nullptr,

    /*lib_override_apply_post*/ nullptr,
};

const uchar PAINT_CURSOR_SCULPT[3] = {255, 100, 100};
const uchar PAINT_CURSOR_VERTEX_PAINT[3] = {255, 255, 255};
const uchar PAINT_CURSOR_WEIGHT_PAINT[3] = {200, 200, 255};
const uchar PAINT_CURSOR_TEXTURE_PAINT[3] = {255, 255, 255};
const uchar PAINT_CURSOR_SCULPT_CURVES[3] = {255, 100, 100};

static ePaintOverlayControlFlags overlay_flags = (ePaintOverlayControlFlags)0;

void BKE_paint_invalidate_overlay_tex(Scene *scene, ViewLayer *view_layer, const Tex *tex)
{
  Paint *p = BKE_paint_get_active(scene, view_layer);
  if (!p) {
    return;
  }

  Brush *br = p->brush;
  if (!br) {
    return;
  }

  if (br->mtex.tex == tex) {
    overlay_flags |= PAINT_OVERLAY_INVALID_TEXTURE_PRIMARY;
  }
  if (br->mask_mtex.tex == tex) {
    overlay_flags |= PAINT_OVERLAY_INVALID_TEXTURE_SECONDARY;
  }
}

void BKE_paint_invalidate_cursor_overlay(Scene *scene, ViewLayer *view_layer, CurveMapping *curve)
{
  Paint *p = BKE_paint_get_active(scene, view_layer);
  if (p == nullptr) {
    return;
  }

  Brush *br = p->brush;
  if (br && br->curve == curve) {
    overlay_flags |= PAINT_OVERLAY_INVALID_CURVE;
  }
}

void BKE_paint_invalidate_overlay_all()
{
  overlay_flags |= (PAINT_OVERLAY_INVALID_TEXTURE_SECONDARY |
                    PAINT_OVERLAY_INVALID_TEXTURE_PRIMARY | PAINT_OVERLAY_INVALID_CURVE);
}

ePaintOverlayControlFlags BKE_paint_get_overlay_flags()
{
  return overlay_flags;
}

void BKE_paint_set_overlay_override(eOverlayFlags flags)
{
  if (flags & BRUSH_OVERLAY_OVERRIDE_MASK) {
    if (flags & BRUSH_OVERLAY_CURSOR_OVERRIDE_ON_STROKE) {
      overlay_flags |= PAINT_OVERLAY_OVERRIDE_CURSOR;
    }
    if (flags & BRUSH_OVERLAY_PRIMARY_OVERRIDE_ON_STROKE) {
      overlay_flags |= PAINT_OVERLAY_OVERRIDE_PRIMARY;
    }
    if (flags & BRUSH_OVERLAY_SECONDARY_OVERRIDE_ON_STROKE) {
      overlay_flags |= PAINT_OVERLAY_OVERRIDE_SECONDARY;
    }
  }
  else {
    overlay_flags &= ~(PAINT_OVERRIDE_MASK);
  }
}

void BKE_paint_reset_overlay_invalid(ePaintOverlayControlFlags flag)
{
  overlay_flags &= ~(flag);
}

bool BKE_paint_ensure_from_paintmode(Scene *sce, ePaintMode mode)
{
  ToolSettings *ts = sce->toolsettings;
  Paint **paint_ptr = nullptr;
  /* Some paint modes don't store paint settings as pointer, for these this can be set and
   * referenced by paint_ptr. */
  Paint *paint_tmp = nullptr;

  switch (mode) {
    case PAINT_MODE_SCULPT:
      paint_ptr = (Paint **)&ts->sculpt;
      break;
    case PAINT_MODE_VERTEX:
      paint_ptr = (Paint **)&ts->vpaint;
      break;
    case PAINT_MODE_WEIGHT:
      paint_ptr = (Paint **)&ts->wpaint;
      break;
    case PAINT_MODE_TEXTURE_2D:
    case PAINT_MODE_TEXTURE_3D:
      paint_tmp = (Paint *)&ts->imapaint;
      paint_ptr = &paint_tmp;
      break;
    case PAINT_MODE_SCULPT_UV:
      paint_ptr = (Paint **)&ts->uvsculpt;
      break;
    case PAINT_MODE_GPENCIL:
      paint_ptr = (Paint **)&ts->gp_paint;
      break;
    case PAINT_MODE_VERTEX_GPENCIL:
      paint_ptr = (Paint **)&ts->gp_vertexpaint;
      break;
    case PAINT_MODE_SCULPT_GPENCIL:
      paint_ptr = (Paint **)&ts->gp_sculptpaint;
      break;
    case PAINT_MODE_WEIGHT_GPENCIL:
      paint_ptr = (Paint **)&ts->gp_weightpaint;
      break;
    case PAINT_MODE_SCULPT_CURVES:
      paint_ptr = (Paint **)&ts->curves_sculpt;
      break;
    case PAINT_MODE_INVALID:
      break;
  }
  if (paint_ptr) {
    BKE_paint_ensure(ts, paint_ptr);
    return true;
  }
  return false;
}

Paint *BKE_paint_get_active_from_paintmode(Scene *sce, ePaintMode mode)
{
  if (sce) {
    ToolSettings *ts = sce->toolsettings;

    switch (mode) {
      case PAINT_MODE_SCULPT:
        return &ts->sculpt->paint;
      case PAINT_MODE_VERTEX:
        return &ts->vpaint->paint;
      case PAINT_MODE_WEIGHT:
        return &ts->wpaint->paint;
      case PAINT_MODE_TEXTURE_2D:
      case PAINT_MODE_TEXTURE_3D:
        return &ts->imapaint.paint;
      case PAINT_MODE_SCULPT_UV:
        return &ts->uvsculpt->paint;
      case PAINT_MODE_GPENCIL:
        return &ts->gp_paint->paint;
      case PAINT_MODE_VERTEX_GPENCIL:
        return &ts->gp_vertexpaint->paint;
      case PAINT_MODE_SCULPT_GPENCIL:
        return &ts->gp_sculptpaint->paint;
      case PAINT_MODE_WEIGHT_GPENCIL:
        return &ts->gp_weightpaint->paint;
      case PAINT_MODE_SCULPT_CURVES:
        return &ts->curves_sculpt->paint;
      case PAINT_MODE_INVALID:
        return nullptr;
      default:
        return &ts->imapaint.paint;
    }
  }

  return nullptr;
}

const EnumPropertyItem *BKE_paint_get_tool_enum_from_paintmode(ePaintMode mode)
{
  switch (mode) {
    case PAINT_MODE_SCULPT:
      return rna_enum_brush_sculpt_tool_items;
    case PAINT_MODE_VERTEX:
      return rna_enum_brush_vertex_tool_items;
    case PAINT_MODE_WEIGHT:
      return rna_enum_brush_weight_tool_items;
    case PAINT_MODE_TEXTURE_2D:
    case PAINT_MODE_TEXTURE_3D:
      return rna_enum_brush_image_tool_items;
    case PAINT_MODE_SCULPT_UV:
      return rna_enum_brush_uv_sculpt_tool_items;
    case PAINT_MODE_GPENCIL:
      return rna_enum_brush_gpencil_types_items;
    case PAINT_MODE_VERTEX_GPENCIL:
      return rna_enum_brush_gpencil_vertex_types_items;
    case PAINT_MODE_SCULPT_GPENCIL:
      return rna_enum_brush_gpencil_sculpt_types_items;
    case PAINT_MODE_WEIGHT_GPENCIL:
      return rna_enum_brush_gpencil_weight_types_items;
    case PAINT_MODE_SCULPT_CURVES:
      return rna_enum_brush_curves_sculpt_tool_items;
    case PAINT_MODE_INVALID:
      break;
  }
  return nullptr;
}

const char *BKE_paint_get_tool_prop_id_from_paintmode(ePaintMode mode)
{
  switch (mode) {
    case PAINT_MODE_SCULPT:
      return "sculpt_tool";
    case PAINT_MODE_VERTEX:
      return "vertex_tool";
    case PAINT_MODE_WEIGHT:
      return "weight_tool";
    case PAINT_MODE_TEXTURE_2D:
    case PAINT_MODE_TEXTURE_3D:
      return "image_tool";
    case PAINT_MODE_SCULPT_UV:
      return "uv_sculpt_tool";
    case PAINT_MODE_GPENCIL:
      return "gpencil_tool";
    case PAINT_MODE_VERTEX_GPENCIL:
      return "gpencil_vertex_tool";
    case PAINT_MODE_SCULPT_GPENCIL:
      return "gpencil_sculpt_tool";
    case PAINT_MODE_WEIGHT_GPENCIL:
      return "gpencil_weight_tool";
    case PAINT_MODE_SCULPT_CURVES:
      return "curves_sculpt_tool";
    case PAINT_MODE_INVALID:
      break;
  }

  /* Invalid paint mode. */
  return nullptr;
}

const char *BKE_paint_get_tool_enum_translation_context_from_paintmode(ePaintMode mode)
{
  switch (mode) {
    case PAINT_MODE_SCULPT:
    case PAINT_MODE_GPENCIL:
    case PAINT_MODE_TEXTURE_2D:
    case PAINT_MODE_TEXTURE_3D:
      return BLT_I18NCONTEXT_ID_BRUSH;
    case PAINT_MODE_VERTEX:
    case PAINT_MODE_WEIGHT:
    case PAINT_MODE_SCULPT_UV:
    case PAINT_MODE_VERTEX_GPENCIL:
    case PAINT_MODE_SCULPT_GPENCIL:
    case PAINT_MODE_WEIGHT_GPENCIL:
    case PAINT_MODE_SCULPT_CURVES:
    case PAINT_MODE_INVALID:
      break;
  }

  /* Invalid paint mode. */
  return BLT_I18NCONTEXT_DEFAULT;
}

Paint *BKE_paint_get_active(Scene *sce, ViewLayer *view_layer)
{
  if (sce && view_layer) {
    ToolSettings *ts = sce->toolsettings;
    BKE_view_layer_synced_ensure(sce, view_layer);
    Object *actob = BKE_view_layer_active_object_get(view_layer);

    if (actob) {
      switch (actob->mode) {
        case OB_MODE_SCULPT:
          return &ts->sculpt->paint;
        case OB_MODE_VERTEX_PAINT:
          return &ts->vpaint->paint;
        case OB_MODE_WEIGHT_PAINT:
          return &ts->wpaint->paint;
        case OB_MODE_TEXTURE_PAINT:
          return &ts->imapaint.paint;
        case OB_MODE_PAINT_GPENCIL_LEGACY:
          return &ts->gp_paint->paint;
        case OB_MODE_VERTEX_GPENCIL_LEGACY:
          return &ts->gp_vertexpaint->paint;
        case OB_MODE_SCULPT_GPENCIL_LEGACY:
          return &ts->gp_sculptpaint->paint;
        case OB_MODE_WEIGHT_GPENCIL_LEGACY:
          return &ts->gp_weightpaint->paint;
        case OB_MODE_SCULPT_CURVES:
          return &ts->curves_sculpt->paint;
        case OB_MODE_PAINT_GREASE_PENCIL:
          return &ts->gp_paint->paint;
        case OB_MODE_EDIT:
          return ts->uvsculpt ? &ts->uvsculpt->paint : nullptr;
        default:
          break;
      }
    }

    /* default to image paint */
    return &ts->imapaint.paint;
  }

  return nullptr;
}

Paint *BKE_paint_get_active_from_context(const bContext *C)
{
  Scene *sce = CTX_data_scene(C);
  ViewLayer *view_layer = CTX_data_view_layer(C);
  SpaceImage *sima;

  if (sce && view_layer) {
    ToolSettings *ts = sce->toolsettings;
    BKE_view_layer_synced_ensure(sce, view_layer);
    Object *obact = BKE_view_layer_active_object_get(view_layer);

    if ((sima = CTX_wm_space_image(C)) != nullptr) {
      if (obact && obact->mode == OB_MODE_EDIT) {
        if (sima->mode == SI_MODE_PAINT) {
          return &ts->imapaint.paint;
        }
        if (sima->mode == SI_MODE_UV) {
          return &ts->uvsculpt->paint;
        }
      }
      else {
        return &ts->imapaint.paint;
      }
    }
    else {
      return BKE_paint_get_active(sce, view_layer);
    }
  }

  return nullptr;
}

ePaintMode BKE_paintmode_get_active_from_context(const bContext *C)
{
  Scene *sce = CTX_data_scene(C);
  ViewLayer *view_layer = CTX_data_view_layer(C);
  SpaceImage *sima;

  if (sce && view_layer) {
    BKE_view_layer_synced_ensure(sce, view_layer);
    Object *obact = BKE_view_layer_active_object_get(view_layer);

    if ((sima = CTX_wm_space_image(C)) != nullptr) {
      if (obact && obact->mode == OB_MODE_EDIT) {
        if (sima->mode == SI_MODE_PAINT) {
          return PAINT_MODE_TEXTURE_2D;
        }
        if (sima->mode == SI_MODE_UV) {
          return PAINT_MODE_SCULPT_UV;
        }
      }
      else {
        return PAINT_MODE_TEXTURE_2D;
      }
    }
    else if (obact) {
      switch (obact->mode) {
        case OB_MODE_SCULPT:
          return PAINT_MODE_SCULPT;
        case OB_MODE_VERTEX_PAINT:
          return PAINT_MODE_VERTEX;
        case OB_MODE_WEIGHT_PAINT:
          return PAINT_MODE_WEIGHT;
        case OB_MODE_TEXTURE_PAINT:
          return PAINT_MODE_TEXTURE_3D;
        case OB_MODE_EDIT:
          return PAINT_MODE_SCULPT_UV;
        case OB_MODE_SCULPT_CURVES:
          return PAINT_MODE_SCULPT_CURVES;
        case OB_MODE_PAINT_GREASE_PENCIL:
          return PAINT_MODE_GPENCIL;
        default:
          return PAINT_MODE_TEXTURE_2D;
      }
    }
    else {
      /* default to image paint */
      return PAINT_MODE_TEXTURE_2D;
    }
  }

  return PAINT_MODE_INVALID;
}

ePaintMode BKE_paintmode_get_from_tool(const bToolRef *tref)
{
  if (tref->space_type == SPACE_VIEW3D) {
    switch (tref->mode) {
      case CTX_MODE_SCULPT:
        return PAINT_MODE_SCULPT;
      case CTX_MODE_PAINT_VERTEX:
        return PAINT_MODE_VERTEX;
      case CTX_MODE_PAINT_WEIGHT:
        return PAINT_MODE_WEIGHT;
      case CTX_MODE_PAINT_GPENCIL_LEGACY:
        return PAINT_MODE_GPENCIL;
      case CTX_MODE_PAINT_TEXTURE:
        return PAINT_MODE_TEXTURE_3D;
      case CTX_MODE_VERTEX_GPENCIL_LEGACY:
        return PAINT_MODE_VERTEX_GPENCIL;
      case CTX_MODE_SCULPT_GPENCIL_LEGACY:
        return PAINT_MODE_SCULPT_GPENCIL;
      case CTX_MODE_WEIGHT_GPENCIL_LEGACY:
        return PAINT_MODE_WEIGHT_GPENCIL;
      case CTX_MODE_SCULPT_CURVES:
        return PAINT_MODE_SCULPT_CURVES;
      case CTX_MODE_PAINT_GREASE_PENCIL:
        return PAINT_MODE_GPENCIL;
    }
  }
  else if (tref->space_type == SPACE_IMAGE) {
    switch (tref->mode) {
      case SI_MODE_PAINT:
        return PAINT_MODE_TEXTURE_2D;
      case SI_MODE_UV:
        return PAINT_MODE_SCULPT_UV;
    }
  }

  return PAINT_MODE_INVALID;
}

Brush *BKE_paint_brush(Paint *p)
{
  return (Brush *)BKE_paint_brush_for_read((const Paint *)p);
}

const Brush *BKE_paint_brush_for_read(const Paint *p)
{
  return p ? p->brush : nullptr;
}

void BKE_paint_brush_set(Paint *p, Brush *br)
{
  if (p) {
    id_us_min((ID *)p->brush);
    id_us_plus((ID *)br);
    p->brush = br;

    BKE_paint_toolslots_brush_update(p);
  }
}

void BKE_paint_runtime_init(const ToolSettings *ts, Paint *paint)
{
  if (paint == &ts->imapaint.paint) {
    paint->runtime.tool_offset = offsetof(Brush, imagepaint_tool);
    paint->runtime.ob_mode = OB_MODE_TEXTURE_PAINT;
  }
  else if (ts->sculpt && paint == &ts->sculpt->paint) {
    paint->runtime.tool_offset = offsetof(Brush, sculpt_tool);
    paint->runtime.ob_mode = OB_MODE_SCULPT;
  }
  else if (ts->vpaint && paint == &ts->vpaint->paint) {
    paint->runtime.tool_offset = offsetof(Brush, vertexpaint_tool);
    paint->runtime.ob_mode = OB_MODE_VERTEX_PAINT;
  }
  else if (ts->wpaint && paint == &ts->wpaint->paint) {
    paint->runtime.tool_offset = offsetof(Brush, weightpaint_tool);
    paint->runtime.ob_mode = OB_MODE_WEIGHT_PAINT;
  }
  else if (ts->uvsculpt && paint == &ts->uvsculpt->paint) {
    paint->runtime.tool_offset = offsetof(Brush, uv_sculpt_tool);
    paint->runtime.ob_mode = OB_MODE_EDIT;
  }
  else if (ts->gp_paint && paint == &ts->gp_paint->paint) {
    paint->runtime.tool_offset = offsetof(Brush, gpencil_tool);
    if (U.experimental.use_grease_pencil_version3) {
      paint->runtime.ob_mode = OB_MODE_PAINT_GREASE_PENCIL;
    }
    else {
      paint->runtime.ob_mode = OB_MODE_PAINT_GPENCIL_LEGACY;
    }
  }
  else if (ts->gp_vertexpaint && paint == &ts->gp_vertexpaint->paint) {
    paint->runtime.tool_offset = offsetof(Brush, gpencil_vertex_tool);
    paint->runtime.ob_mode = OB_MODE_VERTEX_GPENCIL_LEGACY;
  }
  else if (ts->gp_sculptpaint && paint == &ts->gp_sculptpaint->paint) {
    paint->runtime.tool_offset = offsetof(Brush, gpencil_sculpt_tool);
    paint->runtime.ob_mode = OB_MODE_SCULPT_GPENCIL_LEGACY;
  }
  else if (ts->gp_weightpaint && paint == &ts->gp_weightpaint->paint) {
    paint->runtime.tool_offset = offsetof(Brush, gpencil_weight_tool);
    paint->runtime.ob_mode = OB_MODE_WEIGHT_GPENCIL_LEGACY;
  }
  else if (ts->curves_sculpt && paint == &ts->curves_sculpt->paint) {
    paint->runtime.tool_offset = offsetof(Brush, curves_sculpt_tool);
    paint->runtime.ob_mode = OB_MODE_SCULPT_CURVES;
  }
  else {
    BLI_assert_unreachable();
  }
}

uint BKE_paint_get_brush_tool_offset_from_paintmode(const ePaintMode mode)
{
  switch (mode) {
    case PAINT_MODE_TEXTURE_2D:
    case PAINT_MODE_TEXTURE_3D:
      return offsetof(Brush, imagepaint_tool);
    case PAINT_MODE_SCULPT:
      return offsetof(Brush, sculpt_tool);
    case PAINT_MODE_VERTEX:
      return offsetof(Brush, vertexpaint_tool);
    case PAINT_MODE_WEIGHT:
      return offsetof(Brush, weightpaint_tool);
    case PAINT_MODE_SCULPT_UV:
      return offsetof(Brush, uv_sculpt_tool);
    case PAINT_MODE_GPENCIL:
      return offsetof(Brush, gpencil_tool);
    case PAINT_MODE_VERTEX_GPENCIL:
      return offsetof(Brush, gpencil_vertex_tool);
    case PAINT_MODE_SCULPT_GPENCIL:
      return offsetof(Brush, gpencil_sculpt_tool);
    case PAINT_MODE_WEIGHT_GPENCIL:
      return offsetof(Brush, gpencil_weight_tool);
    case PAINT_MODE_SCULPT_CURVES:
      return offsetof(Brush, curves_sculpt_tool);
    case PAINT_MODE_INVALID:
      break; /* We don't use these yet. */
  }
  return 0;
}

PaintCurve *BKE_paint_curve_add(Main *bmain, const char *name)
{
  PaintCurve *pc = static_cast<PaintCurve *>(BKE_id_new(bmain, ID_PC, name));
  return pc;
}

Palette *BKE_paint_palette(Paint *p)
{
  return p ? p->palette : nullptr;
}

void BKE_paint_palette_set(Paint *p, Palette *palette)
{
  if (p) {
    id_us_min((ID *)p->palette);
    p->palette = palette;
    id_us_plus((ID *)p->palette);
  }
}

void BKE_paint_curve_set(Brush *br, PaintCurve *pc)
{
  if (br) {
    id_us_min((ID *)br->paint_curve);
    br->paint_curve = pc;
    id_us_plus((ID *)br->paint_curve);
  }
}

void BKE_paint_curve_clamp_endpoint_add_index(PaintCurve *pc, const int add_index)
{
  pc->add_index = (add_index || pc->tot_points == 1) ? (add_index + 1) : 0;
}

void BKE_palette_color_remove(Palette *palette, PaletteColor *color)
{
  if (BLI_listbase_count_at_most(&palette->colors, palette->active_color) == palette->active_color)
  {
    palette->active_color--;
  }

  BLI_remlink(&palette->colors, color);

  if (palette->active_color < 0 && !BLI_listbase_is_empty(&palette->colors)) {
    palette->active_color = 0;
  }

  MEM_freeN(color);
}

void BKE_palette_clear(Palette *palette)
{
  BLI_freelistN(&palette->colors);
  palette->active_color = 0;
}

Palette *BKE_palette_add(Main *bmain, const char *name)
{
  Palette *palette = static_cast<Palette *>(BKE_id_new(bmain, ID_PAL, name));
  return palette;
}

PaletteColor *BKE_palette_color_add(Palette *palette)
{
  PaletteColor *color = MEM_cnew<PaletteColor>(__func__);
  BLI_addtail(&palette->colors, color);
  return color;
}

bool BKE_palette_is_empty(const Palette *palette)
{
  return BLI_listbase_is_empty(&palette->colors);
}

/* helper function to sort using qsort */
static int palettecolor_compare_hsv(const void *a1, const void *a2)
{
  const tPaletteColorHSV *ps1 = static_cast<const tPaletteColorHSV *>(a1);
  const tPaletteColorHSV *ps2 = static_cast<const tPaletteColorHSV *>(a2);

  /* Hue */
  if (ps1->h > ps2->h) {
    return 1;
  }
  if (ps1->h < ps2->h) {
    return -1;
  }

  /* Saturation. */
  if (ps1->s > ps2->s) {
    return 1;
  }
  if (ps1->s < ps2->s) {
    return -1;
  }

  /* Value. */
  if (1.0f - ps1->v > 1.0f - ps2->v) {
    return 1;
  }
  if (1.0f - ps1->v < 1.0f - ps2->v) {
    return -1;
  }

  return 0;
}

/* helper function to sort using qsort */
static int palettecolor_compare_svh(const void *a1, const void *a2)
{
  const tPaletteColorHSV *ps1 = static_cast<const tPaletteColorHSV *>(a1);
  const tPaletteColorHSV *ps2 = static_cast<const tPaletteColorHSV *>(a2);

  /* Saturation. */
  if (ps1->s > ps2->s) {
    return 1;
  }
  if (ps1->s < ps2->s) {
    return -1;
  }

  /* Value. */
  if (1.0f - ps1->v > 1.0f - ps2->v) {
    return 1;
  }
  if (1.0f - ps1->v < 1.0f - ps2->v) {
    return -1;
  }

  /* Hue */
  if (ps1->h > ps2->h) {
    return 1;
  }
  if (ps1->h < ps2->h) {
    return -1;
  }

  return 0;
}

static int palettecolor_compare_vhs(const void *a1, const void *a2)
{
  const tPaletteColorHSV *ps1 = static_cast<const tPaletteColorHSV *>(a1);
  const tPaletteColorHSV *ps2 = static_cast<const tPaletteColorHSV *>(a2);

  /* Value. */
  if (1.0f - ps1->v > 1.0f - ps2->v) {
    return 1;
  }
  if (1.0f - ps1->v < 1.0f - ps2->v) {
    return -1;
  }

  /* Hue */
  if (ps1->h > ps2->h) {
    return 1;
  }
  if (ps1->h < ps2->h) {
    return -1;
  }

  /* Saturation. */
  if (ps1->s > ps2->s) {
    return 1;
  }
  if (ps1->s < ps2->s) {
    return -1;
  }

  return 0;
}

static int palettecolor_compare_luminance(const void *a1, const void *a2)
{
  const tPaletteColorHSV *ps1 = static_cast<const tPaletteColorHSV *>(a1);
  const tPaletteColorHSV *ps2 = static_cast<const tPaletteColorHSV *>(a2);

  float lumi1 = (ps1->rgb[0] + ps1->rgb[1] + ps1->rgb[2]) / 3.0f;
  float lumi2 = (ps2->rgb[0] + ps2->rgb[1] + ps2->rgb[2]) / 3.0f;

  if (lumi1 > lumi2) {
    return -1;
  }
  if (lumi1 < lumi2) {
    return 1;
  }

  return 0;
}

void BKE_palette_sort_hsv(tPaletteColorHSV *color_array, const int totcol)
{
  /* Sort by Hue, Saturation and Value. */
  qsort(color_array, totcol, sizeof(tPaletteColorHSV), palettecolor_compare_hsv);
}

void BKE_palette_sort_svh(tPaletteColorHSV *color_array, const int totcol)
{
  /* Sort by Saturation, Value and Hue. */
  qsort(color_array, totcol, sizeof(tPaletteColorHSV), palettecolor_compare_svh);
}

void BKE_palette_sort_vhs(tPaletteColorHSV *color_array, const int totcol)
{
  /* Sort by Saturation, Value and Hue. */
  qsort(color_array, totcol, sizeof(tPaletteColorHSV), palettecolor_compare_vhs);
}

void BKE_palette_sort_luminance(tPaletteColorHSV *color_array, const int totcol)
{
  /* Sort by Luminance (calculated with the average, enough for sorting). */
  qsort(color_array, totcol, sizeof(tPaletteColorHSV), palettecolor_compare_luminance);
}

bool BKE_palette_from_hash(Main *bmain, GHash *color_table, const char *name, const bool linear)
{
  tPaletteColorHSV *color_array = nullptr;
  tPaletteColorHSV *col_elm = nullptr;
  bool done = false;

  const int totpal = BLI_ghash_len(color_table);

  if (totpal > 0) {
    color_array = static_cast<tPaletteColorHSV *>(
        MEM_calloc_arrayN(totpal, sizeof(tPaletteColorHSV), __func__));
    /* Put all colors in an array. */
    GHashIterator gh_iter;
    int t = 0;
    GHASH_ITER (gh_iter, color_table) {
      const uint col = POINTER_AS_INT(BLI_ghashIterator_getValue(&gh_iter));
      float r, g, b;
      float h, s, v;
      cpack_to_rgb(col, &r, &g, &b);
      rgb_to_hsv(r, g, b, &h, &s, &v);

      col_elm = &color_array[t];
      col_elm->rgb[0] = r;
      col_elm->rgb[1] = g;
      col_elm->rgb[2] = b;
      col_elm->h = h;
      col_elm->s = s;
      col_elm->v = v;
      t++;
    }
  }

  /* Create the Palette. */
  if (totpal > 0) {
    /* Sort by Hue and saturation. */
    BKE_palette_sort_hsv(color_array, totpal);

    Palette *palette = BKE_palette_add(bmain, name);
    if (palette) {
      for (int i = 0; i < totpal; i++) {
        col_elm = &color_array[i];
        PaletteColor *palcol = BKE_palette_color_add(palette);
        if (palcol) {
          copy_v3_v3(palcol->rgb, col_elm->rgb);
          if (linear) {
            linearrgb_to_srgb_v3_v3(palcol->rgb, palcol->rgb);
          }
        }
      }
      done = true;
    }
  }
  else {
    done = false;
  }

  if (totpal > 0) {
    MEM_SAFE_FREE(color_array);
  }

  return done;
}

bool BKE_paint_select_face_test(Object *ob)
{
  return ((ob != nullptr) && (ob->type == OB_MESH) && (ob->data != nullptr) &&
          (((Mesh *)ob->data)->editflag & ME_EDIT_PAINT_FACE_SEL) &&
          (ob->mode & (OB_MODE_VERTEX_PAINT | OB_MODE_WEIGHT_PAINT | OB_MODE_TEXTURE_PAINT)));
}

bool BKE_paint_select_vert_test(Object *ob)
{
  return ((ob != nullptr) && (ob->type == OB_MESH) && (ob->data != nullptr) &&
          (((Mesh *)ob->data)->editflag & ME_EDIT_PAINT_VERT_SEL) &&
          (ob->mode & OB_MODE_WEIGHT_PAINT || ob->mode & OB_MODE_VERTEX_PAINT));
}

bool BKE_paint_select_elem_test(Object *ob)
{
  return (BKE_paint_select_vert_test(ob) || BKE_paint_select_face_test(ob));
}

bool BKE_paint_always_hide_test(Object *ob)
{
  return ((ob != nullptr) && (ob->type == OB_MESH) && (ob->data != nullptr) &&
          (ob->mode & OB_MODE_WEIGHT_PAINT || ob->mode & OB_MODE_VERTEX_PAINT));
}

void BKE_paint_cavity_curve_preset(Paint *p, int preset)
{
  CurveMapping *cumap = nullptr;
  CurveMap *cuma = nullptr;

  if (!p->cavity_curve) {
    p->cavity_curve = BKE_curvemapping_add(1, 0, 0, 1, 1);
  }
  cumap = p->cavity_curve;
  cumap->flag &= ~CUMA_EXTEND_EXTRAPOLATE;
  cumap->preset = preset;

  cuma = cumap->cm;
  BKE_curvemap_reset(cuma, &cumap->clipr, cumap->preset, CURVEMAP_SLOPE_POSITIVE);
  BKE_curvemapping_changed(cumap, false);
}

eObjectMode BKE_paint_object_mode_from_paintmode(ePaintMode mode)
{
  switch (mode) {
    case PAINT_MODE_SCULPT:
      return OB_MODE_SCULPT;
    case PAINT_MODE_VERTEX:
      return OB_MODE_VERTEX_PAINT;
    case PAINT_MODE_WEIGHT:
      return OB_MODE_WEIGHT_PAINT;
    case PAINT_MODE_TEXTURE_2D:
    case PAINT_MODE_TEXTURE_3D:
      return OB_MODE_TEXTURE_PAINT;
    case PAINT_MODE_SCULPT_UV:
      return OB_MODE_EDIT;
    case PAINT_MODE_SCULPT_CURVES:
      return OB_MODE_SCULPT_CURVES;
    case PAINT_MODE_INVALID:
    default:
      return OB_MODE_OBJECT;
  }
}

bool BKE_paint_ensure(ToolSettings *ts, Paint **r_paint)
{
  Paint *paint = nullptr;
  if (*r_paint) {
    /* Tool offset should never be 0 for initialized paint settings, so it's a reliable way to
     * check if already initialized. */
    if ((*r_paint)->runtime.tool_offset == 0) {
      /* Currently only image painting is initialized this way, others have to be allocated. */
      BLI_assert(ELEM(*r_paint, (Paint *)&ts->imapaint));

      BKE_paint_runtime_init(ts, *r_paint);
    }
    else {
      BLI_assert(ELEM(*r_paint,
                      /* Cast is annoying, but prevent nullptr-pointer access. */
                      (Paint *)ts->gp_paint,
                      (Paint *)ts->gp_vertexpaint,
                      (Paint *)ts->gp_sculptpaint,
                      (Paint *)ts->gp_weightpaint,
                      (Paint *)ts->sculpt,
                      (Paint *)ts->vpaint,
                      (Paint *)ts->wpaint,
                      (Paint *)ts->uvsculpt,
                      (Paint *)ts->curves_sculpt,
                      (Paint *)&ts->imapaint));
#ifdef DEBUG
      Paint paint_test = **r_paint;
      BKE_paint_runtime_init(ts, *r_paint);
      /* Swap so debug doesn't hide errors when release fails. */
      std::swap(**r_paint, paint_test);
      BLI_assert(paint_test.runtime.ob_mode == (*r_paint)->runtime.ob_mode);
      BLI_assert(paint_test.runtime.tool_offset == (*r_paint)->runtime.tool_offset);
#endif
    }
    return true;
  }

  if (((VPaint **)r_paint == &ts->vpaint) || ((VPaint **)r_paint == &ts->wpaint)) {
    VPaint *data = MEM_cnew<VPaint>(__func__);
    paint = &data->paint;
  }
  else if ((Sculpt **)r_paint == &ts->sculpt) {
    Sculpt *data = MEM_cnew<Sculpt>(__func__);

    *data = *DNA_struct_default_get(Sculpt);

    paint = &data->paint;
  }
  else if ((GpPaint **)r_paint == &ts->gp_paint) {
    GpPaint *data = MEM_cnew<GpPaint>(__func__);
    paint = &data->paint;
  }
  else if ((GpVertexPaint **)r_paint == &ts->gp_vertexpaint) {
    GpVertexPaint *data = MEM_cnew<GpVertexPaint>(__func__);
    paint = &data->paint;
  }
  else if ((GpSculptPaint **)r_paint == &ts->gp_sculptpaint) {
    GpSculptPaint *data = MEM_cnew<GpSculptPaint>(__func__);
    paint = &data->paint;
  }
  else if ((GpWeightPaint **)r_paint == &ts->gp_weightpaint) {
    GpWeightPaint *data = MEM_cnew<GpWeightPaint>(__func__);
    paint = &data->paint;
  }
  else if ((UvSculpt **)r_paint == &ts->uvsculpt) {
    UvSculpt *data = MEM_cnew<UvSculpt>(__func__);
    paint = &data->paint;
  }
  else if ((CurvesSculpt **)r_paint == &ts->curves_sculpt) {
    CurvesSculpt *data = MEM_cnew<CurvesSculpt>(__func__);
    paint = &data->paint;
  }
  else if (*r_paint == &ts->imapaint.paint) {
    paint = &ts->imapaint.paint;
  }

  paint->flags |= PAINT_SHOW_BRUSH;

  *r_paint = paint;

  BKE_paint_runtime_init(ts, paint);

  return false;
}

void BKE_paint_init(Main *bmain, Scene *sce, ePaintMode mode, const uchar col[3])
{
  UnifiedPaintSettings *ups = &sce->toolsettings->unified_paint_settings;
  Paint *paint = BKE_paint_get_active_from_paintmode(sce, mode);

  BKE_paint_ensure_from_paintmode(sce, mode);

  /* If there's no brush, create one */
  if (PAINT_MODE_HAS_BRUSH(mode)) {
    Brush *brush = BKE_paint_brush(paint);
    if (brush == nullptr) {
      eObjectMode ob_mode = BKE_paint_object_mode_from_paintmode(mode);
      brush = BKE_brush_first_search(bmain, ob_mode);
      if (!brush) {
        brush = BKE_brush_add(bmain, "Brush", ob_mode);
        id_us_min(&brush->id); /* Fake user only. */
      }
      BKE_paint_brush_set(paint, brush);
    }
  }

  copy_v3_v3_uchar(paint->paint_cursor_col, col);
  paint->paint_cursor_col[3] = 128;
  ups->last_stroke_valid = false;
  zero_v3(ups->average_stroke_accum);
  ups->average_stroke_counter = 0;
  if (!paint->cavity_curve) {
    BKE_paint_cavity_curve_preset(paint, CURVE_PRESET_LINE);
  }
}

void BKE_paint_free(Paint *paint)
{
  BKE_curvemapping_free(paint->cavity_curve);
  MEM_SAFE_FREE(paint->tool_slots);
}

void BKE_paint_copy(Paint *src, Paint *tar, const int flag)
{
  tar->brush = src->brush;
  tar->cavity_curve = BKE_curvemapping_copy(src->cavity_curve);
  tar->tool_slots = static_cast<PaintToolSlot *>(MEM_dupallocN(src->tool_slots));

  if ((flag & LIB_ID_CREATE_NO_USER_REFCOUNT) == 0) {
    id_us_plus((ID *)tar->brush);
    id_us_plus((ID *)tar->palette);
    if (src->tool_slots != nullptr) {
      for (int i = 0; i < tar->tool_slots_len; i++) {
        id_us_plus((ID *)tar->tool_slots[i].brush);
      }
    }
  }
}

void BKE_paint_stroke_get_average(Scene *scene, Object *ob, float stroke[3])
{
  UnifiedPaintSettings *ups = &scene->toolsettings->unified_paint_settings;
  if (ups->last_stroke_valid && ups->average_stroke_counter > 0) {
    float fac = 1.0f / ups->average_stroke_counter;
    mul_v3_v3fl(stroke, ups->average_stroke_accum, fac);
  }
  else {
    copy_v3_v3(stroke, ob->object_to_world[3]);
  }
}

void BKE_paint_blend_write(BlendWriter *writer, Paint *p)
{
  if (p->cavity_curve) {
    BKE_curvemapping_blend_write(writer, p->cavity_curve);
  }
  BLO_write_struct_array(writer, PaintToolSlot, p->tool_slots_len, p->tool_slots);
}

void BKE_paint_blend_read_data(BlendDataReader *reader, const Scene *scene, Paint *p)
{
  if (p->num_input_samples < 1) {
    p->num_input_samples = 1;
  }

  BLO_read_data_address(reader, &p->cavity_curve);
  if (p->cavity_curve) {
    BKE_curvemapping_blend_read(reader, p->cavity_curve);
  }
  else {
    BKE_paint_cavity_curve_preset(p, CURVE_PRESET_LINE);
  }

  BLO_read_data_address(reader, &p->tool_slots);

  /* Workaround for invalid data written in older versions. */
  const size_t expected_size = sizeof(PaintToolSlot) * p->tool_slots_len;
  if (p->tool_slots && MEM_allocN_len(p->tool_slots) < expected_size) {
    MEM_freeN(p->tool_slots);
    p->tool_slots = static_cast<PaintToolSlot *>(MEM_callocN(expected_size, "PaintToolSlot"));
  }

  p->paint_cursor = nullptr;
  BKE_paint_runtime_init(scene->toolsettings, p);
}

bool paint_is_grid_face_hidden(const uint *grid_hidden, int gridsize, int x, int y)
{
  /* Skip face if any of its corners are hidden. */
  return (BLI_BITMAP_TEST(grid_hidden, y * gridsize + x) ||
          BLI_BITMAP_TEST(grid_hidden, y * gridsize + x + 1) ||
          BLI_BITMAP_TEST(grid_hidden, (y + 1) * gridsize + x + 1) ||
          BLI_BITMAP_TEST(grid_hidden, (y + 1) * gridsize + x));
}

bool paint_is_bmesh_face_hidden(BMFace *f)
{
  BMLoop *l_iter;
  BMLoop *l_first;

  l_iter = l_first = BM_FACE_FIRST_LOOP(f);
  do {
    if (BM_elem_flag_test(l_iter->v, BM_ELEM_HIDDEN)) {
      return true;
    }
  } while ((l_iter = l_iter->next) != l_first);

  return false;
}

float paint_grid_paint_mask(const GridPaintMask *gpm, uint level, uint x, uint y)
{
  int factor = BKE_ccg_factor(level, gpm->level);
  int gridsize = BKE_ccg_gridsize(gpm->level);

  return gpm->data[(y * factor) * gridsize + (x * factor)];
}

/* Threshold to move before updating the brush rotation, reduces jitter. */
static float paint_rake_rotation_spacing(UnifiedPaintSettings * /*ups*/, Brush *brush)
{
  return brush->sculpt_tool == SCULPT_TOOL_CLAY_STRIPS ? 1.0f : 20.0f;
}

void paint_update_brush_rake_rotation(UnifiedPaintSettings *ups, Brush *brush, float rotation)
{
  ups->brush_rotation = rotation;

  if (brush->mask_mtex.brush_angle_mode & MTEX_ANGLE_RAKE) {
    ups->brush_rotation_sec = rotation;
  }
  else {
    ups->brush_rotation_sec = 0.0f;
  }
}

static bool paint_rake_rotation_active(const MTex &mtex)
{
  return mtex.tex && mtex.brush_angle_mode & MTEX_ANGLE_RAKE;
}

static const bool paint_rake_rotation_active(const Brush &brush, ePaintMode paint_mode)
{
  return paint_rake_rotation_active(brush.mtex) || paint_rake_rotation_active(brush.mask_mtex) ||
         BKE_brush_has_cube_tip(&brush, paint_mode);
}

bool paint_calculate_rake_rotation(UnifiedPaintSettings *ups,
                                   Brush *brush,
                                   const float mouse_pos[2],
                                   ePaintMode paint_mode,
                                   bool stroke_has_started)
{
  bool ok = false;
  if (paint_rake_rotation_active(*brush, paint_mode)) {
    float r = paint_rake_rotation_spacing(ups, brush);
    float rotation;

    /* Use a smaller limit if the stroke hasn't started to prevent excessive pre-roll. */
    if (!stroke_has_started) {
      r = min_ff(r, 4.0f);
    }

    float dpos[2];
    sub_v2_v2v2(dpos, ups->last_rake, mouse_pos);

    /* Limit how often we update the angle to prevent jitter. */
    if (len_squared_v2(dpos) >= r * r) {
      rotation = atan2f(dpos[0], dpos[1]);

      copy_v2_v2(ups->last_rake, mouse_pos);

      ups->last_rake_angle = rotation;

      paint_update_brush_rake_rotation(ups, brush, rotation);
      ok = true;
    }
    /* Make sure we reset here to the last rotation to avoid accumulating
     * values in case a random rotation is also added. */
    else {
      paint_update_brush_rake_rotation(ups, brush, ups->last_rake_angle);
      ok = false;
    }
  }
  else {
    ups->brush_rotation = ups->brush_rotation_sec = 0.0f;
    ok = true;
  }
  return ok;
}

void BKE_sculptsession_free_deformMats(SculptSession *ss)
{
  MEM_SAFE_FREE(ss->orig_cos);
  MEM_SAFE_FREE(ss->deform_cos);
  MEM_SAFE_FREE(ss->deform_imats);
}

void BKE_sculptsession_free_vwpaint_data(SculptSession *ss)
{
  if (ss->mode_type == OB_MODE_WEIGHT_PAINT) {
    MEM_SAFE_FREE(ss->mode.wpaint.alpha_weight);
    if (ss->mode.wpaint.dvert_prev) {
      BKE_defvert_array_free_elems(ss->mode.wpaint.dvert_prev, ss->totvert);
      MEM_freeN(ss->mode.wpaint.dvert_prev);
      ss->mode.wpaint.dvert_prev = nullptr;
    }
  }
<<<<<<< HEAD
=======
  else {
    return;
  }
  gmap->vert_to_loop_offsets = {};
  gmap->vert_to_loop_indices = {};
  gmap->vert_to_loop = {};
  gmap->vert_to_face_offsets = {};
  gmap->vert_to_face_indices = {};
  gmap->vert_to_face = {};
>>>>>>> 0b23816d
}

/**
 * Write out the sculpt dynamic-topology #BMesh to the #Mesh.
 */
static void sculptsession_bm_to_me_update_data_only(Object *ob, bool reorder)
{
  SculptSession *ss = ob->sculpt;

  if (ss->bm) {
    if (ob->data) {
      if (reorder) {
        BM_log_mesh_elems_reorder(ss->bm, ss->bm_log);
      }
      BMeshToMeshParams params{};
      params.calc_object_remap = false;
      BM_mesh_bm_to_me(nullptr, ss->bm, static_cast<Mesh *>(ob->data), &params);
    }
  }
}

void BKE_sculptsession_bm_to_me(Object *ob, bool reorder)
{
  if (ob && ob->sculpt) {
    sculptsession_bm_to_me_update_data_only(ob, reorder);

    /* Ensure the objects evaluated mesh doesn't hold onto arrays
     * now realloc'd in the mesh #34473. */
    DEG_id_tag_update(&ob->id, ID_RECALC_GEOMETRY);
  }
}

static void sculptsession_free_pbvh(Object *object)
{
  SculptSession *ss = object->sculpt;

  if (!ss) {
    return;
  }

  if (ss->pbvh) {
    BKE_pbvh_free(ss->pbvh);
    ss->pbvh = nullptr;
  }

<<<<<<< HEAD
=======
  ss->vert_to_face_offsets = {};
  ss->vert_to_face_indices = {};
>>>>>>> 0b23816d
  ss->pmap = {};
  ss->edge_to_face_offsets = {};
  ss->edge_to_face_indices = {};
  ss->epmap = {};
  ss->vert_to_edge_offsets = {};
  ss->vert_to_edge_indices = {};
  ss->vemap = {};

  MEM_SAFE_FREE(ss->preview_vert_list);
  ss->preview_vert_count = 0;

  MEM_SAFE_FREE(ss->vertex_info.boundary);

  MEM_SAFE_FREE(ss->fake_neighbors.fake_neighbor_index);
}

void BKE_sculptsession_bm_to_me_for_render(Object *object)
{
  if (object && object->sculpt) {
    if (object->sculpt->bm) {
      /* Ensure no points to old arrays are stored in DM
       *
       * Apparently, we could not use DEG_id_tag_update
       * here because this will lead to the while object
       * surface to disappear, so we'll release DM in place.
       */
      BKE_object_free_derived_caches(object);

      sculptsession_bm_to_me_update_data_only(object, false);

      /* In contrast with sculptsession_bm_to_me no need in
       * DAG tag update here - derived mesh was freed and
       * old pointers are nowhere stored.
       */
    }
  }
}

void BKE_sculptsession_free(Object *ob)
{
  if (ob && ob->sculpt) {
    SculptSession *ss = ob->sculpt;

    BKE_sculpt_attribute_destroy_temporary_all(ob);

    if (ss->bm) {
      BKE_sculptsession_bm_to_me(ob, true);
      BM_mesh_free(ss->bm);
    }

    sculptsession_free_pbvh(ob);

    if (ss->bm_log) {
      BM_log_free(ss->bm_log);
    }

    if (ss->tex_pool) {
      BKE_image_pool_free(ss->tex_pool);
    }

    MEM_SAFE_FREE(ss->orig_cos);
    MEM_SAFE_FREE(ss->deform_cos);
    MEM_SAFE_FREE(ss->deform_imats);

    if (ss->pose_ik_chain_preview) {
      for (int i = 0; i < ss->pose_ik_chain_preview->tot_segments; i++) {
        MEM_SAFE_FREE(ss->pose_ik_chain_preview->segments[i].weights);
      }
      MEM_SAFE_FREE(ss->pose_ik_chain_preview->segments);
      MEM_SAFE_FREE(ss->pose_ik_chain_preview);
    }

    if (ss->boundary_preview) {
      MEM_SAFE_FREE(ss->boundary_preview->verts);
      MEM_SAFE_FREE(ss->boundary_preview->edges);
      MEM_SAFE_FREE(ss->boundary_preview->distance);
      MEM_SAFE_FREE(ss->boundary_preview->edit_info);
      MEM_SAFE_FREE(ss->boundary_preview);
    }

    BKE_sculptsession_free_vwpaint_data(ob->sculpt);

    MEM_SAFE_FREE(ss->last_paint_canvas_key);

    MEM_delete(ss);

    ob->sculpt = nullptr;
  }
}

static MultiresModifierData *sculpt_multires_modifier_get(const Scene *scene,
                                                          Object *ob,
                                                          const bool auto_create_mdisps)
{
  Mesh *me = (Mesh *)ob->data;
  ModifierData *md;
  VirtualModifierData virtual_modifier_data;

  if (ob->sculpt && ob->sculpt->bm) {
    /* Can't combine multires and dynamic topology. */
    return nullptr;
  }

  bool need_mdisps = false;

  if (!CustomData_get_layer(&me->loop_data, CD_MDISPS)) {
    if (!auto_create_mdisps) {
      /* Multires can't work without displacement layer. */
      return nullptr;
    }
    need_mdisps = true;
  }

  /* Weight paint operates on original vertices, and needs to treat multires as regular modifier
   * to make it so that PBVH vertices are at the multires surface. */
  if ((ob->mode & OB_MODE_SCULPT) == 0) {
    return nullptr;
  }

  for (md = BKE_modifiers_get_virtual_modifierlist(ob, &virtual_modifier_data); md; md = md->next)
  {
    if (md->type == eModifierType_Multires) {
      MultiresModifierData *mmd = (MultiresModifierData *)md;

      if (!BKE_modifier_is_enabled(scene, md, eModifierMode_Realtime)) {
        continue;
      }

      if (mmd->sculptlvl > 0 && !(mmd->flags & eMultiresModifierFlag_UseSculptBaseMesh)) {
        if (need_mdisps) {
          CustomData_add_layer(&me->loop_data, CD_MDISPS, CD_SET_DEFAULT, me->totloop);
        }

        return mmd;
      }

      return nullptr;
    }
  }

  return nullptr;
}

MultiresModifierData *BKE_sculpt_multires_active(const Scene *scene, Object *ob)
{
  return sculpt_multires_modifier_get(scene, ob, false);
}

/* Checks if there are any supported deformation modifiers active */
static bool sculpt_modifiers_active(Scene *scene, Sculpt *sd, Object *ob)
{
  ModifierData *md;
  Mesh *me = (Mesh *)ob->data;
  VirtualModifierData virtual_modifier_data;

  if (ob->sculpt->bm || BKE_sculpt_multires_active(scene, ob)) {
    return false;
  }

  /* Non-locked shape keys could be handled in the same way as deformed mesh. */
  if ((ob->shapeflag & OB_SHAPE_LOCK) == 0 && me->key && ob->shapenr) {
    return true;
  }

  md = BKE_modifiers_get_virtual_modifierlist(ob, &virtual_modifier_data);

  /* Exception for shape keys because we can edit those. */
  for (; md; md = md->next) {
    const ModifierTypeInfo *mti = BKE_modifier_get_info(static_cast<ModifierType>(md->type));
    if (!BKE_modifier_is_enabled(scene, md, eModifierMode_Realtime)) {
      continue;
    }
    if (md->type == eModifierType_Multires && (ob->mode & OB_MODE_SCULPT)) {
      MultiresModifierData *mmd = (MultiresModifierData *)md;
      if (!(mmd->flags & eMultiresModifierFlag_UseSculptBaseMesh)) {
        continue;
      }
    }
    if (md->type == eModifierType_ShapeKey) {
      continue;
    }

    if (mti->type == eModifierTypeType_OnlyDeform) {
      return true;
    }
    if ((sd->flags & SCULPT_ONLY_DEFORM) == 0) {
      return true;
    }
  }

  return false;
}

/* Helper function to keep persistent base attribute references up to
 * date.  This is a bit more tricky since they persist across strokes.
 */
static void sculpt_update_persistent_base(Object *ob)
{
  SculptSession *ss = ob->sculpt;

  ss->attrs.persistent_co = BKE_sculpt_attribute_get(
      ob, ATTR_DOMAIN_POINT, CD_PROP_FLOAT3, SCULPT_ATTRIBUTE_NAME(persistent_co));
  ss->attrs.persistent_no = BKE_sculpt_attribute_get(
      ob, ATTR_DOMAIN_POINT, CD_PROP_FLOAT3, SCULPT_ATTRIBUTE_NAME(persistent_no));
  ss->attrs.persistent_disp = BKE_sculpt_attribute_get(
      ob, ATTR_DOMAIN_POINT, CD_PROP_FLOAT, SCULPT_ATTRIBUTE_NAME(persistent_disp));
}

static void sculpt_update_object(
    Depsgraph *depsgraph, Object *ob, Object *ob_eval, bool /*need_pmap*/, bool is_paint_tool)
{
  Scene *scene = DEG_get_input_scene(depsgraph);
  Sculpt *sd = scene->toolsettings->sculpt;
  SculptSession *ss = ob->sculpt;
  Mesh *me = BKE_object_get_original_mesh(ob);
  Mesh *me_eval = BKE_object_get_evaluated_mesh(ob_eval);
  MultiresModifierData *mmd = sculpt_multires_modifier_get(scene, ob, true);
  const bool use_face_sets = (ob->mode & OB_MODE_SCULPT) != 0;

  BLI_assert(me_eval != nullptr);

  /* This is for handling a newly opened file with no object visible,
   * causing `me_eval == nullptr`. */
  if (me_eval == nullptr) {
    return;
  }

  ss->depsgraph = depsgraph;

  ss->deform_modifiers_active = sculpt_modifiers_active(scene, sd, ob);

  ss->building_vp_handle = false;

  ss->scene = scene;

  ss->shapekey_active = (mmd == nullptr) ? BKE_keyblock_from_object(ob) : nullptr;

  /* NOTE: Weight pPaint require mesh info for loop lookup, but it never uses multires code path,
   * so no extra checks is needed here. */
  if (mmd) {
    ss->multires.active = true;
    ss->multires.modifier = mmd;
    ss->multires.level = mmd->sculptlvl;
    ss->totvert = me_eval->totvert;
    ss->faces_num = me_eval->faces_num;
    ss->totfaces = me->faces_num;

    /* These are assigned to the base mesh in Multires. This is needed because Face Sets operators
     * and tools use the Face Sets data from the base mesh when Multires is active. */
    ss->vert_positions = me->vert_positions_for_write();
    ss->faces = me->faces();
    ss->corner_verts = me->corner_verts();
  }
  else {
    ss->totvert = me->totvert;
    ss->faces_num = me->faces_num;
    ss->totfaces = me->faces_num;
    ss->vert_positions = me->vert_positions_for_write();
    ss->faces = me->faces();
    ss->corner_verts = me->corner_verts();
    ss->multires.active = false;
    ss->multires.modifier = nullptr;
    ss->multires.level = 0;
    ss->vmask = static_cast<float *>(
        CustomData_get_layer_for_write(&me->vert_data, CD_PAINT_MASK, me->totvert));

    CustomDataLayer *layer;
    eAttrDomain domain;
    if (BKE_pbvh_get_color_layer(me, &layer, &domain)) {
      if (layer->type == CD_PROP_COLOR) {
        ss->vcol = static_cast<MPropCol *>(layer->data);
      }
      else {
        ss->mcol = static_cast<MLoopCol *>(layer->data);
      }

      ss->vcol_domain = domain;
      ss->vcol_type = static_cast<eCustomDataType>(layer->type);
    }
    else {
      ss->vcol = nullptr;
      ss->mcol = nullptr;

      ss->vcol_type = (eCustomDataType)-1;
      ss->vcol_domain = ATTR_DOMAIN_POINT;
    }
  }

  /* Sculpt Face Sets. */
  if (use_face_sets) {
    ss->face_sets = static_cast<int *>(CustomData_get_layer_named_for_write(
        &me->face_data, CD_PROP_INT32, ".sculpt_face_set", me->faces_num));
  }
  else {
    ss->face_sets = nullptr;
  }

  ss->hide_poly = (bool *)CustomData_get_layer_named_for_write(
      &me->face_data, CD_PROP_BOOL, ".hide_poly", me->faces_num);

  ss->subdiv_ccg = me_eval->runtime->subdiv_ccg;

  PBVH *pbvh = BKE_sculpt_object_pbvh_ensure(depsgraph, ob);
  BLI_assert(pbvh == ss->pbvh);
  UNUSED_VARS_NDEBUG(pbvh);

  BKE_pbvh_subdiv_cgg_set(ss->pbvh, ss->subdiv_ccg);
  BKE_pbvh_face_sets_set(ss->pbvh, ss->face_sets);
  BKE_pbvh_update_hide_attributes_from_mesh(ss->pbvh);

  BKE_pbvh_face_sets_color_set(ss->pbvh, me->face_sets_color_seed, me->face_sets_color_default);

  sculpt_attribute_update_refs(ob);
  sculpt_update_persistent_base(ob);

<<<<<<< HEAD
  if (ob->type == OB_MESH) {
    ss->pmap = me->vert_to_poly_map();
=======
  if (ob->type == OB_MESH && ss->pmap.is_empty()) {
    ss->pmap = blender::bke::mesh::build_vert_to_face_map(me->faces(),
                                                          me->corner_verts(),
                                                          me->totvert,
                                                          ss->vert_to_face_offsets,
                                                          ss->vert_to_face_indices);
>>>>>>> 0b23816d
  }

  if (ss->pbvh) {
    BKE_pbvh_pmap_set(ss->pbvh, ss->pmap);
  }

  if (ss->deform_modifiers_active) {
    /* Painting doesn't need crazyspace, use already evaluated mesh coordinates if possible. */
    bool used_me_eval = false;

    if (ob->mode & (OB_MODE_VERTEX_PAINT | OB_MODE_WEIGHT_PAINT)) {
      Mesh *me_eval_deform = ob_eval->runtime.mesh_deform_eval;

      /* If the fully evaluated mesh has the same topology as the deform-only version, use it.
       * This matters because crazyspace evaluation is very restrictive and excludes even modifiers
       * that simply recompute vertex weights (which can even include Geometry Nodes). */
      if (me_eval_deform->faces_num == me_eval->faces_num &&
          me_eval_deform->totloop == me_eval->totloop &&
          me_eval_deform->totvert == me_eval->totvert)
      {
        BKE_sculptsession_free_deformMats(ss);

        BLI_assert(me_eval_deform->totvert == me->totvert);

        ss->deform_cos = BKE_mesh_vert_coords_alloc(me_eval, nullptr);
        BKE_pbvh_vert_coords_apply(ss->pbvh, ss->deform_cos, me->totvert);

        used_me_eval = true;
      }
    }

    if (!ss->orig_cos && !used_me_eval) {
      int a;

      BKE_sculptsession_free_deformMats(ss);

      ss->orig_cos = (ss->shapekey_active) ?
                         BKE_keyblock_convert_to_vertcos(ob, ss->shapekey_active) :
                         BKE_mesh_vert_coords_alloc(me, nullptr);

      BKE_crazyspace_build_sculpt(depsgraph, scene, ob, &ss->deform_imats, &ss->deform_cos);
      BKE_pbvh_vert_coords_apply(ss->pbvh, ss->deform_cos, me->totvert);

      for (a = 0; a < me->totvert; a++) {
        invert_m3(ss->deform_imats[a]);
      }
    }
  }
  else {
    BKE_sculptsession_free_deformMats(ss);
  }

  if (ss->shapekey_active != nullptr && ss->deform_cos == nullptr) {
    ss->deform_cos = BKE_keyblock_convert_to_vertcos(ob, ss->shapekey_active);
  }

  /* if pbvh is deformed, key block is already applied to it */
  if (ss->shapekey_active) {
    bool pbvh_deformed = BKE_pbvh_is_deformed(ss->pbvh);
    if (!pbvh_deformed || ss->deform_cos == nullptr) {
      float(*vertCos)[3] = BKE_keyblock_convert_to_vertcos(ob, ss->shapekey_active);

      if (vertCos) {
        if (!pbvh_deformed) {
          /* apply shape keys coordinates to PBVH */
          BKE_pbvh_vert_coords_apply(ss->pbvh, vertCos, me->totvert);
        }
        if (ss->deform_cos == nullptr) {
          ss->deform_cos = vertCos;
        }
        if (vertCos != ss->deform_cos) {
          MEM_freeN(vertCos);
        }
      }
    }
  }

  if (is_paint_tool) {
    if (ss->vcol_domain == ATTR_DOMAIN_CORNER) {
      /* Ensure pbvh nodes have loop indices; the sculpt undo system
       * needs them for color attributes.
       */
      BKE_pbvh_ensure_node_loops(ss->pbvh);
    }

    /*
     * We should rebuild the PBVH_pixels when painting canvas changes.
     *
     * The relevant changes are stored/encoded in the paint canvas key.
     * These include the active uv map, and resolutions.
     */
    if (U.experimental.use_sculpt_texture_paint && ss->pbvh) {
      char *paint_canvas_key = BKE_paint_canvas_key_get(&scene->toolsettings->paint_mode, ob);
      if (ss->last_paint_canvas_key == nullptr ||
          !STREQ(paint_canvas_key, ss->last_paint_canvas_key)) {
        MEM_SAFE_FREE(ss->last_paint_canvas_key);
        ss->last_paint_canvas_key = paint_canvas_key;
        BKE_pbvh_mark_rebuild_pixels(ss->pbvh);
      }
      else {
        MEM_freeN(paint_canvas_key);
      }
    }

    /* We could be more precise when we have access to the active tool. */
    const bool use_paint_slots = (ob->mode & OB_MODE_SCULPT) != 0;
    if (use_paint_slots) {
      BKE_texpaint_slots_refresh_object(scene, ob);
    }
  }
}

void BKE_sculpt_update_object_before_eval(Object *ob_eval)
{
  /* Update before mesh evaluation in the dependency graph. */
  SculptSession *ss = ob_eval->sculpt;

  if (ss && ss->building_vp_handle == false) {
    if (!ss->cache && !ss->filter_cache && !ss->expand_cache) {
      /* We free pbvh on changes, except in the middle of drawing a stroke
       * since it can't deal with changing PVBH node organization, we hope
       * topology does not change in the meantime .. weak. */
      sculptsession_free_pbvh(ob_eval);

      BKE_sculptsession_free_deformMats(ob_eval->sculpt);

      /* In vertex/weight paint, force maps to be rebuilt. */
      BKE_sculptsession_free_vwpaint_data(ob_eval->sculpt);
    }
    else if (ss->pbvh) {
      Vector<PBVHNode *> nodes = blender::bke::pbvh::search_gather(ss->pbvh, {});

      for (PBVHNode *node : nodes) {
        BKE_pbvh_node_mark_update(node);
      }
    }
  }
}

void BKE_sculpt_update_object_after_eval(Depsgraph *depsgraph, Object *ob_eval)
{
  /* Update after mesh evaluation in the dependency graph, to rebuild PBVH or
   * other data when modifiers change the mesh. */
  Object *ob_orig = DEG_get_original_object(ob_eval);

  sculpt_update_object(depsgraph, ob_orig, ob_eval, false, false);
}

void BKE_sculpt_color_layer_create_if_needed(Object *object)
{
  using namespace blender;
  using namespace blender::bke;
  Mesh *orig_me = BKE_object_get_original_mesh(object);

  if (orig_me->attributes().contains(orig_me->active_color_attribute)) {
    return;
  }

  char unique_name[MAX_CUSTOMDATA_LAYER_NAME];
  BKE_id_attribute_calc_unique_name(&orig_me->id, "Color", unique_name);
  if (!orig_me->attributes_for_write().add(
          unique_name, ATTR_DOMAIN_POINT, CD_PROP_COLOR, AttributeInitDefaultValue()))
  {
    return;
  }

  BKE_id_attributes_active_color_set(&orig_me->id, unique_name);
  BKE_id_attributes_default_color_set(&orig_me->id, unique_name);
  DEG_id_tag_update(&orig_me->id, ID_RECALC_GEOMETRY_ALL_MODES);
  BKE_mesh_tessface_clear(orig_me);

  if (object->sculpt && object->sculpt->pbvh) {
    BKE_pbvh_update_active_vcol(object->sculpt->pbvh, orig_me);
  }
}

void BKE_sculpt_update_object_for_edit(
    Depsgraph *depsgraph, Object *ob_orig, bool need_pmap, bool /*need_mask*/, bool is_paint_tool)
{
  BLI_assert(ob_orig == DEG_get_original_object(ob_orig));

  Object *ob_eval = DEG_get_evaluated_object(depsgraph, ob_orig);

  sculpt_update_object(depsgraph, ob_orig, ob_eval, need_pmap, is_paint_tool);
}

int *BKE_sculpt_face_sets_ensure(Object *ob)
{
  SculptSession *ss = ob->sculpt;
  Mesh *mesh = static_cast<Mesh *>(ob->data);

  using namespace blender;
  using namespace blender::bke;
  MutableAttributeAccessor attributes = mesh->attributes_for_write();
  if (!attributes.contains(".sculpt_face_set")) {
    SpanAttributeWriter<int> face_sets = attributes.lookup_or_add_for_write_only_span<int>(
        ".sculpt_face_set", ATTR_DOMAIN_FACE);
    face_sets.span.fill(1);
    mesh->face_sets_color_default = 1;
    face_sets.finish();
  }

  int *face_sets = static_cast<int *>(CustomData_get_layer_named_for_write(
      &mesh->face_data, CD_PROP_INT32, ".sculpt_face_set", mesh->faces_num));

  if (ss->pbvh && ELEM(BKE_pbvh_type(ss->pbvh), PBVH_FACES, PBVH_GRIDS)) {
    BKE_pbvh_face_sets_set(ss->pbvh, face_sets);
  }

  return face_sets;
}

bool *BKE_sculpt_hide_poly_ensure(Mesh *mesh)
{
  bool *hide_poly = static_cast<bool *>(CustomData_get_layer_named_for_write(
      &mesh->face_data, CD_PROP_BOOL, ".hide_poly", mesh->faces_num));
  if (hide_poly != nullptr) {
    return hide_poly;
  }
  return static_cast<bool *>(CustomData_add_layer_named(
      &mesh->face_data, CD_PROP_BOOL, CD_SET_DEFAULT, mesh->faces_num, ".hide_poly"));
}

int BKE_sculpt_mask_layers_ensure(Depsgraph *depsgraph,
                                  Main *bmain,
                                  Object *ob,
                                  MultiresModifierData *mmd)
{
  Mesh *me = static_cast<Mesh *>(ob->data);
  const blender::OffsetIndices faces = me->faces();
  const Span<int> corner_verts = me->corner_verts();
  int ret = 0;

  const float *paint_mask = static_cast<const float *>(
      CustomData_get_layer(&me->vert_data, CD_PAINT_MASK));

  /* if multires is active, create a grid paint mask layer if there
   * isn't one already */
  if (mmd && !CustomData_has_layer(&me->loop_data, CD_GRID_PAINT_MASK)) {
    GridPaintMask *gmask;
    int level = max_ii(1, mmd->sculptlvl);
    int gridsize = BKE_ccg_gridsize(level);
    int gridarea = gridsize * gridsize;

    gmask = static_cast<GridPaintMask *>(
        CustomData_add_layer(&me->loop_data, CD_GRID_PAINT_MASK, CD_SET_DEFAULT, me->totloop));

    for (int i = 0; i < me->totloop; i++) {
      GridPaintMask *gpm = &gmask[i];

      gpm->level = level;
      gpm->data = static_cast<float *>(
          MEM_callocN(sizeof(float) * gridarea, "GridPaintMask.data"));
    }

    /* If vertices already have mask, copy into multires data. */
    if (paint_mask) {
      for (const int i : faces.index_range()) {
        const blender::IndexRange face = faces[i];

        /* Mask center. */
        float avg = 0.0f;
        for (const int vert : corner_verts.slice(face)) {
          avg += paint_mask[vert];
        }
        avg /= float(face.size());

        /* Fill in multires mask corner. */
        for (const int corner : face) {
          GridPaintMask *gpm = &gmask[corner];
          const int vert = corner_verts[corner];
          const int prev = corner_verts[blender::bke::mesh::face_corner_prev(face, vert)];
          const int next = corner_verts[blender::bke::mesh::face_corner_next(face, vert)];

          gpm->data[0] = avg;
          gpm->data[1] = (paint_mask[vert] + paint_mask[next]) * 0.5f;
          gpm->data[2] = (paint_mask[vert] + paint_mask[prev]) * 0.5f;
          gpm->data[3] = paint_mask[vert];
        }
      }
    }
    /* The evaluated multires CCG must be updated to contain the new data. */
    DEG_id_tag_update(&ob->id, ID_RECALC_GEOMETRY);
    if (depsgraph) {
      BKE_scene_graph_evaluated_ensure(depsgraph, bmain);
    }

    ret |= SCULPT_MASK_LAYER_CALC_LOOP;
  }

  /* Create vertex paint mask layer if there isn't one already. */
  if (!paint_mask) {
    CustomData_add_layer(&me->vert_data, CD_PAINT_MASK, CD_SET_DEFAULT, me->totvert);
    /* The evaluated mesh must be updated to contain the new data. */
    DEG_id_tag_update(&ob->id, ID_RECALC_GEOMETRY);
    ret |= SCULPT_MASK_LAYER_CALC_VERT;
  }

  return ret;
}

void BKE_sculpt_toolsettings_data_ensure(Scene *scene)
{
  BKE_paint_ensure(scene->toolsettings, (Paint **)&scene->toolsettings->sculpt);

  Sculpt *sd = scene->toolsettings->sculpt;

  const Sculpt *defaults = DNA_struct_default_get(Sculpt);

  /* We have file versioning code here for historical
   * reasons.  Don't add more checks here, do it properly
   * in blenloader.
   */
  if (sd->automasking_start_normal_limit == 0.0f) {
    sd->automasking_start_normal_limit = defaults->automasking_start_normal_limit;
    sd->automasking_start_normal_falloff = defaults->automasking_start_normal_falloff;

    sd->automasking_view_normal_limit = defaults->automasking_view_normal_limit;
    sd->automasking_view_normal_falloff = defaults->automasking_view_normal_limit;
  }

  if (sd->detail_percent == 0.0f) {
    sd->detail_percent = defaults->detail_percent;
  }
  if (sd->constant_detail == 0.0f) {
    sd->constant_detail = defaults->constant_detail;
  }
  if (sd->detail_size == 0.0f) {
    sd->detail_size = defaults->detail_size;
  }

  /* Set sane default tiling offsets. */
  if (!sd->paint.tile_offset[0]) {
    sd->paint.tile_offset[0] = 1.0f;
  }
  if (!sd->paint.tile_offset[1]) {
    sd->paint.tile_offset[1] = 1.0f;
  }
  if (!sd->paint.tile_offset[2]) {
    sd->paint.tile_offset[2] = 1.0f;
  }

  if (!sd->automasking_cavity_curve || !sd->automasking_cavity_curve_op) {
    BKE_sculpt_check_cavity_curves(sd);
  }
}

static bool check_sculpt_object_deformed(Object *object, const bool for_construction)
{
  bool deformed = false;

  /* Active modifiers means extra deformation, which can't be handled correct
   * on birth of PBVH and sculpt "layer" levels, so use PBVH only for internal brush
   * stuff and show final evaluated mesh so user would see actual object shape. */
  deformed |= object->sculpt->deform_modifiers_active;

  if (for_construction) {
    deformed |= object->sculpt->shapekey_active != nullptr;
  }
  else {
    /* As in case with modifiers, we can't synchronize deformation made against
     * PBVH and non-locked keyblock, so also use PBVH only for brushes and
     * final DM to give final result to user. */
    deformed |= object->sculpt->shapekey_active && (object->shapeflag & OB_SHAPE_LOCK) == 0;
  }

  return deformed;
}

void BKE_sculpt_sync_face_visibility_to_grids(Mesh *mesh, SubdivCCG *subdiv_ccg)
{
  using namespace blender;
  using namespace blender::bke;
  if (!subdiv_ccg) {
    return;
  }

  const AttributeAccessor attributes = mesh->attributes();
  const VArray<bool> hide_poly = *attributes.lookup_or_default<bool>(
      ".hide_poly", ATTR_DOMAIN_FACE, false);
  if (hide_poly.is_single() && !hide_poly.get_internal_single()) {
    /* Nothing is hidden, so we can just remove all visibility bitmaps. */
    for (const int i : IndexRange(subdiv_ccg->num_grids)) {
      BKE_subdiv_ccg_grid_hidden_free(subdiv_ccg, i);
    }
    return;
  }

  const VArraySpan<bool> hide_poly_span(hide_poly);
  CCGKey key;
  BKE_subdiv_ccg_key_top_level(&key, subdiv_ccg);
  for (int i = 0; i < mesh->totloop; i++) {
    const int face_index = BKE_subdiv_ccg_grid_to_face_index(subdiv_ccg, i);
    const bool is_hidden = hide_poly_span[face_index];

    /* Avoid creating and modifying the grid_hidden bitmap if the base mesh face is visible and
     * there is not bitmap for the grid. This is because missing grid_hidden implies grid is fully
     * visible. */
    if (is_hidden) {
      BKE_subdiv_ccg_grid_hidden_ensure(subdiv_ccg, i);
    }

    BLI_bitmap *gh = subdiv_ccg->grid_hidden[i];
    if (gh) {
      BLI_bitmap_set_all(gh, is_hidden, key.grid_area);
    }
  }
}

static PBVH *build_pbvh_for_dynamic_topology(Object *ob)
{
  PBVH *pbvh = ob->sculpt->pbvh = BKE_pbvh_new(PBVH_BMESH);

  sculptsession_bmesh_add_layers(ob);

  BKE_pbvh_build_bmesh(pbvh,
                       ob->sculpt->bm,
                       ob->sculpt->bm_log,
                       ob->sculpt->attrs.dyntopo_node_id_vertex->bmesh_cd_offset,
                       ob->sculpt->attrs.dyntopo_node_id_face->bmesh_cd_offset);
  return pbvh;
}

static PBVH *build_pbvh_from_regular_mesh(Object *ob, Mesh *me_eval_deform)
{
  Mesh *me = BKE_object_get_original_mesh(ob);
  PBVH *pbvh = BKE_pbvh_new(PBVH_FACES);

  BKE_pbvh_build_mesh(pbvh, me);

  const bool is_deformed = check_sculpt_object_deformed(ob, true);
  if (is_deformed && me_eval_deform != nullptr) {
    BKE_pbvh_vert_coords_apply(
        pbvh,
        reinterpret_cast<const float(*)[3]>(me_eval_deform->vert_positions().data()),
        me_eval_deform->totvert);
  }

  return pbvh;
}

static PBVH *build_pbvh_from_ccg(Object *ob, SubdivCCG *subdiv_ccg)
{
  CCGKey key;
  BKE_subdiv_ccg_key_top_level(&key, subdiv_ccg);
  PBVH *pbvh = BKE_pbvh_new(PBVH_GRIDS);

  Mesh *base_mesh = BKE_mesh_from_object(ob);
  BKE_sculpt_sync_face_visibility_to_grids(base_mesh, subdiv_ccg);

  BKE_pbvh_build_grids(pbvh,
                       subdiv_ccg->grids,
                       subdiv_ccg->num_grids,
                       &key,
                       (void **)subdiv_ccg->grid_faces,
                       subdiv_ccg->grid_flag_mats,
                       subdiv_ccg->grid_hidden,
                       base_mesh,
                       subdiv_ccg);
  return pbvh;
}

PBVH *BKE_sculpt_object_pbvh_ensure(Depsgraph *depsgraph, Object *ob)
{
  if (ob->sculpt == nullptr) {
    return nullptr;
  }

  PBVH *pbvh = ob->sculpt->pbvh;
  if (pbvh != nullptr) {
    /* NOTE: It is possible that pointers to grids or other geometry data changed. Need to update
     * those pointers. */
    const PBVHType pbvh_type = BKE_pbvh_type(pbvh);
    switch (pbvh_type) {
      case PBVH_FACES: {
        BKE_pbvh_update_mesh_pointers(pbvh, BKE_object_get_original_mesh(ob));
        break;
      }
      case PBVH_GRIDS: {
        Object *object_eval = DEG_get_evaluated_object(depsgraph, ob);
        Mesh *mesh_eval = static_cast<Mesh *>(object_eval->data);
        SubdivCCG *subdiv_ccg = mesh_eval->runtime->subdiv_ccg;
        if (subdiv_ccg != nullptr) {
          BKE_sculpt_bvh_update_from_ccg(pbvh, subdiv_ccg);
        }
        break;
      }
      case PBVH_BMESH: {
        break;
      }
    }

    BKE_pbvh_update_active_vcol(pbvh, BKE_object_get_original_mesh(ob));
    BKE_pbvh_pmap_set(pbvh, ob->sculpt->pmap);

    return pbvh;
  }

  ob->sculpt->islands_valid = false;

  if (ob->sculpt->bm != nullptr) {
    /* Sculpting on a BMesh (dynamic-topology) gets a special PBVH. */
    pbvh = build_pbvh_for_dynamic_topology(ob);
  }
  else {
    Object *object_eval = DEG_get_evaluated_object(depsgraph, ob);
    Mesh *mesh_eval = static_cast<Mesh *>(object_eval->data);
    if (mesh_eval->runtime->subdiv_ccg != nullptr) {
      pbvh = build_pbvh_from_ccg(ob, mesh_eval->runtime->subdiv_ccg);
    }
    else if (ob->type == OB_MESH) {
      Mesh *me_eval_deform = object_eval->runtime.mesh_deform_eval;
      pbvh = build_pbvh_from_regular_mesh(ob, me_eval_deform);
    }
  }

  BKE_pbvh_pmap_set(pbvh, ob->sculpt->pmap);
  ob->sculpt->pbvh = pbvh;

  sculpt_attribute_update_refs(ob);
  return pbvh;
}

PBVH *BKE_object_sculpt_pbvh_get(Object *object)
{
  if (!object->sculpt) {
    return nullptr;
  }
  return object->sculpt->pbvh;
}

bool BKE_object_sculpt_use_dyntopo(const Object *object)
{
  return object->sculpt && object->sculpt->bm;
}

void BKE_sculpt_bvh_update_from_ccg(PBVH *pbvh, SubdivCCG *subdiv_ccg)
{
  CCGKey key;
  BKE_subdiv_ccg_key_top_level(&key, subdiv_ccg);

  BKE_pbvh_grids_update(pbvh,
                        subdiv_ccg->grids,
                        (void **)subdiv_ccg->grid_faces,
                        subdiv_ccg->grid_flag_mats,
                        subdiv_ccg->grid_hidden,
                        &key);
}

bool BKE_sculptsession_use_pbvh_draw(const Object *ob, const RegionView3D *rv3d)
{
  SculptSession *ss = ob->sculpt;
  if (ss == nullptr || ss->pbvh == nullptr || ss->mode_type != OB_MODE_SCULPT) {
    return false;
  }

  if (BKE_pbvh_type(ss->pbvh) == PBVH_FACES) {
    /* Regular mesh only draws from PBVH without modifiers and shape keys, or for
     * external engines that do not have access to the PBVH like Eevee does. */
    const bool external_engine = rv3d && rv3d->view_render != nullptr;
    return !(ss->shapekey_active || ss->deform_modifiers_active || external_engine);
  }

  /* Multires and dyntopo always draw directly from the PBVH. */
  return true;
}

/* Returns the Face Set random color for rendering in the overlay given its ID and a color seed. */
#define GOLDEN_RATIO_CONJUGATE 0.618033988749895f
void BKE_paint_face_set_overlay_color_get(const int face_set, const int seed, uchar r_color[4])
{
  float rgba[4];
  float random_mod_hue = GOLDEN_RATIO_CONJUGATE * (face_set + (seed % 10));
  random_mod_hue = random_mod_hue - floorf(random_mod_hue);
  const float random_mod_sat = BLI_hash_int_01(face_set + seed + 1);
  const float random_mod_val = BLI_hash_int_01(face_set + seed + 2);
  hsv_to_rgb(random_mod_hue,
             0.6f + (random_mod_sat * 0.25f),
             1.0f - (random_mod_val * 0.35f),
             &rgba[0],
             &rgba[1],
             &rgba[2]);
  rgba_float_to_uchar(r_color, rgba);
}

int BKE_sculptsession_vertex_count(const SculptSession *ss)
{
  switch (BKE_pbvh_type(ss->pbvh)) {
    case PBVH_FACES:
      return ss->totvert;
    case PBVH_BMESH:
      return BM_mesh_elem_count(ss->bm, BM_VERT);
    case PBVH_GRIDS:
      return BKE_pbvh_get_grid_num_verts(ss->pbvh);
  }

  return 0;
}

/**
 * Returns pointer to a CustomData associated with a given domain, if
 * one exists.  If not nullptr is returned (this may happen with e.g.
 * multires and #ATTR_DOMAIN_POINT).
 */
static CustomData *sculpt_get_cdata(Object *ob, eAttrDomain domain)
{
  SculptSession *ss = ob->sculpt;

  if (ss->bm) {
    switch (domain) {
      case ATTR_DOMAIN_POINT:
        return &ss->bm->vdata;
      case ATTR_DOMAIN_FACE:
        return &ss->bm->pdata;
      default:
        BLI_assert_unreachable();
        return nullptr;
    }
  }
  else {
    Mesh *me = BKE_object_get_original_mesh(ob);

    switch (domain) {
      case ATTR_DOMAIN_POINT:
        /* Cannot get vertex domain for multires grids. */
        if (ss->pbvh && BKE_pbvh_type(ss->pbvh) == PBVH_GRIDS) {
          return nullptr;
        }

        return &me->vert_data;
      case ATTR_DOMAIN_FACE:
        return &me->face_data;
      default:
        BLI_assert_unreachable();
        return nullptr;
    }
  }
}

static int sculpt_attr_elem_count_get(Object *ob, eAttrDomain domain)
{
  SculptSession *ss = ob->sculpt;

  switch (domain) {
    case ATTR_DOMAIN_POINT:
      return BKE_sculptsession_vertex_count(ss);
      break;
    case ATTR_DOMAIN_FACE:
      return ss->totfaces;
      break;
    default:
      BLI_assert_unreachable();
      return 0;
  }
}

static bool sculpt_attribute_create(SculptSession *ss,
                                    Object *ob,
                                    eAttrDomain domain,
                                    eCustomDataType proptype,
                                    const char *name,
                                    SculptAttribute *out,
                                    const SculptAttributeParams *params,
                                    PBVHType pbvhtype,
                                    bool flat_array_for_bmesh)
{
  Mesh *me = BKE_object_get_original_mesh(ob);

  bool simple_array = params->simple_array;
  bool permanent = params->permanent;

  out->params = *params;
  out->proptype = proptype;
  out->domain = domain;
  STRNCPY_UTF8(out->name, name);

  /* Force non-CustomData simple_array mode if not PBVH_FACES. */
  if (pbvhtype == PBVH_GRIDS || (pbvhtype == PBVH_BMESH && flat_array_for_bmesh)) {
    if (permanent) {
      printf(
          "%s: error: tried to make permanent customdata in multires or bmesh mode; will make "
          "local "
          "array "
          "instead.\n",
          __func__);
      permanent = (out->params.permanent = false);
    }

    simple_array = true;
  }

  BLI_assert(!(simple_array && permanent));

  int totelem = sculpt_attr_elem_count_get(ob, domain);

  if (simple_array) {
    int elemsize = CustomData_sizeof(proptype);

    out->data = MEM_calloc_arrayN(totelem, elemsize, __func__);

    out->data_for_bmesh = ss->bm != nullptr;
    out->simple_array = true;
    out->bmesh_cd_offset = -1;
    out->layer = nullptr;
    out->elem_size = elemsize;
    out->used = true;
    out->elem_num = totelem;

    return true;
  }

  out->simple_array = false;

  switch (BKE_pbvh_type(ss->pbvh)) {
    case PBVH_BMESH: {
      CustomData *cdata = nullptr;
      out->data_for_bmesh = true;

      switch (domain) {
        case ATTR_DOMAIN_POINT:
          cdata = &ss->bm->vdata;
          break;
        case ATTR_DOMAIN_FACE:
          cdata = &ss->bm->pdata;
          break;
        default:
          out->used = false;
          return false;
      }

      BLI_assert(CustomData_get_named_layer_index(cdata, proptype, name) == -1);

      BM_data_layer_add_named(ss->bm, cdata, proptype, name);
      int index = CustomData_get_named_layer_index(cdata, proptype, name);

      if (!permanent) {
        cdata->layers[index].flag |= CD_FLAG_TEMPORARY | CD_FLAG_NOCOPY;
      }

      out->data = nullptr;
      out->layer = cdata->layers + index;
      out->bmesh_cd_offset = out->layer->offset;
      out->elem_size = CustomData_sizeof(proptype);
      break;
    }
    case PBVH_FACES: {
      CustomData *cdata = nullptr;

      switch (domain) {
        case ATTR_DOMAIN_POINT:
          cdata = &me->vert_data;
          break;
        case ATTR_DOMAIN_FACE:
          cdata = &me->face_data;
          break;
        default:
          out->used = false;
          return false;
      }

      BLI_assert(CustomData_get_named_layer_index(cdata, proptype, name) == -1);

      CustomData_add_layer_named(cdata, proptype, CD_SET_DEFAULT, totelem, name);
      int index = CustomData_get_named_layer_index(cdata, proptype, name);

      if (!permanent) {
        cdata->layers[index].flag |= CD_FLAG_TEMPORARY | CD_FLAG_NOCOPY;
      }

      out->layer = cdata->layers + index;
      out->data = out->layer->data;
      out->data_for_bmesh = false;
      out->bmesh_cd_offset = -1;
      out->elem_size = CustomData_get_elem_size(out->layer);

      break;
    }
    case PBVH_GRIDS: {
      /* GRIDS should have been handled as simple arrays. */
      BLI_assert_unreachable();
      break;
    }
    default:
      BLI_assert_unreachable();
      break;
  }

  out->used = true;
  out->elem_num = totelem;

  return true;
}

static bool sculpt_attr_update(Object *ob, SculptAttribute *attr)
{
  SculptSession *ss = ob->sculpt;
  int elem_num = sculpt_attr_elem_count_get(ob, attr->domain);

  bool bad = false;

  if (attr->data) {
    bad = attr->elem_num != elem_num;
  }

  /* Check if we are a coerced simple array and shouldn't be. */
  bad |= attr->simple_array && !attr->params.simple_array &&
         !ELEM(BKE_pbvh_type(ss->pbvh), PBVH_GRIDS, PBVH_BMESH);

  CustomData *cdata = sculpt_get_cdata(ob, attr->domain);
  if (cdata && !attr->simple_array) {
    int layer_index = CustomData_get_named_layer_index(cdata, attr->proptype, attr->name);

    bad |= layer_index == -1;
    bad |= (ss->bm != nullptr) != attr->data_for_bmesh;

    if (!bad) {
      if (attr->data_for_bmesh) {
        attr->bmesh_cd_offset = cdata->layers[layer_index].offset;
      }
      else {
        attr->data = cdata->layers[layer_index].data;
      }
    }
  }

  if (bad) {
    if (attr->simple_array) {
      MEM_SAFE_FREE(attr->data);
    }

    sculpt_attribute_create(ss,
                            ob,
                            attr->domain,
                            attr->proptype,
                            attr->name,
                            attr,
                            &attr->params,
                            BKE_pbvh_type(ss->pbvh),
                            attr->data_for_bmesh);
  }

  return bad;
}

static SculptAttribute *sculpt_get_cached_layer(SculptSession *ss,
                                                eAttrDomain domain,
                                                eCustomDataType proptype,
                                                const char *name)
{
  for (int i = 0; i < SCULPT_MAX_ATTRIBUTES; i++) {
    SculptAttribute *attr = ss->temp_attributes + i;

    if (attr->used && STREQ(attr->name, name) && attr->proptype == proptype &&
        attr->domain == domain) {

      return attr;
    }
  }

  return nullptr;
}

bool BKE_sculpt_attribute_exists(Object *ob,
                                 eAttrDomain domain,
                                 eCustomDataType proptype,
                                 const char *name)
{
  SculptSession *ss = ob->sculpt;
  SculptAttribute *attr = sculpt_get_cached_layer(ss, domain, proptype, name);

  if (attr) {
    return true;
  }

  CustomData *cdata = sculpt_get_cdata(ob, domain);
  return CustomData_get_named_layer_index(cdata, proptype, name) != -1;
}

static SculptAttribute *sculpt_alloc_attr(SculptSession *ss)
{
  for (int i = 0; i < SCULPT_MAX_ATTRIBUTES; i++) {
    if (!ss->temp_attributes[i].used) {
      memset((void *)(ss->temp_attributes + i), 0, sizeof(SculptAttribute));
      ss->temp_attributes[i].used = true;

      return ss->temp_attributes + i;
    }
  }

  BLI_assert_unreachable();
  return nullptr;
}

SculptAttribute *BKE_sculpt_attribute_get(Object *ob,
                                          eAttrDomain domain,
                                          eCustomDataType proptype,
                                          const char *name)
{
  SculptSession *ss = ob->sculpt;

  /* See if attribute is cached in ss->temp_attributes. */
  SculptAttribute *attr = sculpt_get_cached_layer(ss, domain, proptype, name);

  if (attr) {
    if (sculpt_attr_update(ob, attr)) {
      sculpt_attribute_update_refs(ob);
    }

    return attr;
  }

  /* Does attribute exist in CustomData layout? */
  CustomData *cdata = sculpt_get_cdata(ob, domain);
  if (cdata) {
    int index = CustomData_get_named_layer_index(cdata, proptype, name);

    if (index != -1) {
      int totelem = 0;

      switch (domain) {
        case ATTR_DOMAIN_POINT:
          totelem = BKE_sculptsession_vertex_count(ss);
          break;
        case ATTR_DOMAIN_FACE:
          totelem = ss->totfaces;
          break;
        default:
          BLI_assert_unreachable();
          break;
      }

      attr = sculpt_alloc_attr(ss);

      attr->used = true;
      attr->domain = domain;
      attr->proptype = proptype;
      attr->data = cdata->layers[index].data;
      attr->bmesh_cd_offset = cdata->layers[index].offset;
      attr->elem_num = totelem;
      attr->layer = cdata->layers + index;
      attr->elem_size = CustomData_get_elem_size(attr->layer);

      STRNCPY_UTF8(attr->name, name);
      return attr;
    }
  }

  return nullptr;
}

static SculptAttribute *sculpt_attribute_ensure_ex(Object *ob,
                                                   eAttrDomain domain,
                                                   eCustomDataType proptype,
                                                   const char *name,
                                                   const SculptAttributeParams *params,
                                                   PBVHType pbvhtype,
                                                   bool flat_array_for_bmesh)
{
  SculptSession *ss = ob->sculpt;
  SculptAttribute *attr = BKE_sculpt_attribute_get(ob, domain, proptype, name);

  if (attr) {
    sculpt_attr_update(ob, attr);

    /* Since "stroke_only" is not a CustomData flag we have
     * to sync its parameter setting manually. Fixes #104618.
     */
    attr->params.stroke_only = params->stroke_only;

    return attr;
  }

  attr = sculpt_alloc_attr(ss);

  /* Create attribute. */
  sculpt_attribute_create(
      ss, ob, domain, proptype, name, attr, params, pbvhtype, flat_array_for_bmesh);
  sculpt_attribute_update_refs(ob);

  return attr;
}

SculptAttribute *BKE_sculpt_attribute_ensure(Object *ob,
                                             eAttrDomain domain,
                                             eCustomDataType proptype,
                                             const char *name,
                                             const SculptAttributeParams *params)
{
  SculptAttributeParams temp_params = *params;

  return sculpt_attribute_ensure_ex(
      ob, domain, proptype, name, &temp_params, BKE_pbvh_type(ob->sculpt->pbvh), true);
}

static void sculptsession_bmesh_attr_update_internal(Object *ob)
{
  SculptSession *ss = ob->sculpt;

  sculptsession_bmesh_add_layers(ob);

  if (ss->pbvh) {
    BKE_pbvh_update_bmesh_offsets(ss->pbvh,
                                  ob->sculpt->attrs.dyntopo_node_id_vertex->bmesh_cd_offset,
                                  ob->sculpt->attrs.dyntopo_node_id_face->bmesh_cd_offset);
  }
}

static void sculptsession_bmesh_add_layers(Object *ob)
{
  SculptSession *ss = ob->sculpt;
  SculptAttributeParams params = {0};

  ss->attrs.dyntopo_node_id_vertex = sculpt_attribute_ensure_ex(
      ob,
      ATTR_DOMAIN_POINT,
      CD_PROP_INT32,
      SCULPT_ATTRIBUTE_NAME(dyntopo_node_id_vertex),
      &params,
      PBVH_BMESH,
      false);

  ss->attrs.dyntopo_node_id_face = sculpt_attribute_ensure_ex(
      ob,
      ATTR_DOMAIN_FACE,
      CD_PROP_INT32,
      SCULPT_ATTRIBUTE_NAME(dyntopo_node_id_face),
      &params,
      PBVH_BMESH,
      false);
}

void BKE_sculpt_attributes_destroy_temporary_stroke(Object *ob)
{
  SculptSession *ss = ob->sculpt;

  for (int i = 0; i < SCULPT_MAX_ATTRIBUTES; i++) {
    SculptAttribute *attr = ss->temp_attributes + i;

    if (attr->params.stroke_only) {
      BKE_sculpt_attribute_destroy(ob, attr);
    }
  }
}

static void sculpt_attribute_update_refs(Object *ob)
{
  SculptSession *ss = ob->sculpt;

  /* Run twice, in case sculpt_attr_update had to recreate a layer and messed up #BMesh offsets. */
  for (int i = 0; i < 2; i++) {
    for (int j = 0; j < SCULPT_MAX_ATTRIBUTES; j++) {
      SculptAttribute *attr = ss->temp_attributes + j;

      if (attr->used) {
        sculpt_attr_update(ob, attr);
      }
    }

    if (ss->bm) {
      sculptsession_bmesh_attr_update_internal(ob);
    }
  }

  Mesh *me = BKE_object_get_original_mesh(ob);

  if (ss->pbvh) {
    BKE_pbvh_update_active_vcol(ss->pbvh, me);
  }
}

void BKE_sculpt_attribute_destroy_temporary_all(Object *ob)
{
  SculptSession *ss = ob->sculpt;

  for (int i = 0; i < SCULPT_MAX_ATTRIBUTES; i++) {
    SculptAttribute *attr = ss->temp_attributes + i;

    if (attr->used && !attr->params.permanent) {
      BKE_sculpt_attribute_destroy(ob, attr);
    }
  }
}

bool BKE_sculpt_attribute_destroy(Object *ob, SculptAttribute *attr)
{
  SculptSession *ss = ob->sculpt;
  eAttrDomain domain = attr->domain;

  BLI_assert(attr->used);

  /* Remove from convenience pointer struct. */
  SculptAttribute **ptrs = (SculptAttribute **)&ss->attrs;
  int ptrs_num = sizeof(ss->attrs) / sizeof(void *);

  for (int i = 0; i < ptrs_num; i++) {
    if (ptrs[i] == attr) {
      ptrs[i] = nullptr;
    }
  }

  /* Remove from internal temp_attributes array. */
  for (int i = 0; i < SCULPT_MAX_ATTRIBUTES; i++) {
    SculptAttribute *attr2 = ss->temp_attributes + i;

    if (STREQ(attr2->name, attr->name) && attr2->domain == attr->domain &&
        attr2->proptype == attr->proptype)
    {

      attr2->used = false;
    }
  }

  Mesh *me = BKE_object_get_original_mesh(ob);

  if (attr->simple_array) {
    MEM_SAFE_FREE(attr->data);
  }
  else if (ss->bm) {
    CustomData *cdata = attr->domain == ATTR_DOMAIN_POINT ? &ss->bm->vdata : &ss->bm->pdata;

    BM_data_layer_free_named(ss->bm, cdata, attr->name);
  }
  else {
    CustomData *cdata = nullptr;
    int totelem = 0;

    switch (domain) {
      case ATTR_DOMAIN_POINT:
        cdata = ss->bm ? &ss->bm->vdata : &me->vert_data;
        totelem = ss->totvert;
        break;
      case ATTR_DOMAIN_FACE:
        cdata = ss->bm ? &ss->bm->pdata : &me->face_data;
        totelem = ss->totfaces;
        break;
      default:
        BLI_assert_unreachable();
        return false;
    }

    /* We may have been called after destroying ss->bm in which case attr->layer
     * might be invalid.
     */
    int layer_i = CustomData_get_named_layer_index(cdata, attr->proptype, attr->name);
    if (layer_i != 0) {
      CustomData_free_layer(cdata, attr->proptype, totelem, layer_i);
    }

    sculpt_attribute_update_refs(ob);
  }

  attr->data = nullptr;
  attr->used = false;

  return true;
}<|MERGE_RESOLUTION|>--- conflicted
+++ resolved
@@ -1399,18 +1399,6 @@
       ss->mode.wpaint.dvert_prev = nullptr;
     }
   }
-<<<<<<< HEAD
-=======
-  else {
-    return;
-  }
-  gmap->vert_to_loop_offsets = {};
-  gmap->vert_to_loop_indices = {};
-  gmap->vert_to_loop = {};
-  gmap->vert_to_face_offsets = {};
-  gmap->vert_to_face_indices = {};
-  gmap->vert_to_face = {};
->>>>>>> 0b23816d
 }
 
 /**
@@ -1456,11 +1444,6 @@
     ss->pbvh = nullptr;
   }
 
-<<<<<<< HEAD
-=======
-  ss->vert_to_face_offsets = {};
-  ss->vert_to_face_indices = {};
->>>>>>> 0b23816d
   ss->pmap = {};
   ss->edge_to_face_offsets = {};
   ss->edge_to_face_indices = {};
@@ -1776,17 +1759,8 @@
   sculpt_attribute_update_refs(ob);
   sculpt_update_persistent_base(ob);
 
-<<<<<<< HEAD
   if (ob->type == OB_MESH) {
-    ss->pmap = me->vert_to_poly_map();
-=======
-  if (ob->type == OB_MESH && ss->pmap.is_empty()) {
-    ss->pmap = blender::bke::mesh::build_vert_to_face_map(me->faces(),
-                                                          me->corner_verts(),
-                                                          me->totvert,
-                                                          ss->vert_to_face_offsets,
-                                                          ss->vert_to_face_indices);
->>>>>>> 0b23816d
+    ss->pmap = me->vert_to_face_map();
   }
 
   if (ss->pbvh) {
