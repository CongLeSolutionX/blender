/* SPDX-FileCopyrightText: 2009 by Nicholas Bishop. All rights reserved.
 *
 * SPDX-License-Identifier: GPL-2.0-or-later */

/** \file
 * \ingroup bke
 */

#include <cstdlib>
#include <cstring>
#include <optional>

#include "DNA_object_enums.h"
#include "MEM_guardedalloc.h"

#include "DNA_brush_types.h"
#include "DNA_defaults.h"
#include "DNA_gpencil_legacy_types.h"
#include "DNA_key_types.h"
#include "DNA_mesh_types.h"
#include "DNA_meshdata_types.h"
#include "DNA_modifier_types.h"
#include "DNA_object_types.h"
#include "DNA_scene_types.h"
#include "DNA_space_types.h"
#include "DNA_view3d_types.h"
#include "DNA_workspace_types.h"

#include "BLI_bitmap.h"
#include "BLI_hash.h"
#include "BLI_listbase.h"
#include "BLI_math_color.h"
#include "BLI_math_matrix.h"
#include "BLI_math_matrix.hh"
#include "BLI_math_vector.h"
#include "BLI_string_utf8.h"
#include "BLI_utildefines.h"
#include "BLI_vector.hh"

#include "BLT_translation.hh"

#include "BKE_attribute.hh"
#include "BKE_brush.hh"
#include "BKE_ccg.h"
#include "BKE_colortools.hh"
#include "BKE_context.hh"
#include "BKE_crazyspace.hh"
#include "BKE_deform.hh"
#include "BKE_gpencil_legacy.h"
#include "BKE_idtype.hh"
#include "BKE_image.h"
#include "BKE_key.hh"
#include "BKE_layer.hh"
#include "BKE_lib_id.hh"
#include "BKE_main.hh"
#include "BKE_material.h"
#include "BKE_mesh.hh"
#include "BKE_mesh_mapping.hh"
#include "BKE_mesh_runtime.hh"
#include "BKE_modifier.hh"
#include "BKE_multires.hh"
#include "BKE_object.hh"
#include "BKE_object_types.hh"
#include "BKE_paint.hh"
#include "BKE_pbvh_api.hh"
#include "BKE_scene.hh"
#include "BKE_subdiv_ccg.hh"
#include "BKE_subsurf.hh"

#include "DEG_depsgraph.hh"
#include "DEG_depsgraph_query.hh"

#include "RNA_enum_types.hh"

#include "BLO_read_write.hh"

#include "bmesh.hh"

/* For #PBVH::~PBVH(). */
#include "pbvh_intern.hh"

using blender::float3;
using blender::MutableSpan;
using blender::Span;
using blender::Vector;
using blender::bke::AttrDomain;

static void sculpt_attribute_update_refs(Object *ob, PBVHType pbvhtype);
static SculptAttribute *sculpt_attribute_ensure_ex(Object *ob,
                                                   AttrDomain domain,
                                                   eCustomDataType proptype,
                                                   const char *name,
                                                   const SculptAttributeParams *params,
                                                   PBVHType pbvhtype,
                                                   bool flat_array_for_bmesh);
static void sculptsession_bmesh_add_layers(Object *ob);

static void palette_init_data(ID *id)
{
  Palette *palette = (Palette *)id;

  BLI_assert(MEMCMP_STRUCT_AFTER_IS_ZERO(palette, id));

  /* Enable fake user by default. */
  id_fake_user_set(&palette->id);
}

static void palette_copy_data(Main * /*bmain*/,
                              std::optional<Library *> /*owner_library*/,
                              ID *id_dst,
                              const ID *id_src,
                              const int /*flag*/)
{
  Palette *palette_dst = (Palette *)id_dst;
  const Palette *palette_src = (const Palette *)id_src;

  BLI_duplicatelist(&palette_dst->colors, &palette_src->colors);
}

static void palette_free_data(ID *id)
{
  Palette *palette = (Palette *)id;

  BLI_freelistN(&palette->colors);
}

static void palette_blend_write(BlendWriter *writer, ID *id, const void *id_address)
{
  Palette *palette = (Palette *)id;

  BLO_write_id_struct(writer, Palette, id_address, &palette->id);
  BKE_id_blend_write(writer, &palette->id);

  BLO_write_struct_list(writer, PaletteColor, &palette->colors);
}

static void palette_blend_read_data(BlendDataReader *reader, ID *id)
{
  Palette *palette = (Palette *)id;
  BLO_read_struct_list(reader, PaletteColor, &palette->colors);
}

static void palette_undo_preserve(BlendLibReader * /*reader*/, ID *id_new, ID *id_old)
{
  /* Whole Palette is preserved across undo-steps, and it has no extra pointer, simple. */
  /* NOTE: We do not care about potential internal references to self here, Palette has none. */
  /* NOTE: We do not swap IDProperties, as dealing with potential ID pointers in those would be
   *       fairly delicate. */
  BKE_lib_id_swap(nullptr, id_new, id_old, false, 0);
  std::swap(id_new->properties, id_old->properties);
}

IDTypeInfo IDType_ID_PAL = {
    /*id_code*/ ID_PAL,
    /*id_filter*/ FILTER_ID_PAL,
    /*dependencies_id_types*/ 0,
    /*main_listbase_index*/ INDEX_ID_PAL,
    /*struct_size*/ sizeof(Palette),
    /*name*/ "Palette",
    /*name_plural*/ N_("palettes"),
    /*translation_context*/ BLT_I18NCONTEXT_ID_PALETTE,
    /*flags*/ IDTYPE_FLAGS_NO_ANIMDATA,
    /*asset_type_info*/ nullptr,

    /*init_data*/ palette_init_data,
    /*copy_data*/ palette_copy_data,
    /*free_data*/ palette_free_data,
    /*make_local*/ nullptr,
    /*foreach_id*/ nullptr,
    /*foreach_cache*/ nullptr,
    /*foreach_path*/ nullptr,
    /*owner_pointer_get*/ nullptr,

    /*blend_write*/ palette_blend_write,
    /*blend_read_data*/ palette_blend_read_data,
    /*blend_read_after_liblink*/ nullptr,

    /*blend_read_undo_preserve*/ palette_undo_preserve,

    /*lib_override_apply_post*/ nullptr,
};

static void paint_curve_copy_data(Main * /*bmain*/,
                                  std::optional<Library *> /*owner_library*/,
                                  ID *id_dst,
                                  const ID *id_src,
                                  const int /*flag*/)
{
  PaintCurve *paint_curve_dst = (PaintCurve *)id_dst;
  const PaintCurve *paint_curve_src = (const PaintCurve *)id_src;

  if (paint_curve_src->tot_points != 0) {
    paint_curve_dst->points = static_cast<PaintCurvePoint *>(
        MEM_dupallocN(paint_curve_src->points));
  }
}

static void paint_curve_free_data(ID *id)
{
  PaintCurve *paint_curve = (PaintCurve *)id;

  MEM_SAFE_FREE(paint_curve->points);
  paint_curve->tot_points = 0;
}

static void paint_curve_blend_write(BlendWriter *writer, ID *id, const void *id_address)
{
  PaintCurve *pc = (PaintCurve *)id;

  BLO_write_id_struct(writer, PaintCurve, id_address, &pc->id);
  BKE_id_blend_write(writer, &pc->id);

  BLO_write_struct_array(writer, PaintCurvePoint, pc->tot_points, pc->points);
}

static void paint_curve_blend_read_data(BlendDataReader *reader, ID *id)
{
  PaintCurve *pc = (PaintCurve *)id;
  BLO_read_struct_array(reader, PaintCurvePoint, pc->tot_points, &pc->points);
}

IDTypeInfo IDType_ID_PC = {
    /*id_code*/ ID_PC,
    /*id_filter*/ FILTER_ID_PC,
    /*dependencies_id_types*/ 0,
    /*main_listbase_index*/ INDEX_ID_PC,
    /*struct_size*/ sizeof(PaintCurve),
    /*name*/ "PaintCurve",
    /*name_plural*/ N_("paint_curves"),
    /*translation_context*/ BLT_I18NCONTEXT_ID_PAINTCURVE,
    /*flags*/ IDTYPE_FLAGS_NO_ANIMDATA,
    /*asset_type_info*/ nullptr,

    /*init_data*/ nullptr,
    /*copy_data*/ paint_curve_copy_data,
    /*free_data*/ paint_curve_free_data,
    /*make_local*/ nullptr,
    /*foreach_id*/ nullptr,
    /*foreach_cache*/ nullptr,
    /*foreach_path*/ nullptr,
    /*owner_pointer_get*/ nullptr,

    /*blend_write*/ paint_curve_blend_write,
    /*blend_read_data*/ paint_curve_blend_read_data,
    /*blend_read_after_liblink*/ nullptr,

    /*blend_read_undo_preserve*/ nullptr,

    /*lib_override_apply_post*/ nullptr,
};

const uchar PAINT_CURSOR_SCULPT[3] = {255, 100, 100};
const uchar PAINT_CURSOR_VERTEX_PAINT[3] = {255, 255, 255};
const uchar PAINT_CURSOR_WEIGHT_PAINT[3] = {200, 200, 255};
const uchar PAINT_CURSOR_TEXTURE_PAINT[3] = {255, 255, 255};
const uchar PAINT_CURSOR_SCULPT_CURVES[3] = {255, 100, 100};
const uchar PAINT_CURSOR_PAINT_GREASE_PENCIL[3] = {255, 100, 100};
const uchar PAINT_CURSOR_SCULPT_GREASE_PENCIL[3] = {255, 100, 100};

static ePaintOverlayControlFlags overlay_flags = (ePaintOverlayControlFlags)0;

void BKE_paint_invalidate_overlay_tex(Scene *scene, ViewLayer *view_layer, const Tex *tex)
{
  Paint *p = BKE_paint_get_active(scene, view_layer);
  if (!p) {
    return;
  }

  Brush *br = BKE_paint_brush(p);
  if (!br) {
    return;
  }

  if (br->mtex.tex == tex) {
    overlay_flags |= PAINT_OVERLAY_INVALID_TEXTURE_PRIMARY;
  }
  if (br->mask_mtex.tex == tex) {
    overlay_flags |= PAINT_OVERLAY_INVALID_TEXTURE_SECONDARY;
  }
}

void BKE_paint_invalidate_cursor_overlay(Scene *scene, ViewLayer *view_layer, CurveMapping *curve)
{
  Paint *p = BKE_paint_get_active(scene, view_layer);
  if (p == nullptr) {
    return;
  }

  Brush *br = BKE_paint_brush(p);
  if (br && br->curve == curve) {
    overlay_flags |= PAINT_OVERLAY_INVALID_CURVE;
  }
}

void BKE_paint_invalidate_overlay_all()
{
  overlay_flags |= (PAINT_OVERLAY_INVALID_TEXTURE_SECONDARY |
                    PAINT_OVERLAY_INVALID_TEXTURE_PRIMARY | PAINT_OVERLAY_INVALID_CURVE);
}

ePaintOverlayControlFlags BKE_paint_get_overlay_flags()
{
  return overlay_flags;
}

void BKE_paint_set_overlay_override(eOverlayFlags flags)
{
  if (flags & BRUSH_OVERLAY_OVERRIDE_MASK) {
    if (flags & BRUSH_OVERLAY_CURSOR_OVERRIDE_ON_STROKE) {
      overlay_flags |= PAINT_OVERLAY_OVERRIDE_CURSOR;
    }
    if (flags & BRUSH_OVERLAY_PRIMARY_OVERRIDE_ON_STROKE) {
      overlay_flags |= PAINT_OVERLAY_OVERRIDE_PRIMARY;
    }
    if (flags & BRUSH_OVERLAY_SECONDARY_OVERRIDE_ON_STROKE) {
      overlay_flags |= PAINT_OVERLAY_OVERRIDE_SECONDARY;
    }
  }
  else {
    overlay_flags &= ~(PAINT_OVERRIDE_MASK);
  }
}

void BKE_paint_reset_overlay_invalid(ePaintOverlayControlFlags flag)
{
  overlay_flags &= ~(flag);
}

bool BKE_paint_ensure_from_paintmode(Main *bmain, Scene *sce, PaintMode mode)
{
  ToolSettings *ts = sce->toolsettings;
  Paint **paint_ptr = nullptr;
  /* Some paint modes don't store paint settings as pointer, for these this can be set and
   * referenced by paint_ptr. */
  Paint *paint_tmp = nullptr;

  switch (mode) {
    case PaintMode::Sculpt:
      paint_ptr = (Paint **)&ts->sculpt;
      break;
    case PaintMode::Vertex:
      paint_ptr = (Paint **)&ts->vpaint;
      break;
    case PaintMode::Weight:
      paint_ptr = (Paint **)&ts->wpaint;
      break;
    case PaintMode::Texture2D:
    case PaintMode::Texture3D:
      paint_tmp = (Paint *)&ts->imapaint;
      paint_ptr = &paint_tmp;
      break;
    case PaintMode::GPencil:
      paint_ptr = (Paint **)&ts->gp_paint;
      break;
    case PaintMode::VertexGPencil:
      paint_ptr = (Paint **)&ts->gp_vertexpaint;
      break;
    case PaintMode::SculptGPencil:
      paint_ptr = (Paint **)&ts->gp_sculptpaint;
      break;
    case PaintMode::WeightGPencil:
      paint_ptr = (Paint **)&ts->gp_weightpaint;
      break;
    case PaintMode::SculptCurves:
      paint_ptr = (Paint **)&ts->curves_sculpt;
      break;
    case PaintMode::SculptGreasePencil:
      paint_ptr = (Paint **)&ts->gp_sculptpaint;
      break;
    case PaintMode::Invalid:
      break;
  }
  if (paint_ptr) {
    BKE_paint_ensure(bmain, ts, paint_ptr);
    return true;
  }
  return false;
}

Paint *BKE_paint_get_active_from_paintmode(Scene *sce, PaintMode mode)
{
  if (sce) {
    ToolSettings *ts = sce->toolsettings;

    switch (mode) {
      case PaintMode::Sculpt:
        return &ts->sculpt->paint;
      case PaintMode::Vertex:
        return &ts->vpaint->paint;
      case PaintMode::Weight:
        return &ts->wpaint->paint;
      case PaintMode::Texture2D:
      case PaintMode::Texture3D:
        return &ts->imapaint.paint;
      case PaintMode::GPencil:
        return &ts->gp_paint->paint;
      case PaintMode::VertexGPencil:
        return &ts->gp_vertexpaint->paint;
      case PaintMode::SculptGPencil:
        return &ts->gp_sculptpaint->paint;
      case PaintMode::WeightGPencil:
        return &ts->gp_weightpaint->paint;
      case PaintMode::SculptCurves:
        return &ts->curves_sculpt->paint;
      case PaintMode::SculptGreasePencil:
        return &ts->gp_sculptpaint->paint;
      case PaintMode::Invalid:
        return nullptr;
      default:
        return &ts->imapaint.paint;
    }
  }

  return nullptr;
}

const EnumPropertyItem *BKE_paint_get_tool_enum_from_paintmode(const PaintMode mode)
{
  switch (mode) {
    case PaintMode::Sculpt:
      return rna_enum_brush_sculpt_tool_items;
    case PaintMode::Vertex:
      return rna_enum_brush_vertex_tool_items;
    case PaintMode::Weight:
      return rna_enum_brush_weight_tool_items;
    case PaintMode::Texture2D:
    case PaintMode::Texture3D:
      return rna_enum_brush_image_tool_items;
    case PaintMode::GPencil:
      return rna_enum_brush_gpencil_types_items;
    case PaintMode::VertexGPencil:
      return rna_enum_brush_gpencil_vertex_types_items;
    case PaintMode::SculptGPencil:
      return rna_enum_brush_gpencil_sculpt_types_items;
    case PaintMode::WeightGPencil:
      return rna_enum_brush_gpencil_weight_types_items;
    case PaintMode::SculptCurves:
      return rna_enum_brush_curves_sculpt_tool_items;
    case PaintMode::SculptGreasePencil:
      return rna_enum_brush_gpencil_sculpt_types_items;
    case PaintMode::Invalid:
      break;
  }
  return nullptr;
}

const char *BKE_paint_get_tool_prop_id_from_paintmode(const PaintMode mode)
{
  switch (mode) {
    case PaintMode::Sculpt:
      return "sculpt_tool";
    case PaintMode::Vertex:
      return "vertex_tool";
    case PaintMode::Weight:
      return "weight_tool";
    case PaintMode::Texture2D:
    case PaintMode::Texture3D:
      return "image_tool";
    case PaintMode::GPencil:
      return "gpencil_tool";
    case PaintMode::VertexGPencil:
      return "gpencil_vertex_tool";
    case PaintMode::SculptGPencil:
      return "gpencil_sculpt_tool";
    case PaintMode::WeightGPencil:
      return "gpencil_weight_tool";
    case PaintMode::SculptCurves:
      return "curves_sculpt_tool";
    case PaintMode::SculptGreasePencil:
      return "gpencil_sculpt_tool";
    case PaintMode::Invalid:
      break;
  }

  /* Invalid paint mode. */
  return nullptr;
}

const char *BKE_paint_get_tool_enum_translation_context_from_paintmode(const PaintMode mode)
{
  switch (mode) {
    case PaintMode::Sculpt:
    case PaintMode::GPencil:
    case PaintMode::Texture2D:
    case PaintMode::Texture3D:
      return BLT_I18NCONTEXT_ID_BRUSH;
    case PaintMode::Vertex:
    case PaintMode::Weight:
    case PaintMode::VertexGPencil:
    case PaintMode::SculptGPencil:
    case PaintMode::WeightGPencil:
    case PaintMode::SculptCurves:
    case PaintMode::SculptGreasePencil:
    case PaintMode::Invalid:
      break;
  }

  /* Invalid paint mode. */
  return BLT_I18NCONTEXT_DEFAULT;
}

Paint *BKE_paint_get_active(Scene *sce, ViewLayer *view_layer)
{
  if (sce && view_layer) {
    ToolSettings *ts = sce->toolsettings;
    BKE_view_layer_synced_ensure(sce, view_layer);
    Object *actob = BKE_view_layer_active_object_get(view_layer);

    if (actob) {
      switch (actob->mode) {
        case OB_MODE_SCULPT:
          return &ts->sculpt->paint;
        case OB_MODE_VERTEX_PAINT:
          return &ts->vpaint->paint;
        case OB_MODE_WEIGHT_PAINT:
          return &ts->wpaint->paint;
        case OB_MODE_TEXTURE_PAINT:
          return &ts->imapaint.paint;
        case OB_MODE_PAINT_GPENCIL_LEGACY:
          return &ts->gp_paint->paint;
        case OB_MODE_VERTEX_GPENCIL_LEGACY:
          return &ts->gp_vertexpaint->paint;
        case OB_MODE_SCULPT_GPENCIL_LEGACY:
          return &ts->gp_sculptpaint->paint;
        case OB_MODE_WEIGHT_GPENCIL_LEGACY:
          return &ts->gp_weightpaint->paint;
        case OB_MODE_SCULPT_CURVES:
          return &ts->curves_sculpt->paint;
        default:
          break;
      }
    }

    /* default to image paint */
    return &ts->imapaint.paint;
  }

  return nullptr;
}

Paint *BKE_paint_get_active_from_context(const bContext *C)
{
  Scene *sce = CTX_data_scene(C);
  ViewLayer *view_layer = CTX_data_view_layer(C);
  SpaceImage *sima;

  if (sce && view_layer) {
    ToolSettings *ts = sce->toolsettings;
    BKE_view_layer_synced_ensure(sce, view_layer);
    Object *obact = BKE_view_layer_active_object_get(view_layer);

    if ((sima = CTX_wm_space_image(C)) != nullptr) {
      if (obact && obact->mode == OB_MODE_EDIT) {
        if (sima->mode == SI_MODE_PAINT) {
          return &ts->imapaint.paint;
        }
      }
      else {
        return &ts->imapaint.paint;
      }
    }
    else {
      return BKE_paint_get_active(sce, view_layer);
    }
  }

  return nullptr;
}

PaintMode BKE_paintmode_get_active_from_context(const bContext *C)
{
  Scene *sce = CTX_data_scene(C);
  ViewLayer *view_layer = CTX_data_view_layer(C);
  SpaceImage *sima;

  if (sce && view_layer) {
    BKE_view_layer_synced_ensure(sce, view_layer);
    Object *obact = BKE_view_layer_active_object_get(view_layer);

    if ((sima = CTX_wm_space_image(C)) != nullptr) {
      if (obact && obact->mode == OB_MODE_EDIT) {
        if (sima->mode == SI_MODE_PAINT) {
          return PaintMode::Texture2D;
        }
      }
      else {
        return PaintMode::Texture2D;
      }
    }
    else if (obact) {
      switch (obact->mode) {
        case OB_MODE_SCULPT:
          return PaintMode::Sculpt;
        case OB_MODE_SCULPT_GPENCIL_LEGACY:
          if (obact->type == OB_GPENCIL_LEGACY) {
            return PaintMode::SculptGPencil;
          }
          if (obact->type == OB_GREASE_PENCIL) {
            return PaintMode::SculptGreasePencil;
          }
          return PaintMode::Invalid;
        case OB_MODE_PAINT_GPENCIL_LEGACY:
          return PaintMode::GPencil;
        case OB_MODE_WEIGHT_GPENCIL_LEGACY:
          return PaintMode::WeightGPencil;
        case OB_MODE_VERTEX_PAINT:
          return PaintMode::Vertex;
        case OB_MODE_WEIGHT_PAINT:
          return PaintMode::Weight;
        case OB_MODE_TEXTURE_PAINT:
          return PaintMode::Texture3D;
        case OB_MODE_SCULPT_CURVES:
          return PaintMode::SculptCurves;
        default:
          return PaintMode::Texture2D;
      }
    }
    else {
      /* default to image paint */
      return PaintMode::Texture2D;
    }
  }

  return PaintMode::Invalid;
}

PaintMode BKE_paintmode_get_from_tool(const bToolRef *tref)
{
  if (tref->space_type == SPACE_VIEW3D) {
    switch (tref->mode) {
      case CTX_MODE_SCULPT:
        return PaintMode::Sculpt;
      case CTX_MODE_PAINT_VERTEX:
        return PaintMode::Vertex;
      case CTX_MODE_PAINT_WEIGHT:
        return PaintMode::Weight;
      case CTX_MODE_PAINT_GPENCIL_LEGACY:
        return PaintMode::GPencil;
      case CTX_MODE_PAINT_TEXTURE:
        return PaintMode::Texture3D;
      case CTX_MODE_VERTEX_GPENCIL_LEGACY:
        return PaintMode::VertexGPencil;
      case CTX_MODE_SCULPT_GPENCIL_LEGACY:
        return PaintMode::SculptGPencil;
      case CTX_MODE_WEIGHT_GREASE_PENCIL:
      case CTX_MODE_WEIGHT_GPENCIL_LEGACY:
        return PaintMode::WeightGPencil;
      case CTX_MODE_SCULPT_CURVES:
        return PaintMode::SculptCurves;
      case CTX_MODE_PAINT_GREASE_PENCIL:
        return PaintMode::GPencil;
      case CTX_MODE_SCULPT_GREASE_PENCIL:
        return PaintMode::SculptGreasePencil;
    }
  }
  else if (tref->space_type == SPACE_IMAGE) {
    switch (tref->mode) {
      case SI_MODE_PAINT:
        return PaintMode::Texture2D;
    }
  }

  return PaintMode::Invalid;
}

Brush *BKE_paint_brush(Paint *p)
{
  return (Brush *)BKE_paint_brush_for_read((const Paint *)p);
}

const Brush *BKE_paint_brush_for_read(const Paint *p)
{
  return p ? p->brush : nullptr;
}

void BKE_paint_brush_set(Paint *p, Brush *br)
{
  if (p) {
    id_us_min((ID *)p->brush);
    id_us_plus((ID *)br);
    p->brush = br;

    BKE_paint_toolslots_brush_update(p);
  }
}

void BKE_paint_runtime_init(const ToolSettings *ts, Paint *paint)
{
  if (paint == &ts->imapaint.paint) {
    paint->runtime.tool_offset = offsetof(Brush, imagepaint_tool);
    paint->runtime.ob_mode = OB_MODE_TEXTURE_PAINT;
  }
  else if (ts->sculpt && paint == &ts->sculpt->paint) {
    paint->runtime.tool_offset = offsetof(Brush, sculpt_tool);
    paint->runtime.ob_mode = OB_MODE_SCULPT;
  }
  else if (ts->vpaint && paint == &ts->vpaint->paint) {
    paint->runtime.tool_offset = offsetof(Brush, vertexpaint_tool);
    paint->runtime.ob_mode = OB_MODE_VERTEX_PAINT;
  }
  else if (ts->wpaint && paint == &ts->wpaint->paint) {
    paint->runtime.tool_offset = offsetof(Brush, weightpaint_tool);
    paint->runtime.ob_mode = OB_MODE_WEIGHT_PAINT;
  }
  else if (ts->gp_paint && paint == &ts->gp_paint->paint) {
    paint->runtime.tool_offset = offsetof(Brush, gpencil_tool);
    paint->runtime.ob_mode = OB_MODE_PAINT_GPENCIL_LEGACY;
  }
  else if (ts->gp_vertexpaint && paint == &ts->gp_vertexpaint->paint) {
    paint->runtime.tool_offset = offsetof(Brush, gpencil_vertex_tool);
    paint->runtime.ob_mode = OB_MODE_VERTEX_GPENCIL_LEGACY;
  }
  else if (ts->gp_sculptpaint && paint == &ts->gp_sculptpaint->paint) {
    paint->runtime.tool_offset = offsetof(Brush, gpencil_sculpt_tool);
    paint->runtime.ob_mode = OB_MODE_SCULPT_GPENCIL_LEGACY;
  }
  else if (ts->gp_weightpaint && paint == &ts->gp_weightpaint->paint) {
    paint->runtime.tool_offset = offsetof(Brush, gpencil_weight_tool);
    paint->runtime.ob_mode = OB_MODE_WEIGHT_GPENCIL_LEGACY;
  }
  else if (ts->curves_sculpt && paint == &ts->curves_sculpt->paint) {
    paint->runtime.tool_offset = offsetof(Brush, curves_sculpt_tool);
    paint->runtime.ob_mode = OB_MODE_SCULPT_CURVES;
  }
  else {
    BLI_assert_unreachable();
  }
}

uint BKE_paint_get_brush_tool_offset_from_paintmode(const PaintMode mode)
{
  switch (mode) {
    case PaintMode::Texture2D:
    case PaintMode::Texture3D:
      return offsetof(Brush, imagepaint_tool);
    case PaintMode::Sculpt:
      return offsetof(Brush, sculpt_tool);
    case PaintMode::Vertex:
      return offsetof(Brush, vertexpaint_tool);
    case PaintMode::Weight:
      return offsetof(Brush, weightpaint_tool);
    case PaintMode::GPencil:
      return offsetof(Brush, gpencil_tool);
    case PaintMode::VertexGPencil:
      return offsetof(Brush, gpencil_vertex_tool);
    case PaintMode::SculptGPencil:
      return offsetof(Brush, gpencil_sculpt_tool);
    case PaintMode::WeightGPencil:
      return offsetof(Brush, gpencil_weight_tool);
    case PaintMode::SculptCurves:
      return offsetof(Brush, curves_sculpt_tool);
    case PaintMode::SculptGreasePencil:
      return offsetof(Brush, gpencil_sculpt_tool);
    case PaintMode::Invalid:
      break; /* We don't use these yet. */
  }
  return 0;
}

PaintCurve *BKE_paint_curve_add(Main *bmain, const char *name)
{
  PaintCurve *pc = static_cast<PaintCurve *>(BKE_id_new(bmain, ID_PC, name));
  return pc;
}

Palette *BKE_paint_palette(Paint *p)
{
  return p ? p->palette : nullptr;
}

void BKE_paint_palette_set(Paint *p, Palette *palette)
{
  if (p) {
    id_us_min((ID *)p->palette);
    p->palette = palette;
    id_us_plus((ID *)p->palette);
  }
}

void BKE_paint_curve_clamp_endpoint_add_index(PaintCurve *pc, const int add_index)
{
  pc->add_index = (add_index || pc->tot_points == 1) ? (add_index + 1) : 0;
}

void BKE_palette_color_remove(Palette *palette, PaletteColor *color)
{
  if (BLI_listbase_count_at_most(&palette->colors, palette->active_color) == palette->active_color)
  {
    palette->active_color--;
  }

  BLI_remlink(&palette->colors, color);

  if (palette->active_color < 0 && !BLI_listbase_is_empty(&palette->colors)) {
    palette->active_color = 0;
  }

  MEM_freeN(color);
}

void BKE_palette_clear(Palette *palette)
{
  BLI_freelistN(&palette->colors);
  palette->active_color = 0;
}

Palette *BKE_palette_add(Main *bmain, const char *name)
{
  Palette *palette = static_cast<Palette *>(BKE_id_new(bmain, ID_PAL, name));
  return palette;
}

PaletteColor *BKE_palette_color_add(Palette *palette)
{
  PaletteColor *color = MEM_cnew<PaletteColor>(__func__);
  BLI_addtail(&palette->colors, color);
  return color;
}

bool BKE_palette_is_empty(const Palette *palette)
{
  return BLI_listbase_is_empty(&palette->colors);
}

/* helper function to sort using qsort */
static int palettecolor_compare_hsv(const void *a1, const void *a2)
{
  const tPaletteColorHSV *ps1 = static_cast<const tPaletteColorHSV *>(a1);
  const tPaletteColorHSV *ps2 = static_cast<const tPaletteColorHSV *>(a2);

  /* Hue */
  if (ps1->h > ps2->h) {
    return 1;
  }
  if (ps1->h < ps2->h) {
    return -1;
  }

  /* Saturation. */
  if (ps1->s > ps2->s) {
    return 1;
  }
  if (ps1->s < ps2->s) {
    return -1;
  }

  /* Value. */
  if (1.0f - ps1->v > 1.0f - ps2->v) {
    return 1;
  }
  if (1.0f - ps1->v < 1.0f - ps2->v) {
    return -1;
  }

  return 0;
}

/* helper function to sort using qsort */
static int palettecolor_compare_svh(const void *a1, const void *a2)
{
  const tPaletteColorHSV *ps1 = static_cast<const tPaletteColorHSV *>(a1);
  const tPaletteColorHSV *ps2 = static_cast<const tPaletteColorHSV *>(a2);

  /* Saturation. */
  if (ps1->s > ps2->s) {
    return 1;
  }
  if (ps1->s < ps2->s) {
    return -1;
  }

  /* Value. */
  if (1.0f - ps1->v > 1.0f - ps2->v) {
    return 1;
  }
  if (1.0f - ps1->v < 1.0f - ps2->v) {
    return -1;
  }

  /* Hue */
  if (ps1->h > ps2->h) {
    return 1;
  }
  if (ps1->h < ps2->h) {
    return -1;
  }

  return 0;
}

static int palettecolor_compare_vhs(const void *a1, const void *a2)
{
  const tPaletteColorHSV *ps1 = static_cast<const tPaletteColorHSV *>(a1);
  const tPaletteColorHSV *ps2 = static_cast<const tPaletteColorHSV *>(a2);

  /* Value. */
  if (1.0f - ps1->v > 1.0f - ps2->v) {
    return 1;
  }
  if (1.0f - ps1->v < 1.0f - ps2->v) {
    return -1;
  }

  /* Hue */
  if (ps1->h > ps2->h) {
    return 1;
  }
  if (ps1->h < ps2->h) {
    return -1;
  }

  /* Saturation. */
  if (ps1->s > ps2->s) {
    return 1;
  }
  if (ps1->s < ps2->s) {
    return -1;
  }

  return 0;
}

static int palettecolor_compare_luminance(const void *a1, const void *a2)
{
  const tPaletteColorHSV *ps1 = static_cast<const tPaletteColorHSV *>(a1);
  const tPaletteColorHSV *ps2 = static_cast<const tPaletteColorHSV *>(a2);

  float lumi1 = (ps1->rgb[0] + ps1->rgb[1] + ps1->rgb[2]) / 3.0f;
  float lumi2 = (ps2->rgb[0] + ps2->rgb[1] + ps2->rgb[2]) / 3.0f;

  if (lumi1 > lumi2) {
    return -1;
  }
  if (lumi1 < lumi2) {
    return 1;
  }

  return 0;
}

void BKE_palette_sort_hsv(tPaletteColorHSV *color_array, const int totcol)
{
  /* Sort by Hue, Saturation and Value. */
  qsort(color_array, totcol, sizeof(tPaletteColorHSV), palettecolor_compare_hsv);
}

void BKE_palette_sort_svh(tPaletteColorHSV *color_array, const int totcol)
{
  /* Sort by Saturation, Value and Hue. */
  qsort(color_array, totcol, sizeof(tPaletteColorHSV), palettecolor_compare_svh);
}

void BKE_palette_sort_vhs(tPaletteColorHSV *color_array, const int totcol)
{
  /* Sort by Saturation, Value and Hue. */
  qsort(color_array, totcol, sizeof(tPaletteColorHSV), palettecolor_compare_vhs);
}

void BKE_palette_sort_luminance(tPaletteColorHSV *color_array, const int totcol)
{
  /* Sort by Luminance (calculated with the average, enough for sorting). */
  qsort(color_array, totcol, sizeof(tPaletteColorHSV), palettecolor_compare_luminance);
}

bool BKE_palette_from_hash(Main *bmain, GHash *color_table, const char *name, const bool linear)
{
  tPaletteColorHSV *color_array = nullptr;
  tPaletteColorHSV *col_elm = nullptr;
  bool done = false;

  const int totpal = BLI_ghash_len(color_table);

  if (totpal > 0) {
    color_array = static_cast<tPaletteColorHSV *>(
        MEM_calloc_arrayN(totpal, sizeof(tPaletteColorHSV), __func__));
    /* Put all colors in an array. */
    GHashIterator gh_iter;
    int t = 0;
    GHASH_ITER (gh_iter, color_table) {
      const uint col = POINTER_AS_INT(BLI_ghashIterator_getValue(&gh_iter));
      float r, g, b;
      float h, s, v;
      cpack_to_rgb(col, &r, &g, &b);
      rgb_to_hsv(r, g, b, &h, &s, &v);

      col_elm = &color_array[t];
      col_elm->rgb[0] = r;
      col_elm->rgb[1] = g;
      col_elm->rgb[2] = b;
      col_elm->h = h;
      col_elm->s = s;
      col_elm->v = v;
      t++;
    }
  }

  /* Create the Palette. */
  if (totpal > 0) {
    /* Sort by Hue and saturation. */
    BKE_palette_sort_hsv(color_array, totpal);

    Palette *palette = BKE_palette_add(bmain, name);
    if (palette) {
      for (int i = 0; i < totpal; i++) {
        col_elm = &color_array[i];
        PaletteColor *palcol = BKE_palette_color_add(palette);
        if (palcol) {
          copy_v3_v3(palcol->rgb, col_elm->rgb);
          if (linear) {
            linearrgb_to_srgb_v3_v3(palcol->rgb, palcol->rgb);
          }
        }
      }
      done = true;
    }
  }
  else {
    done = false;
  }

  if (totpal > 0) {
    MEM_SAFE_FREE(color_array);
  }

  return done;
}

bool BKE_paint_select_face_test(const Object *ob)
{
  return ((ob != nullptr) && (ob->type == OB_MESH) && (ob->data != nullptr) &&
          (((Mesh *)ob->data)->editflag & ME_EDIT_PAINT_FACE_SEL) &&
          (ob->mode & (OB_MODE_VERTEX_PAINT | OB_MODE_WEIGHT_PAINT | OB_MODE_TEXTURE_PAINT)));
}

bool BKE_paint_select_vert_test(const Object *ob)
{
  return ((ob != nullptr) && (ob->type == OB_MESH) && (ob->data != nullptr) &&
          (((Mesh *)ob->data)->editflag & ME_EDIT_PAINT_VERT_SEL) &&
          (ob->mode & OB_MODE_WEIGHT_PAINT || ob->mode & OB_MODE_VERTEX_PAINT));
}

bool BKE_paint_select_elem_test(const Object *ob)
{
  return (BKE_paint_select_vert_test(ob) || BKE_paint_select_face_test(ob));
}

bool BKE_paint_always_hide_test(const Object *ob)
{
  return ((ob != nullptr) && (ob->type == OB_MESH) && (ob->data != nullptr) &&
          (ob->mode & OB_MODE_WEIGHT_PAINT || ob->mode & OB_MODE_VERTEX_PAINT));
}

void BKE_paint_cavity_curve_preset(Paint *p, int preset)
{
  CurveMapping *cumap = nullptr;
  CurveMap *cuma = nullptr;

  if (!p->cavity_curve) {
    p->cavity_curve = BKE_curvemapping_add(1, 0, 0, 1, 1);
  }
  cumap = p->cavity_curve;
  cumap->flag &= ~CUMA_EXTEND_EXTRAPOLATE;
  cumap->preset = preset;

  cuma = cumap->cm;
  BKE_curvemap_reset(cuma, &cumap->clipr, cumap->preset, CURVEMAP_SLOPE_POSITIVE);
  BKE_curvemapping_changed(cumap, false);
}

eObjectMode BKE_paint_object_mode_from_paintmode(const PaintMode mode)
{
  switch (mode) {
    case PaintMode::Sculpt:
      return OB_MODE_SCULPT;
    case PaintMode::Vertex:
      return OB_MODE_VERTEX_PAINT;
    case PaintMode::Weight:
      return OB_MODE_WEIGHT_PAINT;
    case PaintMode::Texture2D:
    case PaintMode::Texture3D:
      return OB_MODE_TEXTURE_PAINT;
    case PaintMode::SculptCurves:
      return OB_MODE_SCULPT_CURVES;
    case PaintMode::GPencil:
      return OB_MODE_PAINT_GPENCIL_LEGACY;
    case PaintMode::SculptGreasePencil:
      return OB_MODE_SCULPT_GPENCIL_LEGACY;
    case PaintMode::Invalid:
    default:
      return OB_MODE_OBJECT;
  }
}

bool BKE_paint_ensure(Main * /*bmain*/, ToolSettings *ts, Paint **r_paint)
{
  Paint *paint = nullptr;
  if (*r_paint) {
    /* Tool offset should never be 0 for initialized paint settings, so it's a reliable way to
     * check if already initialized. */
    if ((*r_paint)->runtime.tool_offset == 0) {
      /* Currently only image painting is initialized this way, others have to be allocated. */
      BLI_assert(ELEM(*r_paint, (Paint *)&ts->imapaint));

      BKE_paint_runtime_init(ts, *r_paint);
    }
    else {
      BLI_assert(ELEM(*r_paint,
                      /* Cast is annoying, but prevent nullptr-pointer access. */
                      (Paint *)ts->gp_paint,
                      (Paint *)ts->gp_vertexpaint,
                      (Paint *)ts->gp_sculptpaint,
                      (Paint *)ts->gp_weightpaint,
                      (Paint *)ts->sculpt,
                      (Paint *)ts->vpaint,
                      (Paint *)ts->wpaint,
                      (Paint *)ts->curves_sculpt,
                      (Paint *)&ts->imapaint));
#ifndef NDEBUG
      Paint paint_test = **r_paint;
      BKE_paint_runtime_init(ts, *r_paint);
      /* Swap so debug doesn't hide errors when release fails. */
      std::swap(**r_paint, paint_test);
      BLI_assert(paint_test.runtime.ob_mode == (*r_paint)->runtime.ob_mode);
      BLI_assert(paint_test.runtime.tool_offset == (*r_paint)->runtime.tool_offset);
#endif
    }
    return true;
  }

  if (((VPaint **)r_paint == &ts->vpaint) || ((VPaint **)r_paint == &ts->wpaint)) {
    VPaint *data = MEM_cnew<VPaint>(__func__);
    paint = &data->paint;
  }
  else if ((Sculpt **)r_paint == &ts->sculpt) {
    Sculpt *data = MEM_cnew<Sculpt>(__func__);

    *data = *DNA_struct_default_get(Sculpt);

    paint = &data->paint;
  }
  else if ((GpPaint **)r_paint == &ts->gp_paint) {
    GpPaint *data = MEM_cnew<GpPaint>(__func__);
    paint = &data->paint;
  }
  else if ((GpVertexPaint **)r_paint == &ts->gp_vertexpaint) {
    GpVertexPaint *data = MEM_cnew<GpVertexPaint>(__func__);
    paint = &data->paint;
  }
  else if ((GpSculptPaint **)r_paint == &ts->gp_sculptpaint) {
    GpSculptPaint *data = MEM_cnew<GpSculptPaint>(__func__);
    paint = &data->paint;
  }
  else if ((GpWeightPaint **)r_paint == &ts->gp_weightpaint) {
    GpWeightPaint *data = MEM_cnew<GpWeightPaint>(__func__);
    paint = &data->paint;
  }
  else if ((CurvesSculpt **)r_paint == &ts->curves_sculpt) {
    CurvesSculpt *data = MEM_cnew<CurvesSculpt>(__func__);
    paint = &data->paint;
  }
  else if (*r_paint == &ts->imapaint.paint) {
    paint = &ts->imapaint.paint;
  }

  paint->flags |= PAINT_SHOW_BRUSH;

  *r_paint = paint;

  BKE_paint_runtime_init(ts, paint);

  return false;
}

void BKE_paint_init(Main *bmain, Scene *sce, PaintMode mode, const uchar col[3])
{
  UnifiedPaintSettings *ups = &sce->toolsettings->unified_paint_settings;
  Paint *paint = BKE_paint_get_active_from_paintmode(sce, mode);

  BKE_paint_ensure_from_paintmode(bmain, sce, mode);

  /* If there's no brush, create one */
  Brush *brush = BKE_paint_brush(paint);
  if (brush == nullptr) {
    eObjectMode ob_mode = BKE_paint_object_mode_from_paintmode(mode);
    brush = BKE_brush_first_search(bmain, ob_mode);
    if (!brush) {
      brush = BKE_brush_add(bmain, "Brush", ob_mode);
      id_us_min(&brush->id); /* Fake user only. */
    }
    BKE_paint_brush_set(paint, brush);
  }

  copy_v3_v3_uchar(paint->paint_cursor_col, col);
  paint->paint_cursor_col[3] = 128;
  ups->last_stroke_valid = false;
  zero_v3(ups->average_stroke_accum);
  ups->average_stroke_counter = 0;
  if (!paint->cavity_curve) {
    BKE_paint_cavity_curve_preset(paint, CURVE_PRESET_LINE);
  }
}

void BKE_paint_free(Paint *paint)
{
  BKE_curvemapping_free(paint->cavity_curve);
  MEM_SAFE_FREE(paint->tool_slots);
}

void BKE_paint_copy(const Paint *src, Paint *tar, const int flag)
{
  tar->brush = src->brush;
  tar->cavity_curve = BKE_curvemapping_copy(src->cavity_curve);
  tar->tool_slots = static_cast<PaintToolSlot *>(MEM_dupallocN(src->tool_slots));

  if ((flag & LIB_ID_CREATE_NO_USER_REFCOUNT) == 0) {
    id_us_plus((ID *)tar->brush);
    id_us_plus((ID *)tar->palette);
    if (src->tool_slots != nullptr) {
      for (int i = 0; i < tar->tool_slots_len; i++) {
        id_us_plus((ID *)tar->tool_slots[i].brush);
      }
    }
  }
}

void BKE_paint_stroke_get_average(const Scene *scene, const Object *ob, float stroke[3])
{
  const UnifiedPaintSettings *ups = &scene->toolsettings->unified_paint_settings;
  if (ups->last_stroke_valid && ups->average_stroke_counter > 0) {
    float fac = 1.0f / ups->average_stroke_counter;
    mul_v3_v3fl(stroke, ups->average_stroke_accum, fac);
  }
  else {
    copy_v3_v3(stroke, ob->object_to_world().location());
  }
}

void BKE_paint_blend_write(BlendWriter *writer, Paint *p)
{
  if (p->cavity_curve) {
    BKE_curvemapping_blend_write(writer, p->cavity_curve);
  }
  BLO_write_struct_array(writer, PaintToolSlot, p->tool_slots_len, p->tool_slots);
}

void BKE_paint_blend_read_data(BlendDataReader *reader, const Scene *scene, Paint *p)
{
  BLO_read_struct(reader, CurveMapping, &p->cavity_curve);
  if (p->cavity_curve) {
    BKE_curvemapping_blend_read(reader, p->cavity_curve);
  }
  else {
    BKE_paint_cavity_curve_preset(p, CURVE_PRESET_LINE);
  }

  BLO_read_struct_array(reader, PaintToolSlot, p->tool_slots_len, &p->tool_slots);

  /* Workaround for invalid data written in older versions. */
  const size_t expected_size = sizeof(PaintToolSlot) * p->tool_slots_len;
  if (p->tool_slots && MEM_allocN_len(p->tool_slots) < expected_size) {
    MEM_freeN(p->tool_slots);
    p->tool_slots = static_cast<PaintToolSlot *>(MEM_callocN(expected_size, "PaintToolSlot"));
  }

  p->paint_cursor = nullptr;
  BKE_paint_runtime_init(scene->toolsettings, p);
}

bool paint_is_grid_face_hidden(const blender::BoundedBitSpan grid_hidden,
                               int gridsize,
                               int x,
                               int y)
{
  /* Skip face if any of its corners are hidden. */
  return grid_hidden[y * gridsize + x] || grid_hidden[y * gridsize + x + 1] ||
         grid_hidden[(y + 1) * gridsize + x + 1] || grid_hidden[(y + 1) * gridsize + x];
}

bool paint_is_bmesh_face_hidden(const BMFace *f)
{
  BMLoop *l_iter;
  BMLoop *l_first;

  l_iter = l_first = BM_FACE_FIRST_LOOP(f);
  do {
    if (BM_elem_flag_test(l_iter->v, BM_ELEM_HIDDEN)) {
      return true;
    }
  } while ((l_iter = l_iter->next) != l_first);

  return false;
}

float paint_grid_paint_mask(const GridPaintMask *gpm, uint level, uint x, uint y)
{
  int factor = BKE_ccg_factor(level, gpm->level);
  int gridsize = BKE_ccg_gridsize(gpm->level);

  return gpm->data[(y * factor) * gridsize + (x * factor)];
}

/* Threshold to move before updating the brush rotation, reduces jitter. */
static float paint_rake_rotation_spacing(const UnifiedPaintSettings * /*ups*/, const Brush *brush)
{
  return brush->sculpt_tool == SCULPT_TOOL_CLAY_STRIPS ? 1.0f : 20.0f;
}

void paint_update_brush_rake_rotation(UnifiedPaintSettings *ups, Brush *brush, float rotation)
{
  ups->brush_rotation = rotation;

  if (brush->mask_mtex.brush_angle_mode & MTEX_ANGLE_RAKE) {
    ups->brush_rotation_sec = rotation;
  }
  else {
    ups->brush_rotation_sec = 0.0f;
  }
}

static bool paint_rake_rotation_active(const MTex &mtex)
{
  return mtex.tex && mtex.brush_angle_mode & MTEX_ANGLE_RAKE;
}

static const bool paint_rake_rotation_active(const Brush &brush, PaintMode paint_mode)
{
  return paint_rake_rotation_active(brush.mtex) || paint_rake_rotation_active(brush.mask_mtex) ||
         BKE_brush_has_cube_tip(&brush, paint_mode);
}

bool paint_calculate_rake_rotation(UnifiedPaintSettings *ups,
                                   Brush *brush,
                                   const float mouse_pos[2],
                                   PaintMode paint_mode,
                                   bool stroke_has_started)
{
  bool ok = false;
  if (paint_rake_rotation_active(*brush, paint_mode)) {
    float r = paint_rake_rotation_spacing(ups, brush);
    float rotation;

    /* Use a smaller limit if the stroke hasn't started to prevent excessive pre-roll. */
    if (!stroke_has_started) {
      r = min_ff(r, 4.0f);
    }

    float dpos[2];
    sub_v2_v2v2(dpos, mouse_pos, ups->last_rake);

    /* Limit how often we update the angle to prevent jitter. */
    if (len_squared_v2(dpos) >= r * r) {
      rotation = atan2f(dpos[1], dpos[0]) + float(0.5f * M_PI);

      copy_v2_v2(ups->last_rake, mouse_pos);

      ups->last_rake_angle = rotation;

      paint_update_brush_rake_rotation(ups, brush, rotation);
      ok = true;
    }
    /* Make sure we reset here to the last rotation to avoid accumulating
     * values in case a random rotation is also added. */
    else {
      paint_update_brush_rake_rotation(ups, brush, ups->last_rake_angle);
      ok = false;
    }
  }
  else {
    ups->brush_rotation = ups->brush_rotation_sec = 0.0f;
    ok = true;
  }
  return ok;
}

void BKE_sculptsession_free_deformMats(SculptSession *ss)
{
  ss->orig_cos = {};
  ss->deform_cos = {};
  ss->deform_imats = {};
}

void BKE_sculptsession_free_vwpaint_data(SculptSession *ss)
{
  if (ss->mode_type == OB_MODE_WEIGHT_PAINT) {
    MEM_SAFE_FREE(ss->mode.wpaint.alpha_weight);
    if (ss->mode.wpaint.dvert_prev) {
      BKE_defvert_array_free_elems(ss->mode.wpaint.dvert_prev, ss->totvert);
      MEM_freeN(ss->mode.wpaint.dvert_prev);
      ss->mode.wpaint.dvert_prev = nullptr;
    }
  }
}

/**
 * Write out the sculpt dynamic-topology #BMesh to the #Mesh.
 */
static void sculptsession_bm_to_me_update_data_only(Object *ob, bool reorder)
{
  SculptSession *ss = ob->sculpt;

  if (ss->bm) {
    if (ob->data) {
      if (reorder) {
        BM_log_mesh_elems_reorder(ss->bm, ss->bm_log);
      }
      BMeshToMeshParams params{};
      params.calc_object_remap = false;
      BM_mesh_bm_to_me(nullptr, ss->bm, static_cast<Mesh *>(ob->data), &params);
    }
  }
}

void BKE_sculptsession_bm_to_me(Object *ob, bool reorder)
{
  if (ob && ob->sculpt) {
    sculptsession_bm_to_me_update_data_only(ob, reorder);

    /* Ensure the objects evaluated mesh doesn't hold onto arrays
     * now realloc'd in the mesh #34473. */
    DEG_id_tag_update(&ob->id, ID_RECALC_GEOMETRY);
  }
}

static void sculptsession_free_pbvh(Object *object)
{
  using namespace blender;
  SculptSession *ss = object->sculpt;
  if (!ss) {
    return;
  }

  bke::pbvh::free(ss->pbvh);
  ss->vert_to_face_map = {};
  ss->edge_to_face_offsets = {};
  ss->edge_to_face_indices = {};
  ss->edge_to_face_map = {};
  ss->vert_to_edge_offsets = {};
  ss->vert_to_edge_indices = {};
  ss->vert_to_edge_map = {};

  MEM_SAFE_FREE(ss->preview_vert_list);
  ss->preview_vert_count = 0;

  ss->vertex_info.boundary.clear_and_shrink();

  MEM_SAFE_FREE(ss->fake_neighbors.fake_neighbor_index);
}

void BKE_sculptsession_bm_to_me_for_render(Object *object)
{
  if (object && object->sculpt) {
    if (object->sculpt->bm) {
      /* Ensure no points to old arrays are stored in DM
       *
       * Apparently, we could not use DEG_id_tag_update
       * here because this will lead to the while object
       * surface to disappear, so we'll release DM in place.
       */
      BKE_object_free_derived_caches(object);

      sculptsession_bm_to_me_update_data_only(object, false);

      /* In contrast with sculptsession_bm_to_me no need in
       * DAG tag update here - derived mesh was freed and
       * old pointers are nowhere stored.
       */
    }
  }
}

void BKE_sculptsession_free(Object *ob)
{
  if (ob && ob->sculpt) {
    SculptSession *ss = ob->sculpt;

    BKE_sculpt_attribute_destroy_temporary_all(ob);

    if (ss->bm) {
      BKE_sculptsession_bm_to_me(ob, true);
      BM_mesh_free(ss->bm);
    }

    sculptsession_free_pbvh(ob);

    MEM_delete(ss);

    ob->sculpt = nullptr;
  }
}

SculptSession::SculptSession()
{
  /* Code expects attribute domains to be zero initialized. Avoid exposing #AttrDomain definition
   * in header. */
  this->vcol_domain = blender::bke::AttrDomain::Point;
  for (const int i : blender::IndexRange(ARRAY_SIZE(this->temp_attributes))) {
    this->temp_attributes[i].domain = blender::bke::AttrDomain::Point;
  }
}

SculptSession::~SculptSession()
{
  if (this->bm_log) {
    BM_log_free(this->bm_log);
  }

  if (this->tex_pool) {
    BKE_image_pool_free(this->tex_pool);
  }

  if (this->boundary_preview) {
    MEM_SAFE_FREE(this->boundary_preview->verts);
    MEM_SAFE_FREE(this->boundary_preview->edges);
    MEM_SAFE_FREE(this->boundary_preview->distance);
    MEM_SAFE_FREE(this->boundary_preview->edit_info);
    MEM_SAFE_FREE(this->boundary_preview);
  }

  BKE_sculptsession_free_vwpaint_data(this);

  MEM_SAFE_FREE(this->last_paint_canvas_key);
}

static MultiresModifierData *sculpt_multires_modifier_get(const Scene *scene,
                                                          Object *ob,
                                                          const bool auto_create_mdisps)
{
  Mesh *mesh = (Mesh *)ob->data;
  ModifierData *md;
  VirtualModifierData virtual_modifier_data;

  if (ob->sculpt && ob->sculpt->bm) {
    /* Can't combine multires and dynamic topology. */
    return nullptr;
  }

  bool need_mdisps = false;

  if (!CustomData_get_layer(&mesh->corner_data, CD_MDISPS)) {
    if (!auto_create_mdisps) {
      /* Multires can't work without displacement layer. */
      return nullptr;
    }
    need_mdisps = true;
  }

  /* Weight paint operates on original vertices, and needs to treat multires as regular modifier
   * to make it so that PBVH vertices are at the multires surface. */
  if ((ob->mode & OB_MODE_SCULPT) == 0) {
    return nullptr;
  }

  for (md = BKE_modifiers_get_virtual_modifierlist(ob, &virtual_modifier_data); md; md = md->next)
  {
    if (md->type == eModifierType_Multires) {
      MultiresModifierData *mmd = (MultiresModifierData *)md;

      if (!BKE_modifier_is_enabled(scene, md, eModifierMode_Realtime)) {
        continue;
      }

      if (mmd->sculptlvl > 0 && !(mmd->flags & eMultiresModifierFlag_UseSculptBaseMesh)) {
        if (need_mdisps) {
          CustomData_add_layer(&mesh->corner_data, CD_MDISPS, CD_SET_DEFAULT, mesh->corners_num);
        }

        return mmd;
      }

      return nullptr;
    }
  }

  return nullptr;
}

MultiresModifierData *BKE_sculpt_multires_active(const Scene *scene, Object *ob)
{
  return sculpt_multires_modifier_get(scene, ob, false);
}

/* Checks if there are any supported deformation modifiers active */
static bool sculpt_modifiers_active(Scene *scene, Sculpt *sd, Object *ob)
{
  ModifierData *md;
  Mesh *mesh = (Mesh *)ob->data;
  VirtualModifierData virtual_modifier_data;

  if (ob->sculpt->bm || BKE_sculpt_multires_active(scene, ob)) {
    return false;
  }

  /* Non-locked shape keys could be handled in the same way as deformed mesh. */
  if ((ob->shapeflag & OB_SHAPE_LOCK) == 0 && mesh->key && ob->shapenr) {
    return true;
  }

  md = BKE_modifiers_get_virtual_modifierlist(ob, &virtual_modifier_data);

  /* Exception for shape keys because we can edit those. */
  for (; md; md = md->next) {
    const ModifierTypeInfo *mti = BKE_modifier_get_info(static_cast<ModifierType>(md->type));
    if (!BKE_modifier_is_enabled(scene, md, eModifierMode_Realtime)) {
      continue;
    }
    if (md->type == eModifierType_Multires && (ob->mode & OB_MODE_SCULPT)) {
      MultiresModifierData *mmd = (MultiresModifierData *)md;
      if (!(mmd->flags & eMultiresModifierFlag_UseSculptBaseMesh)) {
        continue;
      }
    }
    if (md->type == eModifierType_ShapeKey) {
      continue;
    }

    if (mti->type == ModifierTypeType::OnlyDeform) {
      return true;
    }
    if ((sd->flags & SCULPT_ONLY_DEFORM) == 0) {
      return true;
    }
  }

  return false;
}

/* Helper function to keep persistent base attribute references up to
 * date.  This is a bit more tricky since they persist across strokes.
 */
static void sculpt_update_persistent_base(Object *ob)
{
  SculptSession *ss = ob->sculpt;

  ss->attrs.persistent_co = BKE_sculpt_attribute_get(
      ob, AttrDomain::Point, CD_PROP_FLOAT3, SCULPT_ATTRIBUTE_NAME(persistent_co));
  ss->attrs.persistent_no = BKE_sculpt_attribute_get(
      ob, AttrDomain::Point, CD_PROP_FLOAT3, SCULPT_ATTRIBUTE_NAME(persistent_no));
  ss->attrs.persistent_disp = BKE_sculpt_attribute_get(
      ob, AttrDomain::Point, CD_PROP_FLOAT, SCULPT_ATTRIBUTE_NAME(persistent_disp));
}

static void sculpt_update_object(Depsgraph *depsgraph,
                                 Object *ob,
                                 Object *ob_eval,
                                 bool is_paint_tool)
{
  Scene *scene = DEG_get_input_scene(depsgraph);
  Sculpt *sd = scene->toolsettings->sculpt;
  SculptSession *ss = ob->sculpt;
  Mesh *mesh_orig = BKE_object_get_original_mesh(ob);
  Mesh *mesh_eval = BKE_object_get_evaluated_mesh(ob_eval);
  MultiresModifierData *mmd = sculpt_multires_modifier_get(scene, ob, true);
  const bool use_face_sets = (ob->mode & OB_MODE_SCULPT) != 0;

  BLI_assert(mesh_eval != nullptr);

  /* This is for handling a newly opened file with no object visible,
   * causing `mesh_eval == nullptr`. */
  if (mesh_eval == nullptr) {
    return;
  }

  ss->depsgraph = depsgraph;

  ss->deform_modifiers_active = sculpt_modifiers_active(scene, sd, ob);

  ss->building_vp_handle = false;

  ss->scene = scene;

  ss->shapekey_active = (mmd == nullptr) ? BKE_keyblock_from_object(ob) : nullptr;

  /* NOTE: Weight pPaint require mesh info for loop lookup, but it never uses multires code path,
   * so no extra checks is needed here. */
  if (mmd) {
    ss->multires.active = true;
    ss->multires.modifier = mmd;
    ss->multires.level = mmd->sculptlvl;
    ss->totvert = mesh_eval->verts_num;
    ss->faces_num = mesh_eval->faces_num;
    ss->totfaces = mesh_orig->faces_num;

    /* These are assigned to the base mesh in Multires. This is needed because Face Sets operators
     * and tools use the Face Sets data from the base mesh when Multires is active. */
    ss->vert_positions = mesh_orig->vert_positions_for_write();
    ss->faces = mesh_orig->faces();
    ss->corner_verts = mesh_orig->corner_verts();
  }
  else {
    ss->totvert = mesh_orig->verts_num;
    ss->faces_num = mesh_orig->faces_num;
    ss->totfaces = mesh_orig->faces_num;
    ss->vert_positions = mesh_orig->vert_positions_for_write();
    ss->faces = mesh_orig->faces();
    ss->corner_verts = mesh_orig->corner_verts();
    ss->multires.active = false;
    ss->multires.modifier = nullptr;
    ss->multires.level = 0;

    CustomDataLayer *layer;
    AttrDomain domain;
    if (BKE_pbvh_get_color_layer(mesh_orig, &layer, &domain)) {
      if (layer->type == CD_PROP_COLOR) {
        ss->vcol = static_cast<MPropCol *>(layer->data);
      }
      else {
        ss->mcol = static_cast<MLoopCol *>(layer->data);
      }

      ss->vcol_domain = domain;
      ss->vcol_type = static_cast<eCustomDataType>(layer->type);
    }
    else {
      ss->vcol = nullptr;
      ss->mcol = nullptr;

      ss->vcol_type = (eCustomDataType)-1;
      ss->vcol_domain = AttrDomain::Point;
    }
  }

  /* Sculpt Face Sets. */
  if (use_face_sets) {
    ss->face_sets = static_cast<const int *>(
        CustomData_get_layer_named(&mesh_orig->face_data, CD_PROP_INT32, ".sculpt_face_set"));
  }
  else {
    ss->face_sets = nullptr;
  }

  ss->hide_poly = (bool *)CustomData_get_layer_named(
      &mesh_orig->face_data, CD_PROP_BOOL, ".hide_poly");

  ss->subdiv_ccg = mesh_eval->runtime->subdiv_ccg.get();

  PBVH *pbvh = BKE_sculpt_object_pbvh_ensure(depsgraph, ob);
  BLI_assert(pbvh == ss->pbvh.get());
  UNUSED_VARS_NDEBUG(pbvh);

  BKE_pbvh_subdiv_cgg_set(*ss->pbvh, ss->subdiv_ccg);

  sculpt_attribute_update_refs(ob, BKE_pbvh_type(*ss->pbvh));
  sculpt_update_persistent_base(ob);

  if (ob->type == OB_MESH) {
    ss->vert_to_face_map = mesh_orig->vert_to_face_map();
  }

  if (ss->deform_modifiers_active) {
    /* Painting doesn't need crazyspace, use already evaluated mesh coordinates if possible. */
    bool used_me_eval = false;

    if (ob->mode & (OB_MODE_VERTEX_PAINT | OB_MODE_WEIGHT_PAINT)) {
      const Mesh *me_eval_deform = BKE_object_get_mesh_deform_eval(ob_eval);

      /* If the fully evaluated mesh has the same topology as the deform-only version, use it.
       * This matters because crazyspace evaluation is very restrictive and excludes even modifiers
       * that simply recompute vertex weights (which can even include Geometry Nodes). */
      if (me_eval_deform->faces_num == mesh_eval->faces_num &&
          me_eval_deform->corners_num == mesh_eval->corners_num &&
          me_eval_deform->verts_num == mesh_eval->verts_num)
      {
        BKE_sculptsession_free_deformMats(ss);

        BLI_assert(me_eval_deform->verts_num == mesh_orig->verts_num);

        ss->deform_cos = mesh_eval->vert_positions();
        BKE_pbvh_vert_coords_apply(*ss->pbvh, ss->deform_cos);

        used_me_eval = true;
      }
    }

    if (ss->orig_cos.is_empty() && !used_me_eval) {
      BKE_sculptsession_free_deformMats(ss);

      ss->orig_cos = (ss->shapekey_active) ?
                         Span(static_cast<const float3 *>(ss->shapekey_active->data),
                              mesh_orig->verts_num) :
                         mesh_orig->vert_positions();

      BKE_crazyspace_build_sculpt(depsgraph, scene, ob, ss->deform_imats, ss->deform_cos);
      BKE_pbvh_vert_coords_apply(*ss->pbvh, ss->deform_cos);

      for (blender::float3x3 &matrix : ss->deform_imats) {
        matrix = blender::math::invert(matrix);
      }
    }
  }
  else {
    BKE_sculptsession_free_deformMats(ss);
  }

  if (ss->shapekey_active != nullptr && ss->deform_cos.is_empty()) {
    ss->deform_cos = Span(static_cast<const float3 *>(ss->shapekey_active->data),
                          mesh_orig->verts_num);
  }

  /* if pbvh is deformed, key block is already applied to it */
  if (ss->shapekey_active) {
    bool pbvh_deformed = BKE_pbvh_is_deformed(*ss->pbvh);
    if (!pbvh_deformed || ss->deform_cos.is_empty()) {
      const Span key_data(static_cast<const float3 *>(ss->shapekey_active->data),
                          mesh_orig->verts_num);

      if (key_data.data() != nullptr) {
        if (!pbvh_deformed) {
          /* apply shape keys coordinates to PBVH */
          BKE_pbvh_vert_coords_apply(*ss->pbvh, key_data);
        }
        if (ss->deform_cos.is_empty()) {
          ss->deform_cos = key_data;
        }
      }
    }
  }

  if (is_paint_tool) {
    if (ss->vcol_domain == AttrDomain::Corner) {
      /* Ensure pbvh nodes have loop indices; the sculpt undo system
       * needs them for color attributes.
       */
      BKE_pbvh_ensure_node_loops(*ss->pbvh);
    }

    /*
     * We should rebuild the PBVH_pixels when painting canvas changes.
     *
     * The relevant changes are stored/encoded in the paint canvas key.
     * These include the active uv map, and resolutions.
     */
    if (U.experimental.use_sculpt_texture_paint && ss->pbvh) {
      char *paint_canvas_key = BKE_paint_canvas_key_get(&scene->toolsettings->paint_mode, ob);
      if (ss->last_paint_canvas_key == nullptr ||
          !STREQ(paint_canvas_key, ss->last_paint_canvas_key))
      {
        MEM_SAFE_FREE(ss->last_paint_canvas_key);
        ss->last_paint_canvas_key = paint_canvas_key;
        BKE_pbvh_mark_rebuild_pixels(*ss->pbvh);
      }
      else {
        MEM_freeN(paint_canvas_key);
      }
    }

    /* We could be more precise when we have access to the active tool. */
    const bool use_paint_slots = (ob->mode & OB_MODE_SCULPT) != 0;
    if (use_paint_slots) {
      BKE_texpaint_slots_refresh_object(scene, ob);
    }
  }
}

void BKE_sculpt_update_object_before_eval(Object *ob_eval)
{
  /* Update before mesh evaluation in the dependency graph. */
  SculptSession *ss = ob_eval->sculpt;

  if (ss && ss->building_vp_handle == false) {
    if (!ss->cache && !ss->filter_cache && !ss->expand_cache) {
      /* We free pbvh on changes, except in the middle of drawing a stroke
       * since it can't deal with changing PVBH node organization, we hope
       * topology does not change in the meantime .. weak. */
      sculptsession_free_pbvh(ob_eval);

      BKE_sculptsession_free_deformMats(ob_eval->sculpt);

      /* In vertex/weight paint, force maps to be rebuilt. */
      BKE_sculptsession_free_vwpaint_data(ob_eval->sculpt);
    }
    else if (ss->pbvh) {
      Vector<PBVHNode *> nodes = blender::bke::pbvh::search_gather(*ss->pbvh, {});

      for (PBVHNode *node : nodes) {
        BKE_pbvh_node_mark_update(node);
      }
    }
  }
}

void BKE_sculpt_update_object_after_eval(Depsgraph *depsgraph, Object *ob_eval)
{
  /* Update after mesh evaluation in the dependency graph, to rebuild PBVH or
   * other data when modifiers change the mesh. */
  Object *ob_orig = DEG_get_original_object(ob_eval);

  sculpt_update_object(depsgraph, ob_orig, ob_eval, false);
}

void BKE_sculpt_color_layer_create_if_needed(Object *object)
{
  using namespace blender;
  using namespace blender::bke;
  Mesh *orig_me = BKE_object_get_original_mesh(object);

  if (BKE_color_attribute_supported(*orig_me, orig_me->active_color_attribute)) {
    return;
  }

  const std::string unique_name = BKE_id_attribute_calc_unique_name(orig_me->id, "Color");
  if (!orig_me->attributes_for_write().add(
          unique_name, AttrDomain::Point, CD_PROP_COLOR, AttributeInitDefaultValue()))
  {
    return;
  }

  BKE_id_attributes_active_color_set(&orig_me->id, unique_name.c_str());
  BKE_id_attributes_default_color_set(&orig_me->id, unique_name.c_str());
  DEG_id_tag_update(&orig_me->id, ID_RECALC_GEOMETRY_ALL_MODES);
  BKE_mesh_tessface_clear(orig_me);

  if (object->sculpt && object->sculpt->pbvh) {
    BKE_pbvh_update_active_vcol(*object->sculpt->pbvh, orig_me);
  }
}

void BKE_sculpt_update_object_for_edit(Depsgraph *depsgraph, Object *ob_orig, bool is_paint_tool)
{
  BLI_assert(ob_orig == DEG_get_original_object(ob_orig));

  Object *ob_eval = DEG_get_evaluated_object(depsgraph, ob_orig);

  sculpt_update_object(depsgraph, ob_orig, ob_eval, is_paint_tool);
}

void BKE_sculpt_hide_poly_pointer_update(Object &object)
{
  const Mesh &mesh = *static_cast<const Mesh *>(object.data);
  object.sculpt->hide_poly = static_cast<const bool *>(
      CustomData_get_layer_named(&mesh.face_data, CD_PROP_BOOL, ".hide_poly"));
}

void BKE_sculpt_mask_layers_ensure(Depsgraph *depsgraph,
                                   Main *bmain,
                                   Object *ob,
                                   MultiresModifierData *mmd)
{
  using namespace blender;
  using namespace blender::bke;
  Mesh *mesh = static_cast<Mesh *>(ob->data);
  const OffsetIndices faces = mesh->faces();
  const Span<int> corner_verts = mesh->corner_verts();
  MutableAttributeAccessor attributes = mesh->attributes_for_write();

  /* if multires is active, create a grid paint mask layer if there
   * isn't one already */
  if (mmd && !CustomData_has_layer(&mesh->corner_data, CD_GRID_PAINT_MASK)) {
    int level = max_ii(1, mmd->sculptlvl);
    int gridsize = BKE_ccg_gridsize(level);
    int gridarea = gridsize * gridsize;

    GridPaintMask *gmask = static_cast<GridPaintMask *>(CustomData_add_layer(
        &mesh->corner_data, CD_GRID_PAINT_MASK, CD_SET_DEFAULT, mesh->corners_num));

    for (int i = 0; i < mesh->corners_num; i++) {
      GridPaintMask *gpm = &gmask[i];

      gpm->level = level;
      gpm->data = static_cast<float *>(
          MEM_callocN(sizeof(float) * gridarea, "GridPaintMask.data"));
    }

    /* If vertices already have mask, copy into multires data. */
    if (const VArray<float> mask = *attributes.lookup<float>(".sculpt_mask", AttrDomain::Point)) {
      const VArraySpan<float> mask_span(mask);
      for (const int i : faces.index_range()) {
        const IndexRange face = faces[i];

        /* Mask center. */
        float avg = 0.0f;
        for (const int vert : corner_verts.slice(face)) {
          avg += mask_span[vert];
        }
        avg /= float(face.size());

        /* Fill in multires mask corner. */
        for (const int corner : face) {
          GridPaintMask *gpm = &gmask[corner];
          const int vert = corner_verts[corner];
          const int prev = corner_verts[mesh::face_corner_prev(face, corner)];
          const int next = corner_verts[mesh::face_corner_next(face, corner)];

          gpm->data[0] = avg;
          gpm->data[1] = (mask_span[vert] + mask_span[next]) * 0.5f;
          gpm->data[2] = (mask_span[vert] + mask_span[prev]) * 0.5f;
          gpm->data[3] = mask_span[vert];
        }
      }
    }
    /* The evaluated multires CCG must be updated to contain the new data. */
    DEG_id_tag_update(&ob->id, ID_RECALC_GEOMETRY);
    if (depsgraph) {
      BKE_scene_graph_evaluated_ensure(depsgraph, bmain);
    }
  }

  /* Create vertex paint mask layer if there isn't one already. */
  if (attributes.add<float>(".sculpt_mask", AttrDomain::Point, AttributeInitDefaultValue())) {
    /* The evaluated mesh must be updated to contain the new data. */
    DEG_id_tag_update(&ob->id, ID_RECALC_GEOMETRY);
  }
}

void BKE_sculpt_toolsettings_data_ensure(Main *bmain, Scene *scene)
{
  BKE_paint_ensure(bmain, scene->toolsettings, (Paint **)&scene->toolsettings->sculpt);

  Sculpt *sd = scene->toolsettings->sculpt;

  const Sculpt *defaults = DNA_struct_default_get(Sculpt);

  /* We have file versioning code here for historical
   * reasons.  Don't add more checks here, do it properly
   * in blenloader.
   */
  if (sd->automasking_start_normal_limit == 0.0f) {
    sd->automasking_start_normal_limit = defaults->automasking_start_normal_limit;
    sd->automasking_start_normal_falloff = defaults->automasking_start_normal_falloff;

    sd->automasking_view_normal_limit = defaults->automasking_view_normal_limit;
    sd->automasking_view_normal_falloff = defaults->automasking_view_normal_limit;
  }

  if (sd->detail_percent == 0.0f) {
    sd->detail_percent = defaults->detail_percent;
  }
  if (sd->constant_detail == 0.0f) {
    sd->constant_detail = defaults->constant_detail;
  }
  if (sd->detail_size == 0.0f) {
    sd->detail_size = defaults->detail_size;
  }

  /* Set sane default tiling offsets. */
  if (!sd->paint.tile_offset[0]) {
    sd->paint.tile_offset[0] = 1.0f;
  }
  if (!sd->paint.tile_offset[1]) {
    sd->paint.tile_offset[1] = 1.0f;
  }
  if (!sd->paint.tile_offset[2]) {
    sd->paint.tile_offset[2] = 1.0f;
  }

  if (!sd->automasking_cavity_curve || !sd->automasking_cavity_curve_op) {
    BKE_sculpt_check_cavity_curves(sd);
  }
}

static bool check_sculpt_object_deformed(Object *object, const bool for_construction)
{
  bool deformed = false;

  /* Active modifiers means extra deformation, which can't be handled correct
   * on birth of PBVH and sculpt "layer" levels, so use PBVH only for internal brush
   * stuff and show final evaluated mesh so user would see actual object shape. */
  deformed |= object->sculpt->deform_modifiers_active;

  if (for_construction) {
    deformed |= object->sculpt->shapekey_active != nullptr;
  }
  else {
    /* As in case with modifiers, we can't synchronize deformation made against
     * PBVH and non-locked keyblock, so also use PBVH only for brushes and
     * final DM to give final result to user. */
    deformed |= object->sculpt->shapekey_active && (object->shapeflag & OB_SHAPE_LOCK) == 0;
  }

  return deformed;
}

void BKE_sculpt_sync_face_visibility_to_grids(Mesh *mesh, SubdivCCG *subdiv_ccg)
{
  using namespace blender;
  using namespace blender::bke;
  if (!subdiv_ccg) {
    return;
  }

  const AttributeAccessor attributes = mesh->attributes();
  const VArray<bool> hide_poly = *attributes.lookup_or_default<bool>(
      ".hide_poly", AttrDomain::Face, false);
  if (hide_poly.is_single() && !hide_poly.get_internal_single()) {
    BKE_subdiv_ccg_grid_hidden_free(*subdiv_ccg);
    return;
  }

  const OffsetIndices<int> faces = mesh->faces();

  const VArraySpan<bool> hide_poly_span(hide_poly);
  BitGroupVector<> &grid_hidden = BKE_subdiv_ccg_grid_hidden_ensure(*subdiv_ccg);
  threading::parallel_for(faces.index_range(), 1024, [&](const IndexRange range) {
    for (const int i : range) {
      const bool face_hidden = hide_poly_span[i];
      for (const int corner : faces[i]) {
        grid_hidden[corner].set_all(face_hidden);
      }
    }
  });
}

namespace blender::bke {

static std::unique_ptr<PBVH> build_pbvh_for_dynamic_topology(Object *ob)
{
  sculptsession_bmesh_add_layers(ob);

  return pbvh::build_bmesh(ob->sculpt->bm,
                           ob->sculpt->bm_log,
                           ob->sculpt->attrs.dyntopo_node_id_vertex->bmesh_cd_offset,
                           ob->sculpt->attrs.dyntopo_node_id_face->bmesh_cd_offset);
}

static std::unique_ptr<PBVH> build_pbvh_from_regular_mesh(Object *ob, const Mesh *me_eval_deform)
{
  Mesh *mesh = BKE_object_get_original_mesh(ob);
  std::unique_ptr<PBVH> pbvh = pbvh::build_mesh(mesh);

  const bool is_deformed = check_sculpt_object_deformed(ob, true);
  if (is_deformed && me_eval_deform != nullptr) {
    BKE_pbvh_vert_coords_apply(*pbvh, me_eval_deform->vert_positions());
  }

  return pbvh;
}

static std::unique_ptr<PBVH> build_pbvh_from_ccg(Object *ob, SubdivCCG *subdiv_ccg)
{
  const CCGKey key = BKE_subdiv_ccg_key_top_level(*subdiv_ccg);
  Mesh *base_mesh = BKE_mesh_from_object(ob);
  BKE_sculpt_sync_face_visibility_to_grids(base_mesh, subdiv_ccg);

  return pbvh::build_grids(&key, base_mesh, subdiv_ccg);
}

}  // namespace blender::bke

PBVH *BKE_sculpt_object_pbvh_ensure(Depsgraph *depsgraph, Object *ob)
{
  using namespace blender::bke;
  if (ob->sculpt == nullptr) {
    return nullptr;
  }

  if (ob->sculpt->pbvh) {
    /* NOTE: It is possible that pointers to grids or other geometry data changed. Need to update
     * those pointers. */
    const PBVHType pbvh_type = BKE_pbvh_type(*ob->sculpt->pbvh);
    switch (pbvh_type) {
      case PBVH_FACES: {
        pbvh::update_mesh_pointers(*ob->sculpt->pbvh, BKE_object_get_original_mesh(ob));
        break;
      }
      case PBVH_GRIDS: {
        Object *object_eval = DEG_get_evaluated_object(depsgraph, ob);
        Mesh *mesh_eval = static_cast<Mesh *>(object_eval->data);
        if (SubdivCCG *subdiv_ccg = mesh_eval->runtime->subdiv_ccg.get()) {
          BKE_sculpt_bvh_update_from_ccg(*ob->sculpt->pbvh, subdiv_ccg);
        }
        break;
      }
      case PBVH_BMESH: {
        break;
      }
    }

    BKE_pbvh_update_active_vcol(*ob->sculpt->pbvh, BKE_object_get_original_mesh(ob));

    return ob->sculpt->pbvh.get();
  }

  ob->sculpt->islands_valid = false;

  if (ob->sculpt->bm != nullptr) {
    /* Sculpting on a BMesh (dynamic-topology) gets a special PBVH. */
    ob->sculpt->pbvh = build_pbvh_for_dynamic_topology(ob);
  }
  else {
    Object *object_eval = DEG_get_evaluated_object(depsgraph, ob);
    Mesh *mesh_eval = static_cast<Mesh *>(object_eval->data);
    if (mesh_eval->runtime->subdiv_ccg != nullptr) {
      ob->sculpt->pbvh = build_pbvh_from_ccg(ob, mesh_eval->runtime->subdiv_ccg.get());
    }
    else if (ob->type == OB_MESH) {
      const Mesh *me_eval_deform = BKE_object_get_mesh_deform_eval(object_eval);
      ob->sculpt->pbvh = build_pbvh_from_regular_mesh(ob, me_eval_deform);
    }
  }

  sculpt_attribute_update_refs(ob, BKE_pbvh_type(*ob->sculpt->pbvh));
  return ob->sculpt->pbvh.get();
}

PBVH *BKE_object_sculpt_pbvh_get(Object *object)
{
  if (!object->sculpt) {
    return nullptr;
  }
  return object->sculpt->pbvh.get();
}

bool BKE_object_sculpt_use_dyntopo(const Object *object)
{
  return object->sculpt && object->sculpt->bm;
}

void BKE_sculpt_bvh_update_from_ccg(PBVH &pbvh, SubdivCCG *subdiv_ccg)
{
  const CCGKey key = BKE_subdiv_ccg_key_top_level(*subdiv_ccg);
  BKE_pbvh_grids_update(pbvh, &key);
}

bool BKE_sculptsession_use_pbvh_draw(const Object *ob, const RegionView3D *rv3d)
{
  SculptSession *ss = ob->sculpt;
  if (ss == nullptr || ss->pbvh == nullptr || ss->mode_type != OB_MODE_SCULPT) {
    return false;
  }

  if (BKE_pbvh_type(*ss->pbvh) == PBVH_FACES) {
    /* Regular mesh only draws from PBVH without modifiers and shape keys, or for
     * external engines that do not have access to the PBVH like Eevee does. */
    const bool external_engine = rv3d && rv3d->view_render != nullptr;
    return !(ss->shapekey_active || ss->deform_modifiers_active || external_engine);
  }

  /* Multires and dyntopo always draw directly from the PBVH. */
  return true;
}

/* Returns the Face Set random color for rendering in the overlay given its ID and a color seed. */
#define GOLDEN_RATIO_CONJUGATE 0.618033988749895f
void BKE_paint_face_set_overlay_color_get(const int face_set, const int seed, uchar r_color[4])
{
  float rgba[4];
  float random_mod_hue = GOLDEN_RATIO_CONJUGATE * (face_set + (seed % 10));
  random_mod_hue = random_mod_hue - floorf(random_mod_hue);
  const float random_mod_sat = BLI_hash_int_01(face_set + seed + 1);
  const float random_mod_val = BLI_hash_int_01(face_set + seed + 2);
  hsv_to_rgb(random_mod_hue,
             0.6f + (random_mod_sat * 0.25f),
             1.0f - (random_mod_val * 0.35f),
             &rgba[0],
             &rgba[1],
             &rgba[2]);
  rgba_float_to_uchar(r_color, rgba);
}

int BKE_sculptsession_vertex_count(const SculptSession *ss)
{
  if (ss->bm) {
    return ss->bm->totvert;
  }
  if (ss->subdiv_ccg) {
    return ss->subdiv_ccg->grids.size() * BKE_subdiv_ccg_key_top_level(*ss->subdiv_ccg).grid_area;
  }
  return ss->totvert;
}

/**
 * Returns pointer to a CustomData associated with a given domain, if
 * one exists.  If not nullptr is returned (this may happen with e.g.
 * multires and #AttrDomain::Point).
 */
static CustomData *sculpt_get_cdata(Object *ob, AttrDomain domain)
{
  SculptSession *ss = ob->sculpt;

  if (ss->bm) {
    switch (domain) {
      case AttrDomain::Point:
        return &ss->bm->vdata;
      case AttrDomain::Face:
        return &ss->bm->pdata;
      default:
        BLI_assert_unreachable();
        return nullptr;
    }
  }
  else {
    Mesh *mesh = BKE_object_get_original_mesh(ob);

    switch (domain) {
      case AttrDomain::Point:
        /* Cannot get vertex domain for multires grids. */
        if (ss->pbvh && BKE_pbvh_type(*ss->pbvh) == PBVH_GRIDS) {
          return nullptr;
        }

        return &mesh->vert_data;
      case AttrDomain::Face:
        return &mesh->face_data;
      default:
        BLI_assert_unreachable();
        return nullptr;
    }
  }
}

static int sculpt_attr_elem_count_get(Object *ob, AttrDomain domain)
{
  SculptSession *ss = ob->sculpt;

  switch (domain) {
    case AttrDomain::Point:
      return BKE_sculptsession_vertex_count(ss);
      break;
    case AttrDomain::Face:
      return ss->totfaces;
      break;
    default:
      BLI_assert_unreachable();
      return 0;
  }
}

static bool sculpt_attribute_create(SculptSession *ss,
                                    Object *ob,
                                    AttrDomain domain,
                                    eCustomDataType proptype,
                                    const char *name,
                                    SculptAttribute *out,
                                    const SculptAttributeParams *params,
                                    PBVHType pbvhtype,
                                    bool flat_array_for_bmesh)
{
  Mesh *mesh = BKE_object_get_original_mesh(ob);

  bool simple_array = params->simple_array;
  bool permanent = params->permanent;

  out->params = *params;
  out->proptype = proptype;
  out->domain = domain;
  STRNCPY_UTF8(out->name, name);

  /* Force non-CustomData simple_array mode if not PBVH_FACES. */
  if (pbvhtype == PBVH_GRIDS || (pbvhtype == PBVH_BMESH && flat_array_for_bmesh)) {
    if (permanent) {
      printf(
          "%s: error: tried to make permanent customdata in multires or bmesh mode; will make "
          "local "
          "array "
          "instead.\n",
          __func__);
      permanent = (out->params.permanent = false);
    }

    simple_array = true;
  }

  BLI_assert(!(simple_array && permanent));

  int totelem = sculpt_attr_elem_count_get(ob, domain);

  if (simple_array) {
    int elemsize = CustomData_sizeof(proptype);

    out->data = MEM_calloc_arrayN(totelem, elemsize, __func__);

    out->data_for_bmesh = ss->bm != nullptr;
    out->simple_array = true;
    out->bmesh_cd_offset = -1;
    out->layer = nullptr;
    out->elem_size = elemsize;
    out->used = true;
    out->elem_num = totelem;

    return true;
  }

  out->simple_array = false;

  if (BMesh *bm = ss->bm) {
    CustomData *cdata = nullptr;
    out->data_for_bmesh = true;

    switch (domain) {
      case AttrDomain::Point:
        cdata = &bm->vdata;
        break;
      case AttrDomain::Face:
        cdata = &bm->pdata;
        break;
      default:
        out->used = false;
        return false;
    }

    BLI_assert(CustomData_get_named_layer_index(cdata, proptype, name) == -1);

    BM_data_layer_add_named(bm, cdata, proptype, name);
    int index = CustomData_get_named_layer_index(cdata, proptype, name);

    if (!permanent) {
      cdata->layers[index].flag |= CD_FLAG_TEMPORARY | CD_FLAG_NOCOPY;
    }

    out->data = nullptr;
    out->layer = cdata->layers + index;
    out->bmesh_cd_offset = out->layer->offset;
    out->elem_size = CustomData_sizeof(proptype);
  }
  else {
    CustomData *cdata = nullptr;

    switch (domain) {
      case AttrDomain::Point:
        cdata = &mesh->vert_data;
        break;
      case AttrDomain::Face:
        cdata = &mesh->face_data;
        break;
      default:
        out->used = false;
        return false;
    }

    BLI_assert(CustomData_get_named_layer_index(cdata, proptype, name) == -1);

    CustomData_add_layer_named(cdata, proptype, CD_SET_DEFAULT, totelem, name);
    int index = CustomData_get_named_layer_index(cdata, proptype, name);

    if (!permanent) {
      cdata->layers[index].flag |= CD_FLAG_TEMPORARY | CD_FLAG_NOCOPY;
    }

    out->layer = cdata->layers + index;
    out->data = out->layer->data;
    out->data_for_bmesh = false;
    out->bmesh_cd_offset = -1;
    out->elem_size = CustomData_get_elem_size(out->layer);
  }
  /* GRIDS should have been handled as simple arrays. */

  out->used = true;
  out->elem_num = totelem;

  return true;
}

static bool sculpt_attr_update(Object *ob, SculptAttribute *attr, PBVHType pbvh_type)
{
  SculptSession *ss = ob->sculpt;
  int elem_num = sculpt_attr_elem_count_get(ob, attr->domain);

  bool bad = false;

  if (attr->data) {
    bad = attr->elem_num != elem_num;
  }

  /* Check if we are a coerced simple array and shouldn't be. */
  bad |= attr->simple_array && !attr->params.simple_array &&
         !ELEM(pbvh_type, PBVH_GRIDS, PBVH_BMESH);

  CustomData *cdata = sculpt_get_cdata(ob, attr->domain);
  if (cdata && !attr->simple_array) {
    int layer_index = CustomData_get_named_layer_index(cdata, attr->proptype, attr->name);

    bad |= layer_index == -1;
    bad |= (ss->bm != nullptr) != attr->data_for_bmesh;

    if (!bad) {
      if (attr->data_for_bmesh) {
        attr->bmesh_cd_offset = cdata->layers[layer_index].offset;
      }
      else {
        attr->data = cdata->layers[layer_index].data;
      }
    }
  }

  if (bad) {
    if (attr->simple_array) {
      MEM_SAFE_FREE(attr->data);
    }

    sculpt_attribute_create(ss,
                            ob,
                            attr->domain,
                            attr->proptype,
                            attr->name,
                            attr,
                            &attr->params,
                            pbvh_type,
                            attr->data_for_bmesh);
  }

  return bad;
}

static SculptAttribute *sculpt_get_cached_layer(SculptSession *ss,
                                                AttrDomain domain,
                                                eCustomDataType proptype,
                                                const char *name)
{
  for (int i = 0; i < SCULPT_MAX_ATTRIBUTES; i++) {
    SculptAttribute *attr = ss->temp_attributes + i;

    if (attr->used && STREQ(attr->name, name) && attr->proptype == proptype &&
        attr->domain == domain)
    {

      return attr;
    }
  }

  return nullptr;
}

static SculptAttribute *sculpt_alloc_attr(SculptSession *ss)
{
  for (int i = 0; i < SCULPT_MAX_ATTRIBUTES; i++) {
    if (!ss->temp_attributes[i].used) {
      memset((void *)(ss->temp_attributes + i), 0, sizeof(SculptAttribute));
      ss->temp_attributes[i].used = true;

      return ss->temp_attributes + i;
    }
  }

  BLI_assert_unreachable();
  return nullptr;
}

/* The PBVH is NOT guaranteed to exist at the point of this method being called. */
static SculptAttribute *sculpt_attribute_get_ex(
    Object *ob, PBVHType pbvhtype, AttrDomain domain, eCustomDataType proptype, const char *name)
{
  SculptSession *ss = ob->sculpt;
  /* See if attribute is cached in ss->temp_attributes. */
  SculptAttribute *attr = sculpt_get_cached_layer(ss, domain, proptype, name);

  if (attr) {
    if (sculpt_attr_update(ob, attr, pbvhtype)) {
      sculpt_attribute_update_refs(ob, pbvhtype);
    }

    return attr;
  }

  /* Does attribute exist in CustomData layout? */
  CustomData *cdata = sculpt_get_cdata(ob, domain);
  if (cdata) {
    int index = CustomData_get_named_layer_index(cdata, proptype, name);

    if (index != -1) {
      int totelem = 0;

      switch (domain) {
        case AttrDomain::Point:
          totelem = BKE_sculptsession_vertex_count(ss);
          break;
        case AttrDomain::Face:
          totelem = ss->totfaces;
          break;
        default:
          BLI_assert_unreachable();
          break;
      }

      attr = sculpt_alloc_attr(ss);

      attr->used = true;
      attr->domain = domain;
      attr->proptype = proptype;
      attr->data = cdata->layers[index].data;
      attr->bmesh_cd_offset = cdata->layers[index].offset;
      attr->elem_num = totelem;
      attr->layer = cdata->layers + index;
      attr->elem_size = CustomData_get_elem_size(attr->layer);

      STRNCPY_UTF8(attr->name, name);
      return attr;
    }
  }

  return nullptr;
}

SculptAttribute *BKE_sculpt_attribute_get(Object *ob,
                                          AttrDomain domain,
                                          eCustomDataType proptype,
                                          const char *name)
{
  SculptSession *ss = ob->sculpt;
  BLI_assert(ss->pbvh != nullptr);

  return sculpt_attribute_get_ex(ob, BKE_pbvh_type(*ss->pbvh), domain, proptype, name);
}

static SculptAttribute *sculpt_attribute_ensure_ex(Object *ob,
                                                   AttrDomain domain,
                                                   eCustomDataType proptype,
                                                   const char *name,
                                                   const SculptAttributeParams *params,
                                                   PBVHType pbvhtype,
                                                   bool flat_array_for_bmesh)
{
  SculptSession *ss = ob->sculpt;
  SculptAttribute *attr = sculpt_attribute_get_ex(ob, pbvhtype, domain, proptype, name);

  if (attr) {
    sculpt_attr_update(ob, attr, pbvhtype);

    /* Since "stroke_only" is not a CustomData flag we have
     * to sync its parameter setting manually. Fixes #104618.
     */
    attr->params.stroke_only = params->stroke_only;

    return attr;
  }

  attr = sculpt_alloc_attr(ss);

  /* Create attribute. */
  sculpt_attribute_create(
      ss, ob, domain, proptype, name, attr, params, pbvhtype, flat_array_for_bmesh);
  sculpt_attribute_update_refs(ob, pbvhtype);

  return attr;
}

SculptAttribute *BKE_sculpt_attribute_ensure(Object *ob,
                                             AttrDomain domain,
                                             eCustomDataType proptype,
                                             const char *name,
                                             const SculptAttributeParams *params)
{
  SculptAttributeParams temp_params = *params;

  return sculpt_attribute_ensure_ex(
      ob, domain, proptype, name, &temp_params, BKE_pbvh_type(*ob->sculpt->pbvh), true);
}

static void sculptsession_bmesh_attr_update_internal(Object *ob)
{
  using namespace blender;
  SculptSession *ss = ob->sculpt;

  sculptsession_bmesh_add_layers(ob);

  if (ss->pbvh) {
    bke::pbvh::update_bmesh_offsets(*ss->pbvh,
                                    ob->sculpt->attrs.dyntopo_node_id_vertex->bmesh_cd_offset,
                                    ob->sculpt->attrs.dyntopo_node_id_face->bmesh_cd_offset);
  }
}

static void sculptsession_bmesh_add_layers(Object *ob)
{
  SculptSession *ss = ob->sculpt;
  SculptAttributeParams params = {0};

  ss->attrs.dyntopo_node_id_vertex = sculpt_attribute_ensure_ex(
      ob,
      AttrDomain::Point,
      CD_PROP_INT32,
      SCULPT_ATTRIBUTE_NAME(dyntopo_node_id_vertex),
      &params,
      PBVH_BMESH,
      false);

  ss->attrs.dyntopo_node_id_face = sculpt_attribute_ensure_ex(
      ob,
      AttrDomain::Face,
      CD_PROP_INT32,
      SCULPT_ATTRIBUTE_NAME(dyntopo_node_id_face),
      &params,
      PBVH_BMESH,
      false);
}

void BKE_sculpt_attributes_destroy_temporary_stroke(Object *ob)
{
  SculptSession *ss = ob->sculpt;

  for (int i = 0; i < SCULPT_MAX_ATTRIBUTES; i++) {
    SculptAttribute *attr = ss->temp_attributes + i;

    if (attr->params.stroke_only) {
      BKE_sculpt_attribute_destroy(ob, attr);
    }
  }
}

static void sculpt_attribute_update_refs(Object *ob, PBVHType pbvhtype)
{
  SculptSession *ss = ob->sculpt;

  /* Run twice, in case sculpt_attr_update had to recreate a layer and messed up #BMesh offsets. */
  for (int i = 0; i < 2; i++) {
    for (int j = 0; j < SCULPT_MAX_ATTRIBUTES; j++) {
      SculptAttribute *attr = ss->temp_attributes + j;

      if (attr->used) {
        sculpt_attr_update(ob, attr, pbvhtype);
      }
    }

    if (ss->bm) {
      sculptsession_bmesh_attr_update_internal(ob);
    }
  }

  Mesh *mesh = BKE_object_get_original_mesh(ob);

  if (ss->pbvh) {
    BKE_pbvh_update_active_vcol(*ss->pbvh, mesh);
  }
}

void BKE_sculpt_attribute_destroy_temporary_all(Object *ob)
{
  SculptSession *ss = ob->sculpt;

  for (int i = 0; i < SCULPT_MAX_ATTRIBUTES; i++) {
    SculptAttribute *attr = ss->temp_attributes + i;

    if (attr->used && !attr->params.permanent) {
      BKE_sculpt_attribute_destroy(ob, attr);
    }
  }
}

bool BKE_sculpt_attribute_destroy(Object *ob, SculptAttribute *attr)
{
  SculptSession *ss = ob->sculpt;
  AttrDomain domain = attr->domain;

  BLI_assert(attr->used);

  /* Remove from convenience pointer struct. */
  SculptAttribute **ptrs = (SculptAttribute **)&ss->attrs;
  int ptrs_num = sizeof(ss->attrs) / sizeof(void *);

  for (int i = 0; i < ptrs_num; i++) {
    if (ptrs[i] == attr) {
      ptrs[i] = nullptr;
    }
  }

  /* Remove from internal temp_attributes array. */
  for (int i = 0; i < SCULPT_MAX_ATTRIBUTES; i++) {
    SculptAttribute *attr2 = ss->temp_attributes + i;

    if (STREQ(attr2->name, attr->name) && attr2->domain == attr->domain &&
        attr2->proptype == attr->proptype)
    {

      attr2->used = false;
    }
  }

  Mesh *mesh = BKE_object_get_original_mesh(ob);

  if (attr->simple_array) {
    MEM_SAFE_FREE(attr->data);
  }
  else if (ss->bm) {
    CustomData *cdata = attr->domain == AttrDomain::Point ? &ss->bm->vdata : &ss->bm->pdata;

    BM_data_layer_free_named(ss->bm, cdata, attr->name);
  }
  else {
    CustomData *cdata = nullptr;
    int totelem = 0;

    switch (domain) {
      case AttrDomain::Point:
        cdata = ss->bm ? &ss->bm->vdata : &mesh->vert_data;
        totelem = ss->totvert;
        break;
      case AttrDomain::Face:
        cdata = ss->bm ? &ss->bm->pdata : &mesh->face_data;
        totelem = ss->totfaces;
        break;
      default:
        BLI_assert_unreachable();
        return false;
    }

    /* We may have been called after destroying ss->bm in which case attr->layer
     * might be invalid.
     */
    int layer_i = CustomData_get_named_layer_index(cdata, attr->proptype, attr->name);
    if (layer_i != 0) {
      CustomData_free_layer(cdata, attr->proptype, totelem, layer_i);
    }

<<<<<<< HEAD
    if (ss->pbvh) {
      /* If the PBVH doesn't exist, we cannot update references
       * This can occur when all the attributes are being deleted. */
      sculpt_attribute_update_refs(ob, BKE_pbvh_type(ss->pbvh));
    }
=======
    sculpt_attribute_update_refs(ob, BKE_pbvh_type(*ss->pbvh));
>>>>>>> cdf15010
  }

  attr->data = nullptr;
  attr->used = false;

  return true;
}<|MERGE_RESOLUTION|>--- conflicted
+++ resolved
@@ -2789,15 +2789,11 @@
       CustomData_free_layer(cdata, attr->proptype, totelem, layer_i);
     }
 
-<<<<<<< HEAD
     if (ss->pbvh) {
       /* If the PBVH doesn't exist, we cannot update references
        * This can occur when all the attributes are being deleted. */
-      sculpt_attribute_update_refs(ob, BKE_pbvh_type(ss->pbvh));
-    }
-=======
-    sculpt_attribute_update_refs(ob, BKE_pbvh_type(*ss->pbvh));
->>>>>>> cdf15010
+      sculpt_attribute_update_refs(ob, BKE_pbvh_type(*ss->pbvh));
+    }
   }
 
   attr->data = nullptr;
