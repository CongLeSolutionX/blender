--- conflicted
+++ resolved
@@ -1664,11 +1664,7 @@
   }
 }
 
-<<<<<<< HEAD
-ATTR_NO_OPT static void pbvh_check_draw_layout(PBVH *pbvh, bool full_render)
-=======
-static void pbvh_check_draw_layout(PBVH *pbvh)
->>>>>>> e86c2f72
+static void pbvh_check_draw_layout(PBVH *pbvh, bool full_render)
 {
   const CustomData *vdata;
   const CustomData *ldata;
@@ -1696,12 +1692,6 @@
       break;
   }
 
-<<<<<<< HEAD
-  /* rebuild all draw buffers if attribute layout changed */
-  if (GPU_pbvh_attribute_names_update(pbvh->type, pbvh->vbo_id, vdata, ldata, !full_render)) {
-    printf("%s: draw update\n", __func__);
-
-=======
   /* Rebuild all draw buffers if attribute layout changed.
    *
    * NOTE: The optimization where we only send active attributes
@@ -1709,8 +1699,7 @@
    * (there's no guarantee there isn't another EEVEE viewport which would
    *  free the draw buffers and corrupt the draw cache).
    */
-  if (GPU_pbvh_attribute_names_update(pbvh->type, pbvh->vbo_id, vdata, ldata, false)) {
->>>>>>> e86c2f72
+  if (GPU_pbvh_attribute_names_update(pbvh->type, pbvh->vbo_id, vdata, ldata, !full_render)) {
     /* attribute layout changed; force rebuild */
     for (int i = 0; i < pbvh->totnode; i++) {
       PBVHNode *node = pbvh->nodes + i;
@@ -1729,27 +1718,6 @@
     pbvh->vbo_id = GPU_pbvh_make_format();
   }
 
-<<<<<<< HEAD
-=======
-  switch (pbvh->type) {
-    case PBVH_BMESH:
-      if (!pbvh->bm) {
-        /* BMesh hasn't been created yet */
-        return;
-      }
-
-      vdata = &pbvh->bm->vdata;
-      break;
-    case PBVH_FACES:
-      vdata = pbvh->vdata;
-      break;
-    case PBVH_GRIDS:
-      vdata = NULL;
-      break;
-  }
-  UNUSED_VARS(vdata);
-
->>>>>>> e86c2f72
   if ((update_flag & PBVH_RebuildDrawBuffers) || ELEM(pbvh->type, PBVH_GRIDS, PBVH_BMESH)) {
     /* Free buffers uses OpenGL, so not in parallel. */
     for (int n = 0; n < totnode; n++) {
@@ -3285,7 +3253,7 @@
                       PBVHFrustumPlanes *draw_frustum,
                       void (*draw_fn)(void *user_data, GPU_PBVH_Buffers *buffers),
                       void *user_data,
-                      bool UNUSED(full_render))
+                      bool full_render)
 {
   PBVHNode **nodes;
   int totnode;
@@ -3312,7 +3280,7 @@
     update_flag = PBVH_RebuildDrawBuffers | PBVH_UpdateDrawBuffers;
   }
 
-  pbvh_check_draw_layout(pbvh);
+  pbvh_check_draw_layout(pbvh, full_render);
 
   /* Update draw buffers. */
   if (totnode != 0 && (update_flag & (PBVH_RebuildDrawBuffers | PBVH_UpdateDrawBuffers))) {
