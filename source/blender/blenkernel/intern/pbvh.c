/* SPDX-License-Identifier: GPL-2.0-or-later */

/** \file
 * \ingroup bke
 */

#include "MEM_guardedalloc.h"

#include "BLI_utildefines.h"

#include "BLI_alloca.h"
#include "BLI_array.h"
#include "BLI_bitmap.h"
#include "BLI_ghash.h"
#include "BLI_listbase.h"
#include "BLI_math.h"
#include "BLI_rand.h"
#include "BLI_string.h"
#include "BLI_task.h"

#include "DNA_mesh_types.h"
#include "DNA_meshdata_types.h"
#include "DNA_object_types.h"
#include "DNA_scene_types.h"

#include "BKE_attribute.h"
#include "BKE_ccg.h"
#include "BKE_main.h"
#include "BKE_mesh.h" /* for BKE_mesh_calc_normals */
#include "BKE_mesh_mapping.h"
#include "BKE_object.h"
#include "BKE_paint.h"
#include "BKE_pbvh.h"
#include "BKE_subdiv_ccg.h"

#include "DEG_depsgraph_query.h"

#include "PIL_time.h"

#include "GPU_buffers.h"

#include "bmesh.h"

#include "atomic_ops.h"

#include "pbvh_intern.h"

#include <limits.h>

#define LEAF_LIMIT 4000
#define LEAF_DEPTH_LIMIT 28

//#define PERFCNTRS

#define STACK_FIXED_DEPTH 100

typedef struct PBVHStack {
  PBVHNode *node;
  bool revisiting;
} PBVHStack;

typedef struct PBVHIter {
  PBVH *pbvh;
  BKE_pbvh_SearchCallback scb;
  void *search_data;

  PBVHStack *stack;
  int stacksize;

  PBVHStack stackfixed[STACK_FIXED_DEPTH];
  int stackspace;
} PBVHIter;

void BB_reset(BB *bb)
{
  bb->bmin[0] = bb->bmin[1] = bb->bmin[2] = FLT_MAX;
  bb->bmax[0] = bb->bmax[1] = bb->bmax[2] = -FLT_MAX;
}

void BB_intersect(BB *r_out, BB *a, BB *b)
{
  for (int i = 0; i < 3; i++) {
    r_out->bmin[i] = max_ff(a->bmin[i], b->bmin[i]);
    r_out->bmax[i] = min_ff(a->bmax[i], b->bmax[i]);

    if (r_out->bmax[i] < r_out->bmin[i]) {
      r_out->bmax[i] = r_out->bmin[i] = 0.0f;
    }
  }
}

float BB_volume(const BB *bb)
{
  float dx = bb->bmax[0] - bb->bmin[0];
  float dy = bb->bmax[1] - bb->bmin[1];
  float dz = bb->bmax[2] - bb->bmin[2];

  return dx * dy * dz;
}

/* Expand the bounding box to include a new coordinate */
void BB_expand(BB *bb, const float co[3])
{
  for (int i = 0; i < 3; i++) {
    bb->bmin[i] = min_ff(bb->bmin[i], co[i]);
    bb->bmax[i] = max_ff(bb->bmax[i], co[i]);
  }
}

void BB_expand_with_bb(BB *bb, BB *bb2)
{
  for (int i = 0; i < 3; i++) {
    bb->bmin[i] = min_ff(bb->bmin[i], bb2->bmin[i]);
    bb->bmax[i] = max_ff(bb->bmax[i], bb2->bmax[i]);
  }
}

int BB_widest_axis(const BB *bb)
{
  float dim[3];

  for (int i = 0; i < 3; i++) {
    dim[i] = bb->bmax[i] - bb->bmin[i];
  }

  if (dim[0] > dim[1]) {
    if (dim[0] > dim[2]) {
      return 0;
    }

    return 2;
  }

  if (dim[1] > dim[2]) {
    return 1;
  }

  return 2;
}

void BBC_update_centroid(BBC *bbc)
{
  for (int i = 0; i < 3; i++) {
    bbc->bcentroid[i] = (bbc->bmin[i] + bbc->bmax[i]) * 0.5f;
  }
}

/* Not recursive */
static void update_node_vb(PBVH *pbvh, PBVHNode *node, int updateflag)
{
  if (!(updateflag & (PBVH_UpdateBB | PBVH_UpdateOriginalBB))) {
    return;
  }

  /* cannot clear flag here, causes leaky pbvh */
  // node->flag &= ~(updateflag & (PBVH_UpdateBB | PBVH_UpdateOriginalBB));

  BB vb;
  BB orig_vb;

  BB_reset(&vb);
  BB_reset(&orig_vb);

  bool do_orig = true;    // XXX updateflag & PBVH_UpdateOriginalBB;
  bool do_normal = true;  // XXX updateflag & PBVH_UpdateBB;

  if (node->flag & PBVH_Leaf) {
    PBVHVertexIter vd;

    BKE_pbvh_vertex_iter_begin (pbvh, node, vd, PBVH_ITER_ALL) {
      if (do_normal) {
        BB_expand(&vb, vd.co);
      }

      if (do_orig) {
        MSculptVert *mv = pbvh->header.type == PBVH_BMESH ?
                              BM_ELEM_CD_GET_VOID_P(vd.bm_vert, pbvh->cd_sculpt_vert) :
                              pbvh->mdyntopo_verts + vd.index;

        if (mv->stroke_id != pbvh->stroke_id) {
          BB_expand(&orig_vb, vd.co);
        }
        else {
          BB_expand(&orig_vb, mv->origco);
        }
      }
    }
    BKE_pbvh_vertex_iter_end;
  }
  else {
    if (do_normal) {
      BB_expand_with_bb(&vb, &pbvh->nodes[node->children_offset].vb);
      BB_expand_with_bb(&vb, &pbvh->nodes[node->children_offset + 1].vb);
    }

    if (do_orig) {
      BB_expand_with_bb(&orig_vb, &pbvh->nodes[node->children_offset].orig_vb);
      BB_expand_with_bb(&orig_vb, &pbvh->nodes[node->children_offset + 1].orig_vb);
    }
  }

  if (do_normal) {
    node->vb = vb;
  }

  if (do_orig) {
#if 0
    float size[3];

    sub_v3_v3v3(size, orig_vb.bmax, orig_vb.bmin);
    mul_v3_fl(size, 0.05);

    sub_v3_v3(orig_vb.bmin, size);
    add_v3_v3(orig_vb.bmax, size);
#endif
    node->orig_vb = orig_vb;
  }
}

// void BKE_pbvh_node_BB_reset(PBVHNode *node)
//{
//  BB_reset(&node->vb);
//}
//
// void BKE_pbvh_node_BB_expand(PBVHNode *node, float co[3])
//{
//  BB_expand(&node->vb, co);
//}

static bool face_materials_match(const PBVH *pbvh, const int a, const int b)
{
  if (pbvh->material_indices) {
    if (pbvh->material_indices[a] != pbvh->material_indices[b]) {
      return false;
    }
  }
  return (pbvh->mpoly[a].flag & ME_SMOOTH) == (pbvh->mpoly[b].flag & ME_SMOOTH);
}

static bool grid_materials_match(const DMFlagMat *f1, const DMFlagMat *f2)
{
  return ((f1->flag & ME_SMOOTH) == (f2->flag & ME_SMOOTH) && (f1->mat_nr == f2->mat_nr));
}

/* Adapted from BLI_kdopbvh.c */
/* Returns the index of the first element on the right of the partition */
static int partition_indices(int *prim_indices, int lo, int hi, int axis, float mid, BBC *prim_bbc)
{
  int i = lo, j = hi;
  for (;;) {
    for (; prim_bbc[prim_indices[i]].bcentroid[axis] < mid; i++) {
      /* pass */
    }
    for (; mid < prim_bbc[prim_indices[j]].bcentroid[axis]; j--) {
      /* pass */
    }

    if (!(i < j)) {
      return i;
    }

    SWAP(int, prim_indices[i], prim_indices[j]);
    i++;
  }
}

/* Returns the index of the first element on the right of the partition */
static int partition_indices_material(PBVH *pbvh, int lo, int hi)
{
  const MLoopTri *looptri = pbvh->looptri;
  const DMFlagMat *flagmats = pbvh->grid_flag_mats;
  const int *indices = pbvh->prim_indices;
  int i = lo, j = hi;

  for (;;) {
    if (pbvh->looptri) {
      const int first = looptri[pbvh->prim_indices[lo]].poly;
      for (; face_materials_match(pbvh, first, looptri[indices[i]].poly); i++) {
        /* pass */
      }
      for (; !face_materials_match(pbvh, first, looptri[indices[j]].poly); j--) {
        /* pass */
      }
    }
    else {
      const DMFlagMat *first = &flagmats[pbvh->prim_indices[lo]];
      for (; grid_materials_match(first, &flagmats[indices[i]]); i++) {
        /* pass */
      }
      for (; !grid_materials_match(first, &flagmats[indices[j]]); j--) {
        /* pass */
      }
    }

    if (!(i < j)) {
      return i;
    }

    SWAP(int, pbvh->prim_indices[i], pbvh->prim_indices[j]);
    i++;
  }
}

void pbvh_grow_nodes(PBVH *pbvh, int totnode)
{
  if (UNLIKELY(totnode > pbvh->node_mem_count)) {
    pbvh->node_mem_count = pbvh->node_mem_count + (pbvh->node_mem_count / 3);
    if (pbvh->node_mem_count < totnode) {
      pbvh->node_mem_count = totnode;
    }
    pbvh->nodes = MEM_recallocN(pbvh->nodes, sizeof(PBVHNode) * pbvh->node_mem_count);
  }

  pbvh->totnode = totnode;

  for (int i = 0; i < pbvh->totnode; i++) {
    PBVHNode *node = pbvh->nodes + i;

    if (!node->id) {
      node->id = ++pbvh->idgen;
    }
  }
}

/* Add a vertex to the map, with a positive value for unique vertices and
 * a negative value for additional vertices */
static int map_insert_vert(
    PBVH *pbvh, GHash *map, unsigned int *face_verts, unsigned int *uniq_verts, int vertex)
{
  void *key, **value_p;

  key = POINTER_FROM_INT(vertex);
  if (!BLI_ghash_ensure_p(map, key, &value_p)) {
    int value_i;
    if (!pbvh->vert_bitmap[vertex]) {
      pbvh->vert_bitmap[vertex] = true;
      value_i = *uniq_verts;
      (*uniq_verts)++;
    }
    else {
      value_i = ~(*face_verts);
      (*face_verts)++;
    }
    *value_p = POINTER_FROM_INT(value_i);
    return value_i;
  }

  return POINTER_AS_INT(*value_p);
}

/* Find vertices used by the faces in this node and update the draw buffers */
static void build_mesh_leaf_node(PBVH *pbvh, PBVHNode *node)
{
  bool has_visible = false;

  node->uniq_verts = node->face_verts = 0;
  const int totface = node->totprim;

  /* reserve size is rough guess */
  GHash *map = BLI_ghash_int_new_ex("build_mesh_leaf_node gh", 2 * totface);

  int(*face_vert_indices)[3] = MEM_mallocN(sizeof(int[3]) * totface, "bvh node face vert indices");

  node->face_vert_indices = (const int(*)[3])face_vert_indices;

  if (pbvh->respect_hide == false) {
    has_visible = true;
  }

  for (int i = 0; i < totface; i++) {
    const MLoopTri *lt = &pbvh->looptri[node->prim_indices[i]];
    for (int j = 0; j < 3; j++) {
      face_vert_indices[i][j] = map_insert_vert(
          pbvh, map, &node->face_verts, &node->uniq_verts, pbvh->mloop[lt->tri[j]].v);
    }

    if (has_visible == false) {
      if (!paint_is_face_hidden(lt, pbvh->hide_poly)) {
        has_visible = true;
      }
    }
  }

  int *vert_indices = MEM_callocN(sizeof(int) * (node->uniq_verts + node->face_verts),
                                  "bvh node vert indices");
  node->vert_indices = vert_indices;

  /* Build the vertex list, unique verts first */
  GHashIterator gh_iter;
  GHASH_ITER (gh_iter, map) {
    void *value = BLI_ghashIterator_getValue(&gh_iter);
    int ndx = POINTER_AS_INT(value);

    if (ndx < 0) {
      ndx = -ndx + node->uniq_verts - 1;
    }

    vert_indices[ndx] = POINTER_AS_INT(BLI_ghashIterator_getKey(&gh_iter));
  }

  for (int i = 0; i < totface; i++) {
    const int sides = 3;

    for (int j = 0; j < sides; j++) {
      if (face_vert_indices[i][j] < 0) {
        face_vert_indices[i][j] = -face_vert_indices[i][j] + node->uniq_verts - 1;
      }
    }
  }

  BKE_pbvh_node_mark_rebuild_draw(node);

  BKE_pbvh_node_fully_hidden_set(node, !has_visible);
  BKE_pbvh_node_mark_update_tri_area(node);

  BLI_ghash_free(map, NULL, NULL);
}

static void update_vb(PBVH *pbvh, PBVHNode *node, BBC *prim_bbc, int offset, int count)
{
  BB_reset(&node->vb);
  for (int i = offset + count - 1; i >= offset; i--) {
    BB_expand_with_bb(&node->vb, (BB *)(&prim_bbc[pbvh->prim_indices[i]]));
  }
  node->orig_vb = node->vb;
}

int BKE_pbvh_count_grid_quads(BLI_bitmap **grid_hidden,
                              const int *grid_indices,
                              int totgrid,
                              int gridsize)
{
  const int gridarea = (gridsize - 1) * (gridsize - 1);
  int totquad = 0;

  /* grid hidden layer is present, so have to check each grid for
   * visibility */

  for (int i = 0; i < totgrid; i++) {
    const BLI_bitmap *gh = grid_hidden[grid_indices[i]];

    if (gh) {
      /* grid hidden are present, have to check each element */
      for (int y = 0; y < gridsize - 1; y++) {
        for (int x = 0; x < gridsize - 1; x++) {
          if (!paint_is_grid_face_hidden(gh, gridsize, x, y)) {
            totquad++;
          }
        }
      }
    }
    else {
      totquad += gridarea;
    }
  }

  return totquad;
}

static void build_grid_leaf_node(PBVH *pbvh, PBVHNode *node)
{
  int totquads = BKE_pbvh_count_grid_quads(
      pbvh->grid_hidden, node->prim_indices, node->totprim, pbvh->gridkey.grid_size);
  BKE_pbvh_node_fully_hidden_set(node, (totquads == 0));
  BKE_pbvh_node_mark_rebuild_draw(node);
  BKE_pbvh_node_mark_update_tri_area(node);
}

static void build_leaf(PBVH *pbvh, int node_index, BBC *prim_bbc, int offset, int count)
{
  pbvh->nodes[node_index].flag |= PBVH_Leaf;

  pbvh->nodes[node_index].prim_indices = pbvh->prim_indices + offset;
  pbvh->nodes[node_index].totprim = count;

  /* Still need vb for searches */
  update_vb(pbvh, &pbvh->nodes[node_index], prim_bbc, offset, count);

  if (pbvh->looptri) {
    build_mesh_leaf_node(pbvh, pbvh->nodes + node_index);
  }
  else {
    build_grid_leaf_node(pbvh, pbvh->nodes + node_index);
  }
}

/* Return zero if all primitives in the node can be drawn with the
 * same material (including flat/smooth shading), non-zero otherwise */
static bool leaf_needs_material_split(PBVH *pbvh, int offset, int count)
{
  if (count <= 1) {
    return false;
  }

  if (pbvh->looptri) {
    const MLoopTri *first = &pbvh->looptri[pbvh->prim_indices[offset]];
    for (int i = offset + count - 1; i > offset; i--) {
      int prim = pbvh->prim_indices[i];
      if (!face_materials_match(pbvh, first->poly, pbvh->looptri[prim].poly)) {
        return true;
      }
    }
  }
  else {
    const DMFlagMat *first = &pbvh->grid_flag_mats[pbvh->prim_indices[offset]];

    for (int i = offset + count - 1; i > offset; i--) {
      int prim = pbvh->prim_indices[i];
      if (!grid_materials_match(first, &pbvh->grid_flag_mats[prim])) {
        return true;
      }
    }
  }

  return false;
}

/* Recursively build a node in the tree
 *
 * vb is the voxel box around all of the primitives contained in
 * this node.
 *
 * cb is the bounding box around all the centroids of the primitives
 * contained in this node
 *
 * offset and start indicate a range in the array of primitive indices
 */

static void build_sub(
    PBVH *pbvh, int node_index, BB *cb, BBC *prim_bbc, int offset, int count, int depth)
{
  int end;
  BB cb_backing;

  /* Decide whether this is a leaf or not */
  const bool below_leaf_limit = count <= pbvh->leaf_limit || depth >= pbvh->depth_limit;

  if (below_leaf_limit) {
    if (!leaf_needs_material_split(pbvh, offset, count)) {
      build_leaf(pbvh, node_index, prim_bbc, offset, count);
      return;
    }
  }

  /* Add two child nodes */
  pbvh->nodes[node_index].children_offset = pbvh->totnode;
  pbvh_grow_nodes(pbvh, pbvh->totnode + 2);

  /* Update parent node bounding box */
  update_vb(pbvh, &pbvh->nodes[node_index], prim_bbc, offset, count);

  if (!below_leaf_limit) {
    /* Find axis with widest range of primitive centroids */
    if (!cb) {
      cb = &cb_backing;
      BB_reset(cb);
      for (int i = offset + count - 1; i >= offset; i--) {
        BB_expand(cb, prim_bbc[pbvh->prim_indices[i]].bcentroid);
      }
    }
    const int axis = BB_widest_axis(cb);

    /* Partition primitives along that axis */
    end = partition_indices(pbvh->prim_indices,
                            offset,
                            offset + count - 1,
                            axis,
                            (cb->bmax[axis] + cb->bmin[axis]) * 0.5f,
                            prim_bbc);
  }
  else {
    /* Partition primitives by material */
    end = partition_indices_material(pbvh, offset, offset + count - 1);
  }

  /* Build children */
  build_sub(pbvh,
            pbvh->nodes[node_index].children_offset,
            NULL,
            prim_bbc,
            offset,
            end - offset,
            depth + 1);
  build_sub(pbvh,
            pbvh->nodes[node_index].children_offset + 1,
            NULL,
            prim_bbc,
            end,
            offset + count - end,
            depth + 1);
}

static void pbvh_build(PBVH *pbvh, BB *cb, BBC *prim_bbc, int totprim)
{
  if (totprim != pbvh->totprim) {
    pbvh->totprim = totprim;
    if (pbvh->nodes) {
      MEM_freeN(pbvh->nodes);
    }
    if (pbvh->prim_indices) {
      MEM_freeN(pbvh->prim_indices);
    }
    pbvh->prim_indices = MEM_mallocN(sizeof(int) * totprim, "bvh prim indices");
    for (int i = 0; i < totprim; i++) {
      pbvh->prim_indices[i] = i;
    }
    pbvh->totnode = 0;
    if (pbvh->node_mem_count < 100) {
      pbvh->node_mem_count = 100;
      pbvh->nodes = MEM_callocN(sizeof(PBVHNode) * pbvh->node_mem_count, "bvh initial nodes");
    }
  }

  pbvh->totnode = 1;
  build_sub(pbvh, 0, cb, prim_bbc, 0, totprim, 0);
}

void BKE_pbvh_set_face_areas(PBVH *pbvh, float *face_areas)
{
  pbvh->face_areas = face_areas;
}

void BKE_pbvh_set_sculpt_verts(PBVH *pbvh, MSculptVert *sverts)
{
  pbvh->mdyntopo_verts = sverts;
}

void BKE_pbvh_build_mesh(PBVH *pbvh,
                         Mesh *mesh,
                         const MPoly *mpoly,
                         const MLoop *mloop,
                         MVert *verts,
                         MSculptVert *mdyntopo_verts,
                         int totvert,
                         struct CustomData *vdata,
                         struct CustomData *ldata,
                         struct CustomData *pdata,
                         const MLoopTri *looptri,
                         int looptri_num,
                         bool fast_draw,
                         float *face_areas,
                         SculptPMap *pmap)
{
  BBC *prim_bbc = NULL;
  BB cb;

  pbvh->pmap = pmap;
  pbvh->face_areas = face_areas;
  pbvh->mesh = mesh;
  pbvh->header.type = PBVH_FACES;
  pbvh->mpoly = mpoly;
  pbvh->hide_poly = (bool *)CustomData_get_layer_named(&mesh->pdata, CD_PROP_BOOL, ".hide_poly");
  pbvh->material_indices = (const int *)CustomData_get_layer_named(
      &mesh->pdata, CD_PROP_INT32, "material_index");
  pbvh->mloop = mloop;
  pbvh->looptri = looptri;
  pbvh->verts = verts;
  pbvh->mdyntopo_verts = mdyntopo_verts;
  BKE_mesh_vertex_normals_ensure(mesh);
  pbvh->vert_normals = BKE_mesh_vertex_normals_for_write(mesh);
  pbvh->hide_vert = (bool *)CustomData_get_layer_named(&mesh->vdata, CD_PROP_BOOL, ".hide_vert");
  pbvh->vert_bitmap = MEM_calloc_arrayN(totvert, sizeof(bool), "bvh->vert_bitmap");
  pbvh->totvert = totvert;
  pbvh->leaf_limit = LEAF_LIMIT;
  pbvh->depth_limit = LEAF_DEPTH_LIMIT;

  pbvh->vdata = vdata;
  pbvh->ldata = ldata;
  pbvh->pdata = pdata;

  pbvh->face_sets_color_seed = mesh->face_sets_color_seed;
  pbvh->face_sets_color_default = mesh->face_sets_color_default;

  BB_reset(&cb);

  /* For each face, store the AABB and the AABB centroid */
  prim_bbc = MEM_mallocN(sizeof(BBC) * looptri_num, "prim_bbc");

  for (int i = 0; i < looptri_num; i++) {
    const MLoopTri *lt = &looptri[i];
    const int sides = 3;
    BBC *bbc = prim_bbc + i;

    BB_reset((BB *)bbc);

    for (int j = 0; j < sides; j++) {
      BB_expand((BB *)bbc, verts[pbvh->mloop[lt->tri[j]].v].co);
    }

    BBC_update_centroid(bbc);

    BB_expand(&cb, bbc->bcentroid);
  }

  if (looptri_num) {
    pbvh_build(pbvh, &cb, prim_bbc, looptri_num);
  }

  if (fast_draw) {
    pbvh->flags |= PBVH_FAST_DRAW;
  }

  MEM_freeN(prim_bbc);

  /* Clear the bitmap so it can be used as an update tag later on. */
  memset(pbvh->vert_bitmap, 0, sizeof(bool) * totvert);

  BKE_pbvh_update_active_vcol(pbvh, mesh);
}

void BKE_pbvh_build_grids(PBVH *pbvh,
                          CCGElem **grids,
                          int totgrid,
                          CCGKey *key,
                          void **gridfaces,
                          DMFlagMat *flagmats,
                          BLI_bitmap **grid_hidden,
                          bool fast_draw,
                          float *face_areas)
{
  const int gridsize = key->grid_size;

  pbvh->header.type = PBVH_GRIDS;
  pbvh->face_areas = face_areas;
  pbvh->grids = grids;
  pbvh->gridfaces = gridfaces;
  pbvh->grid_flag_mats = flagmats;
  pbvh->totgrid = totgrid;
  pbvh->gridkey = *key;
  pbvh->grid_hidden = grid_hidden;
  pbvh->leaf_limit = max_ii(LEAF_LIMIT / (gridsize * gridsize), 1);
  pbvh->depth_limit = LEAF_DEPTH_LIMIT;

  BB cb;
  BB_reset(&cb);

  /* For each grid, store the AABB and the AABB centroid */
  BBC *prim_bbc = MEM_mallocN(sizeof(BBC) * totgrid, "prim_bbc");

  for (int i = 0; i < totgrid; i++) {
    CCGElem *grid = grids[i];
    BBC *bbc = prim_bbc + i;

    BB_reset((BB *)bbc);

    for (int j = 0; j < gridsize * gridsize; j++) {
      BB_expand((BB *)bbc, CCG_elem_offset_co(key, grid, j));
    }

    BBC_update_centroid(bbc);

    BB_expand(&cb, bbc->bcentroid);
  }

  if (totgrid) {
    pbvh_build(pbvh, &cb, prim_bbc, totgrid);
  }

  if (fast_draw) {
    pbvh->flags |= PBVH_FAST_DRAW;
  }

  MEM_freeN(prim_bbc);
}

PBVH *BKE_pbvh_new(PBVHType type)
{
  PBVH *pbvh = MEM_callocN(sizeof(PBVH), "pbvh");
  pbvh->respect_hide = true;
  pbvh->draw_cache_invalid = true;
  pbvh->header.type = type;
  return pbvh;
}

void BKE_pbvh_free(PBVH *pbvh)
{
  BKE_pbvh_cache_remove(pbvh);

  for (int i = 0; i < pbvh->totnode; i++) {
    PBVHNode *node = &pbvh->nodes[i];

    if (node->flag & PBVH_Leaf) {
      pbvh_free_draw_buffers(pbvh, node);

      if (node->vert_indices) {
        MEM_freeN((void *)node->vert_indices);
      }
      if (node->loop_indices) {
        MEM_freeN(node->loop_indices);
      }
      if (node->face_vert_indices) {
        MEM_freeN((void *)node->face_vert_indices);
      }
      if (node->bm_faces) {
        BLI_table_gset_free(node->bm_faces, NULL);
      }
      if (node->bm_unique_verts) {
        BLI_table_gset_free(node->bm_unique_verts, NULL);
      }
      if (node->bm_other_verts) {
        BLI_table_gset_free(node->bm_other_verts, NULL);
      }

      if (node->tribuf || node->tri_buffers) {
        BKE_pbvh_bmesh_free_tris(pbvh, node);
      }

#ifdef PROXY_ADVANCED
      BKE_pbvh_free_proxyarray(pbvh, node);
#endif
      pbvh_pixels_free(node);
    }
  }

  if (pbvh->deformed) {
    if (pbvh->verts) {
      /* if pbvh was deformed, new memory was allocated for verts/faces -- free it */

      MEM_freeN((void *)pbvh->verts);
    }

    pbvh->verts = NULL;
  }

  if (pbvh->looptri) {
    MEM_freeN((void *)pbvh->looptri);
  }

  if (pbvh->nodes) {
    MEM_freeN(pbvh->nodes);
  }

  if (pbvh->prim_indices) {
    MEM_freeN(pbvh->prim_indices);
  }

  MEM_SAFE_FREE(pbvh->vert_bitmap);

  BKE_pbvh_pmap_release(pbvh->pmap);
  pbvh->pmap = NULL;

  pbvh->invalid = true;

  if (pbvh->vbo_id) {
    GPU_pbvh_free_format(pbvh->vbo_id);
  }

  MEM_freeN(pbvh);
}

void BKE_pbvh_need_full_render_set(PBVH *pbvh, bool state)
{
  if (pbvh->vbo_id) {
    GPU_pbvh_need_full_render_set(pbvh->vbo_id, state);
  }
}

static void pbvh_iter_begin(PBVHIter *iter,
                            PBVH *pbvh,
                            BKE_pbvh_SearchCallback scb,
                            void *search_data)
{
  iter->pbvh = pbvh;
  iter->scb = scb;
  iter->search_data = search_data;

  iter->stack = iter->stackfixed;
  iter->stackspace = STACK_FIXED_DEPTH;

  iter->stack[0].node = pbvh->nodes;
  iter->stack[0].revisiting = false;
  iter->stacksize = 1;
}

static void pbvh_iter_end(PBVHIter *iter)
{
  if (iter->stackspace > STACK_FIXED_DEPTH) {
    MEM_freeN(iter->stack);
  }
}

static void pbvh_stack_push(PBVHIter *iter, PBVHNode *node, bool revisiting)
{
  if (UNLIKELY(iter->stacksize == iter->stackspace)) {
    iter->stackspace *= 2;
    if (iter->stackspace != (STACK_FIXED_DEPTH * 2)) {
      iter->stack = MEM_reallocN(iter->stack, sizeof(PBVHStack) * iter->stackspace);
    }
    else {
      iter->stack = MEM_mallocN(sizeof(PBVHStack) * iter->stackspace, "PBVHStack");
      memcpy(iter->stack, iter->stackfixed, sizeof(PBVHStack) * iter->stacksize);
    }
  }

  iter->stack[iter->stacksize].node = node;
  iter->stack[iter->stacksize].revisiting = revisiting;
  iter->stacksize++;
}

static PBVHNode *pbvh_iter_next(PBVHIter *iter)
{
  /* purpose here is to traverse tree, visiting child nodes before their
   * parents, this order is necessary for e.g. computing bounding boxes */

  while (iter->stacksize) {
    /* pop node */
    iter->stacksize--;
    PBVHNode *node = iter->stack[iter->stacksize].node;

    /* on a mesh with no faces this can happen
     * can remove this check if we know meshes have at least 1 face */
    if (node == NULL) {
      return NULL;
    }

    bool revisiting = iter->stack[iter->stacksize].revisiting;

    /* revisiting node already checked */
    if (revisiting) {
      return node;
    }

    if (iter->scb && !iter->scb(node, iter->search_data)) {
      continue; /* don't traverse, outside of search zone */
    }

    if (node->flag & PBVH_Leaf) {
      /* immediately hit leaf node */
      return node;
    }

    /* come back later when children are done */
    pbvh_stack_push(iter, node, true);

    /* push two child nodes on the stack */
    pbvh_stack_push(iter, iter->pbvh->nodes + node->children_offset + 1, false);
    pbvh_stack_push(iter, iter->pbvh->nodes + node->children_offset, false);
  }

  return NULL;
}

static PBVHNode *pbvh_iter_next_occluded(PBVHIter *iter)
{
  while (iter->stacksize) {
    /* pop node */
    iter->stacksize--;
    PBVHNode *node = iter->stack[iter->stacksize].node;

    /* on a mesh with no faces this can happen
     * can remove this check if we know meshes have at least 1 face */
    if (node == NULL) {
      return NULL;
    }

    float ff = dot_v3v3(node->vb.bmin, node->vb.bmax);
    if (isnan(ff) || !isfinite(ff)) {
      printf("%s: nan!\n", __func__);
    }

    if (iter->scb && !iter->scb(node, iter->search_data)) {
      continue; /* don't traverse, outside of search zone */
    }

    if (node->flag & PBVH_Leaf) {
      /* immediately hit leaf node */
      return node;
    }

    pbvh_stack_push(iter, iter->pbvh->nodes + node->children_offset + 1, false);
    pbvh_stack_push(iter, iter->pbvh->nodes + node->children_offset, false);
  }

  return NULL;
}

void BKE_pbvh_search_gather(
    PBVH *pbvh, BKE_pbvh_SearchCallback scb, void *search_data, PBVHNode ***r_array, int *r_tot)
{
  PBVHIter iter;
  PBVHNode **array = NULL, *node;
  int tot = 0, space = 0;

  pbvh_iter_begin(&iter, pbvh, scb, search_data);

  while ((node = pbvh_iter_next(&iter))) {
    if (node->flag & PBVH_Leaf) {
      if (UNLIKELY(tot == space)) {
        /* resize array if needed */
        space = (tot == 0) ? 32 : space * 2;
        array = MEM_recallocN_id(array, sizeof(PBVHNode *) * space, __func__);
      }

      array[tot] = node;
      tot++;
    }
  }

  pbvh_iter_end(&iter);

  if (tot == 0 && array) {
    MEM_freeN(array);
    array = NULL;
  }

  *r_array = array;
  *r_tot = tot;
}

void BKE_pbvh_search_callback(PBVH *pbvh,
                              BKE_pbvh_SearchCallback scb,
                              void *search_data,
                              BKE_pbvh_HitCallback hcb,
                              void *hit_data)
{
  PBVHIter iter;
  PBVHNode *node;

  pbvh_iter_begin(&iter, pbvh, scb, search_data);

  while ((node = pbvh_iter_next(&iter))) {
    if (node->flag & PBVH_Leaf) {
      hcb(node, hit_data);
    }
  }

  pbvh_iter_end(&iter);
}

typedef struct node_tree {
  PBVHNode *data;

  struct node_tree *left;
  struct node_tree *right;
} node_tree;

static void node_tree_insert(node_tree *tree, node_tree *new_node)
{
  if (new_node->data->tmin < tree->data->tmin) {
    if (tree->left) {
      node_tree_insert(tree->left, new_node);
    }
    else {
      tree->left = new_node;
    }
  }
  else {
    if (tree->right) {
      node_tree_insert(tree->right, new_node);
    }
    else {
      tree->right = new_node;
    }
  }
}

static void traverse_tree(node_tree *tree,
                          BKE_pbvh_HitOccludedCallback hcb,
                          void *hit_data,
                          float *tmin)
{
  if (tree->left) {
    traverse_tree(tree->left, hcb, hit_data, tmin);
  }

  hcb(tree->data, hit_data, tmin);

  if (tree->right) {
    traverse_tree(tree->right, hcb, hit_data, tmin);
  }
}

static void free_tree(node_tree *tree)
{
  if (tree->left) {
    free_tree(tree->left);
    tree->left = NULL;
  }

  if (tree->right) {
    free_tree(tree->right);
    tree->right = NULL;
  }

  free(tree);
}

float BKE_pbvh_node_get_tmin(PBVHNode *node)
{
  return node->tmin;
}

static void BKE_pbvh_search_callback_occluded(PBVH *pbvh,
                                              BKE_pbvh_SearchCallback scb,
                                              void *search_data,
                                              BKE_pbvh_HitOccludedCallback hcb,
                                              void *hit_data)
{
  PBVHIter iter;
  PBVHNode *node;
  node_tree *tree = NULL;

  pbvh_iter_begin(&iter, pbvh, scb, search_data);

  while ((node = pbvh_iter_next_occluded(&iter))) {
    if (node->flag & PBVH_Leaf) {
      node_tree *new_node = malloc(sizeof(node_tree));

      new_node->data = node;

      new_node->left = NULL;
      new_node->right = NULL;

      if (tree) {
        node_tree_insert(tree, new_node);
      }
      else {
        tree = new_node;
      }
    }
  }

  pbvh_iter_end(&iter);

  if (tree) {
    float tmin = FLT_MAX;
    traverse_tree(tree, hcb, hit_data, &tmin);
    free_tree(tree);
  }
}

static bool update_search_cb(PBVHNode *node, void *data_v)
{
  int flag = POINTER_AS_INT(data_v);

  if (node->flag & PBVH_Leaf) {
    return (node->flag & flag) != 0;
  }

  return true;
}

typedef struct PBVHUpdateData {
  PBVH *pbvh;
  PBVHNode **nodes;
  int totnode;

  float (*vnors)[3];
  int flag;
  bool show_sculpt_face_sets;
  bool flat_vcol_shading;
  Mesh *mesh;
} PBVHUpdateData;

static void pbvh_update_normals_clear_task_cb(void *__restrict userdata,
                                              const int n,
                                              const TaskParallelTLS *__restrict UNUSED(tls))
{
  PBVHUpdateData *data = userdata;
  PBVH *pbvh = data->pbvh;
  PBVHNode *node = data->nodes[n];
  float(*vnors)[3] = data->vnors;

  if (node->flag & PBVH_UpdateNormals) {
    const int *verts = node->vert_indices;
    const int totvert = node->uniq_verts;
    for (int i = 0; i < totvert; i++) {
      const int v = verts[i];
      if (pbvh->vert_bitmap[v]) {
        zero_v3(vnors[v]);
      }
    }
  }
}

static void pbvh_update_normals_accum_task_cb(void *__restrict userdata,
                                              const int n,
                                              const TaskParallelTLS *__restrict UNUSED(tls))
{
  PBVHUpdateData *data = userdata;

  PBVH *pbvh = data->pbvh;
  PBVHNode *node = data->nodes[n];
  float(*vnors)[3] = data->vnors;

  if (node->flag & PBVH_UpdateNormals) {
    unsigned int mpoly_prev = UINT_MAX;
    float fn[3];

    const int *faces = node->prim_indices;
    const int totface = node->totprim;

    for (int i = 0; i < totface; i++) {
      const MLoopTri *lt = &pbvh->looptri[faces[i]];
      const unsigned int vtri[3] = {
          pbvh->mloop[lt->tri[0]].v,
          pbvh->mloop[lt->tri[1]].v,
          pbvh->mloop[lt->tri[2]].v,
      };
      const int sides = 3;

      /* Face normal and mask */
      if (lt->poly != mpoly_prev) {
        const MPoly *mp = &pbvh->mpoly[lt->poly];
        BKE_mesh_calc_poly_normal(mp, &pbvh->mloop[mp->loopstart], pbvh->verts, fn);
        mpoly_prev = lt->poly;
      }

      for (int j = sides; j--;) {
        const int v = vtri[j];

        if (pbvh->vert_bitmap[v]) {
          /* NOTE: This avoids `lock, add_v3_v3, unlock`
           * and is five to ten times quicker than a spin-lock.
           * Not exact equivalent though, since atomicity is only ensured for one component
           * of the vector at a time, but here it shall not make any sensible difference. */
          for (int k = 3; k--;) {
            atomic_add_and_fetch_fl(&vnors[v][k], fn[k]);
          }
        }
      }
    }
  }
}

static void pbvh_update_normals_store_task_cb(void *__restrict userdata,
                                              const int n,
                                              const TaskParallelTLS *__restrict UNUSED(tls))
{
  PBVHUpdateData *data = userdata;
  PBVH *pbvh = data->pbvh;
  PBVHNode *node = data->nodes[n];
  float(*vnors)[3] = data->vnors;

  if (node->flag & PBVH_UpdateNormals) {
    const int *verts = node->vert_indices;
    const int totvert = node->uniq_verts;

    for (int i = 0; i < totvert; i++) {
      const int v = verts[i];

      /* No atomics necessary because we are iterating over uniq_verts only,
       * so we know only this thread will handle this vertex. */
      if (pbvh->vert_bitmap[v]) {
        normalize_v3(vnors[v]);
        pbvh->vert_bitmap[v] = false;
      }
    }

    node->flag &= ~PBVH_UpdateNormals;
  }
}

static void pbvh_faces_update_normals(PBVH *pbvh, PBVHNode **nodes, int totnode)
{
  /* subtle assumptions:
   * - We know that for all edited vertices, the nodes with faces
   *   adjacent to these vertices have been marked with PBVH_UpdateNormals.
   *   This is true because if the vertex is inside the brush radius, the
   *   bounding box of its adjacent faces will be as well.
   * - However this is only true for the vertices that have actually been
   *   edited, not for all vertices in the nodes marked for update, so we
   *   can only update vertices marked in the `vert_bitmap`.
   */

  PBVHUpdateData data = {
      .pbvh = pbvh,
      .nodes = nodes,
      .vnors = pbvh->vert_normals,
  };

  TaskParallelSettings settings;
  BKE_pbvh_parallel_range_settings(&settings, true, totnode);

  /* Zero normals before accumulation. */
  BLI_task_parallel_range(0, totnode, &data, pbvh_update_normals_clear_task_cb, &settings);
  BLI_task_parallel_range(0, totnode, &data, pbvh_update_normals_accum_task_cb, &settings);
  BLI_task_parallel_range(0, totnode, &data, pbvh_update_normals_store_task_cb, &settings);
}

static void pbvh_update_mask_redraw_task_cb(void *__restrict userdata,
                                            const int n,
                                            const TaskParallelTLS *__restrict UNUSED(tls))
{

  PBVHUpdateData *data = userdata;
  PBVH *pbvh = data->pbvh;
  PBVHNode *node = data->nodes[n];
  if (node->flag & PBVH_UpdateMask) {

    bool has_unmasked = false;
    bool has_masked = true;
    if (node->flag & PBVH_Leaf) {
      PBVHVertexIter vd;

      BKE_pbvh_vertex_iter_begin (pbvh, node, vd, PBVH_ITER_ALL) {
        if (vd.mask && *vd.mask < 1.0f) {
          has_unmasked = true;
        }
        if (vd.mask && *vd.mask > 0.0f) {
          has_masked = false;
        }
      }
      BKE_pbvh_vertex_iter_end;
    }
    else {
      has_unmasked = true;
      has_masked = true;
    }
    BKE_pbvh_node_fully_masked_set(node, !has_unmasked);
    BKE_pbvh_node_fully_unmasked_set(node, has_masked);

    node->flag &= ~PBVH_UpdateMask;
  }
}

static void pbvh_update_mask_redraw(PBVH *pbvh, PBVHNode **nodes, int totnode, int flag)
{
  PBVHUpdateData data = {
      .pbvh = pbvh,
      .nodes = nodes,
      .flag = flag,
  };

  TaskParallelSettings settings;
  BKE_pbvh_parallel_range_settings(&settings, true, totnode);
  BLI_task_parallel_range(0, totnode, &data, pbvh_update_mask_redraw_task_cb, &settings);
}

static void pbvh_update_visibility_redraw_task_cb(void *__restrict userdata,
                                                  const int n,
                                                  const TaskParallelTLS *__restrict UNUSED(tls))
{

  PBVHUpdateData *data = userdata;
  PBVH *pbvh = data->pbvh;
  PBVHNode *node = data->nodes[n];
  if (node->flag & PBVH_UpdateVisibility) {
    node->flag &= ~PBVH_UpdateVisibility;
    BKE_pbvh_node_fully_hidden_set(node, true);
    if (node->flag & PBVH_Leaf) {
      PBVHVertexIter vd;
      BKE_pbvh_vertex_iter_begin (pbvh, node, vd, PBVH_ITER_ALL) {
        if (vd.visible) {
          BKE_pbvh_node_fully_hidden_set(node, false);
          return;
        }
      }
      BKE_pbvh_vertex_iter_end;
    }
  }
}

static void pbvh_update_visibility_redraw(PBVH *pbvh, PBVHNode **nodes, int totnode, int flag)
{
  PBVHUpdateData data = {
      .pbvh = pbvh,
      .nodes = nodes,
      .flag = flag,
  };

  TaskParallelSettings settings;
  BKE_pbvh_parallel_range_settings(&settings, true, totnode);
  BLI_task_parallel_range(0, totnode, &data, pbvh_update_visibility_redraw_task_cb, &settings);
}

static void pbvh_update_BB_redraw_task_cb(void *__restrict userdata,
                                          const int n,
                                          const TaskParallelTLS *__restrict UNUSED(tls))
{
  PBVHUpdateData *data = userdata;
  PBVH *pbvh = data->pbvh;
  PBVHNode *node = data->nodes[n];
  const int flag = data->flag;

  update_node_vb(pbvh, node, flag);

  if ((flag & PBVH_UpdateRedraw) && (node->flag & PBVH_UpdateRedraw)) {
    node->flag &= ~PBVH_UpdateRedraw;
  }
}

void pbvh_update_BB_redraw(PBVH *pbvh, PBVHNode **nodes, int totnode, int flag)
{
  /* update BB, redraw flag */
  PBVHUpdateData data = {
      .pbvh = pbvh,
      .nodes = nodes,
      .flag = flag,
  };

  TaskParallelSettings settings;
  BKE_pbvh_parallel_range_settings(&settings, true, totnode);
  BLI_task_parallel_range(0, totnode, &data, pbvh_update_BB_redraw_task_cb, &settings);
}

static int pbvh_get_buffers_update_flags(PBVH *UNUSED(pbvh))
{
  int update_flags = GPU_PBVH_BUFFERS_SHOW_VCOL | GPU_PBVH_BUFFERS_SHOW_MASK |
                     GPU_PBVH_BUFFERS_SHOW_SCULPT_FACE_SETS;
  return update_flags;
}

bool BKE_pbvh_get_color_layer(const Mesh *me, CustomDataLayer **r_layer, eAttrDomain *r_attr)
{
  CustomDataLayer *layer = BKE_id_attributes_active_color_get((ID *)me);

  if (!layer || !ELEM(layer->type, CD_PROP_COLOR, CD_PROP_BYTE_COLOR)) {
    *r_layer = NULL;
    *r_attr = ATTR_DOMAIN_POINT;
    return false;
  }

  eAttrDomain domain = BKE_id_attribute_domain((ID *)me, layer);

  if (!ELEM(domain, ATTR_DOMAIN_POINT, ATTR_DOMAIN_CORNER)) {
    *r_layer = NULL;
    *r_attr = ATTR_DOMAIN_POINT;
    return false;
  }

  *r_layer = layer;
  *r_attr = domain;

  return true;
}

static void pbvh_update_draw_buffer_cb(void *__restrict userdata,
                                       const int n,
                                       const TaskParallelTLS *__restrict UNUSED(tls))
{
  /* Create and update draw buffers. The functions called here must not
   * do any OpenGL calls. Flags are not cleared immediately, that happens
   * after GPU_pbvh_buffer_flush() which does the final OpenGL calls. */
  PBVHUpdateData *data = userdata;
  PBVH *pbvh = data->pbvh;
  PBVHNode *node = data->nodes[n];
  Mesh *me = data->mesh;

  CustomDataLayer *vcol_layer = NULL;
  eAttrDomain vcol_domain;

  BKE_pbvh_get_color_layer(me, &vcol_layer, &vcol_domain);

<<<<<<< HEAD
  CustomData *vdata, *ldata;

  if (!pbvh->header.bm) {
    vdata = pbvh->vdata ? pbvh->vdata : &me->vdata;
    ldata = pbvh->ldata ? pbvh->ldata : &me->ldata;
  }
  else {
    vdata = &pbvh->header.bm->vdata;
    ldata = &pbvh->header.bm->ldata;
  }

  Mesh me_query;
  BKE_id_attribute_copy_domains_temp(ID_ME, vdata, NULL, ldata, NULL, NULL, &me_query.id);

  CustomDataLayer *render_vcol_layer = BKE_id_attributes_render_color_get(&me_query.id);

  if (!pbvh->header.bm) {
    vdata = pbvh->vdata;
    ldata = pbvh->ldata;
  }
  else {
    vdata = &pbvh->header.bm->vdata;
    ldata = &pbvh->header.bm->ldata;
  }

=======
>>>>>>> b37954d0
  if (node->flag & PBVH_RebuildDrawBuffers) {
    node->updategen++;

    switch (pbvh->header.type) {
      case PBVH_GRIDS: {
        bool smooth = node->totprim > 0 ?
                          pbvh->grid_flag_mats[node->prim_indices[0]].flag & ME_SMOOTH :
                          false;

        node->draw_buffers = GPU_pbvh_grid_buffers_build(node->totprim, pbvh->grid_hidden, smooth);
        break;
      }
      case PBVH_FACES:
        node->draw_buffers = GPU_pbvh_mesh_buffers_build(
<<<<<<< HEAD
            pbvh->vbo_id,
            pbvh->mpoly,
            pbvh->mloop,
            pbvh->looptri,
            pbvh->verts,
            node->prim_indices,
            CustomData_get_layer(pbvh->pdata, CD_SCULPT_FACE_SETS),
            node->totprim,
            pbvh->mesh);
=======
            pbvh->mesh, pbvh->looptri, node->prim_indices, node->totprim);
>>>>>>> b37954d0
        break;
      case PBVH_BMESH: {
        BKE_pbvh_bmesh_check_tris(pbvh, node);

        node->tot_mat_draw_buffers = node->tot_tri_buffers;

        if (node->tot_tri_buffers) {
          node->mat_draw_buffers = MEM_malloc_arrayN(
              node->tot_tri_buffers, sizeof(void *), "node->mat_draw_buffers");
        }

        for (int i = 0; i < node->tot_tri_buffers; i++) {
          node->mat_draw_buffers[i] = GPU_pbvh_bmesh_buffers_build(
              pbvh->vbo_id, pbvh->flags & PBVH_DYNTOPO_SMOOTH_SHADING);
        }

        break;
      }
    }
  }

  if (node->flag & PBVH_UpdateDrawBuffers) {
<<<<<<< HEAD
    node->updategen++;
=======
    node->debug_draw_gen++;
>>>>>>> b37954d0

    const int update_flags = pbvh_get_buffers_update_flags(pbvh);
    switch (pbvh->header.type) {
      case PBVH_GRIDS:
        GPU_pbvh_grid_buffers_update(pbvh->vbo_id,
                                     node->draw_buffers,
                                     pbvh->subdiv_ccg,
                                     pbvh->grids,
                                     pbvh->grid_flag_mats,
                                     node->prim_indices,
                                     node->totprim,
                                     pbvh->face_sets,
                                     pbvh->face_sets_color_seed,
                                     pbvh->face_sets_color_default,
                                     &pbvh->gridkey,
                                     update_flags);
        break;
      case PBVH_FACES: {
        /* Pass vertices separately because they may be not be the same as the mesh's vertices,
         * and pass normals separately because they are managed by the PBVH. */
        GPU_pbvh_mesh_buffers_update(pbvh->vbo_id,
                                     node->draw_buffers,
                                     pbvh->mesh,
                                     pbvh->verts,
                                     CustomData_get_layer(pbvh->vdata, CD_PAINT_MASK),
                                     CustomData_get_layer(pbvh->pdata, CD_SCULPT_FACE_SETS),
                                     pbvh->face_sets_color_seed,
                                     pbvh->face_sets_color_default,
                                     update_flags,
                                     pbvh->vert_normals);
      } break;
      case PBVH_BMESH:
        if (BKE_pbvh_bmesh_check_tris(pbvh, node)) {
          pbvh_free_draw_buffers(pbvh, node);
          node->tot_mat_draw_buffers = node->tot_tri_buffers;

          pbvh_bmesh_check_other_verts(node);

          if (node->tot_tri_buffers) {
            node->mat_draw_buffers = MEM_malloc_arrayN(
                node->tot_tri_buffers, sizeof(void *), "node->mat_draw_buffers");

            for (int i = 0; i < node->tot_tri_buffers; i++) {
              node->mat_draw_buffers[i] = GPU_pbvh_bmesh_buffers_build(
                  pbvh->vbo_id, pbvh->flags & PBVH_DYNTOPO_SMOOTH_SHADING);
            }
          }
        }

        for (int i = 0; i < node->tot_mat_draw_buffers; i++) {
          if (i >= node->tot_tri_buffers) {
            printf("node->tot_mat_draw_buffers >= node->tot_tri_buffers! %d %d\n",
                   node->tot_mat_draw_buffers,
                   node->tot_tri_buffers);
            continue;
          }

          PBVHGPUBuildArgs args = {
              .buffers = node->mat_draw_buffers[i],
              .bm = pbvh->header.bm,
              .bm_faces = node->bm_faces,
              .bm_unique_verts = node->bm_unique_verts,
              .bm_other_verts = node->bm_other_verts,
              .tribuf = node->tri_buffers + i,
              .update_flags = update_flags,
              .cd_vert_node_offset = pbvh->cd_vert_node_offset,
              .face_sets_color_seed = pbvh->face_sets_color_seed,
              .face_sets_color_default = pbvh->face_sets_color_default,
              .flat_vcol = data->flat_vcol_shading,
              .mat_nr = node->tri_buffers[i].mat_nr,
              .active_vcol_domain = pbvh->color_domain,
              .active_vcol_type = pbvh->color_layer ? pbvh->color_layer->type : -1,
              .active_vcol_layer = pbvh->color_layer,
              .render_vcol_layer = render_vcol_layer};

          GPU_pbvh_bmesh_buffers_update(pbvh->vbo_id, &args);
        }

        break;
    }
  }
}

void BKE_pbvh_set_flat_vcol_shading(PBVH *pbvh, bool value)
{
  if (value != pbvh->flat_vcol_shading) {
    for (int i = 0; i < pbvh->totnode; i++) {
      PBVHNode *node = pbvh->nodes + i;

      if (!(node->flag & PBVH_Leaf)) {
        continue;
      }

      BKE_pbvh_node_mark_rebuild_draw(node);
    }
  }

  pbvh->flat_vcol_shading = value;
}

void pbvh_free_draw_buffers(PBVH *pbvh, PBVHNode *node)
{
  if (node->draw_buffers) {
    GPU_pbvh_buffers_free(node->draw_buffers);
    node->draw_buffers = NULL;
    pbvh->draw_cache_invalid = true;
  }

  for (int i = 0; i < node->tot_mat_draw_buffers; i++) {
    GPU_pbvh_buffers_free(node->mat_draw_buffers[i]);
    pbvh->draw_cache_invalid = true;
  }

  MEM_SAFE_FREE(node->mat_draw_buffers);

  node->mat_draw_buffers = NULL;
  node->tot_mat_draw_buffers = 0;
}

void pbvh_update_free_all_draw_buffers(PBVH *pbvh, PBVHNode *node)
{
  if (pbvh->header.type == PBVH_GRIDS) {
    GPU_pbvh_grid_buffers_update_free(
        pbvh->vbo_id, node->draw_buffers, pbvh->grid_flag_mats, node->prim_indices);
  }
  else if (pbvh->header.type == PBVH_BMESH) {
    for (int i = 0; i < node->tot_mat_draw_buffers; i++) {
      GPU_pbvh_bmesh_buffers_update_free(pbvh->vbo_id, node->mat_draw_buffers[i]);
    }
  }
}

static void pbvh_check_draw_layout(PBVH *pbvh, bool full_render)
{
  const CustomData *vdata;
  const CustomData *ldata;

  if (!pbvh->vbo_id) {
    pbvh->vbo_id = GPU_pbvh_make_format();
  }

  switch (pbvh->header.type) {
    case PBVH_BMESH:
      if (!pbvh->header.bm) {
        /* BMesh hasn't been created yet */
        return;
      }

      vdata = &pbvh->header.bm->vdata;
      ldata = &pbvh->header.bm->ldata;
      break;
    case PBVH_FACES:
      vdata = pbvh->vdata;
      ldata = pbvh->ldata;
      break;
    case PBVH_GRIDS:
      ldata = vdata = NULL;
      break;
  }

  /* Rebuild all draw buffers if attribute layout changed.
   *
   * NOTE: The optimization where we only send active attributes
   * to the GPU in workbench mode is disabled due to bugs
   * (there's no guarantee there isn't another EEVEE viewport which would
   *  free the draw buffers and corrupt the draw cache).
   */
  if (GPU_pbvh_attribute_names_update(
          pbvh->header.type, pbvh->vbo_id, vdata, ldata, !full_render)) {
    /* attribute layout changed; force rebuild */
    for (int i = 0; i < pbvh->totnode; i++) {
      PBVHNode *node = pbvh->nodes + i;

      if (node->flag & PBVH_Leaf) {
        node->flag |= PBVH_RebuildDrawBuffers | PBVH_UpdateDrawBuffers | PBVH_UpdateRedraw;
      }
    }
  }
}

static void pbvh_update_draw_buffers(
    PBVH *pbvh, Mesh *me, PBVHNode **nodes, int totnode, int update_flag)
{
  if (!pbvh->vbo_id) {
    pbvh->vbo_id = GPU_pbvh_make_format();
  }

  if ((update_flag & PBVH_RebuildDrawBuffers) || ELEM(pbvh->header.type, PBVH_GRIDS, PBVH_BMESH)) {
    /* Free buffers uses OpenGL, so not in parallel. */
    for (int n = 0; n < totnode; n++) {
      PBVHNode *node = nodes[n];
      if (node->flag & PBVH_RebuildDrawBuffers) {
        pbvh_free_draw_buffers(pbvh, node);
      }
      else if ((node->flag & PBVH_UpdateDrawBuffers)) {
        pbvh_update_free_all_draw_buffers(pbvh, node);
      }
    }
  }

  /* Parallel creation and update of draw buffers. */
  PBVHUpdateData data = {
      .pbvh = pbvh, .nodes = nodes, .flat_vcol_shading = pbvh->flat_vcol_shading, .mesh = me};

  TaskParallelSettings settings;
  BKE_pbvh_parallel_range_settings(&settings, true, totnode);
  BLI_task_parallel_range(0, totnode, &data, pbvh_update_draw_buffer_cb, &settings);

  for (int i = 0; i < totnode; i++) {
    PBVHNode *node = nodes[i];

    if (node->flag & PBVH_UpdateDrawBuffers) {
      /* Flush buffers uses OpenGL, so not in parallel. */
      if (node->draw_buffers) {
        GPU_pbvh_buffers_update_flush(node->draw_buffers);
      }

      for (int i = 0; i < node->tot_mat_draw_buffers; i++) {
        GPU_pbvh_buffers_update_flush(node->mat_draw_buffers[i]);
      }
    }

    node->flag &= ~(PBVH_RebuildDrawBuffers | PBVH_UpdateDrawBuffers);
  }
}

static int pbvh_flush_bb(PBVH *pbvh, PBVHNode *node, int flag)
{
  int update = 0;

  /* Difficult to multi-thread well, we just do single threaded recursive. */
  if (node->flag & PBVH_Leaf) {
    if (flag & PBVH_UpdateBB) {
      update |= (node->flag & PBVH_UpdateBB);
      node->flag &= ~PBVH_UpdateBB;
    }

    if (flag & PBVH_UpdateOriginalBB) {
      update |= (node->flag & PBVH_UpdateOriginalBB);
      node->flag &= ~PBVH_UpdateOriginalBB;
    }

    return update;
  }

  update |= pbvh_flush_bb(pbvh, pbvh->nodes + node->children_offset, flag);
  update |= pbvh_flush_bb(pbvh, pbvh->nodes + node->children_offset + 1, flag);

  update_node_vb(pbvh, node, update);

  return update;
}

void BKE_pbvh_update_bounds(PBVH *pbvh, int flag)
{
  if (!pbvh->nodes) {
    return;
  }

  PBVHNode **nodes;
  int totnode;

  BKE_pbvh_search_gather(pbvh, update_search_cb, POINTER_FROM_INT(flag), &nodes, &totnode);

  if (flag & (PBVH_UpdateBB | PBVH_UpdateOriginalBB | PBVH_UpdateRedraw)) {
    pbvh_update_BB_redraw(pbvh, nodes, totnode, flag);
  }

  if (flag & (PBVH_UpdateBB | PBVH_UpdateOriginalBB)) {
    pbvh_flush_bb(pbvh, pbvh->nodes, flag);
  }

  MEM_SAFE_FREE(nodes);
}

void BKE_pbvh_update_vertex_data(PBVH *pbvh, int flag)
{
  if (!pbvh->nodes) {
    return;
  }

  PBVHNode **nodes;
  int totnode;

  BKE_pbvh_search_gather(pbvh, update_search_cb, POINTER_FROM_INT(flag), &nodes, &totnode);

  if (flag & (PBVH_UpdateMask)) {
    pbvh_update_mask_redraw(pbvh, nodes, totnode, flag);
  }

  if (flag & (PBVH_UpdateColor)) {
    for (int i = 0; i < totnode; i++) {
      nodes[i]->flag |= PBVH_UpdateRedraw | PBVH_UpdateDrawBuffers | PBVH_UpdateColor;
    }
  }

  if (flag & (PBVH_UpdateVisibility)) {
    pbvh_update_visibility_redraw(pbvh, nodes, totnode, flag);
  }

  if (nodes) {
    MEM_freeN(nodes);
  }
}

static void pbvh_faces_node_visibility_update(PBVH *pbvh, PBVHNode *node)
{
  MVert *mvert;
  const int *vert_indices;
  int totvert, i;
  BKE_pbvh_node_num_verts(pbvh, node, NULL, &totvert);
  BKE_pbvh_node_get_verts(pbvh, node, &vert_indices, &mvert);

  if (pbvh->hide_vert == NULL) {
    BKE_pbvh_node_fully_hidden_set(node, false);
    return;
  }
  for (i = 0; i < totvert; i++) {
    if (!(pbvh->hide_vert[vert_indices[i]])) {
      BKE_pbvh_node_fully_hidden_set(node, false);
      return;
    }
  }

  BKE_pbvh_node_fully_hidden_set(node, true);
}

static void pbvh_grids_node_visibility_update(PBVH *pbvh, PBVHNode *node)
{
  CCGElem **grids;
  BLI_bitmap **grid_hidden;
  int *grid_indices, totgrid, i;

  BKE_pbvh_node_get_grids(pbvh, node, &grid_indices, &totgrid, NULL, NULL, &grids);
  grid_hidden = BKE_pbvh_grid_hidden(pbvh);
  CCGKey key = *BKE_pbvh_get_grid_key(pbvh);

  for (i = 0; i < totgrid; i++) {
    int g = grid_indices[i], x, y;
    BLI_bitmap *gh = grid_hidden[g];

    if (!gh) {
      BKE_pbvh_node_fully_hidden_set(node, false);
      return;
    }

    for (y = 0; y < key.grid_size; y++) {
      for (x = 0; x < key.grid_size; x++) {
        if (!BLI_BITMAP_TEST(gh, y * key.grid_size + x)) {
          BKE_pbvh_node_fully_hidden_set(node, false);
          return;
        }
      }
    }
  }
  BKE_pbvh_node_fully_hidden_set(node, true);
}

static void pbvh_bmesh_node_visibility_update(PBVHNode *node)
{
  TableGSet *unique, *other;

  unique = BKE_pbvh_bmesh_node_unique_verts(node);
  other = BKE_pbvh_bmesh_node_other_verts(node);

  BMVert *v;

  TGSET_ITER (v, unique) {
    if (!BM_elem_flag_test(v, BM_ELEM_HIDDEN)) {
      BKE_pbvh_node_fully_hidden_set(node, false);
      return;
    }
  }
  TGSET_ITER_END

  TGSET_ITER (v, other) {
    if (!BM_elem_flag_test(v, BM_ELEM_HIDDEN)) {
      BKE_pbvh_node_fully_hidden_set(node, false);
      return;
    }
  }
  TGSET_ITER_END

  BKE_pbvh_node_fully_hidden_set(node, true);
}

static void pbvh_update_visibility_task_cb(void *__restrict userdata,
                                           const int n,
                                           const TaskParallelTLS *__restrict UNUSED(tls))
{

  PBVHUpdateData *data = userdata;
  PBVH *pbvh = data->pbvh;
  PBVHNode *node = data->nodes[n];
  if (node->flag & PBVH_UpdateVisibility) {
    switch (BKE_pbvh_type(pbvh)) {
      case PBVH_FACES:
        pbvh_faces_node_visibility_update(pbvh, node);
        break;
      case PBVH_GRIDS:
        pbvh_grids_node_visibility_update(pbvh, node);
        break;
      case PBVH_BMESH:
        pbvh_bmesh_node_visibility_update(node);
        break;
    }
    node->flag &= ~PBVH_UpdateVisibility;
  }
}

static void pbvh_update_visibility(PBVH *pbvh, PBVHNode **nodes, int totnode)
{
  PBVHUpdateData data = {
      .pbvh = pbvh,
      .nodes = nodes,
  };

  TaskParallelSettings settings;
  BKE_pbvh_parallel_range_settings(&settings, true, totnode);
  BLI_task_parallel_range(0, totnode, &data, pbvh_update_visibility_task_cb, &settings);
}

void BKE_pbvh_update_visibility(PBVH *pbvh)
{
  if (!pbvh->nodes) {
    return;
  }

  PBVHNode **nodes;
  int totnode;

  BKE_pbvh_search_gather(
      pbvh, update_search_cb, POINTER_FROM_INT(PBVH_UpdateVisibility), &nodes, &totnode);
  pbvh_update_visibility(pbvh, nodes, totnode);

  if (nodes) {
    MEM_freeN(nodes);
  }
}

void BKE_pbvh_redraw_BB(PBVH *pbvh, float bb_min[3], float bb_max[3])
{
  PBVHIter iter;
  PBVHNode *node;
  BB bb;

  BB_reset(&bb);

  pbvh_iter_begin(&iter, pbvh, NULL, NULL);

  while ((node = pbvh_iter_next(&iter))) {
    if (node->flag & PBVH_UpdateRedraw) {
      BB_expand_with_bb(&bb, &node->vb);
    }
  }

  pbvh_iter_end(&iter);

  copy_v3_v3(bb_min, bb.bmin);
  copy_v3_v3(bb_max, bb.bmax);
}

void BKE_pbvh_get_grid_updates(PBVH *pbvh, bool clear, void ***r_gridfaces, int *r_totface)
{
  GSet *face_set = BLI_gset_ptr_new(__func__);
  PBVHNode *node;
  PBVHIter iter;

  pbvh_iter_begin(&iter, pbvh, NULL, NULL);

  while ((node = pbvh_iter_next(&iter))) {
    if (node->flag & PBVH_UpdateNormals) {
      for (uint i = 0; i < node->totprim; i++) {
        void *face = pbvh->gridfaces[node->prim_indices[i]];
        BLI_gset_add(face_set, face);
      }

      if (clear) {
        node->flag &= ~PBVH_UpdateNormals;
      }
    }
  }

  pbvh_iter_end(&iter);

  const int tot = BLI_gset_len(face_set);
  if (tot == 0) {
    *r_totface = 0;
    *r_gridfaces = NULL;
    BLI_gset_free(face_set, NULL);
    return;
  }

  void **faces = MEM_mallocN(sizeof(*faces) * tot, "PBVH Grid Faces");

  GSetIterator gs_iter;
  int i;
  GSET_ITER_INDEX (gs_iter, face_set, i) {
    faces[i] = BLI_gsetIterator_getKey(&gs_iter);
  }

  BLI_gset_free(face_set, NULL);

  *r_totface = tot;
  *r_gridfaces = faces;
}

/***************************** PBVH Access ***********************************/

bool BKE_pbvh_has_faces(const PBVH *pbvh)
{
  if (pbvh->header.type == PBVH_BMESH) {
    return (pbvh->header.bm->totface != 0);
  }

  return (pbvh->totprim != 0);
}

void BKE_pbvh_bounding_box(const PBVH *pbvh, float min[3], float max[3])
{
  if (pbvh->totnode) {
    const BB *bb = &pbvh->nodes[0].vb;
    copy_v3_v3(min, bb->bmin);
    copy_v3_v3(max, bb->bmax);
  }
  else {
    zero_v3(min);
    zero_v3(max);
  }
}

BLI_bitmap **BKE_pbvh_grid_hidden(const PBVH *pbvh)
{
  BLI_assert(pbvh->header.type == PBVH_GRIDS);
  return pbvh->grid_hidden;
}

const CCGKey *BKE_pbvh_get_grid_key(const PBVH *pbvh)
{
  BLI_assert(pbvh->header.type == PBVH_GRIDS);
  return &pbvh->gridkey;
}

struct CCGElem **BKE_pbvh_get_grids(const PBVH *pbvh)
{
  BLI_assert(pbvh->header.type == PBVH_GRIDS);
  return pbvh->grids;
}

BLI_bitmap **BKE_pbvh_get_grid_visibility(const PBVH *pbvh)
{
  BLI_assert(pbvh->header.type == PBVH_GRIDS);
  return pbvh->grid_hidden;
}

int BKE_pbvh_get_grid_num_verts(const PBVH *pbvh)
{
  BLI_assert(pbvh->header.type == PBVH_GRIDS);
  return pbvh->totgrid * pbvh->gridkey.grid_area;
}

int BKE_pbvh_get_grid_num_faces(const PBVH *pbvh)
{
  BLI_assert(pbvh->header.type == PBVH_GRIDS);
  return pbvh->totgrid * (pbvh->gridkey.grid_size - 1) * (pbvh->gridkey.grid_size - 1);
}

/***************************** Node Access ***********************************/

void BKE_pbvh_node_mark_original_update(PBVHNode *node)
{
  node->flag |= PBVH_UpdateOriginalBB;
}

void BKE_pbvh_node_mark_update(PBVHNode *node)
{
  node->flag |= PBVH_UpdateNormals | PBVH_UpdateBB | PBVH_UpdateOriginalBB |
                PBVH_UpdateDrawBuffers | PBVH_UpdateRedraw | PBVH_UpdateCurvatureDir |
                PBVH_RebuildPixels | PBVH_UpdateTriAreas;
}

void BKE_pbvh_node_mark_update_mask(PBVHNode *node)
{
  node->flag |= PBVH_UpdateMask | PBVH_UpdateDrawBuffers | PBVH_UpdateRedraw;
}

void BKE_pbvh_node_mark_update_color(PBVHNode *node)
{
  node->flag |= PBVH_UpdateColor | PBVH_UpdateDrawBuffers | PBVH_UpdateRedraw;
}

void BKE_pbvh_mark_rebuild_pixels(PBVH *pbvh)
{
  for (int n = 0; n < pbvh->totnode; n++) {
    PBVHNode *node = &pbvh->nodes[n];
    if (node->flag & PBVH_Leaf) {
      node->flag |= PBVH_RebuildPixels;
    }
  }
}

void BKE_pbvh_node_mark_update_visibility(PBVHNode *node)
{
  node->flag |= PBVH_UpdateVisibility | PBVH_RebuildDrawBuffers | PBVH_UpdateDrawBuffers |
                PBVH_UpdateRedraw | PBVH_UpdateCurvatureDir;
}

void BKE_pbvh_node_mark_rebuild_draw(PBVHNode *node)
{
  node->flag |= PBVH_RebuildDrawBuffers | PBVH_UpdateDrawBuffers | PBVH_UpdateRedraw |
                PBVH_UpdateCurvatureDir;
}

void BKE_pbvh_node_mark_redraw(PBVHNode *node)
{
  node->flag |= PBVH_UpdateDrawBuffers | PBVH_UpdateRedraw;
}

void BKE_pbvh_node_mark_normals_update(PBVHNode *node)
{
  node->flag |= PBVH_UpdateNormals | PBVH_UpdateCurvatureDir;
}

void BKE_pbvh_node_mark_curvature_update(PBVHNode *node)
{
  node->flag |= PBVH_UpdateCurvatureDir;
}

void BKE_pbvh_curvature_update_set(PBVHNode *node, bool state)
{
  if (state) {
    node->flag |= PBVH_UpdateCurvatureDir;
  }
  else {
    node->flag &= ~PBVH_UpdateCurvatureDir;
  }
}

bool BKE_pbvh_curvature_update_get(PBVHNode *node)
{
  return node->flag & PBVH_UpdateCurvatureDir;
}

void BKE_pbvh_node_fully_hidden_set(PBVHNode *node, int fully_hidden)
{
  BLI_assert(node->flag & PBVH_Leaf);

  if (fully_hidden) {
    node->flag |= PBVH_FullyHidden;
  }
  else {
    node->flag &= ~PBVH_FullyHidden;
  }
}

bool BKE_pbvh_node_fully_hidden_get(PBVHNode *node)
{
  return (node->flag & PBVH_Leaf) && (node->flag & PBVH_FullyHidden);
}

void BKE_pbvh_node_fully_masked_set(PBVHNode *node, int fully_masked)
{
  BLI_assert(node->flag & PBVH_Leaf);

  if (fully_masked) {
    node->flag |= PBVH_FullyMasked;
  }
  else {
    node->flag &= ~PBVH_FullyMasked;
  }
}

bool BKE_pbvh_node_fully_masked_get(PBVHNode *node)
{
  return (node->flag & PBVH_Leaf) && (node->flag & PBVH_FullyMasked);
}

void BKE_pbvh_node_fully_unmasked_set(PBVHNode *node, int fully_masked)
{
  BLI_assert(node->flag & PBVH_Leaf);

  if (fully_masked) {
    node->flag |= PBVH_FullyUnmasked;
  }
  else {
    node->flag &= ~PBVH_FullyUnmasked;
  }
}

bool BKE_pbvh_node_fully_unmasked_get(PBVHNode *node)
{
  return (node->flag & PBVH_Leaf) && (node->flag & PBVH_FullyUnmasked);
}

<<<<<<< HEAD
void BKE_pbvh_vert_mark_update(PBVH *pbvh, PBVHVertRef vertex)
=======
void BKE_pbvh_vert_tag_update_normal(PBVH *pbvh, PBVHVertRef vertex)
>>>>>>> b37954d0
{
  BLI_assert(pbvh->header.type == PBVH_FACES);
  pbvh->vert_bitmap[vertex.i] = true;
}

void BKE_pbvh_node_get_loops(PBVH *pbvh,
                             PBVHNode *node,
                             const int **r_loop_indices,
                             const MLoop **r_loops)
{
  BLI_assert(BKE_pbvh_type(pbvh) == PBVH_FACES);

  if (r_loop_indices) {
    *r_loop_indices = node->loop_indices;
  }

  if (r_loops) {
    *r_loops = pbvh->mloop;
  }
}

void BKE_pbvh_node_get_verts(PBVH *pbvh,
                             PBVHNode *node,
                             const int **r_vert_indices,
                             MVert **r_verts)
{
  if (r_vert_indices) {
    *r_vert_indices = node->vert_indices;
  }

  if (r_verts) {
    *r_verts = pbvh->verts;
  }
}

void BKE_pbvh_node_num_verts(PBVH *pbvh, PBVHNode *node, int *r_uniquevert, int *r_totvert)
{
  int tot;

  switch (pbvh->header.type) {
    case PBVH_GRIDS:
      tot = node->totprim * pbvh->gridkey.grid_area;
      if (r_totvert) {
        *r_totvert = tot;
      }
      if (r_uniquevert) {
        *r_uniquevert = tot;
      }
      break;
    case PBVH_FACES:
      if (r_totvert) {
        *r_totvert = node->uniq_verts + node->face_verts;
      }
      if (r_uniquevert) {
        *r_uniquevert = node->uniq_verts;
      }
      break;
    case PBVH_BMESH:
      // not a leaf? return zero
      if (!(node->flag & PBVH_Leaf)) {
        if (r_totvert) {
          *r_totvert = 0;
        }

        if (r_uniquevert) {
          *r_uniquevert = 0;
        }

        return;
      }

      pbvh_bmesh_check_other_verts(node);

      tot = BLI_table_gset_len(node->bm_unique_verts);
      if (r_totvert) {
        *r_totvert = tot + BLI_table_gset_len(node->bm_other_verts);
      }
      if (r_uniquevert) {
        *r_uniquevert = tot;
      }
      break;
  }
}

void BKE_pbvh_node_get_grids(PBVH *pbvh,
                             PBVHNode *node,
                             int **r_grid_indices,
                             int *r_totgrid,
                             int *r_maxgrid,
                             int *r_gridsize,
                             CCGElem ***r_griddata)
{
  switch (pbvh->header.type) {
    case PBVH_GRIDS:
      if (r_grid_indices) {
        *r_grid_indices = node->prim_indices;
      }
      if (r_totgrid) {
        *r_totgrid = node->totprim;
      }
      if (r_maxgrid) {
        *r_maxgrid = pbvh->totgrid;
      }
      if (r_gridsize) {
        *r_gridsize = pbvh->gridkey.grid_size;
      }
      if (r_griddata) {
        *r_griddata = pbvh->grids;
      }
      break;
    case PBVH_FACES:
    case PBVH_BMESH:
      if (r_grid_indices) {
        *r_grid_indices = NULL;
      }
      if (r_totgrid) {
        *r_totgrid = 0;
      }
      if (r_maxgrid) {
        *r_maxgrid = 0;
      }
      if (r_gridsize) {
        *r_gridsize = 0;
      }
      if (r_griddata) {
        *r_griddata = NULL;
      }
      break;
  }
}

void BKE_pbvh_node_get_BB(PBVHNode *node, float bb_min[3], float bb_max[3])
{
  copy_v3_v3(bb_min, node->vb.bmin);
  copy_v3_v3(bb_max, node->vb.bmax);
}

void BKE_pbvh_node_get_original_BB(PBVHNode *node, float bb_min[3], float bb_max[3])
{
  copy_v3_v3(bb_min, node->orig_vb.bmin);
  copy_v3_v3(bb_max, node->orig_vb.bmax);
}

void BKE_pbvh_node_get_proxies(PBVHNode *node, PBVHProxyNode **proxies, int *proxy_count)
{
  if (node->proxy_count > 0) {
    if (proxies) {
      *proxies = node->proxies;
    }
    if (proxy_count) {
      *proxy_count = node->proxy_count;
    }
  }
  else {
    if (proxies) {
      *proxies = NULL;
    }
    if (proxy_count) {
      *proxy_count = 0;
    }
  }
}

<<<<<<< HEAD
/**
 * \note doing a full search on all vertices here seems expensive,
 * however this is important to avoid having to recalculate bound-box & sync the buffers to the
 * GPU (which is far more expensive!) See: T47232.
 */
bool BKE_pbvh_node_vert_update_check_any(PBVH *pbvh, PBVHNode *node)
=======
void BKE_pbvh_node_get_bm_orco_data(PBVHNode *node,
                                    int (**r_orco_tris)[3],
                                    int *r_orco_tris_num,
                                    float (**r_orco_coords)[3])
{
  *r_orco_tris = node->bm_ortri;
  *r_orco_tris_num = node->bm_tot_ortri;
  *r_orco_coords = node->bm_orco;
}

bool BKE_pbvh_node_has_vert_with_normal_update_tag(PBVH *pbvh, PBVHNode *node)
>>>>>>> b37954d0
{
  BLI_assert(pbvh->header.type == PBVH_FACES);
  const int *verts = node->vert_indices;
  const int totvert = node->uniq_verts + node->face_verts;

  for (int i = 0; i < totvert; i++) {
    const int v = verts[i];

    if (pbvh->vert_bitmap[v]) {
      return true;
    }
  }

  return false;
}

/********************************* Ray-cast ***********************************/

typedef struct {
  struct IsectRayAABB_Precalc ray;
  bool original;
  int stroke_id;
} RaycastData;

static bool ray_aabb_intersect(PBVHNode *node, void *data_v)
{
  RaycastData *rcd = data_v;
  const float *bb_min, *bb_max;

  if (rcd->original) {
    /* BKE_pbvh_node_get_original_BB */
    bb_min = node->orig_vb.bmin;
    bb_max = node->orig_vb.bmax;
  }
  else {
    /* BKE_pbvh_node_get_BB */
    bb_min = node->vb.bmin;
    bb_max = node->vb.bmax;
  }

  return isect_ray_aabb_v3(&rcd->ray, bb_min, bb_max, &node->tmin);
}

void BKE_pbvh_raycast(PBVH *pbvh,
                      BKE_pbvh_HitOccludedCallback cb,
                      void *data,
                      const float ray_start[3],
                      const float ray_normal[3],
                      bool original,
                      int stroke_id)
{
  RaycastData rcd;

  isect_ray_aabb_v3_precalc(&rcd.ray, ray_start, ray_normal);

  rcd.original = original;
  rcd.stroke_id = stroke_id;
  pbvh->stroke_id = stroke_id;

  BKE_pbvh_search_callback_occluded(pbvh, ray_aabb_intersect, &rcd, cb, data);
}

bool ray_face_intersection_quad(const float ray_start[3],
                                struct IsectRayPrecalc *isect_precalc,
                                const float t0[3],
                                const float t1[3],
                                const float t2[3],
                                const float t3[3],
                                float *depth)
{
  float depth_test;

  if ((isect_ray_tri_watertight_v3(ray_start, isect_precalc, t0, t1, t2, &depth_test, NULL) &&
       (depth_test < *depth)) ||
      (isect_ray_tri_watertight_v3(ray_start, isect_precalc, t0, t2, t3, &depth_test, NULL) &&
       (depth_test < *depth))) {
    *depth = depth_test;
    return true;
  }

  return false;
}

bool ray_face_intersection_tri(const float ray_start[3],
                               struct IsectRayPrecalc *isect_precalc,
                               const float t0[3],
                               const float t1[3],
                               const float t2[3],
                               float *depth)
{
  float depth_test;
  if ((isect_ray_tri_watertight_v3(ray_start, isect_precalc, t0, t1, t2, &depth_test, NULL) &&
       (depth_test < *depth))) {
    *depth = depth_test;
    return true;
  }

  return false;
}

bool ray_update_depth_and_hit_count(const float depth_test,
                                    float *r_depth,
                                    float *r_back_depth,
                                    int *hit_count)
{
  (*hit_count)++;
  if (depth_test < *r_depth) {
    *r_back_depth = *r_depth;
    *r_depth = depth_test;
    return true;
  }
  else if (depth_test > *r_depth && depth_test <= *r_back_depth) {
    *r_back_depth = depth_test;
    return false;
  }

  return false;
}

bool ray_face_intersection_depth_quad(const float ray_start[3],
                                      struct IsectRayPrecalc *isect_precalc,
                                      const float t0[3],
                                      const float t1[3],
                                      const float t2[3],
                                      const float t3[3],
                                      float *r_depth,
                                      float *r_back_depth,
                                      int *hit_count)
{
  float depth_test;
  if (!(isect_ray_tri_watertight_v3(ray_start, isect_precalc, t0, t1, t2, &depth_test, NULL) ||
        isect_ray_tri_watertight_v3(ray_start, isect_precalc, t0, t2, t3, &depth_test, NULL))) {
    return false;
  }
  return ray_update_depth_and_hit_count(depth_test, r_depth, r_back_depth, hit_count);
}

bool ray_face_intersection_depth_tri(const float ray_start[3],
                                     struct IsectRayPrecalc *isect_precalc,
                                     const float t0[3],
                                     const float t1[3],
                                     const float t2[3],
                                     float *r_depth,
                                     float *r_back_depth,
                                     int *hit_count)
{
  float depth_test;

  if (!isect_ray_tri_watertight_v3(ray_start, isect_precalc, t0, t1, t2, &depth_test, NULL)) {
    return false;
  }
  return ray_update_depth_and_hit_count(depth_test, r_depth, r_back_depth, hit_count);
}

/* Take advantage of the fact we know this won't be an intersection.
 * Just handle ray-tri edges. */
static float dist_squared_ray_to_tri_v3_fast(const float ray_origin[3],
                                             const float ray_direction[3],
                                             const float v0[3],
                                             const float v1[3],
                                             const float v2[3],
                                             float r_point[3],
                                             float *r_depth)
{
  const float *tri[3] = {v0, v1, v2};
  float dist_sq_best = FLT_MAX;
  for (int i = 0, j = 2; i < 3; j = i++) {
    float point_test[3], depth_test = FLT_MAX;
    const float dist_sq_test = dist_squared_ray_to_seg_v3(
        ray_origin, ray_direction, tri[i], tri[j], point_test, &depth_test);
    if (dist_sq_test < dist_sq_best || i == 0) {
      copy_v3_v3(r_point, point_test);
      *r_depth = depth_test;
      dist_sq_best = dist_sq_test;
    }
  }
  return dist_sq_best;
}

bool ray_face_nearest_quad(const float ray_start[3],
                           const float ray_normal[3],
                           const float t0[3],
                           const float t1[3],
                           const float t2[3],
                           const float t3[3],
                           float *depth,
                           float *dist_sq)
{
  float dist_sq_test;
  float co[3], depth_test;

  if (((dist_sq_test = dist_squared_ray_to_tri_v3_fast(
            ray_start, ray_normal, t0, t1, t2, co, &depth_test)) < *dist_sq)) {
    *dist_sq = dist_sq_test;
    *depth = depth_test;
    if (((dist_sq_test = dist_squared_ray_to_tri_v3_fast(
              ray_start, ray_normal, t0, t2, t3, co, &depth_test)) < *dist_sq)) {
      *dist_sq = dist_sq_test;
      *depth = depth_test;
    }
    return true;
  }

  return false;
}

bool ray_face_nearest_tri(const float ray_start[3],
                          const float ray_normal[3],
                          const float t0[3],
                          const float t1[3],
                          const float t2[3],
                          float *depth,
                          float *dist_sq)
{
  float dist_sq_test;
  float co[3], depth_test;

  if (((dist_sq_test = dist_squared_ray_to_tri_v3_fast(
            ray_start, ray_normal, t0, t1, t2, co, &depth_test)) < *dist_sq)) {
    *dist_sq = dist_sq_test;
    *depth = depth_test;
    return true;
  }

  return false;
}

static bool pbvh_faces_node_raycast(PBVH *pbvh,
                                    const PBVHNode *node,
                                    float (*origco)[3],
                                    const float ray_start[3],
                                    const float ray_normal[3],
                                    struct IsectRayPrecalc *isect_precalc,
                                    int *hit_count,
                                    float *depth,
                                    float *depth_back,
                                    PBVHVertRef *r_active_vertex_index,
                                    PBVHFaceRef *r_active_face_index,
                                    float *r_face_normal,
                                    int stroke_id)
{
  const MVert *vert = pbvh->verts;
  const MLoop *mloop = pbvh->mloop;
  const int *faces = node->prim_indices;
  int totface = node->totprim;
  bool hit = false;
  float nearest_vertex_co[3] = {0.0f};

  for (int i = 0; i < totface; i++) {
    const MLoopTri *lt = &pbvh->looptri[faces[i]];
    const int *face_verts = node->face_vert_indices[i];

    if (pbvh->respect_hide && paint_is_face_hidden(lt, pbvh->hide_poly)) {
      continue;
    }

    const float *co[3];
    if (origco) {
      /* Intersect with backed up original coordinates. */
      co[0] = origco[face_verts[0]];
      co[1] = origco[face_verts[1]];
      co[2] = origco[face_verts[2]];
    }
    else {
      /* intersect with current coordinates */
      co[0] = vert[mloop[lt->tri[0]].v].co;
      co[1] = vert[mloop[lt->tri[1]].v].co;
      co[2] = vert[mloop[lt->tri[2]].v].co;
    }

    if (!ray_face_intersection_depth_tri(
            ray_start, isect_precalc, co[0], co[1], co[2], depth, depth_back, hit_count)) {
      continue;
    }

    hit = true;

    if (r_face_normal) {
      normal_tri_v3(r_face_normal, co[0], co[1], co[2]);
    }

    if (r_active_vertex_index) {
      float location[3] = {0.0f};
      madd_v3_v3v3fl(location, ray_start, ray_normal, *depth);
      for (int j = 0; j < 3; j++) {
        /* Always assign nearest_vertex_co in the first iteration to avoid comparison against
         * uninitialized values. This stores the closest vertex in the current intersecting
         * triangle. */
        if (j == 0 ||
            len_squared_v3v3(location, co[j]) < len_squared_v3v3(location, nearest_vertex_co)) {
          copy_v3_v3(nearest_vertex_co, co[j]);
          *r_active_vertex_index = (PBVHVertRef){.i = mloop[lt->tri[j]].v};
          *r_active_face_index = (PBVHFaceRef){.i = lt->poly};
        }
      }
    }
  }

  return hit;
}

static bool pbvh_grids_node_raycast(PBVH *pbvh,
                                    PBVHNode *node,
                                    float (*origco)[3],
                                    const float ray_start[3],
                                    const float ray_normal[3],
                                    struct IsectRayPrecalc *isect_precalc,
                                    int *hit_count,
                                    float *depth,
                                    float *back_depth,

                                    PBVHVertRef *r_active_vertex,
                                    PBVHFaceRef *r_active_grid,
                                    float *r_face_normal)
{
  const int totgrid = node->totprim;
  const int gridsize = pbvh->gridkey.grid_size;
  bool hit = false;
  float nearest_vertex_co[3] = {0.0};
  const CCGKey *gridkey = &pbvh->gridkey;

  for (int i = 0; i < totgrid; i++) {
    const int grid_index = node->prim_indices[i];
    CCGElem *grid = pbvh->grids[grid_index];
    BLI_bitmap *gh;

    if (!grid) {
      continue;
    }

    gh = pbvh->grid_hidden[grid_index];

    for (int y = 0; y < gridsize - 1; y++) {
      for (int x = 0; x < gridsize - 1; x++) {
        /* check if grid face is hidden */
        if (gh) {
          if (paint_is_grid_face_hidden(gh, gridsize, x, y)) {
            continue;
          }
        }

        const float *co[4];
        if (origco) {
          co[0] = origco[(y + 1) * gridsize + x];
          co[1] = origco[(y + 1) * gridsize + x + 1];
          co[2] = origco[y * gridsize + x + 1];
          co[3] = origco[y * gridsize + x];
        }
        else {
          co[0] = CCG_grid_elem_co(gridkey, grid, x, y + 1);
          co[1] = CCG_grid_elem_co(gridkey, grid, x + 1, y + 1);
          co[2] = CCG_grid_elem_co(gridkey, grid, x + 1, y);
          co[3] = CCG_grid_elem_co(gridkey, grid, x, y);
        }

        if (!ray_face_intersection_depth_quad(ray_start,
                                              isect_precalc,
                                              co[0],
                                              co[1],
                                              co[2],
                                              co[3],
                                              depth,
                                              back_depth,
                                              hit_count)) {
          continue;
        }
        hit = true;

        if (r_face_normal) {
          normal_quad_v3(r_face_normal, co[0], co[1], co[2], co[3]);
        }

        if (r_active_vertex) {
          float location[3] = {0.0};
          madd_v3_v3v3fl(location, ray_start, ray_normal, *depth);

          const int x_it[4] = {0, 1, 1, 0};
          const int y_it[4] = {1, 1, 0, 0};

          for (int j = 0; j < 4; j++) {
            /* Always assign nearest_vertex_co in the first iteration to avoid comparison against
             * uninitialized values. This stores the closest vertex in the current intersecting
             * quad. */
            if (j == 0 || len_squared_v3v3(location, co[j]) <
                              len_squared_v3v3(location, nearest_vertex_co)) {
              copy_v3_v3(nearest_vertex_co, co[j]);

              r_active_vertex->i = gridkey->grid_area * grid_index +
                                   (y + y_it[j]) * gridkey->grid_size + (x + x_it[j]);
            }
          }
        }

        if (r_active_grid) {
          r_active_grid->i = grid_index;
        }
      }
    }

    if (origco) {
      origco += gridsize * gridsize;
    }
  }

  return hit;
}

bool BKE_pbvh_node_raycast(PBVH *pbvh,
                           PBVHNode *node,
                           float (*origco)[3],
                           bool use_origco,
                           const float ray_start[3],
                           const float ray_normal[3],
                           struct IsectRayPrecalc *isect_precalc,
                           int *hit_count,
                           float *depth,
                           float *back_depth,
                           PBVHVertRef *active_vertex,
                           PBVHFaceRef *active_face_grid,
                           float *face_normal,
                           int stroke_id)
{
  bool hit = false;

  if (node->flag & PBVH_FullyHidden) {
    return false;
  }

  switch (pbvh->header.type) {
    case PBVH_FACES:
      hit |= pbvh_faces_node_raycast(pbvh,
                                     node,
                                     origco,
                                     ray_start,
                                     ray_normal,
                                     isect_precalc,
                                     hit_count,
                                     depth,
                                     back_depth,
                                     active_vertex,
                                     active_face_grid,
                                     face_normal,
                                     stroke_id);

      break;
    case PBVH_GRIDS:
      hit |= pbvh_grids_node_raycast(pbvh,
                                     node,
                                     origco,
                                     ray_start,
                                     ray_normal,
                                     isect_precalc,
                                     hit_count,
                                     depth,
                                     back_depth,
                                     active_vertex,
                                     active_face_grid,
                                     face_normal);
      break;
    case PBVH_BMESH:
      hit = pbvh_bmesh_node_raycast(pbvh,
                                    node,
                                    ray_start,
                                    ray_normal,
                                    isect_precalc,
                                    hit_count,
                                    depth,
                                    back_depth,
                                    use_origco,
                                    active_vertex,
                                    active_face_grid,
                                    face_normal,
                                    stroke_id);
      break;
  }

  return hit;
}

void BKE_pbvh_raycast_project_ray_root(
    PBVH *pbvh, bool original, float ray_start[3], float ray_end[3], float ray_normal[3])
{
  if (pbvh->nodes) {
    float rootmin_start, rootmin_end;
    float bb_min_root[3], bb_max_root[3], bb_center[3], bb_diff[3];
    struct IsectRayAABB_Precalc ray;
    float ray_normal_inv[3];
    float offset = 1.0f + 1e-3f;
    const float offset_vec[3] = {1e-3f, 1e-3f, 1e-3f};

    if (original) {
      BKE_pbvh_node_get_original_BB(pbvh->nodes, bb_min_root, bb_max_root);
    }
    else {
      BKE_pbvh_node_get_BB(pbvh->nodes, bb_min_root, bb_max_root);
    }

    /* Slightly offset min and max in case we have a zero width node
     * (due to a plane mesh for instance), or faces very close to the bounding box boundary. */
    mid_v3_v3v3(bb_center, bb_max_root, bb_min_root);
    /* diff should be same for both min/max since it's calculated from center */
    sub_v3_v3v3(bb_diff, bb_max_root, bb_center);
    /* handles case of zero width bb */
    add_v3_v3(bb_diff, offset_vec);
    madd_v3_v3v3fl(bb_max_root, bb_center, bb_diff, offset);
    madd_v3_v3v3fl(bb_min_root, bb_center, bb_diff, -offset);

    /* first project start ray */
    isect_ray_aabb_v3_precalc(&ray, ray_start, ray_normal);
    if (!isect_ray_aabb_v3(&ray, bb_min_root, bb_max_root, &rootmin_start)) {
      return;
    }

    /* then the end ray */
    mul_v3_v3fl(ray_normal_inv, ray_normal, -1.0);
    isect_ray_aabb_v3_precalc(&ray, ray_end, ray_normal_inv);
    /* unlikely to fail exiting if entering succeeded, still keep this here */
    if (!isect_ray_aabb_v3(&ray, bb_min_root, bb_max_root, &rootmin_end)) {
      return;
    }

    madd_v3_v3v3fl(ray_start, ray_start, ray_normal, rootmin_start);
    madd_v3_v3v3fl(ray_end, ray_end, ray_normal_inv, rootmin_end);
  }
}

/* -------------------------------------------------------------------- */

typedef struct {
  struct DistRayAABB_Precalc dist_ray_to_aabb_precalc;
  bool original;
} FindNearestRayData;

static bool nearest_to_ray_aabb_dist_sq(PBVHNode *node, void *data_v)
{
  FindNearestRayData *rcd = data_v;
  const float *bb_min, *bb_max;

  if (rcd->original) {
    /* BKE_pbvh_node_get_original_BB */
    bb_min = node->orig_vb.bmin;
    bb_max = node->orig_vb.bmax;
  }
  else {
    /* BKE_pbvh_node_get_BB */
    bb_min = node->vb.bmin;
    bb_max = node->vb.bmax;
  }

  float co_dummy[3], depth;
  node->tmin = dist_squared_ray_to_aabb_v3(
      &rcd->dist_ray_to_aabb_precalc, bb_min, bb_max, co_dummy, &depth);
  /* Ideally we would skip distances outside the range. */
  return depth > 0.0f;
}

void BKE_pbvh_find_nearest_to_ray(PBVH *pbvh,
                                  BKE_pbvh_SearchNearestCallback cb,
                                  void *data,
                                  const float ray_start[3],
                                  const float ray_normal[3],
                                  bool original)
{
  FindNearestRayData ncd;

  dist_squared_ray_to_aabb_v3_precalc(&ncd.dist_ray_to_aabb_precalc, ray_start, ray_normal);
  ncd.original = original;

  BKE_pbvh_search_callback_occluded(pbvh, nearest_to_ray_aabb_dist_sq, &ncd, cb, data);
}

static bool pbvh_faces_node_nearest_to_ray(PBVH *pbvh,
                                           const PBVHNode *node,
                                           float (*origco)[3],
                                           const float ray_start[3],
                                           const float ray_normal[3],
                                           float *depth,
                                           float *dist_sq)
{
  const MVert *vert = pbvh->verts;
  const MLoop *mloop = pbvh->mloop;
  const int *faces = node->prim_indices;
  int i, totface = node->totprim;
  bool hit = false;

  for (i = 0; i < totface; i++) {
    const MLoopTri *lt = &pbvh->looptri[faces[i]];
    const int *face_verts = node->face_vert_indices[i];

    if (pbvh->respect_hide && paint_is_face_hidden(lt, pbvh->hide_poly)) {
      continue;
    }

    if (origco) {
      /* Intersect with backed-up original coordinates. */
      hit |= ray_face_nearest_tri(ray_start,
                                  ray_normal,
                                  origco[face_verts[0]],
                                  origco[face_verts[1]],
                                  origco[face_verts[2]],
                                  depth,
                                  dist_sq);
    }
    else {
      /* intersect with current coordinates */
      hit |= ray_face_nearest_tri(ray_start,
                                  ray_normal,
                                  vert[mloop[lt->tri[0]].v].co,
                                  vert[mloop[lt->tri[1]].v].co,
                                  vert[mloop[lt->tri[2]].v].co,
                                  depth,
                                  dist_sq);
    }
  }

  return hit;
}

static bool pbvh_grids_node_nearest_to_ray(PBVH *pbvh,
                                           PBVHNode *node,
                                           float (*origco)[3],
                                           const float ray_start[3],
                                           const float ray_normal[3],
                                           float *depth,
                                           float *dist_sq)
{
  const int totgrid = node->totprim;
  const int gridsize = pbvh->gridkey.grid_size;
  bool hit = false;

  for (int i = 0; i < totgrid; i++) {
    CCGElem *grid = pbvh->grids[node->prim_indices[i]];
    BLI_bitmap *gh;

    if (!grid) {
      continue;
    }

    gh = pbvh->grid_hidden[node->prim_indices[i]];

    for (int y = 0; y < gridsize - 1; y++) {
      for (int x = 0; x < gridsize - 1; x++) {
        /* check if grid face is hidden */
        if (gh) {
          if (paint_is_grid_face_hidden(gh, gridsize, x, y)) {
            continue;
          }
        }

        if (origco) {
          hit |= ray_face_nearest_quad(ray_start,
                                       ray_normal,
                                       origco[y * gridsize + x],
                                       origco[y * gridsize + x + 1],
                                       origco[(y + 1) * gridsize + x + 1],
                                       origco[(y + 1) * gridsize + x],
                                       depth,
                                       dist_sq);
        }
        else {
          hit |= ray_face_nearest_quad(ray_start,
                                       ray_normal,
                                       CCG_grid_elem_co(&pbvh->gridkey, grid, x, y),
                                       CCG_grid_elem_co(&pbvh->gridkey, grid, x + 1, y),
                                       CCG_grid_elem_co(&pbvh->gridkey, grid, x + 1, y + 1),
                                       CCG_grid_elem_co(&pbvh->gridkey, grid, x, y + 1),
                                       depth,
                                       dist_sq);
        }
      }
    }

    if (origco) {
      origco += gridsize * gridsize;
    }
  }

  return hit;
}

bool BKE_pbvh_node_find_nearest_to_ray(PBVH *pbvh,
                                       PBVHNode *node,
                                       float (*origco)[3],
                                       bool use_origco,
                                       const float ray_start[3],
                                       const float ray_normal[3],
                                       float *depth,
                                       float *dist_sq,
                                       int stroke_id)
{
  bool hit = false;

  if (node->flag & PBVH_FullyHidden) {
    return false;
  }

  switch (pbvh->header.type) {
    case PBVH_FACES:
      hit |= pbvh_faces_node_nearest_to_ray(
          pbvh, node, origco, ray_start, ray_normal, depth, dist_sq);
      break;
    case PBVH_GRIDS:
      hit |= pbvh_grids_node_nearest_to_ray(
          pbvh, node, origco, ray_start, ray_normal, depth, dist_sq);
      break;
    case PBVH_BMESH:
      hit = pbvh_bmesh_node_nearest_to_ray(
          pbvh, node, ray_start, ray_normal, depth, dist_sq, use_origco, stroke_id);
      break;
  }

  return hit;
}

typedef enum {
  ISECT_INSIDE,
  ISECT_OUTSIDE,
  ISECT_INTERSECT,
} PlaneAABBIsect;

/* Adapted from:
 * http://www.gamedev.net/community/forums/topic.asp?topic_id=512123
 * Returns true if the AABB is at least partially within the frustum
 * (ok, not a real frustum), false otherwise.
 */
static PlaneAABBIsect test_frustum_aabb(const float bb_min[3],
                                        const float bb_max[3],
                                        PBVHFrustumPlanes *frustum)
{
  PlaneAABBIsect ret = ISECT_INSIDE;
  float(*planes)[4] = frustum->planes;

  for (int i = 0; i < frustum->num_planes; i++) {
    float vmin[3], vmax[3];

    for (int axis = 0; axis < 3; axis++) {
      if (planes[i][axis] < 0) {
        vmin[axis] = bb_min[axis];
        vmax[axis] = bb_max[axis];
      }
      else {
        vmin[axis] = bb_max[axis];
        vmax[axis] = bb_min[axis];
      }
    }

    if (dot_v3v3(planes[i], vmin) + planes[i][3] < 0) {
      return ISECT_OUTSIDE;
    }
    if (dot_v3v3(planes[i], vmax) + planes[i][3] <= 0) {
      ret = ISECT_INTERSECT;
    }
  }

  return ret;
}

bool BKE_pbvh_node_frustum_contain_AABB(PBVHNode *node, void *data)
{
  const float *bb_min, *bb_max;
  /* BKE_pbvh_node_get_BB */
  bb_min = node->vb.bmin;
  bb_max = node->vb.bmax;

  return test_frustum_aabb(bb_min, bb_max, data) != ISECT_OUTSIDE;
}

bool BKE_pbvh_node_frustum_exclude_AABB(PBVHNode *node, void *data)
{
  const float *bb_min, *bb_max;
  /* BKE_pbvh_node_get_BB */
  bb_min = node->vb.bmin;
  bb_max = node->vb.bmax;

  return test_frustum_aabb(bb_min, bb_max, data) != ISECT_INSIDE;
}

void BKE_pbvh_update_normals(PBVH *pbvh, struct SubdivCCG *subdiv_ccg)
{
  /* Update normals */
  PBVHNode **nodes;
  int totnode;

  if (pbvh->header.type == PBVH_BMESH) {
    for (int i = 0; i < pbvh->totnode; i++) {
      if (pbvh->nodes[i].flag & PBVH_Leaf) {
        BKE_pbvh_bmesh_check_tris(pbvh, pbvh->nodes + i);
      }
    }
  }

  BKE_pbvh_search_gather(
      pbvh, update_search_cb, POINTER_FROM_INT(PBVH_UpdateNormals), &nodes, &totnode);

  if (totnode > 0) {
    if (pbvh->header.type == PBVH_BMESH) {
      pbvh_bmesh_normals_update(pbvh, nodes, totnode);
    }
    else if (pbvh->header.type == PBVH_FACES) {
      pbvh_faces_update_normals(pbvh, nodes, totnode);
    }
    else if (pbvh->header.type == PBVH_GRIDS) {
      struct CCGFace **faces;
      int num_faces;
      BKE_pbvh_get_grid_updates(pbvh, true, (void ***)&faces, &num_faces);
      if (num_faces > 0) {
        BKE_subdiv_ccg_update_normals(subdiv_ccg, faces, num_faces);
        MEM_freeN(faces);
      }
    }
  }

  MEM_SAFE_FREE(nodes);
}

void BKE_pbvh_face_sets_color_set(PBVH *pbvh, int seed, int color_default)
{
  pbvh->face_sets_color_seed = seed;
  pbvh->face_sets_color_default = color_default;
}

/**
 * PBVH drawing, updating draw buffers as needed and culling any nodes outside
 * the specified frustum.
 */
typedef struct PBVHDrawSearchData {
  PBVHFrustumPlanes *frustum;
  int accum_update_flag;
} PBVHDrawSearchData;

static bool pbvh_draw_search_cb(PBVHNode *node, void *data_v)
{
  PBVHDrawSearchData *data = data_v;
  if (data->frustum && !BKE_pbvh_node_frustum_contain_AABB(node, data->frustum)) {
    return false;
  }

  data->accum_update_flag |= node->flag;
  return true;
}

void BKE_pbvh_draw_cb(PBVH *pbvh,
                      Mesh *me,
                      bool update_only_visible,
                      PBVHFrustumPlanes *update_frustum,
                      PBVHFrustumPlanes *draw_frustum,
                      void (*draw_fn)(void *user_data, GPU_PBVH_Buffers *buffers),
                      void *user_data,
                      bool full_render)
{
  PBVHNode **nodes;
  int totnode;
  int update_flag = 0;

  if (pbvh->vbo_id) {
    full_render |= GPU_pbvh_need_full_render_get(pbvh->vbo_id);
  }

  pbvh->draw_cache_invalid = false;

  /* Search for nodes that need updates. */
  if (update_only_visible) {
    /* Get visible nodes with draw updates. */
    PBVHDrawSearchData data = {.frustum = update_frustum, .accum_update_flag = 0};
    BKE_pbvh_search_gather(pbvh, pbvh_draw_search_cb, &data, &nodes, &totnode);
    update_flag = data.accum_update_flag;
  }
  else {
    /* Get all nodes with draw updates, also those outside the view. */
    const int search_flag = PBVH_RebuildDrawBuffers | PBVH_UpdateDrawBuffers;
    BKE_pbvh_search_gather(
        pbvh, update_search_cb, POINTER_FROM_INT(search_flag), &nodes, &totnode);
    update_flag = PBVH_RebuildDrawBuffers | PBVH_UpdateDrawBuffers;
  }

  pbvh_check_draw_layout(pbvh, full_render);

  /* Update draw buffers. */
  if (totnode != 0 && (update_flag & (PBVH_RebuildDrawBuffers | PBVH_UpdateDrawBuffers))) {
    // check that need_full_render is set to GPU_pbvh_need_full_render_get(),
    // but only if nodes need updating

    if (pbvh->header.type != PBVH_GRIDS &&
        pbvh->need_full_render != GPU_pbvh_need_full_render_get(pbvh->vbo_id)) {
      // update all nodes
      MEM_SAFE_FREE(nodes);

      printf("Rebuilding PBVH draw buffers...\n");

      for (int i = 0; i < pbvh->totnode; i++) {
        PBVHNode *node = pbvh->nodes + i;

        node->flag |= PBVH_UpdateDrawBuffers | PBVH_RebuildDrawBuffers;
      }

      pbvh->need_full_render = GPU_pbvh_need_full_render_get(pbvh->vbo_id);
      BKE_pbvh_draw_cb(pbvh,
                       me,
                       update_only_visible,
                       update_frustum,
                       draw_frustum,
                       draw_fn,
                       user_data,
                       full_render);
      return;
    }

    pbvh_update_draw_buffers(pbvh, me, nodes, totnode, update_flag);
  }
  MEM_SAFE_FREE(nodes);

  /* Draw visible nodes. */
  PBVHDrawSearchData draw_data = {.frustum = draw_frustum, .accum_update_flag = 0};
  BKE_pbvh_search_gather(pbvh, pbvh_draw_search_cb, &draw_data, &nodes, &totnode);

  for (int i = 0; i < totnode; i++) {
    PBVHNode *node = nodes[i];
    if (!(node->flag & PBVH_FullyHidden)) {
      if (node->draw_buffers) {
        draw_fn(user_data, node->draw_buffers);
      }

      for (int i = 0; i < node->tot_mat_draw_buffers; i++) {
        draw_fn(user_data, node->mat_draw_buffers[i]);
      }
    }
  }

  MEM_SAFE_FREE(nodes);
}

<<<<<<< HEAD
// bad global from gpu_buffers.c
extern bool pbvh_show_orig_co;

void BKE_pbvh_draw_debug_cb(PBVH *pbvh,
                            void (*draw_fn)(void *user_data,
                                            const float bmin[3],
                                            const float bmax[3],
                                            PBVHNodeFlags flag,
                                            int depth),
=======
void BKE_pbvh_draw_debug_cb(PBVH *pbvh,
                            void (*draw_fn)(PBVHNode *node,
                                            void *user_data,
                                            const float bmin[3],
                                            const float bmax[3],
                                            PBVHNodeFlags flag),
>>>>>>> b37954d0
                            void *user_data)
{
  for (int a = 0; a < pbvh->totnode; a++) {
    PBVHNode *node = &pbvh->nodes[a];

<<<<<<< HEAD
    int num = a + node->updategen;

    if (pbvh_show_orig_co) {
      draw_fn(&num, node->orig_vb.bmin, node->orig_vb.bmax, node->flag, node->depth);
    }
    else {
      draw_fn(&num, node->vb.bmin, node->vb.bmax, node->flag, node->depth);
    }
=======
    draw_fn(node, user_data, node->vb.bmin, node->vb.bmax, node->flag);
>>>>>>> b37954d0
  }
}

void BKE_pbvh_grids_update(
    PBVH *pbvh, CCGElem **grids, void **gridfaces, DMFlagMat *flagmats, BLI_bitmap **grid_hidden)
{
  pbvh->grids = grids;
  pbvh->gridfaces = gridfaces;

  if (flagmats != pbvh->grid_flag_mats || pbvh->grid_hidden != grid_hidden) {
    pbvh->grid_flag_mats = flagmats;
    pbvh->grid_hidden = grid_hidden;

    for (int a = 0; a < pbvh->totnode; a++) {
      BKE_pbvh_node_mark_rebuild_draw(&pbvh->nodes[a]);
    }
  }
}

float (*BKE_pbvh_vert_coords_alloc(PBVH *pbvh))[3]
{
  float(*vertCos)[3] = NULL;

  if (pbvh->verts) {
    MVert *mvert = pbvh->verts;

    vertCos = MEM_callocN(3 * pbvh->totvert * sizeof(float), "BKE_pbvh_get_vertCoords");
    float *co = (float *)vertCos;

    for (int a = 0; a < pbvh->totvert; a++, mvert++, co += 3) {
      copy_v3_v3(co, mvert->co);
    }
  }

  return vertCos;
}

void BKE_pbvh_vert_coords_apply(PBVH *pbvh, const float (*vertCos)[3], const int totvert)
{
  if (totvert != pbvh->totvert) {
    BLI_assert_msg(0, "PBVH: Given deforming vcos number does not match PBVH vertex number!");
    return;
  }

  if (!pbvh->deformed) {
    if (pbvh->verts) {
      /* if pbvh is not already deformed, verts/faces points to the */
      /* original data and applying new coords to this arrays would lead to */
      /* unneeded deformation -- duplicate verts/faces to avoid this */

      pbvh->verts = MEM_dupallocN(pbvh->verts);
      /* No need to dupalloc pbvh->looptri, this one is 'totally owned' by pbvh,
       * it's never some mesh data. */

      pbvh->deformed = true;
    }
  }

  if (pbvh->verts) {
    MVert *mvert = pbvh->verts;
    /* copy new verts coords */
    for (int a = 0; a < pbvh->totvert; a++, mvert++) {
      /* no need for float comparison here (memory is exactly equal or not) */
      if (memcmp(mvert->co, vertCos[a], sizeof(float[3])) != 0) {
        copy_v3_v3(mvert->co, vertCos[a]);
        BKE_pbvh_vert_tag_update_normal(pbvh, BKE_pbvh_make_vref(a));
      }
    }

    /* coordinates are new -- normals should also be updated */
    BKE_mesh_calc_normals_looptri(
        pbvh->verts, pbvh->totvert, pbvh->mloop, pbvh->looptri, pbvh->totprim, NULL);

    for (int a = 0; a < pbvh->totnode; a++) {
      BKE_pbvh_node_mark_update(&pbvh->nodes[a]);
    }

    BKE_pbvh_update_bounds(pbvh, PBVH_UpdateBB | PBVH_UpdateOriginalBB);
  }
}

bool BKE_pbvh_is_deformed(PBVH *pbvh)
{
  return pbvh->deformed;
}
/* Proxies */

PBVHProxyNode *BKE_pbvh_node_add_proxy(PBVH *pbvh, PBVHNode *node)
{
  int index, totverts;

  index = node->proxy_count;

  node->proxy_count++;

  if (node->proxies) {
    node->proxies = MEM_reallocN(node->proxies, node->proxy_count * sizeof(PBVHProxyNode));
  }
  else {
    node->proxies = MEM_mallocN(sizeof(PBVHProxyNode), "PBVHNodeProxy");
  }

  BKE_pbvh_node_num_verts(pbvh, node, &totverts, NULL);
  node->proxies[index].co = MEM_callocN(sizeof(float[3]) * totverts, "PBVHNodeProxy.co");

  return node->proxies + index;
}

void BKE_pbvh_node_free_proxies(PBVHNode *node)
{
  for (int p = 0; p < node->proxy_count; p++) {
    MEM_freeN(node->proxies[p].co);
    node->proxies[p].co = NULL;
  }

  MEM_SAFE_FREE(node->proxies);
  node->proxies = NULL;

  node->proxy_count = 0;
}

void BKE_pbvh_gather_proxies(PBVH *pbvh, PBVHNode ***r_array, int *r_tot)
{
  PBVHNode **array = NULL;
  int tot = 0, space = 0;

  for (int n = 0; n < pbvh->totnode; n++) {
    PBVHNode *node = pbvh->nodes + n;

    if (node->proxy_count > 0) {
      if (tot == space) {
        /* resize array if needed */
        space = (tot == 0) ? 32 : space * 2;
        array = MEM_recallocN_id(array, sizeof(PBVHNode *) * space, __func__);
      }

      array[tot] = node;
      tot++;
    }
  }

  if (tot == 0 && array) {
    MEM_freeN(array);
    array = NULL;
  }

  *r_array = array;
  *r_tot = tot;
}

void pbvh_vertex_iter_init(PBVH *pbvh, PBVHNode *node, PBVHVertexIter *vi, int mode)
{
  struct CCGElem **grids;
  struct MVert *verts;
  const int *vert_indices;
  int *grid_indices;
  int totgrid, gridsize, uniq_verts, totvert;

  vi->grid = NULL;
  vi->no = NULL;
  vi->fno = NULL;
  vi->mvert = NULL;
  vi->vertex.i = 0LL;
  vi->index = 0;

  vi->respect_hide = pbvh->respect_hide;
  if (pbvh->respect_hide == false) {
    /* The same value for all vertices. */
    vi->visible = true;
  }

  BKE_pbvh_node_get_grids(pbvh, node, &grid_indices, &totgrid, NULL, &gridsize, &grids);
  BKE_pbvh_node_num_verts(pbvh, node, &uniq_verts, &totvert);
  BKE_pbvh_node_get_verts(pbvh, node, &vert_indices, &verts);
  vi->key = pbvh->gridkey;

  vi->grids = grids;
  vi->grid_indices = grid_indices;
  vi->totgrid = (grids) ? totgrid : 1;
  vi->gridsize = gridsize;

  if (mode == PBVH_ITER_ALL) {
    vi->totvert = totvert;
  }
  else {
    vi->totvert = uniq_verts;
  }
  vi->vert_indices = vert_indices;
  vi->mverts = verts;

  if (pbvh->header.type == PBVH_BMESH) {
    if (mode == PBVH_ITER_ALL) {
      pbvh_bmesh_check_other_verts(node);
    }

    vi->mverts = NULL;

    vi->bi = 0;
    vi->bm_cur_set = node->bm_unique_verts;
    vi->bm_unique_verts = node->bm_unique_verts;
    vi->bm_other_verts = node->bm_other_verts;
    vi->bm_vdata = &pbvh->header.bm->vdata;
    vi->bm_vert = NULL;

    vi->cd_sculpt_vert = CustomData_get_offset(vi->bm_vdata, CD_DYNTOPO_VERT);
    vi->cd_vert_mask_offset = CustomData_get_offset(vi->bm_vdata, CD_PAINT_MASK);
  }

  vi->gh = NULL;
  if (vi->grids && mode == PBVH_ITER_UNIQUE) {
    vi->grid_hidden = pbvh->grid_hidden;
  }

  vi->mask = NULL;
  if (pbvh->header.type == PBVH_FACES) {
    vi->vert_normals = pbvh->vert_normals;
    vi->hide_vert = pbvh->hide_vert;

    vi->vmask = CustomData_get_layer(pbvh->vdata, CD_PAINT_MASK);
  }
}

bool BKE_pbvh_draw_mask(const PBVH *pbvh)
{
  if (pbvh->flags & PBVH_FAST_DRAW) {
    return false;
  }

  switch (pbvh->header.type) {
    case PBVH_GRIDS:
      return (pbvh->gridkey.has_mask != 0);
    case PBVH_FACES:
      return (pbvh->vdata && CustomData_get_layer(pbvh->vdata, CD_PAINT_MASK));
    case PBVH_BMESH:
      return (pbvh->header.bm &&
              (CustomData_get_offset(&pbvh->header.bm->vdata, CD_PAINT_MASK) != -1));
  }

  return false;
}

bool BKE_pbvh_draw_face_sets(PBVH *pbvh)
{
  if (pbvh->flags & PBVH_FAST_DRAW) {
    return false;
  }

  switch (pbvh->header.type) {
    case PBVH_GRIDS:
      return (pbvh->pdata && CustomData_get_layer(pbvh->pdata, CD_SCULPT_FACE_SETS));
    case PBVH_FACES:
      return (pbvh->pdata && CustomData_get_layer(pbvh->pdata, CD_SCULPT_FACE_SETS));
    case PBVH_BMESH:
      return (pbvh->header.bm &&
              CustomData_get_layer(&pbvh->header.bm->pdata, CD_SCULPT_FACE_SETS));
  }

  return false;
}

void pbvh_show_mask_set(PBVH *pbvh, bool show_mask)
{
  pbvh->show_mask = show_mask;
}

void pbvh_show_face_sets_set(PBVH *pbvh, bool show_face_sets)
{
  pbvh->show_face_sets = show_face_sets;
}

void BKE_pbvh_set_frustum_planes(PBVH *pbvh, PBVHFrustumPlanes *planes)
{
  pbvh->num_planes = planes->num_planes;
  for (int i = 0; i < pbvh->num_planes; i++) {
    copy_v4_v4(pbvh->planes[i], planes->planes[i]);
  }
}

void BKE_pbvh_get_frustum_planes(PBVH *pbvh, PBVHFrustumPlanes *planes)
{
  planes->num_planes = pbvh->num_planes;
  for (int i = 0; i < planes->num_planes; i++) {
    copy_v4_v4(planes->planes[i], pbvh->planes[i]);
  }
}

#include "BKE_global.h"
void BKE_pbvh_parallel_range_settings(TaskParallelSettings *settings,
                                      bool use_threading,
                                      int totnode)
{
  memset(settings, 0, sizeof(*settings));
  settings->use_threading = use_threading && totnode > 1 && G.debug_value != 890;
}

MVert *BKE_pbvh_get_verts(const PBVH *pbvh)
{
  BLI_assert(pbvh->header.type == PBVH_FACES);
  return pbvh->verts;
}

const float (*BKE_pbvh_get_vert_normals(const PBVH *pbvh))[3]
{
  BLI_assert(pbvh->header.type == PBVH_FACES);
  return pbvh->vert_normals;
}

<<<<<<< HEAD
void BKE_pbvh_subdiv_ccg_set(PBVH *pbvh, SubdivCCG *subdiv_ccg)
=======
const bool *BKE_pbvh_get_vert_hide(const PBVH *pbvh)
{
  BLI_assert(pbvh->header.type == PBVH_FACES);
  return pbvh->hide_vert;
}

const bool *BKE_pbvh_get_poly_hide(const PBVH *pbvh)
{
  BLI_assert(ELEM(pbvh->header.type, PBVH_FACES, PBVH_GRIDS));
  return pbvh->hide_poly;
}

bool *BKE_pbvh_get_vert_hide_for_write(PBVH *pbvh)
{
  BLI_assert(pbvh->header.type == PBVH_FACES);
  if (pbvh->hide_vert) {
    return pbvh->hide_vert;
  }
  pbvh->hide_vert = CustomData_get_layer_named(&pbvh->mesh->vdata, CD_PROP_BOOL, ".hide_vert");
  if (pbvh->hide_vert) {
    return pbvh->hide_vert;
  }
  pbvh->hide_vert = (bool *)CustomData_add_layer_named(
      &pbvh->mesh->vdata, CD_PROP_BOOL, CD_SET_DEFAULT, NULL, pbvh->mesh->totvert, ".hide_vert");
  return pbvh->hide_vert;
}

void BKE_pbvh_subdiv_cgg_set(PBVH *pbvh, SubdivCCG *subdiv_ccg)
>>>>>>> b37954d0
{
  pbvh->subdiv_ccg = subdiv_ccg;
  pbvh->gridfaces = (void **)subdiv_ccg->grid_faces;
  pbvh->grid_hidden = subdiv_ccg->grid_hidden;
  pbvh->grid_flag_mats = subdiv_ccg->grid_flag_mats;
  pbvh->grids = subdiv_ccg->grids;
}

void BKE_pbvh_face_sets_set(PBVH *pbvh, int *face_sets)
{
  pbvh->face_sets = face_sets;
}

void BKE_pbvh_update_hide_attributes_from_mesh(PBVH *pbvh)
{
  if (pbvh->header.type == PBVH_FACES) {
    pbvh->hide_vert = CustomData_get_layer_named(&pbvh->mesh->vdata, CD_PROP_BOOL, ".hide_vert");
    pbvh->hide_poly = CustomData_get_layer_named(&pbvh->mesh->pdata, CD_PROP_BOOL, ".hide_poly");
  }
}

void BKE_pbvh_respect_hide_set(PBVH *pbvh, bool respect_hide)
{
  pbvh->respect_hide = respect_hide;
}

int BKE_pbvh_get_node_index(PBVH *pbvh, PBVHNode *node)
{
  return (int)(node - pbvh->nodes);
}

int BKE_pbvh_get_totnodes(PBVH *pbvh)
{
  return pbvh->totnode;
}

int BKE_pbvh_get_node_id(PBVH *pbvh, PBVHNode *node)
{
  return node->id;
}

void BKE_pbvh_get_nodes(PBVH *pbvh, int flag, PBVHNode ***r_array, int *r_totnode)
{
  BKE_pbvh_search_gather(pbvh, update_search_cb, POINTER_FROM_INT(flag), r_array, r_totnode);
}

PBVHNode *BKE_pbvh_node_from_index(PBVH *pbvh, int node_i)
{
  return pbvh->nodes + node_i;
}

#ifdef PROXY_ADVANCED
// TODO: if this really works, make sure to pull the neighbor iterator out of sculpt.c and put it
// here
/* clang-format off */
#  include "BKE_context.h"
#  include "DNA_object_types.h"
#  include "DNA_scene_types.h"
#  include "../../editors/sculpt_paint/sculpt_intern.h"
/* clang-format on */

int checkalloc(void **data, int esize, int oldsize, int newsize, int emask, int umask)
{
  // update channel if it already was allocated once, or is requested by umask
  if (newsize != oldsize && (*data || (emask & umask))) {
    if (*data) {
      *data = MEM_reallocN(*data, newsize * esize);
    }
    else {
      *data = MEM_mallocN(newsize * esize, "pbvh proxy vert arrays");
    }
    return emask;
  }

  return 0;
}

void BKE_pbvh_ensure_proxyarray_indexmap(PBVH *pbvh, PBVHNode *node, GHash *vert_node_map)
{
  ProxyVertArray *p = &node->proxyverts;

  int totvert = 0;
  BKE_pbvh_node_num_verts(pbvh, node, &totvert, NULL);

  bool update = !p->indexmap || p->size != totvert;
  update = update || (p->indexmap && BLI_ghash_len(p->indexmap) != totvert);

  if (!update) {
    return;
  }

  if (p->indexmap) {
    BLI_ghash_free(p->indexmap, NULL, NULL);
  }

  GHash *gs = p->indexmap = BLI_ghash_ptr_new("BKE_pbvh_ensure_proxyarray_indexmap");

  PBVHVertexIter vd;

  int i = 0;
  BKE_pbvh_vertex_iter_begin (pbvh, node, vd, PBVH_ITER_UNIQUE) {
    BLI_ghash_insert(gs, (void *)vd.vertex.i, (void *)i);
    i++;
  }
  BKE_pbvh_vertex_iter_end;
}

bool pbvh_proxyarray_needs_update(PBVH *pbvh, PBVHNode *node, int mask)
{
  ProxyVertArray *p = &node->proxyverts;
  int totvert = 0;

  if (!(node->flag & PBVH_Leaf) || !node->bm_unique_verts) {
    return false;
  }

  BKE_pbvh_node_num_verts(pbvh, node, &totvert, NULL);

  bool bad = p->size != totvert;
  bad = bad || ((mask & PV_NEIGHBORS) && p->neighbors_dirty);
  bad = bad || (p->datamask & mask) != mask;

  bad = bad && totvert > 0;

  return bad;
}

GHash *pbvh_build_vert_node_map(PBVH *pbvh, PBVHNode **nodes, int totnode, int mask)
{
  GHash *vert_node_map = BLI_ghash_ptr_new("BKE_pbvh_ensure_proxyarrays");

  for (int i = 0; i < totnode; i++) {
    PBVHVertexIter vd;
    PBVHNode *node = nodes[i];

    if (!(node->flag & PBVH_Leaf)) {
      continue;
    }

    BKE_pbvh_vertex_iter_begin (pbvh, node, vd, PBVH_ITER_UNIQUE) {
      BLI_ghash_insert(vert_node_map, (void *)vd.vertex.i, (void *)(node - pbvh->nodes));
    }
    BKE_pbvh_vertex_iter_end;
  }

  return vert_node_map;
}

void BKE_pbvh_ensure_proxyarrays(
    SculptSession *ss, PBVH *pbvh, PBVHNode **nodes, int totnode, int mask)
{

  bool update = false;

  for (int i = 0; i < totnode; i++) {
    if (pbvh_proxyarray_needs_update(pbvh, nodes[i], mask)) {
      update = true;
      break;
    }
  }

  if (!update) {
    return;
  }

  GHash *vert_node_map = pbvh_build_vert_node_map(pbvh, nodes, totnode, mask);

  for (int i = 0; i < totnode; i++) {
    if (nodes[i]->flag & PBVH_Leaf) {
      BKE_pbvh_ensure_proxyarray_indexmap(pbvh, nodes[i], vert_node_map);
    }
  }

  for (int i = 0; i < totnode; i++) {
    if (nodes[i]->flag & PBVH_Leaf) {
      BKE_pbvh_ensure_proxyarray(ss, pbvh, nodes[i], mask, vert_node_map, false, false);
    }
  }

  if (vert_node_map) {
    BLI_ghash_free(vert_node_map, NULL, NULL);
  }
}

void BKE_pbvh_ensure_proxyarray(SculptSession *ss,
                                PBVH *pbvh,
                                PBVHNode *node,
                                int mask,
                                GHash *vert_node_map,
                                bool check_indexmap,
                                bool force_update)
{
  ProxyVertArray *p = &node->proxyverts;

  if (check_indexmap) {
    BKE_pbvh_ensure_proxyarray_indexmap(pbvh, node, vert_node_map);
  }

  GHash *gs = p->indexmap;

  int totvert = 0;
  BKE_pbvh_node_num_verts(pbvh, node, &totvert, NULL);

  if (!totvert) {
    return;
  }

  int updatemask = 0;

#  define UPDATETEST(name, emask, esize) \
    if (mask & emask) { \
      updatemask |= checkalloc((void **)&p->name, esize, p->size, totvert, emask, mask); \
    }

  UPDATETEST(ownerco, PV_OWNERCO, sizeof(void *))
  UPDATETEST(ownerno, PV_OWNERNO, sizeof(void *))
  UPDATETEST(ownermask, PV_OWNERMASK, sizeof(void *))
  UPDATETEST(ownercolor, PV_OWNERCOLOR, sizeof(void *))
  UPDATETEST(co, PV_CO, sizeof(float) * 3)
  UPDATETEST(no, PV_NO, sizeof(short) * 3)
  UPDATETEST(fno, PV_NO, sizeof(float) * 3)
  UPDATETEST(mask, PV_MASK, sizeof(float))
  UPDATETEST(color, PV_COLOR, sizeof(float) * 4)
  UPDATETEST(index, PV_INDEX, sizeof(PBVHVertRef))
  UPDATETEST(neighbors, PV_NEIGHBORS, sizeof(ProxyKey) * MAX_PROXY_NEIGHBORS)

  p->size = totvert;

  if (force_update) {
    updatemask |= mask;
  }

  if ((mask & PV_NEIGHBORS) && p->neighbors_dirty) {
    updatemask |= PV_NEIGHBORS;
  }

  if (!updatemask) {
    return;
  }

  p->datamask |= mask;

  PBVHVertexIter vd;

  int i = 0;

#  if 1
  BKE_pbvh_vertex_iter_begin (pbvh, node, vd, PBVH_ITER_UNIQUE) {
    void **val;

    if (!BLI_ghash_ensure_p(gs, (void *)vd.vertex.i, &val)) {
      *val = (void *)i;
    };
    i++;
  }
  BKE_pbvh_vertex_iter_end;
#  endif

  if (updatemask & PV_NEIGHBORS) {
    p->neighbors_dirty = false;
  }

  i = 0;
  BKE_pbvh_vertex_iter_begin (pbvh, node, vd, PBVH_ITER_UNIQUE) {
    if (i >= p->size) {
      printf("error!! %s\n", __func__);
      break;
    }

    if (updatemask & PV_OWNERCO) {
      p->ownerco[i] = vd.co;
    }
    if (updatemask & PV_INDEX) {
      p->index[i] = vd.vertex;
    }
    if (updatemask & PV_OWNERNO) {
      p->ownerno[i] = vd.no;
    }
    if (updatemask & PV_NO) {
      if (vd.fno) {
        if (p->fno) {
          copy_v3_v3(p->fno[i], vd.fno);
        }
        normal_float_to_short_v3(p->no[i], vd.fno);
      }
      else if (vd.no) {
        copy_v3_v3_short(p->no[i], vd.no);
        if (p->fno) {
          normal_short_to_float_v3(p->fno[i], vd.no);
        }
      }
      else {
        p->no[i][0] = p->no[i][1] = p->no[i][2] = 0;
        if (p->fno) {
          zero_v3(p->fno[i]);
        }
      }
    }
    if (updatemask & PV_CO) {
      copy_v3_v3(p->co[i], vd.co);
    }
    if (updatemask & PV_OWNERMASK) {
      p->ownermask[i] = vd.mask;
    }
    if (updatemask & PV_MASK) {
      p->mask[i] = vd.mask ? *vd.mask : 0.0f;
    }
    if (updatemask & PV_COLOR) {
      if (vd.vcol) {
        copy_v4_v4(p->color[i], vd.vcol->color);
      }
    }

    if (updatemask & PV_NEIGHBORS) {
      int j = 0;
      SculptVertexNeighborIter ni;

      SCULPT_VERTEX_NEIGHBORS_ITER_BEGIN (ss, vd.vertex, ni) {
        if (j >= MAX_PROXY_NEIGHBORS - 1) {
          break;
        }

        ProxyKey key;

        int *pindex = (int *)BLI_ghash_lookup_p(gs, (void *)ni.vertex.i);

        if (!pindex) {
          if (vert_node_map) {
            int *nindex = (int *)BLI_ghash_lookup_p(vert_node_map, (void *)ni.vertex.i);

            if (!nindex) {
              p->neighbors_dirty = true;
              continue;
            }

            PBVHNode *node2 = pbvh->nodes + *nindex;
            if (node2->proxyverts.indexmap) {
              pindex = (int *)BLI_ghash_lookup_p(node2->proxyverts.indexmap, (void *)ni.vertex.i);
            }
            else {
              pindex = NULL;
            }

            if (!pindex) {
              p->neighbors_dirty = true;
              continue;
            }

            key.node = (int)(node2 - pbvh->nodes);
            key.pindex = *pindex;
            //*
            if (node2->proxyverts.size != 0 &&
                (key.pindex < 0 || key.pindex >= node2->proxyverts.size)) {
              printf("error! %s\n", __func__);
              fflush(stdout);
              p->neighbors_dirty = true;
              continue;
            }
            //*/
          }
          else {
            p->neighbors_dirty = true;
            continue;
          }
        }
        else {
          key.node = (int)(node - pbvh->nodes);
          key.pindex = *pindex;
        }

        p->neighbors[i][j++] = key;
      }
      SCULPT_VERTEX_NEIGHBORS_ITER_END(ni);

      p->neighbors[i][j].node = -1;
    }

    i++;
  }
  BKE_pbvh_vertex_iter_end;
}

<<<<<<< HEAD
typedef struct GatherProxyThread {
  PBVHNode **nodes;
  PBVH *pbvh;
  int mask;
} GatherProxyThread;

static void pbvh_load_proxyarray_exec(void *__restrict userdata,
                                      const int n,
                                      const TaskParallelTLS *__restrict tls)
{
  GatherProxyThread *data = (GatherProxyThread *)userdata;
  PBVHNode *node = data->nodes[n];
  PBVHVertexIter vd;
  ProxyVertArray *p = &node->proxyverts;
  int i = 0;

  int mask = p->datamask;

  BKE_pbvh_ensure_proxyarray(NULL, data->pbvh, node, data->mask, NULL, false, true);
}

void BKE_pbvh_load_proxyarrays(PBVH *pbvh, PBVHNode **nodes, int totnode, int mask)
{
  GatherProxyThread data = {.nodes = nodes, .pbvh = pbvh, .mask = mask};

  mask = mask & ~PV_NEIGHBORS;  // don't update neighbors in threaded code?

  TaskParallelSettings settings;
  BKE_pbvh_parallel_range_settings(&settings, true, totnode);
  BLI_task_parallel_range(0, totnode, &data, pbvh_load_proxyarray_exec, &settings);
}

static void pbvh_gather_proxyarray_exec(void *__restrict userdata,
                                        const int n,
                                        const TaskParallelTLS *__restrict tls)
{
  GatherProxyThread *data = (GatherProxyThread *)userdata;
  PBVHNode *node = data->nodes[n];
  PBVHVertexIter vd;
  ProxyVertArray *p = &node->proxyverts;
  int i = 0;

  int mask = p->datamask;

  BKE_pbvh_vertex_iter_begin (data->pbvh, node, vd, PBVH_ITER_UNIQUE) {
    if (mask & PV_CO) {
      copy_v3_v3(vd.co, p->co[i]);
    }

    if (mask & PV_COLOR && vd.col) {
      copy_v4_v4(vd.col, p->color[i]);
    }

    if (vd.mask && (mask & PV_MASK)) {
      *vd.mask = p->mask[i];
    }

    i++;
  }
  BKE_pbvh_vertex_iter_end;
}

void BKE_pbvh_gather_proxyarray(PBVH *pbvh, PBVHNode **nodes, int totnode)
{
  GatherProxyThread data = {.nodes = nodes, .pbvh = pbvh};

  TaskParallelSettings settings;
  BKE_pbvh_parallel_range_settings(&settings, true, totnode);
  BLI_task_parallel_range(0, totnode, &data, pbvh_gather_proxyarray_exec, &settings);
}

void BKE_pbvh_free_proxyarray(PBVH *pbvh, PBVHNode *node)
{
  ProxyVertArray *p = &node->proxyverts;

  if (p->indexmap) {
    BLI_ghash_free(p->indexmap, NULL, NULL);
  }
  if (p->co)
    MEM_freeN(p->co);
  if (p->no)
    MEM_freeN(p->no);
  if (p->index)
    MEM_freeN(p->index);
  if (p->mask)
    MEM_freeN(p->mask);
  if (p->ownerco)
    MEM_freeN(p->ownerco);
  if (p->ownerno)
    MEM_freeN(p->ownerno);
  if (p->ownermask)
    MEM_freeN(p->ownermask);
  if (p->ownercolor)
    MEM_freeN(p->ownercolor);
  if (p->color)
    MEM_freeN(p->color);
  if (p->neighbors)
    MEM_freeN(p->neighbors);

  memset(p, 0, sizeof(*p));
}

void BKE_pbvh_update_proxyvert(PBVH *pbvh, PBVHNode *node, ProxyVertUpdateRec *rec)
{
}

ProxyVertArray *BKE_pbvh_get_proxyarrays(PBVH *pbvh, PBVHNode *node)
{
  return &node->proxyverts;
}

#endif

/* checks if pbvh needs to sync its flat vcol shading flag with scene tool settings
   scene and ob are allowd to be NULL (in which case nothing is done).
*/
void SCULPT_update_flat_vcol_shading(Object *ob, Scene *scene)
{
  if (!scene || !ob || !ob->sculpt || !ob->sculpt->pbvh) {
    return;
  }

  if (ob->sculpt->pbvh) {
    bool flat_vcol_shading = ((scene->toolsettings->sculpt->flags &
                               SCULPT_DYNTOPO_FLAT_VCOL_SHADING) != 0);

    BKE_pbvh_set_flat_vcol_shading(ob->sculpt->pbvh, flat_vcol_shading);
  }
}

PBVHNode *BKE_pbvh_get_node(PBVH *pbvh, int node)
{
  return pbvh->nodes + node;
}

bool BKE_pbvh_node_mark_update_index_buffer(PBVH *pbvh, PBVHNode *node)
{
  bool split_indexed = pbvh->header.bm &&
                       (pbvh->flags & (PBVH_DYNTOPO_SMOOTH_SHADING | PBVH_FAST_DRAW));

  if (split_indexed) {
    BKE_pbvh_node_mark_update_triangulation(node);
  }

  return split_indexed;
}

void BKE_pbvh_node_mark_update_triangulation(PBVHNode *node)
{
  node->flag |= PBVH_UpdateTris;
}

void BKE_pbvh_node_mark_update_tri_area(PBVHNode *node)
{
  node->flag |= PBVH_UpdateTriAreas;
}

/* must be called outside of threads */
void BKE_pbvh_face_areas_begin(PBVH *pbvh)
{
  pbvh->face_area_i ^= 1;
}

void BKE_pbvh_update_all_tri_areas(PBVH *pbvh)
{
  /* swap read/write face area buffers */
  pbvh->face_area_i ^= 1;

  for (int i = 0; i < pbvh->totnode; i++) {
    PBVHNode *node = pbvh->nodes + i;
    if (node->flag & PBVH_Leaf) {
      node->flag |= PBVH_UpdateTriAreas;
#if 0
      // ensure node triangulations are valid
      // so we don't end up doing it inside brush threads
      BKE_pbvh_bmesh_check_tris(pbvh, node);
#endif
    }
  }
}

void BKE_pbvh_check_tri_areas(PBVH *pbvh, PBVHNode *node)
{
  if (!(node->flag & PBVH_UpdateTriAreas)) {
    return;
  }

  if (pbvh->header.type == PBVH_BMESH && (!node->tribuf || !node->tribuf->tottri)) {
    return;
  }

  node->flag &= ~PBVH_UpdateTriAreas;

  if (pbvh->header.type == PBVH_BMESH && (node->flag & PBVH_UpdateTris)) {
    BKE_pbvh_bmesh_check_tris(pbvh, node);
  }

  const int cur_i = pbvh->face_area_i ^ 1;

  switch (BKE_pbvh_type(pbvh)) {
    case PBVH_FACES: {
      for (int i = 0; i < (int)node->totprim; i++) {
        const MLoopTri *lt = &pbvh->looptri[node->prim_indices[i]];

        if (pbvh->face_sets[lt->poly] < 0) {
          /* Skip hidden faces. */
          continue;
        }

        pbvh->face_areas[lt->poly * 2 + cur_i] = 0.0f;
      }

      for (int i = 0; i < (int)node->totprim; i++) {
        const MLoopTri *lt = &pbvh->looptri[node->prim_indices[i]];

        if (pbvh->face_sets[lt->poly] < 0) {
          /* Skip hidden faces. */
          continue;
        }

        const MVert *mv1 = pbvh->verts + pbvh->mloop[lt->tri[0]].v;
        const MVert *mv2 = pbvh->verts + pbvh->mloop[lt->tri[1]].v;
        const MVert *mv3 = pbvh->verts + pbvh->mloop[lt->tri[2]].v;

        float area = area_tri_v3(mv1->co, mv2->co, mv3->co);

        pbvh->face_areas[lt->poly * 2 + cur_i] += area;

        /* sanity check on read side of read write buffer */
        if (pbvh->face_areas[lt->poly * 2 + (cur_i ^ 1)] == 0.0f) {
          pbvh->face_areas[lt->poly * 2 + (cur_i ^ 1)] = pbvh->face_areas[lt->poly * 2 + cur_i];
        }
      }
      break;
    }
    case PBVH_GRIDS:
      break;
    case PBVH_BMESH: {
      BMFace *f;
      const int cd_face_area = pbvh->cd_face_area;

      TGSET_ITER (f, node->bm_faces) {
        float *areabuf = BM_ELEM_CD_GET_VOID_P(f, cd_face_area);
        areabuf[cur_i] = 0.0f;
      }
      TGSET_ITER_END;

      for (int i = 0; i < node->tribuf->tottri; i++) {
        PBVHTri *tri = node->tribuf->tris + i;

        BMVert *v1 = (BMVert *)(node->tribuf->verts[tri->v[0]].i);
        BMVert *v2 = (BMVert *)(node->tribuf->verts[tri->v[1]].i);
        BMVert *v3 = (BMVert *)(node->tribuf->verts[tri->v[2]].i);
        BMFace *f = (BMFace *)tri->f.i;

        float *areabuf = BM_ELEM_CD_GET_VOID_P(f, cd_face_area);

        float area = area_tri_v3(v1->co, v2->co, v3->co);
        float farea = BM_ELEM_CD_GET_FLOAT(f, cd_face_area);

        areabuf[cur_i] = farea + area;
      }
      break;
    }
    default:
      break;
  }
}

static void pbvh_pmap_to_edges_add(PBVH *pbvh,
                                   PBVHVertRef vertex,
                                   int **r_edges,
                                   int *r_edges_size,
                                   bool *heap_alloc,
                                   int e,
                                   int p,
                                   int *len,
                                   int **r_polys)
{
  for (int i = 0; i < *len; i++) {
    if ((*r_edges)[i] == e) {
      if ((*r_polys)[i * 2 + 1] == -1) {
        (*r_polys)[i * 2 + 1] = p;
      }
      return;
    }
  }

  if (*len >= *r_edges_size) {
    int newsize = *len + ((*len) >> 1) + 1;

    int *r_edges_new = MEM_malloc_arrayN(newsize, sizeof(*r_edges_new), "r_edges_new");
    int *r_polys_new = MEM_malloc_arrayN(newsize * 2, sizeof(*r_polys_new), "r_polys_new");

    memcpy((void *)r_edges_new, (void *)*r_edges, sizeof(int) * (*r_edges_size));
    memcpy((void *)r_polys_new, (void *)(*r_polys), sizeof(int) * 2 * (*r_edges_size));

    *r_edges_size = newsize;

    if (*heap_alloc) {
      MEM_freeN(*r_polys);
      MEM_freeN(*r_edges);
    }

    *r_edges = r_edges_new;
    *r_polys = r_polys_new;

    *heap_alloc = true;
  }

  (*r_polys)[*len * 2] = p;
  (*r_polys)[*len * 2 + 1] = -1;

  (*r_edges)[*len] = e;
  (*len)++;
}

void BKE_pbvh_pmap_to_edges(PBVH *pbvh,
                            PBVHVertRef vertex,
                            int **r_edges,
                            int *r_edges_size,
                            bool *r_heap_alloc,
                            int **r_polys)
{
  MeshElemMap *map = pbvh->pmap->pmap + vertex.i;
  int len = 0;

  for (int i = 0; i < map->count; i++) {
    const MPoly *mp = pbvh->mpoly + map->indices[i];
    const MLoop *ml = pbvh->mloop + mp->loopstart;

    if (pbvh->face_sets[map->indices[i]] < 0) {
      /* Skip connectivity from hidden faces. */
      continue;
    }

    for (int j = 0; j < mp->totloop; j++, ml++) {
      if (ml->v == vertex.i) {
        pbvh_pmap_to_edges_add(pbvh,
                               vertex,
                               r_edges,
                               r_edges_size,
                               r_heap_alloc,
                               ME_POLY_LOOP_PREV(pbvh->mloop, mp, j)->e,
                               map->indices[i],
                               &len,
                               r_polys);
        pbvh_pmap_to_edges_add(pbvh,
                               vertex,
                               r_edges,
                               r_edges_size,
                               r_heap_alloc,
                               ml->e,
                               map->indices[i],
                               &len,
                               r_polys);
      }
    }
  }

  *r_edges_size = len;
}

void BKE_pbvh_set_vemap(PBVH *pbvh, MeshElemMap *vemap)
{
  pbvh->vemap = vemap;
}

void BKE_pbvh_get_vert_face_areas(PBVH *pbvh, PBVHVertRef vertex, float *r_areas, int valence)
{
  const int cur_i = pbvh->face_area_i;

  switch (BKE_pbvh_type(pbvh)) {
    case PBVH_FACES: {
      int *edges = BLI_array_alloca(edges, 16);
      int *polys = BLI_array_alloca(polys, 32);
      bool heap_alloc = false;
      int len = 16;

      BKE_pbvh_pmap_to_edges(pbvh, vertex, &edges, &len, &heap_alloc, &polys);
      len = MIN2(len, valence);

      if (pbvh->vemap) {
        /* sort poly references by vemap edge ordering */
        MeshElemMap *emap = pbvh->vemap + vertex.i;

        int *polys_old = BLI_array_alloca(polys, len * 2);
        memcpy((void *)polys_old, (void *)polys, sizeof(int) * len * 2);

        /* note that wire edges will break this, but
           should only result in incorrect weights
           and isn't worth fixing */

        for (int i = 0; i < len; i++) {
          for (int j = 0; j < len; j++) {
            if (emap->indices[i] == edges[j]) {
              polys[i * 2] = polys_old[j * 2];
              polys[i * 2 + 1] = polys_old[j * 2 + 1];
            }
          }
        }
      }
      for (int i = 0; i < len; i++) {
        r_areas[i] = pbvh->face_areas[polys[i * 2] * 2 + cur_i];

        if (polys[i * 2 + 1] != -1) {
          r_areas[i] += pbvh->face_areas[polys[i * 2 + 1] * 2 + cur_i];
          r_areas[i] *= 0.5f;
        }
      }

      if (heap_alloc) {
        MEM_freeN(edges);
        MEM_freeN(polys);
      }

      break;
    }
    case PBVH_BMESH: {
      BMVert *v = (BMVert *)vertex.i;
      BMEdge *e = v->e;

      if (!e) {
        for (int i = 0; i < valence; i++) {
          r_areas[i] = 1.0f;
        }

        return;
      }

      const int cd_face_area = pbvh->cd_face_area;
      int j = 0;

      do {
        float w = 0.0f;

        if (!e->l) {
          w = 0.0f;
        }
        else {
          float *a1 = BM_ELEM_CD_GET_VOID_P(e->l->f, cd_face_area);
          float *a2 = BM_ELEM_CD_GET_VOID_P(e->l->radial_next->f, cd_face_area);

          w += a1[cur_i] * 0.5f;
          w += a2[cur_i] * 0.5f;
        }

        if (j >= valence) {
          printf("%s: error, corrupt edge cycle\n", __func__);
          break;
        }

        r_areas[j++] = w;

        e = v == e->v1 ? e->v1_disk_link.next : e->v2_disk_link.next;
      } while (e != v->e);

      for (; j < valence; j++) {
        r_areas[j] = 1.0f;
      }

      break;
    }

    case PBVH_GRIDS: { /* estimate from edge lengths */
      int index = (int)vertex.i;

      const CCGKey *key = BKE_pbvh_get_grid_key(pbvh);
      const int grid_index = index / key->grid_area;
      const int vertex_index = index - grid_index * key->grid_area;

      SubdivCCGCoord coord = {.grid_index = grid_index,
                              .x = vertex_index % key->grid_size,
                              .y = vertex_index / key->grid_size};

      SubdivCCGNeighbors neighbors;
      BKE_subdiv_ccg_neighbor_coords_get(pbvh->subdiv_ccg, &coord, false, &neighbors);

      float *co1 = CCG_elem_co(key, CCG_elem_offset(key, pbvh->grids[grid_index], vertex_index));
      float totw = 0.0f;
      int i = 0;

      for (i = 0; i < neighbors.size; i++) {
        SubdivCCGCoord *coord2 = neighbors.coords + i;

        int vertex_index2 = coord2->y * key->grid_size + coord2->x;

        float *co2 = CCG_elem_co(
            key, CCG_elem_offset(key, pbvh->grids[coord2->grid_index], vertex_index2));
        float w = len_v3v3(co1, co2);

        r_areas[i] = w;
        totw += w;
      }

      if (neighbors.size != valence) {
        printf("%s: error!\n", __func__);
      }
      if (totw < 0.000001f) {
        for (int i = 0; i < neighbors.size; i++) {
          r_areas[i] = 1.0f;
        }
      }

      for (; i < valence; i++) {
        r_areas[i] = 1.0f;
      }

      break;
    }
  }
}

void BKE_pbvh_set_stroke_id(PBVH *pbvh, int stroke_id)
{
  pbvh->stroke_id = stroke_id;
}

static void pbvh_boundaries_flag_update(PBVH *pbvh)
{

  if (pbvh->header.bm) {
    BMVert *v;
    BMIter iter;

    BM_ITER_MESH (v, &iter, pbvh->header.bm, BM_VERTS_OF_MESH) {
      MSculptVert *mv = BM_ELEM_CD_GET_VOID_P(v, pbvh->cd_sculpt_vert);

      mv->flag |= SCULPTVERT_NEED_BOUNDARY;
    }
  }
  else {
    int totvert = pbvh->totvert;

    if (BKE_pbvh_type(pbvh) == PBVH_GRIDS) {
      totvert = BKE_pbvh_get_grid_num_vertices(pbvh);
    }

    for (int i = 0; i < totvert; i++) {
      pbvh->mdyntopo_verts[i].flag |= SCULPTVERT_NEED_BOUNDARY;
    }
  }
}

void BKE_pbvh_set_symmetry(PBVH *pbvh, int symmetry, int boundary_symmetry)
{
  if (symmetry == pbvh->symmetry && boundary_symmetry == pbvh->boundary_symmetry) {
    return;
  }

  pbvh->symmetry = symmetry;
  pbvh->boundary_symmetry = boundary_symmetry;

  pbvh_boundaries_flag_update(pbvh);
}

void BKE_pbvh_set_mdyntopo_verts(PBVH *pbvh, struct MSculptVert *mdyntopoverts)
{
  pbvh->mdyntopo_verts = mdyntopoverts;
}

void BKE_pbvh_update_vert_boundary_grids(PBVH *pbvh,
                                         struct SubdivCCG *subdiv_ccg,
                                         PBVHVertRef vertex)
{
  MSculptVert *mv = pbvh->mdyntopo_verts + vertex.i;

  mv->flag &= ~(SCULPTVERT_BOUNDARY | SCULPTVERT_FSET_BOUNDARY | SCULPTVERT_NEED_BOUNDARY |
                SCULPTVERT_FSET_CORNER | SCULPTVERT_CORNER | SCULPTVERT_SEAM_BOUNDARY |
                SCULPTVERT_SHARP_BOUNDARY | SCULPTVERT_SEAM_CORNER | SCULPTVERT_SHARP_CORNER);

  int index = (int)vertex.i;

  /* TODO: optimize this. We could fill #SculptVertexNeighborIter directly,
   * maybe provide coordinate and mask pointers directly rather than converting
   * back and forth between #CCGElem and global index. */
  const CCGKey *key = BKE_pbvh_get_grid_key(pbvh);
  const int grid_index = index / key->grid_area;
  const int vertex_index = index - grid_index * key->grid_area;

  SubdivCCGCoord coord = {.grid_index = grid_index,
                          .x = vertex_index % key->grid_size,
                          .y = vertex_index / key->grid_size};

  SubdivCCGNeighbors neighbors;
  BKE_subdiv_ccg_neighbor_coords_get(subdiv_ccg, &coord, false, &neighbors);

  mv->valence = neighbors.size;
  mv->flag &= ~SCULPTVERT_NEED_VALENCE;
}

void BKE_pbvh_update_vert_boundary_faces(int *face_sets,
                                         MVert *mvert,
                                         MEdge *medge,
                                         MLoop *mloop,
                                         MPoly *mpoly,
                                         MSculptVert *mdyntopo_verts,
                                         MeshElemMap *pmap,
                                         PBVHVertRef vertex)
{
  MSculptVert *mv = mdyntopo_verts + vertex.i;
  MeshElemMap *vert_map = &pmap[vertex.i];

  int last_fset = -1;
  int last_fset2 = -1;

  mv->flag &= ~(SCULPTVERT_BOUNDARY | SCULPTVERT_FSET_BOUNDARY | SCULPTVERT_NEED_BOUNDARY |
                SCULPTVERT_FSET_CORNER | SCULPTVERT_CORNER | SCULPTVERT_SEAM_BOUNDARY |
                SCULPTVERT_SHARP_BOUNDARY | SCULPTVERT_SEAM_CORNER | SCULPTVERT_SHARP_CORNER);

  int totsharp = 0, totseam = 0;
  int visible = false;

  for (int i = 0; i < vert_map->count; i++) {
    int f_i = vert_map->indices[i];

    MPoly *mp = mpoly + f_i;
    MLoop *ml = mloop + mp->loopstart;
    int j = 0;

    for (j = 0; j < mp->totloop; j++, ml++) {
      if (ml->v == (int)vertex.i) {
        break;
      }
    }

    if (j < mp->totloop) {
      MEdge *me = medge + ml->e;
      if (me->flag & ME_SHARP) {
        mv->flag |= SCULPTVERT_SHARP_BOUNDARY;
        totsharp++;
      }

      if (me->flag & ME_SEAM) {
        mv->flag |= SCULPTVERT_SEAM_BOUNDARY;
        totseam++;
      }
    }

    int fset = face_sets ? abs(face_sets[f_i]) : -1;

    if (fset > 0) {
      visible = true;
    }
    else {
      fset = -fset;
    }

    if (i > 0 && fset != last_fset) {
      mv->flag |= SCULPTVERT_FSET_BOUNDARY;

      if (i > 1 && last_fset2 != last_fset && last_fset != -1 && last_fset2 != -1 && fset != -1 &&
          last_fset2 != fset) {
        mv->flag |= SCULPTVERT_FSET_CORNER;
      }
    }

    if (i > 0 && last_fset != fset) {
      last_fset2 = last_fset;
    }

    last_fset = fset;
  }

  if (!visible) {
    mv->flag |= SCULPTVERT_VERT_FSET_HIDDEN;
  }

  if (totsharp > 2) {
    mv->flag |= SCULPTVERT_SHARP_CORNER;
  }

  if (totseam > 2) {
    mv->flag |= SCULPTVERT_SEAM_CORNER;
  }
}

void BKE_pbvh_ignore_uvs_set(PBVH *pbvh, bool value)
{
  if (!!(pbvh->flags & PBVH_IGNORE_UVS) == value) {
    return;  // no change
  }

  if (value) {
    pbvh->flags |= PBVH_IGNORE_UVS;
  }
  else {
    pbvh->flags &= ~PBVH_IGNORE_UVS;
  }

  pbvh_boundaries_flag_update(pbvh);
}

bool BKE_pbvh_cache(const struct Mesh *me, PBVH *pbvh)
{
  memset(&pbvh->cached_data, 0, sizeof(pbvh->cached_data));

  if (pbvh->invalid) {
    printf("invalid pbvh!\n");
    return false;
  }

  switch (pbvh->header.type) {
    case PBVH_BMESH:
      if (!pbvh->header.bm) {
        return false;
      }

      pbvh->cached_data.bm = pbvh->header.bm;

      pbvh->cached_data.vdata = pbvh->header.bm->vdata;
      pbvh->cached_data.edata = pbvh->header.bm->edata;
      pbvh->cached_data.ldata = pbvh->header.bm->ldata;
      pbvh->cached_data.pdata = pbvh->header.bm->pdata;

      pbvh->cached_data.totvert = pbvh->header.bm->totvert;
      pbvh->cached_data.totedge = pbvh->header.bm->totedge;
      pbvh->cached_data.totloop = pbvh->header.bm->totloop;
      pbvh->cached_data.totpoly = pbvh->header.bm->totface;
      break;
    case PBVH_GRIDS:
      pbvh->cached_data.vdata = me->vdata;
      pbvh->cached_data.edata = me->edata;
      pbvh->cached_data.ldata = me->ldata;
      pbvh->cached_data.pdata = me->pdata;

      int grid_side = pbvh->gridkey.grid_size;

      pbvh->cached_data.totvert = pbvh->totgrid * grid_side * grid_side;
      pbvh->cached_data.totedge = me->totedge;
      pbvh->cached_data.totloop = me->totloop;
      pbvh->cached_data.totpoly = pbvh->totgrid * (grid_side - 1) * (grid_side - 1);
      break;
    case PBVH_FACES:
      pbvh->cached_data.vdata = me->vdata;
      pbvh->cached_data.edata = me->edata;
      pbvh->cached_data.ldata = me->ldata;
      pbvh->cached_data.pdata = me->pdata;

      pbvh->cached_data.totvert = me->totvert;
      pbvh->cached_data.totedge = me->totedge;
      pbvh->cached_data.totloop = me->totloop;
      pbvh->cached_data.totpoly = me->totpoly;
      break;
  }

  return true;
}

static bool customdata_is_same(const CustomData *a, const CustomData *b)
{
  return memcmp(a, b, sizeof(CustomData)) == 0;
}

bool BKE_pbvh_cache_is_valid(const struct Object *ob,
                             const struct Mesh *me,
                             const PBVH *pbvh,
                             int pbvh_type)
{
  if (pbvh->invalid) {
    printf("pbvh invalid!\n");
    return false;
  }

  if (pbvh->header.type != pbvh_type) {
    return false;
  }

  bool ok = true;
  int totvert = 0, totedge = 0, totloop = 0, totpoly = 0;
  const CustomData *vdata, *edata, *ldata, *pdata;

  MultiresModifierData *mmd = NULL;

  LISTBASE_FOREACH (ModifierData *, md, &ob->modifiers) {
    if (md->type == eModifierType_Multires) {
      mmd = (MultiresModifierData *)md;
      break;
    }
  }

  if (mmd && (mmd->flags & eModifierMode_Realtime)) {
    // return false;
  }

  switch (pbvh_type) {
    case PBVH_BMESH:
      if (!pbvh->header.bm || pbvh->header.bm != pbvh->cached_data.bm) {
        return false;
      }

      totvert = pbvh->header.bm->totvert;
      totedge = pbvh->header.bm->totedge;
      totloop = pbvh->header.bm->totloop;
      totpoly = pbvh->header.bm->totface;

      vdata = &pbvh->header.bm->vdata;
      edata = &pbvh->header.bm->edata;
      ldata = &pbvh->header.bm->ldata;
      pdata = &pbvh->header.bm->pdata;
      break;
    case PBVH_FACES:
      totvert = me->totvert;
      totedge = me->totedge;
      totloop = me->totloop;
      totpoly = me->totpoly;

      vdata = &me->vdata;
      edata = &me->edata;
      ldata = &me->ldata;
      pdata = &me->pdata;
      break;
    case PBVH_GRIDS: {
      if (!mmd) {
        return false;
      }

      int grid_side = 1 + (1 << (mmd->sculptlvl - 1));

      totvert = me->totloop * grid_side * grid_side;
      totedge = me->totedge;
      totloop = me->totloop;
      totpoly = me->totloop * (grid_side - 1) * (grid_side - 1);

      vdata = &me->vdata;
      edata = &me->edata;
      ldata = &me->ldata;
      pdata = &me->pdata;
      break;
    }
  }

  ok = ok && totvert == pbvh->cached_data.totvert;
  ok = ok && totedge == pbvh->cached_data.totedge;
  ok = ok && totloop == pbvh->cached_data.totloop;
  ok = ok && totpoly == pbvh->cached_data.totpoly;

  ok = ok && customdata_is_same(vdata, &pbvh->cached_data.vdata);
  ok = ok && customdata_is_same(edata, &pbvh->cached_data.edata);
  ok = ok && customdata_is_same(ldata, &pbvh->cached_data.ldata);
  ok = ok && customdata_is_same(pdata, &pbvh->cached_data.pdata);

  return ok;
}

GHash *cached_pbvhs = NULL;
static void pbvh_clear_cached_pbvhs(PBVH *exclude)
{
  PBVH **pbvhs = NULL;
  BLI_array_staticdeclare(pbvhs, 8);

  GHashIterator iter;
  GHASH_ITER (iter, cached_pbvhs) {
    PBVH *pbvh = BLI_ghashIterator_getValue(&iter);

    if (pbvh != exclude) {
      BLI_array_append(pbvhs, pbvh);
    }
  }

  for (int i = 0; i < BLI_array_len(pbvhs); i++) {
    PBVH *pbvh = pbvhs[i];

    if (pbvh->header.bm) {
      BM_mesh_free(pbvh->header.bm);
    }

    BKE_pbvh_free(pbvh);
  }

  BLI_array_free(pbvhs);
  BLI_ghash_clear(cached_pbvhs, MEM_freeN, NULL);
}

void BKE_pbvh_clear_cache(PBVH *preserve)
{
  pbvh_clear_cached_pbvhs(NULL);
}

#define PBVH_CACHE_KEY_SIZE 1024

static void pbvh_make_cached_key(Object *ob, char out[PBVH_CACHE_KEY_SIZE])
{
  sprintf(out, "%s:%p", ob->id.name, G.main);
}

void BKE_pbvh_invalidate_cache(Object *ob)
{
  Object *ob_orig = DEG_get_original_object(ob);

  char key[PBVH_CACHE_KEY_SIZE];
  pbvh_make_cached_key(ob_orig, key);

  PBVH *pbvh = BLI_ghash_lookup(cached_pbvhs, key);

  if (pbvh) {
    BKE_pbvh_cache_remove(pbvh);
  }
}

PBVH *BKE_pbvh_get_or_free_cached(Object *ob, Mesh *me, PBVHType pbvh_type)
{
  Object *ob_orig = DEG_get_original_object(ob);

  char key[PBVH_CACHE_KEY_SIZE];
  pbvh_make_cached_key(ob_orig, key);

  PBVH *pbvh = BLI_ghash_lookup(cached_pbvhs, key);

  if (!pbvh) {
    return NULL;
  }

  if (BKE_pbvh_cache_is_valid(ob, me, pbvh, pbvh_type)) {
    switch (pbvh_type) {
      case PBVH_BMESH:
        break;
      case PBVH_FACES:
        pbvh->vert_normals = BKE_mesh_vertex_normals_for_write(me);
      case PBVH_GRIDS:
        if (!pbvh->deformed) {
          pbvh->verts = me->mvert;
        }

        pbvh->mloop = me->mloop;
        pbvh->mpoly = me->mpoly;
        pbvh->vdata = &me->vdata;
        pbvh->ldata = &me->ldata;
        pbvh->pdata = &me->pdata;

        pbvh->face_sets = CustomData_get_layer(&me->pdata, CD_SCULPT_FACE_SETS);

        break;
    }

    BKE_pbvh_update_active_vcol(pbvh, me);

    return pbvh;
  }

  pbvh_clear_cached_pbvhs(NULL);
  return NULL;
}

void BKE_pbvh_set_cached(Object *ob, PBVH *pbvh)
{
  if (!pbvh) {
    return;
  }

  Object *ob_orig = DEG_get_original_object(ob);

  char key[PBVH_CACHE_KEY_SIZE];
  pbvh_make_cached_key(ob_orig, key);

  PBVH *exist = BLI_ghash_lookup(cached_pbvhs, key);

  if (pbvh->invalid) {
    printf("pbvh invalid!");
  }

  if (exist && exist->invalid) {
    printf("pbvh invalid!");
  }

  if (!exist || exist != pbvh) {
    pbvh_clear_cached_pbvhs(pbvh);

    char key[PBVH_CACHE_KEY_SIZE];
    pbvh_make_cached_key(ob_orig, key);

    BLI_ghash_insert(cached_pbvhs, BLI_strdup(key), pbvh);
  }

  BKE_pbvh_cache(BKE_object_get_original_mesh(ob_orig), pbvh);
}

struct SculptPMap *BKE_pbvh_get_pmap(PBVH *pbvh)
{
  return pbvh->pmap;
}

void BKE_pbvh_set_pmap(PBVH *pbvh, SculptPMap *pmap)
{
  if (pbvh->pmap != pmap) {
    BKE_pbvh_pmap_aquire(pmap);
  }

  pbvh->pmap = pmap;
}

/** Does not free pbvh itself. */
void BKE_pbvh_cache_remove(PBVH *pbvh)
{
  char **keys = NULL;
  BLI_array_staticdeclare(keys, 32);

  GHashIterator iter;
  GHASH_ITER (iter, cached_pbvhs) {
    PBVH *pbvh2 = BLI_ghashIterator_getValue(&iter);

    if (pbvh2 == pbvh) {
      BLI_array_append(keys, (char *)BLI_ghashIterator_getKey(&iter));
      break;
    }
  }

  for (int i = 0; i < BLI_array_len(keys); i++) {
    BLI_ghash_remove(cached_pbvhs, keys[i], MEM_freeN, NULL);
  }

  BLI_array_free(keys);
}

void BKE_pbvh_set_bmesh(PBVH *pbvh, BMesh *bm)
{
  pbvh->header.bm = bm;
}

void BKE_pbvh_free_bmesh(PBVH *pbvh, BMesh *bm)
{
  if (pbvh) {
    pbvh->header.bm = NULL;
  }

  BM_mesh_free(bm);

  GHashIterator iter;
  char **keys = NULL;
  BLI_array_staticdeclare(keys, 32);

  PBVH **pbvhs = NULL;
  BLI_array_staticdeclare(pbvhs, 8);

  GHASH_ITER (iter, cached_pbvhs) {
    PBVH *pbvh2 = BLI_ghashIterator_getValue(&iter);

    if (pbvh2->header.bm == bm) {
      pbvh2->header.bm = NULL;

      if (pbvh2 != pbvh) {
        bool ok = true;

        for (int i = 0; i < BLI_array_len(pbvhs); i++) {
          if (pbvhs[i] == pbvh2) {
            ok = false;
          }
        }

        if (ok) {
          BLI_array_append(pbvhs, pbvh2);
        }
      }

      BLI_array_append(keys, BLI_ghashIterator_getKey(&iter));
    }
  }

  for (int i = 0; i < BLI_array_len(keys); i++) {
    BLI_ghash_remove(cached_pbvhs, keys[i], MEM_freeN, NULL);
  }

  for (int i = 0; i < BLI_array_len(pbvhs); i++) {
    BKE_pbvh_free(pbvhs[i]);
  }

  BLI_array_free(pbvhs);
  BLI_array_free(keys);
}

struct BMLog *BKE_pbvh_get_bm_log(PBVH *pbvh)
{
  return pbvh->bm_log;
}

void BKE_pbvh_system_init()
{
  cached_pbvhs = BLI_ghash_str_new("pbvh cache ghash");
}

void BKE_pbvh_system_exit()
{
  pbvh_clear_cached_pbvhs(NULL);
  BLI_ghash_free(cached_pbvhs, NULL, NULL);
}

SculptPMap *BKE_pbvh_make_pmap(const struct Mesh *me)
{
  SculptPMap *pmap = MEM_callocN(sizeof(*pmap), "SculptPMap");

  BKE_mesh_vert_poly_map_create(&pmap->pmap,
                                &pmap->pmap_mem,
                                me->mvert,
                                me->medge,
                                me->mpoly,
                                me->mloop,
                                me->totvert,
                                me->totpoly,
                                me->totloop,
                                false);

  pmap->refcount = 1;

  return pmap;
}

void BKE_pbvh_pmap_aquire(SculptPMap *pmap)
{
  pmap->refcount++;
}

bool BKE_pbvh_pmap_release(SculptPMap *pmap)
{
  if (!pmap) {
    return false;
  }

  pmap->refcount--;

  if (pmap->refcount == 0) {
    MEM_SAFE_FREE(pmap->pmap);
    MEM_SAFE_FREE(pmap->pmap_mem);
    MEM_SAFE_FREE(pmap);

    return true;
  }

  return false;
}

bool BKE_pbvh_is_drawing(const PBVH *pbvh)
{
  return pbvh->is_drawing;
}

bool BKE_pbvh_draw_cache_invalid(const PBVH *pbvh)
{
  return pbvh->draw_cache_invalid;
}

void BKE_pbvh_is_drawing_set(PBVH *pbvh, bool val)
{
  pbvh->is_drawing = val;
}

void BKE_pbvh_node_num_loops(PBVH *pbvh, PBVHNode *node, int *r_totloop)
{
  UNUSED_VARS(pbvh);
  BLI_assert(BKE_pbvh_type(pbvh) == PBVH_FACES);

  if (r_totloop) {
    *r_totloop = node->loop_indices_num;
  }
}

void BKE_pbvh_update_active_vcol(PBVH *pbvh, const Mesh *mesh)
{
  CustomDataLayer *last_layer = pbvh->color_layer;

  Mesh me_query;
  const CustomData *vdata, *ldata;

  if (pbvh->header.type == PBVH_BMESH && pbvh->header.bm) {
    vdata = &pbvh->header.bm->vdata;
    ldata = &pbvh->header.bm->ldata;
  }
  else {
    vdata = &mesh->vdata;
    ldata = &mesh->ldata;
  }

  BKE_id_attribute_copy_domains_temp(ID_ME, vdata, NULL, ldata, NULL, NULL, &me_query.id);
  BKE_pbvh_get_color_layer(&me_query, &pbvh->color_layer, &pbvh->color_domain);

  if (pbvh->color_layer && pbvh->header.bm) {
    pbvh->cd_vcol_offset = pbvh->color_layer->offset;
  }
  else {
    pbvh->cd_vcol_offset = -1;
  }

  if (pbvh->color_layer != last_layer) {
    for (int i = 0; i < pbvh->totnode; i++) {
      PBVHNode *node = pbvh->nodes + i;

      if (node->flag & PBVH_Leaf) {
        BKE_pbvh_node_mark_update_color(node);
      }
    }
  }
}

void BKE_pbvh_ensure_node_loops(PBVH *pbvh)
{
  BLI_assert(BKE_pbvh_type(pbvh) == PBVH_FACES);

  int totloop = 0;

  /* Check if nodes already have loop indices. */
  for (int i = 0; i < pbvh->totnode; i++) {
    PBVHNode *node = pbvh->nodes + i;

    if (!(node->flag & PBVH_Leaf)) {
      continue;
    }

    if (node->loop_indices) {
      return;
    }

    totloop += node->totprim * 3;
  }

  BLI_bitmap *visit = BLI_BITMAP_NEW(totloop, __func__);

  /* Create loop indices from node loop triangles. */
  for (int i = 0; i < pbvh->totnode; i++) {
    PBVHNode *node = pbvh->nodes + i;

    if (!(node->flag & PBVH_Leaf)) {
      continue;
    }

    node->loop_indices = MEM_malloc_arrayN(node->totprim * 3, sizeof(int), __func__);
    node->loop_indices_num = 0;

    for (int j = 0; j < (int)node->totprim; j++) {
      const MLoopTri *mlt = pbvh->looptri + node->prim_indices[j];

      for (int k = 0; k < 3; k++) {
        if (!BLI_BITMAP_TEST(visit, mlt->tri[k])) {
          node->loop_indices[node->loop_indices_num++] = mlt->tri[k];
          BLI_BITMAP_ENABLE(visit, mlt->tri[k]);
        }
      }
    }
  }

  MEM_SAFE_FREE(visit);
}

bool BKE_pbvh_get_origvert(
    PBVH *pbvh, PBVHVertRef vertex, const float **r_co, float **r_no, float **r_color)
{
  MSculptVert *mv;

  switch (pbvh->header.type) {
    case PBVH_FACES:
    case PBVH_GRIDS:
      mv = pbvh->mdyntopo_verts + vertex.i;

      if (mv->stroke_id != pbvh->stroke_id) {
        mv->stroke_id = pbvh->stroke_id;
        float *mask = NULL;

        if (pbvh->header.type == PBVH_FACES) {
          copy_v3_v3(mv->origco, pbvh->verts[vertex.i].co);
          copy_v3_v3(mv->origno, pbvh->vert_normals[vertex.i]);
          mask = (float *)CustomData_get_layer(pbvh->vdata, CD_PAINT_MASK);

          if (mask) {
            mask += vertex.i;
          }
        }
        else {
          const CCGKey *key = BKE_pbvh_get_grid_key(pbvh);
          const int grid_index = vertex.i / key->grid_area;
          const int vertex_index = vertex.i - grid_index * key->grid_area;
          CCGElem *elem = BKE_pbvh_get_grids(pbvh)[grid_index];

          copy_v3_v3(mv->origco, CCG_elem_co(key, CCG_elem_offset(key, elem, vertex_index)));
          copy_v3_v3(mv->origno, CCG_elem_no(key, CCG_elem_offset(key, elem, vertex_index)));
          mask = CCG_elem_mask(key, CCG_elem_offset(key, elem, vertex_index));
        }

        if (mask) {
          mv->origmask = (ushort)(*mask * 65535.0f);
        }

        if (pbvh->color_layer) {
          BKE_pbvh_vertex_color_get(pbvh, vertex, mv->origcolor);
        }
      }
      break;
    case PBVH_BMESH: {
      BMVert *v = (BMVert *)vertex.i;
      mv = BKE_PBVH_SCULPTVERT(pbvh->cd_sculpt_vert, v);

      if (mv->stroke_id != pbvh->stroke_id) {
        mv->stroke_id = pbvh->stroke_id;

        copy_v3_v3(mv->origco, v->co);
        copy_v3_v3(mv->origno, v->no);

        if (pbvh->cd_vert_mask_offset != -1) {
          mv->origmask = (short)(BM_ELEM_CD_GET_FLOAT(v, pbvh->cd_vert_mask_offset) * 65535.0f);
        }

        if (pbvh->cd_vcol_offset != -1) {
          BKE_pbvh_vertex_color_get(pbvh, vertex, mv->origcolor);
        }
      }
      break;
    }
  }

  if (r_co) {
    *r_co = mv->origco;
  }

  if (r_no) {
    *r_no = mv->origno;
  }

  if (r_color) {
    *r_color = mv->origcolor;
  }

  return true;
=======
  MEM_SAFE_FREE(visit);
}

int BKE_pbvh_debug_draw_gen_get(PBVHNode *node)
{
  return node->debug_draw_gen;
>>>>>>> b37954d0
}<|MERGE_RESOLUTION|>--- conflicted
+++ resolved
@@ -175,7 +175,7 @@
       if (do_orig) {
         MSculptVert *mv = pbvh->header.type == PBVH_BMESH ?
                               BM_ELEM_CD_GET_VOID_P(vd.bm_vert, pbvh->cd_sculpt_vert) :
-                              pbvh->mdyntopo_verts + vd.index;
+                              pbvh->msculptverts + vd.index;
 
         if (mv->stroke_id != pbvh->stroke_id) {
           BB_expand(&orig_vb, vd.co);
@@ -411,7 +411,7 @@
   BKE_pbvh_node_mark_rebuild_draw(node);
 
   BKE_pbvh_node_fully_hidden_set(node, !has_visible);
-  BKE_pbvh_node_mark_update_tri_area(node);
+  BKE_pbvh_vert_tag_update_normal_tri_area(node);
 
   BLI_ghash_free(map, NULL, NULL);
 }
@@ -463,7 +463,7 @@
       pbvh->grid_hidden, node->prim_indices, node->totprim, pbvh->gridkey.grid_size);
   BKE_pbvh_node_fully_hidden_set(node, (totquads == 0));
   BKE_pbvh_node_mark_rebuild_draw(node);
-  BKE_pbvh_node_mark_update_tri_area(node);
+  BKE_pbvh_vert_tag_update_normal_tri_area(node);
 }
 
 static void build_leaf(PBVH *pbvh, int node_index, BBC *prim_bbc, int offset, int count)
@@ -622,7 +622,7 @@
 
 void BKE_pbvh_set_sculpt_verts(PBVH *pbvh, MSculptVert *sverts)
 {
-  pbvh->mdyntopo_verts = sverts;
+  pbvh->msculptverts = sverts;
 }
 
 void BKE_pbvh_build_mesh(PBVH *pbvh,
@@ -630,7 +630,7 @@
                          const MPoly *mpoly,
                          const MLoop *mloop,
                          MVert *verts,
-                         MSculptVert *mdyntopo_verts,
+                         MSculptVert *msculptverts,
                          int totvert,
                          struct CustomData *vdata,
                          struct CustomData *ldata,
@@ -655,7 +655,7 @@
   pbvh->mloop = mloop;
   pbvh->looptri = looptri;
   pbvh->verts = verts;
-  pbvh->mdyntopo_verts = mdyntopo_verts;
+  pbvh->msculptverts = msculptverts;
   BKE_mesh_vertex_normals_ensure(mesh);
   pbvh->vert_normals = BKE_mesh_vertex_normals_for_write(mesh);
   pbvh->hide_vert = (bool *)CustomData_get_layer_named(&mesh->vdata, CD_PROP_BOOL, ".hide_vert");
@@ -1442,7 +1442,6 @@
 
   BKE_pbvh_get_color_layer(me, &vcol_layer, &vcol_domain);
 
-<<<<<<< HEAD
   CustomData *vdata, *ldata;
 
   if (!pbvh->header.bm) {
@@ -1468,8 +1467,6 @@
     ldata = &pbvh->header.bm->ldata;
   }
 
-=======
->>>>>>> b37954d0
   if (node->flag & PBVH_RebuildDrawBuffers) {
     node->updategen++;
 
@@ -1483,20 +1480,13 @@
         break;
       }
       case PBVH_FACES:
-        node->draw_buffers = GPU_pbvh_mesh_buffers_build(
-<<<<<<< HEAD
-            pbvh->vbo_id,
-            pbvh->mpoly,
-            pbvh->mloop,
-            pbvh->looptri,
-            pbvh->verts,
-            node->prim_indices,
-            CustomData_get_layer(pbvh->pdata, CD_SCULPT_FACE_SETS),
-            node->totprim,
-            pbvh->mesh);
-=======
-            pbvh->mesh, pbvh->looptri, node->prim_indices, node->totprim);
->>>>>>> b37954d0
+        node->draw_buffers = GPU_pbvh_mesh_buffers_build(pbvh->vbo_id,
+                                                         pbvh->mesh,
+                                                         pbvh->mpoly,
+                                                         pbvh->mloop,
+                                                         pbvh->looptri,
+                                                         node->prim_indices,
+                                                         node->totprim);
         break;
       case PBVH_BMESH: {
         BKE_pbvh_bmesh_check_tris(pbvh, node);
@@ -1519,11 +1509,8 @@
   }
 
   if (node->flag & PBVH_UpdateDrawBuffers) {
-<<<<<<< HEAD
     node->updategen++;
-=======
     node->debug_draw_gen++;
->>>>>>> b37954d0
 
     const int update_flags = pbvh_get_buffers_update_flags(pbvh);
     switch (pbvh->header.type) {
@@ -2125,7 +2112,7 @@
   }
 }
 
-void BKE_pbvh_node_mark_update_visibility(PBVHNode *node)
+void BKE_pbvh_vert_tag_update_normal_visibility(PBVHNode *node)
 {
   node->flag |= PBVH_UpdateVisibility | PBVH_RebuildDrawBuffers | PBVH_UpdateDrawBuffers |
                 PBVH_UpdateRedraw | PBVH_UpdateCurvatureDir;
@@ -2218,11 +2205,7 @@
   return (node->flag & PBVH_Leaf) && (node->flag & PBVH_FullyUnmasked);
 }
 
-<<<<<<< HEAD
-void BKE_pbvh_vert_mark_update(PBVH *pbvh, PBVHVertRef vertex)
-=======
 void BKE_pbvh_vert_tag_update_normal(PBVH *pbvh, PBVHVertRef vertex)
->>>>>>> b37954d0
 {
   BLI_assert(pbvh->header.type == PBVH_FACES);
   pbvh->vert_bitmap[vertex.i] = true;
@@ -2386,26 +2369,12 @@
   }
 }
 
-<<<<<<< HEAD
 /**
  * \note doing a full search on all vertices here seems expensive,
  * however this is important to avoid having to recalculate bound-box & sync the buffers to the
  * GPU (which is far more expensive!) See: T47232.
  */
-bool BKE_pbvh_node_vert_update_check_any(PBVH *pbvh, PBVHNode *node)
-=======
-void BKE_pbvh_node_get_bm_orco_data(PBVHNode *node,
-                                    int (**r_orco_tris)[3],
-                                    int *r_orco_tris_num,
-                                    float (**r_orco_coords)[3])
-{
-  *r_orco_tris = node->bm_ortri;
-  *r_orco_tris_num = node->bm_tot_ortri;
-  *r_orco_coords = node->bm_orco;
-}
-
 bool BKE_pbvh_node_has_vert_with_normal_update_tag(PBVH *pbvh, PBVHNode *node)
->>>>>>> b37954d0
 {
   BLI_assert(pbvh->header.type == PBVH_FACES);
   const int *verts = node->vert_indices;
@@ -3337,41 +3306,26 @@
   MEM_SAFE_FREE(nodes);
 }
 
-<<<<<<< HEAD
 // bad global from gpu_buffers.c
 extern bool pbvh_show_orig_co;
 
-void BKE_pbvh_draw_debug_cb(PBVH *pbvh,
-                            void (*draw_fn)(void *user_data,
-                                            const float bmin[3],
-                                            const float bmax[3],
-                                            PBVHNodeFlags flag,
-                                            int depth),
-=======
 void BKE_pbvh_draw_debug_cb(PBVH *pbvh,
                             void (*draw_fn)(PBVHNode *node,
                                             void *user_data,
                                             const float bmin[3],
                                             const float bmax[3],
                                             PBVHNodeFlags flag),
->>>>>>> b37954d0
                             void *user_data)
 {
   for (int a = 0; a < pbvh->totnode; a++) {
     PBVHNode *node = &pbvh->nodes[a];
 
-<<<<<<< HEAD
-    int num = a + node->updategen;
-
     if (pbvh_show_orig_co) {
-      draw_fn(&num, node->orig_vb.bmin, node->orig_vb.bmax, node->flag, node->depth);
+      draw_fn(node, user_data, node->orig_vb.bmin, node->orig_vb.bmax, node->flag);
     }
     else {
-      draw_fn(&num, node->vb.bmin, node->vb.bmax, node->flag, node->depth);
-    }
-=======
-    draw_fn(node, user_data, node->vb.bmin, node->vb.bmax, node->flag);
->>>>>>> b37954d0
+      draw_fn(node, user_data, node->vb.bmin, node->vb.bmax, node->flag);
+    }
   }
 }
 
@@ -3596,10 +3550,11 @@
 
 bool BKE_pbvh_draw_mask(const PBVH *pbvh)
 {
-  if (pbvh->flags & PBVH_FAST_DRAW) {
-    return false;
-  }
-
+  return BKE_pbvh_has_mask(pbvh) && !(pbvh->flags & PBVH_FAST_DRAW);
+}
+
+bool BKE_pbvh_has_mask(const PBVH *pbvh)
+{
   switch (pbvh->header.type) {
     case PBVH_GRIDS:
       return (pbvh->gridkey.has_mask != 0);
@@ -3679,9 +3634,6 @@
   return pbvh->vert_normals;
 }
 
-<<<<<<< HEAD
-void BKE_pbvh_subdiv_ccg_set(PBVH *pbvh, SubdivCCG *subdiv_ccg)
-=======
 const bool *BKE_pbvh_get_vert_hide(const PBVH *pbvh)
 {
   BLI_assert(pbvh->header.type == PBVH_FACES);
@@ -3709,8 +3661,7 @@
   return pbvh->hide_vert;
 }
 
-void BKE_pbvh_subdiv_cgg_set(PBVH *pbvh, SubdivCCG *subdiv_ccg)
->>>>>>> b37954d0
+void BKE_pbvh_subdiv_ccg_set(PBVH *pbvh, SubdivCCG *subdiv_ccg)
 {
   pbvh->subdiv_ccg = subdiv_ccg;
   pbvh->gridfaces = (void **)subdiv_ccg->grid_faces;
@@ -4093,7 +4044,6 @@
   BKE_pbvh_vertex_iter_end;
 }
 
-<<<<<<< HEAD
 typedef struct GatherProxyThread {
   PBVHNode **nodes;
   PBVH *pbvh;
@@ -4235,18 +4185,18 @@
                        (pbvh->flags & (PBVH_DYNTOPO_SMOOTH_SHADING | PBVH_FAST_DRAW));
 
   if (split_indexed) {
-    BKE_pbvh_node_mark_update_triangulation(node);
+    BKE_pbvh_vert_tag_update_normal_triangulation(node);
   }
 
   return split_indexed;
 }
 
-void BKE_pbvh_node_mark_update_triangulation(PBVHNode *node)
+void BKE_pbvh_vert_tag_update_normal_triangulation(PBVHNode *node)
 {
   node->flag |= PBVH_UpdateTris;
 }
 
-void BKE_pbvh_node_mark_update_tri_area(PBVHNode *node)
+void BKE_pbvh_vert_tag_update_normal_tri_area(PBVHNode *node)
 {
   node->flag |= PBVH_UpdateTriAreas;
 }
@@ -4629,11 +4579,11 @@
     int totvert = pbvh->totvert;
 
     if (BKE_pbvh_type(pbvh) == PBVH_GRIDS) {
-      totvert = BKE_pbvh_get_grid_num_vertices(pbvh);
+      totvert = BKE_pbvh_get_grid_num_verts(pbvh);
     }
 
     for (int i = 0; i < totvert; i++) {
-      pbvh->mdyntopo_verts[i].flag |= SCULPTVERT_NEED_BOUNDARY;
+      pbvh->msculptverts[i].flag |= SCULPTVERT_NEED_BOUNDARY;
     }
   }
 }
@@ -4652,14 +4602,14 @@
 
 void BKE_pbvh_set_mdyntopo_verts(PBVH *pbvh, struct MSculptVert *mdyntopoverts)
 {
-  pbvh->mdyntopo_verts = mdyntopoverts;
+  pbvh->msculptverts = mdyntopoverts;
 }
 
 void BKE_pbvh_update_vert_boundary_grids(PBVH *pbvh,
                                          struct SubdivCCG *subdiv_ccg,
                                          PBVHVertRef vertex)
 {
-  MSculptVert *mv = pbvh->mdyntopo_verts + vertex.i;
+  MSculptVert *mv = pbvh->msculptverts + vertex.i;
 
   mv->flag &= ~(SCULPTVERT_BOUNDARY | SCULPTVERT_FSET_BOUNDARY | SCULPTVERT_NEED_BOUNDARY |
                 SCULPTVERT_FSET_CORNER | SCULPTVERT_CORNER | SCULPTVERT_SEAM_BOUNDARY |
@@ -4685,17 +4635,17 @@
   mv->flag &= ~SCULPTVERT_NEED_VALENCE;
 }
 
-void BKE_pbvh_update_vert_boundary_faces(int *face_sets,
-                                         MVert *mvert,
-                                         MEdge *medge,
-                                         MLoop *mloop,
-                                         MPoly *mpoly,
-                                         MSculptVert *mdyntopo_verts,
-                                         MeshElemMap *pmap,
+void BKE_pbvh_update_vert_boundary_faces(const int *face_sets,
+                                         const MVert *mvert,
+                                         const MEdge *medge,
+                                         const MLoop *mloop,
+                                         const MPoly *mpoly,
+                                         MSculptVert *msculptverts,
+                                         const MeshElemMap *pmap,
                                          PBVHVertRef vertex)
 {
-  MSculptVert *mv = mdyntopo_verts + vertex.i;
-  MeshElemMap *vert_map = &pmap[vertex.i];
+  MSculptVert *mv = msculptverts + vertex.i;
+  const MeshElemMap *vert_map = &pmap[vertex.i];
 
   int last_fset = -1;
   int last_fset2 = -1;
@@ -4710,8 +4660,8 @@
   for (int i = 0; i < vert_map->count; i++) {
     int f_i = vert_map->indices[i];
 
-    MPoly *mp = mpoly + f_i;
-    MLoop *ml = mloop + mp->loopstart;
+    const MPoly *mp = mpoly + f_i;
+    const MLoop *ml = mloop + mp->loopstart;
     int j = 0;
 
     for (j = 0; j < mp->totloop; j++, ml++) {
@@ -4721,7 +4671,7 @@
     }
 
     if (j < mp->totloop) {
-      MEdge *me = medge + ml->e;
+      const MEdge *me = medge + ml->e;
       if (me->flag & ME_SHARP) {
         mv->flag |= SCULPTVERT_SHARP_BOUNDARY;
         totsharp++;
@@ -5186,10 +5136,10 @@
 
   BKE_mesh_vert_poly_map_create(&pmap->pmap,
                                 &pmap->pmap_mem,
-                                me->mvert,
-                                me->medge,
-                                me->mpoly,
-                                me->mloop,
+                                BKE_mesh_verts(me),
+                                BKE_mesh_edges(me),
+                                BKE_mesh_polys(me),
+                                BKE_mesh_loops(me),
                                 me->totvert,
                                 me->totpoly,
                                 me->totloop,
@@ -5343,7 +5293,7 @@
   switch (pbvh->header.type) {
     case PBVH_FACES:
     case PBVH_GRIDS:
-      mv = pbvh->mdyntopo_verts + vertex.i;
+      mv = pbvh->msculptverts + vertex.i;
 
       if (mv->stroke_id != pbvh->stroke_id) {
         mv->stroke_id = pbvh->stroke_id;
@@ -5413,12 +5363,9 @@
   }
 
   return true;
-=======
-  MEM_SAFE_FREE(visit);
 }
 
 int BKE_pbvh_debug_draw_gen_get(PBVHNode *node)
 {
   return node->debug_draw_gen;
->>>>>>> b37954d0
 }