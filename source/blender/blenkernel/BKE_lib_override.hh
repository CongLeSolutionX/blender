/* SPDX-FileCopyrightText: 2016 Blender Authors
 *
 * SPDX-License-Identifier: GPL-2.0-or-later */

#pragma once

/** \file
 * \ingroup bke
 *
 * API to manage data-blocks inside of Blender's Main data-base, or as independent runtime-only
 * data.
 *
 * \note `BKE_lib_` files are for operations over data-blocks themselves, although they might
 * alter Main as well (when creating/renaming/deleting an ID e.g.).
 *
 * \section Function Names
 *
 * \warning Descriptions below is ideal goal, current status of naming does not yet fully follow it
 * (this is WIP).
 *
 *  - `BKE_lib_override_library_` should be used for function affecting a single ID.
 *  - `BKE_lib_override_library_main_` should be used for function affecting the whole collection
 *    of IDs in a given Main data-base.
 */

#include <optional>

struct BlendFileReadReport;
struct Collection;
struct ID;
struct IDOverrideLibrary;
struct IDOverrideLibraryProperty;
struct IDOverrideLibraryPropertyOperation;
struct Library;
struct Main;
struct Object;
struct PointerRNA;
struct PropertyRNA;
struct ReportList;
struct Scene;
struct ViewLayer;

/**
 * Initialize empty overriding of \a reference_id by \a local_id.
 */
IDOverrideLibrary *BKE_lib_override_library_init(ID *local_id, ID *reference_id);
/**
 * Shallow or deep copy of a whole override from \a src_id to \a dst_id.
 */
void BKE_lib_override_library_copy(ID *dst_id, const ID *src_id, bool do_full_copy);
/**
 * Clear any overriding data from given \a liboverride.
 */
void BKE_lib_override_library_clear(IDOverrideLibrary *liboverride, bool do_id_user);
/**
 * Free given \a liboverride.
 */
void BKE_lib_override_library_free(IDOverrideLibrary **liboverride, bool do_id_user);

/**
 * Return the actual #IDOverrideLibrary data 'controlling' the given `id`, and the actual ID owning
 * it.
 *
 * \note This is especially useful when `id` is a non-real override (e.g. embedded ID like a master
 * collection or root node tree, or a shape key).
 *
 * \param owner_id_hint: If not NULL, a potential owner for the given override-embedded `id`.
 * \param r_owner_id: If given, will be set with the actual ID owning the return liboverride data.
 */
IDOverrideLibrary *BKE_lib_override_library_get(Main *bmain,
                                                ID *id,
                                                ID *owner_id_hint,
                                                ID **r_owner_id);

/**
 * Check if given ID has some override rules that actually indicate the user edited it.
 */
bool BKE_lib_override_library_is_user_edited(const ID *id);

/**
 * Check if given ID is a system override.
 */
bool BKE_lib_override_library_is_system_defined(const Main *bmain, const ID *id);

/**
<<<<<<< HEAD
 * Count the amount of liboverride IDs of given `id_type`, using a refererence linked ID from given
 * `library`, that are user-edited.
 *
 * \param r_reports If not NULL, add one report for each relevant ID.
 */
int BKE_lib_override_user_edited_from_library_count(struct Main *bmain,
                                                    const short id_type,
                                                    struct Library *library,
                                                    struct ReportList *r_reports);
=======
 * Count the number of liboverride IDs of given `id_type`, using a refererence linked ID from given
 * `library`, that are user-edited.
 *
 * \param r_reports: If not NULL, add one report for each relevant ID.
 */
int BKE_lib_override_user_edited_from_library_count(Main *bmain,
                                                    const short id_type,
                                                    Library *library,
                                                    ReportList *r_reports);
>>>>>>> c5243b0e

/**
 * Check if given Override Property for given ID is animated (through a F-Curve in an Action, or
 * from a driver).
 *
 * \param liboverride_rna_prop: if not NULL, the RNA property matching the given path in the
 * `liboverride_prop`.
 * \param rnaprop_index: Array in the RNA property, 0 if unknown or irrelevant.
 */
bool BKE_lib_override_library_property_is_animated(
    const ID *id,
    const IDOverrideLibraryProperty *liboverride_prop,
    const PropertyRNA *override_rna_prop,
    const int rnaprop_index);

/**
 * Check if given ID is a leaf in its liboverride hierarchy (i.e. if it does not use any other
 * override ID).
 *
 * NOTE: Embedded IDs of override IDs are not considered as leaves.
 */
bool BKE_lib_override_library_is_hierarchy_leaf(Main *bmain, ID *id);

/**
 * Tag the liboverride ID for auto-refresh when it gets tagged for depsgraph update.
 *
 * NOTE: This should only handle direct user editing, it is assumed that indirect updates should
 * never require an update of the liboverride diffing info.
 */
void BKE_lib_override_id_tag_on_deg_tag_from_user(ID *id);

/**
 * Create an overridden local copy of linked reference.
 *
 * \note This function is very basic, low-level. It does not consider any hierarchical dependency,
 * and also prevents any automatic re-sync of this local override.
 */
ID *BKE_lib_override_library_create_from_id(Main *bmain, ID *reference_id, bool do_tagged_remap);
/**
 * Create overridden local copies of all tagged data-blocks in given Main.
 *
 * \note Set `id->newid` of overridden libraries with newly created overrides,
 * caller is responsible to clean those pointers before/after usage as needed.
 *
 * \note By default, it will only remap newly created local overriding data-blocks between
 * themselves, to avoid 'enforcing' those overrides into all other usages of the linked data in
 * main. You can add more local IDs to be remapped to use new overriding ones by setting their
 * LIB_TAG_DOIT tag.
 *
 * \param owner_library: the library in which the overrides should be created. Besides versioning
 * and resync code path, this should always be NULL (i.e. the local .blend file).
 *
 * \param id_root_reference: the linked ID that is considered as the root of the overridden
 * hierarchy.
 *
 * \param id_hierarchy_root: the override ID that is the root of the hierarchy. May be NULL, in
 * which case it is assumed that the given `id_root_reference` is tagged for override, and its
 * newly created override will be used as hierarchy root. Must be NULL if
 * `id_hierarchy_root_reference` is not NULL.
 *
 * \param id_hierarchy_root_reference: the linked ID that is the root of the hierarchy. Must be
 * tagged for override. May be NULL, in which case it is assumed that the given `id_root_reference`
 * is tagged for override, and its newly created override will be used as hierarchy root. Must be
 * NULL if `id_hierarchy_root` is not NULL.
 *
 * \param do_no_main: Create the new override data outside of Main database.
 * Used for resyncing of linked overrides.
 *
 * \param do_fully_editable: if true, tag all created overrides as user-editable by default.
 *
 * \return \a true on success, \a false otherwise.
 */
bool BKE_lib_override_library_create_from_tag(Main *bmain,
                                              Library *owner_library,
                                              const ID *id_root_reference,
                                              ID *id_hierarchy_root,
                                              const ID *id_hierarchy_root_reference,
                                              bool do_no_main,
                                              const bool do_fully_editable);
/**
 * Advanced 'smart' function to create fully functional overrides.
 *
 * \note Currently it only does special things if given \a id_root is an object or collection, more
 * specific behaviors may be added in the future for other ID types.
 *
 * \note It will override all IDs tagged with \a LIB_TAG_DOIT, and it does not clear that tag at
 * its beginning, so caller code can add extra data-blocks to be overridden as well.
 *
 * \param view_layer: the active view layer to search instantiated collections in, can be NULL (in
 *                    which case \a scene's master collection children hierarchy is used instead).
 *
 * \param owner_library: the library in which the overrides should be created. Besides versioning
 * and resync code path, this should always be NULL (i.e. the local .blend file).
 *
 * \param id_root_reference: The linked root ID to create an override from. May be a sub-root of
 * the overall hierarchy, in which case calling code is expected to have already tagged required
 * 'path' of IDs leading from the given `id_hierarchy_root` to the given `id_root`.
 *
 * \param id_hierarchy_root_reference: The ID to be used a hierarchy root of the overrides to be
 * created. Can be either the linked root ID of the whole override hierarchy, (typically the same
 * as `id_root`, unless a sub-part only of the hierarchy is overridden), or the already existing
 * override hierarchy root if part of the hierarchy is already overridden.
 *
 * \param id_instance_hint: Some ID used as hint/reference to do some post-processing after
 * overrides have been created, may be NULL. Typically, the Empty object instantiating the linked
 * collection we override, currently.
 *
 * \param r_id_root_override: if not NULL, the override generated for the given \a id_root.
 *
 * \param do_fully_editable: if true, tag all created overrides as user-editable by default.
 *
 * \return true if override was successfully created.
 */
bool BKE_lib_override_library_create(Main *bmain,
                                     Scene *scene,
                                     ViewLayer *view_layer,
                                     Library *owner_library,
                                     ID *id_root_reference,
                                     ID *id_hierarchy_root_reference,
                                     ID *id_instance_hint,
                                     ID **r_id_root_override,
                                     const bool do_fully_editable);

/**
 * Convert a given proxy object into a library override.
 *
 * \note This is a thin wrapper around \a BKE_lib_override_library_create, only extra work is to
 * actually convert the proxy itself into an override first.
 *
 * \param view_layer: the active view layer to search instantiated collections in, can be NULL (in
 *                    which case \a scene's master collection children hierarchy is used instead).
 * \return true if override was successfully created.
 */
bool BKE_lib_override_library_proxy_convert(Main *bmain,
                                            Scene *scene,
                                            ViewLayer *view_layer,
                                            Object *ob_proxy);
/**
 * Convert all proxy objects into library overrides.
 *
 * \note Only affects local proxies, linked ones are not affected.
 */
void BKE_lib_override_library_main_proxy_convert(Main *bmain, BlendFileReadReport *reports);

/**
 * Find and set the 'hierarchy root' ID pointer of all library overrides in given `bmain`.
 *
 * NOTE: Cannot be called from `do_versions_after_linking` as this code needs a single complete
 * Main database, not a split-by-libraries one.
 */
void BKE_lib_override_library_main_hierarchy_root_ensure(Main *bmain);

/**
 * Advanced 'smart' function to resync, re-create fully functional overrides up-to-date with linked
 * data, from an existing override hierarchy.
 *
 * \param view_layer: the active view layer to search instantiated collections in, can be NULL (in
 *                    which case \a scene's master collection children hierarchy is used instead).
 * \param id_root: The root liboverride ID to resync from.
 * \param do_hierarchy_enforce: If `true`, enforce the liboverride hierarchy of dependencies to
 *                              match the one from the reference linked data (i.e. if some manually
 *                              override were applied to some ID pointers, they will be reset to
 *                              the default reference value).
 *
 * \return true if override was successfully resynced.
 */
bool BKE_lib_override_library_resync(Main *bmain,
                                     Scene *scene,
                                     ViewLayer *view_layer,
                                     ID *id_root,
                                     Collection *override_resync_residual_storage,
                                     bool do_hierarchy_enforce,
                                     BlendFileReadReport *reports);
/**
 * Detect and handle required resync of overrides data, when relations between reference linked IDs
 * have changed.
 *
 * This is a fairly complex and costly operation, typically it should be called after
 * #BKE_lib_override_library_main_update, which would already detect and tag a lot of cases.
 *
 * This function will first detect the remaining cases requiring a resync (namely, either when an
 * existing linked ID that did not require to be overridden before now would be, or when new IDs
 * are added to the hierarchy).
 *
 * Then it will handle the resync of necessary IDs (through calls to
 * #BKE_lib_override_library_resync).
 *
 * \param view_layer: the active view layer to search instantiated collections in, can be NULL (in
 *                    which case \a scene's master collection children hierarchy is used instead).
 */
void BKE_lib_override_library_main_resync(Main *bmain,
                                          Scene *scene,
                                          ViewLayer *view_layer,
                                          BlendFileReadReport *reports);

/**
 * Advanced 'smart' function to delete library overrides (including their existing override
 * hierarchy) and remap their usages to their linked reference IDs.
 *
 * \note All IDs tagged with #LIB_TAG_DOIT will be deleted.
 *
 * \param id_root: The root liboverride ID to delete.
 */
void BKE_lib_override_library_delete(Main *bmain, ID *id_root);

/**
 * Make given ID fully local.
 *
 * \param bmain: If given, all liboverrides hierarchy roots will be re-validated/generated after
 * clearing the liboverride data from given \a id. If nullptr, caller is responsible to perform
 * this action (call #BKE_lib_override_library_main_hierarchy_root_ensure) itself.
 *
 * \note Only differs from lower-level #BKE_lib_override_library_free in infamous embedded ID
 * cases.
 */
void BKE_lib_override_library_make_local(Main *bmain, ID *id);

/**
 * Find override property from given RNA path, if it exists.
 */
IDOverrideLibraryProperty *BKE_lib_override_library_property_find(IDOverrideLibrary *override,
                                                                  const char *rna_path);
/**
 * Find override property from given RNA path, or create it if it does not exist.
 */
IDOverrideLibraryProperty *BKE_lib_override_library_property_get(IDOverrideLibrary *override,
                                                                 const char *rna_path,
                                                                 bool *r_created);
/**
 * Remove and free given \a liboverride_property from given ID \a liboverride.
 */
void BKE_lib_override_library_property_delete(IDOverrideLibrary *liboverride,
                                              IDOverrideLibraryProperty *liboverride_property);
/**
 * Delete a property override from the given ID \a liboverride, if it exists.
 *
 * \return True when the property was found (and thus deleted), false if it wasn't found.
 */
bool BKE_lib_override_library_property_search_and_delete(IDOverrideLibrary *liboverride,
                                                         const char *rna_path);

/**
 * Change the RNA path of a library override on a property.
 *
 * No-op if the property override cannot be found.
 *
 * \param from_rna_path: The RNA path of the property to change.
 * \param to_rna_path: The new RNA path.
 * The library override system will copy the string to its own memory;
 * the caller will retain ownership of the passed pointer.
 * \return True if the property was found (and thus changed), false if it wasn't found.
 */
bool BKE_lib_override_library_property_rna_path_change(IDOverrideLibrary *liboverride,
                                                       const char *old_rna_path,
                                                       const char *new_rna_path);

/**
 * Get the RNA-property matching the \a library_prop override property. Used for UI to query
 * additional data about the overridden property (e.g. UI name).
 *
 * \param idpoin: Pointer to the override ID.
 * \param library_prop: The library override property to find the matching RNA property for.
 * \param r_index: The RNA array flat index (i.e. flattened index in case of multi-dimensional
 * array properties). See #RNA_path_resolve_full family of functions for details.
 */
bool BKE_lib_override_rna_property_find(PointerRNA *idpoin,
                                        const IDOverrideLibraryProperty *library_prop,
                                        PointerRNA *r_override_poin,
                                        PropertyRNA **r_override_prop,
                                        int *r_index);

/**
 * Find override property operation from given sub-item(s), if it exists.
 *
 * \param subitem_refid:
 * \param subitem_locid: Only for RNA collections of ID pointers, the ID pointers
 * referenced by the given names. Note that both must be set, or left unset.
 */
IDOverrideLibraryPropertyOperation *BKE_lib_override_library_property_operation_find(
    IDOverrideLibraryProperty *liboverride_property,
    const char *subitem_refname,
    const char *subitem_locname,
    const std::optional<const ID *> &subitem_refid,
    const std::optional<const ID *> &subitem_locid,
    int subitem_refindex,
    int subitem_locindex,
    bool strict,
    bool *r_strict);
/**
 * Find override property operation from given sub-item(s), or create it if it does not exist.
 */
IDOverrideLibraryPropertyOperation *BKE_lib_override_library_property_operation_get(
    IDOverrideLibraryProperty *liboverride_property,
    short operation,
    const char *subitem_refname,
    const char *subitem_locname,
    const std::optional<ID *> &subitem_refid,
    const std::optional<ID *> &subitem_locid,
    int subitem_refindex,
    int subitem_locindex,
    bool strict,
    bool *r_strict,
    bool *r_created);
/**
 * Remove and free given \a liboverride_property_operation from given ID \a liboverride_property.
 */
void BKE_lib_override_library_property_operation_delete(
    IDOverrideLibraryProperty *liboverride_property,
    IDOverrideLibraryPropertyOperation *liboverride_property_operation);

/**
 * Validate that required data for a given operation are available.
 */
bool BKE_lib_override_library_property_operation_operands_validate(
    IDOverrideLibraryPropertyOperation *liboverride_property_operation,
    PointerRNA *ptr_dst,
    PointerRNA *ptr_src,
    PointerRNA *ptr_storage,
    PropertyRNA *prop_dst,
    PropertyRNA *prop_src,
    PropertyRNA *prop_storage);

/**
 * Check against potential \a bmain.
 */
void BKE_lib_override_library_validate(Main *bmain, ID *id, ReportList *reports);
/**
 * Check against potential \a bmain.
 */
void BKE_lib_override_library_main_validate(Main *bmain, ReportList *reports);

/**
 * Check that status of local data-block is still valid against current reference one.
 *
 * It means that all overridable, but not overridden, properties' local values must be equal to
 * reference ones. Clears #LIB_TAG_OVERRIDE_OK if they do not.
 *
 * This is typically used to detect whether some property has been changed in local and a new
 * #IDOverrideProperty (of #IDOverridePropertyOperation) has to be added.
 *
 * \return true if status is OK, false otherwise.
 */
bool BKE_lib_override_library_status_check_local(Main *bmain, ID *local);
/**
 * Check that status of reference data-block is still valid against current local one.
 *
 * It means that all non-overridden properties' local values must be equal to reference ones.
 * Clears LIB_TAG_OVERRIDE_OK if they do not.
 *
 * This is typically used to detect whether some reference has changed and local
 * needs to be updated against it.
 *
 * \return true if status is OK, false otherwise.
 */
bool BKE_lib_override_library_status_check_reference(Main *bmain, ID *local);

/**
 * Compare local and reference data-blocks and create new override operations as needed,
 * or reset to reference values if overriding is not allowed.
 *
 * \param r_report_flags: #eRNAOverrideMatchResult flags giving info about the result of this call.
 *
 * \note Defining override operations is only mandatory before saving a `.blend` file on disk
 * (not for undo!).
 * Knowing that info at runtime is only useful for UI/UX feedback.
 *
 * \note This is by far the biggest operation (the more time-consuming) of the three so far,
 * since it has to go over all properties in depth (all overridable ones at least).
 * Generating differential values and applying overrides are much cheaper.
 */
void BKE_lib_override_library_operations_create(Main *bmain, ID *local, int *r_report_flags);
/**
 * Check all overrides from given \a bmain and create/update overriding operations as needed.
 *
 * \param r_report_flags: #eRNAOverrideMatchResult flags giving info about the result of this call.
 */
void BKE_lib_override_library_main_operations_create(Main *bmain,
                                                     bool force_auto,
                                                     int *r_report_flags);

/**
 * Restore forbidden modified override properties to the values of their matching properties in the
 * linked reference ID.
 *
 * \param r_report_flags: #eRNAOverrideMatchResult flags giving info about the result of this call.
 *
 * \note Typically used as part of BKE_lib_override_library_main_operations_create process, since
 * modifying RNA properties from non-main threads is not safe.
 */
void BKE_lib_override_library_operations_restore(Main *bmain, ID *local, int *r_report_flags);
/**
 * Restore forbidden modified override properties to the values of their matching properties in the
 * linked reference ID, for all liboverride IDs tagged as needing such process in given `bmain`.
 *
 * \param r_report_flags: #eRNAOverrideMatchResult flags giving info about the result of this call.
 *
 * \note Typically used as part of BKE_lib_override_library_main_operations_create process, since
 * modifying RNA properties from non-main threads is not safe.
 */
void BKE_lib_override_library_main_operations_restore(Main *bmain, int *r_report_flags);

/**
 * Reset all overrides in given \a id_root, while preserving ID relations.
 *
 * \param do_reset_system_override: If \a true, reset the given ID as a system override one (i.e.
 * non-editable).
 */
void BKE_lib_override_library_id_reset(Main *bmain, ID *id_root, bool do_reset_system_override);
/**
 * Reset all overrides in given \a id_root and its dependencies, while preserving ID relations.
 *
 * \param do_reset_system_override: If \a true, reset the given ID and all of its descendants in
 * the override hierarchy as system override ones (i.e. non-editable).
 */
void BKE_lib_override_library_id_hierarchy_reset(Main *bmain,
                                                 ID *id_root,
                                                 bool do_reset_system_override);

/**
 * Set or clear given tag in all operations in that override property data.
 */
void BKE_lib_override_library_operations_tag(IDOverrideLibraryProperty *liboverride_property,
                                             short tag,
                                             bool do_set);
/**
 * Set or clear given tag in all properties and operations in that override data.
 */
void BKE_lib_override_library_properties_tag(IDOverrideLibrary *liboverride,
                                             short tag,
                                             bool do_set);
/**
 * Set or clear given tag in all properties and operations in that Main's ID override data.
 */
void BKE_lib_override_library_main_tag(Main *bmain, short tag, bool do_set);

/**
 * Remove all tagged-as-unused properties and operations from that ID override data.
 */
void BKE_lib_override_library_id_unused_cleanup(ID *local);
/**
 * Remove all tagged-as-unused properties and operations from that Main's ID override data.
 */
void BKE_lib_override_library_main_unused_cleanup(Main *bmain);

/**
 * Update given override from its reference (re-applying overridden properties).
 */
void BKE_lib_override_library_update(Main *bmain, ID *local);
/**
 * Update all overrides from given \a bmain.
 */
void BKE_lib_override_library_main_update(Main *bmain);

/**
 * In case an ID is used by another liboverride ID, user may not be allowed to delete it.
 */
bool BKE_lib_override_library_id_is_user_deletable(Main *bmain, ID *id);

/**
 * Debugging helper to show content of given liboverride data.
 */
void BKE_lib_override_debug_print(IDOverrideLibrary *liboverride, const char *intro_txt);

/* Storage (.blend file writing) part. */

/* For now, we just use a temp main list. */
using OverrideLibraryStorage = Main;

/**
 * Initialize an override storage.
 */
OverrideLibraryStorage *BKE_lib_override_library_operations_store_init();
/**
 * Generate suitable 'write' data (this only affects differential override operations).
 *
 * Note that \a local ID is no more modified by this call,
 * all extra data are stored in its temp \a storage_id copy.
 */
ID *BKE_lib_override_library_operations_store_start(Main *bmain,
                                                    OverrideLibraryStorage *liboverride_storage,
                                                    ID *local);
/**
 * Restore given ID modified by #BKE_lib_override_library_operations_store_start, to its
 * original state.
 */
void BKE_lib_override_library_operations_store_end(OverrideLibraryStorage *liboverride_storage,
                                                   ID *local);
void BKE_lib_override_library_operations_store_finalize(
    OverrideLibraryStorage *liboverride_storage);<|MERGE_RESOLUTION|>--- conflicted
+++ resolved
@@ -83,17 +83,6 @@
 bool BKE_lib_override_library_is_system_defined(const Main *bmain, const ID *id);
 
 /**
-<<<<<<< HEAD
- * Count the amount of liboverride IDs of given `id_type`, using a refererence linked ID from given
- * `library`, that are user-edited.
- *
- * \param r_reports If not NULL, add one report for each relevant ID.
- */
-int BKE_lib_override_user_edited_from_library_count(struct Main *bmain,
-                                                    const short id_type,
-                                                    struct Library *library,
-                                                    struct ReportList *r_reports);
-=======
  * Count the number of liboverride IDs of given `id_type`, using a refererence linked ID from given
  * `library`, that are user-edited.
  *
@@ -103,7 +92,6 @@
                                                     const short id_type,
                                                     Library *library,
                                                     ReportList *r_reports);
->>>>>>> c5243b0e
 
 /**
  * Check if given Override Property for given ID is animated (through a F-Curve in an Action, or
