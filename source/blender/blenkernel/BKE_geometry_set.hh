/* SPDX-FileCopyrightText: 2023 Blender Authors
 *
 * SPDX-License-Identifier: GPL-2.0-or-later */

#pragma once

/** \file
 * \ingroup bke
 */

#include <iosfwd>
#include <mutex>

#include "BLI_compute_context.hh"

#include "BLI_bounds_types.hh"
#include "BLI_function_ref.hh"
#include "BLI_map.hh"
#include "BLI_math_matrix_types.hh"
#include "BLI_math_vector_types.hh"

#include "BKE_attribute.hh"

struct Curves;
struct Curve;
struct Mesh;
struct PointCloud;
struct Volume;
struct GreasePencil;
namespace blender::bke {
class ComponentAttributeProviders;
class CurvesEditHints;
class Instances;
class GeometryComponent;
class GreasePencilEditHints;
}  // namespace blender::bke

namespace blender::bke {

#define GEO_COMPONENT_TYPE_ENUM_SIZE 7

enum class GeometryOwnershipType {
  /* The geometry is owned. This implies that it can be changed. */
  Owned = 0,
  /* The geometry can be changed, but someone else is responsible for freeing it. */
  Editable = 1,
  /* The geometry cannot be changed and someone else is responsible for freeing it. */
  ReadOnly = 2,
};

using GeometryComponentPtr = ImplicitSharingPtr<GeometryComponent>;

/**
 * This is the base class for specialized geometry component types. A geometry component uses
 * implicit sharing to avoid read-only copies. It also integrates with attribute API, which
 * generalizes storing and modifying generic information on a geometry.
 */
class GeometryComponent : public ImplicitSharingMixin {
 public:
  /**
   * Each geometry component has a specific type. The type determines what kind of data the
   * component stores. Functions modifying a geometry will usually just modify a subset of the
   * component types.
   * \note These values are stored in files, so they should not be reordered.
   */
  enum class Type {
    Mesh = 0,
    PointCloud = 1,
    Instance = 2,
    Volume = 3,
    Curve = 4,
    Edit = 5,
    GreasePencil = 6,
  };

 private:
  Type type_;

 public:
  GeometryComponent(Type type);
  virtual ~GeometryComponent() = default;
  static GeometryComponentPtr create(Type component_type);

  int attribute_domain_size(eAttrDomain domain) const;

  /**
   * Get access to the attributes in this geometry component. May return none if the geometry does
   * not support the attribute system.
   */
  virtual std::optional<AttributeAccessor> attributes() const;
  virtual std::optional<MutableAttributeAccessor> attributes_for_write();

  /* The returned component should be of the same type as the type this is called on. */
  virtual GeometryComponent *copy() const = 0;

  /** Remove referenced data from the geometry component. */
  virtual void clear() = 0;

  /* Direct data is everything except for instances of objects/collections.
   * If this returns true, the geometry set can be cached and is still valid after e.g. modifier
   * evaluation ends. Instances can only be valid as long as the data they instance is valid. */
  virtual bool owns_direct_data() const = 0;
  virtual void ensure_owns_direct_data() = 0;

  Type type() const;

  virtual bool is_empty() const;

 private:
  void delete_self() override;
  void delete_data_only() override;
};

template<typename T>
inline constexpr bool is_geometry_component_v = std::is_base_of_v<GeometryComponent, T>;

/**
 * A geometry set is a container for multiple kinds of geometry. It does not own geometry directly
 * itself, instead geometry is owned by multiple #GeometryComponents, and the geometry set
 * increases the user count of each component, so they avoid losing the data. This means
 * individual components might be shared between multiple geometries and other code. Shared
 * components are copied automatically when write access is requested.
 *
 * The components usually do not store data directly, but keep a reference to a data
 * structure defined elsewhere. There is at most one component of each type:
 *  - #MeshComponent
 *  - #CurveComponent
 *  - #PointCloudComponent
 *  - #InstancesComponent
 *  - #VolumeComponent
 *  - #GreasePencilComponent
 *
 * Copying a geometry set is a relatively cheap operation, because it does not copy the referenced
 * geometry components, so #GeometrySet can often be passed or moved by value.
 */
struct GeometrySet {
 private:
  /* Indexed by #GeometryComponent::Type. */
  std::array<GeometryComponentPtr, GEO_COMPONENT_TYPE_ENUM_SIZE> components_;

 public:
  /**
   * The methods are defaulted here so that they are not instantiated in every translation unit.
   */
  GeometrySet();
  GeometrySet(const GeometrySet &other);
  GeometrySet(GeometrySet &&other);
  ~GeometrySet();
  GeometrySet &operator=(const GeometrySet &other);
  GeometrySet &operator=(GeometrySet &&other);

  /**
   * This method can only be used when the geometry set is mutable. It returns a mutable geometry
   * component of the given type.
   */
  GeometryComponent &get_component_for_write(GeometryComponent::Type component_type);
  template<typename Component> Component &get_component_for_write()
  {
    BLI_STATIC_ASSERT(is_geometry_component_v<Component>, "");
    return static_cast<Component &>(this->get_component_for_write(Component::static_type));
  }

  /**
   * Get the component of the given type. Might return null if the component does not exist yet.
   */
  const GeometryComponent *get_component(GeometryComponent::Type component_type) const;
  template<typename Component> const Component *get_component() const
  {
    BLI_STATIC_ASSERT(is_geometry_component_v<Component>, "");
    return static_cast<const Component *>(get_component(Component::static_type));
  }

  bool has(const GeometryComponent::Type component_type) const;
  template<typename Component> bool has() const
  {
    BLI_STATIC_ASSERT(is_geometry_component_v<Component>, "");
    return this->has(Component::static_type);
  }

  void remove(const GeometryComponent::Type component_type);
  template<typename Component> void remove()
  {
    BLI_STATIC_ASSERT(is_geometry_component_v<Component>, "");
    return this->remove(Component::static_type);
  }

  /**
   * Remove all geometry components with types that are not in the provided list.
   */
  void keep_only(const Span<GeometryComponent::Type> component_types);
  /**
   * Keeps the provided geometry types, but also instances and edit data.
   * Instances must not be removed while using #modify_geometry_sets.
   */
  void keep_only_during_modify(const Span<GeometryComponent::Type> component_types);
  void remove_geometry_during_modify();

  void add(const GeometryComponent &component);

  /**
   * Get all geometry components in this geometry set for read-only access.
   */
  Vector<const GeometryComponent *> get_components() const;

  std::optional<Bounds<float3>> compute_boundbox_without_instances() const;

  friend std::ostream &operator<<(std::ostream &stream, const GeometrySet &geometry_set);

  /**
   * Remove all geometry components from the geometry set.
   */
  void clear();

  bool owns_direct_data() const;
  /**
   * Make sure that the geometry can be cached. This does not ensure ownership of object/collection
   * instances. This is necessary because sometimes components only have read-only or editing
   * access to their data, which might be freed later if this geometry set outlasts the data.
   */
  void ensure_owns_direct_data();
  /**
   * Same as #ensure_owns_direct_data but also turns object/collection instances into geometry
   * instances so that they can be owned.
   */
  void ensure_owns_all_data();

  using AttributeForeachCallback = FunctionRef<void(const AttributeIDRef &attribute_id,
                                                    const AttributeMetaData &meta_data,
                                                    const GeometryComponent &component)>;

  void attribute_foreach(Span<GeometryComponent::Type> component_types,
                         bool include_instances,
                         AttributeForeachCallback callback) const;

  static void propagate_attributes_from_layer_to_instances(
      const AttributeAccessor src_attributes,
      MutableAttributeAccessor dst_attributes,
      const AnonymousAttributePropagationInfo &propagation_info);

  void gather_attributes_for_propagation(Span<GeometryComponent::Type> component_types,
                                         GeometryComponent::Type dst_component_type,
                                         bool include_instances,
                                         const AnonymousAttributePropagationInfo &propagation_info,
                                         Map<AttributeIDRef, AttributeKind> &r_attributes) const;

  Vector<GeometryComponent::Type> gather_component_types(bool include_instances,
                                                         bool ignore_empty) const;

  using ForeachSubGeometryCallback = FunctionRef<void(GeometrySet &geometry_set)>;

  /**
   * Modify every (recursive) instance separately. This is often more efficient than realizing all
   * instances just to change the same thing on all of them.
   */
  void modify_geometry_sets(ForeachSubGeometryCallback callback);

  /* Utility methods for creation. */
  /**
   * Create a new geometry set that only contains the given mesh.
   */
  static GeometrySet from_mesh(Mesh *mesh,
                               GeometryOwnershipType ownership = GeometryOwnershipType::Owned);
  /**
   * Create a new geometry set that only contains the given volume.
   */
  static GeometrySet from_volume(Volume *volume,
                                 GeometryOwnershipType ownership = GeometryOwnershipType::Owned);
  /**
   * Create a new geometry set that only contains the given point cloud.
   */
  static GeometrySet from_pointcloud(
      PointCloud *pointcloud, GeometryOwnershipType ownership = GeometryOwnershipType::Owned);
  /**
   * Create a new geometry set that only contains the given curves.
   */
  static GeometrySet from_curves(Curves *curves,
                                 GeometryOwnershipType ownership = GeometryOwnershipType::Owned);
  /**
   * Create a new geometry set that only contains the given instances.
   */
  static GeometrySet from_instances(
      Instances *instances, GeometryOwnershipType ownership = GeometryOwnershipType::Owned);
  /**
   * Create a new geometry set that only contains the given Grease Pencil data.
   */
  static GeometrySet from_grease_pencil(
      GreasePencil *grease_pencil, GeometryOwnershipType ownership = GeometryOwnershipType::Owned);

  /* Utility methods for access. */
  /**
   * Returns true when the geometry set has a mesh component that has a mesh.
   */
  bool has_mesh() const;
  /**
   * Returns true when the geometry set has a point cloud component that has a point cloud.
   */
  bool has_pointcloud() const;
  /**
   * Returns true when the geometry set has an instances component that has at least one instance.
   */
  bool has_instances() const;
  /**
   * Returns true when the geometry set has a volume component that has a volume.
   */
  bool has_volume() const;
  /**
   * Returns true when the geometry set has a curves component that has a curves data-block.
   */
  bool has_curves() const;
  /**
   * Returns true when the geometry set has any data that is not an instance.
   */
  bool has_realized_data() const;
  /**
   * Returns true when the geometry set has a Grease Pencil component that has grease pencil data.
   */
  bool has_grease_pencil() const;
  /**
   * Return true if the geometry set has any component that isn't empty.
   */
  bool is_empty() const;

  /**
   * Returns a read-only mesh or null.
   */
  const Mesh *get_mesh() const;
  /**
   * Returns a read-only point cloud of null.
   */
  const PointCloud *get_pointcloud() const;
  /**
   * Returns a read-only volume or null.
   */
  const Volume *get_volume() const;
  /**
   * Returns a read-only curves data-block or null.
   */
  const Curves *get_curves() const;
  /**
   * Returns read-only instances or null.
   */
  const Instances *get_instances() const;
  /**
   * Returns read-only curve edit hints or null.
   */
  const CurvesEditHints *get_curve_edit_hints() const;
  /**
   * Returns a read-only Grease Pencil data-block or null.
   */
  const GreasePencil *get_grease_pencil() const;

  /**
   * Returns a mutable mesh or null. No ownership is transferred.
   */
  Mesh *get_mesh_for_write();
  /**
   * Returns a mutable point cloud or null. No ownership is transferred.
   */
  PointCloud *get_pointcloud_for_write();
  /**
   * Returns a mutable volume or null. No ownership is transferred.
   */
  Volume *get_volume_for_write();
  /**
   * Returns a mutable curves data-block or null. No ownership is transferred.
   */
  Curves *get_curves_for_write();
  /**
   * Returns mutable instances or null. No ownership is transferred.
   */
  Instances *get_instances_for_write();
  /**
   * Returns mutable curve edit hints or null.
   */
  CurvesEditHints *get_curve_edit_hints_for_write();
  /**
   * Returns a mutable Grease Pencil data-block or null. No ownership is transferred.
   */
  GreasePencil *get_grease_pencil_for_write();

  /* Utility methods for replacement. */
  /**
   * Clear the existing mesh and replace it with the given one.
   */
  void replace_mesh(Mesh *mesh, GeometryOwnershipType ownership = GeometryOwnershipType::Owned);
  /**
   * Clear the existing point cloud and replace with the given one.
   */
  void replace_pointcloud(PointCloud *pointcloud,
                          GeometryOwnershipType ownership = GeometryOwnershipType::Owned);
  /**
   * Clear the existing volume and replace with the given one.
   */
  void replace_volume(Volume *volume,
                      GeometryOwnershipType ownership = GeometryOwnershipType::Owned);
  /**
   * Clear the existing curves data-block and replace it with the given one.
   */
  void replace_curves(Curves *curves,
                      GeometryOwnershipType ownership = GeometryOwnershipType::Owned);
  /**
   * Clear the existing instances and replace them with the given one.
   */
  void replace_instances(Instances *instances,
                         GeometryOwnershipType ownership = GeometryOwnershipType::Owned);
  /**
   * Clear the existing Grease Pencil data-block and replace it with the given one.
   */
  void replace_grease_pencil(GreasePencil *grease_pencil,
                             GeometryOwnershipType ownership = GeometryOwnershipType::Owned);

  friend bool operator==(const GeometrySet &a, const GeometrySet &b)
  {
    /* This compares only the component pointers, not the actual geometry data. */
    return Span(a.components_) == Span(b.components_);
  }

 private:
  /**
   * Retrieve the pointer to a component without creating it if it does not exist,
   * unlike #get_component_for_write.
   */
  GeometryComponent *get_component_ptr(GeometryComponent::Type type);
  template<typename Component> Component *get_component_ptr()
  {
    BLI_STATIC_ASSERT(is_geometry_component_v<Component>, "");
    return static_cast<Component *>(get_component_ptr(Component::static_type));
  }
};

/**
 * A geometry component that can store a mesh, using the #Mesh data-block.
 * Attributes are stored on any of the four attribute domains.
 */
class MeshComponent : public GeometryComponent {
 private:
  Mesh *mesh_ = nullptr;
  GeometryOwnershipType ownership_ = GeometryOwnershipType::Owned;

 public:
  MeshComponent();
  ~MeshComponent();
  GeometryComponent *copy() const override;

  void clear() override;
  bool has_mesh() const;
  /**
   * Clear the component and replace it with the new mesh.
   */
  void replace(Mesh *mesh, GeometryOwnershipType ownership = GeometryOwnershipType::Owned);
  /**
   * Return the mesh and clear the component. The caller takes over responsibility for freeing the
   * mesh (if the component was responsible before).
   */
  Mesh *release();

  /**
   * Get the mesh from this component. This method can be used by multiple threads at the same
   * time. Therefore, the returned mesh should not be modified. No ownership is transferred.
   */
  const Mesh *get() const;
  /**
   * Get the mesh from this component. This method can only be used when the component is mutable,
   * i.e. it is not shared. The returned mesh can be modified. No ownership is transferred.
   */
  Mesh *get_for_write();

  bool is_empty() const final;

  bool owns_direct_data() const override;
  void ensure_owns_direct_data() override;

  static constexpr inline GeometryComponent::Type static_type = Type::Mesh;

  std::optional<AttributeAccessor> attributes() const final;
  std::optional<MutableAttributeAccessor> attributes_for_write() final;
};

/**
 * A geometry component that stores a point cloud, corresponding to the #PointCloud data structure.
 * While a point cloud is technically a subset of a mesh in some respects, it is useful because of
 * its simplicity, partly on a conceptual level for the user, but also in the code, though partly
 * for historical reasons. Point clouds can also be rendered in special ways, based on the built-in
 * `radius` attribute.
 *
 * Attributes on point clouds are all stored in contiguous arrays in its #CustomData,
 * which makes them efficient to process, relative to some legacy built-in mesh attributes.
 */
class PointCloudComponent : public GeometryComponent {
 private:
  PointCloud *pointcloud_ = nullptr;
  GeometryOwnershipType ownership_ = GeometryOwnershipType::Owned;

 public:
  PointCloudComponent();
  ~PointCloudComponent();
  GeometryComponent *copy() const override;

  void clear() override;
  bool has_pointcloud() const;
  /**
   * Clear the component and replace it with the new point cloud.
   */
  void replace(PointCloud *pointcloud,
               GeometryOwnershipType ownership = GeometryOwnershipType::Owned);
  /**
   * Return the point cloud and clear the component. The caller takes over responsibility for
   * freeing the point cloud (if the component was responsible before).
   */
  PointCloud *release();

  /**
   * Get the point cloud from this component. This method can be used by multiple threads at the
   * same time. Therefore, the returned point cloud should not be modified. No ownership is
   * transferred.
   */
  const PointCloud *get() const;
  /**
   * Get the point cloud from this component. This method can only be used when the component is
   * mutable, i.e. it is not shared. The returned point cloud can be modified. No ownership is
   * transferred.
   */
  PointCloud *get_for_write();

  bool is_empty() const final;

  bool owns_direct_data() const override;
  void ensure_owns_direct_data() override;

  std::optional<AttributeAccessor> attributes() const final;
  std::optional<MutableAttributeAccessor> attributes_for_write() final;

  static constexpr inline GeometryComponent::Type static_type = Type::PointCloud;
};

/**
 * A geometry component that stores a group of curves, corresponding the #Curves data-block
 * and the #CurvesGeometry type. Attributes are stored on the control point domain and the
 * curve domain.
 */
class CurveComponent : public GeometryComponent {
 private:
  Curves *curves_ = nullptr;
  GeometryOwnershipType ownership_ = GeometryOwnershipType::Owned;

  /**
   * Because rendering #Curves isn't fully working yet, we must provide a #Curve for the render
   * engine and depsgraph object iterator in some cases. This allows using the old curve rendering
   * even when the new curve data structure is used.
   */
  mutable Curve *curve_for_render_ = nullptr;
  mutable std::mutex curve_for_render_mutex_;

 public:
  CurveComponent();
  ~CurveComponent();
  GeometryComponent *copy() const override;

  void clear() override;
  bool has_curves() const;
  /**
   * Clear the component and replace it with the new curve.
   */
  void replace(Curves *curve, GeometryOwnershipType ownership = GeometryOwnershipType::Owned);
  Curves *release();

  const Curves *get() const;
  Curves *get_for_write();

  bool is_empty() const final;

  bool owns_direct_data() const override;
  void ensure_owns_direct_data() override;

  /**
   * Create empty curve data used for rendering the spline's wire edges.
   * \note See comment on #curve_for_render_ for further explanation.
   */
  const Curve *get_curve_for_render() const;

  std::optional<AttributeAccessor> attributes() const final;
  std::optional<MutableAttributeAccessor> attributes_for_write() final;

  static constexpr inline GeometryComponent::Type static_type = Type::Curve;
};

/**
 * A geometry component that stores #Instances.
 */
class InstancesComponent : public GeometryComponent {
 private:
  Instances *instances_ = nullptr;
  GeometryOwnershipType ownership_ = GeometryOwnershipType::Owned;

 public:
  InstancesComponent();
  ~InstancesComponent();
  GeometryComponent *copy() const override;

  void clear() override;

  const Instances *get() const;
  Instances *get_for_write();

  void replace(Instances *instances,
               GeometryOwnershipType ownership = GeometryOwnershipType::Owned);

  bool is_empty() const final;

  bool owns_direct_data() const override;
  void ensure_owns_direct_data() override;

  std::optional<AttributeAccessor> attributes() const final;
  std::optional<MutableAttributeAccessor> attributes_for_write() final;

  static constexpr inline GeometryComponent::Type static_type = Type::Instance;
};

/**
 * A geometry component that stores volume grids, corresponding to the #Volume data structure.
 * This component does not implement an attribute API, partly because storage of sparse volume
 * information in grids is much more complicated than it is for other types
 */
class VolumeComponent : public GeometryComponent {
 private:
  Volume *volume_ = nullptr;
  GeometryOwnershipType ownership_ = GeometryOwnershipType::Owned;

 public:
  VolumeComponent();
  ~VolumeComponent();
  GeometryComponent *copy() const override;

  void clear() override;
  bool has_volume() const;
  /**
   * Clear the component and replace it with the new volume.
   */
  void replace(Volume *volume, GeometryOwnershipType ownership = GeometryOwnershipType::Owned);
  /**
   * Return the volume and clear the component. The caller takes over responsibility for freeing
   * the volume (if the component was responsible before).
   */
  Volume *release();

  /**
   * Get the volume from this component. This method can be used by multiple threads at the same
   * time. Therefore, the returned volume should not be modified. No ownership is transferred.
   */
  const Volume *get() const;
  /**
   * Get the volume from this component. This method can only be used when the component is
   * mutable, i.e. it is not shared. The returned volume can be modified. No ownership is
   * transferred.
   */
  Volume *get_for_write();

  bool owns_direct_data() const override;
  void ensure_owns_direct_data() override;

  static constexpr inline GeometryComponent::Type static_type = Type::Volume;
};

/**
 * When the original data is in some edit mode, we want to propagate some additional information
 * through object evaluation. This information can be used by edit modes to support working on
 * evaluated data.
 *
 * This component is added at the beginning of modifier evaluation.
 */
class GeometryComponentEditData final : public GeometryComponent {
 public:
  /**
   * Information about how original curves are manipulated during evaluation. This data is used so
   * that curve sculpt tools can work on evaluated data. It is not stored in #CurveComponent
   * because the data remains valid even when there is no actual curves geometry anymore, for
   * example, when the curves have been converted to a mesh.
   */
  std::unique_ptr<CurvesEditHints> curves_edit_hints_;
<<<<<<< HEAD
  Map<std::pair<ComputeContextHash, int>, float4x4> gizmo_transforms_;
=======
  /**
   * Information about how drawings on the grease pencil layers are manipulated during evaluation.
   */
  std::unique_ptr<GreasePencilEditHints> grease_pencil_edit_hints_;
>>>>>>> 499f8984

  GeometryComponentEditData();

  GeometryComponent *copy() const final;
  bool owns_direct_data() const final;
  void ensure_owns_direct_data() final;

  void clear() override;

  /**
   * The first node that does topology changing operations on curves should store the curve point
   * positions it retrieved as input. Without this, information about the deformed positions is
   * lost, which would make curves sculpt mode fall back to using original curve positions instead
   * of deformed ones.
   */
  static void remember_deformed_positions_if_necessary(GeometrySet &geometry);

  static constexpr inline GeometryComponent::Type static_type = GeometryComponent::Type::Edit;
};

/**
 * A geometry component that stores #GreasePencil data.
 * The attributes on this component are only on the layer domain. Each individual layer represents
 * a #CurvesGeometry with its own curve and point domain. See #CurveComponent.
 */
class GreasePencilComponent : public GeometryComponent {
 private:
  GreasePencil *grease_pencil_ = nullptr;
  GeometryOwnershipType ownership_ = GeometryOwnershipType::Owned;

 public:
  GreasePencilComponent();
  ~GreasePencilComponent();
  GeometryComponent *copy() const override;

  void clear() override;
  bool has_grease_pencil() const;
  /**
   * Clear the component and replace it with the new \a grease_pencil data.
   */
  void replace(GreasePencil *grease_pencil,
               GeometryOwnershipType ownership = GeometryOwnershipType::Owned);
  /**
   * Return the Grease Pencil data and clear the component. The caller takes over responsibility
   * for freeing the Grease Pencil data (if the component was responsible before).
   */
  GreasePencil *release();

  const GreasePencil *get() const;
  GreasePencil *get_for_write();

  bool is_empty() const final;

  bool owns_direct_data() const override;
  void ensure_owns_direct_data() override;

  static constexpr inline GeometryComponent::Type static_type = Type::GreasePencil;

  std::optional<AttributeAccessor> attributes() const final;
  std::optional<MutableAttributeAccessor> attributes_for_write() final;
};

}  // namespace blender::bke<|MERGE_RESOLUTION|>--- conflicted
+++ resolved
@@ -677,14 +677,11 @@
    * example, when the curves have been converted to a mesh.
    */
   std::unique_ptr<CurvesEditHints> curves_edit_hints_;
-<<<<<<< HEAD
+  /**
+   * Information about how drawings on the grease pencil layers are manipulated during evaluation.
+   */
+  std::unique_ptr<GreasePencilEditHints> grease_pencil_edit_hints_;
   Map<std::pair<ComputeContextHash, int>, float4x4> gizmo_transforms_;
-=======
-  /**
-   * Information about how drawings on the grease pencil layers are manipulated during evaluation.
-   */
-  std::unique_ptr<GreasePencilEditHints> grease_pencil_edit_hints_;
->>>>>>> 499f8984
 
   GeometryComponentEditData();
 
