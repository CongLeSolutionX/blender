/* SPDX-FileCopyrightText: 2023 Blender Foundation
 *
 * SPDX-License-Identifier: GPL-2.0-or-later */

#pragma once

/** \file
 * \ingroup bke
 */

#include <iostream>
#include <mutex>

#include "BLI_bounds_types.hh"
#include "BLI_function_ref.hh"
#include "BLI_map.hh"

#include "BKE_attribute.hh"

struct Curves;
struct Curve;
struct Mesh;
struct PointCloud;
struct Volume;
struct GreasePencil;

namespace blender::bke {

#define GEO_COMPONENT_TYPE_ENUM_SIZE 7

enum class GeometryOwnershipType {
  /* The geometry is owned. This implies that it can be changed. */
  Owned = 0,
  /* The geometry can be changed, but someone else is responsible for freeing it. */
  Editable = 1,
  /* The geometry cannot be changed and someone else is responsible for freeing it. */
  ReadOnly = 2,
};

class ComponentAttributeProviders;
class CurvesEditHints;
class Instances;

class GeometryComponent;
using GeometryComponentPtr = ImplicitSharingPtr<GeometryComponent>;

/**
 * This is the base class for specialized geometry component types. A geometry component uses
 * implicit sharing to avoid read-only copies. It also integrates with attribute API, which
 * generalizes storing and modifying generic information on a geometry.
 */
class GeometryComponent : public ImplicitSharingMixin {
 public:
  /**
   * Each geometry component has a specific type. The type determines what kind of data the
   * component stores. Functions modifying a geometry will usually just modify a subset of the
   * component types.
   * \note These values are stored in files, so they should not be reordered.
   */
  enum class Type {
    Mesh = 0,
    PointCloud = 1,
    Instance = 2,
    Volume = 3,
    Curve = 4,
    Edit = 5,
    GreasePencil = 6,
  };

 private:
  Type type_;

 public:
  GeometryComponent(Type type);
  virtual ~GeometryComponent() = default;
  static GeometryComponentPtr create(Type component_type);

  int attribute_domain_size(eAttrDomain domain) const;

  /**
   * Get access to the attributes in this geometry component. May return none if the geometry does
   * not support the attribute system.
   */
  virtual std::optional<AttributeAccessor> attributes() const;
  virtual std::optional<MutableAttributeAccessor> attributes_for_write();

  /* The returned component should be of the same type as the type this is called on. */
  virtual GeometryComponent *copy() const = 0;

  /** Remove referenced data from the geometry component. */
  virtual void clear() = 0;

  /* Direct data is everything except for instances of objects/collections.
   * If this returns true, the geometry set can be cached and is still valid after e.g. modifier
   * evaluation ends. Instances can only be valid as long as the data they instance is valid. */
  virtual bool owns_direct_data() const = 0;
  virtual void ensure_owns_direct_data() = 0;

  Type type() const;

  virtual bool is_empty() const;

 private:
  void delete_self() override;
  void delete_data_only() override;
};

template<typename T>
inline constexpr bool is_geometry_component_v = std::is_base_of_v<GeometryComponent, T>;

/**
 * A geometry set is a container for multiple kinds of geometry. It does not own geometry directly
 * itself, instead geometry is owned by multiple #GeometryComponents, and the geometry set
 * increases the user count of each component, so they avoid losing the data. This means
 * individual components might be shared between multiple geometries and other code. Shared
 * components are copied automatically when write access is requested.
 *
 * The components usually do not store data directly, but keep a reference to a data
 * structure defined elsewhere. There is at most one component of each type:
 *  - #MeshComponent
 *  - #CurveComponent
 *  - #PointCloudComponent
 *  - #InstancesComponent
 *  - #VolumeComponent
 *  - #GreasePencilComponent
 *
 * Copying a geometry set is a relatively cheap operation, because it does not copy the referenced
 * geometry components, so #GeometrySet can often be passed or moved by value.
 */
struct GeometrySet {
 private:
  /* Indexed by #GeometryComponent::Type. */
  std::array<GeometryComponentPtr, GEO_COMPONENT_TYPE_ENUM_SIZE> components_;

 public:
  /**
   * The methods are defaulted here so that they are not instantiated in every translation unit.
   */
  GeometrySet();
  GeometrySet(const GeometrySet &other);
  GeometrySet(GeometrySet &&other);
  ~GeometrySet();
  GeometrySet &operator=(const GeometrySet &other);
  GeometrySet &operator=(GeometrySet &&other);

  /**
   * This method can only be used when the geometry set is mutable. It returns a mutable geometry
   * component of the given type.
   */
  GeometryComponent &get_component_for_write(GeometryComponent::Type component_type);
  template<typename Component> Component &get_component_for_write()
  {
    BLI_STATIC_ASSERT(is_geometry_component_v<Component>, "");
    return static_cast<Component &>(this->get_component_for_write(Component::static_type));
  }

  /**
   * Get the component of the given type. Might return null if the component does not exist yet.
   */
  const GeometryComponent *get_component(GeometryComponent::Type component_type) const;
  template<typename Component> const Component *get_component() const
  {
    BLI_STATIC_ASSERT(is_geometry_component_v<Component>, "");
    return static_cast<const Component *>(get_component(Component::static_type));
  }

  bool has(const GeometryComponent::Type component_type) const;
  template<typename Component> bool has() const
  {
    BLI_STATIC_ASSERT(is_geometry_component_v<Component>, "");
    return this->has(Component::static_type);
  }

  void remove(const GeometryComponent::Type component_type);
  template<typename Component> void remove()
  {
    BLI_STATIC_ASSERT(is_geometry_component_v<Component>, "");
    return this->remove(Component::static_type);
  }

  /**
   * Remove all geometry components with types that are not in the provided list.
   */
  void keep_only(const Span<GeometryComponent::Type> component_types);
  /**
   * Keeps the provided geometry types, but also instances and edit data.
   * Instances must not be removed while using #modify_geometry_sets.
   */
  void keep_only_during_modify(const Span<GeometryComponent::Type> component_types);
  void remove_geometry_during_modify();

  void add(const GeometryComponent &component);

  /**
   * Get all geometry components in this geometry set for read-only access.
   */
  Vector<const GeometryComponent *> get_components() const;

  std::optional<Bounds<float3>> compute_boundbox_without_instances() const;

  friend std::ostream &operator<<(std::ostream &stream, const GeometrySet &geometry_set);

  /**
   * Remove all geometry components from the geometry set.
   */
  void clear();

  bool owns_direct_data() const;
  /**
   * Make sure that the geometry can be cached. This does not ensure ownership of object/collection
   * instances. This is necessary because sometimes components only have read-only or editing
   * access to their data, which might be freed later if this geometry set outlasts the data.
   */
  void ensure_owns_direct_data();
  /**
   * Same as #ensure_owns_direct_data but also turns object/collection instances into geometry
   * instances so that they can be owned.
   */
  void ensure_owns_all_data();

  using AttributeForeachCallback = FunctionRef<void(const AttributeIDRef &attribute_id,
                                                    const AttributeMetaData &meta_data,
                                                    const GeometryComponent &component)>;

  void attribute_foreach(Span<GeometryComponent::Type> component_types,
                         bool include_instances,
                         AttributeForeachCallback callback) const;

  void gather_attributes_for_propagation(Span<GeometryComponent::Type> component_types,
                                         GeometryComponent::Type dst_component_type,
                                         bool include_instances,
                                         const AnonymousAttributePropagationInfo &propagation_info,
                                         Map<AttributeIDRef, AttributeKind> &r_attributes) const;

  Vector<GeometryComponent::Type> gather_component_types(bool include_instances,
                                                         bool ignore_empty) const;

  using ForeachSubGeometryCallback = FunctionRef<void(GeometrySet &geometry_set)>;

  /**
   * Modify every (recursive) instance separately. This is often more efficient than realizing all
   * instances just to change the same thing on all of them.
   */
  void modify_geometry_sets(ForeachSubGeometryCallback callback);

  /* Utility methods for creation. */
  /**
   * Create a new geometry set that only contains the given mesh.
   */
  static GeometrySet from_mesh(Mesh *mesh,
                               GeometryOwnershipType ownership = GeometryOwnershipType::Owned);
  /**
   * Create a new geometry set that only contains the given volume.
   */
  static GeometrySet from_volume(Volume *volume,
                                 GeometryOwnershipType ownership = GeometryOwnershipType::Owned);
  /**
   * Create a new geometry set that only contains the given point cloud.
   */
  static GeometrySet from_pointcloud(
      PointCloud *pointcloud, GeometryOwnershipType ownership = GeometryOwnershipType::Owned);
  /**
   * Create a new geometry set that only contains the given curves.
   */
  static GeometrySet from_curves(Curves *curves,
                                 GeometryOwnershipType ownership = GeometryOwnershipType::Owned);
  /**
   * Create a new geometry set that only contains the given instances.
   */
  static GeometrySet from_instances(
      Instances *instances, GeometryOwnershipType ownership = GeometryOwnershipType::Owned);
  /**
   * Create a new geometry set that only contains the given Grease Pencil data.
   */
  static GeometrySet from_grease_pencil(
      GreasePencil *grease_pencil, GeometryOwnershipType ownership = GeometryOwnershipType::Owned);

  /* Utility methods for access. */
  /**
   * Returns true when the geometry set has a mesh component that has a mesh.
   */
  bool has_mesh() const;
  /**
   * Returns true when the geometry set has a point cloud component that has a point cloud.
   */
  bool has_pointcloud() const;
  /**
   * Returns true when the geometry set has an instances component that has at least one instance.
   */
  bool has_instances() const;
  /**
   * Returns true when the geometry set has a volume component that has a volume.
   */
  bool has_volume() const;
  /**
   * Returns true when the geometry set has a curves component that has a curves data-block.
   */
  bool has_curves() const;
  /**
   * Returns true when the geometry set has any data that is not an instance.
   */
  bool has_realized_data() const;
  /**
   * Returns true when the geometry set has a Grease Pencil component that has grease pencil data.
   */
  bool has_grease_pencil() const;
  /**
   * Return true if the geometry set has any component that isn't empty.
   */
  bool is_empty() const;

  /**
   * Returns a read-only mesh or null.
   */
  const Mesh *get_mesh() const;
  /**
   * Returns a read-only point cloud of null.
   */
  const PointCloud *get_pointcloud() const;
  /**
   * Returns a read-only volume or null.
   */
  const Volume *get_volume() const;
  /**
   * Returns a read-only curves data-block or null.
   */
  const Curves *get_curves() const;
  /**
   * Returns read-only instances or null.
   */
  const Instances *get_instances() const;
  /**
   * Returns read-only curve edit hints or null.
   */
  const CurvesEditHints *get_curve_edit_hints() const;
  /**
   * Returns a read-only Grease Pencil data-block or null.
   */
  const GreasePencil *get_grease_pencil() const;

  /**
   * Returns a mutable mesh or null. No ownership is transferred.
   */
  Mesh *get_mesh_for_write();
  /**
   * Returns a mutable point cloud or null. No ownership is transferred.
   */
  PointCloud *get_pointcloud_for_write();
  /**
   * Returns a mutable volume or null. No ownership is transferred.
   */
  Volume *get_volume_for_write();
  /**
   * Returns a mutable curves data-block or null. No ownership is transferred.
   */
  Curves *get_curves_for_write();
  /**
   * Returns mutable instances or null. No ownership is transferred.
   */
  Instances *get_instances_for_write();
  /**
   * Returns mutable curve edit hints or null.
   */
  CurvesEditHints *get_curve_edit_hints_for_write();
  /**
   * Returns a mutable Grease Pencil data-block or null. No ownership is transferred.
   */
  GreasePencil *get_grease_pencil_for_write();

  /* Utility methods for replacement. */
  /**
   * Clear the existing mesh and replace it with the given one.
   */
  void replace_mesh(Mesh *mesh, GeometryOwnershipType ownership = GeometryOwnershipType::Owned);
  /**
   * Clear the existing point cloud and replace with the given one.
   */
  void replace_pointcloud(PointCloud *pointcloud,
                          GeometryOwnershipType ownership = GeometryOwnershipType::Owned);
  /**
   * Clear the existing volume and replace with the given one.
   */
  void replace_volume(Volume *volume,
                      GeometryOwnershipType ownership = GeometryOwnershipType::Owned);
  /**
   * Clear the existing curves data-block and replace it with the given one.
   */
  void replace_curves(Curves *curves,
                      GeometryOwnershipType ownership = GeometryOwnershipType::Owned);
  /**
   * Clear the existing instances and replace them with the given one.
   */
  void replace_instances(Instances *instances,
                         GeometryOwnershipType ownership = GeometryOwnershipType::Owned);
  /**
   * Clear the existing Grease Pencil data-block and replace it with the given one.
   */
  void replace_grease_pencil(GreasePencil *grease_pencil,
                             GeometryOwnershipType ownership = GeometryOwnershipType::Owned);

 private:
  /**
   * Retrieve the pointer to a component without creating it if it does not exist,
   * unlike #get_component_for_write.
   */
  GeometryComponent *get_component_ptr(GeometryComponent::Type type);
  template<typename Component> Component *get_component_ptr()
  {
    BLI_STATIC_ASSERT(is_geometry_component_v<Component>, "");
    return static_cast<Component *>(get_component_ptr(Component::static_type));
  }
};

/**
 * A geometry component that can store a mesh, using the #Mesh data-block.
 * Attributes are stored on any of the four attribute domains.
 */
class MeshComponent : public GeometryComponent {
 private:
  Mesh *mesh_ = nullptr;
  GeometryOwnershipType ownership_ = GeometryOwnershipType::Owned;

 public:
  MeshComponent();
  ~MeshComponent();
  GeometryComponent *copy() const override;

  void clear() override;
  bool has_mesh() const;
  /**
   * Clear the component and replace it with the new mesh.
   */
  void replace(Mesh *mesh, GeometryOwnershipType ownership = GeometryOwnershipType::Owned);
  /**
   * Return the mesh and clear the component. The caller takes over responsibility for freeing the
   * mesh (if the component was responsible before).
   */
  Mesh *release();

  /**
   * Get the mesh from this component. This method can be used by multiple threads at the same
   * time. Therefore, the returned mesh should not be modified. No ownership is transferred.
   */
  const Mesh *get() const;
  /**
   * Get the mesh from this component. This method can only be used when the component is mutable,
   * i.e. it is not shared. The returned mesh can be modified. No ownership is transferred.
   */
  Mesh *get_for_write();

  bool is_empty() const final;

  bool owns_direct_data() const override;
  void ensure_owns_direct_data() override;

  static constexpr inline GeometryComponent::Type static_type = Type::Mesh;

  std::optional<AttributeAccessor> attributes() const final;
  std::optional<MutableAttributeAccessor> attributes_for_write() final;
};

/**
 * A geometry component that stores a point cloud, corresponding to the #PointCloud data structure.
 * While a point cloud is technically a subset of a mesh in some respects, it is useful because of
 * its simplicity, partly on a conceptual level for the user, but also in the code, though partly
 * for historical reasons. Point clouds can also be rendered in special ways, based on the built-in
 * `radius` attribute.
 *
 * Attributes on point clouds are all stored in contiguous arrays in its #CustomData,
 * which makes them efficient to process, relative to some legacy built-in mesh attributes.
 */
class PointCloudComponent : public GeometryComponent {
 private:
  PointCloud *pointcloud_ = nullptr;
  GeometryOwnershipType ownership_ = GeometryOwnershipType::Owned;

 public:
  PointCloudComponent();
  ~PointCloudComponent();
  GeometryComponent *copy() const override;

  void clear() override;
  bool has_pointcloud() const;
  /**
   * Clear the component and replace it with the new point cloud.
   */
  void replace(PointCloud *pointcloud,
               GeometryOwnershipType ownership = GeometryOwnershipType::Owned);
  /**
   * Return the point cloud and clear the component. The caller takes over responsibility for
   * freeing the point cloud (if the component was responsible before).
   */
  PointCloud *release();

  /**
   * Get the point cloud from this component. This method can be used by multiple threads at the
   * same time. Therefore, the returned point cloud should not be modified. No ownership is
   * transferred.
   */
  const PointCloud *get() const;
  /**
   * Get the point cloud from this component. This method can only be used when the component is
   * mutable, i.e. it is not shared. The returned point cloud can be modified. No ownership is
   * transferred.
   */
  PointCloud *get_for_write();

  bool is_empty() const final;

  bool owns_direct_data() const override;
  void ensure_owns_direct_data() override;

  std::optional<AttributeAccessor> attributes() const final;
  std::optional<MutableAttributeAccessor> attributes_for_write() final;

  static constexpr inline GeometryComponent::Type static_type = Type::PointCloud;
};

/**
 * A geometry component that stores a group of curves, corresponding the #Curves data-block
 * and the #CurvesGeometry type. Attributes are stored on the control point domain and the
 * curve domain.
 */
class CurveComponent : public GeometryComponent {
 private:
  Curves *curves_ = nullptr;
  GeometryOwnershipType ownership_ = GeometryOwnershipType::Owned;

  /**
   * Because rendering #Curves isn't fully working yet, we must provide a #Curve for the render
   * engine and depsgraph object iterator in some cases. This allows using the old curve rendering
   * even when the new curve data structure is used.
   */
  mutable Curve *curve_for_render_ = nullptr;
  mutable std::mutex curve_for_render_mutex_;

 public:
  CurveComponent();
  ~CurveComponent();
  GeometryComponent *copy() const override;

  void clear() override;
  bool has_curves() const;
  /**
   * Clear the component and replace it with the new curve.
   */
  void replace(Curves *curve, GeometryOwnershipType ownership = GeometryOwnershipType::Owned);
  Curves *release();

  const Curves *get() const;
  Curves *get_for_write();

  bool is_empty() const final;

  bool owns_direct_data() const override;
  void ensure_owns_direct_data() override;

  /**
   * Create empty curve data used for rendering the spline's wire edges.
   * \note See comment on #curve_for_render_ for further explanation.
   */
  const Curve *get_curve_for_render() const;

  std::optional<AttributeAccessor> attributes() const final;
  std::optional<MutableAttributeAccessor> attributes_for_write() final;

  static constexpr inline GeometryComponent::Type static_type = Type::Curve;
};

/**
 * A geometry component that stores #Instances.
 */
class InstancesComponent : public GeometryComponent {
 private:
  Instances *instances_ = nullptr;
  GeometryOwnershipType ownership_ = GeometryOwnershipType::Owned;

 public:
  InstancesComponent();
  ~InstancesComponent();
  GeometryComponent *copy() const override;

  void clear() override;

  const Instances *get() const;
  Instances *get_for_write();

  void replace(Instances *instances,
               GeometryOwnershipType ownership = GeometryOwnershipType::Owned);

  bool is_empty() const final;

  bool owns_direct_data() const override;
  void ensure_owns_direct_data() override;

  std::optional<AttributeAccessor> attributes() const final;
  std::optional<MutableAttributeAccessor> attributes_for_write() final;

  static constexpr inline GeometryComponent::Type static_type = Type::Instance;
};

/**
 * A geometry component that stores volume grids, corresponding to the #Volume data structure.
 * This component does not implement an attribute API, partly because storage of sparse volume
 * information in grids is much more complicated than it is for other types
 */
class VolumeComponent : public GeometryComponent {
 private:
  Volume *volume_ = nullptr;
  GeometryOwnershipType ownership_ = GeometryOwnershipType::Owned;

 public:
  VolumeComponent();
  ~VolumeComponent();
  GeometryComponent *copy() const override;

  void clear() override;
  bool has_volume() const;
  /**
   * Clear the component and replace it with the new volume.
   */
  void replace(Volume *volume, GeometryOwnershipType ownership = GeometryOwnershipType::Owned);
  /**
   * Return the volume and clear the component. The caller takes over responsibility for freeing
   * the volume (if the component was responsible before).
   */
  Volume *release();

  /**
   * Get the volume from this component. This method can be used by multiple threads at the same
   * time. Therefore, the returned volume should not be modified. No ownership is transferred.
   */
  const Volume *get() const;
  /**
   * Get the volume from this component. This method can only be used when the component is
   * mutable, i.e. it is not shared. The returned volume can be modified. No ownership is
   * transferred.
   */
  Volume *get_for_write();

  bool owns_direct_data() const override;
  void ensure_owns_direct_data() override;

  static constexpr inline GeometryComponent::Type static_type = Type::Volume;
};

/**
 * When the original data is in some edit mode, we want to propagate some additional information
 * through object evaluation. This information can be used by edit modes to support working on
 * evaluated data.
 *
 * This component is added at the beginning of modifier evaluation.
 */
class GeometryComponentEditData final : public GeometryComponent {
 public:
  /**
   * Information about how original curves are manipulated during evaluation. This data is used so
   * that curve sculpt tools can work on evaluated data. It is not stored in #CurveComponent
   * because the data remains valid even when there is no actual curves geometry anymore, for
   * example, when the curves have been converted to a mesh.
   */
  std::unique_ptr<CurvesEditHints> curves_edit_hints_;

  GeometryComponentEditData();

  GeometryComponent *copy() const final;
  bool owns_direct_data() const final;
  void ensure_owns_direct_data() final;

  void clear() override;

  /**
   * The first node that does topology changing operations on curves should store the curve point
   * positions it retrieved as input. Without this, information about the deformed positions is
   * lost, which would make curves sculpt mode fall back to using original curve positions instead
   * of deformed ones.
   */
  static void remember_deformed_curve_positions_if_necessary(GeometrySet &geometry);

<<<<<<< HEAD
  static constexpr inline GeometryComponentType static_type = GEO_COMPONENT_TYPE_EDIT;
};

namespace blender::bke {

const GeometryComponent *find_source_component(const GeometrySet &geometry,
                                               const eAttrDomain domain);
=======
  static constexpr inline GeometryComponent::Type static_type = GeometryComponent::Type::Edit;
};

/**
 * A geometry component that stores #GreasePencil data.
 * This component does not implement an attribute API, because the #GreasePencil data itself does
 * not store any attributes, only the individual drawings within it.
 */
class GreasePencilComponent : public GeometryComponent {
 private:
  GreasePencil *grease_pencil_ = nullptr;
  GeometryOwnershipType ownership_ = GeometryOwnershipType::Owned;

 public:
  GreasePencilComponent();
  ~GreasePencilComponent();
  GeometryComponent *copy() const override;

  void clear() override;
  bool has_grease_pencil() const;
  /**
   * Clear the component and replace it with the new \a grease_pencil data.
   */
  void replace(GreasePencil *grease_pencil,
               GeometryOwnershipType ownership = GeometryOwnershipType::Owned);
  /**
   * Return the Grease Pencil data and clear the component. The caller takes over responsibility
   * for freeing the Grease Pencil data (if the component was responsible before).
   */
  GreasePencil *release();

  const GreasePencil *get() const;
  GreasePencil *get_for_write();

  bool is_empty() const final;

  bool owns_direct_data() const override;
  void ensure_owns_direct_data() override;

  static constexpr inline GeometryComponent::Type static_type = Type::GreasePencil;
};
>>>>>>> c15d391e

}  // namespace blender::bke<|MERGE_RESOLUTION|>--- conflicted
+++ resolved
@@ -677,15 +677,6 @@
    */
   static void remember_deformed_curve_positions_if_necessary(GeometrySet &geometry);
 
-<<<<<<< HEAD
-  static constexpr inline GeometryComponentType static_type = GEO_COMPONENT_TYPE_EDIT;
-};
-
-namespace blender::bke {
-
-const GeometryComponent *find_source_component(const GeometrySet &geometry,
-                                               const eAttrDomain domain);
-=======
   static constexpr inline GeometryComponent::Type static_type = GeometryComponent::Type::Edit;
 };
 
@@ -727,6 +718,5 @@
 
   static constexpr inline GeometryComponent::Type static_type = Type::GreasePencil;
 };
->>>>>>> c15d391e
 
 }  // namespace blender::bke