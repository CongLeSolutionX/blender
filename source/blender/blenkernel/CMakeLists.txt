# ***** BEGIN GPL LICENSE BLOCK *****
#
# This program is free software; you can redistribute it and/or
# modify it under the terms of the GNU General Public License
# as published by the Free Software Foundation; either version 2
# of the License, or (at your option) any later version.
#
# This program is distributed in the hope that it will be useful,
# but WITHOUT ANY WARRANTY; without even the implied warranty of
# MERCHANTABILITY or FITNESS FOR A PARTICULAR PURPOSE.  See the
# GNU General Public License for more details.
#
# You should have received a copy of the GNU General Public License
# along with this program; if not, write to the Free Software Foundation,
# Inc., 51 Franklin Street, Fifth Floor, Boston, MA 02110-1301, USA.
#
# The Original Code is Copyright (C) 2006, Blender Foundation
# All rights reserved.
# ***** END GPL LICENSE BLOCK *****

set(INC
  .
  ../blenfont
  ../blenlib
  ../blenloader
  ../blentranslation
  ../bmesh
  ../depsgraph
  ../draw
  ../functions
  ../gpencil_modifiers
  ../gpu
  ../ikplugin
  ../imbuf
  ../makesdna
  ../makesrna
  ../modifiers
  ../nodes
  ../render
  ../sequencer
  ../shader_fx
  ../simulation
  ../../../intern/eigen
  ../../../intern/ghost
  ../../../intern/glew-mx
  ../../../intern/guardedalloc
  ../../../intern/iksolver/extern
  ../../../intern/atomic
  ../../../intern/clog
  ../../../intern/libmv
  ../../../intern/mantaflow/extern
  ../../../intern/memutil
  ../../../intern/mikktspace
  ../../../intern/opensubdiv
  ../../../extern/curve_fit_nd

  # dna_type_offsets.h
  ${CMAKE_CURRENT_BINARY_DIR}/../makesdna/intern
)

set(INC_SYS
  ${ZLIB_INCLUDE_DIRS}

  # For `vfontdata_freetype.c`.
  ${FREETYPE_INCLUDE_DIRS}

  ${EIGEN3_INCLUDE_DIRS}
)

set(SRC
  ${CMAKE_SOURCE_DIR}/release/datafiles/userdef/userdef_default.c
  intern/CCGSubSurf.c
  intern/CCGSubSurf_legacy.c
  intern/CCGSubSurf_util.c
  intern/DerivedMesh.cc
  intern/action.c
  intern/action_bones.cc
  intern/action_mirror.c
  intern/addon.c
  intern/anim_data.c
  intern/anim_path.c
  intern/anim_sys.c
  intern/anim_visualization.c
  intern/anonymous_attribute.cc
  intern/appdir.c
  intern/armature.c
  intern/armature_deform.c
  intern/armature_pose.cc
  intern/armature_selection.cc
  intern/armature_update.c
  intern/asset.cc
  intern/asset_catalog.cc
  intern/asset_catalog_path.cc
  intern/asset_library.cc
  intern/asset_library_service.cc
  intern/attribute.c
  intern/attribute_access.cc
  intern/attribute_math.cc
  intern/autoexec.c
  intern/bassrelief.cc
  intern/blender.c
  intern/blender_copybuffer.c
  intern/blender_undo.c
  intern/blender_user_menu.c
  intern/blendfile.c
  intern/blendfile_link_append.c
  intern/boids.c
  intern/bpath.c
  intern/brush.c
  intern/brush_channel_define.h
  intern/brush_channel_define_header.h
  intern/brush_engine.c
  intern/brush_engine.cc
  intern/brush_engine_presets.c
  intern/bvhutils.cc
  intern/cachefile.c
  intern/callbacks.c
  intern/camera.c
  intern/cdderivedmesh.c
  intern/cloth.c
  intern/collection.c
  intern/collision.c
  intern/colorband.c
  intern/colortools.c
  intern/constraint.c
  intern/context.c
  intern/crazyspace.c
  intern/cryptomatte.cc
  intern/curve.cc
  intern/curve_bevel.c
  intern/curve_convert.c
  intern/curve_decimate.c
  intern/curve_deform.c
  intern/curve_eval.cc
  intern/curvemapping_cache.c
  intern/curve_to_mesh_convert.cc
  intern/curveprofile.cc
  intern/customdata.cc
  intern/customdata_file.c
  intern/data_transfer.c
  intern/deform.c
  intern/displist.cc
  intern/displist_tangent.c
  intern/dynamicpaint.c
  intern/dyntopo.c
  intern/editlattice.c
  intern/editmesh.c
  intern/editmesh_bvh.c
  intern/editmesh_cache.c
  intern/editmesh_tangent.c
  intern/effect.c
  intern/fcurve.c
  intern/fcurve_cache.c
  intern/fcurve_driver.c
  intern/fluid.c
  intern/fmodifier.c
  intern/freestyle.c
  intern/geometry_component_curve.cc
  intern/geometry_component_instances.cc
  intern/geometry_component_mesh.cc
  intern/geometry_component_pointcloud.cc
  intern/geometry_component_volume.cc
  intern/geometry_set.cc
  intern/geometry_set_instances.cc
  intern/gpencil.c
  intern/gpencil_curve.c
  intern/gpencil_geom.cc
  intern/gpencil_modifier.c
  intern/hair.cc
  intern/icons.cc
  intern/icons_rasterize.c
  intern/idprop.c
  intern/idprop_create.cc
  intern/idprop_serialize.cc
  intern/idprop_utils.c
  intern/idtype.c
  intern/image.c
  intern/image_partial_update.cc
  intern/image_gen.c
  intern/image_gpu.cc
  intern/image_save.c
  intern/ipo.c
  intern/kelvinlet.c
  intern/key.c
  intern/keyconfig.c
  intern/lattice.c
  intern/lattice_deform.c
  intern/layer.c
  intern/layer_utils.c
  intern/lib_id.c
  intern/lib_id_delete.c
  intern/lib_id_eval.c
  intern/lib_id_remapper.cc
  intern/lib_override.c
  intern/lib_query.c
  intern/lib_remap.c
  intern/library.c
  intern/light.c
  intern/lightprobe.c
  intern/linestyle.c
  intern/main.c
  intern/main_idmap.c
  intern/mask.c
  intern/mask_evaluate.c
  intern/mask_rasterize.c
  intern/material.c
  intern/mball.c
  intern/mball_tessellate.c
  intern/mesh.cc
  intern/mesh_boolean_convert.cc
  intern/mesh_convert.cc
  intern/mesh_debug.cc
  intern/mesh_evaluate.cc
  intern/mesh_fair.cc
  intern/mesh_iterators.c
  intern/mesh_mapping.c
  intern/mesh_merge.c
  intern/mesh_mirror.c
  intern/mesh_normals.cc
  intern/mesh_remap.c
  intern/mesh_remesh_voxel.cc
  intern/mesh_runtime.c
  intern/mesh_sample.cc
  intern/mesh_tangent.c
  intern/mesh_tessellate.c
  intern/mesh_validate.c
  intern/mesh_validate.cc
  intern/mesh_wrapper.c
  intern/modifier.c
  intern/movieclip.c
  intern/multires.c
  intern/multires_reshape.c
  intern/multires_reshape_apply_base.c
  intern/multires_reshape_ccg.c
  intern/multires_reshape_smooth.c
  intern/multires_reshape_subdivide.c
  intern/multires_reshape_util.c
  intern/multires_reshape_vertcos.c
  intern/multires_subdiv.c
  intern/multires_unsubdivide.c
  intern/multires_versioning.c
  intern/nla.c
  intern/node.cc
  intern/node_tree_update.cc
  intern/object.cc
  intern/object_deform.c
  intern/object_dupli.cc
  intern/object_facemap.c
  intern/object_update.c
  intern/ocean.c
  intern/ocean_spectrum.c
  intern/outliner_treehash.c
  intern/packedFile.c
  intern/paint.c
  intern/paint_toolslots.c
  intern/particle.c
  intern/particle_child.c
  intern/particle_distribute.c
  intern/particle_system.c
  intern/pbvh.c
  intern/pbvh_bmesh.c
  intern/pbvh_displacement.c
  intern/pointcache.c
  intern/pointcloud.cc
  intern/preferences.c
  intern/report.c
  intern/rigidbody.c
  intern/scene.c
  intern/screen.c
  intern/shader_fx.c
  intern/shrinkwrap.c
  intern/simulation.cc
  intern/softbody.c
  intern/sound.c
  intern/speaker.c
  intern/spline_base.cc
  intern/spline_bezier.cc
  intern/spline_nurbs.cc
  intern/spline_poly.cc
  intern/studiolight.c
  intern/subdiv.c
  intern/subdiv_ccg.c
  intern/subdiv_ccg_mask.c
  intern/subdiv_ccg_material.c
  intern/subdiv_converter.c
  intern/subdiv_converter_mesh.c
  intern/subdiv_deform.c
  intern/subdiv_displacement.c
  intern/subdiv_displacement_multires.c
  intern/subdiv_eval.c
  intern/subdiv_foreach.c
  intern/subdiv_mesh.c
  intern/subdiv_modifier.c
  intern/subdiv_stats.c
  intern/subdiv_topology.c
  intern/subsurf_ccg.c
  intern/text.c
  intern/text_suggestions.c
  intern/texture.c
  intern/tracking.c
  intern/tracking_auto.c
  intern/tracking_detect.c
  intern/tracking_plane_tracker.c
  intern/tracking_region_tracker.c
  intern/tracking_solver.c
  intern/tracking_stabilize.c
  intern/tracking_util.c
  intern/type_conversions.cc
  intern/undo_system.c
  intern/unit.c
  intern/vfont.c
  intern/vfontdata_freetype.c
  intern/volume.cc
  intern/volume_render.cc
  intern/volume_to_mesh.cc
  intern/workspace.c
  intern/world.c
  intern/writeavi.c

  BKE_DerivedMesh.h
  BKE_action.h
  BKE_action.hh
  BKE_addon.h
  BKE_anim_data.h
  BKE_anim_path.h
  BKE_anim_visualization.h
  BKE_animsys.h
  BKE_anonymous_attribute.h
  BKE_anonymous_attribute.hh
  BKE_appdir.h
  BKE_armature.h
  BKE_armature.hh
  BKE_asset.h
  BKE_asset_catalog.hh
  BKE_asset_catalog_path.hh
  BKE_asset_library.h
  BKE_asset_library.hh
  BKE_attribute.h
  BKE_attribute_access.hh
  BKE_attribute_math.hh
  BKE_autoexec.h
  BKE_bassrelief.h
  BKE_blender.h
  BKE_blender_copybuffer.h
  BKE_blender_undo.h
  BKE_blender_user_menu.h
  BKE_blender_version.h
  BKE_blendfile.h
  BKE_blendfile_link_append.h
  BKE_boids.h
  BKE_bpath.h
  BKE_brush.h
  BKE_bvhutils.h
  BKE_cachefile.h
  BKE_callbacks.h
  BKE_camera.h
  BKE_ccg.h
  BKE_cdderivedmesh.h
  BKE_cloth.h
  BKE_collection.h
  BKE_collision.h
  BKE_colorband.h
  BKE_colortools.h
  BKE_constraint.h
  BKE_context.h
  BKE_crazyspace.h
  BKE_cryptomatte.h
  BKE_cryptomatte.hh
  BKE_curve.h
  BKE_curve_to_mesh.hh
  BKE_curveprofile.h
  BKE_customdata.h
  BKE_customdata_file.h
  BKE_curvemapping_cache.h
  BKE_data_transfer.h
  BKE_deform.h
  BKE_displist.h
  BKE_displist_tangent.h
  BKE_duplilist.h
  BKE_dynamicpaint.h
  BKE_editlattice.h
  BKE_editmesh.h
  BKE_editmesh_bvh.h
  BKE_editmesh_cache.h
  BKE_editmesh_tangent.h
  BKE_effect.h
  BKE_fcurve.h
  BKE_fcurve_driver.h
  BKE_fluid.h
  BKE_freestyle.h
  BKE_geometry_set.h
  BKE_geometry_set.hh
  BKE_geometry_set_instances.hh
  BKE_global.h
  BKE_gpencil.h
  BKE_gpencil_curve.h
  BKE_gpencil_geom.h
  BKE_gpencil_modifier.h
  BKE_hair.h
  BKE_icons.h
  BKE_idprop.h
  BKE_idprop.hh
  BKE_idtype.h
  BKE_image.h
  BKE_image_save.h
  BKE_ipo.h
  BKE_kelvinlet.h
  BKE_key.h
  BKE_keyconfig.h
  BKE_lattice.h
  BKE_layer.h
  BKE_lib_id.h
  BKE_lib_override.h
  BKE_lib_query.h
  BKE_lib_remap.h
  BKE_library.h
  BKE_light.h
  BKE_lightprobe.h
  BKE_linestyle.h
  BKE_main.h
  BKE_main_idmap.h
  BKE_mask.h
  BKE_material.h
  BKE_mball.h
  BKE_mball_tessellate.h
  BKE_mesh.h
  BKE_mesh_boolean_convert.hh
  BKE_mesh_fair.h
  BKE_mesh_iterators.h
  BKE_mesh_mapping.h
  BKE_mesh_mirror.h
  BKE_mesh_remap.h
  BKE_mesh_remesh_voxel.h
  BKE_mesh_runtime.h
  BKE_mesh_sample.hh
  BKE_mesh_tangent.h
  BKE_mesh_types.h
  BKE_mesh_wrapper.h
  BKE_modifier.h
  BKE_movieclip.h
  BKE_multires.h
  BKE_nla.h
  BKE_node.h
  BKE_node_tree_update.h
  BKE_object.h
  BKE_object_deform.h
  BKE_object_facemap.h
  BKE_ocean.h
  BKE_outliner_treehash.h
  BKE_packedFile.h
  BKE_paint.h
  BKE_particle.h
  BKE_pbvh.h
  BKE_pointcache.h
  BKE_pointcloud.h
  BKE_preferences.h
  BKE_report.h
  BKE_rigidbody.h
  BKE_scene.h
  BKE_screen.h
  BKE_sequencer_offscreen.h
  BKE_shader_fx.h
  BKE_shrinkwrap.h
  BKE_simulation.h
  BKE_softbody.h
  BKE_sound.h
  BKE_speaker.h
  BKE_spline.hh
  BKE_studiolight.h
  BKE_subdiv.h
  BKE_subdiv_ccg.h
  BKE_subdiv_deform.h
  BKE_subdiv_eval.h
  BKE_subdiv_foreach.h
  BKE_subdiv_mesh.h
  BKE_subdiv_modifier.h
  BKE_subdiv_topology.h
  BKE_subsurf.h
  BKE_text.h
  BKE_text_suggestions.h
  BKE_texture.h
  BKE_tracking.h
  BKE_type_conversions.hh
  BKE_undo_system.h
  BKE_unit.h
  BKE_vfont.h
  BKE_vfontdata.h
  BKE_volume.h
  BKE_volume_render.h
  BKE_volume_to_mesh.hh
  BKE_workspace.h
  BKE_world.h
  BKE_writeavi.h
  intern/brush_channel_names.hh
  BKE_brush_engine.h
  BKE_brush_engine.hh

  nla_private.h
  particle_private.h
  tracking_private.h
  intern/CCGSubSurf.h
  intern/CCGSubSurf_inline.h
  intern/CCGSubSurf_intern.h
  intern/asset_library_service.hh
  intern/attribute_access_intern.hh
  intern/data_transfer_intern.h
  intern/lib_intern.h
  intern/multires_inline.h
  intern/multires_reshape.h
  intern/multires_unsubdivide.h
  intern/ocean_intern.h
  intern/pbvh_intern.h
  intern/subdiv_converter.h
  intern/subdiv_inline.h
)

set(LIB
  bf_blenfont
  bf_blenlib
  bf_blenloader
  bf_blentranslation
  bf_bmesh
  bf_depsgraph
  bf_draw
  bf_functions
  bf_gpencil_modifiers
  bf_gpu
  bf_ikplugin
  bf_imbuf
  bf_intern_clog
  bf_intern_ghost
  bf_intern_guardedalloc
  bf_intern_libmv  # Uses stub when disabled.
  bf_intern_mikktspace
  bf_intern_opensubdiv  # Uses stub when disabled.
  bf_modifiers
  bf_nodes
  bf_rna
  bf_shader_fx
  bf_simulation

  # For `vfontdata_freetype.c`.
<<<<<<< HEAD
  ${FREETYPE_LIBRARIES}
=======
  ${FREETYPE_LIBRARIES} ${BROTLI_LIBRARIES}
>>>>>>> ec2e9a43
)

if(WITH_BINRELOC)
  list(APPEND INC_SYS
    ${BINRELOC_INCLUDE_DIRS}
  )
  list(APPEND LIB
    extern_binreloc
  )
  add_definitions(-DWITH_BINRELOC)
endif()


if(WIN32)
  list(APPEND INC
    ../../../intern/utfconv
  )
endif()

if(WITH_AUDASPACE)
  add_definitions(-DWITH_AUDASPACE)

  list(APPEND INC_SYS
    ${AUDASPACE_C_INCLUDE_DIRS}
  )
  list(APPEND LIB
    ${AUDASPACE_C_LIBRARIES}
    ${AUDASPACE_PY_LIBRARIES}
  )
endif()

if(WITH_BULLET)
  list(APPEND INC_SYS
    ${BULLET_INCLUDE_DIRS}
  )
  list(APPEND INC
    ../../../intern/rigidbody
  )

  if(NOT WITH_SYSTEM_BULLET)
    list(APPEND LIB
      extern_bullet
    )
  endif()

  list(APPEND LIB
    bf_intern_rigidbody

    ${BULLET_LIBRARIES}
  )
  add_definitions(-DWITH_BULLET)
endif()

if(WITH_IMAGE_OPENEXR)
  add_definitions(-DWITH_OPENEXR)
endif()

if(WITH_IMAGE_TIFF)
  add_definitions(-DWITH_TIFF)
endif()

if(WITH_OPENIMAGEIO)
  add_definitions(-DWITH_OPENIMAGEIO)
endif()

if(WITH_IMAGE_OPENJPEG)
  add_definitions(-DWITH_OPENJPEG)
endif()

if(WITH_IMAGE_DDS)
  add_definitions(-DWITH_DDS)
endif()

if(WITH_IMAGE_CINEON)
  add_definitions(-DWITH_CINEON)
endif()

if(WITH_IMAGE_FRAMESERVER)
  add_definitions(-DWITH_FRAMESERVER)
endif()

if(WITH_IMAGE_HDR)
  add_definitions(-DWITH_HDR)
endif()

if(WITH_CODEC_AVI)
  list(APPEND INC
    ../io/avi
  )
  add_definitions(-DWITH_AVI)
endif()

if(WITH_CODEC_FFMPEG)
  list(APPEND SRC
    intern/writeffmpeg.c
    BKE_writeffmpeg.h
  )
  list(APPEND INC
    ../../../intern/ffmpeg
  )
  list(APPEND INC_SYS
    ${FFMPEG_INCLUDE_DIRS}
  )
  list(APPEND LIB
    ${FFMPEG_LIBRARIES}
  )
  add_definitions(-DWITH_FFMPEG)
endif()

if(WITH_PYTHON)
  list(APPEND INC
    ../python
  )
  list(APPEND LIB
    bf_python
    bf_python_bmesh
  )
  add_definitions(-DWITH_PYTHON)

  if(WITH_PYTHON_SAFETY)
    add_definitions(-DWITH_PYTHON_SAFETY)
  endif()

  if(WITH_PYTHON_SECURITY)
    add_definitions(-DWITH_PYTHON_SECURITY)
  endif()


  if(PYTHON_EXECUTABLE)
    get_filename_component(_python_exe_name ${PYTHON_EXECUTABLE} NAME)
    add_definitions(-DPYTHON_EXECUTABLE_NAME=${_python_exe_name})
    unset(_python_exe_name)
  endif()
endif()

if(WITH_MOD_FLUID)
  list(APPEND LIB
    bf_intern_mantaflow
  )
  add_definitions(-DWITH_FLUID)
endif()

if(WITH_MOD_OCEANSIM)
  add_definitions(-DWITH_OCEANSIM)
endif()

if(WITH_JACK)
  add_definitions(-DWITH_JACK)
endif()

if(WITH_LZO)
  if(WITH_SYSTEM_LZO)
    list(APPEND INC_SYS
      ${LZO_INCLUDE_DIR}
    )
    list(APPEND LIB
      ${LZO_LIBRARIES}
    )
    add_definitions(-DWITH_SYSTEM_LZO)
  else()
    list(APPEND INC_SYS
      ../../../extern/lzo/minilzo
    )
    list(APPEND LIB
      extern_minilzo
    )
  endif()
  add_definitions(-DWITH_LZO)
endif()

if(WITH_LZMA)
  list(APPEND INC_SYS
    ../../../extern/lzma
  )
  list(APPEND LIB
    extern_lzma
  )
  add_definitions(-DWITH_LZMA)
endif()

if(WITH_LIBMV)
  add_definitions(-DWITH_LIBMV)
endif()

if(WITH_FFTW3)
  list(APPEND INC_SYS
    ${FFTW3_INCLUDE_DIRS}
  )
  list(APPEND LIB
    ${FFTW3_LIBRARIES}
  )
  add_definitions(-DFFTW3=1)
endif()

if(WITH_INTERNATIONAL)
  add_definitions(-DWITH_INTERNATIONAL)
endif()

if(WITH_FREESTYLE)
  add_definitions(-DWITH_FREESTYLE)
endif()

if(WITH_ALEMBIC)
  list(APPEND INC
    ../io/alembic
  )
  add_definitions(-DWITH_ALEMBIC)
endif()

if(WITH_USD)
  list(APPEND INC
    ../io/usd
  )
  add_definitions(-DWITH_USD)
endif()

if(WITH_OPENSUBDIV)
  list(APPEND INC_SYS
    ${OPENSUBDIV_INCLUDE_DIRS}
  )
  list(APPEND LIB
    ${OPENSUBDIV_LIBRARIES}
  )
  add_definitions(-DWITH_OPENSUBDIV)
endif()

if(WITH_OPENVDB)
  list(APPEND INC
    ../../../intern/openvdb
  )
  list(APPEND INC_SYS
    ${OPENVDB_INCLUDE_DIRS}
  )
  list(APPEND LIB
    bf_intern_openvdb
    ${OPENVDB_LIBRARIES}
  )
  add_definitions(-DWITH_OPENVDB ${OPENVDB_DEFINITIONS})
endif()

if(WITH_INSTANT_MESHES)
  list(APPEND INC
    ../../../intern/instant-meshes
  )
  list(APPEND LIB
    bf_intern_instant_meshes
  )
  add_definitions(-DWITH_INSTANT_MESHES)
endif()

if(WITH_QUADRIFLOW)
  list(APPEND INC
    ../../../intern/quadriflow
  )
  list(APPEND LIB
    bf_intern_quadriflow
  )
  add_definitions(-DWITH_QUADRIFLOW)
endif()

if(WITH_XR_OPENXR)
  add_definitions(-DWITH_XR_OPENXR)
endif()

if(WITH_TBB)
  add_definitions(-DWITH_TBB)

  list(APPEND INC_SYS
    ${TBB_INCLUDE_DIRS}
  )

  list(APPEND LIB
    ${TBB_LIBRARIES}
  )
endif()

if(WITH_GMP)
  add_definitions(-DWITH_GMP)

  list(APPEND INC_SYS
    ${GMP_INCLUDE_DIRS}
  )
endif()

# # Warnings as errors, this is too strict!
# if(MSVC)
#    string(APPEND CMAKE_C_FLAGS " /WX")
# endif()

blender_add_lib(bf_blenkernel "${SRC}" "${INC}" "${INC_SYS}" "${LIB}")

# Needed so we can use dna_type_offsets.h for defaults initialization.
add_dependencies(bf_blenkernel bf_dna)


if(WITH_GTESTS)
  set(TEST_SRC
    intern/action_test.cc
    intern/armature_test.cc
    intern/asset_catalog_path_test.cc
    intern/asset_catalog_test.cc
    intern/asset_library_service_test.cc
    intern/asset_library_test.cc
    intern/asset_test.cc
    intern/bpath_test.cc
    intern/cryptomatte_test.cc
    intern/fcurve_test.cc
    intern/idprop_serialize_test.cc
<<<<<<< HEAD
=======
    intern/image_partial_update_test.cc
>>>>>>> ec2e9a43
    intern/lattice_deform_test.cc
    intern/layer_test.cc
    intern/lib_id_remapper_test.cc
    intern/lib_id_test.cc
    intern/lib_remap_test.cc
    intern/tracking_test.cc
  )
  set(TEST_INC
    ../editors/include
  )
  include(GTestTesting)
  blender_add_test_lib(bf_blenkernel_tests "${TEST_SRC}" "${INC};${TEST_INC}" "${INC_SYS}" "${LIB}")
endif()

if(false)
  set(PBVH_CACHE_TEST_INC
    .
    ../blenfont
    ../blenlib
    ../blenloader
    ../blentranslation
    ../bmesh
    ../depsgraph
    ../draw
    ../functions
    ../gpencil_modifiers
    ../gpu
    ../ikplugin
    ../imbuf
    ../makesdna
    ../makesrna
    ../modifiers
    ../nodes
    ../render
    ../sequencer
    ../shader_fx
    ../simulation
    ../../../intern/eigen
    ../../../intern/ghost
    ../../../intern/glew-mx
    ../../../intern/guardedalloc
    ../../../intern/iksolver/extern
    ../../../intern/atomic
    ../../../intern/clog
    ../../../intern/libmv
    ../../../intern/mantaflow/extern
    ../../../intern/memutil
    ../../../intern/mikktspace
    ../../../intern/opensubdiv
    ../../../extern/curve_fit_nd
  )

  set(PBVH_CACHE_TEST_SRC
    intern/pbvh_cache_test_main.c
  )

  setup_libdirs()

  add_executable(pbvh_cache_test ${PBVH_CACHE_TEST_SRC} ${PBVH_CACHE_TEST_INC})
  setup_platform_linker_flags(pbvh_cache_test)

  target_link_libraries(pbvh_cache_test bf_blenkernel bf_bmesh bf_intern_ghost bf_blenlib bf_intern_guardedalloc)

  if(WIN32)
    set_target_properties(pbvh_cache_test PROPERTIES VS_GLOBAL_VcpkgEnabled "false")
    set_target_properties(pbvh_cache_test PROPERTIES
      PDB_NAME "pbvh_cache_test_private"
      PDB_OUTPUT_DIRECTORY "${CMAKE_CURRENT_BINARY_DIR}/$<CONFIG>")
      if(WITH_WINDOWS_PDB AND WITH_WINDOWS_STRIPPED_PDB)
        # This is slightly messy, but single target generators like ninja will not have the
        # CMAKE_CFG_INTDIR variable and multitarget generators like msbuild will not have
        # CMAKE_BUILD_TYPE. This can be simplified by target_link_options and the $<CONFIG>
        # generator expression in newer cmake (2.13+) but until that time this fill have suffice.
        if(CMAKE_BUILD_TYPE)
          set_property(TARGET pbvh_cache_test APPEND_STRING PROPERTY LINK_FLAGS  " /PDBSTRIPPED:${CMAKE_CURRENT_BINARY_DIR}/${CMAKE_BUILD_TYPE}/pbvh_cache_test_public.pdb")
        else()
          set_property(TARGET pbvh_cache_test APPEND_STRING PROPERTY LINK_FLAGS  " /PDBSTRIPPED:${CMAKE_CURRENT_BINARY_DIR}/${CMAKE_CFG_INTDIR}/pbvh_cache_test_public.pdb")
        endif()
    endif()
  endif()

  if (WIN32)
  target_link_libraries(pbvh_cache_test Vfw32.lib Imm32.lib Version.lib Comctl32.lib Shcore.lib Pathcch.lib)
  endif()
endif()<|MERGE_RESOLUTION|>--- conflicted
+++ resolved
@@ -540,11 +540,7 @@
   bf_simulation
 
   # For `vfontdata_freetype.c`.
-<<<<<<< HEAD
-  ${FREETYPE_LIBRARIES}
-=======
   ${FREETYPE_LIBRARIES} ${BROTLI_LIBRARIES}
->>>>>>> ec2e9a43
 )
 
 if(WITH_BINRELOC)
@@ -853,10 +849,7 @@
     intern/cryptomatte_test.cc
     intern/fcurve_test.cc
     intern/idprop_serialize_test.cc
-<<<<<<< HEAD
-=======
     intern/image_partial_update_test.cc
->>>>>>> ec2e9a43
     intern/lattice_deform_test.cc
     intern/layer_test.cc
     intern/lib_id_remapper_test.cc
