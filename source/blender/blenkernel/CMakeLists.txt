--- conflicted
+++ resolved
@@ -535,14 +535,9 @@
   intern/pbvh_intern.hh
   intern/pbvh_pixels_copy.hh
   intern/pbvh_uv_islands.hh
-<<<<<<< HEAD
-  intern/subdiv_converter.h
-  intern/subdiv_inline.h
-  intern/volume_grids.hh
-=======
   intern/subdiv_converter.hh
   intern/subdiv_inline.hh
->>>>>>> b879a4f2
+  intern/volume_grids.hh
 )
 
 set(LIB
