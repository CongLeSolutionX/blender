--- conflicted
+++ resolved
@@ -74,11 +74,8 @@
   intern/armature_selection.cc
   intern/armature_update.c
   intern/asset.cc
-<<<<<<< HEAD
   intern/asset_library_custom.cc
-=======
   intern/asset_weak_reference.cc
->>>>>>> 160678d2
   intern/attribute.cc
   intern/attribute_access.cc
   intern/attribute_math.cc
