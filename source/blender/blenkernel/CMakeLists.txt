--- conflicted
+++ resolved
@@ -136,12 +136,8 @@
   intern/geometry_fields.cc
   intern/geometry_set.cc
   intern/geometry_set_instances.cc
-<<<<<<< HEAD
   intern/gizmos.cc
-  intern/gpencil_curve_legacy.c
-=======
   intern/gpencil_curve_legacy.cc
->>>>>>> 2ed108cb
   intern/gpencil_geom_legacy.cc
   intern/gpencil_legacy.cc
   intern/gpencil_modifier_legacy.cc
