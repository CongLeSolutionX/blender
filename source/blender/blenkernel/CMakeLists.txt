# SPDX-FileCopyrightText: 2006 Blender Authors
#
# SPDX-License-Identifier: GPL-2.0-or-later

set(INC
  .
  ../asset_system
  ../blenfont
  ../blenloader
  ../blentranslation
  ../bmesh
  ../depsgraph
  ../draw
  ../functions
  ../gpencil_modifiers_legacy
  ../gpu
  ../ikplugin
  ../imbuf
  ../makesrna
  ../modifiers
  ../nodes
  ../render
  ../sequencer
  ../shader_fx
  ../simulation
  ../../../intern/eigen
  ../../../intern/ghost
  ../../../intern/iksolver/extern
  ../../../intern/clog
  ../../../intern/libmv
  ../../../intern/mantaflow/extern
  ../../../intern/memutil
  ../../../intern/mikktspace
  ../../../intern/opensubdiv
  ../../../extern/fmtlib/include

  # RNA_prototypes.h
  ${CMAKE_BINARY_DIR}/source/blender/makesrna
)

set(INC_SYS
  ${ZLIB_INCLUDE_DIRS}

  # For `vfontdata_freetype.cc`.
  ${FREETYPE_INCLUDE_DIRS}
)

set(SRC
  ${CMAKE_SOURCE_DIR}/release/datafiles/userdef/userdef_default.c
  intern/CCGSubSurf.cc
  intern/CCGSubSurf_legacy.cc
  intern/CCGSubSurf_util.cc
  intern/DerivedMesh.cc
  intern/action.cc
  intern/action_bones.cc
  intern/action_mirror.cc
  intern/addon.cc
  intern/anim_data.cc
  intern/anim_path.cc
  intern/anim_sys.cc
  intern/anim_visualization.cc
  intern/anonymous_attribute_id.cc
  intern/appdir.cc
  intern/armature.cc
  intern/armature_deform.cc
  intern/armature_pose.cc
  intern/armature_selection.cc
  intern/armature_update.cc
  intern/asset.cc
  intern/asset_weak_reference.cc
  intern/attribute.cc
  intern/attribute_access.cc
  intern/attribute_math.cc
  intern/autoexec.cc
  intern/bake_geometry_nodes_modifier.cc
  intern/bake_items.cc
  intern/bake_items_paths.cc
  intern/bake_items_serialize.cc
  intern/bake_items_socket.cc
  intern/blender.cc
  intern/blender_copybuffer.cc
  intern/blender_undo.cc
  intern/blender_user_menu.cc
  intern/blendfile.cc
  intern/blendfile_link_append.cc
  intern/boids.cc
  intern/bpath.cc
  intern/brush.cc
  intern/bvhutils.cc
  intern/cachefile.cc
  intern/callbacks.cc
  intern/camera.cc
  intern/cdderivedmesh.cc
  intern/cloth.cc
  intern/collection.cc
  intern/collision.cc
  intern/colorband.cc
  intern/colortools.cc
  intern/compute_contexts.cc
  intern/constraint.cc
  intern/context.cc
  intern/cpp_types.cc
  intern/crazyspace.cc
  intern/cryptomatte.cc
  intern/curve.cc
  intern/curve_bevel.cc
  intern/curve_bezier.cc
  intern/curve_catmull_rom.cc
  intern/curve_convert.cc
  intern/curve_decimate.cc
  intern/curve_deform.cc
  intern/curve_legacy_convert.cc
  intern/curve_nurbs.cc
  intern/curve_poly.cc
  intern/curve_to_mesh_convert.cc
  intern/curveprofile.cc
  intern/curves.cc
  intern/curves_geometry.cc
  intern/curves_utils.cc
  intern/customdata.cc
  intern/customdata_file.cc
  intern/data_transfer.cc
  intern/deform.cc
  intern/displist.cc
  intern/dynamicpaint.cc
  intern/editlattice.cc
  intern/editmesh.cc
  intern/editmesh_bvh.cc
  intern/editmesh_cache.cc
  intern/editmesh_tangent.cc
  intern/effect.cc
  intern/fcurve.cc
  intern/fcurve_cache.cc
  intern/fcurve_driver.cc
  intern/fluid.cc
  intern/fmodifier.cc
  intern/freestyle.cc
  intern/geometry_component_curves.cc
  intern/geometry_component_edit_data.cc
  intern/geometry_component_grease_pencil.cc
  intern/geometry_component_instances.cc
  intern/geometry_component_mesh.cc
  intern/geometry_component_pointcloud.cc
  intern/geometry_component_volume.cc
  intern/geometry_fields.cc
  intern/geometry_set.cc
  intern/geometry_set_instances.cc
  intern/gpencil_curve_legacy.cc
  intern/gpencil_geom_legacy.cc
  intern/gpencil_legacy.cc
  intern/gpencil_modifier_legacy.cc
  intern/gpencil_update_cache_legacy.cc
  intern/grease_pencil.cc
  intern/grease_pencil_convert_legacy.cc
  intern/icons.cc
  intern/icons_rasterize.cc
  intern/idprop.cc
  intern/idprop_create.cc
  intern/idprop_serialize.cc
  intern/idprop_utils.cc
  intern/idtype.cc
  intern/image.cc
  intern/image_format.cc
  intern/image_gen.cc
  intern/image_gpu.cc
  intern/image_partial_update.cc
  intern/image_save.cc
  intern/instances.cc
  intern/ipo.cc
  intern/kelvinlet.cc
  intern/key.cc
  intern/keyconfig.cc
  intern/lattice.cc
  intern/lattice_deform.cc
  intern/layer.cc
  intern/layer_utils.cc
  intern/lib_id.cc
  intern/lib_id_delete.cc
  intern/lib_id_eval.cc
  intern/lib_id_remapper.cc
  intern/lib_override.cc
  intern/lib_override_proxy_conversion.cc
  intern/lib_query.cc
  intern/lib_remap.cc
  intern/library.cc
  intern/light.cc
  intern/light_linking.cc
  intern/lightprobe.cc
  intern/linestyle.cc
  intern/main.cc
  intern/main_idmap.cc
  intern/main_namemap.cc
  intern/mask.cc
  intern/mask_evaluate.cc
  intern/mask_rasterize.cc
  intern/material.cc
  intern/mball.cc
  intern/mball_tessellate.cc
  intern/mesh.cc
  intern/mesh_boolean_convert.cc
  intern/mesh_calc_edges.cc
  intern/mesh_convert.cc
  intern/mesh_debug.cc
  intern/mesh_evaluate.cc
  intern/mesh_fair.cc
  intern/mesh_flip_faces.cc
  intern/mesh_iterators.cc
  intern/mesh_legacy_convert.cc
  intern/mesh_mapping.cc
  intern/mesh_merge_customdata.cc
  intern/mesh_mirror.cc
  intern/mesh_normals.cc
  intern/mesh_remap.cc
  intern/mesh_remesh_voxel.cc
  intern/mesh_runtime.cc
  intern/mesh_sample.cc
  intern/mesh_tangent.cc
  intern/mesh_tessellate.cc
  intern/mesh_validate.cc
  intern/mesh_wrapper.cc
  intern/modifier.cc
  intern/movieclip.cc
  intern/multires.cc
  intern/multires_reshape.cc
  intern/multires_reshape_apply_base.cc
  intern/multires_reshape_ccg.cc
  intern/multires_reshape_smooth.cc
  intern/multires_reshape_subdivide.cc
  intern/multires_reshape_util.cc
  intern/multires_reshape_vertcos.cc
  intern/multires_subdiv.cc
  intern/multires_unsubdivide.cc
  intern/multires_versioning.cc
  intern/nla.cc
  intern/node.cc
  intern/node_runtime.cc
  intern/node_tree_anonymous_attributes.cc
  intern/node_tree_dot_export.cc
  intern/node_tree_field_inferencing.cc
  intern/node_tree_interface.cc
  intern/node_tree_update.cc
  intern/node_tree_zones.cc
  intern/object.cc
  intern/object_deform.cc
  intern/object_dupli.cc
  intern/object_update.cc
  intern/ocean.cc
  intern/ocean_spectrum.cc
  intern/outliner_treehash.cc
  intern/packedFile.cc
  intern/paint.cc
  intern/paint_canvas.cc
  intern/paint_toolslots.cc
  intern/particle.cc
  intern/particle_child.cc
  intern/particle_distribute.cc
  intern/particle_system.cc
  intern/pbvh.cc
  intern/pbvh_bmesh.cc
  intern/pbvh_colors.cc
  intern/pbvh_pixels.cc
  intern/pbvh_pixels_copy.cc
  intern/pbvh_uv_islands.cc
  intern/pointcache.cc
  intern/pointcloud.cc
  intern/pose_backup.cc
  intern/preferences.cc
  intern/report.cc
  intern/rigidbody.cc
  intern/scene.cc
  intern/screen.cc
  intern/shader_fx.cc
  intern/shrinkwrap.cc
  intern/softbody.c
  intern/sound.cc
  intern/speaker.cc
  intern/studiolight.cc
  intern/subdiv.cc
  intern/subdiv_ccg.cc
  intern/subdiv_ccg_mask.cc
  intern/subdiv_ccg_material.cc
  intern/subdiv_converter.cc
  intern/subdiv_converter_mesh.cc
  intern/subdiv_deform.cc
  intern/subdiv_displacement.cc
  intern/subdiv_displacement_multires.cc
  intern/subdiv_eval.cc
  intern/subdiv_foreach.cc
  intern/subdiv_mesh.cc
  intern/subdiv_modifier.cc
  intern/subdiv_stats.cc
  intern/subdiv_topology.cc
  intern/subsurf_ccg.cc
  intern/text.cc
  intern/text_suggestions.cc
  intern/texture.cc
  intern/tracking.cc
  intern/tracking_auto.cc
  intern/tracking_detect.cc
  intern/tracking_plane_tracker.cc
  intern/tracking_region_tracker.cc
  intern/tracking_solver.cc
  intern/tracking_stabilize.cc
  intern/tracking_util.cc
  intern/type_conversions.cc
  intern/undo_system.cc
  intern/unit.cc
  intern/vfont.cc
  intern/vfontdata_freetype.cc
  intern/viewer_path.cc
  intern/volume.cc
  intern/volume_render.cc
  intern/volume_to_mesh.cc
  intern/workspace.cc
  intern/world.cc
  intern/writeavi.cc

  BKE_DerivedMesh.h
  BKE_action.h
  BKE_action.hh
  BKE_addon.h
  BKE_anim_data.h
  BKE_anim_path.h
  BKE_anim_visualization.h
  BKE_animsys.h
  BKE_anonymous_attribute_id.hh
  BKE_appdir.h
  BKE_armature.h
  BKE_armature.hh
  BKE_asset.h
  BKE_attribute.h
  BKE_attribute.hh
  BKE_attribute_math.hh
  BKE_autoexec.h
<<<<<<< HEAD
  BKE_bake_geometry_nodes.hh
=======
  BKE_bake_geometry_nodes_modifier.hh
>>>>>>> 7d2c8542
  BKE_bake_items.hh
  BKE_bake_items_paths.hh
  BKE_bake_items_serialize.hh
  BKE_bake_items_socket.hh
  BKE_blender.h
  BKE_blender_copybuffer.h
  BKE_blender_undo.h
  BKE_blender_user_menu.h
  BKE_blender_version.h
  BKE_blendfile.h
  BKE_blendfile_link_append.h
  BKE_boids.h
  BKE_bpath.h
  BKE_brush.hh
  BKE_bvhutils.h
  BKE_cachefile.h
  BKE_callbacks.h
  BKE_camera.h
  BKE_ccg.h
  BKE_cdderivedmesh.h
  BKE_cloth.hh
  BKE_collection.h
  BKE_collision.h
  BKE_colorband.h
  BKE_colortools.h
  BKE_compute_contexts.hh
  BKE_constraint.h
  BKE_context.h
  BKE_cpp_types.h
  BKE_crazyspace.h
  BKE_crazyspace.hh
  BKE_cryptomatte.h
  BKE_cryptomatte.hh
  BKE_curve.h
  BKE_curve_legacy_convert.hh
  BKE_curve_to_mesh.hh
  BKE_curveprofile.h
  BKE_curves.h
  BKE_curves.hh
  BKE_curves_utils.hh
  BKE_customdata.h
  BKE_customdata_file.h
  BKE_data_transfer.h
  BKE_deform.h
  BKE_displist.h
  BKE_duplilist.h
  BKE_dynamicpaint.h
  BKE_editlattice.h
  BKE_editmesh.h
  BKE_editmesh_bvh.h
  BKE_editmesh_cache.hh
  BKE_editmesh_tangent.h
  BKE_effect.h
  BKE_fcurve.h
  BKE_fcurve_driver.h
  BKE_fluid.h
  BKE_freestyle.h
  BKE_geometry_fields.hh
  BKE_geometry_set.hh
  BKE_geometry_set_instances.hh
  BKE_global.h
  BKE_gpencil_curve_legacy.h
  BKE_gpencil_geom_legacy.h
  BKE_gpencil_legacy.h
  BKE_gpencil_modifier_legacy.h
  BKE_gpencil_update_cache_legacy.h
  BKE_grease_pencil.h
  BKE_grease_pencil.hh
  BKE_icons.h
  BKE_idprop.h
  BKE_idprop.hh
  BKE_idtype.h
  BKE_image.h
  BKE_image_format.h
  BKE_image_partial_update.hh
  BKE_image_save.h
  BKE_image_wrappers.hh
  BKE_instances.hh
  BKE_ipo.h
  BKE_kelvinlet.h
  BKE_key.h
  BKE_keyconfig.h
  BKE_lattice.h
  BKE_layer.h
  BKE_lib_id.h
  BKE_lib_override.hh
  BKE_lib_query.h
  BKE_lib_remap.h
  BKE_library.h
  BKE_light.h
  BKE_light_linking.h
  BKE_lightprobe.h
  BKE_linestyle.h
  BKE_main.h
  BKE_main_idmap.h
  BKE_main_namemap.h
  BKE_mask.h
  BKE_material.h
  BKE_mball.h
  BKE_mball_tessellate.h
  BKE_mesh.h
  BKE_mesh.hh
  BKE_mesh_boolean_convert.hh
  BKE_mesh_fair.hh
  BKE_mesh_iterators.hh
  BKE_mesh_legacy_convert.hh
  BKE_mesh_mapping.hh
  BKE_mesh_mirror.hh
  BKE_mesh_remap.hh
  BKE_mesh_remesh_voxel.hh
  BKE_mesh_runtime.hh
  BKE_mesh_sample.hh
  BKE_mesh_tangent.hh
  BKE_mesh_types.hh
  BKE_mesh_wrapper.hh
  BKE_modifier.h
  BKE_movieclip.h
  BKE_multires.hh
  BKE_nla.h
  BKE_node.h
  BKE_node.hh
  BKE_node_runtime.hh
  BKE_node_tree_anonymous_attributes.hh
  BKE_node_tree_dot_export.hh
  BKE_node_tree_interface.hh
  BKE_node_tree_update.h
  BKE_node_tree_zones.hh
  BKE_object.h
  BKE_object_deform.h
  BKE_ocean.h
  BKE_outliner_treehash.hh
  BKE_packedFile.h
  BKE_paint.hh
  BKE_particle.h
  BKE_pbvh.h
  BKE_pbvh_api.hh
  BKE_pbvh_pixels.hh
  BKE_pointcache.h
  BKE_pointcloud.h
  BKE_pose_backup.h
  BKE_preferences.h
  BKE_report.h
  BKE_rigidbody.h
  BKE_scene.h
  BKE_screen.h
  BKE_sequencer_offscreen.h
  BKE_shader_fx.h
  BKE_shrinkwrap.h
  BKE_softbody.h
  BKE_sound.h
  BKE_speaker.h
  BKE_studiolight.h
  BKE_subdiv.hh
  BKE_subdiv_ccg.hh
  BKE_subdiv_deform.hh
  BKE_subdiv_eval.hh
  BKE_subdiv_foreach.hh
  BKE_subdiv_mesh.hh
  BKE_subdiv_modifier.hh
  BKE_subdiv_topology.hh
  BKE_subsurf.hh
  BKE_text.h
  BKE_text_suggestions.h
  BKE_texture.h
  BKE_tracking.h
  BKE_type_conversions.hh
  BKE_undo_system.h
  BKE_unit.h
  BKE_vfont.h
  BKE_vfontdata.h
  BKE_viewer_path.h
  BKE_volume.h
  BKE_volume_openvdb.hh
  BKE_volume_render.h
  BKE_volume_to_mesh.hh
  BKE_workspace.h
  BKE_world.h
  BKE_writeavi.h

  nla_private.h
  particle_private.h
  tracking_private.h

  intern/CCGSubSurf.h
  intern/CCGSubSurf_inline.h
  intern/CCGSubSurf_intern.h
  intern/attribute_access_intern.hh
  intern/data_transfer_intern.h
  intern/lib_intern.h
  intern/multires_inline.hh
  intern/multires_reshape.hh
  intern/multires_unsubdivide.hh
  intern/ocean_intern.h
  intern/pbvh_intern.hh
  intern/pbvh_pixels_copy.hh
  intern/pbvh_uv_islands.hh
  intern/subdiv_converter.hh
  intern/subdiv_inline.hh
)

set(LIB
  PRIVATE bf::animrig
  bf_asset_system
  bf_blenfont
  PRIVATE bf::blenlib
  bf_blenloader
  bf_blentranslation
  bf_bmesh
  bf_depsgraph
  PRIVATE bf::dna
  bf_draw
  PRIVATE bf::extern::curve_fit_nd
  bf_functions
  bf_gpencil_modifiers_legacy
  bf_gpu
  bf_ikplugin
  bf_imbuf
  bf_intern_clog
  bf_intern_ghost
  PRIVATE bf::intern::guardedalloc
  bf_intern_libmv  # Uses stub when disabled.
  bf_intern_mikktspace
  bf_intern_opensubdiv  # Uses stub when disabled.
  bf_modifiers
  bf_nodes
  bf_rna
  bf_shader_fx
  bf_simulation
  extern_fmtlib
  PRIVATE bf::intern::atomic
  # For `vfontdata_freetype.c`.
  ${FREETYPE_LIBRARIES} ${BROTLI_LIBRARIES}
)

if(WITH_BINRELOC)
  list(APPEND INC_SYS
    ${BINRELOC_INCLUDE_DIRS}
  )
  list(APPEND LIB
    extern_binreloc
  )
  add_definitions(-DWITH_BINRELOC)
endif()


if(WIN32)
  list(APPEND INC
    ../../../intern/utfconv
  )
endif()

if(WITH_AUDASPACE)
  list(APPEND INC_SYS
    ${AUDASPACE_C_INCLUDE_DIRS}
  )
  if(WITH_SYSTEM_AUDASPACE)
    list(APPEND LIB
      ${AUDASPACE_C_LIBRARIES}
      ${AUDASPACE_PY_LIBRARIES}
    )
  endif()
  add_definitions(-DWITH_AUDASPACE)
endif()

if(WITH_BULLET)
  list(APPEND INC_SYS
    ${BULLET_INCLUDE_DIRS}
  )
  list(APPEND INC
    ../../../intern/rigidbody
  )
  list(APPEND LIB
    bf_intern_rigidbody

    ${BULLET_LIBRARIES}
  )
  add_definitions(-DWITH_BULLET)
endif()

if(WITH_IMAGE_OPENEXR)
  add_definitions(-DWITH_OPENEXR)
endif()

if(WITH_IMAGE_OPENJPEG)
  add_definitions(-DWITH_OPENJPEG)
endif()

if(WITH_IMAGE_CINEON)
  add_definitions(-DWITH_CINEON)
endif()

if(WITH_IMAGE_WEBP)
  add_definitions(-DWITH_WEBP)
endif()

if(WITH_CODEC_AVI)
  list(APPEND INC
    ../io/avi
  )
  add_definitions(-DWITH_AVI)
endif()

if(WITH_CODEC_FFMPEG)
  list(APPEND SRC
    intern/writeffmpeg.c
    BKE_writeffmpeg.h
  )
  list(APPEND INC
    ../../../intern/ffmpeg
  )
  list(APPEND INC_SYS
    ${FFMPEG_INCLUDE_DIRS}
  )
  list(APPEND LIB
    ${FFMPEG_LIBRARIES}
  )
  add_definitions(-DWITH_FFMPEG)
endif()

if(WITH_PYTHON)
  list(APPEND INC
    ../python
  )
  list(APPEND LIB
    bf_python
    bf_python_bmesh
  )
  add_definitions(-DWITH_PYTHON)

  if(WITH_PYTHON_MODULE)
    add_definitions(-DWITH_PYTHON_MODULE)
  endif()

  if(WITH_PYTHON_SAFETY)
    add_definitions(-DWITH_PYTHON_SAFETY)
  endif()

  if(WITH_PYTHON_SECURITY)
    add_definitions(-DWITH_PYTHON_SECURITY)
  endif()


  if(PYTHON_EXECUTABLE)
    get_filename_component(_python_exe_name ${PYTHON_EXECUTABLE} NAME)
    add_definitions(-DPYTHON_EXECUTABLE_NAME=${_python_exe_name})
    unset(_python_exe_name)
  endif()
endif()

if(WITH_MOD_FLUID)
  list(APPEND LIB
    bf_intern_mantaflow
  )
  add_definitions(-DWITH_FLUID)
endif()

if(WITH_MOD_OCEANSIM)
  add_definitions(-DWITH_OCEANSIM)
endif()

if(WITH_JACK)
  add_definitions(-DWITH_JACK)
endif()

if(WITH_LZO)
  if(WITH_SYSTEM_LZO)
    list(APPEND INC_SYS
      ${LZO_INCLUDE_DIR}
    )
    list(APPEND LIB
      ${LZO_LIBRARIES}
    )
    add_definitions(-DWITH_SYSTEM_LZO)
  else()
    list(APPEND INC_SYS
      ../../../extern/lzo/minilzo
    )
    list(APPEND LIB
      extern_minilzo
    )
  endif()
  add_definitions(-DWITH_LZO)
endif()

if(WITH_LZMA)
  list(APPEND INC_SYS
    ../../../extern/lzma
  )
  list(APPEND LIB
    extern_lzma
  )
  add_definitions(-DWITH_LZMA)
endif()

if(WITH_LIBMV)
  add_definitions(-DWITH_LIBMV)
endif()

if(WITH_FFTW3)
  list(APPEND INC_SYS
    ${FFTW3_INCLUDE_DIRS}
  )
  list(APPEND LIB
    ${FFTW3_LIBRARIES}
  )
  add_definitions(-DFFTW3=1)
endif()

if(WITH_FREESTYLE)
  add_definitions(-DWITH_FREESTYLE)
endif()

if(WITH_ALEMBIC)
  list(APPEND INC
    ../io/alembic
  )
  add_definitions(-DWITH_ALEMBIC)
endif()

if(WITH_USD)
  list(APPEND INC
    ../io/usd
  )
  add_definitions(-DWITH_USD)
endif()

if(WITH_OPENSUBDIV)
  list(APPEND INC_SYS
    ${OPENSUBDIV_INCLUDE_DIRS}
  )
  list(APPEND LIB
    ${OPENSUBDIV_LIBRARIES}
  )
  add_definitions(-DWITH_OPENSUBDIV)
endif()

if(WITH_OPENVDB)
  list(APPEND INC
    ../../../intern/openvdb
  )
  list(APPEND INC_SYS
    ${OPENVDB_INCLUDE_DIRS}
  )
  list(APPEND LIB
    bf_intern_openvdb
    ${OPENVDB_LIBRARIES}
  )
  add_definitions(-DWITH_OPENVDB ${OPENVDB_DEFINITIONS})
endif()

if(WITH_QUADRIFLOW)
  list(APPEND INC
    ../../../intern/quadriflow
  )
  list(APPEND LIB
    bf_intern_quadriflow
  )
  add_definitions(-DWITH_QUADRIFLOW)
endif()

if(WITH_XR_OPENXR)
  add_definitions(-DWITH_XR_OPENXR)
endif()

if(WITH_TBB)
  add_definitions(-DWITH_TBB)

  list(APPEND INC_SYS
    ${TBB_INCLUDE_DIRS}
  )

  list(APPEND LIB
    ${TBB_LIBRARIES}
  )
endif()

if(WITH_GMP)
  add_definitions(-DWITH_GMP)

  list(APPEND INC_SYS
    ${GMP_INCLUDE_DIRS}
  )
endif()

# # Warnings as errors, this is too strict!
# if(MSVC)
#    string(APPEND CMAKE_C_FLAGS " /WX")
# endif()

blender_add_lib(bf_blenkernel "${SRC}" "${INC}" "${INC_SYS}" "${LIB}")

# RNA_prototypes.h
add_dependencies(bf_blenkernel bf_rna)


if(WITH_GTESTS)
  set(TEST_SRC
    intern/action_test.cc
    intern/armature_test.cc
    intern/asset_metadata_test.cc
    intern/bpath_test.cc
    intern/cryptomatte_test.cc
    intern/curves_geometry_test.cc
    intern/fcurve_test.cc
    intern/grease_pencil_test.cc
    intern/idprop_serialize_test.cc
    intern/image_partial_update_test.cc
    intern/image_test.cc
    intern/lattice_deform_test.cc
    intern/layer_test.cc
    intern/lib_id_remapper_test.cc
    intern/lib_id_test.cc
    intern/lib_remap_test.cc
    intern/nla_test.cc
    intern/tracking_test.cc
  )
  set(TEST_INC
    ../editors/include
  )
  include(GTestTesting)
  blender_add_test_lib(bf_blenkernel_tests "${TEST_SRC}" "${INC};${TEST_INC}" "${INC_SYS}" "${LIB}")

  # RNA_prototypes.h
  add_dependencies(bf_blenkernel_tests bf_rna)
endif()<|MERGE_RESOLUTION|>--- conflicted
+++ resolved
@@ -332,11 +332,7 @@
   BKE_attribute.hh
   BKE_attribute_math.hh
   BKE_autoexec.h
-<<<<<<< HEAD
-  BKE_bake_geometry_nodes.hh
-=======
   BKE_bake_geometry_nodes_modifier.hh
->>>>>>> 7d2c8542
   BKE_bake_items.hh
   BKE_bake_items_paths.hh
   BKE_bake_items_serialize.hh
