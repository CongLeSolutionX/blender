--- conflicted
+++ resolved
@@ -309,13 +309,8 @@
   intern/vfontdata_freetype.cc
   intern/viewer_path.cc
   intern/volume.cc
-<<<<<<< HEAD
-  intern/volume_file_cache.cc
-  intern/volume_grid.cc
-=======
   intern/volume_grid.cc
   intern/volume_grid_file_cache.cc
->>>>>>> d0969271
   intern/volume_render.cc
   intern/volume_to_mesh.cc
   intern/workspace.cc
@@ -515,19 +510,12 @@
   BKE_vfontdata.hh
   BKE_viewer_path.hh
   BKE_volume.hh
-<<<<<<< HEAD
-  BKE_volume_file_cache.hh
-  BKE_volume_grid.hh
-  BKE_volume_grid_ptr.hh
-=======
   BKE_volume_enums.hh
   BKE_volume_grid.hh
   BKE_volume_grid_file_cache.hh
->>>>>>> d0969271
   BKE_volume_openvdb.hh
   BKE_volume_render.hh
   BKE_volume_to_mesh.hh
-  BKE_volume_enums.hh
   BKE_workspace.h
   BKE_world.h
   BKE_writeavi.h
