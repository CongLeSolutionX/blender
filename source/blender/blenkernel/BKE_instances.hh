/* SPDX-FileCopyrightText: 2023 Blender Authors
 *
 * SPDX-License-Identifier: GPL-2.0-or-later */

#pragma once

/** \file
 * \ingroup bke
 *
 * #Instances is a container for geometry instances. It fulfills some key requirements:
 * - Support nested instances.
 * - Support instance attributes.
 * - Support referencing different kinds of instances (objects, collections, geometry sets).
 * - Support efficiently iterating over the instanced geometries, i.e. without have to iterate over
 *   all instances.
 *
 * #Instances has an ordered set of #InstanceReference. An #InstanceReference contains information
 * about a particular instanced geometry. Each #InstanceReference has a handle (integer index)
 * which is then stored per instance. Many instances can use the same #InstanceReference.
 */

#include <mutex>

#include "BLI_math_matrix_types.hh"
#include "BLI_vector.hh"
#include "BLI_vector_set.hh"

#include "BKE_attribute.hh"

struct Object;
struct Collection;

namespace blender::bke {

struct GeometrySet;

/**
 * Holds a reference to conceptually unique geometry or a pointer to object/collection data
 * that is instanced with a transform in #Instances.
 */
class InstanceReference {
 public:
  enum class Type {
    /**
     * An empty instance. This allows an `InstanceReference` to be default constructed without
     * being in an invalid state. There might also be other use cases that we haven't explored
     * much yet (such as changing the instance later on, and "disabling" some instances).
     */
    None,
    Object,
    Collection,
    GeometrySet,
  };

 private:
  Type type_ = Type::None;
  /** Depending on the type this is either null, an Object or Collection pointer. */
  void *data_ = nullptr;
  std::unique_ptr<GeometrySet> geometry_set_;

 public:
  InstanceReference() = default;
  InstanceReference(Object &object);
  InstanceReference(Collection &collection);
  InstanceReference(GeometrySet geometry_set);

  InstanceReference(const InstanceReference &other);
  InstanceReference(InstanceReference &&other);

  InstanceReference &operator=(const InstanceReference &other);
  InstanceReference &operator=(InstanceReference &&other);

  Type type() const;
  Object &object() const;
  Collection &collection() const;
  GeometrySet &geometry_set();
  const GeometrySet &geometry_set() const;

  bool owns_direct_data() const;
  void ensure_owns_direct_data();

  friend bool operator==(const InstanceReference &a, const InstanceReference &b);
};

class Instances {
 private:
  /**
   * Contains the data that is used by the individual instances.
   * Actual instances store an index ("handle") into this vector.
   */
  blender::Vector<InstanceReference> references_;

  /** Indices into `references_`. Determines what data is instanced. */
  blender::Vector<int> reference_handles_;
  /** Transformation of the instances. */
  blender::Vector<blender::float4x4> transforms_;

  /* These almost unique ids are generated based on the `id` attribute, which might not contain
   * unique ids at all. They are *almost* unique, because under certain very unlikely
   * circumstances, they are not unique. Code using these ids should not crash when they are not
   * unique but can generally expect them to be unique. */
  mutable std::mutex almost_unique_ids_mutex_;
  mutable blender::Array<int> almost_unique_ids_;

  CustomDataAttributes attributes_;

 public:
  Instances() = default;
  Instances(const Instances &other);

  void reserve(int min_capacity);
  /**
   * Resize the transform, handles, and attributes to the specified capacity.
   *
   * \note This function should be used carefully, only when it's guaranteed
   * that the data will be filled.
   */
  void resize(int capacity);

  /**
   * Returns a handle for the given reference.
   * If the reference exists already, the handle of the existing reference is returned.
   * Otherwise a new handle is added.
   */
  int add_reference(const InstanceReference &reference);
  std::optional<int> find_reference_handle(const InstanceReference &query);
  /**
   * Add a reference to the instance reference with an index specified by the #instance_handle
   * argument. For adding many instances, using #resize and accessing the transform array
   * directly is preferred.
   */
  void add_instance(int instance_handle, const blender::float4x4 &transform);

  blender::Span<InstanceReference> references() const;
  void remove_unused_references();

  /**
   * If references have a collection or object type, convert them into geometry instances
   * recursively. After that, the geometry sets can be edited. There may still be instances of
   * other types of they can't be converted to geometry sets.
   */
  void ensure_geometry_instances();
  /**
   * With write access to the instances component, the data in the instanced geometry sets can be
   * changed. This is a function on the component rather than each reference to ensure `const`
   * correctness for that reason.
   */
  GeometrySet &geometry_set_from_reference(int reference_index);

  blender::Span<int> reference_handles() const;
  blender::MutableSpan<int> reference_handles();
  blender::MutableSpan<blender::float4x4> transforms();
  blender::Span<blender::float4x4> transforms() const;

  int instances_num() const;
  int references_num() const;

  /**
   * Remove the indices that are not contained in the mask input, and remove unused instance
   * references afterwards.
   */
  void remove(const blender::IndexMask &mask,
              const blender::bke::AnonymousAttributePropagationInfo &propagation_info);
  /**
   * Get an id for every instance. These can be used for e.g. motion blur.
   */
  blender::Span<int> almost_unique_ids() const;

  blender::bke::AttributeAccessor attributes() const;
  blender::bke::MutableAttributeAccessor attributes_for_write();

  CustomDataAttributes &custom_data_attributes();
  const CustomDataAttributes &custom_data_attributes() const;

  void foreach_referenced_geometry(
      blender::FunctionRef<void(const GeometrySet &geometry_set)> callback) const;

  bool owns_direct_data() const;
  void ensure_owns_direct_data();
};

/* -------------------------------------------------------------------- */
/** \name #InstanceReference Inline Methods
 * \{ */

inline InstanceReference::InstanceReference(Object &object) : type_(Type::Object), data_(&object)
{
}

inline InstanceReference::InstanceReference(Collection &collection)
    : type_(Type::Collection), data_(&collection)
{
}

inline InstanceReference::InstanceReference(const InstanceReference &other)
    : type_(other.type_), data_(other.data_)
{
  if (other.geometry_set_) {
    geometry_set_ = std::make_unique<GeometrySet>(*other.geometry_set_);
  }
}

inline InstanceReference::InstanceReference(InstanceReference &&other)
    : type_(other.type_), data_(other.data_), geometry_set_(std::move(other.geometry_set_))
{
  other.type_ = Type::None;
  other.data_ = nullptr;
}

inline InstanceReference &InstanceReference::operator=(const InstanceReference &other)
{
  if (this == &other) {
    return *this;
  }
  this->~InstanceReference();
  new (this) InstanceReference(other);
  return *this;
}

inline InstanceReference &InstanceReference::operator=(InstanceReference &&other)
{
  if (this == &other) {
    return *this;
  }
  this->~InstanceReference();
  new (this) InstanceReference(std::move(other));
  return *this;
}

inline InstanceReference::Type InstanceReference::type() const
{
  return type_;
}

inline Object &InstanceReference::object() const
{
  BLI_assert(type_ == Type::Object);
  return *(Object *)data_;
}

inline Collection &InstanceReference::collection() const
{
  BLI_assert(type_ == Type::Collection);
  return *(Collection *)data_;
}

inline GeometrySet &InstanceReference::geometry_set()
{
  BLI_assert(type_ == Type::GeometrySet);
  return *geometry_set_;
}

inline const GeometrySet &InstanceReference::geometry_set() const
{
  BLI_assert(type_ == Type::GeometrySet);
  return *geometry_set_;
}

inline CustomDataAttributes &Instances::custom_data_attributes()
{
  return attributes_;
}

inline const CustomDataAttributes &Instances::custom_data_attributes() const
{
  return attributes_;
}

<<<<<<< HEAD

=======
>>>>>>> 29d4779b
/** \} */

}  // namespace blender::bke<|MERGE_RESOLUTION|>--- conflicted
+++ resolved
@@ -266,10 +266,6 @@
   return attributes_;
 }
 
-<<<<<<< HEAD
-
-=======
->>>>>>> 29d4779b
 /** \} */
 
 }  // namespace blender::bke