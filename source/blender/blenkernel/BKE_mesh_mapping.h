--- conflicted
+++ resolved
@@ -265,13 +265,8 @@
                                      int totvert,
                                      const struct MEdge *edges,
                                      int totedge,
-<<<<<<< HEAD
+                                     const bool *uv_seams,
                                      blender::OffsetIndices<int> polys,
-=======
-                                     const bool *uv_seams,
-                                     const struct MPoly *polys,
-                                     int totpoly,
->>>>>>> 58ac9923
                                      const int *corner_verts,
                                      const int *corner_edges,
                                      int totloop,
@@ -288,13 +283,8 @@
                                               int totvert,
                                               const struct MEdge *edges,
                                               int totedge,
-<<<<<<< HEAD
+                                              const bool *uv_seams,
                                               blender::OffsetIndices<int> polys,
-=======
-                                              const bool *uv_seams,
-                                              const struct MPoly *polys,
-                                              int totpoly,
->>>>>>> 58ac9923
                                               const int *corner_verts,
                                               const int *corner_edges,
                                               int totloop,
@@ -317,13 +307,8 @@
                                            int totvert,
                                            struct MEdge *edges,
                                            int totedge,
-<<<<<<< HEAD
+                                           const bool *uv_seams,
                                            blender::OffsetIndices<int> polys,
-=======
-                                           const bool *uv_seams,
-                                           struct MPoly *polys,
-                                           int totpoly,
->>>>>>> 58ac9923
                                            const int *corner_verts,
                                            const int *corner_edges,
                                            int totloop,
