--- conflicted
+++ resolved
@@ -293,19 +293,6 @@
 
 Array<int> build_loop_to_poly_map(OffsetIndices<int> polys);
 
-<<<<<<< HEAD
-Array<Vector<int>> build_vert_to_edge_map(Span<int2> edges, int verts_num);
-Array<Vector<int>> build_vert_to_poly_map(OffsetIndices<int> polys,
-                                          Span<int> corner_verts,
-                                          int verts_num);
-Array<Vector<int>> build_edge_to_loop_map(Span<int> corner_edges, int edges_num);
-Array<Vector<int, 2>> build_edge_to_poly_map(OffsetIndices<int> polys,
-                                             Span<int> corner_edges,
-                                             int edges_num);
-Vector<Vector<int>> build_edge_to_loop_map_resizable(Span<int> corner_edges, int edges_num);
-
-}  // namespace blender::bke::mesh_topology
-=======
 GroupedSpan<int> build_vert_to_edge_map(Span<int2> edges,
                                         int verts_num,
                                         Array<int> &r_offsets,
@@ -334,5 +321,4 @@
                                         Array<int> &r_indices);
 
 }  // namespace blender::bke::mesh
->>>>>>> d168df7c
 #endif