/*
 * ***** BEGIN GPL LICENSE BLOCK *****
 *
 * This program is free software; you can redistribute it and/or
 * modify it under the terms of the GNU General Public License
 * as published by the Free Software Foundation; either version 2
 * of the License, or (at your option) any later version.
 *
 * This program is distributed in the hope that it will be useful,
 * but WITHOUT ANY WARRANTY; without even the implied warranty of
 * MERCHANTABILITY or FITNESS FOR A PARTICULAR PURPOSE.  See the
 * GNU General Public License for more details.
 *
 * You should have received a copy of the GNU General Public License
 * along with this program; if not, write to the Free Software Foundation,
 * Inc., 51 Franklin Street, Fifth Floor, Boston, MA 02110-1301, USA.
 *
 * ***** END GPL LICENSE BLOCK *****
 */
#ifndef __BKE_MBALL_TESSELLATE_H__
#define __BKE_MBALL_TESSELLATE_H__

/** \file BKE_mball_tessellate.h
 *  \ingroup bke
 */
<<<<<<< HEAD
struct Depsgraph;
=======
struct EvaluationContext;
struct Main;
>>>>>>> d0956e9c
struct Object;
struct Scene;

void BKE_mball_polygonize(
<<<<<<< HEAD
        struct Depsgraph *depsgraph, struct Scene *scene,
=======
        struct Main *bmain, struct EvaluationContext *eval_ctx, struct Scene *scene,
>>>>>>> d0956e9c
        struct Object *ob, struct ListBase *dispbase);

void BKE_mball_cubeTable_free(void);

#endif  /* __BKE_MBALL_TESSELLATE_H__ */<|MERGE_RESOLUTION|>--- conflicted
+++ resolved
@@ -23,21 +23,13 @@
 /** \file BKE_mball_tessellate.h
  *  \ingroup bke
  */
-<<<<<<< HEAD
 struct Depsgraph;
-=======
-struct EvaluationContext;
 struct Main;
->>>>>>> d0956e9c
 struct Object;
 struct Scene;
 
 void BKE_mball_polygonize(
-<<<<<<< HEAD
         struct Depsgraph *depsgraph, struct Scene *scene,
-=======
-        struct Main *bmain, struct EvaluationContext *eval_ctx, struct Scene *scene,
->>>>>>> d0956e9c
         struct Object *ob, struct ListBase *dispbase);
 
 void BKE_mball_cubeTable_free(void);
