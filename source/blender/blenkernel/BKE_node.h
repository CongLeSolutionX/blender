--- conflicted
+++ resolved
@@ -1361,14 +1361,11 @@
 #define GEO_NODE_INPUT_SIGNED_DISTANCE 2102
 #define GEO_NODE_SAMPLE_VOLUME 2103
 #define GEO_NODE_MESH_TOPOLOGY_CORNERS_OF_EDGE 2104
-<<<<<<< HEAD
-#define GEO_NODE_POINTS_TO_CURVES 2105
-=======
 /* Leaving out two indices to avoid crashes with files that were created during the development of
  * the repeat zone. */
 #define GEO_NODE_REPEAT_INPUT 2107
 #define GEO_NODE_REPEAT_OUTPUT 2108
->>>>>>> 6220bfe3
+#define GEO_NODE_POINTS_TO_CURVES 2109
 
 /** \} */
 
