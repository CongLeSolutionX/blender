/* SPDX-FileCopyrightText: 2005 Blender Authors
 *
 * SPDX-License-Identifier: GPL-2.0-or-later */

#pragma once

/** \file
 * \ingroup bke
 */

#include "BLI_compiler_compat.h"
#include "BLI_ghash.h"

#include "DNA_listBase.h"

/* for FOREACH_NODETREE_BEGIN */
#include "DNA_node_types.h"

#include "RNA_types.hh"

#ifdef __cplusplus
#  include "BLI_map.hh"
#  include "BLI_string_ref.hh"
#endif

#ifdef __cplusplus
extern "C" {
#endif

/* not very important, but the stack solver likes to know a maximum */
#define MAX_SOCKET 512

struct BlendDataReader;
struct BlendLibReader;
struct BlendWriter;
struct FreestyleLineStyle;
struct GPUMaterial;
struct GPUNodeStack;
struct ID;
struct ImBuf;
struct Light;
struct Main;
struct Material;
struct PointerRNA;
struct Scene;
struct SpaceNode;
struct Tex;
struct World;
struct bContext;
struct bNode;
struct bNodeExecContext;
struct bNodeExecData;
struct bNodeInstanceHash;
struct bNodeLink;
struct bNodeSocket;
struct bNodeStack;
struct bNodeTree;
struct bNodeTreeExec;
struct bNodeTreeType;
struct uiLayout;

/* -------------------------------------------------------------------- */
/** \name Node Type Definitions
 * \{ */

/**
 * \brief Compact definition of a node socket.
 *
 * Can be used to quickly define a list of static sockets for a node,
 * which are added to each new node of that type.
 *
 * \deprecated This struct is used by C nodes to define templates as simple
 * static struct lists. These are converted to the new template collections
 * in RNA types automatically.
 */
typedef struct bNodeSocketTemplate {
  int type;
  char name[64];                /* MAX_NAME */
  float val1, val2, val3, val4; /* default alloc value for inputs */
  float min, max;
  int subtype; /* would use PropertySubType but this is a bad level include to use RNA */
  int flag;

  /* after this line is used internal only */
  struct bNodeSocket *sock; /* used to hold verified socket */
  char identifier[64];      /* generated from name */
} bNodeSocketTemplate;

/* Use `void *` for callbacks that require C++. This is rather ugly, but works well for now. This
 * would not be necessary if we would use bNodeSocketType and bNodeType only in C++ code.
 * However, achieving this requires quite a few changes currently. */
#ifdef __cplusplus
namespace blender {
class CPPType;
namespace nodes {
class DNode;
class NodeMultiFunctionBuilder;
class GeoNodeExecParams;
class NodeDeclaration;
class NodeDeclarationBuilder;
class GatherAddNodeSearchParams;
class GatherLinkSearchOpParams;
}  // namespace nodes
namespace realtime_compositor {
class Context;
class NodeOperation;
class ShaderNode;
}  // namespace realtime_compositor
}  // namespace blender

using CPPTypeHandle = blender::CPPType;
using NodeMultiFunctionBuildFunction = void (*)(blender::nodes::NodeMultiFunctionBuilder &builder);
using NodeGeometryExecFunction = void (*)(blender::nodes::GeoNodeExecParams params);
using NodeDeclareFunction = void (*)(blender::nodes::NodeDeclarationBuilder &builder);
using NodeDeclareDynamicFunction = void (*)(const bNodeTree &tree,
                                            const bNode &node,
                                            blender::nodes::NodeDeclaration &r_declaration);
using SocketGetCPPValueFunction = void (*)(const struct bNodeSocket &socket, void *r_value);
using SocketGetGeometryNodesCPPValueFunction = void (*)(const struct bNodeSocket &socket,
                                                        void *r_value);

/* Adds socket link operations that are specific to this node type. */
using NodeGatherSocketLinkOperationsFunction =
    void (*)(blender::nodes::GatherLinkSearchOpParams &params);

/* Adds node add menu operations that are specific to this node type. */
using NodeGatherAddOperationsFunction =
    void (*)(blender::nodes::GatherAddNodeSearchParams &params);

using NodeGetCompositorOperationFunction = blender::realtime_compositor::NodeOperation
    *(*)(blender::realtime_compositor::Context &context, blender::nodes::DNode node);
using NodeGetCompositorShaderNodeFunction =
    blender::realtime_compositor::ShaderNode *(*)(blender::nodes::DNode node);

#else
typedef void *NodeGetCompositorOperationFunction;
typedef void *NodeGetCompositorShaderNodeFunction;
typedef void *NodeMultiFunctionBuildFunction;
typedef void *NodeGeometryExecFunction;
typedef void *NodeDeclareFunction;
typedef void *NodeDeclareDynamicFunction;
typedef void *NodeGatherSocketLinkOperationsFunction;
typedef void *NodeGatherAddOperationsFunction;
typedef void *SocketGetCPPTypeFunction;
typedef void *SocketGetGeometryNodesCPPTypeFunction;
typedef void *SocketGetGeometryNodesCPPValueFunction;
typedef void *SocketGetCPPValueFunction;
typedef struct CPPTypeHandle CPPTypeHandle;
#endif

/**
 * \brief Defines a socket type.
 *
 * Defines the appearance and behavior of a socket in the UI.
 */
typedef struct bNodeSocketType {
  /** Identifier name. */
  char idname[64];
  /** Type label. */
  char label[64];
  /** Sub-type label. */
  char subtype_label[64];

  void (*draw)(struct bContext *C,
               struct uiLayout *layout,
               struct PointerRNA *ptr,
               struct PointerRNA *node_ptr,
               const char *text);
  void (*draw_color)(struct bContext *C,
                     struct PointerRNA *ptr,
                     struct PointerRNA *node_ptr,
                     float *r_color);

  void (*interface_draw)(struct bContext *C, struct uiLayout *layout, struct PointerRNA *ptr);
  void (*interface_draw_color)(struct bContext *C, struct PointerRNA *ptr, float *r_color);
  void (*interface_init_socket)(struct bNodeTree *ntree,
                                const struct bNodeSocket *interface_socket,
                                struct bNode *node,
                                struct bNodeSocket *sock,
                                const char *data_path);
  void (*interface_from_socket)(struct bNodeTree *ntree,
                                struct bNodeSocket *interface_socket,
                                const struct bNode *node,
                                const struct bNodeSocket *sock);

  /* RNA integration */
  ExtensionRNA ext_socket;
  ExtensionRNA ext_interface;

  /* for standard socket types in C */
  int type, subtype;

  /* When set, bNodeSocket->limit does not have any effect anymore. */
  bool use_link_limits_of_type;
  int input_link_limit;
  int output_link_limit;

  /* Callback to free the socket type. */
  void (*free_self)(struct bNodeSocketType *stype);

  /* Return the CPPType of this socket. */
  const CPPTypeHandle *base_cpp_type;
  /* Get the value of this socket in a generic way. */
  SocketGetCPPValueFunction get_base_cpp_value;
  /* Get geometry nodes cpp type. */
  const CPPTypeHandle *geometry_nodes_cpp_type;
  /* Get geometry nodes cpp value. */
  SocketGetGeometryNodesCPPValueFunction get_geometry_nodes_cpp_value;
} bNodeSocketType;

typedef void *(*NodeInitExecFunction)(struct bNodeExecContext *context,
                                      struct bNode *node,
                                      bNodeInstanceKey key);
typedef void (*NodeFreeExecFunction)(void *nodedata);
typedef void (*NodeExecFunction)(void *data,
                                 int thread,
                                 struct bNode *,
                                 struct bNodeExecData *execdata,
                                 struct bNodeStack **in,
                                 struct bNodeStack **out);
typedef int (*NodeGPUExecFunction)(struct GPUMaterial *mat,
                                   struct bNode *node,
                                   struct bNodeExecData *execdata,
                                   struct GPUNodeStack *in,
                                   struct GPUNodeStack *out);

/**
 * \brief Defines a node type.
 *
 * Initial attributes and constants for a node as well as callback functions
 * implementing the node behavior.
 */
typedef struct bNodeType {
  char idname[64]; /* identifier name */
  int type;

  char ui_name[64]; /* MAX_NAME */
  char ui_description[256];
  int ui_icon;
  /** Should usually use the idname instead, but this enum type is still exposed in Python. */
  const char *enum_name_legacy;

  float width, minwidth, maxwidth;
  float height, minheight, maxheight;
  short nclass, flag;

  /* templates for static sockets */
  bNodeSocketTemplate *inputs, *outputs;

  char storagename[64]; /* struct name for DNA */

  /* Draw the option buttons on the node */
  void (*draw_buttons)(struct uiLayout *, struct bContext *C, struct PointerRNA *ptr);
  /* Additional parameters in the side panel */
  void (*draw_buttons_ex)(struct uiLayout *, struct bContext *C, struct PointerRNA *ptr);

  /* Additional drawing on backdrop */
  void (*draw_backdrop)(
      struct SpaceNode *snode, struct ImBuf *backdrop, struct bNode *node, int x, int y);

  /**
   * Optional custom label function for the node header.
   * \note Used as a fallback when #bNode.label isn't set.
   */
  void (*labelfunc)(const struct bNodeTree *ntree,
                    const struct bNode *node,
                    char *label,
                    int label_maxncpy);

  /** Optional override for node class, used for drawing node header. */
  int (*ui_class)(const struct bNode *node);

  /** Called when the node is updated in the editor. */
  void (*updatefunc)(struct bNodeTree *ntree, struct bNode *node);
  /** Check and update if internal ID data has changed. */
  void (*group_update_func)(struct bNodeTree *ntree, struct bNode *node);

  /**
   * Initialize a new node instance of this type after creation.
   *
   * \note Assignments to `node->id` must not increment the user of the ID.
   * This is handled by the caller of this callback.
   */
  void (*initfunc)(struct bNodeTree *ntree, struct bNode *node);
  /**
   * Free the node instance.
   *
   * \note Access to `node->id` must be avoided in this function as this is called
   * while freeing #Main, the state of this ID is undefined.
   * Higher level logic to remove the node handles the user-count.
   */
  void (*freefunc)(struct bNode *node);
  /** Make a copy of the node instance. */
  void (*copyfunc)(struct bNodeTree *dest_ntree,
                   struct bNode *dest_node,
                   const struct bNode *src_node);

  /* Registerable API callback versions, called in addition to C callbacks */
  void (*initfunc_api)(const struct bContext *C, struct PointerRNA *ptr);
  void (*freefunc_api)(struct PointerRNA *ptr);
  void (*copyfunc_api)(struct PointerRNA *ptr, const struct bNode *src_node);

  /**
   * An additional poll test for deciding whether nodes should be an option in search menus.
   * Potentially more strict poll than #poll(), but doesn't have to check the same things.
   */
  bool (*add_ui_poll)(const struct bContext *C);

  /**
   * Can this node type be added to a node tree?
   * \param r_disabled_hint: Hint to display in the UI when the poll fails.
   *                         The callback can set this to a static string without having to
   *                         null-check it (or without setting it to null if it's not used).
   *                         The caller must pass a valid `const char **` and null-initialize it
   *                         when it's not just a dummy, that is, if it actually wants to access
   *                         the returned disabled-hint (null-check needed!).
   */
  bool (*poll)(const struct bNodeType *ntype,
               const struct bNodeTree *nodetree,
               const char **r_disabled_hint);
  /**
   * Can this node be added to a node tree?
   * \param r_disabled_hint: See `poll()`.
   */
  bool (*poll_instance)(const struct bNode *node,
                        const struct bNodeTree *nodetree,
                        const char **r_disabled_hint);

  /* Optional handling of link insertion. Returns false if the link shouldn't be created. */
  bool (*insert_link)(struct bNodeTree *ntree, struct bNode *node, struct bNodeLink *link);

  void (*free_self)(struct bNodeType *ntype);

  /* **** execution callbacks **** */
  NodeInitExecFunction init_exec_fn;
  NodeFreeExecFunction free_exec_fn;
  NodeExecFunction exec_fn;
  /* gpu */
  NodeGPUExecFunction gpu_fn;

  /* Get an instance of this node's compositor operation. Freeing the instance is the
   * responsibility of the caller. */
  NodeGetCompositorOperationFunction get_compositor_operation;

  /* Get an instance of this node's compositor shader node. Freeing the instance is the
   * responsibility of the caller. */
  NodeGetCompositorShaderNodeFunction get_compositor_shader_node;

  /* A message to display in the node header for unsupported realtime compositor nodes. The message
   * is assumed to be static and thus require no memory handling. This field is to be removed when
   * all nodes are supported. */
  const char *realtime_compositor_unsupported_message;

  /* Build a multi-function for this node. */
  NodeMultiFunctionBuildFunction build_multi_function;

  /* Execute a geometry node. */
  NodeGeometryExecFunction geometry_node_execute;

  /* Declares which sockets the node has. */
  NodeDeclareFunction declare;
  /**
   * Declare which sockets the node has for declarations that aren't static per node type.
   * In other words, defining this callback means that different nodes of this type can have
   * different declarations and different sockets.
   */
  NodeDeclareDynamicFunction declare_dynamic;

  /* Declaration to be used when it is not dynamic. */
  NodeDeclarationHandle *fixed_declaration;

  /**
   * Add to the list of search names and operations gathered by node link drag searching.
   * Usually it isn't necessary to override the default behavior here, but a node type can have
   * custom behavior here like adding custom search items.
   */
  NodeGatherSocketLinkOperationsFunction gather_link_search_ops;

  /**
   * Add to the list of search items gathered by the add-node search. The default behavior of
   * adding a single item with the node name is usually enough, but node types can have any number
   * of custom search items.
   */
  NodeGatherAddOperationsFunction gather_add_node_search_ops;

  /** True when the node cannot be muted. */
  bool no_muting;

  /* RNA integration */
  ExtensionRNA rna_ext;
} bNodeType;

/** #bNodeType.nclass (for add-menu and themes). */
#define NODE_CLASS_INPUT 0
#define NODE_CLASS_OUTPUT 1
#define NODE_CLASS_OP_COLOR 3
#define NODE_CLASS_OP_VECTOR 4
#define NODE_CLASS_OP_FILTER 5
#define NODE_CLASS_GROUP 6
#define NODE_CLASS_CONVERTER 8
#define NODE_CLASS_MATTE 9
#define NODE_CLASS_DISTORT 10
#define NODE_CLASS_PATTERN 12
#define NODE_CLASS_TEXTURE 13
#define NODE_CLASS_SCRIPT 32
#define NODE_CLASS_INTERFACE 33
#define NODE_CLASS_SHADER 40
#define NODE_CLASS_GEOMETRY 41
#define NODE_CLASS_ATTRIBUTE 42
#define NODE_CLASS_LAYOUT 100

struct bNodeTreeExec;

typedef void (*bNodeClassCallback)(void *calldata, int nclass, const char *name);
typedef struct bNodeTreeType {
  int type;        /* type identifier */
  char idname[64]; /* identifier name */

  /* The ID name of group nodes for this type. */
  char group_idname[64];

  char ui_name[64];
  char ui_description[256];
  int ui_icon;

  /* callbacks */
  /* Iteration over all node classes. */
  void (*foreach_nodeclass)(struct Scene *scene, void *calldata, bNodeClassCallback func);
  /* Check visibility in the node editor */
  bool (*poll)(const struct bContext *C, struct bNodeTreeType *ntreetype);
  /* Select a node tree from the context */
  void (*get_from_context)(const struct bContext *C,
                           struct bNodeTreeType *ntreetype,
                           struct bNodeTree **r_ntree,
                           struct ID **r_id,
                           struct ID **r_from);

  /* calls allowing threaded composite */
  void (*localize)(struct bNodeTree *localtree, struct bNodeTree *ntree);
  void (*local_merge)(struct Main *bmain, struct bNodeTree *localtree, struct bNodeTree *ntree);

  /* Tree update. Overrides `nodetype->updatetreefunc` ! */
  void (*update)(struct bNodeTree *ntree);

  bool (*validate_link)(eNodeSocketDatatype from, eNodeSocketDatatype to);

  void (*node_add_init)(struct bNodeTree *ntree, struct bNode *bnode);

  /* Check if the socket type is valid for this tree type. */
  bool (*valid_socket_type)(struct bNodeTreeType *ntreetype, struct bNodeSocketType *socket_type);

  /* RNA integration */
  ExtensionRNA rna_ext;
} bNodeTreeType;

/** \} */

/* -------------------------------------------------------------------- */
/** \name Generic API, Trees
 * \{ */

struct bNodeTreeType *ntreeTypeFind(const char *idname);
void ntreeTypeAdd(struct bNodeTreeType *nt);
void ntreeTypeFreeLink(const struct bNodeTreeType *nt);
bool ntreeIsRegistered(const struct bNodeTree *ntree);
struct GHashIterator *ntreeTypeGetIterator(void);

/* Helper macros for iterating over tree types. */
#define NODE_TREE_TYPES_BEGIN(ntype) \
  { \
    GHashIterator *__node_tree_type_iter__ = ntreeTypeGetIterator(); \
    for (; !BLI_ghashIterator_done(__node_tree_type_iter__); \
         BLI_ghashIterator_step(__node_tree_type_iter__)) \
    { \
      bNodeTreeType *ntype = (bNodeTreeType *)BLI_ghashIterator_getValue(__node_tree_type_iter__);

#define NODE_TREE_TYPES_END \
  } \
  BLI_ghashIterator_free(__node_tree_type_iter__); \
  } \
  (void)0

/**
 * Try to initialize all type-info in a node tree.
 *
 * \note In general undefined type-info is a perfectly valid case,
 * the type may just be registered later.
 * In that case the update_typeinfo function will set type-info on registration
 * and do necessary updates.
 */
void ntreeSetTypes(const struct bContext *C, struct bNodeTree *ntree);

struct bNodeTree *ntreeAddTree(struct Main *bmain, const char *name, const char *idname);

/**
 * Free tree which is embedded into another data-block.
 */
void ntreeFreeEmbeddedTree(struct bNodeTree *ntree);

/**
 * Get address of potential node-tree pointer of given ID.
 *
 * \warning Using this function directly is potentially dangerous, if you don't know or are not
 * sure, please use `ntreeFromID()` instead.
 */
struct bNodeTree **BKE_ntree_ptr_from_id(struct ID *id);

/**
 * Returns the private NodeTree object of the data-block, if it has one.
 */
struct bNodeTree *ntreeFromID(struct ID *id);

void ntreeFreeLocalTree(struct bNodeTree *ntree);

/**
 * Check recursively if a node tree contains another.
 */
bool ntreeContainsTree(const struct bNodeTree *tree_to_search_in,
                       const struct bNodeTree *tree_to_search_for);

void ntreeUpdateAllUsers(struct Main *main, struct ID *id);

/**
 * XXX: old trees handle output flags automatically based on special output
 * node types and last active selection.
 * New tree types have a per-output socket flag to indicate the final output to use explicitly.
 */
void ntreeSetOutput(struct bNodeTree *ntree);

/**
 * Returns localized tree for execution in threads.
 */
struct bNodeTree *ntreeLocalize(struct bNodeTree *ntree);

/**
 * This is only direct data, tree itself should have been written.
 */
void ntreeBlendWrite(struct BlendWriter *writer, struct bNodeTree *ntree);

/** \} */

/* -------------------------------------------------------------------- */
/** \name Node Tree Interface
 * \{ */

void ntreeRemoveSocketInterface(bNodeTree *ntree, bNodeSocket *sock);

struct bNodeSocket *ntreeAddSocketInterface(struct bNodeTree *ntree,
                                            eNodeSocketInOut in_out,
                                            const char *idname,
                                            const char *name);

/** \} */

/* -------------------------------------------------------------------- */
/** \name Generic API, Nodes
 * \{ */

struct bNodeType *nodeTypeFind(const char *idname);
const char *nodeTypeFindAlias(const char *idname);
void nodeRegisterType(struct bNodeType *ntype);
void nodeUnregisterType(struct bNodeType *ntype);
void nodeRegisterAlias(struct bNodeType *nt, const char *alias);
struct GHashIterator *nodeTypeGetIterator(void);

/* Helper macros for iterating over node types. */
#define NODE_TYPES_BEGIN(ntype) \
  { \
    GHashIterator *__node_type_iter__ = nodeTypeGetIterator(); \
    for (; !BLI_ghashIterator_done(__node_type_iter__); \
         BLI_ghashIterator_step(__node_type_iter__)) { \
      bNodeType *ntype = (bNodeType *)BLI_ghashIterator_getValue(__node_type_iter__);

#define NODE_TYPES_END \
  } \
  BLI_ghashIterator_free(__node_type_iter__); \
  } \
  ((void)0)

struct bNodeSocketType *nodeSocketTypeFind(const char *idname);
void nodeRegisterSocketType(struct bNodeSocketType *stype);
void nodeUnregisterSocketType(struct bNodeSocketType *stype);
bool nodeSocketIsRegistered(const struct bNodeSocket *sock);
struct GHashIterator *nodeSocketTypeGetIterator(void);
const char *nodeSocketTypeLabel(const bNodeSocketType *stype);

const char *nodeStaticSocketType(int type, int subtype);
const char *nodeStaticSocketInterfaceType(int type, int subtype);
const char *nodeStaticSocketLabel(int type, int subtype);

/* Helper macros for iterating over node types. */
#define NODE_SOCKET_TYPES_BEGIN(stype) \
  { \
    GHashIterator *__node_socket_type_iter__ = nodeSocketTypeGetIterator(); \
    for (; !BLI_ghashIterator_done(__node_socket_type_iter__); \
         BLI_ghashIterator_step(__node_socket_type_iter__)) \
    { \
      bNodeSocketType *stype = (bNodeSocketType *)BLI_ghashIterator_getValue( \
          __node_socket_type_iter__);

#define NODE_SOCKET_TYPES_END \
  } \
  BLI_ghashIterator_free(__node_socket_type_iter__); \
  } \
  ((void)0)

struct bNodeSocket *nodeFindSocket(const struct bNode *node,
                                   eNodeSocketInOut in_out,
                                   const char *identifier);
struct bNodeSocket *nodeAddSocket(struct bNodeTree *ntree,
                                  struct bNode *node,
                                  eNodeSocketInOut in_out,
                                  const char *idname,
                                  const char *identifier,
                                  const char *name);
struct bNodeSocket *nodeAddStaticSocket(struct bNodeTree *ntree,
                                        struct bNode *node,
                                        eNodeSocketInOut in_out,
                                        int type,
                                        int subtype,
                                        const char *identifier,
                                        const char *name);
void nodeRemoveSocket(struct bNodeTree *ntree, struct bNode *node, struct bNodeSocket *sock);

void nodeModifySocketTypeStatic(
    struct bNodeTree *ntree, struct bNode *node, struct bNodeSocket *sock, int type, int subtype);

struct bNode *nodeAddNode(const struct bContext *C, struct bNodeTree *ntree, const char *idname);
struct bNode *nodeAddStaticNode(const struct bContext *C, struct bNodeTree *ntree, int type);

/**
 * Find the first available, non-duplicate name for a given node.
 */
void nodeUniqueName(struct bNodeTree *ntree, struct bNode *node);
/**
 * Create a new unique integer identifier for the node. Also set the node's
 * index in the tree, which is an eagerly maintained cache.
 */
void nodeUniqueID(struct bNodeTree *ntree, struct bNode *node);

/**
 * Delete node, associated animation data and ID user count.
 */
void nodeRemoveNode(struct Main *bmain,
                    struct bNodeTree *ntree,
                    struct bNode *node,
                    bool do_id_user);

void nodeDimensionsGet(const struct bNode *node, float *r_width, float *r_height);
void nodeTagUpdateID(struct bNode *node);
void nodeInternalLinks(struct bNode *node, struct bNodeLink **r_links, int *r_len);

/**
 * Also used via RNA API, so we check for proper input output direction.
 */
struct bNodeLink *nodeAddLink(struct bNodeTree *ntree,
                              struct bNode *fromnode,
                              struct bNodeSocket *fromsock,
                              struct bNode *tonode,
                              struct bNodeSocket *tosock);
void nodeRemLink(struct bNodeTree *ntree, struct bNodeLink *link);
void nodeRemSocketLinks(struct bNodeTree *ntree, struct bNodeSocket *sock);

bool nodeLinkIsHidden(const struct bNodeLink *link);

void nodeAttachNode(struct bNodeTree *ntree, struct bNode *node, struct bNode *parent);
void nodeDetachNode(struct bNodeTree *ntree, struct bNode *node);

/**
 * Same as above but expects that the socket definitely is in the node tree.
 */
void nodeFindNode(struct bNodeTree *ntree,
                  struct bNodeSocket *sock,
                  struct bNode **r_node,
                  int *r_sockindex);
/**
 * Finds a node based on its name.
 */
struct bNode *nodeFindNodebyName(struct bNodeTree *ntree, const char *name);
/**
 * Finds a node based on given socket and returns true on success.
 */
bool nodeFindNodeTry(struct bNodeTree *ntree,
                     struct bNodeSocket *sock,
                     struct bNode **r_node,
                     int *r_sockindex);

bool nodeIsParentAndChild(const bNode *parent, const bNode *child);

int nodeCountSocketLinks(const struct bNodeTree *ntree, const struct bNodeSocket *sock);

void nodeSetSelected(struct bNode *node, bool select);
/**
 * Two active flags, ID nodes have special flag for buttons display.
 */
void nodeSetActive(struct bNodeTree *ntree, struct bNode *node);
struct bNode *nodeGetActive(struct bNodeTree *ntree);
void nodeClearActive(struct bNodeTree *ntree);
/**
 * Two active flags, ID nodes have special flag for buttons display.
 */
struct bNode *nodeGetActiveTexture(struct bNodeTree *ntree);

int nodeSocketLinkLimit(const struct bNodeSocket *sock);

/**
 * Node Instance Hash.
 */
typedef struct bNodeInstanceHash {
  /** XXX should be made a direct member, #GHash allocation needs to support it */
  GHash *ghash;
} bNodeInstanceHash;

typedef void (*bNodeInstanceValueFP)(void *value);

/**
 * Magic number for initial hash key.
 */
extern const bNodeInstanceKey NODE_INSTANCE_KEY_BASE;
extern const bNodeInstanceKey NODE_INSTANCE_KEY_NONE;

bNodeInstanceKey BKE_node_instance_key(bNodeInstanceKey parent_key,
                                       const struct bNodeTree *ntree,
                                       const struct bNode *node);

bNodeInstanceHash *BKE_node_instance_hash_new(const char *info);
void BKE_node_instance_hash_free(bNodeInstanceHash *hash, bNodeInstanceValueFP valfreefp);
void BKE_node_instance_hash_insert(bNodeInstanceHash *hash, bNodeInstanceKey key, void *value);
void *BKE_node_instance_hash_lookup(bNodeInstanceHash *hash, bNodeInstanceKey key);
int BKE_node_instance_hash_remove(bNodeInstanceHash *hash,
                                  bNodeInstanceKey key,
                                  bNodeInstanceValueFP valfreefp);
void BKE_node_instance_hash_clear(bNodeInstanceHash *hash, bNodeInstanceValueFP valfreefp);
void *BKE_node_instance_hash_pop(bNodeInstanceHash *hash, bNodeInstanceKey key);
int BKE_node_instance_hash_haskey(bNodeInstanceHash *hash, bNodeInstanceKey key);
int BKE_node_instance_hash_size(bNodeInstanceHash *hash);

void BKE_node_instance_hash_clear_tags(bNodeInstanceHash *hash);
void BKE_node_instance_hash_tag(bNodeInstanceHash *hash, void *value);
bool BKE_node_instance_hash_tag_key(bNodeInstanceHash *hash, bNodeInstanceKey key);
void BKE_node_instance_hash_remove_untagged(bNodeInstanceHash *hash,
                                            bNodeInstanceValueFP valfreefp);

/** \} */

/* -------------------------------------------------------------------- */
/** \name Node Type Access
 * \{ */

bool nodeGroupPoll(const struct bNodeTree *nodetree,
                   const struct bNodeTree *grouptree,
                   const char **r_disabled_hint);

void node_type_base_custom(struct bNodeType *ntype,
                           const char *idname,
                           const char *name,
                           const char *enum_name,
                           short nclass);

/**
 * \warning Nodes defining a storage type _must_ allocate this for new nodes.
 * Otherwise nodes will reload as undefined (#46619).
 */
void node_type_storage(struct bNodeType *ntype,
                       const char *storagename,
                       void (*freefunc)(struct bNode *node),
                       void (*copyfunc)(struct bNodeTree *dest_ntree,
                                        struct bNode *dest_node,
                                        const struct bNode *src_node));

/** \} */

/* -------------------------------------------------------------------- */
/** \name Common Node Types
 * \{ */

#define NODE_UNDEFINED -2 /* node type is not registered */
#define NODE_CUSTOM -1    /* for dynamically registered custom types */
#define NODE_GROUP 2
// #define NODE_FORLOOP 3       /* deprecated */
// #define NODE_WHILELOOP   4   /* deprecated */
#define NODE_FRAME 5
#define NODE_REROUTE 6
#define NODE_GROUP_INPUT 7
#define NODE_GROUP_OUTPUT 8
#define NODE_CUSTOM_GROUP 9

/** \} */

/* -------------------------------------------------------------------- */
/** \name Node Tree Iterator
 *
 * Utility macro for visiting every node tree in the library data,
 * including local bNodeTree blocks in other IDs.
 * This avoids the need for callback functions and allows executing code
 * in a single inner code block.
 *
 * Variables:
 *
 * - nodetree:
 *   The actual bNodeTree data block.
 *   Check `nodetree->idname` or `nodetree->typeinfo` to use only specific types.
 *
 * - id:
 *   The owner of the bNodeTree data block.
 *   Same as nodetree if it's a linkable node tree from the library.
 *
 * Examples:
 *
 * \code{.c}
 * FOREACH_NODETREE_BEGIN(bmain, nodetree, id) {
 *     if (id == nodetree)
 *         printf("This is a linkable node tree");
 * } FOREACH_NODETREE_END;
 *
 * FOREACH_NODETREE_BEGIN(bmain, nodetree, id) {
 *     if (nodetree->idname == "ShaderNodeTree")
 *         printf("This is a shader node tree);
 *     if (GS(id) == ID_MA)
 *         printf(" and it's owned by a material");
 * } FOREACH_NODETREE_END;
 * \endcode
 *
 * \{ */

/* should be an opaque type, only for internal use by BKE_node_tree_iter_*** */
struct NodeTreeIterStore {
  bNodeTree *ngroup;
  Scene *scene;
  struct Material *mat;
  Tex *tex;
  struct Light *light;
  struct World *world;
  struct FreestyleLineStyle *linestyle;
};

void BKE_node_tree_iter_init(struct NodeTreeIterStore *ntreeiter, struct Main *bmain);
bool BKE_node_tree_iter_step(struct NodeTreeIterStore *ntreeiter,
                             struct bNodeTree **r_nodetree,
                             struct ID **r_id);

#define FOREACH_NODETREE_BEGIN(bmain, _nodetree, _id) \
  { \
    struct NodeTreeIterStore _nstore; \
    bNodeTree *_nodetree; \
    ID *_id; \
    /* avoid compiler warning about unused variables */ \
    BKE_node_tree_iter_init(&_nstore, bmain); \
    while (BKE_node_tree_iter_step(&_nstore, &_nodetree, &_id) == true) { \
      if (_nodetree) {

#define FOREACH_NODETREE_END \
  } \
  } \
  } \
  ((void)0)

/** \} */

/* -------------------------------------------------------------------- */
/** \name Node Tree
 */

void BKE_nodetree_remove_layer_n(struct bNodeTree *ntree, struct Scene *scene, int layer_index);

/* -------------------------------------------------------------------- */
/** \name Shader Nodes
 * \{ */

/* NOTE: types are needed to restore callbacks, don't change values. */

// #define SH_NODE_MATERIAL  100
#define SH_NODE_RGB 101
#define SH_NODE_VALUE 102
#define SH_NODE_MIX_RGB_LEGACY 103
#define SH_NODE_VALTORGB 104
#define SH_NODE_RGBTOBW 105
#define SH_NODE_SHADERTORGB 106
// #define SH_NODE_TEXTURE       106
#define SH_NODE_NORMAL 107
// #define SH_NODE_GEOMETRY  108
#define SH_NODE_MAPPING 109
#define SH_NODE_CURVE_VEC 110
#define SH_NODE_CURVE_RGB 111
#define SH_NODE_CAMERA 114
#define SH_NODE_MATH 115
#define SH_NODE_VECTOR_MATH 116
#define SH_NODE_SQUEEZE 117
// #define SH_NODE_MATERIAL_EXT  118
#define SH_NODE_INVERT 119
#define SH_NODE_SEPRGB_LEGACY 120
#define SH_NODE_COMBRGB_LEGACY 121
#define SH_NODE_HUE_SAT 122

#define SH_NODE_OUTPUT_MATERIAL 124
#define SH_NODE_OUTPUT_WORLD 125
#define SH_NODE_OUTPUT_LIGHT 126
#define SH_NODE_FRESNEL 127
#define SH_NODE_MIX_SHADER 128
#define SH_NODE_ATTRIBUTE 129
#define SH_NODE_BACKGROUND 130
#define SH_NODE_BSDF_GLOSSY 131
#define SH_NODE_BSDF_DIFFUSE 132
#define SH_NODE_BSDF_GLOSSY_LEGACY 133
#define SH_NODE_BSDF_GLASS 134
#define SH_NODE_BSDF_TRANSLUCENT 137
#define SH_NODE_BSDF_TRANSPARENT 138
#define SH_NODE_BSDF_SHEEN 139
#define SH_NODE_EMISSION 140
#define SH_NODE_NEW_GEOMETRY 141
#define SH_NODE_LIGHT_PATH 142
#define SH_NODE_TEX_IMAGE 143
#define SH_NODE_TEX_SKY 145
#define SH_NODE_TEX_GRADIENT 146
#define SH_NODE_TEX_VORONOI 147
#define SH_NODE_TEX_MAGIC 148
#define SH_NODE_TEX_WAVE 149
#define SH_NODE_TEX_NOISE 150
#define SH_NODE_TEX_MUSGRAVE 152
#define SH_NODE_TEX_COORD 155
#define SH_NODE_ADD_SHADER 156
#define SH_NODE_TEX_ENVIRONMENT 157
// #define SH_NODE_OUTPUT_TEXTURE 158
#define SH_NODE_HOLDOUT 159
#define SH_NODE_LAYER_WEIGHT 160
#define SH_NODE_VOLUME_ABSORPTION 161
#define SH_NODE_VOLUME_SCATTER 162
#define SH_NODE_GAMMA 163
#define SH_NODE_TEX_CHECKER 164
#define SH_NODE_BRIGHTCONTRAST 165
#define SH_NODE_LIGHT_FALLOFF 166
#define SH_NODE_OBJECT_INFO 167
#define SH_NODE_PARTICLE_INFO 168
#define SH_NODE_TEX_BRICK 169
#define SH_NODE_BUMP 170
#define SH_NODE_SCRIPT 171
#define SH_NODE_AMBIENT_OCCLUSION 172
#define SH_NODE_BSDF_REFRACTION 173
#define SH_NODE_TANGENT 174
#define SH_NODE_NORMAL_MAP 175
#define SH_NODE_HAIR_INFO 176
#define SH_NODE_SUBSURFACE_SCATTERING 177
#define SH_NODE_WIREFRAME 178
#define SH_NODE_BSDF_TOON 179
#define SH_NODE_WAVELENGTH 180
#define SH_NODE_BLACKBODY 181
#define SH_NODE_VECT_TRANSFORM 182
#define SH_NODE_SEPHSV_LEGACY 183
#define SH_NODE_COMBHSV_LEGACY 184
#define SH_NODE_BSDF_HAIR 185
// #define SH_NODE_LAMP 186
#define SH_NODE_UVMAP 187
#define SH_NODE_SEPXYZ 188
#define SH_NODE_COMBXYZ 189
#define SH_NODE_OUTPUT_LINESTYLE 190
#define SH_NODE_UVALONGSTROKE 191
#define SH_NODE_TEX_POINTDENSITY 192
#define SH_NODE_BSDF_PRINCIPLED 193
#define SH_NODE_TEX_IES 194
#define SH_NODE_EEVEE_SPECULAR 195
#define SH_NODE_BEVEL 197
#define SH_NODE_DISPLACEMENT 198
#define SH_NODE_VECTOR_DISPLACEMENT 199
#define SH_NODE_VOLUME_PRINCIPLED 200
/* 201..700 occupied by other node types, continue from 701 */
#define SH_NODE_BSDF_HAIR_PRINCIPLED 701
#define SH_NODE_MAP_RANGE 702
#define SH_NODE_CLAMP 703
#define SH_NODE_TEX_WHITE_NOISE 704
#define SH_NODE_VOLUME_INFO 705
#define SH_NODE_VERTEX_COLOR 706
#define SH_NODE_OUTPUT_AOV 707
#define SH_NODE_VECTOR_ROTATE 708
#define SH_NODE_CURVE_FLOAT 709
#define SH_NODE_POINT_INFO 710
#define SH_NODE_COMBINE_COLOR 711
#define SH_NODE_SEPARATE_COLOR 712
#define SH_NODE_MIX 713

/** \} */

/* -------------------------------------------------------------------- */
/** \name Composite Nodes
 * \{ */

/* output socket defines */
#define RRES_OUT_IMAGE 0
#define RRES_OUT_ALPHA 1

/* NOTE: types are needed to restore callbacks, don't change values. */
#define CMP_NODE_VIEWER 201
#define CMP_NODE_RGB 202
#define CMP_NODE_VALUE 203
#define CMP_NODE_MIX_RGB 204
#define CMP_NODE_VALTORGB 205
#define CMP_NODE_RGBTOBW 206
#define CMP_NODE_NORMAL 207
#define CMP_NODE_CURVE_VEC 208
#define CMP_NODE_CURVE_RGB 209
#define CMP_NODE_ALPHAOVER 210
#define CMP_NODE_BLUR 211
#define CMP_NODE_FILTER 212
#define CMP_NODE_MAP_VALUE 213
#define CMP_NODE_TIME 214
#define CMP_NODE_VECBLUR 215
#define CMP_NODE_SEPRGBA_LEGACY 216
#define CMP_NODE_SEPHSVA_LEGACY 217
#define CMP_NODE_SETALPHA 218
#define CMP_NODE_HUE_SAT 219
#define CMP_NODE_IMAGE 220
#define CMP_NODE_R_LAYERS 221
#define CMP_NODE_COMPOSITE 222
#define CMP_NODE_OUTPUT_FILE 223
#define CMP_NODE_TEXTURE 224
#define CMP_NODE_TRANSLATE 225
#define CMP_NODE_ZCOMBINE 226
#define CMP_NODE_COMBRGBA_LEGACY 227
#define CMP_NODE_DILATEERODE 228
#define CMP_NODE_ROTATE 229
#define CMP_NODE_SCALE 230
#define CMP_NODE_SEPYCCA_LEGACY 231
#define CMP_NODE_COMBYCCA_LEGACY 232
#define CMP_NODE_SEPYUVA_LEGACY 233
#define CMP_NODE_COMBYUVA_LEGACY 234
#define CMP_NODE_DIFF_MATTE 235
#define CMP_NODE_COLOR_SPILL 236
#define CMP_NODE_CHROMA_MATTE 237
#define CMP_NODE_CHANNEL_MATTE 238
#define CMP_NODE_FLIP 239
#define CMP_NODE_SPLITVIEWER 240
// #define CMP_NODE_INDEX_MASK  241
#define CMP_NODE_MAP_UV 242
#define CMP_NODE_ID_MASK 243
#define CMP_NODE_DEFOCUS 244
#define CMP_NODE_DISPLACE 245
#define CMP_NODE_COMBHSVA_LEGACY 246
#define CMP_NODE_MATH 247
#define CMP_NODE_LUMA_MATTE 248
#define CMP_NODE_BRIGHTCONTRAST 249
#define CMP_NODE_GAMMA 250
#define CMP_NODE_INVERT 251
#define CMP_NODE_NORMALIZE 252
#define CMP_NODE_CROP 253
#define CMP_NODE_DBLUR 254
#define CMP_NODE_BILATERALBLUR 255
#define CMP_NODE_PREMULKEY 256
#define CMP_NODE_DIST_MATTE 257
#define CMP_NODE_VIEW_LEVELS 258
#define CMP_NODE_COLOR_MATTE 259
#define CMP_NODE_COLORBALANCE 260
#define CMP_NODE_HUECORRECT 261
#define CMP_NODE_MOVIECLIP 262
#define CMP_NODE_STABILIZE2D 263
#define CMP_NODE_TRANSFORM 264
#define CMP_NODE_MOVIEDISTORTION 265
#define CMP_NODE_DOUBLEEDGEMASK 266
#define CMP_NODE_OUTPUT_MULTI_FILE__DEPRECATED \
  267 /* DEPRECATED multi file node has been merged into regular CMP_NODE_OUTPUT_FILE */
#define CMP_NODE_MASK 268
#define CMP_NODE_KEYINGSCREEN 269
#define CMP_NODE_KEYING 270
#define CMP_NODE_TRACKPOS 271
#define CMP_NODE_INPAINT 272
#define CMP_NODE_DESPECKLE 273
#define CMP_NODE_ANTIALIASING 274
#define CMP_NODE_KUWAHARA 275

#define CMP_NODE_GLARE 301
#define CMP_NODE_TONEMAP 302
#define CMP_NODE_LENSDIST 303
#define CMP_NODE_SUNBEAMS 304

#define CMP_NODE_COLORCORRECTION 312
#define CMP_NODE_MASK_BOX 313
#define CMP_NODE_MASK_ELLIPSE 314
#define CMP_NODE_BOKEHIMAGE 315
#define CMP_NODE_BOKEHBLUR 316
#define CMP_NODE_SWITCH 317
#define CMP_NODE_PIXELATE 318

#define CMP_NODE_MAP_RANGE 319
#define CMP_NODE_PLANETRACKDEFORM 320
#define CMP_NODE_CORNERPIN 321
#define CMP_NODE_SWITCH_VIEW 322
#define CMP_NODE_CRYPTOMATTE_LEGACY 323
#define CMP_NODE_DENOISE 324
#define CMP_NODE_EXPOSURE 325
#define CMP_NODE_CRYPTOMATTE 326
#define CMP_NODE_POSTERIZE 327
#define CMP_NODE_CONVERT_COLOR_SPACE 328
#define CMP_NODE_SCENE_TIME 329
#define CMP_NODE_SEPARATE_XYZ 330
#define CMP_NODE_COMBINE_XYZ 331
#define CMP_NODE_COMBINE_COLOR 332
#define CMP_NODE_SEPARATE_COLOR 333

/* channel toggles */
#define CMP_CHAN_RGB 1
#define CMP_CHAN_A 2

/* Cryptomatte source. */
#define CMP_CRYPTOMATTE_SRC_RENDER 0
#define CMP_CRYPTOMATTE_SRC_IMAGE 1

/* Default SMAA configuration values. */
#define CMP_DEFAULT_SMAA_THRESHOLD 1.0f
#define CMP_DEFAULT_SMAA_CONTRAST_LIMIT 0.2f
#define CMP_DEFAULT_SMAA_CORNER_ROUNDING 0.25f

/** \} */

/* -------------------------------------------------------------------- */
/** \name Texture Nodes
 * \{ */

#define TEX_NODE_OUTPUT 401
#define TEX_NODE_CHECKER 402
#define TEX_NODE_TEXTURE 403
#define TEX_NODE_BRICKS 404
#define TEX_NODE_MATH 405
#define TEX_NODE_MIX_RGB 406
#define TEX_NODE_RGBTOBW 407
#define TEX_NODE_VALTORGB 408
#define TEX_NODE_IMAGE 409
#define TEX_NODE_CURVE_RGB 410
#define TEX_NODE_INVERT 411
#define TEX_NODE_HUE_SAT 412
#define TEX_NODE_CURVE_TIME 413
#define TEX_NODE_ROTATE 414
#define TEX_NODE_VIEWER 415
#define TEX_NODE_TRANSLATE 416
#define TEX_NODE_COORD 417
#define TEX_NODE_DISTANCE 418
#define TEX_NODE_COMPOSE_LEGACY 419
#define TEX_NODE_DECOMPOSE_LEGACY 420
#define TEX_NODE_VALTONOR 421
#define TEX_NODE_SCALE 422
#define TEX_NODE_AT 423
#define TEX_NODE_COMBINE_COLOR 424
#define TEX_NODE_SEPARATE_COLOR 425

/* 501-599 reserved. Use like this: TEX_NODE_PROC + TEX_CLOUDS, etc */
#define TEX_NODE_PROC 500
#define TEX_NODE_PROC_MAX 600

/** \} */

/* -------------------------------------------------------------------- */
/** \name Geometry Nodes
 * \{ */

#define GEO_NODE_TRIANGULATE 1000
#define GEO_NODE_TRANSFORM_GEOMETRY 1002
#define GEO_NODE_MESH_BOOLEAN 1003
#define GEO_NODE_OBJECT_INFO 1007
#define GEO_NODE_JOIN_GEOMETRY 1010
#define GEO_NODE_COLLECTION_INFO 1023
#define GEO_NODE_IS_VIEWPORT 1024
#define GEO_NODE_SUBDIVIDE_MESH 1029
#define GEO_NODE_MESH_PRIMITIVE_CUBE 1032
#define GEO_NODE_MESH_PRIMITIVE_CIRCLE 1033
#define GEO_NODE_MESH_PRIMITIVE_UV_SPHERE 1034
#define GEO_NODE_MESH_PRIMITIVE_CYLINDER 1035
#define GEO_NODE_MESH_PRIMITIVE_ICO_SPHERE 1036
#define GEO_NODE_MESH_PRIMITIVE_CONE 1037
#define GEO_NODE_MESH_PRIMITIVE_LINE 1038
#define GEO_NODE_MESH_PRIMITIVE_GRID 1039
#define GEO_NODE_BOUNDING_BOX 1042
#define GEO_NODE_SWITCH 1043
#define GEO_NODE_CURVE_TO_MESH 1045
#define GEO_NODE_RESAMPLE_CURVE 1047
#define GEO_NODE_INPUT_MATERIAL 1050
#define GEO_NODE_REPLACE_MATERIAL 1051
#define GEO_NODE_CURVE_LENGTH 1054
#define GEO_NODE_CONVEX_HULL 1056
#define GEO_NODE_SEPARATE_COMPONENTS 1059
#define GEO_NODE_CURVE_PRIMITIVE_STAR 1062
#define GEO_NODE_CURVE_PRIMITIVE_SPIRAL 1063
#define GEO_NODE_CURVE_PRIMITIVE_QUADRATIC_BEZIER 1064
#define GEO_NODE_CURVE_PRIMITIVE_BEZIER_SEGMENT 1065
#define GEO_NODE_CURVE_PRIMITIVE_CIRCLE 1066
#define GEO_NODE_VIEWER 1067
#define GEO_NODE_CURVE_PRIMITIVE_LINE 1068
#define GEO_NODE_CURVE_PRIMITIVE_QUADRILATERAL 1070
#define GEO_NODE_TRIM_CURVE 1071
#define GEO_NODE_FILL_CURVE 1075
#define GEO_NODE_INPUT_POSITION 1076
#define GEO_NODE_SET_POSITION 1077
#define GEO_NODE_INPUT_INDEX 1078
#define GEO_NODE_INPUT_NORMAL 1079
#define GEO_NODE_CAPTURE_ATTRIBUTE 1080
#define GEO_NODE_MATERIAL_SELECTION 1081
#define GEO_NODE_SET_MATERIAL 1082
#define GEO_NODE_REALIZE_INSTANCES 1083
#define GEO_NODE_ATTRIBUTE_STATISTIC 1084
#define GEO_NODE_SAMPLE_CURVE 1085
#define GEO_NODE_INPUT_TANGENT 1086
#define GEO_NODE_STRING_JOIN 1087
#define GEO_NODE_CURVE_SPLINE_PARAMETER 1088
#define GEO_NODE_FILLET_CURVE 1089
#define GEO_NODE_DISTRIBUTE_POINTS_ON_FACES 1090
#define GEO_NODE_STRING_TO_CURVES 1091
#define GEO_NODE_INSTANCE_ON_POINTS 1092
#define GEO_NODE_MESH_TO_POINTS 1093
#define GEO_NODE_POINTS_TO_VERTICES 1094
#define GEO_NODE_REVERSE_CURVE 1095
#define GEO_NODE_PROXIMITY 1096
#define GEO_NODE_SUBDIVIDE_CURVE 1097
#define GEO_NODE_INPUT_SPLINE_LENGTH 1098
#define GEO_NODE_CURVE_SPLINE_TYPE 1099
#define GEO_NODE_CURVE_SET_HANDLE_TYPE 1100
#define GEO_NODE_POINTS_TO_VOLUME 1101
#define GEO_NODE_CURVE_HANDLE_TYPE_SELECTION 1102
#define GEO_NODE_DELETE_GEOMETRY 1103
#define GEO_NODE_SEPARATE_GEOMETRY 1104
#define GEO_NODE_INPUT_RADIUS 1105
#define GEO_NODE_INPUT_CURVE_TILT 1106
#define GEO_NODE_INPUT_CURVE_HANDLES 1107
#define GEO_NODE_INPUT_SHADE_SMOOTH 1108
#define GEO_NODE_INPUT_SPLINE_RESOLUTION 1109
#define GEO_NODE_INPUT_SPLINE_CYCLIC 1110
#define GEO_NODE_SET_CURVE_RADIUS 1111
#define GEO_NODE_SET_CURVE_TILT 1112
#define GEO_NODE_SET_CURVE_HANDLES 1113
#define GEO_NODE_SET_SHADE_SMOOTH 1114
#define GEO_NODE_SET_SPLINE_RESOLUTION 1115
#define GEO_NODE_SET_SPLINE_CYCLIC 1116
#define GEO_NODE_SET_POINT_RADIUS 1117
#define GEO_NODE_INPUT_MATERIAL_INDEX 1118
#define GEO_NODE_SET_MATERIAL_INDEX 1119
#define GEO_NODE_TRANSLATE_INSTANCES 1120
#define GEO_NODE_SCALE_INSTANCES 1121
#define GEO_NODE_ROTATE_INSTANCES 1122
#define GEO_NODE_SPLIT_EDGES 1123
#define GEO_NODE_MESH_TO_CURVE 1124
#define GEO_NODE_TRANSFER_ATTRIBUTE_DEPRECATED 1125
#define GEO_NODE_SUBDIVISION_SURFACE 1126
#define GEO_NODE_CURVE_ENDPOINT_SELECTION 1127
#define GEO_NODE_RAYCAST 1128
#define GEO_NODE_CURVE_TO_POINTS 1130
#define GEO_NODE_INSTANCES_TO_POINTS 1131
#define GEO_NODE_IMAGE_TEXTURE 1132
#define GEO_NODE_VOLUME_TO_MESH 1133
#define GEO_NODE_INPUT_ID 1134
#define GEO_NODE_SET_ID 1135
#define GEO_NODE_ATTRIBUTE_DOMAIN_SIZE 1136
#define GEO_NODE_DUAL_MESH 1137
#define GEO_NODE_INPUT_MESH_EDGE_VERTICES 1138
#define GEO_NODE_INPUT_MESH_FACE_AREA 1139
#define GEO_NODE_INPUT_MESH_FACE_NEIGHBORS 1140
#define GEO_NODE_INPUT_MESH_VERTEX_NEIGHBORS 1141
#define GEO_NODE_GEOMETRY_TO_INSTANCE 1142
#define GEO_NODE_INPUT_MESH_EDGE_NEIGHBORS 1143
#define GEO_NODE_INPUT_MESH_ISLAND 1144
#define GEO_NODE_INPUT_SCENE_TIME 1145
#define GEO_NODE_ACCUMULATE_FIELD 1146
#define GEO_NODE_INPUT_MESH_EDGE_ANGLE 1147
#define GEO_NODE_EVALUATE_AT_INDEX 1148
#define GEO_NODE_CURVE_PRIMITIVE_ARC 1149
#define GEO_NODE_FLIP_FACES 1150
#define GEO_NODE_SCALE_ELEMENTS 1151
#define GEO_NODE_EXTRUDE_MESH 1152
#define GEO_NODE_MERGE_BY_DISTANCE 1153
#define GEO_NODE_DUPLICATE_ELEMENTS 1154
#define GEO_NODE_INPUT_MESH_FACE_IS_PLANAR 1155
#define GEO_NODE_STORE_NAMED_ATTRIBUTE 1156
#define GEO_NODE_INPUT_NAMED_ATTRIBUTE 1157
#define GEO_NODE_REMOVE_ATTRIBUTE 1158
#define GEO_NODE_INPUT_INSTANCE_ROTATION 1159
#define GEO_NODE_INPUT_INSTANCE_SCALE 1160
#define GEO_NODE_VOLUME_CUBE 1161
#define GEO_NODE_POINTS 1162
#define GEO_NODE_EVALUATE_ON_DOMAIN 1163
#define GEO_NODE_MESH_TO_VOLUME 1164
#define GEO_NODE_UV_UNWRAP 1165
#define GEO_NODE_UV_PACK_ISLANDS 1166
#define GEO_NODE_DEFORM_CURVES_ON_SURFACE 1167
#define GEO_NODE_INPUT_SHORTEST_EDGE_PATHS 1168
#define GEO_NODE_EDGE_PATHS_TO_CURVES 1169
#define GEO_NODE_EDGE_PATHS_TO_SELECTION 1170
#define GEO_NODE_MESH_FACE_GROUP_BOUNDARIES 1171
#define GEO_NODE_DISTRIBUTE_POINTS_IN_VOLUME 1172
#define GEO_NODE_SELF_OBJECT 1173
#define GEO_NODE_SAMPLE_INDEX 1174
#define GEO_NODE_SAMPLE_NEAREST 1175
#define GEO_NODE_SAMPLE_NEAREST_SURFACE 1176
#define GEO_NODE_OFFSET_POINT_IN_CURVE 1177
#define GEO_NODE_CURVE_TOPOLOGY_CURVE_OF_POINT 1178
#define GEO_NODE_CURVE_TOPOLOGY_POINTS_OF_CURVE 1179
#define GEO_NODE_MESH_TOPOLOGY_OFFSET_CORNER_IN_FACE 1180
#define GEO_NODE_MESH_TOPOLOGY_CORNERS_OF_FACE 1181
#define GEO_NODE_MESH_TOPOLOGY_CORNERS_OF_VERTEX 1182
#define GEO_NODE_MESH_TOPOLOGY_EDGES_OF_CORNER 1183
#define GEO_NODE_MESH_TOPOLOGY_EDGES_OF_VERTEX 1184
#define GEO_NODE_MESH_TOPOLOGY_FACE_OF_CORNER 1185
#define GEO_NODE_MESH_TOPOLOGY_VERTEX_OF_CORNER 1186
#define GEO_NODE_SAMPLE_UV_SURFACE 1187
#define GEO_NODE_SET_CURVE_NORMAL 1188
#define GEO_NODE_IMAGE_INFO 1189
#define GEO_NODE_BLUR_ATTRIBUTE 1190
#define GEO_NODE_IMAGE 1191
#define GEO_NODE_INTERPOLATE_CURVES 1192
#define GEO_NODE_EDGES_TO_FACE_GROUPS 1193
#define GEO_NODE_POINTS_TO_SDF_VOLUME 1194
#define GEO_NODE_MESH_TO_SDF_VOLUME 1195
#define GEO_NODE_SDF_VOLUME_SPHERE 1196
#define GEO_NODE_MEAN_FILTER_SDF_VOLUME 1197
#define GEO_NODE_OFFSET_SDF_VOLUME 1198
#define GEO_NODE_INDEX_OF_NEAREST 1199
/* Function nodes use the range starting at 1200. */
#define GEO_NODE_SIMULATION_INPUT 2100
#define GEO_NODE_SIMULATION_OUTPUT 2101
#define GEO_NODE_INPUT_SIGNED_DISTANCE 2102
#define GEO_NODE_SAMPLE_VOLUME 2103
#define GEO_NODE_MESH_TOPOLOGY_CORNERS_OF_EDGE 2104
<<<<<<< HEAD
#define GEO_NODE_RESAMPLE_TOPOLOGY 2105
=======
/* Leaving out two indices to avoid crashes with files that were created during the development of
 * the repeat zone. */
#define GEO_NODE_REPEAT_INPUT 2107
#define GEO_NODE_REPEAT_OUTPUT 2108
#define GEO_NODE_TOOL_SELECTION 2109
#define GEO_NODE_TOOL_SET_SELECTION 2110
#define GEO_NODE_TOOL_3D_CURSOR 2111
#define GEO_NODE_TOOL_FACE_SET 2112
#define GEO_NODE_TOOL_SET_FACE_SET 2113
>>>>>>> b2749526

/** \} */

/* -------------------------------------------------------------------- */
/** \name Function Nodes
 * \{ */

#define FN_NODE_BOOLEAN_MATH 1200
#define FN_NODE_COMPARE 1202
#define FN_NODE_LEGACY_RANDOM_FLOAT 1206
#define FN_NODE_INPUT_VECTOR 1207
#define FN_NODE_INPUT_STRING 1208
#define FN_NODE_FLOAT_TO_INT 1209
#define FN_NODE_VALUE_TO_STRING 1210
#define FN_NODE_STRING_LENGTH 1211
#define FN_NODE_SLICE_STRING 1212
#define FN_NODE_INPUT_SPECIAL_CHARACTERS 1213
#define FN_NODE_RANDOM_VALUE 1214
#define FN_NODE_ROTATE_EULER 1215
#define FN_NODE_ALIGN_EULER_TO_VECTOR 1216
#define FN_NODE_INPUT_COLOR 1217
#define FN_NODE_REPLACE_STRING 1218
#define FN_NODE_INPUT_BOOL 1219
#define FN_NODE_INPUT_INT 1220
#define FN_NODE_SEPARATE_COLOR 1221
#define FN_NODE_COMBINE_COLOR 1222
#define FN_NODE_AXIS_ANGLE_TO_ROTATION 1223
#define FN_NODE_EULER_TO_ROTATION 1224
#define FN_NODE_QUATERNION_TO_ROTATION 1225
#define FN_NODE_ROTATION_TO_AXIS_ANGLE 1226
#define FN_NODE_ROTATION_TO_EULER 1227
#define FN_NODE_ROTATION_TO_QUATERNION 1228
#define FN_NODE_ROTATE_VECTOR 1229
#define FN_NODE_ROTATE_ROTATION 1230
#define FN_NODE_INVERT_ROTATION 1231

/** \} */

void BKE_node_system_init(void);
void BKE_node_system_exit(void);

#ifdef __cplusplus
}
#endif<|MERGE_RESOLUTION|>--- conflicted
+++ resolved
@@ -1313,9 +1313,6 @@
 #define GEO_NODE_INPUT_SIGNED_DISTANCE 2102
 #define GEO_NODE_SAMPLE_VOLUME 2103
 #define GEO_NODE_MESH_TOPOLOGY_CORNERS_OF_EDGE 2104
-<<<<<<< HEAD
-#define GEO_NODE_RESAMPLE_TOPOLOGY 2105
-=======
 /* Leaving out two indices to avoid crashes with files that were created during the development of
  * the repeat zone. */
 #define GEO_NODE_REPEAT_INPUT 2107
@@ -1325,7 +1322,7 @@
 #define GEO_NODE_TOOL_3D_CURSOR 2111
 #define GEO_NODE_TOOL_FACE_SET 2112
 #define GEO_NODE_TOOL_SET_FACE_SET 2113
->>>>>>> b2749526
+#define GEO_NODE_RESAMPLE_TOPOLOGY 2114
 
 /** \} */
 
