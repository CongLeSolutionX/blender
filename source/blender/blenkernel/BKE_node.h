/* SPDX-FileCopyrightText: 2005 Blender Foundation
 *
 * SPDX-License-Identifier: GPL-2.0-or-later */

#pragma once

/** \file
 * \ingroup bke
 */

#include "BLI_compiler_compat.h"
#include "BLI_ghash.h"

#include "DNA_listBase.h"

/* for FOREACH_NODETREE_BEGIN */
#include "DNA_node_types.h"

#include "RNA_types.h"

#ifdef __cplusplus
#  include "BLI_map.hh"
#  include "BLI_string_ref.hh"
#endif

#ifdef __cplusplus
extern "C" {
#endif

/* not very important, but the stack solver likes to know a maximum */
#define MAX_SOCKET 512

struct BlendDataReader;
struct BlendExpander;
struct BlendLibReader;
struct BlendWriter;
struct FreestyleLineStyle;
struct GPUMaterial;
struct GPUNodeStack;
struct ID;
struct ImBuf;
struct Light;
struct Main;
struct Material;
struct PointerRNA;
struct Scene;
struct SpaceNode;
struct Tex;
struct World;
struct bContext;
struct bNode;
struct bNodeExecContext;
struct bNodeExecData;
struct bNodeInstanceHash;
struct bNodeLink;
struct bNodeSocket;
struct bNodeStack;
struct bNodeTree;
struct bNodeTreeExec;
struct bNodeTreeType;
struct uiLayout;

/* -------------------------------------------------------------------- */
/** \name Node Type Definitions
 * \{ */

/**
 * \brief Compact definition of a node socket.
 *
 * Can be used to quickly define a list of static sockets for a node,
 * which are added to each new node of that type.
 *
 * \deprecated This struct is used by C nodes to define templates as simple
 * static struct lists. These are converted to the new template collections
 * in RNA types automatically.
 */
typedef struct bNodeSocketTemplate {
  int type;
  char name[64];                /* MAX_NAME */
  float val1, val2, val3, val4; /* default alloc value for inputs */
  float min, max;
  int subtype; /* would use PropertySubType but this is a bad level include to use RNA */
  int flag;

  /* after this line is used internal only */
  struct bNodeSocket *sock; /* used to hold verified socket */
  char identifier[64];      /* generated from name */
} bNodeSocketTemplate;

/* Use `void *` for callbacks that require C++. This is rather ugly, but works well for now. This
 * would not be necessary if we would use bNodeSocketType and bNodeType only in C++ code.
 * However, achieving this requires quite a few changes currently. */
#ifdef __cplusplus
namespace blender {
class CPPType;
namespace nodes {
class DNode;
class NodeMultiFunctionBuilder;
class GeoNodeExecParams;
class NodeDeclaration;
class NodeDeclarationBuilder;
class GatherAddNodeSearchParams;
class GatherLinkSearchOpParams;
}  // namespace nodes
namespace realtime_compositor {
class Context;
class NodeOperation;
class ShaderNode;
}  // namespace realtime_compositor
}  // namespace blender

using CPPTypeHandle = blender::CPPType;
using NodeMultiFunctionBuildFunction = void (*)(blender::nodes::NodeMultiFunctionBuilder &builder);
using NodeGeometryExecFunction = void (*)(blender::nodes::GeoNodeExecParams params);
using NodeDeclareFunction = void (*)(blender::nodes::NodeDeclarationBuilder &builder);
using NodeDeclareDynamicFunction = void (*)(const bNodeTree &tree,
                                            const bNode &node,
                                            blender::nodes::NodeDeclaration &r_declaration);
using SocketGetCPPValueFunction = void (*)(const struct bNodeSocket &socket, void *r_value);
using SocketGetGeometryNodesCPPValueFunction = void (*)(const struct bNodeSocket &socket,
                                                        void *r_value);

/* Adds socket link operations that are specific to this node type. */
using NodeGatherSocketLinkOperationsFunction =
    void (*)(blender::nodes::GatherLinkSearchOpParams &params);

/* Adds node add menu operations that are specific to this node type. */
using NodeGatherAddOperationsFunction =
    void (*)(blender::nodes::GatherAddNodeSearchParams &params);

using NodeGetCompositorOperationFunction = blender::realtime_compositor::NodeOperation
    *(*)(blender::realtime_compositor::Context &context, blender::nodes::DNode node);
using NodeGetCompositorShaderNodeFunction =
    blender::realtime_compositor::ShaderNode *(*)(blender::nodes::DNode node);

#else
typedef void *NodeGetCompositorOperationFunction;
typedef void *NodeGetCompositorShaderNodeFunction;
typedef void *NodeMultiFunctionBuildFunction;
typedef void *NodeGeometryExecFunction;
typedef void *NodeDeclareFunction;
typedef void *NodeDeclareDynamicFunction;
typedef void *NodeGatherSocketLinkOperationsFunction;
typedef void *NodeGatherAddOperationsFunction;
typedef void *SocketGetCPPTypeFunction;
typedef void *SocketGetGeometryNodesCPPTypeFunction;
typedef void *SocketGetGeometryNodesCPPValueFunction;
typedef void *SocketGetCPPValueFunction;
typedef struct CPPTypeHandle CPPTypeHandle;
#endif

/**
 * \brief Defines a socket type.
 *
 * Defines the appearance and behavior of a socket in the UI.
 */
typedef struct bNodeSocketType {
  /** Identifier name. */
  char idname[64];
  /** Type label. */
  char label[64];
  /** Sub-type label. */
  char subtype_label[64];

  void (*draw)(struct bContext *C,
               struct uiLayout *layout,
               struct PointerRNA *ptr,
               struct PointerRNA *node_ptr,
               const char *text);
  void (*draw_color)(struct bContext *C,
                     struct PointerRNA *ptr,
                     struct PointerRNA *node_ptr,
                     float *r_color);

  void (*interface_draw)(struct bContext *C, struct uiLayout *layout, struct PointerRNA *ptr);
  void (*interface_draw_color)(struct bContext *C, struct PointerRNA *ptr, float *r_color);
  void (*interface_init_socket)(struct bNodeTree *ntree,
                                const struct bNodeSocket *interface_socket,
                                struct bNode *node,
                                struct bNodeSocket *sock,
                                const char *data_path);
  void (*interface_from_socket)(struct bNodeTree *ntree,
                                struct bNodeSocket *interface_socket,
                                const struct bNode *node,
                                const struct bNodeSocket *sock);

  /* RNA integration */
  ExtensionRNA ext_socket;
  ExtensionRNA ext_interface;

  /* for standard socket types in C */
  int type, subtype;

  /* When set, bNodeSocket->limit does not have any effect anymore. */
  bool use_link_limits_of_type;
  int input_link_limit;
  int output_link_limit;

  /* Callback to free the socket type. */
  void (*free_self)(struct bNodeSocketType *stype);

  /* Return the CPPType of this socket. */
  const CPPTypeHandle *base_cpp_type;
  /* Get the value of this socket in a generic way. */
  SocketGetCPPValueFunction get_base_cpp_value;
  /* Get geometry nodes cpp type. */
  const CPPTypeHandle *geometry_nodes_cpp_type;
  /* Get geometry nodes cpp value. */
  SocketGetGeometryNodesCPPValueFunction get_geometry_nodes_cpp_value;
} bNodeSocketType;

typedef void *(*NodeInitExecFunction)(struct bNodeExecContext *context,
                                      struct bNode *node,
                                      bNodeInstanceKey key);
typedef void (*NodeFreeExecFunction)(void *nodedata);
typedef void (*NodeExecFunction)(void *data,
                                 int thread,
                                 struct bNode *,
                                 struct bNodeExecData *execdata,
                                 struct bNodeStack **in,
                                 struct bNodeStack **out);
typedef int (*NodeGPUExecFunction)(struct GPUMaterial *mat,
                                   struct bNode *node,
                                   struct bNodeExecData *execdata,
                                   struct GPUNodeStack *in,
                                   struct GPUNodeStack *out);

/**
 * \brief Defines a node type.
 *
 * Initial attributes and constants for a node as well as callback functions
 * implementing the node behavior.
 */
typedef struct bNodeType {
  char idname[64]; /* identifier name */
  int type;

  char ui_name[64]; /* MAX_NAME */
  char ui_description[256];
  int ui_icon;
  /** Should usually use the idname instead, but this enum type is still exposed in Python. */
  const char *enum_name_legacy;

  float width, minwidth, maxwidth;
  float height, minheight, maxheight;
  short nclass, flag;

  /* templates for static sockets */
  bNodeSocketTemplate *inputs, *outputs;

  char storagename[64]; /* struct name for DNA */

  /* Draw the option buttons on the node */
  void (*draw_buttons)(struct uiLayout *, struct bContext *C, struct PointerRNA *ptr);
  /* Additional parameters in the side panel */
  void (*draw_buttons_ex)(struct uiLayout *, struct bContext *C, struct PointerRNA *ptr);

  /* Additional drawing on backdrop */
  void (*draw_backdrop)(
      struct SpaceNode *snode, struct ImBuf *backdrop, struct bNode *node, int x, int y);

  /**
   * Optional custom label function for the node header.
   * \note Used as a fallback when #bNode.label isn't set.
   */
  void (*labelfunc)(const struct bNodeTree *ntree,
                    const struct bNode *node,
                    char *label,
                    int label_maxncpy);

  /** Optional override for node class, used for drawing node header. */
  int (*ui_class)(const struct bNode *node);

  /** Called when the node is updated in the editor. */
  void (*updatefunc)(struct bNodeTree *ntree, struct bNode *node);
  /** Check and update if internal ID data has changed. */
  void (*group_update_func)(struct bNodeTree *ntree, struct bNode *node);

  /**
   * Initialize a new node instance of this type after creation.
   *
   * \note Assignments to `node->id` must not increment the user of the ID.
   * This is handled by the caller of this callback.
   */
  void (*initfunc)(struct bNodeTree *ntree, struct bNode *node);
  /**
   * Free the node instance.
   *
   * \note Access to `node->id` must be avoided in this function as this is called
   * while freeing #Main, the state of this ID is undefined.
   * Higher level logic to remove the node handles the user-count.
   */
  void (*freefunc)(struct bNode *node);
  /** Make a copy of the node instance. */
  void (*copyfunc)(struct bNodeTree *dest_ntree,
                   struct bNode *dest_node,
                   const struct bNode *src_node);

  /* Registerable API callback versions, called in addition to C callbacks */
  void (*initfunc_api)(const struct bContext *C, struct PointerRNA *ptr);
  void (*freefunc_api)(struct PointerRNA *ptr);
  void (*copyfunc_api)(struct PointerRNA *ptr, const struct bNode *src_node);

  /**
   * An additional poll test for deciding whether nodes should be an option in search menus.
   * Potentially more strict poll than #poll(), but doesn't have to check the same things.
   */
  bool (*add_ui_poll)(const struct bContext *C);

  /**
   * Can this node type be added to a node tree?
   * \param r_disabled_hint: Hint to display in the UI when the poll fails.
   *                         The callback can set this to a static string without having to
   *                         null-check it (or without setting it to null if it's not used).
   *                         The caller must pass a valid `const char **` and null-initialize it
   *                         when it's not just a dummy, that is, if it actually wants to access
   *                         the returned disabled-hint (null-check needed!).
   */
  bool (*poll)(const struct bNodeType *ntype,
               const struct bNodeTree *nodetree,
               const char **r_disabled_hint);
  /**
   * Can this node be added to a node tree?
   * \param r_disabled_hint: See `poll()`.
   */
  bool (*poll_instance)(const struct bNode *node,
                        const struct bNodeTree *nodetree,
                        const char **r_disabled_hint);

  /* Optional handling of link insertion. Returns false if the link shouldn't be created. */
  bool (*insert_link)(struct bNodeTree *ntree, struct bNode *node, struct bNodeLink *link);

  void (*free_self)(struct bNodeType *ntype);

  /* **** execution callbacks **** */
  NodeInitExecFunction init_exec_fn;
  NodeFreeExecFunction free_exec_fn;
  NodeExecFunction exec_fn;
  /* gpu */
  NodeGPUExecFunction gpu_fn;

  /* Get an instance of this node's compositor operation. Freeing the instance is the
   * responsibility of the caller. */
  NodeGetCompositorOperationFunction get_compositor_operation;

  /* Get an instance of this node's compositor shader node. Freeing the instance is the
   * responsibility of the caller. */
  NodeGetCompositorShaderNodeFunction get_compositor_shader_node;

  /* A message to display in the node header for unsupported realtime compositor nodes. The message
   * is assumed to be static and thus require no memory handling. This field is to be removed when
   * all nodes are supported. */
  const char *realtime_compositor_unsupported_message;

  /* Build a multi-function for this node. */
  NodeMultiFunctionBuildFunction build_multi_function;

  /* Execute a geometry node. */
  NodeGeometryExecFunction geometry_node_execute;

  /* Declares which sockets the node has. */
  NodeDeclareFunction declare;
  /**
   * Declare which sockets the node has for declarations that aren't static per node type.
   * In other words, defining this callback means that different nodes of this type can have
   * different declarations and different sockets.
   */
  NodeDeclareDynamicFunction declare_dynamic;

  /* Declaration to be used when it is not dynamic. */
  NodeDeclarationHandle *fixed_declaration;

  /**
   * Add to the list of search names and operations gathered by node link drag searching.
   * Usually it isn't necessary to override the default behavior here, but a node type can have
   * custom behavior here like adding custom search items.
   */
  NodeGatherSocketLinkOperationsFunction gather_link_search_ops;

  /**
   * Add to the list of search items gathered by the add-node search. The default behavior of
   * adding a single item with the node name is usually enough, but node types can have any number
   * of custom search items.
   */
  NodeGatherAddOperationsFunction gather_add_node_search_ops;

  /** True when the node cannot be muted. */
  bool no_muting;

  /* RNA integration */
  ExtensionRNA rna_ext;
} bNodeType;

/** #bNodeType.nclass (for add-menu and themes). */
#define NODE_CLASS_INPUT 0
#define NODE_CLASS_OUTPUT 1
#define NODE_CLASS_OP_COLOR 3
#define NODE_CLASS_OP_VECTOR 4
#define NODE_CLASS_OP_FILTER 5
#define NODE_CLASS_GROUP 6
#define NODE_CLASS_CONVERTER 8
#define NODE_CLASS_MATTE 9
#define NODE_CLASS_DISTORT 10
#define NODE_CLASS_PATTERN 12
#define NODE_CLASS_TEXTURE 13
#define NODE_CLASS_SCRIPT 32
#define NODE_CLASS_INTERFACE 33
#define NODE_CLASS_SHADER 40
#define NODE_CLASS_GEOMETRY 41
#define NODE_CLASS_ATTRIBUTE 42
#define NODE_CLASS_LAYOUT 100

struct bNodeTreeExec;

typedef void (*bNodeClassCallback)(void *calldata, int nclass, const char *name);
typedef struct bNodeTreeType {
  int type;        /* type identifier */
  char idname[64]; /* identifier name */

  /* The ID name of group nodes for this type. */
  char group_idname[64];

  char ui_name[64];
  char ui_description[256];
  int ui_icon;

  /* callbacks */
  /* Iteration over all node classes. */
  void (*foreach_nodeclass)(struct Scene *scene, void *calldata, bNodeClassCallback func);
  /* Check visibility in the node editor */
  bool (*poll)(const struct bContext *C, struct bNodeTreeType *ntreetype);
  /* Select a node tree from the context */
  void (*get_from_context)(const struct bContext *C,
                           struct bNodeTreeType *ntreetype,
                           struct bNodeTree **r_ntree,
                           struct ID **r_id,
                           struct ID **r_from);

  /* calls allowing threaded composite */
  void (*localize)(struct bNodeTree *localtree, struct bNodeTree *ntree);
  void (*local_merge)(struct Main *bmain, struct bNodeTree *localtree, struct bNodeTree *ntree);

  /* Tree update. Overrides `nodetype->updatetreefunc` ! */
  void (*update)(struct bNodeTree *ntree);

  bool (*validate_link)(eNodeSocketDatatype from, eNodeSocketDatatype to);

  void (*node_add_init)(struct bNodeTree *ntree, struct bNode *bnode);

  /* Check if the socket type is valid for this tree type. */
  bool (*valid_socket_type)(struct bNodeTreeType *ntreetype, struct bNodeSocketType *socket_type);

  /* RNA integration */
  ExtensionRNA rna_ext;
} bNodeTreeType;

/** \} */

/* -------------------------------------------------------------------- */
/** \name Generic API, Trees
 * \{ */

struct bNodeTreeType *ntreeTypeFind(const char *idname);
void ntreeTypeAdd(struct bNodeTreeType *nt);
void ntreeTypeFreeLink(const struct bNodeTreeType *nt);
bool ntreeIsRegistered(const struct bNodeTree *ntree);
struct GHashIterator *ntreeTypeGetIterator(void);

/* Helper macros for iterating over tree types. */
#define NODE_TREE_TYPES_BEGIN(ntype) \
  { \
    GHashIterator *__node_tree_type_iter__ = ntreeTypeGetIterator(); \
    for (; !BLI_ghashIterator_done(__node_tree_type_iter__); \
         BLI_ghashIterator_step(__node_tree_type_iter__)) \
    { \
      bNodeTreeType *ntype = (bNodeTreeType *)BLI_ghashIterator_getValue(__node_tree_type_iter__);

#define NODE_TREE_TYPES_END \
  } \
  BLI_ghashIterator_free(__node_tree_type_iter__); \
  } \
  (void)0

/**
 * Try to initialize all type-info in a node tree.
 *
 * \note In general undefined type-info is a perfectly valid case,
 * the type may just be registered later.
 * In that case the update_typeinfo function will set type-info on registration
 * and do necessary updates.
 */
void ntreeSetTypes(const struct bContext *C, struct bNodeTree *ntree);

struct bNodeTree *ntreeAddTree(struct Main *bmain, const char *name, const char *idname);

/**
 * Free tree which is embedded into another data-block.
 */
void ntreeFreeEmbeddedTree(struct bNodeTree *ntree);

/**
 * Get address of potential node-tree pointer of given ID.
 *
 * \warning Using this function directly is potentially dangerous, if you don't know or are not
 * sure, please use `ntreeFromID()` instead.
 */
struct bNodeTree **BKE_ntree_ptr_from_id(struct ID *id);

/**
 * Returns the private NodeTree object of the data-block, if it has one.
 */
struct bNodeTree *ntreeFromID(struct ID *id);

void ntreeFreeLocalTree(struct bNodeTree *ntree);

/**
 * Check recursively if a node tree contains another.
 */
bool ntreeContainsTree(const struct bNodeTree *tree_to_search_in,
                       const struct bNodeTree *tree_to_search_for);

void ntreeUpdateAllUsers(struct Main *main, struct ID *id);

/**
 * XXX: old trees handle output flags automatically based on special output
 * node types and last active selection.
 * New tree types have a per-output socket flag to indicate the final output to use explicitly.
 */
void ntreeSetOutput(struct bNodeTree *ntree);

/**
 * Returns localized tree for execution in threads.
 */
struct bNodeTree *ntreeLocalize(struct bNodeTree *ntree);

/**
 * This is only direct data, tree itself should have been written.
 */
void ntreeBlendWrite(struct BlendWriter *writer, struct bNodeTree *ntree);

/** \} */

/* -------------------------------------------------------------------- */
/** \name Node Tree Interface
 * \{ */

void ntreeRemoveSocketInterface(bNodeTree *ntree, bNodeSocket *sock);

struct bNodeSocket *ntreeAddSocketInterface(struct bNodeTree *ntree,
                                            eNodeSocketInOut in_out,
                                            const char *idname,
                                            const char *name);

/** \} */

/* -------------------------------------------------------------------- */
/** \name Generic API, Nodes
 * \{ */

struct bNodeType *nodeTypeFind(const char *idname);
const char *nodeTypeFindAlias(const char *idname);
void nodeRegisterType(struct bNodeType *ntype);
void nodeUnregisterType(struct bNodeType *ntype);
void nodeRegisterAlias(struct bNodeType *nt, const char *alias);
struct GHashIterator *nodeTypeGetIterator(void);

/* Helper macros for iterating over node types. */
#define NODE_TYPES_BEGIN(ntype) \
  { \
    GHashIterator *__node_type_iter__ = nodeTypeGetIterator(); \
    for (; !BLI_ghashIterator_done(__node_type_iter__); \
         BLI_ghashIterator_step(__node_type_iter__)) { \
      bNodeType *ntype = (bNodeType *)BLI_ghashIterator_getValue(__node_type_iter__);

#define NODE_TYPES_END \
  } \
  BLI_ghashIterator_free(__node_type_iter__); \
  } \
  ((void)0)

struct bNodeSocketType *nodeSocketTypeFind(const char *idname);
void nodeRegisterSocketType(struct bNodeSocketType *stype);
void nodeUnregisterSocketType(struct bNodeSocketType *stype);
bool nodeSocketIsRegistered(const struct bNodeSocket *sock);
struct GHashIterator *nodeSocketTypeGetIterator(void);
const char *nodeSocketTypeLabel(const bNodeSocketType *stype);

const char *nodeStaticSocketType(int type, int subtype);
const char *nodeStaticSocketInterfaceType(int type, int subtype);
const char *nodeStaticSocketLabel(int type, int subtype);

/* Helper macros for iterating over node types. */
#define NODE_SOCKET_TYPES_BEGIN(stype) \
  { \
    GHashIterator *__node_socket_type_iter__ = nodeSocketTypeGetIterator(); \
    for (; !BLI_ghashIterator_done(__node_socket_type_iter__); \
         BLI_ghashIterator_step(__node_socket_type_iter__)) \
    { \
      bNodeSocketType *stype = (bNodeSocketType *)BLI_ghashIterator_getValue( \
          __node_socket_type_iter__);

#define NODE_SOCKET_TYPES_END \
  } \
  BLI_ghashIterator_free(__node_socket_type_iter__); \
  } \
  ((void)0)

struct bNodeSocket *nodeFindSocket(const struct bNode *node,
                                   eNodeSocketInOut in_out,
                                   const char *identifier);
struct bNodeSocket *nodeAddSocket(struct bNodeTree *ntree,
                                  struct bNode *node,
                                  eNodeSocketInOut in_out,
                                  const char *idname,
                                  const char *identifier,
                                  const char *name);
struct bNodeSocket *nodeAddStaticSocket(struct bNodeTree *ntree,
                                        struct bNode *node,
                                        eNodeSocketInOut in_out,
                                        int type,
                                        int subtype,
                                        const char *identifier,
                                        const char *name);
void nodeRemoveSocket(struct bNodeTree *ntree, struct bNode *node, struct bNodeSocket *sock);

void nodeModifySocketTypeStatic(
    struct bNodeTree *ntree, struct bNode *node, struct bNodeSocket *sock, int type, int subtype);

struct bNode *nodeAddNode(const struct bContext *C, struct bNodeTree *ntree, const char *idname);
struct bNode *nodeAddStaticNode(const struct bContext *C, struct bNodeTree *ntree, int type);

/**
 * Find the first available, non-duplicate name for a given node.
 */
void nodeUniqueName(struct bNodeTree *ntree, struct bNode *node);
/**
 * Create a new unique integer identifier for the node. Also set the node's
 * index in the tree, which is an eagerly maintained cache.
 */
void nodeUniqueID(struct bNodeTree *ntree, struct bNode *node);

/**
 * Delete node, associated animation data and ID user count.
 */
void nodeRemoveNode(struct Main *bmain,
                    struct bNodeTree *ntree,
                    struct bNode *node,
                    bool do_id_user);

void nodeDimensionsGet(const struct bNode *node, float *r_width, float *r_height);
void nodeTagUpdateID(struct bNode *node);
void nodeInternalLinks(struct bNode *node, struct bNodeLink **r_links, int *r_len);

/**
 * Also used via RNA API, so we check for proper input output direction.
 */
struct bNodeLink *nodeAddLink(struct bNodeTree *ntree,
                              struct bNode *fromnode,
                              struct bNodeSocket *fromsock,
                              struct bNode *tonode,
                              struct bNodeSocket *tosock);
void nodeRemLink(struct bNodeTree *ntree, struct bNodeLink *link);
void nodeRemSocketLinks(struct bNodeTree *ntree, struct bNodeSocket *sock);

bool nodeLinkIsHidden(const struct bNodeLink *link);

void nodeAttachNode(struct bNodeTree *ntree, struct bNode *node, struct bNode *parent);
void nodeDetachNode(struct bNodeTree *ntree, struct bNode *node);

/**
 * Same as above but expects that the socket definitely is in the node tree.
 */
void nodeFindNode(struct bNodeTree *ntree,
                  struct bNodeSocket *sock,
                  struct bNode **r_node,
                  int *r_sockindex);
/**
 * Finds a node based on its name.
 */
struct bNode *nodeFindNodebyName(struct bNodeTree *ntree, const char *name);
/**
 * Finds a node based on given socket and returns true on success.
 */
bool nodeFindNodeTry(struct bNodeTree *ntree,
                     struct bNodeSocket *sock,
                     struct bNode **r_node,
                     int *r_sockindex);

bool nodeIsParentAndChild(const bNode *parent, const bNode *child);

int nodeCountSocketLinks(const struct bNodeTree *ntree, const struct bNodeSocket *sock);

void nodeSetSelected(struct bNode *node, bool select);
/**
 * Two active flags, ID nodes have special flag for buttons display.
 */
void nodeSetActive(struct bNodeTree *ntree, struct bNode *node);
struct bNode *nodeGetActive(struct bNodeTree *ntree);
void nodeClearActive(struct bNodeTree *ntree);
/**
 * Two active flags, ID nodes have special flag for buttons display.
 */
struct bNode *nodeGetActiveTexture(struct bNodeTree *ntree);

int nodeSocketLinkLimit(const struct bNodeSocket *sock);

/**
 * Node Instance Hash.
 */
typedef struct bNodeInstanceHash {
  /** XXX should be made a direct member, #GHash allocation needs to support it */
  GHash *ghash;
} bNodeInstanceHash;

typedef void (*bNodeInstanceValueFP)(void *value);

/**
 * Magic number for initial hash key.
 */
extern const bNodeInstanceKey NODE_INSTANCE_KEY_BASE;
extern const bNodeInstanceKey NODE_INSTANCE_KEY_NONE;

bNodeInstanceKey BKE_node_instance_key(bNodeInstanceKey parent_key,
                                       const struct bNodeTree *ntree,
                                       const struct bNode *node);

bNodeInstanceHash *BKE_node_instance_hash_new(const char *info);
void BKE_node_instance_hash_free(bNodeInstanceHash *hash, bNodeInstanceValueFP valfreefp);
void BKE_node_instance_hash_insert(bNodeInstanceHash *hash, bNodeInstanceKey key, void *value);
void *BKE_node_instance_hash_lookup(bNodeInstanceHash *hash, bNodeInstanceKey key);
int BKE_node_instance_hash_remove(bNodeInstanceHash *hash,
                                  bNodeInstanceKey key,
                                  bNodeInstanceValueFP valfreefp);
void BKE_node_instance_hash_clear(bNodeInstanceHash *hash, bNodeInstanceValueFP valfreefp);
void *BKE_node_instance_hash_pop(bNodeInstanceHash *hash, bNodeInstanceKey key);
int BKE_node_instance_hash_haskey(bNodeInstanceHash *hash, bNodeInstanceKey key);
int BKE_node_instance_hash_size(bNodeInstanceHash *hash);

void BKE_node_instance_hash_clear_tags(bNodeInstanceHash *hash);
void BKE_node_instance_hash_tag(bNodeInstanceHash *hash, void *value);
bool BKE_node_instance_hash_tag_key(bNodeInstanceHash *hash, bNodeInstanceKey key);
void BKE_node_instance_hash_remove_untagged(bNodeInstanceHash *hash,
                                            bNodeInstanceValueFP valfreefp);

/** \} */

/* -------------------------------------------------------------------- */
/** \name Node Type Access
 * \{ */

bool nodeGroupPoll(const struct bNodeTree *nodetree,
                   const struct bNodeTree *grouptree,
                   const char **r_disabled_hint);

void node_type_base_custom(struct bNodeType *ntype,
                           const char *idname,
                           const char *name,
                           short nclass);

/**
 * \warning Nodes defining a storage type _must_ allocate this for new nodes.
 * Otherwise nodes will reload as undefined (#46619).
 */
void node_type_storage(struct bNodeType *ntype,
                       const char *storagename,
                       void (*freefunc)(struct bNode *node),
                       void (*copyfunc)(struct bNodeTree *dest_ntree,
                                        struct bNode *dest_node,
                                        const struct bNode *src_node));

/** \} */

/* -------------------------------------------------------------------- */
/** \name Common Node Types
 * \{ */

#define NODE_UNDEFINED -2 /* node type is not registered */
#define NODE_CUSTOM -1    /* for dynamically registered custom types */
#define NODE_GROUP 2
// #define NODE_FORLOOP 3       /* deprecated */
// #define NODE_WHILELOOP   4   /* deprecated */
#define NODE_FRAME 5
#define NODE_REROUTE 6
#define NODE_GROUP_INPUT 7
#define NODE_GROUP_OUTPUT 8
#define NODE_CUSTOM_GROUP 9

/** \} */

/* -------------------------------------------------------------------- */
/** \name Node Tree Iterator
 *
 * Utility macro for visiting every node tree in the library data,
 * including local bNodeTree blocks in other IDs.
 * This avoids the need for callback functions and allows executing code
 * in a single inner code block.
 *
 * Variables:
 *
 * - nodetree:
 *   The actual bNodeTree data block.
 *   Check `nodetree->idname` or `nodetree->typeinfo` to use only specific types.
 *
 * - id:
 *   The owner of the bNodeTree data block.
 *   Same as nodetree if it's a linkable node tree from the library.
 *
 * Examples:
 *
 * \code{.c}
 * FOREACH_NODETREE_BEGIN(bmain, nodetree, id) {
 *     if (id == nodetree)
 *         printf("This is a linkable node tree");
 * } FOREACH_NODETREE_END;
 *
 * FOREACH_NODETREE_BEGIN(bmain, nodetree, id) {
 *     if (nodetree->idname == "ShaderNodeTree")
 *         printf("This is a shader node tree);
 *     if (GS(id) == ID_MA)
 *         printf(" and it's owned by a material");
 * } FOREACH_NODETREE_END;
 * \endcode
 *
 * \{ */

/* should be an opaque type, only for internal use by BKE_node_tree_iter_*** */
struct NodeTreeIterStore {
  bNodeTree *ngroup;
  Scene *scene;
  struct Material *mat;
  Tex *tex;
  struct Light *light;
  struct World *world;
  struct FreestyleLineStyle *linestyle;
};

void BKE_node_tree_iter_init(struct NodeTreeIterStore *ntreeiter, struct Main *bmain);
bool BKE_node_tree_iter_step(struct NodeTreeIterStore *ntreeiter,
                             struct bNodeTree **r_nodetree,
                             struct ID **r_id);

#define FOREACH_NODETREE_BEGIN(bmain, _nodetree, _id) \
  { \
    struct NodeTreeIterStore _nstore; \
    bNodeTree *_nodetree; \
    ID *_id; \
    /* avoid compiler warning about unused variables */ \
    BKE_node_tree_iter_init(&_nstore, bmain); \
    while (BKE_node_tree_iter_step(&_nstore, &_nodetree, &_id) == true) { \
      if (_nodetree) {

#define FOREACH_NODETREE_END \
  } \
  } \
  } \
  ((void)0)

/** \} */

/* -------------------------------------------------------------------- */
/** \name Node Tree
 */

void BKE_nodetree_remove_layer_n(struct bNodeTree *ntree, struct Scene *scene, int layer_index);

/* -------------------------------------------------------------------- */
/** \name Shader Nodes
 * \{ */

/* NOTE: types are needed to restore callbacks, don't change values. */

// #define SH_NODE_MATERIAL  100
#define SH_NODE_RGB 101
#define SH_NODE_VALUE 102
#define SH_NODE_MIX_RGB_LEGACY 103
#define SH_NODE_VALTORGB 104
#define SH_NODE_RGBTOBW 105
#define SH_NODE_SHADERTORGB 106
// #define SH_NODE_TEXTURE       106
#define SH_NODE_NORMAL 107
// #define SH_NODE_GEOMETRY  108
#define SH_NODE_MAPPING 109
#define SH_NODE_CURVE_VEC 110
#define SH_NODE_CURVE_RGB 111
#define SH_NODE_CAMERA 114
#define SH_NODE_MATH 115
#define SH_NODE_VECTOR_MATH 116
#define SH_NODE_SQUEEZE 117
// #define SH_NODE_MATERIAL_EXT  118
#define SH_NODE_INVERT 119
#define SH_NODE_SEPRGB_LEGACY 120
#define SH_NODE_COMBRGB_LEGACY 121
#define SH_NODE_HUE_SAT 122

#define SH_NODE_OUTPUT_MATERIAL 124
#define SH_NODE_OUTPUT_WORLD 125
#define SH_NODE_OUTPUT_LIGHT 126
#define SH_NODE_FRESNEL 127
#define SH_NODE_MIX_SHADER 128
#define SH_NODE_ATTRIBUTE 129
#define SH_NODE_BACKGROUND 130
#define SH_NODE_BSDF_GLOSSY 131
#define SH_NODE_BSDF_DIFFUSE 132
#define SH_NODE_BSDF_GLOSSY_LEGACY 133
#define SH_NODE_BSDF_GLASS 134
#define SH_NODE_BSDF_TRANSLUCENT 137
#define SH_NODE_BSDF_TRANSPARENT 138
#define SH_NODE_BSDF_SHEEN 139
#define SH_NODE_EMISSION 140
#define SH_NODE_NEW_GEOMETRY 141
#define SH_NODE_LIGHT_PATH 142
#define SH_NODE_TEX_IMAGE 143
#define SH_NODE_TEX_SKY 145
#define SH_NODE_TEX_GRADIENT 146
#define SH_NODE_TEX_VORONOI 147
#define SH_NODE_TEX_MAGIC 148
#define SH_NODE_TEX_WAVE 149
#define SH_NODE_TEX_NOISE 150
#define SH_NODE_TEX_MUSGRAVE 152
#define SH_NODE_TEX_COORD 155
#define SH_NODE_ADD_SHADER 156
#define SH_NODE_TEX_ENVIRONMENT 157
// #define SH_NODE_OUTPUT_TEXTURE 158
#define SH_NODE_HOLDOUT 159
#define SH_NODE_LAYER_WEIGHT 160
#define SH_NODE_VOLUME_ABSORPTION 161
#define SH_NODE_VOLUME_SCATTER 162
#define SH_NODE_GAMMA 163
#define SH_NODE_TEX_CHECKER 164
#define SH_NODE_BRIGHTCONTRAST 165
#define SH_NODE_LIGHT_FALLOFF 166
#define SH_NODE_OBJECT_INFO 167
#define SH_NODE_PARTICLE_INFO 168
#define SH_NODE_TEX_BRICK 169
#define SH_NODE_BUMP 170
#define SH_NODE_SCRIPT 171
#define SH_NODE_AMBIENT_OCCLUSION 172
#define SH_NODE_BSDF_REFRACTION 173
#define SH_NODE_TANGENT 174
#define SH_NODE_NORMAL_MAP 175
#define SH_NODE_HAIR_INFO 176
#define SH_NODE_SUBSURFACE_SCATTERING 177
#define SH_NODE_WIREFRAME 178
#define SH_NODE_BSDF_TOON 179
#define SH_NODE_WAVELENGTH 180
#define SH_NODE_BLACKBODY 181
#define SH_NODE_VECT_TRANSFORM 182
#define SH_NODE_SEPHSV_LEGACY 183
#define SH_NODE_COMBHSV_LEGACY 184
#define SH_NODE_BSDF_HAIR 185
// #define SH_NODE_LAMP 186
#define SH_NODE_UVMAP 187
#define SH_NODE_SEPXYZ 188
#define SH_NODE_COMBXYZ 189
#define SH_NODE_OUTPUT_LINESTYLE 190
#define SH_NODE_UVALONGSTROKE 191
#define SH_NODE_TEX_POINTDENSITY 192
#define SH_NODE_BSDF_PRINCIPLED 193
#define SH_NODE_TEX_IES 194
#define SH_NODE_EEVEE_SPECULAR 195
#define SH_NODE_BEVEL 197
#define SH_NODE_DISPLACEMENT 198
#define SH_NODE_VECTOR_DISPLACEMENT 199
#define SH_NODE_VOLUME_PRINCIPLED 200
/* 201..700 occupied by other node types, continue from 701 */
#define SH_NODE_BSDF_HAIR_PRINCIPLED 701
#define SH_NODE_MAP_RANGE 702
#define SH_NODE_CLAMP 703
#define SH_NODE_TEX_WHITE_NOISE 704
#define SH_NODE_VOLUME_INFO 705
#define SH_NODE_VERTEX_COLOR 706
#define SH_NODE_OUTPUT_AOV 707
#define SH_NODE_VECTOR_ROTATE 708
#define SH_NODE_CURVE_FLOAT 709
#define SH_NODE_POINT_INFO 710
#define SH_NODE_COMBINE_COLOR 711
#define SH_NODE_SEPARATE_COLOR 712
#define SH_NODE_MIX 713

/** \} */

/* -------------------------------------------------------------------- */
/** \name Composite Nodes
 * \{ */

/* output socket defines */
#define RRES_OUT_IMAGE 0
#define RRES_OUT_ALPHA 1

/* NOTE: types are needed to restore callbacks, don't change values. */
#define CMP_NODE_VIEWER 201
#define CMP_NODE_RGB 202
#define CMP_NODE_VALUE 203
#define CMP_NODE_MIX_RGB 204
#define CMP_NODE_VALTORGB 205
#define CMP_NODE_RGBTOBW 206
#define CMP_NODE_NORMAL 207
#define CMP_NODE_CURVE_VEC 208
#define CMP_NODE_CURVE_RGB 209
#define CMP_NODE_ALPHAOVER 210
#define CMP_NODE_BLUR 211
#define CMP_NODE_FILTER 212
#define CMP_NODE_MAP_VALUE 213
#define CMP_NODE_TIME 214
#define CMP_NODE_VECBLUR 215
#define CMP_NODE_SEPRGBA_LEGACY 216
#define CMP_NODE_SEPHSVA_LEGACY 217
#define CMP_NODE_SETALPHA 218
#define CMP_NODE_HUE_SAT 219
#define CMP_NODE_IMAGE 220
#define CMP_NODE_R_LAYERS 221
#define CMP_NODE_COMPOSITE 222
#define CMP_NODE_OUTPUT_FILE 223
#define CMP_NODE_TEXTURE 224
#define CMP_NODE_TRANSLATE 225
#define CMP_NODE_ZCOMBINE 226
#define CMP_NODE_COMBRGBA_LEGACY 227
#define CMP_NODE_DILATEERODE 228
#define CMP_NODE_ROTATE 229
#define CMP_NODE_SCALE 230
#define CMP_NODE_SEPYCCA_LEGACY 231
#define CMP_NODE_COMBYCCA_LEGACY 232
#define CMP_NODE_SEPYUVA_LEGACY 233
#define CMP_NODE_COMBYUVA_LEGACY 234
#define CMP_NODE_DIFF_MATTE 235
#define CMP_NODE_COLOR_SPILL 236
#define CMP_NODE_CHROMA_MATTE 237
#define CMP_NODE_CHANNEL_MATTE 238
#define CMP_NODE_FLIP 239
#define CMP_NODE_SPLITVIEWER 240
// #define CMP_NODE_INDEX_MASK  241
#define CMP_NODE_MAP_UV 242
#define CMP_NODE_ID_MASK 243
#define CMP_NODE_DEFOCUS 244
#define CMP_NODE_DISPLACE 245
#define CMP_NODE_COMBHSVA_LEGACY 246
#define CMP_NODE_MATH 247
#define CMP_NODE_LUMA_MATTE 248
#define CMP_NODE_BRIGHTCONTRAST 249
#define CMP_NODE_GAMMA 250
#define CMP_NODE_INVERT 251
#define CMP_NODE_NORMALIZE 252
#define CMP_NODE_CROP 253
#define CMP_NODE_DBLUR 254
#define CMP_NODE_BILATERALBLUR 255
#define CMP_NODE_PREMULKEY 256
#define CMP_NODE_DIST_MATTE 257
#define CMP_NODE_VIEW_LEVELS 258
#define CMP_NODE_COLOR_MATTE 259
#define CMP_NODE_COLORBALANCE 260
#define CMP_NODE_HUECORRECT 261
#define CMP_NODE_MOVIECLIP 262
#define CMP_NODE_STABILIZE2D 263
#define CMP_NODE_TRANSFORM 264
#define CMP_NODE_MOVIEDISTORTION 265
#define CMP_NODE_DOUBLEEDGEMASK 266
#define CMP_NODE_OUTPUT_MULTI_FILE__DEPRECATED \
  267 /* DEPRECATED multi file node has been merged into regular CMP_NODE_OUTPUT_FILE */
#define CMP_NODE_MASK 268
#define CMP_NODE_KEYINGSCREEN 269
#define CMP_NODE_KEYING 270
#define CMP_NODE_TRACKPOS 271
#define CMP_NODE_INPAINT 272
#define CMP_NODE_DESPECKLE 273
#define CMP_NODE_ANTIALIASING 274
#define CMP_NODE_KUWAHARA 275

#define CMP_NODE_GLARE 301
#define CMP_NODE_TONEMAP 302
#define CMP_NODE_LENSDIST 303
#define CMP_NODE_SUNBEAMS 304

#define CMP_NODE_COLORCORRECTION 312
#define CMP_NODE_MASK_BOX 313
#define CMP_NODE_MASK_ELLIPSE 314
#define CMP_NODE_BOKEHIMAGE 315
#define CMP_NODE_BOKEHBLUR 316
#define CMP_NODE_SWITCH 317
#define CMP_NODE_PIXELATE 318

#define CMP_NODE_MAP_RANGE 319
#define CMP_NODE_PLANETRACKDEFORM 320
#define CMP_NODE_CORNERPIN 321
#define CMP_NODE_SWITCH_VIEW 322
#define CMP_NODE_CRYPTOMATTE_LEGACY 323
#define CMP_NODE_DENOISE 324
#define CMP_NODE_EXPOSURE 325
#define CMP_NODE_CRYPTOMATTE 326
#define CMP_NODE_POSTERIZE 327
#define CMP_NODE_CONVERT_COLOR_SPACE 328
#define CMP_NODE_SCENE_TIME 329
#define CMP_NODE_SEPARATE_XYZ 330
#define CMP_NODE_COMBINE_XYZ 331
#define CMP_NODE_COMBINE_COLOR 332
#define CMP_NODE_SEPARATE_COLOR 333

/* channel toggles */
#define CMP_CHAN_RGB 1
#define CMP_CHAN_A 2

/* Cryptomatte source. */
#define CMP_CRYPTOMATTE_SRC_RENDER 0
#define CMP_CRYPTOMATTE_SRC_IMAGE 1

/* Default SMAA configuration values. */
#define CMP_DEFAULT_SMAA_THRESHOLD 1.0f
#define CMP_DEFAULT_SMAA_CONTRAST_LIMIT 0.2f
#define CMP_DEFAULT_SMAA_CORNER_ROUNDING 0.25f

/** \} */

/* -------------------------------------------------------------------- */
/** \name Texture Nodes
 * \{ */

#define TEX_NODE_OUTPUT 401
#define TEX_NODE_CHECKER 402
#define TEX_NODE_TEXTURE 403
#define TEX_NODE_BRICKS 404
#define TEX_NODE_MATH 405
#define TEX_NODE_MIX_RGB 406
#define TEX_NODE_RGBTOBW 407
#define TEX_NODE_VALTORGB 408
#define TEX_NODE_IMAGE 409
#define TEX_NODE_CURVE_RGB 410
#define TEX_NODE_INVERT 411
#define TEX_NODE_HUE_SAT 412
#define TEX_NODE_CURVE_TIME 413
#define TEX_NODE_ROTATE 414
#define TEX_NODE_VIEWER 415
#define TEX_NODE_TRANSLATE 416
#define TEX_NODE_COORD 417
#define TEX_NODE_DISTANCE 418
#define TEX_NODE_COMPOSE_LEGACY 419
#define TEX_NODE_DECOMPOSE_LEGACY 420
#define TEX_NODE_VALTONOR 421
#define TEX_NODE_SCALE 422
#define TEX_NODE_AT 423
#define TEX_NODE_COMBINE_COLOR 424
#define TEX_NODE_SEPARATE_COLOR 425

/* 501-599 reserved. Use like this: TEX_NODE_PROC + TEX_CLOUDS, etc */
#define TEX_NODE_PROC 500
#define TEX_NODE_PROC_MAX 600

/** \} */

/* -------------------------------------------------------------------- */
/** \name Geometry Nodes
 * \{ */

#define GEO_NODE_TRIANGULATE 1000
#define GEO_NODE_TRANSFORM_GEOMETRY 1002
#define GEO_NODE_MESH_BOOLEAN 1003
#define GEO_NODE_OBJECT_INFO 1007
#define GEO_NODE_JOIN_GEOMETRY 1010
#define GEO_NODE_COLLECTION_INFO 1023
#define GEO_NODE_IS_VIEWPORT 1024
#define GEO_NODE_SUBDIVIDE_MESH 1029
#define GEO_NODE_MESH_PRIMITIVE_CUBE 1032
#define GEO_NODE_MESH_PRIMITIVE_CIRCLE 1033
#define GEO_NODE_MESH_PRIMITIVE_UV_SPHERE 1034
#define GEO_NODE_MESH_PRIMITIVE_CYLINDER 1035
#define GEO_NODE_MESH_PRIMITIVE_ICO_SPHERE 1036
#define GEO_NODE_MESH_PRIMITIVE_CONE 1037
#define GEO_NODE_MESH_PRIMITIVE_LINE 1038
#define GEO_NODE_MESH_PRIMITIVE_GRID 1039
#define GEO_NODE_BOUNDING_BOX 1042
#define GEO_NODE_SWITCH 1043
#define GEO_NODE_CURVE_TO_MESH 1045
#define GEO_NODE_RESAMPLE_CURVE 1047
#define GEO_NODE_INPUT_MATERIAL 1050
#define GEO_NODE_REPLACE_MATERIAL 1051
#define GEO_NODE_CURVE_LENGTH 1054
#define GEO_NODE_CONVEX_HULL 1056
#define GEO_NODE_SEPARATE_COMPONENTS 1059
#define GEO_NODE_CURVE_PRIMITIVE_STAR 1062
#define GEO_NODE_CURVE_PRIMITIVE_SPIRAL 1063
#define GEO_NODE_CURVE_PRIMITIVE_QUADRATIC_BEZIER 1064
#define GEO_NODE_CURVE_PRIMITIVE_BEZIER_SEGMENT 1065
#define GEO_NODE_CURVE_PRIMITIVE_CIRCLE 1066
#define GEO_NODE_VIEWER 1067
#define GEO_NODE_CURVE_PRIMITIVE_LINE 1068
#define GEO_NODE_CURVE_PRIMITIVE_QUADRILATERAL 1070
#define GEO_NODE_TRIM_CURVE 1071
#define GEO_NODE_FILL_CURVE 1075
#define GEO_NODE_INPUT_POSITION 1076
#define GEO_NODE_SET_POSITION 1077
#define GEO_NODE_INPUT_INDEX 1078
#define GEO_NODE_INPUT_NORMAL 1079
#define GEO_NODE_CAPTURE_ATTRIBUTE 1080
#define GEO_NODE_MATERIAL_SELECTION 1081
#define GEO_NODE_SET_MATERIAL 1082
#define GEO_NODE_REALIZE_INSTANCES 1083
#define GEO_NODE_ATTRIBUTE_STATISTIC 1084
#define GEO_NODE_SAMPLE_CURVE 1085
#define GEO_NODE_INPUT_TANGENT 1086
#define GEO_NODE_STRING_JOIN 1087
#define GEO_NODE_CURVE_SPLINE_PARAMETER 1088
#define GEO_NODE_FILLET_CURVE 1089
#define GEO_NODE_DISTRIBUTE_POINTS_ON_FACES 1090
#define GEO_NODE_STRING_TO_CURVES 1091
#define GEO_NODE_INSTANCE_ON_POINTS 1092
#define GEO_NODE_MESH_TO_POINTS 1093
#define GEO_NODE_POINTS_TO_VERTICES 1094
#define GEO_NODE_REVERSE_CURVE 1095
#define GEO_NODE_PROXIMITY 1096
#define GEO_NODE_SUBDIVIDE_CURVE 1097
#define GEO_NODE_INPUT_SPLINE_LENGTH 1098
#define GEO_NODE_CURVE_SPLINE_TYPE 1099
#define GEO_NODE_CURVE_SET_HANDLE_TYPE 1100
#define GEO_NODE_POINTS_TO_VOLUME 1101
#define GEO_NODE_CURVE_HANDLE_TYPE_SELECTION 1102
#define GEO_NODE_DELETE_GEOMETRY 1103
#define GEO_NODE_SEPARATE_GEOMETRY 1104
#define GEO_NODE_INPUT_RADIUS 1105
#define GEO_NODE_INPUT_CURVE_TILT 1106
#define GEO_NODE_INPUT_CURVE_HANDLES 1107
#define GEO_NODE_INPUT_SHADE_SMOOTH 1108
#define GEO_NODE_INPUT_SPLINE_RESOLUTION 1109
#define GEO_NODE_INPUT_SPLINE_CYCLIC 1110
#define GEO_NODE_SET_CURVE_RADIUS 1111
#define GEO_NODE_SET_CURVE_TILT 1112
#define GEO_NODE_SET_CURVE_HANDLES 1113
#define GEO_NODE_SET_SHADE_SMOOTH 1114
#define GEO_NODE_SET_SPLINE_RESOLUTION 1115
#define GEO_NODE_SET_SPLINE_CYCLIC 1116
#define GEO_NODE_SET_POINT_RADIUS 1117
#define GEO_NODE_INPUT_MATERIAL_INDEX 1118
#define GEO_NODE_SET_MATERIAL_INDEX 1119
#define GEO_NODE_TRANSLATE_INSTANCES 1120
#define GEO_NODE_SCALE_INSTANCES 1121
#define GEO_NODE_ROTATE_INSTANCES 1122
#define GEO_NODE_SPLIT_EDGES 1123
#define GEO_NODE_MESH_TO_CURVE 1124
#define GEO_NODE_TRANSFER_ATTRIBUTE_DEPRECATED 1125
#define GEO_NODE_SUBDIVISION_SURFACE 1126
#define GEO_NODE_CURVE_ENDPOINT_SELECTION 1127
#define GEO_NODE_RAYCAST 1128
#define GEO_NODE_CURVE_TO_POINTS 1130
#define GEO_NODE_INSTANCES_TO_POINTS 1131
#define GEO_NODE_IMAGE_TEXTURE 1132
#define GEO_NODE_VOLUME_TO_MESH 1133
#define GEO_NODE_INPUT_ID 1134
#define GEO_NODE_SET_ID 1135
#define GEO_NODE_ATTRIBUTE_DOMAIN_SIZE 1136
#define GEO_NODE_DUAL_MESH 1137
#define GEO_NODE_INPUT_MESH_EDGE_VERTICES 1138
#define GEO_NODE_INPUT_MESH_FACE_AREA 1139
#define GEO_NODE_INPUT_MESH_FACE_NEIGHBORS 1140
#define GEO_NODE_INPUT_MESH_VERTEX_NEIGHBORS 1141
#define GEO_NODE_GEOMETRY_TO_INSTANCE 1142
#define GEO_NODE_INPUT_MESH_EDGE_NEIGHBORS 1143
#define GEO_NODE_INPUT_MESH_ISLAND 1144
#define GEO_NODE_INPUT_SCENE_TIME 1145
#define GEO_NODE_ACCUMULATE_FIELD 1146
#define GEO_NODE_INPUT_MESH_EDGE_ANGLE 1147
#define GEO_NODE_EVALUATE_AT_INDEX 1148
#define GEO_NODE_CURVE_PRIMITIVE_ARC 1149
#define GEO_NODE_FLIP_FACES 1150
#define GEO_NODE_SCALE_ELEMENTS 1151
#define GEO_NODE_EXTRUDE_MESH 1152
#define GEO_NODE_MERGE_BY_DISTANCE 1153
#define GEO_NODE_DUPLICATE_ELEMENTS 1154
#define GEO_NODE_INPUT_MESH_FACE_IS_PLANAR 1155
#define GEO_NODE_STORE_NAMED_ATTRIBUTE 1156
#define GEO_NODE_INPUT_NAMED_ATTRIBUTE 1157
#define GEO_NODE_REMOVE_ATTRIBUTE 1158
#define GEO_NODE_INPUT_INSTANCE_ROTATION 1159
#define GEO_NODE_INPUT_INSTANCE_SCALE 1160
#define GEO_NODE_VOLUME_CUBE 1161
#define GEO_NODE_POINTS 1162
#define GEO_NODE_EVALUATE_ON_DOMAIN 1163
#define GEO_NODE_MESH_TO_VOLUME 1164
#define GEO_NODE_UV_UNWRAP 1165
#define GEO_NODE_UV_PACK_ISLANDS 1166
#define GEO_NODE_DEFORM_CURVES_ON_SURFACE 1167
#define GEO_NODE_INPUT_SHORTEST_EDGE_PATHS 1168
#define GEO_NODE_EDGE_PATHS_TO_CURVES 1169
#define GEO_NODE_EDGE_PATHS_TO_SELECTION 1170
#define GEO_NODE_MESH_FACE_GROUP_BOUNDARIES 1171
#define GEO_NODE_DISTRIBUTE_POINTS_IN_VOLUME 1172
#define GEO_NODE_SELF_OBJECT 1173
#define GEO_NODE_SAMPLE_INDEX 1174
#define GEO_NODE_SAMPLE_NEAREST 1175
#define GEO_NODE_SAMPLE_NEAREST_SURFACE 1176
#define GEO_NODE_OFFSET_POINT_IN_CURVE 1177
#define GEO_NODE_CURVE_TOPOLOGY_CURVE_OF_POINT 1178
#define GEO_NODE_CURVE_TOPOLOGY_POINTS_OF_CURVE 1179
#define GEO_NODE_MESH_TOPOLOGY_OFFSET_CORNER_IN_FACE 1180
#define GEO_NODE_MESH_TOPOLOGY_CORNERS_OF_FACE 1181
#define GEO_NODE_MESH_TOPOLOGY_CORNERS_OF_VERTEX 1182
#define GEO_NODE_MESH_TOPOLOGY_EDGES_OF_CORNER 1183
#define GEO_NODE_MESH_TOPOLOGY_EDGES_OF_VERTEX 1184
#define GEO_NODE_MESH_TOPOLOGY_FACE_OF_CORNER 1185
#define GEO_NODE_MESH_TOPOLOGY_VERTEX_OF_CORNER 1186
#define GEO_NODE_SAMPLE_UV_SURFACE 1187
#define GEO_NODE_SET_CURVE_NORMAL 1188
#define GEO_NODE_IMAGE_INFO 1189
#define GEO_NODE_BLUR_ATTRIBUTE 1190
#define GEO_NODE_IMAGE 1191
#define GEO_NODE_INTERPOLATE_CURVES 1192
#define GEO_NODE_EDGES_TO_FACE_GROUPS 1193
#define GEO_NODE_POINTS_TO_SDF_VOLUME 1194
#define GEO_NODE_MESH_TO_SDF_VOLUME 1195
#define GEO_NODE_SDF_VOLUME_SPHERE 1196
#define GEO_NODE_MEAN_FILTER_SDF_VOLUME 1197
#define GEO_NODE_OFFSET_SDF_VOLUME 1198
#define GEO_NODE_INDEX_OF_NEAREST 1199
/* Function nodes use the range starting at 1200. */
#define GEO_NODE_SIMULATION_INPUT 2100
#define GEO_NODE_SIMULATION_OUTPUT 2101
#define GEO_NODE_INPUT_SIGNED_DISTANCE 2102
#define GEO_NODE_SAMPLE_VOLUME 2103
#define GEO_NODE_MESH_TOPOLOGY_CORNERS_OF_EDGE 2104
/* Leaving out two indices to avoid crashes with files that were created during the development of
 * the repeat zone. */
#define GEO_NODE_REPEAT_INPUT 2107
#define GEO_NODE_REPEAT_OUTPUT 2108
<<<<<<< HEAD
#define GEO_NODE_CURVE_INTERSECTIONS 2109
=======
#define GEO_NODE_TOOL_SELECTION 2109
#define GEO_NODE_TOOL_SET_SELECTION 2110
#define GEO_NODE_TOOL_3D_CURSOR 2111
#define GEO_NODE_TOOL_FACE_SET 2112
#define GEO_NODE_TOOL_SET_FACE_SET 2113
>>>>>>> 12ef2099

/** \} */

/* -------------------------------------------------------------------- */
/** \name Function Nodes
 * \{ */

#define FN_NODE_BOOLEAN_MATH 1200
#define FN_NODE_COMPARE 1202
#define FN_NODE_LEGACY_RANDOM_FLOAT 1206
#define FN_NODE_INPUT_VECTOR 1207
#define FN_NODE_INPUT_STRING 1208
#define FN_NODE_FLOAT_TO_INT 1209
#define FN_NODE_VALUE_TO_STRING 1210
#define FN_NODE_STRING_LENGTH 1211
#define FN_NODE_SLICE_STRING 1212
#define FN_NODE_INPUT_SPECIAL_CHARACTERS 1213
#define FN_NODE_RANDOM_VALUE 1214
#define FN_NODE_ROTATE_EULER 1215
#define FN_NODE_ALIGN_EULER_TO_VECTOR 1216
#define FN_NODE_INPUT_COLOR 1217
#define FN_NODE_REPLACE_STRING 1218
#define FN_NODE_INPUT_BOOL 1219
#define FN_NODE_INPUT_INT 1220
#define FN_NODE_SEPARATE_COLOR 1221
#define FN_NODE_COMBINE_COLOR 1222

/** \} */

void BKE_node_system_init(void);
void BKE_node_system_exit(void);

#ifdef __cplusplus
}
#endif<|MERGE_RESOLUTION|>--- conflicted
+++ resolved
@@ -1317,15 +1317,12 @@
  * the repeat zone. */
 #define GEO_NODE_REPEAT_INPUT 2107
 #define GEO_NODE_REPEAT_OUTPUT 2108
-<<<<<<< HEAD
-#define GEO_NODE_CURVE_INTERSECTIONS 2109
-=======
 #define GEO_NODE_TOOL_SELECTION 2109
 #define GEO_NODE_TOOL_SET_SELECTION 2110
 #define GEO_NODE_TOOL_3D_CURSOR 2111
 #define GEO_NODE_TOOL_FACE_SET 2112
 #define GEO_NODE_TOOL_SET_FACE_SET 2113
->>>>>>> 12ef2099
+#define GEO_NODE_CURVE_INTERSECTIONS 2114
 
 /** \} */
 
