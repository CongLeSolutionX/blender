/* SPDX-License-Identifier: GPL-2.0-or-later
 * Copyright 2016 Blender Foundation. All rights reserved. */

#pragma once

/** \file
 * \ingroup bke
 *
 * API to manage data-blocks inside of Blender's Main data-base, or as independent runtime-only
 * data.
 *
 * \note `BKE_lib_` files are for operations over data-blocks themselves, although they might
 * alter Main as well (when creating/renaming/deleting an ID e.g.).
 *
 * \section Function Names
 *
 * \warning Descriptions below is ideal goal, current status of naming does not yet fully follow it
 * (this is WIP).
 *
 *  - `BKE_lib_override_library_` should be used for function affecting a single ID.
 *  - `BKE_lib_override_library_main_` should be used for function affecting the whole collection
 *    of IDs in a given Main data-base.
 */

#ifdef __cplusplus
extern "C" {
#endif

struct BlendFileReadReport;
struct Collection;
struct ID;
struct IDOverrideLibrary;
struct IDOverrideLibraryProperty;
struct IDOverrideLibraryPropertyOperation;
struct Library;
struct Main;
struct Object;
struct PointerRNA;
struct PropertyRNA;
struct ReportList;
struct Scene;
struct ViewLayer;

/**
 * Initialize empty overriding of \a reference_id by \a local_id.
 */
struct IDOverrideLibrary *BKE_lib_override_library_init(struct ID *local_id,
                                                        struct ID *reference_id);
/**
 * Shallow or deep copy of a whole override from \a src_id to \a dst_id.
 */
void BKE_lib_override_library_copy(struct ID *dst_id, const struct ID *src_id, bool do_full_copy);
/**
 * Clear any overriding data from given \a override.
 */
void BKE_lib_override_library_clear(struct IDOverrideLibrary *override, bool do_id_user);
/**
 * Free given \a override.
 */
void BKE_lib_override_library_free(struct IDOverrideLibrary **override, bool do_id_user);

/**
 * Return the actual #IDOverrideLibrary data 'controlling' the given `id`, and the actual ID owning
 * it.
 *
 * \note This is especially useful when `id` is a non-real override (e.g. embedded ID like a master
 * collection or root node tree, or a shape key).
 *
<<<<<<< HEAD
 * \param r_owner_id: If given, will be set with the actual ID owning the return liboverride data.
=======
 * \param owner_id_hint If not NULL, a potential owner for the given override-embedded `id`.
 * \param r_owner_id If given, will be set with the actual ID owning the return liboverride data.
>>>>>>> afd2e9eb
 */
IDOverrideLibrary *BKE_lib_override_library_get(struct Main *bmain,
                                                struct ID *id,
                                                struct ID *owner_id_hint,
                                                struct ID **r_owner_id);

/**
 * Check if given ID has some override rules that actually indicate the user edited it.
 */
bool BKE_lib_override_library_is_user_edited(const struct ID *id);

/**
 * Check if given ID is a system override.
 */
bool BKE_lib_override_library_is_system_defined(const struct Main *bmain, const struct ID *id);

/**
 * Check if given Override Property for given ID is animated (through a F-Curve in an Action, or
 * from a driver).
 *
 * \param override_rna_prop: if not NULL, the RNA property matching the given path in the
 * `override_prop`.
 * \param rnaprop_index: Array in the RNA property, 0 if unknown or irrelevant.
 */
bool BKE_lib_override_library_property_is_animated(const ID *id,
                                                   const IDOverrideLibraryProperty *override_prop,
                                                   const struct PropertyRNA *override_rna_prop,
                                                   const int rnaprop_index);

/**
 * Check if given ID is a leaf in its liboverride hierarchy (i.e. if it does not use any other
 * override ID).
 *
 * NOTE: Embedded IDs of override IDs are not considered as leaves.
 */
bool BKE_lib_override_library_is_hierarchy_leaf(struct Main *bmain, struct ID *id);

/**
 * Create an overridden local copy of linked reference.
 *
 * \note This function is very basic, low-level. It does not consider any hierarchical dependency,
 * and also prevents any automatic re-sync of this local override.
 */
struct ID *BKE_lib_override_library_create_from_id(struct Main *bmain,
                                                   struct ID *reference_id,
                                                   bool do_tagged_remap);
/**
 * Create overridden local copies of all tagged data-blocks in given Main.
 *
 * \note Set `id->newid` of overridden libs with newly created overrides,
 * caller is responsible to clean those pointers before/after usage as needed.
 *
 * \note By default, it will only remap newly created local overriding data-blocks between
 * themselves, to avoid 'enforcing' those overrides into all other usages of the linked data in
 * main. You can add more local IDs to be remapped to use new overriding ones by setting their
 * LIB_TAG_DOIT tag.
 *
 * \param owner_library: the library in which the overrides should be created. Besides versioning
 * and resync code path, this should always be NULL (i.e. the local .blend file).
 *
 * \param id_root_reference: the linked ID that is considered as the root of the overridden
 * hierarchy.
 *
 * \param id_hierarchy_root: the override ID that is the root of the hierarchy. May be NULL, in
 * which case it is assumed that the given `id_root_reference` is tagged for override, and its
 * newly created override will be used as hierarchy root. Must be NULL if
 * `id_hierarchy_root_reference` is not NULL.
 *
 * \param id_hierarchy_root_reference: the linked ID that is the root of the hierarchy. Must be
 * tagged for override. May be NULL, in which case it is assumed that the given `id_root_reference`
 * is tagged for override, and its newly created override will be used as hierarchy root. Must be
 * NULL if `id_hierarchy_root` is not NULL.
 *
 * \param do_no_main: Create the new override data outside of Main database.
 * Used for resyncing of linked overrides.
 *
 * \param do_fully_editable: if true, tag all created overrides as user-editable by default.
 *
 * \return \a true on success, \a false otherwise.
 */
bool BKE_lib_override_library_create_from_tag(struct Main *bmain,
                                              struct Library *owner_library,
                                              const struct ID *id_root_reference,
                                              struct ID *id_hierarchy_root,
                                              const struct ID *id_hierarchy_root_reference,
                                              bool do_no_main,
                                              const bool do_fully_editable);
/**
 * Advanced 'smart' function to create fully functional overrides.
 *
 * \note Currently it only does special things if given \a id_root is an object or collection, more
 * specific behaviors may be added in the future for other ID types.
 *
 * \note It will override all IDs tagged with \a LIB_TAG_DOIT, and it does not clear that tag at
 * its beginning, so caller code can add extra data-blocks to be overridden as well.
 *
 * \param view_layer: the active view layer to search instantiated collections in, can be NULL (in
 *                    which case \a scene's master collection children hierarchy is used instead).
 *
 * \param owner_library: the library in which the overrides should be created. Besides versioning
 * and resync code path, this should always be NULL (i.e. the local .blend file).
 *
 * \param id_root_reference: The linked root ID to create an override from. May be a sub-root of
 * the overall hierarchy, in which case calling code is expected to have already tagged required
 * 'path' of IDs leading from the given `id_hierarchy_root` to the given `id_root`.
 *
 * \param id_hierarchy_root_reference: The ID to be used a hierarchy root of the overrides to be
 * created. Can be either the linked root ID of the whole override hierarchy, (typically the same
 * as `id_root`, unless a sub-part only of the hierarchy is overridden), or the already existing
 * override hierarchy root if part of the hierarchy is already overridden.
 *
 * \param id_instance_hint: Some ID used as hint/reference to do some post-processing after
 * overrides have been created, may be NULL. Typically, the Empty object instantiating the linked
 * collection we override, currently.
 *
 * \param r_id_root_override: if not NULL, the override generated for the given \a id_root.
 *
 * \param do_fully_editable: if true, tag all created overrides as user-editable by default.
 *
 * \return true if override was successfully created.
 */
bool BKE_lib_override_library_create(struct Main *bmain,
                                     struct Scene *scene,
                                     struct ViewLayer *view_layer,
                                     struct Library *owner_library,
                                     struct ID *id_root_reference,
                                     struct ID *id_hierarchy_root_reference,
                                     struct ID *id_instance_hint,
                                     struct ID **r_id_root_override,
                                     const bool do_fully_editable);
/**
 * Create a library override template.
 */
bool BKE_lib_override_library_template_create(struct ID *id);
/**
 * Convert a given proxy object into a library override.
 *
 * \note This is a thin wrapper around \a BKE_lib_override_library_create, only extra work is to
 * actually convert the proxy itself into an override first.
 *
 * \param view_layer: the active view layer to search instantiated collections in, can be NULL (in
 *                    which case \a scene's master collection children hierarchy is used instead).
 * \return true if override was successfully created.
 */
bool BKE_lib_override_library_proxy_convert(struct Main *bmain,
                                            struct Scene *scene,
                                            struct ViewLayer *view_layer,
                                            struct Object *ob_proxy);
/**
 * Convert all proxy objects into library overrides.
 *
 * \note Only affects local proxies, linked ones are not affected.
 */
void BKE_lib_override_library_main_proxy_convert(struct Main *bmain,
                                                 struct BlendFileReadReport *reports);

/**
 * Find and set the 'hierarchy root' ID pointer of all library overrides in given `bmain`.
 *
 * NOTE: Cannot be called from `do_versions_after_linking` as this code needs a single complete
 * Main database, not a split-by-libraries one.
 */
void BKE_lib_override_library_main_hierarchy_root_ensure(struct Main *bmain);

/**
 * Advanced 'smart' function to resync, re-create fully functional overrides up-to-date with linked
 * data, from an existing override hierarchy.
 *
 * \param view_layer: the active view layer to search instantiated collections in, can be NULL (in
 *                    which case \a scene's master collection children hierarchy is used instead).
 * \param id_root: The root liboverride ID to resync from.
 * \return true if override was successfully resynced.
 */
bool BKE_lib_override_library_resync(struct Main *bmain,
                                     struct Scene *scene,
                                     struct ViewLayer *view_layer,
                                     struct ID *id_root,
                                     struct Collection *override_resync_residual_storage,
                                     bool do_hierarchy_enforce,
                                     struct BlendFileReadReport *reports);
/**
 * Detect and handle required resync of overrides data, when relations between reference linked IDs
 * have changed.
 *
 * This is a fairly complex and costly operation, typically it should be called after
 * #BKE_lib_override_library_main_update, which would already detect and tag a lot of cases.
 *
 * This function will first detect the remaining cases requiring a resync (namely, either when an
 * existing linked ID that did not require to be overridden before now would be, or when new IDs
 * are added to the hierarchy).
 *
 * Then it will handle the resync of necessary IDs (through calls to
 * #BKE_lib_override_library_resync).
 *
 * \param view_layer: the active view layer to search instantiated collections in, can be NULL (in
 *                    which case \a scene's master collection children hierarchy is used instead).
 */
void BKE_lib_override_library_main_resync(struct Main *bmain,
                                          struct Scene *scene,
                                          struct ViewLayer *view_layer,
                                          struct BlendFileReadReport *reports);

/**
 * Advanced 'smart' function to delete library overrides (including their existing override
 * hierarchy) and remap their usages to their linked reference IDs.
 *
 * \note All IDs tagged with #LIB_TAG_DOIT will be deleted.
 *
 * \param id_root: The root liboverride ID to delete.
 */
void BKE_lib_override_library_delete(struct Main *bmain, struct ID *id_root);

/**
 * Make given ID fully local.
 *
 * \note Only differs from lower-level #BKE_lib_override_library_free in infamous embedded ID
 * cases.
 */
void BKE_lib_override_library_make_local(struct ID *id);

/**
 * Find override property from given RNA path, if it exists.
 */
struct IDOverrideLibraryProperty *BKE_lib_override_library_property_find(
    struct IDOverrideLibrary *override, const char *rna_path);
/**
 * Find override property from given RNA path, or create it if it does not exist.
 */
struct IDOverrideLibraryProperty *BKE_lib_override_library_property_get(
    struct IDOverrideLibrary *override, const char *rna_path, bool *r_created);
/**
 * Remove and free given \a override_property from given ID \a override.
 */
void BKE_lib_override_library_property_delete(struct IDOverrideLibrary *override,
                                              struct IDOverrideLibraryProperty *override_property);
/**
 * Get the RNA-property matching the \a library_prop override property. Used for UI to query
 * additional data about the overridden property (e.g. UI name).
 *
 * \param idpoin: Pointer to the override ID.
 * \param library_prop: The library override property to find the matching RNA property for.
 * \param r_index: The RNA array flat index (i.e. flattened index in case of multi-dimensional
 * array properties). See #RNA_path_resolve_full family of functions for details.
 */
bool BKE_lib_override_rna_property_find(struct PointerRNA *idpoin,
                                        const struct IDOverrideLibraryProperty *library_prop,
                                        struct PointerRNA *r_override_poin,
                                        struct PropertyRNA **r_override_prop,
                                        int *r_index);

/**
 * Find override property operation from given sub-item(s), if it exists.
 */
struct IDOverrideLibraryPropertyOperation *BKE_lib_override_library_property_operation_find(
    struct IDOverrideLibraryProperty *override_property,
    const char *subitem_refname,
    const char *subitem_locname,
    int subitem_refindex,
    int subitem_locindex,
    bool strict,
    bool *r_strict);
/**
 * Find override property operation from given sub-item(s), or create it if it does not exist.
 */
struct IDOverrideLibraryPropertyOperation *BKE_lib_override_library_property_operation_get(
    struct IDOverrideLibraryProperty *override_property,
    short operation,
    const char *subitem_refname,
    const char *subitem_locname,
    int subitem_refindex,
    int subitem_locindex,
    bool strict,
    bool *r_strict,
    bool *r_created);
/**
 * Remove and free given \a override_property_operation from given ID \a override_property.
 */
void BKE_lib_override_library_property_operation_delete(
    struct IDOverrideLibraryProperty *override_property,
    struct IDOverrideLibraryPropertyOperation *override_property_operation);

/**
 * Validate that required data for a given operation are available.
 */
bool BKE_lib_override_library_property_operation_operands_validate(
    struct IDOverrideLibraryPropertyOperation *override_property_operation,
    struct PointerRNA *ptr_dst,
    struct PointerRNA *ptr_src,
    struct PointerRNA *ptr_storage,
    struct PropertyRNA *prop_dst,
    struct PropertyRNA *prop_src,
    struct PropertyRNA *prop_storage);

/**
 * Check against potential \a bmain.
 */
void BKE_lib_override_library_validate(struct Main *bmain,
                                       struct ID *id,
                                       struct ReportList *reports);
/**
 * Check against potential \a bmain.
 */
void BKE_lib_override_library_main_validate(struct Main *bmain, struct ReportList *reports);

/**
 * Check that status of local data-block is still valid against current reference one.
 *
 * It means that all overridable, but not overridden, properties' local values must be equal to
 * reference ones. Clears #LIB_TAG_OVERRIDE_OK if they do not.
 *
 * This is typically used to detect whether some property has been changed in local and a new
 * #IDOverrideProperty (of #IDOverridePropertyOperation) has to be added.
 *
 * \return true if status is OK, false otherwise.
 */
bool BKE_lib_override_library_status_check_local(struct Main *bmain, struct ID *local);
/**
 * Check that status of reference data-block is still valid against current local one.
 *
 * It means that all non-overridden properties' local values must be equal to reference ones.
 * Clears LIB_TAG_OVERRIDE_OK if they do not.
 *
 * This is typically used to detect whether some reference has changed and local
 * needs to be updated against it.
 *
 * \return true if status is OK, false otherwise.
 */
bool BKE_lib_override_library_status_check_reference(struct Main *bmain, struct ID *local);

/**
 * Compare local and reference data-blocks and create new override operations as needed,
 * or reset to reference values if overriding is not allowed.
 *
 * \note Defining override operations is only mandatory before saving a `.blend` file on disk
 * (not for undo!).
 * Knowing that info at runtime is only useful for UI/UX feedback.
 *
 * \note This is by far the biggest operation (the more time-consuming) of the three so far,
 * since it has to go over all properties in depth (all overridable ones at least).
 * Generating differential values and applying overrides are much cheaper.
 *
 * \return true if any library operation was created.
 */
bool BKE_lib_override_library_operations_create(struct Main *bmain, struct ID *local);
/**
 * Check all overrides from given \a bmain and create/update overriding operations as needed.
 */
bool BKE_lib_override_library_main_operations_create(struct Main *bmain, bool force_auto);

/**
 * Reset all overrides in given \a id_root, while preserving ID relations.
 *
 * \param do_reset_system_override: If \a true, reset the given ID as a system override one (i.e.
 * non-editable).
 */
void BKE_lib_override_library_id_reset(struct Main *bmain,
                                       struct ID *id_root,
                                       bool do_reset_system_override);
/**
 * Reset all overrides in given \a id_root and its dependencies, while preserving ID relations.
 *
 * \param do_reset_system_override: If \a true, reset the given ID and all of its descendants in
 * the override hierarchy as system override ones (i.e. non-editable).
 */
void BKE_lib_override_library_id_hierarchy_reset(struct Main *bmain,
                                                 struct ID *id_root,
                                                 bool do_reset_system_override);

/**
 * Set or clear given tag in all operations in that override property data.
 */
void BKE_lib_override_library_operations_tag(struct IDOverrideLibraryProperty *override_property,
                                             short tag,
                                             bool do_set);
/**
 * Set or clear given tag in all properties and operations in that override data.
 */
void BKE_lib_override_library_properties_tag(struct IDOverrideLibrary *override,
                                             short tag,
                                             bool do_set);
/**
 * Set or clear given tag in all properties and operations in that Main's ID override data.
 */
void BKE_lib_override_library_main_tag(struct Main *bmain, short tag, bool do_set);

/**
 * Remove all tagged-as-unused properties and operations from that ID override data.
 */
void BKE_lib_override_library_id_unused_cleanup(struct ID *local);
/**
 * Remove all tagged-as-unused properties and operations from that Main's ID override data.
 */
void BKE_lib_override_library_main_unused_cleanup(struct Main *bmain);

/**
 * Update given override from its reference (re-applying overridden properties).
 */
void BKE_lib_override_library_update(struct Main *bmain, struct ID *local);
/**
 * Update all overrides from given \a bmain.
 */
void BKE_lib_override_library_main_update(struct Main *bmain);

/**
 * In case an ID is used by another liboverride ID, user may not be allowed to delete it.
 */
bool BKE_lib_override_library_id_is_user_deletable(struct Main *bmain, struct ID *id);

/* Storage (.blend file writing) part. */

/* For now, we just use a temp main list. */
typedef struct Main OverrideLibraryStorage;

/**
 * Initialize an override storage.
 */
OverrideLibraryStorage *BKE_lib_override_library_operations_store_init(void);
/**
 * Generate suitable 'write' data (this only affects differential override operations).
 *
 * Note that \a local ID is no more modified by this call,
 * all extra data are stored in its temp \a storage_id copy.
 */
struct ID *BKE_lib_override_library_operations_store_start(
    struct Main *bmain, OverrideLibraryStorage *override_storage, struct ID *local);
/**
 * Restore given ID modified by #BKE_lib_override_library_operations_store_start, to its
 * original state.
 */
void BKE_lib_override_library_operations_store_end(OverrideLibraryStorage *override_storage,
                                                   struct ID *local);
void BKE_lib_override_library_operations_store_finalize(OverrideLibraryStorage *override_storage);

#ifdef __cplusplus
}
#endif<|MERGE_RESOLUTION|>--- conflicted
+++ resolved
@@ -60,18 +60,14 @@
 void BKE_lib_override_library_free(struct IDOverrideLibrary **override, bool do_id_user);
 
 /**
- * Return the actual #IDOverrideLibrary data 'controlling' the given `id`, and the actual ID owning
+ * Return the actual #IDOverrideLibrary data 'controlling' the given `id`, and the acutal ID owning
  * it.
  *
  * \note This is especially useful when `id` is a non-real override (e.g. embedded ID like a master
  * collection or root node tree, or a shape key).
  *
-<<<<<<< HEAD
- * \param r_owner_id: If given, will be set with the actual ID owning the return liboverride data.
-=======
  * \param owner_id_hint If not NULL, a potential owner for the given override-embedded `id`.
  * \param r_owner_id If given, will be set with the actual ID owning the return liboverride data.
->>>>>>> afd2e9eb
  */
 IDOverrideLibrary *BKE_lib_override_library_get(struct Main *bmain,
                                                 struct ID *id,
