--- conflicted
+++ resolved
@@ -119,13 +119,8 @@
                        const bool *sharp_faces,
                        bool use_split_normals,
                        float split_angle,
-<<<<<<< HEAD
-                       short (*clnors_data)[2],
+                       short2 *clnors_data,
                        MeshNormalFanSpaces *r_lnors_spacearr,
-=======
-                       short2 *clnors_data,
-                       MLoopNorSpaceArray *r_lnors_spacearr,
->>>>>>> 96fd14a6
                        MutableSpan<float3> r_loop_normals);
 
 /** \} */
