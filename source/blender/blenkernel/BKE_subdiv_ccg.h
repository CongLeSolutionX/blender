/* SPDX-License-Identifier: GPL-2.0-or-later
 * Copyright 2018 Blender Foundation. All rights reserved. */

/** \file
 * \ingroup bke
 */

#pragma once

#include "BKE_DerivedMesh.h"
#include "BLI_bitmap.h"
#include "BLI_sys_types.h"

#ifdef __cplusplus
#  include "BLI_offset_indices.hh"
#endif

#ifdef __cplusplus
extern "C" {
#endif

struct CCGElem;
struct CCGFace;
struct CCGKey;
struct DMFlagMat;
struct Mesh;
struct Subdiv;

/* --------------------------------------------------------------------
 * Masks.
 */

/* Functor which evaluates mask value at a given (u, v) of given ptex face. */
typedef struct SubdivCCGMaskEvaluator {
  float (*eval_mask)(struct SubdivCCGMaskEvaluator *mask_evaluator,
                     int ptex_face_index,
                     float u,
                     float v);

  /* Free the data, not the evaluator itself. */
  void (*free)(struct SubdivCCGMaskEvaluator *mask_evaluator);

  void *user_data;
} SubdivCCGMaskEvaluator;

/* Return true if mesh has mask and evaluator can be used. */
bool BKE_subdiv_ccg_mask_init_from_paint(SubdivCCGMaskEvaluator *mask_evaluator,
                                         const struct Mesh *mesh);

/* --------------------------------------------------------------------
 * Materials.
 */

/* Functor which evaluates material and flags of a given coarse face. */
typedef struct SubdivCCGMaterialFlagsEvaluator {
  DMFlagMat (*eval_material_flags)(
      struct SubdivCCGMaterialFlagsEvaluator *material_flags_evaluator, int coarse_face_index);

  /* Free the data, not the evaluator itself. */
  void (*free)(struct SubdivCCGMaterialFlagsEvaluator *material_flags_evaluator);

  void *user_data;
} SubdivCCGMaterialFlagsEvaluator;

void BKE_subdiv_ccg_material_flags_init_from_mesh(
    SubdivCCGMaterialFlagsEvaluator *material_flags_evaluator, const struct Mesh *mesh);

/* --------------------------------------------------------------------
 * SubdivCCG.
 */

typedef struct SubdivToCCGSettings {
  /* Resolution at which regular ptex (created for quad polygon) are being
   * evaluated. This defines how many vertices final mesh will have: every
   * regular ptex has resolution^2 vertices. Special (irregular, or ptex
   * created for a corner of non-quad polygon) will have resolution of
   * `resolution - 1`. */
  int resolution;
  /* Denotes which extra layers to be added to CCG elements. */
  bool need_normal;
  bool need_mask;
} SubdivToCCGSettings;

typedef struct SubdivCCGCoord {
  /* Index of the grid within SubdivCCG::grids array. */
  int grid_index;

  /* Coordinate within the grid. */
  short x, y;
} SubdivCCGCoord;

/* This is actually a coarse face, which consists of multiple CCG grids. */
typedef struct SubdivCCGFace {
  /* Total number of grids in this face.
   *
   * This 1:1 corresponds to a number of corners (or loops) from a coarse
   * face. */
  int num_grids;
  /* Index of first grid from this face in SubdivCCG->grids array. */
  int start_grid_index;
} SubdivCCGFace;

/* Definition of an edge which is adjacent to at least one of the faces. */
typedef struct SubdivCCGAdjacentEdge {
  int num_adjacent_faces;
  /* Indexed by adjacent face index, then by point index on the edge.
   * points to a coordinate into the grids. */
  struct SubdivCCGCoord **boundary_coords;
} SubdivCCGAdjacentEdge;

/* Definition of a vertex which is adjacent to at least one of the faces. */
typedef struct SubdivCCGAdjacentVertex {
  int num_adjacent_faces;
  /* Indexed by adjacent face index, points to a coordinate in the grids. */
  struct SubdivCCGCoord *corner_coords;
} SubdivCCGAdjacentVertex;

/* Representation of subdivision surface which uses CCG grids. */
typedef struct SubdivCCG {
  /* This is a subdivision surface this CCG was created for.
   *
   * TODO(sergey): Make sure the whole descriptor is valid, including all the
   * displacement attached to the surface. */
  struct Subdiv *subdiv;
  /* A level at which geometry was subdivided. This is what defines grid
   * resolution. It is NOT the topology refinement level. */
  int level;
  /* Resolution of grid. All grids have matching resolution, and resolution
   * is same as ptex created for non-quad polygons. */
  int grid_size;
  /* Size of a single element of a grid (including coordinate and all the other layers).
   * Measured in bytes. */
  int grid_element_size;
  /* Grids represent limit surface, with displacement applied. Grids are
   * corresponding to face-corners of coarse mesh, each grid has
   * grid_size^2 elements.
   */
  /* Indexed by a grid index, points to a grid data which is stored in
   * grids_storage. */
  struct CCGElem **grids;
  /* Flat array of all grids' data. */
  unsigned char *grids_storage;
  int num_grids;
  /* Loose edges, each array element contains grid_size elements
   * corresponding to vertices created by subdividing coarse edges. */
  struct CCGElem **edges;
  int num_edges;
  /* Loose vertices. Every element corresponds to a loose vertex from a coarse
   * mesh, every coarse loose vertex corresponds to a single subdivided
   * element. */
  struct CCGElem *vertices;
  int num_vertices;
  /* Denotes which layers present in the elements.
   *
   * Grids always has coordinates, followed by extra layers which are set to
   * truth here.
   */
  bool has_normal;
  bool has_mask;
  /* Offsets of corresponding data layers in the elements. */
  int normal_offset;
  int mask_offset;

  /* Faces from which grids are emitted. */
  int num_faces;
  SubdivCCGFace *faces;
  /* Indexed by grid index, points to corresponding face from `faces`. */
  SubdivCCGFace **grid_faces;

  /* Edges which are adjacent to faces.
   * Used for faster grid stitching, in the cost of extra memory.
   */
  int num_adjacent_edges;
  SubdivCCGAdjacentEdge *adjacent_edges;

  /* Vertices which are adjacent to faces
   * Used for faster grid stitching, in the cost of extra memory.
   */
  int num_adjacent_vertices;
  SubdivCCGAdjacentVertex *adjacent_vertices;

  struct DMFlagMat *grid_flag_mats;
  BLI_bitmap **grid_hidden;

  /* TODO(sergey): Consider adding some accessors to a "decoded" geometry,
   * to make integration with draw manager and such easy.
   */

  /* TODO(sergey): Consider adding CD layers here, so we can draw final mesh
   * from grids, and have UVs and such work.
   */

  /* Integration with sculpting. */
  /* TODO(sergey): Is this really best way to go? Kind of annoying to have
   * such use-related flags in a more or less generic structure. */
  struct {
    /* Corresponds to MULTIRES_COORDS_MODIFIED. */
    bool coords;
    /* Corresponds to MULTIRES_HIDDEN_MODIFIED. */
    bool hidden;
  } dirty;

  /* Cached values, are not supposed to be accessed directly. */
  struct {
    /* Indexed by face, indicates index of the first grid which corresponds to the face. */
    int *start_face_grid_index;
  } cache_;
} SubdivCCG;

/* Create CCG representation of subdivision surface.
 *
 * NOTE: CCG stores dense vertices in a grid-like storage. There is no edges or
 * polygons information's for the high-poly surface.
 *
 * NOTE: Subdiv is expected to be refined and ready for evaluation.
 * NOTE: CCG becomes an owner of subdiv.
 *
 * TODO(sergey): Allow some user-counter or more explicit control over who owns
 * the Subdiv. The goal should be to allow viewport GL Mesh and CCG to share
 * same Subsurf without conflicts. */
struct SubdivCCG *BKE_subdiv_to_ccg(struct Subdiv *subdiv,
                                    const SubdivToCCGSettings *settings,
                                    SubdivCCGMaskEvaluator *mask_evaluator,
                                    SubdivCCGMaterialFlagsEvaluator *material_flags_evaluator);

/* Destroy CCG representation of subdivision surface. */
void BKE_subdiv_ccg_destroy(SubdivCCG *subdiv_ccg);

/* Helper function, creates Mesh structure which is properly setup to use
 * grids.
 */
struct Mesh *BKE_subdiv_to_ccg_mesh(struct Subdiv *subdiv,
                                    const SubdivToCCGSettings *settings,
                                    const struct Mesh *coarse_mesh);

/* Create a key for accessing grid elements at a given level. */
void BKE_subdiv_ccg_key(struct CCGKey *key, const SubdivCCG *subdiv_ccg, int level);
void BKE_subdiv_ccg_key_top_level(struct CCGKey *key, const SubdivCCG *subdiv_ccg);

/* Recalculate all normals based on grid element coordinates. */
void BKE_subdiv_ccg_recalc_normals(SubdivCCG *subdiv_ccg);

/* Update normals of affected faces. */
void BKE_subdiv_ccg_update_normals(SubdivCCG *subdiv_ccg,
                                   struct CCGFace **effected_faces,
                                   int num_effected_faces);

/* Average grid coordinates and normals along the grid boundatries. */
void BKE_subdiv_ccg_average_grids(SubdivCCG *subdiv_ccg);

/* Similar to above, but only updates given faces. */
void BKE_subdiv_ccg_average_stitch_faces(SubdivCCG *subdiv_ccg,
                                         struct CCGFace **effected_faces,
                                         int num_effected_faces);

/* Get geometry counters at the current subdivision level. */
void BKE_subdiv_ccg_topology_counters(const SubdivCCG *subdiv_ccg,
                                      int *r_num_vertices,
                                      int *r_num_edges,
                                      int *r_num_faces,
                                      int *r_num_loops);

typedef struct SubdivCCGNeighbors {
  SubdivCCGCoord *coords;
  int size;
  int num_duplicates;

  SubdivCCGCoord coords_fixed[256];
} SubdivCCGNeighbors;

void BKE_subdiv_ccg_print_coord(const char *message, const SubdivCCGCoord *coord);
bool BKE_subdiv_ccg_check_coord_valid(const SubdivCCG *subdiv_ccg, const SubdivCCGCoord *coord);

/* CCG element neighbors.
 *
 * Neighbors are considered:
 *
 * - For an inner elements of a grid other elements which are sharing same row or column (4
 *   neighbor elements in total).
 *
 * - For the corner element a single neighboring element on every adjacent edge, single from
 *   every grid.
 *
 * - For the boundary element two neighbor elements on the boundary (from same grid) and one
 *   element inside of every neighboring grid. */

/* Get actual neighbors of the given coordinate.
 *
 * SubdivCCGNeighbors.neighbors must be freed if it is not equal to
 * SubdivCCGNeighbors.fixed_neighbors.
 *
 * If include_duplicates is true, vertices in other grids that match
 * the current vertex are added at the end of the coords array. */
void BKE_subdiv_ccg_neighbor_coords_get(const SubdivCCG *subdiv_ccg,
                                        const SubdivCCGCoord *coord,
                                        bool include_duplicates,
                                        SubdivCCGNeighbors *r_neighbors);

int BKE_subdiv_ccg_grid_to_face_index(const SubdivCCG *subdiv_ccg, int grid_index);
void BKE_subdiv_ccg_eval_limit_point(const SubdivCCG *subdiv_ccg,
                                     const SubdivCCGCoord *coord,
                                     float r_point[3]);

typedef enum SubdivCCGAdjacencyType {
  SUBDIV_CCG_ADJACENT_NONE,
  SUBDIV_CCG_ADJACENT_VERTEX,
  SUBDIV_CCG_ADJACENT_EDGE,
} SubdivCCGAdjacencyType;

#ifdef __cplusplus

/* Returns if a grid coordinates is adjacent to a coarse mesh edge, vertex or nothing. If it is
 * adjacent to an edge, r_v1 and r_v2 will be set to the two vertices of that edge. If it is
 * adjacent to a vertex, r_v1 and r_v2 will be the index of that vertex. */
<<<<<<< HEAD
SubdivCCGAdjacencyType BKE_subdiv_ccg_coarse_mesh_adjacency_info_get(
    const SubdivCCG *subdiv_ccg,
    const SubdivCCGCoord *coord,
    const int *corner_verts,
    const blender::OffsetIndices<int> polys,
    int *r_v1,
    int *r_v2);

#endif
=======
SubdivCCGAdjacencyType BKE_subdiv_ccg_coarse_mesh_adjacency_info_get(const SubdivCCG *subdiv_ccg,
                                                                     const SubdivCCGCoord *coord,
                                                                     const int *corner_verts,
                                                                     int corners_num,
                                                                     const struct MPoly *mpoly,
                                                                     int *r_v1,
                                                                     int *r_v2);
>>>>>>> 73d0531f

/* Get array which is indexed by face index and contains index of a first grid of the face.
 *
 * The "ensure" version allocates the mapping if it's not known yet and stores it in the subdiv_ccg
 * descriptor. This function is NOT safe for threading.
 *
 * The "get" version simply returns cached array. */
const int *BKE_subdiv_ccg_start_face_grid_index_ensure(SubdivCCG *subdiv_ccg);
const int *BKE_subdiv_ccg_start_face_grid_index_get(const SubdivCCG *subdiv_ccg);

void BKE_subdiv_ccg_grid_hidden_ensure(SubdivCCG *subdiv_ccg, int grid_index);
void BKE_subdiv_ccg_grid_hidden_free(SubdivCCG *subdiv_ccg, int grid_index);

#ifdef __cplusplus
}
#endif<|MERGE_RESOLUTION|>--- conflicted
+++ resolved
@@ -312,25 +312,15 @@
 /* Returns if a grid coordinates is adjacent to a coarse mesh edge, vertex or nothing. If it is
  * adjacent to an edge, r_v1 and r_v2 will be set to the two vertices of that edge. If it is
  * adjacent to a vertex, r_v1 and r_v2 will be the index of that vertex. */
-<<<<<<< HEAD
 SubdivCCGAdjacencyType BKE_subdiv_ccg_coarse_mesh_adjacency_info_get(
     const SubdivCCG *subdiv_ccg,
     const SubdivCCGCoord *coord,
-    const int *corner_verts,
-    const blender::OffsetIndices<int> polys,
+    blender::Span<int> corner_verts,
+    blender::OffsetIndices<int> polys,
     int *r_v1,
     int *r_v2);
 
 #endif
-=======
-SubdivCCGAdjacencyType BKE_subdiv_ccg_coarse_mesh_adjacency_info_get(const SubdivCCG *subdiv_ccg,
-                                                                     const SubdivCCGCoord *coord,
-                                                                     const int *corner_verts,
-                                                                     int corners_num,
-                                                                     const struct MPoly *mpoly,
-                                                                     int *r_v1,
-                                                                     int *r_v2);
->>>>>>> 73d0531f
 
 /* Get array which is indexed by face index and contains index of a first grid of the face.
  *
