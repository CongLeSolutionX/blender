--- conflicted
+++ resolved
@@ -1429,11 +1429,8 @@
 #define FN_NODE_AXES_TO_ROTATION 1244
 #define FN_NODE_HASH_VALUE 1245
 #define FN_NODE_INTEGER_MATH 1246
-<<<<<<< HEAD
-#define FN_NODE_BIT_MATH 1247
-=======
 #define FN_NODE_MATRIX_DETERMINANT 1247
->>>>>>> 1125d6ee
+#define FN_NODE_BIT_MATH 1248
 
 /** \} */
 
