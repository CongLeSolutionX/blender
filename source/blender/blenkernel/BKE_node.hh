--- conflicted
+++ resolved
@@ -997,13 +997,10 @@
 #define SH_NODE_MIX 713
 #define SH_NODE_BSDF_RAY_PORTAL 714
 #define SH_NODE_TEX_GABOR 715
-<<<<<<< HEAD
-#define SH_NODE_NPR 716
-#define SH_NODE_NPR_INPUT 717
-#define SH_NODE_NPR_OUTPUT 718
-=======
 #define SH_NODE_BSDF_METALLIC 716
->>>>>>> d3909d42
+#define SH_NODE_NPR 717
+#define SH_NODE_NPR_INPUT 718
+#define SH_NODE_NPR_OUTPUT 719
 
 /** \} */
 
