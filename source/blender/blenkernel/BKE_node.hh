/* SPDX-FileCopyrightText: 2023 Blender Authors
 *
 * SPDX-License-Identifier: GPL-2.0-or-later */

#pragma once

/** \file
 * \ingroup bke
 */

#include "BLI_compiler_compat.h"
#include "BLI_ghash.h"
#include "BLI_math_vector_types.hh"
#include "BLI_span.hh"

#include "DNA_listBase.h"

#include "BKE_volume_enums.hh"

/* for FOREACH_NODETREE_BEGIN */
#include "DNA_node_types.h"

#include "RNA_types.hh"

#include "BLI_map.hh"
#include "BLI_string_ref.hh"

/* not very important, but the stack solver likes to know a maximum */
#define MAX_SOCKET 512

struct BlendDataReader;
struct BlendWriter;
struct FreestyleLineStyle;
struct GPUMaterial;
struct GPUNodeStack;
struct ID;
struct ImBuf;
struct LibraryForeachIDData;
struct Light;
struct Main;
struct Material;
struct PointerRNA;
struct Scene;
struct SpaceNode;
struct Tex;
struct World;
struct bContext;
struct bNode;
struct bNodeExecContext;
struct bNodeTreeExec;
struct bNodeExecData;
struct bNodeInstanceHash;
struct bNodeLink;
struct bNodeSocket;
struct bNodeStack;
struct bNodeTree;
struct bNodeTreeExec;
struct bNodeTreeType;
struct uiLayout;

namespace blender {
class CPPType;
namespace nodes {
class DNode;
class NodeMultiFunctionBuilder;
class GeoNodeExecParams;
class NodeDeclaration;
class NodeDeclarationBuilder;
class GatherAddNodeSearchParams;
class GatherLinkSearchOpParams;
struct NodeExtraInfoParams;
namespace value_elem {
class InverseElemEvalParams;
class ElemEvalParams;
}  // namespace value_elem
namespace inverse_eval {
class InverseEvalParams;
}  // namespace inverse_eval
}  // namespace nodes
namespace realtime_compositor {
class Context;
class NodeOperation;
class ShaderNode;
}  // namespace realtime_compositor
}  // namespace blender

namespace blender::bke {

/* -------------------------------------------------------------------- */
/** \name Node Type Definitions
 * \{ */

/**
 * \brief Compact definition of a node socket.
 *
 * Can be used to quickly define a list of static sockets for a node,
 * which are added to each new node of that type.
 *
 * \deprecated This struct is used by C nodes to define templates as simple
 * static struct lists. These are converted to the new template collections
 * in RNA types automatically.
 */
struct bNodeSocketTemplate {
  int type;
  char name[64];                /* MAX_NAME */
  float val1, val2, val3, val4; /* default alloc value for inputs */
  float min, max;
  int subtype; /* would use PropertySubType but this is a bad level include to use RNA */
  int flag;

  /* after this line is used internal only */
  bNodeSocket *sock;   /* used to hold verified socket */
  char identifier[64]; /* generated from name */
};

/* Use `void *` for callbacks that require C++. This is rather ugly, but works well for now. This
 * would not be necessary if we would use bNodeSocketType and bNodeType only in C++ code.
 * However, achieving this requires quite a few changes currently. */
using NodeMultiFunctionBuildFunction = void (*)(blender::nodes::NodeMultiFunctionBuilder &builder);
using NodeGeometryExecFunction = void (*)(blender::nodes::GeoNodeExecParams params);
using NodeDeclareFunction = void (*)(blender::nodes::NodeDeclarationBuilder &builder);
using NodeDeclareDynamicFunction = void (*)(const bNodeTree &tree,
                                            const bNode &node,
                                            blender::nodes::NodeDeclarationBuilder &builder);
using SocketGetCPPValueFunction = void (*)(const void *socket_value, void *r_value);
using SocketGetGeometryNodesCPPValueFunction = void (*)(const void *socket_value, void *r_value);

/* Adds socket link operations that are specific to this node type. */
using NodeGatherSocketLinkOperationsFunction =
    void (*)(blender::nodes::GatherLinkSearchOpParams &params);

/* Adds node add menu operations that are specific to this node type. */
using NodeGatherAddOperationsFunction =
    void (*)(blender::nodes::GatherAddNodeSearchParams &params);

using NodeGetCompositorOperationFunction = blender::realtime_compositor::NodeOperation
    *(*)(blender::realtime_compositor::Context &context, blender::nodes::DNode node);
using NodeGetCompositorShaderNodeFunction =
    blender::realtime_compositor::ShaderNode *(*)(blender::nodes::DNode node);
using NodeExtraInfoFunction = void (*)(blender::nodes::NodeExtraInfoParams &params);
using NodeInverseElemEvalFunction =
    void (*)(blender::nodes::value_elem::InverseElemEvalParams &params);
using NodeElemEvalFunction = void (*)(blender::nodes::value_elem::ElemEvalParams &params);
using NodeInverseEvalFunction = void (*)(blender::nodes::inverse_eval::InverseEvalParams &params);

/**
 * \brief Defines a socket type.
 *
 * Defines the appearance and behavior of a socket in the UI.
 */
struct bNodeSocketType {
  /** Identifier name. */
  char idname[64];
  /** Type label. */
  char label[64];
  /** Sub-type label. */
  char subtype_label[64];

  void (*draw)(
      bContext *C, uiLayout *layout, PointerRNA *ptr, PointerRNA *node_ptr, const char *text);
  void (*draw_color)(bContext *C, PointerRNA *ptr, PointerRNA *node_ptr, float *r_color);
  void (*draw_color_simple)(const bNodeSocketType *socket_type, float *r_color);

  void (*interface_draw)(ID *id, bNodeTreeInterfaceSocket *socket, bContext *C, uiLayout *layout);
  void (*interface_init_socket)(ID *id,
                                const bNodeTreeInterfaceSocket *interface_socket,
                                bNode *node,
                                bNodeSocket *socket,
                                const char *data_path);
  void (*interface_from_socket)(ID *id,
                                bNodeTreeInterfaceSocket *interface_socket,
                                const bNode *node,
                                const bNodeSocket *socket);

  /* RNA integration */
  ExtensionRNA ext_socket;
  ExtensionRNA ext_interface;

  /* for standard socket types in C */
  int type, subtype;

  /* When set, bNodeSocket->limit does not have any effect anymore. */
  bool use_link_limits_of_type;
  int input_link_limit;
  int output_link_limit;

  /* Callback to free the socket type. */
  void (*free_self)(bNodeSocketType *stype);

  /* Return the CPPType of this socket. */
  const blender::CPPType *base_cpp_type;
  /* Get the value of this socket in a generic way. */
  SocketGetCPPValueFunction get_base_cpp_value;
  /* Get geometry nodes cpp type. */
  const blender::CPPType *geometry_nodes_cpp_type;
  /* Get geometry nodes cpp value. */
  SocketGetGeometryNodesCPPValueFunction get_geometry_nodes_cpp_value;
  /* Default value for this socket type. */
  const void *geometry_nodes_default_cpp_value;
};

using NodeInitExecFunction = void *(*)(bNodeExecContext *context,
                                       bNode *node,
                                       bNodeInstanceKey key);
using NodeFreeExecFunction = void (*)(void *nodedata);
using NodeExecFunction = void (*)(
    void *data, int thread, bNode *, bNodeExecData *execdata, bNodeStack **in, bNodeStack **out);
using NodeGPUExecFunction = int (*)(
    GPUMaterial *mat, bNode *node, bNodeExecData *execdata, GPUNodeStack *in, GPUNodeStack *out);
using NodeMaterialXFunction = void (*)(void *data, bNode *node, bNodeSocket *out);

/**
 * \brief Defines a node type.
 *
 * Initial attributes and constants for a node as well as callback functions
 * implementing the node behavior.
 */
struct bNodeType {
  char idname[64]; /* identifier name */
  int type;

  char ui_name[64]; /* MAX_NAME */
  char ui_description[256];
  int ui_icon;
  /** Should usually use the idname instead, but this enum type is still exposed in Python. */
  const char *enum_name_legacy;

  float width, minwidth, maxwidth;
  float height, minheight, maxheight;
  short nclass, flag;

  /* templates for static sockets */
  bNodeSocketTemplate *inputs, *outputs;

  char storagename[64]; /* struct name for DNA */

  /* Draw the option buttons on the node */
  void (*draw_buttons)(uiLayout *, bContext *C, PointerRNA *ptr);
  /* Additional parameters in the side panel */
  void (*draw_buttons_ex)(uiLayout *, bContext *C, PointerRNA *ptr);

  /* Additional drawing on backdrop */
  void (*draw_backdrop)(SpaceNode *snode, ImBuf *backdrop, bNode *node, int x, int y);

  /**
   * Optional custom label function for the node header.
   * \note Used as a fallback when #bNode.label isn't set.
   */
  void (*labelfunc)(const bNodeTree *ntree, const bNode *node, char *label, int label_maxncpy);

  /** Optional override for node class, used for drawing node header. */
  int (*ui_class)(const bNode *node);
  /** Optional dynamic description of what the node group does. */
  std::string (*ui_description_fn)(const bNode &node);

  /** Called when the node is updated in the editor. */
  void (*updatefunc)(bNodeTree *ntree, bNode *node);
  /** Check and update if internal ID data has changed. */
  void (*group_update_func)(bNodeTree *ntree, bNode *node);

  /**
   * Initialize a new node instance of this type after creation.
   *
   * \note Assignments to `node->id` must not increment the user of the ID.
   * This is handled by the caller of this callback.
   */
  void (*initfunc)(bNodeTree *ntree, bNode *node);
  /**
   * Free the node instance.
   *
   * \note Access to `node->id` must be avoided in this function as this is called
   * while freeing #Main, the state of this ID is undefined.
   * Higher level logic to remove the node handles the user-count.
   */
  void (*freefunc)(bNode *node);
  /** Make a copy of the node instance. */
  void (*copyfunc)(bNodeTree *dest_ntree, bNode *dest_node, const bNode *src_node);

  /* Registerable API callback versions, called in addition to C callbacks */
  void (*initfunc_api)(const bContext *C, PointerRNA *ptr);
  void (*freefunc_api)(PointerRNA *ptr);
  void (*copyfunc_api)(PointerRNA *ptr, const bNode *src_node);

  /**
   * An additional poll test for deciding whether nodes should be an option in search menus.
   * Potentially more strict poll than #poll(), but doesn't have to check the same things.
   */
  bool (*add_ui_poll)(const bContext *C);

  /**
   * Can this node type be added to a node tree?
   * \param r_disabled_hint: Hint to display in the UI when the poll fails.
   *                         The callback can set this to a static string without having to
   *                         null-check it (or without setting it to null if it's not used).
   *                         The caller must pass a valid `const char **` and null-initialize it
   *                         when it's not just a dummy, that is, if it actually wants to access
   *                         the returned disabled-hint (null-check needed!).
   */
  bool (*poll)(const bNodeType *ntype, const bNodeTree *nodetree, const char **r_disabled_hint);
  /**
   * Can this node be added to a node tree?
   * \param r_disabled_hint: See `poll()`.
   */
  bool (*poll_instance)(const bNode *node,
                        const bNodeTree *nodetree,
                        const char **r_disabled_hint);

  /* Optional handling of link insertion. Returns false if the link shouldn't be created. */
  bool (*insert_link)(bNodeTree *ntree, bNode *node, bNodeLink *link);

  void (*free_self)(bNodeType *ntype);

  /* **** execution callbacks **** */
  NodeInitExecFunction init_exec_fn;
  NodeFreeExecFunction free_exec_fn;
  NodeExecFunction exec_fn;
  /* gpu */
  NodeGPUExecFunction gpu_fn;
  /* MaterialX */
  NodeMaterialXFunction materialx_fn;

  /* Get an instance of this node's compositor operation. Freeing the instance is the
   * responsibility of the caller. */
  NodeGetCompositorOperationFunction get_compositor_operation;

  /* Get an instance of this node's compositor shader node. Freeing the instance is the
   * responsibility of the caller. */
  NodeGetCompositorShaderNodeFunction get_compositor_shader_node;

  /* A message to display in the node header for unsupported realtime compositor nodes. The message
   * is assumed to be static and thus require no memory handling. This field is to be removed when
   * all nodes are supported. */
  const char *realtime_compositor_unsupported_message;

  /* Build a multi-function for this node. */
  NodeMultiFunctionBuildFunction build_multi_function;

  /* Execute a geometry node. */
  NodeGeometryExecFunction geometry_node_execute;

  /**
   * Declares which sockets and panels the node has. It has to be able to generate a declaration
   * with and without a specific node context. If the declaration depends on the node, but the node
   * is not provided, then the declaration should be generated as much as possible and everything
   * that depends on the node context should be skipped.
   */
  NodeDeclareFunction declare;

  /**
   * Declaration of the node outside of any context. If the node declaration is never dependent on
   * the node context, this declaration is also shared with the corresponding node instances.
   * Otherwise, it mainly allows checking what sockets a node will have, without having to create
   * the node. In this case, the static declaration is mostly just a hint, and does not have to
   * match with the final node.
   */
  blender::nodes::NodeDeclaration *static_declaration;

  /**
   * Add to the list of search names and operations gathered by node link drag searching.
   * Usually it isn't necessary to override the default behavior here, but a node type can have
   * custom behavior here like adding custom search items.
   */
  NodeGatherSocketLinkOperationsFunction gather_link_search_ops;

  /** Get extra information that is drawn next to the node. */
  NodeExtraInfoFunction get_extra_info;

  /**
   * "Abstract" evaluation of the node. It tells the caller which parts of the inputs affect which
   * parts of the outputs.
   */
  NodeElemEvalFunction eval_elem;

  /**
   * Similar to #eval_elem but tells the caller which parts of the inputs have to be modified to
   * modify the outputs.
   */
  NodeInverseElemEvalFunction eval_inverse_elem;

  /**
   * Evaluates the inverse of the node if possible. This evaluation has access to logged values of
   * all input sockets as well as new values for output sockets. Based on that, it should determine
   * how one or more of the inputs should change so that the output becomes the given one.
   */
  NodeInverseEvalFunction eval_inverse;

  /**
   * Registers operators that are specific to this node. This allows nodes to be more
   * self-contained compared to the alternative to registering all operators in a more central
   * place.
   */
  void (*register_operators)();

  /** True when the node cannot be muted. */
  bool no_muting;
  /** True when the node still works but it's usage is discouraged. */
  const char *deprecation_notice;

  /* RNA integration */
  ExtensionRNA rna_ext;
};

/** #bNodeType.nclass (for add-menu and themes). */
#define NODE_CLASS_INPUT 0
#define NODE_CLASS_OUTPUT 1
#define NODE_CLASS_OP_COLOR 3
#define NODE_CLASS_OP_VECTOR 4
#define NODE_CLASS_OP_FILTER 5
#define NODE_CLASS_GROUP 6
#define NODE_CLASS_CONVERTER 8
#define NODE_CLASS_MATTE 9
#define NODE_CLASS_DISTORT 10
#define NODE_CLASS_PATTERN 12
#define NODE_CLASS_TEXTURE 13
#define NODE_CLASS_SCRIPT 32
#define NODE_CLASS_INTERFACE 33
#define NODE_CLASS_SHADER 40
#define NODE_CLASS_GEOMETRY 41
#define NODE_CLASS_ATTRIBUTE 42
#define NODE_CLASS_LAYOUT 100

/**
 * Color tag stored per node group. This affects the header color of group nodes.
 * Note that these values are written to DNA.
 *
 * This is separate from the `NODE_CLASS_*` enum, because those have some additional items and are
 * not purely color tags. Some classes also have functional effects (e.g. `NODE_CLASS_INPUT`).
 */
enum class NodeGroupColorTag {
  None = 0,
  Attribute = 1,
  Color = 2,
  Converter = 3,
  Distort = 4,
  Filter = 5,
  Geometry = 6,
  Input = 7,
  Matte = 8,
  Output = 9,
  Script = 10,
  Shader = 11,
  Texture = 12,
  Vector = 13,
};

using bNodeClassCallback = void (*)(void *calldata, int nclass, const char *name);

struct bNodeTreeType {
  int type;        /* type identifier */
  char idname[64]; /* identifier name */

  /* The ID name of group nodes for this type. */
  char group_idname[64];

  char ui_name[64];
  char ui_description[256];
  int ui_icon;

  /* callbacks */
  /* Iteration over all node classes. */
  void (*foreach_nodeclass)(void *calldata, bNodeClassCallback func);
  /* Check visibility in the node editor */
  bool (*poll)(const bContext *C, bNodeTreeType *ntreetype);
  /* Select a node tree from the context */
  void (*get_from_context)(
      const bContext *C, bNodeTreeType *ntreetype, bNodeTree **r_ntree, ID **r_id, ID **r_from);

  /* calls allowing threaded composite */
  void (*localize)(bNodeTree *localtree, bNodeTree *ntree);
  void (*local_merge)(Main *bmain, bNodeTree *localtree, bNodeTree *ntree);

  /* Tree update. Overrides `nodetype->updatetreefunc`. */
  void (*update)(bNodeTree *ntree);

  bool (*validate_link)(eNodeSocketDatatype from, eNodeSocketDatatype to);

  void (*node_add_init)(bNodeTree *ntree, bNode *bnode);

  /* Check if the socket type is valid for this tree type. */
  bool (*valid_socket_type)(bNodeTreeType *ntreetype, bNodeSocketType *socket_type);

  /* RNA integration */
  ExtensionRNA rna_ext;
};

/** \} */

/* -------------------------------------------------------------------- */
/** \name Generic API, Trees
 * \{ */

bNodeTreeType *node_tree_type_find(const char *idname);
void node_tree_type_add(bNodeTreeType *nt);
void node_tree_type_free_link(const bNodeTreeType *nt);
bool node_tree_is_registered(const bNodeTree *ntree);
GHashIterator *node_tree_type_get_iterator();

/* Helper macros for iterating over tree types. */
#define NODE_TREE_TYPES_BEGIN(ntype) \
  { \
    GHashIterator *__node_tree_type_iter__ = blender::bke::node_tree_type_get_iterator(); \
    for (; !BLI_ghashIterator_done(__node_tree_type_iter__); \
         BLI_ghashIterator_step(__node_tree_type_iter__)) \
    { \
      blender::bke::bNodeTreeType *ntype = (blender::bke::bNodeTreeType *) \
          BLI_ghashIterator_getValue(__node_tree_type_iter__);

#define NODE_TREE_TYPES_END \
  } \
  BLI_ghashIterator_free(__node_tree_type_iter__); \
  } \
  (void)0

/**
 * Try to initialize all type-info in a node tree.
 *
 * \note In general undefined type-info is a perfectly valid case,
 * the type may just be registered later.
 * In that case the update_typeinfo function will set type-info on registration
 * and do necessary updates.
 */
void node_tree_set_type(const bContext *C, bNodeTree *ntree);

bNodeTree *node_tree_add_tree(Main *bmain, const char *name, const char *idname);

/**
 * Add a new (non-embedded) node tree, like #node_tree_add_tree, but allows to create it inside a
 * given library. Used mainly by readfile code when versioning linked data.
 */
bNodeTree *node_tree_add_in_lib(Main *bmain,
                                Library *owner_library,
                                const char *name,
                                const char *idname);

/**
 * Free tree which is embedded into another data-block.
 */
void node_tree_free_embedded_tree(bNodeTree *ntree);

/**
 * Get address of potential node-tree pointer of given ID.
 *
 * \warning Using this function directly is potentially dangerous, if you don't know or are not
 * sure, please use `node_tree_from_id()` instead.
 */
bNodeTree **node_tree_ptr_from_id(ID *id);

/**
 * Returns the private NodeTree object of the data-block, if it has one.
 */
bNodeTree *node_tree_from_id(ID *id);

void node_tree_free_local_tree(bNodeTree *ntree);

/**
 * Check recursively if a node tree contains another.
 */
bool node_tree_contains_tree(const bNodeTree *tree_to_search_in,
                             const bNodeTree *tree_to_search_for);

void node_tree_update_all_users(Main *main, ID *id);

/**
 * XXX: old trees handle output flags automatically based on special output
 * node types and last active selection.
 * New tree types have a per-output socket flag to indicate the final output to use explicitly.
 */
void node_tree_set_output(bNodeTree *ntree);

/**
 * Returns localized tree for execution in threads.
 *
 * \param new_owner_id: the owner ID of the localized nodetree, may be null if unknown or
 * irrelevant.
 */
bNodeTree *node_tree_localize(bNodeTree *ntree, ID *new_owner_id);

/**
 * This is only direct data, tree itself should have been written.
 */
void node_tree_blend_write(BlendWriter *writer, bNodeTree *ntree);

/** \} */

/* -------------------------------------------------------------------- */
/** \name Generic API, Nodes
 * \{ */

bNodeType *node_type_find(const char *idname);
const char *node_type_find_alias(const char *idname);
void node_register_type(bNodeType *ntype);
void node_unregister_type(bNodeType *ntype);
void node_register_alias(bNodeType *nt, const char *alias);
GHashIterator *node_type_get_iterator();

/* Helper macros for iterating over node types. */
#define NODE_TYPES_BEGIN(ntype) \
  { \
    GHashIterator *__node_type_iter__ = blender::bke::node_type_get_iterator(); \
    for (; !BLI_ghashIterator_done(__node_type_iter__); \
         BLI_ghashIterator_step(__node_type_iter__)) { \
      blender::bke::bNodeType *ntype = (blender::bke::bNodeType *)BLI_ghashIterator_getValue( \
          __node_type_iter__);

#define NODE_TYPES_END \
  } \
  BLI_ghashIterator_free(__node_type_iter__); \
  } \
  ((void)0)

bNodeSocketType *node_socket_type_find(const char *idname);
void node_register_socket_type(bNodeSocketType *stype);
void node_unregister_socket_type(bNodeSocketType *stype);
bool node_socket_is_registered(const bNodeSocket *sock);
GHashIterator *node_socket_type_get_iterator();
const char *node_socket_type_label(const bNodeSocketType *stype);

const char *node_static_socket_type(int type, int subtype);
const char *node_static_socket_interface_type_new(int type, int subtype);
const char *node_static_socket_label(int type, int subtype);

/* Helper macros for iterating over node types. */
#define NODE_SOCKET_TYPES_BEGIN(stype) \
  { \
    GHashIterator *__node_socket_type_iter__ = blender::bke::node_socket_type_get_iterator(); \
    for (; !BLI_ghashIterator_done(__node_socket_type_iter__); \
         BLI_ghashIterator_step(__node_socket_type_iter__)) \
    { \
      blender::bke::bNodeSocketType *stype = (blender::bke::bNodeSocketType *) \
          BLI_ghashIterator_getValue(__node_socket_type_iter__);

#define NODE_SOCKET_TYPES_END \
  } \
  BLI_ghashIterator_free(__node_socket_type_iter__); \
  } \
  ((void)0)

bNodeSocket *node_find_socket(bNode *node, eNodeSocketInOut in_out, StringRef identifier);
const bNodeSocket *node_find_socket(const bNode *node,
                                    eNodeSocketInOut in_out,
                                    StringRef identifier);
bNodeSocket *node_add_socket(bNodeTree *ntree,
                             bNode *node,
                             eNodeSocketInOut in_out,
                             const char *idname,
                             const char *identifier,
                             const char *name);
bNodeSocket *node_add_static_socket(bNodeTree *ntree,
                                    bNode *node,
                                    eNodeSocketInOut in_out,
                                    int type,
                                    int subtype,
                                    const char *identifier,
                                    const char *name);
void node_remove_socket(bNodeTree *ntree, bNode *node, bNodeSocket *sock);

void node_modify_socket_type_static(
    bNodeTree *ntree, bNode *node, bNodeSocket *sock, int type, int subtype);

bNode *node_add_node(const bContext *C, bNodeTree *ntree, const char *idname);
bNode *node_add_static_node(const bContext *C, bNodeTree *ntree, int type);

/**
 * Find the first available, non-duplicate name for a given node.
 */
void node_unique_name(bNodeTree *ntree, bNode *node);
/**
 * Create a new unique integer identifier for the node. Also set the node's
 * index in the tree, which is an eagerly maintained cache.
 */
void node_unique_id(bNodeTree *ntree, bNode *node);

/**
 * Delete node, associated animation data and ID user count.
 */
void node_remove_node(Main *bmain, bNodeTree *ntree, bNode *node, bool do_id_user);

void node_dimensions_get(const bNode *node, float *r_width, float *r_height);
void node_tag_update_id(bNode *node);
void node_internal_links(bNode *node, bNodeLink **r_links, int *r_len);

/**
 * Also used via RNA API, so we check for proper input output direction.
 */
bNodeLink *node_add_link(
    bNodeTree *ntree, bNode *fromnode, bNodeSocket *fromsock, bNode *tonode, bNodeSocket *tosock);
void node_remove_link(bNodeTree *ntree, bNodeLink *link);
void node_remove_socket_links(bNodeTree *ntree, bNodeSocket *sock);

bool node_link_is_hidden(const bNodeLink *link);

void node_attach_node(bNodeTree *ntree, bNode *node, bNode *parent);
void node_detach_node(bNodeTree *ntree, bNode *node);

/**
 * Finds a node based on given socket and returns true on success.
 */
bool node_find_node_try(bNodeTree *ntree, bNodeSocket *sock, bNode **r_node, int *r_sockindex);

/**
 * Same as #node_find_node_try but expects that the socket definitely is in the node tree.
 */
void node_find_node(bNodeTree *ntree, bNodeSocket *sock, bNode **r_node, int *r_sockindex);
/**
 * Finds a node based on its name.
 */
bNode *node_find_node_by_name(bNodeTree *ntree, const char *name);

bool node_is_parent_and_child(const bNode *parent, const bNode *child);

int node_count_socket_links(const bNodeTree *ntree, const bNodeSocket *sock);

/**
 * Selects or deselects the node. If the node is deselected, all its sockets are deselected too.
 * \return True if any selection was changed.
 */
bool node_set_selected(bNode *node, bool select);
/**
 * Two active flags, ID nodes have special flag for buttons display.
 */
void node_set_active(bNodeTree *ntree, bNode *node);
bNode *node_get_active(bNodeTree *ntree);
void node_clear_active(bNodeTree *ntree);
/**
 * Two active flags, ID nodes have special flag for buttons display.
 */
bNode *node_get_active_texture(bNodeTree *ntree);

int node_socket_link_limit(const bNodeSocket *sock);

/**
 * Node Instance Hash.
 */
struct bNodeInstanceHash {
  /** XXX should be made a direct member, #GHash allocation needs to support it */
  GHash *ghash;
};

using bNodeInstanceValueFP = void (*)(void *value);

/**
 * Magic number for initial hash key.
 */
extern const bNodeInstanceKey NODE_INSTANCE_KEY_BASE;
extern const bNodeInstanceKey NODE_INSTANCE_KEY_NONE;

bNodeInstanceKey node_instance_key(bNodeInstanceKey parent_key,
                                   const bNodeTree *ntree,
                                   const bNode *node);

bNodeInstanceHash *node_instance_hash_new(const char *info);
void node_instance_hash_free(bNodeInstanceHash *hash, bNodeInstanceValueFP valfreefp);
void node_instance_hash_insert(bNodeInstanceHash *hash, bNodeInstanceKey key, void *value);
void *node_instance_hash_lookup(bNodeInstanceHash *hash, bNodeInstanceKey key);
int node_instance_hash_remove(bNodeInstanceHash *hash,
                              bNodeInstanceKey key,
                              bNodeInstanceValueFP valfreefp);
void node_instance_hash_clear(bNodeInstanceHash *hash, bNodeInstanceValueFP valfreefp);
void *node_instance_hash_pop(bNodeInstanceHash *hash, bNodeInstanceKey key);
int node_instance_hash_haskey(bNodeInstanceHash *hash, bNodeInstanceKey key);
int node_instance_hash_size(bNodeInstanceHash *hash);

void node_instance_hash_clear_tags(bNodeInstanceHash *hash);
void node_instance_hash_tag(bNodeInstanceHash *hash, void *value);
bool node_instance_hash_tag_key(bNodeInstanceHash *hash, bNodeInstanceKey key);
void node_instance_hash_remove_untagged(bNodeInstanceHash *hash, bNodeInstanceValueFP valfreefp);

/** \} */

/* -------------------------------------------------------------------- */
/** \name Node Type Access
 * \{ */

bool node_group_poll(const bNodeTree *nodetree,
                     const bNodeTree *grouptree,
                     const char **r_disabled_hint);

void node_type_base_custom(
    bNodeType *ntype, const char *idname, const char *name, const char *enum_name, short nclass);

/**
 * \warning Nodes defining a storage type _must_ allocate this for new nodes.
 * Otherwise nodes will reload as undefined (#46619).
 */
void node_type_storage(bNodeType *ntype,
                       const char *storagename,
                       void (*freefunc)(bNode *node),
                       void (*copyfunc)(bNodeTree *dest_ntree,
                                        bNode *dest_node,
                                        const bNode *src_node));

/** \} */

/* -------------------------------------------------------------------- */
/** \name Common Node Types
 * \{ */

#define NODE_UNDEFINED -2 /* node type is not registered */
#define NODE_CUSTOM -1    /* for dynamically registered custom types */
#define NODE_GROUP 2
// #define NODE_FORLOOP 3       /* deprecated */
// #define NODE_WHILELOOP   4   /* deprecated */
#define NODE_FRAME 5
#define NODE_REROUTE 6
#define NODE_GROUP_INPUT 7
#define NODE_GROUP_OUTPUT 8
#define NODE_CUSTOM_GROUP 9

/** \} */

/* -------------------------------------------------------------------- */
/** \name Node Tree Iterator
 *
 * Utility macro for visiting every node tree in the library data,
 * including local bNodeTree blocks in other IDs.
 * This avoids the need for callback functions and allows executing code
 * in a single inner code block.
 *
 * Variables:
 *
 * - nodetree:
 *   The actual bNodeTree data block.
 *   Check `nodetree->idname` or `nodetree->typeinfo` to use only specific types.
 *
 * - id:
 *   The owner of the bNodeTree data block.
 *   Same as nodetree if it's a linkable node tree from the library.
 *
 * Examples:
 *
 * \code{.c}
 * FOREACH_NODETREE_BEGIN(bmain, nodetree, id) {
 *     if (id == nodetree)
 *         printf("This is a linkable node tree");
 * } FOREACH_NODETREE_END;
 *
 * FOREACH_NODETREE_BEGIN(bmain, nodetree, id) {
 *     if (nodetree->idname == "ShaderNodeTree")
 *         printf("This is a shader node tree);
 *     if (GS(id) == ID_MA)
 *         printf(" and it's owned by a material");
 * } FOREACH_NODETREE_END;
 * \endcode
 *
 * \{ */

/* should be an opaque type, only for internal use by BKE_node_tree_iter_*** */
struct NodeTreeIterStore {
  bNodeTree *ngroup;
  Scene *scene;
  Material *mat;
  Tex *tex;
  Light *light;
  World *world;
  FreestyleLineStyle *linestyle;
};

void node_tree_iterator_init(NodeTreeIterStore *ntreeiter, Main *bmain);
bool node_tree_iterator_step(NodeTreeIterStore *ntreeiter, bNodeTree **r_nodetree, ID **r_id);

#define FOREACH_NODETREE_BEGIN(bmain, _nodetree, _id) \
  { \
    blender::bke::NodeTreeIterStore _nstore; \
    bNodeTree *_nodetree; \
    ID *_id; \
    /* avoid compiler warning about unused variables */ \
    blender::bke::node_tree_iterator_init(&_nstore, bmain); \
    while (blender::bke::node_tree_iterator_step(&_nstore, &_nodetree, &_id) == true) { \
      if (_nodetree) {

#define FOREACH_NODETREE_END \
  } \
  } \
  } \
  ((void)0)

/** \} */

/* -------------------------------------------------------------------- */
/** \name Node Tree
 */

void node_tree_remove_layer_n(bNodeTree *ntree, Scene *scene, int layer_index);

/* -------------------------------------------------------------------- */
/** \name Shader Nodes
 * \{ */

/* NOTE: types are needed to restore callbacks, don't change values. */

// #define SH_NODE_MATERIAL  100
#define SH_NODE_RGB 101
#define SH_NODE_VALUE 102
#define SH_NODE_MIX_RGB_LEGACY 103
#define SH_NODE_VALTORGB 104
#define SH_NODE_RGBTOBW 105
#define SH_NODE_SHADERTORGB 106
// #define SH_NODE_TEXTURE       106
#define SH_NODE_NORMAL 107
// #define SH_NODE_GEOMETRY  108
#define SH_NODE_MAPPING 109
#define SH_NODE_CURVE_VEC 110
#define SH_NODE_CURVE_RGB 111
#define SH_NODE_CAMERA 114
#define SH_NODE_MATH 115
#define SH_NODE_VECTOR_MATH 116
#define SH_NODE_SQUEEZE 117
// #define SH_NODE_MATERIAL_EXT  118
#define SH_NODE_INVERT 119
#define SH_NODE_SEPRGB_LEGACY 120
#define SH_NODE_COMBRGB_LEGACY 121
#define SH_NODE_HUE_SAT 122

#define SH_NODE_OUTPUT_MATERIAL 124
#define SH_NODE_OUTPUT_WORLD 125
#define SH_NODE_OUTPUT_LIGHT 126
#define SH_NODE_FRESNEL 127
#define SH_NODE_MIX_SHADER 128
#define SH_NODE_ATTRIBUTE 129
#define SH_NODE_BACKGROUND 130
#define SH_NODE_BSDF_GLOSSY 131
#define SH_NODE_BSDF_DIFFUSE 132
#define SH_NODE_BSDF_GLOSSY_LEGACY 133
#define SH_NODE_BSDF_GLASS 134
#define SH_NODE_BSDF_TRANSLUCENT 137
#define SH_NODE_BSDF_TRANSPARENT 138
#define SH_NODE_BSDF_SHEEN 139
#define SH_NODE_EMISSION 140
#define SH_NODE_NEW_GEOMETRY 141
#define SH_NODE_LIGHT_PATH 142
#define SH_NODE_TEX_IMAGE 143
#define SH_NODE_TEX_SKY 145
#define SH_NODE_TEX_GRADIENT 146
#define SH_NODE_TEX_VORONOI 147
#define SH_NODE_TEX_MAGIC 148
#define SH_NODE_TEX_WAVE 149
#define SH_NODE_TEX_NOISE 150
#define SH_NODE_TEX_MUSGRAVE_DEPRECATED 152
#define SH_NODE_TEX_COORD 155
#define SH_NODE_ADD_SHADER 156
#define SH_NODE_TEX_ENVIRONMENT 157
// #define SH_NODE_OUTPUT_TEXTURE 158
#define SH_NODE_HOLDOUT 159
#define SH_NODE_LAYER_WEIGHT 160
#define SH_NODE_VOLUME_ABSORPTION 161
#define SH_NODE_VOLUME_SCATTER 162
#define SH_NODE_GAMMA 163
#define SH_NODE_TEX_CHECKER 164
#define SH_NODE_BRIGHTCONTRAST 165
#define SH_NODE_LIGHT_FALLOFF 166
#define SH_NODE_OBJECT_INFO 167
#define SH_NODE_PARTICLE_INFO 168
#define SH_NODE_TEX_BRICK 169
#define SH_NODE_BUMP 170
#define SH_NODE_SCRIPT 171
#define SH_NODE_AMBIENT_OCCLUSION 172
#define SH_NODE_BSDF_REFRACTION 173
#define SH_NODE_TANGENT 174
#define SH_NODE_NORMAL_MAP 175
#define SH_NODE_HAIR_INFO 176
#define SH_NODE_SUBSURFACE_SCATTERING 177
#define SH_NODE_WIREFRAME 178
#define SH_NODE_BSDF_TOON 179
#define SH_NODE_WAVELENGTH 180
#define SH_NODE_BLACKBODY 181
#define SH_NODE_VECT_TRANSFORM 182
#define SH_NODE_SEPHSV_LEGACY 183
#define SH_NODE_COMBHSV_LEGACY 184
#define SH_NODE_BSDF_HAIR 185
// #define SH_NODE_LAMP 186
#define SH_NODE_UVMAP 187
#define SH_NODE_SEPXYZ 188
#define SH_NODE_COMBXYZ 189
#define SH_NODE_OUTPUT_LINESTYLE 190
#define SH_NODE_UVALONGSTROKE 191
#define SH_NODE_TEX_POINTDENSITY 192
#define SH_NODE_BSDF_PRINCIPLED 193
#define SH_NODE_TEX_IES 194
#define SH_NODE_EEVEE_SPECULAR 195
#define SH_NODE_BEVEL 197
#define SH_NODE_DISPLACEMENT 198
#define SH_NODE_VECTOR_DISPLACEMENT 199
#define SH_NODE_VOLUME_PRINCIPLED 200
/* 201..700 occupied by other node types, continue from 701 */
#define SH_NODE_BSDF_HAIR_PRINCIPLED 701
#define SH_NODE_MAP_RANGE 702
#define SH_NODE_CLAMP 703
#define SH_NODE_TEX_WHITE_NOISE 704
#define SH_NODE_VOLUME_INFO 705
#define SH_NODE_VERTEX_COLOR 706
#define SH_NODE_OUTPUT_AOV 707
#define SH_NODE_VECTOR_ROTATE 708
#define SH_NODE_CURVE_FLOAT 709
#define SH_NODE_POINT_INFO 710
#define SH_NODE_COMBINE_COLOR 711
#define SH_NODE_SEPARATE_COLOR 712
#define SH_NODE_MIX 713
#define SH_NODE_BSDF_RAY_PORTAL 714
#define SH_NODE_TEX_GABOR 715
#define SH_NODE_BSDF_METALLIC 716

/** \} */

/* -------------------------------------------------------------------- */
/** \name Composite Nodes
 * \{ */

/* output socket defines */
#define RRES_OUT_IMAGE 0
#define RRES_OUT_ALPHA 1

/* NOTE: types are needed to restore callbacks, don't change values. */
#define CMP_NODE_VIEWER 201
#define CMP_NODE_RGB 202
#define CMP_NODE_VALUE 203
#define CMP_NODE_MIX_RGB 204
#define CMP_NODE_VALTORGB 205
#define CMP_NODE_RGBTOBW 206
#define CMP_NODE_NORMAL 207
#define CMP_NODE_CURVE_VEC 208
#define CMP_NODE_CURVE_RGB 209
#define CMP_NODE_ALPHAOVER 210
#define CMP_NODE_BLUR 211
#define CMP_NODE_FILTER 212
#define CMP_NODE_MAP_VALUE 213
#define CMP_NODE_TIME 214
#define CMP_NODE_VECBLUR 215
#define CMP_NODE_SEPRGBA_LEGACY 216
#define CMP_NODE_SEPHSVA_LEGACY 217
#define CMP_NODE_SETALPHA 218
#define CMP_NODE_HUE_SAT 219
#define CMP_NODE_IMAGE 220
#define CMP_NODE_R_LAYERS 221
#define CMP_NODE_COMPOSITE 222
#define CMP_NODE_OUTPUT_FILE 223
#define CMP_NODE_TEXTURE 224
#define CMP_NODE_TRANSLATE 225
#define CMP_NODE_ZCOMBINE 226
#define CMP_NODE_COMBRGBA_LEGACY 227
#define CMP_NODE_DILATEERODE 228
#define CMP_NODE_ROTATE 229
#define CMP_NODE_SCALE 230
#define CMP_NODE_SEPYCCA_LEGACY 231
#define CMP_NODE_COMBYCCA_LEGACY 232
#define CMP_NODE_SEPYUVA_LEGACY 233
#define CMP_NODE_COMBYUVA_LEGACY 234
#define CMP_NODE_DIFF_MATTE 235
#define CMP_NODE_COLOR_SPILL 236
#define CMP_NODE_CHROMA_MATTE 237
#define CMP_NODE_CHANNEL_MATTE 238
#define CMP_NODE_FLIP 239
/* Split viewer node is now a regular split node: CMP_NODE_SPLIT. */
#define CMP_NODE_SPLITVIEWER__DEPRECATED 240
// #define CMP_NODE_INDEX_MASK  241
#define CMP_NODE_MAP_UV 242
#define CMP_NODE_ID_MASK 243
#define CMP_NODE_DEFOCUS 244
#define CMP_NODE_DISPLACE 245
#define CMP_NODE_COMBHSVA_LEGACY 246
#define CMP_NODE_MATH 247
#define CMP_NODE_LUMA_MATTE 248
#define CMP_NODE_BRIGHTCONTRAST 249
#define CMP_NODE_GAMMA 250
#define CMP_NODE_INVERT 251
#define CMP_NODE_NORMALIZE 252
#define CMP_NODE_CROP 253
#define CMP_NODE_DBLUR 254
#define CMP_NODE_BILATERALBLUR 255
#define CMP_NODE_PREMULKEY 256
#define CMP_NODE_DIST_MATTE 257
#define CMP_NODE_VIEW_LEVELS 258
#define CMP_NODE_COLOR_MATTE 259
#define CMP_NODE_COLORBALANCE 260
#define CMP_NODE_HUECORRECT 261
#define CMP_NODE_MOVIECLIP 262
#define CMP_NODE_STABILIZE2D 263
#define CMP_NODE_TRANSFORM 264
#define CMP_NODE_MOVIEDISTORTION 265
#define CMP_NODE_DOUBLEEDGEMASK 266
#define CMP_NODE_OUTPUT_MULTI_FILE__DEPRECATED \
  267 /* DEPRECATED multi file node has been merged into regular CMP_NODE_OUTPUT_FILE */
#define CMP_NODE_MASK 268
#define CMP_NODE_KEYINGSCREEN 269
#define CMP_NODE_KEYING 270
#define CMP_NODE_TRACKPOS 271
#define CMP_NODE_INPAINT 272
#define CMP_NODE_DESPECKLE 273
#define CMP_NODE_ANTIALIASING 274
#define CMP_NODE_KUWAHARA 275
#define CMP_NODE_SPLIT 276

#define CMP_NODE_GLARE 301
#define CMP_NODE_TONEMAP 302
#define CMP_NODE_LENSDIST 303
#define CMP_NODE_SUNBEAMS 304

#define CMP_NODE_COLORCORRECTION 312
#define CMP_NODE_MASK_BOX 313
#define CMP_NODE_MASK_ELLIPSE 314
#define CMP_NODE_BOKEHIMAGE 315
#define CMP_NODE_BOKEHBLUR 316
#define CMP_NODE_SWITCH 317
#define CMP_NODE_PIXELATE 318

#define CMP_NODE_MAP_RANGE 319
#define CMP_NODE_PLANETRACKDEFORM 320
#define CMP_NODE_CORNERPIN 321
#define CMP_NODE_SWITCH_VIEW 322
#define CMP_NODE_CRYPTOMATTE_LEGACY 323
#define CMP_NODE_DENOISE 324
#define CMP_NODE_EXPOSURE 325
#define CMP_NODE_CRYPTOMATTE 326
#define CMP_NODE_POSTERIZE 327
#define CMP_NODE_CONVERT_COLOR_SPACE 328
#define CMP_NODE_SCENE_TIME 329
#define CMP_NODE_SEPARATE_XYZ 330
#define CMP_NODE_COMBINE_XYZ 331
#define CMP_NODE_COMBINE_COLOR 332
#define CMP_NODE_SEPARATE_COLOR 333

/* channel toggles */
#define CMP_CHAN_RGB 1
#define CMP_CHAN_A 2

/* Default SMAA configuration values. */
#define CMP_DEFAULT_SMAA_THRESHOLD 1.0f
#define CMP_DEFAULT_SMAA_CONTRAST_LIMIT 0.2f
#define CMP_DEFAULT_SMAA_CORNER_ROUNDING 0.25f

/** \} */

/* -------------------------------------------------------------------- */
/** \name Texture Nodes
 * \{ */

#define TEX_NODE_OUTPUT 401
#define TEX_NODE_CHECKER 402
#define TEX_NODE_TEXTURE 403
#define TEX_NODE_BRICKS 404
#define TEX_NODE_MATH 405
#define TEX_NODE_MIX_RGB 406
#define TEX_NODE_RGBTOBW 407
#define TEX_NODE_VALTORGB 408
#define TEX_NODE_IMAGE 409
#define TEX_NODE_CURVE_RGB 410
#define TEX_NODE_INVERT 411
#define TEX_NODE_HUE_SAT 412
#define TEX_NODE_CURVE_TIME 413
#define TEX_NODE_ROTATE 414
#define TEX_NODE_VIEWER 415
#define TEX_NODE_TRANSLATE 416
#define TEX_NODE_COORD 417
#define TEX_NODE_DISTANCE 418
#define TEX_NODE_COMPOSE_LEGACY 419
#define TEX_NODE_DECOMPOSE_LEGACY 420
#define TEX_NODE_VALTONOR 421
#define TEX_NODE_SCALE 422
#define TEX_NODE_AT 423
#define TEX_NODE_COMBINE_COLOR 424
#define TEX_NODE_SEPARATE_COLOR 425

/* 501-599 reserved. Use like this: TEX_NODE_PROC + TEX_CLOUDS, etc */
#define TEX_NODE_PROC 500
#define TEX_NODE_PROC_MAX 600

/** \} */

/* -------------------------------------------------------------------- */
/** \name Geometry Nodes
 * \{ */

#define GEO_NODE_TRIANGULATE 1000
#define GEO_NODE_TRANSFORM_GEOMETRY 1002
#define GEO_NODE_MESH_BOOLEAN 1003
#define GEO_NODE_OBJECT_INFO 1007
#define GEO_NODE_JOIN_GEOMETRY 1010
#define GEO_NODE_COLLECTION_INFO 1023
#define GEO_NODE_IS_VIEWPORT 1024
#define GEO_NODE_SUBDIVIDE_MESH 1029
#define GEO_NODE_MESH_PRIMITIVE_CUBE 1032
#define GEO_NODE_MESH_PRIMITIVE_CIRCLE 1033
#define GEO_NODE_MESH_PRIMITIVE_UV_SPHERE 1034
#define GEO_NODE_MESH_PRIMITIVE_CYLINDER 1035
#define GEO_NODE_MESH_PRIMITIVE_ICO_SPHERE 1036
#define GEO_NODE_MESH_PRIMITIVE_CONE 1037
#define GEO_NODE_MESH_PRIMITIVE_LINE 1038
#define GEO_NODE_MESH_PRIMITIVE_GRID 1039
#define GEO_NODE_BOUNDING_BOX 1042
#define GEO_NODE_SWITCH 1043
#define GEO_NODE_CURVE_TO_MESH 1045
#define GEO_NODE_RESAMPLE_CURVE 1047
#define GEO_NODE_INPUT_MATERIAL 1050
#define GEO_NODE_REPLACE_MATERIAL 1051
#define GEO_NODE_CURVE_LENGTH 1054
#define GEO_NODE_CONVEX_HULL 1056
#define GEO_NODE_SEPARATE_COMPONENTS 1059
#define GEO_NODE_CURVE_PRIMITIVE_STAR 1062
#define GEO_NODE_CURVE_PRIMITIVE_SPIRAL 1063
#define GEO_NODE_CURVE_PRIMITIVE_QUADRATIC_BEZIER 1064
#define GEO_NODE_CURVE_PRIMITIVE_BEZIER_SEGMENT 1065
#define GEO_NODE_CURVE_PRIMITIVE_CIRCLE 1066
#define GEO_NODE_VIEWER 1067
#define GEO_NODE_CURVE_PRIMITIVE_LINE 1068
#define GEO_NODE_CURVE_PRIMITIVE_QUADRILATERAL 1070
#define GEO_NODE_TRIM_CURVE 1071
#define GEO_NODE_FILL_CURVE 1075
#define GEO_NODE_INPUT_POSITION 1076
#define GEO_NODE_SET_POSITION 1077
#define GEO_NODE_INPUT_INDEX 1078
#define GEO_NODE_INPUT_NORMAL 1079
#define GEO_NODE_CAPTURE_ATTRIBUTE 1080
#define GEO_NODE_MATERIAL_SELECTION 1081
#define GEO_NODE_SET_MATERIAL 1082
#define GEO_NODE_REALIZE_INSTANCES 1083
#define GEO_NODE_ATTRIBUTE_STATISTIC 1084
#define GEO_NODE_SAMPLE_CURVE 1085
#define GEO_NODE_INPUT_TANGENT 1086
#define GEO_NODE_STRING_JOIN 1087
#define GEO_NODE_CURVE_SPLINE_PARAMETER 1088
#define GEO_NODE_FILLET_CURVE 1089
#define GEO_NODE_DISTRIBUTE_POINTS_ON_FACES 1090
#define GEO_NODE_STRING_TO_CURVES 1091
#define GEO_NODE_INSTANCE_ON_POINTS 1092
#define GEO_NODE_MESH_TO_POINTS 1093
#define GEO_NODE_POINTS_TO_VERTICES 1094
#define GEO_NODE_REVERSE_CURVE 1095
#define GEO_NODE_PROXIMITY 1096
#define GEO_NODE_SUBDIVIDE_CURVE 1097
#define GEO_NODE_INPUT_SPLINE_LENGTH 1098
#define GEO_NODE_CURVE_SPLINE_TYPE 1099
#define GEO_NODE_CURVE_SET_HANDLE_TYPE 1100
#define GEO_NODE_POINTS_TO_VOLUME 1101
#define GEO_NODE_CURVE_HANDLE_TYPE_SELECTION 1102
#define GEO_NODE_DELETE_GEOMETRY 1103
#define GEO_NODE_SEPARATE_GEOMETRY 1104
#define GEO_NODE_INPUT_RADIUS 1105
#define GEO_NODE_INPUT_CURVE_TILT 1106
#define GEO_NODE_INPUT_CURVE_HANDLES 1107
#define GEO_NODE_INPUT_FACE_SMOOTH 1108
#define GEO_NODE_INPUT_SPLINE_RESOLUTION 1109
#define GEO_NODE_INPUT_SPLINE_CYCLIC 1110
#define GEO_NODE_SET_CURVE_RADIUS 1111
#define GEO_NODE_SET_CURVE_TILT 1112
#define GEO_NODE_SET_CURVE_HANDLES 1113
#define GEO_NODE_SET_SHADE_SMOOTH 1114
#define GEO_NODE_SET_SPLINE_RESOLUTION 1115
#define GEO_NODE_SET_SPLINE_CYCLIC 1116
#define GEO_NODE_SET_POINT_RADIUS 1117
#define GEO_NODE_INPUT_MATERIAL_INDEX 1118
#define GEO_NODE_SET_MATERIAL_INDEX 1119
#define GEO_NODE_TRANSLATE_INSTANCES 1120
#define GEO_NODE_SCALE_INSTANCES 1121
#define GEO_NODE_ROTATE_INSTANCES 1122
#define GEO_NODE_SPLIT_EDGES 1123
#define GEO_NODE_MESH_TO_CURVE 1124
#define GEO_NODE_TRANSFER_ATTRIBUTE_DEPRECATED 1125
#define GEO_NODE_SUBDIVISION_SURFACE 1126
#define GEO_NODE_CURVE_ENDPOINT_SELECTION 1127
#define GEO_NODE_RAYCAST 1128
#define GEO_NODE_CURVE_TO_POINTS 1130
#define GEO_NODE_INSTANCES_TO_POINTS 1131
#define GEO_NODE_IMAGE_TEXTURE 1132
#define GEO_NODE_VOLUME_TO_MESH 1133
#define GEO_NODE_INPUT_ID 1134
#define GEO_NODE_SET_ID 1135
#define GEO_NODE_ATTRIBUTE_DOMAIN_SIZE 1136
#define GEO_NODE_DUAL_MESH 1137
#define GEO_NODE_INPUT_MESH_EDGE_VERTICES 1138
#define GEO_NODE_INPUT_MESH_FACE_AREA 1139
#define GEO_NODE_INPUT_MESH_FACE_NEIGHBORS 1140
#define GEO_NODE_INPUT_MESH_VERTEX_NEIGHBORS 1141
#define GEO_NODE_GEOMETRY_TO_INSTANCE 1142
#define GEO_NODE_INPUT_MESH_EDGE_NEIGHBORS 1143
#define GEO_NODE_INPUT_MESH_ISLAND 1144
#define GEO_NODE_INPUT_SCENE_TIME 1145
#define GEO_NODE_ACCUMULATE_FIELD 1146
#define GEO_NODE_INPUT_MESH_EDGE_ANGLE 1147
#define GEO_NODE_EVALUATE_AT_INDEX 1148
#define GEO_NODE_CURVE_PRIMITIVE_ARC 1149
#define GEO_NODE_FLIP_FACES 1150
#define GEO_NODE_SCALE_ELEMENTS 1151
#define GEO_NODE_EXTRUDE_MESH 1152
#define GEO_NODE_MERGE_BY_DISTANCE 1153
#define GEO_NODE_DUPLICATE_ELEMENTS 1154
#define GEO_NODE_INPUT_MESH_FACE_IS_PLANAR 1155
#define GEO_NODE_STORE_NAMED_ATTRIBUTE 1156
#define GEO_NODE_INPUT_NAMED_ATTRIBUTE 1157
#define GEO_NODE_REMOVE_ATTRIBUTE 1158
#define GEO_NODE_INPUT_INSTANCE_ROTATION 1159
#define GEO_NODE_INPUT_INSTANCE_SCALE 1160
#define GEO_NODE_VOLUME_CUBE 1161
#define GEO_NODE_POINTS 1162
#define GEO_NODE_EVALUATE_ON_DOMAIN 1163
#define GEO_NODE_MESH_TO_VOLUME 1164
#define GEO_NODE_UV_UNWRAP 1165
#define GEO_NODE_UV_PACK_ISLANDS 1166
#define GEO_NODE_DEFORM_CURVES_ON_SURFACE 1167
#define GEO_NODE_INPUT_SHORTEST_EDGE_PATHS 1168
#define GEO_NODE_EDGE_PATHS_TO_CURVES 1169
#define GEO_NODE_EDGE_PATHS_TO_SELECTION 1170
#define GEO_NODE_MESH_FACE_GROUP_BOUNDARIES 1171
#define GEO_NODE_DISTRIBUTE_POINTS_IN_VOLUME 1172
#define GEO_NODE_SELF_OBJECT 1173
#define GEO_NODE_SAMPLE_INDEX 1174
#define GEO_NODE_SAMPLE_NEAREST 1175
#define GEO_NODE_SAMPLE_NEAREST_SURFACE 1176
#define GEO_NODE_OFFSET_POINT_IN_CURVE 1177
#define GEO_NODE_CURVE_TOPOLOGY_CURVE_OF_POINT 1178
#define GEO_NODE_CURVE_TOPOLOGY_POINTS_OF_CURVE 1179
#define GEO_NODE_MESH_TOPOLOGY_OFFSET_CORNER_IN_FACE 1180
#define GEO_NODE_MESH_TOPOLOGY_CORNERS_OF_FACE 1181
#define GEO_NODE_MESH_TOPOLOGY_CORNERS_OF_VERTEX 1182
#define GEO_NODE_MESH_TOPOLOGY_EDGES_OF_CORNER 1183
#define GEO_NODE_MESH_TOPOLOGY_EDGES_OF_VERTEX 1184
#define GEO_NODE_MESH_TOPOLOGY_FACE_OF_CORNER 1185
#define GEO_NODE_MESH_TOPOLOGY_VERTEX_OF_CORNER 1186
#define GEO_NODE_SAMPLE_UV_SURFACE 1187
#define GEO_NODE_SET_CURVE_NORMAL 1188
#define GEO_NODE_IMAGE_INFO 1189
#define GEO_NODE_BLUR_ATTRIBUTE 1190
#define GEO_NODE_IMAGE 1191
#define GEO_NODE_INTERPOLATE_CURVES 1192
#define GEO_NODE_EDGES_TO_FACE_GROUPS 1193
// #define GEO_NODE_POINTS_TO_SDF_VOLUME 1194
// #define GEO_NODE_MESH_TO_SDF_VOLUME 1195
// #define GEO_NODE_SDF_VOLUME_SPHERE 1196
// #define GEO_NODE_MEAN_FILTER_SDF_VOLUME 1197
// #define GEO_NODE_OFFSET_SDF_VOLUME 1198
#define GEO_NODE_INDEX_OF_NEAREST 1199
/* Function nodes use the range starting at 1200. */
#define GEO_NODE_SIMULATION_INPUT 2100
#define GEO_NODE_SIMULATION_OUTPUT 2101
// #define GEO_NODE_INPUT_SIGNED_DISTANCE 2102
// #define GEO_NODE_SAMPLE_VOLUME 2103
#define GEO_NODE_MESH_TOPOLOGY_CORNERS_OF_EDGE 2104
/* Leaving out two indices to avoid crashes with files that were created during the development of
 * the repeat zone. */
#define GEO_NODE_REPEAT_INPUT 2107
#define GEO_NODE_REPEAT_OUTPUT 2108
#define GEO_NODE_TOOL_SELECTION 2109
#define GEO_NODE_TOOL_SET_SELECTION 2110
#define GEO_NODE_TOOL_3D_CURSOR 2111
#define GEO_NODE_TOOL_FACE_SET 2112
#define GEO_NODE_TOOL_SET_FACE_SET 2113
#define GEO_NODE_POINTS_TO_CURVES 2114
#define GEO_NODE_INPUT_EDGE_SMOOTH 2115
#define GEO_NODE_SPLIT_TO_INSTANCES 2116
#define GEO_NODE_INPUT_NAMED_LAYER_SELECTION 2117
#define GEO_NODE_INDEX_SWITCH 2118
#define GEO_NODE_INPUT_ACTIVE_CAMERA 2119
#define GEO_NODE_BAKE 2120
#define GEO_NODE_GET_NAMED_GRID 2121
#define GEO_NODE_STORE_NAMED_GRID 2122
#define GEO_NODE_SORT_ELEMENTS 2123
#define GEO_NODE_MENU_SWITCH 2124
#define GEO_NODE_SAMPLE_GRID 2125
#define GEO_NODE_MESH_TO_DENSITY_GRID 2126
#define GEO_NODE_MESH_TO_SDF_GRID 2127
#define GEO_NODE_POINTS_TO_SDF_GRID 2128
#define GEO_NODE_GRID_TO_MESH 2129
#define GEO_NODE_DISTRIBUTE_POINTS_IN_GRID 2130
#define GEO_NODE_SDF_GRID_BOOLEAN 2131
#define GEO_NODE_TOOL_VIEWPORT_TRANSFORM 2132
#define GEO_NODE_TOOL_MOUSE_POSITION 2133
#define GEO_NODE_SAMPLE_GRID_INDEX 2134
#define GEO_NODE_TOOL_ACTIVE_ELEMENT 2135
#define GEO_NODE_SET_INSTANCE_TRANSFORM 2136
#define GEO_NODE_INPUT_INSTANCE_TRANSFORM 2137
#define GEO_NODE_IMPORT_STL 2138
#define GEO_NODE_IMPORT_OBJ 2139
#define GEO_NODE_SET_GEOMETRY_NAME 2140
#define GEO_NODE_GIZMO_LINEAR 2141
#define GEO_NODE_GIZMO_DIAL 2142
#define GEO_NODE_GIZMO_TRANSFORM 2143
#define GEO_NODE_CURVES_TO_GREASE_PENCIL 2144
#define GEO_NODE_GREASE_PENCIL_TO_CURVES 2145
#define GEO_NODE_IMPORT_PLY 2146
#define GEO_NODE_WARNING 2147

/** \} */

/* -------------------------------------------------------------------- */
/** \name Function Nodes
 * \{ */

#define FN_NODE_BOOLEAN_MATH 1200
#define FN_NODE_COMPARE 1202
#define FN_NODE_LEGACY_RANDOM_FLOAT 1206
#define FN_NODE_INPUT_VECTOR 1207
#define FN_NODE_INPUT_STRING 1208
#define FN_NODE_FLOAT_TO_INT 1209
#define FN_NODE_VALUE_TO_STRING 1210
#define FN_NODE_STRING_LENGTH 1211
#define FN_NODE_SLICE_STRING 1212
#define FN_NODE_INPUT_SPECIAL_CHARACTERS 1213
#define FN_NODE_RANDOM_VALUE 1214
#define FN_NODE_ROTATE_EULER 1215
#define FN_NODE_ALIGN_EULER_TO_VECTOR 1216
#define FN_NODE_INPUT_COLOR 1217
#define FN_NODE_REPLACE_STRING 1218
#define FN_NODE_INPUT_BOOL 1219
#define FN_NODE_INPUT_INT 1220
#define FN_NODE_SEPARATE_COLOR 1221
#define FN_NODE_COMBINE_COLOR 1222
#define FN_NODE_AXIS_ANGLE_TO_ROTATION 1223
#define FN_NODE_EULER_TO_ROTATION 1224
#define FN_NODE_QUATERNION_TO_ROTATION 1225
#define FN_NODE_ROTATION_TO_AXIS_ANGLE 1226
#define FN_NODE_ROTATION_TO_EULER 1227
#define FN_NODE_ROTATION_TO_QUATERNION 1228
#define FN_NODE_ROTATE_VECTOR 1229
#define FN_NODE_ROTATE_ROTATION 1230
#define FN_NODE_INVERT_ROTATION 1231
#define FN_NODE_TRANSFORM_POINT 1232
#define FN_NODE_TRANSFORM_DIRECTION 1233
#define FN_NODE_MATRIX_MULTIPLY 1234
#define FN_NODE_COMBINE_TRANSFORM 1235
#define FN_NODE_SEPARATE_TRANSFORM 1236
#define FN_NODE_INVERT_MATRIX 1237
#define FN_NODE_TRANSPOSE_MATRIX 1238
#define FN_NODE_PROJECT_POINT 1239
#define FN_NODE_ALIGN_ROTATION_TO_VECTOR 1240
#define FN_NODE_COMBINE_MATRIX 1241
#define FN_NODE_SEPARATE_MATRIX 1242
#define FN_NODE_INPUT_ROTATION 1243
#define FN_NODE_AXES_TO_ROTATION 1244
#define FN_NODE_HASH_VALUE 1245
<<<<<<< HEAD
#define FN_NODE_BIT_MATH 1246
=======
#define FN_NODE_INTEGER_MATH 1246
>>>>>>> 7edbfa94

/** \} */

void node_system_init();
void node_system_exit();

bNodeTree *node_tree_add_tree_embedded(Main *bmain,
                                       ID *owner_id,
                                       const char *name,
                                       const char *idname);

/* Copy/free functions, need to manage ID users. */

/**
 * Free (or release) any data used by this node-tree.
 * Does not free the node-tree itself and does no ID user counting.
 */
void node_tree_free_tree(bNodeTree *ntree);

bNodeTree *node_tree_copy_tree_ex(const bNodeTree *ntree, Main *bmain, bool do_id_user);
bNodeTree *node_tree_copy_tree(Main *bmain, const bNodeTree *ntree);

void node_tree_free_local_node(bNodeTree *ntree, bNode *node);

void node_tree_update_all_new(Main *main);

/** Update asset meta-data cache of data-block properties. */
void node_update_asset_metadata(bNodeTree &node_tree);

void node_tree_node_flag_set(const bNodeTree *ntree, int flag, bool enable);

/**
 * Merge local tree results back, and free local tree.
 *
 * We have to assume the editor already changed completely.
 */
void node_tree_local_merge(Main *bmain, bNodeTree *localtree, bNodeTree *ntree);

/**
 * \note `ntree` itself has been read!
 */
void node_tree_blend_read_data(BlendDataReader *reader, ID *owner_id, bNodeTree *ntree);

bool node_type_is_undefined(const bNode *node);

bool node_is_static_socket_type(const bNodeSocketType *stype);

const char *node_socket_sub_type_label(int subtype);

void node_remove_socket_ex(bNodeTree *ntree, bNode *node, bNodeSocket *sock, bool do_id_user);

void node_modify_socket_type(bNodeTree *ntree, bNode *node, bNodeSocket *sock, const char *idname);

/**
 * \note Goes over entire tree.
 */
void node_unlink_node(bNodeTree *ntree, bNode *node);

/**
 * Rebuild the `node_by_id` runtime vector set. Call after removing a node if not handled
 * separately. This is important instead of just using `nodes_by_id.remove()` since it maintains
 * the node order.
 */
void node_rebuild_id_vector(bNodeTree *node_tree);

/**
 * \note keeps socket list order identical, for copying links.
 * \param use_unique: If true, make sure the node's identifier and name are unique in the new
 * tree. Must be *true* if the \a dst_tree had nodes that weren't in the source node's tree.
 * Must be *false* when simply copying a node tree, so that identifiers don't change.
 */
bNode *node_copy_with_mapping(bNodeTree *dst_tree,
                              const bNode &node_src,
                              int flag,
                              bool use_unique,
                              Map<const bNodeSocket *, bNodeSocket *> &new_socket_map);

bNode *node_copy(bNodeTree *dst_tree, const bNode &src_node, int flag, bool use_unique);

/**
 * Move socket default from \a src (input socket) to locations specified by \a dst (output socket).
 * Result value moved in specific location. (potentially multiple group nodes socket values, if \a
 * dst is a group input node).
 * \note Conceptually, the effect should be such that the evaluation of
 * this graph again returns the value in src.
 */
void node_socket_move_default_value(Main &bmain,
                                    bNodeTree &tree,
                                    bNodeSocket &src,
                                    bNodeSocket &dst);

/**
 * Free the node itself.
 *
 * \note ID user reference-counting and changing the `nodes_by_id` vector are up to the caller.
 */
void node_free_node(bNodeTree *tree, bNode *node);

/**
 * Iterate over all ID usages of the given node.
 * Can be used with #BKE_library_foreach_subdata_ID_link.
 *
 * See BKE_lib_query.hh and #IDTypeInfo.foreach_id for more details.
 */
void node_node_foreach_id(bNode *node, LibraryForeachIDData *data);

/**
 * Set the mute status of a single link.
 */
void node_link_set_mute(bNodeTree *ntree, bNodeLink *link, const bool muted);

bool node_link_is_selected(const bNodeLink *link);

void node_internal_relink(bNodeTree *ntree, bNode *node);

float2 node_to_view(const bNode *node, float2 loc);

float2 node_from_view(const bNode *node, float2 view_loc);

void node_position_relative(bNode *from_node,
                            const bNode *to_node,
                            const bNodeSocket *from_sock,
                            const bNodeSocket *to_sock);

void node_position_propagate(bNode *node);

/**
 * \note Recursive.
 */
bNode *node_find_root_parent(bNode *node);

/**
 * Iterate over a chain of nodes, starting with \a node_start, executing
 * \a callback for each node (which can return false to end iterator).
 *
 * \param reversed: for backwards iteration
 * \note Recursive
 */
void node_chain_iterator(const bNodeTree *ntree,
                         const bNode *node_start,
                         bool (*callback)(bNode *, bNode *, void *, const bool),
                         void *userdata,
                         bool reversed);

/**
 * Iterate over a chain of nodes, starting with \a node_start, executing
 * \a callback for each node (which can return false to end iterator).
 *
 * Faster than node_chain_iterator. Iter only once per node.
 * Can be called recursively (using another node_chain_iteratorBackwards) by
 * setting the recursion_lvl accordingly.
 *
 * WARN: No node is guaranteed to be iterated as a to_node,
 * since it could have been iterated earlier as a from_node.
 *
 * \note Needs updated socket links (ntreeUpdateTree).
 * \note Recursive
 */
void node_chain_iterator_backwards(const bNodeTree *ntree,
                                   const bNode *node_start,
                                   bool (*callback)(bNode *, bNode *, void *),
                                   void *userdata,
                                   int recursion_lvl);

/**
 * Iterate over all parents of \a node, executing \a callback for each parent
 * (which can return false to end iterator)
 *
 * \note Recursive
 */
void node_parents_iterator(bNode *node, bool (*callback)(bNode *, void *), void *userdata);

/**
 * A dangling reroute node is a reroute node that does *not* have a "data source", i.e. no
 * non-reroute node is connected to its input.
 */
bool node_is_dangling_reroute(const bNodeTree *ntree, const bNode *node);

bNode *node_get_active_paint_canvas(bNodeTree *ntree);

/**
 * \brief Does the given node supports the sub active flag.
 *
 * \param sub_active: The active flag to check. #NODE_ACTIVE_TEXTURE / #NODE_ACTIVE_PAINT_CANVAS.
 */
bool node_supports_active_flag(const bNode *node, int sub_active);

void node_set_socket_availability(bNodeTree *ntree, bNodeSocket *sock, bool is_available);

/**
 * If the node implements a `declare` function, this function makes sure that `node->declaration`
 * is up to date. It is expected that the sockets of the node are up to date already.
 */
bool node_declaration_ensure(bNodeTree *ntree, bNode *node);

/**
 * Just update `node->declaration` if necessary. This can also be called on nodes that may not be
 * up to date (e.g. because the need versioning or are dynamic).
 */
bool node_declaration_ensure_on_outdated_node(bNodeTree *ntree, bNode *node);

/**
 * Update `socket->declaration` for all sockets in the node. This assumes that the node declaration
 * and sockets are up to date already.
 */
void node_socket_declarations_update(bNode *node);

using bNodeInstanceHashIterator = GHashIterator;

BLI_INLINE bNodeInstanceHashIterator *node_instance_hash_iterator_new(bNodeInstanceHash *hash)
{
  return BLI_ghashIterator_new(hash->ghash);
}

BLI_INLINE void node_instance_hash_iterator_init(bNodeInstanceHashIterator *iter,
                                                 bNodeInstanceHash *hash)
{
  BLI_ghashIterator_init(iter, hash->ghash);
}

BLI_INLINE void node_instance_hash_iterator_free(bNodeInstanceHashIterator *iter)
{
  BLI_ghashIterator_free(iter);
}

BLI_INLINE bNodeInstanceKey node_instance_hash_iterator_get_key(bNodeInstanceHashIterator *iter)
{
  return *(bNodeInstanceKey *)BLI_ghashIterator_getKey(iter);
}

BLI_INLINE void *node_instance_hash_iterator_get_value(bNodeInstanceHashIterator *iter)
{
  return BLI_ghashIterator_getValue(iter);
}

BLI_INLINE void node_instance_hash_iterator_step(bNodeInstanceHashIterator *iter)
{
  BLI_ghashIterator_step(iter);
}

BLI_INLINE bool node_instance_hash_iterator_done(bNodeInstanceHashIterator *iter)
{
  return BLI_ghashIterator_done(iter);
}

#define NODE_INSTANCE_HASH_ITER(iter_, hash_) \
  for (blender::bke::node_instance_hash_iterator_init(&iter_, hash_); \
       blender::bke::node_instance_hash_iterator_done(&iter_) == false; \
       blender::bke::node_instance_hash_iterator_step(&iter_))

/* Node Previews */
bool node_preview_used(const bNode *node);

bNodePreview *node_preview_verify(
    bNodeInstanceHash *previews, bNodeInstanceKey key, int xsize, int ysize, bool create);

bNodePreview *node_preview_copy(bNodePreview *preview);

void node_preview_free(bNodePreview *preview);

void node_preview_init_tree(bNodeTree *ntree, int xsize, int ysize);

void node_preview_remove_unused(bNodeTree *ntree);

void node_preview_merge_tree(bNodeTree *to_ntree, bNodeTree *from_ntree, bool remove_old);

/* -------------------------------------------------------------------- */
/** \name Node Type Access
 * \{ */

void nodeLabel(const bNodeTree *ntree, const bNode *node, char *label, int maxlen);

/**
 * Get node socket label if it is set.
 */
const char *nodeSocketLabel(const bNodeSocket *sock);

/**
 * Get node socket short label if it is set.
 * It is used when grouping sockets under panels, to avoid redundancy in the label.
 */
const char *nodeSocketShortLabel(const bNodeSocket *sock);

/**
 * Initialize a new node type struct with default values and callbacks.
 */
void node_type_base(bNodeType *ntype, int type, const char *name, short nclass);

void node_type_socket_templates(bNodeType *ntype,
                                bNodeSocketTemplate *inputs,
                                bNodeSocketTemplate *outputs);

void node_type_size(bNodeType *ntype, int width, int minwidth, int maxwidth);

enum class eNodeSizePreset : int8_t {
  Default,
  Small,
  Middle,
  Large,
};

void node_type_size_preset(bNodeType *ntype, eNodeSizePreset size);

/* -------------------------------------------------------------------- */
/** \name Node Generic Functions
 * \{ */

bool node_is_connected_to_output(const bNodeTree *ntree, const bNode *node);

bNodeSocket *node_find_enabled_socket(bNode &node, eNodeSocketInOut in_out, StringRef name);

bNodeSocket *node_find_enabled_input_socket(bNode &node, StringRef name);

bNodeSocket *node_find_enabled_output_socket(bNode &node, StringRef name);

extern bNodeTreeType NodeTreeTypeUndefined;
extern bNodeType NodeTypeUndefined;
extern bNodeSocketType NodeSocketTypeUndefined;

std::optional<eCustomDataType> socket_type_to_custom_data_type(eNodeSocketDatatype type);
std::optional<eNodeSocketDatatype> custom_data_type_to_socket_type(eCustomDataType type);
const CPPType *socket_type_to_geo_nodes_base_cpp_type(eNodeSocketDatatype type);
std::optional<eNodeSocketDatatype> geo_nodes_base_cpp_type_to_socket_type(const CPPType &type);
std::optional<VolumeGridType> socket_type_to_grid_type(eNodeSocketDatatype type);
std::optional<eNodeSocketDatatype> grid_type_to_socket_type(VolumeGridType type);

/**
 * Contains information about a specific kind of zone (e.g. simulation or repeat zone in geometry
 * nodes). This allows writing code that works for all kinds of zones automatically, reducing
 * redundancy and the amount of boilerplate needed when adding a new zone type.
 */
class bNodeZoneType {
 public:
  std::string input_idname;
  std::string output_idname;
  int input_type;
  int output_type;
  int theme_id;

  virtual ~bNodeZoneType() = default;

  virtual const int &get_corresponding_output_id(const bNode &input_bnode) const = 0;

  int &get_corresponding_output_id(bNode &input_bnode) const
  {
    return const_cast<int &>(
        this->get_corresponding_output_id(const_cast<const bNode &>(input_bnode)));
  }

  const bNode *get_corresponding_input(const bNodeTree &tree, const bNode &output_bnode) const;
  bNode *get_corresponding_input(bNodeTree &tree, const bNode &output_bnode) const;

  const bNode *get_corresponding_output(const bNodeTree &tree, const bNode &input_bnode) const;
  bNode *get_corresponding_output(bNodeTree &tree, const bNode &input_bnode) const;
};

void register_node_zone_type(const bNodeZoneType &zone_type);

Span<const bNodeZoneType *> all_zone_types();
Span<int> all_zone_node_types();
Span<int> all_zone_input_node_types();
Span<int> all_zone_output_node_types();
const bNodeZoneType *zone_type_by_node_type(const int node_type);

}  // namespace blender::bke

#define NODE_STORAGE_FUNCS(StorageT) \
  [[maybe_unused]] static StorageT &node_storage(bNode &node) \
  { \
    return *static_cast<StorageT *>(node.storage); \
  } \
  [[maybe_unused]] static const StorageT &node_storage(const bNode &node) \
  { \
    return *static_cast<const StorageT *>(node.storage); \
  }

constexpr int NODE_DEFAULT_MAX_WIDTH = 700;
constexpr int GROUP_NODE_DEFAULT_WIDTH = 140;
constexpr int GROUP_NODE_MAX_WIDTH = NODE_DEFAULT_MAX_WIDTH;
constexpr int GROUP_NODE_MIN_WIDTH = 40;<|MERGE_RESOLUTION|>--- conflicted
+++ resolved
@@ -1425,11 +1425,8 @@
 #define FN_NODE_INPUT_ROTATION 1243
 #define FN_NODE_AXES_TO_ROTATION 1244
 #define FN_NODE_HASH_VALUE 1245
-<<<<<<< HEAD
-#define FN_NODE_BIT_MATH 1246
-=======
 #define FN_NODE_INTEGER_MATH 1246
->>>>>>> 7edbfa94
+#define FN_NODE_BIT_MATH 1247
 
 /** \} */
 
