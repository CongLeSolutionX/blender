/* SPDX-License-Identifier: GPL-2.0-or-later */

#include "BKE_attribute_math.hh"
#include "BKE_curves.hh"
#include "BKE_curves_utils.hh"
#include "BKE_geometry_set.hh"

#include "BLI_task.hh"

#include "GEO_subdivide_curves.hh"

namespace blender::geometry {

static void calculate_result_offsets(const bke::CurvesGeometry &src_curves,
                                     const IndexMask &selection,
                                     const Span<IndexRange> unselected_ranges,
                                     const VArray<int> &cuts,
                                     const Span<bool> cyclic,
                                     MutableSpan<int> dst_curve_offsets,
                                     MutableSpan<int> dst_point_offsets)
{
  /* Fill the array with each curve's point count, then accumulate them to the offsets. */
  const OffsetIndices src_points_by_curve = src_curves.points_by_curve();
  bke::curves::copy_curve_sizes(src_points_by_curve, unselected_ranges, dst_curve_offsets);
  selection.foreach_index(GrainSize(1024), [&](const int curve_i) {
    const IndexRange src_points = src_points_by_curve[curve_i];
    const IndexRange src_segments = bke::curves::per_curve_point_offsets_range(src_points,
                                                                               curve_i);

    MutableSpan<int> point_offsets = dst_point_offsets.slice(src_segments);
    MutableSpan<int> point_counts = point_offsets.drop_back(1);

    if (src_points.size() == 1) {
      point_counts.first() = 1;
    }
    else {
      cuts.materialize_compressed(src_points, point_counts);
      for (int &count : point_counts) {
        /* Make sure there at least one cut, and add one for the existing point. */
        count = std::max(count, 0) + 1;
      }
      if (!cyclic[curve_i]) {
        /* The last point only has a segment to be subdivided if the curve isn't cyclic. */
        point_counts.last() = 1;
      }
    }

    offset_indices::accumulate_counts_to_offsets(point_offsets);
    dst_curve_offsets[curve_i] = point_offsets.last();
  });
  offset_indices::accumulate_counts_to_offsets(dst_curve_offsets);
}

template<typename T>
static inline void linear_interpolation(const T &a, const T &b, MutableSpan<T> dst)
{
  dst.first() = a;
  const float step = 1.0f / dst.size();
  for (const int i : dst.index_range().drop_front(1)) {
    dst[i] = bke::attribute_math::mix2(i * step, a, b);
  }
}

template<typename T>
static void subdivide_attribute_linear(const OffsetIndices<int> src_points_by_curve,
                                       const OffsetIndices<int> dst_points_by_curve,
                                       const IndexMask &selection,
                                       const Span<int> all_point_offsets,
                                       const Span<T> src,
                                       MutableSpan<T> dst)
{
  selection.foreach_index(GrainSize(512), [&](const int curve_i) {
    const IndexRange src_points = src_points_by_curve[curve_i];
    const IndexRange src_segments = bke::curves::per_curve_point_offsets_range(src_points,
                                                                               curve_i);
    const OffsetIndices<int> curve_offsets = all_point_offsets.slice(src_segments);
    const IndexRange dst_points = dst_points_by_curve[curve_i];
    const Span<T> curve_src = src.slice(src_points);
    MutableSpan<T> curve_dst = dst.slice(dst_points);

    threading::parallel_for(curve_src.index_range().drop_back(1), 1024, [&](IndexRange range) {
      for (const int i : range) {
        const IndexRange segment_points = curve_offsets[i];
        linear_interpolation(curve_src[i], curve_src[i + 1], curve_dst.slice(segment_points));
      }
    });

    const IndexRange dst_last_segment = dst_points.slice(curve_offsets[src_points.size() - 1]);
    linear_interpolation(curve_src.last(), curve_src.first(), dst.slice(dst_last_segment));
  });
}

static void subdivide_attribute_linear(const OffsetIndices<int> src_points_by_curve,
                                       const OffsetIndices<int> dst_points_by_curve,
                                       const IndexMask &selection,
                                       const Span<int> all_point_offsets,
                                       const GSpan src,
                                       GMutableSpan dst)
{
  bke::attribute_math::convert_to_static_type(dst.type(), [&](auto dummy) {
    using T = decltype(dummy);
    subdivide_attribute_linear(src_points_by_curve,
                               dst_points_by_curve,
                               selection,
                               all_point_offsets,
                               src.typed<T>(),
                               dst.typed<T>());
  });
}

static void subdivide_attribute_catmull_rom(const OffsetIndices<int> src_points_by_curve,
                                            const OffsetIndices<int> dst_points_by_curve,
                                            const IndexMask &selection,
                                            const Span<int> all_point_offsets,
                                            const Span<bool> cyclic,
                                            const GSpan src,
                                            GMutableSpan dst)
{
  selection.foreach_index(GrainSize(512), [&](const int curve_i) {
    const IndexRange src_points = src_points_by_curve[curve_i];
    const IndexRange src_segments = bke::curves::per_curve_point_offsets_range(src_points,
                                                                               curve_i);
    const IndexRange dst_points = dst_points_by_curve[curve_i];
    bke::curves::catmull_rom::interpolate_to_evaluated(src.slice(src_points),
                                                       cyclic[curve_i],
                                                       all_point_offsets.slice(src_segments),
                                                       dst.slice(dst_points));
  });
}

<<<<<<< HEAD
static void subdivide_attribute_catmull_rom(const OffsetIndices<int> src_points_by_curve,
                                            const OffsetIndices<int> dst_points_by_curve,
                                            const IndexMask &selection,
                                            const Span<int> all_point_offsets,
                                            const Span<bool> cyclic,
                                            const GSpan src,
                                            GMutableSpan dst)
{
  bke::attribute_math::convert_to_static_type(dst.type(), [&](auto dummy) {
    using T = decltype(dummy);
    subdivide_attribute_catmull_rom(src_points_by_curve,
                                    dst_points_by_curve,
                                    selection,
                                    all_point_offsets,
                                    cyclic,
                                    src.typed<T>(),
                                    dst.typed<T>());
  });
}

=======
>>>>>>> e704ebab
static void subdivide_bezier_segment(const float3 &position_prev,
                                     const float3 &handle_prev,
                                     const float3 &handle_next,
                                     const float3 &position_next,
                                     const HandleType type_prev,
                                     const HandleType type_next,
                                     const IndexRange segment_points,
                                     MutableSpan<float3> dst_positions,
                                     MutableSpan<float3> dst_handles_l,
                                     MutableSpan<float3> dst_handles_r,
                                     MutableSpan<int8_t> dst_types_l,
                                     MutableSpan<int8_t> dst_types_r,
                                     const bool is_last_cyclic_segment)
{
  auto fill_segment_handle_types = [&](const HandleType type) {
    /* Also change the left handle of the control point following the segment's points. And don't
     * change the left handle of the first point, since that is part of the previous segment. */
    dst_types_l.slice_safe(segment_points.shift(1)).fill(type);
    dst_types_r.slice(segment_points).fill(type);
  };

  if (bke::curves::bezier::segment_is_vector(type_prev, type_next)) {
    linear_interpolation(position_prev, position_next, dst_positions.slice(segment_points));
    fill_segment_handle_types(BEZIER_HANDLE_VECTOR);
  }
  else {
    /* The first point in the segment is always copied. */
    dst_positions[segment_points.first()] = position_prev;

    /* Non-vector segments in the result curve are given free handles. This could possibly be
     * improved with another pass that sets handles to aligned where possible, but currently that
     * does not provide much benefit for the increased complexity. */
    fill_segment_handle_types(BEZIER_HANDLE_FREE);

    /* In order to generate a Bezier curve with the same shape as the input curve, apply the
     * De Casteljau algorithm iteratively for the provided number of cuts, constantly updating the
     * previous result point's right handle and the left handle at the end of the segment. */
    float3 segment_start = position_prev;
    float3 segment_handle_prev = handle_prev;
    float3 segment_handle_next = handle_next;
    const float3 segment_end = position_next;

    for (const int i : IndexRange(segment_points.size() - 1)) {
      const float parameter = 1.0f / (segment_points.size() - i);
      const int point_i = segment_points[i];
      bke::curves::bezier::Insertion insert = bke::curves::bezier::insert(
          segment_start, segment_handle_prev, segment_handle_next, segment_end, parameter);

      /* Copy relevant temporary data to the result. */
      dst_handles_r[point_i] = insert.handle_prev;
      dst_handles_l[point_i + 1] = insert.left_handle;
      dst_positions[point_i + 1] = insert.position;

      /* Update the segment to prepare it for the next subdivision. */
      segment_start = insert.position;
      segment_handle_prev = insert.right_handle;
      segment_handle_next = insert.handle_next;
    }

    /* Copy the handles for the last segment from the working variables. */
    const int i_segment_last = is_last_cyclic_segment ? 0 : segment_points.one_after_last();
    dst_handles_r[segment_points.last()] = segment_handle_prev;
    dst_handles_l[i_segment_last] = segment_handle_next;
  }
}

static void subdivide_bezier_positions(const Span<float3> src_positions,
                                       const Span<int8_t> src_types_l,
                                       const Span<int8_t> src_types_r,
                                       const Span<float3> src_handles_l,
                                       const Span<float3> src_handles_r,
                                       const OffsetIndices<int> evaluated_offsets,
                                       const bool cyclic,
                                       MutableSpan<float3> dst_positions,
                                       MutableSpan<int8_t> dst_types_l,
                                       MutableSpan<int8_t> dst_types_r,
                                       MutableSpan<float3> dst_handles_l,
                                       MutableSpan<float3> dst_handles_r)
{
  threading::parallel_for(src_positions.index_range().drop_back(1), 512, [&](IndexRange range) {
    for (const int segment_i : range) {
      const IndexRange segment = evaluated_offsets[segment_i];
      subdivide_bezier_segment(src_positions[segment_i],
                               src_handles_r[segment_i],
                               src_handles_l[segment_i + 1],
                               src_positions[segment_i + 1],
                               HandleType(src_types_r[segment_i]),
                               HandleType(src_types_l[segment_i + 1]),
                               segment,
                               dst_positions,
                               dst_handles_l,
                               dst_handles_r,
                               dst_types_l,
                               dst_types_r,
                               false);
    }
  });

  if (cyclic) {
    const int last_index = src_positions.index_range().last();
    const IndexRange segment = evaluated_offsets[last_index];
    const HandleType type_prev = HandleType(src_types_r.last());
    const HandleType type_next = HandleType(src_types_l.first());
    subdivide_bezier_segment(src_positions.last(),
                             src_handles_r.last(),
                             src_handles_l.first(),
                             src_positions.first(),
                             type_prev,
                             type_next,
                             segment,
                             dst_positions,
                             dst_handles_l,
                             dst_handles_r,
                             dst_types_l,
                             dst_types_r,
                             true);

    if (bke::curves::bezier::segment_is_vector(type_prev, type_next)) {
      dst_types_l.first() = BEZIER_HANDLE_VECTOR;
      dst_types_r.last() = BEZIER_HANDLE_VECTOR;
    }
    else {
      dst_types_l.first() = BEZIER_HANDLE_FREE;
      dst_types_r.last() = BEZIER_HANDLE_FREE;
    }
  }
  else {
    dst_positions.last() = src_positions.last();
    dst_types_l.first() = src_types_l.first();
    dst_types_r.last() = src_types_r.last();
    dst_handles_l.first() = src_handles_l.first();
    dst_handles_r.last() = src_handles_r.last();
  }

  /* TODO: It would be possible to avoid calling this for all segments besides vector segments. */
  bke::curves::bezier::calculate_auto_handles(
      cyclic, dst_types_l, dst_types_r, dst_positions, dst_handles_l, dst_handles_r);
}

bke::CurvesGeometry subdivide_curves(
    const bke::CurvesGeometry &src_curves,
    const IndexMask &selection,
    const VArray<int> &cuts,
    const bke::AnonymousAttributePropagationInfo &propagation_info)
{
  const OffsetIndices src_points_by_curve = src_curves.points_by_curve();
  /* Cyclic is accessed a lot, it's probably worth it to make sure it's a span. */
  const VArraySpan<bool> cyclic{src_curves.cyclic()};
  const Vector<IndexRange> unselected_ranges = selection.to_ranges_invert(
      src_curves.curves_range());

  bke::CurvesGeometry dst_curves = bke::curves::copy_only_curve_domain(src_curves);

  /* For each point, this contains the point offset in the corresponding result curve,
   * starting at zero. For example for two curves with four points each, the values might
   * look like this:
   *
   * |                     | Curve 0           | Curve 1            |
   * | ------------------- |---|---|---|---|---|---|---|---|---|----|
   * | Cuts                | 0 | 3 | 0 | 0 | - | 2 | 0 | 0 | 4 | -  |
   * | New Point Count     | 1 | 4 | 1 | 1 | - | 3 | 1 | 1 | 5 | -  |
   * | Accumulated Offsets | 0 | 1 | 5 | 6 | 7 | 0 | 3 | 4 | 5 | 10 |
   *
   * Storing the leading zero is unnecessary but makes the array a bit simpler to use by avoiding
   * a check for the first segment, and because some existing utilities also use leading zeros. */
  Array<int> all_point_offset_data(src_curves.points_num() + src_curves.curves_num());
#ifdef DEBUG
  all_point_offset_data.fill(-1);
#endif
  calculate_result_offsets(src_curves,
                           selection,
                           unselected_ranges,
                           cuts,
                           cyclic,
                           dst_curves.offsets_for_write(),
                           all_point_offset_data);
  const OffsetIndices dst_points_by_curve = dst_curves.points_by_curve();

  const Span<int> all_point_offsets(all_point_offset_data);

  dst_curves.resize(dst_curves.offsets().last(), dst_curves.curves_num());

  const bke::AttributeAccessor src_attributes = src_curves.attributes();
  bke::MutableAttributeAccessor dst_attributes = dst_curves.attributes_for_write();

  auto subdivide_catmull_rom = [&](const IndexMask &selection) {
    for (auto &attribute : bke::retrieve_attributes_for_transfer(
             src_attributes, dst_attributes, ATTR_DOMAIN_MASK_POINT, propagation_info))
    {
      subdivide_attribute_catmull_rom(src_points_by_curve,
                                      dst_points_by_curve,
                                      selection,
                                      all_point_offsets,
                                      cyclic,
                                      attribute.src,
                                      attribute.dst.span);
      attribute.dst.finish();
    }
  };

  auto subdivide_poly = [&](const IndexMask &selection) {
    for (auto &attribute : bke::retrieve_attributes_for_transfer(
             src_attributes, dst_attributes, ATTR_DOMAIN_MASK_POINT, propagation_info))
    {
      subdivide_attribute_linear(src_points_by_curve,
                                 dst_points_by_curve,
                                 selection,
                                 all_point_offsets,
                                 attribute.src,
                                 attribute.dst.span);
      attribute.dst.finish();
    }
  };

  auto subdivide_bezier = [&](const IndexMask &selection) {
    const Span<float3> src_positions = src_curves.positions();
    const VArraySpan<int8_t> src_types_l{src_curves.handle_types_left()};
    const VArraySpan<int8_t> src_types_r{src_curves.handle_types_right()};
    const Span<float3> src_handles_l = src_curves.handle_positions_left();
    const Span<float3> src_handles_r = src_curves.handle_positions_right();

    MutableSpan<float3> dst_positions = dst_curves.positions_for_write();
    MutableSpan<int8_t> dst_types_l = dst_curves.handle_types_left_for_write();
    MutableSpan<int8_t> dst_types_r = dst_curves.handle_types_right_for_write();
    MutableSpan<float3> dst_handles_l = dst_curves.handle_positions_left_for_write();
    MutableSpan<float3> dst_handles_r = dst_curves.handle_positions_right_for_write();
    const OffsetIndices<int> dst_points_by_curve = dst_curves.points_by_curve();

    selection.foreach_index(GrainSize(512), [&](const int curve_i) {
      const IndexRange src_points = src_points_by_curve[curve_i];
      const IndexRange src_segments = bke::curves::per_curve_point_offsets_range(src_points,
                                                                                 curve_i);
      const IndexRange dst_points = dst_points_by_curve[curve_i];
      subdivide_bezier_positions(src_positions.slice(src_points),
                                 src_types_l.slice(src_points),
                                 src_types_r.slice(src_points),
                                 src_handles_l.slice(src_points),
                                 src_handles_r.slice(src_points),
                                 all_point_offsets.slice(src_segments),
                                 cyclic[curve_i],
                                 dst_positions.slice(dst_points),
                                 dst_types_l.slice(dst_points),
                                 dst_types_r.slice(dst_points),
                                 dst_handles_l.slice(dst_points),
                                 dst_handles_r.slice(dst_points));
    });

    for (auto &attribute : bke::retrieve_attributes_for_transfer(
             src_attributes,
             dst_attributes,
             ATTR_DOMAIN_MASK_POINT,
             propagation_info,
             {"position", "handle_type_left", "handle_type_right", "handle_right", "handle_left"}))
    {
      subdivide_attribute_linear(src_points_by_curve,
                                 dst_points_by_curve,
                                 selection,
                                 all_point_offsets,
                                 attribute.src,
                                 attribute.dst.span);
      attribute.dst.finish();
    }
  };

  /* NURBS curves are just treated as poly curves. NURBS subdivision that maintains
   * their shape may be possible, but probably wouldn't work with the "cuts" input. */
  auto subdivide_nurbs = subdivide_poly;

  bke::curves::foreach_curve_by_type(src_curves.curve_types(),
                                     src_curves.curve_type_counts(),
                                     selection,
                                     subdivide_catmull_rom,
                                     subdivide_poly,
                                     subdivide_bezier,
                                     subdivide_nurbs);

  if (!unselected_ranges.is_empty()) {
    for (auto &attribute : bke::retrieve_attributes_for_transfer(
             src_attributes, dst_attributes, ATTR_DOMAIN_MASK_POINT, propagation_info))
    {
      bke::curves::copy_point_data(src_points_by_curve,
                                   dst_points_by_curve,
                                   unselected_ranges,
                                   attribute.src,
                                   attribute.dst.span);
      attribute.dst.finish();
    }
  }

  return dst_curves;
}

}  // namespace blender::geometry<|MERGE_RESOLUTION|>--- conflicted
+++ resolved
@@ -128,29 +128,6 @@
   });
 }
 
-<<<<<<< HEAD
-static void subdivide_attribute_catmull_rom(const OffsetIndices<int> src_points_by_curve,
-                                            const OffsetIndices<int> dst_points_by_curve,
-                                            const IndexMask &selection,
-                                            const Span<int> all_point_offsets,
-                                            const Span<bool> cyclic,
-                                            const GSpan src,
-                                            GMutableSpan dst)
-{
-  bke::attribute_math::convert_to_static_type(dst.type(), [&](auto dummy) {
-    using T = decltype(dummy);
-    subdivide_attribute_catmull_rom(src_points_by_curve,
-                                    dst_points_by_curve,
-                                    selection,
-                                    all_point_offsets,
-                                    cyclic,
-                                    src.typed<T>(),
-                                    dst.typed<T>());
-  });
-}
-
-=======
->>>>>>> e704ebab
 static void subdivide_bezier_segment(const float3 &position_prev,
                                      const float3 &handle_prev,
                                      const float3 &handle_next,
