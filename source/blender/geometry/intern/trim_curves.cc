--- conflicted
+++ resolved
@@ -1058,17 +1058,6 @@
       copy_point_skip.add("nurbs_weight");
     }
 
-<<<<<<< HEAD
-    bke::copy_attributes_group_to_group(src_attributes,
-                                        bke::AttrDomain::Point,
-                                        bke::AttrDomain::Point,
-                                        propagation_info,
-                                        copy_point_skip,
-                                        src_points_by_curve,
-                                        dst_points_by_curve,
-                                        unselected,
-                                        dst_attributes);
-=======
     bke::copy_attributes_group_to_group(
         src_attributes,
         bke::AttrDomain::Point,
@@ -1077,7 +1066,6 @@
         dst_points_by_curve,
         unselected,
         dst_attributes);
->>>>>>> 2ddc574a
   }
 
   dst_curves.remove_attributes_based_on_types();
