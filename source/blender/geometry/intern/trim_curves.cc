/* SPDX-License-Identifier: GPL-2.0-or-later */

/** \file
 * \ingroup bke
 */

#include "BLI_array_utils.hh"
#include "BLI_length_parameterize.hh"

#include "BKE_attribute.hh"
#include "BKE_attribute_math.hh"
#include "BKE_curves.hh"
#include "BKE_curves_utils.hh"
#include "BKE_geometry_set.hh"

#include "GEO_trim_curves.hh"

namespace blender::geometry {

/* -------------------------------------------------------------------- */
/** \name Lookup Curve Points
 * \{ */

/**
 * Find the point on the curve defined by the distance along the curve. Assumes curve resolution is
 * constant for all curve segments and evaluated curve points are uniformly spaced between the
 * segment endpoints in relation to the curve parameter.
 *
 * \param lengths: Accumulated length for the evaluated curve.
 * \param sample_length: Distance along the curve to determine the #CurvePoint for.
 * \param cyclic: If curve is cyclic.
 * \param resolution: Curve resolution (number of evaluated points per segment).
 * \param num_curve_points: Total number of control points in the curve.
 * \return: Point on the piecewise segment matching the given distance.
 */
static bke::curves::CurvePoint lookup_point_uniform_spacing(const Span<float> lengths,
                                                            const float sample_length,
                                                            const bool cyclic,
                                                            const int resolution,
                                                            const int num_curve_points)
{
  BLI_assert(!cyclic || lengths.size() / resolution >= 2);
  const int last_index = num_curve_points - 1;
  if (sample_length <= 0.0f) {
    return {{0, 1}, 0.0f};
  }
  if (sample_length >= lengths.last()) {
    return cyclic ? bke::curves::CurvePoint{{last_index, 0}, 1.0} :
                    bke::curves::CurvePoint{{last_index - 1, last_index}, 1.0};
  }
  int eval_index;
  float eval_factor;
  length_parameterize::sample_at_length(lengths, sample_length, eval_index, eval_factor);

  const int index = eval_index / resolution;
  const int next_index = (index == last_index) ? 0 : index + 1;
  const float parameter = (eval_factor + eval_index) / resolution - index;

  return bke::curves::CurvePoint{{index, next_index}, parameter};
}

/**
 * Find the point on the 'evaluated' polygonal curve.
 */
static bke::curves::CurvePoint lookup_point_polygonal(const Span<float> lengths,
                                                      const float sample_length,
                                                      const bool cyclic,
                                                      const int evaluated_size)
{
  const int last_index = evaluated_size - 1;
  if (sample_length <= 0.0f) {
    return {{0, 1}, 0.0f};
  }
  if (sample_length >= lengths.last()) {
    return cyclic ? bke::curves::CurvePoint{{last_index, 0}, 1.0} :
                    bke::curves::CurvePoint{{last_index - 1, last_index}, 1.0};
  }

  int eval_index;
  float eval_factor;
  length_parameterize::sample_at_length(lengths, sample_length, eval_index, eval_factor);

  const int next_eval_index = (eval_index == last_index) ? 0 : eval_index + 1;
  return bke::curves::CurvePoint{{eval_index, next_eval_index}, eval_factor};
}

/**
 * Find the point on a Bezier curve using the 'bezier_offsets' cache.
 */
static bke::curves::CurvePoint lookup_point_bezier(const Span<int> bezier_offsets,
                                                   const Span<float> lengths,
                                                   const float sample_length,
                                                   const bool cyclic,
                                                   const int num_curve_points)
{
  const int last_index = num_curve_points - 1;
  if (sample_length <= 0.0f) {
    return {{0, 1}, 0.0f};
  }
  if (sample_length >= lengths.last()) {
    return cyclic ? bke::curves::CurvePoint{{last_index, 0}, 1.0} :
                    bke::curves::CurvePoint{{last_index - 1, last_index}, 1.0};
  }
  int eval_index;
  float eval_factor;
  length_parameterize::sample_at_length(lengths, sample_length, eval_index, eval_factor);

  /* Find the segment index from the offset mapping. */
  const int *offset = std::upper_bound(bezier_offsets.begin(), bezier_offsets.end(), eval_index);
  const int left = offset - bezier_offsets.begin() - 1;
  const int right = left == last_index ? 0 : left + 1;

  const int prev_offset = bezier_offsets[left];
  const float offset_in_segment = eval_factor + (eval_index - prev_offset);
  const int segment_resolution = bezier_offsets[left + 1] - prev_offset;
  const float parameter = std::clamp(offset_in_segment / segment_resolution, 0.0f, 1.0f);

  return {{left, right}, parameter};
}

static bke::curves::CurvePoint lookup_point_bezier(
    const bke::CurvesGeometry &src_curves,
    const OffsetIndices<int> evaluated_points_by_curve,
    const int64_t curve_index,
    const Span<float> accumulated_lengths,
    const float sample_length,
    const bool cyclic,
    const int resolution,
    const int num_curve_points)
{
  if (bke::curves::bezier::has_vector_handles(
          num_curve_points, evaluated_points_by_curve[curve_index].size(), cyclic, resolution))
  {
    const Span<int> bezier_offsets = src_curves.bezier_evaluated_offsets_for_curve(curve_index);
    return lookup_point_bezier(
        bezier_offsets, accumulated_lengths, sample_length, cyclic, num_curve_points);
  }
  else {
    return lookup_point_uniform_spacing(
        accumulated_lengths, sample_length, cyclic, resolution, num_curve_points);
  }
}

static bke::curves::CurvePoint lookup_curve_point(
    const bke::CurvesGeometry &src_curves,
    const OffsetIndices<int> evaluated_points_by_curve,
    const CurveType curve_type,
    const int64_t curve_index,
    const Span<float> accumulated_lengths,
    const float sample_length,
    const bool cyclic,
    const int resolution,
    const int num_curve_points)
{
  if (num_curve_points == 1) {
    return {{0, 0}, 0.0f};
  }

  if (curve_type == CURVE_TYPE_CATMULL_ROM) {
    return lookup_point_uniform_spacing(
        accumulated_lengths, sample_length, cyclic, resolution, num_curve_points);
  }
  else if (curve_type == CURVE_TYPE_BEZIER) {
    return lookup_point_bezier(src_curves,
                               evaluated_points_by_curve,
                               curve_index,
                               accumulated_lengths,
                               sample_length,
                               cyclic,
                               resolution,
                               num_curve_points);
  }
  else if (curve_type == CURVE_TYPE_POLY) {
    return lookup_point_polygonal(accumulated_lengths, sample_length, cyclic, num_curve_points);
  }
  else {
    /* Handle evaluated curve. */
    BLI_assert(resolution > 0);
    return lookup_point_polygonal(
        accumulated_lengths, sample_length, cyclic, evaluated_points_by_curve[curve_index].size());
  }
}

/** \} */

/* -------------------------------------------------------------------- */
/** \name Utility Functions
 * \{ */

static void fill_bezier_data(bke::CurvesGeometry &dst_curves, const IndexMask selection)
{
  if (!dst_curves.has_curve_with_type(CURVE_TYPE_BEZIER)) {
    return;
  }
  const OffsetIndices dst_points_by_curve = dst_curves.points_by_curve();
  MutableSpan<float3> handle_positions_left = dst_curves.handle_positions_left_for_write();
  MutableSpan<float3> handle_positions_right = dst_curves.handle_positions_right_for_write();
  MutableSpan<int8_t> handle_types_left = dst_curves.handle_types_left_for_write();
  MutableSpan<int8_t> handle_types_right = dst_curves.handle_types_right_for_write();

  selection.foreach_index(GrainSize(4096), [&](const int64_t curve_i) {
    const IndexRange points = dst_points_by_curve[curve_i];
    handle_types_right.slice(points).fill(int8_t(BEZIER_HANDLE_FREE));
    handle_types_left.slice(points).fill(int8_t(BEZIER_HANDLE_FREE));
    handle_positions_left.slice(points).fill({0.0f, 0.0f, 0.0f});
    handle_positions_right.slice(points).fill({0.0f, 0.0f, 0.0f});
  });
}
static void fill_nurbs_data(bke::CurvesGeometry &dst_curves, const IndexMask selection)
{
  if (!dst_curves.has_curve_with_type(CURVE_TYPE_NURBS)) {
    return;
  }
  bke::curves::fill_points(
      dst_curves.points_by_curve(), selection, 0.0f, dst_curves.nurbs_weights_for_write());
}

template<typename T>
static int64_t copy_point_data_between_endpoints(const Span<T> src_data,
                                                 MutableSpan<T> dst_data,
                                                 const bke::curves::IndexRangeCyclic src_range,
                                                 int64_t dst_index)
{
  int64_t increment;
  if (src_range.cycles()) {
    increment = src_range.size_before_loop();
    dst_data.slice(dst_index, increment).copy_from(src_data.slice(src_range.first(), increment));
    dst_index += increment;

    increment = src_range.size_after_loop();
    dst_data.slice(dst_index, increment)
        .copy_from(src_data.slice(src_range.curve_range().first(), increment));
    dst_index += increment;
  }
  else {
    increment = src_range.one_after_last() - int64_t(src_range.first());
    dst_data.slice(dst_index, increment).copy_from(src_data.slice(src_range.first(), increment));
    dst_index += increment;
  }
  return dst_index;
}

/** \} */

/* -------------------------------------------------------------------- */
/** \name Sampling Utilities
 * \{ */

template<typename T>
static T interpolate_catmull_rom(const Span<T> src_data,
                                 const bke::curves::CurvePoint insertion_point,
                                 const bool src_cyclic)
{
  BLI_assert(insertion_point.index >= 0 && insertion_point.next_index < src_data.size());
  int i0;
  if (insertion_point.index == 0) {
    i0 = src_cyclic ? src_data.size() - 1 : insertion_point.index;
  }
  else {
    i0 = insertion_point.index - 1;
  }
  int i3 = insertion_point.next_index + 1;
  if (i3 == src_data.size()) {
    i3 = src_cyclic ? 0 : insertion_point.next_index;
  }
  return bke::curves::catmull_rom::interpolate<T>(src_data[i0],
                                                  src_data[insertion_point.index],
                                                  src_data[insertion_point.next_index],
                                                  src_data[i3],
                                                  insertion_point.parameter);
}

static bke::curves::bezier::Insertion knot_insert_bezier(
    const Span<float3> positions,
    const Span<float3> handles_left,
    const Span<float3> handles_right,
    const bke::curves::CurvePoint insertion_point)
{
  BLI_assert(
      insertion_point.index + 1 == insertion_point.next_index ||
      (insertion_point.next_index >= 0 && insertion_point.next_index < insertion_point.index));
  return bke::curves::bezier::insert(positions[insertion_point.index],
                                     handles_right[insertion_point.index],
                                     handles_left[insertion_point.next_index],
                                     positions[insertion_point.next_index],
                                     insertion_point.parameter);
}

/** \} */

/* -------------------------------------------------------------------- */
/** \name Sample Curve Interval (Trim)
 * \{ */

/**
 * Sample source curve data in the interval defined by the points [start_point, end_point].
 * Uses linear interpolation to compute the endpoints.
 *
 * \tparam include_start_point: If False, the 'start_point' point sample will not be copied
 * and not accounted for in the destination range.
 * \param src_data: Source to sample from.
 * \param dst_data: Destination to write samples to.
 * \param src_range: Interval within [start_point, end_point] to copy from the source point domain.
 * \param dst_range: Interval to copy point data to in the destination buffer.
 * \param start_point: Point on the source curve to start sampling from.
 * \param end_point: Last point to sample in the source curve.
 */
template<typename T, bool include_start_point = true>
static void sample_interval_linear(const Span<T> src_data,
                                   MutableSpan<T> dst_data,
                                   bke::curves::IndexRangeCyclic src_range,
                                   const IndexRange dst_range,
                                   const bke::curves::CurvePoint start_point,
                                   const bke::curves::CurvePoint end_point)
{
  int64_t dst_index = dst_range.first();

  if (start_point.is_controlpoint()) {
    /* 'start_point' is included in the copy iteration. */
    if constexpr (!include_start_point) {
      /* Skip first. */
      src_range = src_range.drop_front();
    }
  }
  else if constexpr (!include_start_point) {
    /* Do nothing (excluded). */
  }
  else {
    /* General case, sample 'start_point' */
    dst_data[dst_index] = bke::attribute_math::mix2(
        start_point.parameter, src_data[start_point.index], src_data[start_point.next_index]);
    ++dst_index;
  }

  dst_index = copy_point_data_between_endpoints(src_data, dst_data, src_range, dst_index);
  if (dst_range.size() == 1) {
    BLI_assert(dst_index == dst_range.one_after_last());
    return;
  }

  /* Handle last case */
  if (end_point.is_controlpoint()) {
    /* 'end_point' is included in the copy iteration. */
  }
  else {
    dst_data[dst_index] = bke::attribute_math::mix2(
        end_point.parameter, src_data[end_point.index], src_data[end_point.next_index]);
#ifdef DEBUG
    ++dst_index;
#endif
  }
  BLI_assert(dst_index == dst_range.one_after_last());
}

template<typename T>
static void sample_interval_catmull_rom(const Span<T> src_data,
                                        MutableSpan<T> dst_data,
                                        bke::curves::IndexRangeCyclic src_range,
                                        const IndexRange dst_range,
                                        const bke::curves::CurvePoint start_point,
                                        const bke::curves::CurvePoint end_point,
                                        const bool src_cyclic)
{
  int64_t dst_index = dst_range.first();

  if (start_point.is_controlpoint()) {
  }
  else {
    /* General case, sample 'start_point' */
    dst_data[dst_index] = interpolate_catmull_rom(src_data, start_point, src_cyclic);
    ++dst_index;
  }

  dst_index = copy_point_data_between_endpoints(src_data, dst_data, src_range, dst_index);
  if (dst_range.size() == 1) {
    BLI_assert(dst_index == dst_range.one_after_last());
    return;
  }

  /* Handle last case */
  if (end_point.is_controlpoint()) {
    /* 'end_point' is included in the copy iteration. */
  }
  else {
    dst_data[dst_index] = interpolate_catmull_rom(src_data, end_point, src_cyclic);
#ifdef DEBUG
    ++dst_index;
#endif
  }
  BLI_assert(dst_index == dst_range.one_after_last());
}

template<bool include_start_point = true>
static void sample_interval_bezier(const Span<float3> src_positions,
                                   const Span<float3> src_handles_l,
                                   const Span<float3> src_handles_r,
                                   const Span<int8_t> src_types_l,
                                   const Span<int8_t> src_types_r,
                                   MutableSpan<float3> dst_positions,
                                   MutableSpan<float3> dst_handles_l,
                                   MutableSpan<float3> dst_handles_r,
                                   MutableSpan<int8_t> dst_types_l,
                                   MutableSpan<int8_t> dst_types_r,
                                   bke::curves::IndexRangeCyclic src_range,
                                   const IndexRange dst_range,
                                   const bke::curves::CurvePoint start_point,
                                   const bke::curves::CurvePoint end_point)
{
  bke::curves::bezier::Insertion start_point_insert;
  int64_t dst_index = dst_range.first();

  bool start_point_trimmed = false;
  if (start_point.is_controlpoint()) {
    /* The 'start_point' control point is included in the copy iteration. */
    if constexpr (!include_start_point) {
      src_range = src_range.drop_front();
    }
  }
  else if constexpr (!include_start_point) {
    /* Do nothing, 'start_point' is excluded. */
  }
  else {
    /* General case, sample 'start_point'. */
    start_point_insert = knot_insert_bezier(
        src_positions, src_handles_l, src_handles_r, start_point);
    dst_positions[dst_range.first()] = start_point_insert.position;
    dst_handles_l[dst_range.first()] = start_point_insert.left_handle;
    dst_handles_r[dst_range.first()] = start_point_insert.right_handle;
    dst_types_l[dst_range.first()] = src_types_l[start_point.index];
    dst_types_r[dst_range.first()] = src_types_r[start_point.index];

    start_point_trimmed = true;
    ++dst_index;
  }

  /* Copy point data between the 'start_point' and 'end_point'. */
  int64_t increment = src_range.cycles() ? src_range.size_before_loop() :
                                           src_range.one_after_last() - src_range.first();

  const IndexRange dst_range_to_end(dst_index, increment);
  const IndexRange src_range_to_end(src_range.first(), increment);
  dst_positions.slice(dst_range_to_end).copy_from(src_positions.slice(src_range_to_end));
  dst_handles_l.slice(dst_range_to_end).copy_from(src_handles_l.slice(src_range_to_end));
  dst_handles_r.slice(dst_range_to_end).copy_from(src_handles_r.slice(src_range_to_end));
  dst_types_l.slice(dst_range_to_end).copy_from(src_types_l.slice(src_range_to_end));
  dst_types_r.slice(dst_range_to_end).copy_from(src_types_r.slice(src_range_to_end));
  dst_index += increment;

  if (dst_range.size() == 1) {
    BLI_assert(dst_index == dst_range.one_after_last());
    return;
  }

  increment = src_range.size_after_loop();
  if (src_range.cycles() && increment > 0) {
    const IndexRange dst_range_looped(dst_index, increment);
    const IndexRange src_range_looped(src_range.curve_range().first(), increment);
    dst_positions.slice(dst_range_looped).copy_from(src_positions.slice(src_range_looped));
    dst_handles_l.slice(dst_range_looped).copy_from(src_handles_l.slice(src_range_looped));
    dst_handles_r.slice(dst_range_looped).copy_from(src_handles_r.slice(src_range_looped));
    dst_types_l.slice(dst_range_looped).copy_from(src_types_l.slice(src_range_looped));
    dst_types_r.slice(dst_range_looped).copy_from(src_types_r.slice(src_range_looped));
    dst_index += increment;
  }

  if (start_point_trimmed) {
    dst_handles_l[dst_range.first() + 1] = start_point_insert.handle_next;
    /* No need to change handle type (remains the same). */
  }

  /* Handle 'end_point' */
  bke::curves::bezier::Insertion end_point_insert;
  if (end_point.parameter == 0.0f) {
    if (end_point.index == start_point.index) {
      /* Start point is same point or in the same segment. */
      if (start_point.parameter == 0.0f) {
        /* Same point. */
        BLI_assert(dst_range.size() == 1LL + src_range.size_range());
        dst_handles_l[dst_range.first()] = dst_positions[dst_range.first()];
        dst_handles_r[dst_range.last()] = dst_positions[dst_range.first()];
      }
      else if (start_point.parameter == 1.0f) {
        /* Start is next controlpoint, do nothing. */
      }
      else {
        /* Within the segment. */
        BLI_assert(dst_range.size() == 1LL + src_range.size_range() || dst_range.size() == 2);
        dst_handles_r[dst_range.last()] = start_point_insert.handle_prev;
      }
    }
    /* Start point is considered 'before' the endpoint and ignored. */
  }
  else if (end_point.parameter == 1.0f) {
    if (end_point.next_index == start_point.index) {
      /* Start point is same or in 'next' segment. */
      if (start_point.parameter == 0.0f) {
        /* Same point */
        BLI_assert(dst_range.size() == 1LL + src_range.size_range());
        dst_handles_l[dst_range.first()] = dst_positions[dst_range.first()];
        dst_handles_r[dst_range.last()] = dst_positions[dst_range.first()];
      }
      else if (start_point.parameter == 1.0f) {
        /* Start is next controlpoint, do nothing. */
      }
      else {
        /* In next segment. */
        BLI_assert(dst_range.size() == 1LL + src_range.size_range() || dst_range.size() == 2);
        dst_handles_r[dst_range.last()] = start_point_insert.handle_prev;
      }
    }
  }
  else {
    /* Trimmed in both ends within the same (and only) segment! Ensure both end points is not a
     * loop. */
    if (start_point.index == end_point.index && start_point.parameter < 1.0f) {
      BLI_assert(dst_range.size() == 2 || dst_range.size() == 2ll + src_range.size_range() ||
                 dst_range.size() == 1LL + src_range.size_range());

      if (start_point.parameter > end_point.parameter && start_point.parameter < 1.0f) {
        /* Start point comes after the endpoint within the segment. */
        BLI_assert(end_point.parameter >= 0.0f);

        const float parameter = end_point.parameter / start_point.parameter;
        end_point_insert = bke::curves::bezier::insert(dst_positions[dst_index - 1],
                                                       start_point_insert.handle_prev,
                                                       start_point_insert.left_handle,
                                                       start_point_insert.position,
                                                       parameter);

        /* Update start-point handle. */
        dst_handles_l[dst_range.first()] = end_point_insert.handle_next;
      }
      else {
        /* Start point lies before the endpoint within the segment. */

        const float parameter = (end_point.parameter - start_point.parameter) /
                                (1.0f - start_point.parameter);
        /* Unused only when parameter == 0.0f! */
        const float3 handle_next = start_point.parameter == 0.0f ?
                                       src_handles_l[end_point.next_index] :
                                       start_point_insert.handle_next;
        end_point_insert = bke::curves::bezier::insert(dst_positions[dst_index - 1],
                                                       dst_handles_r[dst_index - 1],
                                                       handle_next,
                                                       src_positions[end_point.next_index],
                                                       parameter);
      }
    }
    else {
      /* General case, compute the insertion point. */
      end_point_insert = knot_insert_bezier(
          src_positions, src_handles_l, src_handles_r, end_point);

      if ((start_point.parameter >= end_point.parameter && end_point.index == start_point.index) ||
          (start_point.parameter == 0.0f && end_point.next_index == start_point.index))
      {
        /* Start point is next controlpoint. */
        dst_handles_l[dst_range.first()] = end_point_insert.handle_next;
        /* No need to change handle type (remains the same). */
      }
    }

    dst_handles_r[dst_index - 1] = end_point_insert.handle_prev;
    dst_types_r[dst_index - 1] = src_types_l[end_point.index];

    dst_handles_l[dst_index] = end_point_insert.left_handle;
    dst_handles_r[dst_index] = end_point_insert.right_handle;
    dst_positions[dst_index] = end_point_insert.position;
    dst_types_l[dst_index] = src_types_l[end_point.next_index];
    dst_types_r[dst_index] = src_types_r[end_point.next_index];
#ifdef DEBUG
    ++dst_index;
#endif  // DEBUG
  }
  BLI_assert(dst_index == dst_range.one_after_last());
}

/** \} */

/* -------------------------------------------------------------------- */
/** \name Trim Curves
 * \{ */

static void trim_attribute_linear(const bke::CurvesGeometry &src_curves,
                                  bke::CurvesGeometry &dst_curves,
                                  const IndexMask selection,
                                  const Span<bke::curves::CurvePoint> start_points,
                                  const Span<bke::curves::CurvePoint> end_points,
                                  const Span<bke::curves::IndexRangeCyclic> src_ranges,
                                  MutableSpan<bke::AttributeTransferData> transfer_attributes)
{
  const OffsetIndices src_points_by_curve = src_curves.points_by_curve();
  const OffsetIndices dst_points_by_curve = dst_curves.points_by_curve();
  for (bke::AttributeTransferData &attribute : transfer_attributes) {
    bke::attribute_math::convert_to_static_type(attribute.meta_data.data_type, [&](auto dummy) {
      using T = decltype(dummy);

      selection.foreach_span(GrainSize(512), [&](const auto sliced_selection) {
        for (const int64_t curve_i : sliced_selection) {
          const IndexRange src_points = src_points_by_curve[curve_i];

          sample_interval_linear<T>(attribute.src.template typed<T>().slice(src_points),
                                    attribute.dst.span.typed<T>(),
                                    src_ranges[curve_i],
                                    dst_points_by_curve[curve_i],
                                    start_points[curve_i],
                                    end_points[curve_i]);
        }
      });
    });
  }
}

static void trim_polygonal_curves(const bke::CurvesGeometry &src_curves,
                                  bke::CurvesGeometry &dst_curves,
                                  const IndexMask selection,
                                  const Span<bke::curves::CurvePoint> start_points,
                                  const Span<bke::curves::CurvePoint> end_points,
                                  const Span<bke::curves::IndexRangeCyclic> src_ranges,
                                  MutableSpan<bke::AttributeTransferData> transfer_attributes)
{
  const OffsetIndices src_points_by_curve = src_curves.points_by_curve();
  const OffsetIndices dst_points_by_curve = dst_curves.points_by_curve();
  const Span<float3> src_positions = src_curves.positions();
  MutableSpan<float3> dst_positions = dst_curves.positions_for_write();

  selection.foreach_index(GrainSize(512), [&](const int64_t curve_i) {
    const IndexRange src_points = src_points_by_curve[curve_i];
    const IndexRange dst_points = dst_points_by_curve[curve_i];

    sample_interval_linear<float3>(src_positions.slice(src_points),
                                   dst_positions,
                                   src_ranges[curve_i],
                                   dst_points,
                                   start_points[curve_i],
                                   end_points[curve_i]);
  });
  fill_bezier_data(dst_curves, selection);
  fill_nurbs_data(dst_curves, selection);
  trim_attribute_linear(src_curves,
                        dst_curves,
                        selection,
                        start_points,
                        end_points,
                        src_ranges,
                        transfer_attributes);
}

static void trim_catmull_rom_curves(const bke::CurvesGeometry &src_curves,
                                    bke::CurvesGeometry &dst_curves,
                                    const IndexMask selection,
                                    const Span<bke::curves::CurvePoint> start_points,
                                    const Span<bke::curves::CurvePoint> end_points,
                                    const Span<bke::curves::IndexRangeCyclic> src_ranges,
                                    MutableSpan<bke::AttributeTransferData> transfer_attributes)
{
  const OffsetIndices src_points_by_curve = src_curves.points_by_curve();
  const OffsetIndices dst_points_by_curve = dst_curves.points_by_curve();
  const Span<float3> src_positions = src_curves.positions();
  const VArray<bool> src_cyclic = src_curves.cyclic();
  MutableSpan<float3> dst_positions = dst_curves.positions_for_write();

  selection.foreach_index(GrainSize(512), [&](const int64_t curve_i) {
    const IndexRange src_points = src_points_by_curve[curve_i];
    const IndexRange dst_points = dst_points_by_curve[curve_i];

    sample_interval_catmull_rom<float3>(src_positions.slice(src_points),
                                        dst_positions,
                                        src_ranges[curve_i],
                                        dst_points,
                                        start_points[curve_i],
                                        end_points[curve_i],
                                        src_cyclic[curve_i]);
  });
  fill_bezier_data(dst_curves, selection);
  fill_nurbs_data(dst_curves, selection);

  for (bke::AttributeTransferData &attribute : transfer_attributes) {
    bke::attribute_math::convert_to_static_type(attribute.meta_data.data_type, [&](auto dummy) {
      using T = decltype(dummy);

      selection.foreach_span(GrainSize(512), [&](const auto sliced_selection) {
        for (const int64_t curve_i : sliced_selection) {
          const IndexRange src_points = src_points_by_curve[curve_i];
          const IndexRange dst_points = dst_points_by_curve[curve_i];

          sample_interval_catmull_rom<T>(attribute.src.template typed<T>().slice(src_points),
                                         attribute.dst.span.typed<T>(),
                                         src_ranges[curve_i],
                                         dst_points,
                                         start_points[curve_i],
                                         end_points[curve_i],
                                         src_cyclic[curve_i]);
        }
      });
    });
  }
}

static void trim_bezier_curves(const bke::CurvesGeometry &src_curves,
                               bke::CurvesGeometry &dst_curves,
                               const IndexMask selection,
                               const Span<bke::curves::CurvePoint> start_points,
                               const Span<bke::curves::CurvePoint> end_points,
                               const Span<bke::curves::IndexRangeCyclic> src_ranges,
                               MutableSpan<bke::AttributeTransferData> transfer_attributes)
{
  const OffsetIndices src_points_by_curve = src_curves.points_by_curve();
  const Span<float3> src_positions = src_curves.positions();
  const VArraySpan<int8_t> src_types_l{src_curves.handle_types_left()};
  const VArraySpan<int8_t> src_types_r{src_curves.handle_types_right()};
  const Span<float3> src_handles_l = src_curves.handle_positions_left();
  const Span<float3> src_handles_r = src_curves.handle_positions_right();

  const OffsetIndices dst_points_by_curve = dst_curves.points_by_curve();
  MutableSpan<float3> dst_positions = dst_curves.positions_for_write();
  MutableSpan<int8_t> dst_types_l = dst_curves.handle_types_left_for_write();
  MutableSpan<int8_t> dst_types_r = dst_curves.handle_types_right_for_write();
  MutableSpan<float3> dst_handles_l = dst_curves.handle_positions_left_for_write();
  MutableSpan<float3> dst_handles_r = dst_curves.handle_positions_right_for_write();

  selection.foreach_index(GrainSize(512), [&](const int64_t curve_i) {
    const IndexRange src_points = src_points_by_curve[curve_i];
    const IndexRange dst_points = dst_points_by_curve[curve_i];

    sample_interval_bezier(src_positions.slice(src_points),
                           src_handles_l.slice(src_points),
                           src_handles_r.slice(src_points),
                           src_types_l.slice(src_points),
                           src_types_r.slice(src_points),
                           dst_positions,
                           dst_handles_l,
                           dst_handles_r,
                           dst_types_l,
                           dst_types_r,
                           src_ranges[curve_i],
                           dst_points,
                           start_points[curve_i],
                           end_points[curve_i]);
  });
  fill_nurbs_data(dst_curves, selection);
  trim_attribute_linear(src_curves,
                        dst_curves,
                        selection,
                        start_points,
                        end_points,
                        src_ranges,
                        transfer_attributes);
}

static void trim_evaluated_curves(const bke::CurvesGeometry &src_curves,
                                  bke::CurvesGeometry &dst_curves,
                                  const IndexMask selection,
                                  const Span<bke::curves::CurvePoint> start_points,
                                  const Span<bke::curves::CurvePoint> end_points,
                                  const Span<bke::curves::IndexRangeCyclic> src_ranges,
                                  MutableSpan<bke::AttributeTransferData> transfer_attributes)
{
  const OffsetIndices src_points_by_curve = src_curves.points_by_curve();
  const OffsetIndices src_evaluated_points_by_curve = src_curves.evaluated_points_by_curve();
  const OffsetIndices dst_points_by_curve = dst_curves.points_by_curve();
  const Span<float3> src_eval_positions = src_curves.evaluated_positions();
  MutableSpan<float3> dst_positions = dst_curves.positions_for_write();

  selection.foreach_index(GrainSize(512), [&](const int64_t curve_i) {
    const IndexRange src_evaluated_points = src_evaluated_points_by_curve[curve_i];
    const IndexRange dst_points = dst_points_by_curve[curve_i];
    sample_interval_linear<float3>(src_eval_positions.slice(src_evaluated_points),
                                   dst_positions,
                                   src_ranges[curve_i],
                                   dst_points,
                                   start_points[curve_i],
                                   end_points[curve_i]);
  });
  fill_bezier_data(dst_curves, selection);
  fill_nurbs_data(dst_curves, selection);

  for (bke::AttributeTransferData &attribute : transfer_attributes) {
    bke::attribute_math::convert_to_static_type(attribute.meta_data.data_type, [&](auto dummy) {
      using T = decltype(dummy);

      selection.foreach_span(GrainSize(512), [&](const auto sliced_selection) {
        Vector<std::byte> evaluated_buffer;
        for (const int64_t curve_i : sliced_selection) {
          const IndexRange src_points = src_points_by_curve[curve_i];

          /* Interpolate onto the evaluated point domain and sample the evaluated domain. */
          evaluated_buffer.reinitialize(sizeof(T) * src_evaluated_points_by_curve[curve_i].size());
          MutableSpan<T> evaluated = evaluated_buffer.as_mutable_span().cast<T>();
          src_curves.interpolate_to_evaluated(curve_i, attribute.src.slice(src_points), evaluated);
          sample_interval_linear<T>(evaluated,
                                    attribute.dst.span.typed<T>(),
                                    src_ranges[curve_i],
                                    dst_points_by_curve[curve_i],
                                    start_points[curve_i],
                                    end_points[curve_i]);
        }
      });
    });
  }
}

/* -------------------------------------------------------------------- */
/** \name Compute trim parameters
 * \{ */

static float trim_sample_length(const Span<float> accumulated_lengths,
                                const float sample_length,
                                const GeometryNodeCurveSampleMode mode)
{
  float length = mode == GEO_NODE_CURVE_SAMPLE_FACTOR ?
                     sample_length * accumulated_lengths.last() :
                     sample_length;
  return std::clamp(length, 0.0f, accumulated_lengths.last());
}

/**
 * Compute the selected range of points for every selected curve.
 */
static void compute_curve_trim_parameters(const bke::CurvesGeometry &curves,
                                          const IndexMask selection,
                                          const VArray<float> &starts,
                                          const VArray<float> &ends,
                                          const GeometryNodeCurveSampleMode mode,
                                          MutableSpan<int> dst_curve_size,
                                          MutableSpan<bke::curves::CurvePoint> start_points,
                                          MutableSpan<bke::curves::CurvePoint> end_points,
                                          MutableSpan<bke::curves::IndexRangeCyclic> src_ranges)
{
  const OffsetIndices points_by_curve = curves.points_by_curve();
  const OffsetIndices evaluated_points_by_curve = curves.evaluated_points_by_curve();
  const VArray<bool> src_cyclic = curves.cyclic();
  const VArray<int> resolution = curves.resolution();
  const VArray<int8_t> curve_types = curves.curve_types();
  curves.ensure_can_interpolate_to_evaluated();

  selection.foreach_index(GrainSize(128), [&](const int64_t curve_i) {
    CurveType curve_type = CurveType(curve_types[curve_i]);

    int point_count;
    if (curve_type == CURVE_TYPE_NURBS) {
      /* The result curve is a poly curve. */
      point_count = evaluated_points_by_curve[curve_i].size();
    }
    else {
      point_count = points_by_curve[curve_i].size();
    }
    if (point_count == 1) {
      /* Single point. */
      dst_curve_size[curve_i] = 1;
      src_ranges[curve_i] = bke::curves::IndexRangeCyclic(0, 0, 1, 1);
      start_points[curve_i] = {{0, 0}, 0.0f};
      end_points[curve_i] = {{0, 0}, 0.0f};
      return;
    }

    const bool cyclic = src_cyclic[curve_i];
    const Span<float> lengths = curves.evaluated_lengths_for_curve(curve_i, cyclic);
    BLI_assert(lengths.size() > 0);

    const float start_length = trim_sample_length(lengths, starts[curve_i], mode);
    float end_length;

    bool equal_sample_point;
    if (cyclic) {
      end_length = trim_sample_length(lengths, ends[curve_i], mode);
      const float cyclic_start = start_length == lengths.last() ? 0.0f : start_length;
      const float cyclic_end = end_length == lengths.last() ? 0.0f : end_length;
      equal_sample_point = cyclic_start == cyclic_end;
    }
    else {
      end_length = ends[curve_i] <= starts[curve_i] ?
                       start_length :
                       trim_sample_length(lengths, ends[curve_i], mode);
      equal_sample_point = start_length == end_length;
    }

    start_points[curve_i] = lookup_curve_point(curves,
                                               evaluated_points_by_curve,
                                               curve_type,
                                               curve_i,
                                               lengths,
                                               start_length,
                                               cyclic,
                                               resolution[curve_i],
                                               point_count);
    if (equal_sample_point) {
      end_points[curve_i] = start_points[curve_i];
      if (end_length <= start_length) {
        /* Single point. */
        dst_curve_size[curve_i] = 1;
        if (start_points[curve_i].is_controlpoint()) {
          /* Only iterate if control point. */
          const int single_point_index = start_points[curve_i].parameter == 1.0f ?
                                             start_points[curve_i].next_index :
                                             start_points[curve_i].index;
          src_ranges[curve_i] = bke::curves::IndexRangeCyclic::get_range_from_size(
              single_point_index, 1, point_count);
        }
        /* else: leave empty range */
      }
      else {
        /* Split. */
        src_ranges[curve_i] = bke::curves::IndexRangeCyclic::get_range_between_endpoints(
                                  start_points[curve_i], end_points[curve_i], point_count)
                                  .push_loop();
        const int count = 1 + !start_points[curve_i].is_controlpoint() + point_count;
        BLI_assert(count > 1);
        dst_curve_size[curve_i] = count;
      }
    }
    else {
      /* General case. */
      end_points[curve_i] = lookup_curve_point(curves,
                                               evaluated_points_by_curve,
                                               curve_type,
                                               curve_i,
                                               lengths,
                                               end_length,
                                               cyclic,
                                               resolution[curve_i],
                                               point_count);

      src_ranges[curve_i] = bke::curves::IndexRangeCyclic::get_range_between_endpoints(
          start_points[curve_i], end_points[curve_i], point_count);
      const int count = src_ranges[curve_i].size() + !start_points[curve_i].is_controlpoint() +
                        !end_points[curve_i].is_controlpoint();
      BLI_assert(count > 1);
      dst_curve_size[curve_i] = count;
    }
    BLI_assert(dst_curve_size[curve_i] > 0);
  });
}

/** \} */

bke::CurvesGeometry trim_curves(const bke::CurvesGeometry &src_curves,
                                const IndexMask selection,
                                const VArray<float> &starts,
                                const VArray<float> &ends,
                                const GeometryNodeCurveSampleMode mode,
                                const bke::AnonymousAttributePropagationInfo &propagation_info)
{
  const OffsetIndices src_points_by_curve = src_curves.points_by_curve();
  const Vector<IndexRange> unselected_ranges = selection.to_ranges_invert(
      src_curves.curves_range());

  BLI_assert(selection.size() > 0);
  BLI_assert(selection.last() <= src_curves.curves_num());
  BLI_assert(starts.size() == src_curves.curves_num());
  BLI_assert(starts.size() == ends.size());
  src_curves.ensure_evaluated_lengths();

  bke::CurvesGeometry dst_curves = bke::curves::copy_only_curve_domain(src_curves);
  MutableSpan<int> dst_curve_offsets = dst_curves.offsets_for_write();
  Array<bke::curves::CurvePoint, 16> start_points(src_curves.curves_num());
  Array<bke::curves::CurvePoint, 16> end_points(src_curves.curves_num());
  Array<bke::curves::IndexRangeCyclic, 16> src_ranges(src_curves.curves_num());
  compute_curve_trim_parameters(src_curves,
                                selection,
                                starts,
                                ends,
                                mode,
                                dst_curve_offsets,
                                start_points,
                                end_points,
                                src_ranges);
  bke::curves::copy_curve_sizes(src_points_by_curve, unselected_ranges, dst_curve_offsets);
  offset_indices::accumulate_counts_to_offsets(dst_curve_offsets);
  const OffsetIndices dst_points_by_curve = dst_curves.points_by_curve();
  dst_curves.resize(dst_curves.offsets().last(), dst_curves.curves_num());

  /* Populate curve domain. */
  const bke::AttributeAccessor src_attributes = src_curves.attributes();
  bke::MutableAttributeAccessor dst_attributes = dst_curves.attributes_for_write();
  Set<std::string> transfer_curve_skip = {"cyclic", "curve_type", "nurbs_order", "knots_mode"};
  if (dst_curves.has_curve_with_type(CURVE_TYPE_NURBS)) {
    /* If a NURBS curve is copied keep */
    transfer_curve_skip.remove("nurbs_order");
    transfer_curve_skip.remove("knots_mode");
  }

  /* Fetch custom point domain attributes for transfer (copy). */
  Vector<bke::AttributeTransferData> transfer_attributes = bke::retrieve_attributes_for_transfer(
      src_attributes,
      dst_attributes,
      ATTR_DOMAIN_MASK_POINT,
      propagation_info,
      {"position",
       "handle_left",
       "handle_right",
       "handle_type_left",
       "handle_type_right",
       "nurbs_weight"});

  auto trim_catmull = [&](const IndexMask selection) {
    trim_catmull_rom_curves(src_curves,
                            dst_curves,
                            selection,
                            start_points,
                            end_points,
                            src_ranges,
                            transfer_attributes);
  };
  auto trim_poly = [&](const IndexMask selection) {
    trim_polygonal_curves(src_curves,
                          dst_curves,
                          selection,
                          start_points,
                          end_points,
                          src_ranges,
                          transfer_attributes);
  };
  auto trim_bezier = [&](const IndexMask selection) {
    trim_bezier_curves(src_curves,
                       dst_curves,
                       selection,
                       start_points,
                       end_points,
                       src_ranges,
                       transfer_attributes);
  };
  auto trim_evaluated = [&](const IndexMask selection) {
    dst_curves.fill_curve_types(selection, CURVE_TYPE_POLY);
    /* Ensure evaluated positions are available. */
    src_curves.evaluated_positions();
    trim_evaluated_curves(src_curves,
                          dst_curves,
                          selection,
                          start_points,
                          end_points,
                          src_ranges,
                          transfer_attributes);
  };

  /* Populate point domain. */
  bke::curves::foreach_curve_by_type(src_curves.curve_types(),
                                     src_curves.curve_type_counts(),
                                     selection,
                                     trim_catmull,
                                     trim_poly,
                                     trim_bezier,
                                     trim_evaluated);

  /* Cleanup/close context */
  for (bke::AttributeTransferData &attribute : transfer_attributes) {
    attribute.dst.finish();
  }

  /* Copy unselected */
  if (unselected_ranges.is_empty()) {
    /* Since all curves were trimmed, none of them are cyclic and the attribute can be removed. */
    dst_curves.attributes_for_write().remove("cyclic");
  }
  else {
    /* Only trimmed curves are no longer cyclic. */
    if (bke::SpanAttributeWriter cyclic = dst_attributes.lookup_for_write_span<bool>("cyclic")) {
<<<<<<< HEAD
      selection.foreach_index(GrainSize(4096), [&](const int64_t i) { cyclic.span[i] = false; });
=======
      cyclic.span.fill_indices(selection.indices(), false);
>>>>>>> 4cf7b95a
      cyclic.finish();
    }

    Set<std::string> copy_point_skip;
    if (!dst_curves.has_curve_with_type(CURVE_TYPE_NURBS) &&
        src_curves.has_curve_with_type(CURVE_TYPE_NURBS))
    {
      copy_point_skip.add("nurbs_weight");
    }

    /* Copy point domain. */
    for (auto &attribute : bke::retrieve_attributes_for_transfer(src_attributes,
                                                                 dst_attributes,
                                                                 ATTR_DOMAIN_MASK_POINT,
                                                                 propagation_info,
                                                                 copy_point_skip))
    {
      bke::curves::copy_point_data(src_points_by_curve,
                                   dst_points_by_curve,
                                   unselected_ranges,
                                   attribute.src,
                                   attribute.dst.span);
      attribute.dst.finish();
    }
  }

  dst_curves.remove_attributes_based_on_types();
  dst_curves.tag_topology_changed();
  return dst_curves;
}

/** \} */

}  // namespace blender::geometry<|MERGE_RESOLUTION|>--- conflicted
+++ resolved
@@ -198,12 +198,14 @@
   MutableSpan<int8_t> handle_types_left = dst_curves.handle_types_left_for_write();
   MutableSpan<int8_t> handle_types_right = dst_curves.handle_types_right_for_write();
 
-  selection.foreach_index(GrainSize(4096), [&](const int64_t curve_i) {
-    const IndexRange points = dst_points_by_curve[curve_i];
-    handle_types_right.slice(points).fill(int8_t(BEZIER_HANDLE_FREE));
-    handle_types_left.slice(points).fill(int8_t(BEZIER_HANDLE_FREE));
-    handle_positions_left.slice(points).fill({0.0f, 0.0f, 0.0f});
-    handle_positions_right.slice(points).fill({0.0f, 0.0f, 0.0f});
+  threading::parallel_for(selection.index_range(), 4096, [&](const IndexRange range) {
+    for (const int64_t curve_i : selection.slice(range)) {
+      const IndexRange points = dst_points_by_curve[curve_i];
+      handle_types_right.slice(points).fill(int8_t(BEZIER_HANDLE_FREE));
+      handle_types_left.slice(points).fill(int8_t(BEZIER_HANDLE_FREE));
+      handle_positions_left.slice(points).fill({0.0f, 0.0f, 0.0f});
+      handle_positions_right.slice(points).fill({0.0f, 0.0f, 0.0f});
+    }
   });
 }
 static void fill_nurbs_data(bke::CurvesGeometry &dst_curves, const IndexMask selection)
@@ -595,8 +597,8 @@
     bke::attribute_math::convert_to_static_type(attribute.meta_data.data_type, [&](auto dummy) {
       using T = decltype(dummy);
 
-      selection.foreach_span(GrainSize(512), [&](const auto sliced_selection) {
-        for (const int64_t curve_i : sliced_selection) {
+      threading::parallel_for(selection.index_range(), 512, [&](const IndexRange range) {
+        for (const int64_t curve_i : selection.slice(range)) {
           const IndexRange src_points = src_points_by_curve[curve_i];
 
           sample_interval_linear<T>(attribute.src.template typed<T>().slice(src_points),
@@ -624,16 +626,18 @@
   const Span<float3> src_positions = src_curves.positions();
   MutableSpan<float3> dst_positions = dst_curves.positions_for_write();
 
-  selection.foreach_index(GrainSize(512), [&](const int64_t curve_i) {
-    const IndexRange src_points = src_points_by_curve[curve_i];
-    const IndexRange dst_points = dst_points_by_curve[curve_i];
-
-    sample_interval_linear<float3>(src_positions.slice(src_points),
-                                   dst_positions,
-                                   src_ranges[curve_i],
-                                   dst_points,
-                                   start_points[curve_i],
-                                   end_points[curve_i]);
+  threading::parallel_for(selection.index_range(), 512, [&](const IndexRange range) {
+    for (const int64_t curve_i : selection.slice(range)) {
+      const IndexRange src_points = src_points_by_curve[curve_i];
+      const IndexRange dst_points = dst_points_by_curve[curve_i];
+
+      sample_interval_linear<float3>(src_positions.slice(src_points),
+                                     dst_positions,
+                                     src_ranges[curve_i],
+                                     dst_points,
+                                     start_points[curve_i],
+                                     end_points[curve_i]);
+    }
   });
   fill_bezier_data(dst_curves, selection);
   fill_nurbs_data(dst_curves, selection);
@@ -660,17 +664,19 @@
   const VArray<bool> src_cyclic = src_curves.cyclic();
   MutableSpan<float3> dst_positions = dst_curves.positions_for_write();
 
-  selection.foreach_index(GrainSize(512), [&](const int64_t curve_i) {
-    const IndexRange src_points = src_points_by_curve[curve_i];
-    const IndexRange dst_points = dst_points_by_curve[curve_i];
-
-    sample_interval_catmull_rom<float3>(src_positions.slice(src_points),
-                                        dst_positions,
-                                        src_ranges[curve_i],
-                                        dst_points,
-                                        start_points[curve_i],
-                                        end_points[curve_i],
-                                        src_cyclic[curve_i]);
+  threading::parallel_for(selection.index_range(), 512, [&](const IndexRange range) {
+    for (const int64_t curve_i : selection.slice(range)) {
+      const IndexRange src_points = src_points_by_curve[curve_i];
+      const IndexRange dst_points = dst_points_by_curve[curve_i];
+
+      sample_interval_catmull_rom<float3>(src_positions.slice(src_points),
+                                          dst_positions,
+                                          src_ranges[curve_i],
+                                          dst_points,
+                                          start_points[curve_i],
+                                          end_points[curve_i],
+                                          src_cyclic[curve_i]);
+    }
   });
   fill_bezier_data(dst_curves, selection);
   fill_nurbs_data(dst_curves, selection);
@@ -679,8 +685,8 @@
     bke::attribute_math::convert_to_static_type(attribute.meta_data.data_type, [&](auto dummy) {
       using T = decltype(dummy);
 
-      selection.foreach_span(GrainSize(512), [&](const auto sliced_selection) {
-        for (const int64_t curve_i : sliced_selection) {
+      threading::parallel_for(selection.index_range(), 512, [&](const IndexRange range) {
+        for (const int64_t curve_i : selection.slice(range)) {
           const IndexRange src_points = src_points_by_curve[curve_i];
           const IndexRange dst_points = dst_points_by_curve[curve_i];
 
@@ -719,24 +725,26 @@
   MutableSpan<float3> dst_handles_l = dst_curves.handle_positions_left_for_write();
   MutableSpan<float3> dst_handles_r = dst_curves.handle_positions_right_for_write();
 
-  selection.foreach_index(GrainSize(512), [&](const int64_t curve_i) {
-    const IndexRange src_points = src_points_by_curve[curve_i];
-    const IndexRange dst_points = dst_points_by_curve[curve_i];
-
-    sample_interval_bezier(src_positions.slice(src_points),
-                           src_handles_l.slice(src_points),
-                           src_handles_r.slice(src_points),
-                           src_types_l.slice(src_points),
-                           src_types_r.slice(src_points),
-                           dst_positions,
-                           dst_handles_l,
-                           dst_handles_r,
-                           dst_types_l,
-                           dst_types_r,
-                           src_ranges[curve_i],
-                           dst_points,
-                           start_points[curve_i],
-                           end_points[curve_i]);
+  threading::parallel_for(selection.index_range(), 512, [&](const IndexRange range) {
+    for (const int64_t curve_i : selection.slice(range)) {
+      const IndexRange src_points = src_points_by_curve[curve_i];
+      const IndexRange dst_points = dst_points_by_curve[curve_i];
+
+      sample_interval_bezier(src_positions.slice(src_points),
+                             src_handles_l.slice(src_points),
+                             src_handles_r.slice(src_points),
+                             src_types_l.slice(src_points),
+                             src_types_r.slice(src_points),
+                             dst_positions,
+                             dst_handles_l,
+                             dst_handles_r,
+                             dst_types_l,
+                             dst_types_r,
+                             src_ranges[curve_i],
+                             dst_points,
+                             start_points[curve_i],
+                             end_points[curve_i]);
+    }
   });
   fill_nurbs_data(dst_curves, selection);
   trim_attribute_linear(src_curves,
@@ -762,15 +770,17 @@
   const Span<float3> src_eval_positions = src_curves.evaluated_positions();
   MutableSpan<float3> dst_positions = dst_curves.positions_for_write();
 
-  selection.foreach_index(GrainSize(512), [&](const int64_t curve_i) {
-    const IndexRange src_evaluated_points = src_evaluated_points_by_curve[curve_i];
-    const IndexRange dst_points = dst_points_by_curve[curve_i];
-    sample_interval_linear<float3>(src_eval_positions.slice(src_evaluated_points),
-                                   dst_positions,
-                                   src_ranges[curve_i],
-                                   dst_points,
-                                   start_points[curve_i],
-                                   end_points[curve_i]);
+  threading::parallel_for(selection.index_range(), 512, [&](const IndexRange range) {
+    for (const int64_t curve_i : selection.slice(range)) {
+      const IndexRange src_evaluated_points = src_evaluated_points_by_curve[curve_i];
+      const IndexRange dst_points = dst_points_by_curve[curve_i];
+      sample_interval_linear<float3>(src_eval_positions.slice(src_evaluated_points),
+                                     dst_positions,
+                                     src_ranges[curve_i],
+                                     dst_points,
+                                     start_points[curve_i],
+                                     end_points[curve_i]);
+    }
   });
   fill_bezier_data(dst_curves, selection);
   fill_nurbs_data(dst_curves, selection);
@@ -779,9 +789,9 @@
     bke::attribute_math::convert_to_static_type(attribute.meta_data.data_type, [&](auto dummy) {
       using T = decltype(dummy);
 
-      selection.foreach_span(GrainSize(512), [&](const auto sliced_selection) {
+      threading::parallel_for(selection.index_range(), 512, [&](const IndexRange range) {
         Vector<std::byte> evaluated_buffer;
-        for (const int64_t curve_i : sliced_selection) {
+        for (const int64_t curve_i : selection.slice(range)) {
           const IndexRange src_points = src_points_by_curve[curve_i];
 
           /* Interpolate onto the evaluated point domain and sample the evaluated domain. */
@@ -834,101 +844,103 @@
   const VArray<int8_t> curve_types = curves.curve_types();
   curves.ensure_can_interpolate_to_evaluated();
 
-  selection.foreach_index(GrainSize(128), [&](const int64_t curve_i) {
-    CurveType curve_type = CurveType(curve_types[curve_i]);
-
-    int point_count;
-    if (curve_type == CURVE_TYPE_NURBS) {
-      /* The result curve is a poly curve. */
-      point_count = evaluated_points_by_curve[curve_i].size();
-    }
-    else {
-      point_count = points_by_curve[curve_i].size();
-    }
-    if (point_count == 1) {
-      /* Single point. */
-      dst_curve_size[curve_i] = 1;
-      src_ranges[curve_i] = bke::curves::IndexRangeCyclic(0, 0, 1, 1);
-      start_points[curve_i] = {{0, 0}, 0.0f};
-      end_points[curve_i] = {{0, 0}, 0.0f};
-      return;
-    }
-
-    const bool cyclic = src_cyclic[curve_i];
-    const Span<float> lengths = curves.evaluated_lengths_for_curve(curve_i, cyclic);
-    BLI_assert(lengths.size() > 0);
-
-    const float start_length = trim_sample_length(lengths, starts[curve_i], mode);
-    float end_length;
-
-    bool equal_sample_point;
-    if (cyclic) {
-      end_length = trim_sample_length(lengths, ends[curve_i], mode);
-      const float cyclic_start = start_length == lengths.last() ? 0.0f : start_length;
-      const float cyclic_end = end_length == lengths.last() ? 0.0f : end_length;
-      equal_sample_point = cyclic_start == cyclic_end;
-    }
-    else {
-      end_length = ends[curve_i] <= starts[curve_i] ?
-                       start_length :
-                       trim_sample_length(lengths, ends[curve_i], mode);
-      equal_sample_point = start_length == end_length;
-    }
-
-    start_points[curve_i] = lookup_curve_point(curves,
-                                               evaluated_points_by_curve,
-                                               curve_type,
-                                               curve_i,
-                                               lengths,
-                                               start_length,
-                                               cyclic,
-                                               resolution[curve_i],
-                                               point_count);
-    if (equal_sample_point) {
-      end_points[curve_i] = start_points[curve_i];
-      if (end_length <= start_length) {
+  threading::parallel_for(selection.index_range(), 128, [&](const IndexRange selection_range) {
+    for (const int64_t curve_i : selection.slice(selection_range)) {
+      CurveType curve_type = CurveType(curve_types[curve_i]);
+
+      int point_count;
+      if (curve_type == CURVE_TYPE_NURBS) {
+        /* The result curve is a poly curve. */
+        point_count = evaluated_points_by_curve[curve_i].size();
+      }
+      else {
+        point_count = points_by_curve[curve_i].size();
+      }
+      if (point_count == 1) {
         /* Single point. */
         dst_curve_size[curve_i] = 1;
-        if (start_points[curve_i].is_controlpoint()) {
-          /* Only iterate if control point. */
-          const int single_point_index = start_points[curve_i].parameter == 1.0f ?
-                                             start_points[curve_i].next_index :
-                                             start_points[curve_i].index;
-          src_ranges[curve_i] = bke::curves::IndexRangeCyclic::get_range_from_size(
-              single_point_index, 1, point_count);
+        src_ranges[curve_i] = bke::curves::IndexRangeCyclic(0, 0, 1, 1);
+        start_points[curve_i] = {{0, 0}, 0.0f};
+        end_points[curve_i] = {{0, 0}, 0.0f};
+        continue;
+      }
+
+      const bool cyclic = src_cyclic[curve_i];
+      const Span<float> lengths = curves.evaluated_lengths_for_curve(curve_i, cyclic);
+      BLI_assert(lengths.size() > 0);
+
+      const float start_length = trim_sample_length(lengths, starts[curve_i], mode);
+      float end_length;
+
+      bool equal_sample_point;
+      if (cyclic) {
+        end_length = trim_sample_length(lengths, ends[curve_i], mode);
+        const float cyclic_start = start_length == lengths.last() ? 0.0f : start_length;
+        const float cyclic_end = end_length == lengths.last() ? 0.0f : end_length;
+        equal_sample_point = cyclic_start == cyclic_end;
+      }
+      else {
+        end_length = ends[curve_i] <= starts[curve_i] ?
+                         start_length :
+                         trim_sample_length(lengths, ends[curve_i], mode);
+        equal_sample_point = start_length == end_length;
+      }
+
+      start_points[curve_i] = lookup_curve_point(curves,
+                                                 evaluated_points_by_curve,
+                                                 curve_type,
+                                                 curve_i,
+                                                 lengths,
+                                                 start_length,
+                                                 cyclic,
+                                                 resolution[curve_i],
+                                                 point_count);
+      if (equal_sample_point) {
+        end_points[curve_i] = start_points[curve_i];
+        if (end_length <= start_length) {
+          /* Single point. */
+          dst_curve_size[curve_i] = 1;
+          if (start_points[curve_i].is_controlpoint()) {
+            /* Only iterate if control point. */
+            const int single_point_index = start_points[curve_i].parameter == 1.0f ?
+                                               start_points[curve_i].next_index :
+                                               start_points[curve_i].index;
+            src_ranges[curve_i] = bke::curves::IndexRangeCyclic::get_range_from_size(
+                single_point_index, 1, point_count);
+          }
+          /* else: leave empty range */
         }
-        /* else: leave empty range */
+        else {
+          /* Split. */
+          src_ranges[curve_i] = bke::curves::IndexRangeCyclic::get_range_between_endpoints(
+                                    start_points[curve_i], end_points[curve_i], point_count)
+                                    .push_loop();
+          const int count = 1 + !start_points[curve_i].is_controlpoint() + point_count;
+          BLI_assert(count > 1);
+          dst_curve_size[curve_i] = count;
+        }
       }
       else {
-        /* Split. */
+        /* General case. */
+        end_points[curve_i] = lookup_curve_point(curves,
+                                                 evaluated_points_by_curve,
+                                                 curve_type,
+                                                 curve_i,
+                                                 lengths,
+                                                 end_length,
+                                                 cyclic,
+                                                 resolution[curve_i],
+                                                 point_count);
+
         src_ranges[curve_i] = bke::curves::IndexRangeCyclic::get_range_between_endpoints(
-                                  start_points[curve_i], end_points[curve_i], point_count)
-                                  .push_loop();
-        const int count = 1 + !start_points[curve_i].is_controlpoint() + point_count;
+            start_points[curve_i], end_points[curve_i], point_count);
+        const int count = src_ranges[curve_i].size() + !start_points[curve_i].is_controlpoint() +
+                          !end_points[curve_i].is_controlpoint();
         BLI_assert(count > 1);
         dst_curve_size[curve_i] = count;
       }
-    }
-    else {
-      /* General case. */
-      end_points[curve_i] = lookup_curve_point(curves,
-                                               evaluated_points_by_curve,
-                                               curve_type,
-                                               curve_i,
-                                               lengths,
-                                               end_length,
-                                               cyclic,
-                                               resolution[curve_i],
-                                               point_count);
-
-      src_ranges[curve_i] = bke::curves::IndexRangeCyclic::get_range_between_endpoints(
-          start_points[curve_i], end_points[curve_i], point_count);
-      const int count = src_ranges[curve_i].size() + !start_points[curve_i].is_controlpoint() +
-                        !end_points[curve_i].is_controlpoint();
-      BLI_assert(count > 1);
-      dst_curve_size[curve_i] = count;
-    }
-    BLI_assert(dst_curve_size[curve_i] > 0);
+      BLI_assert(dst_curve_size[curve_i] > 0);
+    }
   });
 }
 
@@ -942,7 +954,7 @@
                                 const bke::AnonymousAttributePropagationInfo &propagation_info)
 {
   const OffsetIndices src_points_by_curve = src_curves.points_by_curve();
-  const Vector<IndexRange> unselected_ranges = selection.to_ranges_invert(
+  const Vector<IndexRange> unselected_ranges = selection.extract_ranges_invert(
       src_curves.curves_range());
 
   BLI_assert(selection.size() > 0);
@@ -1055,11 +1067,7 @@
   else {
     /* Only trimmed curves are no longer cyclic. */
     if (bke::SpanAttributeWriter cyclic = dst_attributes.lookup_for_write_span<bool>("cyclic")) {
-<<<<<<< HEAD
-      selection.foreach_index(GrainSize(4096), [&](const int64_t i) { cyclic.span[i] = false; });
-=======
       cyclic.span.fill_indices(selection.indices(), false);
->>>>>>> 4cf7b95a
       cyclic.finish();
     }
 
