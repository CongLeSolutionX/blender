/* SPDX-FileCopyrightText: 2023 Blender Authors
 *
 * SPDX-License-Identifier: GPL-2.0-or-later */

#include "DNA_object_types.h"

#include "BLI_enumerable_thread_specific.hh"
#include "BLI_index_mask.hh"
#include "BLI_listbase.h"

#include "BKE_attribute.hh"
#include "BKE_customdata.hh"
#include "BKE_deform.hh"
#include "BKE_geometry_fields.hh"
#include "BKE_mesh.hh"

#include "GEO_mesh_copy_selection.hh"
#include "GEO_mesh_selection.hh"

namespace blender::geometry {

static void remap_verts(const OffsetIndices<int> src_faces,
                        const OffsetIndices<int> dst_faces,
                        const int src_verts_num,
                        const IndexMask &vert_mask,
                        const IndexMask &edge_mask,
                        const IndexMask &face_mask,
                        const Span<int2> src_edges,
                        const Span<int> src_corner_verts,
                        MutableSpan<int2> dst_edges,
                        MutableSpan<int> dst_corner_verts)
{
  Array<int> map(src_verts_num);
  index_mask::build_reverse_map<int>(vert_mask, map);
  threading::parallel_invoke(
      vert_mask.size() > 1024,
      [&]() {
        face_mask.foreach_index(GrainSize(512), [&](const int64_t src_i, const int64_t dst_i) {
          const IndexRange src_face = src_faces[src_i];
          const IndexRange dst_face = dst_faces[dst_i];
          for (const int i : src_face.index_range()) {
            dst_corner_verts[dst_face[i]] = map[src_corner_verts[src_face[i]]];
          }
        });
      },
      [&]() {
        edge_mask.foreach_index(GrainSize(512), [&](const int64_t src_i, const int64_t dst_i) {
          dst_edges[dst_i][0] = map[src_edges[src_i][0]];
          dst_edges[dst_i][1] = map[src_edges[src_i][1]];
        });
      });
}

static void remap_edges(const OffsetIndices<int> src_faces,
                        const OffsetIndices<int> dst_faces,
                        const int src_edges_num,
                        const IndexMask &edge_mask,
                        const IndexMask &face_mask,
                        const Span<int> src_corner_edges,
                        MutableSpan<int> dst_corner_edges)
{
  Array<int> map(src_edges_num);
  index_mask::build_reverse_map<int>(edge_mask, map);
  face_mask.foreach_index(GrainSize(512), [&](const int64_t src_i, const int64_t dst_i) {
    const IndexRange src_face = src_faces[src_i];
    const IndexRange dst_face = dst_faces[dst_i];
    for (const int i : src_face.index_range()) {
      dst_corner_edges[dst_face[i]] = map[src_corner_edges[src_face[i]]];
    }
  });
}

static void copy_loose_vert_hint(const Mesh &src, Mesh &dst)
{
  const auto &src_cache = src.runtime->loose_verts_cache;
  if (src_cache.is_cached() && src_cache.data().count == 0) {
    dst.tag_loose_verts_none();
  }
}

static void copy_loose_edge_hint(const Mesh &src, Mesh &dst)
{
  const auto &src_cache = src.runtime->loose_edges_cache;
  if (src_cache.is_cached() && src_cache.data().count == 0) {
    dst.tag_loose_edges_none();
  }
}

static void copy_overlapping_hint(const Mesh &src, Mesh &dst)
{
  if (src.no_overlapping_topology()) {
    dst.tag_overlapping_none();
  }
}

/** Gather vertex group data and array attributes in separate loops. */
static void gather_vert_attributes(const Mesh &mesh_src,
                                   const bke::AttributeFilter &attribute_filter,
                                   const IndexMask &vert_mask,
                                   Mesh &mesh_dst)
{
  Set<std::string> vertex_group_names;
  LISTBASE_FOREACH (bDeformGroup *, group, &mesh_src.vertex_group_names) {
    vertex_group_names.add(group->name);
  }

  const Span<MDeformVert> src = mesh_src.deform_verts();
  if (!vertex_group_names.is_empty() && !src.is_empty()) {
    MutableSpan<MDeformVert> dst = mesh_dst.deform_verts_for_write();
    bke::gather_deform_verts(src, vert_mask, dst);
  }

  bke::gather_attributes(mesh_src.attributes(),
                         bke::AttrDomain::Point,
<<<<<<< HEAD
                         bke::AttrDomain::Point,
                         propagation_info,
                         vertex_group_names,
=======
                         bke::attribute_filter_with_skip_ref(attribute_filter, vertex_group_names),
>>>>>>> 2ddc574a
                         vert_mask,
                         mesh_dst.attributes_for_write());
}

std::optional<Mesh *> mesh_copy_selection(const Mesh &src_mesh,
                                          const VArray<bool> &selection,
                                          const bke::AttrDomain selection_domain,
                                          const bke::AttributeFilter &attribute_filter)
{
  const Span<int2> src_edges = src_mesh.edges();
  const OffsetIndices src_faces = src_mesh.faces();
  const Span<int> src_corner_verts = src_mesh.corner_verts();
  const Span<int> src_corner_edges = src_mesh.corner_edges();
  const bke::AttributeAccessor src_attributes = src_mesh.attributes();

  if (selection.is_empty()) {
    return std::nullopt;
  }
  if (const std::optional<bool> single = selection.get_if_single()) {
    return *single ? std::nullopt : std::make_optional<Mesh *>(nullptr);
  }

  threading::EnumerableThreadSpecific<IndexMaskMemory> memory;
  IndexMask vert_mask;
  IndexMask edge_mask;
  IndexMask face_mask;
  switch (selection_domain) {
    case bke::AttrDomain::Point: {
      const VArraySpan<bool> span(selection);
      threading::parallel_invoke(
          src_mesh.verts_num > 1024,
          [&]() { vert_mask = IndexMask::from_bools(span, memory.local()); },
          [&]() { edge_mask = edge_selection_from_vert(src_edges, span, memory.local()); },
          [&]() {
            face_mask = face_selection_from_vert(
                src_faces, src_corner_verts, span, memory.local());
          });
      break;
    }
    case bke::AttrDomain::Edge: {
      const VArraySpan<bool> span(selection);
      threading::parallel_invoke(
          src_edges.size() > 1024,
          [&]() {
            edge_mask = IndexMask::from_bools(span, memory.local());
            vert_mask = vert_selection_from_edge(
                src_edges, edge_mask, src_mesh.verts_num, memory.local());
          },
          [&]() {
            face_mask = face_selection_from_edge(
                src_faces, src_corner_edges, span, memory.local());
          });
      break;
    }
    case bke::AttrDomain::Face: {
      const VArraySpan<bool> span(selection);
      face_mask = IndexMask::from_bools(span, memory.local());
      threading::parallel_invoke(
          face_mask.size() > 1024,
          [&]() {
            vert_mask = vert_selection_from_face(
                src_faces, face_mask, src_corner_verts, src_mesh.verts_num, memory.local());
          },
          [&]() {
            edge_mask = edge_selection_from_face(
                src_faces, face_mask, src_corner_edges, src_mesh.edges_num, memory.local());
          });
      break;
    }
    default:
      BLI_assert_unreachable();
      break;
  }

  if (vert_mask.is_empty()) {
    return nullptr;
  }
  const bool same_verts = vert_mask.size() == src_mesh.verts_num;
  const bool same_edges = edge_mask.size() == src_mesh.edges_num;
  const bool same_faces = face_mask.size() == src_mesh.faces_num;
  if (same_verts && same_edges && same_faces) {
    return std::nullopt;
  }

  Mesh *dst_mesh = bke::mesh_new_no_attributes(
      vert_mask.size(), edge_mask.size(), face_mask.size(), 0);
  BKE_mesh_copy_parameters_for_eval(dst_mesh, &src_mesh);
  bke::MutableAttributeAccessor dst_attributes = dst_mesh->attributes_for_write();
  dst_attributes.add<int2>(".edge_verts", bke::AttrDomain::Edge, bke::AttributeInitConstruct());
  MutableSpan<int2> dst_edges = dst_mesh->edges_for_write();

  const OffsetIndices<int> dst_faces = offset_indices::gather_selected_offsets(
      src_faces, face_mask, dst_mesh->face_offsets_for_write());
  dst_mesh->corners_num = dst_faces.total_size();
  dst_attributes.add<int>(".corner_vert", bke::AttrDomain::Corner, bke::AttributeInitConstruct());
  dst_attributes.add<int>(".corner_edge", bke::AttrDomain::Corner, bke::AttributeInitConstruct());
  MutableSpan<int> dst_corner_verts = dst_mesh->corner_verts_for_write();
  MutableSpan<int> dst_corner_edges = dst_mesh->corner_edges_for_write();

  threading::parallel_invoke(
      vert_mask.size() > 1024,
      [&]() {
        remap_verts(src_faces,
                    dst_faces,
                    src_mesh.verts_num,
                    vert_mask,
                    edge_mask,
                    face_mask,
                    src_edges,
                    src_corner_verts,
                    dst_edges,
                    dst_corner_verts);
      },
      [&]() {
        remap_edges(src_faces,
                    dst_faces,
                    src_edges.size(),
                    edge_mask,
                    face_mask,
                    src_corner_edges,
                    dst_corner_edges);
      },
      [&]() {
<<<<<<< HEAD
        gather_vert_attributes(src_mesh, propagation_info, vert_mask, *dst_mesh);
        bke::gather_attributes(src_attributes,
                               bke::AttrDomain::Edge,
                               bke::AttrDomain::Edge,
                               propagation_info,
                               {".edge_verts"},
                               edge_mask,
                               dst_attributes);
        bke::gather_attributes(src_attributes,
                               bke::AttrDomain::Face,
                               bke::AttrDomain::Face,
                               propagation_info,
                               {},
                               face_mask,
                               dst_attributes);
        bke::gather_attributes_group_to_group(src_attributes,
                                              bke::AttrDomain::Corner,
                                              bke::AttrDomain::Corner,
                                              propagation_info,
                                              {".corner_edge", ".corner_vert"},
                                              src_faces,
                                              dst_faces,
                                              face_mask,
                                              dst_attributes);
=======
        gather_vert_attributes(src_mesh, attribute_filter, vert_mask, *dst_mesh);
        bke::gather_attributes(
            src_attributes,
            bke::AttrDomain::Edge,
            bke::attribute_filter_with_skip_ref(attribute_filter, {".edge_verts"}),
            edge_mask,
            dst_attributes);
        bke::gather_attributes(
            src_attributes, bke::AttrDomain::Face, attribute_filter, face_mask, dst_attributes);
        bke::gather_attributes_group_to_group(
            src_attributes,
            bke::AttrDomain::Corner,
            bke::attribute_filter_with_skip_ref(attribute_filter,
                                                {".corner_edge", ".corner_vert"}),
            src_faces,
            dst_faces,
            face_mask,
            dst_attributes);
>>>>>>> 2ddc574a
      });

  if (selection_domain == bke::AttrDomain::Edge) {
    copy_loose_vert_hint(src_mesh, *dst_mesh);
  }
  else if (selection_domain == bke::AttrDomain::Face) {
    copy_loose_vert_hint(src_mesh, *dst_mesh);
    copy_loose_edge_hint(src_mesh, *dst_mesh);
  }
  copy_overlapping_hint(src_mesh, *dst_mesh);

  return dst_mesh;
}

std::optional<Mesh *> mesh_copy_selection_keep_verts(const Mesh &src_mesh,
                                                     const VArray<bool> &selection,
                                                     const bke::AttrDomain selection_domain,
                                                     const bke::AttributeFilter &attribute_filter)
{
  const Span<int2> src_edges = src_mesh.edges();
  const OffsetIndices src_faces = src_mesh.faces();
  const Span<int> src_corner_verts = src_mesh.corner_verts();
  const Span<int> src_corner_edges = src_mesh.corner_edges();
  const bke::AttributeAccessor src_attributes = src_mesh.attributes();

  if (selection.is_empty()) {
    return std::nullopt;
  }

  threading::EnumerableThreadSpecific<IndexMaskMemory> memory;
  IndexMask edge_mask;
  IndexMask face_mask;
  switch (selection_domain) {
    case bke::AttrDomain::Point: {
      const VArraySpan<bool> span(selection);
      threading::parallel_invoke(
          src_edges.size() > 1024,
          [&]() { edge_mask = edge_selection_from_vert(src_edges, span, memory.local()); },
          [&]() {
            face_mask = face_selection_from_vert(
                src_faces, src_corner_verts, span, memory.local());
          });
      break;
    }
    case bke::AttrDomain::Edge: {
      const VArraySpan<bool> span(selection);
      threading::parallel_invoke(
          src_edges.size() > 1024,
          [&]() { edge_mask = IndexMask::from_bools(span, memory.local()); },
          [&]() {
            face_mask = face_selection_from_edge(
                src_faces, src_corner_edges, span, memory.local());
          });
      break;
    }
    case bke::AttrDomain::Face: {
      const VArraySpan<bool> span(selection);
      face_mask = IndexMask::from_bools(span, memory.local());
      edge_mask = edge_selection_from_face(
          src_faces, face_mask, src_corner_edges, src_edges.size(), memory.local());
      break;
    }
    default:
      BLI_assert_unreachable();
      break;
  }

  const bool same_edges = edge_mask.size() == src_mesh.edges_num;
  const bool same_faces = face_mask.size() == src_mesh.faces_num;
  if (same_edges && same_faces) {
    return std::nullopt;
  }

  Mesh *dst_mesh = bke::mesh_new_no_attributes(
      src_mesh.verts_num, edge_mask.size(), face_mask.size(), 0);
  BKE_mesh_copy_parameters_for_eval(dst_mesh, &src_mesh);
  bke::MutableAttributeAccessor dst_attributes = dst_mesh->attributes_for_write();

  const OffsetIndices<int> dst_faces = offset_indices::gather_selected_offsets(
      src_faces, face_mask, dst_mesh->face_offsets_for_write());
  dst_mesh->corners_num = dst_faces.total_size();
  dst_attributes.add<int>(".corner_edge", bke::AttrDomain::Corner, bke::AttributeInitConstruct());
  MutableSpan<int> dst_corner_edges = dst_mesh->corner_edges_for_write();

  threading::parallel_invoke(
      [&]() {
        remap_edges(src_faces,
                    dst_faces,
                    src_edges.size(),
                    edge_mask,
                    face_mask,
                    src_corner_edges,
                    dst_corner_edges);
      },
      [&]() {
<<<<<<< HEAD
        bke::copy_attributes(src_attributes,
                             bke::AttrDomain::Point,
                             bke::AttrDomain::Point,
                             propagation_info,
                             {},
                             dst_attributes);
        bke::gather_attributes(src_attributes,
                               bke::AttrDomain::Edge,
                               bke::AttrDomain::Edge,
                               propagation_info,
                               {},
                               edge_mask,
                               dst_attributes);
        bke::gather_attributes(src_attributes,
                               bke::AttrDomain::Face,
                               bke::AttrDomain::Face,
                               propagation_info,
                               {},
                               face_mask,
                               dst_attributes);
        bke::gather_attributes_group_to_group(src_attributes,
                                              bke::AttrDomain::Corner,
                                              bke::AttrDomain::Corner,
                                              propagation_info,
                                              {".corner_edge"},
                                              src_faces,
                                              dst_faces,
                                              face_mask,
                                              dst_attributes);
=======
        bke::copy_attributes(
            src_attributes, bke::AttrDomain::Point, attribute_filter, dst_attributes);
        bke::gather_attributes(
            src_attributes, bke::AttrDomain::Edge, attribute_filter, edge_mask, dst_attributes);
        bke::gather_attributes(
            src_attributes, bke::AttrDomain::Face, attribute_filter, face_mask, dst_attributes);
        bke::gather_attributes_group_to_group(
            src_attributes,
            bke::AttrDomain::Corner,
            bke::attribute_filter_with_skip_ref(attribute_filter, {".corner_edge"}),
            src_faces,
            dst_faces,
            face_mask,
            dst_attributes);
>>>>>>> 2ddc574a
      });

  /* Positions are not changed by the operation, so the bounds are the same. */
  dst_mesh->runtime->bounds_cache = src_mesh.runtime->bounds_cache;
  if (selection_domain == bke::AttrDomain::Face) {
    copy_loose_edge_hint(src_mesh, *dst_mesh);
  }
  copy_overlapping_hint(src_mesh, *dst_mesh);

  return dst_mesh;
}

std::optional<Mesh *> mesh_copy_selection_keep_edges(const Mesh &src_mesh,
                                                     const VArray<bool> &selection,
                                                     const bke::AttrDomain selection_domain,
                                                     const bke::AttributeFilter &attribute_filter)
{
  const OffsetIndices src_faces = src_mesh.faces();
  const bke::AttributeAccessor src_attributes = src_mesh.attributes();

  if (selection.is_empty()) {
    return std::nullopt;
  }

  IndexMaskMemory memory;
  IndexMask face_mask;
  switch (selection_domain) {
    case bke::AttrDomain::Point:
      face_mask = face_selection_from_vert(
          src_faces, src_mesh.corner_verts(), VArraySpan(selection), memory);
      break;
    case bke::AttrDomain::Edge:
      face_mask = face_selection_from_edge(
          src_faces, src_mesh.corner_edges(), VArraySpan(selection), memory);
      break;
    case bke::AttrDomain::Face:
      face_mask = IndexMask::from_bools(selection, memory);
      break;
    default:
      BLI_assert_unreachable();
      break;
  }

  const bool same_faces = face_mask.size() == src_mesh.faces_num;
  if (same_faces) {
    return std::nullopt;
  }

  Mesh *dst_mesh = bke::mesh_new_no_attributes(
      src_mesh.verts_num, src_mesh.edges_num, face_mask.size(), 0);
  BKE_mesh_copy_parameters_for_eval(dst_mesh, &src_mesh);
  bke::MutableAttributeAccessor dst_attributes = dst_mesh->attributes_for_write();

  const OffsetIndices<int> dst_faces = offset_indices::gather_selected_offsets(
      src_faces, face_mask, dst_mesh->face_offsets_for_write());
  dst_mesh->corners_num = dst_faces.total_size();
  dst_attributes.add<int>(".corner_vert", bke::AttrDomain::Corner, bke::AttributeInitConstruct());
  dst_attributes.add<int>(".corner_edge", bke::AttrDomain::Corner, bke::AttributeInitConstruct());

<<<<<<< HEAD
  bke::copy_attributes(src_attributes,
                       bke::AttrDomain::Point,
                       bke::AttrDomain::Point,
                       propagation_info,
                       {},
                       dst_attributes);
  bke::copy_attributes(src_attributes,
                       bke::AttrDomain::Edge,
                       bke::AttrDomain::Edge,
                       propagation_info,
                       {},
                       dst_attributes);
  bke::gather_attributes(src_attributes,
                         bke::AttrDomain::Face,
                         bke::AttrDomain::Face,
                         propagation_info,
                         {},
                         face_mask,
                         dst_attributes);
  bke::gather_attributes_group_to_group(src_attributes,
                                        bke::AttrDomain::Corner,
                                        bke::AttrDomain::Corner,
                                        propagation_info,
                                        {},
=======
  bke::copy_attributes(src_attributes, bke::AttrDomain::Point, attribute_filter, dst_attributes);
  bke::copy_attributes(src_attributes, bke::AttrDomain::Edge, attribute_filter, dst_attributes);
  bke::gather_attributes(
      src_attributes, bke::AttrDomain::Face, attribute_filter, face_mask, dst_attributes);
  bke::gather_attributes_group_to_group(src_attributes,
                                        bke::AttrDomain::Corner,
                                        attribute_filter,
>>>>>>> 2ddc574a
                                        src_faces,
                                        dst_faces,
                                        face_mask,
                                        dst_attributes);

  /* Positions are not changed by the operation, so the bounds are the same. */
  dst_mesh->runtime->bounds_cache = src_mesh.runtime->bounds_cache;
  copy_loose_vert_hint(src_mesh, *dst_mesh);
  copy_overlapping_hint(src_mesh, *dst_mesh);
  return dst_mesh;
}

}  // namespace blender::geometry<|MERGE_RESOLUTION|>--- conflicted
+++ resolved
@@ -112,13 +112,7 @@
 
   bke::gather_attributes(mesh_src.attributes(),
                          bke::AttrDomain::Point,
-<<<<<<< HEAD
-                         bke::AttrDomain::Point,
-                         propagation_info,
-                         vertex_group_names,
-=======
                          bke::attribute_filter_with_skip_ref(attribute_filter, vertex_group_names),
->>>>>>> 2ddc574a
                          vert_mask,
                          mesh_dst.attributes_for_write());
 }
@@ -242,32 +236,6 @@
                     dst_corner_edges);
       },
       [&]() {
-<<<<<<< HEAD
-        gather_vert_attributes(src_mesh, propagation_info, vert_mask, *dst_mesh);
-        bke::gather_attributes(src_attributes,
-                               bke::AttrDomain::Edge,
-                               bke::AttrDomain::Edge,
-                               propagation_info,
-                               {".edge_verts"},
-                               edge_mask,
-                               dst_attributes);
-        bke::gather_attributes(src_attributes,
-                               bke::AttrDomain::Face,
-                               bke::AttrDomain::Face,
-                               propagation_info,
-                               {},
-                               face_mask,
-                               dst_attributes);
-        bke::gather_attributes_group_to_group(src_attributes,
-                                              bke::AttrDomain::Corner,
-                                              bke::AttrDomain::Corner,
-                                              propagation_info,
-                                              {".corner_edge", ".corner_vert"},
-                                              src_faces,
-                                              dst_faces,
-                                              face_mask,
-                                              dst_attributes);
-=======
         gather_vert_attributes(src_mesh, attribute_filter, vert_mask, *dst_mesh);
         bke::gather_attributes(
             src_attributes,
@@ -286,7 +254,6 @@
             dst_faces,
             face_mask,
             dst_attributes);
->>>>>>> 2ddc574a
       });
 
   if (selection_domain == bke::AttrDomain::Edge) {
@@ -382,37 +349,6 @@
                     dst_corner_edges);
       },
       [&]() {
-<<<<<<< HEAD
-        bke::copy_attributes(src_attributes,
-                             bke::AttrDomain::Point,
-                             bke::AttrDomain::Point,
-                             propagation_info,
-                             {},
-                             dst_attributes);
-        bke::gather_attributes(src_attributes,
-                               bke::AttrDomain::Edge,
-                               bke::AttrDomain::Edge,
-                               propagation_info,
-                               {},
-                               edge_mask,
-                               dst_attributes);
-        bke::gather_attributes(src_attributes,
-                               bke::AttrDomain::Face,
-                               bke::AttrDomain::Face,
-                               propagation_info,
-                               {},
-                               face_mask,
-                               dst_attributes);
-        bke::gather_attributes_group_to_group(src_attributes,
-                                              bke::AttrDomain::Corner,
-                                              bke::AttrDomain::Corner,
-                                              propagation_info,
-                                              {".corner_edge"},
-                                              src_faces,
-                                              dst_faces,
-                                              face_mask,
-                                              dst_attributes);
-=======
         bke::copy_attributes(
             src_attributes, bke::AttrDomain::Point, attribute_filter, dst_attributes);
         bke::gather_attributes(
@@ -427,7 +363,6 @@
             dst_faces,
             face_mask,
             dst_attributes);
->>>>>>> 2ddc574a
       });
 
   /* Positions are not changed by the operation, so the bounds are the same. */
@@ -487,32 +422,6 @@
   dst_attributes.add<int>(".corner_vert", bke::AttrDomain::Corner, bke::AttributeInitConstruct());
   dst_attributes.add<int>(".corner_edge", bke::AttrDomain::Corner, bke::AttributeInitConstruct());
 
-<<<<<<< HEAD
-  bke::copy_attributes(src_attributes,
-                       bke::AttrDomain::Point,
-                       bke::AttrDomain::Point,
-                       propagation_info,
-                       {},
-                       dst_attributes);
-  bke::copy_attributes(src_attributes,
-                       bke::AttrDomain::Edge,
-                       bke::AttrDomain::Edge,
-                       propagation_info,
-                       {},
-                       dst_attributes);
-  bke::gather_attributes(src_attributes,
-                         bke::AttrDomain::Face,
-                         bke::AttrDomain::Face,
-                         propagation_info,
-                         {},
-                         face_mask,
-                         dst_attributes);
-  bke::gather_attributes_group_to_group(src_attributes,
-                                        bke::AttrDomain::Corner,
-                                        bke::AttrDomain::Corner,
-                                        propagation_info,
-                                        {},
-=======
   bke::copy_attributes(src_attributes, bke::AttrDomain::Point, attribute_filter, dst_attributes);
   bke::copy_attributes(src_attributes, bke::AttrDomain::Edge, attribute_filter, dst_attributes);
   bke::gather_attributes(
@@ -520,7 +429,6 @@
   bke::gather_attributes_group_to_group(src_attributes,
                                         bke::AttrDomain::Corner,
                                         attribute_filter,
->>>>>>> 2ddc574a
                                         src_faces,
                                         dst_faces,
                                         face_mask,
