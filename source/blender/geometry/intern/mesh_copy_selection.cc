--- conflicted
+++ resolved
@@ -356,18 +356,13 @@
                     dst_corner_edges);
       },
       [&]() {
-<<<<<<< HEAD
-        bke::copy_attributes(
-            src_attributes, bke::AttrDomain::Point, propagation_info, {}, dst_attributes);
-        CustomData_merge(
-            &src_mesh.vert_data, &dst_mesh->vert_data, CD_MASK_ORIGINDEX, src_mesh.verts_num);
-=======
         bke::copy_attributes(src_attributes,
                              bke::AttrDomain::Point,
                              bke::AttrDomain::Point,
                              attribute_filter,
                              dst_attributes);
->>>>>>> 3f6e36bd
+        CustomData_merge(
+            &src_mesh.vert_data, &dst_mesh->vert_data, CD_MASK_ORIGINDEX, src_mesh.verts_num);
         bke::gather_attributes(src_attributes,
                                bke::AttrDomain::Edge,
                                bke::AttrDomain::Edge,
@@ -448,35 +443,26 @@
   dst_attributes.add<int>(".corner_vert", bke::AttrDomain::Corner, bke::AttributeInitConstruct());
   dst_attributes.add<int>(".corner_edge", bke::AttrDomain::Corner, bke::AttributeInitConstruct());
 
-<<<<<<< HEAD
-  bke::copy_attributes(
-      src_attributes, bke::AttrDomain::Point, propagation_info, {}, dst_attributes);
-  CustomData_merge(
-      &src_mesh.vert_data, &dst_mesh->vert_data, CD_MASK_ORIGINDEX, src_mesh.verts_num);
-  bke::copy_attributes(
-      src_attributes, bke::AttrDomain::Edge, propagation_info, {}, dst_attributes);
-  CustomData_merge(
-      &src_mesh.edge_data, &dst_mesh->edge_data, CD_MASK_ORIGINDEX, src_mesh.edges_num);
-  bke::gather_attributes(
-      src_attributes, bke::AttrDomain::Face, propagation_info, {}, face_mask, dst_attributes);
-=======
   bke::copy_attributes(src_attributes,
                        bke::AttrDomain::Point,
                        bke::AttrDomain::Point,
                        attribute_filter,
                        dst_attributes);
+  CustomData_merge(
+      &src_mesh.vert_data, &dst_mesh->vert_data, CD_MASK_ORIGINDEX, src_mesh.verts_num);
   bke::copy_attributes(src_attributes,
                        bke::AttrDomain::Edge,
                        bke::AttrDomain::Edge,
                        attribute_filter,
                        dst_attributes);
+  CustomData_merge(
+      &src_mesh.edge_data, &dst_mesh->edge_data, CD_MASK_ORIGINDEX, src_mesh.edges_num);
   bke::gather_attributes(src_attributes,
                          bke::AttrDomain::Face,
                          bke::AttrDomain::Face,
                          attribute_filter,
                          face_mask,
                          dst_attributes);
->>>>>>> 3f6e36bd
   bke::gather_attributes_group_to_group(src_attributes,
                                         bke::AttrDomain::Corner,
                                         bke::AttrDomain::Corner,
