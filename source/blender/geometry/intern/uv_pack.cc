/* SPDX-FileCopyrightText: 2023 Blender Foundation
 *
 * SPDX-License-Identifier: GPL-2.0-or-later */

/** \file
 * \ingroup eduv
 */

#include "GEO_uv_pack.hh"

#include "BKE_global.h"

#include "BLI_array.hh"
#include "BLI_bounds.hh"
#include "BLI_boxpack_2d.h"
#include "BLI_convexhull_2d.h"
#include "BLI_listbase.h"
#include "BLI_math.h"
#include "BLI_polyfill_2d.h"
#include "BLI_polyfill_2d_beautify.h"
#include "BLI_rect.h"
#include "BLI_vector.hh"

#include "DNA_meshdata_types.h"
#include "DNA_scene_types.h"
#include "DNA_space_types.h"

#include "MEM_guardedalloc.h"

namespace blender::geometry {

/* Store information about an island's placement such as translation, rotation and reflection. */
class uv_phi {
 public:
  uv_phi();
  bool is_valid() const;

  float2 translation;
  float rotation;
  /* bool reflect; */
};

uv_phi::uv_phi() : translation(-1.0f, -1.0f), rotation(0.0f)
{
  /* Initialize invalid. */
}

bool uv_phi::is_valid() const
{
  return translation.x != -1.0f;
}

void mul_v2_m2_add_v2v2(float r[2], const float mat[2][2], const float a[2], const float b[2])
{
  /* Compute `r = mat * (a + b)` with high precision.
   *
   * Often, linear transforms are written as:
   *  `A.x + b`
   *
   * When transforming UVs, the familiar expression can damage UVs due to round-off error,
   * especially when using UDIM and if there are large numbers of islands.
   *
   * Instead, we provide a helper which evaluates:
   *  `A. (x + b)`
   *
   * To further reduce damage, all internal calculations are
   * performed using double precision. */

  const double x = double(a[0]) + double(b[0]);
  const double y = double(a[1]) + double(b[1]);

  r[0] = float(mat[0][0] * x + mat[1][0] * y);
  r[1] = float(mat[0][1] * x + mat[1][1] * y);
}

/**
 * Compute signed distance squared to a line passing through `uva` and `uvb`.
 */
static float dist_signed_squared_to_edge(float2 probe, float2 uva, float2 uvb)
{
  const float2 edge = uvb - uva;
  const float2 side = probe - uva;

  const float edge_length_squared = blender::math::length_squared(edge);
  /* Tolerance here is to avoid division by zero later. */
  if (edge_length_squared < 1e-40f) {
    return blender::math::length_squared(side);
  }

  const float numerator = edge.x * side.y - edge.y * side.x; /* c.f. cross product. */
  const float numerator_ssq = numerator >= 0.0f ? numerator * numerator : -numerator * numerator;

  return numerator_ssq / edge_length_squared;
}

/**
 * \return the larger dimension of `extent`, factoring in the target aspect ratio.
 */
static float get_aspect_scaled_extent(const rctf &extent, const UVPackIsland_Params &params)
{
  const float width = BLI_rctf_size_x(&extent);
  const float height = BLI_rctf_size_y(&extent);
  return std::max(width / params.target_aspect_y, height);
}

/**
 * \return true if `b` is a preferred layout over `a`, given the packing parameters supplied.
 */
static bool is_larger(const rctf &a, const rctf &b, const UVPackIsland_Params &params)
{
  return get_aspect_scaled_extent(b, params) < get_aspect_scaled_extent(a, params);
}

PackIsland::PackIsland()
{
  /* Initialize to the identity transform. */
  aspect_y = 1.0f;
  pinned = false;
  pre_translate = float2(0.0f);
  angle = 0.0f;
  caller_index = -31415927; /* Accidentally -pi */
  pivot_ = float2(0.0f);
  half_diagonal_ = float2(0.0f);
  pre_rotate_ = 0.0f;
}

void PackIsland::add_triangle(const float2 uv0, const float2 uv1, const float2 uv2)
{
  /* Be careful with winding. */
  if (dist_signed_squared_to_edge(uv0, uv1, uv2) < 0.0f) {
    triangle_vertices_.append(uv0);
    triangle_vertices_.append(uv1);
    triangle_vertices_.append(uv2);
  }
  else {
    triangle_vertices_.append(uv0);
    triangle_vertices_.append(uv2);
    triangle_vertices_.append(uv1);
  }
}

void PackIsland::add_polygon(const blender::Span<float2> uvs, MemArena *arena, Heap *heap)
{
  /* Internally, PackIsland uses triangles as the primitive, so we have to triangulate. */

  int vert_count = int(uvs.size());
  BLI_assert(vert_count >= 3);
  int nfilltri = vert_count - 2;
  if (nfilltri == 1) {
    /* Trivial case, just one triangle. */
    add_triangle(uvs[0], uvs[1], uvs[2]);
    return;
  }

  /* Storage. */
  uint(*tris)[3] = static_cast<uint(*)[3]>(
      BLI_memarena_alloc(arena, sizeof(*tris) * size_t(nfilltri)));
  const float(*source)[2] = reinterpret_cast<const float(*)[2]>(uvs.data());

  /* Triangulate. */
  BLI_polyfill_calc_arena(source, vert_count, 0, tris, arena);

  /* Beautify improves performance of packer. (Optional)
   * Long thin triangles, especially at 45 degree angles,
   * can trigger worst-case performance in #trace_triangle.
   * Using `Beautify` brings more inputs into average-case. */
  BLI_polyfill_beautify(source, vert_count, tris, arena, heap);

  /* Add as triangles. */
  for (int j = 0; j < nfilltri; j++) {
    uint *tri = tris[j];
    add_triangle(source[tri[0]], source[tri[1]], source[tri[2]]);
  }

  BLI_heap_clear(heap, nullptr);
}

static bool can_rotate(const Span<PackIsland *> islands, const UVPackIsland_Params &params)
{
  for (const PackIsland *island : islands) {
    if (!island->can_rotate_(params)) {
      return false;
    }
  }
  return true;
}

/** Angle rounding helper for "D4" transforms. */
static float angle_match(float angle_radians, float target_radians)
{
  if (fabsf(angle_radians - target_radians) < DEG2RADF(0.1f)) {
    return target_radians;
  }
  return angle_radians;
}

/** Angle rounding helper for "D4" transforms. */
static float plusminus_90_angle(float angle_radians)
{
  angle_radians = angle_radians - floorf((angle_radians + M_PI_2) / M_PI) * M_PI;

  angle_radians = angle_match(angle_radians, DEG2RADF(-90.0f));
  angle_radians = angle_match(angle_radians, DEG2RADF(0.0f));
  angle_radians = angle_match(angle_radians, DEG2RADF(90.0f));
  BLI_assert(DEG2RADF(-90.0f) <= angle_radians);
  BLI_assert(angle_radians <= DEG2RADF(90.0f));
  return angle_radians;
}

void PackIsland::calculate_pre_rotation_(const UVPackIsland_Params &params)
{
  pre_rotate_ = 0.0f;
  if (!can_rotate_(params)) {
    return; /* Nothing to do. */
  }
  if (params.rotate_method == ED_UVPACK_ROTATION_CARDINAL) {
    /* Arbitrary rotations are not allowed. */
    return;
  }
  BLI_assert(params.rotate_method == ED_UVPACK_ROTATION_ANY ||
             params.rotate_method == ED_UVPACK_ROTATION_AXIS_ALIGNED);

  /* As a heuristic to improve layout efficiency, #PackIsland's are first rotated by an arbitrary
   * angle to minimize the area of the enclosing AABB. This angle is stored in the `pre_rotate_`
   * member. The different packing strategies will later rotate the island further, stored in the
   * `angle_` member.
   *
   * As AABBs are symmetric, we only need to consider `-90 <= pre_rotate_ <= 90`.
   * As a further heuristic, we "stand up" the AABBs so they are "tall" rather than "wide". */

  /* TODO: Use "Rotating Calipers" directly. */
  {
    blender::Array<float2> coords(triangle_vertices_.size());
    for (const int64_t i : triangle_vertices_.index_range()) {
      coords[i].x = triangle_vertices_[i].x * aspect_y;
      coords[i].y = triangle_vertices_[i].y;
    }

    const float(*source)[2] = reinterpret_cast<const float(*)[2]>(coords.data());
    float angle = -BLI_convexhull_aabb_fit_points_2d(source, int(coords.size()));

    if (1) {
      /* "Stand-up" islands. */

      float matrix[2][2];
      angle_to_mat2(matrix, -angle);
      for (const int64_t i : coords.index_range()) {
        mul_m2_v2(matrix, coords[i]);
      }

      Bounds<float2> island_bounds = *bounds::min_max(coords.as_span());
      float2 diagonal = island_bounds.max - island_bounds.min;
      if (diagonal.y < diagonal.x) {
        angle += DEG2RADF(90.0f);
      }
    }
    pre_rotate_ = plusminus_90_angle(angle);
  }
  if (!pre_rotate_) {
    return;
  }

  /* Pre-Rotate `triangle_vertices_`. */
  float matrix[2][2];
  build_transformation(1.0f, pre_rotate_, matrix);
  for (const int64_t i : triangle_vertices_.index_range()) {
    mul_m2_v2(matrix, triangle_vertices_[i]);
  }
}

void PackIsland::finalize_geometry_(const UVPackIsland_Params &params, MemArena *arena, Heap *heap)
{
  BLI_assert(triangle_vertices_.size() >= 3);

  calculate_pre_rotation_(params);

  const eUVPackIsland_ShapeMethod shape_method = params.shape_method;
  if (shape_method == ED_UVPACK_SHAPE_CONVEX) {
    /* Compute convex hull of existing triangles. */
    if (triangle_vertices_.size() <= 3) {
      calculate_pivot_();
      return; /* Trivial case, calculate pivot only. */
    }

    int vert_count = int(triangle_vertices_.size());

    /* Allocate storage. */
    int *index_map = static_cast<int *>(
        BLI_memarena_alloc(arena, sizeof(*index_map) * vert_count));

    /* Prepare input for convex hull. */
    const float(*source)[2] = reinterpret_cast<const float(*)[2]>(triangle_vertices_.data());

    /* Compute convex hull. */
    int convex_len = BLI_convexhull_2d(source, vert_count, index_map);

    /* Write back. */
    triangle_vertices_.clear();
    blender::Array<float2> convexVertices(convex_len);
    for (int i = 0; i < convex_len; i++) {
      convexVertices[i] = source[index_map[i]];
    }
    add_polygon(convexVertices, arena, heap);

    BLI_heap_clear(heap, nullptr);
  }
  calculate_pivot_();
}

void PackIsland::calculate_pivot_()
{
  /* `pivot_` is calculated as the center of the AABB,
   * However `pivot_` cannot be outside of the convex hull. */
  Bounds<float2> triangle_bounds = *bounds::min_max(triangle_vertices_.as_span());
  pivot_ = (triangle_bounds.min + triangle_bounds.max) * 0.5f;
  half_diagonal_ = (triangle_bounds.max - triangle_bounds.min) * 0.5f;
}

void PackIsland::place_(const float scale, const uv_phi phi)
{
  angle = phi.rotation + pre_rotate_;

  float matrix_inverse[2][2];
  build_inverse_transformation(scale, phi.rotation, matrix_inverse);
  mul_v2_m2v2(pre_translate, matrix_inverse, phi.translation);
  pre_translate -= pivot_;

  if (pre_rotate_) {
    build_inverse_transformation(1.0f, pre_rotate_, matrix_inverse);
    mul_m2_v2(matrix_inverse, pre_translate);
  }
}

UVPackIsland_Params::UVPackIsland_Params()
{
  rotate_method = ED_UVPACK_ROTATION_NONE;
  scale_to_fit = true;
  only_selected_uvs = false;
  only_selected_faces = false;
  use_seams = false;
  correct_aspect = false;
  pin_method = ED_UVPACK_PIN_PACK;
  pin_unselected = false;
  merge_overlap = false;
  margin = 0.001f;
  margin_method = ED_UVPACK_MARGIN_SCALED;
  udim_base_offset[0] = 0.0f;
  udim_base_offset[1] = 0.0f;
  target_extent = 1.0f;   /* Assume unit square. */
  target_aspect_y = 1.0f; /* Assume unit square. */
  shape_method = ED_UVPACK_SHAPE_AABB;
  stop = nullptr;
  do_update = nullptr;
  progress = nullptr;
}

/* Compact representation for AABB packers. */
class UVAABBIsland {
 public:
  float2 uv_diagonal;
  int64_t index;
  float aspect_y;
};

/**
 * Pack AABB islands using the "Alpaca" strategy, with no rotation.
 *
 * Each box is packed into an "L" shaped region, gradually filling up space.
 * "Alpaca" is a pun, as it's pronounced the same as "L-Packer" in English.
 *
 * In theory, alpaca_turbo should be the fastest non-trivial packer, hence the "turbo" suffix.
 *
 * Technically, the algorithm here is only `O(n)`, In practice, to get reasonable results,
 * the input must be pre-sorted, which costs an additional `O(nlogn)` time complexity.
 */
static void pack_islands_alpaca_turbo(const int64_t exclude_index,
                                      const rctf &exclude,
                                      const Span<std::unique_ptr<UVAABBIsland>> islands,
                                      const float target_aspect_y,
                                      MutableSpan<uv_phi> r_phis,
                                      rctf *r_extent)
{
  /* Exclude an initial AABB near the origin. */
  float next_u1 = exclude.xmax;
  float next_v1 = exclude.ymax;
  bool zigzag = next_u1 < next_v1 * target_aspect_y; /* Horizontal or Vertical strip? */

  float u0 = zigzag ? next_u1 : 0.0f;
  float v0 = zigzag ? 0.0f : next_v1;

  /* Visit every island in order, except the excluded islands at the start. */
  for (int64_t index = exclude_index; index < islands.size(); index++) {
    UVAABBIsland &island = *islands[index];
    const float dsm_u = island.uv_diagonal.x;
    const float dsm_v = island.uv_diagonal.y;

    bool restart = false;
    if (zigzag) {
      restart = (next_v1 < v0 + dsm_v);
    }
    else {
      restart = (next_u1 < u0 + dsm_u);
    }
    if (restart) {
      /* We're at the end of a strip. Restart from U axis or V axis. */
      zigzag = next_u1 < next_v1 * target_aspect_y;
      u0 = zigzag ? next_u1 : 0.0f;
      v0 = zigzag ? 0.0f : next_v1;
    }

    /* Place the island. */
    uv_phi &phi = r_phis[island.index];
    phi.rotation = 0.0f;
    phi.translation.x = u0 + dsm_u * 0.5f;
    phi.translation.y = v0 + dsm_v * 0.5f;
    if (zigzag) {
      /* Move upwards. */
      v0 += dsm_v;
      next_u1 = max_ff(next_u1, u0 + dsm_u);
      next_v1 = max_ff(next_v1, v0);
    }
    else {
      /* Move sideways. */
      u0 += dsm_u;
      next_v1 = max_ff(next_v1, v0 + dsm_v);
      next_u1 = max_ff(next_u1, u0);
    }
  }

  /* Write back extent. */
  *r_extent = {0.0f, next_u1, 0.0f, next_v1};
}

/**
 * Helper function for #pack_islands_alpaca_rotate
 *
 * The "Hole" is an AABB region of the UV plane that is stored in an unusual way.
 * \param hole: is the XY position of lower left corner of the AABB.
 * \param hole_diagonal: is the extent of the AABB, possibly flipped.
 * \param hole_rotate: is a boolean value, tracking if `hole_diagonal` is flipped.
 *
 * Given an alternate AABB specified by `(u0, v0, u1, v1)`, the helper will
 * update the Hole to the candidate location if it is larger.
 */
static void update_hole_rotate(float2 &hole,
                               float2 &hole_diagonal,
                               bool &hole_rotate,
                               const float u0,
                               const float v0,
                               const float u1,
                               const float v1)
{
  BLI_assert(hole_diagonal.x <= hole_diagonal.y); /* Confirm invariants. */

  const float hole_area = hole_diagonal.x * hole_diagonal.y;
  const float quad_area = (u1 - u0) * (v1 - v0);
  if (quad_area <= hole_area) {
    return; /* No update, existing hole is larger than candidate. */
  }
  hole.x = u0;
  hole.y = v0;
  hole_diagonal.x = u1 - u0;
  hole_diagonal.y = v1 - v0;
  if (hole_diagonal.y < hole_diagonal.x) {
    std::swap(hole_diagonal.x, hole_diagonal.y);
    hole_rotate = true;
  }
  else {
    hole_rotate = false;
  }

  const float updated_area = hole_diagonal.x * hole_diagonal.y;
  BLI_assert(hole_area < updated_area); /* Confirm hole grew in size. */
  UNUSED_VARS(updated_area);

  BLI_assert(hole_diagonal.x <= hole_diagonal.y); /* Confirm invariants. */
}

/**
 * Pack AABB islands using the "Alpaca" strategy, with rotation.
 *
 * Same as #pack_islands_alpaca_turbo, with support for rotation in 90 degree increments.
 *
 * Also adds the concept of a "Hole", which is unused space that can be filled.
 * Tracking the "Hole" has a slight performance cost, while improving packing efficiency.
 */
static void pack_islands_alpaca_rotate(const int64_t exclude_index,
                                       const rctf &exclude,
                                       const Span<std::unique_ptr<UVAABBIsland>> islands,
                                       const float target_aspect_y,
                                       MutableSpan<uv_phi> r_phis,
                                       rctf *r_extent)
{
  /* Exclude an initial AABB near the origin. */
  float next_u1 = exclude.xmax;
  float next_v1 = exclude.ymax;
  bool zigzag = next_u1 / target_aspect_y < next_v1; /* Horizontal or Vertical strip? */

  /* Track an AABB "hole" which may be filled at any time. */
  float2 hole(0.0f);
  float2 hole_diagonal(0.0f);
  bool hole_rotate = false;

  float u0 = zigzag ? next_u1 : 0.0f;
  float v0 = zigzag ? 0.0f : next_v1;

  /* Visit every island in order, except the excluded islands at the start. */
  for (int64_t index = exclude_index; index < islands.size(); index++) {
    UVAABBIsland &island = *islands[index];
    uv_phi &phi = r_phis[island.index];
    const float uvdiag_x = island.uv_diagonal.x * island.aspect_y;
    float min_dsm = std::min(uvdiag_x, island.uv_diagonal.y);
    float max_dsm = std::max(uvdiag_x, island.uv_diagonal.y);

    if (min_dsm < hole_diagonal.x && max_dsm < hole_diagonal.y) {
      /* Place island in the hole. */
      if (hole_rotate == (min_dsm == island.uv_diagonal.x)) {
        phi.rotation = DEG2RADF(90.0f);
        phi.translation.x = hole[0] + island.uv_diagonal.y * 0.5f / island.aspect_y;
        phi.translation.y = hole[1] + island.uv_diagonal.x * 0.5f * island.aspect_y;
      }
      else {
        phi.rotation = 0.0f;
        phi.translation.x = hole[0] + island.uv_diagonal.x * 0.5f;
        phi.translation.y = hole[1] + island.uv_diagonal.y * 0.5f;
      }

      /* Update space left in the hole. */
      float p[6];
      p[0] = hole[0];
      p[1] = hole[1];
      p[2] = hole[0] + (hole_rotate ? max_dsm : min_dsm) / island.aspect_y;
      p[3] = hole[1] + (hole_rotate ? min_dsm : max_dsm);
      p[4] = hole[0] + (hole_rotate ? hole_diagonal.y : hole_diagonal.x);
      p[5] = hole[1] + (hole_rotate ? hole_diagonal.x : hole_diagonal.y);
      hole_diagonal.x = 0; /* Invalidate old hole. */
      update_hole_rotate(hole, hole_diagonal, hole_rotate, p[0], p[3], p[4], p[5]);
      update_hole_rotate(hole, hole_diagonal, hole_rotate, p[2], p[1], p[4], p[5]);

      /* Island is placed in the hole, no need to check for restart, or process movement. */
      continue;
    }

    bool restart = false;
    if (zigzag) {
      restart = (next_v1 < v0 + min_dsm);
    }
    else {
      restart = (next_u1 < u0 + min_dsm / island.aspect_y);
    }
    if (restart) {
      update_hole_rotate(hole, hole_diagonal, hole_rotate, u0, v0, next_u1, next_v1);
      /* We're at the end of a strip. Restart from U axis or V axis. */
      zigzag = next_u1 / target_aspect_y < next_v1;
      u0 = zigzag ? next_u1 : 0.0f;
      v0 = zigzag ? 0.0f : next_v1;
    }

    /* Place the island. */
    if (zigzag == (min_dsm == uvdiag_x)) {
      phi.rotation = DEG2RADF(90.0f);
      phi.translation.x = u0 + island.uv_diagonal.y * 0.5f / island.aspect_y;
      phi.translation.y = v0 + island.uv_diagonal.x * 0.5f * island.aspect_y;
    }
    else {
      phi.rotation = 0.0f;
      phi.translation.x = u0 + island.uv_diagonal.x * 0.5f;
      phi.translation.y = v0 + island.uv_diagonal.y * 0.5f;
    }

    /* Move according to the "Alpaca rules", with rotation. */
    if (zigzag) {
      /* Move upwards. */
      v0 += min_dsm;
      next_u1 = max_ff(next_u1, u0 + max_dsm / island.aspect_y);
      next_v1 = max_ff(next_v1, v0);
    }
    else {
      /* Move sideways. */
      u0 += min_dsm / island.aspect_y;
      next_v1 = max_ff(next_v1, v0 + max_dsm);
      next_u1 = max_ff(next_u1, u0);
    }
  }

  /* Write back total pack AABB. */
  *r_extent = {0.0f, next_u1, 0.0f, next_v1};
}

/**
 * Use a fast algorithm to pack the supplied `aabbs`.
 */
static void pack_islands_fast(const int64_t exclude_index,
                              const rctf &exclude,
                              const Span<std::unique_ptr<UVAABBIsland>> aabbs,
                              const bool rotate,
                              const float target_aspect_y,
                              MutableSpan<uv_phi> r_phis,
                              rctf *r_extent)
{
  if (rotate) {
    pack_islands_alpaca_rotate(exclude_index, exclude, aabbs, target_aspect_y, r_phis, r_extent);
  }
  else {
    pack_islands_alpaca_turbo(exclude_index, exclude, aabbs, target_aspect_y, r_phis, r_extent);
  }
}

/** Frits Göbel, 1979. */
static void pack_gobel(const Span<std::unique_ptr<UVAABBIsland>> aabbs,
                       const float scale,
                       const int m,
                       MutableSpan<uv_phi> r_phis)
{
  for (const int64_t i : aabbs.index_range()) {
    uv_phi &phi = *(uv_phi *)&r_phis[aabbs[i]->index];
    phi.rotation = 0.0f;
    if (i == 0) {
      phi.translation.x = 0.5f * scale;
      phi.translation.y = 0.5f * scale;
      continue;
    }
    int xx = (i - 1) % m;
    int yy = int(i - 1) / m;
    phi.translation.x = (xx + 0.5f) * scale;
    phi.translation.y = (yy + 0.5f) * scale;
    if (xx >= yy) {
      phi.translation.x += (1 + sqrtf(0.5f)) * scale;
    }
    else {
      phi.translation.y += sqrtf(0.5f) * scale;
    }

    if (i == m * (m + 1) + 1) {
      phi.translation.x += (m + sqrtf(0.5f)) * scale;
      phi.translation.y -= scale;
    }
    else if (i > m * (m + 1) + 1) {
      phi.rotation = DEG2RADF(45.0f);
      phi.translation.x = ((i - m * (m + 1) - 1.5f) * cosf(phi.rotation) + 1.0f) * scale;
      phi.translation.y = phi.translation.x;
    }
  }
}

static bool pack_islands_optimal_pack_table(const int table_count,
                                            const float max_extent,
                                            const float *optimal,
                                            const char * /* unused_comment */,
                                            int64_t island_count,
                                            const float large_uv,
<<<<<<< HEAD
                                            const Span<UVAABBIsland *> aabbs,
=======
                                            const Span<std::unique_ptr<UVAABBIsland>> aabbs,
>>>>>>> 0e20e232
                                            const UVPackIsland_Params &params,
                                            MutableSpan<uv_phi> r_phis,
                                            rctf *r_extent)
{
  if (table_count < island_count) {
    return false;
  }
  rctf extent = {0.0f, large_uv * max_extent, 0.0f, large_uv * max_extent};
  if (is_larger(extent, *r_extent, params)) {
    return false;
  }
  *r_extent = extent;

  for (int i = 0; i < island_count; i++) {
    uv_phi &phi = r_phis[aabbs[i]->index];
    phi.translation.x = optimal[i * 3 + 0] * large_uv;
    phi.translation.y = optimal[i * 3 + 1] * large_uv;
    phi.rotation = optimal[i * 3 + 2];
  }
  return true;
}

/* Attempt to find an "Optimal" packing of the islands, e.g. assuming squares or circles. */
static void pack_islands_optimal_pack(const Span<std::unique_ptr<UVAABBIsland>> aabbs,
                                      const UVPackIsland_Params &params,
                                      MutableSpan<uv_phi> r_phis,
                                      rctf *r_extent)
{
  if (params.shape_method == ED_UVPACK_SHAPE_AABB) {
    return;
  }
  if (params.target_aspect_y != 1.0f) {
    return;
  }
  if (params.rotate_method != ED_UVPACK_ROTATION_ANY) {
    return;
  }

  float large_uv = 0.0f;
  for (const int64_t i : aabbs.index_range()) {
    large_uv = max_ff(large_uv, aabbs[i]->uv_diagonal.x);
    large_uv = max_ff(large_uv, aabbs[i]->uv_diagonal.y);
  }

  int64_t island_count_patch = aabbs.size();

  const float opt_11[] = {
      /* Walter Trump, 1979. */
      2.6238700165660708840676f,
      2.4365065643739085565755f,
      0.70130710554829878145f,
      1.9596047386700836678841f,
      1.6885655318806973568257f,
      0.70130710554829878145f,
      1.9364970731945949644626f,
      3.1724566890997589752033f,
      0.70130710554829878145f,
      1.2722458068219282267819f,
      2.4245322476118422727609f,
      0.70130710554829878145f,
      3.1724918301381124230431f,
      1.536261617698265524723f,
      0.70130710554829878145f,
      3.3770999999999999907629f,
      3.3770999999999999907629f,
      0.0f,
      0.5f,
      1.5f,
      0.0f,
      2.5325444557069398676674f,
      0.5f,
      0.0f,
      0.5f,
      3.3770999999999999907629f,
      0.0f,
      1.5f,
      0.5f,
      0.0f,
      0.5f,
      0.5f,
      0.0f,
  };
  pack_islands_optimal_pack_table(11,
                                  3.8770999999999999907629f,
                                  opt_11,
                                  "Walter Trump, 1979",
                                  island_count_patch,
                                  large_uv,
                                  aabbs,
                                  params,
                                  r_phis,
                                  r_extent);

  const float opt_18[] = {
      /* Pertti Hamalainen, 1979. */
      2.4700161985907582717914f,
      2.4335783708246112588824f,
      0.42403103949074028022892f,
      1.3528594569415370862941f,
      2.3892972847076845432923f,
      0.42403103949074028022892f,
      2.0585783708246108147932f,
      1.5221405430584633577951f,
      0.42403103949074028022892f,
      1.7642972847076845432923f,
      3.3007351124738324443797f,
      0.42403103949074028022892f,
      3.3228756555322949139963f,
      1.5f,
      0.0f,
      3.3228756555322949139963f,
      3.3228756555322949139963f,
      0.0f,
      0.5f,
      1.5f,
      0.0f,
      2.3228756555322949139963f,
      4.3228756555322949139963f,
      0.0f,
      0.5f,
      3.3228756555322949139963f,
      0.0f,
      1.5f,
      0.5f,
      0.0f,
      3.3228756555322949139963f,
      0.5f,
      0.0f,
      3.3228756555322949139963f,
      4.3228756555322949139963f,
      0.0f,
      4.3228756555322949139963f,
      1.5f,
      0.0f,
      4.3228756555322949139963f,
      3.3228756555322949139963f,
      0.0f,
      0.5f,
      0.5f,
      0.0f,
      0.5f,
      4.3228756555322949139963f,
      0.0f,
      4.3228756555322949139963f,
      0.5f,
      0.0f,
      4.3228756555322949139963f,
      4.3228756555322949139963f,
      0.0f,
  };
  pack_islands_optimal_pack_table(18,
                                  4.8228756555322949139963f,
                                  opt_18,
                                  "Pertti Hamalainen, 1979",
                                  island_count_patch,
                                  large_uv,
                                  aabbs,
                                  params,
                                  r_phis,
                                  r_extent);

  const float opt_19[] = {
      /* Robert Wainwright, 1979. */
      2.1785113019775792508881f,
      1.9428090415820631342569f,
      0.78539816339744827899949f,
      1.4714045207910317891731f,
      2.6499158227686105959719f,
      0.78539816339744827899949f,
      2.9428090415820640224354f,
      2.7071067811865479058042f,
      0.78539816339744827899949f,
      2.2357022603955165607204f,
      3.4142135623730953675192f,
      0.78539816339744827899949f,
      1.4428090415820635783462f,
      1.2642977396044836613243f,
      0.78539816339744827899949f,
      3.3856180831641271566923f,
      1.5f,
      0.0f,
      0.73570226039551600560884f,
      1.9714045207910311230393f,
      0.78539816339744827899949f,
      3.6213203435596432733234f,
      3.4428090415820635783462f,
      0.78539816339744827899949f,
      2.9142135623730958116084f,
      4.1499158227686105959719f,
      0.78539816339744827899949f,
      2.3856180831641271566923f,
      0.5f,
      0.0f,
      0.5f,
      3.3856180831641271566923f,
      0.0f,
      1.5f,
      4.3856180831641271566923f,
      0.0f,
      4.3856180831641271566923f,
      2.5f,
      0.0f,
      3.3856180831641271566923f,
      0.5f,
      0.0f,
      4.3856180831641271566923f,
      1.5f,
      0.0f,
      0.5f,
      0.5f,
      0.0f,
      0.5f,
      4.3856180831641271566923f,
      0.0f,
      4.3856180831641271566923f,
      0.5f,
      0.0f,
      4.3856180831641271566923f,
      4.3856180831641271566923f,
      0.0f,
  };
  pack_islands_optimal_pack_table(19,
                                  4.8856180831641271566923f,
                                  opt_19,
                                  "Robert Wainwright, 1979",
                                  island_count_patch,
                                  large_uv,
                                  aabbs,
                                  params,
                                  r_phis,
                                  r_extent);

  const float opt_26[] = {
      /* Erich Friedman, 1997. */
      2.3106601717798209705279f,
      2.8106601717798214146171f,
      0.78539816339744827899949f,
      1.6035533905932735088129f,
      2.1035533905932739529021f,
      0.78539816339744827899949f,
      3.0177669529663684322429f,
      2.1035533905932739529021f,
      0.78539816339744827899949f,
      2.3106601717798209705279f,
      1.3964466094067264911871f,
      0.78539816339744827899949f,
      1.6035533905932735088129f,
      3.5177669529663688763321f,
      0.78539816339744827899949f,
      0.89644660940672593607559f,
      2.8106601717798214146171f,
      0.78539816339744827899949f,
      3.0177669529663684322429f,
      3.5177669529663688763321f,
      0.78539816339744827899949f,
      3.7248737341529158939579f,
      2.8106601717798214146171f,
      0.78539816339744827899949f,
      2.3106601717798209705279f,
      4.2248737341529167821363f,
      0.78539816339744827899949f,
      0.5f,
      1.5f,
      0.0f,
      1.5f,
      0.5f,
      0.0f,
      3.1213203435596419410558f,
      0.5f,
      0.0f,
      4.1213203435596419410558f,
      1.5f,
      0.0f,
      0.5f,
      4.1213203435596419410558f,
      0.0f,
      0.5f,
      0.5f,
      0.0f,
      4.1213203435596419410558f,
      4.1213203435596419410558f,
      0.0f,
      4.1213203435596419410558f,
      0.5f,
      0.0f,
      1.5f,
      5.1213203435596419410558f,
      0.0f,
      3.1213203435596419410558f,
      5.1213203435596419410558f,
      0.0f,
      5.1213203435596419410558f,
      2.5f,
      0.0f,
      5.1213203435596419410558f,
      1.5f,
      0.0f,
      0.5f,
      5.1213203435596419410558f,
      0.0f,
      4.1213203435596419410558f,
      5.1213203435596419410558f,
      0.0f,
      5.1213203435596419410558f,
      4.1213203435596419410558f,
      0.0f,
      5.1213203435596419410558f,
      0.5f,
      0.0f,
      5.1213203435596419410558f,
      5.1213203435596419410558f,
      0.0f,
  };
  pack_islands_optimal_pack_table(26,
                                  5.6213203435596419410558f,
                                  opt_26,
                                  "Erich Friedman, 1997",
                                  island_count_patch,
                                  large_uv,
                                  aabbs,
                                  params,
                                  r_phis,
                                  r_extent);

  if (island_count_patch == 37) {
    island_count_patch = 38; /* TODO, Cantrell 2002. */
  }
  if (island_count_patch == 50) {
    island_count_patch = 52; /* TODO, Cantrell 2002. */
  }
  if (island_count_patch == 51) {
    island_count_patch = 52; /* TODO, Hajba 2009. */
  }
  if (island_count_patch == 65) {
    island_count_patch = 67; /* TODO, Gobel 1979. */
  }
  if (island_count_patch == 66) {
    island_count_patch = 67; /* TODO, Stenlund 1980. */
  }
  /*  See https://www.combinatorics.org/files/Surveys/ds7/ds7v5-2009/ds7-2009.html
   *  https://erich-friedman.github.io/packing/squinsqu */
  for (int a = 1; a < 20; a++) {
    int n = a * a + a + 3 + floorf((a - 1) * sqrtf(2.0f));
    if (island_count_patch == n) {
      float max_uv_gobel = large_uv * (a + 1 + sqrtf(0.5f));
      rctf extent = {0.0f, max_uv_gobel, 0.0f, max_uv_gobel};
      if (is_larger(*r_extent, extent, params)) {
        *r_extent = extent;
        pack_gobel(aabbs, large_uv, a, r_phis);
      }
      return;
    }
  }
}

/* Wrapper around #BLI_box_pack_2d. */
static void pack_island_box_pack_2d(const Span<std::unique_ptr<UVAABBIsland>> aabbs,
                                    const UVPackIsland_Params &params,
                                    MutableSpan<uv_phi> r_phis,
                                    rctf *r_extent)
{
  /* Allocate storage. */
  BoxPack *box_array = static_cast<BoxPack *>(
      MEM_mallocN(sizeof(*box_array) * aabbs.size(), __func__));

  /* Prepare for box_pack_2d. */
  for (const int64_t i : aabbs.index_range()) {
    BoxPack *box = box_array + i;
    box->w = aabbs[i]->uv_diagonal.x / params.target_aspect_y;
    box->h = aabbs[i]->uv_diagonal.y;
  }

  const bool sort_boxes = false; /* Use existing ordering from `aabbs`. */

  float box_max_u = 0.0f;
  float box_max_v = 0.0f;
  BLI_box_pack_2d(box_array, int(aabbs.size()), sort_boxes, &box_max_u, &box_max_v);
  box_max_u *= params.target_aspect_y;
  rctf extent = {0.0f, box_max_u, 0.0f, box_max_v};

  if (is_larger(*r_extent, extent, params)) {
    *r_extent = extent;
    /* Write back box_pack UVs. */
    for (const int64_t i : aabbs.index_range()) {
      BoxPack *box = box_array + i;
      uv_phi &phi = *(uv_phi *)&r_phis[aabbs[i]->index];
      phi.rotation = 0.0f; /* #BLI_box_pack_2d never rotates. */
      phi.translation.x = (box->x + box->w * 0.5f) * params.target_aspect_y;
      phi.translation.y = (box->y + box->h * 0.5f);
    }
  }

  /* Housekeeping. */
  MEM_freeN(box_array);
}

/**
 * Helper class for the `xatlas` strategy.
 * Accelerates geometry queries by approximating exact queries with a bitmap.
 * Includes some book keeping variables to simplify the algorithm.
 */
class Occupancy {
 public:
  Occupancy(const float initial_scale);

  void increase_scale(); /* Resize the scale of the bitmap and clear it. */
  void clear();          /* Clear occupancy information. */

  /* Write or Query a triangle on the bitmap. */
  float trace_triangle(const float2 &uv0,
                       const float2 &uv1,
                       const float2 &uv2,
                       const float margin,
                       const bool write) const;

  /* Write or Query an island on the bitmap. */
  float trace_island(const PackIsland *island,
                     const uv_phi phi,
                     const float scale,
                     const float margin,
                     const bool write) const;

  int bitmap_radix;              /* Width and Height of `bitmap`. */
  float bitmap_scale_reciprocal; /* == 1.0f / `bitmap_scale`. */
 private:
  mutable blender::Array<float> bitmap_;

  mutable float2 witness_;         /* Witness to a previously known occupied pixel. */
  mutable float witness_distance_; /* Signed distance to nearest placed island. */
  mutable uint triangle_hint_;     /* Hint to a previously suspected overlapping triangle. */

  const float terminal = 1048576.0f; /* 4 * bitmap_radix < terminal < INT_MAX / 4. */
};

Occupancy::Occupancy(const float initial_scale)
    : bitmap_radix(800), bitmap_(bitmap_radix * bitmap_radix, false)
{
  bitmap_scale_reciprocal = 1.0f; /* lint, prevent uninitialized memory access. */
  increase_scale();
  bitmap_scale_reciprocal = bitmap_radix / initial_scale; /* Actually set the value. */
}

void Occupancy::increase_scale()
{
  BLI_assert(bitmap_scale_reciprocal > 0.0f); /* TODO: Packing has failed, report error. */

  bitmap_scale_reciprocal *= 0.5f;
  clear();
}

void Occupancy::clear()
{
  for (int i = 0; i < bitmap_radix * bitmap_radix; i++) {
    bitmap_[i] = terminal;
  }
  witness_.x = -1;
  witness_.y = -1;
  witness_distance_ = 0.0f;
  triangle_hint_ = 0;
}

static float signed_distance_fat_triangle(const float2 probe,
                                          const float2 uv0,
                                          const float2 uv1,
                                          const float2 uv2)
{
  /* Be careful with ordering, uv0 <- uv1 <- uv2 <- uv0 <- uv1 etc. */
  const float dist01_ssq = dist_signed_squared_to_edge(probe, uv0, uv1);
  const float dist12_ssq = dist_signed_squared_to_edge(probe, uv1, uv2);
  const float dist20_ssq = dist_signed_squared_to_edge(probe, uv2, uv0);
  float result_ssq = max_fff(dist01_ssq, dist12_ssq, dist20_ssq);
  if (result_ssq < 0.0f) {
    return -sqrtf(-result_ssq);
  }
  BLI_assert(result_ssq >= 0.0f);
  result_ssq = std::min(result_ssq, blender::math::length_squared(probe - uv0));
  result_ssq = std::min(result_ssq, blender::math::length_squared(probe - uv1));
  result_ssq = std::min(result_ssq, blender::math::length_squared(probe - uv2));
  BLI_assert(result_ssq >= 0.0f);
  return sqrtf(result_ssq);
}

float Occupancy::trace_triangle(const float2 &uv0,
                                const float2 &uv1,
                                const float2 &uv2,
                                const float margin,
                                const bool write) const
{
  const float x0 = min_fff(uv0.x, uv1.x, uv2.x);
  const float y0 = min_fff(uv0.y, uv1.y, uv2.y);
  const float x1 = max_fff(uv0.x, uv1.x, uv2.x);
  const float y1 = max_fff(uv0.y, uv1.y, uv2.y);
  float spread = write ? margin * 2 : 0.0f;
  int ix0 = std::max(int(floorf((x0 - spread) * bitmap_scale_reciprocal)), 0);
  int iy0 = std::max(int(floorf((y0 - spread) * bitmap_scale_reciprocal)), 0);
  int ix1 = std::min(int(floorf((x1 + spread) * bitmap_scale_reciprocal + 2)), bitmap_radix);
  int iy1 = std::min(int(floorf((y1 + spread) * bitmap_scale_reciprocal + 2)), bitmap_radix);

  const float2 uv0s = uv0 * bitmap_scale_reciprocal;
  const float2 uv1s = uv1 * bitmap_scale_reciprocal;
  const float2 uv2s = uv2 * bitmap_scale_reciprocal;

  /* TODO: Better epsilon handling here could reduce search size. */
  float epsilon = 0.7071f; /* == sqrt(0.5f), rounded up by 0.00002f. */
  epsilon = std::max(epsilon, 2 * margin * bitmap_scale_reciprocal);

  if (!write) {
    if (ix0 <= witness_.x && witness_.x < ix1) {
      if (iy0 <= witness_.y && witness_.y < iy1) {
        const float distance = signed_distance_fat_triangle(witness_, uv0s, uv1s, uv2s);
        const float extent = epsilon - distance - witness_distance_;
        const float pixel_round_off = -0.1f; /* Go faster on nearly-axis aligned edges. */
        if (extent > pixel_round_off) {
          return std::max(0.0f, extent); /* Witness observes occupied. */
        }
      }
    }
  }

  /* Iterate in opposite direction to outer search to improve witness effectiveness. */
  for (int y = iy1 - 1; y >= iy0; y--) {
    for (int x = ix1 - 1; x >= ix0; x--) {
      float *hotspot = &bitmap_[y * bitmap_radix + x];
      if (!write && *hotspot > epsilon) {
        continue;
      }
      const float2 probe(x, y);
      const float distance = signed_distance_fat_triangle(probe, uv0s, uv1s, uv2s);
      if (write) {
        *hotspot = min_ff(distance, *hotspot);
        continue;
      }
      const float extent = epsilon - distance - *hotspot;
      if (extent > 0.0f) {
        witness_ = probe;
        witness_distance_ = *hotspot;
        return extent; /* Occupied. */
      }
    }
  }
  return -1.0f; /* Available. */
}

float2 PackIsland::get_diagonal_support(const float scale,
                                        const float rotation,
                                        /* const bool reflection, */
                                        const float margin) const
{
  /* Caution: Only "Dihedral Group D4" transforms are calculated exactly.
   * if the transform is Non-D4, an upper bound will be returned instead. */

  if (rotation == DEG2RADF(-180.0f) || rotation == 0.0f || rotation == DEG2RADF(180.0f)) {
    return half_diagonal_ * scale + margin;
  }

  if (rotation == DEG2RADF(-90.0f) || rotation == DEG2RADF(90.0f) || rotation == DEG2RADF(270.0f))
  {
    return float2(half_diagonal_.y / aspect_y, half_diagonal_.x * aspect_y) * scale + margin;
  }

  float matrix[2][2];
  build_transformation(scale, rotation, matrix);

  /* TODO: Use convex hull to calculate support. */
  float diagonal_rotated[2];
  mul_v2_m2v2(diagonal_rotated, matrix, half_diagonal_);
  float sx = fabsf(diagonal_rotated[0]);
  float sy = fabsf(diagonal_rotated[1]);

  return float2(sx + sy * 0.7071f + margin, sx * 0.7071f + sy + margin); /* Upper bound. */
}

float Occupancy::trace_island(const PackIsland *island,
                              const uv_phi phi,
                              const float scale,
                              const float margin,
                              const bool write) const
{
  const float2 diagonal_support = island->get_diagonal_support(scale, phi.rotation, margin);

  if (!write) {
    if (phi.translation.x < diagonal_support.x || phi.translation.y < diagonal_support.y) {
      return terminal; /* Occupied. */
    }
  }
  float matrix[2][2];
  island->build_transformation(scale, phi.rotation, matrix);
  float2 pivot_transformed;
  mul_v2_m2v2(pivot_transformed, matrix, island->pivot_);

  /* TODO: Support `ED_UVPACK_SHAPE_AABB`. */

  const float2 delta = phi.translation - pivot_transformed;
  const uint vert_count = uint(
      island->triangle_vertices_.size()); /* `uint` is faster than `int`. */
  for (uint i = 0; i < vert_count; i += 3) {
    const uint j = (i + triangle_hint_) % vert_count;
    float2 uv0;
    float2 uv1;
    float2 uv2;
    mul_v2_m2v2(uv0, matrix, island->triangle_vertices_[j]);
    mul_v2_m2v2(uv1, matrix, island->triangle_vertices_[j + 1]);
    mul_v2_m2v2(uv2, matrix, island->triangle_vertices_[j + 2]);
    const float extent = trace_triangle(uv0 + delta, uv1 + delta, uv2 + delta, margin, write);

    if (!write && extent >= 0.0f) {
      triangle_hint_ = j;
      return extent; /* Occupied. */
    }
  }
  return -1.0f; /* Available. */
}

static uv_phi find_best_fit_for_island(const PackIsland *island,
                                       const int scan_line,
                                       Occupancy &occupancy,
                                       const float scale,
                                       const int angle_90_multiple,
                                       const float margin,
                                       const float target_aspect_y)
{
  const float bitmap_scale = 1.0f / occupancy.bitmap_scale_reciprocal;

  const float sqrt_target_aspect_y = sqrtf(target_aspect_y);
  const int scan_line_x = int(scan_line * sqrt_target_aspect_y);
  const int scan_line_y = int(scan_line / sqrt_target_aspect_y);

  uv_phi phi;
  phi.rotation = DEG2RADF(angle_90_multiple * 90);
  float matrix[2][2];
  island->build_transformation(scale, phi.rotation, matrix);

  /* Caution, margin is zero for support_diagonal as we're tracking the top-right corner. */
  float2 support_diagonal = island->get_diagonal_support(scale, phi.rotation, 0.0f);

  /* Scan using an "Alpaca"-style search, first horizontally using "less-than". */
  int t = int(ceilf((2 * support_diagonal.x + margin) * occupancy.bitmap_scale_reciprocal));
  while (t < scan_line_x) {
    phi.translation = float2(t * bitmap_scale, scan_line_y * bitmap_scale) - support_diagonal;
    const float extent = occupancy.trace_island(island, phi, scale, margin, false);
    if (extent < 0.0f) {
      return phi; /* Success. */
    }
    t = t + std::max(1, int(extent));
  }

  /* Then scan vertically using "less-than-or-equal" */
  t = int(ceilf((2 * support_diagonal.y + margin) * occupancy.bitmap_scale_reciprocal));
  while (t <= scan_line_y) {
    phi.translation = float2(scan_line_x * bitmap_scale, t * bitmap_scale) - support_diagonal;
    const float extent = occupancy.trace_island(island, phi, scale, margin, false);
    if (extent < 0.0f) {
      return phi; /* Success. */
    }
    t = t + std::max(1, int(extent));
  }

  return uv_phi(); /* Unable to find a place to fit. */
}

static float guess_initial_scale(const Span<PackIsland *> islands,
                                 const float scale,
                                 const float margin)
{
  float sum = 1e-40f;
  for (int64_t i : islands.index_range()) {
    PackIsland *island = islands[i];
    sum += island->half_diagonal_.x * 2 * scale + 2 * margin;
    sum += island->half_diagonal_.y * 2 * scale + 2 * margin;
  }
  return sqrtf(sum) / 6.0f;
}

/** Helper to find the minimum enclosing square. */
class UVMinimumEnclosingSquareFinder {
 public:
  const float scale_;
  const float margin_;
  const UVPackIsland_Params *params_;

  float best_quad;
  float best_angle;
  rctf best_bounds;

  blender::Vector<float2> points;
  blender::Vector<int> indices;

  UVMinimumEnclosingSquareFinder(const float scale,
                                 const float margin,
                                 const UVPackIsland_Params *params)
      : scale_(scale), margin_(margin), params_(params)
  {
    best_angle = 0.0f;
    best_quad = 0.0f;
  }

  /** Calculates the square associated with a rotation of `angle`.
   * \return Size of square. */

  float update(const double angle)
  {
    float2 dir(cos(angle), sin(angle));

    /* TODO: Once convexhull_2d bugs are fixed, we can use "rotating calipers" to go faster. */
    rctf bounds;
    BLI_rctf_init_minmax(&bounds);
    for (const int64_t i : indices.index_range()) {
      const float2 &p = points[indices[i]];
      const float uv[2] = {p.x * dir.x + p.y * dir.y, -p.x * dir.y + p.y * dir.x};
      BLI_rctf_do_minmax_v(&bounds, uv);
    }
    bounds.xmin -= margin_;
    bounds.ymin -= margin_;
    bounds.xmax += margin_;
    bounds.ymax += margin_;
    const float current_quad = get_aspect_scaled_extent(bounds, *params_);
    if (best_quad > current_quad) {
      best_quad = current_quad;
      best_angle = angle;
      best_bounds = bounds;
    }
    return current_quad;
  }

  /** Search between `angle0` and `angle1`, looking for the smallest square. */
  void update_recursive(const float angle0,
                        const float quad0,
                        const float angle1,
                        const float quad1)
  {
    const float angle_mid = (angle0 + angle1) * 0.5f;
    const float quad_mid = update(angle_mid);
    const float angle_separation = angle1 - angle0;

    if (angle_separation < DEG2RADF(0.002f)) {
      return; /* Sufficient accuracy achieved. */
    }

    bool search_mode = DEG2RADF(10.0f) < angle_separation; /* In linear search mode. */

    /* TODO: Degenerate inputs could have poor performance here. */
    if (search_mode || (quad0 <= quad1)) {
      update_recursive(angle0, quad0, angle_mid, quad_mid);
    }
    if (search_mode || (quad1 <= quad0)) {
      update_recursive(angle_mid, quad_mid, angle1, quad1);
    }
  }
};

/**
 * Find the minimum bounding square that encloses the UVs as specified in `r_phis`.
 * If that square is smaller than `r_extent`, then update `r_phis` accordingly.
 * \return True if `r_phis` and `r_extent` are modified.
 */
static bool rotate_inside_square(const Span<std::unique_ptr<UVAABBIsland>> island_indices,
                                 const Span<PackIsland *> islands,
                                 const UVPackIsland_Params &params,
                                 const float scale,
                                 const float margin,
                                 MutableSpan<uv_phi> r_phis,
                                 rctf *r_extent)
{
  if (island_indices.size() == 0) {
    return false; /* Nothing to do. */
  }
  if (params.rotate_method != ED_UVPACK_ROTATION_ANY) {
    return false; /* Unable to rotate by arbitrary angle. */
  }
  if (params.shape_method == ED_UVPACK_SHAPE_AABB) {
    /* AABB margin calculations are not preserved under rotations. */
    if (island_indices.size() > 1) { /* Unless there's only one island. */

      if (params.target_aspect_y != 1.0f) {
        /* TODO: Check for possible 90 degree rotation. */
      }
      return false;
    }
  }

  UVMinimumEnclosingSquareFinder square_finder(scale, margin, &params);
  square_finder.best_quad = get_aspect_scaled_extent(*r_extent, params) * 0.999f;

  float matrix[2][2];

  const float aspect_y = 1.0f; /* TODO: Use `islands[0]->aspect_y`. */
  for (const int64_t j : island_indices.index_range()) {
    const int64_t i = island_indices[j]->index;
    const PackIsland *island = islands[i];
    if (island->aspect_y != aspect_y) {
      return false; /* Aspect ratios are not preserved under rotation. */
    }
    const float island_scale = island->can_scale_(params) ? scale : 1.0f;
    island->build_transformation(island_scale, r_phis[i].rotation, matrix);
    float2 pivot_transformed;
    mul_v2_m2v2(pivot_transformed, matrix, island->pivot_);
    float2 delta = r_phis[i].translation - pivot_transformed;

    for (const int64_t k : island->triangle_vertices_.index_range()) {
      float2 p = island->triangle_vertices_[k];
      mul_m2_v2(matrix, p);
      square_finder.points.append(p + delta);
    }
  }

  /* Now we have all the points in the correct space, compute the 2D convex hull. */
  const float(*source)[2] = reinterpret_cast<const float(*)[2]>(square_finder.points.data());

  square_finder.indices.resize(square_finder.points.size()); /* Allocate worst-case. */
  int convex_size = BLI_convexhull_2d(
      source, int(square_finder.points.size()), square_finder.indices.data());
  square_finder.indices.resize(convex_size); /* Resize to actual size. */

  /* Run the computation to find the best angle. (Slow!) */
  const float quad_180 = square_finder.update(DEG2RADF(-180.0f));
  square_finder.update_recursive(DEG2RADF(-180.0f), quad_180, DEG2RADF(180.0f), quad_180);

  if (square_finder.best_angle == 0.0f) {
    return false; /* Nothing to do. */
  }

  /* Transform phis, rotate by best_angle, then translate back to the origin. No scale. */
  for (const int64_t j : island_indices.index_range()) {
    const int64_t i = island_indices[j]->index;
    const PackIsland *island = islands[i];
    const float identity_scale = 1.0f; /* Don't rescale the placement, just rotate. */
    island->build_transformation(identity_scale, square_finder.best_angle, matrix);
    r_phis[i].rotation += square_finder.best_angle;
    mul_m2_v2(matrix, r_phis[i].translation);
    r_phis[i].translation.x -= square_finder.best_bounds.xmin;
    r_phis[i].translation.y -= square_finder.best_bounds.ymin;
  }

  /* Write back new extent, translated to the origin. */
  r_extent->xmin = 0.0f;
  r_extent->ymin = 0.0f;
  r_extent->xmax = BLI_rctf_size_x(&square_finder.best_bounds);
  r_extent->ymax = BLI_rctf_size_y(&square_finder.best_bounds);
  return true; /* `r_phis` and `r_extent` were modified. */
}

/**
 * Pack irregular islands using the `xatlas` strategy, and optional D4 transforms.
 *
 * Loosely based on the 'xatlas' code by Jonathan Young
 * from https://github.com/jpcy/xatlas
 *
 * A brute force packer (BF-Packer) with accelerators:
 * - Uses a Bitmap Occupancy class.
 * - Uses a "Witness Pixel" and a "Triangle Hint".
 * - Write with `margin * 2`, read with `margin == 0`.
 * - Lazy resetting of BF search.
 *
 * Performance would normally be `O(n^4)`, however the occupancy
 * bitmap_radix is fixed, which gives a reduced time complexity of `O(n^3)`.
 */
static int64_t pack_island_xatlas(const Span<std::unique_ptr<UVAABBIsland>> island_indices,
                                  const Span<PackIsland *> islands,
                                  const float scale,
                                  const float margin,
                                  const UVPackIsland_Params &params,
                                  MutableSpan<uv_phi> r_phis,
                                  rctf *r_extent)
{
  if (params.shape_method == ED_UVPACK_SHAPE_AABB) {
    return 0; /* Not yet supported. */
  }
  blender::Array<uv_phi> phis(r_phis.size());
  Occupancy occupancy(guess_initial_scale(islands, scale, margin));
  rctf extent = {0.0f, 0.0f, 0.0f, 0.0f};

  /* A heuristic to improve final layout efficiency by making an
   * intermediate call to #rotate_inside_square. */
  int64_t square_milestone = sqrt(island_indices.size()) / 4 + 2;

  int scan_line = 0;      /* Current "scan_line" of occupancy bitmap. */
  int traced_islands = 0; /* Which islands are currently traced in `occupancy`. */
  int i = 0;
  bool placed_can_rotate = true;

  /* The following `while` loop is setting up a three-way race:
   * `for (scan_line = 0; scan_line < bitmap_radix; scan_line++)`
   * `for (i : island_indices.index_range())`
   * `while (bitmap_scale_reciprocal > 0) { bitmap_scale_reciprocal *= 0.5f; }`
   */

  while (i < island_indices.size()) {

    if (params.stop && G.is_break) {
      *params.stop = true;
    }
    if (params.isCancelled()) {
      break;
    }

    while (traced_islands < i) {
      /* Trace an island that's been solved. (Greedy.) */
      const int64_t island_index = island_indices[traced_islands]->index;
      PackIsland *island = islands[island_index];
      const float island_scale = island->can_scale_(params) ? scale : 1.0f;
      occupancy.trace_island(island, phis[island_index], island_scale, margin, true);
      traced_islands++;
    }

    PackIsland *island = islands[island_indices[i]->index];
    uv_phi phi; /* Create an identity transform. */

    if (!island->can_translate_(params)) {
      /* Move the pinned island into the correct coordinate system. */
      phi.translation = island->pivot_;
      sub_v2_v2(phi.translation, params.udim_base_offset);
      phi.rotation = 0.0f;
      phis[island_indices[i]->index] = phi;
      i++;
      placed_can_rotate = false; /* Further rotation will cause a translation. */
      continue;                  /* `island` is now completed. */
    }
    const float island_scale = island->can_scale_(params) ? scale : 1.0f;

    int max_90_multiple = 1;
    if (island->can_rotate_(params)) {
      if (i && (i < 50)) {
        max_90_multiple = 4;
      }
    }
    else {
      placed_can_rotate = false;
    }

    for (int angle_90_multiple = 0; angle_90_multiple < max_90_multiple; angle_90_multiple++) {
      phi = find_best_fit_for_island(island,
                                     scan_line,
                                     occupancy,
                                     island_scale,
                                     angle_90_multiple,
                                     margin,
                                     params.target_aspect_y);
      if (phi.is_valid()) {
        break;
      }
    }

    if (!phi.is_valid()) {
      /* Unable to find a fit on this scan_line. */

      island = nullptr; /* Just mark it as null, we won't use it further. */

      if (i < 10) {
        scan_line++;
      }
      else {
        /* Increasing by 2 here has the effect of changing the sampling pattern.
         * The parameter '2' is not "free" in the sense that changing it requires
         * a change to `bitmap_radix` and then re-tuning `alpaca_cutoff`.
         * Possible values here *could* be 1, 2 or 3, however the only *reasonable*
         * choice is 2. */
        scan_line += 2;
      }
      if (scan_line < occupancy.bitmap_radix *
                          sqrtf(std::min(params.target_aspect_y, 1.0f / params.target_aspect_y)))
      {
        continue; /* Try again on next scan_line. */
      }

      /* Enlarge search parameters. */
      scan_line = 0;
      occupancy.increase_scale();
      traced_islands = 0; /* Will trigger a re-trace of previously solved islands. */
      continue;
    }

    /* Place island. */
    phis[island_indices[i]->index] = phi;
    i++; /* Next island. */

    if (i == square_milestone && placed_can_rotate) {
      if (rotate_inside_square(
              island_indices.take_front(i), islands, params, scale, margin, phis, &extent))
      {
        scan_line = 0;
        traced_islands = 0;
        occupancy.clear();
        continue;
      }
    }

    /* Update top-right corner. */
    float2 top_right = island->get_diagonal_support(island_scale, phi.rotation, margin) +
                       phi.translation;
    extent.xmax = std::max(top_right.x, extent.xmax);
    extent.ymax = std::max(top_right.y, extent.ymax);

    if (!is_larger(*r_extent, extent, params)) {
      if (i >= square_milestone) {
        return 0; /* Early exit, we already have a better layout. */
      }
    }

    /* Heuristics to reduce size of brute-force search. */
    if (i < 128 || (i & 31) == 16) {
      scan_line = 0; /* Restart completely. */
    }
    else {
      scan_line = std::max(0, scan_line - 25); /* `-25` must by odd. */
    }

    if (params.progress) {
      /* We don't (yet) have a good model for how long the pack operation is going
       * to take, so just update the progress a little bit. */
      const float previous_progress = *params.progress;
      *params.do_update = true;
      const float reduction = island_indices.size() / (island_indices.size() + 0.5f);
      *params.progress = 1.0f - (1.0f - previous_progress) * reduction;
    }
  }

  if (!is_larger(*r_extent, extent, params)) {
    return 0;
  }
  *r_extent = extent;
  for (int64_t j = 0; j < i; j++) {
    const int64_t island_index = island_indices[j]->index;
    r_phis[island_index] = phis[island_index];
  }
  return i;
}

/**
 * Pack islands using a mix of other strategies.
 * \param islands: The islands to be packed.
 * \param scale: Scale islands by `scale` before packing.
 * \param margin: Add `margin` units around islands before packing.
 * \param params: Additional parameters. Scale and margin information is ignored.
 * \param r_phis: Island layout information will be written here.
 * \return Size of square covering the resulting packed UVs. The maximum `u` or `v` co-ordinate.
 */
static float pack_islands_scale_margin(const Span<PackIsland *> islands,
                                       const float scale,
                                       const float margin,
                                       const UVPackIsland_Params &params,
                                       MutableSpan<uv_phi> r_phis)
{
  /* #BLI_box_pack_2d produces layouts with high packing efficiency, but has `O(n^3)`
   * time complexity, causing poor performance if there are lots of islands. See: #102843.
   * #pack_islands_alpaca_turbo is designed to be the fastest packing method, `O(nlogn)`,
   * but has poor packing efficiency if the AABBs have a spread of sizes and aspect ratios.
   * Here, we merge the best properties of both packers into one combined packer.
   *
   * The free tuning parameter, `alpaca_cutoff` will determine how many islands are packed
   * using each method.
   *
   * The current strategy is:
   * - Sort islands in size order.
   * - Try #pack_island_optimal_pack packer first
   * - Call #pack_island_xatlas on the first `alpaca_cutoff` islands.
   * - Also call #BLI_box_pack_2d on the first `alpaca_cutoff` islands.
   * - Choose the best layout so far.
   * - Rotate into the minimum bounding square.
   * - Call #pack_islands_alpaca_* on the remaining islands.
   */

  const bool all_can_rotate = can_rotate(islands, params);

  /* First, copy information from our input into the AABB structure. */
  Array<std::unique_ptr<UVAABBIsland>> aabbs(islands.size());
  for (const int64_t i : islands.index_range()) {
    PackIsland *pack_island = islands[i];
    float island_scale = scale;
    if (!pack_island->can_scale_(params)) {
      island_scale = 1.0f;
    }
    std::unique_ptr<UVAABBIsland> aabb = std::make_unique<UVAABBIsland>();
    aabb->index = i;
    aabb->uv_diagonal.x = pack_island->half_diagonal_.x * 2 * island_scale + 2 * margin;
    aabb->uv_diagonal.y = pack_island->half_diagonal_.y * 2 * island_scale + 2 * margin;
    aabb->aspect_y = pack_island->aspect_y;
    aabbs[i] = std::move(aabb);
  }

  /* Sort from "biggest" to "smallest". */

  if (all_can_rotate) {
    std::stable_sort(
        aabbs.begin(),
        aabbs.end(),
        [&](const std::unique_ptr<UVAABBIsland> &a, const std::unique_ptr<UVAABBIsland> &b) {
          const bool can_translate_a = islands[a->index]->can_translate_(params);
          const bool can_translate_b = islands[b->index]->can_translate_(params);
          if (can_translate_a != can_translate_b) {
            return can_translate_b; /* Locked islands are placed first. */
          }
          /* TODO: Fix when (params.target_aspect_y != 1.0f) */

          /* Choose the AABB with the longest large edge. */
          float a_u = a->uv_diagonal.x * a->aspect_y;
          float a_v = a->uv_diagonal.y;
          float b_u = b->uv_diagonal.x * b->aspect_y;
          float b_v = b->uv_diagonal.y;
          if (a_u > a_v) {
            std::swap(a_u, a_v);
          }
          if (b_u > b_v) {
            std::swap(b_u, b_v);
          }
          float diff_u = a_u - b_u;
          float diff_v = a_v - b_v;
          diff_v += diff_u * 0.05f; /* Robust sort, smooth over round-off errors. */
          if (diff_v == 0.0f) {     /* Tie break. */
            return diff_u > 0.0f;
          }
          return diff_v > 0.0f;
        });
  }
  else {
    std::stable_sort(
        aabbs.begin(),
        aabbs.end(),
        [&](const std::unique_ptr<UVAABBIsland> &a, const std::unique_ptr<UVAABBIsland> &b) {
          const bool can_translate_a = islands[a->index]->can_translate_(params);
          const bool can_translate_b = islands[b->index]->can_translate_(params);
          if (can_translate_a != can_translate_b) {
            return can_translate_b; /* Locked islands are placed first. */
          }

          /* Choose the AABB with larger rectangular area. */
          return b->uv_diagonal.x * b->uv_diagonal.y < a->uv_diagonal.x * a->uv_diagonal.y;
        });
  }

  /* If some of the islands are locked, we build a summary about them here. */
  rctf locked_bounds;              /* AABB of islands which can't translate. */
  int64_t locked_island_count = 0; /* Index of first non-locked island. */
  for (int64_t i = 0; i < islands.size(); i++) {
    PackIsland *pack_island = islands[i];
    if (pack_island->can_translate_(params)) {
      break;
    }
    if (i == 0) {
      float2 bottom_left = pack_island->pivot_ - pack_island->half_diagonal_;
      locked_bounds.xmin = bottom_left.x;
      locked_bounds.xmax = bottom_left.x;
      locked_bounds.ymin = bottom_left.y;
      locked_bounds.ymax = bottom_left.y;
    }
    float2 top_right = pack_island->pivot_ + pack_island->half_diagonal_;
    BLI_rctf_do_minmax_v(&locked_bounds, top_right);
    locked_island_count = i + 1;
  }

  /* Partition `islands`, largest islands will go to a slow packer, the rest the fast packer.
   * See discussion above for details. */
  int64_t alpaca_cutoff = 1024; /* Regular situation, pack `32 * 32` islands with slow packer. */
  int64_t alpaca_cutoff_fast = 81; /* Reduce problem size, only `N = 9 * 9` with slow packer. */
  if (params.margin_method == ED_UVPACK_MARGIN_FRACTION) {
    if (margin > 0.0f) {
      alpaca_cutoff = alpaca_cutoff_fast;
    }
  }

  alpaca_cutoff = std::max(alpaca_cutoff, locked_island_count); /* ...TODO... */

  Span<std::unique_ptr<UVAABBIsland>> slow_aabbs = aabbs.as_span().take_front(
      std::min(alpaca_cutoff, islands.size()));
  rctf extent = {0.0f, 1e30f, 0.0f, 1e30f};

  /* Call the "fast" packer, which can sometimes give optimal results. */
  pack_islands_fast(locked_island_count,
                    locked_bounds,
                    slow_aabbs,
                    all_can_rotate,
                    params.target_aspect_y,
                    r_phis,
                    &extent);

  /* Call the "optimal" packer. */
  if (locked_island_count == 0) {
    pack_islands_optimal_pack(slow_aabbs, params, r_phis, &extent);
  }

  /* Call box_pack_2d (slow for large N.) */
  if (locked_island_count == 0) { /* box_pack_2d doesn't yet support locked islands. */
    pack_island_box_pack_2d(slow_aabbs, params, r_phis, &extent);
  }

  /* Call xatlas (slow for large N.) */
  int64_t max_xatlas = pack_island_xatlas(
      slow_aabbs, islands, scale, margin, params, r_phis, &extent);
  if (max_xatlas) {
    slow_aabbs = aabbs.as_span().take_front(max_xatlas);
  }

  /* At this stage, `extent` contains the optimal/box_pack/xatlas UVs. */

  if (all_can_rotate) {
    /* Attempt to improve the layout even further by finding the minimal-bounding-square. */
    rotate_inside_square(slow_aabbs, islands, params, scale, margin, r_phis, &extent);
  }

  /* Call fast packer for remaining islands, excluding everything already placed. */
  rctf final_extent = {0.0f, 1e30f, 0.0f, 1e30f};
  pack_islands_fast(slow_aabbs.size(),
                    extent,
                    aabbs,
                    all_can_rotate,
                    params.target_aspect_y,
                    r_phis,
                    &final_extent);

  return get_aspect_scaled_extent(final_extent, params);
}

/**
 * Find the optimal scale to pack islands into the unit square.
 * returns largest scale that will pack `islands` into the unit square.
 */
static float pack_islands_margin_fraction(const Span<PackIsland *> &islands,
                                          const float margin_fraction,
                                          const bool rescale_margin,
                                          const UVPackIsland_Params &params)
{
  /*
   * Root finding using a combined search / modified-secant method.
   * First, use a robust search procedure to bracket the root within a factor of 10.
   * Then, use a modified-secant method to converge.
   *
   * This is a specialized solver using domain knowledge to accelerate convergence. */

  float scale_low = 0.0f;
  float value_low = 0.0f;
  float scale_high = 0.0f;
  float value_high = 0.0f;

  blender::Array<uv_phi> phis_a(islands.size());
  blender::Array<uv_phi> phis_b(islands.size());
  blender::Array<uv_phi> *phis_low = nullptr;

  /* Scaling smaller than `min_scale_roundoff` is unlikely to fit and
   * will destroy information in existing UVs. */
  const float min_scale_roundoff = 1e-5f;

  /* Certain inputs might have poor convergence properties.
   * Use `max_iteration` to prevent an infinite loop. */
  const int max_iteration = 25;
  for (int iteration = 0; iteration < max_iteration; iteration++) {
    float scale = 1.0f;

    if (iteration == 0) {
      BLI_assert(iteration == 0);
      BLI_assert(scale == 1.0f);
      BLI_assert(scale_low == 0.0f);
      BLI_assert(scale_high == 0.0f);
    }
    else if (scale_low == 0.0f) {
      BLI_assert(scale_high > 0.0f);
      /* Search mode, shrink layout until we can find a scale that fits. */
      scale = scale_high * 0.1f;
    }
    else if (scale_high == 0.0f) {
      BLI_assert(scale_low > 0.0f);
      /* Search mode, grow layout until we can find a scale that doesn't fit. */
      scale = scale_low * 10.0f;
    }
    else {
      /* Bracket mode, use modified secant method to find root. */
      BLI_assert(scale_low > 0.0f);
      BLI_assert(scale_high > 0.0f);
      BLI_assert(value_low <= 0.0f);
      BLI_assert(value_high >= 0.0f);
      if (scale_high < scale_low * 1.0001f) {
        /* Convergence. */
        break;
      }

      /* Secant method for area. */
      scale = (sqrtf(scale_low) * value_high - sqrtf(scale_high) * value_low) /
              (value_high - value_low);
      scale = scale * scale;

      if (iteration & 1) {
        /* Modified binary-search to improve robustness. */
        scale = sqrtf(scale * sqrtf(scale_low * scale_high));
      }

      BLI_assert(scale_low < scale);
      BLI_assert(scale < scale_high);
    }

    scale = std::max(scale, min_scale_roundoff);

    /* Evaluate our `f`. */
    blender::Array<uv_phi> *phis_target = (phis_low == &phis_a) ? &phis_b : &phis_a;
    const float margin = rescale_margin ? margin_fraction * scale : margin_fraction;
    const float max_uv = pack_islands_scale_margin(islands, scale, margin, params, *phis_target) /
                         params.target_extent;
    const float value = sqrtf(max_uv) - 1.0f;

    if (value <= 0.0f) {
      scale_low = scale;
      value_low = value;
      phis_low = phis_target;
      if (value == 0.0f) {
        break; /* Target hit exactly. */
      }
    }
    else {
      scale_high = scale;
      value_high = value;
      if (scale == min_scale_roundoff) {
        /* Unable to pack without damaging UVs. */
        scale_low = scale;
        break;
      }
      if (!phis_low) {
        phis_low = phis_target; /* May as well do "something", even if it's wrong. */
      }
    }
  }

  if (phis_low) {
    /* Write back best pack as a side-effect. */
    for (const int64_t i : islands.index_range()) {
      PackIsland *island = islands[i];
      const float island_scale = island->can_scale_(params) ? scale_low : 1.0f;
      island->place_(island_scale, (*phis_low)[i]);
    }
  }
  return scale_low;
}

static float calc_margin_from_aabb_length_sum(const Span<PackIsland *> &island_vector,
                                              const UVPackIsland_Params &params)
{
  /* Logic matches previous behavior from #geometry::uv_parametrizer_pack.
   * Attempt to give predictable results not dependent on current UV scale by using
   * `aabb_length_sum` (was "`area`") to multiply the margin by the length (was "area"). */
  double aabb_length_sum = 0.0f;
  for (PackIsland *island : island_vector) {
    float w = island->half_diagonal_.x * 2.0f;
    float h = island->half_diagonal_.y * 2.0f;
    aabb_length_sum += sqrtf(w * h);
  }
  return params.margin * aabb_length_sum * 0.1f;
}

/* -------------------------------------------------------------------- */
/** \name Implement `pack_islands`
 *
 * \{ */

static bool overlap_aabb(const float2 &pivot_a,
                         const float2 &half_diagonal_a,
                         const float2 &pivot_b,
                         const float2 &half_diagonal_b)
{
  if (pivot_a.x + half_diagonal_a.x <= pivot_b.x - half_diagonal_b.x) {
    return false;
  }
  if (pivot_a.y + half_diagonal_a.y <= pivot_b.y - half_diagonal_b.y) {
    return false;
  }
  if (pivot_b.x + half_diagonal_b.x <= pivot_a.x - half_diagonal_a.x) {
    return false;
  }
  if (pivot_b.y + half_diagonal_b.y <= pivot_a.y - half_diagonal_a.y) {
    return false;
  }
  return true;
}

class OverlapMerger {
 public:
  static bool overlap(PackIsland *a, PackIsland *b)
  {
    if (a->aspect_y != b->aspect_y) {
      return false; /* Cannot merge islands with different aspect ratios. */
    }
    if (!overlap_aabb(a->pivot_, a->half_diagonal_, b->pivot_, b->half_diagonal_)) {
      return false; /* AABBs are disjoint => islands are separate. */
    }
    for (int i = 0; i < a->triangle_vertices_.size(); i += 3) {
      for (int j = 0; j < b->triangle_vertices_.size(); j += 3) {
        if (isect_tri_tri_v2(a->triangle_vertices_[i + 0],
                             a->triangle_vertices_[i + 1],
                             a->triangle_vertices_[i + 2],
                             b->triangle_vertices_[j + 0],
                             b->triangle_vertices_[j + 1],
                             b->triangle_vertices_[j + 2]))
        {
          return true; /* Two triangles overlap => islands overlap. */
        }
      }
    }

    return false; /* Separate. */
  }

  static void add_geometry(PackIsland *dest, const PackIsland *source)
  {
    for (int64_t i = 0; i < source->triangle_vertices_.size(); i += 3) {
      dest->add_triangle(source->triangle_vertices_[i],
                         source->triangle_vertices_[i + 1],
                         source->triangle_vertices_[i + 2]);
    }
  }

  /** Return a new root of the binary tree, with `a` and `b` as leaves. */
  static PackIsland *merge_islands(PackIsland *a, PackIsland *b)
  {
    PackIsland *result = new PackIsland();
    result->aspect_y = sqrtf(a->aspect_y * b->aspect_y);
    result->caller_index = -1;
    result->pinned = a->pinned || b->pinned;
    add_geometry(result, a);
    add_geometry(result, b);
    result->calculate_pivot_();
    return result;
  }

  static float pack_islands_overlap(const Span<PackIsland *> &islands,
                                    const UVPackIsland_Params &params)
  {

    /* Building the binary-tree of merges is complicated to do in a single pass if we proceed in
     * the forward order. Instead we'll continuously update the tree as we descend, with
     * `sub_islands` doing the work of our stack. See #merge_islands for details.
     *
     * Technically, performance is O(n^2). In practice, should be fast enough. */

    blender::Vector<PackIsland *> sub_islands; /* Pack these islands instead. */
    blender::Vector<PackIsland *> merge_trace; /* Trace merge information. */
    for (const int64_t i : islands.index_range()) {
      PackIsland *island = islands[i];
      island->calculate_pivot_();

      /* Loop backwards, building a binary tree of all merged islands as we descend. */
      for (int64_t j = sub_islands.size() - 1; j >= 0; j--) {
        if (overlap(island, sub_islands[j])) {
          merge_trace.append(island);
          merge_trace.append(sub_islands[j]);
          island = merge_islands(island, sub_islands[j]);
          merge_trace.append(island);
          sub_islands.remove(j);
        }
      }
      sub_islands.append(island);
    }

    /* Recursively call pack_islands with `merge_overlap = false`. */
    UVPackIsland_Params sub_params(params);
    sub_params.merge_overlap = false;
    const float result = pack_islands(sub_islands, sub_params);

    /* Must loop backwards, or we will miss sub-sub-islands. */
    for (int64_t i = merge_trace.size() - 3; i >= 0; i -= 3) {
      PackIsland *sub_a = merge_trace[i];
      PackIsland *sub_b = merge_trace[i + 1];
      PackIsland *merge = merge_trace[i + 2];

      /* Copy `angle`, `pre_translate` and `pre_rotate` from merged island to sub islands. */
      sub_a->angle = merge->angle;
      sub_b->angle = merge->angle;
      sub_a->pre_translate = merge->pre_translate;
      sub_b->pre_translate = merge->pre_translate;
      sub_a->pre_rotate_ = merge->pre_rotate_;
      sub_b->pre_rotate_ = merge->pre_rotate_;

      /* If the merged island is pinned, the sub-islands are also pinned to correct scaling. */
      if (merge->pinned) {
        sub_a->pinned = true;
        sub_b->pinned = true;
      }
      delete merge;
    }

    return result;
  }
};

static void finalize_geometry(const Span<PackIsland *> &islands, const UVPackIsland_Params &params)
{
  MemArena *arena = BLI_memarena_new(BLI_MEMARENA_STD_BUFSIZE, __func__);
  Heap *heap = BLI_heap_new();
  for (const int64_t i : islands.index_range()) {
    islands[i]->finalize_geometry_(params, arena, heap);
    BLI_memarena_clear(arena);
  }

  BLI_heap_free(heap, nullptr);
  BLI_memarena_free(arena);
}

float pack_islands(const Span<PackIsland *> &islands, const UVPackIsland_Params &params)
{
  BLI_assert(0.0f <= params.margin);
  BLI_assert(0.0f <= params.target_aspect_y);

  if (islands.size() == 0) {
    return 1.0f; /* Nothing to do, just create a safe default. */
  }

  if (params.merge_overlap) {
    return OverlapMerger::pack_islands_overlap(islands, params);
  }

  finalize_geometry(islands, params);

  /* Count the number of islands which can scale and which can translate. */
  int64_t can_scale_count = 0;
  int64_t can_translate_count = 0;
  for (const int64_t i : islands.index_range()) {
    if (islands[i]->can_scale_(params)) {
      can_scale_count++;
    }
    if (islands[i]->can_translate_(params)) {
      can_translate_count++;
    }
  }

  if (can_translate_count == 0) {
    return 1.0f; /* Nothing to do, all islands are locked. */
  }

  if (params.margin_method == ED_UVPACK_MARGIN_FRACTION && params.margin > 0.0f &&
      can_scale_count > 0)
  {
    /* Uses a line search on scale. ~10x slower than other method. */
    return pack_islands_margin_fraction(islands, params.margin, false, params);
  }

  float margin = params.margin;
  switch (params.margin_method) {
    case ED_UVPACK_MARGIN_ADD:    /* Default for Blender 2.8 and earlier. */
      break;                      /* Nothing to do. */
    case ED_UVPACK_MARGIN_SCALED: /* Default for Blender 3.3 and later. */
      margin = calc_margin_from_aabb_length_sum(islands, params);
      break;
    case ED_UVPACK_MARGIN_FRACTION: /* Added as an option in Blender 3.4. */
      /* Most other cases are handled above, unless pinning is involved. */
      break;
    default:
      BLI_assert_unreachable();
  }

  if (can_scale_count > 0 && can_scale_count != islands.size()) {
    /* Search for the best scale parameter. (slow) */
    return pack_islands_margin_fraction(islands, margin, true, params);
  }

  /* Either all of the islands can scale, or none of them can.
   * In either case, we pack them all tight to the origin. */
  blender::Array<uv_phi> phis(islands.size());
  const float scale = 1.0f;
  const float max_uv = pack_islands_scale_margin(islands, scale, margin, params, phis);
  const float result = can_scale_count > 0 ? params.target_extent / max_uv : 1.0f;
  for (const int64_t i : islands.index_range()) {
    BLI_assert(result == 1.0f || islands[i]->can_scale_(params));
    islands[i]->place_(scale, phis[i]);
  }
  return result;
}

/** \} */

void PackIsland::build_transformation(const float scale,
                                      const double angle,
                                      float (*r_matrix)[2]) const
{
  const double cos_angle = cos(angle);
  const double sin_angle = sin(angle);
  r_matrix[0][0] = cos_angle * scale;
  r_matrix[0][1] = -sin_angle * scale * aspect_y;
  r_matrix[1][0] = sin_angle * scale / aspect_y;
  r_matrix[1][1] = cos_angle * scale;
#if 0
  if (reflect) {
    r_matrix[0][0] *= -1.0f;
    r_matrix[0][1] *= -1.0f;
  }
#endif
}

void PackIsland::build_inverse_transformation(const float scale,
                                              const double angle,
                                              float (*r_matrix)[2]) const
{
  const double cos_angle = cos(angle);
  const double sin_angle = sin(angle);

  r_matrix[0][0] = cos_angle / scale;
  r_matrix[0][1] = sin_angle / scale * aspect_y;
  r_matrix[1][0] = -sin_angle / scale / aspect_y;
  r_matrix[1][1] = cos_angle / scale;
#if 0
  if (reflect) {
    r_matrix[0][0] *= -1.0f;
    r_matrix[1][0] *= -1.0f;
  }
#endif
}

bool PackIsland::can_rotate_(const UVPackIsland_Params &params) const
{
  if (params.rotate_method == ED_UVPACK_ROTATION_NONE) {
    return false;
  }
  if (!pinned) {
    return true;
  }
  switch (params.pin_method) {
    case ED_UVPACK_PIN_LOCK_ALL:
    case ED_UVPACK_PIN_LOCK_ROTATION:
    case ED_UVPACK_PIN_LOCK_ROTATION_SCALE:
      return false;
    default:
      return true;
  }
}

bool PackIsland::can_scale_(const UVPackIsland_Params &params) const
{
  if (!params.scale_to_fit) {
    return false;
  }
  if (!pinned) {
    return true;
  }
  switch (params.pin_method) {
    case ED_UVPACK_PIN_LOCK_ALL:
    case ED_UVPACK_PIN_LOCK_SCALE:
    case ED_UVPACK_PIN_LOCK_ROTATION_SCALE:
      return false;
    default:
      return true;
  }
}

bool PackIsland::can_translate_(const UVPackIsland_Params &params) const
{
  if (!pinned) {
    return true;
  }
  switch (params.pin_method) {
    case ED_UVPACK_PIN_LOCK_ALL:
      return false;
    default:
      return true;
  }
}

}  // namespace blender::geometry<|MERGE_RESOLUTION|>--- conflicted
+++ resolved
@@ -649,11 +649,7 @@
                                             const char * /* unused_comment */,
                                             int64_t island_count,
                                             const float large_uv,
-<<<<<<< HEAD
-                                            const Span<UVAABBIsland *> aabbs,
-=======
                                             const Span<std::unique_ptr<UVAABBIsland>> aabbs,
->>>>>>> 0e20e232
                                             const UVPackIsland_Params &params,
                                             MutableSpan<uv_phi> r_phis,
                                             rctf *r_extent)
