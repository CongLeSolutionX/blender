/* SPDX-FileCopyrightText: 2023 Blender Foundation
 *
 * SPDX-License-Identifier: GPL-2.0-or-later */

#include <variant>

#include "BLI_array_utils.hh"
#include "BLI_index_mask.hh"
#include "BLI_ordered_edge.hh"
#include "BLI_vector_set.hh"

#include "BKE_attribute.hh"
#include "BKE_attribute_math.hh"
#include "BKE_mesh.hh"
#include "BKE_mesh_mapping.h"

#include "GEO_mesh_split_edges.hh"

namespace blender::geometry {

/** Stores where in the output edge domain each "type" of edge should be stored. */
struct ResultEdgeRanges {
  int total_size;
  /** All of the unselected edges that aren't affected by the operation. */
  IndexRange unselected;
  /** The (potentially duplicated) edges that come from the selected split edges. */
  IndexRange duplicate;
  /**
   * Selected loose edges, separate from the "duplicate" edges because they are stored in a
   * relatively expensive #VectorSet, and adding loose edges to that storage is pointless since
   * they are always unique anyway.
   */
  IndexRange loose;
};

struct ResultEdgeMaps {
  /** Original indices of unaffected edges. */
  const IndexMask &unselected;
  /** Map from new duplicate edge indices (within their range) to original edges. */
  Span<int> duplicate;
  /* Original indices of selected loose edges. */
  const IndexMask &loose;
};

static void propagate_vert_attributes(Mesh &mesh, const Span<int> new_to_old_verts_map)
{
  /* These types aren't supported for interpolation below. */
  CustomData_free_layers(&mesh.vdata, CD_SHAPEKEY, mesh.totvert);
  CustomData_free_layers(&mesh.vdata, CD_CLOTH_ORCO, mesh.totvert);
  CustomData_free_layers(&mesh.vdata, CD_MVERT_SKIN, mesh.totvert);
  CustomData_realloc(&mesh.vdata, mesh.totvert, mesh.totvert + new_to_old_verts_map.size());
  mesh.totvert += new_to_old_verts_map.size();

  bke::MutableAttributeAccessor attributes = mesh.attributes_for_write();
  for (const bke::AttributeIDRef &id : attributes.all_ids()) {
    if (attributes.lookup_meta_data(id)->domain != ATTR_DOMAIN_POINT) {
      continue;
    }
    bke::GSpanAttributeWriter attribute = attributes.lookup_for_write_span(id);
    if (!attribute) {
      continue;
    }

    bke::attribute_math::gather(attribute.span,
                                new_to_old_verts_map,
                                attribute.span.take_back(new_to_old_verts_map.size()));

    attribute.finish();
  }
  if (float3 *orco = static_cast<float3 *>(
          CustomData_get_layer_for_write(&mesh.vdata, CD_ORCO, mesh.totvert)))
  {

    array_utils::gather(Span(orco, mesh.totvert),
                        new_to_old_verts_map,
                        MutableSpan(orco, mesh.totvert).take_back(new_to_old_verts_map.size()));
  }
  if (int *orig_indices = static_cast<int *>(
          CustomData_get_layer_for_write(&mesh.vdata, CD_ORIGINDEX, mesh.totvert)))
  {
    array_utils::gather(
        Span(orig_indices, mesh.totvert),
        new_to_old_verts_map,
        MutableSpan(orig_indices, mesh.totvert).take_back(new_to_old_verts_map.size()));
  }
}

static void propagate_edge_attributes(
    Mesh &mesh,
    const ResultEdgeRanges &ranges,
    const ResultEdgeMaps &maps,
    const bke::AnonymousAttributePropagationInfo &propagation_info)
{
  bke::MutableAttributeAccessor attributes = mesh.attributes_for_write();

  /* Store a copy of the IDs locally since we will remove the existing attributes which
   * can also free the names, since the API does not provide pointer stability. */
  Vector<std::string> named_ids;
  Vector<bke::AnonymousAttributeIDPtr> anonymous_ids;
  for (const bke::AttributeIDRef &id : attributes.all_ids()) {
    if (attributes.lookup_meta_data(id)->domain != ATTR_DOMAIN_EDGE) {
      continue;
    }
    if (id.is_anonymous() && !propagation_info.propagate(id.anonymous_id())) {
      continue;
    }
    if (!id.is_anonymous()) {
      if (id.name() != ".edge_verts") {
        named_ids.append(id.name());
      }
    }
    else {
      anonymous_ids.append(&id.anonymous_id());
      id.anonymous_id().add_user();
    }
  }
  Vector<bke::AttributeIDRef> local_edge_ids;
  for (const StringRef name : named_ids) {
    local_edge_ids.append(name);
  }
  for (const bke::AnonymousAttributeIDPtr &id : anonymous_ids) {
    local_edge_ids.append(*id);
  }

  const int new_edges_num = ranges.total_size;

  /* Build new arrays for the copied edge attributes. Unlike vertices, new edges aren't all at the
   * end of the array, so just copying to the new edges would overwrite old values when they were
   * still needed. */
  struct NewAttributeData {
    const bke::AttributeIDRef &local_id;
    const CPPType &type;
    void *array;
  };
  Vector<NewAttributeData> dst_attributes;
  for (const bke::AttributeIDRef &local_id : local_edge_ids) {
    const GVArray src = *attributes.lookup(local_id);
    if (!src) {
      continue;
    }

    const CPPType &type = src.type();
    void *new_data = MEM_malloc_arrayN(new_edges_num, type.size(), __func__);
    GMutableSpan dst(type, new_data, new_edges_num);

    array_utils::gather(src, maps.unselected, dst.slice(ranges.unselected));
    bke::attribute_math::gather(src, maps.duplicate, dst.slice(ranges.duplicate));
    array_utils::gather(src, maps.loose, dst.slice(ranges.loose));

    /* Free the original attribute as soon as possible to lower peak memory usage. */
    attributes.remove(local_id);
    dst_attributes.append({local_id, type, new_data});
  }

  int *new_orig_indices = nullptr;
  if (const int *orig_indices = static_cast<const int *>(
          CustomData_get_layer(&mesh.edata, CD_ORIGINDEX)))
  {
    new_orig_indices = static_cast<int *>(MEM_malloc_arrayN(new_edges_num, sizeof(int), __func__));
    const Span src(orig_indices, mesh.totedge);
    MutableSpan dst(new_orig_indices, new_edges_num);
    array_utils::gather(src, maps.unselected, dst.slice(ranges.unselected));
    bke::attribute_math::gather(src, maps.duplicate, dst.slice(ranges.duplicate));
    array_utils::gather(src, maps.loose, dst.slice(ranges.loose));
  }

  CustomData_free(&mesh.edata, mesh.totedge);
  mesh.totedge = new_edges_num;

  if (new_orig_indices != nullptr) {
    CustomData_add_layer_with_data(
        &mesh.edata, CD_ORIGINDEX, new_orig_indices, mesh.totedge, nullptr);
  }

  for (NewAttributeData &new_data : dst_attributes) {
    attributes.add(new_data.local_id,
                   ATTR_DOMAIN_EDGE,
                   bke::cpp_type_to_custom_data_type(new_data.type),
                   bke::AttributeInitMoveArray(new_data.array));
  }
}

/** A vertex is selected if it's used by a selected edge. */
static IndexMask vert_selection_from_edge(const Span<int2> edges,
                                          const IndexMask &selected_edges,
                                          const int verts_num,
                                          IndexMaskMemory &memory)
{
  Array<bool> array(verts_num, false);
  selected_edges.foreach_index_optimized<int>(GrainSize(4096), [&](const int i) {
    array[edges[i][0]] = true;
    array[edges[i][1]] = true;
  });
  return IndexMask::from_bools(array, memory);
}

<<<<<<< HEAD
static BitVector<> selection_to_bit_vector(const IndexMask &selection, const int universe_size)
{
  BitVector<> bits(universe_size);
  selection.to_bits(bits);
  return bits;
}

static bool array_contains_non_zero(const Span<int> span)
{
  return std::all_of(span.begin(), span.end(), [](const int a) { return a == 0; });
}

static int first_index_of_non_zero(const Span<int> span)
{
  for (const int i : span.index_range()) {
    if (span[i] != 0) {
      return i;
    }
  }
  BLI_assert_unreachable();
  return -1;
}

static int adjacent_corner(const Span<int> corner_verts,
                           const int corner,
                           const IndexRange poly,
                           const int vert)
{
  return corner_verts[corner] == vert ? bke::mesh::poly_corner_prev(poly, corner) :
                                        bke::mesh::poly_corner_next(poly, corner);
}

/**
 * A group of corners bordered by boundary edges or split vertices. We store corner indices
 * instead of edge indices because later on in the algorithm we only relink the `corner_vert`
 * array to each fan's new vertices. The edges are built in a separate step.
 */
using CornerFan = Vector<int, 2>;
/** Each selected split loose edge forms its own "fan" of a single edge. */
using SplitLooseEdgeFan = int;
/** All non-selected loose edges attached to a vertex share the same "fan" so they aren't split. */
using LooseEdgeGroupfan = Vector<int, 1>;

/** Each fan is a group of edges (or corners) conencted to a vertex, bounded by split edges. */
using Fan = std::variant<CornerFan, SplitLooseEdgeFan, LooseEdgeGroupfan>;
=======
/**
 * Get the index of the adjacent edge to a loop connected to a vertex. In other words, for the
 * given face return the unique edge connected to the given vertex and not on the given loop.
 */
static int adjacent_edge(const Span<int> corner_verts,
                         const Span<int> corner_edges,
                         const int loop_i,
                         const IndexRange face,
                         const int vertex)
{
  const int adjacent_loop_i = (corner_verts[loop_i] == vertex) ?
                                  bke::mesh::face_corner_prev(face, loop_i) :
                                  bke::mesh::face_corner_next(face, loop_i);
  return corner_edges[adjacent_loop_i];
}

/**
 * Calculate the disjoint fans connected to the vertex, where a fan is a group of edges connected
 * through faces. The connected_edges vector is rearranged in such a way that edges in the same
 * fan are grouped together. The r_fans_sizes Vector gives the sizes of the different fans, and can
 * be used to retrieve the fans from connected_edges.
 */
static void calc_vertex_fans(const int vertex,
                             const Span<int> corner_verts,
                             const Span<int> new_corner_edges,
                             const OffsetIndices<int> faces,
                             const Span<Vector<int>> edge_to_loop_map,
                             const Span<int> loop_to_face_map,
                             MutableSpan<int> connected_edges,
                             Vector<int> &r_fan_sizes)
{
  if (connected_edges.size() <= 1) {
    r_fan_sizes.append(connected_edges.size());
    return;
  }

  Vector<int> search_edges;
  int total_found_edges_num = 0;
  int fan_size = 0;
  const int total_edge_num = connected_edges.size();
  /* Iteratively go through the connected edges. The front contains already handled edges, while
   * the back contains unhandled edges. */
  while (true) {
    /* This edge has not been visited yet. */
    int curr_i = total_found_edges_num;
    int curr_edge_i = connected_edges[curr_i];

    /* Gather all the edges in this fan. */
    while (true) {
      fan_size++;

      /* Add adjacent edges to search stack. */
      for (const int loop_i : edge_to_loop_map[curr_edge_i]) {
        const int adjacent_edge_i = adjacent_edge(
            corner_verts, new_corner_edges, loop_i, faces[loop_to_face_map[loop_i]], vertex);

        /* Find out if this edge was visited already. */
        int i = curr_i + 1;
        for (; i < total_edge_num; i++) {
          if (connected_edges[i] == adjacent_edge_i) {
            break;
          }
        }
        if (i == total_edge_num) {
          /* Already visited this edge. */
          continue;
        }
        search_edges.append(adjacent_edge_i);
        curr_i++;
        std::swap(connected_edges[curr_i], connected_edges[i]);
      }
>>>>>>> f3f31054

/**
 * Find all corners using this vertex that are reachable by crossing over connected faces at
 * non-split edges. This process isn't very efficient, but the number of elements involved should
 * be low. It may be possible to use a sort of disjoint set data structure to find corner groups
 * more efficiently.
 */
static CornerFan gather_corner_fan(const OffsetIndices<int> polys,
                                   const Span<int> corner_verts,
                                   const Span<int> corner_edges,
                                   const GroupedSpan<int> edge_to_corner_map,
                                   const Span<int> corner_to_poly_map,
                                   const Span<int> connected_edges,
                                   const BitSpan split_edges,
                                   const int vert,
                                   const int start_corner,
                                   MutableSpan<int> users_left)
{
  CornerFan fan;

  Vector<int> corners_to_follow({start_corner});

  auto gather_corners_connected_to_edge = [&](const int edge) {
    BLI_assert(edge_to_corner_map[edge].size() >= 1);
    for (const int corner : edge_to_corner_map[edge]) {
      const int poly = corner_to_poly_map[corner];
      const int next_corner = adjacent_corner(corner_verts, corner, polys[poly], vert);
      const int next_edge = corner_edges[next_corner];
      const int next = connected_edges.first_index(next_edge);
      if (users_left[next] == 0) {
        continue;
      }
      if (corner_verts[next_corner] != vert) {
        continue;
      }
      corners_to_follow.append(next_corner);
    }
  };

  gather_corners_connected_to_edge(corner_edges[start_corner]);

  while (!corners_to_follow.is_empty()) {
    const int corner = corners_to_follow.pop_last();
    const int edge = corner_edges[corner];
    const int current = connected_edges.first_index(edge);

    if (corner_verts[corner] == vert) {
      fan.append(corner);
    }
    users_left[current]--;

    if (!split_edges[edge]) {
      gather_corners_connected_to_edge(edge);
    }
  }
  return fan;
}

<<<<<<< HEAD
static Vector<Fan> calc_fans_for_vert(const OffsetIndices<int> polys,
                                      const Span<int> corner_verts,
                                      const Span<int> corner_edges,
                                      const BitSpan loose_edges,
                                      const GroupedSpan<int> edge_to_corner_map,
                                      const Span<int> corner_to_poly_map,
                                      const BitSpan split_edges,
                                      const Span<int> connected_edges,
                                      const int vert)
=======
/**
 * Splits the edge into duplicates, so that each edge is connected to one face.
 */
static void split_edge_per_face(const int edge_i,
                                const int new_edge_start,
                                MutableSpan<Vector<int>> edge_to_loop_map,
                                MutableSpan<int> corner_edges)
>>>>>>> f3f31054
{
  BLI_assert(!connected_edges.is_empty());

  /* Because the input edges aren't split yet (they are just marked by the `split-edges` bits),
   * every split edge may be used by the same number of fans as it has connected faces. */
  // TODO: Is this correct for non-split edges?
  Array<int, 8> users_left(connected_edges.size());
  for (const int i : users_left.index_range()) {
    const int edge = connected_edges[i];
    users_left[i] = edge_to_corner_map[edge].size();
  }

  Vector<Fan> fans;

  if (!loose_edges.is_empty()) {
    Vector<int> non_split_loose_edges;
    for (const int i : connected_edges.index_range()) {
      const int edge = connected_edges[i];
      if (loose_edges[edge]) {
        if (split_edges[edge]) {
          fans.append_as(SplitLooseEdgeFan(edge));
        }
        else {
          non_split_loose_edges.append(edge);
        }
      }
    }
    if (!non_split_loose_edges.is_empty()) {
      fans.append_as(LooseEdgeGroupfan(std::move(non_split_loose_edges)));
    }
  }

<<<<<<< HEAD
  while (!array_contains_non_zero(users_left)) {
    const int start = first_index_of_non_zero(users_left);
    const int start_edge = connected_edges[start];
    const int start_corner = edge_to_corner_map[start_edge].first();
    CornerFan fan = gather_corner_fan(polys,
                                      corner_verts,
                                      corner_edges,
                                      edge_to_corner_map,
                                      corner_to_poly_map,
                                      connected_edges,
                                      split_edges,
                                      vert,
                                      start_corner,
                                      users_left);
    fans.append_as(std::move(fan));
  }

  return fans;
}
=======
  Array<int> orig_edge_to_loop_offsets;
  Array<int> orig_edge_to_loop_indices;
  const GroupedSpan<int> orig_edge_to_loop_map = bke::mesh::build_edge_to_loop_map(
      mesh.corner_edges(), mesh.totedge, orig_edge_to_loop_offsets, orig_edge_to_loop_indices);

  Array<int> loop_to_face_map = bke::mesh::build_loop_to_face_map(mesh.faces());

  /* Store offsets, so we can split edges in parallel. */
  Array<int> edge_offsets(edges.size());
  Array<int> num_edge_duplicates(edges.size());
  int new_edges_size = edges.size();
  mask.foreach_index([&](const int edge) {
    edge_offsets[edge] = new_edges_size;
    /* We add duplicates of the edge for each face (except the first). */
    const int num_connected_loops = orig_edge_to_loop_map[edge].size();
    const int num_duplicates = std::max(0, num_connected_loops - 1);
    new_edges_size += num_duplicates;
    num_edge_duplicates[edge] = num_duplicates;
  });

  const OffsetIndices faces = mesh.faces();
  const Array<int> orig_corner_edges = mesh.corner_edges();
  IndexMaskMemory memory;
  const bke::LooseEdgeCache &loose_edges_cache = mesh.loose_edges();
  const IndexMask loose_edges = IndexMask::from_bits(loose_edges_cache.is_loose_bits, memory);
>>>>>>> f3f31054

/* Calculate groups of edges that are contiguously connected to each input vertex. */
static Array<Vector<Fan>> calc_all_vert_fans(const OffsetIndices<int> polys,
                                             const Span<int> corner_verts,
                                             const Span<int> corner_edges,
                                             const BitSpan loose_edges,
                                             const GroupedSpan<int> vert_to_edge_map,
                                             const GroupedSpan<int> edge_to_corner_map,
                                             const Span<int> corner_to_poly_map,
                                             const BitSpan split_edges,
                                             const IndexMask &affected_verts)
{
  Array<Vector<Fan>> vert_fans(affected_verts.size()); /* TODO: Use NoInitialization() */
  affected_verts.foreach_index(GrainSize(512), [&](const int vert, const int mask) {
    vert_fans[mask] = calc_fans_for_vert(polys,
                                         corner_verts,
                                         corner_edges,
                                         loose_edges,
                                         edge_to_corner_map,
                                         corner_to_poly_map,
                                         split_edges,
                                         vert_to_edge_map[vert],
                                         vert);
  });
  return vert_fans;
}

/**
 * Because they are split, every affected vertex maps to potentially multiple output vertices.
 * Create a mapping from affected vertex index to groups of output vertex indices (each local
 * indices to those sets, not indices in arrays of _all_ vertices).
 */
static OffsetIndices<int> calc_vert_ranges_per_old_vert(const IndexMask &affected_verts,
                                                        const Span<Vector<Fan>> &vert_fans,
                                                        Array<int> &offset_data)
{
  offset_data.reinitialize(affected_verts.size() + 1);
  threading::parallel_for(affected_verts.index_range(), 2048, [&](const IndexRange range) {
    for (const int i : range) {
      const Span<Fan> fans = vert_fans[i];
      /* Reuse the original vertex for the last fan. */
      offset_data[i] = fans.size() - 1;
    }
  });
  return offset_indices::accumulate_counts_to_offsets(offset_data);
}

<<<<<<< HEAD
/**
 * Update corner verts so that each fan of edges gets its own vertex. Using assumptions from
 * elsewhere, for the last "new vertex" we can reuse the original vertex, which would otherwise
 * become unused by any faces.
 */
static void calc_updated_corner_verts(const int orig_verts_num,
                                      const Span<Vector<Fan>> &vert_fans,
                                      const OffsetIndices<int> new_verts_by_affected_vert,
                                      MutableSpan<int> new_corner_verts)
{
  threading::parallel_for(vert_fans.index_range(), 512, [&](const IndexRange range) {
    for (const int i : range) {
      const Span<Fan> fans = vert_fans[i];
      const IndexRange new_verts = new_verts_by_affected_vert[i];
      for (const int i : fans.index_range().drop_back(1)) {
        if (std::holds_alternative<CornerFan>(fans[i])) {
          const Span<int> corners = std::get<CornerFan>(fans[i]);
          const int new_vert = orig_verts_num + new_verts[i];
          new_corner_verts.fill_indices(corners, new_vert);
        }
      }
=======
  /* Split corner edge indices and update the edge to corner map. This step does not take into
   * account future deduplication of the new edges, but is necessary in order to calculate the
   * new fans around each vertex. */
  mask.foreach_index([&](const int edge_i) {
    split_edge_per_face(edge_i, edge_offsets[edge_i], edge_to_loop_map, corner_edges);
  });

  /* Update vertex to edge map with new vertices from duplicated edges. */
  mask.foreach_index([&](const int edge_i) {
    const int2 &edge = edges[edge_i];
    for (const int duplicate_i : IndexRange(edge_offsets[edge_i], num_edge_duplicates[edge_i])) {
      vert_to_edge_map[edge[0]].append(duplicate_i);
      vert_to_edge_map[edge[1]].append(duplicate_i);
>>>>>>> f3f31054
    }
  });
}

/**
 * When each of an edge's vertices only have a single grouped edge fan, the vertices will not be
 * split, meaning all output edges will reuse the same vertices. Because edges must be unique, they
 * must be deduplicated. Though smarter heuristics may be possible given the available information,
 * using a #VectorSet is a foolproof way to do this deduplication.
 */
static VectorSet<OrderedEdge> calc_duplicate_edges(const OffsetIndices<int> polys,
                                                   const Span<int> orig_corner_edges,
                                                   const BitSpan selection,
                                                   const Span<int> new_corner_verts,
                                                   const int duplicate_edge_start,
                                                   MutableSpan<int> new_corner_edges)
{
  VectorSet<OrderedEdge> duplicate_edges;
  duplicate_edges.reserve(selection.size());
  for (const int i : polys.index_range()) {
    const IndexRange poly = polys[i];
    for (const int corner : poly) {
      const int orig_edge = orig_corner_edges[corner];
      if (selection[orig_edge]) {
        const int vert_1 = new_corner_verts[corner];
        const int vert_2 = new_corner_verts[bke::mesh::poly_corner_next(poly, corner)];
        const int duplicate_i = duplicate_edges.index_of_or_add_as(OrderedEdge(vert_1, vert_2));
        new_corner_edges[corner] = duplicate_edge_start + duplicate_i;
      }
<<<<<<< HEAD
=======
      calc_vertex_fans(vert,
                       corner_verts,
                       corner_edges,
                       faces,
                       edge_to_loop_map,
                       loop_to_face_map,
                       vert_to_edge_map[vert],
                       vertex_fan_sizes[vert]);
>>>>>>> f3f31054
    }
  }
  return duplicate_edges;
}

<<<<<<< HEAD
static ResultEdgeRanges calc_result_edge_ranges(const int unselected_num,
                                                const int duplicate_num,
                                                const int loose_num)
{
  const IndexRange all(unselected_num + duplicate_num + loose_num);
  ResultEdgeRanges ranges;
  ranges.total_size = all.size();
  ranges.unselected = all.take_front(unselected_num);
  ranges.duplicate = all.drop_front(unselected_num).take_front(duplicate_num);
  ranges.loose = all.take_back(loose_num);
  return ranges;
}

static void combine_result_edges(const Span<int2> orig_edges,
                                 const ResultEdgeRanges &ranges,
                                 const ResultEdgeMaps &maps,
                                 const Span<OrderedEdge> duplicate_edges,
                                 MutableSpan<int2> result_edges)
{
  array_utils::gather(orig_edges, maps.unselected, result_edges.slice(ranges.unselected));
  result_edges.slice(ranges.duplicate).copy_from(duplicate_edges.cast<int2>());
  array_utils::gather(orig_edges, maps.loose, result_edges.slice(ranges.loose));
}

static void swap_edge_vert(int2 &edge, const int old_vert, const int new_vert)
{
  if (edge[0] == old_vert) {
    edge[0] = new_vert;
=======
  /* Step 2.5: Calculate offsets for next step. */
  Array<int> vert_offsets(mesh.totvert);
  int total_verts_num = mesh.totvert;
  for (const int vert : IndexRange(mesh.totvert)) {
    if (!should_split_vert[vert]) {
      continue;
    }
    vert_offsets[vert] = total_verts_num;
    /* We only create a new vertex for each fan different from the first. */
    total_verts_num += vertex_fan_sizes[vert].size() - 1;
>>>>>>> f3f31054
  }
  else if (edge[1] == old_vert) {
    edge[1] = new_vert;
  }
}

<<<<<<< HEAD
static void create_reverse_map(const IndexMask &mask, MutableSpan<int> r_map)
{
#ifdef DEBUG
  r_map.fill(-1);
#endif
  mask.foreach_index_optimized<int>(
      GrainSize(4096), [&](const int src_i, const int dst_i) { r_map[src_i] = dst_i; });
}

/** Assign the newly created vertex duplicates to the loose edges around this vertex. */
static void reassign_loose_edge_verts(const int orig_verts_num,
                                      const int orig_edges_num,
                                      const IndexMask &affected_verts,
                                      const Span<Vector<Fan>> &vert_fans,
                                      const OffsetIndices<int> new_verts_by_affected_vert,
                                      const ResultEdgeRanges &ranges,
                                      const ResultEdgeMaps &maps,
                                      MutableSpan<int2> edges)
{
  /* This map is only useful because loose edges are not duplicated. Non-loose
   * edges can potentially be duplicated into multiple final edges. */
  Array<int> old_to_new_edge_map(orig_edges_num);
  create_reverse_map(maps.loose, old_to_new_edge_map);

  affected_verts.foreach_index(GrainSize(1024), [&](const int vert, const int mask) {
    const Span<Fan> fans = vert_fans[mask];
    const IndexRange new_verts = new_verts_by_affected_vert[mask];
    for (const int i : fans.index_range().drop_back(1)) {
      const int new_vert = orig_verts_num + new_verts[i];
      /* Every split loose edge is reattached to a newly created vertex. In case there are
       * non-split loose edges attached to the vertex, they all reuse the original vertex. */
      if (std::holds_alternative<SplitLooseEdgeFan>(fans[i])) {
        const int orig_edge = std::get<SplitLooseEdgeFan>(fans[i]);
        const int new_edge = ranges.loose[old_to_new_edge_map[orig_edge]];
        swap_edge_vert(edges[new_edge], vert, new_vert);
=======
  /* Step 3: Split the vertices.
   * Build a map from each new vertex to an old vertex to use for transferring attributes later. */
  const int new_verts_num = total_verts_num - mesh.totvert;
  Array<int> new_to_old_verts_map(new_verts_num);
  threading::parallel_for(IndexRange(mesh.totvert), 512, [&](IndexRange range) {
    for (const int vert : range) {
      if (!should_split_vert[vert]) {
        continue;
>>>>>>> f3f31054
      }
    }
  });
}

<<<<<<< HEAD
static Array<int> calc_duplicate_to_old_edge_map(const OffsetIndices<int> polys,
                                                 const Span<int> orig_corner_edges,
                                                 const BitSpan selection,
                                                 const Span<int> new_corner_edges,
                                                 const IndexRange duplicates)
{
  Array<int> duplicate_to_old_edge_map(duplicates.size());
  for (const int i : polys.index_range()) {
    const IndexRange poly = polys[i];
    for (const int corner : poly) {
      const int old_edge = orig_corner_edges[corner];
      if (selection[old_edge]) {
        const int new_edge = new_corner_edges[corner];
        const int duplicate = new_edge - duplicates.start();
        duplicate_to_old_edge_map[duplicate] = old_edge;
      }
=======
  VectorSet<OrderedEdge> new_edges;
  new_edges.reserve(new_edges_size + loose_edges.size());
  for (const int i : faces.index_range()) {
    const IndexRange face = faces[i];
    for (const int corner : face) {
      const int vert_1 = corner_verts[corner];
      const int vert_2 = corner_verts[bke::mesh::face_corner_next(face, corner)];
      corner_edges[corner] = new_edges.index_of_or_add_as(OrderedEdge(vert_1, vert_2));
>>>>>>> f3f31054
    }
  }
  return duplicate_to_old_edge_map;
}

<<<<<<< HEAD
static Array<int> calc_new_to_old_vert_map(const IndexMask &affected_verts,
                                           const OffsetIndices<int> new_verts_by_affected_vert)
{
  Array<int> map(new_verts_by_affected_vert.total_size());
  affected_verts.foreach_index(GrainSize(1024), [&](const int vert, const int mask) {
    map.as_mutable_span().slice(new_verts_by_affected_vert[mask]).fill(vert);
  });
  return map;
}

void split_edges(Mesh &mesh,
                 const IndexMask &selected_edges,
                 const bke::AnonymousAttributePropagationInfo &propagation_info)
{
  const int orig_verts_num = mesh.totvert;
  const Span<int2> orig_edges = mesh.edges();
  const OffsetIndices polys = mesh.polys();
  const Array<int> orig_corner_edges = mesh.corner_edges();

  IndexMaskMemory memory;
  const IndexMask unselected_edges = selected_edges.complement(orig_edges.index_range(), memory);
  const IndexMask affected_verts = vert_selection_from_edge(
      orig_edges, selected_edges, orig_verts_num, memory);
  const BitVector<> selection_bits = selection_to_bit_vector(selected_edges, orig_edges.size());
  const bke::LooseEdgeCache &loose_edges = mesh.loose_edges();
  const IndexMask selected_loose_edges = loose_edges.count > 0 ?
                                             IndexMask::from_bits(selected_edges,
                                                                  loose_edges.is_loose_bits,
                                                                  memory) :
                                             IndexMask();

  Array<int> vert_to_edge_offsets;
  Array<int> vert_to_edge_indices;
  const GroupedSpan<int> vert_to_edge_map = bke::mesh::build_vert_to_edge_map(
      orig_edges, orig_verts_num, vert_to_edge_offsets, vert_to_edge_indices);

  Array<int> edge_to_corner_offsets;
  Array<int> edge_to_corner_indices;
  const GroupedSpan<int> edge_to_corner_map = bke::mesh::build_edge_to_loop_map(
      orig_corner_edges, orig_edges.size(), edge_to_corner_offsets, edge_to_corner_indices);

  const Array<int> corner_to_poly_map = bke::mesh::build_loop_to_poly_map(mesh.polys());

  const Array<Vector<Fan>> vert_fans = calc_all_vert_fans(polys,
                                                          mesh.corner_verts(),
                                                          orig_corner_edges,
                                                          loose_edges.is_loose_bits,
                                                          vert_to_edge_map,
                                                          edge_to_corner_map,
                                                          corner_to_poly_map,
                                                          selection_bits,
                                                          affected_verts);

  Array<int> vert_new_vert_offset_data;
  const OffsetIndices new_verts_by_affected_vert = calc_vert_ranges_per_old_vert(
      affected_verts, vert_fans, vert_new_vert_offset_data);

  MutableSpan<int> new_corner_verts = mesh.corner_verts_for_write();
  calc_updated_corner_verts(
      orig_verts_num, vert_fans, new_verts_by_affected_vert, new_corner_verts);

  MutableSpan<int> new_corner_edges = mesh.corner_edges_for_write();

  VectorSet<OrderedEdge> duplicate_edges = calc_duplicate_edges(polys,
                                                                orig_corner_edges,
                                                                selection_bits,
                                                                new_corner_verts,
                                                                unselected_edges.size(),
                                                                new_corner_edges);

  const ResultEdgeRanges edge_ranges = calc_result_edge_ranges(
      unselected_edges.size(), duplicate_edges.size(), selected_loose_edges.size());

  const Array<int> duplicate_edge_map = calc_duplicate_to_old_edge_map(
      polys, orig_corner_edges, selection_bits, new_corner_edges, edge_ranges.duplicate);

  const ResultEdgeMaps edge_maps{unselected_edges, duplicate_edge_map, selected_loose_edges};

  Array<int2> result_edges(edge_ranges.total_size);
  combine_result_edges(orig_edges, edge_ranges, edge_maps, duplicate_edges, result_edges);
  if (!edge_ranges.loose.is_empty()) {
    reassign_loose_edge_verts(orig_verts_num,
                              orig_edges.size(),
                              affected_verts,
                              vert_fans,
                              new_verts_by_affected_vert,
                              edge_ranges,
                              edge_maps,
                              result_edges);
  }

  propagate_edge_attributes(mesh, edge_ranges, edge_maps, propagation_info);
  mesh.attributes_for_write().add<int2>(
      ".edge_verts",
      ATTR_DOMAIN_EDGE,
      bke::AttributeInitVArray(VArray<int2>::ForSpan(result_edges)));

  const Array<int> vert_map = calc_new_to_old_vert_map(affected_verts, new_verts_by_affected_vert);
  propagate_vert_attributes(mesh, vert_map);
=======
  Array<int> new_to_old_edges_map(new_edges.size());
  loose_edges.to_indices(new_to_old_edges_map.as_mutable_span().take_back(loose_edges.size()));
  for (const int i : faces.index_range()) {
    const IndexRange face = faces[i];
    for (const int corner : face) {
      const int new_edge_i = corner_edges[corner];
      const int old_edge_i = orig_corner_edges[corner];
      new_to_old_edges_map[new_edge_i] = old_edge_i;
    }
  }

  /* Step 5: Resize the mesh to add the new vertices and rebuild the edges. */
  add_new_vertices(mesh, new_to_old_verts_map);
  add_new_edges(mesh, new_edges.as_span().cast<int2>(), new_to_old_edges_map, propagation_info);
>>>>>>> f3f31054

  BKE_mesh_tag_edges_split(&mesh);

  BLI_assert(BKE_mesh_is_valid(&mesh));
}

}  // namespace blender::geometry<|MERGE_RESOLUTION|>--- conflicted
+++ resolved
@@ -194,7 +194,6 @@
   return IndexMask::from_bools(array, memory);
 }
 
-<<<<<<< HEAD
 static BitVector<> selection_to_bit_vector(const IndexMask &selection, const int universe_size)
 {
   BitVector<> bits(universe_size);
@@ -220,11 +219,11 @@
 
 static int adjacent_corner(const Span<int> corner_verts,
                            const int corner,
-                           const IndexRange poly,
+                           const IndexRange face,
                            const int vert)
 {
-  return corner_verts[corner] == vert ? bke::mesh::poly_corner_prev(poly, corner) :
-                                        bke::mesh::poly_corner_next(poly, corner);
+  return corner_verts[corner] == vert ? bke::mesh::face_corner_prev(face, corner) :
+                                        bke::mesh::face_corner_next(face, corner);
 }
 
 /**
@@ -240,79 +239,6 @@
 
 /** Each fan is a group of edges (or corners) conencted to a vertex, bounded by split edges. */
 using Fan = std::variant<CornerFan, SplitLooseEdgeFan, LooseEdgeGroupfan>;
-=======
-/**
- * Get the index of the adjacent edge to a loop connected to a vertex. In other words, for the
- * given face return the unique edge connected to the given vertex and not on the given loop.
- */
-static int adjacent_edge(const Span<int> corner_verts,
-                         const Span<int> corner_edges,
-                         const int loop_i,
-                         const IndexRange face,
-                         const int vertex)
-{
-  const int adjacent_loop_i = (corner_verts[loop_i] == vertex) ?
-                                  bke::mesh::face_corner_prev(face, loop_i) :
-                                  bke::mesh::face_corner_next(face, loop_i);
-  return corner_edges[adjacent_loop_i];
-}
-
-/**
- * Calculate the disjoint fans connected to the vertex, where a fan is a group of edges connected
- * through faces. The connected_edges vector is rearranged in such a way that edges in the same
- * fan are grouped together. The r_fans_sizes Vector gives the sizes of the different fans, and can
- * be used to retrieve the fans from connected_edges.
- */
-static void calc_vertex_fans(const int vertex,
-                             const Span<int> corner_verts,
-                             const Span<int> new_corner_edges,
-                             const OffsetIndices<int> faces,
-                             const Span<Vector<int>> edge_to_loop_map,
-                             const Span<int> loop_to_face_map,
-                             MutableSpan<int> connected_edges,
-                             Vector<int> &r_fan_sizes)
-{
-  if (connected_edges.size() <= 1) {
-    r_fan_sizes.append(connected_edges.size());
-    return;
-  }
-
-  Vector<int> search_edges;
-  int total_found_edges_num = 0;
-  int fan_size = 0;
-  const int total_edge_num = connected_edges.size();
-  /* Iteratively go through the connected edges. The front contains already handled edges, while
-   * the back contains unhandled edges. */
-  while (true) {
-    /* This edge has not been visited yet. */
-    int curr_i = total_found_edges_num;
-    int curr_edge_i = connected_edges[curr_i];
-
-    /* Gather all the edges in this fan. */
-    while (true) {
-      fan_size++;
-
-      /* Add adjacent edges to search stack. */
-      for (const int loop_i : edge_to_loop_map[curr_edge_i]) {
-        const int adjacent_edge_i = adjacent_edge(
-            corner_verts, new_corner_edges, loop_i, faces[loop_to_face_map[loop_i]], vertex);
-
-        /* Find out if this edge was visited already. */
-        int i = curr_i + 1;
-        for (; i < total_edge_num; i++) {
-          if (connected_edges[i] == adjacent_edge_i) {
-            break;
-          }
-        }
-        if (i == total_edge_num) {
-          /* Already visited this edge. */
-          continue;
-        }
-        search_edges.append(adjacent_edge_i);
-        curr_i++;
-        std::swap(connected_edges[curr_i], connected_edges[i]);
-      }
->>>>>>> f3f31054
 
 /**
  * Find all corners using this vertex that are reachable by crossing over connected faces at
@@ -320,11 +246,11 @@
  * be low. It may be possible to use a sort of disjoint set data structure to find corner groups
  * more efficiently.
  */
-static CornerFan gather_corner_fan(const OffsetIndices<int> polys,
+static CornerFan gather_corner_fan(const OffsetIndices<int> faces,
                                    const Span<int> corner_verts,
                                    const Span<int> corner_edges,
                                    const GroupedSpan<int> edge_to_corner_map,
-                                   const Span<int> corner_to_poly_map,
+                                   const Span<int> corner_to_face_map,
                                    const Span<int> connected_edges,
                                    const BitSpan split_edges,
                                    const int vert,
@@ -338,8 +264,8 @@
   auto gather_corners_connected_to_edge = [&](const int edge) {
     BLI_assert(edge_to_corner_map[edge].size() >= 1);
     for (const int corner : edge_to_corner_map[edge]) {
-      const int poly = corner_to_poly_map[corner];
-      const int next_corner = adjacent_corner(corner_verts, corner, polys[poly], vert);
+      const int face = corner_to_face_map[corner];
+      const int next_corner = adjacent_corner(corner_verts, corner, faces[face], vert);
       const int next_edge = corner_edges[next_corner];
       const int next = connected_edges.first_index(next_edge);
       if (users_left[next] == 0) {
@@ -371,25 +297,15 @@
   return fan;
 }
 
-<<<<<<< HEAD
-static Vector<Fan> calc_fans_for_vert(const OffsetIndices<int> polys,
+static Vector<Fan> calc_fans_for_vert(const OffsetIndices<int> faces,
                                       const Span<int> corner_verts,
                                       const Span<int> corner_edges,
                                       const BitSpan loose_edges,
                                       const GroupedSpan<int> edge_to_corner_map,
-                                      const Span<int> corner_to_poly_map,
+                                      const Span<int> corner_to_face_map,
                                       const BitSpan split_edges,
                                       const Span<int> connected_edges,
                                       const int vert)
-=======
-/**
- * Splits the edge into duplicates, so that each edge is connected to one face.
- */
-static void split_edge_per_face(const int edge_i,
-                                const int new_edge_start,
-                                MutableSpan<Vector<int>> edge_to_loop_map,
-                                MutableSpan<int> corner_edges)
->>>>>>> f3f31054
 {
   BLI_assert(!connected_edges.is_empty());
 
@@ -422,16 +338,15 @@
     }
   }
 
-<<<<<<< HEAD
   while (!array_contains_non_zero(users_left)) {
     const int start = first_index_of_non_zero(users_left);
     const int start_edge = connected_edges[start];
     const int start_corner = edge_to_corner_map[start_edge].first();
-    CornerFan fan = gather_corner_fan(polys,
+    CornerFan fan = gather_corner_fan(faces,
                                       corner_verts,
                                       corner_edges,
                                       edge_to_corner_map,
-                                      corner_to_poly_map,
+                                      corner_to_face_map,
                                       connected_edges,
                                       split_edges,
                                       vert,
@@ -442,53 +357,26 @@
 
   return fans;
 }
-=======
-  Array<int> orig_edge_to_loop_offsets;
-  Array<int> orig_edge_to_loop_indices;
-  const GroupedSpan<int> orig_edge_to_loop_map = bke::mesh::build_edge_to_loop_map(
-      mesh.corner_edges(), mesh.totedge, orig_edge_to_loop_offsets, orig_edge_to_loop_indices);
-
-  Array<int> loop_to_face_map = bke::mesh::build_loop_to_face_map(mesh.faces());
-
-  /* Store offsets, so we can split edges in parallel. */
-  Array<int> edge_offsets(edges.size());
-  Array<int> num_edge_duplicates(edges.size());
-  int new_edges_size = edges.size();
-  mask.foreach_index([&](const int edge) {
-    edge_offsets[edge] = new_edges_size;
-    /* We add duplicates of the edge for each face (except the first). */
-    const int num_connected_loops = orig_edge_to_loop_map[edge].size();
-    const int num_duplicates = std::max(0, num_connected_loops - 1);
-    new_edges_size += num_duplicates;
-    num_edge_duplicates[edge] = num_duplicates;
-  });
-
-  const OffsetIndices faces = mesh.faces();
-  const Array<int> orig_corner_edges = mesh.corner_edges();
-  IndexMaskMemory memory;
-  const bke::LooseEdgeCache &loose_edges_cache = mesh.loose_edges();
-  const IndexMask loose_edges = IndexMask::from_bits(loose_edges_cache.is_loose_bits, memory);
->>>>>>> f3f31054
 
 /* Calculate groups of edges that are contiguously connected to each input vertex. */
-static Array<Vector<Fan>> calc_all_vert_fans(const OffsetIndices<int> polys,
+static Array<Vector<Fan>> calc_all_vert_fans(const OffsetIndices<int> faces,
                                              const Span<int> corner_verts,
                                              const Span<int> corner_edges,
                                              const BitSpan loose_edges,
                                              const GroupedSpan<int> vert_to_edge_map,
                                              const GroupedSpan<int> edge_to_corner_map,
-                                             const Span<int> corner_to_poly_map,
+                                             const Span<int> corner_to_face_map,
                                              const BitSpan split_edges,
                                              const IndexMask &affected_verts)
 {
   Array<Vector<Fan>> vert_fans(affected_verts.size()); /* TODO: Use NoInitialization() */
   affected_verts.foreach_index(GrainSize(512), [&](const int vert, const int mask) {
-    vert_fans[mask] = calc_fans_for_vert(polys,
+    vert_fans[mask] = calc_fans_for_vert(faces,
                                          corner_verts,
                                          corner_edges,
                                          loose_edges,
                                          edge_to_corner_map,
-                                         corner_to_poly_map,
+                                         corner_to_face_map,
                                          split_edges,
                                          vert_to_edge_map[vert],
                                          vert);
@@ -516,7 +404,6 @@
   return offset_indices::accumulate_counts_to_offsets(offset_data);
 }
 
-<<<<<<< HEAD
 /**
  * Update corner verts so that each fan of edges gets its own vertex. Using assumptions from
  * elsewhere, for the last "new vertex" we can reuse the original vertex, which would otherwise
@@ -538,21 +425,6 @@
           new_corner_verts.fill_indices(corners, new_vert);
         }
       }
-=======
-  /* Split corner edge indices and update the edge to corner map. This step does not take into
-   * account future deduplication of the new edges, but is necessary in order to calculate the
-   * new fans around each vertex. */
-  mask.foreach_index([&](const int edge_i) {
-    split_edge_per_face(edge_i, edge_offsets[edge_i], edge_to_loop_map, corner_edges);
-  });
-
-  /* Update vertex to edge map with new vertices from duplicated edges. */
-  mask.foreach_index([&](const int edge_i) {
-    const int2 &edge = edges[edge_i];
-    for (const int duplicate_i : IndexRange(edge_offsets[edge_i], num_edge_duplicates[edge_i])) {
-      vert_to_edge_map[edge[0]].append(duplicate_i);
-      vert_to_edge_map[edge[1]].append(duplicate_i);
->>>>>>> f3f31054
     }
   });
 }
@@ -563,7 +435,7 @@
  * must be deduplicated. Though smarter heuristics may be possible given the available information,
  * using a #VectorSet is a foolproof way to do this deduplication.
  */
-static VectorSet<OrderedEdge> calc_duplicate_edges(const OffsetIndices<int> polys,
+static VectorSet<OrderedEdge> calc_duplicate_edges(const OffsetIndices<int> faces,
                                                    const Span<int> orig_corner_edges,
                                                    const BitSpan selection,
                                                    const Span<int> new_corner_verts,
@@ -572,33 +444,21 @@
 {
   VectorSet<OrderedEdge> duplicate_edges;
   duplicate_edges.reserve(selection.size());
-  for (const int i : polys.index_range()) {
-    const IndexRange poly = polys[i];
-    for (const int corner : poly) {
+  for (const int i : faces.index_range()) {
+    const IndexRange face = faces[i];
+    for (const int corner : face) {
       const int orig_edge = orig_corner_edges[corner];
       if (selection[orig_edge]) {
         const int vert_1 = new_corner_verts[corner];
-        const int vert_2 = new_corner_verts[bke::mesh::poly_corner_next(poly, corner)];
+        const int vert_2 = new_corner_verts[bke::mesh::face_corner_next(face, corner)];
         const int duplicate_i = duplicate_edges.index_of_or_add_as(OrderedEdge(vert_1, vert_2));
         new_corner_edges[corner] = duplicate_edge_start + duplicate_i;
       }
-<<<<<<< HEAD
-=======
-      calc_vertex_fans(vert,
-                       corner_verts,
-                       corner_edges,
-                       faces,
-                       edge_to_loop_map,
-                       loop_to_face_map,
-                       vert_to_edge_map[vert],
-                       vertex_fan_sizes[vert]);
->>>>>>> f3f31054
     }
   }
   return duplicate_edges;
 }
 
-<<<<<<< HEAD
 static ResultEdgeRanges calc_result_edge_ranges(const int unselected_num,
                                                 const int duplicate_num,
                                                 const int loose_num)
@@ -627,25 +487,12 @@
 {
   if (edge[0] == old_vert) {
     edge[0] = new_vert;
-=======
-  /* Step 2.5: Calculate offsets for next step. */
-  Array<int> vert_offsets(mesh.totvert);
-  int total_verts_num = mesh.totvert;
-  for (const int vert : IndexRange(mesh.totvert)) {
-    if (!should_split_vert[vert]) {
-      continue;
-    }
-    vert_offsets[vert] = total_verts_num;
-    /* We only create a new vertex for each fan different from the first. */
-    total_verts_num += vertex_fan_sizes[vert].size() - 1;
->>>>>>> f3f31054
   }
   else if (edge[1] == old_vert) {
     edge[1] = new_vert;
   }
 }
 
-<<<<<<< HEAD
 static void create_reverse_map(const IndexMask &mask, MutableSpan<int> r_map)
 {
 #ifdef DEBUG
@@ -681,54 +528,32 @@
         const int orig_edge = std::get<SplitLooseEdgeFan>(fans[i]);
         const int new_edge = ranges.loose[old_to_new_edge_map[orig_edge]];
         swap_edge_vert(edges[new_edge], vert, new_vert);
-=======
-  /* Step 3: Split the vertices.
-   * Build a map from each new vertex to an old vertex to use for transferring attributes later. */
-  const int new_verts_num = total_verts_num - mesh.totvert;
-  Array<int> new_to_old_verts_map(new_verts_num);
-  threading::parallel_for(IndexRange(mesh.totvert), 512, [&](IndexRange range) {
-    for (const int vert : range) {
-      if (!should_split_vert[vert]) {
-        continue;
->>>>>>> f3f31054
       }
     }
   });
 }
 
-<<<<<<< HEAD
-static Array<int> calc_duplicate_to_old_edge_map(const OffsetIndices<int> polys,
+static Array<int> calc_duplicate_to_old_edge_map(const OffsetIndices<int> faces,
                                                  const Span<int> orig_corner_edges,
                                                  const BitSpan selection,
                                                  const Span<int> new_corner_edges,
                                                  const IndexRange duplicates)
 {
   Array<int> duplicate_to_old_edge_map(duplicates.size());
-  for (const int i : polys.index_range()) {
-    const IndexRange poly = polys[i];
-    for (const int corner : poly) {
+  for (const int i : faces.index_range()) {
+    const IndexRange face = faces[i];
+    for (const int corner : face) {
       const int old_edge = orig_corner_edges[corner];
       if (selection[old_edge]) {
         const int new_edge = new_corner_edges[corner];
         const int duplicate = new_edge - duplicates.start();
         duplicate_to_old_edge_map[duplicate] = old_edge;
       }
-=======
-  VectorSet<OrderedEdge> new_edges;
-  new_edges.reserve(new_edges_size + loose_edges.size());
-  for (const int i : faces.index_range()) {
-    const IndexRange face = faces[i];
-    for (const int corner : face) {
-      const int vert_1 = corner_verts[corner];
-      const int vert_2 = corner_verts[bke::mesh::face_corner_next(face, corner)];
-      corner_edges[corner] = new_edges.index_of_or_add_as(OrderedEdge(vert_1, vert_2));
->>>>>>> f3f31054
     }
   }
   return duplicate_to_old_edge_map;
 }
 
-<<<<<<< HEAD
 static Array<int> calc_new_to_old_vert_map(const IndexMask &affected_verts,
                                            const OffsetIndices<int> new_verts_by_affected_vert)
 {
@@ -745,7 +570,7 @@
 {
   const int orig_verts_num = mesh.totvert;
   const Span<int2> orig_edges = mesh.edges();
-  const OffsetIndices polys = mesh.polys();
+  const OffsetIndices faces = mesh.faces();
   const Array<int> orig_corner_edges = mesh.corner_edges();
 
   IndexMaskMemory memory;
@@ -770,15 +595,15 @@
   const GroupedSpan<int> edge_to_corner_map = bke::mesh::build_edge_to_loop_map(
       orig_corner_edges, orig_edges.size(), edge_to_corner_offsets, edge_to_corner_indices);
 
-  const Array<int> corner_to_poly_map = bke::mesh::build_loop_to_poly_map(mesh.polys());
-
-  const Array<Vector<Fan>> vert_fans = calc_all_vert_fans(polys,
+  const Array<int> corner_to_face_map = bke::mesh::build_loop_to_face_map(mesh.faces());
+
+  const Array<Vector<Fan>> vert_fans = calc_all_vert_fans(faces,
                                                           mesh.corner_verts(),
                                                           orig_corner_edges,
                                                           loose_edges.is_loose_bits,
                                                           vert_to_edge_map,
                                                           edge_to_corner_map,
-                                                          corner_to_poly_map,
+                                                          corner_to_face_map,
                                                           selection_bits,
                                                           affected_verts);
 
@@ -792,7 +617,7 @@
 
   MutableSpan<int> new_corner_edges = mesh.corner_edges_for_write();
 
-  VectorSet<OrderedEdge> duplicate_edges = calc_duplicate_edges(polys,
+  VectorSet<OrderedEdge> duplicate_edges = calc_duplicate_edges(faces,
                                                                 orig_corner_edges,
                                                                 selection_bits,
                                                                 new_corner_verts,
@@ -803,7 +628,7 @@
       unselected_edges.size(), duplicate_edges.size(), selected_loose_edges.size());
 
   const Array<int> duplicate_edge_map = calc_duplicate_to_old_edge_map(
-      polys, orig_corner_edges, selection_bits, new_corner_edges, edge_ranges.duplicate);
+      faces, orig_corner_edges, selection_bits, new_corner_edges, edge_ranges.duplicate);
 
   const ResultEdgeMaps edge_maps{unselected_edges, duplicate_edge_map, selected_loose_edges};
 
@@ -828,22 +653,6 @@
 
   const Array<int> vert_map = calc_new_to_old_vert_map(affected_verts, new_verts_by_affected_vert);
   propagate_vert_attributes(mesh, vert_map);
-=======
-  Array<int> new_to_old_edges_map(new_edges.size());
-  loose_edges.to_indices(new_to_old_edges_map.as_mutable_span().take_back(loose_edges.size()));
-  for (const int i : faces.index_range()) {
-    const IndexRange face = faces[i];
-    for (const int corner : face) {
-      const int new_edge_i = corner_edges[corner];
-      const int old_edge_i = orig_corner_edges[corner];
-      new_to_old_edges_map[new_edge_i] = old_edge_i;
-    }
-  }
-
-  /* Step 5: Resize the mesh to add the new vertices and rebuild the edges. */
-  add_new_vertices(mesh, new_to_old_verts_map);
-  add_new_edges(mesh, new_edges.as_span().cast<int2>(), new_to_old_edges_map, propagation_info);
->>>>>>> f3f31054
 
   BKE_mesh_tag_edges_split(&mesh);
 
