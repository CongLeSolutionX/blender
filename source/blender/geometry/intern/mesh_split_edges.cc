/* SPDX-FileCopyrightText: 2023 Blender Foundation
 *
 * SPDX-License-Identifier: GPL-2.0-or-later */

#include <variant>

#include "BLI_array_utils.hh"
#include "BLI_disjoint_set.hh"
#include "BLI_index_mask.hh"
#include "BLI_ordered_edge.hh"
#include "BLI_vector_set.hh"

#include "BKE_attribute.hh"
#include "BKE_attribute_math.hh"
#include "BKE_mesh.hh"
#include "BKE_mesh_mapping.h"

#include "GEO_mesh_split_edges.hh"

namespace blender::geometry {

static void propagate_vert_attributes(Mesh &mesh, const Span<int> new_to_old_verts_map)
{
  /* These types aren't supported for interpolation below. */
  CustomData_free_layers(&mesh.vert_data, CD_SHAPEKEY, mesh.totvert);
  CustomData_free_layers(&mesh.vert_data, CD_CLOTH_ORCO, mesh.totvert);
  CustomData_free_layers(&mesh.vert_data, CD_MVERT_SKIN, mesh.totvert);
  CustomData_realloc(&mesh.vert_data, mesh.totvert, mesh.totvert + new_to_old_verts_map.size());
  mesh.totvert += new_to_old_verts_map.size();

  bke::MutableAttributeAccessor attributes = mesh.attributes_for_write();
  for (const bke::AttributeIDRef &id : attributes.all_ids()) {
    if (attributes.lookup_meta_data(id)->domain != ATTR_DOMAIN_POINT) {
      continue;
    }
    bke::GSpanAttributeWriter attribute = attributes.lookup_for_write_span(id);
    if (!attribute) {
      continue;
    }

    bke::attribute_math::gather(attribute.span,
                                new_to_old_verts_map,
                                attribute.span.take_back(new_to_old_verts_map.size()));

    attribute.finish();
  }
  if (float3 *orco = static_cast<float3 *>(
          CustomData_get_layer_for_write(&mesh.vert_data, CD_ORCO, mesh.totvert)))
  {

    array_utils::gather(Span(orco, mesh.totvert),
                        new_to_old_verts_map,
                        MutableSpan(orco, mesh.totvert).take_back(new_to_old_verts_map.size()));
  }
  if (int *orig_indices = static_cast<int *>(
          CustomData_get_layer_for_write(&mesh.vert_data, CD_ORIGINDEX, mesh.totvert)))
  {
    array_utils::gather(
        Span(orig_indices, mesh.totvert),
        new_to_old_verts_map,
        MutableSpan(orig_indices, mesh.totvert).take_back(new_to_old_verts_map.size()));
  }
}

static void propagate_edge_attributes(Mesh &mesh, const Span<int> new_to_old_edge_map)
{
  CustomData_free_layers(&mesh.edata, CD_FREESTYLE_EDGE, mesh.totedge);
  CustomData_realloc(&mesh.edata, mesh.totedge, mesh.totedge + new_to_old_edge_map.size());
  mesh.totedge += new_to_old_edge_map.size();

  bke::MutableAttributeAccessor attributes = mesh.attributes_for_write();
  for (const bke::AttributeIDRef &id : attributes.all_ids()) {
    if (attributes.lookup_meta_data(id)->domain != ATTR_DOMAIN_EDGE) {
      continue;
    }
    if (id.name() == ".edge_verts") {
      continue;
    }
    bke::GSpanAttributeWriter attribute = attributes.lookup_for_write_span(id);
    if (!attribute) {
      continue;
    }

    bke::attribute_math::gather(
        attribute.span, new_to_old_edge_map, attribute.span.take_back(new_to_old_edge_map.size()));

    attribute.finish();
  }

<<<<<<< HEAD
  if (int *orig_indices = static_cast<int *>(
          CustomData_get_layer_for_write(&mesh.edata, CD_ORIGINDEX, mesh.totedge)))
  {
    array_utils::gather(
        Span(orig_indices, mesh.totedge),
        new_to_old_edge_map,
        MutableSpan(orig_indices, mesh.totedge).take_back(new_to_old_edge_map.size()));
=======
  int *new_orig_indices = nullptr;
  if (const int *orig_indices = static_cast<const int *>(
          CustomData_get_layer(&mesh.edge_data, CD_ORIGINDEX)))
  {
    new_orig_indices = static_cast<int *>(
        MEM_malloc_arrayN(new_edges.size(), sizeof(int), __func__));
    array_utils::gather(Span(orig_indices, mesh.totedge),
                        new_to_old_edges_map,
                        {new_orig_indices, new_edges.size()});
  }

  CustomData_free(&mesh.edge_data, mesh.totedge);
  mesh.totedge = new_edges.size();
  CustomData_add_layer_named(
      &mesh.edge_data, CD_PROP_INT32_2D, CD_CONSTRUCT, mesh.totedge, ".edge_verts");
  mesh.edges_for_write().copy_from(new_edges);

  if (new_orig_indices != nullptr) {
    CustomData_add_layer_with_data(
        &mesh.edge_data, CD_ORIGINDEX, new_orig_indices, mesh.totedge, nullptr);
>>>>>>> d7281b14
  }
}

/** A vertex is selected if it's used by a selected edge. */
static IndexMask vert_selection_from_edge(const Span<int2> edges,
                                          const IndexMask &selected_edges,
                                          const int verts_num,
                                          IndexMaskMemory &memory)
{
  Array<bool> array(verts_num, false);
  selected_edges.foreach_index_optimized<int>(GrainSize(4096), [&](const int i) {
    array[edges[i][0]] = true;
    array[edges[i][1]] = true;
  });
  return IndexMask::from_bools(array, memory);
}

static BitVector<> selection_to_bit_vector(const IndexMask &selection, const int universe_size)
{
  BitVector<> bits(universe_size);
  selection.to_bits(bits);
  return bits;
}

static int corner_on_edge_connected_to_vert(const Span<int> corner_verts,
                                            const int corner,
                                            const IndexRange face,
                                            const int vert)
{
  if (corner_verts[corner] == vert) {
    return corner;
  }
  const int other = bke::mesh::face_corner_next(face, corner);
  BLI_assert(corner_verts[other] == vert);
  return other;
}

using CornerFan = Vector<int>;

/**
 * A corner fan is a group of corners bordered by boundary edges or split vertices. We store corner
 * indices instead of edge indices because later on in the algorithm we only relink the
 * `corner_vert` array to each fan's new vertices. The edges are built in a separate step.
 *
 * Find all groups of corners using this vertex that are reachable by crossing over connected faces
 * at non-split edges.
 */
static Vector<CornerFan> calc_corner_fans_for_vertex(const OffsetIndices<int> faces,
                                                     const Span<int> corner_verts,
                                                     const Span<int> corner_edges,
                                                     const GroupedSpan<int> edge_to_corner_map,
                                                     const Span<int> corner_to_face_map,
                                                     const BitSpan split_edges,
                                                     const Span<int> connected_corners,
                                                     const int vert)
{
  Vector<CornerFan> fans;
  BitVector<> used_corners(connected_corners.size());

  for (const int corner : connected_corners) {
    const int i = connected_corners.first_index(corner);
    if (used_corners[i]) {
      continue;
    }
    CornerFan fan;
    used_corners[i].set();
    fan.append(corner);

    const IndexRange face = faces[corner_to_face_map[corner]];
    const int prev_corner = bke::mesh::face_corner_prev(face, corner);
    for (const int edge : {corner_edges[corner], corner_edges[prev_corner]}) {
      if (split_edges[edge]) {
        continue;
      }
      for (const int other_corner : edge_to_corner_map[edge]) {
        if (other_corner == corner) {
          continue;
        }
        const IndexRange other_face = faces[corner_to_face_map[other_corner]];
        const int neighbor_corner = corner_on_edge_connected_to_vert(
            corner_verts, other_corner, other_face, vert);

        fan.append(neighbor_corner);
        used_corners[connected_corners.first_index(neighbor_corner)].set();
      }
    }
    fans.append(std::move(fan));
  }

  return fans;
}

/* Calculate groups of edges that are contiguously connected to each input vertex. */
static Array<Vector<CornerFan>> calc_all_corner_fans(const OffsetIndices<int> faces,
                                                     const Span<int> corner_verts,
                                                     const Span<int> corner_edges,
                                                     const GroupedSpan<int> vert_to_corner_map,
                                                     const GroupedSpan<int> edge_to_corner_map,
                                                     const Span<int> corner_to_face_map,
                                                     const BitSpan split_edges,
                                                     const IndexMask &affected_verts)
{
  Array<Vector<Vector<int>>> corner_fans(affected_verts.size()); /* TODO: Use NoInitialization() */
  affected_verts.foreach_index(GrainSize(512), [&](const int vert, const int mask) {
    corner_fans[mask] = calc_corner_fans_for_vertex(faces,
                                                    corner_verts,
                                                    corner_edges,
                                                    edge_to_corner_map,
                                                    corner_to_face_map,
                                                    split_edges,
                                                    vert_to_corner_map[vert],
                                                    vert);
  });
  return corner_fans;
}

struct LooseEdgeInfo {
  GroupedSpan<int> vert_to_edge_map;
  BitSpan loose_edges;
};

struct VertLooseEdges {
  Vector<int> split;
  Vector<int> unselected;
};

static VertLooseEdges calc_vert_loose_edges(const LooseEdgeInfo &loose_edge_info,
                                            const BitSpan split_edges,
                                            const int vert)
{
  VertLooseEdges info;
  for (const int edge : loose_edge_info.vert_to_edge_map[vert]) {
    if (loose_edge_info.loose_edges[edge]) {
      if (split_edges[edge]) {
        info.split.append(edge);
      }
      else {
        info.unselected.append(edge);
      }
    }
  }
  return info;
}

/**
 * Every affected vertex maps to potentially multiple output vertices. Create a mapping from
 * affected vertex index to the of output vertex (indices are to those sets, not indices in arrays
 * of _all_ vertices). For every original vertex, reuse the original vertex for the first of:
 *  1. The last face corner fan
 *  2. The last split loose edge
 *  3. The group of non-selected loose edges
 * Using this order prioritizes the simplicity of the no-loose-edge case, which we assume is
 * more common.
 */
static OffsetIndices<int> calc_vert_ranges_per_old_vert(const IndexMask &affected_verts,
                                                        const Span<Vector<CornerFan>> corner_fans,
                                                        const LooseEdgeInfo *loose_edge_info,
                                                        const BitSpan split_edges,
                                                        Array<int> &offset_data)
{
  offset_data.reinitialize(affected_verts.size() + 1);
  threading::parallel_for(affected_verts.index_range(), 2048, [&](const IndexRange range) {
    offset_data.as_mutable_span().slice(range).fill(-1);
    for (const int i : range) {
      offset_data[i] += corner_fans[i].size();
    }
  });
  if (loose_edge_info) {
    affected_verts.foreach_index(GrainSize(512), [&](const int vert, const int mask) {
      const VertLooseEdges info = calc_vert_loose_edges(*loose_edge_info, split_edges, vert);
      offset_data[mask] += info.split.size();
      if (corner_fans[mask].is_empty()) {
        /* Loose edges share their vertex with a corner fan if possible. */
        offset_data[mask] += info.unselected.size() > 0;
      }
    });
  }
  return offset_indices::accumulate_counts_to_offsets(offset_data);
}

/**
 * Update corner verts so that each fan of edges gets its own vertex. For the last "new vertex" we
 * can reuse the original vertex, which would otherwise become unused by any faces. The loose edge
 * case will have to deal with this later.
 */
static void calc_updated_corner_verts(const int orig_verts_num,
                                      const Span<Vector<CornerFan>> corner_fans,
                                      const OffsetIndices<int> new_verts_by_affected_vert,
                                      MutableSpan<int> new_corner_verts)
{
  threading::parallel_for(corner_fans.index_range(), 512, [&](const IndexRange range) {
    for (const int new_vert : range) {
      const Span<CornerFan> fans = corner_fans[new_vert];
      const IndexRange new_verts = new_verts_by_affected_vert[new_vert];
      for (const int fan : fans.index_range().drop_back(1)) {
        const int new_vert = orig_verts_num + new_verts[fan];
        new_corner_verts.fill_indices(fans[fan].as_span(), new_vert);
      }
    }
  });
}

struct NewEdgeInfo {
  Vector<std::pair<int, int2>> reused_edges;
  VectorSet<OrderedEdge> new_edges;
};

/**
 * When each of an edge's vertices only have a single grouped edge fan, the vertices will not be
 * split, meaning all output edges will reuse the same vertices. Because edges must be unique, they
 * must be deduplicated. Though smarter heuristics may be possible given the available information,
 * using a #VectorSet is a foolproof way to do this deduplication.
 */
static NewEdgeInfo calc_deduplicated_new_edges(const OffsetIndices<int> faces,
                                               const Span<int> orig_corner_edges,
                                               const BitSpan selection,
                                               const Span<int> new_corner_verts,
                                               const int new_edge_start,
                                               MutableSpan<int> new_corner_edges)
{
  BitVector<> edge_is_reused;
  NewEdgeInfo result;
  for (const int i : faces.index_range()) {
    const IndexRange face = faces[i];
    for (const int corner : face) {
      const int edge = orig_corner_edges[corner];
      if (selection[edge]) {
        const int vert_1 = new_corner_verts[corner];
        const int vert_2 = new_corner_verts[bke::mesh::face_corner_next(face, corner)];
        if (edge_is_reused[edge]) {
          // TODO: Wrong because this isn't deduplicated with the reused edge
          const int new_i = result.new_edges.index_of_or_add_as(OrderedEdge(vert_1, vert_2));
          new_corner_edges[corner] = new_edge_start + new_i;
        }
        else {
          result.reused_edges.append({edge, int2(vert_1, vert_2)});
          edge_is_reused[edge].set();
        }
      }
    }
  }
  return result;
}

static void swap_edge_vert(int2 &edge, const int old_vert, const int new_vert)
{
  if (edge[0] == old_vert) {
    edge[0] = new_vert;
  }
  else if (edge[1] == old_vert) {
    edge[1] = new_vert;
  }
}

/**
 * Assign the newly created vertex duplicates to the loose edges around this vertex. Every split
 * loose edge is reattached to a newly created vertex. If there are non-split loose edges attached
 * to the vertex, they all reuse the original vertex.
 */
static void reassign_loose_edge_verts(const int orig_verts_num,
                                      const IndexMask &affected_verts,
                                      const LooseEdgeInfo &loose_edge_info,
                                      const BitSpan split_edges,
                                      const Span<Vector<CornerFan>> corner_fans,
                                      const OffsetIndices<int> new_verts_by_affected_vert,
                                      MutableSpan<int2> edges)
{
  affected_verts.foreach_index(GrainSize(1024), [&](const int vert, const int mask) {
    const IndexRange new_verts = new_verts_by_affected_vert[mask];
    /* Account for the reuse of the original vertex by non-loose edge fans. */
    int new_vert_i = std::max<int>(corner_fans[mask].size() - 1, 0);
    if (new_vert_i == new_verts.size()) {
      return;
    }

    const VertLooseEdges vert_info = calc_vert_loose_edges(loose_edge_info, split_edges, vert);

    for (const int edge : vert_info.split) {
      const int new_vert = orig_verts_num + new_verts[new_vert_i];
      swap_edge_vert(edges[edge], vert, new_vert);
      new_vert_i++;
      if (new_vert_i == new_verts.size()) {
        return;
      }
    }
    if (new_vert_i == new_verts.size()) {
      return;
    }
    const int new_vert = orig_verts_num + new_verts[new_vert_i];
    for (const int orig_edge : vert_info.unselected) {
      swap_edge_vert(edges[orig_edge], vert, new_vert);
    }
  });
}

/**
 * Using the original corner edge array and the updated one, calculate the mapping from new
 * edges to original edges.
 */
static Array<int> calc_new_to_old_edge_map(const OffsetIndices<int> faces,
                                           const Span<int> orig_corner_edges,
                                           const BitSpan selection,
                                           const Span<int> new_corner_edges,
                                           const IndexRange duplicates)
{
  // TODO: Reuse original edge too
  Array<int> duplicate_to_old_edge_map(duplicates.size());
  for (const int i : faces.index_range()) {
    const IndexRange face = faces[i];
    for (const int corner : face) {
      const int old_edge = orig_corner_edges[corner];
      if (selection[old_edge]) {
        const int new_edge = new_corner_edges[corner];
        const int duplicate = new_edge - duplicates.start();
        duplicate_to_old_edge_map[duplicate] = old_edge;
      }
    }
  }
  return duplicate_to_old_edge_map;
}

/**
 * Transform the #OffsetIndices storage of new vertices per source vertex into a more
 * standard index map which can be used with existing utilities to copy vertex attributes.
 */
static Array<int> calc_new_to_old_vert_map(const IndexMask &affected_verts,
                                           const OffsetIndices<int> new_verts_by_affected_vert)
{
  Array<int> map(new_verts_by_affected_vert.total_size());
  affected_verts.foreach_index(GrainSize(1024), [&](const int vert, const int mask) {
    map.as_mutable_span().slice(new_verts_by_affected_vert[mask]).fill(vert);
  });
  return map;
}

void split_edges(Mesh &mesh,
                 const IndexMask &selected_edges,
                 const bke::AnonymousAttributePropagationInfo &propagation_info)
{
  const int orig_verts_num = mesh.totvert;
  const Span<int2> orig_edges = mesh.edges();
  const OffsetIndices faces = mesh.faces();
  const Array<int> orig_corner_edges = mesh.corner_edges();

  IndexMaskMemory memory;
  const IndexMask unselected_edges = selected_edges.complement(orig_edges.index_range(), memory);
  const IndexMask affected_verts = vert_selection_from_edge(
      orig_edges, selected_edges, orig_verts_num, memory);
  const BitVector<> selection_bits = selection_to_bit_vector(selected_edges, orig_edges.size());
  const bke::LooseEdgeCache &loose_edges = mesh.loose_edges();
  const IndexMask selected_loose_edges = loose_edges.count > 0 ?
                                             IndexMask::from_bits(selected_edges,
                                                                  loose_edges.is_loose_bits,
                                                                  memory) :
                                             IndexMask();

  Array<int> vert_to_corner_offsets;
  Array<int> vert_to_corner_indices;
  const GroupedSpan<int> vert_to_corner_map = bke::mesh::build_vert_to_loop_map(
      mesh.corner_verts(), orig_verts_num, vert_to_corner_offsets, vert_to_corner_indices);

  Array<int> edge_to_corner_offsets;
  Array<int> edge_to_corner_indices;
  const GroupedSpan<int> edge_to_corner_map = bke::mesh::build_edge_to_loop_map(
      orig_corner_edges, orig_edges.size(), edge_to_corner_offsets, edge_to_corner_indices);

  Array<int> vert_to_edge_offsets;
  Array<int> vert_to_edge_indices;
  GroupedSpan<int> vert_to_edge_map;
  if (loose_edges.count > 0) {
    vert_to_edge_map = bke::mesh::build_vert_to_edge_map(
        orig_edges, orig_verts_num, vert_to_edge_offsets, vert_to_edge_indices);
  }
  const LooseEdgeInfo loose_edge_info{vert_to_edge_map, loose_edges.is_loose_bits};

  const Array<int> corner_to_face_map = bke::mesh::build_loop_to_face_map(mesh.faces());

  const Array<Vector<CornerFan>> corner_fans = calc_all_corner_fans(faces,
                                                                    mesh.corner_verts(),
                                                                    orig_corner_edges,
                                                                    vert_to_corner_map,
                                                                    edge_to_corner_map,
                                                                    corner_to_face_map,
                                                                    selection_bits,
                                                                    affected_verts);

  Array<int> vert_new_vert_offset_data;
  const OffsetIndices new_verts_by_affected_vert = calc_vert_ranges_per_old_vert(
      affected_verts,
      corner_fans,
      loose_edges.count > 0 ? &loose_edge_info : nullptr,
      selection_bits,
      vert_new_vert_offset_data);

  MutableSpan<int> new_corner_verts = mesh.corner_verts_for_write();
  calc_updated_corner_verts(
      orig_verts_num, corner_fans, new_verts_by_affected_vert, new_corner_verts);

  MutableSpan<int> new_corner_edges = mesh.corner_edges_for_write();
  VectorSet<OrderedEdge> new_edges = calc_deduplicated_new_edges(faces,
                                                                 orig_corner_edges,
                                                                 selection_bits,
                                                                 new_corner_verts,
                                                                 orig_edges.size(),
                                                                 new_corner_edges);

  const Array<int> new_edge_indices = calc_new_to_old_edge_map(
      faces, orig_corner_edges, selection_bits, new_corner_edges, orig_edges.size());

  Array<int2> result_edges(orig_edges.size() + new_edges.size());
  result_edges.as_mutable_span().take_front(orig_edges.size()).copy_from(orig_edges);
  result_edges.as_mutable_span()
      .take_back(new_edges.size())
      .copy_from(new_edges.as_span().cast<int2>());

  if (loose_edges.count > 0) {
    reassign_loose_edge_verts(orig_verts_num,
                              affected_verts,
                              loose_edge_info,
                              selection_bits,
                              corner_fans,
                              new_verts_by_affected_vert,
                              result_edges);
  }

  propagate_edge_attributes(mesh, new_edge_indices);
  mesh.edges_for_write().copy_from(result_edges);

  const Array<int> vert_map = calc_new_to_old_vert_map(affected_verts, new_verts_by_affected_vert);
  propagate_vert_attributes(mesh, vert_map);

  BKE_mesh_tag_edges_split(&mesh);

  BLI_assert(BKE_mesh_is_valid(&mesh));
}

}  // namespace blender::geometry<|MERGE_RESOLUTION|>--- conflicted
+++ resolved
@@ -64,8 +64,8 @@
 
 static void propagate_edge_attributes(Mesh &mesh, const Span<int> new_to_old_edge_map)
 {
-  CustomData_free_layers(&mesh.edata, CD_FREESTYLE_EDGE, mesh.totedge);
-  CustomData_realloc(&mesh.edata, mesh.totedge, mesh.totedge + new_to_old_edge_map.size());
+  CustomData_free_layers(&mesh.edge_data, CD_FREESTYLE_EDGE, mesh.totedge);
+  CustomData_realloc(&mesh.edge_data, mesh.totedge, mesh.totedge + new_to_old_edge_map.size());
   mesh.totedge += new_to_old_edge_map.size();
 
   bke::MutableAttributeAccessor attributes = mesh.attributes_for_write();
@@ -87,36 +87,13 @@
     attribute.finish();
   }
 
-<<<<<<< HEAD
   if (int *orig_indices = static_cast<int *>(
-          CustomData_get_layer_for_write(&mesh.edata, CD_ORIGINDEX, mesh.totedge)))
+          CustomData_get_layer_for_write(&mesh.edge_data, CD_ORIGINDEX, mesh.totedge)))
   {
     array_utils::gather(
         Span(orig_indices, mesh.totedge),
         new_to_old_edge_map,
         MutableSpan(orig_indices, mesh.totedge).take_back(new_to_old_edge_map.size()));
-=======
-  int *new_orig_indices = nullptr;
-  if (const int *orig_indices = static_cast<const int *>(
-          CustomData_get_layer(&mesh.edge_data, CD_ORIGINDEX)))
-  {
-    new_orig_indices = static_cast<int *>(
-        MEM_malloc_arrayN(new_edges.size(), sizeof(int), __func__));
-    array_utils::gather(Span(orig_indices, mesh.totedge),
-                        new_to_old_edges_map,
-                        {new_orig_indices, new_edges.size()});
-  }
-
-  CustomData_free(&mesh.edge_data, mesh.totedge);
-  mesh.totedge = new_edges.size();
-  CustomData_add_layer_named(
-      &mesh.edge_data, CD_PROP_INT32_2D, CD_CONSTRUCT, mesh.totedge, ".edge_verts");
-  mesh.edges_for_write().copy_from(new_edges);
-
-  if (new_orig_indices != nullptr) {
-    CustomData_add_layer_with_data(
-        &mesh.edge_data, CD_ORIGINDEX, new_orig_indices, mesh.totedge, nullptr);
->>>>>>> d7281b14
   }
 }
 
