/* SPDX-License-Identifier: GPL-2.0-or-later */

#include "BLI_array_utils.hh"
#include "BLI_index_mask.hh"

#include "BKE_attribute.hh"
#include "BKE_attribute_math.hh"
#include "BKE_mesh.hh"
#include "BKE_mesh_mapping.h"

#include "GEO_mesh_split_edges.hh"

namespace blender::geometry {

/* Naively checks if the first vertices and the second vertices are the same. */
static inline bool naive_edges_equal(const int2 &edge1, const int2 &edge2)
{
  return edge1 == edge2;
}

template<typename T>
static void copy_to_new_verts(MutableSpan<T> data, const Span<int> new_to_old_verts_map)
{
  const Span<T> old_data = data.drop_back(new_to_old_verts_map.size());
  MutableSpan<T> new_data = data.take_back(new_to_old_verts_map.size());
  array_utils::gather(old_data, new_to_old_verts_map, new_data);
}

static void add_new_vertices(Mesh &mesh, const Span<int> new_to_old_verts_map)
{
  /* These types aren't supported for interpolation below. */
  CustomData_free_layers(&mesh.vdata, CD_BWEIGHT, mesh.totvert);
  CustomData_free_layers(&mesh.vdata, CD_SHAPEKEY, mesh.totvert);
  CustomData_free_layers(&mesh.vdata, CD_CLOTH_ORCO, mesh.totvert);
  CustomData_free_layers(&mesh.vdata, CD_MVERT_SKIN, mesh.totvert);
  CustomData_realloc(&mesh.vdata, mesh.totvert, mesh.totvert + new_to_old_verts_map.size());
  mesh.totvert += new_to_old_verts_map.size();

  bke::MutableAttributeAccessor attributes = mesh.attributes_for_write();
  for (const bke::AttributeIDRef &id : attributes.all_ids()) {
    if (attributes.lookup_meta_data(id)->domain != ATTR_DOMAIN_POINT) {
      continue;
    }
    bke::GSpanAttributeWriter attribute = attributes.lookup_for_write_span(id);
    if (!attribute) {
      continue;
    }

    attribute_math::convert_to_static_type(attribute.span.type(), [&](auto dummy) {
      using T = decltype(dummy);
      copy_to_new_verts(attribute.span.typed<T>(), new_to_old_verts_map);
    });

    attribute.finish();
  }
  if (float3 *orco = static_cast<float3 *>(
          CustomData_get_layer_for_write(&mesh.vdata, CD_ORCO, mesh.totvert))) {
    copy_to_new_verts<float3>({orco, mesh.totvert}, new_to_old_verts_map);
  }
  if (int *orig_indices = static_cast<int *>(
          CustomData_get_layer_for_write(&mesh.vdata, CD_ORIGINDEX, mesh.totvert))) {
    copy_to_new_verts<int>({orig_indices, mesh.totvert}, new_to_old_verts_map);
  }
}

static void add_new_edges(Mesh &mesh,
                          const Span<int2> new_edges,
                          const Span<int> new_to_old_edges_map,
                          const bke::AnonymousAttributePropagationInfo &propagation_info)
{
  bke::MutableAttributeAccessor attributes = mesh.attributes_for_write();

  /* Store a copy of the IDs locally since we will remove the existing attributes which
   * can also free the names, since the API does not provide pointer stability. */
  Vector<std::string> named_ids;
  Vector<bke::AnonymousAttributeIDPtr> anonymous_ids;
  for (const bke::AttributeIDRef &id : attributes.all_ids()) {
    if (attributes.lookup_meta_data(id)->domain != ATTR_DOMAIN_EDGE) {
      continue;
    }
    if (id.is_anonymous() && !propagation_info.propagate(id.anonymous_id())) {
      continue;
    }
    if (!id.is_anonymous()) {
      if (id.name() != ".edge_verts") {
        named_ids.append(id.name());
      }
    }
    else {
      anonymous_ids.append(&id.anonymous_id());
      id.anonymous_id().add_user();
    }
  }
  Vector<bke::AttributeIDRef> local_edge_ids;
  for (const StringRef name : named_ids) {
    local_edge_ids.append(name);
  }
  for (const bke::AnonymousAttributeIDPtr &id : anonymous_ids) {
    local_edge_ids.append(*id);
  }

  /* Build new arrays for the copied edge attributes. Unlike vertices, new edges aren't all at the
   * end of the array, so just copying to the new edges would overwrite old values when they were
   * still needed. */
  struct NewAttributeData {
    const bke::AttributeIDRef &local_id;
    const CPPType &type;
    void *array;
  };
  Vector<NewAttributeData> dst_attributes;
  for (const bke::AttributeIDRef &local_id : local_edge_ids) {
    bke::GAttributeReader attribute = attributes.lookup(local_id);
    if (!attribute) {
      continue;
    }

    const CPPType &type = attribute.varray.type();
    void *new_data = MEM_malloc_arrayN(new_edges.size(), type.size(), __func__);

    attribute_math::convert_to_static_type(type, [&](auto dummy) {
      using T = decltype(dummy);
      const VArray<T> src = attribute.varray.typed<T>();
      MutableSpan<T> dst(static_cast<T *>(new_data), new_edges.size());
      array_utils::gather(src, new_to_old_edges_map, dst);
    });

    /* Free the original attribute as soon as possible to lower peak memory usage. */
    attributes.remove(local_id);
    dst_attributes.append({local_id, type, new_data});
  }

  int *new_orig_indices = nullptr;
  if (const int *orig_indices = static_cast<const int *>(
          CustomData_get_layer(&mesh.edata, CD_ORIGINDEX))) {
    new_orig_indices = static_cast<int *>(
        MEM_malloc_arrayN(new_edges.size(), sizeof(int), __func__));
    array_utils::gather(Span(orig_indices, mesh.totedge),
                        new_to_old_edges_map,
                        {new_orig_indices, new_edges.size()});
  }

  CustomData_free(&mesh.edata, mesh.totedge);
  mesh.totedge = new_edges.size();
  CustomData_add_layer_named(
      &mesh.edata, CD_PROP_INT32_2D, CD_CONSTRUCT, mesh.totedge, ".edge_verts");
  mesh.edges_for_write().copy_from(new_edges);

  if (new_orig_indices != nullptr) {
    CustomData_add_layer_with_data(
        &mesh.edata, CD_ORIGINDEX, new_orig_indices, mesh.totedge, nullptr);
  }

  for (NewAttributeData &new_data : dst_attributes) {
    attributes.add(new_data.local_id,
                   ATTR_DOMAIN_EDGE,
                   bke::cpp_type_to_custom_data_type(new_data.type),
                   bke::AttributeInitMoveArray(new_data.array));
  }
}

/**
 * Merge the new_edge into the original edge.
 *
 * NOTE: This function is very specific to the situation and makes a lot of assumptions.
 */
static void merge_edges(const int orig_edge_i,
                        const int new_edge_i,
                        MutableSpan<int> new_corner_edges,
                        Vector<Vector<int>> &edge_to_loop_map,
                        Vector<int2> &new_edges,
                        Vector<int> &new_to_old_edges_map)
{
  /* Merge back into the original edge by undoing the topology changes. */
  BLI_assert(edge_to_loop_map[new_edge_i].size() == 1);
  const int loop_i = edge_to_loop_map[new_edge_i][0];
  new_corner_edges[loop_i] = orig_edge_i;

  /* We are putting the last edge in the location of new_edge in all the maps, to remove
   * new_edge efficiently. We have to update the topology information for this last edge
   * though. Essentially we are replacing every instance of last_edge_i with new_edge_i. */
  const int last_edge_i = new_edges.size() - 1;
  if (last_edge_i != new_edge_i) {
    BLI_assert(edge_to_loop_map[last_edge_i].size() == 1);
    const int last_edge_loop_i = edge_to_loop_map[last_edge_i][0];
    new_corner_edges[last_edge_loop_i] = new_edge_i;
  }

  /* We can now safely swap-remove. */
  new_edges.remove_and_reorder(new_edge_i);
  edge_to_loop_map.remove_and_reorder(new_edge_i);
  new_to_old_edges_map.remove_and_reorder(new_edge_i);
}

/**
 * Replace the vertex of an edge with a new one, and update the connected loops.
 *
 * NOTE: This only updates the loops containing the edge and the old vertex. It should therefore
 * also be called on the adjacent edge.
 */
static void swap_vertex_of_edge(int2 &edge,
                                const int old_vert,
                                const int new_vert,
                                MutableSpan<int> corner_verts,
                                const Span<int> connected_loops)
{
  if (edge[0] == old_vert) {
    edge[0] = new_vert;
  }
  else if (edge[1] == old_vert) {
    edge[1] = new_vert;
  }
  else {
    BLI_assert_unreachable();
  }

  for (const int loop_i : connected_loops) {
    if (corner_verts[loop_i] == old_vert) {
      corner_verts[loop_i] = new_vert;
    }
    /* The old vertex is on the loop containing the adjacent edge. Since this function is also
     * called on the adjacent edge, we don't replace it here. */
  }
}

/** Split the vertex into duplicates so that each fan has a different vertex. */
static void split_vertex_per_fan(const int vertex,
                                 const int start_offset,
                                 const int orig_verts_num,
                                 const Span<int> fans,
                                 const Span<int> fan_sizes,
                                 const Span<Vector<int>> edge_to_loop_map,
                                 MutableSpan<int2> new_edges,
                                 MutableSpan<int> corner_verts,
                                 MutableSpan<int> new_to_old_verts_map)
{
  int fan_start = 0;
  /* We don't need to create a new vertex for the last fan. That fan can just be connected to the
   * original vertex. */
  for (const int i : fan_sizes.index_range().drop_back(1)) {
    const int new_vert_i = start_offset + i;
    new_to_old_verts_map[new_vert_i - orig_verts_num] = vertex;

    for (const int edge_i : fans.slice(fan_start, fan_sizes[i])) {
      swap_vertex_of_edge(
          new_edges[edge_i], vertex, new_vert_i, corner_verts, edge_to_loop_map[edge_i]);
    }
    fan_start += fan_sizes[i];
  }
}

/**
 * Get the index of the adjacent edge to a loop connected to a vertex. In other words, for the
 * given polygon return the unique edge connected to the given vertex and not on the given loop.
 */
static int adjacent_edge(const Span<int> corner_verts,
                         const Span<int> corner_edges,
                         const int loop_i,
                         const IndexRange poly,
                         const int vertex)
{
  const int adjacent_loop_i = (corner_verts[loop_i] == vertex) ?
                                  bke::mesh::poly_corner_prev(poly, loop_i) :
                                  bke::mesh::poly_corner_next(poly, loop_i);
  return corner_edges[adjacent_loop_i];
}

/**
 * Calculate the disjoint fans connected to the vertex, where a fan is a group of edges connected
 * through polygons. The connected_edges vector is rearranged in such a way that edges in the same
 * fan are grouped together. The r_fans_sizes Vector gives the sizes of the different fans, and can
 * be used to retrieve the fans from connected_edges.
 */
static void calc_vertex_fans(const int vertex,
                             const Span<int> new_corner_verts,
                             const Span<int> new_corner_edges,
                             const OffsetIndices<int> polys,
                             const Span<Vector<int>> edge_to_loop_map,
                             const Span<int> loop_to_poly_map,
                             MutableSpan<int> connected_edges,
                             Vector<int> &r_fan_sizes)
{
  if (connected_edges.size() <= 1) {
    r_fan_sizes.append(connected_edges.size());
    return;
  }

  Vector<int> search_edges;
  int total_found_edges_num = 0;
  int fan_size = 0;
  const int total_edge_num = connected_edges.size();
  /* Iteratively go through the connected edges. The front contains already handled edges, while
   * the back contains unhandled edges. */
  while (true) {
    /* This edge has not been visited yet. */
    int curr_i = total_found_edges_num;
    int curr_edge_i = connected_edges[curr_i];

    /* Gather all the edges in this fan. */
    while (true) {
      fan_size++;

      /* Add adjacent edges to search stack. */
      for (const int loop_i : edge_to_loop_map[curr_edge_i]) {
        const int adjacent_edge_i = adjacent_edge(
            new_corner_verts, new_corner_edges, loop_i, polys[loop_to_poly_map[loop_i]], vertex);

        /* Find out if this edge was visited already. */
        int i = curr_i + 1;
        for (; i < total_edge_num; i++) {
          if (connected_edges[i] == adjacent_edge_i) {
            break;
          }
        }
        if (i == total_edge_num) {
          /* Already visited this edge. */
          continue;
        }
        search_edges.append(adjacent_edge_i);
        curr_i++;
        std::swap(connected_edges[curr_i], connected_edges[i]);
      }

      if (search_edges.is_empty()) {
        break;
      }

      curr_edge_i = search_edges.pop_last();
    }
    /* We have now collected all the edges in this fan. */
    total_found_edges_num += fan_size;
    BLI_assert(total_found_edges_num <= total_edge_num);
    r_fan_sizes.append(fan_size);
    if (total_found_edges_num == total_edge_num) {
      /* We have found all the edges, so this final batch must be the last connected fan. */
      break;
    }
    fan_size = 0;
  }
}

/**
 * Splits the edge into duplicates, so that each edge is connected to one poly.
 */
static void split_edge_per_poly(const int edge_i,
                                const int new_edge_start,
                                MutableSpan<Vector<int>> edge_to_loop_map,
                                MutableSpan<int> corner_edges,
                                MutableSpan<int2> new_edges,
                                MutableSpan<int> new_to_old_edges_map)
{
  if (edge_to_loop_map[edge_i].size() <= 1) {
    return;
  }
  int new_edge_index = new_edge_start;
  for (const int loop_i : edge_to_loop_map[edge_i].as_span().drop_front(1)) {
    const int2 &new_edge(new_edges[edge_i]);
    new_edges[new_edge_index] = new_edge;
    new_to_old_edges_map[new_edge_index] = edge_i;
    edge_to_loop_map[new_edge_index].append({loop_i});
    corner_edges[loop_i] = new_edge_index;
    new_edge_index++;
  }
  /* Only the first loop is now connected to this edge. */
  edge_to_loop_map[edge_i].resize(1);
}

void split_edges(Mesh &mesh,
                 const IndexMask &mask,
                 const bke::AnonymousAttributePropagationInfo &propagation_info)
{
  /* Flag vertices that need to be split. */
  Array<bool> should_split_vert(mesh.totvert, false);
<<<<<<< HEAD
  const Span<MEdge> edges = mesh.edges();
  mask.foreach_index([&](const int edge_i) {
    const MEdge edge = edges[edge_i];
    should_split_vert[edge.v1] = true;
    should_split_vert[edge.v2] = true;
  });
=======
  const Span<int2> edges = mesh.edges();
  for (const int edge_i : mask) {
    const int2 &edge = edges[edge_i];
    should_split_vert[edge[0]] = true;
    should_split_vert[edge[1]] = true;
  }
>>>>>>> 70504a35

  /* Precalculate topology info. */
  Array<Vector<int>> vert_to_edge_map = bke::mesh_topology::build_vert_to_edge_map(edges,
                                                                                   mesh.totvert);
  Vector<Vector<int>> edge_to_loop_map = bke::mesh_topology::build_edge_to_loop_map_resizable(
      mesh.corner_edges(), mesh.totedge);
  Array<int> loop_to_poly_map = bke::mesh_topology::build_loop_to_poly_map(mesh.polys());

  /* Store offsets, so we can split edges in parallel. */
  Array<int> edge_offsets(edges.size());
  Array<int> num_edge_duplicates(edges.size());
  int new_edges_size = edges.size();
  mask.foreach_index([&](const int edge) {
    edge_offsets[edge] = new_edges_size;
    /* We add duplicates of the edge for each poly (except the first). */
    const int num_connected_loops = edge_to_loop_map[edge].size();
    const int num_duplicates = std::max(0, num_connected_loops - 1);
    new_edges_size += num_duplicates;
    num_edge_duplicates[edge] = num_duplicates;
  });

  const OffsetIndices polys = mesh.polys();

  MutableSpan<int> corner_verts = mesh.corner_verts_for_write();
  MutableSpan<int> corner_edges = mesh.corner_edges_for_write();
  Vector<int2> new_edges(new_edges_size);
  new_edges.as_mutable_span().take_front(edges.size()).copy_from(edges);

  edge_to_loop_map.resize(new_edges_size);

  /* Used for transferring attributes. */
  Vector<int> new_to_old_edges_map(IndexRange(new_edges.size()).as_span());

  /* Step 1: Split the edges. */

  mask.foreach_index(GrainSize(512), [&](const int edge_i) {
    split_edge_per_poly(edge_i,
                        edge_offsets[edge_i],
                        edge_to_loop_map,
                        corner_edges,
                        new_edges,
                        new_to_old_edges_map);
  });

  /* Step 1.5: Update topology information (can't parallelize). */
<<<<<<< HEAD
  mask.foreach_index([&](const int edge_i) {
    const MEdge &edge = edges[edge_i];
=======
  for (const int edge_i : mask) {
    const int2 &edge = edges[edge_i];
>>>>>>> 70504a35
    for (const int duplicate_i : IndexRange(edge_offsets[edge_i], num_edge_duplicates[edge_i])) {
      vert_to_edge_map[edge[0]].append(duplicate_i);
      vert_to_edge_map[edge[1]].append(duplicate_i);
    }
  });

  /* Step 2: Calculate vertex fans. */
  Array<Vector<int>> vertex_fan_sizes(mesh.totvert);
  threading::parallel_for(IndexRange(mesh.totvert), 512, [&](IndexRange range) {
    for (const int vert : range) {
      if (!should_split_vert[vert]) {
        continue;
      }
      calc_vertex_fans(vert,
                       corner_verts,
                       corner_edges,
                       polys,
                       edge_to_loop_map,
                       loop_to_poly_map,
                       vert_to_edge_map[vert],
                       vertex_fan_sizes[vert]);
    }
  });

  /* Step 2.5: Calculate offsets for next step. */
  Array<int> vert_offsets(mesh.totvert);
  int total_verts_num = mesh.totvert;
  for (const int vert : IndexRange(mesh.totvert)) {
    if (!should_split_vert[vert]) {
      continue;
    }
    vert_offsets[vert] = total_verts_num;
    /* We only create a new vertex for each fan different from the first. */
    total_verts_num += vertex_fan_sizes[vert].size() - 1;
  }

  /* Step 3: Split the vertices.
   * Build a map from each new vertex to an old vertex to use for transferring attributes later. */
  const int new_verts_num = total_verts_num - mesh.totvert;
  Array<int> new_to_old_verts_map(new_verts_num);
  threading::parallel_for(IndexRange(mesh.totvert), 512, [&](IndexRange range) {
    for (const int vert : range) {
      if (!should_split_vert[vert]) {
        continue;
      }
      split_vertex_per_fan(vert,
                           vert_offsets[vert],
                           mesh.totvert,
                           vert_to_edge_map[vert],
                           vertex_fan_sizes[vert],
                           edge_to_loop_map,
                           new_edges,
                           corner_verts,
                           new_to_old_verts_map);
    }
  });

  /* Step 4: Deduplicate edges. We loop backwards so we can use remove_and_reorder. Although this
   * does look bad (3 nested loops), in practice the inner loops are very small. For most meshes,
   * there are at most 2 polygons connected to each edge, and hence you'll only get at most 1
   * duplicate per edge. */
  for (int mask_i = mask.size() - 1; mask_i >= 0; mask_i--) {
    const int edge = mask[mask_i];
    int start_of_duplicates = edge_offsets[edge];
    int end_of_duplicates = start_of_duplicates + num_edge_duplicates[edge] - 1;
    for (int duplicate = end_of_duplicates; duplicate >= start_of_duplicates; duplicate--) {
      if (naive_edges_equal(new_edges[edge], new_edges[duplicate])) {
        merge_edges(
            edge, duplicate, corner_edges, edge_to_loop_map, new_edges, new_to_old_edges_map);
        break;
      }
      for (int other = start_of_duplicates; other < duplicate; other++) {
        if (naive_edges_equal(new_edges[other], new_edges[duplicate])) {
          merge_edges(
              other, duplicate, corner_edges, edge_to_loop_map, new_edges, new_to_old_edges_map);
          break;
        }
      }
    }
  }

  /* Step 5: Resize the mesh to add the new vertices and rebuild the edges. */
  add_new_vertices(mesh, new_to_old_verts_map);
  add_new_edges(mesh, new_edges, new_to_old_edges_map, propagation_info);

  BKE_mesh_tag_edges_split(&mesh);
}

}  // namespace blender::geometry<|MERGE_RESOLUTION|>--- conflicted
+++ resolved
@@ -370,21 +370,12 @@
 {
   /* Flag vertices that need to be split. */
   Array<bool> should_split_vert(mesh.totvert, false);
-<<<<<<< HEAD
-  const Span<MEdge> edges = mesh.edges();
+  const Span<int2> edges = mesh.edges();
   mask.foreach_index([&](const int edge_i) {
-    const MEdge edge = edges[edge_i];
-    should_split_vert[edge.v1] = true;
-    should_split_vert[edge.v2] = true;
-  });
-=======
-  const Span<int2> edges = mesh.edges();
-  for (const int edge_i : mask) {
     const int2 &edge = edges[edge_i];
     should_split_vert[edge[0]] = true;
     should_split_vert[edge[1]] = true;
-  }
->>>>>>> 70504a35
+  });
 
   /* Precalculate topology info. */
   Array<Vector<int>> vert_to_edge_map = bke::mesh_topology::build_vert_to_edge_map(edges,
@@ -430,13 +421,8 @@
   });
 
   /* Step 1.5: Update topology information (can't parallelize). */
-<<<<<<< HEAD
   mask.foreach_index([&](const int edge_i) {
-    const MEdge &edge = edges[edge_i];
-=======
-  for (const int edge_i : mask) {
     const int2 &edge = edges[edge_i];
->>>>>>> 70504a35
     for (const int duplicate_i : IndexRange(edge_offsets[edge_i], num_edge_duplicates[edge_i])) {
       vert_to_edge_map[edge[0]].append(duplicate_i);
       vert_to_edge_map[edge[1]].append(duplicate_i);
