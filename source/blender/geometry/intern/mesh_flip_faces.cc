--- conflicted
+++ resolved
@@ -22,25 +22,13 @@
   MutableSpan<int> corner_verts = mesh.corner_verts_for_write();
   MutableSpan<int> corner_edges = mesh.corner_edges_for_write();
 
-<<<<<<< HEAD
   selection.foreach_index(GrainSize(1024), [&](const int i) {
-    const IndexRange poly(polys[i].loopstart, polys[i].totloop);
+    const IndexRange poly = polys[i];
     for (const int j : IndexRange(poly.size() / 2)) {
       const int a = poly[j + 1];
       const int b = poly.last(j);
       std::swap(corner_verts[a], corner_verts[b]);
       std::swap(corner_edges[a - 1], corner_edges[b]);
-=======
-  threading::parallel_for(selection.index_range(), 1024, [&](const IndexRange range) {
-    for (const int i : selection.slice(range)) {
-      const IndexRange poly = polys[i];
-      for (const int j : IndexRange(poly.size() / 2)) {
-        const int a = poly[j + 1];
-        const int b = poly.last(j);
-        std::swap(corner_verts[a], corner_verts[b]);
-        std::swap(corner_edges[a - 1], corner_edges[b]);
-      }
->>>>>>> 70504a35
     }
   });
 
@@ -60,16 +48,8 @@
         attribute_math::convert_to_static_type(meta_data.data_type, [&](auto dummy) {
           using T = decltype(dummy);
           MutableSpan<T> dst_span = attribute.span.typed<T>();
-<<<<<<< HEAD
           selection.foreach_index(GrainSize(1024), [&](const int i) {
-            const IndexRange poly(polys[i].loopstart, polys[i].totloop);
-            dst_span.slice(poly.drop_front(1)).reverse();
-=======
-          threading::parallel_for(selection.index_range(), 1024, [&](const IndexRange range) {
-            for (const int i : selection.slice(range)) {
-              dst_span.slice(polys[i].drop_front(1)).reverse();
-            }
->>>>>>> 70504a35
+            dst_span.slice(polys[i].drop_front(1)).reverse();
           });
         });
         attribute.finish();
