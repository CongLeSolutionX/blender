--- conflicted
+++ resolved
@@ -728,19 +728,10 @@
         break;
       }
       case bke::GeometryComponent::Type::Edit: {
-<<<<<<< HEAD
         const auto *edit_component = static_cast<const bke::GeometryComponentEditData *>(
             component);
         if (edit_component->gizmos_edit_hints_ || edit_component->curves_edit_hints_) {
           gather_info.r_tasks.edit_data_tasks.append({edit_component, base_transform});
-=======
-        if (!gather_info.r_tasks.first_edit_data) {
-          const bke::GeometryComponentEditData *edit_component =
-              static_cast<const bke::GeometryComponentEditData *>(component);
-          edit_component->add_user();
-          gather_info.r_tasks.first_edit_data =
-              ImplicitSharingPtr<const bke::GeometryComponentEditData>(edit_component);
->>>>>>> 8735a8a6
         }
         break;
       }
