/* SPDX-FileCopyrightText: 2023 Blender Foundation
 *
 * SPDX-License-Identifier: GPL-2.0-or-later */

#include "GEO_realize_instances.hh"

#include "DNA_collection_types.h"
#include "DNA_layer_types.h"
#include "DNA_mesh_types.h"
#include "DNA_meshdata_types.h"
#include "DNA_object_types.h"
#include "DNA_pointcloud_types.h"

#include "BLI_math_matrix.hh"
#include "BLI_noise.hh"
#include "BLI_task.hh"

#include "BKE_collection.h"
#include "BKE_curves.hh"
#include "BKE_deform.h"
#include "BKE_geometry_set_instances.hh"
#include "BKE_instances.hh"
#include "BKE_material.h"
#include "BKE_mesh.hh"
#include "BKE_pointcloud.h"
#include "BKE_type_conversions.hh"

namespace blender::geometry {

using blender::bke::AttributeIDRef;
using blender::bke::AttributeKind;
using blender::bke::AttributeMetaData;
using blender::bke::custom_data_type_to_cpp_type;
using blender::bke::CustomDataAttributes;
using blender::bke::GSpanAttributeWriter;
using blender::bke::InstanceReference;
using blender::bke::Instances;
using blender::bke::object_get_evaluated_geometry_set;
using blender::bke::SpanAttributeWriter;

/**
 * An ordered set of attribute ids. Attributes are ordered to avoid name lookups in many places.
 * Once the attributes are ordered, they can just be referred to by index.
 */
struct OrderedAttributes {
  VectorSet<AttributeIDRef> ids;
  Vector<AttributeKind> kinds;

  int size() const
  {
    return this->kinds.size();
  }

  IndexRange index_range() const
  {
    return this->kinds.index_range();
  }
};

struct AttributeFallbacksArray {
  /**
   * Instance attribute values used as fallback when the geometry does not have the
   * corresponding attributes itself. The pointers point to attributes stored in the instances
   * component or in #r_temporary_arrays. The order depends on the corresponding #OrderedAttributes
   * instance.
   */
  Array<const void *> array;

  AttributeFallbacksArray(int size) : array(size, nullptr) {}
};

struct PointCloudRealizeInfo {
  const PointCloud *pointcloud = nullptr;
  /** Matches the order stored in #AllPointCloudsInfo.attributes. */
  Array<std::optional<GVArraySpan>> attributes;
  /** Id attribute on the point cloud. If there are no ids, this #Span is empty. */
  Span<float3> positions;
  VArray<float> radii;
  Span<int> stored_ids;
};

struct RealizePointCloudTask {
  /** Starting index in the final realized point cloud. */
  int start_index;
  /** Preprocessed information about the point cloud. */
  const PointCloudRealizeInfo *pointcloud_info;
  /** Transformation that is applied to all positions. */
  float4x4 transform;
  AttributeFallbacksArray attribute_fallbacks;
  /** Only used when the output contains an output attribute. */
  uint32_t id = 0;
};

/** Start indices in the final output mesh. */
struct MeshElementStartIndices {
  int vertex = 0;
  int edge = 0;
  int face = 0;
  int loop = 0;
};

struct MeshRealizeInfo {
  const Mesh *mesh = nullptr;
  Span<float3> positions;
  Span<int2> edges;
  OffsetIndices<int> faces;
  Span<int> corner_verts;
  Span<int> corner_edges;

  /** Maps old material indices to new material indices. */
  Array<int> material_index_map;
  /** Matches the order in #AllMeshesInfo.attributes. */
  Array<std::optional<GVArraySpan>> attributes;
  /** Vertex ids stored on the mesh. If there are no ids, this #Span is empty. */
  Span<int> stored_vertex_ids;
  VArray<int> material_indices;
};

struct RealizeMeshTask {
  MeshElementStartIndices start_indices;
  const MeshRealizeInfo *mesh_info;
  /** Transformation that is applied to all positions. */
  float4x4 transform;
  AttributeFallbacksArray attribute_fallbacks;
  /** Only used when the output contains an output attribute. */
  uint32_t id = 0;
};

struct RealizeCurveInfo {
  const Curves *curves;
  /**
   * Matches the order in #AllCurvesInfo.attributes.
   */
  Array<std::optional<GVArraySpan>> attributes;

  /** ID attribute on the curves. If there are no ids, this #Span is empty. */
  Span<int> stored_ids;

  /**
   * Handle position attributes must be transformed along with positions. Accessing them in
   * advance isn't necessary theoretically, but is done to simplify other code and to avoid
   * some overhead.
   */
  Span<float3> handle_left;
  Span<float3> handle_right;

  /**
   * The radius attribute must be filled with a default of 1.0 if it
   * doesn't exist on some (but not all) of the input curves data-blocks.
   */
  Span<float> radius;

  /**
   * The resolution attribute must be filled with the default value if it does not exist on some
   * curves.
   */
  VArray<int> resolution;

  /**
   * The resolution attribute must be filled with the default value if it does not exist on some
   * curves.
   */
  Span<float> nurbs_weight;
};

/** Start indices in the final output curves data-block. */
struct CurvesElementStartIndices {
  int point = 0;
  int curve = 0;
};

struct RealizeCurveTask {
  CurvesElementStartIndices start_indices;

  const RealizeCurveInfo *curve_info;
  /* Transformation applied to the position of control points and handles. */
  float4x4 transform;
  AttributeFallbacksArray attribute_fallbacks;
  /** Only used when the output contains an output attribute. */
  uint32_t id = 0;
};

struct AllPointCloudsInfo {
  /** Ordering of all attributes that are propagated to the output point cloud generically. */
  OrderedAttributes attributes;
  /** Ordering of the original point clouds that are joined. */
  VectorSet<const PointCloud *> order;
  /** Preprocessed data about every original point cloud. This is ordered by #order. */
  Array<PointCloudRealizeInfo> realize_info;
  bool create_id_attribute = false;
  bool create_radius_attribute = false;
};

struct AllMeshesInfo {
  /** Ordering of all attributes that are propagated to the output mesh generically. */
  OrderedAttributes attributes;
  /** Ordering of the original meshes that are joined. */
  VectorSet<const Mesh *> order;
  /** Preprocessed data about every original mesh. This is ordered by #order. */
  Array<MeshRealizeInfo> realize_info;
  /** Ordered materials on the output mesh. */
  VectorSet<Material *> materials;
  bool create_id_attribute = false;
  bool create_material_index_attribute = false;

  /** True if we know that there are no loose edges in any of the input meshes. */
  bool no_loose_edges_hint = false;
  bool no_loose_verts_hint = false;
};

struct AllCurvesInfo {
  /** Ordering of all attributes that are propagated to the output curve generically. */
  OrderedAttributes attributes;
  /** Ordering of the original curves that are joined. */
  VectorSet<const Curves *> order;
  /** Preprocessed data about every original curve. This is ordered by #order. */
  Array<RealizeCurveInfo> realize_info;
  bool create_id_attribute = false;
  bool create_handle_postion_attributes = false;
  bool create_radius_attribute = false;
  bool create_resolution_attribute = false;
  bool create_nurbs_weight_attribute = false;
};

/** Collects all tasks that need to be executed to realize all instances. */
struct GatherTasks {
  Vector<RealizePointCloudTask> pointcloud_tasks;
  Vector<RealizeMeshTask> mesh_tasks;
  Vector<RealizeCurveTask> curve_tasks;

  /* Volumes only have very simple support currently. Only the first found volume is put into the
   * output. */
  ImplicitSharingPtr<const bke::VolumeComponent> first_volume;
  ImplicitSharingPtr<const bke::GeometryComponentEditData> first_edit_data;
};

/** Current offsets while during the gather operation. */
struct GatherOffsets {
  int pointcloud_offset = 0;
  MeshElementStartIndices mesh_offsets;
  CurvesElementStartIndices curves_offsets;
};

struct GatherTasksInfo {
  /** Static information about all geometries that are joined. */
  const AllPointCloudsInfo &pointclouds;
  const AllMeshesInfo &meshes;
  const AllCurvesInfo &curves;
  bool create_id_attribute_on_any_component = false;

  /**
   * Under some circumstances, temporary arrays need to be allocated during the gather operation.
   * For example, when an instance attribute has to be realized as a different data type. This
   * array owns all the temporary arrays so that they can live until all processing is done.
   * Use #std::unique_ptr to avoid depending on whether #GArray has an inline buffer or not.
   */
  Vector<std::unique_ptr<GArray<>>> &r_temporary_arrays;

  /** All gathered tasks. */
  GatherTasks r_tasks;
  /** Current offsets while gathering tasks. */
  GatherOffsets r_offsets;
};

/**
 * Information about the parent instances in the current context.
 */
struct InstanceContext {
  /** Ordered by #AllPointCloudsInfo.attributes. */
  AttributeFallbacksArray pointclouds;
  /** Ordered by #AllMeshesInfo.attributes. */
  AttributeFallbacksArray meshes;
  /** Ordered by #AllCurvesInfo.attributes. */
  AttributeFallbacksArray curves;
  /** Id mixed from all parent instances. */
  uint32_t id = 0;

  InstanceContext(const GatherTasksInfo &gather_info)
      : pointclouds(gather_info.pointclouds.attributes.size()),
        meshes(gather_info.meshes.attributes.size()),
        curves(gather_info.curves.attributes.size())
  {
  }
};

static void copy_transformed_positions(const Span<float3> src,
                                       const float4x4 &transform,
                                       MutableSpan<float3> dst)
{
  threading::parallel_for(src.index_range(), 1024, [&](const IndexRange range) {
    for (const int i : range) {
      dst[i] = math::transform_point(transform, src[i]);
    }
  });
}

static void threaded_copy(const GSpan src, GMutableSpan dst)
{
  BLI_assert(src.size() == dst.size());
  BLI_assert(src.type() == dst.type());
  threading::parallel_for(IndexRange(src.size()), 1024, [&](const IndexRange range) {
    src.type().copy_construct_n(src.slice(range).data(), dst.slice(range).data(), range.size());
  });
}

static void threaded_fill(const GPointer value, GMutableSpan dst)
{
  BLI_assert(*value.type() == dst.type());
  threading::parallel_for(IndexRange(dst.size()), 1024, [&](const IndexRange range) {
    value.type()->fill_construct_n(value.get(), dst.slice(range).data(), range.size());
  });
}

static void copy_generic_attributes_to_result(
    const Span<std::optional<GVArraySpan>> src_attributes,
    const AttributeFallbacksArray &attribute_fallbacks,
    const OrderedAttributes &ordered_attributes,
    const FunctionRef<IndexRange(eAttrDomain)> &range_fn,
    MutableSpan<GSpanAttributeWriter> dst_attribute_writers)
{
  threading::parallel_for(
      dst_attribute_writers.index_range(), 10, [&](const IndexRange attribute_range) {
        for (const int attribute_index : attribute_range) {
          const eAttrDomain domain = ordered_attributes.kinds[attribute_index].domain;
          const IndexRange element_slice = range_fn(domain);

          GMutableSpan dst_span = dst_attribute_writers[attribute_index].span.slice(element_slice);
          if (src_attributes[attribute_index].has_value()) {
            threaded_copy(*src_attributes[attribute_index], dst_span);
          }
          else {
            const CPPType &cpp_type = dst_span.type();
            const void *fallback = attribute_fallbacks.array[attribute_index] == nullptr ?
                                       cpp_type.default_value() :
                                       attribute_fallbacks.array[attribute_index];
            threaded_fill({cpp_type, fallback}, dst_span);
          }
        }
      });
}

static void create_result_ids(const RealizeInstancesOptions &options,
                              Span<int> stored_ids,
                              const int task_id,
                              MutableSpan<int> dst_ids)
{
  if (options.keep_original_ids) {
    if (stored_ids.is_empty()) {
      dst_ids.fill(0);
    }
    else {
      dst_ids.copy_from(stored_ids);
    }
  }
  else {
    if (stored_ids.is_empty()) {
      threading::parallel_for(dst_ids.index_range(), 1024, [&](const IndexRange range) {
        for (const int i : range) {
          dst_ids[i] = noise::hash(task_id, i);
        }
      });
    }
    else {
      threading::parallel_for(dst_ids.index_range(), 1024, [&](const IndexRange range) {
        for (const int i : range) {
          dst_ids[i] = noise::hash(task_id, stored_ids[i]);
        }
      });
    }
  }
}

/* -------------------------------------------------------------------- */
/** \name Gather Realize Tasks
 * \{ */

/* Forward declaration. */
static void gather_realize_tasks_recursive(GatherTasksInfo &gather_info,
                                           const bke::GeometrySet &geometry_set,
                                           const float4x4 &base_transform,
                                           const InstanceContext &base_instance_context);

/**
 * Checks which of the #ordered_attributes exist on the #instances_component. For each attribute
 * that exists on the instances, a pair is returned that contains the attribute index and the
 * corresponding attribute data.
 */
static Vector<std::pair<int, GSpan>> prepare_attribute_fallbacks(
    GatherTasksInfo &gather_info,
    const Instances &instances,
    const OrderedAttributes &ordered_attributes)
{
  Vector<std::pair<int, GSpan>> attributes_to_override;
  const CustomDataAttributes &attributes = instances.custom_data_attributes();
  attributes.foreach_attribute(
      [&](const AttributeIDRef &attribute_id, const AttributeMetaData &meta_data) {
        const int attribute_index = ordered_attributes.ids.index_of_try(attribute_id);
        if (attribute_index == -1) {
          /* The attribute is not propagated to the final geometry. */
          return true;
        }
        GSpan span = *attributes.get_for_read(attribute_id);
        const eCustomDataType expected_type = ordered_attributes.kinds[attribute_index].data_type;
        if (meta_data.data_type != expected_type) {
          const CPPType &from_type = span.type();
          const CPPType &to_type = *custom_data_type_to_cpp_type(expected_type);
          const bke::DataTypeConversions &conversions = bke::get_implicit_type_conversions();
          if (!conversions.is_convertible(from_type, to_type)) {
            /* Ignore the attribute because it can not be converted to the desired type. */
            return true;
          }
          /* Convert the attribute on the instances component to the expected attribute type. */
          std::unique_ptr<GArray<>> temporary_array = std::make_unique<GArray<>>(
              to_type, instances.instances_num());
          conversions.convert_to_initialized_n(span, temporary_array->as_mutable_span());
          span = temporary_array->as_span();
          gather_info.r_temporary_arrays.append(std::move(temporary_array));
        }
        attributes_to_override.append({attribute_index, span});
        return true;
      },
      ATTR_DOMAIN_INSTANCE);
  return attributes_to_override;
}

/**
 * Calls #fn for every geometry in the given #InstanceReference. Also passes on the transformation
 * that is applied to every instance.
 */
static void foreach_geometry_in_reference(
    const InstanceReference &reference,
    const float4x4 &base_transform,
    const uint32_t id,
    FunctionRef<void(const bke::GeometrySet &geometry_set, const float4x4 &transform, uint32_t id)>
        fn)
{
  switch (reference.type()) {
    case InstanceReference::Type::Object: {
      const Object &object = reference.object();
      const bke::GeometrySet object_geometry_set = object_get_evaluated_geometry_set(object);
      fn(object_geometry_set, base_transform, id);
      break;
    }
    case InstanceReference::Type::Collection: {
      Collection &collection = reference.collection();
      float4x4 offset_matrix = float4x4::identity();
      offset_matrix.location() -= collection.instance_offset;
      int index = 0;
      FOREACH_COLLECTION_OBJECT_RECURSIVE_BEGIN (&collection, object) {
        const bke::GeometrySet object_geometry_set = object_get_evaluated_geometry_set(*object);
        const float4x4 matrix = base_transform * offset_matrix *
                                float4x4_view(object->object_to_world);
        const int sub_id = noise::hash(id, index);
        fn(object_geometry_set, matrix, sub_id);
        index++;
      }
      FOREACH_COLLECTION_OBJECT_RECURSIVE_END;
      break;
    }
    case InstanceReference::Type::GeometrySet: {
      const bke::GeometrySet &instance_geometry_set = reference.geometry_set();
      fn(instance_geometry_set, base_transform, id);
      break;
    }
    case InstanceReference::Type::None: {
      break;
    }
  }
}

static void gather_realize_tasks_for_instances(GatherTasksInfo &gather_info,
                                               const Instances &instances,
                                               const float4x4 &base_transform,
                                               const InstanceContext &base_instance_context)
{
  const Span<InstanceReference> references = instances.references();
  const Span<int> handles = instances.reference_handles();
  const Span<float4x4> transforms = instances.transforms();

  Span<int> stored_instance_ids;
  if (gather_info.create_id_attribute_on_any_component) {
    std::optional<GSpan> ids = instances.custom_data_attributes().get_for_read("id");
    if (ids.has_value()) {
      stored_instance_ids = ids->typed<int>();
    }
  }

  /* Prepare attribute fallbacks. */
  InstanceContext instance_context = base_instance_context;
  Vector<std::pair<int, GSpan>> pointcloud_attributes_to_override = prepare_attribute_fallbacks(
      gather_info, instances, gather_info.pointclouds.attributes);
  Vector<std::pair<int, GSpan>> mesh_attributes_to_override = prepare_attribute_fallbacks(
      gather_info, instances, gather_info.meshes.attributes);
  Vector<std::pair<int, GSpan>> curve_attributes_to_override = prepare_attribute_fallbacks(
      gather_info, instances, gather_info.curves.attributes);

  for (const int i : transforms.index_range()) {
    const int handle = handles[i];
    const float4x4 &transform = transforms[i];
    const InstanceReference &reference = references[handle];
    const float4x4 new_base_transform = base_transform * transform;

    /* Update attribute fallbacks for the current instance. */
    for (const std::pair<int, GSpan> &pair : pointcloud_attributes_to_override) {
      instance_context.pointclouds.array[pair.first] = pair.second[i];
    }
    for (const std::pair<int, GSpan> &pair : mesh_attributes_to_override) {
      instance_context.meshes.array[pair.first] = pair.second[i];
    }
    for (const std::pair<int, GSpan> &pair : curve_attributes_to_override) {
      instance_context.curves.array[pair.first] = pair.second[i];
    }

    uint32_t local_instance_id = 0;
    if (gather_info.create_id_attribute_on_any_component) {
      if (stored_instance_ids.is_empty()) {
        local_instance_id = uint32_t(i);
      }
      else {
        local_instance_id = uint32_t(stored_instance_ids[i]);
      }
    }
    const uint32_t instance_id = noise::hash(base_instance_context.id, local_instance_id);

    /* Add realize tasks for all referenced geometry sets recursively. */
    foreach_geometry_in_reference(reference,
                                  new_base_transform,
                                  instance_id,
                                  [&](const bke::GeometrySet &instance_geometry_set,
                                      const float4x4 &transform,
                                      const uint32_t id) {
                                    instance_context.id = id;
                                    gather_realize_tasks_recursive(gather_info,
                                                                   instance_geometry_set,
                                                                   transform,
                                                                   instance_context);
                                  });
  }
}

/**
 * Gather tasks for all geometries in the #geometry_set.
 */
static void gather_realize_tasks_recursive(GatherTasksInfo &gather_info,
                                           const bke::GeometrySet &geometry_set,
                                           const float4x4 &base_transform,
                                           const InstanceContext &base_instance_context)
{
  for (const bke::GeometryComponent *component : geometry_set.get_components_for_read()) {
    const bke::GeometryComponent::Type type = component->type();
    switch (type) {
      case bke::GeometryComponent::Type::Mesh: {
        const bke::MeshComponent &mesh_component = *static_cast<const bke::MeshComponent *>(
            component);
        const Mesh *mesh = mesh_component.get_for_read();
        if (mesh != nullptr && mesh->totvert > 0) {
          const int mesh_index = gather_info.meshes.order.index_of(mesh);
          const MeshRealizeInfo &mesh_info = gather_info.meshes.realize_info[mesh_index];
          gather_info.r_tasks.mesh_tasks.append({gather_info.r_offsets.mesh_offsets,
                                                 &mesh_info,
                                                 base_transform,
                                                 base_instance_context.meshes,
                                                 base_instance_context.id});
          gather_info.r_offsets.mesh_offsets.vertex += mesh->totvert;
          gather_info.r_offsets.mesh_offsets.edge += mesh->totedge;
          gather_info.r_offsets.mesh_offsets.loop += mesh->totloop;
          gather_info.r_offsets.mesh_offsets.face += mesh->faces_num;
        }
        break;
      }
      case bke::GeometryComponent::Type::PointCloud: {
        const auto &pointcloud_component = *static_cast<const bke::PointCloudComponent *>(
            component);
        const PointCloud *pointcloud = pointcloud_component.get_for_read();
        if (pointcloud != nullptr && pointcloud->totpoint > 0) {
          const int pointcloud_index = gather_info.pointclouds.order.index_of(pointcloud);
          const PointCloudRealizeInfo &pointcloud_info =
              gather_info.pointclouds.realize_info[pointcloud_index];
          gather_info.r_tasks.pointcloud_tasks.append({gather_info.r_offsets.pointcloud_offset,
                                                       &pointcloud_info,
                                                       base_transform,
                                                       base_instance_context.pointclouds,
                                                       base_instance_context.id});
          gather_info.r_offsets.pointcloud_offset += pointcloud->totpoint;
        }
        break;
      }
      case bke::GeometryComponent::Type::Curve: {
        const auto &curve_component = *static_cast<const bke::CurveComponent *>(component);
        const Curves *curves = curve_component.get_for_read();
        if (curves != nullptr && curves->geometry.curve_num > 0) {
          const int curve_index = gather_info.curves.order.index_of(curves);
          const RealizeCurveInfo &curve_info = gather_info.curves.realize_info[curve_index];
          gather_info.r_tasks.curve_tasks.append({gather_info.r_offsets.curves_offsets,
                                                  &curve_info,
                                                  base_transform,
                                                  base_instance_context.curves,
                                                  base_instance_context.id});
          gather_info.r_offsets.curves_offsets.point += curves->geometry.point_num;
          gather_info.r_offsets.curves_offsets.curve += curves->geometry.curve_num;
        }
        break;
      }
      case bke::GeometryComponent::Type::Instance: {
        const auto &instances_component = *static_cast<const bke::InstancesComponent *>(component);
        const Instances *instances = instances_component.get_for_read();
        if (instances != nullptr && instances->instances_num() > 0) {
          gather_realize_tasks_for_instances(
              gather_info, *instances, base_transform, base_instance_context);
        }
        break;
      }
      case bke::GeometryComponent::Type::Volume: {
        const auto *volume_component = static_cast<const bke::VolumeComponent *>(component);
        if (!gather_info.r_tasks.first_volume) {
          volume_component->add_user();
          gather_info.r_tasks.first_volume = volume_component;
        }
        break;
      }
      case bke::GeometryComponent::Type::Edit: {
        const auto *edit_component = static_cast<const bke::GeometryComponentEditData *>(
            component);
        if (!gather_info.r_tasks.first_edit_data) {
          edit_component->add_user();
          gather_info.r_tasks.first_edit_data = edit_component;
        }
        break;
      }
    }
  }
}

/** \} */

/* -------------------------------------------------------------------- */
/** \name Point Cloud
 * \{ */

static OrderedAttributes gather_generic_pointcloud_attributes_to_propagate(
    const bke::GeometrySet &in_geometry_set,
    const RealizeInstancesOptions &options,
    bool &r_create_radii,
    bool &r_create_id)
{
  Vector<bke::GeometryComponent::Type> src_component_types;
  src_component_types.append(bke::GeometryComponent::Type::PointCloud);
  if (options.realize_instance_attributes) {
    src_component_types.append(bke::GeometryComponent::Type::Instance);
  }

  Map<AttributeIDRef, AttributeKind> attributes_to_propagate;
  in_geometry_set.gather_attributes_for_propagation(src_component_types,
                                                    bke::GeometryComponent::Type::PointCloud,
                                                    true,
                                                    options.propagation_info,
                                                    attributes_to_propagate);
  attributes_to_propagate.remove("position");
  r_create_id = attributes_to_propagate.pop_try("id").has_value();
  r_create_radii = attributes_to_propagate.pop_try("radius").has_value();
  OrderedAttributes ordered_attributes;
  for (const auto item : attributes_to_propagate.items()) {
    ordered_attributes.ids.add_new(item.key);
    ordered_attributes.kinds.append(item.value);
  }
  return ordered_attributes;
}

static void gather_pointclouds_to_realize(const bke::GeometrySet &geometry_set,
                                          VectorSet<const PointCloud *> &r_pointclouds)
{
  if (const PointCloud *pointcloud = geometry_set.get_pointcloud_for_read()) {
    if (pointcloud->totpoint > 0) {
      r_pointclouds.add(pointcloud);
    }
  }
  if (const Instances *instances = geometry_set.get_instances_for_read()) {
    instances->foreach_referenced_geometry([&](const bke::GeometrySet &instance_geometry_set) {
      gather_pointclouds_to_realize(instance_geometry_set, r_pointclouds);
    });
  }
}

static AllPointCloudsInfo preprocess_pointclouds(const bke::GeometrySet &geometry_set,
                                                 const RealizeInstancesOptions &options)
{
  AllPointCloudsInfo info;
  info.attributes = gather_generic_pointcloud_attributes_to_propagate(
      geometry_set, options, info.create_radius_attribute, info.create_id_attribute);

  gather_pointclouds_to_realize(geometry_set, info.order);
  info.realize_info.reinitialize(info.order.size());
  for (const int pointcloud_index : info.realize_info.index_range()) {
    PointCloudRealizeInfo &pointcloud_info = info.realize_info[pointcloud_index];
    const PointCloud *pointcloud = info.order[pointcloud_index];
    pointcloud_info.pointcloud = pointcloud;

    /* Access attributes. */
    bke::AttributeAccessor attributes = pointcloud->attributes();
    pointcloud_info.attributes.reinitialize(info.attributes.size());
    for (const int attribute_index : info.attributes.index_range()) {
      const AttributeIDRef &attribute_id = info.attributes.ids[attribute_index];
      const eCustomDataType data_type = info.attributes.kinds[attribute_index].data_type;
      const eAttrDomain domain = info.attributes.kinds[attribute_index].domain;
      if (attributes.contains(attribute_id)) {
        GVArray attribute = *attributes.lookup_or_default(attribute_id, domain, data_type);
        pointcloud_info.attributes[attribute_index].emplace(std::move(attribute));
      }
    }
    if (info.create_id_attribute) {
      bke::GAttributeReader ids_attribute = attributes.lookup("id");
      if (ids_attribute) {
        pointcloud_info.stored_ids = ids_attribute.varray.get_internal_span().typed<int>();
      }
    }
    if (info.create_radius_attribute) {
      pointcloud_info.radii = *attributes.lookup_or_default("radius", ATTR_DOMAIN_POINT, 0.01f);
    }
    const VArray<float3> position_attribute = *attributes.lookup_or_default<float3>(
        "position", ATTR_DOMAIN_POINT, float3(0));
    pointcloud_info.positions = position_attribute.get_internal_span();
  }
  return info;
}

static void execute_realize_pointcloud_task(
    const RealizeInstancesOptions &options,
    const RealizePointCloudTask &task,
    const OrderedAttributes &ordered_attributes,
    MutableSpan<GSpanAttributeWriter> dst_attribute_writers,
    MutableSpan<float> all_dst_radii,
    MutableSpan<int> all_dst_ids,
    MutableSpan<float3> all_dst_positions)
{
  const PointCloudRealizeInfo &pointcloud_info = *task.pointcloud_info;
  const PointCloud &pointcloud = *pointcloud_info.pointcloud;
  const IndexRange point_slice{task.start_index, pointcloud.totpoint};

  copy_transformed_positions(
      pointcloud_info.positions, task.transform, all_dst_positions.slice(point_slice));

  /* Create point ids. */
  if (!all_dst_ids.is_empty()) {
    create_result_ids(
        options, pointcloud_info.stored_ids, task.id, all_dst_ids.slice(point_slice));
  }
  if (!all_dst_radii.is_empty()) {
    pointcloud_info.radii.materialize(all_dst_radii.slice(point_slice));
  }

  copy_generic_attributes_to_result(
      pointcloud_info.attributes,
      task.attribute_fallbacks,
      ordered_attributes,
      [&](const eAttrDomain domain) {
        BLI_assert(domain == ATTR_DOMAIN_POINT);
        UNUSED_VARS_NDEBUG(domain);
        return point_slice;
      },
      dst_attribute_writers);
}

static void execute_realize_pointcloud_tasks(const RealizeInstancesOptions &options,
                                             const AllPointCloudsInfo &all_pointclouds_info,
                                             const Span<RealizePointCloudTask> tasks,
                                             const OrderedAttributes &ordered_attributes,
                                             bke::GeometrySet &r_realized_geometry)
{
  if (tasks.is_empty()) {
    return;
  }

  const RealizePointCloudTask &last_task = tasks.last();
  const PointCloud &last_pointcloud = *last_task.pointcloud_info->pointcloud;
  const int tot_points = last_task.start_index + last_pointcloud.totpoint;

  /* Allocate new point cloud. */
  PointCloud *dst_pointcloud = BKE_pointcloud_new_nomain(tot_points);
  r_realized_geometry.replace_pointcloud(dst_pointcloud);
  bke::MutableAttributeAccessor dst_attributes = dst_pointcloud->attributes_for_write();

  const RealizePointCloudTask &first_task = tasks.first();
  const PointCloud &first_pointcloud = *first_task.pointcloud_info->pointcloud;
  dst_pointcloud->mat = static_cast<Material **>(MEM_dupallocN(first_pointcloud.mat));
  dst_pointcloud->totcol = first_pointcloud.totcol;

  SpanAttributeWriter<float3> positions = dst_attributes.lookup_or_add_for_write_only_span<float3>(
      "position", ATTR_DOMAIN_POINT);

  /* Prepare id attribute. */
  SpanAttributeWriter<int> point_ids;
  if (all_pointclouds_info.create_id_attribute) {
    point_ids = dst_attributes.lookup_or_add_for_write_only_span<int>("id", ATTR_DOMAIN_POINT);
  }
  SpanAttributeWriter<float> point_radii;
  if (all_pointclouds_info.create_radius_attribute) {
    point_radii = dst_attributes.lookup_or_add_for_write_only_span<float>("radius",
                                                                          ATTR_DOMAIN_POINT);
  }

  /* Prepare generic output attributes. */
  Vector<GSpanAttributeWriter> dst_attribute_writers;
  for (const int attribute_index : ordered_attributes.index_range()) {
    const AttributeIDRef &attribute_id = ordered_attributes.ids[attribute_index];
    const eCustomDataType data_type = ordered_attributes.kinds[attribute_index].data_type;
    dst_attribute_writers.append(dst_attributes.lookup_or_add_for_write_only_span(
        attribute_id, ATTR_DOMAIN_POINT, data_type));
  }

  /* Actually execute all tasks. */
  threading::parallel_for(tasks.index_range(), 100, [&](const IndexRange task_range) {
    for (const int task_index : task_range) {
      const RealizePointCloudTask &task = tasks[task_index];
      execute_realize_pointcloud_task(options,
                                      task,
                                      ordered_attributes,
                                      dst_attribute_writers,
                                      point_radii.span,
                                      point_ids.span,
                                      positions.span);
    }
  });

  /* Tag modified attributes. */
  for (GSpanAttributeWriter &dst_attribute : dst_attribute_writers) {
    dst_attribute.finish();
  }
  positions.finish();
  point_radii.finish();
  point_ids.finish();
}

/** \} */

/* -------------------------------------------------------------------- */
/** \name Mesh
 * \{ */

static OrderedAttributes gather_generic_mesh_attributes_to_propagate(
    const bke::GeometrySet &in_geometry_set,
    const RealizeInstancesOptions &options,
    bool &r_create_id,
    bool &r_create_material_index)
{
  Vector<bke::GeometryComponent::Type> src_component_types;
  src_component_types.append(bke::GeometryComponent::Type::Mesh);
  if (options.realize_instance_attributes) {
    src_component_types.append(bke::GeometryComponent::Type::Instance);
  }

  Map<AttributeIDRef, AttributeKind> attributes_to_propagate;
  in_geometry_set.gather_attributes_for_propagation(src_component_types,
                                                    bke::GeometryComponent::Type::Mesh,
                                                    true,
                                                    options.propagation_info,
                                                    attributes_to_propagate);
  attributes_to_propagate.remove("position");
  attributes_to_propagate.remove(".edge_verts");
  attributes_to_propagate.remove(".corner_vert");
  attributes_to_propagate.remove(".corner_edge");
  r_create_id = attributes_to_propagate.pop_try("id").has_value();
  r_create_material_index = attributes_to_propagate.pop_try("material_index").has_value();
  OrderedAttributes ordered_attributes;
  for (const auto item : attributes_to_propagate.items()) {
    ordered_attributes.ids.add_new(item.key);
    ordered_attributes.kinds.append(item.value);
  }
  return ordered_attributes;
}

static void gather_meshes_to_realize(const bke::GeometrySet &geometry_set,
                                     VectorSet<const Mesh *> &r_meshes)
{
  if (const Mesh *mesh = geometry_set.get_mesh_for_read()) {
    if (mesh->totvert > 0) {
      r_meshes.add(mesh);
    }
  }
  if (const Instances *instances = geometry_set.get_instances_for_read()) {
    instances->foreach_referenced_geometry([&](const bke::GeometrySet &instance_geometry_set) {
      gather_meshes_to_realize(instance_geometry_set, r_meshes);
    });
  }
}

static AllMeshesInfo preprocess_meshes(const bke::GeometrySet &geometry_set,
                                       const RealizeInstancesOptions &options)
{
  AllMeshesInfo info;
  info.attributes = gather_generic_mesh_attributes_to_propagate(
      geometry_set, options, info.create_id_attribute, info.create_material_index_attribute);

  gather_meshes_to_realize(geometry_set, info.order);
  for (const Mesh *mesh : info.order) {
    if (mesh->totcol == 0) {
      /* Add an empty material slot for the default material. */
      info.materials.add(nullptr);
    }
    else {
      for (const int slot_index : IndexRange(mesh->totcol)) {
        Material *material = mesh->mat[slot_index];
        info.materials.add(material);
      }
    }
  }
  info.create_material_index_attribute |= info.materials.size() > 1;
  info.realize_info.reinitialize(info.order.size());
  for (const int mesh_index : info.realize_info.index_range()) {
    MeshRealizeInfo &mesh_info = info.realize_info[mesh_index];
    const Mesh *mesh = info.order[mesh_index];
    mesh_info.mesh = mesh;
    mesh_info.positions = mesh->vert_positions();
    mesh_info.edges = mesh->edges();
    mesh_info.faces = mesh->faces();
    mesh_info.corner_verts = mesh->corner_verts();
    mesh_info.corner_edges = mesh->corner_edges();

    /* Create material index mapping. */
    mesh_info.material_index_map.reinitialize(std::max<int>(mesh->totcol, 1));
    if (mesh->totcol == 0) {
      mesh_info.material_index_map.first() = info.materials.index_of(nullptr);
    }
    else {
      for (const int old_slot_index : IndexRange(mesh->totcol)) {
        Material *material = mesh->mat[old_slot_index];
        const int new_slot_index = info.materials.index_of(material);
        mesh_info.material_index_map[old_slot_index] = new_slot_index;
      }
    }

    /* Access attributes. */
    bke::AttributeAccessor attributes = mesh->attributes();
    mesh_info.attributes.reinitialize(info.attributes.size());
    for (const int attribute_index : info.attributes.index_range()) {
      const AttributeIDRef &attribute_id = info.attributes.ids[attribute_index];
      const eCustomDataType data_type = info.attributes.kinds[attribute_index].data_type;
      const eAttrDomain domain = info.attributes.kinds[attribute_index].domain;
      if (attributes.contains(attribute_id)) {
        GVArray attribute = *attributes.lookup_or_default(attribute_id, domain, data_type);
        mesh_info.attributes[attribute_index].emplace(std::move(attribute));
      }
    }
    if (info.create_id_attribute) {
      bke::GAttributeReader ids_attribute = attributes.lookup("id");
      if (ids_attribute) {
        mesh_info.stored_vertex_ids = ids_attribute.varray.get_internal_span().typed<int>();
      }
    }
    mesh_info.material_indices = *attributes.lookup_or_default<int>(
        "material_index", ATTR_DOMAIN_FACE, 0);
  }

  info.no_loose_edges_hint = std::all_of(
      info.order.begin(), info.order.end(), [](const Mesh *mesh) {
        return mesh->runtime->loose_edges_cache.is_cached() && mesh->loose_edges().count == 0;
      });
  info.no_loose_verts_hint = std::all_of(
      info.order.begin(), info.order.end(), [](const Mesh *mesh) {
        return mesh->runtime->loose_verts_cache.is_cached() && mesh->loose_verts().count == 0;
      });

  return info;
}

static void execute_realize_mesh_task(const RealizeInstancesOptions &options,
                                      const RealizeMeshTask &task,
                                      const OrderedAttributes &ordered_attributes,
                                      MutableSpan<GSpanAttributeWriter> dst_attribute_writers,
                                      MutableSpan<float3> all_dst_positions,
                                      MutableSpan<int2> all_dst_edges,
                                      MutableSpan<int> all_dst_face_offsets,
                                      MutableSpan<int> all_dst_corner_verts,
                                      MutableSpan<int> all_dst_corner_edges,
                                      MutableSpan<int> all_dst_vertex_ids,
                                      MutableSpan<int> all_dst_material_indices)
{
  const MeshRealizeInfo &mesh_info = *task.mesh_info;
  const Mesh &mesh = *mesh_info.mesh;

  const Span<float3> src_positions = mesh_info.positions;
  const Span<int2> src_edges = mesh_info.edges;
  const OffsetIndices src_faces = mesh_info.faces;
  const Span<int> src_corner_verts = mesh_info.corner_verts;
  const Span<int> src_corner_edges = mesh_info.corner_edges;

  const IndexRange dst_vert_range(task.start_indices.vertex, src_positions.size());
  const IndexRange dst_edge_range(task.start_indices.edge, src_edges.size());
  const IndexRange dst_face_range(task.start_indices.face, src_faces.size());
  const IndexRange dst_loop_range(task.start_indices.loop, src_corner_verts.size());

  MutableSpan<float3> dst_positions = all_dst_positions.slice(dst_vert_range);
  MutableSpan<int2> dst_edges = all_dst_edges.slice(dst_edge_range);
  MutableSpan<int> dst_face_offsets = all_dst_face_offsets.slice(dst_face_range);
  MutableSpan<int> dst_corner_verts = all_dst_corner_verts.slice(dst_loop_range);
  MutableSpan<int> dst_corner_edges = all_dst_corner_edges.slice(dst_loop_range);

  threading::parallel_for(src_positions.index_range(), 1024, [&](const IndexRange vert_range) {
    for (const int i : vert_range) {
      dst_positions[i] = math::transform_point(task.transform, src_positions[i]);
    }
  });
  threading::parallel_for(src_edges.index_range(), 1024, [&](const IndexRange edge_range) {
    for (const int i : edge_range) {
      dst_edges[i] = src_edges[i] + task.start_indices.vertex;
    }
  });
  threading::parallel_for(src_corner_verts.index_range(), 1024, [&](const IndexRange loop_range) {
    for (const int i : loop_range) {
      dst_corner_verts[i] = src_corner_verts[i] + task.start_indices.vertex;
    }
  });
  threading::parallel_for(src_corner_edges.index_range(), 1024, [&](const IndexRange loop_range) {
    for (const int i : loop_range) {
      dst_corner_edges[i] = src_corner_edges[i] + task.start_indices.edge;
    }
  });
  threading::parallel_for(src_faces.index_range(), 1024, [&](const IndexRange face_range) {
    for (const int i : face_range) {
      dst_face_offsets[i] = src_faces[i].start() + task.start_indices.loop;
    }
  });
  if (!all_dst_material_indices.is_empty()) {
    const Span<int> material_index_map = mesh_info.material_index_map;
    MutableSpan<int> dst_material_indices = all_dst_material_indices.slice(dst_face_range);
    if (mesh.totcol == 0) {
      /* The material index map contains the index of the null material in the result. */
      dst_material_indices.fill(material_index_map.first());
    }
    else {
      if (mesh_info.material_indices.is_single()) {
        const int src_index = mesh_info.material_indices.get_internal_single();
        const bool valid = IndexRange(mesh.totcol).contains(src_index);
        dst_material_indices.fill(valid ? material_index_map[src_index] : 0);
      }
      else {
        VArraySpan<int> indices_span(mesh_info.material_indices);
        threading::parallel_for(src_faces.index_range(), 1024, [&](const IndexRange face_range) {
          for (const int i : face_range) {
            const int src_index = indices_span[i];
            const bool valid = IndexRange(mesh.totcol).contains(src_index);
            dst_material_indices[i] = valid ? material_index_map[src_index] : 0;
          }
        });
      }
    }
  }

  if (!all_dst_vertex_ids.is_empty()) {
    create_result_ids(options,
                      mesh_info.stored_vertex_ids,
                      task.id,
                      all_dst_vertex_ids.slice(task.start_indices.vertex, mesh.totvert));
  }

  copy_generic_attributes_to_result(
      mesh_info.attributes,
      task.attribute_fallbacks,
      ordered_attributes,
      [&](const eAttrDomain domain) {
        switch (domain) {
          case ATTR_DOMAIN_POINT:
            return dst_vert_range;
          case ATTR_DOMAIN_EDGE:
            return dst_edge_range;
          case ATTR_DOMAIN_FACE:
            return dst_face_range;
          case ATTR_DOMAIN_CORNER:
            return dst_loop_range;
          default:
            BLI_assert_unreachable();
            return IndexRange();
        }
      },
      dst_attribute_writers);
}

static void execute_realize_mesh_tasks(const RealizeInstancesOptions &options,
                                       const AllMeshesInfo &all_meshes_info,
                                       const Span<RealizeMeshTask> tasks,
                                       const OrderedAttributes &ordered_attributes,
                                       const VectorSet<Material *> &ordered_materials,
                                       bke::GeometrySet &r_realized_geometry)
{
  if (tasks.is_empty()) {
    return;
  }

  const RealizeMeshTask &last_task = tasks.last();
  const Mesh &last_mesh = *last_task.mesh_info->mesh;
  const int tot_vertices = last_task.start_indices.vertex + last_mesh.totvert;
  const int tot_edges = last_task.start_indices.edge + last_mesh.totedge;
  const int tot_loops = last_task.start_indices.loop + last_mesh.totloop;
  const int tot_face = last_task.start_indices.face + last_mesh.faces_num;

<<<<<<< HEAD
  Mesh *dst_mesh = BKE_mesh_new_nomain(tot_vertices, tot_edges, tot_face, tot_loops);
  bke::MeshComponent &dst_component =
      r_realized_geometry.get_component_for_write<bke::MeshComponent>();
  dst_component.replace(dst_mesh);
=======
  Mesh *dst_mesh = BKE_mesh_new_nomain(tot_vertices, tot_edges, tot_poly, tot_loops);
  r_realized_geometry.replace_mesh(dst_mesh);
>>>>>>> 5c469475
  bke::MutableAttributeAccessor dst_attributes = dst_mesh->attributes_for_write();
  MutableSpan<float3> dst_positions = dst_mesh->vert_positions_for_write();
  MutableSpan<int2> dst_edges = dst_mesh->edges_for_write();
  MutableSpan<int> dst_face_offsets = dst_mesh->face_offsets_for_write();
  MutableSpan<int> dst_corner_verts = dst_mesh->corner_verts_for_write();
  MutableSpan<int> dst_corner_edges = dst_mesh->corner_edges_for_write();

  /* Copy settings from the first input geometry set with a mesh. */
  const RealizeMeshTask &first_task = tasks.first();
  const Mesh &first_mesh = *first_task.mesh_info->mesh;
  BKE_mesh_copy_parameters_for_eval(dst_mesh, &first_mesh);
  /* The above line also copies vertex group names. We don't want that here because the new
   * attributes are added explicitly below. */
  BLI_freelistN(&dst_mesh->vertex_group_names);

  /* Add materials. */
  for (const int i : IndexRange(ordered_materials.size())) {
    Material *material = ordered_materials[i];
    BKE_id_material_eval_assign(&dst_mesh->id, i + 1, material);
  }

  /* Prepare id attribute. */
  SpanAttributeWriter<int> vertex_ids;
  if (all_meshes_info.create_id_attribute) {
    vertex_ids = dst_attributes.lookup_or_add_for_write_only_span<int>("id", ATTR_DOMAIN_POINT);
  }
  /* Prepare material indices. */
  SpanAttributeWriter<int> material_indices;
  if (all_meshes_info.create_material_index_attribute) {
    material_indices = dst_attributes.lookup_or_add_for_write_only_span<int>("material_index",
                                                                             ATTR_DOMAIN_FACE);
  }

  /* Prepare generic output attributes. */
  Vector<GSpanAttributeWriter> dst_attribute_writers;
  for (const int attribute_index : ordered_attributes.index_range()) {
    const AttributeIDRef &attribute_id = ordered_attributes.ids[attribute_index];
    const eAttrDomain domain = ordered_attributes.kinds[attribute_index].domain;
    const eCustomDataType data_type = ordered_attributes.kinds[attribute_index].data_type;
    dst_attribute_writers.append(
        dst_attributes.lookup_or_add_for_write_only_span(attribute_id, domain, data_type));
  }

  /* Actually execute all tasks. */
  threading::parallel_for(tasks.index_range(), 100, [&](const IndexRange task_range) {
    for (const int task_index : task_range) {
      const RealizeMeshTask &task = tasks[task_index];
      execute_realize_mesh_task(options,
                                task,
                                ordered_attributes,
                                dst_attribute_writers,
                                dst_positions,
                                dst_edges,
                                dst_face_offsets,
                                dst_corner_verts,
                                dst_corner_edges,
                                vertex_ids.span,
                                material_indices.span);
    }
  });

  /* Tag modified attributes. */
  for (GSpanAttributeWriter &dst_attribute : dst_attribute_writers) {
    dst_attribute.finish();
  }
  vertex_ids.finish();
  material_indices.finish();

  if (all_meshes_info.no_loose_edges_hint) {
    dst_mesh->tag_loose_edges_none();
  }
  if (all_meshes_info.no_loose_verts_hint) {
    dst_mesh->tag_loose_verts_none();
  }
}

/** \} */

/* -------------------------------------------------------------------- */
/** \name Curves
 * \{ */

static OrderedAttributes gather_generic_curve_attributes_to_propagate(
    const bke::GeometrySet &in_geometry_set,
    const RealizeInstancesOptions &options,
    bool &r_create_id)
{
  Vector<bke::GeometryComponent::Type> src_component_types;
  src_component_types.append(bke::GeometryComponent::Type::Curve);
  if (options.realize_instance_attributes) {
    src_component_types.append(bke::GeometryComponent::Type::Instance);
  }

  Map<AttributeIDRef, AttributeKind> attributes_to_propagate;
  in_geometry_set.gather_attributes_for_propagation(src_component_types,
                                                    bke::GeometryComponent::Type::Curve,
                                                    true,
                                                    options.propagation_info,
                                                    attributes_to_propagate);
  attributes_to_propagate.remove("position");
  attributes_to_propagate.remove("radius");
  attributes_to_propagate.remove("nurbs_weight");
  attributes_to_propagate.remove("resolution");
  attributes_to_propagate.remove("handle_right");
  attributes_to_propagate.remove("handle_left");
  r_create_id = attributes_to_propagate.pop_try("id").has_value();
  OrderedAttributes ordered_attributes;
  for (const auto item : attributes_to_propagate.items()) {
    ordered_attributes.ids.add_new(item.key);
    ordered_attributes.kinds.append(item.value);
  }
  return ordered_attributes;
}

static void gather_curves_to_realize(const bke::GeometrySet &geometry_set,
                                     VectorSet<const Curves *> &r_curves)
{
  if (const Curves *curves = geometry_set.get_curves_for_read()) {
    if (curves->geometry.curve_num != 0) {
      r_curves.add(curves);
    }
  }
  if (const Instances *instances = geometry_set.get_instances_for_read()) {
    instances->foreach_referenced_geometry([&](const bke::GeometrySet &instance_geometry_set) {
      gather_curves_to_realize(instance_geometry_set, r_curves);
    });
  }
}

static AllCurvesInfo preprocess_curves(const bke::GeometrySet &geometry_set,
                                       const RealizeInstancesOptions &options)
{
  AllCurvesInfo info;
  info.attributes = gather_generic_curve_attributes_to_propagate(
      geometry_set, options, info.create_id_attribute);

  gather_curves_to_realize(geometry_set, info.order);
  info.realize_info.reinitialize(info.order.size());
  for (const int curve_index : info.realize_info.index_range()) {
    RealizeCurveInfo &curve_info = info.realize_info[curve_index];
    const Curves *curves_id = info.order[curve_index];
    const bke::CurvesGeometry &curves = curves_id->geometry.wrap();
    curve_info.curves = curves_id;

    /* Access attributes. */
    bke::AttributeAccessor attributes = curves.attributes();
    curve_info.attributes.reinitialize(info.attributes.size());
    for (const int attribute_index : info.attributes.index_range()) {
      const eAttrDomain domain = info.attributes.kinds[attribute_index].domain;
      const AttributeIDRef &attribute_id = info.attributes.ids[attribute_index];
      const eCustomDataType data_type = info.attributes.kinds[attribute_index].data_type;
      if (attributes.contains(attribute_id)) {
        GVArray attribute = *attributes.lookup_or_default(attribute_id, domain, data_type);
        curve_info.attributes[attribute_index].emplace(std::move(attribute));
      }
    }
    if (info.create_id_attribute) {
      bke::GAttributeReader id_attribute = attributes.lookup("id");
      if (id_attribute) {
        curve_info.stored_ids = id_attribute.varray.get_internal_span().typed<int>();
      }
    }

    if (attributes.contains("radius")) {
      curve_info.radius =
          attributes.lookup<float>("radius", ATTR_DOMAIN_POINT).varray.get_internal_span();
      info.create_radius_attribute = true;
    }
    if (attributes.contains("nurbs_weight")) {
      curve_info.nurbs_weight =
          attributes.lookup<float>("nurbs_weight", ATTR_DOMAIN_POINT).varray.get_internal_span();
      info.create_nurbs_weight_attribute = true;
    }
    curve_info.resolution = curves.resolution();
    if (attributes.contains("resolution")) {
      info.create_resolution_attribute = true;
    }
    if (attributes.contains("handle_right")) {
      curve_info.handle_left =
          attributes.lookup<float3>("handle_left", ATTR_DOMAIN_POINT).varray.get_internal_span();
      curve_info.handle_right =
          attributes.lookup<float3>("handle_right", ATTR_DOMAIN_POINT).varray.get_internal_span();
      info.create_handle_postion_attributes = true;
    }
  }
  return info;
}

static void execute_realize_curve_task(const RealizeInstancesOptions &options,
                                       const AllCurvesInfo &all_curves_info,
                                       const RealizeCurveTask &task,
                                       const OrderedAttributes &ordered_attributes,
                                       bke::CurvesGeometry &dst_curves,
                                       MutableSpan<GSpanAttributeWriter> dst_attribute_writers,
                                       MutableSpan<int> all_dst_ids,
                                       MutableSpan<float3> all_handle_left,
                                       MutableSpan<float3> all_handle_right,
                                       MutableSpan<float> all_radii,
                                       MutableSpan<float> all_nurbs_weights,
                                       MutableSpan<int> all_resolutions)
{
  const RealizeCurveInfo &curves_info = *task.curve_info;
  const Curves &curves_id = *curves_info.curves;
  const bke::CurvesGeometry &curves = curves_id.geometry.wrap();

  const IndexRange dst_point_range{task.start_indices.point, curves.points_num()};
  const IndexRange dst_curve_range{task.start_indices.curve, curves.curves_num()};

  copy_transformed_positions(
      curves.positions(), task.transform, dst_curves.positions_for_write().slice(dst_point_range));

  /* Copy and transform handle positions if necessary. */
  if (all_curves_info.create_handle_postion_attributes) {
    if (curves_info.handle_left.is_empty()) {
      all_handle_left.slice(dst_point_range).fill(float3(0));
    }
    else {
      copy_transformed_positions(
          curves_info.handle_left, task.transform, all_handle_left.slice(dst_point_range));
    }
    if (curves_info.handle_right.is_empty()) {
      all_handle_right.slice(dst_point_range).fill(float3(0));
    }
    else {
      copy_transformed_positions(
          curves_info.handle_right, task.transform, all_handle_right.slice(dst_point_range));
    }
  }

  auto copy_point_span_with_default =
      [&](const Span<float> src, MutableSpan<float> all_dst, const float value) {
        if (src.is_empty()) {
          all_dst.slice(dst_point_range).fill(value);
        }
        else {
          all_dst.slice(dst_point_range).copy_from(src);
        }
      };
  if (all_curves_info.create_radius_attribute) {
    copy_point_span_with_default(curves_info.radius, all_radii, 1.0f);
  }
  if (all_curves_info.create_nurbs_weight_attribute) {
    copy_point_span_with_default(curves_info.nurbs_weight, all_nurbs_weights, 1.0f);
  }

  if (all_curves_info.create_resolution_attribute) {
    curves_info.resolution.materialize(all_resolutions.slice(dst_curve_range));
  }

  /* Copy curve offsets. */
  const Span<int> src_offsets = curves.offsets();
  const MutableSpan<int> dst_offsets = dst_curves.offsets_for_write().slice(dst_curve_range);
  threading::parallel_for(curves.curves_range(), 2048, [&](const IndexRange range) {
    for (const int i : range) {
      dst_offsets[i] = task.start_indices.point + src_offsets[i];
    }
  });

  if (!all_dst_ids.is_empty()) {
    create_result_ids(
        options, curves_info.stored_ids, task.id, all_dst_ids.slice(dst_point_range));
  }

  copy_generic_attributes_to_result(
      curves_info.attributes,
      task.attribute_fallbacks,
      ordered_attributes,
      [&](const eAttrDomain domain) {
        switch (domain) {
          case ATTR_DOMAIN_POINT:
            return IndexRange(task.start_indices.point, curves.points_num());
          case ATTR_DOMAIN_CURVE:
            return IndexRange(task.start_indices.curve, curves.curves_num());
          default:
            BLI_assert_unreachable();
            return IndexRange();
        }
      },
      dst_attribute_writers);
}

static void execute_realize_curve_tasks(const RealizeInstancesOptions &options,
                                        const AllCurvesInfo &all_curves_info,
                                        const Span<RealizeCurveTask> tasks,
                                        const OrderedAttributes &ordered_attributes,
                                        bke::GeometrySet &r_realized_geometry)
{
  if (tasks.is_empty()) {
    return;
  }

  const RealizeCurveTask &last_task = tasks.last();
  const Curves &last_curves = *last_task.curve_info->curves;
  const int points_num = last_task.start_indices.point + last_curves.geometry.point_num;
  const int curves_num = last_task.start_indices.curve + last_curves.geometry.curve_num;

  /* Allocate new curves data-block. */
  Curves *dst_curves_id = bke::curves_new_nomain(points_num, curves_num);
  bke::CurvesGeometry &dst_curves = dst_curves_id->geometry.wrap();
  dst_curves.offsets_for_write().last() = points_num;
  r_realized_geometry.replace_curves(dst_curves_id);
  bke::MutableAttributeAccessor dst_attributes = dst_curves.attributes_for_write();

  /* Copy settings from the first input geometry set with curves. */
  const RealizeCurveTask &first_task = tasks.first();
  const Curves &first_curves_id = *first_task.curve_info->curves;
  bke::curves_copy_parameters(first_curves_id, *dst_curves_id);

  /* Prepare id attribute. */
  SpanAttributeWriter<int> point_ids;
  if (all_curves_info.create_id_attribute) {
    point_ids = dst_attributes.lookup_or_add_for_write_only_span<int>("id", ATTR_DOMAIN_POINT);
  }

  /* Prepare generic output attributes. */
  Vector<GSpanAttributeWriter> dst_attribute_writers;
  for (const int attribute_index : ordered_attributes.index_range()) {
    const AttributeIDRef &attribute_id = ordered_attributes.ids[attribute_index];
    const eAttrDomain domain = ordered_attributes.kinds[attribute_index].domain;
    const eCustomDataType data_type = ordered_attributes.kinds[attribute_index].data_type;
    dst_attribute_writers.append(
        dst_attributes.lookup_or_add_for_write_only_span(attribute_id, domain, data_type));
  }

  /* Prepare handle position attributes if necessary. */
  SpanAttributeWriter<float3> handle_left;
  SpanAttributeWriter<float3> handle_right;
  if (all_curves_info.create_handle_postion_attributes) {
    handle_left = dst_attributes.lookup_or_add_for_write_only_span<float3>("handle_left",
                                                                           ATTR_DOMAIN_POINT);
    handle_right = dst_attributes.lookup_or_add_for_write_only_span<float3>("handle_right",
                                                                            ATTR_DOMAIN_POINT);
  }

  SpanAttributeWriter<float> radius;
  if (all_curves_info.create_radius_attribute) {
    radius = dst_attributes.lookup_or_add_for_write_only_span<float>("radius", ATTR_DOMAIN_POINT);
  }
  SpanAttributeWriter<float> nurbs_weight;
  if (all_curves_info.create_nurbs_weight_attribute) {
    nurbs_weight = dst_attributes.lookup_or_add_for_write_only_span<float>("nurbs_weight",
                                                                           ATTR_DOMAIN_POINT);
  }
  SpanAttributeWriter<int> resolution;
  if (all_curves_info.create_resolution_attribute) {
    resolution = dst_attributes.lookup_or_add_for_write_only_span<int>("resolution",
                                                                       ATTR_DOMAIN_CURVE);
  }

  /* Actually execute all tasks. */
  threading::parallel_for(tasks.index_range(), 100, [&](const IndexRange task_range) {
    for (const int task_index : task_range) {
      const RealizeCurveTask &task = tasks[task_index];
      execute_realize_curve_task(options,
                                 all_curves_info,
                                 task,
                                 ordered_attributes,
                                 dst_curves,
                                 dst_attribute_writers,
                                 point_ids.span,
                                 handle_left.span,
                                 handle_right.span,
                                 radius.span,
                                 nurbs_weight.span,
                                 resolution.span);
    }
  });

  /* Type counts have to be updated eagerly. */
  dst_curves.runtime->type_counts.fill(0);
  for (const RealizeCurveTask &task : tasks) {
    for (const int i : IndexRange(CURVE_TYPES_NUM)) {
      dst_curves.runtime->type_counts[i] +=
          task.curve_info->curves->geometry.runtime->type_counts[i];
    }
  }

  /* Tag modified attributes. */
  for (GSpanAttributeWriter &dst_attribute : dst_attribute_writers) {
    dst_attribute.finish();
  }
  point_ids.finish();
  radius.finish();
  resolution.finish();
  nurbs_weight.finish();
  handle_left.finish();
  handle_right.finish();
}

/** \} */

/* -------------------------------------------------------------------- */
/** \name Realize Instances
 * \{ */

static void remove_id_attribute_from_instances(bke::GeometrySet &geometry_set)
{
  geometry_set.modify_geometry_sets([&](bke::GeometrySet &sub_geometry) {
    if (Instances *instances = sub_geometry.get_instances_for_write()) {
      instances->custom_data_attributes().remove("id");
    }
  });
}

bke::GeometrySet realize_instances(bke::GeometrySet geometry_set,
                                   const RealizeInstancesOptions &options)
{
  /* The algorithm works in three steps:
   * 1. Preprocess each unique geometry that is instanced (e.g. each `Mesh`).
   * 2. Gather "tasks" that need to be executed to realize the instances. Each task corresponds to
   *    instances of the previously preprocessed geometry.
   * 3. Execute all tasks in parallel.
   */

  if (!geometry_set.has_instances()) {
    return geometry_set;
  }

  if (options.keep_original_ids) {
    remove_id_attribute_from_instances(geometry_set);
  }

  AllPointCloudsInfo all_pointclouds_info = preprocess_pointclouds(geometry_set, options);
  AllMeshesInfo all_meshes_info = preprocess_meshes(geometry_set, options);
  AllCurvesInfo all_curves_info = preprocess_curves(geometry_set, options);

  Vector<std::unique_ptr<GArray<>>> temporary_arrays;
  const bool create_id_attribute = all_pointclouds_info.create_id_attribute ||
                                   all_meshes_info.create_id_attribute ||
                                   all_curves_info.create_id_attribute;
  GatherTasksInfo gather_info = {all_pointclouds_info,
                                 all_meshes_info,
                                 all_curves_info,
                                 create_id_attribute,
                                 temporary_arrays};
  const float4x4 transform = float4x4::identity();
  InstanceContext attribute_fallbacks(gather_info);
  gather_realize_tasks_recursive(gather_info, geometry_set, transform, attribute_fallbacks);

  bke::GeometrySet new_geometry_set;
  execute_realize_pointcloud_tasks(options,
                                   all_pointclouds_info,
                                   gather_info.r_tasks.pointcloud_tasks,
                                   all_pointclouds_info.attributes,
                                   new_geometry_set);
  execute_realize_mesh_tasks(options,
                             all_meshes_info,
                             gather_info.r_tasks.mesh_tasks,
                             all_meshes_info.attributes,
                             all_meshes_info.materials,
                             new_geometry_set);
  execute_realize_curve_tasks(options,
                              all_curves_info,
                              gather_info.r_tasks.curve_tasks,
                              all_curves_info.attributes,
                              new_geometry_set);

  if (gather_info.r_tasks.first_volume) {
    new_geometry_set.add(*gather_info.r_tasks.first_volume);
  }
  if (gather_info.r_tasks.first_edit_data) {
    new_geometry_set.add(*gather_info.r_tasks.first_edit_data);
  }

  return new_geometry_set;
}

/** \} */

}  // namespace blender::geometry<|MERGE_RESOLUTION|>--- conflicted
+++ resolved
@@ -1090,17 +1090,10 @@
   const int tot_vertices = last_task.start_indices.vertex + last_mesh.totvert;
   const int tot_edges = last_task.start_indices.edge + last_mesh.totedge;
   const int tot_loops = last_task.start_indices.loop + last_mesh.totloop;
-  const int tot_face = last_task.start_indices.face + last_mesh.faces_num;
-
-<<<<<<< HEAD
-  Mesh *dst_mesh = BKE_mesh_new_nomain(tot_vertices, tot_edges, tot_face, tot_loops);
-  bke::MeshComponent &dst_component =
-      r_realized_geometry.get_component_for_write<bke::MeshComponent>();
-  dst_component.replace(dst_mesh);
-=======
-  Mesh *dst_mesh = BKE_mesh_new_nomain(tot_vertices, tot_edges, tot_poly, tot_loops);
+  const int tot_faces = last_task.start_indices.face + last_mesh.faces_num;
+
+  Mesh *dst_mesh = BKE_mesh_new_nomain(tot_vertices, tot_edges, tot_faces, tot_loops);
   r_realized_geometry.replace_mesh(dst_mesh);
->>>>>>> 5c469475
   bke::MutableAttributeAccessor dst_attributes = dst_mesh->attributes_for_write();
   MutableSpan<float3> dst_positions = dst_mesh->vert_positions_for_write();
   MutableSpan<int2> dst_edges = dst_mesh->edges_for_write();
