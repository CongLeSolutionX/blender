/* SPDX-License-Identifier: GPL-2.0-or-later */

#include "BLI_array.hh"
#include "BLI_array_utils.hh"
#include "BLI_set.hh"
#include "BLI_task.hh"

#include "DNA_mesh_types.h"
#include "DNA_meshdata_types.h"

#include "BKE_attribute.hh"
#include "BKE_attribute_math.hh"
#include "BKE_curves.hh"
#include "BKE_geometry_set.hh"
#include "BKE_mesh.hh"

#include "GEO_mesh_to_curve.hh"

namespace blender::geometry {

bke::CurvesGeometry create_curve_from_vert_indices(
    const bke::AttributeAccessor &mesh_attributes,
    const Span<int> vert_indices,
    const Span<int> curve_offsets,
    const IndexRange cyclic_curves,
    const bke::AnonymousAttributePropagationInfo &propagation_info)
{
  bke::CurvesGeometry curves(vert_indices.size(), curve_offsets.size());
  curves.offsets_for_write().drop_back(1).copy_from(curve_offsets);
  curves.offsets_for_write().last() = vert_indices.size();
  curves.fill_curve_types(CURVE_TYPE_POLY);

  bke::MutableAttributeAccessor curves_attributes = curves.attributes_for_write();

  if (!cyclic_curves.is_empty()) {
    bke::SpanAttributeWriter cyclic = curves_attributes.lookup_or_add_for_write_span<bool>(
        "cyclic", ATTR_DOMAIN_CURVE);
    cyclic.span.slice(cyclic_curves).fill(true);
    cyclic.finish();
  }

  Set<bke::AttributeIDRef> source_attribute_ids = mesh_attributes.all_ids();

  for (const bke::AttributeIDRef &attribute_id : source_attribute_ids) {
    if (mesh_attributes.is_builtin(attribute_id) && !curves_attributes.is_builtin(attribute_id)) {
      /* Don't copy attributes that are built-in on meshes but not on curves. */
      continue;
    }

    if (attribute_id.is_anonymous() && !propagation_info.propagate(attribute_id.anonymous_id())) {
      continue;
    }

    const GVArray mesh_attribute = *mesh_attributes.lookup(attribute_id, ATTR_DOMAIN_POINT);
    /* Some attributes might not exist if they were builtin attribute on domains that don't
     * have any elements, i.e. a face attribute on the output of the line primitive node. */
    if (!mesh_attribute) {
      continue;
    }

    /* Copy attribute based on the map for this curve. */
    attribute_math::convert_to_static_type(mesh_attribute.type(), [&](auto dummy) {
      using T = decltype(dummy);
      bke::SpanAttributeWriter<T> attribute =
          curves_attributes.lookup_or_add_for_write_only_span<T>(attribute_id, ATTR_DOMAIN_POINT);
      array_utils::gather<T>(mesh_attribute.typed<T>(), vert_indices, attribute.span);
      attribute.finish();
    });
  }

  return curves;
}

struct CurveFromEdgesOutput {
  /** The indices in the mesh for each control point of each result curves. */
  Vector<int> vert_indices;
  /** The first index of each curve in the result. */
  Vector<int> curve_offsets;
  /** A subset of curves that should be set cyclic. */
  IndexRange cyclic_curves;
};

static CurveFromEdgesOutput edges_to_curve_point_indices(const int verts_num,
                                                         const Span<int2> edges)
{
  Vector<int> vert_indices;
  vert_indices.reserve(edges.size());
  Vector<int> curve_offsets;

  /* Compute the number of edges connecting to each vertex. */
  Array<int> neighbor_count(verts_num, 0);
  for (const int2 &edge : edges) {
    neighbor_count[edge[0]]++;
    neighbor_count[edge[1]]++;
  }

  /* Compute an offset into the array of neighbor edges based on the counts. */
  Array<int> neighbor_offsets(verts_num);
  int start = 0;
  for (const int i : IndexRange(verts_num)) {
    neighbor_offsets[i] = start;
    start += neighbor_count[i];
  }

  /* Use as an index into the "neighbor group" for each vertex. */
  Array<int> used_slots(verts_num, 0);
  /* Calculate the indices of each vertex's neighboring edges. */
  Array<int> neighbors(edges.size() * 2);
  for (const int i : edges.index_range()) {
    const int v1 = edges[i][0];
    const int v2 = edges[i][1];
    neighbors[neighbor_offsets[v1] + used_slots[v1]] = v2;
    neighbors[neighbor_offsets[v2] + used_slots[v2]] = v1;
    used_slots[v1]++;
    used_slots[v2]++;
  }

  /* Now use the neighbor group offsets calculated above as a count used edges at each vertex. */
  Array<int> unused_edges = std::move(used_slots);

  for (const int start_vert : IndexRange(verts_num)) {
    /* The vertex will be part of a cyclic curve. */
    if (neighbor_count[start_vert] == 2) {
      continue;
    }

    /* The vertex has no connected edges, or they were already used. */
    if (unused_edges[start_vert] == 0) {
      continue;
    }

    for (const int i : IndexRange(neighbor_count[start_vert])) {
      int current_vert = start_vert;
      int next_vert = neighbors[neighbor_offsets[current_vert] + i];

      if (unused_edges[next_vert] == 0) {
        continue;
      }

      /* Start a new curve in the output. */
      curve_offsets.append(vert_indices.size());
      vert_indices.append(current_vert);

      /* Follow connected edges until we read a vertex with more than two connected edges. */
      while (true) {
        int last_vert = current_vert;
        current_vert = next_vert;

        vert_indices.append(current_vert);
        unused_edges[current_vert]--;
        unused_edges[last_vert]--;

        if (neighbor_count[current_vert] != 2) {
          break;
        }

        const int offset = neighbor_offsets[current_vert];
        const int next_a = neighbors[offset];
        const int next_b = neighbors[offset + 1];
        next_vert = (last_vert == next_a) ? next_b : next_a;
      }
    }
  }

  /* All curves added after this are cyclic. */
  const int cyclic_start = curve_offsets.size();

  /* All remaining edges are part of cyclic curves (we skipped vertices with two edges before). */
  for (const int start_vert : IndexRange(verts_num)) {
    if (unused_edges[start_vert] != 2) {
      continue;
    }

    int current_vert = start_vert;
    int next_vert = neighbors[neighbor_offsets[current_vert]];

    curve_offsets.append(vert_indices.size());
    vert_indices.append(current_vert);

    /* Follow connected edges until we loop back to the start vertex. */
    while (next_vert != start_vert) {
      const int last_vert = current_vert;
      current_vert = next_vert;

      vert_indices.append(current_vert);
      unused_edges[current_vert]--;
      unused_edges[last_vert]--;

      const int offset = neighbor_offsets[current_vert];
      const int next_a = neighbors[offset];
      const int next_b = neighbors[offset + 1];
      next_vert = (last_vert == next_a) ? next_b : next_a;
    }
  }

  const IndexRange cyclic_curves = curve_offsets.index_range().drop_front(cyclic_start);

  return {std::move(vert_indices), std::move(curve_offsets), cyclic_curves};
}

static bke::CurvesGeometry edges_to_curves_convert(
    const Mesh &mesh,
    const Span<int2> edges,
    const bke::AnonymousAttributePropagationInfo &propagation_info)
{
<<<<<<< HEAD
  Vector<std::pair<int, int>> selected_edges;
  const Span<MEdge> edges = mesh.edges();
  selection.foreach_index([&](const int i) { selected_edges.append({edges[i].v1, edges[i].v2}); });
  return selected_edges;
=======
  CurveFromEdgesOutput output = edges_to_curve_point_indices(mesh.totvert, edges);
  return create_curve_from_vert_indices(mesh.attributes(),
                                        output.vert_indices,
                                        output.curve_offsets,
                                        output.cyclic_curves,
                                        propagation_info);
>>>>>>> 70504a35
}

bke::CurvesGeometry mesh_to_curve_convert(
    const Mesh &mesh,
    const IndexMask selection,
    const bke::AnonymousAttributePropagationInfo &propagation_info)
{
  const Span<int2> edges = mesh.edges();
  if (selection.size() == edges.size()) {
    return edges_to_curves_convert(mesh, edges, propagation_info);
  }
  Array<int2> selected_edges(selection.size());
  array_utils::gather(edges, selection, selected_edges.as_mutable_span());
  return edges_to_curves_convert(mesh, selected_edges, propagation_info);
}

}  // namespace blender::geometry<|MERGE_RESOLUTION|>--- conflicted
+++ resolved
@@ -203,24 +203,17 @@
     const Span<int2> edges,
     const bke::AnonymousAttributePropagationInfo &propagation_info)
 {
-<<<<<<< HEAD
-  Vector<std::pair<int, int>> selected_edges;
-  const Span<MEdge> edges = mesh.edges();
-  selection.foreach_index([&](const int i) { selected_edges.append({edges[i].v1, edges[i].v2}); });
-  return selected_edges;
-=======
   CurveFromEdgesOutput output = edges_to_curve_point_indices(mesh.totvert, edges);
   return create_curve_from_vert_indices(mesh.attributes(),
                                         output.vert_indices,
                                         output.curve_offsets,
                                         output.cyclic_curves,
                                         propagation_info);
->>>>>>> 70504a35
 }
 
 bke::CurvesGeometry mesh_to_curve_convert(
     const Mesh &mesh,
-    const IndexMask selection,
+    const IndexMask &selection,
     const bke::AnonymousAttributePropagationInfo &propagation_info)
 {
   const Span<int2> edges = mesh.edges();
