/* SPDX-FileCopyrightText: 2023 Blender Authors
 *
 * SPDX-License-Identifier: GPL-2.0-or-later */

#include "BLI_array_utils.hh"

#include "GEO_join_geometries.hh"
#include "GEO_realize_instances.hh"

#include "BKE_instances.hh"

namespace blender::geometry {

using bke::AttributeIDRef;
using bke::AttributeMetaData;
using bke::GeometryComponent;
using bke::GeometrySet;

static Map<AttributeIDRef, AttributeMetaData> get_final_attribute_info(
    const Span<const GeometryComponent *> components, const Span<StringRef> ignored_attributes)
{
  Map<AttributeIDRef, AttributeMetaData> info;

  for (const GeometryComponent *component : components) {
    component->attributes()->for_all(
        [&](const bke::AttributeIDRef &attribute_id, const AttributeMetaData &meta_data) {
          if (ignored_attributes.contains(attribute_id.name())) {
            return true;
          }
          if (meta_data.data_type == CD_PROP_STRING) {
            return true;
          }
          info.add_or_modify(
              attribute_id,
              [&](AttributeMetaData *meta_data_final) { *meta_data_final = meta_data; },
              [&](AttributeMetaData *meta_data_final) {
                meta_data_final->data_type = bke::attribute_data_type_highest_complexity(
                    {meta_data_final->data_type, meta_data.data_type});
                meta_data_final->domain = bke::attribute_domain_highest_priority(
                    {meta_data_final->domain, meta_data.domain});
              });
          return true;
        });
  }

  return info;
}

static void fill_new_attribute(const Span<const GeometryComponent *> src_components,
                               const AttributeIDRef &attribute_id,
                               const eCustomDataType data_type,
                               const bke::AttrDomain domain,
                               GMutableSpan dst_span)
{
  const CPPType *cpp_type = bke::custom_data_type_to_cpp_type(data_type);
  BLI_assert(cpp_type != nullptr);

  int offset = 0;
  for (const GeometryComponent *component : src_components) {
    const int domain_num = component->attribute_domain_size(domain);
    if (domain_num == 0) {
      continue;
    }
    GVArray read_attribute = *component->attributes()->lookup_or_default(
        attribute_id, domain, data_type, nullptr);

    GVArraySpan src_span{read_attribute};
    const void *src_buffer = src_span.data();
    void *dst_buffer = dst_span[offset];
    cpp_type->copy_assign_n(src_buffer, dst_buffer, domain_num);

    offset += domain_num;
  }
}

void join_attributes(const Span<const GeometryComponent *> src_components,
                     GeometryComponent &result,
                     const Span<StringRef> ignored_attributes)
{
  const Map<AttributeIDRef, AttributeMetaData> info = get_final_attribute_info(src_components,
                                                                               ignored_attributes);

  for (const MapItem<AttributeIDRef, AttributeMetaData> item : info.items()) {
    const AttributeIDRef attribute_id = item.key;
    const AttributeMetaData &meta_data = item.value;

    bke::GSpanAttributeWriter write_attribute =
        result.attributes_for_write()->lookup_or_add_for_write_only_span(
            attribute_id, meta_data.domain, meta_data.data_type);
    if (!write_attribute) {
      continue;
    }
    fill_new_attribute(
        src_components, attribute_id, meta_data.data_type, meta_data.domain, write_attribute.span);
    write_attribute.finish();
  }
}

static void join_instances(const Span<const GeometryComponent *> src_components,
                           GeometrySet &result)
{
  Array<int> offsets_data(src_components.size() + 1);
  for (const int i : src_components.index_range()) {
    const auto &src_component = static_cast<const bke::InstancesComponent &>(*src_components[i]);
    offsets_data[i] = src_component.get()->instances_num();
  }
  const OffsetIndices offsets = offset_indices::accumulate_counts_to_offsets(offsets_data);

  std::unique_ptr<bke::Instances> dst_instances = std::make_unique<bke::Instances>();
  dst_instances->resize(offsets.total_size());

  MutableSpan<int> all_handles = dst_instances->reference_handles_for_write();

  for (const int i : src_components.index_range()) {
    const auto &src_component = static_cast<const bke::InstancesComponent &>(*src_components[i]);
    const bke::Instances &src_instances = *src_component.get();

    const Span<bke::InstanceReference> src_references = src_instances.references();
    Array<int> handle_map(src_references.size());
    for (const int src_handle : src_references.index_range()) {
      handle_map[src_handle] = dst_instances->add_reference(src_references[src_handle]);
    }

    const IndexRange dst_range = offsets[i];

    const Span<int> src_handles = src_instances.reference_handles();
    array_utils::gather(handle_map.as_span(), src_handles, all_handles.slice(dst_range));
  }

  result.replace_instances(dst_instances.release());
  auto &dst_component = result.get_component_for_write<bke::InstancesComponent>();
  join_attributes(src_components, dst_component, {".reference_index"});
}

static void join_volumes(const Span<const GeometryComponent *> /*src_components*/,
                         GeometrySet & /*result*/)
{
  /* Not yet supported. Joining volume grids with the same name requires resampling of at least one
   * of the grids. The cell size of the resulting volume has to be determined somehow. */
}

static void join_component_type(const bke::GeometryComponent::Type component_type,
                                const Span<GeometrySet> src_geometry_sets,
                                const bke::AnonymousAttributePropagationInfo &propagation_info,
                                GeometrySet &result)
{
  Vector<const GeometryComponent *> components;
  for (const GeometrySet &geometry_set : src_geometry_sets) {
    const GeometryComponent *component = geometry_set.get_component(component_type);
    if (component != nullptr && !component->is_empty()) {
      components.append(component);
    }
  }

  if (components.is_empty()) {
    return;
  }
  if (components.size() == 1) {
    result.add(*components.first());
    return;
  }

  switch (component_type) {
    case bke::GeometryComponent::Type::Instance:
      join_instances(components, result);
      return;
    case bke::GeometryComponent::Type::Volume:
      join_volumes(components, result);
      return;
    default:
      break;
  }

  std::unique_ptr<bke::Instances> instances = std::make_unique<bke::Instances>();
  instances->resize(components.size());
  instances->transforms_for_write().fill(float4x4::identity());
  MutableSpan<int> handles = instances->reference_handles_for_write();
  for (const int i : components.index_range()) {
    GeometrySet tmp_geo;
    tmp_geo.add(*components[i]);
    handles[i] = instances->add_reference(bke::InstanceReference{tmp_geo});
  }

  RealizeInstancesOptions options;
  options.keep_original_ids = true;
  options.realize_instance_attributes = false;
  options.propagation_info = propagation_info;
  GeometrySet joined_components = realize_instances(
      GeometrySet::from_instances(instances.release()), options);
  result.add(joined_components.get_component_for_write(component_type));
}

GeometrySet join_geometries(const Span<GeometrySet> geometries,
                            const bke::AnonymousAttributePropagationInfo &propagation_info)
{
  GeometrySet result;
<<<<<<< HEAD
  static const Array<GeometryComponent::Type> supported_types(
      {GeometryComponent::Type::Mesh,
       GeometryComponent::Type::PointCloud,
       GeometryComponent::Type::Instance,
       GeometryComponent::Type::Volume,
       GeometryComponent::Type::Curve,
       GeometryComponent::Type::GreasePencil,
       GeometryComponent::Type::Edit});
=======
  result.name = geometries.is_empty() ? "" : geometries[0].name;
  static const Array<GeometryComponent::Type> supported_types({GeometryComponent::Type::Mesh,
                                                               GeometryComponent::Type::PointCloud,
                                                               GeometryComponent::Type::Instance,
                                                               GeometryComponent::Type::Volume,
                                                               GeometryComponent::Type::Curve,
                                                               GeometryComponent::Type::Edit});
>>>>>>> 8fbdc39f
  for (const GeometryComponent::Type type : supported_types) {
    join_component_type(type, geometries, propagation_info, result);
  }

  return result;
}

}  // namespace blender::geometry<|MERGE_RESOLUTION|>--- conflicted
+++ resolved
@@ -194,7 +194,7 @@
                             const bke::AnonymousAttributePropagationInfo &propagation_info)
 {
   GeometrySet result;
-<<<<<<< HEAD
+  result.name = geometries.is_empty() ? "" : geometries[0].name;
   static const Array<GeometryComponent::Type> supported_types(
       {GeometryComponent::Type::Mesh,
        GeometryComponent::Type::PointCloud,
@@ -203,15 +203,6 @@
        GeometryComponent::Type::Curve,
        GeometryComponent::Type::GreasePencil,
        GeometryComponent::Type::Edit});
-=======
-  result.name = geometries.is_empty() ? "" : geometries[0].name;
-  static const Array<GeometryComponent::Type> supported_types({GeometryComponent::Type::Mesh,
-                                                               GeometryComponent::Type::PointCloud,
-                                                               GeometryComponent::Type::Instance,
-                                                               GeometryComponent::Type::Volume,
-                                                               GeometryComponent::Type::Curve,
-                                                               GeometryComponent::Type::Edit});
->>>>>>> 8fbdc39f
   for (const GeometryComponent::Type type : supported_types) {
     join_component_type(type, geometries, propagation_info, result);
   }
