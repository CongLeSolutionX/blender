--- conflicted
+++ resolved
@@ -193,12 +193,8 @@
   RealizeInstancesOptions options;
   options.keep_original_ids = true;
   options.realize_instance_attributes = false;
-<<<<<<< HEAD
-  options.propagation_info = propagation_info;
+  options.attribute_filter = attribute_filter;
   options.move_physics_world_data = true;
-=======
-  options.attribute_filter = attribute_filter;
->>>>>>> 54750409
   GeometrySet joined_components = realize_instances(
       GeometrySet::from_instances(instances.release()), options);
   result.add(joined_components.get_component_for_write(component_type));
