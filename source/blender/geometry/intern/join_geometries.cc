/* SPDX-FileCopyrightText: 2023 Blender Authors
 *
 * SPDX-License-Identifier: GPL-2.0-or-later */

#include "BKE_geometry_set.hh"
#include "BKE_physics_geometry.hh"
#include "BLI_array_utils.hh"

#include "GEO_join_geometries.hh"
#include "GEO_realize_instances.hh"

#include "BKE_instances.hh"

namespace blender::geometry {

using bke::AttributeIDRef;
using bke::AttributeMetaData;
using bke::GeometryComponent;
using bke::GeometrySet;

static Map<AttributeIDRef, AttributeMetaData> get_final_attribute_info(
    const Span<const GeometryComponent *> components, const Span<StringRef> ignored_attributes)
{
  Map<AttributeIDRef, AttributeMetaData> info;

  for (const GeometryComponent *component : components) {
    component->attributes()->for_all(
        [&](const bke::AttributeIDRef &attribute_id, const AttributeMetaData &meta_data) {
          if (ignored_attributes.contains(attribute_id.name())) {
            return true;
          }
          if (meta_data.data_type == CD_PROP_STRING) {
            return true;
          }
          info.add_or_modify(
              attribute_id,
              [&](AttributeMetaData *meta_data_final) { *meta_data_final = meta_data; },
              [&](AttributeMetaData *meta_data_final) {
                meta_data_final->data_type = bke::attribute_data_type_highest_complexity(
                    {meta_data_final->data_type, meta_data.data_type});
                meta_data_final->domain = bke::attribute_domain_highest_priority(
                    {meta_data_final->domain, meta_data.domain});
              });
          return true;
        });
  }

  return info;
}

static void fill_new_attribute(const Span<const GeometryComponent *> src_components,
                               const AttributeIDRef &attribute_id,
                               const eCustomDataType data_type,
                               const bke::AttrDomain domain,
                               GMutableSpan dst_span)
{
  const CPPType *cpp_type = bke::custom_data_type_to_cpp_type(data_type);
  BLI_assert(cpp_type != nullptr);

  int offset = 0;
  for (const GeometryComponent *component : src_components) {
    const int domain_num = component->attribute_domain_size(domain);
    if (domain_num == 0) {
      continue;
    }
    GVArray read_attribute = *component->attributes()->lookup_or_default(
        attribute_id, domain, data_type, nullptr);

    GVArraySpan src_span{read_attribute};
    const void *src_buffer = src_span.data();
    void *dst_buffer = dst_span[offset];
    cpp_type->copy_assign_n(src_buffer, dst_buffer, domain_num);

    offset += domain_num;
  }
}

void join_attributes(const Span<const GeometryComponent *> src_components,
                     GeometryComponent &result,
                     const Span<StringRef> ignored_attributes)
{
  const Map<AttributeIDRef, AttributeMetaData> info = get_final_attribute_info(src_components,
                                                                               ignored_attributes);

  for (const MapItem<AttributeIDRef, AttributeMetaData> item : info.items()) {
    const AttributeIDRef attribute_id = item.key;
    const AttributeMetaData &meta_data = item.value;

    bke::GSpanAttributeWriter write_attribute =
        result.attributes_for_write()->lookup_or_add_for_write_only_span(
            attribute_id, meta_data.domain, meta_data.data_type);
    if (!write_attribute) {
      continue;
    }
    fill_new_attribute(
        src_components, attribute_id, meta_data.data_type, meta_data.domain, write_attribute.span);
    write_attribute.finish();
  }
}

static void join_instances(const Span<const GeometryComponent *> src_components,
                           GeometrySet &result)
{
  Array<int> offsets_data(src_components.size() + 1);
  for (const int i : src_components.index_range()) {
    const auto &src_component = static_cast<const bke::InstancesComponent &>(*src_components[i]);
    offsets_data[i] = src_component.get()->instances_num();
  }
  const OffsetIndices offsets = offset_indices::accumulate_counts_to_offsets(offsets_data);

  std::unique_ptr<bke::Instances> dst_instances = std::make_unique<bke::Instances>();
  dst_instances->resize(offsets.total_size());

  MutableSpan<int> all_handles = dst_instances->reference_handles_for_write();

  for (const int i : src_components.index_range()) {
    const auto &src_component = static_cast<const bke::InstancesComponent &>(*src_components[i]);
    const bke::Instances &src_instances = *src_component.get();

    const Span<bke::InstanceReference> src_references = src_instances.references();
    Array<int> handle_map(src_references.size());
    for (const int src_handle : src_references.index_range()) {
      handle_map[src_handle] = dst_instances->add_reference(src_references[src_handle]);
    }

    const IndexRange dst_range = offsets[i];

    const Span<int> src_handles = src_instances.reference_handles();
    array_utils::gather(handle_map.as_span(), src_handles, all_handles.slice(dst_range));
  }

  result.replace_instances(dst_instances.release());
  auto &dst_component = result.get_component_for_write<bke::InstancesComponent>();
  join_attributes(src_components, dst_component, {".reference_index"});
}

static void join_volumes(const Span<const GeometryComponent *> /*src_components*/,
                         GeometrySet & /*result*/)
{
  /* Not yet supported. Joining volume grids with the same name requires resampling of at least one
   * of the grids. The cell size of the resulting volume has to be determined somehow. */
}

static void join_component_type(const bke::GeometryComponent::Type component_type,
                                const Span<GeometrySet> src_geometry_sets,
                                const bke::AnonymousAttributePropagationInfo &propagation_info,
                                GeometrySet &result)
{
  Vector<const GeometryComponent *> components;
  for (const GeometrySet &geometry_set : src_geometry_sets) {
    const GeometryComponent *component = geometry_set.get_component(component_type);
    if (component != nullptr && !component->is_empty()) {
      components.append(component);
    }
  }

  if (components.is_empty()) {
    return;
  }
  if (components.size() == 1) {
    result.add(*components.first());
    return;
  }

  switch (component_type) {
    case bke::GeometryComponent::Type::Instance:
      join_instances(components, result);
      return;
    case bke::GeometryComponent::Type::Volume:
      join_volumes(components, result);
      return;
    default:
      break;
  }

  std::unique_ptr<bke::Instances> instances = std::make_unique<bke::Instances>();
  instances->resize(components.size());
  instances->transforms_for_write().fill(float4x4::identity());
  MutableSpan<int> handles = instances->reference_handles_for_write();
  for (const int i : components.index_range()) {
    GeometrySet tmp_geo;
    tmp_geo.add(*components[i]);
    handles[i] = instances->add_reference(bke::InstanceReference{tmp_geo});
  }

  RealizeInstancesOptions options;
  options.keep_original_ids = true;
  options.realize_instance_attributes = false;
  options.propagation_info = propagation_info;
  GeometrySet joined_components = realize_instances(
      GeometrySet::from_instances(instances.release()), options);
  result.add(joined_components.get_component_for_write(component_type));
}

GeometrySet join_geometries(const Span<GeometrySet> geometries,
                            const bke::AnonymousAttributePropagationInfo &propagation_info)
{
  GeometrySet result;
  result.name = geometries.is_empty() ? "" : geometries[0].name;
<<<<<<< HEAD
  static const Array<GeometryComponent::Type> supported_types({GeometryComponent::Type::Mesh,
                                                               GeometryComponent::Type::PointCloud,
                                                               GeometryComponent::Type::Instance,
                                                               GeometryComponent::Type::Volume,
                                                               GeometryComponent::Type::Curve,
                                                               GeometryComponent::Type::Physics,
                                                               GeometryComponent::Type::Edit});
=======
  static const Array<GeometryComponent::Type> supported_types(
      {GeometryComponent::Type::Mesh,
       GeometryComponent::Type::PointCloud,
       GeometryComponent::Type::Instance,
       GeometryComponent::Type::Volume,
       GeometryComponent::Type::Curve,
       GeometryComponent::Type::GreasePencil,
       GeometryComponent::Type::Edit});
>>>>>>> 99fe6785
  for (const GeometryComponent::Type type : supported_types) {
    join_component_type(type, geometries, propagation_info, result);
  }

  return result;
}

}  // namespace blender::geometry<|MERGE_RESOLUTION|>--- conflicted
+++ resolved
@@ -197,15 +197,6 @@
 {
   GeometrySet result;
   result.name = geometries.is_empty() ? "" : geometries[0].name;
-<<<<<<< HEAD
-  static const Array<GeometryComponent::Type> supported_types({GeometryComponent::Type::Mesh,
-                                                               GeometryComponent::Type::PointCloud,
-                                                               GeometryComponent::Type::Instance,
-                                                               GeometryComponent::Type::Volume,
-                                                               GeometryComponent::Type::Curve,
-                                                               GeometryComponent::Type::Physics,
-                                                               GeometryComponent::Type::Edit});
-=======
   static const Array<GeometryComponent::Type> supported_types(
       {GeometryComponent::Type::Mesh,
        GeometryComponent::Type::PointCloud,
@@ -213,8 +204,8 @@
        GeometryComponent::Type::Volume,
        GeometryComponent::Type::Curve,
        GeometryComponent::Type::GreasePencil,
+       GeometryComponent::Type::Physics,
        GeometryComponent::Type::Edit});
->>>>>>> 99fe6785
   for (const GeometryComponent::Type type : supported_types) {
     join_component_type(type, geometries, propagation_info, result);
   }
