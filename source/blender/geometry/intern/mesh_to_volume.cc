--- conflicted
+++ resolved
@@ -60,12 +60,8 @@
                                             openvdb::Vec3d &pos) const
 {
   const MLoopTri &looptri = looptris_[polygon_index];
-<<<<<<< HEAD
-  const float3 transformed_co = transform_ * positions_[corner_verts_[looptri.tri[vertex_index]]];
-=======
   const float3 transformed_co = math::transform_point(
-      transform_, positions_[loops_[looptri.tri[vertex_index]].v]);
->>>>>>> d3500c48
+      transform_, positions_[corner_verts_[looptri.tri[vertex_index]]]);
   pos = &transformed_co.x;
 }
 
