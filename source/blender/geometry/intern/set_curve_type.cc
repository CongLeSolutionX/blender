/* SPDX-License-Identifier: GPL-2.0-or-later */

#include "BKE_attribute.hh"
#include "BKE_attribute_math.hh"
#include "BKE_curves.hh"
#include "BKE_curves_utils.hh"

#include "BLI_task.hh"

#include "GEO_set_curve_type.hh"

namespace blender::geometry {

/**
 * This function answers the question about possible conversion method for NURBS-to-Bezier. In
 * general for 3rd degree NURBS curves there is one-to-one relation with 3rd degree Bezier curves
 * that can be exploit for conversion - Bezier handles sit on NURBS hull segments and in the middle
 * between those handles are Bezier anchor points.
 */
static bool is_nurbs_to_bezier_one_to_one(const KnotsMode knots_mode)
{
  if (ELEM(knots_mode, NURBS_KNOT_MODE_NORMAL, NURBS_KNOT_MODE_ENDPOINT)) {
    return true;
  }
  return false;
}

/**
 * As an optimization, just change the types on a mutable curves data-block when the conversion is
 * simple. This could be expanded to more cases where the number of points doesn't change in the
 * future, though that might require properly initializing some attributes, or removing others.
 */
static bool conversion_can_change_point_num(const CurveType dst_type)
{
  if (ELEM(dst_type, CURVE_TYPE_CATMULL_ROM, CURVE_TYPE_POLY)) {
    /* The conversion to Catmull Rom or Poly should never change the number of points, no matter
     * the source type (Bezier to Catmull Rom conversion cannot maintain the same shape anyway). */
    return false;
  }
  return true;
}

template<typename T>
static void scale_input_assign(const Span<T> src,
                               const int scale,
                               const int offset,
                               MutableSpan<T> dst)
{
  for (const int i : dst.index_range()) {
    dst[i] = src[i * scale + offset];
  }
}

/**
 * The Bezier control point and its handles become three control points on the NURBS curve,
 * so each attribute value is duplicated three times.
 */
template<typename T> static void bezier_generic_to_nurbs(const Span<T> src, MutableSpan<T> dst)
{
  for (const int i : src.index_range()) {
    dst[i * 3] = src[i];
    dst[i * 3 + 1] = src[i];
    dst[i * 3 + 2] = src[i];
  }
}

static void bezier_generic_to_nurbs(const GSpan src, GMutableSpan dst)
{
  bke::attribute_math::convert_to_static_type(src.type(), [&](auto dummy) {
    using T = decltype(dummy);
    bezier_generic_to_nurbs(src.typed<T>(), dst.typed<T>());
  });
}

static void bezier_positions_to_nurbs(const Span<float3> src_positions,
                                      const Span<float3> src_handles_l,
                                      const Span<float3> src_handles_r,
                                      MutableSpan<float3> dst_positions)
{
  for (const int i : src_positions.index_range()) {
    dst_positions[i * 3] = src_handles_l[i];
    dst_positions[i * 3 + 1] = src_positions[i];
    dst_positions[i * 3 + 2] = src_handles_r[i];
  }
}

static void catmull_rom_to_bezier_handles(const Span<float3> src_positions,
                                          const bool cyclic,
                                          MutableSpan<float3> dst_handles_l,
                                          MutableSpan<float3> dst_handles_r)
{
  /* Catmull Rom curves are the same as Bezier curves with automatically defined handle positions.
   * This constant defines the portion of the distance between the next/previous points to use for
   * the length of the handles. */
  constexpr float handle_scale = 1.0f / 6.0f;

  if (src_positions.size() == 1) {
    dst_handles_l.first() = src_positions.first();
    dst_handles_r.first() = src_positions.first();
    return;
  }

  const float3 first_offset = cyclic ? src_positions[1] - src_positions.last() :
                                       src_positions[1] - src_positions[0];
  dst_handles_r.first() = src_positions.first() + first_offset * handle_scale;
  dst_handles_l.first() = src_positions.first() - first_offset * handle_scale;

  const float3 last_offset = cyclic ? src_positions.first() - src_positions.last(1) :
                                      src_positions.last() - src_positions.last(1);
  dst_handles_l.last() = src_positions.last() - last_offset * handle_scale;
  dst_handles_r.last() = src_positions.last() + last_offset * handle_scale;

  for (const int i : src_positions.index_range().drop_front(1).drop_back(1)) {
    const float3 left_offset = src_positions[i - 1] - src_positions[i + 1];
    dst_handles_l[i] = src_positions[i] + left_offset * handle_scale;

    const float3 right_offset = src_positions[i + 1] - src_positions[i - 1];
    dst_handles_r[i] = src_positions[i] + right_offset * handle_scale;
  }
}

static void catmull_rom_to_nurbs_positions(const Span<float3> src_positions,
                                           const bool cyclic,
                                           MutableSpan<float3> dst_positions)
{
  /* Convert the Catmull Rom position data to Bezier handles in order to reuse the Bezier to
   * NURBS positions assignment. If this becomes a bottleneck, this step could be avoided. */
  Array<float3, 32> bezier_handles_l(src_positions.size());
  Array<float3, 32> bezier_handles_r(src_positions.size());
  catmull_rom_to_bezier_handles(src_positions, cyclic, bezier_handles_l, bezier_handles_r);
  bezier_positions_to_nurbs(src_positions, bezier_handles_l, bezier_handles_r, dst_positions);
}

template<typename T>
static void nurbs_to_bezier_assign(const Span<T> src,
                                   const MutableSpan<T> dst,
                                   const KnotsMode knots_mode)
{
  switch (knots_mode) {
    case NURBS_KNOT_MODE_NORMAL:
      for (const int i : dst.index_range()) {
        dst[i] = src[(i + 1) % src.size()];
      }
      break;
    case NURBS_KNOT_MODE_ENDPOINT:
      for (const int i : dst.index_range().drop_back(1).drop_front(1)) {
        dst[i] = src[i + 1];
      }
      dst.first() = src.first();
      dst.last() = src.last();
      break;
    default:
      /* Every 3rd NURBS position (starting from index 1) should have its attributes transferred.
       */
      scale_input_assign<T>(src, 3, 1, dst);
  }
}

static void nurbs_to_bezier_assign(const GSpan src, const KnotsMode knots_mode, GMutableSpan dst)
{
  bke::attribute_math::convert_to_static_type(src.type(), [&](auto dummy) {
    using T = decltype(dummy);
    nurbs_to_bezier_assign(src.typed<T>(), dst.typed<T>(), knots_mode);
  });
}

static Vector<float3> create_nurbs_to_bezier_handles(const Span<float3> nurbs_positions,
                                                     const KnotsMode knots_mode)
{
  const int nurbs_positions_num = nurbs_positions.size();
  Vector<float3> handle_positions;

  if (is_nurbs_to_bezier_one_to_one(knots_mode)) {
    const bool is_periodic = knots_mode == NURBS_KNOT_MODE_NORMAL;
    if (is_periodic) {
      handle_positions.append(nurbs_positions[1] +
                              ((nurbs_positions[0] - nurbs_positions[1]) / 3));
    }
    else {
      handle_positions.append(2 * nurbs_positions[0] - nurbs_positions[1]);
      handle_positions.append(nurbs_positions[1]);
    }

    /* Place Bezier handles on interior NURBS hull segments. Those handles can be either placed on
     * endpoints, midpoints or 1/3 of the distance of a hull segment. */
    const int segments_num = nurbs_positions_num - 1;
    const bool ignore_interior_segment = segments_num == 3 && is_periodic == false;
    if (ignore_interior_segment == false) {
      const float mid_offset = float(segments_num - 1) / 2.0f;
      for (const int i : IndexRange(1, segments_num - 2)) {
        /* Divisor can have values: 1, 2 or 3. */
        const int divisor = is_periodic ?
                                3 :
                                std::min(3, int(-std::abs(i - mid_offset) + mid_offset + 1.0f));
        const float3 &p1 = nurbs_positions[i];
        const float3 &p2 = nurbs_positions[i + 1];
        const float3 displacement = (p2 - p1) / divisor;
        const int num_handles_on_segment = divisor < 3 ? 1 : 2;
        for (int j : IndexRange(1, num_handles_on_segment)) {
          handle_positions.append(p1 + (displacement * j));
        }
      }
    }

    const int last_index = nurbs_positions_num - 1;
    if (is_periodic) {
      handle_positions.append(
          nurbs_positions[last_index - 1] +
          ((nurbs_positions[last_index] - nurbs_positions[last_index - 1]) / 3));
    }
    else {
      handle_positions.append(nurbs_positions[last_index - 1]);
      handle_positions.append(2 * nurbs_positions[last_index] - nurbs_positions[last_index - 1]);
    }
  }
  else {
    for (const int i : IndexRange(nurbs_positions_num)) {
      if (i % 3 == 1) {
        continue;
      }
      handle_positions.append(nurbs_positions[i]);
    }
    if (nurbs_positions_num % 3 == 1) {
      handle_positions.pop_last();
    }
    else if (nurbs_positions_num % 3 == 2) {
      const int last_index = nurbs_positions_num - 1;
      handle_positions.append(2 * nurbs_positions[last_index] - nurbs_positions[last_index - 1]);
    }
  }

  return handle_positions;
}

static void create_nurbs_to_bezier_positions(const Span<float3> nurbs_positions,
                                             const Span<float3> handle_positions,
                                             const KnotsMode knots_mode,
                                             MutableSpan<float3> bezier_positions)
{
  if (is_nurbs_to_bezier_one_to_one(knots_mode)) {
    for (const int i : bezier_positions.index_range()) {
      bezier_positions[i] = math::interpolate(
          handle_positions[i * 2], handle_positions[i * 2 + 1], 0.5f);
    }
  }
  else {
    /* Every 3rd NURBS position (starting from index 1) should be converted to Bezier position. */
    scale_input_assign(nurbs_positions, 3, 1, bezier_positions);
  }
}

static int to_bezier_size(const CurveType src_type,
                          const bool cyclic,
                          const KnotsMode knots_mode,
                          const int src_size)
{
  switch (src_type) {
    case CURVE_TYPE_NURBS: {
      if (is_nurbs_to_bezier_one_to_one(knots_mode)) {
        return cyclic ? src_size : std::max(1, src_size - 2);
      }
      return (src_size + 1) / 3;
    }
    default:
      return src_size;
  }
}

static int to_nurbs_size(const CurveType src_type, const int src_size)
{
  switch (src_type) {
    case CURVE_TYPE_BEZIER:
    case CURVE_TYPE_CATMULL_ROM:
      return src_size * 3;
    default:
      return src_size;
  }
}

static bke::CurvesGeometry convert_curves_to_bezier(
    const bke::CurvesGeometry &src_curves,
    const IndexMask selection,
    const bke::AnonymousAttributePropagationInfo &propagation_info)
{
  const OffsetIndices src_points_by_curve = src_curves.points_by_curve();
  const VArray<int8_t> src_knot_modes = src_curves.nurbs_knots_modes();
  const VArray<int8_t> src_types = src_curves.curve_types();
  const VArray<bool> src_cyclic = src_curves.cyclic();
  const Span<float3> src_positions = src_curves.positions();
  const bke::AttributeAccessor src_attributes = src_curves.attributes();
  const Vector<IndexRange> unselected_ranges = selection.extract_ranges_invert(
      src_curves.curves_range());

  bke::CurvesGeometry dst_curves = bke::curves::copy_only_curve_domain(src_curves);
  dst_curves.fill_curve_types(selection, CURVE_TYPE_BEZIER);

  MutableSpan<int> dst_offsets = dst_curves.offsets_for_write();
  bke::curves::copy_curve_sizes(src_points_by_curve, unselected_ranges, dst_offsets);
  threading::parallel_for(selection.index_range(), 1024, [&](IndexRange range) {
    for (const int i : selection.slice(range)) {
      dst_offsets[i] = to_bezier_size(CurveType(src_types[i]),
                                      src_cyclic[i],
                                      KnotsMode(src_knot_modes[i]),
                                      src_points_by_curve[i].size());
    }
  });
  offset_indices::accumulate_counts_to_offsets(dst_offsets);
  dst_curves.resize(dst_offsets.last(), dst_curves.curves_num());
  const OffsetIndices dst_points_by_curve = dst_curves.points_by_curve();

  bke::MutableAttributeAccessor dst_attributes = dst_curves.attributes_for_write();
  MutableSpan<float3> dst_positions = dst_curves.positions_for_write();
  MutableSpan<float3> dst_handles_l = dst_curves.handle_positions_left_for_write();
  MutableSpan<float3> dst_handles_r = dst_curves.handle_positions_right_for_write();
  MutableSpan<int8_t> dst_types_l = dst_curves.handle_types_left_for_write();
  MutableSpan<int8_t> dst_types_r = dst_curves.handle_types_right_for_write();
  Set<std::string> attributes_to_skip = {
      "position", "handle_type_left", "handle_type_right", "handle_right", "handle_left"};
  if (!dst_curves.has_curve_with_type(CURVE_TYPE_NURBS)) {
    attributes_to_skip.add_new("nurbs_weight");
  }
  Vector<bke::AttributeTransferData> generic_attributes = bke::retrieve_attributes_for_transfer(
      src_attributes,
      dst_attributes,
      ATTR_DOMAIN_MASK_POINT,
      propagation_info,
      attributes_to_skip);

  auto catmull_rom_to_bezier = [&](IndexMask selection) {
    bke::curves::fill_points<int8_t>(
        dst_points_by_curve, selection, BEZIER_HANDLE_ALIGN, dst_types_l);
    bke::curves::fill_points<int8_t>(
        dst_points_by_curve, selection, BEZIER_HANDLE_ALIGN, dst_types_r);
    bke::curves::copy_point_data(
        src_points_by_curve, dst_points_by_curve, selection, src_positions, dst_positions);

    threading::parallel_for(selection.index_range(), 512, [&](IndexRange range) {
      for (const int i : selection.slice(range)) {
        const IndexRange src_points = src_points_by_curve[i];
        const IndexRange dst_points = dst_points_by_curve[i];
        catmull_rom_to_bezier_handles(src_positions.slice(src_points),
                                      src_cyclic[i],
                                      dst_handles_l.slice(dst_points),
                                      dst_handles_r.slice(dst_points));
      }
    });

    for (bke::AttributeTransferData &attribute : generic_attributes) {
      bke::curves::copy_point_data(
          src_points_by_curve, dst_points_by_curve, selection, attribute.src, attribute.dst.span);
    }
  };

  auto poly_to_bezier = [&](IndexMask selection) {
    bke::curves::copy_point_data(
        src_points_by_curve, dst_points_by_curve, selection, src_positions, dst_positions);
    bke::curves::fill_points<int8_t>(
        dst_points_by_curve, selection, BEZIER_HANDLE_VECTOR, dst_types_l);
    bke::curves::fill_points<int8_t>(
        dst_points_by_curve, selection, BEZIER_HANDLE_VECTOR, dst_types_r);
    dst_curves.calculate_bezier_auto_handles();
    for (bke::AttributeTransferData &attribute : generic_attributes) {
      bke::curves::copy_point_data(
          src_points_by_curve, dst_points_by_curve, selection, attribute.src, attribute.dst.span);
    }
  };

  auto bezier_to_bezier = [&](IndexMask selection) {
    const VArraySpan<int8_t> src_types_l = src_curves.handle_types_left();
    const VArraySpan<int8_t> src_types_r = src_curves.handle_types_right();
    const Span<float3> src_handles_l = src_curves.handle_positions_left();
    const Span<float3> src_handles_r = src_curves.handle_positions_right();

    bke::curves::copy_point_data(
        src_points_by_curve, dst_points_by_curve, selection, src_positions, dst_positions);
    bke::curves::copy_point_data(
        src_points_by_curve, dst_points_by_curve, selection, src_handles_l, dst_handles_l);
    bke::curves::copy_point_data(
        src_points_by_curve, dst_points_by_curve, selection, src_handles_r, dst_handles_r);
    bke::curves::copy_point_data(
        src_points_by_curve, dst_points_by_curve, selection, src_types_l, dst_types_l);
    bke::curves::copy_point_data(
        src_points_by_curve, dst_points_by_curve, selection, src_types_r, dst_types_r);

    dst_curves.calculate_bezier_auto_handles();

    for (bke::AttributeTransferData &attribute : generic_attributes) {
      bke::curves::copy_point_data(
          src_points_by_curve, dst_points_by_curve, selection, attribute.src, attribute.dst.span);
    }
  };

  auto nurbs_to_bezier = [&](IndexMask selection) {
    bke::curves::fill_points<int8_t>(
        dst_points_by_curve, selection, BEZIER_HANDLE_ALIGN, dst_types_l);
    bke::curves::fill_points<int8_t>(
        dst_points_by_curve, selection, BEZIER_HANDLE_ALIGN, dst_types_r);

    threading::parallel_for(selection.index_range(), 64, [&](IndexRange range) {
      for (const int i : selection.slice(range)) {
        const IndexRange src_points = src_points_by_curve[i];
        const IndexRange dst_points = dst_points_by_curve[i];
        const Span<float3> src_curve_positions = src_positions.slice(src_points);
        if (dst_points.size() == 1) {
          const float3 &position = src_positions[src_points.first()];
          dst_positions[dst_points.first()] = position;
          dst_handles_l[dst_points.first()] = position;
          dst_handles_r[dst_points.first()] = position;
          continue;
        }

        KnotsMode knots_mode = KnotsMode(src_knot_modes[i]);
        Span<float3> nurbs_positions = src_curve_positions;
        Vector<float3> nurbs_positions_vector;
        if (src_cyclic[i] && is_nurbs_to_bezier_one_to_one(knots_mode)) {
          /* For conversion treat this as periodic closed curve. Extend NURBS hull to first and
           * second point which will act as a skeleton for placing Bezier handles. */
          nurbs_positions_vector.extend(src_curve_positions);
          nurbs_positions_vector.append(src_curve_positions[0]);
          nurbs_positions_vector.append(src_curve_positions[1]);
          nurbs_positions = nurbs_positions_vector;
          knots_mode = NURBS_KNOT_MODE_NORMAL;
        }

        const Vector<float3> handle_positions = create_nurbs_to_bezier_handles(nurbs_positions,
                                                                               knots_mode);

        scale_input_assign(handle_positions.as_span(), 2, 0, dst_handles_l.slice(dst_points));
        scale_input_assign(handle_positions.as_span(), 2, 1, dst_handles_r.slice(dst_points));

        create_nurbs_to_bezier_positions(
            nurbs_positions, handle_positions, knots_mode, dst_positions.slice(dst_points));
      }
    });

    for (bke::AttributeTransferData &attribute : generic_attributes) {
      threading::parallel_for(selection.index_range(), 512, [&](IndexRange range) {
        for (const int i : selection.slice(range)) {
          const IndexRange src_points = src_points_by_curve[i];
          const IndexRange dst_points = dst_points_by_curve[i];
          nurbs_to_bezier_assign(attribute.src.slice(src_points),
                                 KnotsMode(src_knot_modes[i]),
                                 attribute.dst.span.slice(dst_points));
        }
      });
    }
  };

  for (bke::AttributeTransferData &attribute : generic_attributes) {
    attribute.dst.finish();
  }

  bke::curves::foreach_curve_by_type(src_curves.curve_types(),
                                     src_curves.curve_type_counts(),
                                     selection,
                                     catmull_rom_to_bezier,
                                     poly_to_bezier,
                                     bezier_to_bezier,
                                     nurbs_to_bezier);

<<<<<<< HEAD
  for (bke::AttributeTransferData &attribute : generic_attributes) {
    attribute.dst.finish();
  }
=======
  src_attributes.for_all(
      [&](const bke::AttributeIDRef &id, const bke::AttributeMetaData meta_data) {
        if (id.is_anonymous() && !propagation_info.propagate(id.anonymous_id())) {
          return true;
        }
        if (meta_data.domain != ATTR_DOMAIN_POINT) {
          return true;
        }

        const GVArraySpan src = *src_attributes.lookup(id, meta_data.domain);
        bke::GSpanAttributeWriter dst = dst_attributes.lookup_or_add_for_write_only_span(
            id, meta_data.domain, meta_data.data_type);

        bke::curves::copy_point_data(
            src_points_by_curve, dst_points_by_curve, unselected_ranges, src, dst.span);
        dst.finish();

        return true;
      });
>>>>>>> eff49a86

  src_attributes.for_all(
      [&](const bke::AttributeIDRef &id, const bke::AttributeMetaData meta_data) {
        if (id.is_anonymous() && !propagation_info.propagate(id.anonymous_id())) {
          return true;
        }
        if (meta_data.domain != ATTR_DOMAIN_POINT) {
          return true;
        }

        const GVArraySpan src = *src_attributes.lookup(id, meta_data.domain);
        bke::GSpanAttributeWriter dst = dst_attributes.lookup_or_add_for_write_only_span(
            id, meta_data.domain, meta_data.data_type);

        bke::curves::copy_point_data(
            src_points_by_curve, dst_points_by_curve, unselected_ranges, src, dst.span);
        dst.finish();

        return true;
      });

  return dst_curves;
}

static bke::CurvesGeometry convert_curves_to_nurbs(
    const bke::CurvesGeometry &src_curves,
    const IndexMask selection,
    const bke::AnonymousAttributePropagationInfo &propagation_info)
{
  const OffsetIndices src_points_by_curve = src_curves.points_by_curve();
  const VArray<int8_t> src_types = src_curves.curve_types();
  const VArray<bool> src_cyclic = src_curves.cyclic();
  const Span<float3> src_positions = src_curves.positions();
  const bke::AttributeAccessor src_attributes = src_curves.attributes();
  const Vector<IndexRange> unselected_ranges = selection.extract_ranges_invert(
      src_curves.curves_range());

  bke::CurvesGeometry dst_curves = bke::curves::copy_only_curve_domain(src_curves);
  dst_curves.fill_curve_types(selection, CURVE_TYPE_NURBS);

  MutableSpan<int> dst_offsets = dst_curves.offsets_for_write();
  bke::curves::copy_curve_sizes(src_points_by_curve, unselected_ranges, dst_offsets);
  threading::parallel_for(selection.index_range(), 1024, [&](IndexRange range) {
    for (const int i : selection.slice(range)) {
      dst_offsets[i] = to_nurbs_size(CurveType(src_types[i]), src_points_by_curve[i].size());
    }
  });
  offset_indices::accumulate_counts_to_offsets(dst_offsets);
  dst_curves.resize(dst_offsets.last(), dst_curves.curves_num());
  const OffsetIndices dst_points_by_curve = dst_curves.points_by_curve();

  MutableSpan<float3> dst_positions = dst_curves.positions_for_write();
  bke::MutableAttributeAccessor dst_attributes = dst_curves.attributes_for_write();
  Vector<bke::AttributeTransferData> generic_attributes = bke::retrieve_attributes_for_transfer(
      src_attributes,
      dst_attributes,
      ATTR_DOMAIN_MASK_POINT,
      propagation_info,
      {"position",
       "handle_type_left",
       "handle_type_right",
       "handle_right",
       "handle_left",
       "nurbs_weight"});

  auto fill_weights_if_necessary = [&](const IndexMask selection) {
    if (src_attributes.contains("nurbs_weight")) {
      bke::curves::fill_points(
          dst_points_by_curve, selection, 1.0f, dst_curves.nurbs_weights_for_write());
    }
  };

  auto catmull_rom_to_nurbs = [&](IndexMask selection) {
    dst_curves.nurbs_orders_for_write().fill_indices(selection.indices(), 4);
    dst_curves.nurbs_knots_modes_for_write().fill_indices(selection.indices(),
                                                          NURBS_KNOT_MODE_BEZIER);
    fill_weights_if_necessary(selection);

    threading::parallel_for(selection.index_range(), 512, [&](IndexRange range) {
      for (const int i : selection.slice(range)) {
        const IndexRange src_points = src_points_by_curve[i];
        const IndexRange dst_points = dst_points_by_curve[i];
        catmull_rom_to_nurbs_positions(
            src_positions.slice(src_points), src_cyclic[i], dst_positions.slice(dst_points));
      }
    });

    for (bke::AttributeTransferData &attribute : generic_attributes) {
      threading::parallel_for(selection.index_range(), 512, [&](IndexRange range) {
        for (const int i : selection.slice(range)) {
          const IndexRange src_points = src_points_by_curve[i];
          const IndexRange dst_points = dst_points_by_curve[i];
          bezier_generic_to_nurbs(attribute.src.slice(src_points),
                                  attribute.dst.span.slice(dst_points));
        }
      });
    }
  };

  auto poly_to_nurbs = [&](IndexMask selection) {
    dst_curves.nurbs_orders_for_write().fill_indices(selection.indices(), 4);
    bke::curves::copy_point_data(
        src_points_by_curve, dst_points_by_curve, selection, src_positions, dst_positions);
    fill_weights_if_necessary(selection);

    /* Avoid using "Endpoint" knots modes for cyclic curves, since it adds a sharp point at the
     * start/end. */
    if (src_cyclic.is_single()) {
      dst_curves.nurbs_knots_modes_for_write().fill_indices(
          selection.indices(),
          src_cyclic.get_internal_single() ? NURBS_KNOT_MODE_NORMAL : NURBS_KNOT_MODE_ENDPOINT);
    }
    else {
      VArraySpan<bool> cyclic{src_cyclic};
      MutableSpan<int8_t> knots_modes = dst_curves.nurbs_knots_modes_for_write();
      threading::parallel_for(selection.index_range(), 1024, [&](IndexRange range) {
        for (const int i : selection.slice(range)) {
          knots_modes[i] = cyclic[i] ? NURBS_KNOT_MODE_NORMAL : NURBS_KNOT_MODE_ENDPOINT;
        }
      });
    }

    for (bke::AttributeTransferData &attribute : generic_attributes) {
      bke::curves::copy_point_data(
          src_points_by_curve, dst_points_by_curve, selection, attribute.src, attribute.dst.span);
    }
  };

  auto bezier_to_nurbs = [&](IndexMask selection) {
    const Span<float3> src_handles_l = src_curves.handle_positions_left();
    const Span<float3> src_handles_r = src_curves.handle_positions_right();

    dst_curves.nurbs_orders_for_write().fill_indices(selection.indices(), 4);
    dst_curves.nurbs_knots_modes_for_write().fill_indices(selection.indices(),
                                                          NURBS_KNOT_MODE_BEZIER);
    fill_weights_if_necessary(selection);

    threading::parallel_for(selection.index_range(), 512, [&](IndexRange range) {
      for (const int i : selection.slice(range)) {
        const IndexRange src_points = src_points_by_curve[i];
        const IndexRange dst_points = dst_points_by_curve[i];
        bezier_positions_to_nurbs(src_positions.slice(src_points),
                                  src_handles_l.slice(src_points),
                                  src_handles_r.slice(src_points),
                                  dst_positions.slice(dst_points));
      }
    });

    for (bke::AttributeTransferData &attribute : generic_attributes) {
      threading::parallel_for(selection.index_range(), 512, [&](IndexRange range) {
        for (const int i : selection.slice(range)) {
          const IndexRange src_points = src_points_by_curve[i];
          const IndexRange dst_points = dst_points_by_curve[i];
          bezier_generic_to_nurbs(attribute.src.slice(src_points),
                                  attribute.dst.span.slice(dst_points));
        }
      });
    }
  };

  auto nurbs_to_nurbs = [&](IndexMask selection) {
    bke::curves::copy_point_data(
        src_points_by_curve, dst_points_by_curve, selection, src_positions, dst_positions);

    if (!src_curves.nurbs_weights().is_empty()) {
      bke::curves::copy_point_data(src_points_by_curve,
                                   dst_points_by_curve,
                                   selection,
                                   src_curves.nurbs_weights(),
                                   dst_curves.nurbs_weights_for_write());
    }

    for (bke::AttributeTransferData &attribute : generic_attributes) {
      bke::curves::copy_point_data(
          src_points_by_curve, dst_points_by_curve, selection, attribute.src, attribute.dst.span);
    }
  };

  for (bke::AttributeTransferData &attribute : generic_attributes) {
    attribute.dst.finish();
  }

  bke::curves::foreach_curve_by_type(src_curves.curve_types(),
                                     src_curves.curve_type_counts(),
                                     selection,
                                     catmull_rom_to_nurbs,
                                     poly_to_nurbs,
                                     bezier_to_nurbs,
                                     nurbs_to_nurbs);

<<<<<<< HEAD
  for (bke::AttributeTransferData &attribute : generic_attributes) {
    attribute.dst.finish();
  }
=======
  src_attributes.for_all(
      [&](const bke::AttributeIDRef &id, const bke::AttributeMetaData meta_data) {
        if (id.is_anonymous() && !propagation_info.propagate(id.anonymous_id())) {
          return true;
        }
        if (meta_data.domain != ATTR_DOMAIN_POINT) {
          return true;
        }

        const GVArraySpan src = *src_attributes.lookup(id, meta_data.domain);
        bke::GSpanAttributeWriter dst = dst_attributes.lookup_or_add_for_write_only_span(
            id, meta_data.domain, meta_data.data_type);

        bke::curves::copy_point_data(
            src_points_by_curve, dst_points_by_curve, unselected_ranges, src, dst.span);
        dst.finish();

        return true;
      });
>>>>>>> eff49a86

  src_attributes.for_all(
      [&](const bke::AttributeIDRef &id, const bke::AttributeMetaData meta_data) {
        if (id.is_anonymous() && !propagation_info.propagate(id.anonymous_id())) {
          return true;
        }
        if (meta_data.domain != ATTR_DOMAIN_POINT) {
          return true;
        }

        const GVArraySpan src = *src_attributes.lookup(id, meta_data.domain);
        bke::GSpanAttributeWriter dst = dst_attributes.lookup_or_add_for_write_only_span(
            id, meta_data.domain, meta_data.data_type);

        bke::curves::copy_point_data(
            src_points_by_curve, dst_points_by_curve, unselected_ranges, src, dst.span);
        dst.finish();

        return true;
      });

  return dst_curves;
}

static bke::CurvesGeometry convert_curves_trivial(const bke::CurvesGeometry &src_curves,
                                                  const IndexMask selection,
                                                  const CurveType dst_type)
{
  bke::CurvesGeometry dst_curves(src_curves);
  dst_curves.fill_curve_types(selection, dst_type);
  dst_curves.remove_attributes_based_on_types();
  return dst_curves;
}

bke::CurvesGeometry convert_curves(const bke::CurvesGeometry &src_curves,
                                   const IndexMask selection,
                                   const CurveType dst_type,
                                   const bke::AnonymousAttributePropagationInfo &propagation_info)
{
  switch (dst_type) {
    case CURVE_TYPE_CATMULL_ROM:
    case CURVE_TYPE_POLY:
      return convert_curves_trivial(src_curves, selection, dst_type);
    case CURVE_TYPE_BEZIER:
      return convert_curves_to_bezier(src_curves, selection, propagation_info);
    case CURVE_TYPE_NURBS:
      return convert_curves_to_nurbs(src_curves, selection, propagation_info);
  }
  BLI_assert_unreachable();
  return {};
}

bool try_curves_conversion_in_place(const IndexMask selection,
                                    const CurveType dst_type,
                                    FunctionRef<bke::CurvesGeometry &()> get_writable_curves_fn)
{
  if (conversion_can_change_point_num(dst_type)) {
    return false;
  }
  bke::CurvesGeometry &curves = get_writable_curves_fn();
  curves.fill_curve_types(selection, dst_type);
  curves.remove_attributes_based_on_types();
  return true;
}

}  // namespace blender::geometry<|MERGE_RESOLUTION|>--- conflicted
+++ resolved
@@ -458,31 +458,9 @@
                                      bezier_to_bezier,
                                      nurbs_to_bezier);
 
-<<<<<<< HEAD
   for (bke::AttributeTransferData &attribute : generic_attributes) {
     attribute.dst.finish();
   }
-=======
-  src_attributes.for_all(
-      [&](const bke::AttributeIDRef &id, const bke::AttributeMetaData meta_data) {
-        if (id.is_anonymous() && !propagation_info.propagate(id.anonymous_id())) {
-          return true;
-        }
-        if (meta_data.domain != ATTR_DOMAIN_POINT) {
-          return true;
-        }
-
-        const GVArraySpan src = *src_attributes.lookup(id, meta_data.domain);
-        bke::GSpanAttributeWriter dst = dst_attributes.lookup_or_add_for_write_only_span(
-            id, meta_data.domain, meta_data.data_type);
-
-        bke::curves::copy_point_data(
-            src_points_by_curve, dst_points_by_curve, unselected_ranges, src, dst.span);
-        dst.finish();
-
-        return true;
-      });
->>>>>>> eff49a86
 
   src_attributes.for_all(
       [&](const bke::AttributeIDRef &id, const bke::AttributeMetaData meta_data) {
@@ -673,31 +651,9 @@
                                      bezier_to_nurbs,
                                      nurbs_to_nurbs);
 
-<<<<<<< HEAD
   for (bke::AttributeTransferData &attribute : generic_attributes) {
     attribute.dst.finish();
   }
-=======
-  src_attributes.for_all(
-      [&](const bke::AttributeIDRef &id, const bke::AttributeMetaData meta_data) {
-        if (id.is_anonymous() && !propagation_info.propagate(id.anonymous_id())) {
-          return true;
-        }
-        if (meta_data.domain != ATTR_DOMAIN_POINT) {
-          return true;
-        }
-
-        const GVArraySpan src = *src_attributes.lookup(id, meta_data.domain);
-        bke::GSpanAttributeWriter dst = dst_attributes.lookup_or_add_for_write_only_span(
-            id, meta_data.domain, meta_data.data_type);
-
-        bke::curves::copy_point_data(
-            src_points_by_curve, dst_points_by_curve, unselected_ranges, src, dst.span);
-        dst.finish();
-
-        return true;
-      });
->>>>>>> eff49a86
 
   src_attributes.for_all(
       [&](const bke::AttributeIDRef &id, const bke::AttributeMetaData meta_data) {
