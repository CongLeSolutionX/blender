--- conflicted
+++ resolved
@@ -302,13 +302,7 @@
     /* Transfer point attributes. */
     gather_attributes(src_attributes,
                       bke::AttrDomain::Point,
-<<<<<<< HEAD
-                      bke::AttrDomain::Point,
-                      propagation_info,
-                      {},
-=======
                       attribute_filter,
->>>>>>> 2ddc574a
                       dst_to_src_point,
                       dst_attributes);
   }
