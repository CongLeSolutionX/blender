--- conflicted
+++ resolved
@@ -641,40 +641,10 @@
 
 static void p_flush_uvs(ParamHandle *handle, PChart *chart)
 {
-<<<<<<< HEAD
   const float blend = handle->blend;
   const float invblend = 1.0f - blend;
   const float invblend_x = invblend / handle->aspect_y;
   for (PEdge *e = chart->edges; e; e = e->nextlink) {
-=======
-  PEdge *e;
-
-  for (e = chart->edges; e; e = e->nextlink) {
-    if (e->orig_uv) {
-      e->orig_uv[0] = e->vert->uv[0] / handle->aspx;
-      e->orig_uv[1] = e->vert->uv[1] / handle->aspy;
-    }
-  }
-
-  if (chart->collapsed_edges) {
-    p_chart_flush_collapsed_uvs(chart);
-
-    for (e = chart->collapsed_edges; e; e = e->nextlink) {
-      if (e->orig_uv) {
-        e->orig_uv[0] = e->vert->uv[0] / handle->aspx;
-        e->orig_uv[1] = e->vert->uv[1] / handle->aspy;
-      }
-    }
-  }
-}
-
-static void p_flush_uvs_blend(ParamHandle *handle, PChart *chart, float blend)
-{
-  PEdge *e;
-  float invblend = 1.0f - blend;
-
-  for (e = chart->edges; e; e = e->nextlink) {
->>>>>>> 85db875a
     if (e->orig_uv) {
       e->orig_uv[0] = blend * e->old_uv[0] + invblend_x * e->vert->uv[0];
       e->orig_uv[1] = blend * e->old_uv[1] + invblend * e->vert->uv[1];
@@ -684,10 +654,10 @@
   if (chart->collapsed_edges) {
     p_chart_flush_collapsed_uvs(chart);
 
-    for (e = chart->collapsed_edges; e; e = e->nextlink) {
+    for (PEdge *e = chart->collapsed_edges; e; e = e->nextlink) {
       if (e->orig_uv) {
-        e->orig_uv[0] = blend * e->old_uv[0] + invblend * e->vert->uv[0] / handle->aspx;
-        e->orig_uv[1] = blend * e->old_uv[1] + invblend * e->vert->uv[1] / handle->aspy;
+        e->orig_uv[0] = blend * e->old_uv[0] + invblend_x * e->vert->uv[0];
+        e->orig_uv[1] = blend * e->old_uv[1] + invblend * e->vert->uv[1];
       }
     }
   }
