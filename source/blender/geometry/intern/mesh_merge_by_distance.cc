/* SPDX-License-Identifier: GPL-2.0-or-later */

#include "BLI_array.hh"
#include "BLI_index_mask.hh"
#include "BLI_kdtree.h"
#include "BLI_math_vector.h"
#include "BLI_math_vector.hh"
#include "BLI_vector.hh"

#include "DNA_mesh_types.h"
#include "DNA_meshdata_types.h"

#include "BKE_customdata.h"
#include "BKE_mesh.h"

#include "GEO_mesh_merge_by_distance.hh"

//#define USE_WELD_DEBUG
//#define USE_WELD_NORMALS

namespace blender::geometry {

/* Indicates when the element was not computed. */
#define OUT_OF_CONTEXT (int)(-1)
/* Indicates if the edge or face will be collapsed. */
#define ELEM_COLLAPSED (int)(-2)
/* indicates whether an edge or vertex in groups_map will be merged. */
#define ELEM_MERGED (int)(-2)

/* Used to indicate a range in an array specifying a group. */
struct WeldGroup {
  int len;
  int ofs;
};

/* Edge groups that will be merged. Final vertices are also indicated. */
struct WeldGroupEdge {
  struct WeldGroup group;
  int v1;
  int v2;
};

struct WeldVert {
  /* Indexes relative to the original Mesh. */
  int vert_dest;
  int vert_orig;
};

struct WeldEdge {
  union {
    int flag;
    struct {
      /* Indexes relative to the original Mesh. */
      int edge_dest;
      int edge_orig;
      int vert_a;
      int vert_b;
    };
  };
};

struct WeldLoop {
  union {
    int flag;
    struct {
      /* Indexes relative to the original Mesh. */
      int vert;
      int edge;
      int loop_orig;
      int loop_skip_to;
    };
  };
};

struct WeldPoly {
  union {
    int flag;
    struct {
      /* Indexes relative to the original Mesh. */
      int poly_dst;
      int poly_orig;
      int loop_start;
      int loop_end;
      /* Final Polygon Size. */
      int loop_len;
      /* Group of loops that will be affected. */
      struct WeldGroup loops;
    };
  };
};

struct WeldMesh {
  /* Group of vertices to be merged. */
  Array<WeldGroup> vert_groups;
  Array<int> vert_groups_buffer;

  /* Group of edges to be merged. */
  Array<WeldGroupEdge> edge_groups;
  Array<int> edge_groups_buffer;
  /* From the original index of the vertex, this indicates which group it is or is going to be
   * merged. */
  Array<int> edge_groups_map;

  /* References all polygons and loops that will be affected. */
  Vector<WeldLoop> wloop;
  Vector<WeldPoly> wpoly;
  int wpoly_new_len;

  /* From the actual index of the element in the mesh, it indicates what is the index of the Weld
   * element above. */
  Array<int> loop_map;
  Array<int> poly_map;

  int vert_kill_len;
  int edge_kill_len;
  int loop_kill_len;
  int poly_kill_len; /* Including the new polygons. */

  /* Size of the affected polygon with more sides. */
  int max_poly_len;
};

struct WeldLoopOfPolyIter {
  int loop_start;
  int loop_end;
  Span<WeldLoop> wloop;
  Span<MLoop> mloop;
  Span<int> loop_map;
  /* Weld group. */
  int *group;

  int l_curr;
  int l_next;

  /* Return */
  int group_len;
  int v;
  int e;
  char type;
};

/* -------------------------------------------------------------------- */
/** \name Debug Utils
 * \{ */

#ifdef USE_WELD_DEBUG
static bool weld_iter_loop_of_poly_begin(WeldLoopOfPolyIter &iter,
                                         const WeldPoly &wp,
                                         Span<WeldLoop> wloop,
                                         Span<MLoop> mloop,
                                         Span<int> loop_map,
                                         int *group_buffer);

static bool weld_iter_loop_of_poly_next(WeldLoopOfPolyIter &iter);

static void weld_assert_edge_kill_len(Span<WeldEdge> wedge, const int supposed_kill_len)
{
  int kills = 0;
  const WeldEdge *we = &wedge[0];
  for (int i = wedge.size(); i--; we++) {
    int edge_dest = we->edge_dest;
    /* Magically includes collapsed edges. */
    if (edge_dest != OUT_OF_CONTEXT) {
      kills++;
    }
  }
  BLI_assert(kills == supposed_kill_len);
}

static void weld_assert_poly_and_loop_kill_len(WeldMesh *weld_mesh,
                                               Span<MLoop> mloop,
                                               Span<MPoly> mpoly,
                                               const int supposed_poly_kill_len,
                                               const int supposed_loop_kill_len)
{
  int poly_kills = 0;
  int loop_kills = mloop.size();
  const MPoly *mp = &mpoly[0];
  for (int i = 0; i < mpoly.size(); i++, mp++) {
    int poly_ctx = weld_mesh->poly_map[i];
    if (poly_ctx != OUT_OF_CONTEXT) {
      const WeldPoly *wp = &weld_mesh->wpoly[poly_ctx];
      WeldLoopOfPolyIter iter;
      if (!weld_iter_loop_of_poly_begin(
              iter, *wp, weld_mesh->wloop, mloop, weld_mesh->loop_map, nullptr)) {
        poly_kills++;
        continue;
      }
      else {
        if (wp->poly_dst != OUT_OF_CONTEXT) {
          poly_kills++;
          continue;
        }
        int remain = wp->loop_len;
        int l = wp->loop_start;
        while (remain) {
          int l_next = l + 1;
          int loop_ctx = weld_mesh->loop_map[l];
          if (loop_ctx != OUT_OF_CONTEXT) {
            const WeldLoop *wl = &weld_mesh->wloop[loop_ctx];
            if (wl->loop_skip_to != OUT_OF_CONTEXT) {
              l_next = wl->loop_skip_to;
            }
            if (wl->flag != ELEM_COLLAPSED) {
              loop_kills--;
              remain--;
            }
          }
          else {
            loop_kills--;
            remain--;
          }
          l = l_next;
        }
      }
    }
    else {
      loop_kills -= mp->totloop;
    }
  }

  for (const int i : weld_mesh->wpoly.index_range().take_back(weld_mesh->wpoly_new_len)) {
    const WeldPoly &wp = weld_mesh->wpoly[i];
    if (wp.poly_dst != OUT_OF_CONTEXT) {
      poly_kills++;
      continue;
    }
    int remain = wp.loop_len;
    int l = wp.loop_start;
    while (remain) {
      int l_next = l + 1;
      int loop_ctx = weld_mesh->loop_map[l];
      if (loop_ctx != OUT_OF_CONTEXT) {
        const WeldLoop *wl = &weld_mesh->wloop[loop_ctx];
        if (wl->loop_skip_to != OUT_OF_CONTEXT) {
          l_next = wl->loop_skip_to;
        }
        if (wl->flag != ELEM_COLLAPSED) {
          loop_kills--;
          remain--;
        }
      }
      else {
        loop_kills--;
        remain--;
      }
      l = l_next;
    }
  }

  BLI_assert(poly_kills == supposed_poly_kill_len);
  BLI_assert(loop_kills == supposed_loop_kill_len);
}

static void weld_assert_poly_no_vert_repetition(const WeldPoly &wp,
                                                Span<WeldLoop> wloop,
                                                Span<MLoop> mloop,
                                                Span<int> loop_map)
{
  const int loop_len = wp.loop_len;
  Array<int, 64> verts(loop_len);
  WeldLoopOfPolyIter iter;
  if (!weld_iter_loop_of_poly_begin(iter, wp, wloop, mloop, loop_map, nullptr)) {
    return;
  }
  else {
    int i = 0;
    while (weld_iter_loop_of_poly_next(iter)) {
      verts[i++] = iter.v;
    }
  }
  for (int i = 0; i < loop_len; i++) {
    int va = verts[i];
    for (int j = i + 1; j < loop_len; j++) {
      int vb = verts[j];
      BLI_assert(va != vb);
    }
  }
}

static void weld_assert_poly_len(const WeldPoly *wp, const Span<WeldLoop> wloop)
{
  if (wp->flag == ELEM_COLLAPSED) {
    return;
  }

  int loop_len = wp->loop_len;
  const WeldLoop *wl = &wloop[wp->loops.ofs];
  BLI_assert(wp->loop_start <= wl->loop_orig);

  int end_wloop = wp->loops.ofs + wp->loops.len;
  const WeldLoop *wl_end = &wloop[end_wloop - 1];

  int min_len = 0;
  for (; wl <= wl_end; wl++) {
    BLI_assert(wl->loop_skip_to == OUT_OF_CONTEXT); /* Not for this case. */
    if (wl->flag != ELEM_COLLAPSED) {
      min_len++;
    }
  }
  BLI_assert(loop_len >= min_len);

  int max_len = wp->loop_end - wp->loop_start + 1;
  BLI_assert(loop_len <= max_len);
}

#endif /* USE_WELD_DEBUG */

/** \} */

/* -------------------------------------------------------------------- */
/** \name Vert API
 * \{ */

static Vector<WeldVert> weld_vert_ctx_alloc_and_setup(Span<int> vert_dest_map,
                                                      const int vert_kill_len)
{
  Vector<WeldVert> wvert;
  wvert.reserve(std::min<int>(2 * vert_kill_len, vert_dest_map.size()));

  for (const int i : vert_dest_map.index_range()) {
    if (vert_dest_map[i] != OUT_OF_CONTEXT) {
      WeldVert wv{};
      wv.vert_dest = vert_dest_map[i];
      wv.vert_orig = i;
      wvert.append(wv);
    }
  }
  return wvert;
}

static void weld_vert_groups_setup(Span<WeldVert> wvert,
                                   Span<int> vert_dest_map,
                                   MutableSpan<int> r_vert_groups_map,
                                   Array<int> &r_vert_groups_buffer,
                                   Array<WeldGroup> &r_vert_groups)
{
  /* Get weld vert groups. */

  int wgroups_len = 0;
  for (const int i : vert_dest_map.index_range()) {
    const int vert_dest = vert_dest_map[i];
    if (vert_dest != OUT_OF_CONTEXT) {
      if (vert_dest != i) {
        r_vert_groups_map[i] = ELEM_MERGED;
      }
      else {
        r_vert_groups_map[i] = wgroups_len;
        wgroups_len++;
      }
    }
    else {
      r_vert_groups_map[i] = OUT_OF_CONTEXT;
    }
  }

  r_vert_groups.reinitialize(wgroups_len);
  r_vert_groups.fill({0, 0});
  MutableSpan<WeldGroup> wgroups = r_vert_groups;

  for (const WeldVert &wv : wvert) {
    int group_index = r_vert_groups_map[wv.vert_dest];
    wgroups[group_index].len++;
  }

  int ofs = 0;
  for (WeldGroup &wg : wgroups) {
    wg.ofs = ofs;
    ofs += wg.len;
  }

  BLI_assert(ofs == wvert.size());

  r_vert_groups_buffer.reinitialize(ofs);
  for (const WeldVert &wv : wvert) {
    int group_index = r_vert_groups_map[wv.vert_dest];
    r_vert_groups_buffer[wgroups[group_index].ofs++] = wv.vert_orig;
  }

  for (WeldGroup &wg : wgroups) {
    wg.ofs -= wg.len;
  }
}

/** \} */

/* -------------------------------------------------------------------- */
/** \name Edge API
 * \{ */

static Vector<WeldEdge> weld_edge_ctx_alloc(Span<MEdge> medge,
                                            Span<int> vert_dest_map,
                                            MutableSpan<int> r_edge_dest_map,
                                            MutableSpan<int> r_edge_ctx_map)
{
  /* Edge Context. */
  int wedge_len = 0;

  Vector<WeldEdge> wedge;
  wedge.reserve(medge.size());

  for (const int i : medge.index_range()) {
    int v1 = medge[i].v1;
    int v2 = medge[i].v2;
    int v_dest_1 = vert_dest_map[v1];
    int v_dest_2 = vert_dest_map[v2];
    if ((v_dest_1 != OUT_OF_CONTEXT) || (v_dest_2 != OUT_OF_CONTEXT)) {
      WeldEdge we{};
      we.vert_a = (v_dest_1 != OUT_OF_CONTEXT) ? v_dest_1 : v1;
      we.vert_b = (v_dest_2 != OUT_OF_CONTEXT) ? v_dest_2 : v2;
      we.edge_dest = OUT_OF_CONTEXT;
      we.edge_orig = i;
      wedge.append(we);
      r_edge_dest_map[i] = i;
      r_edge_ctx_map[i] = wedge_len++;
    }
    else {
      r_edge_dest_map[i] = OUT_OF_CONTEXT;
      r_edge_ctx_map[i] = OUT_OF_CONTEXT;
    }
  }

  return wedge;
}

static void weld_edge_ctx_setup(MutableSpan<WeldGroup> r_vlinks,
                                MutableSpan<int> r_edge_dest_map,
                                MutableSpan<WeldEdge> r_wedge,
                                int *r_edge_kiil_len)
{
  /* Setup Edge Overlap. */
  int edge_kill_len = 0;

  MutableSpan<WeldGroup> v_links = r_vlinks;

  for (WeldEdge &we : r_wedge) {
    int dst_vert_a = we.vert_a;
    int dst_vert_b = we.vert_b;

    if (dst_vert_a == dst_vert_b) {
      BLI_assert(we.edge_dest == OUT_OF_CONTEXT);
      r_edge_dest_map[we.edge_orig] = ELEM_COLLAPSED;
      we.flag = ELEM_COLLAPSED;
      edge_kill_len++;
      continue;
    }

    v_links[dst_vert_a].len++;
    v_links[dst_vert_b].len++;
  }

  int link_len = 0;
  for (WeldGroup &vl : r_vlinks) {
    vl.ofs = link_len;
    link_len += vl.len;
  }

  if (link_len > 0) {
    Array<int> link_edge_buffer(link_len);

    for (const int i : r_wedge.index_range()) {
      const WeldEdge &we = r_wedge[i];
      if (we.flag == ELEM_COLLAPSED) {
        continue;
      }

      int dst_vert_a = we.vert_a;
      int dst_vert_b = we.vert_b;

      link_edge_buffer[v_links[dst_vert_a].ofs++] = i;
      link_edge_buffer[v_links[dst_vert_b].ofs++] = i;
    }

    for (WeldGroup &vl : r_vlinks) {
      /* Fix offset */
      vl.ofs -= vl.len;
    }

    for (const int i : r_wedge.index_range()) {
      const WeldEdge &we = r_wedge[i];
      if (we.edge_dest != OUT_OF_CONTEXT) {
        /* No need to retest edges.
         * (Already includes collapsed edges). */
        continue;
      }

      int dst_vert_a = we.vert_a;
      int dst_vert_b = we.vert_b;

      struct WeldGroup *link_a = &v_links[dst_vert_a];
      struct WeldGroup *link_b = &v_links[dst_vert_b];

      int edges_len_a = link_a->len;
      int edges_len_b = link_b->len;

      if (edges_len_a <= 1 || edges_len_b <= 1) {
        continue;
      }

      int *edges_ctx_a = &link_edge_buffer[link_a->ofs];
      int *edges_ctx_b = &link_edge_buffer[link_b->ofs];
      int edge_orig = we.edge_orig;

      for (; edges_len_a--; edges_ctx_a++) {
        int e_ctx_a = *edges_ctx_a;
        if (e_ctx_a == i) {
          continue;
        }
        while (edges_len_b && *edges_ctx_b < e_ctx_a) {
          edges_ctx_b++;
          edges_len_b--;
        }
        if (edges_len_b == 0) {
          break;
        }
        int e_ctx_b = *edges_ctx_b;
        if (e_ctx_a == e_ctx_b) {
          WeldEdge *we_b = &r_wedge[e_ctx_b];
          BLI_assert(ELEM(we_b->vert_a, dst_vert_a, dst_vert_b));
          BLI_assert(ELEM(we_b->vert_b, dst_vert_a, dst_vert_b));
          BLI_assert(we_b->edge_dest == OUT_OF_CONTEXT);
          BLI_assert(we_b->edge_orig != edge_orig);
          r_edge_dest_map[we_b->edge_orig] = edge_orig;
          we_b->edge_dest = edge_orig;
          edge_kill_len++;
        }
      }
    }

#ifdef USE_WELD_DEBUG
    weld_assert_edge_kill_len(r_wedge, edge_kill_len);
#endif
  }

  *r_edge_kiil_len = edge_kill_len;
}

static void weld_edge_groups_setup(const int medge_len,
                                   const int edge_kill_len,
                                   MutableSpan<WeldEdge> wedge,
                                   Span<int> wedge_map,
                                   MutableSpan<int> r_edge_groups_map,
                                   Array<int> &r_edge_groups_buffer,
                                   Array<WeldGroupEdge> &r_edge_groups)
{
  /* Get weld edge groups. */
  int wgroups_len = wedge.size() - edge_kill_len;
  r_edge_groups.reinitialize(wgroups_len);
  r_edge_groups.fill({{0}});
  MutableSpan<WeldGroupEdge> wegroups = r_edge_groups;

  wgroups_len = 0;
  for (const int i : IndexRange(medge_len)) {
    int edge_ctx = wedge_map[i];
    if (edge_ctx != OUT_OF_CONTEXT) {
      WeldEdge *we = &wedge[edge_ctx];
      int edge_dest = we->edge_dest;
      if (edge_dest != OUT_OF_CONTEXT) {
        BLI_assert(edge_dest != we->edge_orig);
        r_edge_groups_map[i] = ELEM_MERGED;
      }
      else {
        we->edge_dest = we->edge_orig;
        wegroups[wgroups_len].v1 = we->vert_a;
        wegroups[wgroups_len].v2 = we->vert_b;
        r_edge_groups_map[i] = wgroups_len;
        wgroups_len++;
      }
    }
    else {
      r_edge_groups_map[i] = OUT_OF_CONTEXT;
    }
  }

  BLI_assert(wgroups_len == wedge.size() - edge_kill_len);

  if (wgroups_len == 0) {
    /* All edges in the context are collapsed. */
    return;
  }

  for (const WeldEdge &we : wedge) {
    if (we.flag == ELEM_COLLAPSED) {
      continue;
    }
    int group_index = r_edge_groups_map[we.edge_dest];
    wegroups[group_index].group.len++;
  }

  int ofs = 0;
  for (WeldGroupEdge &wegrp : wegroups) {
    wegrp.group.ofs = ofs;
    ofs += wegrp.group.len;
  }

  r_edge_groups_buffer.reinitialize(ofs);
  for (const WeldEdge &we : wedge) {
    if (we.flag == ELEM_COLLAPSED) {
      continue;
    }
    int group_index = r_edge_groups_map[we.edge_dest];
    r_edge_groups_buffer[wegroups[group_index].group.ofs++] = we.edge_orig;
  }

  for (WeldGroupEdge &wegrp : wegroups) {
    wegrp.group.ofs -= wegrp.group.len;
  }
}

/** \} */

/* -------------------------------------------------------------------- */
/** \name Poly and Loop API
 * \{ */

static bool weld_iter_loop_of_poly_begin(WeldLoopOfPolyIter &iter,
                                         const WeldPoly &wp,
                                         Span<WeldLoop> wloop,
                                         Span<MLoop> mloop,
                                         Span<int> loop_map,
                                         int *group_buffer)
{
  if (wp.flag == ELEM_COLLAPSED) {
    return false;
  }

  iter.loop_start = wp.loop_start;
  iter.loop_end = wp.loop_end;
  iter.wloop = wloop;
  iter.mloop = mloop;
  iter.loop_map = loop_map;
  iter.group = group_buffer;

  int group_len = 0;
  if (group_buffer) {
    /* First loop group needs more attention. */
    int loop_start, loop_end, l;
    loop_start = iter.loop_start;
    loop_end = l = iter.loop_end;
    while (l >= loop_start) {
      const int loop_ctx = loop_map[l];
      if (loop_ctx != OUT_OF_CONTEXT) {
        const WeldLoop *wl = &wloop[loop_ctx];
        if (wl->flag == ELEM_COLLAPSED) {
          l--;
          continue;
        }
      }
      break;
    }
    if (l != loop_end) {
      group_len = loop_end - l;
      int i = 0;
      while (l < loop_end) {
        iter.group[i++] = ++l;
      }
    }
  }
  iter.group_len = group_len;

  iter.l_next = iter.loop_start;
#ifdef USE_WELD_DEBUG
  iter.v = OUT_OF_CONTEXT;
#endif
  return true;
}

static bool weld_iter_loop_of_poly_next(WeldLoopOfPolyIter &iter)
{
  const int loop_end = iter.loop_end;
  Span<WeldLoop> wloop = iter.wloop;
  Span<int> loop_map = iter.loop_map;
  int l = iter.l_curr = iter.l_next;
  if (l == iter.loop_start) {
    /* `grupo_len` is already calculated in the first loop */
  }
  else {
    iter.group_len = 0;
  }
  while (l <= loop_end) {
    int l_next = l + 1;
    const int loop_ctx = loop_map[l];
    if (loop_ctx != OUT_OF_CONTEXT) {
      const WeldLoop *wl = &wloop[loop_ctx];
      if (wl->loop_skip_to != OUT_OF_CONTEXT) {
        l_next = wl->loop_skip_to;
      }
      if (wl->flag == ELEM_COLLAPSED) {
        if (iter.group) {
          iter.group[iter.group_len++] = l;
        }
        l = l_next;
        continue;
      }
#ifdef USE_WELD_DEBUG
      BLI_assert(iter.v != wl->vert);
#endif
      iter.v = wl->vert;
      iter.e = wl->edge;
      iter.type = 1;
    }
    else {
      const MLoop &ml = iter.mloop[l];
#ifdef USE_WELD_DEBUG
      BLI_assert((uint)iter.v != ml.v);
#endif
      iter.v = ml.v;
      iter.e = ml.e;
      iter.type = 0;
    }
    if (iter.group) {
      iter.group[iter.group_len++] = l;
    }
    iter.l_next = l_next;
    return true;
  }

  return false;
}

static void weld_poly_loop_ctx_alloc(Span<MPoly> mpoly,
                                     Span<MLoop> mloop,
                                     Span<int> vert_dest_map,
                                     Span<int> edge_dest_map,
                                     WeldMesh *r_weld_mesh)
{
  /* Loop/Poly Context. */
  Array<int> loop_map(mloop.size());
  Array<int> poly_map(mpoly.size());
  int wloop_len = 0;
  int wpoly_len = 0;
  int max_ctx_poly_len = 4;

  Vector<WeldLoop> wloop;
  wloop.reserve(mloop.size());

  Vector<WeldPoly> wpoly;
  wpoly.reserve(mpoly.size());

  int maybe_new_poly = 0;

  for (const int i : mpoly.index_range()) {
    const MPoly &mp = mpoly[i];
    const int loopstart = mp.loopstart;
    const int totloop = mp.totloop;

    int vert_ctx_len = 0;

    int prev_wloop_len = wloop_len;
    for (const int i_loop : mloop.index_range().slice(loopstart, totloop)) {
      int v = mloop[i_loop].v;
      int e = mloop[i_loop].e;
      int v_dest = vert_dest_map[v];
      int e_dest = edge_dest_map[e];
      bool is_vert_ctx = v_dest != OUT_OF_CONTEXT;
      bool is_edge_ctx = e_dest != OUT_OF_CONTEXT;
      if (is_vert_ctx) {
        vert_ctx_len++;
      }
      if (is_vert_ctx || is_edge_ctx) {
        WeldLoop wl{};
        wl.vert = is_vert_ctx ? v_dest : v;
        wl.edge = is_edge_ctx ? e_dest : e;
        wl.loop_orig = i_loop;
        wl.loop_skip_to = OUT_OF_CONTEXT;
        wloop.append(wl);

        loop_map[i_loop] = wloop_len++;
      }
      else {
        loop_map[i_loop] = OUT_OF_CONTEXT;
      }
    }
    if (wloop_len != prev_wloop_len) {
      int loops_len = wloop_len - prev_wloop_len;
      WeldPoly wp{};
      wp.poly_dst = OUT_OF_CONTEXT;
      wp.poly_orig = i;
      wp.loops.len = loops_len;
      wp.loops.ofs = prev_wloop_len;
      wp.loop_start = loopstart;
      wp.loop_end = loopstart + totloop - 1;
      wp.loop_len = totloop;
      wpoly.append(wp);

      poly_map[i] = wpoly_len++;
      if (totloop > 5 && vert_ctx_len > 1) {
        int max_new = (totloop / 3) - 1;
        vert_ctx_len /= 2;
        maybe_new_poly += MIN2(max_new, vert_ctx_len);
        CLAMP_MIN(max_ctx_poly_len, totloop);
      }
    }
    else {
      poly_map[i] = OUT_OF_CONTEXT;
    }
  }

  wpoly.reserve(wpoly.size() + maybe_new_poly);

  r_weld_mesh->wloop = std::move(wloop);
  r_weld_mesh->wpoly = std::move(wpoly);
  r_weld_mesh->wpoly_new_len = 0;
  r_weld_mesh->loop_map = std::move(loop_map);
  r_weld_mesh->poly_map = std::move(poly_map);
  r_weld_mesh->max_poly_len = max_ctx_poly_len;
}

static void weld_poly_split_recursive(Span<int> vert_dest_map,
#ifdef USE_WELD_DEBUG
                                      const Span<MLoop> mloop,
#endif
                                      int ctx_verts_len,
                                      WeldPoly *r_wp,
                                      WeldMesh *r_weld_mesh,
                                      int *r_poly_kill,
                                      int *r_loop_kill)
{
  int poly_loop_len = r_wp->loop_len;
  if (poly_loop_len < 3 || ctx_verts_len < 1) {
    return;
  }

  const int ctx_loops_len = r_wp->loops.len;
  const int ctx_loops_ofs = r_wp->loops.ofs;
  MutableSpan<WeldLoop> wloop = r_weld_mesh->wloop;

  int loop_kill = 0;

  WeldLoop *poly_loops = &wloop[ctx_loops_ofs];
  WeldLoop *wla = &poly_loops[0];
  WeldLoop *wla_prev = &poly_loops[ctx_loops_len - 1];
  while (wla_prev->flag == ELEM_COLLAPSED) {
    wla_prev--;
  }
  const int la_len = ctx_loops_len - 1;
  for (int la = 0; la < la_len; la++, wla++) {
  wa_continue:
    if (wla->flag == ELEM_COLLAPSED) {
      continue;
    }
    int vert_a = wla->vert;
    /* Only test vertices that will be merged. */
    if (vert_dest_map[vert_a] != OUT_OF_CONTEXT) {
      int lb = la + 1;
      WeldLoop *wlb = wla + 1;
      WeldLoop *wlb_prev = wla;
      int killed_ab = 0;
      ctx_verts_len = 1;
      for (; lb < ctx_loops_len; lb++, wlb++) {
        BLI_assert(wlb->loop_skip_to == OUT_OF_CONTEXT);
        if (wlb->flag == ELEM_COLLAPSED) {
          killed_ab++;
          continue;
        }
        int vert_b = wlb->vert;
        if (vert_dest_map[vert_b] != OUT_OF_CONTEXT) {
          ctx_verts_len++;
        }
        if (vert_a == vert_b) {
          const int dist_a = wlb->loop_orig - wla->loop_orig - killed_ab;
          const int dist_b = poly_loop_len - dist_a;

          BLI_assert(dist_a != 0 && dist_b != 0);
          if (dist_a == 1 || dist_b == 1) {
            BLI_assert(dist_a != dist_b);
            BLI_assert((wla->flag == ELEM_COLLAPSED) || (wlb->flag == ELEM_COLLAPSED));
          }
          else {
            WeldLoop *wl_tmp = nullptr;
            if (dist_a == 2) {
              wl_tmp = wlb_prev;
              BLI_assert(wla->flag != ELEM_COLLAPSED);
              BLI_assert(wl_tmp->flag != ELEM_COLLAPSED);
              wla->flag = ELEM_COLLAPSED;
              wl_tmp->flag = ELEM_COLLAPSED;
              loop_kill += 2;
              poly_loop_len -= 2;
            }
            if (dist_b == 2) {
              if (wl_tmp != nullptr) {
                r_wp->flag = ELEM_COLLAPSED;
                *r_poly_kill += 1;
              }
              else {
                wl_tmp = wla_prev;
                BLI_assert(wlb->flag != ELEM_COLLAPSED);
                BLI_assert(wl_tmp->flag != ELEM_COLLAPSED);
                wlb->flag = ELEM_COLLAPSED;
                wl_tmp->flag = ELEM_COLLAPSED;
              }
              loop_kill += 2;
              poly_loop_len -= 2;
            }
            if (wl_tmp == nullptr) {
              const int new_loops_len = lb - la;
              const int new_loops_ofs = ctx_loops_ofs + la;

              r_weld_mesh->wpoly.increase_size_by_unchecked(1);
              WeldPoly *new_wp = &r_weld_mesh->wpoly.last();
              new_wp->poly_dst = OUT_OF_CONTEXT;
              new_wp->poly_orig = r_wp->poly_orig;
              new_wp->loops.len = new_loops_len;
              new_wp->loops.ofs = new_loops_ofs;
              new_wp->loop_start = wla->loop_orig;
              new_wp->loop_end = wlb_prev->loop_orig;
              new_wp->loop_len = dist_a;
              r_weld_mesh->wpoly_new_len++;
              weld_poly_split_recursive(vert_dest_map,
#ifdef USE_WELD_DEBUG
                                        mloop,
#endif
                                        ctx_verts_len,
                                        new_wp,
                                        r_weld_mesh,
                                        r_poly_kill,
                                        r_loop_kill);
              BLI_assert(dist_b == poly_loop_len - dist_a);
              poly_loop_len = dist_b;
              if (wla_prev->loop_orig > wla->loop_orig) {
                /* New start. */
                r_wp->loop_start = wlb->loop_orig;
              }
              else {
                /* The `loop_start` doesn't change but some loops must be skipped. */
                wla_prev->loop_skip_to = wlb->loop_orig;
              }
              wla = wlb;
              la = lb;
              goto wa_continue;
            }
            break;
          }
        }
        if (wlb->flag != ELEM_COLLAPSED) {
          wlb_prev = wlb;
        }
      }
    }
    if (wla->flag != ELEM_COLLAPSED) {
      wla_prev = wla;
    }
  }
  r_wp->loop_len = poly_loop_len;
  *r_loop_kill += loop_kill;

#ifdef USE_WELD_DEBUG
  weld_assert_poly_no_vert_repetition(*r_wp, wloop, mloop, r_weld_mesh->loop_map);
#endif
}

static void weld_poly_loop_ctx_setup(Span<MLoop> mloop,
#ifdef USE_WELD_DEBUG
                                     Span<MPoly> mpoly,
#endif
                                     const int mvert_len,
                                     Span<int> vert_dest_map,
                                     const int remain_edge_ctx_len,
                                     MutableSpan<WeldGroup> r_vlinks,
                                     WeldMesh *r_weld_mesh)
{
  WeldPoly *wpoly = r_weld_mesh->wpoly.data();
  MutableSpan<WeldLoop> wloop = r_weld_mesh->wloop;
  int poly_kill_len = 0;
  int loop_kill_len = 0;

  Span<int> loop_map = r_weld_mesh->loop_map;

  if (remain_edge_ctx_len) {

    /* Setup Poly/Loop. */
    /* `wpoly.size()` may change during the loop,
     * so make it clear that we are only working with the original wpolys. */
    IndexRange wpoly_original_range = r_weld_mesh->wpoly.index_range();
    for (const int i : wpoly_original_range) {
      WeldPoly &wp = wpoly[i];
      const int ctx_loops_len = wp.loops.len;
      const int ctx_loops_ofs = wp.loops.ofs;

      int poly_loop_len = wp.loop_len;
      int ctx_verts_len = 0;
      WeldLoop *wl = &wloop[ctx_loops_ofs];
      for (int l = ctx_loops_len; l--; wl++) {
        const int edge_dest = wl->edge;
        if (edge_dest == ELEM_COLLAPSED) {
          wl->flag = ELEM_COLLAPSED;
          if (poly_loop_len == 3) {
            wp.flag = ELEM_COLLAPSED;
            poly_kill_len++;
            loop_kill_len += 3;
            poly_loop_len = 0;
            break;
          }
          loop_kill_len++;
          poly_loop_len--;
        }
        else {
          const int vert_dst = wl->vert;
          if (vert_dest_map[vert_dst] != OUT_OF_CONTEXT) {
            ctx_verts_len++;
          }
        }
      }

      if (poly_loop_len) {
        wp.loop_len = poly_loop_len;
#ifdef USE_WELD_DEBUG
        weld_assert_poly_len(&wp, wloop);
#endif

        weld_poly_split_recursive(vert_dest_map,
#ifdef USE_WELD_DEBUG
                                  mloop,
#endif
                                  ctx_verts_len,
                                  &wp,
                                  r_weld_mesh,
                                  &poly_kill_len,
                                  &loop_kill_len);
      }
    }

#ifdef USE_WELD_DEBUG
    weld_assert_poly_and_loop_kill_len(r_weld_mesh, mloop, mpoly, poly_kill_len, loop_kill_len);
#endif

    /* Setup Polygon Overlap. */

    r_vlinks.fill({0, 0});
    MutableSpan<WeldGroup> v_links = r_vlinks;

    for (const WeldPoly &wp : r_weld_mesh->wpoly) {
      WeldLoopOfPolyIter iter;
      if (weld_iter_loop_of_poly_begin(iter, wp, wloop, mloop, loop_map, nullptr)) {
        while (weld_iter_loop_of_poly_next(iter)) {
          v_links[iter.v].len++;
        }
      }
    }

    int link_len = 0;
    for (const int i : IndexRange(mvert_len)) {
      v_links[i].ofs = link_len;
      link_len += v_links[i].len;
    }

    if (link_len) {
      Array<int> link_poly_buffer(link_len);

      for (const int i : IndexRange(r_weld_mesh->wpoly.size())) {
        const WeldPoly &wp = wpoly[i];
        WeldLoopOfPolyIter iter;
        if (weld_iter_loop_of_poly_begin(iter, wp, wloop, mloop, loop_map, nullptr)) {
          while (weld_iter_loop_of_poly_next(iter)) {
            link_poly_buffer[v_links[iter.v].ofs++] = i;
          }
        }
      }

      for (WeldGroup &vl : r_vlinks) {
        /* Fix offset */
        vl.ofs -= vl.len;
      }

      int polys_len_a, polys_len_b, *polys_ctx_a, *polys_ctx_b, p_ctx_a, p_ctx_b;
      polys_len_b = p_ctx_b = 0; /* silence warnings */

      for (const int i : IndexRange(r_weld_mesh->wpoly.size())) {
        const WeldPoly &wp = wpoly[i];
        if (wp.poly_dst != OUT_OF_CONTEXT) {
          /* No need to retest poly.
           * (Already includes collapsed polygons). */
          continue;
        }

        WeldLoopOfPolyIter iter;
        weld_iter_loop_of_poly_begin(iter, wp, wloop, mloop, loop_map, nullptr);
        weld_iter_loop_of_poly_next(iter);
        struct WeldGroup *link_a = &v_links[iter.v];
        polys_len_a = link_a->len;
        if (polys_len_a == 1) {
          BLI_assert(link_poly_buffer[link_a->ofs] == i);
          continue;
        }
        int wp_loop_len = wp.loop_len;
        polys_ctx_a = &link_poly_buffer[link_a->ofs];
        for (; polys_len_a--; polys_ctx_a++) {
          p_ctx_a = *polys_ctx_a;
          if (p_ctx_a == i) {
            continue;
          }

          WeldPoly *wp_tmp = &wpoly[p_ctx_a];
          if (wp_tmp->loop_len != wp_loop_len) {
            continue;
          }

          WeldLoopOfPolyIter iter_b = iter;
          while (weld_iter_loop_of_poly_next(iter_b)) {
            struct WeldGroup *link_b = &v_links[iter_b.v];
            polys_len_b = link_b->len;
            if (polys_len_b == 1) {
              BLI_assert(link_poly_buffer[link_b->ofs] == i);
              polys_len_b = 0;
              break;
            }

            polys_ctx_b = &link_poly_buffer[link_b->ofs];
            for (; polys_len_b; polys_len_b--, polys_ctx_b++) {
              p_ctx_b = *polys_ctx_b;
              if (p_ctx_b < p_ctx_a) {
                continue;
              }
              if (p_ctx_b >= p_ctx_a) {
                if (p_ctx_b > p_ctx_a) {
                  polys_len_b = 0;
                }
                break;
              }
            }
            if (polys_len_b == 0) {
              break;
            }
          }
          if (polys_len_b == 0) {
            continue;
          }
          BLI_assert(p_ctx_a > i);
          BLI_assert(p_ctx_a == p_ctx_b);
          BLI_assert(wp_tmp->poly_dst == OUT_OF_CONTEXT);
          BLI_assert(wp_tmp != &wp);
          wp_tmp->poly_dst = wp.poly_orig;
          loop_kill_len += wp_tmp->loop_len;
          poly_kill_len++;
        }
      }
    }
  }
  else {
    poly_kill_len = r_weld_mesh->wpoly.size();
    loop_kill_len = r_weld_mesh->wloop.size();

    for (WeldPoly &wp : r_weld_mesh->wpoly) {
      wp.flag = ELEM_COLLAPSED;
    }
  }

#ifdef USE_WELD_DEBUG
  weld_assert_poly_and_loop_kill_len(r_weld_mesh, mloop, mpoly, poly_kill_len, loop_kill_len);
#endif

  r_weld_mesh->poly_kill_len = poly_kill_len;
  r_weld_mesh->loop_kill_len = loop_kill_len;
}

/** \} */

/* -------------------------------------------------------------------- */
/** \name Mesh API
 * \{ */

static void weld_mesh_context_create(const Mesh &mesh,
                                     MutableSpan<int> vert_dest_map,
                                     const int vert_kill_len,
                                     WeldMesh *r_weld_mesh)
{
  const int mvert_len = mesh.totvert;
  const Span<MEdge> edges = mesh.edges();
  const Span<MPoly> polys = mesh.polys();
  const Span<MLoop> loops = mesh.loops();

  Vector<WeldVert> wvert = weld_vert_ctx_alloc_and_setup(vert_dest_map, vert_kill_len);
  r_weld_mesh->vert_kill_len = vert_kill_len;

  Array<int> edge_dest_map(edges.size());
  Array<int> edge_ctx_map(edges.size());
  Vector<WeldEdge> wedge = weld_edge_ctx_alloc(edges, vert_dest_map, edge_dest_map, edge_ctx_map);

  Array<WeldGroup> v_links(mvert_len, {0, 0});
  weld_edge_ctx_setup(v_links, edge_dest_map, wedge, &r_weld_mesh->edge_kill_len);

  weld_poly_loop_ctx_alloc(polys, loops, vert_dest_map, edge_dest_map, r_weld_mesh);

  weld_poly_loop_ctx_setup(loops,
#ifdef USE_WELD_DEBUG
                           polys,

#endif
                           mvert_len,
                           vert_dest_map,
                           wedge.size() - r_weld_mesh->edge_kill_len,
                           v_links,
                           r_weld_mesh);

  weld_vert_groups_setup(wvert,
                         vert_dest_map,
                         vert_dest_map,
                         r_weld_mesh->vert_groups_buffer,
                         r_weld_mesh->vert_groups);

  weld_edge_groups_setup(edges.size(),
                         r_weld_mesh->edge_kill_len,
                         wedge,
                         edge_ctx_map,
                         edge_dest_map,
                         r_weld_mesh->edge_groups_buffer,
                         r_weld_mesh->edge_groups);

  r_weld_mesh->edge_groups_map = std::move(edge_dest_map);
}

/** \} */

/* -------------------------------------------------------------------- */
/** \name CustomData
 * \{ */

static void customdata_weld(
    const CustomData *source, CustomData *dest, const int *src_indices, int count, int dest_index)
{
  if (count == 1) {
    CustomData_copy_data(source, dest, src_indices[0], dest_index, 1);
    return;
  }

  CustomData_interp(source, dest, (const int *)src_indices, nullptr, nullptr, count, dest_index);

  int src_i, dest_i;
  int j;

<<<<<<< HEAD
  int crease = 0;
=======
  float co[3] = {0.0f, 0.0f, 0.0f};
#ifdef USE_WELD_NORMALS
  float no[3] = {0.0f, 0.0f, 0.0f};
#endif
>>>>>>> 2ada25e5
  short flag = 0;

  /* interpolates a layer at a time */
  dest_i = 0;
  for (src_i = 0; src_i < source->totlayer; src_i++) {
    const int type = source->layers[src_i].type;

    /* find the first dest layer with type >= the source type
     * (this should work because layers are ordered by type)
     */
    while (dest_i < dest->totlayer && dest->layers[dest_i].type < type) {
      dest_i++;
    }

    /* if there are no more dest layers, we're done */
    if (dest_i == dest->totlayer) {
      break;
    }

    /* if we found a matching layer, add the data */
    if (dest->layers[dest_i].type == type) {
      void *src_data = source->layers[src_i].data;
      if (type == CD_MEDGE) {
        for (j = 0; j < count; j++) {
          MEdge *me_src = &((MEdge *)src_data)[src_indices[j]];
          flag |= me_src->flag;
        }
      }
      else if (CustomData_layer_has_interp(dest, dest_i)) {
        /* Already calculated.
         * TODO: Optimize by exposing `typeInfo->interp`. */
      }
      else if (CustomData_layer_has_math(dest, dest_i)) {
        const int size = CustomData_sizeof(type);
        void *dst_data = dest->layers[dest_i].data;
        void *v_dst = POINTER_OFFSET(dst_data, (size_t)dest_index * size);
        for (j = 0; j < count; j++) {
          CustomData_data_add(
              type, v_dst, POINTER_OFFSET(src_data, (size_t)src_indices[j] * size));
        }
      }
      else {
        CustomData_copy_layer_type_data(source, dest, type, src_indices[0], dest_index, 1);
      }

      /* if there are multiple source & dest layers of the same type,
       * we don't want to copy all source layers to the same dest, so
       * increment dest_i
       */
      dest_i++;
    }
  }

  float fac = 1.0f / count;

  for (dest_i = 0; dest_i < dest->totlayer; dest_i++) {
    CustomDataLayer *layer_dst = &dest->layers[dest_i];
    const int type = layer_dst->type;
    if (type == CD_MEDGE) {
      MEdge *me = &((MEdge *)layer_dst->data)[dest_index];
      me->flag = flag;
    }
    else if (CustomData_layer_has_interp(dest, dest_i)) {
      /* Already calculated. */
    }
    else if (CustomData_layer_has_math(dest, dest_i)) {
      const int size = CustomData_sizeof(type);
      void *dst_data = layer_dst->data;
      void *v_dst = POINTER_OFFSET(dst_data, (size_t)dest_index * size);
      CustomData_data_multiply(type, v_dst, fac);
    }
  }
}

/** \} */

/* -------------------------------------------------------------------- */
/** \name Mesh Vertex Merging
 * \{ */

static Mesh *create_merged_mesh(const Mesh &mesh,
                                MutableSpan<int> vert_dest_map,
                                const int removed_vertex_count)
{
  const Span<MPoly> src_polys = mesh.polys();
  const Span<MLoop> src_loops = mesh.loops();
  const int totvert = mesh.totvert;
  const int totedge = mesh.totedge;

  WeldMesh weld_mesh;
  weld_mesh_context_create(mesh, vert_dest_map, removed_vertex_count, &weld_mesh);

  const int result_nverts = totvert - weld_mesh.vert_kill_len;
  const int result_nedges = totedge - weld_mesh.edge_kill_len;
  const int result_nloops = src_loops.size() - weld_mesh.loop_kill_len;
  const int result_npolys = src_polys.size() - weld_mesh.poly_kill_len + weld_mesh.wpoly_new_len;

  Mesh *result = BKE_mesh_new_nomain_from_template(
      &mesh, result_nverts, result_nedges, 0, result_nloops, result_npolys);
  MutableSpan<MEdge> dst_edges = result->edges_for_write();
  MutableSpan<MPoly> dst_polys = result->polys_for_write();
  MutableSpan<MLoop> dst_loops = result->loops_for_write();

  /* Vertices. */

  /* Be careful when editing this array, to avoid new allocations it uses the same buffer as
   * #vert_dest_map. This map will be used to adjust the edges, polys and loops. */
  MutableSpan<int> vert_final = vert_dest_map;

  int dest_index = 0;
  for (int i = 0; i < totvert; i++) {
    int source_index = i;
    int count = 0;
    while (i < totvert && vert_dest_map[i] == OUT_OF_CONTEXT) {
      vert_final[i] = dest_index + count;
      count++;
      i++;
    }
    if (count) {
      CustomData_copy_data(&mesh.vdata, &result->vdata, source_index, dest_index, count);
      dest_index += count;
    }
    if (i == totvert) {
      break;
    }
    if (vert_dest_map[i] != ELEM_MERGED) {
      struct WeldGroup *wgroup = &weld_mesh.vert_groups[vert_dest_map[i]];
      customdata_weld(&mesh.vdata,
                      &result->vdata,
                      &weld_mesh.vert_groups_buffer[wgroup->ofs],
                      wgroup->len,
                      dest_index);
      vert_final[i] = dest_index;
      dest_index++;
    }
  }

  BLI_assert(dest_index == result_nverts);

  /* Edges. */

  /* Be careful when editing this array, to avoid new allocations it uses the same buffer as
   * #edge_groups_map. This map will be used to adjust the polys and loops. */
  MutableSpan<int> edge_final = weld_mesh.edge_groups_map;

  dest_index = 0;
  for (int i = 0; i < totedge; i++) {
    const int source_index = i;
    int count = 0;
    while (i < totedge && weld_mesh.edge_groups_map[i] == OUT_OF_CONTEXT) {
      edge_final[i] = dest_index + count;
      count++;
      i++;
    }
    if (count) {
      CustomData_copy_data(&mesh.edata, &result->edata, source_index, dest_index, count);
      MEdge *me = &dst_edges[dest_index];
      dest_index += count;
      for (; count--; me++) {
        me->v1 = vert_final[me->v1];
        me->v2 = vert_final[me->v2];
      }
    }
    if (i == totedge) {
      break;
    }
    if (weld_mesh.edge_groups_map[i] != ELEM_MERGED) {
      struct WeldGroupEdge *wegrp = &weld_mesh.edge_groups[weld_mesh.edge_groups_map[i]];
      customdata_weld(&mesh.edata,
                      &result->edata,
                      &weld_mesh.edge_groups_buffer[wegrp->group.ofs],
                      wegrp->group.len,
                      dest_index);
      MEdge *me = &dst_edges[dest_index];
      me->v1 = vert_final[wegrp->v1];
      me->v2 = vert_final[wegrp->v2];
      /* "For now, assume that all merged edges are loose. This flag will be cleared in the
       * Polys/Loops step". */
      me->flag |= ME_LOOSEEDGE;

      edge_final[i] = dest_index;
      dest_index++;
    }
  }

  BLI_assert(dest_index == result_nedges);

  /* Polys/Loops. */

  MPoly *r_mp = dst_polys.data();
  MLoop *r_ml = dst_loops.data();
  int r_i = 0;
  int loop_cur = 0;
  Array<int, 64> group_buffer(weld_mesh.max_poly_len);
  for (const int i : src_polys.index_range()) {
    const MPoly &mp = src_polys[i];
    const int loop_start = loop_cur;
    const int poly_ctx = weld_mesh.poly_map[i];
    if (poly_ctx == OUT_OF_CONTEXT) {
      int mp_loop_len = mp.totloop;
      CustomData_copy_data(&mesh.ldata, &result->ldata, mp.loopstart, loop_cur, mp_loop_len);
      loop_cur += mp_loop_len;
      for (; mp_loop_len--; r_ml++) {
        r_ml->v = vert_final[r_ml->v];
        r_ml->e = edge_final[r_ml->e];
      }
    }
    else {
      const WeldPoly &wp = weld_mesh.wpoly[poly_ctx];
      WeldLoopOfPolyIter iter;
      if (!weld_iter_loop_of_poly_begin(
              iter, wp, weld_mesh.wloop, src_loops, weld_mesh.loop_map, group_buffer.data())) {
        continue;
      }

      if (wp.poly_dst != OUT_OF_CONTEXT) {
        continue;
      }
      while (weld_iter_loop_of_poly_next(iter)) {
        customdata_weld(
            &mesh.ldata, &result->ldata, group_buffer.data(), iter.group_len, loop_cur);
        int v = vert_final[iter.v];
        int e = edge_final[iter.e];
        r_ml->v = v;
        r_ml->e = e;
        r_ml++;
        loop_cur++;
        if (iter.type) {
          dst_edges[e].flag &= ~ME_LOOSEEDGE;
        }
        BLI_assert((dst_edges[e].flag & ME_LOOSEEDGE) == 0);
      }
    }

    CustomData_copy_data(&mesh.pdata, &result->pdata, i, r_i, 1);
    r_mp->loopstart = loop_start;
    r_mp->totloop = loop_cur - loop_start;
    r_mp++;
    r_i++;
  }

  /* New Polygons. */
  for (const int i : weld_mesh.wpoly.index_range().take_back(weld_mesh.wpoly_new_len)) {
    const WeldPoly &wp = weld_mesh.wpoly[i];
    const int loop_start = loop_cur;
    WeldLoopOfPolyIter iter;
    if (!weld_iter_loop_of_poly_begin(
            iter, wp, weld_mesh.wloop, src_loops, weld_mesh.loop_map, group_buffer.data())) {
      continue;
    }

    if (wp.poly_dst != OUT_OF_CONTEXT) {
      continue;
    }
    while (weld_iter_loop_of_poly_next(iter)) {
      customdata_weld(&mesh.ldata, &result->ldata, group_buffer.data(), iter.group_len, loop_cur);
      int v = vert_final[iter.v];
      int e = edge_final[iter.e];
      r_ml->v = v;
      r_ml->e = e;
      r_ml++;
      loop_cur++;
      if (iter.type) {
        dst_edges[e].flag &= ~ME_LOOSEEDGE;
      }
      BLI_assert((dst_edges[e].flag & ME_LOOSEEDGE) == 0);
    }

    r_mp->loopstart = loop_start;
    r_mp->totloop = loop_cur - loop_start;
    r_mp++;
    r_i++;
  }

  BLI_assert((int)r_i == result_npolys);
  BLI_assert(loop_cur == result_nloops);

  return result;
}

/** \} */

/* -------------------------------------------------------------------- */
/** \name Merge Map Creation
 * \{ */

std::optional<Mesh *> mesh_merge_by_distance_all(const Mesh &mesh,
                                                 const IndexMask selection,
                                                 const float merge_distance)
{
  Array<int> vert_dest_map(mesh.totvert, OUT_OF_CONTEXT);

  KDTree_3d *tree = BLI_kdtree_3d_new(selection.size());

  const Span<float3> positions = mesh.positions();
  for (const int i : selection) {
    BLI_kdtree_3d_insert(tree, i, positions[i]);
  }

  BLI_kdtree_3d_balance(tree);
  const int vert_kill_len = BLI_kdtree_3d_calc_duplicates_fast(
      tree, merge_distance, false, vert_dest_map.data());
  BLI_kdtree_3d_free(tree);

  if (vert_kill_len == 0) {
    return std::nullopt;
  }

  return create_merged_mesh(mesh, vert_dest_map, vert_kill_len);
}

struct WeldVertexCluster {
  float co[3];
  int merged_verts;
};

std::optional<Mesh *> mesh_merge_by_distance_connected(const Mesh &mesh,
                                                       Span<bool> selection,
                                                       const float merge_distance,
                                                       const bool only_loose_edges)
{
  const Span<float3> positions = mesh.positions();
  const Span<MEdge> edges = mesh.edges();

  int vert_kill_len = 0;

  /* From the original index of the vertex.
   * This indicates which vert it is or is going to be merged. */
  Array<int> vert_dest_map(mesh.totvert, OUT_OF_CONTEXT);

  Array<WeldVertexCluster> vert_clusters(mesh.totvert);

  for (const int i : positions.index_range()) {
    WeldVertexCluster &vc = vert_clusters[i];
    copy_v3_v3(vc.co, positions[i]);
    vc.merged_verts = 0;
  }
  const float merge_dist_sq = square_f(merge_distance);

  range_vn_i(vert_dest_map.data(), mesh.totvert, 0);

  /* Collapse Edges that are shorter than the threshold. */
  for (const int i : edges.index_range()) {
    int v1 = edges[i].v1;
    int v2 = edges[i].v2;

    if (only_loose_edges && (edges[i].flag & ME_LOOSEEDGE) == 0) {
      continue;
    }
    while (v1 != vert_dest_map[v1]) {
      v1 = vert_dest_map[v1];
    }
    while (v2 != vert_dest_map[v2]) {
      v2 = vert_dest_map[v2];
    }
    if (v1 == v2) {
      continue;
    }
    if (!selection.is_empty() && (!selection[v1] || !selection[v2])) {
      continue;
    }
    if (v1 > v2) {
      SWAP(int, v1, v2);
    }
    WeldVertexCluster *v1_cluster = &vert_clusters[v1];
    WeldVertexCluster *v2_cluster = &vert_clusters[v2];

    float edgedir[3];
    sub_v3_v3v3(edgedir, v2_cluster->co, v1_cluster->co);
    const float dist_sq = len_squared_v3(edgedir);
    if (dist_sq <= merge_dist_sq) {
      float influence = (v2_cluster->merged_verts + 1) /
                        (float)(v1_cluster->merged_verts + v2_cluster->merged_verts + 2);
      madd_v3_v3fl(v1_cluster->co, edgedir, influence);

      v1_cluster->merged_verts += v2_cluster->merged_verts + 1;
      vert_dest_map[v2] = v1;
      vert_kill_len++;
    }
  }

  if (vert_kill_len == 0) {
    return std::nullopt;
  }

  for (const int i : IndexRange(mesh.totvert)) {
    if (i == vert_dest_map[i]) {
      vert_dest_map[i] = OUT_OF_CONTEXT;
    }
    else {
      int v = i;
      while ((v != vert_dest_map[v]) && (vert_dest_map[v] != OUT_OF_CONTEXT)) {
        v = vert_dest_map[v];
      }
      vert_dest_map[v] = v;
      vert_dest_map[i] = v;
    }
  }

  return create_merged_mesh(mesh, vert_dest_map, vert_kill_len);
}

/** \} */

}  // namespace blender::geometry<|MERGE_RESOLUTION|>--- conflicted
+++ resolved
@@ -1228,14 +1228,6 @@
   int src_i, dest_i;
   int j;
 
-<<<<<<< HEAD
-  int crease = 0;
-=======
-  float co[3] = {0.0f, 0.0f, 0.0f};
-#ifdef USE_WELD_NORMALS
-  float no[3] = {0.0f, 0.0f, 0.0f};
-#endif
->>>>>>> 2ada25e5
   short flag = 0;
 
   /* interpolates a layer at a time */
