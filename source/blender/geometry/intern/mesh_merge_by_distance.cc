--- conflicted
+++ resolved
@@ -154,15 +154,9 @@
 static void weld_assert_poly_and_loop_kill_len(WeldMesh *weld_mesh,
                                                const Span<int> corner_verts,
                                                const Span<int> corner_edges,
-<<<<<<< HEAD
                                                const OffsetIndices<int> faces,
-                                               const int supposed_poly_kill_len,
-                                               const int supposed_loop_kill_len)
-=======
-                                               const OffsetIndices<int> polys,
-                                               const int expected_poly_kill_len,
+                                               const int expected_faces_kill_len,
                                                const int expected_loop_kill_len)
->>>>>>> 5c469475
 {
   int poly_kills = 0;
   int loop_kills = corner_verts.size();
@@ -244,7 +238,7 @@
     }
   }
 
-  BLI_assert(poly_kills == expected_poly_kill_len);
+  BLI_assert(poly_kills == expected_faces_kill_len);
   BLI_assert(loop_kills == expected_loop_kill_len);
 }
 
@@ -1233,11 +1227,7 @@
 #endif
 
   weld_poly_loop_ctx_alloc(
-<<<<<<< HEAD
-      faces, corner_verts, corner_edges, vert_dest_map, edge_dest_map, r_weld_mesh);
-=======
-      polys, corner_verts, corner_edges, vert_dest_map, r_weld_mesh->edge_dest_map, r_weld_mesh);
->>>>>>> 5c469475
+      faces, corner_verts, corner_edges, vert_dest_map, r_weld_mesh->edge_dest_map, r_weld_mesh);
 
   weld_poly_loop_ctx_setup_collapsed_and_split(
 #ifdef USE_WELD_DEBUG
@@ -1596,13 +1586,7 @@
     BLI_assert(IN_RANGE_INCL(edge[1], 0, result_nverts - 1));
   }
 
-<<<<<<< HEAD
-  BLI_assert(dest_index == result_nedges);
-
   /* Faces/Loops. */
-=======
-  /* Polys/Loops. */
->>>>>>> 5c469475
 
   int r_i = 0;
   int loop_cur = 0;
