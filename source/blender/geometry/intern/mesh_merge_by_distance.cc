--- conflicted
+++ resolved
@@ -168,15 +168,9 @@
                                                const int supposed_loop_kill_len)
 {
   int poly_kills = 0;
-<<<<<<< HEAD
   int loop_kills = corner_verts.size();
-  const MPoly *poly = &polys[0];
-  for (int i = 0; i < polys.size(); i++, mp++) {
-=======
-  int loop_kills = mloop.size();
   for (const int i : polys.index_range()) {
     const MPoly &poly = polys[i];
->>>>>>> 915ff8d1
     int poly_ctx = weld_mesh->poly_map[i];
     if (poly_ctx != OUT_OF_CONTEXT) {
       const WeldPoly *wp = &weld_mesh->wpoly[poly_ctx];
@@ -1636,11 +1630,6 @@
 
   /* Polys/Loops. */
 
-<<<<<<< HEAD
-  MPoly *r_mp = dst_polys.data();
-=======
-  MLoop *r_ml = dst_loops.data();
->>>>>>> 915ff8d1
   int r_i = 0;
   int loop_cur = 0;
   Array<int, 64> group_buffer(weld_mesh.max_poly_len);
