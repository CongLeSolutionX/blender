--- conflicted
+++ resolved
@@ -14,6 +14,7 @@
 #include "BLI_array.hh"
 #include "BLI_array_utils.hh"
 #include "BLI_multi_value_map.hh"
+#include "BLI_string_ref.hh"
 
 #include "DNA_curves_types.h"
 #include "DNA_mesh_types.h"
@@ -39,6 +40,14 @@
         return supported_types_and_domains;
       }();
   return supported_types_and_domains;
+}
+
+static void remove_attributes(const Span<StringRef> names,
+                              bke::MutableAttributeAccessor attributes)
+{
+  for (const StringRef name : names) {
+    attributes.remove(name);
+  }
 }
 
 static void reorder_attributes_group_to_group(
@@ -94,29 +103,30 @@
     const bke::AnonymousAttributePropagationInfo &propagation_info,
     Mesh &dst_mesh)
 {
-  bke::copy_attributes(src_mesh.attributes(),
-                       bke::AttrDomain::Edge,
-                       propagation_info,
-                       {},
-                       dst_mesh.attributes_for_write());
-  bke::copy_attributes(src_mesh.attributes(),
-                       bke::AttrDomain::Face,
-                       propagation_info,
-                       {},
-                       dst_mesh.attributes_for_write());
-  array_utils::copy(src_mesh.face_offsets(), dst_mesh.face_offsets_for_write());
-  bke::copy_attributes(src_mesh.attributes(),
-                       bke::AttrDomain::Corner,
-                       propagation_info,
-                       {},
-                       dst_mesh.attributes_for_write());
-
-  bke::gather_attributes(src_mesh.attributes(),
+  const bke::AttributeAccessor src_attributes = src_mesh.attributes();
+  bke::MutableAttributeAccessor dst_attributes = dst_mesh.attributes_for_write();
+
+  remove_attributes({"position", ".edge_verts", ".corner_vert", ".corner_edge"}, dst_attributes);
+
+  bke::copy_attributes(
+      src_attributes, bke::AttrDomain::Edge, propagation_info, {}, dst_attributes);
+  bke::copy_attributes(
+      src_attributes, bke::AttrDomain::Face, propagation_info, {}, dst_attributes);
+  implicit_sharing::free_shared_data(&dst_mesh.face_offset_indices,
+                                     &dst_mesh.runtime->face_offsets_sharing_info);
+  implicit_sharing::copy_shared_pointer(src_mesh.face_offset_indices,
+                                        src_mesh.runtime->face_offsets_sharing_info,
+                                        &dst_mesh.face_offset_indices,
+                                        &dst_mesh.runtime->face_offsets_sharing_info);
+  bke::copy_attributes(
+      src_attributes, bke::AttrDomain::Corner, propagation_info, {}, dst_attributes);
+
+  bke::gather_attributes(src_attributes,
                          bke::AttrDomain::Point,
                          propagation_info,
                          {},
                          old_by_new_map,
-                         dst_mesh.attributes_for_write());
+                         dst_attributes);
   const Array<int> new_by_old_map = invert_permutation(old_by_new_map);
   array_utils::gather(new_by_old_map.as_span(),
                       dst_mesh.edges().cast<int>(),
@@ -131,29 +141,26 @@
     const bke::AnonymousAttributePropagationInfo &propagation_info,
     Mesh &dst_mesh)
 {
-  bke::copy_attributes(src_mesh.attributes(),
-                       bke::AttrDomain::Point,
-                       propagation_info,
-                       {},
-                       dst_mesh.attributes_for_write());
-  bke::copy_attributes(src_mesh.attributes(),
-                       bke::AttrDomain::Face,
-                       propagation_info,
-                       {},
-                       dst_mesh.attributes_for_write());
-  array_utils::copy(src_mesh.face_offsets(), dst_mesh.face_offsets_for_write());
-  bke::copy_attributes(src_mesh.attributes(),
-                       bke::AttrDomain::Corner,
-                       propagation_info,
-                       {},
-                       dst_mesh.attributes_for_write());
-
-  bke::gather_attributes(src_mesh.attributes(),
-                         bke::AttrDomain::Edge,
-                         propagation_info,
-                         {},
-                         old_by_new_map,
-                         dst_mesh.attributes_for_write());
+  const bke::AttributeAccessor src_attributes = src_mesh.attributes();
+  bke::MutableAttributeAccessor dst_attributes = dst_mesh.attributes_for_write();
+
+  remove_attributes({"position", ".edge_verts", ".corner_vert", ".corner_edge"}, dst_attributes);
+
+  bke::copy_attributes(
+      src_attributes, bke::AttrDomain::Point, propagation_info, {}, dst_attributes);
+  bke::copy_attributes(
+      src_attributes, bke::AttrDomain::Face, propagation_info, {}, dst_attributes);
+  implicit_sharing::free_shared_data(&dst_mesh.face_offset_indices,
+                                     &dst_mesh.runtime->face_offsets_sharing_info);
+  implicit_sharing::copy_shared_pointer(src_mesh.face_offset_indices,
+                                        src_mesh.runtime->face_offsets_sharing_info,
+                                        &dst_mesh.face_offset_indices,
+                                        &dst_mesh.runtime->face_offsets_sharing_info);
+  bke::copy_attributes(
+      src_attributes, bke::AttrDomain::Corner, propagation_info, {}, dst_attributes);
+
+  bke::gather_attributes(
+      src_attributes, bke::AttrDomain::Edge, propagation_info, {}, old_by_new_map, dst_attributes);
   const Array<int> new_by_old_map = invert_permutation(old_by_new_map);
   array_utils::gather(
       new_by_old_map.as_span(), dst_mesh.corner_edges(), dst_mesh.corner_edges_for_write());
@@ -165,34 +172,29 @@
     const bke::AnonymousAttributePropagationInfo &propagation_info,
     Mesh &dst_mesh)
 {
-  bke::copy_attributes(src_mesh.attributes(),
-                       bke::AttrDomain::Point,
-                       propagation_info,
-                       {},
-                       dst_mesh.attributes_for_write());
-  bke::copy_attributes(src_mesh.attributes(),
-                       bke::AttrDomain::Edge,
-                       propagation_info,
-                       {},
-                       dst_mesh.attributes_for_write());
-
-  bke::gather_attributes(src_mesh.attributes(),
-                         bke::AttrDomain::Face,
-                         propagation_info,
-                         {},
-                         old_by_new_map,
-                         dst_mesh.attributes_for_write());
+  const bke::AttributeAccessor src_attributes = src_mesh.attributes();
+  bke::MutableAttributeAccessor dst_attributes = dst_mesh.attributes_for_write();
+
+  remove_attributes({"position", ".edge_verts", ".corner_vert", ".corner_edge"}, dst_attributes);
+
+  bke::copy_attributes(
+      src_attributes, bke::AttrDomain::Point, propagation_info, {}, dst_attributes);
+  bke::copy_attributes(
+      src_attributes, bke::AttrDomain::Edge, propagation_info, {}, dst_attributes);
+
+  bke::gather_attributes(
+      src_attributes, bke::AttrDomain::Face, propagation_info, {}, old_by_new_map, dst_attributes);
   const Span<int> old_offsets = src_mesh.face_offsets();
   MutableSpan<int> new_offsets = dst_mesh.face_offsets_for_write();
   offset_indices::gather_group_sizes(old_offsets, old_by_new_map, new_offsets);
   offset_indices::accumulate_counts_to_offsets(new_offsets);
-  reorder_attributes_group_to_group(src_mesh.attributes(),
+  reorder_attributes_group_to_group(src_attributes,
                                     bke::AttrDomain::Corner,
                                     propagation_info,
                                     old_offsets,
                                     new_offsets.as_span(),
                                     old_by_new_map,
-                                    dst_mesh.attributes_for_write());
+                                    dst_attributes);
 }
 
 static void copy_and_reorder_mesh(const Mesh &src_mesh,
@@ -239,25 +241,28 @@
                                     const bke::AnonymousAttributePropagationInfo &propagation_info,
                                     bke::CurvesGeometry &dst_curves)
 {
-  bke::gather_attributes(src_curves.attributes(),
+  const bke::AttributeAccessor src_attributes = src_curves.attributes();
+  bke::MutableAttributeAccessor dst_attributes = dst_curves.attributes_for_write();
+
+  bke::gather_attributes(src_attributes,
                          bke::AttrDomain::Curve,
                          propagation_info,
                          {},
                          old_by_new_map,
-                         dst_curves.attributes_for_write());
+                         dst_attributes);
 
   const Span<int> old_offsets = src_curves.offsets();
   MutableSpan<int> new_offsets = dst_curves.offsets_for_write();
   offset_indices::gather_group_sizes(old_offsets, old_by_new_map, new_offsets);
   offset_indices::accumulate_counts_to_offsets(new_offsets);
 
-  reorder_attributes_group_to_group(src_curves.attributes(),
+  reorder_attributes_group_to_group(src_attributes,
                                     bke::AttrDomain::Point,
                                     propagation_info,
                                     old_offsets,
                                     new_offsets.as_span(),
                                     old_by_new_map,
-                                    dst_curves.attributes_for_write());
+                                    dst_attributes);
   dst_curves.tag_topology_changed();
 }
 
@@ -275,22 +280,11 @@
                          old_by_new_map,
                          dst_instances.attributes_for_write());
 
-<<<<<<< HEAD
-  Vector<int> mapping;
-  mapping.reserve(src_instances.references_num());
   for (const bke::InstanceReference &reference : src_instances.references()) {
-    mapping.append(dst_instances.add_reference(reference));
-  }
-
-  const Span<int> old_reference_handles = src_instances.reference_handles();
-  MutableSpan<int> new_reference_handles = dst_instances.reference_handles();
-  array_utils::gather(old_reference_handles, old_by_new_map, new_reference_handles);
-  if (!array_utils::indices_are_range(mapping.as_span(), mapping.index_range())) {
-    array_utils::gather(mapping.as_span(), new_reference_handles.as_span(), new_reference_handles);
-  }
-
-=======
->>>>>>> c6b67145
+    dst_instances.add_reference(reference);
+  }
+  BLI_assert(src_instances.references() == dst_instances.references());
+
   const Span<float4x4> old_transforms = src_instances.transforms();
   MutableSpan<float4x4> new_transforms = dst_instances.transforms();
   array_utils::gather(old_transforms, old_by_new_map, new_transforms);
