/* SPDX-FileCopyrightText: 2023 Blender Authors
 *
 * SPDX-License-Identifier: GPL-2.0-or-later */

#pragma once

#include "BLI_sys_types.h" /* for intptr_t support */
#include "DNA_ID.h"        /* for MAX_ID_NAME */

namespace slim {
struct MatrixTransfer;
}

/** \file
 * \ingroup geo
 */

struct GHash;
struct Heap;
struct MemArena;
struct RNG;

namespace blender::geometry {

struct PChart;
struct PHash;

using ParamKey = uintptr_t; /* Key (hash) for identifying verts and faces. */
#define PARAM_KEY_MAX UINTPTR_MAX

enum PHandleState {
  PHANDLE_STATE_ALLOCATED,
  PHANDLE_STATE_CONSTRUCTED,
  PHANDLE_STATE_LSCM,
  PHANDLE_STATE_STRETCH,
};

class ParamHandle {
 public:
  ParamHandle();
  ~ParamHandle();

  PHandleState state = PHANDLE_STATE_ALLOCATED;
  MemArena *arena = nullptr;
  MemArena *polyfill_arena = nullptr;
  Heap *polyfill_heap = nullptr;
<<<<<<< HEAD

  PChart *construction_chart = nullptr;
  PHash *hash_verts = nullptr;
  PHash *hash_edges = nullptr;
  PHash *hash_faces = nullptr;

  GHash *pin_hash = nullptr;
  int unique_pin_count = 0;

  PChart **charts = nullptr;
  int ncharts = 0;

  float aspect_y = 1.0f;

  RNG *rng = nullptr;
  float blend = 1.0f;

  /* SLIM uv unwrapping */
  slim::MatrixTransfer *slim_mt = nullptr;
=======

  PChart *construction_chart = nullptr;
  PHash *hash_verts = nullptr;
  PHash *hash_edges = nullptr;
  PHash *hash_faces = nullptr;

  GHash *pin_hash = nullptr;
  int unique_pin_count = 0;

  PChart **charts = nullptr;
  int ncharts = 0;

  float aspect_y = 1.0f;

  RNG *rng = nullptr;
  float blend = 0.0f;
>>>>>>> 0da822e4
};

/* -------------------------------------------------------------------- */
/** \name Chart Construction:
 *
 * Faces and seams may only be added between #ParamHandle::ParamHandle() and
 * #geometry::uv_parametrizer_construct_end.
 *
 * The pointers to `co` and `uv` are stored, rather than being copied. Vertices are implicitly
 * created.
 *
 * In #geometry::uv_parametrizer_construct_end the mesh will be split up according to the seams.
 * The resulting charts must be manifold, connected and open (at least one boundary loop). The
 * output will be written to the `uv` pointers.
 *
 * \{ */

void uv_parametrizer_aspect_ratio(ParamHandle *handle, float aspect_y);

void uv_prepare_pin_index(ParamHandle *handle, const int bmvertindex, const float uv[2]);

ParamKey uv_find_pin_index(ParamHandle *handle, const int bmvertindex, const float uv[2]);

void uv_parametrizer_face_add(ParamHandle *handle,
                              const ParamKey key,
                              const int nverts,
                              const ParamKey *vkeys,
                              const float **co,
                              float **uv, /* Output will eventually be written to `uv`. */
                              float *weight,
                              const bool *pin,
                              const bool *select);

void uv_parametrizer_edge_set_seam(ParamHandle *handle, ParamKey *vkeys);

void uv_parametrizer_construct_end(ParamHandle *handle,
                                   bool fill_holes,
                                   bool topology_from_uvs,
                                   int *r_count_failed = nullptr);

/** \} */

/* -------------------------------------------------------------------- */
/** \name SLIM:
 * -----------------------------
 * - begin: data is gathered into matrices and transferred to SLIM
 * - solve: compute cheap initialization (if necessary) and refine iteratively
 * - end: clean up
 */

struct ParamSlimOptions {
 public:
  float weight_influence = 0.0f;
  int iterations = 0;
  int reflection_mode = 0;
  bool skip_initialization = false;
};

void uv_parametrizer_slim_reload_all_uvs(ParamHandle *handle);
void uv_parametrizer_slim_solve(ParamHandle *handle,
                                const ParamSlimOptions *mt_options,
                                int *count_changed,
                                int *count_failed);

void uv_parametrizer_slim_begin(ParamHandle *handle, const ParamSlimOptions *mt_options);
void uv_parametrizer_slim_solve_iteration(ParamHandle *handle);
void uv_parametrizer_slim_stretch_iteration(ParamHandle *handle, float blend);
void uv_parametrizer_slim_end(ParamHandle *handle);
bool uv_parametrizer_is_slim(ParamHandle *handle);

/** \} */

/* -------------------------------------------------------------------- */
/** \name Least Squares Conformal Maps:
 *
 * Charts with less than two pinned vertices are assigned two pins. LSCM is divided to three steps:
 *
 * 1. Begin: compute matrix and its factorization (expensive).
 * 2. Solve using pinned coordinates (cheap).
 * 3. End: clean up.
 *
 * UV coordinates are allowed to change within begin/end, for quick re-solving.
 *
 * \{ */

void uv_parametrizer_lscm_begin(ParamHandle *handle, bool live, bool abf);
void uv_parametrizer_lscm_solve(ParamHandle *handle, int *count_changed, int *count_failed);
void uv_parametrizer_lscm_end(ParamHandle *handle);

/** \} */

/* -------------------------------------------------------------------- */
/** \name Stretch
 * \{ */

void uv_parametrizer_stretch_begin(ParamHandle *handle);
void uv_parametrizer_stretch_blend(ParamHandle *handle, float blend);
void uv_parametrizer_stretch_iter(ParamHandle *handle);
void uv_parametrizer_stretch_end(ParamHandle *handle);

/** \} */

/* -------------------------------------------------------------------- */
/** \name Packing
 * \{ */

void uv_parametrizer_pack(ParamHandle *handle, float margin, bool do_rotate, bool ignore_pinned);

/** \} */

/* -------------------------------------------------------------------- */
/** \name Average area for all charts
 * \{ */

void uv_parametrizer_average(ParamHandle *handle, bool ignore_pinned, bool scale_uv, bool shear);

/** \} */

/* -------------------------------------------------------------------- */
/** \name Flushing
 * \{ */

void uv_parametrizer_flush(ParamHandle *handle);
void uv_parametrizer_flush_restore(ParamHandle *handle);

/** \} */

}  // namespace blender::geometry<|MERGE_RESOLUTION|>--- conflicted
+++ resolved
@@ -44,27 +44,6 @@
   MemArena *arena = nullptr;
   MemArena *polyfill_arena = nullptr;
   Heap *polyfill_heap = nullptr;
-<<<<<<< HEAD
-
-  PChart *construction_chart = nullptr;
-  PHash *hash_verts = nullptr;
-  PHash *hash_edges = nullptr;
-  PHash *hash_faces = nullptr;
-
-  GHash *pin_hash = nullptr;
-  int unique_pin_count = 0;
-
-  PChart **charts = nullptr;
-  int ncharts = 0;
-
-  float aspect_y = 1.0f;
-
-  RNG *rng = nullptr;
-  float blend = 1.0f;
-
-  /* SLIM uv unwrapping */
-  slim::MatrixTransfer *slim_mt = nullptr;
-=======
 
   PChart *construction_chart = nullptr;
   PHash *hash_verts = nullptr;
@@ -81,7 +60,9 @@
 
   RNG *rng = nullptr;
   float blend = 0.0f;
->>>>>>> 0da822e4
+
+  /* SLIM uv unwrapping */
+  slim::MatrixTransfer *slim_mt = nullptr;
 };
 
 /* -------------------------------------------------------------------- */
