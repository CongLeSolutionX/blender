--- conflicted
+++ resolved
@@ -9,15 +9,12 @@
   ../functions
   ../makesrna
   ../../../intern/eigen
-<<<<<<< HEAD
   ../../../intern/guardedalloc
   ../../../intern/slim
   ${CMAKE_BINARY_DIR}/source/blender/makesdna/intern
-=======
 )
 
 set(INC_SYS
->>>>>>> 794565ba
 )
 
 set(SRC
