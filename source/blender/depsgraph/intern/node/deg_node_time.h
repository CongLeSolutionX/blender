--- conflicted
+++ resolved
@@ -32,14 +32,11 @@
 
   bool tagged_for_update = false;
 
-<<<<<<< HEAD
   /* Frame at which the depsgraph was last evaluated, including subframe. */
   float frame;
   /* Frame at which the depsgraph was last evaluated, after remapping (time stretching). */
   float ctime;
 
-=======
->>>>>>> 5321c4cf
   DEG_DEPSNODE_DECLARE;
 };
 
