--- conflicted
+++ resolved
@@ -357,8 +357,13 @@
   deg_graph->use_visibility_optimization = false;
 }
 
-<<<<<<< HEAD
-void DEG_set_mode(struct Depsgraph *depsgraph, eEvaluationMode mode)
+uint64_t DEG_get_update_count(const Depsgraph *depsgraph)
+{
+  const deg::Depsgraph *deg_graph = reinterpret_cast<const deg::Depsgraph *>(depsgraph);
+  return deg_graph->update_count;
+}
+
+void DEG_set_mode(Depsgraph *depsgraph, eEvaluationMode mode)
 {
   deg::Depsgraph *deg_graph = reinterpret_cast<deg::Depsgraph *>(depsgraph);
 
@@ -366,10 +371,4 @@
   deg_graph->clear();
 
   DEG_graph_tag_relations_update(depsgraph);
-=======
-uint64_t DEG_get_update_count(const Depsgraph *depsgraph)
-{
-  const deg::Depsgraph *deg_graph = reinterpret_cast<const deg::Depsgraph *>(depsgraph);
-  return deg_graph->update_count;
->>>>>>> 71261f52
 }