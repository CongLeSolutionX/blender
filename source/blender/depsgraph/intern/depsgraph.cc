--- conflicted
+++ resolved
@@ -65,13 +65,9 @@
   memset(id_type_exist, 0, sizeof(id_type_exist));
   memset(physics_relations, 0, sizeof(physics_relations));
 
-<<<<<<< HEAD
   add_time_source(eTimeSourceType::DEG_TIME_SOURCE_SCENE,
                   BKE_scene_frame_get(scene),
                   BKE_scene_ctime_get(scene));
-=======
-  add_time_source(eTimeSourceType::DEG_TIME_SOURCE_SCENE);
->>>>>>> 5321c4cf
 }
 
 Depsgraph::~Depsgraph()
@@ -83,7 +79,6 @@
 
 /* Node Management ---------------------------- */
 
-<<<<<<< HEAD
 TimeSourceNode *Depsgraph::add_time_source(eTimeSourceType source_type, float frame, float ctime)
 {
   return time_sources.lookup_or_add_cb(source_type, [source_type, frame, ctime]() {
@@ -126,36 +121,6 @@
     }
     time_source->frame = frame;
     time_source->ctime = ctime;
-=======
-TimeSourceNode *Depsgraph::add_time_source(eTimeSourceType source_type)
-{
-  return time_sources.lookup_or_add_cb(source_type, [source_type]() {
-    DepsNodeFactory *factory = type_get_factory(NodeType::TIMESOURCE);
-    TimeSourceNode *time_source = (TimeSourceNode *)factory->create_node(nullptr, "", "Time Source");
-    time_source->source_type = source_type;
-    return time_source;
-  });
-}
-
-TimeSourceNode *Depsgraph::find_time_source(eTimeSourceType source_type) const
-{
-  return time_sources.lookup_default(source_type, nullptr);
-}
-
-void Depsgraph::clear_time_sources()
-{
-  time_sources.foreach_item([](eTimeSourceType, TimeSourceNode *time_source) {
-    delete time_source;
-  });
-  time_sources.clear();
-}
-
-void Depsgraph::tag_time_source(eTimeSourceType source_type)
-{
-  TimeSourceNode *time_source = time_sources.lookup_default(source_type, nullptr);
-  if (time_source) {
-    time_source->tag_update(this, DEG_UPDATE_SOURCE_TIME);
->>>>>>> 5321c4cf
   }
 }
 
