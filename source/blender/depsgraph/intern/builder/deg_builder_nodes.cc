--- conflicted
+++ resolved
@@ -215,17 +215,11 @@
   return graph_->find_id_node(id);
 }
 
-<<<<<<< HEAD
 TimeSourceNode *DepsgraphNodeBuilder::add_time_source(eTimeSourceType source_type,
                                                       float frame,
                                                       float ctime)
 {
   return graph_->add_time_source(source_type, frame, ctime);
-=======
-TimeSourceNode *DepsgraphNodeBuilder::add_time_source(eTimeSourceType source_type)
-{
-  return graph_->add_time_source(source_type);
->>>>>>> 5321c4cf
 }
 
 ComponentNode *DepsgraphNodeBuilder::add_component_node(ID *id,
