--- conflicted
+++ resolved
@@ -116,53 +116,7 @@
 
 namespace DEG {
 
-<<<<<<< HEAD
 namespace {
-
-struct BuilderWalkUserData {
-	DepsgraphNodeBuilder *builder;
-};
-
-static void modifier_walk(void *user_data,
-                          struct Object * /*object*/,
-                          struct ID **idpoin,
-                          int /*cb_flag*/)
-{
-	BuilderWalkUserData *data = (BuilderWalkUserData *)user_data;
-	ID *id = *idpoin;
-	if (id == NULL) {
-		return;
-	}
-	switch (GS(id->name)) {
-		case ID_OB:
-			data->builder->build_object(NULL,
-			                            (Object *)id,
-			                            DEG_ID_LINKED_INDIRECTLY);
-			break;
-		case ID_TE:
-			data->builder->build_texture((Tex *)id);
-			break;
-		default:
-			/* pass */
-			break;
-	}
-}
-
-void constraint_walk(bConstraint * /*con*/,
-                     ID **idpoin,
-                     bool /*is_reference*/,
-                     void *user_data)
-{
-	BuilderWalkUserData *data = (BuilderWalkUserData *)user_data;
-	if (*idpoin) {
-		ID *id = *idpoin;
-		if (GS(id->name) == ID_OB) {
-			data->builder->build_object(NULL,
-			                            (Object *)id,
-			                            DEG_ID_LINKED_INDIRECTLY);
-		}
-	}
-}
 
 void free_copy_on_write_datablock(void *id_v)
 {
@@ -173,8 +127,6 @@
 
 }  /* namespace */
 
-=======
->>>>>>> 9b8a92b8
 /* ************ */
 /* Node Builder */
 
@@ -1418,7 +1370,6 @@
 	                   DEG_OPCODE_MOVIECLIP_EVAL);
 }
 
-<<<<<<< HEAD
 void DepsgraphNodeBuilder::build_lightprobe(Object *object)
 {
 	LightProbe *probe = (LightProbe *)object->data;
@@ -1440,7 +1391,6 @@
 	build_animdata(&probe->id);
 }
 
-=======
 /* **** ID traversal callbacks functions **** */
 
 void DepsgraphNodeBuilder::modifier_walk(void *user_data,
@@ -1455,7 +1405,9 @@
 	}
 	switch (GS(id->name)) {
 		case ID_OB:
-			data->builder->build_object(NULL, (Object *)id);
+			data->builder->build_object(NULL,
+			                            (Object *)id,
+			                            DEG_ID_LINKED_INDIRECTLY);
 			break;
 		case ID_TE:
 			data->builder->build_texture((Tex *)id);
@@ -1478,7 +1430,9 @@
 	}
 	switch (GS(id->name)) {
 		case ID_OB:
-			data->builder->build_object(NULL, (Object *)id);
+			data->builder->build_object(NULL,
+			                            (Object *)id,
+			                            DEG_ID_LINKED_INDIRECTLY);
 			break;
 		default:
 			/* pass */
@@ -1486,6 +1440,4 @@
 	}
 }
 
-
->>>>>>> 9b8a92b8
 }  // namespace DEG