/* SPDX-License-Identifier: GPL-2.0-or-later
 * Copyright 2013 Blender Foundation */

/** \file
 * \ingroup depsgraph
 *
 * Methods for constructing depsgraph's nodes
 */

#include "intern/builder/deg_builder_nodes.h"

#include <cstdio>
#include <cstdlib>

#include "MEM_guardedalloc.h"

#include "BLI_blenlib.h"
#include "BLI_string.h"
#include "BLI_utildefines.h"

#include "DNA_action_types.h"
#include "DNA_anim_types.h"
#include "DNA_armature_types.h"
#include "DNA_cachefile_types.h"
#include "DNA_camera_types.h"
#include "DNA_collection_types.h"
#include "DNA_constraint_types.h"
#include "DNA_curve_types.h"
#include "DNA_curves_types.h"
#include "DNA_effect_types.h"
#include "DNA_gpencil_legacy_types.h"
#include "DNA_key_types.h"
#include "DNA_light_types.h"
#include "DNA_lightprobe_types.h"
#include "DNA_linestyle_types.h"
#include "DNA_mask_types.h"
#include "DNA_material_types.h"
#include "DNA_mesh_types.h"
#include "DNA_meta_types.h"
#include "DNA_movieclip_types.h"
#include "DNA_node_types.h"
#include "DNA_object_types.h"
#include "DNA_particle_types.h"
#include "DNA_rigidbody_types.h"
#include "DNA_scene_types.h"
#include "DNA_sequence_types.h"
#include "DNA_simulation_types.h"
#include "DNA_sound_types.h"
#include "DNA_speaker_types.h"
#include "DNA_texture_types.h"
#include "DNA_vfont_types.h"
#include "DNA_world_types.h"

#include "BKE_action.h"
#include "BKE_anim_data.h"
#include "BKE_animsys.h"
#include "BKE_armature.h"
#include "BKE_cachefile.h"
#include "BKE_collection.h"
#include "BKE_constraint.h"
#include "BKE_curve.h"
#include "BKE_effect.h"
#include "BKE_fcurve_driver.h"
#include "BKE_gpencil_legacy.h"
#include "BKE_gpencil_modifier_legacy.h"
#include "BKE_idprop.h"
#include "BKE_idtype.h"
#include "BKE_image.h"
#include "BKE_key.h"
#include "BKE_lattice.h"
#include "BKE_layer.h"
#include "BKE_lib_id.h"
#include "BKE_lib_query.h"
#include "BKE_light.h"
#include "BKE_mask.h"
#include "BKE_material.h"
#include "BKE_mball.h"
#include "BKE_mesh.hh"
#include "BKE_modifier.h"
#include "BKE_movieclip.h"
#include "BKE_node.hh"
#include "BKE_node_runtime.hh"
#include "BKE_object.h"
#include "BKE_particle.h"
#include "BKE_pointcache.h"
#include "BKE_rigidbody.h"
#include "BKE_scene.h"
#include "BKE_shader_fx.h"
#include "BKE_simulation.h"
#include "BKE_simulation_state.hh"
#include "BKE_sound.h"
#include "BKE_tracking.h"
#include "BKE_volume.h"
#include "BKE_world.h"

#include "RNA_access.h"
#include "RNA_path.h"
#include "RNA_prototypes.h"
#include "RNA_types.h"

#include "DEG_depsgraph.h"
#include "DEG_depsgraph_build.h"

#include "SEQ_iterator.h"
#include "SEQ_sequencer.h"

#include "intern/builder/deg_builder.h"
#include "intern/builder/deg_builder_key.h"
#include "intern/builder/deg_builder_rna.h"
#include "intern/depsgraph.h"
#include "intern/depsgraph_light_linking.h"
#include "intern/depsgraph_tag.h"
#include "intern/depsgraph_type.h"
#include "intern/eval/deg_eval_copy_on_write.h"
#include "intern/eval/deg_eval_visibility.h"
#include "intern/node/deg_node.h"
#include "intern/node/deg_node_component.h"
#include "intern/node/deg_node_id.h"
#include "intern/node/deg_node_operation.h"

namespace blender::deg {

/* ************ */
/* Node Builder */

/* **** General purpose functions **** */

DepsgraphNodeBuilder::DepsgraphNodeBuilder(Main *bmain,
                                           Depsgraph *graph,
                                           DepsgraphBuilderCache *cache)
    : DepsgraphBuilder(bmain, graph, cache),
      scene_(nullptr),
      view_layer_(nullptr),
      view_layer_index_(-1),
      is_parent_collection_visible_(true)
{
}

DepsgraphNodeBuilder::~DepsgraphNodeBuilder()
{
  for (IDInfo *id_info : id_info_hash_.values()) {
    if (id_info->id_cow != nullptr) {
      deg_free_copy_on_write_datablock(id_info->id_cow);
      MEM_freeN(id_info->id_cow);
    }
    MEM_freeN(id_info);
  }
}

IDNode *DepsgraphNodeBuilder::add_id_node(ID *id)
{
  BLI_assert(id->session_uuid != MAIN_ID_SESSION_UUID_UNSET);

  const ID_Type id_type = GS(id->name);
  IDNode *id_node = nullptr;
  ID *id_cow = nullptr;
  IDComponentsMask previously_visible_components_mask = 0;
  uint32_t previous_eval_flags = 0;
  DEGCustomDataMeshMasks previous_customdata_masks;
  IDInfo *id_info = id_info_hash_.lookup_default(id->session_uuid, nullptr);
  if (id_info != nullptr) {
    id_cow = id_info->id_cow;
    previously_visible_components_mask = id_info->previously_visible_components_mask;
    previous_eval_flags = id_info->previous_eval_flags;
    previous_customdata_masks = id_info->previous_customdata_masks;
    /* Tag ID info to not free the CoW ID pointer. */
    id_info->id_cow = nullptr;
  }
  id_node = graph_->add_id_node(id, id_cow);
  id_node->previously_visible_components_mask = previously_visible_components_mask;
  id_node->previous_eval_flags = previous_eval_flags;
  id_node->previous_customdata_masks = previous_customdata_masks;

  /* NOTE: Zero number of components indicates that ID node was just created. */
  const bool is_newly_created = id_node->components.is_empty();

  if (is_newly_created) {
    if (deg_copy_on_write_is_needed(id_type)) {
      ComponentNode *comp_cow = id_node->add_component(NodeType::COPY_ON_WRITE);
      OperationNode *op_cow = comp_cow->add_operation(
          [id_node](::Depsgraph *depsgraph) { deg_evaluate_copy_on_write(depsgraph, id_node); },
          OperationCode::COPY_ON_WRITE);
      graph_->operations.append(op_cow);
    }

    ComponentNode *visibility_component = id_node->add_component(NodeType::VISIBILITY);
    OperationNode *visibility_operation;

    /* Optimization: currently only objects need a special visibility evaluation. For the rest ID
     * types keep the node as a NO-OP so that relations can still be routed, but without penalty
     * during the graph evaluation. */
    if (id_type == ID_OB) {
      visibility_operation = visibility_component->add_operation(
          [id_node](::Depsgraph *depsgraph) {
            deg_evaluate_object_node_visibility(depsgraph, id_node);
          },
          OperationCode::VISIBILITY);
    }
    else {
      visibility_operation = visibility_component->add_operation(nullptr,
                                                                 OperationCode::VISIBILITY);
    }

    /* Pin the node so that it and its relations are preserved by the unused nodes/relations
     * deletion. This is mainly to make it easier to debug visibility. */
    visibility_operation->flag |= (OperationFlag::DEPSOP_FLAG_PINNED |
                                   OperationFlag::DEPSOP_FLAG_AFFECTS_VISIBILITY);
    graph_->operations.append(visibility_operation);
  }
  return id_node;
}

IDNode *DepsgraphNodeBuilder::find_id_node(const ID *id)
{
  return graph_->find_id_node(id);
}

TimeSourceNode *DepsgraphNodeBuilder::add_time_source()
{
  return graph_->add_time_source();
}

ComponentNode *DepsgraphNodeBuilder::add_component_node(ID *id,
                                                        NodeType comp_type,
                                                        const char *comp_name)
{
  IDNode *id_node = add_id_node(id);
  ComponentNode *comp_node = id_node->add_component(comp_type, comp_name);
  comp_node->owner = id_node;
  return comp_node;
}

ComponentNode *DepsgraphNodeBuilder::find_component_node(const ID *id,
                                                         const NodeType comp_type,
                                                         const char *comp_name)
{
  IDNode *id_node = find_id_node(id);
  if (id_node == nullptr) {
    return nullptr;
  }
  return id_node->find_component(comp_type, comp_name);
}

OperationNode *DepsgraphNodeBuilder::add_operation_node(ComponentNode *comp_node,
                                                        OperationCode opcode,
                                                        const DepsEvalOperationCb &op,
                                                        const char *name,
                                                        int name_tag)
{
  OperationNode *op_node = comp_node->find_operation(opcode, name, name_tag);
  if (op_node == nullptr) {
    op_node = comp_node->add_operation(op, opcode, name, name_tag);
    graph_->operations.append(op_node);
  }
  else {
    fprintf(stderr,
            "add_operation: Operation already exists - %s has %s at %p\n",
            comp_node->identifier().c_str(),
            op_node->identifier().c_str(),
            op_node);
    BLI_assert_msg(0, "Should not happen!");
  }
  return op_node;
}

OperationNode *DepsgraphNodeBuilder::add_operation_node(ID *id,
                                                        NodeType comp_type,
                                                        const char *comp_name,
                                                        OperationCode opcode,
                                                        const DepsEvalOperationCb &op,
                                                        const char *name,
                                                        int name_tag)
{
  ComponentNode *comp_node = add_component_node(id, comp_type, comp_name);
  return add_operation_node(comp_node, opcode, op, name, name_tag);
}

OperationNode *DepsgraphNodeBuilder::add_operation_node(ID *id,
                                                        NodeType comp_type,
                                                        OperationCode opcode,
                                                        const DepsEvalOperationCb &op,
                                                        const char *name,
                                                        int name_tag)
{
  return add_operation_node(id, comp_type, "", opcode, op, name, name_tag);
}

OperationNode *DepsgraphNodeBuilder::ensure_operation_node(ID *id,
                                                           NodeType comp_type,
                                                           const char *comp_name,
                                                           OperationCode opcode,
                                                           const DepsEvalOperationCb &op,
                                                           const char *name,
                                                           int name_tag)
{
  OperationNode *operation = find_operation_node(id, comp_type, comp_name, opcode, name, name_tag);
  if (operation != nullptr) {
    return operation;
  }
  return add_operation_node(id, comp_type, comp_name, opcode, op, name, name_tag);
}

OperationNode *DepsgraphNodeBuilder::ensure_operation_node(ID *id,
                                                           NodeType comp_type,
                                                           OperationCode opcode,
                                                           const DepsEvalOperationCb &op,
                                                           const char *name,
                                                           int name_tag)
{
  OperationNode *operation = find_operation_node(id, comp_type, opcode, name, name_tag);
  if (operation != nullptr) {
    return operation;
  }
  return add_operation_node(id, comp_type, opcode, op, name, name_tag);
}

bool DepsgraphNodeBuilder::has_operation_node(ID *id,
                                              NodeType comp_type,
                                              const char *comp_name,
                                              OperationCode opcode,
                                              const char *name,
                                              int name_tag)
{
  return find_operation_node(id, comp_type, comp_name, opcode, name, name_tag) != nullptr;
}

bool DepsgraphNodeBuilder::has_operation_node(ID *id,
                                              const NodeType comp_type,
                                              const OperationCode opcode)
{
  return find_operation_node(id, comp_type, opcode) != nullptr;
}

OperationNode *DepsgraphNodeBuilder::find_operation_node(const ID *id,
                                                         NodeType comp_type,
                                                         const char *comp_name,
                                                         OperationCode opcode,
                                                         const char *name,
                                                         int name_tag)
{
  ComponentNode *comp_node = find_component_node(id, comp_type, comp_name);
  if (comp_node == nullptr) {
    return nullptr;
  }
  return comp_node->find_operation(opcode, name, name_tag);
}

OperationNode *DepsgraphNodeBuilder::find_operation_node(
    const ID *id, NodeType comp_type, OperationCode opcode, const char *name, int name_tag)
{
  return find_operation_node(id, comp_type, "", opcode, name, name_tag);
}

OperationNode *DepsgraphNodeBuilder::find_operation_node(const OperationKey &key)
{
  return find_operation_node(
      key.id, key.component_type, key.component_name, key.opcode, key.name, key.name_tag);
}

ID *DepsgraphNodeBuilder::get_cow_id(const ID *id_orig) const
{
  return graph_->get_cow_id(id_orig);
}

ID *DepsgraphNodeBuilder::ensure_cow_id(ID *id_orig)
{
  if (id_orig->tag & LIB_TAG_COPIED_ON_WRITE) {
    /* ID is already remapped to copy-on-write. */
    return id_orig;
  }
  IDNode *id_node = add_id_node(id_orig);
  return id_node->id_cow;
}

/* **** Build functions for entity nodes **** */

void DepsgraphNodeBuilder::begin_build()
{
  /* Store existing copy-on-write versions of datablock, so we can re-use
   * them for new ID nodes. */
  for (IDNode *id_node : graph_->id_nodes) {
    /* It is possible that the ID does not need to have CoW version in which case id_cow is the
     * same as id_orig. Additionally, such ID might have been removed, which makes the check
     * for whether id_cow is expanded to access freed memory. In order to deal with this we
     * check whether CoW is needed based on a scalar value which does not lead to access of
     * possibly deleted memory. */
    IDInfo *id_info = (IDInfo *)MEM_mallocN(sizeof(IDInfo), "depsgraph id info");
    if (deg_copy_on_write_is_needed(id_node->id_type) &&
        deg_copy_on_write_is_expanded(id_node->id_cow) && id_node->id_orig != id_node->id_cow)
    {
      id_info->id_cow = id_node->id_cow;
    }
    else {
      id_info->id_cow = nullptr;
    }
    id_info->previously_visible_components_mask = id_node->visible_components_mask;
    id_info->previous_eval_flags = id_node->eval_flags;
    id_info->previous_customdata_masks = id_node->customdata_masks;
    BLI_assert(!id_info_hash_.contains(id_node->id_orig_session_uuid));
    id_info_hash_.add_new(id_node->id_orig_session_uuid, id_info);
    id_node->id_cow = nullptr;
  }

  for (const OperationNode *op_node : graph_->entry_tags) {
    saved_entry_tags_.append_as(op_node);
  }

  /* Make sure graph has no nodes left from previous state. */
  graph_->clear_all_nodes();
  graph_->operations.clear();
  graph_->entry_tags.clear();
}

/* Util callbacks for `BKE_library_foreach_ID_link`, used to detect when a COW ID is using ID
 * pointers that are either:
 *  - COW ID pointers that do not exist anymore in current depsgraph.
 *  - Orig ID pointers that do have now a COW version in current depsgraph.
 * In both cases, it means the COW ID user needs to be flushed, to ensure its pointers are properly
 * remapped.
 *
 * NOTE: This is split in two, a static function and a public method of the node builder, to allow
 * the code to access the builder's data more easily. */

int DepsgraphNodeBuilder::foreach_id_cow_detect_need_for_update_callback(ID *id_cow_self,
                                                                         ID *id_pointer)
{
  if (id_pointer->orig_id == nullptr) {
    /* `id_cow_self` uses a non-cow ID, if that ID has a COW copy in current depsgraph its owner
     * needs to be remapped, i.e. COW-flushed. */
    IDNode *id_node = find_id_node(id_pointer);
    if (id_node != nullptr && id_node->id_cow != nullptr) {
      graph_id_tag_update(bmain_,
                          graph_,
                          id_cow_self->orig_id,
                          ID_RECALC_COPY_ON_WRITE,
                          DEG_UPDATE_SOURCE_RELATIONS);
      return IDWALK_RET_STOP_ITER;
    }
  }
  else {
    /* `id_cow_self` uses a COW ID, if that COW copy is removed from current depsgraph its owner
     * needs to be remapped, i.e. COW-flushed. */
    /* NOTE: at that stage, old existing COW copies that are to be removed from current state of
     * evaluated depsgraph are still valid pointers, they are freed later (typically during
     * destruction of the builder itself). */
    IDNode *id_node = find_id_node(id_pointer->orig_id);
    if (id_node == nullptr) {
      graph_id_tag_update(bmain_,
                          graph_,
                          id_cow_self->orig_id,
                          ID_RECALC_COPY_ON_WRITE,
                          DEG_UPDATE_SOURCE_RELATIONS);
      return IDWALK_RET_STOP_ITER;
    }
  }
  return IDWALK_RET_NOP;
}

static int foreach_id_cow_detect_need_for_update_callback(LibraryIDLinkCallbackData *cb_data)
{
  ID *id = *cb_data->id_pointer;
  if (id == nullptr) {
    return IDWALK_RET_NOP;
  }
  if (!ID_TYPE_IS_COW(GS(id->name))) {
    /* No need to go further if the id never had a cow copy in the depsgraph. This function is
     * only concerned with keeping the mapping between original and COW ids intact. */
    return IDWALK_RET_NOP;
  }

  DepsgraphNodeBuilder *builder = static_cast<DepsgraphNodeBuilder *>(cb_data->user_data);
  ID *id_cow_self = cb_data->self_id;

  return builder->foreach_id_cow_detect_need_for_update_callback(id_cow_self, id);
}

void DepsgraphNodeBuilder::update_invalid_cow_pointers()
{
  /* NOTE: Currently the only ID types that depsgraph may decide to not evaluate/generate COW
   * copies for, even though they are referenced by other data-blocks, are Collections and Objects
   * (through their various visibility flags, and the ones from #LayerCollections too). However,
   * this code is kept generic as it makes it more future-proof, and optimization here would give
   * negligible performance improvements in typical cases.
   *
   * NOTE: This mechanism may also 'fix' some missing update tagging from non-depsgraph code in
   * some cases. This is slightly unfortunate (as it may hide issues in other parts of Blender
   * code), but cannot really be avoided currently. */

  for (const IDNode *id_node : graph_->id_nodes) {
    if (id_node->previously_visible_components_mask == 0) {
      /* Newly added node/ID, no need to check it. */
      continue;
    }
    if (ELEM(id_node->id_cow, id_node->id_orig, nullptr)) {
      /* Node/ID with no COW data, no need to check it. */
      continue;
    }
    if ((id_node->id_cow->recalc & ID_RECALC_COPY_ON_WRITE) != 0) {
      /* Node/ID already tagged for COW flush, no need to check it. */
      continue;
    }
    if ((id_node->id_cow->flag & LIB_EMBEDDED_DATA) != 0) {
      /* For now, we assume embedded data are managed by their owner IDs and do not need to be
       * checked here.
       *
       * NOTE: This exception somewhat weak, and ideally should not be needed. Currently however,
       * embedded data are handled as full local (private) data of their owner IDs in part of
       * Blender (like read/write code, including undo/redo), while depsgraph generally treat them
       * as regular independent IDs. This leads to inconsistencies that can lead to bad level
       * memory accesses.
       *
       * E.g. when undoing creation/deletion of a collection directly child of a scene's master
       * collection, the scene itself is re-read in place, but its master collection becomes a
       * completely new different pointer, and the existing COW of the old master collection in the
       * matching deg node is therefore pointing to fully invalid (freed) memory. */
      continue;
    }
    BKE_library_foreach_ID_link(nullptr,
                                id_node->id_cow,
                                deg::foreach_id_cow_detect_need_for_update_callback,
                                this,
                                IDWALK_IGNORE_EMBEDDED_ID | IDWALK_READONLY);
  }
}

void DepsgraphNodeBuilder::tag_previously_tagged_nodes()
{
  for (const OperationKey &operation_key : saved_entry_tags_) {
    OperationNode *operation_node = find_operation_node(operation_key);
    if (operation_node == nullptr) {
      continue;
    }

    /* Since the tag is coming from a saved copy of entry tags, this means
     * that originally node was explicitly tagged for user update. */
    operation_node->tag_update(graph_, DEG_UPDATE_SOURCE_USER_EDIT);
  }
}

void DepsgraphNodeBuilder::end_build()
{
  graph_->light_linking_cache.end_build(*graph_->scene);
  tag_previously_tagged_nodes();
  update_invalid_cow_pointers();
}

void DepsgraphNodeBuilder::build_id(ID *id)
{
  if (id == nullptr) {
    return;
  }

  const ID_Type id_type = GS(id->name);
  switch (id_type) {
    case ID_AC:
      build_action((bAction *)id);
      break;
    case ID_AR:
      build_armature((bArmature *)id);
      break;
    case ID_CA:
      build_camera((Camera *)id);
      break;
    case ID_GR:
      build_collection(nullptr, (Collection *)id);
      break;
    case ID_OB:
      /* TODO(sergey): Get visibility from a "parent" somehow.
       *
       * NOTE: Using `false` visibility here should be fine, since if this
       * driver affects on something invisible we don't really care if the
       * driver gets evaluated (and even don't want this to force object
       * to become visible).
       *
       * If this happened to be affecting visible object, then it is up to
       * deg_graph_build_flush_visibility() to ensure visibility of the
       * object is true. */
      build_object(-1, (Object *)id, DEG_ID_LINKED_INDIRECTLY, false);
      break;
    case ID_KE:
      build_shapekeys((Key *)id);
      break;
    case ID_LA:
      build_light((Light *)id);
      break;
    case ID_LP:
      build_lightprobe((LightProbe *)id);
      break;
    case ID_NT:
      build_nodetree((bNodeTree *)id);
      break;
    case ID_MA:
      build_material((Material *)id);
      break;
    case ID_TE:
      build_texture((Tex *)id);
      break;
    case ID_IM:
      build_image((Image *)id);
      break;
    case ID_WO:
      build_world((World *)id);
      break;
    case ID_MSK:
      build_mask((Mask *)id);
      break;
    case ID_LS:
      build_freestyle_linestyle((FreestyleLineStyle *)id);
      break;
    case ID_MC:
      build_movieclip((MovieClip *)id);
      break;
    case ID_ME:
    case ID_MB:
    case ID_CU_LEGACY:
    case ID_LT:
    case ID_GD_LEGACY:
    case ID_CV:
    case ID_PT:
    case ID_VO:
      build_object_data_geometry_datablock(id);
      break;
    case ID_SPK:
      build_speaker((Speaker *)id);
      break;
    case ID_SO:
      build_sound((bSound *)id);
      break;
    case ID_TXT:
      /* Not a part of dependency graph. */
      break;
    case ID_CF:
      build_cachefile((CacheFile *)id);
      break;
    case ID_SCE:
      build_scene_parameters((Scene *)id);
      break;
    case ID_SIM:
      build_simulation((Simulation *)id);
      break;
    case ID_PA:
      build_particle_settings((ParticleSettings *)id);
      break;

    case ID_LI:
    case ID_IP:
    case ID_SCR:
    case ID_VF:
    case ID_BR:
    case ID_WM:
    case ID_PAL:
    case ID_PC:
    case ID_WS:
      BLI_assert(!deg_copy_on_write_is_needed(id_type));
      build_generic_id(id);
      break;
  }
}

void DepsgraphNodeBuilder::build_generic_id(ID *id)
{
  if (built_map_.checkIsBuiltAndTag(id)) {
    return;
  }

  build_idproperties(id->properties);
  build_animdata(id);
  build_parameters(id);
}

static void build_idproperties_callback(IDProperty *id_property, void *user_data)
{
  DepsgraphNodeBuilder *builder = reinterpret_cast<DepsgraphNodeBuilder *>(user_data);
  BLI_assert(id_property->type == IDP_ID);
  builder->build_id(reinterpret_cast<ID *>(id_property->data.pointer));
}

void DepsgraphNodeBuilder::build_idproperties(IDProperty *id_property)
{
  IDP_foreach_property(id_property, IDP_TYPE_FILTER_ID, build_idproperties_callback, this);
}

void DepsgraphNodeBuilder::build_collection(LayerCollection *from_layer_collection,
                                            Collection *collection)
{
  const int visibility_flag = (graph_->mode == DAG_EVAL_VIEWPORT) ? COLLECTION_HIDE_VIEWPORT :
                                                                    COLLECTION_HIDE_RENDER;
  const bool is_collection_restricted = (collection->flag & visibility_flag);
  const bool is_collection_visible = !is_collection_restricted && is_parent_collection_visible_;
  IDNode *id_node;
  if (built_map_.checkIsBuiltAndTag(collection)) {
    id_node = find_id_node(&collection->id);
    if (is_collection_visible && id_node->is_visible_on_build == false &&
        id_node->is_collection_fully_expanded == true)
    {
      /* Collection became visible, make sure nested collections and
       * objects are poked with the new visibility flag, since they
       * might become visible too. */
    }
    else if (from_layer_collection == nullptr && !id_node->is_collection_fully_expanded) {
      /* Initially collection was built from layer now, and was requested
       * to not recurse into object. But now it's asked to recurse into all objects. */
    }
    else {
      return;
    }
  }
  else {
    /* Collection itself. */
    id_node = add_id_node(&collection->id);
    id_node->is_visible_on_build = is_collection_visible;

    add_operation_node(&collection->id, NodeType::HIERARCHY, OperationCode::HIERARCHY);

    build_idproperties(collection->id.properties);
    build_parameters(&collection->id);
    add_operation_node(&collection->id, NodeType::GEOMETRY, OperationCode::GEOMETRY_EVAL_DONE);
  }
  if (from_layer_collection != nullptr) {
    /* If we came from layer collection we don't go deeper, view layer
     * builder takes care of going deeper. */
    return;
  }
  /* Backup state. */
  const bool is_current_parent_collection_visible = is_parent_collection_visible_;
  /* Modify state as we've entered new collection/ */
  is_parent_collection_visible_ = is_collection_visible;
  /* Build collection objects. */
  LISTBASE_FOREACH (CollectionObject *, cob, &collection->gobject) {
    build_object(-1, cob->ob, DEG_ID_LINKED_INDIRECTLY, is_collection_visible);
  }
  /* Build child collections. */
  LISTBASE_FOREACH (CollectionChild *, child, &collection->children) {
    build_collection(nullptr, child->collection);
  }
  /* Restore state. */
  is_parent_collection_visible_ = is_current_parent_collection_visible;
  id_node->is_collection_fully_expanded = true;
}

void DepsgraphNodeBuilder::build_object(int base_index,
                                        Object *object,
                                        eDepsNode_LinkedState_Type linked_state,
                                        bool is_visible)
{
  const bool has_object = built_map_.checkIsBuiltAndTag(object);

  /* When there is already object in the dependency graph accumulate visibility an linked state
   * flags. Only do it on the object itself (apart from very special cases) and leave dealing with
   * visibility of dependencies to the visibility flush step which happens at the end of the build
   * process. */
  if (has_object) {
    IDNode *id_node = find_id_node(&object->id);
    if (id_node->linked_state == DEG_ID_LINKED_INDIRECTLY) {
      build_object_flags(base_index, object, linked_state);
    }
    id_node->linked_state = max(id_node->linked_state, linked_state);
    id_node->is_visible_on_build |= is_visible;
    id_node->has_base |= (base_index != -1);

    /* There is no relation path which will connect current object with all the ones which come
     * via the instanced collection, so build the collection again. Note that it will do check
     * whether visibility update is needed on its own. */
    build_object_instance_collection(object, is_visible);

    return;
  }

  /* Create ID node for object and begin init. */
  IDNode *id_node = add_id_node(&object->id);
  Object *object_cow = get_cow_datablock(object);
  id_node->linked_state = linked_state;
  /* NOTE: Scene is nullptr when building dependency graph for render pipeline.
   * Probably need to assign that to something non-nullptr, but then the logic here will still be
   * somewhat weird. */
  if (scene_ != nullptr && object == scene_->camera) {
    id_node->is_visible_on_build = true;
  }
  else {
    id_node->is_visible_on_build = is_visible;
  }
  id_node->has_base |= (base_index != -1);

  add_operation_node(&object->id, NodeType::HIERARCHY, OperationCode::HIERARCHY);

  /* Various flags, flushing from bases/collections. */
  build_object_from_layer(base_index, object, linked_state);
  /* Transform. */
  build_object_transform(object);
  /* Parent. */
  if (object->parent != nullptr) {
    build_object(-1, object->parent, DEG_ID_LINKED_INDIRECTLY, is_visible);
  }
  /* Modifiers. */
  build_object_modifiers(object);
  /* Grease Pencil Modifiers. */
  if (object->greasepencil_modifiers.first != nullptr) {
    BuilderWalkUserData data;
    data.builder = this;
    BKE_gpencil_modifiers_foreach_ID_link(object, modifier_walk, &data);
  }
  /* Shader FX. */
  if (object->shader_fx.first != nullptr) {
    BuilderWalkUserData data;
    data.builder = this;
    BKE_shaderfx_foreach_ID_link(object, modifier_walk, &data);
  }
  /* Constraints. */
  if (object->constraints.first != nullptr) {
    BuilderWalkUserData data;
    data.builder = this;
    BKE_constraints_id_loop(&object->constraints, constraint_walk, &data);
  }
  /* Object data. */
  build_object_data(object);
  /* Parameters, used by both drivers/animation and also to inform dependency
   * from object's data. */
  build_parameters(&object->id);
  build_idproperties(object->id.properties);
  /* Build animation data,
   *
   * Do it now because it's possible object data will affect
   * on object's level animation, for example in case of rebuilding
   * pose for proxy. */
  build_animdata(&object->id);
  /* Particle systems. */
  if (object->particlesystem.first != nullptr) {
    build_particle_systems(object, is_visible);
  }
  /* Force field Texture. */
  if ((object->pd != nullptr) && (object->pd->forcefield == PFIELD_TEXTURE) &&
      (object->pd->tex != nullptr))
  {
    build_texture(object->pd->tex);
  }

  /* Object dupligroup. */
  if (object->instance_collection != nullptr) {
    build_object_instance_collection(object, is_visible);
    OperationNode *op_node = add_operation_node(
        &object->id, NodeType::DUPLI, OperationCode::DUPLI);
    op_node->flag |= OperationFlag::DEPSOP_FLAG_PINNED;
  }

<<<<<<< HEAD
  build_object_light_linking(object);

=======
>>>>>>> 61ed5b3d
  /* Synchronization back to original object. */
  add_operation_node(&object->id,
                     NodeType::SYNCHRONIZATION,
                     OperationCode::SYNCHRONIZE_TO_ORIGINAL,
                     [object_cow](::Depsgraph *depsgraph) {
                       BKE_object_sync_to_original(depsgraph, object_cow);
                     });
}

void DepsgraphNodeBuilder::build_object_from_layer(int base_index,
                                                   Object *object,
                                                   eDepsNode_LinkedState_Type linked_state)
{

  OperationNode *entry_node = add_operation_node(
      &object->id, NodeType::OBJECT_FROM_LAYER, OperationCode::OBJECT_FROM_LAYER_ENTRY);
  entry_node->set_as_entry();
  OperationNode *exit_node = add_operation_node(
      &object->id, NodeType::OBJECT_FROM_LAYER, OperationCode::OBJECT_FROM_LAYER_EXIT);
  exit_node->set_as_exit();

  build_object_flags(base_index, object, linked_state);
}

void DepsgraphNodeBuilder::build_object_flags(int base_index,
                                              Object *object,
                                              eDepsNode_LinkedState_Type linked_state)
{
  if (base_index == -1) {
    return;
  }
  Scene *scene_cow = get_cow_datablock(scene_);
  Object *object_cow = get_cow_datablock(object);
  const bool is_from_set = (linked_state == DEG_ID_LINKED_VIA_SET);
  /* TODO(sergey): Is this really best component to be used? */
  add_operation_node(
      &object->id,
      NodeType::OBJECT_FROM_LAYER,
      OperationCode::OBJECT_BASE_FLAGS,
      [view_layer_index = view_layer_index_, scene_cow, object_cow, base_index, is_from_set](
          ::Depsgraph *depsgraph) {
        BKE_object_eval_eval_base_flags(
            depsgraph, scene_cow, view_layer_index, object_cow, base_index, is_from_set);
      });
}

void DepsgraphNodeBuilder::build_object_instance_collection(Object *object, bool is_object_visible)
{
  if (object->instance_collection == nullptr) {
    return;
  }
  const bool is_current_parent_collection_visible = is_parent_collection_visible_;
  is_parent_collection_visible_ = is_object_visible;
  build_collection(nullptr, object->instance_collection);
  is_parent_collection_visible_ = is_current_parent_collection_visible;
}

void DepsgraphNodeBuilder::build_object_modifiers(Object *object)
{
  if (BLI_listbase_is_empty(&object->modifiers)) {
    return;
  }

  const ModifierMode modifier_mode = (graph_->mode == DAG_EVAL_VIEWPORT) ? eModifierMode_Realtime :
                                                                           eModifierMode_Render;

  IDNode *id_node = find_id_node(&object->id);

  add_operation_node(&object->id,
                     NodeType::GEOMETRY,
                     OperationCode::VISIBILITY,
                     [id_node](::Depsgraph *depsgraph) {
                       deg_evaluate_object_modifiers_mode_node_visibility(depsgraph, id_node);
                     });

  LISTBASE_FOREACH (ModifierData *, modifier, &object->modifiers) {
    OperationNode *modifier_node = add_operation_node(
        &object->id, NodeType::GEOMETRY, OperationCode::MODIFIER, nullptr, modifier->name);
    if (modifier->type == eModifierType_Nodes) {
      modifier_node->evaluate = [nmd = reinterpret_cast<NodesModifierData *>(modifier),
                                 modifier_node](::Depsgraph *depsgraph) {
        if (!DEG_is_active(depsgraph)) {
          return;
        }
        if (modifier_node->flag & DEPSOP_FLAG_USER_MODIFIED) {
          if (nmd->simulation_cache &&
              nmd->simulation_cache->cache_state() == bke::sim::CacheState::Valid) {
            nmd->simulation_cache->invalidate();
          }
        }
      };
    }

    /* Mute modifier mode if the modifier is not enabled for the dependency graph mode.
     * This handles static (non-animated) mode of the modifier. */
    if ((modifier->mode & modifier_mode) == 0) {
      modifier_node->flag |= DEPSOP_FLAG_MUTE;
    }

    if (is_modifier_visibility_animated(object, modifier)) {
      graph_->has_animated_visibility = true;
    }
  }

  BuilderWalkUserData data;
  data.builder = this;
  BKE_modifiers_foreach_ID_link(object, modifier_walk, &data);
}

void DepsgraphNodeBuilder::build_object_data(Object *object)
{
  if (object->data == nullptr) {
    return;
  }
  /* type-specific data. */
  switch (object->type) {
    case OB_MESH:
    case OB_CURVES_LEGACY:
    case OB_FONT:
    case OB_SURF:
    case OB_MBALL:
    case OB_LATTICE:
    case OB_GPENCIL_LEGACY:
    case OB_CURVES:
    case OB_POINTCLOUD:
    case OB_VOLUME:
      build_object_data_geometry(object);
      break;
    case OB_ARMATURE:
      build_rig(object);
      break;
    case OB_LAMP:
      build_object_data_light(object);
      break;
    case OB_CAMERA:
      build_object_data_camera(object);
      break;
    case OB_LIGHTPROBE:
      build_object_data_lightprobe(object);
      break;
    case OB_SPEAKER:
      build_object_data_speaker(object);
      break;
    default: {
      ID *obdata = (ID *)object->data;
      if (!built_map_.checkIsBuilt(obdata)) {
        build_animdata(obdata);
      }
      break;
    }
  }
  /* Materials. */
  Material ***materials_ptr = BKE_object_material_array_p(object);
  if (materials_ptr != nullptr) {
    short *num_materials_ptr = BKE_object_material_len_p(object);
    build_materials(*materials_ptr, *num_materials_ptr);
  }
}

void DepsgraphNodeBuilder::build_object_data_camera(Object *object)
{
  Camera *camera = (Camera *)object->data;
  build_camera(camera);
}

void DepsgraphNodeBuilder::build_object_data_light(Object *object)
{
  Light *lamp = (Light *)object->data;
  build_light(lamp);
}

void DepsgraphNodeBuilder::build_object_data_lightprobe(Object *object)
{
  LightProbe *probe = (LightProbe *)object->data;
  build_lightprobe(probe);
  add_operation_node(&object->id, NodeType::PARAMETERS, OperationCode::LIGHT_PROBE_EVAL);
}

void DepsgraphNodeBuilder::build_object_data_speaker(Object *object)
{
  Speaker *speaker = (Speaker *)object->data;
  build_speaker(speaker);
  add_operation_node(&object->id, NodeType::AUDIO, OperationCode::SPEAKER_EVAL);
}

void DepsgraphNodeBuilder::build_object_transform(Object *object)
{
  OperationNode *op_node;
  Object *ob_cow = get_cow_datablock(object);
  /* Transform entry operation. */
  op_node = add_operation_node(&object->id, NodeType::TRANSFORM, OperationCode::TRANSFORM_INIT);
  op_node->set_as_entry();
  /* Local transforms (from transform channels - loc/rot/scale + deltas). */
  add_operation_node(
      &object->id,
      NodeType::TRANSFORM,
      OperationCode::TRANSFORM_LOCAL,
      [ob_cow](::Depsgraph *depsgraph) { BKE_object_eval_local_transform(depsgraph, ob_cow); });
  /* Object parent. */
  if (object->parent != nullptr) {
    add_operation_node(
        &object->id,
        NodeType::TRANSFORM,
        OperationCode::TRANSFORM_PARENT,
        [ob_cow](::Depsgraph *depsgraph) { BKE_object_eval_parent(depsgraph, ob_cow); });
  }
  /* Object constraints. */
  if (object->constraints.first != nullptr) {
    build_object_constraints(object);
  }
  /* Rest of transformation update. */
  add_operation_node(
      &object->id,
      NodeType::TRANSFORM,
      OperationCode::TRANSFORM_EVAL,
      [ob_cow](::Depsgraph *depsgraph) { BKE_object_eval_uber_transform(depsgraph, ob_cow); });
  /* Operation to take of rigid body simulation. soft bodies and other friends
   * in the context of point cache invalidation. */
  add_operation_node(&object->id, NodeType::TRANSFORM, OperationCode::TRANSFORM_SIMULATION_INIT);
  /* Object transform is done. */
  op_node = add_operation_node(
      &object->id,
      NodeType::TRANSFORM,
      OperationCode::TRANSFORM_FINAL,
      [ob_cow](::Depsgraph *depsgraph) { BKE_object_eval_transform_final(depsgraph, ob_cow); });
  op_node->set_as_exit();
}

/**
 * Constraints Graph Notes
 *
 * For constraints, we currently only add a operation node to the Transform
 * or Bone components (depending on whichever type of owner we have).
 * This represents the entire constraints stack, which is for now just
 * executed as a single monolithic block. At least initially, this should
 * be sufficient for ensuring that the porting/refactoring process remains
 * manageable.
 *
 * However, when the time comes for developing "node-based" constraints,
 * we'll need to split this up into pre/post nodes for "constraint stack
 * evaluation" + operation nodes for each constraint (i.e. the contents
 * of the loop body used in the current "solve_constraints()" operation).
 *
 * -- Aligorith, August 2013
 */
void DepsgraphNodeBuilder::build_object_constraints(Object *object)
{
  /* create node for constraint stack */
  Scene *scene_cow = get_cow_datablock(scene_);
  Object *object_cow = get_cow_datablock(object);
  add_operation_node(&object->id,
                     NodeType::TRANSFORM,
                     OperationCode::TRANSFORM_CONSTRAINTS,
                     [scene_cow, object_cow](::Depsgraph *depsgraph) {
                       BKE_object_eval_constraints(depsgraph, scene_cow, object_cow);
                     });
}

void DepsgraphNodeBuilder::build_object_pointcache(Object *object)
{
  if (!BKE_ptcache_object_has(scene_, object, 0)) {
    return;
  }
  Scene *scene_cow = get_cow_datablock(scene_);
  Object *object_cow = get_cow_datablock(object);
  add_operation_node(&object->id,
                     NodeType::POINT_CACHE,
                     OperationCode::POINT_CACHE_RESET,
                     [scene_cow, object_cow](::Depsgraph *depsgraph) {
                       BKE_object_eval_ptcache_reset(depsgraph, scene_cow, object_cow);
                     });
}

void DepsgraphNodeBuilder::build_object_light_linking(Object *object)
{
  /* For objects put the light linking update callback to the same component as the base flags.
   * This way the light linking is updated on the view layer hierarchy change (which does not seem
   * to have a dedicated tag). */
  Object *object_cow = get_cow_datablock(object);
  add_operation_node(&object->id,
                     NodeType::SHADING,
                     OperationCode::LIGHT_LINKING_UPDATE,
                     [object_cow](::Depsgraph *depsgraph) {
                       BKE_object_eval_light_linking(depsgraph, object_cow);
                     });

  graph_->light_linking_cache.add_emitter(*graph_->scene, *object);

  if (object->light_linking) {
    build_light_linking_collection(object->light_linking->receiver_collection);
    build_light_linking_collection(object->light_linking->blocker_collection);
  }
}

void DepsgraphNodeBuilder::build_light_linking_collection(Collection *collection)
{
  if (collection == nullptr) {
    return;
  }

  /* TODO(sergey): Support some sort of weak referencing, so that receiver objects which are
   * specified by this collection but not in the scene do not use extra memory.
   *
   * Until the better solution is implemented pull the objects indirectly, and keep them
   * invisible. This has penalty of higher memory usage, but not a performance penalty. */

  const bool is_current_parent_collection_visible = is_parent_collection_visible_;
  is_parent_collection_visible_ = false;

  build_collection(nullptr, collection);

  is_parent_collection_visible_ = is_current_parent_collection_visible;

  /* Ensure the light linking component is created for the collection.
   *
   * Note that it is not possible to have early output check based on regular built flags because
   * the collection might have been first built for the non-light-linking purposes. */
  /* TODO(sergey): Can optimize this out by explicitly separating the different built tags. This
   * needs to be done in all places where the collection is built (is not something that can be
   * easily solved from just adding the light linking functionality). */
  if (!has_operation_node(
          &collection->id, NodeType::PARAMETERS, OperationCode::LIGHT_LINKING_UPDATE))
  {
    add_operation_node(&collection->id, NodeType::PARAMETERS, OperationCode::LIGHT_LINKING_UPDATE);
  }
}

void DepsgraphNodeBuilder::build_animdata(ID *id)
{
  /* Special handling for animated images/sequences. */
  build_animation_images(id);
  /* Regular animation. */
  AnimData *adt = BKE_animdata_from_id(id);
  if (adt == nullptr) {
    return;
  }
  if (adt->action != nullptr) {
    build_action(adt->action);
  }
  /* Make sure ID node exists. */
  (void)add_id_node(id);
  ID *id_cow = get_cow_id(id);
  if (adt->action != nullptr || !BLI_listbase_is_empty(&adt->nla_tracks)) {
    OperationNode *operation_node;
    /* Explicit entry operation. */
    operation_node = add_operation_node(id, NodeType::ANIMATION, OperationCode::ANIMATION_ENTRY);
    operation_node->set_as_entry();
    /* All the evaluation nodes. */
    add_operation_node(
        id, NodeType::ANIMATION, OperationCode::ANIMATION_EVAL, [id_cow](::Depsgraph *depsgraph) {
          BKE_animsys_eval_animdata(depsgraph, id_cow);
        });
    /* Explicit exit operation. */
    operation_node = add_operation_node(id, NodeType::ANIMATION, OperationCode::ANIMATION_EXIT);
    operation_node->set_as_exit();
  }
  /* NLA strips contain actions. */
  LISTBASE_FOREACH (NlaTrack *, nlt, &adt->nla_tracks) {
    build_animdata_nlastrip_targets(&nlt->strips);
  }
  /* Drivers. */
  int driver_index = 0;
  LISTBASE_FOREACH (FCurve *, fcu, &adt->drivers) {
    /* create driver */
    build_driver(id, fcu, driver_index++);
  }
}

void DepsgraphNodeBuilder::build_animdata_nlastrip_targets(ListBase *strips)
{
  LISTBASE_FOREACH (NlaStrip *, strip, strips) {
    if (strip->act != nullptr) {
      build_action(strip->act);
    }
    else if (strip->strips.first != nullptr) {
      build_animdata_nlastrip_targets(&strip->strips);
    }
  }
}

void DepsgraphNodeBuilder::build_animation_images(ID *id)
{
  /* GPU materials might use an animated image. However, these materials have no been built yet so
   * we have to check if they might be created during evaluation. */
  bool has_image_animation = false;
  if (ELEM(GS(id->name), ID_MA, ID_WO)) {
    bNodeTree *ntree = *BKE_ntree_ptr_from_id(id);
    if (ntree != nullptr && ntree->runtime->runtime_flag & NTREE_RUNTIME_FLAG_HAS_IMAGE_ANIMATION)
    {
      has_image_animation = true;
    }
  }

  if (has_image_animation || BKE_image_user_id_has_animation(id)) {
    ID *id_cow = get_cow_id(id);
    add_operation_node(
        id,
        NodeType::IMAGE_ANIMATION,
        OperationCode::IMAGE_ANIMATION,
        [id_cow](::Depsgraph *depsgraph) { BKE_image_user_id_eval_animation(depsgraph, id_cow); });
  }
}

void DepsgraphNodeBuilder::build_action(bAction *action)
{
  if (built_map_.checkIsBuiltAndTag(action)) {
    return;
  }
  build_idproperties(action->id.properties);
  add_operation_node(&action->id, NodeType::ANIMATION, OperationCode::ANIMATION_EVAL);
}

void DepsgraphNodeBuilder::build_driver(ID *id, FCurve *fcurve, int driver_index)
{
  /* Create data node for this driver */
  ID *id_cow = get_cow_id(id);

  /* TODO(sergey): ideally we could pass the COW of fcu, but since it
   * has not yet been allocated at this point we can't. As a workaround
   * the animation systems allocates an array so we can do a fast lookup
   * with the driver index. */
  ensure_operation_node(
      id,
      NodeType::PARAMETERS,
      OperationCode::DRIVER,
      [id_cow, driver_index, fcurve](::Depsgraph *depsgraph) {
        BKE_animsys_eval_driver(depsgraph, id_cow, driver_index, fcurve);
      },
      fcurve->rna_path ? fcurve->rna_path : "",
      fcurve->array_index);
  build_driver_variables(id, fcurve);
}

void DepsgraphNodeBuilder::build_driver_variables(ID *id, FCurve *fcurve)
{
  PointerRNA id_ptr;
  RNA_id_pointer_create(id, &id_ptr);

  build_driver_id_property(id_ptr, fcurve->rna_path);

  DriverTargetContext driver_target_context;
  driver_target_context.scene = graph_->scene;
  driver_target_context.view_layer = graph_->view_layer;

  LISTBASE_FOREACH (DriverVar *, dvar, &fcurve->driver->variables) {
    DRIVER_TARGETS_USED_LOOPER_BEGIN (dvar) {
      PointerRNA target_prop;
      if (!driver_get_target_property(&driver_target_context, dvar, dtar, &target_prop)) {
        continue;
      }

      /* Property is always expected to be resolved to a non-null RNA property, which is always
       * relative to some ID. */
      BLI_assert(target_prop.owner_id);

      ID *target_id = target_prop.owner_id;

      build_id(target_id);
      build_driver_id_property(target_prop, dtar->rna_path);
    }
    DRIVER_TARGETS_LOOPER_END;
  }
}

void DepsgraphNodeBuilder::build_driver_id_property(const PointerRNA &target_prop,
                                                    const char *rna_path_from_target_prop)
{
  if (rna_path_from_target_prop == nullptr || rna_path_from_target_prop[0] == '\0') {
    return;
  }

  PointerRNA ptr;
  PropertyRNA *prop;
  int index;
  if (!RNA_path_resolve_full(&target_prop, rna_path_from_target_prop, &ptr, &prop, &index)) {
    return;
  }
  if (prop == nullptr) {
    return;
  }
  if (!rna_prop_affects_parameters_node(&ptr, prop)) {
    return;
  }
  const char *prop_identifier = RNA_property_identifier((PropertyRNA *)prop);
  /* Custom properties of bones are placed in their components to improve granularity. */
  if (RNA_struct_is_a(ptr.type, &RNA_PoseBone)) {
    const bPoseChannel *pchan = static_cast<const bPoseChannel *>(ptr.data);
    ensure_operation_node(ptr.owner_id,
                          NodeType::BONE,
                          pchan->name,
                          OperationCode::ID_PROPERTY,
                          nullptr,
                          prop_identifier);
  }
  else {
    ensure_operation_node(
        ptr.owner_id, NodeType::PARAMETERS, OperationCode::ID_PROPERTY, nullptr, prop_identifier);
  }
}

void DepsgraphNodeBuilder::build_parameters(ID *id)
{
  (void)add_id_node(id);
  OperationNode *op_node;
  /* Explicit entry. */
  op_node = add_operation_node(id, NodeType::PARAMETERS, OperationCode::PARAMETERS_ENTRY);
  op_node->set_as_entry();
  /* Generic evaluation node. */

  if (ID_TYPE_SUPPORTS_PARAMS_WITHOUT_COW(GS(id->name))) {
    ID *id_cow = get_cow_id(id);
    add_operation_node(
        id,
        NodeType::PARAMETERS,
        OperationCode::PARAMETERS_EVAL,
        [id_cow, id](::Depsgraph * /*depsgraph*/) { BKE_id_eval_properties_copy(id_cow, id); });
  }
  else {
    add_operation_node(id, NodeType::PARAMETERS, OperationCode::PARAMETERS_EVAL);
  }

  /* Explicit exit operation. */
  op_node = add_operation_node(id, NodeType::PARAMETERS, OperationCode::PARAMETERS_EXIT);
  op_node->set_as_exit();
}

void DepsgraphNodeBuilder::build_dimensions(Object *object)
{
  /* Object dimensions (bounding box) node. Will depend on both geometry and transform. */
  add_operation_node(&object->id, NodeType::PARAMETERS, OperationCode::DIMENSIONS);
}

/* Recursively build graph for world */
void DepsgraphNodeBuilder::build_world(World *world)
{
  if (built_map_.checkIsBuiltAndTag(world)) {
    return;
  }
  /* World itself. */
  add_id_node(&world->id);
  World *world_cow = get_cow_datablock(world);
  /* Shading update. */
  add_operation_node(
      &world->id,
      NodeType::SHADING,
      OperationCode::WORLD_UPDATE,
      [world_cow](::Depsgraph *depsgraph) { BKE_world_eval(depsgraph, world_cow); });
  build_idproperties(world->id.properties);
  /* Animation. */
  build_animdata(&world->id);
  build_parameters(&world->id);
  /* World's nodetree. */
  build_nodetree(world->nodetree);
}

/* Rigidbody Simulation - Scene Level */
void DepsgraphNodeBuilder::build_rigidbody(Scene *scene)
{
  RigidBodyWorld *rbw = scene->rigidbody_world;
  Scene *scene_cow = get_cow_datablock(scene);

  /**
   * Rigidbody Simulation Nodes
   * ==========================
   *
   * There are 3 nodes related to Rigidbody Simulation:
   * 1) "Initialize/Rebuild World" - this is called sparingly, only when the
   *    simulation needs to be rebuilt (mainly after file reload, or moving
   *    back to start frame)
   * 2) "Do Simulation" - perform a simulation step - interleaved between the
   *    evaluation steps for clusters of objects (i.e. between those affected
   *    and/or not affected by the sim for instance).
   *
   * 3) "Pull Results" - grab the specific transforms applied for a specific
   *    object - performed as part of object's transform-stack building. */

  /* Create nodes --------------------------------------------------------- */

  /* XXX: is this the right component, or do we want to use another one
   * instead? */

  /* Init/rebuild operation. */
  add_operation_node(
      &scene->id,
      NodeType::TRANSFORM,
      OperationCode::RIGIDBODY_REBUILD,
      [scene_cow](::Depsgraph *depsgraph) { BKE_rigidbody_rebuild_sim(depsgraph, scene_cow); });
  /* Do-sim operation. */
  OperationNode *sim_node = add_operation_node(&scene->id,
                                               NodeType::TRANSFORM,
                                               OperationCode::RIGIDBODY_SIM,
                                               [scene_cow](::Depsgraph *depsgraph) {
                                                 BKE_rigidbody_eval_simulation(depsgraph,
                                                                               scene_cow);
                                               });
  sim_node->set_as_entry();
  sim_node->set_as_exit();
  sim_node->owner->entry_operation = sim_node;
  /* Objects - simulation participants. */
  if (rbw->group != nullptr) {
    build_collection(nullptr, rbw->group);
    FOREACH_COLLECTION_OBJECT_RECURSIVE_BEGIN (rbw->group, object) {
      if (object->type != OB_MESH) {
        continue;
      }
      if (object->rigidbody_object == nullptr) {
        continue;
      }

      if (object->rigidbody_object->type == RBO_TYPE_PASSIVE) {
        continue;
      }

      /* Create operation for flushing results. */
      /* Object's transform component - where the rigidbody operation
       * lives. */
      Object *object_cow = get_cow_datablock(object);
      add_operation_node(&object->id,
                         NodeType::TRANSFORM,
                         OperationCode::RIGIDBODY_TRANSFORM_COPY,
                         [scene_cow, object_cow](::Depsgraph *depsgraph) {
                           BKE_rigidbody_object_sync_transforms(depsgraph, scene_cow, object_cow);
                         });
    }
    FOREACH_COLLECTION_OBJECT_RECURSIVE_END;
  }
  /* Constraints. */
  if (rbw->constraints != nullptr) {
    FOREACH_COLLECTION_OBJECT_RECURSIVE_BEGIN (rbw->constraints, object) {
      RigidBodyCon *rbc = object->rigidbody_constraint;
      if (rbc == nullptr || rbc->ob1 == nullptr || rbc->ob2 == nullptr) {
        /* When either ob1 or ob2 is nullptr, the constraint doesn't work. */
        continue;
      }
      /* Make sure indirectly linked objects are fully built. */
      build_object(-1, object, DEG_ID_LINKED_INDIRECTLY, false);
      build_object(-1, rbc->ob1, DEG_ID_LINKED_INDIRECTLY, false);
      build_object(-1, rbc->ob2, DEG_ID_LINKED_INDIRECTLY, false);
    }
    FOREACH_COLLECTION_OBJECT_RECURSIVE_END;
  }
}

void DepsgraphNodeBuilder::build_particle_systems(Object *object, bool is_object_visible)
{
  /**
   * Particle Systems Nodes
   * ======================
   *
   * There are two types of nodes associated with representing
   * particle systems:
   *  1) Component (EVAL_PARTICLES) - This is the particle-system
   *     evaluation context for an object. It acts as the container
   *     for all the nodes associated with a particular set of particle
   *     systems.
   *  2) Particle System Evaluation Operation - This operation node acts as a
   *     black-box evaluation step for one particle system referenced by
   *     the particle systems stack. All dependencies link to this operation. */
  /* Component for all particle systems. */
  ComponentNode *psys_comp = add_component_node(&object->id, NodeType::PARTICLE_SYSTEM);

  Object *ob_cow = get_cow_datablock(object);
  OperationNode *op_node;
  op_node = add_operation_node(
      psys_comp, OperationCode::PARTICLE_SYSTEM_INIT, [ob_cow](::Depsgraph *depsgraph) {
        BKE_particle_system_eval_init(depsgraph, ob_cow);
      });
  op_node->set_as_entry();
  /* Build all particle systems. */
  LISTBASE_FOREACH (ParticleSystem *, psys, &object->particlesystem) {
    ParticleSettings *part = psys->part;
    /* Build particle settings operations.
     *
     * NOTE: The call itself ensures settings are only build once. */
    build_particle_settings(part);
    /* Particle system evaluation. */
    add_operation_node(psys_comp, OperationCode::PARTICLE_SYSTEM_EVAL, nullptr, psys->name);
    /* Keyed particle targets. */
    if (ELEM(part->phystype, PART_PHYS_KEYED, PART_PHYS_BOIDS)) {
      LISTBASE_FOREACH (ParticleTarget *, particle_target, &psys->targets) {
        if (ELEM(particle_target->ob, nullptr, object)) {
          continue;
        }
        build_object(-1, particle_target->ob, DEG_ID_LINKED_INDIRECTLY, is_object_visible);
      }
    }
    /* Visualization of particle system. */
    switch (part->ren_as) {
      case PART_DRAW_OB:
        if (part->instance_object != nullptr) {
          build_object(-1, part->instance_object, DEG_ID_LINKED_INDIRECTLY, is_object_visible);
        }
        break;
      case PART_DRAW_GR:
        if (part->instance_collection != nullptr) {
          build_collection(nullptr, part->instance_collection);
        }
        break;
    }
  }
  op_node = add_operation_node(psys_comp, OperationCode::PARTICLE_SYSTEM_DONE);
  op_node->set_as_exit();
}

void DepsgraphNodeBuilder::build_particle_settings(ParticleSettings *particle_settings)
{
  if (built_map_.checkIsBuiltAndTag(particle_settings)) {
    return;
  }
  /* Make sure we've got proper copied ID pointer. */
  add_id_node(&particle_settings->id);
  ParticleSettings *particle_settings_cow = get_cow_datablock(particle_settings);
  /* Animation data. */
  build_animdata(&particle_settings->id);
  build_parameters(&particle_settings->id);
  /* Parameters change. */
  OperationNode *op_node;
  op_node = add_operation_node(
      &particle_settings->id, NodeType::PARTICLE_SETTINGS, OperationCode::PARTICLE_SETTINGS_INIT);
  op_node->set_as_entry();
  add_operation_node(&particle_settings->id,
                     NodeType::PARTICLE_SETTINGS,
                     OperationCode::PARTICLE_SETTINGS_RESET,
                     [particle_settings_cow](::Depsgraph *depsgraph) {
                       BKE_particle_settings_eval_reset(depsgraph, particle_settings_cow);
                     });
  op_node = add_operation_node(
      &particle_settings->id, NodeType::PARTICLE_SETTINGS, OperationCode::PARTICLE_SETTINGS_EVAL);
  op_node->set_as_exit();
  /* Texture slots. */
  for (MTex *mtex : particle_settings->mtex) {
    if (mtex == nullptr || mtex->tex == nullptr) {
      continue;
    }
    build_texture(mtex->tex);
  }
}

/* Shape-keys. */
void DepsgraphNodeBuilder::build_shapekeys(Key *key)
{
  if (built_map_.checkIsBuiltAndTag(key)) {
    return;
  }
  build_idproperties(key->id.properties);
  build_animdata(&key->id);
  build_parameters(&key->id);
  /* This is an exit operation for the entire key datablock, is what is used
   * as dependency for modifiers evaluation. */
  add_operation_node(&key->id, NodeType::GEOMETRY, OperationCode::GEOMETRY_SHAPEKEY);
  /* Create per-key block properties, allowing tricky inter-dependencies for
   * drivers evaluation. */
  LISTBASE_FOREACH (KeyBlock *, key_block, &key->block) {
    add_operation_node(
        &key->id, NodeType::PARAMETERS, OperationCode::PARAMETERS_EVAL, nullptr, key_block->name);
  }
}

/* ObData Geometry Evaluation */
/* XXX: what happens if the datablock is shared! */
void DepsgraphNodeBuilder::build_object_data_geometry(Object *object)
{
  OperationNode *op_node;
  Scene *scene_cow = get_cow_datablock(scene_);
  Object *object_cow = get_cow_datablock(object);
  /* Entry operation, takes care of initialization, and some other
   * relations which needs to be run prior actual geometry evaluation. */
  op_node = add_operation_node(&object->id, NodeType::GEOMETRY, OperationCode::GEOMETRY_EVAL_INIT);
  op_node->set_as_entry();
  /* Geometry evaluation. */
  op_node = add_operation_node(&object->id,
                               NodeType::GEOMETRY,
                               OperationCode::GEOMETRY_EVAL,
                               [scene_cow, object_cow](::Depsgraph *depsgraph) {
                                 BKE_object_eval_uber_data(depsgraph, scene_cow, object_cow);
                               });
  op_node->set_as_exit();
  /* Materials. */
  build_materials(object->mat, object->totcol);
  /* Point caches. */
  build_object_pointcache(object);
  /* Geometry. */
  build_object_data_geometry_datablock((ID *)object->data);
  build_dimensions(object);
  /* Batch cache. */
  add_operation_node(
      &object->id,
      NodeType::BATCH_CACHE,
      OperationCode::GEOMETRY_SELECT_UPDATE,
      [object_cow](::Depsgraph *depsgraph) { BKE_object_select_update(depsgraph, object_cow); });
}

void DepsgraphNodeBuilder::build_object_data_geometry_datablock(ID *obdata)
{
  if (built_map_.checkIsBuiltAndTag(obdata)) {
    return;
  }
  OperationNode *op_node;
  /* Make sure we've got an ID node before requesting CoW pointer. */
  (void)add_id_node((ID *)obdata);
  ID *obdata_cow = get_cow_id(obdata);
  build_idproperties(obdata->properties);
  /* Animation. */
  build_animdata(obdata);
  /* ShapeKeys */
  Key *key = BKE_key_from_id(obdata);
  if (key) {
    build_shapekeys(key);
  }
  /* Nodes for result of obdata's evaluation, and geometry
   * evaluation on object. */
  const ID_Type id_type = GS(obdata->name);
  switch (id_type) {
    case ID_ME: {
      op_node = add_operation_node(obdata,
                                   NodeType::GEOMETRY,
                                   OperationCode::GEOMETRY_EVAL,
                                   [obdata_cow](::Depsgraph *depsgraph) {
                                     BKE_mesh_eval_geometry(depsgraph, (Mesh *)obdata_cow);
                                   });
      op_node->set_as_entry();
      break;
    }
    case ID_MB: {
      op_node = add_operation_node(obdata, NodeType::GEOMETRY, OperationCode::GEOMETRY_EVAL);
      op_node->set_as_entry();
      break;
    }
    case ID_CU_LEGACY: {
      op_node = add_operation_node(obdata,
                                   NodeType::GEOMETRY,
                                   OperationCode::GEOMETRY_EVAL,
                                   [obdata_cow](::Depsgraph *depsgraph) {
                                     BKE_curve_eval_geometry(depsgraph, (Curve *)obdata_cow);
                                   });
      op_node->set_as_entry();
      Curve *cu = (Curve *)obdata;
      if (cu->bevobj != nullptr) {
        build_object(-1, cu->bevobj, DEG_ID_LINKED_INDIRECTLY, false);
      }
      if (cu->taperobj != nullptr) {
        build_object(-1, cu->taperobj, DEG_ID_LINKED_INDIRECTLY, false);
      }
      if (cu->textoncurve != nullptr) {
        build_object(-1, cu->textoncurve, DEG_ID_LINKED_INDIRECTLY, false);
      }
      break;
    }
    case ID_LT: {
      op_node = add_operation_node(obdata,
                                   NodeType::GEOMETRY,
                                   OperationCode::GEOMETRY_EVAL,
                                   [obdata_cow](::Depsgraph *depsgraph) {
                                     BKE_lattice_eval_geometry(depsgraph, (Lattice *)obdata_cow);
                                   });
      op_node->set_as_entry();
      break;
    }

    case ID_GD_LEGACY: {
      /* GPencil evaluation operations. */
      op_node = add_operation_node(obdata,
                                   NodeType::GEOMETRY,
                                   OperationCode::GEOMETRY_EVAL,
                                   [obdata_cow](::Depsgraph *depsgraph) {
                                     BKE_gpencil_frame_active_set(depsgraph,
                                                                  (bGPdata *)obdata_cow);
                                   });
      op_node->set_as_entry();
      break;
    }
    case ID_CV: {
      Curves *curves_id = reinterpret_cast<Curves *>(obdata);

      op_node = add_operation_node(obdata, NodeType::GEOMETRY, OperationCode::GEOMETRY_EVAL);
      op_node->set_as_entry();

      if (curves_id->surface != nullptr) {
        build_object(-1, curves_id->surface, DEG_ID_LINKED_INDIRECTLY, false);
      }
      break;
    }
    case ID_PT: {
      op_node = add_operation_node(obdata, NodeType::GEOMETRY, OperationCode::GEOMETRY_EVAL);
      op_node->set_as_entry();
      break;
    }
    case ID_VO: {
      /* Volume frame update. */
      op_node = add_operation_node(obdata,
                                   NodeType::GEOMETRY,
                                   OperationCode::GEOMETRY_EVAL,
                                   [obdata_cow](::Depsgraph *depsgraph) {
                                     BKE_volume_eval_geometry(depsgraph, (Volume *)obdata_cow);
                                   });
      op_node->set_as_entry();
      break;
    }
    default:
      BLI_assert_msg(0, "Should not happen");
      break;
  }
  op_node = add_operation_node(obdata, NodeType::GEOMETRY, OperationCode::GEOMETRY_EVAL_DONE);
  op_node->set_as_exit();
  /* Parameters for driver sources. */
  build_parameters(obdata);
  /* Batch cache. */
  add_operation_node(obdata,
                     NodeType::BATCH_CACHE,
                     OperationCode::GEOMETRY_SELECT_UPDATE,
                     [obdata_cow](::Depsgraph *depsgraph) {
                       BKE_object_data_select_update(depsgraph, obdata_cow);
                     });
}

void DepsgraphNodeBuilder::build_armature(bArmature *armature)
{
  if (built_map_.checkIsBuiltAndTag(armature)) {
    return;
  }
  build_idproperties(armature->id.properties);
  build_animdata(&armature->id);
  build_parameters(&armature->id);
  /* Make sure pose is up-to-date with armature updates. */
  bArmature *armature_cow = (bArmature *)get_cow_id(&armature->id);
  add_operation_node(&armature->id,
                     NodeType::ARMATURE,
                     OperationCode::ARMATURE_EVAL,
                     [armature_cow](::Depsgraph *depsgraph) {
                       BKE_armature_refresh_layer_used(depsgraph, armature_cow);
                     });
  build_armature_bones(&armature->bonebase);
}

void DepsgraphNodeBuilder::build_armature_bones(ListBase *bones)
{
  LISTBASE_FOREACH (Bone *, bone, bones) {
    build_idproperties(bone->prop);
    build_armature_bones(&bone->childbase);
  }
}

void DepsgraphNodeBuilder::build_camera(Camera *camera)
{
  if (built_map_.checkIsBuiltAndTag(camera)) {
    return;
  }
  build_idproperties(camera->id.properties);
  build_animdata(&camera->id);
  build_parameters(&camera->id);
  if (camera->dof.focus_object != nullptr) {
    build_object(-1, camera->dof.focus_object, DEG_ID_LINKED_INDIRECTLY, false);
  }
}

void DepsgraphNodeBuilder::build_light(Light *lamp)
{
  if (built_map_.checkIsBuiltAndTag(lamp)) {
    return;
  }
  build_idproperties(lamp->id.properties);
  build_animdata(&lamp->id);
  build_parameters(&lamp->id);
  /* light's nodetree */
  build_nodetree(lamp->nodetree);

  Light *lamp_cow = get_cow_datablock(lamp);
  add_operation_node(&lamp->id,
                     NodeType::SHADING,
                     OperationCode::LIGHT_UPDATE,
                     [lamp_cow](::Depsgraph *depsgraph) { BKE_light_eval(depsgraph, lamp_cow); });
}

void DepsgraphNodeBuilder::build_nodetree_socket(bNodeSocket *socket)
{
  build_idproperties(socket->prop);

  if (socket->type == SOCK_OBJECT) {
    build_id((ID *)((bNodeSocketValueObject *)socket->default_value)->value);
  }
  else if (socket->type == SOCK_IMAGE) {
    build_id((ID *)((bNodeSocketValueImage *)socket->default_value)->value);
  }
  else if (socket->type == SOCK_COLLECTION) {
    build_id((ID *)((bNodeSocketValueCollection *)socket->default_value)->value);
  }
  else if (socket->type == SOCK_TEXTURE) {
    build_id((ID *)((bNodeSocketValueTexture *)socket->default_value)->value);
  }
  else if (socket->type == SOCK_MATERIAL) {
    build_id((ID *)((bNodeSocketValueMaterial *)socket->default_value)->value);
  }
}

void DepsgraphNodeBuilder::build_nodetree(bNodeTree *ntree)
{
  if (ntree == nullptr) {
    return;
  }
  if (built_map_.checkIsBuiltAndTag(ntree)) {
    return;
  }
  /* nodetree itself */
  add_id_node(&ntree->id);
  /* General parameters. */
  build_parameters(&ntree->id);
  build_idproperties(ntree->id.properties);
  /* Animation, */
  build_animdata(&ntree->id);
  /* Output update. */
  add_operation_node(&ntree->id, NodeType::NTREE_OUTPUT, OperationCode::NTREE_OUTPUT);
  if (ntree->type == NTREE_GEOMETRY) {
    ID *id_cow = get_cow_id(&ntree->id);
    add_operation_node(&ntree->id,
                       NodeType::NTREE_GEOMETRY_PREPROCESS,
                       OperationCode::NTREE_GEOMETRY_PREPROCESS,
                       [id_cow](::Depsgraph * /*depsgraph*/) {
                         bNodeTree *ntree_cow = reinterpret_cast<bNodeTree *>(id_cow);
                         bke::node_tree_runtime::preprocess_geometry_node_tree_for_evaluation(
                             *ntree_cow);
                       });
  }

  /* nodetree's nodes... */
  for (bNode *bnode : ntree->all_nodes()) {
    build_idproperties(bnode->prop);
    LISTBASE_FOREACH (bNodeSocket *, socket, &bnode->inputs) {
      build_nodetree_socket(socket);
    }
    LISTBASE_FOREACH (bNodeSocket *, socket, &bnode->outputs) {
      build_nodetree_socket(socket);
    }

    ID *id = bnode->id;
    if (id == nullptr) {
      continue;
    }
    ID_Type id_type = GS(id->name);
    if (id_type == ID_MA) {
      build_material((Material *)id);
    }
    else if (id_type == ID_TE) {
      build_texture((Tex *)id);
    }
    else if (id_type == ID_IM) {
      build_image((Image *)id);
    }
    else if (id_type == ID_OB) {
      /* TODO(sergey): Use visibility of owner of the node tree. */
      build_object(-1, (Object *)id, DEG_ID_LINKED_INDIRECTLY, true);
    }
    else if (id_type == ID_SCE) {
      Scene *node_scene = (Scene *)id;
      build_scene_parameters(node_scene);
      /* Camera is used by defocus node.
       *
       * On the one hand it's annoying to always pull it in, but on another hand it's also annoying
       * to have hardcoded node-type exception here. */
      if (node_scene->camera != nullptr) {
        /* TODO(sergey): Use visibility of owner of the node tree. */
        build_object(-1, node_scene->camera, DEG_ID_LINKED_INDIRECTLY, true);
      }
    }
    else if (id_type == ID_TXT) {
      /* Ignore script nodes. */
    }
    else if (id_type == ID_MSK) {
      build_mask((Mask *)id);
    }
    else if (id_type == ID_MC) {
      build_movieclip((MovieClip *)id);
    }
    else if (id_type == ID_VF) {
      build_vfont((VFont *)id);
    }
    else if (ELEM(bnode->type, NODE_GROUP, NODE_CUSTOM_GROUP)) {
      bNodeTree *group_ntree = (bNodeTree *)id;
      build_nodetree(group_ntree);
    }
    else {
      BLI_assert_msg(0, "Unknown ID type used for node");
    }
  }

  LISTBASE_FOREACH (bNodeSocket *, socket, &ntree->inputs) {
    build_idproperties(socket->prop);
  }
  LISTBASE_FOREACH (bNodeSocket *, socket, &ntree->outputs) {
    build_idproperties(socket->prop);
  }

  /* TODO: link from nodetree to owner_component? */
}

/* Recursively build graph for material */
void DepsgraphNodeBuilder::build_material(Material *material)
{
  if (built_map_.checkIsBuiltAndTag(material)) {
    return;
  }
  /* Material itself. */
  add_id_node(&material->id);
  Material *material_cow = get_cow_datablock(material);
  /* Shading update. */
  add_operation_node(
      &material->id,
      NodeType::SHADING,
      OperationCode::MATERIAL_UPDATE,
      [material_cow](::Depsgraph *depsgraph) { BKE_material_eval(depsgraph, material_cow); });
  build_idproperties(material->id.properties);
  /* Material animation. */
  build_animdata(&material->id);
  build_parameters(&material->id);
  /* Material's nodetree. */
  build_nodetree(material->nodetree);
}

void DepsgraphNodeBuilder::build_materials(Material **materials, int num_materials)
{
  for (int i = 0; i < num_materials; i++) {
    if (materials[i] == nullptr) {
      continue;
    }
    build_material(materials[i]);
  }
}

/* Recursively build graph for texture */
void DepsgraphNodeBuilder::build_texture(Tex *texture)
{
  if (built_map_.checkIsBuiltAndTag(texture)) {
    return;
  }
  /* Texture itself. */
  add_id_node(&texture->id);
  build_idproperties(texture->id.properties);
  build_animdata(&texture->id);
  build_parameters(&texture->id);
  /* Texture's nodetree. */
  build_nodetree(texture->nodetree);
  /* Special cases for different IDs which texture uses. */
  if (texture->type == TEX_IMAGE) {
    if (texture->ima != nullptr) {
      build_image(texture->ima);
    }
  }
  add_operation_node(
      &texture->id, NodeType::GENERIC_DATABLOCK, OperationCode::GENERIC_DATABLOCK_UPDATE);
}

void DepsgraphNodeBuilder::build_image(Image *image)
{
  if (built_map_.checkIsBuiltAndTag(image)) {
    return;
  }
  build_parameters(&image->id);
  build_idproperties(image->id.properties);
  add_operation_node(
      &image->id, NodeType::GENERIC_DATABLOCK, OperationCode::GENERIC_DATABLOCK_UPDATE);
}

void DepsgraphNodeBuilder::build_cachefile(CacheFile *cache_file)
{
  if (built_map_.checkIsBuiltAndTag(cache_file)) {
    return;
  }
  ID *cache_file_id = &cache_file->id;
  add_id_node(cache_file_id);
  CacheFile *cache_file_cow = get_cow_datablock(cache_file);
  build_idproperties(cache_file_id->properties);
  /* Animation, */
  build_animdata(cache_file_id);
  build_parameters(cache_file_id);
  /* Cache evaluation itself. */
  add_operation_node(cache_file_id,
                     NodeType::CACHE,
                     OperationCode::FILE_CACHE_UPDATE,
                     [bmain = bmain_, cache_file_cow](::Depsgraph *depsgraph) {
                       BKE_cachefile_eval(bmain, depsgraph, cache_file_cow);
                     });
}

void DepsgraphNodeBuilder::build_mask(Mask *mask)
{
  if (built_map_.checkIsBuiltAndTag(mask)) {
    return;
  }
  ID *mask_id = &mask->id;
  Mask *mask_cow = (Mask *)ensure_cow_id(mask_id);
  build_idproperties(mask->id.properties);
  /* F-Curve based animation. */
  build_animdata(mask_id);
  build_parameters(mask_id);
  /* Animation based on mask's shapes. */
  add_operation_node(
      mask_id,
      NodeType::ANIMATION,
      OperationCode::MASK_ANIMATION,
      [mask_cow](::Depsgraph *depsgraph) { BKE_mask_eval_animation(depsgraph, mask_cow); });
  /* Final mask evaluation. */
  add_operation_node(
      mask_id, NodeType::PARAMETERS, OperationCode::MASK_EVAL, [mask_cow](::Depsgraph *depsgraph) {
        BKE_mask_eval_update(depsgraph, mask_cow);
      });
  /* Build parents. */
  LISTBASE_FOREACH (MaskLayer *, mask_layer, &mask->masklayers) {
    LISTBASE_FOREACH (MaskSpline *, spline, &mask_layer->splines) {
      for (int i = 0; i < spline->tot_point; i++) {
        MaskSplinePoint *point = &spline->points[i];
        MaskParent *parent = &point->parent;
        if (parent == nullptr || parent->id == nullptr) {
          continue;
        }
        build_id(parent->id);
      }
    }
  }
}

void DepsgraphNodeBuilder::build_freestyle_linestyle(FreestyleLineStyle *linestyle)
{
  if (built_map_.checkIsBuiltAndTag(linestyle)) {
    return;
  }

  ID *linestyle_id = &linestyle->id;
  build_parameters(linestyle_id);
  build_idproperties(linestyle->id.properties);
  build_animdata(linestyle_id);
  build_nodetree(linestyle->nodetree);
}

void DepsgraphNodeBuilder::build_movieclip(MovieClip *clip)
{
  if (built_map_.checkIsBuiltAndTag(clip)) {
    return;
  }
  ID *clip_id = &clip->id;
  MovieClip *clip_cow = (MovieClip *)ensure_cow_id(clip_id);
  build_idproperties(clip_id->properties);
  /* Animation. */
  build_animdata(clip_id);
  build_parameters(clip_id);
  /* Movie clip evaluation. */
  add_operation_node(clip_id,
                     NodeType::PARAMETERS,
                     OperationCode::MOVIECLIP_EVAL,
                     [bmain = bmain_, clip_cow](::Depsgraph *depsgraph) {
                       BKE_movieclip_eval_update(depsgraph, bmain, clip_cow);
                     });
}

void DepsgraphNodeBuilder::build_lightprobe(LightProbe *probe)
{
  if (built_map_.checkIsBuiltAndTag(probe)) {
    return;
  }
  /* Placeholder so we can add relations and tag ID node for update. */
  add_operation_node(&probe->id, NodeType::PARAMETERS, OperationCode::LIGHT_PROBE_EVAL);
  build_idproperties(probe->id.properties);
  build_animdata(&probe->id);
  build_parameters(&probe->id);
}

void DepsgraphNodeBuilder::build_speaker(Speaker *speaker)
{
  if (built_map_.checkIsBuiltAndTag(speaker)) {
    return;
  }
  /* Placeholder so we can add relations and tag ID node for update. */
  add_operation_node(&speaker->id, NodeType::AUDIO, OperationCode::SPEAKER_EVAL);
  build_idproperties(speaker->id.properties);
  build_animdata(&speaker->id);
  build_parameters(&speaker->id);
  if (speaker->sound != nullptr) {
    build_sound(speaker->sound);
  }
}

void DepsgraphNodeBuilder::build_sound(bSound *sound)
{
  if (built_map_.checkIsBuiltAndTag(sound)) {
    return;
  }
  add_id_node(&sound->id);
  bSound *sound_cow = get_cow_datablock(sound);
  add_operation_node(&sound->id,
                     NodeType::AUDIO,
                     OperationCode::SOUND_EVAL,
                     [bmain = bmain_, sound_cow](::Depsgraph *depsgraph) {
                       BKE_sound_evaluate(depsgraph, bmain, sound_cow);
                     });
  build_idproperties(sound->id.properties);
  build_animdata(&sound->id);
  build_parameters(&sound->id);
}

void DepsgraphNodeBuilder::build_simulation(Simulation *simulation)
{
  if (built_map_.checkIsBuiltAndTag(simulation)) {
    return;
  }
  add_id_node(&simulation->id);
  build_idproperties(simulation->id.properties);
  build_animdata(&simulation->id);
  build_parameters(&simulation->id);
  build_nodetree(simulation->nodetree);

  Simulation *simulation_cow = get_cow_datablock(simulation);
  Scene *scene_cow = get_cow_datablock(scene_);

  add_operation_node(&simulation->id,
                     NodeType::SIMULATION,
                     OperationCode::SIMULATION_EVAL,
                     [scene_cow, simulation_cow](::Depsgraph *depsgraph) {
                       BKE_simulation_data_update(depsgraph, scene_cow, simulation_cow);
                     });
}

void DepsgraphNodeBuilder::build_vfont(VFont *vfont)
{
  if (built_map_.checkIsBuiltAndTag(vfont)) {
    return;
  }
  build_parameters(&vfont->id);
  build_idproperties(vfont->id.properties);
  add_operation_node(
      &vfont->id, NodeType::GENERIC_DATABLOCK, OperationCode::GENERIC_DATABLOCK_UPDATE);
}

static bool seq_node_build_cb(Sequence *seq, void *user_data)
{
  DepsgraphNodeBuilder *nb = (DepsgraphNodeBuilder *)user_data;
  nb->build_idproperties(seq->prop);
  if (seq->sound != nullptr) {
    nb->build_sound(seq->sound);
  }
  if (seq->scene != nullptr) {
    nb->build_scene_parameters(seq->scene);
  }
  if (seq->type == SEQ_TYPE_SCENE && seq->scene != nullptr) {
    if (seq->flag & SEQ_SCENE_STRIPS) {
      nb->build_scene_sequencer(seq->scene);
    }
    ViewLayer *sequence_view_layer = BKE_view_layer_default_render(seq->scene);
    nb->build_scene_speakers(seq->scene, sequence_view_layer);
  }
  /* TODO(sergey): Movie clip, scene, camera, mask. */
  return true;
}

void DepsgraphNodeBuilder::build_scene_sequencer(Scene *scene)
{
  if (scene->ed == nullptr) {
    return;
  }
  if (built_map_.checkIsBuiltAndTag(scene, BuilderMap::TAG_SCENE_SEQUENCER)) {
    return;
  }
  build_scene_audio(scene);
  Scene *scene_cow = get_cow_datablock(scene);
  add_operation_node(&scene->id,
                     NodeType::SEQUENCER,
                     OperationCode::SEQUENCES_EVAL,
                     [scene_cow](::Depsgraph *depsgraph) {
                       SEQ_eval_sequences(depsgraph, scene_cow, &scene_cow->ed->seqbase);
                     });
  /* Make sure data for sequences is in the graph. */
  SEQ_for_each_callback(&scene->ed->seqbase, seq_node_build_cb, this);
}

void DepsgraphNodeBuilder::build_scene_audio(Scene *scene)
{
  if (built_map_.checkIsBuiltAndTag(scene, BuilderMap::TAG_SCENE_AUDIO)) {
    return;
  }

  OperationNode *audio_entry_node = add_operation_node(
      &scene->id, NodeType::AUDIO, OperationCode::AUDIO_ENTRY);
  audio_entry_node->set_as_entry();

  add_operation_node(&scene->id, NodeType::AUDIO, OperationCode::SOUND_EVAL);

  Scene *scene_cow = get_cow_datablock(scene);
  add_operation_node(&scene->id,
                     NodeType::AUDIO,
                     OperationCode::AUDIO_VOLUME,
                     [scene_cow](::Depsgraph *depsgraph) {
                       BKE_scene_update_tag_audio_volume(depsgraph, scene_cow);
                     });
}

void DepsgraphNodeBuilder::build_scene_speakers(Scene *scene, ViewLayer *view_layer)
{
  BKE_view_layer_synced_ensure(scene, view_layer);
  LISTBASE_FOREACH (Base *, base, BKE_view_layer_object_bases_get(view_layer)) {
    Object *object = base->object;
    if (object->type != OB_SPEAKER || !need_pull_base_into_graph(base)) {
      continue;
    }
    /* NOTE: Can not use base because it does not belong to a current view layer. */
    build_object(-1, base->object, DEG_ID_LINKED_INDIRECTLY, true);
  }
}

/* **** ID traversal callbacks functions **** */

void DepsgraphNodeBuilder::modifier_walk(void *user_data,
                                         struct Object * /*object*/,
                                         struct ID **idpoin,
                                         int /*cb_flag*/)
{
  BuilderWalkUserData *data = (BuilderWalkUserData *)user_data;
  ID *id = *idpoin;
  if (id == nullptr) {
    return;
  }
  switch (GS(id->name)) {
    case ID_OB:
      data->builder->build_object(-1, (Object *)id, DEG_ID_LINKED_INDIRECTLY, false);
      break;
    default:
      data->builder->build_id(id);
      break;
  }
}

void DepsgraphNodeBuilder::constraint_walk(bConstraint * /*con*/,
                                           ID **idpoin,
                                           bool /*is_reference*/,
                                           void *user_data)
{
  BuilderWalkUserData *data = (BuilderWalkUserData *)user_data;
  ID *id = *idpoin;
  if (id == nullptr) {
    return;
  }
  switch (GS(id->name)) {
    case ID_OB:
      data->builder->build_object(-1, (Object *)id, DEG_ID_LINKED_INDIRECTLY, false);
      break;
    default:
      data->builder->build_id(id);
      break;
  }
}

}  // namespace blender::deg<|MERGE_RESOLUTION|>--- conflicted
+++ resolved
@@ -842,11 +842,8 @@
     op_node->flag |= OperationFlag::DEPSOP_FLAG_PINNED;
   }
 
-<<<<<<< HEAD
   build_object_light_linking(object);
 
-=======
->>>>>>> 61ed5b3d
   /* Synchronization back to original object. */
   add_operation_node(&object->id,
                      NodeType::SYNCHRONIZATION,
