/* SPDX-License-Identifier: GPL-2.0-or-later
 * Copyright 2013 Blender Foundation */

/** \file
 * \ingroup depsgraph
 *
 * Methods for constructing depsgraph
 */

#include "intern/builder/deg_builder_relations.h"

#include <cstdio>
#include <cstdlib>
#include <cstring> /* required for STREQ later on. */

#include "MEM_guardedalloc.h"

#include "BLI_blenlib.h"
#include "BLI_utildefines.h"

#include "DNA_action_types.h"
#include "DNA_anim_types.h"
#include "DNA_armature_types.h"
#include "DNA_cachefile_types.h"
#include "DNA_camera_types.h"
#include "DNA_cloth_types.h"
#include "DNA_collection_types.h"
#include "DNA_constraint_types.h"
#include "DNA_curve_types.h"
#include "DNA_curves_types.h"
#include "DNA_effect_types.h"
#include "DNA_gpencil_legacy_types.h"
#include "DNA_key_types.h"
#include "DNA_light_types.h"
#include "DNA_lightprobe_types.h"
#include "DNA_linestyle_types.h"
#include "DNA_mask_types.h"
#include "DNA_material_types.h"
#include "DNA_mesh_types.h"
#include "DNA_meta_types.h"
#include "DNA_movieclip_types.h"
#include "DNA_node_types.h"
#include "DNA_object_force_types.h"
#include "DNA_object_types.h"
#include "DNA_particle_types.h"
#include "DNA_rigidbody_types.h"
#include "DNA_scene_types.h"
#include "DNA_sequence_types.h"
#include "DNA_simulation_types.h"
#include "DNA_sound_types.h"
#include "DNA_speaker_types.h"
#include "DNA_texture_types.h"
#include "DNA_vfont_types.h"
#include "DNA_volume_types.h"
#include "DNA_world_types.h"

#include "BKE_action.h"
#include "BKE_anim_data.h"
#include "BKE_armature.h"
#include "BKE_collection.h"
#include "BKE_collision.h"
#include "BKE_constraint.h"
#include "BKE_curve.h"
#include "BKE_effect.h"
#include "BKE_fcurve_driver.h"
#include "BKE_gpencil_modifier_legacy.h"
#include "BKE_idprop.h"
#include "BKE_image.h"
#include "BKE_key.h"
#include "BKE_layer.h"
#include "BKE_material.h"
#include "BKE_mball.h"
#include "BKE_modifier.h"
#include "BKE_node.hh"
#include "BKE_node_runtime.hh"
#include "BKE_object.h"
#include "BKE_particle.h"
#include "BKE_pointcache.h"
#include "BKE_rigidbody.h"
#include "BKE_shader_fx.h"
#include "BKE_shrinkwrap.h"
#include "BKE_sound.h"
#include "BKE_tracking.h"
#include "BKE_world.h"

#include "RNA_access.h"
#include "RNA_prototypes.h"
#include "RNA_types.h"

#include "SEQ_iterator.h"

#include "DEG_depsgraph.h"
#include "DEG_depsgraph_build.h"

#include "intern/builder/deg_builder.h"
#include "intern/builder/deg_builder_pchanmap.h"
#include "intern/builder/deg_builder_relations_drivers.h"
#include "intern/debug/deg_debug.h"
#include "intern/depsgraph_physics.h"
#include "intern/depsgraph_tag.h"
#include "intern/eval/deg_eval_copy_on_write.h"

#include "intern/node/deg_node.h"
#include "intern/node/deg_node_component.h"
#include "intern/node/deg_node_id.h"
#include "intern/node/deg_node_operation.h"
#include "intern/node/deg_node_time.h"

#include "intern/depsgraph.h"
#include "intern/depsgraph_relation.h"
#include "intern/depsgraph_type.h"

namespace blender::deg {

/* ***************** */
/* Relations Builder */

namespace {

bool driver_target_depends_on_time(const DriverTarget *target)
{
  if (target->idtype == ID_SCE &&
      (target->rna_path != nullptr && STREQ(target->rna_path, "frame_current")))
  {
    return true;
  }
  return false;
}

bool driver_variable_depends_on_time(const DriverVar *variable)
{
  for (int i = 0; i < variable->num_targets; ++i) {
    if (driver_target_depends_on_time(&variable->targets[i])) {
      return true;
    }
  }
  return false;
}

bool driver_variables_depends_on_time(const ListBase *variables)
{
  LISTBASE_FOREACH (const DriverVar *, variable, variables) {
    if (driver_variable_depends_on_time(variable)) {
      return true;
    }
  }
  return false;
}

bool driver_depends_on_time(ChannelDriver *driver)
{
  if (BKE_driver_expression_depends_on_time(driver)) {
    return true;
  }
  if (driver_variables_depends_on_time(&driver->variables)) {
    return true;
  }
  return false;
}

bool particle_system_depends_on_time(ParticleSystem *psys)
{
  ParticleSettings *part = psys->part;
  /* Non-hair particles we always consider dependent on time. */
  if (part->type != PART_HAIR) {
    return true;
  }
  /* Dynamics always depends on time. */
  if (psys->flag & PSYS_HAIR_DYNAMICS) {
    return true;
  }
  /* TODO(sergey): Check what else makes hair dependent on time. */
  return false;
}

bool object_particles_depends_on_time(Object *object)
{
  if (object->type != OB_MESH) {
    return false;
  }
  LISTBASE_FOREACH (ParticleSystem *, psys, &object->particlesystem) {
    if (particle_system_depends_on_time(psys)) {
      return true;
    }
  }
  return false;
}

bool check_id_has_anim_component(ID *id)
{
  AnimData *adt = BKE_animdata_from_id(id);
  if (adt == nullptr) {
    return false;
  }
  return (adt->action != nullptr) || !BLI_listbase_is_empty(&adt->nla_tracks);
}

bool check_id_has_driver_component(ID *id)
{
  AnimData *adt = BKE_animdata_from_id(id);
  if (adt == nullptr) {
    return false;
  }
  return !BLI_listbase_is_empty(&adt->drivers);
}

OperationCode bone_target_opcode(ID *target,
                                 const char *subtarget,
                                 ID *id,
                                 const char *component_subdata,
                                 RootPChanMap *root_map)
{
  /* Same armature. */
  if (target == id) {
    /* Using "done" here breaks in-chain deps, while using
     * "ready" here breaks most production rigs instead.
     * So, we do a compromise here, and only do this when an
     * IK chain conflict may occur. */
    if (root_map->has_common_root(component_subdata, subtarget)) {
      return OperationCode::BONE_READY;
    }
  }
  return OperationCode::BONE_DONE;
}

bool object_have_geometry_component(const Object *object)
{
  return ELEM(object->type,
              OB_MESH,
              OB_CURVES_LEGACY,
              OB_FONT,
              OB_SURF,
              OB_MBALL,
              OB_LATTICE,
              OB_GPENCIL_LEGACY);
}

}  // namespace

/* **** General purpose functions **** */

DepsgraphRelationBuilder::DepsgraphRelationBuilder(Main *bmain,
                                                   Depsgraph *graph,
                                                   DepsgraphBuilderCache *cache)
    : DepsgraphBuilder(bmain, graph, cache), scene_(nullptr), rna_node_query_(graph, this)
{
}

TimeSourceNode *DepsgraphRelationBuilder::get_node(const TimeSourceKey & /*key*/) const
{
  return graph_->time_source;
}

ComponentNode *DepsgraphRelationBuilder::get_node(const ComponentKey &key) const
{
  IDNode *id_node = graph_->find_id_node(key.id);
  if (!id_node) {
    fprintf(stderr,
            "find_node component: Could not find ID %s\n",
            (key.id != nullptr) ? key.id->name : "<null>");
    return nullptr;
  }

  ComponentNode *node = id_node->find_component(key.type, key.name);
  return node;
}

OperationNode *DepsgraphRelationBuilder::get_node(const OperationKey &key) const
{
  OperationNode *op_node = find_node(key);
  if (op_node == nullptr) {
    fprintf(stderr,
            "find_node_operation: Failed for (%s, '%s')\n",
            operationCodeAsString(key.opcode),
            key.name);
  }
  return op_node;
}

Node *DepsgraphRelationBuilder::get_node(const RNAPathKey &key)
{
  return rna_node_query_.find_node(&key.ptr, key.prop, key.source);
}

ComponentNode *DepsgraphRelationBuilder::find_node(const ComponentKey &key) const
{
  IDNode *id_node = graph_->find_id_node(key.id);
  if (!id_node) {
    return nullptr;
  }
  return id_node->find_component(key.type, key.name);
}

OperationNode *DepsgraphRelationBuilder::find_node(const OperationKey &key) const
{
  IDNode *id_node = graph_->find_id_node(key.id);
  if (!id_node) {
    return nullptr;
  }
  ComponentNode *comp_node = id_node->find_component(key.component_type, key.component_name);
  if (!comp_node) {
    return nullptr;
  }
  return comp_node->find_operation(key.opcode, key.name, key.name_tag);
}

bool DepsgraphRelationBuilder::has_node(const OperationKey &key) const
{
  return find_node(key) != nullptr;
}

bool DepsgraphRelationBuilder::has_node(const ComponentKey &key) const
{
  return find_node(key) != nullptr;
}

void DepsgraphRelationBuilder::add_depends_on_transform_relation(const DepsNodeHandle *handle,
                                                                 const char *description)
{
  IDNode *id_node = handle->node->owner->owner;
  ID *id = id_node->id_orig;
  const OperationKey geometry_key(
      id, NodeType::GEOMETRY, OperationCode::MODIFIER, handle->node->name.c_str());
  /* Wire up the actual relation. */
  add_depends_on_transform_relation(id, geometry_key, description);
}

void DepsgraphRelationBuilder::add_customdata_mask(Object *object,
                                                   const DEGCustomDataMeshMasks &customdata_masks)
{
  if (customdata_masks != DEGCustomDataMeshMasks() && object != nullptr && object->type == OB_MESH)
  {
    IDNode *id_node = graph_->find_id_node(&object->id);

    if (id_node == nullptr) {
      BLI_assert_msg(0, "ID should always be valid");
    }
    else {
      id_node->customdata_masks |= customdata_masks;
    }
  }
}

void DepsgraphRelationBuilder::add_special_eval_flag(ID *id, uint32_t flag)
{
  IDNode *id_node = graph_->find_id_node(id);
  if (id_node == nullptr) {
    BLI_assert_msg(0, "ID should always be valid");
  }
  else {
    id_node->eval_flags |= flag;
  }
}

Relation *DepsgraphRelationBuilder::add_time_relation(TimeSourceNode *timesrc,
                                                      Node *node_to,
                                                      const char *description,
                                                      int flags)
{
  if (timesrc && node_to) {
    return graph_->add_new_relation(timesrc, node_to, description, flags);
  }

  DEG_DEBUG_PRINTF((::Depsgraph *)graph_,
                   BUILD,
                   "add_time_relation(%p = %s, %p = %s, %s) Failed\n",
                   timesrc,
                   (timesrc) ? timesrc->identifier().c_str() : "<None>",
                   node_to,
                   (node_to) ? node_to->identifier().c_str() : "<None>",
                   description);

  return nullptr;
}

void DepsgraphRelationBuilder::add_visibility_relation(ID *id_from, ID *id_to)
{
  ComponentKey from_key(id_from, NodeType::VISIBILITY);
  ComponentKey to_key(id_to, NodeType::VISIBILITY);
  add_relation(from_key, to_key, "visibility");
}

Relation *DepsgraphRelationBuilder::add_operation_relation(OperationNode *node_from,
                                                           OperationNode *node_to,
                                                           const char *description,
                                                           int flags)
{
  if (node_from && node_to) {
    return graph_->add_new_relation(node_from, node_to, description, flags);
  }

  DEG_DEBUG_PRINTF((::Depsgraph *)graph_,
                   BUILD,
                   "add_operation_relation(%p = %s, %p = %s, %s) Failed\n",
                   node_from,
                   (node_from) ? node_from->identifier().c_str() : "<None>",
                   node_to,
                   (node_to) ? node_to->identifier().c_str() : "<None>",
                   description);

  return nullptr;
}

void DepsgraphRelationBuilder::add_particle_collision_relations(const OperationKey &key,
                                                                Object *object,
                                                                Collection *collection,
                                                                const char *name)
{
  ListBase *relations = build_collision_relations(graph_, collection, eModifierType_Collision);

  LISTBASE_FOREACH (CollisionRelation *, relation, relations) {
    if (relation->ob != object) {
      ComponentKey trf_key(&relation->ob->id, NodeType::TRANSFORM);
      add_relation(trf_key, key, name);

      ComponentKey coll_key(&relation->ob->id, NodeType::GEOMETRY);
      add_relation(coll_key, key, name);
    }
  }
}

void DepsgraphRelationBuilder::add_particle_forcefield_relations(const OperationKey &key,
                                                                 Object *object,
                                                                 ParticleSystem *psys,
                                                                 EffectorWeights *eff,
                                                                 bool add_absorption,
                                                                 const char *name)
{
  ListBase *relations = build_effector_relations(graph_, eff->group);

  /* Make sure physics effects like wind are properly re-evaluating the modifier stack. */
  if (!BLI_listbase_is_empty(relations)) {
    TimeSourceKey time_src_key;
    ComponentKey geometry_key(&object->id, NodeType::GEOMETRY);
    add_relation(
        time_src_key, geometry_key, "Effector Time -> Particle", RELATION_CHECK_BEFORE_ADD);
  }

  LISTBASE_FOREACH (EffectorRelation *, relation, relations) {
    if (relation->ob != object) {
      /* Relation to forcefield object, optionally including geometry. */
      ComponentKey eff_key(&relation->ob->id, NodeType::TRANSFORM);
      add_relation(eff_key, key, name);

      if (ELEM(relation->pd->shape, PFIELD_SHAPE_SURFACE, PFIELD_SHAPE_POINTS) ||
          relation->pd->forcefield == PFIELD_GUIDE)
      {
        ComponentKey mod_key(&relation->ob->id, NodeType::GEOMETRY);
        add_relation(mod_key, key, name);
      }

      /* Force field Texture. */
      if ((relation->pd != nullptr) && (relation->pd->forcefield == PFIELD_TEXTURE) &&
          (relation->pd->tex != nullptr))
      {
        ComponentKey tex_key(&relation->pd->tex->id, NodeType::GENERIC_DATABLOCK);
        add_relation(tex_key, key, "Force field Texture");
      }

      /* Smoke flow relations. */
      if (relation->pd->forcefield == PFIELD_FLUIDFLOW && relation->pd->f_source) {
        ComponentKey trf_key(&relation->pd->f_source->id, NodeType::TRANSFORM);
        add_relation(trf_key, key, "Smoke Force Domain");
        ComponentKey eff_key(&relation->pd->f_source->id, NodeType::GEOMETRY);
        add_relation(eff_key, key, "Smoke Force Domain");
      }

      /* Absorption forces need collision relation. */
      if (add_absorption && (relation->pd->flag & PFIELD_VISIBILITY)) {
        add_particle_collision_relations(key, object, nullptr, "Force Absorption");
      }
    }

    if (relation->psys) {
      if (relation->ob != object) {
        ComponentKey eff_key(&relation->ob->id, NodeType::PARTICLE_SYSTEM);
        add_relation(eff_key, key, name);
        /* TODO: remove this when/if EVAL_PARTICLES is sufficient
         * for up to date particles. */
        ComponentKey mod_key(&relation->ob->id, NodeType::GEOMETRY);
        add_relation(mod_key, key, name);
      }
      else if (relation->psys != psys) {
        OperationKey eff_key(&relation->ob->id,
                             NodeType::PARTICLE_SYSTEM,
                             OperationCode::PARTICLE_SYSTEM_EVAL,
                             relation->psys->name);
        add_relation(eff_key, key, name);
      }
    }
  }
}

Depsgraph *DepsgraphRelationBuilder::getGraph()
{
  return graph_;
}

/* **** Functions to build relations between entities  **** */

void DepsgraphRelationBuilder::begin_build() {}

void DepsgraphRelationBuilder::build_id(ID *id)
{
  if (id == nullptr) {
    return;
  }

  const ID_Type id_type = GS(id->name);
  switch (id_type) {
    case ID_AC:
      build_action((bAction *)id);
      break;
    case ID_AR:
      build_armature((bArmature *)id);
      break;
    case ID_CA:
      build_camera((Camera *)id);
      break;
    case ID_GR:
      build_collection(nullptr, (Collection *)id);
      break;
    case ID_OB:
      build_object((Object *)id);
      break;
    case ID_KE:
      build_shapekeys((Key *)id);
      break;
    case ID_LA:
      build_light((Light *)id);
      break;
    case ID_LP:
      build_lightprobe((LightProbe *)id);
      break;
    case ID_NT:
      build_nodetree((bNodeTree *)id);
      break;
    case ID_MA:
      build_material((Material *)id);
      break;
    case ID_TE:
      build_texture((Tex *)id);
      break;
    case ID_IM:
      build_image((Image *)id);
      break;
    case ID_WO:
      build_world((World *)id);
      break;
    case ID_MSK:
      build_mask((Mask *)id);
      break;
    case ID_LS:
      build_freestyle_linestyle((FreestyleLineStyle *)id);
      break;
    case ID_MC:
      build_movieclip((MovieClip *)id);
      break;
    case ID_ME:
    case ID_MB:
    case ID_CU_LEGACY:
    case ID_LT:
    case ID_CV:
    case ID_PT:
    case ID_VO:
    case ID_GD_LEGACY:
      build_object_data_geometry_datablock(id);
      break;
    case ID_SPK:
      build_speaker((Speaker *)id);
      break;
    case ID_SO:
      build_sound((bSound *)id);
      break;
    case ID_TXT:
      /* Not a part of dependency graph. */
      break;
    case ID_CF:
      build_cachefile((CacheFile *)id);
      break;
    case ID_SCE:
      build_scene_parameters((Scene *)id);
      break;
    case ID_SIM:
      build_simulation((Simulation *)id);
      break;
    case ID_PA:
      build_particle_settings((ParticleSettings *)id);
      break;

    case ID_LI:
    case ID_IP:
    case ID_SCR:
    case ID_VF:
    case ID_BR:
    case ID_WM:
    case ID_PAL:
    case ID_PC:
    case ID_WS:
      BLI_assert(!deg_copy_on_write_is_needed(id_type));
      build_generic_id(id);
      break;
  }
}

void DepsgraphRelationBuilder::build_generic_id(ID *id)
{
  if (built_map_.checkIsBuiltAndTag(id)) {
    return;
  }

  const BuilderStack::ScopedEntry stack_entry = stack_.trace(*id);

  build_idproperties(id->properties);
  build_animdata(id);
  build_parameters(id);
}

static void build_idproperties_callback(IDProperty *id_property, void *user_data)
{
  DepsgraphRelationBuilder *builder = reinterpret_cast<DepsgraphRelationBuilder *>(user_data);
  BLI_assert(id_property->type == IDP_ID);
  builder->build_id(reinterpret_cast<ID *>(id_property->data.pointer));
}

void DepsgraphRelationBuilder::build_idproperties(IDProperty *id_property)
{
  IDP_foreach_property(id_property, IDP_TYPE_FILTER_ID, build_idproperties_callback, this);
}

void DepsgraphRelationBuilder::build_collection(LayerCollection *from_layer_collection,
                                                Collection *collection)
{
  const ComponentKey collection_hierarchy_key{&collection->id, NodeType::HIERARCHY};

  if (from_layer_collection != nullptr) {
<<<<<<< HEAD
    // XXX: Documentation.
=======
    /* If we came from layer collection we don't go deeper, view layer builder takes care of going
     * deeper.
     *
     * NOTE: Do early output before tagging build as done, so possible subsequent builds from
     * outside of the layer collection properly recurses into all the nested objects and
     * collections. */
>>>>>>> 61ed5b3d

    LISTBASE_FOREACH (CollectionObject *, cob, &collection->gobject) {
      Object *object = cob->ob;

<<<<<<< HEAD
=======
      /* Ensure that the hierarchy relations always exists, even for the layer collection.
       *
       * Note that the view layer builder can skip bases if they are constantly excluded from the
       * collections. In order to avoid noisy output check that the target node exists before
       * adding the relation. */
>>>>>>> 61ed5b3d
      const ComponentKey object_hierarchy_key{&object->id, NodeType::HIERARCHY};
      if (has_node(object_hierarchy_key)) {
        add_relation(collection_hierarchy_key,
                     object_hierarchy_key,
                     "Collection -> Object hierarchy",
                     RELATION_CHECK_BEFORE_ADD);
      }
    }
    return;
  }

  if (built_map_.checkIsBuiltAndTag(collection)) {
    return;
  }

  build_idproperties(collection->id.properties);
  build_parameters(&collection->id);

  const BuilderStack::ScopedEntry stack_entry = stack_.trace(collection->id);

  const OperationKey collection_geometry_key{
      &collection->id, NodeType::GEOMETRY, OperationCode::GEOMETRY_EVAL_DONE};

  LISTBASE_FOREACH (CollectionObject *, cob, &collection->gobject) {
    Object *object = cob->ob;

    build_object(object);

    const ComponentKey object_hierarchy_key{&object->id, NodeType::HIERARCHY};
    add_relation(collection_hierarchy_key, object_hierarchy_key, "Collection -> Object hierarchy");

    /* The geometry of a collection depends on the positions of the elements in it. */
    const OperationKey object_transform_key{
        &object->id, NodeType::TRANSFORM, OperationCode::TRANSFORM_FINAL};
    add_relation(object_transform_key, collection_geometry_key, "Collection Geometry");

    /* Only create geometry relations to child objects, if they have a geometry component. */
    const OperationKey object_geometry_key{
        &object->id, NodeType::GEOMETRY, OperationCode::GEOMETRY_EVAL};
    if (find_node(object_geometry_key) != nullptr) {
      add_relation(object_geometry_key, collection_geometry_key, "Collection Geometry");
    }

    /* An instance is part of the geometry of the collection. */
    if (object->type == OB_EMPTY) {
      Collection *collection_instance = cob->ob->instance_collection;
      if (collection_instance != nullptr) {
        const OperationKey collection_instance_key{
            &collection_instance->id, NodeType::GEOMETRY, OperationCode::GEOMETRY_EVAL_DONE};
        add_relation(collection_instance_key, collection_geometry_key, "Collection Geometry");
      }
    }
  }

  LISTBASE_FOREACH (CollectionChild *, child, &collection->children) {
    build_collection(nullptr, child->collection);
    const OperationKey child_collection_geometry_key{
        &child->collection->id, NodeType::GEOMETRY, OperationCode::GEOMETRY_EVAL_DONE};
    add_relation(child_collection_geometry_key, collection_geometry_key, "Collection Geometry");
  }
}

void DepsgraphRelationBuilder::build_object(Object *object)
{
  if (built_map_.checkIsBuiltAndTag(object)) {
    return;
  }

  const BuilderStack::ScopedEntry stack_entry = stack_.trace(object->id);

  /* Object Transforms. */
  OperationCode base_op = (object->parent) ? OperationCode::TRANSFORM_PARENT :
                                             OperationCode::TRANSFORM_LOCAL;
  OperationKey base_op_key(&object->id, NodeType::TRANSFORM, base_op);
  OperationKey init_transform_key(&object->id, NodeType::TRANSFORM, OperationCode::TRANSFORM_INIT);
  OperationKey local_transform_key(
      &object->id, NodeType::TRANSFORM, OperationCode::TRANSFORM_LOCAL);
  OperationKey parent_transform_key(
      &object->id, NodeType::TRANSFORM, OperationCode::TRANSFORM_PARENT);
  OperationKey transform_eval_key(&object->id, NodeType::TRANSFORM, OperationCode::TRANSFORM_EVAL);
  OperationKey final_transform_key(
      &object->id, NodeType::TRANSFORM, OperationCode::TRANSFORM_FINAL);
  OperationKey ob_eval_key(&object->id, NodeType::TRANSFORM, OperationCode::TRANSFORM_EVAL);

  add_relation(init_transform_key, local_transform_key, "Transform Init");

  /* Various flags, flushing from bases/collections. */
  build_object_layer_component_relations(object);

  /* Parenting. */
  if (object->parent != nullptr) {
    /* Make sure parent object's relations are built. */
    build_object(object->parent);
    /* Parent relationship. */
    build_object_parent(object);
    /* Local -> parent. */
    add_relation(local_transform_key, parent_transform_key, "ObLocal -> ObParent");
  }

  /* Modifiers. */
  build_object_modifiers(object);

  /* Grease Pencil Modifiers. */
  if (object->greasepencil_modifiers.first != nullptr) {
    BuilderWalkUserData data;
    data.builder = this;
    BKE_gpencil_modifiers_foreach_ID_link(object, modifier_walk, &data);
  }

  /* Shader FX. */
  if (object->shader_fx.first != nullptr) {
    BuilderWalkUserData data;
    data.builder = this;
    BKE_shaderfx_foreach_ID_link(object, modifier_walk, &data);
  }

  /* Constraints. */
  if (object->constraints.first != nullptr) {
    BuilderWalkUserData data;
    data.builder = this;
    BKE_constraints_id_loop(&object->constraints, constraint_walk, &data);
  }

  /* Object constraints. */
  OperationKey object_transform_simulation_init_key(
      &object->id, NodeType::TRANSFORM, OperationCode::TRANSFORM_SIMULATION_INIT);
  if (object->constraints.first != nullptr) {
    OperationKey constraint_key(
        &object->id, NodeType::TRANSFORM, OperationCode::TRANSFORM_CONSTRAINTS);
    /* Constraint relations. */
    build_constraints(&object->id, NodeType::TRANSFORM, "", &object->constraints, nullptr);
    /* operation order */
    add_relation(base_op_key, constraint_key, "ObBase-> Constraint Stack");
    add_relation(constraint_key, final_transform_key, "ObConstraints -> Done");
    add_relation(constraint_key, ob_eval_key, "Constraint -> Transform Eval");
    add_relation(
        ob_eval_key, object_transform_simulation_init_key, "Transform Eval -> Simulation Init");
    add_relation(object_transform_simulation_init_key,
                 final_transform_key,
                 "Simulation -> Final Transform");
  }
  else {
    add_relation(base_op_key, ob_eval_key, "Eval");
    add_relation(
        ob_eval_key, object_transform_simulation_init_key, "Transform Eval -> Simulation Init");
    add_relation(object_transform_simulation_init_key,
                 final_transform_key,
                 "Simulation -> Final Transform");
  }

  build_idproperties(object->id.properties);

  /* Animation data */
  build_animdata(&object->id);

  /* Object data. */
  build_object_data(object);

  /* Particle systems. */
  if (object->particlesystem.first != nullptr) {
    build_particle_systems(object);
  }

  /* Force field Texture. */
  if ((object->pd != nullptr) && (object->pd->forcefield == PFIELD_TEXTURE) &&
      (object->pd->tex != nullptr))
  {
    build_texture(object->pd->tex);
  }

  build_object_instance_collection(object);
  build_object_pointcache(object);
  build_object_light_linking(object);

  /* Synchronization back to original object. */
  OperationKey synchronize_key(
      &object->id, NodeType::SYNCHRONIZATION, OperationCode::SYNCHRONIZE_TO_ORIGINAL);
  add_relation(final_transform_key, synchronize_key, "Synchronize to Original");

  /* Parameters. */
  build_parameters(&object->id);

  /* Visibility.
   * Evaluate visibility node after the object's base_flags has been updated to the current state
   * of collections restrict and object's restrict flags. */
  const ComponentKey object_from_layer_entry_key(&object->id, NodeType::OBJECT_FROM_LAYER);
  const ComponentKey visibility_key(&object->id, NodeType::VISIBILITY);
  add_relation(object_from_layer_entry_key, visibility_key, "Object Visibility");
}

/* NOTE: Implies that the object has base in the current view layer. */
void DepsgraphRelationBuilder::build_object_from_view_layer_base(Object *object)
{
  /* It is possible to have situation when an object is pulled into the dependency graph in a
   * few different ways:
   *
   *  - Indirect driver dependency, which doesn't have a Base (or, Base is unknown).
   *  - Via a base from a view layer (view layer of the graph, or view layer of a set scene).
   *  - Possibly other ways, which are not important for decision making here.
   *
   * There needs to be a relation from view layer which has a base with the object so that the
   * order of flags evaluation is correct (object-level base flags evaluation requires view layer
   * to be evaluated first).
   *
   * This build call handles situation when object comes from a view layer, hence has a base, and
   * needs a relation from the view layer. Do the relation prior to check of whether the object
   * relations are built so that the relation is created from every view layer which has a base
   * with this object. */

  OperationKey view_layer_done_key(
      &scene_->id, NodeType::LAYER_COLLECTIONS, OperationCode::VIEW_LAYER_EVAL);
  OperationKey object_from_layer_entry_key(
      &object->id, NodeType::OBJECT_FROM_LAYER, OperationCode::OBJECT_FROM_LAYER_ENTRY);

  add_relation(view_layer_done_key, object_from_layer_entry_key, "View Layer flags to Object");

  /* Regular object building. */
  build_object(object);
}

void DepsgraphRelationBuilder::build_object_layer_component_relations(Object *object)
{
  OperationKey object_from_layer_entry_key(
      &object->id, NodeType::OBJECT_FROM_LAYER, OperationCode::OBJECT_FROM_LAYER_ENTRY);
  OperationKey object_from_layer_exit_key(
      &object->id, NodeType::OBJECT_FROM_LAYER, OperationCode::OBJECT_FROM_LAYER_EXIT);
  OperationKey object_flags_key(
      &object->id, NodeType::OBJECT_FROM_LAYER, OperationCode::OBJECT_BASE_FLAGS);

  if (!has_node(object_flags_key)) {
    /* Just connect Entry -> Exit if there is no OBJECT_BASE_FLAGS node. */
    add_relation(object_from_layer_entry_key, object_from_layer_exit_key, "Object from Layer");
    return;
  }

  /* Entry -> OBJECT_BASE_FLAGS -> Exit */
  add_relation(object_from_layer_entry_key, object_flags_key, "Base flags flush Entry");
  add_relation(object_flags_key, object_from_layer_exit_key, "Base flags flush Exit");

  /* Synchronization back to original object. */
  OperationKey synchronize_key(
      &object->id, NodeType::SYNCHRONIZATION, OperationCode::SYNCHRONIZE_TO_ORIGINAL);
  add_relation(object_from_layer_exit_key, synchronize_key, "Synchronize to Original");
}

void DepsgraphRelationBuilder::build_object_modifiers(Object *object)
{
  if (BLI_listbase_is_empty(&object->modifiers)) {
    return;
  }

  const OperationKey eval_init_key(
      &object->id, NodeType::GEOMETRY, OperationCode::GEOMETRY_EVAL_INIT);
  const OperationKey eval_key(&object->id, NodeType::GEOMETRY, OperationCode::GEOMETRY_EVAL);

  const ComponentKey object_visibility_key(&object->id, NodeType::VISIBILITY);
  const OperationKey modifier_visibility_key(
      &object->id, NodeType::GEOMETRY, OperationCode::VISIBILITY);
  add_relation(modifier_visibility_key,
               object_visibility_key,
               "modifier -> object visibility",
               RELATION_NO_VISIBILITY_CHANGE);

  add_relation(modifier_visibility_key, eval_key, "modifier visibility -> geometry eval");

  ModifierUpdateDepsgraphContext ctx = {};
  ctx.scene = scene_;
  ctx.object = object;

  OperationKey previous_key = eval_init_key;
  LISTBASE_FOREACH (ModifierData *, modifier, &object->modifiers) {
    const OperationKey modifier_key(
        &object->id, NodeType::GEOMETRY, OperationCode::MODIFIER, modifier->name);

    /* Relation for the modifier stack chain. */
    add_relation(previous_key, modifier_key, "Modifier");

    const ModifierTypeInfo *mti = BKE_modifier_get_info((ModifierType)modifier->type);
    if (mti->updateDepsgraph) {
      const BuilderStack::ScopedEntry stack_entry = stack_.trace(*modifier);

      DepsNodeHandle handle = create_node_handle(modifier_key);
      ctx.node = reinterpret_cast<::DepsNodeHandle *>(&handle);
      mti->updateDepsgraph(modifier, &ctx);
    }

    /* Time dependency. */
    if (BKE_modifier_depends_ontime(scene_, modifier)) {
      const TimeSourceKey time_src_key;
      add_relation(time_src_key, modifier_key, "Time Source -> Modifier");
    }

    previous_key = modifier_key;
  }
  add_relation(previous_key, eval_key, "modifier stack order");

  /* Build IDs referenced by the modifiers. */
  BuilderWalkUserData data;
  data.builder = this;
  BKE_modifiers_foreach_ID_link(object, modifier_walk, &data);
}

void DepsgraphRelationBuilder::build_object_data(Object *object)
{
  if (object->data == nullptr) {
    return;
  }
  ID *obdata_id = (ID *)object->data;
  /* Object data animation. */
  if (!built_map_.checkIsBuilt(obdata_id)) {
    build_animdata(obdata_id);
  }
  /* type-specific data. */
  switch (object->type) {
    case OB_MESH:
    case OB_CURVES_LEGACY:
    case OB_FONT:
    case OB_SURF:
    case OB_MBALL:
    case OB_LATTICE:
    case OB_GPENCIL_LEGACY:
    case OB_CURVES:
    case OB_POINTCLOUD:
    case OB_VOLUME: {
      build_object_data_geometry(object);
      /* TODO(sergey): Only for until we support granular
       * update of curves. */
      if (object->type == OB_FONT) {
        Curve *curve = (Curve *)object->data;
        if (curve->textoncurve) {
          ComponentKey geometry_key((ID *)object->data, NodeType::GEOMETRY);
          ComponentKey transform_key(&object->id, NodeType::TRANSFORM);
          add_relation(transform_key, geometry_key, "Text on Curve own Transform");
          add_special_eval_flag(&curve->textoncurve->id, DAG_EVAL_NEED_CURVE_PATH);
        }
      }
      break;
    }
    case OB_ARMATURE:
      build_rig(object);
      break;
    case OB_LAMP:
      build_object_data_light(object);
      break;
    case OB_CAMERA:
      build_object_data_camera(object);
      break;
    case OB_LIGHTPROBE:
      build_object_data_lightprobe(object);
      break;
    case OB_SPEAKER:
      build_object_data_speaker(object);
      break;
  }
  Key *key = BKE_key_from_object(object);
  if (key != nullptr) {
    ComponentKey geometry_key((ID *)object->data, NodeType::GEOMETRY);
    ComponentKey key_key(&key->id, NodeType::GEOMETRY);
    add_relation(key_key, geometry_key, "Shapekeys");
    build_nested_shapekey(&object->id, key);
  }
  /* Materials. */
  Material ***materials_ptr = BKE_object_material_array_p(object);
  if (materials_ptr != nullptr) {
    short *num_materials_ptr = BKE_object_material_len_p(object);
    build_materials(*materials_ptr, *num_materials_ptr);
  }
}

void DepsgraphRelationBuilder::build_object_data_camera(Object *object)
{
  Camera *camera = (Camera *)object->data;
  build_camera(camera);
  ComponentKey object_parameters_key(&object->id, NodeType::PARAMETERS);
  ComponentKey camera_parameters_key(&camera->id, NodeType::PARAMETERS);
  add_relation(camera_parameters_key, object_parameters_key, "Camera -> Object");
}

void DepsgraphRelationBuilder::build_object_data_light(Object *object)
{
  Light *lamp = (Light *)object->data;
  build_light(lamp);
  ComponentKey lamp_parameters_key(&lamp->id, NodeType::PARAMETERS);
  ComponentKey object_parameters_key(&object->id, NodeType::PARAMETERS);
  add_relation(lamp_parameters_key, object_parameters_key, "Light -> Object");
}

void DepsgraphRelationBuilder::build_object_data_lightprobe(Object *object)
{
  LightProbe *probe = (LightProbe *)object->data;
  build_lightprobe(probe);
  OperationKey probe_key(&probe->id, NodeType::PARAMETERS, OperationCode::LIGHT_PROBE_EVAL);
  OperationKey object_key(&object->id, NodeType::PARAMETERS, OperationCode::LIGHT_PROBE_EVAL);
  add_relation(probe_key, object_key, "LightProbe Update");
}

void DepsgraphRelationBuilder::build_object_data_speaker(Object *object)
{
  Speaker *speaker = (Speaker *)object->data;
  build_speaker(speaker);
  ComponentKey speaker_key(&speaker->id, NodeType::AUDIO);
  ComponentKey object_key(&object->id, NodeType::AUDIO);
  add_relation(speaker_key, object_key, "Speaker Update");
}

void DepsgraphRelationBuilder::build_object_parent(Object *object)
{
  Object *parent = object->parent;
  ID *parent_id = &object->parent->id;
  ComponentKey object_transform_key(&object->id, NodeType::TRANSFORM);
  /* Type-specific links. */
  switch (object->partype) {
    /* Armature Deform (Virtual Modifier) */
    case PARSKEL: {
      ComponentKey parent_transform_key(parent_id, NodeType::TRANSFORM);
      add_relation(parent_transform_key, object_transform_key, "Parent Armature Transform");

      if (parent->type == OB_ARMATURE) {
        ComponentKey object_geometry_key(&object->id, NodeType::GEOMETRY);
        ComponentKey parent_pose_key(parent_id, NodeType::EVAL_POSE);
        add_relation(
            parent_transform_key, object_geometry_key, "Parent Armature Transform -> Geometry");
        add_relation(parent_pose_key, object_geometry_key, "Parent Armature Pose -> Geometry");

        add_depends_on_transform_relation(
            &object->id, object_geometry_key, "Virtual Armature Modifier");
      }

      break;
    }

    /* Vertex Parent */
    case PARVERT1:
    case PARVERT3: {
      ComponentKey parent_key(parent_id, NodeType::GEOMETRY);
      add_relation(parent_key, object_transform_key, "Vertex Parent");
      /* Original index is used for optimizations of lookups for subdiv
       * only meshes.
       * TODO(sergey): This optimization got lost at 2.8, so either verify
       * we can get rid of this mask here, or bring the optimization
       * back. */
      add_customdata_mask(object->parent,
                          DEGCustomDataMeshMasks::MaskVert(CD_MASK_ORIGINDEX) |
                              DEGCustomDataMeshMasks::MaskEdge(CD_MASK_ORIGINDEX) |
                              DEGCustomDataMeshMasks::MaskFace(CD_MASK_ORIGINDEX) |
                              DEGCustomDataMeshMasks::MaskPoly(CD_MASK_ORIGINDEX));
      ComponentKey transform_key(parent_id, NodeType::TRANSFORM);
      add_relation(transform_key, object_transform_key, "Vertex Parent TFM");
      break;
    }

    /* Bone Parent */
    case PARBONE: {
      if (object->parsubstr[0] != '\0') {
        ComponentKey parent_bone_key(parent_id, NodeType::BONE, object->parsubstr);
        OperationKey parent_transform_key(
            parent_id, NodeType::TRANSFORM, OperationCode::TRANSFORM_FINAL);
        add_relation(parent_bone_key, object_transform_key, "Bone Parent");
        add_relation(parent_transform_key, object_transform_key, "Armature Parent");
      }
      break;
    }

    default: {
      if (object->parent->type == OB_LATTICE) {
        /* Lattice Deform Parent - Virtual Modifier. */
        ComponentKey parent_key(parent_id, NodeType::TRANSFORM);
        ComponentKey geom_key(parent_id, NodeType::GEOMETRY);
        add_relation(parent_key, object_transform_key, "Lattice Deform Parent");
        add_relation(geom_key, object_transform_key, "Lattice Deform Parent Geom");
      }
      else if (object->parent->type == OB_CURVES_LEGACY) {
        Curve *cu = (Curve *)object->parent->data;

        if (cu->flag & CU_PATH) {
          /* Follow Path. */
          ComponentKey parent_key(parent_id, NodeType::GEOMETRY);
          add_relation(parent_key, object_transform_key, "Curve Follow Parent");
          ComponentKey transform_key(parent_id, NodeType::TRANSFORM);
          add_relation(transform_key, object_transform_key, "Curve Follow TFM");
        }
        else {
          /* Standard Parent. */
          ComponentKey parent_key(parent_id, NodeType::TRANSFORM);
          add_relation(parent_key, object_transform_key, "Curve Parent");
        }
      }
      else {
        /* Standard Parent. */
        ComponentKey parent_key(parent_id, NodeType::TRANSFORM);
        add_relation(parent_key, object_transform_key, "Parent");
      }
      break;
    }
  }
  /* Meta-balls are the odd balls here (no pun intended): they will request
   * instance-list (formerly known as dupli-list) during evaluation. This is
   * their way of interacting with all instanced surfaces, making a nice
   * effect when is used form particle system. */
  if (object->type == OB_MBALL && parent->transflag & OB_DUPLI) {
    ComponentKey parent_geometry_key(parent_id, NodeType::GEOMETRY);
    /* NOTE: Meta-balls are evaluating geometry only after their transform,
     * so we only hook up to transform channel here. */
    add_relation(parent_geometry_key, object_transform_key, "Parent");
  }

  /* Dupliverts uses original vertex index. */
  if (parent->transflag & OB_DUPLIVERTS) {
    add_customdata_mask(parent, DEGCustomDataMeshMasks::MaskVert(CD_MASK_ORIGINDEX));
  }
}

void DepsgraphRelationBuilder::build_object_pointcache(Object *object)
{
  ComponentKey point_cache_key(&object->id, NodeType::POINT_CACHE);
  /* Different point caches are affecting different aspects of life of the
   * object. We keep track of those aspects and avoid duplicate relations. */
  enum {
    FLAG_TRANSFORM = (1 << 0),
    FLAG_GEOMETRY = (1 << 1),
    FLAG_ALL = (FLAG_TRANSFORM | FLAG_GEOMETRY),
  };
  ListBase ptcache_id_list;
  BKE_ptcache_ids_from_object(&ptcache_id_list, object, scene_, 0);
  int handled_components = 0;
  LISTBASE_FOREACH (PTCacheID *, ptcache_id, &ptcache_id_list) {
    /* Check which components needs the point cache. */
    int flag = -1;
    if (ptcache_id->type == PTCACHE_TYPE_RIGIDBODY) {
      if (object->rigidbody_object->type == RBO_TYPE_PASSIVE) {
        continue;
      }
      flag = FLAG_TRANSFORM;
      OperationKey transform_key(
          &object->id, NodeType::TRANSFORM, OperationCode::TRANSFORM_SIMULATION_INIT);
      add_relation(point_cache_key, transform_key, "Point Cache -> Rigid Body");
      /* Manual changes to effectors need to invalidate simulation.
       *
       * Don't add this relation for the render pipeline dependency graph as it does not contain
       * rigid body simulation. Good thing is that there are no user edits in such dependency
       * graph, so the relation is not really needed in it. */
      if (!graph_->is_render_pipeline_depsgraph) {
        OperationKey rigidbody_rebuild_key(
            &scene_->id, NodeType::TRANSFORM, OperationCode::RIGIDBODY_REBUILD);
        add_relation(rigidbody_rebuild_key,
                     point_cache_key,
                     "Rigid Body Rebuild -> Point Cache Reset",
                     RELATION_FLAG_FLUSH_USER_EDIT_ONLY);
      }
    }
    else {
      flag = FLAG_GEOMETRY;
      OperationKey geometry_key(&object->id, NodeType::GEOMETRY, OperationCode::GEOMETRY_EVAL);
      add_relation(point_cache_key, geometry_key, "Point Cache -> Geometry");
    }
    BLI_assert(flag != -1);
    /* Tag that we did handle that component. */
    handled_components |= flag;
    if (handled_components == FLAG_ALL) {
      break;
    }
  }
  /* Manual edits to any dependency (or self) should reset the point cache. */
  if (!BLI_listbase_is_empty(&ptcache_id_list)) {
    OperationKey transform_eval_key(
        &object->id, NodeType::TRANSFORM, OperationCode::TRANSFORM_EVAL);
    OperationKey geometry_init_key(
        &object->id, NodeType::GEOMETRY, OperationCode::GEOMETRY_EVAL_INIT);
    add_relation(transform_eval_key,
                 point_cache_key,
                 "Transform Simulation -> Point Cache",
                 RELATION_FLAG_FLUSH_USER_EDIT_ONLY);
    add_relation(geometry_init_key,
                 point_cache_key,
                 "Geometry Init -> Point Cache",
                 RELATION_FLAG_FLUSH_USER_EDIT_ONLY);
  }
  BLI_freelistN(&ptcache_id_list);
}

void DepsgraphRelationBuilder::build_object_instance_collection(Object *object)
{
  if (object->instance_collection == nullptr) {
    return;
  }

  Collection *instance_collection = object->instance_collection;

  build_collection(nullptr, instance_collection);

  const OperationKey object_transform_final_key(
      &object->id, NodeType::TRANSFORM, OperationCode::TRANSFORM_FINAL);
  const ComponentKey duplicator_key(&object->id, NodeType::DUPLI);

  FOREACH_COLLECTION_VISIBLE_OBJECT_RECURSIVE_BEGIN (instance_collection, ob, graph_->mode) {
    const ComponentKey dupli_transform_key(&ob->id, NodeType::TRANSFORM);
    add_relation(dupli_transform_key, object_transform_final_key, "Dupligroup");

    /* Hook to special component, to ensure proper visibility/evaluation optimizations. */
    add_relation(dupli_transform_key, duplicator_key, "Dupligroup");
    const NodeType dupli_geometry_component_type = geometry_tag_to_component(&ob->id);
    if (dupli_geometry_component_type != NodeType::UNDEFINED) {
      ComponentKey dupli_geometry_component_key(&ob->id, dupli_geometry_component_type);
      add_relation(dupli_geometry_component_key, duplicator_key, "Dupligroup");
    }
  }
  FOREACH_COLLECTION_VISIBLE_OBJECT_RECURSIVE_END;
}

<<<<<<< HEAD
void DepsgraphRelationBuilder::build_object_light_linking(Object *emitter)
{
  const ComponentKey hierarchy_key(&emitter->id, NodeType::HIERARCHY);

  const OperationKey light_linking_key(
      &emitter->id, NodeType::SHADING, OperationCode::LIGHT_LINKING_UPDATE);

  add_relation(hierarchy_key, light_linking_key, "Light Linking From Layer");

  if (emitter->light_linking) {
    LightLinking &light_linking = *emitter->light_linking;

    build_light_linking_collection(emitter, light_linking.receiver_collection);
    build_light_linking_collection(emitter, light_linking.blocker_collection);
  }
}

void DepsgraphRelationBuilder::build_light_linking_collection(Object *emitter,
                                                              Collection *collection)
{
  if (collection == nullptr) {
    return;
  }

  build_collection(nullptr, collection);

  /* TODO(sergey): Avoid duplicate dependencies if multiple emitters are using the same collection.
   */

  const OperationKey emitter_light_linking_key(
      &emitter->id, NodeType::SHADING, OperationCode::LIGHT_LINKING_UPDATE);

  const OperationKey collection_parameters_entry_key(
      &collection->id, NodeType::PARAMETERS, OperationCode::PARAMETERS_ENTRY);
  const OperationKey collection_parameters_exit_key(
      &collection->id, NodeType::PARAMETERS, OperationCode::PARAMETERS_EXIT);

  const OperationKey collection_light_linking_key(
      &collection->id, NodeType::PARAMETERS, OperationCode::LIGHT_LINKING_UPDATE);

  /* Order of parameters evaluation within the receiver collection. */
  /* TODO(sergey): Can optimize this out by explicitly separating the different built tags. This
   * needs to be done in all places where the collection is built (is not something that can be
   * easily solved from just adding the light linking functionality). */
  add_relation(collection_parameters_entry_key,
               collection_light_linking_key,
               "Entry -> Collection Light Linking",
               RELATION_CHECK_BEFORE_ADD);
  add_relation(collection_light_linking_key,
               collection_parameters_exit_key,
               "Collection Light Linking -> Exit",
               RELATION_CHECK_BEFORE_ADD);

  /* Order to ensure the emitter's light linking is only evaluated after the receiver collection.
   * This is because light linking runtime data is "cached" om the emitter object for the
   * simplicity of access, but the mask is allocated per collection bases (so that if two emitters
   * share the same receiving collection they share the same runtime data). */
  add_relation(collection_light_linking_key,
               emitter_light_linking_key,
               "Collection -> Object Light Linking");

  /* Relation from the emitter to the receiving object.
   * This allows the receiver to access emitter's bit mask. */
  FOREACH_COLLECTION_OBJECT_RECURSIVE_BEGIN (collection, receiver) {
    if (light_linking::can_link_to_emitter(*receiver)) {
      const OperationKey receiver_light_linking_key(
          &receiver->id, NodeType::SHADING, OperationCode::LIGHT_LINKING_UPDATE);
      add_relation(emitter_light_linking_key,
                   receiver_light_linking_key,
                   "Emitter -> Receiver Light Linking");
    }
  }
  FOREACH_COLLECTION_OBJECT_RECURSIVE_END;
}

=======
>>>>>>> 61ed5b3d
void DepsgraphRelationBuilder::build_constraints(ID *id,
                                                 NodeType component_type,
                                                 const char *component_subdata,
                                                 ListBase *constraints,
                                                 RootPChanMap *root_map)
{
  OperationKey constraint_op_key(id,
                                 component_type,
                                 component_subdata,
                                 (component_type == NodeType::BONE) ?
                                     OperationCode::BONE_CONSTRAINTS :
                                     OperationCode::TRANSFORM_CONSTRAINTS);
  /* Add dependencies for each constraint in turn. */
  for (bConstraint *con = (bConstraint *)constraints->first; con; con = con->next) {
    const bConstraintTypeInfo *cti = BKE_constraint_typeinfo_get(con);
    ListBase targets = {nullptr, nullptr};
    /* Invalid constraint type. */
    if (cti == nullptr) {
      continue;
    }

    const BuilderStack::ScopedEntry stack_entry = stack_.trace(*con);

    /* Special case for camera tracking -- it doesn't use targets to
     * define relations. */
    /* TODO: we can now represent dependencies in a much richer manner,
     * so review how this is done. */
    if (ELEM(cti->type,
             CONSTRAINT_TYPE_FOLLOWTRACK,
             CONSTRAINT_TYPE_CAMERASOLVER,
             CONSTRAINT_TYPE_OBJECTSOLVER))
    {
      bool depends_on_camera = false;
      if (cti->type == CONSTRAINT_TYPE_FOLLOWTRACK) {
        bFollowTrackConstraint *data = (bFollowTrackConstraint *)con->data;
        if (((data->clip) || (data->flag & FOLLOWTRACK_ACTIVECLIP)) && data->track[0]) {
          depends_on_camera = true;
        }
        if (data->depth_ob) {
          ComponentKey depth_transform_key(&data->depth_ob->id, NodeType::TRANSFORM);
          ComponentKey depth_geometry_key(&data->depth_ob->id, NodeType::GEOMETRY);
          add_relation(depth_transform_key, constraint_op_key, cti->name);
          add_relation(depth_geometry_key, constraint_op_key, cti->name);
        }
      }
      else if (cti->type == CONSTRAINT_TYPE_OBJECTSOLVER) {
        depends_on_camera = true;
      }
      if (depends_on_camera && scene_->camera != nullptr) {
        ComponentKey camera_key(&scene_->camera->id, NodeType::TRANSFORM);
        add_relation(camera_key, constraint_op_key, cti->name);
      }
      /* TODO(sergey): This is more a TimeSource -> MovieClip ->
       * Constraint dependency chain. */
      TimeSourceKey time_src_key;
      add_relation(time_src_key, constraint_op_key, "TimeSrc -> Animation");
    }
    else if (cti->type == CONSTRAINT_TYPE_TRANSFORM_CACHE) {
      /* TODO(kevin): This is more a TimeSource -> CacheFile -> Constraint
       * dependency chain. */
      TimeSourceKey time_src_key;
      add_relation(time_src_key, constraint_op_key, "TimeSrc -> Animation");
      bTransformCacheConstraint *data = (bTransformCacheConstraint *)con->data;
      if (data->cache_file) {
        ComponentKey cache_key(&data->cache_file->id, NodeType::CACHE);
        add_relation(cache_key, constraint_op_key, cti->name);
      }
    }
    else if (BKE_constraint_targets_get(con, &targets)) {
      LISTBASE_FOREACH (bConstraintTarget *, ct, &targets) {
        if (ct->tar == nullptr) {
          continue;
        }
        if (ELEM(con->type, CONSTRAINT_TYPE_KINEMATIC, CONSTRAINT_TYPE_SPLINEIK)) {
          /* Ignore IK constraints - these are handled separately
           * (on pose level). */
        }
        else if (ELEM(con->type, CONSTRAINT_TYPE_FOLLOWPATH, CONSTRAINT_TYPE_CLAMPTO)) {
          /* These constraints require path geometry data. */
          ComponentKey target_key(&ct->tar->id, NodeType::GEOMETRY);
          add_relation(target_key, constraint_op_key, cti->name);
          ComponentKey target_transform_key(&ct->tar->id, NodeType::TRANSFORM);
          add_relation(target_transform_key, constraint_op_key, cti->name);
        }
        else if ((ct->tar->type == OB_ARMATURE) && (ct->subtarget[0])) {
          OperationCode opcode;
          /* relation to bone */
          opcode = bone_target_opcode(
              &ct->tar->id, ct->subtarget, id, component_subdata, root_map);
          /* Armature constraint always wants the final position and chan_mat. */
          if (ELEM(con->type, CONSTRAINT_TYPE_ARMATURE)) {
            opcode = OperationCode::BONE_DONE;
          }
          /* if needs bbone shape, reference the segment computation */
          if (BKE_constraint_target_uses_bbone(con, ct) &&
              check_pchan_has_bbone_segments(ct->tar, ct->subtarget))
          {
            opcode = OperationCode::BONE_SEGMENTS;
          }
          OperationKey target_key(&ct->tar->id, NodeType::BONE, ct->subtarget, opcode);
          add_relation(target_key, constraint_op_key, cti->name);
        }
        else if (ELEM(ct->tar->type, OB_MESH, OB_LATTICE) && (ct->subtarget[0])) {
          /* Vertex group. */
          /* NOTE: Vertex group is likely to be used to get vertices
           * in a world space. This requires to know both geometry
           * and transformation of the target object. */
          ComponentKey target_transform_key(&ct->tar->id, NodeType::TRANSFORM);
          ComponentKey target_geometry_key(&ct->tar->id, NodeType::GEOMETRY);
          add_relation(target_transform_key, constraint_op_key, cti->name);
          add_relation(target_geometry_key, constraint_op_key, cti->name);
          add_customdata_mask(ct->tar, DEGCustomDataMeshMasks::MaskVert(CD_MASK_MDEFORMVERT));
        }
        else if (con->type == CONSTRAINT_TYPE_SHRINKWRAP) {
          bShrinkwrapConstraint *scon = (bShrinkwrapConstraint *)con->data;

          /* Constraints which requires the target object surface. */
          ComponentKey target_key(&ct->tar->id, NodeType::GEOMETRY);
          add_relation(target_key, constraint_op_key, cti->name);

          /* Add dependency on normal layers if necessary. */
          if (ct->tar->type == OB_MESH && scon->shrinkType != MOD_SHRINKWRAP_NEAREST_VERTEX) {
            bool track = (scon->flag & CON_SHRINKWRAP_TRACK_NORMAL) != 0;
            if (track || BKE_shrinkwrap_needs_normals(scon->shrinkType, scon->shrinkMode)) {
              add_customdata_mask(ct->tar,
                                  DEGCustomDataMeshMasks::MaskLoop(CD_MASK_CUSTOMLOOPNORMAL));
            }
            if (scon->shrinkType == MOD_SHRINKWRAP_TARGET_PROJECT) {
              add_special_eval_flag(&ct->tar->id, DAG_EVAL_NEED_SHRINKWRAP_BOUNDARY);
            }
          }

          /* NOTE: obdata eval now doesn't necessarily depend on the
           * object's transform. */
          ComponentKey target_transform_key(&ct->tar->id, NodeType::TRANSFORM);
          add_relation(target_transform_key, constraint_op_key, cti->name);
        }
        else {
          /* Standard object relation. */
          // TODO: loc vs rot vs scale?
          if (&ct->tar->id == id) {
            /* Constraint targeting own object:
             * - This case is fine IF we're dealing with a bone
             *   constraint pointing to its own armature. In that
             *   case, it's just transform -> bone.
             * - If however it is a real self targeting case, just
             *   make it depend on the previous constraint (or the
             *   pre-constraint state). */
            if ((ct->tar->type == OB_ARMATURE) && (component_type == NodeType::BONE)) {
              OperationKey target_key(
                  &ct->tar->id, NodeType::TRANSFORM, OperationCode::TRANSFORM_FINAL);
              add_relation(target_key, constraint_op_key, cti->name);
            }
            else {
              OperationKey target_key(
                  &ct->tar->id, NodeType::TRANSFORM, OperationCode::TRANSFORM_LOCAL);
              add_relation(target_key, constraint_op_key, cti->name);
            }
          }
          else {
            /* Normal object dependency. */
            OperationKey target_key(
                &ct->tar->id, NodeType::TRANSFORM, OperationCode::TRANSFORM_FINAL);
            add_relation(target_key, constraint_op_key, cti->name);
          }
        }
        /* Constraints which needs world's matrix for transform.
         * TODO(sergey): More constraints here? */
        if (ELEM(con->type,
                 CONSTRAINT_TYPE_ROTLIKE,
                 CONSTRAINT_TYPE_SIZELIKE,
                 CONSTRAINT_TYPE_LOCLIKE,
                 CONSTRAINT_TYPE_TRANSLIKE))
        {
          /* TODO(sergey): Add used space check. */
          ComponentKey target_transform_key(&ct->tar->id, NodeType::TRANSFORM);
          add_relation(target_transform_key, constraint_op_key, cti->name);
        }
      }
      BKE_constraint_targets_flush(con, &targets, true);
    }
  }
}

void DepsgraphRelationBuilder::build_animdata(ID *id)
{
  /* Images. */
  build_animation_images(id);
  /* Animation curves and NLA. */
  build_animdata_curves(id);
  /* Drivers. */
  build_animdata_drivers(id);

  if (check_id_has_anim_component(id)) {
    ComponentKey animation_key(id, NodeType::ANIMATION);
    ComponentKey parameters_key(id, NodeType::PARAMETERS);
    add_relation(animation_key, parameters_key, "Animation -> Parameters");
    build_animdata_force(id);
  }
}

void DepsgraphRelationBuilder::build_animdata_curves(ID *id)
{
  AnimData *adt = BKE_animdata_from_id(id);
  if (adt == nullptr) {
    return;
  }
  if (adt->action != nullptr) {
    build_action(adt->action);
  }
  if (adt->action == nullptr && BLI_listbase_is_empty(&adt->nla_tracks)) {
    return;
  }
  /* Ensure evaluation order from entry to exit. */
  OperationKey animation_entry_key(id, NodeType::ANIMATION, OperationCode::ANIMATION_ENTRY);
  OperationKey animation_eval_key(id, NodeType::ANIMATION, OperationCode::ANIMATION_EVAL);
  OperationKey animation_exit_key(id, NodeType::ANIMATION, OperationCode::ANIMATION_EXIT);
  add_relation(animation_entry_key, animation_eval_key, "Init -> Eval");
  add_relation(animation_eval_key, animation_exit_key, "Eval -> Exit");
  /* Wire up dependency from action. */
  ComponentKey adt_key(id, NodeType::ANIMATION);
  /* Relation from action itself. */
  if (adt->action != nullptr) {
    ComponentKey action_key(&adt->action->id, NodeType::ANIMATION);
    add_relation(action_key, adt_key, "Action -> Animation");
  }
  /* Get source operations. */
  Node *node_from = get_node(adt_key);
  BLI_assert(node_from != nullptr);
  if (node_from == nullptr) {
    return;
  }
  OperationNode *operation_from = node_from->get_exit_operation();
  BLI_assert(operation_from != nullptr);
  /* Build relations from animation operation to properties it changes. */
  if (adt->action != nullptr) {
    build_animdata_curves_targets(id, adt_key, operation_from, &adt->action->curves);
  }
  LISTBASE_FOREACH (NlaTrack *, nlt, &adt->nla_tracks) {
    build_animdata_nlastrip_targets(id, adt_key, operation_from, &nlt->strips);
  }
}

void DepsgraphRelationBuilder::build_animdata_curves_targets(ID *id,
                                                             ComponentKey &adt_key,
                                                             OperationNode *operation_from,
                                                             ListBase *curves)
{
  /* Iterate over all curves and build relations. */
  PointerRNA id_ptr;
  RNA_id_pointer_create(id, &id_ptr);
  LISTBASE_FOREACH (FCurve *, fcu, curves) {
    PointerRNA ptr;
    PropertyRNA *prop;
    int index;
    if (!RNA_path_resolve_full(&id_ptr, fcu->rna_path, &ptr, &prop, &index)) {
      continue;
    }
    Node *node_to = rna_node_query_.find_node(&ptr, prop, RNAPointerSource::ENTRY);
    if (node_to == nullptr) {
      continue;
    }
    OperationNode *operation_to = node_to->get_entry_operation();
    /* NOTE: Special case for bones, avoid relation from animation to
     * each of the bones. Bone evaluation could only start from pose
     * init anyway. */
    if (operation_to->opcode == OperationCode::BONE_LOCAL) {
      OperationKey pose_init_key(id, NodeType::EVAL_POSE, OperationCode::POSE_INIT);
      add_relation(adt_key, pose_init_key, "Animation -> Prop", RELATION_CHECK_BEFORE_ADD);
      continue;
    }
    graph_->add_new_relation(
        operation_from, operation_to, "Animation -> Prop", RELATION_CHECK_BEFORE_ADD);
    /* It is possible that animation is writing to a nested ID data-block,
     * need to make sure animation is evaluated after target ID is copied. */
    const IDNode *id_node_from = operation_from->owner->owner;
    const IDNode *id_node_to = operation_to->owner->owner;
    if (id_node_from != id_node_to) {
      ComponentKey cow_key(id_node_to->id_orig, NodeType::COPY_ON_WRITE);
      add_relation(cow_key,
                   adt_key,
                   "Animated CoW -> Animation",
                   RELATION_CHECK_BEFORE_ADD | RELATION_FLAG_NO_FLUSH);
    }
  }
}

void DepsgraphRelationBuilder::build_animdata_nlastrip_targets(ID *id,
                                                               ComponentKey &adt_key,
                                                               OperationNode *operation_from,
                                                               ListBase *strips)
{
  LISTBASE_FOREACH (NlaStrip *, strip, strips) {
    if (strip->act != nullptr) {
      build_action(strip->act);

      ComponentKey action_key(&strip->act->id, NodeType::ANIMATION);
      add_relation(action_key, adt_key, "Action -> Animation");

      build_animdata_curves_targets(id, adt_key, operation_from, &strip->act->curves);
    }
    else if (strip->strips.first != nullptr) {
      build_animdata_nlastrip_targets(id, adt_key, operation_from, &strip->strips);
    }
  }
}

void DepsgraphRelationBuilder::build_animdata_drivers(ID *id)
{
  AnimData *adt = BKE_animdata_from_id(id);
  if (adt == nullptr) {
    return;
  }
  ComponentKey adt_key(id, NodeType::ANIMATION);
  LISTBASE_FOREACH (FCurve *, fcu, &adt->drivers) {
    OperationKey driver_key(id,
                            NodeType::PARAMETERS,
                            OperationCode::DRIVER,
                            fcu->rna_path ? fcu->rna_path : "",
                            fcu->array_index);

    /* create the driver's relations to targets */
    build_driver(id, fcu);

    /* prevent driver from occurring before own animation... */
    if (adt->action || adt->nla_tracks.first) {
      add_relation(adt_key, driver_key, "AnimData Before Drivers");
    }
  }
}

void DepsgraphRelationBuilder::build_animation_images(ID *id)
{
  /* See #DepsgraphNodeBuilder::build_animation_images. */
  bool has_image_animation = false;
  if (ELEM(GS(id->name), ID_MA, ID_WO)) {
    bNodeTree *ntree = *BKE_ntree_ptr_from_id(id);
    if (ntree != nullptr && ntree->runtime->runtime_flag & NTREE_RUNTIME_FLAG_HAS_IMAGE_ANIMATION)
    {
      has_image_animation = true;
    }
  }

  if (has_image_animation || BKE_image_user_id_has_animation(id)) {
    OperationKey image_animation_key(
        id, NodeType::IMAGE_ANIMATION, OperationCode::IMAGE_ANIMATION);
    TimeSourceKey time_src_key;
    add_relation(time_src_key, image_animation_key, "TimeSrc -> Image Animation");

    /* The image users of these ids may change during evaluation. Make sure that the image
     * animation update happens after evaluation. */
    if (GS(id->name) == ID_MA) {
      OperationKey material_update_key(id, NodeType::SHADING, OperationCode::MATERIAL_UPDATE);
      add_relation(material_update_key, image_animation_key, "Material Update -> Image Animation");
    }
    else if (GS(id->name) == ID_WO) {
      OperationKey world_update_key(id, NodeType::SHADING, OperationCode::WORLD_UPDATE);
      add_relation(world_update_key, image_animation_key, "World Update -> Image Animation");
    }
    else if (GS(id->name) == ID_NT) {
      OperationKey ntree_output_key(id, NodeType::NTREE_OUTPUT, OperationCode::NTREE_OUTPUT);
      add_relation(ntree_output_key, image_animation_key, "NTree Output -> Image Animation");
    }
  }
}

void DepsgraphRelationBuilder::build_animdata_force(ID *id)
{
  if (GS(id->name) != ID_OB) {
    return;
  }

  const Object *object = (Object *)id;
  if (object->pd == nullptr || object->pd->forcefield == PFIELD_NULL) {
    return;
  }

  /* Updates to animation data (in the UI, for example by altering FCurve Modifier parameters
   * animating force field strength) may need to rebuild the rigid body world. */
  ComponentKey animation_key(id, NodeType::ANIMATION);
  OperationKey rigidbody_key(&scene_->id, NodeType::TRANSFORM, OperationCode::RIGIDBODY_REBUILD);
  add_relation(animation_key, rigidbody_key, "Animation -> Rigid Body");
}

void DepsgraphRelationBuilder::build_action(bAction *action)
{
  if (built_map_.checkIsBuiltAndTag(action)) {
    return;
  }

  const BuilderStack::ScopedEntry stack_entry = stack_.trace(action->id);

  build_idproperties(action->id.properties);
  if (!BLI_listbase_is_empty(&action->curves)) {
    TimeSourceKey time_src_key;
    ComponentKey animation_key(&action->id, NodeType::ANIMATION);
    add_relation(time_src_key, animation_key, "TimeSrc -> Animation");
  }
}

void DepsgraphRelationBuilder::build_driver(ID *id, FCurve *fcu)
{
  ChannelDriver *driver = fcu->driver;
  OperationKey driver_key(id,
                          NodeType::PARAMETERS,
                          OperationCode::DRIVER,
                          fcu->rna_path ? fcu->rna_path : "",
                          fcu->array_index);
  /* Driver -> data components (for interleaved evaluation
   * bones/constraints/modifiers). */
  build_driver_data(id, fcu);
  /* Loop over variables to get the target relationships. */
  build_driver_variables(id, fcu);
  /* It's quite tricky to detect if the driver actually depends on time or
   * not, so for now we'll be quite conservative here about optimization and
   * consider all python drivers to be depending on time. */
  if (driver_depends_on_time(driver)) {
    TimeSourceKey time_src_key;
    add_relation(time_src_key, driver_key, "TimeSrc -> Driver");
  }
}

void DepsgraphRelationBuilder::build_driver_data(ID *id, FCurve *fcu)
{
  /* Validate the RNA path pointer just in case. */
  const char *rna_path = fcu->rna_path;
  if (rna_path == nullptr || rna_path[0] == '\0') {
    return;
  }
  /* Parse the RNA path to find the target property pointer. */
  RNAPathKey property_entry_key(id, rna_path, RNAPointerSource::ENTRY);
  if (RNA_pointer_is_null(&property_entry_key.ptr)) {
    /* TODO(sergey): This would only mean that driver is broken.
     * so we can't create relation anyway. However, we need to avoid
     * adding drivers which are known to be buggy to a dependency
     * graph, in order to save computational power. */
    return;
  }
  OperationKey driver_key(
      id, NodeType::PARAMETERS, OperationCode::DRIVER, rna_path, fcu->array_index);
  /* If the target of the driver is a Bone property, find the Armature data,
   * and then link the driver to all pose bone evaluation components that use
   * it. This is necessary to provide more granular dependencies specifically for
   * Bone objects, because the armature data doesn't have per-bone components,
   * and generic add_relation can only add one link. */
  ID *id_ptr = property_entry_key.ptr.owner_id;
  bool is_bone = id_ptr && property_entry_key.ptr.type == &RNA_Bone;
  /* If the Bone property is referenced via obj.pose.bones[].bone,
   * the RNA pointer refers to the Object ID, so skip to data. */
  if (is_bone && GS(id_ptr->name) == ID_OB) {
    id_ptr = (ID *)((Object *)id_ptr)->data;
  }
  if (is_bone && GS(id_ptr->name) == ID_AR) {
    /* Drivers on armature-level bone settings (i.e. bbone stuff),
     * which will affect the evaluation of corresponding pose bones. */
    Bone *bone = (Bone *)property_entry_key.ptr.data;
    if (bone == nullptr) {
      fprintf(stderr, "Couldn't find armature bone name for driver path - '%s'\n", rna_path);
      return;
    }

    const char *prop_identifier = RNA_property_identifier(property_entry_key.prop);
    const bool driver_targets_bbone = STRPREFIX(prop_identifier, "bbone_");

    /* Find objects which use this, and make their eval callbacks depend on this. */
    for (IDNode *to_node : graph_->id_nodes) {
      if (GS(to_node->id_orig->name) != ID_OB) {
        continue;
      }

      /* We only care about objects with pose data which use this. */
      Object *object = (Object *)to_node->id_orig;
      if (object->data != id_ptr || object->pose == nullptr) {
        continue;
      }

      bPoseChannel *pchan = BKE_pose_channel_find_name(object->pose, bone->name);
      if (pchan == nullptr) {
        continue;
      }

      OperationCode target_op = OperationCode::BONE_LOCAL;
      if (driver_targets_bbone) {
        target_op = check_pchan_has_bbone_segments(object, pchan) ? OperationCode::BONE_SEGMENTS :
                                                                    OperationCode::BONE_DONE;
      }
      OperationKey bone_key(&object->id, NodeType::BONE, pchan->name, target_op);
      add_relation(driver_key, bone_key, "Arm Bone -> Driver -> Bone");
    }
    /* Make the driver depend on COW, similar to the generic case below. */
    if (id_ptr != id) {
      ComponentKey cow_key(id_ptr, NodeType::COPY_ON_WRITE);
      add_relation(cow_key, driver_key, "Driven CoW -> Driver", RELATION_CHECK_BEFORE_ADD);
    }
  }
  else {
    /* If it's not a Bone, handle the generic single dependency case. */
    Node *node_to = get_node(property_entry_key);
    if (node_to != nullptr) {
      add_relation(driver_key, property_entry_key, "Driver -> Driven Property");
    }

    /* Similar to the case with f-curves, driver might drive a nested
     * data-block, which means driver execution should wait for that
     * data-block to be copied. */
    {
      PointerRNA id_ptr;
      PointerRNA ptr;
      RNA_id_pointer_create(id, &id_ptr);
      if (RNA_path_resolve_full(&id_ptr, fcu->rna_path, &ptr, nullptr, nullptr)) {
        if (id_ptr.owner_id != ptr.owner_id) {
          ComponentKey cow_key(ptr.owner_id, NodeType::COPY_ON_WRITE);
          add_relation(cow_key, driver_key, "Driven CoW -> Driver", RELATION_CHECK_BEFORE_ADD);
        }
      }
    }
    if (rna_prop_affects_parameters_node(&property_entry_key.ptr, property_entry_key.prop)) {
      RNAPathKey property_exit_key(property_entry_key.id,
                                   property_entry_key.ptr,
                                   property_entry_key.prop,
                                   RNAPointerSource::EXIT);
      OperationKey parameters_key(id, NodeType::PARAMETERS, OperationCode::PARAMETERS_EVAL);
      add_relation(property_exit_key, parameters_key, "Driven Property -> Properties");
    }
  }

  /* Assume drivers on a node tree affect the evaluated output of the node tree. In theory we could
   * check if the driven value actually affects the output, i.e. if it drives a node that is linked
   * to the output. */
  if (GS(id_ptr->name) == ID_NT) {
    ComponentKey ntree_output_key(id_ptr, NodeType::NTREE_OUTPUT);
    add_relation(driver_key, ntree_output_key, "Drivers -> NTree Output");
    if (reinterpret_cast<bNodeTree *>(id_ptr)->type == NTREE_GEOMETRY) {
      OperationKey ntree_geo_preprocess_key(
          id, NodeType::NTREE_GEOMETRY_PREPROCESS, OperationCode::NTREE_GEOMETRY_PREPROCESS);
      add_relation(driver_key, ntree_geo_preprocess_key, "Drivers -> NTree Geo Preprocess");
    }
  }
}

void DepsgraphRelationBuilder::build_driver_variables(ID *id, FCurve *fcu)
{
  ChannelDriver *driver = fcu->driver;
  OperationKey driver_key(id,
                          NodeType::PARAMETERS,
                          OperationCode::DRIVER,
                          fcu->rna_path ? fcu->rna_path : "",
                          fcu->array_index);
  const char *rna_path = fcu->rna_path ? fcu->rna_path : "";

  const RNAPathKey self_key(id, rna_path, RNAPointerSource::ENTRY);

  DriverTargetContext driver_target_context;
  driver_target_context.scene = graph_->scene;
  driver_target_context.view_layer = graph_->view_layer;

  LISTBASE_FOREACH (DriverVar *, dvar, &driver->variables) {
    /* Only used targets. */
    DRIVER_TARGETS_USED_LOOPER_BEGIN (dvar) {
      PointerRNA target_prop;
      if (!driver_get_target_property(&driver_target_context, dvar, dtar, &target_prop)) {
        continue;
      }

      /* Property is always expected to be resolved to a non-null RNA property, which is always
       * relative to some ID. */
      BLI_assert(target_prop.owner_id);

      ID *target_id = target_prop.owner_id;

      build_id(target_id);
      build_driver_id_property(target_prop, dtar->rna_path);

      Object *object = nullptr;
      if (GS(target_id->name) == ID_OB) {
        object = (Object *)target_id;
      }
      /* Special handling for directly-named bones. */
      if ((dtar->flag & DTAR_FLAG_STRUCT_REF) && (object && object->type == OB_ARMATURE) &&
          (dtar->pchan_name[0]))
      {
        bPoseChannel *target_pchan = BKE_pose_channel_find_name(object->pose, dtar->pchan_name);
        if (target_pchan == nullptr) {
          continue;
        }
        OperationKey variable_key(
            target_id, NodeType::BONE, target_pchan->name, OperationCode::BONE_DONE);
        if (is_same_bone_dependency(variable_key, self_key)) {
          continue;
        }
        add_relation(variable_key, driver_key, "Bone Target -> Driver");
      }
      else if (dtar->flag & DTAR_FLAG_STRUCT_REF) {
        /* Get node associated with the object's transforms. */
        if (target_id == id) {
          /* Ignore input dependency if we're driving properties of
           * the same ID, otherwise we'll be ending up in a cyclic
           * dependency here. */
          continue;
        }
        OperationKey target_key(target_id, NodeType::TRANSFORM, OperationCode::TRANSFORM_FINAL);
        add_relation(target_key, driver_key, "Target -> Driver");
      }
      else if (dtar->rna_path != nullptr && dtar->rna_path[0] != '\0') {
        RNAPathKey variable_exit_key(target_prop, dtar->rna_path, RNAPointerSource::EXIT);
        if (RNA_pointer_is_null(&variable_exit_key.ptr)) {
          continue;
        }
        if (is_same_bone_dependency(variable_exit_key, self_key) ||
            is_same_nodetree_node_dependency(variable_exit_key, self_key))
        {
          continue;
        }
        add_relation(variable_exit_key, driver_key, "RNA Target -> Driver");

        /* It is possible that RNA path points to a property of a different ID than the target_id:
         * for example, paths like "data" on Object, "camera" on Scene.
         *
         * For the demonstration purposes lets consider a driver variable uses Scene ID as target
         * and "camera.location.x" as its RNA path. If the scene has 2 different cameras at
         * 2 different locations changing the active scene camera is expected to immediately be
         * reflected in the variable value. In order to achieve this behavior we create a relation
         * from the target ID to the driver so that if the ID property of the target ID changes the
         * driver is re-evaluated.
         *
         * The most straightforward (at the moment of writing this comment) way of figuring out
         * such relation is to use copy-on-write operation of the target ID. There are two down
         * sides of this approach which are considered a design limitation as there is a belief
         * that they are not common in practice or are not reliable due to other issues:
         *
         * - IDs which are not covered with the copy-on-write mechanism.
         *
         *   Such IDs are either do not have ID properties, or are not part of the dependency
         *   graph.
         *
         * - Modifications of evaluated IDs from a Python handler.
         *   Such modifications are not fully integrated in the dependency graph evaluation as it
         *   has issues with copy-on-write tagging and the fact that relations are defined by the
         *   original main database status.
         *
         * The original report for this is #98618.
         *
         * The not-so-obvious part is that we don't do such relation for the context properties.
         * They are resolved at the graph build time and do not change at runtime (#107081).
         */
        if (target_id != variable_exit_key.ptr.owner_id && dvar->type != DVAR_TYPE_CONTEXT_PROP) {
          if (deg_copy_on_write_is_needed(GS(target_id->name))) {
            ComponentKey target_id_key(target_id, NodeType::COPY_ON_WRITE);
            add_relation(target_id_key, driver_key, "Target ID -> Driver");
          }
        }

        /* The RNA getter for `object.data` can write to the mesh datablock due
         * to the call to `BKE_mesh_wrapper_ensure_subdivision()`. This relation
         * ensures it is safe to call when the driver is evaluated.
         *
         * For the sake of making the code more generic/defensive, the relation
         * is added for any geometry type.
         *
         * See #96289 for more info. */
        if (object != nullptr && OB_TYPE_IS_GEOMETRY(object->type)) {
          StringRef rna_path(dtar->rna_path);
          if (rna_path == "data" || rna_path.startswith("data.")) {
            ComponentKey ob_key(target_id, NodeType::GEOMETRY);
            add_relation(ob_key, driver_key, "ID -> Driver");
          }
        }
      }
      else {
        /* If rna_path is nullptr, and DTAR_FLAG_STRUCT_REF isn't set, this
         * is an incomplete target reference, so nothing to do here. */
      }
    }
    DRIVER_TARGETS_LOOPER_END;
  }
}

void DepsgraphRelationBuilder::build_driver_id_property(const PointerRNA &target_prop,
                                                        const char *rna_path_from_target_prop)
{
  if (rna_path_from_target_prop == nullptr || rna_path_from_target_prop[0] == '\0') {
    return;
  }

  PointerRNA ptr;
  PropertyRNA *prop;
  int index;
  if (!RNA_path_resolve_full(&target_prop, rna_path_from_target_prop, &ptr, &prop, &index)) {
    return;
  }
  if (prop == nullptr) {
    return;
  }
  if (!rna_prop_affects_parameters_node(&ptr, prop)) {
    return;
  }
  const char *prop_identifier = RNA_property_identifier((PropertyRNA *)prop);
  /* Custom properties of bones are placed in their components to improve granularity. */
  OperationKey id_property_key;
  if (RNA_struct_is_a(ptr.type, &RNA_PoseBone)) {
    const bPoseChannel *pchan = static_cast<const bPoseChannel *>(ptr.data);
    id_property_key = OperationKey(
        ptr.owner_id, NodeType::BONE, pchan->name, OperationCode::ID_PROPERTY, prop_identifier);
    /* Create relation from the parameters component so that tagging armature for parameters update
     * properly propagates updates to all properties on bones and deeper (if needed). */
    OperationKey parameters_init_key(
        ptr.owner_id, NodeType::PARAMETERS, OperationCode::PARAMETERS_ENTRY);
    add_relation(
        parameters_init_key, id_property_key, "Init -> ID Property", RELATION_CHECK_BEFORE_ADD);
  }
  else {
    id_property_key = OperationKey(
        ptr.owner_id, NodeType::PARAMETERS, OperationCode::ID_PROPERTY, prop_identifier);
  }
  OperationKey parameters_exit_key(
      ptr.owner_id, NodeType::PARAMETERS, OperationCode::PARAMETERS_EXIT);
  add_relation(
      id_property_key, parameters_exit_key, "ID Property -> Done", RELATION_CHECK_BEFORE_ADD);
}

void DepsgraphRelationBuilder::build_parameters(ID *id)
{
  OperationKey parameters_entry_key(id, NodeType::PARAMETERS, OperationCode::PARAMETERS_ENTRY);
  OperationKey parameters_eval_key(id, NodeType::PARAMETERS, OperationCode::PARAMETERS_EVAL);
  OperationKey parameters_exit_key(id, NodeType::PARAMETERS, OperationCode::PARAMETERS_EXIT);
  add_relation(parameters_entry_key, parameters_eval_key, "Entry -> Eval");
  add_relation(parameters_eval_key, parameters_exit_key, "Entry -> Exit");
}

void DepsgraphRelationBuilder::build_dimensions(Object *object)
{
  OperationKey dimensions_key(&object->id, NodeType::PARAMETERS, OperationCode::DIMENSIONS);
  ComponentKey geometry_key(&object->id, NodeType::GEOMETRY);
  ComponentKey transform_key(&object->id, NodeType::TRANSFORM);
  add_relation(geometry_key, dimensions_key, "Geometry -> Dimensions");
  add_relation(transform_key, dimensions_key, "Transform -> Dimensions");
}

void DepsgraphRelationBuilder::build_world(World *world)
{
  if (built_map_.checkIsBuiltAndTag(world)) {
    return;
  }

  const BuilderStack::ScopedEntry stack_entry = stack_.trace(world->id);

  build_idproperties(world->id.properties);
  /* animation */
  build_animdata(&world->id);
  build_parameters(&world->id);

  /* Animated / driven parameters (without nodetree). */
  OperationKey world_key(&world->id, NodeType::SHADING, OperationCode::WORLD_UPDATE);
  ComponentKey parameters_key(&world->id, NodeType::PARAMETERS);
  add_relation(parameters_key, world_key, "World's parameters");

  /* world's nodetree */
  if (world->nodetree != nullptr) {
    build_nodetree(world->nodetree);
    OperationKey ntree_key(
        &world->nodetree->id, NodeType::NTREE_OUTPUT, OperationCode::NTREE_OUTPUT);
    add_relation(ntree_key, world_key, "World's NTree");
    build_nested_nodetree(&world->id, world->nodetree);
  }
}

void DepsgraphRelationBuilder::build_rigidbody(Scene *scene)
{
  RigidBodyWorld *rbw = scene->rigidbody_world;
  OperationKey rb_init_key(&scene->id, NodeType::TRANSFORM, OperationCode::RIGIDBODY_REBUILD);
  OperationKey rb_simulate_key(&scene->id, NodeType::TRANSFORM, OperationCode::RIGIDBODY_SIM);
  /* Simulation depends on time. */
  TimeSourceKey time_src_key;
  add_relation(time_src_key, rb_init_key, "TimeSrc -> Rigidbody Init");
  /* Simulation should always be run after initialization. */
  /* NOTE: It is possible in theory to have dependency cycle which involves
   * this relation. We never want it to be killed. */
  add_relation(rb_init_key, rb_simulate_key, "Rigidbody [Init -> SimStep]", RELATION_FLAG_GODMODE);
  /* Effectors should be evaluated at the time simulation is being
   * initialized.
   * TODO(sergey): Verify that it indeed goes to initialization and not to a
   * simulation. */
  ListBase *effector_relations = build_effector_relations(graph_, rbw->effector_weights->group);
  LISTBASE_FOREACH (EffectorRelation *, effector_relation, effector_relations) {
    ComponentKey effector_transform_key(&effector_relation->ob->id, NodeType::TRANSFORM);
    add_relation(effector_transform_key, rb_init_key, "RigidBody Field");
    if (effector_relation->pd != nullptr) {
      const short shape = effector_relation->pd->shape;
      if (ELEM(shape, PFIELD_SHAPE_SURFACE, PFIELD_SHAPE_POINTS)) {
        ComponentKey effector_geometry_key(&effector_relation->ob->id, NodeType::GEOMETRY);
        add_relation(effector_geometry_key, rb_init_key, "RigidBody Field");
      }
      if ((effector_relation->pd->forcefield == PFIELD_TEXTURE) &&
          (effector_relation->pd->tex != nullptr))
      {
        ComponentKey tex_key(&effector_relation->pd->tex->id, NodeType::GENERIC_DATABLOCK);
        add_relation(tex_key, rb_init_key, "Force field Texture");
      }
    }
  }
  /* Objects. */
  if (rbw->group != nullptr) {
    build_collection(nullptr, rbw->group);
    FOREACH_COLLECTION_OBJECT_RECURSIVE_BEGIN (rbw->group, object) {
      if (object->type != OB_MESH) {
        continue;
      }
      if (object->rigidbody_object == nullptr) {
        continue;
      }

      if (object->parent != nullptr && object->parent->rigidbody_object != nullptr &&
          object->parent->rigidbody_object->shape == RB_SHAPE_COMPOUND)
      {
        /* If we are a child of a compound shape object, the transforms and sim evaluation will be
         * handled by the parent compound shape object. Do not add any evaluation triggers
         * for the child objects.
         */
        continue;
      }

      /* Simulation uses object transformation after parenting and solving constraints. */
      OperationKey object_transform_simulation_init_key(
          &object->id, NodeType::TRANSFORM, OperationCode::TRANSFORM_SIMULATION_INIT);
      OperationKey object_transform_eval_key(
          &object->id, NodeType::TRANSFORM, OperationCode::TRANSFORM_EVAL);
      add_relation(object_transform_simulation_init_key,
                   rb_simulate_key,
                   "Object Transform -> Rigidbody Sim Eval");
      /* Geometry must be known to create the rigid body. RBO_MESH_BASE
       * uses the non-evaluated mesh, so then the evaluation is
       * unnecessary. */
      if (rigidbody_object_depends_on_evaluated_geometry(object->rigidbody_object)) {
        /* NOTE: We prefer this relation to be never killed, to avoid
         * access partially evaluated mesh from solver. */
        ComponentKey object_geometry_key(&object->id, NodeType::GEOMETRY);
        add_relation(object_geometry_key,
                     rb_simulate_key,
                     "Object Geom Eval -> Rigidbody Sim Eval",
                     RELATION_FLAG_GODMODE);
      }

      /* Final transform is whatever the solver gave to us. */
      if (object->rigidbody_object->type == RBO_TYPE_ACTIVE) {
        /* We do not have to update the objects final transform after the simulation if it is
         * passive or controlled by the animation system in blender.
         * (Bullet doesn't move the object at all in these cases).
         * But we can't update the depsgraph when the animated property in changed during playback.
         * So always assume that active bodies needs updating. */
        OperationKey rb_transform_copy_key(
            &object->id, NodeType::TRANSFORM, OperationCode::RIGIDBODY_TRANSFORM_COPY);
        /* Rigid body synchronization depends on the actual simulation. */
        add_relation(rb_simulate_key, rb_transform_copy_key, "Rigidbody Sim Eval -> RBO Sync");

        OperationKey object_transform_final_key(
            &object->id, NodeType::TRANSFORM, OperationCode::TRANSFORM_FINAL);
        add_relation(rb_transform_copy_key,
                     object_transform_final_key,
                     "Rigidbody Sync -> Transform Final");
      }

      /* Relations between colliders and force fields, needed for force field absorption. */
      build_collision_relations(graph_, nullptr, eModifierType_Collision);
    }
    FOREACH_COLLECTION_OBJECT_RECURSIVE_END;
  }
}

void DepsgraphRelationBuilder::build_particle_systems(Object *object)
{
  OperationKey obdata_ubereval_key(&object->id, NodeType::GEOMETRY, OperationCode::GEOMETRY_EVAL);
  OperationKey eval_init_key(
      &object->id, NodeType::PARTICLE_SYSTEM, OperationCode::PARTICLE_SYSTEM_INIT);
  OperationKey eval_done_key(
      &object->id, NodeType::PARTICLE_SYSTEM, OperationCode::PARTICLE_SYSTEM_DONE);
  ComponentKey eval_key(&object->id, NodeType::PARTICLE_SYSTEM);
  if (BKE_ptcache_object_has(scene_, object, 0)) {
    ComponentKey point_cache_key(&object->id, NodeType::POINT_CACHE);
    add_relation(
        eval_key, point_cache_key, "Particle Point Cache", RELATION_FLAG_FLUSH_USER_EDIT_ONLY);
  }
  /* Particle systems. */
  LISTBASE_FOREACH (ParticleSystem *, psys, &object->particlesystem) {
    ParticleSettings *part = psys->part;
    /* Build particle settings relations.
     * NOTE: The call itself ensures settings are only build once. */
    build_particle_settings(part);
    /* This particle system. */
    OperationKey psys_key(
        &object->id, NodeType::PARTICLE_SYSTEM, OperationCode::PARTICLE_SYSTEM_EVAL, psys->name);
    /* Update particle system when settings changes. */
    OperationKey particle_settings_key(
        &part->id, NodeType::PARTICLE_SETTINGS, OperationCode::PARTICLE_SETTINGS_EVAL);
    add_relation(particle_settings_key, eval_init_key, "Particle Settings Change");
    add_relation(eval_init_key, psys_key, "Init -> PSys");
    add_relation(psys_key, eval_done_key, "PSys -> Done");
    /* TODO(sergey): Currently particle update is just a placeholder,
     * hook it to the ubereval node so particle system is getting updated
     * on playback. */
    add_relation(psys_key, obdata_ubereval_key, "PSys -> UberEval");
    /* Collisions. */
    if (part->type != PART_HAIR) {
      add_particle_collision_relations(
          psys_key, object, part->collision_group, "Particle Collision");
    }
    else if ((psys->flag & PSYS_HAIR_DYNAMICS) && psys->clmd != nullptr &&
             psys->clmd->coll_parms != nullptr)
    {
      add_particle_collision_relations(
          psys_key, object, psys->clmd->coll_parms->group, "Hair Collision");
    }
    /* Effectors. */
    add_particle_forcefield_relations(
        psys_key, object, psys, part->effector_weights, part->type == PART_HAIR, "Particle Field");
    /* Boids. */
    if (part->boids != nullptr) {
      LISTBASE_FOREACH (BoidState *, state, &part->boids->states) {
        LISTBASE_FOREACH (BoidRule *, rule, &state->rules) {
          Object *ruleob = nullptr;
          if (rule->type == eBoidRuleType_Avoid) {
            ruleob = ((BoidRuleGoalAvoid *)rule)->ob;
          }
          else if (rule->type == eBoidRuleType_FollowLeader) {
            ruleob = ((BoidRuleFollowLeader *)rule)->ob;
          }
          if (ruleob != nullptr) {
            ComponentKey ruleob_key(&ruleob->id, NodeType::TRANSFORM);
            add_relation(ruleob_key, psys_key, "Boid Rule");
          }
        }
      }
    }
    /* Keyed particle targets. */
    if (ELEM(part->phystype, PART_PHYS_KEYED, PART_PHYS_BOIDS)) {
      LISTBASE_FOREACH (ParticleTarget *, particle_target, &psys->targets) {
        if (ELEM(particle_target->ob, nullptr, object)) {
          continue;
        }
        /* Make sure target object is pulled into the graph. */
        build_object(particle_target->ob);
        /* Use geometry component, since that's where particles are
         * actually evaluated. */
        ComponentKey target_key(&particle_target->ob->id, NodeType::GEOMETRY);
        add_relation(target_key, psys_key, "Keyed Target");
      }
    }
    /* Visualization. */
    switch (part->ren_as) {
      case PART_DRAW_OB:
        if (part->instance_object != nullptr) {
          /* Make sure object's relations are all built. */
          build_object(part->instance_object);
          /* Build relation for the particle visualization. */
          build_particle_system_visualization_object(object, psys, part->instance_object);
        }
        break;
      case PART_DRAW_GR:
        if (part->instance_collection != nullptr) {
          build_collection(nullptr, part->instance_collection);
          LISTBASE_FOREACH (CollectionObject *, go, &part->instance_collection->gobject) {
            build_particle_system_visualization_object(object, psys, go->ob);
          }
        }
        break;
    }
  }
  /* Particle depends on the object transform, so that channel is to be ready
   * first. */
  add_depends_on_transform_relation(&object->id, obdata_ubereval_key, "Particle Eval");
}

void DepsgraphRelationBuilder::build_particle_settings(ParticleSettings *part)
{
  if (built_map_.checkIsBuiltAndTag(part)) {
    return;
  }

  const BuilderStack::ScopedEntry stack_entry = stack_.trace(part->id);

  /* Animation data relations. */
  build_animdata(&part->id);
  build_parameters(&part->id);
  OperationKey particle_settings_init_key(
      &part->id, NodeType::PARTICLE_SETTINGS, OperationCode::PARTICLE_SETTINGS_INIT);
  OperationKey particle_settings_eval_key(
      &part->id, NodeType::PARTICLE_SETTINGS, OperationCode::PARTICLE_SETTINGS_EVAL);
  OperationKey particle_settings_reset_key(
      &part->id, NodeType::PARTICLE_SETTINGS, OperationCode::PARTICLE_SETTINGS_RESET);
  add_relation(
      particle_settings_init_key, particle_settings_eval_key, "Particle Settings Init Order");
  add_relation(particle_settings_reset_key, particle_settings_eval_key, "Particle Settings Reset");
  /* Texture slots. */
  for (MTex *mtex : part->mtex) {
    if (mtex == nullptr || mtex->tex == nullptr) {
      continue;
    }
    build_texture(mtex->tex);
    ComponentKey texture_key(&mtex->tex->id, NodeType::GENERIC_DATABLOCK);
    add_relation(texture_key,
                 particle_settings_reset_key,
                 "Particle Texture -> Particle Reset",
                 RELATION_FLAG_FLUSH_USER_EDIT_ONLY);
    add_relation(texture_key, particle_settings_eval_key, "Particle Texture -> Particle Eval");
    /* TODO(sergey): Consider moving texture space handling to its own
     * function. */
    if (mtex->texco == TEXCO_OBJECT && mtex->object != nullptr) {
      ComponentKey object_key(&mtex->object->id, NodeType::TRANSFORM);
      add_relation(object_key, particle_settings_eval_key, "Particle Texture Space");
    }
  }
  if (check_id_has_anim_component(&part->id)) {
    ComponentKey animation_key(&part->id, NodeType::ANIMATION);
    add_relation(animation_key, particle_settings_eval_key, "Particle Settings Animation");
  }
}

void DepsgraphRelationBuilder::build_particle_system_visualization_object(Object *object,
                                                                          ParticleSystem *psys,
                                                                          Object *draw_object)
{
  OperationKey psys_key(
      &object->id, NodeType::PARTICLE_SYSTEM, OperationCode::PARTICLE_SYSTEM_EVAL, psys->name);
  OperationKey obdata_ubereval_key(&object->id, NodeType::GEOMETRY, OperationCode::GEOMETRY_EVAL);
  ComponentKey dup_ob_key(&draw_object->id, NodeType::TRANSFORM);
  add_relation(dup_ob_key, psys_key, "Particle Object Visualization");
  if (draw_object->type == OB_MBALL) {
    ComponentKey dup_geometry_key(&draw_object->id, NodeType::GEOMETRY);
    add_relation(obdata_ubereval_key, dup_geometry_key, "Particle MBall Visualization");
  }
}

/* Shapekeys */
void DepsgraphRelationBuilder::build_shapekeys(Key *key)
{
  if (built_map_.checkIsBuiltAndTag(key)) {
    return;
  }

  const BuilderStack::ScopedEntry stack_entry = stack_.trace(key->id);

  build_idproperties(key->id.properties);
  /* Attach animdata to geometry. */
  build_animdata(&key->id);
  build_parameters(&key->id);
  /* Connect all blocks properties to the final result evaluation. */
  ComponentKey geometry_key(&key->id, NodeType::GEOMETRY);
  OperationKey parameters_eval_key(&key->id, NodeType::PARAMETERS, OperationCode::PARAMETERS_EVAL);
  LISTBASE_FOREACH (KeyBlock *, key_block, &key->block) {
    OperationKey key_block_key(
        &key->id, NodeType::PARAMETERS, OperationCode::PARAMETERS_EVAL, key_block->name);
    add_relation(key_block_key, geometry_key, "Key Block Properties");
    add_relation(key_block_key, parameters_eval_key, "Key Block Properties");
  }
}

/**
 * ObData Geometry Evaluation
 * ==========================
 *
 * The evaluation of geometry on objects is as follows:
 * - The actual evaluated of the derived geometry (e.g. #Mesh, #Curves, etc.)
 *   occurs in the Geometry component of the object which references this.
 *   This includes modifiers, and the temporary "ubereval" for geometry.
 *   Therefore, each user of a piece of shared geometry data ends up evaluating
 *   its own version of the stuff, complete with whatever modifiers it may use.
 *
 * - The data-blocks for the geometry data - "obdata" (e.g. ID_ME, ID_CU_LEGACY, ID_LT.)
 *   are used for
 *     1) calculating the bounding boxes of the geometry data,
 *     2) aggregating inward links from other objects (e.g. for text on curve)
 *        and also for the links coming from the shapekey data-blocks
 * - Animation/Drivers affecting the parameters of the geometry are made to
 *   trigger updates on the obdata geometry component, which then trigger
 *   downstream re-evaluation of the individual instances of this geometry.
 */
void DepsgraphRelationBuilder::build_object_data_geometry(Object *object)
{
  ID *obdata = (ID *)object->data;
  /* Init operation of object-level geometry evaluation. */
  OperationKey geom_init_key(&object->id, NodeType::GEOMETRY, OperationCode::GEOMETRY_EVAL_INIT);
  /* Get nodes for result of obdata's evaluation, and geometry evaluation
   * on object. */
  ComponentKey obdata_geom_key(obdata, NodeType::GEOMETRY);
  ComponentKey geom_key(&object->id, NodeType::GEOMETRY);
  /* Link components to each other. */
  add_relation(obdata_geom_key, geom_key, "Object Geometry Base Data");
  OperationKey obdata_ubereval_key(&object->id, NodeType::GEOMETRY, OperationCode::GEOMETRY_EVAL);
  /* Special case: modifiers evaluation queries scene for various things like
   * data mask to be used. We add relation here to ensure object is never
   * evaluated prior to Scene's CoW is ready. */
  OperationKey scene_key(&scene_->id, NodeType::PARAMETERS, OperationCode::SCENE_EVAL);
  add_relation(scene_key, obdata_ubereval_key, "CoW Relation", RELATION_FLAG_NO_FLUSH);
  /* Grease Pencil Modifiers. */
  if (object->greasepencil_modifiers.first != nullptr) {
    ModifierUpdateDepsgraphContext ctx = {};
    ctx.scene = scene_;
    ctx.object = object;
    LISTBASE_FOREACH (GpencilModifierData *, md, &object->greasepencil_modifiers) {
      const GpencilModifierTypeInfo *mti = BKE_gpencil_modifier_get_info(
          (GpencilModifierType)md->type);
      if (mti->updateDepsgraph) {
        DepsNodeHandle handle = create_node_handle(obdata_ubereval_key);
        ctx.node = reinterpret_cast<::DepsNodeHandle *>(&handle);
        mti->updateDepsgraph(md, &ctx, graph_->mode);
      }
      if (BKE_gpencil_modifier_depends_ontime(md)) {
        TimeSourceKey time_src_key;
        add_relation(time_src_key, obdata_ubereval_key, "Time Source");
      }
    }
  }
  /* Shader FX. */
  if (object->shader_fx.first != nullptr) {
    ModifierUpdateDepsgraphContext ctx = {};
    ctx.scene = scene_;
    ctx.object = object;
    LISTBASE_FOREACH (ShaderFxData *, fx, &object->shader_fx) {
      const ShaderFxTypeInfo *fxi = BKE_shaderfx_get_info((ShaderFxType)fx->type);
      if (fxi->updateDepsgraph) {
        DepsNodeHandle handle = create_node_handle(obdata_ubereval_key);
        ctx.node = reinterpret_cast<::DepsNodeHandle *>(&handle);
        fxi->updateDepsgraph(fx, &ctx);
      }
      if (BKE_shaderfx_depends_ontime(fx)) {
        TimeSourceKey time_src_key;
        add_relation(time_src_key, obdata_ubereval_key, "Time Source");
      }
    }
  }
  /* Materials. */
  build_materials(object->mat, object->totcol);
  /* Geometry collision. */
  if (ELEM(object->type, OB_MESH, OB_CURVES_LEGACY, OB_LATTICE)) {
    // add geometry collider relations
  }
  /* Make sure uber update is the last in the dependencies.
   * Only do it here unless there are modifiers. This avoids transitive relations. */
  if (BLI_listbase_is_empty(&object->modifiers)) {
    OperationKey obdata_ubereval_key(
        &object->id, NodeType::GEOMETRY, OperationCode::GEOMETRY_EVAL);
    add_relation(geom_init_key, obdata_ubereval_key, "Object Geometry UberEval");
  }
  if (object->type == OB_MBALL) {
    Object *mom = BKE_mball_basis_find(scene_, object);
    ComponentKey mom_geom_key(&mom->id, NodeType::GEOMETRY);
    /* motherball - mom depends on children! */
    if (mom == object) {
      ComponentKey mom_transform_key(&mom->id, NodeType::TRANSFORM);
      add_relation(mom_transform_key, mom_geom_key, "Metaball Motherball Transform -> Geometry");
    }
    else {
      ComponentKey transform_key(&object->id, NodeType::TRANSFORM);
      add_relation(geom_key, mom_geom_key, "Metaball Motherball");
      add_relation(transform_key, mom_geom_key, "Metaball Motherball");
    }
  }
  /* NOTE: This is compatibility code to support particle systems
   *
   * for viewport being properly rendered in final render mode.
   * This relation is similar to what dag_object_time_update_flags()
   * was doing for mesh objects with particle system.
   *
   * Ideally we need to get rid of this relation. */
  if (object_particles_depends_on_time(object)) {
    TimeSourceKey time_key;
    OperationKey obdata_ubereval_key(
        &object->id, NodeType::GEOMETRY, OperationCode::GEOMETRY_EVAL);
    add_relation(time_key, obdata_ubereval_key, "Legacy particle time");
  }
  /* Object data data-block. */
  build_object_data_geometry_datablock((ID *)object->data);
  Key *key = BKE_key_from_object(object);
  if (key != nullptr) {
    if (key->adt != nullptr) {
      if (key->adt->action || key->adt->nla_tracks.first) {
        ComponentKey obdata_key((ID *)object->data, NodeType::GEOMETRY);
        ComponentKey adt_key(&key->id, NodeType::ANIMATION);
        add_relation(adt_key, obdata_key, "Animation");
      }
    }
  }
  build_dimensions(object);
  /* Synchronization back to original object. */
  ComponentKey final_geometry_key(&object->id, NodeType::GEOMETRY);
  OperationKey synchronize_key(
      &object->id, NodeType::SYNCHRONIZATION, OperationCode::SYNCHRONIZE_TO_ORIGINAL);
  add_relation(final_geometry_key, synchronize_key, "Synchronize to Original");
  /* Batch cache. */
  OperationKey object_data_select_key(
      obdata, NodeType::BATCH_CACHE, OperationCode::GEOMETRY_SELECT_UPDATE);
  OperationKey object_select_key(
      &object->id, NodeType::BATCH_CACHE, OperationCode::GEOMETRY_SELECT_UPDATE);
  add_relation(object_data_select_key, object_select_key, "Data Selection -> Object Selection");
  add_relation(
      geom_key, object_select_key, "Object Geometry -> Select Update", RELATION_FLAG_NO_FLUSH);
}

void DepsgraphRelationBuilder::build_object_data_geometry_datablock(ID *obdata)
{
  if (built_map_.checkIsBuiltAndTag(obdata)) {
    return;
  }

  const BuilderStack::ScopedEntry stack_entry = stack_.trace(*obdata);

  build_idproperties(obdata->properties);
  /* Animation. */
  build_animdata(obdata);
  build_parameters(obdata);
  /* ShapeKeys. */
  Key *key = BKE_key_from_id(obdata);
  if (key != nullptr) {
    build_shapekeys(key);
  }
  /* Link object data evaluation node to exit operation. */
  OperationKey obdata_geom_eval_key(obdata, NodeType::GEOMETRY, OperationCode::GEOMETRY_EVAL);
  OperationKey obdata_geom_done_key(obdata, NodeType::GEOMETRY, OperationCode::GEOMETRY_EVAL_DONE);
  add_relation(obdata_geom_eval_key, obdata_geom_done_key, "ObData Geom Eval Done");

  /* Link object data evaluation to parameter evaluation. */
  ComponentKey parameters_key(obdata, NodeType::PARAMETERS);
  add_relation(parameters_key, obdata_geom_eval_key, "ObData Geom Params");

  /* Type-specific links. */
  const ID_Type id_type = GS(obdata->name);
  switch (id_type) {
    case ID_ME:
      break;
    case ID_MB:
      break;
    case ID_CU_LEGACY: {
      Curve *cu = (Curve *)obdata;
      if (cu->bevobj != nullptr) {
        ComponentKey bevob_geom_key(&cu->bevobj->id, NodeType::GEOMETRY);
        add_relation(bevob_geom_key, obdata_geom_eval_key, "Curve Bevel Geometry");
        ComponentKey bevob_key(&cu->bevobj->id, NodeType::TRANSFORM);
        add_relation(bevob_key, obdata_geom_eval_key, "Curve Bevel Transform");
        build_object(cu->bevobj);
      }
      if (cu->taperobj != nullptr) {
        ComponentKey taperob_key(&cu->taperobj->id, NodeType::GEOMETRY);
        add_relation(taperob_key, obdata_geom_eval_key, "Curve Taper");
        build_object(cu->taperobj);
      }
      if (cu->textoncurve != nullptr) {
        ComponentKey textoncurve_geom_key(&cu->textoncurve->id, NodeType::GEOMETRY);
        add_relation(textoncurve_geom_key, obdata_geom_eval_key, "Text on Curve Geometry");
        ComponentKey textoncurve_key(&cu->textoncurve->id, NodeType::TRANSFORM);
        add_relation(textoncurve_key, obdata_geom_eval_key, "Text on Curve Transform");
        build_object(cu->textoncurve);
      }
      break;
    }
    case ID_LT:
      break;
    case ID_GD_LEGACY: /* Grease Pencil */
    {
      bGPdata *gpd = (bGPdata *)obdata;

      /* Geometry cache needs to be recalculated on frame change
       * (e.g. to fix crashes after scrubbing the timeline when
       * onion skinning is enabled, since the ghosts need to be
       * re-added to the cache once scrubbing ends). */
      TimeSourceKey time_key;
      ComponentKey geometry_key(obdata, NodeType::GEOMETRY);
      add_relation(time_key, geometry_key, "GP Frame Change");

      /* Geometry cache also needs to be recalculated when Material
       * settings change (e.g. when fill.opacity changes on/off,
       * we need to rebuild the bGPDstroke->triangles caches). */
      for (int i = 0; i < gpd->totcol; i++) {
        Material *ma = gpd->mat[i];
        if ((ma != nullptr) && (ma->gp_style != nullptr)) {
          OperationKey material_key(&ma->id, NodeType::SHADING, OperationCode::MATERIAL_UPDATE);
          add_relation(material_key, geometry_key, "Material -> GP Data");
        }
      }

      /* Layer parenting need react to the parent object transformation. */
      LISTBASE_FOREACH (bGPDlayer *, gpl, &gpd->layers) {
        if (gpl->parent != nullptr) {
          ComponentKey gpd_geom_key(&gpd->id, NodeType::GEOMETRY);

          if (gpl->partype == PARBONE) {
            ComponentKey bone_key(&gpl->parent->id, NodeType::BONE, gpl->parsubstr);
            OperationKey armature_key(
                &gpl->parent->id, NodeType::TRANSFORM, OperationCode::TRANSFORM_FINAL);

            add_relation(bone_key, gpd_geom_key, "Bone Parent");
            add_relation(armature_key, gpd_geom_key, "Armature Parent");
          }
          else {
            ComponentKey transform_key(&gpl->parent->id, NodeType::TRANSFORM);
            add_relation(transform_key, gpd_geom_key, "GPencil Parent Layer");
          }
        }
      }
      break;
    }
    case ID_CV: {
      Curves *curves_id = reinterpret_cast<Curves *>(obdata);
      if (curves_id->surface != nullptr) {
        build_object(curves_id->surface);

        /* The relations between the surface and the curves are handled as part of the modifier
         * stack building. */
      }
      break;
    }
    case ID_PT:
      break;
    case ID_VO: {
      Volume *volume = (Volume *)obdata;
      if (volume->is_sequence) {
        TimeSourceKey time_key;
        ComponentKey geometry_key(obdata, NodeType::GEOMETRY);
        add_relation(time_key, geometry_key, "Volume sequence time");
      }
      break;
    }
    default:
      BLI_assert_msg(0, "Should not happen");
      break;
  }
}

void DepsgraphRelationBuilder::build_armature(bArmature *armature)
{
  if (built_map_.checkIsBuiltAndTag(armature)) {
    return;
  }

  const BuilderStack::ScopedEntry stack_entry = stack_.trace(armature->id);

  build_idproperties(armature->id.properties);
  build_animdata(&armature->id);
  build_parameters(&armature->id);
  build_armature_bones(&armature->bonebase);
}

void DepsgraphRelationBuilder::build_armature_bones(ListBase *bones)
{
  LISTBASE_FOREACH (Bone *, bone, bones) {
    build_idproperties(bone->prop);
    build_armature_bones(&bone->childbase);
  }
}

void DepsgraphRelationBuilder::build_camera(Camera *camera)
{
  if (built_map_.checkIsBuiltAndTag(camera)) {
    return;
  }

  const BuilderStack::ScopedEntry stack_entry = stack_.trace(camera->id);

  build_idproperties(camera->id.properties);
  build_animdata(&camera->id);
  build_parameters(&camera->id);
  if (camera->dof.focus_object != nullptr) {
    build_object(camera->dof.focus_object);
    ComponentKey camera_parameters_key(&camera->id, NodeType::PARAMETERS);
    ComponentKey dof_ob_key(&camera->dof.focus_object->id, NodeType::TRANSFORM);
    add_relation(dof_ob_key, camera_parameters_key, "Camera DOF");
    if (camera->dof.focus_subtarget[0]) {
      OperationKey target_key(&camera->dof.focus_object->id,
                              NodeType::BONE,
                              camera->dof.focus_subtarget,
                              OperationCode::BONE_DONE);
      add_relation(target_key, camera_parameters_key, "Camera DOF subtarget");
    }
  }
}

/* Lights */
void DepsgraphRelationBuilder::build_light(Light *lamp)
{
  if (built_map_.checkIsBuiltAndTag(lamp)) {
    return;
  }

  const BuilderStack::ScopedEntry stack_entry = stack_.trace(lamp->id);

  build_idproperties(lamp->id.properties);
  build_animdata(&lamp->id);
  build_parameters(&lamp->id);

  ComponentKey lamp_parameters_key(&lamp->id, NodeType::PARAMETERS);

  /* For allowing drivers on lamp properties. */
  ComponentKey shading_key(&lamp->id, NodeType::SHADING);
  add_relation(lamp_parameters_key, shading_key, "Light Shading Parameters");

  /* light's nodetree */
  if (lamp->nodetree != nullptr) {
    build_nodetree(lamp->nodetree);
    OperationKey ntree_key(
        &lamp->nodetree->id, NodeType::NTREE_OUTPUT, OperationCode::NTREE_OUTPUT);
    add_relation(ntree_key, shading_key, "NTree->Light Parameters");
    build_nested_nodetree(&lamp->id, lamp->nodetree);
  }
}

void DepsgraphRelationBuilder::build_nodetree_socket(bNodeSocket *socket)
{
  build_idproperties(socket->prop);

  if (socket->type == SOCK_OBJECT) {
    Object *object = ((bNodeSocketValueObject *)socket->default_value)->value;
    if (object != nullptr) {
      build_object(object);
    }
  }
  else if (socket->type == SOCK_IMAGE) {
    Image *image = ((bNodeSocketValueImage *)socket->default_value)->value;
    if (image != nullptr) {
      build_image(image);
    }
  }
  else if (socket->type == SOCK_COLLECTION) {
    Collection *collection = ((bNodeSocketValueCollection *)socket->default_value)->value;
    if (collection != nullptr) {
      build_collection(nullptr, collection);
    }
  }
  else if (socket->type == SOCK_TEXTURE) {
    Tex *texture = ((bNodeSocketValueTexture *)socket->default_value)->value;
    if (texture != nullptr) {
      build_texture(texture);
    }
  }
  else if (socket->type == SOCK_MATERIAL) {
    Material *material = ((bNodeSocketValueMaterial *)socket->default_value)->value;
    if (material != nullptr) {
      build_material(material);
    }
  }
}

void DepsgraphRelationBuilder::build_nodetree(bNodeTree *ntree)
{
  if (ntree == nullptr) {
    return;
  }
  if (built_map_.checkIsBuiltAndTag(ntree)) {
    return;
  }

  const BuilderStack::ScopedEntry stack_entry = stack_.trace(ntree->id);

  build_idproperties(ntree->id.properties);
  build_animdata(&ntree->id);
  build_parameters(&ntree->id);
  OperationKey ntree_output_key(&ntree->id, NodeType::NTREE_OUTPUT, OperationCode::NTREE_OUTPUT);
  OperationKey ntree_geo_preprocess_key(
      &ntree->id, NodeType::NTREE_GEOMETRY_PREPROCESS, OperationCode::NTREE_GEOMETRY_PREPROCESS);
  if (ntree->type == NTREE_GEOMETRY) {
    OperationKey ntree_cow_key(&ntree->id, NodeType::COPY_ON_WRITE, OperationCode::COPY_ON_WRITE);
    add_relation(ntree_cow_key, ntree_geo_preprocess_key, "COW -> Preprocess");
    add_relation(ntree_geo_preprocess_key,
                 ntree_output_key,
                 "Preprocess -> Output",
                 RELATION_FLAG_NO_FLUSH);
  }
  /* nodetree's nodes... */
  for (bNode *bnode : ntree->all_nodes()) {
    build_idproperties(bnode->prop);
    LISTBASE_FOREACH (bNodeSocket *, socket, &bnode->inputs) {
      build_nodetree_socket(socket);
    }
    LISTBASE_FOREACH (bNodeSocket *, socket, &bnode->outputs) {
      build_nodetree_socket(socket);
    }

    ID *id = bnode->id;
    if (id == nullptr) {
      continue;
    }
    ID_Type id_type = GS(id->name);
    if (id_type == ID_MA) {
      build_material((Material *)bnode->id);
      ComponentKey material_key(id, NodeType::SHADING);
      add_relation(material_key, ntree_output_key, "Material -> Node");
    }
    else if (id_type == ID_TE) {
      build_texture((Tex *)bnode->id);
      ComponentKey texture_key(id, NodeType::GENERIC_DATABLOCK);
      add_relation(texture_key, ntree_output_key, "Texture -> Node");
    }
    else if (id_type == ID_IM) {
      build_image((Image *)bnode->id);
      ComponentKey image_key(id, NodeType::GENERIC_DATABLOCK);
      add_relation(image_key, ntree_output_key, "Image -> Node");
    }
    else if (id_type == ID_OB) {
      build_object((Object *)id);
      ComponentKey object_transform_key(id, NodeType::TRANSFORM);
      add_relation(object_transform_key, ntree_output_key, "Object Transform -> Node");
      if (object_have_geometry_component(reinterpret_cast<Object *>(id))) {
        ComponentKey object_geometry_key(id, NodeType::GEOMETRY);
        add_relation(object_geometry_key, ntree_output_key, "Object Geometry -> Node");
      }
    }
    else if (id_type == ID_SCE) {
      Scene *node_scene = (Scene *)id;
      build_scene_parameters(node_scene);
      /* Camera is used by defocus node.
       *
       * On the one hand it's annoying to always pull it in, but on another hand it's also annoying
       * to have hardcoded node-type exception here. */
      if (node_scene->camera != nullptr) {
        build_object(node_scene->camera);
      }
    }
    else if (id_type == ID_TXT) {
      /* Ignore script nodes. */
    }
    else if (id_type == ID_MSK) {
      build_mask((Mask *)id);
      OperationKey mask_key(id, NodeType::PARAMETERS, OperationCode::MASK_EVAL);
      add_relation(mask_key, ntree_output_key, "Mask -> Node");
    }
    else if (id_type == ID_MC) {
      build_movieclip((MovieClip *)id);
      OperationKey clip_key(id, NodeType::PARAMETERS, OperationCode::MOVIECLIP_EVAL);
      add_relation(clip_key, ntree_output_key, "Clip -> Node");
    }
    else if (id_type == ID_VF) {
      build_vfont((VFont *)id);
      ComponentKey vfont_key(id, NodeType::GENERIC_DATABLOCK);
      add_relation(vfont_key, ntree_output_key, "VFont -> Node");
    }
    else if (ELEM(bnode->type, NODE_GROUP, NODE_CUSTOM_GROUP)) {
      bNodeTree *group_ntree = (bNodeTree *)id;
      build_nodetree(group_ntree);
      ComponentKey group_output_key(&group_ntree->id, NodeType::NTREE_OUTPUT);
      /* This relation is not necessary in all cases (e.g. when the group node is not connected to
       * the output). Currently, we lack the infrastructure to check for these cases efficiently.
       * That can be added later. */
      add_relation(group_output_key, ntree_output_key, "Group Node");
      if (group_ntree->type == NTREE_GEOMETRY) {
        OperationKey group_preprocess_key(&group_ntree->id,
                                          NodeType::NTREE_GEOMETRY_PREPROCESS,
                                          OperationCode::NTREE_GEOMETRY_PREPROCESS);
        add_relation(group_preprocess_key, ntree_geo_preprocess_key, "Group Node Preprocess");
      }
    }
    else {
      BLI_assert_msg(0, "Unknown ID type used for node");
    }
  }

  LISTBASE_FOREACH (bNodeSocket *, socket, &ntree->inputs) {
    build_idproperties(socket->prop);
  }
  LISTBASE_FOREACH (bNodeSocket *, socket, &ntree->outputs) {
    build_idproperties(socket->prop);
  }

  if (check_id_has_anim_component(&ntree->id)) {
    ComponentKey animation_key(&ntree->id, NodeType::ANIMATION);
    add_relation(animation_key, ntree_output_key, "NTree Shading Parameters");
    if (ntree->type == NTREE_GEOMETRY) {
      add_relation(animation_key, ntree_geo_preprocess_key, "NTree Animation -> Preprocess");
    }
  }
}

/* Recursively build graph for material */
void DepsgraphRelationBuilder::build_material(Material *material)
{
  if (built_map_.checkIsBuiltAndTag(material)) {
    return;
  }

  const BuilderStack::ScopedEntry stack_entry = stack_.trace(material->id);

  build_idproperties(material->id.properties);
  /* animation */
  build_animdata(&material->id);
  build_parameters(&material->id);

  /* Animated / driven parameters (without nodetree). */
  OperationKey material_key(&material->id, NodeType::SHADING, OperationCode::MATERIAL_UPDATE);
  ComponentKey parameters_key(&material->id, NodeType::PARAMETERS);
  add_relation(parameters_key, material_key, "Material's parameters");

  /* material's nodetree */
  if (material->nodetree != nullptr) {
    build_nodetree(material->nodetree);
    OperationKey ntree_key(
        &material->nodetree->id, NodeType::NTREE_OUTPUT, OperationCode::NTREE_OUTPUT);
    add_relation(ntree_key, material_key, "Material's NTree");
    build_nested_nodetree(&material->id, material->nodetree);
  }
}

void DepsgraphRelationBuilder::build_materials(Material **materials, int num_materials)
{
  for (int i = 0; i < num_materials; i++) {
    if (materials[i] == nullptr) {
      continue;
    }
    build_material(materials[i]);
  }
}

/* Recursively build graph for texture */
void DepsgraphRelationBuilder::build_texture(Tex *texture)
{
  if (built_map_.checkIsBuiltAndTag(texture)) {
    return;
  }

  const BuilderStack::ScopedEntry stack_entry = stack_.trace(texture->id);

  /* texture itself */
  ComponentKey texture_key(&texture->id, NodeType::GENERIC_DATABLOCK);
  build_idproperties(texture->id.properties);
  build_animdata(&texture->id);
  build_parameters(&texture->id);

  /* texture's nodetree */
  if (texture->nodetree) {
    build_nodetree(texture->nodetree);
    OperationKey ntree_key(
        &texture->nodetree->id, NodeType::NTREE_OUTPUT, OperationCode::NTREE_OUTPUT);
    add_relation(ntree_key, texture_key, "Texture's NTree");
    build_nested_nodetree(&texture->id, texture->nodetree);
  }

  /* Special cases for different IDs which texture uses. */
  if (texture->type == TEX_IMAGE) {
    if (texture->ima != nullptr) {
      build_image(texture->ima);

      ComponentKey image_key(&texture->ima->id, NodeType::GENERIC_DATABLOCK);
      add_relation(image_key, texture_key, "Texture Image");
    }
  }

  if (check_id_has_anim_component(&texture->id)) {
    ComponentKey animation_key(&texture->id, NodeType::ANIMATION);
    add_relation(animation_key, texture_key, "Datablock Animation");
  }

  if (BKE_image_user_id_has_animation(&texture->id)) {
    ComponentKey image_animation_key(&texture->id, NodeType::IMAGE_ANIMATION);
    add_relation(image_animation_key, texture_key, "Datablock Image Animation");
  }
}

void DepsgraphRelationBuilder::build_image(Image *image)
{
  if (built_map_.checkIsBuiltAndTag(image)) {
    return;
  }

  const BuilderStack::ScopedEntry stack_entry = stack_.trace(image->id);

  build_idproperties(image->id.properties);
  build_parameters(&image->id);
}

void DepsgraphRelationBuilder::build_cachefile(CacheFile *cache_file)
{
  if (built_map_.checkIsBuiltAndTag(cache_file)) {
    return;
  }

  const BuilderStack::ScopedEntry stack_entry = stack_.trace(cache_file->id);

  build_idproperties(cache_file->id.properties);
  /* Animation. */
  build_animdata(&cache_file->id);
  build_parameters(&cache_file->id);
  if (check_id_has_anim_component(&cache_file->id)) {
    ComponentKey animation_key(&cache_file->id, NodeType::ANIMATION);
    ComponentKey datablock_key(&cache_file->id, NodeType::CACHE);
    add_relation(animation_key, datablock_key, "Datablock Animation");
  }
  if (check_id_has_driver_component(&cache_file->id)) {
    ComponentKey animation_key(&cache_file->id, NodeType::PARAMETERS);
    ComponentKey datablock_key(&cache_file->id, NodeType::CACHE);
    add_relation(animation_key, datablock_key, "Drivers -> Cache Eval");
  }

  /* Cache file updates */
  if (cache_file->is_sequence) {
    OperationKey cache_update_key(
        &cache_file->id, NodeType::CACHE, OperationCode::FILE_CACHE_UPDATE);
    TimeSourceKey time_src_key;
    add_relation(time_src_key, cache_update_key, "TimeSrc -> Cache File Eval");
  }
}

void DepsgraphRelationBuilder::build_mask(Mask *mask)
{
  if (built_map_.checkIsBuiltAndTag(mask)) {
    return;
  }

  const BuilderStack::ScopedEntry stack_entry = stack_.trace(mask->id);

  ID *mask_id = &mask->id;
  build_idproperties(mask_id->properties);
  /* F-Curve animation. */
  build_animdata(mask_id);
  build_parameters(mask_id);
  /* Own mask animation. */
  OperationKey mask_animation_key(mask_id, NodeType::ANIMATION, OperationCode::MASK_ANIMATION);
  TimeSourceKey time_src_key;
  add_relation(time_src_key, mask_animation_key, "TimeSrc -> Mask Animation");
  /* Final mask evaluation. */
  OperationKey mask_eval_key(mask_id, NodeType::PARAMETERS, OperationCode::MASK_EVAL);
  add_relation(mask_animation_key, mask_eval_key, "Mask Animation -> Mask Eval");
  /* Build parents. */
  LISTBASE_FOREACH (MaskLayer *, mask_layer, &mask->masklayers) {
    LISTBASE_FOREACH (MaskSpline *, spline, &mask_layer->splines) {
      for (int i = 0; i < spline->tot_point; i++) {
        MaskSplinePoint *point = &spline->points[i];
        MaskParent *parent = &point->parent;
        if (parent == nullptr || parent->id == nullptr) {
          continue;
        }
        build_id(parent->id);
        if (parent->id_type == ID_MC) {
          OperationKey movieclip_eval_key(
              parent->id, NodeType::PARAMETERS, OperationCode::MOVIECLIP_EVAL);
          add_relation(movieclip_eval_key, mask_eval_key, "Movie Clip -> Mask Eval");
        }
      }
    }
  }
}

void DepsgraphRelationBuilder::build_freestyle_linestyle(FreestyleLineStyle *linestyle)
{
  if (built_map_.checkIsBuiltAndTag(linestyle)) {
    return;
  }

  const BuilderStack::ScopedEntry stack_entry = stack_.trace(linestyle->id);

  ID *linestyle_id = &linestyle->id;
  build_parameters(linestyle_id);
  build_idproperties(linestyle_id->properties);
  build_animdata(linestyle_id);
  build_nodetree(linestyle->nodetree);
}

void DepsgraphRelationBuilder::build_movieclip(MovieClip *clip)
{
  if (built_map_.checkIsBuiltAndTag(clip)) {
    return;
  }

  const BuilderStack::ScopedEntry stack_entry = stack_.trace(clip->id);

  /* Animation. */
  build_idproperties(clip->id.properties);
  build_animdata(&clip->id);
  build_parameters(&clip->id);
}

void DepsgraphRelationBuilder::build_lightprobe(LightProbe *probe)
{
  if (built_map_.checkIsBuiltAndTag(probe)) {
    return;
  }

  const BuilderStack::ScopedEntry stack_entry = stack_.trace(probe->id);

  build_idproperties(probe->id.properties);
  build_animdata(&probe->id);
  build_parameters(&probe->id);
}

void DepsgraphRelationBuilder::build_speaker(Speaker *speaker)
{
  if (built_map_.checkIsBuiltAndTag(speaker)) {
    return;
  }

  const BuilderStack::ScopedEntry stack_entry = stack_.trace(speaker->id);

  build_idproperties(speaker->id.properties);
  build_animdata(&speaker->id);
  build_parameters(&speaker->id);
  if (speaker->sound != nullptr) {
    build_sound(speaker->sound);
    ComponentKey speaker_key(&speaker->id, NodeType::AUDIO);
    ComponentKey sound_key(&speaker->sound->id, NodeType::AUDIO);
    add_relation(sound_key, speaker_key, "Sound -> Speaker");
  }
}

void DepsgraphRelationBuilder::build_sound(bSound *sound)
{
  if (built_map_.checkIsBuiltAndTag(sound)) {
    return;
  }

  const BuilderStack::ScopedEntry stack_entry = stack_.trace(sound->id);

  build_idproperties(sound->id.properties);
  build_animdata(&sound->id);
  build_parameters(&sound->id);

  const ComponentKey parameters_key(&sound->id, NodeType::PARAMETERS);
  const ComponentKey audio_key(&sound->id, NodeType::AUDIO);

  add_relation(parameters_key, audio_key, "Parameters -> Audio");
}

void DepsgraphRelationBuilder::build_simulation(Simulation *simulation)
{
  if (built_map_.checkIsBuiltAndTag(simulation)) {
    return;
  }

  const BuilderStack::ScopedEntry stack_entry = stack_.trace(simulation->id);

  build_idproperties(simulation->id.properties);
  build_animdata(&simulation->id);
  build_parameters(&simulation->id);

  build_nodetree(simulation->nodetree);
  build_nested_nodetree(&simulation->id, simulation->nodetree);

  OperationKey simulation_eval_key(
      &simulation->id, NodeType::SIMULATION, OperationCode::SIMULATION_EVAL);
  TimeSourceKey time_src_key;
  add_relation(time_src_key, simulation_eval_key, "TimeSrc -> Simulation");

  OperationKey nodetree_key(
      &simulation->nodetree->id, NodeType::PARAMETERS, OperationCode::PARAMETERS_EXIT);
  add_relation(nodetree_key, simulation_eval_key, "NodeTree -> Simulation", 0);
}

using Seq_build_prop_cb_data = struct Seq_build_prop_cb_data {
  DepsgraphRelationBuilder *builder;
  ComponentKey sequencer_key;
  bool has_audio_strips;
};

static bool seq_build_prop_cb(Sequence *seq, void *user_data)
{
  Seq_build_prop_cb_data *cd = (Seq_build_prop_cb_data *)user_data;

  cd->builder->build_idproperties(seq->prop);
  if (seq->sound != nullptr) {
    cd->builder->build_sound(seq->sound);
    ComponentKey sound_key(&seq->sound->id, NodeType::AUDIO);
    cd->builder->add_relation(sound_key, cd->sequencer_key, "Sound -> Sequencer");
    cd->has_audio_strips = true;
  }
  if (seq->scene != nullptr) {
    cd->builder->build_scene_parameters(seq->scene);
    /* This is to support 3D audio. */
    cd->has_audio_strips = true;
  }
  if (seq->type == SEQ_TYPE_SCENE && seq->scene != nullptr) {
    if (seq->flag & SEQ_SCENE_STRIPS) {
      cd->builder->build_scene_sequencer(seq->scene);
      ComponentKey sequence_scene_audio_key(&seq->scene->id, NodeType::AUDIO);
      cd->builder->add_relation(
          sequence_scene_audio_key, cd->sequencer_key, "Sequence Scene Audio -> Sequencer");
      ComponentKey sequence_scene_key(&seq->scene->id, NodeType::SEQUENCER);
      cd->builder->add_relation(
          sequence_scene_key, cd->sequencer_key, "Sequence Scene -> Sequencer");
    }
    ViewLayer *sequence_view_layer = BKE_view_layer_default_render(seq->scene);
    cd->builder->build_scene_speakers(seq->scene, sequence_view_layer);
  }
  /* TODO(sergey): Movie clip, camera, mask. */
  return true;
}

void DepsgraphRelationBuilder::build_scene_sequencer(Scene *scene)
{
  if (scene->ed == nullptr) {
    return;
  }
  if (built_map_.checkIsBuiltAndTag(scene, BuilderMap::TAG_SCENE_SEQUENCER)) {
    return;
  }

  /* TODO(sergey): Trace as a scene sequencer. */

  build_scene_audio(scene);
  ComponentKey scene_audio_key(&scene->id, NodeType::AUDIO);
  /* Make sure dependencies from sequences data goes to the sequencer evaluation. */
  ComponentKey sequencer_key(&scene->id, NodeType::SEQUENCER);

  Seq_build_prop_cb_data cb_data = {this, sequencer_key, false};

  SEQ_for_each_callback(&scene->ed->seqbase, seq_build_prop_cb, &cb_data);
  if (cb_data.has_audio_strips) {
    add_relation(sequencer_key, scene_audio_key, "Sequencer -> Audio");
  }
}

void DepsgraphRelationBuilder::build_scene_audio(Scene *scene)
{
  OperationKey scene_audio_entry_key(&scene->id, NodeType::AUDIO, OperationCode::AUDIO_ENTRY);
  OperationKey scene_audio_volume_key(&scene->id, NodeType::AUDIO, OperationCode::AUDIO_VOLUME);
  OperationKey scene_sound_eval_key(&scene->id, NodeType::AUDIO, OperationCode::SOUND_EVAL);
  add_relation(scene_audio_entry_key, scene_audio_volume_key, "Audio Entry -> Volume");
  add_relation(scene_audio_volume_key, scene_sound_eval_key, "Audio Volume -> Sound");

  if (scene->audio.flag & AUDIO_VOLUME_ANIMATED) {
    ComponentKey scene_anim_key(&scene->id, NodeType::ANIMATION);
    add_relation(scene_anim_key, scene_audio_volume_key, "Animation -> Audio Volume");
  }
}

void DepsgraphRelationBuilder::build_scene_speakers(Scene *scene, ViewLayer *view_layer)
{
  BKE_view_layer_synced_ensure(scene, view_layer);
  LISTBASE_FOREACH (Base *, base, BKE_view_layer_object_bases_get(view_layer)) {
    Object *object = base->object;
    if (object->type != OB_SPEAKER || !need_pull_base_into_graph(base)) {
      continue;
    }
    build_object(base->object);
  }
}

void DepsgraphRelationBuilder::build_vfont(VFont *vfont)
{
  if (built_map_.checkIsBuiltAndTag(vfont)) {
    return;
  }

  const BuilderStack::ScopedEntry stack_entry = stack_.trace(vfont->id);

  build_parameters(&vfont->id);
  build_idproperties(vfont->id.properties);
}

void DepsgraphRelationBuilder::build_copy_on_write_relations()
{
  for (IDNode *id_node : graph_->id_nodes) {
    build_copy_on_write_relations(id_node);
  }
}

/**
 * Nested datablocks (node trees, shape keys) requires special relation to
 * ensure owner's datablock remapping happens after node tree itself is ready.
 *
 * This is similar to what happens in ntree_hack_remap_pointers().
 */
void DepsgraphRelationBuilder::build_nested_datablock(ID *owner, ID *id, bool flush_cow_changes)
{
  int relation_flag = 0;
  if (!flush_cow_changes) {
    relation_flag |= RELATION_FLAG_NO_FLUSH;
  }
  OperationKey owner_copy_on_write_key(
      owner, NodeType::COPY_ON_WRITE, OperationCode::COPY_ON_WRITE);
  OperationKey id_copy_on_write_key(id, NodeType::COPY_ON_WRITE, OperationCode::COPY_ON_WRITE);
  add_relation(id_copy_on_write_key, owner_copy_on_write_key, "Eval Order", relation_flag);
}

void DepsgraphRelationBuilder::build_nested_nodetree(ID *owner, bNodeTree *ntree)
{
  if (ntree == nullptr) {
    return;
  }
  /* Don't flush cow changes, because the node tree may change in ways that do not affect the
   * owner data block (e.g. when a node is deleted that is not connected to any output).
   * Data blocks owning node trees should add a relation to the `NTREE_OUTPUT` node instead. */
  build_nested_datablock(owner, &ntree->id, false);
}

void DepsgraphRelationBuilder::build_nested_shapekey(ID *owner, Key *key)
{
  if (key == nullptr) {
    return;
  }
  build_nested_datablock(owner, &key->id, true);
}

void DepsgraphRelationBuilder::build_copy_on_write_relations(IDNode *id_node)
{
  ID *id_orig = id_node->id_orig;

  const ID_Type id_type = GS(id_orig->name);

  if (!deg_copy_on_write_is_needed(id_type)) {
    return;
  }

  OperationKey copy_on_write_key(id_orig, NodeType::COPY_ON_WRITE, OperationCode::COPY_ON_WRITE);
  /* XXX: This is a quick hack to make Alt-A to work. */
  // add_relation(time_source_key, copy_on_write_key, "Fluxgate capacitor hack");
  /* Resat of code is using rather low level trickery, so need to get some
   * explicit pointers. */
  Node *node_cow = find_node(copy_on_write_key);
  OperationNode *op_cow = node_cow->get_exit_operation();
  /* Plug any other components to this one. */
  for (ComponentNode *comp_node : id_node->components.values()) {
    if (comp_node->type == NodeType::COPY_ON_WRITE) {
      /* Copy-on-write component never depends on itself. */
      continue;
    }
    if (!comp_node->depends_on_cow()) {
      /* Component explicitly requests to not add relation. */
      continue;
    }
    int rel_flag = (RELATION_FLAG_NO_FLUSH | RELATION_FLAG_GODMODE);
    if ((ELEM(id_type, ID_ME, ID_CV, ID_PT, ID_VO) && comp_node->type == NodeType::GEOMETRY) ||
        (id_type == ID_CF && comp_node->type == NodeType::CACHE))
    {
      rel_flag &= ~RELATION_FLAG_NO_FLUSH;
    }
    /* TODO(sergey): Needs better solution for this. */
    if (id_type == ID_SO) {
      rel_flag &= ~RELATION_FLAG_NO_FLUSH;
    }
    /* Notes on exceptions:
     * - Parameters component is where drivers are living. Changing any
     *   of the (custom) properties in the original datablock (even the
     *   ones which do not imply other component update) need to make
     *   sure drivers are properly updated.
     *   This way, for example, changing ID property will properly poke
     *   all drivers to be updated.
     *
     * - View layers have cached array of bases in them, which is not
     *   copied by copy-on-write, and not preserved. PROBABLY it is better
     *   to preserve that cache in copy-on-write, but for the time being
     *   we allow flush to layer collections component which will ensure
     *   that cached array of bases exists and is up-to-date. */
    if (ELEM(comp_node->type, NodeType::PARAMETERS, NodeType::LAYER_COLLECTIONS)) {
      rel_flag &= ~RELATION_FLAG_NO_FLUSH;
    }
    /* Compatibility with the legacy tagging: groups are only tagged for Copy-on-Write when their
     * hierarchy changes, and it needs to be flushed downstream. */
    if (id_type == ID_GR && comp_node->type == NodeType::HIERARCHY) {
      rel_flag &= ~RELATION_FLAG_NO_FLUSH;
    }
    /* All entry operations of each component should wait for a proper
     * copy of ID. */
    OperationNode *op_entry = comp_node->get_entry_operation();
    if (op_entry != nullptr) {
      Relation *rel = graph_->add_new_relation(op_cow, op_entry, "CoW Dependency");
      rel->flag |= rel_flag;
    }
    /* All dangling operations should also be executed after copy-on-write. */
    for (OperationNode *op_node : comp_node->operations_map->values()) {
      if (op_node == op_entry) {
        continue;
      }
      if (op_node->inlinks.is_empty()) {
        Relation *rel = graph_->add_new_relation(op_cow, op_node, "CoW Dependency");
        rel->flag |= rel_flag;
      }
      else {
        bool has_same_comp_dependency = false;
        for (Relation *rel_current : op_node->inlinks) {
          if (rel_current->from->type != NodeType::OPERATION) {
            continue;
          }
          OperationNode *op_node_from = (OperationNode *)rel_current->from;
          if (op_node_from->owner == op_node->owner) {
            has_same_comp_dependency = true;
            break;
          }
        }
        if (!has_same_comp_dependency) {
          Relation *rel = graph_->add_new_relation(op_cow, op_node, "CoW Dependency");
          rel->flag |= rel_flag;
        }
      }
    }
    /* NOTE: We currently ignore implicit relations to an external
     * data-blocks for copy-on-write operations. This means, for example,
     * copy-on-write component of Object will not wait for copy-on-write
     * component of its Mesh. This is because pointers are all known
     * already so remapping will happen all correct. And then If some object
     * evaluation step needs geometry, it will have transitive dependency
     * to Mesh copy-on-write already. */
  }
  /* TODO(sergey): This solves crash for now, but causes too many
   * updates potentially. */
  if (GS(id_orig->name) == ID_OB) {
    Object *object = (Object *)id_orig;
    ID *object_data_id = (ID *)object->data;
    if (object_data_id != nullptr) {
      if (deg_copy_on_write_is_needed(object_data_id)) {
        OperationKey data_copy_on_write_key(
            object_data_id, NodeType::COPY_ON_WRITE, OperationCode::COPY_ON_WRITE);
        add_relation(
            data_copy_on_write_key, copy_on_write_key, "Eval Order", RELATION_FLAG_GODMODE);
      }
    }
    else {
      BLI_assert(object->type == OB_EMPTY);
    }
  }

#if 0
  /* NOTE: Relation is disabled since AnimationBackup() is disabled.
   * See comment in  AnimationBackup:init_from_id(). */

  /* Copy-on-write of write will iterate over f-curves to store current values corresponding
   * to their RNA path. This means that action must be copied prior to the ID's copy-on-write,
   * otherwise depsgraph might try to access freed data. */
  AnimData *animation_data = BKE_animdata_from_id(id_orig);
  if (animation_data != nullptr) {
    if (animation_data->action != nullptr) {
      OperationKey action_copy_on_write_key(
          &animation_data->action->id, NodeType::COPY_ON_WRITE, OperationCode::COPY_ON_WRITE);
      add_relation(action_copy_on_write_key,
                   copy_on_write_key,
                   "Eval Order",
                   RELATION_FLAG_GODMODE | RELATION_FLAG_NO_FLUSH);
    }
  }
#endif
}

/* **** ID traversal callbacks functions **** */

void DepsgraphRelationBuilder::modifier_walk(void *user_data,
                                             struct Object * /*object*/,
                                             struct ID **idpoin,
                                             int /*cb_flag*/)
{
  BuilderWalkUserData *data = (BuilderWalkUserData *)user_data;
  ID *id = *idpoin;
  if (id == nullptr) {
    return;
  }
  data->builder->build_id(id);
}

void DepsgraphRelationBuilder::constraint_walk(bConstraint * /*con*/,
                                               ID **idpoin,
                                               bool /*is_reference*/,
                                               void *user_data)
{
  BuilderWalkUserData *data = (BuilderWalkUserData *)user_data;
  ID *id = *idpoin;
  if (id == nullptr) {
    return;
  }
  data->builder->build_id(id);
}

}  // namespace blender::deg<|MERGE_RESOLUTION|>--- conflicted
+++ resolved
@@ -634,28 +634,21 @@
   const ComponentKey collection_hierarchy_key{&collection->id, NodeType::HIERARCHY};
 
   if (from_layer_collection != nullptr) {
-<<<<<<< HEAD
-    // XXX: Documentation.
-=======
     /* If we came from layer collection we don't go deeper, view layer builder takes care of going
      * deeper.
      *
      * NOTE: Do early output before tagging build as done, so possible subsequent builds from
      * outside of the layer collection properly recurses into all the nested objects and
      * collections. */
->>>>>>> 61ed5b3d
 
     LISTBASE_FOREACH (CollectionObject *, cob, &collection->gobject) {
       Object *object = cob->ob;
 
-<<<<<<< HEAD
-=======
       /* Ensure that the hierarchy relations always exists, even for the layer collection.
        *
        * Note that the view layer builder can skip bases if they are constantly excluded from the
        * collections. In order to avoid noisy output check that the target node exists before
        * adding the relation. */
->>>>>>> 61ed5b3d
       const ComponentKey object_hierarchy_key{&object->id, NodeType::HIERARCHY};
       if (has_node(object_hierarchy_key)) {
         add_relation(collection_hierarchy_key,
@@ -1265,7 +1258,6 @@
   FOREACH_COLLECTION_VISIBLE_OBJECT_RECURSIVE_END;
 }
 
-<<<<<<< HEAD
 void DepsgraphRelationBuilder::build_object_light_linking(Object *emitter)
 {
   const ComponentKey hierarchy_key(&emitter->id, NodeType::HIERARCHY);
@@ -1341,8 +1333,6 @@
   FOREACH_COLLECTION_OBJECT_RECURSIVE_END;
 }
 
-=======
->>>>>>> 61ed5b3d
 void DepsgraphRelationBuilder::build_constraints(ID *id,
                                                  NodeType component_type,
                                                  const char *component_subdata,
