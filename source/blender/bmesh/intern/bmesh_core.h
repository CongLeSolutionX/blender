/* SPDX-License-Identifier: GPL-2.0-or-later */

#pragma once

/** \file
 * \ingroup bmesh
 */

<<<<<<< HEAD
struct BMTracer;
=======
#ifdef __cplusplus
extern "C" {
#endif
>>>>>>> ce16fa0f

BMFace *BM_face_copy(BMesh *bm_dst, BMesh *bm_src, BMFace *f, bool copy_verts, bool copy_edges);

typedef enum eBMCreateFlag {
  BM_CREATE_NOP = 0,
  /** Faces and edges only. */
  BM_CREATE_NO_DOUBLE = (1 << 1),
  /**
   * Skip custom-data - for all element types data,
   * use if we immediately write custom-data into the element so this skips copying from 'example'
   * arguments or setting defaults, speeds up conversion when data is converted all at once.
   */
  BM_CREATE_SKIP_CD = (1 << 2), /* if true, you must call bm_elem_check_toolflags(bm, elem) later
                                   if toolflags are on */
  BM_CREATE_SKIP_ID = (1 << 3)
} eBMCreateFlag;

/* if toolflags are enabled, checks that internal pointer to toolflags it not null */
void bm_elem_check_toolflags(BMesh *bm, BMElem *elem);

/**
 * \brief Main function for creating a new vertex.
 */
BMVert *BM_vert_create(BMesh *bm,
                       const float co[3],
                       const BMVert *v_example,
                       eBMCreateFlag create_flag);
/**
 * \brief Main function for creating a new edge.
 *
 * \note Duplicate edges are supported by the API however users should _never_ see them.
 * so unless you need a unique edge or know the edge won't exist,
 * you should call with \a no_double = true.
 */
BMEdge *BM_edge_create(
    BMesh *bm, BMVert *v1, BMVert *v2, const BMEdge *e_example, eBMCreateFlag create_flag);
/**
 * Main face creation function
 *
 * \param bm: The mesh
 * \param verts: A sorted array of verts size of len
 * \param edges: A sorted array of edges size of len
 * \param len: Length of the face
 * \param create_flag: Options for creating the face
 */
BMFace *BM_face_create(BMesh *bm,
                       BMVert **verts,
                       BMEdge **edges,
                       int len,
                       const BMFace *f_example,
                       eBMCreateFlag create_flag);
/**
 * Wrapper for #BM_face_create when you don't have an edge array
 */
BMFace *BM_face_create_verts(BMesh *bm,
                             BMVert **vert_arr,
                             int len,
                             const BMFace *f_example,
                             eBMCreateFlag create_flag,
                             bool create_edges);

/**
 * Kills all edges associated with \a f, along with any other faces containing those edges.
 */
void BM_face_edges_kill(BMesh *bm, BMFace *f);
/**
 * kills all verts associated with \a f, along with any other faces containing
 * those vertices
 */
void BM_face_verts_kill(BMesh *bm, BMFace *f);

/**
 * A version of #BM_face_kill which removes edges and verts
 * which have no remaining connected geometry.
 */
void BM_face_kill_loose(BMesh *bm, BMFace *f);

/**
 * Kills \a f and its loops.
 */
void BM_face_kill(BMesh *bm, BMFace *f);
/**
 * Kills \a e and all faces that use it.
 */
void BM_edge_kill(BMesh *bm, BMEdge *e);
/**
 * Kills \a v and all edges that use it.
 */
void BM_vert_kill(BMesh *bm, BMVert *v);

/**
 * \brief Splice Edge
 *
 * Splice two unique edges which share the same two vertices into one edge.
 *  (\a e_src into \a e_dst, removing e_src).
 *
 * \return Success
 *
 * \note Edges must already have the same vertices.
 */
bool BM_edge_splice(BMesh *bm, BMEdge *e_dst, BMEdge *e_src, bool combine_flags);

/**
 * \brief Splice Vert
 *
 * Merges two verts into one
 * (\a v_src into \a v_dst, removing \a v_src).
 *
 * \return Success
 *
 * \warning This doesn't work for collapsing edges,
 * where \a v and \a vtarget are connected by an edge
 * (assert checks for this case).
 */
bool BM_vert_splice(BMesh *bm, BMVert *v_dst, BMVert *v_src);
/**
 * Check if splicing vertices would create any double edges.
 *
 * \note assume caller will handle case where verts share an edge.
 */
bool BM_vert_splice_check_double(BMVert *v_a, BMVert *v_b);

/**
 * \brief Loop Reverse
 *
 * Changes the winding order of a face from CW to CCW or vice versa.
 *
 * \param cd_loop_mdisp_offset: Cached result of `CustomData_get_offset(&bm->ldata, CD_MDISPS)`.
 * \param use_loop_mdisp_flip: When set, flip the Z-depth of the mdisp,
 * (use when flipping normals, disable when mirroring, eg: symmetrize).
 */
void bmesh_kernel_loop_reverse(BMesh *bm,
                               BMFace *f,
                               int cd_loop_mdisp_offset,
                               bool use_loop_mdisp_flip);

/**
 * Avoid calling this where possible,
 * low level function so both face pointers remain intact but point to swapped data.
 * \note must be from the same bmesh.
 */
void bmesh_face_swap_data(BMFace *f_a, BMFace *f_b);

/**
 * \brief Join Connected Faces
 *
 * Joins a collected group of faces into one. Only restriction on
 * the input data is that the faces must be connected to each other.
 *
 * \return The newly created combine BMFace.
 *
 * \note If a pair of faces share multiple edges,
 * the pair of faces will be joined at every edge.
 *
 * \note this is a generic, flexible join faces function,
 * almost everything uses this, including #BM_faces_join_pair
 */
BMFace *BM_faces_join(BMesh *bm, BMFace **faces, int totface, bool do_del);
/**
 * High level function which wraps both #bmesh_kernel_vert_separate and #bmesh_kernel_edge_separate
 */
void BM_vert_separate(BMesh *bm,
                      BMVert *v,
                      BMEdge **e_in,
                      int e_in_len,
                      bool copy_select,
                      BMVert ***r_vout,
                      int *r_vout_len);
/**
 * A version of #BM_vert_separate which takes a flag.
 */
void BM_vert_separate_hflag(
    BMesh *bm, BMVert *v, char hflag, bool copy_select, BMVert ***r_vout, int *r_vout_len);
void BM_vert_separate_tested_edges(
    BMesh *bm, BMVert *v_dst, BMVert *v_src, bool (*testfn)(BMEdge *, void *arg), void *arg);

/**
 * BMesh Kernel: For modifying structure.
 *
 * Names are on the verbose side but these are only for low-level access.
 */
/**
 * \brief Separate Vert
 *
 * Separates all disjoint fans that meet at a vertex, making a unique
 * vertex for each region. returns an array of all resulting vertices.
 *
 * \note this is a low level function, bm_edge_separate needs to run on edges first
 * or, the faces sharing verts must not be sharing edges for them to split at least.
 *
 * \return Success
 */
void bmesh_kernel_vert_separate(
    BMesh *bm, BMVert *v, BMVert ***r_vout, int *r_vout_len, bool copy_select);
/**
 * \brief Separate Edge
 *
 * Separates a single edge into two edge: the original edge and
 * a new edge that has only \a l_sep in its radial.
 *
 * \return Success
 *
 * \note Does nothing if \a l_sep is already the only loop in the
 * edge radial.
 */
void bmesh_kernel_edge_separate(BMesh *bm, BMEdge *e, BMLoop *l_sep, bool copy_select);

/**
 * \brief Split Face Make Edge (SFME)
 *
 * \warning this is a low level function, most likely you want to use #BM_face_split()
 *
 * Takes as input two vertices in a single face.
 * An edge is created which divides the original face into two distinct regions.
 * One of the regions is assigned to the original face and it is closed off.
 * The second region has a new face assigned to it.
 *
 * \par Examples:
 * <pre>
 *     Before:               After:
 *      +--------+           +--------+
 *      |        |           |        |
 *      |        |           |   f1   |
 *     v1   f1   v2          v1======v2
 *      |        |           |   f2   |
 *      |        |           |        |
 *      +--------+           +--------+
 * </pre>
 *
 * \note the input vertices can be part of the same edge. This will
 * result in a two edged face. This is desirable for advanced construction
 * tools and particularly essential for edge bevel. Because of this it is
 * up to the caller to decide what to do with the extra edge.
 *
 * \note If \a holes is NULL, then both faces will lose
 * all holes from the original face.  Also, you cannot split between
 * a hole vert and a boundary vert; that case is handled by higher-
 * level wrapping functions (when holes are fully implemented, anyway).
 *
 * \note that holes represents which holes goes to the new face, and of
 * course this requires removing them from the existing face first, since
 * you cannot have linked list links inside multiple lists.
 *
 * \return A BMFace pointer
 */
BMFace *bmesh_kernel_split_face_make_edge(BMesh *bm,
                                          BMFace *f,
                                          BMLoop *l_v1,
                                          BMLoop *l_v2,
                                          BMLoop **r_l,
#ifdef USE_BMESH_HOLES
                                          ListBase *holes,
#endif
                                          BMEdge *example,
                                          bool no_double);

/**
 * \brief Split Edge Make Vert (SEMV)
 *
 * Takes \a e edge and splits it into two, creating a new vert.
 * \a tv should be one end of \a e : the newly created edge
 * will be attached to that end and is returned in \a r_e.
 *
 * \par Examples:
 *
 * <pre>
 *                     E
 *     Before: OV-------------TV
 *                 E       RE
 *     After:  OV------NV-----TV
 * </pre>
 *
 * \return The newly created BMVert pointer.
 */
BMVert *bmesh_kernel_split_edge_make_vert(BMesh *bm, BMVert *tv, BMEdge *e, BMEdge **r_e);
/**
 * \brief Join Edge Kill Vert (JEKV)
 *
 * Takes an edge \a e_kill and pointer to one of its vertices \a v_kill
 * and collapses the edge on that vertex.
 *
 * \par Examples:
 *
 * <pre>
 *     Before:    e_old  e_kill
 *              +-------+-------+
 *              |       |       |
 *              v_old   v_kill  v_target
 *
 *     After:           e_old
 *              +---------------+
 *              |               |
 *              v_old           v_target
 * </pre>
 *
 * \par Restrictions:
 * KV is a vertex that must have a valance of exactly two. Furthermore
 * both edges in KV's disk cycle (OE and KE) must be unique (no double edges).
 *
 * \return The resulting edge, NULL for failure.
 *
 * \note This euler has the possibility of creating
 * faces with just 2 edges. It is up to the caller to decide what to do with
 * these faces.
 */
BMEdge *bmesh_kernel_join_edge_kill_vert(BMesh *bm,
                                         BMEdge *e_kill,
                                         BMVert *v_kill,
                                         bool do_del,
                                         bool check_edge_exists,
                                         bool kill_degenerate_faces,
                                         bool kill_duplicate_faces);
/**
 * \brief Join Vert Kill Edge (JVKE)
 *
 * Collapse an edge, merging surrounding data.
 *
 * Unlike #BM_vert_collapse_edge & #bmesh_kernel_join_edge_kill_vert
 * which only handle 2 valence verts,
 * this can handle any number of connected edges/faces.
 *
 * <pre>
 * Before: -> After:
 * +-+-+-+    +-+-+-+
 * | | | |    | \ / |
 * +-+-+-+    +--+--+
 * | | | |    | / \ |
 * +-+-+-+    +-+-+-+
 * </pre>
 */
BMVert *bmesh_kernel_join_vert_kill_edge(BMesh *bm,
                                         BMEdge *e_kill,
                                         BMVert *v_kill,
                                         const bool do_del,
                                         const bool combine_flags,
                                         const struct BMTracer *tracer);

BMVert *bmesh_kernel_join_vert_kill_edge_fast(BMesh *bm,
                                              BMEdge *e_kill,
                                              BMVert *v_kill,
                                              const bool do_del,
                                              const bool check_edge_exists,
                                              const bool kill_degenerate_faces,
                                              const bool combine_flags);

/**
 * \brief Join Face Kill Edge (JFKE)
 *
 * Takes two faces joined by a single 2-manifold edge and fuses them together.
 * The edge shared by the faces must not be connected to any other edges which have
 * Both faces in its radial cycle
 *
 * \par Examples:
 * <pre>
 *           A                   B
 *      +--------+           +--------+
 *      |        |           |        |
 *      |   f1   |           |   f1   |
 *     v1========v2 = Ok!    v1==V2==v3 == Wrong!
 *      |   f2   |           |   f2   |
 *      |        |           |        |
 *      +--------+           +--------+
 * </pre>
 *
 * In the example A, faces \a f1 and \a f2 are joined by a single edge,
 * and the euler can safely be used.
 * In example B however, \a f1 and \a f2 are joined by multiple edges and will produce an error.
 * The caller in this case should call #bmesh_kernel_join_edge_kill_vert on the extra edges
 * before attempting to fuse \a f1 and \a f2.
 *
 * \note The order of arguments decides whether or not certain per-face attributes are present
 * in the resultant face. For instance vertex winding, material index, smooth flags,
 * etc are inherited from \a f1, not \a f2.
 *
 * \return A BMFace pointer
 */
BMFace *bmesh_kernel_join_face_kill_edge(BMesh *bm, BMFace *f1, BMFace *f2, BMEdge *e);

/**
 * \brief Un-glue Region Make Vert (URMV)
 *
 * Disconnects a face from its vertex fan at loop \a l_sep
 *
 * \return The newly created BMVert
 *
 * \note Will be a no-op and return original vertex if only two edges at that vertex.
 */
BMVert *bmesh_kernel_unglue_region_make_vert(BMesh *bm, BMLoop *l_sep);
/**
 * A version of #bmesh_kernel_unglue_region_make_vert that disconnects multiple loops at once.
 * The loops must all share the same vertex, can be in any order
 * and are all moved to use a single new vertex - which is returned.
 *
 * This function handles the details of finding fans boundaries.
 */
BMVert *bmesh_kernel_unglue_region_make_vert_multi(BMesh *bm, BMLoop **larr, int larr_len);
/**
 * This function assumes l_sep is a part of a larger fan which has already been
 * isolated by calling #bmesh_kernel_edge_separate to segregate it radially.
 */
BMVert *bmesh_kernel_unglue_region_make_vert_multi_isolated(BMesh *bm, BMLoop *l_sep);

<<<<<<< HEAD
void BM_reassign_ids(BMesh *bm);
void BM_clear_ids(BMesh *bm);
=======
#ifdef __cplusplus
}
#endif
>>>>>>> ce16fa0f
<|MERGE_RESOLUTION|>--- conflicted
+++ resolved
@@ -6,13 +6,11 @@
  * \ingroup bmesh
  */
 
-<<<<<<< HEAD
-struct BMTracer;
-=======
 #ifdef __cplusplus
 extern "C" {
 #endif
->>>>>>> ce16fa0f
+
+struct BMTracer;
 
 BMFace *BM_face_copy(BMesh *bm_dst, BMesh *bm_src, BMFace *f, bool copy_verts, bool copy_edges);
 
@@ -415,11 +413,8 @@
  */
 BMVert *bmesh_kernel_unglue_region_make_vert_multi_isolated(BMesh *bm, BMLoop *l_sep);
 
-<<<<<<< HEAD
 void BM_reassign_ids(BMesh *bm);
 void BM_clear_ids(BMesh *bm);
-=======
 #ifdef __cplusplus
 }
-#endif
->>>>>>> ce16fa0f
+#endif