/* SPDX-License-Identifier: GPL-2.0-or-later
 * Copyright 2007 Blender Foundation. All rights reserved. */

/** \file
 * \ingroup bmesh
 *
 * BM construction functions.
 */

#include "MEM_guardedalloc.h"

#include "BLI_alloca.h"
#include "BLI_math.h"
#include "BLI_sort_utils.h"

#include "BKE_customdata.h"

#include "DNA_mesh_types.h"
#include "DNA_meshdata_types.h"

#include "bmesh.h"
#include "intern/bmesh_private.h"

bool BM_verts_from_edges(BMVert **vert_arr, BMEdge **edge_arr, const int len)
{
  int i, i_prev = len - 1;
  for (i = 0; i < len; i++) {
    vert_arr[i] = BM_edge_share_vert(edge_arr[i_prev], edge_arr[i]);
    if (vert_arr[i] == NULL) {
      return false;
    }
    i_prev = i;
  }
  return true;
}

bool BM_edges_from_verts(BMEdge **edge_arr, BMVert **vert_arr, const int len)
{
  int i, i_prev = len - 1;
  for (i = 0; i < len; i++) {
    edge_arr[i_prev] = BM_edge_exists(vert_arr[i_prev], vert_arr[i]);
    if (edge_arr[i_prev] == NULL) {
      return false;
    }
    i_prev = i;
  }
  return true;
}

void BM_edges_from_verts_ensure(BMesh *bm, BMEdge **edge_arr, BMVert **vert_arr, const int len)
{
  int i, i_prev = len - 1;
  for (i = 0; i < len; i++) {
    edge_arr[i_prev] = BM_edge_create(
        bm, vert_arr[i_prev], vert_arr[i], NULL, BM_CREATE_NO_DOUBLE);
    i_prev = i;
  }
}

/* prototypes */
static void bm_loop_attrs_copy(BMesh *bm_src,
                               BMesh *bm_dst,
                               const BMLoop *l_src,
                               BMLoop *l_dst,
                               eCustomDataMask mask_exclude);

BMFace *BM_face_create_quad_tri(BMesh *bm,
                                BMVert *v1,
                                BMVert *v2,
                                BMVert *v3,
                                BMVert *v4,
                                const BMFace *f_example,
                                const eBMCreateFlag create_flag)
{
  BMVert *vtar[4] = {v1, v2, v3, v4};
  return BM_face_create_verts(bm, vtar, v4 ? 4 : 3, f_example, create_flag, true);
}

void BM_face_copy_shared(BMesh *bm, BMFace *f, BMLoopFilterFunc filter_fn, void *user_data)
{
  BMLoop *l_first;
  BMLoop *l_iter;

#ifdef DEBUG
  l_iter = l_first = BM_FACE_FIRST_LOOP(f);
  do {
    BLI_assert(BM_ELEM_API_FLAG_TEST(l_iter, _FLAG_OVERLAP) == 0);
  } while ((l_iter = l_iter->next) != l_first);
#endif

  l_iter = l_first = BM_FACE_FIRST_LOOP(f);
  do {
    BMLoop *l_other = l_iter->radial_next;

    if (l_other && l_other != l_iter) {
      BMLoop *l_src[2];
      BMLoop *l_dst[2] = {l_iter, l_iter->next};
      uint j;

      if (l_other->v == l_iter->v) {
        l_src[0] = l_other;
        l_src[1] = l_other->next;
      }
      else {
        l_src[0] = l_other->next;
        l_src[1] = l_other;
      }

      for (j = 0; j < 2; j++) {
        BLI_assert(l_dst[j]->v == l_src[j]->v);
        if (BM_ELEM_API_FLAG_TEST(l_dst[j], _FLAG_OVERLAP) == 0) {
          if ((filter_fn == NULL) || filter_fn(l_src[j], user_data)) {
            bm_loop_attrs_copy(bm, bm, l_src[j], l_dst[j], 0x0);
            BM_ELEM_API_FLAG_ENABLE(l_dst[j], _FLAG_OVERLAP);
          }
        }
      }
    }
  } while ((l_iter = l_iter->next) != l_first);

  l_iter = l_first = BM_FACE_FIRST_LOOP(f);
  do {
    BM_ELEM_API_FLAG_DISABLE(l_iter, _FLAG_OVERLAP);
  } while ((l_iter = l_iter->next) != l_first);
}

/**
 * Given an array of edges,
 * order them using the winding defined by \a v1 & \a v2
 * into \a edges_sort & \a verts_sort.
 *
 * All arrays must be \a len long.
 */
static bool bm_edges_sort_winding(BMVert *v1,
                                  BMVert *v2,
                                  BMEdge **edges,
                                  const int len,
                                  BMEdge **edges_sort,
                                  BMVert **verts_sort)
{
  BMEdge *e_iter, *e_first;
  BMVert *v_iter;
  int i;

  /* all flags _must_ be cleared on exit! */
  for (i = 0; i < len; i++) {
    BM_ELEM_API_FLAG_ENABLE(edges[i], _FLAG_MF);
    BM_ELEM_API_FLAG_ENABLE(edges[i]->v1, _FLAG_MV);
    BM_ELEM_API_FLAG_ENABLE(edges[i]->v2, _FLAG_MV);
  }

  /* find first edge */
  i = 0;
  v_iter = v1;
  e_iter = e_first = v1->e;
  do {
    if (BM_ELEM_API_FLAG_TEST(e_iter, _FLAG_MF) && (BM_edge_other_vert(e_iter, v_iter) == v2)) {
      i = 1;
      break;
    }
  } while ((e_iter = bmesh_disk_edge_next(e_iter, v_iter)) != e_first);
  if (i == 0) {
    goto error;
  }

  i = 0;
  do {
    /* entering loop will always succeed */
    if (BM_ELEM_API_FLAG_TEST(e_iter, _FLAG_MF)) {
      if (UNLIKELY(BM_ELEM_API_FLAG_TEST(v_iter, _FLAG_MV) == false)) {
        /* vert is in loop multiple times */
        goto error;
      }

      BM_ELEM_API_FLAG_DISABLE(e_iter, _FLAG_MF);
      edges_sort[i] = e_iter;

      BM_ELEM_API_FLAG_DISABLE(v_iter, _FLAG_MV);
      verts_sort[i] = v_iter;

      i += 1;

      /* walk onto the next vertex */
      v_iter = BM_edge_other_vert(e_iter, v_iter);
      if (i == len) {
        if (UNLIKELY(v_iter != verts_sort[0])) {
          goto error;
        }
        break;
      }

      e_first = e_iter;
    }
  } while ((e_iter = bmesh_disk_edge_next(e_iter, v_iter)) != e_first);

  if (i == len) {
    return true;
  }

error:
  for (i = 0; i < len; i++) {
    BM_ELEM_API_FLAG_DISABLE(edges[i], _FLAG_MF);
    BM_ELEM_API_FLAG_DISABLE(edges[i]->v1, _FLAG_MV);
    BM_ELEM_API_FLAG_DISABLE(edges[i]->v2, _FLAG_MV);
  }

  return false;
}

BMFace *BM_face_create_ngon(BMesh *bm,
                            BMVert *v1,
                            BMVert *v2,
                            BMEdge **edges,
                            const int len,
                            const BMFace *f_example,
                            const eBMCreateFlag create_flag)
{
  BMEdge **edges_sort = BLI_array_alloca(edges_sort, len);
  BMVert **verts_sort = BLI_array_alloca(verts_sort, len);

  BLI_assert(len && v1 && v2 && edges && bm);

  if (bm_edges_sort_winding(v1, v2, edges, len, edges_sort, verts_sort)) {
    return BM_face_create(bm, verts_sort, edges_sort, len, f_example, create_flag);
  }

  return NULL;
}

BMFace *BM_face_create_ngon_verts(BMesh *bm,
                                  BMVert **vert_arr,
                                  const int len,
                                  const BMFace *f_example,
                                  const eBMCreateFlag create_flag,
                                  const bool calc_winding,
                                  const bool create_edges)
{
  BMEdge **edge_arr = BLI_array_alloca(edge_arr, len);
  uint winding[2] = {0, 0};
  int i, i_prev = len - 1;
  BMVert *v_winding[2] = {vert_arr[i_prev], vert_arr[0]};

  BLI_assert(len > 2);

  for (i = 0; i < len; i++) {
    if (create_edges) {
      edge_arr[i] = BM_edge_create(bm, vert_arr[i_prev], vert_arr[i], NULL, BM_CREATE_NO_DOUBLE);
    }
    else {
      edge_arr[i] = BM_edge_exists(vert_arr[i_prev], vert_arr[i]);
      if (edge_arr[i] == NULL) {
        return NULL;
      }
    }

    if (calc_winding) {
      /* the edge may exist already and be attached to a face
       * in this case we can find the best winding to use for the new face */
      if (edge_arr[i]->l) {
        BMVert *test_v1, *test_v2;
        /* we want to use the reverse winding to the existing order */
        BM_edge_ordered_verts(edge_arr[i], &test_v2, &test_v1);
        winding[(vert_arr[i_prev] == test_v2)]++;
        BLI_assert(ELEM(vert_arr[i_prev], test_v2, test_v1));
      }
    }

    i_prev = i;
  }

  /* --- */

  if (calc_winding) {
    if (winding[0] < winding[1]) {
      winding[0] = 1;
      winding[1] = 0;
    }
    else {
      winding[0] = 0;
      winding[1] = 1;
    }
  }
  else {
    winding[0] = 0;
    winding[1] = 1;
  }

  /* --- */

  /* create the face */
  return BM_face_create_ngon(
      bm, v_winding[winding[0]], v_winding[winding[1]], edge_arr, len, f_example, create_flag);
}

void BM_verts_sort_radial_plane(BMVert **vert_arr, int len)
{
  struct SortIntByFloat *vang = BLI_array_alloca(vang, len);
  BMVert **vert_arr_map = BLI_array_alloca(vert_arr_map, len);

  float nor[3], cent[3];
  int index_tangent = 0;
  BM_verts_calc_normal_from_cloud_ex(vert_arr, len, nor, cent, &index_tangent);
  const float *far = vert_arr[index_tangent]->co;

  /* Now calculate every points angle around the normal (signed). */
  for (int i = 0; i < len; i++) {
    vang[i].sort_value = angle_signed_on_axis_v3v3v3_v3(far, cent, vert_arr[i]->co, nor);
    vang[i].data = i;
    vert_arr_map[i] = vert_arr[i];
  }

  /* sort by angle and magic! - we have our ngon */
  qsort(vang, len, sizeof(*vang), BLI_sortutil_cmp_float);

  /* --- */

  for (int i = 0; i < len; i++) {
    vert_arr[i] = vert_arr_map[vang[i].data];
  }
}

/*************************************************************/

static void bm_vert_attrs_copy(
    BMesh *bm_src, BMesh *bm_dst, const BMVert *v_src, BMVert *v_dst, eCustomDataMask mask_exclude)
{
  if ((bm_src == bm_dst) && (v_src == v_dst)) {
    BLI_assert_msg(0, "BMVert: source and target match");
    return;
  }
  if ((mask_exclude & CD_MASK_NORMAL) == 0) {
    copy_v3_v3(v_dst->no, v_src->no);
  }
  CustomData_bmesh_free_block_data_exclude_by_type(&bm_dst->vdata, v_dst->head.data, mask_exclude);
  CustomData_bmesh_copy_data_exclude_by_type(
      &bm_src->vdata, &bm_dst->vdata, v_src->head.data, &v_dst->head.data, mask_exclude);
}

static void bm_edge_attrs_copy(
    BMesh *bm_src, BMesh *bm_dst, const BMEdge *e_src, BMEdge *e_dst, eCustomDataMask mask_exclude)
{
  if ((bm_src == bm_dst) && (e_src == e_dst)) {
    BLI_assert_msg(0, "BMEdge: source and target match");
    return;
  }
  CustomData_bmesh_free_block_data_exclude_by_type(&bm_dst->edata, e_dst->head.data, mask_exclude);
  CustomData_bmesh_copy_data_exclude_by_type(
      &bm_src->edata, &bm_dst->edata, e_src->head.data, &e_dst->head.data, mask_exclude);
}

static void bm_loop_attrs_copy(
    BMesh *bm_src, BMesh *bm_dst, const BMLoop *l_src, BMLoop *l_dst, eCustomDataMask mask_exclude)
{
  if ((bm_src == bm_dst) && (l_src == l_dst)) {
    BLI_assert_msg(0, "BMLoop: source and target match");
    return;
  }
  CustomData_bmesh_free_block_data_exclude_by_type(&bm_dst->ldata, l_dst->head.data, mask_exclude);
  CustomData_bmesh_copy_data_exclude_by_type(
      &bm_src->ldata, &bm_dst->ldata, l_src->head.data, &l_dst->head.data, mask_exclude);
}

static void bm_face_attrs_copy(
    BMesh *bm_src, BMesh *bm_dst, const BMFace *f_src, BMFace *f_dst, eCustomDataMask mask_exclude)
{
  if ((bm_src == bm_dst) && (f_src == f_dst)) {
    BLI_assert_msg(0, "BMFace: source and target match");
    return;
  }
  if ((mask_exclude & CD_MASK_NORMAL) == 0) {
    copy_v3_v3(f_dst->no, f_src->no);
  }
  CustomData_bmesh_free_block_data_exclude_by_type(&bm_dst->pdata, f_dst->head.data, mask_exclude);
  CustomData_bmesh_copy_data_exclude_by_type(
      &bm_src->pdata, &bm_dst->pdata, f_src->head.data, &f_dst->head.data, mask_exclude);
  f_dst->mat_nr = f_src->mat_nr;
}

void BM_elem_attrs_copy_ex(BMesh *bm_src,
                           BMesh *bm_dst,
                           const void *ele_src_v,
                           void *ele_dst_v,
                           const char hflag_mask,
                           const uint64_t cd_mask_exclude)
{
  /* TODO: Special handling for hide flags? */
  /* TODO: swap src/dst args, everywhere else in bmesh does other way round. */

  const BMHeader *ele_src = ele_src_v;
  BMHeader *ele_dst = ele_dst_v;

  BLI_assert(ele_src->htype == ele_dst->htype);
  BLI_assert(ele_src != ele_dst);

  if ((hflag_mask & BM_ELEM_SELECT) == 0) {
    /* First we copy select */
    if (BM_elem_flag_test((BMElem *)ele_src, BM_ELEM_SELECT)) {
      BM_elem_select_set(bm_dst, (BMElem *)ele_dst, true);
    }
  }

  /* Now we copy flags */
  if (hflag_mask == 0) {
    ele_dst->hflag = ele_src->hflag;
  }
  else if (hflag_mask == 0xff) {
    /* pass */
  }
  else {
    ele_dst->hflag = ((ele_dst->hflag & hflag_mask) | (ele_src->hflag & ~hflag_mask));
  }

  /* Copy specific attributes */
  switch (ele_dst->htype) {
    case BM_VERT:
      bm_vert_attrs_copy(
          bm_src, bm_dst, (const BMVert *)ele_src, (BMVert *)ele_dst, cd_mask_exclude);
      break;
    case BM_EDGE:
      bm_edge_attrs_copy(
          bm_src, bm_dst, (const BMEdge *)ele_src, (BMEdge *)ele_dst, cd_mask_exclude);
      break;
    case BM_LOOP:
      bm_loop_attrs_copy(
          bm_src, bm_dst, (const BMLoop *)ele_src, (BMLoop *)ele_dst, cd_mask_exclude);
      break;
    case BM_FACE:
      bm_face_attrs_copy(
          bm_src, bm_dst, (const BMFace *)ele_src, (BMFace *)ele_dst, cd_mask_exclude);
      break;
    default:
      BLI_assert(0);
      break;
  }
}

void BM_elem_attrs_copy(BMesh *bm_src, BMesh *bm_dst, const void *ele_src, void *ele_dst)
{
  /* BMESH_TODO, default 'use_flags' to false */
  BM_elem_attrs_copy_ex(bm_src, bm_dst, ele_src, ele_dst, BM_ELEM_SELECT, 0x0);
}

void BM_elem_select_copy(BMesh *bm_dst, void *ele_dst_v, const void *ele_src_v)
{
  BMHeader *ele_dst = ele_dst_v;
  const BMHeader *ele_src = ele_src_v;

  BLI_assert(ele_src->htype == ele_dst->htype);

  if ((ele_src->hflag & BM_ELEM_SELECT) != (ele_dst->hflag & BM_ELEM_SELECT)) {
    BM_elem_select_set(bm_dst, (BMElem *)ele_dst, (ele_src->hflag & BM_ELEM_SELECT) != 0);
  }
}

/* helper function for 'BM_mesh_copy' */
static BMFace *bm_mesh_copy_new_face(
    BMesh *bm_new, BMesh *bm_old, BMVert **vtable, BMEdge **etable, BMFace *f)
{
  BMLoop **loops = BLI_array_alloca(loops, f->len);
  BMVert **verts = BLI_array_alloca(verts, f->len);
  BMEdge **edges = BLI_array_alloca(edges, f->len);

  BMFace *f_new;
  BMLoop *l_iter, *l_first;
  int j;

  j = 0;
  l_iter = l_first = BM_FACE_FIRST_LOOP(f);
  do {
    loops[j] = l_iter;
    verts[j] = vtable[BM_elem_index_get(l_iter->v)];
    edges[j] = etable[BM_elem_index_get(l_iter->e)];
    j++;
  } while ((l_iter = l_iter->next) != l_first);

  f_new = BM_face_create(bm_new, verts, edges, f->len, NULL, BM_CREATE_SKIP_CD);

  if (UNLIKELY(f_new == NULL)) {
    return NULL;
  }

  /* use totface in case adding some faces fails */
  BM_elem_index_set(f_new, (bm_new->totface - 1)); /* set_inline */

  BM_elem_attrs_copy_ex(bm_old, bm_new, f, f_new, 0xff, 0x0);
  f_new->head.hflag = f->head.hflag; /* low level! don't do this for normal api use */

  j = 0;
  l_iter = l_first = BM_FACE_FIRST_LOOP(f_new);
  do {
    BM_elem_attrs_copy(bm_old, bm_new, loops[j], l_iter);
    j++;
  } while ((l_iter = l_iter->next) != l_first);

  return f_new;
}

void BM_mesh_copy_init_customdata_from_mesh_array(BMesh *bm_dst,
                                                  const Mesh *me_src_array[],
                                                  const int me_src_array_len,
                                                  const BMAllocTemplate *allocsize)

{
  if (allocsize == NULL) {
    allocsize = &bm_mesh_allocsize_default;
  }

  for (int i = 0; i < me_src_array_len; i++) {
    const Mesh *me_src = me_src_array[i];
    CustomData mesh_vdata = CustomData_shallow_copy_remove_non_bmesh_attributes(
        &me_src->vdata, CD_MASK_BMESH.vmask);
    CustomData mesh_edata = CustomData_shallow_copy_remove_non_bmesh_attributes(
        &me_src->edata, CD_MASK_BMESH.emask);
    CustomData mesh_pdata = CustomData_shallow_copy_remove_non_bmesh_attributes(
        &me_src->pdata, CD_MASK_BMESH.lmask);
    CustomData mesh_ldata = CustomData_shallow_copy_remove_non_bmesh_attributes(
        &me_src->ldata, CD_MASK_BMESH.pmask);

    if (i == 0) {
      CustomData_copy(&mesh_vdata, &bm_dst->vdata, CD_MASK_BMESH.vmask, CD_SET_DEFAULT, 0);
      CustomData_copy(&mesh_edata, &bm_dst->edata, CD_MASK_BMESH.emask, CD_SET_DEFAULT, 0);
      CustomData_copy(&mesh_pdata, &bm_dst->pdata, CD_MASK_BMESH.pmask, CD_SET_DEFAULT, 0);
      CustomData_copy(&mesh_ldata, &bm_dst->ldata, CD_MASK_BMESH.lmask, CD_SET_DEFAULT, 0);
    }
    else {
      CustomData_merge(&mesh_vdata, &bm_dst->vdata, CD_MASK_BMESH.vmask, CD_SET_DEFAULT, 0);
      CustomData_merge(&mesh_edata, &bm_dst->edata, CD_MASK_BMESH.emask, CD_SET_DEFAULT, 0);
      CustomData_merge(&mesh_pdata, &bm_dst->pdata, CD_MASK_BMESH.pmask, CD_SET_DEFAULT, 0);
      CustomData_merge(&mesh_ldata, &bm_dst->ldata, CD_MASK_BMESH.lmask, CD_SET_DEFAULT, 0);
    }

    MEM_SAFE_FREE(mesh_vdata.layers);
    MEM_SAFE_FREE(mesh_edata.layers);
    MEM_SAFE_FREE(mesh_pdata.layers);
    MEM_SAFE_FREE(mesh_ldata.layers);
  }

  CustomData_bmesh_init_pool(&bm_dst->vdata, allocsize->totvert, BM_VERT);
  CustomData_bmesh_init_pool(&bm_dst->edata, allocsize->totedge, BM_EDGE);
  CustomData_bmesh_init_pool(&bm_dst->ldata, allocsize->totloop, BM_LOOP);
  CustomData_bmesh_init_pool(&bm_dst->pdata, allocsize->totface, BM_FACE);
}

void BM_mesh_copy_init_customdata_from_mesh(BMesh *bm_dst,
                                            const Mesh *me_src,
                                            const BMAllocTemplate *allocsize)
{
  BM_mesh_copy_init_customdata_from_mesh_array(bm_dst, &me_src, 1, allocsize);
}

void BM_mesh_copy_init_customdata(BMesh *bm_dst, BMesh *bm_src, const BMAllocTemplate *allocsize)
{
  if (allocsize == NULL) {
    allocsize = &bm_mesh_allocsize_default;
  }

  CustomData_copy(&bm_src->vdata, &bm_dst->vdata, CD_MASK_BMESH.vmask, CD_SET_DEFAULT, 0);
  CustomData_copy(&bm_src->edata, &bm_dst->edata, CD_MASK_BMESH.emask, CD_SET_DEFAULT, 0);
  CustomData_copy(&bm_src->ldata, &bm_dst->ldata, CD_MASK_BMESH.lmask, CD_SET_DEFAULT, 0);
  CustomData_copy(&bm_src->pdata, &bm_dst->pdata, CD_MASK_BMESH.pmask, CD_SET_DEFAULT, 0);

  CustomData_bmesh_init_pool(&bm_dst->vdata, allocsize->totvert, BM_VERT);
  CustomData_bmesh_init_pool(&bm_dst->edata, allocsize->totedge, BM_EDGE);
  CustomData_bmesh_init_pool(&bm_dst->ldata, allocsize->totloop, BM_LOOP);
  CustomData_bmesh_init_pool(&bm_dst->pdata, allocsize->totface, BM_FACE);
}

void BM_mesh_copy_init_customdata_all_layers(BMesh *bm_dst,
                                             BMesh *bm_src,
                                             const char htype,
                                             const BMAllocTemplate *allocsize)
{
  if (allocsize == NULL) {
    allocsize = &bm_mesh_allocsize_default;
  }

  const char htypes[4] = {BM_VERT, BM_EDGE, BM_LOOP, BM_FACE};
  BLI_assert(((&bm_dst->vdata + 1) == &bm_dst->edata) &&
             ((&bm_dst->vdata + 2) == &bm_dst->ldata) && ((&bm_dst->vdata + 3) == &bm_dst->pdata));

  BLI_assert(((&allocsize->totvert + 1) == &allocsize->totedge) &&
             ((&allocsize->totvert + 2) == &allocsize->totloop) &&
             ((&allocsize->totvert + 3) == &allocsize->totface));

  for (int i = 0; i < 4; i++) {
    if (!(htypes[i] & htype)) {
      continue;
    }
    CustomData *dst = &bm_dst->vdata + i;
    CustomData *src = &bm_src->vdata + i;
    const int size = *(&allocsize->totvert + i);

    for (int l = 0; l < src->totlayer; l++) {
      CustomData_add_layer_named(
          dst, src->layers[l].type, CD_SET_DEFAULT, NULL, 0, src->layers[l].name);
    }
    CustomData_bmesh_init_pool(dst, size, htypes[i]);
  }
}

BMesh *BM_mesh_copy(BMesh *bm_old)
{
  BMesh *bm_new;
  BMVert *v, *v_new, **vtable = NULL;
  BMEdge *e, *e_new, **etable = NULL;
  BMFace *f, *f_new, **ftable = NULL;
  BMElem **eletable;
  BMEditSelection *ese;
  BMIter iter;
  int i;
  const BMAllocTemplate allocsize = BMALLOC_TEMPLATE_FROM_BM(bm_old);

  /* allocate a bmesh */
  bm_new = BM_mesh_create(&allocsize,
                          &((struct BMeshCreateParams){
                              .use_toolflags = bm_old->use_toolflags,
                          }));

  BM_mesh_copy_init_customdata(bm_new, bm_old, &allocsize);

  vtable = MEM_mallocN(sizeof(BMVert *) * bm_old->totvert, "BM_mesh_copy vtable");
  etable = MEM_mallocN(sizeof(BMEdge *) * bm_old->totedge, "BM_mesh_copy etable");
  ftable = MEM_mallocN(sizeof(BMFace *) * bm_old->totface, "BM_mesh_copy ftable");

  BM_ITER_MESH_INDEX (v, &iter, bm_old, BM_VERTS_OF_MESH, i) {
    /* copy between meshes so can't use 'example' argument */
    v_new = BM_vert_create(bm_new, v->co, NULL, BM_CREATE_SKIP_CD);
    BM_elem_attrs_copy_ex(bm_old, bm_new, v, v_new, 0xff, 0x0);
    v_new->head.hflag = v->head.hflag; /* low level! don't do this for normal api use */
    vtable[i] = v_new;
    BM_elem_index_set(v, i);     /* set_inline */
    BM_elem_index_set(v_new, i); /* set_inline */
  }
  bm_old->elem_index_dirty &= ~BM_VERT;
  bm_new->elem_index_dirty &= ~BM_VERT;

  /* safety check */
  BLI_assert(i == bm_old->totvert);

  BM_ITER_MESH_INDEX (e, &iter, bm_old, BM_EDGES_OF_MESH, i) {
    e_new = BM_edge_create(bm_new,
                           vtable[BM_elem_index_get(e->v1)],
                           vtable[BM_elem_index_get(e->v2)],
                           e,
                           BM_CREATE_SKIP_CD);

    BM_elem_attrs_copy_ex(bm_old, bm_new, e, e_new, 0xff, 0x0);
    e_new->head.hflag = e->head.hflag; /* low level! don't do this for normal api use */
    etable[i] = e_new;
    BM_elem_index_set(e, i);     /* set_inline */
    BM_elem_index_set(e_new, i); /* set_inline */
  }
  bm_old->elem_index_dirty &= ~BM_EDGE;
  bm_new->elem_index_dirty &= ~BM_EDGE;

  /* safety check */
  BLI_assert(i == bm_old->totedge);

  BM_ITER_MESH_INDEX (f, &iter, bm_old, BM_FACES_OF_MESH, i) {
    BM_elem_index_set(f, i); /* set_inline */

    f_new = bm_mesh_copy_new_face(bm_new, bm_old, vtable, etable, f);

    ftable[i] = f_new;

    if (f == bm_old->act_face) {
      bm_new->act_face = f_new;
    }
  }
  bm_old->elem_index_dirty &= ~BM_FACE;
  bm_new->elem_index_dirty &= ~BM_FACE;

  /* low level! don't do this for normal api use */
  bm_new->totvertsel = bm_old->totvertsel;
  bm_new->totedgesel = bm_old->totedgesel;
  bm_new->totfacesel = bm_old->totfacesel;

  /* safety check */
  BLI_assert(i == bm_old->totface);

  /* copy over edit selection history */
  for (ese = bm_old->selected.first; ese; ese = ese->next) {
    BMElem *ele = NULL;

    switch (ese->htype) {
      case BM_VERT:
        eletable = (BMElem **)vtable;
        break;
      case BM_EDGE:
        eletable = (BMElem **)etable;
        break;
      case BM_FACE:
        eletable = (BMElem **)ftable;
        break;
      default:
        eletable = NULL;
        break;
    }

    if (eletable) {
      ele = eletable[BM_elem_index_get(ese->ele)];
      if (ele) {
        BM_select_history_store(bm_new, ele);
      }
    }
  }

  MEM_freeN(etable);
  MEM_freeN(vtable);
  MEM_freeN(ftable);

  /* Copy various settings. */
  bm_new->shapenr = bm_old->shapenr;
  bm_new->selectmode = bm_old->selectmode;

  return bm_new;
<<<<<<< HEAD
}

char BM_edge_flag_from_mflag(const short mflag)
{
  return (((mflag & ME_SEAM) ? BM_ELEM_SEAM : 0) | ((mflag & ME_EDGEDRAW) ? BM_ELEM_DRAW : 0));
}

short BM_edge_flag_to_mflag(BMEdge *e)
{
  const char hflag = e->head.hflag;

  return (((hflag & BM_ELEM_SEAM) ? ME_SEAM : 0) | ((hflag & BM_ELEM_DRAW) ? ME_EDGEDRAW : 0));
=======
>>>>>>> 789e549d
}<|MERGE_RESOLUTION|>--- conflicted
+++ resolved
@@ -714,19 +714,4 @@
   bm_new->selectmode = bm_old->selectmode;
 
   return bm_new;
-<<<<<<< HEAD
-}
-
-char BM_edge_flag_from_mflag(const short mflag)
-{
-  return (((mflag & ME_SEAM) ? BM_ELEM_SEAM : 0) | ((mflag & ME_EDGEDRAW) ? BM_ELEM_DRAW : 0));
-}
-
-short BM_edge_flag_to_mflag(BMEdge *e)
-{
-  const char hflag = e->head.hflag;
-
-  return (((hflag & BM_ELEM_SEAM) ? ME_SEAM : 0) | ((hflag & BM_ELEM_DRAW) ? ME_EDGEDRAW : 0));
-=======
->>>>>>> 789e549d
 }