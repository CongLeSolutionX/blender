/* SPDX-License-Identifier: GPL-2.0-or-later */

/** \file
 * \ingroup bmesh
 *
 * BM mesh conversion functions.
 *
 * \section bm_mesh_conv_shapekey Converting Shape Keys
 *
 * When converting to/from a Mesh/BMesh you can optionally pass a shape key to edit.
 * This has the effect of editing the shape key-block rather than the original mesh vertex coords
 * (although additional geometry is still allowed and uses fallback locations on converting).
 *
 * While this works for any mesh/bmesh this is made use of by entering and exiting edit-mode.
 *
 * There are comments in code but this should help explain the general
 * intention as to how this works converting from/to bmesh.
 * \subsection user_pov User Perspective
 *
 * - Editmode operations when a shape key-block is active edits only that key-block.
 * - The first Basis key-block always matches the Mesh verts.
 * - Changing vertex locations of _any_ Basis
 *   will apply offsets to those shape keys using this as their Basis.
 *
 * \subsection enter_editmode Entering EditMode - #BM_mesh_bm_from_me
 *
 * - The active key-block is used for BMesh vertex locations on entering edit-mode.
 *   So obviously the meshes vertex locations remain unchanged and the shape key
 *   itself is not being edited directly.
 *   Simply the #BMVert.co is a initialized from active shape key (when its set).
 * - All key-blocks are added as CustomData layers (read code for details).
 *
 * \subsection exit_editmode Exiting EditMode - #BM_mesh_bm_to_me
 *
 * This is where the most confusing code is! Won't attempt to document the details here,
 * for that read the code.
 * But basics are as follows.
 *
 * - Vertex locations (possibly modified from initial active key-block)
 *   are copied directly into #MVert.co
 *   (special confusing note that these may be restored later, when editing the 'Basis', read on).
 * - if the 'Key' is relative, and the active key-block is the basis for ANY other key-blocks -
 *   get an array of offsets between the new vertex locations and the original shape key
 *   (before entering edit-mode), these offsets get applied later on to inactive key-blocks
 *   using the active one (which we are editing) as their Basis.
 *
 * Copying the locations back to the shape keys is quite confusing...
 * One main area of confusion is that when editing a 'Basis' key-block 'me->key->refkey'
 * The coords are written into the mesh, from the users perspective the Basis coords are written
 * into the mesh when exiting edit-mode.
 *
 * When _not_ editing the 'Basis', the original vertex locations
 * (stored in the mesh and unchanged during edit-mode), are copied back into the mesh.
 *
 * This has the effect from the users POV of leaving the mesh un-touched,
 * and only editing the active shape key-block.
 *
 * \subsection other_notes Other Notes
 *
 * Other details noted here which might not be so obvious:
 *
 * - The #CD_SHAPEKEY layer is only used in edit-mode,
 *   and the #Mesh.key is only used in object-mode.
 *   Although the #CD_SHAPEKEY custom-data layer is converted into #Key data-blocks for each
 *   undo-step while in edit-mode.
 * - The #CD_SHAPE_KEYINDEX layer is used to check if vertices existed when entering edit-mode.
 *   Values of the indices are only used for shape-keys when the #CD_SHAPEKEY layer can't be found,
 *   allowing coordinates from the #Key to be used to prevent data-loss.
 *   These indices are also used to maintain correct indices for hook modifiers and vertex parents.
 */

#include "DNA_key_types.h"
#include "DNA_mesh_types.h"
#include "DNA_meshdata_types.h"
#include "DNA_modifier_types.h"
#include "DNA_object_types.h"

#include "MEM_guardedalloc.h"

#include "BLI_alloca.h"
#include "BLI_array.h"
#include "BLI_array.hh"
#include "BLI_index_range.hh"
#include "BLI_listbase.h"
#include "BLI_math_vector.h"
#include "BLI_span.hh"

#include "BKE_customdata.h"
#include "BKE_mesh.h"
#include "BKE_mesh_runtime.h"
#include "BKE_multires.h"

#include "BKE_key.h"
#include "BKE_main.h"

#include "DEG_depsgraph_query.h"

#include "bmesh.h"
#include "intern/bmesh_private.h" /* For element checking. */
#include "range_tree.h"

static void bm_free_cd_pools(BMesh *bm)
{
  if (bm->vdata.pool) {
    BLI_mempool_destroy(bm->vdata.pool);
  }
  if (bm->edata.pool) {
    BLI_mempool_destroy(bm->edata.pool);
  }
  if (bm->ldata.pool) {
    BLI_mempool_destroy(bm->ldata.pool);
  }
  if (bm->pdata.pool) {
    BLI_mempool_destroy(bm->pdata.pool);
  }
}

//#define bm_assign_id(a, b, c, d)
//#define bm_alloc_id(a, b)

static void bm_unmark_temp_cdlayers(BMesh *bm)
{
  CustomData_unmark_temporary_nocopy(&bm->vdata);
  CustomData_unmark_temporary_nocopy(&bm->edata);
  CustomData_unmark_temporary_nocopy(&bm->ldata);
  CustomData_unmark_temporary_nocopy(&bm->pdata);
}

static void bm_mark_temp_cdlayers(BMesh *bm)
{
  CustomData_mark_temporary_nocopy(&bm->vdata);
  CustomData_mark_temporary_nocopy(&bm->edata);
  CustomData_mark_temporary_nocopy(&bm->ldata);
  CustomData_mark_temporary_nocopy(&bm->pdata);
}

#if 0
#  define CustomData_to_bmesh_block(srcdata, destdata, i, block, set_default) \
    { \
      CustomDataLayer *cl = (srcdata)->layers, *cl2 = (destdata)->layers; \
      int size = 0; \
      if (!*block) { \
        *block = BLI_mempool_alloc((destdata)->pool); \
      } \
      for (int j = 0; j < (srcdata)->totlayer; j++, cl++) { \
        if ((destdata)->typemap[cl->type] < 0) { \
          continue; \
        } \
        while (cl2->type != cl->type) { \
          cl2++; \
        } \
        char *ptr = (char *)cl->data; \
        size = cl2 != (destdata)->layers ? cl2->offset - (cl2 - 1)->offset : cl2->offset; \
        ptr += size * i; \
        char *ptr2 = (char *)*block; \
        ptr2 += cl2->offset; \
        memcpy(ptr2, ptr, size); \
        cl2++; \
      } \
    }
#endif

#include "CLG_log.h"

static CLG_LogRef LOG = {"bmesh.mesh.convert"};

using blender::Array;
using blender::IndexRange;
using blender::Span;

void BM_mesh_cd_flag_ensure(BMesh *bm, Mesh *mesh, const char cd_flag)
{
  const char cd_flag_all = BM_mesh_cd_flag_from_bmesh(bm) | cd_flag;
  BM_mesh_cd_flag_apply(bm, cd_flag_all);
  if (mesh) {
    mesh->cd_flag = cd_flag_all;
  }
}

void BM_mesh_cd_flag_apply(BMesh *bm, const char cd_flag)
{
  /* CustomData_bmesh_init_pool() must run first */
  BLI_assert(bm->vdata.totlayer == 0 || bm->vdata.pool != nullptr);
  BLI_assert(bm->edata.totlayer == 0 || bm->edata.pool != nullptr);
  BLI_assert(bm->pdata.totlayer == 0 || bm->pdata.pool != nullptr);

  if (cd_flag & ME_CDFLAG_VERT_BWEIGHT) {
    if (!CustomData_has_layer(&bm->vdata, CD_BWEIGHT)) {
      BM_data_layer_add(bm, &bm->vdata, CD_BWEIGHT);
    }
  }
  else {
    if (CustomData_has_layer(&bm->vdata, CD_BWEIGHT)) {
      BM_data_layer_free(bm, &bm->vdata, CD_BWEIGHT);
    }
  }

  if (cd_flag & ME_CDFLAG_VERT_CREASE) {
    if (!CustomData_has_layer(&bm->vdata, CD_CREASE)) {
      BM_data_layer_add(bm, &bm->vdata, CD_CREASE);
    }
  }
  else {
    if (CustomData_has_layer(&bm->vdata, CD_CREASE)) {
      BM_data_layer_free(bm, &bm->vdata, CD_CREASE);
    }
  }

  if (cd_flag & ME_CDFLAG_EDGE_BWEIGHT) {
    if (!CustomData_has_layer(&bm->edata, CD_BWEIGHT)) {
      BM_data_layer_add(bm, &bm->edata, CD_BWEIGHT);
    }
  }
  else {
    if (CustomData_has_layer(&bm->edata, CD_BWEIGHT)) {
      BM_data_layer_free(bm, &bm->edata, CD_BWEIGHT);
    }
  }

  if (cd_flag & ME_CDFLAG_EDGE_CREASE) {
    if (!CustomData_has_layer(&bm->edata, CD_CREASE)) {
      BM_data_layer_add(bm, &bm->edata, CD_CREASE);
    }
  }
  else {
    if (CustomData_has_layer(&bm->edata, CD_CREASE)) {
      BM_data_layer_free(bm, &bm->edata, CD_CREASE);
    }
  }
}

char BM_mesh_cd_flag_from_bmesh(BMesh *bm)
{
  char cd_flag = 0;
  if (CustomData_has_layer(&bm->vdata, CD_BWEIGHT)) {
    cd_flag |= ME_CDFLAG_VERT_BWEIGHT;
  }
  if (CustomData_has_layer(&bm->vdata, CD_CREASE)) {
    cd_flag |= ME_CDFLAG_VERT_CREASE;
  }
  if (CustomData_has_layer(&bm->edata, CD_BWEIGHT)) {
    cd_flag |= ME_CDFLAG_EDGE_BWEIGHT;
  }
  if (CustomData_has_layer(&bm->edata, CD_CREASE)) {
    cd_flag |= ME_CDFLAG_EDGE_CREASE;
  }

  return cd_flag;
}

/* Static function for alloc (duplicate in modifiers_bmesh.c) */
static BMFace *bm_face_create_from_mpoly(BMesh &bm,
                                         Span<MLoop> loops,
                                         Span<BMVert *> vtable,
                                         Span<BMEdge *> etable)
{
  Array<BMVert *, BM_DEFAULT_NGON_STACK_SIZE> verts(loops.size());
  Array<BMEdge *, BM_DEFAULT_NGON_STACK_SIZE> edges(loops.size());

  for (const int i : loops.index_range()) {
    verts[i] = vtable[loops[i].v];
    edges[i] = etable[loops[i].e];
  }

  return BM_face_create(&bm, verts.data(), edges.data(), loops.size(), nullptr, BM_CREATE_SKIP_CD);
}

void BM_enter_multires_space(Object *ob, BMesh *bm, int space)
{
  if (!bm->haveMultiResSettings && ob) {
    MultiresModifierData *mmd = get_multires_modifier(nullptr, ob, true);
    if (mmd) {
      bm->multires = *mmd;
      bm->haveMultiResSettings = true;
      bm->multiresSpace = MULTIRES_SPACE_TANGENT;
    }
  }

  if (!bm->haveMultiResSettings || !CustomData_has_layer(&bm->ldata, CD_MDISPS) ||
      space == bm->multiresSpace) {
    return;
  }

  BKE_multires_bmesh_space_set(ob, bm, space);
  bm->multiresSpace = space;
}

#include "BLI_compiler_attrs.h"

/**
 * \brief Mesh -> BMesh
 * \param ob: object that owns bm, may be nullptr (which will disable multires space change)
 * \param bm: The mesh to write into, while this is typically a newly created BMesh,
 * merging into existing data is supported.
 * Note the custom-data layout isn't used.
 * If more comprehensive merging is needed we should move this into a separate function
 * since this should be kept fast for edit-mode switching and storing undo steps.
 *
 * \warning This function doesn't calculate face normals.
 *
 * Mesh IDs will be imported unless requested.  If the bmesh was created
 * with id map enabled then IDs will be checked for uniqueness, otherwise
 * they are imported as is.
 */

void BM_mesh_bm_from_me(Object *ob,
                        BMesh *bm,
                        const Mesh *me,
                        const struct BMeshFromMeshParams *params)
{
  const bool is_new = !(bm->totvert || (bm->vdata.totlayer || bm->edata.totlayer ||
                                        bm->pdata.totlayer || bm->ldata.totlayer));
  KeyBlock *actkey;
  float(*keyco)[3] = nullptr;

  CustomData_MeshMasks mask = CD_MASK_BMESH;
  CustomData_MeshMasks_update(&mask, &params->cd_mask_extra);

  MultiresModifierData *mmd = ob ? get_multires_modifier(nullptr, ob, true) : nullptr;
  const CustomData *cdatas[] = {&me->vdata, &me->edata, &me->ldata, &me->pdata};
  // const CustomData *bmdatas[] = {&bm->vdata, &bm->edata, &bm->ldata, &bm->pdata};

  bool check_id_unqiue = false;

  if (!params->ignore_id_layers) {
    for (int i = 0; i < 4; i++) {
      int type = 1 << i;

      if (CustomData_has_layer(cdatas[i], CD_MESH_ID)) {
        bm->idmap.flag |= type | BM_HAS_IDS;
      }
    }

    bm_init_idmap_cdlayers(bm);
  }

  // check_id_unqiue
  if ((bm->idmap.flag & BM_HAS_IDS)) {
#ifndef WITH_BM_ID_FREELIST
    if (!bm->idmap.idtree) {
      bm->idmap.idtree = range_tree_uint_alloc(0, (uint)-1);
    }
#endif

    if (bm->idmap.flag & BM_HAS_ID_MAP) {
      check_id_unqiue = true;
    }
  }

  if (params->copy_temp_cdlayers) {
    bm_unmark_temp_cdlayers(bm);
  }

  if (params->copy_temp_cdlayers) {
    mask.vmask |= CD_MASK_MESH_ID;
    mask.emask |= CD_MASK_MESH_ID;
    mask.lmask |= CD_MASK_MESH_ID;
    mask.pmask |= CD_MASK_MESH_ID;
  }

  if (mmd) {
    bm->multires = *mmd;
    bm->haveMultiResSettings = true;
    bm->multiresSpace = MULTIRES_SPACE_TANGENT;
  }
  else {
    bm->haveMultiResSettings = false;
  }

  if (!me || !me->totvert) {
    if (me && is_new) { /* No verts? still copy custom-data layout. */
<<<<<<< HEAD
      bm_free_cd_pools(bm);

      CustomData_copy(&me->vdata, &bm->vdata, mask.vmask, CD_ASSIGN, 0);
      CustomData_copy(&me->edata, &bm->edata, mask.emask, CD_ASSIGN, 0);
      CustomData_copy(&me->ldata, &bm->ldata, mask.lmask, CD_ASSIGN, 0);
      CustomData_copy(&me->pdata, &bm->pdata, mask.pmask, CD_ASSIGN, 0);
=======
      CustomData_copy(&me->vdata, &bm->vdata, mask.vmask, CD_DEFAULT, 0);
      CustomData_copy(&me->edata, &bm->edata, mask.emask, CD_DEFAULT, 0);
      CustomData_copy(&me->ldata, &bm->ldata, mask.lmask, CD_DEFAULT, 0);
      CustomData_copy(&me->pdata, &bm->pdata, mask.pmask, CD_DEFAULT, 0);
>>>>>>> 39c070ed

      CustomData_bmesh_init_pool_ex(&bm->vdata, me->totvert, BM_VERT, __func__);
      CustomData_bmesh_init_pool_ex(&bm->edata, me->totedge, BM_EDGE, __func__);
      CustomData_bmesh_init_pool_ex(&bm->ldata, me->totloop, BM_LOOP, __func__);
      CustomData_bmesh_init_pool_ex(&bm->pdata, me->totpoly, BM_FACE, __func__);
    }

#ifdef USE_BMESH_PAGE_CUSTOMDATA
    bmesh_update_attr_refs(bm);
#endif

    if (params->copy_temp_cdlayers) {
      bm_mark_temp_cdlayers(bm);
    }

    if (bm->idmap.flag & BM_HAS_IDS) {
      bm_init_idmap_cdlayers(bm);
    }

    return; /* Sanity check. */
  }

  /* Only copy normals to the new BMesh if they are not already dirty. This avoids unnecessary
   * work, but also accessing normals on an incomplete mesh, for example when restoring undo steps
   * in edit mode. */
  const float(*vert_normals)[3] = nullptr;
  if (!BKE_mesh_vertex_normals_are_dirty(me)) {
    vert_normals = BKE_mesh_vertex_normals_ensure(me);
  }

  if (is_new) {
    bm_free_cd_pools(bm);

    CustomData_copy(&me->vdata, &bm->vdata, mask.vmask, CD_CALLOC, 0);
    CustomData_copy(&me->edata, &bm->edata, mask.emask, CD_CALLOC, 0);
    CustomData_copy(&me->ldata, &bm->ldata, mask.lmask, CD_CALLOC, 0);
    CustomData_copy(&me->pdata, &bm->pdata, mask.pmask, CD_CALLOC, 0);
  }
  else {
    CustomData_bmesh_merge(&me->vdata, &bm->vdata, mask.vmask, CD_CALLOC, bm, BM_VERT);
    CustomData_bmesh_merge(&me->edata, &bm->edata, mask.emask, CD_CALLOC, bm, BM_EDGE);
    CustomData_bmesh_merge(&me->ldata, &bm->ldata, mask.lmask, CD_CALLOC, bm, BM_LOOP);
    CustomData_bmesh_merge(&me->pdata, &bm->pdata, mask.pmask, CD_CALLOC, bm, BM_FACE);
  }

  /* -------------------------------------------------------------------- */
  /* Shape Key */
  int tot_shape_keys = 0;
  if (me->key != nullptr && DEG_is_original_id(&me->id)) {
    /* Evaluated meshes can be topologically inconsistent with their shape keys.
     * Shape keys are also already integrated into the state of the evaluated
     * mesh, so considering them here would kind of apply them twice. */
    tot_shape_keys = BLI_listbase_count(&me->key->block);

    /* Original meshes must never contain a shape-key custom-data layers.
     *
     * This may happen if and object's mesh data is accidentally
     * set to the output from the modifier stack, causing it to be an "original" ID,
     * even though the data isn't fully compatible (hence this assert).
     *
     * This results in:
     * - The newly created #BMesh having twice the number of custom-data layers.
     * - When converting the #BMesh back to a regular mesh,
     *   At least one of the extra shape-key blocks will be created in #Mesh.key
     *   depending on the value of #CustomDataLayer.uid.
     *
     * We could support mixing both kinds of data if there is a compelling use-case for it.
     * At the moment it's simplest to assume all original meshes use the key-block and meshes
     * that are evaluated (through the modifier stack for example) use custom-data layers.
     */
    BLI_assert(!CustomData_has_layer(&me->vdata, CD_SHAPEKEY));
  }
  if (is_new == false && CustomData_has_layer(&me->vdata, CD_SHAPEKEY)) {
    tot_shape_keys = min_ii(tot_shape_keys, CustomData_number_of_layers(&bm->vdata, CD_SHAPEKEY));
  }
  const float(**shape_key_table)[3] = tot_shape_keys ? (const float(**)[3])BLI_array_alloca(
                                                           shape_key_table, tot_shape_keys) :
                                                       nullptr;

  if ((params->active_shapekey != 0) && tot_shape_keys > 0) {
    actkey = static_cast<KeyBlock *>(BLI_findlink(&me->key->block, params->active_shapekey - 1));
  }
  else {
    actkey = nullptr;
  }

  if (is_new) {
    if (tot_shape_keys || params->add_key_index) {
      CustomData_add_layer(&bm->vdata, CD_SHAPE_KEYINDEX, CD_ASSIGN, nullptr, 0);
    }
  }

  if (tot_shape_keys) {
    if (is_new || params->create_shapekey_layers) {
      /* Check if we need to generate unique ids for the shape-keys.
       * This also exists in the file reading code, but is here for a sanity check. */
      if (!me->key->uidgen) {
        fprintf(stderr,
                "%s had to generate shape key uid's in a situation we shouldn't need to! "
                "(bmesh internal error)\n",
                __func__);

        me->key->uidgen = 1;
        LISTBASE_FOREACH (KeyBlock *, block, &me->key->block) {
          block->uid = me->key->uidgen++;
        }
      }
    }

    if (actkey && actkey->totelem == me->totvert) {
      keyco = params->use_shapekey ? static_cast<float(*)[3]>(actkey->data) : nullptr;
      if (is_new || params->create_shapekey_layers) {
        bm->shapenr = params->active_shapekey;
      }
    }

    int i;

    KeyBlock *block;
    for (i = 0, block = static_cast<KeyBlock *>(me->key->block.first); i < tot_shape_keys;
         block = block->next, i++) {
      if (is_new) {
        CustomData_add_layer_named(&bm->vdata, CD_SHAPEKEY, CD_ASSIGN, nullptr, 0, block->name);
      }
      else {
        BM_data_layer_add_named(bm, &bm->vdata, CD_SHAPEKEY, block->name);
      }

      int j = CustomData_get_layer_index_n(&bm->vdata, CD_SHAPEKEY, i);

      bm->vdata.layers[j].uid = block->uid;
      shape_key_table[i] = (const float(*)[3])block->data;
    }
  }

  if (bm->use_toolflags) {
    bm_alloc_toolflags_cdlayers(bm, !is_new);

    if (!bm->vtoolflagpool) {
      bm->vtoolflagpool = BLI_mempool_create(
          sizeof(BMFlagLayer), bm->totvert, 512, BLI_MEMPOOL_NOP);
      bm->etoolflagpool = BLI_mempool_create(
          sizeof(BMFlagLayer), bm->totedge, 512, BLI_MEMPOOL_NOP);
      bm->ftoolflagpool = BLI_mempool_create(
          sizeof(BMFlagLayer), bm->totface, 512, BLI_MEMPOOL_NOP);

      bm->totflags = 1;
    }
  }

  if (is_new) {
    CustomData_bmesh_init_pool_ex(&bm->vdata, me->totvert, BM_VERT, __func__);
    CustomData_bmesh_init_pool_ex(&bm->edata, me->totedge, BM_EDGE, __func__);
    CustomData_bmesh_init_pool_ex(&bm->ldata, me->totloop, BM_LOOP, __func__);
    CustomData_bmesh_init_pool_ex(&bm->pdata, me->totpoly, BM_FACE, __func__);

    BM_mesh_cd_flag_apply(bm, me->cd_flag);
  }
  else {
    BM_mesh_cd_flag_ensure(bm, nullptr, me->cd_flag);
  }

#define IS_GARBAGE_ID(id) ((id) < 0 || (id) > id_garbage_threshold)

  int *existing_id_layers[4] = {nullptr, nullptr, nullptr, nullptr};

  /* threshold to detect garbage IDs, number of elements with ids multiplied by 5 */
  int id_garbage_threshold = 0;

  int use_exist_ids = 0;
  int has_ids = bm->idmap.flag & BM_HAS_IDS ?
                    (bm->idmap.flag & (BM_VERT | BM_EDGE | BM_LOOP | BM_FACE)) :
                    0;
  if (bm->idmap.flag & BM_HAS_IDS) {
    int tots[4] = {me->totvert + bm->totvert,
                   me->totedge + bm->totedge,
                   me->totloop + bm->totloop,
                   me->totpoly + bm->totface};

    if (!params->ignore_id_layers) {
      for (int i = 0; i < 4; i++) {
        existing_id_layers[i] = (int *)CustomData_get_layer(cdatas[i], CD_MESH_ID);

        if (existing_id_layers[i]) {
          id_garbage_threshold += tots[i];

          use_exist_ids |= 1 << i;
        }
      }
    }

    use_exist_ids &= bm->idmap.flag;

    bm_init_idmap_cdlayers(bm);
  }

  id_garbage_threshold *= 5;

  const int cd_vert_bweight_offset = (me->cd_flag & ME_CDFLAG_VERT_BWEIGHT) ?
                                         CustomData_get_offset(&bm->vdata, CD_BWEIGHT) :
                                         -1;
  const int cd_edge_bweight_offset = (me->cd_flag & ME_CDFLAG_EDGE_BWEIGHT) ?
                                         CustomData_get_offset(&bm->edata, CD_BWEIGHT) :
                                         -1;
  const int cd_edge_crease_offset = (me->cd_flag & ME_CDFLAG_EDGE_CREASE) ?
                                        CustomData_get_offset(&bm->edata, CD_CREASE) :
                                        -1;
  int *cd_shape_key_offset = static_cast<int *>(
      tot_shape_keys ? MEM_mallocN(sizeof(int) * tot_shape_keys, "cd_shape_key_offset") : nullptr);

  const int cd_shape_keyindex_offset = is_new && (tot_shape_keys || params->add_key_index) ?
                                           CustomData_get_offset(&bm->vdata, CD_SHAPE_KEYINDEX) :
                                           -1;

  for (int i = 0; i < tot_shape_keys; i++) {
    int idx = CustomData_get_layer_index_n(&bm->vdata, CD_SHAPEKEY, i);
    cd_shape_key_offset[i] = bm->vdata.layers[idx].offset;
  }

  Span<MVert> mvert{me->mvert, me->totvert};
  Array<BMVert *> vtable(me->totvert);
  for (const int i : mvert.index_range()) {
    BMVert *v = vtable[i] = BM_vert_create(
        bm, keyco ? keyco[i] : mvert[i].co, nullptr, BM_CREATE_SKIP_CD);
    BM_elem_index_set(v, i); /* set_ok */

    /* Transfer flag. */
    v->head.hflag = BM_vert_flag_from_mflag(mvert[i].flag & ~SELECT);

    /* This is necessary for selection counts to work properly. */
    if (mvert[i].flag & SELECT) {
      BM_vert_select_set(bm, v, true);
    }

    if (vert_normals) {
      copy_v3_v3(v->no, vert_normals[i]);
    }

    /* Copy Custom Data */
    CustomData_to_bmesh_block(&me->vdata, &bm->vdata, i, &v->head.data, true);

    bm_elem_check_toolflags(bm, (BMElem *)v);

    if (has_ids & BM_VERT) {
      if ((use_exist_ids & BM_VERT) && !IS_GARBAGE_ID(existing_id_layers[0][i])) {
        bm_assign_id(bm, (BMElem *)v, existing_id_layers[0][i], false);
      }
      else {
        bm_alloc_id(bm, (BMElem *)v);
      }
    }

    if (cd_vert_bweight_offset != -1) {
      BM_ELEM_CD_SET_FLOAT(v, cd_vert_bweight_offset, (float)mvert[i].bweight / 255.0f);
    }

    /* Set shape key original index. */
    if (cd_shape_keyindex_offset != -1) {
      BM_ELEM_CD_SET_INT(v, cd_shape_keyindex_offset, i);
    }

    /* Set shape-key data. */
    if (tot_shape_keys) {
      for (int j = 0; j < tot_shape_keys; j++) {
        float(*co_dst)[3] = static_cast<float(*)[3]>(
            BM_ELEM_CD_GET_VOID_P(v, cd_shape_key_offset[j]));
        copy_v3_v3(co_dst[0], shape_key_table[j][i]);
      }
    }
  }
  if (is_new) {
    bm->elem_index_dirty &= ~BM_VERT; /* Added in order, clear dirty flag. */
  }

  Span<MEdge> medge{me->medge, me->totedge};
  Array<BMEdge *> etable(me->totedge);
  for (const int i : medge.index_range()) {
    BMEdge *e = etable[i] = BM_edge_create(
        bm, vtable[medge[i].v1], vtable[medge[i].v2], nullptr, BM_CREATE_SKIP_CD);
    BM_elem_index_set(e, i); /* set_ok */

    /* Transfer flags. */
    e->head.hflag = BM_edge_flag_from_mflag(medge[i].flag & ~SELECT);

    /* This is necessary for selection counts to work properly. */
    if (medge[i].flag & SELECT) {
      BM_edge_select_set(bm, e, true);
    }

    /* Copy Custom Data */
    CustomData_to_bmesh_block(&me->edata, &bm->edata, i, &e->head.data, true);

    bm_elem_check_toolflags(bm, (BMElem *)e);

    if (has_ids & BM_EDGE) {
      if ((use_exist_ids & BM_EDGE) && !IS_GARBAGE_ID(existing_id_layers[1][i])) {
        bm_assign_id(bm, (BMElem *)e, existing_id_layers[1][i], false);
      }
      else {
        bm_alloc_id(bm, (BMElem *)e);
      }
    }

    if (cd_edge_bweight_offset != -1) {
      BM_ELEM_CD_SET_FLOAT(e, cd_edge_bweight_offset, (float)medge[i].bweight / 255.0f);
    }
    if (cd_edge_crease_offset != -1) {
      BM_ELEM_CD_SET_FLOAT(e, cd_edge_crease_offset, (float)medge[i].crease / 255.0f);
    }
  }
  if (is_new) {
    bm->elem_index_dirty &= ~BM_EDGE; /* Added in order, clear dirty flag. */
  }

  Span<MPoly> mpoly{me->mpoly, me->totpoly};
  Span<MLoop> mloop{me->mloop, me->totloop};

  /* Only needed for selection. */

  Array<BMFace *> ftable;
  if (me->mselect && me->totselect != 0) {
    ftable.reinitialize(me->totpoly);
  }

  int totloops = 0;
  for (const int i : mpoly.index_range()) {
    BMFace *f = bm_face_create_from_mpoly(
        *bm, mloop.slice(mpoly[i].loopstart, mpoly[i].totloop), vtable, etable);
    if (!ftable.is_empty()) {
      ftable[i] = f;
    }

    if (UNLIKELY(f == nullptr)) {
      printf(
          "%s: Warning! Bad face in mesh"
          " \"%s\" at index %d!, skipping\n",
          __func__,
          me->id.name + 2,
          i);
      continue;
    }

    /* Don't use 'i' since we may have skipped the face. */
    BM_elem_index_set(f, bm->totface - 1); /* set_ok */

    /* Transfer flag. */
    f->head.hflag = BM_face_flag_from_mflag(mpoly[i].flag & ~ME_FACE_SEL);

    /* This is necessary for selection counts to work properly. */
    if (mpoly[i].flag & ME_FACE_SEL) {
      BM_face_select_set(bm, f, true);
    }

    f->mat_nr = mpoly[i].mat_nr;
    if (i == me->act_face) {
      bm->act_face = f;
    }

    int j = mpoly[i].loopstart;
    BMLoop *l_first = BM_FACE_FIRST_LOOP(f);
    BMLoop *l_iter = l_first;
    do {
      /* Don't use 'j' since we may have skipped some faces, hence some loops. */
      BM_elem_index_set(l_iter, totloops++); /* set_ok */

      /* Save index of corresponding #MLoop. */
      CustomData_to_bmesh_block(&me->ldata, &bm->ldata, j++, &l_iter->head.data, true);

      if (has_ids & BM_LOOP) {
        if ((use_exist_ids & BM_LOOP) && !IS_GARBAGE_ID(existing_id_layers[2][j - 1])) {
          bm_assign_id(bm, (BMElem *)l_iter, existing_id_layers[2][j - 1], false);
        }
        else {
          bm_alloc_id(bm, (BMElem *)l_iter);
        }
      }
    } while ((l_iter = l_iter->next) != l_first);

    /* Copy Custom Data */
    CustomData_to_bmesh_block(&me->pdata, &bm->pdata, i, &f->head.data, true);

    bm_elem_check_toolflags(bm, (BMElem *)f);

    if (has_ids & BM_FACE) {
      if ((use_exist_ids & BM_FACE) && !IS_GARBAGE_ID(existing_id_layers[3][i])) {
        bm_assign_id(bm, (BMElem *)f, existing_id_layers[3][i], false);
      }
      else {
        bm_alloc_id(bm, (BMElem *)f);
      }
    }

    if (params->calc_face_normal) {
      BM_face_normal_update(f);
    }
  }
  if (is_new) {
    bm->elem_index_dirty &= ~(BM_FACE | BM_LOOP); /* Added in order, clear dirty flag. */
  }

  if (check_id_unqiue) {
    bm_update_idmap_cdlayers(bm);

    // validate IDs

    // first clear idmap, we want it to have the first elements
    // in each id run, not the last
    if (bm->idmap.map) {
      memset(bm->idmap.map, 0, sizeof(void *) * bm->idmap.map_size);
    }
    else if (bm->idmap.ghash) {
      BLI_ghash_free(bm->idmap.ghash, nullptr, nullptr);
      bm->idmap.ghash = BLI_ghash_ptr_new("bm->idmap.ghash");
    }

    int iters[] = {BM_VERTS_OF_MESH, BM_EDGES_OF_MESH, -1, BM_FACES_OF_MESH};

#ifdef WITH_BM_ID_FREELIST
    uint max_id = 0;
#endif

    // find first element in each id run and assign to map
    for (int i = 0; i < 4; i++) {
      int type = 1 << i;
      int iter = iters[i];

      if (!(bm->idmap.flag & type)) {
        continue;
      }

      if (iter == -1) {
        iter = BM_FACES_OF_MESH;
      }

      BMElem *elem;
      BMIter iterstate;
      BM_ITER_MESH (elem, &iterstate, bm, iter) {
        if (i == 2) {  // loops
          BMFace *f = (BMFace *)elem;
          BMLoop *l = f->l_first;

          do {
            uint id = (uint)BM_ELEM_GET_ID(bm, (BMElem *)l);
#ifdef WITH_BM_ID_FREELIST
            max_id = MAX2(max_id, i);
#endif
            if (!BM_ELEM_FROM_ID(bm, id)) {
              bm_assign_id_intern(bm, (BMElem *)l, id);
            }
          } while ((l = l->next) != f->l_first);
        }
        else {
          uint id = (uint)BM_ELEM_GET_ID(bm, elem);
#ifdef WITH_BM_ID_FREELIST
          max_id = MAX2(max_id, i);
#endif

          if (!BM_ELEM_FROM_ID(bm, id)) {
            bm_assign_id_intern(bm, elem, id);
          }
        }
      }
    }

    // now assign new IDs where necessary

    for (int i = 0; i < 4; i++) {
      int type = 1 << i;
      int iter = iters[i];

      if (!(bm->idmap.flag & type)) {
        continue;
      }

      if (iter == -1) {
        iter = BM_FACES_OF_MESH;
      }

      BMElem *elem;
      BMIter iterstate;

      BM_ITER_MESH (elem, &iterstate, bm, iter) {
        if (i == 2) {  // loops
          BMFace *f = (BMFace *)elem;
          BMLoop *l = f->l_first;

          do {
            uint id = (uint)BM_ELEM_GET_ID(bm, (BMElem *)l);

            if (BM_ELEM_FROM_ID(bm, id) != (BMElem *)l) {
              bm_alloc_id(bm, (BMElem *)l);
            }
          } while ((l = l->next) != f->l_first);
        }
        else {
          uint id = (uint)BM_ELEM_GET_ID(bm, elem);

          if (BM_ELEM_FROM_ID(bm, id) != elem) {
            bm_alloc_id(bm, elem);

            id = (uint)BM_ELEM_GET_ID(bm, elem);
#ifdef WITH_BM_ID_FREELIST
            max_id = MAX2(max_id, id);
#endif
          }
        }
      }
    }

#ifdef WITH_BM_ID_FREELIST
    max_id = MAX2(bm->idmap.maxid, max_id);
    bm->idmap.maxid = max_id;
#endif
  }

#ifdef WITH_BM_ID_FREELIST
  /*ensure correct id freelist*/
  if (bm->idmap.flag & BM_HAS_IDS) {
    bm_update_idmap_cdlayers(bm);
    bm_free_ids_check(bm, bm->idmap.maxid);

    MEM_SAFE_FREE(bm->idmap.freelist);
    bm->idmap.freelist_len = 0;
    bm->idmap.freelist_size = 0;
    bm->idmap.freelist = nullptr;

    memset(bm->idmap.free_ids, 0, bm->idmap.free_ids_size * sizeof(*bm->idmap.free_ids));

    BLI_mempool_iter miter;
    for (int i = 0; i < 4; i++) {
      int htype = 1 << i;

      if (!(bm->idmap.flag & htype)) {
        continue;
      }

      BLI_mempool *pool = (&bm->vpool)[i];
      BLI_mempool_iternew(pool, &miter);
      BMElem *elem = (BMElem *)BLI_mempool_iterstep(&miter);

#  if 0
      for (; elem; elem = (BMElem *)BLI_mempool_iterstep(&miter)) {
        uint id = (uint)BM_ELEM_GET_ID(bm, elem);

        if (id > bm->idmap.maxid) {
          printf("%s: corrupted id: %d > maxid(%d)\n", __func__, (int)id, (int)bm->idmap.maxid);
          //BM_ELEM_CD_SET_INT(elem, bm->idmap.cd_id_off[elem->head.htype], 0);
          bm_alloc_id(bm, elem);
        }
      }
#  endif

      for (; elem; elem = (BMElem *)BLI_mempool_iterstep(&miter)) {
        uint id = (uint)BM_ELEM_GET_ID(bm, elem);

        if ((id >> 2UL) < bm->idmap.free_ids_size) {
          BLI_BITMAP_SET(bm->idmap.free_ids, id, true);
        }
      }
    }

    for (uint i = 0; i < bm->idmap.maxid; i++) {
      if (!BLI_BITMAP_TEST(bm->idmap.free_ids, i)) {
        bm_id_freelist_push(bm, i);
      }
    }
  }
#endif

  /* -------------------------------------------------------------------- */
  /* MSelect clears the array elements (to avoid adding multiple times).
   *
   * Take care to keep this last and not use (v/e/ftable) after this.
   */

  if (me->mselect && me->totselect != 0) {
    for (const int i : IndexRange(me->totselect)) {
      const MSelect &msel = me->mselect[i];

      BMElem **ele_p;
      switch (msel.type) {
        case ME_VSEL:
          ele_p = (BMElem **)&vtable[msel.index];
          break;
        case ME_ESEL:
          ele_p = (BMElem **)&etable[msel.index];
          break;
        case ME_FSEL:
          ele_p = (BMElem **)&ftable[msel.index];
          break;
        default:
          continue;
      }

      if (*ele_p != nullptr) {
        BM_select_history_store_notest(bm, *ele_p);
        *ele_p = nullptr;
      }
    }
  }
  else {
    BM_select_history_clear(bm);
  }

  if (params->copy_temp_cdlayers) {
    bm_mark_temp_cdlayers(bm);
  }

  if (bm->idmap.flag & BM_HAS_IDS) {
    CustomData *cdatas[] = {&bm->vdata, &bm->edata, &bm->ldata, &bm->pdata};

    for (int i = 0; i < 4; i++) {
      int idx = CustomData_get_layer_index(cdatas[i], CD_MESH_ID);

      if (idx >= 0) {
        // set layer flags
        cdatas[i]->layers[idx].flag |= CD_FLAG_TEMPORARY | CD_FLAG_ELEM_NOCOPY;
      }
    }
  }

  MEM_SAFE_FREE(cd_shape_key_offset);
}

/**
 * \brief BMesh -> Mesh
 */
BMVert **bm_to_mesh_vertex_map(BMesh *bm, int ototvert)
{
  const int cd_shape_keyindex_offset = CustomData_get_offset(&bm->vdata, CD_SHAPE_KEYINDEX);
  BMVert **vertMap = nullptr;
  BMVert *eve;
  int i = 0;
  BMIter iter;

  /* Caller needs to ensure this. */
  BLI_assert(ototvert > 0);

  vertMap = static_cast<BMVert **>(MEM_callocN(sizeof(*vertMap) * ototvert, "vertMap"));
  if (cd_shape_keyindex_offset != -1) {
    BM_ITER_MESH_INDEX (eve, &iter, bm, BM_VERTS_OF_MESH, i) {
      const int keyi = BM_ELEM_CD_GET_INT(eve, cd_shape_keyindex_offset);
      if ((keyi != ORIGINDEX_NONE) && (keyi < ototvert) &&
          /* Not fool-proof, but chances are if we have many verts with the same index,
           * we will want to use the first one,
           * since the second is more likely to be a duplicate. */
          (vertMap[keyi] == nullptr)) {
        vertMap[keyi] = eve;
      }
    }
  }
  else {
    BM_ITER_MESH_INDEX (eve, &iter, bm, BM_VERTS_OF_MESH, i) {
      if (i < ototvert) {
        vertMap[i] = eve;
      }
      else {
        break;
      }
    }
  }

  return vertMap;
}

/* -------------------------------------------------------------------- */
/** \name Edit-Mesh to Shape Key Conversion
 *
 * There are some details relating to using data from shape keys that need to be
 * considered carefully for shape key synchronization logic.
 *
 * Key Block Usage
 * ***************
 *
 * Key blocks (data in #Mesh.key must be used carefully).
 *
 * They can be used to query which key blocks are relative to the basis
 * since it's not possible to add/remove/reorder key blocks while in edit-mode.
 *
 * Key Block Coordinates
 * =====================
 *
 * Key blocks locations must *not* be used. This was done from v2.67 to 3.0,
 * causing bugs T35170 & T44415.
 *
 * Shape key synchronizing could work under the assumption that the key-block is
 * fixed-in-place when entering edit-mode allowing them to be used as a reference when exiting.
 * It often does work but isn't reliable since for e.g. rendering may flush changes
 * from the edit-mesh to the key-block (there are a handful of other situations where
 * changes may be flushed, see #ED_editors_flush_edits and related functions).
 * When using undo, it's not known if the data in key-block is from the past or future,
 * so just don't use this data as it causes pain and suffering for users and developers alike.
 *
 * Instead, use the shape-key values stored in #CD_SHAPEKEY since they are reliably
 * based on the original locations, unless explicitly manipulated.
 * It's important to write the final shape-key values back to the #CD_SHAPEKEY so applying
 * the difference between the original-basis and the new coordinates isn't done multiple times.
 * Therefore #ED_editors_flush_edits and other flushing calls will update both the #Mesh.key
 * and the edit-mode #CD_SHAPEKEY custom-data layers.
 *
 * WARNING: There is an exception to the rule of ignoring coordinates in the destination:
 * that is when shape-key data in `bm` can't be found (which is itself an error/exception).
 * In this case our own rule is violated as the alternative is losing the shape-data entirely.
 *
 * Flushing Coordinates Back to the #BMesh
 * ---------------------------------------
 *
 * The edit-mesh may be flushed back to the #Mesh and #Key used to generate it.
 * When this is done, the new values are written back to the #BMesh's #CD_SHAPEKEY as well.
 * This is necessary when editing basis-shapes so the difference in shape keys
 * is not applied multiple times. If it were important to avoid it could be skipped while
 * exiting edit-mode (as the entire #BMesh is freed in that case), however it's just copying
 * back a `float[3]` so the work to check if it's necessary isn't worth the overhead.
 *
 * In general updating the #BMesh's #CD_SHAPEKEY makes shake-key logic easier to reason about
 * since it means flushing data back to the mesh has the same behavior as exiting and entering
 * edit-mode (a more common operation). Meaning there is one less corner-case to have to consider.
 *
 * Exceptional Cases
 * *****************
 *
 * There are some situations that should not happen in typical usage but are
 * still handled in this code, since failure to handle them could loose user-data.
 * These could be investigated further since if they never happen in practice,
 * we might consider removing them. However, the possibility of an mesh directly
 * being modified by Python or some other low level logic that changes key-blocks
 * means there is a potential this to happen so keeping code to these cases remain supported.
 *
 * - Custom Data & Mesh Key Block Synchronization.
 *   Key blocks in `me->key->block` should always have an associated
 *   #CD_SHAPEKEY layer in `bm->vdata`.
 *   If they don't there are two fall-backs for setting the location,
 *   - Use the value from the original shape key
 *     WARNING: this is technically incorrect! (see note on "Key Block Usage").
 *   - Use the current vertex location,
 *     Also not correct but it's better then having it zeroed for e.g.
 *
 * - Missing key-index layer.
 *   In this case the basis key wont apply it's deltas to other keys and in the case
 *   a shape-key layer is missing, its coordinates will be initialized from the edit-mesh
 *   vertex locations instead of attempting to remap the shape-keys coordinates.
 *
 * \note These cases are considered abnormal and shouldn't occur in typical usage.
 * A warning is logged in this case to help troubleshooting bugs with shape-keys.
 * \{ */

/**
 * Returns custom-data shape-key index from a key-block or -1
 * \note could split this out into a more generic function.
 */
int bm_to_mesh_shape_layer_index_from_kb(BMesh *bm, KeyBlock *currkey)
{
  int i;
  int j = 0;

  for (i = 0; i < bm->vdata.totlayer; i++) {
    if (bm->vdata.layers[i].type == CD_SHAPEKEY) {
      if (currkey->uid == bm->vdata.layers[i].uid) {
        return j;
      }
      j++;
    }
  }
  return -1;
}

/**
 * Update `key` with shape key data stored in `bm`.
 *
 * \param bm: The source BMesh.
 * \param key: The destination key.
 * \param mvert: The destination vertex array (in some situations it's coordinates are updated).
 * \param active_shapekey_to_mvert: When editing a non-basis shape key, the coordinates for the
 * basis are typically copied into the `mvert` array since it makes sense for the meshes
 * vertex coordinates to match the "Basis" key.
 * When enabled, skip this step and copy #BMVert.co directly to #MVert.co,
 * See #BMeshToMeshParams.active_shapekey_to_mvert doc-string.
 */
static void bm_to_mesh_shape(BMesh *bm,
                             Key *key,
                             MVert *mvert,
                             const bool active_shapekey_to_mvert)
{
  KeyBlock *actkey = static_cast<KeyBlock *>(BLI_findlink(&key->block, bm->shapenr - 1));

  /* It's unlikely this ever remains false, check for correctness. */
  bool actkey_has_layer = false;

  /* Go through and find any shape-key custom-data layers
   * that might not have corresponding KeyBlocks, and add them if necessary. */
  for (int i = 0; i < bm->vdata.totlayer; i++) {
    if (bm->vdata.layers[i].type != CD_SHAPEKEY) {
      continue;
    }

    KeyBlock *currkey;
    for (currkey = (KeyBlock *)key->block.first; currkey; currkey = currkey->next) {
      if (currkey->uid == bm->vdata.layers[i].uid) {
        break;
      }
    }

    if (currkey) {
      if (currkey == actkey) {
        actkey_has_layer = true;
      }
    }
    else {
      currkey = BKE_keyblock_add(key, bm->vdata.layers[i].name);
      currkey->uid = bm->vdata.layers[i].uid;
    }
  }

  const int cd_shape_keyindex_offset = CustomData_get_offset(&bm->vdata, CD_SHAPE_KEYINDEX);
  BMIter iter;
  BMVert *eve;
  float(*ofs)[3] = nullptr;

  /* Editing the basis key updates others. */
  if ((key->type == KEY_RELATIVE) &&
      /* The shape-key coordinates used from entering edit-mode are used. */
      (actkey_has_layer == true) &&
      /* Original key-indices are only used to check the vertex existed when entering edit-mode. */
      (cd_shape_keyindex_offset != -1) &&
      /* Offsets are only needed if the current shape is a basis for others. */
      BKE_keyblock_is_basis(key, bm->shapenr - 1)) {

    BLI_assert(actkey != nullptr); /* Assured by `actkey_has_layer` check. */
    const int actkey_uuid = bm_to_mesh_shape_layer_index_from_kb(bm, actkey);

    /* Since `actkey_has_layer == true`, this must never fail. */
    BLI_assert(actkey_uuid != -1);

    const int cd_shape_offset = CustomData_get_n_offset(&bm->vdata, CD_SHAPEKEY, actkey_uuid);

    ofs = static_cast<float(*)[3]>(MEM_mallocN(sizeof(float[3]) * bm->totvert, __func__));
    int i;
    BM_ITER_MESH_INDEX (eve, &iter, bm, BM_VERTS_OF_MESH, i) {
      const int keyi = BM_ELEM_CD_GET_INT(eve, cd_shape_keyindex_offset);
      /* Check the vertex existed when entering edit-mode (otherwise don't apply an offset). */
      if (keyi != ORIGINDEX_NONE) {
        float *co_orig = (float *)BM_ELEM_CD_GET_VOID_P(eve, cd_shape_offset);
        /* Could use 'eve->co' or the destination #MVert.co, they're the same at this point. */
        sub_v3_v3v3(ofs[i], eve->co, co_orig);
      }
      else {
        /* If there are new vertices in the mesh, we can't propagate the offset
         * because it will only work for the existing vertices and not the new
         * ones, creating a mess when doing e.g. subdivide + translate. */
        MEM_freeN(ofs);
        ofs = nullptr;
        break;
      }
    }
  }

  /* Without this, the real mesh coordinates (uneditable) as soon as you create the Basis shape.
   * while users might not notice since the shape-key is applied in the viewport,
   * exporters for example may still use the underlying coordinates, see: T30771 & T96135.
   *
   * Needed when editing any shape that isn't the (`key->refkey`), the vertices in `me->mvert`
   * currently have vertex coordinates set from the current-shape (initialized from #BMVert.co).
   * In this case it's important to overwrite these coordinates with the basis-keys coordinates. */
  bool update_vertex_coords_from_refkey = false;
  int cd_shape_offset_refkey = -1;
  if (active_shapekey_to_mvert == false) {
    if ((actkey != key->refkey) && (cd_shape_keyindex_offset != -1)) {
      const int refkey_uuid = bm_to_mesh_shape_layer_index_from_kb(bm, key->refkey);
      if (refkey_uuid != -1) {
        cd_shape_offset_refkey = CustomData_get_n_offset(&bm->vdata, CD_SHAPEKEY, refkey_uuid);
        if (cd_shape_offset_refkey != -1) {
          update_vertex_coords_from_refkey = true;
        }
      }
    }
  }

  LISTBASE_FOREACH (KeyBlock *, currkey, &key->block) {
    int keyi;
    float(*currkey_data)[3];

    const int currkey_uuid = bm_to_mesh_shape_layer_index_from_kb(bm, currkey);
    const int cd_shape_offset = (currkey_uuid == -1) ?
                                    -1 :
                                    CustomData_get_n_offset(&bm->vdata, CD_SHAPEKEY, currkey_uuid);

    /* Common case, the layer data is available, use it where possible. */
    if (cd_shape_offset != -1) {
      const bool apply_offset = (ofs != nullptr) && (currkey != actkey) &&
                                (bm->shapenr - 1 == currkey->relative);

      if (currkey->data && (currkey->totelem == bm->totvert)) {
        /* Use memory in-place. */
      }
      else {
        currkey->data = MEM_reallocN(currkey->data, key->elemsize * bm->totvert);
        currkey->totelem = bm->totvert;
      }
      currkey_data = (float(*)[3])currkey->data;

      int i;
      BM_ITER_MESH_INDEX (eve, &iter, bm, BM_VERTS_OF_MESH, i) {
        float *co_orig = (float *)BM_ELEM_CD_GET_VOID_P(eve, cd_shape_offset);

        if (currkey == actkey) {
          copy_v3_v3(currkey_data[i], eve->co);

          if (update_vertex_coords_from_refkey) {
            BLI_assert(actkey != key->refkey);
            keyi = BM_ELEM_CD_GET_INT(eve, cd_shape_keyindex_offset);
            if (keyi != ORIGINDEX_NONE) {
              float *co_refkey = (float *)BM_ELEM_CD_GET_VOID_P(eve, cd_shape_offset_refkey);
              copy_v3_v3(mvert[i].co, co_refkey);
            }
          }
        }
        else {
          copy_v3_v3(currkey_data[i], co_orig);
        }

        /* Propagate edited basis offsets to other shapes. */
        if (apply_offset) {
          add_v3_v3(currkey_data[i], ofs[i]);
        }

        /* Apply back new coordinates shape-keys that have offset into #BMesh.
         * Otherwise, in case we call again #BM_mesh_bm_to_me on same #BMesh,
         * we'll apply diff from previous call to #BM_mesh_bm_to_me,
         * to shape-key values from original creation of the #BMesh. See T50524. */
        copy_v3_v3(co_orig, currkey_data[i]);
      }
    }
    else {
      /* No original layer data, use fallback information. */
      if (currkey->data && (cd_shape_keyindex_offset != -1)) {
        CLOG_WARN(&LOG,
                  "Found shape-key but no CD_SHAPEKEY layers to read from, "
                  "using existing shake-key data where possible");
      }
      else {
        CLOG_WARN(&LOG,
                  "Found shape-key but no CD_SHAPEKEY layers to read from, "
                  "using basis shape-key data");
      }

      currkey_data = static_cast<float(*)[3]>(
          MEM_mallocN(key->elemsize * bm->totvert, "currkey->data"));

      int i;
      BM_ITER_MESH_INDEX (eve, &iter, bm, BM_VERTS_OF_MESH, i) {

        if ((currkey->data != nullptr) && (cd_shape_keyindex_offset != -1) &&
            ((keyi = BM_ELEM_CD_GET_INT(eve, cd_shape_keyindex_offset)) != ORIGINDEX_NONE) &&
            (keyi < currkey->totelem)) {
          /* Reconstruct keys via vertices original key indices.
           * WARNING(@campbellbarton): `currkey->data` is known to be unreliable as the edit-mesh
           * coordinates may be flushed back to the shape-key when exporting or rendering.
           * This is a last resort! If this branch is running as part of regular usage
           * it can be considered a bug. */
          const float(*oldkey)[3] = static_cast<const float(*)[3]>(currkey->data);
          copy_v3_v3(currkey_data[i], oldkey[keyi]);
        }
        else {
          /* Fail! fill in with dummy value. */
          copy_v3_v3(currkey_data[i], eve->co);
        }
      }

      currkey->totelem = bm->totvert;
      if (currkey->data) {
        MEM_freeN(currkey->data);
      }
      currkey->data = currkey_data;
    }
  }

  if (ofs) {
    MEM_freeN(ofs);
  }
}

/** \} */

BLI_INLINE void bmesh_quick_edgedraw_flag(MEdge *med, BMEdge *e)
{
  /* This is a cheap way to set the edge draw, its not precise and will
   * pick the first 2 faces an edge uses.
   * The dot comparison is a little arbitrary, but set so that a 5 subdivisions
   * ico-sphere won't vanish but 6 subdivisions will (as with pre-bmesh Blender). */

  if (/* (med->flag & ME_EDGEDRAW) && */ /* Assume to be true. */
      (e->l && (e->l != e->l->radial_next)) &&
      (dot_v3v3(e->l->f->no, e->l->radial_next->f->no) > 0.9995f)) {
    med->flag &= ~ME_EDGEDRAW;
  }
  else {
    med->flag |= ME_EDGEDRAW;
  }
}

/**
 *
 * \param bmain: May be nullptr in case \a calc_object_remap parameter option is not set.
 */

void BM_mesh_bm_to_me(
    Main *bmain, Object *ob, BMesh *bm, Mesh *me, const struct BMeshToMeshParams *params)
{
  MEdge *med;
  BMVert *v, *eve;
  BMEdge *e;
  BMFace *f;
  BMIter iter;
  int i, j;

  CustomData *srcdatas[] = {&bm->vdata, &bm->edata, &bm->ldata, &bm->pdata};

  if (params->copy_temp_cdlayers) {
    bm_unmark_temp_cdlayers(bm);
  }

  // ensure multires space is correct
  if (bm->haveMultiResSettings && bm->multiresSpace != MULTIRES_SPACE_TANGENT) {
    BM_enter_multires_space(ob, bm, MULTIRES_SPACE_TANGENT);
  }

  const int cd_vert_bweight_offset = CustomData_get_offset(&bm->vdata, CD_BWEIGHT);
  const int cd_edge_bweight_offset = CustomData_get_offset(&bm->edata, CD_BWEIGHT);
  const int cd_edge_crease_offset = CustomData_get_offset(&bm->edata, CD_CREASE);
  const int cd_shape_keyindex_offset = CustomData_get_offset(&bm->vdata, CD_SHAPE_KEYINDEX);

  const int ototvert = me->totvert;

  if (me->key && (cd_shape_keyindex_offset != -1)) {
    /* Keep the old verts in case we are working on* a key, which is done at the end. */

    /* Use the array in-place instead of duplicating the array. */
#if 0
#  if 0
  oldverts = MEM_dupallocN(me->mvert);
#  else
    oldverts = me->mvert;
    me->mvert = nullptr;
    CustomData_update_typemap(&me->vdata);
    CustomData_set_layer(&me->vdata, CD_MVERT, nullptr);
#  endif
#endif
  }

  // undo mesh?
  // bool non_id_mesh = GS(me->id.name) != ID_ME;

  /* Free custom data. */
  CustomData_free(&me->vdata, me->totvert);
  CustomData_free(&me->edata, me->totedge);
  CustomData_free(&me->fdata, me->totface);
  CustomData_free(&me->ldata, me->totloop);
  CustomData_free(&me->pdata, me->totpoly);

  /* Add new custom data. */
  me->totvert = bm->totvert;
  me->totedge = bm->totedge;
  me->totloop = bm->totloop;
  me->totpoly = bm->totface;
  /* Will be overwritten with a valid value if 'dotess' is set, otherwise we
   * end up with 'me->totface' and me->mface == nullptr which can crash T28625. */
  me->totface = 0;
  me->act_face = -1;

  int id_flags[4] = {-1, -1, -1, -1};

  {
    CustomData_MeshMasks mask = CD_MASK_MESH;
    CustomData_MeshMasks_update(&mask, &params->cd_mask_extra);
    CustomDataMask extra2 = !params->ignore_mesh_id_layers ? CD_MASK_MESH_ID : 0;

    // copy id layers? temporarily clear cd_temporary and cd_flag_elem_nocopy flags
    if (!params->ignore_mesh_id_layers) {
      for (int i = 0; i < 4; i++) {
        int idx = CustomData_get_layer_index(srcdatas[i], CD_MESH_ID);

        if (idx >= 0) {
          id_flags[i] = srcdatas[i]->layers[idx].flag;
          srcdatas[i]->layers[idx].flag &= ~(CD_FLAG_TEMPORARY | CD_FLAG_ELEM_NOCOPY);
        }
      }
    }

    CustomData_copy(&bm->vdata, &me->vdata, mask.vmask | extra2, CD_CALLOC, me->totvert);
    CustomData_copy(&bm->edata, &me->edata, mask.emask | extra2, CD_CALLOC, me->totedge);
    CustomData_copy(&bm->ldata, &me->ldata, mask.lmask | extra2, CD_CALLOC, me->totloop);
    CustomData_copy(&bm->pdata, &me->pdata, mask.pmask | extra2, CD_CALLOC, me->totpoly);
  }

  MVert *mvert = bm->totvert ? static_cast<MVert *>(
                                   MEM_callocN(sizeof(MVert) * bm->totvert, "bm_to_me.vert")) :
                               nullptr;
  MEdge *medge = bm->totedge ? static_cast<MEdge *>(
                                   MEM_callocN(sizeof(MEdge) * bm->totedge, "bm_to_me.edge")) :
                               nullptr;
  MLoop *mloop = bm->totloop ? static_cast<MLoop *>(
                                   MEM_callocN(sizeof(MLoop) * bm->totloop, "bm_to_me.loop")) :
                               nullptr;
  MPoly *mpoly = bm->totface ? static_cast<MPoly *>(
                                   MEM_callocN(sizeof(MPoly) * bm->totface, "bm_to_me.poly")) :
                               nullptr;

  CustomData_add_layer(&me->vdata, CD_MVERT, CD_ASSIGN, mvert, me->totvert);
  CustomData_add_layer(&me->edata, CD_MEDGE, CD_ASSIGN, medge, me->totedge);
  CustomData_add_layer(&me->ldata, CD_MLOOP, CD_ASSIGN, mloop, me->totloop);
  CustomData_add_layer(&me->pdata, CD_MPOLY, CD_ASSIGN, mpoly, me->totpoly);

  /* Clear normals on the mesh completely, since the original vertex and polygon count might be
   * different than the BMesh's. */
  BKE_mesh_clear_derived_normals(me);

  me->cd_flag = BM_mesh_cd_flag_from_bmesh(bm);

  /* This is called again, 'dotess' arg is used there. */
  BKE_mesh_update_customdata_pointers(me, false);

  i = 0;
  BM_ITER_MESH (v, &iter, bm, BM_VERTS_OF_MESH) {
    copy_v3_v3(mvert->co, v->co);

    mvert->flag = BM_vert_flag_to_mflag(v);

    BM_elem_index_set(v, i); /* set_inline */

    /* Copy over custom-data. */
    CustomData_from_bmesh_block(&bm->vdata, &me->vdata, v->head.data, i);

    if (cd_vert_bweight_offset != -1) {
      mvert->bweight = BM_ELEM_CD_GET_FLOAT_AS_UCHAR(v, cd_vert_bweight_offset);
    }

    i++;
    mvert++;

    BM_CHECK_ELEMENT(v);
  }
  bm->elem_index_dirty &= ~BM_VERT;

  med = medge;
  i = 0;
  BM_ITER_MESH (e, &iter, bm, BM_EDGES_OF_MESH) {
    med->v1 = BM_elem_index_get(e->v1);
    med->v2 = BM_elem_index_get(e->v2);

    med->flag = BM_edge_flag_to_mflag(e);

    BM_elem_index_set(e, i); /* set_inline */

    /* Copy over custom-data. */
    CustomData_from_bmesh_block(&bm->edata, &me->edata, e->head.data, i);

    bmesh_quick_edgedraw_flag(med, e);

    if (cd_edge_crease_offset != -1) {
      med->crease = BM_ELEM_CD_GET_FLOAT_AS_UCHAR(e, cd_edge_crease_offset);
    }
    if (cd_edge_bweight_offset != -1) {
      med->bweight = BM_ELEM_CD_GET_FLOAT_AS_UCHAR(e, cd_edge_bweight_offset);
    }

    i++;
    med++;
    BM_CHECK_ELEMENT(e);
  }
  bm->elem_index_dirty &= ~BM_EDGE;

  i = 0;
  j = 0;
  BM_ITER_MESH (f, &iter, bm, BM_FACES_OF_MESH) {
    BMLoop *l_iter, *l_first;
    mpoly->loopstart = j;
    mpoly->totloop = f->len;
    mpoly->mat_nr = f->mat_nr;
    mpoly->flag = BM_face_flag_to_mflag(f);

    l_iter = l_first = BM_FACE_FIRST_LOOP(f);
    do {
      mloop->e = BM_elem_index_get(l_iter->e);
      mloop->v = BM_elem_index_get(l_iter->v);

      /* Copy over custom-data. */
      CustomData_from_bmesh_block(&bm->ldata, &me->ldata, l_iter->head.data, j);

      j++;
      mloop++;
      BM_CHECK_ELEMENT(l_iter);
      BM_CHECK_ELEMENT(l_iter->e);
      BM_CHECK_ELEMENT(l_iter->v);
    } while ((l_iter = l_iter->next) != l_first);

    if (f == bm->act_face) {
      me->act_face = i;
    }

    /* Copy over custom-data. */
    CustomData_from_bmesh_block(&bm->pdata, &me->pdata, f->head.data, i);

    i++;
    mpoly++;
    BM_CHECK_ELEMENT(f);
  }

  /* Patch hook indices and vertex parents. */
  if (params->calc_object_remap && (ototvert > 0)) {
    BLI_assert(bmain != nullptr);
    BMVert **vertMap = nullptr;

    LISTBASE_FOREACH (Object *, ob, &bmain->objects) {
      if ((ob->parent) && (ob->parent->data == me) && ELEM(ob->partype, PARVERT1, PARVERT3)) {

        if (vertMap == nullptr) {
          vertMap = bm_to_mesh_vertex_map(bm, ototvert);
        }

        if (ob->par1 < ototvert) {
          eve = vertMap[ob->par1];
          if (eve) {
            ob->par1 = BM_elem_index_get(eve);
          }
        }
        if (ob->par2 < ototvert) {
          eve = vertMap[ob->par2];
          if (eve) {
            ob->par2 = BM_elem_index_get(eve);
          }
        }
        if (ob->par3 < ototvert) {
          eve = vertMap[ob->par3];
          if (eve) {
            ob->par3 = BM_elem_index_get(eve);
          }
        }
      }
      if (ob->data == me) {
        LISTBASE_FOREACH (ModifierData *, md, &ob->modifiers) {
          if (md->type == eModifierType_Hook) {
            HookModifierData *hmd = (HookModifierData *)md;

            if (vertMap == nullptr) {
              vertMap = bm_to_mesh_vertex_map(bm, ototvert);
            }

            for (i = j = 0; i < hmd->totindex; i++) {
              if (hmd->indexar[i] < ototvert) {
                eve = vertMap[hmd->indexar[i]];

                if (eve) {
                  hmd->indexar[j++] = BM_elem_index_get(eve);
                }
              }
              else {
                j++;
              }
            }

            hmd->totindex = j;
          }
        }
      }
    }

    if (vertMap) {
      MEM_freeN(static_cast<void *>(vertMap));
    }
  }

  BKE_mesh_update_customdata_pointers(me, false);

  {
    me->totselect = BLI_listbase_count(&(bm->selected));

    MEM_SAFE_FREE(me->mselect);
    if (me->totselect != 0) {
      me->mselect = static_cast<MSelect *>(
          MEM_mallocN(sizeof(MSelect) * me->totselect, "Mesh selection history"));
    }

    LISTBASE_FOREACH_INDEX (BMEditSelection *, selected, &bm->selected, i) {
      if (selected->htype == BM_VERT) {
        me->mselect[i].type = ME_VSEL;
      }
      else if (selected->htype == BM_EDGE) {
        me->mselect[i].type = ME_ESEL;
      }
      else if (selected->htype == BM_FACE) {
        me->mselect[i].type = ME_FSEL;
      }

      me->mselect[i].index = BM_elem_index_get(selected->ele);
    }
  }

  if (me->key) {
    bm_to_mesh_shape(bm, me->key, me->mvert, params->active_shapekey_to_mvert);
  }

  /* Run this even when shape keys aren't used since it may be used for hooks or vertex parents. */
  if (params->update_shapekey_indices) {
    /* We have written a new shape key, if this mesh is _not_ going to be freed,
     * update the shape key indices to match the newly updated. */
    if (cd_shape_keyindex_offset != -1) {
      BM_ITER_MESH_INDEX (eve, &iter, bm, BM_VERTS_OF_MESH, i) {
        BM_ELEM_CD_SET_INT(eve, cd_shape_keyindex_offset, i);
      }
    }
  }

  /* Topology could be changed, ensure #CD_MDISPS are ok. */
  multires_topology_changed(me);

  /* To be removed as soon as COW is enabled by default. */
  BKE_mesh_runtime_clear_geometry(me);

  // restore original cd layer flags to bmesh id layers
  if (!params->ignore_mesh_id_layers) {
    for (int i = 0; i < 4; i++) {
      int idx = CustomData_get_layer_index(srcdatas[i], CD_MESH_ID);
      if (idx >= 0) {
        srcdatas[i]->layers[idx].flag = id_flags[i];
      }
    }
  }

  if (params && params->copy_temp_cdlayers) {
    bm_mark_temp_cdlayers(bm);
  }
}

void BM_mesh_bm_to_me_for_eval(BMesh *bm, Mesh *me, const CustomData_MeshMasks *cd_mask_extra)
{
  /* Must be an empty mesh. */
  BLI_assert(me->totvert == 0);
  BLI_assert(cd_mask_extra == nullptr || (cd_mask_extra->vmask & CD_MASK_SHAPEKEY) == 0);

  me->totvert = bm->totvert;
  me->totedge = bm->totedge;
  me->totface = 0;
  me->totloop = bm->totloop;
  me->totpoly = bm->totface;

  CustomData_add_layer(&me->vdata, CD_MVERT, CD_CALLOC, nullptr, bm->totvert);
  CustomData_add_layer(&me->edata, CD_MEDGE, CD_CALLOC, nullptr, bm->totedge);
  CustomData_add_layer(&me->ldata, CD_MLOOP, CD_CALLOC, nullptr, bm->totloop);
  CustomData_add_layer(&me->pdata, CD_MPOLY, CD_CALLOC, nullptr, bm->totface);

  /* Don't process shape-keys, we only feed them through the modifier stack as needed,
   * e.g. for applying modifiers or the like. */
  CustomData_MeshMasks mask = CD_MASK_DERIVEDMESH;
  if (cd_mask_extra != nullptr) {
    CustomData_MeshMasks_update(&mask, cd_mask_extra);
  }
  mask.vmask &= ~CD_MASK_SHAPEKEY;

  CustomData_merge(&bm->vdata, &me->vdata, mask.vmask, CD_CALLOC, me->totvert);
  CustomData_merge(&bm->edata, &me->edata, mask.emask, CD_CALLOC, me->totedge);
  CustomData_merge(&bm->ldata, &me->ldata, mask.lmask, CD_CALLOC, me->totloop);
  CustomData_merge(&bm->pdata, &me->pdata, mask.pmask, CD_CALLOC, me->totpoly);

  BKE_mesh_update_customdata_pointers(me, false);

  BMIter iter;
  BMVert *eve;
  BMEdge *eed;
  BMFace *efa;
  MVert *mvert = me->mvert;
  MEdge *medge = me->medge;
  MLoop *mloop = me->mloop;
  MPoly *mpoly = me->mpoly;
  unsigned int i, j;

  const int cd_vert_bweight_offset = CustomData_get_offset(&bm->vdata, CD_BWEIGHT);
  const int cd_edge_bweight_offset = CustomData_get_offset(&bm->edata, CD_BWEIGHT);
  const int cd_edge_crease_offset = CustomData_get_offset(&bm->edata, CD_CREASE);

  /* Clear normals on the mesh completely, since the original vertex and polygon count might be
   * different than the BMesh's. */
  BKE_mesh_clear_derived_normals(me);

  me->runtime.deformed_only = true;

  BM_ITER_MESH_INDEX (eve, &iter, bm, BM_VERTS_OF_MESH, i) {
    MVert *mv = &mvert[i];

    copy_v3_v3(mv->co, eve->co);

    BM_elem_index_set(eve, i); /* set_inline */

    mv->flag = BM_vert_flag_to_mflag(eve);

    if (cd_vert_bweight_offset != -1) {
      mv->bweight = BM_ELEM_CD_GET_FLOAT_AS_UCHAR(eve, cd_vert_bweight_offset);
    }

    CustomData_from_bmesh_block(&bm->vdata, &me->vdata, eve->head.data, i);
  }
  bm->elem_index_dirty &= ~BM_VERT;

  BM_ITER_MESH_INDEX (eed, &iter, bm, BM_EDGES_OF_MESH, i) {
    MEdge *med = &medge[i];

    BM_elem_index_set(eed, i); /* set_inline */

    med->v1 = BM_elem_index_get(eed->v1);
    med->v2 = BM_elem_index_get(eed->v2);

    med->flag = BM_edge_flag_to_mflag(eed);

    /* Handle this differently to editmode switching,
     * only enable draw for single user edges rather than calculating angle. */
    if ((med->flag & ME_EDGEDRAW) == 0) {
      if (eed->l && eed->l == eed->l->radial_next) {
        med->flag |= ME_EDGEDRAW;
      }
    }

    if (cd_edge_crease_offset != -1) {
      med->crease = BM_ELEM_CD_GET_FLOAT_AS_UCHAR(eed, cd_edge_crease_offset);
    }
    if (cd_edge_bweight_offset != -1) {
      med->bweight = BM_ELEM_CD_GET_FLOAT_AS_UCHAR(eed, cd_edge_bweight_offset);
    }

    CustomData_from_bmesh_block(&bm->edata, &me->edata, eed->head.data, i);
  }
  bm->elem_index_dirty &= ~BM_EDGE;

  j = 0;
  BM_ITER_MESH_INDEX (efa, &iter, bm, BM_FACES_OF_MESH, i) {
    BMLoop *l_iter;
    BMLoop *l_first;
    MPoly *mp = &mpoly[i];

    BM_elem_index_set(efa, i); /* set_inline */

    mp->totloop = efa->len;
    mp->flag = BM_face_flag_to_mflag(efa);
    mp->loopstart = j;
    mp->mat_nr = efa->mat_nr;

    l_iter = l_first = BM_FACE_FIRST_LOOP(efa);
    do {
      mloop->v = BM_elem_index_get(l_iter->v);
      mloop->e = BM_elem_index_get(l_iter->e);
      CustomData_from_bmesh_block(&bm->ldata, &me->ldata, l_iter->head.data, j);

      BM_elem_index_set(l_iter, j); /* set_inline */

      j++;
      mloop++;
    } while ((l_iter = l_iter->next) != l_first);

    CustomData_from_bmesh_block(&bm->pdata, &me->pdata, efa->head.data, i);
  }
  bm->elem_index_dirty &= ~(BM_FACE | BM_LOOP);

  me->cd_flag = BM_mesh_cd_flag_from_bmesh(bm);
}<|MERGE_RESOLUTION|>--- conflicted
+++ resolved
@@ -369,19 +369,12 @@
 
   if (!me || !me->totvert) {
     if (me && is_new) { /* No verts? still copy custom-data layout. */
-<<<<<<< HEAD
       bm_free_cd_pools(bm);
 
-      CustomData_copy(&me->vdata, &bm->vdata, mask.vmask, CD_ASSIGN, 0);
-      CustomData_copy(&me->edata, &bm->edata, mask.emask, CD_ASSIGN, 0);
-      CustomData_copy(&me->ldata, &bm->ldata, mask.lmask, CD_ASSIGN, 0);
-      CustomData_copy(&me->pdata, &bm->pdata, mask.pmask, CD_ASSIGN, 0);
-=======
       CustomData_copy(&me->vdata, &bm->vdata, mask.vmask, CD_DEFAULT, 0);
       CustomData_copy(&me->edata, &bm->edata, mask.emask, CD_DEFAULT, 0);
       CustomData_copy(&me->ldata, &bm->ldata, mask.lmask, CD_DEFAULT, 0);
       CustomData_copy(&me->pdata, &bm->pdata, mask.pmask, CD_DEFAULT, 0);
->>>>>>> 39c070ed
 
       CustomData_bmesh_init_pool_ex(&bm->vdata, me->totvert, BM_VERT, __func__);
       CustomData_bmesh_init_pool_ex(&bm->edata, me->totedge, BM_EDGE, __func__);
