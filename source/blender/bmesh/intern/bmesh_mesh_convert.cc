/* SPDX-License-Identifier: GPL-2.0-or-later */

/** \file
 * \ingroup bmesh
 *
 * BM mesh conversion functions.
 *
 * \section bm_mesh_conv_shapekey Converting Shape Keys
 *
 * When converting to/from a Mesh/BMesh you can optionally pass a shape key to edit.
 * This has the effect of editing the shape key-block rather than the original mesh vertex coords
 * (although additional geometry is still allowed and uses fallback locations on converting).
 *
 * While this works for any mesh/bmesh this is made use of by entering and exiting edit-mode.
 *
 * There are comments in code but this should help explain the general
 * intention as to how this works converting from/to bmesh.
 * \subsection user_pov User Perspective
 *
 * - Editmode operations when a shape key-block is active edits only that key-block.
 * - The first Basis key-block always matches the Mesh verts.
 * - Changing vertex locations of _any_ Basis
 *   will apply offsets to those shape keys using this as their Basis.
 *
 * \subsection enter_editmode Entering EditMode - #BM_mesh_bm_from_me
 *
 * - The active key-block is used for BMesh vertex locations on entering edit-mode.
 *   So obviously the meshes vertex locations remain unchanged and the shape key
 *   itself is not being edited directly.
 *   Simply the #BMVert.co is a initialized from active shape key (when its set).
 * - All key-blocks are added as CustomData layers (read code for details).
 *
 * \subsection exit_editmode Exiting EditMode - #BM_mesh_bm_to_me
 *
 * This is where the most confusing code is! Won't attempt to document the details here,
 * for that read the code.
 * But basics are as follows.
 *
 * - Vertex locations (possibly modified from initial active key-block)
 *   are copied directly into the mesh position attribute.
 *   (special confusing note that these may be restored later, when editing the 'Basis', read on).
 * - if the 'Key' is relative, and the active key-block is the basis for ANY other key-blocks -
 *   get an array of offsets between the new vertex locations and the original shape key
 *   (before entering edit-mode), these offsets get applied later on to inactive key-blocks
 *   using the active one (which we are editing) as their Basis.
 *
 * Copying the locations back to the shape keys is quite confusing...
 * One main area of confusion is that when editing a 'Basis' key-block 'me->key->refkey'
 * The coords are written into the mesh, from the users perspective the Basis coords are written
 * into the mesh when exiting edit-mode.
 *
 * When _not_ editing the 'Basis', the original vertex locations
 * (stored in the mesh and unchanged during edit-mode), are copied back into the mesh.
 *
 * This has the effect from the users POV of leaving the mesh un-touched,
 * and only editing the active shape key-block.
 *
 * \subsection other_notes Other Notes
 *
 * Other details noted here which might not be so obvious:
 *
 * - The #CD_SHAPEKEY layer is only used in edit-mode,
 *   and the #Mesh.key is only used in object-mode.
 *   Although the #CD_SHAPEKEY custom-data layer is converted into #Key data-blocks for each
 *   undo-step while in edit-mode.
 * - The #CD_SHAPE_KEYINDEX layer is used to check if vertices existed when entering edit-mode.
 *   Values of the indices are only used for shape-keys when the #CD_SHAPEKEY layer can't be found,
 *   allowing coordinates from the #Key to be used to prevent data-loss.
 *   These indices are also used to maintain correct indices for hook modifiers and vertex parents.
 */

#include "DNA_key_types.h"
#include "DNA_mesh_types.h"
#include "DNA_meshdata_types.h"
#include "DNA_modifier_types.h"
#include "DNA_object_types.h"

#include "MEM_guardedalloc.h"

#include "BLI_alloca.h"
#include "BLI_array.hh"
#include "BLI_index_range.hh"
#include "BLI_listbase.h"
#include "BLI_math_vector.h"
#include "BLI_span.hh"
#include "BLI_string_ref.hh"
#include "BLI_task.hh"
#include "BLI_vector.hh"

#include "BKE_attribute.hh"
#include "BKE_customdata.h"
#include "BKE_mesh.h"
#include "BKE_mesh_runtime.h"
#include "BKE_multires.h"

#include "BKE_key.h"
#include "BKE_main.h"

#include "DEG_depsgraph_query.h"

#include "bmesh.h"
#include "intern/bmesh_private.h" /* For element checking. */

#include "CLG_log.h"

static CLG_LogRef LOG = {"bmesh.mesh.convert"};

using blender::Array;
using blender::float3;
using blender::IndexRange;
using blender::MutableSpan;
using blender::Span;
using blender::StringRef;
using blender::Vector;

static char bm_edge_flag_from_mflag(const short mflag)
{
  return ((mflag & ME_SEAM) ? BM_ELEM_SEAM : 0) | BM_ELEM_DRAW;
}
static char bm_face_flag_from_mflag(const char mflag)
{
  return ((mflag & ME_SMOOTH) ? BM_ELEM_SMOOTH : 0);
}

static short bm_edge_flag_to_mflag(const BMEdge *e)
{
  const char hflag = e->head.hflag;

  return (hflag & BM_ELEM_SEAM) ? ME_SEAM : 0;
}
static char bm_face_flag_to_mflag(const BMFace *f)
{
  const char hflag = f->head.hflag;

  return ((hflag & BM_ELEM_SMOOTH) ? ME_SMOOTH : 0);
}

/* Static function for alloc (duplicate in modifiers_bmesh.c) */
static BMFace *bm_face_create_from_mpoly(BMesh &bm,
                                         Span<MLoop> loops,
                                         Span<BMVert *> vtable,
                                         Span<BMEdge *> etable)
{
  Array<BMVert *, BM_DEFAULT_NGON_STACK_SIZE> verts(loops.size());
  Array<BMEdge *, BM_DEFAULT_NGON_STACK_SIZE> edges(loops.size());

  for (const int i : loops.index_range()) {
    verts[i] = vtable[loops[i].v];
    edges[i] = etable[loops[i].e];
  }

  return BM_face_create(&bm, verts.data(), edges.data(), loops.size(), nullptr, BM_CREATE_SKIP_CD);
}

struct MeshToBMeshLayerInfo {
  const void *mesh_data;
  size_t elem_size;
  int bmesh_offset;
  eCustomDataType type;
};

/**
 * Get the necessary information to copy every data layer from the Mesh to the BMesh.
 */
static Vector<MeshToBMeshLayerInfo> get_mesh_to_bm_copy_info(const CustomData &mesh_data,
                                                             CustomData &bm_data)
{

  Vector<MeshToBMeshLayerInfo> infos;
  std::array<int, CD_NUMTYPES> per_type_index;
  per_type_index.fill(0);
  for (const int i : IndexRange(bm_data.totlayer)) {
    CustomDataLayer &bm_layer = bm_data.layers[i];
    const eCustomDataType type = eCustomDataType(bm_layer.type);
    const int mesh_layer_index =
        bm_layer.name[0] == '\0' ?
            CustomData_get_layer_index_n(&bm_data, type, per_type_index[type]) :
            CustomData_get_named_layer_index(&bm_data, type, bm_layer.name);
    if (mesh_layer_index == -1) {
      infos.append({});
      continue;
    }
    const CustomDataLayer &mesh_layer = mesh_data.layers[mesh_layer_index];

    MeshToBMeshLayerInfo info{};
    info.type = type;
    info.elem_size = CustomData_get_elem_size(&bm_layer);
    info.mesh_data = mesh_layer.data;
    info.bmesh_offset = bm_layer.offset;
    infos.append(info);

    per_type_index[type]++;
  }
  return infos;
}

static void copy_mesh_attributes_to_bmesh_block(CustomData &data,
                                                const Span<MeshToBMeshLayerInfo> copy_info,
                                                const int mesh_index,
                                                BMHeader &header)
{
  CustomData_bmesh_alloc_block(&data, &header.data);
  for (const MeshToBMeshLayerInfo &info : copy_info) {
    if (info.mesh_data) {
      CustomData_data_copy_value(info.type,
                                 POINTER_OFFSET(info.mesh_data, info.elem_size * mesh_index),
                                 POINTER_OFFSET(header.data, info.bmesh_offset));
    }
    else {
      CustomData_data_set_default_value(info.type, POINTER_OFFSET(header.data, info.bmesh_offset));
    }
  }
}

void BM_mesh_bm_from_me(BMesh *bm, const Mesh *me, const struct BMeshFromMeshParams *params)
{
  if (!me) {
    /* Sanity check. */
    return;
  }
  const bool is_new = !(bm->totvert || (bm->vdata.totlayer || bm->edata.totlayer ||
                                        bm->pdata.totlayer || bm->ldata.totlayer));
  KeyBlock *actkey;
  float(*keyco)[3] = nullptr;
  CustomData_MeshMasks mask = CD_MASK_BMESH;
  CustomData_MeshMasks_update(&mask, &params->cd_mask_extra);

  CustomData mesh_vdata = CustomData_shallow_copy_remove_non_bmesh_attributes(&me->vdata,
                                                                              mask.vmask);
  CustomData mesh_edata = CustomData_shallow_copy_remove_non_bmesh_attributes(&me->edata,
                                                                              mask.emask);
  CustomData mesh_pdata = CustomData_shallow_copy_remove_non_bmesh_attributes(&me->pdata,
                                                                              mask.pmask);
  CustomData mesh_ldata = CustomData_shallow_copy_remove_non_bmesh_attributes(&me->ldata,
                                                                              mask.lmask);

  blender::Vector<std::string> temporary_layers_to_delete;

  for (const int layer_index :
       IndexRange(CustomData_number_of_layers(&mesh_ldata, CD_PROP_FLOAT2))) {
    char name[MAX_CUSTOMDATA_LAYER_NAME];
    BKE_uv_map_vert_select_name_get(
        CustomData_get_layer_name(&mesh_ldata, CD_PROP_FLOAT2, layer_index), name);
    if (CustomData_get_named_layer_index(&mesh_ldata, CD_PROP_BOOL, name) < 0) {
      CustomData_add_layer_named(
          &mesh_ldata, CD_PROP_BOOL, CD_SET_DEFAULT, nullptr, me->totloop, name);
      temporary_layers_to_delete.append(std::string(name));
    }
    BKE_uv_map_edge_select_name_get(
        CustomData_get_layer_name(&mesh_ldata, CD_PROP_FLOAT2, layer_index), name);
    if (CustomData_get_named_layer_index(&mesh_ldata, CD_PROP_BOOL, name) < 0) {
      CustomData_add_layer_named(
          &mesh_ldata, CD_PROP_BOOL, CD_SET_DEFAULT, nullptr, me->totloop, name);
      temporary_layers_to_delete.append(std::string(name));
    }
    BKE_uv_map_pin_name_get(CustomData_get_layer_name(&mesh_ldata, CD_PROP_FLOAT2, layer_index),
                            name);
    if (CustomData_get_named_layer_index(&mesh_ldata, CD_PROP_BOOL, name) < 0) {
      CustomData_add_layer_named(
          &mesh_ldata, CD_PROP_BOOL, CD_SET_DEFAULT, nullptr, me->totloop, name);
      temporary_layers_to_delete.append(std::string(name));
    }
  }

  BLI_SCOPED_DEFER([&]() {
    for (const std::string &name : temporary_layers_to_delete) {
      CustomData_free_layer_named(&mesh_ldata, name.c_str(), me->totloop);
    }

    MEM_SAFE_FREE(mesh_vdata.layers);
    MEM_SAFE_FREE(mesh_edata.layers);
    MEM_SAFE_FREE(mesh_pdata.layers);
    MEM_SAFE_FREE(mesh_ldata.layers);
  });

  if (me->totvert == 0) {
    if (is_new) {
      /* No verts? still copy custom-data layout. */
      CustomData_copy(&mesh_vdata, &bm->vdata, mask.vmask, CD_CONSTRUCT, 0);
      CustomData_copy(&mesh_edata, &bm->edata, mask.emask, CD_CONSTRUCT, 0);
      CustomData_copy(&mesh_pdata, &bm->pdata, mask.pmask, CD_CONSTRUCT, 0);
      CustomData_copy(&mesh_ldata, &bm->ldata, mask.lmask, CD_CONSTRUCT, 0);

      CustomData_bmesh_init_pool(&bm->vdata, me->totvert, BM_VERT);
      CustomData_bmesh_init_pool(&bm->edata, me->totedge, BM_EDGE);
      CustomData_bmesh_init_pool(&bm->ldata, me->totloop, BM_LOOP);
      CustomData_bmesh_init_pool(&bm->pdata, me->totpoly, BM_FACE);
    }
    return;
  }

  const float(*vert_normals)[3] = nullptr;
  if (params->calc_vert_normal) {
    vert_normals = BKE_mesh_vertex_normals_ensure(me);
  }

  if (is_new) {
    CustomData_copy(&mesh_vdata, &bm->vdata, mask.vmask, CD_SET_DEFAULT, 0);
    CustomData_copy(&mesh_edata, &bm->edata, mask.emask, CD_SET_DEFAULT, 0);
    CustomData_copy(&mesh_pdata, &bm->pdata, mask.pmask, CD_SET_DEFAULT, 0);
    CustomData_copy(&mesh_ldata, &bm->ldata, mask.lmask, CD_SET_DEFAULT, 0);
  }
  else {
    CustomData_bmesh_merge(&mesh_vdata, &bm->vdata, mask.vmask, CD_SET_DEFAULT, bm, BM_VERT);
    CustomData_bmesh_merge(&mesh_edata, &bm->edata, mask.emask, CD_SET_DEFAULT, bm, BM_EDGE);
    CustomData_bmesh_merge(&mesh_pdata, &bm->pdata, mask.pmask, CD_SET_DEFAULT, bm, BM_FACE);
    CustomData_bmesh_merge(&mesh_ldata, &bm->ldata, mask.lmask, CD_SET_DEFAULT, bm, BM_LOOP);
  }

  const Vector<MeshToBMeshLayerInfo> vert_info = get_mesh_to_bm_copy_info(mesh_vdata, bm->vdata);
  const Vector<MeshToBMeshLayerInfo> edge_info = get_mesh_to_bm_copy_info(mesh_edata, bm->edata);
  const Vector<MeshToBMeshLayerInfo> poly_info = get_mesh_to_bm_copy_info(mesh_pdata, bm->pdata);
  const Vector<MeshToBMeshLayerInfo> loop_info = get_mesh_to_bm_copy_info(mesh_ldata, bm->ldata);

  /* -------------------------------------------------------------------- */
  /* Shape Key */
  int tot_shape_keys = 0;
  if (me->key != nullptr && DEG_is_original_id(&me->id)) {
    /* Evaluated meshes can be topologically inconsistent with their shape keys.
     * Shape keys are also already integrated into the state of the evaluated
     * mesh, so considering them here would kind of apply them twice. */
    tot_shape_keys = BLI_listbase_count(&me->key->block);

    /* Original meshes must never contain a shape-key custom-data layers.
     *
     * This may happen if and object's mesh data is accidentally
     * set to the output from the modifier stack, causing it to be an "original" ID,
     * even though the data isn't fully compatible (hence this assert).
     *
     * This results in:
     * - The newly created #BMesh having twice the number of custom-data layers.
     * - When converting the #BMesh back to a regular mesh,
     *   At least one of the extra shape-key blocks will be created in #Mesh.key
     *   depending on the value of #CustomDataLayer.uid.
     *
     * We could support mixing both kinds of data if there is a compelling use-case for it.
     * At the moment it's simplest to assume all original meshes use the key-block and meshes
     * that are evaluated (through the modifier stack for example) use custom-data layers.
     */
    BLI_assert(!CustomData_has_layer(&me->vdata, CD_SHAPEKEY));
  }
  if (is_new == false) {
    tot_shape_keys = min_ii(tot_shape_keys, CustomData_number_of_layers(&bm->vdata, CD_SHAPEKEY));
  }
  const float(**shape_key_table)[3] = tot_shape_keys ? (const float(**)[3])BLI_array_alloca(
                                                           shape_key_table, tot_shape_keys) :
                                                       nullptr;

  if ((params->active_shapekey != 0) && tot_shape_keys > 0) {
    actkey = static_cast<KeyBlock *>(BLI_findlink(&me->key->block, params->active_shapekey - 1));
  }
  else {
    actkey = nullptr;
  }

  if (is_new) {
    if (tot_shape_keys || params->add_key_index) {
      CustomData_add_layer(&bm->vdata, CD_SHAPE_KEYINDEX, CD_ASSIGN, nullptr, 0);
    }
  }

  if (tot_shape_keys) {
    if (is_new) {
      /* Check if we need to generate unique ids for the shape-keys.
       * This also exists in the file reading code, but is here for a sanity check. */
      if (!me->key->uidgen) {
        fprintf(stderr,
                "%s had to generate shape key uid's in a situation we shouldn't need to! "
                "(bmesh internal error)\n",
                __func__);

        me->key->uidgen = 1;
        LISTBASE_FOREACH (KeyBlock *, block, &me->key->block) {
          block->uid = me->key->uidgen++;
        }
      }
    }

    if (actkey && actkey->totelem == me->totvert) {
      keyco = params->use_shapekey ? static_cast<float(*)[3]>(actkey->data) : nullptr;
      if (is_new) {
        bm->shapenr = params->active_shapekey;
      }
    }

    int i;
    KeyBlock *block;
    for (i = 0, block = static_cast<KeyBlock *>(me->key->block.first); i < tot_shape_keys;
         block = block->next, i++) {
      if (is_new) {
        CustomData_add_layer_named(&bm->vdata, CD_SHAPEKEY, CD_ASSIGN, nullptr, 0, block->name);
        int j = CustomData_get_layer_index_n(&bm->vdata, CD_SHAPEKEY, i);
        bm->vdata.layers[j].uid = block->uid;
      }
      shape_key_table[i] = static_cast<const float(*)[3]>(block->data);
    }
  }

  if (is_new) {
    CustomData_bmesh_init_pool(&bm->vdata, me->totvert, BM_VERT);
    CustomData_bmesh_init_pool(&bm->edata, me->totedge, BM_EDGE);
    CustomData_bmesh_init_pool(&bm->ldata, me->totloop, BM_LOOP);
    CustomData_bmesh_init_pool(&bm->pdata, me->totpoly, BM_FACE);
  }

  /* Only copy these values over if the source mesh is flagged to be using them.
   * Even if `bm` has these layers, they may have been added from another mesh, when `!is_new`. */
  const int cd_shape_key_offset = tot_shape_keys ? CustomData_get_offset(&bm->vdata, CD_SHAPEKEY) :
                                                   -1;
  const int cd_shape_keyindex_offset = is_new && (tot_shape_keys || params->add_key_index) ?
                                           CustomData_get_offset(&bm->vdata, CD_SHAPE_KEYINDEX) :
                                           -1;

  const bool *select_vert = (const bool *)CustomData_get_layer_named(
      &me->vdata, CD_PROP_BOOL, ".select_vert");
  const bool *select_edge = (const bool *)CustomData_get_layer_named(
      &me->edata, CD_PROP_BOOL, ".select_edge");
  const bool *select_poly = (const bool *)CustomData_get_layer_named(
      &me->pdata, CD_PROP_BOOL, ".select_poly");
  const bool *hide_vert = (const bool *)CustomData_get_layer_named(
      &me->vdata, CD_PROP_BOOL, ".hide_vert");
  const bool *hide_edge = (const bool *)CustomData_get_layer_named(
      &me->edata, CD_PROP_BOOL, ".hide_edge");
  const bool *hide_poly = (const bool *)CustomData_get_layer_named(
      &me->pdata, CD_PROP_BOOL, ".hide_poly");
  const int *material_indices = (const int *)CustomData_get_layer_named(
      &me->pdata, CD_PROP_INT32, "material_index");
  const bool *sharp_edges = (const bool *)CustomData_get_layer_named(
      &me->edata, CD_PROP_BOOL, "sharp_edge");

  const Span<float3> positions = me->vert_positions();
  Array<BMVert *> vtable(me->totvert);
  for (const int i : positions.index_range()) {
    BMVert *v = vtable[i] = BM_vert_create(
        bm, keyco ? keyco[i] : positions[i], nullptr, BM_CREATE_SKIP_CD);
    BM_elem_index_set(v, i); /* set_ok */

    if (hide_vert && hide_vert[i]) {
      BM_elem_flag_enable(v, BM_ELEM_HIDDEN);
    }
    if (select_vert && select_vert[i]) {
      BM_vert_select_set(bm, v, true);
    }

    if (vert_normals) {
      copy_v3_v3(v->no, vert_normals[i]);
    }

    copy_mesh_attributes_to_bmesh_block(bm->vdata, vert_info, i, v->head);

    /* Set shape key original index. */
    if (cd_shape_keyindex_offset != -1) {
      BM_ELEM_CD_SET_INT(v, cd_shape_keyindex_offset, i);
    }

    /* Set shape-key data. */
    if (tot_shape_keys) {
      float(*co_dst)[3] = (float(*)[3])BM_ELEM_CD_GET_VOID_P(v, cd_shape_key_offset);
      for (int j = 0; j < tot_shape_keys; j++, co_dst++) {
        copy_v3_v3(*co_dst, shape_key_table[j][i]);
      }
    }
  }
  if (is_new) {
    bm->elem_index_dirty &= ~BM_VERT; /* Added in order, clear dirty flag. */
  }

  const Span<MEdge> medge = me->edges();
  Array<BMEdge *> etable(me->totedge);
  for (const int i : medge.index_range()) {
    BMEdge *e = etable[i] = BM_edge_create(
        bm, vtable[medge[i].v1], vtable[medge[i].v2], nullptr, BM_CREATE_SKIP_CD);
    BM_elem_index_set(e, i); /* set_ok */

    /* Transfer flags. */
    e->head.hflag = bm_edge_flag_from_mflag(medge[i].flag);
    if (hide_edge && hide_edge[i]) {
      BM_elem_flag_enable(e, BM_ELEM_HIDDEN);
    }
    if (select_edge && select_edge[i]) {
      BM_edge_select_set(bm, e, true);
    }
    if (!(sharp_edges && sharp_edges[i])) {
      BM_elem_flag_enable(e, BM_ELEM_SMOOTH);
    }

    copy_mesh_attributes_to_bmesh_block(bm->edata, edge_info, i, e->head);
  }
  if (is_new) {
    bm->elem_index_dirty &= ~BM_EDGE; /* Added in order, clear dirty flag. */
  }

  const Span<MPoly> mpoly = me->polys();
  const Span<MLoop> mloop = me->loops();

  /* Only needed for selection. */

  Array<BMFace *> ftable;
  if (me->mselect && me->totselect != 0) {
    ftable.reinitialize(me->totpoly);
  }

  int totloops = 0;
  for (const int i : mpoly.index_range()) {
    BMFace *f = bm_face_create_from_mpoly(
        *bm, mloop.slice(mpoly[i].loopstart, mpoly[i].totloop), vtable, etable);
    if (!ftable.is_empty()) {
      ftable[i] = f;
    }

    if (UNLIKELY(f == nullptr)) {
      printf(
          "%s: Warning! Bad face in mesh"
          " \"%s\" at index %d!, skipping\n",
          __func__,
          me->id.name + 2,
          i);
      continue;
    }

    /* Don't use 'i' since we may have skipped the face. */
    BM_elem_index_set(f, bm->totface - 1); /* set_ok */

    /* Transfer flag. */
    f->head.hflag = bm_face_flag_from_mflag(mpoly[i].flag);
    if (hide_poly && hide_poly[i]) {
      BM_elem_flag_enable(f, BM_ELEM_HIDDEN);
    }
    if (select_poly && select_poly[i]) {
      BM_face_select_set(bm, f, true);
    }

    f->mat_nr = material_indices == nullptr ? 0 : material_indices[i];
    if (i == me->act_face) {
      bm->act_face = f;
    }

    int j = mpoly[i].loopstart;
    BMLoop *l_first = BM_FACE_FIRST_LOOP(f);
    BMLoop *l_iter = l_first;
    do {
      /* Don't use 'j' since we may have skipped some faces, hence some loops. */
      BM_elem_index_set(l_iter, totloops++); /* set_ok */

      copy_mesh_attributes_to_bmesh_block(bm->ldata, loop_info, j, l_iter->head);
      j++;
    } while ((l_iter = l_iter->next) != l_first);

    copy_mesh_attributes_to_bmesh_block(bm->pdata, poly_info, i, f->head);

    if (params->calc_face_normal) {
      BM_face_normal_update(f);
    }
  }
  if (is_new) {
    bm->elem_index_dirty &= ~(BM_FACE | BM_LOOP); /* Added in order, clear dirty flag. */
  }

  /* -------------------------------------------------------------------- */
  /* MSelect clears the array elements (to avoid adding multiple times).
   *
   * Take care to keep this last and not use (v/e/ftable) after this.
   */

  if (me->mselect && me->totselect != 0) {
    for (const int i : IndexRange(me->totselect)) {
      const MSelect &msel = me->mselect[i];

      BMElem **ele_p;
      switch (msel.type) {
        case ME_VSEL:
          ele_p = (BMElem **)&vtable[msel.index];
          break;
        case ME_ESEL:
          ele_p = (BMElem **)&etable[msel.index];
          break;
        case ME_FSEL:
          ele_p = (BMElem **)&ftable[msel.index];
          break;
        default:
          continue;
      }

      if (*ele_p != nullptr) {
        BM_select_history_store_notest(bm, *ele_p);
        *ele_p = nullptr;
      }
    }
  }
  else {
    BM_select_history_clear(bm);
  }
}

/**
 * \brief BMesh -> Mesh
 */
static BMVert **bm_to_mesh_vertex_map(BMesh *bm, int ototvert)
{
  const int cd_shape_keyindex_offset = CustomData_get_offset(&bm->vdata, CD_SHAPE_KEYINDEX);
  BMVert **vertMap = nullptr;
  BMVert *eve;
  int i = 0;
  BMIter iter;

  /* Caller needs to ensure this. */
  BLI_assert(ototvert > 0);

  vertMap = static_cast<BMVert **>(MEM_callocN(sizeof(*vertMap) * ototvert, "vertMap"));
  if (cd_shape_keyindex_offset != -1) {
    BM_ITER_MESH_INDEX (eve, &iter, bm, BM_VERTS_OF_MESH, i) {
      const int keyi = BM_ELEM_CD_GET_INT(eve, cd_shape_keyindex_offset);
      if ((keyi != ORIGINDEX_NONE) && (keyi < ototvert) &&
          /* Not fool-proof, but chances are if we have many verts with the same index,
           * we will want to use the first one,
           * since the second is more likely to be a duplicate. */
          (vertMap[keyi] == nullptr)) {
        vertMap[keyi] = eve;
      }
    }
  }
  else {
    BM_ITER_MESH_INDEX (eve, &iter, bm, BM_VERTS_OF_MESH, i) {
      if (i < ototvert) {
        vertMap[i] = eve;
      }
      else {
        break;
      }
    }
  }

  return vertMap;
}

/* -------------------------------------------------------------------- */
/** \name Edit-Mesh to Shape Key Conversion
 *
 * There are some details relating to using data from shape keys that need to be
 * considered carefully for shape key synchronization logic.
 *
 * Key Block Usage
 * ***************
 *
 * Key blocks (data in #Mesh.key must be used carefully).
 *
 * They can be used to query which key blocks are relative to the basis
 * since it's not possible to add/remove/reorder key blocks while in edit-mode.
 *
 * Key Block Coordinates
 * =====================
 *
 * Key blocks locations must *not* be used. This was done from v2.67 to 3.0,
 * causing bugs T35170 & T44415.
 *
 * Shape key synchronizing could work under the assumption that the key-block is
 * fixed-in-place when entering edit-mode allowing them to be used as a reference when exiting.
 * It often does work but isn't reliable since for e.g. rendering may flush changes
 * from the edit-mesh to the key-block (there are a handful of other situations where
 * changes may be flushed, see #ED_editors_flush_edits and related functions).
 * When using undo, it's not known if the data in key-block is from the past or future,
 * so just don't use this data as it causes pain and suffering for users and developers alike.
 *
 * Instead, use the shape-key values stored in #CD_SHAPEKEY since they are reliably
 * based on the original locations, unless explicitly manipulated.
 * It's important to write the final shape-key values back to the #CD_SHAPEKEY so applying
 * the difference between the original-basis and the new coordinates isn't done multiple times.
 * Therefore #ED_editors_flush_edits and other flushing calls will update both the #Mesh.key
 * and the edit-mode #CD_SHAPEKEY custom-data layers.
 *
 * WARNING: There is an exception to the rule of ignoring coordinates in the destination:
 * that is when shape-key data in `bm` can't be found (which is itself an error/exception).
 * In this case our own rule is violated as the alternative is losing the shape-data entirely.
 *
 * Flushing Coordinates Back to the #BMesh
 * ---------------------------------------
 *
 * The edit-mesh may be flushed back to the #Mesh and #Key used to generate it.
 * When this is done, the new values are written back to the #BMesh's #CD_SHAPEKEY as well.
 * This is necessary when editing basis-shapes so the difference in shape keys
 * is not applied multiple times. If it were important to avoid it could be skipped while
 * exiting edit-mode (as the entire #BMesh is freed in that case), however it's just copying
 * back a `float[3]` so the work to check if it's necessary isn't worth the overhead.
 *
 * In general updating the #BMesh's #CD_SHAPEKEY makes shake-key logic easier to reason about
 * since it means flushing data back to the mesh has the same behavior as exiting and entering
 * edit-mode (a more common operation). Meaning there is one less corner-case to have to consider.
 *
 * Exceptional Cases
 * *****************
 *
 * There are some situations that should not happen in typical usage but are
 * still handled in this code, since failure to handle them could loose user-data.
 * These could be investigated further since if they never happen in practice,
 * we might consider removing them. However, the possibility of an mesh directly
 * being modified by Python or some other low level logic that changes key-blocks
 * means there is a potential this to happen so keeping code to these cases remain supported.
 *
 * - Custom Data & Mesh Key Block Synchronization.
 *   Key blocks in `me->key->block` should always have an associated
 *   #CD_SHAPEKEY layer in `bm->vdata`.
 *   If they don't there are two fall-backs for setting the location,
 *   - Use the value from the original shape key
 *     WARNING: this is technically incorrect! (see note on "Key Block Usage").
 *   - Use the current vertex location,
 *     Also not correct but it's better then having it zeroed for e.g.
 *
 * - Missing key-index layer.
 *   In this case the basis key won't apply its deltas to other keys and if a shape-key layer is
 *   missing, its coordinates will be initialized from the edit-mesh vertex locations instead of
 *   attempting to remap the shape-keys coordinates.
 *
 * \note These cases are considered abnormal and shouldn't occur in typical usage.
 * A warning is logged in this case to help troubleshooting bugs with shape-keys.
 * \{ */

/**
 * Returns custom-data shape-key index from a key-block or -1
 * \note could split this out into a more generic function.
 */
static int bm_to_mesh_shape_layer_index_from_kb(BMesh *bm, KeyBlock *currkey)
{
  int i;
  int j = 0;

  for (i = 0; i < bm->vdata.totlayer; i++) {
    if (bm->vdata.layers[i].type == CD_SHAPEKEY) {
      if (currkey->uid == bm->vdata.layers[i].uid) {
        return j;
      }
      j++;
    }
  }
  return -1;
}

/**
 * Update `key` with shape key data stored in `bm`.
 *
 * \param bm: The source BMesh.
 * \param key: The destination key.
 * \param positions: The destination vertex array (in some situations its coordinates are updated).
 * \param active_shapekey_to_mvert: When editing a non-basis shape key, the coordinates for the
 * basis are typically copied into the `positions` array since it makes sense for the meshes
 * vertex coordinates to match the "Basis" key.
 * When enabled, skip this step and copy #BMVert.co directly to the mesh position.
 * See #BMeshToMeshParams.active_shapekey_to_mvert doc-string.
 */
static void bm_to_mesh_shape(BMesh *bm,
                             Key *key,
                             MutableSpan<float3> positions,
                             const bool active_shapekey_to_mvert)
{
  KeyBlock *actkey = static_cast<KeyBlock *>(BLI_findlink(&key->block, bm->shapenr - 1));

  /* It's unlikely this ever remains false, check for correctness. */
  bool actkey_has_layer = false;

  /* Go through and find any shape-key custom-data layers
   * that might not have corresponding KeyBlocks, and add them if necessary. */
  for (int i = 0; i < bm->vdata.totlayer; i++) {
    if (bm->vdata.layers[i].type != CD_SHAPEKEY) {
      continue;
    }

    KeyBlock *currkey;
    for (currkey = (KeyBlock *)key->block.first; currkey; currkey = currkey->next) {
      if (currkey->uid == bm->vdata.layers[i].uid) {
        break;
      }
    }

    if (currkey) {
      if (currkey == actkey) {
        actkey_has_layer = true;
      }
    }
    else {
      currkey = BKE_keyblock_add(key, bm->vdata.layers[i].name);
      currkey->uid = bm->vdata.layers[i].uid;
    }
  }

  const int cd_shape_keyindex_offset = CustomData_get_offset(&bm->vdata, CD_SHAPE_KEYINDEX);
  BMIter iter;
  BMVert *eve;
  float(*ofs)[3] = nullptr;

  /* Editing the basis key updates others. */
  if ((key->type == KEY_RELATIVE) &&
      /* The shape-key coordinates used from entering edit-mode are used. */
      (actkey_has_layer == true) &&
      /* Original key-indices are only used to check the vertex existed when entering edit-mode. */
      (cd_shape_keyindex_offset != -1) &&
      /* Offsets are only needed if the current shape is a basis for others. */
      BKE_keyblock_is_basis(key, bm->shapenr - 1)) {

    BLI_assert(actkey != nullptr); /* Assured by `actkey_has_layer` check. */
    const int actkey_uuid = bm_to_mesh_shape_layer_index_from_kb(bm, actkey);

    /* Since `actkey_has_layer == true`, this must never fail. */
    BLI_assert(actkey_uuid != -1);

    const int cd_shape_offset = CustomData_get_n_offset(&bm->vdata, CD_SHAPEKEY, actkey_uuid);

    ofs = static_cast<float(*)[3]>(MEM_mallocN(sizeof(float[3]) * bm->totvert, __func__));
    int i;
    BM_ITER_MESH_INDEX (eve, &iter, bm, BM_VERTS_OF_MESH, i) {
      const int keyi = BM_ELEM_CD_GET_INT(eve, cd_shape_keyindex_offset);
      /* Check the vertex existed when entering edit-mode (otherwise don't apply an offset). */
      if (keyi != ORIGINDEX_NONE) {
        float *co_orig = (float *)BM_ELEM_CD_GET_VOID_P(eve, cd_shape_offset);
        /* Could use 'eve->co' or the destination position, they're the same at this point. */
        sub_v3_v3v3(ofs[i], eve->co, co_orig);
      }
      else {
        /* If there are new vertices in the mesh, we can't propagate the offset
         * because it will only work for the existing vertices and not the new
         * ones, creating a mess when doing e.g. subdivide + translate. */
        MEM_freeN(ofs);
        ofs = nullptr;
        break;
      }
    }
  }

  /* Without this, the real mesh coordinates (uneditable) as soon as you create the Basis shape.
   * while users might not notice since the shape-key is applied in the viewport,
   * exporters for example may still use the underlying coordinates, see: T30771 & T96135.
   *
   * Needed when editing any shape that isn't the (`key->refkey`), the vertices in mesh positions
   * currently have vertex coordinates set from the current-shape (initialized from #BMVert.co).
   * In this case it's important to overwrite these coordinates with the basis-keys coordinates. */
  bool update_vertex_coords_from_refkey = false;
  int cd_shape_offset_refkey = -1;
  if (active_shapekey_to_mvert == false) {
    if ((actkey != key->refkey) && (cd_shape_keyindex_offset != -1)) {
      const int refkey_uuid = bm_to_mesh_shape_layer_index_from_kb(bm, key->refkey);
      if (refkey_uuid != -1) {
        cd_shape_offset_refkey = CustomData_get_n_offset(&bm->vdata, CD_SHAPEKEY, refkey_uuid);
        if (cd_shape_offset_refkey != -1) {
          update_vertex_coords_from_refkey = true;
        }
      }
    }
  }

  LISTBASE_FOREACH (KeyBlock *, currkey, &key->block) {
    int keyi;
    float(*currkey_data)[3];

    const int currkey_uuid = bm_to_mesh_shape_layer_index_from_kb(bm, currkey);
    const int cd_shape_offset = (currkey_uuid == -1) ?
                                    -1 :
                                    CustomData_get_n_offset(&bm->vdata, CD_SHAPEKEY, currkey_uuid);

    /* Common case, the layer data is available, use it where possible. */
    if (cd_shape_offset != -1) {
      const bool apply_offset = (ofs != nullptr) && (currkey != actkey) &&
                                (bm->shapenr - 1 == currkey->relative);

      if (currkey->data && (currkey->totelem == bm->totvert)) {
        /* Use memory in-place. */
      }
      else {
        currkey->data = MEM_reallocN(currkey->data, key->elemsize * bm->totvert);
        currkey->totelem = bm->totvert;
      }
      currkey_data = (float(*)[3])currkey->data;

      int i;
      BM_ITER_MESH_INDEX (eve, &iter, bm, BM_VERTS_OF_MESH, i) {
        float *co_orig = (float *)BM_ELEM_CD_GET_VOID_P(eve, cd_shape_offset);

        if (currkey == actkey) {
          copy_v3_v3(currkey_data[i], eve->co);

          if (update_vertex_coords_from_refkey) {
            BLI_assert(actkey != key->refkey);
            keyi = BM_ELEM_CD_GET_INT(eve, cd_shape_keyindex_offset);
            if (keyi != ORIGINDEX_NONE) {
              float *co_refkey = (float *)BM_ELEM_CD_GET_VOID_P(eve, cd_shape_offset_refkey);
              copy_v3_v3(positions[i], co_refkey);
            }
          }
        }
        else {
          copy_v3_v3(currkey_data[i], co_orig);
        }

        /* Propagate edited basis offsets to other shapes. */
        if (apply_offset) {
          add_v3_v3(currkey_data[i], ofs[i]);
        }

        /* Apply back new coordinates shape-keys that have offset into #BMesh.
         * Otherwise, in case we call again #BM_mesh_bm_to_me on same #BMesh,
         * we'll apply diff from previous call to #BM_mesh_bm_to_me,
         * to shape-key values from original creation of the #BMesh. See T50524. */
        copy_v3_v3(co_orig, currkey_data[i]);
      }
    }
    else {
      /* No original layer data, use fallback information. */
      if (currkey->data && (cd_shape_keyindex_offset != -1)) {
        CLOG_WARN(&LOG,
                  "Found shape-key but no CD_SHAPEKEY layers to read from, "
                  "using existing shake-key data where possible");
      }
      else {
        CLOG_WARN(&LOG,
                  "Found shape-key but no CD_SHAPEKEY layers to read from, "
                  "using basis shape-key data");
      }

      currkey_data = static_cast<float(*)[3]>(
          MEM_mallocN(key->elemsize * bm->totvert, "currkey->data"));

      int i;
      BM_ITER_MESH_INDEX (eve, &iter, bm, BM_VERTS_OF_MESH, i) {

        if ((currkey->data != nullptr) && (cd_shape_keyindex_offset != -1) &&
            ((keyi = BM_ELEM_CD_GET_INT(eve, cd_shape_keyindex_offset)) != ORIGINDEX_NONE) &&
            (keyi < currkey->totelem)) {
          /* Reconstruct keys via vertices original key indices.
           * WARNING(@ideasman42): `currkey->data` is known to be unreliable as the edit-mesh
           * coordinates may be flushed back to the shape-key when exporting or rendering.
           * This is a last resort! If this branch is running as part of regular usage
           * it can be considered a bug. */
          const float(*oldkey)[3] = static_cast<const float(*)[3]>(currkey->data);
          copy_v3_v3(currkey_data[i], oldkey[keyi]);
        }
        else {
          /* Fail! fill in with dummy value. */
          copy_v3_v3(currkey_data[i], eve->co);
        }
      }

      currkey->totelem = bm->totvert;
      if (currkey->data) {
        MEM_freeN(currkey->data);
      }
      currkey->data = currkey_data;
    }
  }

  if (ofs) {
    MEM_freeN(ofs);
  }
}

/** \} */

template<typename T, typename GetFn>
static void write_fn_to_attribute(blender::bke::MutableAttributeAccessor attributes,
                                  const StringRef attribute_name,
                                  const eAttrDomain domain,
                                  const GetFn &get_fn)
{
  using namespace blender;
  bke::SpanAttributeWriter<T> attribute = attributes.lookup_or_add_for_write_only_span<T>(
      attribute_name, domain);
  threading::parallel_for(attribute.span.index_range(), 4096, [&](IndexRange range) {
    for (const int i : range) {
      attribute.span[i] = get_fn(i);
    }
  });
  attribute.finish();
}

static void assert_bmesh_has_no_mesh_only_attributes(const BMesh &bm)
{
  (void)bm; /* Unused in the release builds. */
  BLI_assert(CustomData_get_layer_named(&bm.vdata, CD_PROP_FLOAT3, "position") == nullptr);

  /* The "hide" attributes are stored as flags on #BMesh. */
  BLI_assert(CustomData_get_layer_named(&bm.vdata, CD_PROP_BOOL, ".hide_vert") == nullptr);
  BLI_assert(CustomData_get_layer_named(&bm.edata, CD_PROP_BOOL, ".hide_edge") == nullptr);
  BLI_assert(CustomData_get_layer_named(&bm.pdata, CD_PROP_BOOL, ".hide_poly") == nullptr);
  /* The "selection" attributes are stored as flags on #BMesh. */
  BLI_assert(CustomData_get_layer_named(&bm.vdata, CD_PROP_BOOL, ".select_vert") == nullptr);
  BLI_assert(CustomData_get_layer_named(&bm.edata, CD_PROP_BOOL, ".select_edge") == nullptr);
  BLI_assert(CustomData_get_layer_named(&bm.pdata, CD_PROP_BOOL, ".select_poly") == nullptr);
}

static void convert_bmesh_hide_flags_to_mesh_attributes(BMesh &bm,
                                                        const bool need_hide_vert,
                                                        const bool need_hide_edge,
                                                        const bool need_hide_poly,
                                                        Mesh &mesh)
{
  using namespace blender;
  /* The "hide" attributes are stored as flags on #BMesh. */
  assert_bmesh_has_no_mesh_only_attributes(bm);

  if (!(need_hide_vert || need_hide_edge || need_hide_poly)) {
    return;
  }

  bke::MutableAttributeAccessor attributes = mesh.attributes_for_write();
  BM_mesh_elem_table_ensure(&bm, BM_VERT | BM_EDGE | BM_FACE);

  if (need_hide_vert) {
    write_fn_to_attribute<bool>(attributes, ".hide_vert", ATTR_DOMAIN_POINT, [&](const int i) {
      return BM_elem_flag_test(BM_vert_at_index(&bm, i), BM_ELEM_HIDDEN);
    });
  }
  if (need_hide_edge) {
    write_fn_to_attribute<bool>(attributes, ".hide_edge", ATTR_DOMAIN_EDGE, [&](const int i) {
      return BM_elem_flag_test(BM_edge_at_index(&bm, i), BM_ELEM_HIDDEN);
    });
  }
  if (need_hide_poly) {
    write_fn_to_attribute<bool>(attributes, ".hide_poly", ATTR_DOMAIN_FACE, [&](const int i) {
      return BM_elem_flag_test(BM_face_at_index(&bm, i), BM_ELEM_HIDDEN);
    });
  }
}

static void convert_bmesh_selection_flags_to_mesh_attributes(BMesh &bm,
                                                             const bool need_select_vert,
                                                             const bool need_select_edge,
                                                             const bool need_select_poly,
                                                             Mesh &mesh)
{
  using namespace blender;
  if (!(need_select_vert || need_select_edge || need_select_poly)) {
    return;
  }

  bke::MutableAttributeAccessor attributes = mesh.attributes_for_write();
  BM_mesh_elem_table_ensure(&bm, BM_VERT | BM_EDGE | BM_FACE);

  if (need_select_vert) {
    write_fn_to_attribute<bool>(attributes, ".select_vert", ATTR_DOMAIN_POINT, [&](const int i) {
      return BM_elem_flag_test(BM_vert_at_index(&bm, i), BM_ELEM_SELECT);
    });
  }
  if (need_select_edge) {
    write_fn_to_attribute<bool>(attributes, ".select_edge", ATTR_DOMAIN_EDGE, [&](const int i) {
      return BM_elem_flag_test(BM_edge_at_index(&bm, i), BM_ELEM_SELECT);
    });
  }
  if (need_select_poly) {
    write_fn_to_attribute<bool>(attributes, ".select_poly", ATTR_DOMAIN_FACE, [&](const int i) {
      return BM_elem_flag_test(BM_face_at_index(&bm, i), BM_ELEM_SELECT);
    });
  }
}

struct BMToMeshLayerInfo {
  void *mesh_data;
  size_t elem_size;
  int bmesh_offset;
  eCustomDataType type;
};

/**
 * Get the necessary information to copy every data layer from the BMesh to the Mesh.
 */
static Vector<BMToMeshLayerInfo> get_bm_to_mesh_copy_info(const CustomData &bm_data,
                                                          CustomData &mesh_data)
{
  Vector<BMToMeshLayerInfo> infos;
  std::array<int, CD_NUMTYPES> per_type_index;
  per_type_index.fill(0);
  for (const int i : IndexRange(mesh_data.totlayer)) {
    CustomDataLayer &mesh_layer = mesh_data.layers[i];
    const eCustomDataType type = eCustomDataType(mesh_layer.type);
    const int bm_layer_index =
        mesh_layer.name[0] == '\0' ?
            CustomData_get_layer_index_n(&bm_data, type, per_type_index[type]) :
            CustomData_get_named_layer_index(&bm_data, type, mesh_layer.name);
    if (bm_layer_index == -1) {
      continue;
    }
    const CustomDataLayer &bm_layer = bm_data.layers[bm_layer_index];
    if (bm_layer.flag & CD_FLAG_NOCOPY) {
      continue;
    }

    BMToMeshLayerInfo info{};
    info.type = type;
    info.elem_size = CustomData_get_elem_size(&mesh_layer);
    info.mesh_data = mesh_layer.data;
    info.bmesh_offset = bm_layer.offset;
    infos.append(info);

    per_type_index[type]++;
  }
  return infos;
}

static void copy_bmesh_block_to_mesh_attributes(const Span<BMToMeshLayerInfo> copy_info,
                                                const int mesh_index,
                                                const void *block)
{
  for (const BMToMeshLayerInfo &info : copy_info) {
    CustomData_data_copy_value(info.type,
                               POINTER_OFFSET(block, info.bmesh_offset),
                               POINTER_OFFSET(info.mesh_data, info.elem_size * mesh_index));
  }
}

void BM_mesh_bm_to_me(Main *bmain, BMesh *bm, Mesh *me, const struct BMeshToMeshParams *params)
{
  using namespace blender;
  BMVert *v, *eve;
  BMEdge *e;
  BMFace *f;
  BMIter iter;
  int i, j;

  const int cd_shape_keyindex_offset = CustomData_get_offset(&bm->vdata, CD_SHAPE_KEYINDEX);

  const int ototvert = me->totvert;

  /* Free custom data. */
  CustomData_free(&me->vdata, me->totvert);
  CustomData_free(&me->edata, me->totedge);
  CustomData_free(&me->fdata, me->totface);
  CustomData_free(&me->ldata, me->totloop);
  CustomData_free(&me->pdata, me->totpoly);

  BKE_mesh_runtime_clear_geometry(me);

  /* Add new custom data. */
  me->totvert = bm->totvert;
  me->totedge = bm->totedge;
  me->totloop = bm->totloop;
  me->totpoly = bm->totface;
  /* Will be overwritten with a valid value if 'dotess' is set, otherwise we
   * end up with 'me->totface' and `me->mface == nullptr` which can crash T28625. */
  me->totface = 0;
  me->act_face = -1;

  /* Mark UV selection layers which are all false as 'nocopy'. */
  for (const int layer_index :
       IndexRange(CustomData_number_of_layers(&bm->ldata, CD_PROP_FLOAT2))) {
    char const *layer_name = CustomData_get_layer_name(&bm->ldata, CD_PROP_FLOAT2, layer_index);
    char sub_layer_name[MAX_CUSTOMDATA_LAYER_NAME];
    int vertsel_layer_index = CustomData_get_named_layer_index(
        &bm->ldata, CD_PROP_BOOL, BKE_uv_map_vert_select_name_get(layer_name, sub_layer_name));
    int edgesel_layer_index = CustomData_get_named_layer_index(
        &bm->ldata, CD_PROP_BOOL, BKE_uv_map_edge_select_name_get(layer_name, sub_layer_name));
    int pin_layer_index = CustomData_get_named_layer_index(
        &bm->ldata, CD_PROP_BOOL, BKE_uv_map_pin_name_get(layer_name, sub_layer_name));
    int vertsel_offset = bm->ldata.layers[vertsel_layer_index].offset;
    int edgesel_offset = bm->ldata.layers[edgesel_layer_index].offset;
    int pin_offset = bm->ldata.layers[pin_layer_index].offset;
    bool need_vertsel = false;
    bool need_edgesel = false;
    bool need_pin = false;

    BM_ITER_MESH (f, &iter, bm, BM_FACES_OF_MESH) {
      BMIter liter;
      BMLoop *l;
      BM_ITER_ELEM (l, &liter, f, BM_LOOPS_OF_FACE) {
        need_vertsel |= BM_ELEM_CD_GET_BOOL(l, vertsel_offset);
        need_edgesel |= BM_ELEM_CD_GET_BOOL(l, edgesel_offset);
        need_pin |= BM_ELEM_CD_GET_BOOL(l, pin_offset);
      }
    }

    if (need_vertsel) {
      bm->ldata.layers[vertsel_layer_index].flag &= ~CD_FLAG_NOCOPY;
    }
    else {
      bm->ldata.layers[vertsel_layer_index].flag |= CD_FLAG_NOCOPY;
    }
    if (need_edgesel) {
      bm->ldata.layers[edgesel_layer_index].flag &= ~CD_FLAG_NOCOPY;
    }
    else {
      bm->ldata.layers[edgesel_layer_index].flag |= CD_FLAG_NOCOPY;
    }
    if (need_pin) {
      bm->ldata.layers[pin_layer_index].flag &= ~CD_FLAG_NOCOPY;
    }
    else {
      bm->ldata.layers[pin_layer_index].flag |= CD_FLAG_NOCOPY;
    }
  }

  {
    CustomData_MeshMasks mask = CD_MASK_MESH;
    CustomData_MeshMasks_update(&mask, &params->cd_mask_extra);
    CustomData_copy(&bm->vdata, &me->vdata, mask.vmask, CD_SET_DEFAULT, me->totvert);
    CustomData_copy(&bm->edata, &me->edata, mask.emask, CD_SET_DEFAULT, me->totedge);
    CustomData_copy(&bm->ldata, &me->ldata, mask.lmask, CD_SET_DEFAULT, me->totloop);
    CustomData_copy(&bm->pdata, &me->pdata, mask.pmask, CD_SET_DEFAULT, me->totpoly);
  }

  const Vector<BMToMeshLayerInfo> vert_info = get_bm_to_mesh_copy_info(bm->vdata, me->vdata);
  const Vector<BMToMeshLayerInfo> edge_info = get_bm_to_mesh_copy_info(bm->edata, me->edata);
  const Vector<BMToMeshLayerInfo> poly_info = get_bm_to_mesh_copy_info(bm->pdata, me->pdata);
  const Vector<BMToMeshLayerInfo> loop_info = get_bm_to_mesh_copy_info(bm->ldata, me->ldata);

  CustomData_add_layer_named(
      &me->vdata, CD_PROP_FLOAT3, CD_CONSTRUCT, nullptr, me->totvert, "position");
  CustomData_add_layer(&me->edata, CD_MEDGE, CD_SET_DEFAULT, nullptr, me->totedge);
  CustomData_add_layer(&me->ldata, CD_MLOOP, CD_SET_DEFAULT, nullptr, me->totloop);
  CustomData_add_layer(&me->pdata, CD_MPOLY, CD_SET_DEFAULT, nullptr, me->totpoly);
  MutableSpan<float3> positions = me->vert_positions_for_write();
  MutableSpan<MEdge> medge = me->edges_for_write();
  MutableSpan<MPoly> mpoly = me->polys_for_write();
  MutableSpan<MLoop> mloop = me->loops_for_write();

  bool need_select_vert = false;
  bool need_select_edge = false;
  bool need_select_poly = false;
  bool need_hide_vert = false;
  bool need_hide_edge = false;
  bool need_hide_poly = false;
  bool need_material_index = false;
  bool need_sharp_edge = false;

  i = 0;
  BM_ITER_MESH (v, &iter, bm, BM_VERTS_OF_MESH) {
    copy_v3_v3(positions[i], v->co);

    if (BM_elem_flag_test(v, BM_ELEM_HIDDEN)) {
      need_hide_vert = true;
    }
    if (BM_elem_flag_test(v, BM_ELEM_SELECT)) {
      need_select_vert = true;
    }

    BM_elem_index_set(v, i); /* set_inline */

    copy_bmesh_block_to_mesh_attributes(vert_info, i, v->head.data);

    i++;

    BM_CHECK_ELEMENT(v);
  }
  bm->elem_index_dirty &= ~BM_VERT;

  i = 0;
  BM_ITER_MESH (e, &iter, bm, BM_EDGES_OF_MESH) {
    medge[i].v1 = BM_elem_index_get(e->v1);
    medge[i].v2 = BM_elem_index_get(e->v2);

    medge[i].flag = bm_edge_flag_to_mflag(e);
    if (BM_elem_flag_test(e, BM_ELEM_HIDDEN)) {
      need_hide_edge = true;
    }
    if (BM_elem_flag_test(e, BM_ELEM_SELECT)) {
      need_select_edge = true;
    }
    if (!BM_elem_flag_test(e, BM_ELEM_SMOOTH)) {
      need_sharp_edge = true;
    }

    BM_elem_index_set(e, i); /* set_inline */

    copy_bmesh_block_to_mesh_attributes(edge_info, i, e->head.data);

    i++;
    BM_CHECK_ELEMENT(e);
  }
  bm->elem_index_dirty &= ~BM_EDGE;

  i = 0;
  j = 0;
  BM_ITER_MESH (f, &iter, bm, BM_FACES_OF_MESH) {
    BMLoop *l_iter, *l_first;
    mpoly[i].loopstart = j;
    mpoly[i].totloop = f->len;
    if (f->mat_nr != 0) {
      need_material_index = true;
    }
    mpoly[i].flag = bm_face_flag_to_mflag(f);
    if (BM_elem_flag_test(f, BM_ELEM_HIDDEN)) {
      need_hide_poly = true;
    }
    if (BM_elem_flag_test(f, BM_ELEM_SELECT)) {
      need_select_poly = true;
    }

    l_iter = l_first = BM_FACE_FIRST_LOOP(f);
    do {
      mloop[j].e = BM_elem_index_get(l_iter->e);
      mloop[j].v = BM_elem_index_get(l_iter->v);

      copy_bmesh_block_to_mesh_attributes(loop_info, j, l_iter->head.data);

      j++;
      BM_CHECK_ELEMENT(l_iter);
      BM_CHECK_ELEMENT(l_iter->e);
      BM_CHECK_ELEMENT(l_iter->v);
    } while ((l_iter = l_iter->next) != l_first);

    if (f == bm->act_face) {
      me->act_face = i;
    }

    copy_bmesh_block_to_mesh_attributes(poly_info, i, f->head.data);

    i++;
    BM_CHECK_ELEMENT(f);
  }

  if (need_material_index) {
    BM_mesh_elem_table_ensure(bm, BM_FACE);
    write_fn_to_attribute<int>(me->attributes_for_write(),
                               "material_index",
                               ATTR_DOMAIN_FACE,
                               [&](const int i) { return int(BM_face_at_index(bm, i)->mat_nr); });
  }
  if (need_sharp_edge) {
    BM_mesh_elem_table_ensure(bm, BM_EDGE);
    write_fn_to_attribute<bool>(
        me->attributes_for_write(), "sharp_edge", ATTR_DOMAIN_EDGE, [&](const int i) {
          return !BM_elem_flag_test(BM_edge_at_index(bm, i), BM_ELEM_SMOOTH);
        });
  }

  /* Patch hook indices and vertex parents. */
  if (params->calc_object_remap && (ototvert > 0)) {
    BLI_assert(bmain != nullptr);
    BMVert **vertMap = nullptr;

    LISTBASE_FOREACH (Object *, ob, &bmain->objects) {
      if ((ob->parent) && (ob->parent->data == me) && ELEM(ob->partype, PARVERT1, PARVERT3)) {

        if (vertMap == nullptr) {
          vertMap = bm_to_mesh_vertex_map(bm, ototvert);
        }

        if (ob->par1 < ototvert) {
          eve = vertMap[ob->par1];
          if (eve) {
            ob->par1 = BM_elem_index_get(eve);
          }
        }
        if (ob->par2 < ototvert) {
          eve = vertMap[ob->par2];
          if (eve) {
            ob->par2 = BM_elem_index_get(eve);
          }
        }
        if (ob->par3 < ototvert) {
          eve = vertMap[ob->par3];
          if (eve) {
            ob->par3 = BM_elem_index_get(eve);
          }
        }
      }
      if (ob->data == me) {
        LISTBASE_FOREACH (ModifierData *, md, &ob->modifiers) {
          if (md->type == eModifierType_Hook) {
            HookModifierData *hmd = (HookModifierData *)md;

            if (vertMap == nullptr) {
              vertMap = bm_to_mesh_vertex_map(bm, ototvert);
            }

            for (i = j = 0; i < hmd->indexar_num; i++) {
              if (hmd->indexar[i] < ototvert) {
                eve = vertMap[hmd->indexar[i]];

                if (eve) {
                  hmd->indexar[j++] = BM_elem_index_get(eve);
                }
              }
              else {
                j++;
              }
            }

            hmd->indexar_num = j;
          }
        }
      }
    }

    if (vertMap) {
      MEM_freeN(vertMap);
    }
  }

  convert_bmesh_hide_flags_to_mesh_attributes(
      *bm, need_hide_vert, need_hide_edge, need_hide_poly, *me);
  convert_bmesh_selection_flags_to_mesh_attributes(
      *bm, need_select_vert, need_select_edge, need_select_poly, *me);

  {
    me->totselect = BLI_listbase_count(&(bm->selected));

    MEM_SAFE_FREE(me->mselect);
    if (me->totselect != 0) {
      me->mselect = static_cast<MSelect *>(
          MEM_mallocN(sizeof(MSelect) * me->totselect, "Mesh selection history"));
    }

    LISTBASE_FOREACH_INDEX (BMEditSelection *, selected, &bm->selected, i) {
      if (selected->htype == BM_VERT) {
        me->mselect[i].type = ME_VSEL;
      }
      else if (selected->htype == BM_EDGE) {
        me->mselect[i].type = ME_ESEL;
      }
      else if (selected->htype == BM_FACE) {
        me->mselect[i].type = ME_FSEL;
      }

      me->mselect[i].index = BM_elem_index_get(selected->ele);
    }
  }

  if (me->key) {
    bm_to_mesh_shape(bm, me->key, positions, params->active_shapekey_to_mvert);
  }

  /* Run this even when shape keys aren't used since it may be used for hooks or vertex parents. */
  if (params->update_shapekey_indices) {
    /* We have written a new shape key, if this mesh is _not_ going to be freed,
     * update the shape key indices to match the newly updated. */
    if (cd_shape_keyindex_offset != -1) {
      BM_ITER_MESH_INDEX (eve, &iter, bm, BM_VERTS_OF_MESH, i) {
        BM_ELEM_CD_SET_INT(eve, cd_shape_keyindex_offset, i);
      }
    }
  }

  /* Topology could be changed, ensure #CD_MDISPS are ok. */
  multires_topology_changed(me);
}

namespace blender {

static void bm_vert_table_build(BMesh &bm,
                                MutableSpan<const BMVert *> table,
                                bool &need_select_vert,
                                bool &need_hide_vert)
{
  char hflag = 0;
  BMIter iter;
  int i;
  BMVert *vert;
  BM_ITER_MESH_INDEX (vert, &iter, &bm, BM_VERTS_OF_MESH, i) {
    BM_elem_index_set(vert, i); /* set_inline */
    table[i] = vert;
    hflag |= vert->head.hflag;
  }
  need_select_vert = (hflag & BM_ELEM_SELECT) != 0;
  need_hide_vert = (hflag & BM_ELEM_HIDDEN) != 0;
}

static void bm_edge_table_build(BMesh &bm,
                                MutableSpan<const BMEdge *> table,
                                bool &need_select_edge,
                                bool &need_hide_edge,
                                bool &need_sharp_edge)
{
  char hflag = 0;
  BMIter iter;
  int i;
  BMEdge *edge;
  BM_ITER_MESH_INDEX (edge, &iter, &bm, BM_EDGES_OF_MESH, i) {
    BM_elem_index_set(edge, i); /* set_inline */
    table[i] = edge;
    hflag |= edge->head.hflag;
  }
  need_select_edge = (hflag & BM_ELEM_SELECT) != 0;
  need_hide_edge = (hflag & BM_ELEM_HIDDEN) != 0;
  need_sharp_edge = (hflag & BM_ELEM_SMOOTH) != 0;
}

static void bm_face_loop_table_build(BMesh &bm,
                                     MutableSpan<const BMFace *> face_table,
                                     MutableSpan<const BMLoop *> loop_table,
                                     bool &need_select_poly,
                                     bool &need_hide_poly,
                                     bool &need_material_index)
{
  char hflag = 0;
  BMIter iter;
  int face_i = 0;
  int loop_i = 0;
  BMFace *face;
  BM_ITER_MESH_INDEX (face, &iter, &bm, BM_FACES_OF_MESH, face_i) {
    BM_elem_index_set(face, face_i); /* set_inline */
    face_table[face_i] = face;
    hflag |= face->head.hflag;
    need_material_index |= face->mat_nr != 0;

    BMLoop *loop = BM_FACE_FIRST_LOOP(face);
    for ([[maybe_unused]] const int i : IndexRange(face->len)) {
      BM_elem_index_set(loop, loop_i); /* set_inline */
      loop_table[loop_i] = loop;
      loop = loop->next;
      loop_i++;
    }
  }
  need_select_poly = (hflag & BM_ELEM_SELECT) != 0;
  need_hide_poly = (hflag & BM_ELEM_HIDDEN) != 0;
}

static void bm_to_mesh_verts(const BMesh &bm,
                             const Span<const BMVert *> bm_verts,
                             Mesh &mesh,
                             MutableSpan<bool> select_vert,
                             MutableSpan<bool> hide_vert)
{
  const Vector<BMToMeshLayerInfo> info = get_bm_to_mesh_copy_info(bm.vdata, mesh.vdata);
  MutableSpan<float3> dst_vert_positions = mesh.vert_positions_for_write();
  threading::parallel_for(dst_vert_positions.index_range(), 1024, [&](const IndexRange range) {
    for (const int vert_i : range) {
      const BMVert &src_vert = *bm_verts[vert_i];
      copy_v3_v3(dst_vert_positions[vert_i], src_vert.co);
      copy_bmesh_block_to_mesh_attributes(info, vert_i, src_vert.head.data);
    }
    if (!select_vert.is_empty()) {
      for (const int vert_i : range) {
        select_vert[vert_i] = BM_elem_flag_test(bm_verts[vert_i], BM_ELEM_SELECT);
      }
    }
    if (!hide_vert.is_empty()) {
      for (const int vert_i : range) {
        hide_vert[vert_i] = BM_elem_flag_test(bm_verts[vert_i], BM_ELEM_HIDDEN);
      }
    }
  });
}

static void bm_to_mesh_edges(const BMesh &bm,
                             const Span<const BMEdge *> bm_edges,
                             Mesh &mesh,
                             MutableSpan<bool> select_edge,
                             MutableSpan<bool> hide_edge,
                             MutableSpan<bool> sharp_edge)
{
  const Vector<BMToMeshLayerInfo> info = get_bm_to_mesh_copy_info(bm.edata, mesh.edata);
  MutableSpan<MEdge> dst_edges = mesh.edges_for_write();
  threading::parallel_for(dst_edges.index_range(), 512, [&](const IndexRange range) {
    for (const int edge_i : range) {
      const BMEdge &src_edge = *bm_edges[edge_i];
      MEdge &dst_edge = dst_edges[edge_i];
      dst_edge.v1 = BM_elem_index_get(src_edge.v1);
      dst_edge.v2 = BM_elem_index_get(src_edge.v2);
      dst_edge.flag = bm_edge_flag_to_mflag(&src_edge);
<<<<<<< HEAD

      /* Handle this differently to editmode switching; only enable draw for single user
       * edges rather than calculating angle. */
      if ((dst_edge.flag & ME_EDGEDRAW) == 0) {
        if (src_edge.l && src_edge.l == src_edge.l->radial_next) {
          dst_edge.flag |= ME_EDGEDRAW;
        }
      }

      copy_bmesh_block_to_mesh_attributes(info, edge_i, src_edge.head.data);
=======
      CustomData_from_bmesh_block(&bm.edata, &mesh.edata, src_edge.head.data, edge_i);
>>>>>>> 4cbe0bff
    }
    if (!select_edge.is_empty()) {
      for (const int edge_i : range) {
        select_edge[edge_i] = BM_elem_flag_test(bm_edges[edge_i], BM_ELEM_SELECT);
      }
    }
    if (!hide_edge.is_empty()) {
      for (const int edge_i : range) {
        hide_edge[edge_i] = BM_elem_flag_test(bm_edges[edge_i], BM_ELEM_HIDDEN);
      }
    }
    if (!sharp_edge.is_empty()) {
      for (const int edge_i : range) {
        sharp_edge[edge_i] = !BM_elem_flag_test(bm_edges[edge_i], BM_ELEM_SMOOTH);
      }
    }
  });
}

static void bm_to_mesh_faces(const BMesh &bm,
                             const Span<const BMFace *> bm_faces,
                             Mesh &mesh,
                             MutableSpan<bool> select_poly,
                             MutableSpan<bool> hide_poly,
                             MutableSpan<int> material_indices)
{
  const Vector<BMToMeshLayerInfo> info = get_bm_to_mesh_copy_info(bm.pdata, mesh.pdata);
  MutableSpan<MPoly> dst_polys = mesh.polys_for_write();
  threading::parallel_for(dst_polys.index_range(), 1024, [&](const IndexRange range) {
    for (const int face_i : range) {
      const BMFace &src_face = *bm_faces[face_i];
      MPoly &dst_poly = dst_polys[face_i];
      dst_poly.totloop = src_face.len;
      dst_poly.loopstart = BM_elem_index_get(BM_FACE_FIRST_LOOP(&src_face));
      dst_poly.flag = bm_face_flag_to_mflag(&src_face);
      copy_bmesh_block_to_mesh_attributes(info, face_i, src_face.head.data);
    }
    if (!select_poly.is_empty()) {
      for (const int face_i : range) {
        select_poly[face_i] = BM_elem_flag_test(bm_faces[face_i], BM_ELEM_SELECT);
      }
    }
    if (!hide_poly.is_empty()) {
      for (const int face_i : range) {
        hide_poly[face_i] = BM_elem_flag_test(bm_faces[face_i], BM_ELEM_HIDDEN);
      }
    }
    if (!material_indices.is_empty()) {
      for (const int face_i : range) {
        material_indices[face_i] = bm_faces[face_i]->mat_nr;
      }
    }
  });
}

static void bm_to_mesh_loops(const BMesh &bm, const Span<const BMLoop *> bm_loops, Mesh &mesh)
{
  const Vector<BMToMeshLayerInfo> info = get_bm_to_mesh_copy_info(bm.ldata, mesh.ldata);
  MutableSpan<MLoop> dst_loops = mesh.loops_for_write();
  threading::parallel_for(dst_loops.index_range(), 1024, [&](const IndexRange range) {
    for (const int loop_i : range) {
      const BMLoop &src_loop = *bm_loops[loop_i];
      MLoop &dst_loop = dst_loops[loop_i];
      dst_loop.v = BM_elem_index_get(src_loop.v);
      dst_loop.e = BM_elem_index_get(src_loop.e);
      copy_bmesh_block_to_mesh_attributes(info, loop_i, src_loop.head.data);
    }
  });
}

}  // namespace blender

/* NOTE: The function is called from multiple threads with the same input BMesh and different
 * mesh objects. */
void BM_mesh_bm_to_me_for_eval(BMesh *bm, Mesh *me, const CustomData_MeshMasks *cd_mask_extra)
{
  using namespace blender;

  /* Must be an empty mesh. */
  BLI_assert(me->totvert == 0);
  BLI_assert(cd_mask_extra == nullptr || (cd_mask_extra->vmask & CD_MASK_SHAPEKEY) == 0);
  /* Just in case, clear the derived geometry caches from the input mesh. */
  BKE_mesh_runtime_clear_geometry(me);

  me->totvert = bm->totvert;
  me->totedge = bm->totedge;
  me->totface = 0;
  me->totloop = bm->totloop;
  me->totpoly = bm->totface;

  if (!CustomData_get_layer_named(&me->vdata, CD_PROP_FLOAT3, "position")) {
    CustomData_add_layer_named(
        &me->vdata, CD_PROP_FLOAT3, CD_CONSTRUCT, nullptr, bm->totvert, "position");
  }
  CustomData_add_layer(&me->edata, CD_MEDGE, CD_CONSTRUCT, nullptr, bm->totedge);
  CustomData_add_layer(&me->ldata, CD_MLOOP, CD_CONSTRUCT, nullptr, bm->totloop);
  CustomData_add_layer(&me->pdata, CD_MPOLY, CD_CONSTRUCT, nullptr, bm->totface);

  /* Don't process shape-keys, we only feed them through the modifier stack as needed,
   * e.g. for applying modifiers or the like. */
  CustomData_MeshMasks mask = CD_MASK_DERIVEDMESH;
  if (cd_mask_extra != nullptr) {
    CustomData_MeshMasks_update(&mask, cd_mask_extra);
  }
  mask.vmask &= ~CD_MASK_SHAPEKEY;
  CustomData_merge(&bm->vdata, &me->vdata, mask.vmask, CD_CONSTRUCT, me->totvert);
  CustomData_merge(&bm->edata, &me->edata, mask.emask, CD_CONSTRUCT, me->totedge);
  CustomData_merge(&bm->ldata, &me->ldata, mask.lmask, CD_CONSTRUCT, me->totloop);
  CustomData_merge(&bm->pdata, &me->pdata, mask.pmask, CD_CONSTRUCT, me->totpoly);

  me->runtime->deformed_only = true;

  /* In a first pass, update indices of BMesh elements and build tables for easy iteration later.
   * Also check if some optional mesh attributes should be added in the next step. Since each
   * domain has no effect on others, process the independent domains on separate threads. */
  bool need_select_vert = false;
  bool need_select_edge = false;
  bool need_select_poly = false;
  bool need_hide_vert = false;
  bool need_hide_edge = false;
  bool need_hide_poly = false;
  bool need_material_index = false;
  bool need_sharp_edge = false;
  Array<const BMVert *> vert_table;
  Array<const BMEdge *> edge_table;
  Array<const BMFace *> face_table;
  Array<const BMLoop *> loop_table;
  threading::parallel_invoke(
      me->totface > 1024,
      [&]() {
        vert_table.reinitialize(bm->totvert);
        bm_vert_table_build(*bm, vert_table, need_select_vert, need_hide_vert);
      },
      [&]() {
        edge_table.reinitialize(bm->totedge);
        bm_edge_table_build(*bm, edge_table, need_select_edge, need_hide_edge, need_sharp_edge);
      },
      [&]() {
        face_table.reinitialize(bm->totface);
        loop_table.reinitialize(bm->totloop);
        bm_face_loop_table_build(
            *bm, face_table, loop_table, need_select_poly, need_hide_poly, need_material_index);
      });
  bm->elem_index_dirty &= ~(BM_VERT | BM_EDGE | BM_FACE | BM_LOOP);

  /* Add optional mesh attributes before parallel iteration. */
  assert_bmesh_has_no_mesh_only_attributes(*bm);
  bke::MutableAttributeAccessor attrs = me->attributes_for_write();
  bke::SpanAttributeWriter<bool> select_vert;
  bke::SpanAttributeWriter<bool> hide_vert;
  bke::SpanAttributeWriter<bool> select_edge;
  bke::SpanAttributeWriter<bool> hide_edge;
  bke::SpanAttributeWriter<bool> sharp_edge;
  bke::SpanAttributeWriter<bool> select_poly;
  bke::SpanAttributeWriter<bool> hide_poly;
  bke::SpanAttributeWriter<int> material_index;
  if (need_select_vert) {
    select_vert = attrs.lookup_or_add_for_write_only_span<bool>(".select_vert", ATTR_DOMAIN_POINT);
  }
  if (need_hide_vert) {
    hide_vert = attrs.lookup_or_add_for_write_only_span<bool>(".hide_vert", ATTR_DOMAIN_POINT);
  }
  if (need_select_edge) {
    select_edge = attrs.lookup_or_add_for_write_only_span<bool>(".select_edge", ATTR_DOMAIN_EDGE);
  }
  if (need_sharp_edge) {
    sharp_edge = attrs.lookup_or_add_for_write_only_span<bool>("sharp_edge", ATTR_DOMAIN_EDGE);
  }
  if (need_hide_edge) {
    hide_edge = attrs.lookup_or_add_for_write_only_span<bool>(".hide_edge", ATTR_DOMAIN_EDGE);
  }
  if (need_select_poly) {
    select_poly = attrs.lookup_or_add_for_write_only_span<bool>(".select_poly", ATTR_DOMAIN_FACE);
  }
  if (need_hide_poly) {
    hide_poly = attrs.lookup_or_add_for_write_only_span<bool>(".hide_poly", ATTR_DOMAIN_FACE);
  }
  if (need_material_index) {
    material_index = attrs.lookup_or_add_for_write_only_span<int>("material_index",
                                                                  ATTR_DOMAIN_FACE);
  }

  /* Loop over all elements in parallel, copying attributes and building the Mesh topology. */
  threading::parallel_invoke(
      me->totvert > 1024,
      [&]() { bm_to_mesh_verts(*bm, vert_table, *me, select_vert.span, hide_vert.span); },
      [&]() {
        bm_to_mesh_edges(*bm, edge_table, *me, select_edge.span, hide_edge.span, sharp_edge.span);
      },
      [&]() {
        bm_to_mesh_faces(
            *bm, face_table, *me, select_poly.span, hide_poly.span, material_index.span);
      },
      [&]() { bm_to_mesh_loops(*bm, loop_table, *me); });

  select_vert.finish();
  hide_vert.finish();
  select_edge.finish();
  hide_edge.finish();
  sharp_edge.finish();
  select_poly.finish();
  hide_poly.finish();
  material_index.finish();
}<|MERGE_RESOLUTION|>--- conflicted
+++ resolved
@@ -1541,20 +1541,7 @@
       dst_edge.v1 = BM_elem_index_get(src_edge.v1);
       dst_edge.v2 = BM_elem_index_get(src_edge.v2);
       dst_edge.flag = bm_edge_flag_to_mflag(&src_edge);
-<<<<<<< HEAD
-
-      /* Handle this differently to editmode switching; only enable draw for single user
-       * edges rather than calculating angle. */
-      if ((dst_edge.flag & ME_EDGEDRAW) == 0) {
-        if (src_edge.l && src_edge.l == src_edge.l->radial_next) {
-          dst_edge.flag |= ME_EDGEDRAW;
-        }
-      }
-
       copy_bmesh_block_to_mesh_attributes(info, edge_i, src_edge.head.data);
-=======
-      CustomData_from_bmesh_block(&bm.edata, &mesh.edata, src_edge.head.data, edge_i);
->>>>>>> 4cbe0bff
     }
     if (!select_edge.is_empty()) {
       for (const int edge_i : range) {
