--- conflicted
+++ resolved
@@ -518,13 +518,9 @@
     BM_elem_index_set(f, bm->totface - 1); /* set_ok */
 
     /* Transfer flag. */
-<<<<<<< HEAD
     if (!(sharp_faces && sharp_faces[i])) {
       BM_elem_flag_enable(f, BM_ELEM_SMOOTH);
     }
-=======
-    f->head.hflag = bm_face_flag_from_mflag(polys[i].flag);
->>>>>>> 2a9f792c
     if (hide_poly && hide_poly[i]) {
       BM_elem_flag_enable(f, BM_ELEM_HIDDEN);
     }
@@ -1310,13 +1306,9 @@
     if (f->mat_nr != 0) {
       need_material_index = true;
     }
-<<<<<<< HEAD
     if (!BM_elem_flag_test(f, BM_ELEM_SMOOTH)) {
       need_sharp_face = true;
     }
-=======
-    polys[i].flag = bm_face_flag_to_mflag(f);
->>>>>>> 2a9f792c
     if (BM_elem_flag_test(f, BM_ELEM_HIDDEN)) {
       need_hide_poly = true;
     }
