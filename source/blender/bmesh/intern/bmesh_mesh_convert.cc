/* SPDX-License-Identifier: GPL-2.0-or-later */

/** \file
 * \ingroup bmesh
 *
 * BM mesh conversion functions.
 *
 * \section bm_mesh_conv_shapekey Converting Shape Keys
 *
 * When converting to/from a Mesh/BMesh you can optionally pass a shape key to edit.
 * This has the effect of editing the shape key-block rather than the original mesh vertex coords
 * (although additional geometry is still allowed and uses fallback locations on converting).
 *
 * While this works for any mesh/bmesh this is made use of by entering and exiting edit-mode.
 *
 * There are comments in code but this should help explain the general
 * intention as to how this works converting from/to bmesh.
 * \subsection user_pov User Perspective
 *
 * - Editmode operations when a shape key-block is active edits only that key-block.
 * - The first Basis key-block always matches the Mesh verts.
 * - Changing vertex locations of _any_ Basis
 *   will apply offsets to those shape keys using this as their Basis.
 *
 * \subsection enter_editmode Entering EditMode - #BM_mesh_bm_from_me
 *
 * - The active key-block is used for BMesh vertex locations on entering edit-mode.
 *   So obviously the meshes vertex locations remain unchanged and the shape key
 *   itself is not being edited directly.
 *   Simply the #BMVert.co is a initialized from active shape key (when its set).
 * - All key-blocks are added as CustomData layers (read code for details).
 *
 * \subsection exit_editmode Exiting EditMode - #BM_mesh_bm_to_me
 *
 * This is where the most confusing code is! Won't attempt to document the details here,
 * for that read the code.
 * But basics are as follows.
 *
 * - Vertex locations (possibly modified from initial active key-block)
 *   are copied directly into the mesh position attribute.
 *   (special confusing note that these may be restored later, when editing the 'Basis', read on).
 * - if the 'Key' is relative, and the active key-block is the basis for ANY other key-blocks -
 *   get an array of offsets between the new vertex locations and the original shape key
 *   (before entering edit-mode), these offsets get applied later on to inactive key-blocks
 *   using the active one (which we are editing) as their Basis.
 *
 * Copying the locations back to the shape keys is quite confusing...
 * One main area of confusion is that when editing a 'Basis' key-block 'me->key->refkey'
 * The coords are written into the mesh, from the users perspective the Basis coords are written
 * into the mesh when exiting edit-mode.
 *
 * When _not_ editing the 'Basis', the original vertex locations
 * (stored in the mesh and unchanged during edit-mode), are copied back into the mesh.
 *
 * This has the effect from the users POV of leaving the mesh un-touched,
 * and only editing the active shape key-block.
 *
 * \subsection other_notes Other Notes
 *
 * Other details noted here which might not be so obvious:
 *
 * - The #CD_SHAPEKEY layer is only used in edit-mode,
 *   and the #Mesh.key is only used in object-mode.
 *   Although the #CD_SHAPEKEY custom-data layer is converted into #Key data-blocks for each
 *   undo-step while in edit-mode.
 * - The #CD_SHAPE_KEYINDEX layer is used to check if vertices existed when entering edit-mode.
 *   Values of the indices are only used for shape-keys when the #CD_SHAPEKEY layer can't be found,
 *   allowing coordinates from the #Key to be used to prevent data-loss.
 *   These indices are also used to maintain correct indices for hook modifiers and vertex parents.
 */

#include "DNA_key_types.h"
#include "DNA_mesh_types.h"
#include "DNA_meshdata_types.h"
#include "DNA_modifier_types.h"
#include "DNA_object_types.h"

#include "MEM_guardedalloc.h"

#include "BLI_alloca.h"
#include "BLI_array.hh"
#include "BLI_index_range.hh"
#include "BLI_listbase.h"
#include "BLI_math_vector.h"
#include "BLI_span.hh"
#include "BLI_string_ref.hh"
#include "BLI_task.hh"

#include "BKE_attribute.hh"
#include "BKE_customdata.h"
#include "BKE_mesh.h"
#include "BKE_mesh_runtime.h"
#include "BKE_multires.h"

#include "BKE_key.h"
#include "BKE_main.h"

#include "DEG_depsgraph_query.h"

#include "bmesh.h"
#include "intern/bmesh_private.h" /* For element checking. */

#include "CLG_log.h"

static CLG_LogRef LOG = {"bmesh.mesh.convert"};

using blender::Array;
using blender::float3;
using blender::IndexRange;
using blender::MutableSpan;
using blender::Span;
using blender::StringRef;

static char bm_edge_flag_from_mflag(const short mflag)
{
  return ((mflag & ME_SEAM) ? BM_ELEM_SEAM : 0) | ((mflag & ME_EDGEDRAW) ? BM_ELEM_DRAW : 0);
}

static short bm_edge_flag_to_mflag(const BMEdge *e)
{
  const char hflag = e->head.hflag;

  return ((hflag & BM_ELEM_SEAM) ? ME_SEAM : 0) | ((hflag & BM_ELEM_DRAW) ? ME_EDGEDRAW : 0);
}

/* Static function for alloc (duplicate in modifiers_bmesh.c) */
static BMFace *bm_face_create_from_mpoly(BMesh &bm,
                                         Span<int> poly_verts,
                                         Span<int> poly_edges,
                                         Span<BMVert *> vtable,
                                         Span<BMEdge *> etable)
{
  const int size = poly_verts.size();
  Array<BMVert *, BM_DEFAULT_NGON_STACK_SIZE> verts(size);
  Array<BMEdge *, BM_DEFAULT_NGON_STACK_SIZE> edges(size);

  for (const int i : IndexRange(size)) {
    verts[i] = vtable[poly_verts[i]];
    edges[i] = etable[poly_edges[i]];
  }

  return BM_face_create(&bm, verts.data(), edges.data(), size, nullptr, BM_CREATE_SKIP_CD);
}

void BM_mesh_bm_from_me(BMesh *bm, const Mesh *me, const struct BMeshFromMeshParams *params)
{
  if (!me) {
    /* Sanity check. */
    return;
  }
  const bool is_new = !(bm->totvert || (bm->vdata.totlayer || bm->edata.totlayer ||
                                        bm->pdata.totlayer || bm->ldata.totlayer));
  KeyBlock *actkey;
  float(*keyco)[3] = nullptr;
  CustomData_MeshMasks mask = CD_MASK_BMESH;
  CustomData_MeshMasks_update(&mask, &params->cd_mask_extra);

  CustomData mesh_vdata = CustomData_shallow_copy_remove_non_bmesh_attributes(&me->vdata,
                                                                              mask.vmask);
  CustomData mesh_edata = CustomData_shallow_copy_remove_non_bmesh_attributes(&me->edata,
                                                                              mask.emask);
  CustomData mesh_pdata = CustomData_shallow_copy_remove_non_bmesh_attributes(&me->pdata,
                                                                              mask.pmask);
  CustomData mesh_ldata = CustomData_shallow_copy_remove_non_bmesh_attributes(&me->ldata,
                                                                              mask.lmask);

  blender::Vector<std::string> temporary_layers_to_delete;

  for (const int layer_index :
       IndexRange(CustomData_number_of_layers(&mesh_ldata, CD_PROP_FLOAT2))) {
    char name[MAX_CUSTOMDATA_LAYER_NAME];
    BKE_uv_map_vert_select_name_get(
        CustomData_get_layer_name(&mesh_ldata, CD_PROP_FLOAT2, layer_index), name);
    if (CustomData_get_named_layer_index(&mesh_ldata, CD_PROP_BOOL, name) < 0) {
      CustomData_add_layer_named(
          &mesh_ldata, CD_PROP_BOOL, CD_SET_DEFAULT, nullptr, me->totloop, name);
      temporary_layers_to_delete.append(std::string(name));
    }
    BKE_uv_map_edge_select_name_get(
        CustomData_get_layer_name(&mesh_ldata, CD_PROP_FLOAT2, layer_index), name);
    if (CustomData_get_named_layer_index(&mesh_ldata, CD_PROP_BOOL, name) < 0) {
      CustomData_add_layer_named(
          &mesh_ldata, CD_PROP_BOOL, CD_SET_DEFAULT, nullptr, me->totloop, name);
      temporary_layers_to_delete.append(std::string(name));
    }
    BKE_uv_map_pin_name_get(CustomData_get_layer_name(&mesh_ldata, CD_PROP_FLOAT2, layer_index),
                            name);
    if (CustomData_get_named_layer_index(&mesh_ldata, CD_PROP_BOOL, name) < 0) {
      CustomData_add_layer_named(
          &mesh_ldata, CD_PROP_BOOL, CD_SET_DEFAULT, nullptr, me->totloop, name);
      temporary_layers_to_delete.append(std::string(name));
    }
  }

  BLI_SCOPED_DEFER([&]() {
    for (const std::string &name : temporary_layers_to_delete) {
      CustomData_free_layer_named(&mesh_ldata, name.c_str(), me->totloop);
    }

    MEM_SAFE_FREE(mesh_vdata.layers);
    MEM_SAFE_FREE(mesh_edata.layers);
    MEM_SAFE_FREE(mesh_pdata.layers);
    MEM_SAFE_FREE(mesh_ldata.layers);
  });

  if (me->totvert == 0) {
    if (is_new) {
      /* No verts? still copy custom-data layout. */
      CustomData_copy(&mesh_vdata, &bm->vdata, mask.vmask, CD_CONSTRUCT, 0);
      CustomData_copy(&mesh_edata, &bm->edata, mask.emask, CD_CONSTRUCT, 0);
      CustomData_copy(&mesh_pdata, &bm->pdata, mask.pmask, CD_CONSTRUCT, 0);
      CustomData_copy(&mesh_ldata, &bm->ldata, mask.lmask, CD_CONSTRUCT, 0);

      CustomData_bmesh_init_pool(&bm->vdata, me->totvert, BM_VERT);
      CustomData_bmesh_init_pool(&bm->edata, me->totedge, BM_EDGE);
      CustomData_bmesh_init_pool(&bm->ldata, me->totloop, BM_LOOP);
      CustomData_bmesh_init_pool(&bm->pdata, me->totpoly, BM_FACE);
    }
    return;
  }

  const float(*vert_normals)[3] = nullptr;
  if (params->calc_vert_normal) {
    vert_normals = BKE_mesh_vertex_normals_ensure(me);
  }

  if (is_new) {
    CustomData_copy(&mesh_vdata, &bm->vdata, mask.vmask, CD_SET_DEFAULT, 0);
    CustomData_copy(&mesh_edata, &bm->edata, mask.emask, CD_SET_DEFAULT, 0);
    CustomData_copy(&mesh_pdata, &bm->pdata, mask.pmask, CD_SET_DEFAULT, 0);
    CustomData_copy(&mesh_ldata, &bm->ldata, mask.lmask, CD_SET_DEFAULT, 0);
  }
  else {
    CustomData_bmesh_merge(&mesh_vdata, &bm->vdata, mask.vmask, CD_SET_DEFAULT, bm, BM_VERT);
    CustomData_bmesh_merge(&mesh_edata, &bm->edata, mask.emask, CD_SET_DEFAULT, bm, BM_EDGE);
    CustomData_bmesh_merge(&mesh_pdata, &bm->pdata, mask.pmask, CD_SET_DEFAULT, bm, BM_FACE);
    CustomData_bmesh_merge(&mesh_ldata, &bm->ldata, mask.lmask, CD_SET_DEFAULT, bm, BM_LOOP);
  }

  /* -------------------------------------------------------------------- */
  /* Shape Key */
  int tot_shape_keys = 0;
  if (me->key != nullptr && DEG_is_original_id(&me->id)) {
    /* Evaluated meshes can be topologically inconsistent with their shape keys.
     * Shape keys are also already integrated into the state of the evaluated
     * mesh, so considering them here would kind of apply them twice. */
    tot_shape_keys = BLI_listbase_count(&me->key->block);

    /* Original meshes must never contain a shape-key custom-data layers.
     *
     * This may happen if and object's mesh data is accidentally
     * set to the output from the modifier stack, causing it to be an "original" ID,
     * even though the data isn't fully compatible (hence this assert).
     *
     * This results in:
     * - The newly created #BMesh having twice the number of custom-data layers.
     * - When converting the #BMesh back to a regular mesh,
     *   At least one of the extra shape-key blocks will be created in #Mesh.key
     *   depending on the value of #CustomDataLayer.uid.
     *
     * We could support mixing both kinds of data if there is a compelling use-case for it.
     * At the moment it's simplest to assume all original meshes use the key-block and meshes
     * that are evaluated (through the modifier stack for example) use custom-data layers.
     */
    BLI_assert(!CustomData_has_layer(&me->vdata, CD_SHAPEKEY));
  }
  if (is_new == false) {
    tot_shape_keys = min_ii(tot_shape_keys, CustomData_number_of_layers(&bm->vdata, CD_SHAPEKEY));
  }
  const float(**shape_key_table)[3] = tot_shape_keys ? (const float(**)[3])BLI_array_alloca(
                                                           shape_key_table, tot_shape_keys) :
                                                       nullptr;

  if ((params->active_shapekey != 0) && tot_shape_keys > 0) {
    actkey = static_cast<KeyBlock *>(BLI_findlink(&me->key->block, params->active_shapekey - 1));
  }
  else {
    actkey = nullptr;
  }

  if (is_new) {
    if (tot_shape_keys || params->add_key_index) {
      CustomData_add_layer(&bm->vdata, CD_SHAPE_KEYINDEX, CD_ASSIGN, nullptr, 0);
    }
  }

  if (tot_shape_keys) {
    if (is_new) {
      /* Check if we need to generate unique ids for the shape-keys.
       * This also exists in the file reading code, but is here for a sanity check. */
      if (!me->key->uidgen) {
        fprintf(stderr,
                "%s had to generate shape key uid's in a situation we shouldn't need to! "
                "(bmesh internal error)\n",
                __func__);

        me->key->uidgen = 1;
        LISTBASE_FOREACH (KeyBlock *, block, &me->key->block) {
          block->uid = me->key->uidgen++;
        }
      }
    }

    if (actkey && actkey->totelem == me->totvert) {
      keyco = params->use_shapekey ? static_cast<float(*)[3]>(actkey->data) : nullptr;
      if (is_new) {
        bm->shapenr = params->active_shapekey;
      }
    }

    int i;
    KeyBlock *block;
    for (i = 0, block = static_cast<KeyBlock *>(me->key->block.first); i < tot_shape_keys;
         block = block->next, i++) {
      if (is_new) {
        CustomData_add_layer_named(&bm->vdata, CD_SHAPEKEY, CD_ASSIGN, nullptr, 0, block->name);
        int j = CustomData_get_layer_index_n(&bm->vdata, CD_SHAPEKEY, i);
        bm->vdata.layers[j].uid = block->uid;
      }
      shape_key_table[i] = static_cast<const float(*)[3]>(block->data);
    }
  }

  if (is_new) {
    CustomData_bmesh_init_pool(&bm->vdata, me->totvert, BM_VERT);
    CustomData_bmesh_init_pool(&bm->edata, me->totedge, BM_EDGE);
    CustomData_bmesh_init_pool(&bm->ldata, me->totloop, BM_LOOP);
    CustomData_bmesh_init_pool(&bm->pdata, me->totpoly, BM_FACE);
  }

  /* Only copy these values over if the source mesh is flagged to be using them.
   * Even if `bm` has these layers, they may have been added from another mesh, when `!is_new`. */
  const int cd_shape_key_offset = tot_shape_keys ? CustomData_get_offset(&bm->vdata, CD_SHAPEKEY) :
                                                   -1;
  const int cd_shape_keyindex_offset = is_new && (tot_shape_keys || params->add_key_index) ?
                                           CustomData_get_offset(&bm->vdata, CD_SHAPE_KEYINDEX) :
                                           -1;

  const bool *select_vert = (const bool *)CustomData_get_layer_named(
      &me->vdata, CD_PROP_BOOL, ".select_vert");
  const bool *select_edge = (const bool *)CustomData_get_layer_named(
      &me->edata, CD_PROP_BOOL, ".select_edge");
  const bool *select_poly = (const bool *)CustomData_get_layer_named(
      &me->pdata, CD_PROP_BOOL, ".select_poly");
  const bool *hide_vert = (const bool *)CustomData_get_layer_named(
      &me->vdata, CD_PROP_BOOL, ".hide_vert");
  const bool *hide_edge = (const bool *)CustomData_get_layer_named(
      &me->edata, CD_PROP_BOOL, ".hide_edge");
  const bool *hide_poly = (const bool *)CustomData_get_layer_named(
      &me->pdata, CD_PROP_BOOL, ".hide_poly");
  const int *material_indices = (const int *)CustomData_get_layer_named(
      &me->pdata, CD_PROP_INT32, "material_index");
  const bool *sharp_faces = (const bool *)CustomData_get_layer_named(
      &me->pdata, CD_PROP_BOOL, "sharp_face");
  const bool *sharp_edges = (const bool *)CustomData_get_layer_named(
      &me->edata, CD_PROP_BOOL, "sharp_edge");

  const Span<float3> positions = me->vert_positions();
  Array<BMVert *> vtable(me->totvert);
  for (const int i : positions.index_range()) {
    BMVert *v = vtable[i] = BM_vert_create(
        bm, keyco ? keyco[i] : positions[i], nullptr, BM_CREATE_SKIP_CD);
    BM_elem_index_set(v, i); /* set_ok */

    if (hide_vert && hide_vert[i]) {
      BM_elem_flag_enable(v, BM_ELEM_HIDDEN);
    }
    if (select_vert && select_vert[i]) {
      BM_vert_select_set(bm, v, true);
    }

    if (vert_normals) {
      copy_v3_v3(v->no, vert_normals[i]);
    }

    /* Copy Custom Data */
    CustomData_to_bmesh_block(&mesh_vdata, &bm->vdata, i, &v->head.data, true);

    /* Set shape key original index. */
    if (cd_shape_keyindex_offset != -1) {
      BM_ELEM_CD_SET_INT(v, cd_shape_keyindex_offset, i);
    }

    /* Set shape-key data. */
    if (tot_shape_keys) {
      float(*co_dst)[3] = (float(*)[3])BM_ELEM_CD_GET_VOID_P(v, cd_shape_key_offset);
      for (int j = 0; j < tot_shape_keys; j++, co_dst++) {
        copy_v3_v3(*co_dst, shape_key_table[j][i]);
      }
    }
  }
  if (is_new) {
    bm->elem_index_dirty &= ~BM_VERT; /* Added in order, clear dirty flag. */
  }

  const Span<MEdge> medge = me->edges();
  Array<BMEdge *> etable(me->totedge);
  for (const int i : medge.index_range()) {
    BMEdge *e = etable[i] = BM_edge_create(
        bm, vtable[medge[i].v1], vtable[medge[i].v2], nullptr, BM_CREATE_SKIP_CD);
    BM_elem_index_set(e, i); /* set_ok */

    /* Transfer flags. */
    e->head.hflag = bm_edge_flag_from_mflag(medge[i].flag);
    if (hide_edge && hide_edge[i]) {
      BM_elem_flag_enable(e, BM_ELEM_HIDDEN);
    }
    if (select_edge && select_edge[i]) {
      BM_edge_select_set(bm, e, true);
    }
    if (!(sharp_edges && sharp_edges[i])) {
      BM_elem_flag_enable(e, BM_ELEM_SMOOTH);
    }

    /* Copy Custom Data */
    CustomData_to_bmesh_block(&mesh_edata, &bm->edata, i, &e->head.data, true);
  }
  if (is_new) {
    bm->elem_index_dirty &= ~BM_EDGE; /* Added in order, clear dirty flag. */
  }

<<<<<<< HEAD
  const OffsetIndices polys = me->polys();
=======
  const Span<MPoly> mpoly = me->polys();
>>>>>>> 2d49e08e
  const Span<int> corner_verts = me->corner_verts();
  const Span<int> corner_edges = me->corner_edges();

  /* Only needed for selection. */

  Array<BMFace *> ftable;
  if (me->mselect && me->totselect != 0) {
    ftable.reinitialize(me->totpoly);
  }

  int totloops = 0;
<<<<<<< HEAD
  for (const int i : polys.index_range()) {
    const IndexRange poly = polys[i];
    BMFace *f = bm_face_create_from_mpoly(
        *bm, corner_verts.slice(poly), corner_edges.slice(poly), vtable, etable);
=======
  for (const int i : mpoly.index_range()) {
    BMFace *f = bm_face_create_from_mpoly(*bm,
                                          corner_verts.slice(mpoly[i].loopstart, mpoly[i].totloop),
                                          corner_edges.slice(mpoly[i].loopstart, mpoly[i].totloop),
                                          vtable,
                                          etable);
>>>>>>> 2d49e08e
    if (!ftable.is_empty()) {
      ftable[i] = f;
    }

    if (UNLIKELY(f == nullptr)) {
      printf(
          "%s: Warning! Bad face in mesh"
          " \"%s\" at index %d!, skipping\n",
          __func__,
          me->id.name + 2,
          i);
      continue;
    }

    /* Don't use 'i' since we may have skipped the face. */
    BM_elem_index_set(f, bm->totface - 1); /* set_ok */

    /* Transfer flag. */
    if (!(sharp_faces && sharp_faces[i])) {
      BM_elem_flag_enable(f, BM_ELEM_SMOOTH);
    }
    if (hide_poly && hide_poly[i]) {
      BM_elem_flag_enable(f, BM_ELEM_HIDDEN);
    }
    if (select_poly && select_poly[i]) {
      BM_face_select_set(bm, f, true);
    }

    f->mat_nr = material_indices == nullptr ? 0 : material_indices[i];
    if (i == me->act_face) {
      bm->act_face = f;
    }

    int j = poly.start();
    BMLoop *l_first = BM_FACE_FIRST_LOOP(f);
    BMLoop *l_iter = l_first;
    do {
      /* Don't use 'j' since we may have skipped some faces, hence some loops. */
      BM_elem_index_set(l_iter, totloops++); /* set_ok */

      /* Save index of corresponding corner. */
      CustomData_to_bmesh_block(&mesh_ldata, &bm->ldata, j++, &l_iter->head.data, true);
    } while ((l_iter = l_iter->next) != l_first);

    /* Copy Custom Data */
    CustomData_to_bmesh_block(&mesh_pdata, &bm->pdata, i, &f->head.data, true);

    if (params->calc_face_normal) {
      BM_face_normal_update(f);
    }
  }
  if (is_new) {
    bm->elem_index_dirty &= ~(BM_FACE | BM_LOOP); /* Added in order, clear dirty flag. */
  }

  /* -------------------------------------------------------------------- */
  /* MSelect clears the array elements (to avoid adding multiple times).
   *
   * Take care to keep this last and not use (v/e/ftable) after this.
   */

  if (me->mselect && me->totselect != 0) {
    for (const int i : IndexRange(me->totselect)) {
      const MSelect &msel = me->mselect[i];

      BMElem **ele_p;
      switch (msel.type) {
        case ME_VSEL:
          ele_p = (BMElem **)&vtable[msel.index];
          break;
        case ME_ESEL:
          ele_p = (BMElem **)&etable[msel.index];
          break;
        case ME_FSEL:
          ele_p = (BMElem **)&ftable[msel.index];
          break;
        default:
          continue;
      }

      if (*ele_p != nullptr) {
        BM_select_history_store_notest(bm, *ele_p);
        *ele_p = nullptr;
      }
    }
  }
  else {
    BM_select_history_clear(bm);
  }
}

/**
 * \brief BMesh -> Mesh
 */
static BMVert **bm_to_mesh_vertex_map(BMesh *bm, int ototvert)
{
  const int cd_shape_keyindex_offset = CustomData_get_offset(&bm->vdata, CD_SHAPE_KEYINDEX);
  BMVert **vertMap = nullptr;
  BMVert *eve;
  int i = 0;
  BMIter iter;

  /* Caller needs to ensure this. */
  BLI_assert(ototvert > 0);

  vertMap = static_cast<BMVert **>(MEM_callocN(sizeof(*vertMap) * ototvert, "vertMap"));
  if (cd_shape_keyindex_offset != -1) {
    BM_ITER_MESH_INDEX (eve, &iter, bm, BM_VERTS_OF_MESH, i) {
      const int keyi = BM_ELEM_CD_GET_INT(eve, cd_shape_keyindex_offset);
      if ((keyi != ORIGINDEX_NONE) && (keyi < ototvert) &&
          /* Not fool-proof, but chances are if we have many verts with the same index,
           * we will want to use the first one,
           * since the second is more likely to be a duplicate. */
          (vertMap[keyi] == nullptr)) {
        vertMap[keyi] = eve;
      }
    }
  }
  else {
    BM_ITER_MESH_INDEX (eve, &iter, bm, BM_VERTS_OF_MESH, i) {
      if (i < ototvert) {
        vertMap[i] = eve;
      }
      else {
        break;
      }
    }
  }

  return vertMap;
}

/* -------------------------------------------------------------------- */
/** \name Edit-Mesh to Shape Key Conversion
 *
 * There are some details relating to using data from shape keys that need to be
 * considered carefully for shape key synchronization logic.
 *
 * Key Block Usage
 * ***************
 *
 * Key blocks (data in #Mesh.key must be used carefully).
 *
 * They can be used to query which key blocks are relative to the basis
 * since it's not possible to add/remove/reorder key blocks while in edit-mode.
 *
 * Key Block Coordinates
 * =====================
 *
 * Key blocks locations must *not* be used. This was done from v2.67 to 3.0,
 * causing bugs T35170 & T44415.
 *
 * Shape key synchronizing could work under the assumption that the key-block is
 * fixed-in-place when entering edit-mode allowing them to be used as a reference when exiting.
 * It often does work but isn't reliable since for e.g. rendering may flush changes
 * from the edit-mesh to the key-block (there are a handful of other situations where
 * changes may be flushed, see #ED_editors_flush_edits and related functions).
 * When using undo, it's not known if the data in key-block is from the past or future,
 * so just don't use this data as it causes pain and suffering for users and developers alike.
 *
 * Instead, use the shape-key values stored in #CD_SHAPEKEY since they are reliably
 * based on the original locations, unless explicitly manipulated.
 * It's important to write the final shape-key values back to the #CD_SHAPEKEY so applying
 * the difference between the original-basis and the new coordinates isn't done multiple times.
 * Therefore #ED_editors_flush_edits and other flushing calls will update both the #Mesh.key
 * and the edit-mode #CD_SHAPEKEY custom-data layers.
 *
 * WARNING: There is an exception to the rule of ignoring coordinates in the destination:
 * that is when shape-key data in `bm` can't be found (which is itself an error/exception).
 * In this case our own rule is violated as the alternative is losing the shape-data entirely.
 *
 * Flushing Coordinates Back to the #BMesh
 * ---------------------------------------
 *
 * The edit-mesh may be flushed back to the #Mesh and #Key used to generate it.
 * When this is done, the new values are written back to the #BMesh's #CD_SHAPEKEY as well.
 * This is necessary when editing basis-shapes so the difference in shape keys
 * is not applied multiple times. If it were important to avoid it could be skipped while
 * exiting edit-mode (as the entire #BMesh is freed in that case), however it's just copying
 * back a `float[3]` so the work to check if it's necessary isn't worth the overhead.
 *
 * In general updating the #BMesh's #CD_SHAPEKEY makes shake-key logic easier to reason about
 * since it means flushing data back to the mesh has the same behavior as exiting and entering
 * edit-mode (a more common operation). Meaning there is one less corner-case to have to consider.
 *
 * Exceptional Cases
 * *****************
 *
 * There are some situations that should not happen in typical usage but are
 * still handled in this code, since failure to handle them could loose user-data.
 * These could be investigated further since if they never happen in practice,
 * we might consider removing them. However, the possibility of an mesh directly
 * being modified by Python or some other low level logic that changes key-blocks
 * means there is a potential this to happen so keeping code to these cases remain supported.
 *
 * - Custom Data & Mesh Key Block Synchronization.
 *   Key blocks in `me->key->block` should always have an associated
 *   #CD_SHAPEKEY layer in `bm->vdata`.
 *   If they don't there are two fall-backs for setting the location,
 *   - Use the value from the original shape key
 *     WARNING: this is technically incorrect! (see note on "Key Block Usage").
 *   - Use the current vertex location,
 *     Also not correct but it's better then having it zeroed for e.g.
 *
 * - Missing key-index layer.
 *   In this case the basis key won't apply its deltas to other keys and if a shape-key layer is
 *   missing, its coordinates will be initialized from the edit-mesh vertex locations instead of
 *   attempting to remap the shape-keys coordinates.
 *
 * \note These cases are considered abnormal and shouldn't occur in typical usage.
 * A warning is logged in this case to help troubleshooting bugs with shape-keys.
 * \{ */

/**
 * Returns custom-data shape-key index from a key-block or -1
 * \note could split this out into a more generic function.
 */
static int bm_to_mesh_shape_layer_index_from_kb(BMesh *bm, KeyBlock *currkey)
{
  int i;
  int j = 0;

  for (i = 0; i < bm->vdata.totlayer; i++) {
    if (bm->vdata.layers[i].type == CD_SHAPEKEY) {
      if (currkey->uid == bm->vdata.layers[i].uid) {
        return j;
      }
      j++;
    }
  }
  return -1;
}

/**
 * Update `key` with shape key data stored in `bm`.
 *
 * \param bm: The source BMesh.
 * \param key: The destination key.
 * \param positions: The destination vertex array (in some situations its coordinates are updated).
 * \param active_shapekey_to_mvert: When editing a non-basis shape key, the coordinates for the
 * basis are typically copied into the `positions` array since it makes sense for the meshes
 * vertex coordinates to match the "Basis" key.
 * When enabled, skip this step and copy #BMVert.co directly to the mesh position.
 * See #BMeshToMeshParams.active_shapekey_to_mvert doc-string.
 */
static void bm_to_mesh_shape(BMesh *bm,
                             Key *key,
                             MutableSpan<float3> positions,
                             const bool active_shapekey_to_mvert)
{
  KeyBlock *actkey = static_cast<KeyBlock *>(BLI_findlink(&key->block, bm->shapenr - 1));

  /* It's unlikely this ever remains false, check for correctness. */
  bool actkey_has_layer = false;

  /* Go through and find any shape-key custom-data layers
   * that might not have corresponding KeyBlocks, and add them if necessary. */
  for (int i = 0; i < bm->vdata.totlayer; i++) {
    if (bm->vdata.layers[i].type != CD_SHAPEKEY) {
      continue;
    }

    KeyBlock *currkey;
    for (currkey = (KeyBlock *)key->block.first; currkey; currkey = currkey->next) {
      if (currkey->uid == bm->vdata.layers[i].uid) {
        break;
      }
    }

    if (currkey) {
      if (currkey == actkey) {
        actkey_has_layer = true;
      }
    }
    else {
      currkey = BKE_keyblock_add(key, bm->vdata.layers[i].name);
      currkey->uid = bm->vdata.layers[i].uid;
    }
  }

  const int cd_shape_keyindex_offset = CustomData_get_offset(&bm->vdata, CD_SHAPE_KEYINDEX);
  BMIter iter;
  BMVert *eve;
  float(*ofs)[3] = nullptr;

  /* Editing the basis key updates others. */
  if ((key->type == KEY_RELATIVE) &&
      /* The shape-key coordinates used from entering edit-mode are used. */
      (actkey_has_layer == true) &&
      /* Original key-indices are only used to check the vertex existed when entering edit-mode. */
      (cd_shape_keyindex_offset != -1) &&
      /* Offsets are only needed if the current shape is a basis for others. */
      BKE_keyblock_is_basis(key, bm->shapenr - 1)) {

    BLI_assert(actkey != nullptr); /* Assured by `actkey_has_layer` check. */
    const int actkey_uuid = bm_to_mesh_shape_layer_index_from_kb(bm, actkey);

    /* Since `actkey_has_layer == true`, this must never fail. */
    BLI_assert(actkey_uuid != -1);

    const int cd_shape_offset = CustomData_get_n_offset(&bm->vdata, CD_SHAPEKEY, actkey_uuid);

    ofs = static_cast<float(*)[3]>(MEM_mallocN(sizeof(float[3]) * bm->totvert, __func__));
    int i;
    BM_ITER_MESH_INDEX (eve, &iter, bm, BM_VERTS_OF_MESH, i) {
      const int keyi = BM_ELEM_CD_GET_INT(eve, cd_shape_keyindex_offset);
      /* Check the vertex existed when entering edit-mode (otherwise don't apply an offset). */
      if (keyi != ORIGINDEX_NONE) {
        float *co_orig = (float *)BM_ELEM_CD_GET_VOID_P(eve, cd_shape_offset);
        /* Could use 'eve->co' or the destination position, they're the same at this point. */
        sub_v3_v3v3(ofs[i], eve->co, co_orig);
      }
      else {
        /* If there are new vertices in the mesh, we can't propagate the offset
         * because it will only work for the existing vertices and not the new
         * ones, creating a mess when doing e.g. subdivide + translate. */
        MEM_freeN(ofs);
        ofs = nullptr;
        break;
      }
    }
  }

  /* Without this, the real mesh coordinates (uneditable) as soon as you create the Basis shape.
   * while users might not notice since the shape-key is applied in the viewport,
   * exporters for example may still use the underlying coordinates, see: T30771 & T96135.
   *
   * Needed when editing any shape that isn't the (`key->refkey`), the vertices in mesh positions
   * currently have vertex coordinates set from the current-shape (initialized from #BMVert.co).
   * In this case it's important to overwrite these coordinates with the basis-keys coordinates. */
  bool update_vertex_coords_from_refkey = false;
  int cd_shape_offset_refkey = -1;
  if (active_shapekey_to_mvert == false) {
    if ((actkey != key->refkey) && (cd_shape_keyindex_offset != -1)) {
      const int refkey_uuid = bm_to_mesh_shape_layer_index_from_kb(bm, key->refkey);
      if (refkey_uuid != -1) {
        cd_shape_offset_refkey = CustomData_get_n_offset(&bm->vdata, CD_SHAPEKEY, refkey_uuid);
        if (cd_shape_offset_refkey != -1) {
          update_vertex_coords_from_refkey = true;
        }
      }
    }
  }

  LISTBASE_FOREACH (KeyBlock *, currkey, &key->block) {
    int keyi;
    float(*currkey_data)[3];

    const int currkey_uuid = bm_to_mesh_shape_layer_index_from_kb(bm, currkey);
    const int cd_shape_offset = (currkey_uuid == -1) ?
                                    -1 :
                                    CustomData_get_n_offset(&bm->vdata, CD_SHAPEKEY, currkey_uuid);

    /* Common case, the layer data is available, use it where possible. */
    if (cd_shape_offset != -1) {
      const bool apply_offset = (ofs != nullptr) && (currkey != actkey) &&
                                (bm->shapenr - 1 == currkey->relative);

      if (currkey->data && (currkey->totelem == bm->totvert)) {
        /* Use memory in-place. */
      }
      else {
        currkey->data = MEM_reallocN(currkey->data, key->elemsize * bm->totvert);
        currkey->totelem = bm->totvert;
      }
      currkey_data = (float(*)[3])currkey->data;

      int i;
      BM_ITER_MESH_INDEX (eve, &iter, bm, BM_VERTS_OF_MESH, i) {
        float *co_orig = (float *)BM_ELEM_CD_GET_VOID_P(eve, cd_shape_offset);

        if (currkey == actkey) {
          copy_v3_v3(currkey_data[i], eve->co);

          if (update_vertex_coords_from_refkey) {
            BLI_assert(actkey != key->refkey);
            keyi = BM_ELEM_CD_GET_INT(eve, cd_shape_keyindex_offset);
            if (keyi != ORIGINDEX_NONE) {
              float *co_refkey = (float *)BM_ELEM_CD_GET_VOID_P(eve, cd_shape_offset_refkey);
              copy_v3_v3(positions[i], co_refkey);
            }
          }
        }
        else {
          copy_v3_v3(currkey_data[i], co_orig);
        }

        /* Propagate edited basis offsets to other shapes. */
        if (apply_offset) {
          add_v3_v3(currkey_data[i], ofs[i]);
        }

        /* Apply back new coordinates shape-keys that have offset into #BMesh.
         * Otherwise, in case we call again #BM_mesh_bm_to_me on same #BMesh,
         * we'll apply diff from previous call to #BM_mesh_bm_to_me,
         * to shape-key values from original creation of the #BMesh. See T50524. */
        copy_v3_v3(co_orig, currkey_data[i]);
      }
    }
    else {
      /* No original layer data, use fallback information. */
      if (currkey->data && (cd_shape_keyindex_offset != -1)) {
        CLOG_WARN(&LOG,
                  "Found shape-key but no CD_SHAPEKEY layers to read from, "
                  "using existing shake-key data where possible");
      }
      else {
        CLOG_WARN(&LOG,
                  "Found shape-key but no CD_SHAPEKEY layers to read from, "
                  "using basis shape-key data");
      }

      currkey_data = static_cast<float(*)[3]>(
          MEM_mallocN(key->elemsize * bm->totvert, "currkey->data"));

      int i;
      BM_ITER_MESH_INDEX (eve, &iter, bm, BM_VERTS_OF_MESH, i) {

        if ((currkey->data != nullptr) && (cd_shape_keyindex_offset != -1) &&
            ((keyi = BM_ELEM_CD_GET_INT(eve, cd_shape_keyindex_offset)) != ORIGINDEX_NONE) &&
            (keyi < currkey->totelem)) {
          /* Reconstruct keys via vertices original key indices.
           * WARNING(@campbellbarton): `currkey->data` is known to be unreliable as the edit-mesh
           * coordinates may be flushed back to the shape-key when exporting or rendering.
           * This is a last resort! If this branch is running as part of regular usage
           * it can be considered a bug. */
          const float(*oldkey)[3] = static_cast<const float(*)[3]>(currkey->data);
          copy_v3_v3(currkey_data[i], oldkey[keyi]);
        }
        else {
          /* Fail! fill in with dummy value. */
          copy_v3_v3(currkey_data[i], eve->co);
        }
      }

      currkey->totelem = bm->totvert;
      if (currkey->data) {
        MEM_freeN(currkey->data);
      }
      currkey->data = currkey_data;
    }
  }

  if (ofs) {
    MEM_freeN(ofs);
  }
}

/** \} */

template<typename T, typename GetFn>
static void write_fn_to_attribute(blender::bke::MutableAttributeAccessor attributes,
                                  const StringRef attribute_name,
                                  const eAttrDomain domain,
                                  const GetFn &get_fn)
{
  using namespace blender;
  bke::SpanAttributeWriter<T> attribute = attributes.lookup_or_add_for_write_only_span<T>(
      attribute_name, domain);
  threading::parallel_for(attribute.span.index_range(), 4096, [&](IndexRange range) {
    for (const int i : range) {
      attribute.span[i] = get_fn(i);
    }
  });
  attribute.finish();
}

static void assert_bmesh_has_no_mesh_only_attributes(const BMesh &bm)
{
  (void)bm; /* Unused in the release builds. */
  BLI_assert(CustomData_get_layer_named(&bm.vdata, CD_PROP_FLOAT3, "position") == nullptr);
  BLI_assert(CustomData_get_layer_named(&bm.ldata, CD_PROP_FLOAT3, ".corner_vert") == nullptr);
  BLI_assert(CustomData_get_layer_named(&bm.ldata, CD_PROP_FLOAT3, ".corner_edge") == nullptr);

  /* The "hide" attributes are stored as flags on #BMesh. */
  BLI_assert(CustomData_get_layer_named(&bm.vdata, CD_PROP_BOOL, ".hide_vert") == nullptr);
  BLI_assert(CustomData_get_layer_named(&bm.edata, CD_PROP_BOOL, ".hide_edge") == nullptr);
  BLI_assert(CustomData_get_layer_named(&bm.pdata, CD_PROP_BOOL, ".hide_poly") == nullptr);
  /* The "selection" attributes are stored as flags on #BMesh. */
  BLI_assert(CustomData_get_layer_named(&bm.vdata, CD_PROP_BOOL, ".select_vert") == nullptr);
  BLI_assert(CustomData_get_layer_named(&bm.edata, CD_PROP_BOOL, ".select_edge") == nullptr);
  BLI_assert(CustomData_get_layer_named(&bm.pdata, CD_PROP_BOOL, ".select_poly") == nullptr);
}

static void convert_bmesh_hide_flags_to_mesh_attributes(BMesh &bm,
                                                        const bool need_hide_vert,
                                                        const bool need_hide_edge,
                                                        const bool need_hide_poly,
                                                        Mesh &mesh)
{
  using namespace blender;
  /* The "hide" attributes are stored as flags on #BMesh. */
  assert_bmesh_has_no_mesh_only_attributes(bm);

  if (!(need_hide_vert || need_hide_edge || need_hide_poly)) {
    return;
  }

  bke::MutableAttributeAccessor attributes = mesh.attributes_for_write();
  BM_mesh_elem_table_ensure(&bm, BM_VERT | BM_EDGE | BM_FACE);

  if (need_hide_vert) {
    write_fn_to_attribute<bool>(attributes, ".hide_vert", ATTR_DOMAIN_POINT, [&](const int i) {
      return BM_elem_flag_test(BM_vert_at_index(&bm, i), BM_ELEM_HIDDEN);
    });
  }
  if (need_hide_edge) {
    write_fn_to_attribute<bool>(attributes, ".hide_edge", ATTR_DOMAIN_EDGE, [&](const int i) {
      return BM_elem_flag_test(BM_edge_at_index(&bm, i), BM_ELEM_HIDDEN);
    });
  }
  if (need_hide_poly) {
    write_fn_to_attribute<bool>(attributes, ".hide_poly", ATTR_DOMAIN_FACE, [&](const int i) {
      return BM_elem_flag_test(BM_face_at_index(&bm, i), BM_ELEM_HIDDEN);
    });
  }
}

static void convert_bmesh_selection_flags_to_mesh_attributes(BMesh &bm,
                                                             const bool need_select_vert,
                                                             const bool need_select_edge,
                                                             const bool need_select_poly,
                                                             Mesh &mesh)
{
  using namespace blender;
  if (!(need_select_vert || need_select_edge || need_select_poly)) {
    return;
  }

  bke::MutableAttributeAccessor attributes = mesh.attributes_for_write();
  BM_mesh_elem_table_ensure(&bm, BM_VERT | BM_EDGE | BM_FACE);

  if (need_select_vert) {
    write_fn_to_attribute<bool>(attributes, ".select_vert", ATTR_DOMAIN_POINT, [&](const int i) {
      return BM_elem_flag_test(BM_vert_at_index(&bm, i), BM_ELEM_SELECT);
    });
  }
  if (need_select_edge) {
    write_fn_to_attribute<bool>(attributes, ".select_edge", ATTR_DOMAIN_EDGE, [&](const int i) {
      return BM_elem_flag_test(BM_edge_at_index(&bm, i), BM_ELEM_SELECT);
    });
  }
  if (need_select_poly) {
    write_fn_to_attribute<bool>(attributes, ".select_poly", ATTR_DOMAIN_FACE, [&](const int i) {
      return BM_elem_flag_test(BM_face_at_index(&bm, i), BM_ELEM_SELECT);
    });
  }
}

void BM_mesh_bm_to_me(Main *bmain, BMesh *bm, Mesh *me, const struct BMeshToMeshParams *params)
{
  using namespace blender;
  BMVert *v, *eve;
  BMEdge *e;
  BMFace *f;
  BMIter iter;
  int i, j;

  const int cd_shape_keyindex_offset = CustomData_get_offset(&bm->vdata, CD_SHAPE_KEYINDEX);

  const int ototvert = me->totvert;

  /* Free custom data. */
  CustomData_free(&me->vdata, me->totvert);
  CustomData_free(&me->edata, me->totedge);
  CustomData_free(&me->fdata, me->totface);
  CustomData_free(&me->ldata, me->totloop);
  CustomData_free(&me->pdata, me->totpoly);

  BKE_mesh_runtime_clear_geometry(me);

  /* Add new custom data. */
  me->totvert = bm->totvert;
  me->totedge = bm->totedge;
  me->totloop = bm->totloop;
  me->totpoly = bm->totface;
  /* Will be overwritten with a valid value if 'dotess' is set, otherwise we
   * end up with 'me->totface' and `me->mface == nullptr` which can crash T28625. */
  me->totface = 0;
  me->act_face = -1;

  /* Mark UV selection layers which are all false as 'nocopy'. */
  for (const int layer_index :
       IndexRange(CustomData_number_of_layers(&bm->ldata, CD_PROP_FLOAT2))) {
    char const *layer_name = CustomData_get_layer_name(&bm->ldata, CD_PROP_FLOAT2, layer_index);
    char sub_layer_name[MAX_CUSTOMDATA_LAYER_NAME];
    int vertsel_layer_index = CustomData_get_named_layer_index(
        &bm->ldata, CD_PROP_BOOL, BKE_uv_map_vert_select_name_get(layer_name, sub_layer_name));
    int edgesel_layer_index = CustomData_get_named_layer_index(
        &bm->ldata, CD_PROP_BOOL, BKE_uv_map_edge_select_name_get(layer_name, sub_layer_name));
    int pin_layer_index = CustomData_get_named_layer_index(
        &bm->ldata, CD_PROP_BOOL, BKE_uv_map_pin_name_get(layer_name, sub_layer_name));
    int vertsel_offset = bm->ldata.layers[vertsel_layer_index].offset;
    int edgesel_offset = bm->ldata.layers[edgesel_layer_index].offset;
    int pin_offset = bm->ldata.layers[pin_layer_index].offset;
    bool need_vertsel = false;
    bool need_edgesel = false;
    bool need_pin = false;

    BM_ITER_MESH (f, &iter, bm, BM_FACES_OF_MESH) {
      BMIter liter;
      BMLoop *l;
      BM_ITER_ELEM (l, &liter, f, BM_LOOPS_OF_FACE) {
        need_vertsel |= BM_ELEM_CD_GET_BOOL(l, vertsel_offset);
        need_edgesel |= BM_ELEM_CD_GET_BOOL(l, edgesel_offset);
        need_pin |= BM_ELEM_CD_GET_BOOL(l, pin_offset);
      }
    }

    if (need_vertsel) {
      bm->ldata.layers[vertsel_layer_index].flag &= ~CD_FLAG_NOCOPY;
    }
    else {
      bm->ldata.layers[vertsel_layer_index].flag |= CD_FLAG_NOCOPY;
    }
    if (need_edgesel) {
      bm->ldata.layers[edgesel_layer_index].flag &= ~CD_FLAG_NOCOPY;
    }
    else {
      bm->ldata.layers[edgesel_layer_index].flag |= CD_FLAG_NOCOPY;
    }
    if (need_pin) {
      bm->ldata.layers[pin_layer_index].flag &= ~CD_FLAG_NOCOPY;
    }
    else {
      bm->ldata.layers[pin_layer_index].flag |= CD_FLAG_NOCOPY;
    }
  }

  {
    CustomData_MeshMasks mask = CD_MASK_MESH;
    CustomData_MeshMasks_update(&mask, &params->cd_mask_extra);
    CustomData_copy(&bm->vdata, &me->vdata, mask.vmask, CD_SET_DEFAULT, me->totvert);
    CustomData_copy(&bm->edata, &me->edata, mask.emask, CD_SET_DEFAULT, me->totedge);
    CustomData_copy(&bm->ldata, &me->ldata, mask.lmask, CD_SET_DEFAULT, me->totloop);
    CustomData_copy(&bm->pdata, &me->pdata, mask.pmask, CD_SET_DEFAULT, me->totpoly);
  }

  CustomData_add_layer_named(
      &me->vdata, CD_PROP_FLOAT3, CD_CONSTRUCT, nullptr, me->totvert, "position");
  CustomData_add_layer(&me->edata, CD_MEDGE, CD_SET_DEFAULT, nullptr, me->totedge);
  CustomData_add_layer_named(
      &me->ldata, CD_PROP_INT32, CD_CONSTRUCT, nullptr, me->totloop, ".corner_vert");
  CustomData_add_layer_named(
      &me->ldata, CD_PROP_INT32, CD_CONSTRUCT, nullptr, me->totloop, ".corner_edge");
  CustomData_add_layer(&me->pdata, CD_MPOLY, CD_SET_DEFAULT, nullptr, me->totpoly);
  MutableSpan<float3> positions = me->vert_positions_for_write();
  MutableSpan<MEdge> medge = me->edges_for_write();
<<<<<<< HEAD
  MutableSpan<int> poly_offsets = me->poly_offsets_for_write();
=======
  MutableSpan<MPoly> mpoly = me->polys_for_write();
>>>>>>> 2d49e08e
  MutableSpan<int> corner_verts = me->corner_verts_for_write();
  MutableSpan<int> corner_edges = me->corner_edges_for_write();

  bool need_select_vert = false;
  bool need_select_edge = false;
  bool need_select_poly = false;
  bool need_hide_vert = false;
  bool need_hide_edge = false;
  bool need_hide_poly = false;
  bool need_material_index = false;
  bool need_sharp_face = false;
  bool need_sharp_edge = false;

  i = 0;
  BM_ITER_MESH (v, &iter, bm, BM_VERTS_OF_MESH) {
    copy_v3_v3(positions[i], v->co);

    if (BM_elem_flag_test(v, BM_ELEM_HIDDEN)) {
      need_hide_vert = true;
    }
    if (BM_elem_flag_test(v, BM_ELEM_SELECT)) {
      need_select_vert = true;
    }

    BM_elem_index_set(v, i); /* set_inline */

    /* Copy over custom-data. */
    CustomData_from_bmesh_block(&bm->vdata, &me->vdata, v->head.data, i);

    i++;

    BM_CHECK_ELEMENT(v);
  }
  bm->elem_index_dirty &= ~BM_VERT;

  i = 0;
  BM_ITER_MESH (e, &iter, bm, BM_EDGES_OF_MESH) {
    medge[i].v1 = BM_elem_index_get(e->v1);
    medge[i].v2 = BM_elem_index_get(e->v2);

    medge[i].flag = bm_edge_flag_to_mflag(e);
    if (BM_elem_flag_test(e, BM_ELEM_HIDDEN)) {
      need_hide_edge = true;
    }
    if (BM_elem_flag_test(e, BM_ELEM_SELECT)) {
      need_select_edge = true;
    }
    if (!BM_elem_flag_test(e, BM_ELEM_SMOOTH)) {
      need_sharp_edge = true;
    }

    BM_elem_index_set(e, i); /* set_inline */

    /* Copy over custom-data. */
    CustomData_from_bmesh_block(&bm->edata, &me->edata, e->head.data, i);

    i++;
    BM_CHECK_ELEMENT(e);
  }
  bm->elem_index_dirty &= ~BM_EDGE;

  i = 0;
  j = 0;
  BM_ITER_MESH (f, &iter, bm, BM_FACES_OF_MESH) {
    BMLoop *l_iter, *l_first;
    poly_offsets[i] = j;
    if (f->mat_nr != 0) {
      need_material_index = true;
    }
    if (!BM_elem_flag_test(f, BM_ELEM_SMOOTH)) {
      need_sharp_face = true;
    }
    if (BM_elem_flag_test(f, BM_ELEM_HIDDEN)) {
      need_hide_poly = true;
    }
    if (BM_elem_flag_test(f, BM_ELEM_SELECT)) {
      need_select_poly = true;
    }

    l_iter = l_first = BM_FACE_FIRST_LOOP(f);
    do {
      corner_verts[j] = BM_elem_index_get(l_iter->v);
      corner_edges[j] = BM_elem_index_get(l_iter->e);

      /* Copy over custom-data. */
      CustomData_from_bmesh_block(&bm->ldata, &me->ldata, l_iter->head.data, j);

      j++;
      BM_CHECK_ELEMENT(l_iter);
      BM_CHECK_ELEMENT(l_iter->e);
      BM_CHECK_ELEMENT(l_iter->v);
    } while ((l_iter = l_iter->next) != l_first);

    if (f == bm->act_face) {
      me->act_face = i;
    }

    /* Copy over custom-data. */
    CustomData_from_bmesh_block(&bm->pdata, &me->pdata, f->head.data, i);

    i++;
    BM_CHECK_ELEMENT(f);
  }

  if (need_material_index) {
    BM_mesh_elem_table_ensure(bm, BM_FACE);
    write_fn_to_attribute<int>(me->attributes_for_write(),
                               "material_index",
                               ATTR_DOMAIN_FACE,
                               [&](const int i) { return int(BM_face_at_index(bm, i)->mat_nr); });
  }
  if (need_sharp_edge) {
    BM_mesh_elem_table_ensure(bm, BM_EDGE);
    write_fn_to_attribute<bool>(
        me->attributes_for_write(), "sharp_edge", ATTR_DOMAIN_EDGE, [&](const int i) {
          return !BM_elem_flag_test(BM_edge_at_index(bm, i), BM_ELEM_SMOOTH);
        });
  }
  if (need_sharp_face) {
    BM_mesh_elem_table_ensure(bm, BM_FACE);
    write_fn_to_attribute<bool>(
        me->attributes_for_write(), "sharp_face", ATTR_DOMAIN_FACE, [&](const int i) {
          return !BM_elem_flag_test(BM_face_at_index(bm, i), BM_ELEM_SMOOTH);
        });
  }

  /* Patch hook indices and vertex parents. */
  if (params->calc_object_remap && (ototvert > 0)) {
    BLI_assert(bmain != nullptr);
    BMVert **vertMap = nullptr;

    LISTBASE_FOREACH (Object *, ob, &bmain->objects) {
      if ((ob->parent) && (ob->parent->data == me) && ELEM(ob->partype, PARVERT1, PARVERT3)) {

        if (vertMap == nullptr) {
          vertMap = bm_to_mesh_vertex_map(bm, ototvert);
        }

        if (ob->par1 < ototvert) {
          eve = vertMap[ob->par1];
          if (eve) {
            ob->par1 = BM_elem_index_get(eve);
          }
        }
        if (ob->par2 < ototvert) {
          eve = vertMap[ob->par2];
          if (eve) {
            ob->par2 = BM_elem_index_get(eve);
          }
        }
        if (ob->par3 < ototvert) {
          eve = vertMap[ob->par3];
          if (eve) {
            ob->par3 = BM_elem_index_get(eve);
          }
        }
      }
      if (ob->data == me) {
        LISTBASE_FOREACH (ModifierData *, md, &ob->modifiers) {
          if (md->type == eModifierType_Hook) {
            HookModifierData *hmd = (HookModifierData *)md;

            if (vertMap == nullptr) {
              vertMap = bm_to_mesh_vertex_map(bm, ototvert);
            }

            for (i = j = 0; i < hmd->indexar_num; i++) {
              if (hmd->indexar[i] < ototvert) {
                eve = vertMap[hmd->indexar[i]];

                if (eve) {
                  hmd->indexar[j++] = BM_elem_index_get(eve);
                }
              }
              else {
                j++;
              }
            }

            hmd->indexar_num = j;
          }
        }
      }
    }

    if (vertMap) {
      MEM_freeN(vertMap);
    }
  }

  convert_bmesh_hide_flags_to_mesh_attributes(
      *bm, need_hide_vert, need_hide_edge, need_hide_poly, *me);
  convert_bmesh_selection_flags_to_mesh_attributes(
      *bm, need_select_vert, need_select_edge, need_select_poly, *me);

  {
    me->totselect = BLI_listbase_count(&(bm->selected));

    MEM_SAFE_FREE(me->mselect);
    if (me->totselect != 0) {
      me->mselect = static_cast<MSelect *>(
          MEM_mallocN(sizeof(MSelect) * me->totselect, "Mesh selection history"));
    }

    LISTBASE_FOREACH_INDEX (BMEditSelection *, selected, &bm->selected, i) {
      if (selected->htype == BM_VERT) {
        me->mselect[i].type = ME_VSEL;
      }
      else if (selected->htype == BM_EDGE) {
        me->mselect[i].type = ME_ESEL;
      }
      else if (selected->htype == BM_FACE) {
        me->mselect[i].type = ME_FSEL;
      }

      me->mselect[i].index = BM_elem_index_get(selected->ele);
    }
  }

  if (me->key) {
    bm_to_mesh_shape(bm, me->key, positions, params->active_shapekey_to_mvert);
  }

  /* Run this even when shape keys aren't used since it may be used for hooks or vertex parents. */
  if (params->update_shapekey_indices) {
    /* We have written a new shape key, if this mesh is _not_ going to be freed,
     * update the shape key indices to match the newly updated. */
    if (cd_shape_keyindex_offset != -1) {
      BM_ITER_MESH_INDEX (eve, &iter, bm, BM_VERTS_OF_MESH, i) {
        BM_ELEM_CD_SET_INT(eve, cd_shape_keyindex_offset, i);
      }
    }
  }

  /* Topology could be changed, ensure #CD_MDISPS are ok. */
  multires_topology_changed(me);
}

namespace blender {

static void bm_vert_table_build(BMesh &bm,
                                MutableSpan<const BMVert *> table,
                                bool &need_select_vert,
                                bool &need_hide_vert)
{
  char hflag = 0;
  BMIter iter;
  int i;
  BMVert *vert;
  BM_ITER_MESH_INDEX (vert, &iter, &bm, BM_VERTS_OF_MESH, i) {
    BM_elem_index_set(vert, i); /* set_inline */
    table[i] = vert;
    hflag |= vert->head.hflag;
  }
  need_select_vert = (hflag & BM_ELEM_SELECT) != 0;
  need_hide_vert = (hflag & BM_ELEM_HIDDEN) != 0;
}

static void bm_edge_table_build(BMesh &bm,
                                MutableSpan<const BMEdge *> table,
                                bool &need_select_edge,
                                bool &need_hide_edge,
                                bool &need_sharp_edge)
{
  char hflag = 0;
  BMIter iter;
  int i;
  BMEdge *edge;
  BM_ITER_MESH_INDEX (edge, &iter, &bm, BM_EDGES_OF_MESH, i) {
    BM_elem_index_set(edge, i); /* set_inline */
    table[i] = edge;
    hflag |= edge->head.hflag;
  }
  need_select_edge = (hflag & BM_ELEM_SELECT) != 0;
  need_hide_edge = (hflag & BM_ELEM_HIDDEN) != 0;
  need_sharp_edge = (hflag & BM_ELEM_SMOOTH) != 0;
}

static void bm_face_loop_table_build(BMesh &bm,
                                     MutableSpan<const BMFace *> face_table,
                                     MutableSpan<const BMLoop *> loop_table,
                                     bool &need_select_poly,
                                     bool &need_hide_poly,
                                     bool &need_sharp_face,
                                     bool &need_material_index)
{
  char hflag = 0;
  BMIter iter;
  int face_i = 0;
  int loop_i = 0;
  BMFace *face;
  BM_ITER_MESH_INDEX (face, &iter, &bm, BM_FACES_OF_MESH, face_i) {
    BM_elem_index_set(face, face_i); /* set_inline */
    face_table[face_i] = face;
    hflag |= face->head.hflag;
    need_sharp_face |= (face->head.hflag & BM_ELEM_SMOOTH) == 0;
    need_material_index |= face->mat_nr != 0;

    BMLoop *loop = BM_FACE_FIRST_LOOP(face);
    for ([[maybe_unused]] const int i : IndexRange(face->len)) {
      BM_elem_index_set(loop, loop_i); /* set_inline */
      loop_table[loop_i] = loop;
      loop = loop->next;
      loop_i++;
    }
  }
  need_select_poly = (hflag & BM_ELEM_SELECT) != 0;
  need_hide_poly = (hflag & BM_ELEM_HIDDEN) != 0;
}

static void bm_to_mesh_verts(const BMesh &bm,
                             const Span<const BMVert *> bm_verts,
                             Mesh &mesh,
                             MutableSpan<bool> select_vert,
                             MutableSpan<bool> hide_vert)
{
  MutableSpan<float3> dst_vert_positions = mesh.vert_positions_for_write();
  threading::parallel_for(dst_vert_positions.index_range(), 1024, [&](const IndexRange range) {
    for (const int vert_i : range) {
      const BMVert &src_vert = *bm_verts[vert_i];
      copy_v3_v3(dst_vert_positions[vert_i], src_vert.co);
      CustomData_from_bmesh_block(&bm.vdata, &mesh.vdata, src_vert.head.data, vert_i);
    }
    if (!select_vert.is_empty()) {
      for (const int vert_i : range) {
        select_vert[vert_i] = BM_elem_flag_test(bm_verts[vert_i], BM_ELEM_SELECT);
      }
    }
    if (!hide_vert.is_empty()) {
      for (const int vert_i : range) {
        hide_vert[vert_i] = BM_elem_flag_test(bm_verts[vert_i], BM_ELEM_HIDDEN);
      }
    }
  });
}

static void bm_to_mesh_edges(const BMesh &bm,
                             const Span<const BMEdge *> bm_edges,
                             Mesh &mesh,
                             MutableSpan<bool> select_edge,
                             MutableSpan<bool> hide_edge,
                             MutableSpan<bool> sharp_edge)
{
  MutableSpan<MEdge> dst_edges = mesh.edges_for_write();
  threading::parallel_for(dst_edges.index_range(), 512, [&](const IndexRange range) {
    for (const int edge_i : range) {
      const BMEdge &src_edge = *bm_edges[edge_i];
      MEdge &dst_edge = dst_edges[edge_i];
      dst_edge.v1 = BM_elem_index_get(src_edge.v1);
      dst_edge.v2 = BM_elem_index_get(src_edge.v2);
      dst_edge.flag = bm_edge_flag_to_mflag(&src_edge);

      /* Handle this differently to editmode switching; only enable draw for single user
       * edges rather than calculating angle. */
      if ((dst_edge.flag & ME_EDGEDRAW) == 0) {
        if (src_edge.l && src_edge.l == src_edge.l->radial_next) {
          dst_edge.flag |= ME_EDGEDRAW;
        }
      }

      CustomData_from_bmesh_block(&bm.edata, &mesh.edata, src_edge.head.data, edge_i);
    }
    if (!select_edge.is_empty()) {
      for (const int edge_i : range) {
        select_edge[edge_i] = BM_elem_flag_test(bm_edges[edge_i], BM_ELEM_SELECT);
      }
    }
    if (!hide_edge.is_empty()) {
      for (const int edge_i : range) {
        hide_edge[edge_i] = BM_elem_flag_test(bm_edges[edge_i], BM_ELEM_HIDDEN);
      }
    }
    if (!sharp_edge.is_empty()) {
      for (const int edge_i : range) {
        sharp_edge[edge_i] = !BM_elem_flag_test(bm_edges[edge_i], BM_ELEM_SMOOTH);
      }
    }
  });
}

static void bm_to_mesh_faces(const BMesh &bm,
                             const Span<const BMFace *> bm_faces,
                             Mesh &mesh,
                             MutableSpan<bool> select_poly,
                             MutableSpan<bool> hide_poly,
                             MutableSpan<bool> sharp_faces,
                             MutableSpan<int> material_indices)
{
  MutableSpan<MPoly> dst_polys = mesh.polys_for_write();
  threading::parallel_for(dst_polys.index_range(), 1024, [&](const IndexRange range) {
    for (const int face_i : range) {
      const BMFace &src_face = *bm_faces[face_i];
      MPoly &dst_poly = dst_polys[face_i];
      dst_poly.totloop = src_face.len;
      dst_poly.loopstart = BM_elem_index_get(BM_FACE_FIRST_LOOP(&src_face));
      CustomData_from_bmesh_block(&bm.pdata, &mesh.pdata, src_face.head.data, face_i);
    }
    if (!select_poly.is_empty()) {
      for (const int face_i : range) {
        select_poly[face_i] = BM_elem_flag_test(bm_faces[face_i], BM_ELEM_SELECT);
      }
    }
    if (!hide_poly.is_empty()) {
      for (const int face_i : range) {
        hide_poly[face_i] = BM_elem_flag_test(bm_faces[face_i], BM_ELEM_HIDDEN);
      }
    }
    if (!material_indices.is_empty()) {
      for (const int face_i : range) {
        material_indices[face_i] = bm_faces[face_i]->mat_nr;
      }
    }
    if (!sharp_faces.is_empty()) {
      for (const int face_i : range) {
        sharp_faces[face_i] = !BM_elem_flag_test(bm_faces[face_i], BM_ELEM_SMOOTH);
      }
    }
  });
}

static void bm_to_mesh_loops(const BMesh &bm, const Span<const BMLoop *> bm_loops, Mesh &mesh)
{
  MutableSpan<int> dst_corner_verts = mesh.corner_verts_for_write();
  MutableSpan<int> dst_corner_edges = mesh.corner_edges_for_write();
  threading::parallel_for(bm_loops.index_range(), 1024, [&](const IndexRange range) {
    for (const int loop_i : range) {
      const BMLoop &src_loop = *bm_loops[loop_i];
      dst_corner_verts[loop_i] = BM_elem_index_get(src_loop.v);
      dst_corner_edges[loop_i] = BM_elem_index_get(src_loop.e);
      CustomData_from_bmesh_block(&bm.ldata, &mesh.ldata, src_loop.head.data, loop_i);
    }
  });
}

}  // namespace blender

/* NOTE: The function is called from multiple threads with the same input BMesh and different
 * mesh objects. */
void BM_mesh_bm_to_me_for_eval(BMesh *bm, Mesh *me, const CustomData_MeshMasks *cd_mask_extra)
{
  using namespace blender;

  /* Must be an empty mesh. */
  BLI_assert(me->totvert == 0);
  BLI_assert(cd_mask_extra == nullptr || (cd_mask_extra->vmask & CD_MASK_SHAPEKEY) == 0);
  /* Just in case, clear the derived geometry caches from the input mesh. */
  BKE_mesh_runtime_clear_geometry(me);

  me->totvert = bm->totvert;
  me->totedge = bm->totedge;
  me->totface = 0;
  me->totloop = bm->totloop;
  me->totpoly = bm->totface;

  if (!CustomData_get_layer_named(&me->vdata, CD_PROP_FLOAT3, "position")) {
    CustomData_add_layer_named(
        &me->vdata, CD_PROP_FLOAT3, CD_CONSTRUCT, nullptr, bm->totvert, "position");
  }
  CustomData_add_layer(&me->edata, CD_MEDGE, CD_CONSTRUCT, nullptr, bm->totedge);
  CustomData_add_layer(&me->pdata, CD_MPOLY, CD_CONSTRUCT, nullptr, bm->totface);
  if (!CustomData_get_layer_named(&me->ldata, CD_PROP_INT32, ".corner_vert")) {
    CustomData_add_layer_named(
        &me->ldata, CD_PROP_INT32, CD_CONSTRUCT, nullptr, bm->totloop, ".corner_vert");
  }
  if (!CustomData_get_layer_named(&me->ldata, CD_PROP_INT32, ".corner_edge")) {
    CustomData_add_layer_named(
        &me->ldata, CD_PROP_INT32, CD_CONSTRUCT, nullptr, bm->totloop, ".corner_edge");
  }

  /* Don't process shape-keys, we only feed them through the modifier stack as needed,
   * e.g. for applying modifiers or the like. */
  CustomData_MeshMasks mask = CD_MASK_DERIVEDMESH;
  if (cd_mask_extra != nullptr) {
    CustomData_MeshMasks_update(&mask, cd_mask_extra);
  }
  mask.vmask &= ~CD_MASK_SHAPEKEY;
  CustomData_merge(&bm->vdata, &me->vdata, mask.vmask, CD_CONSTRUCT, me->totvert);
  CustomData_merge(&bm->edata, &me->edata, mask.emask, CD_CONSTRUCT, me->totedge);
  CustomData_merge(&bm->ldata, &me->ldata, mask.lmask, CD_CONSTRUCT, me->totloop);
  CustomData_merge(&bm->pdata, &me->pdata, mask.pmask, CD_CONSTRUCT, me->totpoly);

  me->runtime->deformed_only = true;

  /* In a first pass, update indices of BMesh elements and build tables for easy iteration later.
   * Also check if some optional mesh attributes should be added in the next step. Since each
   * domain has no effect on others, process the independent domains on separate threads. */
  bool need_select_vert = false;
  bool need_select_edge = false;
  bool need_select_poly = false;
  bool need_hide_vert = false;
  bool need_hide_edge = false;
  bool need_hide_poly = false;
  bool need_material_index = false;
  bool need_sharp_edge = false;
  bool need_sharp_face = false;
  Array<const BMVert *> vert_table;
  Array<const BMEdge *> edge_table;
  Array<const BMFace *> face_table;
  Array<const BMLoop *> loop_table;
  threading::parallel_invoke(
      me->totface > 1024,
      [&]() {
        vert_table.reinitialize(bm->totvert);
        bm_vert_table_build(*bm, vert_table, need_select_vert, need_hide_vert);
      },
      [&]() {
        edge_table.reinitialize(bm->totedge);
        bm_edge_table_build(*bm, edge_table, need_select_edge, need_hide_edge, need_sharp_edge);
      },
      [&]() {
        face_table.reinitialize(bm->totface);
        loop_table.reinitialize(bm->totloop);
        bm_face_loop_table_build(*bm,
                                 face_table,
                                 loop_table,
                                 need_select_poly,
                                 need_hide_poly,
                                 need_sharp_face,
                                 need_material_index);
      });
  bm->elem_index_dirty &= ~(BM_VERT | BM_EDGE | BM_FACE | BM_LOOP);

  /* Add optional mesh attributes before parallel iteration. */
  assert_bmesh_has_no_mesh_only_attributes(*bm);
  bke::MutableAttributeAccessor attrs = me->attributes_for_write();
  bke::SpanAttributeWriter<bool> select_vert;
  bke::SpanAttributeWriter<bool> hide_vert;
  bke::SpanAttributeWriter<bool> select_edge;
  bke::SpanAttributeWriter<bool> hide_edge;
  bke::SpanAttributeWriter<bool> sharp_edge;
  bke::SpanAttributeWriter<bool> select_poly;
  bke::SpanAttributeWriter<bool> hide_poly;
  bke::SpanAttributeWriter<bool> sharp_face;
  bke::SpanAttributeWriter<int> material_index;
  if (need_select_vert) {
    select_vert = attrs.lookup_or_add_for_write_only_span<bool>(".select_vert", ATTR_DOMAIN_POINT);
  }
  if (need_hide_vert) {
    hide_vert = attrs.lookup_or_add_for_write_only_span<bool>(".hide_vert", ATTR_DOMAIN_POINT);
  }
  if (need_select_edge) {
    select_edge = attrs.lookup_or_add_for_write_only_span<bool>(".select_edge", ATTR_DOMAIN_EDGE);
  }
  if (need_sharp_edge) {
    sharp_edge = attrs.lookup_or_add_for_write_only_span<bool>("sharp_edge", ATTR_DOMAIN_EDGE);
  }
  if (need_hide_edge) {
    hide_edge = attrs.lookup_or_add_for_write_only_span<bool>(".hide_edge", ATTR_DOMAIN_EDGE);
  }
  if (need_select_poly) {
    select_poly = attrs.lookup_or_add_for_write_only_span<bool>(".select_poly", ATTR_DOMAIN_FACE);
  }
  if (need_hide_poly) {
    hide_poly = attrs.lookup_or_add_for_write_only_span<bool>(".hide_poly", ATTR_DOMAIN_FACE);
  }
  if (need_sharp_face) {
    sharp_face = attrs.lookup_or_add_for_write_only_span<bool>("sharp_face", ATTR_DOMAIN_FACE);
  }
  if (need_material_index) {
    material_index = attrs.lookup_or_add_for_write_only_span<int>("material_index",
                                                                  ATTR_DOMAIN_FACE);
  }

  /* Loop over all elements in parallel, copying attributes and building the Mesh topology. */
  threading::parallel_invoke(
      me->totvert > 1024,
      [&]() { bm_to_mesh_verts(*bm, vert_table, *me, select_vert.span, hide_vert.span); },
      [&]() {
        bm_to_mesh_edges(*bm, edge_table, *me, select_edge.span, hide_edge.span, sharp_edge.span);
      },
      [&]() {
        bm_to_mesh_faces(*bm,
                         face_table,
                         *me,
                         select_poly.span,
                         hide_poly.span,
                         sharp_face.span,
                         material_index.span);
      },
      [&]() { bm_to_mesh_loops(*bm, loop_table, *me); });

  select_vert.finish();
  hide_vert.finish();
  select_edge.finish();
  hide_edge.finish();
  sharp_edge.finish();
  select_poly.finish();
  hide_poly.finish();
  sharp_face.finish();
  material_index.finish();
}<|MERGE_RESOLUTION|>--- conflicted
+++ resolved
@@ -419,11 +419,7 @@
     bm->elem_index_dirty &= ~BM_EDGE; /* Added in order, clear dirty flag. */
   }
 
-<<<<<<< HEAD
   const OffsetIndices polys = me->polys();
-=======
-  const Span<MPoly> mpoly = me->polys();
->>>>>>> 2d49e08e
   const Span<int> corner_verts = me->corner_verts();
   const Span<int> corner_edges = me->corner_edges();
 
@@ -435,19 +431,10 @@
   }
 
   int totloops = 0;
-<<<<<<< HEAD
   for (const int i : polys.index_range()) {
     const IndexRange poly = polys[i];
     BMFace *f = bm_face_create_from_mpoly(
         *bm, corner_verts.slice(poly), corner_edges.slice(poly), vtable, etable);
-=======
-  for (const int i : mpoly.index_range()) {
-    BMFace *f = bm_face_create_from_mpoly(*bm,
-                                          corner_verts.slice(mpoly[i].loopstart, mpoly[i].totloop),
-                                          corner_edges.slice(mpoly[i].loopstart, mpoly[i].totloop),
-                                          vtable,
-                                          etable);
->>>>>>> 2d49e08e
     if (!ftable.is_empty()) {
       ftable[i] = f;
     }
@@ -1096,11 +1083,7 @@
   CustomData_add_layer(&me->pdata, CD_MPOLY, CD_SET_DEFAULT, nullptr, me->totpoly);
   MutableSpan<float3> positions = me->vert_positions_for_write();
   MutableSpan<MEdge> medge = me->edges_for_write();
-<<<<<<< HEAD
   MutableSpan<int> poly_offsets = me->poly_offsets_for_write();
-=======
-  MutableSpan<MPoly> mpoly = me->polys_for_write();
->>>>>>> 2d49e08e
   MutableSpan<int> corner_verts = me->corner_verts_for_write();
   MutableSpan<int> corner_edges = me->corner_edges_for_write();
 
@@ -1560,7 +1543,6 @@
         &me->vdata, CD_PROP_FLOAT3, CD_CONSTRUCT, nullptr, bm->totvert, "position");
   }
   CustomData_add_layer(&me->edata, CD_MEDGE, CD_CONSTRUCT, nullptr, bm->totedge);
-  CustomData_add_layer(&me->pdata, CD_MPOLY, CD_CONSTRUCT, nullptr, bm->totface);
   if (!CustomData_get_layer_named(&me->ldata, CD_PROP_INT32, ".corner_vert")) {
     CustomData_add_layer_named(
         &me->ldata, CD_PROP_INT32, CD_CONSTRUCT, nullptr, bm->totloop, ".corner_vert");
