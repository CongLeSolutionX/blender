--- conflicted
+++ resolved
@@ -336,13 +336,10 @@
       &me->pdata, CD_PROP_BOOL, ".hide_poly");
   const int *material_indices = (const int *)CustomData_get_layer_named(
       &me->pdata, CD_PROP_INT32, "material_index");
-<<<<<<< HEAD
   const bool *sharp_faces = (const bool *)CustomData_get_layer_named(
       &me->pdata, CD_PROP_BOOL, "sharp_face");
-=======
   const bool *sharp_edges = (const bool *)CustomData_get_layer_named(
       &me->edata, CD_PROP_BOOL, "sharp_edge");
->>>>>>> dd9e1ede
 
   const Span<float3> positions = me->vert_positions();
   Array<BMVert *> vtable(me->totvert);
@@ -1075,11 +1072,8 @@
   bool need_hide_edge = false;
   bool need_hide_poly = false;
   bool need_material_index = false;
-<<<<<<< HEAD
   bool need_sharp_face = false;
-=======
   bool need_sharp_edge = false;
->>>>>>> dd9e1ede
 
   i = 0;
   BM_ITER_MESH (v, &iter, bm, BM_VERTS_OF_MESH) {
@@ -1180,19 +1174,18 @@
                                ATTR_DOMAIN_FACE,
                                [&](const int i) { return int(BM_face_at_index(bm, i)->mat_nr); });
   }
-<<<<<<< HEAD
   if (need_sharp_face) {
     BM_mesh_elem_table_ensure(bm, BM_FACE);
     write_fn_to_attribute<bool>(
         me->attributes_for_write(), "sharp_face", ATTR_DOMAIN_FACE, [&](const int i) {
           return !BM_elem_flag_test(BM_face_at_index(bm, i), BM_ELEM_SMOOTH);
-=======
+        });
+  }
   if (need_sharp_edge) {
     BM_mesh_elem_table_ensure(bm, BM_EDGE);
     write_fn_to_attribute<bool>(
         me->attributes_for_write(), "sharp_edge", ATTR_DOMAIN_EDGE, [&](const int i) {
           return !BM_elem_flag_test(BM_edge_at_index(bm, i), BM_ELEM_SMOOTH);
->>>>>>> dd9e1ede
         });
   }
 
