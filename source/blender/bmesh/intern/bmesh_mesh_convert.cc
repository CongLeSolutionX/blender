/* SPDX-License-Identifier: GPL-2.0-or-later */

/** \file
 * \ingroup bmesh
 *
 * BM mesh conversion functions.
 *
 * \section bm_mesh_conv_shapekey Converting Shape Keys
 *
 * When converting to/from a Mesh/BMesh you can optionally pass a shape key to edit.
 * This has the effect of editing the shape key-block rather than the original mesh vertex coords
 * (although additional geometry is still allowed and uses fallback locations on converting).
 *
 * While this works for any mesh/bmesh this is made use of by entering and exiting edit-mode.
 *
 * There are comments in code but this should help explain the general
 * intention as to how this works converting from/to bmesh.
 * \subsection user_pov User Perspective
 *
 * - Editmode operations when a shape key-block is active edits only that key-block.
 * - The first Basis key-block always matches the Mesh verts.
 * - Changing vertex locations of _any_ Basis
 *   will apply offsets to those shape keys using this as their Basis.
 *
 * \subsection enter_editmode Entering EditMode - #BM_mesh_bm_from_me
 *
 * - The active key-block is used for BMesh vertex locations on entering edit-mode.
 *   So obviously the meshes vertex locations remain unchanged and the shape key
 *   itself is not being edited directly.
 *   Simply the #BMVert.co is a initialized from active shape key (when its set).
 * - All key-blocks are added as CustomData layers (read code for details).
 *
 * \subsection exit_editmode Exiting EditMode - #BM_mesh_bm_to_me
 *
 * This is where the most confusing code is! Won't attempt to document the details here,
 * for that read the code.
 * But basics are as follows.
 *
 * - Vertex locations (possibly modified from initial active key-block)
 *   are copied directly into the mesh position attribute.
 *   (special confusing note that these may be restored later, when editing the 'Basis', read on).
 * - if the 'Key' is relative, and the active key-block is the basis for ANY other key-blocks -
 *   get an array of offsets between the new vertex locations and the original shape key
 *   (before entering edit-mode), these offsets get applied later on to inactive key-blocks
 *   using the active one (which we are editing) as their Basis.
 *
 * Copying the locations back to the shape keys is quite confusing...
 * One main area of confusion is that when editing a 'Basis' key-block 'me->key->refkey'
 * The coords are written into the mesh, from the users perspective the Basis coords are written
 * into the mesh when exiting edit-mode.
 *
 * When _not_ editing the 'Basis', the original vertex locations
 * (stored in the mesh and unchanged during edit-mode), are copied back into the mesh.
 *
 * This has the effect from the users POV of leaving the mesh un-touched,
 * and only editing the active shape key-block.
 *
 * \subsection other_notes Other Notes
 *
 * Other details noted here which might not be so obvious:
 *
 * - The #CD_SHAPEKEY layer is only used in edit-mode,
 *   and the #Mesh.key is only used in object-mode.
 *   Although the #CD_SHAPEKEY custom-data layer is converted into #Key data-blocks for each
 *   undo-step while in edit-mode.
 * - The #CD_SHAPE_KEYINDEX layer is used to check if vertices existed when entering edit-mode.
 *   Values of the indices are only used for shape-keys when the #CD_SHAPEKEY layer can't be found,
 *   allowing coordinates from the #Key to be used to prevent data-loss.
 *   These indices are also used to maintain correct indices for hook modifiers and vertex parents.
 */

#include "DNA_key_types.h"
#include "DNA_mesh_types.h"
#include "DNA_meshdata_types.h"
#include "DNA_modifier_types.h"
#include "DNA_object_types.h"

#include "MEM_guardedalloc.h"

#include "BLI_alloca.h"
#include "BLI_array.hh"
#include "BLI_index_range.hh"
#include "BLI_listbase.h"
#include "BLI_math_vector.h"
#include "BLI_span.hh"
#include "BLI_string_ref.hh"
#include "BLI_task.hh"

#include "BKE_attribute.hh"
#include "BKE_customdata.h"
#include "BKE_mesh.h"
#include "BKE_mesh_runtime.h"
#include "BKE_multires.h"

#include "BKE_key.h"
#include "BKE_main.h"

#include "DEG_depsgraph_query.h"

#include "bmesh.h"
#include "intern/bmesh_private.h" /* For element checking. */

#include "CLG_log.h"

static CLG_LogRef LOG = {"bmesh.mesh.convert"};

using blender::Array;
using blender::float3;
using blender::IndexRange;
using blender::MutableSpan;
using blender::Span;
using blender::StringRef;

static char bm_edge_flag_from_mflag(const short mflag)
{
  return ((mflag & ME_SEAM) ? BM_ELEM_SEAM : 0) | ((mflag & ME_EDGEDRAW) ? BM_ELEM_DRAW : 0);
}

static short bm_edge_flag_to_mflag(const BMEdge *e)
{
  const char hflag = e->head.hflag;

  return ((hflag & BM_ELEM_SEAM) ? ME_SEAM : 0) | ((hflag & BM_ELEM_DRAW) ? ME_EDGEDRAW : 0);
}

/* Static function for alloc (duplicate in modifiers_bmesh.c) */
static BMFace *bm_face_create_from_mpoly(BMesh &bm,
                                         Span<int> poly_verts,
                                         Span<int> poly_edges,
                                         Span<BMVert *> vtable,
                                         Span<BMEdge *> etable)
{
  const int size = poly_verts.size();
  Array<BMVert *, BM_DEFAULT_NGON_STACK_SIZE> verts(size);
  Array<BMEdge *, BM_DEFAULT_NGON_STACK_SIZE> edges(size);

  for (const int i : IndexRange(size)) {
    verts[i] = vtable[poly_verts[i]];
    edges[i] = etable[poly_edges[i]];
  }

  return BM_face_create(&bm, verts.data(), edges.data(), size, nullptr, BM_CREATE_SKIP_CD);
}

void BM_mesh_bm_from_me(BMesh *bm, const Mesh *me, const struct BMeshFromMeshParams *params)
{
  if (!me) {
    /* Sanity check. */
    return;
  }
  const bool is_new = !(bm->totvert || (bm->vdata.totlayer || bm->edata.totlayer ||
                                        bm->pdata.totlayer || bm->ldata.totlayer));
  KeyBlock *actkey;
  float(*keyco)[3] = nullptr;
  CustomData_MeshMasks mask = CD_MASK_BMESH;
  CustomData_MeshMasks_update(&mask, &params->cd_mask_extra);

  CustomData mesh_vdata = CustomData_shallow_copy_remove_non_bmesh_attributes(&me->vdata,
                                                                              mask.vmask);
  CustomData mesh_edata = CustomData_shallow_copy_remove_non_bmesh_attributes(&me->edata,
                                                                              mask.emask);
  CustomData mesh_pdata = CustomData_shallow_copy_remove_non_bmesh_attributes(&me->pdata,
                                                                              mask.pmask);
  CustomData mesh_ldata = CustomData_shallow_copy_remove_non_bmesh_attributes(&me->ldata,
                                                                              mask.lmask);

  blender::Vector<std::string> temporary_layers_to_delete;

  for (const int layer_index :
       IndexRange(CustomData_number_of_layers(&mesh_ldata, CD_PROP_FLOAT2))) {
    char name[MAX_CUSTOMDATA_LAYER_NAME];
    BKE_uv_map_vert_select_name_get(
        CustomData_get_layer_name(&mesh_ldata, CD_PROP_FLOAT2, layer_index), name);
    if (CustomData_get_named_layer_index(&mesh_ldata, CD_PROP_BOOL, name) < 0) {
      CustomData_add_layer_named(
          &mesh_ldata, CD_PROP_BOOL, CD_SET_DEFAULT, nullptr, me->totloop, name);
      temporary_layers_to_delete.append(std::string(name));
    }
    BKE_uv_map_edge_select_name_get(
        CustomData_get_layer_name(&mesh_ldata, CD_PROP_FLOAT2, layer_index), name);
    if (CustomData_get_named_layer_index(&mesh_ldata, CD_PROP_BOOL, name) < 0) {
      CustomData_add_layer_named(
          &mesh_ldata, CD_PROP_BOOL, CD_SET_DEFAULT, nullptr, me->totloop, name);
      temporary_layers_to_delete.append(std::string(name));
    }
    BKE_uv_map_pin_name_get(CustomData_get_layer_name(&mesh_ldata, CD_PROP_FLOAT2, layer_index),
                            name);
    if (CustomData_get_named_layer_index(&mesh_ldata, CD_PROP_BOOL, name) < 0) {
      CustomData_add_layer_named(
          &mesh_ldata, CD_PROP_BOOL, CD_SET_DEFAULT, nullptr, me->totloop, name);
      temporary_layers_to_delete.append(std::string(name));
    }
  }

  BLI_SCOPED_DEFER([&]() {
    for (const std::string &name : temporary_layers_to_delete) {
      CustomData_free_layer_named(&mesh_ldata, name.c_str(), me->totloop);
    }

    MEM_SAFE_FREE(mesh_vdata.layers);
    MEM_SAFE_FREE(mesh_edata.layers);
    MEM_SAFE_FREE(mesh_pdata.layers);
    MEM_SAFE_FREE(mesh_ldata.layers);
  });

  if (me->totvert == 0) {
    if (is_new) {
      /* No verts? still copy custom-data layout. */
      CustomData_copy(&mesh_vdata, &bm->vdata, mask.vmask, CD_CONSTRUCT, 0);
      CustomData_copy(&mesh_edata, &bm->edata, mask.emask, CD_CONSTRUCT, 0);
      CustomData_copy(&mesh_pdata, &bm->pdata, mask.pmask, CD_CONSTRUCT, 0);
      CustomData_copy(&mesh_ldata, &bm->ldata, mask.lmask, CD_CONSTRUCT, 0);

      CustomData_bmesh_init_pool(&bm->vdata, me->totvert, BM_VERT);
      CustomData_bmesh_init_pool(&bm->edata, me->totedge, BM_EDGE);
      CustomData_bmesh_init_pool(&bm->ldata, me->totloop, BM_LOOP);
      CustomData_bmesh_init_pool(&bm->pdata, me->totpoly, BM_FACE);
    }
    return;
  }

  const float(*vert_normals)[3] = nullptr;
  if (params->calc_vert_normal) {
    vert_normals = BKE_mesh_vertex_normals_ensure(me);
  }

  if (is_new) {
    CustomData_copy(&mesh_vdata, &bm->vdata, mask.vmask, CD_SET_DEFAULT, 0);
    CustomData_copy(&mesh_edata, &bm->edata, mask.emask, CD_SET_DEFAULT, 0);
    CustomData_copy(&mesh_pdata, &bm->pdata, mask.pmask, CD_SET_DEFAULT, 0);
    CustomData_copy(&mesh_ldata, &bm->ldata, mask.lmask, CD_SET_DEFAULT, 0);
  }
  else {
    CustomData_bmesh_merge(&mesh_vdata, &bm->vdata, mask.vmask, CD_SET_DEFAULT, bm, BM_VERT);
    CustomData_bmesh_merge(&mesh_edata, &bm->edata, mask.emask, CD_SET_DEFAULT, bm, BM_EDGE);
    CustomData_bmesh_merge(&mesh_pdata, &bm->pdata, mask.pmask, CD_SET_DEFAULT, bm, BM_FACE);
    CustomData_bmesh_merge(&mesh_ldata, &bm->ldata, mask.lmask, CD_SET_DEFAULT, bm, BM_LOOP);
  }

  /* -------------------------------------------------------------------- */
  /* Shape Key */
  int tot_shape_keys = 0;
  if (me->key != nullptr && DEG_is_original_id(&me->id)) {
    /* Evaluated meshes can be topologically inconsistent with their shape keys.
     * Shape keys are also already integrated into the state of the evaluated
     * mesh, so considering them here would kind of apply them twice. */
    tot_shape_keys = BLI_listbase_count(&me->key->block);

    /* Original meshes must never contain a shape-key custom-data layers.
     *
     * This may happen if and object's mesh data is accidentally
     * set to the output from the modifier stack, causing it to be an "original" ID,
     * even though the data isn't fully compatible (hence this assert).
     *
     * This results in:
     * - The newly created #BMesh having twice the number of custom-data layers.
     * - When converting the #BMesh back to a regular mesh,
     *   At least one of the extra shape-key blocks will be created in #Mesh.key
     *   depending on the value of #CustomDataLayer.uid.
     *
     * We could support mixing both kinds of data if there is a compelling use-case for it.
     * At the moment it's simplest to assume all original meshes use the key-block and meshes
     * that are evaluated (through the modifier stack for example) use custom-data layers.
     */
    BLI_assert(!CustomData_has_layer(&me->vdata, CD_SHAPEKEY));
  }
  if (is_new == false) {
    tot_shape_keys = min_ii(tot_shape_keys, CustomData_number_of_layers(&bm->vdata, CD_SHAPEKEY));
  }
  const float(**shape_key_table)[3] = tot_shape_keys ? (const float(**)[3])BLI_array_alloca(
                                                           shape_key_table, tot_shape_keys) :
                                                       nullptr;

  if ((params->active_shapekey != 0) && tot_shape_keys > 0) {
    actkey = static_cast<KeyBlock *>(BLI_findlink(&me->key->block, params->active_shapekey - 1));
  }
  else {
    actkey = nullptr;
  }

  if (is_new) {
    if (tot_shape_keys || params->add_key_index) {
      CustomData_add_layer(&bm->vdata, CD_SHAPE_KEYINDEX, CD_ASSIGN, nullptr, 0);
    }
  }

  if (tot_shape_keys) {
    if (is_new) {
      /* Check if we need to generate unique ids for the shape-keys.
       * This also exists in the file reading code, but is here for a sanity check. */
      if (!me->key->uidgen) {
        fprintf(stderr,
                "%s had to generate shape key uid's in a situation we shouldn't need to! "
                "(bmesh internal error)\n",
                __func__);

        me->key->uidgen = 1;
        LISTBASE_FOREACH (KeyBlock *, block, &me->key->block) {
          block->uid = me->key->uidgen++;
        }
      }
    }

    if (actkey && actkey->totelem == me->totvert) {
      keyco = params->use_shapekey ? static_cast<float(*)[3]>(actkey->data) : nullptr;
      if (is_new) {
        bm->shapenr = params->active_shapekey;
      }
    }

    int i;
    KeyBlock *block;
    for (i = 0, block = static_cast<KeyBlock *>(me->key->block.first); i < tot_shape_keys;
         block = block->next, i++) {
      if (is_new) {
        CustomData_add_layer_named(&bm->vdata, CD_SHAPEKEY, CD_ASSIGN, nullptr, 0, block->name);
        int j = CustomData_get_layer_index_n(&bm->vdata, CD_SHAPEKEY, i);
        bm->vdata.layers[j].uid = block->uid;
      }
      shape_key_table[i] = static_cast<const float(*)[3]>(block->data);
    }
  }

  if (is_new) {
    CustomData_bmesh_init_pool(&bm->vdata, me->totvert, BM_VERT);
    CustomData_bmesh_init_pool(&bm->edata, me->totedge, BM_EDGE);
    CustomData_bmesh_init_pool(&bm->ldata, me->totloop, BM_LOOP);
    CustomData_bmesh_init_pool(&bm->pdata, me->totpoly, BM_FACE);
  }

  /* Only copy these values over if the source mesh is flagged to be using them.
   * Even if `bm` has these layers, they may have been added from another mesh, when `!is_new`. */
  const int cd_shape_key_offset = tot_shape_keys ? CustomData_get_offset(&bm->vdata, CD_SHAPEKEY) :
                                                   -1;
  const int cd_shape_keyindex_offset = is_new && (tot_shape_keys || params->add_key_index) ?
                                           CustomData_get_offset(&bm->vdata, CD_SHAPE_KEYINDEX) :
                                           -1;

  const bool *select_vert = (const bool *)CustomData_get_layer_named(
      &me->vdata, CD_PROP_BOOL, ".select_vert");
  const bool *select_edge = (const bool *)CustomData_get_layer_named(
      &me->edata, CD_PROP_BOOL, ".select_edge");
  const bool *select_poly = (const bool *)CustomData_get_layer_named(
      &me->pdata, CD_PROP_BOOL, ".select_poly");
  const bool *hide_vert = (const bool *)CustomData_get_layer_named(
      &me->vdata, CD_PROP_BOOL, ".hide_vert");
  const bool *hide_edge = (const bool *)CustomData_get_layer_named(
      &me->edata, CD_PROP_BOOL, ".hide_edge");
  const bool *hide_poly = (const bool *)CustomData_get_layer_named(
      &me->pdata, CD_PROP_BOOL, ".hide_poly");
  const int *material_indices = (const int *)CustomData_get_layer_named(
      &me->pdata, CD_PROP_INT32, "material_index");
  const bool *sharp_faces = (const bool *)CustomData_get_layer_named(
      &me->pdata, CD_PROP_BOOL, "sharp_face");
  const bool *sharp_edges = (const bool *)CustomData_get_layer_named(
      &me->edata, CD_PROP_BOOL, "sharp_edge");

  const Span<float3> positions = me->vert_positions();
  Array<BMVert *> vtable(me->totvert);
  for (const int i : positions.index_range()) {
    BMVert *v = vtable[i] = BM_vert_create(
        bm, keyco ? keyco[i] : positions[i], nullptr, BM_CREATE_SKIP_CD);
    BM_elem_index_set(v, i); /* set_ok */

    if (hide_vert && hide_vert[i]) {
      BM_elem_flag_enable(v, BM_ELEM_HIDDEN);
    }
    if (select_vert && select_vert[i]) {
      BM_vert_select_set(bm, v, true);
    }

    if (vert_normals) {
      copy_v3_v3(v->no, vert_normals[i]);
    }

    /* Copy Custom Data */
    CustomData_to_bmesh_block(&mesh_vdata, &bm->vdata, i, &v->head.data, true);

    /* Set shape key original index. */
    if (cd_shape_keyindex_offset != -1) {
      BM_ELEM_CD_SET_INT(v, cd_shape_keyindex_offset, i);
    }

    /* Set shape-key data. */
    if (tot_shape_keys) {
      float(*co_dst)[3] = (float(*)[3])BM_ELEM_CD_GET_VOID_P(v, cd_shape_key_offset);
      for (int j = 0; j < tot_shape_keys; j++, co_dst++) {
        copy_v3_v3(*co_dst, shape_key_table[j][i]);
      }
    }
  }
  if (is_new) {
    bm->elem_index_dirty &= ~BM_VERT; /* Added in order, clear dirty flag. */
  }

  const Span<MEdge> medge = me->edges();
  Array<BMEdge *> etable(me->totedge);
  for (const int i : medge.index_range()) {
    BMEdge *e = etable[i] = BM_edge_create(
        bm, vtable[medge[i].v1], vtable[medge[i].v2], nullptr, BM_CREATE_SKIP_CD);
    BM_elem_index_set(e, i); /* set_ok */

    /* Transfer flags. */
    e->head.hflag = bm_edge_flag_from_mflag(medge[i].flag);
    if (hide_edge && hide_edge[i]) {
      BM_elem_flag_enable(e, BM_ELEM_HIDDEN);
    }
    if (select_edge && select_edge[i]) {
      BM_edge_select_set(bm, e, true);
    }
    if (!(sharp_edges && sharp_edges[i])) {
      BM_elem_flag_enable(e, BM_ELEM_SMOOTH);
    }

    /* Copy Custom Data */
    CustomData_to_bmesh_block(&mesh_edata, &bm->edata, i, &e->head.data, true);
  }
  if (is_new) {
    bm->elem_index_dirty &= ~BM_EDGE; /* Added in order, clear dirty flag. */
  }

  const OffsetIndices polys = me->polys();
  const Span<int> corner_verts = me->corner_verts();
  const Span<int> corner_edges = me->corner_edges();

  /* Only needed for selection. */

  Array<BMFace *> ftable;
  if (me->mselect && me->totselect != 0) {
    ftable.reinitialize(me->totpoly);
  }

  int totloops = 0;
  for (const int i : polys.index_range()) {
    const IndexRange poly = polys[i];
    BMFace *f = bm_face_create_from_mpoly(
        *bm, corner_verts.slice(poly), corner_edges.slice(poly), vtable, etable);
    if (!ftable.is_empty()) {
      ftable[i] = f;
    }

    if (UNLIKELY(f == nullptr)) {
      printf(
          "%s: Warning! Bad face in mesh"
          " \"%s\" at index %d!, skipping\n",
          __func__,
          me->id.name + 2,
          i);
      continue;
    }

    /* Don't use 'i' since we may have skipped the face. */
    BM_elem_index_set(f, bm->totface - 1); /* set_ok */

    /* Transfer flag. */
    if (!(sharp_faces && sharp_faces[i])) {
      BM_elem_flag_enable(f, BM_ELEM_SMOOTH);
    }
    if (hide_poly && hide_poly[i]) {
      BM_elem_flag_enable(f, BM_ELEM_HIDDEN);
    }
    if (select_poly && select_poly[i]) {
      BM_face_select_set(bm, f, true);
    }

    f->mat_nr = material_indices == nullptr ? 0 : material_indices[i];
    if (i == me->act_face) {
      bm->act_face = f;
    }

    int j = poly.start();
    BMLoop *l_first = BM_FACE_FIRST_LOOP(f);
    BMLoop *l_iter = l_first;
    do {
      /* Don't use 'j' since we may have skipped some faces, hence some loops. */
      BM_elem_index_set(l_iter, totloops++); /* set_ok */

      /* Save index of corresponding corner. */
      CustomData_to_bmesh_block(&mesh_ldata, &bm->ldata, j++, &l_iter->head.data, true);
    } while ((l_iter = l_iter->next) != l_first);

    /* Copy Custom Data */
    CustomData_to_bmesh_block(&mesh_pdata, &bm->pdata, i, &f->head.data, true);

    if (params->calc_face_normal) {
      BM_face_normal_update(f);
    }
  }
  if (is_new) {
    bm->elem_index_dirty &= ~(BM_FACE | BM_LOOP); /* Added in order, clear dirty flag. */
  }

  /* -------------------------------------------------------------------- */
  /* MSelect clears the array elements (to avoid adding multiple times).
   *
   * Take care to keep this last and not use (v/e/ftable) after this.
   */

  if (me->mselect && me->totselect != 0) {
    for (const int i : IndexRange(me->totselect)) {
      const MSelect &msel = me->mselect[i];

      BMElem **ele_p;
      switch (msel.type) {
        case ME_VSEL:
          ele_p = (BMElem **)&vtable[msel.index];
          break;
        case ME_ESEL:
          ele_p = (BMElem **)&etable[msel.index];
          break;
        case ME_FSEL:
          ele_p = (BMElem **)&ftable[msel.index];
          break;
        default:
          continue;
      }

      if (*ele_p != nullptr) {
        BM_select_history_store_notest(bm, *ele_p);
        *ele_p = nullptr;
      }
    }
  }
  else {
    BM_select_history_clear(bm);
  }
}

/**
 * \brief BMesh -> Mesh
 */
static BMVert **bm_to_mesh_vertex_map(BMesh *bm, int ototvert)
{
  const int cd_shape_keyindex_offset = CustomData_get_offset(&bm->vdata, CD_SHAPE_KEYINDEX);
  BMVert **vertMap = nullptr;
  BMVert *eve;
  int i = 0;
  BMIter iter;

  /* Caller needs to ensure this. */
  BLI_assert(ototvert > 0);

  vertMap = static_cast<BMVert **>(MEM_callocN(sizeof(*vertMap) * ototvert, "vertMap"));
  if (cd_shape_keyindex_offset != -1) {
    BM_ITER_MESH_INDEX (eve, &iter, bm, BM_VERTS_OF_MESH, i) {
      const int keyi = BM_ELEM_CD_GET_INT(eve, cd_shape_keyindex_offset);
      if ((keyi != ORIGINDEX_NONE) && (keyi < ototvert) &&
          /* Not fool-proof, but chances are if we have many verts with the same index,
           * we will want to use the first one,
           * since the second is more likely to be a duplicate. */
          (vertMap[keyi] == nullptr)) {
        vertMap[keyi] = eve;
      }
    }
  }
  else {
    BM_ITER_MESH_INDEX (eve, &iter, bm, BM_VERTS_OF_MESH, i) {
      if (i < ototvert) {
        vertMap[i] = eve;
      }
      else {
        break;
      }
    }
  }

  return vertMap;
}

/* -------------------------------------------------------------------- */
/** \name Edit-Mesh to Shape Key Conversion
 *
 * There are some details relating to using data from shape keys that need to be
 * considered carefully for shape key synchronization logic.
 *
 * Key Block Usage
 * ***************
 *
 * Key blocks (data in #Mesh.key must be used carefully).
 *
 * They can be used to query which key blocks are relative to the basis
 * since it's not possible to add/remove/reorder key blocks while in edit-mode.
 *
 * Key Block Coordinates
 * =====================
 *
 * Key blocks locations must *not* be used. This was done from v2.67 to 3.0,
 * causing bugs T35170 & T44415.
 *
 * Shape key synchronizing could work under the assumption that the key-block is
 * fixed-in-place when entering edit-mode allowing them to be used as a reference when exiting.
 * It often does work but isn't reliable since for e.g. rendering may flush changes
 * from the edit-mesh to the key-block (there are a handful of other situations where
 * changes may be flushed, see #ED_editors_flush_edits and related functions).
 * When using undo, it's not known if the data in key-block is from the past or future,
 * so just don't use this data as it causes pain and suffering for users and developers alike.
 *
 * Instead, use the shape-key values stored in #CD_SHAPEKEY since they are reliably
 * based on the original locations, unless explicitly manipulated.
 * It's important to write the final shape-key values back to the #CD_SHAPEKEY so applying
 * the difference between the original-basis and the new coordinates isn't done multiple times.
 * Therefore #ED_editors_flush_edits and other flushing calls will update both the #Mesh.key
 * and the edit-mode #CD_SHAPEKEY custom-data layers.
 *
 * WARNING: There is an exception to the rule of ignoring coordinates in the destination:
 * that is when shape-key data in `bm` can't be found (which is itself an error/exception).
 * In this case our own rule is violated as the alternative is losing the shape-data entirely.
 *
 * Flushing Coordinates Back to the #BMesh
 * ---------------------------------------
 *
 * The edit-mesh may be flushed back to the #Mesh and #Key used to generate it.
 * When this is done, the new values are written back to the #BMesh's #CD_SHAPEKEY as well.
 * This is necessary when editing basis-shapes so the difference in shape keys
 * is not applied multiple times. If it were important to avoid it could be skipped while
 * exiting edit-mode (as the entire #BMesh is freed in that case), however it's just copying
 * back a `float[3]` so the work to check if it's necessary isn't worth the overhead.
 *
 * In general updating the #BMesh's #CD_SHAPEKEY makes shake-key logic easier to reason about
 * since it means flushing data back to the mesh has the same behavior as exiting and entering
 * edit-mode (a more common operation). Meaning there is one less corner-case to have to consider.
 *
 * Exceptional Cases
 * *****************
 *
 * There are some situations that should not happen in typical usage but are
 * still handled in this code, since failure to handle them could loose user-data.
 * These could be investigated further since if they never happen in practice,
 * we might consider removing them. However, the possibility of an mesh directly
 * being modified by Python or some other low level logic that changes key-blocks
 * means there is a potential this to happen so keeping code to these cases remain supported.
 *
 * - Custom Data & Mesh Key Block Synchronization.
 *   Key blocks in `me->key->block` should always have an associated
 *   #CD_SHAPEKEY layer in `bm->vdata`.
 *   If they don't there are two fall-backs for setting the location,
 *   - Use the value from the original shape key
 *     WARNING: this is technically incorrect! (see note on "Key Block Usage").
 *   - Use the current vertex location,
 *     Also not correct but it's better then having it zeroed for e.g.
 *
 * - Missing key-index layer.
 *   In this case the basis key won't apply its deltas to other keys and if a shape-key layer is
 *   missing, its coordinates will be initialized from the edit-mesh vertex locations instead of
 *   attempting to remap the shape-keys coordinates.
 *
 * \note These cases are considered abnormal and shouldn't occur in typical usage.
 * A warning is logged in this case to help troubleshooting bugs with shape-keys.
 * \{ */

/**
 * Returns custom-data shape-key index from a key-block or -1
 * \note could split this out into a more generic function.
 */
static int bm_to_mesh_shape_layer_index_from_kb(BMesh *bm, KeyBlock *currkey)
{
  int i;
  int j = 0;

  for (i = 0; i < bm->vdata.totlayer; i++) {
    if (bm->vdata.layers[i].type == CD_SHAPEKEY) {
      if (currkey->uid == bm->vdata.layers[i].uid) {
        return j;
      }
      j++;
    }
  }
  return -1;
}

/**
 * Update `key` with shape key data stored in `bm`.
 *
 * \param bm: The source BMesh.
 * \param key: The destination key.
 * \param positions: The destination vertex array (in some situations its coordinates are updated).
 * \param active_shapekey_to_mvert: When editing a non-basis shape key, the coordinates for the
 * basis are typically copied into the `positions` array since it makes sense for the meshes
 * vertex coordinates to match the "Basis" key.
 * When enabled, skip this step and copy #BMVert.co directly to the mesh position.
 * See #BMeshToMeshParams.active_shapekey_to_mvert doc-string.
 */
static void bm_to_mesh_shape(BMesh *bm,
                             Key *key,
                             MutableSpan<float3> positions,
                             const bool active_shapekey_to_mvert)
{
  KeyBlock *actkey = static_cast<KeyBlock *>(BLI_findlink(&key->block, bm->shapenr - 1));

  /* It's unlikely this ever remains false, check for correctness. */
  bool actkey_has_layer = false;

  /* Go through and find any shape-key custom-data layers
   * that might not have corresponding KeyBlocks, and add them if necessary. */
  for (int i = 0; i < bm->vdata.totlayer; i++) {
    if (bm->vdata.layers[i].type != CD_SHAPEKEY) {
      continue;
    }

    KeyBlock *currkey;
    for (currkey = (KeyBlock *)key->block.first; currkey; currkey = currkey->next) {
      if (currkey->uid == bm->vdata.layers[i].uid) {
        break;
      }
    }

    if (currkey) {
      if (currkey == actkey) {
        actkey_has_layer = true;
      }
    }
    else {
      currkey = BKE_keyblock_add(key, bm->vdata.layers[i].name);
      currkey->uid = bm->vdata.layers[i].uid;
    }
  }

  const int cd_shape_keyindex_offset = CustomData_get_offset(&bm->vdata, CD_SHAPE_KEYINDEX);
  BMIter iter;
  BMVert *eve;
  float(*ofs)[3] = nullptr;

  /* Editing the basis key updates others. */
  if ((key->type == KEY_RELATIVE) &&
      /* The shape-key coordinates used from entering edit-mode are used. */
      (actkey_has_layer == true) &&
      /* Original key-indices are only used to check the vertex existed when entering edit-mode. */
      (cd_shape_keyindex_offset != -1) &&
      /* Offsets are only needed if the current shape is a basis for others. */
      BKE_keyblock_is_basis(key, bm->shapenr - 1)) {

    BLI_assert(actkey != nullptr); /* Assured by `actkey_has_layer` check. */
    const int actkey_uuid = bm_to_mesh_shape_layer_index_from_kb(bm, actkey);

    /* Since `actkey_has_layer == true`, this must never fail. */
    BLI_assert(actkey_uuid != -1);

    const int cd_shape_offset = CustomData_get_n_offset(&bm->vdata, CD_SHAPEKEY, actkey_uuid);

    ofs = static_cast<float(*)[3]>(MEM_mallocN(sizeof(float[3]) * bm->totvert, __func__));
    int i;
    BM_ITER_MESH_INDEX (eve, &iter, bm, BM_VERTS_OF_MESH, i) {
      const int keyi = BM_ELEM_CD_GET_INT(eve, cd_shape_keyindex_offset);
      /* Check the vertex existed when entering edit-mode (otherwise don't apply an offset). */
      if (keyi != ORIGINDEX_NONE) {
        float *co_orig = (float *)BM_ELEM_CD_GET_VOID_P(eve, cd_shape_offset);
        /* Could use 'eve->co' or the destination position, they're the same at this point. */
        sub_v3_v3v3(ofs[i], eve->co, co_orig);
      }
      else {
        /* If there are new vertices in the mesh, we can't propagate the offset
         * because it will only work for the existing vertices and not the new
         * ones, creating a mess when doing e.g. subdivide + translate. */
        MEM_freeN(ofs);
        ofs = nullptr;
        break;
      }
    }
  }

  /* Without this, the real mesh coordinates (uneditable) as soon as you create the Basis shape.
   * while users might not notice since the shape-key is applied in the viewport,
   * exporters for example may still use the underlying coordinates, see: T30771 & T96135.
   *
   * Needed when editing any shape that isn't the (`key->refkey`), the vertices in mesh positions
   * currently have vertex coordinates set from the current-shape (initialized from #BMVert.co).
   * In this case it's important to overwrite these coordinates with the basis-keys coordinates. */
  bool update_vertex_coords_from_refkey = false;
  int cd_shape_offset_refkey = -1;
  if (active_shapekey_to_mvert == false) {
    if ((actkey != key->refkey) && (cd_shape_keyindex_offset != -1)) {
      const int refkey_uuid = bm_to_mesh_shape_layer_index_from_kb(bm, key->refkey);
      if (refkey_uuid != -1) {
        cd_shape_offset_refkey = CustomData_get_n_offset(&bm->vdata, CD_SHAPEKEY, refkey_uuid);
        if (cd_shape_offset_refkey != -1) {
          update_vertex_coords_from_refkey = true;
        }
      }
    }
  }

  LISTBASE_FOREACH (KeyBlock *, currkey, &key->block) {
    int keyi;
    float(*currkey_data)[3];

    const int currkey_uuid = bm_to_mesh_shape_layer_index_from_kb(bm, currkey);
    const int cd_shape_offset = (currkey_uuid == -1) ?
                                    -1 :
                                    CustomData_get_n_offset(&bm->vdata, CD_SHAPEKEY, currkey_uuid);

    /* Common case, the layer data is available, use it where possible. */
    if (cd_shape_offset != -1) {
      const bool apply_offset = (ofs != nullptr) && (currkey != actkey) &&
                                (bm->shapenr - 1 == currkey->relative);

      if (currkey->data && (currkey->totelem == bm->totvert)) {
        /* Use memory in-place. */
      }
      else {
        currkey->data = MEM_reallocN(currkey->data, key->elemsize * bm->totvert);
        currkey->totelem = bm->totvert;
      }
      currkey_data = (float(*)[3])currkey->data;

      int i;
      BM_ITER_MESH_INDEX (eve, &iter, bm, BM_VERTS_OF_MESH, i) {
        float *co_orig = (float *)BM_ELEM_CD_GET_VOID_P(eve, cd_shape_offset);

        if (currkey == actkey) {
          copy_v3_v3(currkey_data[i], eve->co);

          if (update_vertex_coords_from_refkey) {
            BLI_assert(actkey != key->refkey);
            keyi = BM_ELEM_CD_GET_INT(eve, cd_shape_keyindex_offset);
            if (keyi != ORIGINDEX_NONE) {
              float *co_refkey = (float *)BM_ELEM_CD_GET_VOID_P(eve, cd_shape_offset_refkey);
              copy_v3_v3(positions[i], co_refkey);
            }
          }
        }
        else {
          copy_v3_v3(currkey_data[i], co_orig);
        }

        /* Propagate edited basis offsets to other shapes. */
        if (apply_offset) {
          add_v3_v3(currkey_data[i], ofs[i]);
        }

        /* Apply back new coordinates shape-keys that have offset into #BMesh.
         * Otherwise, in case we call again #BM_mesh_bm_to_me on same #BMesh,
         * we'll apply diff from previous call to #BM_mesh_bm_to_me,
         * to shape-key values from original creation of the #BMesh. See T50524. */
        copy_v3_v3(co_orig, currkey_data[i]);
      }
    }
    else {
      /* No original layer data, use fallback information. */
      if (currkey->data && (cd_shape_keyindex_offset != -1)) {
        CLOG_WARN(&LOG,
                  "Found shape-key but no CD_SHAPEKEY layers to read from, "
                  "using existing shake-key data where possible");
      }
      else {
        CLOG_WARN(&LOG,
                  "Found shape-key but no CD_SHAPEKEY layers to read from, "
                  "using basis shape-key data");
      }

      currkey_data = static_cast<float(*)[3]>(
          MEM_mallocN(key->elemsize * bm->totvert, "currkey->data"));

      int i;
      BM_ITER_MESH_INDEX (eve, &iter, bm, BM_VERTS_OF_MESH, i) {

        if ((currkey->data != nullptr) && (cd_shape_keyindex_offset != -1) &&
            ((keyi = BM_ELEM_CD_GET_INT(eve, cd_shape_keyindex_offset)) != ORIGINDEX_NONE) &&
            (keyi < currkey->totelem)) {
          /* Reconstruct keys via vertices original key indices.
           * WARNING(@campbellbarton): `currkey->data` is known to be unreliable as the edit-mesh
           * coordinates may be flushed back to the shape-key when exporting or rendering.
           * This is a last resort! If this branch is running as part of regular usage
           * it can be considered a bug. */
          const float(*oldkey)[3] = static_cast<const float(*)[3]>(currkey->data);
          copy_v3_v3(currkey_data[i], oldkey[keyi]);
        }
        else {
          /* Fail! fill in with dummy value. */
          copy_v3_v3(currkey_data[i], eve->co);
        }
      }

      currkey->totelem = bm->totvert;
      if (currkey->data) {
        MEM_freeN(currkey->data);
      }
      currkey->data = currkey_data;
    }
  }

  if (ofs) {
    MEM_freeN(ofs);
  }
}

/** \} */

template<typename T, typename GetFn>
static void write_fn_to_attribute(blender::bke::MutableAttributeAccessor attributes,
                                  const StringRef attribute_name,
                                  const eAttrDomain domain,
                                  const GetFn &get_fn)
{
  using namespace blender;
  bke::SpanAttributeWriter<T> attribute = attributes.lookup_or_add_for_write_only_span<T>(
      attribute_name, domain);
  threading::parallel_for(attribute.span.index_range(), 4096, [&](IndexRange range) {
    for (const int i : range) {
      attribute.span[i] = get_fn(i);
    }
  });
  attribute.finish();
}

static void assert_bmesh_has_no_mesh_only_attributes(const BMesh &bm)
{
  (void)bm; /* Unused in the release builds. */
  BLI_assert(CustomData_get_layer_named(&bm.vdata, CD_PROP_FLOAT3, "position") == nullptr);
  BLI_assert(CustomData_get_layer_named(&bm.ldata, CD_PROP_FLOAT3, ".corner_vert") == nullptr);
  BLI_assert(CustomData_get_layer_named(&bm.ldata, CD_PROP_FLOAT3, ".corner_edge") == nullptr);

  /* The "hide" attributes are stored as flags on #BMesh. */
  BLI_assert(CustomData_get_layer_named(&bm.vdata, CD_PROP_BOOL, ".hide_vert") == nullptr);
  BLI_assert(CustomData_get_layer_named(&bm.edata, CD_PROP_BOOL, ".hide_edge") == nullptr);
  BLI_assert(CustomData_get_layer_named(&bm.pdata, CD_PROP_BOOL, ".hide_poly") == nullptr);
  /* The "selection" attributes are stored as flags on #BMesh. */
  BLI_assert(CustomData_get_layer_named(&bm.vdata, CD_PROP_BOOL, ".select_vert") == nullptr);
  BLI_assert(CustomData_get_layer_named(&bm.edata, CD_PROP_BOOL, ".select_edge") == nullptr);
  BLI_assert(CustomData_get_layer_named(&bm.pdata, CD_PROP_BOOL, ".select_poly") == nullptr);
}

static void convert_bmesh_hide_flags_to_mesh_attributes(BMesh &bm,
                                                        const bool need_hide_vert,
                                                        const bool need_hide_edge,
                                                        const bool need_hide_poly,
                                                        Mesh &mesh)
{
  using namespace blender;
  /* The "hide" attributes are stored as flags on #BMesh. */
  assert_bmesh_has_no_mesh_only_attributes(bm);

  if (!(need_hide_vert || need_hide_edge || need_hide_poly)) {
    return;
  }

  bke::MutableAttributeAccessor attributes = mesh.attributes_for_write();
  BM_mesh_elem_table_ensure(&bm, BM_VERT | BM_EDGE | BM_FACE);

  if (need_hide_vert) {
    write_fn_to_attribute<bool>(attributes, ".hide_vert", ATTR_DOMAIN_POINT, [&](const int i) {
      return BM_elem_flag_test(BM_vert_at_index(&bm, i), BM_ELEM_HIDDEN);
    });
  }
  if (need_hide_edge) {
    write_fn_to_attribute<bool>(attributes, ".hide_edge", ATTR_DOMAIN_EDGE, [&](const int i) {
      return BM_elem_flag_test(BM_edge_at_index(&bm, i), BM_ELEM_HIDDEN);
    });
  }
  if (need_hide_poly) {
    write_fn_to_attribute<bool>(attributes, ".hide_poly", ATTR_DOMAIN_FACE, [&](const int i) {
      return BM_elem_flag_test(BM_face_at_index(&bm, i), BM_ELEM_HIDDEN);
    });
  }
}

static void convert_bmesh_selection_flags_to_mesh_attributes(BMesh &bm,
                                                             const bool need_select_vert,
                                                             const bool need_select_edge,
                                                             const bool need_select_poly,
                                                             Mesh &mesh)
{
  using namespace blender;
  if (!(need_select_vert || need_select_edge || need_select_poly)) {
    return;
  }

  bke::MutableAttributeAccessor attributes = mesh.attributes_for_write();
  BM_mesh_elem_table_ensure(&bm, BM_VERT | BM_EDGE | BM_FACE);

  if (need_select_vert) {
    write_fn_to_attribute<bool>(attributes, ".select_vert", ATTR_DOMAIN_POINT, [&](const int i) {
      return BM_elem_flag_test(BM_vert_at_index(&bm, i), BM_ELEM_SELECT);
    });
  }
  if (need_select_edge) {
    write_fn_to_attribute<bool>(attributes, ".select_edge", ATTR_DOMAIN_EDGE, [&](const int i) {
      return BM_elem_flag_test(BM_edge_at_index(&bm, i), BM_ELEM_SELECT);
    });
  }
  if (need_select_poly) {
    write_fn_to_attribute<bool>(attributes, ".select_poly", ATTR_DOMAIN_FACE, [&](const int i) {
      return BM_elem_flag_test(BM_face_at_index(&bm, i), BM_ELEM_SELECT);
    });
  }
}

void BM_mesh_bm_to_me(Main *bmain, BMesh *bm, Mesh *me, const struct BMeshToMeshParams *params)
{
  using namespace blender;
  BMVert *v, *eve;
  BMEdge *e;
  BMFace *f;
  BMIter iter;
  int i, j;

  const int cd_shape_keyindex_offset = CustomData_get_offset(&bm->vdata, CD_SHAPE_KEYINDEX);

  const int ototvert = me->totvert;

  /* Free custom data. */
  CustomData_free(&me->vdata, me->totvert);
  CustomData_free(&me->edata, me->totedge);
  CustomData_free(&me->fdata, me->totface);
  CustomData_free(&me->ldata, me->totloop);
  CustomData_free(&me->pdata, me->totpoly);

  BKE_mesh_runtime_clear_geometry(me);

  /* Add new custom data. */
  me->totvert = bm->totvert;
  me->totedge = bm->totedge;
  me->totloop = bm->totloop;
  me->totpoly = bm->totface;
  /* Will be overwritten with a valid value if 'dotess' is set, otherwise we
   * end up with 'me->totface' and `me->mface == nullptr` which can crash T28625. */
  me->totface = 0;
  me->act_face = -1;

  /* Mark UV selection layers which are all false as 'nocopy'. */
  for (const int layer_index :
       IndexRange(CustomData_number_of_layers(&bm->ldata, CD_PROP_FLOAT2))) {
    char const *layer_name = CustomData_get_layer_name(&bm->ldata, CD_PROP_FLOAT2, layer_index);
    char sub_layer_name[MAX_CUSTOMDATA_LAYER_NAME];
    int vertsel_layer_index = CustomData_get_named_layer_index(
        &bm->ldata, CD_PROP_BOOL, BKE_uv_map_vert_select_name_get(layer_name, sub_layer_name));
    int edgesel_layer_index = CustomData_get_named_layer_index(
        &bm->ldata, CD_PROP_BOOL, BKE_uv_map_edge_select_name_get(layer_name, sub_layer_name));
    int pin_layer_index = CustomData_get_named_layer_index(
        &bm->ldata, CD_PROP_BOOL, BKE_uv_map_pin_name_get(layer_name, sub_layer_name));
    int vertsel_offset = bm->ldata.layers[vertsel_layer_index].offset;
    int edgesel_offset = bm->ldata.layers[edgesel_layer_index].offset;
    int pin_offset = bm->ldata.layers[pin_layer_index].offset;
    bool need_vertsel = false;
    bool need_edgesel = false;
    bool need_pin = false;

    BM_ITER_MESH (f, &iter, bm, BM_FACES_OF_MESH) {
      BMIter liter;
      BMLoop *l;
      BM_ITER_ELEM (l, &liter, f, BM_LOOPS_OF_FACE) {
        need_vertsel |= BM_ELEM_CD_GET_BOOL(l, vertsel_offset);
        need_edgesel |= BM_ELEM_CD_GET_BOOL(l, edgesel_offset);
        need_pin |= BM_ELEM_CD_GET_BOOL(l, pin_offset);
      }
    }

    if (need_vertsel) {
      bm->ldata.layers[vertsel_layer_index].flag &= ~CD_FLAG_NOCOPY;
    }
    else {
      bm->ldata.layers[vertsel_layer_index].flag |= CD_FLAG_NOCOPY;
    }
    if (need_edgesel) {
      bm->ldata.layers[edgesel_layer_index].flag &= ~CD_FLAG_NOCOPY;
    }
    else {
      bm->ldata.layers[edgesel_layer_index].flag |= CD_FLAG_NOCOPY;
    }
    if (need_pin) {
      bm->ldata.layers[pin_layer_index].flag &= ~CD_FLAG_NOCOPY;
    }
    else {
      bm->ldata.layers[pin_layer_index].flag |= CD_FLAG_NOCOPY;
    }
  }

  {
    CustomData_MeshMasks mask = CD_MASK_MESH;
    CustomData_MeshMasks_update(&mask, &params->cd_mask_extra);
    CustomData_copy(&bm->vdata, &me->vdata, mask.vmask, CD_SET_DEFAULT, me->totvert);
    CustomData_copy(&bm->edata, &me->edata, mask.emask, CD_SET_DEFAULT, me->totedge);
    CustomData_copy(&bm->ldata, &me->ldata, mask.lmask, CD_SET_DEFAULT, me->totloop);
    CustomData_copy(&bm->pdata, &me->pdata, mask.pmask, CD_SET_DEFAULT, me->totpoly);
  }

  CustomData_add_layer_named(
      &me->vdata, CD_PROP_FLOAT3, CD_CONSTRUCT, nullptr, me->totvert, "position");
  CustomData_add_layer(&me->edata, CD_MEDGE, CD_SET_DEFAULT, nullptr, me->totedge);
  CustomData_add_layer_named(
      &me->ldata, CD_PROP_INT32, CD_CONSTRUCT, nullptr, me->totloop, ".corner_vert");
  CustomData_add_layer_named(
      &me->ldata, CD_PROP_INT32, CD_CONSTRUCT, nullptr, me->totloop, ".corner_edge");
  CustomData_add_layer(&me->pdata, CD_MPOLY, CD_SET_DEFAULT, nullptr, me->totpoly);
  MutableSpan<float3> positions = me->vert_positions_for_write();
  MutableSpan<MEdge> medge = me->edges_for_write();
  MutableSpan<int> poly_offsets = me->poly_offsets_for_write();
  MutableSpan<int> corner_verts = me->corner_verts_for_write();
  MutableSpan<int> corner_edges = me->corner_edges_for_write();

  bool need_select_vert = false;
  bool need_select_edge = false;
  bool need_select_poly = false;
  bool need_hide_vert = false;
  bool need_hide_edge = false;
  bool need_hide_poly = false;
  bool need_material_index = false;
  bool need_sharp_face = false;
  bool need_sharp_edge = false;

  i = 0;
  BM_ITER_MESH (v, &iter, bm, BM_VERTS_OF_MESH) {
    copy_v3_v3(positions[i], v->co);

    if (BM_elem_flag_test(v, BM_ELEM_HIDDEN)) {
      need_hide_vert = true;
    }
    if (BM_elem_flag_test(v, BM_ELEM_SELECT)) {
      need_select_vert = true;
    }

    BM_elem_index_set(v, i); /* set_inline */

    /* Copy over custom-data. */
    CustomData_from_bmesh_block(&bm->vdata, &me->vdata, v->head.data, i);

    i++;

    BM_CHECK_ELEMENT(v);
  }
  bm->elem_index_dirty &= ~BM_VERT;

  i = 0;
  BM_ITER_MESH (e, &iter, bm, BM_EDGES_OF_MESH) {
    medge[i].v1 = BM_elem_index_get(e->v1);
    medge[i].v2 = BM_elem_index_get(e->v2);

    medge[i].flag = bm_edge_flag_to_mflag(e);
    if (BM_elem_flag_test(e, BM_ELEM_HIDDEN)) {
      need_hide_edge = true;
    }
    if (BM_elem_flag_test(e, BM_ELEM_SELECT)) {
      need_select_edge = true;
    }
    if (!BM_elem_flag_test(e, BM_ELEM_SMOOTH)) {
      need_sharp_edge = true;
    }

    BM_elem_index_set(e, i); /* set_inline */

    /* Copy over custom-data. */
    CustomData_from_bmesh_block(&bm->edata, &me->edata, e->head.data, i);

    i++;
    BM_CHECK_ELEMENT(e);
  }
  bm->elem_index_dirty &= ~BM_EDGE;

  i = 0;
  j = 0;
  BM_ITER_MESH (f, &iter, bm, BM_FACES_OF_MESH) {
    BMLoop *l_iter, *l_first;
    poly_offsets[i] = j;
    if (f->mat_nr != 0) {
      need_material_index = true;
    }
    if (!BM_elem_flag_test(f, BM_ELEM_SMOOTH)) {
      need_sharp_face = true;
    }
    if (BM_elem_flag_test(f, BM_ELEM_HIDDEN)) {
      need_hide_poly = true;
    }
    if (BM_elem_flag_test(f, BM_ELEM_SELECT)) {
      need_select_poly = true;
    }

    l_iter = l_first = BM_FACE_FIRST_LOOP(f);
    do {
      corner_verts[j] = BM_elem_index_get(l_iter->v);
      corner_edges[j] = BM_elem_index_get(l_iter->e);

      /* Copy over custom-data. */
      CustomData_from_bmesh_block(&bm->ldata, &me->ldata, l_iter->head.data, j);

      j++;
      BM_CHECK_ELEMENT(l_iter);
      BM_CHECK_ELEMENT(l_iter->e);
      BM_CHECK_ELEMENT(l_iter->v);
    } while ((l_iter = l_iter->next) != l_first);

    if (f == bm->act_face) {
      me->act_face = i;
    }

    /* Copy over custom-data. */
    CustomData_from_bmesh_block(&bm->pdata, &me->pdata, f->head.data, i);

    i++;
    BM_CHECK_ELEMENT(f);
  }

  if (need_material_index) {
    BM_mesh_elem_table_ensure(bm, BM_FACE);
    write_fn_to_attribute<int>(me->attributes_for_write(),
                               "material_index",
                               ATTR_DOMAIN_FACE,
                               [&](const int i) { return int(BM_face_at_index(bm, i)->mat_nr); });
  }
  if (need_sharp_edge) {
    BM_mesh_elem_table_ensure(bm, BM_EDGE);
    write_fn_to_attribute<bool>(
        me->attributes_for_write(), "sharp_edge", ATTR_DOMAIN_EDGE, [&](const int i) {
          return !BM_elem_flag_test(BM_edge_at_index(bm, i), BM_ELEM_SMOOTH);
        });
  }
  if (need_sharp_face) {
    BM_mesh_elem_table_ensure(bm, BM_FACE);
    write_fn_to_attribute<bool>(
        me->attributes_for_write(), "sharp_face", ATTR_DOMAIN_FACE, [&](const int i) {
          return !BM_elem_flag_test(BM_face_at_index(bm, i), BM_ELEM_SMOOTH);
        });
  }

  /* Patch hook indices and vertex parents. */
  if (params->calc_object_remap && (ototvert > 0)) {
    BLI_assert(bmain != nullptr);
    BMVert **vertMap = nullptr;

    LISTBASE_FOREACH (Object *, ob, &bmain->objects) {
      if ((ob->parent) && (ob->parent->data == me) && ELEM(ob->partype, PARVERT1, PARVERT3)) {

        if (vertMap == nullptr) {
          vertMap = bm_to_mesh_vertex_map(bm, ototvert);
        }

        if (ob->par1 < ototvert) {
          eve = vertMap[ob->par1];
          if (eve) {
            ob->par1 = BM_elem_index_get(eve);
          }
        }
        if (ob->par2 < ototvert) {
          eve = vertMap[ob->par2];
          if (eve) {
            ob->par2 = BM_elem_index_get(eve);
          }
        }
        if (ob->par3 < ototvert) {
          eve = vertMap[ob->par3];
          if (eve) {
            ob->par3 = BM_elem_index_get(eve);
          }
        }
      }
      if (ob->data == me) {
        LISTBASE_FOREACH (ModifierData *, md, &ob->modifiers) {
          if (md->type == eModifierType_Hook) {
            HookModifierData *hmd = (HookModifierData *)md;

            if (vertMap == nullptr) {
              vertMap = bm_to_mesh_vertex_map(bm, ototvert);
            }

            for (i = j = 0; i < hmd->indexar_num; i++) {
              if (hmd->indexar[i] < ototvert) {
                eve = vertMap[hmd->indexar[i]];

                if (eve) {
                  hmd->indexar[j++] = BM_elem_index_get(eve);
                }
              }
              else {
                j++;
              }
            }

            hmd->indexar_num = j;
          }
        }
      }
    }

    if (vertMap) {
      MEM_freeN(vertMap);
    }
  }

  convert_bmesh_hide_flags_to_mesh_attributes(
      *bm, need_hide_vert, need_hide_edge, need_hide_poly, *me);
  convert_bmesh_selection_flags_to_mesh_attributes(
      *bm, need_select_vert, need_select_edge, need_select_poly, *me);

  {
    me->totselect = BLI_listbase_count(&(bm->selected));

    MEM_SAFE_FREE(me->mselect);
    if (me->totselect != 0) {
      me->mselect = static_cast<MSelect *>(
          MEM_mallocN(sizeof(MSelect) * me->totselect, "Mesh selection history"));
    }

    LISTBASE_FOREACH_INDEX (BMEditSelection *, selected, &bm->selected, i) {
      if (selected->htype == BM_VERT) {
        me->mselect[i].type = ME_VSEL;
      }
      else if (selected->htype == BM_EDGE) {
        me->mselect[i].type = ME_ESEL;
      }
      else if (selected->htype == BM_FACE) {
        me->mselect[i].type = ME_FSEL;
      }

      me->mselect[i].index = BM_elem_index_get(selected->ele);
    }
  }

  if (me->key) {
    bm_to_mesh_shape(bm, me->key, positions, params->active_shapekey_to_mvert);
  }

  /* Run this even when shape keys aren't used since it may be used for hooks or vertex parents. */
  if (params->update_shapekey_indices) {
    /* We have written a new shape key, if this mesh is _not_ going to be freed,
     * update the shape key indices to match the newly updated. */
    if (cd_shape_keyindex_offset != -1) {
      BM_ITER_MESH_INDEX (eve, &iter, bm, BM_VERTS_OF_MESH, i) {
        BM_ELEM_CD_SET_INT(eve, cd_shape_keyindex_offset, i);
      }
    }
  }

  /* Topology could be changed, ensure #CD_MDISPS are ok. */
  multires_topology_changed(me);
}

namespace blender {

static void bm_vert_table_build(BMesh &bm,
                                MutableSpan<const BMVert *> table,
                                bool &need_select_vert,
                                bool &need_hide_vert)
{
  char hflag = 0;
  BMIter iter;
  int i;
  BMVert *vert;
  BM_ITER_MESH_INDEX (vert, &iter, &bm, BM_VERTS_OF_MESH, i) {
    BM_elem_index_set(vert, i); /* set_inline */
    table[i] = vert;
    hflag |= vert->head.hflag;
  }
  need_select_vert = (hflag & BM_ELEM_SELECT) != 0;
  need_hide_vert = (hflag & BM_ELEM_HIDDEN) != 0;
}

static void bm_edge_table_build(BMesh &bm,
                                MutableSpan<const BMEdge *> table,
                                bool &need_select_edge,
                                bool &need_hide_edge,
                                bool &need_sharp_edge)
{
  char hflag = 0;
  BMIter iter;
  int i;
  BMEdge *edge;
  BM_ITER_MESH_INDEX (edge, &iter, &bm, BM_EDGES_OF_MESH, i) {
    BM_elem_index_set(edge, i); /* set_inline */
    table[i] = edge;
    hflag |= edge->head.hflag;
  }
  need_select_edge = (hflag & BM_ELEM_SELECT) != 0;
  need_hide_edge = (hflag & BM_ELEM_HIDDEN) != 0;
  need_sharp_edge = (hflag & BM_ELEM_SMOOTH) != 0;
}

static void bm_face_loop_table_build(BMesh &bm,
                                     MutableSpan<const BMFace *> face_table,
                                     MutableSpan<const BMLoop *> loop_table,
                                     bool &need_select_poly,
                                     bool &need_hide_poly,
                                     bool &need_sharp_face,
                                     bool &need_material_index)
{
  char hflag = 0;
  BMIter iter;
  int face_i = 0;
  int loop_i = 0;
  BMFace *face;
  BM_ITER_MESH_INDEX (face, &iter, &bm, BM_FACES_OF_MESH, face_i) {
    BM_elem_index_set(face, face_i); /* set_inline */
    face_table[face_i] = face;
    hflag |= face->head.hflag;
    need_sharp_face |= (face->head.hflag & BM_ELEM_SMOOTH) == 0;
    need_material_index |= face->mat_nr != 0;

    BMLoop *loop = BM_FACE_FIRST_LOOP(face);
    for ([[maybe_unused]] const int i : IndexRange(face->len)) {
      BM_elem_index_set(loop, loop_i); /* set_inline */
      loop_table[loop_i] = loop;
      loop = loop->next;
      loop_i++;
    }
  }
  need_select_poly = (hflag & BM_ELEM_SELECT) != 0;
  need_hide_poly = (hflag & BM_ELEM_HIDDEN) != 0;
}

static void bm_to_mesh_verts(const BMesh &bm,
                             const Span<const BMVert *> bm_verts,
                             Mesh &mesh,
                             MutableSpan<bool> select_vert,
                             MutableSpan<bool> hide_vert)
{
  MutableSpan<float3> dst_vert_positions = mesh.vert_positions_for_write();
  threading::parallel_for(dst_vert_positions.index_range(), 1024, [&](const IndexRange range) {
    for (const int vert_i : range) {
      const BMVert &src_vert = *bm_verts[vert_i];
      copy_v3_v3(dst_vert_positions[vert_i], src_vert.co);
      CustomData_from_bmesh_block(&bm.vdata, &mesh.vdata, src_vert.head.data, vert_i);
    }
    if (!select_vert.is_empty()) {
      for (const int vert_i : range) {
        select_vert[vert_i] = BM_elem_flag_test(bm_verts[vert_i], BM_ELEM_SELECT);
      }
    }
    if (!hide_vert.is_empty()) {
      for (const int vert_i : range) {
        hide_vert[vert_i] = BM_elem_flag_test(bm_verts[vert_i], BM_ELEM_HIDDEN);
      }
    }
  });
}

static void bm_to_mesh_edges(const BMesh &bm,
                             const Span<const BMEdge *> bm_edges,
                             Mesh &mesh,
                             MutableSpan<bool> select_edge,
                             MutableSpan<bool> hide_edge,
                             MutableSpan<bool> sharp_edge)
{
  MutableSpan<MEdge> dst_edges = mesh.edges_for_write();
  threading::parallel_for(dst_edges.index_range(), 512, [&](const IndexRange range) {
    for (const int edge_i : range) {
      const BMEdge &src_edge = *bm_edges[edge_i];
      MEdge &dst_edge = dst_edges[edge_i];
      dst_edge.v1 = BM_elem_index_get(src_edge.v1);
      dst_edge.v2 = BM_elem_index_get(src_edge.v2);
      dst_edge.flag = bm_edge_flag_to_mflag(&src_edge);

      /* Handle this differently to editmode switching; only enable draw for single user
       * edges rather than calculating angle. */
      if ((dst_edge.flag & ME_EDGEDRAW) == 0) {
        if (src_edge.l && src_edge.l == src_edge.l->radial_next) {
          dst_edge.flag |= ME_EDGEDRAW;
        }
      }

      CustomData_from_bmesh_block(&bm.edata, &mesh.edata, src_edge.head.data, edge_i);
    }
    if (!select_edge.is_empty()) {
      for (const int edge_i : range) {
        select_edge[edge_i] = BM_elem_flag_test(bm_edges[edge_i], BM_ELEM_SELECT);
      }
    }
    if (!hide_edge.is_empty()) {
      for (const int edge_i : range) {
        hide_edge[edge_i] = BM_elem_flag_test(bm_edges[edge_i], BM_ELEM_HIDDEN);
      }
    }
    if (!sharp_edge.is_empty()) {
      for (const int edge_i : range) {
        sharp_edge[edge_i] = !BM_elem_flag_test(bm_edges[edge_i], BM_ELEM_SMOOTH);
      }
    }
  });
}

static void bm_to_mesh_faces(const BMesh &bm,
                             const Span<const BMFace *> bm_faces,
                             Mesh &mesh,
                             MutableSpan<bool> select_poly,
                             MutableSpan<bool> hide_poly,
                             MutableSpan<bool> sharp_faces,
                             MutableSpan<int> material_indices)
{
  MutableSpan<MPoly> dst_polys = mesh.polys_for_write();
  threading::parallel_for(dst_polys.index_range(), 1024, [&](const IndexRange range) {
    for (const int face_i : range) {
      const BMFace &src_face = *bm_faces[face_i];
      MPoly &dst_poly = dst_polys[face_i];
      dst_poly.totloop = src_face.len;
      dst_poly.loopstart = BM_elem_index_get(BM_FACE_FIRST_LOOP(&src_face));
      CustomData_from_bmesh_block(&bm.pdata, &mesh.pdata, src_face.head.data, face_i);
    }
    if (!select_poly.is_empty()) {
      for (const int face_i : range) {
        select_poly[face_i] = BM_elem_flag_test(bm_faces[face_i], BM_ELEM_SELECT);
      }
    }
    if (!hide_poly.is_empty()) {
      for (const int face_i : range) {
        hide_poly[face_i] = BM_elem_flag_test(bm_faces[face_i], BM_ELEM_HIDDEN);
      }
    }
    if (!material_indices.is_empty()) {
      for (const int face_i : range) {
        material_indices[face_i] = bm_faces[face_i]->mat_nr;
      }
    }
    if (!sharp_faces.is_empty()) {
      for (const int face_i : range) {
        sharp_faces[face_i] = !BM_elem_flag_test(bm_faces[face_i], BM_ELEM_SMOOTH);
      }
    }
  });
}

static void bm_to_mesh_loops(const BMesh &bm, const Span<const BMLoop *> bm_loops, Mesh &mesh)
{
  MutableSpan<MLoop> dst_loops = mesh.loops_for_write();
  threading::parallel_for(dst_loops.index_range(), 1024, [&](const IndexRange range) {
    for (const int loop_i : range) {
      const BMLoop &src_loop = *bm_loops[loop_i];
      MLoop &dst_loop = dst_loops[loop_i];
      dst_loop.v = BM_elem_index_get(src_loop.v);
      dst_loop.e = BM_elem_index_get(src_loop.e);
      CustomData_from_bmesh_block(&bm.ldata, &mesh.ldata, src_loop.head.data, loop_i);
    }
  });
}

}  // namespace blender

/* NOTE: The function is called from multiple threads with the same input BMesh and different
 * mesh objects. */
void BM_mesh_bm_to_me_for_eval(BMesh *bm, Mesh *me, const CustomData_MeshMasks *cd_mask_extra)
{
  using namespace blender;

  /* Must be an empty mesh. */
  BLI_assert(me->totvert == 0);
  BLI_assert(cd_mask_extra == nullptr || (cd_mask_extra->vmask & CD_MASK_SHAPEKEY) == 0);
  /* Just in case, clear the derived geometry caches from the input mesh. */
  BKE_mesh_runtime_clear_geometry(me);

  me->totvert = bm->totvert;
  me->totedge = bm->totedge;
  me->totface = 0;
  me->totloop = bm->totloop;
  me->totpoly = bm->totface;

  if (!CustomData_get_layer_named(&me->vdata, CD_PROP_FLOAT3, "position")) {
    CustomData_add_layer_named(
        &me->vdata, CD_PROP_FLOAT3, CD_CONSTRUCT, nullptr, bm->totvert, "position");
  }
<<<<<<< HEAD
  CustomData_add_layer(&me->edata, CD_MEDGE, CD_SET_DEFAULT, nullptr, bm->totedge);
  if (!CustomData_get_layer_named(&me->ldata, CD_PROP_INT32, ".corner_vert")) {
    CustomData_add_layer_named(
        &me->ldata, CD_PROP_INT32, CD_CONSTRUCT, nullptr, bm->totloop, ".corner_vert");
  }
  if (!CustomData_get_layer_named(&me->ldata, CD_PROP_INT32, ".corner_edge")) {
    CustomData_add_layer_named(
        &me->ldata, CD_PROP_INT32, CD_CONSTRUCT, nullptr, bm->totloop, ".corner_edge");
  }
  CustomData_add_layer(&me->pdata, CD_MPOLY, CD_SET_DEFAULT, nullptr, bm->totface);
=======
  CustomData_add_layer(&me->edata, CD_MEDGE, CD_CONSTRUCT, nullptr, bm->totedge);
  CustomData_add_layer(&me->ldata, CD_MLOOP, CD_CONSTRUCT, nullptr, bm->totloop);
  CustomData_add_layer(&me->pdata, CD_MPOLY, CD_CONSTRUCT, nullptr, bm->totface);
>>>>>>> 2c5ac4c0

  /* Don't process shape-keys, we only feed them through the modifier stack as needed,
   * e.g. for applying modifiers or the like. */
  CustomData_MeshMasks mask = CD_MASK_DERIVEDMESH;
  if (cd_mask_extra != nullptr) {
    CustomData_MeshMasks_update(&mask, cd_mask_extra);
  }
  mask.vmask &= ~CD_MASK_SHAPEKEY;
<<<<<<< HEAD
  CustomData_merge(&bm->vdata, &me->vdata, mask.vmask, CD_SET_DEFAULT, me->totvert);
  CustomData_merge(&bm->edata, &me->edata, mask.emask, CD_SET_DEFAULT, me->totedge);
  CustomData_merge(&bm->ldata, &me->ldata, mask.lmask, CD_SET_DEFAULT, me->totloop);
  CustomData_merge(&bm->pdata, &me->pdata, mask.pmask, CD_SET_DEFAULT, me->totpoly);

  BMIter iter;
  BMVert *eve;
  BMEdge *eed;
  BMFace *efa;
  MutableSpan<float3> positions = me->vert_positions_for_write();
  MutableSpan<MEdge> medge = me->edges_for_write();
  MutableSpan<int> poly_offsets = me->poly_offsets_for_write();
  MutableSpan<int> corner_verts = me->corner_verts_for_write();
  MutableSpan<int> corner_edges = me->corner_edges_for_write();
  uint i, j;
=======
  CustomData_merge(&bm->vdata, &me->vdata, mask.vmask, CD_CONSTRUCT, me->totvert);
  CustomData_merge(&bm->edata, &me->edata, mask.emask, CD_CONSTRUCT, me->totedge);
  CustomData_merge(&bm->ldata, &me->ldata, mask.lmask, CD_CONSTRUCT, me->totloop);
  CustomData_merge(&bm->pdata, &me->pdata, mask.pmask, CD_CONSTRUCT, me->totpoly);
>>>>>>> 2c5ac4c0

  me->runtime->deformed_only = true;

  /* In a first pass, update indices of BMesh elements and build tables for easy iteration later.
   * Also check if some optional mesh attributes should be added in the next step. Since each
   * domain has no effect on others, process the independent domains on separate threads. */
  bool need_select_vert = false;
  bool need_select_edge = false;
  bool need_select_poly = false;
  bool need_hide_vert = false;
  bool need_hide_edge = false;
  bool need_hide_poly = false;
  bool need_material_index = false;
  bool need_sharp_edge = false;
  bool need_sharp_face = false;
  Array<const BMVert *> vert_table;
  Array<const BMEdge *> edge_table;
  Array<const BMFace *> face_table;
  Array<const BMLoop *> loop_table;
  threading::parallel_invoke(
      me->totface > 1024,
      [&]() {
        vert_table.reinitialize(bm->totvert);
        bm_vert_table_build(*bm, vert_table, need_select_vert, need_hide_vert);
      },
      [&]() {
        edge_table.reinitialize(bm->totedge);
        bm_edge_table_build(*bm, edge_table, need_select_edge, need_hide_edge, need_sharp_edge);
      },
      [&]() {
        face_table.reinitialize(bm->totface);
        loop_table.reinitialize(bm->totloop);
        bm_face_loop_table_build(*bm,
                                 face_table,
                                 loop_table,
                                 need_select_poly,
                                 need_hide_poly,
                                 need_sharp_face,
                                 need_material_index);
      });
  bm->elem_index_dirty &= ~(BM_VERT | BM_EDGE | BM_FACE | BM_LOOP);

  /* Add optional mesh attributes before parallel iteration. */
  assert_bmesh_has_no_mesh_only_attributes(*bm);
  bke::MutableAttributeAccessor attrs = me->attributes_for_write();
  bke::SpanAttributeWriter<bool> select_vert;
  bke::SpanAttributeWriter<bool> hide_vert;
  bke::SpanAttributeWriter<bool> select_edge;
  bke::SpanAttributeWriter<bool> hide_edge;
  bke::SpanAttributeWriter<bool> sharp_edge;
  bke::SpanAttributeWriter<bool> select_poly;
  bke::SpanAttributeWriter<bool> hide_poly;
  bke::SpanAttributeWriter<bool> sharp_face;
  bke::SpanAttributeWriter<int> material_index;
  if (need_select_vert) {
    select_vert = attrs.lookup_or_add_for_write_only_span<bool>(".select_vert", ATTR_DOMAIN_POINT);
  }
  if (need_hide_vert) {
    hide_vert = attrs.lookup_or_add_for_write_only_span<bool>(".hide_vert", ATTR_DOMAIN_POINT);
  }
<<<<<<< HEAD
  bm->elem_index_dirty &= ~BM_EDGE;

  j = 0;
  bke::SpanAttributeWriter<int> material_index_attribute;
  bke::SpanAttributeWriter<bool> sharp_face_attribute;
  bke::SpanAttributeWriter<bool> hide_poly_attribute;
  bke::SpanAttributeWriter<bool> select_poly_attribute;
  BM_ITER_MESH_INDEX (efa, &iter, bm, BM_FACES_OF_MESH, i) {
    BMLoop *l_iter;
    BMLoop *l_first;

    BM_elem_index_set(efa, i); /* set_inline */

    if (!BM_elem_flag_test(efa, BM_ELEM_SMOOTH)) {
      if (!sharp_face_attribute) {
        sharp_face_attribute = mesh_attributes.lookup_or_add_for_write_span<bool>(
            "sharp_face", ATTR_DOMAIN_FACE);
      }
      sharp_face_attribute.span[i] = true;
    }
    if (BM_elem_flag_test(efa, BM_ELEM_HIDDEN)) {
      if (!hide_poly_attribute) {
        hide_poly_attribute = mesh_attributes.lookup_or_add_for_write_span<bool>(".hide_poly",
                                                                                 ATTR_DOMAIN_FACE);
      }
      hide_poly_attribute.span[i] = true;
    }
    if (BM_elem_flag_test(efa, BM_ELEM_SELECT)) {
      if (!select_poly_attribute) {
        select_poly_attribute = mesh_attributes.lookup_or_add_for_write_span<bool>(
            ".select_poly", ATTR_DOMAIN_FACE);
      }
      select_poly_attribute.span[i] = true;
    }

    poly_offsets[i] = j;
    if (efa->mat_nr != 0) {
      if (!material_index_attribute) {
        material_index_attribute = mesh_attributes.lookup_or_add_for_write_span<int>(
            "material_index", ATTR_DOMAIN_FACE);
      }
      material_index_attribute.span[i] = efa->mat_nr;
    }

    l_iter = l_first = BM_FACE_FIRST_LOOP(efa);
    do {
      corner_verts[j] = BM_elem_index_get(l_iter->v);
      corner_edges[j] = BM_elem_index_get(l_iter->e);
      CustomData_from_bmesh_block(&bm->ldata, &me->ldata, l_iter->head.data, j);

      BM_elem_index_set(l_iter, j); /* set_inline */

      j++;
    } while ((l_iter = l_iter->next) != l_first);

    CustomData_from_bmesh_block(&bm->pdata, &me->pdata, efa->head.data, i);
=======
  if (need_select_edge) {
    select_edge = attrs.lookup_or_add_for_write_only_span<bool>(".select_edge", ATTR_DOMAIN_EDGE);
  }
  if (need_sharp_edge) {
    sharp_edge = attrs.lookup_or_add_for_write_only_span<bool>("sharp_edge", ATTR_DOMAIN_EDGE);
  }
  if (need_hide_edge) {
    hide_edge = attrs.lookup_or_add_for_write_only_span<bool>(".hide_edge", ATTR_DOMAIN_EDGE);
  }
  if (need_select_poly) {
    select_poly = attrs.lookup_or_add_for_write_only_span<bool>(".select_poly", ATTR_DOMAIN_FACE);
  }
  if (need_hide_poly) {
    hide_poly = attrs.lookup_or_add_for_write_only_span<bool>(".hide_poly", ATTR_DOMAIN_FACE);
  }
  if (need_sharp_face) {
    sharp_face = attrs.lookup_or_add_for_write_only_span<bool>("sharp_face", ATTR_DOMAIN_FACE);
  }
  if (need_material_index) {
    material_index = attrs.lookup_or_add_for_write_only_span<int>("material_index",
                                                                  ATTR_DOMAIN_FACE);
>>>>>>> 2c5ac4c0
  }

<<<<<<< HEAD
  material_index_attribute.finish();
  sharp_face_attribute.finish();
  hide_vert_attribute.finish();
  hide_edge_attribute.finish();
  hide_poly_attribute.finish();
  select_vert_attribute.finish();
  select_edge_attribute.finish();
  select_poly_attribute.finish();
  sharp_edge_attribute.finish();
=======
  /* Loop over all elements in parallel, copying attributes and building the Mesh topology. */
  threading::parallel_invoke(
      me->totvert > 1024,
      [&]() { bm_to_mesh_verts(*bm, vert_table, *me, select_vert.span, hide_vert.span); },
      [&]() {
        bm_to_mesh_edges(*bm, edge_table, *me, select_edge.span, hide_edge.span, sharp_edge.span);
      },
      [&]() {
        bm_to_mesh_faces(*bm,
                         face_table,
                         *me,
                         select_poly.span,
                         hide_poly.span,
                         sharp_face.span,
                         material_index.span);
      },
      [&]() { bm_to_mesh_loops(*bm, loop_table, *me); });

  select_vert.finish();
  hide_vert.finish();
  select_edge.finish();
  hide_edge.finish();
  sharp_edge.finish();
  select_poly.finish();
  hide_poly.finish();
  sharp_face.finish();
  material_index.finish();
>>>>>>> 2c5ac4c0
}<|MERGE_RESOLUTION|>--- conflicted
+++ resolved
@@ -1542,22 +1542,9 @@
     CustomData_add_layer_named(
         &me->vdata, CD_PROP_FLOAT3, CD_CONSTRUCT, nullptr, bm->totvert, "position");
   }
-<<<<<<< HEAD
-  CustomData_add_layer(&me->edata, CD_MEDGE, CD_SET_DEFAULT, nullptr, bm->totedge);
-  if (!CustomData_get_layer_named(&me->ldata, CD_PROP_INT32, ".corner_vert")) {
-    CustomData_add_layer_named(
-        &me->ldata, CD_PROP_INT32, CD_CONSTRUCT, nullptr, bm->totloop, ".corner_vert");
-  }
-  if (!CustomData_get_layer_named(&me->ldata, CD_PROP_INT32, ".corner_edge")) {
-    CustomData_add_layer_named(
-        &me->ldata, CD_PROP_INT32, CD_CONSTRUCT, nullptr, bm->totloop, ".corner_edge");
-  }
-  CustomData_add_layer(&me->pdata, CD_MPOLY, CD_SET_DEFAULT, nullptr, bm->totface);
-=======
   CustomData_add_layer(&me->edata, CD_MEDGE, CD_CONSTRUCT, nullptr, bm->totedge);
   CustomData_add_layer(&me->ldata, CD_MLOOP, CD_CONSTRUCT, nullptr, bm->totloop);
   CustomData_add_layer(&me->pdata, CD_MPOLY, CD_CONSTRUCT, nullptr, bm->totface);
->>>>>>> 2c5ac4c0
 
   /* Don't process shape-keys, we only feed them through the modifier stack as needed,
    * e.g. for applying modifiers or the like. */
@@ -1566,28 +1553,10 @@
     CustomData_MeshMasks_update(&mask, cd_mask_extra);
   }
   mask.vmask &= ~CD_MASK_SHAPEKEY;
-<<<<<<< HEAD
-  CustomData_merge(&bm->vdata, &me->vdata, mask.vmask, CD_SET_DEFAULT, me->totvert);
-  CustomData_merge(&bm->edata, &me->edata, mask.emask, CD_SET_DEFAULT, me->totedge);
-  CustomData_merge(&bm->ldata, &me->ldata, mask.lmask, CD_SET_DEFAULT, me->totloop);
-  CustomData_merge(&bm->pdata, &me->pdata, mask.pmask, CD_SET_DEFAULT, me->totpoly);
-
-  BMIter iter;
-  BMVert *eve;
-  BMEdge *eed;
-  BMFace *efa;
-  MutableSpan<float3> positions = me->vert_positions_for_write();
-  MutableSpan<MEdge> medge = me->edges_for_write();
-  MutableSpan<int> poly_offsets = me->poly_offsets_for_write();
-  MutableSpan<int> corner_verts = me->corner_verts_for_write();
-  MutableSpan<int> corner_edges = me->corner_edges_for_write();
-  uint i, j;
-=======
   CustomData_merge(&bm->vdata, &me->vdata, mask.vmask, CD_CONSTRUCT, me->totvert);
   CustomData_merge(&bm->edata, &me->edata, mask.emask, CD_CONSTRUCT, me->totedge);
   CustomData_merge(&bm->ldata, &me->ldata, mask.lmask, CD_CONSTRUCT, me->totloop);
   CustomData_merge(&bm->pdata, &me->pdata, mask.pmask, CD_CONSTRUCT, me->totpoly);
->>>>>>> 2c5ac4c0
 
   me->runtime->deformed_only = true;
 
@@ -1648,64 +1617,6 @@
   if (need_hide_vert) {
     hide_vert = attrs.lookup_or_add_for_write_only_span<bool>(".hide_vert", ATTR_DOMAIN_POINT);
   }
-<<<<<<< HEAD
-  bm->elem_index_dirty &= ~BM_EDGE;
-
-  j = 0;
-  bke::SpanAttributeWriter<int> material_index_attribute;
-  bke::SpanAttributeWriter<bool> sharp_face_attribute;
-  bke::SpanAttributeWriter<bool> hide_poly_attribute;
-  bke::SpanAttributeWriter<bool> select_poly_attribute;
-  BM_ITER_MESH_INDEX (efa, &iter, bm, BM_FACES_OF_MESH, i) {
-    BMLoop *l_iter;
-    BMLoop *l_first;
-
-    BM_elem_index_set(efa, i); /* set_inline */
-
-    if (!BM_elem_flag_test(efa, BM_ELEM_SMOOTH)) {
-      if (!sharp_face_attribute) {
-        sharp_face_attribute = mesh_attributes.lookup_or_add_for_write_span<bool>(
-            "sharp_face", ATTR_DOMAIN_FACE);
-      }
-      sharp_face_attribute.span[i] = true;
-    }
-    if (BM_elem_flag_test(efa, BM_ELEM_HIDDEN)) {
-      if (!hide_poly_attribute) {
-        hide_poly_attribute = mesh_attributes.lookup_or_add_for_write_span<bool>(".hide_poly",
-                                                                                 ATTR_DOMAIN_FACE);
-      }
-      hide_poly_attribute.span[i] = true;
-    }
-    if (BM_elem_flag_test(efa, BM_ELEM_SELECT)) {
-      if (!select_poly_attribute) {
-        select_poly_attribute = mesh_attributes.lookup_or_add_for_write_span<bool>(
-            ".select_poly", ATTR_DOMAIN_FACE);
-      }
-      select_poly_attribute.span[i] = true;
-    }
-
-    poly_offsets[i] = j;
-    if (efa->mat_nr != 0) {
-      if (!material_index_attribute) {
-        material_index_attribute = mesh_attributes.lookup_or_add_for_write_span<int>(
-            "material_index", ATTR_DOMAIN_FACE);
-      }
-      material_index_attribute.span[i] = efa->mat_nr;
-    }
-
-    l_iter = l_first = BM_FACE_FIRST_LOOP(efa);
-    do {
-      corner_verts[j] = BM_elem_index_get(l_iter->v);
-      corner_edges[j] = BM_elem_index_get(l_iter->e);
-      CustomData_from_bmesh_block(&bm->ldata, &me->ldata, l_iter->head.data, j);
-
-      BM_elem_index_set(l_iter, j); /* set_inline */
-
-      j++;
-    } while ((l_iter = l_iter->next) != l_first);
-
-    CustomData_from_bmesh_block(&bm->pdata, &me->pdata, efa->head.data, i);
-=======
   if (need_select_edge) {
     select_edge = attrs.lookup_or_add_for_write_only_span<bool>(".select_edge", ATTR_DOMAIN_EDGE);
   }
@@ -1727,20 +1638,8 @@
   if (need_material_index) {
     material_index = attrs.lookup_or_add_for_write_only_span<int>("material_index",
                                                                   ATTR_DOMAIN_FACE);
->>>>>>> 2c5ac4c0
-  }
-
-<<<<<<< HEAD
-  material_index_attribute.finish();
-  sharp_face_attribute.finish();
-  hide_vert_attribute.finish();
-  hide_edge_attribute.finish();
-  hide_poly_attribute.finish();
-  select_vert_attribute.finish();
-  select_edge_attribute.finish();
-  select_poly_attribute.finish();
-  sharp_edge_attribute.finish();
-=======
+  }
+
   /* Loop over all elements in parallel, copying attributes and building the Mesh topology. */
   threading::parallel_invoke(
       me->totvert > 1024,
@@ -1768,5 +1667,4 @@
   hide_poly.finish();
   sharp_face.finish();
   material_index.finish();
->>>>>>> 2c5ac4c0
 }