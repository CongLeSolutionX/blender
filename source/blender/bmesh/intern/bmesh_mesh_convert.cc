--- conflicted
+++ resolved
@@ -1592,12 +1592,7 @@
       MEdge &dst_edge = dst_edges[edge_i];
       dst_edge.v1 = BM_elem_index_get(src_edge.v1);
       dst_edge.v2 = BM_elem_index_get(src_edge.v2);
-<<<<<<< HEAD
-      CustomData_from_bmesh_block(&bm.edata, &mesh.edata, src_edge.head.data, edge_i);
-=======
-      dst_edge.flag = bm_edge_flag_to_mflag(&src_edge);
       bmesh_block_copy_to_mesh_attributes(info, edge_i, src_edge.head.data);
->>>>>>> 46c34ba1
     }
     if (!select_edge.is_empty()) {
       for (const int edge_i : range) {
