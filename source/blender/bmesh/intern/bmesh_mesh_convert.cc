--- conflicted
+++ resolved
@@ -1521,15 +1521,9 @@
   if (!CustomData_get_layer_named(&me->vdata, CD_PROP_FLOAT3, "position")) {
     CustomData_add_layer_named(&me->vdata, CD_PROP_FLOAT3, CD_CONSTRUCT, bm->totvert, "position");
   }
-<<<<<<< HEAD
-  CustomData_add_layer(&me->edata, CD_MEDGE, CD_SET_DEFAULT, bm->totedge);
-  CustomData_add_layer(&me->ldata, CD_MLOOP, CD_SET_DEFAULT, bm->totloop);
-  CustomData_add_layer(&me->pdata, CD_MPOLY, CD_SET_DEFAULT, bm->totface);
-=======
-  CustomData_add_layer(&me->edata, CD_MEDGE, CD_CONSTRUCT, nullptr, bm->totedge);
-  CustomData_add_layer(&me->ldata, CD_MLOOP, CD_CONSTRUCT, nullptr, bm->totloop);
-  CustomData_add_layer(&me->pdata, CD_MPOLY, CD_CONSTRUCT, nullptr, bm->totface);
->>>>>>> 3d6ceb73
+  CustomData_add_layer(&me->edata, CD_MEDGE, CD_CONSTRUCT, bm->totedge);
+  CustomData_add_layer(&me->ldata, CD_MLOOP, CD_CONSTRUCT, bm->totloop);
+  CustomData_add_layer(&me->pdata, CD_MPOLY, CD_CONSTRUCT, bm->totface);
 
   /* Don't process shape-keys, we only feed them through the modifier stack as needed,
    * e.g. for applying modifiers or the like. */
@@ -1538,28 +1532,10 @@
     CustomData_MeshMasks_update(&mask, cd_mask_extra);
   }
   mask.vmask &= ~CD_MASK_SHAPEKEY;
-<<<<<<< HEAD
-  CustomData_merge_without_data(&bm->vdata, &me->vdata, mask.vmask, CD_SET_DEFAULT, me->totvert);
-  CustomData_merge_without_data(&bm->edata, &me->edata, mask.emask, CD_SET_DEFAULT, me->totedge);
-  CustomData_merge_without_data(&bm->ldata, &me->ldata, mask.lmask, CD_SET_DEFAULT, me->totloop);
-  CustomData_merge_without_data(&bm->pdata, &me->pdata, mask.pmask, CD_SET_DEFAULT, me->totpoly);
-
-  BMIter iter;
-  BMVert *eve;
-  BMEdge *eed;
-  BMFace *efa;
-  MutableSpan<float3> positions = me->vert_positions_for_write();
-  MutableSpan<MEdge> medge = me->edges_for_write();
-  MutableSpan<MPoly> mpoly = me->polys_for_write();
-  MutableSpan<MLoop> loops = me->loops_for_write();
-  MLoop *mloop = loops.data();
-  uint i, j;
-=======
-  CustomData_merge(&bm->vdata, &me->vdata, mask.vmask, CD_CONSTRUCT, me->totvert);
-  CustomData_merge(&bm->edata, &me->edata, mask.emask, CD_CONSTRUCT, me->totedge);
-  CustomData_merge(&bm->ldata, &me->ldata, mask.lmask, CD_CONSTRUCT, me->totloop);
-  CustomData_merge(&bm->pdata, &me->pdata, mask.pmask, CD_CONSTRUCT, me->totpoly);
->>>>>>> 3d6ceb73
+  CustomData_merge_without_data(&bm->vdata, &me->vdata, mask.vmask, CD_CONSTRUCT, me->totvert);
+  CustomData_merge_without_data(&bm->edata, &me->edata, mask.emask, CD_CONSTRUCT, me->totedge);
+  CustomData_merge_without_data(&bm->ldata, &me->ldata, mask.lmask, CD_CONSTRUCT, me->totloop);
+  CustomData_merge_without_data(&bm->pdata, &me->pdata, mask.pmask, CD_CONSTRUCT, me->totpoly);
 
   me->runtime->deformed_only = true;
 
