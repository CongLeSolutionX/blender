/* SPDX-License-Identifier: GPL-2.0-or-later */

/** \file
 * \ingroup bmesh
 *
 * BM mesh conversion functions.
 *
 * \section bm_mesh_conv_shapekey Converting Shape Keys
 *
 * When converting to/from a Mesh/BMesh you can optionally pass a shape key to edit.
 * This has the effect of editing the shape key-block rather than the original mesh vertex coords
 * (although additional geometry is still allowed and uses fallback locations on converting).
 *
 * While this works for any mesh/bmesh this is made use of by entering and exiting edit-mode.
 *
 * There are comments in code but this should help explain the general
 * intention as to how this works converting from/to bmesh.
 * \subsection user_pov User Perspective
 *
 * - Editmode operations when a shape key-block is active edits only that key-block.
 * - The first Basis key-block always matches the Mesh verts.
 * - Changing vertex locations of _any_ Basis
 *   will apply offsets to those shape keys using this as their Basis.
 *
 * \subsection enter_editmode Entering EditMode - #BM_mesh_bm_from_me
 *
 * - The active key-block is used for BMesh vertex locations on entering edit-mode.
 *   So obviously the meshes vertex locations remain unchanged and the shape key
 *   itself is not being edited directly.
 *   Simply the #BMVert.co is a initialized from active shape key (when its set).
 * - All key-blocks are added as CustomData layers (read code for details).
 *
 * \subsection exit_editmode Exiting EditMode - #BM_mesh_bm_to_me
 *
 * This is where the most confusing code is! Won't attempt to document the details here,
 * for that read the code.
 * But basics are as follows.
 *
 * - Vertex locations (possibly modified from initial active key-block)
 *   are copied directly into the mesh position attribute.
 *   (special confusing note that these may be restored later, when editing the 'Basis', read on).
 * - if the 'Key' is relative, and the active key-block is the basis for ANY other key-blocks -
 *   get an array of offsets between the new vertex locations and the original shape key
 *   (before entering edit-mode), these offsets get applied later on to inactive key-blocks
 *   using the active one (which we are editing) as their Basis.
 *
 * Copying the locations back to the shape keys is quite confusing...
 * One main area of confusion is that when editing a 'Basis' key-block 'me->key->refkey'
 * The coords are written into the mesh, from the users perspective the Basis coords are written
 * into the mesh when exiting edit-mode.
 *
 * When _not_ editing the 'Basis', the original vertex locations
 * (stored in the mesh and unchanged during edit-mode), are copied back into the mesh.
 *
 * This has the effect from the users POV of leaving the mesh un-touched,
 * and only editing the active shape key-block.
 *
 * \subsection other_notes Other Notes
 *
 * Other details noted here which might not be so obvious:
 *
 * - The #CD_SHAPEKEY layer is only used in edit-mode,
 *   and the #Mesh.key is only used in object-mode.
 *   Although the #CD_SHAPEKEY custom-data layer is converted into #Key data-blocks for each
 *   undo-step while in edit-mode.
 * - The #CD_SHAPE_KEYINDEX layer is used to check if vertices existed when entering edit-mode.
 *   Values of the indices are only used for shape-keys when the #CD_SHAPEKEY layer can't be found,
 *   allowing coordinates from the #Key to be used to prevent data-loss.
 *   These indices are also used to maintain correct indices for hook modifiers and vertex parents.
 */

#include "DNA_key_types.h"
#include "DNA_mesh_types.h"
#include "DNA_meshdata_types.h"
#include "DNA_modifier_types.h"
#include "DNA_object_types.h"

#include "MEM_guardedalloc.h"

#include "BLI_alloca.h"
#include "BLI_array.hh"
#include "BLI_index_range.hh"
#include "BLI_listbase.h"
#include "BLI_math_vector.h"
#include "BLI_span.hh"
#include "BLI_string_ref.hh"
#include "BLI_task.hh"
#include "BLI_vector.hh"

#include "BKE_attribute.hh"
#include "BKE_customdata.h"
#include "BKE_mesh.h"
#include "BKE_mesh_runtime.h"
#include "BKE_multires.h"

#include "BKE_key.h"
#include "BKE_main.h"

#include "DEG_depsgraph_query.h"

#include "bmesh.h"
#include "intern/bmesh_private.h" /* For element checking. */

#include "CLG_log.h"

static CLG_LogRef LOG = {"bmesh.mesh.convert"};

using blender::Array;
using blender::float3;
using blender::IndexRange;
using blender::MutableSpan;
using blender::Span;
using blender::StringRef;
using blender::Vector;

static char bm_edge_flag_from_mflag(const short mflag)
{
  return ((mflag & ME_SEAM) ? BM_ELEM_SEAM : 0) | BM_ELEM_DRAW;
}
static char bm_face_flag_from_mflag(const char mflag)
{
  return ((mflag & ME_SMOOTH) ? BM_ELEM_SMOOTH : 0);
}

static short bm_edge_flag_to_mflag(const BMEdge *e)
{
  const char hflag = e->head.hflag;

  return (hflag & BM_ELEM_SEAM) ? ME_SEAM : 0;
}
static char bm_face_flag_to_mflag(const BMFace *f)
{
  const char hflag = f->head.hflag;

  return ((hflag & BM_ELEM_SMOOTH) ? ME_SMOOTH : 0);
}

bool BM_attribute_stored_in_bmesh_builtin(const StringRef name)
{
  return ELEM(name,
              "position",
              ".hide_vert",
              ".hide_edge",
              ".hide_poly",
              ".select_vert",
              ".select_edge",
              ".select_poly",
              "material_index",
              "sharp_edge");
}

/* Static function for alloc (duplicate in modifiers_bmesh.c) */
static BMFace *bm_face_create_from_mpoly(BMesh &bm,
                                         Span<MLoop> loops,
                                         Span<BMVert *> vtable,
                                         Span<BMEdge *> etable)
{
  Array<BMVert *, BM_DEFAULT_NGON_STACK_SIZE> verts(loops.size());
  Array<BMEdge *, BM_DEFAULT_NGON_STACK_SIZE> edges(loops.size());

  for (const int i : loops.index_range()) {
    verts[i] = vtable[loops[i].v];
    edges[i] = etable[loops[i].e];
  }

  return BM_face_create(&bm, verts.data(), edges.data(), loops.size(), nullptr, BM_CREATE_SKIP_CD);
}

<<<<<<< HEAD
static void bm_unmark_temp_cdlayers(BMesh *bm)
{
  CustomData_unmark_temporary_nocopy(&bm->vdata);
  CustomData_unmark_temporary_nocopy(&bm->edata);
  CustomData_unmark_temporary_nocopy(&bm->ldata);
  CustomData_unmark_temporary_nocopy(&bm->pdata);
}

static void bm_mark_temp_cdlayers(BMesh *bm)
{
  CustomData_mark_temporary_nocopy(&bm->vdata);
  CustomData_mark_temporary_nocopy(&bm->edata);
  CustomData_mark_temporary_nocopy(&bm->ldata);
  CustomData_mark_temporary_nocopy(&bm->pdata);
=======
struct MeshToBMeshLayerInfo {
  eCustomDataType type;
  /** The layer's position in the BMesh element's data block. */
  int bmesh_offset;
  /** The mesh's #CustomDataLayer::data. When null, the BMesh block is set to its default value. */
  const void *mesh_data;
  /** The size of every custom data element. */
  size_t elem_size;
};

/**
 * Calculate the necessary information to copy every data layer from the Mesh to the BMesh.
 */
static Vector<MeshToBMeshLayerInfo> mesh_to_bm_copy_info_calc(const CustomData &mesh_data,
                                                              CustomData &bm_data)
{
  Vector<MeshToBMeshLayerInfo> infos;
  std::array<int, CD_NUMTYPES> per_type_index;
  per_type_index.fill(0);
  for (const int i : IndexRange(bm_data.totlayer)) {
    const CustomDataLayer &bm_layer = bm_data.layers[i];
    const eCustomDataType type = eCustomDataType(bm_layer.type);
    const int mesh_layer_index =
        bm_layer.name[0] == '\0' ?
            CustomData_get_layer_index_n(&mesh_data, type, per_type_index[type]) :
            CustomData_get_named_layer_index(&mesh_data, type, bm_layer.name);

    MeshToBMeshLayerInfo info{};
    info.type = type;
    info.bmesh_offset = bm_layer.offset;
    info.mesh_data = (mesh_layer_index == -1) ? nullptr : mesh_data.layers[mesh_layer_index].data;
    info.elem_size = CustomData_get_elem_size(&bm_layer);
    infos.append(info);

    per_type_index[type]++;
  }
  return infos;
}

static void mesh_attributes_copy_to_bmesh_block(CustomData &data,
                                                const Span<MeshToBMeshLayerInfo> copy_info,
                                                const int mesh_index,
                                                BMHeader &header)
{
  CustomData_bmesh_alloc_block(&data, &header.data);
  for (const MeshToBMeshLayerInfo &info : copy_info) {
    if (info.mesh_data) {
      CustomData_data_copy_value(info.type,
                                 POINTER_OFFSET(info.mesh_data, info.elem_size * mesh_index),
                                 POINTER_OFFSET(header.data, info.bmesh_offset));
    }
    else {
      CustomData_data_set_default_value(info.type, POINTER_OFFSET(header.data, info.bmesh_offset));
    }
  }
>>>>>>> 9808d6ab
}

void BM_mesh_bm_from_me(BMesh *bm, const Mesh *me, const struct BMeshFromMeshParams *params)
{
  if (!me) {
    /* Sanity check. */
    return;
  }

  if (params->copy_temp_cdlayers) {
    bm_unmark_temp_cdlayers(bm);
  }

  const bool is_new = !(bm->totvert || (bm->vdata.totlayer || bm->edata.totlayer ||
                                        bm->pdata.totlayer || bm->ldata.totlayer));
  KeyBlock *actkey;
  float(*keyco)[3] = nullptr;
  CustomData_MeshMasks mask = CD_MASK_BMESH;
  CustomData_MeshMasks_update(&mask, &params->cd_mask_extra);

  CustomData mesh_vdata = CustomData_shallow_copy_remove_non_bmesh_attributes(&me->vdata,
                                                                              mask.vmask);
  CustomData mesh_edata = CustomData_shallow_copy_remove_non_bmesh_attributes(&me->edata,
                                                                              mask.emask);
  CustomData mesh_pdata = CustomData_shallow_copy_remove_non_bmesh_attributes(&me->pdata,
                                                                              mask.pmask);
  CustomData mesh_ldata = CustomData_shallow_copy_remove_non_bmesh_attributes(&me->ldata,
                                                                              mask.lmask);

  blender::Vector<std::string> temporary_layers_to_delete;

  for (const int layer_index :
       IndexRange(CustomData_number_of_layers(&mesh_ldata, CD_PROP_FLOAT2))) {
    char name[MAX_CUSTOMDATA_LAYER_NAME];
    BKE_uv_map_vert_select_name_get(
        CustomData_get_layer_name(&mesh_ldata, CD_PROP_FLOAT2, layer_index), name);
    if (CustomData_get_named_layer_index(&mesh_ldata, CD_PROP_BOOL, name) < 0) {
      CustomData_add_layer_named(
          &mesh_ldata, CD_PROP_BOOL, CD_SET_DEFAULT, nullptr, me->totloop, name);
      temporary_layers_to_delete.append(std::string(name));
    }
    BKE_uv_map_edge_select_name_get(
        CustomData_get_layer_name(&mesh_ldata, CD_PROP_FLOAT2, layer_index), name);
    if (CustomData_get_named_layer_index(&mesh_ldata, CD_PROP_BOOL, name) < 0) {
      CustomData_add_layer_named(
          &mesh_ldata, CD_PROP_BOOL, CD_SET_DEFAULT, nullptr, me->totloop, name);
      temporary_layers_to_delete.append(std::string(name));
    }
    BKE_uv_map_pin_name_get(CustomData_get_layer_name(&mesh_ldata, CD_PROP_FLOAT2, layer_index),
                            name);
    if (CustomData_get_named_layer_index(&mesh_ldata, CD_PROP_BOOL, name) < 0) {
      CustomData_add_layer_named(
          &mesh_ldata, CD_PROP_BOOL, CD_SET_DEFAULT, nullptr, me->totloop, name);
      temporary_layers_to_delete.append(std::string(name));
    }
  }

  BLI_SCOPED_DEFER([&]() {
    for (const std::string &name : temporary_layers_to_delete) {
      CustomData_free_layer_named(&mesh_ldata, name.c_str(), me->totloop);
    }

    MEM_SAFE_FREE(mesh_vdata.layers);
    MEM_SAFE_FREE(mesh_edata.layers);
    MEM_SAFE_FREE(mesh_pdata.layers);
    MEM_SAFE_FREE(mesh_ldata.layers);
  });

  if (me->totvert == 0) {
    if (is_new) {
      /* No verts? still copy custom-data layout. */
      CustomData_copy(&mesh_vdata, &bm->vdata, mask.vmask, CD_CONSTRUCT, 0);
      CustomData_copy(&mesh_edata, &bm->edata, mask.emask, CD_CONSTRUCT, 0);
      CustomData_copy(&mesh_pdata, &bm->pdata, mask.pmask, CD_CONSTRUCT, 0);
      CustomData_copy(&mesh_ldata, &bm->ldata, mask.lmask, CD_CONSTRUCT, 0);

      CustomData_bmesh_init_pool(&bm->vdata, me->totvert, BM_VERT);
      CustomData_bmesh_init_pool(&bm->edata, me->totedge, BM_EDGE);
      CustomData_bmesh_init_pool(&bm->ldata, me->totloop, BM_LOOP);
      CustomData_bmesh_init_pool(&bm->pdata, me->totpoly, BM_FACE);
    }

    if (params->copy_temp_cdlayers) {
      bm_mark_temp_cdlayers(bm);
    }

    if (bm->use_toolflags) {
      bm_alloc_toolflags_cdlayers(bm, true);
    }

    return;
  }

  const float(*vert_normals)[3] = nullptr;
  if (params->calc_vert_normal) {
    vert_normals = BKE_mesh_vertex_normals_ensure(me);
  }

  if (is_new) {
    CustomData_copy(&mesh_vdata, &bm->vdata, mask.vmask, CD_SET_DEFAULT, 0);
    CustomData_copy(&mesh_edata, &bm->edata, mask.emask, CD_SET_DEFAULT, 0);
    CustomData_copy(&mesh_pdata, &bm->pdata, mask.pmask, CD_SET_DEFAULT, 0);
    CustomData_copy(&mesh_ldata, &bm->ldata, mask.lmask, CD_SET_DEFAULT, 0);
  }
  else {
    CustomData_bmesh_merge(&mesh_vdata, &bm->vdata, mask.vmask, CD_SET_DEFAULT, bm, BM_VERT);
    CustomData_bmesh_merge(&mesh_edata, &bm->edata, mask.emask, CD_SET_DEFAULT, bm, BM_EDGE);
    CustomData_bmesh_merge(&mesh_pdata, &bm->pdata, mask.pmask, CD_SET_DEFAULT, bm, BM_FACE);
    CustomData_bmesh_merge(&mesh_ldata, &bm->ldata, mask.lmask, CD_SET_DEFAULT, bm, BM_LOOP);
  }

  /* -------------------------------------------------------------------- */
  /* Shape Key */
  int tot_shape_keys = 0;
  if (me->key != nullptr && DEG_is_original_id(&me->id)) {
    /* Evaluated meshes can be topologically inconsistent with their shape keys.
     * Shape keys are also already integrated into the state of the evaluated
     * mesh, so considering them here would kind of apply them twice. */
    tot_shape_keys = BLI_listbase_count(&me->key->block);

    /* Original meshes must never contain a shape-key custom-data layers.
     *
     * This may happen if and object's mesh data is accidentally
     * set to the output from the modifier stack, causing it to be an "original" ID,
     * even though the data isn't fully compatible (hence this assert).
     *
     * This results in:
     * - The newly created #BMesh having twice the number of custom-data layers.
     * - When converting the #BMesh back to a regular mesh,
     *   At least one of the extra shape-key blocks will be created in #Mesh.key
     *   depending on the value of #CustomDataLayer.uid.
     *
     * We could support mixing both kinds of data if there is a compelling use-case for it.
     * At the moment it's simplest to assume all original meshes use the key-block and meshes
     * that are evaluated (through the modifier stack for example) use custom-data layers.
     */
    BLI_assert(!CustomData_has_layer(&mesh_vdata, CD_SHAPEKEY));
  }
  if (is_new == false && CustomData_has_layer(&bm->vdata, CD_SHAPEKEY)) {
    tot_shape_keys = min_ii(tot_shape_keys, CustomData_number_of_layers(&bm->vdata, CD_SHAPEKEY));
  }
  const float(**shape_key_table)[3] = tot_shape_keys ? (const float(**)[3])BLI_array_alloca(
                                                           shape_key_table, tot_shape_keys) :
                                                       nullptr;

  if ((params->active_shapekey != 0) && tot_shape_keys > 0) {
    actkey = static_cast<KeyBlock *>(BLI_findlink(&me->key->block, params->active_shapekey - 1));
  }
  else {
    actkey = nullptr;
  }

  if (is_new) {
    if (tot_shape_keys || params->add_key_index) {
      CustomData_add_layer(&bm->vdata, CD_SHAPE_KEYINDEX, CD_ASSIGN, nullptr, 0);
    }
  }

  if (tot_shape_keys) {
    if (is_new || params->create_shapekey_layers) {
      /* Check if we need to generate unique ids for the shape-keys.
       * This also exists in the file reading code, but is here for a sanity check. */
      if (!me->key->uidgen) {
        fprintf(stderr,
                "%s had to generate shape key uid's in a situation we shouldn't need to! "
                "(bmesh internal error)\n",
                __func__);

        me->key->uidgen = 1;
        LISTBASE_FOREACH (KeyBlock *, block, &me->key->block) {
          block->uid = me->key->uidgen++;
        }
      }
    }

    if (actkey && actkey->totelem == me->totvert) {
      keyco = params->use_shapekey ? static_cast<float(*)[3]>(actkey->data) : nullptr;
      if (is_new || params->create_shapekey_layers) {
        bm->shapenr = params->active_shapekey;
      }
    }

    int i;

    KeyBlock *block;
    for (i = 0, block = static_cast<KeyBlock *>(me->key->block.first); i < tot_shape_keys;
         block = block->next, i++) {
      if (is_new) {
        CustomData_add_layer_named(&bm->vdata, CD_SHAPEKEY, CD_ASSIGN, nullptr, 0, block->name);
      }
      else {
        BM_data_layer_add_named(bm, &bm->vdata, CD_SHAPEKEY, block->name);
      }

      int j = CustomData_get_layer_index_n(&bm->vdata, CD_SHAPEKEY, i);

      bm->vdata.layers[j].uid = block->uid;
      shape_key_table[i] = (const float(*)[3])block->data;
    }
  }

  if (bm->use_toolflags) {
    bm_alloc_toolflags_cdlayers(bm, !is_new);

    if (!bm->vtoolflagpool) {
      bm->vtoolflagpool = BLI_mempool_create(
          sizeof(BMFlagLayer), bm->totvert, 512, BLI_MEMPOOL_NOP);
      bm->etoolflagpool = BLI_mempool_create(
          sizeof(BMFlagLayer), bm->totedge, 512, BLI_MEMPOOL_NOP);
      bm->ftoolflagpool = BLI_mempool_create(
          sizeof(BMFlagLayer), bm->totface, 512, BLI_MEMPOOL_NOP);

      bm->totflags = 1;
    }
  }

  const Vector<MeshToBMeshLayerInfo> vert_info = mesh_to_bm_copy_info_calc(mesh_vdata, bm->vdata);
  const Vector<MeshToBMeshLayerInfo> edge_info = mesh_to_bm_copy_info_calc(mesh_edata, bm->edata);
  const Vector<MeshToBMeshLayerInfo> poly_info = mesh_to_bm_copy_info_calc(mesh_pdata, bm->pdata);
  const Vector<MeshToBMeshLayerInfo> loop_info = mesh_to_bm_copy_info_calc(mesh_ldata, bm->ldata);
  if (is_new) {
    CustomData_bmesh_init_pool(&bm->vdata, me->totvert, BM_VERT);
    CustomData_bmesh_init_pool(&bm->edata, me->totedge, BM_EDGE);
    CustomData_bmesh_init_pool(&bm->ldata, me->totloop, BM_LOOP);
    CustomData_bmesh_init_pool(&bm->pdata, me->totpoly, BM_FACE);
  }

  int *cd_shape_key_offset = static_cast<int *>(
      tot_shape_keys ? MEM_mallocN(sizeof(int) * tot_shape_keys, "cd_shape_key_offset") : nullptr);

  /* Only copy these values over if the source mesh is flagged to be using them.
   * Even if `bm` has these layers, they may have been added from another mesh, when `!is_new`. */
  -1;
  const int cd_shape_keyindex_offset = is_new && (tot_shape_keys || params->add_key_index) ?
                                           CustomData_get_offset(&bm->vdata, CD_SHAPE_KEYINDEX) :
                                           -1;

  for (int i = 0; i < tot_shape_keys; i++) {
    int idx = CustomData_get_layer_index_n(&bm->vdata, CD_SHAPEKEY, i);
    cd_shape_key_offset[i] = bm->vdata.layers[idx].offset;
  }

  const bool *select_vert = (const bool *)CustomData_get_layer_named(
      &me->vdata, CD_PROP_BOOL, ".select_vert");
  const bool *select_edge = (const bool *)CustomData_get_layer_named(
      &me->edata, CD_PROP_BOOL, ".select_edge");
  const bool *select_poly = (const bool *)CustomData_get_layer_named(
      &me->pdata, CD_PROP_BOOL, ".select_poly");
  const bool *hide_vert = (const bool *)CustomData_get_layer_named(
      &me->vdata, CD_PROP_BOOL, ".hide_vert");
  const bool *hide_edge = (const bool *)CustomData_get_layer_named(
      &me->edata, CD_PROP_BOOL, ".hide_edge");
  const bool *hide_poly = (const bool *)CustomData_get_layer_named(
      &me->pdata, CD_PROP_BOOL, ".hide_poly");
  const int *material_indices = (const int *)CustomData_get_layer_named(
      &me->pdata, CD_PROP_INT32, "material_index");
  const bool *sharp_edges = (const bool *)CustomData_get_layer_named(
      &me->edata, CD_PROP_BOOL, "sharp_edge");

  const Span<float3> positions = me->vert_positions();
  Array<BMVert *> vtable(me->totvert);
  for (const int i : positions.index_range()) {
    BMVert *v = vtable[i] = BM_vert_create(
        bm, keyco ? keyco[i] : positions[i], nullptr, BM_CREATE_SKIP_CD);
    BM_elem_index_set(v, i); /* set_ok */

    if (hide_vert && hide_vert[i]) {
      BM_elem_flag_enable(v, BM_ELEM_HIDDEN);
    }
    if (select_vert && select_vert[i]) {
      BM_vert_select_set(bm, v, true);
    }

    if (vert_normals) {
      copy_v3_v3(v->no, vert_normals[i]);
    }

    mesh_attributes_copy_to_bmesh_block(bm->vdata, vert_info, i, v->head);

    bm_elem_check_toolflags(bm, reinterpret_cast<BMElem *>(v));

    /* Set shape key original index. */
    if (cd_shape_keyindex_offset != -1) {
      BM_ELEM_CD_SET_INT(v, cd_shape_keyindex_offset, i);
    }

    /* Set shape-key data. */
    if (tot_shape_keys) {
      for (int j = 0; j < tot_shape_keys; j++) {
        float3 *co_dest = BM_ELEM_CD_PTR<float3 *>(v, cd_shape_key_offset[j]);
        copy_v3_v3(*co_dest, shape_key_table[j][i]);
      }
    }
  }
  if (is_new) {
    bm->elem_index_dirty &= ~BM_VERT; /* Added in order, clear dirty flag. */
  }

  const Span<MEdge> medge = me->edges();
  Array<BMEdge *> etable(me->totedge);
  for (const int i : medge.index_range()) {
    BMEdge *e = etable[i] = BM_edge_create(
        bm, vtable[medge[i].v1], vtable[medge[i].v2], nullptr, BM_CREATE_SKIP_CD);
    BM_elem_index_set(e, i); /* set_ok */

    /* Transfer flags. */
    e->head.hflag = bm_edge_flag_from_mflag(medge[i].flag);
    if (hide_edge && hide_edge[i]) {
      BM_elem_flag_enable(e, BM_ELEM_HIDDEN);
    }
    if (select_edge && select_edge[i]) {
      BM_edge_select_set(bm, e, true);
    }
    if (!(sharp_edges && sharp_edges[i])) {
      BM_elem_flag_enable(e, BM_ELEM_SMOOTH);
    }

<<<<<<< HEAD
    /* Copy Custom Data */
    CustomData_to_bmesh_block(&mesh_edata, &bm->edata, i, &e->head.data, true);
    bm_elem_check_toolflags(bm, reinterpret_cast<BMElem *>(e));
=======
    mesh_attributes_copy_to_bmesh_block(bm->edata, edge_info, i, e->head);
>>>>>>> 9808d6ab
  }
  if (is_new) {
    bm->elem_index_dirty &= ~BM_EDGE; /* Added in order, clear dirty flag. */
  }

  const Span<MPoly> mpoly = me->polys();
  const Span<MLoop> mloop = me->loops();

  /* Only needed for selection. */

  Array<BMFace *> ftable;
  if (me->mselect && me->totselect != 0) {
    ftable.reinitialize(me->totpoly);
  }

  int totloops = 0;
  for (const int i : mpoly.index_range()) {
    BMFace *f = bm_face_create_from_mpoly(
        *bm, mloop.slice(mpoly[i].loopstart, mpoly[i].totloop), vtable, etable);
    if (!ftable.is_empty()) {
      ftable[i] = f;
    }

    if (UNLIKELY(f == nullptr)) {
      printf(
          "%s: Warning! Bad face in mesh"
          " \"%s\" at index %d!, skipping\n",
          __func__,
          me->id.name + 2,
          i);
      continue;
    }

    /* Don't use 'i' since we may have skipped the face. */
    BM_elem_index_set(f, bm->totface - 1); /* set_ok */

    /* Transfer flag. */
    f->head.hflag = bm_face_flag_from_mflag(mpoly[i].flag);
    if (hide_poly && hide_poly[i]) {
      BM_elem_flag_enable(f, BM_ELEM_HIDDEN);
    }
    if (select_poly && select_poly[i]) {
      BM_face_select_set(bm, f, true);
    }

    f->mat_nr = material_indices == nullptr ? 0 : material_indices[i];
    if (i == me->act_face) {
      bm->act_face = f;
    }

    int j = mpoly[i].loopstart;
    BMLoop *l_first = BM_FACE_FIRST_LOOP(f);
    BMLoop *l_iter = l_first;
    do {
      /* Don't use 'j' since we may have skipped some faces, hence some loops. */
      BM_elem_index_set(l_iter, totloops++); /* set_ok */

      mesh_attributes_copy_to_bmesh_block(bm->ldata, loop_info, j, l_iter->head);
      j++;
    } while ((l_iter = l_iter->next) != l_first);

<<<<<<< HEAD
    /* Copy Custom Data */
    CustomData_to_bmesh_block(&mesh_pdata, &bm->pdata, i, &f->head.data, true);
    bm_elem_check_toolflags(bm, reinterpret_cast<BMElem *>(f));
=======
    mesh_attributes_copy_to_bmesh_block(bm->pdata, poly_info, i, f->head);
>>>>>>> 9808d6ab

    if (params->calc_face_normal) {
      BM_face_normal_update(f);
    }
  }
  if (is_new) {
    bm->elem_index_dirty &= ~(BM_FACE | BM_LOOP); /* Added in order, clear dirty flag. */
  }

  /* -------------------------------------------------------------------- */
  /* MSelect clears the array elements (to avoid adding multiple times).
   *
   * Take care to keep this last and not use (v/e/ftable) after this.
   */

  if (me->mselect && me->totselect != 0) {
    for (const int i : IndexRange(me->totselect)) {
      const MSelect &msel = me->mselect[i];

      BMElem **ele_p;
      switch (msel.type) {
        case ME_VSEL:
          ele_p = (BMElem **)&vtable[msel.index];
          break;
        case ME_ESEL:
          ele_p = (BMElem **)&etable[msel.index];
          break;
        case ME_FSEL:
          ele_p = (BMElem **)&ftable[msel.index];
          break;
        default:
          continue;
      }

      if (*ele_p != nullptr) {
        BM_select_history_store_notest(bm, *ele_p);
        *ele_p = nullptr;
      }
    }
  }
  else {
    BM_select_history_clear(bm);
  }

  if (params->copy_temp_cdlayers) {
    bm_mark_temp_cdlayers(bm);
  }

  MEM_SAFE_FREE(cd_shape_key_offset);
}

/**
 * \brief BMesh -> Mesh
 */
static BMVert **bm_to_mesh_vertex_map(BMesh *bm, int ototvert)
{
  const int cd_shape_keyindex_offset = CustomData_get_offset(&bm->vdata, CD_SHAPE_KEYINDEX);
  BMVert **vertMap = nullptr;
  BMVert *eve;
  int i = 0;
  BMIter iter;

  /* Caller needs to ensure this. */
  BLI_assert(ototvert > 0);

  vertMap = static_cast<BMVert **>(MEM_callocN(sizeof(*vertMap) * ototvert, "vertMap"));
  if (cd_shape_keyindex_offset != -1) {
    BM_ITER_MESH_INDEX (eve, &iter, bm, BM_VERTS_OF_MESH, i) {
      const int keyi = BM_ELEM_CD_GET_INT(eve, cd_shape_keyindex_offset);
      if ((keyi != ORIGINDEX_NONE) && (keyi < ototvert) &&
          /* Not fool-proof, but chances are if we have many verts with the same index,
           * we will want to use the first one,
           * since the second is more likely to be a duplicate. */
          (vertMap[keyi] == nullptr)) {
        vertMap[keyi] = eve;
      }
    }
  }
  else {
    BM_ITER_MESH_INDEX (eve, &iter, bm, BM_VERTS_OF_MESH, i) {
      if (i < ototvert) {
        vertMap[i] = eve;
      }
      else {
        break;
      }
    }
  }

  return vertMap;
}

/* -------------------------------------------------------------------- */
/** \name Edit-Mesh to Shape Key Conversion
 *
 * There are some details relating to using data from shape keys that need to be
 * considered carefully for shape key synchronization logic.
 *
 * Key Block Usage
 * ***************
 *
 * Key blocks (data in #Mesh.key must be used carefully).
 *
 * They can be used to query which key blocks are relative to the basis
 * since it's not possible to add/remove/reorder key blocks while in edit-mode.
 *
 * Key Block Coordinates
 * =====================
 *
 * Key blocks locations must *not* be used. This was done from v2.67 to 3.0,
 * causing bugs #35170 & #44415.
 *
 * Shape key synchronizing could work under the assumption that the key-block is
 * fixed-in-place when entering edit-mode allowing them to be used as a reference when exiting.
 * It often does work but isn't reliable since for e.g. rendering may flush changes
 * from the edit-mesh to the key-block (there are a handful of other situations where
 * changes may be flushed, see #ED_editors_flush_edits and related functions).
 * When using undo, it's not known if the data in key-block is from the past or future,
 * so just don't use this data as it causes pain and suffering for users and developers alike.
 *
 * Instead, use the shape-key values stored in #CD_SHAPEKEY since they are reliably
 * based on the original locations, unless explicitly manipulated.
 * It's important to write the final shape-key values back to the #CD_SHAPEKEY so applying
 * the difference between the original-basis and the new coordinates isn't done multiple times.
 * Therefore #ED_editors_flush_edits and other flushing calls will update both the #Mesh.key
 * and the edit-mode #CD_SHAPEKEY custom-data layers.
 *
 * WARNING: There is an exception to the rule of ignoring coordinates in the destination:
 * that is when shape-key data in `bm` can't be found (which is itself an error/exception).
 * In this case our own rule is violated as the alternative is losing the shape-data entirely.
 *
 * Flushing Coordinates Back to the #BMesh
 * ---------------------------------------
 *
 * The edit-mesh may be flushed back to the #Mesh and #Key used to generate it.
 * When this is done, the new values are written back to the #BMesh's #CD_SHAPEKEY as well.
 * This is necessary when editing basis-shapes so the difference in shape keys
 * is not applied multiple times. If it were important to avoid it could be skipped while
 * exiting edit-mode (as the entire #BMesh is freed in that case), however it's just copying
 * back a `float[3]` so the work to check if it's necessary isn't worth the overhead.
 *
 * In general updating the #BMesh's #CD_SHAPEKEY makes shake-key logic easier to reason about
 * since it means flushing data back to the mesh has the same behavior as exiting and entering
 * edit-mode (a more common operation). Meaning there is one less corner-case to have to consider.
 *
 * Exceptional Cases
 * *****************
 *
 * There are some situations that should not happen in typical usage but are
 * still handled in this code, since failure to handle them could loose user-data.
 * These could be investigated further since if they never happen in practice,
 * we might consider removing them. However, the possibility of an mesh directly
 * being modified by Python or some other low level logic that changes key-blocks
 * means there is a potential this to happen so keeping code to these cases remain supported.
 *
 * - Custom Data & Mesh Key Block Synchronization.
 *   Key blocks in `me->key->block` should always have an associated
 *   #CD_SHAPEKEY layer in `bm->vdata`.
 *   If they don't there are two fall-backs for setting the location,
 *   - Use the value from the original shape key
 *     WARNING: this is technically incorrect! (see note on "Key Block Usage").
 *   - Use the current vertex location,
 *     Also not correct but it's better then having it zeroed for e.g.
 *
 * - Missing key-index layer.
 *   In this case the basis key won't apply its deltas to other keys and if a shape-key layer is
 *   missing, its coordinates will be initialized from the edit-mesh vertex locations instead of
 *   attempting to remap the shape-keys coordinates.
 *
 * \note These cases are considered abnormal and shouldn't occur in typical usage.
 * A warning is logged in this case to help troubleshooting bugs with shape-keys.
 * \{ */

/**
 * Returns custom-data shape-key index from a key-block or -1
 * \note could split this out into a more generic function.
 */
static int bm_to_mesh_shape_layer_index_from_kb(BMesh *bm, KeyBlock *currkey)
{
  int i;
  int j = 0;

  for (i = 0; i < bm->vdata.totlayer; i++) {
    if (bm->vdata.layers[i].type == CD_SHAPEKEY) {
      if (currkey->uid == bm->vdata.layers[i].uid) {
        return j;
      }
      j++;
    }
  }
  return -1;
}

/**
 * Update `key` with shape key data stored in `bm`.
 *
 * \param bm: The source BMesh.
 * \param key: The destination key.
 * \param positions: The destination vertex array (in some situations its coordinates are updated).
 * \param active_shapekey_to_mvert: When editing a non-basis shape key, the coordinates for the
 * basis are typically copied into the `positions` array since it makes sense for the meshes
 * vertex coordinates to match the "Basis" key.
 * When enabled, skip this step and copy #BMVert.co directly to the mesh position.
 * See #BMeshToMeshParams.active_shapekey_to_mvert doc-string.
 */
static void bm_to_mesh_shape(BMesh *bm,
                             Key *key,
                             MutableSpan<float3> positions,
                             const bool active_shapekey_to_mvert)
{
  KeyBlock *actkey = static_cast<KeyBlock *>(BLI_findlink(&key->block, bm->shapenr - 1));

  /* It's unlikely this ever remains false, check for correctness. */
  bool actkey_has_layer = false;

  /* Go through and find any shape-key custom-data layers
   * that might not have corresponding KeyBlocks, and add them if necessary. */
  for (int i = 0; i < bm->vdata.totlayer; i++) {
    if (bm->vdata.layers[i].type != CD_SHAPEKEY) {
      continue;
    }

    KeyBlock *currkey;
    for (currkey = (KeyBlock *)key->block.first; currkey; currkey = currkey->next) {
      if (currkey->uid == bm->vdata.layers[i].uid) {
        break;
      }
    }

    if (currkey) {
      if (currkey == actkey) {
        actkey_has_layer = true;
      }
    }
    else {
      currkey = BKE_keyblock_add(key, bm->vdata.layers[i].name);
      currkey->uid = bm->vdata.layers[i].uid;
    }
  }

  const int cd_shape_keyindex_offset = CustomData_get_offset(&bm->vdata, CD_SHAPE_KEYINDEX);
  BMIter iter;
  BMVert *eve;
  float(*ofs)[3] = nullptr;

  /* Editing the basis key updates others. */
  if ((key->type == KEY_RELATIVE) &&
      /* The shape-key coordinates used from entering edit-mode are used. */
      (actkey_has_layer == true) &&
      /* Original key-indices are only used to check the vertex existed when entering edit-mode. */
      (cd_shape_keyindex_offset != -1) &&
      /* Offsets are only needed if the current shape is a basis for others. */
      BKE_keyblock_is_basis(key, bm->shapenr - 1)) {

    BLI_assert(actkey != nullptr); /* Assured by `actkey_has_layer` check. */
    const int actkey_uuid = bm_to_mesh_shape_layer_index_from_kb(bm, actkey);

    /* Since `actkey_has_layer == true`, this must never fail. */
    BLI_assert(actkey_uuid != -1);

    const int cd_shape_offset = CustomData_get_n_offset(&bm->vdata, CD_SHAPEKEY, actkey_uuid);

    ofs = static_cast<float(*)[3]>(MEM_mallocN(sizeof(float[3]) * bm->totvert, __func__));
    int i;
    BM_ITER_MESH_INDEX (eve, &iter, bm, BM_VERTS_OF_MESH, i) {
      const int keyi = BM_ELEM_CD_GET_INT(eve, cd_shape_keyindex_offset);
      /* Check the vertex existed when entering edit-mode (otherwise don't apply an offset). */
      if (keyi != ORIGINDEX_NONE) {
        float *co_orig = (float *)BM_ELEM_CD_GET_VOID_P(eve, cd_shape_offset);
        /* Could use 'eve->co' or the destination position, they're the same at this point. */
        sub_v3_v3v3(ofs[i], eve->co, co_orig);
      }
      else {
        /* If there are new vertices in the mesh, we can't propagate the offset
         * because it will only work for the existing vertices and not the new
         * ones, creating a mess when doing e.g. subdivide + translate. */
        MEM_freeN(ofs);
        ofs = nullptr;
        break;
      }
    }
  }

  /* Without this, the real mesh coordinates (uneditable) as soon as you create the Basis shape.
   * while users might not notice since the shape-key is applied in the viewport,
   * exporters for example may still use the underlying coordinates, see: #30771 & #96135.
   *
   * Needed when editing any shape that isn't the (`key->refkey`), the vertices in mesh positions
   * currently have vertex coordinates set from the current-shape (initialized from #BMVert.co).
   * In this case it's important to overwrite these coordinates with the basis-keys coordinates. */
  bool update_vertex_coords_from_refkey = false;
  int cd_shape_offset_refkey = -1;
  if (active_shapekey_to_mvert == false) {
    if ((actkey != key->refkey) && (cd_shape_keyindex_offset != -1)) {
      const int refkey_uuid = bm_to_mesh_shape_layer_index_from_kb(bm, key->refkey);
      if (refkey_uuid != -1) {
        cd_shape_offset_refkey = CustomData_get_n_offset(&bm->vdata, CD_SHAPEKEY, refkey_uuid);
        if (cd_shape_offset_refkey != -1) {
          update_vertex_coords_from_refkey = true;
        }
      }
    }
  }

  LISTBASE_FOREACH (KeyBlock *, currkey, &key->block) {
    int keyi;
    float(*currkey_data)[3];

    const int currkey_uuid = bm_to_mesh_shape_layer_index_from_kb(bm, currkey);
    const int cd_shape_offset = (currkey_uuid == -1) ?
                                    -1 :
                                    CustomData_get_n_offset(&bm->vdata, CD_SHAPEKEY, currkey_uuid);

    /* Common case, the layer data is available, use it where possible. */
    if (cd_shape_offset != -1) {
      const bool apply_offset = (ofs != nullptr) && (currkey != actkey) &&
                                (bm->shapenr - 1 == currkey->relative);

      if (currkey->data && (currkey->totelem == bm->totvert)) {
        /* Use memory in-place. */
      }
      else {
        currkey->data = MEM_reallocN(currkey->data, key->elemsize * bm->totvert);
        currkey->totelem = bm->totvert;
      }
      currkey_data = (float(*)[3])currkey->data;

      int i;
      BM_ITER_MESH_INDEX (eve, &iter, bm, BM_VERTS_OF_MESH, i) {
        float *co_orig = (float *)BM_ELEM_CD_GET_VOID_P(eve, cd_shape_offset);

        if (currkey == actkey) {
          copy_v3_v3(currkey_data[i], eve->co);

          if (update_vertex_coords_from_refkey) {
            BLI_assert(actkey != key->refkey);
            keyi = BM_ELEM_CD_GET_INT(eve, cd_shape_keyindex_offset);
            if (keyi != ORIGINDEX_NONE) {
              float *co_refkey = (float *)BM_ELEM_CD_GET_VOID_P(eve, cd_shape_offset_refkey);
              copy_v3_v3(positions[i], co_refkey);
            }
          }
        }
        else {
          copy_v3_v3(currkey_data[i], co_orig);
        }

        /* Propagate edited basis offsets to other shapes. */
        if (apply_offset) {
          add_v3_v3(currkey_data[i], ofs[i]);
        }

        /* Apply back new coordinates shape-keys that have offset into #BMesh.
         * Otherwise, in case we call again #BM_mesh_bm_to_me on same #BMesh,
         * we'll apply diff from previous call to #BM_mesh_bm_to_me,
         * to shape-key values from original creation of the #BMesh. See #50524. */
        copy_v3_v3(co_orig, currkey_data[i]);
      }
    }
    else {
      /* No original layer data, use fallback information. */
      if (currkey->data && (cd_shape_keyindex_offset != -1)) {
        CLOG_WARN(&LOG,
                  "Found shape-key but no CD_SHAPEKEY layers to read from, "
                  "using existing shake-key data where possible");
      }
      else {
        CLOG_WARN(&LOG,
                  "Found shape-key but no CD_SHAPEKEY layers to read from, "
                  "using basis shape-key data");
      }

      currkey_data = static_cast<float(*)[3]>(
          MEM_mallocN(key->elemsize * bm->totvert, "currkey->data"));

      int i;
      BM_ITER_MESH_INDEX (eve, &iter, bm, BM_VERTS_OF_MESH, i) {

        if ((currkey->data != nullptr) && (cd_shape_keyindex_offset != -1) &&
            ((keyi = BM_ELEM_CD_GET_INT(eve, cd_shape_keyindex_offset)) != ORIGINDEX_NONE) &&
            (keyi < currkey->totelem)) {
          /* Reconstruct keys via vertices original key indices.
           * WARNING(@ideasman42): `currkey->data` is known to be unreliable as the edit-mesh
           * coordinates may be flushed back to the shape-key when exporting or rendering.
           * This is a last resort! If this branch is running as part of regular usage
           * it can be considered a bug. */
          const float(*oldkey)[3] = static_cast<const float(*)[3]>(currkey->data);
          copy_v3_v3(currkey_data[i], oldkey[keyi]);
        }
        else {
          /* Fail! fill in with dummy value. */
          copy_v3_v3(currkey_data[i], eve->co);
        }
      }

      currkey->totelem = bm->totvert;
      if (currkey->data) {
        MEM_freeN(currkey->data);
      }
      currkey->data = currkey_data;
    }
  }

  if (ofs) {
    MEM_freeN(ofs);
  }
}

/** \} */

template<typename T, typename GetFn>
static void write_fn_to_attribute(blender::bke::MutableAttributeAccessor attributes,
                                  const StringRef attribute_name,
                                  const eAttrDomain domain,
                                  const GetFn &get_fn)
{
  using namespace blender;
  bke::SpanAttributeWriter<T> attribute = attributes.lookup_or_add_for_write_only_span<T>(
      attribute_name, domain);
  threading::parallel_for(attribute.span.index_range(), 4096, [&](IndexRange range) {
    for (const int i : range) {
      attribute.span[i] = get_fn(i);
    }
  });
  attribute.finish();
}

static void assert_bmesh_has_no_mesh_only_attributes(const BMesh &bm)
{
  (void)bm; /* Unused in the release builds. */
  BLI_assert(CustomData_get_layer_named(&bm.vdata, CD_PROP_FLOAT3, "position") == nullptr);

  /* The "hide" attributes are stored as flags on #BMesh. */
  BLI_assert(CustomData_get_layer_named(&bm.vdata, CD_PROP_BOOL, ".hide_vert") == nullptr);
  BLI_assert(CustomData_get_layer_named(&bm.edata, CD_PROP_BOOL, ".hide_edge") == nullptr);
  BLI_assert(CustomData_get_layer_named(&bm.pdata, CD_PROP_BOOL, ".hide_poly") == nullptr);
  /* The "selection" attributes are stored as flags on #BMesh. */
  BLI_assert(CustomData_get_layer_named(&bm.vdata, CD_PROP_BOOL, ".select_vert") == nullptr);
  BLI_assert(CustomData_get_layer_named(&bm.edata, CD_PROP_BOOL, ".select_edge") == nullptr);
  BLI_assert(CustomData_get_layer_named(&bm.pdata, CD_PROP_BOOL, ".select_poly") == nullptr);
}

static void convert_bmesh_hide_flags_to_mesh_attributes(BMesh &bm,
                                                        const bool need_hide_vert,
                                                        const bool need_hide_edge,
                                                        const bool need_hide_poly,
                                                        Mesh &mesh)
{
  using namespace blender;
  /* The "hide" attributes are stored as flags on #BMesh. */
  assert_bmesh_has_no_mesh_only_attributes(bm);

  if (!(need_hide_vert || need_hide_edge || need_hide_poly)) {
    return;
  }

  bke::MutableAttributeAccessor attributes = mesh.attributes_for_write();
  BM_mesh_elem_table_ensure(&bm, BM_VERT | BM_EDGE | BM_FACE);

  if (need_hide_vert) {
    write_fn_to_attribute<bool>(attributes, ".hide_vert", ATTR_DOMAIN_POINT, [&](const int i) {
      return BM_elem_flag_test(BM_vert_at_index(&bm, i), BM_ELEM_HIDDEN);
    });
  }
  if (need_hide_edge) {
    write_fn_to_attribute<bool>(attributes, ".hide_edge", ATTR_DOMAIN_EDGE, [&](const int i) {
      return BM_elem_flag_test(BM_edge_at_index(&bm, i), BM_ELEM_HIDDEN);
    });
  }
  if (need_hide_poly) {
    write_fn_to_attribute<bool>(attributes, ".hide_poly", ATTR_DOMAIN_FACE, [&](const int i) {
      return BM_elem_flag_test(BM_face_at_index(&bm, i), BM_ELEM_HIDDEN);
    });
  }
}

static void convert_bmesh_selection_flags_to_mesh_attributes(BMesh &bm,
                                                             const bool need_select_vert,
                                                             const bool need_select_edge,
                                                             const bool need_select_poly,
                                                             Mesh &mesh)
{
  using namespace blender;
  if (!(need_select_vert || need_select_edge || need_select_poly)) {
    return;
  }

  bke::MutableAttributeAccessor attributes = mesh.attributes_for_write();
  BM_mesh_elem_table_ensure(&bm, BM_VERT | BM_EDGE | BM_FACE);

  if (need_select_vert) {
    write_fn_to_attribute<bool>(attributes, ".select_vert", ATTR_DOMAIN_POINT, [&](const int i) {
      return BM_elem_flag_test(BM_vert_at_index(&bm, i), BM_ELEM_SELECT);
    });
  }
  if (need_select_edge) {
    write_fn_to_attribute<bool>(attributes, ".select_edge", ATTR_DOMAIN_EDGE, [&](const int i) {
      return BM_elem_flag_test(BM_edge_at_index(&bm, i), BM_ELEM_SELECT);
    });
  }
  if (need_select_poly) {
    write_fn_to_attribute<bool>(attributes, ".select_poly", ATTR_DOMAIN_FACE, [&](const int i) {
      return BM_elem_flag_test(BM_face_at_index(&bm, i), BM_ELEM_SELECT);
    });
  }
}

struct BMeshToMeshLayerInfo {
  eCustomDataType type;
  /** The layer's position in the BMesh element's data block. */
  int bmesh_offset;
  /** The mesh's #CustomDataLayer::data. When null, the BMesh block is set to its default value. */
  void *mesh_data;
  /** The size of every custom data element. */
  size_t elem_size;
};

/**
 * Calculate the necessary information to copy every data layer from the BMesh to the Mesh.
 */
static Vector<BMeshToMeshLayerInfo> bm_to_mesh_copy_info_calc(const CustomData &bm_data,
                                                              CustomData &mesh_data)
{
  Vector<BMeshToMeshLayerInfo> infos;
  std::array<int, CD_NUMTYPES> per_type_index;
  per_type_index.fill(0);
  for (const int i : IndexRange(mesh_data.totlayer)) {
    const CustomDataLayer &mesh_layer = mesh_data.layers[i];
    const eCustomDataType type = eCustomDataType(mesh_layer.type);
    const int bm_layer_index =
        mesh_layer.name[0] == '\0' ?
            CustomData_get_layer_index_n(&bm_data, type, per_type_index[type]) :
            CustomData_get_named_layer_index(&bm_data, type, mesh_layer.name);

    /* Skip layers that don't exist in `bm_data` or are explicitly set to not be
     * copied. The layers are either set separately or shouldn't exist on the mesh. */
    if (bm_layer_index == -1) {
      continue;
    }
    const CustomDataLayer &bm_layer = bm_data.layers[bm_layer_index];
    if (bm_layer.flag & CD_FLAG_NOCOPY) {
      continue;
    }

    BMeshToMeshLayerInfo info{};
    info.type = type;
    info.bmesh_offset = bm_layer.offset;
    info.mesh_data = mesh_layer.data;
    info.elem_size = CustomData_get_elem_size(&mesh_layer);
    infos.append(info);

    per_type_index[type]++;
  }
  return infos;
}

static void bmesh_block_copy_to_mesh_attributes(const Span<BMeshToMeshLayerInfo> copy_info,
                                                const int mesh_index,
                                                const void *block)
{
  for (const BMeshToMeshLayerInfo &info : copy_info) {
    CustomData_data_copy_value(info.type,
                               POINTER_OFFSET(block, info.bmesh_offset),
                               POINTER_OFFSET(info.mesh_data, info.elem_size * mesh_index));
  }
}

void BM_mesh_bm_to_me(Main *bmain, BMesh *bm, Mesh *me, const struct BMeshToMeshParams *params)
{
  using namespace blender;
  BMVert *v, *eve;
  BMEdge *e;
  BMFace *f;
  BMIter iter;
  int i, j;

  const int cd_shape_keyindex_offset = CustomData_get_offset(&bm->vdata, CD_SHAPE_KEYINDEX);

  const int ototvert = me->totvert;

<<<<<<< HEAD
  if (params->copy_temp_cdlayers) {
    bm_unmark_temp_cdlayers(bm);
  }
=======
  blender::Vector<int> ldata_layers_marked_nocopy;
>>>>>>> 9808d6ab

  /* Free custom data. */
  CustomData_free(&me->vdata, me->totvert);
  CustomData_free(&me->edata, me->totedge);
  CustomData_free(&me->fdata, me->totface);
  CustomData_free(&me->ldata, me->totloop);
  CustomData_free(&me->pdata, me->totpoly);

  BKE_mesh_runtime_clear_geometry(me);

  /* Add new custom data. */
  me->totvert = bm->totvert;
  me->totedge = bm->totedge;
  me->totloop = bm->totloop;
  me->totpoly = bm->totface;
  /* Will be overwritten with a valid value if 'dotess' is set, otherwise we
   * end up with 'me->totface' and `me->mface == nullptr` which can crash #28625. */
  me->totface = 0;
  me->act_face = -1;

  /* Mark UV selection layers which are all false as 'nocopy'. */
  for (const int layer_index :
       IndexRange(CustomData_number_of_layers(&bm->ldata, CD_PROP_FLOAT2))) {
    char const *layer_name = CustomData_get_layer_name(&bm->ldata, CD_PROP_FLOAT2, layer_index);
    char sub_layer_name[MAX_CUSTOMDATA_LAYER_NAME];
    int vertsel_layer_index = CustomData_get_named_layer_index(
        &bm->ldata, CD_PROP_BOOL, BKE_uv_map_vert_select_name_get(layer_name, sub_layer_name));
    int edgesel_layer_index = CustomData_get_named_layer_index(
        &bm->ldata, CD_PROP_BOOL, BKE_uv_map_edge_select_name_get(layer_name, sub_layer_name));
    int pin_layer_index = CustomData_get_named_layer_index(
        &bm->ldata, CD_PROP_BOOL, BKE_uv_map_pin_name_get(layer_name, sub_layer_name));

    /* If ever the uv map associated bool layers become optional in BMesh as well (like in Mesh)
     * this assert needs to be removed. For now it is a bug if they don't exist. */
    BLI_assert(vertsel_layer_index >= 0 && edgesel_layer_index >= 0 && pin_layer_index >= 0);

    int vertsel_offset = vertsel_layer_index >= 0 ? bm->ldata.layers[vertsel_layer_index].offset :
                                                    -1;
    int edgesel_offset = edgesel_layer_index >= 0 ? bm->ldata.layers[edgesel_layer_index].offset :
                                                    -1;
    int pin_offset = pin_layer_index >= 0 ? bm->ldata.layers[pin_layer_index].offset : -1;

    bool need_vertsel = false;
    bool need_edgesel = false;
    bool need_pin = false;

    BM_ITER_MESH (f, &iter, bm, BM_FACES_OF_MESH) {
      BMIter liter;
      BMLoop *l;
      if (vertsel_layer_index >= 0) {
        BM_ITER_ELEM (l, &liter, f, BM_LOOPS_OF_FACE) {
          need_vertsel |= BM_ELEM_CD_GET_BOOL(l, vertsel_offset);
        }
      }
      if (edgesel_layer_index >= 0) {
        BM_ITER_ELEM (l, &liter, f, BM_LOOPS_OF_FACE) {
          need_edgesel |= BM_ELEM_CD_GET_BOOL(l, edgesel_offset);
        }
      }
      if (pin_layer_index) {
        BM_ITER_ELEM (l, &liter, f, BM_LOOPS_OF_FACE) {
          need_pin |= BM_ELEM_CD_GET_BOOL(l, pin_offset);
        }
      }
    }

    if (need_vertsel) {
      bm->ldata.layers[vertsel_layer_index].flag &= ~CD_FLAG_NOCOPY;
    }
    else {
      bm->ldata.layers[vertsel_layer_index].flag |= CD_FLAG_NOCOPY;
      ldata_layers_marked_nocopy.append(vertsel_layer_index);
    }
    if (need_edgesel) {
      bm->ldata.layers[edgesel_layer_index].flag &= ~CD_FLAG_NOCOPY;
    }
    else {
      bm->ldata.layers[edgesel_layer_index].flag |= CD_FLAG_NOCOPY;
      ldata_layers_marked_nocopy.append(edgesel_layer_index);
    }
    if (need_pin) {
      bm->ldata.layers[pin_layer_index].flag &= ~CD_FLAG_NOCOPY;
    }
    else {
      bm->ldata.layers[pin_layer_index].flag |= CD_FLAG_NOCOPY;
      ldata_layers_marked_nocopy.append(pin_layer_index);
    }
  }

  {
    CustomData_MeshMasks mask = CD_MASK_MESH;
    CustomData_MeshMasks_update(&mask, &params->cd_mask_extra);
    CustomData_copy(&bm->vdata, &me->vdata, mask.vmask, CD_SET_DEFAULT, me->totvert);
    CustomData_copy(&bm->edata, &me->edata, mask.emask, CD_SET_DEFAULT, me->totedge);
    CustomData_copy(&bm->ldata, &me->ldata, mask.lmask, CD_SET_DEFAULT, me->totloop);
    CustomData_copy(&bm->pdata, &me->pdata, mask.pmask, CD_SET_DEFAULT, me->totpoly);
  }

<<<<<<< HEAD
  if (!CustomData_get_layer_named(&me->vdata, CD_PROP_FLOAT3, "position")) {
    CustomData_add_layer_named(
        &me->vdata, CD_PROP_FLOAT3, CD_CONSTRUCT, nullptr, me->totvert, "position");
  }

=======
  const Vector<BMeshToMeshLayerInfo> vert_info = bm_to_mesh_copy_info_calc(bm->vdata, me->vdata);
  const Vector<BMeshToMeshLayerInfo> edge_info = bm_to_mesh_copy_info_calc(bm->edata, me->edata);
  const Vector<BMeshToMeshLayerInfo> poly_info = bm_to_mesh_copy_info_calc(bm->pdata, me->pdata);
  const Vector<BMeshToMeshLayerInfo> loop_info = bm_to_mesh_copy_info_calc(bm->ldata, me->ldata);

  /* Clear the CD_FLAG_NOCOPY flags for the layers they were temporarily set on */
  for (const int i : ldata_layers_marked_nocopy) {
    bm->ldata.layers[i].flag &= ~CD_FLAG_NOCOPY;
  }

  CustomData_add_layer_named(
      &me->vdata, CD_PROP_FLOAT3, CD_CONSTRUCT, nullptr, me->totvert, "position");
>>>>>>> 9808d6ab
  CustomData_add_layer(&me->edata, CD_MEDGE, CD_SET_DEFAULT, nullptr, me->totedge);
  CustomData_add_layer(&me->ldata, CD_MLOOP, CD_SET_DEFAULT, nullptr, me->totloop);
  CustomData_add_layer(&me->pdata, CD_MPOLY, CD_SET_DEFAULT, nullptr, me->totpoly);
  MutableSpan<float3> positions = me->vert_positions_for_write();
  MutableSpan<MEdge> medge = me->edges_for_write();
  MutableSpan<MPoly> mpoly = me->polys_for_write();
  MutableSpan<MLoop> mloop = me->loops_for_write();

  bool need_select_vert = false;
  bool need_select_edge = false;
  bool need_select_poly = false;
  bool need_hide_vert = false;
  bool need_hide_edge = false;
  bool need_hide_poly = false;
  bool need_material_index = false;
  bool need_sharp_edge = false;

  i = 0;
  BM_ITER_MESH (v, &iter, bm, BM_VERTS_OF_MESH) {
    if (BM_elem_flag_test(v, BM_ELEM_HIDDEN)) {
      need_hide_vert = true;
    }
    if (BM_elem_flag_test(v, BM_ELEM_SELECT)) {
      need_select_vert = true;
    }

    BM_elem_index_set(v, i); /* set_inline */

    bmesh_block_copy_to_mesh_attributes(vert_info, i, v->head.data);

    copy_v3_v3(positions[i], v->co);

    i++;

    BM_CHECK_ELEMENT(v);
  }
  bm->elem_index_dirty &= ~BM_VERT;

  i = 0;
  BM_ITER_MESH (e, &iter, bm, BM_EDGES_OF_MESH) {
    medge[i].v1 = BM_elem_index_get(e->v1);
    medge[i].v2 = BM_elem_index_get(e->v2);

    medge[i].flag = bm_edge_flag_to_mflag(e);
    if (BM_elem_flag_test(e, BM_ELEM_HIDDEN)) {
      need_hide_edge = true;
    }
    if (BM_elem_flag_test(e, BM_ELEM_SELECT)) {
      need_select_edge = true;
    }
    if (!BM_elem_flag_test(e, BM_ELEM_SMOOTH)) {
      need_sharp_edge = true;
    }

    BM_elem_index_set(e, i); /* set_inline */

    bmesh_block_copy_to_mesh_attributes(edge_info, i, e->head.data);

    i++;
    BM_CHECK_ELEMENT(e);
  }
  bm->elem_index_dirty &= ~BM_EDGE;

  i = 0;
  j = 0;
  BM_ITER_MESH (f, &iter, bm, BM_FACES_OF_MESH) {
    BMLoop *l_iter, *l_first;
    mpoly[i].loopstart = j;
    mpoly[i].totloop = f->len;
    if (f->mat_nr != 0) {
      need_material_index = true;
    }
    mpoly[i].flag = bm_face_flag_to_mflag(f);
    if (BM_elem_flag_test(f, BM_ELEM_HIDDEN)) {
      need_hide_poly = true;
    }
    if (BM_elem_flag_test(f, BM_ELEM_SELECT)) {
      need_select_poly = true;
    }

    l_iter = l_first = BM_FACE_FIRST_LOOP(f);
    do {
      mloop[j].e = BM_elem_index_get(l_iter->e);
      mloop[j].v = BM_elem_index_get(l_iter->v);

      bmesh_block_copy_to_mesh_attributes(loop_info, j, l_iter->head.data);

      j++;
      BM_CHECK_ELEMENT(l_iter);
      BM_CHECK_ELEMENT(l_iter->e);
      BM_CHECK_ELEMENT(l_iter->v);
    } while ((l_iter = l_iter->next) != l_first);

    if (f == bm->act_face) {
      me->act_face = i;
    }

    bmesh_block_copy_to_mesh_attributes(poly_info, i, f->head.data);

    i++;
    BM_CHECK_ELEMENT(f);
  }

  if (need_material_index) {
    BM_mesh_elem_table_ensure(bm, BM_FACE);
    write_fn_to_attribute<int>(me->attributes_for_write(),
                               "material_index",
                               ATTR_DOMAIN_FACE,
                               [&](const int i) { return int(BM_face_at_index(bm, i)->mat_nr); });
  }
  if (need_sharp_edge) {
    BM_mesh_elem_table_ensure(bm, BM_EDGE);
    write_fn_to_attribute<bool>(
        me->attributes_for_write(), "sharp_edge", ATTR_DOMAIN_EDGE, [&](const int i) {
          return !BM_elem_flag_test(BM_edge_at_index(bm, i), BM_ELEM_SMOOTH);
        });
  }

  /* Patch hook indices and vertex parents. */
  if (params->calc_object_remap && (ototvert > 0)) {
    BLI_assert(bmain != nullptr);
    BMVert **vertMap = nullptr;

    LISTBASE_FOREACH (Object *, ob, &bmain->objects) {
      if ((ob->parent) && (ob->parent->data == me) && ELEM(ob->partype, PARVERT1, PARVERT3)) {

        if (vertMap == nullptr) {
          vertMap = bm_to_mesh_vertex_map(bm, ototvert);
        }

        if (ob->par1 < ototvert) {
          eve = vertMap[ob->par1];
          if (eve) {
            ob->par1 = BM_elem_index_get(eve);
          }
        }
        if (ob->par2 < ototvert) {
          eve = vertMap[ob->par2];
          if (eve) {
            ob->par2 = BM_elem_index_get(eve);
          }
        }
        if (ob->par3 < ototvert) {
          eve = vertMap[ob->par3];
          if (eve) {
            ob->par3 = BM_elem_index_get(eve);
          }
        }
      }
      if (ob->data == me) {
        LISTBASE_FOREACH (ModifierData *, md, &ob->modifiers) {
          if (md->type == eModifierType_Hook) {
            HookModifierData *hmd = (HookModifierData *)md;

            if (vertMap == nullptr) {
              vertMap = bm_to_mesh_vertex_map(bm, ototvert);
            }

            for (i = j = 0; i < hmd->indexar_num; i++) {
              if (hmd->indexar[i] < ototvert) {
                eve = vertMap[hmd->indexar[i]];

                if (eve) {
                  hmd->indexar[j++] = BM_elem_index_get(eve);
                }
              }
              else {
                j++;
              }
            }

            hmd->indexar_num = j;
          }
        }
      }
    }

    if (vertMap) {
      MEM_freeN(vertMap);
    }
  }

  convert_bmesh_hide_flags_to_mesh_attributes(
      *bm, need_hide_vert, need_hide_edge, need_hide_poly, *me);
  convert_bmesh_selection_flags_to_mesh_attributes(
      *bm, need_select_vert, need_select_edge, need_select_poly, *me);

  {
    me->totselect = BLI_listbase_count(&(bm->selected));

    MEM_SAFE_FREE(me->mselect);
    if (me->totselect != 0) {
      me->mselect = static_cast<MSelect *>(
          MEM_mallocN(sizeof(MSelect) * me->totselect, "Mesh selection history"));
    }

    LISTBASE_FOREACH_INDEX (BMEditSelection *, selected, &bm->selected, i) {
      if (selected->htype == BM_VERT) {
        me->mselect[i].type = ME_VSEL;
      }
      else if (selected->htype == BM_EDGE) {
        me->mselect[i].type = ME_ESEL;
      }
      else if (selected->htype == BM_FACE) {
        me->mselect[i].type = ME_FSEL;
      }

      me->mselect[i].index = BM_elem_index_get(selected->ele);
    }
  }

  if (me->key) {
    bm_to_mesh_shape(bm, me->key, positions, params->active_shapekey_to_mvert);
  }

  /* Run this even when shape keys aren't used since it may be used for hooks or vertex parents. */
  if (params->update_shapekey_indices) {
    /* We have written a new shape key, if this mesh is _not_ going to be freed,
     * update the shape key indices to match the newly updated. */
    if (cd_shape_keyindex_offset != -1) {
      BM_ITER_MESH_INDEX (eve, &iter, bm, BM_VERTS_OF_MESH, i) {
        BM_ELEM_CD_SET_INT(eve, cd_shape_keyindex_offset, i);
      }
    }
  }

  /* Topology could be changed, ensure #CD_MDISPS are ok. */
  multires_topology_changed(me);

  if (params && params->copy_temp_cdlayers) {
    bm_mark_temp_cdlayers(bm);
  }
}

namespace blender {

static void bm_vert_table_build(BMesh &bm,
                                MutableSpan<const BMVert *> table,
                                bool &need_select_vert,
                                bool &need_hide_vert)
{
  char hflag = 0;
  BMIter iter;
  int i;
  BMVert *vert;
  BM_ITER_MESH_INDEX (vert, &iter, &bm, BM_VERTS_OF_MESH, i) {
    BM_elem_index_set(vert, i); /* set_inline */
    table[i] = vert;
    hflag |= vert->head.hflag;
  }
  need_select_vert = (hflag & BM_ELEM_SELECT) != 0;
  need_hide_vert = (hflag & BM_ELEM_HIDDEN) != 0;
}

static void bm_edge_table_build(BMesh &bm,
                                MutableSpan<const BMEdge *> table,
                                bool &need_select_edge,
                                bool &need_hide_edge,
                                bool &need_sharp_edge)
{
  char hflag = 0;
  BMIter iter;
  int i;
  BMEdge *edge;
  BM_ITER_MESH_INDEX (edge, &iter, &bm, BM_EDGES_OF_MESH, i) {
    BM_elem_index_set(edge, i); /* set_inline */
    table[i] = edge;
    hflag |= edge->head.hflag;
  }
  need_select_edge = (hflag & BM_ELEM_SELECT) != 0;
  need_hide_edge = (hflag & BM_ELEM_HIDDEN) != 0;
  need_sharp_edge = (hflag & BM_ELEM_SMOOTH) != 0;
}

static void bm_face_loop_table_build(BMesh &bm,
                                     MutableSpan<const BMFace *> face_table,
                                     MutableSpan<const BMLoop *> loop_table,
                                     bool &need_select_poly,
                                     bool &need_hide_poly,
                                     bool &need_material_index)
{
  char hflag = 0;
  BMIter iter;
  int face_i = 0;
  int loop_i = 0;
  BMFace *face;
  BM_ITER_MESH_INDEX (face, &iter, &bm, BM_FACES_OF_MESH, face_i) {
    BM_elem_index_set(face, face_i); /* set_inline */
    face_table[face_i] = face;
    hflag |= face->head.hflag;
    need_material_index |= face->mat_nr != 0;

    BMLoop *loop = BM_FACE_FIRST_LOOP(face);
    for ([[maybe_unused]] const int i : IndexRange(face->len)) {
      BM_elem_index_set(loop, loop_i); /* set_inline */
      loop_table[loop_i] = loop;
      loop = loop->next;
      loop_i++;
    }
  }
  need_select_poly = (hflag & BM_ELEM_SELECT) != 0;
  need_hide_poly = (hflag & BM_ELEM_HIDDEN) != 0;
}

static void bm_to_mesh_verts(const BMesh &bm,
                             const Span<const BMVert *> bm_verts,
                             Mesh &mesh,
                             MutableSpan<bool> select_vert,
                             MutableSpan<bool> hide_vert)
{
  const Vector<BMeshToMeshLayerInfo> info = bm_to_mesh_copy_info_calc(bm.vdata, mesh.vdata);
  MutableSpan<float3> dst_vert_positions = mesh.vert_positions_for_write();
  threading::parallel_for(dst_vert_positions.index_range(), 1024, [&](const IndexRange range) {
    for (const int vert_i : range) {
      const BMVert &src_vert = *bm_verts[vert_i];
      copy_v3_v3(dst_vert_positions[vert_i], src_vert.co);
      bmesh_block_copy_to_mesh_attributes(info, vert_i, src_vert.head.data);
    }
    if (!select_vert.is_empty()) {
      for (const int vert_i : range) {
        select_vert[vert_i] = BM_elem_flag_test(bm_verts[vert_i], BM_ELEM_SELECT);
      }
    }
    if (!hide_vert.is_empty()) {
      for (const int vert_i : range) {
        hide_vert[vert_i] = BM_elem_flag_test(bm_verts[vert_i], BM_ELEM_HIDDEN);
      }
    }
  });
}

static void bm_to_mesh_edges(const BMesh &bm,
                             const Span<const BMEdge *> bm_edges,
                             Mesh &mesh,
                             MutableSpan<bool> select_edge,
                             MutableSpan<bool> hide_edge,
                             MutableSpan<bool> sharp_edge)
{
  const Vector<BMeshToMeshLayerInfo> info = bm_to_mesh_copy_info_calc(bm.edata, mesh.edata);
  MutableSpan<MEdge> dst_edges = mesh.edges_for_write();
  threading::parallel_for(dst_edges.index_range(), 512, [&](const IndexRange range) {
    for (const int edge_i : range) {
      const BMEdge &src_edge = *bm_edges[edge_i];
      MEdge &dst_edge = dst_edges[edge_i];
      dst_edge.v1 = BM_elem_index_get(src_edge.v1);
      dst_edge.v2 = BM_elem_index_get(src_edge.v2);
      dst_edge.flag = bm_edge_flag_to_mflag(&src_edge);
      bmesh_block_copy_to_mesh_attributes(info, edge_i, src_edge.head.data);
    }
    if (!select_edge.is_empty()) {
      for (const int edge_i : range) {
        select_edge[edge_i] = BM_elem_flag_test(bm_edges[edge_i], BM_ELEM_SELECT);
      }
    }
    if (!hide_edge.is_empty()) {
      for (const int edge_i : range) {
        hide_edge[edge_i] = BM_elem_flag_test(bm_edges[edge_i], BM_ELEM_HIDDEN);
      }
    }
    if (!sharp_edge.is_empty()) {
      for (const int edge_i : range) {
        sharp_edge[edge_i] = !BM_elem_flag_test(bm_edges[edge_i], BM_ELEM_SMOOTH);
      }
    }
  });
}

static void bm_to_mesh_faces(const BMesh &bm,
                             const Span<const BMFace *> bm_faces,
                             Mesh &mesh,
                             MutableSpan<bool> select_poly,
                             MutableSpan<bool> hide_poly,
                             MutableSpan<int> material_indices)
{
  const Vector<BMeshToMeshLayerInfo> info = bm_to_mesh_copy_info_calc(bm.pdata, mesh.pdata);
  MutableSpan<MPoly> dst_polys = mesh.polys_for_write();
  threading::parallel_for(dst_polys.index_range(), 1024, [&](const IndexRange range) {
    for (const int face_i : range) {
      const BMFace &src_face = *bm_faces[face_i];
      MPoly &dst_poly = dst_polys[face_i];
      dst_poly.totloop = src_face.len;
      dst_poly.loopstart = BM_elem_index_get(BM_FACE_FIRST_LOOP(&src_face));
      dst_poly.flag = bm_face_flag_to_mflag(&src_face);
      bmesh_block_copy_to_mesh_attributes(info, face_i, src_face.head.data);
    }
    if (!select_poly.is_empty()) {
      for (const int face_i : range) {
        select_poly[face_i] = BM_elem_flag_test(bm_faces[face_i], BM_ELEM_SELECT);
      }
    }
    if (!hide_poly.is_empty()) {
      for (const int face_i : range) {
        hide_poly[face_i] = BM_elem_flag_test(bm_faces[face_i], BM_ELEM_HIDDEN);
      }
    }
    if (!material_indices.is_empty()) {
      for (const int face_i : range) {
        material_indices[face_i] = bm_faces[face_i]->mat_nr;
      }
    }
  });
}

static void bm_to_mesh_loops(const BMesh &bm, const Span<const BMLoop *> bm_loops, Mesh &mesh)
{
  const Vector<BMeshToMeshLayerInfo> info = bm_to_mesh_copy_info_calc(bm.ldata, mesh.ldata);
  MutableSpan<MLoop> dst_loops = mesh.loops_for_write();
  threading::parallel_for(dst_loops.index_range(), 1024, [&](const IndexRange range) {
    for (const int loop_i : range) {
      const BMLoop &src_loop = *bm_loops[loop_i];
      MLoop &dst_loop = dst_loops[loop_i];
      dst_loop.v = BM_elem_index_get(src_loop.v);
      dst_loop.e = BM_elem_index_get(src_loop.e);
      bmesh_block_copy_to_mesh_attributes(info, loop_i, src_loop.head.data);
    }
  });
}

}  // namespace blender

/* NOTE: The function is called from multiple threads with the same input BMesh and different
 * mesh objects. */
void BM_mesh_bm_to_me_for_eval(BMesh *bm, Mesh *me, const CustomData_MeshMasks *cd_mask_extra)
{
  using namespace blender;

  /* Must be an empty mesh. */
  BLI_assert(me->totvert == 0);
  BLI_assert(cd_mask_extra == nullptr || (cd_mask_extra->vmask & CD_MASK_SHAPEKEY) == 0);
  /* Just in case, clear the derived geometry caches from the input mesh. */
  BKE_mesh_runtime_clear_geometry(me);

  me->totvert = bm->totvert;
  me->totedge = bm->totedge;
  me->totface = 0;
  me->totloop = bm->totloop;
  me->totpoly = bm->totface;

  if (!CustomData_get_layer_named(&me->vdata, CD_PROP_FLOAT3, "position")) {
    CustomData_add_layer_named(
        &me->vdata, CD_PROP_FLOAT3, CD_CONSTRUCT, nullptr, bm->totvert, "position");
  }
  CustomData_add_layer(&me->edata, CD_MEDGE, CD_CONSTRUCT, nullptr, bm->totedge);
  CustomData_add_layer(&me->ldata, CD_MLOOP, CD_CONSTRUCT, nullptr, bm->totloop);
  CustomData_add_layer(&me->pdata, CD_MPOLY, CD_CONSTRUCT, nullptr, bm->totface);

  /* Don't process shape-keys, we only feed them through the modifier stack as needed,
   * e.g. for applying modifiers or the like. */
  CustomData_MeshMasks mask = CD_MASK_DERIVEDMESH;
  if (cd_mask_extra != nullptr) {
    CustomData_MeshMasks_update(&mask, cd_mask_extra);
  }
  mask.vmask &= ~CD_MASK_SHAPEKEY;
  CustomData_merge(&bm->vdata, &me->vdata, mask.vmask, CD_CONSTRUCT, me->totvert);
  CustomData_merge(&bm->edata, &me->edata, mask.emask, CD_CONSTRUCT, me->totedge);
  CustomData_merge(&bm->ldata, &me->ldata, mask.lmask, CD_CONSTRUCT, me->totloop);
  CustomData_merge(&bm->pdata, &me->pdata, mask.pmask, CD_CONSTRUCT, me->totpoly);

  me->runtime->deformed_only = true;

  /* In a first pass, update indices of BMesh elements and build tables for easy iteration later.
   * Also check if some optional mesh attributes should be added in the next step. Since each
   * domain has no effect on others, process the independent domains on separate threads. */
  bool need_select_vert = false;
  bool need_select_edge = false;
  bool need_select_poly = false;
  bool need_hide_vert = false;
  bool need_hide_edge = false;
  bool need_hide_poly = false;
  bool need_material_index = false;
  bool need_sharp_edge = false;
  Array<const BMVert *> vert_table;
  Array<const BMEdge *> edge_table;
  Array<const BMFace *> face_table;
  Array<const BMLoop *> loop_table;
  threading::parallel_invoke(
      me->totface > 1024,
      [&]() {
        vert_table.reinitialize(bm->totvert);
        bm_vert_table_build(*bm, vert_table, need_select_vert, need_hide_vert);
      },
      [&]() {
        edge_table.reinitialize(bm->totedge);
        bm_edge_table_build(*bm, edge_table, need_select_edge, need_hide_edge, need_sharp_edge);
      },
      [&]() {
        face_table.reinitialize(bm->totface);
        loop_table.reinitialize(bm->totloop);
        bm_face_loop_table_build(
            *bm, face_table, loop_table, need_select_poly, need_hide_poly, need_material_index);
      });
  bm->elem_index_dirty &= ~(BM_VERT | BM_EDGE | BM_FACE | BM_LOOP);

  /* Add optional mesh attributes before parallel iteration. */
  assert_bmesh_has_no_mesh_only_attributes(*bm);
  bke::MutableAttributeAccessor attrs = me->attributes_for_write();
  bke::SpanAttributeWriter<bool> select_vert;
  bke::SpanAttributeWriter<bool> hide_vert;
  bke::SpanAttributeWriter<bool> select_edge;
  bke::SpanAttributeWriter<bool> hide_edge;
  bke::SpanAttributeWriter<bool> sharp_edge;
  bke::SpanAttributeWriter<bool> select_poly;
  bke::SpanAttributeWriter<bool> hide_poly;
  bke::SpanAttributeWriter<int> material_index;
  if (need_select_vert) {
    select_vert = attrs.lookup_or_add_for_write_only_span<bool>(".select_vert", ATTR_DOMAIN_POINT);
  }
  if (need_hide_vert) {
    hide_vert = attrs.lookup_or_add_for_write_only_span<bool>(".hide_vert", ATTR_DOMAIN_POINT);
  }
  if (need_select_edge) {
    select_edge = attrs.lookup_or_add_for_write_only_span<bool>(".select_edge", ATTR_DOMAIN_EDGE);
  }
  if (need_sharp_edge) {
    sharp_edge = attrs.lookup_or_add_for_write_only_span<bool>("sharp_edge", ATTR_DOMAIN_EDGE);
  }
  if (need_hide_edge) {
    hide_edge = attrs.lookup_or_add_for_write_only_span<bool>(".hide_edge", ATTR_DOMAIN_EDGE);
  }
  if (need_select_poly) {
    select_poly = attrs.lookup_or_add_for_write_only_span<bool>(".select_poly", ATTR_DOMAIN_FACE);
  }
  if (need_hide_poly) {
    hide_poly = attrs.lookup_or_add_for_write_only_span<bool>(".hide_poly", ATTR_DOMAIN_FACE);
  }
  if (need_material_index) {
    material_index = attrs.lookup_or_add_for_write_only_span<int>("material_index",
                                                                  ATTR_DOMAIN_FACE);
  }

  /* Loop over all elements in parallel, copying attributes and building the Mesh topology. */
  threading::parallel_invoke(
      me->totvert > 1024,
      [&]() { bm_to_mesh_verts(*bm, vert_table, *me, select_vert.span, hide_vert.span); },
      [&]() {
        bm_to_mesh_edges(*bm, edge_table, *me, select_edge.span, hide_edge.span, sharp_edge.span);
      },
      [&]() {
        bm_to_mesh_faces(
            *bm, face_table, *me, select_poly.span, hide_poly.span, material_index.span);
      },
      [&]() { bm_to_mesh_loops(*bm, loop_table, *me); });

  select_vert.finish();
  hide_vert.finish();
  select_edge.finish();
  hide_edge.finish();
  sharp_edge.finish();
  select_poly.finish();
  hide_poly.finish();
  material_index.finish();
}<|MERGE_RESOLUTION|>--- conflicted
+++ resolved
@@ -166,7 +166,6 @@
   return BM_face_create(&bm, verts.data(), edges.data(), loops.size(), nullptr, BM_CREATE_SKIP_CD);
 }
 
-<<<<<<< HEAD
 static void bm_unmark_temp_cdlayers(BMesh *bm)
 {
   CustomData_unmark_temporary_nocopy(&bm->vdata);
@@ -181,11 +180,13 @@
   CustomData_mark_temporary_nocopy(&bm->edata);
   CustomData_mark_temporary_nocopy(&bm->ldata);
   CustomData_mark_temporary_nocopy(&bm->pdata);
-=======
+}
+
 struct MeshToBMeshLayerInfo {
   eCustomDataType type;
   /** The layer's position in the BMesh element's data block. */
   int bmesh_offset;
+  int n;
   /** The mesh's #CustomDataLayer::data. When null, the BMesh block is set to its default value. */
   const void *mesh_data;
   /** The size of every custom data element. */
@@ -234,10 +235,9 @@
                                  POINTER_OFFSET(header.data, info.bmesh_offset));
     }
     else {
-      CustomData_data_set_default_value(info.type, POINTER_OFFSET(header.data, info.bmesh_offset));
-    }
-  }
->>>>>>> 9808d6ab
+      CustomData_data_set_default_value(&data, info.type, info.n, POINTER_OFFSET(header.data, info.bmesh_offset));
+    }
+  }
 }
 
 void BM_mesh_bm_from_me(BMesh *bm, const Mesh *me, const struct BMeshFromMeshParams *params)
@@ -555,13 +555,9 @@
       BM_elem_flag_enable(e, BM_ELEM_SMOOTH);
     }
 
-<<<<<<< HEAD
     /* Copy Custom Data */
-    CustomData_to_bmesh_block(&mesh_edata, &bm->edata, i, &e->head.data, true);
+    mesh_attributes_copy_to_bmesh_block(bm->edata, edge_info, i, e->head);
     bm_elem_check_toolflags(bm, reinterpret_cast<BMElem *>(e));
-=======
-    mesh_attributes_copy_to_bmesh_block(bm->edata, edge_info, i, e->head);
->>>>>>> 9808d6ab
   }
   if (is_new) {
     bm->elem_index_dirty &= ~BM_EDGE; /* Added in order, clear dirty flag. */
@@ -623,13 +619,8 @@
       j++;
     } while ((l_iter = l_iter->next) != l_first);
 
-<<<<<<< HEAD
-    /* Copy Custom Data */
-    CustomData_to_bmesh_block(&mesh_pdata, &bm->pdata, i, &f->head.data, true);
+    mesh_attributes_copy_to_bmesh_block(bm->pdata, poly_info, i, f->head);
     bm_elem_check_toolflags(bm, reinterpret_cast<BMElem *>(f));
-=======
-    mesh_attributes_copy_to_bmesh_block(bm->pdata, poly_info, i, f->head);
->>>>>>> 9808d6ab
 
     if (params->calc_face_normal) {
       BM_face_normal_update(f);
@@ -1139,6 +1130,7 @@
 
 struct BMeshToMeshLayerInfo {
   eCustomDataType type;
+  int n; /* Per-type index. */
   /** The layer's position in the BMesh element's data block. */
   int bmesh_offset;
   /** The mesh's #CustomDataLayer::data. When null, the BMesh block is set to its default value. */
@@ -1176,6 +1168,7 @@
 
     BMeshToMeshLayerInfo info{};
     info.type = type;
+    info.n = per_type_index[type];
     info.bmesh_offset = bm_layer.offset;
     info.mesh_data = mesh_layer.data;
     info.elem_size = CustomData_get_elem_size(&mesh_layer);
@@ -1210,13 +1203,10 @@
 
   const int ototvert = me->totvert;
 
-<<<<<<< HEAD
   if (params->copy_temp_cdlayers) {
     bm_unmark_temp_cdlayers(bm);
   }
-=======
   blender::Vector<int> ldata_layers_marked_nocopy;
->>>>>>> 9808d6ab
 
   /* Free custom data. */
   CustomData_free(&me->vdata, me->totvert);
@@ -1315,13 +1305,11 @@
     CustomData_copy(&bm->pdata, &me->pdata, mask.pmask, CD_SET_DEFAULT, me->totpoly);
   }
 
-<<<<<<< HEAD
   if (!CustomData_get_layer_named(&me->vdata, CD_PROP_FLOAT3, "position")) {
     CustomData_add_layer_named(
         &me->vdata, CD_PROP_FLOAT3, CD_CONSTRUCT, nullptr, me->totvert, "position");
   }
 
-=======
   const Vector<BMeshToMeshLayerInfo> vert_info = bm_to_mesh_copy_info_calc(bm->vdata, me->vdata);
   const Vector<BMeshToMeshLayerInfo> edge_info = bm_to_mesh_copy_info_calc(bm->edata, me->edata);
   const Vector<BMeshToMeshLayerInfo> poly_info = bm_to_mesh_copy_info_calc(bm->pdata, me->pdata);
@@ -1334,7 +1322,6 @@
 
   CustomData_add_layer_named(
       &me->vdata, CD_PROP_FLOAT3, CD_CONSTRUCT, nullptr, me->totvert, "position");
->>>>>>> 9808d6ab
   CustomData_add_layer(&me->edata, CD_MEDGE, CD_SET_DEFAULT, nullptr, me->totedge);
   CustomData_add_layer(&me->ldata, CD_MLOOP, CD_SET_DEFAULT, nullptr, me->totloop);
   CustomData_add_layer(&me->pdata, CD_MPOLY, CD_SET_DEFAULT, nullptr, me->totpoly);
