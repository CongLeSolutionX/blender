/* SPDX-License-Identifier: GPL-2.0-or-later */

/** \file
 * \ingroup bmesh
 *
 * BM mesh conversion functions.
 *
 * \section bm_mesh_conv_shapekey Converting Shape Keys
 *
 * When converting to/from a Mesh/BMesh you can optionally pass a shape key to edit.
 * This has the effect of editing the shape key-block rather than the original mesh vertex coords
 * (although additional geometry is still allowed and uses fallback locations on converting).
 *
 * While this works for any mesh/bmesh this is made use of by entering and exiting edit-mode.
 *
 * There are comments in code but this should help explain the general
 * intention as to how this works converting from/to bmesh.
 * \subsection user_pov User Perspective
 *
 * - Editmode operations when a shape key-block is active edits only that key-block.
 * - The first Basis key-block always matches the Mesh verts.
 * - Changing vertex locations of _any_ Basis
 *   will apply offsets to those shape keys using this as their Basis.
 *
 * \subsection enter_editmode Entering EditMode - #BM_mesh_bm_from_me
 *
 * - The active key-block is used for BMesh vertex locations on entering edit-mode.
 *   So obviously the meshes vertex locations remain unchanged and the shape key
 *   itself is not being edited directly.
 *   Simply the #BMVert.co is a initialized from active shape key (when its set).
 * - All key-blocks are added as CustomData layers (read code for details).
 *
 * \subsection exit_editmode Exiting EditMode - #BM_mesh_bm_to_me
 *
 * This is where the most confusing code is! Won't attempt to document the details here,
 * for that read the code.
 * But basics are as follows.
 *
 * - Vertex locations (possibly modified from initial active key-block)
 *   are copied directly into the mesh position attribute.
 *   (special confusing note that these may be restored later, when editing the 'Basis', read on).
 * - if the 'Key' is relative, and the active key-block is the basis for ANY other key-blocks -
 *   get an array of offsets between the new vertex locations and the original shape key
 *   (before entering edit-mode), these offsets get applied later on to inactive key-blocks
 *   using the active one (which we are editing) as their Basis.
 *
 * Copying the locations back to the shape keys is quite confusing...
 * One main area of confusion is that when editing a 'Basis' key-block 'me->key->refkey'
 * The coords are written into the mesh, from the users perspective the Basis coords are written
 * into the mesh when exiting edit-mode.
 *
 * When _not_ editing the 'Basis', the original vertex locations
 * (stored in the mesh and unchanged during edit-mode), are copied back into the mesh.
 *
 * This has the effect from the users POV of leaving the mesh un-touched,
 * and only editing the active shape key-block.
 *
 * \subsection other_notes Other Notes
 *
 * Other details noted here which might not be so obvious:
 *
 * - The #CD_SHAPEKEY layer is only used in edit-mode,
 *   and the #Mesh.key is only used in object-mode.
 *   Although the #CD_SHAPEKEY custom-data layer is converted into #Key data-blocks for each
 *   undo-step while in edit-mode.
 * - The #CD_SHAPE_KEYINDEX layer is used to check if vertices existed when entering edit-mode.
 *   Values of the indices are only used for shape-keys when the #CD_SHAPEKEY layer can't be found,
 *   allowing coordinates from the #Key to be used to prevent data-loss.
 *   These indices are also used to maintain correct indices for hook modifiers and vertex parents.
 */

#include "DNA_key_types.h"
#include "DNA_mesh_types.h"
#include "DNA_meshdata_types.h"
#include "DNA_modifier_types.h"
#include "DNA_object_types.h"

#include "MEM_guardedalloc.h"

#include "BLI_alloca.h"
#include "BLI_array.hh"
#include "BLI_index_range.hh"
#include "BLI_listbase.h"
#include "BLI_math_vector.h"
#include "BLI_span.hh"
#include "BLI_string_ref.hh"
#include "BLI_task.hh"
#include "BLI_vector.hh"

#include "BKE_attribute.hh"
#include "BKE_customdata.h"
#include "BKE_mesh.h"
#include "BKE_mesh_runtime.h"
#include "BKE_multires.h"

#include "BKE_key.h"
#include "BKE_main.h"

#include "DEG_depsgraph_query.h"

#include "bmesh.h"
#include "intern/bmesh_private.h" /* For element checking. */

#include "CLG_log.h"

static CLG_LogRef LOG = {"bmesh.mesh.convert"};

using blender::Array;
using blender::float3;
using blender::IndexRange;
using blender::MutableSpan;
using blender::Span;
using blender::StringRef;
using blender::Vector;

static char bm_edge_flag_from_mflag(const short mflag)
{
  return ((mflag & ME_SEAM) ? BM_ELEM_SEAM : 0) | BM_ELEM_DRAW;
}
static char bm_face_flag_from_mflag(const char mflag)
{
  return ((mflag & ME_SMOOTH) ? BM_ELEM_SMOOTH : 0);
}

static short bm_edge_flag_to_mflag(const BMEdge *e)
{
  const char hflag = e->head.hflag;

  return (hflag & BM_ELEM_SEAM) ? ME_SEAM : 0;
}
static char bm_face_flag_to_mflag(const BMFace *f)
{
  const char hflag = f->head.hflag;

  return ((hflag & BM_ELEM_SMOOTH) ? ME_SMOOTH : 0);
}

bool BM_attribute_stored_in_bmesh_builtin(const StringRef name)
{
  return ELEM(name,
              "position",
              ".corner_vert",
              ".corner_edge",
              ".hide_vert",
              ".hide_edge",
              ".hide_poly",
              ".select_vert",
              ".select_edge",
              ".select_poly",
              "material_index",
              "sharp_edge");
}

/* Static function for alloc (duplicate in modifiers_bmesh.c) */
static BMFace *bm_face_create_from_mpoly(BMesh &bm,
                                         Span<int> poly_verts,
                                         Span<int> poly_edges,
                                         Span<BMVert *> vtable,
                                         Span<BMEdge *> etable)
{
  const int size = poly_verts.size();
  Array<BMVert *, BM_DEFAULT_NGON_STACK_SIZE> verts(size);
  Array<BMEdge *, BM_DEFAULT_NGON_STACK_SIZE> edges(size);

  for (const int i : IndexRange(size)) {
    verts[i] = vtable[poly_verts[i]];
    edges[i] = etable[poly_edges[i]];
  }

  return BM_face_create(&bm, verts.data(), edges.data(), size, nullptr, BM_CREATE_SKIP_CD);
}

struct MeshToBMeshLayerInfo {
  eCustomDataType type;
  /** The layer's position in the BMesh element's data block. */
  int bmesh_offset;
  /** The mesh's #CustomDataLayer::data. When null, the BMesh block is set to its default value. */
  const void *mesh_data;
  /** The size of every custom data element. */
  size_t elem_size;
};

/**
 * Calculate the necessary information to copy every data layer from the Mesh to the BMesh.
 */
static Vector<MeshToBMeshLayerInfo> mesh_to_bm_copy_info_calc(const CustomData &mesh_data,
                                                              CustomData &bm_data)
{
  Vector<MeshToBMeshLayerInfo> infos;
  std::array<int, CD_NUMTYPES> per_type_index;
  per_type_index.fill(0);
  for (const int i : IndexRange(bm_data.totlayer)) {
    const CustomDataLayer &bm_layer = bm_data.layers[i];
    const eCustomDataType type = eCustomDataType(bm_layer.type);
    const int mesh_layer_index =
        bm_layer.name[0] == '\0' ?
            CustomData_get_layer_index_n(&mesh_data, type, per_type_index[type]) :
            CustomData_get_named_layer_index(&mesh_data, type, bm_layer.name);

    MeshToBMeshLayerInfo info{};
    info.type = type;
    info.bmesh_offset = bm_layer.offset;
    info.mesh_data = (mesh_layer_index == -1) ? nullptr : mesh_data.layers[mesh_layer_index].data;
    info.elem_size = CustomData_get_elem_size(&bm_layer);
    infos.append(info);

    per_type_index[type]++;
  }
  return infos;
}

static void mesh_attributes_copy_to_bmesh_block(CustomData &data,
                                                const Span<MeshToBMeshLayerInfo> copy_info,
                                                const int mesh_index,
                                                BMHeader &header)
{
  CustomData_bmesh_alloc_block(&data, &header.data);
  for (const MeshToBMeshLayerInfo &info : copy_info) {
    if (info.mesh_data) {
      CustomData_data_copy_value(info.type,
                                 POINTER_OFFSET(info.mesh_data, info.elem_size * mesh_index),
                                 POINTER_OFFSET(header.data, info.bmesh_offset));
    }
    else {
      CustomData_data_set_default_value(info.type, POINTER_OFFSET(header.data, info.bmesh_offset));
    }
  }
}

void BM_mesh_bm_from_me(BMesh *bm, const Mesh *me, const struct BMeshFromMeshParams *params)
{
  if (!me) {
    /* Sanity check. */
    return;
  }
  const bool is_new = !(bm->totvert || (bm->vdata.totlayer || bm->edata.totlayer ||
                                        bm->pdata.totlayer || bm->ldata.totlayer));
  KeyBlock *actkey;
  float(*keyco)[3] = nullptr;
  CustomData_MeshMasks mask = CD_MASK_BMESH;
  CustomData_MeshMasks_update(&mask, &params->cd_mask_extra);

  CustomData mesh_vdata = CustomData_shallow_copy_remove_non_bmesh_attributes(&me->vdata,
                                                                              mask.vmask);
  CustomData mesh_edata = CustomData_shallow_copy_remove_non_bmesh_attributes(&me->edata,
                                                                              mask.emask);
  CustomData mesh_pdata = CustomData_shallow_copy_remove_non_bmesh_attributes(&me->pdata,
                                                                              mask.pmask);
  CustomData mesh_ldata = CustomData_shallow_copy_remove_non_bmesh_attributes(&me->ldata,
                                                                              mask.lmask);

  blender::Vector<std::string> temporary_layers_to_delete;

  for (const int layer_index :
       IndexRange(CustomData_number_of_layers(&mesh_ldata, CD_PROP_FLOAT2))) {
    char name[MAX_CUSTOMDATA_LAYER_NAME];
    BKE_uv_map_vert_select_name_get(
        CustomData_get_layer_name(&mesh_ldata, CD_PROP_FLOAT2, layer_index), name);
    if (CustomData_get_named_layer_index(&mesh_ldata, CD_PROP_BOOL, name) < 0) {
      CustomData_add_layer_named(
          &mesh_ldata, CD_PROP_BOOL, CD_SET_DEFAULT, nullptr, me->totloop, name);
      temporary_layers_to_delete.append(std::string(name));
    }
    BKE_uv_map_edge_select_name_get(
        CustomData_get_layer_name(&mesh_ldata, CD_PROP_FLOAT2, layer_index), name);
    if (CustomData_get_named_layer_index(&mesh_ldata, CD_PROP_BOOL, name) < 0) {
      CustomData_add_layer_named(
          &mesh_ldata, CD_PROP_BOOL, CD_SET_DEFAULT, nullptr, me->totloop, name);
      temporary_layers_to_delete.append(std::string(name));
    }
    BKE_uv_map_pin_name_get(CustomData_get_layer_name(&mesh_ldata, CD_PROP_FLOAT2, layer_index),
                            name);
    if (CustomData_get_named_layer_index(&mesh_ldata, CD_PROP_BOOL, name) < 0) {
      CustomData_add_layer_named(
          &mesh_ldata, CD_PROP_BOOL, CD_SET_DEFAULT, nullptr, me->totloop, name);
      temporary_layers_to_delete.append(std::string(name));
    }
  }

  BLI_SCOPED_DEFER([&]() {
    for (const std::string &name : temporary_layers_to_delete) {
      CustomData_free_layer_named(&mesh_ldata, name.c_str(), me->totloop);
    }

    MEM_SAFE_FREE(mesh_vdata.layers);
    MEM_SAFE_FREE(mesh_edata.layers);
    MEM_SAFE_FREE(mesh_pdata.layers);
    MEM_SAFE_FREE(mesh_ldata.layers);
  });

  if (me->totvert == 0) {
    if (is_new) {
      /* No verts? still copy custom-data layout. */
      CustomData_copy(&mesh_vdata, &bm->vdata, mask.vmask, CD_CONSTRUCT, 0);
      CustomData_copy(&mesh_edata, &bm->edata, mask.emask, CD_CONSTRUCT, 0);
      CustomData_copy(&mesh_pdata, &bm->pdata, mask.pmask, CD_CONSTRUCT, 0);
      CustomData_copy(&mesh_ldata, &bm->ldata, mask.lmask, CD_CONSTRUCT, 0);

      CustomData_bmesh_init_pool(&bm->vdata, me->totvert, BM_VERT);
      CustomData_bmesh_init_pool(&bm->edata, me->totedge, BM_EDGE);
      CustomData_bmesh_init_pool(&bm->ldata, me->totloop, BM_LOOP);
      CustomData_bmesh_init_pool(&bm->pdata, me->totpoly, BM_FACE);
    }
    return;
  }

  const float(*vert_normals)[3] = nullptr;
  if (params->calc_vert_normal) {
    vert_normals = BKE_mesh_vertex_normals_ensure(me);
  }

  if (is_new) {
    CustomData_copy(&mesh_vdata, &bm->vdata, mask.vmask, CD_SET_DEFAULT, 0);
    CustomData_copy(&mesh_edata, &bm->edata, mask.emask, CD_SET_DEFAULT, 0);
    CustomData_copy(&mesh_pdata, &bm->pdata, mask.pmask, CD_SET_DEFAULT, 0);
    CustomData_copy(&mesh_ldata, &bm->ldata, mask.lmask, CD_SET_DEFAULT, 0);
  }
  else {
    CustomData_bmesh_merge(&mesh_vdata, &bm->vdata, mask.vmask, CD_SET_DEFAULT, bm, BM_VERT);
    CustomData_bmesh_merge(&mesh_edata, &bm->edata, mask.emask, CD_SET_DEFAULT, bm, BM_EDGE);
    CustomData_bmesh_merge(&mesh_pdata, &bm->pdata, mask.pmask, CD_SET_DEFAULT, bm, BM_FACE);
    CustomData_bmesh_merge(&mesh_ldata, &bm->ldata, mask.lmask, CD_SET_DEFAULT, bm, BM_LOOP);
  }

  const Vector<MeshToBMeshLayerInfo> vert_info = mesh_to_bm_copy_info_calc(mesh_vdata, bm->vdata);
  const Vector<MeshToBMeshLayerInfo> edge_info = mesh_to_bm_copy_info_calc(mesh_edata, bm->edata);
  const Vector<MeshToBMeshLayerInfo> poly_info = mesh_to_bm_copy_info_calc(mesh_pdata, bm->pdata);
  const Vector<MeshToBMeshLayerInfo> loop_info = mesh_to_bm_copy_info_calc(mesh_ldata, bm->ldata);

  /* -------------------------------------------------------------------- */
  /* Shape Key */
  int tot_shape_keys = 0;
  if (me->key != nullptr && DEG_is_original_id(&me->id)) {
    /* Evaluated meshes can be topologically inconsistent with their shape keys.
     * Shape keys are also already integrated into the state of the evaluated
     * mesh, so considering them here would kind of apply them twice. */
    tot_shape_keys = BLI_listbase_count(&me->key->block);

    /* Original meshes must never contain a shape-key custom-data layers.
     *
     * This may happen if and object's mesh data is accidentally
     * set to the output from the modifier stack, causing it to be an "original" ID,
     * even though the data isn't fully compatible (hence this assert).
     *
     * This results in:
     * - The newly created #BMesh having twice the number of custom-data layers.
     * - When converting the #BMesh back to a regular mesh,
     *   At least one of the extra shape-key blocks will be created in #Mesh.key
     *   depending on the value of #CustomDataLayer.uid.
     *
     * We could support mixing both kinds of data if there is a compelling use-case for it.
     * At the moment it's simplest to assume all original meshes use the key-block and meshes
     * that are evaluated (through the modifier stack for example) use custom-data layers.
     */
    BLI_assert(!CustomData_has_layer(&me->vdata, CD_SHAPEKEY));
  }
  if (is_new == false) {
    tot_shape_keys = min_ii(tot_shape_keys, CustomData_number_of_layers(&bm->vdata, CD_SHAPEKEY));
  }
  const float(**shape_key_table)[3] = tot_shape_keys ? (const float(**)[3])BLI_array_alloca(
                                                           shape_key_table, tot_shape_keys) :
                                                       nullptr;

  if ((params->active_shapekey != 0) && tot_shape_keys > 0) {
    actkey = static_cast<KeyBlock *>(BLI_findlink(&me->key->block, params->active_shapekey - 1));
  }
  else {
    actkey = nullptr;
  }

  if (is_new) {
    if (tot_shape_keys || params->add_key_index) {
      CustomData_add_layer(&bm->vdata, CD_SHAPE_KEYINDEX, CD_ASSIGN, nullptr, 0);
    }
  }

  if (tot_shape_keys) {
    if (is_new) {
      /* Check if we need to generate unique ids for the shape-keys.
       * This also exists in the file reading code, but is here for a sanity check. */
      if (!me->key->uidgen) {
        fprintf(stderr,
                "%s had to generate shape key uid's in a situation we shouldn't need to! "
                "(bmesh internal error)\n",
                __func__);

        me->key->uidgen = 1;
        LISTBASE_FOREACH (KeyBlock *, block, &me->key->block) {
          block->uid = me->key->uidgen++;
        }
      }
    }

    if (actkey && actkey->totelem == me->totvert) {
      keyco = params->use_shapekey ? static_cast<float(*)[3]>(actkey->data) : nullptr;
      if (is_new) {
        bm->shapenr = params->active_shapekey;
      }
    }

    int i;
    KeyBlock *block;
    for (i = 0, block = static_cast<KeyBlock *>(me->key->block.first); i < tot_shape_keys;
         block = block->next, i++) {
      if (is_new) {
        CustomData_add_layer_named(&bm->vdata, CD_SHAPEKEY, CD_ASSIGN, nullptr, 0, block->name);
        int j = CustomData_get_layer_index_n(&bm->vdata, CD_SHAPEKEY, i);
        bm->vdata.layers[j].uid = block->uid;
      }
      shape_key_table[i] = static_cast<const float(*)[3]>(block->data);
    }
  }

  if (is_new) {
    CustomData_bmesh_init_pool(&bm->vdata, me->totvert, BM_VERT);
    CustomData_bmesh_init_pool(&bm->edata, me->totedge, BM_EDGE);
    CustomData_bmesh_init_pool(&bm->ldata, me->totloop, BM_LOOP);
    CustomData_bmesh_init_pool(&bm->pdata, me->totpoly, BM_FACE);
  }

  /* Only copy these values over if the source mesh is flagged to be using them.
   * Even if `bm` has these layers, they may have been added from another mesh, when `!is_new`. */
  const int cd_shape_key_offset = tot_shape_keys ? CustomData_get_offset(&bm->vdata, CD_SHAPEKEY) :
                                                   -1;
  const int cd_shape_keyindex_offset = is_new && (tot_shape_keys || params->add_key_index) ?
                                           CustomData_get_offset(&bm->vdata, CD_SHAPE_KEYINDEX) :
                                           -1;

  const bool *select_vert = (const bool *)CustomData_get_layer_named(
      &me->vdata, CD_PROP_BOOL, ".select_vert");
  const bool *select_edge = (const bool *)CustomData_get_layer_named(
      &me->edata, CD_PROP_BOOL, ".select_edge");
  const bool *select_poly = (const bool *)CustomData_get_layer_named(
      &me->pdata, CD_PROP_BOOL, ".select_poly");
  const bool *hide_vert = (const bool *)CustomData_get_layer_named(
      &me->vdata, CD_PROP_BOOL, ".hide_vert");
  const bool *hide_edge = (const bool *)CustomData_get_layer_named(
      &me->edata, CD_PROP_BOOL, ".hide_edge");
  const bool *hide_poly = (const bool *)CustomData_get_layer_named(
      &me->pdata, CD_PROP_BOOL, ".hide_poly");
  const int *material_indices = (const int *)CustomData_get_layer_named(
      &me->pdata, CD_PROP_INT32, "material_index");
  const bool *sharp_edges = (const bool *)CustomData_get_layer_named(
      &me->edata, CD_PROP_BOOL, "sharp_edge");

  const Span<float3> positions = me->vert_positions();
  Array<BMVert *> vtable(me->totvert);
  for (const int i : positions.index_range()) {
    BMVert *v = vtable[i] = BM_vert_create(
        bm, keyco ? keyco[i] : positions[i], nullptr, BM_CREATE_SKIP_CD);
    BM_elem_index_set(v, i); /* set_ok */

    if (hide_vert && hide_vert[i]) {
      BM_elem_flag_enable(v, BM_ELEM_HIDDEN);
    }
    if (select_vert && select_vert[i]) {
      BM_vert_select_set(bm, v, true);
    }

    if (vert_normals) {
      copy_v3_v3(v->no, vert_normals[i]);
    }

    mesh_attributes_copy_to_bmesh_block(bm->vdata, vert_info, i, v->head);

    /* Set shape key original index. */
    if (cd_shape_keyindex_offset != -1) {
      BM_ELEM_CD_SET_INT(v, cd_shape_keyindex_offset, i);
    }

    /* Set shape-key data. */
    if (tot_shape_keys) {
      float(*co_dst)[3] = (float(*)[3])BM_ELEM_CD_GET_VOID_P(v, cd_shape_key_offset);
      for (int j = 0; j < tot_shape_keys; j++, co_dst++) {
        copy_v3_v3(*co_dst, shape_key_table[j][i]);
      }
    }
  }
  if (is_new) {
    bm->elem_index_dirty &= ~BM_VERT; /* Added in order, clear dirty flag. */
  }

  const Span<MEdge> medge = me->edges();
  Array<BMEdge *> etable(me->totedge);
  for (const int i : medge.index_range()) {
    BMEdge *e = etable[i] = BM_edge_create(
        bm, vtable[medge[i].v1], vtable[medge[i].v2], nullptr, BM_CREATE_SKIP_CD);
    BM_elem_index_set(e, i); /* set_ok */

    /* Transfer flags. */
    e->head.hflag = bm_edge_flag_from_mflag(medge[i].flag);
    if (hide_edge && hide_edge[i]) {
      BM_elem_flag_enable(e, BM_ELEM_HIDDEN);
    }
    if (select_edge && select_edge[i]) {
      BM_edge_select_set(bm, e, true);
    }
    if (!(sharp_edges && sharp_edges[i])) {
      BM_elem_flag_enable(e, BM_ELEM_SMOOTH);
    }

    mesh_attributes_copy_to_bmesh_block(bm->edata, edge_info, i, e->head);
  }
  if (is_new) {
    bm->elem_index_dirty &= ~BM_EDGE; /* Added in order, clear dirty flag. */
  }

  const Span<MPoly> mpoly = me->polys();
  const Span<int> corner_verts = me->corner_verts();
  const Span<int> corner_edges = me->corner_edges();

  /* Only needed for selection. */

  Array<BMFace *> ftable;
  if (me->mselect && me->totselect != 0) {
    ftable.reinitialize(me->totpoly);
  }

  int totloops = 0;
  for (const int i : mpoly.index_range()) {
    BMFace *f = bm_face_create_from_mpoly(*bm,
                                          corner_verts.slice(mpoly[i].loopstart, mpoly[i].totloop),
                                          corner_edges.slice(mpoly[i].loopstart, mpoly[i].totloop),
                                          vtable,
                                          etable);
    if (!ftable.is_empty()) {
      ftable[i] = f;
    }

    if (UNLIKELY(f == nullptr)) {
      printf(
          "%s: Warning! Bad face in mesh"
          " \"%s\" at index %d!, skipping\n",
          __func__,
          me->id.name + 2,
          i);
      continue;
    }

    /* Don't use 'i' since we may have skipped the face. */
    BM_elem_index_set(f, bm->totface - 1); /* set_ok */

    /* Transfer flag. */
    f->head.hflag = bm_face_flag_from_mflag(mpoly[i].flag);
    if (hide_poly && hide_poly[i]) {
      BM_elem_flag_enable(f, BM_ELEM_HIDDEN);
    }
    if (select_poly && select_poly[i]) {
      BM_face_select_set(bm, f, true);
    }

    f->mat_nr = material_indices == nullptr ? 0 : material_indices[i];
    if (i == me->act_face) {
      bm->act_face = f;
    }

    int j = mpoly[i].loopstart;
    BMLoop *l_first = BM_FACE_FIRST_LOOP(f);
    BMLoop *l_iter = l_first;
    do {
      /* Don't use 'j' since we may have skipped some faces, hence some loops. */
      BM_elem_index_set(l_iter, totloops++); /* set_ok */

<<<<<<< HEAD
      /* Save index of corresponding corner. */
      CustomData_to_bmesh_block(&mesh_ldata, &bm->ldata, j++, &l_iter->head.data, true);
=======
      mesh_attributes_copy_to_bmesh_block(bm->ldata, loop_info, j, l_iter->head);
      j++;
>>>>>>> 46c34ba1
    } while ((l_iter = l_iter->next) != l_first);

    mesh_attributes_copy_to_bmesh_block(bm->pdata, poly_info, i, f->head);

    if (params->calc_face_normal) {
      BM_face_normal_update(f);
    }
  }
  if (is_new) {
    bm->elem_index_dirty &= ~(BM_FACE | BM_LOOP); /* Added in order, clear dirty flag. */
  }

  /* -------------------------------------------------------------------- */
  /* MSelect clears the array elements (to avoid adding multiple times).
   *
   * Take care to keep this last and not use (v/e/ftable) after this.
   */

  if (me->mselect && me->totselect != 0) {
    for (const int i : IndexRange(me->totselect)) {
      const MSelect &msel = me->mselect[i];

      BMElem **ele_p;
      switch (msel.type) {
        case ME_VSEL:
          ele_p = (BMElem **)&vtable[msel.index];
          break;
        case ME_ESEL:
          ele_p = (BMElem **)&etable[msel.index];
          break;
        case ME_FSEL:
          ele_p = (BMElem **)&ftable[msel.index];
          break;
        default:
          continue;
      }

      if (*ele_p != nullptr) {
        BM_select_history_store_notest(bm, *ele_p);
        *ele_p = nullptr;
      }
    }
  }
  else {
    BM_select_history_clear(bm);
  }
}

/**
 * \brief BMesh -> Mesh
 */
static BMVert **bm_to_mesh_vertex_map(BMesh *bm, int ototvert)
{
  const int cd_shape_keyindex_offset = CustomData_get_offset(&bm->vdata, CD_SHAPE_KEYINDEX);
  BMVert **vertMap = nullptr;
  BMVert *eve;
  int i = 0;
  BMIter iter;

  /* Caller needs to ensure this. */
  BLI_assert(ototvert > 0);

  vertMap = static_cast<BMVert **>(MEM_callocN(sizeof(*vertMap) * ototvert, "vertMap"));
  if (cd_shape_keyindex_offset != -1) {
    BM_ITER_MESH_INDEX (eve, &iter, bm, BM_VERTS_OF_MESH, i) {
      const int keyi = BM_ELEM_CD_GET_INT(eve, cd_shape_keyindex_offset);
      if ((keyi != ORIGINDEX_NONE) && (keyi < ototvert) &&
          /* Not fool-proof, but chances are if we have many verts with the same index,
           * we will want to use the first one,
           * since the second is more likely to be a duplicate. */
          (vertMap[keyi] == nullptr)) {
        vertMap[keyi] = eve;
      }
    }
  }
  else {
    BM_ITER_MESH_INDEX (eve, &iter, bm, BM_VERTS_OF_MESH, i) {
      if (i < ototvert) {
        vertMap[i] = eve;
      }
      else {
        break;
      }
    }
  }

  return vertMap;
}

/* -------------------------------------------------------------------- */
/** \name Edit-Mesh to Shape Key Conversion
 *
 * There are some details relating to using data from shape keys that need to be
 * considered carefully for shape key synchronization logic.
 *
 * Key Block Usage
 * ***************
 *
 * Key blocks (data in #Mesh.key must be used carefully).
 *
 * They can be used to query which key blocks are relative to the basis
 * since it's not possible to add/remove/reorder key blocks while in edit-mode.
 *
 * Key Block Coordinates
 * =====================
 *
 * Key blocks locations must *not* be used. This was done from v2.67 to 3.0,
 * causing bugs #35170 & #44415.
 *
 * Shape key synchronizing could work under the assumption that the key-block is
 * fixed-in-place when entering edit-mode allowing them to be used as a reference when exiting.
 * It often does work but isn't reliable since for e.g. rendering may flush changes
 * from the edit-mesh to the key-block (there are a handful of other situations where
 * changes may be flushed, see #ED_editors_flush_edits and related functions).
 * When using undo, it's not known if the data in key-block is from the past or future,
 * so just don't use this data as it causes pain and suffering for users and developers alike.
 *
 * Instead, use the shape-key values stored in #CD_SHAPEKEY since they are reliably
 * based on the original locations, unless explicitly manipulated.
 * It's important to write the final shape-key values back to the #CD_SHAPEKEY so applying
 * the difference between the original-basis and the new coordinates isn't done multiple times.
 * Therefore #ED_editors_flush_edits and other flushing calls will update both the #Mesh.key
 * and the edit-mode #CD_SHAPEKEY custom-data layers.
 *
 * WARNING: There is an exception to the rule of ignoring coordinates in the destination:
 * that is when shape-key data in `bm` can't be found (which is itself an error/exception).
 * In this case our own rule is violated as the alternative is losing the shape-data entirely.
 *
 * Flushing Coordinates Back to the #BMesh
 * ---------------------------------------
 *
 * The edit-mesh may be flushed back to the #Mesh and #Key used to generate it.
 * When this is done, the new values are written back to the #BMesh's #CD_SHAPEKEY as well.
 * This is necessary when editing basis-shapes so the difference in shape keys
 * is not applied multiple times. If it were important to avoid it could be skipped while
 * exiting edit-mode (as the entire #BMesh is freed in that case), however it's just copying
 * back a `float[3]` so the work to check if it's necessary isn't worth the overhead.
 *
 * In general updating the #BMesh's #CD_SHAPEKEY makes shake-key logic easier to reason about
 * since it means flushing data back to the mesh has the same behavior as exiting and entering
 * edit-mode (a more common operation). Meaning there is one less corner-case to have to consider.
 *
 * Exceptional Cases
 * *****************
 *
 * There are some situations that should not happen in typical usage but are
 * still handled in this code, since failure to handle them could loose user-data.
 * These could be investigated further since if they never happen in practice,
 * we might consider removing them. However, the possibility of an mesh directly
 * being modified by Python or some other low level logic that changes key-blocks
 * means there is a potential this to happen so keeping code to these cases remain supported.
 *
 * - Custom Data & Mesh Key Block Synchronization.
 *   Key blocks in `me->key->block` should always have an associated
 *   #CD_SHAPEKEY layer in `bm->vdata`.
 *   If they don't there are two fall-backs for setting the location,
 *   - Use the value from the original shape key
 *     WARNING: this is technically incorrect! (see note on "Key Block Usage").
 *   - Use the current vertex location,
 *     Also not correct but it's better then having it zeroed for e.g.
 *
 * - Missing key-index layer.
 *   In this case the basis key won't apply its deltas to other keys and if a shape-key layer is
 *   missing, its coordinates will be initialized from the edit-mesh vertex locations instead of
 *   attempting to remap the shape-keys coordinates.
 *
 * \note These cases are considered abnormal and shouldn't occur in typical usage.
 * A warning is logged in this case to help troubleshooting bugs with shape-keys.
 * \{ */

/**
 * Returns custom-data shape-key index from a key-block or -1
 * \note could split this out into a more generic function.
 */
static int bm_to_mesh_shape_layer_index_from_kb(BMesh *bm, KeyBlock *currkey)
{
  int i;
  int j = 0;

  for (i = 0; i < bm->vdata.totlayer; i++) {
    if (bm->vdata.layers[i].type == CD_SHAPEKEY) {
      if (currkey->uid == bm->vdata.layers[i].uid) {
        return j;
      }
      j++;
    }
  }
  return -1;
}

/**
 * Update `key` with shape key data stored in `bm`.
 *
 * \param bm: The source BMesh.
 * \param key: The destination key.
 * \param positions: The destination vertex array (in some situations its coordinates are updated).
 * \param active_shapekey_to_mvert: When editing a non-basis shape key, the coordinates for the
 * basis are typically copied into the `positions` array since it makes sense for the meshes
 * vertex coordinates to match the "Basis" key.
 * When enabled, skip this step and copy #BMVert.co directly to the mesh position.
 * See #BMeshToMeshParams.active_shapekey_to_mvert doc-string.
 */
static void bm_to_mesh_shape(BMesh *bm,
                             Key *key,
                             MutableSpan<float3> positions,
                             const bool active_shapekey_to_mvert)
{
  KeyBlock *actkey = static_cast<KeyBlock *>(BLI_findlink(&key->block, bm->shapenr - 1));

  /* It's unlikely this ever remains false, check for correctness. */
  bool actkey_has_layer = false;

  /* Go through and find any shape-key custom-data layers
   * that might not have corresponding KeyBlocks, and add them if necessary. */
  for (int i = 0; i < bm->vdata.totlayer; i++) {
    if (bm->vdata.layers[i].type != CD_SHAPEKEY) {
      continue;
    }

    KeyBlock *currkey;
    for (currkey = (KeyBlock *)key->block.first; currkey; currkey = currkey->next) {
      if (currkey->uid == bm->vdata.layers[i].uid) {
        break;
      }
    }

    if (currkey) {
      if (currkey == actkey) {
        actkey_has_layer = true;
      }
    }
    else {
      currkey = BKE_keyblock_add(key, bm->vdata.layers[i].name);
      currkey->uid = bm->vdata.layers[i].uid;
    }
  }

  const int cd_shape_keyindex_offset = CustomData_get_offset(&bm->vdata, CD_SHAPE_KEYINDEX);
  BMIter iter;
  BMVert *eve;
  float(*ofs)[3] = nullptr;

  /* Editing the basis key updates others. */
  if ((key->type == KEY_RELATIVE) &&
      /* The shape-key coordinates used from entering edit-mode are used. */
      (actkey_has_layer == true) &&
      /* Original key-indices are only used to check the vertex existed when entering edit-mode. */
      (cd_shape_keyindex_offset != -1) &&
      /* Offsets are only needed if the current shape is a basis for others. */
      BKE_keyblock_is_basis(key, bm->shapenr - 1)) {

    BLI_assert(actkey != nullptr); /* Assured by `actkey_has_layer` check. */
    const int actkey_uuid = bm_to_mesh_shape_layer_index_from_kb(bm, actkey);

    /* Since `actkey_has_layer == true`, this must never fail. */
    BLI_assert(actkey_uuid != -1);

    const int cd_shape_offset = CustomData_get_n_offset(&bm->vdata, CD_SHAPEKEY, actkey_uuid);

    ofs = static_cast<float(*)[3]>(MEM_mallocN(sizeof(float[3]) * bm->totvert, __func__));
    int i;
    BM_ITER_MESH_INDEX (eve, &iter, bm, BM_VERTS_OF_MESH, i) {
      const int keyi = BM_ELEM_CD_GET_INT(eve, cd_shape_keyindex_offset);
      /* Check the vertex existed when entering edit-mode (otherwise don't apply an offset). */
      if (keyi != ORIGINDEX_NONE) {
        float *co_orig = (float *)BM_ELEM_CD_GET_VOID_P(eve, cd_shape_offset);
        /* Could use 'eve->co' or the destination position, they're the same at this point. */
        sub_v3_v3v3(ofs[i], eve->co, co_orig);
      }
      else {
        /* If there are new vertices in the mesh, we can't propagate the offset
         * because it will only work for the existing vertices and not the new
         * ones, creating a mess when doing e.g. subdivide + translate. */
        MEM_freeN(ofs);
        ofs = nullptr;
        break;
      }
    }
  }

  /* Without this, the real mesh coordinates (uneditable) as soon as you create the Basis shape.
   * while users might not notice since the shape-key is applied in the viewport,
   * exporters for example may still use the underlying coordinates, see: #30771 & #96135.
   *
   * Needed when editing any shape that isn't the (`key->refkey`), the vertices in mesh positions
   * currently have vertex coordinates set from the current-shape (initialized from #BMVert.co).
   * In this case it's important to overwrite these coordinates with the basis-keys coordinates. */
  bool update_vertex_coords_from_refkey = false;
  int cd_shape_offset_refkey = -1;
  if (active_shapekey_to_mvert == false) {
    if ((actkey != key->refkey) && (cd_shape_keyindex_offset != -1)) {
      const int refkey_uuid = bm_to_mesh_shape_layer_index_from_kb(bm, key->refkey);
      if (refkey_uuid != -1) {
        cd_shape_offset_refkey = CustomData_get_n_offset(&bm->vdata, CD_SHAPEKEY, refkey_uuid);
        if (cd_shape_offset_refkey != -1) {
          update_vertex_coords_from_refkey = true;
        }
      }
    }
  }

  LISTBASE_FOREACH (KeyBlock *, currkey, &key->block) {
    int keyi;
    float(*currkey_data)[3];

    const int currkey_uuid = bm_to_mesh_shape_layer_index_from_kb(bm, currkey);
    const int cd_shape_offset = (currkey_uuid == -1) ?
                                    -1 :
                                    CustomData_get_n_offset(&bm->vdata, CD_SHAPEKEY, currkey_uuid);

    /* Common case, the layer data is available, use it where possible. */
    if (cd_shape_offset != -1) {
      const bool apply_offset = (ofs != nullptr) && (currkey != actkey) &&
                                (bm->shapenr - 1 == currkey->relative);

      if (currkey->data && (currkey->totelem == bm->totvert)) {
        /* Use memory in-place. */
      }
      else {
        currkey->data = MEM_reallocN(currkey->data, key->elemsize * bm->totvert);
        currkey->totelem = bm->totvert;
      }
      currkey_data = (float(*)[3])currkey->data;

      int i;
      BM_ITER_MESH_INDEX (eve, &iter, bm, BM_VERTS_OF_MESH, i) {
        float *co_orig = (float *)BM_ELEM_CD_GET_VOID_P(eve, cd_shape_offset);

        if (currkey == actkey) {
          copy_v3_v3(currkey_data[i], eve->co);

          if (update_vertex_coords_from_refkey) {
            BLI_assert(actkey != key->refkey);
            keyi = BM_ELEM_CD_GET_INT(eve, cd_shape_keyindex_offset);
            if (keyi != ORIGINDEX_NONE) {
              float *co_refkey = (float *)BM_ELEM_CD_GET_VOID_P(eve, cd_shape_offset_refkey);
              copy_v3_v3(positions[i], co_refkey);
            }
          }
        }
        else {
          copy_v3_v3(currkey_data[i], co_orig);
        }

        /* Propagate edited basis offsets to other shapes. */
        if (apply_offset) {
          add_v3_v3(currkey_data[i], ofs[i]);
        }

        /* Apply back new coordinates shape-keys that have offset into #BMesh.
         * Otherwise, in case we call again #BM_mesh_bm_to_me on same #BMesh,
         * we'll apply diff from previous call to #BM_mesh_bm_to_me,
         * to shape-key values from original creation of the #BMesh. See #50524. */
        copy_v3_v3(co_orig, currkey_data[i]);
      }
    }
    else {
      /* No original layer data, use fallback information. */
      if (currkey->data && (cd_shape_keyindex_offset != -1)) {
        CLOG_WARN(&LOG,
                  "Found shape-key but no CD_SHAPEKEY layers to read from, "
                  "using existing shake-key data where possible");
      }
      else {
        CLOG_WARN(&LOG,
                  "Found shape-key but no CD_SHAPEKEY layers to read from, "
                  "using basis shape-key data");
      }

      currkey_data = static_cast<float(*)[3]>(
          MEM_mallocN(key->elemsize * bm->totvert, "currkey->data"));

      int i;
      BM_ITER_MESH_INDEX (eve, &iter, bm, BM_VERTS_OF_MESH, i) {

        if ((currkey->data != nullptr) && (cd_shape_keyindex_offset != -1) &&
            ((keyi = BM_ELEM_CD_GET_INT(eve, cd_shape_keyindex_offset)) != ORIGINDEX_NONE) &&
            (keyi < currkey->totelem)) {
          /* Reconstruct keys via vertices original key indices.
           * WARNING(@ideasman42): `currkey->data` is known to be unreliable as the edit-mesh
           * coordinates may be flushed back to the shape-key when exporting or rendering.
           * This is a last resort! If this branch is running as part of regular usage
           * it can be considered a bug. */
          const float(*oldkey)[3] = static_cast<const float(*)[3]>(currkey->data);
          copy_v3_v3(currkey_data[i], oldkey[keyi]);
        }
        else {
          /* Fail! fill in with dummy value. */
          copy_v3_v3(currkey_data[i], eve->co);
        }
      }

      currkey->totelem = bm->totvert;
      if (currkey->data) {
        MEM_freeN(currkey->data);
      }
      currkey->data = currkey_data;
    }
  }

  if (ofs) {
    MEM_freeN(ofs);
  }
}

/** \} */

template<typename T, typename GetFn>
static void write_fn_to_attribute(blender::bke::MutableAttributeAccessor attributes,
                                  const StringRef attribute_name,
                                  const eAttrDomain domain,
                                  const GetFn &get_fn)
{
  using namespace blender;
  bke::SpanAttributeWriter<T> attribute = attributes.lookup_or_add_for_write_only_span<T>(
      attribute_name, domain);
  threading::parallel_for(attribute.span.index_range(), 4096, [&](IndexRange range) {
    for (const int i : range) {
      attribute.span[i] = get_fn(i);
    }
  });
  attribute.finish();
}

static void assert_bmesh_has_no_mesh_only_attributes(const BMesh &bm)
{
  (void)bm; /* Unused in the release builds. */
  BLI_assert(CustomData_get_layer_named(&bm.vdata, CD_PROP_FLOAT3, "position") == nullptr);
  BLI_assert(CustomData_get_layer_named(&bm.ldata, CD_PROP_FLOAT3, ".corner_vert") == nullptr);
  BLI_assert(CustomData_get_layer_named(&bm.ldata, CD_PROP_FLOAT3, ".corner_edge") == nullptr);

  /* The "hide" attributes are stored as flags on #BMesh. */
  BLI_assert(CustomData_get_layer_named(&bm.vdata, CD_PROP_BOOL, ".hide_vert") == nullptr);
  BLI_assert(CustomData_get_layer_named(&bm.edata, CD_PROP_BOOL, ".hide_edge") == nullptr);
  BLI_assert(CustomData_get_layer_named(&bm.pdata, CD_PROP_BOOL, ".hide_poly") == nullptr);
  /* The "selection" attributes are stored as flags on #BMesh. */
  BLI_assert(CustomData_get_layer_named(&bm.vdata, CD_PROP_BOOL, ".select_vert") == nullptr);
  BLI_assert(CustomData_get_layer_named(&bm.edata, CD_PROP_BOOL, ".select_edge") == nullptr);
  BLI_assert(CustomData_get_layer_named(&bm.pdata, CD_PROP_BOOL, ".select_poly") == nullptr);
}

static void convert_bmesh_hide_flags_to_mesh_attributes(BMesh &bm,
                                                        const bool need_hide_vert,
                                                        const bool need_hide_edge,
                                                        const bool need_hide_poly,
                                                        Mesh &mesh)
{
  using namespace blender;
  /* The "hide" attributes are stored as flags on #BMesh. */
  assert_bmesh_has_no_mesh_only_attributes(bm);

  if (!(need_hide_vert || need_hide_edge || need_hide_poly)) {
    return;
  }

  bke::MutableAttributeAccessor attributes = mesh.attributes_for_write();
  BM_mesh_elem_table_ensure(&bm, BM_VERT | BM_EDGE | BM_FACE);

  if (need_hide_vert) {
    write_fn_to_attribute<bool>(attributes, ".hide_vert", ATTR_DOMAIN_POINT, [&](const int i) {
      return BM_elem_flag_test(BM_vert_at_index(&bm, i), BM_ELEM_HIDDEN);
    });
  }
  if (need_hide_edge) {
    write_fn_to_attribute<bool>(attributes, ".hide_edge", ATTR_DOMAIN_EDGE, [&](const int i) {
      return BM_elem_flag_test(BM_edge_at_index(&bm, i), BM_ELEM_HIDDEN);
    });
  }
  if (need_hide_poly) {
    write_fn_to_attribute<bool>(attributes, ".hide_poly", ATTR_DOMAIN_FACE, [&](const int i) {
      return BM_elem_flag_test(BM_face_at_index(&bm, i), BM_ELEM_HIDDEN);
    });
  }
}

static void convert_bmesh_selection_flags_to_mesh_attributes(BMesh &bm,
                                                             const bool need_select_vert,
                                                             const bool need_select_edge,
                                                             const bool need_select_poly,
                                                             Mesh &mesh)
{
  using namespace blender;
  if (!(need_select_vert || need_select_edge || need_select_poly)) {
    return;
  }

  bke::MutableAttributeAccessor attributes = mesh.attributes_for_write();
  BM_mesh_elem_table_ensure(&bm, BM_VERT | BM_EDGE | BM_FACE);

  if (need_select_vert) {
    write_fn_to_attribute<bool>(attributes, ".select_vert", ATTR_DOMAIN_POINT, [&](const int i) {
      return BM_elem_flag_test(BM_vert_at_index(&bm, i), BM_ELEM_SELECT);
    });
  }
  if (need_select_edge) {
    write_fn_to_attribute<bool>(attributes, ".select_edge", ATTR_DOMAIN_EDGE, [&](const int i) {
      return BM_elem_flag_test(BM_edge_at_index(&bm, i), BM_ELEM_SELECT);
    });
  }
  if (need_select_poly) {
    write_fn_to_attribute<bool>(attributes, ".select_poly", ATTR_DOMAIN_FACE, [&](const int i) {
      return BM_elem_flag_test(BM_face_at_index(&bm, i), BM_ELEM_SELECT);
    });
  }
}

struct BMeshToMeshLayerInfo {
  eCustomDataType type;
  /** The layer's position in the BMesh element's data block. */
  int bmesh_offset;
  /** The mesh's #CustomDataLayer::data. When null, the BMesh block is set to its default value. */
  void *mesh_data;
  /** The size of every custom data element. */
  size_t elem_size;
};

/**
 * Calculate the necessary information to copy every data layer from the BMesh to the Mesh.
 */
static Vector<BMeshToMeshLayerInfo> bm_to_mesh_copy_info_calc(const CustomData &bm_data,
                                                              CustomData &mesh_data)
{
  Vector<BMeshToMeshLayerInfo> infos;
  std::array<int, CD_NUMTYPES> per_type_index;
  per_type_index.fill(0);
  for (const int i : IndexRange(mesh_data.totlayer)) {
    const CustomDataLayer &mesh_layer = mesh_data.layers[i];
    const eCustomDataType type = eCustomDataType(mesh_layer.type);
    const int bm_layer_index =
        mesh_layer.name[0] == '\0' ?
            CustomData_get_layer_index_n(&bm_data, type, per_type_index[type]) :
            CustomData_get_named_layer_index(&bm_data, type, mesh_layer.name);

    /* Skip layers that don't exist in `bm_data` or are explicitly set to not be
     * copied. The layers are either set separately or shouldn't exist on the mesh. */
    if (bm_layer_index == -1) {
      continue;
    }
    const CustomDataLayer &bm_layer = bm_data.layers[bm_layer_index];
    if (bm_layer.flag & CD_FLAG_NOCOPY) {
      continue;
    }

    BMeshToMeshLayerInfo info{};
    info.type = type;
    info.bmesh_offset = bm_layer.offset;
    info.mesh_data = mesh_layer.data;
    info.elem_size = CustomData_get_elem_size(&mesh_layer);
    infos.append(info);

    per_type_index[type]++;
  }
  return infos;
}

static void bmesh_block_copy_to_mesh_attributes(const Span<BMeshToMeshLayerInfo> copy_info,
                                                const int mesh_index,
                                                const void *block)
{
  for (const BMeshToMeshLayerInfo &info : copy_info) {
    CustomData_data_copy_value(info.type,
                               POINTER_OFFSET(block, info.bmesh_offset),
                               POINTER_OFFSET(info.mesh_data, info.elem_size * mesh_index));
  }
}

void BM_mesh_bm_to_me(Main *bmain, BMesh *bm, Mesh *me, const struct BMeshToMeshParams *params)
{
  using namespace blender;
  BMVert *v, *eve;
  BMEdge *e;
  BMFace *f;
  BMIter iter;
  int i, j;

  const int cd_shape_keyindex_offset = CustomData_get_offset(&bm->vdata, CD_SHAPE_KEYINDEX);

  const int ototvert = me->totvert;

  blender::Vector<int> ldata_layers_marked_nocopy;

  /* Free custom data. */
  CustomData_free(&me->vdata, me->totvert);
  CustomData_free(&me->edata, me->totedge);
  CustomData_free(&me->fdata, me->totface);
  CustomData_free(&me->ldata, me->totloop);
  CustomData_free(&me->pdata, me->totpoly);

  BKE_mesh_runtime_clear_geometry(me);

  /* Add new custom data. */
  me->totvert = bm->totvert;
  me->totedge = bm->totedge;
  me->totloop = bm->totloop;
  me->totpoly = bm->totface;
  /* Will be overwritten with a valid value if 'dotess' is set, otherwise we
   * end up with 'me->totface' and `me->mface == nullptr` which can crash #28625. */
  me->totface = 0;
  me->act_face = -1;

  /* Mark UV selection layers which are all false as 'nocopy'. */
  for (const int layer_index :
       IndexRange(CustomData_number_of_layers(&bm->ldata, CD_PROP_FLOAT2))) {
    char const *layer_name = CustomData_get_layer_name(&bm->ldata, CD_PROP_FLOAT2, layer_index);
    char sub_layer_name[MAX_CUSTOMDATA_LAYER_NAME];
    int vertsel_layer_index = CustomData_get_named_layer_index(
        &bm->ldata, CD_PROP_BOOL, BKE_uv_map_vert_select_name_get(layer_name, sub_layer_name));
    int edgesel_layer_index = CustomData_get_named_layer_index(
        &bm->ldata, CD_PROP_BOOL, BKE_uv_map_edge_select_name_get(layer_name, sub_layer_name));
    int pin_layer_index = CustomData_get_named_layer_index(
        &bm->ldata, CD_PROP_BOOL, BKE_uv_map_pin_name_get(layer_name, sub_layer_name));

    /* If ever the uv map associated bool layers become optional in BMesh as well (like in Mesh)
     * this assert needs to be removed. For now it is a bug if they don't exist. */
    BLI_assert(vertsel_layer_index >= 0 && edgesel_layer_index >= 0 && pin_layer_index >= 0);

    int vertsel_offset = vertsel_layer_index >= 0 ? bm->ldata.layers[vertsel_layer_index].offset :
                                                    -1;
    int edgesel_offset = edgesel_layer_index >= 0 ? bm->ldata.layers[edgesel_layer_index].offset :
                                                    -1;
    int pin_offset = pin_layer_index >= 0 ? bm->ldata.layers[pin_layer_index].offset : -1;

    bool need_vertsel = false;
    bool need_edgesel = false;
    bool need_pin = false;

    BM_ITER_MESH (f, &iter, bm, BM_FACES_OF_MESH) {
      BMIter liter;
      BMLoop *l;
      if (vertsel_layer_index >= 0) {
        BM_ITER_ELEM (l, &liter, f, BM_LOOPS_OF_FACE) {
          need_vertsel |= BM_ELEM_CD_GET_BOOL(l, vertsel_offset);
        }
      }
      if (edgesel_layer_index >= 0) {
        BM_ITER_ELEM (l, &liter, f, BM_LOOPS_OF_FACE) {
          need_edgesel |= BM_ELEM_CD_GET_BOOL(l, edgesel_offset);
        }
      }
      if (pin_layer_index) {
        BM_ITER_ELEM (l, &liter, f, BM_LOOPS_OF_FACE) {
          need_pin |= BM_ELEM_CD_GET_BOOL(l, pin_offset);
        }
      }
    }

    if (need_vertsel) {
      bm->ldata.layers[vertsel_layer_index].flag &= ~CD_FLAG_NOCOPY;
    }
    else {
      bm->ldata.layers[vertsel_layer_index].flag |= CD_FLAG_NOCOPY;
      ldata_layers_marked_nocopy.append(vertsel_layer_index);
    }
    if (need_edgesel) {
      bm->ldata.layers[edgesel_layer_index].flag &= ~CD_FLAG_NOCOPY;
    }
    else {
      bm->ldata.layers[edgesel_layer_index].flag |= CD_FLAG_NOCOPY;
      ldata_layers_marked_nocopy.append(edgesel_layer_index);
    }
    if (need_pin) {
      bm->ldata.layers[pin_layer_index].flag &= ~CD_FLAG_NOCOPY;
    }
    else {
      bm->ldata.layers[pin_layer_index].flag |= CD_FLAG_NOCOPY;
      ldata_layers_marked_nocopy.append(pin_layer_index);
    }
  }

  {
    CustomData_MeshMasks mask = CD_MASK_MESH;
    CustomData_MeshMasks_update(&mask, &params->cd_mask_extra);
    CustomData_copy(&bm->vdata, &me->vdata, mask.vmask, CD_SET_DEFAULT, me->totvert);
    CustomData_copy(&bm->edata, &me->edata, mask.emask, CD_SET_DEFAULT, me->totedge);
    CustomData_copy(&bm->ldata, &me->ldata, mask.lmask, CD_SET_DEFAULT, me->totloop);
    CustomData_copy(&bm->pdata, &me->pdata, mask.pmask, CD_SET_DEFAULT, me->totpoly);
  }

  const Vector<BMeshToMeshLayerInfo> vert_info = bm_to_mesh_copy_info_calc(bm->vdata, me->vdata);
  const Vector<BMeshToMeshLayerInfo> edge_info = bm_to_mesh_copy_info_calc(bm->edata, me->edata);
  const Vector<BMeshToMeshLayerInfo> poly_info = bm_to_mesh_copy_info_calc(bm->pdata, me->pdata);
  const Vector<BMeshToMeshLayerInfo> loop_info = bm_to_mesh_copy_info_calc(bm->ldata, me->ldata);

  /* Clear the CD_FLAG_NOCOPY flags for the layers they were temporarily set on */
  for (const int i : ldata_layers_marked_nocopy) {
    bm->ldata.layers[i].flag &= ~CD_FLAG_NOCOPY;
  }

  CustomData_add_layer_named(
      &me->vdata, CD_PROP_FLOAT3, CD_CONSTRUCT, nullptr, me->totvert, "position");
  CustomData_add_layer(&me->edata, CD_MEDGE, CD_SET_DEFAULT, nullptr, me->totedge);
  CustomData_add_layer_named(
      &me->ldata, CD_PROP_INT32, CD_CONSTRUCT, nullptr, me->totloop, ".corner_vert");
  CustomData_add_layer_named(
      &me->ldata, CD_PROP_INT32, CD_CONSTRUCT, nullptr, me->totloop, ".corner_edge");
  CustomData_add_layer(&me->pdata, CD_MPOLY, CD_SET_DEFAULT, nullptr, me->totpoly);
  MutableSpan<float3> positions = me->vert_positions_for_write();
  MutableSpan<MEdge> medge = me->edges_for_write();
  MutableSpan<MPoly> mpoly = me->polys_for_write();
  MutableSpan<int> corner_verts = me->corner_verts_for_write();
  MutableSpan<int> corner_edges = me->corner_edges_for_write();

  bool need_select_vert = false;
  bool need_select_edge = false;
  bool need_select_poly = false;
  bool need_hide_vert = false;
  bool need_hide_edge = false;
  bool need_hide_poly = false;
  bool need_material_index = false;
  bool need_sharp_edge = false;

  i = 0;
  BM_ITER_MESH (v, &iter, bm, BM_VERTS_OF_MESH) {
    copy_v3_v3(positions[i], v->co);

    if (BM_elem_flag_test(v, BM_ELEM_HIDDEN)) {
      need_hide_vert = true;
    }
    if (BM_elem_flag_test(v, BM_ELEM_SELECT)) {
      need_select_vert = true;
    }

    BM_elem_index_set(v, i); /* set_inline */

    bmesh_block_copy_to_mesh_attributes(vert_info, i, v->head.data);

    i++;

    BM_CHECK_ELEMENT(v);
  }
  bm->elem_index_dirty &= ~BM_VERT;

  i = 0;
  BM_ITER_MESH (e, &iter, bm, BM_EDGES_OF_MESH) {
    medge[i].v1 = BM_elem_index_get(e->v1);
    medge[i].v2 = BM_elem_index_get(e->v2);

    medge[i].flag = bm_edge_flag_to_mflag(e);
    if (BM_elem_flag_test(e, BM_ELEM_HIDDEN)) {
      need_hide_edge = true;
    }
    if (BM_elem_flag_test(e, BM_ELEM_SELECT)) {
      need_select_edge = true;
    }
    if (!BM_elem_flag_test(e, BM_ELEM_SMOOTH)) {
      need_sharp_edge = true;
    }

    BM_elem_index_set(e, i); /* set_inline */

    bmesh_block_copy_to_mesh_attributes(edge_info, i, e->head.data);

    i++;
    BM_CHECK_ELEMENT(e);
  }
  bm->elem_index_dirty &= ~BM_EDGE;

  i = 0;
  j = 0;
  BM_ITER_MESH (f, &iter, bm, BM_FACES_OF_MESH) {
    BMLoop *l_iter, *l_first;
    mpoly[i].loopstart = j;
    mpoly[i].totloop = f->len;
    if (f->mat_nr != 0) {
      need_material_index = true;
    }
    mpoly[i].flag = bm_face_flag_to_mflag(f);
    if (BM_elem_flag_test(f, BM_ELEM_HIDDEN)) {
      need_hide_poly = true;
    }
    if (BM_elem_flag_test(f, BM_ELEM_SELECT)) {
      need_select_poly = true;
    }

    l_iter = l_first = BM_FACE_FIRST_LOOP(f);
    do {
      corner_verts[j] = BM_elem_index_get(l_iter->v);
      corner_edges[j] = BM_elem_index_get(l_iter->e);

      bmesh_block_copy_to_mesh_attributes(loop_info, j, l_iter->head.data);

      j++;
      BM_CHECK_ELEMENT(l_iter);
      BM_CHECK_ELEMENT(l_iter->e);
      BM_CHECK_ELEMENT(l_iter->v);
    } while ((l_iter = l_iter->next) != l_first);

    if (f == bm->act_face) {
      me->act_face = i;
    }

    bmesh_block_copy_to_mesh_attributes(poly_info, i, f->head.data);

    i++;
    BM_CHECK_ELEMENT(f);
  }

  if (need_material_index) {
    BM_mesh_elem_table_ensure(bm, BM_FACE);
    write_fn_to_attribute<int>(me->attributes_for_write(),
                               "material_index",
                               ATTR_DOMAIN_FACE,
                               [&](const int i) { return int(BM_face_at_index(bm, i)->mat_nr); });
  }
  if (need_sharp_edge) {
    BM_mesh_elem_table_ensure(bm, BM_EDGE);
    write_fn_to_attribute<bool>(
        me->attributes_for_write(), "sharp_edge", ATTR_DOMAIN_EDGE, [&](const int i) {
          return !BM_elem_flag_test(BM_edge_at_index(bm, i), BM_ELEM_SMOOTH);
        });
  }

  /* Patch hook indices and vertex parents. */
  if (params->calc_object_remap && (ototvert > 0)) {
    BLI_assert(bmain != nullptr);
    BMVert **vertMap = nullptr;

    LISTBASE_FOREACH (Object *, ob, &bmain->objects) {
      if ((ob->parent) && (ob->parent->data == me) && ELEM(ob->partype, PARVERT1, PARVERT3)) {

        if (vertMap == nullptr) {
          vertMap = bm_to_mesh_vertex_map(bm, ototvert);
        }

        if (ob->par1 < ototvert) {
          eve = vertMap[ob->par1];
          if (eve) {
            ob->par1 = BM_elem_index_get(eve);
          }
        }
        if (ob->par2 < ototvert) {
          eve = vertMap[ob->par2];
          if (eve) {
            ob->par2 = BM_elem_index_get(eve);
          }
        }
        if (ob->par3 < ototvert) {
          eve = vertMap[ob->par3];
          if (eve) {
            ob->par3 = BM_elem_index_get(eve);
          }
        }
      }
      if (ob->data == me) {
        LISTBASE_FOREACH (ModifierData *, md, &ob->modifiers) {
          if (md->type == eModifierType_Hook) {
            HookModifierData *hmd = (HookModifierData *)md;

            if (vertMap == nullptr) {
              vertMap = bm_to_mesh_vertex_map(bm, ototvert);
            }

            for (i = j = 0; i < hmd->indexar_num; i++) {
              if (hmd->indexar[i] < ototvert) {
                eve = vertMap[hmd->indexar[i]];

                if (eve) {
                  hmd->indexar[j++] = BM_elem_index_get(eve);
                }
              }
              else {
                j++;
              }
            }

            hmd->indexar_num = j;
          }
        }
      }
    }

    if (vertMap) {
      MEM_freeN(vertMap);
    }
  }

  convert_bmesh_hide_flags_to_mesh_attributes(
      *bm, need_hide_vert, need_hide_edge, need_hide_poly, *me);
  convert_bmesh_selection_flags_to_mesh_attributes(
      *bm, need_select_vert, need_select_edge, need_select_poly, *me);

  {
    me->totselect = BLI_listbase_count(&(bm->selected));

    MEM_SAFE_FREE(me->mselect);
    if (me->totselect != 0) {
      me->mselect = static_cast<MSelect *>(
          MEM_mallocN(sizeof(MSelect) * me->totselect, "Mesh selection history"));
    }

    LISTBASE_FOREACH_INDEX (BMEditSelection *, selected, &bm->selected, i) {
      if (selected->htype == BM_VERT) {
        me->mselect[i].type = ME_VSEL;
      }
      else if (selected->htype == BM_EDGE) {
        me->mselect[i].type = ME_ESEL;
      }
      else if (selected->htype == BM_FACE) {
        me->mselect[i].type = ME_FSEL;
      }

      me->mselect[i].index = BM_elem_index_get(selected->ele);
    }
  }

  if (me->key) {
    bm_to_mesh_shape(bm, me->key, positions, params->active_shapekey_to_mvert);
  }

  /* Run this even when shape keys aren't used since it may be used for hooks or vertex parents. */
  if (params->update_shapekey_indices) {
    /* We have written a new shape key, if this mesh is _not_ going to be freed,
     * update the shape key indices to match the newly updated. */
    if (cd_shape_keyindex_offset != -1) {
      BM_ITER_MESH_INDEX (eve, &iter, bm, BM_VERTS_OF_MESH, i) {
        BM_ELEM_CD_SET_INT(eve, cd_shape_keyindex_offset, i);
      }
    }
  }

  /* Topology could be changed, ensure #CD_MDISPS are ok. */
  multires_topology_changed(me);
}

namespace blender {

static void bm_vert_table_build(BMesh &bm,
                                MutableSpan<const BMVert *> table,
                                bool &need_select_vert,
                                bool &need_hide_vert)
{
  char hflag = 0;
  BMIter iter;
  int i;
  BMVert *vert;
  BM_ITER_MESH_INDEX (vert, &iter, &bm, BM_VERTS_OF_MESH, i) {
    BM_elem_index_set(vert, i); /* set_inline */
    table[i] = vert;
    hflag |= vert->head.hflag;
  }
  need_select_vert = (hflag & BM_ELEM_SELECT) != 0;
  need_hide_vert = (hflag & BM_ELEM_HIDDEN) != 0;
}

static void bm_edge_table_build(BMesh &bm,
                                MutableSpan<const BMEdge *> table,
                                bool &need_select_edge,
                                bool &need_hide_edge,
                                bool &need_sharp_edge)
{
  char hflag = 0;
  BMIter iter;
  int i;
  BMEdge *edge;
  BM_ITER_MESH_INDEX (edge, &iter, &bm, BM_EDGES_OF_MESH, i) {
    BM_elem_index_set(edge, i); /* set_inline */
    table[i] = edge;
    hflag |= edge->head.hflag;
  }
  need_select_edge = (hflag & BM_ELEM_SELECT) != 0;
  need_hide_edge = (hflag & BM_ELEM_HIDDEN) != 0;
  need_sharp_edge = (hflag & BM_ELEM_SMOOTH) != 0;
}

static void bm_face_loop_table_build(BMesh &bm,
                                     MutableSpan<const BMFace *> face_table,
                                     MutableSpan<const BMLoop *> loop_table,
                                     bool &need_select_poly,
                                     bool &need_hide_poly,
                                     bool &need_material_index)
{
  char hflag = 0;
  BMIter iter;
  int face_i = 0;
  int loop_i = 0;
  BMFace *face;
  BM_ITER_MESH_INDEX (face, &iter, &bm, BM_FACES_OF_MESH, face_i) {
    BM_elem_index_set(face, face_i); /* set_inline */
    face_table[face_i] = face;
    hflag |= face->head.hflag;
    need_material_index |= face->mat_nr != 0;

    BMLoop *loop = BM_FACE_FIRST_LOOP(face);
    for ([[maybe_unused]] const int i : IndexRange(face->len)) {
      BM_elem_index_set(loop, loop_i); /* set_inline */
      loop_table[loop_i] = loop;
      loop = loop->next;
      loop_i++;
    }
  }
  need_select_poly = (hflag & BM_ELEM_SELECT) != 0;
  need_hide_poly = (hflag & BM_ELEM_HIDDEN) != 0;
}

static void bm_to_mesh_verts(const BMesh &bm,
                             const Span<const BMVert *> bm_verts,
                             Mesh &mesh,
                             MutableSpan<bool> select_vert,
                             MutableSpan<bool> hide_vert)
{
  const Vector<BMeshToMeshLayerInfo> info = bm_to_mesh_copy_info_calc(bm.vdata, mesh.vdata);
  MutableSpan<float3> dst_vert_positions = mesh.vert_positions_for_write();
  threading::parallel_for(dst_vert_positions.index_range(), 1024, [&](const IndexRange range) {
    for (const int vert_i : range) {
      const BMVert &src_vert = *bm_verts[vert_i];
      copy_v3_v3(dst_vert_positions[vert_i], src_vert.co);
      bmesh_block_copy_to_mesh_attributes(info, vert_i, src_vert.head.data);
    }
    if (!select_vert.is_empty()) {
      for (const int vert_i : range) {
        select_vert[vert_i] = BM_elem_flag_test(bm_verts[vert_i], BM_ELEM_SELECT);
      }
    }
    if (!hide_vert.is_empty()) {
      for (const int vert_i : range) {
        hide_vert[vert_i] = BM_elem_flag_test(bm_verts[vert_i], BM_ELEM_HIDDEN);
      }
    }
  });
}

static void bm_to_mesh_edges(const BMesh &bm,
                             const Span<const BMEdge *> bm_edges,
                             Mesh &mesh,
                             MutableSpan<bool> select_edge,
                             MutableSpan<bool> hide_edge,
                             MutableSpan<bool> sharp_edge)
{
  const Vector<BMeshToMeshLayerInfo> info = bm_to_mesh_copy_info_calc(bm.edata, mesh.edata);
  MutableSpan<MEdge> dst_edges = mesh.edges_for_write();
  threading::parallel_for(dst_edges.index_range(), 512, [&](const IndexRange range) {
    for (const int edge_i : range) {
      const BMEdge &src_edge = *bm_edges[edge_i];
      MEdge &dst_edge = dst_edges[edge_i];
      dst_edge.v1 = BM_elem_index_get(src_edge.v1);
      dst_edge.v2 = BM_elem_index_get(src_edge.v2);
      dst_edge.flag = bm_edge_flag_to_mflag(&src_edge);
      bmesh_block_copy_to_mesh_attributes(info, edge_i, src_edge.head.data);
    }
    if (!select_edge.is_empty()) {
      for (const int edge_i : range) {
        select_edge[edge_i] = BM_elem_flag_test(bm_edges[edge_i], BM_ELEM_SELECT);
      }
    }
    if (!hide_edge.is_empty()) {
      for (const int edge_i : range) {
        hide_edge[edge_i] = BM_elem_flag_test(bm_edges[edge_i], BM_ELEM_HIDDEN);
      }
    }
    if (!sharp_edge.is_empty()) {
      for (const int edge_i : range) {
        sharp_edge[edge_i] = !BM_elem_flag_test(bm_edges[edge_i], BM_ELEM_SMOOTH);
      }
    }
  });
}

static void bm_to_mesh_faces(const BMesh &bm,
                             const Span<const BMFace *> bm_faces,
                             Mesh &mesh,
                             MutableSpan<bool> select_poly,
                             MutableSpan<bool> hide_poly,
                             MutableSpan<int> material_indices)
{
  const Vector<BMeshToMeshLayerInfo> info = bm_to_mesh_copy_info_calc(bm.pdata, mesh.pdata);
  MutableSpan<MPoly> dst_polys = mesh.polys_for_write();
  threading::parallel_for(dst_polys.index_range(), 1024, [&](const IndexRange range) {
    for (const int face_i : range) {
      const BMFace &src_face = *bm_faces[face_i];
      MPoly &dst_poly = dst_polys[face_i];
      dst_poly.totloop = src_face.len;
      dst_poly.loopstart = BM_elem_index_get(BM_FACE_FIRST_LOOP(&src_face));
      dst_poly.flag = bm_face_flag_to_mflag(&src_face);
      bmesh_block_copy_to_mesh_attributes(info, face_i, src_face.head.data);
    }
    if (!select_poly.is_empty()) {
      for (const int face_i : range) {
        select_poly[face_i] = BM_elem_flag_test(bm_faces[face_i], BM_ELEM_SELECT);
      }
    }
    if (!hide_poly.is_empty()) {
      for (const int face_i : range) {
        hide_poly[face_i] = BM_elem_flag_test(bm_faces[face_i], BM_ELEM_HIDDEN);
      }
    }
    if (!material_indices.is_empty()) {
      for (const int face_i : range) {
        material_indices[face_i] = bm_faces[face_i]->mat_nr;
      }
    }
  });
}

static void bm_to_mesh_loops(const BMesh &bm, const Span<const BMLoop *> bm_loops, Mesh &mesh)
{
<<<<<<< HEAD
  MutableSpan<int> dst_corner_verts = mesh.corner_verts_for_write();
  MutableSpan<int> dst_corner_edges = mesh.corner_edges_for_write();
  threading::parallel_for(bm_loops.index_range(), 1024, [&](const IndexRange range) {
    for (const int loop_i : range) {
      const BMLoop &src_loop = *bm_loops[loop_i];
      dst_corner_verts[loop_i] = BM_elem_index_get(src_loop.v);
      dst_corner_edges[loop_i] = BM_elem_index_get(src_loop.e);
      CustomData_from_bmesh_block(&bm.ldata, &mesh.ldata, src_loop.head.data, loop_i);
=======
  const Vector<BMeshToMeshLayerInfo> info = bm_to_mesh_copy_info_calc(bm.ldata, mesh.ldata);
  MutableSpan<MLoop> dst_loops = mesh.loops_for_write();
  threading::parallel_for(dst_loops.index_range(), 1024, [&](const IndexRange range) {
    for (const int loop_i : range) {
      const BMLoop &src_loop = *bm_loops[loop_i];
      MLoop &dst_loop = dst_loops[loop_i];
      dst_loop.v = BM_elem_index_get(src_loop.v);
      dst_loop.e = BM_elem_index_get(src_loop.e);
      bmesh_block_copy_to_mesh_attributes(info, loop_i, src_loop.head.data);
>>>>>>> 46c34ba1
    }
  });
}

}  // namespace blender

/* NOTE: The function is called from multiple threads with the same input BMesh and different
 * mesh objects. */
void BM_mesh_bm_to_me_for_eval(BMesh *bm, Mesh *me, const CustomData_MeshMasks *cd_mask_extra)
{
  using namespace blender;

  /* Must be an empty mesh. */
  BLI_assert(me->totvert == 0);
  BLI_assert(cd_mask_extra == nullptr || (cd_mask_extra->vmask & CD_MASK_SHAPEKEY) == 0);
  /* Just in case, clear the derived geometry caches from the input mesh. */
  BKE_mesh_runtime_clear_geometry(me);

  me->totvert = bm->totvert;
  me->totedge = bm->totedge;
  me->totface = 0;
  me->totloop = bm->totloop;
  me->totpoly = bm->totface;

  if (!CustomData_get_layer_named(&me->vdata, CD_PROP_FLOAT3, "position")) {
    CustomData_add_layer_named(
        &me->vdata, CD_PROP_FLOAT3, CD_CONSTRUCT, nullptr, bm->totvert, "position");
  }
  CustomData_add_layer(&me->edata, CD_MEDGE, CD_CONSTRUCT, nullptr, bm->totedge);
  CustomData_add_layer(&me->pdata, CD_MPOLY, CD_CONSTRUCT, nullptr, bm->totface);
  if (!CustomData_get_layer_named(&me->ldata, CD_PROP_INT32, ".corner_vert")) {
    CustomData_add_layer_named(
        &me->ldata, CD_PROP_INT32, CD_CONSTRUCT, nullptr, bm->totloop, ".corner_vert");
  }
  if (!CustomData_get_layer_named(&me->ldata, CD_PROP_INT32, ".corner_edge")) {
    CustomData_add_layer_named(
        &me->ldata, CD_PROP_INT32, CD_CONSTRUCT, nullptr, bm->totloop, ".corner_edge");
  }

  /* Don't process shape-keys, we only feed them through the modifier stack as needed,
   * e.g. for applying modifiers or the like. */
  CustomData_MeshMasks mask = CD_MASK_DERIVEDMESH;
  if (cd_mask_extra != nullptr) {
    CustomData_MeshMasks_update(&mask, cd_mask_extra);
  }
  mask.vmask &= ~CD_MASK_SHAPEKEY;
  CustomData_merge(&bm->vdata, &me->vdata, mask.vmask, CD_CONSTRUCT, me->totvert);
  CustomData_merge(&bm->edata, &me->edata, mask.emask, CD_CONSTRUCT, me->totedge);
  CustomData_merge(&bm->ldata, &me->ldata, mask.lmask, CD_CONSTRUCT, me->totloop);
  CustomData_merge(&bm->pdata, &me->pdata, mask.pmask, CD_CONSTRUCT, me->totpoly);

  me->runtime->deformed_only = true;

  /* In a first pass, update indices of BMesh elements and build tables for easy iteration later.
   * Also check if some optional mesh attributes should be added in the next step. Since each
   * domain has no effect on others, process the independent domains on separate threads. */
  bool need_select_vert = false;
  bool need_select_edge = false;
  bool need_select_poly = false;
  bool need_hide_vert = false;
  bool need_hide_edge = false;
  bool need_hide_poly = false;
  bool need_material_index = false;
  bool need_sharp_edge = false;
  Array<const BMVert *> vert_table;
  Array<const BMEdge *> edge_table;
  Array<const BMFace *> face_table;
  Array<const BMLoop *> loop_table;
  threading::parallel_invoke(
      me->totface > 1024,
      [&]() {
        vert_table.reinitialize(bm->totvert);
        bm_vert_table_build(*bm, vert_table, need_select_vert, need_hide_vert);
      },
      [&]() {
        edge_table.reinitialize(bm->totedge);
        bm_edge_table_build(*bm, edge_table, need_select_edge, need_hide_edge, need_sharp_edge);
      },
      [&]() {
        face_table.reinitialize(bm->totface);
        loop_table.reinitialize(bm->totloop);
        bm_face_loop_table_build(
            *bm, face_table, loop_table, need_select_poly, need_hide_poly, need_material_index);
      });
  bm->elem_index_dirty &= ~(BM_VERT | BM_EDGE | BM_FACE | BM_LOOP);

  /* Add optional mesh attributes before parallel iteration. */
  assert_bmesh_has_no_mesh_only_attributes(*bm);
  bke::MutableAttributeAccessor attrs = me->attributes_for_write();
  bke::SpanAttributeWriter<bool> select_vert;
  bke::SpanAttributeWriter<bool> hide_vert;
  bke::SpanAttributeWriter<bool> select_edge;
  bke::SpanAttributeWriter<bool> hide_edge;
  bke::SpanAttributeWriter<bool> sharp_edge;
  bke::SpanAttributeWriter<bool> select_poly;
  bke::SpanAttributeWriter<bool> hide_poly;
  bke::SpanAttributeWriter<int> material_index;
  if (need_select_vert) {
    select_vert = attrs.lookup_or_add_for_write_only_span<bool>(".select_vert", ATTR_DOMAIN_POINT);
  }
  if (need_hide_vert) {
    hide_vert = attrs.lookup_or_add_for_write_only_span<bool>(".hide_vert", ATTR_DOMAIN_POINT);
  }
  if (need_select_edge) {
    select_edge = attrs.lookup_or_add_for_write_only_span<bool>(".select_edge", ATTR_DOMAIN_EDGE);
  }
  if (need_sharp_edge) {
    sharp_edge = attrs.lookup_or_add_for_write_only_span<bool>("sharp_edge", ATTR_DOMAIN_EDGE);
  }
  if (need_hide_edge) {
    hide_edge = attrs.lookup_or_add_for_write_only_span<bool>(".hide_edge", ATTR_DOMAIN_EDGE);
  }
  if (need_select_poly) {
    select_poly = attrs.lookup_or_add_for_write_only_span<bool>(".select_poly", ATTR_DOMAIN_FACE);
  }
  if (need_hide_poly) {
    hide_poly = attrs.lookup_or_add_for_write_only_span<bool>(".hide_poly", ATTR_DOMAIN_FACE);
  }
  if (need_material_index) {
    material_index = attrs.lookup_or_add_for_write_only_span<int>("material_index",
                                                                  ATTR_DOMAIN_FACE);
  }

  /* Loop over all elements in parallel, copying attributes and building the Mesh topology. */
  threading::parallel_invoke(
      me->totvert > 1024,
      [&]() { bm_to_mesh_verts(*bm, vert_table, *me, select_vert.span, hide_vert.span); },
      [&]() {
        bm_to_mesh_edges(*bm, edge_table, *me, select_edge.span, hide_edge.span, sharp_edge.span);
      },
      [&]() {
        bm_to_mesh_faces(
            *bm, face_table, *me, select_poly.span, hide_poly.span, material_index.span);
      },
      [&]() { bm_to_mesh_loops(*bm, loop_table, *me); });

  select_vert.finish();
  hide_vert.finish();
  select_edge.finish();
  hide_edge.finish();
  sharp_edge.finish();
  select_poly.finish();
  hide_poly.finish();
  material_index.finish();
}<|MERGE_RESOLUTION|>--- conflicted
+++ resolved
@@ -561,13 +561,8 @@
       /* Don't use 'j' since we may have skipped some faces, hence some loops. */
       BM_elem_index_set(l_iter, totloops++); /* set_ok */
 
-<<<<<<< HEAD
-      /* Save index of corresponding corner. */
-      CustomData_to_bmesh_block(&mesh_ldata, &bm->ldata, j++, &l_iter->head.data, true);
-=======
       mesh_attributes_copy_to_bmesh_block(bm->ldata, loop_info, j, l_iter->head);
       j++;
->>>>>>> 46c34ba1
     } while ((l_iter = l_iter->next) != l_first);
 
     mesh_attributes_copy_to_bmesh_block(bm->pdata, poly_info, i, f->head);
@@ -1663,26 +1658,16 @@
 
 static void bm_to_mesh_loops(const BMesh &bm, const Span<const BMLoop *> bm_loops, Mesh &mesh)
 {
-<<<<<<< HEAD
+  const Vector<BMeshToMeshLayerInfo> info = bm_to_mesh_copy_info_calc(bm.ldata, mesh.ldata);
   MutableSpan<int> dst_corner_verts = mesh.corner_verts_for_write();
   MutableSpan<int> dst_corner_edges = mesh.corner_edges_for_write();
-  threading::parallel_for(bm_loops.index_range(), 1024, [&](const IndexRange range) {
-    for (const int loop_i : range) {
-      const BMLoop &src_loop = *bm_loops[loop_i];
-      dst_corner_verts[loop_i] = BM_elem_index_get(src_loop.v);
-      dst_corner_edges[loop_i] = BM_elem_index_get(src_loop.e);
-      CustomData_from_bmesh_block(&bm.ldata, &mesh.ldata, src_loop.head.data, loop_i);
-=======
-  const Vector<BMeshToMeshLayerInfo> info = bm_to_mesh_copy_info_calc(bm.ldata, mesh.ldata);
-  MutableSpan<MLoop> dst_loops = mesh.loops_for_write();
   threading::parallel_for(dst_loops.index_range(), 1024, [&](const IndexRange range) {
     for (const int loop_i : range) {
       const BMLoop &src_loop = *bm_loops[loop_i];
       MLoop &dst_loop = dst_loops[loop_i];
-      dst_loop.v = BM_elem_index_get(src_loop.v);
-      dst_loop.e = BM_elem_index_get(src_loop.e);
+      dst_corner_verts[loop_i] = BM_elem_index_get(src_loop.v);
+      dst_corner_edges[loop_i] = BM_elem_index_get(src_loop.e);
       bmesh_block_copy_to_mesh_attributes(info, loop_i, src_loop.head.data);
->>>>>>> 46c34ba1
     }
   });
 }
