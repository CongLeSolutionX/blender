/* SPDX-License-Identifier: GPL-2.0-or-later */

/** \file
 * \ingroup bmesh
 *
 * BM mesh normal calculation functions.
 *
 * \see mesh_normals.cc for the equivalent #Mesh functionality.
 */

#include "MEM_guardedalloc.h"

#include "DNA_scene_types.h"

#include "BLI_bitmap.h"
#include "BLI_linklist_stack.h"
#include "BLI_math.h"
#include "BLI_task.h"
#include "BLI_utildefines.h"
#include "BLI_vector.hh"

#include "BKE_customdata.h"
#include "BKE_editmesh.h"
#include "BKE_global.h"
#include "BKE_mesh.hh"

#include "intern/bmesh_private.h"

/* Smooth angle to use when tagging edges is disabled entirely. */
#define EDGE_TAG_FROM_SPLIT_ANGLE_BYPASS -FLT_MAX

static void bm_edge_tag_from_smooth_and_set_sharp(const float (*fnos)[3],
                                                  BMEdge *e,
                                                  const float split_angle_cos);
static void bm_edge_tag_from_smooth(const float (*fnos)[3],
                                    BMEdge *e,
                                    const float split_angle_cos);

/* -------------------------------------------------------------------- */
/** \name Update Vertex & Face Normals
 * \{ */

/**
 * Helpers for #BM_mesh_normals_update and #BM_verts_calc_normal_vcos
 */

/* We use that existing internal API flag,
 * assuming no other tool using it would run concurrently to clnors editing. */
#define BM_LNORSPACE_UPDATE _FLAG_MF

typedef struct BMVertsCalcNormalsWithCoordsData {
  /* Read-only data. */
  const float (*fnos)[3];
  const float (*vcos)[3];

  /* Write data. */
  float (*vnos)[3];
} BMVertsCalcNormalsWithCoordsData;

BLI_INLINE void bm_vert_calc_normals_accum_loop(const BMLoop *l_iter,
                                                const float e1diff[3],
                                                const float e2diff[3],
                                                const float f_no[3],
                                                float v_no[3])
{
  /* Calculate the dot product of the two edges that meet at the loop's vertex. */
  /* Edge vectors are calculated from `e->v1` to `e->v2`, so adjust the dot product if one but not
   * both loops actually runs from `e->v2` to `e->v1`. */
  float dotprod = dot_v3v3(e1diff, e2diff);
  if ((l_iter->prev->e->v1 == l_iter->prev->v) ^ (l_iter->e->v1 == l_iter->v)) {
    dotprod = -dotprod;
  }
  const float fac = saacos(-dotprod);
  /* Shouldn't happen as normalizing edge-vectors cause degenerate values to be zeroed out. */
  BLI_assert(!isnan(fac));
  madd_v3_v3fl(v_no, f_no, fac);
}

static void bm_vert_calc_normals_impl(BMVert *v)
{
  /* Note on redundant unit-length edge-vector calculation:
   *
   * This functions calculates unit-length edge-vector for every loop edge
   * in practice this means 2x `sqrt` calls per face-corner connected to each vertex.
   *
   * Previously (2.9x and older), the edge vectors were calculated and stored for reuse.
   * However the overhead of did not perform well (~16% slower - single & multi-threaded)
   * when compared with calculating the values as they are needed.
   *
   * For simple grid topologies this function calculates the edge-vectors 4x times.
   * There is some room for improved performance by storing the edge-vectors for reuse locally
   * in this function, reducing the number of redundant `sqrtf` in half (2x instead of 4x).
   * so face loops that share an edge would not calculate it multiple times.
   * From my tests the performance improvements are so small they're difficult to measure,
   * the time saved removing `sqrtf` calls is lost on storing and looking up the information,
   * even in the case of `BLI_smallhash.h` & small inline lookup tables.
   *
   * Further, local data structures would need to support cases where
   * stack memory isn't sufficient - adding additional complexity for corner-cases
   * (a vertex that has thousands of connected edges for example).
   * Unless there are important use-cases that benefit from edge-vector caching,
   * keep this simple and calculate ~4x as many edge-vectors.
   *
   * In conclusion, the cost of caching & looking up edge-vectors both globally or per-vertex
   * doesn't save enough time to make it worthwhile.
   * - Campbell. */

  float *v_no = v->no;
  zero_v3(v_no);

  BMEdge *e_first = v->e;
  if (e_first != nullptr) {
    float e1diff[3], e2diff[3];
    BMEdge *e_iter = e_first;
    do {
      BMLoop *l_first = e_iter->l;
      if (l_first != nullptr) {
        sub_v3_v3v3(e2diff, e_iter->v1->co, e_iter->v2->co);
        normalize_v3(e2diff);

        BMLoop *l_iter = l_first;
        do {
          if (l_iter->v == v) {
            BMEdge *e_prev = l_iter->prev->e;
            sub_v3_v3v3(e1diff, e_prev->v1->co, e_prev->v2->co);
            normalize_v3(e1diff);

            bm_vert_calc_normals_accum_loop(l_iter, e1diff, e2diff, l_iter->f->no, v_no);
          }
        } while ((l_iter = l_iter->radial_next) != l_first);
      }
    } while ((e_iter = BM_DISK_EDGE_NEXT(e_iter, v)) != e_first);

    if (LIKELY(normalize_v3(v_no) != 0.0f)) {
      return;
    }
  }
  /* Fallback normal. */
  normalize_v3_v3(v_no, v->co);
}

static void bm_vert_calc_normals_cb(void * /*userdata*/,
                                    MempoolIterData *mp_v,
                                    const TaskParallelTLS *__restrict /*tls*/)
{
  BMVert *v = (BMVert *)mp_v;
  bm_vert_calc_normals_impl(v);
}

static void bm_vert_calc_normals_with_coords(BMVert *v, BMVertsCalcNormalsWithCoordsData *data)
{
  /* See #bm_vert_calc_normals_impl note on performance. */
  float *v_no = data->vnos[BM_elem_index_get(v)];
  zero_v3(v_no);

  /* Loop over edges. */
  BMEdge *e_first = v->e;
  if (e_first != nullptr) {
    float e1diff[3], e2diff[3];
    BMEdge *e_iter = e_first;
    do {
      BMLoop *l_first = e_iter->l;
      if (l_first != nullptr) {
        sub_v3_v3v3(e2diff,
                    data->vcos[BM_elem_index_get(e_iter->v1)],
                    data->vcos[BM_elem_index_get(e_iter->v2)]);
        normalize_v3(e2diff);

        BMLoop *l_iter = l_first;
        do {
          if (l_iter->v == v) {
            BMEdge *e_prev = l_iter->prev->e;
            sub_v3_v3v3(e1diff,
                        data->vcos[BM_elem_index_get(e_prev->v1)],
                        data->vcos[BM_elem_index_get(e_prev->v2)]);
            normalize_v3(e1diff);

            bm_vert_calc_normals_accum_loop(
                l_iter, e1diff, e2diff, data->fnos[BM_elem_index_get(l_iter->f)], v_no);
          }
        } while ((l_iter = l_iter->radial_next) != l_first);
      }
    } while ((e_iter = BM_DISK_EDGE_NEXT(e_iter, v)) != e_first);

    if (LIKELY(normalize_v3(v_no) != 0.0f)) {
      return;
    }
  }
  /* Fallback normal. */
  normalize_v3_v3(v_no, data->vcos[BM_elem_index_get(v)]);
}

static void bm_vert_calc_normals_with_coords_cb(void *userdata,
                                                MempoolIterData *mp_v,
                                                const TaskParallelTLS *__restrict /*tls*/)
{
  BMVertsCalcNormalsWithCoordsData *data = static_cast<BMVertsCalcNormalsWithCoordsData *>(
      userdata);
  BMVert *v = (BMVert *)mp_v;
  bm_vert_calc_normals_with_coords(v, data);
}

static void bm_mesh_verts_calc_normals(BMesh *bm,
                                       const float (*fnos)[3],
                                       const float (*vcos)[3],
                                       float (*vnos)[3])
{
  BM_mesh_elem_index_ensure(bm, BM_FACE | ((vnos || vcos) ? BM_VERT : 0));

  TaskParallelSettings settings;
  BLI_parallel_mempool_settings_defaults(&settings);
  settings.use_threading = bm->totvert >= BM_OMP_LIMIT;

  if (vcos == nullptr) {
    BM_iter_parallel(bm, BM_VERTS_OF_MESH, bm_vert_calc_normals_cb, nullptr, &settings);
  }
  else {
    BLI_assert(!ELEM(nullptr, fnos, vnos));
    BMVertsCalcNormalsWithCoordsData data{};
    data.fnos = fnos;
    data.vcos = vcos;
    data.vnos = vnos;
    BM_iter_parallel(bm, BM_VERTS_OF_MESH, bm_vert_calc_normals_with_coords_cb, &data, &settings);
  }
}

static void bm_face_calc_normals_cb(void * /*userdata*/,
                                    MempoolIterData *mp_f,
                                    const TaskParallelTLS *__restrict /*tls*/)
{
  BMFace *f = (BMFace *)mp_f;

  BM_face_calc_normal(f, f->no);
}

void BM_mesh_normals_update_ex(BMesh *bm, const struct BMeshNormalsUpdate_Params *params)
{
  if (params->face_normals) {
    /* Calculate all face normals. */
    TaskParallelSettings settings;
    BLI_parallel_mempool_settings_defaults(&settings);
    settings.use_threading = bm->totedge >= BM_OMP_LIMIT;

    BM_iter_parallel(bm, BM_FACES_OF_MESH, bm_face_calc_normals_cb, nullptr, &settings);
  }

  /* Add weighted face normals to vertices, and normalize vert normals. */
  bm_mesh_verts_calc_normals(bm, nullptr, nullptr, nullptr);
}

void BM_mesh_normals_update(BMesh *bm)
{
  BMeshNormalsUpdate_Params params{};
  params.face_normals = true;
  BM_mesh_normals_update_ex(bm, &params);
}

/** \} */

/* -------------------------------------------------------------------- */
/** \name Update Vertex & Face Normals (Partial Updates)
 * \{ */

static void bm_partial_faces_parallel_range_calc_normals_cb(
    void *userdata, const int iter, const TaskParallelTLS *__restrict /*tls*/)
{
  BMFace *f = ((BMFace **)userdata)[iter];
  BM_face_calc_normal(f, f->no);
}

static void bm_partial_verts_parallel_range_calc_normal_cb(
    void *userdata, const int iter, const TaskParallelTLS *__restrict /*tls*/)
{
  BMVert *v = ((BMVert **)userdata)[iter];
  bm_vert_calc_normals_impl(v);
}

void BM_mesh_normals_update_with_partial_ex(BMesh * /*bm*/,
                                            const BMPartialUpdate *bmpinfo,
                                            const struct BMeshNormalsUpdate_Params *params)
{
  BLI_assert(bmpinfo->params.do_normals);
  /* While harmless, exit early if there is nothing to do. */
  if (UNLIKELY((bmpinfo->verts_len == 0) && (bmpinfo->faces_len == 0))) {
    return;
  }

  BMVert **verts = bmpinfo->verts;
  BMFace **faces = bmpinfo->faces;
  const int verts_len = bmpinfo->verts_len;
  const int faces_len = bmpinfo->faces_len;

  TaskParallelSettings settings;
  BLI_parallel_range_settings_defaults(&settings);

  /* Faces. */
  if (params->face_normals) {
    BLI_task_parallel_range(
        0, faces_len, faces, bm_partial_faces_parallel_range_calc_normals_cb, &settings);
  }

  /* Verts. */
  BLI_task_parallel_range(
      0, verts_len, verts, bm_partial_verts_parallel_range_calc_normal_cb, &settings);
}

void BM_mesh_normals_update_with_partial(BMesh *bm, const BMPartialUpdate *bmpinfo)
{
  BMeshNormalsUpdate_Params params{};
  params.face_normals = true;
  BM_mesh_normals_update_with_partial_ex(bm, bmpinfo, &params);
}

/** \} */

/* -------------------------------------------------------------------- */
/** \name Update Vertex & Face Normals (Custom Coords)
 * \{ */

void BM_verts_calc_normal_vcos(BMesh *bm,
                               const float (*fnos)[3],
                               const float (*vcos)[3],
                               float (*vnos)[3])
{
  /* Add weighted face normals to vertices, and normalize vert normals. */
  bm_mesh_verts_calc_normals(bm, fnos, vcos, vnos);
}

/** \} */

/* -------------------------------------------------------------------- */
/** \name Tagging Utility Functions
 * \{ */

void BM_normals_loops_edges_tag(BMesh *bm, const bool do_edges)
{
  BMFace *f;
  BMEdge *e;
  BMIter fiter, eiter;
  BMLoop *l_curr, *l_first;

  if (do_edges) {
    int index_edge;
    BM_ITER_MESH_INDEX (e, &eiter, bm, BM_EDGES_OF_MESH, index_edge) {
      BMLoop *l_a, *l_b;

      BM_elem_index_set(e, index_edge); /* set_inline */
      BM_elem_flag_disable(e, BM_ELEM_TAG);
      if (BM_edge_loop_pair(e, &l_a, &l_b)) {
        if (BM_elem_flag_test(e, BM_ELEM_SMOOTH) && l_a->v != l_b->v) {
          BM_elem_flag_enable(e, BM_ELEM_TAG);
        }
      }
    }
    bm->elem_index_dirty &= ~BM_EDGE;
  }

  int index_face, index_loop = 0;
  BM_ITER_MESH_INDEX (f, &fiter, bm, BM_FACES_OF_MESH, index_face) {
    BM_elem_index_set(f, index_face); /* set_inline */
    l_curr = l_first = BM_FACE_FIRST_LOOP(f);
    do {
      BM_elem_index_set(l_curr, index_loop++); /* set_inline */
      BM_elem_flag_disable(l_curr, BM_ELEM_TAG);
    } while ((l_curr = l_curr->next) != l_first);
  }
  bm->elem_index_dirty &= ~(BM_FACE | BM_LOOP);
}

/**
 * Helpers for #BM_mesh_loop_normals_update and #BM_loops_calc_normal_vcos
 */
static void bm_mesh_edges_sharp_tag(BMesh *bm,
                                    const float (*fnos)[3],
                                    float split_angle_cos,
                                    const bool do_sharp_edges_tag)
{
  BMIter eiter;
  BMEdge *e;
  int i;

  if (fnos) {
    BM_mesh_elem_index_ensure(bm, BM_FACE);
  }

  if (do_sharp_edges_tag) {
    BM_ITER_MESH_INDEX (e, &eiter, bm, BM_EDGES_OF_MESH, i) {
      BM_elem_index_set(e, i); /* set_inline */
      if (e->l != nullptr) {
        bm_edge_tag_from_smooth_and_set_sharp(fnos, e, split_angle_cos);
      }
    }
  }
  else {
    BM_ITER_MESH_INDEX (e, &eiter, bm, BM_EDGES_OF_MESH, i) {
      BM_elem_index_set(e, i); /* set_inline */
      if (e->l != nullptr) {
        bm_edge_tag_from_smooth(fnos, e, split_angle_cos);
      }
    }
  }

  bm->elem_index_dirty &= ~BM_EDGE;
}

void BM_edges_sharp_from_angle_set(BMesh *bm, const float split_angle)
{
  if (split_angle >= float(M_PI)) {
    /* Nothing to do! */
    return;
  }

  bm_mesh_edges_sharp_tag(bm, nullptr, cosf(split_angle), true);
}

/** \} */

/* -------------------------------------------------------------------- */
/** \name Loop Normals Calculation API
 * \{ */

bool BM_loop_check_cyclic_smooth_fan(BMLoop *l_curr)
{
  BMLoop *lfan_pivot_next = l_curr;
  BMEdge *e_next = l_curr->e;

  BLI_assert(!BM_elem_flag_test(lfan_pivot_next, BM_ELEM_TAG));
  BM_elem_flag_enable(lfan_pivot_next, BM_ELEM_TAG);

  while (true) {
    /* Much simpler than in sibling code with basic Mesh data! */
    lfan_pivot_next = BM_vert_step_fan_loop(lfan_pivot_next, &e_next);

    if (!lfan_pivot_next || !BM_elem_flag_test(e_next, BM_ELEM_TAG)) {
      /* Sharp loop/edge, so not a cyclic smooth fan... */
      return false;
    }
    /* Smooth loop/edge... */
    if (BM_elem_flag_test(lfan_pivot_next, BM_ELEM_TAG)) {
      if (lfan_pivot_next == l_curr) {
        /* We walked around a whole cyclic smooth fan
         * without finding any already-processed loop,
         * means we can use initial l_curr/l_prev edge as start for this smooth fan. */
        return true;
      }
      /* ... already checked in some previous looping, we can abort. */
      return false;
    }
    /* ... we can skip it in future, and keep checking the smooth fan. */
    BM_elem_flag_enable(lfan_pivot_next, BM_ELEM_TAG);
  }
}

/**
 * Called for all faces loops.
 *
 * - All loops must have #BM_ELEM_TAG cleared.
 * - Loop indices must be valid.
 *
 * \note When custom normals are present, the order of loops can be important.
 * Loops with lower indices must be passed before loops with higher indices (for each vertex).
 * This is needed since the first loop sets the reference point for the custom normal offsets.
 *
 * \return The number of loops that were handled (for early exit when all have been handled).
 */
static int bm_mesh_loops_calc_normals_for_loop(BMesh *bm,
                                               const float (*vcos)[3],
                                               const float (*fnos)[3],
                                               const short (*clnors_data)[2],
                                               const int cd_loop_clnors_offset,
                                               const bool has_clnors,
                                               /* Cache. */
                                               blender::Vector<blender::float3, 16> *edge_vectors,
                                               /* Iterate. */
                                               BMLoop *l_curr,
                                               /* Result. */
                                               float (*r_lnos)[3],
                                               MLoopNorSpaceArray *r_lnors_spacearr)
{
  BLI_assert((bm->elem_index_dirty & BM_LOOP) == 0);
  BLI_assert((fnos == nullptr) || ((bm->elem_index_dirty & BM_FACE) == 0));
  BLI_assert((vcos == nullptr) || ((bm->elem_index_dirty & BM_VERT) == 0));
  UNUSED_VARS_NDEBUG(bm);

  int handled = 0;

  /* Temp normal stack. */
  BLI_SMALLSTACK_DECLARE(normal, float *);
  /* Temp clnors stack. */
  BLI_SMALLSTACK_DECLARE(clnors, short *);
  /* Temp edge vectors stack, only used when computing lnor spacearr. */

  /* A smooth edge, we have to check for cyclic smooth fan case.
   * If we find a new, never-processed cyclic smooth fan, we can do it now using that loop/edge
   * as 'entry point', otherwise we can skip it. */

  /* NOTE: In theory, we could make bm_mesh_loop_check_cyclic_smooth_fan() store
   * mlfan_pivot's in a stack, to avoid having to fan again around
   * the vert during actual computation of clnor & clnorspace. However, this would complicate
   * the code, add more memory usage, and
   * BM_vert_step_fan_loop() is quite cheap in term of CPU cycles,
   * so really think it's not worth it. */
  if (BM_elem_flag_test(l_curr->e, BM_ELEM_TAG) &&
      (BM_elem_flag_test(l_curr, BM_ELEM_TAG) || !BM_loop_check_cyclic_smooth_fan(l_curr))) {
  }
  else if (!BM_elem_flag_test(l_curr->e, BM_ELEM_TAG) &&
           !BM_elem_flag_test(l_curr->prev->e, BM_ELEM_TAG)) {
    /* Simple case (both edges around that vertex are sharp in related polygon),
     * this vertex just takes its poly normal.
     */
    const int l_curr_index = BM_elem_index_get(l_curr);
    const float *no = fnos ? fnos[BM_elem_index_get(l_curr->f)] : l_curr->f->no;
    copy_v3_v3(r_lnos[l_curr_index], no);

    /* If needed, generate this (simple!) lnor space. */
    if (r_lnors_spacearr) {
      float vec_curr[3], vec_prev[3];
      MLoopNorSpace *lnor_space = BKE_lnor_space_create(r_lnors_spacearr);

      {
        const BMVert *v_pivot = l_curr->v;
        const float *co_pivot = vcos ? vcos[BM_elem_index_get(v_pivot)] : v_pivot->co;
        const BMVert *v_1 = l_curr->next->v;
        const float *co_1 = vcos ? vcos[BM_elem_index_get(v_1)] : v_1->co;
        const BMVert *v_2 = l_curr->prev->v;
        const float *co_2 = vcos ? vcos[BM_elem_index_get(v_2)] : v_2->co;

        BLI_assert(v_1 == BM_edge_other_vert(l_curr->e, v_pivot));
        BLI_assert(v_2 == BM_edge_other_vert(l_curr->prev->e, v_pivot));

        sub_v3_v3v3(vec_curr, co_1, co_pivot);
        normalize_v3(vec_curr);
        sub_v3_v3v3(vec_prev, co_2, co_pivot);
        normalize_v3(vec_prev);
      }

      BKE_lnor_space_define(lnor_space, r_lnos[l_curr_index], vec_curr, vec_prev, {});
      /* We know there is only one loop in this space,
       * no need to create a linklist in this case... */
      BKE_lnor_space_add_loop(r_lnors_spacearr, lnor_space, l_curr_index, l_curr, true);

      if (has_clnors) {
        const short(*clnor)[2] = clnors_data ?
                                     &clnors_data[l_curr_index] :
                                     static_cast<const short(*)[2]>(
                                         BM_ELEM_CD_GET_VOID_P(l_curr, cd_loop_clnors_offset));
        BKE_lnor_space_custom_data_to_normal(lnor_space, *clnor, r_lnos[l_curr_index]);
      }
    }
    handled = 1;
  }
  /* We *do not need* to check/tag loops as already computed!
   * Due to the fact a loop only links to one of its two edges,
   * a same fan *will never be walked more than once!*
   * Since we consider edges having neighbor faces with inverted (flipped) normals as sharp,
   * we are sure that no fan will be skipped, even only considering the case
   * (sharp curr_edge, smooth prev_edge), and not the alternative
   * (smooth curr_edge, sharp prev_edge).
   * All this due/thanks to link between normals and loop ordering.
   */
  else {
    /* We have to fan around current vertex, until we find the other non-smooth edge,
     * and accumulate face normals into the vertex!
     * Note in case this vertex has only one sharp edge,
     * this is a waste because the normal is the same as the vertex normal,
     * but I do not see any easy way to detect that (would need to count number of sharp edges
     * per vertex, I doubt the additional memory usage would be worth it, especially as it
     * should not be a common case in real-life meshes anyway).
     */
    BMVert *v_pivot = l_curr->v;
    BMEdge *e_next;
    const BMEdge *e_org = l_curr->e;
    BMLoop *lfan_pivot, *lfan_pivot_next;
    int lfan_pivot_index;
    float lnor[3] = {0.0f, 0.0f, 0.0f};
    float vec_curr[3], vec_next[3], vec_org[3];

    /* We validate clnors data on the fly - cheapest way to do! */
    int clnors_avg[2] = {0, 0};
    const short(*clnor_ref)[2] = nullptr;
    int clnors_count = 0;
    bool clnors_invalid = false;

    const float *co_pivot = vcos ? vcos[BM_elem_index_get(v_pivot)] : v_pivot->co;

    MLoopNorSpace *lnor_space = r_lnors_spacearr ? BKE_lnor_space_create(r_lnors_spacearr) :
                                                   nullptr;

    BLI_assert((edge_vectors == nullptr) || edge_vectors->is_empty());

    lfan_pivot = l_curr;
    lfan_pivot_index = BM_elem_index_get(lfan_pivot);
    e_next = lfan_pivot->e; /* Current edge here, actually! */

    /* Only need to compute previous edge's vector once,
     * then we can just reuse old current one! */
    {
      const BMVert *v_2 = lfan_pivot->next->v;
      const float *co_2 = vcos ? vcos[BM_elem_index_get(v_2)] : v_2->co;

      BLI_assert(v_2 == BM_edge_other_vert(e_next, v_pivot));

      sub_v3_v3v3(vec_org, co_2, co_pivot);
      normalize_v3(vec_org);
      copy_v3_v3(vec_curr, vec_org);

      if (r_lnors_spacearr) {
        edge_vectors->append(vec_org);
      }
    }

    while (true) {
      /* Much simpler than in sibling code with basic Mesh data! */
      lfan_pivot_next = BM_vert_step_fan_loop(lfan_pivot, &e_next);
      if (lfan_pivot_next) {
        BLI_assert(lfan_pivot_next->v == v_pivot);
      }
      else {
        /* next edge is non-manifold, we have to find it ourselves! */
        e_next = (lfan_pivot->e == e_next) ? lfan_pivot->prev->e : lfan_pivot->e;
      }

      /* Compute edge vector.
       * NOTE: We could pre-compute those into an array, in the first iteration,
       * instead of computing them twice (or more) here.
       * However, time gained is not worth memory and time lost,
       * given the fact that this code should not be called that much in real-life meshes.
       */
      {
        const BMVert *v_2 = BM_edge_other_vert(e_next, v_pivot);
        const float *co_2 = vcos ? vcos[BM_elem_index_get(v_2)] : v_2->co;

        sub_v3_v3v3(vec_next, co_2, co_pivot);
        normalize_v3(vec_next);
      }

      {
        /* Code similar to accumulate_vertex_normals_poly_v3. */
        /* Calculate angle between the two poly edges incident on this vertex. */
        const BMFace *f = lfan_pivot->f;
        const float fac = saacos(dot_v3v3(vec_next, vec_curr));
        const float *no = fnos ? fnos[BM_elem_index_get(f)] : f->no;
        /* Accumulate */
        madd_v3_v3fl(lnor, no, fac);

        if (has_clnors) {
          /* Accumulate all clnors, if they are not all equal we have to fix that! */
          const short(*clnor)[2] = clnors_data ?
                                       &clnors_data[lfan_pivot_index] :
                                       static_cast<const short(*)[2]>(BM_ELEM_CD_GET_VOID_P(
                                           lfan_pivot, cd_loop_clnors_offset));
          if (clnors_count) {
            clnors_invalid |= ((*clnor_ref)[0] != (*clnor)[0] || (*clnor_ref)[1] != (*clnor)[1]);
          }
          else {
            clnor_ref = clnor;
          }
          clnors_avg[0] += (*clnor)[0];
          clnors_avg[1] += (*clnor)[1];
          clnors_count++;
          /* We store here a pointer to all custom lnors processed. */
          BLI_SMALLSTACK_PUSH(clnors, (short *)*clnor);
        }
      }

      /* We store here a pointer to all loop-normals processed. */
      BLI_SMALLSTACK_PUSH(normal, (float *)r_lnos[lfan_pivot_index]);

      if (r_lnors_spacearr) {
        /* Assign current lnor space to current 'vertex' loop. */
        BKE_lnor_space_add_loop(r_lnors_spacearr, lnor_space, lfan_pivot_index, lfan_pivot, false);
        if (e_next != e_org) {
          /* We store here all edges-normalized vectors processed. */
          edge_vectors->append(vec_next);
        }
      }

      handled += 1;

      if (!BM_elem_flag_test(e_next, BM_ELEM_TAG) || (e_next == e_org)) {
        /* Next edge is sharp, we have finished with this fan of faces around this vert! */
        break;
      }

      /* Copy next edge vector to current one. */
      copy_v3_v3(vec_curr, vec_next);
      /* Next pivot loop to current one. */
      lfan_pivot = lfan_pivot_next;
      lfan_pivot_index = BM_elem_index_get(lfan_pivot);
    }

    {
      float lnor_len = normalize_v3(lnor);

      /* If we are generating lnor spacearr, we can now define the one for this fan. */
      if (r_lnors_spacearr) {
        if (UNLIKELY(lnor_len == 0.0f)) {
          /* Use vertex normal as fallback! */
          copy_v3_v3(lnor, r_lnos[lfan_pivot_index]);
          lnor_len = 1.0f;
        }

        BKE_lnor_space_define(lnor_space, lnor, vec_org, vec_next, *edge_vectors);

        if (has_clnors) {
          if (clnors_invalid) {
            short *clnor;

            clnors_avg[0] /= clnors_count;
            clnors_avg[1] /= clnors_count;
            /* Fix/update all clnors of this fan with computed average value. */

            /* Prints continuously when merge custom normals, so commenting. */
            // printf("Invalid clnors in this fan!\n");

            while ((clnor = static_cast<short *>(BLI_SMALLSTACK_POP(clnors)))) {
              // print_v2("org clnor", clnor);
              clnor[0] = short(clnors_avg[0]);
              clnor[1] = short(clnors_avg[1]);
            }
            // print_v2("new clnors", clnors_avg);
          }
          else {
            /* We still have to consume the stack! */
            while (BLI_SMALLSTACK_POP(clnors)) {
              /* pass */
            }
          }
          BKE_lnor_space_custom_data_to_normal(lnor_space, *clnor_ref, lnor);
        }
      }

      /* In case we get a zero normal here, just use vertex normal already set! */
      if (LIKELY(lnor_len != 0.0f)) {
        /* Copy back the final computed normal into all related loop-normals. */
        float *nor;

        while ((nor = static_cast<float *>(BLI_SMALLSTACK_POP(normal)))) {
          copy_v3_v3(nor, lnor);
        }
      }
      else {
        /* We still have to consume the stack! */
        while (BLI_SMALLSTACK_POP(normal)) {
          /* pass */
        }
      }
    }

    /* Tag related vertex as sharp, to avoid fanning around it again
     * (in case it was a smooth one). */
    if (r_lnors_spacearr) {
      BM_elem_flag_enable(l_curr->v, BM_ELEM_TAG);
    }
  }
  return handled;
}

static int bm_loop_index_cmp(const void *a, const void *b)
{
  BLI_assert(BM_elem_index_get((BMLoop *)a) != BM_elem_index_get((BMLoop *)b));
  if (BM_elem_index_get((BMLoop *)a) < BM_elem_index_get((BMLoop *)b)) {
    return -1;
  }
  return 1;
}

/**
 * We only tag edges that are *really* smooth when the following conditions are met:
 * - The angle between both its polygons normals is below split_angle value.
 * - The edge is tagged as smooth.
 * - The faces of the edge are tagged as smooth.
 * - The faces of the edge have compatible (non-flipped) topological normal (winding),
 *   i.e. both loops on the same edge do not share the same vertex.
 */
BLI_INLINE bool bm_edge_is_smooth_no_angle_test(const BMEdge *e,
                                                const BMLoop *l_a,
                                                const BMLoop *l_b)
{
  BLI_assert(l_a->radial_next == l_b);
  return (
      /* The face is manifold. */
      (l_b->radial_next == l_a) &&
      /* Faces have winding that faces the same way. */
      (l_a->v != l_b->v) &&
      /* The edge is smooth. */
      BM_elem_flag_test(e, BM_ELEM_SMOOTH) &&
      /* Both faces are smooth. */
      BM_elem_flag_test(l_a->f, BM_ELEM_SMOOTH) && BM_elem_flag_test(l_b->f, BM_ELEM_SMOOTH));
}

static void bm_edge_tag_from_smooth(const float (*fnos)[3], BMEdge *e, const float split_angle_cos)
{
  BLI_assert(e->l != nullptr);
  BMLoop *l_a = e->l, *l_b = l_a->radial_next;
  bool is_smooth = false;
  if (bm_edge_is_smooth_no_angle_test(e, l_a, l_b)) {
    if (split_angle_cos != -1.0f) {
      const float dot = (fnos == nullptr) ? dot_v3v3(l_a->f->no, l_b->f->no) :
                                            dot_v3v3(fnos[BM_elem_index_get(l_a->f)],
                                                     fnos[BM_elem_index_get(l_b->f)]);
      if (dot >= split_angle_cos) {
        is_smooth = true;
      }
    }
    else {
      is_smooth = true;
    }
  }

  /* Perform `BM_elem_flag_set(e, BM_ELEM_TAG, is_smooth)`
   * NOTE: This will be set by multiple threads however it will be set to the same value. */

  /* No need for atomics here as this is a single byte. */
  char *hflag_p = &e->head.hflag;
  if (is_smooth) {
    *hflag_p = *hflag_p | BM_ELEM_TAG;
  }
  else {
    *hflag_p = *hflag_p & ~BM_ELEM_TAG;
  }
}

/**
 * A version of #bm_edge_tag_from_smooth that sets sharp edges
 * when they would be considered smooth but exceed the split angle .
 *
 * \note This doesn't have the same atomic requirement as #bm_edge_tag_from_smooth
 * since it isn't run from multiple threads at once.
 */
static void bm_edge_tag_from_smooth_and_set_sharp(const float (*fnos)[3],
                                                  BMEdge *e,
                                                  const float split_angle_cos)
{
  BLI_assert(e->l != nullptr);
  BMLoop *l_a = e->l, *l_b = l_a->radial_next;
  bool is_smooth = false;
  if (bm_edge_is_smooth_no_angle_test(e, l_a, l_b)) {
    if (split_angle_cos != -1.0f) {
      const float dot = (fnos == nullptr) ? dot_v3v3(l_a->f->no, l_b->f->no) :
                                            dot_v3v3(fnos[BM_elem_index_get(l_a->f)],
                                                     fnos[BM_elem_index_get(l_b->f)]);
      if (dot >= split_angle_cos) {
        is_smooth = true;
      }
      else {
        /* Note that we do not care about the other sharp-edge cases
         * (sharp poly, non-manifold edge, etc.),
         * only tag edge as sharp when it is due to angle threshold. */
        BM_elem_flag_disable(e, BM_ELEM_SMOOTH);
      }
    }
    else {
      is_smooth = true;
    }
  }

  BM_elem_flag_set(e, BM_ELEM_TAG, is_smooth);
}

/**
 * Operate on all vertices loops.
 * operating on vertices this is needed for multi-threading
 * so there is a guarantee that each thread has isolated loops.
 */
<<<<<<< HEAD
static void bm_mesh_loops_calc_normals_for_vert_with_clnors(BMesh *bm,
                                                            const float (*vcos)[3],
                                                            const float (*fnos)[3],
                                                            float (*r_lnos)[3],
                                                            const short (*clnors_data)[2],
                                                            const int cd_loop_clnors_offset,
                                                            const bool do_rebuild,
                                                            /* TLS */
                                                            MLoopNorSpaceArray *r_lnors_spacearr,
                                                            BLI_Stack *edge_vectors,
                                                            /* Iterate over. */
                                                            BMVert *v)
=======
static void bm_mesh_loops_calc_normals_for_vert_with_clnors(
    BMesh *bm,
    const float (*vcos)[3],
    const float (*fnos)[3],
    float (*r_lnos)[3],
    const short (*clnors_data)[2],
    const int cd_loop_clnors_offset,
    const bool do_rebuild,
    const float split_angle_cos,
    /* TLS */
    MLoopNorSpaceArray *r_lnors_spacearr,
    blender::Vector<blender::float3, 16> *edge_vectors,
    /* Iterate over. */
    BMVert *v)
>>>>>>> 1777f40c
{
  /* Respecting face order is necessary so the initial starting loop is consistent
   * with looping over loops of all faces.
   *
   * Logically we could sort the loops by their index & loop over them
   * however it's faster to use the lowest index of an un-ordered list
   * since it's common that smooth vertices only ever need to pick one loop
   * which then handles all the others.
   *
   * Sorting is only performed when multiple fans are found. */
  const bool has_clnors = true;
  LinkNode *loops_of_vert = nullptr;
  int loops_of_vert_count = 0;

  /* The loop with the lowest index. */
  {
    LinkNode *link_best;
    uint index_best = UINT_MAX;
    BMEdge *e_curr_iter = v->e;
    do { /* Edges of vertex. */
      BMLoop *l_curr = e_curr_iter->l;
      if (l_curr == nullptr) {
        continue;
      }

      do { /* Radial loops. */
        if (l_curr->v != v) {
          continue;
        }
        if (do_rebuild && !BM_ELEM_API_FLAG_TEST(l_curr, BM_LNORSPACE_UPDATE) &&
            !(bm->spacearr_dirty & BM_SPACEARR_DIRTY_ALL)) {
          continue;
        }
        BM_elem_flag_disable(l_curr, BM_ELEM_TAG);
        BLI_linklist_prepend_alloca(&loops_of_vert, l_curr);
        loops_of_vert_count += 1;

        const uint index_test = uint(BM_elem_index_get(l_curr));
        if (index_best > index_test) {
          index_best = index_test;
          link_best = loops_of_vert;
        }
      } while ((l_curr = l_curr->radial_next) != e_curr_iter->l);
    } while ((e_curr_iter = BM_DISK_EDGE_NEXT(e_curr_iter, v)) != v->e);

    if (UNLIKELY(loops_of_vert == nullptr)) {
      return;
    }

    /* Immediately pop the best element.
     * The order doesn't matter, so swap the links as it's simpler than tracking
     * reference to `link_best`. */
    if (link_best != loops_of_vert) {
      std::swap(link_best->link, loops_of_vert->link);
    }
  }

  bool loops_of_vert_is_sorted = false;

  /* Keep track of the number of loops that have been assigned. */
  int loops_of_vert_handled = 0;

  while (loops_of_vert != nullptr) {
    BMLoop *l_best = static_cast<BMLoop *>(loops_of_vert->link);
    loops_of_vert = loops_of_vert->next;

    BLI_assert(l_best->v == v);
    loops_of_vert_handled += bm_mesh_loops_calc_normals_for_loop(bm,
                                                                 vcos,
                                                                 fnos,
                                                                 clnors_data,
                                                                 cd_loop_clnors_offset,
                                                                 has_clnors,
                                                                 edge_vectors,
                                                                 l_best,
                                                                 r_lnos,
                                                                 r_lnors_spacearr);

    /* Check if an early exit is possible without  an exhaustive inspection of every loop
     * where 1 loop's fan extends out to all remaining loops.
     * This is a common case for smooth vertices. */
    BLI_assert(loops_of_vert_handled <= loops_of_vert_count);
    if (loops_of_vert_handled == loops_of_vert_count) {
      break;
    }

    /* Note on sorting, in some cases it will be faster to scan for the lowest index each time.
     * However in the worst case this is `O(N^2)`, so use a single sort call instead. */
    if (!loops_of_vert_is_sorted) {
      if (loops_of_vert && loops_of_vert->next) {
        loops_of_vert = BLI_linklist_sort(loops_of_vert, bm_loop_index_cmp);
        loops_of_vert_is_sorted = true;
      }
    }
  }
}

/**
 * A simplified version of #bm_mesh_loops_calc_normals_for_vert_with_clnors
 * that can operate on loops in any order.
 */
static void bm_mesh_loops_calc_normals_for_vert_without_clnors(
    BMesh *bm,
    const float (*vcos)[3],
    const float (*fnos)[3],
    float (*r_lnos)[3],
    const bool do_rebuild,
    /* TLS */
    MLoopNorSpaceArray *r_lnors_spacearr,
    blender::Vector<blender::float3, 16> *edge_vectors,
    /* Iterate over. */
    BMVert *v)
{
  const bool has_clnors = false;
  const short(*clnors_data)[2] = nullptr;
  const int cd_loop_clnors_offset = -1;

  BMEdge *e_curr_iter;

  /* Unfortunately a loop is needed just to clear loop-tags. */
  e_curr_iter = v->e;
  do { /* Edges of vertex. */
    BMLoop *l_curr = e_curr_iter->l;
    if (l_curr == nullptr) {
      continue;
    }

    do { /* Radial loops. */
      if (l_curr->v != v) {
        continue;
      }
      BM_elem_flag_disable(l_curr, BM_ELEM_TAG);
    } while ((l_curr = l_curr->radial_next) != e_curr_iter->l);
  } while ((e_curr_iter = BM_DISK_EDGE_NEXT(e_curr_iter, v)) != v->e);

  e_curr_iter = v->e;
  do { /* Edges of vertex. */
    BMLoop *l_curr = e_curr_iter->l;
    if (l_curr == nullptr) {
      continue;
    }
    do { /* Radial loops. */
      if (l_curr->v != v) {
        continue;
      }
      if (do_rebuild && !BM_ELEM_API_FLAG_TEST(l_curr, BM_LNORSPACE_UPDATE) &&
          !(bm->spacearr_dirty & BM_SPACEARR_DIRTY_ALL)) {
        continue;
      }
      bm_mesh_loops_calc_normals_for_loop(bm,
                                          vcos,
                                          fnos,
                                          clnors_data,
                                          cd_loop_clnors_offset,
                                          has_clnors,
                                          edge_vectors,
                                          l_curr,
                                          r_lnos,
                                          r_lnors_spacearr);
    } while ((l_curr = l_curr->radial_next) != e_curr_iter->l);
  } while ((e_curr_iter = BM_DISK_EDGE_NEXT(e_curr_iter, v)) != v->e);
}

/**
 * BMesh version of bke::mesh::normals_calc_loop() in `mesh_evaluate.cc`
 * Will use first clnors_data array, and fallback to cd_loop_clnors_offset
 * (use nullptr and -1 to not use clnors).
 *
 * \note This sets #BM_ELEM_TAG which is used in tool code (e.g. #84426).
 * we could add a low-level API flag for this, see #BM_ELEM_API_FLAG_ENABLE and friends.
 */
static void bm_mesh_loops_calc_normals__single_threaded(BMesh *bm,
                                                        const float (*vcos)[3],
                                                        const float (*fnos)[3],
                                                        float (*r_lnos)[3],
                                                        MLoopNorSpaceArray *r_lnors_spacearr,
                                                        const short (*clnors_data)[2],
                                                        const int cd_loop_clnors_offset,
                                                        const bool do_rebuild)
{
  BMIter fiter;
  BMFace *f_curr;
  const bool has_clnors = clnors_data || (cd_loop_clnors_offset != -1);

  MLoopNorSpaceArray _lnors_spacearr = {nullptr};

  std::unique_ptr<blender::Vector<blender::float3, 16>> edge_vectors = nullptr;

  {
    char htype = 0;
    if (vcos) {
      htype |= BM_VERT;
    }
    /* Face/Loop indices are set inline below. */
    BM_mesh_elem_index_ensure(bm, htype);
  }

  if (!r_lnors_spacearr && has_clnors) {
    /* We need to compute lnor spacearr if some custom lnor data are given to us! */
    r_lnors_spacearr = &_lnors_spacearr;
  }
  if (r_lnors_spacearr) {
    BKE_lnor_spacearr_init(r_lnors_spacearr, bm->totloop, MLNOR_SPACEARR_BMLOOP_PTR);
    edge_vectors = std::make_unique<blender::Vector<blender::float3, 16>>();
  }

  /* Clear all loops' tags (means none are to be skipped for now). */
  int index_face, index_loop = 0;
  BM_ITER_MESH_INDEX (f_curr, &fiter, bm, BM_FACES_OF_MESH, index_face) {
    BMLoop *l_curr, *l_first;

    BM_elem_index_set(f_curr, index_face); /* set_inline */

    l_curr = l_first = BM_FACE_FIRST_LOOP(f_curr);
    do {
      BM_elem_index_set(l_curr, index_loop++); /* set_inline */
      BM_elem_flag_disable(l_curr, BM_ELEM_TAG);
    } while ((l_curr = l_curr->next) != l_first);
  }
  bm->elem_index_dirty &= ~(BM_FACE | BM_LOOP);

  /* We now know edges that can be smoothed (they are tagged),
   * and edges that will be hard (they aren't).
   * Now, time to generate the normals.
   */
  BM_ITER_MESH (f_curr, &fiter, bm, BM_FACES_OF_MESH) {
    BMLoop *l_curr, *l_first;

    l_curr = l_first = BM_FACE_FIRST_LOOP(f_curr);
    do {
      if (do_rebuild && !BM_ELEM_API_FLAG_TEST(l_curr, BM_LNORSPACE_UPDATE) &&
          !(bm->spacearr_dirty & BM_SPACEARR_DIRTY_ALL)) {
        continue;
      }
      bm_mesh_loops_calc_normals_for_loop(bm,
                                          vcos,
                                          fnos,
                                          clnors_data,
                                          cd_loop_clnors_offset,
                                          has_clnors,
                                          edge_vectors.get(),
                                          l_curr,
                                          r_lnos,
                                          r_lnors_spacearr);
    } while ((l_curr = l_curr->next) != l_first);
  }

  if (r_lnors_spacearr) {
    if (r_lnors_spacearr == &_lnors_spacearr) {
      BKE_lnor_spacearr_free(r_lnors_spacearr);
    }
  }
}

typedef struct BMLoopsCalcNormalsWithCoordsData {
  /* Read-only data. */
  const float (*fnos)[3];
  const float (*vcos)[3];
  BMesh *bm;
  const short (*clnors_data)[2];
  int cd_loop_clnors_offset;
  bool do_rebuild;

  /* Output. */
  float (*r_lnos)[3];
  MLoopNorSpaceArray *r_lnors_spacearr;
} BMLoopsCalcNormalsWithCoordsData;

typedef struct BMLoopsCalcNormalsWithCoords_TLS {
  blender::Vector<blender::float3, 16> *edge_vectors;

  /** Copied from #BMLoopsCalcNormalsWithCoordsData.r_lnors_spacearr when it's not nullptr. */
  MLoopNorSpaceArray *lnors_spacearr;
  MLoopNorSpaceArray lnors_spacearr_buf;
} BMLoopsCalcNormalsWithCoords_TLS;

static void bm_mesh_loops_calc_normals_for_vert_init_fn(const void *__restrict userdata,
                                                        void *__restrict chunk)
{
  auto *data = static_cast<const BMLoopsCalcNormalsWithCoordsData *>(userdata);
  auto *tls_data = static_cast<BMLoopsCalcNormalsWithCoords_TLS *>(chunk);
  if (data->r_lnors_spacearr) {
    tls_data->edge_vectors = MEM_new<blender::Vector<blender::float3, 16>>(__func__);
    BKE_lnor_spacearr_tls_init(data->r_lnors_spacearr, &tls_data->lnors_spacearr_buf);
    tls_data->lnors_spacearr = &tls_data->lnors_spacearr_buf;
  }
  else {
    tls_data->lnors_spacearr = nullptr;
  }
}

static void bm_mesh_loops_calc_normals_for_vert_reduce_fn(const void *__restrict userdata,
                                                          void *__restrict /*chunk_join*/,
                                                          void *__restrict chunk)
{
  auto *data = static_cast<const BMLoopsCalcNormalsWithCoordsData *>(userdata);
  auto *tls_data = static_cast<BMLoopsCalcNormalsWithCoords_TLS *>(chunk);

  if (data->r_lnors_spacearr) {
    BKE_lnor_spacearr_tls_join(data->r_lnors_spacearr, tls_data->lnors_spacearr);
  }
}

static void bm_mesh_loops_calc_normals_for_vert_free_fn(const void *__restrict userdata,
                                                        void *__restrict chunk)
{
  auto *data = static_cast<const BMLoopsCalcNormalsWithCoordsData *>(userdata);
  auto *tls_data = static_cast<BMLoopsCalcNormalsWithCoords_TLS *>(chunk);

  if (data->r_lnors_spacearr) {
    MEM_delete(tls_data->edge_vectors);
  }
}

static void bm_mesh_loops_calc_normals_for_vert_with_clnors_fn(
    void *userdata, MempoolIterData *mp_v, const TaskParallelTLS *__restrict tls)
{
  BMVert *v = (BMVert *)mp_v;
  if (v->e == nullptr) {
    return;
  }
  auto *data = static_cast<BMLoopsCalcNormalsWithCoordsData *>(userdata);
  auto *tls_data = static_cast<BMLoopsCalcNormalsWithCoords_TLS *>(tls->userdata_chunk);
  bm_mesh_loops_calc_normals_for_vert_with_clnors(data->bm,
                                                  data->vcos,
                                                  data->fnos,
                                                  data->r_lnos,

                                                  data->clnors_data,
                                                  data->cd_loop_clnors_offset,
                                                  data->do_rebuild,
                                                  /* Thread local. */
                                                  tls_data->lnors_spacearr,
                                                  tls_data->edge_vectors,
                                                  /* Iterate over. */
                                                  v);
}

static void bm_mesh_loops_calc_normals_for_vert_without_clnors_fn(
    void *userdata, MempoolIterData *mp_v, const TaskParallelTLS *__restrict tls)
{
  BMVert *v = (BMVert *)mp_v;
  if (v->e == nullptr) {
    return;
  }
  auto *data = static_cast<BMLoopsCalcNormalsWithCoordsData *>(userdata);
  auto *tls_data = static_cast<BMLoopsCalcNormalsWithCoords_TLS *>(tls->userdata_chunk);
  bm_mesh_loops_calc_normals_for_vert_without_clnors(data->bm,
                                                     data->vcos,
                                                     data->fnos,
                                                     data->r_lnos,

                                                     data->do_rebuild,
                                                     /* Thread local. */
                                                     tls_data->lnors_spacearr,
                                                     tls_data->edge_vectors,
                                                     /* Iterate over. */
                                                     v);
}

static void bm_mesh_loops_calc_normals__multi_threaded(BMesh *bm,
                                                       const float (*vcos)[3],
                                                       const float (*fnos)[3],
                                                       float (*r_lnos)[3],
                                                       MLoopNorSpaceArray *r_lnors_spacearr,
                                                       const short (*clnors_data)[2],
                                                       const int cd_loop_clnors_offset,
                                                       const bool do_rebuild)
{
  const bool has_clnors = clnors_data || (cd_loop_clnors_offset != -1);
  MLoopNorSpaceArray _lnors_spacearr = {nullptr};

  {
    char htype = BM_LOOP;
    if (vcos) {
      htype |= BM_VERT;
    }
    if (fnos) {
      htype |= BM_FACE;
    }
    /* Face/Loop indices are set inline below. */
    BM_mesh_elem_index_ensure(bm, htype);
  }

  if (!r_lnors_spacearr && has_clnors) {
    /* We need to compute lnor spacearr if some custom lnor data are given to us! */
    r_lnors_spacearr = &_lnors_spacearr;
  }
  if (r_lnors_spacearr) {
    BKE_lnor_spacearr_init(r_lnors_spacearr, bm->totloop, MLNOR_SPACEARR_BMLOOP_PTR);
  }

  /* We now know edges that can be smoothed (they are tagged),
   * and edges that will be hard (they aren't).
   * Now, time to generate the normals.
   */

  TaskParallelSettings settings;
  BLI_parallel_mempool_settings_defaults(&settings);

  BMLoopsCalcNormalsWithCoords_TLS tls = {nullptr};

  settings.userdata_chunk = &tls;
  settings.userdata_chunk_size = sizeof(tls);

  settings.func_init = bm_mesh_loops_calc_normals_for_vert_init_fn;
  settings.func_reduce = bm_mesh_loops_calc_normals_for_vert_reduce_fn;
  settings.func_free = bm_mesh_loops_calc_normals_for_vert_free_fn;

  BMLoopsCalcNormalsWithCoordsData data{};
  data.bm = bm;
  data.vcos = vcos;
  data.fnos = fnos;
  data.r_lnos = r_lnos;
  data.r_lnors_spacearr = r_lnors_spacearr;
  data.clnors_data = clnors_data;
  data.cd_loop_clnors_offset = cd_loop_clnors_offset;
  data.do_rebuild = do_rebuild;

  BM_iter_parallel(bm,
                   BM_VERTS_OF_MESH,
                   has_clnors ? bm_mesh_loops_calc_normals_for_vert_with_clnors_fn :
                                bm_mesh_loops_calc_normals_for_vert_without_clnors_fn,
                   &data,
                   &settings);

  if (r_lnors_spacearr) {
    if (r_lnors_spacearr == &_lnors_spacearr) {
      BKE_lnor_spacearr_free(r_lnors_spacearr);
    }
  }
}

static void bm_mesh_loops_calc_normals(BMesh *bm,
                                       const float (*vcos)[3],
                                       const float (*fnos)[3],
                                       float (*r_lnos)[3],
                                       MLoopNorSpaceArray *r_lnors_spacearr,
                                       const short (*clnors_data)[2],
                                       const int cd_loop_clnors_offset,
                                       const bool do_rebuild)
{
  if (bm->totloop < BM_OMP_LIMIT) {
    bm_mesh_loops_calc_normals__single_threaded(
        bm, vcos, fnos, r_lnos, r_lnors_spacearr, clnors_data, cd_loop_clnors_offset, do_rebuild);
  }
  else {
    bm_mesh_loops_calc_normals__multi_threaded(
        bm, vcos, fnos, r_lnos, r_lnors_spacearr, clnors_data, cd_loop_clnors_offset, do_rebuild);
  }
}

/* This threshold is a bit touchy (usual float precision issue), this value seems OK. */
#define LNOR_SPACE_TRIGO_THRESHOLD (1.0f - 1e-4f)

/**
 * Check each current smooth fan (one lnor space per smooth fan!), and if all its
 * matching custom lnors are not (enough) equal, add sharp edges as needed.
 */
static bool bm_mesh_loops_split_lnor_fans(BMesh *bm,
                                          MLoopNorSpaceArray *lnors_spacearr,
                                          const float (*new_lnors)[3])
{
  BLI_bitmap *done_loops = BLI_BITMAP_NEW(size_t(bm->totloop), __func__);
  bool changed = false;

  BLI_assert(lnors_spacearr->data_type == MLNOR_SPACEARR_BMLOOP_PTR);

  for (int i = 0; i < bm->totloop; i++) {
    if (!lnors_spacearr->lspacearr[i]) {
      /* This should not happen in theory, but in some rare case (probably ugly geometry)
       * we can get some nullptr loopspacearr at this point. :/
       * Maybe we should set those loops' edges as sharp?
       */
      BLI_BITMAP_ENABLE(done_loops, i);
      if (G.debug & G_DEBUG) {
        printf("WARNING! Getting invalid nullptr loop space for loop %d!\n", i);
      }
      continue;
    }

    if (!BLI_BITMAP_TEST(done_loops, i)) {
      /* Notes:
       * * In case of mono-loop smooth fan, we have nothing to do.
       * * Loops in this linklist are ordered (in reversed order compared to how they were
       *   discovered by bke::mesh::normals_calc_loop(), but this is not a problem).
       *   Which means if we find a mismatching clnor,
       *   we know all remaining loops will have to be in a new, different smooth fan/lnor space.
       * * In smooth fan case, we compare each clnor against a ref one,
       *   to avoid small differences adding up into a real big one in the end!
       */
      if (lnors_spacearr->lspacearr[i]->flags & MLNOR_SPACE_IS_SINGLE) {
        BLI_BITMAP_ENABLE(done_loops, i);
        continue;
      }

      LinkNode *loops = lnors_spacearr->lspacearr[i]->loops;
      BMLoop *prev_ml = nullptr;
      const float *org_nor = nullptr;

      while (loops) {
        BMLoop *ml = static_cast<BMLoop *>(loops->link);
        const int lidx = BM_elem_index_get(ml);
        const float *nor = new_lnors[lidx];

        if (!org_nor) {
          org_nor = nor;
        }
        else if (dot_v3v3(org_nor, nor) < LNOR_SPACE_TRIGO_THRESHOLD) {
          /* Current normal differs too much from org one, we have to tag the edge between
           * previous loop's face and current's one as sharp.
           * We know those two loops do not point to the same edge,
           * since we do not allow reversed winding in a same smooth fan.
           */
          BMEdge *e = (prev_ml->e == ml->prev->e) ? prev_ml->e : ml->e;

          BM_elem_flag_disable(e, BM_ELEM_TAG | BM_ELEM_SMOOTH);
          changed = true;

          org_nor = nor;
        }

        prev_ml = ml;
        loops = loops->next;
        BLI_BITMAP_ENABLE(done_loops, lidx);
      }

      /* We also have to check between last and first loops,
       * otherwise we may miss some sharp edges here!
       * This is just a simplified version of above while loop.
       * See #45984. */
      loops = lnors_spacearr->lspacearr[i]->loops;
      if (loops && org_nor) {
        BMLoop *ml = static_cast<BMLoop *>(loops->link);
        const int lidx = BM_elem_index_get(ml);
        const float *nor = new_lnors[lidx];

        if (dot_v3v3(org_nor, nor) < LNOR_SPACE_TRIGO_THRESHOLD) {
          BMEdge *e = (prev_ml->e == ml->prev->e) ? prev_ml->e : ml->e;

          BM_elem_flag_disable(e, BM_ELEM_TAG | BM_ELEM_SMOOTH);
          changed = true;
        }
      }
    }
  }

  MEM_freeN(done_loops);
  return changed;
}

/**
 * Assign custom normal data from given normal vectors, averaging normals
 * from one smooth fan as necessary.
 */
static void bm_mesh_loops_assign_normal_data(BMesh *bm,
                                             MLoopNorSpaceArray *lnors_spacearr,
                                             short (*r_clnors_data)[2],
                                             const int cd_loop_clnors_offset,
                                             const float (*new_lnors)[3])
{
  BLI_bitmap *done_loops = BLI_BITMAP_NEW(size_t(bm->totloop), __func__);

  BLI_SMALLSTACK_DECLARE(clnors_data, short *);

  BLI_assert(lnors_spacearr->data_type == MLNOR_SPACEARR_BMLOOP_PTR);

  for (int i = 0; i < bm->totloop; i++) {
    if (!lnors_spacearr->lspacearr[i]) {
      BLI_BITMAP_ENABLE(done_loops, i);
      if (G.debug & G_DEBUG) {
        printf("WARNING! Still getting invalid nullptr loop space in second loop for loop %d!\n",
               i);
      }
      continue;
    }

    if (!BLI_BITMAP_TEST(done_loops, i)) {
      /* Note we accumulate and average all custom normals in current smooth fan,
       * to avoid getting different clnors data (tiny differences in plain custom normals can
       * give rather huge differences in computed 2D factors).
       */
      LinkNode *loops = lnors_spacearr->lspacearr[i]->loops;

      if (lnors_spacearr->lspacearr[i]->flags & MLNOR_SPACE_IS_SINGLE) {
        BMLoop *ml = (BMLoop *)loops;
        const int lidx = BM_elem_index_get(ml);

        BLI_assert(lidx == i);

        const float *nor = new_lnors[lidx];
        short *clnor = static_cast<short *>(r_clnors_data ?
                                                &r_clnors_data[lidx] :
                                                BM_ELEM_CD_GET_VOID_P(ml, cd_loop_clnors_offset));

        BKE_lnor_space_custom_normal_to_data(lnors_spacearr->lspacearr[i], nor, clnor);
        BLI_BITMAP_ENABLE(done_loops, i);
      }
      else {
        int avg_nor_count = 0;
        float avg_nor[3];
        short clnor_data_tmp[2], *clnor_data;

        zero_v3(avg_nor);

        while (loops) {
          BMLoop *ml = static_cast<BMLoop *>(loops->link);
          const int lidx = BM_elem_index_get(ml);
          const float *nor = new_lnors[lidx];
          short *clnor = static_cast<short *>(
              r_clnors_data ? &r_clnors_data[lidx] :
                              BM_ELEM_CD_GET_VOID_P(ml, cd_loop_clnors_offset));

          avg_nor_count++;
          add_v3_v3(avg_nor, nor);
          BLI_SMALLSTACK_PUSH(clnors_data, clnor);

          loops = loops->next;
          BLI_BITMAP_ENABLE(done_loops, lidx);
        }

        mul_v3_fl(avg_nor, 1.0f / float(avg_nor_count));
        BKE_lnor_space_custom_normal_to_data(
            lnors_spacearr->lspacearr[i], avg_nor, clnor_data_tmp);

        while ((clnor_data = static_cast<short *>(BLI_SMALLSTACK_POP(clnors_data)))) {
          clnor_data[0] = clnor_data_tmp[0];
          clnor_data[1] = clnor_data_tmp[1];
        }
      }
    }
  }

  MEM_freeN(done_loops);
}

/**
 * Compute internal representation of given custom normals (as an array of float[2] or data layer).
 *
 * It also makes sure the mesh matches those custom normals, by marking new sharp edges to split
 * the smooth fans when loop normals for the same vertex are different, or averaging the normals
 * instead, depending on the do_split_fans parameter.
 */
static void bm_mesh_loops_custom_normals_set(BMesh *bm,
                                             const float (*vcos)[3],
                                             const float (*fnos)[3],
                                             MLoopNorSpaceArray *r_lnors_spacearr,
                                             short (*r_clnors_data)[2],
                                             const int cd_loop_clnors_offset,
                                             float (*new_lnors)[3],
                                             const int cd_new_lnors_offset,
                                             bool do_split_fans)
{
  BMFace *f;
  BMLoop *l;
  BMIter liter, fiter;
  float(*cur_lnors)[3] = static_cast<float(*)[3]>(
      MEM_mallocN(sizeof(*cur_lnors) * bm->totloop, __func__));

  BKE_lnor_spacearr_clear(r_lnors_spacearr);

  /* Tag smooth edges and set lnos from vnos when they might be completely smooth...
   * When using custom loop normals, disable the angle feature! */
  bm_mesh_edges_sharp_tag(bm, fnos, -1.0f, false);

  /* Finish computing lnos by accumulating face normals
   * in each fan of faces defined by sharp edges. */
  bm_mesh_loops_calc_normals(
      bm, vcos, fnos, cur_lnors, r_lnors_spacearr, r_clnors_data, cd_loop_clnors_offset, false);

  /* Extract new normals from the data layer if necessary. */
  float(*custom_lnors)[3] = new_lnors;

  if (new_lnors == nullptr) {
    custom_lnors = static_cast<float(*)[3]>(
        MEM_mallocN(sizeof(*new_lnors) * bm->totloop, __func__));

    BM_ITER_MESH (f, &fiter, bm, BM_FACES_OF_MESH) {
      BM_ITER_ELEM (l, &liter, f, BM_LOOPS_OF_FACE) {
        const float *normal = static_cast<float *>(BM_ELEM_CD_GET_VOID_P(l, cd_new_lnors_offset));
        copy_v3_v3(custom_lnors[BM_elem_index_get(l)], normal);
      }
    }
  }

  /* Validate the new normals. */
  for (int i = 0; i < bm->totloop; i++) {
    if (is_zero_v3(custom_lnors[i])) {
      copy_v3_v3(custom_lnors[i], cur_lnors[i]);
    }
    else {
      normalize_v3(custom_lnors[i]);
    }
  }

  /* Now, check each current smooth fan (one lnor space per smooth fan!),
   * and if all its matching custom lnors are not equal, add sharp edges as needed. */
  if (do_split_fans && bm_mesh_loops_split_lnor_fans(bm, r_lnors_spacearr, custom_lnors)) {
    /* If any sharp edges were added, run bm_mesh_loops_calc_normals() again to get lnor
     * spacearr/smooth fans matching the given custom lnors. */
    BKE_lnor_spacearr_clear(r_lnors_spacearr);

    bm_mesh_loops_calc_normals(
        bm, vcos, fnos, cur_lnors, r_lnors_spacearr, r_clnors_data, cd_loop_clnors_offset, false);
  }

  /* And we just have to convert plain object-space custom normals to our
   * lnor space-encoded ones. */
  bm_mesh_loops_assign_normal_data(
      bm, r_lnors_spacearr, r_clnors_data, cd_loop_clnors_offset, custom_lnors);

  MEM_freeN(cur_lnors);

  if (custom_lnors != new_lnors) {
    MEM_freeN(custom_lnors);
  }
}

static void bm_mesh_loops_calc_normals_no_autosmooth(BMesh *bm,
                                                     const float (*vnos)[3],
                                                     const float (*fnos)[3],
                                                     float (*r_lnos)[3])
{
  BMIter fiter;
  BMFace *f_curr;

  {
    char htype = BM_LOOP;
    if (vnos) {
      htype |= BM_VERT;
    }
    if (fnos) {
      htype |= BM_FACE;
    }
    BM_mesh_elem_index_ensure(bm, htype);
  }

  BM_ITER_MESH (f_curr, &fiter, bm, BM_FACES_OF_MESH) {
    BMLoop *l_curr, *l_first;
    const bool is_face_flat = !BM_elem_flag_test(f_curr, BM_ELEM_SMOOTH);

    l_curr = l_first = BM_FACE_FIRST_LOOP(f_curr);
    do {
      const float *no = is_face_flat ? (fnos ? fnos[BM_elem_index_get(f_curr)] : f_curr->no) :
                                       (vnos ? vnos[BM_elem_index_get(l_curr->v)] : l_curr->v->no);
      copy_v3_v3(r_lnos[BM_elem_index_get(l_curr)], no);

    } while ((l_curr = l_curr->next) != l_first);
  }
}

void BM_loops_calc_normal_vcos(BMesh *bm,
                               const float (*vcos)[3],
                               const float (*vnos)[3],
                               const float (*fnos)[3],
                               const bool use_split_normals,
                               float (*r_lnos)[3],
                               MLoopNorSpaceArray *r_lnors_spacearr,
                               short (*clnors_data)[2],
                               const int cd_loop_clnors_offset,
                               const bool do_rebuild)
{

  if (use_split_normals) {
    bm_mesh_loops_calc_normals(
        bm, vcos, fnos, r_lnos, r_lnors_spacearr, clnors_data, cd_loop_clnors_offset, do_rebuild);
  }
  else {
    BLI_assert(!r_lnors_spacearr);
    bm_mesh_loops_calc_normals_no_autosmooth(bm, vnos, fnos, r_lnos);
  }
}

/** \} */

/* -------------------------------------------------------------------- */
/** \name Loop Normal Space API
 * \{ */

void BM_lnorspacearr_store(BMesh *bm, float (*r_lnors)[3])
{
  BLI_assert(bm->lnor_spacearr != nullptr);

  if (!CustomData_has_layer(&bm->ldata, CD_CUSTOMLOOPNORMAL)) {
    BM_data_layer_add(bm, &bm->ldata, CD_CUSTOMLOOPNORMAL);
  }

  int cd_loop_clnors_offset = CustomData_get_offset(&bm->ldata, CD_CUSTOMLOOPNORMAL);

  BM_loops_calc_normal_vcos(bm,
                            nullptr,
                            nullptr,
                            nullptr,
                            true,
                            r_lnors,
                            bm->lnor_spacearr,
                            nullptr,
                            cd_loop_clnors_offset,
                            false);
  bm->spacearr_dirty &= ~(BM_SPACEARR_DIRTY | BM_SPACEARR_DIRTY_ALL);
}

#define CLEAR_SPACEARRAY_THRESHOLD(x) ((x) / 2)

void BM_lnorspace_invalidate(BMesh *bm, const bool do_invalidate_all)
{
  if (bm->spacearr_dirty & BM_SPACEARR_DIRTY_ALL) {
    return;
  }
  if (do_invalidate_all || bm->totvertsel > CLEAR_SPACEARRAY_THRESHOLD(bm->totvert)) {
    bm->spacearr_dirty |= BM_SPACEARR_DIRTY_ALL;
    return;
  }
  if (bm->lnor_spacearr == nullptr) {
    bm->spacearr_dirty |= BM_SPACEARR_DIRTY_ALL;
    return;
  }

  BMVert *v;
  BMLoop *l;
  BMIter viter, liter;
  /* NOTE: we could use temp tag of BMItem for that,
   * but probably better not use it in such a low-level func?
   * --mont29 */
  BLI_bitmap *done_verts = BLI_BITMAP_NEW(bm->totvert, __func__);

  BM_mesh_elem_index_ensure(bm, BM_VERT);

  /* When we affect a given vertex, we may affect following smooth fans:
   * - all smooth fans of said vertex;
   * - all smooth fans of all immediate loop-neighbors vertices;
   * This can be simplified as 'all loops of selected vertices and their immediate neighbors'
   * need to be tagged for update.
   */
  BM_ITER_MESH (v, &viter, bm, BM_VERTS_OF_MESH) {
    if (BM_elem_flag_test(v, BM_ELEM_SELECT)) {
      BM_ITER_ELEM (l, &liter, v, BM_LOOPS_OF_VERT) {
        BM_ELEM_API_FLAG_ENABLE(l, BM_LNORSPACE_UPDATE);

        /* Note that we only handle unselected neighbor vertices here, main loop will take care of
         * selected ones. */
        if (!BM_elem_flag_test(l->prev->v, BM_ELEM_SELECT) &&
            !BLI_BITMAP_TEST(done_verts, BM_elem_index_get(l->prev->v))) {

          BMLoop *l_prev;
          BMIter liter_prev;
          BM_ITER_ELEM (l_prev, &liter_prev, l->prev->v, BM_LOOPS_OF_VERT) {
            BM_ELEM_API_FLAG_ENABLE(l_prev, BM_LNORSPACE_UPDATE);
          }
          BLI_BITMAP_ENABLE(done_verts, BM_elem_index_get(l_prev->v));
        }

        if (!BM_elem_flag_test(l->next->v, BM_ELEM_SELECT) &&
            !BLI_BITMAP_TEST(done_verts, BM_elem_index_get(l->next->v))) {

          BMLoop *l_next;
          BMIter liter_next;
          BM_ITER_ELEM (l_next, &liter_next, l->next->v, BM_LOOPS_OF_VERT) {
            BM_ELEM_API_FLAG_ENABLE(l_next, BM_LNORSPACE_UPDATE);
          }
          BLI_BITMAP_ENABLE(done_verts, BM_elem_index_get(l_next->v));
        }
      }

      BLI_BITMAP_ENABLE(done_verts, BM_elem_index_get(v));
    }
  }

  MEM_freeN(done_verts);
  bm->spacearr_dirty |= BM_SPACEARR_DIRTY;
}

void BM_lnorspace_rebuild(BMesh *bm, bool preserve_clnor)
{
  BLI_assert(bm->lnor_spacearr != nullptr);

  if (!(bm->spacearr_dirty & (BM_SPACEARR_DIRTY | BM_SPACEARR_DIRTY_ALL))) {
    return;
  }
  BMFace *f;
  BMLoop *l;
  BMIter fiter, liter;

  float(*r_lnors)[3] = static_cast<float(*)[3]>(
      MEM_callocN(sizeof(*r_lnors) * bm->totloop, __func__));
  float(*oldnors)[3] = static_cast<float(*)[3]>(
      preserve_clnor ? MEM_mallocN(sizeof(*oldnors) * bm->totloop, __func__) : nullptr);

  int cd_loop_clnors_offset = CustomData_get_offset(&bm->ldata, CD_CUSTOMLOOPNORMAL);

  BM_mesh_elem_index_ensure(bm, BM_LOOP);

  if (preserve_clnor) {
    BLI_assert(bm->lnor_spacearr->lspacearr != nullptr);

    BM_ITER_MESH (f, &fiter, bm, BM_FACES_OF_MESH) {
      BM_ITER_ELEM (l, &liter, f, BM_LOOPS_OF_FACE) {
        if (BM_ELEM_API_FLAG_TEST(l, BM_LNORSPACE_UPDATE) ||
            bm->spacearr_dirty & BM_SPACEARR_DIRTY_ALL) {
          short(*clnor)[2] = static_cast<short(*)[2]>(
              BM_ELEM_CD_GET_VOID_P(l, cd_loop_clnors_offset));
          int l_index = BM_elem_index_get(l);

          BKE_lnor_space_custom_data_to_normal(
              bm->lnor_spacearr->lspacearr[l_index], *clnor, oldnors[l_index]);
        }
      }
    }
  }

  if (bm->spacearr_dirty & BM_SPACEARR_DIRTY_ALL) {
    BKE_lnor_spacearr_clear(bm->lnor_spacearr);
  }
  BM_loops_calc_normal_vcos(bm,
                            nullptr,
                            nullptr,
                            nullptr,
                            true,
                            r_lnors,
                            bm->lnor_spacearr,
                            nullptr,
                            cd_loop_clnors_offset,
                            true);
  MEM_freeN(r_lnors);

  BM_ITER_MESH (f, &fiter, bm, BM_FACES_OF_MESH) {
    BM_ITER_ELEM (l, &liter, f, BM_LOOPS_OF_FACE) {
      if (BM_ELEM_API_FLAG_TEST(l, BM_LNORSPACE_UPDATE) ||
          bm->spacearr_dirty & BM_SPACEARR_DIRTY_ALL) {
        if (preserve_clnor) {
          short(*clnor)[2] = static_cast<short(*)[2]>(
              BM_ELEM_CD_GET_VOID_P(l, cd_loop_clnors_offset));
          int l_index = BM_elem_index_get(l);
          BKE_lnor_space_custom_normal_to_data(
              bm->lnor_spacearr->lspacearr[l_index], oldnors[l_index], *clnor);
        }
        BM_ELEM_API_FLAG_DISABLE(l, BM_LNORSPACE_UPDATE);
      }
    }
  }

  MEM_SAFE_FREE(oldnors);
  bm->spacearr_dirty &= ~(BM_SPACEARR_DIRTY | BM_SPACEARR_DIRTY_ALL);

#ifndef NDEBUG
  BM_lnorspace_err(bm);
#endif
}

void BM_lnorspace_update(BMesh *bm)
{
  if (bm->lnor_spacearr == nullptr) {
    bm->lnor_spacearr = MEM_cnew<MLoopNorSpaceArray>(__func__);
  }
  if (bm->lnor_spacearr->lspacearr == nullptr) {
    float(*lnors)[3] = static_cast<float(*)[3]>(
        MEM_callocN(sizeof(*lnors) * bm->totloop, __func__));

    BM_lnorspacearr_store(bm, lnors);

    MEM_freeN(lnors);
  }
  else if (bm->spacearr_dirty & (BM_SPACEARR_DIRTY | BM_SPACEARR_DIRTY_ALL)) {
    BM_lnorspace_rebuild(bm, false);
  }
}

/** \} */

/* -------------------------------------------------------------------- */
/** \name Loop Normal Edit Data Array API
 *
 * Utilities for creating/freeing #BMLoopNorEditDataArray.
 * \{ */

/**
 * Auxiliary function only used by rebuild to detect if any spaces were not marked as invalid.
 * Reports error if any of the lnor spaces change after rebuilding, meaning that all the possible
 * lnor spaces to be rebuilt were not correctly marked.
 */
#ifndef NDEBUG
void BM_lnorspace_err(BMesh *bm)
{
  bm->spacearr_dirty |= BM_SPACEARR_DIRTY_ALL;
  bool clear = true;

  MLoopNorSpaceArray *temp = MEM_cnew<MLoopNorSpaceArray>(__func__);
  temp->lspacearr = nullptr;

  BKE_lnor_spacearr_init(temp, bm->totloop, MLNOR_SPACEARR_BMLOOP_PTR);

  int cd_loop_clnors_offset = CustomData_get_offset(&bm->ldata, CD_CUSTOMLOOPNORMAL);
  float(*lnors)[3] = static_cast<float(*)[3]>(MEM_callocN(sizeof(*lnors) * bm->totloop, __func__));
  BM_loops_calc_normal_vcos(
      bm, nullptr, nullptr, nullptr, true, lnors, temp, nullptr, cd_loop_clnors_offset, true);

  for (int i = 0; i < bm->totloop; i++) {
    int j = 0;
    j += compare_ff(
        temp->lspacearr[i]->ref_alpha, bm->lnor_spacearr->lspacearr[i]->ref_alpha, 1e-4f);
    j += compare_ff(
        temp->lspacearr[i]->ref_beta, bm->lnor_spacearr->lspacearr[i]->ref_beta, 1e-4f);
    j += compare_v3v3(
        temp->lspacearr[i]->vec_lnor, bm->lnor_spacearr->lspacearr[i]->vec_lnor, 1e-4f);
    j += compare_v3v3(
        temp->lspacearr[i]->vec_ortho, bm->lnor_spacearr->lspacearr[i]->vec_ortho, 1e-4f);
    j += compare_v3v3(
        temp->lspacearr[i]->vec_ref, bm->lnor_spacearr->lspacearr[i]->vec_ref, 1e-4f);

    if (j != 5) {
      clear = false;
      break;
    }
  }
  BKE_lnor_spacearr_free(temp);
  MEM_freeN(temp);
  MEM_freeN(lnors);
  BLI_assert(clear);

  bm->spacearr_dirty &= ~BM_SPACEARR_DIRTY_ALL;
}
#endif

static void bm_loop_normal_mark_indiv_do_loop(BMLoop *l,
                                              BLI_bitmap *loops,
                                              MLoopNorSpaceArray *lnor_spacearr,
                                              int *totloopsel,
                                              const bool do_all_loops_of_vert)
{
  if (l != nullptr) {
    const int l_idx = BM_elem_index_get(l);

    if (!BLI_BITMAP_TEST(loops, l_idx)) {
      /* If vert and face selected share a loop, mark it for editing. */
      BLI_BITMAP_ENABLE(loops, l_idx);
      (*totloopsel)++;

      if (do_all_loops_of_vert) {
        /* If required, also mark all loops shared by that vertex.
         * This is needed when loop spaces may change
         * (i.e. when some faces or edges might change of smooth/sharp status). */
        BMIter liter;
        BMLoop *lfan;
        BM_ITER_ELEM (lfan, &liter, l->v, BM_LOOPS_OF_VERT) {
          const int lfan_idx = BM_elem_index_get(lfan);
          if (!BLI_BITMAP_TEST(loops, lfan_idx)) {
            BLI_BITMAP_ENABLE(loops, lfan_idx);
            (*totloopsel)++;
          }
        }
      }
      else {
        /* Mark all loops in same loop normal space (aka smooth fan). */
        if ((lnor_spacearr->lspacearr[l_idx]->flags & MLNOR_SPACE_IS_SINGLE) == 0) {
          for (LinkNode *node = lnor_spacearr->lspacearr[l_idx]->loops; node; node = node->next) {
            const int lfan_idx = BM_elem_index_get((BMLoop *)node->link);
            if (!BLI_BITMAP_TEST(loops, lfan_idx)) {
              BLI_BITMAP_ENABLE(loops, lfan_idx);
              (*totloopsel)++;
            }
          }
        }
      }
    }
  }
}

/* Mark the individual clnors to be edited, if multiple selection methods are used. */
static int bm_loop_normal_mark_indiv(BMesh *bm, BLI_bitmap *loops, const bool do_all_loops_of_vert)
{
  BMEditSelection *ese, *ese_prev;
  int totloopsel = 0;

  const bool sel_verts = (bm->selectmode & SCE_SELECT_VERTEX) != 0;
  const bool sel_edges = (bm->selectmode & SCE_SELECT_EDGE) != 0;
  const bool sel_faces = (bm->selectmode & SCE_SELECT_FACE) != 0;
  const bool use_sel_face_history = sel_faces && (sel_edges || sel_verts);

  BM_mesh_elem_index_ensure(bm, BM_LOOP);

  BLI_assert(bm->lnor_spacearr != nullptr);
  BLI_assert(bm->lnor_spacearr->data_type == MLNOR_SPACEARR_BMLOOP_PTR);

  if (use_sel_face_history) {
    /* Using face history allows to select a single loop from a single face...
     * Note that this is O(n^2) piece of code,
     * but it is not designed to be used with huge selection sets,
     * rather with only a few items selected at most. */
    /* Goes from last selected to the first selected element. */
    for (ese = static_cast<BMEditSelection *>(bm->selected.last); ese; ese = ese->prev) {
      if (ese->htype == BM_FACE) {
        /* If current face is selected,
         * then any verts to be edited must have been selected before it. */
        for (ese_prev = ese->prev; ese_prev; ese_prev = ese_prev->prev) {
          if (ese_prev->htype == BM_VERT) {
            bm_loop_normal_mark_indiv_do_loop(
                BM_face_vert_share_loop((BMFace *)ese->ele, (BMVert *)ese_prev->ele),
                loops,
                bm->lnor_spacearr,
                &totloopsel,
                do_all_loops_of_vert);
          }
          else if (ese_prev->htype == BM_EDGE) {
            BMEdge *e = (BMEdge *)ese_prev->ele;
            bm_loop_normal_mark_indiv_do_loop(BM_face_vert_share_loop((BMFace *)ese->ele, e->v1),
                                              loops,
                                              bm->lnor_spacearr,
                                              &totloopsel,
                                              do_all_loops_of_vert);

            bm_loop_normal_mark_indiv_do_loop(BM_face_vert_share_loop((BMFace *)ese->ele, e->v2),
                                              loops,
                                              bm->lnor_spacearr,
                                              &totloopsel,
                                              do_all_loops_of_vert);
          }
        }
      }
    }
  }
  else {
    if (sel_faces) {
      /* Only select all loops of selected faces. */
      BMLoop *l;
      BMFace *f;
      BMIter liter, fiter;
      BM_ITER_MESH (f, &fiter, bm, BM_FACES_OF_MESH) {
        if (BM_elem_flag_test(f, BM_ELEM_SELECT)) {
          BM_ITER_ELEM (l, &liter, f, BM_LOOPS_OF_FACE) {
            bm_loop_normal_mark_indiv_do_loop(
                l, loops, bm->lnor_spacearr, &totloopsel, do_all_loops_of_vert);
          }
        }
      }
    }
    if (sel_edges) {
      /* Only select all loops of selected edges. */
      BMLoop *l;
      BMEdge *e;
      BMIter liter, eiter;
      BM_ITER_MESH (e, &eiter, bm, BM_EDGES_OF_MESH) {
        if (BM_elem_flag_test(e, BM_ELEM_SELECT)) {
          BM_ITER_ELEM (l, &liter, e, BM_LOOPS_OF_EDGE) {
            bm_loop_normal_mark_indiv_do_loop(
                l, loops, bm->lnor_spacearr, &totloopsel, do_all_loops_of_vert);
            /* Loops actually 'have' two edges, or said otherwise, a selected edge actually selects
             * *two* loops in each of its faces. We have to find the other one too. */
            if (BM_vert_in_edge(e, l->next->v)) {
              bm_loop_normal_mark_indiv_do_loop(
                  l->next, loops, bm->lnor_spacearr, &totloopsel, do_all_loops_of_vert);
            }
            else {
              BLI_assert(BM_vert_in_edge(e, l->prev->v));
              bm_loop_normal_mark_indiv_do_loop(
                  l->prev, loops, bm->lnor_spacearr, &totloopsel, do_all_loops_of_vert);
            }
          }
        }
      }
    }
    if (sel_verts) {
      /* Select all loops of selected verts. */
      BMLoop *l;
      BMVert *v;
      BMIter liter, viter;
      BM_ITER_MESH (v, &viter, bm, BM_VERTS_OF_MESH) {
        if (BM_elem_flag_test(v, BM_ELEM_SELECT)) {
          BM_ITER_ELEM (l, &liter, v, BM_LOOPS_OF_VERT) {
            bm_loop_normal_mark_indiv_do_loop(
                l, loops, bm->lnor_spacearr, &totloopsel, do_all_loops_of_vert);
          }
        }
      }
    }
  }

  return totloopsel;
}

static void loop_normal_editdata_init(
    BMesh *bm, BMLoopNorEditData *lnor_ed, BMVert *v, BMLoop *l, const int offset)
{
  BLI_assert(bm->lnor_spacearr != nullptr);
  BLI_assert(bm->lnor_spacearr->lspacearr != nullptr);

  const int l_index = BM_elem_index_get(l);
  short *clnors_data = static_cast<short *>(BM_ELEM_CD_GET_VOID_P(l, offset));

  lnor_ed->loop_index = l_index;
  lnor_ed->loop = l;

  float custom_normal[3];
  BKE_lnor_space_custom_data_to_normal(
      bm->lnor_spacearr->lspacearr[l_index], clnors_data, custom_normal);

  lnor_ed->clnors_data = clnors_data;
  copy_v3_v3(lnor_ed->nloc, custom_normal);
  copy_v3_v3(lnor_ed->niloc, custom_normal);

  lnor_ed->loc = v->co;
}

BMLoopNorEditDataArray *BM_loop_normal_editdata_array_init(BMesh *bm,
                                                           const bool do_all_loops_of_vert)
{
  BMLoop *l;
  BMVert *v;
  BMIter liter, viter;

  int totloopsel = 0;

  BLI_assert(bm->spacearr_dirty == 0);

  BMLoopNorEditDataArray *lnors_ed_arr = MEM_cnew<BMLoopNorEditDataArray>(__func__);
  lnors_ed_arr->lidx_to_lnor_editdata = MEM_cnew_array<BMLoopNorEditData *>(bm->totloop, __func__);

  if (!CustomData_has_layer(&bm->ldata, CD_CUSTOMLOOPNORMAL)) {
    BM_data_layer_add(bm, &bm->ldata, CD_CUSTOMLOOPNORMAL);
  }
  const int cd_custom_normal_offset = CustomData_get_offset(&bm->ldata, CD_CUSTOMLOOPNORMAL);

  BM_mesh_elem_index_ensure(bm, BM_LOOP);

  BLI_bitmap *loops = BLI_BITMAP_NEW(bm->totloop, __func__);

  /* This function define loop normals to edit, based on selection modes and history. */
  totloopsel = bm_loop_normal_mark_indiv(bm, loops, do_all_loops_of_vert);

  if (totloopsel) {
    BMLoopNorEditData *lnor_ed = lnors_ed_arr->lnor_editdata = static_cast<BMLoopNorEditData *>(
        MEM_mallocN(sizeof(*lnor_ed) * totloopsel, __func__));

    BM_ITER_MESH (v, &viter, bm, BM_VERTS_OF_MESH) {
      BM_ITER_ELEM (l, &liter, v, BM_LOOPS_OF_VERT) {
        if (BLI_BITMAP_TEST(loops, BM_elem_index_get(l))) {
          loop_normal_editdata_init(bm, lnor_ed, v, l, cd_custom_normal_offset);
          lnors_ed_arr->lidx_to_lnor_editdata[BM_elem_index_get(l)] = lnor_ed;
          lnor_ed++;
        }
      }
    }
    lnors_ed_arr->totloop = totloopsel;
  }

  MEM_freeN(loops);
  lnors_ed_arr->cd_custom_normal_offset = cd_custom_normal_offset;
  return lnors_ed_arr;
}

void BM_loop_normal_editdata_array_free(BMLoopNorEditDataArray *lnors_ed_arr)
{
  MEM_SAFE_FREE(lnors_ed_arr->lnor_editdata);
  MEM_SAFE_FREE(lnors_ed_arr->lidx_to_lnor_editdata);
  MEM_freeN(lnors_ed_arr);
}

/** \} */

/* -------------------------------------------------------------------- */
/** \name Custom Normals / Vector Layer Conversion
 * \{ */

bool BM_custom_loop_normals_to_vector_layer(BMesh *bm)
{
  BMFace *f;
  BMLoop *l;
  BMIter liter, fiter;

  if (!CustomData_has_layer(&bm->ldata, CD_CUSTOMLOOPNORMAL)) {
    return false;
  }

  BM_lnorspace_update(bm);

  /* Create a loop normal layer. */
  if (!CustomData_has_layer(&bm->ldata, CD_NORMAL)) {
    BM_data_layer_add(bm, &bm->ldata, CD_NORMAL);

    CustomData_set_layer_flag(&bm->ldata, CD_NORMAL, CD_FLAG_TEMPORARY);
  }

  const int cd_custom_normal_offset = CustomData_get_offset(&bm->ldata, CD_CUSTOMLOOPNORMAL);
  const int cd_normal_offset = CustomData_get_offset(&bm->ldata, CD_NORMAL);

  int l_index = 0;
  BM_ITER_MESH (f, &fiter, bm, BM_FACES_OF_MESH) {
    BM_ITER_ELEM (l, &liter, f, BM_LOOPS_OF_FACE) {
      const short *clnors_data = static_cast<const short *>(
          BM_ELEM_CD_GET_VOID_P(l, cd_custom_normal_offset));
      float *normal = static_cast<float *>(BM_ELEM_CD_GET_VOID_P(l, cd_normal_offset));

      BKE_lnor_space_custom_data_to_normal(
          bm->lnor_spacearr->lspacearr[l_index], clnors_data, normal);
      l_index += 1;
    }
  }

  return true;
}

void BM_custom_loop_normals_from_vector_layer(BMesh *bm, bool add_sharp_edges)
{
  if (!CustomData_has_layer(&bm->ldata, CD_CUSTOMLOOPNORMAL) ||
      !CustomData_has_layer(&bm->ldata, CD_NORMAL)) {
    return;
  }

  const int cd_custom_normal_offset = CustomData_get_offset(&bm->ldata, CD_CUSTOMLOOPNORMAL);
  const int cd_normal_offset = CustomData_get_offset(&bm->ldata, CD_NORMAL);

  if (bm->lnor_spacearr == nullptr) {
    bm->lnor_spacearr = MEM_cnew<MLoopNorSpaceArray>(__func__);
  }

  bm_mesh_loops_custom_normals_set(bm,
                                   nullptr,
                                   nullptr,
                                   bm->lnor_spacearr,
                                   nullptr,
                                   cd_custom_normal_offset,
                                   nullptr,
                                   cd_normal_offset,
                                   add_sharp_edges);

  bm->spacearr_dirty &= ~(BM_SPACEARR_DIRTY | BM_SPACEARR_DIRTY_ALL);
}

/** \} */<|MERGE_RESOLUTION|>--- conflicted
+++ resolved
@@ -863,20 +863,6 @@
  * operating on vertices this is needed for multi-threading
  * so there is a guarantee that each thread has isolated loops.
  */
-<<<<<<< HEAD
-static void bm_mesh_loops_calc_normals_for_vert_with_clnors(BMesh *bm,
-                                                            const float (*vcos)[3],
-                                                            const float (*fnos)[3],
-                                                            float (*r_lnos)[3],
-                                                            const short (*clnors_data)[2],
-                                                            const int cd_loop_clnors_offset,
-                                                            const bool do_rebuild,
-                                                            /* TLS */
-                                                            MLoopNorSpaceArray *r_lnors_spacearr,
-                                                            BLI_Stack *edge_vectors,
-                                                            /* Iterate over. */
-                                                            BMVert *v)
-=======
 static void bm_mesh_loops_calc_normals_for_vert_with_clnors(
     BMesh *bm,
     const float (*vcos)[3],
@@ -885,13 +871,11 @@
     const short (*clnors_data)[2],
     const int cd_loop_clnors_offset,
     const bool do_rebuild,
-    const float split_angle_cos,
     /* TLS */
     MLoopNorSpaceArray *r_lnors_spacearr,
     blender::Vector<blender::float3, 16> *edge_vectors,
     /* Iterate over. */
     BMVert *v)
->>>>>>> 1777f40c
 {
   /* Respecting face order is necessary so the initial starting loop is consistent
    * with looping over loops of all faces.
