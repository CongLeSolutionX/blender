--- conflicted
+++ resolved
@@ -130,10 +130,5 @@
     bf_blenloader
     bf_blenloader_test_util
   )
-<<<<<<< HEAD
-  include(GTestTesting)
   blender_add_test_suite_lib(blenloader "${TEST_SRC}" "${INC}" "${INC_SYS}" "${TEST_LIB}")
-=======
-  blender_add_test_lib(bf_blenloader_tests "${TEST_SRC}" "${INC};${TEST_INC}" "${INC_SYS}" "${LIB};${TEST_LIB}")
->>>>>>> 4190a610
 endif()