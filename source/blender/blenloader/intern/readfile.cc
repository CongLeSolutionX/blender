--- conflicted
+++ resolved
@@ -2737,11 +2737,7 @@
 
   /* We do need remapping of internal pointers to the ID itself here.
    *
-<<<<<<< HEAD
-   * Passing a NULL main means that not all potential runtime data (like collections' parent
-=======
    * Passing a null #Main means that not all potential runtime data (like collections' parent
->>>>>>> 8eb75deb
    * pointers etc.) will be up-to-date. However, this should not be a problem here, since these
    * data are re-generated later in file-read process anyway. */
   BKE_lib_id_swap_full(nullptr,
