--- conflicted
+++ resolved
@@ -2728,10 +2728,7 @@
    * remapped, so no need to store this info here. */
   oldnewmap_lib_insert(fd, bhead->old, id_old, bhead->code);
 
-<<<<<<< HEAD
   BKE_main_idmap_insert_id(fd->new_idmap_uuid, id_old);
-=======
-  BKE_main_idmap_insert_id(fd->new_idmap_uid, id_old);
 
   if (GS(id_old->name) == ID_OB) {
     Object *ob = (Object *)id_old;
@@ -2739,7 +2736,6 @@
      * data-blocks too. */
     ob->mode &= ~OB_MODE_EDIT;
   }
->>>>>>> b93d5d9c
 }
 
 /* For undo, store changed datablock at old address. */
