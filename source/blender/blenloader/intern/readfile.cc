--- conflicted
+++ resolved
@@ -2401,95 +2401,6 @@
   }
 }
 
-<<<<<<< HEAD
-static const char *dataname(short id_code)
-{
-  switch ((ID_Type)id_code) {
-    case ID_OB:
-      return "Data from OB";
-    case ID_ME:
-      return "Data from ME";
-    case ID_IP:
-      return "Data from IP";
-    case ID_SCE:
-      return "Data from SCE";
-    case ID_MA:
-      return "Data from MA";
-    case ID_TE:
-      return "Data from TE";
-    case ID_CU_LEGACY:
-      return "Data from CU";
-    case ID_GR:
-      return "Data from GR";
-    case ID_AR:
-      return "Data from AR";
-    case ID_AC:
-      return "Data from AC";
-    case ID_AN:
-      return "Data from AN";
-    case ID_LI:
-      return "Data from LI";
-    case ID_MB:
-      return "Data from MB";
-    case ID_IM:
-      return "Data from IM";
-    case ID_LT:
-      return "Data from LT";
-    case ID_LA:
-      return "Data from LA";
-    case ID_CA:
-      return "Data from CA";
-    case ID_KE:
-      return "Data from KE";
-    case ID_WO:
-      return "Data from WO";
-    case ID_SCR:
-      return "Data from SCR";
-    case ID_VF:
-      return "Data from VF";
-    case ID_TXT:
-      return "Data from TXT";
-    case ID_SPK:
-      return "Data from SPK";
-    case ID_LP:
-      return "Data from LP";
-    case ID_SO:
-      return "Data from SO";
-    case ID_NT:
-      return "Data from NT";
-    case ID_BR:
-      return "Data from BR";
-    case ID_PA:
-      return "Data from PA";
-    case ID_PAL:
-      return "Data from PAL";
-    case ID_PC:
-      return "Data from PCRV";
-    case ID_GD_LEGACY:
-      return "Data from GD";
-    case ID_WM:
-      return "Data from WM";
-    case ID_MC:
-      return "Data from MC";
-    case ID_MSK:
-      return "Data from MSK";
-    case ID_LS:
-      return "Data from LS";
-    case ID_CF:
-      return "Data from CF";
-    case ID_WS:
-      return "Data from WS";
-    case ID_CV:
-      return "Data from HA";
-    case ID_PT:
-      return "Data from PT";
-    case ID_VO:
-      return "Data from VO";
-    case ID_GP:
-      return "Data from GP";
-  }
-  return "Data from Lib Block";
-=======
 static const char *idtype_alloc_name_get(short id_code)
 {
   static const std::array<std::string, INDEX_ID_MAX> id_alloc_names = [] {
@@ -2501,6 +2412,8 @@
         /* #INDEX_ID_NULL returns the #IDType_ID_LINK_PLACEHOLDER type info, here we will rather
          * use it for unknown/invalid ID types. */
         n[size_t(idtype_index)] = "Data from UNKNWOWN ID Type";
+    case ID_AN:
+      return "Data from AN";
       }
       else {
         n[size_t(idtype_index)] = std::string("Data from '") + idtype_info->name + "'";
@@ -2514,7 +2427,6 @@
     return id_alloc_names[size_t(idtype_index)].c_str();
   }
   return id_alloc_names[INDEX_ID_NULL].c_str();
->>>>>>> 8f09fffe
 }
 
 static bool direct_link_id(FileData *fd, Main *main, const int tag, ID *id, ID *id_old)
