--- conflicted
+++ resolved
@@ -273,35 +273,19 @@
   int a, mtfacen, mcoln;
 
   if (!me->vdata.totlayer) {
-<<<<<<< HEAD
-    CustomData_add_layer_with_existing_data(&me->vdata, CD_MVERT, me->totvert, me->mvert, NULL);
+    CustomData_add_layer_with_data(&me->vdata, CD_MVERT, me->mvert, me->totvert, NULL);
 
     if (me->dvert) {
-      CustomData_add_layer_with_existing_data(
-          &me->vdata, CD_MDEFORMVERT, me->totvert, me->dvert, NULL);
-=======
-    CustomData_add_layer_with_data(&me->vdata, CD_MVERT, me->mvert, me->totvert);
-
-    if (me->dvert) {
-      CustomData_add_layer_with_data(&me->vdata, CD_MDEFORMVERT, me->dvert, me->totvert);
->>>>>>> 92b607d6
+      CustomData_add_layer_with_data(&me->vdata, CD_MDEFORMVERT, me->dvert, me->totvert, NULL);
     }
   }
 
   if (!me->edata.totlayer) {
-<<<<<<< HEAD
-    CustomData_add_layer_with_existing_data(&me->edata, CD_MEDGE, me->totedge, me->medge, NULL);
+    CustomData_add_layer_with_data(&me->edata, CD_MEDGE, me->medge, me->totedge, NULL);
   }
 
   if (!me->fdata.totlayer) {
-    CustomData_add_layer_with_existing_data(&me->fdata, CD_MFACE, me->totface, me->mface, NULL);
-=======
-    CustomData_add_layer_with_data(&me->edata, CD_MEDGE, me->medge, me->totedge);
-  }
-
-  if (!me->fdata.totlayer) {
-    CustomData_add_layer_with_data(&me->fdata, CD_MFACE, me->mface, me->totface);
->>>>>>> 92b607d6
+    CustomData_add_layer_with_data(&me->fdata, CD_MFACE, me->mface, me->totface, NULL);
 
     if (me->tface) {
       if (me->mcol) {
@@ -324,11 +308,7 @@
       me->tface = NULL;
     }
     else if (me->mcol) {
-<<<<<<< HEAD
-      CustomData_add_layer_with_existing_data(&me->fdata, CD_MCOL, me->totface, me->mcol, NULL);
-=======
-      CustomData_add_layer_with_data(&me->fdata, CD_MCOL, me->mcol, me->totface);
->>>>>>> 92b607d6
+      CustomData_add_layer_with_data(&me->fdata, CD_MCOL, me->mcol, me->totface, NULL);
     }
   }
 
