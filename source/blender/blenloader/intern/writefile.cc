/* SPDX-FileCopyrightText: 2001-2002 NaN Holding BV. All rights reserved.
 *
 * SPDX-License-Identifier: GPL-2.0-or-later */

/** \file
 * \ingroup blenloader
 */

/**
 * FILE FORMAT
 * ===========
 *
 * IFF-style structure (but not IFF compatible!)
 *
 * Start file:
 * <pre>
 * `BLENDER_V100`  `12` bytes  (version 1.00 is just an example).
 *                 `V` = big endian, `v` = little endian.
 *                 `_` = 4 byte pointer, `-` = 8 byte pointer.
 * </pre>
 *
 * data-blocks: (also see struct #BHead).
 * <pre>
 * `bh.code`       `char[4]` see `BLO_blend_defs.hh` for a list of known types.
 * `bh.len`        `int32` length data after #BHead in bytes.
 * `bh.old`        `void *` old pointer (the address at the time of writing the file).
 * `bh.SDNAnr`     `int32` struct index of structs stored in #DNA1 data.
 * `bh.nr`         `int32` in case of array: number of structs.
 * data
 * ...
 * ...
 * </pre>
 *
 * Almost all data in Blender are structures. Each struct saved
 * gets a BHead header.  With BHead the struct can be linked again
 * and compared with #StructDNA.
 *
 * WRITE
 * =====
 *
 * Preferred writing order: (not really a must, but why would you do it random?)
 * Any case: direct data is ALWAYS after the lib block.
 *
 * (Local file data)
 * - for each LibBlock
 *   - write LibBlock
 *   - write associated direct data
 * (External file data)
 * - per library
 *   - write library block
 *   - per LibBlock
 *     - write the ID of LibBlock
 * - write #BLO_CODE_GLOB (#RenderInfo struct. 128x128 blend file preview is optional).
 * - write #BLO_CODE_GLOB (#FileGlobal struct) (some global vars).
 * - write #BLO_CODE_DNA1 (#SDNA struct)
 * - write #BLO_CODE_USER (#UserDef struct) for file paths:
 *   - #BLENDER_STARTUP_FILE (on UNIX `~/.config/blender/X.X/config/startup.blend`).
 *   - #BLENDER_USERPREF_FILE (on UNIX `~/.config/blender/X.X/config/userpref.blend`).
 */

#include <cerrno>
#include <climits>
#include <cmath>
#include <cstdio>
#include <cstdlib>
#include <cstring>
#include <fcntl.h>

#ifdef WIN32
#  include "BLI_winstuff.h"
#  include "winsock2.h"
#  include <io.h>
#else
#  include <unistd.h> /* FreeBSD, for write() and close(). */
#endif

#include "BLI_utildefines.h"

#include "CLG_log.h"

/* Allow writefile to use deprecated functionality (for forward compatibility code). */
#define DNA_DEPRECATED_ALLOW

#include "DNA_collection_types.h"
#include "DNA_fileglobal_types.h"
#include "DNA_genfile.h"
#include "DNA_key_types.h"
#include "DNA_sdna_types.h"

#include "BLI_bitmap.h"
#include "BLI_blenlib.h"
#include "BLI_endian_defines.h"
#include "BLI_endian_switch.h"
#include "BLI_implicit_sharing.hh"
#include "BLI_link_utils.h"
#include "BLI_linklist.h"
#include "BLI_math_base.h"
#include "BLI_mempool.h"
#include "BLI_set.hh"
#include "BLI_threads.h"

#include "MEM_guardedalloc.h" /* MEM_freeN */

#include "BKE_asset.hh"
#include "BKE_blender_version.h"
#include "BKE_bpath.hh"
#include "BKE_global.hh" /* For #Global `G`. */
#include "BKE_idprop.hh"
#include "BKE_idtype.hh"
#include "BKE_layer.hh"
#include "BKE_lib_id.hh"
#include "BKE_lib_override.hh"
#include "BKE_lib_query.hh"
#include "BKE_main.hh"
#include "BKE_main_namemap.hh"
#include "BKE_node.hh"
#include "BKE_packedFile.hh"
#include "BKE_preferences.h"
#include "BKE_report.hh"
#include "BKE_workspace.hh"

#include "DRW_engine.hh"

#include "BLO_blend_defs.hh"
#include "BLO_blend_validate.hh"
#include "BLO_read_write.hh"
#include "BLO_readfile.hh"
#include "BLO_undofile.hh"
#include "BLO_writefile.hh"

#include "readfile.hh"

#include <zstd.h>

/* Make preferences read-only. */
#define U (*((const UserDef *)&U))

/* ********* my write, buffered writing with minimum size chunks ************ */

/* Use optimal allocation since blocks of this size are kept in memory for undo. */
#define MEM_BUFFER_SIZE MEM_SIZE_OPTIMAL(1 << 17) /* 128kb */
#define MEM_CHUNK_SIZE MEM_SIZE_OPTIMAL(1 << 15)  /* ~32kb */

#define ZSTD_BUFFER_SIZE (1 << 21) /* 2mb */
#define ZSTD_CHUNK_SIZE (1 << 20)  /* 1mb */

#define ZSTD_COMPRESSION_LEVEL 3

static CLG_LogRef LOG = {"blo.writefile"};

/** Use if we want to store how many bytes have been written to the file. */
// #define USE_WRITE_DATA_LEN

/* -------------------------------------------------------------------- */
/** \name Internal Write Wrapper's (Abstracts Compression)
 * \{ */

struct ZstdFrame {
  ZstdFrame *next, *prev;

  uint32_t compressed_size;
  uint32_t uncompressed_size;
};

class WriteWrap {
 public:
  virtual bool open(const char *filepath) = 0;
  virtual bool close() = 0;
  virtual bool write(const void *buf, size_t buf_len) = 0;

  /** Buffer output (we only want when output isn't already buffered). */
  bool use_buf = true;
};

class RawWriteWrap : public WriteWrap {
 public:
  bool open(const char *filepath) override;
  bool close() override;
  bool write(const void *buf, size_t buf_len) override;

 private:
  int file_handle = 0;
};

bool RawWriteWrap::open(const char *filepath)
{
  int file;

  file = BLI_open(filepath, O_BINARY + O_WRONLY + O_CREAT + O_TRUNC, 0666);

  if (file != -1) {
    file_handle = file;
    return true;
  }

  return false;
}
bool RawWriteWrap::close()
{
  return (::close(file_handle) != -1);
}
bool RawWriteWrap::write(const void *buf, size_t buf_len)
{
  return ::write(file_handle, buf, buf_len) == buf_len;
}

class ZstdWriteWrap : public WriteWrap {
  WriteWrap &base_wrap;

  ListBase threadpool = {};
  ListBase tasks = {};
  ThreadMutex mutex = {};
  ThreadCondition condition = {};
  int next_frame = 0;
  int num_frames = 0;

  ListBase frames = {};

  bool write_error = false;

 public:
  ZstdWriteWrap(WriteWrap &base_wrap) : base_wrap(base_wrap) {}

  bool open(const char *filepath) override;
  bool close() override;
  bool write(const void *buf, size_t buf_len) override;

 private:
  struct ZstdWriteBlockTask;
  void write_task(ZstdWriteBlockTask *task);
  void write_u32_le(uint32_t val);
  void write_seekable_frames();
};

struct ZstdWriteWrap::ZstdWriteBlockTask {
  ZstdWriteBlockTask *next, *prev;
  void *data;
  size_t size;
  int frame_number;
  ZstdWriteWrap *ww;

  static void *write_task(void *userdata)
  {
    auto *task = static_cast<ZstdWriteBlockTask *>(userdata);
    task->ww->write_task(task);
    return nullptr;
  }
};

void ZstdWriteWrap::write_task(ZstdWriteBlockTask *task)
{
  size_t out_buf_len = ZSTD_compressBound(task->size);
  void *out_buf = MEM_mallocN(out_buf_len, "Zstd out buffer");
  size_t out_size = ZSTD_compress(
      out_buf, out_buf_len, task->data, task->size, ZSTD_COMPRESSION_LEVEL);

  MEM_freeN(task->data);

  BLI_mutex_lock(&mutex);

  while (next_frame != task->frame_number) {
    BLI_condition_wait(&condition, &mutex);
  }

  if (ZSTD_isError(out_size)) {
    write_error = true;
  }
  else {
    if (base_wrap.write(out_buf, out_size)) {
      ZstdFrame *frameinfo = static_cast<ZstdFrame *>(
          MEM_mallocN(sizeof(ZstdFrame), "zstd frameinfo"));
      frameinfo->uncompressed_size = task->size;
      frameinfo->compressed_size = out_size;
      BLI_addtail(&frames, frameinfo);
    }
    else {
      write_error = true;
    }
  }

  next_frame++;

  BLI_mutex_unlock(&mutex);
  BLI_condition_notify_all(&condition);

  MEM_freeN(out_buf);
}

bool ZstdWriteWrap::open(const char *filepath)
{
  if (!base_wrap.open(filepath)) {
    return false;
  }

  /* Leave one thread open for the main writing logic, unless we only have one HW thread. */
  int num_threads = max_ii(1, BLI_system_thread_count() - 1);
  BLI_threadpool_init(&threadpool, ZstdWriteBlockTask::write_task, num_threads);
  BLI_mutex_init(&mutex);
  BLI_condition_init(&condition);

  return true;
}

void ZstdWriteWrap::write_u32_le(const uint32_t val)
{
#ifdef __BIG_ENDIAN__
  BLI_endian_switch_uint32(&val);
#endif
  base_wrap.write(&val, sizeof(uint32_t));
}

/* In order to implement efficient seeking when reading the .blend, we append
 * a skippable frame that encodes information about the other frames present
 * in the file.
 * The format here follows the upstream spec for seekable files:
 * https://github.com/facebook/zstd/blob/master/contrib/seekable_format/zstd_seekable_compression_format.md
 * If this information is not present in a file (e.g. if it was compressed
 * with external tools), it can still be opened in Blender, but seeking will
 * not be supported, so more memory might be needed. */
void ZstdWriteWrap::write_seekable_frames()
{
  /* Write seek table header (magic number and frame size). */
  write_u32_le(0x184D2A5E);

  /* The actual frame number might not match num_frames if there was a write error. */
  const uint32_t num_frames = BLI_listbase_count(&frames);
  /* Each frame consists of two u32, so 8 bytes each.
   * After the frames, a footer containing two u32 and one byte (9 bytes total) is written. */
  const uint32_t frame_size = num_frames * 8 + 9;
  write_u32_le(frame_size);

  /* Write seek table entries. */
  LISTBASE_FOREACH (ZstdFrame *, frame, &frames) {
    write_u32_le(frame->compressed_size);
    write_u32_le(frame->uncompressed_size);
  }

  /* Write seek table footer (number of frames, option flags and second magic number). */
  write_u32_le(num_frames);
  const char flags = 0; /* We don't store checksums for each frame. */
  base_wrap.write(&flags, 1);
  write_u32_le(0x8F92EAB1);
}

bool ZstdWriteWrap::close()
{
  BLI_threadpool_end(&threadpool);
  BLI_freelistN(&tasks);

  BLI_mutex_end(&mutex);
  BLI_condition_end(&condition);

  write_seekable_frames();
  BLI_freelistN(&frames);

  return base_wrap.close() && !write_error;
}

bool ZstdWriteWrap::write(const void *buf, const size_t buf_len)
{
  if (write_error) {
    return false;
  }

  ZstdWriteBlockTask *task = static_cast<ZstdWriteBlockTask *>(
      MEM_mallocN(sizeof(ZstdWriteBlockTask), __func__));
  task->data = MEM_mallocN(buf_len, __func__);
  memcpy(task->data, buf, buf_len);
  task->size = buf_len;
  task->frame_number = num_frames++;
  task->ww = this;

  BLI_mutex_lock(&mutex);
  BLI_addtail(&tasks, task);

  /* If there's a free worker thread, just push the block into that thread.
   * Otherwise, we wait for the earliest thread to finish.
   * We look up the earliest thread while holding the mutex, but release it
   * before joining the thread to prevent a deadlock. */
  ZstdWriteBlockTask *first_task = static_cast<ZstdWriteBlockTask *>(tasks.first);
  BLI_mutex_unlock(&mutex);
  if (!BLI_available_threads(&threadpool)) {
    BLI_threadpool_remove(&threadpool, first_task);

    /* If the task list was empty before we pushed our task, there should
     * always be a free thread. */
    BLI_assert(first_task != task);
    BLI_remlink(&tasks, first_task);
    MEM_freeN(first_task);
  }
  BLI_threadpool_insert(&threadpool, task);

  return true;
}

/** \} */

/* -------------------------------------------------------------------- */
/** \name Write Data Type & Functions
 * \{ */

struct WriteData {
  const SDNA *sdna;

  struct {
    /** Use for file and memory writing (size stored in max_size). */
    uchar *buf;
    /** Number of bytes used in #WriteData.buf (flushed when exceeded). */
    size_t used_len;

    /** Maximum size of the buffer. */
    size_t max_size;
    /** Threshold above which writes get their own chunk. */
    size_t chunk_size;
  } buffer;

#ifdef USE_WRITE_DATA_LEN
  /** Total number of bytes written. */
  size_t write_len;
#endif

  /** Whether writefile code is currently writing an ID. */
  bool is_writing_id;

  /** Some validation and error handling data. */
  struct {
    /**
     * Set on unlikely case of an error (ignores further file writing). Only used for very
     * low-level errors (like if the actual write on file fails).
     */
    bool critical_error;
    /**
     * A set of all 'old' addresses used as UID of written blocks for the current ID. Allows
     * detecting invalid re-uses of the same address multiple times.
     */
    blender::Set<const void *> per_id_addresses_set;
  } validation_data;

  /**
   * Keeps track of which shared data has been written for the current ID. This is necessary to
   * avoid writing the same data more than once.
   */
  blender::Set<const void *> per_id_written_shared_addresses;

  /** #MemFile writing (used for undo). */
  MemFileWriteData mem;
  /** When true, write to #WriteData.current, could also call 'is_undo'. */
  bool use_memfile;

  /**
   * Wrap writing, so we can use zstd or
   * other compression types later, see: G_FILE_COMPRESS
   * Will be nullptr for UNDO.
   */
  WriteWrap *ww;
};

struct BlendWriter {
  WriteData *wd;
};

static WriteData *writedata_new(WriteWrap *ww)
{
  WriteData *wd = MEM_new<WriteData>(__func__);

  wd->sdna = DNA_sdna_current_get();

  wd->ww = ww;

  if ((ww == nullptr) || (ww->use_buf)) {
    if (ww == nullptr) {
      wd->buffer.max_size = MEM_BUFFER_SIZE;
      wd->buffer.chunk_size = MEM_CHUNK_SIZE;
    }
    else {
      wd->buffer.max_size = ZSTD_BUFFER_SIZE;
      wd->buffer.chunk_size = ZSTD_CHUNK_SIZE;
    }
    wd->buffer.buf = static_cast<uchar *>(MEM_mallocN(wd->buffer.max_size, "wd->buffer.buf"));
  }

  return wd;
}

static void writedata_do_write(WriteData *wd, const void *mem, const size_t memlen)
{
  if ((wd == nullptr) || wd->validation_data.critical_error || (mem == nullptr) || memlen < 1) {
    return;
  }

  if (memlen > INT_MAX) {
    BLI_assert_msg(0, "Cannot write chunks bigger than INT_MAX.");
    return;
  }

  if (UNLIKELY(wd->validation_data.critical_error)) {
    return;
  }

  /* Memory based save. */
  if (wd->use_memfile) {
    BLO_memfile_chunk_add(&wd->mem, static_cast<const char *>(mem), memlen);
  }
  else {
    if (!wd->ww->write(mem, memlen)) {
      wd->validation_data.critical_error = true;
    }
  }
}

static void writedata_free(WriteData *wd)
{
  if (wd->buffer.buf) {
    MEM_freeN(wd->buffer.buf);
  }
  MEM_delete(wd);
}

/** \} */

/* -------------------------------------------------------------------- */
/** \name Local Writing API 'mywrite'
 * \{ */

/**
 * Flush helps the de-duplicating memory for undo-save by logically segmenting data,
 * so differences in one part of memory won't cause unrelated data to be duplicated.
 */
static void mywrite_flush(WriteData *wd)
{
  if (wd->buffer.used_len != 0) {
    writedata_do_write(wd, wd->buffer.buf, wd->buffer.used_len);
    wd->buffer.used_len = 0;
  }
}

/**
 * Low level WRITE(2) wrapper that buffers data
 * \param adr: Pointer to new chunk of data
 * \param len: Length of new chunk of data
 */
static void mywrite(WriteData *wd, const void *adr, size_t len)
{
  if (UNLIKELY(wd->validation_data.critical_error)) {
    return;
  }

  if (UNLIKELY(adr == nullptr)) {
    BLI_assert(0);
    return;
  }

#ifdef USE_WRITE_DATA_LEN
  wd->write_len += len;
#endif

  if (wd->buffer.buf == nullptr) {
    writedata_do_write(wd, adr, len);
  }
  else {
    /* If we have a single big chunk, write existing data in
     * buffer and write out big chunk in smaller pieces. */
    if (len > wd->buffer.chunk_size) {
      if (wd->buffer.used_len != 0) {
        writedata_do_write(wd, wd->buffer.buf, wd->buffer.used_len);
        wd->buffer.used_len = 0;
      }

      do {
        const size_t writelen = std::min(len, wd->buffer.chunk_size);
        writedata_do_write(wd, adr, writelen);
        adr = (const char *)adr + writelen;
        len -= writelen;
      } while (len > 0);

      return;
    }

    /* If data would overflow buffer, write out the buffer. */
    if (len + wd->buffer.used_len > wd->buffer.max_size - 1) {
      writedata_do_write(wd, wd->buffer.buf, wd->buffer.used_len);
      wd->buffer.used_len = 0;
    }

    /* Append data at end of buffer. */
    memcpy(&wd->buffer.buf[wd->buffer.used_len], adr, len);
    wd->buffer.used_len += len;
  }
}

/**
 * BeGiN initializer for mywrite
 * \param ww: File write wrapper.
 * \param compare: Previous memory file (can be nullptr).
 * \param current: The current memory file (can be nullptr).
 * \warning Talks to other functions with global parameters
 */
static WriteData *mywrite_begin(WriteWrap *ww, MemFile *compare, MemFile *current)
{
  WriteData *wd = writedata_new(ww);

  if (current != nullptr) {
    BLO_memfile_write_init(&wd->mem, current, compare);
    wd->use_memfile = true;
  }

  return wd;
}

/**
 * END the mywrite wrapper
 * \return True if write failed
 * \return unknown global variable otherwise
 * \warning Talks to other functions with global parameters
 */
static bool mywrite_end(WriteData *wd)
{
  if (wd->buffer.used_len != 0) {
    writedata_do_write(wd, wd->buffer.buf, wd->buffer.used_len);
    wd->buffer.used_len = 0;
  }

  if (wd->use_memfile) {
    BLO_memfile_write_finalize(&wd->mem);
  }

  const bool err = wd->validation_data.critical_error;
  writedata_free(wd);

  return err;
}

/**
 * Start writing of data related to a single ID.
 *
 * Only does something when storing an undo step.
 */
static void mywrite_id_begin(WriteData *wd, ID *id)
{
  BLI_assert(wd->is_writing_id == false);
  wd->is_writing_id = true;

  BLI_assert(wd->validation_data.per_id_addresses_set.is_empty());

  if (wd->use_memfile) {
    wd->mem.current_id_session_uid = id->session_uid;

    /* If current next memchunk does not match the ID we are about to write, or is not the _first_
     * one for said ID, try to find the correct memchunk in the mapping using ID's session_uid. */
    const MemFileChunk *curr_memchunk = wd->mem.reference_current_chunk;
    const MemFileChunk *prev_memchunk = curr_memchunk != nullptr ?
                                            static_cast<MemFileChunk *>(curr_memchunk->prev) :
                                            nullptr;
    if (curr_memchunk == nullptr || curr_memchunk->id_session_uid != id->session_uid ||
        (prev_memchunk != nullptr &&
         (prev_memchunk->id_session_uid == curr_memchunk->id_session_uid)))
    {
      if (MemFileChunk *ref = wd->mem.id_session_uid_mapping.lookup_default(id->session_uid,
                                                                            nullptr))
      {
        wd->mem.reference_current_chunk = static_cast<MemFileChunk *>(ref);
      }
      /* Else, no existing memchunk found, i.e. this is supposed to be a new ID. */
    }
    /* Otherwise, we try with the current memchunk in any case, whether it is matching current
     * ID's session_uid or not. */
  }
}

/**
 * Start writing of data related to a single ID.
 *
 * Only does something when storing an undo step.
 */
static void mywrite_id_end(WriteData *wd, ID * /*id*/)
{
  if (wd->use_memfile) {
    /* Very important to do it after every ID write now, otherwise we cannot know whether a
     * specific ID changed or not. */
    mywrite_flush(wd);
    wd->mem.current_id_session_uid = MAIN_ID_SESSION_UID_UNSET;
  }

  wd->validation_data.per_id_addresses_set.clear();
  wd->per_id_written_shared_addresses.clear();

  BLI_assert(wd->is_writing_id == true);
  wd->is_writing_id = false;
}

/** \} */

/* -------------------------------------------------------------------- */
/** \name Generic DNA File Writing
 * \{ */

/**
 * Return \a false if the given 'old' address is not valid in current context. The block should
 * not be written in that case.
 *
 * \note Currently only checks that #BLO_CODE_DATA blocks written as part of an ID data never match
 * an already written one for the same ID.
 */
static bool write_at_address_validate(WriteData *wd, const int filecode, const void *address)
{
  /* Skip in undo case. */
  if (wd->use_memfile) {
    return true;
  }

  if (wd->is_writing_id && filecode == BLO_CODE_DATA) {
    if (!wd->validation_data.per_id_addresses_set.add(address)) {
      CLOG_ERROR(&LOG,
                 "Same identifier (old address) used several times for a same ID, skipping this "
                 "block to avoid critical corruption of the Blender file.");
      return false;
    }
  }
  return true;
}

static void write_bhead(WriteData *wd, const BHead &bhead)
{
  mywrite(wd, &bhead, sizeof(BHead));
}

static void writestruct_at_address_nr(WriteData *wd,
                                      const int filecode,
                                      const int struct_nr,
                                      const int64_t nr,
                                      const void *adr,
                                      const void *data)
{
  BLI_assert(struct_nr > 0 && struct_nr < SDNA_TYPE_MAX);

  if (adr == nullptr || data == nullptr || nr == 0) {
    return;
  }

  if (!write_at_address_validate(wd, filecode, adr)) {
    return;
  }

  const int64_t len_in_bytes = nr * DNA_struct_size(wd->sdna, struct_nr);
  if (len_in_bytes > INT32_MAX) {
    CLOG_ERROR(&LOG, "Cannot write chunks bigger than INT_MAX.");
    return;
  }

  BHead bh;
  bh.code = filecode;
  bh.old = adr;
  bh.nr = nr;
  bh.SDNAnr = struct_nr;
  bh.len = len_in_bytes;

  if (bh.len == 0) {
    return;
  }

  write_bhead(wd, bh);
  mywrite(wd, data, size_t(bh.len));
}

static void writestruct_nr(
    WriteData *wd, const int filecode, const int struct_nr, const int64_t nr, const void *adr)
{
  writestruct_at_address_nr(wd, filecode, struct_nr, nr, adr, adr);
}

/**
 * \warning Do not use for structs.
 */
static void writedata(WriteData *wd, const int filecode, const size_t len, const void *adr)
{
  if (adr == nullptr || len == 0) {
    return;
  }

  if (!write_at_address_validate(wd, filecode, adr)) {
    return;
  }

  if (len > INT_MAX) {
    BLI_assert_msg(0, "Cannot write chunks bigger than INT_MAX.");
    return;
  }

  BHead bh;
  bh.code = filecode;
  bh.old = adr;
  bh.nr = 1;
  BLI_STATIC_ASSERT(SDNA_RAW_DATA_STRUCT_INDEX == 0, "'raw data' SDNA struct index should be 0")
  bh.SDNAnr = SDNA_RAW_DATA_STRUCT_INDEX;
  bh.len = int(len);

  write_bhead(wd, bh);
  mywrite(wd, adr, len);
}

/**
 * Use this to force writing of lists in same order as reading (using link_list).
 */
static void writelist_nr(WriteData *wd,
                         const int filecode,
                         const int struct_nr,
                         const ListBase *lb)
{
  const Link *link = static_cast<Link *>(lb->first);

  while (link) {
    writestruct_nr(wd, filecode, struct_nr, 1, link);
    link = link->next;
  }
}

#if 0
static void writelist_id(WriteData *wd, const int filecode, const char *structname, const ListBase *lb)
{
  const Link *link = lb->first;
  if (link) {

    const int struct_nr = DNA_struct_find_with_alias(wd->sdna, structname);
    if (struct_nr == -1) {
      printf("error: can't find SDNA code <%s>\n", structname);
      return;
    }

    while (link) {
      writestruct_nr(wd, filecode, struct_nr, 1, link);
      link = link->next;
    }
  }
}
#endif

#define writestruct_at_address(wd, filecode, struct_id, nr, adr, data) \
  writestruct_at_address_nr(wd, filecode, SDNA_TYPE_FROM_STRUCT(struct_id), nr, adr, data)

#define writestruct(wd, filecode, struct_id, nr, adr) \
  writestruct_nr(wd, filecode, SDNA_TYPE_FROM_STRUCT(struct_id), nr, adr)

/** \} */

/* -------------------------------------------------------------------- */
/** \name Typed DNA File Writing
 *
 * These functions are used by blender's .blend system for file saving/loading.
 * \{ */

/**
 * Take care using 'use_active_win', since we won't want the currently active window
 * to change which scene renders (currently only used for undo).
 */
static void current_screen_compat(Main *mainvar,
                                  const bool use_active_win,
                                  bScreen **r_screen,
                                  Scene **r_scene,
                                  ViewLayer **r_view_layer)
{
  wmWindowManager *wm;
  wmWindow *window = nullptr;

  /* Find a global current screen in the first open window, to have
   * a reasonable default for reading in older versions. */
  wm = static_cast<wmWindowManager *>(mainvar->wm.first);

  if (wm) {
    if (use_active_win) {
      /* Write the active window into the file, needed for multi-window undo #43424. */
      for (window = static_cast<wmWindow *>(wm->windows.first); window; window = window->next) {
        if (window->active) {
          break;
        }
      }

      /* Fallback. */
      if (window == nullptr) {
        window = static_cast<wmWindow *>(wm->windows.first);
      }
    }
    else {
      window = static_cast<wmWindow *>(wm->windows.first);
    }
  }

  *r_screen = (window) ? BKE_workspace_active_screen_get(window->workspace_hook) : nullptr;
  *r_scene = (window) ? window->scene : nullptr;
  *r_view_layer = (window && *r_scene) ? BKE_view_layer_find(*r_scene, window->view_layer_name) :
                                         nullptr;
}

struct RenderInfo {
  int sfra;
  int efra;
  char scene_name[MAX_ID_NAME - 2];
};

/**
 * This was originally added for the historic render-daemon feature,
 * now write because it can be easily extracted without reading the whole blend file.
 *
 * See: `scripts/modules/blend_render_info.py`
 */
static void write_renderinfo(WriteData *wd, Main *mainvar)
{
  bScreen *curscreen;
  Scene *curscene = nullptr;
  ViewLayer *view_layer;

  /* XXX: in future, handle multiple windows with multiple screens? */
  current_screen_compat(mainvar, false, &curscreen, &curscene, &view_layer);

  LISTBASE_FOREACH (Scene *, sce, &mainvar->scenes) {
    if (!ID_IS_LINKED(sce) && (sce == curscene || (sce->r.scemode & R_BG_RENDER))) {
      RenderInfo data;
      data.sfra = sce->r.sfra;
      data.efra = sce->r.efra;
      memset(data.scene_name, 0, sizeof(data.scene_name));

      STRNCPY(data.scene_name, sce->id.name + 2);

      writedata(wd, BLO_CODE_REND, sizeof(data), &data);
    }
  }
}

static void write_keymapitem(BlendWriter *writer, const wmKeyMapItem *kmi)
{
  BLO_write_struct(writer, wmKeyMapItem, kmi);
  if (kmi->properties) {
    IDP_BlendWrite(writer, kmi->properties);
  }
}

static void write_userdef(BlendWriter *writer, const UserDef *userdef)
{
  writestruct(writer->wd, BLO_CODE_USER, UserDef, 1, userdef);

  LISTBASE_FOREACH (const bTheme *, btheme, &userdef->themes) {
    BLO_write_struct(writer, bTheme, btheme);
  }

  LISTBASE_FOREACH (const wmKeyMap *, keymap, &userdef->user_keymaps) {
    BLO_write_struct(writer, wmKeyMap, keymap);

    LISTBASE_FOREACH (const wmKeyMapDiffItem *, kmdi, &keymap->diff_items) {
      BLO_write_struct(writer, wmKeyMapDiffItem, kmdi);
      if (kmdi->remove_item) {
        write_keymapitem(writer, kmdi->remove_item);
      }
      if (kmdi->add_item) {
        write_keymapitem(writer, kmdi->add_item);
      }
    }

    LISTBASE_FOREACH (const wmKeyMapItem *, kmi, &keymap->items) {
      write_keymapitem(writer, kmi);
    }
  }

  LISTBASE_FOREACH (const wmKeyConfigPref *, kpt, &userdef->user_keyconfig_prefs) {
    BLO_write_struct(writer, wmKeyConfigPref, kpt);
    if (kpt->prop) {
      IDP_BlendWrite(writer, kpt->prop);
    }
  }

  LISTBASE_FOREACH (const bUserMenu *, um, &userdef->user_menus) {
    BLO_write_struct(writer, bUserMenu, um);
    LISTBASE_FOREACH (const bUserMenuItem *, umi, &um->items) {
      if (umi->type == USER_MENU_TYPE_OPERATOR) {
        const bUserMenuItem_Op *umi_op = (const bUserMenuItem_Op *)umi;
        BLO_write_struct(writer, bUserMenuItem_Op, umi_op);
        if (umi_op->prop) {
          IDP_BlendWrite(writer, umi_op->prop);
        }
      }
      else if (umi->type == USER_MENU_TYPE_MENU) {
        const bUserMenuItem_Menu *umi_mt = (const bUserMenuItem_Menu *)umi;
        BLO_write_struct(writer, bUserMenuItem_Menu, umi_mt);
      }
      else if (umi->type == USER_MENU_TYPE_PROP) {
        const bUserMenuItem_Prop *umi_pr = (const bUserMenuItem_Prop *)umi;
        BLO_write_struct(writer, bUserMenuItem_Prop, umi_pr);
      }
      else {
        BLO_write_struct(writer, bUserMenuItem, umi);
      }
    }
  }

  LISTBASE_FOREACH (const bAddon *, bext, &userdef->addons) {
    BLO_write_struct(writer, bAddon, bext);
    if (bext->prop) {
      IDP_BlendWrite(writer, bext->prop);
    }
  }

  LISTBASE_FOREACH (const bPathCompare *, path_cmp, &userdef->autoexec_paths) {
    BLO_write_struct(writer, bPathCompare, path_cmp);
  }

  LISTBASE_FOREACH (const bUserScriptDirectory *, script_dir, &userdef->script_directories) {
    BLO_write_struct(writer, bUserScriptDirectory, script_dir);
  }

  LISTBASE_FOREACH (const bUserAssetLibrary *, asset_library_ref, &userdef->asset_libraries) {
    BLO_write_struct(writer, bUserAssetLibrary, asset_library_ref);
  }

  LISTBASE_FOREACH (const bUserExtensionRepo *, repo_ref, &userdef->extension_repos) {
    BLO_write_struct(writer, bUserExtensionRepo, repo_ref);
    BKE_preferences_extension_repo_write_data(writer, repo_ref);
  }
  LISTBASE_FOREACH (
      const bUserAssetShelfSettings *, shelf_settings, &userdef->asset_shelves_settings)
  {
    BLO_write_struct(writer, bUserAssetShelfSettings, shelf_settings);
    BKE_asset_catalog_path_list_blend_write(writer, shelf_settings->enabled_catalog_paths);
  }

  LISTBASE_FOREACH (const uiStyle *, style, &userdef->uistyles) {
    BLO_write_struct(writer, uiStyle, style);
  }
}

/** Keep it last of `write_*_data` functions. */
static void write_libraries(WriteData *wd, Main *main)
{
  ListBase *lbarray[INDEX_ID_MAX];
  ID *id;
  int a, tot;
  bool found_one;

  for (; main; main = main->next) {
    a = tot = set_listbasepointers(main, lbarray);

    /* Test: is lib being used. */
    if (main->curlib && main->curlib->packedfile) {
      found_one = true;
    }
    else if (wd->use_memfile) {
      /* When writing undo step we always write all existing libraries, makes reading undo step
       * much easier when dealing with purely indirectly used libraries. */
      found_one = true;
    }
    else {
      found_one = false;
      while (!found_one && tot--) {
        for (id = static_cast<ID *>(lbarray[tot]->first); id; id = static_cast<ID *>(id->next)) {
          if (id->us > 0 &&
              ((id->tag & ID_TAG_EXTERN) ||
               ((id->tag & ID_TAG_INDIRECT) && (id->flag & ID_FLAG_INDIRECT_WEAK_LINK))))
          {
            found_one = true;
            break;
          }
        }
      }
    }

    /* To be able to restore `quit.blend` and temp saves,
     * the packed blend has to be in undo buffers... */
    /* XXX needs rethink, just like save UI in undo files now -
     * would be nice to append things only for the `quit.blend` and temp saves. */
    if (found_one) {
      /* Not overridable. */

      void *runtime_name_data = main->curlib->runtime.name_map;
      main->curlib->runtime.name_map = nullptr;

      BlendWriter writer = {wd};
      writestruct(wd, ID_LI, Library, 1, main->curlib);
      BKE_id_blend_write(&writer, &main->curlib->id);

      main->curlib->runtime.name_map = static_cast<UniqueName_Map *>(runtime_name_data);

      if (main->curlib->packedfile) {
        BKE_packedfile_blend_write(&writer, main->curlib->packedfile);
        if (wd->use_memfile == false) {
          CLOG_INFO(&LOG, 2, "Write packed .blend: %s", main->curlib->filepath);
        }
      }

      /* Write link placeholders for all direct linked IDs. */
      while (a--) {
        for (id = static_cast<ID *>(lbarray[a]->first); id; id = static_cast<ID *>(id->next)) {
          if (id->us > 0 &&
              ((id->tag & ID_TAG_EXTERN) ||
               ((id->tag & ID_TAG_INDIRECT) && (id->flag & ID_FLAG_INDIRECT_WEAK_LINK))))
          {
            if (!BKE_idtype_idcode_is_linkable(GS(id->name))) {
              CLOG_ERROR(&LOG,
                         "Data-block '%s' from lib '%s' is not linkable, but is flagged as "
                         "directly linked",
                         id->name,
                         main->curlib->runtime.filepath_abs);
            }
            writestruct(wd, ID_LINK_PLACEHOLDER, ID, 1, id);
          }
        }
      }
    }
  }

  mywrite_flush(wd);
}

#ifdef WITH_BUILDINFO
extern "C" ulong build_commit_timestamp;
extern "C" char build_hash[];
#endif

/**
 * Context is usually defined by WM, two cases where no WM is available:
 * - for forward compatibility, `curscreen` has to be saved
 * - for undo-file, `curscene` needs to be saved.
 */
static void write_global(WriteData *wd, const int fileflags, Main *mainvar)
{
  const bool is_undo = wd->use_memfile;
  FileGlobal fg;
  bScreen *screen;
  Scene *scene;
  ViewLayer *view_layer;
  char subvstr[8];

  /* Prevent memory checkers from complaining. */
  memset(fg._pad, 0, sizeof(fg._pad));
  memset(fg.filepath, 0, sizeof(fg.filepath));
  memset(fg.build_hash, 0, sizeof(fg.build_hash));
  fg._pad1 = nullptr;

  current_screen_compat(mainvar, is_undo, &screen, &scene, &view_layer);

  /* XXX: still remap `G`. */
  fg.curscreen = screen;
  fg.curscene = scene;
  fg.cur_view_layer = view_layer;

  /* Prevent to save this, is not good convention, and feature with concerns. */
  fg.fileflags = (fileflags & ~G_FILE_FLAG_ALL_RUNTIME);

  fg.globalf = G.f;
  /* Write information needed for recovery. */
  if (fileflags & G_FILE_RECOVER_WRITE) {
    STRNCPY(fg.filepath, mainvar->filepath);
    /* Compression is often turned of when writing recovery files. However, when opening the file,
     * it should be enabled again. */
    fg.fileflags = G.fileflags & G_FILE_COMPRESS;
  }
  SNPRINTF(subvstr, "%4d", BLENDER_FILE_SUBVERSION);
  memcpy(fg.subvstr, subvstr, 4);

  fg.subversion = BLENDER_FILE_SUBVERSION;
  fg.minversion = BLENDER_FILE_MIN_VERSION;
  fg.minsubversion = BLENDER_FILE_MIN_SUBVERSION;
#ifdef WITH_BUILDINFO
  /* TODO(sergey): Add branch name to file as well? */
  fg.build_commit_timestamp = build_commit_timestamp;
  STRNCPY(fg.build_hash, build_hash);
#else
  fg.build_commit_timestamp = 0;
  STRNCPY(fg.build_hash, "unknown");
#endif
  writestruct(wd, BLO_CODE_GLOB, FileGlobal, 1, &fg);
}

/**
 * Preview image, first 2 values are width and height
 * second are an RGBA image (uchar).
 * \note this uses 'TEST' since new types will segfault on file load for older blender versions.
 */
static void write_thumb(WriteData *wd, const BlendThumbnail *thumb)
{
  if (thumb) {
    writedata(wd, BLO_CODE_TEST, BLEN_THUMB_MEMSIZE_FILE(thumb->width, thumb->height), thumb);
  }
}

/** \} */

/* -------------------------------------------------------------------- */
/** \name File Writing (Private)
 * \{ */

BLO_Write_IDBuffer::BLO_Write_IDBuffer(ID &id, const bool is_undo)
    : buffer_(BKE_idtype_get_info_from_id(&id)->struct_size, alignof(ID))
{
  const IDTypeInfo *id_type = BKE_idtype_get_info_from_id(&id);
  ID *temp_id = static_cast<ID *>(buffer_.buffer());

  if (is_undo) {
    /* Record the changes that happened up to this undo push in
     * recalc_up_to_undo_push, and clear `recalc_after_undo_push` again
     * to start accumulating for the next undo push. */
    id.recalc_up_to_undo_push = id.recalc_after_undo_push;
    id.recalc_after_undo_push = 0;
  }

  /* Copy ID data itself into buffer, to be able to freely modify it. */
  memcpy(temp_id, &id, id_type->struct_size);

  /* Clear runtime data to reduce false detection of changed data in undo/redo context. */
  if (is_undo) {
    temp_id->tag &= ID_TAG_KEEP_ON_UNDO;
  }
  else {
    temp_id->tag = 0;
  }
  temp_id->us = 0;
  temp_id->icon_id = 0;
  /* Those listbase data change every time we add/remove an ID, and also often when
   * renaming one (due to re-sorting). This avoids generating a lot of false 'is changed'
   * detections between undo steps. */
  temp_id->prev = nullptr;
  temp_id->next = nullptr;
  /* Those runtime pointers should never be set during writing stage, but just in case clear
   * them too. */
  temp_id->orig_id = nullptr;
  temp_id->newid = nullptr;
  /* Even though in theory we could be able to preserve this python instance across undo even
   * when we need to re-read the ID into its original address, this is currently cleared in
   * #direct_link_id_common in `readfile.cc` anyway. */
  temp_id->py_instance = nullptr;

  DrawDataList *drawdata = DRW_drawdatalist_from_id(temp_id);
  if (drawdata) {
    BLI_listbase_clear(reinterpret_cast<ListBase *>(drawdata));
  }
}

BLO_Write_IDBuffer::BLO_Write_IDBuffer(ID &id, BlendWriter *writer)
    : BLO_Write_IDBuffer(id, BLO_write_is_undo(writer))
{
}

/* Helper callback for checking linked IDs used by given ID (assumed local), to ensure directly
 * linked data is tagged accordingly. */
static int write_id_direct_linked_data_process_cb(LibraryIDLinkCallbackData *cb_data)
{
  ID *self_id = cb_data->self_id;
  ID *id = *cb_data->id_pointer;
  const int cb_flag = cb_data->cb_flag;

  if (id == nullptr || !ID_IS_LINKED(id)) {
    return IDWALK_RET_NOP;
  }
  BLI_assert(!ID_IS_LINKED(self_id));
  BLI_assert((cb_flag & IDWALK_CB_INDIRECT_USAGE) == 0);

  if (self_id->tag & ID_TAG_RUNTIME) {
    return IDWALK_RET_NOP;
  }

  if (!BKE_idtype_idcode_is_linkable(GS(id->name))) {
    /* Usages of unlinkable IDs (aka ShapeKeys and some UI IDs) should never cause them to be
     * considered as directly linked. This can often happen e.g. from UI data (the Outliner will
     * have links to most IDs).
     */
    return IDWALK_RET_NOP;
  }

  if (cb_flag & IDWALK_CB_DIRECT_WEAK_LINK) {
    id_lib_indirect_weak_link(id);
  }
  else {
    id_lib_extern(id);
  }

  return IDWALK_RET_NOP;
}

static void write_id(WriteData *wd,
                     ID *id,
                     BLO_Write_IDBuffer *id_buffer,
                     const IDTypeInfo *id_type)
{
  mywrite_id_begin(wd, id);
  id_buffer_init_for_id_type(id_buffer, id_type);
  id_buffer_init_from_id(id_buffer, id, wd->use_memfile);
  if (id_type->blend_write != nullptr) {
    BlendWriter writer = {wd};
    id_type->blend_write(&writer, static_cast<ID *>(id_buffer->temp_id), id);
  }
  mywrite_id_end(wd, id);
}

static blender::Vector<ID *> gather_local_ids_to_write(Main *bmain, const bool is_undo)
{
  blender::Vector<ID *> local_ids_to_write;
  ID *id;
  FOREACH_MAIN_ID_BEGIN (bmain, id) {
    if (GS(id->name) == ID_LI) {
      /* Libraries are handled separately below. */
      continue;
    }
    const IDTypeInfo *id_type = BKE_idtype_get_info_from_id(id);
    /* We should never attempt to write non-regular IDs
     * (i.e. all kind of temp/runtime ones). */
    BLI_assert((id->tag & (ID_TAG_NO_MAIN | ID_TAG_NO_USER_REFCOUNT | ID_TAG_NOT_ALLOCATED)) == 0);
    /* We only write unused IDs in undo case. */
    if (!is_undo) {
      /* NOTE: All 'never unused' local IDs (Scenes, WindowManagers, ...) should always be
       * written to disk, so their user-count should never be zero currently. Note that
       * libraries have already been skipped above, as they need a specific handling. */
      if (id->us == 0) {
        /* FIXME: #124857: Some old files seem to cause incorrect handling of their temp
         * screens.
         *
         * See e.g. file attached to #124777 (from 2.79.1).
         *
         * For now ignore, issue is not obvious to track down (`temp` bScreen ID from read data
         * _does_ have the proper `temp` tag), and seems anecdotal at worst. */
        BLI_assert((id_type->flags & IDTYPE_FLAGS_NEVER_UNUSED) == 0);
        continue;
      }

      /* XXX Special handling for ShapeKeys, as having unused shapekeys is not a good thing
       * (and reported as error by e.g. `BLO_main_validate_shapekeys`), skip writing shapekeys
       * when their 'owner' is not written.
       *
       * NOTE: Since ShapeKeys are conceptually embedded IDs (like root node trees e.g.), this
       * behavior actually makes sense anyway. This remains more of a temp hack until topic of
       * how to handle unused data on save is properly tackled. */
      if (GS(id->name) == ID_KE) {
        Key *shape_key = reinterpret_cast<Key *>(id);
        /* NOTE: Here we are accessing the real owner ID data, not it's 'proxy' shallow copy
         * generated for its file-writing. This is not expected to be an issue, but is worth
         * noting. */
        if (shape_key->from == nullptr || shape_key->from->us == 0) {
          continue;
        }
      }
    }

    if ((id->tag & ID_TAG_RUNTIME) != 0 && !is_undo) {
      /* Runtime IDs are never written to .blend files, and they should not influence
       * (in)direct status of linked IDs they may use. */
      continue;
    }

    local_ids_to_write.append(id);
  }
  FOREACH_MAIN_ID_END;
  return local_ids_to_write;
}

/**
 * When #MemFile arguments are non-null, this is a file-safe to memory.
 *
 * \param compare: Previous memory file (can be nullptr).
 * \param current: The current memory file (can be nullptr).
 */
static bool write_file_handle(Main *mainvar,
                              WriteWrap *ww,
                              MemFile *compare,
                              MemFile *current,
                              const int write_flags,
                              const bool use_userdef,
                              const BlendThumbnail *thumb)
{
  ListBase mainlist;
  char buf[16];
  WriteData *wd;

  wd = mywrite_begin(ww, compare, current);
  BlendWriter writer = {wd};

  /* Clear 'directly linked' flag for all linked data, these are not necessarily valid/up-to-date
   * info, they will be re-generated while write code is processing local IDs below. */
  if (!wd->use_memfile) {
    ID *id_iter;
    FOREACH_MAIN_ID_BEGIN (mainvar, id_iter) {
      if (ID_IS_LINKED(id_iter) && BKE_idtype_idcode_is_linkable(GS(id_iter->name))) {
        if (USER_EXPERIMENTAL_TEST(&U, use_all_linked_data_direct)) {
          /* Forces all linked data to be considered as directly linked.
           * FIXME: Workaround some BAT tool limitations for Heist production, should be removed
           * asap afterward. */
          id_lib_extern(id_iter);
        }
        else if (GS(id_iter->name) == ID_SCE) {
          /* For scenes, do not force them into 'indirectly linked' status.
           * The main reason is that scenes typically have no users, so most linked scene would be
           * systematically 'lost' on file save.
           *
           * While this change re-introduces the 'no-more-used data laying around in files for
           * ever' issue when it comes to scenes, this solution seems to be the most sensible one
           * for the time being, considering that:
           *   - Scene are a top-level container.
           *   - Linked scenes are typically explicitly linked by the user.
           *   - Cases where scenes would be indirectly linked by other data (e.g. when linking a
           *     collection or material) can be considered at the very least as not following sane
           *     practice in data dependencies.
           *   - There are typically not hundreds of scenes in a file, and they are always very
           *     easily discoverable and browsable from the main UI. */
        }
        else {
          id_iter->tag |= ID_TAG_INDIRECT;
          id_iter->tag &= ~ID_TAG_EXTERN;
        }
      }
    }
    FOREACH_MAIN_ID_END;
  }

  /* Recompute all ID user-counts if requested. Allows to avoid skipping writing of IDs wrongly
   * detected as unused due to invalid user-count. */
  if (!wd->use_memfile) {
    if (USER_EXPERIMENTAL_TEST(&U, use_recompute_usercount_on_save_debug)) {
      BKE_main_id_refcount_recompute(mainvar, false);
    }
  }

  blo_split_main(&mainlist, mainvar);

  SNPRINTF(buf,
           "BLENDER%c%c%.3d",
           (sizeof(void *) == 8) ? '-' : '_',
           (ENDIAN_ORDER == B_ENDIAN) ? 'V' : 'v',
           BLENDER_FILE_VERSION);

  mywrite(wd, buf, 12);

  write_renderinfo(wd, mainvar);
  write_thumb(wd, thumb);
  write_global(wd, write_flags, mainvar);

  /* The window-manager and screen often change,
   * avoid thumbnail detecting changes because of this. */
  mywrite_flush(wd);

  const bool is_undo = wd->use_memfile;
  blender::Vector<ID *> local_ids_to_write = gather_local_ids_to_write(mainvar, is_undo);

  /* If not writing undo data, properly set directly linked IDs as `ID_TAG_EXTERN`. */
  if (!is_undo) {
    for (ID *id : local_ids_to_write) {
      BKE_library_foreach_ID_link(mainvar,
                                  id,
                                  write_id_direct_linked_data_process_cb,
                                  nullptr,
                                  IDWALK_READONLY | IDWALK_INCLUDE_UI);
    }
  }

  OverrideLibraryStorage *override_storage = is_undo ?
                                                 nullptr :
                                                 BKE_lib_override_library_operations_store_init();

<<<<<<< HEAD
  BLO_Write_IDBuffer *id_buffer = BLO_write_allocate_id_buffer();
  for (ID *id : local_ids_to_write) {
    const IDTypeInfo *id_type = BKE_idtype_get_info_from_id(id);

    const bool do_override = ID_IS_OVERRIDE_LIBRARY_REAL(id) && override_storage;
    if (do_override) {
      BKE_lib_override_library_operations_store_start(mainvar, override_storage, id);
    }
    write_id(wd, id, id_buffer, id_type);
    if (do_override) {
      BKE_lib_override_library_operations_store_end(override_storage, id);
    }
  }
=======
  /* This outer loop allows to save first data-blocks from real mainvar,
   * then the temp ones from override process,
   * if needed, without duplicating whole code. */
  Main *bmain = mainvar;
  do {
    ListBase *lbarray[INDEX_ID_MAX];
    int a = set_listbasepointers(bmain, lbarray);
    while (a--) {
      ID *id = static_cast<ID *>(lbarray[a]->first);

      if (id == nullptr || GS(id->name) == ID_LI) {
        continue; /* Libraries are handled separately below. */
      }

      const IDTypeInfo *id_type = BKE_idtype_get_info_from_id(id);

      for (; id; id = static_cast<ID *>(id->next)) {
        /* We should never attempt to write non-regular IDs
         * (i.e. all kind of temp/runtime ones). */
        BLI_assert((id->tag & (ID_TAG_NO_MAIN | ID_TAG_NO_USER_REFCOUNT | ID_TAG_NOT_ALLOCATED)) ==
                   0);

        /* We only write unused IDs in undo case. */
        if (!wd->use_memfile) {
          /* NOTE: All 'never unused' local IDs (Scenes, WindowManagers, ...) should always be
           * written to disk, so their user-count should never be zero currently. Note that
           * libraries have already been skipped above, as they need a specific handling. */
          if (id->us == 0) {
            /* FIXME: #124857: Some old files seem to cause incorrect handling of their temp
             * screens.
             *
             * See e.g. file attached to #124777 (from 2.79.1).
             *
             * For now ignore, issue is not obvious to track down (`temp` bScreen ID from read data
             * _does_ have the proper `temp` tag), and seems anecdotal at worst. */
            BLI_assert((id_type->flags & IDTYPE_FLAGS_NEVER_UNUSED) == 0);
            continue;
          }

          /* XXX Special handling for ShapeKeys, as having unused shapekeys is not a good thing
           * (and reported as error by e.g. `BLO_main_validate_shapekeys`), skip writing shapekeys
           * when their 'owner' is not written.
           *
           * NOTE: Since ShapeKeys are conceptually embedded IDs (like root node trees e.g.), this
           * behavior actually makes sense anyway. This remains more of a temp hack until topic of
           * how to handle unused data on save is properly tackled. */
          if (GS(id->name) == ID_KE) {
            Key *shape_key = reinterpret_cast<Key *>(id);
            /* NOTE: Here we are accessing the real owner ID data, not it's 'proxy' shallow copy
             * generated for its file-writing. This is not expected to be an issue, but is worth
             * noting. */
            if (shape_key->from == nullptr || shape_key->from->us == 0) {
              continue;
            }
          }
        }

        if ((id->tag & ID_TAG_RUNTIME) != 0 && !wd->use_memfile) {
          /* Runtime IDs are never written to .blend files, and they should not influence
           * (in)direct status of linked IDs they may use. */
          continue;
        }

        const bool do_override = !ELEM(override_storage, nullptr, bmain) &&
                                 ID_IS_OVERRIDE_LIBRARY_REAL(id);

        /* If not writing undo data, properly set directly linked IDs as `ID_TAG_EXTERN`. */
        if (!wd->use_memfile) {
          BKE_library_foreach_ID_link(bmain,
                                      id,
                                      write_id_direct_linked_data_process_cb,
                                      nullptr,
                                      IDWALK_READONLY | IDWALK_INCLUDE_UI);
        }

        if (do_override) {
          BKE_lib_override_library_operations_store_start(bmain, override_storage, id);
        }

        mywrite_id_begin(wd, id);

        if (id_type->blend_write != nullptr) {
          BLO_Write_IDBuffer id_buffer{*id, &writer};
          id_type->blend_write(&writer, id_buffer.get(), id);
        }

        if (do_override) {
          BKE_lib_override_library_operations_store_end(override_storage, id);
        }
>>>>>>> 3c4e46f0

  if (override_storage) {
    blender::Vector<ID *> override_ids_to_write;
    ID *id;
    FOREACH_MAIN_ID_BEGIN (override_storage, id) {
      override_ids_to_write.append(id);
    }
    FOREACH_MAIN_ID_END;

    for (ID *id : override_ids_to_write) {
      const IDTypeInfo *id_type = BKE_idtype_get_info_from_id(id);
      write_id(wd, id, id_buffer, id_type);
    }
  }

  if (override_storage) {
    BKE_lib_override_library_operations_store_finalize(override_storage);
    override_storage = nullptr;
  }

  /* Special handling, operating over split Mains... */
  write_libraries(wd, mainvar->next);

  /* So changes above don't cause a 'DNA1' to be detected as changed on undo. */
  mywrite_flush(wd);

  if (use_userdef) {
    write_userdef(&writer, &U);
  }

  /* Write DNA last, because (to be implemented) test for which structs are written.
   *
   * Note that we *borrow* the pointer to 'DNAstr',
   * so writing each time uses the same address and doesn't cause unnecessary undo overhead. */
  writedata(wd, BLO_CODE_DNA1, size_t(wd->sdna->data_size), wd->sdna->data);

  /* End of file. */
  BHead bhead{};
  bhead.code = BLO_CODE_ENDB;
  write_bhead(wd, bhead);

  blo_join_main(&mainlist);

  return mywrite_end(wd);
}

/**
 * Do reverse file history: `.blend1` -> `.blend2`, `.blend` -> `.blend1` ... etc.
 * \return True on success.
 */
static bool do_history(const char *filepath, ReportList *reports)
{
  /* Add 2 because version number maximum is double-digits. */
  char filepath_tmp1[FILE_MAX + 2], filepath_tmp2[FILE_MAX + 2];
  int version_number = min_ii(99, U.versions);

  if (version_number == 0) {
    return true;
  }

  if (strlen(filepath) < 2) {
    BKE_report(reports, RPT_ERROR, "Unable to make version backup: filename too short");
    return false;
  }

  while (version_number > 1) {
    SNPRINTF(filepath_tmp1, "%s%d", filepath, version_number - 1);
    if (BLI_exists(filepath_tmp1)) {
      SNPRINTF(filepath_tmp2, "%s%d", filepath, version_number);

      if (BLI_rename_overwrite(filepath_tmp1, filepath_tmp2)) {
        BKE_report(reports, RPT_ERROR, "Unable to make version backup");
        return false;
      }
    }
    version_number--;
  }

  /* Needed when `version_number == 1`. */
  if (BLI_exists(filepath)) {
    SNPRINTF(filepath_tmp1, "%s%d", filepath, version_number);

    if (BLI_rename_overwrite(filepath, filepath_tmp1)) {
      BKE_report(reports, RPT_ERROR, "Unable to make version backup");
      return false;
    }
  }

  return true;
}

static void write_file_main_validate_pre(Main *bmain, ReportList *reports)
{
  if (!bmain->lock) {
    return;
  }

  if (G.debug & G_DEBUG_IO) {
    BKE_report(
        reports, RPT_DEBUG, "Checking validity of current .blend file *BEFORE* save to disk");
  }

  BLO_main_validate_shapekeys(bmain, reports);
  if (!BKE_main_namemap_validate_and_fix(bmain)) {
    BKE_report(reports,
               RPT_ERROR,
               "Critical data corruption: Conflicts and/or otherwise invalid data-blocks names "
               "(see console for details)");
  }

  if (G.debug & G_DEBUG_IO) {
    BLO_main_validate_libraries(bmain, reports);
  }
}

static void write_file_main_validate_post(Main *bmain, ReportList *reports)
{
  if (!bmain->lock) {
    return;
  }

  if (G.debug & G_DEBUG_IO) {
    BKE_report(
        reports, RPT_DEBUG, "Checking validity of current .blend file *BEFORE* save to disk");
    BLO_main_validate_libraries(bmain, reports);
  }
}

static bool BLO_write_file_impl(Main *mainvar,
                                const char *filepath,
                                const int write_flags,
                                const BlendFileWriteParams *params,
                                ReportList *reports,
                                WriteWrap &ww)
{
  BLI_assert(!BLI_path_is_rel(filepath));
  BLI_assert(BLI_path_is_abs_from_cwd(filepath));

  char tempname[FILE_MAX + 1];

  eBLO_WritePathRemap remap_mode = params->remap_mode;
  const bool use_save_versions = params->use_save_versions;
  const bool use_save_as_copy = params->use_save_as_copy;
  const bool use_userdef = params->use_userdef;
  const BlendThumbnail *thumb = params->thumb;
  const bool relbase_valid = (mainvar->filepath[0] != '\0');

  /* Extra protection: Never save a non asset file as asset file. Otherwise a normal file is turned
   * into an asset file, which can result in data loss because the asset system will allow editing
   * this file from the UI, regenerating its content with just the asset and it dependencies. */
  if ((write_flags & G_FILE_ASSET_EDIT_FILE) && !mainvar->is_asset_edit_file) {
    BKE_reportf(reports, RPT_ERROR, "Cannot save normal file (%s) as asset system file", tempname);
    return false;
  }

  /* Path backup/restore. */
  void *path_list_backup = nullptr;
  const eBPathForeachFlag path_list_flag = (BKE_BPATH_FOREACH_PATH_SKIP_LINKED |
                                            BKE_BPATH_FOREACH_PATH_SKIP_MULTIFILE);

  write_file_main_validate_pre(mainvar, reports);

  /* Open temporary file, so we preserve the original in case we crash. */
  SNPRINTF(tempname, "%s@", filepath);

  if (ww.open(tempname) == false) {
    BKE_reportf(
        reports, RPT_ERROR, "Cannot open file %s for writing: %s", tempname, strerror(errno));
    return false;
  }

  if (remap_mode == BLO_WRITE_PATH_REMAP_ABSOLUTE) {
    /* Paths will already be absolute, no remapping to do. */
    if (relbase_valid == false) {
      remap_mode = BLO_WRITE_PATH_REMAP_NONE;
    }
  }

  /* Remapping of relative paths to new file location. */
  if (remap_mode != BLO_WRITE_PATH_REMAP_NONE) {
    if (remap_mode == BLO_WRITE_PATH_REMAP_RELATIVE) {
      /* Make all relative as none of the existing paths can be relative in an unsaved document. */
      if (relbase_valid == false) {
        remap_mode = BLO_WRITE_PATH_REMAP_RELATIVE_ALL;
      }
    }

    /* The source path only makes sense to set if the file was saved (`relbase_valid`). */
    char dir_src[FILE_MAX];
    char dir_dst[FILE_MAX];

    /* Normalize the paths in case there is some subtle difference (so they can be compared). */
    if (relbase_valid) {
      BLI_path_split_dir_part(mainvar->filepath, dir_src, sizeof(dir_src));
      BLI_path_normalize(dir_src);
    }
    else {
      dir_src[0] = '\0';
    }
    BLI_path_split_dir_part(filepath, dir_dst, sizeof(dir_dst));
    BLI_path_normalize(dir_dst);

    /* Only for relative, not relative-all, as this means making existing paths relative. */
    if (remap_mode == BLO_WRITE_PATH_REMAP_RELATIVE) {
      if (relbase_valid && (BLI_path_cmp(dir_dst, dir_src) == 0)) {
        /* Saved to same path. Nothing to do. */
        remap_mode = BLO_WRITE_PATH_REMAP_NONE;
      }
    }
    else if (remap_mode == BLO_WRITE_PATH_REMAP_ABSOLUTE) {
      if (relbase_valid == false) {
        /* Unsaved, all paths are absolute.Even if the user manages to set a relative path,
         * there is no base-path that can be used to make it absolute. */
        remap_mode = BLO_WRITE_PATH_REMAP_NONE;
      }
    }

    if (remap_mode != BLO_WRITE_PATH_REMAP_NONE) {
      /* Some path processing (e.g. with libraries) may use the current `main->filepath`, if this
       * is not matching the path currently used for saving, unexpected paths corruptions can
       * happen. See #98201. */
      char mainvar_filepath_orig[FILE_MAX];
      STRNCPY(mainvar_filepath_orig, mainvar->filepath);
      STRNCPY(mainvar->filepath, filepath);

      /* Check if we need to backup and restore paths. */
      if (UNLIKELY(use_save_as_copy)) {
        path_list_backup = BKE_bpath_list_backup(mainvar, path_list_flag);
      }

      switch (remap_mode) {
        case BLO_WRITE_PATH_REMAP_RELATIVE:
          /* Saved, make relative paths relative to new location (if possible). */
          BLI_assert(relbase_valid);
          BKE_bpath_relative_rebase(mainvar, dir_src, dir_dst, nullptr);
          break;
        case BLO_WRITE_PATH_REMAP_RELATIVE_ALL:
          /* Make all relative (when requested or unsaved). */
          BKE_bpath_relative_convert(mainvar, dir_dst, nullptr);
          break;
        case BLO_WRITE_PATH_REMAP_ABSOLUTE:
          /* Make all absolute (when requested or unsaved). */
          BLI_assert(relbase_valid);
          BKE_bpath_absolute_convert(mainvar, dir_src, nullptr);
          break;
        case BLO_WRITE_PATH_REMAP_NONE:
          BLI_assert_unreachable(); /* Unreachable. */
          break;
      }

      STRNCPY(mainvar->filepath, mainvar_filepath_orig);
    }
  }

  /* Actual file writing. */
  const bool err = write_file_handle(
      mainvar, &ww, nullptr, nullptr, write_flags, use_userdef, thumb);

  ww.close();

  if (UNLIKELY(path_list_backup)) {
    BKE_bpath_list_restore(mainvar, path_list_flag, path_list_backup);
    BKE_bpath_list_free(path_list_backup);
  }

  if (err) {
    BKE_report(reports, RPT_ERROR, strerror(errno));
    remove(tempname);

    return false;
  }

  /* File save to temporary file was successful, now do reverse file history
   * (move `.blend1` -> `.blend2`, `.blend` -> `.blend1` .. etc). */
  if (use_save_versions) {
    if (!do_history(filepath, reports)) {
      BKE_report(reports, RPT_ERROR, "Version backup failed (file saved with @)");
      return false;
    }
  }

  if (BLI_rename_overwrite(tempname, filepath) != 0) {
    BKE_report(reports, RPT_ERROR, "Cannot change old file (file saved with @)");
    return false;
  }

  write_file_main_validate_post(mainvar, reports);

  return true;
}

/** \} */

/* -------------------------------------------------------------------- */
/** \name File Writing (Public)
 * \{ */

bool BLO_write_file(Main *mainvar,
                    const char *filepath,
                    const int write_flags,
                    const BlendFileWriteParams *params,
                    ReportList *reports)
{
  RawWriteWrap raw_wrap;

  if (write_flags & G_FILE_COMPRESS) {
    ZstdWriteWrap zstd_wrap(raw_wrap);
    return BLO_write_file_impl(mainvar, filepath, write_flags, params, reports, zstd_wrap);
  }

  return BLO_write_file_impl(mainvar, filepath, write_flags, params, reports, raw_wrap);
}

bool BLO_write_file_mem(Main *mainvar, MemFile *compare, MemFile *current, const int write_flags)
{
  bool use_userdef = false;

  const bool err = write_file_handle(
      mainvar, nullptr, compare, current, write_flags, use_userdef, nullptr);

  return (err == 0);
}

/*
 * API to write chunks of data.
 */

void BLO_write_raw(BlendWriter *writer, const size_t size_in_bytes, const void *data_ptr)
{
  writedata(writer->wd, BLO_CODE_DATA, size_in_bytes, data_ptr);
}

void BLO_write_struct_by_name(BlendWriter *writer, const char *struct_name, const void *data_ptr)
{
  BLO_write_struct_array_by_name(writer, struct_name, 1, data_ptr);
}

void BLO_write_struct_array_by_name(BlendWriter *writer,
                                    const char *struct_name,
                                    const int64_t array_size,
                                    const void *data_ptr)
{
  int struct_id = BLO_get_struct_id_by_name(writer, struct_name);
  if (UNLIKELY(struct_id == -1)) {
    CLOG_ERROR(&LOG, "Can't find SDNA code <%s>", struct_name);
    return;
  }
  BLO_write_struct_array_by_id(writer, struct_id, array_size, data_ptr);
}

void BLO_write_struct_by_id(BlendWriter *writer, const int struct_id, const void *data_ptr)
{
  writestruct_nr(writer->wd, BLO_CODE_DATA, struct_id, 1, data_ptr);
}

void BLO_write_struct_at_address_by_id(BlendWriter *writer,
                                       const int struct_id,
                                       const void *address,
                                       const void *data_ptr)
{
  BLO_write_struct_at_address_by_id_with_filecode(
      writer, BLO_CODE_DATA, struct_id, address, data_ptr);
}

void BLO_write_struct_at_address_by_id_with_filecode(BlendWriter *writer,
                                                     const int filecode,
                                                     const int struct_id,
                                                     const void *address,
                                                     const void *data_ptr)
{
  writestruct_at_address_nr(writer->wd, filecode, struct_id, 1, address, data_ptr);
}

void BLO_write_struct_array_by_id(BlendWriter *writer,
                                  const int struct_id,
                                  const int64_t array_size,
                                  const void *data_ptr)
{
  writestruct_nr(writer->wd, BLO_CODE_DATA, struct_id, array_size, data_ptr);
}

void BLO_write_struct_array_at_address_by_id(BlendWriter *writer,
                                             const int struct_id,
                                             const int64_t array_size,
                                             const void *address,
                                             const void *data_ptr)
{
  writestruct_at_address_nr(writer->wd, BLO_CODE_DATA, struct_id, array_size, address, data_ptr);
}

void BLO_write_struct_list_by_id(BlendWriter *writer, const int struct_id, const ListBase *list)
{
  writelist_nr(writer->wd, BLO_CODE_DATA, struct_id, list);
}

void BLO_write_struct_list_by_name(BlendWriter *writer, const char *struct_name, ListBase *list)
{
  int struct_id = BLO_get_struct_id_by_name(writer, struct_name);
  if (UNLIKELY(struct_id == -1)) {
    CLOG_ERROR(&LOG, "Can't find SDNA code <%s>", struct_name);
    return;
  }
  BLO_write_struct_list_by_id(writer, struct_id, list);
}

void blo_write_id_struct(BlendWriter *writer,
                         const int struct_id,
                         const void *id_address,
                         const ID *id)
{
  writestruct_at_address_nr(writer->wd, GS(id->name), struct_id, 1, id_address, id);
}

int BLO_get_struct_id_by_name(const BlendWriter *writer, const char *struct_name)
{
  int struct_id = DNA_struct_find_with_alias(writer->wd->sdna, struct_name);
  return struct_id;
}

void BLO_write_char_array(BlendWriter *writer, const int64_t num, const char *data_ptr)
{
  BLO_write_raw(writer, sizeof(char) * size_t(num), data_ptr);
}

void BLO_write_int8_array(BlendWriter *writer, const int64_t num, const int8_t *data_ptr)
{
  BLO_write_raw(writer, sizeof(int8_t) * size_t(num), data_ptr);
}

void BLO_write_uint8_array(BlendWriter *writer, const int64_t num, const uint8_t *data_ptr)
{
  BLO_write_raw(writer, sizeof(uint8_t) * size_t(num), data_ptr);
}

void BLO_write_int32_array(BlendWriter *writer, const int64_t num, const int32_t *data_ptr)
{
  BLO_write_raw(writer, sizeof(int32_t) * size_t(num), data_ptr);
}

void BLO_write_uint32_array(BlendWriter *writer, const int64_t num, const uint32_t *data_ptr)
{
  BLO_write_raw(writer, sizeof(uint32_t) * size_t(num), data_ptr);
}

void BLO_write_float_array(BlendWriter *writer, const int64_t num, const float *data_ptr)
{
  BLO_write_raw(writer, sizeof(float) * size_t(num), data_ptr);
}

void BLO_write_double_array(BlendWriter *writer, const int64_t num, const double *data_ptr)
{
  BLO_write_raw(writer, sizeof(double) * size_t(num), data_ptr);
}

void BLO_write_pointer_array(BlendWriter *writer, const int64_t num, const void *data_ptr)
{
  BLO_write_raw(writer, sizeof(void *) * size_t(num), data_ptr);
}

void BLO_write_float3_array(BlendWriter *writer, const int64_t num, const float *data_ptr)
{
  BLO_write_raw(writer, sizeof(float[3]) * size_t(num), data_ptr);
}

void BLO_write_string(BlendWriter *writer, const char *data_ptr)
{
  if (data_ptr != nullptr) {
    BLO_write_raw(writer, strlen(data_ptr) + 1, data_ptr);
  }
}

void BLO_write_shared(BlendWriter *writer,
                      const void *data,
                      const size_t approximate_size_in_bytes,
                      const blender::ImplicitSharingInfo *sharing_info,
                      const blender::FunctionRef<void()> write_fn)
{
  if (data == nullptr) {
    return;
  }
  if (BLO_write_is_undo(writer)) {
    MemFile &memfile = *writer->wd->mem.written_memfile;
    if (sharing_info != nullptr) {
      if (memfile.shared_storage == nullptr) {
        memfile.shared_storage = MEM_new<MemFileSharedStorage>(__func__);
      }
      if (memfile.shared_storage->map.add(data, sharing_info)) {
        /* The undo-step takes (shared) ownership of the data, which also makes it immutable. */
        sharing_info->add_user();
        /* This size is an estimate, but good enough to count data with many users less. */
        memfile.size += approximate_size_in_bytes / sharing_info->strong_users();
        return;
      }
    }
  }
  if (sharing_info != nullptr) {
    if (!writer->wd->per_id_written_shared_addresses.add(data)) {
      /* Was written already. */
      return;
    }
  }
  write_fn();
}

bool BLO_write_is_undo(BlendWriter *writer)
{
  return writer->wd->use_memfile;
}

/** \} */<|MERGE_RESOLUTION|>--- conflicted
+++ resolved
@@ -1272,17 +1272,13 @@
   return IDWALK_RET_NOP;
 }
 
-static void write_id(WriteData *wd,
-                     ID *id,
-                     BLO_Write_IDBuffer *id_buffer,
-                     const IDTypeInfo *id_type)
+static void write_id(WriteData *wd, ID *id, const IDTypeInfo *id_type)
 {
   mywrite_id_begin(wd, id);
-  id_buffer_init_for_id_type(id_buffer, id_type);
-  id_buffer_init_from_id(id_buffer, id, wd->use_memfile);
   if (id_type->blend_write != nullptr) {
     BlendWriter writer = {wd};
-    id_type->blend_write(&writer, static_cast<ID *>(id_buffer->temp_id), id);
+    BLO_Write_IDBuffer id_buffer{*id, wd};
+    id_type->blend_write(&writer, id_buffer.get(), id);
   }
   mywrite_id_end(wd, id);
 }
@@ -1449,8 +1445,6 @@
                                                  nullptr :
                                                  BKE_lib_override_library_operations_store_init();
 
-<<<<<<< HEAD
-  BLO_Write_IDBuffer *id_buffer = BLO_write_allocate_id_buffer();
   for (ID *id : local_ids_to_write) {
     const IDTypeInfo *id_type = BKE_idtype_get_info_from_id(id);
 
@@ -1458,102 +1452,11 @@
     if (do_override) {
       BKE_lib_override_library_operations_store_start(mainvar, override_storage, id);
     }
-    write_id(wd, id, id_buffer, id_type);
+    write_id(wd, id, id_type);
     if (do_override) {
       BKE_lib_override_library_operations_store_end(override_storage, id);
     }
   }
-=======
-  /* This outer loop allows to save first data-blocks from real mainvar,
-   * then the temp ones from override process,
-   * if needed, without duplicating whole code. */
-  Main *bmain = mainvar;
-  do {
-    ListBase *lbarray[INDEX_ID_MAX];
-    int a = set_listbasepointers(bmain, lbarray);
-    while (a--) {
-      ID *id = static_cast<ID *>(lbarray[a]->first);
-
-      if (id == nullptr || GS(id->name) == ID_LI) {
-        continue; /* Libraries are handled separately below. */
-      }
-
-      const IDTypeInfo *id_type = BKE_idtype_get_info_from_id(id);
-
-      for (; id; id = static_cast<ID *>(id->next)) {
-        /* We should never attempt to write non-regular IDs
-         * (i.e. all kind of temp/runtime ones). */
-        BLI_assert((id->tag & (ID_TAG_NO_MAIN | ID_TAG_NO_USER_REFCOUNT | ID_TAG_NOT_ALLOCATED)) ==
-                   0);
-
-        /* We only write unused IDs in undo case. */
-        if (!wd->use_memfile) {
-          /* NOTE: All 'never unused' local IDs (Scenes, WindowManagers, ...) should always be
-           * written to disk, so their user-count should never be zero currently. Note that
-           * libraries have already been skipped above, as they need a specific handling. */
-          if (id->us == 0) {
-            /* FIXME: #124857: Some old files seem to cause incorrect handling of their temp
-             * screens.
-             *
-             * See e.g. file attached to #124777 (from 2.79.1).
-             *
-             * For now ignore, issue is not obvious to track down (`temp` bScreen ID from read data
-             * _does_ have the proper `temp` tag), and seems anecdotal at worst. */
-            BLI_assert((id_type->flags & IDTYPE_FLAGS_NEVER_UNUSED) == 0);
-            continue;
-          }
-
-          /* XXX Special handling for ShapeKeys, as having unused shapekeys is not a good thing
-           * (and reported as error by e.g. `BLO_main_validate_shapekeys`), skip writing shapekeys
-           * when their 'owner' is not written.
-           *
-           * NOTE: Since ShapeKeys are conceptually embedded IDs (like root node trees e.g.), this
-           * behavior actually makes sense anyway. This remains more of a temp hack until topic of
-           * how to handle unused data on save is properly tackled. */
-          if (GS(id->name) == ID_KE) {
-            Key *shape_key = reinterpret_cast<Key *>(id);
-            /* NOTE: Here we are accessing the real owner ID data, not it's 'proxy' shallow copy
-             * generated for its file-writing. This is not expected to be an issue, but is worth
-             * noting. */
-            if (shape_key->from == nullptr || shape_key->from->us == 0) {
-              continue;
-            }
-          }
-        }
-
-        if ((id->tag & ID_TAG_RUNTIME) != 0 && !wd->use_memfile) {
-          /* Runtime IDs are never written to .blend files, and they should not influence
-           * (in)direct status of linked IDs they may use. */
-          continue;
-        }
-
-        const bool do_override = !ELEM(override_storage, nullptr, bmain) &&
-                                 ID_IS_OVERRIDE_LIBRARY_REAL(id);
-
-        /* If not writing undo data, properly set directly linked IDs as `ID_TAG_EXTERN`. */
-        if (!wd->use_memfile) {
-          BKE_library_foreach_ID_link(bmain,
-                                      id,
-                                      write_id_direct_linked_data_process_cb,
-                                      nullptr,
-                                      IDWALK_READONLY | IDWALK_INCLUDE_UI);
-        }
-
-        if (do_override) {
-          BKE_lib_override_library_operations_store_start(bmain, override_storage, id);
-        }
-
-        mywrite_id_begin(wd, id);
-
-        if (id_type->blend_write != nullptr) {
-          BLO_Write_IDBuffer id_buffer{*id, &writer};
-          id_type->blend_write(&writer, id_buffer.get(), id);
-        }
-
-        if (do_override) {
-          BKE_lib_override_library_operations_store_end(override_storage, id);
-        }
->>>>>>> 3c4e46f0
 
   if (override_storage) {
     blender::Vector<ID *> override_ids_to_write;
@@ -1565,7 +1468,7 @@
 
     for (ID *id : override_ids_to_write) {
       const IDTypeInfo *id_type = BKE_idtype_get_info_from_id(id);
-      write_id(wd, id, id_buffer, id_type);
+      write_id(wd, id, id_type);
     }
   }
 
