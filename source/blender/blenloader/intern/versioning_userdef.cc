--- conflicted
+++ resolved
@@ -911,13 +911,10 @@
    *
    * \note Keep this message at the bottom of the function.
    */
-<<<<<<< HEAD
   {
     /* Keep this block, even when empty. */
     userdef->sequencer_editor_flag |= USER_SEQ_ED_SIMPLE_TWEAKING;
   }
-=======
->>>>>>> f37b2d19
 
   LISTBASE_FOREACH (bTheme *, btheme, &userdef->themes) {
     do_versions_theme(userdef, btheme);
