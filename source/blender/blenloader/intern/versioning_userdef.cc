/* SPDX-FileCopyrightText: 2023 Blender Authors
 *
 * SPDX-License-Identifier: GPL-2.0-or-later */

/** \file
 * \ingroup blenloader
 *
 * Version patch user preferences.
 */
#define DNA_DEPRECATED_ALLOW
#include <cstring>

#include "BLI_listbase.h"
#include "BLI_math_rotation.h"
#include "BLI_math_vector.h"
#include "BLI_string.h"
#include "BLI_string_utf8.h"
#include "BLI_string_utils.hh"
#include "BLI_utildefines.h"

#include "DNA_anim_types.h"
#include "DNA_collection_types.h"
#include "DNA_curve_types.h"
#include "DNA_scene_types.h"
#include "DNA_space_types.h"
#include "DNA_userdef_types.h"
#include "DNA_windowmanager_types.h"

#include "BKE_addon.h"
#include "BKE_blender_version.h"
#include "BKE_colorband.hh"
#include "BKE_idprop.h"
#include "BKE_keyconfig.h"
#include "BKE_main.hh"
#include "BKE_preferences.h"

#include "BLO_readfile.h"

#include "BLT_translation.h"

#include "GPU_platform.h"

#include "MEM_guardedalloc.h"

#include "readfile.hh" /* Own include. */

#include "WM_types.hh"
#include "wm_event_types.hh"

/* Don't use translation strings in versioning!
 * These depend on the preferences already being read.
 * If this is important we can set the translations as part of versioning preferences,
 * however that should only be done if there are important use-cases. */
#if 0
#  include "BLT_translation.h"
#else
#  define N_(msgid) msgid
#endif

/* For versioning we only ever want to manipulate preferences passed in. */
#define U BLI_STATIC_ASSERT(false, "Global 'U' not allowed, only use arguments passed in!")

static void do_versions_theme(const UserDef *userdef, bTheme *btheme)
{

#define USER_VERSION_ATLEAST(ver, subver) MAIN_VERSION_FILE_ATLEAST(userdef, ver, subver)
#define FROM_DEFAULT_V4_UCHAR(member) copy_v4_v4_uchar(btheme->member, U_theme_default.member)

  if (!USER_VERSION_ATLEAST(300, 41)) {
    memcpy(btheme, &U_theme_default, sizeof(*btheme));
  }

  /* Again reset the theme, but only if stored with an early 3.1 alpha version. Some changes were
   * done in the release branch and then merged into the 3.1 branch (master). So the previous reset
   * wouldn't work for people who saved their preferences with a 3.1 build meanwhile. But we still
   * don't want to reset theme changes stored in the eventual 3.0 release once opened in a 3.1
   * build. */
  if (userdef->versionfile > 300 && !USER_VERSION_ATLEAST(301, 1)) {
    memcpy(btheme, &U_theme_default, sizeof(*btheme));
  }

  if (!USER_VERSION_ATLEAST(301, 2)) {
    FROM_DEFAULT_V4_UCHAR(space_sequencer.mask);
  }

  if (!USER_VERSION_ATLEAST(302, 8)) {
    btheme->space_node.grid_levels = U_theme_default.space_node.grid_levels;
  }

  if (!USER_VERSION_ATLEAST(302, 9)) {
    FROM_DEFAULT_V4_UCHAR(space_sequencer.list);
    FROM_DEFAULT_V4_UCHAR(space_sequencer.list_title);
    FROM_DEFAULT_V4_UCHAR(space_sequencer.list_text);
    FROM_DEFAULT_V4_UCHAR(space_sequencer.list_text_hi);
  }

  if (!USER_VERSION_ATLEAST(306, 3)) {
    FROM_DEFAULT_V4_UCHAR(space_view3d.face_retopology);
  }

  if (!USER_VERSION_ATLEAST(306, 8)) {
    FROM_DEFAULT_V4_UCHAR(space_node.node_zone_simulation);
    FROM_DEFAULT_V4_UCHAR(space_action.simulated_frames);
  }

  if (!USER_VERSION_ATLEAST(400, 12)) {
    FROM_DEFAULT_V4_UCHAR(space_node.node_zone_repeat);
  }

  if (!USER_VERSION_ATLEAST(400, 14)) {
    FROM_DEFAULT_V4_UCHAR(space_view3d.asset_shelf.back);
    FROM_DEFAULT_V4_UCHAR(space_view3d.asset_shelf.header_back);
  }

  if (!USER_VERSION_ATLEAST(400, 24)) {
    FROM_DEFAULT_V4_UCHAR(tui.wcol_list_item.inner_sel);
    FROM_DEFAULT_V4_UCHAR(space_sequencer.transition);
  }

  if (!USER_VERSION_ATLEAST(400, 27)) {
    FROM_DEFAULT_V4_UCHAR(space_sequencer.keytype_keyframe);
    FROM_DEFAULT_V4_UCHAR(space_sequencer.keytype_breakdown);
    FROM_DEFAULT_V4_UCHAR(space_sequencer.keytype_movehold);
    FROM_DEFAULT_V4_UCHAR(space_sequencer.keytype_keyframe_select);
    FROM_DEFAULT_V4_UCHAR(space_sequencer.keytype_breakdown_select);
    FROM_DEFAULT_V4_UCHAR(space_sequencer.keytype_movehold_select);
    FROM_DEFAULT_V4_UCHAR(space_sequencer.keyborder);
    FROM_DEFAULT_V4_UCHAR(space_sequencer.keyborder_select);
    FROM_DEFAULT_V4_UCHAR(space_sequencer.transition);
  }

  if (!USER_VERSION_ATLEAST(400, 35)) {
    FROM_DEFAULT_V4_UCHAR(tui.wcol_list_item.item);
  }

  if (!USER_VERSION_ATLEAST(401, 4)) {
    FROM_DEFAULT_V4_UCHAR(space_view3d.edge_select);
    FROM_DEFAULT_V4_UCHAR(space_view3d.edge_mode_select);
    FROM_DEFAULT_V4_UCHAR(space_view3d.face_select);
    FROM_DEFAULT_V4_UCHAR(space_view3d.face_mode_select);
  }

  /**
   * Always bump subversion in BKE_blender_version.h when adding versioning
   * code here, and wrap it inside a USER_VERSION_ATLEAST check.
   *
   * \note Keep this message at the bottom of the function.
   */

#undef FROM_DEFAULT_V4_UCHAR

#undef USER_VERSION_ATLEAST
}

/** #UserDef.flag */
#define USER_LMOUSESELECT (1 << 14) /* deprecated */

static void do_version_select_mouse(UserDef *userdef, wmKeyMapItem *kmi)
{
  /* Remove select/action mouse from user defined keymaps. */
  enum {
    ACTIONMOUSE = 0x0005,
    SELECTMOUSE = 0x0006,
    EVT_TWEAK_A = 0x5005,
    EVT_TWEAK_S = 0x5006,
  };
  const bool left = (userdef->flag & USER_LMOUSESELECT) != 0;

  switch (kmi->type) {
    case SELECTMOUSE:
      kmi->type = (left) ? LEFTMOUSE : RIGHTMOUSE;
      break;
    case ACTIONMOUSE:
      kmi->type = (left) ? RIGHTMOUSE : LEFTMOUSE;
      break;
    case EVT_TWEAK_S:
      kmi->type = (left) ? LEFTMOUSE : RIGHTMOUSE;
      kmi->val = KM_CLICK_DRAG;
      break;
    case EVT_TWEAK_A:
      kmi->type = (left) ? RIGHTMOUSE : LEFTMOUSE;
      kmi->val = KM_CLICK_DRAG;
      break;
    default:
      break;
  }
}

static bool keymap_item_has_invalid_wm_context_data_path(wmKeyMapItem *kmi, void * /*user_data*/)
{
  if (STRPREFIX(kmi->idname, "WM_OT_context_") && kmi->properties) {
    IDProperty *idprop = IDP_GetPropertyFromGroup(kmi->properties, "data_path");
    if (idprop && (idprop->type == IDP_STRING) &&
        STRPREFIX(static_cast<const char *>(idprop->data.pointer), "(null)"))
    {
      return true;
    }
  }
  return false;
}

/** Tweak event types have been removed, replace with click-drag. */
static bool keymap_item_update_tweak_event(wmKeyMapItem *kmi, void * /*user_data*/)
{
  /* Tweak events for L M R mouse-buttons. */
  enum {
    EVT_TWEAK_L = 0x5002,
    EVT_TWEAK_M = 0x5003,
    EVT_TWEAK_R = 0x5004,
  };
  switch (kmi->type) {
    case EVT_TWEAK_L:
      kmi->type = LEFTMOUSE;
      break;
    case EVT_TWEAK_M:
      kmi->type = MIDDLEMOUSE;
      break;
    case EVT_TWEAK_R:
      kmi->type = RIGHTMOUSE;
      break;
    default:
      kmi->direction = KM_ANY;
      return false;
  }

  if (kmi->val >= KM_DIRECTION_N && kmi->val <= KM_DIRECTION_NW) {
    kmi->direction = kmi->val;
  }
  else {
    kmi->direction = KM_ANY;
  }
  kmi->val = KM_CLICK_DRAG;
  return false;
}

void blo_do_versions_userdef(UserDef *userdef)
{
/* #UserDef & #Main happen to have the same struct member. */
#define USER_VERSION_ATLEAST(ver, subver) MAIN_VERSION_FILE_ATLEAST(userdef, ver, subver)

  /* the UserDef struct is not corrected with do_versions() .... ugh! */
  if (userdef->menuthreshold1 == 0) {
    userdef->menuthreshold1 = 5;
    userdef->menuthreshold2 = 2;
  }
  if (userdef->mixbufsize == 0) {
    userdef->mixbufsize = 2048;
  }
  if (userdef->autokey_mode == 0) {
    /* 'add/replace' but not on */
    userdef->autokey_mode = 2;
  }
  if (userdef->savetime <= 0) {
    userdef->savetime = 1;
    // XXX      error(STRINGIFY(BLENDER_STARTUP_FILE)" is buggy, please consider removing it.\n");
  }
  if (userdef->gizmo_size == 0) {
    userdef->gizmo_size = 75;
    userdef->gizmo_flag |= USER_GIZMO_DRAW;
  }
  if (userdef->pad_rot_angle == 0.0f) {
    userdef->pad_rot_angle = 15.0f;
  }

  /* If the userdef was created on a different platform, it may have an
   * unsupported GPU backend selected.  If so, pick a supported default. */
#ifdef __APPLE__
  if (userdef->gpu_backend == GPU_BACKEND_OPENGL) {
    userdef->gpu_backend = GPU_BACKEND_METAL;
  }
#else
  if (userdef->gpu_backend == GPU_BACKEND_METAL) {
    userdef->gpu_backend = GPU_BACKEND_OPENGL;
  }
#endif

  /* graph editor - unselected F-Curve visibility */
  if (userdef->fcu_inactive_alpha == 0) {
    userdef->fcu_inactive_alpha = 0.25f;
  }

  if (!USER_VERSION_ATLEAST(192, 0)) {
    STRNCPY(userdef->sounddir, "/");
  }

  /* patch to set Dupli Armature */
  if (!USER_VERSION_ATLEAST(220, 0)) {
    userdef->dupflag |= USER_DUP_ARM;
  }

  /* added seam, normal color, undo */
  if (!USER_VERSION_ATLEAST(235, 0)) {
    userdef->uiflag |= USER_GLOBALUNDO;
    if (userdef->undosteps == 0) {
      userdef->undosteps = 32;
    }
  }
  if (!USER_VERSION_ATLEAST(236, 0)) {
    /* illegal combo... */
    if (userdef->flag & USER_LMOUSESELECT) {
      userdef->flag &= ~USER_TWOBUTTONMOUSE;
    }
  }
  if (!USER_VERSION_ATLEAST(240, 0)) {
    userdef->uiflag |= USER_PLAINMENUS;
  }
  if (!USER_VERSION_ATLEAST(242, 0)) {
    /* set defaults for 3D View rotating axis indicator */
    /* since size can't be set to 0, this indicates it's not saved in startup.blend */
    if (userdef->rvisize == 0) {
      userdef->rvisize = 15;
      userdef->rvibright = 8;
      userdef->uiflag |= USER_SHOW_GIZMO_NAVIGATE;
    }
  }
  if (!USER_VERSION_ATLEAST(244, 0)) {
    /* set default number of recently-used files (if not set) */
    if (userdef->recent_files == 0) {
      userdef->recent_files = 10;
    }
  }
  if (!USER_VERSION_ATLEAST(245, 3)) {
    if (userdef->coba_weight.tot == 0) {
      BKE_colorband_init(&userdef->coba_weight, true);
    }
  }
  if (!USER_VERSION_ATLEAST(245, 3)) {
    userdef->flag |= USER_ADD_VIEWALIGNED | USER_ADD_EDITMODE;
  }
  if (!USER_VERSION_ATLEAST(250, 0)) {
    /* adjust grease-pencil distances */
    userdef->gp_manhattandist = 1;
    userdef->gp_euclideandist = 2;

    /* adjust default interpolation for new IPO-curves */
    userdef->ipo_new = BEZT_IPO_BEZ;
  }

  if (!USER_VERSION_ATLEAST(250, 3)) {
    /* new audio system */
    if (userdef->audiochannels == 0) {
      userdef->audiochannels = 2;
    }
    if (userdef->audioformat == 0) {
      userdef->audioformat = 0x24;
    }
    if (userdef->audiorate == 0) {
      userdef->audiorate = 48000;
    }
  }

  if (!USER_VERSION_ATLEAST(250, 8)) {
    LISTBASE_FOREACH (wmKeyMap *, km, &userdef->user_keymaps) {
      if (STREQ(km->idname, "Armature_Sketch")) {
        STRNCPY(km->idname, "Armature Sketch");
      }
      else if (STREQ(km->idname, "View3D")) {
        STRNCPY(km->idname, "3D View");
      }
      else if (STREQ(km->idname, "View3D Generic")) {
        STRNCPY(km->idname, "3D View Generic");
      }
      else if (STREQ(km->idname, "EditMesh")) {
        STRNCPY(km->idname, "Mesh");
      }
      else if (STREQ(km->idname, "UVEdit")) {
        STRNCPY(km->idname, "UV Editor");
      }
      else if (STREQ(km->idname, "Animation_Channels")) {
        STRNCPY(km->idname, "Animation Channels");
      }
      else if (STREQ(km->idname, "GraphEdit Keys")) {
        STRNCPY(km->idname, "Graph Editor");
      }
      else if (STREQ(km->idname, "GraphEdit Generic")) {
        STRNCPY(km->idname, "Graph Editor Generic");
      }
      else if (STREQ(km->idname, "Action_Keys")) {
        STRNCPY(km->idname, "Dopesheet");
      }
      else if (STREQ(km->idname, "NLA Data")) {
        STRNCPY(km->idname, "NLA Editor");
      }
      else if (STREQ(km->idname, "Node Generic")) {
        STRNCPY(km->idname, "Node Editor");
      }
      else if (STREQ(km->idname, "Logic Generic")) {
        STRNCPY(km->idname, "Logic Editor");
      }
      else if (STREQ(km->idname, "File")) {
        STRNCPY(km->idname, "File Browser");
      }
      else if (STREQ(km->idname, "FileMain")) {
        STRNCPY(km->idname, "File Browser Main");
      }
      else if (STREQ(km->idname, "FileButtons")) {
        STRNCPY(km->idname, "File Browser Buttons");
      }
      else if (STREQ(km->idname, "Buttons Generic")) {
        STRNCPY(km->idname, "Property Editor");
      }
    }
  }

  if (!USER_VERSION_ATLEAST(252, 3)) {
    if (userdef->flag & USER_LMOUSESELECT) {
      userdef->flag &= ~USER_TWOBUTTONMOUSE;
    }
  }
  if (!USER_VERSION_ATLEAST(252, 4)) {
    /* default new handle type is auto handles */
    userdef->keyhandles_new = HD_AUTO;
  }

  if (!USER_VERSION_ATLEAST(257, 0)) {
    /* Clear #AUTOKEY_FLAG_ONLYKEYINGSET flag from user-preferences,
     * so that it doesn't linger around from old configurations like a ghost. */
    userdef->keying_flag &= ~AUTOKEY_FLAG_ONLYKEYINGSET;
  }

  if (!USER_VERSION_ATLEAST(260, 3)) {
    /* if new keyframes handle default is stuff "auto", make it "auto-clamped" instead
     * was changed in 260 as part of GSoC11, but version patch was wrong
     */
    if (userdef->keyhandles_new == HD_AUTO) {
      userdef->keyhandles_new = HD_AUTO_ANIM;
    }
  }

  if (!USER_VERSION_ATLEAST(267, 0)) {

    /* GL Texture Garbage Collection */
    if (userdef->textimeout == 0) {
      userdef->texcollectrate = 60;
      userdef->textimeout = 120;
    }
    if (userdef->memcachelimit <= 0) {
      userdef->memcachelimit = 32;
    }
    if (userdef->dbl_click_time == 0) {
      userdef->dbl_click_time = 350;
    }
    if (userdef->v2d_min_gridsize == 0) {
      userdef->v2d_min_gridsize = 35;
    }
    if (userdef->widget_unit == 0) {
      userdef->widget_unit = 20;
    }
    if (userdef->anisotropic_filter <= 0) {
      userdef->anisotropic_filter = 1;
    }

    if (userdef->ndof_sensitivity == 0.0f) {
      userdef->ndof_sensitivity = 1.0f;
      userdef->ndof_flag = (NDOF_LOCK_HORIZON | NDOF_SHOULD_PAN | NDOF_SHOULD_ZOOM |
                            NDOF_SHOULD_ROTATE);
    }

    if (userdef->ndof_orbit_sensitivity == 0.0f) {
      userdef->ndof_orbit_sensitivity = userdef->ndof_sensitivity;

      if (!(userdef->flag & USER_TRACKBALL)) {
        userdef->ndof_flag |= NDOF_TURNTABLE;
      }
    }
  }

  if (!USER_VERSION_ATLEAST(269, 4)) {
    userdef->walk_navigation.mouse_speed = 1.0f;
    userdef->walk_navigation.walk_speed = 2.5f; /* m/s */
    userdef->walk_navigation.walk_speed_factor = 5.0f;
    userdef->walk_navigation.view_height = 1.6f;   /* m */
    userdef->walk_navigation.jump_height = 0.4f;   /* m */
    userdef->walk_navigation.teleport_time = 0.2f; /* s */
  }

  if (!USER_VERSION_ATLEAST(271, 5)) {
    userdef->pie_menu_radius = 100;
    userdef->pie_menu_threshold = 12;
    userdef->pie_animation_timeout = 6;
  }

  if (!USER_VERSION_ATLEAST(275, 2)) {
    userdef->ndof_deadzone = 0.1;
  }

  if (!USER_VERSION_ATLEAST(275, 4)) {
    userdef->node_margin = 80;
  }

  if (!USER_VERSION_ATLEAST(278, 6)) {
    /* Clear preference flags for re-use. */
    userdef->flag &= ~(USER_FLAG_NUMINPUT_ADVANCED | (1 << 2) | USER_FLAG_UNUSED_3 |
                       USER_FLAG_UNUSED_6 | USER_FLAG_UNUSED_7 | USER_FLAG_UNUSED_9 |
                       USER_DEVELOPER_UI);
    userdef->uiflag &= ~(USER_HEADER_BOTTOM);
    userdef->transopts &= ~(USER_TR_UNUSED_3 | USER_TR_UNUSED_4 | USER_TR_UNUSED_6 |
                            USER_TR_UNUSED_7);

    userdef->uiflag |= USER_LOCK_CURSOR_ADJUST;
  }

  if (!USER_VERSION_ATLEAST(280, 20)) {
    userdef->gpu_viewport_quality = 0.6f;

    /* Reset theme, old themes will not be compatible with minor version updates from now on. */
    LISTBASE_FOREACH (bTheme *, btheme, &userdef->themes) {
      memcpy(btheme, &U_theme_default, sizeof(*btheme));
    }

    /* Annotations - new layer color
     * Replace anything that used to be set if it looks like was left
     * on the old default (i.e. black), which most users used
     */
    if ((userdef->gpencil_new_layer_col[3] < 0.1f) || (userdef->gpencil_new_layer_col[0] < 0.1f)) {
      /* - New color matches the annotation pencil icon
       * - Non-full alpha looks better!
       */
      ARRAY_SET_ITEMS(userdef->gpencil_new_layer_col, 0.38f, 0.61f, 0.78f, 0.9f);
    }
  }

  if (!USER_VERSION_ATLEAST(280, 31)) {
    /* Remove select/action mouse from user defined keymaps. */
    LISTBASE_FOREACH (wmKeyMap *, keymap, &userdef->user_keymaps) {
      LISTBASE_FOREACH (wmKeyMapDiffItem *, kmdi, &keymap->diff_items) {
        if (kmdi->remove_item) {
          do_version_select_mouse(userdef, kmdi->remove_item);
        }
        if (kmdi->add_item) {
          do_version_select_mouse(userdef, kmdi->add_item);
        }
      }

      LISTBASE_FOREACH (wmKeyMapItem *, kmi, &keymap->items) {
        do_version_select_mouse(userdef, kmi);
      }
    }
  }

  if (!USER_VERSION_ATLEAST(280, 33)) {
    /* Enable GLTF addon by default. */
    BKE_addon_ensure(&userdef->addons, "io_scene_gltf2");

    userdef->pressure_threshold_max = 1.0f;
  }

  if (!USER_VERSION_ATLEAST(280, 35)) {
    /* Preserve RMB select setting after moving to Python and changing default value. */
    if (USER_VERSION_ATLEAST(280, 32) || !(userdef->flag & USER_LMOUSESELECT)) {
      BKE_keyconfig_pref_set_select_mouse(userdef, 1, false);
    }

    userdef->flag &= ~USER_LMOUSESELECT;
  }

  if (!USER_VERSION_ATLEAST(280, 38)) {
    copy_v4_fl4(userdef->light_param[0].vec, -0.580952, 0.228571, 0.781185, 0.0);
    copy_v4_fl4(userdef->light_param[0].col, 0.900000, 0.900000, 0.900000, 1.000000);
    copy_v4_fl4(userdef->light_param[0].spec, 0.318547, 0.318547, 0.318547, 1.000000);
    userdef->light_param[0].flag = 1;
    userdef->light_param[0].smooth = 0.1;

    copy_v4_fl4(userdef->light_param[1].vec, 0.788218, 0.593482, -0.162765, 0.0);
    copy_v4_fl4(userdef->light_param[1].col, 0.267115, 0.269928, 0.358840, 1.000000);
    copy_v4_fl4(userdef->light_param[1].spec, 0.090838, 0.090838, 0.090838, 1.000000);
    userdef->light_param[1].flag = 1;
    userdef->light_param[1].smooth = 0.25;

    copy_v4_fl4(userdef->light_param[2].vec, 0.696472, -0.696472, -0.172785, 0.0);
    copy_v4_fl4(userdef->light_param[2].col, 0.293216, 0.304662, 0.401968, 1.000000);
    copy_v4_fl4(userdef->light_param[2].spec, 0.069399, 0.020331, 0.020331, 1.000000);
    userdef->light_param[2].flag = 1;
    userdef->light_param[2].smooth = 0.4;

    copy_v4_fl4(userdef->light_param[3].vec, 0.021053, -0.989474, 0.143173, 0.0);
    copy_v4_fl4(userdef->light_param[3].col, 0.0, 0.0, 0.0, 1.0);
    copy_v4_fl4(userdef->light_param[3].spec, 0.072234, 0.082253, 0.162642, 1.000000);
    userdef->light_param[3].flag = 1;
    userdef->light_param[3].smooth = 0.7;

    copy_v3_fl3(userdef->light_ambient, 0.025000, 0.025000, 0.025000);

    userdef->flag &= ~(USER_FLAG_UNUSED_4);

    userdef->uiflag &= ~(USER_HEADER_FROM_PREF | USER_REGISTER_ALL_USERS);
  }

  if (!USER_VERSION_ATLEAST(280, 41)) {
    if (userdef->pie_tap_timeout == 0) {
      userdef->pie_tap_timeout = 20;
    }
  }

  if (!USER_VERSION_ATLEAST(280, 44)) {
    userdef->uiflag &= ~(USER_NO_MULTITOUCH_GESTURES | USER_UIFLAG_UNUSED_1);
    userdef->uiflag2 &= ~(USER_UIFLAG2_UNUSED_0);
    userdef->gp_settings &= ~(GP_PAINT_UNUSED_0);
  }

  if (!USER_VERSION_ATLEAST(280, 50)) {
    /* 3ds is no longer enabled by default and not ported yet. */
    BKE_addon_remove_safe(&userdef->addons, "io_scene_3ds");
  }

  if (!USER_VERSION_ATLEAST(280, 51)) {
    userdef->move_threshold = 2;
  }

  if (!USER_VERSION_ATLEAST(280, 58)) {
    if (userdef->image_draw_method != IMAGE_DRAW_METHOD_GLSL) {
      userdef->image_draw_method = IMAGE_DRAW_METHOD_AUTO;
    }
  }

  /* Patch to set dupli light-probes and grease-pencil. */
  if (!USER_VERSION_ATLEAST(280, 58)) {
    userdef->dupflag |= USER_DUP_LIGHTPROBE;
    userdef->dupflag |= USER_DUP_GPENCIL;
  }

  if (!USER_VERSION_ATLEAST(280, 60)) {
    const float GPU_VIEWPORT_QUALITY_FXAA = 0.10f;
    const float GPU_VIEWPORT_QUALITY_TAA8 = 0.25f;
    const float GPU_VIEWPORT_QUALITY_TAA16 = 0.6f;
    const float GPU_VIEWPORT_QUALITY_TAA32 = 0.8f;

    if (userdef->gpu_viewport_quality <= GPU_VIEWPORT_QUALITY_FXAA) {
      userdef->viewport_aa = SCE_DISPLAY_AA_OFF;
    }
    else if (userdef->gpu_viewport_quality <= GPU_VIEWPORT_QUALITY_TAA8) {
      userdef->viewport_aa = SCE_DISPLAY_AA_FXAA;
    }
    else if (userdef->gpu_viewport_quality <= GPU_VIEWPORT_QUALITY_TAA16) {
      userdef->viewport_aa = SCE_DISPLAY_AA_SAMPLES_8;
    }
    else if (userdef->gpu_viewport_quality <= GPU_VIEWPORT_QUALITY_TAA32) {
      userdef->viewport_aa = SCE_DISPLAY_AA_SAMPLES_16;
    }
    else {
      userdef->viewport_aa = SCE_DISPLAY_AA_SAMPLES_32;
    }
  }

  if (!USER_VERSION_ATLEAST(280, 62)) {
    if (userdef->vbotimeout == 0) {
      userdef->vbocollectrate = 60;
      userdef->vbotimeout = 120;
    }

    if (userdef->lookdev_sphere_size == 0) {
      userdef->lookdev_sphere_size = 150;
    }

    userdef->pref_flag |= USER_PREF_FLAG_SAVE;
  }

  if (!USER_VERSION_ATLEAST(280, 73)) {
    userdef->drag_threshold = 30;
    userdef->drag_threshold_mouse = 3;
    userdef->drag_threshold_tablet = 10;
  }

  if (!USER_VERSION_ATLEAST(281, 9)) {
    /* X3D is no longer enabled by default. */
    BKE_addon_remove_safe(&userdef->addons, "io_scene_x3d");
  }

  if (!USER_VERSION_ATLEAST(281, 12)) {
    userdef->render_display_type = USER_RENDER_DISPLAY_WINDOW;
    userdef->filebrowser_display_type = USER_TEMP_SPACE_DISPLAY_WINDOW;
  }

  if (!USER_VERSION_ATLEAST(281, 13)) {
    userdef->auto_smoothing_new = FCURVE_SMOOTH_CONT_ACCEL;

    if (userdef->file_space_data.display_type == FILE_DEFAULTDISPLAY) {
      memcpy(
          &userdef->file_space_data, &U_default.file_space_data, sizeof(userdef->file_space_data));
    }
  }

  if (!USER_VERSION_ATLEAST(281, 16)) {
    wmKeyConfigFilterItemParams params{};
    params.check_item = true;
    params.check_diff_item_add = true;
    BKE_keyconfig_pref_filter_items(
        userdef, &params, keymap_item_has_invalid_wm_context_data_path, nullptr);
  }

  if (!USER_VERSION_ATLEAST(282, 1)) {
    userdef->file_space_data.filter_id = U_default.file_space_data.filter_id;
  }

  if (!USER_VERSION_ATLEAST(282, 4)) {
    if (userdef->view_rotate_sensitivity_turntable == 0.0f) {
      userdef->view_rotate_sensitivity_turntable = DEG2RADF(0.4f);
      userdef->view_rotate_sensitivity_trackball = 1.0f;
    }
    if (userdef->scrollback == 0) {
      userdef->scrollback = U_default.scrollback;
    }

    /* Enable Overlay Engine Smooth Wire by default */
    userdef->gpu_flag |= USER_GPU_FLAG_OVERLAY_SMOOTH_WIRE;
  }

  if (!USER_VERSION_ATLEAST(283, 13)) {
    /* If Translations is off then language should default to English. */
    if ((userdef->transopts & USER_DOTRANSLATE_DEPRECATED) == 0) {
      userdef->language = ULANGUAGE_ENGLISH;
    }
    /* Clear this deprecated flag. */
    userdef->transopts &= ~USER_DOTRANSLATE_DEPRECATED;
  }

  if (!USER_VERSION_ATLEAST(290, 7)) {
    userdef->statusbar_flag = STATUSBAR_SHOW_VERSION;
  }

  if (!USER_VERSION_ATLEAST(291, 1)) {
    if (userdef->collection_instance_empty_size == 0) {
      userdef->collection_instance_empty_size = 1.0f;
    }
  }

  if (!USER_VERSION_ATLEAST(292, 3)) {
    if (userdef->pixelsize == 0.0f) {
      userdef->pixelsize = 1.0f;
    }
    /* Clear old userdef flag for "Camera Parent Lock". */
    userdef->uiflag &= ~USER_UIFLAG_UNUSED_3;
  }

  if (!USER_VERSION_ATLEAST(292, 9)) {
    if (BLI_listbase_is_empty(&userdef->asset_libraries)) {
      BKE_preferences_asset_library_default_add(userdef);
    }
  }

  if (!USER_VERSION_ATLEAST(293, 1)) {
    /* This rename was made after 2.93.0, harmless to run when it's not needed. */
    const char *replace_table[][2] = {
        {"blender", "Blender"},
        {"blender_27x", "Blender_27x"},
        {"industry_compatible", "Industry_Compatible"},
    };
    const int replace_table_len = ARRAY_SIZE(replace_table);

    BLI_string_replace_table_exact(
        userdef->keyconfigstr, sizeof(userdef->keyconfigstr), replace_table, replace_table_len);
    LISTBASE_FOREACH (wmKeyConfigPref *, kpt, &userdef->user_keyconfig_prefs) {
      BLI_string_replace_table_exact(
          kpt->idname, sizeof(kpt->idname), replace_table, replace_table_len);
    }
  }

  if (!USER_VERSION_ATLEAST(293, 12)) {
    if (userdef->gizmo_size_navigate_v3d == 0) {
      userdef->gizmo_size_navigate_v3d = 80;
    }

    userdef->sequencer_proxy_setup = USER_SEQ_PROXY_SETUP_AUTOMATIC;
  }

  if (!USER_VERSION_ATLEAST(293, 13)) {
    BKE_addon_ensure(&userdef->addons, "pose_library");
  }

  if (!USER_VERSION_ATLEAST(300, 21)) {
    /* Deprecated userdef->flag USER_SAVE_PREVIEWS */
    userdef->file_preview_type = (userdef->flag & USER_FLAG_UNUSED_5) ? USER_FILE_PREVIEW_AUTO :
                                                                        USER_FILE_PREVIEW_NONE;
    /* Clear for reuse. */
    userdef->flag &= ~USER_FLAG_UNUSED_5;
  }

  if (!USER_VERSION_ATLEAST(300, 38)) {
    /* Patch to set Dupli Lattice/Camera/Speaker. */
    userdef->dupflag |= USER_DUP_LATTICE;
    userdef->dupflag |= USER_DUP_CAMERA;
    userdef->dupflag |= USER_DUP_SPEAKER;
  }

  if (!USER_VERSION_ATLEAST(300, 40)) {
    /* Rename the default asset library from "Default" to "User Library". This isn't bullet proof
     * since it doesn't handle translations and ignores user changes. But this was an alpha build
     * (experimental) feature and the name is just for display in the UI anyway. So it doesn't have
     * to work perfectly at all. */
    LISTBASE_FOREACH (bUserAssetLibrary *, asset_library, &userdef->asset_libraries) {
      /* Ignores translations, since that would depend on the current preferences (global `U`). */
      if (STREQ(asset_library->name, "Default")) {
        BKE_preferences_asset_library_name_set(
            userdef, asset_library, BKE_PREFS_ASSET_LIBRARY_DEFAULT_NAME);
      }
    }
  }

  if (!USER_VERSION_ATLEAST(300, 40)) {
    LISTBASE_FOREACH (uiStyle *, style, &userdef->uistyles) {
      const int default_title_points = 11; /* UI_DEFAULT_TITLE_POINTS */
      style->paneltitle.points = default_title_points;
      style->grouplabel.points = default_title_points;
    }
  }

  if (!USER_VERSION_ATLEAST(300, 43)) {
    userdef->ndof_flag |= NDOF_CAMERA_PAN_ZOOM;
  }

  if (!USER_VERSION_ATLEAST(302, 5)) {
    wmKeyConfigFilterItemParams params{};
    params.check_item = true;
    params.check_diff_item_add = true;
    BKE_keyconfig_pref_filter_items(userdef, &params, keymap_item_update_tweak_event, nullptr);
  }

  if (!USER_VERSION_ATLEAST(302, 11)) {
    userdef->dupflag |= USER_DUP_CURVES | USER_DUP_POINTCLOUD;
  }

  /* Set GPU backend to OpenGL. */
  if (!USER_VERSION_ATLEAST(305, 5)) {
#ifdef __APPLE__
    userdef->gpu_backend = GPU_BACKEND_METAL;
#else
    userdef->gpu_backend = GPU_BACKEND_OPENGL;
#endif
  }

  if (!USER_VERSION_ATLEAST(305, 10)) {
    LISTBASE_FOREACH (bUserAssetLibrary *, asset_library, &userdef->asset_libraries) {
      asset_library->import_method = ASSET_IMPORT_APPEND_REUSE;
    }
  }

  if (!USER_VERSION_ATLEAST(306, 2)) {
    userdef->animation_flag |= USER_ANIM_HIGH_QUALITY_DRAWING;
  }

  if (!USER_VERSION_ATLEAST(306, 4)) {
    /* Increase the number of recently-used files if using the old default value. */
    if (userdef->recent_files == 10) {
      userdef->recent_files = 20;
    }
  }

  if (!USER_VERSION_ATLEAST(306, 5)) {
    if (userdef->pythondir_legacy[0]) {
      bUserScriptDirectory *script_dir = static_cast<bUserScriptDirectory *>(
          MEM_callocN(sizeof(*script_dir), "Versioning user script path"));

      STRNCPY(script_dir->dir_path, userdef->pythondir_legacy);
      STRNCPY_UTF8(script_dir->name, DATA_("Untitled"));
      BLI_addhead(&userdef->script_directories, script_dir);
    }
  }

  if (!USER_VERSION_ATLEAST(306, 6)) {
    LISTBASE_FOREACH (bUserAssetLibrary *, asset_library, &userdef->asset_libraries) {
      asset_library->flag |= ASSET_LIBRARY_RELATIVE_PATH;
    }
  }

  if (!USER_VERSION_ATLEAST(400, 4)) {
    /* obj and ply python addons were removed. */
    BKE_addon_remove_safe(&userdef->addons, "io_mesh_ply");
    BKE_addon_remove_safe(&userdef->addons, "io_scene_obj");
  }

  if (!USER_VERSION_ATLEAST(400, 15)) {
    userdef->node_preview_res = 120;
  }

  if (!USER_VERSION_ATLEAST(400, 18)) {
    userdef->playback_fps_samples = 8;
  }

  if (!USER_VERSION_ATLEAST(400, 19)) {
    userdef->uiflag |= USER_NODE_AUTO_OFFSET;
  }

  if (!USER_VERSION_ATLEAST(400, 24)) {
    /* Clear deprecated USER_MENUFIXEDORDER user flag for reuse. */
    userdef->uiflag &= ~USER_UIFLAG_UNUSED_4;
  }

  if (!USER_VERSION_ATLEAST(400, 26)) {
    userdef->animation_flag |= USER_ANIM_SHOW_CHANNEL_GROUP_COLORS;
  }

  if (!USER_VERSION_ATLEAST(400, 32)) {
    userdef->text_render |= USER_TEXT_RENDER_SUBPIXELAA;
  }

  if (!USER_VERSION_ATLEAST(401, 3)) {
    LISTBASE_FOREACH (uiStyle *, style, &userdef->uistyles) {
      style->paneltitle.character_weight = 400;
      style->grouplabel.character_weight = 400;
      style->widgetlabel.character_weight = 400;
      style->widget.character_weight = 400;
    }
  }

  if (!USER_VERSION_ATLEAST(401, 9)) {
    userdef->key_insert_channels = (USER_ANIM_KEY_CHANNEL_LOCATION |
                                    USER_ANIM_KEY_CHANNEL_ROTATION | USER_ANIM_KEY_CHANNEL_SCALE |
                                    USER_ANIM_KEY_CHANNEL_CUSTOM_PROPERTIES);
  }

  /**
   * Always bump subversion in BKE_blender_version.h when adding versioning
   * code here, and wrap it inside a USER_VERSION_ATLEAST check.
   *
   * \note Keep this message at the bottom of the function.
   */
<<<<<<< HEAD
  {
    /* Keep this block, even when empty. */
    if (userdef->keying_flag & AUTOKEY_FLAG_INSERTNEEDED) {
      userdef->keying_flag |= MANUALKEY_FLAG_INSERTNEEDED;
    }
    userdef->keying_flag |= AUTOKEY_FLAG_INSERTNEEDED;
  }
=======
>>>>>>> 24565cc9

  LISTBASE_FOREACH (bTheme *, btheme, &userdef->themes) {
    do_versions_theme(userdef, btheme);
  }
#undef USER_VERSION_ATLEAST
}

void BLO_sanitize_experimental_features_userpref_blend(UserDef *userdef)
{
  /* User preference experimental settings are only supported in alpha builds.
   * This prevents users corrupting data and relying on API that may change.
   *
   * If user preferences are saved this will be stored in disk as expected.
   * This only starts to take effect when there is a release branch (on beta).
   *
   * At that time master already has its version bumped so its user preferences
   * are not touched by these settings. */

  if (BKE_blender_version_is_alpha()) {
    return;
  }

  MEMSET_STRUCT_AFTER(&userdef->experimental, 0, SANITIZE_AFTER_HERE);
}

#undef USER_LMOUSESELECT<|MERGE_RESOLUTION|>--- conflicted
+++ resolved
@@ -914,16 +914,10 @@
    *
    * \note Keep this message at the bottom of the function.
    */
-<<<<<<< HEAD
-  {
-    /* Keep this block, even when empty. */
-    if (userdef->keying_flag & AUTOKEY_FLAG_INSERTNEEDED) {
-      userdef->keying_flag |= MANUALKEY_FLAG_INSERTNEEDED;
-    }
-    userdef->keying_flag |= AUTOKEY_FLAG_INSERTNEEDED;
-  }
-=======
->>>>>>> 24565cc9
+  if (userdef->keying_flag & AUTOKEY_FLAG_INSERTNEEDED) {
+    userdef->keying_flag |= MANUALKEY_FLAG_INSERTNEEDED;
+  }
+  userdef->keying_flag |= AUTOKEY_FLAG_INSERTNEEDED;
 
   LISTBASE_FOREACH (bTheme *, btheme, &userdef->themes) {
     do_versions_theme(userdef, btheme);
