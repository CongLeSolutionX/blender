--- conflicted
+++ resolved
@@ -204,13 +204,12 @@
     FROM_DEFAULT_V4_UCHAR(tui.editor_outline_active);
   }
 
-<<<<<<< HEAD
-  if (!USER_VERSION_ATLEAST(404, 2)) {
-    FROM_DEFAULT_V4_UCHAR(space_node.node_zone_closure);
-=======
   if (!USER_VERSION_ATLEAST(404, 7)) {
     FROM_DEFAULT_V4_UCHAR(space_view3d.face_front);
->>>>>>> 0df7cf4b
+  }
+
+  if (!USER_VERSION_ATLEAST(404, 8)) {
+    FROM_DEFAULT_V4_UCHAR(space_node.node_zone_closure);
   }
 
   /**
