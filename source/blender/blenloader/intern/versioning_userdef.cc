/* SPDX-FileCopyrightText: 2023 Blender Authors
 *
 * SPDX-License-Identifier: GPL-2.0-or-later */

/** \file
 * \ingroup blenloader
 *
 * Version patch user preferences.
 */
#define DNA_DEPRECATED_ALLOW
#include <cstring>

#include "BLI_listbase.h"
#include "BLI_math_rotation.h"
#include "BLI_math_vector.h"
#include "BLI_string.h"
#include "BLI_string_utf8.h"
#include "BLI_string_utils.hh"
#include "BLI_utildefines.h"

#include "DNA_anim_types.h"
#include "DNA_curve_types.h"
#include "DNA_scene_types.h"
#include "DNA_space_types.h"
#include "DNA_userdef_types.h"
#include "DNA_windowmanager_types.h"

#include "BKE_addon.h"
#include "BKE_blender_version.h"
#include "BKE_colorband.hh"
#include "BKE_idprop.hh"
#include "BKE_keyconfig.h"
#include "BKE_main.hh"
#include "BKE_preferences.h"

#include "BLO_readfile.hh"
#include "BLO_userdef_default.h"

#include "BLT_translation.hh"

#include "GPU_platform.hh"

#include "MEM_guardedalloc.h"

#include "readfile.hh" /* Own include. */

#include "WM_types.hh"
#include "wm_event_types.hh"

/* Don't use translation strings in versioning!
 * These depend on the preferences already being read.
 * If this is important we can set the translations as part of versioning preferences,
 * however that should only be done if there are important use-cases. */
#if 0
#  include "BLT_translation.hh"
#else
#  define N_(msgid) msgid
#endif

/* For versioning we only ever want to manipulate preferences passed in. */
#define U BLI_STATIC_ASSERT(false, "Global 'U' not allowed, only use arguments passed in!")

static void do_versions_theme(const UserDef *userdef, bTheme *btheme)
{

#define USER_VERSION_ATLEAST(ver, subver) MAIN_VERSION_FILE_ATLEAST(userdef, ver, subver)
#define FROM_DEFAULT_V4_UCHAR(member) copy_v4_v4_uchar(btheme->member, U_theme_default.member)

  if (!USER_VERSION_ATLEAST(300, 41)) {
    MEMCPY_STRUCT_AFTER(btheme, &U_theme_default, name);
  }

  /* Again reset the theme, but only if stored with an early 3.1 alpha version. Some changes were
   * done in the release branch and then merged into the 3.1 branch (master). So the previous reset
   * wouldn't work for people who saved their preferences with a 3.1 build meanwhile. But we still
   * don't want to reset theme changes stored in the eventual 3.0 release once opened in a 3.1
   * build. */
  if (userdef->versionfile > 300 && !USER_VERSION_ATLEAST(301, 1)) {
    MEMCPY_STRUCT_AFTER(btheme, &U_theme_default, name);
  }

  if (!USER_VERSION_ATLEAST(301, 2)) {
    FROM_DEFAULT_V4_UCHAR(space_sequencer.mask);
  }

  if (!USER_VERSION_ATLEAST(302, 8)) {
    btheme->space_node.grid_levels = U_theme_default.space_node.grid_levels;
  }

  if (!USER_VERSION_ATLEAST(302, 9)) {
    FROM_DEFAULT_V4_UCHAR(space_sequencer.list);
    FROM_DEFAULT_V4_UCHAR(space_sequencer.list_title);
    FROM_DEFAULT_V4_UCHAR(space_sequencer.list_text);
    FROM_DEFAULT_V4_UCHAR(space_sequencer.list_text_hi);
  }

  if (!USER_VERSION_ATLEAST(306, 3)) {
    FROM_DEFAULT_V4_UCHAR(space_view3d.face_retopology);
  }

  if (!USER_VERSION_ATLEAST(306, 8)) {
    FROM_DEFAULT_V4_UCHAR(space_node.node_zone_simulation);
    FROM_DEFAULT_V4_UCHAR(space_action.simulated_frames);
  }

  if (!USER_VERSION_ATLEAST(400, 12)) {
    FROM_DEFAULT_V4_UCHAR(space_node.node_zone_repeat);
  }

  if (!USER_VERSION_ATLEAST(400, 14)) {
    FROM_DEFAULT_V4_UCHAR(space_view3d.asset_shelf.back);
    FROM_DEFAULT_V4_UCHAR(space_view3d.asset_shelf.header_back);
  }

  if (!USER_VERSION_ATLEAST(400, 24)) {
    FROM_DEFAULT_V4_UCHAR(tui.wcol_list_item.inner_sel);
    FROM_DEFAULT_V4_UCHAR(space_sequencer.transition);
  }

  if (!USER_VERSION_ATLEAST(400, 27)) {
    FROM_DEFAULT_V4_UCHAR(space_sequencer.keytype_keyframe);
    FROM_DEFAULT_V4_UCHAR(space_sequencer.keytype_breakdown);
    FROM_DEFAULT_V4_UCHAR(space_sequencer.keytype_movehold);
    FROM_DEFAULT_V4_UCHAR(space_sequencer.keytype_keyframe_select);
    FROM_DEFAULT_V4_UCHAR(space_sequencer.keytype_breakdown_select);
    FROM_DEFAULT_V4_UCHAR(space_sequencer.keytype_movehold_select);
    FROM_DEFAULT_V4_UCHAR(space_sequencer.keyborder);
    FROM_DEFAULT_V4_UCHAR(space_sequencer.keyborder_select);
    FROM_DEFAULT_V4_UCHAR(space_sequencer.transition);
  }

  if (!USER_VERSION_ATLEAST(400, 35)) {
    FROM_DEFAULT_V4_UCHAR(tui.wcol_list_item.item);
  }

  if (!USER_VERSION_ATLEAST(401, 4)) {
    FROM_DEFAULT_V4_UCHAR(space_view3d.edge_select);
    FROM_DEFAULT_V4_UCHAR(space_view3d.edge_mode_select);
    FROM_DEFAULT_V4_UCHAR(space_view3d.face_select);
    FROM_DEFAULT_V4_UCHAR(space_view3d.face_mode_select);
  }

  if (!USER_VERSION_ATLEAST(402, 13)) {
    FROM_DEFAULT_V4_UCHAR(space_text.hilite);
    FROM_DEFAULT_V4_UCHAR(space_console.console_cursor);
  }

  if (!USER_VERSION_ATLEAST(402, 16)) {
    BLI_uniquename(
        &userdef->themes, btheme, "Theme", '.', offsetof(bTheme, name), sizeof(btheme->name));
  }

  if (!USER_VERSION_ATLEAST(402, 17)) {
    FROM_DEFAULT_V4_UCHAR(space_action.keytype_generated);
    FROM_DEFAULT_V4_UCHAR(space_action.keytype_generated_select);
  }

  if (!USER_VERSION_ATLEAST(402, 21)) {
    FROM_DEFAULT_V4_UCHAR(space_image.asset_shelf.back);
    FROM_DEFAULT_V4_UCHAR(space_image.asset_shelf.header_back);
  }

  /**
   * Always bump subversion in BKE_blender_version.h when adding versioning
   * code here, and wrap it inside a USER_VERSION_ATLEAST check.
   *
   * \note Keep this message at the bottom of the function.
   */

#undef FROM_DEFAULT_V4_UCHAR

#undef USER_VERSION_ATLEAST
}

/** #UserDef.flag */
#define USER_LMOUSESELECT (1 << 14) /* deprecated */

static void do_version_select_mouse(const UserDef *userdef, wmKeyMapItem *kmi)
{
  /* Remove select/action mouse from user defined keymaps. */
  enum {
    ACTIONMOUSE = 0x0005,
    SELECTMOUSE = 0x0006,
    EVT_TWEAK_A = 0x5005,
    EVT_TWEAK_S = 0x5006,
  };
  const bool left = (userdef->flag & USER_LMOUSESELECT) != 0;

  switch (kmi->type) {
    case SELECTMOUSE:
      kmi->type = (left) ? LEFTMOUSE : RIGHTMOUSE;
      break;
    case ACTIONMOUSE:
      kmi->type = (left) ? RIGHTMOUSE : LEFTMOUSE;
      break;
    case EVT_TWEAK_S:
      kmi->type = (left) ? LEFTMOUSE : RIGHTMOUSE;
      kmi->val = KM_CLICK_DRAG;
      break;
    case EVT_TWEAK_A:
      kmi->type = (left) ? RIGHTMOUSE : LEFTMOUSE;
      kmi->val = KM_CLICK_DRAG;
      break;
    default:
      break;
  }
}

static bool keymap_item_has_invalid_wm_context_data_path(wmKeyMapItem *kmi, void * /*user_data*/)
{
  if (STRPREFIX(kmi->idname, "WM_OT_context_") && kmi->properties) {
    IDProperty *idprop = IDP_GetPropertyFromGroup(kmi->properties, "data_path");
    if (idprop && (idprop->type == IDP_STRING) &&
        STRPREFIX(static_cast<const char *>(idprop->data.pointer), "(null)"))
    {
      return true;
    }
  }
  return false;
}

/** Tweak event types have been removed, replace with click-drag. */
static bool keymap_item_update_tweak_event(wmKeyMapItem *kmi, void * /*user_data*/)
{
  /* Tweak events for L M R mouse-buttons. */
  enum {
    EVT_TWEAK_L = 0x5002,
    EVT_TWEAK_M = 0x5003,
    EVT_TWEAK_R = 0x5004,
  };
  switch (kmi->type) {
    case EVT_TWEAK_L:
      kmi->type = LEFTMOUSE;
      break;
    case EVT_TWEAK_M:
      kmi->type = MIDDLEMOUSE;
      break;
    case EVT_TWEAK_R:
      kmi->type = RIGHTMOUSE;
      break;
    default:
      kmi->direction = KM_ANY;
      return false;
  }

  if (kmi->val >= KM_DIRECTION_N && kmi->val <= KM_DIRECTION_NW) {
    kmi->direction = kmi->val;
  }
  else {
    kmi->direction = KM_ANY;
  }
  kmi->val = KM_CLICK_DRAG;
  return false;
}

void blo_do_versions_userdef(UserDef *userdef)
{
/* #UserDef & #Main happen to have the same struct member. */
#define USER_VERSION_ATLEAST(ver, subver) MAIN_VERSION_FILE_ATLEAST(userdef, ver, subver)

  /* the UserDef struct is not corrected with do_versions() .... ugh! */
  if (userdef->menuthreshold1 == 0) {
    userdef->menuthreshold1 = 5;
    userdef->menuthreshold2 = 2;
  }
  if (userdef->mixbufsize == 0) {
    userdef->mixbufsize = 2048;
  }
  if (userdef->autokey_mode == 0) {
    /* 'add/replace' but not on */
    userdef->autokey_mode = 2;
  }
  if (userdef->savetime <= 0) {
    userdef->savetime = 1;
    // XXX      error(STRINGIFY(BLENDER_STARTUP_FILE)" is buggy, please consider removing it.\n");
  }
  if (userdef->gizmo_size == 0) {
    userdef->gizmo_size = 75;
    userdef->gizmo_flag |= USER_GIZMO_DRAW;
  }
  if (userdef->pad_rot_angle == 0.0f) {
    userdef->pad_rot_angle = 15.0f;
  }

  /* If the userdef was created on a different platform, it may have an
   * unsupported GPU backend selected.  If so, pick a supported default. */
#ifdef __APPLE__
  if (userdef->gpu_backend == GPU_BACKEND_OPENGL) {
    userdef->gpu_backend = GPU_BACKEND_METAL;
  }
#else
  if (userdef->gpu_backend == GPU_BACKEND_METAL) {
    userdef->gpu_backend = GPU_BACKEND_OPENGL;
  }
#endif

  /* graph editor - unselected F-Curve visibility */
  if (userdef->fcu_inactive_alpha == 0) {
    userdef->fcu_inactive_alpha = 0.25f;
  }

  if (!USER_VERSION_ATLEAST(192, 0)) {
    STRNCPY(userdef->sounddir, "/");
  }

  /* patch to set Dupli Armature */
  if (!USER_VERSION_ATLEAST(220, 0)) {
    userdef->dupflag |= USER_DUP_ARM;
  }

  /* added seam, normal color, undo */
  if (!USER_VERSION_ATLEAST(235, 0)) {
    userdef->uiflag |= USER_GLOBALUNDO;
    if (userdef->undosteps == 0) {
      userdef->undosteps = 32;
    }
  }
  if (!USER_VERSION_ATLEAST(236, 0)) {
    /* illegal combo... */
    if (userdef->flag & USER_LMOUSESELECT) {
      userdef->flag &= ~USER_TWOBUTTONMOUSE;
    }
  }
  if (!USER_VERSION_ATLEAST(240, 0)) {
    userdef->uiflag |= USER_PLAINMENUS;
  }
  if (!USER_VERSION_ATLEAST(242, 0)) {
    /* set defaults for 3D View rotating axis indicator */
    /* since size can't be set to 0, this indicates it's not saved in startup.blend */
    if (userdef->rvisize == 0) {
      userdef->rvisize = 15;
      userdef->rvibright = 8;
      userdef->uiflag |= USER_SHOW_GIZMO_NAVIGATE;
    }
  }
  if (!USER_VERSION_ATLEAST(244, 0)) {
    /* set default number of recently-used files (if not set) */
    if (userdef->recent_files == 0) {
      userdef->recent_files = 10;
    }
  }
  if (!USER_VERSION_ATLEAST(245, 3)) {
    if (userdef->coba_weight.tot == 0) {
      BKE_colorband_init(&userdef->coba_weight, true);
    }
  }
  if (!USER_VERSION_ATLEAST(245, 3)) {
    userdef->flag |= USER_ADD_VIEWALIGNED | USER_ADD_EDITMODE;
  }
  if (!USER_VERSION_ATLEAST(250, 0)) {
    /* adjust grease-pencil distances */
    userdef->gp_manhattandist = 1;
    userdef->gp_euclideandist = 2;

    /* adjust default interpolation for new IPO-curves */
    userdef->ipo_new = BEZT_IPO_BEZ;
  }

  if (!USER_VERSION_ATLEAST(250, 3)) {
    /* new audio system */
    if (userdef->audiochannels == 0) {
      userdef->audiochannels = 2;
    }
    if (userdef->audioformat == 0) {
      userdef->audioformat = 0x24;
    }
    if (userdef->audiorate == 0) {
      userdef->audiorate = 48000;
    }
  }

  if (!USER_VERSION_ATLEAST(250, 8)) {
    LISTBASE_FOREACH (wmKeyMap *, km, &userdef->user_keymaps) {
      if (STREQ(km->idname, "Armature_Sketch")) {
        STRNCPY(km->idname, "Armature Sketch");
      }
      else if (STREQ(km->idname, "View3D")) {
        STRNCPY(km->idname, "3D View");
      }
      else if (STREQ(km->idname, "View3D Generic")) {
        STRNCPY(km->idname, "3D View Generic");
      }
      else if (STREQ(km->idname, "EditMesh")) {
        STRNCPY(km->idname, "Mesh");
      }
      else if (STREQ(km->idname, "UVEdit")) {
        STRNCPY(km->idname, "UV Editor");
      }
      else if (STREQ(km->idname, "Animation_Channels")) {
        STRNCPY(km->idname, "Animation Channels");
      }
      else if (STREQ(km->idname, "GraphEdit Keys")) {
        STRNCPY(km->idname, "Graph Editor");
      }
      else if (STREQ(km->idname, "GraphEdit Generic")) {
        STRNCPY(km->idname, "Graph Editor Generic");
      }
      else if (STREQ(km->idname, "Action_Keys")) {
        STRNCPY(km->idname, "Dopesheet");
      }
      else if (STREQ(km->idname, "NLA Data")) {
        STRNCPY(km->idname, "NLA Editor");
      }
      else if (STREQ(km->idname, "Node Generic")) {
        STRNCPY(km->idname, "Node Editor");
      }
      else if (STREQ(km->idname, "Logic Generic")) {
        STRNCPY(km->idname, "Logic Editor");
      }
      else if (STREQ(km->idname, "File")) {
        STRNCPY(km->idname, "File Browser");
      }
      else if (STREQ(km->idname, "FileMain")) {
        STRNCPY(km->idname, "File Browser Main");
      }
      else if (STREQ(km->idname, "FileButtons")) {
        STRNCPY(km->idname, "File Browser Buttons");
      }
      else if (STREQ(km->idname, "Buttons Generic")) {
        STRNCPY(km->idname, "Property Editor");
      }
    }
  }

  if (!USER_VERSION_ATLEAST(252, 3)) {
    if (userdef->flag & USER_LMOUSESELECT) {
      userdef->flag &= ~USER_TWOBUTTONMOUSE;
    }
  }
  if (!USER_VERSION_ATLEAST(252, 4)) {
    /* default new handle type is auto handles */
    userdef->keyhandles_new = HD_AUTO;
  }

  if (!USER_VERSION_ATLEAST(257, 0)) {
    /* Clear #AUTOKEY_FLAG_ONLYKEYINGSET flag from user-preferences,
     * so that it doesn't linger around from old configurations like a ghost. */
    userdef->keying_flag &= ~AUTOKEY_FLAG_ONLYKEYINGSET;
  }

  if (!USER_VERSION_ATLEAST(260, 3)) {
    /* if new keyframes handle default is stuff "auto", make it "auto-clamped" instead
     * was changed in 260 as part of GSoC11, but version patch was wrong
     */
    if (userdef->keyhandles_new == HD_AUTO) {
      userdef->keyhandles_new = HD_AUTO_ANIM;
    }
  }

  if (!USER_VERSION_ATLEAST(267, 0)) {

    /* GL Texture Garbage Collection */
    if (userdef->textimeout == 0) {
      userdef->texcollectrate = 60;
      userdef->textimeout = 120;
    }
    if (userdef->memcachelimit <= 0) {
      userdef->memcachelimit = 32;
    }
    if (userdef->dbl_click_time == 0) {
      userdef->dbl_click_time = 350;
    }
    if (userdef->v2d_min_gridsize == 0) {
      userdef->v2d_min_gridsize = 35;
    }
    if (userdef->widget_unit == 0) {
      userdef->widget_unit = 20;
    }
    if (userdef->anisotropic_filter <= 0) {
      userdef->anisotropic_filter = 1;
    }

    if (userdef->ndof_sensitivity == 0.0f) {
      userdef->ndof_sensitivity = 1.0f;
      userdef->ndof_flag = (NDOF_LOCK_HORIZON | NDOF_SHOULD_PAN | NDOF_SHOULD_ZOOM |
                            NDOF_SHOULD_ROTATE);
    }

    if (userdef->ndof_orbit_sensitivity == 0.0f) {
      userdef->ndof_orbit_sensitivity = userdef->ndof_sensitivity;

      if (!(userdef->flag & USER_TRACKBALL)) {
        userdef->ndof_flag |= NDOF_TURNTABLE;
      }
    }
  }

  if (!USER_VERSION_ATLEAST(269, 4)) {
    userdef->walk_navigation.mouse_speed = 1.0f;
    userdef->walk_navigation.walk_speed = 2.5f; /* m/s */
    userdef->walk_navigation.walk_speed_factor = 5.0f;
    userdef->walk_navigation.view_height = 1.6f;   /* m */
    userdef->walk_navigation.jump_height = 0.4f;   /* m */
    userdef->walk_navigation.teleport_time = 0.2f; /* s */
  }

  if (!USER_VERSION_ATLEAST(271, 5)) {
    userdef->pie_menu_radius = 100;
    userdef->pie_menu_threshold = 12;
    userdef->pie_animation_timeout = 6;
  }

  if (!USER_VERSION_ATLEAST(275, 2)) {
    userdef->ndof_deadzone = 0.0;
  }

  if (!USER_VERSION_ATLEAST(275, 4)) {
    userdef->node_margin = 80;
  }

  if (!USER_VERSION_ATLEAST(278, 6)) {
    /* Clear preference flags for re-use. */
    userdef->flag &= ~(USER_FLAG_NUMINPUT_ADVANCED | (1 << 2) | USER_FLAG_UNUSED_3 |
                       USER_FLAG_UNUSED_6 | USER_FLAG_UNUSED_7 | USER_FLAG_UNUSED_9 |
                       USER_DEVELOPER_UI);
    userdef->uiflag &= ~(USER_HEADER_BOTTOM);
    userdef->transopts &= ~(USER_TR_UNUSED_3 | USER_TR_UNUSED_4 | USER_TR_UNUSED_6 |
                            USER_TR_UNUSED_7);

    userdef->uiflag |= USER_LOCK_CURSOR_ADJUST;
  }

  if (!USER_VERSION_ATLEAST(280, 20)) {
    userdef->gpu_viewport_quality = 0.6f;

    /* Reset theme, old themes will not be compatible with minor version updates from now on. */
    LISTBASE_FOREACH (bTheme *, btheme, &userdef->themes) {
      MEMCPY_STRUCT_AFTER(btheme, &U_theme_default, name);
    }

    /* Annotations - new layer color
     * Replace anything that used to be set if it looks like was left
     * on the old default (i.e. black), which most users used
     */
    if ((userdef->gpencil_new_layer_col[3] < 0.1f) || (userdef->gpencil_new_layer_col[0] < 0.1f)) {
      /* - New color matches the annotation pencil icon
       * - Non-full alpha looks better!
       */
      ARRAY_SET_ITEMS(userdef->gpencil_new_layer_col, 0.38f, 0.61f, 0.78f, 0.9f);
    }
  }

  if (!USER_VERSION_ATLEAST(280, 31)) {
    /* Remove select/action mouse from user defined keymaps. */
    LISTBASE_FOREACH (wmKeyMap *, keymap, &userdef->user_keymaps) {
      LISTBASE_FOREACH (wmKeyMapDiffItem *, kmdi, &keymap->diff_items) {
        if (kmdi->remove_item) {
          do_version_select_mouse(userdef, kmdi->remove_item);
        }
        if (kmdi->add_item) {
          do_version_select_mouse(userdef, kmdi->add_item);
        }
      }

      LISTBASE_FOREACH (wmKeyMapItem *, kmi, &keymap->items) {
        do_version_select_mouse(userdef, kmi);
      }
    }
  }

  if (!USER_VERSION_ATLEAST(280, 33)) {
    /* Enable GLTF addon by default. */
    BKE_addon_ensure(&userdef->addons, "io_scene_gltf2");

    userdef->pressure_threshold_max = 1.0f;
  }

  if (!USER_VERSION_ATLEAST(280, 35)) {
    /* Preserve RMB select setting after moving to Python and changing default value. */
    if (USER_VERSION_ATLEAST(280, 32) || !(userdef->flag & USER_LMOUSESELECT)) {
      BKE_keyconfig_pref_set_select_mouse(userdef, 1, false);
    }

    userdef->flag &= ~USER_LMOUSESELECT;
  }

  if (!USER_VERSION_ATLEAST(280, 38)) {
    copy_v4_fl4(userdef->light_param[0].vec, -0.580952, 0.228571, 0.781185, 0.0);
    copy_v4_fl4(userdef->light_param[0].col, 0.900000, 0.900000, 0.900000, 1.000000);
    copy_v4_fl4(userdef->light_param[0].spec, 0.318547, 0.318547, 0.318547, 1.000000);
    userdef->light_param[0].flag = 1;
    userdef->light_param[0].smooth = 0.1;

    copy_v4_fl4(userdef->light_param[1].vec, 0.788218, 0.593482, -0.162765, 0.0);
    copy_v4_fl4(userdef->light_param[1].col, 0.267115, 0.269928, 0.358840, 1.000000);
    copy_v4_fl4(userdef->light_param[1].spec, 0.090838, 0.090838, 0.090838, 1.000000);
    userdef->light_param[1].flag = 1;
    userdef->light_param[1].smooth = 0.25;

    copy_v4_fl4(userdef->light_param[2].vec, 0.696472, -0.696472, -0.172785, 0.0);
    copy_v4_fl4(userdef->light_param[2].col, 0.293216, 0.304662, 0.401968, 1.000000);
    copy_v4_fl4(userdef->light_param[2].spec, 0.069399, 0.020331, 0.020331, 1.000000);
    userdef->light_param[2].flag = 1;
    userdef->light_param[2].smooth = 0.4;

    copy_v4_fl4(userdef->light_param[3].vec, 0.021053, -0.989474, 0.143173, 0.0);
    copy_v4_fl4(userdef->light_param[3].col, 0.0, 0.0, 0.0, 1.0);
    copy_v4_fl4(userdef->light_param[3].spec, 0.072234, 0.082253, 0.162642, 1.000000);
    userdef->light_param[3].flag = 1;
    userdef->light_param[3].smooth = 0.7;

    copy_v3_fl3(userdef->light_ambient, 0.025000, 0.025000, 0.025000);

    userdef->flag &= ~(USER_FLAG_UNUSED_4);

    userdef->uiflag &= ~(USER_HEADER_FROM_PREF | USER_REGISTER_ALL_USERS);
  }

  if (!USER_VERSION_ATLEAST(280, 41)) {
    if (userdef->pie_tap_timeout == 0) {
      userdef->pie_tap_timeout = 20;
    }
  }

  if (!USER_VERSION_ATLEAST(280, 44)) {
    userdef->uiflag &= ~(USER_NO_MULTITOUCH_GESTURES | USER_UIFLAG_UNUSED_1);
    userdef->uiflag2 &= ~(USER_UIFLAG2_UNUSED_0);
    userdef->gp_settings &= ~(GP_PAINT_UNUSED_0);
  }

  if (!USER_VERSION_ATLEAST(280, 50)) {
    /* 3ds is no longer enabled by default and not ported yet. */
    BKE_addon_remove_safe(&userdef->addons, "io_scene_3ds");
  }

  if (!USER_VERSION_ATLEAST(280, 51)) {
    userdef->move_threshold = 2;
  }

  if (!USER_VERSION_ATLEAST(280, 58)) {
    if (userdef->image_draw_method != IMAGE_DRAW_METHOD_GLSL) {
      userdef->image_draw_method = IMAGE_DRAW_METHOD_AUTO;
    }
  }

  /* Patch to set dupli light-probes and grease-pencil. */
  if (!USER_VERSION_ATLEAST(280, 58)) {
    userdef->dupflag |= USER_DUP_LIGHTPROBE;
    userdef->dupflag |= USER_DUP_GPENCIL;
  }

  if (!USER_VERSION_ATLEAST(280, 60)) {
    const float GPU_VIEWPORT_QUALITY_FXAA = 0.10f;
    const float GPU_VIEWPORT_QUALITY_TAA8 = 0.25f;
    const float GPU_VIEWPORT_QUALITY_TAA16 = 0.6f;
    const float GPU_VIEWPORT_QUALITY_TAA32 = 0.8f;

    if (userdef->gpu_viewport_quality <= GPU_VIEWPORT_QUALITY_FXAA) {
      userdef->viewport_aa = SCE_DISPLAY_AA_OFF;
    }
    else if (userdef->gpu_viewport_quality <= GPU_VIEWPORT_QUALITY_TAA8) {
      userdef->viewport_aa = SCE_DISPLAY_AA_FXAA;
    }
    else if (userdef->gpu_viewport_quality <= GPU_VIEWPORT_QUALITY_TAA16) {
      userdef->viewport_aa = SCE_DISPLAY_AA_SAMPLES_8;
    }
    else if (userdef->gpu_viewport_quality <= GPU_VIEWPORT_QUALITY_TAA32) {
      userdef->viewport_aa = SCE_DISPLAY_AA_SAMPLES_16;
    }
    else {
      userdef->viewport_aa = SCE_DISPLAY_AA_SAMPLES_32;
    }
  }

  if (!USER_VERSION_ATLEAST(280, 62)) {
    if (userdef->vbotimeout == 0) {
      userdef->vbocollectrate = 60;
      userdef->vbotimeout = 120;
    }

    if (userdef->lookdev_sphere_size == 0) {
      userdef->lookdev_sphere_size = 150;
    }

    userdef->pref_flag |= USER_PREF_FLAG_SAVE;
  }

  if (!USER_VERSION_ATLEAST(280, 73)) {
    userdef->drag_threshold = 30;
    userdef->drag_threshold_mouse = 3;
    userdef->drag_threshold_tablet = 10;
  }

  if (!USER_VERSION_ATLEAST(281, 9)) {
    /* X3D is no longer enabled by default. */
    BKE_addon_remove_safe(&userdef->addons, "io_scene_x3d");
  }

  if (!USER_VERSION_ATLEAST(281, 12)) {
    userdef->render_display_type = USER_RENDER_DISPLAY_WINDOW;
    userdef->filebrowser_display_type = USER_TEMP_SPACE_DISPLAY_WINDOW;
  }

  if (!USER_VERSION_ATLEAST(281, 13)) {
    userdef->auto_smoothing_new = FCURVE_SMOOTH_CONT_ACCEL;

    if (userdef->file_space_data.display_type == FILE_DEFAULTDISPLAY) {
      memcpy(
          &userdef->file_space_data, &U_default.file_space_data, sizeof(userdef->file_space_data));
    }
  }

  if (!USER_VERSION_ATLEAST(281, 16)) {
    wmKeyConfigFilterItemParams params{};
    params.check_item = true;
    params.check_diff_item_add = true;
    BKE_keyconfig_pref_filter_items(
        userdef, &params, keymap_item_has_invalid_wm_context_data_path, nullptr);
  }

  if (!USER_VERSION_ATLEAST(282, 1)) {
    userdef->file_space_data.filter_id = U_default.file_space_data.filter_id;
  }

  if (!USER_VERSION_ATLEAST(282, 4)) {
    if (userdef->view_rotate_sensitivity_turntable == 0.0f) {
      userdef->view_rotate_sensitivity_turntable = DEG2RADF(0.4f);
      userdef->view_rotate_sensitivity_trackball = 1.0f;
    }
    if (userdef->scrollback == 0) {
      userdef->scrollback = U_default.scrollback;
    }

    /* Enable Overlay Engine Smooth Wire by default */
    userdef->gpu_flag |= USER_GPU_FLAG_OVERLAY_SMOOTH_WIRE;
  }

  if (!USER_VERSION_ATLEAST(283, 13)) {
    /* If Translations is off then language should default to English. */
    if ((userdef->transopts & USER_DOTRANSLATE_DEPRECATED) == 0) {
      userdef->language = ULANGUAGE_ENGLISH;
    }
    /* Clear this deprecated flag. */
    userdef->transopts &= ~USER_DOTRANSLATE_DEPRECATED;
  }

  if (!USER_VERSION_ATLEAST(290, 7)) {
    userdef->statusbar_flag = STATUSBAR_SHOW_VERSION;
  }

  if (!USER_VERSION_ATLEAST(291, 1)) {
    if (userdef->collection_instance_empty_size == 0) {
      userdef->collection_instance_empty_size = 1.0f;
    }
  }

  if (!USER_VERSION_ATLEAST(292, 3)) {
    if (userdef->pixelsize == 0.0f) {
      userdef->pixelsize = 1.0f;
    }
    /* Clear old userdef flag for "Camera Parent Lock". */
    userdef->uiflag &= ~USER_UIFLAG_UNUSED_3;
  }

  if (!USER_VERSION_ATLEAST(292, 9)) {
    if (BLI_listbase_is_empty(&userdef->asset_libraries)) {
      BKE_preferences_asset_library_default_add(userdef);
    }
  }

  if (!USER_VERSION_ATLEAST(293, 1)) {
    /* This rename was made after 2.93.0, harmless to run when it's not needed. */
    const char *replace_table[][2] = {
        {"blender", "Blender"},
        {"blender_27x", "Blender_27x"},
        {"industry_compatible", "Industry_Compatible"},
    };
    const int replace_table_len = ARRAY_SIZE(replace_table);

    BLI_string_replace_table_exact(
        userdef->keyconfigstr, sizeof(userdef->keyconfigstr), replace_table, replace_table_len);
    LISTBASE_FOREACH (wmKeyConfigPref *, kpt, &userdef->user_keyconfig_prefs) {
      BLI_string_replace_table_exact(
          kpt->idname, sizeof(kpt->idname), replace_table, replace_table_len);
    }
  }

  if (!USER_VERSION_ATLEAST(293, 12)) {
    if (userdef->gizmo_size_navigate_v3d == 0) {
      userdef->gizmo_size_navigate_v3d = 80;
    }

    userdef->sequencer_proxy_setup = USER_SEQ_PROXY_SETUP_AUTOMATIC;
  }

  if (!USER_VERSION_ATLEAST(293, 13)) {
    BKE_addon_ensure(&userdef->addons, "pose_library");
  }

  if (!USER_VERSION_ATLEAST(300, 21)) {
    /* Deprecated userdef->flag USER_SAVE_PREVIEWS */
    userdef->file_preview_type = (userdef->flag & USER_FLAG_UNUSED_5) ? USER_FILE_PREVIEW_AUTO :
                                                                        USER_FILE_PREVIEW_NONE;
    /* Clear for reuse. */
    userdef->flag &= ~USER_FLAG_UNUSED_5;
  }

  if (!USER_VERSION_ATLEAST(300, 38)) {
    /* Patch to set Dupli Lattice/Camera/Speaker. */
    userdef->dupflag |= USER_DUP_LATTICE;
    userdef->dupflag |= USER_DUP_CAMERA;
    userdef->dupflag |= USER_DUP_SPEAKER;
  }

  if (!USER_VERSION_ATLEAST(300, 40)) {
    /* Rename the default asset library from "Default" to "User Library". This isn't bullet proof
     * since it doesn't handle translations and ignores user changes. But this was an alpha build
     * (experimental) feature and the name is just for display in the UI anyway. So it doesn't have
     * to work perfectly at all. */
    LISTBASE_FOREACH (bUserAssetLibrary *, asset_library, &userdef->asset_libraries) {
      /* Ignores translations, since that would depend on the current preferences (global `U`). */
      if (STREQ(asset_library->name, "Default")) {
        BKE_preferences_asset_library_name_set(
            userdef, asset_library, BKE_PREFS_ASSET_LIBRARY_DEFAULT_NAME);
      }
    }
  }

  if (!USER_VERSION_ATLEAST(300, 40)) {
    LISTBASE_FOREACH (uiStyle *, style, &userdef->uistyles) {
      const int default_title_points = 11; /* UI_DEFAULT_TITLE_POINTS */
      style->paneltitle.points = default_title_points;
      style->grouplabel.points = default_title_points;
    }
  }

  if (!USER_VERSION_ATLEAST(300, 43)) {
    userdef->ndof_flag |= NDOF_CAMERA_PAN_ZOOM;
  }

  if (!USER_VERSION_ATLEAST(302, 5)) {
    wmKeyConfigFilterItemParams params{};
    params.check_item = true;
    params.check_diff_item_add = true;
    BKE_keyconfig_pref_filter_items(userdef, &params, keymap_item_update_tweak_event, nullptr);
  }

  if (!USER_VERSION_ATLEAST(302, 11)) {
    userdef->dupflag |= USER_DUP_CURVES | USER_DUP_POINTCLOUD;
  }

  /* Set GPU backend to OpenGL. */
  if (!USER_VERSION_ATLEAST(305, 5)) {
#ifdef __APPLE__
    userdef->gpu_backend = GPU_BACKEND_METAL;
#else
    userdef->gpu_backend = GPU_BACKEND_OPENGL;
#endif
  }

  if (!USER_VERSION_ATLEAST(305, 10)) {
    LISTBASE_FOREACH (bUserAssetLibrary *, asset_library, &userdef->asset_libraries) {
      asset_library->import_method = ASSET_IMPORT_APPEND_REUSE;
    }
  }

  if (!USER_VERSION_ATLEAST(306, 2)) {
    userdef->animation_flag |= USER_ANIM_HIGH_QUALITY_DRAWING;
  }

  if (!USER_VERSION_ATLEAST(306, 4)) {
    /* Increase the number of recently-used files if using the old default value. */
    if (userdef->recent_files == 10) {
      userdef->recent_files = 20;
    }
  }

  if (!USER_VERSION_ATLEAST(306, 5)) {
    if (userdef->pythondir_legacy[0]) {
      bUserScriptDirectory *script_dir = static_cast<bUserScriptDirectory *>(
          MEM_callocN(sizeof(*script_dir), "Versioning user script path"));

      STRNCPY(script_dir->dir_path, userdef->pythondir_legacy);
      STRNCPY_UTF8(script_dir->name, DATA_("Untitled"));
      BLI_addhead(&userdef->script_directories, script_dir);
    }
  }

  if (!USER_VERSION_ATLEAST(306, 6)) {
    LISTBASE_FOREACH (bUserAssetLibrary *, asset_library, &userdef->asset_libraries) {
      asset_library->flag |= ASSET_LIBRARY_RELATIVE_PATH;
    }
  }

  if (!USER_VERSION_ATLEAST(400, 4)) {
    /* obj and ply python addons were removed. */
    BKE_addon_remove_safe(&userdef->addons, "io_mesh_ply");
    BKE_addon_remove_safe(&userdef->addons, "io_scene_obj");
  }

  if (!USER_VERSION_ATLEAST(400, 15)) {
    userdef->node_preview_res = 120;
  }

  if (!USER_VERSION_ATLEAST(400, 18)) {
    userdef->playback_fps_samples = 8;
  }

  if (!USER_VERSION_ATLEAST(400, 19)) {
    userdef->uiflag |= USER_NODE_AUTO_OFFSET;
  }

  if (!USER_VERSION_ATLEAST(400, 24)) {
    /* Clear deprecated USER_MENUFIXEDORDER user flag for reuse. */
    userdef->uiflag &= ~USER_UIFLAG_UNUSED_4;
  }

  if (!USER_VERSION_ATLEAST(400, 26)) {
    userdef->animation_flag |= USER_ANIM_SHOW_CHANNEL_GROUP_COLORS;
  }

  if (!USER_VERSION_ATLEAST(400, 32)) {
    userdef->text_render |= USER_TEXT_RENDER_SUBPIXELAA;
  }

  if (!USER_VERSION_ATLEAST(401, 3)) {
    LISTBASE_FOREACH (uiStyle *, style, &userdef->uistyles) {
      style->paneltitle.character_weight = 400;
      style->grouplabel.character_weight = 400;
      style->widgetlabel.character_weight = 400;
      style->widget.character_weight = 400;
    }
  }

  if (!USER_VERSION_ATLEAST(401, 9)) {
    userdef->key_insert_channels = (USER_ANIM_KEY_CHANNEL_LOCATION |
                                    USER_ANIM_KEY_CHANNEL_ROTATION | USER_ANIM_KEY_CHANNEL_SCALE |
                                    USER_ANIM_KEY_CHANNEL_CUSTOM_PROPERTIES);
  }

  if (!USER_VERSION_ATLEAST(401, 13)) {
    if (userdef->keying_flag & AUTOKEY_FLAG_INSERTNEEDED) {
      userdef->keying_flag |= MANUALKEY_FLAG_INSERTNEEDED;
    }
    userdef->keying_flag |= AUTOKEY_FLAG_INSERTNEEDED;
  }

  if (!USER_VERSION_ATLEAST(401, 21)) {
    LISTBASE_FOREACH (wmKeyMap *, km, &userdef->user_keymaps) {
      if (STREQ(km->idname, "NLA Channels")) {
        STRNCPY(km->idname, "NLA Tracks");
      }
    }
  }

  if (!USER_VERSION_ATLEAST(402, 36)) {
    /* Reset repositories. */
    while (!BLI_listbase_is_empty(&userdef->extension_repos)) {
      BKE_preferences_extension_repo_remove(
          userdef, static_cast<bUserExtensionRepo *>(userdef->extension_repos.first));
    }

    BKE_preferences_extension_repo_add_default(userdef);
    BKE_preferences_extension_repo_add_default_user(userdef);
  }

<<<<<<< HEAD
  if (!USER_VERSION_ATLEAST(402, 29)) {
    userdef->sequencer_editor_flag |= USER_SEQ_ED_SIMPLE_TWEAKING;
=======
  if (!USER_VERSION_ATLEAST(402, 42)) {
    /* 80 was the old default. */
    if (userdef->node_margin == 80) {
      userdef->node_margin = 40;
    }
>>>>>>> 8c53a18c
  }

  /**
   * Always bump subversion in BKE_blender_version.h when adding versioning
   * code here, and wrap it inside a USER_VERSION_ATLEAST check.
   *
   * \note Keep this message at the bottom of the function.
   */

  LISTBASE_FOREACH (bTheme *, btheme, &userdef->themes) {
    do_versions_theme(userdef, btheme);
  }
#undef USER_VERSION_ATLEAST
}

void BLO_sanitize_experimental_features_userpref_blend(UserDef *userdef)
{
  /* User preference experimental settings are only supported in alpha builds.
   * This prevents users corrupting data and relying on API that may change.
   *
   * If user preferences are saved this will be stored in disk as expected.
   * This only starts to take effect when there is a release branch (on beta).
   *
   * At that time master already has its version bumped so its user preferences
   * are not touched by these settings. */
#ifdef WITH_EXPERIMENTAL_FEATURES
  if (BKE_blender_version_is_alpha()) {
    return;
  }
#endif

  MEMSET_STRUCT_AFTER(&userdef->experimental, 0, SANITIZE_AFTER_HERE);
}

#undef USER_LMOUSESELECT<|MERGE_RESOLUTION|>--- conflicted
+++ resolved
@@ -954,16 +954,15 @@
     BKE_preferences_extension_repo_add_default_user(userdef);
   }
 
-<<<<<<< HEAD
-  if (!USER_VERSION_ATLEAST(402, 29)) {
-    userdef->sequencer_editor_flag |= USER_SEQ_ED_SIMPLE_TWEAKING;
-=======
   if (!USER_VERSION_ATLEAST(402, 42)) {
     /* 80 was the old default. */
     if (userdef->node_margin == 80) {
       userdef->node_margin = 40;
     }
->>>>>>> 8c53a18c
+  }
+
+  if (!USER_VERSION_ATLEAST(402, 43)) {
+    userdef->sequencer_editor_flag |= USER_SEQ_ED_SIMPLE_TWEAKING;
   }
 
   /**
