/* SPDX-FileCopyrightText: 2023 Blender Authors
 *
 * SPDX-License-Identifier: GPL-2.0-or-later */

/** \file
 * \ingroup blenloader
 *
 * Version patch user preferences.
 */
#define DNA_DEPRECATED_ALLOW
#include <cstring>

#include "BLI_listbase.h"
#include "BLI_math_rotation.h"
#include "BLI_math_vector.h"
#include "BLI_string.h"
#include "BLI_string_utf8.h"
#include "BLI_string_utils.hh"
#include "BLI_utildefines.h"

#include "DNA_anim_types.h"
#include "DNA_curve_types.h"
#include "DNA_scene_types.h"
#include "DNA_space_types.h"
#include "DNA_userdef_types.h"
#include "DNA_windowmanager_types.h"

#include "BKE_addon.h"
#include "BKE_blender_version.h"
#include "BKE_colorband.hh"
#include "BKE_idprop.hh"
#include "BKE_keyconfig.h"
#include "BKE_main.hh"
#include "BKE_preferences.h"

#include "BLO_readfile.hh"
#include "BLO_userdef_default.h"

#include "BLT_translation.hh"

#include "GPU_platform.hh"

#include "MEM_guardedalloc.h"

#include "readfile.hh" /* Own include. */

#include "WM_types.hh"
#include "wm_event_types.hh"

/* Don't use translation strings in versioning!
 * These depend on the preferences already being read.
 * If this is important we can set the translations as part of versioning preferences,
 * however that should only be done if there are important use-cases. */
#if 0
#  include "BLT_translation.hh"
#else
#  define N_(msgid) msgid
#endif

/* For versioning we only ever want to manipulate preferences passed in. */
#define U BLI_STATIC_ASSERT(false, "Global 'U' not allowed, only use arguments passed in!")

static void do_versions_theme(const UserDef *userdef, bTheme *btheme)
{

#define USER_VERSION_ATLEAST(ver, subver) MAIN_VERSION_FILE_ATLEAST(userdef, ver, subver)
#define FROM_DEFAULT_V4_UCHAR(member) copy_v4_v4_uchar(btheme->member, U_theme_default.member)

  if (!USER_VERSION_ATLEAST(300, 41)) {
    MEMCPY_STRUCT_AFTER(btheme, &U_theme_default, name);
  }

  /* Again reset the theme, but only if stored with an early 3.1 alpha version. Some changes were
   * done in the release branch and then merged into the 3.1 branch (master). So the previous reset
   * wouldn't work for people who saved their preferences with a 3.1 build meanwhile. But we still
   * don't want to reset theme changes stored in the eventual 3.0 release once opened in a 3.1
   * build. */
  if (userdef->versionfile > 300 && !USER_VERSION_ATLEAST(301, 1)) {
    MEMCPY_STRUCT_AFTER(btheme, &U_theme_default, name);
  }

  if (!USER_VERSION_ATLEAST(301, 2)) {
    FROM_DEFAULT_V4_UCHAR(space_sequencer.mask);
  }

  if (!USER_VERSION_ATLEAST(302, 8)) {
    btheme->space_node.grid_levels = U_theme_default.space_node.grid_levels;
  }

  if (!USER_VERSION_ATLEAST(302, 9)) {
    FROM_DEFAULT_V4_UCHAR(space_sequencer.list);
    FROM_DEFAULT_V4_UCHAR(space_sequencer.list_title);
    FROM_DEFAULT_V4_UCHAR(space_sequencer.list_text);
    FROM_DEFAULT_V4_UCHAR(space_sequencer.list_text_hi);
  }

  if (!USER_VERSION_ATLEAST(306, 3)) {
    FROM_DEFAULT_V4_UCHAR(space_view3d.face_retopology);
  }

  if (!USER_VERSION_ATLEAST(306, 8)) {
    FROM_DEFAULT_V4_UCHAR(space_node.node_zone_simulation);
    FROM_DEFAULT_V4_UCHAR(space_action.simulated_frames);
  }

  if (!USER_VERSION_ATLEAST(400, 12)) {
    FROM_DEFAULT_V4_UCHAR(space_node.node_zone_repeat);
  }

  if (!USER_VERSION_ATLEAST(400, 14)) {
    FROM_DEFAULT_V4_UCHAR(space_view3d.asset_shelf.back);
    FROM_DEFAULT_V4_UCHAR(space_view3d.asset_shelf.header_back);
  }

  if (!USER_VERSION_ATLEAST(400, 24)) {
    FROM_DEFAULT_V4_UCHAR(tui.wcol_list_item.inner_sel);
    FROM_DEFAULT_V4_UCHAR(space_sequencer.transition);
  }

  if (!USER_VERSION_ATLEAST(400, 27)) {
    FROM_DEFAULT_V4_UCHAR(space_sequencer.keytype_keyframe);
    FROM_DEFAULT_V4_UCHAR(space_sequencer.keytype_breakdown);
    FROM_DEFAULT_V4_UCHAR(space_sequencer.keytype_movehold);
    FROM_DEFAULT_V4_UCHAR(space_sequencer.keytype_keyframe_select);
    FROM_DEFAULT_V4_UCHAR(space_sequencer.keytype_breakdown_select);
    FROM_DEFAULT_V4_UCHAR(space_sequencer.keytype_movehold_select);
    FROM_DEFAULT_V4_UCHAR(space_sequencer.keyborder);
    FROM_DEFAULT_V4_UCHAR(space_sequencer.keyborder_select);
    FROM_DEFAULT_V4_UCHAR(space_sequencer.transition);
  }

  if (!USER_VERSION_ATLEAST(400, 35)) {
    FROM_DEFAULT_V4_UCHAR(tui.wcol_list_item.item);
  }

  if (!USER_VERSION_ATLEAST(401, 4)) {
    FROM_DEFAULT_V4_UCHAR(space_view3d.edge_select);
    FROM_DEFAULT_V4_UCHAR(space_view3d.edge_mode_select);
    FROM_DEFAULT_V4_UCHAR(space_view3d.face_select);
    FROM_DEFAULT_V4_UCHAR(space_view3d.face_mode_select);
  }

  if (!USER_VERSION_ATLEAST(402, 13)) {
    FROM_DEFAULT_V4_UCHAR(space_text.hilite);
    FROM_DEFAULT_V4_UCHAR(space_console.console_cursor);
  }

  if (!USER_VERSION_ATLEAST(402, 16)) {
    BLI_uniquename(
        &userdef->themes, btheme, "Theme", '.', offsetof(bTheme, name), sizeof(btheme->name));
  }

  if (!USER_VERSION_ATLEAST(402, 17)) {
    FROM_DEFAULT_V4_UCHAR(space_action.keytype_generated);
    FROM_DEFAULT_V4_UCHAR(space_action.keytype_generated_select);
  }

  if (!USER_VERSION_ATLEAST(402, 21)) {
    FROM_DEFAULT_V4_UCHAR(space_image.asset_shelf.back);
    FROM_DEFAULT_V4_UCHAR(space_image.asset_shelf.header_back);
  }

  if (!USER_VERSION_ATLEAST(402, 47)) {
    FROM_DEFAULT_V4_UCHAR(space_view3d.time_gp_keyframe);
  }

  if (!USER_VERSION_ATLEAST(403, 1)) {
    FROM_DEFAULT_V4_UCHAR(space_sequencer.keytype_generated);
    FROM_DEFAULT_V4_UCHAR(space_sequencer.keytype_generated_select);
  }

  if (!USER_VERSION_ATLEAST(402, 62)) {
    FROM_DEFAULT_V4_UCHAR(space_sequencer.audio);
    FROM_DEFAULT_V4_UCHAR(space_sequencer.color_strip);
    FROM_DEFAULT_V4_UCHAR(space_sequencer.effect);
    FROM_DEFAULT_V4_UCHAR(space_sequencer.image);
    FROM_DEFAULT_V4_UCHAR(space_sequencer.mask);
    FROM_DEFAULT_V4_UCHAR(space_sequencer.meta);
    FROM_DEFAULT_V4_UCHAR(space_sequencer.movie);
    FROM_DEFAULT_V4_UCHAR(space_sequencer.movieclip);
    FROM_DEFAULT_V4_UCHAR(space_sequencer.scene);
    FROM_DEFAULT_V4_UCHAR(space_sequencer.text_strip);
    FROM_DEFAULT_V4_UCHAR(space_sequencer.transition);
  }

  /**
   * Always bump subversion in BKE_blender_version.h when adding versioning
   * code here, and wrap it inside a USER_VERSION_ATLEAST check.
   *
   * \note Keep this message at the bottom of the function.
   */

#undef FROM_DEFAULT_V4_UCHAR

#undef USER_VERSION_ATLEAST
}

/** #UserDef.flag */
#define USER_LMOUSESELECT (1 << 14) /* deprecated */

static void do_version_select_mouse(const UserDef *userdef, wmKeyMapItem *kmi)
{
  /* Remove select/action mouse from user defined keymaps. */
  enum {
    ACTIONMOUSE = 0x0005,
    SELECTMOUSE = 0x0006,
    EVT_TWEAK_A = 0x5005,
    EVT_TWEAK_S = 0x5006,
  };
  const bool left = (userdef->flag & USER_LMOUSESELECT) != 0;

  switch (kmi->type) {
    case SELECTMOUSE:
      kmi->type = (left) ? LEFTMOUSE : RIGHTMOUSE;
      break;
    case ACTIONMOUSE:
      kmi->type = (left) ? RIGHTMOUSE : LEFTMOUSE;
      break;
    case EVT_TWEAK_S:
      kmi->type = (left) ? LEFTMOUSE : RIGHTMOUSE;
      kmi->val = KM_CLICK_DRAG;
      break;
    case EVT_TWEAK_A:
      kmi->type = (left) ? RIGHTMOUSE : LEFTMOUSE;
      kmi->val = KM_CLICK_DRAG;
      break;
    default:
      break;
  }
}

static bool keymap_item_has_invalid_wm_context_data_path(wmKeyMapItem *kmi, void * /*user_data*/)
{
  if (STRPREFIX(kmi->idname, "WM_OT_context_") && kmi->properties) {
    IDProperty *idprop = IDP_GetPropertyFromGroup(kmi->properties, "data_path");
    if (idprop && (idprop->type == IDP_STRING) &&
        STRPREFIX(static_cast<const char *>(idprop->data.pointer), "(null)"))
    {
      return true;
    }
  }
  return false;
}

/** Tweak event types have been removed, replace with click-drag. */
static bool keymap_item_update_tweak_event(wmKeyMapItem *kmi, void * /*user_data*/)
{
  /* Tweak events for L M R mouse-buttons. */
  enum {
    EVT_TWEAK_L = 0x5002,
    EVT_TWEAK_M = 0x5003,
    EVT_TWEAK_R = 0x5004,
  };
  switch (kmi->type) {
    case EVT_TWEAK_L:
      kmi->type = LEFTMOUSE;
      break;
    case EVT_TWEAK_M:
      kmi->type = MIDDLEMOUSE;
      break;
    case EVT_TWEAK_R:
      kmi->type = RIGHTMOUSE;
      break;
    default:
      kmi->direction = KM_ANY;
      return false;
  }

  if (kmi->val >= KM_DIRECTION_N && kmi->val <= KM_DIRECTION_NW) {
    kmi->direction = kmi->val;
  }
  else {
    kmi->direction = KM_ANY;
  }
  kmi->val = KM_CLICK_DRAG;
  return false;
}

void blo_do_versions_userdef(UserDef *userdef)
{
/* #UserDef & #Main happen to have the same struct member. */
#define USER_VERSION_ATLEAST(ver, subver) MAIN_VERSION_FILE_ATLEAST(userdef, ver, subver)

  /* the UserDef struct is not corrected with do_versions() .... ugh! */
  if (userdef->menuthreshold1 == 0) {
    userdef->menuthreshold1 = 5;
    userdef->menuthreshold2 = 2;
  }
  if (userdef->mixbufsize == 0) {
    userdef->mixbufsize = 2048;
  }
  if (userdef->autokey_mode == 0) {
    /* 'add/replace' but not on */
    userdef->autokey_mode = 2;
  }
  if (userdef->savetime <= 0) {
    userdef->savetime = 1;
    // XXX      error(STRINGIFY(BLENDER_STARTUP_FILE)" is buggy, please consider removing it.\n");
  }
  if (userdef->gizmo_size == 0) {
    userdef->gizmo_size = 75;
    userdef->gizmo_flag |= USER_GIZMO_DRAW;
  }
  if (userdef->pad_rot_angle == 0.0f) {
    userdef->pad_rot_angle = 15.0f;
  }

  /* If the userdef was created on a different platform, it may have an
   * unsupported GPU backend selected.  If so, pick a supported default. */
#ifdef __APPLE__
  if (userdef->gpu_backend == GPU_BACKEND_OPENGL) {
    userdef->gpu_backend = GPU_BACKEND_METAL;
  }
#else
  if (userdef->gpu_backend == GPU_BACKEND_METAL) {
    userdef->gpu_backend = GPU_BACKEND_OPENGL;
  }
#endif

  /* graph editor - unselected F-Curve visibility */
  if (userdef->fcu_inactive_alpha == 0) {
    userdef->fcu_inactive_alpha = 0.25f;
  }

  if (!USER_VERSION_ATLEAST(192, 0)) {
    STRNCPY(userdef->sounddir, "/");
  }

  /* patch to set Dupli Armature */
  if (!USER_VERSION_ATLEAST(220, 0)) {
    userdef->dupflag |= USER_DUP_ARM;
  }

  /* added seam, normal color, undo */
  if (!USER_VERSION_ATLEAST(235, 0)) {
    userdef->uiflag |= USER_GLOBALUNDO;
    if (userdef->undosteps == 0) {
      userdef->undosteps = 32;
    }
  }
  if (!USER_VERSION_ATLEAST(236, 0)) {
    /* illegal combo... */
    if (userdef->flag & USER_LMOUSESELECT) {
      userdef->flag &= ~USER_TWOBUTTONMOUSE;
    }
  }
  if (!USER_VERSION_ATLEAST(240, 0)) {
    userdef->uiflag |= USER_PLAINMENUS;
  }
  if (!USER_VERSION_ATLEAST(242, 0)) {
    /* set defaults for 3D View rotating axis indicator */
    /* since size can't be set to 0, this indicates it's not saved in startup.blend */
    if (userdef->rvisize == 0) {
      userdef->rvisize = 15;
      userdef->rvibright = 8;
      userdef->uiflag |= USER_SHOW_GIZMO_NAVIGATE;
    }
  }
  if (!USER_VERSION_ATLEAST(244, 0)) {
    /* set default number of recently-used files (if not set) */
    if (userdef->recent_files == 0) {
      userdef->recent_files = 10;
    }
  }
  if (!USER_VERSION_ATLEAST(245, 3)) {
    if (userdef->coba_weight.tot == 0) {
      BKE_colorband_init(&userdef->coba_weight, true);
    }
  }
  if (!USER_VERSION_ATLEAST(245, 3)) {
    userdef->flag |= USER_ADD_VIEWALIGNED | USER_ADD_EDITMODE;
  }
  if (!USER_VERSION_ATLEAST(250, 0)) {
    /* adjust grease-pencil distances */
    userdef->gp_manhattandist = 1;
    userdef->gp_euclideandist = 2;

    /* adjust default interpolation for new IPO-curves */
    userdef->ipo_new = BEZT_IPO_BEZ;
  }

  if (!USER_VERSION_ATLEAST(250, 3)) {
    /* new audio system */
    if (userdef->audiochannels == 0) {
      userdef->audiochannels = 2;
    }
    if (userdef->audioformat == 0) {
      userdef->audioformat = 0x24;
    }
    if (userdef->audiorate == 0) {
      userdef->audiorate = 48000;
    }
  }

  if (!USER_VERSION_ATLEAST(250, 8)) {
    LISTBASE_FOREACH (wmKeyMap *, km, &userdef->user_keymaps) {
      if (STREQ(km->idname, "Armature_Sketch")) {
        STRNCPY(km->idname, "Armature Sketch");
      }
      else if (STREQ(km->idname, "View3D")) {
        STRNCPY(km->idname, "3D View");
      }
      else if (STREQ(km->idname, "View3D Generic")) {
        STRNCPY(km->idname, "3D View Generic");
      }
      else if (STREQ(km->idname, "EditMesh")) {
        STRNCPY(km->idname, "Mesh");
      }
      else if (STREQ(km->idname, "UVEdit")) {
        STRNCPY(km->idname, "UV Editor");
      }
      else if (STREQ(km->idname, "Animation_Channels")) {
        STRNCPY(km->idname, "Animation Channels");
      }
      else if (STREQ(km->idname, "GraphEdit Keys")) {
        STRNCPY(km->idname, "Graph Editor");
      }
      else if (STREQ(km->idname, "GraphEdit Generic")) {
        STRNCPY(km->idname, "Graph Editor Generic");
      }
      else if (STREQ(km->idname, "Action_Keys")) {
        STRNCPY(km->idname, "Dopesheet");
      }
      else if (STREQ(km->idname, "NLA Data")) {
        STRNCPY(km->idname, "NLA Editor");
      }
      else if (STREQ(km->idname, "Node Generic")) {
        STRNCPY(km->idname, "Node Editor");
      }
      else if (STREQ(km->idname, "Logic Generic")) {
        STRNCPY(km->idname, "Logic Editor");
      }
      else if (STREQ(km->idname, "File")) {
        STRNCPY(km->idname, "File Browser");
      }
      else if (STREQ(km->idname, "FileMain")) {
        STRNCPY(km->idname, "File Browser Main");
      }
      else if (STREQ(km->idname, "FileButtons")) {
        STRNCPY(km->idname, "File Browser Buttons");
      }
      else if (STREQ(km->idname, "Buttons Generic")) {
        STRNCPY(km->idname, "Property Editor");
      }
    }
  }

  if (!USER_VERSION_ATLEAST(252, 3)) {
    if (userdef->flag & USER_LMOUSESELECT) {
      userdef->flag &= ~USER_TWOBUTTONMOUSE;
    }
  }
  if (!USER_VERSION_ATLEAST(252, 4)) {
    /* default new handle type is auto handles */
    userdef->keyhandles_new = HD_AUTO;
  }

  if (!USER_VERSION_ATLEAST(257, 0)) {
    /* Clear #AUTOKEY_FLAG_ONLYKEYINGSET flag from user-preferences,
     * so that it doesn't linger around from old configurations like a ghost. */
    userdef->keying_flag &= ~AUTOKEY_FLAG_ONLYKEYINGSET;
  }

  if (!USER_VERSION_ATLEAST(260, 3)) {
    /* if new keyframes handle default is stuff "auto", make it "auto-clamped" instead
     * was changed in 260 as part of GSoC11, but version patch was wrong
     */
    if (userdef->keyhandles_new == HD_AUTO) {
      userdef->keyhandles_new = HD_AUTO_ANIM;
    }
  }

  if (!USER_VERSION_ATLEAST(267, 0)) {

    /* GL Texture Garbage Collection */
    if (userdef->textimeout == 0) {
      userdef->texcollectrate = 60;
      userdef->textimeout = 120;
    }
    if (userdef->memcachelimit <= 0) {
      userdef->memcachelimit = 32;
    }
    if (userdef->dbl_click_time == 0) {
      userdef->dbl_click_time = 350;
    }
    if (userdef->v2d_min_gridsize == 0) {
      userdef->v2d_min_gridsize = 35;
    }
    if (userdef->widget_unit == 0) {
      userdef->widget_unit = 20;
    }
    if (userdef->anisotropic_filter <= 0) {
      userdef->anisotropic_filter = 1;
    }

    if (userdef->ndof_sensitivity == 0.0f) {
      userdef->ndof_sensitivity = 1.0f;
      userdef->ndof_flag = (NDOF_LOCK_HORIZON | NDOF_SHOULD_PAN | NDOF_SHOULD_ZOOM |
                            NDOF_SHOULD_ROTATE);
    }

    if (userdef->ndof_orbit_sensitivity == 0.0f) {
      userdef->ndof_orbit_sensitivity = userdef->ndof_sensitivity;

      if (!(userdef->flag & USER_TRACKBALL)) {
        userdef->ndof_flag |= NDOF_TURNTABLE;
      }
    }
  }

  if (!USER_VERSION_ATLEAST(269, 4)) {
    userdef->walk_navigation.mouse_speed = 1.0f;
    userdef->walk_navigation.walk_speed = 2.5f; /* m/s */
    userdef->walk_navigation.walk_speed_factor = 5.0f;
    userdef->walk_navigation.view_height = 1.6f;   /* m */
    userdef->walk_navigation.jump_height = 0.4f;   /* m */
    userdef->walk_navigation.teleport_time = 0.2f; /* s */
  }

  if (!USER_VERSION_ATLEAST(271, 5)) {
    userdef->pie_menu_radius = 100;
    userdef->pie_menu_threshold = 12;
    userdef->pie_animation_timeout = 6;
  }

  if (!USER_VERSION_ATLEAST(275, 2)) {
    userdef->ndof_deadzone = 0.0;
  }

  if (!USER_VERSION_ATLEAST(275, 4)) {
    userdef->node_margin = 80;
  }

  if (!USER_VERSION_ATLEAST(278, 6)) {
    /* Clear preference flags for re-use. */
    userdef->flag &= ~(USER_FLAG_NUMINPUT_ADVANCED | (1 << 2) | USER_FLAG_UNUSED_3 |
                       USER_FLAG_UNUSED_6 | USER_FLAG_UNUSED_7 | USER_INTERNET_ALLOW |
                       USER_DEVELOPER_UI);
    userdef->uiflag &= ~(USER_HEADER_BOTTOM);
    userdef->transopts &= ~(USER_TR_UNUSED_3 | USER_TR_UNUSED_4 | USER_TR_UNUSED_6 |
                            USER_TR_UNUSED_7);

    userdef->uiflag |= USER_LOCK_CURSOR_ADJUST;
  }

  if (!USER_VERSION_ATLEAST(280, 20)) {
    userdef->gpu_viewport_quality = 0.6f;

    /* Reset theme, old themes will not be compatible with minor version updates from now on. */
    LISTBASE_FOREACH (bTheme *, btheme, &userdef->themes) {
      MEMCPY_STRUCT_AFTER(btheme, &U_theme_default, name);
    }

    /* Annotations - new layer color
     * Replace anything that used to be set if it looks like was left
     * on the old default (i.e. black), which most users used
     */
    if ((userdef->gpencil_new_layer_col[3] < 0.1f) || (userdef->gpencil_new_layer_col[0] < 0.1f)) {
      /* - New color matches the annotation pencil icon
       * - Non-full alpha looks better!
       */
      ARRAY_SET_ITEMS(userdef->gpencil_new_layer_col, 0.38f, 0.61f, 0.78f, 0.9f);
    }
  }

  if (!USER_VERSION_ATLEAST(280, 31)) {
    /* Remove select/action mouse from user defined keymaps. */
    LISTBASE_FOREACH (wmKeyMap *, keymap, &userdef->user_keymaps) {
      LISTBASE_FOREACH (wmKeyMapDiffItem *, kmdi, &keymap->diff_items) {
        if (kmdi->remove_item) {
          do_version_select_mouse(userdef, kmdi->remove_item);
        }
        if (kmdi->add_item) {
          do_version_select_mouse(userdef, kmdi->add_item);
        }
      }

      LISTBASE_FOREACH (wmKeyMapItem *, kmi, &keymap->items) {
        do_version_select_mouse(userdef, kmi);
      }
    }
  }

  if (!USER_VERSION_ATLEAST(280, 33)) {
    /* Enable GLTF addon by default. */
    BKE_addon_ensure(&userdef->addons, "io_scene_gltf2");

    userdef->pressure_threshold_max = 1.0f;
  }

  if (!USER_VERSION_ATLEAST(280, 35)) {
    /* Preserve RMB select setting after moving to Python and changing default value. */
    if (USER_VERSION_ATLEAST(280, 32) || !(userdef->flag & USER_LMOUSESELECT)) {
      BKE_keyconfig_pref_set_select_mouse(userdef, 1, false);
    }

    userdef->flag &= ~USER_LMOUSESELECT;
  }

  if (!USER_VERSION_ATLEAST(280, 38)) {
    copy_v4_fl4(userdef->light_param[0].vec, -0.580952, 0.228571, 0.781185, 0.0);
    copy_v4_fl4(userdef->light_param[0].col, 0.900000, 0.900000, 0.900000, 1.000000);
    copy_v4_fl4(userdef->light_param[0].spec, 0.318547, 0.318547, 0.318547, 1.000000);
    userdef->light_param[0].flag = 1;
    userdef->light_param[0].smooth = 0.1;

    copy_v4_fl4(userdef->light_param[1].vec, 0.788218, 0.593482, -0.162765, 0.0);
    copy_v4_fl4(userdef->light_param[1].col, 0.267115, 0.269928, 0.358840, 1.000000);
    copy_v4_fl4(userdef->light_param[1].spec, 0.090838, 0.090838, 0.090838, 1.000000);
    userdef->light_param[1].flag = 1;
    userdef->light_param[1].smooth = 0.25;

    copy_v4_fl4(userdef->light_param[2].vec, 0.696472, -0.696472, -0.172785, 0.0);
    copy_v4_fl4(userdef->light_param[2].col, 0.293216, 0.304662, 0.401968, 1.000000);
    copy_v4_fl4(userdef->light_param[2].spec, 0.069399, 0.020331, 0.020331, 1.000000);
    userdef->light_param[2].flag = 1;
    userdef->light_param[2].smooth = 0.4;

    copy_v4_fl4(userdef->light_param[3].vec, 0.021053, -0.989474, 0.143173, 0.0);
    copy_v4_fl4(userdef->light_param[3].col, 0.0, 0.0, 0.0, 1.0);
    copy_v4_fl4(userdef->light_param[3].spec, 0.072234, 0.082253, 0.162642, 1.000000);
    userdef->light_param[3].flag = 1;
    userdef->light_param[3].smooth = 0.7;

    copy_v3_fl3(userdef->light_ambient, 0.025000, 0.025000, 0.025000);

    userdef->flag &= ~(USER_FLAG_UNUSED_4);

    userdef->uiflag &= ~(USER_HEADER_FROM_PREF | USER_REGISTER_ALL_USERS);
  }

  if (!USER_VERSION_ATLEAST(280, 41)) {
    if (userdef->pie_tap_timeout == 0) {
      userdef->pie_tap_timeout = 20;
    }
  }

  if (!USER_VERSION_ATLEAST(280, 44)) {
    userdef->uiflag &= ~(USER_NO_MULTITOUCH_GESTURES | USER_UIFLAG_UNUSED_1);
    userdef->uiflag2 &= ~(USER_UIFLAG2_UNUSED_0);
    userdef->gp_settings &= ~(GP_PAINT_UNUSED_0);
  }

  if (!USER_VERSION_ATLEAST(280, 50)) {
    /* 3ds is no longer enabled by default and not ported yet. */
    BKE_addon_remove_safe(&userdef->addons, "io_scene_3ds");
  }

  if (!USER_VERSION_ATLEAST(280, 51)) {
    userdef->move_threshold = 2;
  }

  if (!USER_VERSION_ATLEAST(280, 58)) {
    if (userdef->image_draw_method != IMAGE_DRAW_METHOD_GLSL) {
      userdef->image_draw_method = IMAGE_DRAW_METHOD_AUTO;
    }
  }

  /* Patch to set dupli light-probes and grease-pencil. */
  if (!USER_VERSION_ATLEAST(280, 58)) {
    userdef->dupflag |= USER_DUP_LIGHTPROBE;
    userdef->dupflag |= USER_DUP_GPENCIL;
  }

  if (!USER_VERSION_ATLEAST(280, 60)) {
    const float GPU_VIEWPORT_QUALITY_FXAA = 0.10f;
    const float GPU_VIEWPORT_QUALITY_TAA8 = 0.25f;
    const float GPU_VIEWPORT_QUALITY_TAA16 = 0.6f;
    const float GPU_VIEWPORT_QUALITY_TAA32 = 0.8f;

    if (userdef->gpu_viewport_quality <= GPU_VIEWPORT_QUALITY_FXAA) {
      userdef->viewport_aa = SCE_DISPLAY_AA_OFF;
    }
    else if (userdef->gpu_viewport_quality <= GPU_VIEWPORT_QUALITY_TAA8) {
      userdef->viewport_aa = SCE_DISPLAY_AA_FXAA;
    }
    else if (userdef->gpu_viewport_quality <= GPU_VIEWPORT_QUALITY_TAA16) {
      userdef->viewport_aa = SCE_DISPLAY_AA_SAMPLES_8;
    }
    else if (userdef->gpu_viewport_quality <= GPU_VIEWPORT_QUALITY_TAA32) {
      userdef->viewport_aa = SCE_DISPLAY_AA_SAMPLES_16;
    }
    else {
      userdef->viewport_aa = SCE_DISPLAY_AA_SAMPLES_32;
    }
  }

  if (!USER_VERSION_ATLEAST(280, 62)) {
    if (userdef->vbotimeout == 0) {
      userdef->vbocollectrate = 60;
      userdef->vbotimeout = 120;
    }

    if (userdef->lookdev_sphere_size == 0) {
      userdef->lookdev_sphere_size = 150;
    }

    userdef->pref_flag |= USER_PREF_FLAG_SAVE;
  }

  if (!USER_VERSION_ATLEAST(280, 73)) {
    userdef->drag_threshold = 30;
    userdef->drag_threshold_mouse = 3;
    userdef->drag_threshold_tablet = 10;
  }

  if (!USER_VERSION_ATLEAST(281, 9)) {
    /* X3D is no longer enabled by default. */
    BKE_addon_remove_safe(&userdef->addons, "io_scene_x3d");
  }

  if (!USER_VERSION_ATLEAST(281, 12)) {
    userdef->render_display_type = USER_RENDER_DISPLAY_WINDOW;
    userdef->filebrowser_display_type = USER_TEMP_SPACE_DISPLAY_WINDOW;
  }

  if (!USER_VERSION_ATLEAST(281, 13)) {
    userdef->auto_smoothing_new = FCURVE_SMOOTH_CONT_ACCEL;

    if (userdef->file_space_data.display_type == FILE_DEFAULTDISPLAY) {
      memcpy(
          &userdef->file_space_data, &U_default.file_space_data, sizeof(userdef->file_space_data));
    }
  }

  if (!USER_VERSION_ATLEAST(281, 16)) {
    wmKeyConfigFilterItemParams params{};
    params.check_item = true;
    params.check_diff_item_add = true;
    BKE_keyconfig_pref_filter_items(
        userdef, &params, keymap_item_has_invalid_wm_context_data_path, nullptr);
  }

  if (!USER_VERSION_ATLEAST(282, 1)) {
    userdef->file_space_data.filter_id = U_default.file_space_data.filter_id;
  }

  if (!USER_VERSION_ATLEAST(282, 4)) {
    if (userdef->view_rotate_sensitivity_turntable == 0.0f) {
      userdef->view_rotate_sensitivity_turntable = DEG2RADF(0.4f);
      userdef->view_rotate_sensitivity_trackball = 1.0f;
    }
    if (userdef->scrollback == 0) {
      userdef->scrollback = U_default.scrollback;
    }

    /* Enable Overlay Engine Smooth Wire by default */
    userdef->gpu_flag |= USER_GPU_FLAG_OVERLAY_SMOOTH_WIRE;
  }

  if (!USER_VERSION_ATLEAST(283, 13)) {
    /* If Translations is off then language should default to English. */
    if ((userdef->transopts & USER_DOTRANSLATE_DEPRECATED) == 0) {
      userdef->language = ULANGUAGE_ENGLISH;
    }
    /* Clear this deprecated flag. */
    userdef->transopts &= ~USER_DOTRANSLATE_DEPRECATED;
  }

  if (!USER_VERSION_ATLEAST(290, 7)) {
    userdef->statusbar_flag = STATUSBAR_SHOW_VERSION;
  }

  if (!USER_VERSION_ATLEAST(291, 1)) {
    if (userdef->collection_instance_empty_size == 0) {
      userdef->collection_instance_empty_size = 1.0f;
    }
  }

  if (!USER_VERSION_ATLEAST(292, 3)) {
    if (userdef->pixelsize == 0.0f) {
      userdef->pixelsize = 1.0f;
    }
    /* Clear old userdef flag for "Camera Parent Lock". */
    userdef->uiflag &= ~USER_UIFLAG_UNUSED_3;
  }

  if (!USER_VERSION_ATLEAST(292, 9)) {
    if (BLI_listbase_is_empty(&userdef->asset_libraries)) {
      BKE_preferences_asset_library_default_add(userdef);
    }
  }

  if (!USER_VERSION_ATLEAST(293, 1)) {
    /* This rename was made after 2.93.0, harmless to run when it's not needed. */
    const char *replace_table[][2] = {
        {"blender", "Blender"},
        {"blender_27x", "Blender_27x"},
        {"industry_compatible", "Industry_Compatible"},
    };
    const int replace_table_len = ARRAY_SIZE(replace_table);

    BLI_string_replace_table_exact(
        userdef->keyconfigstr, sizeof(userdef->keyconfigstr), replace_table, replace_table_len);
    LISTBASE_FOREACH (wmKeyConfigPref *, kpt, &userdef->user_keyconfig_prefs) {
      BLI_string_replace_table_exact(
          kpt->idname, sizeof(kpt->idname), replace_table, replace_table_len);
    }
  }

  if (!USER_VERSION_ATLEAST(293, 12)) {
    if (userdef->gizmo_size_navigate_v3d == 0) {
      userdef->gizmo_size_navigate_v3d = 80;
    }

    userdef->sequencer_proxy_setup = USER_SEQ_PROXY_SETUP_AUTOMATIC;
  }

  if (!USER_VERSION_ATLEAST(293, 13)) {
    BKE_addon_ensure(&userdef->addons, "pose_library");
  }

  if (!USER_VERSION_ATLEAST(300, 21)) {
    /* Deprecated userdef->flag USER_SAVE_PREVIEWS */
    userdef->file_preview_type = (userdef->flag & USER_FLAG_UNUSED_5) ? USER_FILE_PREVIEW_AUTO :
                                                                        USER_FILE_PREVIEW_NONE;
    /* Clear for reuse. */
    userdef->flag &= ~USER_FLAG_UNUSED_5;
  }

  if (!USER_VERSION_ATLEAST(300, 38)) {
    /* Patch to set Dupli Lattice/Camera/Speaker. */
    userdef->dupflag |= USER_DUP_LATTICE;
    userdef->dupflag |= USER_DUP_CAMERA;
    userdef->dupflag |= USER_DUP_SPEAKER;
  }

  if (!USER_VERSION_ATLEAST(300, 40)) {
    /* Rename the default asset library from "Default" to "User Library". This isn't bullet proof
     * since it doesn't handle translations and ignores user changes. But this was an alpha build
     * (experimental) feature and the name is just for display in the UI anyway. So it doesn't have
     * to work perfectly at all. */
    LISTBASE_FOREACH (bUserAssetLibrary *, asset_library, &userdef->asset_libraries) {
      /* Ignores translations, since that would depend on the current preferences (global `U`). */
      if (STREQ(asset_library->name, "Default")) {
        BKE_preferences_asset_library_name_set(
            userdef, asset_library, BKE_PREFS_ASSET_LIBRARY_DEFAULT_NAME);
      }
    }
  }

  if (!USER_VERSION_ATLEAST(300, 40)) {
    LISTBASE_FOREACH (uiStyle *, style, &userdef->uistyles) {
      const int default_title_points = 11; /* UI_DEFAULT_TITLE_POINTS */
      style->paneltitle.points = default_title_points;
      style->grouplabel.points = default_title_points;
    }
  }

  if (!USER_VERSION_ATLEAST(300, 43)) {
    userdef->ndof_flag |= NDOF_CAMERA_PAN_ZOOM;
  }

  if (!USER_VERSION_ATLEAST(302, 5)) {
    wmKeyConfigFilterItemParams params{};
    params.check_item = true;
    params.check_diff_item_add = true;
    BKE_keyconfig_pref_filter_items(userdef, &params, keymap_item_update_tweak_event, nullptr);
  }

  if (!USER_VERSION_ATLEAST(302, 11)) {
    userdef->dupflag |= USER_DUP_CURVES | USER_DUP_POINTCLOUD;
  }

  /* Set GPU backend to OpenGL. */
  if (!USER_VERSION_ATLEAST(305, 5)) {
#ifdef __APPLE__
    userdef->gpu_backend = GPU_BACKEND_METAL;
#else
    userdef->gpu_backend = GPU_BACKEND_OPENGL;
#endif
  }

  if (!USER_VERSION_ATLEAST(305, 10)) {
    LISTBASE_FOREACH (bUserAssetLibrary *, asset_library, &userdef->asset_libraries) {
      asset_library->import_method = ASSET_IMPORT_APPEND_REUSE;
    }
  }

  if (!USER_VERSION_ATLEAST(306, 2)) {
    userdef->animation_flag |= USER_ANIM_HIGH_QUALITY_DRAWING;
  }

  if (!USER_VERSION_ATLEAST(306, 4)) {
    /* Increase the number of recently-used files if using the old default value. */
    if (userdef->recent_files == 10) {
      userdef->recent_files = 20;
    }
  }

  if (!USER_VERSION_ATLEAST(306, 5)) {
    if (userdef->pythondir_legacy[0]) {
      bUserScriptDirectory *script_dir = static_cast<bUserScriptDirectory *>(
          MEM_callocN(sizeof(*script_dir), "Versioning user script path"));

      STRNCPY(script_dir->dir_path, userdef->pythondir_legacy);
      STRNCPY_UTF8(script_dir->name, DATA_("Untitled"));
      BLI_addhead(&userdef->script_directories, script_dir);
    }
  }

  if (!USER_VERSION_ATLEAST(306, 6)) {
    LISTBASE_FOREACH (bUserAssetLibrary *, asset_library, &userdef->asset_libraries) {
      asset_library->flag |= ASSET_LIBRARY_RELATIVE_PATH;
    }
  }

  if (!USER_VERSION_ATLEAST(400, 4)) {
    /* obj and ply python addons were removed. */
    BKE_addon_remove_safe(&userdef->addons, "io_mesh_ply");
    BKE_addon_remove_safe(&userdef->addons, "io_scene_obj");
  }

  if (!USER_VERSION_ATLEAST(400, 15)) {
    userdef->node_preview_res = 120;
  }

  if (!USER_VERSION_ATLEAST(400, 18)) {
    userdef->playback_fps_samples = 8;
  }

  if (!USER_VERSION_ATLEAST(400, 19)) {
    userdef->uiflag |= USER_NODE_AUTO_OFFSET;
  }

  if (!USER_VERSION_ATLEAST(400, 24)) {
    /* Clear deprecated USER_MENUFIXEDORDER user flag for reuse. */
    userdef->uiflag &= ~USER_UIFLAG_UNUSED_4;
  }

  if (!USER_VERSION_ATLEAST(400, 26)) {
    userdef->animation_flag |= USER_ANIM_SHOW_CHANNEL_GROUP_COLORS;
  }

  if (!USER_VERSION_ATLEAST(400, 32)) {
    userdef->text_render |= USER_TEXT_RENDER_SUBPIXELAA;
  }

  if (!USER_VERSION_ATLEAST(401, 3)) {
    LISTBASE_FOREACH (uiStyle *, style, &userdef->uistyles) {
      style->paneltitle.character_weight = 400;
      style->grouplabel.character_weight = 400;
      style->widgetlabel.character_weight = 400;
      style->widget.character_weight = 400;
    }
  }

  if (!USER_VERSION_ATLEAST(401, 9)) {
    userdef->key_insert_channels = (USER_ANIM_KEY_CHANNEL_LOCATION |
                                    USER_ANIM_KEY_CHANNEL_ROTATION | USER_ANIM_KEY_CHANNEL_SCALE |
                                    USER_ANIM_KEY_CHANNEL_CUSTOM_PROPERTIES);
  }

  if (!USER_VERSION_ATLEAST(401, 13)) {
    if (userdef->keying_flag & AUTOKEY_FLAG_INSERTNEEDED) {
      userdef->keying_flag |= MANUALKEY_FLAG_INSERTNEEDED;
    }
    userdef->keying_flag |= AUTOKEY_FLAG_INSERTNEEDED;
  }

  if (!USER_VERSION_ATLEAST(401, 21)) {
    LISTBASE_FOREACH (wmKeyMap *, km, &userdef->user_keymaps) {
      if (STREQ(km->idname, "NLA Channels")) {
        STRNCPY(km->idname, "NLA Tracks");
      }
    }
  }

  if (!USER_VERSION_ATLEAST(402, 36)) {
    /* Reset repositories. */
    while (!BLI_listbase_is_empty(&userdef->extension_repos)) {
      BKE_preferences_extension_repo_remove(
          userdef, static_cast<bUserExtensionRepo *>(userdef->extension_repos.first));
    }

    BKE_preferences_extension_repo_add_default_remote(userdef);
    BKE_preferences_extension_repo_add_default_user(userdef);
  }

  if (!USER_VERSION_ATLEAST(402, 42)) {
    /* 80 was the old default. */
    if (userdef->node_margin == 80) {
      userdef->node_margin = 40;
    }
  }

  if (!USER_VERSION_ATLEAST(402, 51)) {
    userdef->sequencer_editor_flag |= USER_SEQ_ED_SIMPLE_TWEAKING;
  }

  if (!USER_VERSION_ATLEAST(402, 56)) {
    BKE_preferences_extension_repo_add_default_system(userdef);
  }

  if (!USER_VERSION_ATLEAST(402, 58)) {
    /* Remove add-ons which are no longer bundled by default
     * and have no upgrade path to extensions in the UI. */
    const char *addon_modules[] = {
        "depsgraph_debug",
        "io_coat3D",
        "io_import_images_as_planes",
        "io_mesh_stl",
        "io_scene_x3d",
    };
    for (int i = 0; i < ARRAY_SIZE(addon_modules); i++) {
      BKE_addon_remove_safe(&userdef->addons, addon_modules[i]);
    }
  }

  if (!USER_VERSION_ATLEAST(402, 59)) {
    userdef->network_timeout = 10;
    userdef->network_connection_limit = 5;
  }

<<<<<<< HEAD
  if (!USER_VERSION_ATLEAST(403, 3)) {
    BKE_preferences_asset_shelf_settings_ensure_catalog_path_enabled(
        userdef, "VIEW3D_AST_brush_sculpt", "Brushes/Mesh Sculpt/Cloth");
    BKE_preferences_asset_shelf_settings_ensure_catalog_path_enabled(
        userdef, "VIEW3D_AST_brush_sculpt", "Brushes/Mesh Sculpt/General");
    BKE_preferences_asset_shelf_settings_ensure_catalog_path_enabled(
        userdef, "VIEW3D_AST_brush_sculpt", "Brushes/Mesh Sculpt/Paint");
=======
  if (!USER_VERSION_ATLEAST(402, 63)) {
    userdef->statusbar_flag |= STATUSBAR_SHOW_EXTENSIONS_UPDATES;
>>>>>>> 1c322889
  }

  /**
   * Always bump subversion in BKE_blender_version.h when adding versioning
   * code here, and wrap it inside a USER_VERSION_ATLEAST check.
   *
   * \note Keep this message at the bottom of the function.
   */

  LISTBASE_FOREACH (bTheme *, btheme, &userdef->themes) {
    do_versions_theme(userdef, btheme);
  }
#undef USER_VERSION_ATLEAST
}

void BLO_sanitize_experimental_features_userpref_blend(UserDef *userdef)
{
  /* User preference experimental settings are only supported in alpha builds.
   * This prevents users corrupting data and relying on API that may change.
   *
   * If user preferences are saved this will be stored in disk as expected.
   * This only starts to take effect when there is a release branch (on beta).
   *
   * At that time master already has its version bumped so its user preferences
   * are not touched by these settings. */
#ifdef WITH_EXPERIMENTAL_FEATURES
  if (BKE_blender_version_is_alpha()) {
    return;
  }
#endif

  MEMSET_STRUCT_AFTER(&userdef->experimental, 0, SANITIZE_AFTER_HERE);
}

#undef USER_LMOUSESELECT<|MERGE_RESOLUTION|>--- conflicted
+++ resolved
@@ -1012,7 +1012,10 @@
     userdef->network_connection_limit = 5;
   }
 
-<<<<<<< HEAD
+  if (!USER_VERSION_ATLEAST(402, 63)) {
+    userdef->statusbar_flag |= STATUSBAR_SHOW_EXTENSIONS_UPDATES;
+  }
+
   if (!USER_VERSION_ATLEAST(403, 3)) {
     BKE_preferences_asset_shelf_settings_ensure_catalog_path_enabled(
         userdef, "VIEW3D_AST_brush_sculpt", "Brushes/Mesh Sculpt/Cloth");
@@ -1020,10 +1023,6 @@
         userdef, "VIEW3D_AST_brush_sculpt", "Brushes/Mesh Sculpt/General");
     BKE_preferences_asset_shelf_settings_ensure_catalog_path_enabled(
         userdef, "VIEW3D_AST_brush_sculpt", "Brushes/Mesh Sculpt/Paint");
-=======
-  if (!USER_VERSION_ATLEAST(402, 63)) {
-    userdef->statusbar_flag |= STATUSBAR_SHOW_EXTENSIONS_UPDATES;
->>>>>>> 1c322889
   }
 
   /**
