/* SPDX-FileCopyrightText: 2023 Blender Authors
 *
 * SPDX-License-Identifier: GPL-2.0-or-later */

/** \file
 * \ingroup blenloader
 *
 * Version patch user preferences.
 */
#define DNA_DEPRECATED_ALLOW
#include <cstring>

#include "BLI_listbase.h"
#include "BLI_math_rotation.h"
#include "BLI_math_vector.h"
#include "BLI_string.h"
#include "BLI_string_utf8.h"
#include "BLI_string_utils.hh"
#include "BLI_utildefines.h"

#include "DNA_anim_types.h"
#include "DNA_collection_types.h"
#include "DNA_curve_types.h"
#include "DNA_scene_types.h"
#include "DNA_space_types.h"
#include "DNA_userdef_types.h"
#include "DNA_windowmanager_types.h"

#include "BKE_addon.h"
#include "BKE_blender_version.h"
#include "BKE_colorband.h"
#include "BKE_idprop.h"
#include "BKE_keyconfig.h"
#include "BKE_main.hh"
#include "BKE_preferences.h"

#include "BLO_readfile.h"

#include "BLT_translation.h"

#include "GPU_platform.h"

#include "MEM_guardedalloc.h"

#include "readfile.hh" /* Own include. */

#include "WM_types.hh"
#include "wm_event_types.hh"

/* Don't use translation strings in versioning!
 * These depend on the preferences already being read.
 * If this is important we can set the translations as part of versioning preferences,
 * however that should only be done if there are important use-cases. */
#if 0
#  include "BLT_translation.h"
#else
#  define N_(msgid) msgid
#endif

/* For versioning we only ever want to manipulate preferences passed in. */
#define U BLI_STATIC_ASSERT(false, "Global 'U' not allowed, only use arguments passed in!")

static void do_versions_theme(const UserDef *userdef, bTheme *btheme)
{

#define USER_VERSION_ATLEAST(ver, subver) MAIN_VERSION_FILE_ATLEAST(userdef, ver, subver)
#define FROM_DEFAULT_V4_UCHAR(member) copy_v4_v4_uchar(btheme->member, U_theme_default.member)

  if (!USER_VERSION_ATLEAST(300, 41)) {
    memcpy(btheme, &U_theme_default, sizeof(*btheme));
  }

  /* Again reset the theme, but only if stored with an early 3.1 alpha version. Some changes were
   * done in the release branch and then merged into the 3.1 branch (master). So the previous reset
   * wouldn't work for people who saved their preferences with a 3.1 build meanwhile. But we still
   * don't want to reset theme changes stored in the eventual 3.0 release once opened in a 3.1
   * build. */
  if (userdef->versionfile > 300 && !USER_VERSION_ATLEAST(301, 1)) {
    memcpy(btheme, &U_theme_default, sizeof(*btheme));
  }

  if (!USER_VERSION_ATLEAST(301, 2)) {
    FROM_DEFAULT_V4_UCHAR(space_sequencer.mask);
  }

  if (!USER_VERSION_ATLEAST(302, 8)) {
    btheme->space_node.grid_levels = U_theme_default.space_node.grid_levels;
  }

  if (!USER_VERSION_ATLEAST(302, 9)) {
    FROM_DEFAULT_V4_UCHAR(space_sequencer.list);
    FROM_DEFAULT_V4_UCHAR(space_sequencer.list_title);
    FROM_DEFAULT_V4_UCHAR(space_sequencer.list_text);
    FROM_DEFAULT_V4_UCHAR(space_sequencer.list_text_hi);
  }

  if (!USER_VERSION_ATLEAST(306, 3)) {
    FROM_DEFAULT_V4_UCHAR(space_view3d.face_retopology);
  }

  if (!USER_VERSION_ATLEAST(306, 8)) {
    FROM_DEFAULT_V4_UCHAR(space_node.node_zone_simulation);
    FROM_DEFAULT_V4_UCHAR(space_action.simulated_frames);
  }

  if (!USER_VERSION_ATLEAST(400, 12)) {
    FROM_DEFAULT_V4_UCHAR(space_node.node_zone_repeat);
  }

  if (!USER_VERSION_ATLEAST(400, 14)) {
    FROM_DEFAULT_V4_UCHAR(space_view3d.asset_shelf.back);
    FROM_DEFAULT_V4_UCHAR(space_view3d.asset_shelf.header_back);
  }

  if (!USER_VERSION_ATLEAST(400, 24)) {
    FROM_DEFAULT_V4_UCHAR(tui.wcol_list_item.inner_sel);
    FROM_DEFAULT_V4_UCHAR(space_sequencer.transition);
  }

  if (!USER_VERSION_ATLEAST(400, 27)) {
    FROM_DEFAULT_V4_UCHAR(space_sequencer.keytype_keyframe);
    FROM_DEFAULT_V4_UCHAR(space_sequencer.keytype_breakdown);
    FROM_DEFAULT_V4_UCHAR(space_sequencer.keytype_movehold);
    FROM_DEFAULT_V4_UCHAR(space_sequencer.keytype_keyframe_select);
    FROM_DEFAULT_V4_UCHAR(space_sequencer.keytype_breakdown_select);
    FROM_DEFAULT_V4_UCHAR(space_sequencer.keytype_movehold_select);
    FROM_DEFAULT_V4_UCHAR(space_sequencer.keyborder);
    FROM_DEFAULT_V4_UCHAR(space_sequencer.keyborder_select);
    FROM_DEFAULT_V4_UCHAR(space_sequencer.transition);
  }

  if (!USER_VERSION_ATLEAST(400, 35)) {
    FROM_DEFAULT_V4_UCHAR(tui.wcol_list_item.item);
  }

  if (!USER_VERSION_ATLEAST(401, 4)) {
    FROM_DEFAULT_V4_UCHAR(space_view3d.edge_select);
    FROM_DEFAULT_V4_UCHAR(space_view3d.edge_mode_select);
    FROM_DEFAULT_V4_UCHAR(space_view3d.face_select);
    FROM_DEFAULT_V4_UCHAR(space_view3d.face_mode_select);
  }

  /**
   * Versioning code until next subversion bump goes here.
   *git
   * \note Be sure to check when bumping the version:
   * - #blo_do_versions_userdef in this file.
   * - "versioning_{BLENDER_VERSION}.c"
   *
   * \note Keep this message at the bottom of the function.
   */
  {
    /* Keep this block, even when empty. */
  }

#undef FROM_DEFAULT_V4_UCHAR

#undef USER_VERSION_ATLEAST
}

/** #UserDef.flag */
#define USER_LMOUSESELECT (1 << 14) /* deprecated */

static void do_version_select_mouse(UserDef *userdef, wmKeyMapItem *kmi)
{
  /* Remove select/action mouse from user defined keymaps. */
  enum {
    ACTIONMOUSE = 0x0005,
    SELECTMOUSE = 0x0006,
    EVT_TWEAK_A = 0x5005,
    EVT_TWEAK_S = 0x5006,
  };
  const bool left = (userdef->flag & USER_LMOUSESELECT) != 0;

  switch (kmi->type) {
    case SELECTMOUSE:
      kmi->type = (left) ? LEFTMOUSE : RIGHTMOUSE;
      break;
    case ACTIONMOUSE:
      kmi->type = (left) ? RIGHTMOUSE : LEFTMOUSE;
      break;
    case EVT_TWEAK_S:
      kmi->type = (left) ? LEFTMOUSE : RIGHTMOUSE;
      kmi->val = KM_CLICK_DRAG;
      break;
    case EVT_TWEAK_A:
      kmi->type = (left) ? RIGHTMOUSE : LEFTMOUSE;
      kmi->val = KM_CLICK_DRAG;
      break;
    default:
      break;
  }
}

static bool keymap_item_has_invalid_wm_context_data_path(wmKeyMapItem *kmi, void * /*user_data*/)
{
  if (STRPREFIX(kmi->idname, "WM_OT_context_") && kmi->properties) {
    IDProperty *idprop = IDP_GetPropertyFromGroup(kmi->properties, "data_path");
    if (idprop && (idprop->type == IDP_STRING) &&
        STRPREFIX(static_cast<const char *>(idprop->data.pointer), "(null)"))
    {
      return true;
    }
  }
  return false;
}

/** Tweak event types have been removed, replace with click-drag. */
static bool keymap_item_update_tweak_event(wmKeyMapItem *kmi, void * /*user_data*/)
{
  /* Tweak events for L M R mouse-buttons. */
  enum {
    EVT_TWEAK_L = 0x5002,
    EVT_TWEAK_M = 0x5003,
    EVT_TWEAK_R = 0x5004,
  };
  switch (kmi->type) {
    case EVT_TWEAK_L:
      kmi->type = LEFTMOUSE;
      break;
    case EVT_TWEAK_M:
      kmi->type = MIDDLEMOUSE;
      break;
    case EVT_TWEAK_R:
      kmi->type = RIGHTMOUSE;
      break;
    default:
      kmi->direction = KM_ANY;
      return false;
  }

  if (kmi->val >= KM_DIRECTION_N && kmi->val <= KM_DIRECTION_NW) {
    kmi->direction = kmi->val;
  }
  else {
    kmi->direction = KM_ANY;
  }
  kmi->val = KM_CLICK_DRAG;
  return false;
}

void blo_do_versions_userdef(UserDef *userdef)
{
/* #UserDef & #Main happen to have the same struct member. */
#define USER_VERSION_ATLEAST(ver, subver) MAIN_VERSION_FILE_ATLEAST(userdef, ver, subver)

  /* the UserDef struct is not corrected with do_versions() .... ugh! */
  if (userdef->menuthreshold1 == 0) {
    userdef->menuthreshold1 = 5;
    userdef->menuthreshold2 = 2;
  }
  if (userdef->mixbufsize == 0) {
    userdef->mixbufsize = 2048;
  }
  if (userdef->autokey_mode == 0) {
    /* 'add/replace' but not on */
    userdef->autokey_mode = 2;
  }
  if (userdef->savetime <= 0) {
    userdef->savetime = 1;
    // XXX      error(STRINGIFY(BLENDER_STARTUP_FILE)" is buggy, please consider removing it.\n");
  }
  if (userdef->gizmo_size == 0) {
    userdef->gizmo_size = 75;
    userdef->gizmo_flag |= USER_GIZMO_DRAW;
  }
  if (userdef->pad_rot_angle == 0.0f) {
    userdef->pad_rot_angle = 15.0f;
  }

  /* graph editor - unselected F-Curve visibility */
  if (userdef->fcu_inactive_alpha == 0) {
    userdef->fcu_inactive_alpha = 0.25f;
  }

  if (!USER_VERSION_ATLEAST(192, 0)) {
    STRNCPY(userdef->sounddir, "/");
  }

  /* patch to set Dupli Armature */
  if (!USER_VERSION_ATLEAST(220, 0)) {
    userdef->dupflag |= USER_DUP_ARM;
  }

  /* added seam, normal color, undo */
  if (!USER_VERSION_ATLEAST(235, 0)) {
    userdef->uiflag |= USER_GLOBALUNDO;
    if (userdef->undosteps == 0) {
      userdef->undosteps = 32;
    }
  }
  if (!USER_VERSION_ATLEAST(236, 0)) {
    /* illegal combo... */
    if (userdef->flag & USER_LMOUSESELECT) {
      userdef->flag &= ~USER_TWOBUTTONMOUSE;
    }
  }
  if (!USER_VERSION_ATLEAST(240, 0)) {
    userdef->uiflag |= USER_PLAINMENUS;
  }
  if (!USER_VERSION_ATLEAST(242, 0)) {
    /* set defaults for 3D View rotating axis indicator */
    /* since size can't be set to 0, this indicates it's not saved in startup.blend */
    if (userdef->rvisize == 0) {
      userdef->rvisize = 15;
      userdef->rvibright = 8;
      userdef->uiflag |= USER_SHOW_GIZMO_NAVIGATE;
    }
  }
  if (!USER_VERSION_ATLEAST(244, 0)) {
    /* set default number of recently-used files (if not set) */
    if (userdef->recent_files == 0) {
      userdef->recent_files = 10;
    }
  }
  if (!USER_VERSION_ATLEAST(245, 3)) {
    if (userdef->coba_weight.tot == 0) {
      BKE_colorband_init(&userdef->coba_weight, true);
    }
  }
  if (!USER_VERSION_ATLEAST(245, 3)) {
    userdef->flag |= USER_ADD_VIEWALIGNED | USER_ADD_EDITMODE;
  }
  if (!USER_VERSION_ATLEAST(250, 0)) {
    /* adjust grease-pencil distances */
    userdef->gp_manhattandist = 1;
    userdef->gp_euclideandist = 2;

    /* adjust default interpolation for new IPO-curves */
    userdef->ipo_new = BEZT_IPO_BEZ;
  }

  if (!USER_VERSION_ATLEAST(250, 3)) {
    /* new audio system */
    if (userdef->audiochannels == 0) {
      userdef->audiochannels = 2;
    }
    if (userdef->audioformat == 0) {
      userdef->audioformat = 0x24;
    }
    if (userdef->audiorate == 0) {
      userdef->audiorate = 48000;
    }
  }

  if (!USER_VERSION_ATLEAST(250, 8)) {
    LISTBASE_FOREACH (wmKeyMap *, km, &userdef->user_keymaps) {
      if (STREQ(km->idname, "Armature_Sketch")) {
        STRNCPY(km->idname, "Armature Sketch");
      }
      else if (STREQ(km->idname, "View3D")) {
        STRNCPY(km->idname, "3D View");
      }
      else if (STREQ(km->idname, "View3D Generic")) {
        STRNCPY(km->idname, "3D View Generic");
      }
      else if (STREQ(km->idname, "EditMesh")) {
        STRNCPY(km->idname, "Mesh");
      }
      else if (STREQ(km->idname, "UVEdit")) {
        STRNCPY(km->idname, "UV Editor");
      }
      else if (STREQ(km->idname, "Animation_Channels")) {
        STRNCPY(km->idname, "Animation Channels");
      }
      else if (STREQ(km->idname, "GraphEdit Keys")) {
        STRNCPY(km->idname, "Graph Editor");
      }
      else if (STREQ(km->idname, "GraphEdit Generic")) {
        STRNCPY(km->idname, "Graph Editor Generic");
      }
      else if (STREQ(km->idname, "Action_Keys")) {
        STRNCPY(km->idname, "Dopesheet");
      }
      else if (STREQ(km->idname, "NLA Data")) {
        STRNCPY(km->idname, "NLA Editor");
      }
      else if (STREQ(km->idname, "Node Generic")) {
        STRNCPY(km->idname, "Node Editor");
      }
      else if (STREQ(km->idname, "Logic Generic")) {
        STRNCPY(km->idname, "Logic Editor");
      }
      else if (STREQ(km->idname, "File")) {
        STRNCPY(km->idname, "File Browser");
      }
      else if (STREQ(km->idname, "FileMain")) {
        STRNCPY(km->idname, "File Browser Main");
      }
      else if (STREQ(km->idname, "FileButtons")) {
        STRNCPY(km->idname, "File Browser Buttons");
      }
      else if (STREQ(km->idname, "Buttons Generic")) {
        STRNCPY(km->idname, "Property Editor");
      }
    }
  }

  if (!USER_VERSION_ATLEAST(252, 3)) {
    if (userdef->flag & USER_LMOUSESELECT) {
      userdef->flag &= ~USER_TWOBUTTONMOUSE;
    }
  }
  if (!USER_VERSION_ATLEAST(252, 4)) {
    /* default new handle type is auto handles */
    userdef->keyhandles_new = HD_AUTO;
  }

  if (!USER_VERSION_ATLEAST(257, 0)) {
    /* Clear #AUTOKEY_FLAG_ONLYKEYINGSET flag from user-preferences,
     * so that it doesn't linger around from old configurations like a ghost. */
    userdef->autokey_flag &= ~AUTOKEY_FLAG_ONLYKEYINGSET;
  }

  if (!USER_VERSION_ATLEAST(260, 3)) {
    /* if new keyframes handle default is stuff "auto", make it "auto-clamped" instead
     * was changed in 260 as part of GSoC11, but version patch was wrong
     */
    if (userdef->keyhandles_new == HD_AUTO) {
      userdef->keyhandles_new = HD_AUTO_ANIM;
    }
  }

  if (!USER_VERSION_ATLEAST(267, 0)) {

    /* GL Texture Garbage Collection */
    if (userdef->textimeout == 0) {
      userdef->texcollectrate = 60;
      userdef->textimeout = 120;
    }
    if (userdef->memcachelimit <= 0) {
      userdef->memcachelimit = 32;
    }
    if (userdef->dbl_click_time == 0) {
      userdef->dbl_click_time = 350;
    }
    if (userdef->v2d_min_gridsize == 0) {
      userdef->v2d_min_gridsize = 35;
    }
    if (userdef->widget_unit == 0) {
      userdef->widget_unit = 20;
    }
    if (userdef->anisotropic_filter <= 0) {
      userdef->anisotropic_filter = 1;
    }

    if (userdef->ndof_sensitivity == 0.0f) {
      userdef->ndof_sensitivity = 1.0f;
      userdef->ndof_flag = (NDOF_LOCK_HORIZON | NDOF_SHOULD_PAN | NDOF_SHOULD_ZOOM |
                            NDOF_SHOULD_ROTATE);
    }

    if (userdef->ndof_orbit_sensitivity == 0.0f) {
      userdef->ndof_orbit_sensitivity = userdef->ndof_sensitivity;

      if (!(userdef->flag & USER_TRACKBALL)) {
        userdef->ndof_flag |= NDOF_TURNTABLE;
      }
    }
  }

  if (!USER_VERSION_ATLEAST(269, 4)) {
    userdef->walk_navigation.mouse_speed = 1.0f;
    userdef->walk_navigation.walk_speed = 2.5f; /* m/s */
    userdef->walk_navigation.walk_speed_factor = 5.0f;
    userdef->walk_navigation.view_height = 1.6f;   /* m */
    userdef->walk_navigation.jump_height = 0.4f;   /* m */
    userdef->walk_navigation.teleport_time = 0.2f; /* s */
  }

  if (!USER_VERSION_ATLEAST(271, 5)) {
    userdef->pie_menu_radius = 100;
    userdef->pie_menu_threshold = 12;
    userdef->pie_animation_timeout = 6;
  }

  if (!USER_VERSION_ATLEAST(275, 2)) {
    userdef->ndof_deadzone = 0.1;
  }

  if (!USER_VERSION_ATLEAST(275, 4)) {
    userdef->node_margin = 80;
  }

  if (!USER_VERSION_ATLEAST(278, 6)) {
    /* Clear preference flags for re-use. */
    userdef->flag &= ~(USER_FLAG_NUMINPUT_ADVANCED | (1 << 2) | USER_FLAG_UNUSED_3 |
                       USER_FLAG_UNUSED_6 | USER_FLAG_UNUSED_7 | USER_FLAG_UNUSED_9 |
                       USER_DEVELOPER_UI);
    userdef->uiflag &= ~(USER_HEADER_BOTTOM);
    userdef->transopts &= ~(USER_TR_UNUSED_2 | USER_TR_UNUSED_3 | USER_TR_UNUSED_4 |
                            USER_TR_UNUSED_6 | USER_TR_UNUSED_7);

    userdef->uiflag |= USER_LOCK_CURSOR_ADJUST;
  }

  if (!USER_VERSION_ATLEAST(280, 20)) {
    userdef->gpu_viewport_quality = 0.6f;

    /* Reset theme, old themes will not be compatible with minor version updates from now on. */
    LISTBASE_FOREACH (bTheme *, btheme, &userdef->themes) {
      memcpy(btheme, &U_theme_default, sizeof(*btheme));
    }

    /* Annotations - new layer color
     * Replace anything that used to be set if it looks like was left
     * on the old default (i.e. black), which most users used
     */
    if ((userdef->gpencil_new_layer_col[3] < 0.1f) || (userdef->gpencil_new_layer_col[0] < 0.1f)) {
      /* - New color matches the annotation pencil icon
       * - Non-full alpha looks better!
       */
      ARRAY_SET_ITEMS(userdef->gpencil_new_layer_col, 0.38f, 0.61f, 0.78f, 0.9f);
    }
  }

  if (!USER_VERSION_ATLEAST(280, 31)) {
    /* Remove select/action mouse from user defined keymaps. */
    LISTBASE_FOREACH (wmKeyMap *, keymap, &userdef->user_keymaps) {
      LISTBASE_FOREACH (wmKeyMapDiffItem *, kmdi, &keymap->diff_items) {
        if (kmdi->remove_item) {
          do_version_select_mouse(userdef, kmdi->remove_item);
        }
        if (kmdi->add_item) {
          do_version_select_mouse(userdef, kmdi->add_item);
        }
      }

      LISTBASE_FOREACH (wmKeyMapItem *, kmi, &keymap->items) {
        do_version_select_mouse(userdef, kmi);
      }
    }
  }

  if (!USER_VERSION_ATLEAST(280, 33)) {
    /* Enable GLTF addon by default. */
    BKE_addon_ensure(&userdef->addons, "io_scene_gltf2");

    userdef->pressure_threshold_max = 1.0f;
  }

  if (!USER_VERSION_ATLEAST(280, 35)) {
    /* Preserve RMB select setting after moving to Python and changing default value. */
    if (USER_VERSION_ATLEAST(280, 32) || !(userdef->flag & USER_LMOUSESELECT)) {
      BKE_keyconfig_pref_set_select_mouse(userdef, 1, false);
    }

    userdef->flag &= ~USER_LMOUSESELECT;
  }

  if (!USER_VERSION_ATLEAST(280, 38)) {
    copy_v4_fl4(userdef->light_param[0].vec, -0.580952, 0.228571, 0.781185, 0.0);
    copy_v4_fl4(userdef->light_param[0].col, 0.900000, 0.900000, 0.900000, 1.000000);
    copy_v4_fl4(userdef->light_param[0].spec, 0.318547, 0.318547, 0.318547, 1.000000);
    userdef->light_param[0].flag = 1;
    userdef->light_param[0].smooth = 0.1;

    copy_v4_fl4(userdef->light_param[1].vec, 0.788218, 0.593482, -0.162765, 0.0);
    copy_v4_fl4(userdef->light_param[1].col, 0.267115, 0.269928, 0.358840, 1.000000);
    copy_v4_fl4(userdef->light_param[1].spec, 0.090838, 0.090838, 0.090838, 1.000000);
    userdef->light_param[1].flag = 1;
    userdef->light_param[1].smooth = 0.25;

    copy_v4_fl4(userdef->light_param[2].vec, 0.696472, -0.696472, -0.172785, 0.0);
    copy_v4_fl4(userdef->light_param[2].col, 0.293216, 0.304662, 0.401968, 1.000000);
    copy_v4_fl4(userdef->light_param[2].spec, 0.069399, 0.020331, 0.020331, 1.000000);
    userdef->light_param[2].flag = 1;
    userdef->light_param[2].smooth = 0.4;

    copy_v4_fl4(userdef->light_param[3].vec, 0.021053, -0.989474, 0.143173, 0.0);
    copy_v4_fl4(userdef->light_param[3].col, 0.0, 0.0, 0.0, 1.0);
    copy_v4_fl4(userdef->light_param[3].spec, 0.072234, 0.082253, 0.162642, 1.000000);
    userdef->light_param[3].flag = 1;
    userdef->light_param[3].smooth = 0.7;

    copy_v3_fl3(userdef->light_ambient, 0.025000, 0.025000, 0.025000);

    userdef->flag &= ~(USER_FLAG_UNUSED_4);

    userdef->uiflag &= ~(USER_HEADER_FROM_PREF | USER_REGISTER_ALL_USERS);
  }

  if (!USER_VERSION_ATLEAST(280, 41)) {
    if (userdef->pie_tap_timeout == 0) {
      userdef->pie_tap_timeout = 20;
    }
  }

  if (!USER_VERSION_ATLEAST(280, 44)) {
    userdef->uiflag &= ~(USER_NO_MULTITOUCH_GESTURES | USER_UIFLAG_UNUSED_1);
    userdef->uiflag2 &= ~(USER_UIFLAG2_UNUSED_0);
    userdef->gp_settings &= ~(GP_PAINT_UNUSED_0);
  }

  if (!USER_VERSION_ATLEAST(280, 50)) {
    /* 3ds is no longer enabled by default and not ported yet. */
    BKE_addon_remove_safe(&userdef->addons, "io_scene_3ds");
  }

  if (!USER_VERSION_ATLEAST(280, 51)) {
    userdef->move_threshold = 2;
  }

  if (!USER_VERSION_ATLEAST(280, 58)) {
    if (userdef->image_draw_method != IMAGE_DRAW_METHOD_GLSL) {
      userdef->image_draw_method = IMAGE_DRAW_METHOD_AUTO;
    }
  }

  /* Patch to set dupli light-probes and grease-pencil. */
  if (!USER_VERSION_ATLEAST(280, 58)) {
    userdef->dupflag |= USER_DUP_LIGHTPROBE;
    userdef->dupflag |= USER_DUP_GPENCIL;
  }

  if (!USER_VERSION_ATLEAST(280, 60)) {
    const float GPU_VIEWPORT_QUALITY_FXAA = 0.10f;
    const float GPU_VIEWPORT_QUALITY_TAA8 = 0.25f;
    const float GPU_VIEWPORT_QUALITY_TAA16 = 0.6f;
    const float GPU_VIEWPORT_QUALITY_TAA32 = 0.8f;

    if (userdef->gpu_viewport_quality <= GPU_VIEWPORT_QUALITY_FXAA) {
      userdef->viewport_aa = SCE_DISPLAY_AA_OFF;
    }
    else if (userdef->gpu_viewport_quality <= GPU_VIEWPORT_QUALITY_TAA8) {
      userdef->viewport_aa = SCE_DISPLAY_AA_FXAA;
    }
    else if (userdef->gpu_viewport_quality <= GPU_VIEWPORT_QUALITY_TAA16) {
      userdef->viewport_aa = SCE_DISPLAY_AA_SAMPLES_8;
    }
    else if (userdef->gpu_viewport_quality <= GPU_VIEWPORT_QUALITY_TAA32) {
      userdef->viewport_aa = SCE_DISPLAY_AA_SAMPLES_16;
    }
    else {
      userdef->viewport_aa = SCE_DISPLAY_AA_SAMPLES_32;
    }
  }

  if (!USER_VERSION_ATLEAST(280, 62)) {
    if (userdef->vbotimeout == 0) {
      userdef->vbocollectrate = 60;
      userdef->vbotimeout = 120;
    }

    if (userdef->lookdev_sphere_size == 0) {
      userdef->lookdev_sphere_size = 150;
    }

    userdef->pref_flag |= USER_PREF_FLAG_SAVE;
  }

  if (!USER_VERSION_ATLEAST(280, 73)) {
    userdef->drag_threshold = 30;
    userdef->drag_threshold_mouse = 3;
    userdef->drag_threshold_tablet = 10;
  }

  if (!USER_VERSION_ATLEAST(281, 9)) {
    /* X3D is no longer enabled by default. */
    BKE_addon_remove_safe(&userdef->addons, "io_scene_x3d");
  }

  if (!USER_VERSION_ATLEAST(281, 12)) {
    userdef->render_display_type = USER_RENDER_DISPLAY_WINDOW;
    userdef->filebrowser_display_type = USER_TEMP_SPACE_DISPLAY_WINDOW;
  }

  if (!USER_VERSION_ATLEAST(281, 13)) {
    userdef->auto_smoothing_new = FCURVE_SMOOTH_CONT_ACCEL;

    if (userdef->file_space_data.display_type == FILE_DEFAULTDISPLAY) {
      memcpy(
          &userdef->file_space_data, &U_default.file_space_data, sizeof(userdef->file_space_data));
    }
  }

  if (!USER_VERSION_ATLEAST(281, 16)) {
    wmKeyConfigFilterItemParams params{};
    params.check_item = true;
    params.check_diff_item_add = true;
    BKE_keyconfig_pref_filter_items(
        userdef, &params, keymap_item_has_invalid_wm_context_data_path, nullptr);
  }

  if (!USER_VERSION_ATLEAST(282, 1)) {
    userdef->file_space_data.filter_id = U_default.file_space_data.filter_id;
  }

  if (!USER_VERSION_ATLEAST(282, 4)) {
    if (userdef->view_rotate_sensitivity_turntable == 0.0f) {
      userdef->view_rotate_sensitivity_turntable = DEG2RADF(0.4f);
      userdef->view_rotate_sensitivity_trackball = 1.0f;
    }
    if (userdef->scrollback == 0) {
      userdef->scrollback = U_default.scrollback;
    }

    /* Enable Overlay Engine Smooth Wire by default */
    userdef->gpu_flag |= USER_GPU_FLAG_OVERLAY_SMOOTH_WIRE;
  }

  if (!USER_VERSION_ATLEAST(283, 13)) {
    /* If Translations is off then language should default to English. */
    if ((userdef->transopts & USER_DOTRANSLATE_DEPRECATED) == 0) {
      userdef->language = ULANGUAGE_ENGLISH;
    }
    /* Clear this deprecated flag. */
    userdef->transopts &= ~USER_DOTRANSLATE_DEPRECATED;
  }

  if (!USER_VERSION_ATLEAST(290, 7)) {
    userdef->statusbar_flag = STATUSBAR_SHOW_VERSION;
  }

  if (!USER_VERSION_ATLEAST(291, 1)) {
    if (userdef->collection_instance_empty_size == 0) {
      userdef->collection_instance_empty_size = 1.0f;
    }
  }

  if (!USER_VERSION_ATLEAST(292, 3)) {
    if (userdef->pixelsize == 0.0f) {
      userdef->pixelsize = 1.0f;
    }
    /* Clear old userdef flag for "Camera Parent Lock". */
    userdef->uiflag &= ~USER_UIFLAG_UNUSED_3;
  }

  if (!USER_VERSION_ATLEAST(292, 9)) {
    if (BLI_listbase_is_empty(&userdef->asset_libraries)) {
      BKE_preferences_asset_library_default_add(userdef);
    }
  }

  if (!USER_VERSION_ATLEAST(293, 1)) {
    /* This rename was made after 2.93.0, harmless to run when it's not needed. */
    const char *replace_table[][2] = {
        {"blender", "Blender"},
        {"blender_27x", "Blender_27x"},
        {"industry_compatible", "Industry_Compatible"},
    };
    const int replace_table_len = ARRAY_SIZE(replace_table);

    BLI_string_replace_table_exact(
        userdef->keyconfigstr, sizeof(userdef->keyconfigstr), replace_table, replace_table_len);
    LISTBASE_FOREACH (wmKeyConfigPref *, kpt, &userdef->user_keyconfig_prefs) {
      BLI_string_replace_table_exact(
          kpt->idname, sizeof(kpt->idname), replace_table, replace_table_len);
    }
  }

  if (!USER_VERSION_ATLEAST(293, 12)) {
    if (userdef->gizmo_size_navigate_v3d == 0) {
      userdef->gizmo_size_navigate_v3d = 80;
    }

    userdef->sequencer_proxy_setup = USER_SEQ_PROXY_SETUP_AUTOMATIC;
  }

  if (!USER_VERSION_ATLEAST(293, 13)) {
    BKE_addon_ensure(&userdef->addons, "pose_library");
  }

  if (!USER_VERSION_ATLEAST(300, 21)) {
    /* Deprecated userdef->flag USER_SAVE_PREVIEWS */
    userdef->file_preview_type = (userdef->flag & USER_FLAG_UNUSED_5) ? USER_FILE_PREVIEW_AUTO :
                                                                        USER_FILE_PREVIEW_NONE;
    /* Clear for reuse. */
    userdef->flag &= ~USER_FLAG_UNUSED_5;
  }

  if (!USER_VERSION_ATLEAST(300, 38)) {
    /* Patch to set Dupli Lattice/Camera/Speaker. */
    userdef->dupflag |= USER_DUP_LATTICE;
    userdef->dupflag |= USER_DUP_CAMERA;
    userdef->dupflag |= USER_DUP_SPEAKER;
  }

  if (!USER_VERSION_ATLEAST(300, 40)) {
    /* Rename the default asset library from "Default" to "User Library". This isn't bullet proof
     * since it doesn't handle translations and ignores user changes. But this was an alpha build
     * (experimental) feature and the name is just for display in the UI anyway. So it doesn't have
     * to work perfectly at all. */
    LISTBASE_FOREACH (bUserAssetLibrary *, asset_library, &userdef->asset_libraries) {
      /* Ignores translations, since that would depend on the current preferences (global `U`). */
      if (STREQ(asset_library->name, "Default")) {
        BKE_preferences_asset_library_name_set(
            userdef, asset_library, BKE_PREFS_ASSET_LIBRARY_DEFAULT_NAME);
      }
    }
  }

  if (!USER_VERSION_ATLEAST(300, 40)) {
    LISTBASE_FOREACH (uiStyle *, style, &userdef->uistyles) {
      const int default_title_points = 11; /* UI_DEFAULT_TITLE_POINTS */
      style->paneltitle.points = default_title_points;
      style->grouplabel.points = default_title_points;
    }
  }

  if (!USER_VERSION_ATLEAST(300, 43)) {
    userdef->ndof_flag |= NDOF_CAMERA_PAN_ZOOM;
  }

  if (!USER_VERSION_ATLEAST(302, 5)) {
    wmKeyConfigFilterItemParams params{};
    params.check_item = true;
    params.check_diff_item_add = true;
    BKE_keyconfig_pref_filter_items(userdef, &params, keymap_item_update_tweak_event, nullptr);
  }

  if (!USER_VERSION_ATLEAST(302, 11)) {
    userdef->dupflag |= USER_DUP_CURVES | USER_DUP_POINTCLOUD;
  }

  /* Set GPU backend to OpenGL. */
  if (!USER_VERSION_ATLEAST(305, 5)) {
#ifdef __APPLE__
    userdef->gpu_backend = GPU_BACKEND_METAL;
#else
    userdef->gpu_backend = GPU_BACKEND_OPENGL;
#endif
  }

  if (!USER_VERSION_ATLEAST(305, 10)) {
    LISTBASE_FOREACH (bUserAssetLibrary *, asset_library, &userdef->asset_libraries) {
      asset_library->import_method = ASSET_IMPORT_APPEND_REUSE;
    }
  }

  if (!USER_VERSION_ATLEAST(306, 2)) {
    userdef->animation_flag |= USER_ANIM_HIGH_QUALITY_DRAWING;
  }

  if (!USER_VERSION_ATLEAST(306, 4)) {
    /* Increase the number of recently-used files if using the old default value. */
    if (userdef->recent_files == 10) {
      userdef->recent_files = 20;
    }
  }

  if (!USER_VERSION_ATLEAST(306, 5)) {
    if (userdef->pythondir_legacy[0]) {
      bUserScriptDirectory *script_dir = static_cast<bUserScriptDirectory *>(
          MEM_callocN(sizeof(*script_dir), "Versioning user script path"));

      STRNCPY(script_dir->dir_path, userdef->pythondir_legacy);
      STRNCPY_UTF8(script_dir->name, DATA_("Untitled"));
      BLI_addhead(&userdef->script_directories, script_dir);
    }
  }

  if (!USER_VERSION_ATLEAST(306, 6)) {
    LISTBASE_FOREACH (bUserAssetLibrary *, asset_library, &userdef->asset_libraries) {
      asset_library->flag |= ASSET_LIBRARY_RELATIVE_PATH;
    }
  }

  if (!USER_VERSION_ATLEAST(400, 4)) {
    /* obj and ply python addons were removed. */
    BKE_addon_remove_safe(&userdef->addons, "io_mesh_ply");
    BKE_addon_remove_safe(&userdef->addons, "io_scene_obj");
  }

  if (!USER_VERSION_ATLEAST(400, 12)) {
#ifdef __APPLE__
    /* Drop OpenGL support on MAC devices as they don't support OpenGL 4.3. */
    if (userdef->gpu_backend == GPU_BACKEND_OPENGL) {
      userdef->gpu_backend = GPU_BACKEND_METAL;
    }
#endif
  }

  if (!USER_VERSION_ATLEAST(400, 15)) {
    userdef->node_preview_res = 120;
  }

  if (!USER_VERSION_ATLEAST(400, 18)) {
    userdef->playback_fps_samples = 8;
  }

  if (!USER_VERSION_ATLEAST(400, 19)) {
    userdef->uiflag |= USER_NODE_AUTO_OFFSET;
  }

  if (!USER_VERSION_ATLEAST(400, 24)) {
    /* Clear deprecated USER_MENUFIXEDORDER user flag for reuse. */
    userdef->uiflag &= ~USER_UIFLAG_UNUSED_4;
  }

  if (!USER_VERSION_ATLEAST(400, 26)) {
    userdef->animation_flag |= USER_ANIM_SHOW_CHANNEL_GROUP_COLORS;
  }

  if (!USER_VERSION_ATLEAST(400, 32)) {
    userdef->text_render |= USER_TEXT_RENDER_SUBPIXELAA;
  }

  if (!USER_VERSION_ATLEAST(401, 3)) {
    LISTBASE_FOREACH (uiStyle *, style, &userdef->uistyles) {
      style->paneltitle.character_weight = 400;
      style->grouplabel.character_weight = 400;
      style->widgetlabel.character_weight = 400;
      style->widget.character_weight = 400;
    }
  }

  if (!USER_VERSION_ATLEAST(401, 9)) {
    userdef->key_insert_channels = (USER_ANIM_KEY_CHANNEL_LOCATION |
                                    USER_ANIM_KEY_CHANNEL_ROTATION | USER_ANIM_KEY_CHANNEL_SCALE |
                                    USER_ANIM_KEY_CHANNEL_CUSTOM_PROPERTIES);
  }

  /**
   * Versioning code until next subversion bump goes here.
   *
   * \note Be sure to check when bumping the version:
   * - #do_versions_theme in this file.
   * - "versioning_{BLENDER_VERSION}.c"
   *
   * \note Keep this message at the bottom of the function.
   */
  {
    /* Keep this block, even when empty. */
<<<<<<< HEAD
    userdef->key_insert_channels = (USER_ANIM_KEY_CHANNEL_LOCATION |
                                    USER_ANIM_KEY_CHANNEL_ROTATION | USER_ANIM_KEY_CHANNEL_SCALE |
                                    USER_ANIM_KEY_CHANNEL_CUSTOM_PROPERTIES);

    userdef->sequencer_editor_flag |= USER_SEQ_ED_SIMPLE_TWEAKING;
=======
>>>>>>> 79dff817
  }

  LISTBASE_FOREACH (bTheme *, btheme, &userdef->themes) {
    do_versions_theme(userdef, btheme);
  }
#undef USER_VERSION_ATLEAST
}

void BLO_sanitize_experimental_features_userpref_blend(UserDef *userdef)
{
  /* User preference experimental settings are only supported in alpha builds.
   * This prevents users corrupting data and relying on API that may change.
   *
   * If user preferences are saved this will be stored in disk as expected.
   * This only starts to take effect when there is a release branch (on beta).
   *
   * At that time master already has its version bumped so its user preferences
   * are not touched by these settings. */

  if (BKE_blender_version_is_alpha()) {
    return;
  }

  MEMSET_STRUCT_AFTER(&userdef->experimental, 0, SANITIZE_AFTER_HERE);
}

#undef USER_LMOUSESELECT<|MERGE_RESOLUTION|>--- conflicted
+++ resolved
@@ -142,7 +142,7 @@
 
   /**
    * Versioning code until next subversion bump goes here.
-   *git
+   *
    * \note Be sure to check when bumping the version:
    * - #blo_do_versions_userdef in this file.
    * - "versioning_{BLENDER_VERSION}.c"
@@ -922,14 +922,7 @@
    */
   {
     /* Keep this block, even when empty. */
-<<<<<<< HEAD
-    userdef->key_insert_channels = (USER_ANIM_KEY_CHANNEL_LOCATION |
-                                    USER_ANIM_KEY_CHANNEL_ROTATION | USER_ANIM_KEY_CHANNEL_SCALE |
-                                    USER_ANIM_KEY_CHANNEL_CUSTOM_PROPERTIES);
-
     userdef->sequencer_editor_flag |= USER_SEQ_ED_SIMPLE_TWEAKING;
-=======
->>>>>>> 79dff817
   }
 
   LISTBASE_FOREACH (bTheme *, btheme, &userdef->themes) {
