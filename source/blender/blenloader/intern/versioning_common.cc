/* SPDX-FileCopyrightText: 2023 Blender Authors
 *
 * SPDX-License-Identifier: GPL-2.0-or-later */

/** \file
 * \ingroup blenloader
 */
/* allow readfile to use deprecated functionality */
#define DNA_DEPRECATED_ALLOW

#include <cstring>

#include "DNA_node_types.h"
#include "DNA_screen_types.h"

#include "BLI_listbase.h"
#include "BLI_map.hh"
#include "BLI_string.h"
#include "BLI_string_ref.hh"

#include "BKE_animsys.h"
#include "BKE_idprop.h"
#include "BKE_ipo.h"
#include "BKE_lib_id.h"
#include "BKE_lib_override.hh"
#include "BKE_main.h"
#include "BKE_main_namemap.h"
#include "BKE_mesh_legacy_convert.hh"
#include "BKE_node.hh"
#include "BKE_node_runtime.hh"

#include "SEQ_sequencer.h"

#include "MEM_guardedalloc.h"

#include "BLO_readfile.h"
#include "readfile.hh"
#include "versioning_common.hh"

using blender::Map;
using blender::StringRef;

ARegion *do_versions_add_region_if_not_found(ListBase *regionbase,
                                             int region_type,
                                             const char *allocname,
                                             int link_after_region_type)
{
  ARegion *link_after_region = nullptr;
  LISTBASE_FOREACH (ARegion *, region, regionbase) {
    if (region->regiontype == region_type) {
      return nullptr;
    }
    if (region->regiontype == link_after_region_type) {
      link_after_region = region;
    }
  }

  ARegion *new_region = static_cast<ARegion *>(MEM_callocN(sizeof(ARegion), allocname));
  new_region->regiontype = region_type;
  BLI_insertlinkafter(regionbase, link_after_region, new_region);
  return new_region;
}

ARegion *do_versions_ensure_region(ListBase *regionbase,
                                   int region_type,
                                   const char *allocname,
                                   int link_after_region_type)
{
  ARegion *link_after_region = nullptr;
  LISTBASE_FOREACH (ARegion *, region, regionbase) {
    if (region->regiontype == region_type) {
      return region;
    }
    if (region->regiontype == link_after_region_type) {
      link_after_region = region;
    }
  }

  ARegion *new_region = MEM_cnew<ARegion>(allocname);
  new_region->regiontype = region_type;
  BLI_insertlinkafter(regionbase, link_after_region, new_region);
  return new_region;
}

ID *do_versions_rename_id(Main *bmain,
                          const short id_type,
                          const char *name_src,
                          const char *name_dst)
{
  /* We can ignore libraries */
  ListBase *lb = which_libbase(bmain, id_type);
  ID *id = nullptr;
  LISTBASE_FOREACH (ID *, idtest, lb) {
    if (!ID_IS_LINKED(idtest)) {
      if (STREQ(idtest->name + 2, name_src)) {
        id = idtest;
      }
      if (STREQ(idtest->name + 2, name_dst)) {
        return nullptr;
      }
    }
  }
  if (id != nullptr) {
    BKE_main_namemap_remove_name(bmain, id, id->name + 2);
    BLI_strncpy(id->name + 2, name_dst, sizeof(id->name) - 2);
    /* We know it's unique, this just sorts. */
    BLI_libblock_ensure_unique_name(bmain, id->name);
  }
  return id;
}

static void change_node_socket_name(ListBase *sockets, const char *old_name, const char *new_name)
{
  LISTBASE_FOREACH (bNodeSocket *, socket, sockets) {
    if (STREQ(socket->name, old_name)) {
      STRNCPY(socket->name, new_name);
    }
    if (STREQ(socket->identifier, old_name)) {
      STRNCPY(socket->identifier, new_name);
    }
  }
}

bool version_node_socket_is_used(bNodeSocket *sock)
{
  return sock->flag & SOCK_IS_LINKED;
}

void version_node_socket_id_delim(bNodeSocket *socket)
{
  StringRef name = socket->name;
  StringRef id = socket->identifier;

  if (!id.startswith(name)) {
    /* We only need to affect the case where the identifier starts with the name. */
    return;
  }

  StringRef id_number = id.drop_known_prefix(name);
  if (id_number.is_empty()) {
    /* The name was already unique, and didn't need numbers at the end for the id. */
    return;
  }

  if (id_number.startswith(".")) {
    socket->identifier[name.size()] = '_';
  }
}

void version_node_socket_name(bNodeTree *ntree,
                              const int node_type,
                              const char *old_name,
                              const char *new_name)
{
  for (bNode *node : ntree->all_nodes()) {
    if (node->type == node_type) {
      change_node_socket_name(&node->inputs, old_name, new_name);
      change_node_socket_name(&node->outputs, old_name, new_name);
    }
  }
}

void version_node_input_socket_name(bNodeTree *ntree,
                                    const int node_type,
                                    const char *old_name,
                                    const char *new_name)
{
  for (bNode *node : ntree->all_nodes()) {
    if (node->type == node_type) {
      change_node_socket_name(&node->inputs, old_name, new_name);
    }
  }
}

void version_node_output_socket_name(bNodeTree *ntree,
                                     const int node_type,
                                     const char *old_name,
                                     const char *new_name)
{
  for (bNode *node : ntree->all_nodes()) {
    if (node->type == node_type) {
      change_node_socket_name(&node->outputs, old_name, new_name);
    }
  }
}

bNodeSocket *version_node_add_socket_if_not_exist(bNodeTree *ntree,
                                                  bNode *node,
                                                  int in_out,
                                                  int type,
                                                  int subtype,
                                                  const char *identifier,
                                                  const char *name)
{
  bNodeSocket *sock = nodeFindSocket(node, eNodeSocketInOut(in_out), identifier);
  if (sock != nullptr) {
    return sock;
  }
  return nodeAddStaticSocket(
      ntree, node, eNodeSocketInOut(in_out), type, subtype, identifier, name);
}

void version_node_id(bNodeTree *ntree, const int node_type, const char *new_name)
{
  for (bNode *node : ntree->all_nodes()) {
    if (node->type == node_type) {
      if (!STREQ(node->idname, new_name)) {
        STRNCPY(node->idname, new_name);
      }
    }
  }
}

void version_node_socket_index_animdata(Main *bmain,
                                        const int node_tree_type,
                                        const int node_type,
                                        const int socket_index_orig,
                                        const int socket_index_offset,
                                        const int total_number_of_sockets)
{

  /* The for loop for the input ids is at the top level otherwise we lose the animation
   * keyframe data. Not sure what causes that, so I (Sybren) moved the code here from
   * versioning_290.cc as-is (structure-wise). */
  for (int input_index = total_number_of_sockets - 1; input_index >= socket_index_orig;
       input_index--)
  {
    FOREACH_NODETREE_BEGIN (bmain, ntree, owner_id) {
      if (ntree->type != node_tree_type) {
        continue;
      }

      for (bNode *node : ntree->all_nodes()) {
        if (node->type != node_type) {
          continue;
        }

        const size_t node_name_length = strlen(node->name);
        const size_t node_name_escaped_max_length = (node_name_length * 2);
        char *node_name_escaped = (char *)MEM_mallocN(node_name_escaped_max_length + 1,
                                                      "escaped name");
        BLI_str_escape(node_name_escaped, node->name, node_name_escaped_max_length);
        char *rna_path_prefix = BLI_sprintfN("nodes[\"%s\"].inputs", node_name_escaped);

        const int new_index = input_index + socket_index_offset;
        BKE_animdata_fix_paths_rename_all_ex(
            bmain, owner_id, rna_path_prefix, nullptr, nullptr, input_index, new_index, false);
        MEM_freeN(rna_path_prefix);
        MEM_freeN(node_name_escaped);
      }
    }
    FOREACH_NODETREE_END;
  }
}

void version_socket_update_is_used(bNodeTree *ntree)
{
  for (bNode *node : ntree->all_nodes()) {
    LISTBASE_FOREACH (bNodeSocket *, socket, &node->inputs) {
      socket->flag &= ~SOCK_IS_LINKED;
    }
    LISTBASE_FOREACH (bNodeSocket *, socket, &node->outputs) {
      socket->flag &= ~SOCK_IS_LINKED;
    }
  }
  LISTBASE_FOREACH (bNodeLink *, link, &ntree->links) {
    link->fromsock->flag |= SOCK_IS_LINKED;
    link->tosock->flag |= SOCK_IS_LINKED;
  }
}

ARegion *do_versions_add_region(int regiontype, const char *name)
{
  ARegion *region = (ARegion *)MEM_callocN(sizeof(ARegion), name);
  region->regiontype = regiontype;
  return region;
}

void node_tree_relink_with_socket_id_map(bNodeTree &ntree,
                                         bNode &old_node,
                                         bNode &new_node,
                                         const Map<std::string, std::string> &map)
{
  LISTBASE_FOREACH_MUTABLE (bNodeLink *, link, &ntree.links) {
    if (link->tonode == &old_node) {
      bNodeSocket *old_socket = link->tosock;
      if (const std::string *new_identifier = map.lookup_ptr_as(old_socket->identifier)) {
        bNodeSocket *new_socket = nodeFindSocket(&new_node, SOCK_IN, new_identifier->c_str());
        link->tonode = &new_node;
        link->tosock = new_socket;
        old_socket->link = nullptr;
      }
    }
    if (link->fromnode == &old_node) {
      bNodeSocket *old_socket = link->fromsock;
      if (const std::string *new_identifier = map.lookup_ptr_as(old_socket->identifier)) {
        bNodeSocket *new_socket = nodeFindSocket(&new_node, SOCK_OUT, new_identifier->c_str());
        link->fromnode = &new_node;
        link->fromsock = new_socket;
        old_socket->link = nullptr;
      }
    }
  }
}

static blender::Vector<bNodeLink *> find_connected_links(bNodeTree *ntree, bNodeSocket *in_socket)
{
  blender::Vector<bNodeLink *> links;
  LISTBASE_FOREACH (bNodeLink *, link, &ntree->links) {
    if (link->tosock == in_socket) {
      links.append(link);
    }
  }
  return links;
}

void add_realize_instances_before_socket(bNodeTree *ntree,
                                         bNode *node,
                                         bNodeSocket *geometry_socket)
{
  BLI_assert(geometry_socket->type == SOCK_GEOMETRY);
  blender::Vector<bNodeLink *> links = find_connected_links(ntree, geometry_socket);
  for (bNodeLink *link : links) {
    /* If the realize instances node is already before this socket, no need to continue. */
    if (link->fromnode->type == GEO_NODE_REALIZE_INSTANCES) {
      return;
    }

    bNode *realize_node = nodeAddStaticNode(nullptr, ntree, GEO_NODE_REALIZE_INSTANCES);
    realize_node->parent = node->parent;
    realize_node->locx = node->locx - 100;
    realize_node->locy = node->locy;
    nodeAddLink(ntree,
                link->fromnode,
                link->fromsock,
                realize_node,
                static_cast<bNodeSocket *>(realize_node->inputs.first));
    link->fromnode = realize_node;
    link->fromsock = static_cast<bNodeSocket *>(realize_node->outputs.first);
  }
}

float *version_cycles_node_socket_float_value(bNodeSocket *socket)
{
  bNodeSocketValueFloat *socket_data = static_cast<bNodeSocketValueFloat *>(socket->default_value);
  return &socket_data->value;
}

float *version_cycles_node_socket_rgba_value(bNodeSocket *socket)
{
  bNodeSocketValueRGBA *socket_data = static_cast<bNodeSocketValueRGBA *>(socket->default_value);
  return socket_data->value;
}

float *version_cycles_node_socket_vector_value(bNodeSocket *socket)
{
  bNodeSocketValueVector *socket_data = static_cast<bNodeSocketValueVector *>(
      socket->default_value);
  return socket_data->value;
}

IDProperty *version_cycles_properties_from_ID(ID *id)
{
  IDProperty *idprop = IDP_GetProperties(id);
  return (idprop) ? IDP_GetPropertyTypeFromGroup(idprop, "cycles", IDP_GROUP) : nullptr;
}

IDProperty *version_cycles_properties_from_view_layer(ViewLayer *view_layer)
{
  IDProperty *idprop = view_layer->id_properties;
  return (idprop) ? IDP_GetPropertyTypeFromGroup(idprop, "cycles", IDP_GROUP) : nullptr;
}

float version_cycles_property_float(IDProperty *idprop, const char *name, float default_value)
{
  IDProperty *prop = IDP_GetPropertyTypeFromGroup(idprop, name, IDP_FLOAT);
  return (prop) ? IDP_Float(prop) : default_value;
}

int version_cycles_property_int(IDProperty *idprop, const char *name, int default_value)
{
  IDProperty *prop = IDP_GetPropertyTypeFromGroup(idprop, name, IDP_INT);
  return (prop) ? IDP_Int(prop) : default_value;
}

void version_cycles_property_int_set(IDProperty *idprop, const char *name, int value)
{
  IDProperty *prop = IDP_GetPropertyTypeFromGroup(idprop, name, IDP_INT);
  if (prop) {
    IDP_Int(prop) = value;
  }
  else {
    IDPropertyTemplate val = {0};
    val.i = value;
    IDP_AddToGroup(idprop, IDP_New(IDP_INT, &val, name));
  }
}

bool version_cycles_property_boolean(IDProperty *idprop, const char *name, bool default_value)
{
  return version_cycles_property_int(idprop, name, default_value);
}

void version_cycles_property_boolean_set(IDProperty *idprop, const char *name, bool value)
{
  version_cycles_property_int_set(idprop, name, value);
}

IDProperty *version_cycles_visibility_properties_from_ID(ID *id)
{
  IDProperty *idprop = IDP_GetProperties(id);
  return (idprop) ? IDP_GetPropertyTypeFromGroup(idprop, "cycles_visibility", IDP_GROUP) : nullptr;
}

void version_update_node_input(
    bNodeTree *ntree,
    FunctionRef<bool(bNode *)> check_node,
    const char *socket_identifier,
    FunctionRef<void(bNode *, bNodeSocket *)> update_input,
    FunctionRef<void(bNode *, bNodeSocket *, bNode *, bNodeSocket *)> update_input_link)
{
  bool need_update = false;

  /* Iterate backwards from end so we don't encounter newly added links. */
  LISTBASE_FOREACH_BACKWARD_MUTABLE (bNodeLink *, link, &ntree->links) {
    /* Detect link to replace. */
    bNode *fromnode = link->fromnode;
    bNodeSocket *fromsock = link->fromsock;
    bNode *tonode = link->tonode;
    bNodeSocket *tosock = link->tosock;

    if (!(tonode != nullptr && check_node(tonode) && STREQ(tosock->identifier, socket_identifier)))
    {
      continue;
    }

    /* Replace links with updated equivalent */
    nodeRemLink(ntree, link);
    update_input_link(fromnode, fromsock, tonode, tosock);

    need_update = true;
  }

  /* Update sockets and/or their default values.
   * Do this after the link update in case it changes the identifier. */
  LISTBASE_FOREACH (bNode *, node, &ntree->nodes) {
    if (check_node(node)) {
      bNodeSocket *input = nodeFindSocket(node, SOCK_IN, socket_identifier);
      if (input != nullptr) {
        update_input(node, input);
      }
    }
  }

  if (need_update) {
    version_socket_update_is_used(ntree);
  }
}

static bool blendfile_or_libraries_versions_atleast(Main *bmain,
                                                    const short versionfile,
                                                    const short subversionfile)
{
  if (!MAIN_VERSION_FILE_ATLEAST(bmain, versionfile, subversionfile)) {
    return false;
  }

  LISTBASE_FOREACH (Library *, library, &bmain->libraries) {
    if (!MAIN_VERSION_FILE_ATLEAST(library, versionfile, subversionfile)) {
      return false;
    }
  }

  return true;
}

void do_versions_after_setup(Main *new_bmain, BlendFileReadReport *reports)
{
  /* WARNING: The code below may add IDs. These IDs _will_ be (by definition) conforming to current
   * code's version already, and _must not_ be 'versionned' again.
   *
   * This means that when adding code here, _extreme_ care must be taken that it will not badly
   * affect these 'modern' IDs potentially added by already existing processing.
   *
   * Adding code here should only be done in exceptional cases.
   *
   * Some further points to keep in mind:
   *   - While typically versioning order should be respected in code below (i.e. versioning
   *     affecting older versions should be done first), _this is not a hard rule_. And it should
   *     not be assumed older code must not be checked when adding newer code.
   *   - Do not rely strongly on versioning numbers here. This code may be run on data from
   *     different Blender versions (through the usage of linked data), and all existing data have
   *     already been processed through the whole do_version during blendfile reading itself. So
   *     decision to apply some versioning on some data should mostly rely on the data itself.
   *   - Unlike the regular do_version code, this one should _not_ be assumed as 'valid forever'.
   *     It is closer to the Editing or BKE code in that respect, changes to the logic or data
   *     model of an ID will require a careful update here as well.
   *
   * Another critical weakness of this code is that it is currently _not_ performed on data linked
   * during an editing session, but only on data linked while reading a whole blendfile. This will
   * have to be fixed at some point.
   */

  /* NOTE: Version number is checked against Main version (i.e. current blend file version), AND
   * the versions of all the linked libraries. */

  if (!blendfile_or_libraries_versions_atleast(new_bmain, 250, 0)) {
    do_versions_ipos_to_animato(new_bmain);
  }

  if (!blendfile_or_libraries_versions_atleast(new_bmain, 250, 0)) {
    LISTBASE_FOREACH (Scene *, scene, &new_bmain->scenes) {
      if (scene->ed) {
        SEQ_doversion_250_sound_proxy_update(new_bmain, scene->ed);
      }
    }
  }

  if (!blendfile_or_libraries_versions_atleast(new_bmain, 302, 1)) {
    BKE_lib_override_library_main_proxy_convert(new_bmain, reports);
    /* Currently liboverride code can generate invalid namemap. This is a known issue, requires
     * #107847 to be properly fixed. */
    BKE_main_namemap_validate_and_fix(new_bmain);
  }

  if (!blendfile_or_libraries_versions_atleast(new_bmain, 302, 3)) {
    /* Does not add any new IDs, but needs the full Main data-base. */
    BKE_lib_override_library_main_hierarchy_root_ensure(new_bmain);
  }

<<<<<<< HEAD
  if (!blendfile_or_libraries_versions_atleast(new_bmain, 401, 1)) {
=======
  if (!blendfile_or_libraries_versions_atleast(new_bmain, 401, 2)) {
>>>>>>> 1b0ddfa6
    BKE_main_mesh_legacy_convert_auto_smooth(*new_bmain);
  }
}<|MERGE_RESOLUTION|>--- conflicted
+++ resolved
@@ -528,11 +528,7 @@
     BKE_lib_override_library_main_hierarchy_root_ensure(new_bmain);
   }
 
-<<<<<<< HEAD
-  if (!blendfile_or_libraries_versions_atleast(new_bmain, 401, 1)) {
-=======
   if (!blendfile_or_libraries_versions_atleast(new_bmain, 401, 2)) {
->>>>>>> 1b0ddfa6
     BKE_main_mesh_legacy_convert_auto_smooth(*new_bmain);
   }
 }