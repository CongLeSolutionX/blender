/* SPDX-License-Identifier: GPL-2.0-or-later */

/** \file
 * \ingroup blenloader
 *
 * Version patch user preferences.
 */
#define DNA_DEPRECATED_ALLOW
#include <string.h>

#include "BLI_listbase.h"
#include "BLI_math.h"
#include "BLI_string.h"
#include "BLI_utildefines.h"

#include "DNA_anim_types.h"
#include "DNA_collection_types.h"
#include "DNA_curve_types.h"
#include "DNA_scene_types.h"
#include "DNA_space_types.h"
#include "DNA_userdef_types.h"
#include "DNA_windowmanager_types.h"

#include "BKE_addon.h"
#include "BKE_blender_version.h"
#include "BKE_colorband.h"
#include "BKE_idprop.h"
#include "BKE_keyconfig.h"
#include "BKE_main.h"
#include "BKE_preferences.h"

#include "BLO_readfile.h"

#include "GPU_platform.h"

#include "MEM_guardedalloc.h"

#include "readfile.h" /* Own include. */

#include "WM_types.h"
#include "wm_event_types.h"

/* Don't use translation strings in versioning!
 * These depend on the preferences already being read.
 * If this is important we can set the translations as part of versioning preferences,
 * however that should only be done if there are important use-cases. */
#if 0
#  include "BLT_translation.h"
#else
#  define N_(msgid) msgid
#endif

/* For versioning we only ever want to manipulate preferences passed in. */
#define U BLI_STATIC_ASSERT(false, "Global 'U' not allowed, only use arguments passed in!")

static void do_versions_theme(const UserDef *userdef, bTheme *btheme)
{

#define USER_VERSION_ATLEAST(ver, subver) MAIN_VERSION_ATLEAST(userdef, ver, subver)
#define FROM_DEFAULT_V4_UCHAR(member) copy_v4_v4_uchar(btheme->member, U_theme_default.member)

  if (!USER_VERSION_ATLEAST(300, 41)) {
    memcpy(btheme, &U_theme_default, sizeof(*btheme));
  }

  /* Again reset the theme, but only if stored with an early 3.1 alpha version. Some changes were
   * done in the release branch and then merged into the 3.1 branch (master). So the previous reset
   * wouldn't work for people who saved their preferences with a 3.1 build meanwhile. But we still
   * don't want to reset theme changes stored in the eventual 3.0 release once opened in a 3.1
   * build. */
  if (userdef->versionfile > 300 && !USER_VERSION_ATLEAST(301, 1)) {
    memcpy(btheme, &U_theme_default, sizeof(*btheme));
  }

  if (!USER_VERSION_ATLEAST(301, 2)) {
    FROM_DEFAULT_V4_UCHAR(space_sequencer.mask);
  }

  if (!USER_VERSION_ATLEAST(302, 8)) {
    btheme->space_node.grid_levels = U_theme_default.space_node.grid_levels;
  }

  if (!USER_VERSION_ATLEAST(302, 9)) {
    FROM_DEFAULT_V4_UCHAR(space_sequencer.list);
    FROM_DEFAULT_V4_UCHAR(space_sequencer.list_title);
    FROM_DEFAULT_V4_UCHAR(space_sequencer.list_text);
    FROM_DEFAULT_V4_UCHAR(space_sequencer.list_text_hi);
  }

  if (!USER_VERSION_ATLEAST(303, 6)) {
    btheme->tui.wcol_view_item = U_theme_default.tui.wcol_view_item;
  }

  if (!USER_VERSION_ATLEAST(306, 3)) {
    FROM_DEFAULT_V4_UCHAR(space_view3d.face_retopology);
  }

  /**
   * Versioning code until next subversion bump goes here.
   *
   * \note Be sure to check when bumping the version:
   * - #blo_do_versions_userdef in this file.
   * - "versioning_{BLENDER_VERSION}.c"
   *
   * \note Keep this message at the bottom of the function.
   */
  {
    /* Keep this block, even when empty. */
  }

#undef FROM_DEFAULT_V4_UCHAR

#undef USER_VERSION_ATLEAST
}

/** #UserDef.flag */
#define USER_LMOUSESELECT (1 << 14) /* deprecated */

static void do_version_select_mouse(UserDef *userdef, wmKeyMapItem *kmi)
{
  /* Remove select/action mouse from user defined keymaps. */
  enum {
    ACTIONMOUSE = 0x0005,
    SELECTMOUSE = 0x0006,
    EVT_TWEAK_A = 0x5005,
    EVT_TWEAK_S = 0x5006,
  };
  const bool left = (userdef->flag & USER_LMOUSESELECT) != 0;

  switch (kmi->type) {
    case SELECTMOUSE:
      kmi->type = (left) ? LEFTMOUSE : RIGHTMOUSE;
      break;
    case ACTIONMOUSE:
      kmi->type = (left) ? RIGHTMOUSE : LEFTMOUSE;
      break;
    case EVT_TWEAK_S:
      kmi->type = (left) ? LEFTMOUSE : RIGHTMOUSE;
      kmi->val = KM_CLICK_DRAG;
      break;
    case EVT_TWEAK_A:
      kmi->type = (left) ? RIGHTMOUSE : LEFTMOUSE;
      kmi->val = KM_CLICK_DRAG;
      break;
    default:
      break;
  }
}

static bool keymap_item_has_invalid_wm_context_data_path(wmKeyMapItem *kmi,
                                                         void *UNUSED(user_data))
{
  if (STRPREFIX(kmi->idname, "WM_OT_context_") && kmi->properties) {
    IDProperty *idprop = IDP_GetPropertyFromGroup(kmi->properties, "data_path");
    if (idprop && (idprop->type == IDP_STRING) && STRPREFIX(idprop->data.pointer, "(null)")) {
      return true;
    }
  }
  return false;
}

/** Tweak event types have been removed, replace with click-drag. */
static bool keymap_item_update_tweak_event(wmKeyMapItem *kmi, void *UNUSED(user_data))
{
  /* Tweak events for L M R mouse-buttons. */
  enum {
    EVT_TWEAK_L = 0x5002,
    EVT_TWEAK_M = 0x5003,
    EVT_TWEAK_R = 0x5004,
  };
  switch (kmi->type) {
    case EVT_TWEAK_L:
      kmi->type = LEFTMOUSE;
      break;
    case EVT_TWEAK_M:
      kmi->type = MIDDLEMOUSE;
      break;
    case EVT_TWEAK_R:
      kmi->type = RIGHTMOUSE;
      break;
    default:
      kmi->direction = KM_ANY;
      return false;
  }

  if (kmi->val >= KM_DIRECTION_N && kmi->val <= KM_DIRECTION_NW) {
    kmi->direction = kmi->val;
  }
  else {
    kmi->direction = KM_ANY;
  }
  kmi->val = KM_CLICK_DRAG;
  return false;
}

void blo_do_versions_userdef(UserDef *userdef)
{
  /* #UserDef & #Main happen to have the same struct member. */
#define USER_VERSION_ATLEAST(ver, subver) MAIN_VERSION_ATLEAST(userdef, ver, subver)

  /* the UserDef struct is not corrected with do_versions() .... ugh! */
  if (userdef->menuthreshold1 == 0) {
    userdef->menuthreshold1 = 5;
    userdef->menuthreshold2 = 2;
  }
  if (userdef->mixbufsize == 0) {
    userdef->mixbufsize = 2048;
  }
  if (userdef->autokey_mode == 0) {
    /* 'add/replace' but not on */
    userdef->autokey_mode = 2;
  }
  if (userdef->savetime <= 0) {
    userdef->savetime = 1;
    // XXX      error(STRINGIFY(BLENDER_STARTUP_FILE)" is buggy, please consider removing it.\n");
  }
  if (userdef->gizmo_size == 0) {
    userdef->gizmo_size = 75;
    userdef->gizmo_flag |= USER_GIZMO_DRAW;
  }
  if (userdef->pad_rot_angle == 0.0f) {
    userdef->pad_rot_angle = 15.0f;
  }

  /* graph editor - unselected F-Curve visibility */
  if (userdef->fcu_inactive_alpha == 0) {
    userdef->fcu_inactive_alpha = 0.25f;
  }

  if (!USER_VERSION_ATLEAST(192, 0)) {
    strcpy(userdef->sounddir, "/");
  }

  /* patch to set Dupli Armature */
  if (!USER_VERSION_ATLEAST(220, 0)) {
    userdef->dupflag |= USER_DUP_ARM;
  }

  /* added seam, normal color, undo */
  if (!USER_VERSION_ATLEAST(235, 0)) {
    userdef->uiflag |= USER_GLOBALUNDO;
    if (userdef->undosteps == 0) {
      userdef->undosteps = 32;
    }
  }
  if (!USER_VERSION_ATLEAST(236, 0)) {
    /* illegal combo... */
    if (userdef->flag & USER_LMOUSESELECT) {
      userdef->flag &= ~USER_TWOBUTTONMOUSE;
    }
  }
  if (!USER_VERSION_ATLEAST(240, 0)) {
    userdef->uiflag |= USER_PLAINMENUS;
  }
  if (!USER_VERSION_ATLEAST(242, 0)) {
    /* set defaults for 3D View rotating axis indicator */
    /* since size can't be set to 0, this indicates it's not saved in startup.blend */
    if (userdef->rvisize == 0) {
      userdef->rvisize = 15;
      userdef->rvibright = 8;
      userdef->uiflag |= USER_SHOW_GIZMO_NAVIGATE;
    }
  }
  if (!USER_VERSION_ATLEAST(244, 0)) {
    /* set default number of recently-used files (if not set) */
    if (userdef->recent_files == 0) {
      userdef->recent_files = 10;
    }
  }
  if (!USER_VERSION_ATLEAST(245, 3)) {
    if (userdef->coba_weight.tot == 0) {
      BKE_colorband_init(&userdef->coba_weight, true);
    }
  }
  if (!USER_VERSION_ATLEAST(245, 3)) {
    userdef->flag |= USER_ADD_VIEWALIGNED | USER_ADD_EDITMODE;
  }
  if (!USER_VERSION_ATLEAST(250, 0)) {
    /* adjust grease-pencil distances */
    userdef->gp_manhattandist = 1;
    userdef->gp_euclideandist = 2;

    /* adjust default interpolation for new IPO-curves */
    userdef->ipo_new = BEZT_IPO_BEZ;
  }

  if (!USER_VERSION_ATLEAST(250, 3)) {
    /* new audio system */
    if (userdef->audiochannels == 0) {
      userdef->audiochannels = 2;
    }
    if (userdef->audioformat == 0) {
      userdef->audioformat = 0x24;
    }
    if (userdef->audiorate == 0) {
      userdef->audiorate = 48000;
    }
  }

  if (!USER_VERSION_ATLEAST(250, 8)) {
    wmKeyMap *km;

    for (km = userdef->user_keymaps.first; km; km = km->next) {
      if (STREQ(km->idname, "Armature_Sketch")) {
        strcpy(km->idname, "Armature Sketch");
      }
      else if (STREQ(km->idname, "View3D")) {
        strcpy(km->idname, "3D View");
      }
      else if (STREQ(km->idname, "View3D Generic")) {
        strcpy(km->idname, "3D View Generic");
      }
      else if (STREQ(km->idname, "EditMesh")) {
        strcpy(km->idname, "Mesh");
      }
      else if (STREQ(km->idname, "UVEdit")) {
        strcpy(km->idname, "UV Editor");
      }
      else if (STREQ(km->idname, "Animation_Channels")) {
        strcpy(km->idname, "Animation Channels");
      }
      else if (STREQ(km->idname, "GraphEdit Keys")) {
        strcpy(km->idname, "Graph Editor");
      }
      else if (STREQ(km->idname, "GraphEdit Generic")) {
        strcpy(km->idname, "Graph Editor Generic");
      }
      else if (STREQ(km->idname, "Action_Keys")) {
        strcpy(km->idname, "Dopesheet");
      }
      else if (STREQ(km->idname, "NLA Data")) {
        strcpy(km->idname, "NLA Editor");
      }
      else if (STREQ(km->idname, "Node Generic")) {
        strcpy(km->idname, "Node Editor");
      }
      else if (STREQ(km->idname, "Logic Generic")) {
        strcpy(km->idname, "Logic Editor");
      }
      else if (STREQ(km->idname, "File")) {
        strcpy(km->idname, "File Browser");
      }
      else if (STREQ(km->idname, "FileMain")) {
        strcpy(km->idname, "File Browser Main");
      }
      else if (STREQ(km->idname, "FileButtons")) {
        strcpy(km->idname, "File Browser Buttons");
      }
      else if (STREQ(km->idname, "Buttons Generic")) {
        strcpy(km->idname, "Property Editor");
      }
    }
  }

  if (!USER_VERSION_ATLEAST(252, 3)) {
    if (userdef->flag & USER_LMOUSESELECT) {
      userdef->flag &= ~USER_TWOBUTTONMOUSE;
    }
  }
  if (!USER_VERSION_ATLEAST(252, 4)) {
    /* default new handle type is auto handles */
    userdef->keyhandles_new = HD_AUTO;
  }

  if (!USER_VERSION_ATLEAST(257, 0)) {
    /* Clear #AUTOKEY_FLAG_ONLYKEYINGSET flag from user-preferences,
     * so that it doesn't linger around from old configurations like a ghost. */
    userdef->autokey_flag &= ~AUTOKEY_FLAG_ONLYKEYINGSET;
  }

  if (!USER_VERSION_ATLEAST(260, 3)) {
    /* if new keyframes handle default is stuff "auto", make it "auto-clamped" instead
     * was changed in 260 as part of GSoC11, but version patch was wrong
     */
    if (userdef->keyhandles_new == HD_AUTO) {
      userdef->keyhandles_new = HD_AUTO_ANIM;
    }
  }

  if (!USER_VERSION_ATLEAST(267, 0)) {

    /* GL Texture Garbage Collection */
    if (userdef->textimeout == 0) {
      userdef->texcollectrate = 60;
      userdef->textimeout = 120;
    }
    if (userdef->memcachelimit <= 0) {
      userdef->memcachelimit = 32;
    }
    if (userdef->dbl_click_time == 0) {
      userdef->dbl_click_time = 350;
    }
    if (userdef->v2d_min_gridsize == 0) {
      userdef->v2d_min_gridsize = 35;
    }
    if (userdef->widget_unit == 0) {
      userdef->widget_unit = 20;
    }
    if (userdef->anisotropic_filter <= 0) {
      userdef->anisotropic_filter = 1;
    }

    if (userdef->ndof_sensitivity == 0.0f) {
      userdef->ndof_sensitivity = 1.0f;
      userdef->ndof_flag = (NDOF_LOCK_HORIZON | NDOF_SHOULD_PAN | NDOF_SHOULD_ZOOM |
                            NDOF_SHOULD_ROTATE);
    }

    if (userdef->ndof_orbit_sensitivity == 0.0f) {
      userdef->ndof_orbit_sensitivity = userdef->ndof_sensitivity;

      if (!(userdef->flag & USER_TRACKBALL)) {
        userdef->ndof_flag |= NDOF_TURNTABLE;
      }
    }
  }

  if (!USER_VERSION_ATLEAST(269, 4)) {
    userdef->walk_navigation.mouse_speed = 1.0f;
    userdef->walk_navigation.walk_speed = 2.5f; /* m/s */
    userdef->walk_navigation.walk_speed_factor = 5.0f;
    userdef->walk_navigation.view_height = 1.6f;   /* m */
    userdef->walk_navigation.jump_height = 0.4f;   /* m */
    userdef->walk_navigation.teleport_time = 0.2f; /* s */
  }

  if (!USER_VERSION_ATLEAST(271, 5)) {
    userdef->pie_menu_radius = 100;
    userdef->pie_menu_threshold = 12;
    userdef->pie_animation_timeout = 6;
  }

  if (!USER_VERSION_ATLEAST(275, 2)) {
    userdef->ndof_deadzone = 0.1;
  }

  if (!USER_VERSION_ATLEAST(275, 4)) {
    userdef->node_margin = 80;
  }

  if (!USER_VERSION_ATLEAST(278, 6)) {
    /* Clear preference flags for re-use. */
    userdef->flag &= ~(USER_FLAG_NUMINPUT_ADVANCED | USER_FLAG_UNUSED_2 | USER_FLAG_UNUSED_3 |
                       USER_FLAG_UNUSED_6 | USER_FLAG_UNUSED_7 | USER_FLAG_UNUSED_9 |
                       USER_DEVELOPER_UI);
    userdef->uiflag &= ~(USER_HEADER_BOTTOM);
    userdef->transopts &= ~(USER_TR_UNUSED_2 | USER_TR_UNUSED_3 | USER_TR_UNUSED_4 |
                            USER_TR_UNUSED_6 | USER_TR_UNUSED_7);

    userdef->uiflag |= USER_LOCK_CURSOR_ADJUST;
  }

  if (!USER_VERSION_ATLEAST(280, 20)) {
    userdef->gpu_viewport_quality = 0.6f;

    /* Reset theme, old themes will not be compatible with minor version updates from now on. */
    LISTBASE_FOREACH (bTheme *, btheme, &userdef->themes) {
      memcpy(btheme, &U_theme_default, sizeof(*btheme));
    }

    /* Annotations - new layer color
     * Replace anything that used to be set if it looks like was left
     * on the old default (i.e. black), which most users used
     */
    if ((userdef->gpencil_new_layer_col[3] < 0.1f) || (userdef->gpencil_new_layer_col[0] < 0.1f)) {
      /* - New color matches the annotation pencil icon
       * - Non-full alpha looks better!
       */
      ARRAY_SET_ITEMS(userdef->gpencil_new_layer_col, 0.38f, 0.61f, 0.78f, 0.9f);
    }
  }

  if (!USER_VERSION_ATLEAST(280, 31)) {
    /* Remove select/action mouse from user defined keymaps. */
    LISTBASE_FOREACH (wmKeyMap *, keymap, &userdef->user_keymaps) {
      LISTBASE_FOREACH (wmKeyMapDiffItem *, kmdi, &keymap->diff_items) {
        if (kmdi->remove_item) {
          do_version_select_mouse(userdef, kmdi->remove_item);
        }
        if (kmdi->add_item) {
          do_version_select_mouse(userdef, kmdi->add_item);
        }
      }

      LISTBASE_FOREACH (wmKeyMapItem *, kmi, &keymap->items) {
        do_version_select_mouse(userdef, kmi);
      }
    }
  }

  if (!USER_VERSION_ATLEAST(280, 33)) {
    /* Enable GLTF addon by default. */
    BKE_addon_ensure(&userdef->addons, "io_scene_gltf2");

    userdef->pressure_threshold_max = 1.0f;
  }

  if (!USER_VERSION_ATLEAST(280, 35)) {
    /* Preserve RMB select setting after moving to Python and changing default value. */
    if (USER_VERSION_ATLEAST(280, 32) || !(userdef->flag & USER_LMOUSESELECT)) {
      BKE_keyconfig_pref_set_select_mouse(userdef, 1, false);
    }

    userdef->flag &= ~USER_LMOUSESELECT;
  }

  if (!USER_VERSION_ATLEAST(280, 38)) {
    copy_v4_fl4(userdef->light_param[0].vec, -0.580952, 0.228571, 0.781185, 0.0);
    copy_v4_fl4(userdef->light_param[0].col, 0.900000, 0.900000, 0.900000, 1.000000);
    copy_v4_fl4(userdef->light_param[0].spec, 0.318547, 0.318547, 0.318547, 1.000000);
    userdef->light_param[0].flag = 1;
    userdef->light_param[0].smooth = 0.1;

    copy_v4_fl4(userdef->light_param[1].vec, 0.788218, 0.593482, -0.162765, 0.0);
    copy_v4_fl4(userdef->light_param[1].col, 0.267115, 0.269928, 0.358840, 1.000000);
    copy_v4_fl4(userdef->light_param[1].spec, 0.090838, 0.090838, 0.090838, 1.000000);
    userdef->light_param[1].flag = 1;
    userdef->light_param[1].smooth = 0.25;

    copy_v4_fl4(userdef->light_param[2].vec, 0.696472, -0.696472, -0.172785, 0.0);
    copy_v4_fl4(userdef->light_param[2].col, 0.293216, 0.304662, 0.401968, 1.000000);
    copy_v4_fl4(userdef->light_param[2].spec, 0.069399, 0.020331, 0.020331, 1.000000);
    userdef->light_param[2].flag = 1;
    userdef->light_param[2].smooth = 0.4;

    copy_v4_fl4(userdef->light_param[3].vec, 0.021053, -0.989474, 0.143173, 0.0);
    copy_v4_fl4(userdef->light_param[3].col, 0.0, 0.0, 0.0, 1.0);
    copy_v4_fl4(userdef->light_param[3].spec, 0.072234, 0.082253, 0.162642, 1.000000);
    userdef->light_param[3].flag = 1;
    userdef->light_param[3].smooth = 0.7;

    copy_v3_fl3(userdef->light_ambient, 0.025000, 0.025000, 0.025000);

    userdef->flag &= ~(USER_FLAG_UNUSED_4);

    userdef->uiflag &= ~(USER_HEADER_FROM_PREF | USER_UIFLAG_UNUSED_12 | USER_UIFLAG_UNUSED_22);
  }

  if (!USER_VERSION_ATLEAST(280, 41)) {
    if (userdef->pie_tap_timeout == 0) {
      userdef->pie_tap_timeout = 20;
    }
  }

  if (!USER_VERSION_ATLEAST(280, 44)) {
    userdef->uiflag &= ~(USER_NO_MULTITOUCH_GESTURES | USER_UIFLAG_UNUSED_1);
    userdef->uiflag2 &= ~(USER_UIFLAG2_UNUSED_0);
    userdef->gp_settings &= ~(GP_PAINT_UNUSED_0);
  }

  if (!USER_VERSION_ATLEAST(280, 50)) {
    /* 3ds is no longer enabled by default and not ported yet. */
    BKE_addon_remove_safe(&userdef->addons, "io_scene_3ds");
  }

  if (!USER_VERSION_ATLEAST(280, 51)) {
    userdef->move_threshold = 2;
  }

  if (!USER_VERSION_ATLEAST(280, 58)) {
    if (userdef->image_draw_method != IMAGE_DRAW_METHOD_GLSL) {
      userdef->image_draw_method = IMAGE_DRAW_METHOD_AUTO;
    }
  }

  /* Patch to set dupli light-probes and grease-pencil. */
  if (!USER_VERSION_ATLEAST(280, 58)) {
    userdef->dupflag |= USER_DUP_LIGHTPROBE;
    userdef->dupflag |= USER_DUP_GPENCIL;
  }

  if (!USER_VERSION_ATLEAST(280, 60)) {
    const float GPU_VIEWPORT_QUALITY_FXAA = 0.10f;
    const float GPU_VIEWPORT_QUALITY_TAA8 = 0.25f;
    const float GPU_VIEWPORT_QUALITY_TAA16 = 0.6f;
    const float GPU_VIEWPORT_QUALITY_TAA32 = 0.8f;

    if (userdef->gpu_viewport_quality <= GPU_VIEWPORT_QUALITY_FXAA) {
      userdef->viewport_aa = SCE_DISPLAY_AA_OFF;
    }
    else if (userdef->gpu_viewport_quality <= GPU_VIEWPORT_QUALITY_TAA8) {
      userdef->viewport_aa = SCE_DISPLAY_AA_FXAA;
    }
    else if (userdef->gpu_viewport_quality <= GPU_VIEWPORT_QUALITY_TAA16) {
      userdef->viewport_aa = SCE_DISPLAY_AA_SAMPLES_8;
    }
    else if (userdef->gpu_viewport_quality <= GPU_VIEWPORT_QUALITY_TAA32) {
      userdef->viewport_aa = SCE_DISPLAY_AA_SAMPLES_16;
    }
    else {
      userdef->viewport_aa = SCE_DISPLAY_AA_SAMPLES_32;
    }
  }

  if (!USER_VERSION_ATLEAST(280, 62)) {
    if (userdef->vbotimeout == 0) {
      userdef->vbocollectrate = 60;
      userdef->vbotimeout = 120;
    }

    if (userdef->lookdev_sphere_size == 0) {
      userdef->lookdev_sphere_size = 150;
    }

    userdef->pref_flag |= USER_PREF_FLAG_SAVE;
  }

  if (!USER_VERSION_ATLEAST(280, 73)) {
    userdef->drag_threshold = 30;
    userdef->drag_threshold_mouse = 3;
    userdef->drag_threshold_tablet = 10;
  }

  if (!USER_VERSION_ATLEAST(281, 9)) {
    /* X3D is no longer enabled by default. */
    BKE_addon_remove_safe(&userdef->addons, "io_scene_x3d");
  }

  if (!USER_VERSION_ATLEAST(281, 12)) {
    userdef->render_display_type = USER_RENDER_DISPLAY_WINDOW;
    userdef->filebrowser_display_type = USER_TEMP_SPACE_DISPLAY_WINDOW;
  }

  if (!USER_VERSION_ATLEAST(281, 13)) {
    userdef->auto_smoothing_new = FCURVE_SMOOTH_CONT_ACCEL;

    if (userdef->file_space_data.display_type == FILE_DEFAULTDISPLAY) {
      memcpy(
          &userdef->file_space_data, &U_default.file_space_data, sizeof(userdef->file_space_data));
    }
  }

  if (!USER_VERSION_ATLEAST(281, 16)) {
    BKE_keyconfig_pref_filter_items(userdef,
                                    &((struct wmKeyConfigFilterItemParams){
                                        .check_item = true,
                                        .check_diff_item_add = true,
                                    }),
                                    keymap_item_has_invalid_wm_context_data_path,
                                    NULL);
  }

  if (!USER_VERSION_ATLEAST(282, 1)) {
    userdef->file_space_data.filter_id = U_default.file_space_data.filter_id;
  }

  if (!USER_VERSION_ATLEAST(282, 4)) {
    if (userdef->view_rotate_sensitivity_turntable == 0.0f) {
      userdef->view_rotate_sensitivity_turntable = DEG2RADF(0.4f);
      userdef->view_rotate_sensitivity_trackball = 1.0f;
    }
    if (userdef->scrollback == 0) {
      userdef->scrollback = U_default.scrollback;
    }

    /* Enable Overlay Engine Smooth Wire by default */
    userdef->gpu_flag |= USER_GPU_FLAG_OVERLAY_SMOOTH_WIRE;
  }

  if (!USER_VERSION_ATLEAST(283, 13)) {
    /* If Translations is off then language should default to English. */
    if ((userdef->transopts & USER_DOTRANSLATE_DEPRECATED) == 0) {
      userdef->language = ULANGUAGE_ENGLISH;
    }
    /* Clear this deprecated flag. */
    userdef->transopts &= ~USER_DOTRANSLATE_DEPRECATED;
  }

  if (!USER_VERSION_ATLEAST(290, 7)) {
    userdef->statusbar_flag = STATUSBAR_SHOW_VERSION;
  }

  if (!USER_VERSION_ATLEAST(291, 1)) {
    if (userdef->collection_instance_empty_size == 0) {
      userdef->collection_instance_empty_size = 1.0f;
    }
  }

  if (!USER_VERSION_ATLEAST(292, 3)) {
    if (userdef->pixelsize == 0.0f) {
      userdef->pixelsize = 1.0f;
    }
    /* Clear old userdef flag for "Camera Parent Lock". */
    userdef->uiflag &= ~USER_UIFLAG_UNUSED_3;
  }

  if (!USER_VERSION_ATLEAST(292, 9)) {
    if (BLI_listbase_is_empty(&userdef->asset_libraries)) {
      BKE_preferences_asset_library_default_add(userdef);
    }
  }

  if (!USER_VERSION_ATLEAST(293, 1)) {
    /* This rename was made after 2.93.0, harmless to run when it's not needed. */
    const char *replace_table[][2] = {
        {"blender", "Blender"},
        {"blender_27x", "Blender_27x"},
        {"industry_compatible", "Industry_Compatible"},
    };
    const int replace_table_len = ARRAY_SIZE(replace_table);

    BLI_str_replace_table_exact(
        userdef->keyconfigstr, sizeof(userdef->keyconfigstr), replace_table, replace_table_len);
    LISTBASE_FOREACH (wmKeyConfigPref *, kpt, &userdef->user_keyconfig_prefs) {
      BLI_str_replace_table_exact(
          kpt->idname, sizeof(kpt->idname), replace_table, replace_table_len);
    }
  }

  if (!USER_VERSION_ATLEAST(293, 12)) {
    if (userdef->gizmo_size_navigate_v3d == 0) {
      userdef->gizmo_size_navigate_v3d = 80;
    }

    userdef->sequencer_proxy_setup = USER_SEQ_PROXY_SETUP_AUTOMATIC;
  }

  if (!USER_VERSION_ATLEAST(293, 13)) {
    BKE_addon_ensure(&userdef->addons, "pose_library");
  }

  if (!USER_VERSION_ATLEAST(300, 21)) {
    /* Deprecated userdef->flag USER_SAVE_PREVIEWS */
    userdef->file_preview_type = (userdef->flag & USER_FLAG_UNUSED_5) ? USER_FILE_PREVIEW_AUTO :
                                                                        USER_FILE_PREVIEW_NONE;
    /* Clear for reuse. */
    userdef->flag &= ~USER_FLAG_UNUSED_5;
  }

  if (!USER_VERSION_ATLEAST(300, 38)) {
    /* Patch to set Dupli Lattice/Camera/Speaker. */
    userdef->dupflag |= USER_DUP_LATTICE;
    userdef->dupflag |= USER_DUP_CAMERA;
    userdef->dupflag |= USER_DUP_SPEAKER;
  }

  if (!USER_VERSION_ATLEAST(300, 40)) {
    /* Rename the default asset library from "Default" to "User Library". This isn't bullet proof
     * since it doesn't handle translations and ignores user changes. But this was an alpha build
     * (experimental) feature and the name is just for display in the UI anyway. So it doesn't have
     * to work perfectly at all. */
    LISTBASE_FOREACH (bUserAssetLibrary *, asset_library, &userdef->asset_libraries) {
      /* Ignores translations, since that would depend on the current preferences (global `U`). */
      if (STREQ(asset_library->name, "Default")) {
        BKE_preferences_asset_library_name_set(
            userdef, asset_library, BKE_PREFS_ASSET_LIBRARY_DEFAULT_NAME);
      }
    }
  }

  if (!USER_VERSION_ATLEAST(300, 40)) {
    LISTBASE_FOREACH (uiStyle *, style, &userdef->uistyles) {
      const int default_title_points = 11; /* UI_DEFAULT_TITLE_POINTS */
      style->paneltitle.points = default_title_points;
      style->grouplabel.points = default_title_points;
    }
  }

  if (!USER_VERSION_ATLEAST(300, 43)) {
    userdef->ndof_flag |= NDOF_CAMERA_PAN_ZOOM;
  }

  if (!USER_VERSION_ATLEAST(302, 5)) {
    BKE_keyconfig_pref_filter_items(userdef,
                                    &((struct wmKeyConfigFilterItemParams){
                                        .check_item = true,
                                        .check_diff_item_add = true,
                                    }),
                                    keymap_item_update_tweak_event,
                                    NULL);
  }

  if (!USER_VERSION_ATLEAST(302, 11)) {
    userdef->dupflag |= USER_DUP_CURVES | USER_DUP_POINTCLOUD;
  }

  /* Set GPU backend to OpenGL. */
  if (!USER_VERSION_ATLEAST(305, 5)) {
#ifdef __APPLE__
    userdef->gpu_backend = GPU_BACKEND_METAL;
#else
    userdef->gpu_backend = GPU_BACKEND_OPENGL;
#endif
  }

  if (!USER_VERSION_ATLEAST(305, 10)) {
    LISTBASE_FOREACH (bUserAssetLibrary *, asset_library, &userdef->asset_libraries) {
      asset_library->import_method = ASSET_IMPORT_APPEND_REUSE;
    }
  }

<<<<<<< HEAD
  if (!USER_VERSION_ATLEAST(306, 1)) {
    if (userdef->pythondir_legacy[0]) {
      NamedDirectoryPathEntry *script_path = MEM_callocN(sizeof(*script_path),
                                                         "Versioning user script path");
      STRNCPY(script_path->dir_path, userdef->pythondir_legacy);
      BLI_addhead(&userdef->script_directories, script_path);
=======
  if (!USER_VERSION_ATLEAST(306, 2)) {
    userdef->animation_flag |= USER_ANIM_HIGH_QUALITY_DRAWING;
  }

  if (!USER_VERSION_ATLEAST(306, 4)) {
    /* Increase the number of recently-used files if using the old default value. */
    if (userdef->recent_files == 10) {
      userdef->recent_files = 20;
>>>>>>> 7eefdad0
    }
  }

  /**
   * Versioning code until next subversion bump goes here.
   *
   * \note Be sure to check when bumping the version:
   * - #do_versions_theme in this file.
   * - "versioning_{BLENDER_VERSION}.c"
   *
   * \note Keep this message at the bottom of the function.
   */
  {
    /* Keep this block, even when empty. */
  }

  LISTBASE_FOREACH (bTheme *, btheme, &userdef->themes) {
    do_versions_theme(userdef, btheme);
  }
#undef USER_VERSION_ATLEAST
}

void BLO_sanitize_experimental_features_userpref_blend(UserDef *userdef)
{
  /* User preference experimental settings are only supported in alpha builds.
   * This prevents users corrupting data and relying on API that may change.
   *
   * If user preferences are saved this will be stored in disk as expected.
   * This only starts to take effect when there is a release branch (on beta).
   *
   * At that time master already has its version bumped so its user preferences
   * are not touched by these settings. */

  if (BKE_blender_version_is_alpha()) {
    return;
  }

  MEMSET_STRUCT_AFTER(&userdef->experimental, 0, SANITIZE_AFTER_HERE);
}

#undef USER_LMOUSESELECT<|MERGE_RESOLUTION|>--- conflicted
+++ resolved
@@ -789,23 +789,23 @@
     }
   }
 
-<<<<<<< HEAD
-  if (!USER_VERSION_ATLEAST(306, 1)) {
+  if (!USER_VERSION_ATLEAST(306, 2)) {
+    userdef->animation_flag |= USER_ANIM_HIGH_QUALITY_DRAWING;
+  }
+
+  if (!USER_VERSION_ATLEAST(306, 4)) {
+    /* Increase the number of recently-used files if using the old default value. */
+    if (userdef->recent_files == 10) {
+      userdef->recent_files = 20;
+    }
+  }
+
+  if (!USER_VERSION_ATLEAST(306, 5)) {
     if (userdef->pythondir_legacy[0]) {
       NamedDirectoryPathEntry *script_path = MEM_callocN(sizeof(*script_path),
                                                          "Versioning user script path");
       STRNCPY(script_path->dir_path, userdef->pythondir_legacy);
       BLI_addhead(&userdef->script_directories, script_path);
-=======
-  if (!USER_VERSION_ATLEAST(306, 2)) {
-    userdef->animation_flag |= USER_ANIM_HIGH_QUALITY_DRAWING;
-  }
-
-  if (!USER_VERSION_ATLEAST(306, 4)) {
-    /* Increase the number of recently-used files if using the old default value. */
-    if (userdef->recent_files == 10) {
-      userdef->recent_files = 20;
->>>>>>> 7eefdad0
     }
   }
 
