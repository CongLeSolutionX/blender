/* SPDX-License-Identifier: GPL-2.0-or-later */

/** \file
 * \ingroup blenloader
 *
 * Version patch user preferences.
 */
#define DNA_DEPRECATED_ALLOW
#include <string.h>

#include "BLI_listbase.h"
#include "BLI_math.h"
#include "BLI_string.h"
#include "BLI_utildefines.h"

#include "DNA_anim_types.h"
#include "DNA_collection_types.h"
#include "DNA_curve_types.h"
#include "DNA_scene_types.h"
#include "DNA_space_types.h"
#include "DNA_userdef_types.h"
#include "DNA_windowmanager_types.h"

#include "BKE_addon.h"
#include "BKE_blender_version.h"
#include "BKE_colorband.h"
#include "BKE_idprop.h"
#include "BKE_keyconfig.h"
#include "BKE_main.h"
#include "BKE_preferences.h"

#include "BLO_readfile.h"

#include "BLT_translation.h"

#include "GPU_platform.h"

#include "MEM_guardedalloc.h"

#include "readfile.h" /* Own include. */

#include "WM_types.h"
#include "wm_event_types.h"

/* Don't use translation strings in versioning!
 * These depend on the preferences already being read.
 * If this is important we can set the translations as part of versioning preferences,
 * however that should only be done if there are important use-cases. */
#if 0
#  include "BLT_translation.h"
#else
#  define N_(msgid) msgid
#endif

/* For versioning we only ever want to manipulate preferences passed in. */
#define U BLI_STATIC_ASSERT(false, "Global 'U' not allowed, only use arguments passed in!")

static void do_versions_theme(const UserDef *userdef, bTheme *btheme)
{

#define USER_VERSION_ATLEAST(ver, subver) MAIN_VERSION_ATLEAST(userdef, ver, subver)
#define FROM_DEFAULT_V4_UCHAR(member) copy_v4_v4_uchar(btheme->member, U_theme_default.member)

  if (!USER_VERSION_ATLEAST(300, 41)) {
    memcpy(btheme, &U_theme_default, sizeof(*btheme));
  }

  /* Again reset the theme, but only if stored with an early 3.1 alpha version. Some changes were
   * done in the release branch and then merged into the 3.1 branch (master). So the previous reset
   * wouldn't work for people who saved their preferences with a 3.1 build meanwhile. But we still
   * don't want to reset theme changes stored in the eventual 3.0 release once opened in a 3.1
   * build. */
  if (userdef->versionfile > 300 && !USER_VERSION_ATLEAST(301, 1)) {
    memcpy(btheme, &U_theme_default, sizeof(*btheme));
  }

  if (!USER_VERSION_ATLEAST(301, 2)) {
    FROM_DEFAULT_V4_UCHAR(space_sequencer.mask);
  }

  if (!USER_VERSION_ATLEAST(302, 8)) {
    btheme->space_node.grid_levels = U_theme_default.space_node.grid_levels;
  }

  if (!USER_VERSION_ATLEAST(302, 9)) {
    FROM_DEFAULT_V4_UCHAR(space_sequencer.list);
    FROM_DEFAULT_V4_UCHAR(space_sequencer.list_title);
    FROM_DEFAULT_V4_UCHAR(space_sequencer.list_text);
    FROM_DEFAULT_V4_UCHAR(space_sequencer.list_text_hi);
  }

  if (!USER_VERSION_ATLEAST(303, 6)) {
    btheme->tui.wcol_view_item = U_theme_default.tui.wcol_view_item;
  }

  if (!USER_VERSION_ATLEAST(306, 3)) {
    FROM_DEFAULT_V4_UCHAR(space_view3d.face_retopology);
  }

  /**
   * Versioning code until next subversion bump goes here.
   *
   * \note Be sure to check when bumping the version:
   * - #blo_do_versions_userdef in this file.
   * - "versioning_{BLENDER_VERSION}.c"
   *
   * \note Keep this message at the bottom of the function.
   */
  {
    /* Keep this block, even when empty. */
<<<<<<< HEAD

    if (btheme->space_node.node_region_simulation[3] == 0) {
      btheme->space_node.node_region_simulation[3] = 0x11;
    }
=======
    FROM_DEFAULT_V4_UCHAR(space_node.node_zone_simulation);
>>>>>>> c13005fe
  }

#undef FROM_DEFAULT_V4_UCHAR

#undef USER_VERSION_ATLEAST
}

/** #UserDef.flag */
#define USER_LMOUSESELECT (1 << 14) /* deprecated */

static void do_version_select_mouse(UserDef *userdef, wmKeyMapItem *kmi)
{
  /* Remove select/action mouse from user defined keymaps. */
  enum {
    ACTIONMOUSE = 0x0005,
    SELECTMOUSE = 0x0006,
    EVT_TWEAK_A = 0x5005,
    EVT_TWEAK_S = 0x5006,
  };
  const bool left = (userdef->flag & USER_LMOUSESELECT) != 0;

  switch (kmi->type) {
    case SELECTMOUSE:
      kmi->type = (left) ? LEFTMOUSE : RIGHTMOUSE;
      break;
    case ACTIONMOUSE:
      kmi->type = (left) ? RIGHTMOUSE : LEFTMOUSE;
      break;
    case EVT_TWEAK_S:
      kmi->type = (left) ? LEFTMOUSE : RIGHTMOUSE;
      kmi->val = KM_CLICK_DRAG;
      break;
    case EVT_TWEAK_A:
      kmi->type = (left) ? RIGHTMOUSE : LEFTMOUSE;
      kmi->val = KM_CLICK_DRAG;
      break;
    default:
      break;
  }
}

static bool keymap_item_has_invalid_wm_context_data_path(wmKeyMapItem *kmi,
                                                         void *UNUSED(user_data))
{
  if (STRPREFIX(kmi->idname, "WM_OT_context_") && kmi->properties) {
    IDProperty *idprop = IDP_GetPropertyFromGroup(kmi->properties, "data_path");
    if (idprop && (idprop->type == IDP_STRING) && STRPREFIX(idprop->data.pointer, "(null)")) {
      return true;
    }
  }
  return false;
}

/** Tweak event types have been removed, replace with click-drag. */
static bool keymap_item_update_tweak_event(wmKeyMapItem *kmi, void *UNUSED(user_data))
{
  /* Tweak events for L M R mouse-buttons. */
  enum {
    EVT_TWEAK_L = 0x5002,
    EVT_TWEAK_M = 0x5003,
    EVT_TWEAK_R = 0x5004,
  };
  switch (kmi->type) {
    case EVT_TWEAK_L:
      kmi->type = LEFTMOUSE;
      break;
    case EVT_TWEAK_M:
      kmi->type = MIDDLEMOUSE;
      break;
    case EVT_TWEAK_R:
      kmi->type = RIGHTMOUSE;
      break;
    default:
      kmi->direction = KM_ANY;
      return false;
  }

  if (kmi->val >= KM_DIRECTION_N && kmi->val <= KM_DIRECTION_NW) {
    kmi->direction = kmi->val;
  }
  else {
    kmi->direction = KM_ANY;
  }
  kmi->val = KM_CLICK_DRAG;
  return false;
}

void blo_do_versions_userdef(UserDef *userdef)
{
  /* #UserDef & #Main happen to have the same struct member. */
#define USER_VERSION_ATLEAST(ver, subver) MAIN_VERSION_ATLEAST(userdef, ver, subver)

  /* the UserDef struct is not corrected with do_versions() .... ugh! */
  if (userdef->menuthreshold1 == 0) {
    userdef->menuthreshold1 = 5;
    userdef->menuthreshold2 = 2;
  }
  if (userdef->mixbufsize == 0) {
    userdef->mixbufsize = 2048;
  }
  if (userdef->autokey_mode == 0) {
    /* 'add/replace' but not on */
    userdef->autokey_mode = 2;
  }
  if (userdef->savetime <= 0) {
    userdef->savetime = 1;
    // XXX      error(STRINGIFY(BLENDER_STARTUP_FILE)" is buggy, please consider removing it.\n");
  }
  if (userdef->gizmo_size == 0) {
    userdef->gizmo_size = 75;
    userdef->gizmo_flag |= USER_GIZMO_DRAW;
  }
  if (userdef->pad_rot_angle == 0.0f) {
    userdef->pad_rot_angle = 15.0f;
  }

  /* graph editor - unselected F-Curve visibility */
  if (userdef->fcu_inactive_alpha == 0) {
    userdef->fcu_inactive_alpha = 0.25f;
  }

  if (!USER_VERSION_ATLEAST(192, 0)) {
    strcpy(userdef->sounddir, "/");
  }

  /* patch to set Dupli Armature */
  if (!USER_VERSION_ATLEAST(220, 0)) {
    userdef->dupflag |= USER_DUP_ARM;
  }

  /* added seam, normal color, undo */
  if (!USER_VERSION_ATLEAST(235, 0)) {
    userdef->uiflag |= USER_GLOBALUNDO;
    if (userdef->undosteps == 0) {
      userdef->undosteps = 32;
    }
  }
  if (!USER_VERSION_ATLEAST(236, 0)) {
    /* illegal combo... */
    if (userdef->flag & USER_LMOUSESELECT) {
      userdef->flag &= ~USER_TWOBUTTONMOUSE;
    }
  }
  if (!USER_VERSION_ATLEAST(240, 0)) {
    userdef->uiflag |= USER_PLAINMENUS;
  }
  if (!USER_VERSION_ATLEAST(242, 0)) {
    /* set defaults for 3D View rotating axis indicator */
    /* since size can't be set to 0, this indicates it's not saved in startup.blend */
    if (userdef->rvisize == 0) {
      userdef->rvisize = 15;
      userdef->rvibright = 8;
      userdef->uiflag |= USER_SHOW_GIZMO_NAVIGATE;
    }
  }
  if (!USER_VERSION_ATLEAST(244, 0)) {
    /* set default number of recently-used files (if not set) */
    if (userdef->recent_files == 0) {
      userdef->recent_files = 10;
    }
  }
  if (!USER_VERSION_ATLEAST(245, 3)) {
    if (userdef->coba_weight.tot == 0) {
      BKE_colorband_init(&userdef->coba_weight, true);
    }
  }
  if (!USER_VERSION_ATLEAST(245, 3)) {
    userdef->flag |= USER_ADD_VIEWALIGNED | USER_ADD_EDITMODE;
  }
  if (!USER_VERSION_ATLEAST(250, 0)) {
    /* adjust grease-pencil distances */
    userdef->gp_manhattandist = 1;
    userdef->gp_euclideandist = 2;

    /* adjust default interpolation for new IPO-curves */
    userdef->ipo_new = BEZT_IPO_BEZ;
  }

  if (!USER_VERSION_ATLEAST(250, 3)) {
    /* new audio system */
    if (userdef->audiochannels == 0) {
      userdef->audiochannels = 2;
    }
    if (userdef->audioformat == 0) {
      userdef->audioformat = 0x24;
    }
    if (userdef->audiorate == 0) {
      userdef->audiorate = 48000;
    }
  }

  if (!USER_VERSION_ATLEAST(250, 8)) {
    wmKeyMap *km;

    for (km = userdef->user_keymaps.first; km; km = km->next) {
      if (STREQ(km->idname, "Armature_Sketch")) {
        strcpy(km->idname, "Armature Sketch");
      }
      else if (STREQ(km->idname, "View3D")) {
        strcpy(km->idname, "3D View");
      }
      else if (STREQ(km->idname, "View3D Generic")) {
        strcpy(km->idname, "3D View Generic");
      }
      else if (STREQ(km->idname, "EditMesh")) {
        strcpy(km->idname, "Mesh");
      }
      else if (STREQ(km->idname, "UVEdit")) {
        strcpy(km->idname, "UV Editor");
      }
      else if (STREQ(km->idname, "Animation_Channels")) {
        strcpy(km->idname, "Animation Channels");
      }
      else if (STREQ(km->idname, "GraphEdit Keys")) {
        strcpy(km->idname, "Graph Editor");
      }
      else if (STREQ(km->idname, "GraphEdit Generic")) {
        strcpy(km->idname, "Graph Editor Generic");
      }
      else if (STREQ(km->idname, "Action_Keys")) {
        strcpy(km->idname, "Dopesheet");
      }
      else if (STREQ(km->idname, "NLA Data")) {
        strcpy(km->idname, "NLA Editor");
      }
      else if (STREQ(km->idname, "Node Generic")) {
        strcpy(km->idname, "Node Editor");
      }
      else if (STREQ(km->idname, "Logic Generic")) {
        strcpy(km->idname, "Logic Editor");
      }
      else if (STREQ(km->idname, "File")) {
        strcpy(km->idname, "File Browser");
      }
      else if (STREQ(km->idname, "FileMain")) {
        strcpy(km->idname, "File Browser Main");
      }
      else if (STREQ(km->idname, "FileButtons")) {
        strcpy(km->idname, "File Browser Buttons");
      }
      else if (STREQ(km->idname, "Buttons Generic")) {
        strcpy(km->idname, "Property Editor");
      }
    }
  }

  if (!USER_VERSION_ATLEAST(252, 3)) {
    if (userdef->flag & USER_LMOUSESELECT) {
      userdef->flag &= ~USER_TWOBUTTONMOUSE;
    }
  }
  if (!USER_VERSION_ATLEAST(252, 4)) {
    /* default new handle type is auto handles */
    userdef->keyhandles_new = HD_AUTO;
  }

  if (!USER_VERSION_ATLEAST(257, 0)) {
    /* Clear #AUTOKEY_FLAG_ONLYKEYINGSET flag from user-preferences,
     * so that it doesn't linger around from old configurations like a ghost. */
    userdef->autokey_flag &= ~AUTOKEY_FLAG_ONLYKEYINGSET;
  }

  if (!USER_VERSION_ATLEAST(260, 3)) {
    /* if new keyframes handle default is stuff "auto", make it "auto-clamped" instead
     * was changed in 260 as part of GSoC11, but version patch was wrong
     */
    if (userdef->keyhandles_new == HD_AUTO) {
      userdef->keyhandles_new = HD_AUTO_ANIM;
    }
  }

  if (!USER_VERSION_ATLEAST(267, 0)) {

    /* GL Texture Garbage Collection */
    if (userdef->textimeout == 0) {
      userdef->texcollectrate = 60;
      userdef->textimeout = 120;
    }
    if (userdef->memcachelimit <= 0) {
      userdef->memcachelimit = 32;
    }
    if (userdef->dbl_click_time == 0) {
      userdef->dbl_click_time = 350;
    }
    if (userdef->v2d_min_gridsize == 0) {
      userdef->v2d_min_gridsize = 35;
    }
    if (userdef->widget_unit == 0) {
      userdef->widget_unit = 20;
    }
    if (userdef->anisotropic_filter <= 0) {
      userdef->anisotropic_filter = 1;
    }

    if (userdef->ndof_sensitivity == 0.0f) {
      userdef->ndof_sensitivity = 1.0f;
      userdef->ndof_flag = (NDOF_LOCK_HORIZON | NDOF_SHOULD_PAN | NDOF_SHOULD_ZOOM |
                            NDOF_SHOULD_ROTATE);
    }

    if (userdef->ndof_orbit_sensitivity == 0.0f) {
      userdef->ndof_orbit_sensitivity = userdef->ndof_sensitivity;

      if (!(userdef->flag & USER_TRACKBALL)) {
        userdef->ndof_flag |= NDOF_TURNTABLE;
      }
    }
  }

  if (!USER_VERSION_ATLEAST(269, 4)) {
    userdef->walk_navigation.mouse_speed = 1.0f;
    userdef->walk_navigation.walk_speed = 2.5f; /* m/s */
    userdef->walk_navigation.walk_speed_factor = 5.0f;
    userdef->walk_navigation.view_height = 1.6f;   /* m */
    userdef->walk_navigation.jump_height = 0.4f;   /* m */
    userdef->walk_navigation.teleport_time = 0.2f; /* s */
  }

  if (!USER_VERSION_ATLEAST(271, 5)) {
    userdef->pie_menu_radius = 100;
    userdef->pie_menu_threshold = 12;
    userdef->pie_animation_timeout = 6;
  }

  if (!USER_VERSION_ATLEAST(275, 2)) {
    userdef->ndof_deadzone = 0.1;
  }

  if (!USER_VERSION_ATLEAST(275, 4)) {
    userdef->node_margin = 80;
  }

  if (!USER_VERSION_ATLEAST(278, 6)) {
    /* Clear preference flags for re-use. */
    userdef->flag &= ~(USER_FLAG_NUMINPUT_ADVANCED | USER_FLAG_UNUSED_2 | USER_FLAG_UNUSED_3 |
                       USER_FLAG_UNUSED_6 | USER_FLAG_UNUSED_7 | USER_FLAG_UNUSED_9 |
                       USER_DEVELOPER_UI);
    userdef->uiflag &= ~(USER_HEADER_BOTTOM);
    userdef->transopts &= ~(USER_TR_UNUSED_2 | USER_TR_UNUSED_3 | USER_TR_UNUSED_4 |
                            USER_TR_UNUSED_6 | USER_TR_UNUSED_7);

    userdef->uiflag |= USER_LOCK_CURSOR_ADJUST;
  }

  if (!USER_VERSION_ATLEAST(280, 20)) {
    userdef->gpu_viewport_quality = 0.6f;

    /* Reset theme, old themes will not be compatible with minor version updates from now on. */
    LISTBASE_FOREACH (bTheme *, btheme, &userdef->themes) {
      memcpy(btheme, &U_theme_default, sizeof(*btheme));
    }

    /* Annotations - new layer color
     * Replace anything that used to be set if it looks like was left
     * on the old default (i.e. black), which most users used
     */
    if ((userdef->gpencil_new_layer_col[3] < 0.1f) || (userdef->gpencil_new_layer_col[0] < 0.1f)) {
      /* - New color matches the annotation pencil icon
       * - Non-full alpha looks better!
       */
      ARRAY_SET_ITEMS(userdef->gpencil_new_layer_col, 0.38f, 0.61f, 0.78f, 0.9f);
    }
  }

  if (!USER_VERSION_ATLEAST(280, 31)) {
    /* Remove select/action mouse from user defined keymaps. */
    LISTBASE_FOREACH (wmKeyMap *, keymap, &userdef->user_keymaps) {
      LISTBASE_FOREACH (wmKeyMapDiffItem *, kmdi, &keymap->diff_items) {
        if (kmdi->remove_item) {
          do_version_select_mouse(userdef, kmdi->remove_item);
        }
        if (kmdi->add_item) {
          do_version_select_mouse(userdef, kmdi->add_item);
        }
      }

      LISTBASE_FOREACH (wmKeyMapItem *, kmi, &keymap->items) {
        do_version_select_mouse(userdef, kmi);
      }
    }
  }

  if (!USER_VERSION_ATLEAST(280, 33)) {
    /* Enable GLTF addon by default. */
    BKE_addon_ensure(&userdef->addons, "io_scene_gltf2");

    userdef->pressure_threshold_max = 1.0f;
  }

  if (!USER_VERSION_ATLEAST(280, 35)) {
    /* Preserve RMB select setting after moving to Python and changing default value. */
    if (USER_VERSION_ATLEAST(280, 32) || !(userdef->flag & USER_LMOUSESELECT)) {
      BKE_keyconfig_pref_set_select_mouse(userdef, 1, false);
    }

    userdef->flag &= ~USER_LMOUSESELECT;
  }

  if (!USER_VERSION_ATLEAST(280, 38)) {
    copy_v4_fl4(userdef->light_param[0].vec, -0.580952, 0.228571, 0.781185, 0.0);
    copy_v4_fl4(userdef->light_param[0].col, 0.900000, 0.900000, 0.900000, 1.000000);
    copy_v4_fl4(userdef->light_param[0].spec, 0.318547, 0.318547, 0.318547, 1.000000);
    userdef->light_param[0].flag = 1;
    userdef->light_param[0].smooth = 0.1;

    copy_v4_fl4(userdef->light_param[1].vec, 0.788218, 0.593482, -0.162765, 0.0);
    copy_v4_fl4(userdef->light_param[1].col, 0.267115, 0.269928, 0.358840, 1.000000);
    copy_v4_fl4(userdef->light_param[1].spec, 0.090838, 0.090838, 0.090838, 1.000000);
    userdef->light_param[1].flag = 1;
    userdef->light_param[1].smooth = 0.25;

    copy_v4_fl4(userdef->light_param[2].vec, 0.696472, -0.696472, -0.172785, 0.0);
    copy_v4_fl4(userdef->light_param[2].col, 0.293216, 0.304662, 0.401968, 1.000000);
    copy_v4_fl4(userdef->light_param[2].spec, 0.069399, 0.020331, 0.020331, 1.000000);
    userdef->light_param[2].flag = 1;
    userdef->light_param[2].smooth = 0.4;

    copy_v4_fl4(userdef->light_param[3].vec, 0.021053, -0.989474, 0.143173, 0.0);
    copy_v4_fl4(userdef->light_param[3].col, 0.0, 0.0, 0.0, 1.0);
    copy_v4_fl4(userdef->light_param[3].spec, 0.072234, 0.082253, 0.162642, 1.000000);
    userdef->light_param[3].flag = 1;
    userdef->light_param[3].smooth = 0.7;

    copy_v3_fl3(userdef->light_ambient, 0.025000, 0.025000, 0.025000);

    userdef->flag &= ~(USER_FLAG_UNUSED_4);

    userdef->uiflag &= ~(USER_HEADER_FROM_PREF | USER_UIFLAG_UNUSED_12 | USER_UIFLAG_UNUSED_22);
  }

  if (!USER_VERSION_ATLEAST(280, 41)) {
    if (userdef->pie_tap_timeout == 0) {
      userdef->pie_tap_timeout = 20;
    }
  }

  if (!USER_VERSION_ATLEAST(280, 44)) {
    userdef->uiflag &= ~(USER_NO_MULTITOUCH_GESTURES | USER_UIFLAG_UNUSED_1);
    userdef->uiflag2 &= ~(USER_UIFLAG2_UNUSED_0);
    userdef->gp_settings &= ~(GP_PAINT_UNUSED_0);
  }

  if (!USER_VERSION_ATLEAST(280, 50)) {
    /* 3ds is no longer enabled by default and not ported yet. */
    BKE_addon_remove_safe(&userdef->addons, "io_scene_3ds");
  }

  if (!USER_VERSION_ATLEAST(280, 51)) {
    userdef->move_threshold = 2;
  }

  if (!USER_VERSION_ATLEAST(280, 58)) {
    if (userdef->image_draw_method != IMAGE_DRAW_METHOD_GLSL) {
      userdef->image_draw_method = IMAGE_DRAW_METHOD_AUTO;
    }
  }

  /* Patch to set dupli light-probes and grease-pencil. */
  if (!USER_VERSION_ATLEAST(280, 58)) {
    userdef->dupflag |= USER_DUP_LIGHTPROBE;
    userdef->dupflag |= USER_DUP_GPENCIL;
  }

  if (!USER_VERSION_ATLEAST(280, 60)) {
    const float GPU_VIEWPORT_QUALITY_FXAA = 0.10f;
    const float GPU_VIEWPORT_QUALITY_TAA8 = 0.25f;
    const float GPU_VIEWPORT_QUALITY_TAA16 = 0.6f;
    const float GPU_VIEWPORT_QUALITY_TAA32 = 0.8f;

    if (userdef->gpu_viewport_quality <= GPU_VIEWPORT_QUALITY_FXAA) {
      userdef->viewport_aa = SCE_DISPLAY_AA_OFF;
    }
    else if (userdef->gpu_viewport_quality <= GPU_VIEWPORT_QUALITY_TAA8) {
      userdef->viewport_aa = SCE_DISPLAY_AA_FXAA;
    }
    else if (userdef->gpu_viewport_quality <= GPU_VIEWPORT_QUALITY_TAA16) {
      userdef->viewport_aa = SCE_DISPLAY_AA_SAMPLES_8;
    }
    else if (userdef->gpu_viewport_quality <= GPU_VIEWPORT_QUALITY_TAA32) {
      userdef->viewport_aa = SCE_DISPLAY_AA_SAMPLES_16;
    }
    else {
      userdef->viewport_aa = SCE_DISPLAY_AA_SAMPLES_32;
    }
  }

  if (!USER_VERSION_ATLEAST(280, 62)) {
    if (userdef->vbotimeout == 0) {
      userdef->vbocollectrate = 60;
      userdef->vbotimeout = 120;
    }

    if (userdef->lookdev_sphere_size == 0) {
      userdef->lookdev_sphere_size = 150;
    }

    userdef->pref_flag |= USER_PREF_FLAG_SAVE;
  }

  if (!USER_VERSION_ATLEAST(280, 73)) {
    userdef->drag_threshold = 30;
    userdef->drag_threshold_mouse = 3;
    userdef->drag_threshold_tablet = 10;
  }

  if (!USER_VERSION_ATLEAST(281, 9)) {
    /* X3D is no longer enabled by default. */
    BKE_addon_remove_safe(&userdef->addons, "io_scene_x3d");
  }

  if (!USER_VERSION_ATLEAST(281, 12)) {
    userdef->render_display_type = USER_RENDER_DISPLAY_WINDOW;
    userdef->filebrowser_display_type = USER_TEMP_SPACE_DISPLAY_WINDOW;
  }

  if (!USER_VERSION_ATLEAST(281, 13)) {
    userdef->auto_smoothing_new = FCURVE_SMOOTH_CONT_ACCEL;

    if (userdef->file_space_data.display_type == FILE_DEFAULTDISPLAY) {
      memcpy(
          &userdef->file_space_data, &U_default.file_space_data, sizeof(userdef->file_space_data));
    }
  }

  if (!USER_VERSION_ATLEAST(281, 16)) {
    BKE_keyconfig_pref_filter_items(userdef,
                                    &((struct wmKeyConfigFilterItemParams){
                                        .check_item = true,
                                        .check_diff_item_add = true,
                                    }),
                                    keymap_item_has_invalid_wm_context_data_path,
                                    NULL);
  }

  if (!USER_VERSION_ATLEAST(282, 1)) {
    userdef->file_space_data.filter_id = U_default.file_space_data.filter_id;
  }

  if (!USER_VERSION_ATLEAST(282, 4)) {
    if (userdef->view_rotate_sensitivity_turntable == 0.0f) {
      userdef->view_rotate_sensitivity_turntable = DEG2RADF(0.4f);
      userdef->view_rotate_sensitivity_trackball = 1.0f;
    }
    if (userdef->scrollback == 0) {
      userdef->scrollback = U_default.scrollback;
    }

    /* Enable Overlay Engine Smooth Wire by default */
    userdef->gpu_flag |= USER_GPU_FLAG_OVERLAY_SMOOTH_WIRE;
  }

  if (!USER_VERSION_ATLEAST(283, 13)) {
    /* If Translations is off then language should default to English. */
    if ((userdef->transopts & USER_DOTRANSLATE_DEPRECATED) == 0) {
      userdef->language = ULANGUAGE_ENGLISH;
    }
    /* Clear this deprecated flag. */
    userdef->transopts &= ~USER_DOTRANSLATE_DEPRECATED;
  }

  if (!USER_VERSION_ATLEAST(290, 7)) {
    userdef->statusbar_flag = STATUSBAR_SHOW_VERSION;
  }

  if (!USER_VERSION_ATLEAST(291, 1)) {
    if (userdef->collection_instance_empty_size == 0) {
      userdef->collection_instance_empty_size = 1.0f;
    }
  }

  if (!USER_VERSION_ATLEAST(292, 3)) {
    if (userdef->pixelsize == 0.0f) {
      userdef->pixelsize = 1.0f;
    }
    /* Clear old userdef flag for "Camera Parent Lock". */
    userdef->uiflag &= ~USER_UIFLAG_UNUSED_3;
  }

  if (!USER_VERSION_ATLEAST(292, 9)) {
    if (BLI_listbase_is_empty(&userdef->asset_libraries)) {
      BKE_preferences_asset_library_default_add(userdef);
    }
  }

  if (!USER_VERSION_ATLEAST(293, 1)) {
    /* This rename was made after 2.93.0, harmless to run when it's not needed. */
    const char *replace_table[][2] = {
        {"blender", "Blender"},
        {"blender_27x", "Blender_27x"},
        {"industry_compatible", "Industry_Compatible"},
    };
    const int replace_table_len = ARRAY_SIZE(replace_table);

    BLI_str_replace_table_exact(
        userdef->keyconfigstr, sizeof(userdef->keyconfigstr), replace_table, replace_table_len);
    LISTBASE_FOREACH (wmKeyConfigPref *, kpt, &userdef->user_keyconfig_prefs) {
      BLI_str_replace_table_exact(
          kpt->idname, sizeof(kpt->idname), replace_table, replace_table_len);
    }
  }

  if (!USER_VERSION_ATLEAST(293, 12)) {
    if (userdef->gizmo_size_navigate_v3d == 0) {
      userdef->gizmo_size_navigate_v3d = 80;
    }

    userdef->sequencer_proxy_setup = USER_SEQ_PROXY_SETUP_AUTOMATIC;
  }

  if (!USER_VERSION_ATLEAST(293, 13)) {
    BKE_addon_ensure(&userdef->addons, "pose_library");
  }

  if (!USER_VERSION_ATLEAST(300, 21)) {
    /* Deprecated userdef->flag USER_SAVE_PREVIEWS */
    userdef->file_preview_type = (userdef->flag & USER_FLAG_UNUSED_5) ? USER_FILE_PREVIEW_AUTO :
                                                                        USER_FILE_PREVIEW_NONE;
    /* Clear for reuse. */
    userdef->flag &= ~USER_FLAG_UNUSED_5;
  }

  if (!USER_VERSION_ATLEAST(300, 38)) {
    /* Patch to set Dupli Lattice/Camera/Speaker. */
    userdef->dupflag |= USER_DUP_LATTICE;
    userdef->dupflag |= USER_DUP_CAMERA;
    userdef->dupflag |= USER_DUP_SPEAKER;
  }

  if (!USER_VERSION_ATLEAST(300, 40)) {
    /* Rename the default asset library from "Default" to "User Library". This isn't bullet proof
     * since it doesn't handle translations and ignores user changes. But this was an alpha build
     * (experimental) feature and the name is just for display in the UI anyway. So it doesn't have
     * to work perfectly at all. */
    LISTBASE_FOREACH (bUserAssetLibrary *, asset_library, &userdef->asset_libraries) {
      /* Ignores translations, since that would depend on the current preferences (global `U`). */
      if (STREQ(asset_library->name, "Default")) {
        BKE_preferences_asset_library_name_set(
            userdef, asset_library, BKE_PREFS_ASSET_LIBRARY_DEFAULT_NAME);
      }
    }
  }

  if (!USER_VERSION_ATLEAST(300, 40)) {
    LISTBASE_FOREACH (uiStyle *, style, &userdef->uistyles) {
      const int default_title_points = 11; /* UI_DEFAULT_TITLE_POINTS */
      style->paneltitle.points = default_title_points;
      style->grouplabel.points = default_title_points;
    }
  }

  if (!USER_VERSION_ATLEAST(300, 43)) {
    userdef->ndof_flag |= NDOF_CAMERA_PAN_ZOOM;
  }

  if (!USER_VERSION_ATLEAST(302, 5)) {
    BKE_keyconfig_pref_filter_items(userdef,
                                    &((struct wmKeyConfigFilterItemParams){
                                        .check_item = true,
                                        .check_diff_item_add = true,
                                    }),
                                    keymap_item_update_tweak_event,
                                    NULL);
  }

  if (!USER_VERSION_ATLEAST(302, 11)) {
    userdef->dupflag |= USER_DUP_CURVES | USER_DUP_POINTCLOUD;
  }

  /* Set GPU backend to OpenGL. */
  if (!USER_VERSION_ATLEAST(305, 5)) {
#ifdef __APPLE__
    userdef->gpu_backend = GPU_BACKEND_METAL;
#else
    userdef->gpu_backend = GPU_BACKEND_OPENGL;
#endif
  }

  if (!USER_VERSION_ATLEAST(305, 10)) {
    LISTBASE_FOREACH (bUserAssetLibrary *, asset_library, &userdef->asset_libraries) {
      asset_library->import_method = ASSET_IMPORT_APPEND_REUSE;
    }
  }

  if (!USER_VERSION_ATLEAST(306, 2)) {
    userdef->animation_flag |= USER_ANIM_HIGH_QUALITY_DRAWING;
  }

  if (!USER_VERSION_ATLEAST(306, 4)) {
    /* Increase the number of recently-used files if using the old default value. */
    if (userdef->recent_files == 10) {
      userdef->recent_files = 20;
    }
  }

  if (!USER_VERSION_ATLEAST(306, 5)) {
    if (userdef->pythondir_legacy[0]) {
      bUserScriptDirectory *script_dir = MEM_callocN(sizeof(*script_dir),
                                                     "Versioning user script path");

      STRNCPY(script_dir->dir_path, userdef->pythondir_legacy);
      STRNCPY(script_dir->name, DATA_("Untitled"));
      BLI_addhead(&userdef->script_directories, script_dir);
    }
  }

  /**
   * Versioning code until next subversion bump goes here.
   *
   * \note Be sure to check when bumping the version:
   * - #do_versions_theme in this file.
   * - "versioning_{BLENDER_VERSION}.c"
   *
   * \note Keep this message at the bottom of the function.
   */
  {
    /* Keep this block, even when empty. */
  }

  LISTBASE_FOREACH (bTheme *, btheme, &userdef->themes) {
    do_versions_theme(userdef, btheme);
  }
#undef USER_VERSION_ATLEAST
}

void BLO_sanitize_experimental_features_userpref_blend(UserDef *userdef)
{
  /* User preference experimental settings are only supported in alpha builds.
   * This prevents users corrupting data and relying on API that may change.
   *
   * If user preferences are saved this will be stored in disk as expected.
   * This only starts to take effect when there is a release branch (on beta).
   *
   * At that time master already has its version bumped so its user preferences
   * are not touched by these settings. */

  if (BKE_blender_version_is_alpha()) {
    return;
  }

  MEMSET_STRUCT_AFTER(&userdef->experimental, 0, SANITIZE_AFTER_HERE);
}

#undef USER_LMOUSESELECT<|MERGE_RESOLUTION|>--- conflicted
+++ resolved
@@ -108,14 +108,7 @@
    */
   {
     /* Keep this block, even when empty. */
-<<<<<<< HEAD
-
-    if (btheme->space_node.node_region_simulation[3] == 0) {
-      btheme->space_node.node_region_simulation[3] = 0x11;
-    }
-=======
     FROM_DEFAULT_V4_UCHAR(space_node.node_zone_simulation);
->>>>>>> c13005fe
   }
 
 #undef FROM_DEFAULT_V4_UCHAR
