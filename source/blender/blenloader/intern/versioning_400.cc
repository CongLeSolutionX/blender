/* SPDX-FileCopyrightText: 2023 Blender Authors
 *
 * SPDX-License-Identifier: GPL-2.0-or-later */

/** \file
 * \ingroup blenloader
 */

#define DNA_DEPRECATED_ALLOW

#include <algorithm>
#include <cmath>

/* Define macros in `DNA_genfile.h`. */
#define DNA_GENFILE_VERSIONING_MACROS

#include "DNA_anim_types.h"
#include "DNA_brush_types.h"
#include "DNA_camera_types.h"
#include "DNA_collection_types.h"
#include "DNA_constraint_types.h"
#include "DNA_curve_types.h"
#include "DNA_defaults.h"
#include "DNA_light_types.h"
#include "DNA_lightprobe_types.h"
#include "DNA_material_types.h"
#include "DNA_mesh_types.h"
#include "DNA_modifier_types.h"
#include "DNA_movieclip_types.h"
#include "DNA_scene_types.h"
#include "DNA_sequence_types.h"
#include "DNA_workspace_types.h"
#include "DNA_world_types.h"

#include "DNA_defaults.h"
#include "DNA_defs.h"
#include "DNA_genfile.h"
#include "DNA_particle_types.h"

#undef DNA_GENFILE_VERSIONING_MACROS

#include "BLI_assert.h"
#include "BLI_listbase.h"
#include "BLI_map.hh"
#include "BLI_math_rotation.h"
#include "BLI_math_vector.h"
#include "BLI_set.hh"
#include "BLI_string.h"
#include "BLI_string_ref.hh"
#include "BLI_string_utf8.h"

#include "BKE_anim_data.hh"
#include "BKE_animsys.h"
#include "BKE_armature.hh"
#include "BKE_attribute.hh"
#include "BKE_collection.hh"
#include "BKE_colortools.hh"
#include "BKE_context.hh"
#include "BKE_curve.hh"
#include "BKE_customdata.hh"
#include "BKE_effect.h"
#include "BKE_file_handler.hh"
#include "BKE_grease_pencil.hh"
#include "BKE_idprop.hh"
#include "BKE_image_format.hh"
#include "BKE_lib_query.hh"
#include "BKE_main.hh"
#include "BKE_material.h"
#include "BKE_mesh_legacy_convert.hh"
#include "BKE_nla.hh"
#include "BKE_node_runtime.hh"
#include "BKE_paint.hh"
#include "BKE_scene.hh"
#include "BKE_screen.hh"
#include "BKE_tracking.h"

#include "IMB_imbuf_enums.h"

#include "SEQ_iterator.hh"
#include "SEQ_retiming.hh"
#include "SEQ_sequencer.hh"
#include "SEQ_time.hh"

#include "ANIM_action.hh"
#include "ANIM_action_iterators.hh"
#include "ANIM_armature_iter.hh"
#include "ANIM_bone_collections.hh"

#include "BLT_translation.hh"

#include "BLO_read_write.hh"
#include "BLO_readfile.hh"

#include "readfile.hh"

#include "versioning_common.hh"

// static CLG_LogRef LOG = {"blo.readfile.doversion"};

static void version_composite_nodetree_null_id(bNodeTree *ntree, Scene *scene)
{
  for (bNode *node : ntree->all_nodes()) {
    if (node->id == nullptr && ((node->type == CMP_NODE_R_LAYERS) ||
                                (node->type == CMP_NODE_CRYPTOMATTE &&
                                 node->custom1 == CMP_NODE_CRYPTOMATTE_SOURCE_RENDER)))
    {
      node->id = &scene->id;
    }
  }
}

struct ActionUserInfo {
  ID *id;
  blender::animrig::slot_handle_t *slot_handle;
  bAction **action_ptr_ptr;
  char *slot_name;
};

static void convert_action_in_place(blender::animrig::Action &action)
{
  using namespace blender::animrig;
  if (action.is_action_layered()) {
    return;
  }

  /* Store this ahead of time, because adding the slot sets the action's idroot
   * to 0. We also set the action's idroot to 0 manually, just to be defensive
   * so we don't depend on esoteric behavior in `slot_add()`. */
  const int16_t idtype = action.idroot;
  action.idroot = 0;

  Slot &slot = action.slot_add();
  slot.idtype = idtype;
  slot.name_ensure_prefix();

  Layer &layer = action.layer_add("Layer");
  blender::animrig::Strip &strip = layer.strip_add(action,
                                                   blender::animrig::Strip::Type::Keyframe);
  ChannelBag &bag = strip.data<StripKeyframeData>(action).channelbag_for_slot_ensure(slot);
  const int fcu_count = BLI_listbase_count(&action.curves);
  const int group_count = BLI_listbase_count(&action.groups);
  bag.fcurve_array = MEM_cnew_array<FCurve *>(fcu_count, "Action versioning - fcurves");
  bag.fcurve_array_num = fcu_count;
  bag.group_array = MEM_cnew_array<bActionGroup *>(group_count, "Action versioning - groups");
  bag.group_array_num = group_count;

  int group_index = 0;
  int fcurve_index = 0;
  LISTBASE_FOREACH_INDEX (bActionGroup *, group, &action.groups, group_index) {
    bag.group_array[group_index] = group;

    group->channel_bag = &bag;
    group->fcurve_range_start = fcurve_index;

    LISTBASE_FOREACH (FCurve *, fcu, &group->channels) {
      if (fcu->grp != group) {
        break;
      }
      bag.fcurve_array[fcurve_index++] = fcu;
    }

    group->fcurve_range_length = fcurve_index - group->fcurve_range_start;
  }

  LISTBASE_FOREACH (FCurve *, fcu, &action.curves) {
    /* Any fcurves with groups have already been added to the fcurve array. */
    if (fcu->grp) {
      continue;
    }
    bag.fcurve_array[fcurve_index++] = fcu;
  }

  BLI_assert(fcurve_index == fcu_count);

  action.curves = {nullptr, nullptr};
  action.groups = {nullptr, nullptr};
}

static void version_legacy_actions_to_layered(Main *bmain)
{
  using namespace blender::animrig;
  blender::Map<bAction *, blender::Vector<ActionUserInfo>> action_users;
  LISTBASE_FOREACH (bAction *, dna_action, &bmain->actions) {
    Action &action = dna_action->wrap();
    if (action.is_action_layered()) {
      continue;
    }
    action_users.add(dna_action, {});
  }

  ID *id;
  FOREACH_MAIN_ID_BEGIN (bmain, id) {
    auto callback = [&](ID &animated_id,
                        bAction *&action_ptr_ref,
                        slot_handle_t &slot_handle_ref,
                        char *slot_name) -> bool {
      blender::Vector<ActionUserInfo> *action_user_vector = action_users.lookup_ptr(
          action_ptr_ref);
      /* Only actions that need to be converted are in this map. */
      if (!action_user_vector) {
        return true;
      }
      ActionUserInfo user_info;
      user_info.id = &animated_id;
      user_info.action_ptr_ptr = &action_ptr_ref;
      user_info.slot_handle = &slot_handle_ref;
      user_info.slot_name = slot_name;
      action_user_vector->append(user_info);
      return true;
    };

    auto embedded_id_callback = [&](LibraryIDLinkCallbackData *cb_data) -> int {
      ID *linked_id = *cb_data->id_pointer;

      /* We only process embedded IDs with this callback. */
      if (!linked_id || (linked_id->flag & ID_FLAG_EMBEDDED_DATA) == 0) {
        return IDWALK_RET_STOP_RECURSION;
      }

      foreach_action_slot_use_with_references(*linked_id, callback);

      return IDWALK_RET_NOP;
    };

    /* Process the main ID itself. */
    foreach_action_slot_use_with_references(*id, callback);

    /* Process embedded IDs, as these are not listed in bmain, but still can
     * have their own Action+Slot. */
    BKE_library_foreach_ID_link(
        bmain,
        id,
        embedded_id_callback,
        nullptr,
        IDWALK_RECURSE | IDWALK_READONLY |
            /* This is more about "we don't care" than "must be ignored". We don't pass an owner
             * ID, and it's not used in the callback either, so don't bother looking it up.  */
            IDWALK_IGNORE_MISSING_OWNER_ID);
  }
  FOREACH_MAIN_ID_END;

  for (const auto &item : action_users.items()) {
    Action &action = item.key->wrap();
    convert_action_in_place(action);
    blender::Vector<ActionUserInfo> &user_infos = item.value;
    Slot &slot_to_assign = *action.slot(0);

    if (user_infos.size() == 1) {
      /* Rename the slot after its single user. If there are multiple users, the name is unchanged
       * because there is no good way to determine a name. */
      action.slot_name_set(*bmain, slot_to_assign, user_infos[0].id->name);
    }
    for (ActionUserInfo &action_user : user_infos) {
      const ActionSlotAssignmentResult result = generic_assign_action_slot(
          &slot_to_assign,
          *action_user.id,
          *action_user.action_ptr_ptr,
          *action_user.slot_handle,
          action_user.slot_name);
      switch (result) {
        case ActionSlotAssignmentResult::OK:
          break;
        case ActionSlotAssignmentResult::SlotNotSuitable:
          /* If the slot wasn't suitable for the ID, we force assignment anyway,
           * but with a warning.
           *
           * This happens when the legacy action assigned to the ID had a
           * mismatched idroot, and therefore the created slot does as well.
           * This mismatch can happen in a variety of ways, and we opt to
           * preserve this unusual (but technically valid) state of affairs.
           */
          *action_user.slot_handle = slot_to_assign.handle;
          BLI_strncpy_utf8(action_user.slot_name, slot_to_assign.name, Slot::name_length_max);

          printf(
              "Warning: legacy action \"%s\" is assigned to \"%s\", which does not match the "
              "action's id_root \"%s\". The action has been upgraded to a slotted action with "
              "slot \"%s\" with an id_type \"%s\", which has also been assigned to \"%s\" despite "
              "this type mismatch. This likely indicates something odd about the blend file.\n",
              action.id.name + 2,
              action_user.id->name,
              slot_to_assign.name_prefix_for_idtype().c_str(),
              slot_to_assign.name_without_prefix().c_str(),
              slot_to_assign.name_prefix_for_idtype().c_str(),
              action_user.id->name);
          break;
        case ActionSlotAssignmentResult::SlotNotFromAction:
          BLI_assert(!"SlotNotFromAction should not be returned here");
          break;
        case ActionSlotAssignmentResult::MissingAction:
          BLI_assert(!"MissingAction should not be returned here");
          break;
      }
    }
  }
}

/* Move bone-group color to the individual bones. */
static void version_bonegroup_migrate_color(Main *bmain)
{
  using PoseSet = blender::Set<bPose *>;
  blender::Map<bArmature *, PoseSet> armature_poses;

  /* Gather a mapping from armature to the poses that use it. */
  LISTBASE_FOREACH (Object *, ob, &bmain->objects) {
    if (ob->type != OB_ARMATURE || !ob->pose) {
      continue;
    }

    bArmature *arm = reinterpret_cast<bArmature *>(ob->data);
    BLI_assert_msg(GS(arm->id.name) == ID_AR,
                   "Expected ARMATURE object to have an Armature as data");

    /* There is no guarantee that the current state of poses is in sync with the Armature data.
     *
     * NOTE: No need to handle user reference-counting in readfile code. */
    BKE_pose_ensure(bmain, ob, arm, false);

    PoseSet &pose_set = armature_poses.lookup_or_add_default(arm);
    pose_set.add(ob->pose);
  }

  /* Move colors from the pose's bone-group to either the armature bones or the
   * pose bones, depending on how many poses use the Armature. */
  for (const PoseSet &pose_set : armature_poses.values()) {
    /* If the Armature is shared, the bone group colors might be different, and thus they have to
     * be stored on the pose bones. If the Armature is NOT shared, the bone colors can be stored
     * directly on the Armature bones. */
    const bool store_on_armature = pose_set.size() == 1;

    for (bPose *pose : pose_set) {
      LISTBASE_FOREACH (bPoseChannel *, pchan, &pose->chanbase) {
        const bActionGroup *bgrp = (const bActionGroup *)BLI_findlink(&pose->agroups,
                                                                      (pchan->agrp_index - 1));
        if (!bgrp) {
          continue;
        }

        BoneColor &bone_color = store_on_armature ? pchan->bone->color : pchan->color;
        bone_color.palette_index = bgrp->customCol;
        memcpy(&bone_color.custom, &bgrp->cs, sizeof(bone_color.custom));
      }
    }
  }
}

static void version_bonelayers_to_bonecollections(Main *bmain)
{
  char bcoll_name[MAX_NAME];
  char custom_prop_name[MAX_NAME];

  LISTBASE_FOREACH (bArmature *, arm, &bmain->armatures) {
    IDProperty *arm_idprops = IDP_GetProperties(&arm->id);

    BLI_assert_msg(arm->edbo == nullptr, "did not expect an Armature to be saved in edit mode");
    const uint layer_used = arm->layer_used;

    /* Construct a bone collection for each layer that contains at least one bone. */
    blender::Vector<std::pair<uint, BoneCollection *>> layermask_collection;
    for (uint layer = 0; layer < 32; ++layer) {
      const uint layer_mask = 1u << layer;
      if ((layer_used & layer_mask) == 0) {
        /* Layer is empty, so no need to convert to collection. */
        continue;
      }

      /* Construct a suitable name for this bone layer. */
      bcoll_name[0] = '\0';
      if (arm_idprops) {
        /* See if we can use the layer name from the Bone Manager add-on. This is a popular add-on
         * for managing bone layers and giving them names. */
        SNPRINTF(custom_prop_name, "layer_name_%u", layer);
        IDProperty *prop = IDP_GetPropertyFromGroup(arm_idprops, custom_prop_name);
        if (prop != nullptr && prop->type == IDP_STRING && IDP_String(prop)[0] != '\0') {
          SNPRINTF(bcoll_name, "Layer %u - %s", layer + 1, IDP_String(prop));
        }
      }
      if (bcoll_name[0] == '\0') {
        /* Either there was no name defined in the custom property, or
         * it was the empty string. */
        SNPRINTF(bcoll_name, "Layer %u", layer + 1);
      }

      /* Create a new bone collection for this layer. */
      BoneCollection *bcoll = ANIM_armature_bonecoll_new(arm, bcoll_name);
      layermask_collection.append(std::make_pair(layer_mask, bcoll));

      if ((arm->layer & layer_mask) == 0) {
        ANIM_bonecoll_hide(arm, bcoll);
      }
    }

    /* Iterate over the bones to assign them to their layers. */
    blender::animrig::ANIM_armature_foreach_bone(&arm->bonebase, [&](Bone *bone) {
      for (auto layer_bcoll : layermask_collection) {
        const uint layer_mask = layer_bcoll.first;
        if ((bone->layer & layer_mask) == 0) {
          continue;
        }

        BoneCollection *bcoll = layer_bcoll.second;
        ANIM_armature_bonecoll_assign(bcoll, bone);
      }
    });
  }
}

static void version_bonegroups_to_bonecollections(Main *bmain)
{
  LISTBASE_FOREACH (Object *, ob, &bmain->objects) {
    if (ob->type != OB_ARMATURE || !ob->pose) {
      continue;
    }

    /* Convert the bone groups on a bone-by-bone basis. */
    bArmature *arm = reinterpret_cast<bArmature *>(ob->data);
    bPose *pose = ob->pose;

    blender::Map<const bActionGroup *, BoneCollection *> collections_by_group;
    /* Convert all bone groups, regardless of whether they contain any bones. */
    LISTBASE_FOREACH (bActionGroup *, bgrp, &pose->agroups) {
      BoneCollection *bcoll = ANIM_armature_bonecoll_new(arm, bgrp->name);
      collections_by_group.add_new(bgrp, bcoll);

      /* Before now, bone visibility was determined by armature layers, and bone
       * groups did not have any impact on this. To retain the behavior, that
       * hiding all layers a bone is on hides the bone, the
       * bone-group-collections should be created hidden. */
      ANIM_bonecoll_hide(arm, bcoll);
    }

    /* Assign the bones to their bone group based collection. */
    LISTBASE_FOREACH (bPoseChannel *, pchan, &pose->chanbase) {
      /* Find the bone group of this pose channel. */
      const bActionGroup *bgrp = (const bActionGroup *)BLI_findlink(&pose->agroups,
                                                                    (pchan->agrp_index - 1));
      if (!bgrp) {
        continue;
      }

      /* Assign the bone. */
      BoneCollection *bcoll = collections_by_group.lookup(bgrp);
      ANIM_armature_bonecoll_assign(bcoll, pchan->bone);
    }

    /* The list of bone groups (pose->agroups) is intentionally left alone here. This will allow
     * for older versions of Blender to open the file with bone groups intact. Of course the bone
     * groups will not be updated any more, but this way the data at least survives an accidental
     * save with Blender 4.0. */
  }
}

/**
 * Change animation/drivers from "collections[..." to "collections_all[..." so
 * they remain stable when the bone collection hierarchy structure changes.
 */
static void version_bonecollection_anim(FCurve *fcurve)
{
  const blender::StringRef rna_path(fcurve->rna_path);
  constexpr char const *rna_path_prefix = "collections[";
  if (!rna_path.startswith(rna_path_prefix)) {
    return;
  }

  const std::string path_remainder(rna_path.drop_known_prefix(rna_path_prefix));
  MEM_freeN(fcurve->rna_path);
  fcurve->rna_path = BLI_sprintfN("collections_all[%s", path_remainder.c_str());
}

static void version_principled_bsdf_update_animdata(ID *owner_id, bNodeTree *ntree)
{
  ID *id = &ntree->id;
  AnimData *adt = BKE_animdata_from_id(id);

  LISTBASE_FOREACH (bNode *, node, &ntree->nodes) {
    if (node->type != SH_NODE_BSDF_PRINCIPLED) {
      continue;
    }

    char node_name_escaped[MAX_NAME * 2];
    BLI_str_escape(node_name_escaped, node->name, sizeof(node_name_escaped));
    std::string prefix = "nodes[\"" + std::string(node_name_escaped) + "\"].inputs";

    /* Remove animdata for inputs 18 (Transmission Roughness) and 3 (Subsurface Color). */
    BKE_animdata_fix_paths_remove(id, (prefix + "[18]").c_str());
    BKE_animdata_fix_paths_remove(id, (prefix + "[3]").c_str());

    /* Order is important here: If we e.g. want to change A->B and B->C, but perform A->B first,
     * then later we don't know whether a B entry is an original B (and therefore should be
     * changed to C) or used to be A and was already handled.
     * In practice, going reverse mostly works, the two notable dependency chains are:
     * - 8->13, then 2->8, then 9->2 (13 was changed before)
     * - 1->9, then 6->1 (9 was changed before)
     * - 4->10, then 21->4 (10 was changed before)
     *
     * 0 (Base Color) and 17 (Transmission) are fine as-is. */
    std::pair<int, int> remap_table[] = {
        {20, 27}, /* Emission Strength */
        {19, 26}, /* Emission */
        {16, 3},  /* IOR */
        {15, 19}, /* Clearcoat Roughness */
        {14, 18}, /* Clearcoat */
        {13, 25}, /* Sheen Tint */
        {12, 23}, /* Sheen */
        {11, 15}, /* Anisotropic Rotation */
        {10, 14}, /* Anisotropic */
        {8, 13},  /* Specular Tint */
        {2, 8},   /* Subsurface Radius */
        {9, 2},   /* Roughness */
        {7, 12},  /* Specular */
        {1, 9},   /* Subsurface Scale */
        {6, 1},   /* Metallic */
        {5, 11},  /* Subsurface Anisotropy */
        {4, 10},  /* Subsurface IOR */
        {21, 4}   /* Alpha */
    };
    for (const auto &entry : remap_table) {
      BKE_animdata_fix_paths_rename(
          id, adt, owner_id, prefix.c_str(), nullptr, nullptr, entry.first, entry.second, false);
    }
  }
}

static void versioning_eevee_shadow_settings(Object *object)
{
  /** EEVEE no longer uses the Material::blend_shadow property.
   * Instead, it uses Object::visibility_flag for disabling shadow casting
   */

  short *material_len = BKE_object_material_len_p(object);
  if (!material_len) {
    return;
  }

  using namespace blender;
  bool hide_shadows = *material_len > 0;
  for (int i : IndexRange(*material_len)) {
    Material *material = BKE_object_material_get(object, i + 1);
    if (!material || material->blend_shadow != MA_BS_NONE) {
      hide_shadows = false;
    }
  }

  /* Enable the hide_shadow flag only if there's not any shadow casting material. */
  SET_FLAG_FROM_TEST(object->visibility_flag, hide_shadows, OB_HIDE_SHADOW);
}

static void versioning_eevee_material_shadow_none(Material *material)
{
  if (!material->use_nodes || material->nodetree == nullptr) {
    return;
  }
  bNodeTree *ntree = material->nodetree;

  bNode *output_node = version_eevee_output_node_get(ntree, SH_NODE_OUTPUT_MATERIAL);
  bNode *old_output_node = version_eevee_output_node_get(ntree, SH_NODE_OUTPUT_MATERIAL);
  if (output_node == nullptr) {
    return;
  }

  bNodeSocket *existing_out_sock = blender::bke::node_find_socket(output_node, SOCK_IN, "Surface");
  bNodeSocket *volume_sock = blender::bke::node_find_socket(output_node, SOCK_IN, "Volume");
  if (existing_out_sock->link == nullptr && volume_sock->link) {
    /* Don't apply versioning to a material that only has a volumetric input as this makes the
     * object surface opaque to the camera, hiding the volume inside. */
    return;
  }

  if (output_node->custom1 == SHD_OUTPUT_ALL) {
    /* We do not want to affect Cycles. So we split the output into two specific outputs. */
    output_node->custom1 = SHD_OUTPUT_CYCLES;

    bNode *new_output = blender::bke::node_add_node(nullptr, ntree, "ShaderNodeOutputMaterial");
    new_output->custom1 = SHD_OUTPUT_EEVEE;
    new_output->parent = output_node->parent;
    new_output->locx = output_node->locx;
    new_output->locy = output_node->locy - output_node->height - 120;

    auto copy_link = [&](const char *socket_name) {
      bNodeSocket *sock = blender::bke::node_find_socket(output_node, SOCK_IN, socket_name);
      if (sock && sock->link) {
        bNodeLink *link = sock->link;
        bNodeSocket *to_sock = blender::bke::node_find_socket(new_output, SOCK_IN, socket_name);
        blender::bke::node_add_link(ntree, link->fromnode, link->fromsock, new_output, to_sock);
      }
    };

    /* Don't copy surface as that is handled later */
    copy_link("Volume");
    copy_link("Displacement");
    copy_link("Thickness");

    output_node = new_output;
  }

  bNodeSocket *out_sock = blender::bke::node_find_socket(output_node, SOCK_IN, "Surface");
  bNodeSocket *old_out_sock = blender::bke::node_find_socket(old_output_node, SOCK_IN, "Surface");

  /* Add mix node for mixing between original material, and transparent BSDF for shadows */
  bNode *mix_node = blender::bke::node_add_node(nullptr, ntree, "ShaderNodeMixShader");
  STRNCPY(mix_node->label, "Disable Shadow");
  mix_node->flag |= NODE_HIDDEN;
  mix_node->parent = output_node->parent;
  mix_node->locx = output_node->locx;
  mix_node->locy = output_node->locy - output_node->height - 120;
  bNodeSocket *mix_fac = static_cast<bNodeSocket *>(BLI_findlink(&mix_node->inputs, 0));
  bNodeSocket *mix_in_1 = static_cast<bNodeSocket *>(BLI_findlink(&mix_node->inputs, 1));
  bNodeSocket *mix_in_2 = static_cast<bNodeSocket *>(BLI_findlink(&mix_node->inputs, 2));
  bNodeSocket *mix_out = static_cast<bNodeSocket *>(BLI_findlink(&mix_node->outputs, 0));
  if (old_out_sock->link != nullptr) {
    blender::bke::node_add_link(
        ntree, old_out_sock->link->fromnode, old_out_sock->link->fromsock, mix_node, mix_in_1);
    if (out_sock->link != nullptr) {
      blender::bke::node_remove_link(ntree, out_sock->link);
    }
  }
  blender::bke::node_add_link(ntree, mix_node, mix_out, output_node, out_sock);

  /* Add light path node to control shadow visibility */
  bNode *lp_node = blender::bke::node_add_node(nullptr, ntree, "ShaderNodeLightPath");
  lp_node->flag |= NODE_HIDDEN;
  lp_node->parent = output_node->parent;
  lp_node->locx = output_node->locx;
  lp_node->locy = mix_node->locy + 35;
  bNodeSocket *is_shadow = blender::bke::node_find_socket(lp_node, SOCK_OUT, "Is Shadow Ray");
  blender::bke::node_add_link(ntree, lp_node, is_shadow, mix_node, mix_fac);
  /* Hide unconnected sockets for cleaner look. */
  LISTBASE_FOREACH (bNodeSocket *, sock, &lp_node->outputs) {
    if (sock != is_shadow) {
      sock->flag |= SOCK_HIDDEN;
    }
  }

  /* Add transparent BSDF to make shadows transparent. */
  bNode *bsdf_node = blender::bke::node_add_node(nullptr, ntree, "ShaderNodeBsdfTransparent");
  bsdf_node->flag |= NODE_HIDDEN;
  bsdf_node->parent = output_node->parent;
  bsdf_node->locx = output_node->locx;
  bsdf_node->locy = mix_node->locy - 35;
  bNodeSocket *bsdf_out = blender::bke::node_find_socket(bsdf_node, SOCK_OUT, "BSDF");
  blender::bke::node_add_link(ntree, bsdf_node, bsdf_out, mix_node, mix_in_2);
}

/**
 * Represents a source of transparency inside the closure part of a material node-tree.
 * Sources can be combined together down the tree to figure out where the source of the alpha is.
 * If there is multiple alpha source, we consider the tree as having complex alpha and don't do the
 * versioning.
 */
struct AlphaSource {
  enum AlphaState {
    /* Alpha input is 0. */
    ALPHA_OPAQUE = 0,
    /* Alpha input is 1. */
    ALPHA_FULLY_TRANSPARENT,
    /* Alpha is between 0 and 1, from a graph input or the result of one blending operation. */
    ALPHA_SEMI_TRANSPARENT,
    /* Alpha is unknown and the result of more than one blending operation. */
    ALPHA_COMPLEX_MIX
  };

  /* Socket that is the source of the potential semi-transparency. */
  bNodeSocket *socket = nullptr;
  /* State of the source. */
  AlphaState state;
  /* True if socket is transparency instead of alpha (e.g: `1-alpha`). */
  bool is_transparency = false;

  static AlphaSource alpha_source(bNodeSocket *fac, bool inverted = false)
  {
    return {fac, ALPHA_SEMI_TRANSPARENT, inverted};
  }
  static AlphaSource opaque()
  {
    return {nullptr, ALPHA_OPAQUE, false};
  }
  static AlphaSource fully_transparent(bNodeSocket *socket = nullptr, bool inverted = false)
  {
    return {socket, ALPHA_FULLY_TRANSPARENT, inverted};
  }
  static AlphaSource complex_alpha()
  {
    return {nullptr, ALPHA_COMPLEX_MIX, false};
  }

  bool is_opaque() const
  {
    return state == ALPHA_OPAQUE;
  }
  bool is_fully_transparent() const
  {
    return state == ALPHA_FULLY_TRANSPARENT;
  }
  bool is_transparent() const
  {
    return state != ALPHA_OPAQUE;
  }
  bool is_semi_transparent() const
  {
    return state == ALPHA_SEMI_TRANSPARENT;
  }
  bool is_complex() const
  {
    return state == ALPHA_COMPLEX_MIX;
  }

  /* Combine two source together with a blending parameter. */
  static AlphaSource mix(const AlphaSource &a, const AlphaSource &b, bNodeSocket *fac)
  {
    if (a.is_complex() || b.is_complex()) {
      return complex_alpha();
    }
    if (a.is_semi_transparent() || b.is_semi_transparent()) {
      return complex_alpha();
    }
    if (a.is_fully_transparent() && b.is_fully_transparent()) {
      return fully_transparent();
    }
    if (a.is_opaque() && b.is_opaque()) {
      return opaque();
    }
    /* Only one of them is fully transparent. */
    return alpha_source(fac, !a.is_transparent());
  }

  /* Combine two source together with an additive blending parameter. */
  static AlphaSource add(const AlphaSource &a, const AlphaSource &b)
  {
    if (a.is_complex() || b.is_complex()) {
      return complex_alpha();
    }
    if (a.is_semi_transparent() && b.is_transparent()) {
      return complex_alpha();
    }
    if (a.is_transparent() && b.is_semi_transparent()) {
      return complex_alpha();
    }
    /* Either one of them is opaque or they are both opaque. */
    return a.is_transparent() ? a : b;
  }
};

/**
 * WARNING: recursive.
 */
static AlphaSource versioning_eevee_alpha_source_get(bNodeSocket *socket, int depth = 0)
{
  if (depth > 100) {
    /* Protection against infinite / very long recursion.
     * Also a node-tree with that much depth is likely to not be compatible. */
    return AlphaSource::complex_alpha();
  }

  if (socket->link == nullptr) {
    /* Unconnected closure socket is always opaque black. */
    return AlphaSource::opaque();
  }

  bNode *node = socket->link->fromnode;

  switch (node->type) {
    case NODE_REROUTE: {
      return versioning_eevee_alpha_source_get(
          static_cast<bNodeSocket *>(BLI_findlink(&node->inputs, 0)), depth + 1);
    }

    case NODE_GROUP: {
      return AlphaSource::complex_alpha();
    }

    case SH_NODE_BSDF_TRANSPARENT: {
      bNodeSocket *socket = blender::bke::node_find_socket(node, SOCK_IN, "Color");
      if (socket->link == nullptr) {
        float *socket_color_value = version_cycles_node_socket_rgba_value(socket);
        if ((socket_color_value[0] == 0.0f) && (socket_color_value[1] == 0.0f) &&
            (socket_color_value[2] == 0.0f))
        {
          return AlphaSource::opaque();
        }
        if ((socket_color_value[0] == 1.0f) && (socket_color_value[1] == 1.0f) &&
            (socket_color_value[2] == 1.0f))
        {
          return AlphaSource::fully_transparent(socket, true);
        }
      }
      return AlphaSource::alpha_source(socket, true);
    }

    case SH_NODE_MIX_SHADER: {
      bNodeSocket *socket = blender::bke::node_find_socket(node, SOCK_IN, "Fac");
      AlphaSource src0 = versioning_eevee_alpha_source_get(
          static_cast<bNodeSocket *>(BLI_findlink(&node->inputs, 1)), depth + 1);
      AlphaSource src1 = versioning_eevee_alpha_source_get(
          static_cast<bNodeSocket *>(BLI_findlink(&node->inputs, 2)), depth + 1);

      if (socket->link == nullptr) {
        float socket_float_value = *version_cycles_node_socket_float_value(socket);
        if (socket_float_value == 0.0f) {
          return src0;
        }
        if (socket_float_value == 1.0f) {
          return src1;
        }
      }
      return AlphaSource::mix(src0, src1, socket);
    }

    case SH_NODE_ADD_SHADER: {
      AlphaSource src0 = versioning_eevee_alpha_source_get(
          static_cast<bNodeSocket *>(BLI_findlink(&node->inputs, 0)), depth + 1);
      AlphaSource src1 = versioning_eevee_alpha_source_get(
          static_cast<bNodeSocket *>(BLI_findlink(&node->inputs, 1)), depth + 1);
      return AlphaSource::add(src0, src1);
    }

    case SH_NODE_BSDF_PRINCIPLED: {
      bNodeSocket *socket = blender::bke::node_find_socket(node, SOCK_IN, "Alpha");
      if (socket->link == nullptr) {
        float socket_value = *version_cycles_node_socket_float_value(socket);
        if (socket_value == 0.0f) {
          return AlphaSource::fully_transparent(socket);
        }
        if (socket_value == 1.0f) {
          return AlphaSource::opaque();
        }
      }
      return AlphaSource::alpha_source(socket);
    }

    case SH_NODE_EEVEE_SPECULAR: {
      bNodeSocket *socket = blender::bke::node_find_socket(node, SOCK_IN, "Transparency");
      if (socket->link == nullptr) {
        float socket_value = *version_cycles_node_socket_float_value(socket);
        if (socket_value == 0.0f) {
          return AlphaSource::fully_transparent(socket, true);
        }
        if (socket_value == 1.0f) {
          return AlphaSource::opaque();
        }
      }
      return AlphaSource::alpha_source(socket, true);
    }

    default:
      return AlphaSource::opaque();
  }
}

/**
 * This function detect the alpha input of a material node-tree and then convert the input alpha to
 * a step function, either statically or using a math node when there is some value plugged in.
 * If the closure mixture mix some alpha more than once, we cannot convert automatically and keep
 * the same behavior. So we bail out in this case.
 *
 * Only handles the closure tree from the output node.
 */
static bool versioning_eevee_material_blend_mode_settings(bNodeTree *ntree, float threshold)
{
  bNode *output_node = version_eevee_output_node_get(ntree, SH_NODE_OUTPUT_MATERIAL);
  if (output_node == nullptr) {
    return true;
  }
  bNodeSocket *surface_socket = blender::bke::node_find_socket(output_node, SOCK_IN, "Surface");

  AlphaSource alpha = versioning_eevee_alpha_source_get(surface_socket);

  if (alpha.is_complex()) {
    return false;
  }
  if (alpha.socket == nullptr) {
    return true;
  }

  bool is_opaque = (threshold == 2.0f);
  if (is_opaque) {
    if (alpha.socket->link != nullptr) {
      blender::bke::node_remove_link(ntree, alpha.socket->link);
    }

    float value = (alpha.is_transparency) ? 0.0f : 1.0f;
    float values[4] = {value, value, value, 1.0f};

    /* Set default value to opaque. */
    if (alpha.socket->type == SOCK_RGBA) {
      copy_v4_v4(version_cycles_node_socket_rgba_value(alpha.socket), values);
    }
    else {
      *version_cycles_node_socket_float_value(alpha.socket) = value;
    }
  }
  else {
    if (alpha.socket->link != nullptr) {
      /* Insert math node. */
      bNode *to_node = alpha.socket->link->tonode;
      bNode *from_node = alpha.socket->link->fromnode;
      bNodeSocket *to_socket = alpha.socket->link->tosock;
      bNodeSocket *from_socket = alpha.socket->link->fromsock;
      blender::bke::node_remove_link(ntree, alpha.socket->link);

      bNode *math_node = blender::bke::node_add_node(nullptr, ntree, "ShaderNodeMath");
      math_node->custom1 = NODE_MATH_GREATER_THAN;
      math_node->flag |= NODE_HIDDEN;
      math_node->parent = to_node->parent;
      math_node->locx = to_node->locx - math_node->width - 30;
      math_node->locy = min_ff(to_node->locy, from_node->locy);

      bNodeSocket *input_1 = static_cast<bNodeSocket *>(BLI_findlink(&math_node->inputs, 0));
      bNodeSocket *input_2 = static_cast<bNodeSocket *>(BLI_findlink(&math_node->inputs, 1));
      bNodeSocket *output = static_cast<bNodeSocket *>(math_node->outputs.first);
      bNodeSocket *alpha_sock = input_1;
      bNodeSocket *threshold_sock = input_2;

      blender::bke::node_add_link(ntree, from_node, from_socket, math_node, alpha_sock);
      blender::bke::node_add_link(ntree, math_node, output, to_node, to_socket);

      *version_cycles_node_socket_float_value(threshold_sock) = alpha.is_transparency ?
                                                                    1.0f - threshold :
                                                                    threshold;
    }
    else {
      /* Modify alpha value directly. */
      if (alpha.socket->type == SOCK_RGBA) {
        float *default_value = version_cycles_node_socket_rgba_value(alpha.socket);
        float sum = default_value[0] + default_value[1] + default_value[2];
        /* Don't do the division if possible to avoid float imprecision. */
        float avg = (sum >= 3.0f) ? 1.0f : (sum / 3.0f);
        float value = float((alpha.is_transparency) ? (avg > 1.0f - threshold) :
                                                      (avg > threshold));
        float values[4] = {value, value, value, 1.0f};
        copy_v4_v4(default_value, values);
      }
      else {
        float *default_value = version_cycles_node_socket_float_value(alpha.socket);
        *default_value = float((alpha.is_transparency) ? (*default_value > 1.0f - threshold) :
                                                         (*default_value > threshold));
      }
    }
  }
  return true;
}

static void versioning_replace_splitviewer(bNodeTree *ntree)
{
  /* Split viewer was replaced with a regular split node, so add a viewer node,
   * and link it to the new split node to achieve the same behavior of the split viewer node. */

  LISTBASE_FOREACH_MUTABLE (bNode *, node, &ntree->nodes) {
    if (node->type != CMP_NODE_SPLITVIEWER__DEPRECATED) {
      continue;
    }

    STRNCPY(node->idname, "CompositorNodeSplit");
    node->type = CMP_NODE_SPLIT;
    MEM_freeN(node->storage);
    node->storage = nullptr;

    bNode *viewer_node = blender::bke::node_add_static_node(nullptr, ntree, CMP_NODE_VIEWER);
    /* Nodes are created stacked on top of each other, so separate them a bit. */
    viewer_node->locx = node->locx + node->width + viewer_node->width / 4.0f;
    viewer_node->locy = node->locy;
    viewer_node->flag &= ~NODE_PREVIEW;

    bNodeSocket *split_out_socket = blender::bke::node_add_static_socket(
        ntree, node, SOCK_OUT, SOCK_IMAGE, PROP_NONE, "Image", "Image");
    bNodeSocket *viewer_in_socket = blender::bke::node_find_socket(viewer_node, SOCK_IN, "Image");

    blender::bke::node_add_link(ntree, node, split_out_socket, viewer_node, viewer_in_socket);
  }
}

/**
 * Exit NLA tweakmode when the AnimData struct has insufficient information.
 *
 * When NLA tweakmode is enabled, Blender expects certain pointers to be set up
 * correctly, and if that fails, can crash. This function ensures that
 * everything is consistent, by exiting tweakmode everywhere there's missing
 * pointers.
 *
 * This shouldn't happen, but the example blend file attached to #119615 needs
 * this.
 */
static void version_nla_tweakmode_incomplete(Main *bmain)
{
  bool any_valid_tweakmode_left = false;

  ID *id;
  FOREACH_MAIN_ID_BEGIN (bmain, id) {
    AnimData *adt = BKE_animdata_from_id(id);
    if (!adt || !(adt->flag & ADT_NLA_EDIT_ON)) {
      continue;
    }

    if (adt->act_track && adt->actstrip) {
      /* Expected case. */
      any_valid_tweakmode_left = true;
      continue;
    }

    /* Not enough info in the blend file to reliably stay in tweak mode. This is the most important
     * part of this versioning code, as it prevents future nullptr access. */
    BKE_nla_tweakmode_exit({*id, *adt});
  }
  FOREACH_MAIN_ID_END;

  if (any_valid_tweakmode_left) {
    /* There are still NLA strips correctly in tweak mode. */
    return;
  }

  /* Nothing is in a valid tweakmode, so just disable the corresponding flags on all scenes. */
  LISTBASE_FOREACH (Scene *, scene, &bmain->scenes) {
    scene->flag &= ~SCE_NLA_EDIT_ON;
  }
}

static bool versioning_convert_strip_speed_factor(Sequence *seq, void *user_data)
{
  const Scene *scene = static_cast<Scene *>(user_data);
  const float speed_factor = seq->speed_factor;

  if (speed_factor == 1.0f || !SEQ_retiming_is_allowed(seq) || SEQ_retiming_keys_count(seq) > 0) {
    return true;
  }

  SEQ_retiming_data_ensure(seq);
  SeqRetimingKey *last_key = &SEQ_retiming_keys_get(seq)[1];

  last_key->strip_frame_index = (seq->len) / speed_factor;

  if (seq->type == SEQ_TYPE_SOUND_RAM) {
    const int prev_length = seq->len - seq->startofs - seq->endofs;
    const float left_handle = SEQ_time_left_handle_frame_get(scene, seq);
    SEQ_time_right_handle_frame_set(scene, seq, left_handle + prev_length);
  }

  return true;
}

static bool all_scenes_use(Main *bmain, const blender::Span<const char *> engines)
{
  if (!bmain->scenes.first) {
    return false;
  }

  LISTBASE_FOREACH (Scene *, scene, &bmain->scenes) {
    bool match = false;
    for (const char *engine : engines) {
      if (STREQ(scene->r.engine, engine)) {
        match = true;
      }
    }
    if (!match) {
      return false;
    }
  }

  return true;
}

void do_versions_after_linking_400(FileData *fd, Main *bmain)
{
  if (!MAIN_VERSION_FILE_ATLEAST(bmain, 400, 9)) {
    /* Fix area light scaling. */
    LISTBASE_FOREACH (Light *, light, &bmain->lights) {
      light->energy = light->energy_deprecated;
      if (light->type == LA_AREA) {
        light->energy *= M_PI_4;
      }
    }

    /* XXX This was added several years ago in 'lib_link` code of Scene... Should be safe enough
     * here. */
    LISTBASE_FOREACH (Scene *, scene, &bmain->scenes) {
      if (scene->nodetree) {
        version_composite_nodetree_null_id(scene->nodetree, scene);
      }
    }

    /* XXX This was added many years ago (1c19940198) in 'lib_link` code of particles as a bug-fix.
     * But this is actually versioning. Should be safe enough here. */
    LISTBASE_FOREACH (ParticleSettings *, part, &bmain->particles) {
      if (!part->effector_weights) {
        part->effector_weights = BKE_effector_add_weights(part->force_group);
      }
    }

    /* Object proxies have been deprecated sine 3.x era, so their update & sanity check can now
     * happen in do_versions code. */
    LISTBASE_FOREACH (Object *, ob, &bmain->objects) {
      if (ob->proxy) {
        /* Paranoia check, actually a proxy_from pointer should never be written... */
        if (!ID_IS_LINKED(ob->proxy)) {
          ob->proxy->proxy_from = nullptr;
          ob->proxy = nullptr;

          if (ob->id.lib) {
            BLO_reportf_wrap(fd->reports,
                             RPT_INFO,
                             RPT_("Proxy lost from object %s lib %s\n"),
                             ob->id.name + 2,
                             ob->id.lib->filepath);
          }
          else {
            BLO_reportf_wrap(fd->reports,
                             RPT_INFO,
                             RPT_("Proxy lost from object %s lib <NONE>\n"),
                             ob->id.name + 2);
          }
          fd->reports->count.missing_obproxies++;
        }
        else {
          /* This triggers object_update to always use a copy. */
          ob->proxy->proxy_from = ob;
        }
      }
    }
  }

  if (!MAIN_VERSION_FILE_ATLEAST(bmain, 400, 21)) {
    if (!DNA_struct_member_exists(fd->filesdna, "bPoseChannel", "BoneColor", "color")) {
      version_bonegroup_migrate_color(bmain);
    }

    if (!DNA_struct_member_exists(fd->filesdna, "bArmature", "ListBase", "collections")) {
      version_bonelayers_to_bonecollections(bmain);
      version_bonegroups_to_bonecollections(bmain);
    }
  }

  if (!MAIN_VERSION_FILE_ATLEAST(bmain, 400, 24)) {
    FOREACH_NODETREE_BEGIN (bmain, ntree, id) {
      if (ntree->type == NTREE_SHADER) {
        /* Convert animdata on the Principled BSDF sockets. */
        version_principled_bsdf_update_animdata(id, ntree);
      }
    }
    FOREACH_NODETREE_END;
  }

  if (!MAIN_VERSION_FILE_ATLEAST(bmain, 400, 27)) {
    LISTBASE_FOREACH (Scene *, scene, &bmain->scenes) {
      Editing *ed = SEQ_editing_get(scene);
      if (ed != nullptr) {
        SEQ_for_each_callback(&ed->seqbase, versioning_convert_strip_speed_factor, scene);
      }
    }
  }

  if (!MAIN_VERSION_FILE_ATLEAST(bmain, 400, 34)) {
    BKE_mesh_legacy_face_map_to_generic(bmain);
  }

  if (!MAIN_VERSION_FILE_ATLEAST(bmain, 401, 23)) {
    version_nla_tweakmode_incomplete(bmain);
  }

  if (!MAIN_VERSION_FILE_ATLEAST(bmain, 402, 15)) {
    /* Change drivers and animation on "armature.collections" to
     * ".collections_all", so that they are drawn correctly in the tree view,
     * and keep working when the collection is moved around in the hierarchy. */
    LISTBASE_FOREACH (bArmature *, arm, &bmain->armatures) {
      AnimData *adt = BKE_animdata_from_id(&arm->id);
      if (!adt) {
        continue;
      }

      LISTBASE_FOREACH (FCurve *, fcurve, &adt->drivers) {
        version_bonecollection_anim(fcurve);
      }
      if (adt->action) {
        LISTBASE_FOREACH (FCurve *, fcurve, &adt->action->curves) {
          version_bonecollection_anim(fcurve);
        }
      }
    }
  }

  if (!MAIN_VERSION_FILE_ATLEAST(bmain, 402, 23)) {
    /* Shift animation data to accommodate the new Roughness input. */
    version_node_socket_index_animdata(
        bmain, NTREE_SHADER, SH_NODE_SUBSURFACE_SCATTERING, 4, 1, 5);
  }

  if (!MAIN_VERSION_FILE_ATLEAST(bmain, 402, 50)) {
    if (all_scenes_use(bmain, {RE_engine_id_BLENDER_EEVEE})) {
      LISTBASE_FOREACH (Object *, object, &bmain->objects) {
        versioning_eevee_shadow_settings(object);
      }
    }
  }

  if (!MAIN_VERSION_FILE_ATLEAST(bmain, 402, 51)) {
    /* Convert blend method to math nodes. */
    if (all_scenes_use(bmain, {RE_engine_id_BLENDER_EEVEE})) {
      LISTBASE_FOREACH (Material *, material, &bmain->materials) {
        if (!material->use_nodes || material->nodetree == nullptr) {
          /* Nothing to version. */
        }
        else if (ELEM(material->blend_method, MA_BM_HASHED, MA_BM_BLEND)) {
          /* Compatible modes. Nothing to change. */
        }
        else if (material->blend_shadow == MA_BS_NONE) {
          /* No need to match the surface since shadows are disabled. */
        }
        else if (material->blend_shadow == MA_BS_SOLID) {
          /* This is already versioned an transferred to `transparent_shadows`. */
        }
        else if ((material->blend_shadow == MA_BS_CLIP && material->blend_method != MA_BM_CLIP) ||
                 (material->blend_shadow == MA_BS_HASHED))
        {
          BLO_reportf_wrap(
              fd->reports,
              RPT_WARNING,
              RPT_("Material %s could not be converted because of different Blend Mode "
                   "and Shadow Mode (need manual adjustment)\n"),
              material->id.name + 2);
        }
        else {
          /* TODO(fclem): Check if threshold is driven or has animation. Bail out if needed? */

          float threshold = (material->blend_method == MA_BM_CLIP) ? material->alpha_threshold :
                                                                     2.0f;

          if (!versioning_eevee_material_blend_mode_settings(material->nodetree, threshold)) {
            BLO_reportf_wrap(fd->reports,
                             RPT_WARNING,
                             RPT_("Material %s could not be converted because of non-trivial "
                                  "alpha blending (need manual adjustment)\n"),
                             material->id.name + 2);
          }
        }

        if (material->blend_shadow == MA_BS_NONE) {
          versioning_eevee_material_shadow_none(material);
        }
        /* Set blend_mode & blend_shadow for forward compatibility. */
        material->blend_method = (material->blend_method != MA_BM_BLEND) ? MA_BM_HASHED :
                                                                           MA_BM_BLEND;
        material->blend_shadow = (material->blend_shadow == MA_BS_SOLID) ? MA_BS_SOLID :
                                                                           MA_BS_HASHED;
      }
    }
  }

  if (!MAIN_VERSION_FILE_ATLEAST(bmain, 402, 52)) {
    LISTBASE_FOREACH (Scene *, scene, &bmain->scenes) {
      if (STREQ(scene->r.engine, RE_engine_id_BLENDER_EEVEE)) {
        STRNCPY(scene->r.engine, RE_engine_id_BLENDER_EEVEE_NEXT);
      }
    }
  }

  if (!MAIN_VERSION_FILE_ATLEAST(bmain, 403, 6)) {
    /* Shift animation data to accommodate the new Diffuse Roughness input. */
    version_node_socket_index_animdata(bmain, NTREE_SHADER, SH_NODE_BSDF_PRINCIPLED, 7, 1, 30);
  }

  if (!MAIN_VERSION_FILE_ATLEAST(bmain, 404, 2)) {
    version_legacy_actions_to_layered(bmain);
  }

  /**
   * Always bump subversion in BKE_blender_version.h when adding versioning
   * code here, and wrap it inside a MAIN_VERSION_FILE_ATLEAST check.
   *
   * \note Keep this message at the bottom of the function.
   */
}

static void version_mesh_legacy_to_struct_of_array_format(Mesh &mesh)
{
  BKE_mesh_legacy_convert_flags_to_selection_layers(&mesh);
  BKE_mesh_legacy_convert_flags_to_hide_layers(&mesh);
  BKE_mesh_legacy_convert_uvs_to_generic(&mesh);
  BKE_mesh_legacy_convert_mpoly_to_material_indices(&mesh);
  BKE_mesh_legacy_sharp_faces_from_flags(&mesh);
  BKE_mesh_legacy_bevel_weight_to_layers(&mesh);
  BKE_mesh_legacy_sharp_edges_from_flags(&mesh);
  BKE_mesh_legacy_face_set_to_generic(&mesh);
  BKE_mesh_legacy_edge_crease_to_layers(&mesh);
  BKE_mesh_legacy_uv_seam_from_flags(&mesh);
  BKE_mesh_legacy_convert_verts_to_positions(&mesh);
  BKE_mesh_legacy_attribute_flags_to_strings(&mesh);
  BKE_mesh_legacy_convert_loops_to_corners(&mesh);
  BKE_mesh_legacy_convert_polys_to_offsets(&mesh);
  BKE_mesh_legacy_convert_edges_to_generic(&mesh);
}

static void version_motion_tracking_legacy_camera_object(MovieClip &movieclip)
{
  MovieTracking &tracking = movieclip.tracking;
  MovieTrackingObject *active_tracking_object = BKE_tracking_object_get_active(&tracking);
  MovieTrackingObject *tracking_camera_object = BKE_tracking_object_get_camera(&tracking);

  BLI_assert(tracking_camera_object != nullptr);

  if (BLI_listbase_is_empty(&tracking_camera_object->tracks)) {
    tracking_camera_object->tracks = tracking.tracks_legacy;
    active_tracking_object->active_track = tracking.act_track_legacy;
  }

  if (BLI_listbase_is_empty(&tracking_camera_object->plane_tracks)) {
    tracking_camera_object->plane_tracks = tracking.plane_tracks_legacy;
    active_tracking_object->active_plane_track = tracking.act_plane_track_legacy;
  }

  if (tracking_camera_object->reconstruction.cameras == nullptr) {
    tracking_camera_object->reconstruction = tracking.reconstruction_legacy;
  }

  /* Clear pointers in the legacy storage.
   * Always do it, in the case something got missed in the logic above, so that the legacy storage
   * is always ensured to be empty after load. */
  BLI_listbase_clear(&tracking.tracks_legacy);
  BLI_listbase_clear(&tracking.plane_tracks_legacy);
  tracking.act_track_legacy = nullptr;
  tracking.act_plane_track_legacy = nullptr;
  memset(&tracking.reconstruction_legacy, 0, sizeof(tracking.reconstruction_legacy));
}

static void version_movieclips_legacy_camera_object(Main *bmain)
{
  LISTBASE_FOREACH (MovieClip *, movieclip, &bmain->movieclips) {
    version_motion_tracking_legacy_camera_object(*movieclip);
  }
}

/* Version VertexWeightEdit modifier to make existing weights exclusive of the threshold. */
static void version_vertex_weight_edit_preserve_threshold_exclusivity(Main *bmain)
{
  LISTBASE_FOREACH (Object *, ob, &bmain->objects) {
    if (ob->type != OB_MESH) {
      continue;
    }

    LISTBASE_FOREACH (ModifierData *, md, &ob->modifiers) {
      if (md->type == eModifierType_WeightVGEdit) {
        WeightVGEditModifierData *wmd = reinterpret_cast<WeightVGEditModifierData *>(md);
        wmd->add_threshold = nexttoward(wmd->add_threshold, 2.0);
        wmd->rem_threshold = nexttoward(wmd->rem_threshold, -1.0);
      }
    }
  }
}

static void version_mesh_crease_generic(Main &bmain)
{
  LISTBASE_FOREACH (Mesh *, mesh, &bmain.meshes) {
    BKE_mesh_legacy_crease_to_generic(mesh);
  }

  LISTBASE_FOREACH (bNodeTree *, ntree, &bmain.nodetrees) {
    if (ntree->type == NTREE_GEOMETRY) {
      LISTBASE_FOREACH (bNode *, node, &ntree->nodes) {
        if (STR_ELEM(node->idname,
                     "GeometryNodeStoreNamedAttribute",
                     "GeometryNodeInputNamedAttribute"))
        {
          bNodeSocket *socket = blender::bke::node_find_socket(node, SOCK_IN, "Name");
          if (STREQ(socket->default_value_typed<bNodeSocketValueString>()->value, "crease")) {
            STRNCPY(socket->default_value_typed<bNodeSocketValueString>()->value, "crease_edge");
          }
        }
      }
    }
  }

  LISTBASE_FOREACH (Object *, object, &bmain.objects) {
    LISTBASE_FOREACH (ModifierData *, md, &object->modifiers) {
      if (md->type != eModifierType_Nodes) {
        continue;
      }
      if (IDProperty *settings = reinterpret_cast<NodesModifierData *>(md)->settings.properties) {
        LISTBASE_FOREACH (IDProperty *, prop, &settings->data.group) {
          if (blender::StringRef(prop->name).endswith("_attribute_name")) {
            if (STREQ(IDP_String(prop), "crease")) {
              IDP_AssignString(prop, "crease_edge");
            }
          }
        }
      }
    }
  }
}

static void versioning_replace_legacy_glossy_node(bNodeTree *ntree)
{
  LISTBASE_FOREACH (bNode *, node, &ntree->nodes) {
    if (node->type == SH_NODE_BSDF_GLOSSY_LEGACY) {
      STRNCPY(node->idname, "ShaderNodeBsdfAnisotropic");
      node->type = SH_NODE_BSDF_GLOSSY;
    }
  }
}

static void versioning_remove_microfacet_sharp_distribution(bNodeTree *ntree)
{
  /* Find all glossy, glass and refraction BSDF nodes that have their distribution
   * set to SHARP and set them to GGX, disconnect any link to the Roughness input
   * and set its value to zero. */
  LISTBASE_FOREACH (bNode *, node, &ntree->nodes) {
    if (!ELEM(node->type, SH_NODE_BSDF_GLOSSY, SH_NODE_BSDF_GLASS, SH_NODE_BSDF_REFRACTION)) {
      continue;
    }
    if (node->custom1 != SHD_GLOSSY_SHARP_DEPRECATED) {
      continue;
    }

    node->custom1 = SHD_GLOSSY_GGX;
    LISTBASE_FOREACH (bNodeSocket *, socket, &node->inputs) {
      if (!STREQ(socket->identifier, "Roughness")) {
        continue;
      }

      if (socket->link != nullptr) {
        blender::bke::node_remove_link(ntree, socket->link);
      }
      bNodeSocketValueFloat *socket_value = (bNodeSocketValueFloat *)socket->default_value;
      socket_value->value = 0.0f;

      break;
    }
  }
}

static void version_replace_texcoord_normal_socket(bNodeTree *ntree)
{
  /* The normal of a spot light was set to the incoming light direction, replace with the
   * `Incoming` socket from the Geometry shader node. */
  bNode *geometry_node = nullptr;
  bNode *transform_node = nullptr;
  bNodeSocket *incoming_socket = nullptr;
  bNodeSocket *vec_in_socket = nullptr;
  bNodeSocket *vec_out_socket = nullptr;

  LISTBASE_FOREACH_MUTABLE (bNodeLink *, link, &ntree->links) {
    if (link->fromnode->type == SH_NODE_TEX_COORD && STREQ(link->fromsock->identifier, "Normal")) {
      if (geometry_node == nullptr) {
        geometry_node = blender::bke::node_add_static_node(nullptr, ntree, SH_NODE_NEW_GEOMETRY);
        incoming_socket = blender::bke::node_find_socket(geometry_node, SOCK_OUT, "Incoming");

        transform_node = blender::bke::node_add_static_node(
            nullptr, ntree, SH_NODE_VECT_TRANSFORM);
        vec_in_socket = blender::bke::node_find_socket(transform_node, SOCK_IN, "Vector");
        vec_out_socket = blender::bke::node_find_socket(transform_node, SOCK_OUT, "Vector");

        NodeShaderVectTransform *nodeprop = (NodeShaderVectTransform *)transform_node->storage;
        nodeprop->type = SHD_VECT_TRANSFORM_TYPE_NORMAL;

        blender::bke::node_add_link(
            ntree, geometry_node, incoming_socket, transform_node, vec_in_socket);
      }
      blender::bke::node_add_link(
          ntree, transform_node, vec_out_socket, link->tonode, link->tosock);
      blender::bke::node_remove_link(ntree, link);
    }
  }
}

static void version_principled_transmission_roughness(bNodeTree *ntree)
{
  LISTBASE_FOREACH (bNode *, node, &ntree->nodes) {
    if (node->type != SH_NODE_BSDF_PRINCIPLED) {
      continue;
    }
    bNodeSocket *sock = blender::bke::node_find_socket(node, SOCK_IN, "Transmission Roughness");
    if (sock != nullptr) {
      blender::bke::node_remove_socket(ntree, node, sock);
    }
  }
}

/* Convert legacy Velvet BSDF nodes into the new Sheen BSDF node. */
static void version_replace_velvet_sheen_node(bNodeTree *ntree)
{
  LISTBASE_FOREACH (bNode *, node, &ntree->nodes) {
    if (node->type == SH_NODE_BSDF_SHEEN) {
      STRNCPY(node->idname, "ShaderNodeBsdfSheen");

      bNodeSocket *sigmaInput = blender::bke::node_find_socket(node, SOCK_IN, "Sigma");
      if (sigmaInput != nullptr) {
        node->custom1 = SHD_SHEEN_ASHIKHMIN;
        STRNCPY(sigmaInput->identifier, "Roughness");
        STRNCPY(sigmaInput->name, "Roughness");
      }
    }
  }
}

/* Convert sheen inputs on the Principled BSDF. */
static void version_principled_bsdf_sheen(bNodeTree *ntree)
{
  auto check_node = [](const bNode *node) {
    return (node->type == SH_NODE_BSDF_PRINCIPLED) &&
           (blender::bke::node_find_socket(node, SOCK_IN, "Sheen Roughness") == nullptr);
  };
  auto update_input = [ntree](bNode *node, bNodeSocket *input) {
    /* Change socket type to Color. */
    blender::bke::node_modify_socket_type_static(ntree, node, input, SOCK_RGBA, 0);

    /* Account for the change in intensity between the old and new model.
     * If the Sheen input is set to a fixed value, adjust it and set the tint to white.
     * Otherwise, if it's connected, keep it as-is but set the tint to 0.2 instead. */
    bNodeSocket *sheen = blender::bke::node_find_socket(node, SOCK_IN, "Sheen");
    if (sheen != nullptr && sheen->link == nullptr) {
      *version_cycles_node_socket_float_value(sheen) *= 0.2f;

      static float default_value[] = {1.0f, 1.0f, 1.0f, 1.0f};
      copy_v4_v4(version_cycles_node_socket_rgba_value(input), default_value);
    }
    else {
      static float default_value[] = {0.2f, 0.2f, 0.2f, 1.0f};
      copy_v4_v4(version_cycles_node_socket_rgba_value(input), default_value);
    }
  };
  auto update_input_link = [](bNode *, bNodeSocket *, bNode *, bNodeSocket *) {
    /* Don't replace the link here, tint works differently enough now to make conversion
     * impractical. */
  };

  version_update_node_input(ntree, check_node, "Sheen Tint", update_input, update_input_link);
}

/* Convert EEVEE-Legacy refraction depth to EEVEE-Next thickness tree. */
static void version_refraction_depth_to_thickness_value(bNodeTree *ntree, float thickness)
{
  LISTBASE_FOREACH (bNode *, node, &ntree->nodes) {
    if (node->type != SH_NODE_OUTPUT_MATERIAL) {
      continue;
    }

    bNodeSocket *thickness_socket = blender::bke::node_find_socket(node, SOCK_IN, "Thickness");
    if (thickness_socket == nullptr) {
      continue;
    }

    bool has_link = false;
    LISTBASE_FOREACH (bNodeLink *, link, &ntree->links) {
      if (link->tosock == thickness_socket) {
        /* Something is already plugged in. Don't modify anything. */
        has_link = true;
      }
    }

    if (has_link) {
      continue;
    }
    bNode *value_node = blender::bke::node_add_static_node(nullptr, ntree, SH_NODE_VALUE);
    value_node->parent = node->parent;
    value_node->locx = node->locx;
    value_node->locy = node->locy - 160.0f;
    bNodeSocket *socket_value = blender::bke::node_find_socket(value_node, SOCK_OUT, "Value");

    *version_cycles_node_socket_float_value(socket_value) = thickness;

    blender::bke::node_add_link(ntree, value_node, socket_value, node, thickness_socket);
  }

  version_socket_update_is_used(ntree);
}

static void versioning_update_noise_texture_node(bNodeTree *ntree)
{
  LISTBASE_FOREACH (bNode *, node, &ntree->nodes) {
    if (node->type != SH_NODE_TEX_NOISE) {
      continue;
    }

    (static_cast<NodeTexNoise *>(node->storage))->type = SHD_NOISE_FBM;

    bNodeSocket *roughness_socket = blender::bke::node_find_socket(node, SOCK_IN, "Roughness");
    if (roughness_socket == nullptr) {
      /* Noise Texture node was created before the Roughness input was added. */
      continue;
    }

    float *roughness = version_cycles_node_socket_float_value(roughness_socket);

    bNodeLink *roughness_link = nullptr;
    bNode *roughness_from_node = nullptr;
    bNodeSocket *roughness_from_socket = nullptr;

    LISTBASE_FOREACH (bNodeLink *, link, &ntree->links) {
      /* Find links, nodes and sockets. */
      if (link->tosock == roughness_socket) {
        roughness_link = link;
        roughness_from_node = link->fromnode;
        roughness_from_socket = link->fromsock;
      }
    }

    if (roughness_link != nullptr) {
      /* Add Clamp node before Roughness input. */

      bNode *clamp_node = blender::bke::node_add_static_node(nullptr, ntree, SH_NODE_CLAMP);
      clamp_node->parent = node->parent;
      clamp_node->custom1 = NODE_CLAMP_MINMAX;
      clamp_node->locx = node->locx;
      clamp_node->locy = node->locy - 300.0f;
      clamp_node->flag |= NODE_HIDDEN;
      bNodeSocket *clamp_socket_value = blender::bke::node_find_socket(
          clamp_node, SOCK_IN, "Value");
      bNodeSocket *clamp_socket_min = blender::bke::node_find_socket(clamp_node, SOCK_IN, "Min");
      bNodeSocket *clamp_socket_max = blender::bke::node_find_socket(clamp_node, SOCK_IN, "Max");
      bNodeSocket *clamp_socket_out = blender::bke::node_find_socket(
          clamp_node, SOCK_OUT, "Result");

      *version_cycles_node_socket_float_value(clamp_socket_min) = 0.0f;
      *version_cycles_node_socket_float_value(clamp_socket_max) = 1.0f;

      blender::bke::node_remove_link(ntree, roughness_link);
      blender::bke::node_add_link(
          ntree, roughness_from_node, roughness_from_socket, clamp_node, clamp_socket_value);
      blender::bke::node_add_link(ntree, clamp_node, clamp_socket_out, node, roughness_socket);
    }
    else {
      *roughness = std::clamp(*roughness, 0.0f, 1.0f);
    }
  }

  version_socket_update_is_used(ntree);
}

static void versioning_replace_musgrave_texture_node(bNodeTree *ntree)
{
  version_node_input_socket_name(ntree, SH_NODE_TEX_MUSGRAVE_DEPRECATED, "Dimension", "Roughness");
  LISTBASE_FOREACH (bNode *, node, &ntree->nodes) {
    if (node->type != SH_NODE_TEX_MUSGRAVE_DEPRECATED) {
      continue;
    }

    STRNCPY(node->idname, "ShaderNodeTexNoise");
    node->type = SH_NODE_TEX_NOISE;
    NodeTexNoise *data = MEM_cnew<NodeTexNoise>(__func__);
    data->base = (static_cast<NodeTexMusgrave *>(node->storage))->base;
    data->dimensions = (static_cast<NodeTexMusgrave *>(node->storage))->dimensions;
    data->normalize = false;
    data->type = (static_cast<NodeTexMusgrave *>(node->storage))->musgrave_type;
    MEM_freeN(node->storage);
    node->storage = data;

    bNodeLink *detail_link = nullptr;
    bNode *detail_from_node = nullptr;
    bNodeSocket *detail_from_socket = nullptr;

    bNodeLink *roughness_link = nullptr;
    bNode *roughness_from_node = nullptr;
    bNodeSocket *roughness_from_socket = nullptr;

    bNodeLink *lacunarity_link = nullptr;
    bNode *lacunarity_from_node = nullptr;
    bNodeSocket *lacunarity_from_socket = nullptr;

    LISTBASE_FOREACH (bNodeLink *, link, &ntree->links) {
      /* Find links, nodes and sockets. */
      if (link->tonode == node) {
        if (STREQ(link->tosock->identifier, "Detail")) {
          detail_link = link;
          detail_from_node = link->fromnode;
          detail_from_socket = link->fromsock;
        }
        if (STREQ(link->tosock->identifier, "Roughness")) {
          roughness_link = link;
          roughness_from_node = link->fromnode;
          roughness_from_socket = link->fromsock;
        }
        if (STREQ(link->tosock->identifier, "Lacunarity")) {
          lacunarity_link = link;
          lacunarity_from_node = link->fromnode;
          lacunarity_from_socket = link->fromsock;
        }
      }
    }

    uint8_t noise_type = (static_cast<NodeTexNoise *>(node->storage))->type;
    float locy_offset = 0.0f;

    bNodeSocket *fac_socket = blender::bke::node_find_socket(node, SOCK_OUT, "Fac");
    /* Clear label because Musgrave output socket label is set to "Height" instead of "Fac". */
    fac_socket->label[0] = '\0';

    bNodeSocket *detail_socket = blender::bke::node_find_socket(node, SOCK_IN, "Detail");
    float *detail = version_cycles_node_socket_float_value(detail_socket);

    if (detail_link != nullptr) {
      locy_offset -= 80.0f;

      /* Add Minimum Math node and Subtract Math node before Detail input. */

      bNode *min_node = blender::bke::node_add_static_node(nullptr, ntree, SH_NODE_MATH);
      min_node->parent = node->parent;
      min_node->custom1 = NODE_MATH_MINIMUM;
      min_node->locx = node->locx;
      min_node->locy = node->locy - 320.0f;
      min_node->flag |= NODE_HIDDEN;
      bNodeSocket *min_socket_A = static_cast<bNodeSocket *>(BLI_findlink(&min_node->inputs, 0));
      bNodeSocket *min_socket_B = static_cast<bNodeSocket *>(BLI_findlink(&min_node->inputs, 1));
      bNodeSocket *min_socket_out = blender::bke::node_find_socket(min_node, SOCK_OUT, "Value");

      bNode *sub1_node = blender::bke::node_add_static_node(nullptr, ntree, SH_NODE_MATH);
      sub1_node->parent = node->parent;
      sub1_node->custom1 = NODE_MATH_SUBTRACT;
      sub1_node->locx = node->locx;
      sub1_node->locy = node->locy - 360.0f;
      sub1_node->flag |= NODE_HIDDEN;
      bNodeSocket *sub1_socket_A = static_cast<bNodeSocket *>(BLI_findlink(&sub1_node->inputs, 0));
      bNodeSocket *sub1_socket_B = static_cast<bNodeSocket *>(BLI_findlink(&sub1_node->inputs, 1));
      bNodeSocket *sub1_socket_out = blender::bke::node_find_socket(sub1_node, SOCK_OUT, "Value");

      *version_cycles_node_socket_float_value(min_socket_B) = 14.0f;
      *version_cycles_node_socket_float_value(sub1_socket_B) = 1.0f;

      blender::bke::node_remove_link(ntree, detail_link);
      blender::bke::node_add_link(
          ntree, detail_from_node, detail_from_socket, sub1_node, sub1_socket_A);
      blender::bke::node_add_link(ntree, sub1_node, sub1_socket_out, min_node, min_socket_A);
      blender::bke::node_add_link(ntree, min_node, min_socket_out, node, detail_socket);

      if (ELEM(noise_type, SHD_NOISE_RIDGED_MULTIFRACTAL, SHD_NOISE_HETERO_TERRAIN)) {
        locy_offset -= 40.0f;

        /* Add Greater Than Math node before Subtract Math node. */

        bNode *greater_node = blender::bke::node_add_static_node(nullptr, ntree, SH_NODE_MATH);
        greater_node->parent = node->parent;
        greater_node->custom1 = NODE_MATH_GREATER_THAN;
        greater_node->locx = node->locx;
        greater_node->locy = node->locy - 400.0f;
        greater_node->flag |= NODE_HIDDEN;
        bNodeSocket *greater_socket_A = static_cast<bNodeSocket *>(
            BLI_findlink(&greater_node->inputs, 0));
        bNodeSocket *greater_socket_B = static_cast<bNodeSocket *>(
            BLI_findlink(&greater_node->inputs, 1));
        bNodeSocket *greater_socket_out = blender::bke::node_find_socket(
            greater_node, SOCK_OUT, "Value");

        *version_cycles_node_socket_float_value(greater_socket_B) = 1.0f;

        blender::bke::node_add_link(
            ntree, detail_from_node, detail_from_socket, greater_node, greater_socket_A);
        blender::bke::node_add_link(
            ntree, greater_node, greater_socket_out, sub1_node, sub1_socket_B);
      }
      else {
        /* Add Clamp node and Multiply Math node behind Fac output. */

        bNode *clamp_node = blender::bke::node_add_static_node(nullptr, ntree, SH_NODE_CLAMP);
        clamp_node->parent = node->parent;
        clamp_node->custom1 = NODE_CLAMP_MINMAX;
        clamp_node->locx = node->locx;
        clamp_node->locy = node->locy + 40.0f;
        clamp_node->flag |= NODE_HIDDEN;
        bNodeSocket *clamp_socket_value = blender::bke::node_find_socket(
            clamp_node, SOCK_IN, "Value");
        bNodeSocket *clamp_socket_min = blender::bke::node_find_socket(clamp_node, SOCK_IN, "Min");
        bNodeSocket *clamp_socket_max = blender::bke::node_find_socket(clamp_node, SOCK_IN, "Max");
        bNodeSocket *clamp_socket_out = blender::bke::node_find_socket(
            clamp_node, SOCK_OUT, "Result");

        bNode *mul_node = blender::bke::node_add_static_node(nullptr, ntree, SH_NODE_MATH);
        mul_node->parent = node->parent;
        mul_node->custom1 = NODE_MATH_MULTIPLY;
        mul_node->locx = node->locx;
        mul_node->locy = node->locy + 80.0f;
        mul_node->flag |= NODE_HIDDEN;
        bNodeSocket *mul_socket_A = static_cast<bNodeSocket *>(BLI_findlink(&mul_node->inputs, 0));
        bNodeSocket *mul_socket_B = static_cast<bNodeSocket *>(BLI_findlink(&mul_node->inputs, 1));
        bNodeSocket *mul_socket_out = blender::bke::node_find_socket(mul_node, SOCK_OUT, "Value");

        *version_cycles_node_socket_float_value(clamp_socket_min) = 0.0f;
        *version_cycles_node_socket_float_value(clamp_socket_max) = 1.0f;

        if (noise_type == SHD_NOISE_MULTIFRACTAL) {
          /* Add Subtract Math node and Add Math node after Multiply Math node. */

          bNode *sub2_node = blender::bke::node_add_static_node(nullptr, ntree, SH_NODE_MATH);
          sub2_node->parent = node->parent;
          sub2_node->custom1 = NODE_MATH_SUBTRACT;
          sub2_node->custom2 = SHD_MATH_CLAMP;
          sub2_node->locx = node->locx;
          sub2_node->locy = node->locy + 120.0f;
          sub2_node->flag |= NODE_HIDDEN;
          bNodeSocket *sub2_socket_A = static_cast<bNodeSocket *>(
              BLI_findlink(&sub2_node->inputs, 0));
          bNodeSocket *sub2_socket_B = static_cast<bNodeSocket *>(
              BLI_findlink(&sub2_node->inputs, 1));
          bNodeSocket *sub2_socket_out = blender::bke::node_find_socket(
              sub2_node, SOCK_OUT, "Value");

          bNode *add_node = blender::bke::node_add_static_node(nullptr, ntree, SH_NODE_MATH);
          add_node->parent = node->parent;
          add_node->custom1 = NODE_MATH_ADD;
          add_node->locx = node->locx;
          add_node->locy = node->locy + 160.0f;
          add_node->flag |= NODE_HIDDEN;
          bNodeSocket *add_socket_A = static_cast<bNodeSocket *>(
              BLI_findlink(&add_node->inputs, 0));
          bNodeSocket *add_socket_B = static_cast<bNodeSocket *>(
              BLI_findlink(&add_node->inputs, 1));
          bNodeSocket *add_socket_out = blender::bke::node_find_socket(
              add_node, SOCK_OUT, "Value");

          *version_cycles_node_socket_float_value(sub2_socket_A) = 1.0f;

          LISTBASE_FOREACH_BACKWARD_MUTABLE (bNodeLink *, link, &ntree->links) {
            if (link->fromsock == fac_socket) {
              blender::bke::node_add_link(
                  ntree, add_node, add_socket_out, link->tonode, link->tosock);
              blender::bke::node_remove_link(ntree, link);
            }
          }

          blender::bke::node_add_link(ntree, mul_node, mul_socket_out, add_node, add_socket_A);
          blender::bke::node_add_link(
              ntree, detail_from_node, detail_from_socket, sub2_node, sub2_socket_B);
          blender::bke::node_add_link(ntree, sub2_node, sub2_socket_out, add_node, add_socket_B);
        }
        else {
          LISTBASE_FOREACH_BACKWARD_MUTABLE (bNodeLink *, link, &ntree->links) {
            if (link->fromsock == fac_socket) {
              blender::bke::node_add_link(
                  ntree, mul_node, mul_socket_out, link->tonode, link->tosock);
              blender::bke::node_remove_link(ntree, link);
            }
          }
        }

        blender::bke::node_add_link(ntree, node, fac_socket, mul_node, mul_socket_A);
        blender::bke::node_add_link(
            ntree, detail_from_node, detail_from_socket, clamp_node, clamp_socket_value);
        blender::bke::node_add_link(ntree, clamp_node, clamp_socket_out, mul_node, mul_socket_B);
      }
    }
    else {
      if (*detail < 1.0f) {
        if (!ELEM(noise_type, SHD_NOISE_RIDGED_MULTIFRACTAL, SHD_NOISE_HETERO_TERRAIN)) {
          /* Add Multiply Math node behind Fac output. */

          bNode *mul_node = blender::bke::node_add_static_node(nullptr, ntree, SH_NODE_MATH);
          mul_node->parent = node->parent;
          mul_node->custom1 = NODE_MATH_MULTIPLY;
          mul_node->locx = node->locx;
          mul_node->locy = node->locy + 40.0f;
          mul_node->flag |= NODE_HIDDEN;
          bNodeSocket *mul_socket_A = static_cast<bNodeSocket *>(
              BLI_findlink(&mul_node->inputs, 0));
          bNodeSocket *mul_socket_B = static_cast<bNodeSocket *>(
              BLI_findlink(&mul_node->inputs, 1));
          bNodeSocket *mul_socket_out = blender::bke::node_find_socket(
              mul_node, SOCK_OUT, "Value");

          *version_cycles_node_socket_float_value(mul_socket_B) = *detail;

          if (noise_type == SHD_NOISE_MULTIFRACTAL) {
            /* Add an Add Math node after Multiply Math node. */

            bNode *add_node = blender::bke::node_add_static_node(nullptr, ntree, SH_NODE_MATH);
            add_node->parent = node->parent;
            add_node->custom1 = NODE_MATH_ADD;
            add_node->locx = node->locx;
            add_node->locy = node->locy + 80.0f;
            add_node->flag |= NODE_HIDDEN;
            bNodeSocket *add_socket_A = static_cast<bNodeSocket *>(
                BLI_findlink(&add_node->inputs, 0));
            bNodeSocket *add_socket_B = static_cast<bNodeSocket *>(
                BLI_findlink(&add_node->inputs, 1));
            bNodeSocket *add_socket_out = blender::bke::node_find_socket(
                add_node, SOCK_OUT, "Value");

            *version_cycles_node_socket_float_value(add_socket_B) = 1.0f - *detail;

            LISTBASE_FOREACH_BACKWARD_MUTABLE (bNodeLink *, link, &ntree->links) {
              if (link->fromsock == fac_socket) {
                blender::bke::node_add_link(
                    ntree, add_node, add_socket_out, link->tonode, link->tosock);
                blender::bke::node_remove_link(ntree, link);
              }
            }

            blender::bke::node_add_link(ntree, mul_node, mul_socket_out, add_node, add_socket_A);
          }
          else {
            LISTBASE_FOREACH_BACKWARD_MUTABLE (bNodeLink *, link, &ntree->links) {
              if (link->fromsock == fac_socket) {
                blender::bke::node_add_link(
                    ntree, mul_node, mul_socket_out, link->tonode, link->tosock);
                blender::bke::node_remove_link(ntree, link);
              }
            }
          }

          blender::bke::node_add_link(ntree, node, fac_socket, mul_node, mul_socket_A);

          *detail = 0.0f;
        }
      }
      else {
        *detail = std::fminf(*detail - 1.0f, 14.0f);
      }
    }

    bNodeSocket *roughness_socket = blender::bke::node_find_socket(node, SOCK_IN, "Roughness");
    float *roughness = version_cycles_node_socket_float_value(roughness_socket);
    bNodeSocket *lacunarity_socket = blender::bke::node_find_socket(node, SOCK_IN, "Lacunarity");
    float *lacunarity = version_cycles_node_socket_float_value(lacunarity_socket);

    *roughness = std::fmaxf(*roughness, 1e-5f);
    *lacunarity = std::fmaxf(*lacunarity, 1e-5f);

    if (roughness_link != nullptr) {
      /* Add Maximum Math node after output of roughness_from_node. Add Multiply Math node and
       * Power Math node before Roughness input. */

      bNode *max1_node = blender::bke::node_add_static_node(nullptr, ntree, SH_NODE_MATH);
      max1_node->parent = node->parent;
      max1_node->custom1 = NODE_MATH_MAXIMUM;
      max1_node->locx = node->locx;
      max1_node->locy = node->locy - 400.0f + locy_offset;
      max1_node->flag |= NODE_HIDDEN;
      bNodeSocket *max1_socket_A = static_cast<bNodeSocket *>(BLI_findlink(&max1_node->inputs, 0));
      bNodeSocket *max1_socket_B = static_cast<bNodeSocket *>(BLI_findlink(&max1_node->inputs, 1));
      bNodeSocket *max1_socket_out = blender::bke::node_find_socket(max1_node, SOCK_OUT, "Value");

      bNode *mul_node = blender::bke::node_add_static_node(nullptr, ntree, SH_NODE_MATH);
      mul_node->parent = node->parent;
      mul_node->custom1 = NODE_MATH_MULTIPLY;
      mul_node->locx = node->locx;
      mul_node->locy = node->locy - 360.0f + locy_offset;
      mul_node->flag |= NODE_HIDDEN;
      bNodeSocket *mul_socket_A = static_cast<bNodeSocket *>(BLI_findlink(&mul_node->inputs, 0));
      bNodeSocket *mul_socket_B = static_cast<bNodeSocket *>(BLI_findlink(&mul_node->inputs, 1));
      bNodeSocket *mul_socket_out = blender::bke::node_find_socket(mul_node, SOCK_OUT, "Value");

      bNode *pow_node = blender::bke::node_add_static_node(nullptr, ntree, SH_NODE_MATH);
      pow_node->parent = node->parent;
      pow_node->custom1 = NODE_MATH_POWER;
      pow_node->locx = node->locx;
      pow_node->locy = node->locy - 320.0f + locy_offset;
      pow_node->flag |= NODE_HIDDEN;
      bNodeSocket *pow_socket_A = static_cast<bNodeSocket *>(BLI_findlink(&pow_node->inputs, 0));
      bNodeSocket *pow_socket_B = static_cast<bNodeSocket *>(BLI_findlink(&pow_node->inputs, 1));
      bNodeSocket *pow_socket_out = blender::bke::node_find_socket(pow_node, SOCK_OUT, "Value");

      *version_cycles_node_socket_float_value(max1_socket_B) = -1e-5f;
      *version_cycles_node_socket_float_value(mul_socket_B) = -1.0f;
      *version_cycles_node_socket_float_value(pow_socket_A) = *lacunarity;

      blender::bke::node_remove_link(ntree, roughness_link);
      blender::bke::node_add_link(
          ntree, roughness_from_node, roughness_from_socket, max1_node, max1_socket_A);
      blender::bke::node_add_link(ntree, max1_node, max1_socket_out, mul_node, mul_socket_A);
      blender::bke::node_add_link(ntree, mul_node, mul_socket_out, pow_node, pow_socket_B);
      blender::bke::node_add_link(ntree, pow_node, pow_socket_out, node, roughness_socket);

      if (lacunarity_link != nullptr) {
        /* Add Maximum Math node after output of lacunarity_from_node. */

        bNode *max2_node = blender::bke::node_add_static_node(nullptr, ntree, SH_NODE_MATH);
        max2_node->parent = node->parent;
        max2_node->custom1 = NODE_MATH_MAXIMUM;
        max2_node->locx = node->locx;
        max2_node->locy = node->locy - 440.0f + locy_offset;
        max2_node->flag |= NODE_HIDDEN;
        bNodeSocket *max2_socket_A = static_cast<bNodeSocket *>(
            BLI_findlink(&max2_node->inputs, 0));
        bNodeSocket *max2_socket_B = static_cast<bNodeSocket *>(
            BLI_findlink(&max2_node->inputs, 1));
        bNodeSocket *max2_socket_out = blender::bke::node_find_socket(
            max2_node, SOCK_OUT, "Value");

        *version_cycles_node_socket_float_value(max2_socket_B) = -1e-5f;

        blender::bke::node_remove_link(ntree, lacunarity_link);
        blender::bke::node_add_link(
            ntree, lacunarity_from_node, lacunarity_from_socket, max2_node, max2_socket_A);
        blender::bke::node_add_link(ntree, max2_node, max2_socket_out, pow_node, pow_socket_A);
        blender::bke::node_add_link(ntree, max2_node, max2_socket_out, node, lacunarity_socket);
      }
    }
    else if ((lacunarity_link != nullptr) && (roughness_link == nullptr)) {
      /* Add Maximum Math node after output of lacunarity_from_node. Add Power Math node before
       * Roughness input. */

      bNode *max2_node = blender::bke::node_add_static_node(nullptr, ntree, SH_NODE_MATH);
      max2_node->parent = node->parent;
      max2_node->custom1 = NODE_MATH_MAXIMUM;
      max2_node->locx = node->locx;
      max2_node->locy = node->locy - 360.0f + locy_offset;
      max2_node->flag |= NODE_HIDDEN;
      bNodeSocket *max2_socket_A = static_cast<bNodeSocket *>(BLI_findlink(&max2_node->inputs, 0));
      bNodeSocket *max2_socket_B = static_cast<bNodeSocket *>(BLI_findlink(&max2_node->inputs, 1));
      bNodeSocket *max2_socket_out = blender::bke::node_find_socket(max2_node, SOCK_OUT, "Value");

      bNode *pow_node = blender::bke::node_add_static_node(nullptr, ntree, SH_NODE_MATH);
      pow_node->parent = node->parent;
      pow_node->custom1 = NODE_MATH_POWER;
      pow_node->locx = node->locx;
      pow_node->locy = node->locy - 320.0f + locy_offset;
      pow_node->flag |= NODE_HIDDEN;
      bNodeSocket *pow_socket_A = static_cast<bNodeSocket *>(BLI_findlink(&pow_node->inputs, 0));
      bNodeSocket *pow_socket_B = static_cast<bNodeSocket *>(BLI_findlink(&pow_node->inputs, 1));
      bNodeSocket *pow_socket_out = blender::bke::node_find_socket(pow_node, SOCK_OUT, "Value");

      *version_cycles_node_socket_float_value(max2_socket_B) = -1e-5f;
      *version_cycles_node_socket_float_value(pow_socket_A) = *lacunarity;
      *version_cycles_node_socket_float_value(pow_socket_B) = -(*roughness);

      blender::bke::node_remove_link(ntree, lacunarity_link);
      blender::bke::node_add_link(
          ntree, lacunarity_from_node, lacunarity_from_socket, max2_node, max2_socket_A);
      blender::bke::node_add_link(ntree, max2_node, max2_socket_out, pow_node, pow_socket_A);
      blender::bke::node_add_link(ntree, max2_node, max2_socket_out, node, lacunarity_socket);
      blender::bke::node_add_link(ntree, pow_node, pow_socket_out, node, roughness_socket);
    }
    else {
      *roughness = std::pow(*lacunarity, -(*roughness));
    }
  }

  version_socket_update_is_used(ntree);
}

/* Convert subsurface inputs on the Principled BSDF. */
static void version_principled_bsdf_subsurface(bNodeTree *ntree)
{
  /* - Create Subsurface Scale input
   * - If a node's Subsurface input was connected or nonzero:
   *   - Make the Base Color a mix of old Base Color and Subsurface Color,
   *     using Subsurface as the mix factor
   *   - Move Subsurface link and default value to the new Subsurface Scale input
   *   - Set the Subsurface input to 1.0
   * - Remove Subsurface Color input
   */
  LISTBASE_FOREACH (bNode *, node, &ntree->nodes) {
    if (node->type != SH_NODE_BSDF_PRINCIPLED) {
      continue;
    }
    if (blender::bke::node_find_socket(node, SOCK_IN, "Subsurface Scale")) {
      /* Node is already updated. */
      continue;
    }

    /* Add Scale input */
    bNodeSocket *scale_in = blender::bke::node_add_static_socket(
        ntree, node, SOCK_IN, SOCK_FLOAT, PROP_DISTANCE, "Subsurface Scale", "Subsurface Scale");

    bNodeSocket *subsurf = blender::bke::node_find_socket(node, SOCK_IN, "Subsurface");
    float *subsurf_val = version_cycles_node_socket_float_value(subsurf);

    if (!subsurf->link && *subsurf_val == 0.0f) {
      *version_cycles_node_socket_float_value(scale_in) = 0.05f;
    }
    else {
      *version_cycles_node_socket_float_value(scale_in) = *subsurf_val;
    }

    if (subsurf->link == nullptr && *subsurf_val == 0.0f) {
      /* Node doesn't use Subsurf, we're done here. */
      continue;
    }

    /* Fix up Subsurface Color input */
    bNodeSocket *base_col = blender::bke::node_find_socket(node, SOCK_IN, "Base Color");
    bNodeSocket *subsurf_col = blender::bke::node_find_socket(node, SOCK_IN, "Subsurface Color");
    float *base_col_val = version_cycles_node_socket_rgba_value(base_col);
    float *subsurf_col_val = version_cycles_node_socket_rgba_value(subsurf_col);
    /* If any of the three inputs is dynamic, we need a Mix node. */
    if (subsurf->link || subsurf_col->link || base_col->link) {
      bNode *mix = blender::bke::node_add_static_node(nullptr, ntree, SH_NODE_MIX);
      static_cast<NodeShaderMix *>(mix->storage)->data_type = SOCK_RGBA;
      mix->locx = node->locx - 170;
      mix->locy = node->locy - 120;

      bNodeSocket *a_in = blender::bke::node_find_socket(mix, SOCK_IN, "A_Color");
      bNodeSocket *b_in = blender::bke::node_find_socket(mix, SOCK_IN, "B_Color");
      bNodeSocket *fac_in = blender::bke::node_find_socket(mix, SOCK_IN, "Factor_Float");
      bNodeSocket *result_out = blender::bke::node_find_socket(mix, SOCK_OUT, "Result_Color");

      copy_v4_v4(version_cycles_node_socket_rgba_value(a_in), base_col_val);
      copy_v4_v4(version_cycles_node_socket_rgba_value(b_in), subsurf_col_val);
      *version_cycles_node_socket_float_value(fac_in) = *subsurf_val;

      if (base_col->link) {
        blender::bke::node_add_link(
            ntree, base_col->link->fromnode, base_col->link->fromsock, mix, a_in);
        blender::bke::node_remove_link(ntree, base_col->link);
      }
      if (subsurf_col->link) {
        blender::bke::node_add_link(
            ntree, subsurf_col->link->fromnode, subsurf_col->link->fromsock, mix, b_in);
        blender::bke::node_remove_link(ntree, subsurf_col->link);
      }
      if (subsurf->link) {
        blender::bke::node_add_link(
            ntree, subsurf->link->fromnode, subsurf->link->fromsock, mix, fac_in);
        blender::bke::node_add_link(
            ntree, subsurf->link->fromnode, subsurf->link->fromsock, node, scale_in);
        blender::bke::node_remove_link(ntree, subsurf->link);
      }
      blender::bke::node_add_link(ntree, mix, result_out, node, base_col);
    }
    /* Mix the fixed values. */
    interp_v4_v4v4(base_col_val, base_col_val, subsurf_col_val, *subsurf_val);

    /* Set node to 100% subsurface, 0% diffuse. */
    *subsurf_val = 1.0f;

    /* Delete Subsurface Color input */
    blender::bke::node_remove_socket(ntree, node, subsurf_col);
  }
}

/* Convert emission inputs on the Principled BSDF. */
static void version_principled_bsdf_emission(bNodeTree *ntree)
{
  /* Blender 3.x and before would default to Emission = 0.0, Emission Strength = 1.0.
   * Now we default the other way around (1.0 and 0.0), but because the Strength input was added
   * a bit later, a file that only has the Emission socket would now end up as (1.0, 0.0) instead
   * of (1.0, 1.0).
   * Therefore, set strength to 1.0 for those files.
   */
  LISTBASE_FOREACH (bNode *, node, &ntree->nodes) {
    if (node->type != SH_NODE_BSDF_PRINCIPLED) {
      continue;
    }
    if (!blender::bke::node_find_socket(node, SOCK_IN, "Emission")) {
      /* Old enough to have neither, new defaults are fine. */
      continue;
    }
    if (blender::bke::node_find_socket(node, SOCK_IN, "Emission Strength")) {
      /* New enough to have both, no need to do anything. */
      continue;
    }
    bNodeSocket *sock = blender::bke::node_add_static_socket(
        ntree, node, SOCK_IN, SOCK_FLOAT, PROP_NONE, "Emission Strength", "Emission Strength");
    *version_cycles_node_socket_float_value(sock) = 1.0f;
  }
}

/* Rename various Principled BSDF sockets. */
static void version_principled_bsdf_rename_sockets(bNodeTree *ntree)
{
  version_node_input_socket_name(ntree, SH_NODE_BSDF_PRINCIPLED, "Emission", "Emission Color");
  version_node_input_socket_name(ntree, SH_NODE_BSDF_PRINCIPLED, "Specular", "Specular IOR Level");
  version_node_input_socket_name(
      ntree, SH_NODE_BSDF_PRINCIPLED, "Subsurface", "Subsurface Weight");
  version_node_input_socket_name(
      ntree, SH_NODE_BSDF_PRINCIPLED, "Transmission", "Transmission Weight");
  version_node_input_socket_name(ntree, SH_NODE_BSDF_PRINCIPLED, "Coat", "Coat Weight");
  version_node_input_socket_name(ntree, SH_NODE_BSDF_PRINCIPLED, "Sheen", "Sheen Weight");
}

/* Replace old Principled Hair BSDF as a variant in the new Principled Hair BSDF. */
static void version_replace_principled_hair_model(bNodeTree *ntree)
{
  LISTBASE_FOREACH (bNode *, node, &ntree->nodes) {
    if (node->type != SH_NODE_BSDF_HAIR_PRINCIPLED) {
      continue;
    }
    NodeShaderHairPrincipled *data = MEM_cnew<NodeShaderHairPrincipled>(__func__);
    data->model = SHD_PRINCIPLED_HAIR_CHIANG;
    data->parametrization = node->custom1;

    node->storage = data;
  }
}

static void change_input_socket_to_rotation_type(bNodeTree &ntree,
                                                 bNode &node,
                                                 bNodeSocket &socket)
{
  if (socket.type == SOCK_ROTATION) {
    return;
  }
  socket.type = SOCK_ROTATION;
  STRNCPY(socket.idname, "NodeSocketRotation");
  auto *old_value = static_cast<bNodeSocketValueVector *>(socket.default_value);
  auto *new_value = MEM_cnew<bNodeSocketValueRotation>(__func__);
  copy_v3_v3(new_value->value_euler, old_value->value);
  socket.default_value = new_value;
  MEM_freeN(old_value);
  LISTBASE_FOREACH_MUTABLE (bNodeLink *, link, &ntree.links) {
    if (link->tosock != &socket) {
      continue;
    }
    if (ELEM(link->fromsock->type, SOCK_ROTATION, SOCK_VECTOR, SOCK_FLOAT) &&
        link->fromnode->type != NODE_REROUTE)
    {
      /* No need to add the conversion node when implicit conversions will work. */
      continue;
    }
    if (STREQ(link->fromnode->idname, "FunctionNodeEulerToRotation")) {
      /* Make versioning idempotent. */
      continue;
    }
    bNode *convert = blender::bke::node_add_node(nullptr, &ntree, "FunctionNodeEulerToRotation");
    convert->parent = node.parent;
    convert->locx = node.locx - 40;
    convert->locy = node.locy;
    link->tonode = convert;
    link->tosock = blender::bke::node_find_socket(convert, SOCK_IN, "Euler");

    blender::bke::node_add_link(&ntree,
                                convert,
                                blender::bke::node_find_socket(convert, SOCK_OUT, "Rotation"),
                                &node,
                                &socket);
  }
}

static void change_output_socket_to_rotation_type(bNodeTree &ntree,
                                                  bNode &node,
                                                  bNodeSocket &socket)
{
  /* Rely on generic node declaration update to change the socket type. */
  LISTBASE_FOREACH_MUTABLE (bNodeLink *, link, &ntree.links) {
    if (link->fromsock != &socket) {
      continue;
    }
    if (ELEM(link->tosock->type, SOCK_ROTATION, SOCK_VECTOR) && link->tonode->type != NODE_REROUTE)
    {
      /* No need to add the conversion node when implicit conversions will work. */
      continue;
    }
    if (STREQ(link->tonode->idname, "FunctionNodeRotationToEuler"))
    { /* Make versioning idempotent. */
      continue;
    }
    bNode *convert = blender::bke::node_add_node(nullptr, &ntree, "FunctionNodeRotationToEuler");
    convert->parent = node.parent;
    convert->locx = node.locx + 40;
    convert->locy = node.locy;
    link->fromnode = convert;
    link->fromsock = blender::bke::node_find_socket(convert, SOCK_OUT, "Euler");

    blender::bke::node_add_link(&ntree,
                                &node,
                                &socket,
                                convert,
                                blender::bke::node_find_socket(convert, SOCK_IN, "Rotation"));
  }
}

static void version_geometry_nodes_use_rotation_socket(bNodeTree &ntree)
{
  LISTBASE_FOREACH_MUTABLE (bNode *, node, &ntree.nodes) {
    if (STR_ELEM(node->idname,
                 "GeometryNodeInstanceOnPoints",
                 "GeometryNodeRotateInstances",
                 "GeometryNodeTransform"))
    {
      bNodeSocket *socket = blender::bke::node_find_socket(node, SOCK_IN, "Rotation");
      change_input_socket_to_rotation_type(ntree, *node, *socket);
    }
    if (STR_ELEM(node->idname,
                 "GeometryNodeDistributePointsOnFaces",
                 "GeometryNodeObjectInfo",
                 "GeometryNodeInputInstanceRotation"))
    {
      bNodeSocket *socket = blender::bke::node_find_socket(node, SOCK_OUT, "Rotation");
      change_output_socket_to_rotation_type(ntree, *node, *socket);
    }
  }
}

/* Find the base socket name for an idname that may include a subtype. */
static blender::StringRef legacy_socket_idname_to_socket_type(blender::StringRef idname)
{
  using string_pair = std::pair<const char *, const char *>;
  static const string_pair subtypes_map[] = {{"NodeSocketFloatUnsigned", "NodeSocketFloat"},
                                             {"NodeSocketFloatPercentage", "NodeSocketFloat"},
                                             {"NodeSocketFloatFactor", "NodeSocketFloat"},
                                             {"NodeSocketFloatAngle", "NodeSocketFloat"},
                                             {"NodeSocketFloatTime", "NodeSocketFloat"},
                                             {"NodeSocketFloatTimeAbsolute", "NodeSocketFloat"},
                                             {"NodeSocketFloatDistance", "NodeSocketFloat"},
                                             {"NodeSocketIntUnsigned", "NodeSocketInt"},
                                             {"NodeSocketIntPercentage", "NodeSocketInt"},
                                             {"NodeSocketIntFactor", "NodeSocketInt"},
                                             {"NodeSocketVectorTranslation", "NodeSocketVector"},
                                             {"NodeSocketVectorDirection", "NodeSocketVector"},
                                             {"NodeSocketVectorVelocity", "NodeSocketVector"},
                                             {"NodeSocketVectorAcceleration", "NodeSocketVector"},
                                             {"NodeSocketVectorEuler", "NodeSocketVector"},
                                             {"NodeSocketVectorXYZ", "NodeSocketVector"}};
  for (const string_pair &pair : subtypes_map) {
    if (pair.first == idname) {
      return pair.second;
    }
  }
  /* Unchanged socket idname. */
  return idname;
}

static bNodeTreeInterfaceItem *legacy_socket_move_to_interface(bNodeSocket &legacy_socket,
                                                               const eNodeSocketInOut in_out)
{
  bNodeTreeInterfaceSocket *new_socket = MEM_cnew<bNodeTreeInterfaceSocket>(__func__);
  new_socket->item.item_type = NODE_INTERFACE_SOCKET;

  /* Move reusable data. */
  new_socket->name = BLI_strdup(legacy_socket.name);
  new_socket->identifier = BLI_strdup(legacy_socket.identifier);
  new_socket->description = BLI_strdup(legacy_socket.description);
  /* If the socket idname includes a subtype (e.g. "NodeSocketFloatFactor") this will convert it to
   * the base type name ("NodeSocketFloat"). */
  new_socket->socket_type = BLI_strdup(
      legacy_socket_idname_to_socket_type(legacy_socket.idname).data());
  new_socket->flag = (in_out == SOCK_IN ? NODE_INTERFACE_SOCKET_INPUT :
                                          NODE_INTERFACE_SOCKET_OUTPUT);
  SET_FLAG_FROM_TEST(
      new_socket->flag, legacy_socket.flag & SOCK_HIDE_VALUE, NODE_INTERFACE_SOCKET_HIDE_VALUE);
  SET_FLAG_FROM_TEST(new_socket->flag,
                     legacy_socket.flag & SOCK_HIDE_IN_MODIFIER,
                     NODE_INTERFACE_SOCKET_HIDE_IN_MODIFIER);
  new_socket->attribute_domain = legacy_socket.attribute_domain;

  /* The following data are stolen from the old data, the ownership of their memory is directly
   * transferred to the new data. */
  new_socket->default_attribute_name = legacy_socket.default_attribute_name;
  legacy_socket.default_attribute_name = nullptr;
  new_socket->socket_data = legacy_socket.default_value;
  legacy_socket.default_value = nullptr;
  new_socket->properties = legacy_socket.prop;
  legacy_socket.prop = nullptr;

  /* Unused data. */
  MEM_delete(legacy_socket.runtime);
  legacy_socket.runtime = nullptr;

  return &new_socket->item;
}

static void versioning_convert_node_tree_socket_lists_to_interface(bNodeTree *ntree)
{
  bNodeTreeInterface &tree_interface = ntree->tree_interface;

  const int num_inputs = BLI_listbase_count(&ntree->inputs_legacy);
  const int num_outputs = BLI_listbase_count(&ntree->outputs_legacy);
  tree_interface.root_panel.items_num = num_inputs + num_outputs;
  tree_interface.root_panel.items_array = static_cast<bNodeTreeInterfaceItem **>(MEM_malloc_arrayN(
      tree_interface.root_panel.items_num, sizeof(bNodeTreeInterfaceItem *), __func__));

  /* Convert outputs first to retain old outputs/inputs ordering. */
  int index;
  LISTBASE_FOREACH_INDEX (bNodeSocket *, socket, &ntree->outputs_legacy, index) {
    tree_interface.root_panel.items_array[index] = legacy_socket_move_to_interface(*socket,
                                                                                   SOCK_OUT);
  }
  LISTBASE_FOREACH_INDEX (bNodeSocket *, socket, &ntree->inputs_legacy, index) {
    tree_interface.root_panel.items_array[num_outputs + index] = legacy_socket_move_to_interface(
        *socket, SOCK_IN);
  }
}

/**
 * Original node tree interface conversion in did not convert socket idnames with subtype suffixes
 * to correct socket base types (see #versioning_convert_node_tree_socket_lists_to_interface).
 */
static void versioning_fix_socket_subtype_idnames(bNodeTree *ntree)
{
  bNodeTreeInterface &tree_interface = ntree->tree_interface;

  tree_interface.foreach_item([](bNodeTreeInterfaceItem &item) -> bool {
    if (item.item_type == NODE_INTERFACE_SOCKET) {
      bNodeTreeInterfaceSocket &socket = reinterpret_cast<bNodeTreeInterfaceSocket &>(item);
      blender::StringRef corrected_socket_type = legacy_socket_idname_to_socket_type(
          socket.socket_type);
      if (socket.socket_type != corrected_socket_type) {
        MEM_freeN(socket.socket_type);
        socket.socket_type = BLI_strdup(corrected_socket_type.data());
      }
    }
    return true;
  });
}

/* Convert coat inputs on the Principled BSDF. */
static void version_principled_bsdf_coat(bNodeTree *ntree)
{
  LISTBASE_FOREACH (bNode *, node, &ntree->nodes) {
    if (node->type != SH_NODE_BSDF_PRINCIPLED) {
      continue;
    }
    if (blender::bke::node_find_socket(node, SOCK_IN, "Coat IOR") != nullptr) {
      continue;
    }
    bNodeSocket *coat_ior_input = blender::bke::node_add_static_socket(
        ntree, node, SOCK_IN, SOCK_FLOAT, PROP_NONE, "Coat IOR", "Coat IOR");

    /* Adjust for 4x change in intensity. */
    bNodeSocket *coat_input = blender::bke::node_find_socket(node, SOCK_IN, "Clearcoat");
    *version_cycles_node_socket_float_value(coat_input) *= 0.25f;
    /* When the coat input is dynamic, instead of inserting a *0.25 math node, set the Coat IOR
     * to 1.2 instead - this also roughly quarters reflectivity compared to the 1.5 default. */
    *version_cycles_node_socket_float_value(coat_ior_input) = (coat_input->link) ? 1.2f : 1.5f;
  }

  /* Rename sockets. */
  version_node_input_socket_name(ntree, SH_NODE_BSDF_PRINCIPLED, "Clearcoat", "Coat");
  version_node_input_socket_name(
      ntree, SH_NODE_BSDF_PRINCIPLED, "Clearcoat Roughness", "Coat Roughness");
  version_node_input_socket_name(
      ntree, SH_NODE_BSDF_PRINCIPLED, "Clearcoat Normal", "Coat Normal");
}

/* Convert specular tint in Principled BSDF. */
static void version_principled_bsdf_specular_tint(bNodeTree *ntree)
{
  LISTBASE_FOREACH (bNode *, node, &ntree->nodes) {
    if (node->type != SH_NODE_BSDF_PRINCIPLED) {
      continue;
    }
    bNodeSocket *specular_tint_sock = blender::bke::node_find_socket(
        node, SOCK_IN, "Specular Tint");
    if (specular_tint_sock->type == SOCK_RGBA) {
      /* Node is already updated. */
      continue;
    }

    bNodeSocket *base_color_sock = blender::bke::node_find_socket(node, SOCK_IN, "Base Color");
    bNodeSocket *metallic_sock = blender::bke::node_find_socket(node, SOCK_IN, "Metallic");
    float specular_tint_old = *version_cycles_node_socket_float_value(specular_tint_sock);
    float *base_color = version_cycles_node_socket_rgba_value(base_color_sock);
    float metallic = *version_cycles_node_socket_float_value(metallic_sock);

    /* Change socket type to Color. */
    blender::bke::node_modify_socket_type_static(ntree, node, specular_tint_sock, SOCK_RGBA, 0);
    float *specular_tint = version_cycles_node_socket_rgba_value(specular_tint_sock);

    /* The conversion logic here is that the new Specular Tint should be
     * mix(one, mix(base_color, one, metallic), old_specular_tint).
     * This needs to be handled both for the fixed values, as well as for any potential connected
     * inputs. */

    static float one[] = {1.0f, 1.0f, 1.0f, 1.0f};

    /* Mix the fixed values. */
    float metallic_mix[4];
    interp_v4_v4v4(metallic_mix, base_color, one, metallic);
    interp_v4_v4v4(specular_tint, one, metallic_mix, specular_tint_old);

    if (specular_tint_sock->link == nullptr && specular_tint_old <= 0.0f) {
      /* Specular Tint was fixed at zero, we don't need any conversion node setup. */
      continue;
    }

    /* If the Metallic input is dynamic, or fixed > 0 and base color is dynamic,
     * we need to insert a node to compute the metallic_mix.
     * Otherwise, use whatever is connected to the base color, or the static value
     * if it's unconnected. */
    bNodeSocket *metallic_mix_out = nullptr;
    bNode *metallic_mix_node = nullptr;
    if (metallic_sock->link || (base_color_sock->link && metallic > 0.0f)) {
      /* Metallic Mix needs to be dynamically mixed. */
      bNode *mix = blender::bke::node_add_static_node(nullptr, ntree, SH_NODE_MIX);
      static_cast<NodeShaderMix *>(mix->storage)->data_type = SOCK_RGBA;
      mix->locx = node->locx - 270;
      mix->locy = node->locy - 120;

      bNodeSocket *a_in = blender::bke::node_find_socket(mix, SOCK_IN, "A_Color");
      bNodeSocket *b_in = blender::bke::node_find_socket(mix, SOCK_IN, "B_Color");
      bNodeSocket *fac_in = blender::bke::node_find_socket(mix, SOCK_IN, "Factor_Float");
      metallic_mix_out = blender::bke::node_find_socket(mix, SOCK_OUT, "Result_Color");
      metallic_mix_node = mix;

      copy_v4_v4(version_cycles_node_socket_rgba_value(a_in), base_color);
      if (base_color_sock->link) {
        blender::bke::node_add_link(
            ntree, base_color_sock->link->fromnode, base_color_sock->link->fromsock, mix, a_in);
      }
      copy_v4_v4(version_cycles_node_socket_rgba_value(b_in), one);
      *version_cycles_node_socket_float_value(fac_in) = metallic;
      if (metallic_sock->link) {
        blender::bke::node_add_link(
            ntree, metallic_sock->link->fromnode, metallic_sock->link->fromsock, mix, fac_in);
      }
    }
    else if (base_color_sock->link) {
      /* Metallic Mix is a no-op and equivalent to Base Color. */
      metallic_mix_out = base_color_sock->link->fromsock;
      metallic_mix_node = base_color_sock->link->fromnode;
    }

    /* Similar to above, if the Specular Tint input is dynamic, or fixed > 0 and metallic mix
     * is dynamic, we need to insert a node to compute the new specular tint. */
    if (specular_tint_sock->link || (metallic_mix_out && specular_tint_old > 0.0f)) {
      bNode *mix = blender::bke::node_add_static_node(nullptr, ntree, SH_NODE_MIX);
      static_cast<NodeShaderMix *>(mix->storage)->data_type = SOCK_RGBA;
      mix->locx = node->locx - 170;
      mix->locy = node->locy - 120;

      bNodeSocket *a_in = blender::bke::node_find_socket(mix, SOCK_IN, "A_Color");
      bNodeSocket *b_in = blender::bke::node_find_socket(mix, SOCK_IN, "B_Color");
      bNodeSocket *fac_in = blender::bke::node_find_socket(mix, SOCK_IN, "Factor_Float");
      bNodeSocket *result_out = blender::bke::node_find_socket(mix, SOCK_OUT, "Result_Color");

      copy_v4_v4(version_cycles_node_socket_rgba_value(a_in), one);
      copy_v4_v4(version_cycles_node_socket_rgba_value(b_in), metallic_mix);
      if (metallic_mix_out) {
        blender::bke::node_add_link(ntree, metallic_mix_node, metallic_mix_out, mix, b_in);
      }
      *version_cycles_node_socket_float_value(fac_in) = specular_tint_old;
      if (specular_tint_sock->link) {
        blender::bke::node_add_link(ntree,
                                    specular_tint_sock->link->fromnode,
                                    specular_tint_sock->link->fromsock,
                                    mix,
                                    fac_in);
        blender::bke::node_remove_link(ntree, specular_tint_sock->link);
      }
      blender::bke::node_add_link(ntree, mix, result_out, node, specular_tint_sock);
    }
  }
}

static void version_copy_socket(bNodeTreeInterfaceSocket &dst,
                                const bNodeTreeInterfaceSocket &src,
                                char *identifier)
{
  /* Node socket copy function based on bNodeTreeInterface::item_copy to avoid using blenkernel. */
  dst.name = BLI_strdup_null(src.name);
  dst.description = BLI_strdup_null(src.description);
  dst.socket_type = BLI_strdup(src.socket_type);
  dst.default_attribute_name = BLI_strdup_null(src.default_attribute_name);
  dst.identifier = identifier;
  if (src.properties) {
    dst.properties = IDP_CopyProperty_ex(src.properties, 0);
  }
  if (src.socket_data != nullptr) {
    dst.socket_data = MEM_dupallocN(src.socket_data);
    /* No user count increment needed, gets reset after versioning. */
  }
}

static int version_nodes_find_valid_insert_position_for_item(const bNodeTreeInterfacePanel &panel,
                                                             const bNodeTreeInterfaceItem &item,
                                                             const int initial_pos)
{
  const bool sockets_above_panels = !(panel.flag &
                                      NODE_INTERFACE_PANEL_ALLOW_SOCKETS_AFTER_PANELS);
  const blender::Span<const bNodeTreeInterfaceItem *> items = {panel.items_array, panel.items_num};

  int pos = initial_pos;

  if (sockets_above_panels) {
    if (item.item_type == NODE_INTERFACE_PANEL) {
      /* Find the closest valid position from the end, only panels at or after #position. */
      for (int test_pos = items.size() - 1; test_pos >= initial_pos; test_pos--) {
        if (test_pos < 0) {
          /* Initial position is out of range but valid. */
          break;
        }
        if (items[test_pos]->item_type != NODE_INTERFACE_PANEL) {
          /* Found valid position, insert after the last socket item. */
          pos = test_pos + 1;
          break;
        }
      }
    }
    else {
      /* Find the closest valid position from the start, no panels at or after #position. */
      for (int test_pos = 0; test_pos <= initial_pos; test_pos++) {
        if (test_pos >= items.size()) {
          /* Initial position is out of range but valid. */
          break;
        }
        if (items[test_pos]->item_type == NODE_INTERFACE_PANEL) {
          /* Found valid position, inserting moves the first panel. */
          pos = test_pos;
          break;
        }
      }
    }
  }

  return pos;
}

static void version_nodes_insert_item(bNodeTreeInterfacePanel &parent,
                                      bNodeTreeInterfaceSocket &socket,
                                      int position)
{
  /* Apply any constraints on the item positions. */
  position = version_nodes_find_valid_insert_position_for_item(parent, socket.item, position);
  position = std::min(std::max(position, 0), parent.items_num);

  blender::MutableSpan<bNodeTreeInterfaceItem *> old_items = {parent.items_array,
                                                              parent.items_num};
  parent.items_num++;
  parent.items_array = MEM_cnew_array<bNodeTreeInterfaceItem *>(parent.items_num, __func__);
  parent.items().take_front(position).copy_from(old_items.take_front(position));
  parent.items().drop_front(position + 1).copy_from(old_items.drop_front(position));
  parent.items()[position] = &socket.item;

  if (old_items.data()) {
    MEM_freeN(old_items.data());
  }
}

/* Node group interface copy function based on bNodeTreeInterface::insert_item_copy. */
static void version_node_group_split_socket(bNodeTreeInterface &tree_interface,
                                            bNodeTreeInterfaceSocket &socket,
                                            bNodeTreeInterfacePanel *parent,
                                            int position)
{
  if (parent == nullptr) {
    parent = &tree_interface.root_panel;
  }

  bNodeTreeInterfaceSocket *csocket = static_cast<bNodeTreeInterfaceSocket *>(
      MEM_dupallocN(&socket));
  /* Generate a new unique identifier.
   * This might break existing links, but the identifiers were duplicate anyway. */
  char *dst_identifier = BLI_sprintfN("Socket_%d", tree_interface.next_uid++);
  version_copy_socket(*csocket, socket, dst_identifier);

  version_nodes_insert_item(*parent, *csocket, position);

  /* Original socket becomes output. */
  socket.flag &= ~NODE_INTERFACE_SOCKET_INPUT;
  /* Copied socket becomes input. */
  csocket->flag &= ~NODE_INTERFACE_SOCKET_OUTPUT;
}

static void versioning_node_group_sort_sockets_recursive(bNodeTreeInterfacePanel &panel)
{
  /* True if item a should be above item b. */
  auto item_compare = [](const bNodeTreeInterfaceItem *a,
                         const bNodeTreeInterfaceItem *b) -> bool {
    if (a->item_type != b->item_type) {
      /* Keep sockets above panels. */
      return a->item_type == NODE_INTERFACE_SOCKET;
    }
    else {
      /* Keep outputs above inputs. */
      if (a->item_type == NODE_INTERFACE_SOCKET) {
        const bNodeTreeInterfaceSocket *sa = reinterpret_cast<const bNodeTreeInterfaceSocket *>(a);
        const bNodeTreeInterfaceSocket *sb = reinterpret_cast<const bNodeTreeInterfaceSocket *>(b);
        const bool is_output_a = sa->flag & NODE_INTERFACE_SOCKET_OUTPUT;
        const bool is_output_b = sb->flag & NODE_INTERFACE_SOCKET_OUTPUT;
        if (is_output_a != is_output_b) {
          return is_output_a;
        }
      }
    }
    return false;
  };

  /* Sort panel content. */
  std::stable_sort(panel.items().begin(), panel.items().end(), item_compare);

  /* Sort any child panels too. */
  for (bNodeTreeInterfaceItem *item : panel.items()) {
    if (item->item_type == NODE_INTERFACE_PANEL) {
      versioning_node_group_sort_sockets_recursive(
          *reinterpret_cast<bNodeTreeInterfacePanel *>(item));
    }
  }
}

static void enable_geometry_nodes_is_modifier(Main &bmain)
{
  /* Any node group with a first socket geometry output can potentially be a modifier. Previously
   * this wasn't an explicit option, so better to enable too many groups rather than too few. */
  LISTBASE_FOREACH (bNodeTree *, group, &bmain.nodetrees) {
    if (group->type != NTREE_GEOMETRY) {
      continue;
    }
    group->tree_interface.foreach_item([&](const bNodeTreeInterfaceItem &item) {
      if (item.item_type != NODE_INTERFACE_SOCKET) {
        return true;
      }
      const auto &socket = reinterpret_cast<const bNodeTreeInterfaceSocket &>(item);
      if ((socket.flag & NODE_INTERFACE_SOCKET_OUTPUT) == 0) {
        return true;
      }
      if (!STREQ(socket.socket_type, "NodeSocketGeometry")) {
        return true;
      }
      if (!group->geometry_node_asset_traits) {
        group->geometry_node_asset_traits = MEM_cnew<GeometryNodeAssetTraits>(__func__);
      }
      group->geometry_node_asset_traits->flag |= GEO_NODE_ASSET_MODIFIER;
      return false;
    });
  }
}

static void version_socket_identifier_suffixes_for_dynamic_types(
    ListBase sockets, const char *separator, const std::optional<int> total = std::nullopt)
{
  int index = 0;
  LISTBASE_FOREACH (bNodeSocket *, socket, &sockets) {
    if (socket->is_available()) {
      if (char *pos = strstr(socket->identifier, separator)) {
        /* End the identifier at the separator so that the old suffix is ignored. */
        *pos = '\0';

        if (total.has_value()) {
          index++;
          if (index == *total) {
            return;
          }
        }
      }
    }
    else {
      /* Rename existing identifiers so that they don't conflict with the renamed one. Those will
       * be removed after versioning code. */
      BLI_strncat(socket->identifier, "_deprecated", sizeof(socket->identifier));
    }
  }
}

static void versioning_nodes_dynamic_sockets(bNodeTree &ntree)
{
  LISTBASE_FOREACH (bNode *, node, &ntree.nodes) {
    switch (node->type) {
      case GEO_NODE_ACCUMULATE_FIELD:
        /* This node requires the extra `total` parameter, because the `Group Index` identifier
         * also has a space in the name, that should not be treated as separator. */
        version_socket_identifier_suffixes_for_dynamic_types(node->inputs, " ", 1);
        version_socket_identifier_suffixes_for_dynamic_types(node->outputs, " ", 3);
        break;
      case GEO_NODE_CAPTURE_ATTRIBUTE:
      case GEO_NODE_ATTRIBUTE_STATISTIC:
      case GEO_NODE_BLUR_ATTRIBUTE:
      case GEO_NODE_EVALUATE_AT_INDEX:
      case GEO_NODE_EVALUATE_ON_DOMAIN:
      case GEO_NODE_INPUT_NAMED_ATTRIBUTE:
      case GEO_NODE_RAYCAST:
      case GEO_NODE_SAMPLE_INDEX:
      case GEO_NODE_SAMPLE_NEAREST_SURFACE:
      case GEO_NODE_SAMPLE_UV_SURFACE:
      case GEO_NODE_STORE_NAMED_ATTRIBUTE:
      case GEO_NODE_VIEWER:
        version_socket_identifier_suffixes_for_dynamic_types(node->inputs, "_");
        version_socket_identifier_suffixes_for_dynamic_types(node->outputs, "_");
        break;
    }
  }
}

static void versioning_nodes_dynamic_sockets_2(bNodeTree &ntree)
{
  LISTBASE_FOREACH (bNode *, node, &ntree.nodes) {
    if (!ELEM(node->type, GEO_NODE_SWITCH, GEO_NODE_SAMPLE_CURVE)) {
      continue;
    }
    version_socket_identifier_suffixes_for_dynamic_types(node->inputs, "_");
    version_socket_identifier_suffixes_for_dynamic_types(node->outputs, "_");
  }
}

static void convert_grease_pencil_stroke_hardness_to_softness(GreasePencil *grease_pencil)
{
  using namespace blender;
  for (GreasePencilDrawingBase *base : grease_pencil->drawings()) {
    if (base->type != GP_DRAWING) {
      continue;
    }
    bke::greasepencil::Drawing &drawing = reinterpret_cast<GreasePencilDrawing *>(base)->wrap();
    const int layer_index = CustomData_get_named_layer_index(
        &drawing.geometry.curve_data, CD_PROP_FLOAT, "hardness");
    if (layer_index == -1) {
      continue;
    }
    float *data = static_cast<float *>(CustomData_get_layer_named_for_write(
        &drawing.geometry.curve_data, CD_PROP_FLOAT, "hardness", drawing.geometry.curve_num));
    for (const int i : IndexRange(drawing.geometry.curve_num)) {
      data[i] = 1.0f - data[i];
    }
    /* Rename the layer. */
    STRNCPY(drawing.geometry.curve_data.layers[layer_index].name, "softness");
  }
}

static void versioning_grease_pencil_stroke_radii_scaling(GreasePencil *grease_pencil)
{
  using namespace blender;
  for (GreasePencilDrawingBase *base : grease_pencil->drawings()) {
    if (base->type != GP_DRAWING) {
      continue;
    }
    bke::greasepencil::Drawing &drawing = reinterpret_cast<GreasePencilDrawing *>(base)->wrap();
    MutableSpan<float> radii = drawing.radii_for_write();
    threading::parallel_for(radii.index_range(), 8192, [&](const IndexRange range) {
      for (const int i : range) {
        radii[i] *= bke::greasepencil::LEGACY_RADIUS_CONVERSION_FACTOR;
      }
    });
  }
}

static void fix_geometry_nodes_object_info_scale(bNodeTree &ntree)
{
  using namespace blender;
  MultiValueMap<bNodeSocket *, bNodeLink *> out_links_per_socket;
  LISTBASE_FOREACH (bNodeLink *, link, &ntree.links) {
    if (link->fromnode->type == GEO_NODE_OBJECT_INFO) {
      out_links_per_socket.add(link->fromsock, link);
    }
  }

  LISTBASE_FOREACH_MUTABLE (bNode *, node, &ntree.nodes) {
    if (node->type != GEO_NODE_OBJECT_INFO) {
      continue;
    }
    bNodeSocket *scale = blender::bke::node_find_socket(node, SOCK_OUT, "Scale");
    const Span<bNodeLink *> links = out_links_per_socket.lookup(scale);
    if (links.is_empty()) {
      continue;
    }
    bNode *absolute_value = blender::bke::node_add_node(nullptr, &ntree, "ShaderNodeVectorMath");
    absolute_value->custom1 = NODE_VECTOR_MATH_ABSOLUTE;
    absolute_value->parent = node->parent;
    absolute_value->locx = node->locx + 100;
    absolute_value->locy = node->locy - 50;
    blender::bke::node_add_link(&ntree,
                                node,
                                scale,
                                absolute_value,
                                static_cast<bNodeSocket *>(absolute_value->inputs.first));
    for (bNodeLink *link : links) {
      link->fromnode = absolute_value;
      link->fromsock = static_cast<bNodeSocket *>(absolute_value->outputs.first);
    }
  }
}

static bool seq_filter_bilinear_to_auto(Sequence *seq, void * /*user_data*/)
{
  StripTransform *transform = seq->strip->transform;
  if (transform != nullptr && transform->filter == SEQ_TRANSFORM_FILTER_BILINEAR) {
    transform->filter = SEQ_TRANSFORM_FILTER_AUTO;
  }
  return true;
}

static void update_paint_modes_for_brush_assets(Main &bmain)
{
  /* Replace paint brushes with a reference to the default brush asset for that mode. */
  LISTBASE_FOREACH (Scene *, scene, &bmain.scenes) {
    BKE_paint_brushes_set_default_references(scene->toolsettings);
  }

  /* Replace persistent tool references with the new single builtin brush tool. */
  LISTBASE_FOREACH (WorkSpace *, workspace, &bmain.workspaces) {
    LISTBASE_FOREACH (bToolRef *, tref, &workspace->tools) {
      if (tref->space_type != SPACE_VIEW3D) {
        continue;
      }
      if (!ELEM(tref->mode,
                CTX_MODE_SCULPT,
                CTX_MODE_PAINT_VERTEX,
                CTX_MODE_PAINT_WEIGHT,
                CTX_MODE_PAINT_TEXTURE,
                CTX_MODE_PAINT_GPENCIL_LEGACY,
                CTX_MODE_PAINT_GREASE_PENCIL,
                CTX_MODE_SCULPT_GPENCIL_LEGACY,
                CTX_MODE_SCULPT_GREASE_PENCIL,
                CTX_MODE_WEIGHT_GPENCIL_LEGACY,
                CTX_MODE_WEIGHT_GREASE_PENCIL,
                CTX_MODE_VERTEX_GREASE_PENCIL,
                CTX_MODE_VERTEX_GPENCIL_LEGACY,
                CTX_MODE_SCULPT_CURVES))
      {
        continue;
      }
      STRNCPY(tref->idname, "builtin.brush");
    }
  }
}

static void image_settings_avi_to_ffmpeg(Scene *scene)
{
  if (ELEM(scene->r.im_format.imtype, R_IMF_IMTYPE_AVIRAW, R_IMF_IMTYPE_AVIJPEG)) {
    scene->r.im_format.imtype = R_IMF_IMTYPE_FFMPEG;
  }
}

/* The Hue Correct curve now wraps around by specifying CUMA_USE_WRAPPING, which means it no longer
 * makes sense to have curve maps outside of the [0, 1] range, so enable clipping and reset the
 * clip and view ranges. */
static void hue_correct_set_wrapping(CurveMapping *curve_mapping)
{
  curve_mapping->flag |= CUMA_DO_CLIP;
  curve_mapping->flag |= CUMA_USE_WRAPPING;

  curve_mapping->clipr.xmin = 0.0f;
  curve_mapping->clipr.xmax = 1.0f;
  curve_mapping->clipr.ymin = 0.0f;
  curve_mapping->clipr.ymax = 1.0f;

  curve_mapping->curr.xmin = 0.0f;
  curve_mapping->curr.xmax = 1.0f;
  curve_mapping->curr.ymin = 0.0f;
  curve_mapping->curr.ymax = 1.0f;
}

static bool seq_hue_correct_set_wrapping(Sequence *seq, void * /*user_data*/)
{
  LISTBASE_FOREACH (SequenceModifierData *, smd, &seq->modifiers) {
    if (smd->type == seqModifierType_HueCorrect) {
      HueCorrectModifierData *hcmd = (HueCorrectModifierData *)smd;
      CurveMapping *cumap = (CurveMapping *)&hcmd->curve_mapping;
      hue_correct_set_wrapping(cumap);
    }
  }
  return true;
}

static void versioning_update_timecode(short int *tc)
{
  /* 2 = IMB_TC_FREE_RUN, 4 = IMB_TC_INTERPOLATED_REC_DATE_FREE_RUN. */
  if (ELEM(*tc, 2, 4)) {
    *tc = IMB_TC_RECORD_RUN;
  }
}

static bool seq_proxies_timecode_update(Sequence *seq, void * /*user_data*/)
{
  if (seq->strip == nullptr || seq->strip->proxy == nullptr) {
    return true;
  }
  StripProxy *proxy = seq->strip->proxy;
  versioning_update_timecode(&proxy->tc);
  return true;
}

static bool seq_text_data_update(Sequence *seq, void * /*user_data*/)
{
  if (seq->type != SEQ_TYPE_TEXT || seq->effectdata == nullptr) {
    return true;
  }

  TextVars *data = static_cast<TextVars *>(seq->effectdata);
  if (data->shadow_angle == 0.0f) {
    data->shadow_angle = DEG2RADF(65.0f);
    data->shadow_offset = 0.04f;
    data->shadow_blur = 0.0f;
  }
  if (data->outline_width == 0.0f) {
    data->outline_color[3] = 0.7f;
    data->outline_width = 0.05f;
  }
  return true;
}

static void versioning_node_hue_correct_set_wrappng(bNodeTree *ntree)
{
  if (ntree->type == NTREE_COMPOSIT) {
    LISTBASE_FOREACH_MUTABLE (bNode *, node, &ntree->nodes) {

      if (node->type == CMP_NODE_HUECORRECT) {
        CurveMapping *cumap = (CurveMapping *)node->storage;
        hue_correct_set_wrapping(cumap);
      }
    }
  }
}

static void add_image_editor_asset_shelf(Main &bmain)
{
  LISTBASE_FOREACH (bScreen *, screen, &bmain.screens) {
    LISTBASE_FOREACH (ScrArea *, area, &screen->areabase) {
      LISTBASE_FOREACH (SpaceLink *, sl, &area->spacedata) {
        if (sl->spacetype != SPACE_IMAGE) {
          continue;
        }

        ListBase *regionbase = (sl == area->spacedata.first) ? &area->regionbase : &sl->regionbase;

        if (ARegion *new_shelf_region = do_versions_add_region_if_not_found(
                regionbase, RGN_TYPE_ASSET_SHELF, __func__, RGN_TYPE_TOOL_HEADER))
        {
          new_shelf_region->regiondata = MEM_cnew<RegionAssetShelf>(__func__);
          new_shelf_region->alignment = RGN_ALIGN_BOTTOM;
          new_shelf_region->flag |= RGN_FLAG_HIDDEN;
        }
        if (ARegion *new_shelf_header = do_versions_add_region_if_not_found(
                regionbase, RGN_TYPE_ASSET_SHELF_HEADER, __func__, RGN_TYPE_ASSET_SHELF))
        {
          new_shelf_header->alignment = RGN_ALIGN_BOTTOM | RGN_ALIGN_HIDE_WITH_PREV;
        }
      }
    }
  }
}

static void node_reroute_add_storage(bNodeTree &tree)
{
  for (bNode *node : tree.all_nodes()) {
    if (node->is_reroute()) {
      if (node->storage != nullptr) {
        continue;
      }

      bNodeSocket &input = *static_cast<bNodeSocket *>(node->inputs.first);
      bNodeSocket &output = *static_cast<bNodeSocket *>(node->outputs.first);

      /* Use uniform identifier for sockets. In old Blender versions (<=2021, up to af0b7925), the
       * identifiers were sometimes all lower case. Fixing those wrong socket identifiers is
       * important because otherwise they loose links now that the reroute node also uses node
       * declarations. */
      STRNCPY(input.identifier, "Input");
      STRNCPY(output.identifier, "Output");

      NodeReroute *data = MEM_cnew<NodeReroute>(__func__);
      STRNCPY(data->type_idname, input.idname);
      node->storage = data;
    }
  }
}

/**
 * It was possible that curve attributes were initialized to 0 even if that is not allowed for some
 * attributes.
 */
static void fix_built_in_curve_attribute_defaults(Main *bmain)
{
  LISTBASE_FOREACH (Curves *, curves, &bmain->hair_curves) {
    const int curves_num = curves->geometry.curve_num;
    if (int *resolutions = static_cast<int *>(CustomData_get_layer_named_for_write(
            &curves->geometry.curve_data, CD_PROP_INT32, "resolution", curves_num)))
    {
      for (int &resolution : blender::MutableSpan{resolutions, curves_num}) {
        resolution = std::max(resolution, 1);
      }
    }
    if (int8_t *nurb_orders = static_cast<int8_t *>(CustomData_get_layer_named_for_write(
            &curves->geometry.curve_data, CD_PROP_INT8, "nurbs_order", curves_num)))
    {
      for (int8_t &nurbs_order : blender::MutableSpan{nurb_orders, curves_num}) {
        nurbs_order = std::max<int8_t>(nurbs_order, 1);
      }
    }
  }
}

static void add_bevel_modifier_attribute_name_defaults(Main &bmain)
{
  LISTBASE_FOREACH (Object *, ob, &bmain.objects) {
    if (ob->type != OB_MESH) {
      continue;
    }
    LISTBASE_FOREACH (ModifierData *, md, &ob->modifiers) {
      if (md->type == eModifierType_Bevel) {
        BevelModifierData *bmd = reinterpret_cast<BevelModifierData *>(md);
        if (bmd->vertex_weight_name[0] == '\0') {
          STRNCPY(bmd->vertex_weight_name, "bevel_weight_vert");
        }
        if (bmd->edge_weight_name[0] == '\0') {
          STRNCPY(bmd->edge_weight_name, "bevel_weight_edge");
        }
      }
    }
  }
}

static void hide_simulation_node_skip_socket_value(Main &bmain)
{
  LISTBASE_FOREACH (bNodeTree *, tree, &bmain.nodetrees) {
    LISTBASE_FOREACH (bNode *, node, &tree->nodes) {
      if (node->type != GEO_NODE_SIMULATION_OUTPUT) {
        continue;
      }
      bNodeSocket *skip_input = static_cast<bNodeSocket *>(node->inputs.first);
      if (!skip_input || !STREQ(skip_input->identifier, "Skip")) {
        continue;
      }
      auto *default_value = static_cast<bNodeSocketValueBoolean *>(skip_input->default_value);
      if (!default_value->value) {
        continue;
      }
      bool is_linked = false;
      LISTBASE_FOREACH (bNodeLink *, link, &tree->links) {
        if (link->tosock == skip_input) {
          is_linked = true;
        }
      }
      if (is_linked) {
        continue;
      }

      bNode &input_node = version_node_add_empty(*tree, "FunctionNodeInputBool");
      input_node.parent = node->parent;
      input_node.locx = node->locx - 25;
      input_node.locy = node->locy;

      NodeInputBool *input_node_storage = MEM_cnew<NodeInputBool>(__func__);
      input_node.storage = input_node_storage;
      input_node_storage->boolean = true;

      bNodeSocket &input_node_socket = version_node_add_socket(
          *tree, input_node, SOCK_OUT, "NodeSocketBool", "Boolean");

      version_node_add_link(*tree, input_node, input_node_socket, *node, *skip_input);

      /* Change the old socket value so that the versioning code is not run again. */
      default_value->value = false;
    }
  }
}

static bool versioning_convert_seq_text_anchor(Sequence *seq, void * /*user_data*/)
{
  if (seq->type != SEQ_TYPE_TEXT || seq->effectdata == nullptr) {
    return true;
  }

  TextVars *data = static_cast<TextVars *>(seq->effectdata);
  data->anchor_x = data->align;
  data->anchor_y = data->align_y;
  data->align = SEQ_TEXT_ALIGN_X_LEFT;

  return true;
}

static void add_subsurf_node_limit_surface_option(Main &bmain)
{
  LISTBASE_FOREACH (bNodeTree *, ntree, &bmain.nodetrees) {
    if (ntree->type == NTREE_GEOMETRY) {
      LISTBASE_FOREACH (bNode *, node, &ntree->nodes) {
        if (node->type == GEO_NODE_SUBDIVISION_SURFACE) {
          bNodeSocket *socket = version_node_add_socket_if_not_exist(
              ntree, node, SOCK_IN, SOCK_BOOLEAN, PROP_NONE, "Limit Surface", "Limit Surface");
          static_cast<bNodeSocketValueBoolean *>(socket->default_value)->value = false;
        }
      }
    }
  }
}

void blo_do_versions_400(FileData *fd, Library * /*lib*/, Main *bmain)
{
  if (!MAIN_VERSION_FILE_ATLEAST(bmain, 400, 1)) {
    LISTBASE_FOREACH (Mesh *, mesh, &bmain->meshes) {
      version_mesh_legacy_to_struct_of_array_format(*mesh);
    }
    version_movieclips_legacy_camera_object(bmain);
  }

  if (!MAIN_VERSION_FILE_ATLEAST(bmain, 400, 2)) {
    LISTBASE_FOREACH (Mesh *, mesh, &bmain->meshes) {
      BKE_mesh_legacy_bevel_weight_to_generic(mesh);
    }
  }

  /* 400 4 did not require any do_version here. */

  if (!MAIN_VERSION_FILE_ATLEAST(bmain, 400, 5)) {
    LISTBASE_FOREACH (Scene *, scene, &bmain->scenes) {
      ToolSettings *ts = scene->toolsettings;
      if (ts->snap_mode_tools != SCE_SNAP_TO_NONE) {
        ts->snap_mode_tools = SCE_SNAP_TO_GEOM;
      }

#define SCE_SNAP_PROJECT (1 << 3)
      if (ts->snap_flag & SCE_SNAP_PROJECT) {
        ts->snap_mode &= ~(1 << 2); /* SCE_SNAP_TO_FACE */
        ts->snap_mode |= (1 << 8);  /* SCE_SNAP_INDIVIDUAL_PROJECT */
      }
#undef SCE_SNAP_PROJECT
    }
  }

  if (!MAIN_VERSION_FILE_ATLEAST(bmain, 400, 6)) {
    FOREACH_NODETREE_BEGIN (bmain, ntree, id) {
      versioning_replace_legacy_glossy_node(ntree);
      versioning_remove_microfacet_sharp_distribution(ntree);
    }
    FOREACH_NODETREE_END;
  }

  if (!MAIN_VERSION_FILE_ATLEAST(bmain, 400, 7)) {
    version_mesh_crease_generic(*bmain);
  }

  if (!MAIN_VERSION_FILE_ATLEAST(bmain, 400, 8)) {
    LISTBASE_FOREACH (bAction *, act, &bmain->actions) {
      act->frame_start = max_ff(act->frame_start, MINAFRAMEF);
      act->frame_end = min_ff(act->frame_end, MAXFRAMEF);
    }
  }

  if (!MAIN_VERSION_FILE_ATLEAST(bmain, 400, 9)) {
    LISTBASE_FOREACH (Light *, light, &bmain->lights) {
      if (light->type == LA_SPOT && light->nodetree) {
        version_replace_texcoord_normal_socket(light->nodetree);
      }
    }
  }

  /* Fix brush->tip_scale_x which should never be zero. */
  LISTBASE_FOREACH (Brush *, brush, &bmain->brushes) {
    if (brush->tip_scale_x == 0.0f) {
      brush->tip_scale_x = 1.0f;
    }
  }

  if (!MAIN_VERSION_FILE_ATLEAST(bmain, 400, 10)) {
    LISTBASE_FOREACH (bScreen *, screen, &bmain->screens) {
      LISTBASE_FOREACH (ScrArea *, area, &screen->areabase) {
        LISTBASE_FOREACH (SpaceLink *, space, &area->spacedata) {
          if (space->spacetype == SPACE_NODE) {
            SpaceNode *snode = reinterpret_cast<SpaceNode *>(space);
            snode->overlay.flag |= SN_OVERLAY_SHOW_PREVIEWS;
          }
        }
      }
    }
  }

  if (!MAIN_VERSION_FILE_ATLEAST(bmain, 400, 11)) {
    version_vertex_weight_edit_preserve_threshold_exclusivity(bmain);
  }

  if (!MAIN_VERSION_FILE_ATLEAST(bmain, 400, 12)) {
    if (!DNA_struct_member_exists(fd->filesdna, "LightProbe", "int", "grid_bake_samples")) {
      LISTBASE_FOREACH (LightProbe *, lightprobe, &bmain->lightprobes) {
        lightprobe->grid_bake_samples = 2048;
        lightprobe->grid_normal_bias = 0.3f;
        lightprobe->grid_view_bias = 0.0f;
        lightprobe->grid_facing_bias = 0.5f;
        lightprobe->grid_dilation_threshold = 0.5f;
        lightprobe->grid_dilation_radius = 1.0f;
      }
    }

    /* Set default bake resolution. */
    if (!DNA_struct_member_exists(fd->filesdna, "World", "int", "probe_resolution")) {
      LISTBASE_FOREACH (World *, world, &bmain->worlds) {
        world->probe_resolution = LIGHT_PROBE_RESOLUTION_1024;
      }
    }

    if (!DNA_struct_member_exists(fd->filesdna, "LightProbe", "float", "grid_surface_bias")) {
      LISTBASE_FOREACH (LightProbe *, lightprobe, &bmain->lightprobes) {
        lightprobe->grid_surface_bias = 0.05f;
        lightprobe->grid_escape_bias = 0.1f;
      }
    }

    /* Clear removed "Z Buffer" flag. */
    {
      const int R_IMF_FLAG_ZBUF_LEGACY = 1 << 0;
      LISTBASE_FOREACH (Scene *, scene, &bmain->scenes) {
        scene->r.im_format.flag &= ~R_IMF_FLAG_ZBUF_LEGACY;
      }
    }

    /* Reset the layer opacity for all layers to 1. */
    LISTBASE_FOREACH (GreasePencil *, grease_pencil, &bmain->grease_pencils) {
      for (blender::bke::greasepencil::Layer *layer : grease_pencil->layers_for_write()) {
        layer->opacity = 1.0f;
      }
    }

    FOREACH_NODETREE_BEGIN (bmain, ntree, id) {
      if (ntree->type == NTREE_SHADER) {
        /* Remove Transmission Roughness from Principled BSDF. */
        version_principled_transmission_roughness(ntree);
        /* Convert legacy Velvet BSDF nodes into the new Sheen BSDF node. */
        version_replace_velvet_sheen_node(ntree);
        /* Convert sheen inputs on the Principled BSDF. */
        version_principled_bsdf_sheen(ntree);
      }
    }
    FOREACH_NODETREE_END;

    LISTBASE_FOREACH (bScreen *, screen, &bmain->screens) {
      LISTBASE_FOREACH (ScrArea *, area, &screen->areabase) {
        LISTBASE_FOREACH (SpaceLink *, sl, &area->spacedata) {
          ListBase *regionbase = (sl == area->spacedata.first) ? &area->regionbase :
                                                                 &sl->regionbase;

          /* Layout based regions used to also disallow resizing, now these are separate flags.
           * Make sure they are set together for old regions. */
          LISTBASE_FOREACH (ARegion *, region, regionbase) {
            if (region->flag & RGN_FLAG_DYNAMIC_SIZE) {
              region->flag |= RGN_FLAG_NO_USER_RESIZE;
            }
          }
        }
      }
    }
  }

  if (!MAIN_VERSION_FILE_ATLEAST(bmain, 400, 13)) {
    /* For the scenes configured to use the "None" display disable the color management
     * again. This will handle situation when the "None" display is removed and is replaced with
     * a "Raw" view instead.
     *
     * Note that this versioning will do nothing if the "None" display exists in the OCIO
     * configuration. */
    LISTBASE_FOREACH (Scene *, scene, &bmain->scenes) {
      const ColorManagedDisplaySettings &display_settings = scene->display_settings;
      if (STREQ(display_settings.display_device, "None")) {
        BKE_scene_disable_color_management(scene);
      }
    }
  }

  if (!MAIN_VERSION_FILE_ATLEAST(bmain, 400, 14)) {
    if (!DNA_struct_member_exists(fd->filesdna, "SceneEEVEE", "int", "ray_tracing_method")) {
      LISTBASE_FOREACH (Scene *, scene, &bmain->scenes) {
        scene->eevee.ray_tracing_method = RAYTRACE_EEVEE_METHOD_SCREEN;
      }
    }

    if (!DNA_struct_exists(fd->filesdna, "RegionAssetShelf")) {
      LISTBASE_FOREACH (bScreen *, screen, &bmain->screens) {
        LISTBASE_FOREACH (ScrArea *, area, &screen->areabase) {
          LISTBASE_FOREACH (SpaceLink *, sl, &area->spacedata) {
            if (sl->spacetype != SPACE_VIEW3D) {
              continue;
            }

            ListBase *regionbase = (sl == area->spacedata.first) ? &area->regionbase :
                                                                   &sl->regionbase;

            if (ARegion *new_shelf_region = do_versions_add_region_if_not_found(
                    regionbase,
                    RGN_TYPE_ASSET_SHELF,
                    "asset shelf for view3d (versioning)",
                    RGN_TYPE_TOOL_HEADER))
            {
              new_shelf_region->alignment = RGN_ALIGN_BOTTOM;
            }
            if (ARegion *new_shelf_header = do_versions_add_region_if_not_found(
                    regionbase,
                    RGN_TYPE_ASSET_SHELF_HEADER,
                    "asset shelf header for view3d (versioning)",
                    RGN_TYPE_ASSET_SHELF))
            {
              new_shelf_header->alignment = RGN_ALIGN_BOTTOM | RGN_SPLIT_PREV;
            }
          }
        }
      }
    }
  }

  if (!MAIN_VERSION_FILE_ATLEAST(bmain, 400, 16)) {
    /* Set Normalize property of Noise Texture node to true. */
    FOREACH_NODETREE_BEGIN (bmain, ntree, id) {
      if (ntree->type != NTREE_CUSTOM) {
        LISTBASE_FOREACH (bNode *, node, &ntree->nodes) {
          if (node->type == SH_NODE_TEX_NOISE) {
            ((NodeTexNoise *)node->storage)->normalize = true;
          }
        }
      }
    }
    FOREACH_NODETREE_END;
  }

  if (!MAIN_VERSION_FILE_ATLEAST(bmain, 400, 17)) {
    if (!DNA_struct_exists(fd->filesdna, "NodeShaderHairPrincipled")) {
      FOREACH_NODETREE_BEGIN (bmain, ntree, id) {
        if (ntree->type == NTREE_SHADER) {
          version_replace_principled_hair_model(ntree);
        }
      }
      FOREACH_NODETREE_END;
    }

    /* Panorama properties shared with Eevee. */
    if (!DNA_struct_member_exists(fd->filesdna, "Camera", "float", "fisheye_fov")) {
      Camera default_cam = *DNA_struct_default_get(Camera);
      LISTBASE_FOREACH (Camera *, camera, &bmain->cameras) {
        IDProperty *ccam = version_cycles_properties_from_ID(&camera->id);
        if (ccam) {
          camera->panorama_type = version_cycles_property_int(
              ccam, "panorama_type", default_cam.panorama_type);
          camera->fisheye_fov = version_cycles_property_float(
              ccam, "fisheye_fov", default_cam.fisheye_fov);
          camera->fisheye_lens = version_cycles_property_float(
              ccam, "fisheye_lens", default_cam.fisheye_lens);
          camera->latitude_min = version_cycles_property_float(
              ccam, "latitude_min", default_cam.latitude_min);
          camera->latitude_max = version_cycles_property_float(
              ccam, "latitude_max", default_cam.latitude_max);
          camera->longitude_min = version_cycles_property_float(
              ccam, "longitude_min", default_cam.longitude_min);
          camera->longitude_max = version_cycles_property_float(
              ccam, "longitude_max", default_cam.longitude_max);
          /* Fit to match default projective camera with focal_length 50 and sensor_width 36. */
          camera->fisheye_polynomial_k0 = version_cycles_property_float(
              ccam, "fisheye_polynomial_k0", default_cam.fisheye_polynomial_k0);
          camera->fisheye_polynomial_k1 = version_cycles_property_float(
              ccam, "fisheye_polynomial_k1", default_cam.fisheye_polynomial_k1);
          camera->fisheye_polynomial_k2 = version_cycles_property_float(
              ccam, "fisheye_polynomial_k2", default_cam.fisheye_polynomial_k2);
          camera->fisheye_polynomial_k3 = version_cycles_property_float(
              ccam, "fisheye_polynomial_k3", default_cam.fisheye_polynomial_k3);
          camera->fisheye_polynomial_k4 = version_cycles_property_float(
              ccam, "fisheye_polynomial_k4", default_cam.fisheye_polynomial_k4);
        }
        else {
          camera->panorama_type = default_cam.panorama_type;
          camera->fisheye_fov = default_cam.fisheye_fov;
          camera->fisheye_lens = default_cam.fisheye_lens;
          camera->latitude_min = default_cam.latitude_min;
          camera->latitude_max = default_cam.latitude_max;
          camera->longitude_min = default_cam.longitude_min;
          camera->longitude_max = default_cam.longitude_max;
          /* Fit to match default projective camera with focal_length 50 and sensor_width 36. */
          camera->fisheye_polynomial_k0 = default_cam.fisheye_polynomial_k0;
          camera->fisheye_polynomial_k1 = default_cam.fisheye_polynomial_k1;
          camera->fisheye_polynomial_k2 = default_cam.fisheye_polynomial_k2;
          camera->fisheye_polynomial_k3 = default_cam.fisheye_polynomial_k3;
          camera->fisheye_polynomial_k4 = default_cam.fisheye_polynomial_k4;
        }
      }
    }

    if (!DNA_struct_member_exists(fd->filesdna, "LightProbe", "float", "grid_flag")) {
      LISTBASE_FOREACH (LightProbe *, lightprobe, &bmain->lightprobes) {
        /* Keep old behavior of baking the whole lighting. */
        lightprobe->grid_flag = LIGHTPROBE_GRID_CAPTURE_WORLD | LIGHTPROBE_GRID_CAPTURE_INDIRECT |
                                LIGHTPROBE_GRID_CAPTURE_EMISSION;
      }
    }

    if (!DNA_struct_member_exists(fd->filesdna, "SceneEEVEE", "int", "gi_irradiance_pool_size")) {
      LISTBASE_FOREACH (Scene *, scene, &bmain->scenes) {
        scene->eevee.gi_irradiance_pool_size = 16;
      }
    }

    LISTBASE_FOREACH (Scene *, scene, &bmain->scenes) {
      scene->toolsettings->snap_flag_anim |= SCE_SNAP;
      scene->toolsettings->snap_anim_mode |= (1 << 10); /* SCE_SNAP_TO_FRAME */
    }
  }

  if (!MAIN_VERSION_FILE_ATLEAST(bmain, 400, 20)) {
    /* Convert old socket lists into new interface items. */
    FOREACH_NODETREE_BEGIN (bmain, ntree, id) {
      versioning_convert_node_tree_socket_lists_to_interface(ntree);
      /* Clear legacy sockets after conversion.
       * Internal data pointers have been moved or freed already. */
      BLI_freelistN(&ntree->inputs_legacy);
      BLI_freelistN(&ntree->outputs_legacy);
    }
    FOREACH_NODETREE_END;
  }
  else {
    /* Legacy node tree sockets are created for forward compatibility,
     * but have to be freed after loading and versioning. */
    FOREACH_NODETREE_BEGIN (bmain, ntree, id) {
      LISTBASE_FOREACH_MUTABLE (bNodeSocket *, legacy_socket, &ntree->inputs_legacy) {
        MEM_SAFE_FREE(legacy_socket->default_attribute_name);
        MEM_SAFE_FREE(legacy_socket->default_value);
        if (legacy_socket->prop) {
          IDP_FreeProperty(legacy_socket->prop);
        }
        MEM_delete(legacy_socket->runtime);
        MEM_freeN(legacy_socket);
      }
      LISTBASE_FOREACH_MUTABLE (bNodeSocket *, legacy_socket, &ntree->outputs_legacy) {
        MEM_SAFE_FREE(legacy_socket->default_attribute_name);
        MEM_SAFE_FREE(legacy_socket->default_value);
        if (legacy_socket->prop) {
          IDP_FreeProperty(legacy_socket->prop);
        }
        MEM_delete(legacy_socket->runtime);
        MEM_freeN(legacy_socket);
      }
      BLI_listbase_clear(&ntree->inputs_legacy);
      BLI_listbase_clear(&ntree->outputs_legacy);
    }
    FOREACH_NODETREE_END;
  }

  if (!MAIN_VERSION_FILE_ATLEAST(bmain, 400, 22)) {
    /* Initialize root panel flags in files created before these flags were added. */
    FOREACH_NODETREE_BEGIN (bmain, ntree, id) {
      ntree->tree_interface.root_panel.flag |= NODE_INTERFACE_PANEL_ALLOW_CHILD_PANELS;
    }
    FOREACH_NODETREE_END;
  }

  if (!MAIN_VERSION_FILE_ATLEAST(bmain, 400, 23)) {
    LISTBASE_FOREACH (bNodeTree *, ntree, &bmain->nodetrees) {
      if (ntree->type == NTREE_GEOMETRY) {
        LISTBASE_FOREACH (bNode *, node, &ntree->nodes) {
          if (node->type == GEO_NODE_SET_SHADE_SMOOTH) {
            node->custom1 = int8_t(blender::bke::AttrDomain::Face);
          }
        }
      }
    }
  }

  if (!MAIN_VERSION_FILE_ATLEAST(bmain, 400, 24)) {
    FOREACH_NODETREE_BEGIN (bmain, ntree, id) {
      if (ntree->type == NTREE_SHADER) {
        /* Convert coat inputs on the Principled BSDF. */
        version_principled_bsdf_coat(ntree);
        /* Convert subsurface inputs on the Principled BSDF. */
        version_principled_bsdf_subsurface(ntree);
        /* Convert emission on the Principled BSDF. */
        version_principled_bsdf_emission(ntree);
      }
    }
    FOREACH_NODETREE_END;

    {
      LISTBASE_FOREACH (bScreen *, screen, &bmain->screens) {
        LISTBASE_FOREACH (ScrArea *, area, &screen->areabase) {
          LISTBASE_FOREACH (SpaceLink *, sl, &area->spacedata) {
            const ListBase *regionbase = (sl == area->spacedata.first) ? &area->regionbase :
                                                                         &sl->regionbase;
            LISTBASE_FOREACH (ARegion *, region, regionbase) {
              if (region->regiontype != RGN_TYPE_ASSET_SHELF) {
                continue;
              }

              RegionAssetShelf *shelf_data = static_cast<RegionAssetShelf *>(region->regiondata);
              if (shelf_data && shelf_data->active_shelf &&
                  (shelf_data->active_shelf->preferred_row_count == 0))
              {
                shelf_data->active_shelf->preferred_row_count = 1;
              }
            }
          }
        }
      }
    }

    /* Convert sockets with both input and output flag into two separate sockets. */
    FOREACH_NODETREE_BEGIN (bmain, ntree, id) {
      blender::Vector<bNodeTreeInterfaceSocket *> sockets_to_split;
      ntree->tree_interface.foreach_item([&](bNodeTreeInterfaceItem &item) {
        if (item.item_type == NODE_INTERFACE_SOCKET) {
          bNodeTreeInterfaceSocket &socket = reinterpret_cast<bNodeTreeInterfaceSocket &>(item);
          if ((socket.flag & NODE_INTERFACE_SOCKET_INPUT) &&
              (socket.flag & NODE_INTERFACE_SOCKET_OUTPUT))
          {
            sockets_to_split.append(&socket);
          }
        }
        return true;
      });

      for (bNodeTreeInterfaceSocket *socket : sockets_to_split) {
        const int position = ntree->tree_interface.find_item_position(socket->item);
        bNodeTreeInterfacePanel *parent = ntree->tree_interface.find_item_parent(socket->item);
        version_node_group_split_socket(ntree->tree_interface, *socket, parent, position + 1);
      }
    }
    FOREACH_NODETREE_END;
  }

  if (!MAIN_VERSION_FILE_ATLEAST(bmain, 400, 25)) {
    FOREACH_NODETREE_BEGIN (bmain, ntree, id) {
      if (ntree->type == NTREE_SHADER) {
        /* Convert specular tint on the Principled BSDF. */
        version_principled_bsdf_specular_tint(ntree);
        /* Rename some sockets. */
        version_principled_bsdf_rename_sockets(ntree);
      }
    }
    FOREACH_NODETREE_END;
  }

  if (!MAIN_VERSION_FILE_ATLEAST(bmain, 400, 26)) {
    enable_geometry_nodes_is_modifier(*bmain);

    LISTBASE_FOREACH (Scene *, scene, &bmain->scenes) {
      scene->simulation_frame_start = scene->r.sfra;
      scene->simulation_frame_end = scene->r.efra;
    }
  }

  if (!MAIN_VERSION_FILE_ATLEAST(bmain, 400, 27)) {
    LISTBASE_FOREACH (bScreen *, screen, &bmain->screens) {
      LISTBASE_FOREACH (ScrArea *, area, &screen->areabase) {
        LISTBASE_FOREACH (SpaceLink *, sl, &area->spacedata) {
          if (sl->spacetype == SPACE_SEQ) {
            SpaceSeq *sseq = (SpaceSeq *)sl;
            sseq->timeline_overlay.flag |= SEQ_TIMELINE_SHOW_STRIP_RETIMING;
          }
        }
      }
    }

    if (!DNA_struct_member_exists(fd->filesdna, "SceneEEVEE", "int", "shadow_step_count")) {
      SceneEEVEE default_scene_eevee = *DNA_struct_default_get(SceneEEVEE);
      LISTBASE_FOREACH (Scene *, scene, &bmain->scenes) {
        scene->eevee.shadow_ray_count = default_scene_eevee.shadow_ray_count;
        scene->eevee.shadow_step_count = default_scene_eevee.shadow_step_count;
      }
    }
  }

  if (!MAIN_VERSION_FILE_ATLEAST(bmain, 400, 28)) {
    LISTBASE_FOREACH (bScreen *, screen, &bmain->screens) {
      LISTBASE_FOREACH (ScrArea *, area, &screen->areabase) {
        LISTBASE_FOREACH (SpaceLink *, sl, &area->spacedata) {
          const ListBase *regionbase = (sl == area->spacedata.first) ? &area->regionbase :
                                                                       &sl->regionbase;
          LISTBASE_FOREACH (ARegion *, region, regionbase) {
            if (region->regiontype != RGN_TYPE_ASSET_SHELF) {
              continue;
            }

            RegionAssetShelf *shelf_data = static_cast<RegionAssetShelf *>(region->regiondata);
            if (shelf_data && shelf_data->active_shelf) {
              AssetShelfSettings &settings = shelf_data->active_shelf->settings;
              settings.asset_library_reference.custom_library_index = -1;
              settings.asset_library_reference.type = ASSET_LIBRARY_ALL;
            }

            region->flag |= RGN_FLAG_HIDDEN;
          }
        }
      }
    }
  }

  if (!MAIN_VERSION_FILE_ATLEAST(bmain, 400, 29)) {
    /* Unhide all Reroute nodes. */
    FOREACH_NODETREE_BEGIN (bmain, ntree, id) {
      LISTBASE_FOREACH (bNode *, node, &ntree->nodes) {
        if (node->is_reroute()) {
          static_cast<bNodeSocket *>(node->inputs.first)->flag &= ~SOCK_HIDDEN;
          static_cast<bNodeSocket *>(node->outputs.first)->flag &= ~SOCK_HIDDEN;
        }
      }
    }
    FOREACH_NODETREE_END;
  }

  if (!MAIN_VERSION_FILE_ATLEAST(bmain, 400, 30)) {
    LISTBASE_FOREACH (Scene *, scene, &bmain->scenes) {
      ToolSettings *ts = scene->toolsettings;
      enum { IS_DEFAULT = 0, IS_UV, IS_NODE, IS_ANIM };
      auto versioning_snap_to = [](short snap_to_old, int type) {
        eSnapMode snap_to_new = SCE_SNAP_TO_NONE;
        if (snap_to_old & (1 << 0)) {
          snap_to_new |= type == IS_NODE ? SCE_SNAP_TO_NODE_X :
                         type == IS_ANIM ? SCE_SNAP_TO_FRAME :
                                           SCE_SNAP_TO_VERTEX;
        }
        if (snap_to_old & (1 << 1)) {
          snap_to_new |= type == IS_NODE ? SCE_SNAP_TO_NODE_Y :
                         type == IS_ANIM ? SCE_SNAP_TO_SECOND :
                                           SCE_SNAP_TO_EDGE;
        }
        if (ELEM(type, IS_DEFAULT, IS_ANIM) && snap_to_old & (1 << 2)) {
          snap_to_new |= type == IS_DEFAULT ? SCE_SNAP_TO_FACE : SCE_SNAP_TO_MARKERS;
        }
        if (type == IS_DEFAULT && snap_to_old & (1 << 3)) {
          snap_to_new |= SCE_SNAP_TO_VOLUME;
        }
        if (type == IS_DEFAULT && snap_to_old & (1 << 4)) {
          snap_to_new |= SCE_SNAP_TO_EDGE_MIDPOINT;
        }
        if (type == IS_DEFAULT && snap_to_old & (1 << 5)) {
          snap_to_new |= SCE_SNAP_TO_EDGE_PERPENDICULAR;
        }
        if (ELEM(type, IS_DEFAULT, IS_UV, IS_NODE) && snap_to_old & (1 << 6)) {
          snap_to_new |= SCE_SNAP_TO_INCREMENT;
        }
        if (ELEM(type, IS_DEFAULT, IS_UV, IS_NODE) && snap_to_old & (1 << 7)) {
          snap_to_new |= SCE_SNAP_TO_GRID;
        }
        if (type == IS_DEFAULT && snap_to_old & (1 << 8)) {
          snap_to_new |= SCE_SNAP_INDIVIDUAL_NEAREST;
        }
        if (type == IS_DEFAULT && snap_to_old & (1 << 9)) {
          snap_to_new |= SCE_SNAP_INDIVIDUAL_PROJECT;
        }
        if (snap_to_old & (1 << 10)) {
          snap_to_new |= SCE_SNAP_TO_FRAME;
        }
        if (snap_to_old & (1 << 11)) {
          snap_to_new |= SCE_SNAP_TO_SECOND;
        }
        if (snap_to_old & (1 << 12)) {
          snap_to_new |= SCE_SNAP_TO_MARKERS;
        }

        if (!snap_to_new) {
          snap_to_new = eSnapMode(1 << 0);
        }

        return snap_to_new;
      };

      ts->snap_mode = versioning_snap_to(ts->snap_mode, IS_DEFAULT);
      ts->snap_uv_mode = versioning_snap_to(ts->snap_uv_mode, IS_UV);
      ts->snap_node_mode = versioning_snap_to(ts->snap_node_mode, IS_NODE);
      ts->snap_anim_mode = versioning_snap_to(ts->snap_anim_mode, IS_ANIM);
    }
  }

  if (!MAIN_VERSION_FILE_ATLEAST(bmain, 400, 31)) {
    LISTBASE_FOREACH (Curve *, curve, &bmain->curves) {
      const int curvetype = BKE_curve_type_get(curve);
      if (curvetype == OB_FONT) {
        CharInfo *info = curve->strinfo;
        if (info != nullptr) {
          for (int i = curve->len_char32 - 1; i >= 0; i--, info++) {
            if (info->mat_nr > 0) {
              /** CharInfo mat_nr used to start at 1, unlike mesh & nurbs, now zero-based. */
              info->mat_nr--;
            }
          }
        }
      }
    }
  }

  if (!MAIN_VERSION_FILE_ATLEAST(bmain, 400, 33)) {
    /* Fix node group socket order by sorting outputs and inputs. */
    LISTBASE_FOREACH (bNodeTree *, ntree, &bmain->nodetrees) {
      versioning_node_group_sort_sockets_recursive(ntree->tree_interface.root_panel);
    }
  }

  if (!MAIN_VERSION_FILE_ATLEAST(bmain, 401, 1)) {
    LISTBASE_FOREACH (GreasePencil *, grease_pencil, &bmain->grease_pencils) {
      versioning_grease_pencil_stroke_radii_scaling(grease_pencil);
    }
  }

  if (!MAIN_VERSION_FILE_ATLEAST(bmain, 401, 4)) {
    FOREACH_NODETREE_BEGIN (bmain, ntree, id) {
      if (ntree->type != NTREE_CUSTOM) {
        /* versioning_update_noise_texture_node must be done before
         * versioning_replace_musgrave_texture_node. */
        versioning_update_noise_texture_node(ntree);

        /* Convert Musgrave Texture nodes to Noise Texture nodes. */
        versioning_replace_musgrave_texture_node(ntree);
      }
    }
    FOREACH_NODETREE_END;
  }

  if (!MAIN_VERSION_FILE_ATLEAST(bmain, 401, 5)) {
    /* Unify Material::blend_shadow and Cycles.use_transparent_shadows into the
     * Material::blend_flag. */
    bool is_eevee = all_scenes_use(bmain,
                                   {RE_engine_id_BLENDER_EEVEE, RE_engine_id_BLENDER_EEVEE_NEXT});
    LISTBASE_FOREACH (Material *, material, &bmain->materials) {
      bool transparent_shadows = true;
      if (is_eevee) {
        transparent_shadows = material->blend_shadow != MA_BS_SOLID;
      }
      else if (IDProperty *cmat = version_cycles_properties_from_ID(&material->id)) {
        transparent_shadows = version_cycles_property_boolean(
            cmat, "use_transparent_shadow", true);
      }
      SET_FLAG_FROM_TEST(material->blend_flag, transparent_shadows, MA_BL_TRANSPARENT_SHADOW);
    }
  }

  if (!MAIN_VERSION_FILE_ATLEAST(bmain, 401, 5)) {
    /** NOTE: This versioning code didn't update the subversion number. */
    FOREACH_NODETREE_BEGIN (bmain, ntree, id) {
      if (ntree->type == NTREE_COMPOSIT) {
        versioning_replace_splitviewer(ntree);
      }
    }
    FOREACH_NODETREE_END;
  }

  /* 401 6 did not require any do_version here. */

  if (!MAIN_VERSION_FILE_ATLEAST(bmain, 401, 7)) {
    if (!DNA_struct_member_exists(fd->filesdna, "SceneEEVEE", "int", "volumetric_ray_depth")) {
      SceneEEVEE default_eevee = *DNA_struct_default_get(SceneEEVEE);
      LISTBASE_FOREACH (Scene *, scene, &bmain->scenes) {
        scene->eevee.volumetric_ray_depth = default_eevee.volumetric_ray_depth;
      }
    }

    if (!DNA_struct_member_exists(fd->filesdna, "Material", "char", "surface_render_method")) {
      LISTBASE_FOREACH (Material *, mat, &bmain->materials) {
        mat->surface_render_method = (mat->blend_method == MA_BM_BLEND) ?
                                         MA_SURFACE_METHOD_FORWARD :
                                         MA_SURFACE_METHOD_DEFERRED;
      }
    }

    LISTBASE_FOREACH (bScreen *, screen, &bmain->screens) {
      LISTBASE_FOREACH (ScrArea *, area, &screen->areabase) {
        LISTBASE_FOREACH (SpaceLink *, sl, &area->spacedata) {
          const ListBase *regionbase = (sl == area->spacedata.first) ? &area->regionbase :
                                                                       &sl->regionbase;
          LISTBASE_FOREACH (ARegion *, region, regionbase) {
            if (region->regiontype != RGN_TYPE_ASSET_SHELF_HEADER) {
              continue;
            }
            region->alignment &= ~RGN_SPLIT_PREV;
            region->alignment |= RGN_ALIGN_HIDE_WITH_PREV;
          }
        }
      }
    }

    if (!DNA_struct_member_exists(fd->filesdna, "SceneEEVEE", "float", "gtao_thickness")) {
      SceneEEVEE default_eevee = *DNA_struct_default_get(SceneEEVEE);
      LISTBASE_FOREACH (Scene *, scene, &bmain->scenes) {
        scene->eevee.gtao_thickness = default_eevee.gtao_thickness;
        scene->eevee.gtao_focus = default_eevee.gtao_focus;
      }
    }

    if (!DNA_struct_member_exists(fd->filesdna, "LightProbe", "float", "data_display_size")) {
      LightProbe default_probe = *DNA_struct_default_get(LightProbe);
      LISTBASE_FOREACH (LightProbe *, probe, &bmain->lightprobes) {
        probe->data_display_size = default_probe.data_display_size;
      }
    }

    LISTBASE_FOREACH (Mesh *, mesh, &bmain->meshes) {
      mesh->flag &= ~ME_NO_OVERLAPPING_TOPOLOGY;
    }
  }

  if (!MAIN_VERSION_FILE_ATLEAST(bmain, 401, 8)) {
    LISTBASE_FOREACH (bNodeTree *, ntree, &bmain->nodetrees) {
      if (ntree->type != NTREE_GEOMETRY) {
        continue;
      }
      versioning_nodes_dynamic_sockets(*ntree);
    }
  }

  if (!MAIN_VERSION_FILE_ATLEAST(bmain, 401, 9)) {
    if (!DNA_struct_member_exists(fd->filesdna, "Material", "char", "displacement_method")) {
      /* Replace Cycles.displacement_method by Material::displacement_method. */
      LISTBASE_FOREACH (Material *, material, &bmain->materials) {
        int displacement_method = MA_DISPLACEMENT_BUMP;
        if (IDProperty *cmat = version_cycles_properties_from_ID(&material->id)) {
          displacement_method = version_cycles_property_int(
              cmat, "displacement_method", MA_DISPLACEMENT_BUMP);
        }
        material->displacement_method = displacement_method;
      }
    }

    /* Prevent custom bone colors from having alpha zero.
     * Part of the fix for issue #115434. */
    LISTBASE_FOREACH (bArmature *, arm, &bmain->armatures) {
      blender::animrig::ANIM_armature_foreach_bone(&arm->bonebase, [](Bone *bone) {
        bone->color.custom.solid[3] = 255;
        bone->color.custom.select[3] = 255;
        bone->color.custom.active[3] = 255;
      });
      if (arm->edbo) {
        LISTBASE_FOREACH (EditBone *, ebone, arm->edbo) {
          ebone->color.custom.solid[3] = 255;
          ebone->color.custom.select[3] = 255;
          ebone->color.custom.active[3] = 255;
        }
      }
    }
    LISTBASE_FOREACH (Object *, obj, &bmain->objects) {
      if (obj->pose == nullptr) {
        continue;
      }
      LISTBASE_FOREACH (bPoseChannel *, pchan, &obj->pose->chanbase) {
        pchan->color.custom.solid[3] = 255;
        pchan->color.custom.select[3] = 255;
        pchan->color.custom.active[3] = 255;
      }
    }
  }

  if (!MAIN_VERSION_FILE_ATLEAST(bmain, 401, 10)) {
    if (!DNA_struct_member_exists(
            fd->filesdna, "SceneEEVEE", "RaytraceEEVEE", "ray_tracing_options"))
    {
      LISTBASE_FOREACH (Scene *, scene, &bmain->scenes) {
        scene->eevee.ray_tracing_options.flag = RAYTRACE_EEVEE_USE_DENOISE;
        scene->eevee.ray_tracing_options.denoise_stages = RAYTRACE_EEVEE_DENOISE_SPATIAL |
                                                          RAYTRACE_EEVEE_DENOISE_TEMPORAL |
                                                          RAYTRACE_EEVEE_DENOISE_BILATERAL;
        scene->eevee.ray_tracing_options.screen_trace_quality = 0.25f;
        scene->eevee.ray_tracing_options.screen_trace_thickness = 0.2f;
        scene->eevee.ray_tracing_options.trace_max_roughness = 0.5f;
        scene->eevee.ray_tracing_options.resolution_scale = 2;
      }
    }

    LISTBASE_FOREACH (bNodeTree *, ntree, &bmain->nodetrees) {
      if (ntree->type == NTREE_GEOMETRY) {
        version_geometry_nodes_use_rotation_socket(*ntree);
        versioning_nodes_dynamic_sockets_2(*ntree);
        fix_geometry_nodes_object_info_scale(*ntree);
      }
    }
  }

  if (MAIN_VERSION_FILE_ATLEAST(bmain, 400, 20) && !MAIN_VERSION_FILE_ATLEAST(bmain, 401, 11)) {
    /* Convert old socket lists into new interface items. */
    FOREACH_NODETREE_BEGIN (bmain, ntree, id) {
      versioning_fix_socket_subtype_idnames(ntree);
    }
    FOREACH_NODETREE_END;
  }

  if (!MAIN_VERSION_FILE_ATLEAST(bmain, 401, 12)) {
    FOREACH_NODETREE_BEGIN (bmain, ntree, id) {
      if (ntree->type == NTREE_COMPOSIT) {
        LISTBASE_FOREACH (bNode *, node, &ntree->nodes) {
          if (node->type == CMP_NODE_PIXELATE) {
            node->custom1 = 1;
          }
        }
      }
    }
    FOREACH_NODETREE_END;
  }

  if (!MAIN_VERSION_FILE_ATLEAST(bmain, 401, 13)) {
    FOREACH_NODETREE_BEGIN (bmain, ntree, id) {
      if (ntree->type == NTREE_COMPOSIT) {
        LISTBASE_FOREACH (bNode *, node, &ntree->nodes) {
          if (node->type == CMP_NODE_MAP_UV) {
            node->custom2 = CMP_NODE_MAP_UV_FILTERING_ANISOTROPIC;
          }
        }
      }
    }
    FOREACH_NODETREE_END;
  }

  if (!MAIN_VERSION_FILE_ATLEAST(bmain, 401, 14)) {
    const Brush *default_brush = DNA_struct_default_get(Brush);
    LISTBASE_FOREACH (Brush *, brush, &bmain->brushes) {
      brush->automasking_start_normal_limit = default_brush->automasking_start_normal_limit;
      brush->automasking_start_normal_falloff = default_brush->automasking_start_normal_falloff;

      brush->automasking_view_normal_limit = default_brush->automasking_view_normal_limit;
      brush->automasking_view_normal_falloff = default_brush->automasking_view_normal_falloff;
    }
  }

  if (!MAIN_VERSION_FILE_ATLEAST(bmain, 401, 15)) {
    FOREACH_NODETREE_BEGIN (bmain, ntree, id) {
      if (ntree->type == NTREE_COMPOSIT) {
        LISTBASE_FOREACH (bNode *, node, &ntree->nodes) {
          if (node->type == CMP_NODE_KEYING) {
            NodeKeyingData &keying_data = *static_cast<NodeKeyingData *>(node->storage);
            keying_data.edge_kernel_radius = max_ii(keying_data.edge_kernel_radius - 1, 0);
          }
        }
      }
    }
    FOREACH_NODETREE_END;
  }

  if (!MAIN_VERSION_FILE_ATLEAST(bmain, 401, 16)) {
    LISTBASE_FOREACH (Scene *, scene, &bmain->scenes) {
      Sculpt *sculpt = scene->toolsettings->sculpt;
      if (sculpt != nullptr) {
        Sculpt default_sculpt = *DNA_struct_default_get(Sculpt);
        sculpt->automasking_boundary_edges_propagation_steps =
            default_sculpt.automasking_boundary_edges_propagation_steps;
      }
    }
  }

  if (!MAIN_VERSION_FILE_ATLEAST(bmain, 401, 17)) {
    LISTBASE_FOREACH (Scene *, scene, &bmain->scenes) {
      ToolSettings *ts = scene->toolsettings;
      int input_sample_values[9];

      input_sample_values[0] = ts->imapaint.paint.num_input_samples_deprecated;
      input_sample_values[1] = ts->sculpt != nullptr ?
                                   ts->sculpt->paint.num_input_samples_deprecated :
                                   1;
      input_sample_values[2] = ts->curves_sculpt != nullptr ?
                                   ts->curves_sculpt->paint.num_input_samples_deprecated :
                                   1;

      input_sample_values[3] = ts->gp_paint != nullptr ?
                                   ts->gp_paint->paint.num_input_samples_deprecated :
                                   1;
      input_sample_values[4] = ts->gp_vertexpaint != nullptr ?
                                   ts->gp_vertexpaint->paint.num_input_samples_deprecated :
                                   1;
      input_sample_values[5] = ts->gp_sculptpaint != nullptr ?
                                   ts->gp_sculptpaint->paint.num_input_samples_deprecated :
                                   1;
      input_sample_values[6] = ts->gp_weightpaint != nullptr ?
                                   ts->gp_weightpaint->paint.num_input_samples_deprecated :
                                   1;

      input_sample_values[7] = ts->vpaint != nullptr ?
                                   ts->vpaint->paint.num_input_samples_deprecated :
                                   1;
      input_sample_values[8] = ts->wpaint != nullptr ?
                                   ts->wpaint->paint.num_input_samples_deprecated :
                                   1;

      int unified_value = 1;
      for (int i = 0; i < 9; i++) {
        if (input_sample_values[i] != 1) {
          if (unified_value == 1) {
            unified_value = input_sample_values[i];
          }
          else {
            /* In the case of a user having multiple tools with different num_input_value values
             * set we cannot support this in the single UnifiedPaintSettings value, so fallback
             * to 1 instead of deciding that one value is more canonical than the other.
             */
            break;
          }
        }
      }

      ts->unified_paint_settings.input_samples = unified_value;
    }
    LISTBASE_FOREACH (Brush *, brush, &bmain->brushes) {
      brush->input_samples = 1;
    }
  }

  if (!MAIN_VERSION_FILE_ATLEAST(bmain, 401, 18)) {
    LISTBASE_FOREACH (Scene *, scene, &bmain->scenes) {
      if (scene->ed != nullptr) {
        SEQ_for_each_callback(&scene->ed->seqbase, seq_filter_bilinear_to_auto, nullptr);
      }
    }
  }

  if (!MAIN_VERSION_FILE_ATLEAST(bmain, 401, 19)) {
    LISTBASE_FOREACH (bNodeTree *, ntree, &bmain->nodetrees) {
      if (ntree->type == NTREE_GEOMETRY) {
        version_node_socket_name(ntree, FN_NODE_ROTATE_ROTATION, "Rotation 1", "Rotation");
        version_node_socket_name(ntree, FN_NODE_ROTATE_ROTATION, "Rotation 2", "Rotate By");
      }
    }
  }

  if (!MAIN_VERSION_FILE_ATLEAST(bmain, 401, 20)) {
    LISTBASE_FOREACH (Object *, ob, &bmain->objects) {
      int uid = 1;
      LISTBASE_FOREACH (ModifierData *, md, &ob->modifiers) {
        /* These identifiers are not necessarily stable for linked data. If the linked data has a
         * new modifier inserted, the identifiers of other modifiers can change. */
        md->persistent_uid = uid++;
      }
    }
  }

  if (!MAIN_VERSION_FILE_ATLEAST(bmain, 401, 21)) {
    LISTBASE_FOREACH (Brush *, brush, &bmain->brushes) {
      /* The `sculpt_flag` was used to store the `BRUSH_DIR_IN`
       * With the fix for #115313 this is now just using the `brush->flag`. */
      if (brush->gpencil_settings && (brush->gpencil_settings->sculpt_flag & BRUSH_DIR_IN) != 0) {
        brush->flag |= BRUSH_DIR_IN;
      }
    }
  }

  /* Keep point/spot light soft falloff for files created before 4.0. */
  if (!MAIN_VERSION_FILE_ATLEAST(bmain, 400, 0)) {
    LISTBASE_FOREACH (Light *, light, &bmain->lights) {
      if (ELEM(light->type, LA_LOCAL, LA_SPOT)) {
        light->mode |= LA_USE_SOFT_FALLOFF;
      }
    }
  }

  if (!MAIN_VERSION_FILE_ATLEAST(bmain, 402, 1)) {
    using namespace blender::bke::greasepencil;
    /* Initialize newly added scale layer transform to one. */
    LISTBASE_FOREACH (GreasePencil *, grease_pencil, &bmain->grease_pencils) {
      for (Layer *layer : grease_pencil->layers_for_write()) {
        copy_v3_fl(layer->scale, 1.0f);
      }
    }
  }

  if (!MAIN_VERSION_FILE_ATLEAST(bmain, 402, 2)) {
    LISTBASE_FOREACH (Scene *, scene, &bmain->scenes) {
      bool is_cycles = scene && STREQ(scene->r.engine, RE_engine_id_CYCLES);
      if (is_cycles) {
        if (IDProperty *cscene = version_cycles_properties_from_ID(&scene->id)) {
          int cposition = version_cycles_property_int(cscene, "motion_blur_position", 1);
          BLI_assert(cposition >= 0 && cposition < 3);
          int order_conversion[3] = {SCE_MB_START, SCE_MB_CENTER, SCE_MB_END};
          scene->r.motion_blur_position = order_conversion[std::clamp(cposition, 0, 2)];
        }
      }
      else {
        SET_FLAG_FROM_TEST(
            scene->r.mode, scene->eevee.flag & SCE_EEVEE_MOTION_BLUR_ENABLED_DEPRECATED, R_MBLUR);
        scene->r.motion_blur_position = scene->eevee.motion_blur_position_deprecated;
        scene->r.motion_blur_shutter = scene->eevee.motion_blur_shutter_deprecated;
      }
    }
  }

  if (!MAIN_VERSION_FILE_ATLEAST(bmain, 402, 3)) {
    constexpr int NTREE_EXECUTION_MODE_CPU = 0;
    constexpr int NTREE_EXECUTION_MODE_FULL_FRAME = 1;

    constexpr int NTREE_COM_GROUPNODE_BUFFER = 1 << 3;
    constexpr int NTREE_COM_OPENCL = 1 << 1;

    FOREACH_NODETREE_BEGIN (bmain, ntree, id) {
      if (ntree->type != NTREE_COMPOSIT) {
        continue;
      }

      ntree->flag &= ~(NTREE_COM_GROUPNODE_BUFFER | NTREE_COM_OPENCL);

      if (ntree->execution_mode == NTREE_EXECUTION_MODE_FULL_FRAME) {
        ntree->execution_mode = NTREE_EXECUTION_MODE_CPU;
      }
    }
    FOREACH_NODETREE_END;
  }

  if (!MAIN_VERSION_FILE_ATLEAST(bmain, 402, 4)) {
    if (!DNA_struct_member_exists(fd->filesdna, "SpaceImage", "float", "stretch_opacity")) {
      LISTBASE_FOREACH (bScreen *, screen, &bmain->screens) {
        LISTBASE_FOREACH (ScrArea *, area, &screen->areabase) {
          LISTBASE_FOREACH (SpaceLink *, sl, &area->spacedata) {
            if (sl->spacetype == SPACE_IMAGE) {
              SpaceImage *sima = reinterpret_cast<SpaceImage *>(sl);
              sima->stretch_opacity = 0.9f;
            }
          }
        }
      }
    }
  }

  if (!MAIN_VERSION_FILE_ATLEAST(bmain, 402, 5)) {
    LISTBASE_FOREACH (Scene *, scene, &bmain->scenes) {
      image_settings_avi_to_ffmpeg(scene);
    }
  }

  if (!MAIN_VERSION_FILE_ATLEAST(bmain, 402, 6)) {
    LISTBASE_FOREACH (Brush *, brush, &bmain->brushes) {
      if (BrushCurvesSculptSettings *settings = brush->curves_sculpt_settings) {
        settings->flag |= BRUSH_CURVES_SCULPT_FLAG_INTERPOLATE_RADIUS;
        settings->curve_radius = 0.01f;
      }
    }
  }

  if (!MAIN_VERSION_FILE_ATLEAST(bmain, 402, 8)) {
    LISTBASE_FOREACH (Light *, light, &bmain->lights) {
      light->shadow_filter_radius = 1.0f;
    }
  }

  if (!MAIN_VERSION_FILE_ATLEAST(bmain, 402, 9)) {
    const float default_snap_angle_increment = DEG2RADF(5.0f);
    const float default_snap_angle_increment_precision = DEG2RADF(1.0f);
    LISTBASE_FOREACH (Scene *, scene, &bmain->scenes) {
      scene->toolsettings->snap_angle_increment_2d = default_snap_angle_increment;
      scene->toolsettings->snap_angle_increment_3d = default_snap_angle_increment;
      scene->toolsettings->snap_angle_increment_2d_precision =
          default_snap_angle_increment_precision;
      scene->toolsettings->snap_angle_increment_3d_precision =
          default_snap_angle_increment_precision;
    }
  }

  if (!MAIN_VERSION_FILE_ATLEAST(bmain, 402, 10)) {
    if (!DNA_struct_member_exists(fd->filesdna, "SceneEEVEE", "int", "gtao_resolution")) {
      LISTBASE_FOREACH (Scene *, scene, &bmain->scenes) {
        scene->eevee.gtao_resolution = 2;
      }
    }
  }

  if (!MAIN_VERSION_FILE_ATLEAST(bmain, 402, 12)) {
    FOREACH_NODETREE_BEGIN (bmain, ntree, id) {
      versioning_node_hue_correct_set_wrappng(ntree);
    }
    FOREACH_NODETREE_END;

    LISTBASE_FOREACH (Scene *, scene, &bmain->scenes) {
      if (scene->ed != nullptr) {
        SEQ_for_each_callback(&scene->ed->seqbase, seq_hue_correct_set_wrapping, nullptr);
      }
    }
  }

  if (!MAIN_VERSION_FILE_ATLEAST(bmain, 402, 14)) {
    LISTBASE_FOREACH (Object *, ob, &bmain->objects) {
      if (bMotionPath *mpath = ob->mpath) {
        mpath->color_post[0] = 0.1f;
        mpath->color_post[1] = 1.0f;
        mpath->color_post[2] = 0.1f;
      }
      if (!ob->pose) {
        continue;
      }
      LISTBASE_FOREACH (bPoseChannel *, pchan, &ob->pose->chanbase) {
        if (bMotionPath *mpath = pchan->mpath) {
          mpath->color_post[0] = 0.1f;
          mpath->color_post[1] = 1.0f;
          mpath->color_post[2] = 0.1f;
        }
      }
    }
  }

  if (!MAIN_VERSION_FILE_ATLEAST(bmain, 402, 18)) {
    if (!DNA_struct_member_exists(fd->filesdna, "Light", "float", "transmission_fac")) {
      LISTBASE_FOREACH (Light *, light, &bmain->lights) {
        /* Refracted light was not supported in legacy EEVEE. Set it to zero for compatibility with
         * older files. */
        light->transmission_fac = 0.0f;
      }
    }
  }

  if (!MAIN_VERSION_FILE_ATLEAST(bmain, 402, 19)) {
    LISTBASE_FOREACH (Scene *, scene, &bmain->scenes) {
      /* Keep legacy EEVEE old behavior. */
      scene->eevee.flag |= SCE_EEVEE_VOLUME_CUSTOM_RANGE;
    }

    LISTBASE_FOREACH (Scene *, scene, &bmain->scenes) {
      scene->eevee.clamp_surface_indirect = 10.0f;
      /* Make contribution of indirect lighting very small (but non-null) to avoid world lighting
       * and volume lightprobe changing the appearance of volume objects. */
      scene->eevee.clamp_volume_indirect = 1e-8f;
    }
  }

  if (!MAIN_VERSION_FILE_ATLEAST(bmain, 402, 20)) {
    LISTBASE_FOREACH (Scene *, scene, &bmain->scenes) {
      SequencerToolSettings *sequencer_tool_settings = SEQ_tool_settings_ensure(scene);
      sequencer_tool_settings->snap_mode |= SEQ_SNAP_TO_MARKERS;
    }
  }

  if (!MAIN_VERSION_FILE_ATLEAST(bmain, 402, 21)) {
    add_image_editor_asset_shelf(*bmain);
  }

  if (!MAIN_VERSION_FILE_ATLEAST(bmain, 402, 22)) {
    /* Display missing media in sequencer by default. */
    LISTBASE_FOREACH (Scene *, scene, &bmain->scenes) {
      if (scene->ed != nullptr) {
        scene->ed->show_missing_media_flag |= SEQ_EDIT_SHOW_MISSING_MEDIA;
      }
    }
  }

  if (!MAIN_VERSION_FILE_ATLEAST(bmain, 402, 23)) {
    LISTBASE_FOREACH (Scene *, scene, &bmain->scenes) {
      ToolSettings *ts = scene->toolsettings;
      if (!ts->uvsculpt.strength_curve) {
        ts->uvsculpt.size = 50;
        ts->uvsculpt.strength = 1.0f;
        ts->uvsculpt.curve_preset = BRUSH_CURVE_SMOOTH;
        ts->uvsculpt.strength_curve = BKE_curvemapping_add(1, 0.0f, 0.0f, 1.0f, 1.0f);
      }
    }
  }

  if (!MAIN_VERSION_FILE_ATLEAST(bmain, 402, 24)) {
    if (!DNA_struct_member_exists(fd->filesdna, "Material", "char", "thickness_mode")) {
      LISTBASE_FOREACH (Material *, material, &bmain->materials) {
        if (material->blend_flag & MA_BL_TRANSLUCENCY) {
          /* EEVEE Legacy used thickness from shadow map when translucency was on. */
          material->blend_flag |= MA_BL_THICKNESS_FROM_SHADOW;
        }
        if ((material->blend_flag & MA_BL_SS_REFRACTION) && material->use_nodes &&
            material->nodetree)
        {
          /* EEVEE Legacy used slab assumption. */
          material->thickness_mode = MA_THICKNESS_SLAB;
          version_refraction_depth_to_thickness_value(material->nodetree, material->refract_depth);
        }
      }
    }
  }

  if (!MAIN_VERSION_FILE_ATLEAST(bmain, 402, 25)) {
    FOREACH_NODETREE_BEGIN (bmain, ntree, id) {
      if (ntree->type != NTREE_COMPOSIT) {
        continue;
      }
      LISTBASE_FOREACH (bNode *, node, &ntree->nodes) {
        if (node->type != CMP_NODE_BLUR) {
          continue;
        }

        NodeBlurData &blur_data = *static_cast<NodeBlurData *>(node->storage);

        if (blur_data.filtertype != R_FILTER_FAST_GAUSS) {
          continue;
        }

        /* The size of the Fast Gaussian mode of blur decreased by the following factor to match
         * other blur sizes. So increase it back. */
        const float size_factor = 3.0f / 2.0f;
        blur_data.sizex *= size_factor;
        blur_data.sizey *= size_factor;
        blur_data.percentx *= size_factor;
        blur_data.percenty *= size_factor;
      }
    }
    FOREACH_NODETREE_END;
  }

  if (!MAIN_VERSION_FILE_ATLEAST(bmain, 402, 26)) {
    if (!DNA_struct_member_exists(fd->filesdna, "SceneEEVEE", "float", "shadow_resolution_scale"))
    {
      SceneEEVEE default_scene_eevee = *DNA_struct_default_get(SceneEEVEE);
      LISTBASE_FOREACH (Scene *, scene, &bmain->scenes) {
        scene->eevee.shadow_resolution_scale = default_scene_eevee.shadow_resolution_scale;
      }
    }
  }

  if (!MAIN_VERSION_FILE_ATLEAST(bmain, 402, 27)) {
    LISTBASE_FOREACH (Scene *, scene, &bmain->scenes) {
      if (scene->ed != nullptr) {
        scene->ed->cache_flag &= ~(SEQ_CACHE_UNUSED_5 | SEQ_CACHE_UNUSED_6 | SEQ_CACHE_UNUSED_7 |
                                   SEQ_CACHE_UNUSED_8 | SEQ_CACHE_UNUSED_9);
      }
    }
    LISTBASE_FOREACH (bScreen *, screen, &bmain->screens) {
      LISTBASE_FOREACH (ScrArea *, area, &screen->areabase) {
        LISTBASE_FOREACH (SpaceLink *, sl, &area->spacedata) {
          if (sl->spacetype == SPACE_SEQ) {
            SpaceSeq *sseq = (SpaceSeq *)sl;
            sseq->cache_overlay.flag |= SEQ_CACHE_SHOW_FINAL_OUT;
          }
        }
      }
    }
  }

  if (!MAIN_VERSION_FILE_ATLEAST(bmain, 402, 28)) {
    LISTBASE_FOREACH (Scene *, scene, &bmain->scenes) {
      if (scene->ed != nullptr) {
        SEQ_for_each_callback(&scene->ed->seqbase, seq_proxies_timecode_update, nullptr);
      }
    }

    LISTBASE_FOREACH (MovieClip *, clip, &bmain->movieclips) {
      MovieClipProxy proxy = clip->proxy;
      versioning_update_timecode(&proxy.tc);
    }
  }

  if (!MAIN_VERSION_FILE_ATLEAST(bmain, 402, 29)) {
    LISTBASE_FOREACH (Scene *, scene, &bmain->scenes) {
      if (scene->ed) {
        SEQ_for_each_callback(&scene->ed->seqbase, seq_text_data_update, nullptr);
      }
    }
  }

  if (!MAIN_VERSION_FILE_ATLEAST(bmain, 402, 30)) {
    LISTBASE_FOREACH (Scene *, scene, &bmain->scenes) {
      if (scene->nodetree) {
        scene->nodetree->flag &= ~NTREE_UNUSED_2;
      }
    }
  }

  if (!MAIN_VERSION_FILE_ATLEAST(bmain, 402, 31)) {
    LISTBASE_FOREACH (LightProbe *, lightprobe, &bmain->lightprobes) {
      /* Guess a somewhat correct density given the resolution. But very low resolution need
       * a decent enough density to work. */
      lightprobe->grid_surfel_density = max_ii(20,
                                               2 * max_iii(lightprobe->grid_resolution_x,
                                                           lightprobe->grid_resolution_y,
                                                           lightprobe->grid_resolution_z));
    }
  }

  if (!MAIN_VERSION_FILE_ATLEAST(bmain, 402, 31)) {
    bool only_uses_eevee_legacy_or_workbench = true;
    LISTBASE_FOREACH (Scene *, scene, &bmain->scenes) {
      if (!STR_ELEM(scene->r.engine, RE_engine_id_BLENDER_EEVEE, RE_engine_id_BLENDER_WORKBENCH)) {
        only_uses_eevee_legacy_or_workbench = false;
      }
    }
    /* Mark old EEVEE world volumes for showing conversion operator. */
    LISTBASE_FOREACH (World *, world, &bmain->worlds) {
      if (world->nodetree) {
        bNode *output_node = version_eevee_output_node_get(world->nodetree, SH_NODE_OUTPUT_WORLD);
        if (output_node) {
          bNodeSocket *volume_input_socket = static_cast<bNodeSocket *>(
              BLI_findlink(&output_node->inputs, 1));
          if (volume_input_socket) {
            LISTBASE_FOREACH (bNodeLink *, node_link, &world->nodetree->links) {
              if (node_link->tonode == output_node && node_link->tosock == volume_input_socket) {
                world->flag |= WO_USE_EEVEE_FINITE_VOLUME;
                /* Only display a warning message if we are sure this can be used by EEVEE. */
                if (only_uses_eevee_legacy_or_workbench) {
                  BLO_reportf_wrap(fd->reports,
                                   RPT_WARNING,
                                   RPT_("%s contains a volume shader that might need to be "
                                        "converted to object (see world volume panel)\n"),
                                   world->id.name + 2);
                }
              }
            }
          }
        }
      }
    }
  }

  if (!MAIN_VERSION_FILE_ATLEAST(bmain, 402, 33)) {
    constexpr int NTREE_EXECUTION_MODE_GPU = 2;

    LISTBASE_FOREACH (Scene *, scene, &bmain->scenes) {
      if (scene->nodetree) {
        if (scene->nodetree->execution_mode == NTREE_EXECUTION_MODE_GPU) {
          scene->r.compositor_device = SCE_COMPOSITOR_DEVICE_GPU;
        }
        scene->r.compositor_precision = scene->nodetree->precision;
      }
    }
  }

  if (!MAIN_VERSION_FILE_ATLEAST(bmain, 402, 34)) {
    float shadow_max_res_sun = 0.001f;
    float shadow_max_res_local = 0.001f;
    bool shadow_resolution_absolute = false;
    /* Try to get default resolution from scene setting. */
    LISTBASE_FOREACH (Scene *, scene, &bmain->scenes) {
      shadow_max_res_local = (2.0f * M_SQRT2) / scene->eevee.shadow_cube_size_deprecated;
      /* Round to avoid weird numbers in the UI. */
      shadow_max_res_local = ceil(shadow_max_res_local * 1000.0f) / 1000.0f;
      shadow_resolution_absolute = true;
      break;
    }

    LISTBASE_FOREACH (Light *, light, &bmain->lights) {
      if (light->type == LA_SUN) {
        /* Sun are too complex to convert. Need user interaction. */
        light->shadow_maximum_resolution = shadow_max_res_sun;
        SET_FLAG_FROM_TEST(light->mode, false, LA_SHAD_RES_ABSOLUTE);
      }
      else {
        light->shadow_maximum_resolution = shadow_max_res_local;
        SET_FLAG_FROM_TEST(light->mode, shadow_resolution_absolute, LA_SHAD_RES_ABSOLUTE);
      }
    }
  }

  if (!MAIN_VERSION_FILE_ATLEAST(bmain, 402, 36)) {
    LISTBASE_FOREACH (Brush *, brush, &bmain->brushes) {
      /* Only for grease pencil brushes. */
      if (brush->gpencil_settings) {
        /* Use the `Scene` radius unit by default (confusingly named `BRUSH_LOCK_SIZE`).
         * Convert the radius to be the same visual size as in GPv2. */
        brush->flag |= BRUSH_LOCK_SIZE;
        brush->unprojected_radius = brush->size *
                                    blender::bke::greasepencil::LEGACY_RADIUS_CONVERSION_FACTOR;
      }
    }
  }

  if (!MAIN_VERSION_FILE_ATLEAST(bmain, 402, 37)) {
    const World *default_world = DNA_struct_default_get(World);
    LISTBASE_FOREACH (World *, world, &bmain->worlds) {
      world->sun_threshold = default_world->sun_threshold;
      world->sun_angle = default_world->sun_angle;
      world->sun_shadow_maximum_resolution = default_world->sun_shadow_maximum_resolution;
      /* Having the sun extracted is mandatory to keep the same look and avoid too much light
       * leaking compared to EEVEE-Legacy. But adding shadows might create performance overhead and
       * change the result in a very different way. So we disable shadows in older file. */
      world->flag &= ~WO_USE_SUN_SHADOW;
    }
  }

  if (!MAIN_VERSION_FILE_ATLEAST(bmain, 402, 38)) {
    LISTBASE_FOREACH (GreasePencil *, grease_pencil, &bmain->grease_pencils) {
      convert_grease_pencil_stroke_hardness_to_softness(grease_pencil);
    }
  }

  if (!MAIN_VERSION_FILE_ATLEAST(bmain, 402, 39)) {
    /* Unify cast shadow property with Cycles. */
    if (!all_scenes_use(bmain, {RE_engine_id_BLENDER_EEVEE})) {
      const Light *default_light = DNA_struct_default_get(Light);
      LISTBASE_FOREACH (Light *, light, &bmain->lights) {
        IDProperty *clight = version_cycles_properties_from_ID(&light->id);
        if (clight) {
          bool value = version_cycles_property_boolean(
              clight, "cast_shadow", default_light->mode & LA_SHADOW);
          SET_FLAG_FROM_TEST(light->mode, value, LA_SHADOW);
        }
      }
    }
  }

  if (!MAIN_VERSION_FILE_ATLEAST(bmain, 402, 40)) {
    LISTBASE_FOREACH (bNodeTree *, ntree, &bmain->nodetrees) {
      version_node_input_socket_name(ntree, FN_NODE_COMBINE_TRANSFORM, "Location", "Translation");
      version_node_output_socket_name(
          ntree, FN_NODE_SEPARATE_TRANSFORM, "Location", "Translation");
    }
  }

  if (!MAIN_VERSION_FILE_ATLEAST(bmain, 402, 41)) {
    const Light *default_light = DNA_struct_default_get(Light);
    LISTBASE_FOREACH (Light *, light, &bmain->lights) {
      light->shadow_jitter_overblur = default_light->shadow_jitter_overblur;
    }
  }

  if (!MAIN_VERSION_FILE_ATLEAST(bmain, 402, 43)) {
    const World *default_world = DNA_struct_default_get(World);
    LISTBASE_FOREACH (World *, world, &bmain->worlds) {
      world->sun_shadow_maximum_resolution = default_world->sun_shadow_maximum_resolution;
      world->sun_shadow_filter_radius = default_world->sun_shadow_filter_radius;
    }
  }

  if (!MAIN_VERSION_FILE_ATLEAST(bmain, 402, 44)) {
    const Scene *default_scene = DNA_struct_default_get(Scene);
    LISTBASE_FOREACH (Scene *, scene, &bmain->scenes) {
      scene->eevee.fast_gi_step_count = default_scene->eevee.fast_gi_step_count;
      scene->eevee.fast_gi_ray_count = default_scene->eevee.fast_gi_ray_count;
    }
  }

  if (!MAIN_VERSION_FILE_ATLEAST(bmain, 402, 45)) {
    LISTBASE_FOREACH (bScreen *, screen, &bmain->screens) {
      LISTBASE_FOREACH (ScrArea *, area, &screen->areabase) {
        LISTBASE_FOREACH (SpaceLink *, sl, &area->spacedata) {
          if (sl->spacetype == SPACE_VIEW3D) {
            View3D *v3d = reinterpret_cast<View3D *>(sl);
            v3d->flag2 |= V3D_SHOW_CAMERA_GUIDES;
          }
        }
      }
    }
  }

  if (!MAIN_VERSION_FILE_ATLEAST(bmain, 402, 46)) {
    const Scene *default_scene = DNA_struct_default_get(Scene);
    LISTBASE_FOREACH (Scene *, scene, &bmain->scenes) {
      scene->eevee.fast_gi_thickness_near = default_scene->eevee.fast_gi_thickness_near;
      scene->eevee.fast_gi_thickness_far = default_scene->eevee.fast_gi_thickness_far;
    }
  }
  if (!MAIN_VERSION_FILE_ATLEAST(bmain, 402, 48)) {
    LISTBASE_FOREACH (Object *, ob, &bmain->objects) {
      if (!ob->pose) {
        continue;
      }
      LISTBASE_FOREACH (bPoseChannel *, pchan, &ob->pose->chanbase) {
        pchan->custom_shape_wire_width = 1.0;
      }
    }
  }

  if (!MAIN_VERSION_FILE_ATLEAST(bmain, 402, 49)) {
    LISTBASE_FOREACH (bScreen *, screen, &bmain->screens) {
      LISTBASE_FOREACH (ScrArea *, area, &screen->areabase) {
        LISTBASE_FOREACH (SpaceLink *, sl, &area->spacedata) {
          if (sl->spacetype == SPACE_VIEW3D) {
            View3D *v3d = reinterpret_cast<View3D *>(sl);
            v3d->flag2 |= V3D_SHOW_CAMERA_PASSEPARTOUT;
          }
        }
      }
    }
  }

  if (!MAIN_VERSION_FILE_ATLEAST(bmain, 402, 50)) {
    LISTBASE_FOREACH (bNodeTree *, ntree, &bmain->nodetrees) {
      if (ntree->type != NTREE_GEOMETRY) {
        continue;
      }
      LISTBASE_FOREACH (bNode *, node, &ntree->nodes) {
        if (node->type != GEO_NODE_CAPTURE_ATTRIBUTE) {
          continue;
        }
        NodeGeometryAttributeCapture *storage = static_cast<NodeGeometryAttributeCapture *>(
            node->storage);
        if (storage->next_identifier > 0) {
          continue;
        }
        storage->capture_items_num = 1;
        storage->capture_items = MEM_cnew_array<NodeGeometryAttributeCaptureItem>(
            storage->capture_items_num, __func__);
        NodeGeometryAttributeCaptureItem &item = storage->capture_items[0];
        item.data_type = storage->data_type_legacy;
        item.identifier = storage->next_identifier++;
        item.name = BLI_strdup("Value");
      }
    }
  }

  if (!MAIN_VERSION_FILE_ATLEAST(bmain, 402, 53)) {
    LISTBASE_FOREACH (bScreen *, screen, &bmain->screens) {
      LISTBASE_FOREACH (ScrArea *, area, &screen->areabase) {
        LISTBASE_FOREACH (SpaceLink *, sl, &area->spacedata) {
          if (sl->spacetype == SPACE_NODE) {
            SpaceNode *snode = reinterpret_cast<SpaceNode *>(sl);
            snode->overlay.flag |= SN_OVERLAY_SHOW_REROUTE_AUTO_LABELS;
          }
        }
      }
    }
  }

  if (!MAIN_VERSION_FILE_ATLEAST(bmain, 402, 55)) {
    FOREACH_NODETREE_BEGIN (bmain, ntree, id) {
      if (ntree->type != NTREE_COMPOSIT) {
        continue;
      }
      LISTBASE_FOREACH (bNode *, node, &ntree->nodes) {
        if (node->type != CMP_NODE_CURVE_RGB) {
          continue;
        }

        CurveMapping &curve_mapping = *static_cast<CurveMapping *>(node->storage);

        /* Film-like tone only works with the combined curve, which is the fourth curve, so make
         * the combined curve current, as we now hide the rest of the curves since they no longer
         * have an effect. */
        if (curve_mapping.tone == CURVE_TONE_FILMLIKE) {
          curve_mapping.cur = 3;
        }
      }
    }
    FOREACH_NODETREE_END;
  }

  if (!MAIN_VERSION_FILE_ATLEAST(bmain, 403, 2)) {
    LISTBASE_FOREACH (bScreen *, screen, &bmain->screens) {
      LISTBASE_FOREACH (ScrArea *, area, &screen->areabase) {
        LISTBASE_FOREACH (SpaceLink *, space_link, &area->spacedata) {
          if (space_link->spacetype == SPACE_NODE) {
            SpaceNode *space_node = reinterpret_cast<SpaceNode *>(space_link);
            space_node->flag &= ~SNODE_FLAG_UNUSED_5;
          }
        }
      }
    }
  }

  if (!MAIN_VERSION_FILE_ATLEAST(bmain, 402, 60) ||
      (bmain->versionfile == 403 && !MAIN_VERSION_FILE_ATLEAST(bmain, 403, 3)))
  {
    /* Limit Rotation constraints from old files should use the legacy Limit
     * Rotation behavior. */
    LISTBASE_FOREACH (Object *, obj, &bmain->objects) {
      LISTBASE_FOREACH (bConstraint *, constraint, &obj->constraints) {
        if (constraint->type != CONSTRAINT_TYPE_ROTLIMIT) {
          continue;
        }
        static_cast<bRotLimitConstraint *>(constraint->data)->flag |= LIMIT_ROT_LEGACY_BEHAVIOR;
      }

      if (!obj->pose) {
        continue;
      }
      LISTBASE_FOREACH (bPoseChannel *, pbone, &obj->pose->chanbase) {
        LISTBASE_FOREACH (bConstraint *, constraint, &pbone->constraints) {
          if (constraint->type != CONSTRAINT_TYPE_ROTLIMIT) {
            continue;
          }
          static_cast<bRotLimitConstraint *>(constraint->data)->flag |= LIMIT_ROT_LEGACY_BEHAVIOR;
        }
      }
    }
  }

  if (!MAIN_VERSION_FILE_ATLEAST(bmain, 402, 61)) {
    /* LIGHT_PROBE_RESOLUTION_64 has been removed in EEVEE-Next as the tedrahedral mapping is to
     * low res to be usable. */
    LISTBASE_FOREACH (Scene *, scene, &bmain->scenes) {
      if (scene->eevee.gi_cubemap_resolution < 128) {
        scene->eevee.gi_cubemap_resolution = 128;
      }
    }
  }

  if (!MAIN_VERSION_FILE_ATLEAST(bmain, 402, 64)) {
    if (all_scenes_use(bmain, {RE_engine_id_BLENDER_EEVEE})) {
      /* Re-apply versioning made for EEVEE-Next in 4.1 before it got delayed. */
      LISTBASE_FOREACH (Material *, material, &bmain->materials) {
        bool transparent_shadows = material->blend_shadow != MA_BS_SOLID;
        SET_FLAG_FROM_TEST(material->blend_flag, transparent_shadows, MA_BL_TRANSPARENT_SHADOW);
      }
      LISTBASE_FOREACH (Material *, mat, &bmain->materials) {
        mat->surface_render_method = (mat->blend_method == MA_BM_BLEND) ?
                                         MA_SURFACE_METHOD_FORWARD :
                                         MA_SURFACE_METHOD_DEFERRED;
      }
    }
  }

  if (!MAIN_VERSION_FILE_ATLEAST(bmain, 403, 3)) {
    LISTBASE_FOREACH (Brush *, brush, &bmain->brushes) {
      if (BrushGpencilSettings *settings = brush->gpencil_settings) {
        /* Copy the `draw_strength` value to the `alpha` value. */
        brush->alpha = settings->draw_strength;

        /* We approximate the simplify pixel threshold by taking the previous threshold (world
         * space) and dividing by the legacy radius conversion factor. This should generally give
         * reasonable "pixel" threshold values, at least for previous GPv2 defaults. */
        settings->simplify_px = settings->simplify_f /
                                blender::bke::greasepencil::LEGACY_RADIUS_CONVERSION_FACTOR * 0.1f;
      }
    }
  }

  if (!MAIN_VERSION_FILE_ATLEAST(bmain, 403, 4)) {
    LISTBASE_FOREACH (Scene *, scene, &bmain->scenes) {
      scene->view_settings.temperature = 6500.0f;
      scene->view_settings.tint = 10.0f;
    }
  }

  if (!MAIN_VERSION_FILE_ATLEAST(bmain, 403, 7)) {
    LISTBASE_FOREACH (Scene *, scene, &bmain->scenes) {
      SequencerToolSettings *sequencer_tool_settings = SEQ_tool_settings_ensure(scene);
      sequencer_tool_settings->snap_mode |= SEQ_SNAP_TO_PREVIEW_BORDERS |
                                            SEQ_SNAP_TO_PREVIEW_CENTER |
                                            SEQ_SNAP_TO_STRIPS_PREVIEW;
    }
  }

  if (!MAIN_VERSION_FILE_ATLEAST(bmain, 403, 8)) {
    update_paint_modes_for_brush_assets(*bmain);
  }

  if (!MAIN_VERSION_FILE_ATLEAST(bmain, 403, 9)) {
    fix_built_in_curve_attribute_defaults(bmain);
  }

  if (!MAIN_VERSION_FILE_ATLEAST(bmain, 403, 10)) {
    /* Initialize Color Balance node white point settings. */
    FOREACH_NODETREE_BEGIN (bmain, ntree, id) {
      if (ntree->type != NTREE_CUSTOM) {
        LISTBASE_FOREACH (bNode *, node, &ntree->nodes) {
          if (node->type == CMP_NODE_COLORBALANCE) {
            NodeColorBalance *n = static_cast<NodeColorBalance *>(node->storage);
            n->input_temperature = n->output_temperature = 6500.0f;
            n->input_tint = n->output_tint = 10.0f;
          }
        }
      }
    }
    FOREACH_NODETREE_END;
  }

  if (!MAIN_VERSION_FILE_ATLEAST(bmain, 403, 11)) {
    LISTBASE_FOREACH (Curves *, curves, &bmain->hair_curves) {
      curves->geometry.attributes_active_index = curves->attributes_active_index_legacy;
    }
  }

  if (!MAIN_VERSION_FILE_ATLEAST(bmain, 403, 13)) {
    Camera default_cam = *DNA_struct_default_get(Camera);
    LISTBASE_FOREACH (Camera *, camera, &bmain->cameras) {
      camera->central_cylindrical_range_u_min = default_cam.central_cylindrical_range_u_min;
      camera->central_cylindrical_range_u_max = default_cam.central_cylindrical_range_u_max;
      camera->central_cylindrical_range_v_min = default_cam.central_cylindrical_range_v_min;
      camera->central_cylindrical_range_v_max = default_cam.central_cylindrical_range_v_max;
      camera->central_cylindrical_radius = default_cam.central_cylindrical_radius;
    }
  }

  /* The File Output node now uses the linear color space setting of its stored image formats. So
   * we need to ensure the color space value is initialized to some sane default based on the image
   * type. Furthermore, the node now gained a new Save As Render option that is global to the node,
   * which will be used if Use Node Format is enabled for each input, so we potentially need to
   * disable Use Node Format in case inputs had different Save As render options. */
  if (!MAIN_VERSION_FILE_ATLEAST(bmain, 403, 14)) {
    FOREACH_NODETREE_BEGIN (bmain, ntree, id) {
      if (ntree->type != NTREE_COMPOSIT) {
        continue;
      }

      LISTBASE_FOREACH (bNode *, node, &ntree->nodes) {
        if (node->type != CMP_NODE_OUTPUT_FILE) {
          continue;
        }

        /* Initialize node format color space if it is not set. */
        NodeImageMultiFile *storage = static_cast<NodeImageMultiFile *>(node->storage);
        if (storage->format.linear_colorspace_settings.name[0] == '\0') {
          BKE_image_format_update_color_space_for_type(&storage->format);
        }

        if (BLI_listbase_is_empty(&node->inputs)) {
          continue;
        }

        /* Initialize input formats color space if it is not set. */
        LISTBASE_FOREACH (const bNodeSocket *, input, &node->inputs) {
          NodeImageMultiFileSocket *input_storage = static_cast<NodeImageMultiFileSocket *>(
              input->storage);
          if (input_storage->format.linear_colorspace_settings.name[0] == '\0') {
            BKE_image_format_update_color_space_for_type(&input_storage->format);
          }
        }

        /* EXR images don't use Save As Render. */
        if (ELEM(storage->format.imtype, R_IMF_IMTYPE_OPENEXR, R_IMF_IMTYPE_MULTILAYER)) {
          continue;
        }

        /* Find out if all inputs have the same Save As Render option. */
        const bNodeSocket *first_input = static_cast<bNodeSocket *>(node->inputs.first);
        const NodeImageMultiFileSocket *first_input_storage =
            static_cast<NodeImageMultiFileSocket *>(first_input->storage);
        const bool first_save_as_render = first_input_storage->save_as_render;
        bool all_inputs_have_same_save_as_render = true;
        LISTBASE_FOREACH (const bNodeSocket *, input, &node->inputs) {
          const NodeImageMultiFileSocket *input_storage = static_cast<NodeImageMultiFileSocket *>(
              input->storage);
          if (bool(input_storage->save_as_render) != first_save_as_render) {
            all_inputs_have_same_save_as_render = false;
            break;
          }
        }

        /* All inputs have the same save as render option, so we set the node Save As Render option
         * to that value, and we leave inputs as is. */
        if (all_inputs_have_same_save_as_render) {
          storage->save_as_render = first_save_as_render;
          continue;
        }

        /* For inputs that have Use Node Format enabled, we need to disabled it because otherwise
         * they will use the node's Save As Render option. It follows that we need to copy the
         * node's format to the input format. */
        LISTBASE_FOREACH (const bNodeSocket *, input, &node->inputs) {
          NodeImageMultiFileSocket *input_storage = static_cast<NodeImageMultiFileSocket *>(
              input->storage);

          if (!input_storage->use_node_format) {
            continue;
          }

          input_storage->use_node_format = false;
          input_storage->format = storage->format;
        }
      }
    }
    FOREACH_NODETREE_END;
  }

  if (!MAIN_VERSION_FILE_ATLEAST(bmain, 403, 15)) {
    using namespace blender;

    LISTBASE_FOREACH (Collection *, collection, &bmain->collections) {
      const ListBase *exporters = &collection->exporters;
      LISTBASE_FOREACH (CollectionExport *, data, exporters) {
        /* The name field should be empty at this point. */
        BLI_assert(data->name[0] == '\0');

        bke::FileHandlerType *fh = bke::file_handler_find(data->fh_idname);
        BKE_collection_exporter_name_set(exporters, data, fh ? fh->label : DATA_("Undefined"));
      }
    }
  }

  if (!MAIN_VERSION_FILE_ATLEAST(bmain, 403, 16)) {
    LISTBASE_FOREACH (Scene *, scene, &bmain->scenes) {
      scene->eevee.flag |= SCE_EEVEE_FAST_GI_ENABLED;
    }
  }

  if (!MAIN_VERSION_FILE_ATLEAST(bmain, 403, 17)) {
    FOREACH_NODETREE_BEGIN (bmain, tree, id) {
      if (tree->default_group_node_width == 0) {
        tree->default_group_node_width = GROUP_NODE_DEFAULT_WIDTH;
      }
    }
    FOREACH_NODETREE_END;
  }

  if (!MAIN_VERSION_FILE_ATLEAST(bmain, 403, 20)) {
    LISTBASE_FOREACH (bScreen *, screen, &bmain->screens) {
      LISTBASE_FOREACH (ScrArea *, area, &screen->areabase) {
        LISTBASE_FOREACH (SpaceLink *, sl, &area->spacedata) {
          if (sl->spacetype == SPACE_SEQ) {
            ARegion *region = BKE_area_find_region_type(area, RGN_TYPE_TOOLS);
            if (region != nullptr) {
              region->flag &= ~RGN_FLAG_HIDDEN;
            }
          }
        }
      }
    }
  }

  if (!MAIN_VERSION_FILE_ATLEAST(bmain, 403, 21)) {
    LISTBASE_FOREACH (bScreen *, screen, &bmain->screens) {
      LISTBASE_FOREACH (ScrArea *, area, &screen->areabase) {
        LISTBASE_FOREACH (SpaceLink *, sl, &area->spacedata) {
          if (sl->spacetype == SPACE_CLIP) {
            ARegion *region = BKE_area_find_region_type(area, RGN_TYPE_WINDOW);
            if (region != nullptr) {
              View2D *v2d = &region->v2d;
              v2d->flag &= ~V2D_VIEWSYNC_SCREEN_TIME;
            }
          }
        }
      }
    }
  }

  if (!MAIN_VERSION_FILE_ATLEAST(bmain, 403, 22)) {
    add_bevel_modifier_attribute_name_defaults(*bmain);
  }

  if (!MAIN_VERSION_FILE_ATLEAST(bmain, 403, 23)) {
    LISTBASE_FOREACH (Object *, object, &bmain->objects) {
      LISTBASE_FOREACH (ModifierData *, md, &object->modifiers) {
        if (md->type != eModifierType_Nodes) {
          continue;
        }
        NodesModifierData &nmd = *reinterpret_cast<NodesModifierData *>(md);
        if (nmd.bake_target == NODES_MODIFIER_BAKE_TARGET_INHERIT) {
          /* Use disk target for existing modifiers to avoid changing behavior. */
          nmd.bake_target = NODES_MODIFIER_BAKE_TARGET_DISK;
        }
      }
    }
  }

  if (!MAIN_VERSION_FILE_ATLEAST(bmain, 403, 24)) {
    FOREACH_NODETREE_BEGIN (bmain, ntree, id) {
      node_reroute_add_storage(*ntree);
    }
    FOREACH_NODETREE_END;
  }

  if (!MAIN_VERSION_FILE_ATLEAST(bmain, 403, 26)) {
    hide_simulation_node_skip_socket_value(*bmain);
  }

  if (!MAIN_VERSION_FILE_ATLEAST(bmain, 403, 28)) {
    LISTBASE_FOREACH (bScreen *, screen, &bmain->screens) {
      LISTBASE_FOREACH (ScrArea *, area, &screen->areabase) {
        LISTBASE_FOREACH (SpaceLink *, sl, &area->spacedata) {
          if (sl->spacetype == SPACE_VIEW3D) {
            View3D *v3d = reinterpret_cast<View3D *>(sl);
            copy_v3_fl(v3d->overlay.gpencil_grid_color, 0.5f);
            copy_v2_fl(v3d->overlay.gpencil_grid_scale, 1.0f);
            copy_v2_fl(v3d->overlay.gpencil_grid_offset, 0.0f);
            v3d->overlay.gpencil_grid_subdivisions = 4;
          }
        }
      }
    }

    FOREACH_NODETREE_BEGIN (bmain, ntree, id) {
      if (ntree->type != NTREE_COMPOSIT) {
        continue;
      }
      LISTBASE_FOREACH_MUTABLE (bNode *, node, &ntree->nodes) {
        if (node->type == CMP_NODE_VIEWER || node->type == CMP_NODE_COMPOSITE) {
          node->flag &= ~NODE_PREVIEW;
        }
      }
    }
    FOREACH_NODETREE_END;
  }

  if (!MAIN_VERSION_FILE_ATLEAST(bmain, 403, 29)) {
    /* Open warnings panel by default. */
    LISTBASE_FOREACH (Object *, object, &bmain->objects) {
      LISTBASE_FOREACH (ModifierData *, md, &object->modifiers) {
        if (md->type == eModifierType_Nodes) {
          md->layout_panel_open_flag |= 1 << NODES_MODIFIER_PANEL_WARNINGS;
        }
      }
    }
  }

  if (!MAIN_VERSION_FILE_ATLEAST(bmain, 403, 31)) {
    LISTBASE_FOREACH (WorkSpace *, workspace, &bmain->workspaces) {
      LISTBASE_FOREACH (bToolRef *, tref, &workspace->tools) {
        if (tref->space_type != SPACE_SEQ) {
          continue;
        }
        STRNCPY(tref->idname, "builtin.select_box");
      }
    }
  }

  if (!MAIN_VERSION_FILE_ATLEAST(bmain, 404, 1)) {
    LISTBASE_FOREACH (Scene *, scene, &bmain->scenes) {
      Editing *ed = SEQ_editing_get(scene);
      if (ed != nullptr) {
        SEQ_for_each_callback(&ed->seqbase, versioning_convert_seq_text_anchor, nullptr);
      }
    }
  }

  if (!MAIN_VERSION_FILE_ATLEAST(bmain, 404, 4)) {
    LISTBASE_FOREACH (bScreen *, screen, &bmain->screens) {
      LISTBASE_FOREACH (ScrArea *, area, &screen->areabase) {
        LISTBASE_FOREACH (SpaceLink *, sl, &area->spacedata) {
          if (sl->spacetype != SPACE_FILE) {
            continue;
          }
          SpaceFile *sfile = reinterpret_cast<SpaceFile *>(sl);
          if (sfile->asset_params) {
            sfile->asset_params->base_params.sort = FILE_SORT_ASSET_CATALOG;
          }
        }
      }
    }
  }

  if (!MAIN_VERSION_FILE_ATLEAST(bmain, 404, 5)) {
    LISTBASE_FOREACH (Scene *, scene, &bmain->scenes) {
      SequencerToolSettings *sequencer_tool_settings = SEQ_tool_settings_ensure(scene);
      sequencer_tool_settings->snap_mode |= SEQ_SNAP_TO_RETIMING;
    }
  }

  if (!MAIN_VERSION_FILE_ATLEAST(bmain, 404, 6)) {
<<<<<<< HEAD
    FOREACH_NODETREE_BEGIN (bmain, tree, id) {
      tree->tree_interface.foreach_item([&](bNodeTreeInterfaceItem &item) {
        if (item.item_type == NODE_INTERFACE_SOCKET) {
          bNodeTreeInterfaceSocket &socket = reinterpret_cast<bNodeTreeInterfaceSocket &>(item);
          if (socket.flag & NODE_INTERFACE_SOCKET_SINGLE_VALUE_ONLY_LEGACY) {
            socket.structure_type = NODE_INTERFACE_SOCKET_STRUCTURE_TYPE_SINGLE;
          }
        }
        return true;
      });
    }
    FOREACH_NODETREE_END;
=======
    add_subsurf_node_limit_surface_option(*bmain);
>>>>>>> 7074daed
  }

  /* Always run this versioning; meshes are written with the legacy format which always needs to
   * be converted to the new format on file load. Can be moved to a subversion check in a larger
   * breaking release. */
  LISTBASE_FOREACH (Mesh *, mesh, &bmain->meshes) {
    blender::bke::mesh_sculpt_mask_to_generic(*mesh);
  }

  /**
   * Always bump subversion in BKE_blender_version.h when adding versioning
   * code here, and wrap it inside a MAIN_VERSION_FILE_ATLEAST check.
   *
   * \note Keep this message at the bottom of the function.
   */
}<|MERGE_RESOLUTION|>--- conflicted
+++ resolved
@@ -5034,7 +5034,10 @@
   }
 
   if (!MAIN_VERSION_FILE_ATLEAST(bmain, 404, 6)) {
-<<<<<<< HEAD
+    add_subsurf_node_limit_surface_option(*bmain);
+  }
+
+  if (!MAIN_VERSION_FILE_ATLEAST(bmain, 404, 7)) {
     FOREACH_NODETREE_BEGIN (bmain, tree, id) {
       tree->tree_interface.foreach_item([&](bNodeTreeInterfaceItem &item) {
         if (item.item_type == NODE_INTERFACE_SOCKET) {
@@ -5047,9 +5050,6 @@
       });
     }
     FOREACH_NODETREE_END;
-=======
-    add_subsurf_node_limit_surface_option(*bmain);
->>>>>>> 7074daed
   }
 
   /* Always run this versioning; meshes are written with the legacy format which always needs to
