/* SPDX-FileCopyrightText: 2023 Blender Authors
 *
 * SPDX-License-Identifier: GPL-2.0-or-later */

/** \file
 * \ingroup blenloader
 */

#define DNA_DEPRECATED_ALLOW

#include <cmath>

#include "CLG_log.h"

#include "DNA_brush_types.h"
#include "DNA_light_types.h"
#include "DNA_lightprobe_types.h"
#include "DNA_mesh_types.h"
#include "DNA_modifier_types.h"
#include "DNA_movieclip_types.h"
#include "DNA_scene_types.h"
#include "DNA_world_types.h"

#include "DNA_defaults.h"
#include "DNA_genfile.h"
#include "DNA_particle_types.h"

#include "BLI_assert.h"
#include "BLI_listbase.h"
#include "BLI_math_vector.h"
#include "BLI_set.hh"
#include "BLI_string_ref.hh"

#include "BKE_effect.h"
#include "BKE_grease_pencil.hh"
#include "BKE_idprop.hh"
#include "BKE_main.h"
#include "BKE_mesh_legacy_convert.hh"
#include "BKE_modifier.h"
#include "BKE_node.hh"
#include "BKE_node_runtime.hh"
#include "BKE_node_tree_update.h"
#include "BKE_scene.h"
#include "BKE_tracking.h"

#include "BLT_translation.h"

#include "BLO_read_write.h"
#include "BLO_readfile.h"

#include "BLT_translation.h"

#include "readfile.h"

#include "versioning_common.h"

// static CLG_LogRef LOG = {"blo.readfile.doversion"};

<<<<<<< HEAD
static bNodeTree *add_auto_smooth_node_tree(Main &bmain)
=======
static void version_composite_nodetree_null_id(bNodeTree *ntree, Scene *scene)
{
  for (bNode *node : ntree->all_nodes()) {
    if (node->id == nullptr &&
        ((node->type == CMP_NODE_R_LAYERS) ||
         (node->type == CMP_NODE_CRYPTOMATTE && node->custom1 == CMP_CRYPTOMATTE_SRC_RENDER)))
    {
      node->id = &scene->id;
    }
  }
}

void do_versions_after_linking_400(FileData *fd, Main *bmain)
>>>>>>> 39a40d6f
{
  bNodeTree *node_tree = ntreeAddTree(&bmain, DATA_("Auto Smooth"), "GeometryNodeTree");

  ntreeAddSocketInterface(node_tree, SOCK_IN, "NodeSocketGeometry", DATA_("Geometry"));
  ntreeAddSocketInterface(node_tree, SOCK_IN, "NodeSocketFloatAngle", DATA_("Angle"));
  ntreeAddSocketInterface(node_tree, SOCK_OUT, "NodeSocketGeometry", DATA_("Geometry"));

  bNode *group_input = nodeAddStaticNode(nullptr, node_tree, NODE_GROUP_INPUT);
  group_input->locx = -380.0f;
  bNode *group_output = nodeAddStaticNode(nullptr, node_tree, NODE_GROUP_OUTPUT);
  group_output->locx = 260.0f;
  group_output->flag |= NODE_DO_OUTPUT;

  bNode *shade_smooth = nodeAddNode(nullptr, node_tree, "GeometryNodeSetShadeSmooth");
  shade_smooth->locx = -160.0f;
  shade_smooth->locy = 40.0f;

  bNode *store_node = nodeAddNode(nullptr, node_tree, "GeometryNodeStoreNamedAttribute");
  store_node->locx = 40.0f;
  store_node->locy = 40.0f;
  static_cast<NodeGeometryStoreNamedAttribute *>(store_node->storage)->data_type = CD_PROP_BOOL;
  static_cast<NodeGeometryStoreNamedAttribute *>(store_node->storage)->domain = ATTR_DOMAIN_EDGE;
  bNodeSocket *name = nodeFindSocket(store_node, SOCK_IN, DATA_("Name"));
  STRNCPY(name->default_value_typed<bNodeSocketValueString>()->value, "sharp_edge");

  bNode *greater_node = nodeAddNode(nullptr, node_tree, "FunctionNodeCompare");
  greater_node->locx = -160.0f;
  greater_node->locy = -100.0f;
  static_cast<NodeFunctionCompare *>(greater_node->storage)->operation = NODE_COMPARE_GREATER_THAN;
  static_cast<NodeFunctionCompare *>(greater_node->storage)->data_type = SOCK_FLOAT;

  bNode *edge_angle_node = nodeAddNode(nullptr, node_tree, "GeometryNodeInputMeshEdgeAngle");
  edge_angle_node->locx = -380.0f;
  edge_angle_node->locy = -180.0f;

  nodeAddLink(node_tree,
              group_input,
              static_cast<bNodeSocket *>(group_input->outputs.first),
              shade_smooth,
              nodeFindSocket(shade_smooth, SOCK_IN, "Geometry"));
  nodeAddLink(node_tree,
              shade_smooth,
              nodeFindSocket(shade_smooth, SOCK_OUT, "Geometry"),
              store_node,
              nodeFindSocket(store_node, SOCK_IN, "Geometry"));
  nodeAddLink(node_tree,
              edge_angle_node,
              nodeFindSocket(edge_angle_node, SOCK_OUT, "Unsigned Angle"),
              greater_node,
              nodeFindSocket(greater_node, SOCK_IN, "A"));
  nodeAddLink(node_tree,
              group_input,
              static_cast<bNodeSocket *>(BLI_findlink(&group_input->outputs, 1)),
              greater_node,
              nodeFindSocket(greater_node, SOCK_IN, "B"));
  nodeAddLink(node_tree,
              greater_node,
              nodeFindSocket(greater_node, SOCK_OUT, "Result"),
              store_node,
              nodeFindSocket(store_node, SOCK_IN, "Value_Bool"));
  nodeAddLink(node_tree,
              store_node,
              nodeFindSocket(store_node, SOCK_OUT, "Geometry"),
              group_output,
              static_cast<bNodeSocket *>(group_output->inputs.first));

  LISTBASE_FOREACH (bNode *, node, &node_tree->nodes) {
    nodeSetSelected(node, false);
  }

  version_socket_update_is_used(node_tree);

  return node_tree;
}

static void version_mesh_objects_replace_auto_smooth(Main &bmain)
{
  using namespace blender;
  bNodeTree *auto_smooth_node_tree = nullptr;
  LISTBASE_FOREACH (Object *, object, &bmain.objects) {
    if (object->type != OB_MESH) {
      continue;
    }
    Mesh *mesh = static_cast<Mesh *>(object->data);
    if (!(mesh->flag & ME_AUTOSMOOTH)) {
      continue;
    }
    if (CustomData_has_layer(&mesh->loop_data, CD_CUSTOMLOOPNORMAL)) {
      continue;
    }
    if (!auto_smooth_node_tree) {
      auto_smooth_node_tree = add_auto_smooth_node_tree(bmain);
    }
    auto *md = reinterpret_cast<NodesModifierData *>(BKE_modifier_new(eModifierType_Nodes));
    STRNCPY(md->modifier.name, DATA_("Auto Smooth"));
    BKE_modifier_unique_name(&object->modifiers, &md->modifier);
    md->node_group = auto_smooth_node_tree;
    if (!BLI_listbase_is_empty(&object->modifiers) &&
        static_cast<ModifierData *>(object->modifiers.last)->type == eModifierType_Subsurf)
    {
      /* Add the auto smooth node group before the last subdivision surface modifier if possible.
       * Subdivision surface modifiers have special handling for interpolating face corner normals,
       * and recalculating them afterwards isn't usually helpful and can be much slower. */
      BLI_insertlinkbefore(&object->modifiers, object->modifiers.last, md);
    }
<<<<<<< HEAD
    else {
      BLI_addtail(&object->modifiers, md);
    }

    md->settings.properties = bke::idprop::create_group("Nodes Modifier Settings").release();
    IDProperty *angle_prop = bke::idprop::create(DATA_("Input_1"), mesh->smoothresh).release();
    IDP_AddToGroup(md->settings.properties, angle_prop);
  }
}

void do_versions_after_linking_400(FileData * /*fd*/, Main *bmain)
{
  if (!MAIN_VERSION_FILE_ATLEAST(bmain, 400, 14)) {
    version_mesh_objects_replace_auto_smooth(*bmain);
=======

    /* XXX This was added several years ago in 'lib_link` code of Scene... Should be safe enough
     * here. */
    LISTBASE_FOREACH (Scene *, scene, &bmain->scenes) {
      if (scene->nodetree) {
        version_composite_nodetree_null_id(scene->nodetree, scene);
      }
    }

    /* XXX This was added many years ago (1c19940198) in 'lib_link` code of particles as a bugfix.
     * But this is actually versioning. Should be safe enough here. */
    LISTBASE_FOREACH (ParticleSettings *, part, &bmain->particles) {
      if (!part->effector_weights) {
        part->effector_weights = BKE_effector_add_weights(part->force_group);
      }
    }

    /* Object proxies have been deprecated sine 3.x era, so their update & sanity check can now
     * happen in do_versions code. */
    LISTBASE_FOREACH (Object *, ob, &bmain->objects) {
      if (ob->proxy) {
        /* Paranoia check, actually a proxy_from pointer should never be written... */
        if (!ID_IS_LINKED(ob->proxy)) {
          ob->proxy->proxy_from = nullptr;
          ob->proxy = nullptr;

          if (ob->id.lib) {
            BLO_reportf_wrap(fd->reports,
                             RPT_INFO,
                             TIP_("Proxy lost from object %s lib %s\n"),
                             ob->id.name + 2,
                             ob->id.lib->filepath);
          }
          else {
            BLO_reportf_wrap(fd->reports,
                             RPT_INFO,
                             TIP_("Proxy lost from object %s lib <NONE>\n"),
                             ob->id.name + 2);
          }
          fd->reports->count.missing_obproxies++;
        }
        else {
          /* This triggers object_update to always use a copy. */
          ob->proxy->proxy_from = ob;
        }
      }
    }
>>>>>>> 39a40d6f
  }

  /**
   * Versioning code until next subversion bump goes here.
   *
   * \note Be sure to check when bumping the version:
   * - #blo_do_versions_400 in this file.
   * - `versioning_userdef.cc`, #blo_do_versions_userdef
   * - `versioning_userdef.cc`, #do_versions_theme
   *
   * \note Keep this message at the bottom of the function.
   */
  {
    /* Keep this block, even when empty. */
  }
}

static void version_mesh_legacy_to_struct_of_array_format(Mesh &mesh)
{
  BKE_mesh_legacy_convert_flags_to_selection_layers(&mesh);
  BKE_mesh_legacy_convert_flags_to_hide_layers(&mesh);
  BKE_mesh_legacy_convert_uvs_to_generic(&mesh);
  BKE_mesh_legacy_convert_mpoly_to_material_indices(&mesh);
  BKE_mesh_legacy_sharp_faces_from_flags(&mesh);
  BKE_mesh_legacy_bevel_weight_to_layers(&mesh);
  BKE_mesh_legacy_sharp_edges_from_flags(&mesh);
  BKE_mesh_legacy_face_set_to_generic(&mesh);
  BKE_mesh_legacy_edge_crease_to_layers(&mesh);
  BKE_mesh_legacy_uv_seam_from_flags(&mesh);
  BKE_mesh_legacy_convert_verts_to_positions(&mesh);
  BKE_mesh_legacy_attribute_flags_to_strings(&mesh);
  BKE_mesh_legacy_convert_loops_to_corners(&mesh);
  BKE_mesh_legacy_convert_polys_to_offsets(&mesh);
  BKE_mesh_legacy_convert_edges_to_generic(&mesh);
}

static void version_motion_tracking_legacy_camera_object(MovieClip &movieclip)
{
  MovieTracking &tracking = movieclip.tracking;
  MovieTrackingObject *active_tracking_object = BKE_tracking_object_get_active(&tracking);
  MovieTrackingObject *tracking_camera_object = BKE_tracking_object_get_camera(&tracking);

  BLI_assert(tracking_camera_object != nullptr);

  if (BLI_listbase_is_empty(&tracking_camera_object->tracks)) {
    tracking_camera_object->tracks = tracking.tracks_legacy;
    active_tracking_object->active_track = tracking.act_track_legacy;
  }

  if (BLI_listbase_is_empty(&tracking_camera_object->plane_tracks)) {
    tracking_camera_object->plane_tracks = tracking.plane_tracks_legacy;
    active_tracking_object->active_plane_track = tracking.act_plane_track_legacy;
  }

  if (tracking_camera_object->reconstruction.cameras == nullptr) {
    tracking_camera_object->reconstruction = tracking.reconstruction_legacy;
  }

  /* Clear pointers in the legacy storage.
   * Always do it, in the case something got missed in the logic above, so that the legacy storage
   * is always ensured to be empty after load. */
  BLI_listbase_clear(&tracking.tracks_legacy);
  BLI_listbase_clear(&tracking.plane_tracks_legacy);
  tracking.act_track_legacy = nullptr;
  tracking.act_plane_track_legacy = nullptr;
  memset(&tracking.reconstruction_legacy, 0, sizeof(tracking.reconstruction_legacy));
}

static void version_movieclips_legacy_camera_object(Main *bmain)
{
  LISTBASE_FOREACH (MovieClip *, movieclip, &bmain->movieclips) {
    version_motion_tracking_legacy_camera_object(*movieclip);
  }
}

static void version_geometry_nodes_add_realize_instance_nodes(bNodeTree *ntree)
{
  LISTBASE_FOREACH_MUTABLE (bNode *, node, &ntree->nodes) {
    if (STREQ(node->idname, "GeometryNodeMeshBoolean")) {
      add_realize_instances_before_socket(ntree, node, nodeFindSocket(node, SOCK_IN, "Mesh 2"));
    }
  }
}

/* Version VertexWeightEdit modifier to make existing weights exclusive of the threshold. */
static void version_vertex_weight_edit_preserve_threshold_exclusivity(Main *bmain)
{
  LISTBASE_FOREACH (Object *, ob, &bmain->objects) {
    if (ob->type != OB_MESH) {
      continue;
    }

    LISTBASE_FOREACH (ModifierData *, md, &ob->modifiers) {
      if (md->type == eModifierType_WeightVGEdit) {
        WeightVGEditModifierData *wmd = reinterpret_cast<WeightVGEditModifierData *>(md);
        wmd->add_threshold = nexttoward(wmd->add_threshold, 2.0);
        wmd->rem_threshold = nexttoward(wmd->rem_threshold, -1.0);
      }
    }
  }
}

static void version_mesh_crease_generic(Main &bmain)
{
  LISTBASE_FOREACH (Mesh *, mesh, &bmain.meshes) {
    BKE_mesh_legacy_crease_to_generic(mesh);
  }

  LISTBASE_FOREACH (bNodeTree *, ntree, &bmain.nodetrees) {
    if (ntree->type == NTREE_GEOMETRY) {
      LISTBASE_FOREACH (bNode *, node, &ntree->nodes) {
        if (STR_ELEM(node->idname,
                     "GeometryNodeStoreNamedAttribute",
                     "GeometryNodeInputNamedAttribute")) {
          bNodeSocket *socket = nodeFindSocket(node, SOCK_IN, "Name");
          if (STREQ(socket->default_value_typed<bNodeSocketValueString>()->value, "crease")) {
            STRNCPY(socket->default_value_typed<bNodeSocketValueString>()->value, "crease_edge");
          }
        }
      }
    }
  }

  LISTBASE_FOREACH (Object *, object, &bmain.objects) {
    LISTBASE_FOREACH (ModifierData *, md, &object->modifiers) {
      if (md->type != eModifierType_Nodes) {
        continue;
      }
      if (IDProperty *settings = reinterpret_cast<NodesModifierData *>(md)->settings.properties) {
        LISTBASE_FOREACH (IDProperty *, prop, &settings->data.group) {
          if (blender::StringRef(prop->name).endswith("_attribute_name")) {
            if (STREQ(IDP_String(prop), "crease")) {
              IDP_AssignString(prop, "crease_edge");
            }
          }
        }
      }
    }
  }
}

static void versioning_replace_legacy_glossy_node(bNodeTree *ntree)
{
  LISTBASE_FOREACH (bNode *, node, &ntree->nodes) {
    if (node->type == SH_NODE_BSDF_GLOSSY_LEGACY) {
      STRNCPY(node->idname, "ShaderNodeBsdfAnisotropic");
      node->type = SH_NODE_BSDF_GLOSSY;
    }
  }
}

static void versioning_remove_microfacet_sharp_distribution(bNodeTree *ntree)
{
  /* Find all glossy, glass and refraction BSDF nodes that have their distribution
   * set to SHARP and set them to GGX, disconnect any link to the Roughness input
   * and set its value to zero. */
  LISTBASE_FOREACH (bNode *, node, &ntree->nodes) {
    if (!ELEM(node->type, SH_NODE_BSDF_GLOSSY, SH_NODE_BSDF_GLASS, SH_NODE_BSDF_REFRACTION)) {
      continue;
    }
    if (node->custom1 != SHD_GLOSSY_SHARP_DEPRECATED) {
      continue;
    }

    node->custom1 = SHD_GLOSSY_GGX;
    LISTBASE_FOREACH (bNodeSocket *, socket, &node->inputs) {
      if (!STREQ(socket->identifier, "Roughness")) {
        continue;
      }

      if (socket->link != nullptr) {
        nodeRemLink(ntree, socket->link);
      }
      bNodeSocketValueFloat *socket_value = (bNodeSocketValueFloat *)socket->default_value;
      socket_value->value = 0.0f;

      break;
    }
  }
}

static void version_replace_texcoord_normal_socket(bNodeTree *ntree)
{
  /* The normal of a spot light was set to the incoming light direction, replace with the
   * `Incoming` socket from the Geometry shader node. */
  bNode *geometry_node = nullptr;
  bNode *transform_node = nullptr;
  bNodeSocket *incoming_socket = nullptr;
  bNodeSocket *vec_in_socket = nullptr;
  bNodeSocket *vec_out_socket = nullptr;

  LISTBASE_FOREACH_MUTABLE (bNodeLink *, link, &ntree->links) {
    if (link->fromnode->type == SH_NODE_TEX_COORD && STREQ(link->fromsock->identifier, "Normal")) {
      if (geometry_node == nullptr) {
        geometry_node = nodeAddStaticNode(nullptr, ntree, SH_NODE_NEW_GEOMETRY);
        incoming_socket = nodeFindSocket(geometry_node, SOCK_OUT, "Incoming");

        transform_node = nodeAddStaticNode(nullptr, ntree, SH_NODE_VECT_TRANSFORM);
        vec_in_socket = nodeFindSocket(transform_node, SOCK_IN, "Vector");
        vec_out_socket = nodeFindSocket(transform_node, SOCK_OUT, "Vector");

        NodeShaderVectTransform *nodeprop = (NodeShaderVectTransform *)transform_node->storage;
        nodeprop->type = SHD_VECT_TRANSFORM_TYPE_NORMAL;

        nodeAddLink(ntree, geometry_node, incoming_socket, transform_node, vec_in_socket);
      }
      nodeAddLink(ntree, transform_node, vec_out_socket, link->tonode, link->tosock);
      nodeRemLink(ntree, link);
    }
  }
}

static void version_principled_transmission_roughness(bNodeTree *ntree)
{
  LISTBASE_FOREACH (bNode *, node, &ntree->nodes) {
    if (node->type != SH_NODE_BSDF_PRINCIPLED) {
      continue;
    }
    bNodeSocket *sock = nodeFindSocket(node, SOCK_IN, "Transmission Roughness");
    if (sock != nullptr) {
      nodeRemoveSocket(ntree, node, sock);
    }
  }
}

/* Convert legacy Velvet BSDF nodes into the new Sheen BSDF node. */
static void version_replace_velvet_sheen_node(bNodeTree *ntree)
{
  LISTBASE_FOREACH (bNode *, node, &ntree->nodes) {
    if (node->type == SH_NODE_BSDF_SHEEN) {
      STRNCPY(node->idname, "ShaderNodeBsdfSheen");

      bNodeSocket *sigmaInput = nodeFindSocket(node, SOCK_IN, "Sigma");
      if (sigmaInput != nullptr) {
        node->custom1 = SHD_SHEEN_ASHIKHMIN;
        STRNCPY(sigmaInput->identifier, "Roughness");
        STRNCPY(sigmaInput->name, "Roughness");
      }
    }
  }
}

/* Convert sheen inputs on the Principled BSDF. */
static void version_principled_bsdf_sheen(bNodeTree *ntree)
{
  auto check_node = [](const bNode *node) {
    return (node->type == SH_NODE_BSDF_PRINCIPLED) &&
           (nodeFindSocket(node, SOCK_IN, "Sheen Roughness") == nullptr);
  };
  auto update_input = [ntree](bNode *node, bNodeSocket *input) {
    /* Change socket type to Color. */
    nodeModifySocketTypeStatic(ntree, node, input, SOCK_RGBA, 0);

    /* Account for the change in intensity between the old and new model.
     * If the Sheen input is set to a fixed value, adjust it and set the tint to white.
     * Otherwise, if it's connected, keep it as-is but set the tint to 0.2 instead. */
    bNodeSocket *sheen = nodeFindSocket(node, SOCK_IN, "Sheen");
    if (sheen != nullptr && sheen->link == nullptr) {
      *version_cycles_node_socket_float_value(sheen) *= 0.2f;

      static float default_value[] = {1.0f, 1.0f, 1.0f, 1.0f};
      copy_v4_v4(version_cycles_node_socket_rgba_value(input), default_value);
    }
    else {
      static float default_value[] = {0.2f, 0.2f, 0.2f, 1.0f};
      copy_v4_v4(version_cycles_node_socket_rgba_value(input), default_value);
    }
  };
  auto update_input_link = [](bNode *, bNodeSocket *, bNode *, bNodeSocket *) {
    /* Don't replace the link here, tint works differently enough now to make conversion
     * impractical. */
  };

  version_update_node_input(ntree, check_node, "Sheen Tint", update_input, update_input_link);

  LISTBASE_FOREACH (bNode *, node, &ntree->nodes) {
    if (check_node(node)) {
      bNodeSocket *input = nodeAddStaticSocket(
          ntree, node, SOCK_IN, SOCK_FLOAT, PROP_FACTOR, "Sheen Roughness", "Sheen Roughness");
      *version_cycles_node_socket_float_value(input) = 0.5f;
    }
  }
}

/* Replace old Principled Hair BSDF as a variant in the new Principled Hair BSDF. */
static void version_replace_principled_hair_model(bNodeTree *ntree)
{
  LISTBASE_FOREACH (bNode *, node, &ntree->nodes) {
    if (node->type != SH_NODE_BSDF_HAIR_PRINCIPLED) {
      continue;
    }
    NodeShaderHairPrincipled *data = MEM_cnew<NodeShaderHairPrincipled>(__func__);
    data->model = SHD_PRINCIPLED_HAIR_CHIANG;
    data->parametrization = node->custom1;

    node->storage = data;
  }
}

void blo_do_versions_400(FileData *fd, Library * /*lib*/, Main *bmain)
{
  if (!MAIN_VERSION_FILE_ATLEAST(bmain, 400, 1)) {
    LISTBASE_FOREACH (Mesh *, mesh, &bmain->meshes) {
      version_mesh_legacy_to_struct_of_array_format(*mesh);
    }
    version_movieclips_legacy_camera_object(bmain);
  }

  if (!MAIN_VERSION_FILE_ATLEAST(bmain, 400, 2)) {
    LISTBASE_FOREACH (Mesh *, mesh, &bmain->meshes) {
      BKE_mesh_legacy_bevel_weight_to_generic(mesh);
    }
  }

  if (!MAIN_VERSION_FILE_ATLEAST(bmain, 400, 3)) {
    LISTBASE_FOREACH (bNodeTree *, ntree, &bmain->nodetrees) {
      if (ntree->type == NTREE_GEOMETRY) {
        version_geometry_nodes_add_realize_instance_nodes(ntree);
      }
    }
  }

  /* 400 4 did not require any do_version here. */

  if (!MAIN_VERSION_FILE_ATLEAST(bmain, 400, 5)) {
    LISTBASE_FOREACH (Scene *, scene, &bmain->scenes) {
      ToolSettings *ts = scene->toolsettings;
      if (ts->snap_mode_tools != SCE_SNAP_TO_NONE) {
        ts->snap_mode_tools = SCE_SNAP_TO_GEOM;
      }

#define SCE_SNAP_PROJECT (1 << 3)
      if (ts->snap_flag & SCE_SNAP_PROJECT) {
        ts->snap_mode &= ~SCE_SNAP_TO_FACE;
        ts->snap_mode |= SCE_SNAP_INDIVIDUAL_PROJECT;
      }
#undef SCE_SNAP_PROJECT
    }
  }

  if (!MAIN_VERSION_FILE_ATLEAST(bmain, 400, 6)) {
    LISTBASE_FOREACH (Mesh *, mesh, &bmain->meshes) {
      BKE_mesh_legacy_face_map_to_generic(mesh);
    }
    FOREACH_NODETREE_BEGIN (bmain, ntree, id) {
      versioning_replace_legacy_glossy_node(ntree);
      versioning_remove_microfacet_sharp_distribution(ntree);
    }
    FOREACH_NODETREE_END;
  }

  if (!MAIN_VERSION_FILE_ATLEAST(bmain, 400, 7)) {
    LISTBASE_FOREACH (Mesh *, mesh, &bmain->meshes) {
      version_mesh_crease_generic(*bmain);
    }
  }

  if (!MAIN_VERSION_FILE_ATLEAST(bmain, 400, 8)) {
    LISTBASE_FOREACH (bAction *, act, &bmain->actions) {
      act->frame_start = max_ff(act->frame_start, MINAFRAMEF);
      act->frame_end = min_ff(act->frame_end, MAXFRAMEF);
    }
  }

  if (!MAIN_VERSION_FILE_ATLEAST(bmain, 400, 9)) {
    LISTBASE_FOREACH (Light *, light, &bmain->lights) {
      if (light->type == LA_SPOT && light->nodetree) {
        version_replace_texcoord_normal_socket(light->nodetree);
      }
    }
  }

  /* Fix brush->tip_scale_x which should never be zero. */
  LISTBASE_FOREACH (Brush *, brush, &bmain->brushes) {
    if (brush->tip_scale_x == 0.0f) {
      brush->tip_scale_x = 1.0f;
    }
  }

  if (!MAIN_VERSION_FILE_ATLEAST(bmain, 400, 10)) {
    LISTBASE_FOREACH (bScreen *, screen, &bmain->screens) {
      LISTBASE_FOREACH (ScrArea *, area, &screen->areabase) {
        LISTBASE_FOREACH (SpaceLink *, space, &area->spacedata) {
          if (space->spacetype == SPACE_NODE) {
            SpaceNode *snode = reinterpret_cast<SpaceNode *>(space);
            snode->overlay.flag |= SN_OVERLAY_SHOW_PREVIEWS;
          }
        }
      }
    }
  }

  if (!MAIN_VERSION_FILE_ATLEAST(bmain, 400, 11)) {
    version_vertex_weight_edit_preserve_threshold_exclusivity(bmain);
  }

  if (!MAIN_VERSION_FILE_ATLEAST(bmain, 400, 12)) {
    if (!DNA_struct_elem_find(fd->filesdna, "LightProbe", "int", "grid_bake_samples")) {
      LISTBASE_FOREACH (LightProbe *, lightprobe, &bmain->lightprobes) {
        lightprobe->grid_bake_samples = 2048;
        lightprobe->surfel_density = 1.0f;
        lightprobe->grid_normal_bias = 0.3f;
        lightprobe->grid_view_bias = 0.0f;
        lightprobe->grid_facing_bias = 0.5f;
        lightprobe->grid_dilation_threshold = 0.5f;
        lightprobe->grid_dilation_radius = 1.0f;
      }
    }

    /* Set default bake resolution. */
    if (!DNA_struct_elem_find(fd->filesdna, "LightProbe", "int", "resolution")) {
      LISTBASE_FOREACH (LightProbe *, lightprobe, &bmain->lightprobes) {
        lightprobe->resolution = LIGHT_PROBE_RESOLUTION_1024;
      }
    }

    if (!DNA_struct_elem_find(fd->filesdna, "World", "int", "probe_resolution")) {
      LISTBASE_FOREACH (World *, world, &bmain->worlds) {
        world->probe_resolution = LIGHT_PROBE_RESOLUTION_1024;
      }
    }

    if (!DNA_struct_elem_find(fd->filesdna, "LightProbe", "float", "grid_surface_bias")) {
      LISTBASE_FOREACH (LightProbe *, lightprobe, &bmain->lightprobes) {
        lightprobe->grid_surface_bias = 0.05f;
        lightprobe->grid_escape_bias = 0.1f;
      }
    }

    /* Clear removed "Z Buffer" flag. */
    {
      const int R_IMF_FLAG_ZBUF_LEGACY = 1 << 0;
      LISTBASE_FOREACH (Scene *, scene, &bmain->scenes) {
        scene->r.im_format.flag &= ~R_IMF_FLAG_ZBUF_LEGACY;
      }
    }

    /* Reset the layer opacity for all layers to 1. */
    LISTBASE_FOREACH (GreasePencil *, grease_pencil, &bmain->grease_pencils) {
      for (blender::bke::greasepencil::Layer *layer : grease_pencil->layers_for_write()) {
        layer->opacity = 1.0f;
      }
    }

    FOREACH_NODETREE_BEGIN (bmain, ntree, id) {
      if (ntree->type == NTREE_SHADER) {
        /* Remove Transmission Roughness from Principled BSDF. */
        version_principled_transmission_roughness(ntree);
        /* Convert legacy Velvet BSDF nodes into the new Sheen BSDF node. */
        version_replace_velvet_sheen_node(ntree);
        /* Convert sheen inputs on the Principled BSDF. */
        version_principled_bsdf_sheen(ntree);
      }
    }
    FOREACH_NODETREE_END;

    LISTBASE_FOREACH (bScreen *, screen, &bmain->screens) {
      LISTBASE_FOREACH (ScrArea *, area, &screen->areabase) {
        LISTBASE_FOREACH (SpaceLink *, sl, &area->spacedata) {
          ListBase *regionbase = (sl == area->spacedata.first) ? &area->regionbase :
                                                                 &sl->regionbase;

          /* Layout based regions used to also disallow resizing, now these are separate flags.
           * Make sure they are set together for old regions. */
          LISTBASE_FOREACH (ARegion *, region, regionbase) {
            if (region->flag & RGN_FLAG_DYNAMIC_SIZE) {
              region->flag |= RGN_FLAG_NO_USER_RESIZE;
            }
          }
        }
      }
    }
  }

  if (!MAIN_VERSION_FILE_ATLEAST(bmain, 400, 13)) {
    /* For the scenes configured to use the "None" display disable the color management
     * again. This will handle situation when the "None" display is removed and is replaced with
     * a "Raw" view instead.
     *
     * Note that this versioning will do nothing if the "None" display exists in the OCIO
     * configuration. */
    LISTBASE_FOREACH (Scene *, scene, &bmain->scenes) {
      const ColorManagedDisplaySettings &display_settings = scene->display_settings;
      if (STREQ(display_settings.display_device, "None")) {
        BKE_scene_disable_color_management(scene);
      }
    }
  }

  if (!MAIN_VERSION_FILE_ATLEAST(bmain, 400, 14)) {
    if (!DNA_struct_elem_find(fd->filesdna, "SceneEEVEE", "RaytraceEEVEE", "reflection_options")) {
      LISTBASE_FOREACH (Scene *, scene, &bmain->scenes) {
        scene->eevee.reflection_options.flag = RAYTRACE_EEVEE_USE_DENOISE;
        scene->eevee.reflection_options.denoise_stages = RAYTRACE_EEVEE_DENOISE_SPATIAL |
                                                         RAYTRACE_EEVEE_DENOISE_TEMPORAL |
                                                         RAYTRACE_EEVEE_DENOISE_BILATERAL;
        scene->eevee.reflection_options.screen_trace_quality = 0.25f;
        scene->eevee.reflection_options.screen_trace_thickness = 0.2f;
        scene->eevee.reflection_options.sample_clamp = 10.0f;
        scene->eevee.reflection_options.resolution_scale = 2;

        scene->eevee.refraction_options = scene->eevee.reflection_options;

        scene->eevee.ray_split_settings = 0;
        scene->eevee.ray_tracing_method = RAYTRACE_EEVEE_METHOD_SCREEN;
      }
    }

    if (!DNA_struct_find(fd->filesdna, "RegionAssetShelf")) {
      LISTBASE_FOREACH (bScreen *, screen, &bmain->screens) {
        LISTBASE_FOREACH (ScrArea *, area, &screen->areabase) {
          LISTBASE_FOREACH (SpaceLink *, sl, &area->spacedata) {
            if (sl->spacetype != SPACE_VIEW3D) {
              continue;
            }

            ListBase *regionbase = (sl == area->spacedata.first) ? &area->regionbase :
                                                                   &sl->regionbase;

            if (ARegion *new_shelf_region = do_versions_add_region_if_not_found(
                    regionbase,
                    RGN_TYPE_ASSET_SHELF,
                    "asset shelf for view3d (versioning)",
                    RGN_TYPE_TOOL_HEADER))
            {
              new_shelf_region->alignment = RGN_ALIGN_BOTTOM;
            }
            if (ARegion *new_shelf_header = do_versions_add_region_if_not_found(
                    regionbase,
                    RGN_TYPE_ASSET_SHELF_HEADER,
                    "asset shelf header for view3d (versioning)",
                    RGN_TYPE_ASSET_SHELF))
            {
              new_shelf_header->alignment = RGN_ALIGN_BOTTOM | RGN_SPLIT_PREV;
            }
          }
        }
      }
    }
  }

  if (!MAIN_VERSION_FILE_ATLEAST(bmain, 400, 16)) {
    /* Set Normalize property of Noise Texture node to true. */
    FOREACH_NODETREE_BEGIN (bmain, ntree, id) {
      if (ntree->type != NTREE_CUSTOM) {
        LISTBASE_FOREACH (bNode *, node, &ntree->nodes) {
          if (node->type == SH_NODE_TEX_NOISE) {
            ((NodeTexNoise *)node->storage)->normalize = true;
          }
        }
      }
    }
    FOREACH_NODETREE_END;
  }

  /**
   * Versioning code until next subversion bump goes here.
   *
   * \note Be sure to check when bumping the version:
   * - #do_versions_after_linking_400 in this file.
   * - `versioning_userdef.cc`, #blo_do_versions_userdef
   * - `versioning_userdef.cc`, #do_versions_theme
   *
   * \note Keep this message at the bottom of the function.
   */
  {
    /* Keep this block, even when empty. */

    if (!DNA_struct_find(fd->filesdna, "NodeShaderHairPrincipled")) {
      FOREACH_NODETREE_BEGIN (bmain, ntree, id) {
        if (ntree->type == NTREE_SHADER) {
          version_replace_principled_hair_model(ntree);
        }
      }
      FOREACH_NODETREE_END;
    }

    if (!DNA_struct_elem_find(fd->filesdna, "LightProbe", "float", "grid_flag")) {
      LISTBASE_FOREACH (LightProbe *, lightprobe, &bmain->lightprobes) {
        /* Keep old behavior of baking the whole lighting. */
        lightprobe->grid_flag = LIGHTPROBE_GRID_CAPTURE_WORLD | LIGHTPROBE_GRID_CAPTURE_INDIRECT |
                                LIGHTPROBE_GRID_CAPTURE_EMISSION;
      }
    }

    if (!DNA_struct_elem_find(fd->filesdna, "SceneEEVEE", "int", "gi_irradiance_pool_size")) {
      LISTBASE_FOREACH (Scene *, scene, &bmain->scenes) {
        scene->eevee.gi_irradiance_pool_size = 16;
      }
    }
  }
}<|MERGE_RESOLUTION|>--- conflicted
+++ resolved
@@ -31,6 +31,7 @@
 #include "BLI_set.hh"
 #include "BLI_string_ref.hh"
 
+#include "BKE_attribute.hh"
 #include "BKE_effect.h"
 #include "BKE_grease_pencil.hh"
 #include "BKE_idprop.hh"
@@ -56,23 +57,7 @@
 
 // static CLG_LogRef LOG = {"blo.readfile.doversion"};
 
-<<<<<<< HEAD
 static bNodeTree *add_auto_smooth_node_tree(Main &bmain)
-=======
-static void version_composite_nodetree_null_id(bNodeTree *ntree, Scene *scene)
-{
-  for (bNode *node : ntree->all_nodes()) {
-    if (node->id == nullptr &&
-        ((node->type == CMP_NODE_R_LAYERS) ||
-         (node->type == CMP_NODE_CRYPTOMATTE && node->custom1 == CMP_CRYPTOMATTE_SRC_RENDER)))
-    {
-      node->id = &scene->id;
-    }
-  }
-}
-
-void do_versions_after_linking_400(FileData *fd, Main *bmain)
->>>>>>> 39a40d6f
 {
   bNodeTree *node_tree = ntreeAddTree(&bmain, DATA_("Auto Smooth"), "GeometryNodeTree");
 
@@ -178,7 +163,6 @@
        * and recalculating them afterwards isn't usually helpful and can be much slower. */
       BLI_insertlinkbefore(&object->modifiers, object->modifiers.last, md);
     }
-<<<<<<< HEAD
     else {
       BLI_addtail(&object->modifiers, md);
     }
@@ -189,11 +173,28 @@
   }
 }
 
-void do_versions_after_linking_400(FileData * /*fd*/, Main *bmain)
-{
-  if (!MAIN_VERSION_FILE_ATLEAST(bmain, 400, 14)) {
-    version_mesh_objects_replace_auto_smooth(*bmain);
-=======
+static void version_composite_nodetree_null_id(bNodeTree *ntree, Scene *scene)
+{
+  for (bNode *node : ntree->all_nodes()) {
+    if (node->id == nullptr &&
+        ((node->type == CMP_NODE_R_LAYERS) ||
+         (node->type == CMP_NODE_CRYPTOMATTE && node->custom1 == CMP_CRYPTOMATTE_SRC_RENDER)))
+    {
+      node->id = &scene->id;
+    }
+  }
+}
+
+void do_versions_after_linking_400(FileData *fd, Main *bmain)
+{
+  if (!MAIN_VERSION_FILE_ATLEAST(bmain, 400, 9)) {
+    /* Fix area light scaling. */
+    LISTBASE_FOREACH (Light *, light, &bmain->lights) {
+      light->energy = light->energy_deprecated;
+      if (light->type == LA_AREA) {
+        light->energy *= M_PI_4;
+      }
+    }
 
     /* XXX This was added several years ago in 'lib_link` code of Scene... Should be safe enough
      * here. */
@@ -241,7 +242,10 @@
         }
       }
     }
->>>>>>> 39a40d6f
+  }
+
+  if (!MAIN_VERSION_FILE_ATLEAST(bmain, 400, 16)) {
+    version_mesh_objects_replace_auto_smooth(*bmain);
   }
 
   /**
