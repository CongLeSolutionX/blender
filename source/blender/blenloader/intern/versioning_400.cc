/* SPDX-FileCopyrightText: 2023 Blender Authors
 *
 * SPDX-License-Identifier: GPL-2.0-or-later */

/** \file
 * \ingroup blenloader
 */

#define DNA_DEPRECATED_ALLOW

#include <algorithm>
#include <cmath>

/* Define macros in `DNA_genfile.h`. */
#define DNA_GENFILE_VERSIONING_MACROS

#include "DNA_anim_types.h"
#include "DNA_brush_types.h"
#include "DNA_camera_types.h"
#include "DNA_curve_types.h"
#include "DNA_defaults.h"
#include "DNA_light_types.h"
#include "DNA_lightprobe_types.h"
#include "DNA_material_types.h"
#include "DNA_mesh_types.h"
#include "DNA_modifier_types.h"
#include "DNA_movieclip_types.h"
#include "DNA_scene_types.h"
#include "DNA_sequence_types.h"
#include "DNA_world_types.h"

#include "DNA_defaults.h"
#include "DNA_defs.h"
#include "DNA_genfile.h"
#include "DNA_particle_types.h"

#undef DNA_GENFILE_VERSIONING_MACROS

#include "BLI_assert.h"
#include "BLI_listbase.h"
#include "BLI_map.hh"
#include "BLI_math_rotation.h"
#include "BLI_math_vector.h"
#include "BLI_set.hh"
#include "BLI_string.h"
#include "BLI_string_ref.hh"

#include "BKE_anim_data.hh"
#include "BKE_animsys.h"
#include "BKE_armature.hh"
#include "BKE_attribute.hh"
#include "BKE_colortools.hh"
#include "BKE_curve.hh"
#include "BKE_effect.h"
#include "BKE_grease_pencil.hh"
#include "BKE_idprop.hh"
#include "BKE_main.hh"
#include "BKE_material.h"
#include "BKE_mesh_legacy_convert.hh"
#include "BKE_nla.h"
#include "BKE_node_runtime.hh"
#include "BKE_scene.hh"
#include "BKE_tracking.h"

#include "SEQ_iterator.hh"
#include "SEQ_sequencer.hh"

#include "ANIM_armature_iter.hh"
#include "ANIM_bone_collections.hh"

#include "BLT_translation.hh"

#include "BLO_read_write.hh"
#include "BLO_readfile.hh"

#include "readfile.hh"

#include "versioning_common.hh"

// static CLG_LogRef LOG = {"blo.readfile.doversion"};

static void version_composite_nodetree_null_id(bNodeTree *ntree, Scene *scene)
{
  for (bNode *node : ntree->all_nodes()) {
    if (node->id == nullptr && ((node->type == CMP_NODE_R_LAYERS) ||
                                (node->type == CMP_NODE_CRYPTOMATTE &&
                                 node->custom1 == CMP_NODE_CRYPTOMATTE_SOURCE_RENDER)))
    {
      node->id = &scene->id;
    }
  }
}

/* Move bone-group color to the individual bones. */
static void version_bonegroup_migrate_color(Main *bmain)
{
  using PoseSet = blender::Set<bPose *>;
  blender::Map<bArmature *, PoseSet> armature_poses;

  /* Gather a mapping from armature to the poses that use it. */
  LISTBASE_FOREACH (Object *, ob, &bmain->objects) {
    if (ob->type != OB_ARMATURE || !ob->pose) {
      continue;
    }

    bArmature *arm = reinterpret_cast<bArmature *>(ob->data);
    BLI_assert_msg(GS(arm->id.name) == ID_AR,
                   "Expected ARMATURE object to have an Armature as data");

    /* There is no guarantee that the current state of poses is in sync with the Armature data.
     *
     * NOTE: No need to handle user reference-counting in readfile code. */
    BKE_pose_ensure(bmain, ob, arm, false);

    PoseSet &pose_set = armature_poses.lookup_or_add_default(arm);
    pose_set.add(ob->pose);
  }

  /* Move colors from the pose's bone-group to either the armature bones or the
   * pose bones, depending on how many poses use the Armature. */
  for (const PoseSet &pose_set : armature_poses.values()) {
    /* If the Armature is shared, the bone group colors might be different, and thus they have to
     * be stored on the pose bones. If the Armature is NOT shared, the bone colors can be stored
     * directly on the Armature bones. */
    const bool store_on_armature = pose_set.size() == 1;

    for (bPose *pose : pose_set) {
      LISTBASE_FOREACH (bPoseChannel *, pchan, &pose->chanbase) {
        const bActionGroup *bgrp = (const bActionGroup *)BLI_findlink(&pose->agroups,
                                                                      (pchan->agrp_index - 1));
        if (!bgrp) {
          continue;
        }

        BoneColor &bone_color = store_on_armature ? pchan->bone->color : pchan->color;
        bone_color.palette_index = bgrp->customCol;
        memcpy(&bone_color.custom, &bgrp->cs, sizeof(bone_color.custom));
      }
    }
  }
}

static void version_bonelayers_to_bonecollections(Main *bmain)
{
  char bcoll_name[MAX_NAME];
  char custom_prop_name[MAX_NAME];

  LISTBASE_FOREACH (bArmature *, arm, &bmain->armatures) {
    IDProperty *arm_idprops = IDP_GetProperties(&arm->id);

    BLI_assert_msg(arm->edbo == nullptr, "did not expect an Armature to be saved in edit mode");
    const uint layer_used = arm->layer_used;

    /* Construct a bone collection for each layer that contains at least one bone. */
    blender::Vector<std::pair<uint, BoneCollection *>> layermask_collection;
    for (uint layer = 0; layer < 32; ++layer) {
      const uint layer_mask = 1u << layer;
      if ((layer_used & layer_mask) == 0) {
        /* Layer is empty, so no need to convert to collection. */
        continue;
      }

      /* Construct a suitable name for this bone layer. */
      bcoll_name[0] = '\0';
      if (arm_idprops) {
        /* See if we can use the layer name from the Bone Manager add-on. This is a popular add-on
         * for managing bone layers and giving them names. */
        SNPRINTF(custom_prop_name, "layer_name_%u", layer);
        IDProperty *prop = IDP_GetPropertyFromGroup(arm_idprops, custom_prop_name);
        if (prop != nullptr && prop->type == IDP_STRING && IDP_String(prop)[0] != '\0') {
          SNPRINTF(bcoll_name, "Layer %u - %s", layer + 1, IDP_String(prop));
        }
      }
      if (bcoll_name[0] == '\0') {
        /* Either there was no name defined in the custom property, or
         * it was the empty string. */
        SNPRINTF(bcoll_name, "Layer %u", layer + 1);
      }

      /* Create a new bone collection for this layer. */
      BoneCollection *bcoll = ANIM_armature_bonecoll_new(arm, bcoll_name);
      layermask_collection.append(std::make_pair(layer_mask, bcoll));

      if ((arm->layer & layer_mask) == 0) {
        ANIM_bonecoll_hide(arm, bcoll);
      }
    }

    /* Iterate over the bones to assign them to their layers. */
    blender::animrig::ANIM_armature_foreach_bone(&arm->bonebase, [&](Bone *bone) {
      for (auto layer_bcoll : layermask_collection) {
        const uint layer_mask = layer_bcoll.first;
        if ((bone->layer & layer_mask) == 0) {
          continue;
        }

        BoneCollection *bcoll = layer_bcoll.second;
        ANIM_armature_bonecoll_assign(bcoll, bone);
      }
    });
  }
}

static void version_bonegroups_to_bonecollections(Main *bmain)
{
  LISTBASE_FOREACH (Object *, ob, &bmain->objects) {
    if (ob->type != OB_ARMATURE || !ob->pose) {
      continue;
    }

    /* Convert the bone groups on a bone-by-bone basis. */
    bArmature *arm = reinterpret_cast<bArmature *>(ob->data);
    bPose *pose = ob->pose;

    blender::Map<const bActionGroup *, BoneCollection *> collections_by_group;
    /* Convert all bone groups, regardless of whether they contain any bones. */
    LISTBASE_FOREACH (bActionGroup *, bgrp, &pose->agroups) {
      BoneCollection *bcoll = ANIM_armature_bonecoll_new(arm, bgrp->name);
      collections_by_group.add_new(bgrp, bcoll);

      /* Before now, bone visibility was determined by armature layers, and bone
       * groups did not have any impact on this. To retain the behavior, that
       * hiding all layers a bone is on hides the bone, the
       * bone-group-collections should be created hidden. */
      ANIM_bonecoll_hide(arm, bcoll);
    }

    /* Assign the bones to their bone group based collection. */
    LISTBASE_FOREACH (bPoseChannel *, pchan, &pose->chanbase) {
      /* Find the bone group of this pose channel. */
      const bActionGroup *bgrp = (const bActionGroup *)BLI_findlink(&pose->agroups,
                                                                    (pchan->agrp_index - 1));
      if (!bgrp) {
        continue;
      }

      /* Assign the bone. */
      BoneCollection *bcoll = collections_by_group.lookup(bgrp);
      ANIM_armature_bonecoll_assign(bcoll, pchan->bone);
    }

    /* The list of bone groups (pose->agroups) is intentionally left alone here. This will allow
     * for older versions of Blender to open the file with bone groups intact. Of course the bone
     * groups will not be updated any more, but this way the data at least survives an accidental
     * save with Blender 4.0. */
  }
}

/**
 * Change animation/drivers from "collections[..." to "collections_all[..." so
 * they remain stable when the bone collection hierarchy structure changes.
 */
static void version_bonecollection_anim(FCurve *fcurve)
{
  const blender::StringRef rna_path(fcurve->rna_path);
  constexpr char const *rna_path_prefix = "collections[";
  if (!rna_path.startswith(rna_path_prefix)) {
    return;
  }

  const std::string path_remainder(rna_path.drop_known_prefix(rna_path_prefix));
  MEM_freeN(fcurve->rna_path);
  fcurve->rna_path = BLI_sprintfN("collections_all[%s", path_remainder.c_str());
}

static void version_principled_bsdf_update_animdata(ID *owner_id, bNodeTree *ntree)
{
  ID *id = &ntree->id;
  AnimData *adt = BKE_animdata_from_id(id);

  LISTBASE_FOREACH (bNode *, node, &ntree->nodes) {
    if (node->type != SH_NODE_BSDF_PRINCIPLED) {
      continue;
    }

    char node_name_escaped[MAX_NAME * 2];
    BLI_str_escape(node_name_escaped, node->name, sizeof(node_name_escaped));
    std::string prefix = "nodes[\"" + std::string(node_name_escaped) + "\"].inputs";

    /* Remove animdata for inputs 18 (Transmission Roughness) and 3 (Subsurface Color). */
    BKE_animdata_fix_paths_remove(id, (prefix + "[18]").c_str());
    BKE_animdata_fix_paths_remove(id, (prefix + "[3]").c_str());

    /* Order is important here: If we e.g. want to change A->B and B->C, but perform A->B first,
     * then later we don't know whether a B entry is an original B (and therefore should be
     * changed to C) or used to be A and was already handled.
     * In practice, going reverse mostly works, the two notable dependency chains are:
     * - 8->13, then 2->8, then 9->2 (13 was changed before)
     * - 1->9, then 6->1 (9 was changed before)
     * - 4->10, then 21->4 (10 was changed before)
     *
     * 0 (Base Color) and 17 (Transmission) are fine as-is. */
    std::pair<int, int> remap_table[] = {
        {20, 27}, /* Emission Strength */
        {19, 26}, /* Emission */
        {16, 3},  /* IOR */
        {15, 19}, /* Clearcoat Roughness */
        {14, 18}, /* Clearcoat */
        {13, 25}, /* Sheen Tint */
        {12, 23}, /* Sheen */
        {11, 15}, /* Anisotropic Rotation */
        {10, 14}, /* Anisotropic */
        {8, 13},  /* Specular Tint */
        {2, 8},   /* Subsurface Radius */
        {9, 2},   /* Roughness */
        {7, 12},  /* Specular */
        {1, 9},   /* Subsurface Scale */
        {6, 1},   /* Metallic */
        {5, 11},  /* Subsurface Anisotropy */
        {4, 10},  /* Subsurface IOR */
        {21, 4}   /* Alpha */
    };
    for (const auto &entry : remap_table) {
      BKE_animdata_fix_paths_rename(
          id, adt, owner_id, prefix.c_str(), nullptr, nullptr, entry.first, entry.second, false);
    }
  }
}

static void versioning_eevee_shadow_settings(Object *object)
{
  /** EEVEE no longer uses the Material::blend_shadow property.
   * Instead, it uses Object::visibility_flag for disabling shadow casting
   */

  short *material_len = BKE_object_material_len_p(object);
  if (!material_len) {
    return;
  }

  using namespace blender;
  bool hide_shadows = *material_len > 0;
  for (int i : IndexRange(*material_len)) {
    Material *material = BKE_object_material_get(object, i + 1);
    if (!material || material->blend_shadow != MA_BS_NONE) {
      hide_shadows = false;
    }
  }

  /* Enable the hide_shadow flag only if there's not any shadow casting material. */
  SET_FLAG_FROM_TEST(object->visibility_flag, hide_shadows, OB_HIDE_SHADOW);
}

static void versioning_replace_splitviewer(bNodeTree *ntree)
{
  /* Split viewer was replaced with a regular split node, so add a viewer node,
   * and link it to the new split node to achieve the same behavior of the split viewer node. */

  LISTBASE_FOREACH_MUTABLE (bNode *, node, &ntree->nodes) {
    if (node->type != CMP_NODE_SPLITVIEWER__DEPRECATED) {
      continue;
    }

    STRNCPY(node->idname, "CompositorNodeSplit");
    node->type = CMP_NODE_SPLIT;
    MEM_freeN(node->storage);
    node->storage = nullptr;

    bNode *viewer_node = nodeAddStaticNode(nullptr, ntree, CMP_NODE_VIEWER);
    /* Nodes are created stacked on top of each other, so separate them a bit. */
    viewer_node->locx = node->locx + node->width + viewer_node->width / 4.0f;
    viewer_node->locy = node->locy;
    viewer_node->flag &= ~NODE_PREVIEW;

    bNodeSocket *split_out_socket = nodeAddStaticSocket(
        ntree, node, SOCK_OUT, SOCK_IMAGE, PROP_NONE, "Image", "Image");
    bNodeSocket *viewer_in_socket = nodeFindSocket(viewer_node, SOCK_IN, "Image");

    nodeAddLink(ntree, node, split_out_socket, viewer_node, viewer_in_socket);
  }
}

/**
 * Exit NLA tweakmode when the AnimData struct has insufficient information.
 *
 * When NLA tweakmode is enabled, Blender expects certain pointers to be set up
 * correctly, and if that fails, can crash. This function ensures that
 * everything is consistent, by exiting tweakmode everywhere there's missing
 * pointers.
 *
 * This shouldn't happen, but the example blend file attached to #119615 needs
 * this.
 */
static void version_nla_tweakmode_incomplete(Main *bmain)
{
  bool any_valid_tweakmode_left = false;

  ID *id;
  FOREACH_MAIN_ID_BEGIN (bmain, id) {
    AnimData *adt = BKE_animdata_from_id(id);
    if (!adt || !(adt->flag & ADT_NLA_EDIT_ON)) {
      continue;
    }

    if (adt->act_track && adt->actstrip) {
      /* Expected case. */
      any_valid_tweakmode_left = true;
      continue;
    }

    /* Not enough info in the blend file to reliably stay in tweak mode. This is the most important
     * part of this versioning code, as it prevents future nullptr access. */
    BKE_nla_tweakmode_exit(adt);
  }
  FOREACH_MAIN_ID_END;

  if (any_valid_tweakmode_left) {
    /* There are still NLA strips correctly in tweak mode. */
    return;
  }

  /* Nothing is in a valid tweakmode, so just disable the corresponding flags on all scenes. */
  LISTBASE_FOREACH (Scene *, scene, &bmain->scenes) {
    scene->flag &= ~SCE_NLA_EDIT_ON;
  }
}

void do_versions_after_linking_400(FileData *fd, Main *bmain)
{
  if (!MAIN_VERSION_FILE_ATLEAST(bmain, 400, 9)) {
    /* Fix area light scaling. */
    LISTBASE_FOREACH (Light *, light, &bmain->lights) {
      light->energy = light->energy_deprecated;
      if (light->type == LA_AREA) {
        light->energy *= M_PI_4;
      }
    }

    /* XXX This was added several years ago in 'lib_link` code of Scene... Should be safe enough
     * here. */
    LISTBASE_FOREACH (Scene *, scene, &bmain->scenes) {
      if (scene->nodetree) {
        version_composite_nodetree_null_id(scene->nodetree, scene);
      }
    }

    /* XXX This was added many years ago (1c19940198) in 'lib_link` code of particles as a bug-fix.
     * But this is actually versioning. Should be safe enough here. */
    LISTBASE_FOREACH (ParticleSettings *, part, &bmain->particles) {
      if (!part->effector_weights) {
        part->effector_weights = BKE_effector_add_weights(part->force_group);
      }
    }

    /* Object proxies have been deprecated sine 3.x era, so their update & sanity check can now
     * happen in do_versions code. */
    LISTBASE_FOREACH (Object *, ob, &bmain->objects) {
      if (ob->proxy) {
        /* Paranoia check, actually a proxy_from pointer should never be written... */
        if (!ID_IS_LINKED(ob->proxy)) {
          ob->proxy->proxy_from = nullptr;
          ob->proxy = nullptr;

          if (ob->id.lib) {
            BLO_reportf_wrap(fd->reports,
                             RPT_INFO,
                             RPT_("Proxy lost from object %s lib %s\n"),
                             ob->id.name + 2,
                             ob->id.lib->filepath);
          }
          else {
            BLO_reportf_wrap(fd->reports,
                             RPT_INFO,
                             RPT_("Proxy lost from object %s lib <NONE>\n"),
                             ob->id.name + 2);
          }
          fd->reports->count.missing_obproxies++;
        }
        else {
          /* This triggers object_update to always use a copy. */
          ob->proxy->proxy_from = ob;
        }
      }
    }
  }

  if (!MAIN_VERSION_FILE_ATLEAST(bmain, 400, 21)) {
    if (!DNA_struct_member_exists(fd->filesdna, "bPoseChannel", "BoneColor", "color")) {
      version_bonegroup_migrate_color(bmain);
    }

    if (!DNA_struct_member_exists(fd->filesdna, "bArmature", "ListBase", "collections")) {
      version_bonelayers_to_bonecollections(bmain);
      version_bonegroups_to_bonecollections(bmain);
    }
  }

  if (!MAIN_VERSION_FILE_ATLEAST(bmain, 400, 24)) {
    FOREACH_NODETREE_BEGIN (bmain, ntree, id) {
      if (ntree->type == NTREE_SHADER) {
        /* Convert animdata on the Principled BSDF sockets. */
        version_principled_bsdf_update_animdata(id, ntree);
      }
    }
    FOREACH_NODETREE_END;
  }

  if (!MAIN_VERSION_FILE_ATLEAST(bmain, 400, 34)) {
    BKE_mesh_legacy_face_map_to_generic(bmain);
  }

  if (!MAIN_VERSION_FILE_ATLEAST(bmain, 401, 5)) {
    Scene *scene = static_cast<Scene *>(bmain->scenes.first);
    bool is_cycles = scene && STREQ(scene->r.engine, RE_engine_id_CYCLES);
    if (!is_cycles) {
      LISTBASE_FOREACH (Object *, object, &bmain->objects) {
        versioning_eevee_shadow_settings(object);
      }
    }
  }

  if (!MAIN_VERSION_FILE_ATLEAST(bmain, 401, 23)) {
    version_nla_tweakmode_incomplete(bmain);
  }

  if (!MAIN_VERSION_FILE_ATLEAST(bmain, 402, 15)) {
    /* Change drivers and animation on "armature.collections" to
     * ".collections_all", so that they are drawn correctly in the tree view,
     * and keep working when the collection is moved around in the hierarchy. */
    LISTBASE_FOREACH (bArmature *, arm, &bmain->armatures) {
      AnimData *adt = BKE_animdata_from_id(&arm->id);
      if (!adt) {
        continue;
      }

      LISTBASE_FOREACH (FCurve *, fcurve, &adt->drivers) {
        version_bonecollection_anim(fcurve);
      }
      if (adt->action) {
        LISTBASE_FOREACH (FCurve *, fcurve, &adt->action->curves) {
          version_bonecollection_anim(fcurve);
        }
      }
    }
  }

  if (!MAIN_VERSION_FILE_ATLEAST(bmain, 402, 23)) {
    /* Shift animation data to accomidate the new Roughness input. */
    version_node_socket_index_animdata(
        bmain, NTREE_SHADER, SH_NODE_SUBSURFACE_SCATTERING, 4, 1, 5);
  }

  /**
   * Always bump subversion in BKE_blender_version.h when adding versioning
   * code here, and wrap it inside a MAIN_VERSION_FILE_ATLEAST check.
   *
   * \note Keep this message at the bottom of the function.
   */
}

static void version_mesh_legacy_to_struct_of_array_format(Mesh &mesh)
{
  BKE_mesh_legacy_convert_flags_to_selection_layers(&mesh);
  BKE_mesh_legacy_convert_flags_to_hide_layers(&mesh);
  BKE_mesh_legacy_convert_uvs_to_generic(&mesh);
  BKE_mesh_legacy_convert_mpoly_to_material_indices(&mesh);
  BKE_mesh_legacy_sharp_faces_from_flags(&mesh);
  BKE_mesh_legacy_bevel_weight_to_layers(&mesh);
  BKE_mesh_legacy_sharp_edges_from_flags(&mesh);
  BKE_mesh_legacy_face_set_to_generic(&mesh);
  BKE_mesh_legacy_edge_crease_to_layers(&mesh);
  BKE_mesh_legacy_uv_seam_from_flags(&mesh);
  BKE_mesh_legacy_convert_verts_to_positions(&mesh);
  BKE_mesh_legacy_attribute_flags_to_strings(&mesh);
  BKE_mesh_legacy_convert_loops_to_corners(&mesh);
  BKE_mesh_legacy_convert_polys_to_offsets(&mesh);
  BKE_mesh_legacy_convert_edges_to_generic(&mesh);
}

static void version_motion_tracking_legacy_camera_object(MovieClip &movieclip)
{
  MovieTracking &tracking = movieclip.tracking;
  MovieTrackingObject *active_tracking_object = BKE_tracking_object_get_active(&tracking);
  MovieTrackingObject *tracking_camera_object = BKE_tracking_object_get_camera(&tracking);

  BLI_assert(tracking_camera_object != nullptr);

  if (BLI_listbase_is_empty(&tracking_camera_object->tracks)) {
    tracking_camera_object->tracks = tracking.tracks_legacy;
    active_tracking_object->active_track = tracking.act_track_legacy;
  }

  if (BLI_listbase_is_empty(&tracking_camera_object->plane_tracks)) {
    tracking_camera_object->plane_tracks = tracking.plane_tracks_legacy;
    active_tracking_object->active_plane_track = tracking.act_plane_track_legacy;
  }

  if (tracking_camera_object->reconstruction.cameras == nullptr) {
    tracking_camera_object->reconstruction = tracking.reconstruction_legacy;
  }

  /* Clear pointers in the legacy storage.
   * Always do it, in the case something got missed in the logic above, so that the legacy storage
   * is always ensured to be empty after load. */
  BLI_listbase_clear(&tracking.tracks_legacy);
  BLI_listbase_clear(&tracking.plane_tracks_legacy);
  tracking.act_track_legacy = nullptr;
  tracking.act_plane_track_legacy = nullptr;
  memset(&tracking.reconstruction_legacy, 0, sizeof(tracking.reconstruction_legacy));
}

static void version_movieclips_legacy_camera_object(Main *bmain)
{
  LISTBASE_FOREACH (MovieClip *, movieclip, &bmain->movieclips) {
    version_motion_tracking_legacy_camera_object(*movieclip);
  }
}

/* Version VertexWeightEdit modifier to make existing weights exclusive of the threshold. */
static void version_vertex_weight_edit_preserve_threshold_exclusivity(Main *bmain)
{
  LISTBASE_FOREACH (Object *, ob, &bmain->objects) {
    if (ob->type != OB_MESH) {
      continue;
    }

    LISTBASE_FOREACH (ModifierData *, md, &ob->modifiers) {
      if (md->type == eModifierType_WeightVGEdit) {
        WeightVGEditModifierData *wmd = reinterpret_cast<WeightVGEditModifierData *>(md);
        wmd->add_threshold = nexttoward(wmd->add_threshold, 2.0);
        wmd->rem_threshold = nexttoward(wmd->rem_threshold, -1.0);
      }
    }
  }
}

static void version_mesh_crease_generic(Main &bmain)
{
  LISTBASE_FOREACH (Mesh *, mesh, &bmain.meshes) {
    BKE_mesh_legacy_crease_to_generic(mesh);
  }

  LISTBASE_FOREACH (bNodeTree *, ntree, &bmain.nodetrees) {
    if (ntree->type == NTREE_GEOMETRY) {
      LISTBASE_FOREACH (bNode *, node, &ntree->nodes) {
        if (STR_ELEM(node->idname,
                     "GeometryNodeStoreNamedAttribute",
                     "GeometryNodeInputNamedAttribute"))
        {
          bNodeSocket *socket = nodeFindSocket(node, SOCK_IN, "Name");
          if (STREQ(socket->default_value_typed<bNodeSocketValueString>()->value, "crease")) {
            STRNCPY(socket->default_value_typed<bNodeSocketValueString>()->value, "crease_edge");
          }
        }
      }
    }
  }

  LISTBASE_FOREACH (Object *, object, &bmain.objects) {
    LISTBASE_FOREACH (ModifierData *, md, &object->modifiers) {
      if (md->type != eModifierType_Nodes) {
        continue;
      }
      if (IDProperty *settings = reinterpret_cast<NodesModifierData *>(md)->settings.properties) {
        LISTBASE_FOREACH (IDProperty *, prop, &settings->data.group) {
          if (blender::StringRef(prop->name).endswith("_attribute_name")) {
            if (STREQ(IDP_String(prop), "crease")) {
              IDP_AssignString(prop, "crease_edge");
            }
          }
        }
      }
    }
  }
}

static void versioning_replace_legacy_glossy_node(bNodeTree *ntree)
{
  LISTBASE_FOREACH (bNode *, node, &ntree->nodes) {
    if (node->type == SH_NODE_BSDF_GLOSSY_LEGACY) {
      STRNCPY(node->idname, "ShaderNodeBsdfAnisotropic");
      node->type = SH_NODE_BSDF_GLOSSY;
    }
  }
}

static void versioning_remove_microfacet_sharp_distribution(bNodeTree *ntree)
{
  /* Find all glossy, glass and refraction BSDF nodes that have their distribution
   * set to SHARP and set them to GGX, disconnect any link to the Roughness input
   * and set its value to zero. */
  LISTBASE_FOREACH (bNode *, node, &ntree->nodes) {
    if (!ELEM(node->type, SH_NODE_BSDF_GLOSSY, SH_NODE_BSDF_GLASS, SH_NODE_BSDF_REFRACTION)) {
      continue;
    }
    if (node->custom1 != SHD_GLOSSY_SHARP_DEPRECATED) {
      continue;
    }

    node->custom1 = SHD_GLOSSY_GGX;
    LISTBASE_FOREACH (bNodeSocket *, socket, &node->inputs) {
      if (!STREQ(socket->identifier, "Roughness")) {
        continue;
      }

      if (socket->link != nullptr) {
        nodeRemLink(ntree, socket->link);
      }
      bNodeSocketValueFloat *socket_value = (bNodeSocketValueFloat *)socket->default_value;
      socket_value->value = 0.0f;

      break;
    }
  }
}

static void version_replace_texcoord_normal_socket(bNodeTree *ntree)
{
  /* The normal of a spot light was set to the incoming light direction, replace with the
   * `Incoming` socket from the Geometry shader node. */
  bNode *geometry_node = nullptr;
  bNode *transform_node = nullptr;
  bNodeSocket *incoming_socket = nullptr;
  bNodeSocket *vec_in_socket = nullptr;
  bNodeSocket *vec_out_socket = nullptr;

  LISTBASE_FOREACH_MUTABLE (bNodeLink *, link, &ntree->links) {
    if (link->fromnode->type == SH_NODE_TEX_COORD && STREQ(link->fromsock->identifier, "Normal")) {
      if (geometry_node == nullptr) {
        geometry_node = nodeAddStaticNode(nullptr, ntree, SH_NODE_NEW_GEOMETRY);
        incoming_socket = nodeFindSocket(geometry_node, SOCK_OUT, "Incoming");

        transform_node = nodeAddStaticNode(nullptr, ntree, SH_NODE_VECT_TRANSFORM);
        vec_in_socket = nodeFindSocket(transform_node, SOCK_IN, "Vector");
        vec_out_socket = nodeFindSocket(transform_node, SOCK_OUT, "Vector");

        NodeShaderVectTransform *nodeprop = (NodeShaderVectTransform *)transform_node->storage;
        nodeprop->type = SHD_VECT_TRANSFORM_TYPE_NORMAL;

        nodeAddLink(ntree, geometry_node, incoming_socket, transform_node, vec_in_socket);
      }
      nodeAddLink(ntree, transform_node, vec_out_socket, link->tonode, link->tosock);
      nodeRemLink(ntree, link);
    }
  }
}

static void version_principled_transmission_roughness(bNodeTree *ntree)
{
  LISTBASE_FOREACH (bNode *, node, &ntree->nodes) {
    if (node->type != SH_NODE_BSDF_PRINCIPLED) {
      continue;
    }
    bNodeSocket *sock = nodeFindSocket(node, SOCK_IN, "Transmission Roughness");
    if (sock != nullptr) {
      nodeRemoveSocket(ntree, node, sock);
    }
  }
}

/* Convert legacy Velvet BSDF nodes into the new Sheen BSDF node. */
static void version_replace_velvet_sheen_node(bNodeTree *ntree)
{
  LISTBASE_FOREACH (bNode *, node, &ntree->nodes) {
    if (node->type == SH_NODE_BSDF_SHEEN) {
      STRNCPY(node->idname, "ShaderNodeBsdfSheen");

      bNodeSocket *sigmaInput = nodeFindSocket(node, SOCK_IN, "Sigma");
      if (sigmaInput != nullptr) {
        node->custom1 = SHD_SHEEN_ASHIKHMIN;
        STRNCPY(sigmaInput->identifier, "Roughness");
        STRNCPY(sigmaInput->name, "Roughness");
      }
    }
  }
}

/* Convert sheen inputs on the Principled BSDF. */
static void version_principled_bsdf_sheen(bNodeTree *ntree)
{
  auto check_node = [](const bNode *node) {
    return (node->type == SH_NODE_BSDF_PRINCIPLED) &&
           (nodeFindSocket(node, SOCK_IN, "Sheen Roughness") == nullptr);
  };
  auto update_input = [ntree](bNode *node, bNodeSocket *input) {
    /* Change socket type to Color. */
    nodeModifySocketTypeStatic(ntree, node, input, SOCK_RGBA, 0);

    /* Account for the change in intensity between the old and new model.
     * If the Sheen input is set to a fixed value, adjust it and set the tint to white.
     * Otherwise, if it's connected, keep it as-is but set the tint to 0.2 instead. */
    bNodeSocket *sheen = nodeFindSocket(node, SOCK_IN, "Sheen");
    if (sheen != nullptr && sheen->link == nullptr) {
      *version_cycles_node_socket_float_value(sheen) *= 0.2f;

      static float default_value[] = {1.0f, 1.0f, 1.0f, 1.0f};
      copy_v4_v4(version_cycles_node_socket_rgba_value(input), default_value);
    }
    else {
      static float default_value[] = {0.2f, 0.2f, 0.2f, 1.0f};
      copy_v4_v4(version_cycles_node_socket_rgba_value(input), default_value);
    }
  };
  auto update_input_link = [](bNode *, bNodeSocket *, bNode *, bNodeSocket *) {
    /* Don't replace the link here, tint works differently enough now to make conversion
     * impractical. */
  };

  version_update_node_input(ntree, check_node, "Sheen Tint", update_input, update_input_link);
}

/* Convert EEVEE-Legacy refraction depth to EEVEE-Next thickness tree. */
static void version_refraction_depth_to_thickness_value(bNodeTree *ntree, float thickness)
{
  LISTBASE_FOREACH (bNode *, node, &ntree->nodes) {
    if (node->type != SH_NODE_OUTPUT_MATERIAL) {
      continue;
    }

    bNodeSocket *thickness_socket = nodeFindSocket(node, SOCK_IN, "Thickness");
    if (thickness_socket == nullptr) {
      continue;
    }

    bool has_link = false;
    LISTBASE_FOREACH (bNodeLink *, link, &ntree->links) {
      if (link->tosock == thickness_socket) {
        /* Something is already plugged in. Don't modify anything. */
        has_link = true;
      }
    }

    if (has_link) {
      continue;
    }
    bNode *value_node = nodeAddStaticNode(nullptr, ntree, SH_NODE_VALUE);
    value_node->parent = node->parent;
    value_node->locx = node->locx;
    value_node->locy = node->locy - 160.0f;
    bNodeSocket *socket_value = nodeFindSocket(value_node, SOCK_OUT, "Value");

    *version_cycles_node_socket_float_value(socket_value) = thickness;

    nodeAddLink(ntree, value_node, socket_value, node, thickness_socket);
  }

  version_socket_update_is_used(ntree);
}

static void versioning_update_noise_texture_node(bNodeTree *ntree)
{
  LISTBASE_FOREACH (bNode *, node, &ntree->nodes) {
    if (node->type != SH_NODE_TEX_NOISE) {
      continue;
    }

    (static_cast<NodeTexNoise *>(node->storage))->type = SHD_NOISE_FBM;

    bNodeSocket *roughness_socket = nodeFindSocket(node, SOCK_IN, "Roughness");
    if (roughness_socket == nullptr) {
      /* Noise Texture node was created before the Roughness input was added. */
      continue;
    }

    float *roughness = version_cycles_node_socket_float_value(roughness_socket);

    bNodeLink *roughness_link = nullptr;
    bNode *roughness_from_node = nullptr;
    bNodeSocket *roughness_from_socket = nullptr;

    LISTBASE_FOREACH (bNodeLink *, link, &ntree->links) {
      /* Find links, nodes and sockets. */
      if (link->tosock == roughness_socket) {
        roughness_link = link;
        roughness_from_node = link->fromnode;
        roughness_from_socket = link->fromsock;
      }
    }

    if (roughness_link != nullptr) {
      /* Add Clamp node before Roughness input. */

      bNode *clamp_node = nodeAddStaticNode(nullptr, ntree, SH_NODE_CLAMP);
      clamp_node->parent = node->parent;
      clamp_node->custom1 = NODE_CLAMP_MINMAX;
      clamp_node->locx = node->locx;
      clamp_node->locy = node->locy - 300.0f;
      clamp_node->flag |= NODE_HIDDEN;
      bNodeSocket *clamp_socket_value = nodeFindSocket(clamp_node, SOCK_IN, "Value");
      bNodeSocket *clamp_socket_min = nodeFindSocket(clamp_node, SOCK_IN, "Min");
      bNodeSocket *clamp_socket_max = nodeFindSocket(clamp_node, SOCK_IN, "Max");
      bNodeSocket *clamp_socket_out = nodeFindSocket(clamp_node, SOCK_OUT, "Result");

      *version_cycles_node_socket_float_value(clamp_socket_min) = 0.0f;
      *version_cycles_node_socket_float_value(clamp_socket_max) = 1.0f;

      nodeRemLink(ntree, roughness_link);
      nodeAddLink(
          ntree, roughness_from_node, roughness_from_socket, clamp_node, clamp_socket_value);
      nodeAddLink(ntree, clamp_node, clamp_socket_out, node, roughness_socket);
    }
    else {
      *roughness = std::clamp(*roughness, 0.0f, 1.0f);
    }
  }

  version_socket_update_is_used(ntree);
}

static void versioning_replace_musgrave_texture_node(bNodeTree *ntree)
{
  version_node_input_socket_name(ntree, SH_NODE_TEX_MUSGRAVE_DEPRECATED, "Dimension", "Roughness");
  LISTBASE_FOREACH (bNode *, node, &ntree->nodes) {
    if (node->type != SH_NODE_TEX_MUSGRAVE_DEPRECATED) {
      continue;
    }

    STRNCPY(node->idname, "ShaderNodeTexNoise");
    node->type = SH_NODE_TEX_NOISE;
    NodeTexNoise *data = MEM_cnew<NodeTexNoise>(__func__);
    data->base = (static_cast<NodeTexMusgrave *>(node->storage))->base;
    data->dimensions = (static_cast<NodeTexMusgrave *>(node->storage))->dimensions;
    data->normalize = false;
    data->type = (static_cast<NodeTexMusgrave *>(node->storage))->musgrave_type;
    MEM_freeN(node->storage);
    node->storage = data;

    bNodeLink *detail_link = nullptr;
    bNode *detail_from_node = nullptr;
    bNodeSocket *detail_from_socket = nullptr;

    bNodeLink *roughness_link = nullptr;
    bNode *roughness_from_node = nullptr;
    bNodeSocket *roughness_from_socket = nullptr;

    bNodeLink *lacunarity_link = nullptr;
    bNode *lacunarity_from_node = nullptr;
    bNodeSocket *lacunarity_from_socket = nullptr;

    LISTBASE_FOREACH (bNodeLink *, link, &ntree->links) {
      /* Find links, nodes and sockets. */
      if (link->tonode == node) {
        if (STREQ(link->tosock->identifier, "Detail")) {
          detail_link = link;
          detail_from_node = link->fromnode;
          detail_from_socket = link->fromsock;
        }
        if (STREQ(link->tosock->identifier, "Roughness")) {
          roughness_link = link;
          roughness_from_node = link->fromnode;
          roughness_from_socket = link->fromsock;
        }
        if (STREQ(link->tosock->identifier, "Lacunarity")) {
          lacunarity_link = link;
          lacunarity_from_node = link->fromnode;
          lacunarity_from_socket = link->fromsock;
        }
      }
    }

    uint8_t noise_type = (static_cast<NodeTexNoise *>(node->storage))->type;
    float locy_offset = 0.0f;

    bNodeSocket *fac_socket = nodeFindSocket(node, SOCK_OUT, "Fac");
    /* Clear label because Musgrave output socket label is set to "Height" instead of "Fac". */
    fac_socket->label[0] = '\0';

    bNodeSocket *detail_socket = nodeFindSocket(node, SOCK_IN, "Detail");
    float *detail = version_cycles_node_socket_float_value(detail_socket);

    if (detail_link != nullptr) {
      locy_offset -= 80.0f;

      /* Add Minimum Math node and Subtract Math node before Detail input. */

      bNode *min_node = nodeAddStaticNode(nullptr, ntree, SH_NODE_MATH);
      min_node->parent = node->parent;
      min_node->custom1 = NODE_MATH_MINIMUM;
      min_node->locx = node->locx;
      min_node->locy = node->locy - 320.0f;
      min_node->flag |= NODE_HIDDEN;
      bNodeSocket *min_socket_A = static_cast<bNodeSocket *>(BLI_findlink(&min_node->inputs, 0));
      bNodeSocket *min_socket_B = static_cast<bNodeSocket *>(BLI_findlink(&min_node->inputs, 1));
      bNodeSocket *min_socket_out = nodeFindSocket(min_node, SOCK_OUT, "Value");

      bNode *sub1_node = nodeAddStaticNode(nullptr, ntree, SH_NODE_MATH);
      sub1_node->parent = node->parent;
      sub1_node->custom1 = NODE_MATH_SUBTRACT;
      sub1_node->locx = node->locx;
      sub1_node->locy = node->locy - 360.0f;
      sub1_node->flag |= NODE_HIDDEN;
      bNodeSocket *sub1_socket_A = static_cast<bNodeSocket *>(BLI_findlink(&sub1_node->inputs, 0));
      bNodeSocket *sub1_socket_B = static_cast<bNodeSocket *>(BLI_findlink(&sub1_node->inputs, 1));
      bNodeSocket *sub1_socket_out = nodeFindSocket(sub1_node, SOCK_OUT, "Value");

      *version_cycles_node_socket_float_value(min_socket_B) = 14.0f;
      *version_cycles_node_socket_float_value(sub1_socket_B) = 1.0f;

      nodeRemLink(ntree, detail_link);
      nodeAddLink(ntree, detail_from_node, detail_from_socket, sub1_node, sub1_socket_A);
      nodeAddLink(ntree, sub1_node, sub1_socket_out, min_node, min_socket_A);
      nodeAddLink(ntree, min_node, min_socket_out, node, detail_socket);

      if (ELEM(noise_type, SHD_NOISE_RIDGED_MULTIFRACTAL, SHD_NOISE_HETERO_TERRAIN)) {
        locy_offset -= 40.0f;

        /* Add Greater Than Math node before Subtract Math node. */

        bNode *greater_node = nodeAddStaticNode(nullptr, ntree, SH_NODE_MATH);
        greater_node->parent = node->parent;
        greater_node->custom1 = NODE_MATH_GREATER_THAN;
        greater_node->locx = node->locx;
        greater_node->locy = node->locy - 400.0f;
        greater_node->flag |= NODE_HIDDEN;
        bNodeSocket *greater_socket_A = static_cast<bNodeSocket *>(
            BLI_findlink(&greater_node->inputs, 0));
        bNodeSocket *greater_socket_B = static_cast<bNodeSocket *>(
            BLI_findlink(&greater_node->inputs, 1));
        bNodeSocket *greater_socket_out = nodeFindSocket(greater_node, SOCK_OUT, "Value");

        *version_cycles_node_socket_float_value(greater_socket_B) = 1.0f;

        nodeAddLink(ntree, detail_from_node, detail_from_socket, greater_node, greater_socket_A);
        nodeAddLink(ntree, greater_node, greater_socket_out, sub1_node, sub1_socket_B);
      }
      else {
        /* Add Clamp node and Multiply Math node behind Fac output. */

        bNode *clamp_node = nodeAddStaticNode(nullptr, ntree, SH_NODE_CLAMP);
        clamp_node->parent = node->parent;
        clamp_node->custom1 = NODE_CLAMP_MINMAX;
        clamp_node->locx = node->locx;
        clamp_node->locy = node->locy + 40.0f;
        clamp_node->flag |= NODE_HIDDEN;
        bNodeSocket *clamp_socket_value = nodeFindSocket(clamp_node, SOCK_IN, "Value");
        bNodeSocket *clamp_socket_min = nodeFindSocket(clamp_node, SOCK_IN, "Min");
        bNodeSocket *clamp_socket_max = nodeFindSocket(clamp_node, SOCK_IN, "Max");
        bNodeSocket *clamp_socket_out = nodeFindSocket(clamp_node, SOCK_OUT, "Result");

        bNode *mul_node = nodeAddStaticNode(nullptr, ntree, SH_NODE_MATH);
        mul_node->parent = node->parent;
        mul_node->custom1 = NODE_MATH_MULTIPLY;
        mul_node->locx = node->locx;
        mul_node->locy = node->locy + 80.0f;
        mul_node->flag |= NODE_HIDDEN;
        bNodeSocket *mul_socket_A = static_cast<bNodeSocket *>(BLI_findlink(&mul_node->inputs, 0));
        bNodeSocket *mul_socket_B = static_cast<bNodeSocket *>(BLI_findlink(&mul_node->inputs, 1));
        bNodeSocket *mul_socket_out = nodeFindSocket(mul_node, SOCK_OUT, "Value");

        *version_cycles_node_socket_float_value(clamp_socket_min) = 0.0f;
        *version_cycles_node_socket_float_value(clamp_socket_max) = 1.0f;

        if (noise_type == SHD_NOISE_MULTIFRACTAL) {
          /* Add Subtract Math node and Add Math node after Multiply Math node. */

          bNode *sub2_node = nodeAddStaticNode(nullptr, ntree, SH_NODE_MATH);
          sub2_node->parent = node->parent;
          sub2_node->custom1 = NODE_MATH_SUBTRACT;
          sub2_node->custom2 = SHD_MATH_CLAMP;
          sub2_node->locx = node->locx;
          sub2_node->locy = node->locy + 120.0f;
          sub2_node->flag |= NODE_HIDDEN;
          bNodeSocket *sub2_socket_A = static_cast<bNodeSocket *>(
              BLI_findlink(&sub2_node->inputs, 0));
          bNodeSocket *sub2_socket_B = static_cast<bNodeSocket *>(
              BLI_findlink(&sub2_node->inputs, 1));
          bNodeSocket *sub2_socket_out = nodeFindSocket(sub2_node, SOCK_OUT, "Value");

          bNode *add_node = nodeAddStaticNode(nullptr, ntree, SH_NODE_MATH);
          add_node->parent = node->parent;
          add_node->custom1 = NODE_MATH_ADD;
          add_node->locx = node->locx;
          add_node->locy = node->locy + 160.0f;
          add_node->flag |= NODE_HIDDEN;
          bNodeSocket *add_socket_A = static_cast<bNodeSocket *>(
              BLI_findlink(&add_node->inputs, 0));
          bNodeSocket *add_socket_B = static_cast<bNodeSocket *>(
              BLI_findlink(&add_node->inputs, 1));
          bNodeSocket *add_socket_out = nodeFindSocket(add_node, SOCK_OUT, "Value");

          *version_cycles_node_socket_float_value(sub2_socket_A) = 1.0f;

          LISTBASE_FOREACH_BACKWARD_MUTABLE (bNodeLink *, link, &ntree->links) {
            if (link->fromsock == fac_socket) {
              nodeAddLink(ntree, add_node, add_socket_out, link->tonode, link->tosock);
              nodeRemLink(ntree, link);
            }
          }

          nodeAddLink(ntree, mul_node, mul_socket_out, add_node, add_socket_A);
          nodeAddLink(ntree, detail_from_node, detail_from_socket, sub2_node, sub2_socket_B);
          nodeAddLink(ntree, sub2_node, sub2_socket_out, add_node, add_socket_B);
        }
        else {
          LISTBASE_FOREACH_BACKWARD_MUTABLE (bNodeLink *, link, &ntree->links) {
            if (link->fromsock == fac_socket) {
              nodeAddLink(ntree, mul_node, mul_socket_out, link->tonode, link->tosock);
              nodeRemLink(ntree, link);
            }
          }
        }

        nodeAddLink(ntree, node, fac_socket, mul_node, mul_socket_A);
        nodeAddLink(ntree, detail_from_node, detail_from_socket, clamp_node, clamp_socket_value);
        nodeAddLink(ntree, clamp_node, clamp_socket_out, mul_node, mul_socket_B);
      }
    }
    else {
      if (*detail < 1.0f) {
        if (!ELEM(noise_type, SHD_NOISE_RIDGED_MULTIFRACTAL, SHD_NOISE_HETERO_TERRAIN)) {
          /* Add Multiply Math node behind Fac output. */

          bNode *mul_node = nodeAddStaticNode(nullptr, ntree, SH_NODE_MATH);
          mul_node->parent = node->parent;
          mul_node->custom1 = NODE_MATH_MULTIPLY;
          mul_node->locx = node->locx;
          mul_node->locy = node->locy + 40.0f;
          mul_node->flag |= NODE_HIDDEN;
          bNodeSocket *mul_socket_A = static_cast<bNodeSocket *>(
              BLI_findlink(&mul_node->inputs, 0));
          bNodeSocket *mul_socket_B = static_cast<bNodeSocket *>(
              BLI_findlink(&mul_node->inputs, 1));
          bNodeSocket *mul_socket_out = nodeFindSocket(mul_node, SOCK_OUT, "Value");

          *version_cycles_node_socket_float_value(mul_socket_B) = *detail;

          if (noise_type == SHD_NOISE_MULTIFRACTAL) {
            /* Add an Add Math node after Multiply Math node. */

            bNode *add_node = nodeAddStaticNode(nullptr, ntree, SH_NODE_MATH);
            add_node->parent = node->parent;
            add_node->custom1 = NODE_MATH_ADD;
            add_node->locx = node->locx;
            add_node->locy = node->locy + 80.0f;
            add_node->flag |= NODE_HIDDEN;
            bNodeSocket *add_socket_A = static_cast<bNodeSocket *>(
                BLI_findlink(&add_node->inputs, 0));
            bNodeSocket *add_socket_B = static_cast<bNodeSocket *>(
                BLI_findlink(&add_node->inputs, 1));
            bNodeSocket *add_socket_out = nodeFindSocket(add_node, SOCK_OUT, "Value");

            *version_cycles_node_socket_float_value(add_socket_B) = 1.0f - *detail;

            LISTBASE_FOREACH_BACKWARD_MUTABLE (bNodeLink *, link, &ntree->links) {
              if (link->fromsock == fac_socket) {
                nodeAddLink(ntree, add_node, add_socket_out, link->tonode, link->tosock);
                nodeRemLink(ntree, link);
              }
            }

            nodeAddLink(ntree, mul_node, mul_socket_out, add_node, add_socket_A);
          }
          else {
            LISTBASE_FOREACH_BACKWARD_MUTABLE (bNodeLink *, link, &ntree->links) {
              if (link->fromsock == fac_socket) {
                nodeAddLink(ntree, mul_node, mul_socket_out, link->tonode, link->tosock);
                nodeRemLink(ntree, link);
              }
            }
          }

          nodeAddLink(ntree, node, fac_socket, mul_node, mul_socket_A);

          *detail = 0.0f;
        }
      }
      else {
        *detail = std::fminf(*detail - 1.0f, 14.0f);
      }
    }

    bNodeSocket *roughness_socket = nodeFindSocket(node, SOCK_IN, "Roughness");
    float *roughness = version_cycles_node_socket_float_value(roughness_socket);
    bNodeSocket *lacunarity_socket = nodeFindSocket(node, SOCK_IN, "Lacunarity");
    float *lacunarity = version_cycles_node_socket_float_value(lacunarity_socket);

    *roughness = std::fmaxf(*roughness, 1e-5f);
    *lacunarity = std::fmaxf(*lacunarity, 1e-5f);

    if (roughness_link != nullptr) {
      /* Add Maximum Math node after output of roughness_from_node. Add Multiply Math node and
       * Power Math node before Roughness input. */

      bNode *max1_node = nodeAddStaticNode(nullptr, ntree, SH_NODE_MATH);
      max1_node->parent = node->parent;
      max1_node->custom1 = NODE_MATH_MAXIMUM;
      max1_node->locx = node->locx;
      max1_node->locy = node->locy - 400.0f + locy_offset;
      max1_node->flag |= NODE_HIDDEN;
      bNodeSocket *max1_socket_A = static_cast<bNodeSocket *>(BLI_findlink(&max1_node->inputs, 0));
      bNodeSocket *max1_socket_B = static_cast<bNodeSocket *>(BLI_findlink(&max1_node->inputs, 1));
      bNodeSocket *max1_socket_out = nodeFindSocket(max1_node, SOCK_OUT, "Value");

      bNode *mul_node = nodeAddStaticNode(nullptr, ntree, SH_NODE_MATH);
      mul_node->parent = node->parent;
      mul_node->custom1 = NODE_MATH_MULTIPLY;
      mul_node->locx = node->locx;
      mul_node->locy = node->locy - 360.0f + locy_offset;
      mul_node->flag |= NODE_HIDDEN;
      bNodeSocket *mul_socket_A = static_cast<bNodeSocket *>(BLI_findlink(&mul_node->inputs, 0));
      bNodeSocket *mul_socket_B = static_cast<bNodeSocket *>(BLI_findlink(&mul_node->inputs, 1));
      bNodeSocket *mul_socket_out = nodeFindSocket(mul_node, SOCK_OUT, "Value");

      bNode *pow_node = nodeAddStaticNode(nullptr, ntree, SH_NODE_MATH);
      pow_node->parent = node->parent;
      pow_node->custom1 = NODE_MATH_POWER;
      pow_node->locx = node->locx;
      pow_node->locy = node->locy - 320.0f + locy_offset;
      pow_node->flag |= NODE_HIDDEN;
      bNodeSocket *pow_socket_A = static_cast<bNodeSocket *>(BLI_findlink(&pow_node->inputs, 0));
      bNodeSocket *pow_socket_B = static_cast<bNodeSocket *>(BLI_findlink(&pow_node->inputs, 1));
      bNodeSocket *pow_socket_out = nodeFindSocket(pow_node, SOCK_OUT, "Value");

      *version_cycles_node_socket_float_value(max1_socket_B) = -1e-5f;
      *version_cycles_node_socket_float_value(mul_socket_B) = -1.0f;
      *version_cycles_node_socket_float_value(pow_socket_A) = *lacunarity;

      nodeRemLink(ntree, roughness_link);
      nodeAddLink(ntree, roughness_from_node, roughness_from_socket, max1_node, max1_socket_A);
      nodeAddLink(ntree, max1_node, max1_socket_out, mul_node, mul_socket_A);
      nodeAddLink(ntree, mul_node, mul_socket_out, pow_node, pow_socket_B);
      nodeAddLink(ntree, pow_node, pow_socket_out, node, roughness_socket);

      if (lacunarity_link != nullptr) {
        /* Add Maximum Math node after output of lacunarity_from_node. */

        bNode *max2_node = nodeAddStaticNode(nullptr, ntree, SH_NODE_MATH);
        max2_node->parent = node->parent;
        max2_node->custom1 = NODE_MATH_MAXIMUM;
        max2_node->locx = node->locx;
        max2_node->locy = node->locy - 440.0f + locy_offset;
        max2_node->flag |= NODE_HIDDEN;
        bNodeSocket *max2_socket_A = static_cast<bNodeSocket *>(
            BLI_findlink(&max2_node->inputs, 0));
        bNodeSocket *max2_socket_B = static_cast<bNodeSocket *>(
            BLI_findlink(&max2_node->inputs, 1));
        bNodeSocket *max2_socket_out = nodeFindSocket(max2_node, SOCK_OUT, "Value");

        *version_cycles_node_socket_float_value(max2_socket_B) = -1e-5f;

        nodeRemLink(ntree, lacunarity_link);
        nodeAddLink(ntree, lacunarity_from_node, lacunarity_from_socket, max2_node, max2_socket_A);
        nodeAddLink(ntree, max2_node, max2_socket_out, pow_node, pow_socket_A);
        nodeAddLink(ntree, max2_node, max2_socket_out, node, lacunarity_socket);
      }
    }
    else if ((lacunarity_link != nullptr) && (roughness_link == nullptr)) {
      /* Add Maximum Math node after output of lacunarity_from_node. Add Power Math node before
       * Roughness input. */

      bNode *max2_node = nodeAddStaticNode(nullptr, ntree, SH_NODE_MATH);
      max2_node->parent = node->parent;
      max2_node->custom1 = NODE_MATH_MAXIMUM;
      max2_node->locx = node->locx;
      max2_node->locy = node->locy - 360.0f + locy_offset;
      max2_node->flag |= NODE_HIDDEN;
      bNodeSocket *max2_socket_A = static_cast<bNodeSocket *>(BLI_findlink(&max2_node->inputs, 0));
      bNodeSocket *max2_socket_B = static_cast<bNodeSocket *>(BLI_findlink(&max2_node->inputs, 1));
      bNodeSocket *max2_socket_out = nodeFindSocket(max2_node, SOCK_OUT, "Value");

      bNode *pow_node = nodeAddStaticNode(nullptr, ntree, SH_NODE_MATH);
      pow_node->parent = node->parent;
      pow_node->custom1 = NODE_MATH_POWER;
      pow_node->locx = node->locx;
      pow_node->locy = node->locy - 320.0f + locy_offset;
      pow_node->flag |= NODE_HIDDEN;
      bNodeSocket *pow_socket_A = static_cast<bNodeSocket *>(BLI_findlink(&pow_node->inputs, 0));
      bNodeSocket *pow_socket_B = static_cast<bNodeSocket *>(BLI_findlink(&pow_node->inputs, 1));
      bNodeSocket *pow_socket_out = nodeFindSocket(pow_node, SOCK_OUT, "Value");

      *version_cycles_node_socket_float_value(max2_socket_B) = -1e-5f;
      *version_cycles_node_socket_float_value(pow_socket_A) = *lacunarity;
      *version_cycles_node_socket_float_value(pow_socket_B) = -(*roughness);

      nodeRemLink(ntree, lacunarity_link);
      nodeAddLink(ntree, lacunarity_from_node, lacunarity_from_socket, max2_node, max2_socket_A);
      nodeAddLink(ntree, max2_node, max2_socket_out, pow_node, pow_socket_A);
      nodeAddLink(ntree, max2_node, max2_socket_out, node, lacunarity_socket);
      nodeAddLink(ntree, pow_node, pow_socket_out, node, roughness_socket);
    }
    else {
      *roughness = std::pow(*lacunarity, -(*roughness));
    }
  }

  version_socket_update_is_used(ntree);
}

/* Convert subsurface inputs on the Principled BSDF. */
static void version_principled_bsdf_subsurface(bNodeTree *ntree)
{
  /* - Create Subsurface Scale input
   * - If a node's Subsurface input was connected or nonzero:
   *   - Make the Base Color a mix of old Base Color and Subsurface Color,
   *     using Subsurface as the mix factor
   *   - Move Subsurface link and default value to the new Subsurface Scale input
   *   - Set the Subsurface input to 1.0
   * - Remove Subsurface Color input
   */
  LISTBASE_FOREACH (bNode *, node, &ntree->nodes) {
    if (node->type != SH_NODE_BSDF_PRINCIPLED) {
      continue;
    }
    if (nodeFindSocket(node, SOCK_IN, "Subsurface Scale")) {
      /* Node is already updated. */
      continue;
    }

    /* Add Scale input */
    bNodeSocket *scale_in = nodeAddStaticSocket(
        ntree, node, SOCK_IN, SOCK_FLOAT, PROP_DISTANCE, "Subsurface Scale", "Subsurface Scale");

    bNodeSocket *subsurf = nodeFindSocket(node, SOCK_IN, "Subsurface");
    float *subsurf_val = version_cycles_node_socket_float_value(subsurf);

    if (!subsurf->link && *subsurf_val == 0.0f) {
      *version_cycles_node_socket_float_value(scale_in) = 0.05f;
    }
    else {
      *version_cycles_node_socket_float_value(scale_in) = *subsurf_val;
    }

    if (subsurf->link == nullptr && *subsurf_val == 0.0f) {
      /* Node doesn't use Subsurf, we're done here. */
      continue;
    }

    /* Fix up Subsurface Color input */
    bNodeSocket *base_col = nodeFindSocket(node, SOCK_IN, "Base Color");
    bNodeSocket *subsurf_col = nodeFindSocket(node, SOCK_IN, "Subsurface Color");
    float *base_col_val = version_cycles_node_socket_rgba_value(base_col);
    float *subsurf_col_val = version_cycles_node_socket_rgba_value(subsurf_col);
    /* If any of the three inputs is dynamic, we need a Mix node. */
    if (subsurf->link || subsurf_col->link || base_col->link) {
      bNode *mix = nodeAddStaticNode(nullptr, ntree, SH_NODE_MIX);
      static_cast<NodeShaderMix *>(mix->storage)->data_type = SOCK_RGBA;
      mix->locx = node->locx - 170;
      mix->locy = node->locy - 120;

      bNodeSocket *a_in = nodeFindSocket(mix, SOCK_IN, "A_Color");
      bNodeSocket *b_in = nodeFindSocket(mix, SOCK_IN, "B_Color");
      bNodeSocket *fac_in = nodeFindSocket(mix, SOCK_IN, "Factor_Float");
      bNodeSocket *result_out = nodeFindSocket(mix, SOCK_OUT, "Result_Color");

      copy_v4_v4(version_cycles_node_socket_rgba_value(a_in), base_col_val);
      copy_v4_v4(version_cycles_node_socket_rgba_value(b_in), subsurf_col_val);
      *version_cycles_node_socket_float_value(fac_in) = *subsurf_val;

      if (base_col->link) {
        nodeAddLink(ntree, base_col->link->fromnode, base_col->link->fromsock, mix, a_in);
        nodeRemLink(ntree, base_col->link);
      }
      if (subsurf_col->link) {
        nodeAddLink(ntree, subsurf_col->link->fromnode, subsurf_col->link->fromsock, mix, b_in);
        nodeRemLink(ntree, subsurf_col->link);
      }
      if (subsurf->link) {
        nodeAddLink(ntree, subsurf->link->fromnode, subsurf->link->fromsock, mix, fac_in);
        nodeAddLink(ntree, subsurf->link->fromnode, subsurf->link->fromsock, node, scale_in);
        nodeRemLink(ntree, subsurf->link);
      }
      nodeAddLink(ntree, mix, result_out, node, base_col);
    }
    /* Mix the fixed values. */
    interp_v4_v4v4(base_col_val, base_col_val, subsurf_col_val, *subsurf_val);

    /* Set node to 100% subsurface, 0% diffuse. */
    *subsurf_val = 1.0f;

    /* Delete Subsurface Color input */
    nodeRemoveSocket(ntree, node, subsurf_col);
  }
}

/* Convert emission inputs on the Principled BSDF. */
static void version_principled_bsdf_emission(bNodeTree *ntree)
{
  /* Blender 3.x and before would default to Emission = 0.0, Emission Strength = 1.0.
   * Now we default the other way around (1.0 and 0.0), but because the Strength input was added
   * a bit later, a file that only has the Emission socket would now end up as (1.0, 0.0) instead
   * of (1.0, 1.0).
   * Therefore, set strength to 1.0 for those files.
   */
  LISTBASE_FOREACH (bNode *, node, &ntree->nodes) {
    if (node->type != SH_NODE_BSDF_PRINCIPLED) {
      continue;
    }
    if (!nodeFindSocket(node, SOCK_IN, "Emission")) {
      /* Old enough to have neither, new defaults are fine. */
      continue;
    }
    if (nodeFindSocket(node, SOCK_IN, "Emission Strength")) {
      /* New enough to have both, no need to do anything. */
      continue;
    }
    bNodeSocket *sock = nodeAddStaticSocket(
        ntree, node, SOCK_IN, SOCK_FLOAT, PROP_NONE, "Emission Strength", "Emission Strength");
    *version_cycles_node_socket_float_value(sock) = 1.0f;
  }
}

/* Rename various Principled BSDF sockets. */
static void version_principled_bsdf_rename_sockets(bNodeTree *ntree)
{
  version_node_input_socket_name(ntree, SH_NODE_BSDF_PRINCIPLED, "Emission", "Emission Color");
  version_node_input_socket_name(ntree, SH_NODE_BSDF_PRINCIPLED, "Specular", "Specular IOR Level");
  version_node_input_socket_name(
      ntree, SH_NODE_BSDF_PRINCIPLED, "Subsurface", "Subsurface Weight");
  version_node_input_socket_name(
      ntree, SH_NODE_BSDF_PRINCIPLED, "Transmission", "Transmission Weight");
  version_node_input_socket_name(ntree, SH_NODE_BSDF_PRINCIPLED, "Coat", "Coat Weight");
  version_node_input_socket_name(ntree, SH_NODE_BSDF_PRINCIPLED, "Sheen", "Sheen Weight");
}

/* Replace old Principled Hair BSDF as a variant in the new Principled Hair BSDF. */
static void version_replace_principled_hair_model(bNodeTree *ntree)
{
  LISTBASE_FOREACH (bNode *, node, &ntree->nodes) {
    if (node->type != SH_NODE_BSDF_HAIR_PRINCIPLED) {
      continue;
    }
    NodeShaderHairPrincipled *data = MEM_cnew<NodeShaderHairPrincipled>(__func__);
    data->model = SHD_PRINCIPLED_HAIR_CHIANG;
    data->parametrization = node->custom1;

    node->storage = data;
  }
}

static void change_input_socket_to_rotation_type(bNodeTree &ntree,
                                                 bNode &node,
                                                 bNodeSocket &socket)
{
  if (socket.type == SOCK_ROTATION) {
    return;
  }
  socket.type = SOCK_ROTATION;
  STRNCPY(socket.idname, "NodeSocketRotation");
  auto *old_value = static_cast<bNodeSocketValueVector *>(socket.default_value);
  auto *new_value = MEM_new<bNodeSocketValueRotation>(__func__);
  copy_v3_v3(new_value->value_euler, old_value->value);
  socket.default_value = new_value;
  MEM_freeN(old_value);
  LISTBASE_FOREACH_MUTABLE (bNodeLink *, link, &ntree.links) {
    if (link->tosock != &socket) {
      continue;
    }
    if (ELEM(link->fromsock->type, SOCK_ROTATION, SOCK_VECTOR, SOCK_FLOAT) &&
        link->fromnode->type != NODE_REROUTE)
    {
      /* No need to add the conversion node when implicit conversions will work. */
      continue;
    }
    if (STREQ(link->fromnode->idname, "FunctionNodeEulerToRotation")) {
      /* Make versioning idempotent. */
      continue;
    }
    bNode *convert = nodeAddNode(nullptr, &ntree, "FunctionNodeEulerToRotation");
    convert->parent = node.parent;
    convert->locx = node.locx - 40;
    convert->locy = node.locy;
    link->tonode = convert;
    link->tosock = nodeFindSocket(convert, SOCK_IN, "Euler");

    nodeAddLink(&ntree, convert, nodeFindSocket(convert, SOCK_OUT, "Rotation"), &node, &socket);
  }
}

static void change_output_socket_to_rotation_type(bNodeTree &ntree,
                                                  bNode &node,
                                                  bNodeSocket &socket)
{
  /* Rely on generic node declaration update to change the socket type. */
  LISTBASE_FOREACH_MUTABLE (bNodeLink *, link, &ntree.links) {
    if (link->fromsock != &socket) {
      continue;
    }
    if (ELEM(link->tosock->type, SOCK_ROTATION, SOCK_VECTOR) && link->tonode->type != NODE_REROUTE)
    {
      /* No need to add the conversion node when implicit conversions will work. */
      continue;
    }
    if (STREQ(link->tonode->idname, "FunctionNodeRotationToEuler"))
    { /* Make versioning idempotent. */
      continue;
    }
    bNode *convert = nodeAddNode(nullptr, &ntree, "FunctionNodeRotationToEuler");
    convert->parent = node.parent;
    convert->locx = node.locx + 40;
    convert->locy = node.locy;
    link->fromnode = convert;
    link->fromsock = nodeFindSocket(convert, SOCK_OUT, "Euler");

    nodeAddLink(&ntree, &node, &socket, convert, nodeFindSocket(convert, SOCK_IN, "Rotation"));
  }
}

static void version_geometry_nodes_use_rotation_socket(bNodeTree &ntree)
{
  LISTBASE_FOREACH_MUTABLE (bNode *, node, &ntree.nodes) {
    if (STR_ELEM(node->idname,
                 "GeometryNodeInstanceOnPoints",
                 "GeometryNodeRotateInstances",
                 "GeometryNodeTransform"))
    {
      bNodeSocket *socket = nodeFindSocket(node, SOCK_IN, "Rotation");
      change_input_socket_to_rotation_type(ntree, *node, *socket);
    }
    if (STR_ELEM(node->idname,
                 "GeometryNodeDistributePointsOnFaces",
                 "GeometryNodeObjectInfo",
                 "GeometryNodeInputInstanceRotation"))
    {
      bNodeSocket *socket = nodeFindSocket(node, SOCK_OUT, "Rotation");
      change_output_socket_to_rotation_type(ntree, *node, *socket);
    }
  }
}

/* Find the base socket name for an idname that may include a subtype. */
static blender::StringRef legacy_socket_idname_to_socket_type(blender::StringRef idname)
{
  using string_pair = std::pair<const char *, const char *>;
  static const string_pair subtypes_map[] = {{"NodeSocketFloatUnsigned", "NodeSocketFloat"},
                                             {"NodeSocketFloatPercentage", "NodeSocketFloat"},
                                             {"NodeSocketFloatFactor", "NodeSocketFloat"},
                                             {"NodeSocketFloatAngle", "NodeSocketFloat"},
                                             {"NodeSocketFloatTime", "NodeSocketFloat"},
                                             {"NodeSocketFloatTimeAbsolute", "NodeSocketFloat"},
                                             {"NodeSocketFloatDistance", "NodeSocketFloat"},
                                             {"NodeSocketIntUnsigned", "NodeSocketInt"},
                                             {"NodeSocketIntPercentage", "NodeSocketInt"},
                                             {"NodeSocketIntFactor", "NodeSocketInt"},
                                             {"NodeSocketVectorTranslation", "NodeSocketVector"},
                                             {"NodeSocketVectorDirection", "NodeSocketVector"},
                                             {"NodeSocketVectorVelocity", "NodeSocketVector"},
                                             {"NodeSocketVectorAcceleration", "NodeSocketVector"},
                                             {"NodeSocketVectorEuler", "NodeSocketVector"},
                                             {"NodeSocketVectorXYZ", "NodeSocketVector"}};
  for (const string_pair &pair : subtypes_map) {
    if (pair.first == idname) {
      return pair.second;
    }
  }
  /* Unchanged socket idname. */
  return idname;
}

static bNodeTreeInterfaceItem *legacy_socket_move_to_interface(bNodeSocket &legacy_socket,
                                                               const eNodeSocketInOut in_out)
{
  bNodeTreeInterfaceSocket *new_socket = MEM_cnew<bNodeTreeInterfaceSocket>(__func__);
  new_socket->item.item_type = NODE_INTERFACE_SOCKET;

  /* Move reusable data. */
  new_socket->name = BLI_strdup(legacy_socket.name);
  new_socket->identifier = BLI_strdup(legacy_socket.identifier);
  new_socket->description = BLI_strdup(legacy_socket.description);
  /* If the socket idname includes a subtype (e.g. "NodeSocketFloatFactor") this will convert it to
   * the base type name ("NodeSocketFloat"). */
  new_socket->socket_type = BLI_strdup(
      legacy_socket_idname_to_socket_type(legacy_socket.idname).data());
  new_socket->flag = (in_out == SOCK_IN ? NODE_INTERFACE_SOCKET_INPUT :
                                          NODE_INTERFACE_SOCKET_OUTPUT);
  SET_FLAG_FROM_TEST(
      new_socket->flag, legacy_socket.flag & SOCK_HIDE_VALUE, NODE_INTERFACE_SOCKET_HIDE_VALUE);
  SET_FLAG_FROM_TEST(new_socket->flag,
                     legacy_socket.flag & SOCK_HIDE_IN_MODIFIER,
                     NODE_INTERFACE_SOCKET_HIDE_IN_MODIFIER);
  new_socket->attribute_domain = legacy_socket.attribute_domain;

  /* The following data are stolen from the old data, the ownership of their memory is directly
   * transferred to the new data. */
  new_socket->default_attribute_name = legacy_socket.default_attribute_name;
  legacy_socket.default_attribute_name = nullptr;
  new_socket->socket_data = legacy_socket.default_value;
  legacy_socket.default_value = nullptr;
  new_socket->properties = legacy_socket.prop;
  legacy_socket.prop = nullptr;

  /* Unused data. */
  MEM_delete(legacy_socket.runtime);
  legacy_socket.runtime = nullptr;

  return &new_socket->item;
}

static void versioning_convert_node_tree_socket_lists_to_interface(bNodeTree *ntree)
{
  bNodeTreeInterface &tree_interface = ntree->tree_interface;

  const int num_inputs = BLI_listbase_count(&ntree->inputs_legacy);
  const int num_outputs = BLI_listbase_count(&ntree->outputs_legacy);
  tree_interface.root_panel.items_num = num_inputs + num_outputs;
  tree_interface.root_panel.items_array = static_cast<bNodeTreeInterfaceItem **>(MEM_malloc_arrayN(
      tree_interface.root_panel.items_num, sizeof(bNodeTreeInterfaceItem *), __func__));

  /* Convert outputs first to retain old outputs/inputs ordering. */
  int index;
  LISTBASE_FOREACH_INDEX (bNodeSocket *, socket, &ntree->outputs_legacy, index) {
    tree_interface.root_panel.items_array[index] = legacy_socket_move_to_interface(*socket,
                                                                                   SOCK_OUT);
  }
  LISTBASE_FOREACH_INDEX (bNodeSocket *, socket, &ntree->inputs_legacy, index) {
    tree_interface.root_panel.items_array[num_outputs + index] = legacy_socket_move_to_interface(
        *socket, SOCK_IN);
  }
}

/**
 * Original node tree interface conversion in did not convert socket idnames with subtype suffixes
 * to correct socket base types (see #versioning_convert_node_tree_socket_lists_to_interface).
 */
static void versioning_fix_socket_subtype_idnames(bNodeTree *ntree)
{
  bNodeTreeInterface &tree_interface = ntree->tree_interface;

  tree_interface.foreach_item([](bNodeTreeInterfaceItem &item) -> bool {
    if (item.item_type == NODE_INTERFACE_SOCKET) {
      bNodeTreeInterfaceSocket &socket = reinterpret_cast<bNodeTreeInterfaceSocket &>(item);
      blender::StringRef corrected_socket_type = legacy_socket_idname_to_socket_type(
          socket.socket_type);
      if (socket.socket_type != corrected_socket_type) {
        MEM_freeN(socket.socket_type);
        socket.socket_type = BLI_strdup(corrected_socket_type.data());
      }
    }
    return true;
  });
}

/* Convert coat inputs on the Principled BSDF. */
static void version_principled_bsdf_coat(bNodeTree *ntree)
{
  LISTBASE_FOREACH (bNode *, node, &ntree->nodes) {
    if (node->type != SH_NODE_BSDF_PRINCIPLED) {
      continue;
    }
    if (nodeFindSocket(node, SOCK_IN, "Coat IOR") != nullptr) {
      continue;
    }
    bNodeSocket *coat_ior_input = nodeAddStaticSocket(
        ntree, node, SOCK_IN, SOCK_FLOAT, PROP_NONE, "Coat IOR", "Coat IOR");

    /* Adjust for 4x change in intensity. */
    bNodeSocket *coat_input = nodeFindSocket(node, SOCK_IN, "Clearcoat");
    *version_cycles_node_socket_float_value(coat_input) *= 0.25f;
    /* When the coat input is dynamic, instead of inserting a *0.25 math node, set the Coat IOR
     * to 1.2 instead - this also roughly quarters reflectivity compared to the 1.5 default. */
    *version_cycles_node_socket_float_value(coat_ior_input) = (coat_input->link) ? 1.2f : 1.5f;
  }

  /* Rename sockets. */
  version_node_input_socket_name(ntree, SH_NODE_BSDF_PRINCIPLED, "Clearcoat", "Coat");
  version_node_input_socket_name(
      ntree, SH_NODE_BSDF_PRINCIPLED, "Clearcoat Roughness", "Coat Roughness");
  version_node_input_socket_name(
      ntree, SH_NODE_BSDF_PRINCIPLED, "Clearcoat Normal", "Coat Normal");
}

/* Convert specular tint in Principled BSDF. */
static void version_principled_bsdf_specular_tint(bNodeTree *ntree)
{
  LISTBASE_FOREACH (bNode *, node, &ntree->nodes) {
    if (node->type != SH_NODE_BSDF_PRINCIPLED) {
      continue;
    }
    bNodeSocket *specular_tint_sock = nodeFindSocket(node, SOCK_IN, "Specular Tint");
    if (specular_tint_sock->type == SOCK_RGBA) {
      /* Node is already updated. */
      continue;
    }

    bNodeSocket *base_color_sock = nodeFindSocket(node, SOCK_IN, "Base Color");
    bNodeSocket *metallic_sock = nodeFindSocket(node, SOCK_IN, "Metallic");
    float specular_tint_old = *version_cycles_node_socket_float_value(specular_tint_sock);
    float *base_color = version_cycles_node_socket_rgba_value(base_color_sock);
    float metallic = *version_cycles_node_socket_float_value(metallic_sock);

    /* Change socket type to Color. */
    nodeModifySocketTypeStatic(ntree, node, specular_tint_sock, SOCK_RGBA, 0);
    float *specular_tint = version_cycles_node_socket_rgba_value(specular_tint_sock);

    /* The conversion logic here is that the new Specular Tint should be
     * mix(one, mix(base_color, one, metallic), old_specular_tint).
     * This needs to be handled both for the fixed values, as well as for any potential connected
     * inputs. */

    static float one[] = {1.0f, 1.0f, 1.0f, 1.0f};

    /* Mix the fixed values. */
    float metallic_mix[4];
    interp_v4_v4v4(metallic_mix, base_color, one, metallic);
    interp_v4_v4v4(specular_tint, one, metallic_mix, specular_tint_old);

    if (specular_tint_sock->link == nullptr && specular_tint_old <= 0.0f) {
      /* Specular Tint was fixed at zero, we don't need any conversion node setup. */
      continue;
    }

    /* If the Metallic input is dynamic, or fixed > 0 and base color is dynamic,
     * we need to insert a node to compute the metallic_mix.
     * Otherwise, use whatever is connected to the base color, or the static value
     * if it's unconnected. */
    bNodeSocket *metallic_mix_out = nullptr;
    bNode *metallic_mix_node = nullptr;
    if (metallic_sock->link || (base_color_sock->link && metallic > 0.0f)) {
      /* Metallic Mix needs to be dynamically mixed. */
      bNode *mix = nodeAddStaticNode(nullptr, ntree, SH_NODE_MIX);
      static_cast<NodeShaderMix *>(mix->storage)->data_type = SOCK_RGBA;
      mix->locx = node->locx - 270;
      mix->locy = node->locy - 120;

      bNodeSocket *a_in = nodeFindSocket(mix, SOCK_IN, "A_Color");
      bNodeSocket *b_in = nodeFindSocket(mix, SOCK_IN, "B_Color");
      bNodeSocket *fac_in = nodeFindSocket(mix, SOCK_IN, "Factor_Float");
      metallic_mix_out = nodeFindSocket(mix, SOCK_OUT, "Result_Color");
      metallic_mix_node = mix;

      copy_v4_v4(version_cycles_node_socket_rgba_value(a_in), base_color);
      if (base_color_sock->link) {
        nodeAddLink(
            ntree, base_color_sock->link->fromnode, base_color_sock->link->fromsock, mix, a_in);
      }
      copy_v4_v4(version_cycles_node_socket_rgba_value(b_in), one);
      *version_cycles_node_socket_float_value(fac_in) = metallic;
      if (metallic_sock->link) {
        nodeAddLink(
            ntree, metallic_sock->link->fromnode, metallic_sock->link->fromsock, mix, fac_in);
      }
    }
    else if (base_color_sock->link) {
      /* Metallic Mix is a no-op and equivalent to Base Color. */
      metallic_mix_out = base_color_sock->link->fromsock;
      metallic_mix_node = base_color_sock->link->fromnode;
    }

    /* Similar to above, if the Specular Tint input is dynamic, or fixed > 0 and metallic mix
     * is dynamic, we need to insert a node to compute the new specular tint. */
    if (specular_tint_sock->link || (metallic_mix_out && specular_tint_old > 0.0f)) {
      bNode *mix = nodeAddStaticNode(nullptr, ntree, SH_NODE_MIX);
      static_cast<NodeShaderMix *>(mix->storage)->data_type = SOCK_RGBA;
      mix->locx = node->locx - 170;
      mix->locy = node->locy - 120;

      bNodeSocket *a_in = nodeFindSocket(mix, SOCK_IN, "A_Color");
      bNodeSocket *b_in = nodeFindSocket(mix, SOCK_IN, "B_Color");
      bNodeSocket *fac_in = nodeFindSocket(mix, SOCK_IN, "Factor_Float");
      bNodeSocket *result_out = nodeFindSocket(mix, SOCK_OUT, "Result_Color");

      copy_v4_v4(version_cycles_node_socket_rgba_value(a_in), one);
      copy_v4_v4(version_cycles_node_socket_rgba_value(b_in), metallic_mix);
      if (metallic_mix_out) {
        nodeAddLink(ntree, metallic_mix_node, metallic_mix_out, mix, b_in);
      }
      *version_cycles_node_socket_float_value(fac_in) = specular_tint_old;
      if (specular_tint_sock->link) {
        nodeAddLink(ntree,
                    specular_tint_sock->link->fromnode,
                    specular_tint_sock->link->fromsock,
                    mix,
                    fac_in);
        nodeRemLink(ntree, specular_tint_sock->link);
      }
      nodeAddLink(ntree, mix, result_out, node, specular_tint_sock);
    }
  }
}

static void version_copy_socket(bNodeTreeInterfaceSocket &dst,
                                const bNodeTreeInterfaceSocket &src,
                                char *identifier)
{
  /* Node socket copy function based on bNodeTreeInterface::item_copy to avoid using blenkernel. */
  dst.name = BLI_strdup_null(src.name);
  dst.description = BLI_strdup_null(src.description);
  dst.socket_type = BLI_strdup(src.socket_type);
  dst.default_attribute_name = BLI_strdup_null(src.default_attribute_name);
  dst.identifier = identifier;
  if (src.properties) {
    dst.properties = IDP_CopyProperty_ex(src.properties, 0);
  }
  if (src.socket_data != nullptr) {
    dst.socket_data = MEM_dupallocN(src.socket_data);
    /* No user count increment needed, gets reset after versioning. */
  }
}

static int version_nodes_find_valid_insert_position_for_item(const bNodeTreeInterfacePanel &panel,
                                                             const bNodeTreeInterfaceItem &item,
                                                             const int initial_pos)
{
  const bool sockets_above_panels = !(panel.flag &
                                      NODE_INTERFACE_PANEL_ALLOW_SOCKETS_AFTER_PANELS);
  const blender::Span<const bNodeTreeInterfaceItem *> items = {panel.items_array, panel.items_num};

  int pos = initial_pos;

  if (sockets_above_panels) {
    if (item.item_type == NODE_INTERFACE_PANEL) {
      /* Find the closest valid position from the end, only panels at or after #position. */
      for (int test_pos = items.size() - 1; test_pos >= initial_pos; test_pos--) {
        if (test_pos < 0) {
          /* Initial position is out of range but valid. */
          break;
        }
        if (items[test_pos]->item_type != NODE_INTERFACE_PANEL) {
          /* Found valid position, insert after the last socket item. */
          pos = test_pos + 1;
          break;
        }
      }
    }
    else {
      /* Find the closest valid position from the start, no panels at or after #position. */
      for (int test_pos = 0; test_pos <= initial_pos; test_pos++) {
        if (test_pos >= items.size()) {
          /* Initial position is out of range but valid. */
          break;
        }
        if (items[test_pos]->item_type == NODE_INTERFACE_PANEL) {
          /* Found valid position, inserting moves the first panel. */
          pos = test_pos;
          break;
        }
      }
    }
  }

  return pos;
}

static void version_nodes_insert_item(bNodeTreeInterfacePanel &parent,
                                      bNodeTreeInterfaceSocket &socket,
                                      int position)
{
  /* Apply any constraints on the item positions. */
  position = version_nodes_find_valid_insert_position_for_item(parent, socket.item, position);
  position = std::min(std::max(position, 0), parent.items_num);

  blender::MutableSpan<bNodeTreeInterfaceItem *> old_items = {parent.items_array,
                                                              parent.items_num};
  parent.items_num++;
  parent.items_array = MEM_cnew_array<bNodeTreeInterfaceItem *>(parent.items_num, __func__);
  parent.items().take_front(position).copy_from(old_items.take_front(position));
  parent.items().drop_front(position + 1).copy_from(old_items.drop_front(position));
  parent.items()[position] = &socket.item;

  if (old_items.data()) {
    MEM_freeN(old_items.data());
  }
}

/* Node group interface copy function based on bNodeTreeInterface::insert_item_copy. */
static void version_node_group_split_socket(bNodeTreeInterface &tree_interface,
                                            bNodeTreeInterfaceSocket &socket,
                                            bNodeTreeInterfacePanel *parent,
                                            int position)
{
  if (parent == nullptr) {
    parent = &tree_interface.root_panel;
  }

  bNodeTreeInterfaceSocket *csocket = static_cast<bNodeTreeInterfaceSocket *>(
      MEM_dupallocN(&socket));
  /* Generate a new unique identifier.
   * This might break existing links, but the identifiers were duplicate anyway. */
  char *dst_identifier = BLI_sprintfN("Socket_%d", tree_interface.next_uid++);
  version_copy_socket(*csocket, socket, dst_identifier);

  version_nodes_insert_item(*parent, *csocket, position);

  /* Original socket becomes output. */
  socket.flag &= ~NODE_INTERFACE_SOCKET_INPUT;
  /* Copied socket becomes input. */
  csocket->flag &= ~NODE_INTERFACE_SOCKET_OUTPUT;
}

static void versioning_node_group_sort_sockets_recursive(bNodeTreeInterfacePanel &panel)
{
  /* True if item a should be above item b. */
  auto item_compare = [](const bNodeTreeInterfaceItem *a,
                         const bNodeTreeInterfaceItem *b) -> bool {
    if (a->item_type != b->item_type) {
      /* Keep sockets above panels. */
      return a->item_type == NODE_INTERFACE_SOCKET;
    }
    else {
      /* Keep outputs above inputs. */
      if (a->item_type == NODE_INTERFACE_SOCKET) {
        const bNodeTreeInterfaceSocket *sa = reinterpret_cast<const bNodeTreeInterfaceSocket *>(a);
        const bNodeTreeInterfaceSocket *sb = reinterpret_cast<const bNodeTreeInterfaceSocket *>(b);
        const bool is_output_a = sa->flag & NODE_INTERFACE_SOCKET_OUTPUT;
        const bool is_output_b = sb->flag & NODE_INTERFACE_SOCKET_OUTPUT;
        if (is_output_a != is_output_b) {
          return is_output_a;
        }
      }
    }
    return false;
  };

  /* Sort panel content. */
  std::stable_sort(panel.items().begin(), panel.items().end(), item_compare);

  /* Sort any child panels too. */
  for (bNodeTreeInterfaceItem *item : panel.items()) {
    if (item->item_type == NODE_INTERFACE_PANEL) {
      versioning_node_group_sort_sockets_recursive(
          *reinterpret_cast<bNodeTreeInterfacePanel *>(item));
    }
  }
}

static void enable_geometry_nodes_is_modifier(Main &bmain)
{
  /* Any node group with a first socket geometry output can potentially be a modifier. Previously
   * this wasn't an explicit option, so better to enable too many groups rather than too few. */
  LISTBASE_FOREACH (bNodeTree *, group, &bmain.nodetrees) {
    if (group->type != NTREE_GEOMETRY) {
      continue;
    }
    group->tree_interface.foreach_item([&](const bNodeTreeInterfaceItem &item) {
      if (item.item_type != NODE_INTERFACE_SOCKET) {
        return true;
      }
      const auto &socket = reinterpret_cast<const bNodeTreeInterfaceSocket &>(item);
      if ((socket.flag & NODE_INTERFACE_SOCKET_OUTPUT) == 0) {
        return true;
      }
      if (!STREQ(socket.socket_type, "NodeSocketGeometry")) {
        return true;
      }
      if (!group->geometry_node_asset_traits) {
        group->geometry_node_asset_traits = MEM_new<GeometryNodeAssetTraits>(__func__);
      }
      group->geometry_node_asset_traits->flag |= GEO_NODE_ASSET_MODIFIER;
      return false;
    });
  }
}

static void version_socket_identifier_suffixes_for_dynamic_types(
    ListBase sockets, const char *separator, const std::optional<int> total = std::nullopt)
{
  int index = 0;
  LISTBASE_FOREACH (bNodeSocket *, socket, &sockets) {
    if (socket->is_available()) {
      if (char *pos = strstr(socket->identifier, separator)) {
        /* End the identifier at the separator so that the old suffix is ignored. */
        *pos = '\0';

        if (total.has_value()) {
          index++;
          if (index == *total) {
            return;
          }
        }
      }
    }
    else {
      /* Rename existing identifiers so that they don't conflict with the renamed one. Those will
       * be removed after versioning code. */
      BLI_strncat(socket->identifier, "_deprecated", sizeof(socket->identifier));
    }
  }
}

static void versioning_nodes_dynamic_sockets(bNodeTree &ntree)
{
  LISTBASE_FOREACH (bNode *, node, &ntree.nodes) {
    switch (node->type) {
      case GEO_NODE_ACCUMULATE_FIELD:
        /* This node requires the extra `total` parameter, because the `Group Index` identifier
         * also has a space in the name, that should not be treated as separator. */
        version_socket_identifier_suffixes_for_dynamic_types(node->inputs, " ", 1);
        version_socket_identifier_suffixes_for_dynamic_types(node->outputs, " ", 3);
        break;
      case GEO_NODE_CAPTURE_ATTRIBUTE:
      case GEO_NODE_ATTRIBUTE_STATISTIC:
      case GEO_NODE_BLUR_ATTRIBUTE:
      case GEO_NODE_EVALUATE_AT_INDEX:
      case GEO_NODE_EVALUATE_ON_DOMAIN:
      case GEO_NODE_INPUT_NAMED_ATTRIBUTE:
      case GEO_NODE_RAYCAST:
      case GEO_NODE_SAMPLE_INDEX:
      case GEO_NODE_SAMPLE_NEAREST_SURFACE:
      case GEO_NODE_SAMPLE_UV_SURFACE:
      case GEO_NODE_STORE_NAMED_ATTRIBUTE:
      case GEO_NODE_VIEWER:
        version_socket_identifier_suffixes_for_dynamic_types(node->inputs, "_");
        version_socket_identifier_suffixes_for_dynamic_types(node->outputs, "_");
        break;
    }
  }
}

static void versioning_nodes_dynamic_sockets_2(bNodeTree &ntree)
{
  LISTBASE_FOREACH (bNode *, node, &ntree.nodes) {
    if (!ELEM(node->type, GEO_NODE_SWITCH, GEO_NODE_SAMPLE_CURVE)) {
      continue;
    }
    version_socket_identifier_suffixes_for_dynamic_types(node->inputs, "_");
    version_socket_identifier_suffixes_for_dynamic_types(node->outputs, "_");
  }
}

static void versioning_grease_pencil_stroke_radii_scaling(GreasePencil *grease_pencil)
{
  using namespace blender;
  for (GreasePencilDrawingBase *base : grease_pencil->drawings()) {
    if (base->type != GP_DRAWING) {
      continue;
    }
    bke::greasepencil::Drawing &drawing = reinterpret_cast<GreasePencilDrawing *>(base)->wrap();
    MutableSpan<float> radii = drawing.radii_for_write();
    threading::parallel_for(radii.index_range(), 8192, [&](const IndexRange range) {
      for (const int i : range) {
        radii[i] *= bke::greasepencil::LEGACY_RADIUS_CONVERSION_FACTOR;
      }
    });
  }
}

static void fix_geometry_nodes_object_info_scale(bNodeTree &ntree)
{
  using namespace blender;
  MultiValueMap<bNodeSocket *, bNodeLink *> out_links_per_socket;
  LISTBASE_FOREACH (bNodeLink *, link, &ntree.links) {
    if (link->fromnode->type == GEO_NODE_OBJECT_INFO) {
      out_links_per_socket.add(link->fromsock, link);
    }
  }

  LISTBASE_FOREACH_MUTABLE (bNode *, node, &ntree.nodes) {
    if (node->type != GEO_NODE_OBJECT_INFO) {
      continue;
    }
    bNodeSocket *scale = nodeFindSocket(node, SOCK_OUT, "Scale");
    const Span<bNodeLink *> links = out_links_per_socket.lookup(scale);
    if (links.is_empty()) {
      continue;
    }
    bNode *absolute_value = nodeAddNode(nullptr, &ntree, "ShaderNodeVectorMath");
    absolute_value->custom1 = NODE_VECTOR_MATH_ABSOLUTE;
    absolute_value->parent = node->parent;
    absolute_value->locx = node->locx + 100;
    absolute_value->locy = node->locy - 50;
    nodeAddLink(&ntree,
                node,
                scale,
                absolute_value,
                static_cast<bNodeSocket *>(absolute_value->inputs.first));
    for (bNodeLink *link : links) {
      link->fromnode = absolute_value;
      link->fromsock = static_cast<bNodeSocket *>(absolute_value->outputs.first);
    }
  }
}

static bool seq_filter_bilinear_to_auto(Sequence *seq, void * /*user_data*/)
{
  StripTransform *transform = seq->strip->transform;
  if (transform != nullptr && transform->filter == SEQ_TRANSFORM_FILTER_BILINEAR) {
    transform->filter = SEQ_TRANSFORM_FILTER_AUTO;
  }
  return true;
}

static void image_settings_avi_to_ffmpeg(Scene *scene)
{
  if (ELEM(scene->r.im_format.imtype, R_IMF_IMTYPE_AVIRAW, R_IMF_IMTYPE_AVIJPEG)) {
    scene->r.im_format.imtype = R_IMF_IMTYPE_FFMPEG;
  }
}

static bool seq_hue_correct_set_wrapping(Sequence *seq, void * /*user_data*/)
{
  LISTBASE_FOREACH (SequenceModifierData *, smd, &seq->modifiers) {
    if (smd->type == seqModifierType_HueCorrect) {
      HueCorrectModifierData *hcmd = (HueCorrectModifierData *)smd;
      CurveMapping *cumap = (CurveMapping *)&hcmd->curve_mapping;
      cumap->flag |= CUMA_USE_WRAPPING;
    }
  }
  return true;
}

static void versioning_node_hue_correct_set_wrappng(bNodeTree *ntree)
{
  if (ntree->type == NTREE_COMPOSIT) {
    LISTBASE_FOREACH_MUTABLE (bNode *, node, &ntree->nodes) {

      if (node->type == CMP_NODE_HUECORRECT) {
        CurveMapping *cumap = (CurveMapping *)node->storage;
        cumap->flag |= CUMA_USE_WRAPPING;
      }
    }
  }
}

static void add_image_editor_asset_shelf(Main &bmain)
{
  LISTBASE_FOREACH (bScreen *, screen, &bmain.screens) {
    LISTBASE_FOREACH (ScrArea *, area, &screen->areabase) {
      LISTBASE_FOREACH (SpaceLink *, sl, &area->spacedata) {
        if (sl->spacetype != SPACE_IMAGE) {
          continue;
        }

        ListBase *regionbase = (sl == area->spacedata.first) ? &area->regionbase : &sl->regionbase;

        if (ARegion *new_shelf_region = do_versions_add_region_if_not_found(
                regionbase, RGN_TYPE_ASSET_SHELF, __func__, RGN_TYPE_TOOL_HEADER))
        {
          new_shelf_region->regiondata = MEM_cnew<RegionAssetShelf>(__func__);
          new_shelf_region->alignment = RGN_ALIGN_BOTTOM;
          new_shelf_region->flag |= RGN_FLAG_HIDDEN;
        }
        if (ARegion *new_shelf_header = do_versions_add_region_if_not_found(
                regionbase, RGN_TYPE_ASSET_SHELF_HEADER, __func__, RGN_TYPE_ASSET_SHELF))
        {
          new_shelf_header->alignment = RGN_ALIGN_BOTTOM | RGN_ALIGN_HIDE_WITH_PREV;
        }
      }
    }
  }
}

void blo_do_versions_400(FileData *fd, Library * /*lib*/, Main *bmain)
{
  if (!MAIN_VERSION_FILE_ATLEAST(bmain, 400, 1)) {
    LISTBASE_FOREACH (Mesh *, mesh, &bmain->meshes) {
      version_mesh_legacy_to_struct_of_array_format(*mesh);
    }
    version_movieclips_legacy_camera_object(bmain);
  }

  if (!MAIN_VERSION_FILE_ATLEAST(bmain, 400, 2)) {
    LISTBASE_FOREACH (Mesh *, mesh, &bmain->meshes) {
      BKE_mesh_legacy_bevel_weight_to_generic(mesh);
    }
  }

  /* 400 4 did not require any do_version here. */

  if (!MAIN_VERSION_FILE_ATLEAST(bmain, 400, 5)) {
    LISTBASE_FOREACH (Scene *, scene, &bmain->scenes) {
      ToolSettings *ts = scene->toolsettings;
      if (ts->snap_mode_tools != SCE_SNAP_TO_NONE) {
        ts->snap_mode_tools = SCE_SNAP_TO_GEOM;
      }

#define SCE_SNAP_PROJECT (1 << 3)
      if (ts->snap_flag & SCE_SNAP_PROJECT) {
        ts->snap_mode &= ~(1 << 2); /* SCE_SNAP_TO_FACE */
        ts->snap_mode |= (1 << 8);  /* SCE_SNAP_INDIVIDUAL_PROJECT */
      }
#undef SCE_SNAP_PROJECT
    }
  }

  if (!MAIN_VERSION_FILE_ATLEAST(bmain, 400, 6)) {
    FOREACH_NODETREE_BEGIN (bmain, ntree, id) {
      versioning_replace_legacy_glossy_node(ntree);
      versioning_remove_microfacet_sharp_distribution(ntree);
    }
    FOREACH_NODETREE_END;
  }

  if (!MAIN_VERSION_FILE_ATLEAST(bmain, 400, 7)) {
    LISTBASE_FOREACH (Mesh *, mesh, &bmain->meshes) {
      version_mesh_crease_generic(*bmain);
    }
  }

  if (!MAIN_VERSION_FILE_ATLEAST(bmain, 400, 8)) {
    LISTBASE_FOREACH (bAction *, act, &bmain->actions) {
      act->frame_start = max_ff(act->frame_start, MINAFRAMEF);
      act->frame_end = min_ff(act->frame_end, MAXFRAMEF);
    }
  }

  if (!MAIN_VERSION_FILE_ATLEAST(bmain, 400, 9)) {
    LISTBASE_FOREACH (Light *, light, &bmain->lights) {
      if (light->type == LA_SPOT && light->nodetree) {
        version_replace_texcoord_normal_socket(light->nodetree);
      }
    }
  }

  /* Fix brush->tip_scale_x which should never be zero. */
  LISTBASE_FOREACH (Brush *, brush, &bmain->brushes) {
    if (brush->tip_scale_x == 0.0f) {
      brush->tip_scale_x = 1.0f;
    }
  }

  if (!MAIN_VERSION_FILE_ATLEAST(bmain, 400, 10)) {
    LISTBASE_FOREACH (bScreen *, screen, &bmain->screens) {
      LISTBASE_FOREACH (ScrArea *, area, &screen->areabase) {
        LISTBASE_FOREACH (SpaceLink *, space, &area->spacedata) {
          if (space->spacetype == SPACE_NODE) {
            SpaceNode *snode = reinterpret_cast<SpaceNode *>(space);
            snode->overlay.flag |= SN_OVERLAY_SHOW_PREVIEWS;
          }
        }
      }
    }
  }

  if (!MAIN_VERSION_FILE_ATLEAST(bmain, 400, 11)) {
    version_vertex_weight_edit_preserve_threshold_exclusivity(bmain);
  }

  if (!MAIN_VERSION_FILE_ATLEAST(bmain, 400, 12)) {
    if (!DNA_struct_member_exists(fd->filesdna, "LightProbe", "int", "grid_bake_samples")) {
      LISTBASE_FOREACH (LightProbe *, lightprobe, &bmain->lightprobes) {
        lightprobe->grid_bake_samples = 2048;
        lightprobe->surfel_density = 1.0f;
        lightprobe->grid_normal_bias = 0.3f;
        lightprobe->grid_view_bias = 0.0f;
        lightprobe->grid_facing_bias = 0.5f;
        lightprobe->grid_dilation_threshold = 0.5f;
        lightprobe->grid_dilation_radius = 1.0f;
      }
    }

    /* Set default bake resolution. */
    if (!DNA_struct_member_exists(fd->filesdna, "World", "int", "probe_resolution")) {
      LISTBASE_FOREACH (World *, world, &bmain->worlds) {
        world->probe_resolution = LIGHT_PROBE_RESOLUTION_1024;
      }
    }

    if (!DNA_struct_member_exists(fd->filesdna, "LightProbe", "float", "grid_surface_bias")) {
      LISTBASE_FOREACH (LightProbe *, lightprobe, &bmain->lightprobes) {
        lightprobe->grid_surface_bias = 0.05f;
        lightprobe->grid_escape_bias = 0.1f;
      }
    }

    /* Clear removed "Z Buffer" flag. */
    {
      const int R_IMF_FLAG_ZBUF_LEGACY = 1 << 0;
      LISTBASE_FOREACH (Scene *, scene, &bmain->scenes) {
        scene->r.im_format.flag &= ~R_IMF_FLAG_ZBUF_LEGACY;
      }
    }

    /* Reset the layer opacity for all layers to 1. */
    LISTBASE_FOREACH (GreasePencil *, grease_pencil, &bmain->grease_pencils) {
      for (blender::bke::greasepencil::Layer *layer : grease_pencil->layers_for_write()) {
        layer->opacity = 1.0f;
      }
    }

    FOREACH_NODETREE_BEGIN (bmain, ntree, id) {
      if (ntree->type == NTREE_SHADER) {
        /* Remove Transmission Roughness from Principled BSDF. */
        version_principled_transmission_roughness(ntree);
        /* Convert legacy Velvet BSDF nodes into the new Sheen BSDF node. */
        version_replace_velvet_sheen_node(ntree);
        /* Convert sheen inputs on the Principled BSDF. */
        version_principled_bsdf_sheen(ntree);
      }
    }
    FOREACH_NODETREE_END;

    LISTBASE_FOREACH (bScreen *, screen, &bmain->screens) {
      LISTBASE_FOREACH (ScrArea *, area, &screen->areabase) {
        LISTBASE_FOREACH (SpaceLink *, sl, &area->spacedata) {
          ListBase *regionbase = (sl == area->spacedata.first) ? &area->regionbase :
                                                                 &sl->regionbase;

          /* Layout based regions used to also disallow resizing, now these are separate flags.
           * Make sure they are set together for old regions. */
          LISTBASE_FOREACH (ARegion *, region, regionbase) {
            if (region->flag & RGN_FLAG_DYNAMIC_SIZE) {
              region->flag |= RGN_FLAG_NO_USER_RESIZE;
            }
          }
        }
      }
    }
  }

  if (!MAIN_VERSION_FILE_ATLEAST(bmain, 400, 13)) {
    /* For the scenes configured to use the "None" display disable the color management
     * again. This will handle situation when the "None" display is removed and is replaced with
     * a "Raw" view instead.
     *
     * Note that this versioning will do nothing if the "None" display exists in the OCIO
     * configuration. */
    LISTBASE_FOREACH (Scene *, scene, &bmain->scenes) {
      const ColorManagedDisplaySettings &display_settings = scene->display_settings;
      if (STREQ(display_settings.display_device, "None")) {
        BKE_scene_disable_color_management(scene);
      }
    }
  }

  if (!MAIN_VERSION_FILE_ATLEAST(bmain, 400, 14)) {
    if (!DNA_struct_member_exists(fd->filesdna, "SceneEEVEE", "int", "ray_tracing_method")) {
      LISTBASE_FOREACH (Scene *, scene, &bmain->scenes) {
        scene->eevee.ray_tracing_method = RAYTRACE_EEVEE_METHOD_SCREEN;
      }
    }

    if (!DNA_struct_exists(fd->filesdna, "RegionAssetShelf")) {
      LISTBASE_FOREACH (bScreen *, screen, &bmain->screens) {
        LISTBASE_FOREACH (ScrArea *, area, &screen->areabase) {
          LISTBASE_FOREACH (SpaceLink *, sl, &area->spacedata) {
            if (sl->spacetype != SPACE_VIEW3D) {
              continue;
            }

            ListBase *regionbase = (sl == area->spacedata.first) ? &area->regionbase :
                                                                   &sl->regionbase;

            if (ARegion *new_shelf_region = do_versions_add_region_if_not_found(
                    regionbase,
                    RGN_TYPE_ASSET_SHELF,
                    "asset shelf for view3d (versioning)",
                    RGN_TYPE_TOOL_HEADER))
            {
              new_shelf_region->alignment = RGN_ALIGN_BOTTOM;
            }
            if (ARegion *new_shelf_header = do_versions_add_region_if_not_found(
                    regionbase,
                    RGN_TYPE_ASSET_SHELF_HEADER,
                    "asset shelf header for view3d (versioning)",
                    RGN_TYPE_ASSET_SHELF))
            {
              new_shelf_header->alignment = RGN_ALIGN_BOTTOM | RGN_SPLIT_PREV;
            }
          }
        }
      }
    }
  }

  if (!MAIN_VERSION_FILE_ATLEAST(bmain, 400, 16)) {
    /* Set Normalize property of Noise Texture node to true. */
    FOREACH_NODETREE_BEGIN (bmain, ntree, id) {
      if (ntree->type != NTREE_CUSTOM) {
        LISTBASE_FOREACH (bNode *, node, &ntree->nodes) {
          if (node->type == SH_NODE_TEX_NOISE) {
            ((NodeTexNoise *)node->storage)->normalize = true;
          }
        }
      }
    }
    FOREACH_NODETREE_END;
  }

  if (!MAIN_VERSION_FILE_ATLEAST(bmain, 400, 17)) {
    if (!DNA_struct_exists(fd->filesdna, "NodeShaderHairPrincipled")) {
      FOREACH_NODETREE_BEGIN (bmain, ntree, id) {
        if (ntree->type == NTREE_SHADER) {
          version_replace_principled_hair_model(ntree);
        }
      }
      FOREACH_NODETREE_END;
    }

    /* Panorama properties shared with Eevee. */
    if (!DNA_struct_member_exists(fd->filesdna, "Camera", "float", "fisheye_fov")) {
      Camera default_cam = *DNA_struct_default_get(Camera);
      LISTBASE_FOREACH (Camera *, camera, &bmain->cameras) {
        IDProperty *ccam = version_cycles_properties_from_ID(&camera->id);
        if (ccam) {
          camera->panorama_type = version_cycles_property_int(
              ccam, "panorama_type", default_cam.panorama_type);
          camera->fisheye_fov = version_cycles_property_float(
              ccam, "fisheye_fov", default_cam.fisheye_fov);
          camera->fisheye_lens = version_cycles_property_float(
              ccam, "fisheye_lens", default_cam.fisheye_lens);
          camera->latitude_min = version_cycles_property_float(
              ccam, "latitude_min", default_cam.latitude_min);
          camera->latitude_max = version_cycles_property_float(
              ccam, "latitude_max", default_cam.latitude_max);
          camera->longitude_min = version_cycles_property_float(
              ccam, "longitude_min", default_cam.longitude_min);
          camera->longitude_max = version_cycles_property_float(
              ccam, "longitude_max", default_cam.longitude_max);
          /* Fit to match default projective camera with focal_length 50 and sensor_width 36. */
          camera->fisheye_polynomial_k0 = version_cycles_property_float(
              ccam, "fisheye_polynomial_k0", default_cam.fisheye_polynomial_k0);
          camera->fisheye_polynomial_k1 = version_cycles_property_float(
              ccam, "fisheye_polynomial_k1", default_cam.fisheye_polynomial_k1);
          camera->fisheye_polynomial_k2 = version_cycles_property_float(
              ccam, "fisheye_polynomial_k2", default_cam.fisheye_polynomial_k2);
          camera->fisheye_polynomial_k3 = version_cycles_property_float(
              ccam, "fisheye_polynomial_k3", default_cam.fisheye_polynomial_k3);
          camera->fisheye_polynomial_k4 = version_cycles_property_float(
              ccam, "fisheye_polynomial_k4", default_cam.fisheye_polynomial_k4);
        }
        else {
          camera->panorama_type = default_cam.panorama_type;
          camera->fisheye_fov = default_cam.fisheye_fov;
          camera->fisheye_lens = default_cam.fisheye_lens;
          camera->latitude_min = default_cam.latitude_min;
          camera->latitude_max = default_cam.latitude_max;
          camera->longitude_min = default_cam.longitude_min;
          camera->longitude_max = default_cam.longitude_max;
          /* Fit to match default projective camera with focal_length 50 and sensor_width 36. */
          camera->fisheye_polynomial_k0 = default_cam.fisheye_polynomial_k0;
          camera->fisheye_polynomial_k1 = default_cam.fisheye_polynomial_k1;
          camera->fisheye_polynomial_k2 = default_cam.fisheye_polynomial_k2;
          camera->fisheye_polynomial_k3 = default_cam.fisheye_polynomial_k3;
          camera->fisheye_polynomial_k4 = default_cam.fisheye_polynomial_k4;
        }
      }
    }

    if (!DNA_struct_member_exists(fd->filesdna, "LightProbe", "float", "grid_flag")) {
      LISTBASE_FOREACH (LightProbe *, lightprobe, &bmain->lightprobes) {
        /* Keep old behavior of baking the whole lighting. */
        lightprobe->grid_flag = LIGHTPROBE_GRID_CAPTURE_WORLD | LIGHTPROBE_GRID_CAPTURE_INDIRECT |
                                LIGHTPROBE_GRID_CAPTURE_EMISSION;
      }
    }

    if (!DNA_struct_member_exists(fd->filesdna, "SceneEEVEE", "int", "gi_irradiance_pool_size")) {
      LISTBASE_FOREACH (Scene *, scene, &bmain->scenes) {
        scene->eevee.gi_irradiance_pool_size = 16;
      }
    }

    LISTBASE_FOREACH (Scene *, scene, &bmain->scenes) {
      scene->toolsettings->snap_flag_anim |= SCE_SNAP;
      scene->toolsettings->snap_anim_mode |= (1 << 10); /* SCE_SNAP_TO_FRAME */
    }
  }

  if (!MAIN_VERSION_FILE_ATLEAST(bmain, 400, 20)) {
    /* Convert old socket lists into new interface items. */
    FOREACH_NODETREE_BEGIN (bmain, ntree, id) {
      versioning_convert_node_tree_socket_lists_to_interface(ntree);
      /* Clear legacy sockets after conversion.
       * Internal data pointers have been moved or freed already. */
      BLI_freelistN(&ntree->inputs_legacy);
      BLI_freelistN(&ntree->outputs_legacy);
    }
    FOREACH_NODETREE_END;
  }
  else {
    /* Legacy node tree sockets are created for forward compatibility,
     * but have to be freed after loading and versioning. */
    FOREACH_NODETREE_BEGIN (bmain, ntree, id) {
      LISTBASE_FOREACH_MUTABLE (bNodeSocket *, legacy_socket, &ntree->inputs_legacy) {
        MEM_SAFE_FREE(legacy_socket->default_attribute_name);
        MEM_SAFE_FREE(legacy_socket->default_value);
        if (legacy_socket->prop) {
          IDP_FreeProperty(legacy_socket->prop);
        }
        MEM_delete(legacy_socket->runtime);
        MEM_freeN(legacy_socket);
      }
      LISTBASE_FOREACH_MUTABLE (bNodeSocket *, legacy_socket, &ntree->outputs_legacy) {
        MEM_SAFE_FREE(legacy_socket->default_attribute_name);
        MEM_SAFE_FREE(legacy_socket->default_value);
        if (legacy_socket->prop) {
          IDP_FreeProperty(legacy_socket->prop);
        }
        MEM_delete(legacy_socket->runtime);
        MEM_freeN(legacy_socket);
      }
      BLI_listbase_clear(&ntree->inputs_legacy);
      BLI_listbase_clear(&ntree->outputs_legacy);
    }
    FOREACH_NODETREE_END;
  }

  if (!MAIN_VERSION_FILE_ATLEAST(bmain, 400, 22)) {
    /* Initialize root panel flags in files created before these flags were added. */
    FOREACH_NODETREE_BEGIN (bmain, ntree, id) {
      ntree->tree_interface.root_panel.flag |= NODE_INTERFACE_PANEL_ALLOW_CHILD_PANELS;
    }
    FOREACH_NODETREE_END;
  }

  if (!MAIN_VERSION_FILE_ATLEAST(bmain, 400, 23)) {
    LISTBASE_FOREACH (bNodeTree *, ntree, &bmain->nodetrees) {
      if (ntree->type == NTREE_GEOMETRY) {
        LISTBASE_FOREACH (bNode *, node, &ntree->nodes) {
          if (node->type == GEO_NODE_SET_SHADE_SMOOTH) {
            node->custom1 = int8_t(blender::bke::AttrDomain::Face);
          }
        }
      }
    }
  }

  if (!MAIN_VERSION_FILE_ATLEAST(bmain, 400, 24)) {
    FOREACH_NODETREE_BEGIN (bmain, ntree, id) {
      if (ntree->type == NTREE_SHADER) {
        /* Convert coat inputs on the Principled BSDF. */
        version_principled_bsdf_coat(ntree);
        /* Convert subsurface inputs on the Principled BSDF. */
        version_principled_bsdf_subsurface(ntree);
        /* Convert emission on the Principled BSDF. */
        version_principled_bsdf_emission(ntree);
      }
    }
    FOREACH_NODETREE_END;

    {
      LISTBASE_FOREACH (bScreen *, screen, &bmain->screens) {
        LISTBASE_FOREACH (ScrArea *, area, &screen->areabase) {
          LISTBASE_FOREACH (SpaceLink *, sl, &area->spacedata) {
            const ListBase *regionbase = (sl == area->spacedata.first) ? &area->regionbase :
                                                                         &sl->regionbase;
            LISTBASE_FOREACH (ARegion *, region, regionbase) {
              if (region->regiontype != RGN_TYPE_ASSET_SHELF) {
                continue;
              }

              RegionAssetShelf *shelf_data = static_cast<RegionAssetShelf *>(region->regiondata);
              if (shelf_data && shelf_data->active_shelf &&
                  (shelf_data->active_shelf->preferred_row_count == 0))
              {
                shelf_data->active_shelf->preferred_row_count = 1;
              }
            }
          }
        }
      }
    }

    /* Convert sockets with both input and output flag into two separate sockets. */
    FOREACH_NODETREE_BEGIN (bmain, ntree, id) {
      blender::Vector<bNodeTreeInterfaceSocket *> sockets_to_split;
      ntree->tree_interface.foreach_item([&](bNodeTreeInterfaceItem &item) {
        if (item.item_type == NODE_INTERFACE_SOCKET) {
          bNodeTreeInterfaceSocket &socket = reinterpret_cast<bNodeTreeInterfaceSocket &>(item);
          if ((socket.flag & NODE_INTERFACE_SOCKET_INPUT) &&
              (socket.flag & NODE_INTERFACE_SOCKET_OUTPUT))
          {
            sockets_to_split.append(&socket);
          }
        }
        return true;
      });

      for (bNodeTreeInterfaceSocket *socket : sockets_to_split) {
        const int position = ntree->tree_interface.find_item_position(socket->item);
        bNodeTreeInterfacePanel *parent = ntree->tree_interface.find_item_parent(socket->item);
        version_node_group_split_socket(ntree->tree_interface, *socket, parent, position + 1);
      }
    }
    FOREACH_NODETREE_END;
  }

  if (!MAIN_VERSION_FILE_ATLEAST(bmain, 400, 25)) {
    FOREACH_NODETREE_BEGIN (bmain, ntree, id) {
      if (ntree->type == NTREE_SHADER) {
        /* Convert specular tint on the Principled BSDF. */
        version_principled_bsdf_specular_tint(ntree);
        /* Rename some sockets. */
        version_principled_bsdf_rename_sockets(ntree);
      }
    }
    FOREACH_NODETREE_END;
  }

  if (!MAIN_VERSION_FILE_ATLEAST(bmain, 400, 26)) {
    enable_geometry_nodes_is_modifier(*bmain);

    LISTBASE_FOREACH (Scene *, scene, &bmain->scenes) {
      scene->simulation_frame_start = scene->r.sfra;
      scene->simulation_frame_end = scene->r.efra;
    }
  }

  if (!MAIN_VERSION_FILE_ATLEAST(bmain, 400, 27)) {
    LISTBASE_FOREACH (bScreen *, screen, &bmain->screens) {
      LISTBASE_FOREACH (ScrArea *, area, &screen->areabase) {
        LISTBASE_FOREACH (SpaceLink *, sl, &area->spacedata) {
          if (sl->spacetype == SPACE_SEQ) {
            SpaceSeq *sseq = (SpaceSeq *)sl;
            sseq->timeline_overlay.flag |= SEQ_TIMELINE_SHOW_STRIP_RETIMING;
          }
        }
      }
    }

    if (!DNA_struct_member_exists(fd->filesdna, "SceneEEVEE", "int", "shadow_step_count")) {
      SceneEEVEE default_scene_eevee = *DNA_struct_default_get(SceneEEVEE);
      LISTBASE_FOREACH (Scene *, scene, &bmain->scenes) {
        scene->eevee.shadow_ray_count = default_scene_eevee.shadow_ray_count;
        scene->eevee.shadow_step_count = default_scene_eevee.shadow_step_count;
      }
    }

    if (!DNA_struct_member_exists(fd->filesdna, "Light", "float", "shadow_softness_factor")) {
      Light default_light = blender::dna::shallow_copy(*DNA_struct_default_get(Light));
      LISTBASE_FOREACH (Light *, light, &bmain->lights) {
        light->shadow_softness_factor = default_light.shadow_softness_factor;
        light->shadow_trace_distance = default_light.shadow_trace_distance;
      }
    }
  }

  if (!MAIN_VERSION_FILE_ATLEAST(bmain, 400, 28)) {
    LISTBASE_FOREACH (bScreen *, screen, &bmain->screens) {
      LISTBASE_FOREACH (ScrArea *, area, &screen->areabase) {
        LISTBASE_FOREACH (SpaceLink *, sl, &area->spacedata) {
          const ListBase *regionbase = (sl == area->spacedata.first) ? &area->regionbase :
                                                                       &sl->regionbase;
          LISTBASE_FOREACH (ARegion *, region, regionbase) {
            if (region->regiontype != RGN_TYPE_ASSET_SHELF) {
              continue;
            }

            RegionAssetShelf *shelf_data = static_cast<RegionAssetShelf *>(region->regiondata);
            if (shelf_data && shelf_data->active_shelf) {
              AssetShelfSettings &settings = shelf_data->active_shelf->settings;
              settings.asset_library_reference.custom_library_index = -1;
              settings.asset_library_reference.type = ASSET_LIBRARY_ALL;
            }

            region->flag |= RGN_FLAG_HIDDEN;
          }
        }
      }
    }
  }

  if (!MAIN_VERSION_FILE_ATLEAST(bmain, 400, 29)) {
    /* Unhide all Reroute nodes. */
    FOREACH_NODETREE_BEGIN (bmain, ntree, id) {
      LISTBASE_FOREACH (bNode *, node, &ntree->nodes) {
        if (node->is_reroute()) {
          static_cast<bNodeSocket *>(node->inputs.first)->flag &= ~SOCK_HIDDEN;
          static_cast<bNodeSocket *>(node->outputs.first)->flag &= ~SOCK_HIDDEN;
        }
      }
    }
    FOREACH_NODETREE_END;
  }

  if (!MAIN_VERSION_FILE_ATLEAST(bmain, 400, 30)) {
    LISTBASE_FOREACH (Scene *, scene, &bmain->scenes) {
      ToolSettings *ts = scene->toolsettings;
      enum { IS_DEFAULT = 0, IS_UV, IS_NODE, IS_ANIM };
      auto versioning_snap_to = [](short snap_to_old, int type) {
        eSnapMode snap_to_new = SCE_SNAP_TO_NONE;
        if (snap_to_old & (1 << 0)) {
          snap_to_new |= type == IS_NODE ? SCE_SNAP_TO_NODE_X :
                         type == IS_ANIM ? SCE_SNAP_TO_FRAME :
                                           SCE_SNAP_TO_VERTEX;
        }
        if (snap_to_old & (1 << 1)) {
          snap_to_new |= type == IS_NODE ? SCE_SNAP_TO_NODE_Y :
                         type == IS_ANIM ? SCE_SNAP_TO_SECOND :
                                           SCE_SNAP_TO_EDGE;
        }
        if (ELEM(type, IS_DEFAULT, IS_ANIM) && snap_to_old & (1 << 2)) {
          snap_to_new |= type == IS_DEFAULT ? SCE_SNAP_TO_FACE : SCE_SNAP_TO_MARKERS;
        }
        if (type == IS_DEFAULT && snap_to_old & (1 << 3)) {
          snap_to_new |= SCE_SNAP_TO_VOLUME;
        }
        if (type == IS_DEFAULT && snap_to_old & (1 << 4)) {
          snap_to_new |= SCE_SNAP_TO_EDGE_MIDPOINT;
        }
        if (type == IS_DEFAULT && snap_to_old & (1 << 5)) {
          snap_to_new |= SCE_SNAP_TO_EDGE_PERPENDICULAR;
        }
        if (ELEM(type, IS_DEFAULT, IS_UV, IS_NODE) && snap_to_old & (1 << 6)) {
          snap_to_new |= SCE_SNAP_TO_INCREMENT;
        }
        if (ELEM(type, IS_DEFAULT, IS_UV, IS_NODE) && snap_to_old & (1 << 7)) {
          snap_to_new |= SCE_SNAP_TO_GRID;
        }
        if (type == IS_DEFAULT && snap_to_old & (1 << 8)) {
          snap_to_new |= SCE_SNAP_INDIVIDUAL_NEAREST;
        }
        if (type == IS_DEFAULT && snap_to_old & (1 << 9)) {
          snap_to_new |= SCE_SNAP_INDIVIDUAL_PROJECT;
        }
        if (snap_to_old & (1 << 10)) {
          snap_to_new |= SCE_SNAP_TO_FRAME;
        }
        if (snap_to_old & (1 << 11)) {
          snap_to_new |= SCE_SNAP_TO_SECOND;
        }
        if (snap_to_old & (1 << 12)) {
          snap_to_new |= SCE_SNAP_TO_MARKERS;
        }

        if (!snap_to_new) {
          snap_to_new = eSnapMode(1 << 0);
        }

        return snap_to_new;
      };

      ts->snap_mode = versioning_snap_to(ts->snap_mode, IS_DEFAULT);
      ts->snap_uv_mode = versioning_snap_to(ts->snap_uv_mode, IS_UV);
      ts->snap_node_mode = versioning_snap_to(ts->snap_node_mode, IS_NODE);
      ts->snap_anim_mode = versioning_snap_to(ts->snap_anim_mode, IS_ANIM);
    }
  }

  if (!MAIN_VERSION_FILE_ATLEAST(bmain, 400, 31)) {
    LISTBASE_FOREACH (Curve *, curve, &bmain->curves) {
      const int curvetype = BKE_curve_type_get(curve);
      if (curvetype == OB_FONT) {
        CharInfo *info = curve->strinfo;
        if (info != nullptr) {
          for (int i = curve->len_char32 - 1; i >= 0; i--, info++) {
            if (info->mat_nr > 0) {
              /** CharInfo mat_nr used to start at 1, unlike mesh & nurbs, now zero-based. */
              info->mat_nr--;
            }
          }
        }
      }
    }
  }

  if (!MAIN_VERSION_FILE_ATLEAST(bmain, 400, 33)) {
    /* Fix node group socket order by sorting outputs and inputs. */
    LISTBASE_FOREACH (bNodeTree *, ntree, &bmain->nodetrees) {
      versioning_node_group_sort_sockets_recursive(ntree->tree_interface.root_panel);
    }
  }

  if (!MAIN_VERSION_FILE_ATLEAST(bmain, 401, 1)) {
    LISTBASE_FOREACH (GreasePencil *, grease_pencil, &bmain->grease_pencils) {
      versioning_grease_pencil_stroke_radii_scaling(grease_pencil);
    }
  }

  if (!MAIN_VERSION_FILE_ATLEAST(bmain, 401, 4)) {
    FOREACH_NODETREE_BEGIN (bmain, ntree, id) {
      if (ntree->type != NTREE_CUSTOM) {
        /* versioning_update_noise_texture_node must be done before
         * versioning_replace_musgrave_texture_node. */
        versioning_update_noise_texture_node(ntree);

        /* Convert Musgrave Texture nodes to Noise Texture nodes. */
        versioning_replace_musgrave_texture_node(ntree);
      }
    }
    FOREACH_NODETREE_END;
  }

  if (!MAIN_VERSION_FILE_ATLEAST(bmain, 401, 5)) {
    /* Unify Material::blend_shadow and Cycles.use_transparent_shadows into the
     * Material::blend_flag. */
    Scene *scene = static_cast<Scene *>(bmain->scenes.first);
    bool is_cycles = scene && STREQ(scene->r.engine, RE_engine_id_CYCLES);
    if (is_cycles) {
      LISTBASE_FOREACH (Material *, material, &bmain->materials) {
        bool transparent_shadows = true;
        if (IDProperty *cmat = version_cycles_properties_from_ID(&material->id)) {
          transparent_shadows = version_cycles_property_boolean(
              cmat, "use_transparent_shadow", true);
        }
        SET_FLAG_FROM_TEST(material->blend_flag, transparent_shadows, MA_BL_TRANSPARENT_SHADOW);
      }
    }
    else {
      LISTBASE_FOREACH (Material *, material, &bmain->materials) {
        bool transparent_shadow = material->blend_shadow != MA_BS_SOLID;
        SET_FLAG_FROM_TEST(material->blend_flag, transparent_shadow, MA_BL_TRANSPARENT_SHADOW);
      }
    }

    FOREACH_NODETREE_BEGIN (bmain, ntree, id) {
      if (ntree->type == NTREE_COMPOSIT) {
        versioning_replace_splitviewer(ntree);
      }
    }
    FOREACH_NODETREE_END;
  }

  /* 401 6 did not require any do_version here. */

  if (!MAIN_VERSION_FILE_ATLEAST(bmain, 401, 7)) {
    if (!DNA_struct_member_exists(fd->filesdna, "SceneEEVEE", "int", "volumetric_ray_depth")) {
      SceneEEVEE default_eevee = *DNA_struct_default_get(SceneEEVEE);
      LISTBASE_FOREACH (Scene *, scene, &bmain->scenes) {
        scene->eevee.volumetric_ray_depth = default_eevee.volumetric_ray_depth;
      }
    }

    if (!DNA_struct_member_exists(fd->filesdna, "Material", "char", "surface_render_method")) {
      LISTBASE_FOREACH (Material *, mat, &bmain->materials) {
        mat->surface_render_method = (mat->blend_method == MA_BM_BLEND) ?
                                         MA_SURFACE_METHOD_FORWARD :
                                         MA_SURFACE_METHOD_DEFERRED;
      }
    }

    LISTBASE_FOREACH (bScreen *, screen, &bmain->screens) {
      LISTBASE_FOREACH (ScrArea *, area, &screen->areabase) {
        LISTBASE_FOREACH (SpaceLink *, sl, &area->spacedata) {
          const ListBase *regionbase = (sl == area->spacedata.first) ? &area->regionbase :
                                                                       &sl->regionbase;
          LISTBASE_FOREACH (ARegion *, region, regionbase) {
            if (region->regiontype != RGN_TYPE_ASSET_SHELF_HEADER) {
              continue;
            }
            region->alignment &= ~RGN_SPLIT_PREV;
            region->alignment |= RGN_ALIGN_HIDE_WITH_PREV;
          }
        }
      }
    }

    if (!DNA_struct_member_exists(fd->filesdna, "SceneEEVEE", "float", "gtao_thickness")) {
      SceneEEVEE default_eevee = *DNA_struct_default_get(SceneEEVEE);
      LISTBASE_FOREACH (Scene *, scene, &bmain->scenes) {
        scene->eevee.gtao_thickness = default_eevee.gtao_thickness;
        scene->eevee.gtao_focus = default_eevee.gtao_focus;
      }
    }

    if (!DNA_struct_member_exists(fd->filesdna, "LightProbe", "float", "data_display_size")) {
      LightProbe default_probe = *DNA_struct_default_get(LightProbe);
      LISTBASE_FOREACH (LightProbe *, probe, &bmain->lightprobes) {
        probe->data_display_size = default_probe.data_display_size;
      }
    }

    LISTBASE_FOREACH (Mesh *, mesh, &bmain->meshes) {
      mesh->flag &= ~ME_NO_OVERLAPPING_TOPOLOGY;
    }
  }

  if (!MAIN_VERSION_FILE_ATLEAST(bmain, 401, 8)) {
    LISTBASE_FOREACH (bNodeTree *, ntree, &bmain->nodetrees) {
      if (ntree->type != NTREE_GEOMETRY) {
        continue;
      }
      versioning_nodes_dynamic_sockets(*ntree);
    }
  }

  if (!MAIN_VERSION_FILE_ATLEAST(bmain, 401, 9)) {
    if (!DNA_struct_member_exists(fd->filesdna, "Material", "char", "displacement_method")) {
      /* Replace Cycles.displacement_method by Material::displacement_method. */
      LISTBASE_FOREACH (Material *, material, &bmain->materials) {
        int displacement_method = MA_DISPLACEMENT_BUMP;
        if (IDProperty *cmat = version_cycles_properties_from_ID(&material->id)) {
          displacement_method = version_cycles_property_int(
              cmat, "displacement_method", MA_DISPLACEMENT_BUMP);
        }
        material->displacement_method = displacement_method;
      }
    }

    /* Prevent custom bone colors from having alpha zero.
     * Part of the fix for issue #115434. */
    LISTBASE_FOREACH (bArmature *, arm, &bmain->armatures) {
      blender::animrig::ANIM_armature_foreach_bone(&arm->bonebase, [](Bone *bone) {
        bone->color.custom.solid[3] = 255;
        bone->color.custom.select[3] = 255;
        bone->color.custom.active[3] = 255;
      });
      if (arm->edbo) {
        LISTBASE_FOREACH (EditBone *, ebone, arm->edbo) {
          ebone->color.custom.solid[3] = 255;
          ebone->color.custom.select[3] = 255;
          ebone->color.custom.active[3] = 255;
        }
      }
    }
    LISTBASE_FOREACH (Object *, obj, &bmain->objects) {
      if (obj->pose == nullptr) {
        continue;
      }
      LISTBASE_FOREACH (bPoseChannel *, pchan, &obj->pose->chanbase) {
        pchan->color.custom.solid[3] = 255;
        pchan->color.custom.select[3] = 255;
        pchan->color.custom.active[3] = 255;
      }
    }
  }

  if (!MAIN_VERSION_FILE_ATLEAST(bmain, 401, 10)) {
    if (!DNA_struct_member_exists(
            fd->filesdna, "SceneEEVEE", "RaytraceEEVEE", "ray_tracing_options"))
    {
      LISTBASE_FOREACH (Scene *, scene, &bmain->scenes) {
        scene->eevee.ray_tracing_options.flag = RAYTRACE_EEVEE_USE_DENOISE;
        scene->eevee.ray_tracing_options.denoise_stages = RAYTRACE_EEVEE_DENOISE_SPATIAL |
                                                          RAYTRACE_EEVEE_DENOISE_TEMPORAL |
                                                          RAYTRACE_EEVEE_DENOISE_BILATERAL;
        scene->eevee.ray_tracing_options.screen_trace_quality = 0.25f;
        scene->eevee.ray_tracing_options.screen_trace_thickness = 0.2f;
        scene->eevee.ray_tracing_options.trace_max_roughness = 0.5f;
        scene->eevee.ray_tracing_options.resolution_scale = 2;
      }
    }

    LISTBASE_FOREACH (bNodeTree *, ntree, &bmain->nodetrees) {
      if (ntree->type == NTREE_GEOMETRY) {
        version_geometry_nodes_use_rotation_socket(*ntree);
        versioning_nodes_dynamic_sockets_2(*ntree);
        fix_geometry_nodes_object_info_scale(*ntree);
      }
    }
  }

  if (MAIN_VERSION_FILE_ATLEAST(bmain, 400, 20) && !MAIN_VERSION_FILE_ATLEAST(bmain, 401, 11)) {
    /* Convert old socket lists into new interface items. */
    FOREACH_NODETREE_BEGIN (bmain, ntree, id) {
      versioning_fix_socket_subtype_idnames(ntree);
    }
    FOREACH_NODETREE_END;
  }

  if (!MAIN_VERSION_FILE_ATLEAST(bmain, 401, 12)) {
    FOREACH_NODETREE_BEGIN (bmain, ntree, id) {
      if (ntree->type == NTREE_COMPOSIT) {
        LISTBASE_FOREACH (bNode *, node, &ntree->nodes) {
          if (node->type == CMP_NODE_PIXELATE) {
            node->custom1 = 1;
          }
        }
      }
    }
    FOREACH_NODETREE_END;
  }

  if (!MAIN_VERSION_FILE_ATLEAST(bmain, 401, 13)) {
    FOREACH_NODETREE_BEGIN (bmain, ntree, id) {
      if (ntree->type == NTREE_COMPOSIT) {
        LISTBASE_FOREACH (bNode *, node, &ntree->nodes) {
          if (node->type == CMP_NODE_MAP_UV) {
            node->custom2 = CMP_NODE_MAP_UV_FILTERING_ANISOTROPIC;
          }
        }
      }
    }
    FOREACH_NODETREE_END;
  }

  if (!MAIN_VERSION_FILE_ATLEAST(bmain, 401, 14)) {
    const Brush *default_brush = DNA_struct_default_get(Brush);
    LISTBASE_FOREACH (Brush *, brush, &bmain->brushes) {
      brush->automasking_start_normal_limit = default_brush->automasking_start_normal_limit;
      brush->automasking_start_normal_falloff = default_brush->automasking_start_normal_falloff;

      brush->automasking_view_normal_limit = default_brush->automasking_view_normal_limit;
      brush->automasking_view_normal_falloff = default_brush->automasking_view_normal_falloff;
    }
  }

  if (!MAIN_VERSION_FILE_ATLEAST(bmain, 401, 15)) {
    FOREACH_NODETREE_BEGIN (bmain, ntree, id) {
      if (ntree->type == NTREE_COMPOSIT) {
        LISTBASE_FOREACH (bNode *, node, &ntree->nodes) {
          if (node->type == CMP_NODE_KEYING) {
            NodeKeyingData &keying_data = *static_cast<NodeKeyingData *>(node->storage);
            keying_data.edge_kernel_radius = max_ii(keying_data.edge_kernel_radius - 1, 0);
          }
        }
      }
    }
    FOREACH_NODETREE_END;
  }

  if (!MAIN_VERSION_FILE_ATLEAST(bmain, 401, 16)) {
    LISTBASE_FOREACH (Scene *, scene, &bmain->scenes) {
      Sculpt *sculpt = scene->toolsettings->sculpt;
      if (sculpt != nullptr) {
        Sculpt default_sculpt = *DNA_struct_default_get(Sculpt);
        sculpt->automasking_boundary_edges_propagation_steps =
            default_sculpt.automasking_boundary_edges_propagation_steps;
      }
    }
  }

  if (!MAIN_VERSION_FILE_ATLEAST(bmain, 401, 17)) {
    LISTBASE_FOREACH (Scene *, scene, &bmain->scenes) {
      ToolSettings *ts = scene->toolsettings;
      int input_sample_values[10];

      input_sample_values[0] = ts->imapaint.paint.num_input_samples_deprecated;
      input_sample_values[1] = ts->sculpt != nullptr ?
                                   ts->sculpt->paint.num_input_samples_deprecated :
                                   1;
      input_sample_values[2] = ts->curves_sculpt != nullptr ?
                                   ts->curves_sculpt->paint.num_input_samples_deprecated :
                                   1;

      input_sample_values[4] = ts->gp_paint != nullptr ?
                                   ts->gp_paint->paint.num_input_samples_deprecated :
                                   1;
      input_sample_values[5] = ts->gp_vertexpaint != nullptr ?
                                   ts->gp_vertexpaint->paint.num_input_samples_deprecated :
                                   1;
      input_sample_values[6] = ts->gp_sculptpaint != nullptr ?
                                   ts->gp_sculptpaint->paint.num_input_samples_deprecated :
                                   1;
      input_sample_values[7] = ts->gp_weightpaint != nullptr ?
                                   ts->gp_weightpaint->paint.num_input_samples_deprecated :
                                   1;

      input_sample_values[8] = ts->vpaint != nullptr ?
                                   ts->vpaint->paint.num_input_samples_deprecated :
                                   1;
      input_sample_values[9] = ts->wpaint != nullptr ?
                                   ts->wpaint->paint.num_input_samples_deprecated :
                                   1;

      int unified_value = 1;
      for (int i = 0; i < 10; i++) {
        if (input_sample_values[i] != 1) {
          if (unified_value == 1) {
            unified_value = input_sample_values[i];
          }
          else {
            /* In the case of a user having multiple tools with different num_input_value values
             * set we cannot support this in the single UnifiedPaintSettings value, so fallback
             * to 1 instead of deciding that one value is more canonical than the other.
             */
            break;
          }
        }
      }

      ts->unified_paint_settings.input_samples = unified_value;
    }
    LISTBASE_FOREACH (Brush *, brush, &bmain->brushes) {
      brush->input_samples = 1;
    }
  }

  if (!MAIN_VERSION_FILE_ATLEAST(bmain, 401, 18)) {
    LISTBASE_FOREACH (Scene *, scene, &bmain->scenes) {
      if (scene->ed != nullptr) {
        SEQ_for_each_callback(&scene->ed->seqbase, seq_filter_bilinear_to_auto, nullptr);
      }
    }
  }

  if (!MAIN_VERSION_FILE_ATLEAST(bmain, 401, 19)) {
    LISTBASE_FOREACH (bNodeTree *, ntree, &bmain->nodetrees) {
      if (ntree->type == NTREE_GEOMETRY) {
        version_node_socket_name(ntree, FN_NODE_ROTATE_ROTATION, "Rotation 1", "Rotation");
        version_node_socket_name(ntree, FN_NODE_ROTATE_ROTATION, "Rotation 2", "Rotate By");
      }
    }
  }

  if (!MAIN_VERSION_FILE_ATLEAST(bmain, 401, 20)) {
    LISTBASE_FOREACH (Object *, ob, &bmain->objects) {
      int uid = 1;
      LISTBASE_FOREACH (ModifierData *, md, &ob->modifiers) {
        /* These identifiers are not necessarily stable for linked data. If the linked data has a
         * new modifier inserted, the identifiers of other modifiers can change. */
        md->persistent_uid = uid++;
      }
    }
  }

  if (!MAIN_VERSION_FILE_ATLEAST(bmain, 401, 21)) {
    LISTBASE_FOREACH (Brush *, brush, &bmain->brushes) {
      /* The `sculpt_flag` was used to store the `BRUSH_DIR_IN`
       * With the fix for #115313 this is now just using the `brush->flag`. */
      if (brush->gpencil_settings && (brush->gpencil_settings->sculpt_flag & BRUSH_DIR_IN) != 0) {
        brush->flag |= BRUSH_DIR_IN;
      }
    }
  }

  /* Keep point/spot light soft falloff for files created before 4.0. */
  if (!MAIN_VERSION_FILE_ATLEAST(bmain, 400, 0)) {
    LISTBASE_FOREACH (Light *, light, &bmain->lights) {
      if (ELEM(light->type, LA_LOCAL, LA_SPOT)) {
        light->mode |= LA_USE_SOFT_FALLOFF;
      }
    }
  }

  if (!MAIN_VERSION_FILE_ATLEAST(bmain, 402, 1)) {
    using namespace blender::bke::greasepencil;
    /* Initialize newly added scale layer transform to one. */
    LISTBASE_FOREACH (GreasePencil *, grease_pencil, &bmain->grease_pencils) {
      for (Layer *layer : grease_pencil->layers_for_write()) {
        copy_v3_fl(layer->scale, 1.0f);
      }
    }
  }

  if (!MAIN_VERSION_FILE_ATLEAST(bmain, 402, 2)) {
    LISTBASE_FOREACH (Scene *, scene, &bmain->scenes) {
      bool is_cycles = scene && STREQ(scene->r.engine, RE_engine_id_CYCLES);
      if (is_cycles) {
        if (IDProperty *cscene = version_cycles_properties_from_ID(&scene->id)) {
          int cposition = version_cycles_property_int(cscene, "motion_blur_position", 1);
          BLI_assert(cposition >= 0 && cposition < 3);
          int order_conversion[3] = {SCE_MB_START, SCE_MB_CENTER, SCE_MB_END};
          scene->r.motion_blur_position = order_conversion[std::clamp(cposition, 0, 2)];
        }
      }
      else {
        SET_FLAG_FROM_TEST(
            scene->r.mode, scene->eevee.flag & SCE_EEVEE_MOTION_BLUR_ENABLED_DEPRECATED, R_MBLUR);
        scene->r.motion_blur_position = scene->eevee.motion_blur_position_deprecated;
        scene->r.motion_blur_shutter = scene->eevee.motion_blur_shutter_deprecated;
      }
    }
  }

  if (!MAIN_VERSION_FILE_ATLEAST(bmain, 402, 3)) {
    constexpr int NTREE_EXECUTION_MODE_FULL_FRAME = 1;

    constexpr int NTREE_COM_GROUPNODE_BUFFER = 1 << 3;
    constexpr int NTREE_COM_OPENCL = 1 << 1;

    FOREACH_NODETREE_BEGIN (bmain, ntree, id) {
      if (ntree->type != NTREE_COMPOSIT) {
        continue;
      }

      ntree->flag &= ~(NTREE_COM_GROUPNODE_BUFFER | NTREE_COM_OPENCL);

      if (ntree->execution_mode == NTREE_EXECUTION_MODE_FULL_FRAME) {
        ntree->execution_mode = NTREE_EXECUTION_MODE_CPU;
      }
    }
    FOREACH_NODETREE_END;
  }

  if (!MAIN_VERSION_FILE_ATLEAST(bmain, 402, 4)) {
    if (!DNA_struct_member_exists(fd->filesdna, "SpaceImage", "float", "stretch_opacity")) {
      LISTBASE_FOREACH (bScreen *, screen, &bmain->screens) {
        LISTBASE_FOREACH (ScrArea *, area, &screen->areabase) {
          LISTBASE_FOREACH (SpaceLink *, sl, &area->spacedata) {
            if (sl->spacetype == SPACE_IMAGE) {
              SpaceImage *sima = reinterpret_cast<SpaceImage *>(sl);
              sima->stretch_opacity = 0.9f;
            }
          }
        }
      }
    }
  }

  if (!MAIN_VERSION_FILE_ATLEAST(bmain, 402, 5)) {
    LISTBASE_FOREACH (Scene *, scene, &bmain->scenes) {
      image_settings_avi_to_ffmpeg(scene);
    }
  }

  if (!MAIN_VERSION_FILE_ATLEAST(bmain, 402, 6)) {
    LISTBASE_FOREACH (Brush *, brush, &bmain->brushes) {
      if (BrushCurvesSculptSettings *settings = brush->curves_sculpt_settings) {
        settings->flag |= BRUSH_CURVES_SCULPT_FLAG_INTERPOLATE_RADIUS;
        settings->curve_radius = 0.01f;
      }
    }
  }

  if (!MAIN_VERSION_FILE_ATLEAST(bmain, 402, 8)) {
    LISTBASE_FOREACH (Light *, light, &bmain->lights) {
      light->shadow_filter_radius = 1.0f;
    }
  }

  if (!MAIN_VERSION_FILE_ATLEAST(bmain, 402, 9)) {
    const float default_snap_angle_increment = DEG2RADF(5.0f);
    const float default_snap_angle_increment_precision = DEG2RADF(1.0f);
    LISTBASE_FOREACH (Scene *, scene, &bmain->scenes) {
      scene->toolsettings->snap_angle_increment_2d = default_snap_angle_increment;
      scene->toolsettings->snap_angle_increment_3d = default_snap_angle_increment;
      scene->toolsettings->snap_angle_increment_2d_precision =
          default_snap_angle_increment_precision;
      scene->toolsettings->snap_angle_increment_3d_precision =
          default_snap_angle_increment_precision;
    }
  }

  if (!MAIN_VERSION_FILE_ATLEAST(bmain, 402, 10)) {
    if (!DNA_struct_member_exists(fd->filesdna, "SceneEEVEE", "int", "gtao_resolution")) {
      LISTBASE_FOREACH (Scene *, scene, &bmain->scenes) {
        scene->eevee.gtao_resolution = 2;
      }
    }
  }

  if (!MAIN_VERSION_FILE_ATLEAST(bmain, 402, 11)) {
    LISTBASE_FOREACH (Light *, light, &bmain->lights) {
      light->shadow_resolution_scale = 1.0f;
    }
  }

  if (!MAIN_VERSION_FILE_ATLEAST(bmain, 402, 12)) {
    FOREACH_NODETREE_BEGIN (bmain, ntree, id) {
      versioning_node_hue_correct_set_wrappng(ntree);
    }
    FOREACH_NODETREE_END;

    LISTBASE_FOREACH (Scene *, scene, &bmain->scenes) {
      if (scene->ed != nullptr) {
        SEQ_for_each_callback(&scene->ed->seqbase, seq_hue_correct_set_wrapping, nullptr);
      }
    }
  }

  if (!MAIN_VERSION_FILE_ATLEAST(bmain, 402, 14)) {
    LISTBASE_FOREACH (Object *, ob, &bmain->objects) {
      if (bMotionPath *mpath = ob->mpath) {
        mpath->color_post[0] = 0.1f;
        mpath->color_post[1] = 1.0f;
        mpath->color_post[2] = 0.1f;
      }
      if (!ob->pose) {
        continue;
      }
      LISTBASE_FOREACH (bPoseChannel *, pchan, &ob->pose->chanbase) {
        if (bMotionPath *mpath = pchan->mpath) {
          mpath->color_post[0] = 0.1f;
          mpath->color_post[1] = 1.0f;
          mpath->color_post[2] = 0.1f;
        }
      }
    }
  }

  if (!MAIN_VERSION_FILE_ATLEAST(bmain, 402, 18)) {
    if (!DNA_struct_member_exists(fd->filesdna, "Light", "float", "transmission_fac")) {
      LISTBASE_FOREACH (Light *, light, &bmain->lights) {
        /* Refracted light was not supported in legacy EEVEE. Set it to zero for compatibility with
         * older files. */
        light->transmission_fac = 0.0f;
      }
    }
  }

  if (!MAIN_VERSION_FILE_ATLEAST(bmain, 402, 19)) {
    LISTBASE_FOREACH (Scene *, scene, &bmain->scenes) {
      /* Keep legacy EEVEE old behavior. */
      scene->eevee.flag |= SCE_EEVEE_VOLUME_CUSTOM_RANGE;
    }

    LISTBASE_FOREACH (Scene *, scene, &bmain->scenes) {
      scene->eevee.clamp_surface_indirect = 10.0f;
    }
  }

  if (!MAIN_VERSION_FILE_ATLEAST(bmain, 402, 20)) {
    LISTBASE_FOREACH (Scene *, scene, &bmain->scenes) {
      SequencerToolSettings *sequencer_tool_settings = SEQ_tool_settings_ensure(scene);
      sequencer_tool_settings->snap_mode |= SEQ_SNAP_TO_MARKERS;
    }
  }

  if (!MAIN_VERSION_FILE_ATLEAST(bmain, 402, 21)) {
    add_image_editor_asset_shelf(*bmain);
  }

  if (!MAIN_VERSION_FILE_ATLEAST(bmain, 402, 22)) {
    /* Display missing media in sequencer by default. */
    LISTBASE_FOREACH (Scene *, scene, &bmain->scenes) {
      if (scene->ed != nullptr) {
        scene->ed->show_missing_media_flag |= SEQ_EDIT_SHOW_MISSING_MEDIA;
      }
    }
  }

  if (!MAIN_VERSION_FILE_ATLEAST(bmain, 402, 23)) {
    LISTBASE_FOREACH (Scene *, scene, &bmain->scenes) {
      ToolSettings *ts = scene->toolsettings;
      if (!ts->uvsculpt.strength_curve) {
        ts->uvsculpt.size = 50;
        ts->uvsculpt.strength = 1.0f;
        ts->uvsculpt.curve_preset = BRUSH_CURVE_SMOOTH;
        ts->uvsculpt.strength_curve = BKE_curvemapping_add(1, 0.0f, 0.0f, 1.0f, 1.0f);
      }
    }
  }

  if (!MAIN_VERSION_FILE_ATLEAST(bmain, 402, 24)) {
<<<<<<< HEAD
    FOREACH_NODETREE_BEGIN (bmain, ntree, id) {
      if (ntree->type != NTREE_COMPOSIT) {
        continue;
      }
      LISTBASE_FOREACH (bNode *, node, &ntree->nodes) {
        if (node->type != CMP_NODE_BLUR) {
          continue;
        }

        NodeBlurData &blur_data = *static_cast<NodeBlurData *>(node->storage);

        if (blur_data.filtertype != R_FILTER_FAST_GAUSS) {
          continue;
        }

        /* The side of the Fast Gaussian mode of blur decrease by the following factor to match
         * other blur sizes. So increase it back. */
        const float size_factor = 3.0f / 2.0f;
        blur_data.sizex *= size_factor;
        blur_data.sizey *= size_factor;
        blur_data.percentx *= size_factor;
        blur_data.percenty *= size_factor;
      }
    }
    FOREACH_NODETREE_END;
=======
    if (!DNA_struct_member_exists(fd->filesdna, "Material", "char", "thickness_mode")) {
      LISTBASE_FOREACH (Material *, material, &bmain->materials) {
        /* EEVEE Legacy used slab assumption. */
        material->thickness_mode = MA_THICKNESS_SLAB;
        if (material->blend_flag & MA_BL_TRANSLUCENCY) {
          /* EEVEE Legacy used thickness from shadow map when translucency was on. */
          material->blend_flag |= MA_BL_THICKNESS_FROM_SHADOW;
        }
        if (material->use_nodes && material->nodetree) {
          version_refraction_depth_to_thickness_value(material->nodetree, material->refract_depth);
        }
      }
    }
>>>>>>> 13dcb30b
  }

  /**
   * Always bump subversion in BKE_blender_version.h when adding versioning
   * code here, and wrap it inside a MAIN_VERSION_FILE_ATLEAST check.
   *
   * \note Keep this message at the bottom of the function.
   */

  /* Always run this versioning; meshes are written with the legacy format which always needs to
   * be converted to the new format on file load. Can be moved to a subversion check in a larger
   * breaking release. */
  LISTBASE_FOREACH (Mesh *, mesh, &bmain->meshes) {
    blender::bke::mesh_sculpt_mask_to_generic(*mesh);
  }
}<|MERGE_RESOLUTION|>--- conflicted
+++ resolved
@@ -3272,7 +3272,22 @@
   }
 
   if (!MAIN_VERSION_FILE_ATLEAST(bmain, 402, 24)) {
-<<<<<<< HEAD
+    if (!DNA_struct_member_exists(fd->filesdna, "Material", "char", "thickness_mode")) {
+      LISTBASE_FOREACH (Material *, material, &bmain->materials) {
+        /* EEVEE Legacy used slab assumption. */
+        material->thickness_mode = MA_THICKNESS_SLAB;
+        if (material->blend_flag & MA_BL_TRANSLUCENCY) {
+          /* EEVEE Legacy used thickness from shadow map when translucency was on. */
+          material->blend_flag |= MA_BL_THICKNESS_FROM_SHADOW;
+        }
+        if (material->use_nodes && material->nodetree) {
+          version_refraction_depth_to_thickness_value(material->nodetree, material->refract_depth);
+        }
+      }
+    }
+  }
+
+  if (!MAIN_VERSION_FILE_ATLEAST(bmain, 402, 25)) {
     FOREACH_NODETREE_BEGIN (bmain, ntree, id) {
       if (ntree->type != NTREE_COMPOSIT) {
         continue;
@@ -3298,21 +3313,6 @@
       }
     }
     FOREACH_NODETREE_END;
-=======
-    if (!DNA_struct_member_exists(fd->filesdna, "Material", "char", "thickness_mode")) {
-      LISTBASE_FOREACH (Material *, material, &bmain->materials) {
-        /* EEVEE Legacy used slab assumption. */
-        material->thickness_mode = MA_THICKNESS_SLAB;
-        if (material->blend_flag & MA_BL_TRANSLUCENCY) {
-          /* EEVEE Legacy used thickness from shadow map when translucency was on. */
-          material->blend_flag |= MA_BL_THICKNESS_FROM_SHADOW;
-        }
-        if (material->use_nodes && material->nodetree) {
-          version_refraction_depth_to_thickness_value(material->nodetree, material->refract_depth);
-        }
-      }
-    }
->>>>>>> 13dcb30b
   }
 
   /**
