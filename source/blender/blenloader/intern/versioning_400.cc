/* SPDX-FileCopyrightText: 2023 Blender Authors
 *
 * SPDX-License-Identifier: GPL-2.0-or-later */

/** \file
 * \ingroup blenloader
 */

#define DNA_DEPRECATED_ALLOW

#include <algorithm>
#include <cmath>

/* Define macros in `DNA_genfile.h`. */
#define DNA_GENFILE_VERSIONING_MACROS

#include "DNA_anim_types.h"
#include "DNA_brush_types.h"
#include "DNA_camera_types.h"
#include "DNA_collection_types.h"
#include "DNA_constraint_types.h"
#include "DNA_curve_types.h"
#include "DNA_defaults.h"
#include "DNA_light_types.h"
#include "DNA_lightprobe_types.h"
#include "DNA_material_types.h"
#include "DNA_mesh_types.h"
#include "DNA_modifier_types.h"
#include "DNA_movieclip_types.h"
#include "DNA_scene_types.h"
#include "DNA_sequence_types.h"
#include "DNA_workspace_types.h"
#include "DNA_world_types.h"

#include "DNA_defaults.h"
#include "DNA_defs.h"
#include "DNA_genfile.h"
#include "DNA_particle_types.h"

#undef DNA_GENFILE_VERSIONING_MACROS

#include "BLI_assert.h"
#include "BLI_listbase.h"
#include "BLI_map.hh"
#include "BLI_math_rotation.h"
#include "BLI_math_vector.h"
#include "BLI_set.hh"
#include "BLI_string.h"
#include "BLI_string_ref.hh"

#include "BKE_anim_data.hh"
#include "BKE_animsys.h"
#include "BKE_armature.hh"
#include "BKE_attribute.hh"
#include "BKE_collection.hh"
#include "BKE_colortools.hh"
#include "BKE_context.hh"
#include "BKE_curve.hh"
#include "BKE_customdata.hh"
#include "BKE_effect.h"
#include "BKE_file_handler.hh"
#include "BKE_grease_pencil.hh"
#include "BKE_idprop.hh"
#include "BKE_image_format.h"
#include "BKE_main.hh"
#include "BKE_material.h"
#include "BKE_mesh_legacy_convert.hh"
#include "BKE_nla.hh"
#include "BKE_node_runtime.hh"
#include "BKE_paint.hh"
#include "BKE_scene.hh"
#include "BKE_screen.hh"
#include "BKE_tracking.h"

#include "IMB_imbuf_enums.h"

#include "SEQ_iterator.hh"
#include "SEQ_retiming.hh"
#include "SEQ_sequencer.hh"
#include "SEQ_time.hh"

#include "ANIM_armature_iter.hh"
#include "ANIM_bone_collections.hh"

#include "BLT_translation.hh"

#include "BLO_read_write.hh"
#include "BLO_readfile.hh"

#include "readfile.hh"

#include "versioning_common.hh"

// static CLG_LogRef LOG = {"blo.readfile.doversion"};

static void version_composite_nodetree_null_id(bNodeTree *ntree, Scene *scene)
{
  for (bNode *node : ntree->all_nodes()) {
    if (node->id == nullptr && ((node->type == CMP_NODE_R_LAYERS) ||
                                (node->type == CMP_NODE_CRYPTOMATTE &&
                                 node->custom1 == CMP_NODE_CRYPTOMATTE_SOURCE_RENDER)))
    {
      node->id = &scene->id;
    }
  }
}

/* Move bone-group color to the individual bones. */
static void version_bonegroup_migrate_color(Main *bmain)
{
  using PoseSet = blender::Set<bPose *>;
  blender::Map<bArmature *, PoseSet> armature_poses;

  /* Gather a mapping from armature to the poses that use it. */
  LISTBASE_FOREACH (Object *, ob, &bmain->objects) {
    if (ob->type != OB_ARMATURE || !ob->pose) {
      continue;
    }

    bArmature *arm = reinterpret_cast<bArmature *>(ob->data);
    BLI_assert_msg(GS(arm->id.name) == ID_AR,
                   "Expected ARMATURE object to have an Armature as data");

    /* There is no guarantee that the current state of poses is in sync with the Armature data.
     *
     * NOTE: No need to handle user reference-counting in readfile code. */
    BKE_pose_ensure(bmain, ob, arm, false);

    PoseSet &pose_set = armature_poses.lookup_or_add_default(arm);
    pose_set.add(ob->pose);
  }

  /* Move colors from the pose's bone-group to either the armature bones or the
   * pose bones, depending on how many poses use the Armature. */
  for (const PoseSet &pose_set : armature_poses.values()) {
    /* If the Armature is shared, the bone group colors might be different, and thus they have to
     * be stored on the pose bones. If the Armature is NOT shared, the bone colors can be stored
     * directly on the Armature bones. */
    const bool store_on_armature = pose_set.size() == 1;

    for (bPose *pose : pose_set) {
      LISTBASE_FOREACH (bPoseChannel *, pchan, &pose->chanbase) {
        const bActionGroup *bgrp = (const bActionGroup *)BLI_findlink(&pose->agroups,
                                                                      (pchan->agrp_index - 1));
        if (!bgrp) {
          continue;
        }

        BoneColor &bone_color = store_on_armature ? pchan->bone->color : pchan->color;
        bone_color.palette_index = bgrp->customCol;
        memcpy(&bone_color.custom, &bgrp->cs, sizeof(bone_color.custom));
      }
    }
  }
}

static void version_bonelayers_to_bonecollections(Main *bmain)
{
  char bcoll_name[MAX_NAME];
  char custom_prop_name[MAX_NAME];

  LISTBASE_FOREACH (bArmature *, arm, &bmain->armatures) {
    IDProperty *arm_idprops = IDP_GetProperties(&arm->id);

    BLI_assert_msg(arm->edbo == nullptr, "did not expect an Armature to be saved in edit mode");
    const uint layer_used = arm->layer_used;

    /* Construct a bone collection for each layer that contains at least one bone. */
    blender::Vector<std::pair<uint, BoneCollection *>> layermask_collection;
    for (uint layer = 0; layer < 32; ++layer) {
      const uint layer_mask = 1u << layer;
      if ((layer_used & layer_mask) == 0) {
        /* Layer is empty, so no need to convert to collection. */
        continue;
      }

      /* Construct a suitable name for this bone layer. */
      bcoll_name[0] = '\0';
      if (arm_idprops) {
        /* See if we can use the layer name from the Bone Manager add-on. This is a popular add-on
         * for managing bone layers and giving them names. */
        SNPRINTF(custom_prop_name, "layer_name_%u", layer);
        IDProperty *prop = IDP_GetPropertyFromGroup(arm_idprops, custom_prop_name);
        if (prop != nullptr && prop->type == IDP_STRING && IDP_String(prop)[0] != '\0') {
          SNPRINTF(bcoll_name, "Layer %u - %s", layer + 1, IDP_String(prop));
        }
      }
      if (bcoll_name[0] == '\0') {
        /* Either there was no name defined in the custom property, or
         * it was the empty string. */
        SNPRINTF(bcoll_name, "Layer %u", layer + 1);
      }

      /* Create a new bone collection for this layer. */
      BoneCollection *bcoll = ANIM_armature_bonecoll_new(arm, bcoll_name);
      layermask_collection.append(std::make_pair(layer_mask, bcoll));

      if ((arm->layer & layer_mask) == 0) {
        ANIM_bonecoll_hide(arm, bcoll);
      }
    }

    /* Iterate over the bones to assign them to their layers. */
    blender::animrig::ANIM_armature_foreach_bone(&arm->bonebase, [&](Bone *bone) {
      for (auto layer_bcoll : layermask_collection) {
        const uint layer_mask = layer_bcoll.first;
        if ((bone->layer & layer_mask) == 0) {
          continue;
        }

        BoneCollection *bcoll = layer_bcoll.second;
        ANIM_armature_bonecoll_assign(bcoll, bone);
      }
    });
  }
}

static void version_bonegroups_to_bonecollections(Main *bmain)
{
  LISTBASE_FOREACH (Object *, ob, &bmain->objects) {
    if (ob->type != OB_ARMATURE || !ob->pose) {
      continue;
    }

    /* Convert the bone groups on a bone-by-bone basis. */
    bArmature *arm = reinterpret_cast<bArmature *>(ob->data);
    bPose *pose = ob->pose;

    blender::Map<const bActionGroup *, BoneCollection *> collections_by_group;
    /* Convert all bone groups, regardless of whether they contain any bones. */
    LISTBASE_FOREACH (bActionGroup *, bgrp, &pose->agroups) {
      BoneCollection *bcoll = ANIM_armature_bonecoll_new(arm, bgrp->name);
      collections_by_group.add_new(bgrp, bcoll);

      /* Before now, bone visibility was determined by armature layers, and bone
       * groups did not have any impact on this. To retain the behavior, that
       * hiding all layers a bone is on hides the bone, the
       * bone-group-collections should be created hidden. */
      ANIM_bonecoll_hide(arm, bcoll);
    }

    /* Assign the bones to their bone group based collection. */
    LISTBASE_FOREACH (bPoseChannel *, pchan, &pose->chanbase) {
      /* Find the bone group of this pose channel. */
      const bActionGroup *bgrp = (const bActionGroup *)BLI_findlink(&pose->agroups,
                                                                    (pchan->agrp_index - 1));
      if (!bgrp) {
        continue;
      }

      /* Assign the bone. */
      BoneCollection *bcoll = collections_by_group.lookup(bgrp);
      ANIM_armature_bonecoll_assign(bcoll, pchan->bone);
    }

    /* The list of bone groups (pose->agroups) is intentionally left alone here. This will allow
     * for older versions of Blender to open the file with bone groups intact. Of course the bone
     * groups will not be updated any more, but this way the data at least survives an accidental
     * save with Blender 4.0. */
  }
}

/**
 * Change animation/drivers from "collections[..." to "collections_all[..." so
 * they remain stable when the bone collection hierarchy structure changes.
 */
static void version_bonecollection_anim(FCurve *fcurve)
{
  const blender::StringRef rna_path(fcurve->rna_path);
  constexpr char const *rna_path_prefix = "collections[";
  if (!rna_path.startswith(rna_path_prefix)) {
    return;
  }

  const std::string path_remainder(rna_path.drop_known_prefix(rna_path_prefix));
  MEM_freeN(fcurve->rna_path);
  fcurve->rna_path = BLI_sprintfN("collections_all[%s", path_remainder.c_str());
}

static void version_principled_bsdf_update_animdata(ID *owner_id, bNodeTree *ntree)
{
  ID *id = &ntree->id;
  AnimData *adt = BKE_animdata_from_id(id);

  LISTBASE_FOREACH (bNode *, node, &ntree->nodes) {
    if (node->type != SH_NODE_BSDF_PRINCIPLED) {
      continue;
    }

    char node_name_escaped[MAX_NAME * 2];
    BLI_str_escape(node_name_escaped, node->name, sizeof(node_name_escaped));
    std::string prefix = "nodes[\"" + std::string(node_name_escaped) + "\"].inputs";

    /* Remove animdata for inputs 18 (Transmission Roughness) and 3 (Subsurface Color). */
    BKE_animdata_fix_paths_remove(id, (prefix + "[18]").c_str());
    BKE_animdata_fix_paths_remove(id, (prefix + "[3]").c_str());

    /* Order is important here: If we e.g. want to change A->B and B->C, but perform A->B first,
     * then later we don't know whether a B entry is an original B (and therefore should be
     * changed to C) or used to be A and was already handled.
     * In practice, going reverse mostly works, the two notable dependency chains are:
     * - 8->13, then 2->8, then 9->2 (13 was changed before)
     * - 1->9, then 6->1 (9 was changed before)
     * - 4->10, then 21->4 (10 was changed before)
     *
     * 0 (Base Color) and 17 (Transmission) are fine as-is. */
    std::pair<int, int> remap_table[] = {
        {20, 27}, /* Emission Strength */
        {19, 26}, /* Emission */
        {16, 3},  /* IOR */
        {15, 19}, /* Clearcoat Roughness */
        {14, 18}, /* Clearcoat */
        {13, 25}, /* Sheen Tint */
        {12, 23}, /* Sheen */
        {11, 15}, /* Anisotropic Rotation */
        {10, 14}, /* Anisotropic */
        {8, 13},  /* Specular Tint */
        {2, 8},   /* Subsurface Radius */
        {9, 2},   /* Roughness */
        {7, 12},  /* Specular */
        {1, 9},   /* Subsurface Scale */
        {6, 1},   /* Metallic */
        {5, 11},  /* Subsurface Anisotropy */
        {4, 10},  /* Subsurface IOR */
        {21, 4}   /* Alpha */
    };
    for (const auto &entry : remap_table) {
      BKE_animdata_fix_paths_rename(
          id, adt, owner_id, prefix.c_str(), nullptr, nullptr, entry.first, entry.second, false);
    }
  }
}

static void versioning_eevee_shadow_settings(Object *object)
{
  /** EEVEE no longer uses the Material::blend_shadow property.
   * Instead, it uses Object::visibility_flag for disabling shadow casting
   */

  short *material_len = BKE_object_material_len_p(object);
  if (!material_len) {
    return;
  }

  using namespace blender;
  bool hide_shadows = *material_len > 0;
  for (int i : IndexRange(*material_len)) {
    Material *material = BKE_object_material_get(object, i + 1);
    if (!material || material->blend_shadow != MA_BS_NONE) {
      hide_shadows = false;
    }
  }

  /* Enable the hide_shadow flag only if there's not any shadow casting material. */
  SET_FLAG_FROM_TEST(object->visibility_flag, hide_shadows, OB_HIDE_SHADOW);
}

static void versioning_eevee_material_shadow_none(Material *material)
{
  if (!material->use_nodes || material->nodetree == nullptr) {
    return;
  }
  bNodeTree *ntree = material->nodetree;

  bNode *output_node = version_eevee_output_node_get(ntree, SH_NODE_OUTPUT_MATERIAL);
  bNode *old_output_node = version_eevee_output_node_get(ntree, SH_NODE_OUTPUT_MATERIAL);
  if (output_node == nullptr) {
    return;
  }

  bNodeSocket *existing_out_sock = blender::bke::node_find_socket(output_node, SOCK_IN, "Surface");
  bNodeSocket *volume_sock = blender::bke::node_find_socket(output_node, SOCK_IN, "Volume");
  if (existing_out_sock->link == nullptr && volume_sock->link) {
    /* Don't apply versioning to a material that only has a volumetric input as this makes the
     * object surface opaque to the camera, hiding the volume inside. */
    return;
  }

  if (output_node->custom1 == SHD_OUTPUT_ALL) {
    /* We do not want to affect Cycles. So we split the output into two specific outputs. */
    output_node->custom1 = SHD_OUTPUT_CYCLES;

    bNode *new_output = blender::bke::node_add_node(nullptr, ntree, "ShaderNodeOutputMaterial");
    new_output->custom1 = SHD_OUTPUT_EEVEE;
    new_output->parent = output_node->parent;
    new_output->locx = output_node->locx;
    new_output->locy = output_node->locy - output_node->height - 120;

    auto copy_link = [&](const char *socket_name) {
      bNodeSocket *sock = blender::bke::node_find_socket(output_node, SOCK_IN, socket_name);
      if (sock && sock->link) {
        bNodeLink *link = sock->link;
        bNodeSocket *to_sock = blender::bke::node_find_socket(new_output, SOCK_IN, socket_name);
        blender::bke::node_add_link(ntree, link->fromnode, link->fromsock, new_output, to_sock);
      }
    };

    /* Don't copy surface as that is handled later */
    copy_link("Volume");
    copy_link("Displacement");
    copy_link("Thickness");

    output_node = new_output;
  }

  bNodeSocket *out_sock = blender::bke::node_find_socket(output_node, SOCK_IN, "Surface");
  bNodeSocket *old_out_sock = blender::bke::node_find_socket(old_output_node, SOCK_IN, "Surface");

  /* Add mix node for mixing between original material, and transparent BSDF for shadows */
  bNode *mix_node = blender::bke::node_add_node(nullptr, ntree, "ShaderNodeMixShader");
  STRNCPY(mix_node->label, "Disable Shadow");
  mix_node->flag |= NODE_HIDDEN;
  mix_node->parent = output_node->parent;
  mix_node->locx = output_node->locx;
  mix_node->locy = output_node->locy - output_node->height - 120;
  bNodeSocket *mix_fac = static_cast<bNodeSocket *>(BLI_findlink(&mix_node->inputs, 0));
  bNodeSocket *mix_in_1 = static_cast<bNodeSocket *>(BLI_findlink(&mix_node->inputs, 1));
  bNodeSocket *mix_in_2 = static_cast<bNodeSocket *>(BLI_findlink(&mix_node->inputs, 2));
  bNodeSocket *mix_out = static_cast<bNodeSocket *>(BLI_findlink(&mix_node->outputs, 0));
  if (old_out_sock->link != nullptr) {
    blender::bke::node_add_link(
        ntree, old_out_sock->link->fromnode, old_out_sock->link->fromsock, mix_node, mix_in_1);
    if (out_sock->link != nullptr) {
      blender::bke::node_remove_link(ntree, out_sock->link);
    }
  }
  blender::bke::node_add_link(ntree, mix_node, mix_out, output_node, out_sock);

  /* Add light path node to control shadow visibility */
  bNode *lp_node = blender::bke::node_add_node(nullptr, ntree, "ShaderNodeLightPath");
  lp_node->flag |= NODE_HIDDEN;
  lp_node->parent = output_node->parent;
  lp_node->locx = output_node->locx;
  lp_node->locy = mix_node->locy + 35;
  bNodeSocket *is_shadow = blender::bke::node_find_socket(lp_node, SOCK_OUT, "Is Shadow Ray");
  blender::bke::node_add_link(ntree, lp_node, is_shadow, mix_node, mix_fac);
  /* Hide unconnected sockets for cleaner look. */
  LISTBASE_FOREACH (bNodeSocket *, sock, &lp_node->outputs) {
    if (sock != is_shadow) {
      sock->flag |= SOCK_HIDDEN;
    }
  }

  /* Add transparent BSDF to make shadows transparent. */
  bNode *bsdf_node = blender::bke::node_add_node(nullptr, ntree, "ShaderNodeBsdfTransparent");
  bsdf_node->flag |= NODE_HIDDEN;
  bsdf_node->parent = output_node->parent;
  bsdf_node->locx = output_node->locx;
  bsdf_node->locy = mix_node->locy - 35;
  bNodeSocket *bsdf_out = blender::bke::node_find_socket(bsdf_node, SOCK_OUT, "BSDF");
  blender::bke::node_add_link(ntree, bsdf_node, bsdf_out, mix_node, mix_in_2);
}

/**
 * Represents a source of transparency inside the closure part of a material node-tree.
 * Sources can be combined together down the tree to figure out where the source of the alpha is.
 * If there is multiple alpha source, we consider the tree as having complex alpha and don't do the
 * versioning.
 */
struct AlphaSource {
  enum AlphaState {
    /* Alpha input is 0. */
    ALPHA_OPAQUE = 0,
    /* Alpha input is 1. */
    ALPHA_FULLY_TRANSPARENT,
    /* Alpha is between 0 and 1, from a graph input or the result of one blending operation. */
    ALPHA_SEMI_TRANSPARENT,
    /* Alpha is unknown and the result of more than one blending operation. */
    ALPHA_COMPLEX_MIX
  };

  /* Socket that is the source of the potential semi-transparency. */
  bNodeSocket *socket = nullptr;
  /* State of the source. */
  AlphaState state;
  /* True if socket is transparency instead of alpha (e.g: `1-alpha`). */
  bool is_transparency = false;

  static AlphaSource alpha_source(bNodeSocket *fac, bool inverted = false)
  {
    return {fac, ALPHA_SEMI_TRANSPARENT, inverted};
  }
  static AlphaSource opaque()
  {
    return {nullptr, ALPHA_OPAQUE, false};
  }
  static AlphaSource fully_transparent(bNodeSocket *socket = nullptr, bool inverted = false)
  {
    return {socket, ALPHA_FULLY_TRANSPARENT, inverted};
  }
  static AlphaSource complex_alpha()
  {
    return {nullptr, ALPHA_COMPLEX_MIX, false};
  }

  bool is_opaque() const
  {
    return state == ALPHA_OPAQUE;
  }
  bool is_fully_transparent() const
  {
    return state == ALPHA_FULLY_TRANSPARENT;
  }
  bool is_transparent() const
  {
    return state != ALPHA_OPAQUE;
  }
  bool is_semi_transparent() const
  {
    return state == ALPHA_SEMI_TRANSPARENT;
  }
  bool is_complex() const
  {
    return state == ALPHA_COMPLEX_MIX;
  }

  /* Combine two source together with a blending parameter. */
  static AlphaSource mix(const AlphaSource &a, const AlphaSource &b, bNodeSocket *fac)
  {
    if (a.is_complex() || b.is_complex()) {
      return complex_alpha();
    }
    if (a.is_semi_transparent() || b.is_semi_transparent()) {
      return complex_alpha();
    }
    if (a.is_fully_transparent() && b.is_fully_transparent()) {
      return fully_transparent();
    }
    if (a.is_opaque() && b.is_opaque()) {
      return opaque();
    }
    /* Only one of them is fully transparent. */
    return alpha_source(fac, !a.is_transparent());
  }

  /* Combine two source together with an additive blending parameter. */
  static AlphaSource add(const AlphaSource &a, const AlphaSource &b)
  {
    if (a.is_complex() || b.is_complex()) {
      return complex_alpha();
    }
    if (a.is_semi_transparent() && b.is_transparent()) {
      return complex_alpha();
    }
    if (a.is_transparent() && b.is_semi_transparent()) {
      return complex_alpha();
    }
    /* Either one of them is opaque or they are both opaque. */
    return a.is_transparent() ? a : b;
  }
};

/**
 * WARNING: recursive.
 */
static AlphaSource versioning_eevee_alpha_source_get(bNodeSocket *socket, int depth = 0)
{
  if (depth > 100) {
    /* Protection against infinite / very long recursion.
     * Also a node-tree with that much depth is likely to not be compatible. */
    return AlphaSource::complex_alpha();
  }

  if (socket->link == nullptr) {
    /* Unconnected closure socket is always opaque black. */
    return AlphaSource::opaque();
  }

  bNode *node = socket->link->fromnode;

  switch (node->type) {
    case NODE_REROUTE: {
      return versioning_eevee_alpha_source_get(
          static_cast<bNodeSocket *>(BLI_findlink(&node->inputs, 0)), depth + 1);
    }

    case NODE_GROUP: {
      return AlphaSource::complex_alpha();
    }

    case SH_NODE_BSDF_TRANSPARENT: {
      bNodeSocket *socket = blender::bke::node_find_socket(node, SOCK_IN, "Color");
      if (socket->link == nullptr) {
        float *socket_color_value = version_cycles_node_socket_rgba_value(socket);
        if ((socket_color_value[0] == 0.0f) && (socket_color_value[1] == 0.0f) &&
            (socket_color_value[2] == 0.0f))
        {
          return AlphaSource::opaque();
        }
        if ((socket_color_value[0] == 1.0f) && (socket_color_value[1] == 1.0f) &&
            (socket_color_value[2] == 1.0f))
        {
          return AlphaSource::fully_transparent(socket, true);
        }
      }
      return AlphaSource::alpha_source(socket, true);
    }

    case SH_NODE_MIX_SHADER: {
      bNodeSocket *socket = blender::bke::node_find_socket(node, SOCK_IN, "Fac");
      AlphaSource src0 = versioning_eevee_alpha_source_get(
          static_cast<bNodeSocket *>(BLI_findlink(&node->inputs, 1)), depth + 1);
      AlphaSource src1 = versioning_eevee_alpha_source_get(
          static_cast<bNodeSocket *>(BLI_findlink(&node->inputs, 2)), depth + 1);

      if (socket->link == nullptr) {
        float socket_float_value = *version_cycles_node_socket_float_value(socket);
        if (socket_float_value == 0.0f) {
          return src0;
        }
        if (socket_float_value == 1.0f) {
          return src1;
        }
      }
      return AlphaSource::mix(src0, src1, socket);
    }

    case SH_NODE_ADD_SHADER: {
      AlphaSource src0 = versioning_eevee_alpha_source_get(
          static_cast<bNodeSocket *>(BLI_findlink(&node->inputs, 0)), depth + 1);
      AlphaSource src1 = versioning_eevee_alpha_source_get(
          static_cast<bNodeSocket *>(BLI_findlink(&node->inputs, 1)), depth + 1);
      return AlphaSource::add(src0, src1);
    }

    case SH_NODE_BSDF_PRINCIPLED: {
      bNodeSocket *socket = blender::bke::node_find_socket(node, SOCK_IN, "Alpha");
      if (socket->link == nullptr) {
        float socket_value = *version_cycles_node_socket_float_value(socket);
        if (socket_value == 0.0f) {
          return AlphaSource::fully_transparent(socket);
        }
        if (socket_value == 1.0f) {
          return AlphaSource::opaque();
        }
      }
      return AlphaSource::alpha_source(socket);
    }

    case SH_NODE_EEVEE_SPECULAR: {
      bNodeSocket *socket = blender::bke::node_find_socket(node, SOCK_IN, "Transparency");
      if (socket->link == nullptr) {
        float socket_value = *version_cycles_node_socket_float_value(socket);
        if (socket_value == 0.0f) {
          return AlphaSource::fully_transparent(socket, true);
        }
        if (socket_value == 1.0f) {
          return AlphaSource::opaque();
        }
      }
      return AlphaSource::alpha_source(socket, true);
    }

    default:
      return AlphaSource::opaque();
  }
}

/**
 * This function detect the alpha input of a material node-tree and then convert the input alpha to
 * a step function, either statically or using a math node when there is some value plugged in.
 * If the closure mixture mix some alpha more than once, we cannot convert automatically and keep
 * the same behavior. So we bail out in this case.
 *
 * Only handles the closure tree from the output node.
 */
static bool versioning_eevee_material_blend_mode_settings(bNodeTree *ntree, float threshold)
{
  bNode *output_node = version_eevee_output_node_get(ntree, SH_NODE_OUTPUT_MATERIAL);
  if (output_node == nullptr) {
    return true;
  }
  bNodeSocket *surface_socket = blender::bke::node_find_socket(output_node, SOCK_IN, "Surface");

  AlphaSource alpha = versioning_eevee_alpha_source_get(surface_socket);

  if (alpha.is_complex()) {
    return false;
  }
  if (alpha.socket == nullptr) {
    return true;
  }

  bool is_opaque = (threshold == 2.0f);
  if (is_opaque) {
    if (alpha.socket->link != nullptr) {
      blender::bke::node_remove_link(ntree, alpha.socket->link);
    }

    float value = (alpha.is_transparency) ? 0.0f : 1.0f;
    float values[4] = {value, value, value, 1.0f};

    /* Set default value to opaque. */
    if (alpha.socket->type == SOCK_RGBA) {
      copy_v4_v4(version_cycles_node_socket_rgba_value(alpha.socket), values);
    }
    else {
      *version_cycles_node_socket_float_value(alpha.socket) = value;
    }
  }
  else {
    if (alpha.socket->link != nullptr) {
      /* Insert math node. */
      bNode *to_node = alpha.socket->link->tonode;
      bNode *from_node = alpha.socket->link->fromnode;
      bNodeSocket *to_socket = alpha.socket->link->tosock;
      bNodeSocket *from_socket = alpha.socket->link->fromsock;
      blender::bke::node_remove_link(ntree, alpha.socket->link);

      bNode *math_node = blender::bke::node_add_node(nullptr, ntree, "ShaderNodeMath");
      math_node->custom1 = NODE_MATH_GREATER_THAN;
      math_node->flag |= NODE_HIDDEN;
      math_node->parent = to_node->parent;
      math_node->locx = to_node->locx - math_node->width - 30;
      math_node->locy = min_ff(to_node->locy, from_node->locy);

      bNodeSocket *input_1 = static_cast<bNodeSocket *>(BLI_findlink(&math_node->inputs, 0));
      bNodeSocket *input_2 = static_cast<bNodeSocket *>(BLI_findlink(&math_node->inputs, 1));
      bNodeSocket *output = static_cast<bNodeSocket *>(math_node->outputs.first);
      bNodeSocket *alpha_sock = input_1;
      bNodeSocket *threshold_sock = input_2;

      blender::bke::node_add_link(ntree, from_node, from_socket, math_node, alpha_sock);
      blender::bke::node_add_link(ntree, math_node, output, to_node, to_socket);

      *version_cycles_node_socket_float_value(threshold_sock) = alpha.is_transparency ?
                                                                    1.0f - threshold :
                                                                    threshold;
    }
    else {
      /* Modify alpha value directly. */
      if (alpha.socket->type == SOCK_RGBA) {
        float *default_value = version_cycles_node_socket_rgba_value(alpha.socket);
        float sum = default_value[0] + default_value[1] + default_value[2];
        /* Don't do the division if possible to avoid float imprecision. */
        float avg = (sum >= 3.0f) ? 1.0f : (sum / 3.0f);
        float value = float((alpha.is_transparency) ? (avg > 1.0f - threshold) :
                                                      (avg > threshold));
        float values[4] = {value, value, value, 1.0f};
        copy_v4_v4(default_value, values);
      }
      else {
        float *default_value = version_cycles_node_socket_float_value(alpha.socket);
        *default_value = float((alpha.is_transparency) ? (*default_value > 1.0f - threshold) :
                                                         (*default_value > threshold));
      }
    }
  }
  return true;
}

static void versioning_replace_splitviewer(bNodeTree *ntree)
{
  /* Split viewer was replaced with a regular split node, so add a viewer node,
   * and link it to the new split node to achieve the same behavior of the split viewer node. */

  LISTBASE_FOREACH_MUTABLE (bNode *, node, &ntree->nodes) {
    if (node->type != CMP_NODE_SPLITVIEWER__DEPRECATED) {
      continue;
    }

    STRNCPY(node->idname, "CompositorNodeSplit");
    node->type = CMP_NODE_SPLIT;
    MEM_freeN(node->storage);
    node->storage = nullptr;

    bNode *viewer_node = blender::bke::node_add_static_node(nullptr, ntree, CMP_NODE_VIEWER);
    /* Nodes are created stacked on top of each other, so separate them a bit. */
    viewer_node->locx = node->locx + node->width + viewer_node->width / 4.0f;
    viewer_node->locy = node->locy;
    viewer_node->flag &= ~NODE_PREVIEW;

    bNodeSocket *split_out_socket = blender::bke::node_add_static_socket(
        ntree, node, SOCK_OUT, SOCK_IMAGE, PROP_NONE, "Image", "Image");
    bNodeSocket *viewer_in_socket = blender::bke::node_find_socket(viewer_node, SOCK_IN, "Image");

    blender::bke::node_add_link(ntree, node, split_out_socket, viewer_node, viewer_in_socket);
  }
}

/**
 * Exit NLA tweakmode when the AnimData struct has insufficient information.
 *
 * When NLA tweakmode is enabled, Blender expects certain pointers to be set up
 * correctly, and if that fails, can crash. This function ensures that
 * everything is consistent, by exiting tweakmode everywhere there's missing
 * pointers.
 *
 * This shouldn't happen, but the example blend file attached to #119615 needs
 * this.
 */
static void version_nla_tweakmode_incomplete(Main *bmain)
{
  bool any_valid_tweakmode_left = false;

  ID *id;
  FOREACH_MAIN_ID_BEGIN (bmain, id) {
    AnimData *adt = BKE_animdata_from_id(id);
    if (!adt || !(adt->flag & ADT_NLA_EDIT_ON)) {
      continue;
    }

    if (adt->act_track && adt->actstrip) {
      /* Expected case. */
      any_valid_tweakmode_left = true;
      continue;
    }

    /* Not enough info in the blend file to reliably stay in tweak mode. This is the most important
     * part of this versioning code, as it prevents future nullptr access. */
    BKE_nla_tweakmode_exit({*id, *adt});
  }
  FOREACH_MAIN_ID_END;

  if (any_valid_tweakmode_left) {
    /* There are still NLA strips correctly in tweak mode. */
    return;
  }

  /* Nothing is in a valid tweakmode, so just disable the corresponding flags on all scenes. */
  LISTBASE_FOREACH (Scene *, scene, &bmain->scenes) {
    scene->flag &= ~SCE_NLA_EDIT_ON;
  }
}

static bool versioning_convert_strip_speed_factor(Sequence *seq, void *user_data)
{
  const Scene *scene = static_cast<Scene *>(user_data);
  const float speed_factor = seq->speed_factor;

  if (speed_factor == 1.0f || !SEQ_retiming_is_allowed(seq) || SEQ_retiming_keys_count(seq) > 0) {
    return true;
  }

  SEQ_retiming_data_ensure(seq);
  SeqRetimingKey *last_key = &SEQ_retiming_keys_get(seq)[1];

  last_key->strip_frame_index = (seq->len) / speed_factor;

  if (seq->type == SEQ_TYPE_SOUND_RAM) {
    const int prev_length = seq->len - seq->startofs - seq->endofs;
    const float left_handle = SEQ_time_left_handle_frame_get(scene, seq);
    SEQ_time_right_handle_frame_set(scene, seq, left_handle + prev_length);
  }

  return true;
}

void do_versions_after_linking_400(FileData *fd, Main *bmain)
{
  if (!MAIN_VERSION_FILE_ATLEAST(bmain, 400, 9)) {
    /* Fix area light scaling. */
    LISTBASE_FOREACH (Light *, light, &bmain->lights) {
      light->energy = light->energy_deprecated;
      if (light->type == LA_AREA) {
        light->energy *= M_PI_4;
      }
    }

    /* XXX This was added several years ago in 'lib_link` code of Scene... Should be safe enough
     * here. */
    LISTBASE_FOREACH (Scene *, scene, &bmain->scenes) {
      if (scene->nodetree) {
        version_composite_nodetree_null_id(scene->nodetree, scene);
      }
    }

    /* XXX This was added many years ago (1c19940198) in 'lib_link` code of particles as a bug-fix.
     * But this is actually versioning. Should be safe enough here. */
    LISTBASE_FOREACH (ParticleSettings *, part, &bmain->particles) {
      if (!part->effector_weights) {
        part->effector_weights = BKE_effector_add_weights(part->force_group);
      }
    }

    /* Object proxies have been deprecated sine 3.x era, so their update & sanity check can now
     * happen in do_versions code. */
    LISTBASE_FOREACH (Object *, ob, &bmain->objects) {
      if (ob->proxy) {
        /* Paranoia check, actually a proxy_from pointer should never be written... */
        if (!ID_IS_LINKED(ob->proxy)) {
          ob->proxy->proxy_from = nullptr;
          ob->proxy = nullptr;

          if (ob->id.lib) {
            BLO_reportf_wrap(fd->reports,
                             RPT_INFO,
                             RPT_("Proxy lost from object %s lib %s\n"),
                             ob->id.name + 2,
                             ob->id.lib->filepath);
          }
          else {
            BLO_reportf_wrap(fd->reports,
                             RPT_INFO,
                             RPT_("Proxy lost from object %s lib <NONE>\n"),
                             ob->id.name + 2);
          }
          fd->reports->count.missing_obproxies++;
        }
        else {
          /* This triggers object_update to always use a copy. */
          ob->proxy->proxy_from = ob;
        }
      }
    }
  }

  if (!MAIN_VERSION_FILE_ATLEAST(bmain, 400, 21)) {
    if (!DNA_struct_member_exists(fd->filesdna, "bPoseChannel", "BoneColor", "color")) {
      version_bonegroup_migrate_color(bmain);
    }

    if (!DNA_struct_member_exists(fd->filesdna, "bArmature", "ListBase", "collections")) {
      version_bonelayers_to_bonecollections(bmain);
      version_bonegroups_to_bonecollections(bmain);
    }
  }

  if (!MAIN_VERSION_FILE_ATLEAST(bmain, 400, 24)) {
    FOREACH_NODETREE_BEGIN (bmain, ntree, id) {
      if (ntree->type == NTREE_SHADER) {
        /* Convert animdata on the Principled BSDF sockets. */
        version_principled_bsdf_update_animdata(id, ntree);
      }
    }
    FOREACH_NODETREE_END;
  }

  if (!MAIN_VERSION_FILE_ATLEAST(bmain, 400, 27)) {
    LISTBASE_FOREACH (Scene *, scene, &bmain->scenes) {
      Editing *ed = SEQ_editing_get(scene);
      if (ed != nullptr) {
        SEQ_for_each_callback(&ed->seqbase, versioning_convert_strip_speed_factor, scene);
      }
    }
  }

  if (!MAIN_VERSION_FILE_ATLEAST(bmain, 400, 34)) {
    BKE_mesh_legacy_face_map_to_generic(bmain);
  }

  if (!MAIN_VERSION_FILE_ATLEAST(bmain, 401, 23)) {
    version_nla_tweakmode_incomplete(bmain);
  }

  if (!MAIN_VERSION_FILE_ATLEAST(bmain, 402, 15)) {
    /* Change drivers and animation on "armature.collections" to
     * ".collections_all", so that they are drawn correctly in the tree view,
     * and keep working when the collection is moved around in the hierarchy. */
    LISTBASE_FOREACH (bArmature *, arm, &bmain->armatures) {
      AnimData *adt = BKE_animdata_from_id(&arm->id);
      if (!adt) {
        continue;
      }

      LISTBASE_FOREACH (FCurve *, fcurve, &adt->drivers) {
        version_bonecollection_anim(fcurve);
      }
      if (adt->action) {
        LISTBASE_FOREACH (FCurve *, fcurve, &adt->action->curves) {
          version_bonecollection_anim(fcurve);
        }
      }
    }
  }

  if (!MAIN_VERSION_FILE_ATLEAST(bmain, 402, 23)) {
    /* Shift animation data to accommodate the new Roughness input. */
    version_node_socket_index_animdata(
        bmain, NTREE_SHADER, SH_NODE_SUBSURFACE_SCATTERING, 4, 1, 5);
  }

  if (!MAIN_VERSION_FILE_ATLEAST(bmain, 402, 50)) {
    Scene *scene = static_cast<Scene *>(bmain->scenes.first);
    bool scene_uses_eevee_legacy = scene && STREQ(scene->r.engine, RE_engine_id_BLENDER_EEVEE);

    if (scene_uses_eevee_legacy) {
      LISTBASE_FOREACH (Object *, object, &bmain->objects) {
        versioning_eevee_shadow_settings(object);
      }
    }
  }

  if (!MAIN_VERSION_FILE_ATLEAST(bmain, 402, 51)) {
    /* Convert blend method to math nodes. */
    Scene *scene = static_cast<Scene *>(bmain->scenes.first);
    bool scene_uses_eevee_legacy = scene && STREQ(scene->r.engine, RE_engine_id_BLENDER_EEVEE);

    LISTBASE_FOREACH (Material *, material, &bmain->materials) {
      if (scene_uses_eevee_legacy) {
        if (!material->use_nodes || material->nodetree == nullptr) {
          /* Nothing to version. */
        }
        else if (ELEM(material->blend_method, MA_BM_HASHED, MA_BM_BLEND)) {
          /* Compatible modes. Nothing to change. */
        }
        else if (material->blend_shadow == MA_BS_NONE) {
          /* No need to match the surface since shadows are disabled. */
        }
        else if (material->blend_shadow == MA_BS_SOLID) {
          /* This is already versioned an transferred to `transparent_shadows`. */
        }
        else if ((material->blend_shadow == MA_BS_CLIP && material->blend_method != MA_BM_CLIP) ||
                 (material->blend_shadow == MA_BS_HASHED))
        {
          BLO_reportf_wrap(
              fd->reports,
              RPT_WARNING,
              RPT_("Material %s could not be converted because of different Blend Mode "
                   "and Shadow Mode (need manual adjustment)\n"),
              material->id.name + 2);
        }
        else {
          /* TODO(fclem): Check if threshold is driven or has animation. Bail out if needed? */

          float threshold = (material->blend_method == MA_BM_CLIP) ? material->alpha_threshold :
                                                                     2.0f;

          if (!versioning_eevee_material_blend_mode_settings(material->nodetree, threshold)) {
            BLO_reportf_wrap(fd->reports,
                             RPT_WARNING,
                             RPT_("Material %s could not be converted because of non-trivial "
                                  "alpha blending (need manual adjustment)\n"),
                             material->id.name + 2);
          }
        }

        if (material->blend_shadow == MA_BS_NONE) {
          versioning_eevee_material_shadow_none(material);
        }
        /* Set blend_mode & blend_shadow for forward compatibility. */
        material->blend_method = (material->blend_method != MA_BM_BLEND) ? MA_BM_HASHED :
                                                                           MA_BM_BLEND;
        material->blend_shadow = (material->blend_shadow == MA_BS_SOLID) ? MA_BS_SOLID :
                                                                           MA_BS_HASHED;
      }
    }
  }

  if (!MAIN_VERSION_FILE_ATLEAST(bmain, 402, 52)) {
    LISTBASE_FOREACH (Scene *, scene, &bmain->scenes) {
      if (STREQ(scene->r.engine, RE_engine_id_BLENDER_EEVEE)) {
        STRNCPY(scene->r.engine, RE_engine_id_BLENDER_EEVEE_NEXT);
      }
    }
  }

  if (!MAIN_VERSION_FILE_ATLEAST(bmain, 403, 6)) {
    /* Shift animation data to accommodate the new Diffuse Roughness input. */
    version_node_socket_index_animdata(bmain, NTREE_SHADER, SH_NODE_BSDF_PRINCIPLED, 7, 1, 30);
  }

  /**
   * Always bump subversion in BKE_blender_version.h when adding versioning
   * code here, and wrap it inside a MAIN_VERSION_FILE_ATLEAST check.
   *
   * \note Keep this message at the bottom of the function.
   */
}

static void version_mesh_legacy_to_struct_of_array_format(Mesh &mesh)
{
  BKE_mesh_legacy_convert_flags_to_selection_layers(&mesh);
  BKE_mesh_legacy_convert_flags_to_hide_layers(&mesh);
  BKE_mesh_legacy_convert_uvs_to_generic(&mesh);
  BKE_mesh_legacy_convert_mpoly_to_material_indices(&mesh);
  BKE_mesh_legacy_sharp_faces_from_flags(&mesh);
  BKE_mesh_legacy_bevel_weight_to_layers(&mesh);
  BKE_mesh_legacy_sharp_edges_from_flags(&mesh);
  BKE_mesh_legacy_face_set_to_generic(&mesh);
  BKE_mesh_legacy_edge_crease_to_layers(&mesh);
  BKE_mesh_legacy_uv_seam_from_flags(&mesh);
  BKE_mesh_legacy_convert_verts_to_positions(&mesh);
  BKE_mesh_legacy_attribute_flags_to_strings(&mesh);
  BKE_mesh_legacy_convert_loops_to_corners(&mesh);
  BKE_mesh_legacy_convert_polys_to_offsets(&mesh);
  BKE_mesh_legacy_convert_edges_to_generic(&mesh);
}

static void version_motion_tracking_legacy_camera_object(MovieClip &movieclip)
{
  MovieTracking &tracking = movieclip.tracking;
  MovieTrackingObject *active_tracking_object = BKE_tracking_object_get_active(&tracking);
  MovieTrackingObject *tracking_camera_object = BKE_tracking_object_get_camera(&tracking);

  BLI_assert(tracking_camera_object != nullptr);

  if (BLI_listbase_is_empty(&tracking_camera_object->tracks)) {
    tracking_camera_object->tracks = tracking.tracks_legacy;
    active_tracking_object->active_track = tracking.act_track_legacy;
  }

  if (BLI_listbase_is_empty(&tracking_camera_object->plane_tracks)) {
    tracking_camera_object->plane_tracks = tracking.plane_tracks_legacy;
    active_tracking_object->active_plane_track = tracking.act_plane_track_legacy;
  }

  if (tracking_camera_object->reconstruction.cameras == nullptr) {
    tracking_camera_object->reconstruction = tracking.reconstruction_legacy;
  }

  /* Clear pointers in the legacy storage.
   * Always do it, in the case something got missed in the logic above, so that the legacy storage
   * is always ensured to be empty after load. */
  BLI_listbase_clear(&tracking.tracks_legacy);
  BLI_listbase_clear(&tracking.plane_tracks_legacy);
  tracking.act_track_legacy = nullptr;
  tracking.act_plane_track_legacy = nullptr;
  memset(&tracking.reconstruction_legacy, 0, sizeof(tracking.reconstruction_legacy));
}

static void version_movieclips_legacy_camera_object(Main *bmain)
{
  LISTBASE_FOREACH (MovieClip *, movieclip, &bmain->movieclips) {
    version_motion_tracking_legacy_camera_object(*movieclip);
  }
}

/* Version VertexWeightEdit modifier to make existing weights exclusive of the threshold. */
static void version_vertex_weight_edit_preserve_threshold_exclusivity(Main *bmain)
{
  LISTBASE_FOREACH (Object *, ob, &bmain->objects) {
    if (ob->type != OB_MESH) {
      continue;
    }

    LISTBASE_FOREACH (ModifierData *, md, &ob->modifiers) {
      if (md->type == eModifierType_WeightVGEdit) {
        WeightVGEditModifierData *wmd = reinterpret_cast<WeightVGEditModifierData *>(md);
        wmd->add_threshold = nexttoward(wmd->add_threshold, 2.0);
        wmd->rem_threshold = nexttoward(wmd->rem_threshold, -1.0);
      }
    }
  }
}

static void version_mesh_crease_generic(Main &bmain)
{
  LISTBASE_FOREACH (Mesh *, mesh, &bmain.meshes) {
    BKE_mesh_legacy_crease_to_generic(mesh);
  }

  LISTBASE_FOREACH (bNodeTree *, ntree, &bmain.nodetrees) {
    if (ntree->type == NTREE_GEOMETRY) {
      LISTBASE_FOREACH (bNode *, node, &ntree->nodes) {
        if (STR_ELEM(node->idname,
                     "GeometryNodeStoreNamedAttribute",
                     "GeometryNodeInputNamedAttribute"))
        {
          bNodeSocket *socket = blender::bke::node_find_socket(node, SOCK_IN, "Name");
          if (STREQ(socket->default_value_typed<bNodeSocketValueString>()->value, "crease")) {
            STRNCPY(socket->default_value_typed<bNodeSocketValueString>()->value, "crease_edge");
          }
        }
      }
    }
  }

  LISTBASE_FOREACH (Object *, object, &bmain.objects) {
    LISTBASE_FOREACH (ModifierData *, md, &object->modifiers) {
      if (md->type != eModifierType_Nodes) {
        continue;
      }
      if (IDProperty *settings = reinterpret_cast<NodesModifierData *>(md)->settings.properties) {
        LISTBASE_FOREACH (IDProperty *, prop, &settings->data.group) {
          if (blender::StringRef(prop->name).endswith("_attribute_name")) {
            if (STREQ(IDP_String(prop), "crease")) {
              IDP_AssignString(prop, "crease_edge");
            }
          }
        }
      }
    }
  }
}

static void versioning_replace_legacy_glossy_node(bNodeTree *ntree)
{
  LISTBASE_FOREACH (bNode *, node, &ntree->nodes) {
    if (node->type == SH_NODE_BSDF_GLOSSY_LEGACY) {
      STRNCPY(node->idname, "ShaderNodeBsdfAnisotropic");
      node->type = SH_NODE_BSDF_GLOSSY;
    }
  }
}

static void versioning_remove_microfacet_sharp_distribution(bNodeTree *ntree)
{
  /* Find all glossy, glass and refraction BSDF nodes that have their distribution
   * set to SHARP and set them to GGX, disconnect any link to the Roughness input
   * and set its value to zero. */
  LISTBASE_FOREACH (bNode *, node, &ntree->nodes) {
    if (!ELEM(node->type, SH_NODE_BSDF_GLOSSY, SH_NODE_BSDF_GLASS, SH_NODE_BSDF_REFRACTION)) {
      continue;
    }
    if (node->custom1 != SHD_GLOSSY_SHARP_DEPRECATED) {
      continue;
    }

    node->custom1 = SHD_GLOSSY_GGX;
    LISTBASE_FOREACH (bNodeSocket *, socket, &node->inputs) {
      if (!STREQ(socket->identifier, "Roughness")) {
        continue;
      }

      if (socket->link != nullptr) {
        blender::bke::node_remove_link(ntree, socket->link);
      }
      bNodeSocketValueFloat *socket_value = (bNodeSocketValueFloat *)socket->default_value;
      socket_value->value = 0.0f;

      break;
    }
  }
}

static void version_replace_texcoord_normal_socket(bNodeTree *ntree)
{
  /* The normal of a spot light was set to the incoming light direction, replace with the
   * `Incoming` socket from the Geometry shader node. */
  bNode *geometry_node = nullptr;
  bNode *transform_node = nullptr;
  bNodeSocket *incoming_socket = nullptr;
  bNodeSocket *vec_in_socket = nullptr;
  bNodeSocket *vec_out_socket = nullptr;

  LISTBASE_FOREACH_MUTABLE (bNodeLink *, link, &ntree->links) {
    if (link->fromnode->type == SH_NODE_TEX_COORD && STREQ(link->fromsock->identifier, "Normal")) {
      if (geometry_node == nullptr) {
        geometry_node = blender::bke::node_add_static_node(nullptr, ntree, SH_NODE_NEW_GEOMETRY);
        incoming_socket = blender::bke::node_find_socket(geometry_node, SOCK_OUT, "Incoming");

        transform_node = blender::bke::node_add_static_node(
            nullptr, ntree, SH_NODE_VECT_TRANSFORM);
        vec_in_socket = blender::bke::node_find_socket(transform_node, SOCK_IN, "Vector");
        vec_out_socket = blender::bke::node_find_socket(transform_node, SOCK_OUT, "Vector");

        NodeShaderVectTransform *nodeprop = (NodeShaderVectTransform *)transform_node->storage;
        nodeprop->type = SHD_VECT_TRANSFORM_TYPE_NORMAL;

        blender::bke::node_add_link(
            ntree, geometry_node, incoming_socket, transform_node, vec_in_socket);
      }
      blender::bke::node_add_link(
          ntree, transform_node, vec_out_socket, link->tonode, link->tosock);
      blender::bke::node_remove_link(ntree, link);
    }
  }
}

static void version_principled_transmission_roughness(bNodeTree *ntree)
{
  LISTBASE_FOREACH (bNode *, node, &ntree->nodes) {
    if (node->type != SH_NODE_BSDF_PRINCIPLED) {
      continue;
    }
    bNodeSocket *sock = blender::bke::node_find_socket(node, SOCK_IN, "Transmission Roughness");
    if (sock != nullptr) {
      blender::bke::node_remove_socket(ntree, node, sock);
    }
  }
}

/* Convert legacy Velvet BSDF nodes into the new Sheen BSDF node. */
static void version_replace_velvet_sheen_node(bNodeTree *ntree)
{
  LISTBASE_FOREACH (bNode *, node, &ntree->nodes) {
    if (node->type == SH_NODE_BSDF_SHEEN) {
      STRNCPY(node->idname, "ShaderNodeBsdfSheen");

      bNodeSocket *sigmaInput = blender::bke::node_find_socket(node, SOCK_IN, "Sigma");
      if (sigmaInput != nullptr) {
        node->custom1 = SHD_SHEEN_ASHIKHMIN;
        STRNCPY(sigmaInput->identifier, "Roughness");
        STRNCPY(sigmaInput->name, "Roughness");
      }
    }
  }
}

/* Convert sheen inputs on the Principled BSDF. */
static void version_principled_bsdf_sheen(bNodeTree *ntree)
{
  auto check_node = [](const bNode *node) {
    return (node->type == SH_NODE_BSDF_PRINCIPLED) &&
           (blender::bke::node_find_socket(node, SOCK_IN, "Sheen Roughness") == nullptr);
  };
  auto update_input = [ntree](bNode *node, bNodeSocket *input) {
    /* Change socket type to Color. */
    blender::bke::node_modify_socket_type_static(ntree, node, input, SOCK_RGBA, 0);

    /* Account for the change in intensity between the old and new model.
     * If the Sheen input is set to a fixed value, adjust it and set the tint to white.
     * Otherwise, if it's connected, keep it as-is but set the tint to 0.2 instead. */
    bNodeSocket *sheen = blender::bke::node_find_socket(node, SOCK_IN, "Sheen");
    if (sheen != nullptr && sheen->link == nullptr) {
      *version_cycles_node_socket_float_value(sheen) *= 0.2f;

      static float default_value[] = {1.0f, 1.0f, 1.0f, 1.0f};
      copy_v4_v4(version_cycles_node_socket_rgba_value(input), default_value);
    }
    else {
      static float default_value[] = {0.2f, 0.2f, 0.2f, 1.0f};
      copy_v4_v4(version_cycles_node_socket_rgba_value(input), default_value);
    }
  };
  auto update_input_link = [](bNode *, bNodeSocket *, bNode *, bNodeSocket *) {
    /* Don't replace the link here, tint works differently enough now to make conversion
     * impractical. */
  };

  version_update_node_input(ntree, check_node, "Sheen Tint", update_input, update_input_link);
}

/* Convert EEVEE-Legacy refraction depth to EEVEE-Next thickness tree. */
static void version_refraction_depth_to_thickness_value(bNodeTree *ntree, float thickness)
{
  LISTBASE_FOREACH (bNode *, node, &ntree->nodes) {
    if (node->type != SH_NODE_OUTPUT_MATERIAL) {
      continue;
    }

    bNodeSocket *thickness_socket = blender::bke::node_find_socket(node, SOCK_IN, "Thickness");
    if (thickness_socket == nullptr) {
      continue;
    }

    bool has_link = false;
    LISTBASE_FOREACH (bNodeLink *, link, &ntree->links) {
      if (link->tosock == thickness_socket) {
        /* Something is already plugged in. Don't modify anything. */
        has_link = true;
      }
    }

    if (has_link) {
      continue;
    }
    bNode *value_node = blender::bke::node_add_static_node(nullptr, ntree, SH_NODE_VALUE);
    value_node->parent = node->parent;
    value_node->locx = node->locx;
    value_node->locy = node->locy - 160.0f;
    bNodeSocket *socket_value = blender::bke::node_find_socket(value_node, SOCK_OUT, "Value");

    *version_cycles_node_socket_float_value(socket_value) = thickness;

    blender::bke::node_add_link(ntree, value_node, socket_value, node, thickness_socket);
  }

  version_socket_update_is_used(ntree);
}

static void versioning_update_noise_texture_node(bNodeTree *ntree)
{
  LISTBASE_FOREACH (bNode *, node, &ntree->nodes) {
    if (node->type != SH_NODE_TEX_NOISE) {
      continue;
    }

    (static_cast<NodeTexNoise *>(node->storage))->type = SHD_NOISE_FBM;

    bNodeSocket *roughness_socket = blender::bke::node_find_socket(node, SOCK_IN, "Roughness");
    if (roughness_socket == nullptr) {
      /* Noise Texture node was created before the Roughness input was added. */
      continue;
    }

    float *roughness = version_cycles_node_socket_float_value(roughness_socket);

    bNodeLink *roughness_link = nullptr;
    bNode *roughness_from_node = nullptr;
    bNodeSocket *roughness_from_socket = nullptr;

    LISTBASE_FOREACH (bNodeLink *, link, &ntree->links) {
      /* Find links, nodes and sockets. */
      if (link->tosock == roughness_socket) {
        roughness_link = link;
        roughness_from_node = link->fromnode;
        roughness_from_socket = link->fromsock;
      }
    }

    if (roughness_link != nullptr) {
      /* Add Clamp node before Roughness input. */

      bNode *clamp_node = blender::bke::node_add_static_node(nullptr, ntree, SH_NODE_CLAMP);
      clamp_node->parent = node->parent;
      clamp_node->custom1 = NODE_CLAMP_MINMAX;
      clamp_node->locx = node->locx;
      clamp_node->locy = node->locy - 300.0f;
      clamp_node->flag |= NODE_HIDDEN;
      bNodeSocket *clamp_socket_value = blender::bke::node_find_socket(
          clamp_node, SOCK_IN, "Value");
      bNodeSocket *clamp_socket_min = blender::bke::node_find_socket(clamp_node, SOCK_IN, "Min");
      bNodeSocket *clamp_socket_max = blender::bke::node_find_socket(clamp_node, SOCK_IN, "Max");
      bNodeSocket *clamp_socket_out = blender::bke::node_find_socket(
          clamp_node, SOCK_OUT, "Result");

      *version_cycles_node_socket_float_value(clamp_socket_min) = 0.0f;
      *version_cycles_node_socket_float_value(clamp_socket_max) = 1.0f;

      blender::bke::node_remove_link(ntree, roughness_link);
      blender::bke::node_add_link(
          ntree, roughness_from_node, roughness_from_socket, clamp_node, clamp_socket_value);
      blender::bke::node_add_link(ntree, clamp_node, clamp_socket_out, node, roughness_socket);
    }
    else {
      *roughness = std::clamp(*roughness, 0.0f, 1.0f);
    }
  }

  version_socket_update_is_used(ntree);
}

static void versioning_replace_musgrave_texture_node(bNodeTree *ntree)
{
  version_node_input_socket_name(ntree, SH_NODE_TEX_MUSGRAVE_DEPRECATED, "Dimension", "Roughness");
  LISTBASE_FOREACH (bNode *, node, &ntree->nodes) {
    if (node->type != SH_NODE_TEX_MUSGRAVE_DEPRECATED) {
      continue;
    }

    STRNCPY(node->idname, "ShaderNodeTexNoise");
    node->type = SH_NODE_TEX_NOISE;
    NodeTexNoise *data = MEM_cnew<NodeTexNoise>(__func__);
    data->base = (static_cast<NodeTexMusgrave *>(node->storage))->base;
    data->dimensions = (static_cast<NodeTexMusgrave *>(node->storage))->dimensions;
    data->normalize = false;
    data->type = (static_cast<NodeTexMusgrave *>(node->storage))->musgrave_type;
    MEM_freeN(node->storage);
    node->storage = data;

    bNodeLink *detail_link = nullptr;
    bNode *detail_from_node = nullptr;
    bNodeSocket *detail_from_socket = nullptr;

    bNodeLink *roughness_link = nullptr;
    bNode *roughness_from_node = nullptr;
    bNodeSocket *roughness_from_socket = nullptr;

    bNodeLink *lacunarity_link = nullptr;
    bNode *lacunarity_from_node = nullptr;
    bNodeSocket *lacunarity_from_socket = nullptr;

    LISTBASE_FOREACH (bNodeLink *, link, &ntree->links) {
      /* Find links, nodes and sockets. */
      if (link->tonode == node) {
        if (STREQ(link->tosock->identifier, "Detail")) {
          detail_link = link;
          detail_from_node = link->fromnode;
          detail_from_socket = link->fromsock;
        }
        if (STREQ(link->tosock->identifier, "Roughness")) {
          roughness_link = link;
          roughness_from_node = link->fromnode;
          roughness_from_socket = link->fromsock;
        }
        if (STREQ(link->tosock->identifier, "Lacunarity")) {
          lacunarity_link = link;
          lacunarity_from_node = link->fromnode;
          lacunarity_from_socket = link->fromsock;
        }
      }
    }

    uint8_t noise_type = (static_cast<NodeTexNoise *>(node->storage))->type;
    float locy_offset = 0.0f;

    bNodeSocket *fac_socket = blender::bke::node_find_socket(node, SOCK_OUT, "Fac");
    /* Clear label because Musgrave output socket label is set to "Height" instead of "Fac". */
    fac_socket->label[0] = '\0';

    bNodeSocket *detail_socket = blender::bke::node_find_socket(node, SOCK_IN, "Detail");
    float *detail = version_cycles_node_socket_float_value(detail_socket);

    if (detail_link != nullptr) {
      locy_offset -= 80.0f;

      /* Add Minimum Math node and Subtract Math node before Detail input. */

      bNode *min_node = blender::bke::node_add_static_node(nullptr, ntree, SH_NODE_MATH);
      min_node->parent = node->parent;
      min_node->custom1 = NODE_MATH_MINIMUM;
      min_node->locx = node->locx;
      min_node->locy = node->locy - 320.0f;
      min_node->flag |= NODE_HIDDEN;
      bNodeSocket *min_socket_A = static_cast<bNodeSocket *>(BLI_findlink(&min_node->inputs, 0));
      bNodeSocket *min_socket_B = static_cast<bNodeSocket *>(BLI_findlink(&min_node->inputs, 1));
      bNodeSocket *min_socket_out = blender::bke::node_find_socket(min_node, SOCK_OUT, "Value");

      bNode *sub1_node = blender::bke::node_add_static_node(nullptr, ntree, SH_NODE_MATH);
      sub1_node->parent = node->parent;
      sub1_node->custom1 = NODE_MATH_SUBTRACT;
      sub1_node->locx = node->locx;
      sub1_node->locy = node->locy - 360.0f;
      sub1_node->flag |= NODE_HIDDEN;
      bNodeSocket *sub1_socket_A = static_cast<bNodeSocket *>(BLI_findlink(&sub1_node->inputs, 0));
      bNodeSocket *sub1_socket_B = static_cast<bNodeSocket *>(BLI_findlink(&sub1_node->inputs, 1));
      bNodeSocket *sub1_socket_out = blender::bke::node_find_socket(sub1_node, SOCK_OUT, "Value");

      *version_cycles_node_socket_float_value(min_socket_B) = 14.0f;
      *version_cycles_node_socket_float_value(sub1_socket_B) = 1.0f;

      blender::bke::node_remove_link(ntree, detail_link);
      blender::bke::node_add_link(
          ntree, detail_from_node, detail_from_socket, sub1_node, sub1_socket_A);
      blender::bke::node_add_link(ntree, sub1_node, sub1_socket_out, min_node, min_socket_A);
      blender::bke::node_add_link(ntree, min_node, min_socket_out, node, detail_socket);

      if (ELEM(noise_type, SHD_NOISE_RIDGED_MULTIFRACTAL, SHD_NOISE_HETERO_TERRAIN)) {
        locy_offset -= 40.0f;

        /* Add Greater Than Math node before Subtract Math node. */

        bNode *greater_node = blender::bke::node_add_static_node(nullptr, ntree, SH_NODE_MATH);
        greater_node->parent = node->parent;
        greater_node->custom1 = NODE_MATH_GREATER_THAN;
        greater_node->locx = node->locx;
        greater_node->locy = node->locy - 400.0f;
        greater_node->flag |= NODE_HIDDEN;
        bNodeSocket *greater_socket_A = static_cast<bNodeSocket *>(
            BLI_findlink(&greater_node->inputs, 0));
        bNodeSocket *greater_socket_B = static_cast<bNodeSocket *>(
            BLI_findlink(&greater_node->inputs, 1));
        bNodeSocket *greater_socket_out = blender::bke::node_find_socket(
            greater_node, SOCK_OUT, "Value");

        *version_cycles_node_socket_float_value(greater_socket_B) = 1.0f;

        blender::bke::node_add_link(
            ntree, detail_from_node, detail_from_socket, greater_node, greater_socket_A);
        blender::bke::node_add_link(
            ntree, greater_node, greater_socket_out, sub1_node, sub1_socket_B);
      }
      else {
        /* Add Clamp node and Multiply Math node behind Fac output. */

        bNode *clamp_node = blender::bke::node_add_static_node(nullptr, ntree, SH_NODE_CLAMP);
        clamp_node->parent = node->parent;
        clamp_node->custom1 = NODE_CLAMP_MINMAX;
        clamp_node->locx = node->locx;
        clamp_node->locy = node->locy + 40.0f;
        clamp_node->flag |= NODE_HIDDEN;
        bNodeSocket *clamp_socket_value = blender::bke::node_find_socket(
            clamp_node, SOCK_IN, "Value");
        bNodeSocket *clamp_socket_min = blender::bke::node_find_socket(clamp_node, SOCK_IN, "Min");
        bNodeSocket *clamp_socket_max = blender::bke::node_find_socket(clamp_node, SOCK_IN, "Max");
        bNodeSocket *clamp_socket_out = blender::bke::node_find_socket(
            clamp_node, SOCK_OUT, "Result");

        bNode *mul_node = blender::bke::node_add_static_node(nullptr, ntree, SH_NODE_MATH);
        mul_node->parent = node->parent;
        mul_node->custom1 = NODE_MATH_MULTIPLY;
        mul_node->locx = node->locx;
        mul_node->locy = node->locy + 80.0f;
        mul_node->flag |= NODE_HIDDEN;
        bNodeSocket *mul_socket_A = static_cast<bNodeSocket *>(BLI_findlink(&mul_node->inputs, 0));
        bNodeSocket *mul_socket_B = static_cast<bNodeSocket *>(BLI_findlink(&mul_node->inputs, 1));
        bNodeSocket *mul_socket_out = blender::bke::node_find_socket(mul_node, SOCK_OUT, "Value");

        *version_cycles_node_socket_float_value(clamp_socket_min) = 0.0f;
        *version_cycles_node_socket_float_value(clamp_socket_max) = 1.0f;

        if (noise_type == SHD_NOISE_MULTIFRACTAL) {
          /* Add Subtract Math node and Add Math node after Multiply Math node. */

          bNode *sub2_node = blender::bke::node_add_static_node(nullptr, ntree, SH_NODE_MATH);
          sub2_node->parent = node->parent;
          sub2_node->custom1 = NODE_MATH_SUBTRACT;
          sub2_node->custom2 = SHD_MATH_CLAMP;
          sub2_node->locx = node->locx;
          sub2_node->locy = node->locy + 120.0f;
          sub2_node->flag |= NODE_HIDDEN;
          bNodeSocket *sub2_socket_A = static_cast<bNodeSocket *>(
              BLI_findlink(&sub2_node->inputs, 0));
          bNodeSocket *sub2_socket_B = static_cast<bNodeSocket *>(
              BLI_findlink(&sub2_node->inputs, 1));
          bNodeSocket *sub2_socket_out = blender::bke::node_find_socket(
              sub2_node, SOCK_OUT, "Value");

          bNode *add_node = blender::bke::node_add_static_node(nullptr, ntree, SH_NODE_MATH);
          add_node->parent = node->parent;
          add_node->custom1 = NODE_MATH_ADD;
          add_node->locx = node->locx;
          add_node->locy = node->locy + 160.0f;
          add_node->flag |= NODE_HIDDEN;
          bNodeSocket *add_socket_A = static_cast<bNodeSocket *>(
              BLI_findlink(&add_node->inputs, 0));
          bNodeSocket *add_socket_B = static_cast<bNodeSocket *>(
              BLI_findlink(&add_node->inputs, 1));
          bNodeSocket *add_socket_out = blender::bke::node_find_socket(
              add_node, SOCK_OUT, "Value");

          *version_cycles_node_socket_float_value(sub2_socket_A) = 1.0f;

          LISTBASE_FOREACH_BACKWARD_MUTABLE (bNodeLink *, link, &ntree->links) {
            if (link->fromsock == fac_socket) {
              blender::bke::node_add_link(
                  ntree, add_node, add_socket_out, link->tonode, link->tosock);
              blender::bke::node_remove_link(ntree, link);
            }
          }

          blender::bke::node_add_link(ntree, mul_node, mul_socket_out, add_node, add_socket_A);
          blender::bke::node_add_link(
              ntree, detail_from_node, detail_from_socket, sub2_node, sub2_socket_B);
          blender::bke::node_add_link(ntree, sub2_node, sub2_socket_out, add_node, add_socket_B);
        }
        else {
          LISTBASE_FOREACH_BACKWARD_MUTABLE (bNodeLink *, link, &ntree->links) {
            if (link->fromsock == fac_socket) {
              blender::bke::node_add_link(
                  ntree, mul_node, mul_socket_out, link->tonode, link->tosock);
              blender::bke::node_remove_link(ntree, link);
            }
          }
        }

        blender::bke::node_add_link(ntree, node, fac_socket, mul_node, mul_socket_A);
        blender::bke::node_add_link(
            ntree, detail_from_node, detail_from_socket, clamp_node, clamp_socket_value);
        blender::bke::node_add_link(ntree, clamp_node, clamp_socket_out, mul_node, mul_socket_B);
      }
    }
    else {
      if (*detail < 1.0f) {
        if (!ELEM(noise_type, SHD_NOISE_RIDGED_MULTIFRACTAL, SHD_NOISE_HETERO_TERRAIN)) {
          /* Add Multiply Math node behind Fac output. */

          bNode *mul_node = blender::bke::node_add_static_node(nullptr, ntree, SH_NODE_MATH);
          mul_node->parent = node->parent;
          mul_node->custom1 = NODE_MATH_MULTIPLY;
          mul_node->locx = node->locx;
          mul_node->locy = node->locy + 40.0f;
          mul_node->flag |= NODE_HIDDEN;
          bNodeSocket *mul_socket_A = static_cast<bNodeSocket *>(
              BLI_findlink(&mul_node->inputs, 0));
          bNodeSocket *mul_socket_B = static_cast<bNodeSocket *>(
              BLI_findlink(&mul_node->inputs, 1));
          bNodeSocket *mul_socket_out = blender::bke::node_find_socket(
              mul_node, SOCK_OUT, "Value");

          *version_cycles_node_socket_float_value(mul_socket_B) = *detail;

          if (noise_type == SHD_NOISE_MULTIFRACTAL) {
            /* Add an Add Math node after Multiply Math node. */

            bNode *add_node = blender::bke::node_add_static_node(nullptr, ntree, SH_NODE_MATH);
            add_node->parent = node->parent;
            add_node->custom1 = NODE_MATH_ADD;
            add_node->locx = node->locx;
            add_node->locy = node->locy + 80.0f;
            add_node->flag |= NODE_HIDDEN;
            bNodeSocket *add_socket_A = static_cast<bNodeSocket *>(
                BLI_findlink(&add_node->inputs, 0));
            bNodeSocket *add_socket_B = static_cast<bNodeSocket *>(
                BLI_findlink(&add_node->inputs, 1));
            bNodeSocket *add_socket_out = blender::bke::node_find_socket(
                add_node, SOCK_OUT, "Value");

            *version_cycles_node_socket_float_value(add_socket_B) = 1.0f - *detail;

            LISTBASE_FOREACH_BACKWARD_MUTABLE (bNodeLink *, link, &ntree->links) {
              if (link->fromsock == fac_socket) {
                blender::bke::node_add_link(
                    ntree, add_node, add_socket_out, link->tonode, link->tosock);
                blender::bke::node_remove_link(ntree, link);
              }
            }

            blender::bke::node_add_link(ntree, mul_node, mul_socket_out, add_node, add_socket_A);
          }
          else {
            LISTBASE_FOREACH_BACKWARD_MUTABLE (bNodeLink *, link, &ntree->links) {
              if (link->fromsock == fac_socket) {
                blender::bke::node_add_link(
                    ntree, mul_node, mul_socket_out, link->tonode, link->tosock);
                blender::bke::node_remove_link(ntree, link);
              }
            }
          }

          blender::bke::node_add_link(ntree, node, fac_socket, mul_node, mul_socket_A);

          *detail = 0.0f;
        }
      }
      else {
        *detail = std::fminf(*detail - 1.0f, 14.0f);
      }
    }

    bNodeSocket *roughness_socket = blender::bke::node_find_socket(node, SOCK_IN, "Roughness");
    float *roughness = version_cycles_node_socket_float_value(roughness_socket);
    bNodeSocket *lacunarity_socket = blender::bke::node_find_socket(node, SOCK_IN, "Lacunarity");
    float *lacunarity = version_cycles_node_socket_float_value(lacunarity_socket);

    *roughness = std::fmaxf(*roughness, 1e-5f);
    *lacunarity = std::fmaxf(*lacunarity, 1e-5f);

    if (roughness_link != nullptr) {
      /* Add Maximum Math node after output of roughness_from_node. Add Multiply Math node and
       * Power Math node before Roughness input. */

      bNode *max1_node = blender::bke::node_add_static_node(nullptr, ntree, SH_NODE_MATH);
      max1_node->parent = node->parent;
      max1_node->custom1 = NODE_MATH_MAXIMUM;
      max1_node->locx = node->locx;
      max1_node->locy = node->locy - 400.0f + locy_offset;
      max1_node->flag |= NODE_HIDDEN;
      bNodeSocket *max1_socket_A = static_cast<bNodeSocket *>(BLI_findlink(&max1_node->inputs, 0));
      bNodeSocket *max1_socket_B = static_cast<bNodeSocket *>(BLI_findlink(&max1_node->inputs, 1));
      bNodeSocket *max1_socket_out = blender::bke::node_find_socket(max1_node, SOCK_OUT, "Value");

      bNode *mul_node = blender::bke::node_add_static_node(nullptr, ntree, SH_NODE_MATH);
      mul_node->parent = node->parent;
      mul_node->custom1 = NODE_MATH_MULTIPLY;
      mul_node->locx = node->locx;
      mul_node->locy = node->locy - 360.0f + locy_offset;
      mul_node->flag |= NODE_HIDDEN;
      bNodeSocket *mul_socket_A = static_cast<bNodeSocket *>(BLI_findlink(&mul_node->inputs, 0));
      bNodeSocket *mul_socket_B = static_cast<bNodeSocket *>(BLI_findlink(&mul_node->inputs, 1));
      bNodeSocket *mul_socket_out = blender::bke::node_find_socket(mul_node, SOCK_OUT, "Value");

      bNode *pow_node = blender::bke::node_add_static_node(nullptr, ntree, SH_NODE_MATH);
      pow_node->parent = node->parent;
      pow_node->custom1 = NODE_MATH_POWER;
      pow_node->locx = node->locx;
      pow_node->locy = node->locy - 320.0f + locy_offset;
      pow_node->flag |= NODE_HIDDEN;
      bNodeSocket *pow_socket_A = static_cast<bNodeSocket *>(BLI_findlink(&pow_node->inputs, 0));
      bNodeSocket *pow_socket_B = static_cast<bNodeSocket *>(BLI_findlink(&pow_node->inputs, 1));
      bNodeSocket *pow_socket_out = blender::bke::node_find_socket(pow_node, SOCK_OUT, "Value");

      *version_cycles_node_socket_float_value(max1_socket_B) = -1e-5f;
      *version_cycles_node_socket_float_value(mul_socket_B) = -1.0f;
      *version_cycles_node_socket_float_value(pow_socket_A) = *lacunarity;

      blender::bke::node_remove_link(ntree, roughness_link);
      blender::bke::node_add_link(
          ntree, roughness_from_node, roughness_from_socket, max1_node, max1_socket_A);
      blender::bke::node_add_link(ntree, max1_node, max1_socket_out, mul_node, mul_socket_A);
      blender::bke::node_add_link(ntree, mul_node, mul_socket_out, pow_node, pow_socket_B);
      blender::bke::node_add_link(ntree, pow_node, pow_socket_out, node, roughness_socket);

      if (lacunarity_link != nullptr) {
        /* Add Maximum Math node after output of lacunarity_from_node. */

        bNode *max2_node = blender::bke::node_add_static_node(nullptr, ntree, SH_NODE_MATH);
        max2_node->parent = node->parent;
        max2_node->custom1 = NODE_MATH_MAXIMUM;
        max2_node->locx = node->locx;
        max2_node->locy = node->locy - 440.0f + locy_offset;
        max2_node->flag |= NODE_HIDDEN;
        bNodeSocket *max2_socket_A = static_cast<bNodeSocket *>(
            BLI_findlink(&max2_node->inputs, 0));
        bNodeSocket *max2_socket_B = static_cast<bNodeSocket *>(
            BLI_findlink(&max2_node->inputs, 1));
        bNodeSocket *max2_socket_out = blender::bke::node_find_socket(
            max2_node, SOCK_OUT, "Value");

        *version_cycles_node_socket_float_value(max2_socket_B) = -1e-5f;

        blender::bke::node_remove_link(ntree, lacunarity_link);
        blender::bke::node_add_link(
            ntree, lacunarity_from_node, lacunarity_from_socket, max2_node, max2_socket_A);
        blender::bke::node_add_link(ntree, max2_node, max2_socket_out, pow_node, pow_socket_A);
        blender::bke::node_add_link(ntree, max2_node, max2_socket_out, node, lacunarity_socket);
      }
    }
    else if ((lacunarity_link != nullptr) && (roughness_link == nullptr)) {
      /* Add Maximum Math node after output of lacunarity_from_node. Add Power Math node before
       * Roughness input. */

      bNode *max2_node = blender::bke::node_add_static_node(nullptr, ntree, SH_NODE_MATH);
      max2_node->parent = node->parent;
      max2_node->custom1 = NODE_MATH_MAXIMUM;
      max2_node->locx = node->locx;
      max2_node->locy = node->locy - 360.0f + locy_offset;
      max2_node->flag |= NODE_HIDDEN;
      bNodeSocket *max2_socket_A = static_cast<bNodeSocket *>(BLI_findlink(&max2_node->inputs, 0));
      bNodeSocket *max2_socket_B = static_cast<bNodeSocket *>(BLI_findlink(&max2_node->inputs, 1));
      bNodeSocket *max2_socket_out = blender::bke::node_find_socket(max2_node, SOCK_OUT, "Value");

      bNode *pow_node = blender::bke::node_add_static_node(nullptr, ntree, SH_NODE_MATH);
      pow_node->parent = node->parent;
      pow_node->custom1 = NODE_MATH_POWER;
      pow_node->locx = node->locx;
      pow_node->locy = node->locy - 320.0f + locy_offset;
      pow_node->flag |= NODE_HIDDEN;
      bNodeSocket *pow_socket_A = static_cast<bNodeSocket *>(BLI_findlink(&pow_node->inputs, 0));
      bNodeSocket *pow_socket_B = static_cast<bNodeSocket *>(BLI_findlink(&pow_node->inputs, 1));
      bNodeSocket *pow_socket_out = blender::bke::node_find_socket(pow_node, SOCK_OUT, "Value");

      *version_cycles_node_socket_float_value(max2_socket_B) = -1e-5f;
      *version_cycles_node_socket_float_value(pow_socket_A) = *lacunarity;
      *version_cycles_node_socket_float_value(pow_socket_B) = -(*roughness);

      blender::bke::node_remove_link(ntree, lacunarity_link);
      blender::bke::node_add_link(
          ntree, lacunarity_from_node, lacunarity_from_socket, max2_node, max2_socket_A);
      blender::bke::node_add_link(ntree, max2_node, max2_socket_out, pow_node, pow_socket_A);
      blender::bke::node_add_link(ntree, max2_node, max2_socket_out, node, lacunarity_socket);
      blender::bke::node_add_link(ntree, pow_node, pow_socket_out, node, roughness_socket);
    }
    else {
      *roughness = std::pow(*lacunarity, -(*roughness));
    }
  }

  version_socket_update_is_used(ntree);
}

/* Convert subsurface inputs on the Principled BSDF. */
static void version_principled_bsdf_subsurface(bNodeTree *ntree)
{
  /* - Create Subsurface Scale input
   * - If a node's Subsurface input was connected or nonzero:
   *   - Make the Base Color a mix of old Base Color and Subsurface Color,
   *     using Subsurface as the mix factor
   *   - Move Subsurface link and default value to the new Subsurface Scale input
   *   - Set the Subsurface input to 1.0
   * - Remove Subsurface Color input
   */
  LISTBASE_FOREACH (bNode *, node, &ntree->nodes) {
    if (node->type != SH_NODE_BSDF_PRINCIPLED) {
      continue;
    }
    if (blender::bke::node_find_socket(node, SOCK_IN, "Subsurface Scale")) {
      /* Node is already updated. */
      continue;
    }

    /* Add Scale input */
    bNodeSocket *scale_in = blender::bke::node_add_static_socket(
        ntree, node, SOCK_IN, SOCK_FLOAT, PROP_DISTANCE, "Subsurface Scale", "Subsurface Scale");

    bNodeSocket *subsurf = blender::bke::node_find_socket(node, SOCK_IN, "Subsurface");
    float *subsurf_val = version_cycles_node_socket_float_value(subsurf);

    if (!subsurf->link && *subsurf_val == 0.0f) {
      *version_cycles_node_socket_float_value(scale_in) = 0.05f;
    }
    else {
      *version_cycles_node_socket_float_value(scale_in) = *subsurf_val;
    }

    if (subsurf->link == nullptr && *subsurf_val == 0.0f) {
      /* Node doesn't use Subsurf, we're done here. */
      continue;
    }

    /* Fix up Subsurface Color input */
    bNodeSocket *base_col = blender::bke::node_find_socket(node, SOCK_IN, "Base Color");
    bNodeSocket *subsurf_col = blender::bke::node_find_socket(node, SOCK_IN, "Subsurface Color");
    float *base_col_val = version_cycles_node_socket_rgba_value(base_col);
    float *subsurf_col_val = version_cycles_node_socket_rgba_value(subsurf_col);
    /* If any of the three inputs is dynamic, we need a Mix node. */
    if (subsurf->link || subsurf_col->link || base_col->link) {
      bNode *mix = blender::bke::node_add_static_node(nullptr, ntree, SH_NODE_MIX);
      static_cast<NodeShaderMix *>(mix->storage)->data_type = SOCK_RGBA;
      mix->locx = node->locx - 170;
      mix->locy = node->locy - 120;

      bNodeSocket *a_in = blender::bke::node_find_socket(mix, SOCK_IN, "A_Color");
      bNodeSocket *b_in = blender::bke::node_find_socket(mix, SOCK_IN, "B_Color");
      bNodeSocket *fac_in = blender::bke::node_find_socket(mix, SOCK_IN, "Factor_Float");
      bNodeSocket *result_out = blender::bke::node_find_socket(mix, SOCK_OUT, "Result_Color");

      copy_v4_v4(version_cycles_node_socket_rgba_value(a_in), base_col_val);
      copy_v4_v4(version_cycles_node_socket_rgba_value(b_in), subsurf_col_val);
      *version_cycles_node_socket_float_value(fac_in) = *subsurf_val;

      if (base_col->link) {
        blender::bke::node_add_link(
            ntree, base_col->link->fromnode, base_col->link->fromsock, mix, a_in);
        blender::bke::node_remove_link(ntree, base_col->link);
      }
      if (subsurf_col->link) {
        blender::bke::node_add_link(
            ntree, subsurf_col->link->fromnode, subsurf_col->link->fromsock, mix, b_in);
        blender::bke::node_remove_link(ntree, subsurf_col->link);
      }
      if (subsurf->link) {
        blender::bke::node_add_link(
            ntree, subsurf->link->fromnode, subsurf->link->fromsock, mix, fac_in);
        blender::bke::node_add_link(
            ntree, subsurf->link->fromnode, subsurf->link->fromsock, node, scale_in);
        blender::bke::node_remove_link(ntree, subsurf->link);
      }
      blender::bke::node_add_link(ntree, mix, result_out, node, base_col);
    }
    /* Mix the fixed values. */
    interp_v4_v4v4(base_col_val, base_col_val, subsurf_col_val, *subsurf_val);

    /* Set node to 100% subsurface, 0% diffuse. */
    *subsurf_val = 1.0f;

    /* Delete Subsurface Color input */
    blender::bke::node_remove_socket(ntree, node, subsurf_col);
  }
}

/* Convert emission inputs on the Principled BSDF. */
static void version_principled_bsdf_emission(bNodeTree *ntree)
{
  /* Blender 3.x and before would default to Emission = 0.0, Emission Strength = 1.0.
   * Now we default the other way around (1.0 and 0.0), but because the Strength input was added
   * a bit later, a file that only has the Emission socket would now end up as (1.0, 0.0) instead
   * of (1.0, 1.0).
   * Therefore, set strength to 1.0 for those files.
   */
  LISTBASE_FOREACH (bNode *, node, &ntree->nodes) {
    if (node->type != SH_NODE_BSDF_PRINCIPLED) {
      continue;
    }
    if (!blender::bke::node_find_socket(node, SOCK_IN, "Emission")) {
      /* Old enough to have neither, new defaults are fine. */
      continue;
    }
    if (blender::bke::node_find_socket(node, SOCK_IN, "Emission Strength")) {
      /* New enough to have both, no need to do anything. */
      continue;
    }
    bNodeSocket *sock = blender::bke::node_add_static_socket(
        ntree, node, SOCK_IN, SOCK_FLOAT, PROP_NONE, "Emission Strength", "Emission Strength");
    *version_cycles_node_socket_float_value(sock) = 1.0f;
  }
}

/* Rename various Principled BSDF sockets. */
static void version_principled_bsdf_rename_sockets(bNodeTree *ntree)
{
  version_node_input_socket_name(ntree, SH_NODE_BSDF_PRINCIPLED, "Emission", "Emission Color");
  version_node_input_socket_name(ntree, SH_NODE_BSDF_PRINCIPLED, "Specular", "Specular IOR Level");
  version_node_input_socket_name(
      ntree, SH_NODE_BSDF_PRINCIPLED, "Subsurface", "Subsurface Weight");
  version_node_input_socket_name(
      ntree, SH_NODE_BSDF_PRINCIPLED, "Transmission", "Transmission Weight");
  version_node_input_socket_name(ntree, SH_NODE_BSDF_PRINCIPLED, "Coat", "Coat Weight");
  version_node_input_socket_name(ntree, SH_NODE_BSDF_PRINCIPLED, "Sheen", "Sheen Weight");
}

/* Replace old Principled Hair BSDF as a variant in the new Principled Hair BSDF. */
static void version_replace_principled_hair_model(bNodeTree *ntree)
{
  LISTBASE_FOREACH (bNode *, node, &ntree->nodes) {
    if (node->type != SH_NODE_BSDF_HAIR_PRINCIPLED) {
      continue;
    }
    NodeShaderHairPrincipled *data = MEM_cnew<NodeShaderHairPrincipled>(__func__);
    data->model = SHD_PRINCIPLED_HAIR_CHIANG;
    data->parametrization = node->custom1;

    node->storage = data;
  }
}

static void change_input_socket_to_rotation_type(bNodeTree &ntree,
                                                 bNode &node,
                                                 bNodeSocket &socket)
{
  if (socket.type == SOCK_ROTATION) {
    return;
  }
  socket.type = SOCK_ROTATION;
  STRNCPY(socket.idname, "NodeSocketRotation");
  auto *old_value = static_cast<bNodeSocketValueVector *>(socket.default_value);
  auto *new_value = MEM_cnew<bNodeSocketValueRotation>(__func__);
  copy_v3_v3(new_value->value_euler, old_value->value);
  socket.default_value = new_value;
  MEM_freeN(old_value);
  LISTBASE_FOREACH_MUTABLE (bNodeLink *, link, &ntree.links) {
    if (link->tosock != &socket) {
      continue;
    }
    if (ELEM(link->fromsock->type, SOCK_ROTATION, SOCK_VECTOR, SOCK_FLOAT) &&
        link->fromnode->type != NODE_REROUTE)
    {
      /* No need to add the conversion node when implicit conversions will work. */
      continue;
    }
    if (STREQ(link->fromnode->idname, "FunctionNodeEulerToRotation")) {
      /* Make versioning idempotent. */
      continue;
    }
    bNode *convert = blender::bke::node_add_node(nullptr, &ntree, "FunctionNodeEulerToRotation");
    convert->parent = node.parent;
    convert->locx = node.locx - 40;
    convert->locy = node.locy;
    link->tonode = convert;
    link->tosock = blender::bke::node_find_socket(convert, SOCK_IN, "Euler");

    blender::bke::node_add_link(&ntree,
                                convert,
                                blender::bke::node_find_socket(convert, SOCK_OUT, "Rotation"),
                                &node,
                                &socket);
  }
}

static void change_output_socket_to_rotation_type(bNodeTree &ntree,
                                                  bNode &node,
                                                  bNodeSocket &socket)
{
  /* Rely on generic node declaration update to change the socket type. */
  LISTBASE_FOREACH_MUTABLE (bNodeLink *, link, &ntree.links) {
    if (link->fromsock != &socket) {
      continue;
    }
    if (ELEM(link->tosock->type, SOCK_ROTATION, SOCK_VECTOR) && link->tonode->type != NODE_REROUTE)
    {
      /* No need to add the conversion node when implicit conversions will work. */
      continue;
    }
    if (STREQ(link->tonode->idname, "FunctionNodeRotationToEuler"))
    { /* Make versioning idempotent. */
      continue;
    }
    bNode *convert = blender::bke::node_add_node(nullptr, &ntree, "FunctionNodeRotationToEuler");
    convert->parent = node.parent;
    convert->locx = node.locx + 40;
    convert->locy = node.locy;
    link->fromnode = convert;
    link->fromsock = blender::bke::node_find_socket(convert, SOCK_OUT, "Euler");

    blender::bke::node_add_link(&ntree,
                                &node,
                                &socket,
                                convert,
                                blender::bke::node_find_socket(convert, SOCK_IN, "Rotation"));
  }
}

static void version_geometry_nodes_use_rotation_socket(bNodeTree &ntree)
{
  LISTBASE_FOREACH_MUTABLE (bNode *, node, &ntree.nodes) {
    if (STR_ELEM(node->idname,
                 "GeometryNodeInstanceOnPoints",
                 "GeometryNodeRotateInstances",
                 "GeometryNodeTransform"))
    {
      bNodeSocket *socket = blender::bke::node_find_socket(node, SOCK_IN, "Rotation");
      change_input_socket_to_rotation_type(ntree, *node, *socket);
    }
    if (STR_ELEM(node->idname,
                 "GeometryNodeDistributePointsOnFaces",
                 "GeometryNodeObjectInfo",
                 "GeometryNodeInputInstanceRotation"))
    {
      bNodeSocket *socket = blender::bke::node_find_socket(node, SOCK_OUT, "Rotation");
      change_output_socket_to_rotation_type(ntree, *node, *socket);
    }
  }
}

/* Find the base socket name for an idname that may include a subtype. */
static blender::StringRef legacy_socket_idname_to_socket_type(blender::StringRef idname)
{
  using string_pair = std::pair<const char *, const char *>;
  static const string_pair subtypes_map[] = {{"NodeSocketFloatUnsigned", "NodeSocketFloat"},
                                             {"NodeSocketFloatPercentage", "NodeSocketFloat"},
                                             {"NodeSocketFloatFactor", "NodeSocketFloat"},
                                             {"NodeSocketFloatAngle", "NodeSocketFloat"},
                                             {"NodeSocketFloatTime", "NodeSocketFloat"},
                                             {"NodeSocketFloatTimeAbsolute", "NodeSocketFloat"},
                                             {"NodeSocketFloatDistance", "NodeSocketFloat"},
                                             {"NodeSocketIntUnsigned", "NodeSocketInt"},
                                             {"NodeSocketIntPercentage", "NodeSocketInt"},
                                             {"NodeSocketIntFactor", "NodeSocketInt"},
                                             {"NodeSocketVectorTranslation", "NodeSocketVector"},
                                             {"NodeSocketVectorDirection", "NodeSocketVector"},
                                             {"NodeSocketVectorVelocity", "NodeSocketVector"},
                                             {"NodeSocketVectorAcceleration", "NodeSocketVector"},
                                             {"NodeSocketVectorEuler", "NodeSocketVector"},
                                             {"NodeSocketVectorXYZ", "NodeSocketVector"}};
  for (const string_pair &pair : subtypes_map) {
    if (pair.first == idname) {
      return pair.second;
    }
  }
  /* Unchanged socket idname. */
  return idname;
}

static bNodeTreeInterfaceItem *legacy_socket_move_to_interface(bNodeSocket &legacy_socket,
                                                               const eNodeSocketInOut in_out)
{
  bNodeTreeInterfaceSocket *new_socket = MEM_cnew<bNodeTreeInterfaceSocket>(__func__);
  new_socket->item.item_type = NODE_INTERFACE_SOCKET;

  /* Move reusable data. */
  new_socket->name = BLI_strdup(legacy_socket.name);
  new_socket->identifier = BLI_strdup(legacy_socket.identifier);
  new_socket->description = BLI_strdup(legacy_socket.description);
  /* If the socket idname includes a subtype (e.g. "NodeSocketFloatFactor") this will convert it to
   * the base type name ("NodeSocketFloat"). */
  new_socket->socket_type = BLI_strdup(
      legacy_socket_idname_to_socket_type(legacy_socket.idname).data());
  new_socket->flag = (in_out == SOCK_IN ? NODE_INTERFACE_SOCKET_INPUT :
                                          NODE_INTERFACE_SOCKET_OUTPUT);
  SET_FLAG_FROM_TEST(
      new_socket->flag, legacy_socket.flag & SOCK_HIDE_VALUE, NODE_INTERFACE_SOCKET_HIDE_VALUE);
  SET_FLAG_FROM_TEST(new_socket->flag,
                     legacy_socket.flag & SOCK_HIDE_IN_MODIFIER,
                     NODE_INTERFACE_SOCKET_HIDE_IN_MODIFIER);
  new_socket->attribute_domain = legacy_socket.attribute_domain;

  /* The following data are stolen from the old data, the ownership of their memory is directly
   * transferred to the new data. */
  new_socket->default_attribute_name = legacy_socket.default_attribute_name;
  legacy_socket.default_attribute_name = nullptr;
  new_socket->socket_data = legacy_socket.default_value;
  legacy_socket.default_value = nullptr;
  new_socket->properties = legacy_socket.prop;
  legacy_socket.prop = nullptr;

  /* Unused data. */
  MEM_delete(legacy_socket.runtime);
  legacy_socket.runtime = nullptr;

  return &new_socket->item;
}

static void versioning_convert_node_tree_socket_lists_to_interface(bNodeTree *ntree)
{
  bNodeTreeInterface &tree_interface = ntree->tree_interface;

  const int num_inputs = BLI_listbase_count(&ntree->inputs_legacy);
  const int num_outputs = BLI_listbase_count(&ntree->outputs_legacy);
  tree_interface.root_panel.items_num = num_inputs + num_outputs;
  tree_interface.root_panel.items_array = static_cast<bNodeTreeInterfaceItem **>(MEM_malloc_arrayN(
      tree_interface.root_panel.items_num, sizeof(bNodeTreeInterfaceItem *), __func__));

  /* Convert outputs first to retain old outputs/inputs ordering. */
  int index;
  LISTBASE_FOREACH_INDEX (bNodeSocket *, socket, &ntree->outputs_legacy, index) {
    tree_interface.root_panel.items_array[index] = legacy_socket_move_to_interface(*socket,
                                                                                   SOCK_OUT);
  }
  LISTBASE_FOREACH_INDEX (bNodeSocket *, socket, &ntree->inputs_legacy, index) {
    tree_interface.root_panel.items_array[num_outputs + index] = legacy_socket_move_to_interface(
        *socket, SOCK_IN);
  }
}

/**
 * Original node tree interface conversion in did not convert socket idnames with subtype suffixes
 * to correct socket base types (see #versioning_convert_node_tree_socket_lists_to_interface).
 */
static void versioning_fix_socket_subtype_idnames(bNodeTree *ntree)
{
  bNodeTreeInterface &tree_interface = ntree->tree_interface;

  tree_interface.foreach_item([](bNodeTreeInterfaceItem &item) -> bool {
    if (item.item_type == NODE_INTERFACE_SOCKET) {
      bNodeTreeInterfaceSocket &socket = reinterpret_cast<bNodeTreeInterfaceSocket &>(item);
      blender::StringRef corrected_socket_type = legacy_socket_idname_to_socket_type(
          socket.socket_type);
      if (socket.socket_type != corrected_socket_type) {
        MEM_freeN(socket.socket_type);
        socket.socket_type = BLI_strdup(corrected_socket_type.data());
      }
    }
    return true;
  });
}

/* Convert coat inputs on the Principled BSDF. */
static void version_principled_bsdf_coat(bNodeTree *ntree)
{
  LISTBASE_FOREACH (bNode *, node, &ntree->nodes) {
    if (node->type != SH_NODE_BSDF_PRINCIPLED) {
      continue;
    }
    if (blender::bke::node_find_socket(node, SOCK_IN, "Coat IOR") != nullptr) {
      continue;
    }
    bNodeSocket *coat_ior_input = blender::bke::node_add_static_socket(
        ntree, node, SOCK_IN, SOCK_FLOAT, PROP_NONE, "Coat IOR", "Coat IOR");

    /* Adjust for 4x change in intensity. */
    bNodeSocket *coat_input = blender::bke::node_find_socket(node, SOCK_IN, "Clearcoat");
    *version_cycles_node_socket_float_value(coat_input) *= 0.25f;
    /* When the coat input is dynamic, instead of inserting a *0.25 math node, set the Coat IOR
     * to 1.2 instead - this also roughly quarters reflectivity compared to the 1.5 default. */
    *version_cycles_node_socket_float_value(coat_ior_input) = (coat_input->link) ? 1.2f : 1.5f;
  }

  /* Rename sockets. */
  version_node_input_socket_name(ntree, SH_NODE_BSDF_PRINCIPLED, "Clearcoat", "Coat");
  version_node_input_socket_name(
      ntree, SH_NODE_BSDF_PRINCIPLED, "Clearcoat Roughness", "Coat Roughness");
  version_node_input_socket_name(
      ntree, SH_NODE_BSDF_PRINCIPLED, "Clearcoat Normal", "Coat Normal");
}

static void remove_triangulate_node_min_size_input(bNodeTree *tree)
{
  using namespace blender;
  Set<bNode *> triangulate_nodes;
  for (bNode *node : tree->all_nodes()) {
    if (node->type == GEO_NODE_TRIANGULATE) {
      triangulate_nodes.add(node);
    }
  }

  Map<bNodeSocket *, bNodeLink *> input_links;
  LISTBASE_FOREACH (bNodeLink *, link, &tree->links) {
    if (triangulate_nodes.contains(link->tonode)) {
      input_links.add_new(link->tosock, link);
    }
  }

  for (bNode *triangulate : triangulate_nodes) {
    bNodeSocket *selection = nodeFindSocket(triangulate, SOCK_IN, "Selection");
    bNodeSocket *min_verts = nodeFindSocket(triangulate, SOCK_IN, "Minimum Vertices");
    if (!min_verts) {
      /* Make versioning idempotent. */
      continue;
    }
    const int old_min_verts = static_cast<bNodeSocketValueInt *>(min_verts->default_value)->value;
    if (!input_links.contains(min_verts) && old_min_verts <= 4) {
      continue;
    }
    bNode *corners_of_face = nodeAddNode(nullptr, tree, "GeometryNodeCornersOfFace");
    corners_of_face->locx = triangulate->locx - 200;
    corners_of_face->locy = triangulate->locy - 50;
    corners_of_face->parent = triangulate->parent;
    LISTBASE_FOREACH (bNodeSocket *, socket, &corners_of_face->inputs) {
      socket->flag |= SOCK_HIDDEN;
    }
    LISTBASE_FOREACH (bNodeSocket *, socket, &corners_of_face->outputs) {
      if (!STREQ(socket->identifier, "Total")) {
        socket->flag |= SOCK_HIDDEN;
      }
    }

    bNode *greater_or_equal = nodeAddNode(nullptr, tree, "FunctionNodeCompare");
    greater_or_equal->locx = triangulate->locx - 100;
    greater_or_equal->locy = triangulate->locy - 50;
    greater_or_equal->parent = triangulate->parent;
    greater_or_equal->flag &= ~NODE_OPTIONS;
    NodeFunctionCompare *storage = static_cast<NodeFunctionCompare *>(greater_or_equal->storage);
    storage->operation = NODE_COMPARE_GREATER_EQUAL;
    storage->data_type = SOCK_INT;
    nodeAddLink(tree,
                corners_of_face,
                nodeFindSocket(corners_of_face, SOCK_OUT, "Total"),
                greater_or_equal,
                nodeFindSocket(greater_or_equal, SOCK_IN, "A_INT"));
    if (bNodeLink **min_verts_link = input_links.lookup_ptr(min_verts)) {
      (*min_verts_link)->tonode = greater_or_equal;
      (*min_verts_link)->tosock = nodeFindSocket(greater_or_equal, SOCK_IN, "B_INT");
    }
    else {
      bNodeSocket *new_min_verts = nodeFindSocket(greater_or_equal, SOCK_IN, "B_INT");
      static_cast<bNodeSocketValueInt *>(new_min_verts->default_value)->value = old_min_verts;
    }

    if (bNodeLink **selection_link = input_links.lookup_ptr(selection)) {
      bNode *boolean_and = nodeAddNode(nullptr, tree, "FunctionNodeBooleanMath");
      boolean_and->locx = triangulate->locx - 75;
      boolean_and->locy = triangulate->locy - 50;
      boolean_and->parent = triangulate->parent;
      boolean_and->flag &= ~NODE_OPTIONS;
      boolean_and->custom1 = NODE_BOOLEAN_MATH_AND;

      (*selection_link)->tonode = boolean_and;
      (*selection_link)->tosock = nodeFindSocket(boolean_and, SOCK_IN, "Boolean");
      nodeAddLink(tree,
                  greater_or_equal,
                  nodeFindSocket(greater_or_equal, SOCK_OUT, "Result"),
                  boolean_and,
                  nodeFindSocket(boolean_and, SOCK_IN, "Boolean_001"));

      nodeAddLink(tree,
                  boolean_and,
                  nodeFindSocket(boolean_and, SOCK_OUT, "Boolean"),
                  triangulate,
                  selection);
    }
    else {
      nodeAddLink(tree,
                  greater_or_equal,
                  nodeFindSocket(greater_or_equal, SOCK_OUT, "Result"),
                  triangulate,
                  selection);
    }

    /* Make versioning idempotent. */
    nodeRemoveSocket(tree, triangulate, min_verts);
  }
}
/* Convert specular tint in Principled BSDF. */
static void version_principled_bsdf_specular_tint(bNodeTree *ntree)
{
  LISTBASE_FOREACH (bNode *, node, &ntree->nodes) {
    if (node->type != SH_NODE_BSDF_PRINCIPLED) {
      continue;
    }
    bNodeSocket *specular_tint_sock = blender::bke::node_find_socket(
        node, SOCK_IN, "Specular Tint");
    if (specular_tint_sock->type == SOCK_RGBA) {
      /* Node is already updated. */
      continue;
    }

    bNodeSocket *base_color_sock = blender::bke::node_find_socket(node, SOCK_IN, "Base Color");
    bNodeSocket *metallic_sock = blender::bke::node_find_socket(node, SOCK_IN, "Metallic");
    float specular_tint_old = *version_cycles_node_socket_float_value(specular_tint_sock);
    float *base_color = version_cycles_node_socket_rgba_value(base_color_sock);
    float metallic = *version_cycles_node_socket_float_value(metallic_sock);

    /* Change socket type to Color. */
    blender::bke::node_modify_socket_type_static(ntree, node, specular_tint_sock, SOCK_RGBA, 0);
    float *specular_tint = version_cycles_node_socket_rgba_value(specular_tint_sock);

    /* The conversion logic here is that the new Specular Tint should be
     * mix(one, mix(base_color, one, metallic), old_specular_tint).
     * This needs to be handled both for the fixed values, as well as for any potential connected
     * inputs. */

    static float one[] = {1.0f, 1.0f, 1.0f, 1.0f};

    /* Mix the fixed values. */
    float metallic_mix[4];
    interp_v4_v4v4(metallic_mix, base_color, one, metallic);
    interp_v4_v4v4(specular_tint, one, metallic_mix, specular_tint_old);

    if (specular_tint_sock->link == nullptr && specular_tint_old <= 0.0f) {
      /* Specular Tint was fixed at zero, we don't need any conversion node setup. */
      continue;
    }

    /* If the Metallic input is dynamic, or fixed > 0 and base color is dynamic,
     * we need to insert a node to compute the metallic_mix.
     * Otherwise, use whatever is connected to the base color, or the static value
     * if it's unconnected. */
    bNodeSocket *metallic_mix_out = nullptr;
    bNode *metallic_mix_node = nullptr;
    if (metallic_sock->link || (base_color_sock->link && metallic > 0.0f)) {
      /* Metallic Mix needs to be dynamically mixed. */
      bNode *mix = blender::bke::node_add_static_node(nullptr, ntree, SH_NODE_MIX);
      static_cast<NodeShaderMix *>(mix->storage)->data_type = SOCK_RGBA;
      mix->locx = node->locx - 270;
      mix->locy = node->locy - 120;

      bNodeSocket *a_in = blender::bke::node_find_socket(mix, SOCK_IN, "A_Color");
      bNodeSocket *b_in = blender::bke::node_find_socket(mix, SOCK_IN, "B_Color");
      bNodeSocket *fac_in = blender::bke::node_find_socket(mix, SOCK_IN, "Factor_Float");
      metallic_mix_out = blender::bke::node_find_socket(mix, SOCK_OUT, "Result_Color");
      metallic_mix_node = mix;

      copy_v4_v4(version_cycles_node_socket_rgba_value(a_in), base_color);
      if (base_color_sock->link) {
        blender::bke::node_add_link(
            ntree, base_color_sock->link->fromnode, base_color_sock->link->fromsock, mix, a_in);
      }
      copy_v4_v4(version_cycles_node_socket_rgba_value(b_in), one);
      *version_cycles_node_socket_float_value(fac_in) = metallic;
      if (metallic_sock->link) {
        blender::bke::node_add_link(
            ntree, metallic_sock->link->fromnode, metallic_sock->link->fromsock, mix, fac_in);
      }
    }
    else if (base_color_sock->link) {
      /* Metallic Mix is a no-op and equivalent to Base Color. */
      metallic_mix_out = base_color_sock->link->fromsock;
      metallic_mix_node = base_color_sock->link->fromnode;
    }

    /* Similar to above, if the Specular Tint input is dynamic, or fixed > 0 and metallic mix
     * is dynamic, we need to insert a node to compute the new specular tint. */
    if (specular_tint_sock->link || (metallic_mix_out && specular_tint_old > 0.0f)) {
      bNode *mix = blender::bke::node_add_static_node(nullptr, ntree, SH_NODE_MIX);
      static_cast<NodeShaderMix *>(mix->storage)->data_type = SOCK_RGBA;
      mix->locx = node->locx - 170;
      mix->locy = node->locy - 120;

      bNodeSocket *a_in = blender::bke::node_find_socket(mix, SOCK_IN, "A_Color");
      bNodeSocket *b_in = blender::bke::node_find_socket(mix, SOCK_IN, "B_Color");
      bNodeSocket *fac_in = blender::bke::node_find_socket(mix, SOCK_IN, "Factor_Float");
      bNodeSocket *result_out = blender::bke::node_find_socket(mix, SOCK_OUT, "Result_Color");

      copy_v4_v4(version_cycles_node_socket_rgba_value(a_in), one);
      copy_v4_v4(version_cycles_node_socket_rgba_value(b_in), metallic_mix);
      if (metallic_mix_out) {
        blender::bke::node_add_link(ntree, metallic_mix_node, metallic_mix_out, mix, b_in);
      }
      *version_cycles_node_socket_float_value(fac_in) = specular_tint_old;
      if (specular_tint_sock->link) {
        blender::bke::node_add_link(ntree,
                                    specular_tint_sock->link->fromnode,
                                    specular_tint_sock->link->fromsock,
                                    mix,
                                    fac_in);
        blender::bke::node_remove_link(ntree, specular_tint_sock->link);
      }
      blender::bke::node_add_link(ntree, mix, result_out, node, specular_tint_sock);
    }
  }
}

static void version_copy_socket(bNodeTreeInterfaceSocket &dst,
                                const bNodeTreeInterfaceSocket &src,
                                char *identifier)
{
  /* Node socket copy function based on bNodeTreeInterface::item_copy to avoid using blenkernel. */
  dst.name = BLI_strdup_null(src.name);
  dst.description = BLI_strdup_null(src.description);
  dst.socket_type = BLI_strdup(src.socket_type);
  dst.default_attribute_name = BLI_strdup_null(src.default_attribute_name);
  dst.identifier = identifier;
  if (src.properties) {
    dst.properties = IDP_CopyProperty_ex(src.properties, 0);
  }
  if (src.socket_data != nullptr) {
    dst.socket_data = MEM_dupallocN(src.socket_data);
    /* No user count increment needed, gets reset after versioning. */
  }
}

static int version_nodes_find_valid_insert_position_for_item(const bNodeTreeInterfacePanel &panel,
                                                             const bNodeTreeInterfaceItem &item,
                                                             const int initial_pos)
{
  const bool sockets_above_panels = !(panel.flag &
                                      NODE_INTERFACE_PANEL_ALLOW_SOCKETS_AFTER_PANELS);
  const blender::Span<const bNodeTreeInterfaceItem *> items = {panel.items_array, panel.items_num};

  int pos = initial_pos;

  if (sockets_above_panels) {
    if (item.item_type == NODE_INTERFACE_PANEL) {
      /* Find the closest valid position from the end, only panels at or after #position. */
      for (int test_pos = items.size() - 1; test_pos >= initial_pos; test_pos--) {
        if (test_pos < 0) {
          /* Initial position is out of range but valid. */
          break;
        }
        if (items[test_pos]->item_type != NODE_INTERFACE_PANEL) {
          /* Found valid position, insert after the last socket item. */
          pos = test_pos + 1;
          break;
        }
      }
    }
    else {
      /* Find the closest valid position from the start, no panels at or after #position. */
      for (int test_pos = 0; test_pos <= initial_pos; test_pos++) {
        if (test_pos >= items.size()) {
          /* Initial position is out of range but valid. */
          break;
        }
        if (items[test_pos]->item_type == NODE_INTERFACE_PANEL) {
          /* Found valid position, inserting moves the first panel. */
          pos = test_pos;
          break;
        }
      }
    }
  }

  return pos;
}

static void version_nodes_insert_item(bNodeTreeInterfacePanel &parent,
                                      bNodeTreeInterfaceSocket &socket,
                                      int position)
{
  /* Apply any constraints on the item positions. */
  position = version_nodes_find_valid_insert_position_for_item(parent, socket.item, position);
  position = std::min(std::max(position, 0), parent.items_num);

  blender::MutableSpan<bNodeTreeInterfaceItem *> old_items = {parent.items_array,
                                                              parent.items_num};
  parent.items_num++;
  parent.items_array = MEM_cnew_array<bNodeTreeInterfaceItem *>(parent.items_num, __func__);
  parent.items().take_front(position).copy_from(old_items.take_front(position));
  parent.items().drop_front(position + 1).copy_from(old_items.drop_front(position));
  parent.items()[position] = &socket.item;

  if (old_items.data()) {
    MEM_freeN(old_items.data());
  }
}

/* Node group interface copy function based on bNodeTreeInterface::insert_item_copy. */
static void version_node_group_split_socket(bNodeTreeInterface &tree_interface,
                                            bNodeTreeInterfaceSocket &socket,
                                            bNodeTreeInterfacePanel *parent,
                                            int position)
{
  if (parent == nullptr) {
    parent = &tree_interface.root_panel;
  }

  bNodeTreeInterfaceSocket *csocket = static_cast<bNodeTreeInterfaceSocket *>(
      MEM_dupallocN(&socket));
  /* Generate a new unique identifier.
   * This might break existing links, but the identifiers were duplicate anyway. */
  char *dst_identifier = BLI_sprintfN("Socket_%d", tree_interface.next_uid++);
  version_copy_socket(*csocket, socket, dst_identifier);

  version_nodes_insert_item(*parent, *csocket, position);

  /* Original socket becomes output. */
  socket.flag &= ~NODE_INTERFACE_SOCKET_INPUT;
  /* Copied socket becomes input. */
  csocket->flag &= ~NODE_INTERFACE_SOCKET_OUTPUT;
}

static void versioning_node_group_sort_sockets_recursive(bNodeTreeInterfacePanel &panel)
{
  /* True if item a should be above item b. */
  auto item_compare = [](const bNodeTreeInterfaceItem *a,
                         const bNodeTreeInterfaceItem *b) -> bool {
    if (a->item_type != b->item_type) {
      /* Keep sockets above panels. */
      return a->item_type == NODE_INTERFACE_SOCKET;
    }
    else {
      /* Keep outputs above inputs. */
      if (a->item_type == NODE_INTERFACE_SOCKET) {
        const bNodeTreeInterfaceSocket *sa = reinterpret_cast<const bNodeTreeInterfaceSocket *>(a);
        const bNodeTreeInterfaceSocket *sb = reinterpret_cast<const bNodeTreeInterfaceSocket *>(b);
        const bool is_output_a = sa->flag & NODE_INTERFACE_SOCKET_OUTPUT;
        const bool is_output_b = sb->flag & NODE_INTERFACE_SOCKET_OUTPUT;
        if (is_output_a != is_output_b) {
          return is_output_a;
        }
      }
    }
    return false;
  };

  /* Sort panel content. */
  std::stable_sort(panel.items().begin(), panel.items().end(), item_compare);

  /* Sort any child panels too. */
  for (bNodeTreeInterfaceItem *item : panel.items()) {
    if (item->item_type == NODE_INTERFACE_PANEL) {
      versioning_node_group_sort_sockets_recursive(
          *reinterpret_cast<bNodeTreeInterfacePanel *>(item));
    }
  }
}

static void enable_geometry_nodes_is_modifier(Main &bmain)
{
  /* Any node group with a first socket geometry output can potentially be a modifier. Previously
   * this wasn't an explicit option, so better to enable too many groups rather than too few. */
  LISTBASE_FOREACH (bNodeTree *, group, &bmain.nodetrees) {
    if (group->type != NTREE_GEOMETRY) {
      continue;
    }
    group->tree_interface.foreach_item([&](const bNodeTreeInterfaceItem &item) {
      if (item.item_type != NODE_INTERFACE_SOCKET) {
        return true;
      }
      const auto &socket = reinterpret_cast<const bNodeTreeInterfaceSocket &>(item);
      if ((socket.flag & NODE_INTERFACE_SOCKET_OUTPUT) == 0) {
        return true;
      }
      if (!STREQ(socket.socket_type, "NodeSocketGeometry")) {
        return true;
      }
      if (!group->geometry_node_asset_traits) {
        group->geometry_node_asset_traits = MEM_cnew<GeometryNodeAssetTraits>(__func__);
      }
      group->geometry_node_asset_traits->flag |= GEO_NODE_ASSET_MODIFIER;
      return false;
    });
  }
}

static void version_socket_identifier_suffixes_for_dynamic_types(
    ListBase sockets, const char *separator, const std::optional<int> total = std::nullopt)
{
  int index = 0;
  LISTBASE_FOREACH (bNodeSocket *, socket, &sockets) {
    if (socket->is_available()) {
      if (char *pos = strstr(socket->identifier, separator)) {
        /* End the identifier at the separator so that the old suffix is ignored. */
        *pos = '\0';

        if (total.has_value()) {
          index++;
          if (index == *total) {
            return;
          }
        }
      }
    }
    else {
      /* Rename existing identifiers so that they don't conflict with the renamed one. Those will
       * be removed after versioning code. */
      BLI_strncat(socket->identifier, "_deprecated", sizeof(socket->identifier));
    }
  }
}

static void versioning_nodes_dynamic_sockets(bNodeTree &ntree)
{
  LISTBASE_FOREACH (bNode *, node, &ntree.nodes) {
    switch (node->type) {
      case GEO_NODE_ACCUMULATE_FIELD:
        /* This node requires the extra `total` parameter, because the `Group Index` identifier
         * also has a space in the name, that should not be treated as separator. */
        version_socket_identifier_suffixes_for_dynamic_types(node->inputs, " ", 1);
        version_socket_identifier_suffixes_for_dynamic_types(node->outputs, " ", 3);
        break;
      case GEO_NODE_CAPTURE_ATTRIBUTE:
      case GEO_NODE_ATTRIBUTE_STATISTIC:
      case GEO_NODE_BLUR_ATTRIBUTE:
      case GEO_NODE_EVALUATE_AT_INDEX:
      case GEO_NODE_EVALUATE_ON_DOMAIN:
      case GEO_NODE_INPUT_NAMED_ATTRIBUTE:
      case GEO_NODE_RAYCAST:
      case GEO_NODE_SAMPLE_INDEX:
      case GEO_NODE_SAMPLE_NEAREST_SURFACE:
      case GEO_NODE_SAMPLE_UV_SURFACE:
      case GEO_NODE_STORE_NAMED_ATTRIBUTE:
      case GEO_NODE_VIEWER:
        version_socket_identifier_suffixes_for_dynamic_types(node->inputs, "_");
        version_socket_identifier_suffixes_for_dynamic_types(node->outputs, "_");
        break;
    }
  }
}

static void versioning_nodes_dynamic_sockets_2(bNodeTree &ntree)
{
  LISTBASE_FOREACH (bNode *, node, &ntree.nodes) {
    if (!ELEM(node->type, GEO_NODE_SWITCH, GEO_NODE_SAMPLE_CURVE)) {
      continue;
    }
    version_socket_identifier_suffixes_for_dynamic_types(node->inputs, "_");
    version_socket_identifier_suffixes_for_dynamic_types(node->outputs, "_");
  }
}

static void convert_grease_pencil_stroke_hardness_to_softness(GreasePencil *grease_pencil)
{
  using namespace blender;
  for (GreasePencilDrawingBase *base : grease_pencil->drawings()) {
    if (base->type != GP_DRAWING) {
      continue;
    }
    bke::greasepencil::Drawing &drawing = reinterpret_cast<GreasePencilDrawing *>(base)->wrap();
    const int layer_index = CustomData_get_named_layer_index(
        &drawing.geometry.curve_data, CD_PROP_FLOAT, "hardness");
    if (layer_index == -1) {
      continue;
    }
    float *data = static_cast<float *>(CustomData_get_layer_named_for_write(
        &drawing.geometry.curve_data, CD_PROP_FLOAT, "hardness", drawing.geometry.curve_num));
    for (const int i : IndexRange(drawing.geometry.curve_num)) {
      data[i] = 1.0f - data[i];
    }
    /* Rename the layer. */
    STRNCPY(drawing.geometry.curve_data.layers[layer_index].name, "softness");
  }
}

static void versioning_grease_pencil_stroke_radii_scaling(GreasePencil *grease_pencil)
{
  using namespace blender;
  for (GreasePencilDrawingBase *base : grease_pencil->drawings()) {
    if (base->type != GP_DRAWING) {
      continue;
    }
    bke::greasepencil::Drawing &drawing = reinterpret_cast<GreasePencilDrawing *>(base)->wrap();
    MutableSpan<float> radii = drawing.radii_for_write();
    threading::parallel_for(radii.index_range(), 8192, [&](const IndexRange range) {
      for (const int i : range) {
        radii[i] *= bke::greasepencil::LEGACY_RADIUS_CONVERSION_FACTOR;
      }
    });
  }
}

static void fix_geometry_nodes_object_info_scale(bNodeTree &ntree)
{
  using namespace blender;
  MultiValueMap<bNodeSocket *, bNodeLink *> out_links_per_socket;
  LISTBASE_FOREACH (bNodeLink *, link, &ntree.links) {
    if (link->fromnode->type == GEO_NODE_OBJECT_INFO) {
      out_links_per_socket.add(link->fromsock, link);
    }
  }

  LISTBASE_FOREACH_MUTABLE (bNode *, node, &ntree.nodes) {
    if (node->type != GEO_NODE_OBJECT_INFO) {
      continue;
    }
    bNodeSocket *scale = blender::bke::node_find_socket(node, SOCK_OUT, "Scale");
    const Span<bNodeLink *> links = out_links_per_socket.lookup(scale);
    if (links.is_empty()) {
      continue;
    }
    bNode *absolute_value = blender::bke::node_add_node(nullptr, &ntree, "ShaderNodeVectorMath");
    absolute_value->custom1 = NODE_VECTOR_MATH_ABSOLUTE;
    absolute_value->parent = node->parent;
    absolute_value->locx = node->locx + 100;
    absolute_value->locy = node->locy - 50;
    blender::bke::node_add_link(&ntree,
                                node,
                                scale,
                                absolute_value,
                                static_cast<bNodeSocket *>(absolute_value->inputs.first));
    for (bNodeLink *link : links) {
      link->fromnode = absolute_value;
      link->fromsock = static_cast<bNodeSocket *>(absolute_value->outputs.first);
    }
  }
}

static bool seq_filter_bilinear_to_auto(Sequence *seq, void * /*user_data*/)
{
  StripTransform *transform = seq->strip->transform;
  if (transform != nullptr && transform->filter == SEQ_TRANSFORM_FILTER_BILINEAR) {
    transform->filter = SEQ_TRANSFORM_FILTER_AUTO;
  }
  return true;
}

static void update_paint_modes_for_brush_assets(Main &bmain)
{
  /* Replace paint brushes with a reference to the default brush asset for that mode. */
  LISTBASE_FOREACH (Scene *, scene, &bmain.scenes) {
    BKE_paint_brushes_set_default_references(scene->toolsettings);
  }

  /* Replace persistent tool references with the new single builtin brush tool. */
  LISTBASE_FOREACH (WorkSpace *, workspace, &bmain.workspaces) {
    LISTBASE_FOREACH (bToolRef *, tref, &workspace->tools) {
      if (tref->space_type != SPACE_VIEW3D) {
        continue;
      }
      if (!ELEM(tref->mode,
                CTX_MODE_SCULPT,
                CTX_MODE_PAINT_VERTEX,
                CTX_MODE_PAINT_WEIGHT,
                CTX_MODE_PAINT_TEXTURE,
                CTX_MODE_PAINT_GPENCIL_LEGACY,
                CTX_MODE_PAINT_GREASE_PENCIL,
                CTX_MODE_SCULPT_GPENCIL_LEGACY,
                CTX_MODE_SCULPT_GREASE_PENCIL,
                CTX_MODE_WEIGHT_GPENCIL_LEGACY,
                CTX_MODE_WEIGHT_GREASE_PENCIL,
                CTX_MODE_VERTEX_GREASE_PENCIL,
                CTX_MODE_VERTEX_GPENCIL_LEGACY,
                CTX_MODE_SCULPT_CURVES))
      {
        continue;
      }
      STRNCPY(tref->idname, "builtin.brush");
    }
  }
}

static void image_settings_avi_to_ffmpeg(Scene *scene)
{
  if (ELEM(scene->r.im_format.imtype, R_IMF_IMTYPE_AVIRAW, R_IMF_IMTYPE_AVIJPEG)) {
    scene->r.im_format.imtype = R_IMF_IMTYPE_FFMPEG;
  }
}

/* The Hue Correct curve now wraps around by specifying CUMA_USE_WRAPPING, which means it no longer
 * makes sense to have curve maps outside of the [0, 1] range, so enable clipping and reset the
 * clip and view ranges. */
static void hue_correct_set_wrapping(CurveMapping *curve_mapping)
{
  curve_mapping->flag |= CUMA_DO_CLIP;
  curve_mapping->flag |= CUMA_USE_WRAPPING;

  curve_mapping->clipr.xmin = 0.0f;
  curve_mapping->clipr.xmax = 1.0f;
  curve_mapping->clipr.ymin = 0.0f;
  curve_mapping->clipr.ymax = 1.0f;

  curve_mapping->curr.xmin = 0.0f;
  curve_mapping->curr.xmax = 1.0f;
  curve_mapping->curr.ymin = 0.0f;
  curve_mapping->curr.ymax = 1.0f;
}

static bool seq_hue_correct_set_wrapping(Sequence *seq, void * /*user_data*/)
{
  LISTBASE_FOREACH (SequenceModifierData *, smd, &seq->modifiers) {
    if (smd->type == seqModifierType_HueCorrect) {
      HueCorrectModifierData *hcmd = (HueCorrectModifierData *)smd;
      CurveMapping *cumap = (CurveMapping *)&hcmd->curve_mapping;
      hue_correct_set_wrapping(cumap);
    }
  }
  return true;
}

static void versioning_update_timecode(short int *tc)
{
  /* 2 = IMB_TC_FREE_RUN, 4 = IMB_TC_INTERPOLATED_REC_DATE_FREE_RUN. */
  if (ELEM(*tc, 2, 4)) {
    *tc = IMB_TC_RECORD_RUN;
  }
}

static bool seq_proxies_timecode_update(Sequence *seq, void * /*user_data*/)
{
  if (seq->strip == nullptr || seq->strip->proxy == nullptr) {
    return true;
  }
  StripProxy *proxy = seq->strip->proxy;
  versioning_update_timecode(&proxy->tc);
  return true;
}

static bool seq_text_data_update(Sequence *seq, void * /*user_data*/)
{
  if (seq->type != SEQ_TYPE_TEXT || seq->effectdata == nullptr) {
    return true;
  }

  TextVars *data = static_cast<TextVars *>(seq->effectdata);
  if (data->shadow_angle == 0.0f) {
    data->shadow_angle = DEG2RADF(65.0f);
    data->shadow_offset = 0.04f;
    data->shadow_blur = 0.0f;
  }
  if (data->outline_width == 0.0f) {
    data->outline_color[3] = 0.7f;
    data->outline_width = 0.05f;
  }
  return true;
}

static void versioning_node_hue_correct_set_wrappng(bNodeTree *ntree)
{
  if (ntree->type == NTREE_COMPOSIT) {
    LISTBASE_FOREACH_MUTABLE (bNode *, node, &ntree->nodes) {

      if (node->type == CMP_NODE_HUECORRECT) {
        CurveMapping *cumap = (CurveMapping *)node->storage;
        hue_correct_set_wrapping(cumap);
      }
    }
  }
}

static void add_image_editor_asset_shelf(Main &bmain)
{
  LISTBASE_FOREACH (bScreen *, screen, &bmain.screens) {
    LISTBASE_FOREACH (ScrArea *, area, &screen->areabase) {
      LISTBASE_FOREACH (SpaceLink *, sl, &area->spacedata) {
        if (sl->spacetype != SPACE_IMAGE) {
          continue;
        }

        ListBase *regionbase = (sl == area->spacedata.first) ? &area->regionbase : &sl->regionbase;

        if (ARegion *new_shelf_region = do_versions_add_region_if_not_found(
                regionbase, RGN_TYPE_ASSET_SHELF, __func__, RGN_TYPE_TOOL_HEADER))
        {
          new_shelf_region->regiondata = MEM_cnew<RegionAssetShelf>(__func__);
          new_shelf_region->alignment = RGN_ALIGN_BOTTOM;
          new_shelf_region->flag |= RGN_FLAG_HIDDEN;
        }
        if (ARegion *new_shelf_header = do_versions_add_region_if_not_found(
                regionbase, RGN_TYPE_ASSET_SHELF_HEADER, __func__, RGN_TYPE_ASSET_SHELF))
        {
          new_shelf_header->alignment = RGN_ALIGN_BOTTOM | RGN_ALIGN_HIDE_WITH_PREV;
        }
      }
    }
  }
}

static void node_reroute_add_storage(bNodeTree &tree)
{
  for (bNode *node : tree.all_nodes()) {
    if (node->is_reroute()) {
      if (node->storage != nullptr) {
        continue;
      }

      bNodeSocket &input = *static_cast<bNodeSocket *>(node->inputs.first);
      bNodeSocket &output = *static_cast<bNodeSocket *>(node->outputs.first);

      /* Use uniform identifier for sockets. In old Blender versions (<=2021, up to af0b7925), the
       * identifiers were sometimes all lower case. Fixing those wrong socket identifiers is
       * important because otherwise they loose links now that the reroute node also uses node
       * declarations. */
      STRNCPY(input.identifier, "Input");
      STRNCPY(output.identifier, "Output");

      NodeReroute *data = MEM_cnew<NodeReroute>(__func__);
      STRNCPY(data->type_idname, input.idname);
      node->storage = data;
    }
  }
}

/**
 * It was possible that curve attributes were initialized to 0 even if that is not allowed for some
 * attributes.
 */
static void fix_built_in_curve_attribute_defaults(Main *bmain)
{
  LISTBASE_FOREACH (Curves *, curves, &bmain->hair_curves) {
    const int curves_num = curves->geometry.curve_num;
    if (int *resolutions = static_cast<int *>(CustomData_get_layer_named_for_write(
            &curves->geometry.curve_data, CD_PROP_INT32, "resolution", curves_num)))
    {
      for (int &resolution : blender::MutableSpan{resolutions, curves_num}) {
        resolution = std::max(resolution, 1);
      }
    }
    if (int8_t *nurb_orders = static_cast<int8_t *>(CustomData_get_layer_named_for_write(
            &curves->geometry.curve_data, CD_PROP_INT8, "nurbs_order", curves_num)))
    {
      for (int8_t &nurbs_order : blender::MutableSpan{nurb_orders, curves_num}) {
        nurbs_order = std::max<int8_t>(nurbs_order, 1);
      }
    }
  }
}

static void add_bevel_modifier_attribute_name_defaults(Main &bmain)
{
  LISTBASE_FOREACH (Object *, ob, &bmain.objects) {
    if (ob->type != OB_MESH) {
      continue;
    }
    LISTBASE_FOREACH (ModifierData *, md, &ob->modifiers) {
      if (md->type == eModifierType_Bevel) {
        BevelModifierData *bmd = reinterpret_cast<BevelModifierData *>(md);
        if (bmd->vertex_weight_name[0] == '\0') {
          STRNCPY(bmd->vertex_weight_name, "bevel_weight_vert");
        }
        if (bmd->edge_weight_name[0] == '\0') {
          STRNCPY(bmd->edge_weight_name, "bevel_weight_edge");
        }
      }
    }
  }
}

void blo_do_versions_400(FileData *fd, Library * /*lib*/, Main *bmain)
{
  if (!MAIN_VERSION_FILE_ATLEAST(bmain, 400, 1)) {
    LISTBASE_FOREACH (Mesh *, mesh, &bmain->meshes) {
      version_mesh_legacy_to_struct_of_array_format(*mesh);
    }
    version_movieclips_legacy_camera_object(bmain);
  }

  if (!MAIN_VERSION_FILE_ATLEAST(bmain, 400, 2)) {
    LISTBASE_FOREACH (Mesh *, mesh, &bmain->meshes) {
      BKE_mesh_legacy_bevel_weight_to_generic(mesh);
    }
  }

  /* 400 4 did not require any do_version here. */

  if (!MAIN_VERSION_FILE_ATLEAST(bmain, 400, 5)) {
    LISTBASE_FOREACH (Scene *, scene, &bmain->scenes) {
      ToolSettings *ts = scene->toolsettings;
      if (ts->snap_mode_tools != SCE_SNAP_TO_NONE) {
        ts->snap_mode_tools = SCE_SNAP_TO_GEOM;
      }

#define SCE_SNAP_PROJECT (1 << 3)
      if (ts->snap_flag & SCE_SNAP_PROJECT) {
        ts->snap_mode &= ~(1 << 2); /* SCE_SNAP_TO_FACE */
        ts->snap_mode |= (1 << 8);  /* SCE_SNAP_INDIVIDUAL_PROJECT */
      }
#undef SCE_SNAP_PROJECT
    }
  }

  if (!MAIN_VERSION_FILE_ATLEAST(bmain, 400, 6)) {
    FOREACH_NODETREE_BEGIN (bmain, ntree, id) {
      versioning_replace_legacy_glossy_node(ntree);
      versioning_remove_microfacet_sharp_distribution(ntree);
    }
    FOREACH_NODETREE_END;
  }

  if (!MAIN_VERSION_FILE_ATLEAST(bmain, 400, 7)) {
    version_mesh_crease_generic(*bmain);
  }

  if (!MAIN_VERSION_FILE_ATLEAST(bmain, 400, 8)) {
    LISTBASE_FOREACH (bAction *, act, &bmain->actions) {
      act->frame_start = max_ff(act->frame_start, MINAFRAMEF);
      act->frame_end = min_ff(act->frame_end, MAXFRAMEF);
    }
  }

  if (!MAIN_VERSION_FILE_ATLEAST(bmain, 400, 9)) {
    LISTBASE_FOREACH (Light *, light, &bmain->lights) {
      if (light->type == LA_SPOT && light->nodetree) {
        version_replace_texcoord_normal_socket(light->nodetree);
      }
    }
  }

  /* Fix brush->tip_scale_x which should never be zero. */
  LISTBASE_FOREACH (Brush *, brush, &bmain->brushes) {
    if (brush->tip_scale_x == 0.0f) {
      brush->tip_scale_x = 1.0f;
    }
  }

  if (!MAIN_VERSION_FILE_ATLEAST(bmain, 400, 10)) {
    LISTBASE_FOREACH (bScreen *, screen, &bmain->screens) {
      LISTBASE_FOREACH (ScrArea *, area, &screen->areabase) {
        LISTBASE_FOREACH (SpaceLink *, space, &area->spacedata) {
          if (space->spacetype == SPACE_NODE) {
            SpaceNode *snode = reinterpret_cast<SpaceNode *>(space);
            snode->overlay.flag |= SN_OVERLAY_SHOW_PREVIEWS;
          }
        }
      }
    }
  }

  if (!MAIN_VERSION_FILE_ATLEAST(bmain, 400, 11)) {
    version_vertex_weight_edit_preserve_threshold_exclusivity(bmain);
  }

  if (!MAIN_VERSION_FILE_ATLEAST(bmain, 400, 12)) {
    if (!DNA_struct_member_exists(fd->filesdna, "LightProbe", "int", "grid_bake_samples")) {
      LISTBASE_FOREACH (LightProbe *, lightprobe, &bmain->lightprobes) {
        lightprobe->grid_bake_samples = 2048;
        lightprobe->grid_normal_bias = 0.3f;
        lightprobe->grid_view_bias = 0.0f;
        lightprobe->grid_facing_bias = 0.5f;
        lightprobe->grid_dilation_threshold = 0.5f;
        lightprobe->grid_dilation_radius = 1.0f;
      }
    }

    /* Set default bake resolution. */
    if (!DNA_struct_member_exists(fd->filesdna, "World", "int", "probe_resolution")) {
      LISTBASE_FOREACH (World *, world, &bmain->worlds) {
        world->probe_resolution = LIGHT_PROBE_RESOLUTION_1024;
      }
    }

    if (!DNA_struct_member_exists(fd->filesdna, "LightProbe", "float", "grid_surface_bias")) {
      LISTBASE_FOREACH (LightProbe *, lightprobe, &bmain->lightprobes) {
        lightprobe->grid_surface_bias = 0.05f;
        lightprobe->grid_escape_bias = 0.1f;
      }
    }

    /* Clear removed "Z Buffer" flag. */
    {
      const int R_IMF_FLAG_ZBUF_LEGACY = 1 << 0;
      LISTBASE_FOREACH (Scene *, scene, &bmain->scenes) {
        scene->r.im_format.flag &= ~R_IMF_FLAG_ZBUF_LEGACY;
      }
    }

    /* Reset the layer opacity for all layers to 1. */
    LISTBASE_FOREACH (GreasePencil *, grease_pencil, &bmain->grease_pencils) {
      for (blender::bke::greasepencil::Layer *layer : grease_pencil->layers_for_write()) {
        layer->opacity = 1.0f;
      }
    }

    FOREACH_NODETREE_BEGIN (bmain, ntree, id) {
      if (ntree->type == NTREE_SHADER) {
        /* Remove Transmission Roughness from Principled BSDF. */
        version_principled_transmission_roughness(ntree);
        /* Convert legacy Velvet BSDF nodes into the new Sheen BSDF node. */
        version_replace_velvet_sheen_node(ntree);
        /* Convert sheen inputs on the Principled BSDF. */
        version_principled_bsdf_sheen(ntree);
      }
    }
    FOREACH_NODETREE_END;

    LISTBASE_FOREACH (bScreen *, screen, &bmain->screens) {
      LISTBASE_FOREACH (ScrArea *, area, &screen->areabase) {
        LISTBASE_FOREACH (SpaceLink *, sl, &area->spacedata) {
          ListBase *regionbase = (sl == area->spacedata.first) ? &area->regionbase :
                                                                 &sl->regionbase;

          /* Layout based regions used to also disallow resizing, now these are separate flags.
           * Make sure they are set together for old regions. */
          LISTBASE_FOREACH (ARegion *, region, regionbase) {
            if (region->flag & RGN_FLAG_DYNAMIC_SIZE) {
              region->flag |= RGN_FLAG_NO_USER_RESIZE;
            }
          }
        }
      }
    }
  }

  if (!MAIN_VERSION_FILE_ATLEAST(bmain, 400, 13)) {
    /* For the scenes configured to use the "None" display disable the color management
     * again. This will handle situation when the "None" display is removed and is replaced with
     * a "Raw" view instead.
     *
     * Note that this versioning will do nothing if the "None" display exists in the OCIO
     * configuration. */
    LISTBASE_FOREACH (Scene *, scene, &bmain->scenes) {
      const ColorManagedDisplaySettings &display_settings = scene->display_settings;
      if (STREQ(display_settings.display_device, "None")) {
        BKE_scene_disable_color_management(scene);
      }
    }
  }

  if (!MAIN_VERSION_FILE_ATLEAST(bmain, 400, 14)) {
    if (!DNA_struct_member_exists(fd->filesdna, "SceneEEVEE", "int", "ray_tracing_method")) {
      LISTBASE_FOREACH (Scene *, scene, &bmain->scenes) {
        scene->eevee.ray_tracing_method = RAYTRACE_EEVEE_METHOD_SCREEN;
      }
    }

    if (!DNA_struct_exists(fd->filesdna, "RegionAssetShelf")) {
      LISTBASE_FOREACH (bScreen *, screen, &bmain->screens) {
        LISTBASE_FOREACH (ScrArea *, area, &screen->areabase) {
          LISTBASE_FOREACH (SpaceLink *, sl, &area->spacedata) {
            if (sl->spacetype != SPACE_VIEW3D) {
              continue;
            }

            ListBase *regionbase = (sl == area->spacedata.first) ? &area->regionbase :
                                                                   &sl->regionbase;

            if (ARegion *new_shelf_region = do_versions_add_region_if_not_found(
                    regionbase,
                    RGN_TYPE_ASSET_SHELF,
                    "asset shelf for view3d (versioning)",
                    RGN_TYPE_TOOL_HEADER))
            {
              new_shelf_region->alignment = RGN_ALIGN_BOTTOM;
            }
            if (ARegion *new_shelf_header = do_versions_add_region_if_not_found(
                    regionbase,
                    RGN_TYPE_ASSET_SHELF_HEADER,
                    "asset shelf header for view3d (versioning)",
                    RGN_TYPE_ASSET_SHELF))
            {
              new_shelf_header->alignment = RGN_ALIGN_BOTTOM | RGN_SPLIT_PREV;
            }
          }
        }
      }
    }
  }

  if (!MAIN_VERSION_FILE_ATLEAST(bmain, 400, 16)) {
    /* Set Normalize property of Noise Texture node to true. */
    FOREACH_NODETREE_BEGIN (bmain, ntree, id) {
      if (ntree->type != NTREE_CUSTOM) {
        LISTBASE_FOREACH (bNode *, node, &ntree->nodes) {
          if (node->type == SH_NODE_TEX_NOISE) {
            ((NodeTexNoise *)node->storage)->normalize = true;
          }
        }
      }
    }
    FOREACH_NODETREE_END;
  }

  if (!MAIN_VERSION_FILE_ATLEAST(bmain, 400, 17)) {
    if (!DNA_struct_exists(fd->filesdna, "NodeShaderHairPrincipled")) {
      FOREACH_NODETREE_BEGIN (bmain, ntree, id) {
        if (ntree->type == NTREE_SHADER) {
          version_replace_principled_hair_model(ntree);
        }
      }
      FOREACH_NODETREE_END;
    }

    /* Panorama properties shared with Eevee. */
    if (!DNA_struct_member_exists(fd->filesdna, "Camera", "float", "fisheye_fov")) {
      Camera default_cam = *DNA_struct_default_get(Camera);
      LISTBASE_FOREACH (Camera *, camera, &bmain->cameras) {
        IDProperty *ccam = version_cycles_properties_from_ID(&camera->id);
        if (ccam) {
          camera->panorama_type = version_cycles_property_int(
              ccam, "panorama_type", default_cam.panorama_type);
          camera->fisheye_fov = version_cycles_property_float(
              ccam, "fisheye_fov", default_cam.fisheye_fov);
          camera->fisheye_lens = version_cycles_property_float(
              ccam, "fisheye_lens", default_cam.fisheye_lens);
          camera->latitude_min = version_cycles_property_float(
              ccam, "latitude_min", default_cam.latitude_min);
          camera->latitude_max = version_cycles_property_float(
              ccam, "latitude_max", default_cam.latitude_max);
          camera->longitude_min = version_cycles_property_float(
              ccam, "longitude_min", default_cam.longitude_min);
          camera->longitude_max = version_cycles_property_float(
              ccam, "longitude_max", default_cam.longitude_max);
          /* Fit to match default projective camera with focal_length 50 and sensor_width 36. */
          camera->fisheye_polynomial_k0 = version_cycles_property_float(
              ccam, "fisheye_polynomial_k0", default_cam.fisheye_polynomial_k0);
          camera->fisheye_polynomial_k1 = version_cycles_property_float(
              ccam, "fisheye_polynomial_k1", default_cam.fisheye_polynomial_k1);
          camera->fisheye_polynomial_k2 = version_cycles_property_float(
              ccam, "fisheye_polynomial_k2", default_cam.fisheye_polynomial_k2);
          camera->fisheye_polynomial_k3 = version_cycles_property_float(
              ccam, "fisheye_polynomial_k3", default_cam.fisheye_polynomial_k3);
          camera->fisheye_polynomial_k4 = version_cycles_property_float(
              ccam, "fisheye_polynomial_k4", default_cam.fisheye_polynomial_k4);
        }
        else {
          camera->panorama_type = default_cam.panorama_type;
          camera->fisheye_fov = default_cam.fisheye_fov;
          camera->fisheye_lens = default_cam.fisheye_lens;
          camera->latitude_min = default_cam.latitude_min;
          camera->latitude_max = default_cam.latitude_max;
          camera->longitude_min = default_cam.longitude_min;
          camera->longitude_max = default_cam.longitude_max;
          /* Fit to match default projective camera with focal_length 50 and sensor_width 36. */
          camera->fisheye_polynomial_k0 = default_cam.fisheye_polynomial_k0;
          camera->fisheye_polynomial_k1 = default_cam.fisheye_polynomial_k1;
          camera->fisheye_polynomial_k2 = default_cam.fisheye_polynomial_k2;
          camera->fisheye_polynomial_k3 = default_cam.fisheye_polynomial_k3;
          camera->fisheye_polynomial_k4 = default_cam.fisheye_polynomial_k4;
        }
      }
    }

    if (!DNA_struct_member_exists(fd->filesdna, "LightProbe", "float", "grid_flag")) {
      LISTBASE_FOREACH (LightProbe *, lightprobe, &bmain->lightprobes) {
        /* Keep old behavior of baking the whole lighting. */
        lightprobe->grid_flag = LIGHTPROBE_GRID_CAPTURE_WORLD | LIGHTPROBE_GRID_CAPTURE_INDIRECT |
                                LIGHTPROBE_GRID_CAPTURE_EMISSION;
      }
    }

    if (!DNA_struct_member_exists(fd->filesdna, "SceneEEVEE", "int", "gi_irradiance_pool_size")) {
      LISTBASE_FOREACH (Scene *, scene, &bmain->scenes) {
        scene->eevee.gi_irradiance_pool_size = 16;
      }
    }

    LISTBASE_FOREACH (Scene *, scene, &bmain->scenes) {
      scene->toolsettings->snap_flag_anim |= SCE_SNAP;
      scene->toolsettings->snap_anim_mode |= (1 << 10); /* SCE_SNAP_TO_FRAME */
    }
  }

  if (!MAIN_VERSION_FILE_ATLEAST(bmain, 400, 20)) {
    /* Convert old socket lists into new interface items. */
    FOREACH_NODETREE_BEGIN (bmain, ntree, id) {
      versioning_convert_node_tree_socket_lists_to_interface(ntree);
      /* Clear legacy sockets after conversion.
       * Internal data pointers have been moved or freed already. */
      BLI_freelistN(&ntree->inputs_legacy);
      BLI_freelistN(&ntree->outputs_legacy);
    }
    FOREACH_NODETREE_END;
  }
  else {
    /* Legacy node tree sockets are created for forward compatibility,
     * but have to be freed after loading and versioning. */
    FOREACH_NODETREE_BEGIN (bmain, ntree, id) {
      LISTBASE_FOREACH_MUTABLE (bNodeSocket *, legacy_socket, &ntree->inputs_legacy) {
        MEM_SAFE_FREE(legacy_socket->default_attribute_name);
        MEM_SAFE_FREE(legacy_socket->default_value);
        if (legacy_socket->prop) {
          IDP_FreeProperty(legacy_socket->prop);
        }
        MEM_delete(legacy_socket->runtime);
        MEM_freeN(legacy_socket);
      }
      LISTBASE_FOREACH_MUTABLE (bNodeSocket *, legacy_socket, &ntree->outputs_legacy) {
        MEM_SAFE_FREE(legacy_socket->default_attribute_name);
        MEM_SAFE_FREE(legacy_socket->default_value);
        if (legacy_socket->prop) {
          IDP_FreeProperty(legacy_socket->prop);
        }
        MEM_delete(legacy_socket->runtime);
        MEM_freeN(legacy_socket);
      }
      BLI_listbase_clear(&ntree->inputs_legacy);
      BLI_listbase_clear(&ntree->outputs_legacy);
    }
    FOREACH_NODETREE_END;
  }

  if (!MAIN_VERSION_FILE_ATLEAST(bmain, 400, 22)) {
    /* Initialize root panel flags in files created before these flags were added. */
    FOREACH_NODETREE_BEGIN (bmain, ntree, id) {
      ntree->tree_interface.root_panel.flag |= NODE_INTERFACE_PANEL_ALLOW_CHILD_PANELS;
    }
    FOREACH_NODETREE_END;
  }

  if (!MAIN_VERSION_FILE_ATLEAST(bmain, 400, 23)) {
    LISTBASE_FOREACH (bNodeTree *, ntree, &bmain->nodetrees) {
      if (ntree->type == NTREE_GEOMETRY) {
        LISTBASE_FOREACH (bNode *, node, &ntree->nodes) {
          if (node->type == GEO_NODE_SET_SHADE_SMOOTH) {
            node->custom1 = int8_t(blender::bke::AttrDomain::Face);
          }
        }
      }
    }
  }

  if (!MAIN_VERSION_FILE_ATLEAST(bmain, 400, 24)) {
    FOREACH_NODETREE_BEGIN (bmain, ntree, id) {
      if (ntree->type == NTREE_SHADER) {
        /* Convert coat inputs on the Principled BSDF. */
        version_principled_bsdf_coat(ntree);
        /* Convert subsurface inputs on the Principled BSDF. */
        version_principled_bsdf_subsurface(ntree);
        /* Convert emission on the Principled BSDF. */
        version_principled_bsdf_emission(ntree);
      }
    }
    FOREACH_NODETREE_END;

    {
      LISTBASE_FOREACH (bScreen *, screen, &bmain->screens) {
        LISTBASE_FOREACH (ScrArea *, area, &screen->areabase) {
          LISTBASE_FOREACH (SpaceLink *, sl, &area->spacedata) {
            const ListBase *regionbase = (sl == area->spacedata.first) ? &area->regionbase :
                                                                         &sl->regionbase;
            LISTBASE_FOREACH (ARegion *, region, regionbase) {
              if (region->regiontype != RGN_TYPE_ASSET_SHELF) {
                continue;
              }

              RegionAssetShelf *shelf_data = static_cast<RegionAssetShelf *>(region->regiondata);
              if (shelf_data && shelf_data->active_shelf &&
                  (shelf_data->active_shelf->preferred_row_count == 0))
              {
                shelf_data->active_shelf->preferred_row_count = 1;
              }
            }
          }
        }
      }
    }

    /* Convert sockets with both input and output flag into two separate sockets. */
    FOREACH_NODETREE_BEGIN (bmain, ntree, id) {
      blender::Vector<bNodeTreeInterfaceSocket *> sockets_to_split;
      ntree->tree_interface.foreach_item([&](bNodeTreeInterfaceItem &item) {
        if (item.item_type == NODE_INTERFACE_SOCKET) {
          bNodeTreeInterfaceSocket &socket = reinterpret_cast<bNodeTreeInterfaceSocket &>(item);
          if ((socket.flag & NODE_INTERFACE_SOCKET_INPUT) &&
              (socket.flag & NODE_INTERFACE_SOCKET_OUTPUT))
          {
            sockets_to_split.append(&socket);
          }
        }
        return true;
      });

      for (bNodeTreeInterfaceSocket *socket : sockets_to_split) {
        const int position = ntree->tree_interface.find_item_position(socket->item);
        bNodeTreeInterfacePanel *parent = ntree->tree_interface.find_item_parent(socket->item);
        version_node_group_split_socket(ntree->tree_interface, *socket, parent, position + 1);
      }
    }
    FOREACH_NODETREE_END;
  }

  if (!MAIN_VERSION_FILE_ATLEAST(bmain, 400, 25)) {
    FOREACH_NODETREE_BEGIN (bmain, ntree, id) {
      if (ntree->type == NTREE_SHADER) {
        /* Convert specular tint on the Principled BSDF. */
        version_principled_bsdf_specular_tint(ntree);
        /* Rename some sockets. */
        version_principled_bsdf_rename_sockets(ntree);
      }
    }
    FOREACH_NODETREE_END;
  }

  if (!MAIN_VERSION_FILE_ATLEAST(bmain, 400, 26)) {
    enable_geometry_nodes_is_modifier(*bmain);

    LISTBASE_FOREACH (Scene *, scene, &bmain->scenes) {
      scene->simulation_frame_start = scene->r.sfra;
      scene->simulation_frame_end = scene->r.efra;
    }
  }

  if (!MAIN_VERSION_FILE_ATLEAST(bmain, 400, 27)) {
    LISTBASE_FOREACH (bScreen *, screen, &bmain->screens) {
      LISTBASE_FOREACH (ScrArea *, area, &screen->areabase) {
        LISTBASE_FOREACH (SpaceLink *, sl, &area->spacedata) {
          if (sl->spacetype == SPACE_SEQ) {
            SpaceSeq *sseq = (SpaceSeq *)sl;
            sseq->timeline_overlay.flag |= SEQ_TIMELINE_SHOW_STRIP_RETIMING;
          }
        }
      }
    }

    if (!DNA_struct_member_exists(fd->filesdna, "SceneEEVEE", "int", "shadow_step_count")) {
      SceneEEVEE default_scene_eevee = *DNA_struct_default_get(SceneEEVEE);
      LISTBASE_FOREACH (Scene *, scene, &bmain->scenes) {
        scene->eevee.shadow_ray_count = default_scene_eevee.shadow_ray_count;
        scene->eevee.shadow_step_count = default_scene_eevee.shadow_step_count;
      }
    }
  }

  if (!MAIN_VERSION_FILE_ATLEAST(bmain, 400, 28)) {
    LISTBASE_FOREACH (bScreen *, screen, &bmain->screens) {
      LISTBASE_FOREACH (ScrArea *, area, &screen->areabase) {
        LISTBASE_FOREACH (SpaceLink *, sl, &area->spacedata) {
          const ListBase *regionbase = (sl == area->spacedata.first) ? &area->regionbase :
                                                                       &sl->regionbase;
          LISTBASE_FOREACH (ARegion *, region, regionbase) {
            if (region->regiontype != RGN_TYPE_ASSET_SHELF) {
              continue;
            }

            RegionAssetShelf *shelf_data = static_cast<RegionAssetShelf *>(region->regiondata);
            if (shelf_data && shelf_data->active_shelf) {
              AssetShelfSettings &settings = shelf_data->active_shelf->settings;
              settings.asset_library_reference.custom_library_index = -1;
              settings.asset_library_reference.type = ASSET_LIBRARY_ALL;
            }

            region->flag |= RGN_FLAG_HIDDEN;
          }
        }
      }
    }
  }

  if (!MAIN_VERSION_FILE_ATLEAST(bmain, 400, 29)) {
    /* Unhide all Reroute nodes. */
    FOREACH_NODETREE_BEGIN (bmain, ntree, id) {
      LISTBASE_FOREACH (bNode *, node, &ntree->nodes) {
        if (node->is_reroute()) {
          static_cast<bNodeSocket *>(node->inputs.first)->flag &= ~SOCK_HIDDEN;
          static_cast<bNodeSocket *>(node->outputs.first)->flag &= ~SOCK_HIDDEN;
        }
      }
    }
    FOREACH_NODETREE_END;
  }

  if (!MAIN_VERSION_FILE_ATLEAST(bmain, 400, 30)) {
    LISTBASE_FOREACH (Scene *, scene, &bmain->scenes) {
      ToolSettings *ts = scene->toolsettings;
      enum { IS_DEFAULT = 0, IS_UV, IS_NODE, IS_ANIM };
      auto versioning_snap_to = [](short snap_to_old, int type) {
        eSnapMode snap_to_new = SCE_SNAP_TO_NONE;
        if (snap_to_old & (1 << 0)) {
          snap_to_new |= type == IS_NODE ? SCE_SNAP_TO_NODE_X :
                         type == IS_ANIM ? SCE_SNAP_TO_FRAME :
                                           SCE_SNAP_TO_VERTEX;
        }
        if (snap_to_old & (1 << 1)) {
          snap_to_new |= type == IS_NODE ? SCE_SNAP_TO_NODE_Y :
                         type == IS_ANIM ? SCE_SNAP_TO_SECOND :
                                           SCE_SNAP_TO_EDGE;
        }
        if (ELEM(type, IS_DEFAULT, IS_ANIM) && snap_to_old & (1 << 2)) {
          snap_to_new |= type == IS_DEFAULT ? SCE_SNAP_TO_FACE : SCE_SNAP_TO_MARKERS;
        }
        if (type == IS_DEFAULT && snap_to_old & (1 << 3)) {
          snap_to_new |= SCE_SNAP_TO_VOLUME;
        }
        if (type == IS_DEFAULT && snap_to_old & (1 << 4)) {
          snap_to_new |= SCE_SNAP_TO_EDGE_MIDPOINT;
        }
        if (type == IS_DEFAULT && snap_to_old & (1 << 5)) {
          snap_to_new |= SCE_SNAP_TO_EDGE_PERPENDICULAR;
        }
        if (ELEM(type, IS_DEFAULT, IS_UV, IS_NODE) && snap_to_old & (1 << 6)) {
          snap_to_new |= SCE_SNAP_TO_INCREMENT;
        }
        if (ELEM(type, IS_DEFAULT, IS_UV, IS_NODE) && snap_to_old & (1 << 7)) {
          snap_to_new |= SCE_SNAP_TO_GRID;
        }
        if (type == IS_DEFAULT && snap_to_old & (1 << 8)) {
          snap_to_new |= SCE_SNAP_INDIVIDUAL_NEAREST;
        }
        if (type == IS_DEFAULT && snap_to_old & (1 << 9)) {
          snap_to_new |= SCE_SNAP_INDIVIDUAL_PROJECT;
        }
        if (snap_to_old & (1 << 10)) {
          snap_to_new |= SCE_SNAP_TO_FRAME;
        }
        if (snap_to_old & (1 << 11)) {
          snap_to_new |= SCE_SNAP_TO_SECOND;
        }
        if (snap_to_old & (1 << 12)) {
          snap_to_new |= SCE_SNAP_TO_MARKERS;
        }

        if (!snap_to_new) {
          snap_to_new = eSnapMode(1 << 0);
        }

        return snap_to_new;
      };

      ts->snap_mode = versioning_snap_to(ts->snap_mode, IS_DEFAULT);
      ts->snap_uv_mode = versioning_snap_to(ts->snap_uv_mode, IS_UV);
      ts->snap_node_mode = versioning_snap_to(ts->snap_node_mode, IS_NODE);
      ts->snap_anim_mode = versioning_snap_to(ts->snap_anim_mode, IS_ANIM);
    }
  }

  if (!MAIN_VERSION_FILE_ATLEAST(bmain, 400, 31)) {
    LISTBASE_FOREACH (Curve *, curve, &bmain->curves) {
      const int curvetype = BKE_curve_type_get(curve);
      if (curvetype == OB_FONT) {
        CharInfo *info = curve->strinfo;
        if (info != nullptr) {
          for (int i = curve->len_char32 - 1; i >= 0; i--, info++) {
            if (info->mat_nr > 0) {
              /** CharInfo mat_nr used to start at 1, unlike mesh & nurbs, now zero-based. */
              info->mat_nr--;
            }
          }
        }
      }
    }
  }

  if (!MAIN_VERSION_FILE_ATLEAST(bmain, 400, 33)) {
    /* Fix node group socket order by sorting outputs and inputs. */
    LISTBASE_FOREACH (bNodeTree *, ntree, &bmain->nodetrees) {
      versioning_node_group_sort_sockets_recursive(ntree->tree_interface.root_panel);
    }
  }

  if (!MAIN_VERSION_FILE_ATLEAST(bmain, 401, 1)) {
    LISTBASE_FOREACH (GreasePencil *, grease_pencil, &bmain->grease_pencils) {
      versioning_grease_pencil_stroke_radii_scaling(grease_pencil);
    }
  }

  if (!MAIN_VERSION_FILE_ATLEAST(bmain, 401, 4)) {
    FOREACH_NODETREE_BEGIN (bmain, ntree, id) {
      if (ntree->type != NTREE_CUSTOM) {
        /* versioning_update_noise_texture_node must be done before
         * versioning_replace_musgrave_texture_node. */
        versioning_update_noise_texture_node(ntree);

        /* Convert Musgrave Texture nodes to Noise Texture nodes. */
        versioning_replace_musgrave_texture_node(ntree);
      }
    }
    FOREACH_NODETREE_END;
  }

  if (!MAIN_VERSION_FILE_ATLEAST(bmain, 401, 5)) {
    /* Unify Material::blend_shadow and Cycles.use_transparent_shadows into the
     * Material::blend_flag. */
    Scene *scene = static_cast<Scene *>(bmain->scenes.first);
    bool is_eevee = scene && STR_ELEM(scene->r.engine,
                                      RE_engine_id_BLENDER_EEVEE,
                                      RE_engine_id_BLENDER_EEVEE_NEXT);
    LISTBASE_FOREACH (Material *, material, &bmain->materials) {
      bool transparent_shadows = true;
      if (is_eevee) {
        transparent_shadows = material->blend_shadow != MA_BS_SOLID;
      }
      else if (IDProperty *cmat = version_cycles_properties_from_ID(&material->id)) {
        transparent_shadows = version_cycles_property_boolean(
            cmat, "use_transparent_shadow", true);
      }
      SET_FLAG_FROM_TEST(material->blend_flag, transparent_shadows, MA_BL_TRANSPARENT_SHADOW);
    }
  }

  if (!MAIN_VERSION_FILE_ATLEAST(bmain, 401, 5)) {
    /** NOTE: This versioning code didn't update the subversion number. */
    FOREACH_NODETREE_BEGIN (bmain, ntree, id) {
      if (ntree->type == NTREE_COMPOSIT) {
        versioning_replace_splitviewer(ntree);
      }
    }
    FOREACH_NODETREE_END;
  }

  /* 401 6 did not require any do_version here. */

  if (!MAIN_VERSION_FILE_ATLEAST(bmain, 401, 7)) {
    if (!DNA_struct_member_exists(fd->filesdna, "SceneEEVEE", "int", "volumetric_ray_depth")) {
      SceneEEVEE default_eevee = *DNA_struct_default_get(SceneEEVEE);
      LISTBASE_FOREACH (Scene *, scene, &bmain->scenes) {
        scene->eevee.volumetric_ray_depth = default_eevee.volumetric_ray_depth;
      }
    }

    if (!DNA_struct_member_exists(fd->filesdna, "Material", "char", "surface_render_method")) {
      LISTBASE_FOREACH (Material *, mat, &bmain->materials) {
        mat->surface_render_method = (mat->blend_method == MA_BM_BLEND) ?
                                         MA_SURFACE_METHOD_FORWARD :
                                         MA_SURFACE_METHOD_DEFERRED;
      }
    }

    LISTBASE_FOREACH (bScreen *, screen, &bmain->screens) {
      LISTBASE_FOREACH (ScrArea *, area, &screen->areabase) {
        LISTBASE_FOREACH (SpaceLink *, sl, &area->spacedata) {
          const ListBase *regionbase = (sl == area->spacedata.first) ? &area->regionbase :
                                                                       &sl->regionbase;
          LISTBASE_FOREACH (ARegion *, region, regionbase) {
            if (region->regiontype != RGN_TYPE_ASSET_SHELF_HEADER) {
              continue;
            }
            region->alignment &= ~RGN_SPLIT_PREV;
            region->alignment |= RGN_ALIGN_HIDE_WITH_PREV;
          }
        }
      }
    }

    if (!DNA_struct_member_exists(fd->filesdna, "SceneEEVEE", "float", "gtao_thickness")) {
      SceneEEVEE default_eevee = *DNA_struct_default_get(SceneEEVEE);
      LISTBASE_FOREACH (Scene *, scene, &bmain->scenes) {
        scene->eevee.gtao_thickness = default_eevee.gtao_thickness;
        scene->eevee.gtao_focus = default_eevee.gtao_focus;
      }
    }

    if (!DNA_struct_member_exists(fd->filesdna, "LightProbe", "float", "data_display_size")) {
      LightProbe default_probe = *DNA_struct_default_get(LightProbe);
      LISTBASE_FOREACH (LightProbe *, probe, &bmain->lightprobes) {
        probe->data_display_size = default_probe.data_display_size;
      }
    }

    LISTBASE_FOREACH (Mesh *, mesh, &bmain->meshes) {
      mesh->flag &= ~ME_NO_OVERLAPPING_TOPOLOGY;
    }
  }

  if (!MAIN_VERSION_FILE_ATLEAST(bmain, 401, 8)) {
    LISTBASE_FOREACH (bNodeTree *, ntree, &bmain->nodetrees) {
      if (ntree->type != NTREE_GEOMETRY) {
        continue;
      }
      versioning_nodes_dynamic_sockets(*ntree);
    }
  }

  if (!MAIN_VERSION_FILE_ATLEAST(bmain, 401, 9)) {
    if (!DNA_struct_member_exists(fd->filesdna, "Material", "char", "displacement_method")) {
      /* Replace Cycles.displacement_method by Material::displacement_method. */
      LISTBASE_FOREACH (Material *, material, &bmain->materials) {
        int displacement_method = MA_DISPLACEMENT_BUMP;
        if (IDProperty *cmat = version_cycles_properties_from_ID(&material->id)) {
          displacement_method = version_cycles_property_int(
              cmat, "displacement_method", MA_DISPLACEMENT_BUMP);
        }
        material->displacement_method = displacement_method;
      }
    }

    /* Prevent custom bone colors from having alpha zero.
     * Part of the fix for issue #115434. */
    LISTBASE_FOREACH (bArmature *, arm, &bmain->armatures) {
      blender::animrig::ANIM_armature_foreach_bone(&arm->bonebase, [](Bone *bone) {
        bone->color.custom.solid[3] = 255;
        bone->color.custom.select[3] = 255;
        bone->color.custom.active[3] = 255;
      });
      if (arm->edbo) {
        LISTBASE_FOREACH (EditBone *, ebone, arm->edbo) {
          ebone->color.custom.solid[3] = 255;
          ebone->color.custom.select[3] = 255;
          ebone->color.custom.active[3] = 255;
        }
      }
    }
    LISTBASE_FOREACH (Object *, obj, &bmain->objects) {
      if (obj->pose == nullptr) {
        continue;
      }
      LISTBASE_FOREACH (bPoseChannel *, pchan, &obj->pose->chanbase) {
        pchan->color.custom.solid[3] = 255;
        pchan->color.custom.select[3] = 255;
        pchan->color.custom.active[3] = 255;
      }
    }
  }

  if (!MAIN_VERSION_FILE_ATLEAST(bmain, 401, 10)) {
    if (!DNA_struct_member_exists(
            fd->filesdna, "SceneEEVEE", "RaytraceEEVEE", "ray_tracing_options"))
    {
      LISTBASE_FOREACH (Scene *, scene, &bmain->scenes) {
        scene->eevee.ray_tracing_options.flag = RAYTRACE_EEVEE_USE_DENOISE;
        scene->eevee.ray_tracing_options.denoise_stages = RAYTRACE_EEVEE_DENOISE_SPATIAL |
                                                          RAYTRACE_EEVEE_DENOISE_TEMPORAL |
                                                          RAYTRACE_EEVEE_DENOISE_BILATERAL;
        scene->eevee.ray_tracing_options.screen_trace_quality = 0.25f;
        scene->eevee.ray_tracing_options.screen_trace_thickness = 0.2f;
        scene->eevee.ray_tracing_options.trace_max_roughness = 0.5f;
        scene->eevee.ray_tracing_options.resolution_scale = 2;
      }
    }

    LISTBASE_FOREACH (bNodeTree *, ntree, &bmain->nodetrees) {
      if (ntree->type == NTREE_GEOMETRY) {
        version_geometry_nodes_use_rotation_socket(*ntree);
        versioning_nodes_dynamic_sockets_2(*ntree);
        fix_geometry_nodes_object_info_scale(*ntree);
      }
    }
  }

  if (MAIN_VERSION_FILE_ATLEAST(bmain, 400, 20) && !MAIN_VERSION_FILE_ATLEAST(bmain, 401, 11)) {
    /* Convert old socket lists into new interface items. */
    FOREACH_NODETREE_BEGIN (bmain, ntree, id) {
      versioning_fix_socket_subtype_idnames(ntree);
    }
    FOREACH_NODETREE_END;
  }

  if (!MAIN_VERSION_FILE_ATLEAST(bmain, 401, 12)) {
    FOREACH_NODETREE_BEGIN (bmain, ntree, id) {
      if (ntree->type == NTREE_COMPOSIT) {
        LISTBASE_FOREACH (bNode *, node, &ntree->nodes) {
          if (node->type == CMP_NODE_PIXELATE) {
            node->custom1 = 1;
          }
        }
      }
    }
    FOREACH_NODETREE_END;
  }

  if (!MAIN_VERSION_FILE_ATLEAST(bmain, 401, 13)) {
    FOREACH_NODETREE_BEGIN (bmain, ntree, id) {
      if (ntree->type == NTREE_COMPOSIT) {
        LISTBASE_FOREACH (bNode *, node, &ntree->nodes) {
          if (node->type == CMP_NODE_MAP_UV) {
            node->custom2 = CMP_NODE_MAP_UV_FILTERING_ANISOTROPIC;
          }
        }
      }
    }
    FOREACH_NODETREE_END;
  }

  if (!MAIN_VERSION_FILE_ATLEAST(bmain, 401, 14)) {
    const Brush *default_brush = DNA_struct_default_get(Brush);
    LISTBASE_FOREACH (Brush *, brush, &bmain->brushes) {
      brush->automasking_start_normal_limit = default_brush->automasking_start_normal_limit;
      brush->automasking_start_normal_falloff = default_brush->automasking_start_normal_falloff;

      brush->automasking_view_normal_limit = default_brush->automasking_view_normal_limit;
      brush->automasking_view_normal_falloff = default_brush->automasking_view_normal_falloff;
    }
  }

  if (!MAIN_VERSION_FILE_ATLEAST(bmain, 401, 15)) {
    FOREACH_NODETREE_BEGIN (bmain, ntree, id) {
      if (ntree->type == NTREE_COMPOSIT) {
        LISTBASE_FOREACH (bNode *, node, &ntree->nodes) {
          if (node->type == CMP_NODE_KEYING) {
            NodeKeyingData &keying_data = *static_cast<NodeKeyingData *>(node->storage);
            keying_data.edge_kernel_radius = max_ii(keying_data.edge_kernel_radius - 1, 0);
          }
        }
      }
    }
    FOREACH_NODETREE_END;
  }

  if (!MAIN_VERSION_FILE_ATLEAST(bmain, 401, 16)) {
    LISTBASE_FOREACH (Scene *, scene, &bmain->scenes) {
      Sculpt *sculpt = scene->toolsettings->sculpt;
      if (sculpt != nullptr) {
        Sculpt default_sculpt = *DNA_struct_default_get(Sculpt);
        sculpt->automasking_boundary_edges_propagation_steps =
            default_sculpt.automasking_boundary_edges_propagation_steps;
      }
    }
  }

  if (!MAIN_VERSION_FILE_ATLEAST(bmain, 401, 17)) {
    LISTBASE_FOREACH (Scene *, scene, &bmain->scenes) {
      ToolSettings *ts = scene->toolsettings;
      int input_sample_values[10];

      input_sample_values[0] = ts->imapaint.paint.num_input_samples_deprecated;
      input_sample_values[1] = ts->sculpt != nullptr ?
                                   ts->sculpt->paint.num_input_samples_deprecated :
                                   1;
      input_sample_values[2] = ts->curves_sculpt != nullptr ?
                                   ts->curves_sculpt->paint.num_input_samples_deprecated :
                                   1;

      input_sample_values[4] = ts->gp_paint != nullptr ?
                                   ts->gp_paint->paint.num_input_samples_deprecated :
                                   1;
      input_sample_values[5] = ts->gp_vertexpaint != nullptr ?
                                   ts->gp_vertexpaint->paint.num_input_samples_deprecated :
                                   1;
      input_sample_values[6] = ts->gp_sculptpaint != nullptr ?
                                   ts->gp_sculptpaint->paint.num_input_samples_deprecated :
                                   1;
      input_sample_values[7] = ts->gp_weightpaint != nullptr ?
                                   ts->gp_weightpaint->paint.num_input_samples_deprecated :
                                   1;

      input_sample_values[8] = ts->vpaint != nullptr ?
                                   ts->vpaint->paint.num_input_samples_deprecated :
                                   1;
      input_sample_values[9] = ts->wpaint != nullptr ?
                                   ts->wpaint->paint.num_input_samples_deprecated :
                                   1;

      int unified_value = 1;
      for (int i = 0; i < 10; i++) {
        if (input_sample_values[i] != 1) {
          if (unified_value == 1) {
            unified_value = input_sample_values[i];
          }
          else {
            /* In the case of a user having multiple tools with different num_input_value values
             * set we cannot support this in the single UnifiedPaintSettings value, so fallback
             * to 1 instead of deciding that one value is more canonical than the other.
             */
            break;
          }
        }
      }

      ts->unified_paint_settings.input_samples = unified_value;
    }
    LISTBASE_FOREACH (Brush *, brush, &bmain->brushes) {
      brush->input_samples = 1;
    }
  }

  if (!MAIN_VERSION_FILE_ATLEAST(bmain, 401, 18)) {
    LISTBASE_FOREACH (Scene *, scene, &bmain->scenes) {
      if (scene->ed != nullptr) {
        SEQ_for_each_callback(&scene->ed->seqbase, seq_filter_bilinear_to_auto, nullptr);
      }
    }
  }

  if (!MAIN_VERSION_FILE_ATLEAST(bmain, 401, 19)) {
    LISTBASE_FOREACH (bNodeTree *, ntree, &bmain->nodetrees) {
      if (ntree->type == NTREE_GEOMETRY) {
        version_node_socket_name(ntree, FN_NODE_ROTATE_ROTATION, "Rotation 1", "Rotation");
        version_node_socket_name(ntree, FN_NODE_ROTATE_ROTATION, "Rotation 2", "Rotate By");
      }
    }
  }

  if (!MAIN_VERSION_FILE_ATLEAST(bmain, 401, 20)) {
    LISTBASE_FOREACH (Object *, ob, &bmain->objects) {
      int uid = 1;
      LISTBASE_FOREACH (ModifierData *, md, &ob->modifiers) {
        /* These identifiers are not necessarily stable for linked data. If the linked data has a
         * new modifier inserted, the identifiers of other modifiers can change. */
        md->persistent_uid = uid++;
      }
    }
  }

  if (!MAIN_VERSION_FILE_ATLEAST(bmain, 401, 21)) {
    LISTBASE_FOREACH (Brush *, brush, &bmain->brushes) {
      /* The `sculpt_flag` was used to store the `BRUSH_DIR_IN`
       * With the fix for #115313 this is now just using the `brush->flag`. */
      if (brush->gpencil_settings && (brush->gpencil_settings->sculpt_flag & BRUSH_DIR_IN) != 0) {
        brush->flag |= BRUSH_DIR_IN;
      }
    }
  }

  /* Keep point/spot light soft falloff for files created before 4.0. */
  if (!MAIN_VERSION_FILE_ATLEAST(bmain, 400, 0)) {
    LISTBASE_FOREACH (Light *, light, &bmain->lights) {
      if (ELEM(light->type, LA_LOCAL, LA_SPOT)) {
        light->mode |= LA_USE_SOFT_FALLOFF;
      }
    }
  }

  if (!MAIN_VERSION_FILE_ATLEAST(bmain, 402, 1)) {
    using namespace blender::bke::greasepencil;
    /* Initialize newly added scale layer transform to one. */
    LISTBASE_FOREACH (GreasePencil *, grease_pencil, &bmain->grease_pencils) {
      for (Layer *layer : grease_pencil->layers_for_write()) {
        copy_v3_fl(layer->scale, 1.0f);
      }
    }
  }

  if (!MAIN_VERSION_FILE_ATLEAST(bmain, 402, 2)) {
    LISTBASE_FOREACH (Scene *, scene, &bmain->scenes) {
      bool is_cycles = scene && STREQ(scene->r.engine, RE_engine_id_CYCLES);
      if (is_cycles) {
        if (IDProperty *cscene = version_cycles_properties_from_ID(&scene->id)) {
          int cposition = version_cycles_property_int(cscene, "motion_blur_position", 1);
          BLI_assert(cposition >= 0 && cposition < 3);
          int order_conversion[3] = {SCE_MB_START, SCE_MB_CENTER, SCE_MB_END};
          scene->r.motion_blur_position = order_conversion[std::clamp(cposition, 0, 2)];
        }
      }
      else {
        SET_FLAG_FROM_TEST(
            scene->r.mode, scene->eevee.flag & SCE_EEVEE_MOTION_BLUR_ENABLED_DEPRECATED, R_MBLUR);
        scene->r.motion_blur_position = scene->eevee.motion_blur_position_deprecated;
        scene->r.motion_blur_shutter = scene->eevee.motion_blur_shutter_deprecated;
      }
    }
  }

  if (!MAIN_VERSION_FILE_ATLEAST(bmain, 402, 3)) {
    constexpr int NTREE_EXECUTION_MODE_CPU = 0;
    constexpr int NTREE_EXECUTION_MODE_FULL_FRAME = 1;

    constexpr int NTREE_COM_GROUPNODE_BUFFER = 1 << 3;
    constexpr int NTREE_COM_OPENCL = 1 << 1;

    FOREACH_NODETREE_BEGIN (bmain, ntree, id) {
      if (ntree->type != NTREE_COMPOSIT) {
        continue;
      }

      ntree->flag &= ~(NTREE_COM_GROUPNODE_BUFFER | NTREE_COM_OPENCL);

      if (ntree->execution_mode == NTREE_EXECUTION_MODE_FULL_FRAME) {
        ntree->execution_mode = NTREE_EXECUTION_MODE_CPU;
      }
    }
<<<<<<< HEAD

    LISTBASE_FOREACH (bNodeTree *, ntree, &bmain->nodetrees) {
      if (ntree->type == NTREE_GEOMETRY) {
        remove_triangulate_node_min_size_input(ntree);
      }
    }
=======
    FOREACH_NODETREE_END;
  }

  if (!MAIN_VERSION_FILE_ATLEAST(bmain, 402, 4)) {
    if (!DNA_struct_member_exists(fd->filesdna, "SpaceImage", "float", "stretch_opacity")) {
      LISTBASE_FOREACH (bScreen *, screen, &bmain->screens) {
        LISTBASE_FOREACH (ScrArea *, area, &screen->areabase) {
          LISTBASE_FOREACH (SpaceLink *, sl, &area->spacedata) {
            if (sl->spacetype == SPACE_IMAGE) {
              SpaceImage *sima = reinterpret_cast<SpaceImage *>(sl);
              sima->stretch_opacity = 0.9f;
            }
          }
        }
      }
    }
  }

  if (!MAIN_VERSION_FILE_ATLEAST(bmain, 402, 5)) {
    LISTBASE_FOREACH (Scene *, scene, &bmain->scenes) {
      image_settings_avi_to_ffmpeg(scene);
    }
  }

  if (!MAIN_VERSION_FILE_ATLEAST(bmain, 402, 6)) {
    LISTBASE_FOREACH (Brush *, brush, &bmain->brushes) {
      if (BrushCurvesSculptSettings *settings = brush->curves_sculpt_settings) {
        settings->flag |= BRUSH_CURVES_SCULPT_FLAG_INTERPOLATE_RADIUS;
        settings->curve_radius = 0.01f;
      }
    }
  }

  if (!MAIN_VERSION_FILE_ATLEAST(bmain, 402, 8)) {
    LISTBASE_FOREACH (Light *, light, &bmain->lights) {
      light->shadow_filter_radius = 1.0f;
    }
  }

  if (!MAIN_VERSION_FILE_ATLEAST(bmain, 402, 9)) {
    const float default_snap_angle_increment = DEG2RADF(5.0f);
    const float default_snap_angle_increment_precision = DEG2RADF(1.0f);
    LISTBASE_FOREACH (Scene *, scene, &bmain->scenes) {
      scene->toolsettings->snap_angle_increment_2d = default_snap_angle_increment;
      scene->toolsettings->snap_angle_increment_3d = default_snap_angle_increment;
      scene->toolsettings->snap_angle_increment_2d_precision =
          default_snap_angle_increment_precision;
      scene->toolsettings->snap_angle_increment_3d_precision =
          default_snap_angle_increment_precision;
    }
  }

  if (!MAIN_VERSION_FILE_ATLEAST(bmain, 402, 10)) {
    if (!DNA_struct_member_exists(fd->filesdna, "SceneEEVEE", "int", "gtao_resolution")) {
      LISTBASE_FOREACH (Scene *, scene, &bmain->scenes) {
        scene->eevee.gtao_resolution = 2;
      }
    }
  }

  if (!MAIN_VERSION_FILE_ATLEAST(bmain, 402, 12)) {
    FOREACH_NODETREE_BEGIN (bmain, ntree, id) {
      versioning_node_hue_correct_set_wrappng(ntree);
    }
    FOREACH_NODETREE_END;

    LISTBASE_FOREACH (Scene *, scene, &bmain->scenes) {
      if (scene->ed != nullptr) {
        SEQ_for_each_callback(&scene->ed->seqbase, seq_hue_correct_set_wrapping, nullptr);
      }
    }
  }

  if (!MAIN_VERSION_FILE_ATLEAST(bmain, 402, 14)) {
    LISTBASE_FOREACH (Object *, ob, &bmain->objects) {
      if (bMotionPath *mpath = ob->mpath) {
        mpath->color_post[0] = 0.1f;
        mpath->color_post[1] = 1.0f;
        mpath->color_post[2] = 0.1f;
      }
      if (!ob->pose) {
        continue;
      }
      LISTBASE_FOREACH (bPoseChannel *, pchan, &ob->pose->chanbase) {
        if (bMotionPath *mpath = pchan->mpath) {
          mpath->color_post[0] = 0.1f;
          mpath->color_post[1] = 1.0f;
          mpath->color_post[2] = 0.1f;
        }
      }
    }
  }

  if (!MAIN_VERSION_FILE_ATLEAST(bmain, 402, 18)) {
    if (!DNA_struct_member_exists(fd->filesdna, "Light", "float", "transmission_fac")) {
      LISTBASE_FOREACH (Light *, light, &bmain->lights) {
        /* Refracted light was not supported in legacy EEVEE. Set it to zero for compatibility with
         * older files. */
        light->transmission_fac = 0.0f;
      }
    }
  }

  if (!MAIN_VERSION_FILE_ATLEAST(bmain, 402, 19)) {
    LISTBASE_FOREACH (Scene *, scene, &bmain->scenes) {
      /* Keep legacy EEVEE old behavior. */
      scene->eevee.flag |= SCE_EEVEE_VOLUME_CUSTOM_RANGE;
    }

    LISTBASE_FOREACH (Scene *, scene, &bmain->scenes) {
      scene->eevee.clamp_surface_indirect = 10.0f;
      /* Make contribution of indirect lighting very small (but non-null) to avoid world lighting
       * and volume lightprobe changing the appearance of volume objects. */
      scene->eevee.clamp_volume_indirect = 1e-8f;
    }
  }

  if (!MAIN_VERSION_FILE_ATLEAST(bmain, 402, 20)) {
    LISTBASE_FOREACH (Scene *, scene, &bmain->scenes) {
      SequencerToolSettings *sequencer_tool_settings = SEQ_tool_settings_ensure(scene);
      sequencer_tool_settings->snap_mode |= SEQ_SNAP_TO_MARKERS;
    }
  }

  if (!MAIN_VERSION_FILE_ATLEAST(bmain, 402, 21)) {
    add_image_editor_asset_shelf(*bmain);
  }

  if (!MAIN_VERSION_FILE_ATLEAST(bmain, 402, 22)) {
    /* Display missing media in sequencer by default. */
    LISTBASE_FOREACH (Scene *, scene, &bmain->scenes) {
      if (scene->ed != nullptr) {
        scene->ed->show_missing_media_flag |= SEQ_EDIT_SHOW_MISSING_MEDIA;
      }
    }
  }

  if (!MAIN_VERSION_FILE_ATLEAST(bmain, 402, 23)) {
    LISTBASE_FOREACH (Scene *, scene, &bmain->scenes) {
      ToolSettings *ts = scene->toolsettings;
      if (!ts->uvsculpt.strength_curve) {
        ts->uvsculpt.size = 50;
        ts->uvsculpt.strength = 1.0f;
        ts->uvsculpt.curve_preset = BRUSH_CURVE_SMOOTH;
        ts->uvsculpt.strength_curve = BKE_curvemapping_add(1, 0.0f, 0.0f, 1.0f, 1.0f);
      }
    }
  }

  if (!MAIN_VERSION_FILE_ATLEAST(bmain, 402, 24)) {
    if (!DNA_struct_member_exists(fd->filesdna, "Material", "char", "thickness_mode")) {
      LISTBASE_FOREACH (Material *, material, &bmain->materials) {
        if (material->blend_flag & MA_BL_TRANSLUCENCY) {
          /* EEVEE Legacy used thickness from shadow map when translucency was on. */
          material->blend_flag |= MA_BL_THICKNESS_FROM_SHADOW;
        }
        if ((material->blend_flag & MA_BL_SS_REFRACTION) && material->use_nodes &&
            material->nodetree)
        {
          /* EEVEE Legacy used slab assumption. */
          material->thickness_mode = MA_THICKNESS_SLAB;
          version_refraction_depth_to_thickness_value(material->nodetree, material->refract_depth);
        }
      }
    }
  }

  if (!MAIN_VERSION_FILE_ATLEAST(bmain, 402, 25)) {
    FOREACH_NODETREE_BEGIN (bmain, ntree, id) {
      if (ntree->type != NTREE_COMPOSIT) {
        continue;
      }
      LISTBASE_FOREACH (bNode *, node, &ntree->nodes) {
        if (node->type != CMP_NODE_BLUR) {
          continue;
        }

        NodeBlurData &blur_data = *static_cast<NodeBlurData *>(node->storage);

        if (blur_data.filtertype != R_FILTER_FAST_GAUSS) {
          continue;
        }

        /* The size of the Fast Gaussian mode of blur decreased by the following factor to match
         * other blur sizes. So increase it back. */
        const float size_factor = 3.0f / 2.0f;
        blur_data.sizex *= size_factor;
        blur_data.sizey *= size_factor;
        blur_data.percentx *= size_factor;
        blur_data.percenty *= size_factor;
      }
    }
    FOREACH_NODETREE_END;
  }

  if (!MAIN_VERSION_FILE_ATLEAST(bmain, 402, 26)) {
    if (!DNA_struct_member_exists(fd->filesdna, "SceneEEVEE", "float", "shadow_resolution_scale"))
    {
      SceneEEVEE default_scene_eevee = *DNA_struct_default_get(SceneEEVEE);
      LISTBASE_FOREACH (Scene *, scene, &bmain->scenes) {
        scene->eevee.shadow_resolution_scale = default_scene_eevee.shadow_resolution_scale;
      }
    }
  }

  if (!MAIN_VERSION_FILE_ATLEAST(bmain, 402, 27)) {
    LISTBASE_FOREACH (Scene *, scene, &bmain->scenes) {
      if (scene->ed != nullptr) {
        scene->ed->cache_flag &= ~(SEQ_CACHE_UNUSED_5 | SEQ_CACHE_UNUSED_6 | SEQ_CACHE_UNUSED_7 |
                                   SEQ_CACHE_UNUSED_8 | SEQ_CACHE_UNUSED_9);
      }
    }
    LISTBASE_FOREACH (bScreen *, screen, &bmain->screens) {
      LISTBASE_FOREACH (ScrArea *, area, &screen->areabase) {
        LISTBASE_FOREACH (SpaceLink *, sl, &area->spacedata) {
          if (sl->spacetype == SPACE_SEQ) {
            SpaceSeq *sseq = (SpaceSeq *)sl;
            sseq->cache_overlay.flag |= SEQ_CACHE_SHOW_FINAL_OUT;
          }
        }
      }
    }
  }

  if (!MAIN_VERSION_FILE_ATLEAST(bmain, 402, 28)) {
    LISTBASE_FOREACH (Scene *, scene, &bmain->scenes) {
      if (scene->ed != nullptr) {
        SEQ_for_each_callback(&scene->ed->seqbase, seq_proxies_timecode_update, nullptr);
      }
    }

    LISTBASE_FOREACH (MovieClip *, clip, &bmain->movieclips) {
      MovieClipProxy proxy = clip->proxy;
      versioning_update_timecode(&proxy.tc);
    }
  }

  if (!MAIN_VERSION_FILE_ATLEAST(bmain, 402, 29)) {
    LISTBASE_FOREACH (Scene *, scene, &bmain->scenes) {
      if (scene->ed) {
        SEQ_for_each_callback(&scene->ed->seqbase, seq_text_data_update, nullptr);
      }
    }
  }

  if (!MAIN_VERSION_FILE_ATLEAST(bmain, 402, 30)) {
    LISTBASE_FOREACH (Scene *, scene, &bmain->scenes) {
      if (scene->nodetree) {
        scene->nodetree->flag &= ~NTREE_UNUSED_2;
      }
    }
  }

  if (!MAIN_VERSION_FILE_ATLEAST(bmain, 402, 31)) {
    LISTBASE_FOREACH (LightProbe *, lightprobe, &bmain->lightprobes) {
      /* Guess a somewhat correct density given the resolution. But very low resolution need
       * a decent enough density to work. */
      lightprobe->grid_surfel_density = max_ii(20,
                                               2 * max_iii(lightprobe->grid_resolution_x,
                                                           lightprobe->grid_resolution_y,
                                                           lightprobe->grid_resolution_z));
    }
  }

  if (!MAIN_VERSION_FILE_ATLEAST(bmain, 402, 31)) {
    bool only_uses_eevee_legacy_or_workbench = true;
    LISTBASE_FOREACH (Scene *, scene, &bmain->scenes) {
      if (!STR_ELEM(scene->r.engine, RE_engine_id_BLENDER_EEVEE, RE_engine_id_BLENDER_WORKBENCH)) {
        only_uses_eevee_legacy_or_workbench = false;
      }
    }
    /* Mark old EEVEE world volumes for showing conversion operator. */
    LISTBASE_FOREACH (World *, world, &bmain->worlds) {
      if (world->nodetree) {
        bNode *output_node = version_eevee_output_node_get(world->nodetree, SH_NODE_OUTPUT_WORLD);
        if (output_node) {
          bNodeSocket *volume_input_socket = static_cast<bNodeSocket *>(
              BLI_findlink(&output_node->inputs, 1));
          if (volume_input_socket) {
            LISTBASE_FOREACH (bNodeLink *, node_link, &world->nodetree->links) {
              if (node_link->tonode == output_node && node_link->tosock == volume_input_socket) {
                world->flag |= WO_USE_EEVEE_FINITE_VOLUME;
                /* Only display a warning message if we are sure this can be used by EEVEE. */
                if (only_uses_eevee_legacy_or_workbench) {
                  BLO_reportf_wrap(fd->reports,
                                   RPT_WARNING,
                                   RPT_("%s contains a volume shader that might need to be "
                                        "converted to object (see world volume panel)\n"),
                                   world->id.name + 2);
                }
              }
            }
          }
        }
      }
    }
  }

  if (!MAIN_VERSION_FILE_ATLEAST(bmain, 402, 33)) {
    constexpr int NTREE_EXECUTION_MODE_GPU = 2;

    LISTBASE_FOREACH (Scene *, scene, &bmain->scenes) {
      if (scene->nodetree) {
        if (scene->nodetree->execution_mode == NTREE_EXECUTION_MODE_GPU) {
          scene->r.compositor_device = SCE_COMPOSITOR_DEVICE_GPU;
        }
        scene->r.compositor_precision = scene->nodetree->precision;
      }
    }
  }

  if (!MAIN_VERSION_FILE_ATLEAST(bmain, 402, 34)) {
    float shadow_max_res_sun = 0.001f;
    float shadow_max_res_local = 0.001f;
    bool shadow_resolution_absolute = false;
    /* Try to get default resolution from scene setting. */
    LISTBASE_FOREACH (Scene *, scene, &bmain->scenes) {
      shadow_max_res_local = (2.0f * M_SQRT2) / scene->eevee.shadow_cube_size;
      /* Round to avoid weird numbers in the UI. */
      shadow_max_res_local = ceil(shadow_max_res_local * 1000.0f) / 1000.0f;
      shadow_resolution_absolute = true;
      break;
    }

    LISTBASE_FOREACH (Light *, light, &bmain->lights) {
      if (light->type == LA_SUN) {
        /* Sun are too complex to convert. Need user interaction. */
        light->shadow_maximum_resolution = shadow_max_res_sun;
        SET_FLAG_FROM_TEST(light->mode, false, LA_SHAD_RES_ABSOLUTE);
      }
      else {
        light->shadow_maximum_resolution = shadow_max_res_local;
        SET_FLAG_FROM_TEST(light->mode, shadow_resolution_absolute, LA_SHAD_RES_ABSOLUTE);
      }
    }
  }

  if (!MAIN_VERSION_FILE_ATLEAST(bmain, 402, 36)) {
    LISTBASE_FOREACH (Brush *, brush, &bmain->brushes) {
      /* Only for grease pencil brushes. */
      if (brush->gpencil_settings) {
        /* Use the `Scene` radius unit by default (confusingly named `BRUSH_LOCK_SIZE`).
         * Convert the radius to be the same visual size as in GPv2. */
        brush->flag |= BRUSH_LOCK_SIZE;
        brush->unprojected_radius = brush->size *
                                    blender::bke::greasepencil::LEGACY_RADIUS_CONVERSION_FACTOR;
      }
    }
  }

  if (!MAIN_VERSION_FILE_ATLEAST(bmain, 402, 37)) {
    const World *default_world = DNA_struct_default_get(World);
    LISTBASE_FOREACH (World *, world, &bmain->worlds) {
      world->sun_threshold = default_world->sun_threshold;
      world->sun_angle = default_world->sun_angle;
      world->sun_shadow_maximum_resolution = default_world->sun_shadow_maximum_resolution;
      /* Having the sun extracted is mandatory to keep the same look and avoid too much light
       * leaking compared to EEVEE-Legacy. But adding shadows might create performance overhead and
       * change the result in a very different way. So we disable shadows in older file. */
      world->flag &= ~WO_USE_SUN_SHADOW;
    }
  }

  if (!MAIN_VERSION_FILE_ATLEAST(bmain, 402, 38)) {
    LISTBASE_FOREACH (GreasePencil *, grease_pencil, &bmain->grease_pencils) {
      convert_grease_pencil_stroke_hardness_to_softness(grease_pencil);
    }
  }

  if (!MAIN_VERSION_FILE_ATLEAST(bmain, 402, 39)) {
    /* Unify cast shadow property with Cycles. */
    Scene *scene = static_cast<Scene *>(bmain->scenes.first);
    /* Be conservative, if there is no scene, still try to do the conversion as that can happen for
     * append and linking. We prefer breaking EEVEE rather than breaking Cycles here. */
    bool is_eevee = scene && STREQ(scene->r.engine, RE_engine_id_BLENDER_EEVEE);
    if (!is_eevee) {
      const Light *default_light = DNA_struct_default_get(Light);
      LISTBASE_FOREACH (Light *, light, &bmain->lights) {
        IDProperty *clight = version_cycles_properties_from_ID(&light->id);
        if (clight) {
          bool value = version_cycles_property_boolean(
              clight, "cast_shadow", default_light->mode & LA_SHADOW);
          SET_FLAG_FROM_TEST(light->mode, value, LA_SHADOW);
        }
      }
    }
  }

  if (!MAIN_VERSION_FILE_ATLEAST(bmain, 402, 40)) {
    LISTBASE_FOREACH (bNodeTree *, ntree, &bmain->nodetrees) {
      version_node_input_socket_name(ntree, FN_NODE_COMBINE_TRANSFORM, "Location", "Translation");
      version_node_output_socket_name(
          ntree, FN_NODE_SEPARATE_TRANSFORM, "Location", "Translation");
    }
  }

  if (!MAIN_VERSION_FILE_ATLEAST(bmain, 402, 41)) {
    const Light *default_light = DNA_struct_default_get(Light);
    LISTBASE_FOREACH (Light *, light, &bmain->lights) {
      light->shadow_jitter_overblur = default_light->shadow_jitter_overblur;
    }
  }

  if (!MAIN_VERSION_FILE_ATLEAST(bmain, 402, 43)) {
    const World *default_world = DNA_struct_default_get(World);
    LISTBASE_FOREACH (World *, world, &bmain->worlds) {
      world->sun_shadow_maximum_resolution = default_world->sun_shadow_maximum_resolution;
      world->sun_shadow_filter_radius = default_world->sun_shadow_filter_radius;
    }
  }

  if (!MAIN_VERSION_FILE_ATLEAST(bmain, 402, 44)) {
    const Scene *default_scene = DNA_struct_default_get(Scene);
    LISTBASE_FOREACH (Scene *, scene, &bmain->scenes) {
      scene->eevee.fast_gi_step_count = default_scene->eevee.fast_gi_step_count;
      scene->eevee.fast_gi_ray_count = default_scene->eevee.fast_gi_ray_count;
    }
  }

  if (!MAIN_VERSION_FILE_ATLEAST(bmain, 402, 45)) {
    LISTBASE_FOREACH (bScreen *, screen, &bmain->screens) {
      LISTBASE_FOREACH (ScrArea *, area, &screen->areabase) {
        LISTBASE_FOREACH (SpaceLink *, sl, &area->spacedata) {
          if (sl->spacetype == SPACE_VIEW3D) {
            View3D *v3d = reinterpret_cast<View3D *>(sl);
            v3d->flag2 |= V3D_SHOW_CAMERA_GUIDES;
          }
        }
      }
    }
  }

  if (!MAIN_VERSION_FILE_ATLEAST(bmain, 402, 46)) {
    const Scene *default_scene = DNA_struct_default_get(Scene);
    LISTBASE_FOREACH (Scene *, scene, &bmain->scenes) {
      scene->eevee.fast_gi_thickness_near = default_scene->eevee.fast_gi_thickness_near;
      scene->eevee.fast_gi_thickness_far = default_scene->eevee.fast_gi_thickness_far;
    }
  }
  if (!MAIN_VERSION_FILE_ATLEAST(bmain, 402, 48)) {
    LISTBASE_FOREACH (Object *, ob, &bmain->objects) {
      if (!ob->pose) {
        continue;
      }
      LISTBASE_FOREACH (bPoseChannel *, pchan, &ob->pose->chanbase) {
        pchan->custom_shape_wire_width = 1.0;
      }
    }
  }

  if (!MAIN_VERSION_FILE_ATLEAST(bmain, 402, 49)) {
    LISTBASE_FOREACH (bScreen *, screen, &bmain->screens) {
      LISTBASE_FOREACH (ScrArea *, area, &screen->areabase) {
        LISTBASE_FOREACH (SpaceLink *, sl, &area->spacedata) {
          if (sl->spacetype == SPACE_VIEW3D) {
            View3D *v3d = reinterpret_cast<View3D *>(sl);
            v3d->flag2 |= V3D_SHOW_CAMERA_PASSEPARTOUT;
          }
        }
      }
    }
  }

  if (!MAIN_VERSION_FILE_ATLEAST(bmain, 402, 50)) {
    LISTBASE_FOREACH (bNodeTree *, ntree, &bmain->nodetrees) {
      if (ntree->type != NTREE_GEOMETRY) {
        continue;
      }
      LISTBASE_FOREACH (bNode *, node, &ntree->nodes) {
        if (node->type != GEO_NODE_CAPTURE_ATTRIBUTE) {
          continue;
        }
        NodeGeometryAttributeCapture *storage = static_cast<NodeGeometryAttributeCapture *>(
            node->storage);
        if (storage->next_identifier > 0) {
          continue;
        }
        storage->capture_items_num = 1;
        storage->capture_items = MEM_cnew_array<NodeGeometryAttributeCaptureItem>(
            storage->capture_items_num, __func__);
        NodeGeometryAttributeCaptureItem &item = storage->capture_items[0];
        item.data_type = storage->data_type_legacy;
        item.identifier = storage->next_identifier++;
        item.name = BLI_strdup("Value");
      }
    }
  }

  if (!MAIN_VERSION_FILE_ATLEAST(bmain, 402, 53)) {
    LISTBASE_FOREACH (bScreen *, screen, &bmain->screens) {
      LISTBASE_FOREACH (ScrArea *, area, &screen->areabase) {
        LISTBASE_FOREACH (SpaceLink *, sl, &area->spacedata) {
          if (sl->spacetype == SPACE_NODE) {
            SpaceNode *snode = reinterpret_cast<SpaceNode *>(sl);
            snode->overlay.flag |= SN_OVERLAY_SHOW_REROUTE_AUTO_LABELS;
          }
        }
      }
    }
  }

  if (!MAIN_VERSION_FILE_ATLEAST(bmain, 402, 55)) {
    FOREACH_NODETREE_BEGIN (bmain, ntree, id) {
      if (ntree->type != NTREE_COMPOSIT) {
        continue;
      }
      LISTBASE_FOREACH (bNode *, node, &ntree->nodes) {
        if (node->type != CMP_NODE_CURVE_RGB) {
          continue;
        }

        CurveMapping &curve_mapping = *static_cast<CurveMapping *>(node->storage);

        /* Film-like tone only works with the combined curve, which is the fourth curve, so make
         * the combined curve current, as we now hide the rest of the curves since they no longer
         * have an effect. */
        if (curve_mapping.tone == CURVE_TONE_FILMLIKE) {
          curve_mapping.cur = 3;
        }
      }
    }
    FOREACH_NODETREE_END;
  }

  if (!MAIN_VERSION_FILE_ATLEAST(bmain, 403, 2)) {
    LISTBASE_FOREACH (bScreen *, screen, &bmain->screens) {
      LISTBASE_FOREACH (ScrArea *, area, &screen->areabase) {
        LISTBASE_FOREACH (SpaceLink *, space_link, &area->spacedata) {
          if (space_link->spacetype == SPACE_NODE) {
            SpaceNode *space_node = reinterpret_cast<SpaceNode *>(space_link);
            space_node->flag &= ~SNODE_FLAG_UNUSED_5;
          }
        }
      }
    }
  }

  if (!MAIN_VERSION_FILE_ATLEAST(bmain, 402, 60) ||
      (bmain->versionfile == 403 && !MAIN_VERSION_FILE_ATLEAST(bmain, 403, 3)))
  {
    /* Limit Rotation constraints from old files should use the legacy Limit
     * Rotation behavior. */
    LISTBASE_FOREACH (Object *, obj, &bmain->objects) {
      LISTBASE_FOREACH (bConstraint *, constraint, &obj->constraints) {
        if (constraint->type != CONSTRAINT_TYPE_ROTLIMIT) {
          continue;
        }
        static_cast<bRotLimitConstraint *>(constraint->data)->flag |= LIMIT_ROT_LEGACY_BEHAVIOR;
      }

      if (!obj->pose) {
        continue;
      }
      LISTBASE_FOREACH (bPoseChannel *, pbone, &obj->pose->chanbase) {
        LISTBASE_FOREACH (bConstraint *, constraint, &pbone->constraints) {
          if (constraint->type != CONSTRAINT_TYPE_ROTLIMIT) {
            continue;
          }
          static_cast<bRotLimitConstraint *>(constraint->data)->flag |= LIMIT_ROT_LEGACY_BEHAVIOR;
        }
      }
    }
  }

  if (!MAIN_VERSION_FILE_ATLEAST(bmain, 402, 61)) {
    /* LIGHT_PROBE_RESOLUTION_64 has been removed in EEVEE-Next as the tedrahedral mapping is to
     * low res to be usable. */
    LISTBASE_FOREACH (Scene *, scene, &bmain->scenes) {
      if (scene->eevee.gi_cubemap_resolution < 128) {
        scene->eevee.gi_cubemap_resolution = 128;
      }
    }
  }

  if (!MAIN_VERSION_FILE_ATLEAST(bmain, 402, 64)) {
    Scene *scene = static_cast<Scene *>(bmain->scenes.first);
    bool is_eevee_legacy = scene && STR_ELEM(scene->r.engine, RE_engine_id_BLENDER_EEVEE);
    if (is_eevee_legacy) {
      /* Re-apply versioning made for EEVEE-Next in 4.1 before it got delayed. */
      LISTBASE_FOREACH (Material *, material, &bmain->materials) {
        bool transparent_shadows = material->blend_shadow != MA_BS_SOLID;
        SET_FLAG_FROM_TEST(material->blend_flag, transparent_shadows, MA_BL_TRANSPARENT_SHADOW);
      }
      LISTBASE_FOREACH (Material *, mat, &bmain->materials) {
        mat->surface_render_method = (mat->blend_method == MA_BM_BLEND) ?
                                         MA_SURFACE_METHOD_FORWARD :
                                         MA_SURFACE_METHOD_DEFERRED;
      }
    }
  }

  if (!MAIN_VERSION_FILE_ATLEAST(bmain, 403, 3)) {
    LISTBASE_FOREACH (Brush *, brush, &bmain->brushes) {
      if (BrushGpencilSettings *settings = brush->gpencil_settings) {
        /* Copy the `draw_strength` value to the `alpha` value. */
        brush->alpha = settings->draw_strength;

        /* We approximate the simplify pixel threshold by taking the previous threshold (world
         * space) and dividing by the legacy radius conversion factor. This should generally give
         * reasonable "pixel" threshold values, at least for previous GPv2 defaults. */
        settings->simplify_px = settings->simplify_f /
                                blender::bke::greasepencil::LEGACY_RADIUS_CONVERSION_FACTOR * 0.1f;
      }
    }
  }

  if (!MAIN_VERSION_FILE_ATLEAST(bmain, 403, 4)) {
    LISTBASE_FOREACH (Scene *, scene, &bmain->scenes) {
      scene->view_settings.temperature = 6500.0f;
      scene->view_settings.tint = 10.0f;
    }
  }

  if (!MAIN_VERSION_FILE_ATLEAST(bmain, 403, 7)) {
    LISTBASE_FOREACH (Scene *, scene, &bmain->scenes) {
      SequencerToolSettings *sequencer_tool_settings = SEQ_tool_settings_ensure(scene);
      sequencer_tool_settings->snap_mode |= SEQ_SNAP_TO_PREVIEW_BORDERS |
                                            SEQ_SNAP_TO_PREVIEW_CENTER |
                                            SEQ_SNAP_TO_STRIPS_PREVIEW;
    }
  }

  if (!MAIN_VERSION_FILE_ATLEAST(bmain, 403, 8)) {
    update_paint_modes_for_brush_assets(*bmain);
  }

  if (!MAIN_VERSION_FILE_ATLEAST(bmain, 403, 9)) {
    fix_built_in_curve_attribute_defaults(bmain);
  }

  if (!MAIN_VERSION_FILE_ATLEAST(bmain, 403, 10)) {
    /* Initialize Color Balance node white point settings. */
    FOREACH_NODETREE_BEGIN (bmain, ntree, id) {
      if (ntree->type != NTREE_CUSTOM) {
        LISTBASE_FOREACH (bNode *, node, &ntree->nodes) {
          if (node->type == CMP_NODE_COLORBALANCE) {
            NodeColorBalance *n = static_cast<NodeColorBalance *>(node->storage);
            n->input_temperature = n->output_temperature = 6500.0f;
            n->input_tint = n->output_tint = 10.0f;
          }
        }
      }
    }
    FOREACH_NODETREE_END;
  }

  if (!MAIN_VERSION_FILE_ATLEAST(bmain, 403, 11)) {
    LISTBASE_FOREACH (Curves *, curves, &bmain->hair_curves) {
      curves->geometry.attributes_active_index = curves->attributes_active_index_legacy;
    }
  }

  if (!MAIN_VERSION_FILE_ATLEAST(bmain, 403, 13)) {
    Camera default_cam = *DNA_struct_default_get(Camera);
    LISTBASE_FOREACH (Camera *, camera, &bmain->cameras) {
      camera->central_cylindrical_range_u_min = default_cam.central_cylindrical_range_u_min;
      camera->central_cylindrical_range_u_max = default_cam.central_cylindrical_range_u_max;
      camera->central_cylindrical_range_v_min = default_cam.central_cylindrical_range_v_min;
      camera->central_cylindrical_range_v_max = default_cam.central_cylindrical_range_v_max;
      camera->central_cylindrical_radius = default_cam.central_cylindrical_radius;
    }
  }

  /* The File Output node now uses the linear color space setting of its stored image formats. So
   * we need to ensure the color space value is initialized to some sane default based on the image
   * type. Furthermore, the node now gained a new Save As Render option that is global to the node,
   * which will be used if Use Node Format is enabled for each input, so we potentially need to
   * disable Use Node Format in case inputs had different Save As render options. */
  if (!MAIN_VERSION_FILE_ATLEAST(bmain, 403, 14)) {
    FOREACH_NODETREE_BEGIN (bmain, ntree, id) {
      if (ntree->type != NTREE_COMPOSIT) {
        continue;
      }

      LISTBASE_FOREACH (bNode *, node, &ntree->nodes) {
        if (node->type != CMP_NODE_OUTPUT_FILE) {
          continue;
        }

        /* Initialize node format color space if it is not set. */
        NodeImageMultiFile *storage = static_cast<NodeImageMultiFile *>(node->storage);
        if (storage->format.linear_colorspace_settings.name[0] == '\0') {
          BKE_image_format_update_color_space_for_type(&storage->format);
        }

        if (BLI_listbase_is_empty(&node->inputs)) {
          continue;
        }

        /* Initialize input formats color space if it is not set. */
        LISTBASE_FOREACH (const bNodeSocket *, input, &node->inputs) {
          NodeImageMultiFileSocket *input_storage = static_cast<NodeImageMultiFileSocket *>(
              input->storage);
          if (input_storage->format.linear_colorspace_settings.name[0] == '\0') {
            BKE_image_format_update_color_space_for_type(&input_storage->format);
          }
        }

        /* EXR images don't use Save As Render. */
        if (ELEM(storage->format.imtype, R_IMF_IMTYPE_OPENEXR, R_IMF_IMTYPE_MULTILAYER)) {
          continue;
        }

        /* Find out if all inputs have the same Save As Render option. */
        const bNodeSocket *first_input = static_cast<bNodeSocket *>(node->inputs.first);
        const NodeImageMultiFileSocket *first_input_storage =
            static_cast<NodeImageMultiFileSocket *>(first_input->storage);
        const bool first_save_as_render = first_input_storage->save_as_render;
        bool all_inputs_have_same_save_as_render = true;
        LISTBASE_FOREACH (const bNodeSocket *, input, &node->inputs) {
          const NodeImageMultiFileSocket *input_storage = static_cast<NodeImageMultiFileSocket *>(
              input->storage);
          if (bool(input_storage->save_as_render) != first_save_as_render) {
            all_inputs_have_same_save_as_render = false;
            break;
          }
        }

        /* All inputs have the same save as render option, so we set the node Save As Render option
         * to that value, and we leave inputs as is. */
        if (all_inputs_have_same_save_as_render) {
          storage->save_as_render = first_save_as_render;
          continue;
        }

        /* For inputs that have Use Node Format enabled, we need to disabled it because otherwise
         * they will use the node's Save As Render option. It follows that we need to copy the
         * node's format to the input format. */
        LISTBASE_FOREACH (const bNodeSocket *, input, &node->inputs) {
          NodeImageMultiFileSocket *input_storage = static_cast<NodeImageMultiFileSocket *>(
              input->storage);

          if (!input_storage->use_node_format) {
            continue;
          }

          input_storage->use_node_format = false;
          input_storage->format = storage->format;
        }
      }
    }
    FOREACH_NODETREE_END;
  }

  if (!MAIN_VERSION_FILE_ATLEAST(bmain, 403, 15)) {
    using namespace blender;

    LISTBASE_FOREACH (Collection *, collection, &bmain->collections) {
      const ListBase *exporters = &collection->exporters;
      LISTBASE_FOREACH (CollectionExport *, data, exporters) {
        /* The name field should be empty at this point. */
        BLI_assert(data->name[0] == '\0');

        bke::FileHandlerType *fh = bke::file_handler_find(data->fh_idname);
        BKE_collection_exporter_name_set(exporters, data, fh ? fh->label : DATA_("Undefined"));
      }
    }
  }

  if (!MAIN_VERSION_FILE_ATLEAST(bmain, 403, 16)) {
    LISTBASE_FOREACH (Scene *, scene, &bmain->scenes) {
      scene->eevee.flag |= SCE_EEVEE_FAST_GI_ENABLED;
    }
  }

  if (!MAIN_VERSION_FILE_ATLEAST(bmain, 403, 17)) {
    FOREACH_NODETREE_BEGIN (bmain, tree, id) {
      if (tree->default_group_node_width == 0) {
        tree->default_group_node_width = GROUP_NODE_DEFAULT_WIDTH;
      }
    }
    FOREACH_NODETREE_END;
  }

  if (!MAIN_VERSION_FILE_ATLEAST(bmain, 403, 20)) {
    LISTBASE_FOREACH (bScreen *, screen, &bmain->screens) {
      LISTBASE_FOREACH (ScrArea *, area, &screen->areabase) {
        LISTBASE_FOREACH (SpaceLink *, sl, &area->spacedata) {
          if (sl->spacetype == SPACE_SEQ) {
            ARegion *region = BKE_area_find_region_type(area, RGN_TYPE_TOOLS);
            if (region != nullptr) {
              region->flag &= ~RGN_FLAG_HIDDEN;
            }
          }
        }
      }
    }
  }

  if (!MAIN_VERSION_FILE_ATLEAST(bmain, 403, 21)) {
    LISTBASE_FOREACH (bScreen *, screen, &bmain->screens) {
      LISTBASE_FOREACH (ScrArea *, area, &screen->areabase) {
        LISTBASE_FOREACH (SpaceLink *, sl, &area->spacedata) {
          if (sl->spacetype == SPACE_CLIP) {
            ARegion *region = BKE_area_find_region_type(area, RGN_TYPE_WINDOW);
            if (region != nullptr) {
              View2D *v2d = &region->v2d;
              v2d->flag &= ~V2D_VIEWSYNC_SCREEN_TIME;
            }
          }
        }
      }
    }
  }

  if (!MAIN_VERSION_FILE_ATLEAST(bmain, 403, 22)) {
    add_bevel_modifier_attribute_name_defaults(*bmain);
  }

  if (!MAIN_VERSION_FILE_ATLEAST(bmain, 403, 23)) {
    LISTBASE_FOREACH (Object *, object, &bmain->objects) {
      LISTBASE_FOREACH (ModifierData *, md, &object->modifiers) {
        if (md->type != eModifierType_Nodes) {
          continue;
        }
        NodesModifierData &nmd = *reinterpret_cast<NodesModifierData *>(md);
        if (nmd.bake_target == NODES_MODIFIER_BAKE_TARGET_INHERIT) {
          /* Use disk target for existing modifiers to avoid changing behavior. */
          nmd.bake_target = NODES_MODIFIER_BAKE_TARGET_DISK;
        }
      }
    }
  }

  if (!MAIN_VERSION_FILE_ATLEAST(bmain, 403, 24)) {
    FOREACH_NODETREE_BEGIN (bmain, ntree, id) {
      node_reroute_add_storage(*ntree);
    }
    FOREACH_NODETREE_END;
>>>>>>> 3f6e36bd
  }

  /**
   * Always bump subversion in BKE_blender_version.h when adding versioning
   * code here, and wrap it inside a MAIN_VERSION_FILE_ATLEAST check.
   *
   * \note Keep this message at the bottom of the function.
   */

  /* Always run this versioning; meshes are written with the legacy format which always needs to
   * be converted to the new format on file load. Can be moved to a subversion check in a larger
   * breaking release. */
  LISTBASE_FOREACH (Mesh *, mesh, &bmain->meshes) {
    blender::bke::mesh_sculpt_mask_to_generic(*mesh);
  }
}<|MERGE_RESOLUTION|>--- conflicted
+++ resolved
@@ -3715,6 +3715,12 @@
         fix_geometry_nodes_object_info_scale(*ntree);
       }
     }
+
+    LISTBASE_FOREACH (bNodeTree *, ntree, &bmain->nodetrees) {
+      if (ntree->type == NTREE_GEOMETRY) {
+        remove_triangulate_node_min_size_input(ntree);
+      }
+    }
   }
 
   if (MAIN_VERSION_FILE_ATLEAST(bmain, 400, 20) && !MAIN_VERSION_FILE_ATLEAST(bmain, 401, 11)) {
@@ -3938,14 +3944,6 @@
         ntree->execution_mode = NTREE_EXECUTION_MODE_CPU;
       }
     }
-<<<<<<< HEAD
-
-    LISTBASE_FOREACH (bNodeTree *, ntree, &bmain->nodetrees) {
-      if (ntree->type == NTREE_GEOMETRY) {
-        remove_triangulate_node_min_size_input(ntree);
-      }
-    }
-=======
     FOREACH_NODETREE_END;
   }
 
@@ -4775,7 +4773,6 @@
       node_reroute_add_storage(*ntree);
     }
     FOREACH_NODETREE_END;
->>>>>>> 3f6e36bd
   }
 
   /**
