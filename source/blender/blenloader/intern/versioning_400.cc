/* SPDX-FileCopyrightText: 2023 Blender Authors
 *
 * SPDX-License-Identifier: GPL-2.0-or-later */

/** \file
 * \ingroup blenloader
 */

#define DNA_DEPRECATED_ALLOW

#include <algorithm>
#include <cmath>

#include "CLG_log.h"

/* Define macros in `DNA_genfile.h`. */
#define DNA_GENFILE_VERSIONING_MACROS

#include "DNA_brush_types.h"
#include "DNA_camera_types.h"
#include "DNA_curve_types.h"
#include "DNA_defaults.h"
#include "DNA_light_types.h"
#include "DNA_lightprobe_types.h"
#include "DNA_material_types.h"
#include "DNA_mesh_types.h"
#include "DNA_modifier_types.h"
#include "DNA_movieclip_types.h"
#include "DNA_scene_types.h"
#include "DNA_world_types.h"

#include "DNA_defaults.h"
#include "DNA_defs.h"
#include "DNA_genfile.h"
#include "DNA_particle_types.h"

#undef DNA_GENFILE_VERSIONING_MACROS

#include "BLI_assert.h"
#include "BLI_listbase.h"
#include "BLI_map.hh"
#include "BLI_math_vector.h"
#include "BLI_set.hh"
#include "BLI_string.h"
#include "BLI_string_ref.hh"

#include "BKE_anim_data.h"
#include "BKE_animsys.h"
#include "BKE_armature.hh"
#include "BKE_attribute.hh"
#include "BKE_collection.h"
#include "BKE_curve.hh"
#include "BKE_effect.h"
#include "BKE_grease_pencil.hh"
#include "BKE_idprop.hh"
#include "BKE_main.hh"
#include "BKE_material.h"
#include "BKE_mesh_legacy_convert.hh"
#include "BKE_node.hh"
#include "BKE_node_runtime.hh"
#include "BKE_scene.h"
#include "BKE_tracking.h"

#include "SEQ_retiming.hh"
#include "SEQ_sequencer.hh"

#include "ANIM_armature_iter.hh"
#include "ANIM_bone_collections.hh"

#include "ED_armature.hh"

#include "BLT_translation.h"

#include "BLO_read_write.hh"
#include "BLO_readfile.h"

#include "readfile.hh"

#include "versioning_common.hh"

// static CLG_LogRef LOG = {"blo.readfile.doversion"};

static void version_composite_nodetree_null_id(bNodeTree *ntree, Scene *scene)
{
  for (bNode *node : ntree->all_nodes()) {
    if (node->id == nullptr && ((node->type == CMP_NODE_R_LAYERS) ||
                                (node->type == CMP_NODE_CRYPTOMATTE &&
                                 node->custom1 == CMP_NODE_CRYPTOMATTE_SOURCE_RENDER)))
    {
      node->id = &scene->id;
    }
  }
}

/* Move bone-group color to the individual bones. */
static void version_bonegroup_migrate_color(Main *bmain)
{
  using PoseSet = blender::Set<bPose *>;
  blender::Map<bArmature *, PoseSet> armature_poses;

  /* Gather a mapping from armature to the poses that use it. */
  LISTBASE_FOREACH (Object *, ob, &bmain->objects) {
    if (ob->type != OB_ARMATURE || !ob->pose) {
      continue;
    }

    bArmature *arm = reinterpret_cast<bArmature *>(ob->data);
    BLI_assert_msg(GS(arm->id.name) == ID_AR,
                   "Expected ARMATURE object to have an Armature as data");

    /* There is no guarantee that the current state of poses is in sync with the Armature data.
     *
     * NOTE: No need to handle user reference-counting in readfile code. */
    BKE_pose_ensure(bmain, ob, arm, false);

    PoseSet &pose_set = armature_poses.lookup_or_add_default(arm);
    pose_set.add(ob->pose);
  }

  /* Move colors from the pose's bone-group to either the armature bones or the
   * pose bones, depending on how many poses use the Armature. */
  for (const PoseSet &pose_set : armature_poses.values()) {
    /* If the Armature is shared, the bone group colors might be different, and thus they have to
     * be stored on the pose bones. If the Armature is NOT shared, the bone colors can be stored
     * directly on the Armature bones. */
    const bool store_on_armature = pose_set.size() == 1;

    for (bPose *pose : pose_set) {
      LISTBASE_FOREACH (bPoseChannel *, pchan, &pose->chanbase) {
        const bActionGroup *bgrp = (const bActionGroup *)BLI_findlink(&pose->agroups,
                                                                      (pchan->agrp_index - 1));
        if (!bgrp) {
          continue;
        }

        BoneColor &bone_color = store_on_armature ? pchan->bone->color : pchan->color;
        bone_color.palette_index = bgrp->customCol;
        memcpy(&bone_color.custom, &bgrp->cs, sizeof(bone_color.custom));
      }
    }
  }
}

static void version_bonelayers_to_bonecollections(Main *bmain)
{
  char bcoll_name[MAX_NAME];
  char custom_prop_name[MAX_NAME];

  LISTBASE_FOREACH (bArmature *, arm, &bmain->armatures) {
    IDProperty *arm_idprops = IDP_GetProperties(&arm->id);

    BLI_assert_msg(arm->edbo == nullptr, "did not expect an Armature to be saved in edit mode");
    const uint layer_used = arm->layer_used;

    /* Construct a bone collection for each layer that contains at least one bone. */
    blender::Vector<std::pair<uint, BoneCollection *>> layermask_collection;
    for (uint layer = 0; layer < 32; ++layer) {
      const uint layer_mask = 1u << layer;
      if ((layer_used & layer_mask) == 0) {
        /* Layer is empty, so no need to convert to collection. */
        continue;
      }

      /* Construct a suitable name for this bone layer. */
      bcoll_name[0] = '\0';
      if (arm_idprops) {
        /* See if we can use the layer name from the Bone Manager add-on. This is a popular add-on
         * for managing bone layers and giving them names. */
        SNPRINTF(custom_prop_name, "layer_name_%u", layer);
        IDProperty *prop = IDP_GetPropertyFromGroup(arm_idprops, custom_prop_name);
        if (prop != nullptr && prop->type == IDP_STRING && IDP_String(prop)[0] != '\0') {
          SNPRINTF(bcoll_name, "Layer %u - %s", layer + 1, IDP_String(prop));
        }
      }
      if (bcoll_name[0] == '\0') {
        /* Either there was no name defined in the custom property, or
         * it was the empty string. */
        SNPRINTF(bcoll_name, "Layer %u", layer + 1);
      }

      /* Create a new bone collection for this layer. */
      BoneCollection *bcoll = ANIM_armature_bonecoll_new(arm, bcoll_name);
      layermask_collection.append(std::make_pair(layer_mask, bcoll));

      if ((arm->layer & layer_mask) == 0) {
        ANIM_bonecoll_hide(arm, bcoll);
      }
    }

    /* Iterate over the bones to assign them to their layers. */
    blender::animrig::ANIM_armature_foreach_bone(&arm->bonebase, [&](Bone *bone) {
      for (auto layer_bcoll : layermask_collection) {
        const uint layer_mask = layer_bcoll.first;
        if ((bone->layer & layer_mask) == 0) {
          continue;
        }

        BoneCollection *bcoll = layer_bcoll.second;
        ANIM_armature_bonecoll_assign(bcoll, bone);
      }
    });
  }
}

static void version_bonegroups_to_bonecollections(Main *bmain)
{
  LISTBASE_FOREACH (Object *, ob, &bmain->objects) {
    if (ob->type != OB_ARMATURE || !ob->pose) {
      continue;
    }

    /* Convert the bone groups on a bone-by-bone basis. */
    bArmature *arm = reinterpret_cast<bArmature *>(ob->data);
    bPose *pose = ob->pose;

    blender::Map<const bActionGroup *, BoneCollection *> collections_by_group;
    /* Convert all bone groups, regardless of whether they contain any bones. */
    LISTBASE_FOREACH (bActionGroup *, bgrp, &pose->agroups) {
      BoneCollection *bcoll = ANIM_armature_bonecoll_new(arm, bgrp->name);
      collections_by_group.add_new(bgrp, bcoll);

      /* Before now, bone visibility was determined by armature layers, and bone
       * groups did not have any impact on this. To retain the behavior, that
       * hiding all layers a bone is on hides the bone, the
       * bone-group-collections should be created hidden. */
      ANIM_bonecoll_hide(arm, bcoll);
    }

    /* Assign the bones to their bone group based collection. */
    LISTBASE_FOREACH (bPoseChannel *, pchan, &pose->chanbase) {
      /* Find the bone group of this pose channel. */
      const bActionGroup *bgrp = (const bActionGroup *)BLI_findlink(&pose->agroups,
                                                                    (pchan->agrp_index - 1));
      if (!bgrp) {
        continue;
      }

      /* Assign the bone. */
      BoneCollection *bcoll = collections_by_group.lookup(bgrp);
      ANIM_armature_bonecoll_assign(bcoll, pchan->bone);
    }

    /* The list of bone groups (pose->agroups) is intentionally left alone here. This will allow
     * for older versions of Blender to open the file with bone groups intact. Of course the bone
     * groups will not be updated any more, but this way the data at least survives an accidental
     * save with Blender 4.0. */
  }
}

static void version_principled_bsdf_update_animdata(ID *owner_id, bNodeTree *ntree)
{
  ID *id = &ntree->id;
  AnimData *adt = BKE_animdata_from_id(id);

  LISTBASE_FOREACH (bNode *, node, &ntree->nodes) {
    if (node->type != SH_NODE_BSDF_PRINCIPLED) {
      continue;
    }

    char node_name_escaped[MAX_NAME * 2];
    BLI_str_escape(node_name_escaped, node->name, sizeof(node_name_escaped));
    std::string prefix = "nodes[\"" + std::string(node_name_escaped) + "\"].inputs";

    /* Remove animdata for inputs 18 (Transmission Roughness) and 3 (Subsurface Color). */
    BKE_animdata_fix_paths_remove(id, (prefix + "[18]").c_str());
    BKE_animdata_fix_paths_remove(id, (prefix + "[3]").c_str());

    /* Order is important here: If we e.g. want to change A->B and B->C, but perform A->B first,
     * then later we don't know whether a B entry is an original B (and therefore should be
     * changed to C) or used to be A and was already handled.
     * In practice, going reverse mostly works, the two notable dependency chains are:
     * - 8->13, then 2->8, then 9->2 (13 was changed before)
     * - 1->9, then 6->1 (9 was changed before)
     * - 4->10, then 21->4 (10 was changed before)
     *
     * 0 (Base Color) and 17 (Transmission) are fine as-is. */
    std::pair<int, int> remap_table[] = {
        {20, 27}, /* Emission Strength */
        {19, 26}, /* Emission */
        {16, 3},  /* IOR */
        {15, 19}, /* Clearcoat Roughness */
        {14, 18}, /* Clearcoat */
        {13, 25}, /* Sheen Tint */
        {12, 23}, /* Sheen */
        {11, 15}, /* Anisotropic Rotation */
        {10, 14}, /* Anisotropic */
        {8, 13},  /* Specular Tint */
        {2, 8},   /* Subsurface Radius */
        {9, 2},   /* Roughness */
        {7, 12},  /* Specular */
        {1, 9},   /* Subsurface Scale */
        {6, 1},   /* Metallic */
        {5, 11},  /* Subsurface Anisotropy */
        {4, 10},  /* Subsurface IOR */
        {21, 4}   /* Alpha */
    };
    for (const auto &entry : remap_table) {
      BKE_animdata_fix_paths_rename(
          id, adt, owner_id, prefix.c_str(), nullptr, nullptr, entry.first, entry.second, false);
    }
  }
}

static void versioning_eevee_shadow_settings(Object *object)
{
  /** EEVEE no longer uses the Material::blend_shadow property.
   * Instead, it uses Object::visibility_flag for disabling shadow casting
   */

  short *material_len = BKE_object_material_len_p(object);
  if (!material_len) {
    return;
  }

  using namespace blender;
  bool hide_shadows = *material_len > 0;
  for (int i : IndexRange(*material_len)) {
    Material *material = BKE_object_material_get(object, i + 1);
    if (!material || material->blend_shadow != MA_BS_NONE) {
      hide_shadows = false;
    }
  }

  /* Enable the hide_shadow flag only if there's not any shadow casting material. */
  SET_FLAG_FROM_TEST(object->visibility_flag, hide_shadows, OB_HIDE_SHADOW);
}

static void versioning_replace_splitviewer(bNodeTree *ntree)
{
  /* Split viewer was replaced with a regular split node, so add a viewer node,
   * and link it to the new split node to achieve the same behavior of the split viewer node. */

  LISTBASE_FOREACH_MUTABLE (bNode *, node, &ntree->nodes) {
    if (node->type != CMP_NODE_SPLITVIEWER__DEPRECATED) {
      continue;
    }

    STRNCPY(node->idname, "CompositorNodeSplit");
    node->type = CMP_NODE_SPLIT;
    MEM_freeN(node->storage);
    node->storage = nullptr;

    bNode *viewer_node = nodeAddStaticNode(nullptr, ntree, CMP_NODE_VIEWER);
    /* Nodes are created stacked on top of each other, so separate them a bit. */
    viewer_node->locx = node->locx + node->width + viewer_node->width / 4.0f;
    viewer_node->locy = node->locy;
    viewer_node->flag &= ~NODE_PREVIEW;

    bNodeSocket *split_out_socket = nodeAddStaticSocket(
        ntree, node, SOCK_OUT, SOCK_IMAGE, PROP_NONE, "Image", "Image");
    bNodeSocket *viewer_in_socket = nodeFindSocket(viewer_node, SOCK_IN, "Image");

    nodeAddLink(ntree, node, split_out_socket, viewer_node, viewer_in_socket);
  }
}

void do_versions_after_linking_400(FileData *fd, Main *bmain)
{
  if (!MAIN_VERSION_FILE_ATLEAST(bmain, 400, 9)) {
    /* Fix area light scaling. */
    LISTBASE_FOREACH (Light *, light, &bmain->lights) {
      light->energy = light->energy_deprecated;
      if (light->type == LA_AREA) {
        light->energy *= M_PI_4;
      }
    }

    /* XXX This was added several years ago in 'lib_link` code of Scene... Should be safe enough
     * here. */
    LISTBASE_FOREACH (Scene *, scene, &bmain->scenes) {
      if (scene->nodetree) {
        version_composite_nodetree_null_id(scene->nodetree, scene);
      }
    }

    /* XXX This was added many years ago (1c19940198) in 'lib_link` code of particles as a bug-fix.
     * But this is actually versioning. Should be safe enough here. */
    LISTBASE_FOREACH (ParticleSettings *, part, &bmain->particles) {
      if (!part->effector_weights) {
        part->effector_weights = BKE_effector_add_weights(part->force_group);
      }
    }

    /* Object proxies have been deprecated sine 3.x era, so their update & sanity check can now
     * happen in do_versions code. */
    LISTBASE_FOREACH (Object *, ob, &bmain->objects) {
      if (ob->proxy) {
        /* Paranoia check, actually a proxy_from pointer should never be written... */
        if (!ID_IS_LINKED(ob->proxy)) {
          ob->proxy->proxy_from = nullptr;
          ob->proxy = nullptr;

          if (ob->id.lib) {
            BLO_reportf_wrap(fd->reports,
                             RPT_INFO,
                             RPT_("Proxy lost from object %s lib %s\n"),
                             ob->id.name + 2,
                             ob->id.lib->filepath);
          }
          else {
            BLO_reportf_wrap(fd->reports,
                             RPT_INFO,
                             RPT_("Proxy lost from object %s lib <NONE>\n"),
                             ob->id.name + 2);
          }
          fd->reports->count.missing_obproxies++;
        }
        else {
          /* This triggers object_update to always use a copy. */
          ob->proxy->proxy_from = ob;
        }
      }
    }
  }

  if (!MAIN_VERSION_FILE_ATLEAST(bmain, 400, 21)) {
    if (!DNA_struct_member_exists(fd->filesdna, "bPoseChannel", "BoneColor", "color")) {
      version_bonegroup_migrate_color(bmain);
    }

    if (!DNA_struct_member_exists(fd->filesdna, "bArmature", "ListBase", "collections")) {
      version_bonelayers_to_bonecollections(bmain);
      version_bonegroups_to_bonecollections(bmain);
    }
  }

  if (!MAIN_VERSION_FILE_ATLEAST(bmain, 400, 24)) {
    FOREACH_NODETREE_BEGIN (bmain, ntree, id) {
      if (ntree->type == NTREE_SHADER) {
        /* Convert animdata on the Principled BSDF sockets. */
        version_principled_bsdf_update_animdata(id, ntree);
      }
    }
    FOREACH_NODETREE_END;
  }

  if (!MAIN_VERSION_FILE_ATLEAST(bmain, 400, 34)) {
    BKE_mesh_legacy_face_map_to_generic(bmain);
  }

  if (!MAIN_VERSION_FILE_ATLEAST(bmain, 401, 5)) {
    Scene *scene = static_cast<Scene *>(bmain->scenes.first);
    bool is_cycles = scene && STREQ(scene->r.engine, RE_engine_id_CYCLES);
    if (!is_cycles) {
      LISTBASE_FOREACH (Object *, object, &bmain->objects) {
        versioning_eevee_shadow_settings(object);
      }
    }
  }

  /**
   * Always bump subversion in BKE_blender_version.h when adding versioning
   * code here, and wrap it inside a MAIN_VERSION_FILE_ATLEAST check.
   *
   * \note Keep this message at the bottom of the function.
   */
}

static void version_mesh_legacy_to_struct_of_array_format(Mesh &mesh)
{
  BKE_mesh_legacy_convert_flags_to_selection_layers(&mesh);
  BKE_mesh_legacy_convert_flags_to_hide_layers(&mesh);
  BKE_mesh_legacy_convert_uvs_to_generic(&mesh);
  BKE_mesh_legacy_convert_mpoly_to_material_indices(&mesh);
  BKE_mesh_legacy_sharp_faces_from_flags(&mesh);
  BKE_mesh_legacy_bevel_weight_to_layers(&mesh);
  BKE_mesh_legacy_sharp_edges_from_flags(&mesh);
  BKE_mesh_legacy_face_set_to_generic(&mesh);
  BKE_mesh_legacy_edge_crease_to_layers(&mesh);
  BKE_mesh_legacy_uv_seam_from_flags(&mesh);
  BKE_mesh_legacy_convert_verts_to_positions(&mesh);
  BKE_mesh_legacy_attribute_flags_to_strings(&mesh);
  BKE_mesh_legacy_convert_loops_to_corners(&mesh);
  BKE_mesh_legacy_convert_polys_to_offsets(&mesh);
  BKE_mesh_legacy_convert_edges_to_generic(&mesh);
}

static void version_motion_tracking_legacy_camera_object(MovieClip &movieclip)
{
  MovieTracking &tracking = movieclip.tracking;
  MovieTrackingObject *active_tracking_object = BKE_tracking_object_get_active(&tracking);
  MovieTrackingObject *tracking_camera_object = BKE_tracking_object_get_camera(&tracking);

  BLI_assert(tracking_camera_object != nullptr);

  if (BLI_listbase_is_empty(&tracking_camera_object->tracks)) {
    tracking_camera_object->tracks = tracking.tracks_legacy;
    active_tracking_object->active_track = tracking.act_track_legacy;
  }

  if (BLI_listbase_is_empty(&tracking_camera_object->plane_tracks)) {
    tracking_camera_object->plane_tracks = tracking.plane_tracks_legacy;
    active_tracking_object->active_plane_track = tracking.act_plane_track_legacy;
  }

  if (tracking_camera_object->reconstruction.cameras == nullptr) {
    tracking_camera_object->reconstruction = tracking.reconstruction_legacy;
  }

  /* Clear pointers in the legacy storage.
   * Always do it, in the case something got missed in the logic above, so that the legacy storage
   * is always ensured to be empty after load. */
  BLI_listbase_clear(&tracking.tracks_legacy);
  BLI_listbase_clear(&tracking.plane_tracks_legacy);
  tracking.act_track_legacy = nullptr;
  tracking.act_plane_track_legacy = nullptr;
  memset(&tracking.reconstruction_legacy, 0, sizeof(tracking.reconstruction_legacy));
}

static void version_movieclips_legacy_camera_object(Main *bmain)
{
  LISTBASE_FOREACH (MovieClip *, movieclip, &bmain->movieclips) {
    version_motion_tracking_legacy_camera_object(*movieclip);
  }
}

/* Version VertexWeightEdit modifier to make existing weights exclusive of the threshold. */
static void version_vertex_weight_edit_preserve_threshold_exclusivity(Main *bmain)
{
  LISTBASE_FOREACH (Object *, ob, &bmain->objects) {
    if (ob->type != OB_MESH) {
      continue;
    }

    LISTBASE_FOREACH (ModifierData *, md, &ob->modifiers) {
      if (md->type == eModifierType_WeightVGEdit) {
        WeightVGEditModifierData *wmd = reinterpret_cast<WeightVGEditModifierData *>(md);
        wmd->add_threshold = nexttoward(wmd->add_threshold, 2.0);
        wmd->rem_threshold = nexttoward(wmd->rem_threshold, -1.0);
      }
    }
  }
}

static void version_mesh_crease_generic(Main &bmain)
{
  LISTBASE_FOREACH (Mesh *, mesh, &bmain.meshes) {
    BKE_mesh_legacy_crease_to_generic(mesh);
  }

  LISTBASE_FOREACH (bNodeTree *, ntree, &bmain.nodetrees) {
    if (ntree->type == NTREE_GEOMETRY) {
      LISTBASE_FOREACH (bNode *, node, &ntree->nodes) {
        if (STR_ELEM(node->idname,
                     "GeometryNodeStoreNamedAttribute",
                     "GeometryNodeInputNamedAttribute"))
        {
          bNodeSocket *socket = nodeFindSocket(node, SOCK_IN, "Name");
          if (STREQ(socket->default_value_typed<bNodeSocketValueString>()->value, "crease")) {
            STRNCPY(socket->default_value_typed<bNodeSocketValueString>()->value, "crease_edge");
          }
        }
      }
    }
  }

  LISTBASE_FOREACH (Object *, object, &bmain.objects) {
    LISTBASE_FOREACH (ModifierData *, md, &object->modifiers) {
      if (md->type != eModifierType_Nodes) {
        continue;
      }
      if (IDProperty *settings = reinterpret_cast<NodesModifierData *>(md)->settings.properties) {
        LISTBASE_FOREACH (IDProperty *, prop, &settings->data.group) {
          if (blender::StringRef(prop->name).endswith("_attribute_name")) {
            if (STREQ(IDP_String(prop), "crease")) {
              IDP_AssignString(prop, "crease_edge");
            }
          }
        }
      }
    }
  }
}

static void versioning_replace_legacy_glossy_node(bNodeTree *ntree)
{
  LISTBASE_FOREACH (bNode *, node, &ntree->nodes) {
    if (node->type == SH_NODE_BSDF_GLOSSY_LEGACY) {
      STRNCPY(node->idname, "ShaderNodeBsdfAnisotropic");
      node->type = SH_NODE_BSDF_GLOSSY;
    }
  }
}

static void versioning_remove_microfacet_sharp_distribution(bNodeTree *ntree)
{
  /* Find all glossy, glass and refraction BSDF nodes that have their distribution
   * set to SHARP and set them to GGX, disconnect any link to the Roughness input
   * and set its value to zero. */
  LISTBASE_FOREACH (bNode *, node, &ntree->nodes) {
    if (!ELEM(node->type, SH_NODE_BSDF_GLOSSY, SH_NODE_BSDF_GLASS, SH_NODE_BSDF_REFRACTION)) {
      continue;
    }
    if (node->custom1 != SHD_GLOSSY_SHARP_DEPRECATED) {
      continue;
    }

    node->custom1 = SHD_GLOSSY_GGX;
    LISTBASE_FOREACH (bNodeSocket *, socket, &node->inputs) {
      if (!STREQ(socket->identifier, "Roughness")) {
        continue;
      }

      if (socket->link != nullptr) {
        nodeRemLink(ntree, socket->link);
      }
      bNodeSocketValueFloat *socket_value = (bNodeSocketValueFloat *)socket->default_value;
      socket_value->value = 0.0f;

      break;
    }
  }
}

static void version_replace_texcoord_normal_socket(bNodeTree *ntree)
{
  /* The normal of a spot light was set to the incoming light direction, replace with the
   * `Incoming` socket from the Geometry shader node. */
  bNode *geometry_node = nullptr;
  bNode *transform_node = nullptr;
  bNodeSocket *incoming_socket = nullptr;
  bNodeSocket *vec_in_socket = nullptr;
  bNodeSocket *vec_out_socket = nullptr;

  LISTBASE_FOREACH_MUTABLE (bNodeLink *, link, &ntree->links) {
    if (link->fromnode->type == SH_NODE_TEX_COORD && STREQ(link->fromsock->identifier, "Normal")) {
      if (geometry_node == nullptr) {
        geometry_node = nodeAddStaticNode(nullptr, ntree, SH_NODE_NEW_GEOMETRY);
        incoming_socket = nodeFindSocket(geometry_node, SOCK_OUT, "Incoming");

        transform_node = nodeAddStaticNode(nullptr, ntree, SH_NODE_VECT_TRANSFORM);
        vec_in_socket = nodeFindSocket(transform_node, SOCK_IN, "Vector");
        vec_out_socket = nodeFindSocket(transform_node, SOCK_OUT, "Vector");

        NodeShaderVectTransform *nodeprop = (NodeShaderVectTransform *)transform_node->storage;
        nodeprop->type = SHD_VECT_TRANSFORM_TYPE_NORMAL;

        nodeAddLink(ntree, geometry_node, incoming_socket, transform_node, vec_in_socket);
      }
      nodeAddLink(ntree, transform_node, vec_out_socket, link->tonode, link->tosock);
      nodeRemLink(ntree, link);
    }
  }
}

static void version_principled_transmission_roughness(bNodeTree *ntree)
{
  LISTBASE_FOREACH (bNode *, node, &ntree->nodes) {
    if (node->type != SH_NODE_BSDF_PRINCIPLED) {
      continue;
    }
    bNodeSocket *sock = nodeFindSocket(node, SOCK_IN, "Transmission Roughness");
    if (sock != nullptr) {
      nodeRemoveSocket(ntree, node, sock);
    }
  }
}

/* Convert legacy Velvet BSDF nodes into the new Sheen BSDF node. */
static void version_replace_velvet_sheen_node(bNodeTree *ntree)
{
  LISTBASE_FOREACH (bNode *, node, &ntree->nodes) {
    if (node->type == SH_NODE_BSDF_SHEEN) {
      STRNCPY(node->idname, "ShaderNodeBsdfSheen");

      bNodeSocket *sigmaInput = nodeFindSocket(node, SOCK_IN, "Sigma");
      if (sigmaInput != nullptr) {
        node->custom1 = SHD_SHEEN_ASHIKHMIN;
        STRNCPY(sigmaInput->identifier, "Roughness");
        STRNCPY(sigmaInput->name, "Roughness");
      }
    }
  }
}

/* Convert sheen inputs on the Principled BSDF. */
static void version_principled_bsdf_sheen(bNodeTree *ntree)
{
  auto check_node = [](const bNode *node) {
    return (node->type == SH_NODE_BSDF_PRINCIPLED) &&
           (nodeFindSocket(node, SOCK_IN, "Sheen Roughness") == nullptr);
  };
  auto update_input = [ntree](bNode *node, bNodeSocket *input) {
    /* Change socket type to Color. */
    nodeModifySocketTypeStatic(ntree, node, input, SOCK_RGBA, 0);

    /* Account for the change in intensity between the old and new model.
     * If the Sheen input is set to a fixed value, adjust it and set the tint to white.
     * Otherwise, if it's connected, keep it as-is but set the tint to 0.2 instead. */
    bNodeSocket *sheen = nodeFindSocket(node, SOCK_IN, "Sheen");
    if (sheen != nullptr && sheen->link == nullptr) {
      *version_cycles_node_socket_float_value(sheen) *= 0.2f;

      static float default_value[] = {1.0f, 1.0f, 1.0f, 1.0f};
      copy_v4_v4(version_cycles_node_socket_rgba_value(input), default_value);
    }
    else {
      static float default_value[] = {0.2f, 0.2f, 0.2f, 1.0f};
      copy_v4_v4(version_cycles_node_socket_rgba_value(input), default_value);
    }
  };
  auto update_input_link = [](bNode *, bNodeSocket *, bNode *, bNodeSocket *) {
    /* Don't replace the link here, tint works differently enough now to make conversion
     * impractical. */
  };

  version_update_node_input(ntree, check_node, "Sheen Tint", update_input, update_input_link);

  LISTBASE_FOREACH (bNode *, node, &ntree->nodes) {
    if (check_node(node)) {
      bNodeSocket *input = nodeAddStaticSocket(
          ntree, node, SOCK_IN, SOCK_FLOAT, PROP_FACTOR, "Sheen Roughness", "Sheen Roughness");
      *version_cycles_node_socket_float_value(input) = 0.5f;
    }
  }
}

static void versioning_update_noise_texture_node(bNodeTree *ntree)
{
  LISTBASE_FOREACH (bNode *, node, &ntree->nodes) {
    if (node->type != SH_NODE_TEX_NOISE) {
      continue;
    }

    (static_cast<NodeTexNoise *>(node->storage))->type = SHD_NOISE_FBM;

    bNodeSocket *roughness_socket = nodeFindSocket(node, SOCK_IN, "Roughness");
    if (roughness_socket == nullptr) {
      /* Noise Texture node was created before the Roughness input was added. */
      continue;
    }

    float *roughness = version_cycles_node_socket_float_value(roughness_socket);

    bNodeLink *roughness_link = nullptr;
    bNode *roughness_from_node = nullptr;
    bNodeSocket *roughness_from_socket = nullptr;

    LISTBASE_FOREACH (bNodeLink *, link, &ntree->links) {
      /* Find links, nodes and sockets. */
      if (link->tosock == roughness_socket) {
        roughness_link = link;
        roughness_from_node = link->fromnode;
        roughness_from_socket = link->fromsock;
      }
    }

    if (roughness_link != nullptr) {
      /* Add Clamp node before Roughness input. */

      bNode *clamp_node = nodeAddStaticNode(nullptr, ntree, SH_NODE_CLAMP);
      clamp_node->parent = node->parent;
      clamp_node->custom1 = NODE_CLAMP_MINMAX;
      clamp_node->locx = node->locx;
      clamp_node->locy = node->locy - 300.0f;
      clamp_node->flag |= NODE_HIDDEN;
      bNodeSocket *clamp_socket_value = nodeFindSocket(clamp_node, SOCK_IN, "Value");
      bNodeSocket *clamp_socket_min = nodeFindSocket(clamp_node, SOCK_IN, "Min");
      bNodeSocket *clamp_socket_max = nodeFindSocket(clamp_node, SOCK_IN, "Max");
      bNodeSocket *clamp_socket_out = nodeFindSocket(clamp_node, SOCK_OUT, "Result");

      *version_cycles_node_socket_float_value(clamp_socket_min) = 0.0f;
      *version_cycles_node_socket_float_value(clamp_socket_max) = 1.0f;

      nodeRemLink(ntree, roughness_link);
      nodeAddLink(
          ntree, roughness_from_node, roughness_from_socket, clamp_node, clamp_socket_value);
      nodeAddLink(ntree, clamp_node, clamp_socket_out, node, roughness_socket);
    }
    else {
      *roughness = std::clamp(*roughness, 0.0f, 1.0f);
    }
  }

  version_socket_update_is_used(ntree);
}

static void versioning_replace_musgrave_texture_node(bNodeTree *ntree)
{
  version_node_input_socket_name(ntree, SH_NODE_TEX_MUSGRAVE_DEPRECATED, "Dimension", "Roughness");
  LISTBASE_FOREACH (bNode *, node, &ntree->nodes) {
    if (node->type != SH_NODE_TEX_MUSGRAVE_DEPRECATED) {
      continue;
    }

    STRNCPY(node->idname, "ShaderNodeTexNoise");
    node->type = SH_NODE_TEX_NOISE;
    NodeTexNoise *data = MEM_cnew<NodeTexNoise>(__func__);
    data->base = (static_cast<NodeTexMusgrave *>(node->storage))->base;
    data->dimensions = (static_cast<NodeTexMusgrave *>(node->storage))->dimensions;
    data->normalize = false;
    data->type = (static_cast<NodeTexMusgrave *>(node->storage))->musgrave_type;
    MEM_freeN(node->storage);
    node->storage = data;

    bNodeLink *detail_link = nullptr;
    bNode *detail_from_node = nullptr;
    bNodeSocket *detail_from_socket = nullptr;

    bNodeLink *roughness_link = nullptr;
    bNode *roughness_from_node = nullptr;
    bNodeSocket *roughness_from_socket = nullptr;

    bNodeLink *lacunarity_link = nullptr;
    bNode *lacunarity_from_node = nullptr;
    bNodeSocket *lacunarity_from_socket = nullptr;

    LISTBASE_FOREACH (bNodeLink *, link, &ntree->links) {
      /* Find links, nodes and sockets. */
      if (link->tonode == node) {
        if (STREQ(link->tosock->identifier, "Detail")) {
          detail_link = link;
          detail_from_node = link->fromnode;
          detail_from_socket = link->fromsock;
        }
        if (STREQ(link->tosock->identifier, "Roughness")) {
          roughness_link = link;
          roughness_from_node = link->fromnode;
          roughness_from_socket = link->fromsock;
        }
        if (STREQ(link->tosock->identifier, "Lacunarity")) {
          lacunarity_link = link;
          lacunarity_from_node = link->fromnode;
          lacunarity_from_socket = link->fromsock;
        }
      }
    }

    uint8_t noise_type = (static_cast<NodeTexNoise *>(node->storage))->type;
    float locy_offset = 0.0f;

    bNodeSocket *fac_socket = nodeFindSocket(node, SOCK_OUT, "Fac");
    /* Clear label because Musgrave output socket label is set to "Height" instead of "Fac". */
    fac_socket->label[0] = '\0';

    bNodeSocket *detail_socket = nodeFindSocket(node, SOCK_IN, "Detail");
    float *detail = version_cycles_node_socket_float_value(detail_socket);

    if (detail_link != nullptr) {
      locy_offset -= 80.0f;

      /* Add Minimum Math node and Subtract Math node before Detail input. */

      bNode *min_node = nodeAddStaticNode(nullptr, ntree, SH_NODE_MATH);
      min_node->parent = node->parent;
      min_node->custom1 = NODE_MATH_MINIMUM;
      min_node->locx = node->locx;
      min_node->locy = node->locy - 320.0f;
      min_node->flag |= NODE_HIDDEN;
      bNodeSocket *min_socket_A = static_cast<bNodeSocket *>(BLI_findlink(&min_node->inputs, 0));
      bNodeSocket *min_socket_B = static_cast<bNodeSocket *>(BLI_findlink(&min_node->inputs, 1));
      bNodeSocket *min_socket_out = nodeFindSocket(min_node, SOCK_OUT, "Value");

      bNode *sub1_node = nodeAddStaticNode(nullptr, ntree, SH_NODE_MATH);
      sub1_node->parent = node->parent;
      sub1_node->custom1 = NODE_MATH_SUBTRACT;
      sub1_node->locx = node->locx;
      sub1_node->locy = node->locy - 360.0f;
      sub1_node->flag |= NODE_HIDDEN;
      bNodeSocket *sub1_socket_A = static_cast<bNodeSocket *>(BLI_findlink(&sub1_node->inputs, 0));
      bNodeSocket *sub1_socket_B = static_cast<bNodeSocket *>(BLI_findlink(&sub1_node->inputs, 1));
      bNodeSocket *sub1_socket_out = nodeFindSocket(sub1_node, SOCK_OUT, "Value");

      *version_cycles_node_socket_float_value(min_socket_B) = 14.0f;
      *version_cycles_node_socket_float_value(sub1_socket_B) = 1.0f;

      nodeRemLink(ntree, detail_link);
      nodeAddLink(ntree, detail_from_node, detail_from_socket, sub1_node, sub1_socket_A);
      nodeAddLink(ntree, sub1_node, sub1_socket_out, min_node, min_socket_A);
      nodeAddLink(ntree, min_node, min_socket_out, node, detail_socket);

      if (ELEM(noise_type, SHD_NOISE_RIDGED_MULTIFRACTAL, SHD_NOISE_HETERO_TERRAIN)) {
        locy_offset -= 40.0f;

        /* Add Greater Than Math node before Subtract Math node. */

        bNode *greater_node = nodeAddStaticNode(nullptr, ntree, SH_NODE_MATH);
        greater_node->parent = node->parent;
        greater_node->custom1 = NODE_MATH_GREATER_THAN;
        greater_node->locx = node->locx;
        greater_node->locy = node->locy - 400.0f;
        greater_node->flag |= NODE_HIDDEN;
        bNodeSocket *greater_socket_A = static_cast<bNodeSocket *>(
            BLI_findlink(&greater_node->inputs, 0));
        bNodeSocket *greater_socket_B = static_cast<bNodeSocket *>(
            BLI_findlink(&greater_node->inputs, 1));
        bNodeSocket *greater_socket_out = nodeFindSocket(greater_node, SOCK_OUT, "Value");

        *version_cycles_node_socket_float_value(greater_socket_B) = 1.0f;

        nodeAddLink(ntree, detail_from_node, detail_from_socket, greater_node, greater_socket_A);
        nodeAddLink(ntree, greater_node, greater_socket_out, sub1_node, sub1_socket_B);
      }
      else {
        /* Add Clamp node and Multiply Math node behind Fac output. */

        bNode *clamp_node = nodeAddStaticNode(nullptr, ntree, SH_NODE_CLAMP);
        clamp_node->parent = node->parent;
        clamp_node->custom1 = NODE_CLAMP_MINMAX;
        clamp_node->locx = node->locx;
        clamp_node->locy = node->locy + 40.0f;
        clamp_node->flag |= NODE_HIDDEN;
        bNodeSocket *clamp_socket_value = nodeFindSocket(clamp_node, SOCK_IN, "Value");
        bNodeSocket *clamp_socket_min = nodeFindSocket(clamp_node, SOCK_IN, "Min");
        bNodeSocket *clamp_socket_max = nodeFindSocket(clamp_node, SOCK_IN, "Max");
        bNodeSocket *clamp_socket_out = nodeFindSocket(clamp_node, SOCK_OUT, "Result");

        bNode *mul_node = nodeAddStaticNode(nullptr, ntree, SH_NODE_MATH);
        mul_node->parent = node->parent;
        mul_node->custom1 = NODE_MATH_MULTIPLY;
        mul_node->locx = node->locx;
        mul_node->locy = node->locy + 80.0f;
        mul_node->flag |= NODE_HIDDEN;
        bNodeSocket *mul_socket_A = static_cast<bNodeSocket *>(BLI_findlink(&mul_node->inputs, 0));
        bNodeSocket *mul_socket_B = static_cast<bNodeSocket *>(BLI_findlink(&mul_node->inputs, 1));
        bNodeSocket *mul_socket_out = nodeFindSocket(mul_node, SOCK_OUT, "Value");

        *version_cycles_node_socket_float_value(clamp_socket_min) = 0.0f;
        *version_cycles_node_socket_float_value(clamp_socket_max) = 1.0f;

        if (noise_type == SHD_NOISE_MULTIFRACTAL) {
          /* Add Subtract Math node and Add Math node after Multiply Math node. */

          bNode *sub2_node = nodeAddStaticNode(nullptr, ntree, SH_NODE_MATH);
          sub2_node->parent = node->parent;
          sub2_node->custom1 = NODE_MATH_SUBTRACT;
          sub2_node->custom2 = SHD_MATH_CLAMP;
          sub2_node->locx = node->locx;
          sub2_node->locy = node->locy + 120.0f;
          sub2_node->flag |= NODE_HIDDEN;
          bNodeSocket *sub2_socket_A = static_cast<bNodeSocket *>(
              BLI_findlink(&sub2_node->inputs, 0));
          bNodeSocket *sub2_socket_B = static_cast<bNodeSocket *>(
              BLI_findlink(&sub2_node->inputs, 1));
          bNodeSocket *sub2_socket_out = nodeFindSocket(sub2_node, SOCK_OUT, "Value");

          bNode *add_node = nodeAddStaticNode(nullptr, ntree, SH_NODE_MATH);
          add_node->parent = node->parent;
          add_node->custom1 = NODE_MATH_ADD;
          add_node->locx = node->locx;
          add_node->locy = node->locy + 160.0f;
          add_node->flag |= NODE_HIDDEN;
          bNodeSocket *add_socket_A = static_cast<bNodeSocket *>(
              BLI_findlink(&add_node->inputs, 0));
          bNodeSocket *add_socket_B = static_cast<bNodeSocket *>(
              BLI_findlink(&add_node->inputs, 1));
          bNodeSocket *add_socket_out = nodeFindSocket(add_node, SOCK_OUT, "Value");

          *version_cycles_node_socket_float_value(sub2_socket_A) = 1.0f;

          LISTBASE_FOREACH_BACKWARD_MUTABLE (bNodeLink *, link, &ntree->links) {
            if (link->fromsock == fac_socket) {
              nodeAddLink(ntree, add_node, add_socket_out, link->tonode, link->tosock);
              nodeRemLink(ntree, link);
            }
          }

          nodeAddLink(ntree, mul_node, mul_socket_out, add_node, add_socket_A);
          nodeAddLink(ntree, detail_from_node, detail_from_socket, sub2_node, sub2_socket_B);
          nodeAddLink(ntree, sub2_node, sub2_socket_out, add_node, add_socket_B);
        }
        else {
          LISTBASE_FOREACH_BACKWARD_MUTABLE (bNodeLink *, link, &ntree->links) {
            if (link->fromsock == fac_socket) {
              nodeAddLink(ntree, mul_node, mul_socket_out, link->tonode, link->tosock);
              nodeRemLink(ntree, link);
            }
          }
        }

        nodeAddLink(ntree, node, fac_socket, mul_node, mul_socket_A);
        nodeAddLink(ntree, detail_from_node, detail_from_socket, clamp_node, clamp_socket_value);
        nodeAddLink(ntree, clamp_node, clamp_socket_out, mul_node, mul_socket_B);
      }
    }
    else {
      if (*detail < 1.0f) {
        if ((noise_type != SHD_NOISE_RIDGED_MULTIFRACTAL) &&
            (noise_type != SHD_NOISE_HETERO_TERRAIN))
        {
          /* Add Multiply Math node behind Fac output. */

          bNode *mul_node = nodeAddStaticNode(nullptr, ntree, SH_NODE_MATH);
          mul_node->parent = node->parent;
          mul_node->custom1 = NODE_MATH_MULTIPLY;
          mul_node->locx = node->locx;
          mul_node->locy = node->locy + 40.0f;
          mul_node->flag |= NODE_HIDDEN;
          bNodeSocket *mul_socket_A = static_cast<bNodeSocket *>(
              BLI_findlink(&mul_node->inputs, 0));
          bNodeSocket *mul_socket_B = static_cast<bNodeSocket *>(
              BLI_findlink(&mul_node->inputs, 1));
          bNodeSocket *mul_socket_out = nodeFindSocket(mul_node, SOCK_OUT, "Value");

          *version_cycles_node_socket_float_value(mul_socket_B) = *detail;

          if (noise_type == SHD_NOISE_MULTIFRACTAL) {
            /* Add an Add Math node after Multiply Math node. */

            bNode *add_node = nodeAddStaticNode(nullptr, ntree, SH_NODE_MATH);
            add_node->parent = node->parent;
            add_node->custom1 = NODE_MATH_ADD;
            add_node->locx = node->locx;
            add_node->locy = node->locy + 80.0f;
            add_node->flag |= NODE_HIDDEN;
            bNodeSocket *add_socket_A = static_cast<bNodeSocket *>(
                BLI_findlink(&add_node->inputs, 0));
            bNodeSocket *add_socket_B = static_cast<bNodeSocket *>(
                BLI_findlink(&add_node->inputs, 1));
            bNodeSocket *add_socket_out = nodeFindSocket(add_node, SOCK_OUT, "Value");

            *version_cycles_node_socket_float_value(add_socket_B) = 1.0f - *detail;

            LISTBASE_FOREACH_BACKWARD_MUTABLE (bNodeLink *, link, &ntree->links) {
              if (link->fromsock == fac_socket) {
                nodeAddLink(ntree, add_node, add_socket_out, link->tonode, link->tosock);
                nodeRemLink(ntree, link);
              }
            }

            nodeAddLink(ntree, mul_node, mul_socket_out, add_node, add_socket_A);
          }
          else {
            LISTBASE_FOREACH_BACKWARD_MUTABLE (bNodeLink *, link, &ntree->links) {
              if (link->fromsock == fac_socket) {
                nodeAddLink(ntree, mul_node, mul_socket_out, link->tonode, link->tosock);
                nodeRemLink(ntree, link);
              }
            }
          }

          nodeAddLink(ntree, node, fac_socket, mul_node, mul_socket_A);

          *detail = 0.0f;
        }
      }
      else {
        *detail = std::fminf(*detail - 1.0f, 14.0f);
      }
    }

    bNodeSocket *roughness_socket = nodeFindSocket(node, SOCK_IN, "Roughness");
    float *roughness = version_cycles_node_socket_float_value(roughness_socket);
    bNodeSocket *lacunarity_socket = nodeFindSocket(node, SOCK_IN, "Lacunarity");
    float *lacunarity = version_cycles_node_socket_float_value(lacunarity_socket);

    *roughness = std::fmaxf(*roughness, 1e-5f);
    *lacunarity = std::fmaxf(*lacunarity, 1e-5f);

    if (roughness_link != nullptr) {
      /* Add Maximum Math node after output of roughness_from_node. Add Multiply Math node and
       * Power Math node before Roughness input. */

      bNode *max1_node = nodeAddStaticNode(nullptr, ntree, SH_NODE_MATH);
      max1_node->parent = node->parent;
      max1_node->custom1 = NODE_MATH_MAXIMUM;
      max1_node->locx = node->locx;
      max1_node->locy = node->locy - 400.0f + locy_offset;
      max1_node->flag |= NODE_HIDDEN;
      bNodeSocket *max1_socket_A = static_cast<bNodeSocket *>(BLI_findlink(&max1_node->inputs, 0));
      bNodeSocket *max1_socket_B = static_cast<bNodeSocket *>(BLI_findlink(&max1_node->inputs, 1));
      bNodeSocket *max1_socket_out = nodeFindSocket(max1_node, SOCK_OUT, "Value");

      bNode *mul_node = nodeAddStaticNode(nullptr, ntree, SH_NODE_MATH);
      mul_node->parent = node->parent;
      mul_node->custom1 = NODE_MATH_MULTIPLY;
      mul_node->locx = node->locx;
      mul_node->locy = node->locy - 360.0f + locy_offset;
      mul_node->flag |= NODE_HIDDEN;
      bNodeSocket *mul_socket_A = static_cast<bNodeSocket *>(BLI_findlink(&mul_node->inputs, 0));
      bNodeSocket *mul_socket_B = static_cast<bNodeSocket *>(BLI_findlink(&mul_node->inputs, 1));
      bNodeSocket *mul_socket_out = nodeFindSocket(mul_node, SOCK_OUT, "Value");

      bNode *pow_node = nodeAddStaticNode(nullptr, ntree, SH_NODE_MATH);
      pow_node->parent = node->parent;
      pow_node->custom1 = NODE_MATH_POWER;
      pow_node->locx = node->locx;
      pow_node->locy = node->locy - 320.0f + locy_offset;
      pow_node->flag |= NODE_HIDDEN;
      bNodeSocket *pow_socket_A = static_cast<bNodeSocket *>(BLI_findlink(&pow_node->inputs, 0));
      bNodeSocket *pow_socket_B = static_cast<bNodeSocket *>(BLI_findlink(&pow_node->inputs, 1));
      bNodeSocket *pow_socket_out = nodeFindSocket(pow_node, SOCK_OUT, "Value");

      *version_cycles_node_socket_float_value(max1_socket_B) = -1e-5f;
      *version_cycles_node_socket_float_value(mul_socket_B) = -1.0f;
      *version_cycles_node_socket_float_value(pow_socket_A) = *lacunarity;

      nodeRemLink(ntree, roughness_link);
      nodeAddLink(ntree, roughness_from_node, roughness_from_socket, max1_node, max1_socket_A);
      nodeAddLink(ntree, max1_node, max1_socket_out, mul_node, mul_socket_A);
      nodeAddLink(ntree, mul_node, mul_socket_out, pow_node, pow_socket_B);
      nodeAddLink(ntree, pow_node, pow_socket_out, node, roughness_socket);

      if (lacunarity_link != nullptr) {
        /* Add Maximum Math node after output of lacunarity_from_node. */

        bNode *max2_node = nodeAddStaticNode(nullptr, ntree, SH_NODE_MATH);
        max2_node->parent = node->parent;
        max2_node->custom1 = NODE_MATH_MAXIMUM;
        max2_node->locx = node->locx;
        max2_node->locy = node->locy - 440.0f + locy_offset;
        max2_node->flag |= NODE_HIDDEN;
        bNodeSocket *max2_socket_A = static_cast<bNodeSocket *>(
            BLI_findlink(&max2_node->inputs, 0));
        bNodeSocket *max2_socket_B = static_cast<bNodeSocket *>(
            BLI_findlink(&max2_node->inputs, 1));
        bNodeSocket *max2_socket_out = nodeFindSocket(max2_node, SOCK_OUT, "Value");

        *version_cycles_node_socket_float_value(max2_socket_B) = -1e-5f;

        nodeRemLink(ntree, lacunarity_link);
        nodeAddLink(ntree, lacunarity_from_node, lacunarity_from_socket, max2_node, max2_socket_A);
        nodeAddLink(ntree, max2_node, max2_socket_out, pow_node, pow_socket_A);
        nodeAddLink(ntree, max2_node, max2_socket_out, node, lacunarity_socket);
      }
    }
    else if ((lacunarity_link != nullptr) && (roughness_link == nullptr)) {
      /* Add Maximum Math node after output of lacunarity_from_node. Add Power Math node before
       * Roughness input. */

      bNode *max2_node = nodeAddStaticNode(nullptr, ntree, SH_NODE_MATH);
      max2_node->parent = node->parent;
      max2_node->custom1 = NODE_MATH_MAXIMUM;
      max2_node->locx = node->locx;
      max2_node->locy = node->locy - 360.0f + locy_offset;
      max2_node->flag |= NODE_HIDDEN;
      bNodeSocket *max2_socket_A = static_cast<bNodeSocket *>(BLI_findlink(&max2_node->inputs, 0));
      bNodeSocket *max2_socket_B = static_cast<bNodeSocket *>(BLI_findlink(&max2_node->inputs, 1));
      bNodeSocket *max2_socket_out = nodeFindSocket(max2_node, SOCK_OUT, "Value");

      bNode *pow_node = nodeAddStaticNode(nullptr, ntree, SH_NODE_MATH);
      pow_node->parent = node->parent;
      pow_node->custom1 = NODE_MATH_POWER;
      pow_node->locx = node->locx;
      pow_node->locy = node->locy - 320.0f + locy_offset;
      pow_node->flag |= NODE_HIDDEN;
      bNodeSocket *pow_socket_A = static_cast<bNodeSocket *>(BLI_findlink(&pow_node->inputs, 0));
      bNodeSocket *pow_socket_B = static_cast<bNodeSocket *>(BLI_findlink(&pow_node->inputs, 1));
      bNodeSocket *pow_socket_out = nodeFindSocket(pow_node, SOCK_OUT, "Value");

      *version_cycles_node_socket_float_value(max2_socket_B) = -1e-5f;
      *version_cycles_node_socket_float_value(pow_socket_A) = *lacunarity;
      *version_cycles_node_socket_float_value(pow_socket_B) = -(*roughness);

      nodeRemLink(ntree, lacunarity_link);
      nodeAddLink(ntree, lacunarity_from_node, lacunarity_from_socket, max2_node, max2_socket_A);
      nodeAddLink(ntree, max2_node, max2_socket_out, pow_node, pow_socket_A);
      nodeAddLink(ntree, max2_node, max2_socket_out, node, lacunarity_socket);
      nodeAddLink(ntree, pow_node, pow_socket_out, node, roughness_socket);
    }
    else {
      *roughness = std::pow(*lacunarity, -(*roughness));
    }
  }

  version_socket_update_is_used(ntree);
}

/* Convert subsurface inputs on the Principled BSDF. */
static void version_principled_bsdf_subsurface(bNodeTree *ntree)
{
  /* - Create Subsurface Scale input
   * - If a node's Subsurface input was connected or nonzero:
   *   - Make the Base Color a mix of old Base Color and Subsurface Color,
   *     using Subsurface as the mix factor
   *   - Move Subsurface link and default value to the new Subsurface Scale input
   *   - Set the Subsurface input to 1.0
   * - Remove Subsurface Color input
   */
  LISTBASE_FOREACH (bNode *, node, &ntree->nodes) {
    if (node->type != SH_NODE_BSDF_PRINCIPLED) {
      continue;
    }
    if (nodeFindSocket(node, SOCK_IN, "Subsurface Scale")) {
      /* Node is already updated. */
      continue;
    }

    /* Add Scale input */
    bNodeSocket *scale_in = nodeAddStaticSocket(
        ntree, node, SOCK_IN, SOCK_FLOAT, PROP_DISTANCE, "Subsurface Scale", "Subsurface Scale");

    bNodeSocket *subsurf = nodeFindSocket(node, SOCK_IN, "Subsurface");
    float *subsurf_val = version_cycles_node_socket_float_value(subsurf);

    if (!subsurf->link && *subsurf_val == 0.0f) {
      *version_cycles_node_socket_float_value(scale_in) = 0.05f;
    }
    else {
      *version_cycles_node_socket_float_value(scale_in) = *subsurf_val;
    }

    if (subsurf->link == nullptr && *subsurf_val == 0.0f) {
      /* Node doesn't use Subsurf, we're done here. */
      continue;
    }

    /* Fix up Subsurface Color input */
    bNodeSocket *base_col = nodeFindSocket(node, SOCK_IN, "Base Color");
    bNodeSocket *subsurf_col = nodeFindSocket(node, SOCK_IN, "Subsurface Color");
    float *base_col_val = version_cycles_node_socket_rgba_value(base_col);
    float *subsurf_col_val = version_cycles_node_socket_rgba_value(subsurf_col);
    /* If any of the three inputs is dynamic, we need a Mix node. */
    if (subsurf->link || subsurf_col->link || base_col->link) {
      bNode *mix = nodeAddStaticNode(nullptr, ntree, SH_NODE_MIX);
      static_cast<NodeShaderMix *>(mix->storage)->data_type = SOCK_RGBA;
      mix->locx = node->locx - 170;
      mix->locy = node->locy - 120;

      bNodeSocket *a_in = nodeFindSocket(mix, SOCK_IN, "A_Color");
      bNodeSocket *b_in = nodeFindSocket(mix, SOCK_IN, "B_Color");
      bNodeSocket *fac_in = nodeFindSocket(mix, SOCK_IN, "Factor_Float");
      bNodeSocket *result_out = nodeFindSocket(mix, SOCK_OUT, "Result_Color");

      copy_v4_v4(version_cycles_node_socket_rgba_value(a_in), base_col_val);
      copy_v4_v4(version_cycles_node_socket_rgba_value(b_in), subsurf_col_val);
      *version_cycles_node_socket_float_value(fac_in) = *subsurf_val;

      if (base_col->link) {
        nodeAddLink(ntree, base_col->link->fromnode, base_col->link->fromsock, mix, a_in);
        nodeRemLink(ntree, base_col->link);
      }
      if (subsurf_col->link) {
        nodeAddLink(ntree, subsurf_col->link->fromnode, subsurf_col->link->fromsock, mix, b_in);
        nodeRemLink(ntree, subsurf_col->link);
      }
      if (subsurf->link) {
        nodeAddLink(ntree, subsurf->link->fromnode, subsurf->link->fromsock, mix, fac_in);
        nodeAddLink(ntree, subsurf->link->fromnode, subsurf->link->fromsock, node, scale_in);
        nodeRemLink(ntree, subsurf->link);
      }
      nodeAddLink(ntree, mix, result_out, node, base_col);
    }
    /* Mix the fixed values. */
    interp_v4_v4v4(base_col_val, base_col_val, subsurf_col_val, *subsurf_val);

    /* Set node to 100% subsurface, 0% diffuse. */
    *subsurf_val = 1.0f;

    /* Delete Subsurface Color input */
    nodeRemoveSocket(ntree, node, subsurf_col);
  }
}

/* Convert emission inputs on the Principled BSDF. */
static void version_principled_bsdf_emission(bNodeTree *ntree)
{
  /* Blender 3.x and before would default to Emission = 0.0, Emission Strength = 1.0.
   * Now we default the other way around (1.0 and 0.0), but because the Strength input was added
   * a bit later, a file that only has the Emission socket would now end up as (1.0, 0.0) instead
   * of (1.0, 1.0).
   * Therefore, set strength to 1.0 for those files.
   */
  LISTBASE_FOREACH (bNode *, node, &ntree->nodes) {
    if (node->type != SH_NODE_BSDF_PRINCIPLED) {
      continue;
    }
    if (!nodeFindSocket(node, SOCK_IN, "Emission")) {
      /* Old enough to have neither, new defaults are fine. */
      continue;
    }
    if (nodeFindSocket(node, SOCK_IN, "Emission Strength")) {
      /* New enough to have both, no need to do anything. */
      continue;
    }
    bNodeSocket *sock = nodeAddStaticSocket(
        ntree, node, SOCK_IN, SOCK_FLOAT, PROP_NONE, "Emission Strength", "Emission Strength");
    *version_cycles_node_socket_float_value(sock) = 1.0f;
  }
}

/* Rename various Principled BSDF sockets. */
static void version_principled_bsdf_rename_sockets(bNodeTree *ntree)
{
  version_node_input_socket_name(ntree, SH_NODE_BSDF_PRINCIPLED, "Emission", "Emission Color");
  version_node_input_socket_name(ntree, SH_NODE_BSDF_PRINCIPLED, "Specular", "Specular IOR Level");
  version_node_input_socket_name(
      ntree, SH_NODE_BSDF_PRINCIPLED, "Subsurface", "Subsurface Weight");
  version_node_input_socket_name(
      ntree, SH_NODE_BSDF_PRINCIPLED, "Transmission", "Transmission Weight");
  version_node_input_socket_name(ntree, SH_NODE_BSDF_PRINCIPLED, "Coat", "Coat Weight");
  version_node_input_socket_name(ntree, SH_NODE_BSDF_PRINCIPLED, "Sheen", "Sheen Weight");
}

/* Replace old Principled Hair BSDF as a variant in the new Principled Hair BSDF. */
static void version_replace_principled_hair_model(bNodeTree *ntree)
{
  LISTBASE_FOREACH (bNode *, node, &ntree->nodes) {
    if (node->type != SH_NODE_BSDF_HAIR_PRINCIPLED) {
      continue;
    }
    NodeShaderHairPrincipled *data = MEM_cnew<NodeShaderHairPrincipled>(__func__);
    data->model = SHD_PRINCIPLED_HAIR_CHIANG;
    data->parametrization = node->custom1;

    node->storage = data;
  }
}

static void change_input_socket_to_rotation_type(bNodeTree &ntree,
                                                 bNode &node,
                                                 bNodeSocket &socket)
{
  if (socket.type == SOCK_ROTATION) {
    return;
  }
  socket.type = SOCK_ROTATION;
  STRNCPY(socket.idname, "NodeSocketRotation");
  auto *old_value = static_cast<bNodeSocketValueVector *>(socket.default_value);
  auto *new_value = MEM_new<bNodeSocketValueRotation>(__func__);
  copy_v3_v3(new_value->value_euler, old_value->value);
  socket.default_value = new_value;
  MEM_freeN(old_value);
  LISTBASE_FOREACH_MUTABLE (bNodeLink *, link, &ntree.links) {
    if (link->tosock != &socket) {
      continue;
    }
    if (ELEM(link->fromsock->type, SOCK_ROTATION, SOCK_VECTOR, SOCK_FLOAT) &&
        link->fromnode->type != NODE_REROUTE)
    {
      /* No need to add the conversion node when implicit conversions will work. */
      continue;
    }
    if (STREQ(link->fromnode->idname, "FunctionNodeEulerToRotation")) {
      /* Make versioning idempotent. */
      continue;
    }
    bNode *convert = nodeAddNode(nullptr, &ntree, "FunctionNodeEulerToRotation");
    convert->parent = node.parent;
    convert->locx = node.locx - 40;
    convert->locy = node.locy;
    link->tonode = convert;
    link->tosock = nodeFindSocket(convert, SOCK_IN, "Euler");

    nodeAddLink(&ntree, convert, nodeFindSocket(convert, SOCK_OUT, "Rotation"), &node, &socket);
  }
}

static void change_output_socket_to_rotation_type(bNodeTree &ntree,
                                                  bNode &node,
                                                  bNodeSocket &socket)
{
  /* Rely on generic node declaration update to change the socket type. */
  LISTBASE_FOREACH_MUTABLE (bNodeLink *, link, &ntree.links) {
    if (link->fromsock != &socket) {
      continue;
    }
    if (ELEM(link->tosock->type, SOCK_ROTATION, SOCK_VECTOR) && link->tonode->type != NODE_REROUTE)
    {
      /* No need to add the conversion node when implicit conversions will work. */
      continue;
    }
    if (STREQ(link->tonode->idname, "FunctionNodeRotationToEuler"))
    { /* Make versioning idempotent. */
      continue;
    }
    bNode *convert = nodeAddNode(nullptr, &ntree, "FunctionNodeRotationToEuler");
    convert->parent = node.parent;
    convert->locx = node.locx + 40;
    convert->locy = node.locy;
    link->fromnode = convert;
    link->fromsock = nodeFindSocket(convert, SOCK_OUT, "Euler");

    nodeAddLink(&ntree, &node, &socket, convert, nodeFindSocket(convert, SOCK_IN, "Rotation"));
  }
}

static void version_geometry_nodes_use_rotation_socket(bNodeTree &ntree)
{
  LISTBASE_FOREACH_MUTABLE (bNode *, node, &ntree.nodes) {
    if (STR_ELEM(node->idname,
                 "GeometryNodeInstanceOnPoints",
                 "GeometryNodeRotateInstances",
                 "GeometryNodeTransform"))
    {
      bNodeSocket *socket = nodeFindSocket(node, SOCK_IN, "Rotation");
      change_input_socket_to_rotation_type(ntree, *node, *socket);
    }
    if (STR_ELEM(node->idname,
                 "GeometryNodeDistributePointsOnFaces",
                 "GeometryNodeObjectInfo",
                 "GeometryNodeInputInstanceRotation"))
    {
      bNodeSocket *socket = nodeFindSocket(node, SOCK_OUT, "Rotation");
      change_output_socket_to_rotation_type(ntree, *node, *socket);
    }
  }
}

/* Find the base socket name for an idname that may include a subtype. */
static blender::StringRef legacy_socket_idname_to_socket_type(blender::StringRef idname)
{
  using string_pair = std::pair<const char *, const char *>;
  static const string_pair subtypes_map[] = {{"NodeSocketFloatUnsigned", "NodeSocketFloat"},
                                             {"NodeSocketFloatPercentage", "NodeSocketFloat"},
                                             {"NodeSocketFloatFactor", "NodeSocketFloat"},
                                             {"NodeSocketFloatAngle", "NodeSocketFloat"},
                                             {"NodeSocketFloatTime", "NodeSocketFloat"},
                                             {"NodeSocketFloatTimeAbsolute", "NodeSocketFloat"},
                                             {"NodeSocketFloatDistance", "NodeSocketFloat"},
                                             {"NodeSocketIntUnsigned", "NodeSocketInt"},
                                             {"NodeSocketIntPercentage", "NodeSocketInt"},
                                             {"NodeSocketIntFactor", "NodeSocketInt"},
                                             {"NodeSocketVectorTranslation", "NodeSocketVector"},
                                             {"NodeSocketVectorDirection", "NodeSocketVector"},
                                             {"NodeSocketVectorVelocity", "NodeSocketVector"},
                                             {"NodeSocketVectorAcceleration", "NodeSocketVector"},
                                             {"NodeSocketVectorEuler", "NodeSocketVector"},
                                             {"NodeSocketVectorXYZ", "NodeSocketVector"}};
  for (const string_pair &pair : subtypes_map) {
    if (pair.first == idname) {
      return pair.second;
    }
  }
  /* Unchanged socket idname. */
  return idname;
}

static bNodeTreeInterfaceItem *legacy_socket_move_to_interface(bNodeSocket &legacy_socket,
                                                               const eNodeSocketInOut in_out)
{
  bNodeTreeInterfaceSocket *new_socket = MEM_cnew<bNodeTreeInterfaceSocket>(__func__);
  new_socket->item.item_type = NODE_INTERFACE_SOCKET;

  /* Move reusable data. */
  new_socket->name = BLI_strdup(legacy_socket.name);
  new_socket->identifier = BLI_strdup(legacy_socket.identifier);
  new_socket->description = BLI_strdup(legacy_socket.description);
  /* If the socket idname includes a subtype (e.g. "NodeSocketFloatFactor") this will convert it to
   * the base type name ("NodeSocketFloat"). */
  new_socket->socket_type = BLI_strdup(
      legacy_socket_idname_to_socket_type(legacy_socket.idname).data());
  new_socket->flag = (in_out == SOCK_IN ? NODE_INTERFACE_SOCKET_INPUT :
                                          NODE_INTERFACE_SOCKET_OUTPUT);
  SET_FLAG_FROM_TEST(
      new_socket->flag, legacy_socket.flag & SOCK_HIDE_VALUE, NODE_INTERFACE_SOCKET_HIDE_VALUE);
  SET_FLAG_FROM_TEST(new_socket->flag,
                     legacy_socket.flag & SOCK_HIDE_IN_MODIFIER,
                     NODE_INTERFACE_SOCKET_HIDE_IN_MODIFIER);
  new_socket->attribute_domain = legacy_socket.attribute_domain;

  /* The following data are stolen from the old data, the ownership of their memory is directly
   * transferred to the new data. */
  new_socket->default_attribute_name = legacy_socket.default_attribute_name;
  legacy_socket.default_attribute_name = nullptr;
  new_socket->socket_data = legacy_socket.default_value;
  legacy_socket.default_value = nullptr;
  new_socket->properties = legacy_socket.prop;
  legacy_socket.prop = nullptr;

  /* Unused data. */
  MEM_delete(legacy_socket.runtime);
  legacy_socket.runtime = nullptr;

  return &new_socket->item;
}

static void versioning_convert_node_tree_socket_lists_to_interface(bNodeTree *ntree)
{
  bNodeTreeInterface &tree_interface = ntree->tree_interface;

  const int num_inputs = BLI_listbase_count(&ntree->inputs_legacy);
  const int num_outputs = BLI_listbase_count(&ntree->outputs_legacy);
  tree_interface.root_panel.items_num = num_inputs + num_outputs;
  tree_interface.root_panel.items_array = static_cast<bNodeTreeInterfaceItem **>(MEM_malloc_arrayN(
      tree_interface.root_panel.items_num, sizeof(bNodeTreeInterfaceItem *), __func__));

  /* Convert outputs first to retain old outputs/inputs ordering. */
  int index;
  LISTBASE_FOREACH_INDEX (bNodeSocket *, socket, &ntree->outputs_legacy, index) {
    tree_interface.root_panel.items_array[index] = legacy_socket_move_to_interface(*socket,
                                                                                   SOCK_OUT);
  }
  LISTBASE_FOREACH_INDEX (bNodeSocket *, socket, &ntree->inputs_legacy, index) {
    tree_interface.root_panel.items_array[num_outputs + index] = legacy_socket_move_to_interface(
        *socket, SOCK_IN);
  }
}

/**
 * Original node tree interface conversion in did not convert socket idnames with subtype suffixes
 * to correct socket base types (see #versioning_convert_node_tree_socket_lists_to_interface).
 */
static void versioning_fix_socket_subtype_idnames(bNodeTree *ntree)
{
  bNodeTreeInterface &tree_interface = ntree->tree_interface;

  tree_interface.foreach_item([](bNodeTreeInterfaceItem &item) -> bool {
    if (item.item_type == NODE_INTERFACE_SOCKET) {
      bNodeTreeInterfaceSocket &socket = reinterpret_cast<bNodeTreeInterfaceSocket &>(item);
      blender::StringRef corrected_socket_type = legacy_socket_idname_to_socket_type(
          socket.socket_type);
      if (socket.socket_type != corrected_socket_type) {
        MEM_freeN(socket.socket_type);
        socket.socket_type = BLI_strdup(corrected_socket_type.data());
      }
    }
    return true;
  });
}

/* Convert coat inputs on the Principled BSDF. */
static void version_principled_bsdf_coat(bNodeTree *ntree)
{
  LISTBASE_FOREACH (bNode *, node, &ntree->nodes) {
    if (node->type != SH_NODE_BSDF_PRINCIPLED) {
      continue;
    }
    if (nodeFindSocket(node, SOCK_IN, "Coat IOR") != nullptr) {
      continue;
    }
    bNodeSocket *coat_ior_input = nodeAddStaticSocket(
        ntree, node, SOCK_IN, SOCK_FLOAT, PROP_NONE, "Coat IOR", "Coat IOR");

    /* Adjust for 4x change in intensity. */
    bNodeSocket *coat_input = nodeFindSocket(node, SOCK_IN, "Clearcoat");
    *version_cycles_node_socket_float_value(coat_input) *= 0.25f;
    /* When the coat input is dynamic, instead of inserting a *0.25 math node, set the Coat IOR
     * to 1.2 instead - this also roughly quarters reflectivity compared to the 1.5 default. */
    *version_cycles_node_socket_float_value(coat_ior_input) = (coat_input->link) ? 1.2f : 1.5f;
  }

  /* Rename sockets. */
  version_node_input_socket_name(ntree, SH_NODE_BSDF_PRINCIPLED, "Clearcoat", "Coat");
  version_node_input_socket_name(
      ntree, SH_NODE_BSDF_PRINCIPLED, "Clearcoat Roughness", "Coat Roughness");
  version_node_input_socket_name(
      ntree, SH_NODE_BSDF_PRINCIPLED, "Clearcoat Normal", "Coat Normal");
}

/* Convert specular tint in Principled BSDF. */
static void version_principled_bsdf_specular_tint(bNodeTree *ntree)
{
  LISTBASE_FOREACH (bNode *, node, &ntree->nodes) {
    if (node->type != SH_NODE_BSDF_PRINCIPLED) {
      continue;
    }
    bNodeSocket *specular_tint_sock = nodeFindSocket(node, SOCK_IN, "Specular Tint");
    if (specular_tint_sock->type == SOCK_RGBA) {
      /* Node is already updated. */
      continue;
    }

    bNodeSocket *base_color_sock = nodeFindSocket(node, SOCK_IN, "Base Color");
    float specular_tint_old = *version_cycles_node_socket_float_value(specular_tint_sock);
    float *base_color = version_cycles_node_socket_rgba_value(base_color_sock);

    /* Change socket type to Color. */
    nodeModifySocketTypeStatic(ntree, node, specular_tint_sock, SOCK_RGBA, 0);

    static float one[] = {1.0f, 1.0f, 1.0f, 1.0f};

    /* Add a mix node when working with dynamic inputs. */
    if (specular_tint_sock->link || (base_color_sock->link && specular_tint_old != 0)) {
      bNode *mix = nodeAddStaticNode(nullptr, ntree, SH_NODE_MIX);
      static_cast<NodeShaderMix *>(mix->storage)->data_type = SOCK_RGBA;
      mix->locx = node->locx - 170;
      mix->locy = node->locy - 120;

      bNodeSocket *a_in = nodeFindSocket(mix, SOCK_IN, "A_Color");
      bNodeSocket *b_in = nodeFindSocket(mix, SOCK_IN, "B_Color");
      bNodeSocket *fac_in = nodeFindSocket(mix, SOCK_IN, "Factor_Float");
      bNodeSocket *result_out = nodeFindSocket(mix, SOCK_OUT, "Result_Color");

      copy_v4_v4(version_cycles_node_socket_rgba_value(a_in), one);
      copy_v4_v4(version_cycles_node_socket_rgba_value(b_in), base_color);
      *version_cycles_node_socket_float_value(fac_in) = specular_tint_old;

      if (base_color_sock->link) {
        nodeAddLink(
            ntree, base_color_sock->link->fromnode, base_color_sock->link->fromsock, mix, b_in);
      }
      if (specular_tint_sock->link) {
        nodeAddLink(ntree,
                    specular_tint_sock->link->fromnode,
                    specular_tint_sock->link->fromsock,
                    mix,
                    fac_in);
        nodeRemLink(ntree, specular_tint_sock->link);
      }
      nodeAddLink(ntree, mix, result_out, node, specular_tint_sock);
    }

    float *specular_tint = version_cycles_node_socket_rgba_value(specular_tint_sock);
    /* Mix the fixed values. */
    interp_v4_v4v4(specular_tint, one, base_color, specular_tint_old);
  }
}

static void version_copy_socket(bNodeTreeInterfaceSocket &dst,
                                const bNodeTreeInterfaceSocket &src,
                                char *identifier)
{
  /* Node socket copy function based on bNodeTreeInterface::item_copy to avoid using blenkernel. */
  dst.name = BLI_strdup_null(src.name);
  dst.description = BLI_strdup_null(src.description);
  dst.socket_type = BLI_strdup(src.socket_type);
  dst.default_attribute_name = BLI_strdup_null(src.default_attribute_name);
  dst.identifier = identifier;
  if (src.properties) {
    dst.properties = IDP_CopyProperty_ex(src.properties, 0);
  }
  if (src.socket_data != nullptr) {
    dst.socket_data = MEM_dupallocN(src.socket_data);
    /* No user count increment needed, gets reset after versioning. */
  }
}

static int version_nodes_find_valid_insert_position_for_item(const bNodeTreeInterfacePanel &panel,
                                                             const bNodeTreeInterfaceItem &item,
                                                             const int initial_pos)
{
  const bool sockets_above_panels = !(panel.flag &
                                      NODE_INTERFACE_PANEL_ALLOW_SOCKETS_AFTER_PANELS);
  const blender::Span<const bNodeTreeInterfaceItem *> items = {panel.items_array, panel.items_num};

  int pos = initial_pos;

  if (sockets_above_panels) {
    if (item.item_type == NODE_INTERFACE_PANEL) {
      /* Find the closest valid position from the end, only panels at or after #position. */
      for (int test_pos = items.size() - 1; test_pos >= initial_pos; test_pos--) {
        if (test_pos < 0) {
          /* Initial position is out of range but valid. */
          break;
        }
        if (items[test_pos]->item_type != NODE_INTERFACE_PANEL) {
          /* Found valid position, insert after the last socket item. */
          pos = test_pos + 1;
          break;
        }
      }
    }
    else {
      /* Find the closest valid position from the start, no panels at or after #position. */
      for (int test_pos = 0; test_pos <= initial_pos; test_pos++) {
        if (test_pos >= items.size()) {
          /* Initial position is out of range but valid. */
          break;
        }
        if (items[test_pos]->item_type == NODE_INTERFACE_PANEL) {
          /* Found valid position, inserting moves the first panel. */
          pos = test_pos;
          break;
        }
      }
    }
  }

  return pos;
}

static void version_nodes_insert_item(bNodeTreeInterfacePanel &parent,
                                      bNodeTreeInterfaceSocket &socket,
                                      int position)
{
  /* Apply any constraints on the item positions. */
  position = version_nodes_find_valid_insert_position_for_item(parent, socket.item, position);
  position = std::min(std::max(position, 0), parent.items_num);

  blender::MutableSpan<bNodeTreeInterfaceItem *> old_items = {parent.items_array,
                                                              parent.items_num};
  parent.items_num++;
  parent.items_array = MEM_cnew_array<bNodeTreeInterfaceItem *>(parent.items_num, __func__);
  parent.items().take_front(position).copy_from(old_items.take_front(position));
  parent.items().drop_front(position + 1).copy_from(old_items.drop_front(position));
  parent.items()[position] = &socket.item;

  if (old_items.data()) {
    MEM_freeN(old_items.data());
  }
}

/* Node group interface copy function based on bNodeTreeInterface::insert_item_copy. */
static void version_node_group_split_socket(bNodeTreeInterface &tree_interface,
                                            bNodeTreeInterfaceSocket &socket,
                                            bNodeTreeInterfacePanel *parent,
                                            int position)
{
  if (parent == nullptr) {
    parent = &tree_interface.root_panel;
  }

  bNodeTreeInterfaceSocket *csocket = static_cast<bNodeTreeInterfaceSocket *>(
      MEM_dupallocN(&socket));
  /* Generate a new unique identifier.
   * This might break existing links, but the identifiers were duplicate anyway. */
  char *dst_identifier = BLI_sprintfN("Socket_%d", tree_interface.next_uid++);
  version_copy_socket(*csocket, socket, dst_identifier);

  version_nodes_insert_item(*parent, *csocket, position);

  /* Original socket becomes output. */
  socket.flag &= ~NODE_INTERFACE_SOCKET_INPUT;
  /* Copied socket becomes input. */
  csocket->flag &= ~NODE_INTERFACE_SOCKET_OUTPUT;
}

static void versioning_node_group_sort_sockets_recursive(bNodeTreeInterfacePanel &panel)
{
  /* True if item a should be above item b. */
  auto item_compare = [](const bNodeTreeInterfaceItem *a,
                         const bNodeTreeInterfaceItem *b) -> bool {
    if (a->item_type != b->item_type) {
      /* Keep sockets above panels. */
      return a->item_type == NODE_INTERFACE_SOCKET;
    }
    else {
      /* Keep outputs above inputs. */
      if (a->item_type == NODE_INTERFACE_SOCKET) {
        const bNodeTreeInterfaceSocket *sa = reinterpret_cast<const bNodeTreeInterfaceSocket *>(a);
        const bNodeTreeInterfaceSocket *sb = reinterpret_cast<const bNodeTreeInterfaceSocket *>(b);
        const bool is_output_a = sa->flag & NODE_INTERFACE_SOCKET_OUTPUT;
        const bool is_output_b = sb->flag & NODE_INTERFACE_SOCKET_OUTPUT;
        if (is_output_a != is_output_b) {
          return is_output_a;
        }
      }
    }
    return false;
  };

  /* Sort panel content. */
  std::stable_sort(panel.items().begin(), panel.items().end(), item_compare);

  /* Sort any child panels too. */
  for (bNodeTreeInterfaceItem *item : panel.items()) {
    if (item->item_type == NODE_INTERFACE_PANEL) {
      versioning_node_group_sort_sockets_recursive(
          *reinterpret_cast<bNodeTreeInterfacePanel *>(item));
    }
  }
}

static void enable_geometry_nodes_is_modifier(Main &bmain)
{
  /* Any node group with a first socket geometry output can potentially be a modifier. Previously
   * this wasn't an explicit option, so better to enable too many groups rather than too few. */
  LISTBASE_FOREACH (bNodeTree *, group, &bmain.nodetrees) {
    if (group->type != NTREE_GEOMETRY) {
      continue;
    }
    group->tree_interface.foreach_item([&](const bNodeTreeInterfaceItem &item) {
      if (item.item_type != NODE_INTERFACE_SOCKET) {
        return true;
      }
      const auto &socket = reinterpret_cast<const bNodeTreeInterfaceSocket &>(item);
      if ((socket.flag & NODE_INTERFACE_SOCKET_OUTPUT) == 0) {
        return true;
      }
      if (!STREQ(socket.socket_type, "NodeSocketGeometry")) {
        return true;
      }
      if (!group->geometry_node_asset_traits) {
        group->geometry_node_asset_traits = MEM_new<GeometryNodeAssetTraits>(__func__);
      }
      group->geometry_node_asset_traits->flag |= GEO_NODE_ASSET_MODIFIER;
      return false;
    });
  }
}

static void version_socket_identifier_suffixes_for_dynamic_types(
    ListBase sockets, const char *separator, const std::optional<int> total = std::nullopt)
{
  int index = 0;
  LISTBASE_FOREACH (bNodeSocket *, socket, &sockets) {
    if (socket->is_available()) {
      if (char *pos = strstr(socket->identifier, separator)) {
        /* End the identifier at the separator so that the old suffix is ignored. */
        *pos = '\0';

        if (total.has_value()) {
          index++;
          if (index == *total) {
            return;
          }
        }
      }
    }
    else {
      /* Rename existing identifiers so that they don't conflict with the renamed one. Those will
       * be removed after versioning code. */
      BLI_strncat(socket->identifier, "_deprecated", sizeof(socket->identifier));
    }
  }
}

static void versioning_nodes_dynamic_sockets(bNodeTree &ntree)
{
  LISTBASE_FOREACH (bNode *, node, &ntree.nodes) {
    switch (node->type) {
      case GEO_NODE_ACCUMULATE_FIELD:
        /* This node requires the extra `total` parameter, because the `Group Index` identifier
         * also has a space in the name, that should not be treated as separator. */
        version_socket_identifier_suffixes_for_dynamic_types(node->inputs, " ", 1);
        version_socket_identifier_suffixes_for_dynamic_types(node->outputs, " ", 3);
        break;
      case GEO_NODE_CAPTURE_ATTRIBUTE:
      case GEO_NODE_ATTRIBUTE_STATISTIC:
      case GEO_NODE_BLUR_ATTRIBUTE:
      case GEO_NODE_EVALUATE_AT_INDEX:
      case GEO_NODE_EVALUATE_ON_DOMAIN:
      case GEO_NODE_INPUT_NAMED_ATTRIBUTE:
      case GEO_NODE_RAYCAST:
      case GEO_NODE_SAMPLE_INDEX:
      case GEO_NODE_SAMPLE_NEAREST_SURFACE:
      case GEO_NODE_SAMPLE_UV_SURFACE:
      case GEO_NODE_STORE_NAMED_ATTRIBUTE:
      case GEO_NODE_VIEWER:
        version_socket_identifier_suffixes_for_dynamic_types(node->inputs, "_");
        version_socket_identifier_suffixes_for_dynamic_types(node->outputs, "_");
        break;
    }
  }
}

static void versioning_nodes_dynamic_sockets_2(bNodeTree &ntree)
{
  LISTBASE_FOREACH (bNode *, node, &ntree.nodes) {
    if (!ELEM(node->type, GEO_NODE_SWITCH, GEO_NODE_SAMPLE_CURVE)) {
      continue;
    }
    version_socket_identifier_suffixes_for_dynamic_types(node->inputs, "_");
    version_socket_identifier_suffixes_for_dynamic_types(node->outputs, "_");
  }
}

static void versioning_grease_pencil_stroke_radii_scaling(GreasePencil *grease_pencil)
{
  using namespace blender;
  /* Previously, Grease Pencil used a radius convention where 1 `px` = 0.001 units. This `px` was
   * the brush size which would be stored in the stroke thickness and then scaled by the point
   * pressure factor. Finally, the render engine would divide this thickness value by 2000 (we're
   * going from a thickness to a radius, hence the factor of two) to convert back into blender
   * units.
   * Store the radius now directly in blender units. This makes it consistent with how hair curves
   * handle the radius. */
  for (GreasePencilDrawingBase *base : grease_pencil->drawings()) {
    if (base->type != GP_DRAWING) {
      continue;
    }
    bke::greasepencil::Drawing &drawing = reinterpret_cast<GreasePencilDrawing *>(base)->wrap();
    MutableSpan<float> radii = drawing.radii_for_write();
    threading::parallel_for(radii.index_range(), 8192, [&](const IndexRange range) {
      for (const int i : range) {
        radii[i] /= 2000.0f;
      }
    });
  }
}

static void fix_geometry_nodes_object_info_scale(bNodeTree &ntree)
{
  using namespace blender;
  MultiValueMap<bNodeSocket *, bNodeLink *> out_links_per_socket;
  LISTBASE_FOREACH (bNodeLink *, link, &ntree.links) {
    if (link->fromnode->type == GEO_NODE_OBJECT_INFO) {
      out_links_per_socket.add(link->fromsock, link);
    }
  }

  LISTBASE_FOREACH_MUTABLE (bNode *, node, &ntree.nodes) {
    if (node->type != GEO_NODE_OBJECT_INFO) {
      continue;
    }
    bNodeSocket *scale = nodeFindSocket(node, SOCK_OUT, "Scale");
    const Span<bNodeLink *> links = out_links_per_socket.lookup(scale);
    if (links.is_empty()) {
      continue;
    }
    bNode *absolute_value = nodeAddNode(nullptr, &ntree, "ShaderNodeVectorMath");
    absolute_value->custom1 = NODE_VECTOR_MATH_ABSOLUTE;
    absolute_value->parent = node->parent;
    absolute_value->locx = node->locx + 100;
    absolute_value->locy = node->locy - 50;
    nodeAddLink(&ntree,
                node,
                scale,
                absolute_value,
                static_cast<bNodeSocket *>(absolute_value->inputs.first));
    for (bNodeLink *link : links) {
      link->fromnode = absolute_value;
      link->fromsock = static_cast<bNodeSocket *>(absolute_value->outputs.first);
    }
  }
}

void blo_do_versions_400(FileData *fd, Library * /*lib*/, Main *bmain)
{
  if (!MAIN_VERSION_FILE_ATLEAST(bmain, 400, 1)) {
    LISTBASE_FOREACH (Mesh *, mesh, &bmain->meshes) {
      version_mesh_legacy_to_struct_of_array_format(*mesh);
    }
    version_movieclips_legacy_camera_object(bmain);
  }

  if (!MAIN_VERSION_FILE_ATLEAST(bmain, 400, 2)) {
    LISTBASE_FOREACH (Mesh *, mesh, &bmain->meshes) {
      BKE_mesh_legacy_bevel_weight_to_generic(mesh);
    }
  }

  /* 400 4 did not require any do_version here. */

  if (!MAIN_VERSION_FILE_ATLEAST(bmain, 400, 5)) {
    LISTBASE_FOREACH (Scene *, scene, &bmain->scenes) {
      ToolSettings *ts = scene->toolsettings;
      if (ts->snap_mode_tools != SCE_SNAP_TO_NONE) {
        ts->snap_mode_tools = SCE_SNAP_TO_GEOM;
      }

#define SCE_SNAP_PROJECT (1 << 3)
      if (ts->snap_flag & SCE_SNAP_PROJECT) {
        ts->snap_mode &= ~(1 << 2); /* SCE_SNAP_TO_FACE */
        ts->snap_mode |= (1 << 8);  /* SCE_SNAP_INDIVIDUAL_PROJECT */
      }
#undef SCE_SNAP_PROJECT
    }
  }

  if (!MAIN_VERSION_FILE_ATLEAST(bmain, 400, 6)) {
    FOREACH_NODETREE_BEGIN (bmain, ntree, id) {
      versioning_replace_legacy_glossy_node(ntree);
      versioning_remove_microfacet_sharp_distribution(ntree);
    }
    FOREACH_NODETREE_END;
  }

  if (!MAIN_VERSION_FILE_ATLEAST(bmain, 400, 7)) {
    LISTBASE_FOREACH (Mesh *, mesh, &bmain->meshes) {
      version_mesh_crease_generic(*bmain);
    }
  }

  if (!MAIN_VERSION_FILE_ATLEAST(bmain, 400, 8)) {
    LISTBASE_FOREACH (bAction *, act, &bmain->actions) {
      act->frame_start = max_ff(act->frame_start, MINAFRAMEF);
      act->frame_end = min_ff(act->frame_end, MAXFRAMEF);
    }
  }

  if (!MAIN_VERSION_FILE_ATLEAST(bmain, 400, 9)) {
    LISTBASE_FOREACH (Light *, light, &bmain->lights) {
      if (light->type == LA_SPOT && light->nodetree) {
        version_replace_texcoord_normal_socket(light->nodetree);
      }
    }
  }

  /* Fix brush->tip_scale_x which should never be zero. */
  LISTBASE_FOREACH (Brush *, brush, &bmain->brushes) {
    if (brush->tip_scale_x == 0.0f) {
      brush->tip_scale_x = 1.0f;
    }
  }

  if (!MAIN_VERSION_FILE_ATLEAST(bmain, 400, 10)) {
    LISTBASE_FOREACH (bScreen *, screen, &bmain->screens) {
      LISTBASE_FOREACH (ScrArea *, area, &screen->areabase) {
        LISTBASE_FOREACH (SpaceLink *, space, &area->spacedata) {
          if (space->spacetype == SPACE_NODE) {
            SpaceNode *snode = reinterpret_cast<SpaceNode *>(space);
            snode->overlay.flag |= SN_OVERLAY_SHOW_PREVIEWS;
          }
        }
      }
    }
  }

  if (!MAIN_VERSION_FILE_ATLEAST(bmain, 400, 11)) {
    version_vertex_weight_edit_preserve_threshold_exclusivity(bmain);
  }

  if (!MAIN_VERSION_FILE_ATLEAST(bmain, 400, 12)) {
    if (!DNA_struct_member_exists(fd->filesdna, "LightProbe", "int", "grid_bake_samples")) {
      LISTBASE_FOREACH (LightProbe *, lightprobe, &bmain->lightprobes) {
        lightprobe->grid_bake_samples = 2048;
        lightprobe->surfel_density = 1.0f;
        lightprobe->grid_normal_bias = 0.3f;
        lightprobe->grid_view_bias = 0.0f;
        lightprobe->grid_facing_bias = 0.5f;
        lightprobe->grid_dilation_threshold = 0.5f;
        lightprobe->grid_dilation_radius = 1.0f;
      }
    }

    /* Set default bake resolution. */
    if (!DNA_struct_member_exists(fd->filesdna, "World", "int", "probe_resolution")) {
      LISTBASE_FOREACH (World *, world, &bmain->worlds) {
        world->probe_resolution = LIGHT_PROBE_RESOLUTION_1024;
      }
    }

    if (!DNA_struct_member_exists(fd->filesdna, "LightProbe", "float", "grid_surface_bias")) {
      LISTBASE_FOREACH (LightProbe *, lightprobe, &bmain->lightprobes) {
        lightprobe->grid_surface_bias = 0.05f;
        lightprobe->grid_escape_bias = 0.1f;
      }
    }

    /* Clear removed "Z Buffer" flag. */
    {
      const int R_IMF_FLAG_ZBUF_LEGACY = 1 << 0;
      LISTBASE_FOREACH (Scene *, scene, &bmain->scenes) {
        scene->r.im_format.flag &= ~R_IMF_FLAG_ZBUF_LEGACY;
      }
    }

    /* Reset the layer opacity for all layers to 1. */
    LISTBASE_FOREACH (GreasePencil *, grease_pencil, &bmain->grease_pencils) {
      for (blender::bke::greasepencil::Layer *layer : grease_pencil->layers_for_write()) {
        layer->opacity = 1.0f;
      }
    }

    FOREACH_NODETREE_BEGIN (bmain, ntree, id) {
      if (ntree->type == NTREE_SHADER) {
        /* Remove Transmission Roughness from Principled BSDF. */
        version_principled_transmission_roughness(ntree);
        /* Convert legacy Velvet BSDF nodes into the new Sheen BSDF node. */
        version_replace_velvet_sheen_node(ntree);
        /* Convert sheen inputs on the Principled BSDF. */
        version_principled_bsdf_sheen(ntree);
      }
    }
    FOREACH_NODETREE_END;

    LISTBASE_FOREACH (bScreen *, screen, &bmain->screens) {
      LISTBASE_FOREACH (ScrArea *, area, &screen->areabase) {
        LISTBASE_FOREACH (SpaceLink *, sl, &area->spacedata) {
          ListBase *regionbase = (sl == area->spacedata.first) ? &area->regionbase :
                                                                 &sl->regionbase;

          /* Layout based regions used to also disallow resizing, now these are separate flags.
           * Make sure they are set together for old regions. */
          LISTBASE_FOREACH (ARegion *, region, regionbase) {
            if (region->flag & RGN_FLAG_DYNAMIC_SIZE) {
              region->flag |= RGN_FLAG_NO_USER_RESIZE;
            }
          }
        }
      }
    }
  }

  if (!MAIN_VERSION_FILE_ATLEAST(bmain, 400, 13)) {
    /* For the scenes configured to use the "None" display disable the color management
     * again. This will handle situation when the "None" display is removed and is replaced with
     * a "Raw" view instead.
     *
     * Note that this versioning will do nothing if the "None" display exists in the OCIO
     * configuration. */
    LISTBASE_FOREACH (Scene *, scene, &bmain->scenes) {
      const ColorManagedDisplaySettings &display_settings = scene->display_settings;
      if (STREQ(display_settings.display_device, "None")) {
        BKE_scene_disable_color_management(scene);
      }
    }
  }

  if (!MAIN_VERSION_FILE_ATLEAST(bmain, 400, 14)) {
    if (!DNA_struct_member_exists(fd->filesdna, "SceneEEVEE", "int", "ray_tracing_method")) {
      LISTBASE_FOREACH (Scene *, scene, &bmain->scenes) {
        scene->eevee.ray_tracing_method = RAYTRACE_EEVEE_METHOD_SCREEN;
      }
    }

    if (!DNA_struct_exists(fd->filesdna, "RegionAssetShelf")) {
      LISTBASE_FOREACH (bScreen *, screen, &bmain->screens) {
        LISTBASE_FOREACH (ScrArea *, area, &screen->areabase) {
          LISTBASE_FOREACH (SpaceLink *, sl, &area->spacedata) {
            if (sl->spacetype != SPACE_VIEW3D) {
              continue;
            }

            ListBase *regionbase = (sl == area->spacedata.first) ? &area->regionbase :
                                                                   &sl->regionbase;

            if (ARegion *new_shelf_region = do_versions_add_region_if_not_found(
                    regionbase,
                    RGN_TYPE_ASSET_SHELF,
                    "asset shelf for view3d (versioning)",
                    RGN_TYPE_TOOL_HEADER))
            {
              new_shelf_region->alignment = RGN_ALIGN_BOTTOM;
            }
            if (ARegion *new_shelf_header = do_versions_add_region_if_not_found(
                    regionbase,
                    RGN_TYPE_ASSET_SHELF_HEADER,
                    "asset shelf header for view3d (versioning)",
                    RGN_TYPE_ASSET_SHELF))
            {
              new_shelf_header->alignment = RGN_ALIGN_BOTTOM | RGN_SPLIT_PREV;
            }
          }
        }
      }
    }
  }

  if (!MAIN_VERSION_FILE_ATLEAST(bmain, 400, 16)) {
    /* Set Normalize property of Noise Texture node to true. */
    FOREACH_NODETREE_BEGIN (bmain, ntree, id) {
      if (ntree->type != NTREE_CUSTOM) {
        LISTBASE_FOREACH (bNode *, node, &ntree->nodes) {
          if (node->type == SH_NODE_TEX_NOISE) {
            ((NodeTexNoise *)node->storage)->normalize = true;
          }
        }
      }
    }
    FOREACH_NODETREE_END;
  }

  if (!MAIN_VERSION_FILE_ATLEAST(bmain, 400, 17)) {
    if (!DNA_struct_exists(fd->filesdna, "NodeShaderHairPrincipled")) {
      FOREACH_NODETREE_BEGIN (bmain, ntree, id) {
        if (ntree->type == NTREE_SHADER) {
          version_replace_principled_hair_model(ntree);
        }
      }
      FOREACH_NODETREE_END;
    }

    /* Panorama properties shared with Eevee. */
    if (!DNA_struct_member_exists(fd->filesdna, "Camera", "float", "fisheye_fov")) {
      Camera default_cam = *DNA_struct_default_get(Camera);
      LISTBASE_FOREACH (Camera *, camera, &bmain->cameras) {
        IDProperty *ccam = version_cycles_properties_from_ID(&camera->id);
        if (ccam) {
          camera->panorama_type = version_cycles_property_int(
              ccam, "panorama_type", default_cam.panorama_type);
          camera->fisheye_fov = version_cycles_property_float(
              ccam, "fisheye_fov", default_cam.fisheye_fov);
          camera->fisheye_lens = version_cycles_property_float(
              ccam, "fisheye_lens", default_cam.fisheye_lens);
          camera->latitude_min = version_cycles_property_float(
              ccam, "latitude_min", default_cam.latitude_min);
          camera->latitude_max = version_cycles_property_float(
              ccam, "latitude_max", default_cam.latitude_max);
          camera->longitude_min = version_cycles_property_float(
              ccam, "longitude_min", default_cam.longitude_min);
          camera->longitude_max = version_cycles_property_float(
              ccam, "longitude_max", default_cam.longitude_max);
          /* Fit to match default projective camera with focal_length 50 and sensor_width 36. */
          camera->fisheye_polynomial_k0 = version_cycles_property_float(
              ccam, "fisheye_polynomial_k0", default_cam.fisheye_polynomial_k0);
          camera->fisheye_polynomial_k1 = version_cycles_property_float(
              ccam, "fisheye_polynomial_k1", default_cam.fisheye_polynomial_k1);
          camera->fisheye_polynomial_k2 = version_cycles_property_float(
              ccam, "fisheye_polynomial_k2", default_cam.fisheye_polynomial_k2);
          camera->fisheye_polynomial_k3 = version_cycles_property_float(
              ccam, "fisheye_polynomial_k3", default_cam.fisheye_polynomial_k3);
          camera->fisheye_polynomial_k4 = version_cycles_property_float(
              ccam, "fisheye_polynomial_k4", default_cam.fisheye_polynomial_k4);
        }
        else {
          camera->panorama_type = default_cam.panorama_type;
          camera->fisheye_fov = default_cam.fisheye_fov;
          camera->fisheye_lens = default_cam.fisheye_lens;
          camera->latitude_min = default_cam.latitude_min;
          camera->latitude_max = default_cam.latitude_max;
          camera->longitude_min = default_cam.longitude_min;
          camera->longitude_max = default_cam.longitude_max;
          /* Fit to match default projective camera with focal_length 50 and sensor_width 36. */
          camera->fisheye_polynomial_k0 = default_cam.fisheye_polynomial_k0;
          camera->fisheye_polynomial_k1 = default_cam.fisheye_polynomial_k1;
          camera->fisheye_polynomial_k2 = default_cam.fisheye_polynomial_k2;
          camera->fisheye_polynomial_k3 = default_cam.fisheye_polynomial_k3;
          camera->fisheye_polynomial_k4 = default_cam.fisheye_polynomial_k4;
        }
      }
    }

    if (!DNA_struct_member_exists(fd->filesdna, "LightProbe", "float", "grid_flag")) {
      LISTBASE_FOREACH (LightProbe *, lightprobe, &bmain->lightprobes) {
        /* Keep old behavior of baking the whole lighting. */
        lightprobe->grid_flag = LIGHTPROBE_GRID_CAPTURE_WORLD | LIGHTPROBE_GRID_CAPTURE_INDIRECT |
                                LIGHTPROBE_GRID_CAPTURE_EMISSION;
      }
    }

    if (!DNA_struct_member_exists(fd->filesdna, "SceneEEVEE", "int", "gi_irradiance_pool_size")) {
      LISTBASE_FOREACH (Scene *, scene, &bmain->scenes) {
        scene->eevee.gi_irradiance_pool_size = 16;
      }
    }

    LISTBASE_FOREACH (Scene *, scene, &bmain->scenes) {
      scene->toolsettings->snap_flag_anim |= SCE_SNAP;
      scene->toolsettings->snap_anim_mode |= (1 << 10); /* SCE_SNAP_TO_FRAME */
    }
  }

  if (!MAIN_VERSION_FILE_ATLEAST(bmain, 400, 20)) {
    /* Convert old socket lists into new interface items. */
    FOREACH_NODETREE_BEGIN (bmain, ntree, id) {
      versioning_convert_node_tree_socket_lists_to_interface(ntree);
      /* Clear legacy sockets after conversion.
       * Internal data pointers have been moved or freed already. */
      BLI_freelistN(&ntree->inputs_legacy);
      BLI_freelistN(&ntree->outputs_legacy);
    }
    FOREACH_NODETREE_END;
  }
  else {
    /* Legacy node tree sockets are created for forward compatibility,
     * but have to be freed after loading and versioning. */
    FOREACH_NODETREE_BEGIN (bmain, ntree, id) {
      LISTBASE_FOREACH_MUTABLE (bNodeSocket *, legacy_socket, &ntree->inputs_legacy) {
        MEM_SAFE_FREE(legacy_socket->default_attribute_name);
        MEM_SAFE_FREE(legacy_socket->default_value);
        if (legacy_socket->prop) {
          IDP_FreeProperty(legacy_socket->prop);
        }
        MEM_delete(legacy_socket->runtime);
        MEM_freeN(legacy_socket);
      }
      LISTBASE_FOREACH_MUTABLE (bNodeSocket *, legacy_socket, &ntree->outputs_legacy) {
        MEM_SAFE_FREE(legacy_socket->default_attribute_name);
        MEM_SAFE_FREE(legacy_socket->default_value);
        if (legacy_socket->prop) {
          IDP_FreeProperty(legacy_socket->prop);
        }
        MEM_delete(legacy_socket->runtime);
        MEM_freeN(legacy_socket);
      }
      BLI_listbase_clear(&ntree->inputs_legacy);
      BLI_listbase_clear(&ntree->outputs_legacy);
    }
    FOREACH_NODETREE_END;
  }

  if (!MAIN_VERSION_FILE_ATLEAST(bmain, 400, 22)) {
    /* Initialize root panel flags in files created before these flags were added. */
    FOREACH_NODETREE_BEGIN (bmain, ntree, id) {
      ntree->tree_interface.root_panel.flag |= NODE_INTERFACE_PANEL_ALLOW_CHILD_PANELS;
    }
    FOREACH_NODETREE_END;
  }

  if (!MAIN_VERSION_FILE_ATLEAST(bmain, 400, 23)) {
    LISTBASE_FOREACH (bNodeTree *, ntree, &bmain->nodetrees) {
      if (ntree->type == NTREE_GEOMETRY) {
        LISTBASE_FOREACH (bNode *, node, &ntree->nodes) {
          if (node->type == GEO_NODE_SET_SHADE_SMOOTH) {
            node->custom1 = int8_t(blender::bke::AttrDomain::Face);
          }
        }
      }
    }
  }

  if (!MAIN_VERSION_FILE_ATLEAST(bmain, 400, 24)) {
    FOREACH_NODETREE_BEGIN (bmain, ntree, id) {
      if (ntree->type == NTREE_SHADER) {
        /* Convert coat inputs on the Principled BSDF. */
        version_principled_bsdf_coat(ntree);
        /* Convert subsurface inputs on the Principled BSDF. */
        version_principled_bsdf_subsurface(ntree);
        /* Convert emission on the Principled BSDF. */
        version_principled_bsdf_emission(ntree);
      }
    }
    FOREACH_NODETREE_END;

    {
      LISTBASE_FOREACH (bScreen *, screen, &bmain->screens) {
        LISTBASE_FOREACH (ScrArea *, area, &screen->areabase) {
          LISTBASE_FOREACH (SpaceLink *, sl, &area->spacedata) {
            const ListBase *regionbase = (sl == area->spacedata.first) ? &area->regionbase :
                                                                         &sl->regionbase;
            LISTBASE_FOREACH (ARegion *, region, regionbase) {
              if (region->regiontype != RGN_TYPE_ASSET_SHELF) {
                continue;
              }

              RegionAssetShelf *shelf_data = static_cast<RegionAssetShelf *>(region->regiondata);
              if (shelf_data && shelf_data->active_shelf &&
                  (shelf_data->active_shelf->preferred_row_count == 0))
              {
                shelf_data->active_shelf->preferred_row_count = 1;
              }
            }
          }
        }
      }
    }

    /* Convert sockets with both input and output flag into two separate sockets. */
    FOREACH_NODETREE_BEGIN (bmain, ntree, id) {
      blender::Vector<bNodeTreeInterfaceSocket *> sockets_to_split;
      ntree->tree_interface.foreach_item([&](bNodeTreeInterfaceItem &item) {
        if (item.item_type == NODE_INTERFACE_SOCKET) {
          bNodeTreeInterfaceSocket &socket = reinterpret_cast<bNodeTreeInterfaceSocket &>(item);
          if ((socket.flag & NODE_INTERFACE_SOCKET_INPUT) &&
              (socket.flag & NODE_INTERFACE_SOCKET_OUTPUT))
          {
            sockets_to_split.append(&socket);
          }
        }
        return true;
      });

      for (bNodeTreeInterfaceSocket *socket : sockets_to_split) {
        const int position = ntree->tree_interface.find_item_position(socket->item);
        bNodeTreeInterfacePanel *parent = ntree->tree_interface.find_item_parent(socket->item);
        version_node_group_split_socket(ntree->tree_interface, *socket, parent, position + 1);
      }
    }
    FOREACH_NODETREE_END;
  }

  if (!MAIN_VERSION_FILE_ATLEAST(bmain, 400, 25)) {
    FOREACH_NODETREE_BEGIN (bmain, ntree, id) {
      if (ntree->type == NTREE_SHADER) {
        /* Convert specular tint on the Principled BSDF. */
        version_principled_bsdf_specular_tint(ntree);
        /* Rename some sockets. */
        version_principled_bsdf_rename_sockets(ntree);
      }
    }
    FOREACH_NODETREE_END;
  }

  if (!MAIN_VERSION_FILE_ATLEAST(bmain, 400, 26)) {
    enable_geometry_nodes_is_modifier(*bmain);

    LISTBASE_FOREACH (Scene *, scene, &bmain->scenes) {
      scene->simulation_frame_start = scene->r.sfra;
      scene->simulation_frame_end = scene->r.efra;
    }
  }

  if (!MAIN_VERSION_FILE_ATLEAST(bmain, 400, 27)) {
    LISTBASE_FOREACH (bScreen *, screen, &bmain->screens) {
      LISTBASE_FOREACH (ScrArea *, area, &screen->areabase) {
        LISTBASE_FOREACH (SpaceLink *, sl, &area->spacedata) {
          if (sl->spacetype == SPACE_SEQ) {
            SpaceSeq *sseq = (SpaceSeq *)sl;
            sseq->timeline_overlay.flag |= SEQ_TIMELINE_SHOW_STRIP_RETIMING;
          }
        }
      }
    }

    if (!DNA_struct_member_exists(fd->filesdna, "SceneEEVEE", "float", "shadow_normal_bias")) {
      SceneEEVEE default_scene_eevee = *DNA_struct_default_get(SceneEEVEE);
      LISTBASE_FOREACH (Scene *, scene, &bmain->scenes) {
        scene->eevee.shadow_ray_count = default_scene_eevee.shadow_ray_count;
        scene->eevee.shadow_step_count = default_scene_eevee.shadow_step_count;
        scene->eevee.shadow_normal_bias = default_scene_eevee.shadow_normal_bias;
      }
    }

    if (!DNA_struct_member_exists(fd->filesdna, "Light", "float", "shadow_softness_factor")) {
      Light default_light = blender::dna::shallow_copy(*DNA_struct_default_get(Light));
      LISTBASE_FOREACH (Light *, light, &bmain->lights) {
        light->shadow_softness_factor = default_light.shadow_softness_factor;
        light->shadow_trace_distance = default_light.shadow_trace_distance;
      }
    }
  }

  if (!MAIN_VERSION_FILE_ATLEAST(bmain, 400, 28)) {
    LISTBASE_FOREACH (bScreen *, screen, &bmain->screens) {
      LISTBASE_FOREACH (ScrArea *, area, &screen->areabase) {
        LISTBASE_FOREACH (SpaceLink *, sl, &area->spacedata) {
          const ListBase *regionbase = (sl == area->spacedata.first) ? &area->regionbase :
                                                                       &sl->regionbase;
          LISTBASE_FOREACH (ARegion *, region, regionbase) {
            if (region->regiontype != RGN_TYPE_ASSET_SHELF) {
              continue;
            }

            RegionAssetShelf *shelf_data = static_cast<RegionAssetShelf *>(region->regiondata);
            if (shelf_data && shelf_data->active_shelf) {
              AssetShelfSettings &settings = shelf_data->active_shelf->settings;
              settings.asset_library_reference.custom_library_index = -1;
              settings.asset_library_reference.type = ASSET_LIBRARY_ALL;
            }

            region->flag |= RGN_FLAG_HIDDEN;
          }
        }
      }
    }
  }

  if (!MAIN_VERSION_FILE_ATLEAST(bmain, 400, 29)) {
    /* Unhide all Reroute nodes. */
    FOREACH_NODETREE_BEGIN (bmain, ntree, id) {
      LISTBASE_FOREACH (bNode *, node, &ntree->nodes) {
        if (node->is_reroute()) {
          static_cast<bNodeSocket *>(node->inputs.first)->flag &= ~SOCK_HIDDEN;
          static_cast<bNodeSocket *>(node->outputs.first)->flag &= ~SOCK_HIDDEN;
        }
      }
    }
    FOREACH_NODETREE_END;
  }

  if (!MAIN_VERSION_FILE_ATLEAST(bmain, 400, 30)) {
    LISTBASE_FOREACH (Scene *, scene, &bmain->scenes) {
      ToolSettings *ts = scene->toolsettings;
      enum { IS_DEFAULT = 0, IS_UV, IS_NODE, IS_ANIM };
      auto versioning_snap_to = [](short snap_to_old, int type) {
        eSnapMode snap_to_new = SCE_SNAP_TO_NONE;
        if (snap_to_old & (1 << 0)) {
          snap_to_new |= type == IS_NODE ? SCE_SNAP_TO_NODE_X :
                         type == IS_ANIM ? SCE_SNAP_TO_FRAME :
                                           SCE_SNAP_TO_VERTEX;
        }
        if (snap_to_old & (1 << 1)) {
          snap_to_new |= type == IS_NODE ? SCE_SNAP_TO_NODE_Y :
                         type == IS_ANIM ? SCE_SNAP_TO_SECOND :
                                           SCE_SNAP_TO_EDGE;
        }
        if (ELEM(type, IS_DEFAULT, IS_ANIM) && snap_to_old & (1 << 2)) {
          snap_to_new |= type == IS_DEFAULT ? SCE_SNAP_TO_FACE : SCE_SNAP_TO_MARKERS;
        }
        if (type == IS_DEFAULT && snap_to_old & (1 << 3)) {
          snap_to_new |= SCE_SNAP_TO_VOLUME;
        }
        if (type == IS_DEFAULT && snap_to_old & (1 << 4)) {
          snap_to_new |= SCE_SNAP_TO_EDGE_MIDPOINT;
        }
        if (type == IS_DEFAULT && snap_to_old & (1 << 5)) {
          snap_to_new |= SCE_SNAP_TO_EDGE_PERPENDICULAR;
        }
        if (ELEM(type, IS_DEFAULT, IS_UV, IS_NODE) && snap_to_old & (1 << 6)) {
          snap_to_new |= SCE_SNAP_TO_INCREMENT;
        }
        if (ELEM(type, IS_DEFAULT, IS_UV, IS_NODE) && snap_to_old & (1 << 7)) {
          snap_to_new |= SCE_SNAP_TO_GRID;
        }
        if (type == IS_DEFAULT && snap_to_old & (1 << 8)) {
          snap_to_new |= SCE_SNAP_INDIVIDUAL_NEAREST;
        }
        if (type == IS_DEFAULT && snap_to_old & (1 << 9)) {
          snap_to_new |= SCE_SNAP_INDIVIDUAL_PROJECT;
        }
        if (snap_to_old & (1 << 10)) {
          snap_to_new |= SCE_SNAP_TO_FRAME;
        }
        if (snap_to_old & (1 << 11)) {
          snap_to_new |= SCE_SNAP_TO_SECOND;
        }
        if (snap_to_old & (1 << 12)) {
          snap_to_new |= SCE_SNAP_TO_MARKERS;
        }

        if (!snap_to_new) {
          snap_to_new = eSnapMode(1 << 0);
        }

        return snap_to_new;
      };

      ts->snap_mode = versioning_snap_to(ts->snap_mode, IS_DEFAULT);
      ts->snap_uv_mode = versioning_snap_to(ts->snap_uv_mode, IS_UV);
      ts->snap_node_mode = versioning_snap_to(ts->snap_node_mode, IS_NODE);
      ts->snap_anim_mode = versioning_snap_to(ts->snap_anim_mode, IS_ANIM);
    }
  }

  if (!MAIN_VERSION_FILE_ATLEAST(bmain, 400, 31)) {
    LISTBASE_FOREACH (Curve *, curve, &bmain->curves) {
      const int curvetype = BKE_curve_type_get(curve);
      if (curvetype == OB_FONT) {
        CharInfo *info = curve->strinfo;
        if (info != nullptr) {
          for (int i = curve->len_char32 - 1; i >= 0; i--, info++) {
            if (info->mat_nr > 0) {
              /** CharInfo mat_nr used to start at 1, unlike mesh & nurbs, now zero-based. */
              info->mat_nr--;
            }
          }
        }
      }
    }
  }

  if (!MAIN_VERSION_FILE_ATLEAST(bmain, 400, 33)) {
    /* Fix node group socket order by sorting outputs and inputs. */
    LISTBASE_FOREACH (bNodeTree *, ntree, &bmain->nodetrees) {
      versioning_node_group_sort_sockets_recursive(ntree->tree_interface.root_panel);
    }
  }

  if (!MAIN_VERSION_FILE_ATLEAST(bmain, 401, 1)) {
    LISTBASE_FOREACH (GreasePencil *, grease_pencil, &bmain->grease_pencils) {
      versioning_grease_pencil_stroke_radii_scaling(grease_pencil);
    }
  }

  if (!MAIN_VERSION_FILE_ATLEAST(bmain, 401, 4)) {
    FOREACH_NODETREE_BEGIN (bmain, ntree, id) {
      if (ntree->type != NTREE_CUSTOM) {
        /* versioning_update_noise_texture_node must be done before
         * versioning_replace_musgrave_texture_node. */
        versioning_update_noise_texture_node(ntree);

        /* Convert Musgrave Texture nodes to Noise Texture nodes. */
        versioning_replace_musgrave_texture_node(ntree);
      }
    }
    FOREACH_NODETREE_END;
  }

  if (!MAIN_VERSION_FILE_ATLEAST(bmain, 401, 5)) {
    /* Unify Material::blend_shadow and Cycles.use_transparent_shadows into the
     * Material::blend_flag. */
    Scene *scene = static_cast<Scene *>(bmain->scenes.first);
    bool is_cycles = scene && STREQ(scene->r.engine, RE_engine_id_CYCLES);
    if (is_cycles) {
      LISTBASE_FOREACH (Material *, material, &bmain->materials) {
        bool transparent_shadows = true;
        if (IDProperty *cmat = version_cycles_properties_from_ID(&material->id)) {
          transparent_shadows = version_cycles_property_boolean(
              cmat, "use_transparent_shadow", true);
        }
        SET_FLAG_FROM_TEST(material->blend_flag, transparent_shadows, MA_BL_TRANSPARENT_SHADOW);
      }
    }
    else {
      LISTBASE_FOREACH (Material *, material, &bmain->materials) {
        bool transparent_shadow = material->blend_shadow != MA_BS_SOLID;
        SET_FLAG_FROM_TEST(material->blend_flag, transparent_shadow, MA_BL_TRANSPARENT_SHADOW);
      }
    }

    FOREACH_NODETREE_BEGIN (bmain, ntree, id) {
      if (ntree->type == NTREE_COMPOSIT) {
        versioning_replace_splitviewer(ntree);
      }
    }
    FOREACH_NODETREE_END;
  }

  /* 401 6 did not require any do_version here. */

  if (!MAIN_VERSION_FILE_ATLEAST(bmain, 401, 7)) {
    if (!DNA_struct_member_exists(fd->filesdna, "SceneEEVEE", "int", "volumetric_ray_depth")) {
      SceneEEVEE default_eevee = *DNA_struct_default_get(SceneEEVEE);
      LISTBASE_FOREACH (Scene *, scene, &bmain->scenes) {
        scene->eevee.volumetric_ray_depth = default_eevee.volumetric_ray_depth;
      }
    }

    if (!DNA_struct_member_exists(fd->filesdna, "Material", "char", "surface_render_method")) {
      LISTBASE_FOREACH (Material *, mat, &bmain->materials) {
        mat->surface_render_method = (mat->blend_method == MA_BM_BLEND) ?
                                         MA_SURFACE_METHOD_FORWARD :
                                         MA_SURFACE_METHOD_DEFERRED;
      }
    }

    LISTBASE_FOREACH (bScreen *, screen, &bmain->screens) {
      LISTBASE_FOREACH (ScrArea *, area, &screen->areabase) {
        LISTBASE_FOREACH (SpaceLink *, sl, &area->spacedata) {
          const ListBase *regionbase = (sl == area->spacedata.first) ? &area->regionbase :
                                                                       &sl->regionbase;
          LISTBASE_FOREACH (ARegion *, region, regionbase) {
            if (region->regiontype != RGN_TYPE_ASSET_SHELF_HEADER) {
              continue;
            }
            region->alignment &= ~RGN_SPLIT_PREV;
            region->alignment |= RGN_ALIGN_HIDE_WITH_PREV;
          }
        }
      }
    }

    if (!DNA_struct_member_exists(fd->filesdna, "SceneEEVEE", "float", "gtao_thickness")) {
      SceneEEVEE default_eevee = *DNA_struct_default_get(SceneEEVEE);
      LISTBASE_FOREACH (Scene *, scene, &bmain->scenes) {
        scene->eevee.gtao_thickness = default_eevee.gtao_thickness;
        scene->eevee.gtao_focus = default_eevee.gtao_focus;
      }
    }

    if (!DNA_struct_member_exists(fd->filesdna, "LightProbe", "float", "data_display_size")) {
      LightProbe default_probe = *DNA_struct_default_get(LightProbe);
      LISTBASE_FOREACH (LightProbe *, probe, &bmain->lightprobes) {
        probe->data_display_size = default_probe.data_display_size;
      }
    }

    LISTBASE_FOREACH (Mesh *, mesh, &bmain->meshes) {
      mesh->flag &= ~ME_NO_OVERLAPPING_TOPOLOGY;
    }
  }

  if (!MAIN_VERSION_FILE_ATLEAST(bmain, 401, 8)) {
    LISTBASE_FOREACH (bNodeTree *, ntree, &bmain->nodetrees) {
      if (ntree->type != NTREE_GEOMETRY) {
        continue;
      }
      versioning_nodes_dynamic_sockets(*ntree);
    }
  }

  if (!MAIN_VERSION_FILE_ATLEAST(bmain, 401, 9)) {
    if (!DNA_struct_member_exists(fd->filesdna, "Material", "char", "displacement_method")) {
      /* Replace Cycles.displacement_method by Material::displacement_method. */
      LISTBASE_FOREACH (Material *, material, &bmain->materials) {
        int displacement_method = MA_DISPLACEMENT_BUMP;
        if (IDProperty *cmat = version_cycles_properties_from_ID(&material->id)) {
          displacement_method = version_cycles_property_int(
              cmat, "displacement_method", MA_DISPLACEMENT_BUMP);
        }
        material->displacement_method = displacement_method;
      }
    }

    /* Prevent custom bone colors from having alpha zero.
     * Part of the fix for issue #115434. */
    LISTBASE_FOREACH (bArmature *, arm, &bmain->armatures) {
      blender::animrig::ANIM_armature_foreach_bone(&arm->bonebase, [](Bone *bone) {
        bone->color.custom.solid[3] = 255;
        bone->color.custom.select[3] = 255;
        bone->color.custom.active[3] = 255;
      });
      if (arm->edbo) {
        LISTBASE_FOREACH (EditBone *, ebone, arm->edbo) {
          ebone->color.custom.solid[3] = 255;
          ebone->color.custom.select[3] = 255;
          ebone->color.custom.active[3] = 255;
        }
      }
    }
    LISTBASE_FOREACH (Object *, obj, &bmain->objects) {
      if (obj->pose == nullptr) {
        continue;
      }
      LISTBASE_FOREACH (bPoseChannel *, pchan, &obj->pose->chanbase) {
        pchan->color.custom.solid[3] = 255;
        pchan->color.custom.select[3] = 255;
        pchan->color.custom.active[3] = 255;
      }
    }
  }

  if (!MAIN_VERSION_FILE_ATLEAST(bmain, 401, 10)) {
    if (!DNA_struct_member_exists(
            fd->filesdna, "SceneEEVEE", "RaytraceEEVEE", "ray_tracing_options"))
    {
      LISTBASE_FOREACH (Scene *, scene, &bmain->scenes) {
        scene->eevee.ray_tracing_options.flag = RAYTRACE_EEVEE_USE_DENOISE;
        scene->eevee.ray_tracing_options.denoise_stages = RAYTRACE_EEVEE_DENOISE_SPATIAL |
                                                          RAYTRACE_EEVEE_DENOISE_TEMPORAL |
                                                          RAYTRACE_EEVEE_DENOISE_BILATERAL;
        scene->eevee.ray_tracing_options.screen_trace_quality = 0.25f;
        scene->eevee.ray_tracing_options.screen_trace_thickness = 0.2f;
        scene->eevee.ray_tracing_options.screen_trace_max_roughness = 0.5f;
        scene->eevee.ray_tracing_options.sample_clamp = 10.0f;
        scene->eevee.ray_tracing_options.resolution_scale = 2;
      }
    }

    LISTBASE_FOREACH (bNodeTree *, ntree, &bmain->nodetrees) {
      if (ntree->type == NTREE_GEOMETRY) {
        version_geometry_nodes_use_rotation_socket(*ntree);
        versioning_nodes_dynamic_sockets_2(*ntree);
        fix_geometry_nodes_object_info_scale(*ntree);
      }
    }
  }

  if (MAIN_VERSION_FILE_ATLEAST(bmain, 400, 20) && !MAIN_VERSION_FILE_ATLEAST(bmain, 401, 11)) {
    /* Convert old socket lists into new interface items. */
    FOREACH_NODETREE_BEGIN (bmain, ntree, id) {
      versioning_fix_socket_subtype_idnames(ntree);
    }
    FOREACH_NODETREE_END;
  }

  if (!MAIN_VERSION_FILE_ATLEAST(bmain, 401, 12)) {
    FOREACH_NODETREE_BEGIN (bmain, ntree, id) {
      if (ntree->type == NTREE_COMPOSIT) {
        LISTBASE_FOREACH (bNode *, node, &ntree->nodes) {
          if (node->type == CMP_NODE_PIXELATE) {
            node->custom1 = 1;
          }
        }
      }
    }
    FOREACH_NODETREE_END;
  }

  if (!MAIN_VERSION_FILE_ATLEAST(bmain, 401, 13)) {
    FOREACH_NODETREE_BEGIN (bmain, ntree, id) {
      if (ntree->type == NTREE_COMPOSIT) {
        LISTBASE_FOREACH (bNode *, node, &ntree->nodes) {
          if (node->type == CMP_NODE_MAP_UV) {
            node->custom2 = CMP_NODE_MAP_UV_FILTERING_ANISOTROPIC;
          }
        }
      }
    }
    FOREACH_NODETREE_END;
  }

  if (!MAIN_VERSION_FILE_ATLEAST(bmain, 401, 14)) {
<<<<<<< HEAD
    LISTBASE_FOREACH (Scene *, scene, &bmain->scenes) {
      ToolSettings *ts = scene->toolsettings;
      int input_sample_values[10];

      input_sample_values[0] = ts->imapaint.paint.num_input_samples;
      input_sample_values[1] = ts->sculpt != nullptr ? ts->sculpt->paint.num_input_samples : 1;
      input_sample_values[2] = ts->curves_sculpt != nullptr ?
                                   ts->curves_sculpt->paint.num_input_samples :
                                   1;
      input_sample_values[3] = ts->uvsculpt != nullptr ? ts->uvsculpt->paint.num_input_samples : 1;

      input_sample_values[4] = ts->gp_paint != nullptr ? ts->gp_paint->paint.num_input_samples : 1;
      input_sample_values[5] = ts->gp_vertexpaint != nullptr ?
                                   ts->gp_vertexpaint->paint.num_input_samples :
                                   1;
      input_sample_values[6] = ts->gp_sculptpaint != nullptr ?
                                   ts->gp_sculptpaint->paint.num_input_samples :
                                   1;
      input_sample_values[7] = ts->gp_weightpaint != nullptr ?
                                   ts->gp_weightpaint->paint.num_input_samples :
                                   1;

      input_sample_values[8] = ts->vpaint != nullptr ? ts->vpaint->paint.num_input_samples : 1;
      input_sample_values[9] = ts->wpaint != nullptr ? ts->wpaint->paint.num_input_samples : 1;

      int unified_value = 1;
      for (int i = 0; i < 10; i++) {
        if (input_sample_values[i] != 1) {
          if (unified_value == 1) {
            unified_value = input_sample_values[i];
          }
          else {
            /* In the case of a user having multiple tools with different num_input_value values
             * set we cannot support this in the single UnifiedPaintSettings value, so fallback
             * to 1 instead of deciding that one value is more canonical than the other.
             */
            break;
          }
        }
      }

      ts->unified_paint_settings.input_samples = unified_value;
    }
    LISTBASE_FOREACH (Brush *, brush, &bmain->brushes) {
      brush->input_samples = 1;
=======
    const Brush *default_brush = DNA_struct_default_get(Brush);
    LISTBASE_FOREACH (Brush *, brush, &bmain->brushes) {
      brush->automasking_start_normal_limit = default_brush->automasking_start_normal_limit;
      brush->automasking_start_normal_falloff = default_brush->automasking_start_normal_falloff;

      brush->automasking_view_normal_limit = default_brush->automasking_view_normal_limit;
      brush->automasking_view_normal_falloff = default_brush->automasking_view_normal_falloff;
>>>>>>> 6aede44f
    }
  }

  /**
   * Always bump subversion in BKE_blender_version.h when adding versioning
   * code here, and wrap it inside a MAIN_VERSION_FILE_ATLEAST check.
   *
   * \note Keep this message at the bottom of the function.
   */

  /* Always run this versioning; meshes are written with the legacy format which always needs to
   * be converted to the new format on file load. Can be moved to a subversion check in a larger
   * breaking release. */
  LISTBASE_FOREACH (Mesh *, mesh, &bmain->meshes) {
    blender::bke::mesh_sculpt_mask_to_generic(*mesh);
  }
}<|MERGE_RESOLUTION|>--- conflicted
+++ resolved
@@ -2704,7 +2704,17 @@
   }
 
   if (!MAIN_VERSION_FILE_ATLEAST(bmain, 401, 14)) {
-<<<<<<< HEAD
+    const Brush *default_brush = DNA_struct_default_get(Brush);
+    LISTBASE_FOREACH (Brush *, brush, &bmain->brushes) {
+      brush->automasking_start_normal_limit = default_brush->automasking_start_normal_limit;
+      brush->automasking_start_normal_falloff = default_brush->automasking_start_normal_falloff;
+
+      brush->automasking_view_normal_limit = default_brush->automasking_view_normal_limit;
+      brush->automasking_view_normal_falloff = default_brush->automasking_view_normal_falloff;
+    }
+  }
+
+  if (!MAIN_VERSION_FILE_ATLEAST(bmain, 401, 15)) {
     LISTBASE_FOREACH (Scene *, scene, &bmain->scenes) {
       ToolSettings *ts = scene->toolsettings;
       int input_sample_values[10];
@@ -2750,15 +2760,6 @@
     }
     LISTBASE_FOREACH (Brush *, brush, &bmain->brushes) {
       brush->input_samples = 1;
-=======
-    const Brush *default_brush = DNA_struct_default_get(Brush);
-    LISTBASE_FOREACH (Brush *, brush, &bmain->brushes) {
-      brush->automasking_start_normal_limit = default_brush->automasking_start_normal_limit;
-      brush->automasking_start_normal_falloff = default_brush->automasking_start_normal_falloff;
-
-      brush->automasking_view_normal_limit = default_brush->automasking_view_normal_limit;
-      brush->automasking_view_normal_falloff = default_brush->automasking_view_normal_falloff;
->>>>>>> 6aede44f
     }
   }
 
