--- conflicted
+++ resolved
@@ -409,10 +409,6 @@
   }
 
   if (!MAIN_VERSION_FILE_ATLEAST(bmain, 401, 5)) {
-<<<<<<< HEAD
-    version_node_socket_index_animdata(
-        bmain, NTREE_SHADER, SH_NODE_SUBSURFACE_SCATTERING, 4, 1, 5);
-=======
     Scene *scene = static_cast<Scene *>(bmain->scenes.first);
     bool is_cycles = scene && STREQ(scene->r.engine, RE_engine_id_CYCLES);
     if (!is_cycles) {
@@ -420,7 +416,12 @@
         versioning_eevee_shadow_settings(object);
       }
     }
->>>>>>> 6297bbe9
+  }
+
+  if (!MAIN_VERSION_FILE_ATLEAST(bmain, 401, 6)) {
+    /* Shift animation data to accomidate the new Roughness input. */
+    version_node_socket_index_animdata(
+        bmain, NTREE_SHADER, SH_NODE_SUBSURFACE_SCATTERING, 4, 1, 5);
   }
 
   /**
