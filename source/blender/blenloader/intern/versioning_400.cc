--- conflicted
+++ resolved
@@ -5047,7 +5047,10 @@
   }
 
   if (!MAIN_VERSION_FILE_ATLEAST(bmain, 404, 6)) {
-<<<<<<< HEAD
+    add_subsurf_node_limit_surface_option(*bmain);
+  }
+
+  if (!MAIN_VERSION_FILE_ATLEAST(bmain, 404, 6)) {
     LISTBASE_FOREACH (bAction *, dna_action, &bmain->actions) {
       blender::animrig::Action &action = dna_action->wrap();
       blender::animrig::foreach_fcurve_in_action(
@@ -5066,9 +5069,6 @@
       }
     }
     FOREACH_MAIN_ID_END;
-=======
-    add_subsurf_node_limit_surface_option(*bmain);
->>>>>>> e16cc94c
   }
 
   /* Always run this versioning; meshes are written with the legacy format which always needs to
