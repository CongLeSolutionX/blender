/* SPDX-FileCopyrightText: 2023 Blender Authors
 *
 * SPDX-License-Identifier: GPL-2.0-or-later */

/** \file
 * \ingroup blenloader
 */

#define DNA_DEPRECATED_ALLOW

#include <cmath>

#include "CLG_log.h"

/* Define macros in `DNA_genfile.h`. */
#define DNA_GENFILE_VERSIONING_MACROS

#include "DNA_brush_types.h"
#include "DNA_camera_types.h"
#include "DNA_curve_types.h"
#include "DNA_defaults.h"
#include "DNA_light_types.h"
#include "DNA_lightprobe_types.h"
#include "DNA_modifier_types.h"
#include "DNA_movieclip_types.h"
#include "DNA_scene_types.h"
#include "DNA_world_types.h"

#include "DNA_defaults.h"
#include "DNA_defs.h"
#include "DNA_genfile.h"
#include "DNA_particle_types.h"

#undef DNA_GENFILE_VERSIONING_MACROS

#include "BLI_assert.h"
#include "BLI_listbase.h"
#include "BLI_map.hh"
#include "BLI_math_vector.h"
#include "BLI_set.hh"
#include "BLI_string.h"
#include "BLI_string_ref.hh"

#include "BKE_armature.h"
#include "BKE_attribute.h"
#include "BKE_curve.h"
#include "BKE_effect.h"
#include "BKE_grease_pencil.hh"
#include "BKE_idprop.hh"
#include "BKE_main.h"
#include "BKE_mesh_legacy_convert.hh"
#include "BKE_node.hh"
#include "BKE_node_runtime.hh"
#include "BKE_scene.h"
#include "BKE_tracking.h"

#include "SEQ_retiming.hh"
#include "SEQ_sequencer.h"

#include "ANIM_armature_iter.hh"
#include "ANIM_bone_collections.h"

#include "ED_armature.hh"

#include "BLT_translation.h"

#include "BLO_read_write.hh"
#include "BLO_readfile.h"

#include "readfile.hh"

#include "versioning_common.hh"

// static CLG_LogRef LOG = {"blo.readfile.doversion"};

static void version_composite_nodetree_null_id(bNodeTree *ntree, Scene *scene)
{
  for (bNode *node : ntree->all_nodes()) {
    if (node->id == nullptr &&
        ((node->type == CMP_NODE_R_LAYERS) ||
         (node->type == CMP_NODE_CRYPTOMATTE && node->custom1 == CMP_CRYPTOMATTE_SRC_RENDER)))
    {
      node->id = &scene->id;
    }
  }
}

/* Move bone-group color to the individual bones. */
static void version_bonegroup_migrate_color(Main *bmain)
{
  using PoseSet = blender::Set<bPose *>;
  blender::Map<bArmature *, PoseSet> armature_poses;

  /* Gather a mapping from armature to the poses that use it. */
  LISTBASE_FOREACH (Object *, ob, &bmain->objects) {
    if (ob->type != OB_ARMATURE || !ob->pose) {
      continue;
    }

    bArmature *arm = reinterpret_cast<bArmature *>(ob->data);
    BLI_assert_msg(GS(arm->id.name) == ID_AR,
                   "Expected ARMATURE object to have an Armature as data");

    /* There is no guarantee that the current state of poses is in sync with the Armature data.
     *
     * NOTE: No need to handle user reference-counting in readfile code. */
    BKE_pose_ensure(bmain, ob, arm, false);

    PoseSet &pose_set = armature_poses.lookup_or_add_default(arm);
    pose_set.add(ob->pose);
  }

  /* Move colors from the pose's bone-group to either the armature bones or the
   * pose bones, depending on how many poses use the Armature. */
  for (const PoseSet &pose_set : armature_poses.values()) {
    /* If the Armature is shared, the bone group colors might be different, and thus they have to
     * be stored on the pose bones. If the Armature is NOT shared, the bone colors can be stored
     * directly on the Armature bones. */
    const bool store_on_armature = pose_set.size() == 1;

    for (bPose *pose : pose_set) {
      LISTBASE_FOREACH (bPoseChannel *, pchan, &pose->chanbase) {
        const bActionGroup *bgrp = (const bActionGroup *)BLI_findlink(&pose->agroups,
                                                                      (pchan->agrp_index - 1));
        if (!bgrp) {
          continue;
        }

        BoneColor &bone_color = store_on_armature ? pchan->bone->color : pchan->color;
        bone_color.palette_index = bgrp->customCol;
        memcpy(&bone_color.custom, &bgrp->cs, sizeof(bone_color.custom));
      }
    }
  }
}

static void version_bonelayers_to_bonecollections(Main *bmain)
{
  char bcoll_name[MAX_NAME];
  char custom_prop_name[MAX_NAME];

  LISTBASE_FOREACH (bArmature *, arm, &bmain->armatures) {
    IDProperty *arm_idprops = IDP_GetProperties(&arm->id);

    BLI_assert_msg(arm->edbo == nullptr, "did not expect an Armature to be saved in edit mode");
    const uint layer_used = arm->layer_used;

    /* Construct a bone collection for each layer that contains at least one bone. */
    blender::Vector<std::pair<uint, BoneCollection *>> layermask_collection;
    for (uint layer = 0; layer < 32; ++layer) {
      const uint layer_mask = 1u << layer;
      if ((layer_used & layer_mask) == 0) {
        /* Layer is empty, so no need to convert to collection. */
        continue;
      }

      /* Construct a suitable name for this bone layer. */
      bcoll_name[0] = '\0';
      if (arm_idprops) {
        /* See if we can use the layer name from the Bone Manager add-on. This is a popular add-on
         * for managing bone layers and giving them names. */
        SNPRINTF(custom_prop_name, "layer_name_%u", layer);
        IDProperty *prop = IDP_GetPropertyFromGroup(arm_idprops, custom_prop_name);
        if (prop != nullptr && prop->type == IDP_STRING && IDP_String(prop)[0] != '\0') {
          SNPRINTF(bcoll_name, "Layer %u - %s", layer + 1, IDP_String(prop));
        }
      }
      if (bcoll_name[0] == '\0') {
        /* Either there was no name defined in the custom property, or
         * it was the empty string. */
        SNPRINTF(bcoll_name, "Layer %u", layer + 1);
      }

      /* Create a new bone collection for this layer. */
      BoneCollection *bcoll = ANIM_armature_bonecoll_new(arm, bcoll_name);
      layermask_collection.append(std::make_pair(layer_mask, bcoll));

      if ((arm->layer & layer_mask) == 0) {
        ANIM_bonecoll_hide(bcoll);
      }
    }

    /* Iterate over the bones to assign them to their layers. */
    blender::animrig::ANIM_armature_foreach_bone(&arm->bonebase, [&](Bone *bone) {
      for (auto layer_bcoll : layermask_collection) {
        const uint layer_mask = layer_bcoll.first;
        if ((bone->layer & layer_mask) == 0) {
          continue;
        }

        BoneCollection *bcoll = layer_bcoll.second;
        ANIM_armature_bonecoll_assign(bcoll, bone);
      }
    });
  }
}

static void version_bonegroups_to_bonecollections(Main *bmain)
{
  LISTBASE_FOREACH (Object *, ob, &bmain->objects) {
    if (ob->type != OB_ARMATURE || !ob->pose) {
      continue;
    }

    /* Convert the bone groups on a bone-by-bone basis. */
    bArmature *arm = reinterpret_cast<bArmature *>(ob->data);
    bPose *pose = ob->pose;

    blender::Map<const bActionGroup *, BoneCollection *> collections_by_group;
    /* Convert all bone groups, regardless of whether they contain any bones. */
    LISTBASE_FOREACH (bActionGroup *, bgrp, &pose->agroups) {
      BoneCollection *bcoll = ANIM_armature_bonecoll_new(arm, bgrp->name);
      collections_by_group.add_new(bgrp, bcoll);

      /* Before now, bone visibility was determined by armature layers, and bone
       * groups did not have any impact on this. To retain the behavior, that
       * hiding all layers a bone is on hides the bone, the
       * bone-group-collections should be created hidden. */
      ANIM_bonecoll_hide(bcoll);
    }

    /* Assign the bones to their bone group based collection. */
    LISTBASE_FOREACH (bPoseChannel *, pchan, &pose->chanbase) {
      /* Find the bone group of this pose channel. */
      const bActionGroup *bgrp = (const bActionGroup *)BLI_findlink(&pose->agroups,
                                                                    (pchan->agrp_index - 1));
      if (!bgrp) {
        continue;
      }

      /* Assign the bone. */
      BoneCollection *bcoll = collections_by_group.lookup(bgrp);
      ANIM_armature_bonecoll_assign(bcoll, pchan->bone);
    }

    /* The list of bone groups (pose->agroups) is intentionally left alone here. This will allow
     * for older versions of Blender to open the file with bone groups intact. Of course the bone
     * groups will not be updated any more, but this way the data at least survives an accidental
     * save with Blender 4.0. */
  }
}

void do_versions_after_linking_400(FileData *fd, Main *bmain)
{
  if (!MAIN_VERSION_FILE_ATLEAST(bmain, 400, 9)) {
    /* Fix area light scaling. */
    LISTBASE_FOREACH (Light *, light, &bmain->lights) {
      light->energy = light->energy_deprecated;
      if (light->type == LA_AREA) {
        light->energy *= M_PI_4;
      }
    }

    /* XXX This was added several years ago in 'lib_link` code of Scene... Should be safe enough
     * here. */
    LISTBASE_FOREACH (Scene *, scene, &bmain->scenes) {
      if (scene->nodetree) {
        version_composite_nodetree_null_id(scene->nodetree, scene);
      }
    }

    /* XXX This was added many years ago (1c19940198) in 'lib_link` code of particles as a bug-fix.
     * But this is actually versioning. Should be safe enough here. */
    LISTBASE_FOREACH (ParticleSettings *, part, &bmain->particles) {
      if (!part->effector_weights) {
        part->effector_weights = BKE_effector_add_weights(part->force_group);
      }
    }

    /* Object proxies have been deprecated sine 3.x era, so their update & sanity check can now
     * happen in do_versions code. */
    LISTBASE_FOREACH (Object *, ob, &bmain->objects) {
      if (ob->proxy) {
        /* Paranoia check, actually a proxy_from pointer should never be written... */
        if (!ID_IS_LINKED(ob->proxy)) {
          ob->proxy->proxy_from = nullptr;
          ob->proxy = nullptr;

          if (ob->id.lib) {
            BLO_reportf_wrap(fd->reports,
                             RPT_INFO,
                             TIP_("Proxy lost from object %s lib %s\n"),
                             ob->id.name + 2,
                             ob->id.lib->filepath);
          }
          else {
            BLO_reportf_wrap(fd->reports,
                             RPT_INFO,
                             TIP_("Proxy lost from object %s lib <NONE>\n"),
                             ob->id.name + 2);
          }
          fd->reports->count.missing_obproxies++;
        }
        else {
          /* This triggers object_update to always use a copy. */
          ob->proxy->proxy_from = ob;
        }
      }
    }
  }

  if (!MAIN_VERSION_FILE_ATLEAST(bmain, 400, 21)) {
    if (!DNA_struct_member_exists(fd->filesdna, "bPoseChannel", "BoneColor", "color")) {
      version_bonegroup_migrate_color(bmain);
    }

    if (!DNA_struct_member_exists(fd->filesdna, "bArmature", "ListBase", "collections")) {
      version_bonelayers_to_bonecollections(bmain);
      version_bonegroups_to_bonecollections(bmain);
    }
  }

  /**
   * Versioning code until next subversion bump goes here.
   *
   * \note Be sure to check when bumping the version:
   * - #blo_do_versions_400 in this file.
   * - `versioning_userdef.cc`, #blo_do_versions_userdef
   * - `versioning_userdef.cc`, #do_versions_theme
   *
   * \note Keep this message at the bottom of the function.
   */
  {
    /* Keep this block, even when empty. */
  }
}

static void version_mesh_legacy_to_struct_of_array_format(Mesh &mesh)
{
  BKE_mesh_legacy_convert_flags_to_selection_layers(&mesh);
  BKE_mesh_legacy_convert_flags_to_hide_layers(&mesh);
  BKE_mesh_legacy_convert_uvs_to_generic(&mesh);
  BKE_mesh_legacy_convert_mpoly_to_material_indices(&mesh);
  BKE_mesh_legacy_sharp_faces_from_flags(&mesh);
  BKE_mesh_legacy_bevel_weight_to_layers(&mesh);
  BKE_mesh_legacy_sharp_edges_from_flags(&mesh);
  BKE_mesh_legacy_face_set_to_generic(&mesh);
  BKE_mesh_legacy_edge_crease_to_layers(&mesh);
  BKE_mesh_legacy_uv_seam_from_flags(&mesh);
  BKE_mesh_legacy_convert_verts_to_positions(&mesh);
  BKE_mesh_legacy_attribute_flags_to_strings(&mesh);
  BKE_mesh_legacy_convert_loops_to_corners(&mesh);
  BKE_mesh_legacy_convert_polys_to_offsets(&mesh);
  BKE_mesh_legacy_convert_edges_to_generic(&mesh);
}

static void version_motion_tracking_legacy_camera_object(MovieClip &movieclip)
{
  MovieTracking &tracking = movieclip.tracking;
  MovieTrackingObject *active_tracking_object = BKE_tracking_object_get_active(&tracking);
  MovieTrackingObject *tracking_camera_object = BKE_tracking_object_get_camera(&tracking);

  BLI_assert(tracking_camera_object != nullptr);

  if (BLI_listbase_is_empty(&tracking_camera_object->tracks)) {
    tracking_camera_object->tracks = tracking.tracks_legacy;
    active_tracking_object->active_track = tracking.act_track_legacy;
  }

  if (BLI_listbase_is_empty(&tracking_camera_object->plane_tracks)) {
    tracking_camera_object->plane_tracks = tracking.plane_tracks_legacy;
    active_tracking_object->active_plane_track = tracking.act_plane_track_legacy;
  }

  if (tracking_camera_object->reconstruction.cameras == nullptr) {
    tracking_camera_object->reconstruction = tracking.reconstruction_legacy;
  }

  /* Clear pointers in the legacy storage.
   * Always do it, in the case something got missed in the logic above, so that the legacy storage
   * is always ensured to be empty after load. */
  BLI_listbase_clear(&tracking.tracks_legacy);
  BLI_listbase_clear(&tracking.plane_tracks_legacy);
  tracking.act_track_legacy = nullptr;
  tracking.act_plane_track_legacy = nullptr;
  memset(&tracking.reconstruction_legacy, 0, sizeof(tracking.reconstruction_legacy));
}

static void version_movieclips_legacy_camera_object(Main *bmain)
{
  LISTBASE_FOREACH (MovieClip *, movieclip, &bmain->movieclips) {
    version_motion_tracking_legacy_camera_object(*movieclip);
  }
}

static void version_geometry_nodes_add_realize_instance_nodes(bNodeTree *ntree)
{
  LISTBASE_FOREACH_MUTABLE (bNode *, node, &ntree->nodes) {
    if (STREQ(node->idname, "GeometryNodeMeshBoolean")) {
      add_realize_instances_before_socket(ntree, node, nodeFindSocket(node, SOCK_IN, "Mesh 2"));
    }
  }
}

/* Version VertexWeightEdit modifier to make existing weights exclusive of the threshold. */
static void version_vertex_weight_edit_preserve_threshold_exclusivity(Main *bmain)
{
  LISTBASE_FOREACH (Object *, ob, &bmain->objects) {
    if (ob->type != OB_MESH) {
      continue;
    }

    LISTBASE_FOREACH (ModifierData *, md, &ob->modifiers) {
      if (md->type == eModifierType_WeightVGEdit) {
        WeightVGEditModifierData *wmd = reinterpret_cast<WeightVGEditModifierData *>(md);
        wmd->add_threshold = nexttoward(wmd->add_threshold, 2.0);
        wmd->rem_threshold = nexttoward(wmd->rem_threshold, -1.0);
      }
    }
  }
}

static void version_mesh_crease_generic(Main &bmain)
{
  LISTBASE_FOREACH (Mesh *, mesh, &bmain.meshes) {
    BKE_mesh_legacy_crease_to_generic(mesh);
  }

  LISTBASE_FOREACH (bNodeTree *, ntree, &bmain.nodetrees) {
    if (ntree->type == NTREE_GEOMETRY) {
      LISTBASE_FOREACH (bNode *, node, &ntree->nodes) {
        if (STR_ELEM(node->idname,
                     "GeometryNodeStoreNamedAttribute",
                     "GeometryNodeInputNamedAttribute")) {
          bNodeSocket *socket = nodeFindSocket(node, SOCK_IN, "Name");
          if (STREQ(socket->default_value_typed<bNodeSocketValueString>()->value, "crease")) {
            STRNCPY(socket->default_value_typed<bNodeSocketValueString>()->value, "crease_edge");
          }
        }
      }
    }
  }

  LISTBASE_FOREACH (Object *, object, &bmain.objects) {
    LISTBASE_FOREACH (ModifierData *, md, &object->modifiers) {
      if (md->type != eModifierType_Nodes) {
        continue;
      }
      if (IDProperty *settings = reinterpret_cast<NodesModifierData *>(md)->settings.properties) {
        LISTBASE_FOREACH (IDProperty *, prop, &settings->data.group) {
          if (blender::StringRef(prop->name).endswith("_attribute_name")) {
            if (STREQ(IDP_String(prop), "crease")) {
              IDP_AssignString(prop, "crease_edge");
            }
          }
        }
      }
    }
  }
}

static void versioning_replace_legacy_glossy_node(bNodeTree *ntree)
{
  LISTBASE_FOREACH (bNode *, node, &ntree->nodes) {
    if (node->type == SH_NODE_BSDF_GLOSSY_LEGACY) {
      STRNCPY(node->idname, "ShaderNodeBsdfAnisotropic");
      node->type = SH_NODE_BSDF_GLOSSY;
    }
  }
}

static void versioning_remove_microfacet_sharp_distribution(bNodeTree *ntree)
{
  /* Find all glossy, glass and refraction BSDF nodes that have their distribution
   * set to SHARP and set them to GGX, disconnect any link to the Roughness input
   * and set its value to zero. */
  LISTBASE_FOREACH (bNode *, node, &ntree->nodes) {
    if (!ELEM(node->type, SH_NODE_BSDF_GLOSSY, SH_NODE_BSDF_GLASS, SH_NODE_BSDF_REFRACTION)) {
      continue;
    }
    if (node->custom1 != SHD_GLOSSY_SHARP_DEPRECATED) {
      continue;
    }

    node->custom1 = SHD_GLOSSY_GGX;
    LISTBASE_FOREACH (bNodeSocket *, socket, &node->inputs) {
      if (!STREQ(socket->identifier, "Roughness")) {
        continue;
      }

      if (socket->link != nullptr) {
        nodeRemLink(ntree, socket->link);
      }
      bNodeSocketValueFloat *socket_value = (bNodeSocketValueFloat *)socket->default_value;
      socket_value->value = 0.0f;

      break;
    }
  }
}

static void version_replace_texcoord_normal_socket(bNodeTree *ntree)
{
  /* The normal of a spot light was set to the incoming light direction, replace with the
   * `Incoming` socket from the Geometry shader node. */
  bNode *geometry_node = nullptr;
  bNode *transform_node = nullptr;
  bNodeSocket *incoming_socket = nullptr;
  bNodeSocket *vec_in_socket = nullptr;
  bNodeSocket *vec_out_socket = nullptr;

  LISTBASE_FOREACH_MUTABLE (bNodeLink *, link, &ntree->links) {
    if (link->fromnode->type == SH_NODE_TEX_COORD && STREQ(link->fromsock->identifier, "Normal")) {
      if (geometry_node == nullptr) {
        geometry_node = nodeAddStaticNode(nullptr, ntree, SH_NODE_NEW_GEOMETRY);
        incoming_socket = nodeFindSocket(geometry_node, SOCK_OUT, "Incoming");

        transform_node = nodeAddStaticNode(nullptr, ntree, SH_NODE_VECT_TRANSFORM);
        vec_in_socket = nodeFindSocket(transform_node, SOCK_IN, "Vector");
        vec_out_socket = nodeFindSocket(transform_node, SOCK_OUT, "Vector");

        NodeShaderVectTransform *nodeprop = (NodeShaderVectTransform *)transform_node->storage;
        nodeprop->type = SHD_VECT_TRANSFORM_TYPE_NORMAL;

        nodeAddLink(ntree, geometry_node, incoming_socket, transform_node, vec_in_socket);
      }
      nodeAddLink(ntree, transform_node, vec_out_socket, link->tonode, link->tosock);
      nodeRemLink(ntree, link);
    }
  }
}

static void version_principled_transmission_roughness(bNodeTree *ntree)
{
  LISTBASE_FOREACH (bNode *, node, &ntree->nodes) {
    if (node->type != SH_NODE_BSDF_PRINCIPLED) {
      continue;
    }
    bNodeSocket *sock = nodeFindSocket(node, SOCK_IN, "Transmission Roughness");
    if (sock != nullptr) {
      nodeRemoveSocket(ntree, node, sock);
    }
  }
}

/* Convert legacy Velvet BSDF nodes into the new Sheen BSDF node. */
static void version_replace_velvet_sheen_node(bNodeTree *ntree)
{
  LISTBASE_FOREACH (bNode *, node, &ntree->nodes) {
    if (node->type == SH_NODE_BSDF_SHEEN) {
      STRNCPY(node->idname, "ShaderNodeBsdfSheen");

      bNodeSocket *sigmaInput = nodeFindSocket(node, SOCK_IN, "Sigma");
      if (sigmaInput != nullptr) {
        node->custom1 = SHD_SHEEN_ASHIKHMIN;
        STRNCPY(sigmaInput->identifier, "Roughness");
        STRNCPY(sigmaInput->name, "Roughness");
      }
    }
  }
}

/* Convert sheen inputs on the Principled BSDF. */
static void version_principled_bsdf_sheen(bNodeTree *ntree)
{
  auto check_node = [](const bNode *node) {
    return (node->type == SH_NODE_BSDF_PRINCIPLED) &&
           (nodeFindSocket(node, SOCK_IN, "Sheen Roughness") == nullptr);
  };
  auto update_input = [ntree](bNode *node, bNodeSocket *input) {
    /* Change socket type to Color. */
    nodeModifySocketTypeStatic(ntree, node, input, SOCK_RGBA, 0);

    /* Account for the change in intensity between the old and new model.
     * If the Sheen input is set to a fixed value, adjust it and set the tint to white.
     * Otherwise, if it's connected, keep it as-is but set the tint to 0.2 instead. */
    bNodeSocket *sheen = nodeFindSocket(node, SOCK_IN, "Sheen");
    if (sheen != nullptr && sheen->link == nullptr) {
      *version_cycles_node_socket_float_value(sheen) *= 0.2f;

      static float default_value[] = {1.0f, 1.0f, 1.0f, 1.0f};
      copy_v4_v4(version_cycles_node_socket_rgba_value(input), default_value);
    }
    else {
      static float default_value[] = {0.2f, 0.2f, 0.2f, 1.0f};
      copy_v4_v4(version_cycles_node_socket_rgba_value(input), default_value);
    }
  };
  auto update_input_link = [](bNode *, bNodeSocket *, bNode *, bNodeSocket *) {
    /* Don't replace the link here, tint works differently enough now to make conversion
     * impractical. */
  };

  version_update_node_input(ntree, check_node, "Sheen Tint", update_input, update_input_link);

  LISTBASE_FOREACH (bNode *, node, &ntree->nodes) {
    if (check_node(node)) {
      bNodeSocket *input = nodeAddStaticSocket(
          ntree, node, SOCK_IN, SOCK_FLOAT, PROP_FACTOR, "Sheen Roughness", "Sheen Roughness");
      *version_cycles_node_socket_float_value(input) = 0.5f;
    }
  }
}

/* Convert subsurface inputs on the Principled BSDF. */
static void version_principled_bsdf_subsurface(bNodeTree *ntree)
{
  /* - Create Subsurface Scale input
   * - If a node's Subsurface input was connected or nonzero:
   *   - Make the Base Color a mix of old Base Color and Subsurface Color,
   *     using Subsurface as the mix factor
   *   - Move Subsurface link and default value to the new Subsurface Scale input
   *   - Set the Subsurface input to 1.0
   * - Remove Subsurface Color input
   */
  LISTBASE_FOREACH (bNode *, node, &ntree->nodes) {
    if (node->type != SH_NODE_BSDF_PRINCIPLED) {
      continue;
    }
    if (nodeFindSocket(node, SOCK_IN, "Subsurface Scale")) {
      /* Node is already updated. */
      continue;
    }

    /* Add Scale input */
    bNodeSocket *scale_in = nodeAddStaticSocket(
        ntree, node, SOCK_IN, SOCK_FLOAT, PROP_DISTANCE, "Subsurface Scale", "Subsurface Scale");

    bNodeSocket *subsurf = nodeFindSocket(node, SOCK_IN, "Subsurface");
    float *subsurf_val = version_cycles_node_socket_float_value(subsurf);
    *version_cycles_node_socket_float_value(scale_in) = *subsurf_val;

    if (subsurf->link == nullptr && *subsurf_val == 0.0f) {
      /* Node doesn't use Subsurf, we're done here. */
      continue;
    }

    /* Fix up Subsurface Color input */
    bNodeSocket *base_col = nodeFindSocket(node, SOCK_IN, "Base Color");
    bNodeSocket *subsurf_col = nodeFindSocket(node, SOCK_IN, "Subsurface Color");
    float *base_col_val = version_cycles_node_socket_rgba_value(base_col);
    float *subsurf_col_val = version_cycles_node_socket_rgba_value(subsurf_col);
    /* If any of the three inputs is dynamic, we need a Mix node. */
    if (subsurf->link || subsurf_col->link || base_col->link) {
      bNode *mix = nodeAddStaticNode(nullptr, ntree, SH_NODE_MIX);
      static_cast<NodeShaderMix *>(mix->storage)->data_type = SOCK_RGBA;
      mix->locx = node->locx - 170;
      mix->locy = node->locy - 120;

      bNodeSocket *a_in = nodeFindSocket(mix, SOCK_IN, "A_Color");
      bNodeSocket *b_in = nodeFindSocket(mix, SOCK_IN, "B_Color");
      bNodeSocket *fac_in = nodeFindSocket(mix, SOCK_IN, "Factor_Float");
      bNodeSocket *result_out = nodeFindSocket(mix, SOCK_OUT, "Result_Color");

      copy_v4_v4(version_cycles_node_socket_rgba_value(a_in), base_col_val);
      copy_v4_v4(version_cycles_node_socket_rgba_value(b_in), subsurf_col_val);
      *version_cycles_node_socket_float_value(fac_in) = *subsurf_val;

      if (base_col->link) {
        nodeAddLink(ntree, base_col->link->fromnode, base_col->link->fromsock, mix, a_in);
        nodeRemLink(ntree, base_col->link);
      }
      if (subsurf_col->link) {
        nodeAddLink(ntree, subsurf_col->link->fromnode, subsurf_col->link->fromsock, mix, b_in);
        nodeRemLink(ntree, subsurf_col->link);
      }
      if (subsurf->link) {
        nodeAddLink(ntree, subsurf->link->fromnode, subsurf->link->fromsock, mix, fac_in);
        nodeAddLink(ntree, subsurf->link->fromnode, subsurf->link->fromsock, node, scale_in);
        nodeRemLink(ntree, subsurf->link);
      }
      nodeAddLink(ntree, mix, result_out, node, base_col);
    }
    /* Mix the fixed values. */
    interp_v4_v4v4(base_col_val, base_col_val, subsurf_col_val, *subsurf_val);

    /* Set node to 100% subsurface, 0% diffuse. */
    *subsurf_val = 1.0f;

    /* Delete Subsurface Color input */
    nodeRemoveSocket(ntree, node, subsurf_col);
  }
}

/* Convert emission inputs on the Principled BSDF. */
static void version_principled_bsdf_emission(bNodeTree *ntree)
{
  /* Blender 3.x and before would default to Emission = 0.0, Emission Strength = 1.0.
   * Now we default the other way around (1.0 and 0.0), but because the Strength input was added
   * a bit later, a file that only has the Emission socket would now end up as (1.0, 0.0) instead
   * of (1.0, 1.0).
   * Therefore, set strength to 1.0 for those files.
   */
  LISTBASE_FOREACH (bNode *, node, &ntree->nodes) {
    if (node->type != SH_NODE_BSDF_PRINCIPLED) {
      continue;
    }
    if (!nodeFindSocket(node, SOCK_IN, "Emission")) {
      /* Old enough to have neither, new defaults are fine. */
      continue;
    }
    if (nodeFindSocket(node, SOCK_IN, "Emission Strength")) {
      /* New enough to have both, no need to do anything. */
      continue;
    }
    bNodeSocket *sock = nodeAddStaticSocket(
        ntree, node, SOCK_IN, SOCK_FLOAT, PROP_NONE, "Emission Strength", "Emission Strength");
    *version_cycles_node_socket_float_value(sock) = 1.0f;
  }
}

/* Rename various Principled BSDF sockets. */
static void version_principled_bsdf_rename_sockets(bNodeTree *ntree)
{
  version_node_input_socket_name(ntree, SH_NODE_BSDF_PRINCIPLED, "Emission", "Emission Color");
  version_node_input_socket_name(ntree, SH_NODE_BSDF_PRINCIPLED, "Specular", "Specular IOR Level");
  version_node_input_socket_name(
      ntree, SH_NODE_BSDF_PRINCIPLED, "Subsurface", "Subsurface Weight");
  version_node_input_socket_name(
      ntree, SH_NODE_BSDF_PRINCIPLED, "Transmission", "Transmission Weight");
  version_node_input_socket_name(ntree, SH_NODE_BSDF_PRINCIPLED, "Coat", "Coat Weight");
  version_node_input_socket_name(ntree, SH_NODE_BSDF_PRINCIPLED, "Sheen", "Sheen Weight");
}

/* Replace old Principled Hair BSDF as a variant in the new Principled Hair BSDF. */
static void version_replace_principled_hair_model(bNodeTree *ntree)
{
  LISTBASE_FOREACH (bNode *, node, &ntree->nodes) {
    if (node->type != SH_NODE_BSDF_HAIR_PRINCIPLED) {
      continue;
    }
    NodeShaderHairPrincipled *data = MEM_cnew<NodeShaderHairPrincipled>(__func__);
    data->model = SHD_PRINCIPLED_HAIR_CHIANG;
    data->parametrization = node->custom1;

    node->storage = data;
  }
}

<<<<<<< HEAD
static void change_input_socket_to_rotation_type(bNodeTree &ntree,
                                                 bNode &node,
                                                 bNodeSocket &socket)
{
  socket.type = SOCK_ROTATION;
  STRNCPY(socket.idname, "NodeSocketRotation");
  auto *old_value = static_cast<bNodeSocketValueVector *>(socket.default_value);
  auto *new_value = MEM_new<bNodeSocketValueRotation>(__func__);
  copy_v3_v3(new_value->value_euler, old_value->value);
  socket.default_value = new_value;
  MEM_freeN(old_value);
  LISTBASE_FOREACH_MUTABLE (bNodeLink *, link, &ntree.links) {
    if (link->tosock != &socket) {
      continue;
    }
    if (STREQ(link->fromnode->idname, "FunctionNodeEulerToRotation")) {
      /* Make versioning idempotent. */
      continue;
    }
    bNode *convert = nodeAddNode(nullptr, &ntree, "FunctionNodeEulerToRotation");
    convert->parent = node.parent;
    convert->locx = node.locx - 40;
    convert->locy = node.locy;
    link->tonode = convert;
    link->tosock = nodeFindSocket(convert, SOCK_IN, "Euler");

    nodeAddLink(&ntree, convert, nodeFindSocket(convert, SOCK_OUT, "Rotation"), &node, &socket);
  }
}

static void change_output_socket_to_rotation_type(bNodeTree &ntree,
                                                  bNode &node,
                                                  bNodeSocket &socket)
{
  /* Rely on generic node declaration update to change the socket type. */
  LISTBASE_FOREACH_MUTABLE (bNodeLink *, link, &ntree.links) {
    if (link->fromsock != &socket) {
      continue;
    }
    if (STREQ(link->tonode->idname, "FunctionNodeRotationToEuler"))
    { /* Make versioning idempotent. */
      continue;
    }
    bNode *convert = nodeAddNode(nullptr, &ntree, "FunctionNodeRotationToEuler");
    convert->parent = node.parent;
    convert->locx = node.locx + 40;
    convert->locy = node.locy;
    link->fromnode = convert;
    link->fromsock = nodeFindSocket(convert, SOCK_OUT, "Euler");

    nodeAddLink(&ntree, &node, &socket, convert, nodeFindSocket(convert, SOCK_IN, "Rotation"));
  }
}

static void version_geometry_nodes_use_rotation_socket(bNodeTree &ntree)
{
  LISTBASE_FOREACH_MUTABLE (bNode *, node, &ntree.nodes) {
    if (STR_ELEM(node->idname,
                 "GeometryNodeInstanceOnPoints",
                 "GeometryNodeRotateInstances",
                 "GeometryNodeTransform"))
    {
      bNodeSocket *socket = nodeFindSocket(node, SOCK_IN, "Rotation");
      change_input_socket_to_rotation_type(ntree, *node, *socket);
    }
    if (STREQ(node->idname, "GeometryNodeDistributePointsOnFaces")) {
      bNodeSocket *socket = nodeFindSocket(node, SOCK_OUT, "Rotation");
      change_output_socket_to_rotation_type(ntree, *node, *socket);
    }
=======
static bNodeTreeInterfaceItem *legacy_socket_move_to_interface(bNodeSocket &legacy_socket,
                                                               const eNodeSocketInOut in_out)
{
  bNodeTreeInterfaceItem *new_item = static_cast<bNodeTreeInterfaceItem *>(
      MEM_mallocN(sizeof(bNodeTreeInterfaceSocket), __func__));
  new_item->item_type = NODE_INTERFACE_SOCKET;
  bNodeTreeInterfaceSocket &new_socket = *reinterpret_cast<bNodeTreeInterfaceSocket *>(new_item);

  /* Move reusable data. */
  new_socket.name = BLI_strdup(legacy_socket.name);
  new_socket.identifier = BLI_strdup(legacy_socket.identifier);
  new_socket.description = BLI_strdup(legacy_socket.description);
  new_socket.socket_type = BLI_strdup(legacy_socket.idname);
  new_socket.flag = (in_out == SOCK_IN ? NODE_INTERFACE_SOCKET_INPUT :
                                         NODE_INTERFACE_SOCKET_OUTPUT);
  SET_FLAG_FROM_TEST(
      new_socket.flag, legacy_socket.flag & SOCK_HIDE_VALUE, NODE_INTERFACE_SOCKET_HIDE_VALUE);
  SET_FLAG_FROM_TEST(new_socket.flag,
                     legacy_socket.flag & SOCK_HIDE_IN_MODIFIER,
                     NODE_INTERFACE_SOCKET_HIDE_IN_MODIFIER);
  new_socket.attribute_domain = legacy_socket.attribute_domain;

  /* The following data are stolen from the old data, the ownership of their memory is directly
   * transferred to the new data. */
  new_socket.default_attribute_name = legacy_socket.default_attribute_name;
  legacy_socket.default_attribute_name = nullptr;
  new_socket.socket_data = legacy_socket.default_value;
  legacy_socket.default_value = nullptr;
  new_socket.properties = legacy_socket.prop;
  legacy_socket.prop = nullptr;

  /* Unused data. */
  MEM_delete(legacy_socket.runtime);
  legacy_socket.runtime = nullptr;

  return new_item;
}

static void versioning_convert_node_tree_socket_lists_to_interface(bNodeTree *ntree)
{
  bNodeTreeInterface &tree_interface = ntree->tree_interface;

  const int num_inputs = BLI_listbase_count(&ntree->inputs_legacy);
  const int num_outputs = BLI_listbase_count(&ntree->outputs_legacy);
  tree_interface.root_panel.items_num = num_inputs + num_outputs;
  tree_interface.root_panel.items_array = static_cast<bNodeTreeInterfaceItem **>(MEM_malloc_arrayN(
      tree_interface.root_panel.items_num, sizeof(bNodeTreeInterfaceItem *), __func__));

  /* Convert outputs first to retain old outputs/inputs ordering. */
  int index;
  LISTBASE_FOREACH_INDEX (bNodeSocket *, socket, &ntree->outputs_legacy, index) {
    tree_interface.root_panel.items_array[index] = legacy_socket_move_to_interface(*socket,
                                                                                   SOCK_OUT);
  }
  LISTBASE_FOREACH_INDEX (bNodeSocket *, socket, &ntree->inputs_legacy, index) {
    tree_interface.root_panel.items_array[num_outputs + index] = legacy_socket_move_to_interface(
        *socket, SOCK_IN);
  }
}

/* Convert coat inputs on the Principled BSDF. */
static void version_principled_bsdf_coat(bNodeTree *ntree)
{
  LISTBASE_FOREACH (bNode *, node, &ntree->nodes) {
    if (node->type != SH_NODE_BSDF_PRINCIPLED) {
      continue;
    }
    if (nodeFindSocket(node, SOCK_IN, "Coat IOR") != nullptr) {
      continue;
    }
    bNodeSocket *coat_ior_input = nodeAddStaticSocket(
        ntree, node, SOCK_IN, SOCK_FLOAT, PROP_NONE, "Coat IOR", "Coat IOR");

    /* Adjust for 4x change in intensity. */
    bNodeSocket *coat_input = nodeFindSocket(node, SOCK_IN, "Clearcoat");
    *version_cycles_node_socket_float_value(coat_input) *= 0.25f;
    /* When the coat input is dynamic, instead of inserting a *0.25 math node, set the Coat IOR
     * to 1.2 instead - this also roughly quarters reflectivity compared to the 1.5 default. */
    *version_cycles_node_socket_float_value(coat_ior_input) = (coat_input->link) ? 1.2f : 1.5f;
  }

  /* Rename sockets. */
  version_node_input_socket_name(ntree, SH_NODE_BSDF_PRINCIPLED, "Clearcoat", "Coat");
  version_node_input_socket_name(
      ntree, SH_NODE_BSDF_PRINCIPLED, "Clearcoat Roughness", "Coat Roughness");
  version_node_input_socket_name(
      ntree, SH_NODE_BSDF_PRINCIPLED, "Clearcoat Normal", "Coat Normal");
}

/* Convert specular tint in Principled BSDF. */
static void version_principled_bsdf_specular_tint(bNodeTree *ntree)
{
  LISTBASE_FOREACH (bNode *, node, &ntree->nodes) {
    if (node->type != SH_NODE_BSDF_PRINCIPLED) {
      continue;
    }
    bNodeSocket *specular_tint_sock = nodeFindSocket(node, SOCK_IN, "Specular Tint");
    if (specular_tint_sock->type == SOCK_RGBA) {
      /* Node is already updated. */
      continue;
    }

    bNodeSocket *base_color_sock = nodeFindSocket(node, SOCK_IN, "Base Color");
    float specular_tint_old = *version_cycles_node_socket_float_value(specular_tint_sock);
    float *base_color = version_cycles_node_socket_rgba_value(base_color_sock);

    /* Change socket type to Color. */
    nodeModifySocketTypeStatic(ntree, node, specular_tint_sock, SOCK_RGBA, 0);

    static float one[] = {1.0f, 1.0f, 1.0f, 1.0f};

    /* If any of the two inputs is dynamic, we add a Mix node. */
    if (base_color_sock->link || specular_tint_sock->link) {
      bNode *mix = nodeAddStaticNode(nullptr, ntree, SH_NODE_MIX);
      static_cast<NodeShaderMix *>(mix->storage)->data_type = SOCK_RGBA;
      mix->locx = node->locx - 170;
      mix->locy = node->locy - 120;

      bNodeSocket *a_in = nodeFindSocket(mix, SOCK_IN, "A_Color");
      bNodeSocket *b_in = nodeFindSocket(mix, SOCK_IN, "B_Color");
      bNodeSocket *fac_in = nodeFindSocket(mix, SOCK_IN, "Factor_Float");
      bNodeSocket *result_out = nodeFindSocket(mix, SOCK_OUT, "Result_Color");

      copy_v4_v4(version_cycles_node_socket_rgba_value(a_in), one);
      copy_v4_v4(version_cycles_node_socket_rgba_value(b_in), base_color);
      *version_cycles_node_socket_float_value(fac_in) = specular_tint_old;

      if (base_color_sock->link) {
        nodeAddLink(
            ntree, base_color_sock->link->fromnode, base_color_sock->link->fromsock, mix, b_in);
      }
      if (specular_tint_sock->link) {
        nodeAddLink(ntree,
                    specular_tint_sock->link->fromnode,
                    specular_tint_sock->link->fromsock,
                    mix,
                    fac_in);
        nodeRemLink(ntree, specular_tint_sock->link);
      }
      nodeAddLink(ntree, mix, result_out, node, specular_tint_sock);
    }

    float *specular_tint = version_cycles_node_socket_rgba_value(specular_tint_sock);
    /* Mix the fixed values. */
    interp_v4_v4v4(specular_tint, one, base_color, specular_tint_old);
  }
}

static void version_copy_socket(bNodeTreeInterfaceSocket &dst,
                                const bNodeTreeInterfaceSocket &src,
                                char *identifier)
{
  /* Node socket copy function based on bNodeTreeInterface::item_copy to avoid using blenkernel. */
  dst.name = BLI_strdup(src.name);
  dst.description = BLI_strdup_null(src.description);
  dst.socket_type = BLI_strdup(src.socket_type);
  dst.default_attribute_name = BLI_strdup_null(src.default_attribute_name);
  dst.identifier = identifier;
  if (src.properties) {
    dst.properties = IDP_CopyProperty_ex(src.properties, 0);
  }
  if (src.socket_data != nullptr) {
    dst.socket_data = MEM_dupallocN(src.socket_data);
    /* No user count increment needed, gets reset after versioning. */
  }
}

static int version_nodes_find_valid_insert_position_for_item(const bNodeTreeInterfacePanel &panel,
                                                             const bNodeTreeInterfaceItem &item,
                                                             const int initial_pos)
{
  const bool sockets_above_panels = !(panel.flag &
                                      NODE_INTERFACE_PANEL_ALLOW_SOCKETS_AFTER_PANELS);
  const blender::Span<const bNodeTreeInterfaceItem *> items = {panel.items_array, panel.items_num};

  int pos = initial_pos;

  if (sockets_above_panels) {
    if (item.item_type == NODE_INTERFACE_PANEL) {
      /* Find the closest valid position from the end, only panels at or after #position. */
      for (int test_pos = items.size() - 1; test_pos >= initial_pos; test_pos--) {
        if (test_pos < 0) {
          /* Initial position is out of range but valid. */
          break;
        }
        if (items[test_pos]->item_type != NODE_INTERFACE_PANEL) {
          /* Found valid position, insert after the last socket item. */
          pos = test_pos + 1;
          break;
        }
      }
    }
    else {
      /* Find the closest valid position from the start, no panels at or after #position. */
      for (int test_pos = 0; test_pos <= initial_pos; test_pos++) {
        if (test_pos >= items.size()) {
          /* Initial position is out of range but valid. */
          break;
        }
        if (items[test_pos]->item_type == NODE_INTERFACE_PANEL) {
          /* Found valid position, inserting moves the first panel. */
          pos = test_pos;
          break;
        }
      }
    }
  }

  return pos;
}

static void version_nodes_insert_item(bNodeTreeInterfacePanel &parent,
                                      bNodeTreeInterfaceSocket &socket,
                                      int position)
{
  /* Apply any constraints on the item positions. */
  position = version_nodes_find_valid_insert_position_for_item(parent, socket.item, position);
  position = std::min(std::max(position, 0), parent.items_num);

  blender::MutableSpan<bNodeTreeInterfaceItem *> old_items = {parent.items_array,
                                                              parent.items_num};
  parent.items_num++;
  parent.items_array = MEM_cnew_array<bNodeTreeInterfaceItem *>(parent.items_num, __func__);
  parent.items().take_front(position).copy_from(old_items.take_front(position));
  parent.items().drop_front(position + 1).copy_from(old_items.drop_front(position));
  parent.items()[position] = &socket.item;

  if (old_items.data()) {
    MEM_freeN(old_items.data());
  }
}

/* Node group interface copy function based on bNodeTreeInterface::insert_item_copy. */
static void version_node_group_split_socket(bNodeTreeInterface &tree_interface,
                                            bNodeTreeInterfaceSocket &socket,
                                            bNodeTreeInterfacePanel *parent,
                                            int position)
{
  if (parent == nullptr) {
    parent = &tree_interface.root_panel;
  }

  bNodeTreeInterfaceSocket *csocket = static_cast<bNodeTreeInterfaceSocket *>(
      MEM_dupallocN(&socket));
  /* Generate a new unique identifier.
   * This might break existing links, but the identifiers were duplicate anyway. */
  char *dst_identifier = BLI_sprintfN("Socket_%d", tree_interface.next_uid++);
  version_copy_socket(*csocket, socket, dst_identifier);

  version_nodes_insert_item(*parent, *csocket, position);

  /* Original socket becomes output. */
  socket.flag &= ~NODE_INTERFACE_SOCKET_INPUT;
  /* Copied socket becomes input. */
  csocket->flag &= ~NODE_INTERFACE_SOCKET_OUTPUT;
}

static void enable_geometry_nodes_is_modifier(Main &bmain)
{
  /* Any node group with a first socket geometry output can potentially be a modifier. Previously
   * this wasn't an explicit option, so better to enable too many groups rather than too few. */
  LISTBASE_FOREACH (bNodeTree *, group, &bmain.nodetrees) {
    if (group->type != NTREE_GEOMETRY) {
      continue;
    }
    group->tree_interface.foreach_item([&](const bNodeTreeInterfaceItem &item) {
      if (item.item_type != NODE_INTERFACE_SOCKET) {
        return true;
      }
      const auto &socket = reinterpret_cast<const bNodeTreeInterfaceSocket &>(item);
      if ((socket.flag & NODE_INTERFACE_SOCKET_OUTPUT) == 0) {
        return true;
      }
      if (!STREQ(socket.socket_type, "NodeSocketGeometry")) {
        return true;
      }
      if (!group->geometry_node_asset_traits) {
        group->geometry_node_asset_traits = MEM_new<GeometryNodeAssetTraits>(__func__);
      }
      group->geometry_node_asset_traits->flag |= GEO_NODE_ASSET_MODIFIER;
      return false;
    });
>>>>>>> 6305902b
  }
}

void blo_do_versions_400(FileData *fd, Library * /*lib*/, Main *bmain)
{
  if (!MAIN_VERSION_FILE_ATLEAST(bmain, 400, 1)) {
    LISTBASE_FOREACH (Mesh *, mesh, &bmain->meshes) {
      version_mesh_legacy_to_struct_of_array_format(*mesh);
    }
    version_movieclips_legacy_camera_object(bmain);
  }

  if (!MAIN_VERSION_FILE_ATLEAST(bmain, 400, 2)) {
    LISTBASE_FOREACH (Mesh *, mesh, &bmain->meshes) {
      BKE_mesh_legacy_bevel_weight_to_generic(mesh);
    }
  }

  if (!MAIN_VERSION_FILE_ATLEAST(bmain, 400, 3)) {
    LISTBASE_FOREACH (bNodeTree *, ntree, &bmain->nodetrees) {
      if (ntree->type == NTREE_GEOMETRY) {
        version_geometry_nodes_add_realize_instance_nodes(ntree);
      }
    }
  }

  /* 400 4 did not require any do_version here. */

  if (!MAIN_VERSION_FILE_ATLEAST(bmain, 400, 5)) {
    LISTBASE_FOREACH (Scene *, scene, &bmain->scenes) {
      ToolSettings *ts = scene->toolsettings;
      if (ts->snap_mode_tools != SCE_SNAP_TO_NONE) {
        ts->snap_mode_tools = SCE_SNAP_TO_GEOM;
      }

#define SCE_SNAP_PROJECT (1 << 3)
      if (ts->snap_flag & SCE_SNAP_PROJECT) {
        ts->snap_mode &= ~SCE_SNAP_TO_FACE;
        ts->snap_mode |= SCE_SNAP_INDIVIDUAL_PROJECT;
      }
#undef SCE_SNAP_PROJECT
    }
  }

  if (!MAIN_VERSION_FILE_ATLEAST(bmain, 400, 6)) {
    LISTBASE_FOREACH (Mesh *, mesh, &bmain->meshes) {
      BKE_mesh_legacy_face_map_to_generic(mesh);
    }
    FOREACH_NODETREE_BEGIN (bmain, ntree, id) {
      versioning_replace_legacy_glossy_node(ntree);
      versioning_remove_microfacet_sharp_distribution(ntree);
    }
    FOREACH_NODETREE_END;
  }

  if (!MAIN_VERSION_FILE_ATLEAST(bmain, 400, 7)) {
    LISTBASE_FOREACH (Mesh *, mesh, &bmain->meshes) {
      version_mesh_crease_generic(*bmain);
    }
  }

  if (!MAIN_VERSION_FILE_ATLEAST(bmain, 400, 8)) {
    LISTBASE_FOREACH (bAction *, act, &bmain->actions) {
      act->frame_start = max_ff(act->frame_start, MINAFRAMEF);
      act->frame_end = min_ff(act->frame_end, MAXFRAMEF);
    }
  }

  if (!MAIN_VERSION_FILE_ATLEAST(bmain, 400, 9)) {
    LISTBASE_FOREACH (Light *, light, &bmain->lights) {
      if (light->type == LA_SPOT && light->nodetree) {
        version_replace_texcoord_normal_socket(light->nodetree);
      }
    }
  }

  /* Fix brush->tip_scale_x which should never be zero. */
  LISTBASE_FOREACH (Brush *, brush, &bmain->brushes) {
    if (brush->tip_scale_x == 0.0f) {
      brush->tip_scale_x = 1.0f;
    }
  }

  if (!MAIN_VERSION_FILE_ATLEAST(bmain, 400, 10)) {
    LISTBASE_FOREACH (bScreen *, screen, &bmain->screens) {
      LISTBASE_FOREACH (ScrArea *, area, &screen->areabase) {
        LISTBASE_FOREACH (SpaceLink *, space, &area->spacedata) {
          if (space->spacetype == SPACE_NODE) {
            SpaceNode *snode = reinterpret_cast<SpaceNode *>(space);
            snode->overlay.flag |= SN_OVERLAY_SHOW_PREVIEWS;
          }
        }
      }
    }
  }

  if (!MAIN_VERSION_FILE_ATLEAST(bmain, 400, 11)) {
    version_vertex_weight_edit_preserve_threshold_exclusivity(bmain);
  }

  if (!MAIN_VERSION_FILE_ATLEAST(bmain, 400, 12)) {
    if (!DNA_struct_member_exists(fd->filesdna, "LightProbe", "int", "grid_bake_samples")) {
      LISTBASE_FOREACH (LightProbe *, lightprobe, &bmain->lightprobes) {
        lightprobe->grid_bake_samples = 2048;
        lightprobe->surfel_density = 1.0f;
        lightprobe->grid_normal_bias = 0.3f;
        lightprobe->grid_view_bias = 0.0f;
        lightprobe->grid_facing_bias = 0.5f;
        lightprobe->grid_dilation_threshold = 0.5f;
        lightprobe->grid_dilation_radius = 1.0f;
      }
    }

    /* Set default bake resolution. */
    if (!DNA_struct_member_exists(fd->filesdna, "LightProbe", "int", "resolution")) {
      LISTBASE_FOREACH (LightProbe *, lightprobe, &bmain->lightprobes) {
        lightprobe->resolution = LIGHT_PROBE_RESOLUTION_1024;
      }
    }

    if (!DNA_struct_member_exists(fd->filesdna, "World", "int", "probe_resolution")) {
      LISTBASE_FOREACH (World *, world, &bmain->worlds) {
        world->probe_resolution = LIGHT_PROBE_RESOLUTION_1024;
      }
    }

    if (!DNA_struct_member_exists(fd->filesdna, "LightProbe", "float", "grid_surface_bias")) {
      LISTBASE_FOREACH (LightProbe *, lightprobe, &bmain->lightprobes) {
        lightprobe->grid_surface_bias = 0.05f;
        lightprobe->grid_escape_bias = 0.1f;
      }
    }

    /* Clear removed "Z Buffer" flag. */
    {
      const int R_IMF_FLAG_ZBUF_LEGACY = 1 << 0;
      LISTBASE_FOREACH (Scene *, scene, &bmain->scenes) {
        scene->r.im_format.flag &= ~R_IMF_FLAG_ZBUF_LEGACY;
      }
    }

    /* Reset the layer opacity for all layers to 1. */
    LISTBASE_FOREACH (GreasePencil *, grease_pencil, &bmain->grease_pencils) {
      for (blender::bke::greasepencil::Layer *layer : grease_pencil->layers_for_write()) {
        layer->opacity = 1.0f;
      }
    }

    FOREACH_NODETREE_BEGIN (bmain, ntree, id) {
      if (ntree->type == NTREE_SHADER) {
        /* Remove Transmission Roughness from Principled BSDF. */
        version_principled_transmission_roughness(ntree);
        /* Convert legacy Velvet BSDF nodes into the new Sheen BSDF node. */
        version_replace_velvet_sheen_node(ntree);
        /* Convert sheen inputs on the Principled BSDF. */
        version_principled_bsdf_sheen(ntree);
      }
    }
    FOREACH_NODETREE_END;

    LISTBASE_FOREACH (bScreen *, screen, &bmain->screens) {
      LISTBASE_FOREACH (ScrArea *, area, &screen->areabase) {
        LISTBASE_FOREACH (SpaceLink *, sl, &area->spacedata) {
          ListBase *regionbase = (sl == area->spacedata.first) ? &area->regionbase :
                                                                 &sl->regionbase;

          /* Layout based regions used to also disallow resizing, now these are separate flags.
           * Make sure they are set together for old regions. */
          LISTBASE_FOREACH (ARegion *, region, regionbase) {
            if (region->flag & RGN_FLAG_DYNAMIC_SIZE) {
              region->flag |= RGN_FLAG_NO_USER_RESIZE;
            }
          }
        }
      }
    }
  }

  if (!MAIN_VERSION_FILE_ATLEAST(bmain, 400, 13)) {
    /* For the scenes configured to use the "None" display disable the color management
     * again. This will handle situation when the "None" display is removed and is replaced with
     * a "Raw" view instead.
     *
     * Note that this versioning will do nothing if the "None" display exists in the OCIO
     * configuration. */
    LISTBASE_FOREACH (Scene *, scene, &bmain->scenes) {
      const ColorManagedDisplaySettings &display_settings = scene->display_settings;
      if (STREQ(display_settings.display_device, "None")) {
        BKE_scene_disable_color_management(scene);
      }
    }
  }

  if (!MAIN_VERSION_FILE_ATLEAST(bmain, 400, 14)) {
    if (!DNA_struct_member_exists(
            fd->filesdna, "SceneEEVEE", "RaytraceEEVEE", "reflection_options")) {
      LISTBASE_FOREACH (Scene *, scene, &bmain->scenes) {
        scene->eevee.reflection_options.flag = RAYTRACE_EEVEE_USE_DENOISE;
        scene->eevee.reflection_options.denoise_stages = RAYTRACE_EEVEE_DENOISE_SPATIAL |
                                                         RAYTRACE_EEVEE_DENOISE_TEMPORAL |
                                                         RAYTRACE_EEVEE_DENOISE_BILATERAL;
        scene->eevee.reflection_options.screen_trace_quality = 0.25f;
        scene->eevee.reflection_options.screen_trace_thickness = 0.2f;
        scene->eevee.reflection_options.sample_clamp = 10.0f;
        scene->eevee.reflection_options.resolution_scale = 2;

        scene->eevee.refraction_options = scene->eevee.reflection_options;

        scene->eevee.ray_split_settings = 0;
        scene->eevee.ray_tracing_method = RAYTRACE_EEVEE_METHOD_SCREEN;
      }
    }

    if (!DNA_struct_exists(fd->filesdna, "RegionAssetShelf")) {
      LISTBASE_FOREACH (bScreen *, screen, &bmain->screens) {
        LISTBASE_FOREACH (ScrArea *, area, &screen->areabase) {
          LISTBASE_FOREACH (SpaceLink *, sl, &area->spacedata) {
            if (sl->spacetype != SPACE_VIEW3D) {
              continue;
            }

            ListBase *regionbase = (sl == area->spacedata.first) ? &area->regionbase :
                                                                   &sl->regionbase;

            if (ARegion *new_shelf_region = do_versions_add_region_if_not_found(
                    regionbase,
                    RGN_TYPE_ASSET_SHELF,
                    "asset shelf for view3d (versioning)",
                    RGN_TYPE_TOOL_HEADER))
            {
              new_shelf_region->alignment = RGN_ALIGN_BOTTOM;
            }
            if (ARegion *new_shelf_header = do_versions_add_region_if_not_found(
                    regionbase,
                    RGN_TYPE_ASSET_SHELF_HEADER,
                    "asset shelf header for view3d (versioning)",
                    RGN_TYPE_ASSET_SHELF))
            {
              new_shelf_header->alignment = RGN_ALIGN_BOTTOM | RGN_SPLIT_PREV;
            }
          }
        }
      }
    }
  }

  if (!MAIN_VERSION_FILE_ATLEAST(bmain, 400, 16)) {
    /* Set Normalize property of Noise Texture node to true. */
    FOREACH_NODETREE_BEGIN (bmain, ntree, id) {
      if (ntree->type != NTREE_CUSTOM) {
        LISTBASE_FOREACH (bNode *, node, &ntree->nodes) {
          if (node->type == SH_NODE_TEX_NOISE) {
            ((NodeTexNoise *)node->storage)->normalize = true;
          }
        }
      }
    }
    FOREACH_NODETREE_END;
  }

  if (!MAIN_VERSION_FILE_ATLEAST(bmain, 400, 17)) {
    if (!DNA_struct_exists(fd->filesdna, "NodeShaderHairPrincipled")) {
      FOREACH_NODETREE_BEGIN (bmain, ntree, id) {
        if (ntree->type == NTREE_SHADER) {
          version_replace_principled_hair_model(ntree);
        }
      }
      FOREACH_NODETREE_END;
    }

    /* Panorama properties shared with Eevee. */
    if (!DNA_struct_member_exists(fd->filesdna, "Camera", "float", "fisheye_fov")) {
      Camera default_cam = *DNA_struct_default_get(Camera);
      LISTBASE_FOREACH (Camera *, camera, &bmain->cameras) {
        IDProperty *ccam = version_cycles_properties_from_ID(&camera->id);
        if (ccam) {
          camera->panorama_type = version_cycles_property_int(
              ccam, "panorama_type", default_cam.panorama_type);
          camera->fisheye_fov = version_cycles_property_float(
              ccam, "fisheye_fov", default_cam.fisheye_fov);
          camera->fisheye_lens = version_cycles_property_float(
              ccam, "fisheye_lens", default_cam.fisheye_lens);
          camera->latitude_min = version_cycles_property_float(
              ccam, "latitude_min", default_cam.latitude_min);
          camera->latitude_max = version_cycles_property_float(
              ccam, "latitude_max", default_cam.latitude_max);
          camera->longitude_min = version_cycles_property_float(
              ccam, "longitude_min", default_cam.longitude_min);
          camera->longitude_max = version_cycles_property_float(
              ccam, "longitude_max", default_cam.longitude_max);
          /* Fit to match default projective camera with focal_length 50 and sensor_width 36. */
          camera->fisheye_polynomial_k0 = version_cycles_property_float(
              ccam, "fisheye_polynomial_k0", default_cam.fisheye_polynomial_k0);
          camera->fisheye_polynomial_k1 = version_cycles_property_float(
              ccam, "fisheye_polynomial_k1", default_cam.fisheye_polynomial_k1);
          camera->fisheye_polynomial_k2 = version_cycles_property_float(
              ccam, "fisheye_polynomial_k2", default_cam.fisheye_polynomial_k2);
          camera->fisheye_polynomial_k3 = version_cycles_property_float(
              ccam, "fisheye_polynomial_k3", default_cam.fisheye_polynomial_k3);
          camera->fisheye_polynomial_k4 = version_cycles_property_float(
              ccam, "fisheye_polynomial_k4", default_cam.fisheye_polynomial_k4);
        }
        else {
          camera->panorama_type = default_cam.panorama_type;
          camera->fisheye_fov = default_cam.fisheye_fov;
          camera->fisheye_lens = default_cam.fisheye_lens;
          camera->latitude_min = default_cam.latitude_min;
          camera->latitude_max = default_cam.latitude_max;
          camera->longitude_min = default_cam.longitude_min;
          camera->longitude_max = default_cam.longitude_max;
          /* Fit to match default projective camera with focal_length 50 and sensor_width 36. */
          camera->fisheye_polynomial_k0 = default_cam.fisheye_polynomial_k0;
          camera->fisheye_polynomial_k1 = default_cam.fisheye_polynomial_k1;
          camera->fisheye_polynomial_k2 = default_cam.fisheye_polynomial_k2;
          camera->fisheye_polynomial_k3 = default_cam.fisheye_polynomial_k3;
          camera->fisheye_polynomial_k4 = default_cam.fisheye_polynomial_k4;
        }
      }
    }

    if (!DNA_struct_member_exists(fd->filesdna, "LightProbe", "float", "grid_flag")) {
      LISTBASE_FOREACH (LightProbe *, lightprobe, &bmain->lightprobes) {
        /* Keep old behavior of baking the whole lighting. */
        lightprobe->grid_flag = LIGHTPROBE_GRID_CAPTURE_WORLD | LIGHTPROBE_GRID_CAPTURE_INDIRECT |
                                LIGHTPROBE_GRID_CAPTURE_EMISSION;
      }
    }

    if (!DNA_struct_member_exists(fd->filesdna, "SceneEEVEE", "int", "gi_irradiance_pool_size")) {
      LISTBASE_FOREACH (Scene *, scene, &bmain->scenes) {
        scene->eevee.gi_irradiance_pool_size = 16;
      }
    }

    LISTBASE_FOREACH (Scene *, scene, &bmain->scenes) {
      scene->toolsettings->snap_flag_anim |= SCE_SNAP;
      scene->toolsettings->snap_anim_mode |= SCE_SNAP_TO_FRAME;
    }
  }

  if (!MAIN_VERSION_FILE_ATLEAST(bmain, 400, 20)) {
    /* Convert old socket lists into new interface items. */
    FOREACH_NODETREE_BEGIN (bmain, ntree, id) {
      versioning_convert_node_tree_socket_lists_to_interface(ntree);
      /* Clear legacy sockets after conversion.
       * Internal data pointers have been moved or freed already. */
      BLI_freelistN(&ntree->inputs_legacy);
      BLI_freelistN(&ntree->outputs_legacy);
    }
    FOREACH_NODETREE_END;
  }
  else {
    /* Legacy node tree sockets are created for forward compatibility,
     * but have to be freed after loading and versioning. */
    FOREACH_NODETREE_BEGIN (bmain, ntree, id) {
      LISTBASE_FOREACH_MUTABLE (bNodeSocket *, legacy_socket, &ntree->inputs_legacy) {
        MEM_SAFE_FREE(legacy_socket->default_attribute_name);
        MEM_SAFE_FREE(legacy_socket->default_value);
        if (legacy_socket->prop) {
          IDP_FreeProperty(legacy_socket->prop);
        }
        MEM_delete(legacy_socket->runtime);
        MEM_freeN(legacy_socket);
      }
      LISTBASE_FOREACH_MUTABLE (bNodeSocket *, legacy_socket, &ntree->outputs_legacy) {
        MEM_SAFE_FREE(legacy_socket->default_attribute_name);
        MEM_SAFE_FREE(legacy_socket->default_value);
        if (legacy_socket->prop) {
          IDP_FreeProperty(legacy_socket->prop);
        }
        MEM_delete(legacy_socket->runtime);
        MEM_freeN(legacy_socket);
      }
      BLI_listbase_clear(&ntree->inputs_legacy);
      BLI_listbase_clear(&ntree->outputs_legacy);
    }
    FOREACH_NODETREE_END;
  }

  if (!MAIN_VERSION_FILE_ATLEAST(bmain, 400, 22)) {
    /* Initialize root panel flags in files created before these flags were added. */
    FOREACH_NODETREE_BEGIN (bmain, ntree, id) {
      ntree->tree_interface.root_panel.flag |= NODE_INTERFACE_PANEL_ALLOW_CHILD_PANELS;
    }
    FOREACH_NODETREE_END;
  }

  if (!MAIN_VERSION_FILE_ATLEAST(bmain, 400, 23)) {
    LISTBASE_FOREACH (bNodeTree *, ntree, &bmain->nodetrees) {
      if (ntree->type == NTREE_GEOMETRY) {
        LISTBASE_FOREACH (bNode *, node, &ntree->nodes) {
          if (node->type == GEO_NODE_SET_SHADE_SMOOTH) {
            node->custom1 = ATTR_DOMAIN_FACE;
          }
        }
      }
    }
  }

  if (!MAIN_VERSION_FILE_ATLEAST(bmain, 400, 24)) {
    FOREACH_NODETREE_BEGIN (bmain, ntree, id) {
      if (ntree->type == NTREE_SHADER) {
        /* Convert coat inputs on the Principled BSDF. */
        version_principled_bsdf_coat(ntree);
        /* Convert subsurface inputs on the Principled BSDF. */
        version_principled_bsdf_subsurface(ntree);
        /* Convert emission on the Principled BSDF. */
        version_principled_bsdf_emission(ntree);
      }
    }
    FOREACH_NODETREE_END;

    {
      LISTBASE_FOREACH (bScreen *, screen, &bmain->screens) {
        LISTBASE_FOREACH (ScrArea *, area, &screen->areabase) {
          LISTBASE_FOREACH (SpaceLink *, sl, &area->spacedata) {
            const ListBase *regionbase = (sl == area->spacedata.first) ? &area->regionbase :
                                                                         &sl->regionbase;
            LISTBASE_FOREACH (ARegion *, region, regionbase) {
              if (region->regiontype != RGN_TYPE_ASSET_SHELF) {
                continue;
              }

              RegionAssetShelf *shelf_data = static_cast<RegionAssetShelf *>(region->regiondata);
              if (shelf_data && shelf_data->active_shelf &&
                  (shelf_data->active_shelf->preferred_row_count == 0)) {
                shelf_data->active_shelf->preferred_row_count = 1;
              }
            }
          }
        }
      }
    }

    /* Convert sockets with both input and output flag into two separate sockets. */
    FOREACH_NODETREE_BEGIN (bmain, ntree, id) {
      blender::Vector<bNodeTreeInterfaceSocket *> sockets_to_split;
      ntree->tree_interface.foreach_item([&](bNodeTreeInterfaceItem &item) {
        if (item.item_type == NODE_INTERFACE_SOCKET) {
          bNodeTreeInterfaceSocket &socket = reinterpret_cast<bNodeTreeInterfaceSocket &>(item);
          if ((socket.flag & NODE_INTERFACE_SOCKET_INPUT) &&
              (socket.flag & NODE_INTERFACE_SOCKET_OUTPUT)) {
            sockets_to_split.append(&socket);
          }
        }
        return true;
      });

      for (bNodeTreeInterfaceSocket *socket : sockets_to_split) {
        const int position = ntree->tree_interface.find_item_position(socket->item);
        bNodeTreeInterfacePanel *parent = ntree->tree_interface.find_item_parent(socket->item);
        version_node_group_split_socket(ntree->tree_interface, *socket, parent, position + 1);
      }
    }
    FOREACH_NODETREE_END;
  }

  if (!MAIN_VERSION_FILE_ATLEAST(bmain, 400, 25)) {
    FOREACH_NODETREE_BEGIN (bmain, ntree, id) {
      if (ntree->type == NTREE_SHADER) {
        /* Convert specular tint on the Principled BSDF. */
        version_principled_bsdf_specular_tint(ntree);
        /* Rename some sockets. */
        version_principled_bsdf_rename_sockets(ntree);
      }
    }
    FOREACH_NODETREE_END;
  }

  if (!MAIN_VERSION_FILE_ATLEAST(bmain, 400, 26)) {
    enable_geometry_nodes_is_modifier(*bmain);

    LISTBASE_FOREACH (Scene *, scene, &bmain->scenes) {
      scene->simulation_frame_start = scene->r.sfra;
      scene->simulation_frame_end = scene->r.efra;
    }
  }

  if (!MAIN_VERSION_FILE_ATLEAST(bmain, 400, 27)) {
    LISTBASE_FOREACH (bScreen *, screen, &bmain->screens) {
      LISTBASE_FOREACH (ScrArea *, area, &screen->areabase) {
        LISTBASE_FOREACH (SpaceLink *, sl, &area->spacedata) {
          if (sl->spacetype == SPACE_SEQ) {
            SpaceSeq *sseq = (SpaceSeq *)sl;
            sseq->timeline_overlay.flag |= SEQ_TIMELINE_SHOW_STRIP_RETIMING;
          }
        }
      }
    }

    if (!DNA_struct_member_exists(fd->filesdna, "SceneEEVEE", "float", "shadow_normal_bias")) {
      SceneEEVEE default_scene_eevee = *DNA_struct_default_get(SceneEEVEE);
      LISTBASE_FOREACH (Scene *, scene, &bmain->scenes) {
        scene->eevee.shadow_ray_count = default_scene_eevee.shadow_ray_count;
        scene->eevee.shadow_step_count = default_scene_eevee.shadow_step_count;
        scene->eevee.shadow_normal_bias = default_scene_eevee.shadow_normal_bias;
      }
    }

    if (!DNA_struct_member_exists(fd->filesdna, "Light", "float", "shadow_softness_factor")) {
      Light default_light = blender::dna::shallow_copy(*DNA_struct_default_get(Light));
      LISTBASE_FOREACH (Light *, light, &bmain->lights) {
        light->shadow_softness_factor = default_light.shadow_softness_factor;
        light->shadow_trace_distance = default_light.shadow_trace_distance;
      }
    }

    if (!DNA_struct_member_exists(fd->filesdna, "SceneEEVEE", "RaytraceEEVEE", "diffuse_options"))
    {
      LISTBASE_FOREACH (Scene *, scene, &bmain->scenes) {
        scene->eevee.diffuse_options = scene->eevee.reflection_options;
      }
    }
  }

  if (!MAIN_VERSION_FILE_ATLEAST(bmain, 400, 28)) {
    LISTBASE_FOREACH (bScreen *, screen, &bmain->screens) {
      LISTBASE_FOREACH (ScrArea *, area, &screen->areabase) {
        LISTBASE_FOREACH (SpaceLink *, sl, &area->spacedata) {
          const ListBase *regionbase = (sl == area->spacedata.first) ? &area->regionbase :
                                                                       &sl->regionbase;
          LISTBASE_FOREACH (ARegion *, region, regionbase) {
            if (region->regiontype != RGN_TYPE_ASSET_SHELF) {
              continue;
            }

            RegionAssetShelf *shelf_data = static_cast<RegionAssetShelf *>(region->regiondata);
            if (shelf_data && shelf_data->active_shelf) {
              AssetShelfSettings &settings = shelf_data->active_shelf->settings;
              settings.asset_library_reference.custom_library_index = -1;
              settings.asset_library_reference.type = ASSET_LIBRARY_ALL;
            }

            region->flag |= RGN_FLAG_HIDDEN;
          }
        }
      }
    }
  }

  if (!MAIN_VERSION_FILE_ATLEAST(bmain, 400, 29)) {
    /* Unhide all Reroute nodes. */
    FOREACH_NODETREE_BEGIN (bmain, ntree, id) {
      LISTBASE_FOREACH (bNode *, node, &ntree->nodes) {
        if (node->is_reroute()) {
          static_cast<bNodeSocket *>(node->inputs.first)->flag &= ~SOCK_HIDDEN;
          static_cast<bNodeSocket *>(node->outputs.first)->flag &= ~SOCK_HIDDEN;
        }
      }
    }
    FOREACH_NODETREE_END;
  }

  if (!MAIN_VERSION_FILE_ATLEAST(bmain, 400, 30)) {
    LISTBASE_FOREACH (Scene *, scene, &bmain->scenes) {
      ToolSettings *ts = scene->toolsettings;
      enum { IS_DEFAULT = 0, IS_UV, IS_NODE, IS_ANIM } is_node;
      auto versioning_snap_to = [](short snap_to_old, int type) {
        eSnapMode snap_to_new = SCE_SNAP_TO_NONE;
        if (snap_to_old & (1 << 0)) {
          snap_to_new |= type == IS_NODE ? SCE_SNAP_TO_NODE_X :
                         type == IS_ANIM ? SCE_SNAP_TO_FRAME :
                                           SCE_SNAP_TO_VERTEX;
        }
        if (snap_to_old & (1 << 1)) {
          snap_to_new |= type == IS_NODE ? SCE_SNAP_TO_NODE_Y :
                         type == IS_ANIM ? SCE_SNAP_TO_SECOND :
                                           SCE_SNAP_TO_EDGE;
        }
        if (ELEM(type, IS_DEFAULT, IS_ANIM) && snap_to_old & (1 << 2)) {
          snap_to_new |= type == IS_DEFAULT ? SCE_SNAP_TO_FACE : SCE_SNAP_TO_MARKERS;
        }
        if (type == IS_DEFAULT && snap_to_old & (1 << 3)) {
          snap_to_new |= SCE_SNAP_TO_VOLUME;
        }
        if (type == IS_DEFAULT && snap_to_old & (1 << 4)) {
          snap_to_new |= SCE_SNAP_TO_EDGE_MIDPOINT;
        }
        if (type == IS_DEFAULT && snap_to_old & (1 << 5)) {
          snap_to_new |= SCE_SNAP_TO_EDGE_PERPENDICULAR;
        }
        if (ELEM(type, IS_DEFAULT, IS_UV, IS_NODE) && snap_to_old & (1 << 6)) {
          snap_to_new |= SCE_SNAP_TO_INCREMENT;
        }
        if (ELEM(type, IS_DEFAULT, IS_UV, IS_NODE) && snap_to_old & (1 << 7)) {
          snap_to_new |= SCE_SNAP_TO_GRID;
        }
        if (type == IS_DEFAULT && snap_to_old & (1 << 8)) {
          snap_to_new |= SCE_SNAP_INDIVIDUAL_PROJECT;
        }
        if (type == IS_DEFAULT && snap_to_old & (1 << 9)) {
          snap_to_new |= SCE_SNAP_INDIVIDUAL_NEAREST;
        }
        if (snap_to_old & (1 << 10)) {
          snap_to_new |= SCE_SNAP_TO_FRAME;
        }
        if (snap_to_old & (1 << 11)) {
          snap_to_new |= SCE_SNAP_TO_SECOND;
        }
        if (snap_to_old & (1 << 12)) {
          snap_to_new |= SCE_SNAP_TO_MARKERS;
        }

        if (!snap_to_new) {
          snap_to_new = eSnapMode(1 << 0);
        }

        return snap_to_new;
      };

      ts->snap_mode = versioning_snap_to(ts->snap_mode, IS_DEFAULT);
      ts->snap_uv_mode = versioning_snap_to(ts->snap_uv_mode, IS_UV);
      ts->snap_node_mode = versioning_snap_to(ts->snap_node_mode, IS_NODE);
      ts->snap_anim_mode = versioning_snap_to(ts->snap_anim_mode, IS_ANIM);
    }
  }

  if (!MAIN_VERSION_FILE_ATLEAST(bmain, 400, 31)) {
    LISTBASE_FOREACH (Curve *, curve, &bmain->curves) {
      const int curvetype = BKE_curve_type_get(curve);
      if (curvetype == OB_FONT) {
        CharInfo *info = curve->strinfo;
        for (int i = curve->len_char32 - 1; i >= 0; i--, info++) {
          if (info->mat_nr > 0) {
            /** CharInfo mat_nr used to start at 1, unlike mesh & nurbs, now zero-based. */
            info->mat_nr--;
          }
        }
      }
    }
  }
  /**
   * Versioning code until next subversion bump goes here.
   *
   * \note Be sure to check when bumping the version:
   * - #do_versions_after_linking_400 in this file.
   * - `versioning_userdef.cc`, #blo_do_versions_userdef
   * - `versioning_userdef.cc`, #do_versions_theme
   *
   * \note Keep this message at the bottom of the function.
   */
  {
    /* Keep this block, even when empty. */
    LISTBASE_FOREACH (bNodeTree *, ntree, &bmain->nodetrees) {
      if (ntree->type == NTREE_GEOMETRY) {
        version_geometry_nodes_use_rotation_socket(*ntree);
      }
    }
  }
}<|MERGE_RESOLUTION|>--- conflicted
+++ resolved
@@ -727,7 +727,6 @@
   }
 }
 
-<<<<<<< HEAD
 static void change_input_socket_to_rotation_type(bNodeTree &ntree,
                                                  bNode &node,
                                                  bNodeSocket &socket)
@@ -797,7 +796,8 @@
       bNodeSocket *socket = nodeFindSocket(node, SOCK_OUT, "Rotation");
       change_output_socket_to_rotation_type(ntree, *node, *socket);
     }
-=======
+  }
+}
 static bNodeTreeInterfaceItem *legacy_socket_move_to_interface(bNodeSocket &legacy_socket,
                                                                const eNodeSocketInOut in_out)
 {
@@ -1080,7 +1080,6 @@
       group->geometry_node_asset_traits->flag |= GEO_NODE_ASSET_MODIFIER;
       return false;
     });
->>>>>>> 6305902b
   }
 }
 
