/* SPDX-FileCopyrightText: 2023 Blender Foundation
 *
 * SPDX-License-Identifier: GPL-2.0-or-later */

/** \file
 * \ingroup blenloader
 */

#define DNA_DEPRECATED_ALLOW

#include "CLG_log.h"

#include "DNA_mesh_types.h"
#include "DNA_movieclip_types.h"

#include "BLI_assert.h"
#include "BLI_listbase.h"
#include "BLI_set.hh"

#include "BKE_idprop.hh"
#include "BKE_main.h"
#include "BKE_mesh_legacy_convert.h"
#include "BKE_modifier.h"
#include "BKE_node.hh"
#include "BKE_node_runtime.hh"
#include "BKE_node_tree_update.h"
#include "BKE_tracking.h"

#include "BLO_readfile.h"

#include "BLT_translation.h"

#include "readfile.h"

#include "versioning_common.h"

// static CLG_LogRef LOG = {"blo.readfile.doversion"};

<<<<<<< HEAD
static bNodeTree *add_realize_node_tree(Main &bmain)
{
  bNodeTree *node_tree = ntreeAddTree(&bmain, DATA_("Auto Smooth"), "GeometryNodeTree");

  ntreeAddSocketInterface(node_tree, SOCK_IN, "NodeSocketGeometry", DATA_("Geometry"));
  ntreeAddSocketInterface(node_tree, SOCK_IN, "NodeSocketFloatAngle", DATA_("Angle"));
  ntreeAddSocketInterface(node_tree, SOCK_OUT, "NodeSocketGeometry", DATA_("Geometry"));

  bNode *group_input = nodeAddStaticNode(nullptr, node_tree, NODE_GROUP_INPUT);
  group_input->locx = -380.0f;
  bNode *group_output = nodeAddStaticNode(nullptr, node_tree, NODE_GROUP_OUTPUT);
  group_output->locx = 260.0f;
  group_output->flag |= NODE_DO_OUTPUT;

  bNode *shade_smooth = nodeAddNode(nullptr, node_tree, "GeometryNodeSetShadeSmooth");
  shade_smooth->locx = -160.0f;
  shade_smooth->locy = 40.0f;

  bNode *store_node = nodeAddNode(nullptr, node_tree, "GeometryNodeStoreNamedAttribute");
  store_node->locx = 40.0f;
  store_node->locy = 40.0f;
  static_cast<NodeGeometryStoreNamedAttribute *>(store_node->storage)->data_type = CD_PROP_BOOL;
  static_cast<NodeGeometryStoreNamedAttribute *>(store_node->storage)->domain = ATTR_DOMAIN_EDGE;
  bNodeSocket *name = nodeFindSocket(store_node, SOCK_IN, DATA_("Name"));
  STRNCPY(name->default_value_typed<bNodeSocketValueString>()->value, "sharp_edge");

  bNode *greater_node = nodeAddNode(nullptr, node_tree, "FunctionNodeCompare");
  greater_node->locx = -160.0f;
  greater_node->locy = -100.0f;
  static_cast<NodeFunctionCompare *>(greater_node->storage)->operation = NODE_COMPARE_GREATER_THAN;
  static_cast<NodeFunctionCompare *>(greater_node->storage)->data_type = SOCK_FLOAT;

  bNode *edge_angle_node = nodeAddNode(nullptr, node_tree, "GeometryNodeInputMeshEdgeAngle");
  edge_angle_node->locx = -380.0f;
  edge_angle_node->locy = -180.0f;

  nodeAddLink(node_tree,
              group_input,
              static_cast<bNodeSocket *>(group_input->outputs.first),
              shade_smooth,
              nodeFindSocket(shade_smooth, SOCK_IN, "Geometry"));
  nodeAddLink(node_tree,
              shade_smooth,
              nodeFindSocket(shade_smooth, SOCK_OUT, "Geometry"),
              store_node,
              nodeFindSocket(store_node, SOCK_IN, "Geometry"));
  nodeAddLink(node_tree,
              edge_angle_node,
              nodeFindSocket(edge_angle_node, SOCK_OUT, "Unsigned Angle"),
              greater_node,
              nodeFindSocket(greater_node, SOCK_IN, "A"));
  nodeAddLink(node_tree,
              group_input,
              static_cast<bNodeSocket *>(BLI_findlink(&group_input->outputs, 1)),
              greater_node,
              nodeFindSocket(greater_node, SOCK_IN, "B"));
  nodeAddLink(node_tree,
              greater_node,
              nodeFindSocket(greater_node, SOCK_OUT, "Result"),
              store_node,
              nodeFindSocket(store_node, SOCK_IN, "Value_Bool"));
  nodeAddLink(node_tree,
              store_node,
              nodeFindSocket(store_node, SOCK_OUT, "Geometry"),
              group_output,
              static_cast<bNodeSocket *>(group_output->inputs.first));

  LISTBASE_FOREACH (bNode *, node, &node_tree->nodes) {
    nodeSetSelected(node, false);
  }

  version_socket_update_is_used(node_tree);

  return node_tree;
}

static void version_mesh_objects_replace_auto_smooth(Main &bmain)
{
  using namespace blender;
  bNodeTree *auto_smooth_node_tree = nullptr;
  LISTBASE_FOREACH (Object *, object, &bmain.objects) {
    if (object->type != OB_MESH) {
      continue;
    }
    Mesh *mesh = static_cast<Mesh *>(object->data);
    if (!(mesh->flag & ME_AUTOSMOOTH)) {
      continue;
    }
    if (CustomData_has_layer(&mesh->ldata, CD_CUSTOMLOOPNORMAL)) {
      continue;
    }
    if (!auto_smooth_node_tree) {
      auto_smooth_node_tree = add_realize_node_tree(bmain);
    }
    auto *md = reinterpret_cast<NodesModifierData *>(BKE_modifier_new(eModifierType_Nodes));
    STRNCPY(md->modifier.name, DATA_("Auto Smooth"));
    BKE_modifier_unique_name(&object->modifiers, &md->modifier);
    md->node_group = auto_smooth_node_tree;
    if (!BLI_listbase_is_empty(&object->modifiers) &&
        static_cast<ModifierData *>(object->modifiers.last)->type == eModifierType_Subsurf)
    {
      /* Add the auto smooth node group before the last subdivision surface modifier if possible.
       * Subdivision surface modifiers have special handling for interpolating face corner normals,
       * and recalculating them afterwards isn't usually helpful and can be much slower. */
      BLI_insertlinkbefore(&object->modifiers, object->modifiers.last, md);
    }
    else {
      BLI_addtail(&object->modifiers, md);
    }

    md->settings.properties = bke::idprop::create_group("Nodes Modifier Settings").release();
    IDProperty *angle_prop = bke::idprop::create(DATA_("Input_1"), mesh->smoothresh).release();
    IDP_AddToGroup(md->settings.properties, angle_prop);
  }
}

void do_versions_after_linking_400(FileData * /*fd*/, Main *bmain)
{
  version_mesh_objects_replace_auto_smooth(*bmain);
=======
void do_versions_after_linking_400(FileData * /*fd*/, Main * /*bmain*/)
{
  /**
   * Versioning code until next subversion bump goes here.
   *
   * \note Be sure to check when bumping the version:
   * - #blo_do_versions_400 in this file.
   * - "versioning_cycles.cc", #blo_do_versions_cycles
   * - "versioning_cycles.cc", #do_versions_after_linking_cycles
   * - "versioning_userdef.c", #blo_do_versions_userdef
   * - "versioning_userdef.c", #do_versions_theme
   *
   * \note Keep this message at the bottom of the function.
   */
  {
    /* Keep this block, even when empty. */
  }
>>>>>>> 3ca1e828
}

static void version_mesh_legacy_to_struct_of_array_format(Mesh &mesh)
{
  BKE_mesh_legacy_convert_flags_to_selection_layers(&mesh);
  BKE_mesh_legacy_convert_flags_to_hide_layers(&mesh);
  BKE_mesh_legacy_convert_uvs_to_generic(&mesh);
  BKE_mesh_legacy_convert_mpoly_to_material_indices(&mesh);
  BKE_mesh_legacy_sharp_faces_from_flags(&mesh);
  BKE_mesh_legacy_bevel_weight_to_layers(&mesh);
  BKE_mesh_legacy_sharp_edges_from_flags(&mesh);
  BKE_mesh_legacy_face_set_to_generic(&mesh);
  BKE_mesh_legacy_edge_crease_to_layers(&mesh);
  BKE_mesh_legacy_uv_seam_from_flags(&mesh);
  BKE_mesh_legacy_convert_verts_to_positions(&mesh);
  BKE_mesh_legacy_attribute_flags_to_strings(&mesh);
  BKE_mesh_legacy_convert_loops_to_corners(&mesh);
  BKE_mesh_legacy_convert_polys_to_offsets(&mesh);
  BKE_mesh_legacy_convert_edges_to_generic(&mesh);
}

static void version_motion_tracking_legacy_camera_object(MovieClip &movieclip)
{
  MovieTracking &tracking = movieclip.tracking;
  MovieTrackingObject *active_tracking_object = BKE_tracking_object_get_active(&tracking);
  MovieTrackingObject *tracking_camera_object = BKE_tracking_object_get_camera(&tracking);

  BLI_assert(tracking_camera_object != nullptr);

  if (BLI_listbase_is_empty(&tracking_camera_object->tracks)) {
    tracking_camera_object->tracks = tracking.tracks_legacy;
    active_tracking_object->active_track = tracking.act_track_legacy;
  }

  if (BLI_listbase_is_empty(&tracking_camera_object->plane_tracks)) {
    tracking_camera_object->plane_tracks = tracking.plane_tracks_legacy;
    active_tracking_object->active_plane_track = tracking.act_plane_track_legacy;
  }

  if (tracking_camera_object->reconstruction.cameras == nullptr) {
    tracking_camera_object->reconstruction = tracking.reconstruction_legacy;
  }

  /* Clear pointers in the legacy storage.
   * Always do it, in the case something got missed in the logic above, so that the legacy storage
   * is always ensured to be empty after load. */
  BLI_listbase_clear(&tracking.tracks_legacy);
  BLI_listbase_clear(&tracking.plane_tracks_legacy);
  tracking.act_track_legacy = nullptr;
  tracking.act_plane_track_legacy = nullptr;
  memset(&tracking.reconstruction_legacy, 0, sizeof(tracking.reconstruction_legacy));
}

static void version_movieclips_legacy_camera_object(Main *bmain)
{
  LISTBASE_FOREACH (MovieClip *, movieclip, &bmain->movieclips) {
    version_motion_tracking_legacy_camera_object(*movieclip);
  }
}

static void version_geometry_nodes_add_realize_instance_nodes(bNodeTree *ntree)
{
  LISTBASE_FOREACH_MUTABLE (bNode *, node, &ntree->nodes) {
    if (STREQ(node->idname, "GeometryNodeMeshBoolean")) {
      add_realize_instances_before_socket(ntree, node, nodeFindSocket(node, SOCK_IN, "Mesh 2"));
    }
  }
}

static void versioning_replace_legacy_glossy_node(bNodeTree *ntree)
{
  LISTBASE_FOREACH (bNode *, node, &ntree->nodes) {
    if (node->type == SH_NODE_BSDF_GLOSSY_LEGACY) {
      strcpy(node->idname, "ShaderNodeBsdfAnisotropic");
      node->type = SH_NODE_BSDF_GLOSSY;
    }
  }
}

static void versioning_remove_microfacet_sharp_distribution(bNodeTree *ntree)
{
  /* Find all glossy, glass and refraction BSDF nodes that have their distribution
   * set to SHARP and set them to GGX, disconnect any link to the Roughness input
   * and set its value to zero. */
  LISTBASE_FOREACH (bNode *, node, &ntree->nodes) {
    if (!ELEM(node->type, SH_NODE_BSDF_GLOSSY, SH_NODE_BSDF_GLASS, SH_NODE_BSDF_REFRACTION)) {
      continue;
    }
    if (node->custom1 != SHD_GLOSSY_SHARP_DEPRECATED) {
      continue;
    }

    node->custom1 = SHD_GLOSSY_GGX;
    LISTBASE_FOREACH (bNodeSocket *, socket, &node->inputs) {
      if (!STREQ(socket->identifier, "Roughness")) {
        continue;
      }

      if (socket->link != nullptr) {
        nodeRemLink(ntree, socket->link);
      }
      bNodeSocketValueFloat *socket_value = (bNodeSocketValueFloat *)socket->default_value;
      socket_value->value = 0.0f;

      break;
    }
  }
}

void blo_do_versions_400(FileData * /*fd*/, Library * /*lib*/, Main *bmain)
{
  if (!MAIN_VERSION_ATLEAST(bmain, 400, 1)) {
    LISTBASE_FOREACH (Mesh *, mesh, &bmain->meshes) {
      version_mesh_legacy_to_struct_of_array_format(*mesh);
    }
    version_movieclips_legacy_camera_object(bmain);
  }

  if (!MAIN_VERSION_ATLEAST(bmain, 400, 2)) {
    LISTBASE_FOREACH (Mesh *, mesh, &bmain->meshes) {
      BKE_mesh_legacy_bevel_weight_to_generic(mesh);
    }
  }

  if (!MAIN_VERSION_ATLEAST(bmain, 400, 3)) {
    LISTBASE_FOREACH (bNodeTree *, ntree, &bmain->nodetrees) {
      if (ntree->type == NTREE_GEOMETRY) {
        version_geometry_nodes_add_realize_instance_nodes(ntree);
      }
    }
  }

  /* 400 4 did not require any do_version here. */

  if (!MAIN_VERSION_ATLEAST(bmain, 400, 5)) {
    LISTBASE_FOREACH (Scene *, scene, &bmain->scenes) {
#define SCE_SNAP_PROJECT (1 << 3)
      if (scene->toolsettings->snap_flag & SCE_SNAP_PROJECT) {
        scene->toolsettings->snap_mode |= SCE_SNAP_MODE_FACE_RAYCAST;
      }
#undef SCE_SNAP_PROJECT
    }
  }

  /**
   * Versioning code until next subversion bump goes here.
   *
   * \note Be sure to check when bumping the version:
   * - #do_versions_after_linking_400 in this file.
   * - "versioning_cycles.cc", #blo_do_versions_cycles
   * - "versioning_cycles.cc", #do_versions_after_linking_cycles
   * - "versioning_userdef.c", #blo_do_versions_userdef
   * - "versioning_userdef.c", #do_versions_theme
   *
   * \note Keep this message at the bottom of the function.
   */
  {
    /* Convert anisotropic BSDF node to glossy BSDF. */
    FOREACH_NODETREE_BEGIN (bmain, ntree, id) {
      versioning_replace_legacy_glossy_node(ntree);
      versioning_remove_microfacet_sharp_distribution(ntree);
    }
    FOREACH_NODETREE_END;

    /* Keep this block, even when empty. */
  }
}<|MERGE_RESOLUTION|>--- conflicted
+++ resolved
@@ -36,7 +36,6 @@
 
 // static CLG_LogRef LOG = {"blo.readfile.doversion"};
 
-<<<<<<< HEAD
 static bNodeTree *add_realize_node_tree(Main &bmain)
 {
   bNodeTree *node_tree = ntreeAddTree(&bmain, DATA_("Auto Smooth"), "GeometryNodeTree");
@@ -153,10 +152,6 @@
   }
 }
 
-void do_versions_after_linking_400(FileData * /*fd*/, Main *bmain)
-{
-  version_mesh_objects_replace_auto_smooth(*bmain);
-=======
 void do_versions_after_linking_400(FileData * /*fd*/, Main * /*bmain*/)
 {
   /**
@@ -173,8 +168,8 @@
    */
   {
     /* Keep this block, even when empty. */
-  }
->>>>>>> 3ca1e828
+    version_mesh_objects_replace_auto_smooth(*bmain);
+  }
 }
 
 static void version_mesh_legacy_to_struct_of_array_format(Mesh &mesh)
