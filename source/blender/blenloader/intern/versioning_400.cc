/* SPDX-FileCopyrightText: 2023 Blender Authors
 *
 * SPDX-License-Identifier: GPL-2.0-or-later */

/** \file
 * \ingroup blenloader
 */

#define DNA_DEPRECATED_ALLOW

#include <algorithm>
#include <cmath>

#include "CLG_log.h"

/* Define macros in `DNA_genfile.h`. */
#define DNA_GENFILE_VERSIONING_MACROS

#include "DNA_brush_types.h"
#include "DNA_camera_types.h"
#include "DNA_curve_types.h"
#include "DNA_defaults.h"
#include "DNA_light_types.h"
#include "DNA_lightprobe_types.h"
#include "DNA_material_types.h"
#include "DNA_modifier_types.h"
#include "DNA_movieclip_types.h"
#include "DNA_scene_types.h"
#include "DNA_world_types.h"

#include "DNA_defaults.h"
#include "DNA_defs.h"
#include "DNA_genfile.h"
#include "DNA_particle_types.h"

#undef DNA_GENFILE_VERSIONING_MACROS

#include "BLI_assert.h"
#include "BLI_listbase.h"
#include "BLI_map.hh"
#include "BLI_math_vector.h"
#include "BLI_set.hh"
#include "BLI_string.h"
#include "BLI_string_ref.hh"

#include "BKE_anim_data.h"
#include "BKE_animsys.h"
#include "BKE_armature.h"
#include "BKE_attribute.h"
#include "BKE_curve.h"
#include "BKE_effect.h"
#include "BKE_grease_pencil.hh"
#include "BKE_idprop.hh"
#include "BKE_main.h"
#include "BKE_mesh_legacy_convert.hh"
#include "BKE_node.hh"
#include "BKE_node_runtime.hh"
#include "BKE_scene.h"
#include "BKE_tracking.h"

#include "SEQ_retiming.hh"
#include "SEQ_sequencer.h"

#include "ANIM_armature_iter.hh"
#include "ANIM_bone_collections.h"

#include "ED_armature.hh"

#include "BLT_translation.h"

#include "BLO_read_write.hh"
#include "BLO_readfile.h"

#include "readfile.hh"

#include "versioning_common.hh"

// static CLG_LogRef LOG = {"blo.readfile.doversion"};

static void version_composite_nodetree_null_id(bNodeTree *ntree, Scene *scene)
{
  for (bNode *node : ntree->all_nodes()) {
    if (node->id == nullptr &&
        ((node->type == CMP_NODE_R_LAYERS) ||
         (node->type == CMP_NODE_CRYPTOMATTE && node->custom1 == CMP_CRYPTOMATTE_SRC_RENDER)))
    {
      node->id = &scene->id;
    }
  }
}

/* Move bone-group color to the individual bones. */
static void version_bonegroup_migrate_color(Main *bmain)
{
  using PoseSet = blender::Set<bPose *>;
  blender::Map<bArmature *, PoseSet> armature_poses;

  /* Gather a mapping from armature to the poses that use it. */
  LISTBASE_FOREACH (Object *, ob, &bmain->objects) {
    if (ob->type != OB_ARMATURE || !ob->pose) {
      continue;
    }

    bArmature *arm = reinterpret_cast<bArmature *>(ob->data);
    BLI_assert_msg(GS(arm->id.name) == ID_AR,
                   "Expected ARMATURE object to have an Armature as data");

    /* There is no guarantee that the current state of poses is in sync with the Armature data.
     *
     * NOTE: No need to handle user reference-counting in readfile code. */
    BKE_pose_ensure(bmain, ob, arm, false);

    PoseSet &pose_set = armature_poses.lookup_or_add_default(arm);
    pose_set.add(ob->pose);
  }

  /* Move colors from the pose's bone-group to either the armature bones or the
   * pose bones, depending on how many poses use the Armature. */
  for (const PoseSet &pose_set : armature_poses.values()) {
    /* If the Armature is shared, the bone group colors might be different, and thus they have to
     * be stored on the pose bones. If the Armature is NOT shared, the bone colors can be stored
     * directly on the Armature bones. */
    const bool store_on_armature = pose_set.size() == 1;

    for (bPose *pose : pose_set) {
      LISTBASE_FOREACH (bPoseChannel *, pchan, &pose->chanbase) {
        const bActionGroup *bgrp = (const bActionGroup *)BLI_findlink(&pose->agroups,
                                                                      (pchan->agrp_index - 1));
        if (!bgrp) {
          continue;
        }

        BoneColor &bone_color = store_on_armature ? pchan->bone->color : pchan->color;
        bone_color.palette_index = bgrp->customCol;
        memcpy(&bone_color.custom, &bgrp->cs, sizeof(bone_color.custom));
      }
    }
  }
}

static void version_bonelayers_to_bonecollections(Main *bmain)
{
  char bcoll_name[MAX_NAME];
  char custom_prop_name[MAX_NAME];

  LISTBASE_FOREACH (bArmature *, arm, &bmain->armatures) {
    IDProperty *arm_idprops = IDP_GetProperties(&arm->id);

    BLI_assert_msg(arm->edbo == nullptr, "did not expect an Armature to be saved in edit mode");
    const uint layer_used = arm->layer_used;

    /* Construct a bone collection for each layer that contains at least one bone. */
    blender::Vector<std::pair<uint, BoneCollection *>> layermask_collection;
    for (uint layer = 0; layer < 32; ++layer) {
      const uint layer_mask = 1u << layer;
      if ((layer_used & layer_mask) == 0) {
        /* Layer is empty, so no need to convert to collection. */
        continue;
      }

      /* Construct a suitable name for this bone layer. */
      bcoll_name[0] = '\0';
      if (arm_idprops) {
        /* See if we can use the layer name from the Bone Manager add-on. This is a popular add-on
         * for managing bone layers and giving them names. */
        SNPRINTF(custom_prop_name, "layer_name_%u", layer);
        IDProperty *prop = IDP_GetPropertyFromGroup(arm_idprops, custom_prop_name);
        if (prop != nullptr && prop->type == IDP_STRING && IDP_String(prop)[0] != '\0') {
          SNPRINTF(bcoll_name, "Layer %u - %s", layer + 1, IDP_String(prop));
        }
      }
      if (bcoll_name[0] == '\0') {
        /* Either there was no name defined in the custom property, or
         * it was the empty string. */
        SNPRINTF(bcoll_name, "Layer %u", layer + 1);
      }

      /* Create a new bone collection for this layer. */
      BoneCollection *bcoll = ANIM_armature_bonecoll_new(arm, bcoll_name);
      layermask_collection.append(std::make_pair(layer_mask, bcoll));

      if ((arm->layer & layer_mask) == 0) {
        ANIM_bonecoll_hide(bcoll);
      }
    }

    /* Iterate over the bones to assign them to their layers. */
    blender::animrig::ANIM_armature_foreach_bone(&arm->bonebase, [&](Bone *bone) {
      for (auto layer_bcoll : layermask_collection) {
        const uint layer_mask = layer_bcoll.first;
        if ((bone->layer & layer_mask) == 0) {
          continue;
        }

        BoneCollection *bcoll = layer_bcoll.second;
        ANIM_armature_bonecoll_assign(bcoll, bone);
      }
    });
  }
}

static void version_bonegroups_to_bonecollections(Main *bmain)
{
  LISTBASE_FOREACH (Object *, ob, &bmain->objects) {
    if (ob->type != OB_ARMATURE || !ob->pose) {
      continue;
    }

    /* Convert the bone groups on a bone-by-bone basis. */
    bArmature *arm = reinterpret_cast<bArmature *>(ob->data);
    bPose *pose = ob->pose;

    blender::Map<const bActionGroup *, BoneCollection *> collections_by_group;
    /* Convert all bone groups, regardless of whether they contain any bones. */
    LISTBASE_FOREACH (bActionGroup *, bgrp, &pose->agroups) {
      BoneCollection *bcoll = ANIM_armature_bonecoll_new(arm, bgrp->name);
      collections_by_group.add_new(bgrp, bcoll);

      /* Before now, bone visibility was determined by armature layers, and bone
       * groups did not have any impact on this. To retain the behavior, that
       * hiding all layers a bone is on hides the bone, the
       * bone-group-collections should be created hidden. */
      ANIM_bonecoll_hide(bcoll);
    }

    /* Assign the bones to their bone group based collection. */
    LISTBASE_FOREACH (bPoseChannel *, pchan, &pose->chanbase) {
      /* Find the bone group of this pose channel. */
      const bActionGroup *bgrp = (const bActionGroup *)BLI_findlink(&pose->agroups,
                                                                    (pchan->agrp_index - 1));
      if (!bgrp) {
        continue;
      }

      /* Assign the bone. */
      BoneCollection *bcoll = collections_by_group.lookup(bgrp);
      ANIM_armature_bonecoll_assign(bcoll, pchan->bone);
    }

    /* The list of bone groups (pose->agroups) is intentionally left alone here. This will allow
     * for older versions of Blender to open the file with bone groups intact. Of course the bone
     * groups will not be updated any more, but this way the data at least survives an accidental
     * save with Blender 4.0. */
  }
}

static void version_principled_bsdf_update_animdata(ID *owner_id, bNodeTree *ntree)
{
  ID *id = &ntree->id;
  AnimData *adt = BKE_animdata_from_id(id);

  LISTBASE_FOREACH (bNode *, node, &ntree->nodes) {
    if (node->type != SH_NODE_BSDF_PRINCIPLED) {
      continue;
    }

    char node_name_escaped[MAX_NAME * 2];
    BLI_str_escape(node_name_escaped, node->name, sizeof(node_name_escaped));
    std::string prefix = "nodes[\"" + std::string(node_name_escaped) + "\"].inputs";

    /* Remove animdata for inputs 18 (Transmission Roughness) and 3 (Subsurface Color). */
    BKE_animdata_fix_paths_remove(id, (prefix + "[18]").c_str());
    BKE_animdata_fix_paths_remove(id, (prefix + "[3]").c_str());

    /* Order is important here: If we e.g. want to change A->B and B->C, but perform A->B first,
     * then later we don't know whether a B entry is an original B (and therefore should be
     * changed to C) or used to be A and was already handled.
     * In practice, going reverse mostly works, the two notable dependency chains are:
     * - 8->13, then 2->8, then 9->2 (13 was changed before)
     * - 1->9, then 6->1 (9 was changed before)
     * - 4->10, then 21->4 (10 was changed before)
     *
     * 0 (Base Color) and 17 (Transmission) are fine as-is. */
    std::pair<int, int> remap_table[] = {
        {20, 27}, /* Emission Strength */
        {19, 26}, /* Emission */
        {16, 3},  /* IOR */
        {15, 19}, /* Clearcoat Roughness */
        {14, 18}, /* Clearcoat */
        {13, 25}, /* Sheen Tint */
        {12, 23}, /* Sheen */
        {11, 15}, /* Anisotropic Rotation */
        {10, 14}, /* Anisotropic */
        {8, 13},  /* Specular Tint */
        {2, 8},   /* Subsurface Radius */
        {9, 2},   /* Roughness */
        {7, 12},  /* Specular */
        {1, 9},   /* Subsurface Scale */
        {6, 1},   /* Metallic */
        {5, 11},  /* Subsurface Anisotropy */
        {4, 10},  /* Subsurface IOR */
        {21, 4}   /* Alpha */
    };
    for (const auto &entry : remap_table) {
      BKE_animdata_fix_paths_rename(
          id, adt, owner_id, prefix.c_str(), nullptr, nullptr, entry.first, entry.second, false);
    }
  }
}

void do_versions_after_linking_400(FileData *fd, Main *bmain)
{
  if (!MAIN_VERSION_FILE_ATLEAST(bmain, 400, 9)) {
    /* Fix area light scaling. */
    LISTBASE_FOREACH (Light *, light, &bmain->lights) {
      light->energy = light->energy_deprecated;
      if (light->type == LA_AREA) {
        light->energy *= M_PI_4;
      }
    }

    /* XXX This was added several years ago in 'lib_link` code of Scene... Should be safe enough
     * here. */
    LISTBASE_FOREACH (Scene *, scene, &bmain->scenes) {
      if (scene->nodetree) {
        version_composite_nodetree_null_id(scene->nodetree, scene);
      }
    }

    /* XXX This was added many years ago (1c19940198) in 'lib_link` code of particles as a bug-fix.
     * But this is actually versioning. Should be safe enough here. */
    LISTBASE_FOREACH (ParticleSettings *, part, &bmain->particles) {
      if (!part->effector_weights) {
        part->effector_weights = BKE_effector_add_weights(part->force_group);
      }
    }

    /* Object proxies have been deprecated sine 3.x era, so their update & sanity check can now
     * happen in do_versions code. */
    LISTBASE_FOREACH (Object *, ob, &bmain->objects) {
      if (ob->proxy) {
        /* Paranoia check, actually a proxy_from pointer should never be written... */
        if (!ID_IS_LINKED(ob->proxy)) {
          ob->proxy->proxy_from = nullptr;
          ob->proxy = nullptr;

          if (ob->id.lib) {
            BLO_reportf_wrap(fd->reports,
                             RPT_INFO,
                             TIP_("Proxy lost from object %s lib %s\n"),
                             ob->id.name + 2,
                             ob->id.lib->filepath);
          }
          else {
            BLO_reportf_wrap(fd->reports,
                             RPT_INFO,
                             TIP_("Proxy lost from object %s lib <NONE>\n"),
                             ob->id.name + 2);
          }
          fd->reports->count.missing_obproxies++;
        }
        else {
          /* This triggers object_update to always use a copy. */
          ob->proxy->proxy_from = ob;
        }
      }
    }
  }

  if (!MAIN_VERSION_FILE_ATLEAST(bmain, 400, 21)) {
    if (!DNA_struct_member_exists(fd->filesdna, "bPoseChannel", "BoneColor", "color")) {
      version_bonegroup_migrate_color(bmain);
    }

    if (!DNA_struct_member_exists(fd->filesdna, "bArmature", "ListBase", "collections")) {
      version_bonelayers_to_bonecollections(bmain);
      version_bonegroups_to_bonecollections(bmain);
    }
  }

  if (!MAIN_VERSION_FILE_ATLEAST(bmain, 400, 24)) {
    FOREACH_NODETREE_BEGIN (bmain, ntree, id) {
      if (ntree->type == NTREE_SHADER) {
        /* Convert animdata on the Principled BSDF sockets. */
        version_principled_bsdf_update_animdata(id, ntree);
      }
    }
    FOREACH_NODETREE_END;
  }

  if (!MAIN_VERSION_FILE_ATLEAST(bmain, 400, 34)) {
    BKE_mesh_legacy_face_map_to_generic(bmain);
  }

  /**
   * Versioning code until next subversion bump goes here.
   *
   * \note Be sure to check when bumping the version:
   * - #blo_do_versions_400 in this file.
   * - `versioning_userdef.cc`, #blo_do_versions_userdef
   * - `versioning_userdef.cc`, #do_versions_theme
   *
   * \note Keep this message at the bottom of the function.
   */
  {
    /* Keep this block, even when empty. */
  }
}

static void version_mesh_legacy_to_struct_of_array_format(Mesh &mesh)
{
  BKE_mesh_legacy_convert_flags_to_selection_layers(&mesh);
  BKE_mesh_legacy_convert_flags_to_hide_layers(&mesh);
  BKE_mesh_legacy_convert_uvs_to_generic(&mesh);
  BKE_mesh_legacy_convert_mpoly_to_material_indices(&mesh);
  BKE_mesh_legacy_sharp_faces_from_flags(&mesh);
  BKE_mesh_legacy_bevel_weight_to_layers(&mesh);
  BKE_mesh_legacy_sharp_edges_from_flags(&mesh);
  BKE_mesh_legacy_face_set_to_generic(&mesh);
  BKE_mesh_legacy_edge_crease_to_layers(&mesh);
  BKE_mesh_legacy_uv_seam_from_flags(&mesh);
  BKE_mesh_legacy_convert_verts_to_positions(&mesh);
  BKE_mesh_legacy_attribute_flags_to_strings(&mesh);
  BKE_mesh_legacy_convert_loops_to_corners(&mesh);
  BKE_mesh_legacy_convert_polys_to_offsets(&mesh);
  BKE_mesh_legacy_convert_edges_to_generic(&mesh);
}

static void version_motion_tracking_legacy_camera_object(MovieClip &movieclip)
{
  MovieTracking &tracking = movieclip.tracking;
  MovieTrackingObject *active_tracking_object = BKE_tracking_object_get_active(&tracking);
  MovieTrackingObject *tracking_camera_object = BKE_tracking_object_get_camera(&tracking);

  BLI_assert(tracking_camera_object != nullptr);

  if (BLI_listbase_is_empty(&tracking_camera_object->tracks)) {
    tracking_camera_object->tracks = tracking.tracks_legacy;
    active_tracking_object->active_track = tracking.act_track_legacy;
  }

  if (BLI_listbase_is_empty(&tracking_camera_object->plane_tracks)) {
    tracking_camera_object->plane_tracks = tracking.plane_tracks_legacy;
    active_tracking_object->active_plane_track = tracking.act_plane_track_legacy;
  }

  if (tracking_camera_object->reconstruction.cameras == nullptr) {
    tracking_camera_object->reconstruction = tracking.reconstruction_legacy;
  }

  /* Clear pointers in the legacy storage.
   * Always do it, in the case something got missed in the logic above, so that the legacy storage
   * is always ensured to be empty after load. */
  BLI_listbase_clear(&tracking.tracks_legacy);
  BLI_listbase_clear(&tracking.plane_tracks_legacy);
  tracking.act_track_legacy = nullptr;
  tracking.act_plane_track_legacy = nullptr;
  memset(&tracking.reconstruction_legacy, 0, sizeof(tracking.reconstruction_legacy));
}

static void version_movieclips_legacy_camera_object(Main *bmain)
{
  LISTBASE_FOREACH (MovieClip *, movieclip, &bmain->movieclips) {
    version_motion_tracking_legacy_camera_object(*movieclip);
  }
}

static void version_geometry_nodes_add_realize_instance_nodes(bNodeTree *ntree)
{
  LISTBASE_FOREACH_MUTABLE (bNode *, node, &ntree->nodes) {
    if (STREQ(node->idname, "GeometryNodeMeshBoolean")) {
      add_realize_instances_before_socket(ntree, node, nodeFindSocket(node, SOCK_IN, "Mesh 2"));
    }
  }
}

/* Version VertexWeightEdit modifier to make existing weights exclusive of the threshold. */
static void version_vertex_weight_edit_preserve_threshold_exclusivity(Main *bmain)
{
  LISTBASE_FOREACH (Object *, ob, &bmain->objects) {
    if (ob->type != OB_MESH) {
      continue;
    }

    LISTBASE_FOREACH (ModifierData *, md, &ob->modifiers) {
      if (md->type == eModifierType_WeightVGEdit) {
        WeightVGEditModifierData *wmd = reinterpret_cast<WeightVGEditModifierData *>(md);
        wmd->add_threshold = nexttoward(wmd->add_threshold, 2.0);
        wmd->rem_threshold = nexttoward(wmd->rem_threshold, -1.0);
      }
    }
  }
}

static void version_mesh_crease_generic(Main &bmain)
{
  LISTBASE_FOREACH (Mesh *, mesh, &bmain.meshes) {
    BKE_mesh_legacy_crease_to_generic(mesh);
  }

  LISTBASE_FOREACH (bNodeTree *, ntree, &bmain.nodetrees) {
    if (ntree->type == NTREE_GEOMETRY) {
      LISTBASE_FOREACH (bNode *, node, &ntree->nodes) {
        if (STR_ELEM(node->idname,
                     "GeometryNodeStoreNamedAttribute",
                     "GeometryNodeInputNamedAttribute"))
        {
          bNodeSocket *socket = nodeFindSocket(node, SOCK_IN, "Name");
          if (STREQ(socket->default_value_typed<bNodeSocketValueString>()->value, "crease")) {
            STRNCPY(socket->default_value_typed<bNodeSocketValueString>()->value, "crease_edge");
          }
        }
      }
    }
  }

  LISTBASE_FOREACH (Object *, object, &bmain.objects) {
    LISTBASE_FOREACH (ModifierData *, md, &object->modifiers) {
      if (md->type != eModifierType_Nodes) {
        continue;
      }
      if (IDProperty *settings = reinterpret_cast<NodesModifierData *>(md)->settings.properties) {
        LISTBASE_FOREACH (IDProperty *, prop, &settings->data.group) {
          if (blender::StringRef(prop->name).endswith("_attribute_name")) {
            if (STREQ(IDP_String(prop), "crease")) {
              IDP_AssignString(prop, "crease_edge");
            }
          }
        }
      }
    }
  }
}

static void versioning_replace_legacy_glossy_node(bNodeTree *ntree)
{
  LISTBASE_FOREACH (bNode *, node, &ntree->nodes) {
    if (node->type == SH_NODE_BSDF_GLOSSY_LEGACY) {
      STRNCPY(node->idname, "ShaderNodeBsdfAnisotropic");
      node->type = SH_NODE_BSDF_GLOSSY;
    }
  }
}

static void versioning_remove_microfacet_sharp_distribution(bNodeTree *ntree)
{
  /* Find all glossy, glass and refraction BSDF nodes that have their distribution
   * set to SHARP and set them to GGX, disconnect any link to the Roughness input
   * and set its value to zero. */
  LISTBASE_FOREACH (bNode *, node, &ntree->nodes) {
    if (!ELEM(node->type, SH_NODE_BSDF_GLOSSY, SH_NODE_BSDF_GLASS, SH_NODE_BSDF_REFRACTION)) {
      continue;
    }
    if (node->custom1 != SHD_GLOSSY_SHARP_DEPRECATED) {
      continue;
    }

    node->custom1 = SHD_GLOSSY_GGX;
    LISTBASE_FOREACH (bNodeSocket *, socket, &node->inputs) {
      if (!STREQ(socket->identifier, "Roughness")) {
        continue;
      }

      if (socket->link != nullptr) {
        nodeRemLink(ntree, socket->link);
      }
      bNodeSocketValueFloat *socket_value = (bNodeSocketValueFloat *)socket->default_value;
      socket_value->value = 0.0f;

      break;
    }
  }
}

static void version_replace_texcoord_normal_socket(bNodeTree *ntree)
{
  /* The normal of a spot light was set to the incoming light direction, replace with the
   * `Incoming` socket from the Geometry shader node. */
  bNode *geometry_node = nullptr;
  bNode *transform_node = nullptr;
  bNodeSocket *incoming_socket = nullptr;
  bNodeSocket *vec_in_socket = nullptr;
  bNodeSocket *vec_out_socket = nullptr;

  LISTBASE_FOREACH_MUTABLE (bNodeLink *, link, &ntree->links) {
    if (link->fromnode->type == SH_NODE_TEX_COORD && STREQ(link->fromsock->identifier, "Normal")) {
      if (geometry_node == nullptr) {
        geometry_node = nodeAddStaticNode(nullptr, ntree, SH_NODE_NEW_GEOMETRY);
        incoming_socket = nodeFindSocket(geometry_node, SOCK_OUT, "Incoming");

        transform_node = nodeAddStaticNode(nullptr, ntree, SH_NODE_VECT_TRANSFORM);
        vec_in_socket = nodeFindSocket(transform_node, SOCK_IN, "Vector");
        vec_out_socket = nodeFindSocket(transform_node, SOCK_OUT, "Vector");

        NodeShaderVectTransform *nodeprop = (NodeShaderVectTransform *)transform_node->storage;
        nodeprop->type = SHD_VECT_TRANSFORM_TYPE_NORMAL;

        nodeAddLink(ntree, geometry_node, incoming_socket, transform_node, vec_in_socket);
      }
      nodeAddLink(ntree, transform_node, vec_out_socket, link->tonode, link->tosock);
      nodeRemLink(ntree, link);
    }
  }
}

static void version_principled_transmission_roughness(bNodeTree *ntree)
{
  LISTBASE_FOREACH (bNode *, node, &ntree->nodes) {
    if (node->type != SH_NODE_BSDF_PRINCIPLED) {
      continue;
    }
    bNodeSocket *sock = nodeFindSocket(node, SOCK_IN, "Transmission Roughness");
    if (sock != nullptr) {
      nodeRemoveSocket(ntree, node, sock);
    }
  }
}

/* Convert legacy Velvet BSDF nodes into the new Sheen BSDF node. */
static void version_replace_velvet_sheen_node(bNodeTree *ntree)
{
  LISTBASE_FOREACH (bNode *, node, &ntree->nodes) {
    if (node->type == SH_NODE_BSDF_SHEEN) {
      STRNCPY(node->idname, "ShaderNodeBsdfSheen");

      bNodeSocket *sigmaInput = nodeFindSocket(node, SOCK_IN, "Sigma");
      if (sigmaInput != nullptr) {
        node->custom1 = SHD_SHEEN_ASHIKHMIN;
        STRNCPY(sigmaInput->identifier, "Roughness");
        STRNCPY(sigmaInput->name, "Roughness");
      }
    }
  }
}

/* Convert sheen inputs on the Principled BSDF. */
static void version_principled_bsdf_sheen(bNodeTree *ntree)
{
  auto check_node = [](const bNode *node) {
    return (node->type == SH_NODE_BSDF_PRINCIPLED) &&
           (nodeFindSocket(node, SOCK_IN, "Sheen Roughness") == nullptr);
  };
  auto update_input = [ntree](bNode *node, bNodeSocket *input) {
    /* Change socket type to Color. */
    nodeModifySocketTypeStatic(ntree, node, input, SOCK_RGBA, 0);

    /* Account for the change in intensity between the old and new model.
     * If the Sheen input is set to a fixed value, adjust it and set the tint to white.
     * Otherwise, if it's connected, keep it as-is but set the tint to 0.2 instead. */
    bNodeSocket *sheen = nodeFindSocket(node, SOCK_IN, "Sheen");
    if (sheen != nullptr && sheen->link == nullptr) {
      *version_cycles_node_socket_float_value(sheen) *= 0.2f;

      static float default_value[] = {1.0f, 1.0f, 1.0f, 1.0f};
      copy_v4_v4(version_cycles_node_socket_rgba_value(input), default_value);
    }
    else {
      static float default_value[] = {0.2f, 0.2f, 0.2f, 1.0f};
      copy_v4_v4(version_cycles_node_socket_rgba_value(input), default_value);
    }
  };
  auto update_input_link = [](bNode *, bNodeSocket *, bNode *, bNodeSocket *) {
    /* Don't replace the link here, tint works differently enough now to make conversion
     * impractical. */
  };

  version_update_node_input(ntree, check_node, "Sheen Tint", update_input, update_input_link);

  LISTBASE_FOREACH (bNode *, node, &ntree->nodes) {
    if (check_node(node)) {
      bNodeSocket *input = nodeAddStaticSocket(
          ntree, node, SOCK_IN, SOCK_FLOAT, PROP_FACTOR, "Sheen Roughness", "Sheen Roughness");
      *version_cycles_node_socket_float_value(input) = 0.5f;
    }
  }
}

/* Convert subsurface inputs on the Principled BSDF. */
static void version_principled_bsdf_subsurface(bNodeTree *ntree)
{
  /* - Create Subsurface Scale input
   * - If a node's Subsurface input was connected or nonzero:
   *   - Make the Base Color a mix of old Base Color and Subsurface Color,
   *     using Subsurface as the mix factor
   *   - Move Subsurface link and default value to the new Subsurface Scale input
   *   - Set the Subsurface input to 1.0
   * - Remove Subsurface Color input
   */
  LISTBASE_FOREACH (bNode *, node, &ntree->nodes) {
    if (node->type != SH_NODE_BSDF_PRINCIPLED) {
      continue;
    }
    if (nodeFindSocket(node, SOCK_IN, "Subsurface Scale")) {
      /* Node is already updated. */
      continue;
    }

    /* Add Scale input */
    bNodeSocket *scale_in = nodeAddStaticSocket(
        ntree, node, SOCK_IN, SOCK_FLOAT, PROP_DISTANCE, "Subsurface Scale", "Subsurface Scale");

    bNodeSocket *subsurf = nodeFindSocket(node, SOCK_IN, "Subsurface");
    float *subsurf_val = version_cycles_node_socket_float_value(subsurf);

    if (!subsurf->link && *subsurf_val == 0.0f) {
      *version_cycles_node_socket_float_value(scale_in) = 0.05f;
    }
    else {
      *version_cycles_node_socket_float_value(scale_in) = *subsurf_val;
    }

    if (subsurf->link == nullptr && *subsurf_val == 0.0f) {
      /* Node doesn't use Subsurf, we're done here. */
      continue;
    }

    /* Fix up Subsurface Color input */
    bNodeSocket *base_col = nodeFindSocket(node, SOCK_IN, "Base Color");
    bNodeSocket *subsurf_col = nodeFindSocket(node, SOCK_IN, "Subsurface Color");
    float *base_col_val = version_cycles_node_socket_rgba_value(base_col);
    float *subsurf_col_val = version_cycles_node_socket_rgba_value(subsurf_col);
    /* If any of the three inputs is dynamic, we need a Mix node. */
    if (subsurf->link || subsurf_col->link || base_col->link) {
      bNode *mix = nodeAddStaticNode(nullptr, ntree, SH_NODE_MIX);
      static_cast<NodeShaderMix *>(mix->storage)->data_type = SOCK_RGBA;
      mix->locx = node->locx - 170;
      mix->locy = node->locy - 120;

      bNodeSocket *a_in = nodeFindSocket(mix, SOCK_IN, "A_Color");
      bNodeSocket *b_in = nodeFindSocket(mix, SOCK_IN, "B_Color");
      bNodeSocket *fac_in = nodeFindSocket(mix, SOCK_IN, "Factor_Float");
      bNodeSocket *result_out = nodeFindSocket(mix, SOCK_OUT, "Result_Color");

      copy_v4_v4(version_cycles_node_socket_rgba_value(a_in), base_col_val);
      copy_v4_v4(version_cycles_node_socket_rgba_value(b_in), subsurf_col_val);
      *version_cycles_node_socket_float_value(fac_in) = *subsurf_val;

      if (base_col->link) {
        nodeAddLink(ntree, base_col->link->fromnode, base_col->link->fromsock, mix, a_in);
        nodeRemLink(ntree, base_col->link);
      }
      if (subsurf_col->link) {
        nodeAddLink(ntree, subsurf_col->link->fromnode, subsurf_col->link->fromsock, mix, b_in);
        nodeRemLink(ntree, subsurf_col->link);
      }
      if (subsurf->link) {
        nodeAddLink(ntree, subsurf->link->fromnode, subsurf->link->fromsock, mix, fac_in);
        nodeAddLink(ntree, subsurf->link->fromnode, subsurf->link->fromsock, node, scale_in);
        nodeRemLink(ntree, subsurf->link);
      }
      nodeAddLink(ntree, mix, result_out, node, base_col);
    }
    /* Mix the fixed values. */
    interp_v4_v4v4(base_col_val, base_col_val, subsurf_col_val, *subsurf_val);

    /* Set node to 100% subsurface, 0% diffuse. */
    *subsurf_val = 1.0f;

    /* Delete Subsurface Color input */
    nodeRemoveSocket(ntree, node, subsurf_col);
  }
}

/* Convert emission inputs on the Principled BSDF. */
static void version_principled_bsdf_emission(bNodeTree *ntree)
{
  /* Blender 3.x and before would default to Emission = 0.0, Emission Strength = 1.0.
   * Now we default the other way around (1.0 and 0.0), but because the Strength input was added
   * a bit later, a file that only has the Emission socket would now end up as (1.0, 0.0) instead
   * of (1.0, 1.0).
   * Therefore, set strength to 1.0 for those files.
   */
  LISTBASE_FOREACH (bNode *, node, &ntree->nodes) {
    if (node->type != SH_NODE_BSDF_PRINCIPLED) {
      continue;
    }
    if (!nodeFindSocket(node, SOCK_IN, "Emission")) {
      /* Old enough to have neither, new defaults are fine. */
      continue;
    }
    if (nodeFindSocket(node, SOCK_IN, "Emission Strength")) {
      /* New enough to have both, no need to do anything. */
      continue;
    }
    bNodeSocket *sock = nodeAddStaticSocket(
        ntree, node, SOCK_IN, SOCK_FLOAT, PROP_NONE, "Emission Strength", "Emission Strength");
    *version_cycles_node_socket_float_value(sock) = 1.0f;
  }
}

/* Rename various Principled BSDF sockets. */
static void version_principled_bsdf_rename_sockets(bNodeTree *ntree)
{
  version_node_input_socket_name(ntree, SH_NODE_BSDF_PRINCIPLED, "Emission", "Emission Color");
  version_node_input_socket_name(ntree, SH_NODE_BSDF_PRINCIPLED, "Specular", "Specular IOR Level");
  version_node_input_socket_name(
      ntree, SH_NODE_BSDF_PRINCIPLED, "Subsurface", "Subsurface Weight");
  version_node_input_socket_name(
      ntree, SH_NODE_BSDF_PRINCIPLED, "Transmission", "Transmission Weight");
  version_node_input_socket_name(ntree, SH_NODE_BSDF_PRINCIPLED, "Coat", "Coat Weight");
  version_node_input_socket_name(ntree, SH_NODE_BSDF_PRINCIPLED, "Sheen", "Sheen Weight");
}

/* Replace old Principled Hair BSDF as a variant in the new Principled Hair BSDF. */
static void version_replace_principled_hair_model(bNodeTree *ntree)
{
  LISTBASE_FOREACH (bNode *, node, &ntree->nodes) {
    if (node->type != SH_NODE_BSDF_HAIR_PRINCIPLED) {
      continue;
    }
    NodeShaderHairPrincipled *data = MEM_cnew<NodeShaderHairPrincipled>(__func__);
    data->model = SHD_PRINCIPLED_HAIR_CHIANG;
    data->parametrization = node->custom1;

    node->storage = data;
  }
}

static bNodeTreeInterfaceItem *legacy_socket_move_to_interface(bNodeSocket &legacy_socket,
                                                               const eNodeSocketInOut in_out)
{
  bNodeTreeInterfaceItem *new_item = static_cast<bNodeTreeInterfaceItem *>(
      MEM_mallocN(sizeof(bNodeTreeInterfaceSocket), __func__));
  new_item->item_type = NODE_INTERFACE_SOCKET;
  bNodeTreeInterfaceSocket &new_socket = *reinterpret_cast<bNodeTreeInterfaceSocket *>(new_item);

  /* Move reusable data. */
  new_socket.name = BLI_strdup(legacy_socket.name);
  new_socket.identifier = BLI_strdup(legacy_socket.identifier);
  new_socket.description = BLI_strdup(legacy_socket.description);
  new_socket.socket_type = BLI_strdup(legacy_socket.idname);
  new_socket.flag = (in_out == SOCK_IN ? NODE_INTERFACE_SOCKET_INPUT :
                                         NODE_INTERFACE_SOCKET_OUTPUT);
  SET_FLAG_FROM_TEST(
      new_socket.flag, legacy_socket.flag & SOCK_HIDE_VALUE, NODE_INTERFACE_SOCKET_HIDE_VALUE);
  SET_FLAG_FROM_TEST(new_socket.flag,
                     legacy_socket.flag & SOCK_HIDE_IN_MODIFIER,
                     NODE_INTERFACE_SOCKET_HIDE_IN_MODIFIER);
  new_socket.attribute_domain = legacy_socket.attribute_domain;

  /* The following data are stolen from the old data, the ownership of their memory is directly
   * transferred to the new data. */
  new_socket.default_attribute_name = legacy_socket.default_attribute_name;
  legacy_socket.default_attribute_name = nullptr;
  new_socket.socket_data = legacy_socket.default_value;
  legacy_socket.default_value = nullptr;
  new_socket.properties = legacy_socket.prop;
  legacy_socket.prop = nullptr;

  /* Unused data. */
  MEM_delete(legacy_socket.runtime);
  legacy_socket.runtime = nullptr;

  return new_item;
}

static void versioning_convert_node_tree_socket_lists_to_interface(bNodeTree *ntree)
{
  bNodeTreeInterface &tree_interface = ntree->tree_interface;

  const int num_inputs = BLI_listbase_count(&ntree->inputs_legacy);
  const int num_outputs = BLI_listbase_count(&ntree->outputs_legacy);
  tree_interface.root_panel.items_num = num_inputs + num_outputs;
  tree_interface.root_panel.items_array = static_cast<bNodeTreeInterfaceItem **>(MEM_malloc_arrayN(
      tree_interface.root_panel.items_num, sizeof(bNodeTreeInterfaceItem *), __func__));

  /* Convert outputs first to retain old outputs/inputs ordering. */
  int index;
  LISTBASE_FOREACH_INDEX (bNodeSocket *, socket, &ntree->outputs_legacy, index) {
    tree_interface.root_panel.items_array[index] = legacy_socket_move_to_interface(*socket,
                                                                                   SOCK_OUT);
  }
  LISTBASE_FOREACH_INDEX (bNodeSocket *, socket, &ntree->inputs_legacy, index) {
    tree_interface.root_panel.items_array[num_outputs + index] = legacy_socket_move_to_interface(
        *socket, SOCK_IN);
  }
}

/* Convert coat inputs on the Principled BSDF. */
static void version_principled_bsdf_coat(bNodeTree *ntree)
{
  LISTBASE_FOREACH (bNode *, node, &ntree->nodes) {
    if (node->type != SH_NODE_BSDF_PRINCIPLED) {
      continue;
    }
    if (nodeFindSocket(node, SOCK_IN, "Coat IOR") != nullptr) {
      continue;
    }
    bNodeSocket *coat_ior_input = nodeAddStaticSocket(
        ntree, node, SOCK_IN, SOCK_FLOAT, PROP_NONE, "Coat IOR", "Coat IOR");

    /* Adjust for 4x change in intensity. */
    bNodeSocket *coat_input = nodeFindSocket(node, SOCK_IN, "Clearcoat");
    *version_cycles_node_socket_float_value(coat_input) *= 0.25f;
    /* When the coat input is dynamic, instead of inserting a *0.25 math node, set the Coat IOR
     * to 1.2 instead - this also roughly quarters reflectivity compared to the 1.5 default. */
    *version_cycles_node_socket_float_value(coat_ior_input) = (coat_input->link) ? 1.2f : 1.5f;
  }

  /* Rename sockets. */
  version_node_input_socket_name(ntree, SH_NODE_BSDF_PRINCIPLED, "Clearcoat", "Coat");
  version_node_input_socket_name(
      ntree, SH_NODE_BSDF_PRINCIPLED, "Clearcoat Roughness", "Coat Roughness");
  version_node_input_socket_name(
      ntree, SH_NODE_BSDF_PRINCIPLED, "Clearcoat Normal", "Coat Normal");
}

/* Convert specular tint in Principled BSDF. */
static void version_principled_bsdf_specular_tint(bNodeTree *ntree)
{
  LISTBASE_FOREACH (bNode *, node, &ntree->nodes) {
    if (node->type != SH_NODE_BSDF_PRINCIPLED) {
      continue;
    }
    bNodeSocket *specular_tint_sock = nodeFindSocket(node, SOCK_IN, "Specular Tint");
    if (specular_tint_sock->type == SOCK_RGBA) {
      /* Node is already updated. */
      continue;
    }

    bNodeSocket *base_color_sock = nodeFindSocket(node, SOCK_IN, "Base Color");
    float specular_tint_old = *version_cycles_node_socket_float_value(specular_tint_sock);
    float *base_color = version_cycles_node_socket_rgba_value(base_color_sock);

    /* Change socket type to Color. */
    nodeModifySocketTypeStatic(ntree, node, specular_tint_sock, SOCK_RGBA, 0);

    static float one[] = {1.0f, 1.0f, 1.0f, 1.0f};

    /* Add a mix node when working with dynamic inputs. */
    if (specular_tint_sock->link || (base_color_sock->link && specular_tint_old != 0)) {
      bNode *mix = nodeAddStaticNode(nullptr, ntree, SH_NODE_MIX);
      static_cast<NodeShaderMix *>(mix->storage)->data_type = SOCK_RGBA;
      mix->locx = node->locx - 170;
      mix->locy = node->locy - 120;

      bNodeSocket *a_in = nodeFindSocket(mix, SOCK_IN, "A_Color");
      bNodeSocket *b_in = nodeFindSocket(mix, SOCK_IN, "B_Color");
      bNodeSocket *fac_in = nodeFindSocket(mix, SOCK_IN, "Factor_Float");
      bNodeSocket *result_out = nodeFindSocket(mix, SOCK_OUT, "Result_Color");

      copy_v4_v4(version_cycles_node_socket_rgba_value(a_in), one);
      copy_v4_v4(version_cycles_node_socket_rgba_value(b_in), base_color);
      *version_cycles_node_socket_float_value(fac_in) = specular_tint_old;

      if (base_color_sock->link) {
        nodeAddLink(
            ntree, base_color_sock->link->fromnode, base_color_sock->link->fromsock, mix, b_in);
      }
      if (specular_tint_sock->link) {
        nodeAddLink(ntree,
                    specular_tint_sock->link->fromnode,
                    specular_tint_sock->link->fromsock,
                    mix,
                    fac_in);
        nodeRemLink(ntree, specular_tint_sock->link);
      }
      nodeAddLink(ntree, mix, result_out, node, specular_tint_sock);
    }

    float *specular_tint = version_cycles_node_socket_rgba_value(specular_tint_sock);
    /* Mix the fixed values. */
    interp_v4_v4v4(specular_tint, one, base_color, specular_tint_old);
  }
}

static void version_copy_socket(bNodeTreeInterfaceSocket &dst,
                                const bNodeTreeInterfaceSocket &src,
                                char *identifier)
{
  /* Node socket copy function based on bNodeTreeInterface::item_copy to avoid using blenkernel. */
  dst.name = BLI_strdup_null(src.name);
  dst.description = BLI_strdup_null(src.description);
  dst.socket_type = BLI_strdup(src.socket_type);
  dst.default_attribute_name = BLI_strdup_null(src.default_attribute_name);
  dst.identifier = identifier;
  if (src.properties) {
    dst.properties = IDP_CopyProperty_ex(src.properties, 0);
  }
  if (src.socket_data != nullptr) {
    dst.socket_data = MEM_dupallocN(src.socket_data);
    /* No user count increment needed, gets reset after versioning. */
  }
}

static int version_nodes_find_valid_insert_position_for_item(const bNodeTreeInterfacePanel &panel,
                                                             const bNodeTreeInterfaceItem &item,
                                                             const int initial_pos)
{
  const bool sockets_above_panels = !(panel.flag &
                                      NODE_INTERFACE_PANEL_ALLOW_SOCKETS_AFTER_PANELS);
  const blender::Span<const bNodeTreeInterfaceItem *> items = {panel.items_array, panel.items_num};

  int pos = initial_pos;

  if (sockets_above_panels) {
    if (item.item_type == NODE_INTERFACE_PANEL) {
      /* Find the closest valid position from the end, only panels at or after #position. */
      for (int test_pos = items.size() - 1; test_pos >= initial_pos; test_pos--) {
        if (test_pos < 0) {
          /* Initial position is out of range but valid. */
          break;
        }
        if (items[test_pos]->item_type != NODE_INTERFACE_PANEL) {
          /* Found valid position, insert after the last socket item. */
          pos = test_pos + 1;
          break;
        }
      }
    }
    else {
      /* Find the closest valid position from the start, no panels at or after #position. */
      for (int test_pos = 0; test_pos <= initial_pos; test_pos++) {
        if (test_pos >= items.size()) {
          /* Initial position is out of range but valid. */
          break;
        }
        if (items[test_pos]->item_type == NODE_INTERFACE_PANEL) {
          /* Found valid position, inserting moves the first panel. */
          pos = test_pos;
          break;
        }
      }
    }
  }

  return pos;
}

static void version_nodes_insert_item(bNodeTreeInterfacePanel &parent,
                                      bNodeTreeInterfaceSocket &socket,
                                      int position)
{
  /* Apply any constraints on the item positions. */
  position = version_nodes_find_valid_insert_position_for_item(parent, socket.item, position);
  position = std::min(std::max(position, 0), parent.items_num);

  blender::MutableSpan<bNodeTreeInterfaceItem *> old_items = {parent.items_array,
                                                              parent.items_num};
  parent.items_num++;
  parent.items_array = MEM_cnew_array<bNodeTreeInterfaceItem *>(parent.items_num, __func__);
  parent.items().take_front(position).copy_from(old_items.take_front(position));
  parent.items().drop_front(position + 1).copy_from(old_items.drop_front(position));
  parent.items()[position] = &socket.item;

  if (old_items.data()) {
    MEM_freeN(old_items.data());
  }
}

/* Node group interface copy function based on bNodeTreeInterface::insert_item_copy. */
static void version_node_group_split_socket(bNodeTreeInterface &tree_interface,
                                            bNodeTreeInterfaceSocket &socket,
                                            bNodeTreeInterfacePanel *parent,
                                            int position)
{
  if (parent == nullptr) {
    parent = &tree_interface.root_panel;
  }

  bNodeTreeInterfaceSocket *csocket = static_cast<bNodeTreeInterfaceSocket *>(
      MEM_dupallocN(&socket));
  /* Generate a new unique identifier.
   * This might break existing links, but the identifiers were duplicate anyway. */
  char *dst_identifier = BLI_sprintfN("Socket_%d", tree_interface.next_uid++);
  version_copy_socket(*csocket, socket, dst_identifier);

  version_nodes_insert_item(*parent, *csocket, position);

  /* Original socket becomes output. */
  socket.flag &= ~NODE_INTERFACE_SOCKET_INPUT;
  /* Copied socket becomes input. */
  csocket->flag &= ~NODE_INTERFACE_SOCKET_OUTPUT;
}

static void versioning_node_group_sort_sockets_recursive(bNodeTreeInterfacePanel &panel)
{
  /* True if item a should be above item b. */
  auto item_compare = [](const bNodeTreeInterfaceItem *a,
                         const bNodeTreeInterfaceItem *b) -> bool {
    if (a->item_type != b->item_type) {
      /* Keep sockets above panels. */
      return a->item_type == NODE_INTERFACE_SOCKET;
    }
    else {
      /* Keep outputs above inputs. */
      if (a->item_type == NODE_INTERFACE_SOCKET) {
        const bNodeTreeInterfaceSocket *sa = reinterpret_cast<const bNodeTreeInterfaceSocket *>(a);
        const bNodeTreeInterfaceSocket *sb = reinterpret_cast<const bNodeTreeInterfaceSocket *>(b);
        const bool is_output_a = sa->flag & NODE_INTERFACE_SOCKET_OUTPUT;
        const bool is_output_b = sb->flag & NODE_INTERFACE_SOCKET_OUTPUT;
        if (is_output_a != is_output_b) {
          return is_output_a;
        }
      }
    }
    return false;
  };

  /* Sort panel content. */
  std::stable_sort(panel.items().begin(), panel.items().end(), item_compare);

  /* Sort any child panels too. */
  for (bNodeTreeInterfaceItem *item : panel.items()) {
    if (item->item_type == NODE_INTERFACE_PANEL) {
      versioning_node_group_sort_sockets_recursive(
          *reinterpret_cast<bNodeTreeInterfacePanel *>(item));
    }
  }
}

static void enable_geometry_nodes_is_modifier(Main &bmain)
{
  /* Any node group with a first socket geometry output can potentially be a modifier. Previously
   * this wasn't an explicit option, so better to enable too many groups rather than too few. */
  LISTBASE_FOREACH (bNodeTree *, group, &bmain.nodetrees) {
    if (group->type != NTREE_GEOMETRY) {
      continue;
    }
    group->tree_interface.foreach_item([&](const bNodeTreeInterfaceItem &item) {
      if (item.item_type != NODE_INTERFACE_SOCKET) {
        return true;
      }
      const auto &socket = reinterpret_cast<const bNodeTreeInterfaceSocket &>(item);
      if ((socket.flag & NODE_INTERFACE_SOCKET_OUTPUT) == 0) {
        return true;
      }
      if (!STREQ(socket.socket_type, "NodeSocketGeometry")) {
        return true;
      }
      if (!group->geometry_node_asset_traits) {
        group->geometry_node_asset_traits = MEM_new<GeometryNodeAssetTraits>(__func__);
      }
      group->geometry_node_asset_traits->flag |= GEO_NODE_ASSET_MODIFIER;
      return false;
    });
  }
}

static void versioning_grease_pencil_stroke_radii_scaling(GreasePencil *grease_pencil)
{
  using namespace blender;
  /* Previously, Grease Pencil used a radius convention where 1 `px` = 0.001 units. This `px` was
   * the brush size which would be stored in the stroke thickness and then scaled by the point
   * pressure factor. Finally, the render engine would divide this thickness value by 2000 (we're
   * going from a thickness to a radius, hence the factor of two) to convert back into blender
   * units.
   * Store the radius now directly in blender units. This makes it consistent with how hair curves
   * handle the radius. */
  for (GreasePencilDrawingBase *base : grease_pencil->drawings()) {
    if (base->type != GP_DRAWING) {
      continue;
    }
    bke::greasepencil::Drawing &drawing = reinterpret_cast<GreasePencilDrawing *>(base)->wrap();
    MutableSpan<float> radii = drawing.radii_for_write();
    threading::parallel_for(radii.index_range(), 8192, [&](const IndexRange range) {
      for (const int i : range) {
        radii[i] /= 2000.0f;
      }
    });
  }
}

void blo_do_versions_400(FileData *fd, Library * /*lib*/, Main *bmain)
{
  if (!MAIN_VERSION_FILE_ATLEAST(bmain, 400, 1)) {
    LISTBASE_FOREACH (Mesh *, mesh, &bmain->meshes) {
      version_mesh_legacy_to_struct_of_array_format(*mesh);
    }
    version_movieclips_legacy_camera_object(bmain);
  }

  if (!MAIN_VERSION_FILE_ATLEAST(bmain, 400, 2)) {
    LISTBASE_FOREACH (Mesh *, mesh, &bmain->meshes) {
      BKE_mesh_legacy_bevel_weight_to_generic(mesh);
    }
  }

  if (!MAIN_VERSION_FILE_ATLEAST(bmain, 400, 3)) {
    LISTBASE_FOREACH (bNodeTree *, ntree, &bmain->nodetrees) {
      if (ntree->type == NTREE_GEOMETRY) {
        version_geometry_nodes_add_realize_instance_nodes(ntree);
      }
    }
  }

  /* 400 4 did not require any do_version here. */

  if (!MAIN_VERSION_FILE_ATLEAST(bmain, 400, 5)) {
    LISTBASE_FOREACH (Scene *, scene, &bmain->scenes) {
      ToolSettings *ts = scene->toolsettings;
      if (ts->snap_mode_tools != SCE_SNAP_TO_NONE) {
        ts->snap_mode_tools = SCE_SNAP_TO_GEOM;
      }

#define SCE_SNAP_PROJECT (1 << 3)
      if (ts->snap_flag & SCE_SNAP_PROJECT) {
        ts->snap_mode &= ~(1 << 2); /* SCE_SNAP_TO_FACE */
        ts->snap_mode |= (1 << 8);  /* SCE_SNAP_INDIVIDUAL_PROJECT */
      }
#undef SCE_SNAP_PROJECT
    }
  }

  if (!MAIN_VERSION_FILE_ATLEAST(bmain, 400, 6)) {
    FOREACH_NODETREE_BEGIN (bmain, ntree, id) {
      versioning_replace_legacy_glossy_node(ntree);
      versioning_remove_microfacet_sharp_distribution(ntree);
    }
    FOREACH_NODETREE_END;
  }

  if (!MAIN_VERSION_FILE_ATLEAST(bmain, 400, 7)) {
    LISTBASE_FOREACH (Mesh *, mesh, &bmain->meshes) {
      version_mesh_crease_generic(*bmain);
    }
  }

  if (!MAIN_VERSION_FILE_ATLEAST(bmain, 400, 8)) {
    LISTBASE_FOREACH (bAction *, act, &bmain->actions) {
      act->frame_start = max_ff(act->frame_start, MINAFRAMEF);
      act->frame_end = min_ff(act->frame_end, MAXFRAMEF);
    }
  }

  if (!MAIN_VERSION_FILE_ATLEAST(bmain, 400, 9)) {
    LISTBASE_FOREACH (Light *, light, &bmain->lights) {
      if (light->type == LA_SPOT && light->nodetree) {
        version_replace_texcoord_normal_socket(light->nodetree);
      }
    }
  }

  /* Fix brush->tip_scale_x which should never be zero. */
  LISTBASE_FOREACH (Brush *, brush, &bmain->brushes) {
    if (brush->tip_scale_x == 0.0f) {
      brush->tip_scale_x = 1.0f;
    }
  }

  if (!MAIN_VERSION_FILE_ATLEAST(bmain, 400, 10)) {
    LISTBASE_FOREACH (bScreen *, screen, &bmain->screens) {
      LISTBASE_FOREACH (ScrArea *, area, &screen->areabase) {
        LISTBASE_FOREACH (SpaceLink *, space, &area->spacedata) {
          if (space->spacetype == SPACE_NODE) {
            SpaceNode *snode = reinterpret_cast<SpaceNode *>(space);
            snode->overlay.flag |= SN_OVERLAY_SHOW_PREVIEWS;
          }
        }
      }
    }
  }

  if (!MAIN_VERSION_FILE_ATLEAST(bmain, 400, 11)) {
    version_vertex_weight_edit_preserve_threshold_exclusivity(bmain);
  }

  if (!MAIN_VERSION_FILE_ATLEAST(bmain, 400, 12)) {
    if (!DNA_struct_member_exists(fd->filesdna, "LightProbe", "int", "grid_bake_samples")) {
      LISTBASE_FOREACH (LightProbe *, lightprobe, &bmain->lightprobes) {
        lightprobe->grid_bake_samples = 2048;
        lightprobe->surfel_density = 1.0f;
        lightprobe->grid_normal_bias = 0.3f;
        lightprobe->grid_view_bias = 0.0f;
        lightprobe->grid_facing_bias = 0.5f;
        lightprobe->grid_dilation_threshold = 0.5f;
        lightprobe->grid_dilation_radius = 1.0f;
      }
    }

    /* Set default bake resolution. */
    if (!DNA_struct_member_exists(fd->filesdna, "World", "int", "probe_resolution")) {
      LISTBASE_FOREACH (World *, world, &bmain->worlds) {
        world->probe_resolution = LIGHT_PROBE_RESOLUTION_1024;
      }
    }

    if (!DNA_struct_member_exists(fd->filesdna, "LightProbe", "float", "grid_surface_bias")) {
      LISTBASE_FOREACH (LightProbe *, lightprobe, &bmain->lightprobes) {
        lightprobe->grid_surface_bias = 0.05f;
        lightprobe->grid_escape_bias = 0.1f;
      }
    }

    /* Clear removed "Z Buffer" flag. */
    {
      const int R_IMF_FLAG_ZBUF_LEGACY = 1 << 0;
      LISTBASE_FOREACH (Scene *, scene, &bmain->scenes) {
        scene->r.im_format.flag &= ~R_IMF_FLAG_ZBUF_LEGACY;
      }
    }

    /* Reset the layer opacity for all layers to 1. */
    LISTBASE_FOREACH (GreasePencil *, grease_pencil, &bmain->grease_pencils) {
      for (blender::bke::greasepencil::Layer *layer : grease_pencil->layers_for_write()) {
        layer->opacity = 1.0f;
      }
    }

    FOREACH_NODETREE_BEGIN (bmain, ntree, id) {
      if (ntree->type == NTREE_SHADER) {
        /* Remove Transmission Roughness from Principled BSDF. */
        version_principled_transmission_roughness(ntree);
        /* Convert legacy Velvet BSDF nodes into the new Sheen BSDF node. */
        version_replace_velvet_sheen_node(ntree);
        /* Convert sheen inputs on the Principled BSDF. */
        version_principled_bsdf_sheen(ntree);
      }
    }
    FOREACH_NODETREE_END;

    LISTBASE_FOREACH (bScreen *, screen, &bmain->screens) {
      LISTBASE_FOREACH (ScrArea *, area, &screen->areabase) {
        LISTBASE_FOREACH (SpaceLink *, sl, &area->spacedata) {
          ListBase *regionbase = (sl == area->spacedata.first) ? &area->regionbase :
                                                                 &sl->regionbase;

          /* Layout based regions used to also disallow resizing, now these are separate flags.
           * Make sure they are set together for old regions. */
          LISTBASE_FOREACH (ARegion *, region, regionbase) {
            if (region->flag & RGN_FLAG_DYNAMIC_SIZE) {
              region->flag |= RGN_FLAG_NO_USER_RESIZE;
            }
          }
        }
      }
    }
  }

  if (!MAIN_VERSION_FILE_ATLEAST(bmain, 400, 13)) {
    /* For the scenes configured to use the "None" display disable the color management
     * again. This will handle situation when the "None" display is removed and is replaced with
     * a "Raw" view instead.
     *
     * Note that this versioning will do nothing if the "None" display exists in the OCIO
     * configuration. */
    LISTBASE_FOREACH (Scene *, scene, &bmain->scenes) {
      const ColorManagedDisplaySettings &display_settings = scene->display_settings;
      if (STREQ(display_settings.display_device, "None")) {
        BKE_scene_disable_color_management(scene);
      }
    }
  }

  if (!MAIN_VERSION_FILE_ATLEAST(bmain, 400, 14)) {
    if (!DNA_struct_member_exists(
            fd->filesdna, "SceneEEVEE", "RaytraceEEVEE", "reflection_options"))
    {
      LISTBASE_FOREACH (Scene *, scene, &bmain->scenes) {
        scene->eevee.reflection_options.flag = RAYTRACE_EEVEE_USE_DENOISE;
        scene->eevee.reflection_options.denoise_stages = RAYTRACE_EEVEE_DENOISE_SPATIAL |
                                                         RAYTRACE_EEVEE_DENOISE_TEMPORAL |
                                                         RAYTRACE_EEVEE_DENOISE_BILATERAL;
        scene->eevee.reflection_options.screen_trace_quality = 0.25f;
        scene->eevee.reflection_options.screen_trace_thickness = 0.2f;
        scene->eevee.reflection_options.sample_clamp = 10.0f;
        scene->eevee.reflection_options.resolution_scale = 2;

        scene->eevee.refraction_options = scene->eevee.reflection_options;

        scene->eevee.ray_split_settings = 0;
        scene->eevee.ray_tracing_method = RAYTRACE_EEVEE_METHOD_SCREEN;
      }
    }

    if (!DNA_struct_exists(fd->filesdna, "RegionAssetShelf")) {
      LISTBASE_FOREACH (bScreen *, screen, &bmain->screens) {
        LISTBASE_FOREACH (ScrArea *, area, &screen->areabase) {
          LISTBASE_FOREACH (SpaceLink *, sl, &area->spacedata) {
            if (sl->spacetype != SPACE_VIEW3D) {
              continue;
            }

            ListBase *regionbase = (sl == area->spacedata.first) ? &area->regionbase :
                                                                   &sl->regionbase;

            if (ARegion *new_shelf_region = do_versions_add_region_if_not_found(
                    regionbase,
                    RGN_TYPE_ASSET_SHELF,
                    "asset shelf for view3d (versioning)",
                    RGN_TYPE_TOOL_HEADER))
            {
              new_shelf_region->alignment = RGN_ALIGN_BOTTOM;
            }
            if (ARegion *new_shelf_header = do_versions_add_region_if_not_found(
                    regionbase,
                    RGN_TYPE_ASSET_SHELF_HEADER,
                    "asset shelf header for view3d (versioning)",
                    RGN_TYPE_ASSET_SHELF))
            {
              new_shelf_header->alignment = RGN_ALIGN_BOTTOM | RGN_SPLIT_PREV;
            }
          }
        }
      }
    }
  }

  if (!MAIN_VERSION_FILE_ATLEAST(bmain, 400, 16)) {
    /* Set Normalize property of Noise Texture node to true. */
    FOREACH_NODETREE_BEGIN (bmain, ntree, id) {
      if (ntree->type != NTREE_CUSTOM) {
        LISTBASE_FOREACH (bNode *, node, &ntree->nodes) {
          if (node->type == SH_NODE_TEX_NOISE) {
            ((NodeTexNoise *)node->storage)->normalize = true;
          }
        }
      }
    }
    FOREACH_NODETREE_END;
  }

  if (!MAIN_VERSION_FILE_ATLEAST(bmain, 400, 17)) {
    if (!DNA_struct_exists(fd->filesdna, "NodeShaderHairPrincipled")) {
      FOREACH_NODETREE_BEGIN (bmain, ntree, id) {
        if (ntree->type == NTREE_SHADER) {
          version_replace_principled_hair_model(ntree);
        }
      }
      FOREACH_NODETREE_END;
    }

    /* Panorama properties shared with Eevee. */
    if (!DNA_struct_member_exists(fd->filesdna, "Camera", "float", "fisheye_fov")) {
      Camera default_cam = *DNA_struct_default_get(Camera);
      LISTBASE_FOREACH (Camera *, camera, &bmain->cameras) {
        IDProperty *ccam = version_cycles_properties_from_ID(&camera->id);
        if (ccam) {
          camera->panorama_type = version_cycles_property_int(
              ccam, "panorama_type", default_cam.panorama_type);
          camera->fisheye_fov = version_cycles_property_float(
              ccam, "fisheye_fov", default_cam.fisheye_fov);
          camera->fisheye_lens = version_cycles_property_float(
              ccam, "fisheye_lens", default_cam.fisheye_lens);
          camera->latitude_min = version_cycles_property_float(
              ccam, "latitude_min", default_cam.latitude_min);
          camera->latitude_max = version_cycles_property_float(
              ccam, "latitude_max", default_cam.latitude_max);
          camera->longitude_min = version_cycles_property_float(
              ccam, "longitude_min", default_cam.longitude_min);
          camera->longitude_max = version_cycles_property_float(
              ccam, "longitude_max", default_cam.longitude_max);
          /* Fit to match default projective camera with focal_length 50 and sensor_width 36. */
          camera->fisheye_polynomial_k0 = version_cycles_property_float(
              ccam, "fisheye_polynomial_k0", default_cam.fisheye_polynomial_k0);
          camera->fisheye_polynomial_k1 = version_cycles_property_float(
              ccam, "fisheye_polynomial_k1", default_cam.fisheye_polynomial_k1);
          camera->fisheye_polynomial_k2 = version_cycles_property_float(
              ccam, "fisheye_polynomial_k2", default_cam.fisheye_polynomial_k2);
          camera->fisheye_polynomial_k3 = version_cycles_property_float(
              ccam, "fisheye_polynomial_k3", default_cam.fisheye_polynomial_k3);
          camera->fisheye_polynomial_k4 = version_cycles_property_float(
              ccam, "fisheye_polynomial_k4", default_cam.fisheye_polynomial_k4);
        }
        else {
          camera->panorama_type = default_cam.panorama_type;
          camera->fisheye_fov = default_cam.fisheye_fov;
          camera->fisheye_lens = default_cam.fisheye_lens;
          camera->latitude_min = default_cam.latitude_min;
          camera->latitude_max = default_cam.latitude_max;
          camera->longitude_min = default_cam.longitude_min;
          camera->longitude_max = default_cam.longitude_max;
          /* Fit to match default projective camera with focal_length 50 and sensor_width 36. */
          camera->fisheye_polynomial_k0 = default_cam.fisheye_polynomial_k0;
          camera->fisheye_polynomial_k1 = default_cam.fisheye_polynomial_k1;
          camera->fisheye_polynomial_k2 = default_cam.fisheye_polynomial_k2;
          camera->fisheye_polynomial_k3 = default_cam.fisheye_polynomial_k3;
          camera->fisheye_polynomial_k4 = default_cam.fisheye_polynomial_k4;
        }
      }
    }

    if (!DNA_struct_member_exists(fd->filesdna, "LightProbe", "float", "grid_flag")) {
      LISTBASE_FOREACH (LightProbe *, lightprobe, &bmain->lightprobes) {
        /* Keep old behavior of baking the whole lighting. */
        lightprobe->grid_flag = LIGHTPROBE_GRID_CAPTURE_WORLD | LIGHTPROBE_GRID_CAPTURE_INDIRECT |
                                LIGHTPROBE_GRID_CAPTURE_EMISSION;
      }
    }

    if (!DNA_struct_member_exists(fd->filesdna, "SceneEEVEE", "int", "gi_irradiance_pool_size")) {
      LISTBASE_FOREACH (Scene *, scene, &bmain->scenes) {
        scene->eevee.gi_irradiance_pool_size = 16;
      }
    }

    LISTBASE_FOREACH (Scene *, scene, &bmain->scenes) {
      scene->toolsettings->snap_flag_anim |= SCE_SNAP;
      scene->toolsettings->snap_anim_mode |= (1 << 10); /* SCE_SNAP_TO_FRAME */
    }
  }

  if (!MAIN_VERSION_FILE_ATLEAST(bmain, 400, 20)) {
    /* Convert old socket lists into new interface items. */
    FOREACH_NODETREE_BEGIN (bmain, ntree, id) {
      versioning_convert_node_tree_socket_lists_to_interface(ntree);
      /* Clear legacy sockets after conversion.
       * Internal data pointers have been moved or freed already. */
      BLI_freelistN(&ntree->inputs_legacy);
      BLI_freelistN(&ntree->outputs_legacy);
    }
    FOREACH_NODETREE_END;
  }
  else {
    /* Legacy node tree sockets are created for forward compatibility,
     * but have to be freed after loading and versioning. */
    FOREACH_NODETREE_BEGIN (bmain, ntree, id) {
      LISTBASE_FOREACH_MUTABLE (bNodeSocket *, legacy_socket, &ntree->inputs_legacy) {
        MEM_SAFE_FREE(legacy_socket->default_attribute_name);
        MEM_SAFE_FREE(legacy_socket->default_value);
        if (legacy_socket->prop) {
          IDP_FreeProperty(legacy_socket->prop);
        }
        MEM_delete(legacy_socket->runtime);
        MEM_freeN(legacy_socket);
      }
      LISTBASE_FOREACH_MUTABLE (bNodeSocket *, legacy_socket, &ntree->outputs_legacy) {
        MEM_SAFE_FREE(legacy_socket->default_attribute_name);
        MEM_SAFE_FREE(legacy_socket->default_value);
        if (legacy_socket->prop) {
          IDP_FreeProperty(legacy_socket->prop);
        }
        MEM_delete(legacy_socket->runtime);
        MEM_freeN(legacy_socket);
      }
      BLI_listbase_clear(&ntree->inputs_legacy);
      BLI_listbase_clear(&ntree->outputs_legacy);
    }
    FOREACH_NODETREE_END;
  }

  if (!MAIN_VERSION_FILE_ATLEAST(bmain, 400, 22)) {
    /* Initialize root panel flags in files created before these flags were added. */
    FOREACH_NODETREE_BEGIN (bmain, ntree, id) {
      ntree->tree_interface.root_panel.flag |= NODE_INTERFACE_PANEL_ALLOW_CHILD_PANELS;
    }
    FOREACH_NODETREE_END;
  }

  if (!MAIN_VERSION_FILE_ATLEAST(bmain, 400, 23)) {
    LISTBASE_FOREACH (bNodeTree *, ntree, &bmain->nodetrees) {
      if (ntree->type == NTREE_GEOMETRY) {
        LISTBASE_FOREACH (bNode *, node, &ntree->nodes) {
          if (node->type == GEO_NODE_SET_SHADE_SMOOTH) {
            node->custom1 = ATTR_DOMAIN_FACE;
          }
        }
      }
    }
  }

  if (!MAIN_VERSION_FILE_ATLEAST(bmain, 400, 24)) {
    FOREACH_NODETREE_BEGIN (bmain, ntree, id) {
      if (ntree->type == NTREE_SHADER) {
        /* Convert coat inputs on the Principled BSDF. */
        version_principled_bsdf_coat(ntree);
        /* Convert subsurface inputs on the Principled BSDF. */
        version_principled_bsdf_subsurface(ntree);
        /* Convert emission on the Principled BSDF. */
        version_principled_bsdf_emission(ntree);
      }
    }
    FOREACH_NODETREE_END;

    {
      LISTBASE_FOREACH (bScreen *, screen, &bmain->screens) {
        LISTBASE_FOREACH (ScrArea *, area, &screen->areabase) {
          LISTBASE_FOREACH (SpaceLink *, sl, &area->spacedata) {
            const ListBase *regionbase = (sl == area->spacedata.first) ? &area->regionbase :
                                                                         &sl->regionbase;
            LISTBASE_FOREACH (ARegion *, region, regionbase) {
              if (region->regiontype != RGN_TYPE_ASSET_SHELF) {
                continue;
              }

              RegionAssetShelf *shelf_data = static_cast<RegionAssetShelf *>(region->regiondata);
              if (shelf_data && shelf_data->active_shelf &&
                  (shelf_data->active_shelf->preferred_row_count == 0))
              {
                shelf_data->active_shelf->preferred_row_count = 1;
              }
            }
          }
        }
      }
    }

    /* Convert sockets with both input and output flag into two separate sockets. */
    FOREACH_NODETREE_BEGIN (bmain, ntree, id) {
      blender::Vector<bNodeTreeInterfaceSocket *> sockets_to_split;
      ntree->tree_interface.foreach_item([&](bNodeTreeInterfaceItem &item) {
        if (item.item_type == NODE_INTERFACE_SOCKET) {
          bNodeTreeInterfaceSocket &socket = reinterpret_cast<bNodeTreeInterfaceSocket &>(item);
          if ((socket.flag & NODE_INTERFACE_SOCKET_INPUT) &&
              (socket.flag & NODE_INTERFACE_SOCKET_OUTPUT))
          {
            sockets_to_split.append(&socket);
          }
        }
        return true;
      });

      for (bNodeTreeInterfaceSocket *socket : sockets_to_split) {
        const int position = ntree->tree_interface.find_item_position(socket->item);
        bNodeTreeInterfacePanel *parent = ntree->tree_interface.find_item_parent(socket->item);
        version_node_group_split_socket(ntree->tree_interface, *socket, parent, position + 1);
      }
    }
    FOREACH_NODETREE_END;
  }

  if (!MAIN_VERSION_FILE_ATLEAST(bmain, 400, 25)) {
    FOREACH_NODETREE_BEGIN (bmain, ntree, id) {
      if (ntree->type == NTREE_SHADER) {
        /* Convert specular tint on the Principled BSDF. */
        version_principled_bsdf_specular_tint(ntree);
        /* Rename some sockets. */
        version_principled_bsdf_rename_sockets(ntree);
      }
    }
    FOREACH_NODETREE_END;
  }

  if (!MAIN_VERSION_FILE_ATLEAST(bmain, 400, 26)) {
    enable_geometry_nodes_is_modifier(*bmain);

    LISTBASE_FOREACH (Scene *, scene, &bmain->scenes) {
      scene->simulation_frame_start = scene->r.sfra;
      scene->simulation_frame_end = scene->r.efra;
    }
  }

  if (!MAIN_VERSION_FILE_ATLEAST(bmain, 400, 27)) {
    LISTBASE_FOREACH (bScreen *, screen, &bmain->screens) {
      LISTBASE_FOREACH (ScrArea *, area, &screen->areabase) {
        LISTBASE_FOREACH (SpaceLink *, sl, &area->spacedata) {
          if (sl->spacetype == SPACE_SEQ) {
            SpaceSeq *sseq = (SpaceSeq *)sl;
            sseq->timeline_overlay.flag |= SEQ_TIMELINE_SHOW_STRIP_RETIMING;
          }
        }
      }
    }

    if (!DNA_struct_member_exists(fd->filesdna, "SceneEEVEE", "float", "shadow_normal_bias")) {
      SceneEEVEE default_scene_eevee = *DNA_struct_default_get(SceneEEVEE);
      LISTBASE_FOREACH (Scene *, scene, &bmain->scenes) {
        scene->eevee.shadow_ray_count = default_scene_eevee.shadow_ray_count;
        scene->eevee.shadow_step_count = default_scene_eevee.shadow_step_count;
        scene->eevee.shadow_normal_bias = default_scene_eevee.shadow_normal_bias;
      }
    }

    if (!DNA_struct_member_exists(fd->filesdna, "Light", "float", "shadow_softness_factor")) {
      Light default_light = blender::dna::shallow_copy(*DNA_struct_default_get(Light));
      LISTBASE_FOREACH (Light *, light, &bmain->lights) {
        light->shadow_softness_factor = default_light.shadow_softness_factor;
        light->shadow_trace_distance = default_light.shadow_trace_distance;
      }
    }

    if (!DNA_struct_member_exists(fd->filesdna, "SceneEEVEE", "RaytraceEEVEE", "diffuse_options"))
    {
      LISTBASE_FOREACH (Scene *, scene, &bmain->scenes) {
        scene->eevee.diffuse_options = scene->eevee.reflection_options;
      }
    }
  }

  if (!MAIN_VERSION_FILE_ATLEAST(bmain, 400, 28)) {
    LISTBASE_FOREACH (bScreen *, screen, &bmain->screens) {
      LISTBASE_FOREACH (ScrArea *, area, &screen->areabase) {
        LISTBASE_FOREACH (SpaceLink *, sl, &area->spacedata) {
          const ListBase *regionbase = (sl == area->spacedata.first) ? &area->regionbase :
                                                                       &sl->regionbase;
          LISTBASE_FOREACH (ARegion *, region, regionbase) {
            if (region->regiontype != RGN_TYPE_ASSET_SHELF) {
              continue;
            }

            RegionAssetShelf *shelf_data = static_cast<RegionAssetShelf *>(region->regiondata);
            if (shelf_data && shelf_data->active_shelf) {
              AssetShelfSettings &settings = shelf_data->active_shelf->settings;
              settings.asset_library_reference.custom_library_index = -1;
              settings.asset_library_reference.type = ASSET_LIBRARY_ALL;
            }

            region->flag |= RGN_FLAG_HIDDEN;
          }
        }
      }
    }
  }

  if (!MAIN_VERSION_FILE_ATLEAST(bmain, 400, 29)) {
    /* Unhide all Reroute nodes. */
    FOREACH_NODETREE_BEGIN (bmain, ntree, id) {
      LISTBASE_FOREACH (bNode *, node, &ntree->nodes) {
        if (node->is_reroute()) {
          static_cast<bNodeSocket *>(node->inputs.first)->flag &= ~SOCK_HIDDEN;
          static_cast<bNodeSocket *>(node->outputs.first)->flag &= ~SOCK_HIDDEN;
        }
      }
    }
    FOREACH_NODETREE_END;
  }

  if (!MAIN_VERSION_FILE_ATLEAST(bmain, 400, 30)) {
    LISTBASE_FOREACH (Scene *, scene, &bmain->scenes) {
      ToolSettings *ts = scene->toolsettings;
      enum { IS_DEFAULT = 0, IS_UV, IS_NODE, IS_ANIM };
      auto versioning_snap_to = [](short snap_to_old, int type) {
        eSnapMode snap_to_new = SCE_SNAP_TO_NONE;
        if (snap_to_old & (1 << 0)) {
          snap_to_new |= type == IS_NODE ? SCE_SNAP_TO_NODE_X :
                         type == IS_ANIM ? SCE_SNAP_TO_FRAME :
                                           SCE_SNAP_TO_VERTEX;
        }
        if (snap_to_old & (1 << 1)) {
          snap_to_new |= type == IS_NODE ? SCE_SNAP_TO_NODE_Y :
                         type == IS_ANIM ? SCE_SNAP_TO_SECOND :
                                           SCE_SNAP_TO_EDGE;
        }
        if (ELEM(type, IS_DEFAULT, IS_ANIM) && snap_to_old & (1 << 2)) {
          snap_to_new |= type == IS_DEFAULT ? SCE_SNAP_TO_FACE : SCE_SNAP_TO_MARKERS;
        }
        if (type == IS_DEFAULT && snap_to_old & (1 << 3)) {
          snap_to_new |= SCE_SNAP_TO_VOLUME;
        }
        if (type == IS_DEFAULT && snap_to_old & (1 << 4)) {
          snap_to_new |= SCE_SNAP_TO_EDGE_MIDPOINT;
        }
        if (type == IS_DEFAULT && snap_to_old & (1 << 5)) {
          snap_to_new |= SCE_SNAP_TO_EDGE_PERPENDICULAR;
        }
        if (ELEM(type, IS_DEFAULT, IS_UV, IS_NODE) && snap_to_old & (1 << 6)) {
          snap_to_new |= SCE_SNAP_TO_INCREMENT;
        }
        if (ELEM(type, IS_DEFAULT, IS_UV, IS_NODE) && snap_to_old & (1 << 7)) {
          snap_to_new |= SCE_SNAP_TO_GRID;
        }
        if (type == IS_DEFAULT && snap_to_old & (1 << 8)) {
          snap_to_new |= SCE_SNAP_INDIVIDUAL_NEAREST;
        }
        if (type == IS_DEFAULT && snap_to_old & (1 << 9)) {
          snap_to_new |= SCE_SNAP_INDIVIDUAL_PROJECT;
        }
        if (snap_to_old & (1 << 10)) {
          snap_to_new |= SCE_SNAP_TO_FRAME;
        }
        if (snap_to_old & (1 << 11)) {
          snap_to_new |= SCE_SNAP_TO_SECOND;
        }
        if (snap_to_old & (1 << 12)) {
          snap_to_new |= SCE_SNAP_TO_MARKERS;
        }

        if (!snap_to_new) {
          snap_to_new = eSnapMode(1 << 0);
        }

        return snap_to_new;
      };

      ts->snap_mode = versioning_snap_to(ts->snap_mode, IS_DEFAULT);
      ts->snap_uv_mode = versioning_snap_to(ts->snap_uv_mode, IS_UV);
      ts->snap_node_mode = versioning_snap_to(ts->snap_node_mode, IS_NODE);
      ts->snap_anim_mode = versioning_snap_to(ts->snap_anim_mode, IS_ANIM);
    }
  }

  if (!MAIN_VERSION_FILE_ATLEAST(bmain, 400, 31)) {
    LISTBASE_FOREACH (Curve *, curve, &bmain->curves) {
      const int curvetype = BKE_curve_type_get(curve);
      if (curvetype == OB_FONT) {
        CharInfo *info = curve->strinfo;
        for (int i = curve->len_char32 - 1; i >= 0; i--, info++) {
          if (info->mat_nr > 0) {
            /** CharInfo mat_nr used to start at 1, unlike mesh & nurbs, now zero-based. */
            info->mat_nr--;
          }
        }
      }
    }
  }

  if (!MAIN_VERSION_FILE_ATLEAST(bmain, 400, 33)) {
    /* Fix node group socket order by sorting outputs and inputs. */
    LISTBASE_FOREACH (bNodeTree *, ntree, &bmain->nodetrees) {
      versioning_node_group_sort_sockets_recursive(ntree->tree_interface.root_panel);
    }
  }

  if (!MAIN_VERSION_FILE_ATLEAST(bmain, 401, 1)) {
    LISTBASE_FOREACH (GreasePencil *, grease_pencil, &bmain->grease_pencils) {
      versioning_grease_pencil_stroke_radii_scaling(grease_pencil);
    }
  }

  /**
   * Versioning code until next subversion bump goes here.
   *
   * \note Be sure to check when bumping the version:
   * - #do_versions_after_linking_400 in this file.
   * - `versioning_userdef.cc`, #blo_do_versions_userdef
   * - `versioning_userdef.cc`, #do_versions_theme
   *
   * \note Keep this message at the bottom of the function.
   */
  {
    /* Keep this block, even when empty. */

    if (!DNA_struct_member_exists(fd->filesdna, "SceneEEVEE", "int", "volumetric_ray_depth")) {
      SceneEEVEE default_eevee = *DNA_struct_default_get(SceneEEVEE);
      LISTBASE_FOREACH (Scene *, scene, &bmain->scenes) {
        scene->eevee.volumetric_ray_depth = default_eevee.volumetric_ray_depth;
      }
    }

    if (!DNA_struct_member_exists(fd->filesdna, "Material", "char", "surface_render_method")) {
      LISTBASE_FOREACH (Material *, mat, &bmain->materials) {
        mat->surface_render_method = (mat->blend_method == MA_BM_BLEND) ?
                                         MA_SURFACE_METHOD_FORWARD :
                                         MA_SURFACE_METHOD_DEFERRED;
      }
    }

<<<<<<< HEAD
    if (!DNA_struct_member_exists(fd->filesdna, "SceneEEVEE", "float", "gtao_thickness")) {
      SceneEEVEE default_eevee = *DNA_struct_default_get(SceneEEVEE);
      LISTBASE_FOREACH (Scene *, scene, &bmain->scenes) {
        scene->eevee.gtao_thickness = default_eevee.gtao_thickness;
        scene->eevee.gtao_focus = default_eevee.gtao_focus;
=======
    LISTBASE_FOREACH (bScreen *, screen, &bmain->screens) {
      LISTBASE_FOREACH (ScrArea *, area, &screen->areabase) {
        LISTBASE_FOREACH (SpaceLink *, sl, &area->spacedata) {
          const ListBase *regionbase = (sl == area->spacedata.first) ? &area->regionbase :
                                                                       &sl->regionbase;
          LISTBASE_FOREACH (ARegion *, region, regionbase) {
            if (region->regiontype != RGN_TYPE_ASSET_SHELF_HEADER) {
              continue;
            }
            region->alignment &= ~RGN_SPLIT_PREV;
            region->alignment |= RGN_ALIGN_HIDE_WITH_PREV;
          }
        }
      }
    }

    if (!DNA_struct_member_exists(fd->filesdna, "LightProbe", "float", "data_display_size")) {
      LightProbe default_probe = *DNA_struct_default_get(LightProbe);
      LISTBASE_FOREACH (LightProbe *, probe, &bmain->lightprobes) {
        probe->data_display_size = default_probe.data_display_size;
>>>>>>> 91db8fc5
      }
    }
  }
}<|MERGE_RESOLUTION|>--- conflicted
+++ resolved
@@ -493,8 +493,7 @@
       LISTBASE_FOREACH (bNode *, node, &ntree->nodes) {
         if (STR_ELEM(node->idname,
                      "GeometryNodeStoreNamedAttribute",
-                     "GeometryNodeInputNamedAttribute"))
-        {
+                     "GeometryNodeInputNamedAttribute")) {
           bNodeSocket *socket = nodeFindSocket(node, SOCK_IN, "Name");
           if (STREQ(socket->default_value_typed<bNodeSocketValueString>()->value, "crease")) {
             STRNCPY(socket->default_value_typed<bNodeSocketValueString>()->value, "crease_edge");
@@ -1334,8 +1333,7 @@
 
   if (!MAIN_VERSION_FILE_ATLEAST(bmain, 400, 14)) {
     if (!DNA_struct_member_exists(
-            fd->filesdna, "SceneEEVEE", "RaytraceEEVEE", "reflection_options"))
-    {
+            fd->filesdna, "SceneEEVEE", "RaytraceEEVEE", "reflection_options")) {
       LISTBASE_FOREACH (Scene *, scene, &bmain->scenes) {
         scene->eevee.reflection_options.flag = RAYTRACE_EEVEE_USE_DENOISE;
         scene->eevee.reflection_options.denoise_stages = RAYTRACE_EEVEE_DENOISE_SPATIAL |
@@ -1565,8 +1563,7 @@
 
               RegionAssetShelf *shelf_data = static_cast<RegionAssetShelf *>(region->regiondata);
               if (shelf_data && shelf_data->active_shelf &&
-                  (shelf_data->active_shelf->preferred_row_count == 0))
-              {
+                  (shelf_data->active_shelf->preferred_row_count == 0)) {
                 shelf_data->active_shelf->preferred_row_count = 1;
               }
             }
@@ -1582,8 +1579,7 @@
         if (item.item_type == NODE_INTERFACE_SOCKET) {
           bNodeTreeInterfaceSocket &socket = reinterpret_cast<bNodeTreeInterfaceSocket &>(item);
           if ((socket.flag & NODE_INTERFACE_SOCKET_INPUT) &&
-              (socket.flag & NODE_INTERFACE_SOCKET_OUTPUT))
-          {
+              (socket.flag & NODE_INTERFACE_SOCKET_OUTPUT)) {
             sockets_to_split.append(&socket);
           }
         }
@@ -1815,13 +1811,6 @@
       }
     }
 
-<<<<<<< HEAD
-    if (!DNA_struct_member_exists(fd->filesdna, "SceneEEVEE", "float", "gtao_thickness")) {
-      SceneEEVEE default_eevee = *DNA_struct_default_get(SceneEEVEE);
-      LISTBASE_FOREACH (Scene *, scene, &bmain->scenes) {
-        scene->eevee.gtao_thickness = default_eevee.gtao_thickness;
-        scene->eevee.gtao_focus = default_eevee.gtao_focus;
-=======
     LISTBASE_FOREACH (bScreen *, screen, &bmain->screens) {
       LISTBASE_FOREACH (ScrArea *, area, &screen->areabase) {
         LISTBASE_FOREACH (SpaceLink *, sl, &area->spacedata) {
@@ -1838,11 +1827,18 @@
       }
     }
 
+    if (!DNA_struct_member_exists(fd->filesdna, "SceneEEVEE", "float", "gtao_thickness")) {
+      SceneEEVEE default_eevee = *DNA_struct_default_get(SceneEEVEE);
+      LISTBASE_FOREACH (Scene *, scene, &bmain->scenes) {
+        scene->eevee.gtao_thickness = default_eevee.gtao_thickness;
+        scene->eevee.gtao_focus = default_eevee.gtao_focus;
+      }
+    }
+
     if (!DNA_struct_member_exists(fd->filesdna, "LightProbe", "float", "data_display_size")) {
       LightProbe default_probe = *DNA_struct_default_get(LightProbe);
       LISTBASE_FOREACH (LightProbe *, probe, &bmain->lightprobes) {
         probe->data_display_size = default_probe.data_display_size;
->>>>>>> 91db8fc5
       }
     }
   }
