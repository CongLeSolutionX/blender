--- conflicted
+++ resolved
@@ -266,7 +266,36 @@
   }
 }
 
-<<<<<<< HEAD
+static void version_principled_transmission_roughness(bNodeTree *ntree)
+{
+  LISTBASE_FOREACH (bNode *, node, &ntree->nodes) {
+    if (node->type != SH_NODE_BSDF_PRINCIPLED) {
+      continue;
+    }
+    bNodeSocket *sock = nodeFindSocket(node, SOCK_IN, "Transmission Roughness");
+    if (sock != nullptr) {
+      nodeRemoveSocket(ntree, node, sock);
+    }
+  }
+}
+
+/* Convert legacy Velvet BSDF nodes into the new Sheen BSDF node. */
+static void version_replace_velvet_sheen_node(bNodeTree *ntree)
+{
+  LISTBASE_FOREACH (bNode *, node, &ntree->nodes) {
+    if (node->type == SH_NODE_BSDF_SHEEN) {
+      STRNCPY(node->idname, "ShaderNodeBsdfSheen");
+
+      bNodeSocket *sigmaInput = nodeFindSocket(node, SOCK_IN, "Sigma");
+      if (sigmaInput != nullptr) {
+        node->custom1 = SHD_SHEEN_ASHIKHMIN;
+        STRNCPY(sigmaInput->identifier, "Roughness");
+        STRNCPY(sigmaInput->name, "Roughness");
+      }
+    }
+  }
+}
+
 static void versioning_convert_node_tree_socket_lists_to_interface(bNodeTree *ntree)
 {
   bNodeTreeInterface &interface = ntree->interface;
@@ -292,35 +321,6 @@
     BLI_assert(new_socket != nullptr);
     /* Compatibility identifier string, only used for old sockets. */
     new_socket->uid_compat = BLI_strdup(socket->identifier);
-=======
-static void version_principled_transmission_roughness(bNodeTree *ntree)
-{
-  LISTBASE_FOREACH (bNode *, node, &ntree->nodes) {
-    if (node->type != SH_NODE_BSDF_PRINCIPLED) {
-      continue;
-    }
-    bNodeSocket *sock = nodeFindSocket(node, SOCK_IN, "Transmission Roughness");
-    if (sock != nullptr) {
-      nodeRemoveSocket(ntree, node, sock);
-    }
-  }
-}
-
-/* Convert legacy Velvet BSDF nodes into the new Sheen BSDF node. */
-static void version_replace_velvet_sheen_node(bNodeTree *ntree)
-{
-  LISTBASE_FOREACH (bNode *, node, &ntree->nodes) {
-    if (node->type == SH_NODE_BSDF_SHEEN) {
-      STRNCPY(node->idname, "ShaderNodeBsdfSheen");
-
-      bNodeSocket *sigmaInput = nodeFindSocket(node, SOCK_IN, "Sigma");
-      if (sigmaInput != nullptr) {
-        node->custom1 = SHD_SHEEN_ASHIKHMIN;
-        STRNCPY(sigmaInput->identifier, "Roughness");
-        STRNCPY(sigmaInput->name, "Roughness");
-      }
-    }
->>>>>>> 5846b916
   }
 }
 
@@ -472,11 +472,6 @@
       }
     }
 
-<<<<<<< HEAD
-    /* Convert old socket lists into new interface items. */
-    FOREACH_NODETREE_BEGIN (bmain, ntree, id) {
-      versioning_convert_node_tree_socket_lists_to_interface(ntree);
-=======
     FOREACH_NODETREE_BEGIN (bmain, ntree, id) {
       if (ntree->type == NTREE_SHADER) {
         /* Remove Transmission Roughness from Principled BSDF. */
@@ -484,8 +479,13 @@
         /* Convert legacy Velvet BSDF nodes into the new Sheen BSDF node. */
         version_replace_velvet_sheen_node(ntree);
       }
->>>>>>> 5846b916
     }
     FOREACH_NODETREE_END;
+
+    /* Convert old socket lists into new interface items. */
+    FOREACH_NODETREE_BEGIN (bmain, ntree, id) {
+      versioning_convert_node_tree_socket_lists_to_interface(ntree);
+    }
+    FOREACH_NODETREE_END;
   }
 }