--- conflicted
+++ resolved
@@ -2501,7 +2501,20 @@
       }
     }
 
-<<<<<<< HEAD
+    LISTBASE_FOREACH (Mesh *, mesh, &bmain->meshes) {
+      blender::bke::mesh_sculpt_mask_to_generic(*mesh);
+    }
+
+    if (!DNA_struct_member_exists(
+            fd->filesdna, "RaytraceEEVEE", "float", "screen_trace_max_roughness"))
+    {
+      LISTBASE_FOREACH (Scene *, scene, &bmain->scenes) {
+        scene->eevee.reflection_options.screen_trace_max_roughness = 0.5f;
+        scene->eevee.refraction_options.screen_trace_max_roughness = 0.5f;
+        scene->eevee.diffuse_options.screen_trace_max_roughness = 0.5f;
+      }
+    }
+
     if (!DNA_struct_member_exists(fd->filesdna, "Material", "char", "displacement_method")) {
       /* Replace Cycles.displacement_method by Material::displacement_method. */
       LISTBASE_FOREACH (Material *, material, &bmain->materials) {
@@ -2511,19 +2524,6 @@
               cmat, "displacement_method", MA_DISPLACEMENT_BUMP);
         }
         material->displacement_method = displacement_method;
-=======
-    LISTBASE_FOREACH (Mesh *, mesh, &bmain->meshes) {
-      blender::bke::mesh_sculpt_mask_to_generic(*mesh);
-    }
-
-    if (!DNA_struct_member_exists(
-            fd->filesdna, "RaytraceEEVEE", "float", "screen_trace_max_roughness"))
-    {
-      LISTBASE_FOREACH (Scene *, scene, &bmain->scenes) {
-        scene->eevee.reflection_options.screen_trace_max_roughness = 0.5f;
-        scene->eevee.refraction_options.screen_trace_max_roughness = 0.5f;
-        scene->eevee.diffuse_options.screen_trace_max_roughness = 0.5f;
->>>>>>> 9b08352b
       }
     }
   }
