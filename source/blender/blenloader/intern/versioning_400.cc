--- conflicted
+++ resolved
@@ -1336,12 +1336,6 @@
       }
     }
 
-<<<<<<< HEAD
-    LISTBASE_FOREACH (Scene *, scene, &bmain->scenes) {
-      scene->simulation_frame_start = scene->r.sfra;
-      scene->simulation_frame_end = scene->r.efra;
-    }
-=======
     /* Convert sockets with both input and output flag into two separate sockets. */
     FOREACH_NODETREE_BEGIN (bmain, ntree, id) {
       blender::Vector<bNodeTreeInterfaceSocket *> sockets_to_split;
@@ -1377,6 +1371,10 @@
    */
   {
     /* Keep this block, even when empty. */
->>>>>>> 83625639
+
+    LISTBASE_FOREACH (Scene *, scene, &bmain->scenes) {
+      scene->simulation_frame_start = scene->r.sfra;
+      scene->simulation_frame_end = scene->r.efra;
+    }
   }
 }