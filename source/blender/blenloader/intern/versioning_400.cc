--- conflicted
+++ resolved
@@ -2790,14 +2790,6 @@
   }
 
   if (!MAIN_VERSION_FILE_ATLEAST(bmain, 401, 16)) {
-<<<<<<< HEAD
-    LISTBASE_FOREACH (Object *, ob, &bmain->objects) {
-      int uid = 1;
-      LISTBASE_FOREACH (ModifierData *, md, &ob->modifiers) {
-        /* These identifiers are not necessarily stable for linked data. If the linked data has a
-         * new modifier inserted, the identifiers of other modifiers can change. */
-        md->persistent_uid = uid++;
-=======
     LISTBASE_FOREACH (Scene *, scene, &bmain->scenes) {
       Sculpt *sculpt = scene->toolsettings->sculpt;
       if (sculpt != nullptr) {
@@ -2880,7 +2872,17 @@
       if (ntree->type == NTREE_GEOMETRY) {
         version_node_socket_name(ntree, FN_NODE_ROTATE_ROTATION, "Rotation 1", "Rotation");
         version_node_socket_name(ntree, FN_NODE_ROTATE_ROTATION, "Rotation 2", "Rotate By");
->>>>>>> 6b6e57c9
+      }
+    }
+  }
+
+  if (!MAIN_VERSION_FILE_ATLEAST(bmain, 401, 20)) {
+    LISTBASE_FOREACH (Object *, ob, &bmain->objects) {
+      int uid = 1;
+      LISTBASE_FOREACH (ModifierData *, md, &ob->modifiers) {
+        /* These identifiers are not necessarily stable for linked data. If the linked data has a
+         * new modifier inserted, the identifiers of other modifiers can change. */
+        md->persistent_uid = uid++;
       }
     }
   }
