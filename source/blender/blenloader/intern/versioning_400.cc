/* SPDX-FileCopyrightText: 2023 Blender Authors
 *
 * SPDX-License-Identifier: GPL-2.0-or-later */

/** \file
 * \ingroup blenloader
 */

#define DNA_DEPRECATED_ALLOW

#include <algorithm>
#include <cmath>

/* Define macros in `DNA_genfile.h`. */
#define DNA_GENFILE_VERSIONING_MACROS

#include "DNA_anim_types.h"
#include "DNA_brush_types.h"
#include "DNA_camera_types.h"
#include "DNA_collection_types.h"
#include "DNA_constraint_types.h"
#include "DNA_curve_types.h"
#include "DNA_defaults.h"
#include "DNA_light_types.h"
#include "DNA_lightprobe_types.h"
#include "DNA_material_types.h"
#include "DNA_mesh_types.h"
#include "DNA_modifier_types.h"
#include "DNA_movieclip_types.h"
#include "DNA_scene_types.h"
#include "DNA_sequence_types.h"
#include "DNA_workspace_types.h"
#include "DNA_world_types.h"

#include "DNA_defaults.h"
#include "DNA_defs.h"
#include "DNA_genfile.h"
#include "DNA_particle_types.h"

#undef DNA_GENFILE_VERSIONING_MACROS

#include "BLI_assert.h"
#include "BLI_listbase.h"
#include "BLI_map.hh"
#include "BLI_math_rotation.h"
#include "BLI_math_vector.h"
#include "BLI_set.hh"
#include "BLI_string.h"
#include "BLI_string_ref.hh"

#include "BKE_anim_data.hh"
#include "BKE_animsys.h"
#include "BKE_armature.hh"
#include "BKE_attribute.hh"
#include "BKE_collection.hh"
#include "BKE_colortools.hh"
#include "BKE_context.hh"
#include "BKE_curve.hh"
#include "BKE_customdata.hh"
#include "BKE_effect.h"
#include "BKE_file_handler.hh"
#include "BKE_grease_pencil.hh"
#include "BKE_idprop.hh"
#include "BKE_image_format.h"
#include "BKE_main.hh"
#include "BKE_material.h"
#include "BKE_mesh_legacy_convert.hh"
#include "BKE_nla.h"
#include "BKE_node_runtime.hh"
#include "BKE_paint.hh"
#include "BKE_scene.hh"
#include "BKE_tracking.h"

#include "IMB_imbuf_enums.h"

#include "SEQ_iterator.hh"
#include "SEQ_retiming.hh"
#include "SEQ_sequencer.hh"
#include "SEQ_time.hh"

#include "ANIM_armature_iter.hh"
#include "ANIM_bone_collections.hh"

#include "BLT_translation.hh"

#include "BLO_read_write.hh"
#include "BLO_readfile.hh"

#include "readfile.hh"

#include "versioning_common.hh"

// static CLG_LogRef LOG = {"blo.readfile.doversion"};

static void version_composite_nodetree_null_id(bNodeTree *ntree, Scene *scene)
{
  for (bNode *node : ntree->all_nodes()) {
    if (node->id == nullptr && ((node->type == CMP_NODE_R_LAYERS) ||
                                (node->type == CMP_NODE_CRYPTOMATTE &&
                                 node->custom1 == CMP_NODE_CRYPTOMATTE_SOURCE_RENDER)))
    {
      node->id = &scene->id;
    }
  }
}

/* Move bone-group color to the individual bones. */
static void version_bonegroup_migrate_color(Main *bmain)
{
  using PoseSet = blender::Set<bPose *>;
  blender::Map<bArmature *, PoseSet> armature_poses;

  /* Gather a mapping from armature to the poses that use it. */
  LISTBASE_FOREACH (Object *, ob, &bmain->objects) {
    if (ob->type != OB_ARMATURE || !ob->pose) {
      continue;
    }

    bArmature *arm = reinterpret_cast<bArmature *>(ob->data);
    BLI_assert_msg(GS(arm->id.name) == ID_AR,
                   "Expected ARMATURE object to have an Armature as data");

    /* There is no guarantee that the current state of poses is in sync with the Armature data.
     *
     * NOTE: No need to handle user reference-counting in readfile code. */
    BKE_pose_ensure(bmain, ob, arm, false);

    PoseSet &pose_set = armature_poses.lookup_or_add_default(arm);
    pose_set.add(ob->pose);
  }

  /* Move colors from the pose's bone-group to either the armature bones or the
   * pose bones, depending on how many poses use the Armature. */
  for (const PoseSet &pose_set : armature_poses.values()) {
    /* If the Armature is shared, the bone group colors might be different, and thus they have to
     * be stored on the pose bones. If the Armature is NOT shared, the bone colors can be stored
     * directly on the Armature bones. */
    const bool store_on_armature = pose_set.size() == 1;

    for (bPose *pose : pose_set) {
      LISTBASE_FOREACH (bPoseChannel *, pchan, &pose->chanbase) {
        const bActionGroup *bgrp = (const bActionGroup *)BLI_findlink(&pose->agroups,
                                                                      (pchan->agrp_index - 1));
        if (!bgrp) {
          continue;
        }

        BoneColor &bone_color = store_on_armature ? pchan->bone->color : pchan->color;
        bone_color.palette_index = bgrp->customCol;
        memcpy(&bone_color.custom, &bgrp->cs, sizeof(bone_color.custom));
      }
    }
  }
}

static void version_bonelayers_to_bonecollections(Main *bmain)
{
  char bcoll_name[MAX_NAME];
  char custom_prop_name[MAX_NAME];

  LISTBASE_FOREACH (bArmature *, arm, &bmain->armatures) {
    IDProperty *arm_idprops = IDP_GetProperties(&arm->id);

    BLI_assert_msg(arm->edbo == nullptr, "did not expect an Armature to be saved in edit mode");
    const uint layer_used = arm->layer_used;

    /* Construct a bone collection for each layer that contains at least one bone. */
    blender::Vector<std::pair<uint, BoneCollection *>> layermask_collection;
    for (uint layer = 0; layer < 32; ++layer) {
      const uint layer_mask = 1u << layer;
      if ((layer_used & layer_mask) == 0) {
        /* Layer is empty, so no need to convert to collection. */
        continue;
      }

      /* Construct a suitable name for this bone layer. */
      bcoll_name[0] = '\0';
      if (arm_idprops) {
        /* See if we can use the layer name from the Bone Manager add-on. This is a popular add-on
         * for managing bone layers and giving them names. */
        SNPRINTF(custom_prop_name, "layer_name_%u", layer);
        IDProperty *prop = IDP_GetPropertyFromGroup(arm_idprops, custom_prop_name);
        if (prop != nullptr && prop->type == IDP_STRING && IDP_String(prop)[0] != '\0') {
          SNPRINTF(bcoll_name, "Layer %u - %s", layer + 1, IDP_String(prop));
        }
      }
      if (bcoll_name[0] == '\0') {
        /* Either there was no name defined in the custom property, or
         * it was the empty string. */
        SNPRINTF(bcoll_name, "Layer %u", layer + 1);
      }

      /* Create a new bone collection for this layer. */
      BoneCollection *bcoll = ANIM_armature_bonecoll_new(arm, bcoll_name);
      layermask_collection.append(std::make_pair(layer_mask, bcoll));

      if ((arm->layer & layer_mask) == 0) {
        ANIM_bonecoll_hide(arm, bcoll);
      }
    }

    /* Iterate over the bones to assign them to their layers. */
    blender::animrig::ANIM_armature_foreach_bone(&arm->bonebase, [&](Bone *bone) {
      for (auto layer_bcoll : layermask_collection) {
        const uint layer_mask = layer_bcoll.first;
        if ((bone->layer & layer_mask) == 0) {
          continue;
        }

        BoneCollection *bcoll = layer_bcoll.second;
        ANIM_armature_bonecoll_assign(bcoll, bone);
      }
    });
  }
}

static void version_bonegroups_to_bonecollections(Main *bmain)
{
  LISTBASE_FOREACH (Object *, ob, &bmain->objects) {
    if (ob->type != OB_ARMATURE || !ob->pose) {
      continue;
    }

    /* Convert the bone groups on a bone-by-bone basis. */
    bArmature *arm = reinterpret_cast<bArmature *>(ob->data);
    bPose *pose = ob->pose;

    blender::Map<const bActionGroup *, BoneCollection *> collections_by_group;
    /* Convert all bone groups, regardless of whether they contain any bones. */
    LISTBASE_FOREACH (bActionGroup *, bgrp, &pose->agroups) {
      BoneCollection *bcoll = ANIM_armature_bonecoll_new(arm, bgrp->name);
      collections_by_group.add_new(bgrp, bcoll);

      /* Before now, bone visibility was determined by armature layers, and bone
       * groups did not have any impact on this. To retain the behavior, that
       * hiding all layers a bone is on hides the bone, the
       * bone-group-collections should be created hidden. */
      ANIM_bonecoll_hide(arm, bcoll);
    }

    /* Assign the bones to their bone group based collection. */
    LISTBASE_FOREACH (bPoseChannel *, pchan, &pose->chanbase) {
      /* Find the bone group of this pose channel. */
      const bActionGroup *bgrp = (const bActionGroup *)BLI_findlink(&pose->agroups,
                                                                    (pchan->agrp_index - 1));
      if (!bgrp) {
        continue;
      }

      /* Assign the bone. */
      BoneCollection *bcoll = collections_by_group.lookup(bgrp);
      ANIM_armature_bonecoll_assign(bcoll, pchan->bone);
    }

    /* The list of bone groups (pose->agroups) is intentionally left alone here. This will allow
     * for older versions of Blender to open the file with bone groups intact. Of course the bone
     * groups will not be updated any more, but this way the data at least survives an accidental
     * save with Blender 4.0. */
  }
}

/**
 * Change animation/drivers from "collections[..." to "collections_all[..." so
 * they remain stable when the bone collection hierarchy structure changes.
 */
static void version_bonecollection_anim(FCurve *fcurve)
{
  const blender::StringRef rna_path(fcurve->rna_path);
  constexpr char const *rna_path_prefix = "collections[";
  if (!rna_path.startswith(rna_path_prefix)) {
    return;
  }

  const std::string path_remainder(rna_path.drop_known_prefix(rna_path_prefix));
  MEM_freeN(fcurve->rna_path);
  fcurve->rna_path = BLI_sprintfN("collections_all[%s", path_remainder.c_str());
}

static void version_principled_bsdf_update_animdata(ID *owner_id, bNodeTree *ntree)
{
  ID *id = &ntree->id;
  AnimData *adt = BKE_animdata_from_id(id);

  LISTBASE_FOREACH (bNode *, node, &ntree->nodes) {
    if (node->type != SH_NODE_BSDF_PRINCIPLED) {
      continue;
    }

    char node_name_escaped[MAX_NAME * 2];
    BLI_str_escape(node_name_escaped, node->name, sizeof(node_name_escaped));
    std::string prefix = "nodes[\"" + std::string(node_name_escaped) + "\"].inputs";

    /* Remove animdata for inputs 18 (Transmission Roughness) and 3 (Subsurface Color). */
    BKE_animdata_fix_paths_remove(id, (prefix + "[18]").c_str());
    BKE_animdata_fix_paths_remove(id, (prefix + "[3]").c_str());

    /* Order is important here: If we e.g. want to change A->B and B->C, but perform A->B first,
     * then later we don't know whether a B entry is an original B (and therefore should be
     * changed to C) or used to be A and was already handled.
     * In practice, going reverse mostly works, the two notable dependency chains are:
     * - 8->13, then 2->8, then 9->2 (13 was changed before)
     * - 1->9, then 6->1 (9 was changed before)
     * - 4->10, then 21->4 (10 was changed before)
     *
     * 0 (Base Color) and 17 (Transmission) are fine as-is. */
    std::pair<int, int> remap_table[] = {
        {20, 27}, /* Emission Strength */
        {19, 26}, /* Emission */
        {16, 3},  /* IOR */
        {15, 19}, /* Clearcoat Roughness */
        {14, 18}, /* Clearcoat */
        {13, 25}, /* Sheen Tint */
        {12, 23}, /* Sheen */
        {11, 15}, /* Anisotropic Rotation */
        {10, 14}, /* Anisotropic */
        {8, 13},  /* Specular Tint */
        {2, 8},   /* Subsurface Radius */
        {9, 2},   /* Roughness */
        {7, 12},  /* Specular */
        {1, 9},   /* Subsurface Scale */
        {6, 1},   /* Metallic */
        {5, 11},  /* Subsurface Anisotropy */
        {4, 10},  /* Subsurface IOR */
        {21, 4}   /* Alpha */
    };
    for (const auto &entry : remap_table) {
      BKE_animdata_fix_paths_rename(
          id, adt, owner_id, prefix.c_str(), nullptr, nullptr, entry.first, entry.second, false);
    }
  }
}

static void versioning_eevee_shadow_settings(Object *object)
{
  /** EEVEE no longer uses the Material::blend_shadow property.
   * Instead, it uses Object::visibility_flag for disabling shadow casting
   */

  short *material_len = BKE_object_material_len_p(object);
  if (!material_len) {
    return;
  }

  using namespace blender;
  bool hide_shadows = *material_len > 0;
  for (int i : IndexRange(*material_len)) {
    Material *material = BKE_object_material_get(object, i + 1);
    if (!material || material->blend_shadow != MA_BS_NONE) {
      hide_shadows = false;
    }
  }

  /* Enable the hide_shadow flag only if there's not any shadow casting material. */
  SET_FLAG_FROM_TEST(object->visibility_flag, hide_shadows, OB_HIDE_SHADOW);
}

static void versioning_eevee_material_shadow_none(Material *material)
{
  if (!material->use_nodes || material->nodetree == nullptr) {
    return;
  }
  bNodeTree *ntree = material->nodetree;

  bNode *output_node = version_eevee_output_node_get(ntree, SH_NODE_OUTPUT_MATERIAL);
  bNode *old_output_node = version_eevee_output_node_get(ntree, SH_NODE_OUTPUT_MATERIAL);
  if (output_node == nullptr) {
    return;
  }

  bNodeSocket *existing_out_sock = blender::bke::nodeFindSocket(output_node, SOCK_IN, "Surface");
  bNodeSocket *volume_sock = blender::bke::nodeFindSocket(output_node, SOCK_IN, "Volume");
  if (existing_out_sock->link == nullptr && volume_sock->link) {
    /* Don't apply versioning to a material that only has a volumetric input as this makes the
     * object surface opaque to the camera, hiding the volume inside. */
    return;
  }

  if (output_node->custom1 == SHD_OUTPUT_ALL) {
    /* We do not want to affect Cycles. So we split the output into two specific outputs. */
    output_node->custom1 = SHD_OUTPUT_CYCLES;

    bNode *new_output = blender::bke::nodeAddNode(nullptr, ntree, "ShaderNodeOutputMaterial");
    new_output->custom1 = SHD_OUTPUT_EEVEE;
    new_output->parent = output_node->parent;
    new_output->locx = output_node->locx;
    new_output->locy = output_node->locy - output_node->height - 120;

    auto copy_link = [&](const char *socket_name) {
      bNodeSocket *sock = blender::bke::nodeFindSocket(output_node, SOCK_IN, socket_name);
      if (sock && sock->link) {
        bNodeLink *link = sock->link;
        bNodeSocket *to_sock = blender::bke::nodeFindSocket(new_output, SOCK_IN, socket_name);
        blender::bke::nodeAddLink(ntree, link->fromnode, link->fromsock, new_output, to_sock);
      }
    };

    /* Don't copy surface as that is handled later */
    copy_link("Volume");
    copy_link("Displacement");
    copy_link("Thickness");

    output_node = new_output;
  }

  bNodeSocket *out_sock = blender::bke::nodeFindSocket(output_node, SOCK_IN, "Surface");
  bNodeSocket *old_out_sock = blender::bke::nodeFindSocket(old_output_node, SOCK_IN, "Surface");

  /* Add mix node for mixing between original material, and transparent BSDF for shadows */
  bNode *mix_node = blender::bke::nodeAddNode(nullptr, ntree, "ShaderNodeMixShader");
  STRNCPY(mix_node->label, "Disable Shadow");
  mix_node->flag |= NODE_HIDDEN;
  mix_node->parent = output_node->parent;
  mix_node->locx = output_node->locx;
  mix_node->locy = output_node->locy - output_node->height - 120;
  bNodeSocket *mix_fac = static_cast<bNodeSocket *>(BLI_findlink(&mix_node->inputs, 0));
  bNodeSocket *mix_in_1 = static_cast<bNodeSocket *>(BLI_findlink(&mix_node->inputs, 1));
  bNodeSocket *mix_in_2 = static_cast<bNodeSocket *>(BLI_findlink(&mix_node->inputs, 2));
  bNodeSocket *mix_out = static_cast<bNodeSocket *>(BLI_findlink(&mix_node->outputs, 0));
  if (old_out_sock->link != nullptr) {
    blender::bke::nodeAddLink(
        ntree, old_out_sock->link->fromnode, old_out_sock->link->fromsock, mix_node, mix_in_1);
    if (out_sock->link != nullptr) {
      blender::bke::nodeRemLink(ntree, out_sock->link);
    }
  }
  blender::bke::nodeAddLink(ntree, mix_node, mix_out, output_node, out_sock);

  /* Add light path node to control shadow visibility */
  bNode *lp_node = blender::bke::nodeAddNode(nullptr, ntree, "ShaderNodeLightPath");
  lp_node->flag |= NODE_HIDDEN;
  lp_node->parent = output_node->parent;
  lp_node->locx = output_node->locx;
  lp_node->locy = mix_node->locy + 35;
  bNodeSocket *is_shadow = blender::bke::nodeFindSocket(lp_node, SOCK_OUT, "Is Shadow Ray");
  blender::bke::nodeAddLink(ntree, lp_node, is_shadow, mix_node, mix_fac);
  /* Hide unconnected sockets for cleaner look. */
  LISTBASE_FOREACH (bNodeSocket *, sock, &lp_node->outputs) {
    if (sock != is_shadow) {
      sock->flag |= SOCK_HIDDEN;
    }
  }

  /* Add transparent BSDF to make shadows transparent. */
  bNode *bsdf_node = blender::bke::nodeAddNode(nullptr, ntree, "ShaderNodeBsdfTransparent");
  bsdf_node->flag |= NODE_HIDDEN;
  bsdf_node->parent = output_node->parent;
  bsdf_node->locx = output_node->locx;
  bsdf_node->locy = mix_node->locy - 35;
  bNodeSocket *bsdf_out = blender::bke::nodeFindSocket(bsdf_node, SOCK_OUT, "BSDF");
  blender::bke::nodeAddLink(ntree, bsdf_node, bsdf_out, mix_node, mix_in_2);
}

/**
 * Represents a source of transparency inside the closure part of a material node-tree.
 * Sources can be combined together down the tree to figure out where the source of the alpha is.
 * If there is multiple alpha source, we consider the tree as having complex alpha and don't do the
 * versioning.
 */
struct AlphaSource {
  enum AlphaState {
    /* Alpha input is 0. */
    ALPHA_OPAQUE = 0,
    /* Alpha input is 1. */
    ALPHA_FULLY_TRANSPARENT,
    /* Alpha is between 0 and 1, from a graph input or the result of one blending operation. */
    ALPHA_SEMI_TRANSPARENT,
    /* Alpha is unknown and the result of more than one blending operation. */
    ALPHA_COMPLEX_MIX
  };

  /* Socket that is the source of the potential semi-transparency. */
  bNodeSocket *socket = nullptr;
  /* State of the source. */
  AlphaState state;
  /* True if socket is transparency instead of alpha (e.g: `1-alpha`). */
  bool is_transparency = false;

  static AlphaSource alpha_source(bNodeSocket *fac, bool inverted = false)
  {
    return {fac, ALPHA_SEMI_TRANSPARENT, inverted};
  }
  static AlphaSource opaque()
  {
    return {nullptr, ALPHA_OPAQUE, false};
  }
  static AlphaSource fully_transparent(bNodeSocket *socket = nullptr, bool inverted = false)
  {
    return {socket, ALPHA_FULLY_TRANSPARENT, inverted};
  }
  static AlphaSource complex_alpha()
  {
    return {nullptr, ALPHA_COMPLEX_MIX, false};
  }

  bool is_opaque() const
  {
    return state == ALPHA_OPAQUE;
  }
  bool is_fully_transparent() const
  {
    return state == ALPHA_FULLY_TRANSPARENT;
  }
  bool is_transparent() const
  {
    return state != ALPHA_OPAQUE;
  }
  bool is_semi_transparent() const
  {
    return state == ALPHA_SEMI_TRANSPARENT;
  }
  bool is_complex() const
  {
    return state == ALPHA_COMPLEX_MIX;
  }

  /* Combine two source together with a blending parameter. */
  static AlphaSource mix(const AlphaSource &a, const AlphaSource &b, bNodeSocket *fac)
  {
    if (a.is_complex() || b.is_complex()) {
      return complex_alpha();
    }
    if (a.is_semi_transparent() || b.is_semi_transparent()) {
      return complex_alpha();
    }
    if (a.is_fully_transparent() && b.is_fully_transparent()) {
      return fully_transparent();
    }
    if (a.is_opaque() && b.is_opaque()) {
      return opaque();
    }
    /* Only one of them is fully transparent. */
    return alpha_source(fac, !a.is_transparent());
  }

  /* Combine two source together with an additive blending parameter. */
  static AlphaSource add(const AlphaSource &a, const AlphaSource &b)
  {
    if (a.is_complex() || b.is_complex()) {
      return complex_alpha();
    }
    if (a.is_semi_transparent() && b.is_transparent()) {
      return complex_alpha();
    }
    if (a.is_transparent() && b.is_semi_transparent()) {
      return complex_alpha();
    }
    /* Either one of them is opaque or they are both opaque. */
    return a.is_transparent() ? a : b;
  }
};

/**
 * WARNING: recursive.
 */
static AlphaSource versioning_eevee_alpha_source_get(bNodeSocket *socket, int depth = 0)
{
  if (depth > 100) {
    /* Protection against infinite / very long recursion.
     * Also a node-tree with that much depth is likely to not be compatible. */
    return AlphaSource::complex_alpha();
  }

  if (socket->link == nullptr) {
    /* Unconnected closure socket is always opaque black. */
    return AlphaSource::opaque();
  }

  bNode *node = socket->link->fromnode;

  switch (node->type) {
    case NODE_REROUTE: {
      return versioning_eevee_alpha_source_get(
          static_cast<bNodeSocket *>(BLI_findlink(&node->inputs, 0)), depth + 1);
    }

    case NODE_GROUP: {
      return AlphaSource::complex_alpha();
    }

    case SH_NODE_BSDF_TRANSPARENT: {
      bNodeSocket *socket = blender::bke::nodeFindSocket(node, SOCK_IN, "Color");
      if (socket->link == nullptr) {
        float *socket_color_value = version_cycles_node_socket_rgba_value(socket);
        if ((socket_color_value[0] == 0.0f) && (socket_color_value[1] == 0.0f) &&
            (socket_color_value[2] == 0.0f))
        {
          return AlphaSource::opaque();
        }
        if ((socket_color_value[0] == 1.0f) && (socket_color_value[1] == 1.0f) &&
            (socket_color_value[2] == 1.0f))
        {
          return AlphaSource::fully_transparent(socket, true);
        }
      }
      return AlphaSource::alpha_source(socket, true);
    }

    case SH_NODE_MIX_SHADER: {
      bNodeSocket *socket = blender::bke::nodeFindSocket(node, SOCK_IN, "Fac");
      AlphaSource src0 = versioning_eevee_alpha_source_get(
          static_cast<bNodeSocket *>(BLI_findlink(&node->inputs, 1)), depth + 1);
      AlphaSource src1 = versioning_eevee_alpha_source_get(
          static_cast<bNodeSocket *>(BLI_findlink(&node->inputs, 2)), depth + 1);

      if (socket->link == nullptr) {
        float socket_float_value = *version_cycles_node_socket_float_value(socket);
        if (socket_float_value == 0.0f) {
          return src0;
        }
        if (socket_float_value == 1.0f) {
          return src1;
        }
      }
      return AlphaSource::mix(src0, src1, socket);
    }

    case SH_NODE_ADD_SHADER: {
      AlphaSource src0 = versioning_eevee_alpha_source_get(
          static_cast<bNodeSocket *>(BLI_findlink(&node->inputs, 0)), depth + 1);
      AlphaSource src1 = versioning_eevee_alpha_source_get(
          static_cast<bNodeSocket *>(BLI_findlink(&node->inputs, 1)), depth + 1);
      return AlphaSource::add(src0, src1);
    }

    case SH_NODE_BSDF_PRINCIPLED: {
      bNodeSocket *socket = blender::bke::nodeFindSocket(node, SOCK_IN, "Alpha");
      if (socket->link == nullptr) {
        float socket_value = *version_cycles_node_socket_float_value(socket);
        if (socket_value == 0.0f) {
          return AlphaSource::fully_transparent(socket);
        }
        if (socket_value == 1.0f) {
          return AlphaSource::opaque();
        }
      }
      return AlphaSource::alpha_source(socket);
    }

    case SH_NODE_EEVEE_SPECULAR: {
      bNodeSocket *socket = blender::bke::nodeFindSocket(node, SOCK_IN, "Transparency");
      if (socket->link == nullptr) {
        float socket_value = *version_cycles_node_socket_float_value(socket);
        if (socket_value == 0.0f) {
          return AlphaSource::fully_transparent(socket, true);
        }
        if (socket_value == 1.0f) {
          return AlphaSource::opaque();
        }
      }
      return AlphaSource::alpha_source(socket, true);
    }

    default:
      return AlphaSource::opaque();
  }
}

/**
 * This function detect the alpha input of a material node-tree and then convert the input alpha to
 * a step function, either statically or using a math node when there is some value plugged in.
 * If the closure mixture mix some alpha more than once, we cannot convert automatically and keep
 * the same behavior. So we bail out in this case.
 *
 * Only handles the closure tree from the output node.
 */
static bool versioning_eevee_material_blend_mode_settings(bNodeTree *ntree, float threshold)
{
  bNode *output_node = version_eevee_output_node_get(ntree, SH_NODE_OUTPUT_MATERIAL);
  if (output_node == nullptr) {
    return true;
  }
  bNodeSocket *surface_socket = blender::bke::nodeFindSocket(output_node, SOCK_IN, "Surface");

  AlphaSource alpha = versioning_eevee_alpha_source_get(surface_socket);

  if (alpha.is_complex()) {
    return false;
  }
  if (alpha.socket == nullptr) {
    return true;
  }

  bool is_opaque = (threshold == 2.0f);
  if (is_opaque) {
    if (alpha.socket->link != nullptr) {
      blender::bke::nodeRemLink(ntree, alpha.socket->link);
    }

    float value = (alpha.is_transparency) ? 0.0f : 1.0f;
    float values[4] = {value, value, value, 1.0f};

    /* Set default value to opaque. */
    if (alpha.socket->type == SOCK_RGBA) {
      copy_v4_v4(version_cycles_node_socket_rgba_value(alpha.socket), values);
    }
    else {
      *version_cycles_node_socket_float_value(alpha.socket) = value;
    }
  }
  else {
    if (alpha.socket->link != nullptr) {
      /* Insert math node. */
      bNode *to_node = alpha.socket->link->tonode;
      bNode *from_node = alpha.socket->link->fromnode;
      bNodeSocket *to_socket = alpha.socket->link->tosock;
      bNodeSocket *from_socket = alpha.socket->link->fromsock;
      blender::bke::nodeRemLink(ntree, alpha.socket->link);

      bNode *math_node = blender::bke::nodeAddNode(nullptr, ntree, "ShaderNodeMath");
      math_node->custom1 = NODE_MATH_GREATER_THAN;
      math_node->flag |= NODE_HIDDEN;
      math_node->parent = to_node->parent;
      math_node->locx = to_node->locx - math_node->width - 30;
      math_node->locy = min_ff(to_node->locy, from_node->locy);

      bNodeSocket *input_1 = static_cast<bNodeSocket *>(BLI_findlink(&math_node->inputs, 0));
      bNodeSocket *input_2 = static_cast<bNodeSocket *>(BLI_findlink(&math_node->inputs, 1));
      bNodeSocket *output = static_cast<bNodeSocket *>(math_node->outputs.first);
      bNodeSocket *alpha_sock = input_1;
      bNodeSocket *threshold_sock = input_2;

      blender::bke::nodeAddLink(ntree, from_node, from_socket, math_node, alpha_sock);
      blender::bke::nodeAddLink(ntree, math_node, output, to_node, to_socket);

      *version_cycles_node_socket_float_value(threshold_sock) = alpha.is_transparency ?
                                                                    1.0f - threshold :
                                                                    threshold;
    }
    else {
      /* Modify alpha value directly. */
      if (alpha.socket->type == SOCK_RGBA) {
        float *default_value = version_cycles_node_socket_rgba_value(alpha.socket);
        float sum = default_value[0] + default_value[1] + default_value[2];
        /* Don't do the division if possible to avoid float imprecision. */
        float avg = (sum >= 3.0f) ? 1.0f : (sum / 3.0f);
        float value = float((alpha.is_transparency) ? (avg > 1.0f - threshold) :
                                                      (avg > threshold));
        float values[4] = {value, value, value, 1.0f};
        copy_v4_v4(default_value, values);
      }
      else {
        float *default_value = version_cycles_node_socket_float_value(alpha.socket);
        *default_value = float((alpha.is_transparency) ? (*default_value > 1.0f - threshold) :
                                                         (*default_value > threshold));
      }
    }
  }
  return true;
}

static void versioning_replace_splitviewer(bNodeTree *ntree)
{
  /* Split viewer was replaced with a regular split node, so add a viewer node,
   * and link it to the new split node to achieve the same behavior of the split viewer node. */

  LISTBASE_FOREACH_MUTABLE (bNode *, node, &ntree->nodes) {
    if (node->type != CMP_NODE_SPLITVIEWER__DEPRECATED) {
      continue;
    }

    STRNCPY(node->idname, "CompositorNodeSplit");
    node->type = CMP_NODE_SPLIT;
    MEM_freeN(node->storage);
    node->storage = nullptr;

    bNode *viewer_node = blender::bke::nodeAddStaticNode(nullptr, ntree, CMP_NODE_VIEWER);
    /* Nodes are created stacked on top of each other, so separate them a bit. */
    viewer_node->locx = node->locx + node->width + viewer_node->width / 4.0f;
    viewer_node->locy = node->locy;
    viewer_node->flag &= ~NODE_PREVIEW;

    bNodeSocket *split_out_socket = blender::bke::nodeAddStaticSocket(
        ntree, node, SOCK_OUT, SOCK_IMAGE, PROP_NONE, "Image", "Image");
    bNodeSocket *viewer_in_socket = blender::bke::nodeFindSocket(viewer_node, SOCK_IN, "Image");

    blender::bke::nodeAddLink(ntree, node, split_out_socket, viewer_node, viewer_in_socket);
  }
}

/**
 * Exit NLA tweakmode when the AnimData struct has insufficient information.
 *
 * When NLA tweakmode is enabled, Blender expects certain pointers to be set up
 * correctly, and if that fails, can crash. This function ensures that
 * everything is consistent, by exiting tweakmode everywhere there's missing
 * pointers.
 *
 * This shouldn't happen, but the example blend file attached to #119615 needs
 * this.
 */
static void version_nla_tweakmode_incomplete(Main *bmain)
{
  bool any_valid_tweakmode_left = false;

  ID *id;
  FOREACH_MAIN_ID_BEGIN (bmain, id) {
    AnimData *adt = BKE_animdata_from_id(id);
    if (!adt || !(adt->flag & ADT_NLA_EDIT_ON)) {
      continue;
    }

    if (adt->act_track && adt->actstrip) {
      /* Expected case. */
      any_valid_tweakmode_left = true;
      continue;
    }

    /* Not enough info in the blend file to reliably stay in tweak mode. This is the most important
     * part of this versioning code, as it prevents future nullptr access. */
    BKE_nla_tweakmode_exit(adt);
  }
  FOREACH_MAIN_ID_END;

  if (any_valid_tweakmode_left) {
    /* There are still NLA strips correctly in tweak mode. */
    return;
  }

  /* Nothing is in a valid tweakmode, so just disable the corresponding flags on all scenes. */
  LISTBASE_FOREACH (Scene *, scene, &bmain->scenes) {
    scene->flag &= ~SCE_NLA_EDIT_ON;
  }
}

static bool versioning_convert_strip_speed_factor(Sequence *seq, void *user_data)
{
  const Scene *scene = static_cast<Scene *>(user_data);
  const float speed_factor = seq->speed_factor;

  if (speed_factor == 1.0f || !SEQ_retiming_is_allowed(seq) || SEQ_retiming_keys_count(seq) > 0) {
    return true;
  }

  SEQ_retiming_data_ensure(seq);
  SeqRetimingKey *last_key = &SEQ_retiming_keys_get(seq)[1];

  last_key->strip_frame_index = (seq->len) / speed_factor;

  if (seq->type == SEQ_TYPE_SOUND_RAM) {
    const int prev_length = seq->len - seq->startofs - seq->endofs;
    const float left_handle = SEQ_time_left_handle_frame_get(scene, seq);
    SEQ_time_right_handle_frame_set(scene, seq, left_handle + prev_length);
  }

  return true;
}

void do_versions_after_linking_400(FileData *fd, Main *bmain)
{
  if (!MAIN_VERSION_FILE_ATLEAST(bmain, 400, 9)) {
    /* Fix area light scaling. */
    LISTBASE_FOREACH (Light *, light, &bmain->lights) {
      light->energy = light->energy_deprecated;
      if (light->type == LA_AREA) {
        light->energy *= M_PI_4;
      }
    }

    /* XXX This was added several years ago in 'lib_link` code of Scene... Should be safe enough
     * here. */
    LISTBASE_FOREACH (Scene *, scene, &bmain->scenes) {
      if (scene->nodetree) {
        version_composite_nodetree_null_id(scene->nodetree, scene);
      }
    }

    /* XXX This was added many years ago (1c19940198) in 'lib_link` code of particles as a bug-fix.
     * But this is actually versioning. Should be safe enough here. */
    LISTBASE_FOREACH (ParticleSettings *, part, &bmain->particles) {
      if (!part->effector_weights) {
        part->effector_weights = BKE_effector_add_weights(part->force_group);
      }
    }

    /* Object proxies have been deprecated sine 3.x era, so their update & sanity check can now
     * happen in do_versions code. */
    LISTBASE_FOREACH (Object *, ob, &bmain->objects) {
      if (ob->proxy) {
        /* Paranoia check, actually a proxy_from pointer should never be written... */
        if (!ID_IS_LINKED(ob->proxy)) {
          ob->proxy->proxy_from = nullptr;
          ob->proxy = nullptr;

          if (ob->id.lib) {
            BLO_reportf_wrap(fd->reports,
                             RPT_INFO,
                             RPT_("Proxy lost from object %s lib %s\n"),
                             ob->id.name + 2,
                             ob->id.lib->filepath);
          }
          else {
            BLO_reportf_wrap(fd->reports,
                             RPT_INFO,
                             RPT_("Proxy lost from object %s lib <NONE>\n"),
                             ob->id.name + 2);
          }
          fd->reports->count.missing_obproxies++;
        }
        else {
          /* This triggers object_update to always use a copy. */
          ob->proxy->proxy_from = ob;
        }
      }
    }
  }

  if (!MAIN_VERSION_FILE_ATLEAST(bmain, 400, 21)) {
    if (!DNA_struct_member_exists(fd->filesdna, "bPoseChannel", "BoneColor", "color")) {
      version_bonegroup_migrate_color(bmain);
    }

    if (!DNA_struct_member_exists(fd->filesdna, "bArmature", "ListBase", "collections")) {
      version_bonelayers_to_bonecollections(bmain);
      version_bonegroups_to_bonecollections(bmain);
    }
  }

  if (!MAIN_VERSION_FILE_ATLEAST(bmain, 400, 24)) {
    FOREACH_NODETREE_BEGIN (bmain, ntree, id) {
      if (ntree->type == NTREE_SHADER) {
        /* Convert animdata on the Principled BSDF sockets. */
        version_principled_bsdf_update_animdata(id, ntree);
      }
    }
    FOREACH_NODETREE_END;
  }

  if (!MAIN_VERSION_FILE_ATLEAST(bmain, 400, 27)) {
    LISTBASE_FOREACH (Scene *, scene, &bmain->scenes) {
      Editing *ed = SEQ_editing_get(scene);
      if (ed != nullptr) {
        SEQ_for_each_callback(&ed->seqbase, versioning_convert_strip_speed_factor, scene);
      }
    }
  }

  if (!MAIN_VERSION_FILE_ATLEAST(bmain, 400, 34)) {
    BKE_mesh_legacy_face_map_to_generic(bmain);
  }

  if (!MAIN_VERSION_FILE_ATLEAST(bmain, 401, 23)) {
    version_nla_tweakmode_incomplete(bmain);
  }

  if (!MAIN_VERSION_FILE_ATLEAST(bmain, 402, 15)) {
    /* Change drivers and animation on "armature.collections" to
     * ".collections_all", so that they are drawn correctly in the tree view,
     * and keep working when the collection is moved around in the hierarchy. */
    LISTBASE_FOREACH (bArmature *, arm, &bmain->armatures) {
      AnimData *adt = BKE_animdata_from_id(&arm->id);
      if (!adt) {
        continue;
      }

      LISTBASE_FOREACH (FCurve *, fcurve, &adt->drivers) {
        version_bonecollection_anim(fcurve);
      }
      if (adt->action) {
        LISTBASE_FOREACH (FCurve *, fcurve, &adt->action->curves) {
          version_bonecollection_anim(fcurve);
        }
      }
    }
  }

  if (!MAIN_VERSION_FILE_ATLEAST(bmain, 402, 23)) {
    /* Shift animation data to accommodate the new Roughness input. */
    version_node_socket_index_animdata(
        bmain, NTREE_SHADER, SH_NODE_SUBSURFACE_SCATTERING, 4, 1, 5);
  }

  if (!MAIN_VERSION_FILE_ATLEAST(bmain, 402, 50)) {
    Scene *scene = static_cast<Scene *>(bmain->scenes.first);
    bool scene_uses_eevee_legacy = scene && STREQ(scene->r.engine, RE_engine_id_BLENDER_EEVEE);

    if (scene_uses_eevee_legacy) {
      LISTBASE_FOREACH (Object *, object, &bmain->objects) {
        versioning_eevee_shadow_settings(object);
      }
    }
  }

  if (!MAIN_VERSION_FILE_ATLEAST(bmain, 402, 51)) {
    /* Convert blend method to math nodes. */
    Scene *scene = static_cast<Scene *>(bmain->scenes.first);
    bool scene_uses_eevee_legacy = scene && STREQ(scene->r.engine, RE_engine_id_BLENDER_EEVEE);

    LISTBASE_FOREACH (Material *, material, &bmain->materials) {
      if (scene_uses_eevee_legacy) {
        if (!material->use_nodes || material->nodetree == nullptr) {
          /* Nothing to version. */
        }
        else if (ELEM(material->blend_method, MA_BM_HASHED, MA_BM_BLEND)) {
          /* Compatible modes. Nothing to change. */
        }
        else if (material->blend_shadow == MA_BS_NONE) {
          /* No need to match the surface since shadows are disabled. */
        }
        else if (material->blend_shadow == MA_BS_SOLID) {
          /* This is already versioned an transferred to `transparent_shadows`. */
        }
        else if ((material->blend_shadow == MA_BS_CLIP && material->blend_method != MA_BM_CLIP) ||
                 (material->blend_shadow == MA_BS_HASHED))
        {
          BLO_reportf_wrap(
              fd->reports,
              RPT_WARNING,
              RPT_("Material %s could not be converted because of different Blend Mode "
                   "and Shadow Mode (need manual adjustment)\n"),
              material->id.name + 2);
        }
        else {
          /* TODO(fclem): Check if threshold is driven or has animation. Bail out if needed? */

          float threshold = (material->blend_method == MA_BM_CLIP) ? material->alpha_threshold :
                                                                     2.0f;

          if (!versioning_eevee_material_blend_mode_settings(material->nodetree, threshold)) {
            BLO_reportf_wrap(fd->reports,
                             RPT_WARNING,
                             RPT_("Material %s could not be converted because of non-trivial "
                                  "alpha blending (need manual adjustment)\n"),
                             material->id.name + 2);
          }
        }

        if (material->blend_shadow == MA_BS_NONE) {
          versioning_eevee_material_shadow_none(material);
        }
        /* Set blend_mode & blend_shadow for forward compatibility. */
        material->blend_method = (material->blend_method != MA_BM_BLEND) ? MA_BM_HASHED :
                                                                           MA_BM_BLEND;
        material->blend_shadow = (material->blend_shadow == MA_BS_SOLID) ? MA_BS_SOLID :
                                                                           MA_BS_HASHED;
      }
    }
  }

  if (!MAIN_VERSION_FILE_ATLEAST(bmain, 402, 52)) {
    LISTBASE_FOREACH (Scene *, scene, &bmain->scenes) {
      if (STREQ(scene->r.engine, RE_engine_id_BLENDER_EEVEE)) {
        STRNCPY(scene->r.engine, RE_engine_id_BLENDER_EEVEE_NEXT);
      }
    }
  }

  if (!MAIN_VERSION_FILE_ATLEAST(bmain, 403, 6)) {
    /* Shift animation data to accommodate the new Diffuse Roughness input. */
    version_node_socket_index_animdata(bmain, NTREE_SHADER, SH_NODE_BSDF_PRINCIPLED, 7, 1, 30);
  }

  /**
   * Always bump subversion in BKE_blender_version.h when adding versioning
   * code here, and wrap it inside a MAIN_VERSION_FILE_ATLEAST check.
   *
   * \note Keep this message at the bottom of the function.
   */
}

static void version_mesh_legacy_to_struct_of_array_format(Mesh &mesh)
{
  BKE_mesh_legacy_convert_flags_to_selection_layers(&mesh);
  BKE_mesh_legacy_convert_flags_to_hide_layers(&mesh);
  BKE_mesh_legacy_convert_uvs_to_generic(&mesh);
  BKE_mesh_legacy_convert_mpoly_to_material_indices(&mesh);
  BKE_mesh_legacy_sharp_faces_from_flags(&mesh);
  BKE_mesh_legacy_bevel_weight_to_layers(&mesh);
  BKE_mesh_legacy_sharp_edges_from_flags(&mesh);
  BKE_mesh_legacy_face_set_to_generic(&mesh);
  BKE_mesh_legacy_edge_crease_to_layers(&mesh);
  BKE_mesh_legacy_uv_seam_from_flags(&mesh);
  BKE_mesh_legacy_convert_verts_to_positions(&mesh);
  BKE_mesh_legacy_attribute_flags_to_strings(&mesh);
  BKE_mesh_legacy_convert_loops_to_corners(&mesh);
  BKE_mesh_legacy_convert_polys_to_offsets(&mesh);
  BKE_mesh_legacy_convert_edges_to_generic(&mesh);
}

static void version_motion_tracking_legacy_camera_object(MovieClip &movieclip)
{
  MovieTracking &tracking = movieclip.tracking;
  MovieTrackingObject *active_tracking_object = BKE_tracking_object_get_active(&tracking);
  MovieTrackingObject *tracking_camera_object = BKE_tracking_object_get_camera(&tracking);

  BLI_assert(tracking_camera_object != nullptr);

  if (BLI_listbase_is_empty(&tracking_camera_object->tracks)) {
    tracking_camera_object->tracks = tracking.tracks_legacy;
    active_tracking_object->active_track = tracking.act_track_legacy;
  }

  if (BLI_listbase_is_empty(&tracking_camera_object->plane_tracks)) {
    tracking_camera_object->plane_tracks = tracking.plane_tracks_legacy;
    active_tracking_object->active_plane_track = tracking.act_plane_track_legacy;
  }

  if (tracking_camera_object->reconstruction.cameras == nullptr) {
    tracking_camera_object->reconstruction = tracking.reconstruction_legacy;
  }

  /* Clear pointers in the legacy storage.
   * Always do it, in the case something got missed in the logic above, so that the legacy storage
   * is always ensured to be empty after load. */
  BLI_listbase_clear(&tracking.tracks_legacy);
  BLI_listbase_clear(&tracking.plane_tracks_legacy);
  tracking.act_track_legacy = nullptr;
  tracking.act_plane_track_legacy = nullptr;
  memset(&tracking.reconstruction_legacy, 0, sizeof(tracking.reconstruction_legacy));
}

static void version_movieclips_legacy_camera_object(Main *bmain)
{
  LISTBASE_FOREACH (MovieClip *, movieclip, &bmain->movieclips) {
    version_motion_tracking_legacy_camera_object(*movieclip);
  }
}

/* Version VertexWeightEdit modifier to make existing weights exclusive of the threshold. */
static void version_vertex_weight_edit_preserve_threshold_exclusivity(Main *bmain)
{
  LISTBASE_FOREACH (Object *, ob, &bmain->objects) {
    if (ob->type != OB_MESH) {
      continue;
    }

    LISTBASE_FOREACH (ModifierData *, md, &ob->modifiers) {
      if (md->type == eModifierType_WeightVGEdit) {
        WeightVGEditModifierData *wmd = reinterpret_cast<WeightVGEditModifierData *>(md);
        wmd->add_threshold = nexttoward(wmd->add_threshold, 2.0);
        wmd->rem_threshold = nexttoward(wmd->rem_threshold, -1.0);
      }
    }
  }
}

static void version_mesh_crease_generic(Main &bmain)
{
  LISTBASE_FOREACH (Mesh *, mesh, &bmain.meshes) {
    BKE_mesh_legacy_crease_to_generic(mesh);
  }

  LISTBASE_FOREACH (bNodeTree *, ntree, &bmain.nodetrees) {
    if (ntree->type == NTREE_GEOMETRY) {
      LISTBASE_FOREACH (bNode *, node, &ntree->nodes) {
        if (STR_ELEM(node->idname,
                     "GeometryNodeStoreNamedAttribute",
                     "GeometryNodeInputNamedAttribute"))
        {
          bNodeSocket *socket = blender::bke::nodeFindSocket(node, SOCK_IN, "Name");
          if (STREQ(socket->default_value_typed<bNodeSocketValueString>()->value, "crease")) {
            STRNCPY(socket->default_value_typed<bNodeSocketValueString>()->value, "crease_edge");
          }
        }
      }
    }
  }

  LISTBASE_FOREACH (Object *, object, &bmain.objects) {
    LISTBASE_FOREACH (ModifierData *, md, &object->modifiers) {
      if (md->type != eModifierType_Nodes) {
        continue;
      }
      if (IDProperty *settings = reinterpret_cast<NodesModifierData *>(md)->settings.properties) {
        LISTBASE_FOREACH (IDProperty *, prop, &settings->data.group) {
          if (blender::StringRef(prop->name).endswith("_attribute_name")) {
            if (STREQ(IDP_String(prop), "crease")) {
              IDP_AssignString(prop, "crease_edge");
            }
          }
        }
      }
    }
  }
}

static void versioning_replace_legacy_glossy_node(bNodeTree *ntree)
{
  LISTBASE_FOREACH (bNode *, node, &ntree->nodes) {
    if (node->type == SH_NODE_BSDF_GLOSSY_LEGACY) {
      STRNCPY(node->idname, "ShaderNodeBsdfAnisotropic");
      node->type = SH_NODE_BSDF_GLOSSY;
    }
  }
}

static void versioning_remove_microfacet_sharp_distribution(bNodeTree *ntree)
{
  /* Find all glossy, glass and refraction BSDF nodes that have their distribution
   * set to SHARP and set them to GGX, disconnect any link to the Roughness input
   * and set its value to zero. */
  LISTBASE_FOREACH (bNode *, node, &ntree->nodes) {
    if (!ELEM(node->type, SH_NODE_BSDF_GLOSSY, SH_NODE_BSDF_GLASS, SH_NODE_BSDF_REFRACTION)) {
      continue;
    }
    if (node->custom1 != SHD_GLOSSY_SHARP_DEPRECATED) {
      continue;
    }

    node->custom1 = SHD_GLOSSY_GGX;
    LISTBASE_FOREACH (bNodeSocket *, socket, &node->inputs) {
      if (!STREQ(socket->identifier, "Roughness")) {
        continue;
      }

      if (socket->link != nullptr) {
        blender::bke::nodeRemLink(ntree, socket->link);
      }
      bNodeSocketValueFloat *socket_value = (bNodeSocketValueFloat *)socket->default_value;
      socket_value->value = 0.0f;

      break;
    }
  }
}

static void version_replace_texcoord_normal_socket(bNodeTree *ntree)
{
  /* The normal of a spot light was set to the incoming light direction, replace with the
   * `Incoming` socket from the Geometry shader node. */
  bNode *geometry_node = nullptr;
  bNode *transform_node = nullptr;
  bNodeSocket *incoming_socket = nullptr;
  bNodeSocket *vec_in_socket = nullptr;
  bNodeSocket *vec_out_socket = nullptr;

  LISTBASE_FOREACH_MUTABLE (bNodeLink *, link, &ntree->links) {
    if (link->fromnode->type == SH_NODE_TEX_COORD && STREQ(link->fromsock->identifier, "Normal")) {
      if (geometry_node == nullptr) {
        geometry_node = blender::bke::nodeAddStaticNode(nullptr, ntree, SH_NODE_NEW_GEOMETRY);
        incoming_socket = blender::bke::nodeFindSocket(geometry_node, SOCK_OUT, "Incoming");

        transform_node = blender::bke::nodeAddStaticNode(nullptr, ntree, SH_NODE_VECT_TRANSFORM);
        vec_in_socket = blender::bke::nodeFindSocket(transform_node, SOCK_IN, "Vector");
        vec_out_socket = blender::bke::nodeFindSocket(transform_node, SOCK_OUT, "Vector");

        NodeShaderVectTransform *nodeprop = (NodeShaderVectTransform *)transform_node->storage;
        nodeprop->type = SHD_VECT_TRANSFORM_TYPE_NORMAL;

        blender::bke::nodeAddLink(
            ntree, geometry_node, incoming_socket, transform_node, vec_in_socket);
      }
      blender::bke::nodeAddLink(ntree, transform_node, vec_out_socket, link->tonode, link->tosock);
      blender::bke::nodeRemLink(ntree, link);
    }
  }
}

static void version_principled_transmission_roughness(bNodeTree *ntree)
{
  LISTBASE_FOREACH (bNode *, node, &ntree->nodes) {
    if (node->type != SH_NODE_BSDF_PRINCIPLED) {
      continue;
    }
    bNodeSocket *sock = blender::bke::nodeFindSocket(node, SOCK_IN, "Transmission Roughness");
    if (sock != nullptr) {
      blender::bke::nodeRemoveSocket(ntree, node, sock);
    }
  }
}

/* Convert legacy Velvet BSDF nodes into the new Sheen BSDF node. */
static void version_replace_velvet_sheen_node(bNodeTree *ntree)
{
  LISTBASE_FOREACH (bNode *, node, &ntree->nodes) {
    if (node->type == SH_NODE_BSDF_SHEEN) {
      STRNCPY(node->idname, "ShaderNodeBsdfSheen");

      bNodeSocket *sigmaInput = blender::bke::nodeFindSocket(node, SOCK_IN, "Sigma");
      if (sigmaInput != nullptr) {
        node->custom1 = SHD_SHEEN_ASHIKHMIN;
        STRNCPY(sigmaInput->identifier, "Roughness");
        STRNCPY(sigmaInput->name, "Roughness");
      }
    }
  }
}

/* Convert sheen inputs on the Principled BSDF. */
static void version_principled_bsdf_sheen(bNodeTree *ntree)
{
  auto check_node = [](const bNode *node) {
    return (node->type == SH_NODE_BSDF_PRINCIPLED) &&
           (blender::bke::nodeFindSocket(node, SOCK_IN, "Sheen Roughness") == nullptr);
  };
  auto update_input = [ntree](bNode *node, bNodeSocket *input) {
    /* Change socket type to Color. */
    blender::bke::nodeModifySocketTypeStatic(ntree, node, input, SOCK_RGBA, 0);

    /* Account for the change in intensity between the old and new model.
     * If the Sheen input is set to a fixed value, adjust it and set the tint to white.
     * Otherwise, if it's connected, keep it as-is but set the tint to 0.2 instead. */
    bNodeSocket *sheen = blender::bke::nodeFindSocket(node, SOCK_IN, "Sheen");
    if (sheen != nullptr && sheen->link == nullptr) {
      *version_cycles_node_socket_float_value(sheen) *= 0.2f;

      static float default_value[] = {1.0f, 1.0f, 1.0f, 1.0f};
      copy_v4_v4(version_cycles_node_socket_rgba_value(input), default_value);
    }
    else {
      static float default_value[] = {0.2f, 0.2f, 0.2f, 1.0f};
      copy_v4_v4(version_cycles_node_socket_rgba_value(input), default_value);
    }
  };
  auto update_input_link = [](bNode *, bNodeSocket *, bNode *, bNodeSocket *) {
    /* Don't replace the link here, tint works differently enough now to make conversion
     * impractical. */
  };

  version_update_node_input(ntree, check_node, "Sheen Tint", update_input, update_input_link);
}

/* Convert EEVEE-Legacy refraction depth to EEVEE-Next thickness tree. */
static void version_refraction_depth_to_thickness_value(bNodeTree *ntree, float thickness)
{
  LISTBASE_FOREACH (bNode *, node, &ntree->nodes) {
    if (node->type != SH_NODE_OUTPUT_MATERIAL) {
      continue;
    }

    bNodeSocket *thickness_socket = blender::bke::nodeFindSocket(node, SOCK_IN, "Thickness");
    if (thickness_socket == nullptr) {
      continue;
    }

    bool has_link = false;
    LISTBASE_FOREACH (bNodeLink *, link, &ntree->links) {
      if (link->tosock == thickness_socket) {
        /* Something is already plugged in. Don't modify anything. */
        has_link = true;
      }
    }

    if (has_link) {
      continue;
    }
    bNode *value_node = blender::bke::nodeAddStaticNode(nullptr, ntree, SH_NODE_VALUE);
    value_node->parent = node->parent;
    value_node->locx = node->locx;
    value_node->locy = node->locy - 160.0f;
    bNodeSocket *socket_value = blender::bke::nodeFindSocket(value_node, SOCK_OUT, "Value");

    *version_cycles_node_socket_float_value(socket_value) = thickness;

    blender::bke::nodeAddLink(ntree, value_node, socket_value, node, thickness_socket);
  }

  version_socket_update_is_used(ntree);
}

static void versioning_update_noise_texture_node(bNodeTree *ntree)
{
  LISTBASE_FOREACH (bNode *, node, &ntree->nodes) {
    if (node->type != SH_NODE_TEX_NOISE) {
      continue;
    }

    (static_cast<NodeTexNoise *>(node->storage))->type = SHD_NOISE_FBM;

    bNodeSocket *roughness_socket = blender::bke::nodeFindSocket(node, SOCK_IN, "Roughness");
    if (roughness_socket == nullptr) {
      /* Noise Texture node was created before the Roughness input was added. */
      continue;
    }

    float *roughness = version_cycles_node_socket_float_value(roughness_socket);

    bNodeLink *roughness_link = nullptr;
    bNode *roughness_from_node = nullptr;
    bNodeSocket *roughness_from_socket = nullptr;

    LISTBASE_FOREACH (bNodeLink *, link, &ntree->links) {
      /* Find links, nodes and sockets. */
      if (link->tosock == roughness_socket) {
        roughness_link = link;
        roughness_from_node = link->fromnode;
        roughness_from_socket = link->fromsock;
      }
    }

    if (roughness_link != nullptr) {
      /* Add Clamp node before Roughness input. */

      bNode *clamp_node = blender::bke::nodeAddStaticNode(nullptr, ntree, SH_NODE_CLAMP);
      clamp_node->parent = node->parent;
      clamp_node->custom1 = NODE_CLAMP_MINMAX;
      clamp_node->locx = node->locx;
      clamp_node->locy = node->locy - 300.0f;
      clamp_node->flag |= NODE_HIDDEN;
      bNodeSocket *clamp_socket_value = blender::bke::nodeFindSocket(clamp_node, SOCK_IN, "Value");
      bNodeSocket *clamp_socket_min = blender::bke::nodeFindSocket(clamp_node, SOCK_IN, "Min");
      bNodeSocket *clamp_socket_max = blender::bke::nodeFindSocket(clamp_node, SOCK_IN, "Max");
      bNodeSocket *clamp_socket_out = blender::bke::nodeFindSocket(clamp_node, SOCK_OUT, "Result");

      *version_cycles_node_socket_float_value(clamp_socket_min) = 0.0f;
      *version_cycles_node_socket_float_value(clamp_socket_max) = 1.0f;

      blender::bke::nodeRemLink(ntree, roughness_link);
      blender::bke::nodeAddLink(
          ntree, roughness_from_node, roughness_from_socket, clamp_node, clamp_socket_value);
      blender::bke::nodeAddLink(ntree, clamp_node, clamp_socket_out, node, roughness_socket);
    }
    else {
      *roughness = std::clamp(*roughness, 0.0f, 1.0f);
    }
  }

  version_socket_update_is_used(ntree);
}

static void versioning_replace_musgrave_texture_node(bNodeTree *ntree)
{
  version_node_input_socket_name(ntree, SH_NODE_TEX_MUSGRAVE_DEPRECATED, "Dimension", "Roughness");
  LISTBASE_FOREACH (bNode *, node, &ntree->nodes) {
    if (node->type != SH_NODE_TEX_MUSGRAVE_DEPRECATED) {
      continue;
    }

    STRNCPY(node->idname, "ShaderNodeTexNoise");
    node->type = SH_NODE_TEX_NOISE;
    NodeTexNoise *data = MEM_cnew<NodeTexNoise>(__func__);
    data->base = (static_cast<NodeTexMusgrave *>(node->storage))->base;
    data->dimensions = (static_cast<NodeTexMusgrave *>(node->storage))->dimensions;
    data->normalize = false;
    data->type = (static_cast<NodeTexMusgrave *>(node->storage))->musgrave_type;
    MEM_freeN(node->storage);
    node->storage = data;

    bNodeLink *detail_link = nullptr;
    bNode *detail_from_node = nullptr;
    bNodeSocket *detail_from_socket = nullptr;

    bNodeLink *roughness_link = nullptr;
    bNode *roughness_from_node = nullptr;
    bNodeSocket *roughness_from_socket = nullptr;

    bNodeLink *lacunarity_link = nullptr;
    bNode *lacunarity_from_node = nullptr;
    bNodeSocket *lacunarity_from_socket = nullptr;

    LISTBASE_FOREACH (bNodeLink *, link, &ntree->links) {
      /* Find links, nodes and sockets. */
      if (link->tonode == node) {
        if (STREQ(link->tosock->identifier, "Detail")) {
          detail_link = link;
          detail_from_node = link->fromnode;
          detail_from_socket = link->fromsock;
        }
        if (STREQ(link->tosock->identifier, "Roughness")) {
          roughness_link = link;
          roughness_from_node = link->fromnode;
          roughness_from_socket = link->fromsock;
        }
        if (STREQ(link->tosock->identifier, "Lacunarity")) {
          lacunarity_link = link;
          lacunarity_from_node = link->fromnode;
          lacunarity_from_socket = link->fromsock;
        }
      }
    }

    uint8_t noise_type = (static_cast<NodeTexNoise *>(node->storage))->type;
    float locy_offset = 0.0f;

    bNodeSocket *fac_socket = blender::bke::nodeFindSocket(node, SOCK_OUT, "Fac");
    /* Clear label because Musgrave output socket label is set to "Height" instead of "Fac". */
    fac_socket->label[0] = '\0';

    bNodeSocket *detail_socket = blender::bke::nodeFindSocket(node, SOCK_IN, "Detail");
    float *detail = version_cycles_node_socket_float_value(detail_socket);

    if (detail_link != nullptr) {
      locy_offset -= 80.0f;

      /* Add Minimum Math node and Subtract Math node before Detail input. */

      bNode *min_node = blender::bke::nodeAddStaticNode(nullptr, ntree, SH_NODE_MATH);
      min_node->parent = node->parent;
      min_node->custom1 = NODE_MATH_MINIMUM;
      min_node->locx = node->locx;
      min_node->locy = node->locy - 320.0f;
      min_node->flag |= NODE_HIDDEN;
      bNodeSocket *min_socket_A = static_cast<bNodeSocket *>(BLI_findlink(&min_node->inputs, 0));
      bNodeSocket *min_socket_B = static_cast<bNodeSocket *>(BLI_findlink(&min_node->inputs, 1));
      bNodeSocket *min_socket_out = blender::bke::nodeFindSocket(min_node, SOCK_OUT, "Value");

      bNode *sub1_node = blender::bke::nodeAddStaticNode(nullptr, ntree, SH_NODE_MATH);
      sub1_node->parent = node->parent;
      sub1_node->custom1 = NODE_MATH_SUBTRACT;
      sub1_node->locx = node->locx;
      sub1_node->locy = node->locy - 360.0f;
      sub1_node->flag |= NODE_HIDDEN;
      bNodeSocket *sub1_socket_A = static_cast<bNodeSocket *>(BLI_findlink(&sub1_node->inputs, 0));
      bNodeSocket *sub1_socket_B = static_cast<bNodeSocket *>(BLI_findlink(&sub1_node->inputs, 1));
      bNodeSocket *sub1_socket_out = blender::bke::nodeFindSocket(sub1_node, SOCK_OUT, "Value");

      *version_cycles_node_socket_float_value(min_socket_B) = 14.0f;
      *version_cycles_node_socket_float_value(sub1_socket_B) = 1.0f;

      blender::bke::nodeRemLink(ntree, detail_link);
      blender::bke::nodeAddLink(
          ntree, detail_from_node, detail_from_socket, sub1_node, sub1_socket_A);
      blender::bke::nodeAddLink(ntree, sub1_node, sub1_socket_out, min_node, min_socket_A);
      blender::bke::nodeAddLink(ntree, min_node, min_socket_out, node, detail_socket);

      if (ELEM(noise_type, SHD_NOISE_RIDGED_MULTIFRACTAL, SHD_NOISE_HETERO_TERRAIN)) {
        locy_offset -= 40.0f;

        /* Add Greater Than Math node before Subtract Math node. */

        bNode *greater_node = blender::bke::nodeAddStaticNode(nullptr, ntree, SH_NODE_MATH);
        greater_node->parent = node->parent;
        greater_node->custom1 = NODE_MATH_GREATER_THAN;
        greater_node->locx = node->locx;
        greater_node->locy = node->locy - 400.0f;
        greater_node->flag |= NODE_HIDDEN;
        bNodeSocket *greater_socket_A = static_cast<bNodeSocket *>(
            BLI_findlink(&greater_node->inputs, 0));
        bNodeSocket *greater_socket_B = static_cast<bNodeSocket *>(
            BLI_findlink(&greater_node->inputs, 1));
        bNodeSocket *greater_socket_out = blender::bke::nodeFindSocket(
            greater_node, SOCK_OUT, "Value");

        *version_cycles_node_socket_float_value(greater_socket_B) = 1.0f;

        blender::bke::nodeAddLink(
            ntree, detail_from_node, detail_from_socket, greater_node, greater_socket_A);
        blender::bke::nodeAddLink(
            ntree, greater_node, greater_socket_out, sub1_node, sub1_socket_B);
      }
      else {
        /* Add Clamp node and Multiply Math node behind Fac output. */

        bNode *clamp_node = blender::bke::nodeAddStaticNode(nullptr, ntree, SH_NODE_CLAMP);
        clamp_node->parent = node->parent;
        clamp_node->custom1 = NODE_CLAMP_MINMAX;
        clamp_node->locx = node->locx;
        clamp_node->locy = node->locy + 40.0f;
        clamp_node->flag |= NODE_HIDDEN;
        bNodeSocket *clamp_socket_value = blender::bke::nodeFindSocket(
            clamp_node, SOCK_IN, "Value");
        bNodeSocket *clamp_socket_min = blender::bke::nodeFindSocket(clamp_node, SOCK_IN, "Min");
        bNodeSocket *clamp_socket_max = blender::bke::nodeFindSocket(clamp_node, SOCK_IN, "Max");
        bNodeSocket *clamp_socket_out = blender::bke::nodeFindSocket(
            clamp_node, SOCK_OUT, "Result");

        bNode *mul_node = blender::bke::nodeAddStaticNode(nullptr, ntree, SH_NODE_MATH);
        mul_node->parent = node->parent;
        mul_node->custom1 = NODE_MATH_MULTIPLY;
        mul_node->locx = node->locx;
        mul_node->locy = node->locy + 80.0f;
        mul_node->flag |= NODE_HIDDEN;
        bNodeSocket *mul_socket_A = static_cast<bNodeSocket *>(BLI_findlink(&mul_node->inputs, 0));
        bNodeSocket *mul_socket_B = static_cast<bNodeSocket *>(BLI_findlink(&mul_node->inputs, 1));
        bNodeSocket *mul_socket_out = blender::bke::nodeFindSocket(mul_node, SOCK_OUT, "Value");

        *version_cycles_node_socket_float_value(clamp_socket_min) = 0.0f;
        *version_cycles_node_socket_float_value(clamp_socket_max) = 1.0f;

        if (noise_type == SHD_NOISE_MULTIFRACTAL) {
          /* Add Subtract Math node and Add Math node after Multiply Math node. */

          bNode *sub2_node = blender::bke::nodeAddStaticNode(nullptr, ntree, SH_NODE_MATH);
          sub2_node->parent = node->parent;
          sub2_node->custom1 = NODE_MATH_SUBTRACT;
          sub2_node->custom2 = SHD_MATH_CLAMP;
          sub2_node->locx = node->locx;
          sub2_node->locy = node->locy + 120.0f;
          sub2_node->flag |= NODE_HIDDEN;
          bNodeSocket *sub2_socket_A = static_cast<bNodeSocket *>(
              BLI_findlink(&sub2_node->inputs, 0));
          bNodeSocket *sub2_socket_B = static_cast<bNodeSocket *>(
              BLI_findlink(&sub2_node->inputs, 1));
          bNodeSocket *sub2_socket_out = blender::bke::nodeFindSocket(
              sub2_node, SOCK_OUT, "Value");

          bNode *add_node = blender::bke::nodeAddStaticNode(nullptr, ntree, SH_NODE_MATH);
          add_node->parent = node->parent;
          add_node->custom1 = NODE_MATH_ADD;
          add_node->locx = node->locx;
          add_node->locy = node->locy + 160.0f;
          add_node->flag |= NODE_HIDDEN;
          bNodeSocket *add_socket_A = static_cast<bNodeSocket *>(
              BLI_findlink(&add_node->inputs, 0));
          bNodeSocket *add_socket_B = static_cast<bNodeSocket *>(
              BLI_findlink(&add_node->inputs, 1));
          bNodeSocket *add_socket_out = blender::bke::nodeFindSocket(add_node, SOCK_OUT, "Value");

          *version_cycles_node_socket_float_value(sub2_socket_A) = 1.0f;

          LISTBASE_FOREACH_BACKWARD_MUTABLE (bNodeLink *, link, &ntree->links) {
            if (link->fromsock == fac_socket) {
              blender::bke::nodeAddLink(
                  ntree, add_node, add_socket_out, link->tonode, link->tosock);
              blender::bke::nodeRemLink(ntree, link);
            }
          }

          blender::bke::nodeAddLink(ntree, mul_node, mul_socket_out, add_node, add_socket_A);
          blender::bke::nodeAddLink(
              ntree, detail_from_node, detail_from_socket, sub2_node, sub2_socket_B);
          blender::bke::nodeAddLink(ntree, sub2_node, sub2_socket_out, add_node, add_socket_B);
        }
        else {
          LISTBASE_FOREACH_BACKWARD_MUTABLE (bNodeLink *, link, &ntree->links) {
            if (link->fromsock == fac_socket) {
              blender::bke::nodeAddLink(
                  ntree, mul_node, mul_socket_out, link->tonode, link->tosock);
              blender::bke::nodeRemLink(ntree, link);
            }
          }
        }

        blender::bke::nodeAddLink(ntree, node, fac_socket, mul_node, mul_socket_A);
        blender::bke::nodeAddLink(
            ntree, detail_from_node, detail_from_socket, clamp_node, clamp_socket_value);
        blender::bke::nodeAddLink(ntree, clamp_node, clamp_socket_out, mul_node, mul_socket_B);
      }
    }
    else {
      if (*detail < 1.0f) {
        if (!ELEM(noise_type, SHD_NOISE_RIDGED_MULTIFRACTAL, SHD_NOISE_HETERO_TERRAIN)) {
          /* Add Multiply Math node behind Fac output. */

          bNode *mul_node = blender::bke::nodeAddStaticNode(nullptr, ntree, SH_NODE_MATH);
          mul_node->parent = node->parent;
          mul_node->custom1 = NODE_MATH_MULTIPLY;
          mul_node->locx = node->locx;
          mul_node->locy = node->locy + 40.0f;
          mul_node->flag |= NODE_HIDDEN;
          bNodeSocket *mul_socket_A = static_cast<bNodeSocket *>(
              BLI_findlink(&mul_node->inputs, 0));
          bNodeSocket *mul_socket_B = static_cast<bNodeSocket *>(
              BLI_findlink(&mul_node->inputs, 1));
          bNodeSocket *mul_socket_out = blender::bke::nodeFindSocket(mul_node, SOCK_OUT, "Value");

          *version_cycles_node_socket_float_value(mul_socket_B) = *detail;

          if (noise_type == SHD_NOISE_MULTIFRACTAL) {
            /* Add an Add Math node after Multiply Math node. */

            bNode *add_node = blender::bke::nodeAddStaticNode(nullptr, ntree, SH_NODE_MATH);
            add_node->parent = node->parent;
            add_node->custom1 = NODE_MATH_ADD;
            add_node->locx = node->locx;
            add_node->locy = node->locy + 80.0f;
            add_node->flag |= NODE_HIDDEN;
            bNodeSocket *add_socket_A = static_cast<bNodeSocket *>(
                BLI_findlink(&add_node->inputs, 0));
            bNodeSocket *add_socket_B = static_cast<bNodeSocket *>(
                BLI_findlink(&add_node->inputs, 1));
            bNodeSocket *add_socket_out = blender::bke::nodeFindSocket(
                add_node, SOCK_OUT, "Value");

            *version_cycles_node_socket_float_value(add_socket_B) = 1.0f - *detail;

            LISTBASE_FOREACH_BACKWARD_MUTABLE (bNodeLink *, link, &ntree->links) {
              if (link->fromsock == fac_socket) {
                blender::bke::nodeAddLink(
                    ntree, add_node, add_socket_out, link->tonode, link->tosock);
                blender::bke::nodeRemLink(ntree, link);
              }
            }

            blender::bke::nodeAddLink(ntree, mul_node, mul_socket_out, add_node, add_socket_A);
          }
          else {
            LISTBASE_FOREACH_BACKWARD_MUTABLE (bNodeLink *, link, &ntree->links) {
              if (link->fromsock == fac_socket) {
                blender::bke::nodeAddLink(
                    ntree, mul_node, mul_socket_out, link->tonode, link->tosock);
                blender::bke::nodeRemLink(ntree, link);
              }
            }
          }

          blender::bke::nodeAddLink(ntree, node, fac_socket, mul_node, mul_socket_A);

          *detail = 0.0f;
        }
      }
      else {
        *detail = std::fminf(*detail - 1.0f, 14.0f);
      }
    }

    bNodeSocket *roughness_socket = blender::bke::nodeFindSocket(node, SOCK_IN, "Roughness");
    float *roughness = version_cycles_node_socket_float_value(roughness_socket);
    bNodeSocket *lacunarity_socket = blender::bke::nodeFindSocket(node, SOCK_IN, "Lacunarity");
    float *lacunarity = version_cycles_node_socket_float_value(lacunarity_socket);

    *roughness = std::fmaxf(*roughness, 1e-5f);
    *lacunarity = std::fmaxf(*lacunarity, 1e-5f);

    if (roughness_link != nullptr) {
      /* Add Maximum Math node after output of roughness_from_node. Add Multiply Math node and
       * Power Math node before Roughness input. */

      bNode *max1_node = blender::bke::nodeAddStaticNode(nullptr, ntree, SH_NODE_MATH);
      max1_node->parent = node->parent;
      max1_node->custom1 = NODE_MATH_MAXIMUM;
      max1_node->locx = node->locx;
      max1_node->locy = node->locy - 400.0f + locy_offset;
      max1_node->flag |= NODE_HIDDEN;
      bNodeSocket *max1_socket_A = static_cast<bNodeSocket *>(BLI_findlink(&max1_node->inputs, 0));
      bNodeSocket *max1_socket_B = static_cast<bNodeSocket *>(BLI_findlink(&max1_node->inputs, 1));
      bNodeSocket *max1_socket_out = blender::bke::nodeFindSocket(max1_node, SOCK_OUT, "Value");

      bNode *mul_node = blender::bke::nodeAddStaticNode(nullptr, ntree, SH_NODE_MATH);
      mul_node->parent = node->parent;
      mul_node->custom1 = NODE_MATH_MULTIPLY;
      mul_node->locx = node->locx;
      mul_node->locy = node->locy - 360.0f + locy_offset;
      mul_node->flag |= NODE_HIDDEN;
      bNodeSocket *mul_socket_A = static_cast<bNodeSocket *>(BLI_findlink(&mul_node->inputs, 0));
      bNodeSocket *mul_socket_B = static_cast<bNodeSocket *>(BLI_findlink(&mul_node->inputs, 1));
      bNodeSocket *mul_socket_out = blender::bke::nodeFindSocket(mul_node, SOCK_OUT, "Value");

      bNode *pow_node = blender::bke::nodeAddStaticNode(nullptr, ntree, SH_NODE_MATH);
      pow_node->parent = node->parent;
      pow_node->custom1 = NODE_MATH_POWER;
      pow_node->locx = node->locx;
      pow_node->locy = node->locy - 320.0f + locy_offset;
      pow_node->flag |= NODE_HIDDEN;
      bNodeSocket *pow_socket_A = static_cast<bNodeSocket *>(BLI_findlink(&pow_node->inputs, 0));
      bNodeSocket *pow_socket_B = static_cast<bNodeSocket *>(BLI_findlink(&pow_node->inputs, 1));
      bNodeSocket *pow_socket_out = blender::bke::nodeFindSocket(pow_node, SOCK_OUT, "Value");

      *version_cycles_node_socket_float_value(max1_socket_B) = -1e-5f;
      *version_cycles_node_socket_float_value(mul_socket_B) = -1.0f;
      *version_cycles_node_socket_float_value(pow_socket_A) = *lacunarity;

      blender::bke::nodeRemLink(ntree, roughness_link);
      blender::bke::nodeAddLink(
          ntree, roughness_from_node, roughness_from_socket, max1_node, max1_socket_A);
      blender::bke::nodeAddLink(ntree, max1_node, max1_socket_out, mul_node, mul_socket_A);
      blender::bke::nodeAddLink(ntree, mul_node, mul_socket_out, pow_node, pow_socket_B);
      blender::bke::nodeAddLink(ntree, pow_node, pow_socket_out, node, roughness_socket);

      if (lacunarity_link != nullptr) {
        /* Add Maximum Math node after output of lacunarity_from_node. */

        bNode *max2_node = blender::bke::nodeAddStaticNode(nullptr, ntree, SH_NODE_MATH);
        max2_node->parent = node->parent;
        max2_node->custom1 = NODE_MATH_MAXIMUM;
        max2_node->locx = node->locx;
        max2_node->locy = node->locy - 440.0f + locy_offset;
        max2_node->flag |= NODE_HIDDEN;
        bNodeSocket *max2_socket_A = static_cast<bNodeSocket *>(
            BLI_findlink(&max2_node->inputs, 0));
        bNodeSocket *max2_socket_B = static_cast<bNodeSocket *>(
            BLI_findlink(&max2_node->inputs, 1));
        bNodeSocket *max2_socket_out = blender::bke::nodeFindSocket(max2_node, SOCK_OUT, "Value");

        *version_cycles_node_socket_float_value(max2_socket_B) = -1e-5f;

        blender::bke::nodeRemLink(ntree, lacunarity_link);
        blender::bke::nodeAddLink(
            ntree, lacunarity_from_node, lacunarity_from_socket, max2_node, max2_socket_A);
        blender::bke::nodeAddLink(ntree, max2_node, max2_socket_out, pow_node, pow_socket_A);
        blender::bke::nodeAddLink(ntree, max2_node, max2_socket_out, node, lacunarity_socket);
      }
    }
    else if ((lacunarity_link != nullptr) && (roughness_link == nullptr)) {
      /* Add Maximum Math node after output of lacunarity_from_node. Add Power Math node before
       * Roughness input. */

      bNode *max2_node = blender::bke::nodeAddStaticNode(nullptr, ntree, SH_NODE_MATH);
      max2_node->parent = node->parent;
      max2_node->custom1 = NODE_MATH_MAXIMUM;
      max2_node->locx = node->locx;
      max2_node->locy = node->locy - 360.0f + locy_offset;
      max2_node->flag |= NODE_HIDDEN;
      bNodeSocket *max2_socket_A = static_cast<bNodeSocket *>(BLI_findlink(&max2_node->inputs, 0));
      bNodeSocket *max2_socket_B = static_cast<bNodeSocket *>(BLI_findlink(&max2_node->inputs, 1));
      bNodeSocket *max2_socket_out = blender::bke::nodeFindSocket(max2_node, SOCK_OUT, "Value");

      bNode *pow_node = blender::bke::nodeAddStaticNode(nullptr, ntree, SH_NODE_MATH);
      pow_node->parent = node->parent;
      pow_node->custom1 = NODE_MATH_POWER;
      pow_node->locx = node->locx;
      pow_node->locy = node->locy - 320.0f + locy_offset;
      pow_node->flag |= NODE_HIDDEN;
      bNodeSocket *pow_socket_A = static_cast<bNodeSocket *>(BLI_findlink(&pow_node->inputs, 0));
      bNodeSocket *pow_socket_B = static_cast<bNodeSocket *>(BLI_findlink(&pow_node->inputs, 1));
      bNodeSocket *pow_socket_out = blender::bke::nodeFindSocket(pow_node, SOCK_OUT, "Value");

      *version_cycles_node_socket_float_value(max2_socket_B) = -1e-5f;
      *version_cycles_node_socket_float_value(pow_socket_A) = *lacunarity;
      *version_cycles_node_socket_float_value(pow_socket_B) = -(*roughness);

      blender::bke::nodeRemLink(ntree, lacunarity_link);
      blender::bke::nodeAddLink(
          ntree, lacunarity_from_node, lacunarity_from_socket, max2_node, max2_socket_A);
      blender::bke::nodeAddLink(ntree, max2_node, max2_socket_out, pow_node, pow_socket_A);
      blender::bke::nodeAddLink(ntree, max2_node, max2_socket_out, node, lacunarity_socket);
      blender::bke::nodeAddLink(ntree, pow_node, pow_socket_out, node, roughness_socket);
    }
    else {
      *roughness = std::pow(*lacunarity, -(*roughness));
    }
  }

  version_socket_update_is_used(ntree);
}

/* Convert subsurface inputs on the Principled BSDF. */
static void version_principled_bsdf_subsurface(bNodeTree *ntree)
{
  /* - Create Subsurface Scale input
   * - If a node's Subsurface input was connected or nonzero:
   *   - Make the Base Color a mix of old Base Color and Subsurface Color,
   *     using Subsurface as the mix factor
   *   - Move Subsurface link and default value to the new Subsurface Scale input
   *   - Set the Subsurface input to 1.0
   * - Remove Subsurface Color input
   */
  LISTBASE_FOREACH (bNode *, node, &ntree->nodes) {
    if (node->type != SH_NODE_BSDF_PRINCIPLED) {
      continue;
    }
    if (blender::bke::nodeFindSocket(node, SOCK_IN, "Subsurface Scale")) {
      /* Node is already updated. */
      continue;
    }

    /* Add Scale input */
    bNodeSocket *scale_in = blender::bke::nodeAddStaticSocket(
        ntree, node, SOCK_IN, SOCK_FLOAT, PROP_DISTANCE, "Subsurface Scale", "Subsurface Scale");

    bNodeSocket *subsurf = blender::bke::nodeFindSocket(node, SOCK_IN, "Subsurface");
    float *subsurf_val = version_cycles_node_socket_float_value(subsurf);

    if (!subsurf->link && *subsurf_val == 0.0f) {
      *version_cycles_node_socket_float_value(scale_in) = 0.05f;
    }
    else {
      *version_cycles_node_socket_float_value(scale_in) = *subsurf_val;
    }

    if (subsurf->link == nullptr && *subsurf_val == 0.0f) {
      /* Node doesn't use Subsurf, we're done here. */
      continue;
    }

    /* Fix up Subsurface Color input */
    bNodeSocket *base_col = blender::bke::nodeFindSocket(node, SOCK_IN, "Base Color");
    bNodeSocket *subsurf_col = blender::bke::nodeFindSocket(node, SOCK_IN, "Subsurface Color");
    float *base_col_val = version_cycles_node_socket_rgba_value(base_col);
    float *subsurf_col_val = version_cycles_node_socket_rgba_value(subsurf_col);
    /* If any of the three inputs is dynamic, we need a Mix node. */
    if (subsurf->link || subsurf_col->link || base_col->link) {
      bNode *mix = blender::bke::nodeAddStaticNode(nullptr, ntree, SH_NODE_MIX);
      static_cast<NodeShaderMix *>(mix->storage)->data_type = SOCK_RGBA;
      mix->locx = node->locx - 170;
      mix->locy = node->locy - 120;

      bNodeSocket *a_in = blender::bke::nodeFindSocket(mix, SOCK_IN, "A_Color");
      bNodeSocket *b_in = blender::bke::nodeFindSocket(mix, SOCK_IN, "B_Color");
      bNodeSocket *fac_in = blender::bke::nodeFindSocket(mix, SOCK_IN, "Factor_Float");
      bNodeSocket *result_out = blender::bke::nodeFindSocket(mix, SOCK_OUT, "Result_Color");

      copy_v4_v4(version_cycles_node_socket_rgba_value(a_in), base_col_val);
      copy_v4_v4(version_cycles_node_socket_rgba_value(b_in), subsurf_col_val);
      *version_cycles_node_socket_float_value(fac_in) = *subsurf_val;

      if (base_col->link) {
        blender::bke::nodeAddLink(
            ntree, base_col->link->fromnode, base_col->link->fromsock, mix, a_in);
        blender::bke::nodeRemLink(ntree, base_col->link);
      }
      if (subsurf_col->link) {
        blender::bke::nodeAddLink(
            ntree, subsurf_col->link->fromnode, subsurf_col->link->fromsock, mix, b_in);
        blender::bke::nodeRemLink(ntree, subsurf_col->link);
      }
      if (subsurf->link) {
        blender::bke::nodeAddLink(
            ntree, subsurf->link->fromnode, subsurf->link->fromsock, mix, fac_in);
        blender::bke::nodeAddLink(
            ntree, subsurf->link->fromnode, subsurf->link->fromsock, node, scale_in);
        blender::bke::nodeRemLink(ntree, subsurf->link);
      }
      blender::bke::nodeAddLink(ntree, mix, result_out, node, base_col);
    }
    /* Mix the fixed values. */
    interp_v4_v4v4(base_col_val, base_col_val, subsurf_col_val, *subsurf_val);

    /* Set node to 100% subsurface, 0% diffuse. */
    *subsurf_val = 1.0f;

    /* Delete Subsurface Color input */
    blender::bke::nodeRemoveSocket(ntree, node, subsurf_col);
  }
}

/* Convert emission inputs on the Principled BSDF. */
static void version_principled_bsdf_emission(bNodeTree *ntree)
{
  /* Blender 3.x and before would default to Emission = 0.0, Emission Strength = 1.0.
   * Now we default the other way around (1.0 and 0.0), but because the Strength input was added
   * a bit later, a file that only has the Emission socket would now end up as (1.0, 0.0) instead
   * of (1.0, 1.0).
   * Therefore, set strength to 1.0 for those files.
   */
  LISTBASE_FOREACH (bNode *, node, &ntree->nodes) {
    if (node->type != SH_NODE_BSDF_PRINCIPLED) {
      continue;
    }
    if (!blender::bke::nodeFindSocket(node, SOCK_IN, "Emission")) {
      /* Old enough to have neither, new defaults are fine. */
      continue;
    }
    if (blender::bke::nodeFindSocket(node, SOCK_IN, "Emission Strength")) {
      /* New enough to have both, no need to do anything. */
      continue;
    }
    bNodeSocket *sock = blender::bke::nodeAddStaticSocket(
        ntree, node, SOCK_IN, SOCK_FLOAT, PROP_NONE, "Emission Strength", "Emission Strength");
    *version_cycles_node_socket_float_value(sock) = 1.0f;
  }
}

/* Rename various Principled BSDF sockets. */
static void version_principled_bsdf_rename_sockets(bNodeTree *ntree)
{
  version_node_input_socket_name(ntree, SH_NODE_BSDF_PRINCIPLED, "Emission", "Emission Color");
  version_node_input_socket_name(ntree, SH_NODE_BSDF_PRINCIPLED, "Specular", "Specular IOR Level");
  version_node_input_socket_name(
      ntree, SH_NODE_BSDF_PRINCIPLED, "Subsurface", "Subsurface Weight");
  version_node_input_socket_name(
      ntree, SH_NODE_BSDF_PRINCIPLED, "Transmission", "Transmission Weight");
  version_node_input_socket_name(ntree, SH_NODE_BSDF_PRINCIPLED, "Coat", "Coat Weight");
  version_node_input_socket_name(ntree, SH_NODE_BSDF_PRINCIPLED, "Sheen", "Sheen Weight");
}

/* Replace old Principled Hair BSDF as a variant in the new Principled Hair BSDF. */
static void version_replace_principled_hair_model(bNodeTree *ntree)
{
  LISTBASE_FOREACH (bNode *, node, &ntree->nodes) {
    if (node->type != SH_NODE_BSDF_HAIR_PRINCIPLED) {
      continue;
    }
    NodeShaderHairPrincipled *data = MEM_cnew<NodeShaderHairPrincipled>(__func__);
    data->model = SHD_PRINCIPLED_HAIR_CHIANG;
    data->parametrization = node->custom1;

    node->storage = data;
  }
}

static void change_input_socket_to_rotation_type(bNodeTree &ntree,
                                                 bNode &node,
                                                 bNodeSocket &socket)
{
  if (socket.type == SOCK_ROTATION) {
    return;
  }
  socket.type = SOCK_ROTATION;
  STRNCPY(socket.idname, "NodeSocketRotation");
  auto *old_value = static_cast<bNodeSocketValueVector *>(socket.default_value);
  auto *new_value = MEM_cnew<bNodeSocketValueRotation>(__func__);
  copy_v3_v3(new_value->value_euler, old_value->value);
  socket.default_value = new_value;
  MEM_freeN(old_value);
  LISTBASE_FOREACH_MUTABLE (bNodeLink *, link, &ntree.links) {
    if (link->tosock != &socket) {
      continue;
    }
    if (ELEM(link->fromsock->type, SOCK_ROTATION, SOCK_VECTOR, SOCK_FLOAT) &&
        link->fromnode->type != NODE_REROUTE)
    {
      /* No need to add the conversion node when implicit conversions will work. */
      continue;
    }
    if (STREQ(link->fromnode->idname, "FunctionNodeEulerToRotation")) {
      /* Make versioning idempotent. */
      continue;
    }
    bNode *convert = blender::bke::nodeAddNode(nullptr, &ntree, "FunctionNodeEulerToRotation");
    convert->parent = node.parent;
    convert->locx = node.locx - 40;
    convert->locy = node.locy;
    link->tonode = convert;
    link->tosock = blender::bke::nodeFindSocket(convert, SOCK_IN, "Euler");

    blender::bke::nodeAddLink(&ntree,
                              convert,
                              blender::bke::nodeFindSocket(convert, SOCK_OUT, "Rotation"),
                              &node,
                              &socket);
  }
}

static void change_output_socket_to_rotation_type(bNodeTree &ntree,
                                                  bNode &node,
                                                  bNodeSocket &socket)
{
  /* Rely on generic node declaration update to change the socket type. */
  LISTBASE_FOREACH_MUTABLE (bNodeLink *, link, &ntree.links) {
    if (link->fromsock != &socket) {
      continue;
    }
    if (ELEM(link->tosock->type, SOCK_ROTATION, SOCK_VECTOR) && link->tonode->type != NODE_REROUTE)
    {
      /* No need to add the conversion node when implicit conversions will work. */
      continue;
    }
    if (STREQ(link->tonode->idname, "FunctionNodeRotationToEuler"))
    { /* Make versioning idempotent. */
      continue;
    }
    bNode *convert = blender::bke::nodeAddNode(nullptr, &ntree, "FunctionNodeRotationToEuler");
    convert->parent = node.parent;
    convert->locx = node.locx + 40;
    convert->locy = node.locy;
    link->fromnode = convert;
    link->fromsock = blender::bke::nodeFindSocket(convert, SOCK_OUT, "Euler");

    blender::bke::nodeAddLink(&ntree,
                              &node,
                              &socket,
                              convert,
                              blender::bke::nodeFindSocket(convert, SOCK_IN, "Rotation"));
  }
}

static void version_geometry_nodes_use_rotation_socket(bNodeTree &ntree)
{
  LISTBASE_FOREACH_MUTABLE (bNode *, node, &ntree.nodes) {
    if (STR_ELEM(node->idname,
                 "GeometryNodeInstanceOnPoints",
                 "GeometryNodeRotateInstances",
                 "GeometryNodeTransform"))
    {
      bNodeSocket *socket = blender::bke::nodeFindSocket(node, SOCK_IN, "Rotation");
      change_input_socket_to_rotation_type(ntree, *node, *socket);
    }
    if (STR_ELEM(node->idname,
                 "GeometryNodeDistributePointsOnFaces",
                 "GeometryNodeObjectInfo",
                 "GeometryNodeInputInstanceRotation"))
    {
      bNodeSocket *socket = blender::bke::nodeFindSocket(node, SOCK_OUT, "Rotation");
      change_output_socket_to_rotation_type(ntree, *node, *socket);
    }
  }
}

/* Find the base socket name for an idname that may include a subtype. */
static blender::StringRef legacy_socket_idname_to_socket_type(blender::StringRef idname)
{
  using string_pair = std::pair<const char *, const char *>;
  static const string_pair subtypes_map[] = {{"NodeSocketFloatUnsigned", "NodeSocketFloat"},
                                             {"NodeSocketFloatPercentage", "NodeSocketFloat"},
                                             {"NodeSocketFloatFactor", "NodeSocketFloat"},
                                             {"NodeSocketFloatAngle", "NodeSocketFloat"},
                                             {"NodeSocketFloatTime", "NodeSocketFloat"},
                                             {"NodeSocketFloatTimeAbsolute", "NodeSocketFloat"},
                                             {"NodeSocketFloatDistance", "NodeSocketFloat"},
                                             {"NodeSocketIntUnsigned", "NodeSocketInt"},
                                             {"NodeSocketIntPercentage", "NodeSocketInt"},
                                             {"NodeSocketIntFactor", "NodeSocketInt"},
                                             {"NodeSocketVectorTranslation", "NodeSocketVector"},
                                             {"NodeSocketVectorDirection", "NodeSocketVector"},
                                             {"NodeSocketVectorVelocity", "NodeSocketVector"},
                                             {"NodeSocketVectorAcceleration", "NodeSocketVector"},
                                             {"NodeSocketVectorEuler", "NodeSocketVector"},
                                             {"NodeSocketVectorXYZ", "NodeSocketVector"}};
  for (const string_pair &pair : subtypes_map) {
    if (pair.first == idname) {
      return pair.second;
    }
  }
  /* Unchanged socket idname. */
  return idname;
}

static bNodeTreeInterfaceItem *legacy_socket_move_to_interface(bNodeSocket &legacy_socket,
                                                               const eNodeSocketInOut in_out)
{
  bNodeTreeInterfaceSocket *new_socket = MEM_cnew<bNodeTreeInterfaceSocket>(__func__);
  new_socket->item.item_type = NODE_INTERFACE_SOCKET;

  /* Move reusable data. */
  new_socket->name = BLI_strdup(legacy_socket.name);
  new_socket->identifier = BLI_strdup(legacy_socket.identifier);
  new_socket->description = BLI_strdup(legacy_socket.description);
  /* If the socket idname includes a subtype (e.g. "NodeSocketFloatFactor") this will convert it to
   * the base type name ("NodeSocketFloat"). */
  new_socket->socket_type = BLI_strdup(
      legacy_socket_idname_to_socket_type(legacy_socket.idname).data());
  new_socket->flag = (in_out == SOCK_IN ? NODE_INTERFACE_SOCKET_INPUT :
                                          NODE_INTERFACE_SOCKET_OUTPUT);
  SET_FLAG_FROM_TEST(
      new_socket->flag, legacy_socket.flag & SOCK_HIDE_VALUE, NODE_INTERFACE_SOCKET_HIDE_VALUE);
  SET_FLAG_FROM_TEST(new_socket->flag,
                     legacy_socket.flag & SOCK_HIDE_IN_MODIFIER,
                     NODE_INTERFACE_SOCKET_HIDE_IN_MODIFIER);
  new_socket->attribute_domain = legacy_socket.attribute_domain;

  /* The following data are stolen from the old data, the ownership of their memory is directly
   * transferred to the new data. */
  new_socket->default_attribute_name = legacy_socket.default_attribute_name;
  legacy_socket.default_attribute_name = nullptr;
  new_socket->socket_data = legacy_socket.default_value;
  legacy_socket.default_value = nullptr;
  new_socket->properties = legacy_socket.prop;
  legacy_socket.prop = nullptr;

  /* Unused data. */
  MEM_delete(legacy_socket.runtime);
  legacy_socket.runtime = nullptr;

  return &new_socket->item;
}

static void versioning_convert_node_tree_socket_lists_to_interface(bNodeTree *ntree)
{
  bNodeTreeInterface &tree_interface = ntree->tree_interface;

  const int num_inputs = BLI_listbase_count(&ntree->inputs_legacy);
  const int num_outputs = BLI_listbase_count(&ntree->outputs_legacy);
  tree_interface.root_panel.items_num = num_inputs + num_outputs;
  tree_interface.root_panel.items_array = static_cast<bNodeTreeInterfaceItem **>(MEM_malloc_arrayN(
      tree_interface.root_panel.items_num, sizeof(bNodeTreeInterfaceItem *), __func__));

  /* Convert outputs first to retain old outputs/inputs ordering. */
  int index;
  LISTBASE_FOREACH_INDEX (bNodeSocket *, socket, &ntree->outputs_legacy, index) {
    tree_interface.root_panel.items_array[index] = legacy_socket_move_to_interface(*socket,
                                                                                   SOCK_OUT);
  }
  LISTBASE_FOREACH_INDEX (bNodeSocket *, socket, &ntree->inputs_legacy, index) {
    tree_interface.root_panel.items_array[num_outputs + index] = legacy_socket_move_to_interface(
        *socket, SOCK_IN);
  }
}

/**
 * Original node tree interface conversion in did not convert socket idnames with subtype suffixes
 * to correct socket base types (see #versioning_convert_node_tree_socket_lists_to_interface).
 */
static void versioning_fix_socket_subtype_idnames(bNodeTree *ntree)
{
  bNodeTreeInterface &tree_interface = ntree->tree_interface;

  tree_interface.foreach_item([](bNodeTreeInterfaceItem &item) -> bool {
    if (item.item_type == NODE_INTERFACE_SOCKET) {
      bNodeTreeInterfaceSocket &socket = reinterpret_cast<bNodeTreeInterfaceSocket &>(item);
      blender::StringRef corrected_socket_type = legacy_socket_idname_to_socket_type(
          socket.socket_type);
      if (socket.socket_type != corrected_socket_type) {
        MEM_freeN(socket.socket_type);
        socket.socket_type = BLI_strdup(corrected_socket_type.data());
      }
    }
    return true;
  });
}

/* Convert coat inputs on the Principled BSDF. */
static void version_principled_bsdf_coat(bNodeTree *ntree)
{
  LISTBASE_FOREACH (bNode *, node, &ntree->nodes) {
    if (node->type != SH_NODE_BSDF_PRINCIPLED) {
      continue;
    }
    if (blender::bke::nodeFindSocket(node, SOCK_IN, "Coat IOR") != nullptr) {
      continue;
    }
    bNodeSocket *coat_ior_input = blender::bke::nodeAddStaticSocket(
        ntree, node, SOCK_IN, SOCK_FLOAT, PROP_NONE, "Coat IOR", "Coat IOR");

    /* Adjust for 4x change in intensity. */
    bNodeSocket *coat_input = blender::bke::nodeFindSocket(node, SOCK_IN, "Clearcoat");
    *version_cycles_node_socket_float_value(coat_input) *= 0.25f;
    /* When the coat input is dynamic, instead of inserting a *0.25 math node, set the Coat IOR
     * to 1.2 instead - this also roughly quarters reflectivity compared to the 1.5 default. */
    *version_cycles_node_socket_float_value(coat_ior_input) = (coat_input->link) ? 1.2f : 1.5f;
  }

  /* Rename sockets. */
  version_node_input_socket_name(ntree, SH_NODE_BSDF_PRINCIPLED, "Clearcoat", "Coat");
  version_node_input_socket_name(
      ntree, SH_NODE_BSDF_PRINCIPLED, "Clearcoat Roughness", "Coat Roughness");
  version_node_input_socket_name(
      ntree, SH_NODE_BSDF_PRINCIPLED, "Clearcoat Normal", "Coat Normal");
}

/* Convert specular tint in Principled BSDF. */
static void version_principled_bsdf_specular_tint(bNodeTree *ntree)
{
  LISTBASE_FOREACH (bNode *, node, &ntree->nodes) {
    if (node->type != SH_NODE_BSDF_PRINCIPLED) {
      continue;
    }
    bNodeSocket *specular_tint_sock = blender::bke::nodeFindSocket(node, SOCK_IN, "Specular Tint");
    if (specular_tint_sock->type == SOCK_RGBA) {
      /* Node is already updated. */
      continue;
    }

    bNodeSocket *base_color_sock = blender::bke::nodeFindSocket(node, SOCK_IN, "Base Color");
    bNodeSocket *metallic_sock = blender::bke::nodeFindSocket(node, SOCK_IN, "Metallic");
    float specular_tint_old = *version_cycles_node_socket_float_value(specular_tint_sock);
    float *base_color = version_cycles_node_socket_rgba_value(base_color_sock);
    float metallic = *version_cycles_node_socket_float_value(metallic_sock);

    /* Change socket type to Color. */
    blender::bke::nodeModifySocketTypeStatic(ntree, node, specular_tint_sock, SOCK_RGBA, 0);
    float *specular_tint = version_cycles_node_socket_rgba_value(specular_tint_sock);

    /* The conversion logic here is that the new Specular Tint should be
     * mix(one, mix(base_color, one, metallic), old_specular_tint).
     * This needs to be handled both for the fixed values, as well as for any potential connected
     * inputs. */

    static float one[] = {1.0f, 1.0f, 1.0f, 1.0f};

    /* Mix the fixed values. */
    float metallic_mix[4];
    interp_v4_v4v4(metallic_mix, base_color, one, metallic);
    interp_v4_v4v4(specular_tint, one, metallic_mix, specular_tint_old);

    if (specular_tint_sock->link == nullptr && specular_tint_old <= 0.0f) {
      /* Specular Tint was fixed at zero, we don't need any conversion node setup. */
      continue;
    }

    /* If the Metallic input is dynamic, or fixed > 0 and base color is dynamic,
     * we need to insert a node to compute the metallic_mix.
     * Otherwise, use whatever is connected to the base color, or the static value
     * if it's unconnected. */
    bNodeSocket *metallic_mix_out = nullptr;
    bNode *metallic_mix_node = nullptr;
    if (metallic_sock->link || (base_color_sock->link && metallic > 0.0f)) {
      /* Metallic Mix needs to be dynamically mixed. */
      bNode *mix = blender::bke::nodeAddStaticNode(nullptr, ntree, SH_NODE_MIX);
      static_cast<NodeShaderMix *>(mix->storage)->data_type = SOCK_RGBA;
      mix->locx = node->locx - 270;
      mix->locy = node->locy - 120;

      bNodeSocket *a_in = blender::bke::nodeFindSocket(mix, SOCK_IN, "A_Color");
      bNodeSocket *b_in = blender::bke::nodeFindSocket(mix, SOCK_IN, "B_Color");
      bNodeSocket *fac_in = blender::bke::nodeFindSocket(mix, SOCK_IN, "Factor_Float");
      metallic_mix_out = blender::bke::nodeFindSocket(mix, SOCK_OUT, "Result_Color");
      metallic_mix_node = mix;

      copy_v4_v4(version_cycles_node_socket_rgba_value(a_in), base_color);
      if (base_color_sock->link) {
        blender::bke::nodeAddLink(
            ntree, base_color_sock->link->fromnode, base_color_sock->link->fromsock, mix, a_in);
      }
      copy_v4_v4(version_cycles_node_socket_rgba_value(b_in), one);
      *version_cycles_node_socket_float_value(fac_in) = metallic;
      if (metallic_sock->link) {
        blender::bke::nodeAddLink(
            ntree, metallic_sock->link->fromnode, metallic_sock->link->fromsock, mix, fac_in);
      }
    }
    else if (base_color_sock->link) {
      /* Metallic Mix is a no-op and equivalent to Base Color. */
      metallic_mix_out = base_color_sock->link->fromsock;
      metallic_mix_node = base_color_sock->link->fromnode;
    }

    /* Similar to above, if the Specular Tint input is dynamic, or fixed > 0 and metallic mix
     * is dynamic, we need to insert a node to compute the new specular tint. */
    if (specular_tint_sock->link || (metallic_mix_out && specular_tint_old > 0.0f)) {
      bNode *mix = blender::bke::nodeAddStaticNode(nullptr, ntree, SH_NODE_MIX);
      static_cast<NodeShaderMix *>(mix->storage)->data_type = SOCK_RGBA;
      mix->locx = node->locx - 170;
      mix->locy = node->locy - 120;

      bNodeSocket *a_in = blender::bke::nodeFindSocket(mix, SOCK_IN, "A_Color");
      bNodeSocket *b_in = blender::bke::nodeFindSocket(mix, SOCK_IN, "B_Color");
      bNodeSocket *fac_in = blender::bke::nodeFindSocket(mix, SOCK_IN, "Factor_Float");
      bNodeSocket *result_out = blender::bke::nodeFindSocket(mix, SOCK_OUT, "Result_Color");

      copy_v4_v4(version_cycles_node_socket_rgba_value(a_in), one);
      copy_v4_v4(version_cycles_node_socket_rgba_value(b_in), metallic_mix);
      if (metallic_mix_out) {
        blender::bke::nodeAddLink(ntree, metallic_mix_node, metallic_mix_out, mix, b_in);
      }
      *version_cycles_node_socket_float_value(fac_in) = specular_tint_old;
      if (specular_tint_sock->link) {
        blender::bke::nodeAddLink(ntree,
                                  specular_tint_sock->link->fromnode,
                                  specular_tint_sock->link->fromsock,
                                  mix,
                                  fac_in);
        blender::bke::nodeRemLink(ntree, specular_tint_sock->link);
      }
      blender::bke::nodeAddLink(ntree, mix, result_out, node, specular_tint_sock);
    }
  }
}

static void version_copy_socket(bNodeTreeInterfaceSocket &dst,
                                const bNodeTreeInterfaceSocket &src,
                                char *identifier)
{
  /* Node socket copy function based on bNodeTreeInterface::item_copy to avoid using blenkernel. */
  dst.name = BLI_strdup_null(src.name);
  dst.description = BLI_strdup_null(src.description);
  dst.socket_type = BLI_strdup(src.socket_type);
  dst.default_attribute_name = BLI_strdup_null(src.default_attribute_name);
  dst.identifier = identifier;
  if (src.properties) {
    dst.properties = IDP_CopyProperty_ex(src.properties, 0);
  }
  if (src.socket_data != nullptr) {
    dst.socket_data = MEM_dupallocN(src.socket_data);
    /* No user count increment needed, gets reset after versioning. */
  }
}

static int version_nodes_find_valid_insert_position_for_item(const bNodeTreeInterfacePanel &panel,
                                                             const bNodeTreeInterfaceItem &item,
                                                             const int initial_pos)
{
  const bool sockets_above_panels = !(panel.flag &
                                      NODE_INTERFACE_PANEL_ALLOW_SOCKETS_AFTER_PANELS);
  const blender::Span<const bNodeTreeInterfaceItem *> items = {panel.items_array, panel.items_num};

  int pos = initial_pos;

  if (sockets_above_panels) {
    if (item.item_type == NODE_INTERFACE_PANEL) {
      /* Find the closest valid position from the end, only panels at or after #position. */
      for (int test_pos = items.size() - 1; test_pos >= initial_pos; test_pos--) {
        if (test_pos < 0) {
          /* Initial position is out of range but valid. */
          break;
        }
        if (items[test_pos]->item_type != NODE_INTERFACE_PANEL) {
          /* Found valid position, insert after the last socket item. */
          pos = test_pos + 1;
          break;
        }
      }
    }
    else {
      /* Find the closest valid position from the start, no panels at or after #position. */
      for (int test_pos = 0; test_pos <= initial_pos; test_pos++) {
        if (test_pos >= items.size()) {
          /* Initial position is out of range but valid. */
          break;
        }
        if (items[test_pos]->item_type == NODE_INTERFACE_PANEL) {
          /* Found valid position, inserting moves the first panel. */
          pos = test_pos;
          break;
        }
      }
    }
  }

  return pos;
}

static void version_nodes_insert_item(bNodeTreeInterfacePanel &parent,
                                      bNodeTreeInterfaceSocket &socket,
                                      int position)
{
  /* Apply any constraints on the item positions. */
  position = version_nodes_find_valid_insert_position_for_item(parent, socket.item, position);
  position = std::min(std::max(position, 0), parent.items_num);

  blender::MutableSpan<bNodeTreeInterfaceItem *> old_items = {parent.items_array,
                                                              parent.items_num};
  parent.items_num++;
  parent.items_array = MEM_cnew_array<bNodeTreeInterfaceItem *>(parent.items_num, __func__);
  parent.items().take_front(position).copy_from(old_items.take_front(position));
  parent.items().drop_front(position + 1).copy_from(old_items.drop_front(position));
  parent.items()[position] = &socket.item;

  if (old_items.data()) {
    MEM_freeN(old_items.data());
  }
}

/* Node group interface copy function based on bNodeTreeInterface::insert_item_copy. */
static void version_node_group_split_socket(bNodeTreeInterface &tree_interface,
                                            bNodeTreeInterfaceSocket &socket,
                                            bNodeTreeInterfacePanel *parent,
                                            int position)
{
  if (parent == nullptr) {
    parent = &tree_interface.root_panel;
  }

  bNodeTreeInterfaceSocket *csocket = static_cast<bNodeTreeInterfaceSocket *>(
      MEM_dupallocN(&socket));
  /* Generate a new unique identifier.
   * This might break existing links, but the identifiers were duplicate anyway. */
  char *dst_identifier = BLI_sprintfN("Socket_%d", tree_interface.next_uid++);
  version_copy_socket(*csocket, socket, dst_identifier);

  version_nodes_insert_item(*parent, *csocket, position);

  /* Original socket becomes output. */
  socket.flag &= ~NODE_INTERFACE_SOCKET_INPUT;
  /* Copied socket becomes input. */
  csocket->flag &= ~NODE_INTERFACE_SOCKET_OUTPUT;
}

static void versioning_node_group_sort_sockets_recursive(bNodeTreeInterfacePanel &panel)
{
  /* True if item a should be above item b. */
  auto item_compare = [](const bNodeTreeInterfaceItem *a,
                         const bNodeTreeInterfaceItem *b) -> bool {
    if (a->item_type != b->item_type) {
      /* Keep sockets above panels. */
      return a->item_type == NODE_INTERFACE_SOCKET;
    }
    else {
      /* Keep outputs above inputs. */
      if (a->item_type == NODE_INTERFACE_SOCKET) {
        const bNodeTreeInterfaceSocket *sa = reinterpret_cast<const bNodeTreeInterfaceSocket *>(a);
        const bNodeTreeInterfaceSocket *sb = reinterpret_cast<const bNodeTreeInterfaceSocket *>(b);
        const bool is_output_a = sa->flag & NODE_INTERFACE_SOCKET_OUTPUT;
        const bool is_output_b = sb->flag & NODE_INTERFACE_SOCKET_OUTPUT;
        if (is_output_a != is_output_b) {
          return is_output_a;
        }
      }
    }
    return false;
  };

  /* Sort panel content. */
  std::stable_sort(panel.items().begin(), panel.items().end(), item_compare);

  /* Sort any child panels too. */
  for (bNodeTreeInterfaceItem *item : panel.items()) {
    if (item->item_type == NODE_INTERFACE_PANEL) {
      versioning_node_group_sort_sockets_recursive(
          *reinterpret_cast<bNodeTreeInterfacePanel *>(item));
    }
  }
}

static void enable_geometry_nodes_is_modifier(Main &bmain)
{
  /* Any node group with a first socket geometry output can potentially be a modifier. Previously
   * this wasn't an explicit option, so better to enable too many groups rather than too few. */
  LISTBASE_FOREACH (bNodeTree *, group, &bmain.nodetrees) {
    if (group->type != NTREE_GEOMETRY) {
      continue;
    }
    group->tree_interface.foreach_item([&](const bNodeTreeInterfaceItem &item) {
      if (item.item_type != NODE_INTERFACE_SOCKET) {
        return true;
      }
      const auto &socket = reinterpret_cast<const bNodeTreeInterfaceSocket &>(item);
      if ((socket.flag & NODE_INTERFACE_SOCKET_OUTPUT) == 0) {
        return true;
      }
      if (!STREQ(socket.socket_type, "NodeSocketGeometry")) {
        return true;
      }
      if (!group->geometry_node_asset_traits) {
        group->geometry_node_asset_traits = MEM_cnew<GeometryNodeAssetTraits>(__func__);
      }
      group->geometry_node_asset_traits->flag |= GEO_NODE_ASSET_MODIFIER;
      return false;
    });
  }
}

static void version_socket_identifier_suffixes_for_dynamic_types(
    ListBase sockets, const char *separator, const std::optional<int> total = std::nullopt)
{
  int index = 0;
  LISTBASE_FOREACH (bNodeSocket *, socket, &sockets) {
    if (socket->is_available()) {
      if (char *pos = strstr(socket->identifier, separator)) {
        /* End the identifier at the separator so that the old suffix is ignored. */
        *pos = '\0';

        if (total.has_value()) {
          index++;
          if (index == *total) {
            return;
          }
        }
      }
    }
    else {
      /* Rename existing identifiers so that they don't conflict with the renamed one. Those will
       * be removed after versioning code. */
      BLI_strncat(socket->identifier, "_deprecated", sizeof(socket->identifier));
    }
  }
}

static void versioning_nodes_dynamic_sockets(bNodeTree &ntree)
{
  LISTBASE_FOREACH (bNode *, node, &ntree.nodes) {
    switch (node->type) {
      case GEO_NODE_ACCUMULATE_FIELD:
        /* This node requires the extra `total` parameter, because the `Group Index` identifier
         * also has a space in the name, that should not be treated as separator. */
        version_socket_identifier_suffixes_for_dynamic_types(node->inputs, " ", 1);
        version_socket_identifier_suffixes_for_dynamic_types(node->outputs, " ", 3);
        break;
      case GEO_NODE_CAPTURE_ATTRIBUTE:
      case GEO_NODE_ATTRIBUTE_STATISTIC:
      case GEO_NODE_BLUR_ATTRIBUTE:
      case GEO_NODE_EVALUATE_AT_INDEX:
      case GEO_NODE_EVALUATE_ON_DOMAIN:
      case GEO_NODE_INPUT_NAMED_ATTRIBUTE:
      case GEO_NODE_RAYCAST:
      case GEO_NODE_SAMPLE_INDEX:
      case GEO_NODE_SAMPLE_NEAREST_SURFACE:
      case GEO_NODE_SAMPLE_UV_SURFACE:
      case GEO_NODE_STORE_NAMED_ATTRIBUTE:
      case GEO_NODE_VIEWER:
        version_socket_identifier_suffixes_for_dynamic_types(node->inputs, "_");
        version_socket_identifier_suffixes_for_dynamic_types(node->outputs, "_");
        break;
    }
  }
}

static void versioning_nodes_dynamic_sockets_2(bNodeTree &ntree)
{
  LISTBASE_FOREACH (bNode *, node, &ntree.nodes) {
    if (!ELEM(node->type, GEO_NODE_SWITCH, GEO_NODE_SAMPLE_CURVE)) {
      continue;
    }
    version_socket_identifier_suffixes_for_dynamic_types(node->inputs, "_");
    version_socket_identifier_suffixes_for_dynamic_types(node->outputs, "_");
  }
}

static void convert_grease_pencil_stroke_hardness_to_softness(GreasePencil *grease_pencil)
{
  using namespace blender;
  for (GreasePencilDrawingBase *base : grease_pencil->drawings()) {
    if (base->type != GP_DRAWING) {
      continue;
    }
    bke::greasepencil::Drawing &drawing = reinterpret_cast<GreasePencilDrawing *>(base)->wrap();
    const int layer_index = CustomData_get_named_layer_index(
        &drawing.geometry.curve_data, CD_PROP_FLOAT, "hardness");
    if (layer_index == -1) {
      continue;
    }
    float *data = static_cast<float *>(CustomData_get_layer_named_for_write(
        &drawing.geometry.curve_data, CD_PROP_FLOAT, "hardness", drawing.geometry.curve_num));
    for (const int i : IndexRange(drawing.geometry.curve_num)) {
      data[i] = 1.0f - data[i];
    }
    /* Rename the layer. */
    STRNCPY(drawing.geometry.curve_data.layers[layer_index].name, "softness");
  }
}

static void versioning_grease_pencil_stroke_radii_scaling(GreasePencil *grease_pencil)
{
  using namespace blender;
  for (GreasePencilDrawingBase *base : grease_pencil->drawings()) {
    if (base->type != GP_DRAWING) {
      continue;
    }
    bke::greasepencil::Drawing &drawing = reinterpret_cast<GreasePencilDrawing *>(base)->wrap();
    MutableSpan<float> radii = drawing.radii_for_write();
    threading::parallel_for(radii.index_range(), 8192, [&](const IndexRange range) {
      for (const int i : range) {
        radii[i] *= bke::greasepencil::LEGACY_RADIUS_CONVERSION_FACTOR;
      }
    });
  }
}

static void fix_geometry_nodes_object_info_scale(bNodeTree &ntree)
{
  using namespace blender;
  MultiValueMap<bNodeSocket *, bNodeLink *> out_links_per_socket;
  LISTBASE_FOREACH (bNodeLink *, link, &ntree.links) {
    if (link->fromnode->type == GEO_NODE_OBJECT_INFO) {
      out_links_per_socket.add(link->fromsock, link);
    }
  }

  LISTBASE_FOREACH_MUTABLE (bNode *, node, &ntree.nodes) {
    if (node->type != GEO_NODE_OBJECT_INFO) {
      continue;
    }
    bNodeSocket *scale = blender::bke::nodeFindSocket(node, SOCK_OUT, "Scale");
    const Span<bNodeLink *> links = out_links_per_socket.lookup(scale);
    if (links.is_empty()) {
      continue;
    }
    bNode *absolute_value = blender::bke::nodeAddNode(nullptr, &ntree, "ShaderNodeVectorMath");
    absolute_value->custom1 = NODE_VECTOR_MATH_ABSOLUTE;
    absolute_value->parent = node->parent;
    absolute_value->locx = node->locx + 100;
    absolute_value->locy = node->locy - 50;
    blender::bke::nodeAddLink(&ntree,
                              node,
                              scale,
                              absolute_value,
                              static_cast<bNodeSocket *>(absolute_value->inputs.first));
    for (bNodeLink *link : links) {
      link->fromnode = absolute_value;
      link->fromsock = static_cast<bNodeSocket *>(absolute_value->outputs.first);
    }
  }
}

static bool seq_filter_bilinear_to_auto(Sequence *seq, void * /*user_data*/)
{
  StripTransform *transform = seq->strip->transform;
  if (transform != nullptr && transform->filter == SEQ_TRANSFORM_FILTER_BILINEAR) {
    transform->filter = SEQ_TRANSFORM_FILTER_AUTO;
  }
  return true;
}

static void update_paint_modes_for_brush_assets(Main &bmain)
{
  /* Replace paint brushes with a reference to the default brush asset for that mode. */
  LISTBASE_FOREACH (Scene *, scene, &bmain.scenes) {
    BKE_paint_brushes_set_default_references(scene->toolsettings);
  }

  /* Replace persistent tool references with the new single builtin brush tool. */
  LISTBASE_FOREACH (WorkSpace *, workspace, &bmain.workspaces) {
    LISTBASE_FOREACH (bToolRef *, tref, &workspace->tools) {
      if (tref->space_type != SPACE_VIEW3D) {
        continue;
      }
      if (!ELEM(tref->mode,
                CTX_MODE_SCULPT,
                CTX_MODE_PAINT_VERTEX,
                CTX_MODE_PAINT_WEIGHT,
                CTX_MODE_PAINT_TEXTURE,
                CTX_MODE_PAINT_GPENCIL_LEGACY,
                CTX_MODE_PAINT_GREASE_PENCIL,
                CTX_MODE_SCULPT_GPENCIL_LEGACY,
                CTX_MODE_SCULPT_GREASE_PENCIL,
                CTX_MODE_WEIGHT_GPENCIL_LEGACY,
                CTX_MODE_WEIGHT_GREASE_PENCIL,
                CTX_MODE_VERTEX_GPENCIL_LEGACY,
                CTX_MODE_SCULPT_CURVES))
      {
        continue;
      }
      STRNCPY(tref->idname, "builtin.brush");
    }
  }
}

static void image_settings_avi_to_ffmpeg(Scene *scene)
{
  if (ELEM(scene->r.im_format.imtype, R_IMF_IMTYPE_AVIRAW, R_IMF_IMTYPE_AVIJPEG)) {
    scene->r.im_format.imtype = R_IMF_IMTYPE_FFMPEG;
  }
}

/* The Hue Correct curve now wraps around by specifying CUMA_USE_WRAPPING, which means it no longer
 * makes sense to have curve maps outside of the [0, 1] range, so enable clipping and reset the
 * clip and view ranges. */
static void hue_correct_set_wrapping(CurveMapping *curve_mapping)
{
  curve_mapping->flag |= CUMA_DO_CLIP;
  curve_mapping->flag |= CUMA_USE_WRAPPING;

  curve_mapping->clipr.xmin = 0.0f;
  curve_mapping->clipr.xmax = 1.0f;
  curve_mapping->clipr.ymin = 0.0f;
  curve_mapping->clipr.ymax = 1.0f;

  curve_mapping->curr.xmin = 0.0f;
  curve_mapping->curr.xmax = 1.0f;
  curve_mapping->curr.ymin = 0.0f;
  curve_mapping->curr.ymax = 1.0f;
}

static bool seq_hue_correct_set_wrapping(Sequence *seq, void * /*user_data*/)
{
  LISTBASE_FOREACH (SequenceModifierData *, smd, &seq->modifiers) {
    if (smd->type == seqModifierType_HueCorrect) {
      HueCorrectModifierData *hcmd = (HueCorrectModifierData *)smd;
      CurveMapping *cumap = (CurveMapping *)&hcmd->curve_mapping;
      hue_correct_set_wrapping(cumap);
    }
  }
  return true;
}

static void versioning_update_timecode(short int *tc)
{
  /* 2 = IMB_TC_FREE_RUN, 4 = IMB_TC_INTERPOLATED_REC_DATE_FREE_RUN. */
  if (ELEM(*tc, 2, 4)) {
    *tc = IMB_TC_RECORD_RUN;
  }
}

static bool seq_proxies_timecode_update(Sequence *seq, void * /*user_data*/)
{
  if (seq->strip == nullptr || seq->strip->proxy == nullptr) {
    return true;
  }
  StripProxy *proxy = seq->strip->proxy;
  versioning_update_timecode(&proxy->tc);
  return true;
}

static bool seq_text_data_update(Sequence *seq, void * /*user_data*/)
{
  if (seq->type != SEQ_TYPE_TEXT || seq->effectdata == nullptr) {
    return true;
  }

  TextVars *data = static_cast<TextVars *>(seq->effectdata);
  if (data->shadow_angle == 0.0f) {
    data->shadow_angle = DEG2RADF(65.0f);
    data->shadow_offset = 0.04f;
    data->shadow_blur = 0.0f;
  }
  if (data->outline_width == 0.0f) {
    data->outline_color[3] = 0.7f;
    data->outline_width = 0.05f;
  }
  return true;
}

static void versioning_node_hue_correct_set_wrappng(bNodeTree *ntree)
{
  if (ntree->type == NTREE_COMPOSIT) {
    LISTBASE_FOREACH_MUTABLE (bNode *, node, &ntree->nodes) {

      if (node->type == CMP_NODE_HUECORRECT) {
        CurveMapping *cumap = (CurveMapping *)node->storage;
        hue_correct_set_wrapping(cumap);
      }
    }
  }
}

static void add_image_editor_asset_shelf(Main &bmain)
{
  LISTBASE_FOREACH (bScreen *, screen, &bmain.screens) {
    LISTBASE_FOREACH (ScrArea *, area, &screen->areabase) {
      LISTBASE_FOREACH (SpaceLink *, sl, &area->spacedata) {
        if (sl->spacetype != SPACE_IMAGE) {
          continue;
        }

        ListBase *regionbase = (sl == area->spacedata.first) ? &area->regionbase : &sl->regionbase;

        if (ARegion *new_shelf_region = do_versions_add_region_if_not_found(
                regionbase, RGN_TYPE_ASSET_SHELF, __func__, RGN_TYPE_TOOL_HEADER))
        {
          new_shelf_region->regiondata = MEM_cnew<RegionAssetShelf>(__func__);
          new_shelf_region->alignment = RGN_ALIGN_BOTTOM;
          new_shelf_region->flag |= RGN_FLAG_HIDDEN;
        }
        if (ARegion *new_shelf_header = do_versions_add_region_if_not_found(
                regionbase, RGN_TYPE_ASSET_SHELF_HEADER, __func__, RGN_TYPE_ASSET_SHELF))
        {
          new_shelf_header->alignment = RGN_ALIGN_BOTTOM | RGN_ALIGN_HIDE_WITH_PREV;
        }
      }
    }
  }
}

/**
 * It was possible that curve attributes were initialized to 0 even if that is not allowed for some
 * attributes.
 */
static void fix_built_in_curve_attribute_defaults(Main *bmain)
{
  LISTBASE_FOREACH (Curves *, curves, &bmain->hair_curves) {
    const int curves_num = curves->geometry.curve_num;
    if (int *resolutions = static_cast<int *>(CustomData_get_layer_named_for_write(
            &curves->geometry.curve_data, CD_PROP_INT32, "resolution", curves_num)))
    {
      for (int &resolution : blender::MutableSpan{resolutions, curves_num}) {
        resolution = std::max(resolution, 1);
      }
    }
    if (int8_t *nurb_orders = static_cast<int8_t *>(CustomData_get_layer_named_for_write(
            &curves->geometry.curve_data, CD_PROP_INT8, "nurbs_order", curves_num)))
    {
      for (int8_t &nurbs_order : blender::MutableSpan{nurb_orders, curves_num}) {
        nurbs_order = std::max<int8_t>(nurbs_order, 1);
      }
    }
  }
}

void blo_do_versions_400(FileData *fd, Library * /*lib*/, Main *bmain)
{
  if (!MAIN_VERSION_FILE_ATLEAST(bmain, 400, 1)) {
    LISTBASE_FOREACH (Mesh *, mesh, &bmain->meshes) {
      version_mesh_legacy_to_struct_of_array_format(*mesh);
    }
    version_movieclips_legacy_camera_object(bmain);
  }

  if (!MAIN_VERSION_FILE_ATLEAST(bmain, 400, 2)) {
    LISTBASE_FOREACH (Mesh *, mesh, &bmain->meshes) {
      BKE_mesh_legacy_bevel_weight_to_generic(mesh);
    }
  }

  /* 400 4 did not require any do_version here. */

  if (!MAIN_VERSION_FILE_ATLEAST(bmain, 400, 5)) {
    LISTBASE_FOREACH (Scene *, scene, &bmain->scenes) {
      ToolSettings *ts = scene->toolsettings;
      if (ts->snap_mode_tools != SCE_SNAP_TO_NONE) {
        ts->snap_mode_tools = SCE_SNAP_TO_GEOM;
      }

#define SCE_SNAP_PROJECT (1 << 3)
      if (ts->snap_flag & SCE_SNAP_PROJECT) {
        ts->snap_mode &= ~(1 << 2); /* SCE_SNAP_TO_FACE */
        ts->snap_mode |= (1 << 8);  /* SCE_SNAP_INDIVIDUAL_PROJECT */
      }
#undef SCE_SNAP_PROJECT
    }
  }

  if (!MAIN_VERSION_FILE_ATLEAST(bmain, 400, 6)) {
    FOREACH_NODETREE_BEGIN (bmain, ntree, id) {
      versioning_replace_legacy_glossy_node(ntree);
      versioning_remove_microfacet_sharp_distribution(ntree);
    }
    FOREACH_NODETREE_END;
  }

  if (!MAIN_VERSION_FILE_ATLEAST(bmain, 400, 7)) {
    version_mesh_crease_generic(*bmain);
  }

  if (!MAIN_VERSION_FILE_ATLEAST(bmain, 400, 8)) {
    LISTBASE_FOREACH (bAction *, act, &bmain->actions) {
      act->frame_start = max_ff(act->frame_start, MINAFRAMEF);
      act->frame_end = min_ff(act->frame_end, MAXFRAMEF);
    }
  }

  if (!MAIN_VERSION_FILE_ATLEAST(bmain, 400, 9)) {
    LISTBASE_FOREACH (Light *, light, &bmain->lights) {
      if (light->type == LA_SPOT && light->nodetree) {
        version_replace_texcoord_normal_socket(light->nodetree);
      }
    }
  }

  /* Fix brush->tip_scale_x which should never be zero. */
  LISTBASE_FOREACH (Brush *, brush, &bmain->brushes) {
    if (brush->tip_scale_x == 0.0f) {
      brush->tip_scale_x = 1.0f;
    }
  }

  if (!MAIN_VERSION_FILE_ATLEAST(bmain, 400, 10)) {
    LISTBASE_FOREACH (bScreen *, screen, &bmain->screens) {
      LISTBASE_FOREACH (ScrArea *, area, &screen->areabase) {
        LISTBASE_FOREACH (SpaceLink *, space, &area->spacedata) {
          if (space->spacetype == SPACE_NODE) {
            SpaceNode *snode = reinterpret_cast<SpaceNode *>(space);
            snode->overlay.flag |= SN_OVERLAY_SHOW_PREVIEWS;
          }
        }
      }
    }
  }

  if (!MAIN_VERSION_FILE_ATLEAST(bmain, 400, 11)) {
    version_vertex_weight_edit_preserve_threshold_exclusivity(bmain);
  }

  if (!MAIN_VERSION_FILE_ATLEAST(bmain, 400, 12)) {
    if (!DNA_struct_member_exists(fd->filesdna, "LightProbe", "int", "grid_bake_samples")) {
      LISTBASE_FOREACH (LightProbe *, lightprobe, &bmain->lightprobes) {
        lightprobe->grid_bake_samples = 2048;
        lightprobe->grid_normal_bias = 0.3f;
        lightprobe->grid_view_bias = 0.0f;
        lightprobe->grid_facing_bias = 0.5f;
        lightprobe->grid_dilation_threshold = 0.5f;
        lightprobe->grid_dilation_radius = 1.0f;
      }
    }

    /* Set default bake resolution. */
    if (!DNA_struct_member_exists(fd->filesdna, "World", "int", "probe_resolution")) {
      LISTBASE_FOREACH (World *, world, &bmain->worlds) {
        world->probe_resolution = LIGHT_PROBE_RESOLUTION_1024;
      }
    }

    if (!DNA_struct_member_exists(fd->filesdna, "LightProbe", "float", "grid_surface_bias")) {
      LISTBASE_FOREACH (LightProbe *, lightprobe, &bmain->lightprobes) {
        lightprobe->grid_surface_bias = 0.05f;
        lightprobe->grid_escape_bias = 0.1f;
      }
    }

    /* Clear removed "Z Buffer" flag. */
    {
      const int R_IMF_FLAG_ZBUF_LEGACY = 1 << 0;
      LISTBASE_FOREACH (Scene *, scene, &bmain->scenes) {
        scene->r.im_format.flag &= ~R_IMF_FLAG_ZBUF_LEGACY;
      }
    }

    /* Reset the layer opacity for all layers to 1. */
    LISTBASE_FOREACH (GreasePencil *, grease_pencil, &bmain->grease_pencils) {
      for (blender::bke::greasepencil::Layer *layer : grease_pencil->layers_for_write()) {
        layer->opacity = 1.0f;
      }
    }

    FOREACH_NODETREE_BEGIN (bmain, ntree, id) {
      if (ntree->type == NTREE_SHADER) {
        /* Remove Transmission Roughness from Principled BSDF. */
        version_principled_transmission_roughness(ntree);
        /* Convert legacy Velvet BSDF nodes into the new Sheen BSDF node. */
        version_replace_velvet_sheen_node(ntree);
        /* Convert sheen inputs on the Principled BSDF. */
        version_principled_bsdf_sheen(ntree);
      }
    }
    FOREACH_NODETREE_END;

    LISTBASE_FOREACH (bScreen *, screen, &bmain->screens) {
      LISTBASE_FOREACH (ScrArea *, area, &screen->areabase) {
        LISTBASE_FOREACH (SpaceLink *, sl, &area->spacedata) {
          ListBase *regionbase = (sl == area->spacedata.first) ? &area->regionbase :
                                                                 &sl->regionbase;

          /* Layout based regions used to also disallow resizing, now these are separate flags.
           * Make sure they are set together for old regions. */
          LISTBASE_FOREACH (ARegion *, region, regionbase) {
            if (region->flag & RGN_FLAG_DYNAMIC_SIZE) {
              region->flag |= RGN_FLAG_NO_USER_RESIZE;
            }
          }
        }
      }
    }
  }

  if (!MAIN_VERSION_FILE_ATLEAST(bmain, 400, 13)) {
    /* For the scenes configured to use the "None" display disable the color management
     * again. This will handle situation when the "None" display is removed and is replaced with
     * a "Raw" view instead.
     *
     * Note that this versioning will do nothing if the "None" display exists in the OCIO
     * configuration. */
    LISTBASE_FOREACH (Scene *, scene, &bmain->scenes) {
      const ColorManagedDisplaySettings &display_settings = scene->display_settings;
      if (STREQ(display_settings.display_device, "None")) {
        BKE_scene_disable_color_management(scene);
      }
    }
  }

  if (!MAIN_VERSION_FILE_ATLEAST(bmain, 400, 14)) {
    if (!DNA_struct_member_exists(fd->filesdna, "SceneEEVEE", "int", "ray_tracing_method")) {
      LISTBASE_FOREACH (Scene *, scene, &bmain->scenes) {
        scene->eevee.ray_tracing_method = RAYTRACE_EEVEE_METHOD_SCREEN;
      }
    }

    if (!DNA_struct_exists(fd->filesdna, "RegionAssetShelf")) {
      LISTBASE_FOREACH (bScreen *, screen, &bmain->screens) {
        LISTBASE_FOREACH (ScrArea *, area, &screen->areabase) {
          LISTBASE_FOREACH (SpaceLink *, sl, &area->spacedata) {
            if (sl->spacetype != SPACE_VIEW3D) {
              continue;
            }

            ListBase *regionbase = (sl == area->spacedata.first) ? &area->regionbase :
                                                                   &sl->regionbase;

            if (ARegion *new_shelf_region = do_versions_add_region_if_not_found(
                    regionbase,
                    RGN_TYPE_ASSET_SHELF,
                    "asset shelf for view3d (versioning)",
                    RGN_TYPE_TOOL_HEADER))
            {
              new_shelf_region->alignment = RGN_ALIGN_BOTTOM;
            }
            if (ARegion *new_shelf_header = do_versions_add_region_if_not_found(
                    regionbase,
                    RGN_TYPE_ASSET_SHELF_HEADER,
                    "asset shelf header for view3d (versioning)",
                    RGN_TYPE_ASSET_SHELF))
            {
              new_shelf_header->alignment = RGN_ALIGN_BOTTOM | RGN_SPLIT_PREV;
            }
          }
        }
      }
    }
  }

  if (!MAIN_VERSION_FILE_ATLEAST(bmain, 400, 16)) {
    /* Set Normalize property of Noise Texture node to true. */
    FOREACH_NODETREE_BEGIN (bmain, ntree, id) {
      if (ntree->type != NTREE_CUSTOM) {
        LISTBASE_FOREACH (bNode *, node, &ntree->nodes) {
          if (node->type == SH_NODE_TEX_NOISE) {
            ((NodeTexNoise *)node->storage)->normalize = true;
          }
        }
      }
    }
    FOREACH_NODETREE_END;
  }

  if (!MAIN_VERSION_FILE_ATLEAST(bmain, 400, 17)) {
    if (!DNA_struct_exists(fd->filesdna, "NodeShaderHairPrincipled")) {
      FOREACH_NODETREE_BEGIN (bmain, ntree, id) {
        if (ntree->type == NTREE_SHADER) {
          version_replace_principled_hair_model(ntree);
        }
      }
      FOREACH_NODETREE_END;
    }

    /* Panorama properties shared with Eevee. */
    if (!DNA_struct_member_exists(fd->filesdna, "Camera", "float", "fisheye_fov")) {
      Camera default_cam = *DNA_struct_default_get(Camera);
      LISTBASE_FOREACH (Camera *, camera, &bmain->cameras) {
        IDProperty *ccam = version_cycles_properties_from_ID(&camera->id);
        if (ccam) {
          camera->panorama_type = version_cycles_property_int(
              ccam, "panorama_type", default_cam.panorama_type);
          camera->fisheye_fov = version_cycles_property_float(
              ccam, "fisheye_fov", default_cam.fisheye_fov);
          camera->fisheye_lens = version_cycles_property_float(
              ccam, "fisheye_lens", default_cam.fisheye_lens);
          camera->latitude_min = version_cycles_property_float(
              ccam, "latitude_min", default_cam.latitude_min);
          camera->latitude_max = version_cycles_property_float(
              ccam, "latitude_max", default_cam.latitude_max);
          camera->longitude_min = version_cycles_property_float(
              ccam, "longitude_min", default_cam.longitude_min);
          camera->longitude_max = version_cycles_property_float(
              ccam, "longitude_max", default_cam.longitude_max);
          /* Fit to match default projective camera with focal_length 50 and sensor_width 36. */
          camera->fisheye_polynomial_k0 = version_cycles_property_float(
              ccam, "fisheye_polynomial_k0", default_cam.fisheye_polynomial_k0);
          camera->fisheye_polynomial_k1 = version_cycles_property_float(
              ccam, "fisheye_polynomial_k1", default_cam.fisheye_polynomial_k1);
          camera->fisheye_polynomial_k2 = version_cycles_property_float(
              ccam, "fisheye_polynomial_k2", default_cam.fisheye_polynomial_k2);
          camera->fisheye_polynomial_k3 = version_cycles_property_float(
              ccam, "fisheye_polynomial_k3", default_cam.fisheye_polynomial_k3);
          camera->fisheye_polynomial_k4 = version_cycles_property_float(
              ccam, "fisheye_polynomial_k4", default_cam.fisheye_polynomial_k4);
        }
        else {
          camera->panorama_type = default_cam.panorama_type;
          camera->fisheye_fov = default_cam.fisheye_fov;
          camera->fisheye_lens = default_cam.fisheye_lens;
          camera->latitude_min = default_cam.latitude_min;
          camera->latitude_max = default_cam.latitude_max;
          camera->longitude_min = default_cam.longitude_min;
          camera->longitude_max = default_cam.longitude_max;
          /* Fit to match default projective camera with focal_length 50 and sensor_width 36. */
          camera->fisheye_polynomial_k0 = default_cam.fisheye_polynomial_k0;
          camera->fisheye_polynomial_k1 = default_cam.fisheye_polynomial_k1;
          camera->fisheye_polynomial_k2 = default_cam.fisheye_polynomial_k2;
          camera->fisheye_polynomial_k3 = default_cam.fisheye_polynomial_k3;
          camera->fisheye_polynomial_k4 = default_cam.fisheye_polynomial_k4;
        }
      }
    }

    if (!DNA_struct_member_exists(fd->filesdna, "LightProbe", "float", "grid_flag")) {
      LISTBASE_FOREACH (LightProbe *, lightprobe, &bmain->lightprobes) {
        /* Keep old behavior of baking the whole lighting. */
        lightprobe->grid_flag = LIGHTPROBE_GRID_CAPTURE_WORLD | LIGHTPROBE_GRID_CAPTURE_INDIRECT |
                                LIGHTPROBE_GRID_CAPTURE_EMISSION;
      }
    }

    if (!DNA_struct_member_exists(fd->filesdna, "SceneEEVEE", "int", "gi_irradiance_pool_size")) {
      LISTBASE_FOREACH (Scene *, scene, &bmain->scenes) {
        scene->eevee.gi_irradiance_pool_size = 16;
      }
    }

    LISTBASE_FOREACH (Scene *, scene, &bmain->scenes) {
      scene->toolsettings->snap_flag_anim |= SCE_SNAP;
      scene->toolsettings->snap_anim_mode |= (1 << 10); /* SCE_SNAP_TO_FRAME */
    }
  }

  if (!MAIN_VERSION_FILE_ATLEAST(bmain, 400, 20)) {
    /* Convert old socket lists into new interface items. */
    FOREACH_NODETREE_BEGIN (bmain, ntree, id) {
      versioning_convert_node_tree_socket_lists_to_interface(ntree);
      /* Clear legacy sockets after conversion.
       * Internal data pointers have been moved or freed already. */
      BLI_freelistN(&ntree->inputs_legacy);
      BLI_freelistN(&ntree->outputs_legacy);
    }
    FOREACH_NODETREE_END;
  }
  else {
    /* Legacy node tree sockets are created for forward compatibility,
     * but have to be freed after loading and versioning. */
    FOREACH_NODETREE_BEGIN (bmain, ntree, id) {
      LISTBASE_FOREACH_MUTABLE (bNodeSocket *, legacy_socket, &ntree->inputs_legacy) {
        MEM_SAFE_FREE(legacy_socket->default_attribute_name);
        MEM_SAFE_FREE(legacy_socket->default_value);
        if (legacy_socket->prop) {
          IDP_FreeProperty(legacy_socket->prop);
        }
        MEM_delete(legacy_socket->runtime);
        MEM_freeN(legacy_socket);
      }
      LISTBASE_FOREACH_MUTABLE (bNodeSocket *, legacy_socket, &ntree->outputs_legacy) {
        MEM_SAFE_FREE(legacy_socket->default_attribute_name);
        MEM_SAFE_FREE(legacy_socket->default_value);
        if (legacy_socket->prop) {
          IDP_FreeProperty(legacy_socket->prop);
        }
        MEM_delete(legacy_socket->runtime);
        MEM_freeN(legacy_socket);
      }
      BLI_listbase_clear(&ntree->inputs_legacy);
      BLI_listbase_clear(&ntree->outputs_legacy);
    }
    FOREACH_NODETREE_END;
  }

  if (!MAIN_VERSION_FILE_ATLEAST(bmain, 400, 22)) {
    /* Initialize root panel flags in files created before these flags were added. */
    FOREACH_NODETREE_BEGIN (bmain, ntree, id) {
      ntree->tree_interface.root_panel.flag |= NODE_INTERFACE_PANEL_ALLOW_CHILD_PANELS;
    }
    FOREACH_NODETREE_END;
  }

  if (!MAIN_VERSION_FILE_ATLEAST(bmain, 400, 23)) {
    LISTBASE_FOREACH (bNodeTree *, ntree, &bmain->nodetrees) {
      if (ntree->type == NTREE_GEOMETRY) {
        LISTBASE_FOREACH (bNode *, node, &ntree->nodes) {
          if (node->type == GEO_NODE_SET_SHADE_SMOOTH) {
            node->custom1 = int8_t(blender::bke::AttrDomain::Face);
          }
        }
      }
    }
  }

  if (!MAIN_VERSION_FILE_ATLEAST(bmain, 400, 24)) {
    FOREACH_NODETREE_BEGIN (bmain, ntree, id) {
      if (ntree->type == NTREE_SHADER) {
        /* Convert coat inputs on the Principled BSDF. */
        version_principled_bsdf_coat(ntree);
        /* Convert subsurface inputs on the Principled BSDF. */
        version_principled_bsdf_subsurface(ntree);
        /* Convert emission on the Principled BSDF. */
        version_principled_bsdf_emission(ntree);
      }
    }
    FOREACH_NODETREE_END;

    {
      LISTBASE_FOREACH (bScreen *, screen, &bmain->screens) {
        LISTBASE_FOREACH (ScrArea *, area, &screen->areabase) {
          LISTBASE_FOREACH (SpaceLink *, sl, &area->spacedata) {
            const ListBase *regionbase = (sl == area->spacedata.first) ? &area->regionbase :
                                                                         &sl->regionbase;
            LISTBASE_FOREACH (ARegion *, region, regionbase) {
              if (region->regiontype != RGN_TYPE_ASSET_SHELF) {
                continue;
              }

              RegionAssetShelf *shelf_data = static_cast<RegionAssetShelf *>(region->regiondata);
              if (shelf_data && shelf_data->active_shelf &&
                  (shelf_data->active_shelf->preferred_row_count == 0))
              {
                shelf_data->active_shelf->preferred_row_count = 1;
              }
            }
          }
        }
      }
    }

    /* Convert sockets with both input and output flag into two separate sockets. */
    FOREACH_NODETREE_BEGIN (bmain, ntree, id) {
      blender::Vector<bNodeTreeInterfaceSocket *> sockets_to_split;
      ntree->tree_interface.foreach_item([&](bNodeTreeInterfaceItem &item) {
        if (item.item_type == NODE_INTERFACE_SOCKET) {
          bNodeTreeInterfaceSocket &socket = reinterpret_cast<bNodeTreeInterfaceSocket &>(item);
          if ((socket.flag & NODE_INTERFACE_SOCKET_INPUT) &&
              (socket.flag & NODE_INTERFACE_SOCKET_OUTPUT))
          {
            sockets_to_split.append(&socket);
          }
        }
        return true;
      });

      for (bNodeTreeInterfaceSocket *socket : sockets_to_split) {
        const int position = ntree->tree_interface.find_item_position(socket->item);
        bNodeTreeInterfacePanel *parent = ntree->tree_interface.find_item_parent(socket->item);
        version_node_group_split_socket(ntree->tree_interface, *socket, parent, position + 1);
      }
    }
    FOREACH_NODETREE_END;
  }

  if (!MAIN_VERSION_FILE_ATLEAST(bmain, 400, 25)) {
    FOREACH_NODETREE_BEGIN (bmain, ntree, id) {
      if (ntree->type == NTREE_SHADER) {
        /* Convert specular tint on the Principled BSDF. */
        version_principled_bsdf_specular_tint(ntree);
        /* Rename some sockets. */
        version_principled_bsdf_rename_sockets(ntree);
      }
    }
    FOREACH_NODETREE_END;
  }

  if (!MAIN_VERSION_FILE_ATLEAST(bmain, 400, 26)) {
    enable_geometry_nodes_is_modifier(*bmain);

    LISTBASE_FOREACH (Scene *, scene, &bmain->scenes) {
      scene->simulation_frame_start = scene->r.sfra;
      scene->simulation_frame_end = scene->r.efra;
    }
  }

  if (!MAIN_VERSION_FILE_ATLEAST(bmain, 400, 27)) {
    LISTBASE_FOREACH (bScreen *, screen, &bmain->screens) {
      LISTBASE_FOREACH (ScrArea *, area, &screen->areabase) {
        LISTBASE_FOREACH (SpaceLink *, sl, &area->spacedata) {
          if (sl->spacetype == SPACE_SEQ) {
            SpaceSeq *sseq = (SpaceSeq *)sl;
            sseq->timeline_overlay.flag |= SEQ_TIMELINE_SHOW_STRIP_RETIMING;
          }
        }
      }
    }

    if (!DNA_struct_member_exists(fd->filesdna, "SceneEEVEE", "int", "shadow_step_count")) {
      SceneEEVEE default_scene_eevee = *DNA_struct_default_get(SceneEEVEE);
      LISTBASE_FOREACH (Scene *, scene, &bmain->scenes) {
        scene->eevee.shadow_ray_count = default_scene_eevee.shadow_ray_count;
        scene->eevee.shadow_step_count = default_scene_eevee.shadow_step_count;
      }
    }
  }

  if (!MAIN_VERSION_FILE_ATLEAST(bmain, 400, 28)) {
    LISTBASE_FOREACH (bScreen *, screen, &bmain->screens) {
      LISTBASE_FOREACH (ScrArea *, area, &screen->areabase) {
        LISTBASE_FOREACH (SpaceLink *, sl, &area->spacedata) {
          const ListBase *regionbase = (sl == area->spacedata.first) ? &area->regionbase :
                                                                       &sl->regionbase;
          LISTBASE_FOREACH (ARegion *, region, regionbase) {
            if (region->regiontype != RGN_TYPE_ASSET_SHELF) {
              continue;
            }

            RegionAssetShelf *shelf_data = static_cast<RegionAssetShelf *>(region->regiondata);
            if (shelf_data && shelf_data->active_shelf) {
              AssetShelfSettings &settings = shelf_data->active_shelf->settings;
              settings.asset_library_reference.custom_library_index = -1;
              settings.asset_library_reference.type = ASSET_LIBRARY_ALL;
            }

            region->flag |= RGN_FLAG_HIDDEN;
          }
        }
      }
    }
  }

  if (!MAIN_VERSION_FILE_ATLEAST(bmain, 400, 29)) {
    /* Unhide all Reroute nodes. */
    FOREACH_NODETREE_BEGIN (bmain, ntree, id) {
      LISTBASE_FOREACH (bNode *, node, &ntree->nodes) {
        if (node->is_reroute()) {
          static_cast<bNodeSocket *>(node->inputs.first)->flag &= ~SOCK_HIDDEN;
          static_cast<bNodeSocket *>(node->outputs.first)->flag &= ~SOCK_HIDDEN;
        }
      }
    }
    FOREACH_NODETREE_END;
  }

  if (!MAIN_VERSION_FILE_ATLEAST(bmain, 400, 30)) {
    LISTBASE_FOREACH (Scene *, scene, &bmain->scenes) {
      ToolSettings *ts = scene->toolsettings;
      enum { IS_DEFAULT = 0, IS_UV, IS_NODE, IS_ANIM };
      auto versioning_snap_to = [](short snap_to_old, int type) {
        eSnapMode snap_to_new = SCE_SNAP_TO_NONE;
        if (snap_to_old & (1 << 0)) {
          snap_to_new |= type == IS_NODE ? SCE_SNAP_TO_NODE_X :
                         type == IS_ANIM ? SCE_SNAP_TO_FRAME :
                                           SCE_SNAP_TO_VERTEX;
        }
        if (snap_to_old & (1 << 1)) {
          snap_to_new |= type == IS_NODE ? SCE_SNAP_TO_NODE_Y :
                         type == IS_ANIM ? SCE_SNAP_TO_SECOND :
                                           SCE_SNAP_TO_EDGE;
        }
        if (ELEM(type, IS_DEFAULT, IS_ANIM) && snap_to_old & (1 << 2)) {
          snap_to_new |= type == IS_DEFAULT ? SCE_SNAP_TO_FACE : SCE_SNAP_TO_MARKERS;
        }
        if (type == IS_DEFAULT && snap_to_old & (1 << 3)) {
          snap_to_new |= SCE_SNAP_TO_VOLUME;
        }
        if (type == IS_DEFAULT && snap_to_old & (1 << 4)) {
          snap_to_new |= SCE_SNAP_TO_EDGE_MIDPOINT;
        }
        if (type == IS_DEFAULT && snap_to_old & (1 << 5)) {
          snap_to_new |= SCE_SNAP_TO_EDGE_PERPENDICULAR;
        }
        if (ELEM(type, IS_DEFAULT, IS_UV, IS_NODE) && snap_to_old & (1 << 6)) {
          snap_to_new |= SCE_SNAP_TO_INCREMENT;
        }
        if (ELEM(type, IS_DEFAULT, IS_UV, IS_NODE) && snap_to_old & (1 << 7)) {
          snap_to_new |= SCE_SNAP_TO_GRID;
        }
        if (type == IS_DEFAULT && snap_to_old & (1 << 8)) {
          snap_to_new |= SCE_SNAP_INDIVIDUAL_NEAREST;
        }
        if (type == IS_DEFAULT && snap_to_old & (1 << 9)) {
          snap_to_new |= SCE_SNAP_INDIVIDUAL_PROJECT;
        }
        if (snap_to_old & (1 << 10)) {
          snap_to_new |= SCE_SNAP_TO_FRAME;
        }
        if (snap_to_old & (1 << 11)) {
          snap_to_new |= SCE_SNAP_TO_SECOND;
        }
        if (snap_to_old & (1 << 12)) {
          snap_to_new |= SCE_SNAP_TO_MARKERS;
        }

        if (!snap_to_new) {
          snap_to_new = eSnapMode(1 << 0);
        }

        return snap_to_new;
      };

      ts->snap_mode = versioning_snap_to(ts->snap_mode, IS_DEFAULT);
      ts->snap_uv_mode = versioning_snap_to(ts->snap_uv_mode, IS_UV);
      ts->snap_node_mode = versioning_snap_to(ts->snap_node_mode, IS_NODE);
      ts->snap_anim_mode = versioning_snap_to(ts->snap_anim_mode, IS_ANIM);
    }
  }

  if (!MAIN_VERSION_FILE_ATLEAST(bmain, 400, 31)) {
    LISTBASE_FOREACH (Curve *, curve, &bmain->curves) {
      const int curvetype = BKE_curve_type_get(curve);
      if (curvetype == OB_FONT) {
        CharInfo *info = curve->strinfo;
        if (info != nullptr) {
          for (int i = curve->len_char32 - 1; i >= 0; i--, info++) {
            if (info->mat_nr > 0) {
              /** CharInfo mat_nr used to start at 1, unlike mesh & nurbs, now zero-based. */
              info->mat_nr--;
            }
          }
        }
      }
    }
  }

  if (!MAIN_VERSION_FILE_ATLEAST(bmain, 400, 33)) {
    /* Fix node group socket order by sorting outputs and inputs. */
    LISTBASE_FOREACH (bNodeTree *, ntree, &bmain->nodetrees) {
      versioning_node_group_sort_sockets_recursive(ntree->tree_interface.root_panel);
    }
  }

  if (!MAIN_VERSION_FILE_ATLEAST(bmain, 401, 1)) {
    LISTBASE_FOREACH (GreasePencil *, grease_pencil, &bmain->grease_pencils) {
      versioning_grease_pencil_stroke_radii_scaling(grease_pencil);
    }
  }

  if (!MAIN_VERSION_FILE_ATLEAST(bmain, 401, 4)) {
    FOREACH_NODETREE_BEGIN (bmain, ntree, id) {
      if (ntree->type != NTREE_CUSTOM) {
        /* versioning_update_noise_texture_node must be done before
         * versioning_replace_musgrave_texture_node. */
        versioning_update_noise_texture_node(ntree);

        /* Convert Musgrave Texture nodes to Noise Texture nodes. */
        versioning_replace_musgrave_texture_node(ntree);
      }
    }
    FOREACH_NODETREE_END;
  }

  if (!MAIN_VERSION_FILE_ATLEAST(bmain, 401, 5)) {
    /* Unify Material::blend_shadow and Cycles.use_transparent_shadows into the
     * Material::blend_flag. */
    Scene *scene = static_cast<Scene *>(bmain->scenes.first);
    bool is_eevee = scene && STR_ELEM(scene->r.engine,
                                      RE_engine_id_BLENDER_EEVEE,
                                      RE_engine_id_BLENDER_EEVEE_NEXT);
    LISTBASE_FOREACH (Material *, material, &bmain->materials) {
      bool transparent_shadows = true;
      if (is_eevee) {
        transparent_shadows = material->blend_shadow != MA_BS_SOLID;
      }
      else if (IDProperty *cmat = version_cycles_properties_from_ID(&material->id)) {
        transparent_shadows = version_cycles_property_boolean(
            cmat, "use_transparent_shadow", true);
      }
      SET_FLAG_FROM_TEST(material->blend_flag, transparent_shadows, MA_BL_TRANSPARENT_SHADOW);
    }
  }

  if (!MAIN_VERSION_FILE_ATLEAST(bmain, 401, 5)) {
    /** NOTE: This versioning code didn't update the subversion number. */
    FOREACH_NODETREE_BEGIN (bmain, ntree, id) {
      if (ntree->type == NTREE_COMPOSIT) {
        versioning_replace_splitviewer(ntree);
      }
    }
    FOREACH_NODETREE_END;
  }

  /* 401 6 did not require any do_version here. */

  if (!MAIN_VERSION_FILE_ATLEAST(bmain, 401, 7)) {
    if (!DNA_struct_member_exists(fd->filesdna, "SceneEEVEE", "int", "volumetric_ray_depth")) {
      SceneEEVEE default_eevee = *DNA_struct_default_get(SceneEEVEE);
      LISTBASE_FOREACH (Scene *, scene, &bmain->scenes) {
        scene->eevee.volumetric_ray_depth = default_eevee.volumetric_ray_depth;
      }
    }

    if (!DNA_struct_member_exists(fd->filesdna, "Material", "char", "surface_render_method")) {
      LISTBASE_FOREACH (Material *, mat, &bmain->materials) {
        mat->surface_render_method = (mat->blend_method == MA_BM_BLEND) ?
                                         MA_SURFACE_METHOD_FORWARD :
                                         MA_SURFACE_METHOD_DEFERRED;
      }
    }

    LISTBASE_FOREACH (bScreen *, screen, &bmain->screens) {
      LISTBASE_FOREACH (ScrArea *, area, &screen->areabase) {
        LISTBASE_FOREACH (SpaceLink *, sl, &area->spacedata) {
          const ListBase *regionbase = (sl == area->spacedata.first) ? &area->regionbase :
                                                                       &sl->regionbase;
          LISTBASE_FOREACH (ARegion *, region, regionbase) {
            if (region->regiontype != RGN_TYPE_ASSET_SHELF_HEADER) {
              continue;
            }
            region->alignment &= ~RGN_SPLIT_PREV;
            region->alignment |= RGN_ALIGN_HIDE_WITH_PREV;
          }
        }
      }
    }

    if (!DNA_struct_member_exists(fd->filesdna, "SceneEEVEE", "float", "gtao_thickness")) {
      SceneEEVEE default_eevee = *DNA_struct_default_get(SceneEEVEE);
      LISTBASE_FOREACH (Scene *, scene, &bmain->scenes) {
        scene->eevee.gtao_thickness = default_eevee.gtao_thickness;
        scene->eevee.gtao_focus = default_eevee.gtao_focus;
      }
    }

    if (!DNA_struct_member_exists(fd->filesdna, "LightProbe", "float", "data_display_size")) {
      LightProbe default_probe = *DNA_struct_default_get(LightProbe);
      LISTBASE_FOREACH (LightProbe *, probe, &bmain->lightprobes) {
        probe->data_display_size = default_probe.data_display_size;
      }
    }

    LISTBASE_FOREACH (Mesh *, mesh, &bmain->meshes) {
      mesh->flag &= ~ME_NO_OVERLAPPING_TOPOLOGY;
    }
  }

  if (!MAIN_VERSION_FILE_ATLEAST(bmain, 401, 8)) {
    LISTBASE_FOREACH (bNodeTree *, ntree, &bmain->nodetrees) {
      if (ntree->type != NTREE_GEOMETRY) {
        continue;
      }
      versioning_nodes_dynamic_sockets(*ntree);
    }
  }

  if (!MAIN_VERSION_FILE_ATLEAST(bmain, 401, 9)) {
    if (!DNA_struct_member_exists(fd->filesdna, "Material", "char", "displacement_method")) {
      /* Replace Cycles.displacement_method by Material::displacement_method. */
      LISTBASE_FOREACH (Material *, material, &bmain->materials) {
        int displacement_method = MA_DISPLACEMENT_BUMP;
        if (IDProperty *cmat = version_cycles_properties_from_ID(&material->id)) {
          displacement_method = version_cycles_property_int(
              cmat, "displacement_method", MA_DISPLACEMENT_BUMP);
        }
        material->displacement_method = displacement_method;
      }
    }

    /* Prevent custom bone colors from having alpha zero.
     * Part of the fix for issue #115434. */
    LISTBASE_FOREACH (bArmature *, arm, &bmain->armatures) {
      blender::animrig::ANIM_armature_foreach_bone(&arm->bonebase, [](Bone *bone) {
        bone->color.custom.solid[3] = 255;
        bone->color.custom.select[3] = 255;
        bone->color.custom.active[3] = 255;
      });
      if (arm->edbo) {
        LISTBASE_FOREACH (EditBone *, ebone, arm->edbo) {
          ebone->color.custom.solid[3] = 255;
          ebone->color.custom.select[3] = 255;
          ebone->color.custom.active[3] = 255;
        }
      }
    }
    LISTBASE_FOREACH (Object *, obj, &bmain->objects) {
      if (obj->pose == nullptr) {
        continue;
      }
      LISTBASE_FOREACH (bPoseChannel *, pchan, &obj->pose->chanbase) {
        pchan->color.custom.solid[3] = 255;
        pchan->color.custom.select[3] = 255;
        pchan->color.custom.active[3] = 255;
      }
    }
  }

  if (!MAIN_VERSION_FILE_ATLEAST(bmain, 401, 10)) {
    if (!DNA_struct_member_exists(
            fd->filesdna, "SceneEEVEE", "RaytraceEEVEE", "ray_tracing_options"))
    {
      LISTBASE_FOREACH (Scene *, scene, &bmain->scenes) {
        scene->eevee.ray_tracing_options.flag = RAYTRACE_EEVEE_USE_DENOISE;
        scene->eevee.ray_tracing_options.denoise_stages = RAYTRACE_EEVEE_DENOISE_SPATIAL |
                                                          RAYTRACE_EEVEE_DENOISE_TEMPORAL |
                                                          RAYTRACE_EEVEE_DENOISE_BILATERAL;
        scene->eevee.ray_tracing_options.screen_trace_quality = 0.25f;
        scene->eevee.ray_tracing_options.screen_trace_thickness = 0.2f;
        scene->eevee.ray_tracing_options.trace_max_roughness = 0.5f;
        scene->eevee.ray_tracing_options.resolution_scale = 2;
      }
    }

    LISTBASE_FOREACH (bNodeTree *, ntree, &bmain->nodetrees) {
      if (ntree->type == NTREE_GEOMETRY) {
        version_geometry_nodes_use_rotation_socket(*ntree);
        versioning_nodes_dynamic_sockets_2(*ntree);
        fix_geometry_nodes_object_info_scale(*ntree);
      }
    }
  }

  if (MAIN_VERSION_FILE_ATLEAST(bmain, 400, 20) && !MAIN_VERSION_FILE_ATLEAST(bmain, 401, 11)) {
    /* Convert old socket lists into new interface items. */
    FOREACH_NODETREE_BEGIN (bmain, ntree, id) {
      versioning_fix_socket_subtype_idnames(ntree);
    }
    FOREACH_NODETREE_END;
  }

  if (!MAIN_VERSION_FILE_ATLEAST(bmain, 401, 12)) {
    FOREACH_NODETREE_BEGIN (bmain, ntree, id) {
      if (ntree->type == NTREE_COMPOSIT) {
        LISTBASE_FOREACH (bNode *, node, &ntree->nodes) {
          if (node->type == CMP_NODE_PIXELATE) {
            node->custom1 = 1;
          }
        }
      }
    }
    FOREACH_NODETREE_END;
  }

  if (!MAIN_VERSION_FILE_ATLEAST(bmain, 401, 13)) {
    FOREACH_NODETREE_BEGIN (bmain, ntree, id) {
      if (ntree->type == NTREE_COMPOSIT) {
        LISTBASE_FOREACH (bNode *, node, &ntree->nodes) {
          if (node->type == CMP_NODE_MAP_UV) {
            node->custom2 = CMP_NODE_MAP_UV_FILTERING_ANISOTROPIC;
          }
        }
      }
    }
    FOREACH_NODETREE_END;
  }

  if (!MAIN_VERSION_FILE_ATLEAST(bmain, 401, 14)) {
    const Brush *default_brush = DNA_struct_default_get(Brush);
    LISTBASE_FOREACH (Brush *, brush, &bmain->brushes) {
      brush->automasking_start_normal_limit = default_brush->automasking_start_normal_limit;
      brush->automasking_start_normal_falloff = default_brush->automasking_start_normal_falloff;

      brush->automasking_view_normal_limit = default_brush->automasking_view_normal_limit;
      brush->automasking_view_normal_falloff = default_brush->automasking_view_normal_falloff;
    }
  }

  if (!MAIN_VERSION_FILE_ATLEAST(bmain, 401, 15)) {
    FOREACH_NODETREE_BEGIN (bmain, ntree, id) {
      if (ntree->type == NTREE_COMPOSIT) {
        LISTBASE_FOREACH (bNode *, node, &ntree->nodes) {
          if (node->type == CMP_NODE_KEYING) {
            NodeKeyingData &keying_data = *static_cast<NodeKeyingData *>(node->storage);
            keying_data.edge_kernel_radius = max_ii(keying_data.edge_kernel_radius - 1, 0);
          }
        }
      }
    }
    FOREACH_NODETREE_END;
  }

  if (!MAIN_VERSION_FILE_ATLEAST(bmain, 401, 16)) {
    LISTBASE_FOREACH (Scene *, scene, &bmain->scenes) {
      Sculpt *sculpt = scene->toolsettings->sculpt;
      if (sculpt != nullptr) {
        Sculpt default_sculpt = *DNA_struct_default_get(Sculpt);
        sculpt->automasking_boundary_edges_propagation_steps =
            default_sculpt.automasking_boundary_edges_propagation_steps;
      }
    }
  }

  if (!MAIN_VERSION_FILE_ATLEAST(bmain, 401, 17)) {
    LISTBASE_FOREACH (Scene *, scene, &bmain->scenes) {
      ToolSettings *ts = scene->toolsettings;
      int input_sample_values[10];

      input_sample_values[0] = ts->imapaint.paint.num_input_samples_deprecated;
      input_sample_values[1] = ts->sculpt != nullptr ?
                                   ts->sculpt->paint.num_input_samples_deprecated :
                                   1;
      input_sample_values[2] = ts->curves_sculpt != nullptr ?
                                   ts->curves_sculpt->paint.num_input_samples_deprecated :
                                   1;

      input_sample_values[4] = ts->gp_paint != nullptr ?
                                   ts->gp_paint->paint.num_input_samples_deprecated :
                                   1;
      input_sample_values[5] = ts->gp_vertexpaint != nullptr ?
                                   ts->gp_vertexpaint->paint.num_input_samples_deprecated :
                                   1;
      input_sample_values[6] = ts->gp_sculptpaint != nullptr ?
                                   ts->gp_sculptpaint->paint.num_input_samples_deprecated :
                                   1;
      input_sample_values[7] = ts->gp_weightpaint != nullptr ?
                                   ts->gp_weightpaint->paint.num_input_samples_deprecated :
                                   1;

      input_sample_values[8] = ts->vpaint != nullptr ?
                                   ts->vpaint->paint.num_input_samples_deprecated :
                                   1;
      input_sample_values[9] = ts->wpaint != nullptr ?
                                   ts->wpaint->paint.num_input_samples_deprecated :
                                   1;

      int unified_value = 1;
      for (int i = 0; i < 10; i++) {
        if (input_sample_values[i] != 1) {
          if (unified_value == 1) {
            unified_value = input_sample_values[i];
          }
          else {
            /* In the case of a user having multiple tools with different num_input_value values
             * set we cannot support this in the single UnifiedPaintSettings value, so fallback
             * to 1 instead of deciding that one value is more canonical than the other.
             */
            break;
          }
        }
      }

      ts->unified_paint_settings.input_samples = unified_value;
    }
    LISTBASE_FOREACH (Brush *, brush, &bmain->brushes) {
      brush->input_samples = 1;
    }
  }

  if (!MAIN_VERSION_FILE_ATLEAST(bmain, 401, 18)) {
    LISTBASE_FOREACH (Scene *, scene, &bmain->scenes) {
      if (scene->ed != nullptr) {
        SEQ_for_each_callback(&scene->ed->seqbase, seq_filter_bilinear_to_auto, nullptr);
      }
    }
  }

  if (!MAIN_VERSION_FILE_ATLEAST(bmain, 401, 19)) {
    LISTBASE_FOREACH (bNodeTree *, ntree, &bmain->nodetrees) {
      if (ntree->type == NTREE_GEOMETRY) {
        version_node_socket_name(ntree, FN_NODE_ROTATE_ROTATION, "Rotation 1", "Rotation");
        version_node_socket_name(ntree, FN_NODE_ROTATE_ROTATION, "Rotation 2", "Rotate By");
      }
    }
  }

  if (!MAIN_VERSION_FILE_ATLEAST(bmain, 401, 20)) {
    LISTBASE_FOREACH (Object *, ob, &bmain->objects) {
      int uid = 1;
      LISTBASE_FOREACH (ModifierData *, md, &ob->modifiers) {
        /* These identifiers are not necessarily stable for linked data. If the linked data has a
         * new modifier inserted, the identifiers of other modifiers can change. */
        md->persistent_uid = uid++;
      }
    }
  }

  if (!MAIN_VERSION_FILE_ATLEAST(bmain, 401, 21)) {
    LISTBASE_FOREACH (Brush *, brush, &bmain->brushes) {
      /* The `sculpt_flag` was used to store the `BRUSH_DIR_IN`
       * With the fix for #115313 this is now just using the `brush->flag`. */
      if (brush->gpencil_settings && (brush->gpencil_settings->sculpt_flag & BRUSH_DIR_IN) != 0) {
        brush->flag |= BRUSH_DIR_IN;
      }
    }
  }

  /* Keep point/spot light soft falloff for files created before 4.0. */
  if (!MAIN_VERSION_FILE_ATLEAST(bmain, 400, 0)) {
    LISTBASE_FOREACH (Light *, light, &bmain->lights) {
      if (ELEM(light->type, LA_LOCAL, LA_SPOT)) {
        light->mode |= LA_USE_SOFT_FALLOFF;
      }
    }
  }

  if (!MAIN_VERSION_FILE_ATLEAST(bmain, 402, 1)) {
    using namespace blender::bke::greasepencil;
    /* Initialize newly added scale layer transform to one. */
    LISTBASE_FOREACH (GreasePencil *, grease_pencil, &bmain->grease_pencils) {
      for (Layer *layer : grease_pencil->layers_for_write()) {
        copy_v3_fl(layer->scale, 1.0f);
      }
    }
  }

  if (!MAIN_VERSION_FILE_ATLEAST(bmain, 402, 2)) {
    LISTBASE_FOREACH (Scene *, scene, &bmain->scenes) {
      bool is_cycles = scene && STREQ(scene->r.engine, RE_engine_id_CYCLES);
      if (is_cycles) {
        if (IDProperty *cscene = version_cycles_properties_from_ID(&scene->id)) {
          int cposition = version_cycles_property_int(cscene, "motion_blur_position", 1);
          BLI_assert(cposition >= 0 && cposition < 3);
          int order_conversion[3] = {SCE_MB_START, SCE_MB_CENTER, SCE_MB_END};
          scene->r.motion_blur_position = order_conversion[std::clamp(cposition, 0, 2)];
        }
      }
      else {
        SET_FLAG_FROM_TEST(
            scene->r.mode, scene->eevee.flag & SCE_EEVEE_MOTION_BLUR_ENABLED_DEPRECATED, R_MBLUR);
        scene->r.motion_blur_position = scene->eevee.motion_blur_position_deprecated;
        scene->r.motion_blur_shutter = scene->eevee.motion_blur_shutter_deprecated;
      }
    }
  }

  if (!MAIN_VERSION_FILE_ATLEAST(bmain, 402, 3)) {
    constexpr int NTREE_EXECUTION_MODE_CPU = 0;
    constexpr int NTREE_EXECUTION_MODE_FULL_FRAME = 1;

    constexpr int NTREE_COM_GROUPNODE_BUFFER = 1 << 3;
    constexpr int NTREE_COM_OPENCL = 1 << 1;

    FOREACH_NODETREE_BEGIN (bmain, ntree, id) {
      if (ntree->type != NTREE_COMPOSIT) {
        continue;
      }

      ntree->flag &= ~(NTREE_COM_GROUPNODE_BUFFER | NTREE_COM_OPENCL);

      if (ntree->execution_mode == NTREE_EXECUTION_MODE_FULL_FRAME) {
        ntree->execution_mode = NTREE_EXECUTION_MODE_CPU;
      }
    }
    FOREACH_NODETREE_END;
  }

  if (!MAIN_VERSION_FILE_ATLEAST(bmain, 402, 4)) {
    if (!DNA_struct_member_exists(fd->filesdna, "SpaceImage", "float", "stretch_opacity")) {
      LISTBASE_FOREACH (bScreen *, screen, &bmain->screens) {
        LISTBASE_FOREACH (ScrArea *, area, &screen->areabase) {
          LISTBASE_FOREACH (SpaceLink *, sl, &area->spacedata) {
            if (sl->spacetype == SPACE_IMAGE) {
              SpaceImage *sima = reinterpret_cast<SpaceImage *>(sl);
              sima->stretch_opacity = 0.9f;
            }
          }
        }
      }
    }
  }

  if (!MAIN_VERSION_FILE_ATLEAST(bmain, 402, 5)) {
    LISTBASE_FOREACH (Scene *, scene, &bmain->scenes) {
      image_settings_avi_to_ffmpeg(scene);
    }
  }

  if (!MAIN_VERSION_FILE_ATLEAST(bmain, 402, 6)) {
    LISTBASE_FOREACH (Brush *, brush, &bmain->brushes) {
      if (BrushCurvesSculptSettings *settings = brush->curves_sculpt_settings) {
        settings->flag |= BRUSH_CURVES_SCULPT_FLAG_INTERPOLATE_RADIUS;
        settings->curve_radius = 0.01f;
      }
    }
  }

  if (!MAIN_VERSION_FILE_ATLEAST(bmain, 402, 8)) {
    LISTBASE_FOREACH (Light *, light, &bmain->lights) {
      light->shadow_filter_radius = 1.0f;
    }
  }

  if (!MAIN_VERSION_FILE_ATLEAST(bmain, 402, 9)) {
    const float default_snap_angle_increment = DEG2RADF(5.0f);
    const float default_snap_angle_increment_precision = DEG2RADF(1.0f);
    LISTBASE_FOREACH (Scene *, scene, &bmain->scenes) {
      scene->toolsettings->snap_angle_increment_2d = default_snap_angle_increment;
      scene->toolsettings->snap_angle_increment_3d = default_snap_angle_increment;
      scene->toolsettings->snap_angle_increment_2d_precision =
          default_snap_angle_increment_precision;
      scene->toolsettings->snap_angle_increment_3d_precision =
          default_snap_angle_increment_precision;
    }
  }

  if (!MAIN_VERSION_FILE_ATLEAST(bmain, 402, 10)) {
    if (!DNA_struct_member_exists(fd->filesdna, "SceneEEVEE", "int", "gtao_resolution")) {
      LISTBASE_FOREACH (Scene *, scene, &bmain->scenes) {
        scene->eevee.gtao_resolution = 2;
      }
    }
  }

  if (!MAIN_VERSION_FILE_ATLEAST(bmain, 402, 12)) {
    FOREACH_NODETREE_BEGIN (bmain, ntree, id) {
      versioning_node_hue_correct_set_wrappng(ntree);
    }
    FOREACH_NODETREE_END;

    LISTBASE_FOREACH (Scene *, scene, &bmain->scenes) {
      if (scene->ed != nullptr) {
        SEQ_for_each_callback(&scene->ed->seqbase, seq_hue_correct_set_wrapping, nullptr);
      }
    }
  }

  if (!MAIN_VERSION_FILE_ATLEAST(bmain, 402, 14)) {
    LISTBASE_FOREACH (Object *, ob, &bmain->objects) {
      if (bMotionPath *mpath = ob->mpath) {
        mpath->color_post[0] = 0.1f;
        mpath->color_post[1] = 1.0f;
        mpath->color_post[2] = 0.1f;
      }
      if (!ob->pose) {
        continue;
      }
      LISTBASE_FOREACH (bPoseChannel *, pchan, &ob->pose->chanbase) {
        if (bMotionPath *mpath = pchan->mpath) {
          mpath->color_post[0] = 0.1f;
          mpath->color_post[1] = 1.0f;
          mpath->color_post[2] = 0.1f;
        }
      }
    }
  }

  if (!MAIN_VERSION_FILE_ATLEAST(bmain, 402, 18)) {
    if (!DNA_struct_member_exists(fd->filesdna, "Light", "float", "transmission_fac")) {
      LISTBASE_FOREACH (Light *, light, &bmain->lights) {
        /* Refracted light was not supported in legacy EEVEE. Set it to zero for compatibility with
         * older files. */
        light->transmission_fac = 0.0f;
      }
    }
  }

  if (!MAIN_VERSION_FILE_ATLEAST(bmain, 402, 19)) {
    LISTBASE_FOREACH (Scene *, scene, &bmain->scenes) {
      /* Keep legacy EEVEE old behavior. */
      scene->eevee.flag |= SCE_EEVEE_VOLUME_CUSTOM_RANGE;
    }

    LISTBASE_FOREACH (Scene *, scene, &bmain->scenes) {
      scene->eevee.clamp_surface_indirect = 10.0f;
      /* Make contribution of indirect lighting very small (but non-null) to avoid world lighting
       * and volume lightprobe changing the appearance of volume objects. */
      scene->eevee.clamp_volume_indirect = 1e-8f;
    }
  }

  if (!MAIN_VERSION_FILE_ATLEAST(bmain, 402, 20)) {
    LISTBASE_FOREACH (Scene *, scene, &bmain->scenes) {
      SequencerToolSettings *sequencer_tool_settings = SEQ_tool_settings_ensure(scene);
      sequencer_tool_settings->snap_mode |= SEQ_SNAP_TO_MARKERS;
    }
  }

  if (!MAIN_VERSION_FILE_ATLEAST(bmain, 402, 21)) {
    add_image_editor_asset_shelf(*bmain);
  }

  if (!MAIN_VERSION_FILE_ATLEAST(bmain, 402, 22)) {
    /* Display missing media in sequencer by default. */
    LISTBASE_FOREACH (Scene *, scene, &bmain->scenes) {
      if (scene->ed != nullptr) {
        scene->ed->show_missing_media_flag |= SEQ_EDIT_SHOW_MISSING_MEDIA;
      }
    }
  }

  if (!MAIN_VERSION_FILE_ATLEAST(bmain, 402, 23)) {
    LISTBASE_FOREACH (Scene *, scene, &bmain->scenes) {
      ToolSettings *ts = scene->toolsettings;
      if (!ts->uvsculpt.strength_curve) {
        ts->uvsculpt.size = 50;
        ts->uvsculpt.strength = 1.0f;
        ts->uvsculpt.curve_preset = BRUSH_CURVE_SMOOTH;
        ts->uvsculpt.strength_curve = BKE_curvemapping_add(1, 0.0f, 0.0f, 1.0f, 1.0f);
      }
    }
  }

  if (!MAIN_VERSION_FILE_ATLEAST(bmain, 402, 24)) {
    if (!DNA_struct_member_exists(fd->filesdna, "Material", "char", "thickness_mode")) {
      LISTBASE_FOREACH (Material *, material, &bmain->materials) {
        if (material->blend_flag & MA_BL_TRANSLUCENCY) {
          /* EEVEE Legacy used thickness from shadow map when translucency was on. */
          material->blend_flag |= MA_BL_THICKNESS_FROM_SHADOW;
        }
        if ((material->blend_flag & MA_BL_SS_REFRACTION) && material->use_nodes &&
            material->nodetree)
        {
          /* EEVEE Legacy used slab assumption. */
          material->thickness_mode = MA_THICKNESS_SLAB;
          version_refraction_depth_to_thickness_value(material->nodetree, material->refract_depth);
        }
      }
    }
  }

  if (!MAIN_VERSION_FILE_ATLEAST(bmain, 402, 25)) {
    FOREACH_NODETREE_BEGIN (bmain, ntree, id) {
      if (ntree->type != NTREE_COMPOSIT) {
        continue;
      }
      LISTBASE_FOREACH (bNode *, node, &ntree->nodes) {
        if (node->type != CMP_NODE_BLUR) {
          continue;
        }

        NodeBlurData &blur_data = *static_cast<NodeBlurData *>(node->storage);

        if (blur_data.filtertype != R_FILTER_FAST_GAUSS) {
          continue;
        }

        /* The size of the Fast Gaussian mode of blur decreased by the following factor to match
         * other blur sizes. So increase it back. */
        const float size_factor = 3.0f / 2.0f;
        blur_data.sizex *= size_factor;
        blur_data.sizey *= size_factor;
        blur_data.percentx *= size_factor;
        blur_data.percenty *= size_factor;
      }
    }
    FOREACH_NODETREE_END;
  }

  if (!MAIN_VERSION_FILE_ATLEAST(bmain, 402, 26)) {
    if (!DNA_struct_member_exists(fd->filesdna, "SceneEEVEE", "float", "shadow_resolution_scale"))
    {
      SceneEEVEE default_scene_eevee = *DNA_struct_default_get(SceneEEVEE);
      LISTBASE_FOREACH (Scene *, scene, &bmain->scenes) {
        scene->eevee.shadow_resolution_scale = default_scene_eevee.shadow_resolution_scale;
      }
    }
  }

  if (!MAIN_VERSION_FILE_ATLEAST(bmain, 402, 27)) {
    LISTBASE_FOREACH (Scene *, scene, &bmain->scenes) {
      if (scene->ed != nullptr) {
        scene->ed->cache_flag &= ~(SEQ_CACHE_UNUSED_5 | SEQ_CACHE_UNUSED_6 | SEQ_CACHE_UNUSED_7 |
                                   SEQ_CACHE_UNUSED_8 | SEQ_CACHE_UNUSED_9);
      }
    }
    LISTBASE_FOREACH (bScreen *, screen, &bmain->screens) {
      LISTBASE_FOREACH (ScrArea *, area, &screen->areabase) {
        LISTBASE_FOREACH (SpaceLink *, sl, &area->spacedata) {
          if (sl->spacetype == SPACE_SEQ) {
            SpaceSeq *sseq = (SpaceSeq *)sl;
            sseq->cache_overlay.flag |= SEQ_CACHE_SHOW_FINAL_OUT;
          }
        }
      }
    }
  }

  if (!MAIN_VERSION_FILE_ATLEAST(bmain, 402, 28)) {
    LISTBASE_FOREACH (Scene *, scene, &bmain->scenes) {
      if (scene->ed != nullptr) {
        SEQ_for_each_callback(&scene->ed->seqbase, seq_proxies_timecode_update, nullptr);
      }
    }

    LISTBASE_FOREACH (MovieClip *, clip, &bmain->movieclips) {
      MovieClipProxy proxy = clip->proxy;
      versioning_update_timecode(&proxy.tc);
    }
  }

  if (!MAIN_VERSION_FILE_ATLEAST(bmain, 402, 29)) {
    LISTBASE_FOREACH (Scene *, scene, &bmain->scenes) {
      if (scene->ed) {
        SEQ_for_each_callback(&scene->ed->seqbase, seq_text_data_update, nullptr);
      }
    }
  }

  if (!MAIN_VERSION_FILE_ATLEAST(bmain, 402, 30)) {
    LISTBASE_FOREACH (Scene *, scene, &bmain->scenes) {
      if (scene->nodetree) {
        scene->nodetree->flag &= ~NTREE_UNUSED_2;
      }
    }
  }

  if (!MAIN_VERSION_FILE_ATLEAST(bmain, 402, 31)) {
    LISTBASE_FOREACH (LightProbe *, lightprobe, &bmain->lightprobes) {
      /* Guess a somewhat correct density given the resolution. But very low resolution need
       * a decent enough density to work. */
      lightprobe->grid_surfel_density = max_ii(20,
                                               2 * max_iii(lightprobe->grid_resolution_x,
                                                           lightprobe->grid_resolution_y,
                                                           lightprobe->grid_resolution_z));
    }
  }

  if (!MAIN_VERSION_FILE_ATLEAST(bmain, 402, 31)) {
    bool only_uses_eevee_legacy_or_workbench = true;
    LISTBASE_FOREACH (Scene *, scene, &bmain->scenes) {
      if (!STR_ELEM(scene->r.engine, RE_engine_id_BLENDER_EEVEE, RE_engine_id_BLENDER_WORKBENCH)) {
        only_uses_eevee_legacy_or_workbench = false;
      }
    }
    /* Mark old EEVEE world volumes for showing conversion operator. */
    LISTBASE_FOREACH (World *, world, &bmain->worlds) {
      if (world->nodetree) {
        bNode *output_node = version_eevee_output_node_get(world->nodetree, SH_NODE_OUTPUT_WORLD);
        if (output_node) {
          bNodeSocket *volume_input_socket = static_cast<bNodeSocket *>(
              BLI_findlink(&output_node->inputs, 1));
          if (volume_input_socket) {
            LISTBASE_FOREACH (bNodeLink *, node_link, &world->nodetree->links) {
              if (node_link->tonode == output_node && node_link->tosock == volume_input_socket) {
                world->flag |= WO_USE_EEVEE_FINITE_VOLUME;
                /* Only display a warning message if we are sure this can be used by EEVEE. */
                if (only_uses_eevee_legacy_or_workbench) {
                  BLO_reportf_wrap(fd->reports,
                                   RPT_WARNING,
                                   RPT_("%s contains a volume shader that might need to be "
                                        "converted to object (see world volume panel)\n"),
                                   world->id.name + 2);
                }
              }
            }
          }
        }
      }
    }
  }

  if (!MAIN_VERSION_FILE_ATLEAST(bmain, 402, 33)) {
    constexpr int NTREE_EXECUTION_MODE_GPU = 2;

    LISTBASE_FOREACH (Scene *, scene, &bmain->scenes) {
      if (scene->nodetree) {
        if (scene->nodetree->execution_mode == NTREE_EXECUTION_MODE_GPU) {
          scene->r.compositor_device = SCE_COMPOSITOR_DEVICE_GPU;
        }
        scene->r.compositor_precision = scene->nodetree->precision;
      }
    }
  }

  if (!MAIN_VERSION_FILE_ATLEAST(bmain, 402, 34)) {
    float shadow_max_res_sun = 0.001f;
    float shadow_max_res_local = 0.001f;
    bool shadow_resolution_absolute = false;
    /* Try to get default resolution from scene setting. */
    LISTBASE_FOREACH (Scene *, scene, &bmain->scenes) {
      shadow_max_res_local = (2.0f * M_SQRT2) / scene->eevee.shadow_cube_size;
      /* Round to avoid weird numbers in the UI. */
      shadow_max_res_local = ceil(shadow_max_res_local * 1000.0f) / 1000.0f;
      shadow_resolution_absolute = true;
      break;
    }

    LISTBASE_FOREACH (Light *, light, &bmain->lights) {
      if (light->type == LA_SUN) {
        /* Sun are too complex to convert. Need user interaction. */
        light->shadow_maximum_resolution = shadow_max_res_sun;
        SET_FLAG_FROM_TEST(light->mode, false, LA_SHAD_RES_ABSOLUTE);
      }
      else {
        light->shadow_maximum_resolution = shadow_max_res_local;
        SET_FLAG_FROM_TEST(light->mode, shadow_resolution_absolute, LA_SHAD_RES_ABSOLUTE);
      }
    }
  }

  if (!MAIN_VERSION_FILE_ATLEAST(bmain, 402, 36)) {
    LISTBASE_FOREACH (Brush *, brush, &bmain->brushes) {
      /* Only for grease pencil brushes. */
      if (brush->gpencil_settings) {
        /* Use the `Scene` radius unit by default (confusingly named `BRUSH_LOCK_SIZE`).
         * Convert the radius to be the same visual size as in GPv2. */
        brush->flag |= BRUSH_LOCK_SIZE;
        brush->unprojected_radius = brush->size *
                                    blender::bke::greasepencil::LEGACY_RADIUS_CONVERSION_FACTOR;
      }
    }
  }

  if (!MAIN_VERSION_FILE_ATLEAST(bmain, 402, 37)) {
    const World *default_world = DNA_struct_default_get(World);
    LISTBASE_FOREACH (World *, world, &bmain->worlds) {
      world->sun_threshold = default_world->sun_threshold;
      world->sun_angle = default_world->sun_angle;
      world->sun_shadow_maximum_resolution = default_world->sun_shadow_maximum_resolution;
      /* Having the sun extracted is mandatory to keep the same look and avoid too much light
       * leaking compared to EEVEE-Legacy. But adding shadows might create performance overhead and
       * change the result in a very different way. So we disable shadows in older file. */
      world->flag &= ~WO_USE_SUN_SHADOW;
    }
  }

  if (!MAIN_VERSION_FILE_ATLEAST(bmain, 402, 38)) {
    LISTBASE_FOREACH (GreasePencil *, grease_pencil, &bmain->grease_pencils) {
      convert_grease_pencil_stroke_hardness_to_softness(grease_pencil);
    }
  }

  if (!MAIN_VERSION_FILE_ATLEAST(bmain, 402, 39)) {
    /* Unify cast shadow property with Cycles. */
    Scene *scene = static_cast<Scene *>(bmain->scenes.first);
    /* Be conservative, if there is no scene, still try to do the conversion as that can happen for
     * append and linking. We prefer breaking EEVEE rather than breaking Cycles here. */
    bool is_eevee = scene && STREQ(scene->r.engine, RE_engine_id_BLENDER_EEVEE);
    if (!is_eevee) {
      const Light *default_light = DNA_struct_default_get(Light);
      LISTBASE_FOREACH (Light *, light, &bmain->lights) {
        IDProperty *clight = version_cycles_properties_from_ID(&light->id);
        if (clight) {
          bool value = version_cycles_property_boolean(
              clight, "cast_shadow", default_light->mode & LA_SHADOW);
          SET_FLAG_FROM_TEST(light->mode, value, LA_SHADOW);
        }
      }
    }
  }

  if (!MAIN_VERSION_FILE_ATLEAST(bmain, 402, 40)) {
    LISTBASE_FOREACH (bNodeTree *, ntree, &bmain->nodetrees) {
      version_node_input_socket_name(ntree, FN_NODE_COMBINE_TRANSFORM, "Location", "Translation");
      version_node_output_socket_name(
          ntree, FN_NODE_SEPARATE_TRANSFORM, "Location", "Translation");
    }
  }

  if (!MAIN_VERSION_FILE_ATLEAST(bmain, 402, 41)) {
    const Light *default_light = DNA_struct_default_get(Light);
    LISTBASE_FOREACH (Light *, light, &bmain->lights) {
      light->shadow_jitter_overblur = default_light->shadow_jitter_overblur;
    }
  }

  if (!MAIN_VERSION_FILE_ATLEAST(bmain, 402, 43)) {
    const World *default_world = DNA_struct_default_get(World);
    LISTBASE_FOREACH (World *, world, &bmain->worlds) {
      world->sun_shadow_maximum_resolution = default_world->sun_shadow_maximum_resolution;
      world->sun_shadow_filter_radius = default_world->sun_shadow_filter_radius;
    }
  }

  if (!MAIN_VERSION_FILE_ATLEAST(bmain, 402, 44)) {
    const Scene *default_scene = DNA_struct_default_get(Scene);
    LISTBASE_FOREACH (Scene *, scene, &bmain->scenes) {
      scene->eevee.fast_gi_step_count = default_scene->eevee.fast_gi_step_count;
      scene->eevee.fast_gi_ray_count = default_scene->eevee.fast_gi_ray_count;
    }
  }

  if (!MAIN_VERSION_FILE_ATLEAST(bmain, 402, 45)) {
    LISTBASE_FOREACH (bScreen *, screen, &bmain->screens) {
      LISTBASE_FOREACH (ScrArea *, area, &screen->areabase) {
        LISTBASE_FOREACH (SpaceLink *, sl, &area->spacedata) {
          if (sl->spacetype == SPACE_VIEW3D) {
            View3D *v3d = reinterpret_cast<View3D *>(sl);
            v3d->flag2 |= V3D_SHOW_CAMERA_GUIDES;
          }
        }
      }
    }
  }

  if (!MAIN_VERSION_FILE_ATLEAST(bmain, 402, 46)) {
    const Scene *default_scene = DNA_struct_default_get(Scene);
    LISTBASE_FOREACH (Scene *, scene, &bmain->scenes) {
      scene->eevee.fast_gi_thickness_near = default_scene->eevee.fast_gi_thickness_near;
      scene->eevee.fast_gi_thickness_far = default_scene->eevee.fast_gi_thickness_far;
    }
  }
  if (!MAIN_VERSION_FILE_ATLEAST(bmain, 402, 48)) {
    LISTBASE_FOREACH (Object *, ob, &bmain->objects) {
      if (!ob->pose) {
        continue;
      }
      LISTBASE_FOREACH (bPoseChannel *, pchan, &ob->pose->chanbase) {
        pchan->custom_shape_wire_width = 1.0;
      }
    }
  }

  if (!MAIN_VERSION_FILE_ATLEAST(bmain, 402, 49)) {
    LISTBASE_FOREACH (bScreen *, screen, &bmain->screens) {
      LISTBASE_FOREACH (ScrArea *, area, &screen->areabase) {
        LISTBASE_FOREACH (SpaceLink *, sl, &area->spacedata) {
          if (sl->spacetype == SPACE_VIEW3D) {
            View3D *v3d = reinterpret_cast<View3D *>(sl);
            v3d->flag2 |= V3D_SHOW_CAMERA_PASSEPARTOUT;
          }
        }
      }
    }
  }

  if (!MAIN_VERSION_FILE_ATLEAST(bmain, 402, 50)) {
    LISTBASE_FOREACH (bNodeTree *, ntree, &bmain->nodetrees) {
      if (ntree->type != NTREE_GEOMETRY) {
        continue;
      }
      LISTBASE_FOREACH (bNode *, node, &ntree->nodes) {
        if (node->type != GEO_NODE_CAPTURE_ATTRIBUTE) {
          continue;
        }
        NodeGeometryAttributeCapture *storage = static_cast<NodeGeometryAttributeCapture *>(
            node->storage);
        if (storage->next_identifier > 0) {
          continue;
        }
        storage->capture_items_num = 1;
        storage->capture_items = MEM_cnew_array<NodeGeometryAttributeCaptureItem>(
            storage->capture_items_num, __func__);
        NodeGeometryAttributeCaptureItem &item = storage->capture_items[0];
        item.data_type = storage->data_type_legacy;
        item.identifier = storage->next_identifier++;
        item.name = BLI_strdup("Value");
      }
    }
  }

  if (!MAIN_VERSION_FILE_ATLEAST(bmain, 402, 53)) {
    LISTBASE_FOREACH (bScreen *, screen, &bmain->screens) {
      LISTBASE_FOREACH (ScrArea *, area, &screen->areabase) {
        LISTBASE_FOREACH (SpaceLink *, sl, &area->spacedata) {
          if (sl->spacetype == SPACE_NODE) {
            SpaceNode *snode = reinterpret_cast<SpaceNode *>(sl);
            snode->overlay.flag |= SN_OVERLAY_SHOW_REROUTE_AUTO_LABELS;
          }
        }
      }
    }
  }

  if (!MAIN_VERSION_FILE_ATLEAST(bmain, 402, 55)) {
    FOREACH_NODETREE_BEGIN (bmain, ntree, id) {
      if (ntree->type != NTREE_COMPOSIT) {
        continue;
      }
      LISTBASE_FOREACH (bNode *, node, &ntree->nodes) {
        if (node->type != CMP_NODE_CURVE_RGB) {
          continue;
        }

        CurveMapping &curve_mapping = *static_cast<CurveMapping *>(node->storage);

        /* Film-like tone only works with the combined curve, which is the fourth curve, so make
         * the combined curve current, as we now hide the rest of the curves since they no longer
         * have an effect. */
        if (curve_mapping.tone == CURVE_TONE_FILMLIKE) {
          curve_mapping.cur = 3;
        }
      }
    }
    FOREACH_NODETREE_END;
  }

  if (!MAIN_VERSION_FILE_ATLEAST(bmain, 403, 2)) {
    LISTBASE_FOREACH (bScreen *, screen, &bmain->screens) {
      LISTBASE_FOREACH (ScrArea *, area, &screen->areabase) {
        LISTBASE_FOREACH (SpaceLink *, space_link, &area->spacedata) {
          if (space_link->spacetype == SPACE_NODE) {
            SpaceNode *space_node = reinterpret_cast<SpaceNode *>(space_link);
            space_node->flag &= ~SNODE_FLAG_UNUSED_5;
          }
        }
      }
    }
  }

  if (!MAIN_VERSION_FILE_ATLEAST(bmain, 402, 60) ||
      (bmain->versionfile == 403 && !MAIN_VERSION_FILE_ATLEAST(bmain, 403, 3)))
  {
    /* Limit Rotation constraints from old files should use the legacy Limit
     * Rotation behavior. */
    LISTBASE_FOREACH (Object *, obj, &bmain->objects) {
      LISTBASE_FOREACH (bConstraint *, constraint, &obj->constraints) {
        if (constraint->type != CONSTRAINT_TYPE_ROTLIMIT) {
          continue;
        }
        static_cast<bRotLimitConstraint *>(constraint->data)->flag |= LIMIT_ROT_LEGACY_BEHAVIOR;
      }

      if (!obj->pose) {
        continue;
      }
      LISTBASE_FOREACH (bPoseChannel *, pbone, &obj->pose->chanbase) {
        LISTBASE_FOREACH (bConstraint *, constraint, &pbone->constraints) {
          if (constraint->type != CONSTRAINT_TYPE_ROTLIMIT) {
            continue;
          }
          static_cast<bRotLimitConstraint *>(constraint->data)->flag |= LIMIT_ROT_LEGACY_BEHAVIOR;
        }
      }
    }
  }

  if (!MAIN_VERSION_FILE_ATLEAST(bmain, 402, 61)) {
    /* LIGHT_PROBE_RESOLUTION_64 has been removed in EEVEE-Next as the tedrahedral mapping is to
     * low res to be usable. */
    LISTBASE_FOREACH (Scene *, scene, &bmain->scenes) {
      if (scene->eevee.gi_cubemap_resolution < 128) {
        scene->eevee.gi_cubemap_resolution = 128;
      }
    }
  }

  if (!MAIN_VERSION_FILE_ATLEAST(bmain, 402, 64)) {
    Scene *scene = static_cast<Scene *>(bmain->scenes.first);
    bool is_eevee_legacy = scene && STR_ELEM(scene->r.engine, RE_engine_id_BLENDER_EEVEE);
    if (is_eevee_legacy) {
      /* Re-apply versioning made for EEVEE-Next in 4.1 before it got delayed. */
      LISTBASE_FOREACH (Material *, material, &bmain->materials) {
        bool transparent_shadows = material->blend_shadow != MA_BS_SOLID;
        SET_FLAG_FROM_TEST(material->blend_flag, transparent_shadows, MA_BL_TRANSPARENT_SHADOW);
      }
      LISTBASE_FOREACH (Material *, mat, &bmain->materials) {
        mat->surface_render_method = (mat->blend_method == MA_BM_BLEND) ?
                                         MA_SURFACE_METHOD_FORWARD :
                                         MA_SURFACE_METHOD_DEFERRED;
      }
    }
  }

  if (!MAIN_VERSION_FILE_ATLEAST(bmain, 403, 3)) {
    LISTBASE_FOREACH (Brush *, brush, &bmain->brushes) {
      if (BrushGpencilSettings *settings = brush->gpencil_settings) {
        /* Copy the `draw_strength` value to the `alpha` value. */
        brush->alpha = settings->draw_strength;

        /* We approximate the simplify pixel threshold by taking the previous threshold (world
         * space) and dividing by the legacy radius conversion factor. This should generally give
         * reasonable "pixel" threshold values, at least for previous GPv2 defaults. */
        settings->simplify_px = settings->simplify_f /
                                blender::bke::greasepencil::LEGACY_RADIUS_CONVERSION_FACTOR * 0.1f;
      }
    }
  }

  if (!MAIN_VERSION_FILE_ATLEAST(bmain, 403, 4)) {
    LISTBASE_FOREACH (Scene *, scene, &bmain->scenes) {
      scene->view_settings.temperature = 6500.0f;
      scene->view_settings.tint = 10.0f;
    }
  }

  if (!MAIN_VERSION_FILE_ATLEAST(bmain, 403, 7)) {
    LISTBASE_FOREACH (Scene *, scene, &bmain->scenes) {
      SequencerToolSettings *sequencer_tool_settings = SEQ_tool_settings_ensure(scene);
      sequencer_tool_settings->snap_mode |= SEQ_SNAP_TO_PREVIEW_BORDERS |
                                            SEQ_SNAP_TO_PREVIEW_CENTER |
                                            SEQ_SNAP_TO_STRIPS_PREVIEW;
    }
  }

  if (!MAIN_VERSION_FILE_ATLEAST(bmain, 403, 8)) {
    update_paint_modes_for_brush_assets(*bmain);
  }

  if (!MAIN_VERSION_FILE_ATLEAST(bmain, 403, 9)) {
    fix_built_in_curve_attribute_defaults(bmain);
  }

  if (!MAIN_VERSION_FILE_ATLEAST(bmain, 403, 10)) {
    /* Initialize Color Balance node white point settings. */
    FOREACH_NODETREE_BEGIN (bmain, ntree, id) {
      if (ntree->type != NTREE_CUSTOM) {
        LISTBASE_FOREACH (bNode *, node, &ntree->nodes) {
          if (node->type == CMP_NODE_COLORBALANCE) {
            NodeColorBalance *n = static_cast<NodeColorBalance *>(node->storage);
            n->input_temperature = n->output_temperature = 6500.0f;
            n->input_tint = n->output_tint = 10.0f;
          }
        }
      }
    }
    FOREACH_NODETREE_END;
  }

  if (!MAIN_VERSION_FILE_ATLEAST(bmain, 403, 11)) {
    LISTBASE_FOREACH (Curves *, curves, &bmain->hair_curves) {
      curves->geometry.attributes_active_index = curves->attributes_active_index_legacy;
    }
  }

  if (!MAIN_VERSION_FILE_ATLEAST(bmain, 403, 13)) {
    Camera default_cam = *DNA_struct_default_get(Camera);
    LISTBASE_FOREACH (Camera *, camera, &bmain->cameras) {
      camera->central_cylindrical_range_u_min = default_cam.central_cylindrical_range_u_min;
      camera->central_cylindrical_range_u_max = default_cam.central_cylindrical_range_u_max;
      camera->central_cylindrical_range_v_min = default_cam.central_cylindrical_range_v_min;
      camera->central_cylindrical_range_v_max = default_cam.central_cylindrical_range_v_max;
      camera->central_cylindrical_radius = default_cam.central_cylindrical_radius;
    }
  }

  /* The File Output node now uses the linear color space setting of its stored image formats. So
   * we need to ensure the color space value is initialized to some sane default based on the image
   * type. Furthermore, the node now gained a new Save As Render option that is global to the node,
   * which will be used if Use Node Format is enabled for each input, so we potentially need to
   * disable Use Node Format in case inputs had different Save As render options. */
  if (!MAIN_VERSION_FILE_ATLEAST(bmain, 403, 14)) {
    FOREACH_NODETREE_BEGIN (bmain, ntree, id) {
      if (ntree->type != NTREE_COMPOSIT) {
        continue;
      }

      LISTBASE_FOREACH (bNode *, node, &ntree->nodes) {
        if (node->type != CMP_NODE_OUTPUT_FILE) {
          continue;
        }

        /* Initialize node format color space if it is not set. */
        NodeImageMultiFile *storage = static_cast<NodeImageMultiFile *>(node->storage);
        if (storage->format.linear_colorspace_settings.name[0] == '\0') {
          BKE_image_format_update_color_space_for_type(&storage->format);
        }

        if (BLI_listbase_is_empty(&node->inputs)) {
          continue;
        }

        /* Initialize input formats color space if it is not set. */
        LISTBASE_FOREACH (const bNodeSocket *, input, &node->inputs) {
          NodeImageMultiFileSocket *input_storage = static_cast<NodeImageMultiFileSocket *>(
              input->storage);
          if (input_storage->format.linear_colorspace_settings.name[0] == '\0') {
            BKE_image_format_update_color_space_for_type(&input_storage->format);
          }
        }

        /* EXR images don't use Save As Render. */
        if (ELEM(storage->format.imtype, R_IMF_IMTYPE_OPENEXR, R_IMF_IMTYPE_MULTILAYER)) {
          continue;
        }

        /* Find out if all inputs have the same Save As Render option. */
        const bNodeSocket *first_input = static_cast<bNodeSocket *>(node->inputs.first);
        const NodeImageMultiFileSocket *first_input_storage =
            static_cast<NodeImageMultiFileSocket *>(first_input->storage);
        const bool first_save_as_render = first_input_storage->save_as_render;
        bool all_inputs_have_same_save_as_render = true;
        LISTBASE_FOREACH (const bNodeSocket *, input, &node->inputs) {
          const NodeImageMultiFileSocket *input_storage = static_cast<NodeImageMultiFileSocket *>(
              input->storage);
          if (bool(input_storage->save_as_render) != first_save_as_render) {
            all_inputs_have_same_save_as_render = false;
            break;
          }
        }

        /* All inputs have the same save as render option, so we set the node Save As Render option
         * to that value, and we leave inputs as is. */
        if (all_inputs_have_same_save_as_render) {
          storage->save_as_render = first_save_as_render;
          continue;
        }

        /* For inputs that have Use Node Format enabled, we need to disabled it because otherwise
         * they will use the node's Save As Render option. It follows that we need to copy the
         * node's format to the input format. */
        LISTBASE_FOREACH (const bNodeSocket *, input, &node->inputs) {
          NodeImageMultiFileSocket *input_storage = static_cast<NodeImageMultiFileSocket *>(
              input->storage);

          if (!input_storage->use_node_format) {
            continue;
          }

          input_storage->use_node_format = false;
          input_storage->format = storage->format;
        }
      }
    }
    FOREACH_NODETREE_END;
  }

  if (!MAIN_VERSION_FILE_ATLEAST(bmain, 403, 15)) {
    using namespace blender;

    LISTBASE_FOREACH (Collection *, collection, &bmain->collections) {
      const ListBase *exporters = &collection->exporters;
      LISTBASE_FOREACH (CollectionExport *, data, exporters) {
        /* The name field should be empty at this point. */
        BLI_assert(data->name[0] == '\0');

        bke::FileHandlerType *fh = bke::file_handler_find(data->fh_idname);
        BKE_collection_exporter_name_set(exporters, data, fh ? fh->label : DATA_("Undefined"));
      }
    }
  }

  if (!MAIN_VERSION_FILE_ATLEAST(bmain, 403, 16)) {
    LISTBASE_FOREACH (Scene *, scene, &bmain->scenes) {
      scene->eevee.flag |= SCE_EEVEE_FAST_GI_ENABLED;
    }
  }

<<<<<<< HEAD
  if (!MAIN_VERSION_FILE_ATLEAST(bmain, 403, 16)) {
    LISTBASE_FOREACH (Object *, object, &bmain->objects) {
      LISTBASE_FOREACH (ModifierData *, md, &object->modifiers) {
        if (md->type != eModifierType_Nodes) {
          continue;
        }
        NodesModifierData &nmd = *reinterpret_cast<NodesModifierData *>(md);
        if (nmd.bake_target == NODES_MODIFIER_BAKE_TARGET_INHERIT) {
          /* Use disk target for existing modifiers to avoid changing behavior. */
          nmd.bake_target = NODES_MODIFIER_BAKE_TARGET_DISK;
        }
      }
    }
=======
  if (!MAIN_VERSION_FILE_ATLEAST(bmain, 403, 17)) {
    FOREACH_NODETREE_BEGIN (bmain, tree, id) {
      if (tree->default_group_node_width == 0) {
        tree->default_group_node_width = GROUP_NODE_DEFAULT_WIDTH;
      }
    }
    FOREACH_NODETREE_END;
>>>>>>> 9b6c1f79
  }

  /**
   * Always bump subversion in BKE_blender_version.h when adding versioning
   * code here, and wrap it inside a MAIN_VERSION_FILE_ATLEAST check.
   *
   * \note Keep this message at the bottom of the function.
   */

  /* Always run this versioning; meshes are written with the legacy format which always needs to
   * be converted to the new format on file load. Can be moved to a subversion check in a larger
   * breaking release. */
  LISTBASE_FOREACH (Mesh *, mesh, &bmain->meshes) {
    blender::bke::mesh_sculpt_mask_to_generic(*mesh);
  }
}<|MERGE_RESOLUTION|>--- conflicted
+++ resolved
@@ -4551,8 +4551,16 @@
     }
   }
 
-<<<<<<< HEAD
-  if (!MAIN_VERSION_FILE_ATLEAST(bmain, 403, 16)) {
+  if (!MAIN_VERSION_FILE_ATLEAST(bmain, 403, 17)) {
+    FOREACH_NODETREE_BEGIN (bmain, tree, id) {
+      if (tree->default_group_node_width == 0) {
+        tree->default_group_node_width = GROUP_NODE_DEFAULT_WIDTH;
+      }
+    }
+    FOREACH_NODETREE_END;
+  }
+
+  if (!MAIN_VERSION_FILE_ATLEAST(bmain, 403, 18)) {
     LISTBASE_FOREACH (Object *, object, &bmain->objects) {
       LISTBASE_FOREACH (ModifierData *, md, &object->modifiers) {
         if (md->type != eModifierType_Nodes) {
@@ -4565,15 +4573,6 @@
         }
       }
     }
-=======
-  if (!MAIN_VERSION_FILE_ATLEAST(bmain, 403, 17)) {
-    FOREACH_NODETREE_BEGIN (bmain, tree, id) {
-      if (tree->default_group_node_width == 0) {
-        tree->default_group_node_width = GROUP_NODE_DEFAULT_WIDTH;
-      }
-    }
-    FOREACH_NODETREE_END;
->>>>>>> 9b6c1f79
   }
 
   /**
