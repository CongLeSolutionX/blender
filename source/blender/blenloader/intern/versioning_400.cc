/* SPDX-FileCopyrightText: 2023 Blender Authors
 *
 * SPDX-License-Identifier: GPL-2.0-or-later */

/** \file
 * \ingroup blenloader
 */

#define DNA_DEPRECATED_ALLOW

#include <algorithm>
#include <cmath>

/* Define macros in `DNA_genfile.h`. */
#define DNA_GENFILE_VERSIONING_MACROS

#include "DNA_brush_types.h"
#include "DNA_camera_types.h"
#include "DNA_curve_types.h"
#include "DNA_defaults.h"
#include "DNA_light_types.h"
#include "DNA_lightprobe_types.h"
#include "DNA_material_types.h"
#include "DNA_mesh_types.h"
#include "DNA_modifier_types.h"
#include "DNA_movieclip_types.h"
#include "DNA_scene_types.h"
#include "DNA_sequence_types.h"
#include "DNA_world_types.h"

#include "DNA_defaults.h"
#include "DNA_defs.h"
#include "DNA_genfile.h"
#include "DNA_particle_types.h"

#undef DNA_GENFILE_VERSIONING_MACROS

#include "BLI_assert.h"
#include "BLI_listbase.h"
#include "BLI_map.hh"
#include "BLI_math_vector.h"
#include "BLI_math_rotation.h"
#include "BLI_set.hh"
#include "BLI_string.h"
#include "BLI_string_ref.hh"

#include "BKE_anim_data.hh"
#include "BKE_animsys.h"
#include "BKE_armature.hh"
#include "BKE_attribute.hh"
#include "BKE_curve.hh"
#include "BKE_effect.h"
#include "BKE_grease_pencil.hh"
#include "BKE_idprop.hh"
#include "BKE_main.hh"
#include "BKE_material.h"
#include "BKE_mesh_legacy_convert.hh"
#include "BKE_node_runtime.hh"
#include "BKE_scene.hh"
#include "BKE_tracking.h"

#include "SEQ_iterator.hh"

#include "ANIM_armature_iter.hh"
#include "ANIM_bone_collections.hh"

#include "BLT_translation.hh"

#include "BLO_read_write.hh"
#include "BLO_readfile.hh"

#include "readfile.hh"

#include "versioning_common.hh"

// static CLG_LogRef LOG = {"blo.readfile.doversion"};

static void version_composite_nodetree_null_id(bNodeTree *ntree, Scene *scene)
{
  for (bNode *node : ntree->all_nodes()) {
    if (node->id == nullptr && ((node->type == CMP_NODE_R_LAYERS) ||
                                (node->type == CMP_NODE_CRYPTOMATTE &&
                                 node->custom1 == CMP_NODE_CRYPTOMATTE_SOURCE_RENDER)))
    {
      node->id = &scene->id;
    }
  }
}

/* Move bone-group color to the individual bones. */
static void version_bonegroup_migrate_color(Main *bmain)
{
  using PoseSet = blender::Set<bPose *>;
  blender::Map<bArmature *, PoseSet> armature_poses;

  /* Gather a mapping from armature to the poses that use it. */
  LISTBASE_FOREACH (Object *, ob, &bmain->objects) {
    if (ob->type != OB_ARMATURE || !ob->pose) {
      continue;
    }

    bArmature *arm = reinterpret_cast<bArmature *>(ob->data);
    BLI_assert_msg(GS(arm->id.name) == ID_AR,
                   "Expected ARMATURE object to have an Armature as data");

    /* There is no guarantee that the current state of poses is in sync with the Armature data.
     *
     * NOTE: No need to handle user reference-counting in readfile code. */
    BKE_pose_ensure(bmain, ob, arm, false);

    PoseSet &pose_set = armature_poses.lookup_or_add_default(arm);
    pose_set.add(ob->pose);
  }

  /* Move colors from the pose's bone-group to either the armature bones or the
   * pose bones, depending on how many poses use the Armature. */
  for (const PoseSet &pose_set : armature_poses.values()) {
    /* If the Armature is shared, the bone group colors might be different, and thus they have to
     * be stored on the pose bones. If the Armature is NOT shared, the bone colors can be stored
     * directly on the Armature bones. */
    const bool store_on_armature = pose_set.size() == 1;

    for (bPose *pose : pose_set) {
      LISTBASE_FOREACH (bPoseChannel *, pchan, &pose->chanbase) {
        const bActionGroup *bgrp = (const bActionGroup *)BLI_findlink(&pose->agroups,
                                                                      (pchan->agrp_index - 1));
        if (!bgrp) {
          continue;
        }

        BoneColor &bone_color = store_on_armature ? pchan->bone->color : pchan->color;
        bone_color.palette_index = bgrp->customCol;
        memcpy(&bone_color.custom, &bgrp->cs, sizeof(bone_color.custom));
      }
    }
  }
}

static void version_bonelayers_to_bonecollections(Main *bmain)
{
  char bcoll_name[MAX_NAME];
  char custom_prop_name[MAX_NAME];

  LISTBASE_FOREACH (bArmature *, arm, &bmain->armatures) {
    IDProperty *arm_idprops = IDP_GetProperties(&arm->id);

    BLI_assert_msg(arm->edbo == nullptr, "did not expect an Armature to be saved in edit mode");
    const uint layer_used = arm->layer_used;

    /* Construct a bone collection for each layer that contains at least one bone. */
    blender::Vector<std::pair<uint, BoneCollection *>> layermask_collection;
    for (uint layer = 0; layer < 32; ++layer) {
      const uint layer_mask = 1u << layer;
      if ((layer_used & layer_mask) == 0) {
        /* Layer is empty, so no need to convert to collection. */
        continue;
      }

      /* Construct a suitable name for this bone layer. */
      bcoll_name[0] = '\0';
      if (arm_idprops) {
        /* See if we can use the layer name from the Bone Manager add-on. This is a popular add-on
         * for managing bone layers and giving them names. */
        SNPRINTF(custom_prop_name, "layer_name_%u", layer);
        IDProperty *prop = IDP_GetPropertyFromGroup(arm_idprops, custom_prop_name);
        if (prop != nullptr && prop->type == IDP_STRING && IDP_String(prop)[0] != '\0') {
          SNPRINTF(bcoll_name, "Layer %u - %s", layer + 1, IDP_String(prop));
        }
      }
      if (bcoll_name[0] == '\0') {
        /* Either there was no name defined in the custom property, or
         * it was the empty string. */
        SNPRINTF(bcoll_name, "Layer %u", layer + 1);
      }

      /* Create a new bone collection for this layer. */
      BoneCollection *bcoll = ANIM_armature_bonecoll_new(arm, bcoll_name);
      layermask_collection.append(std::make_pair(layer_mask, bcoll));

      if ((arm->layer & layer_mask) == 0) {
        ANIM_bonecoll_hide(arm, bcoll);
      }
    }

    /* Iterate over the bones to assign them to their layers. */
    blender::animrig::ANIM_armature_foreach_bone(&arm->bonebase, [&](Bone *bone) {
      for (auto layer_bcoll : layermask_collection) {
        const uint layer_mask = layer_bcoll.first;
        if ((bone->layer & layer_mask) == 0) {
          continue;
        }

        BoneCollection *bcoll = layer_bcoll.second;
        ANIM_armature_bonecoll_assign(bcoll, bone);
      }
    });
  }
}

static void version_bonegroups_to_bonecollections(Main *bmain)
{
  LISTBASE_FOREACH (Object *, ob, &bmain->objects) {
    if (ob->type != OB_ARMATURE || !ob->pose) {
      continue;
    }

    /* Convert the bone groups on a bone-by-bone basis. */
    bArmature *arm = reinterpret_cast<bArmature *>(ob->data);
    bPose *pose = ob->pose;

    blender::Map<const bActionGroup *, BoneCollection *> collections_by_group;
    /* Convert all bone groups, regardless of whether they contain any bones. */
    LISTBASE_FOREACH (bActionGroup *, bgrp, &pose->agroups) {
      BoneCollection *bcoll = ANIM_armature_bonecoll_new(arm, bgrp->name);
      collections_by_group.add_new(bgrp, bcoll);

      /* Before now, bone visibility was determined by armature layers, and bone
       * groups did not have any impact on this. To retain the behavior, that
       * hiding all layers a bone is on hides the bone, the
       * bone-group-collections should be created hidden. */
      ANIM_bonecoll_hide(arm, bcoll);
    }

    /* Assign the bones to their bone group based collection. */
    LISTBASE_FOREACH (bPoseChannel *, pchan, &pose->chanbase) {
      /* Find the bone group of this pose channel. */
      const bActionGroup *bgrp = (const bActionGroup *)BLI_findlink(&pose->agroups,
                                                                    (pchan->agrp_index - 1));
      if (!bgrp) {
        continue;
      }

      /* Assign the bone. */
      BoneCollection *bcoll = collections_by_group.lookup(bgrp);
      ANIM_armature_bonecoll_assign(bcoll, pchan->bone);
    }

    /* The list of bone groups (pose->agroups) is intentionally left alone here. This will allow
     * for older versions of Blender to open the file with bone groups intact. Of course the bone
     * groups will not be updated any more, but this way the data at least survives an accidental
     * save with Blender 4.0. */
  }
}

static void version_principled_bsdf_update_animdata(ID *owner_id, bNodeTree *ntree)
{
  ID *id = &ntree->id;
  AnimData *adt = BKE_animdata_from_id(id);

  LISTBASE_FOREACH (bNode *, node, &ntree->nodes) {
    if (node->type != SH_NODE_BSDF_PRINCIPLED) {
      continue;
    }

    char node_name_escaped[MAX_NAME * 2];
    BLI_str_escape(node_name_escaped, node->name, sizeof(node_name_escaped));
    std::string prefix = "nodes[\"" + std::string(node_name_escaped) + "\"].inputs";

    /* Remove animdata for inputs 18 (Transmission Roughness) and 3 (Subsurface Color). */
    BKE_animdata_fix_paths_remove(id, (prefix + "[18]").c_str());
    BKE_animdata_fix_paths_remove(id, (prefix + "[3]").c_str());

    /* Order is important here: If we e.g. want to change A->B and B->C, but perform A->B first,
     * then later we don't know whether a B entry is an original B (and therefore should be
     * changed to C) or used to be A and was already handled.
     * In practice, going reverse mostly works, the two notable dependency chains are:
     * - 8->13, then 2->8, then 9->2 (13 was changed before)
     * - 1->9, then 6->1 (9 was changed before)
     * - 4->10, then 21->4 (10 was changed before)
     *
     * 0 (Base Color) and 17 (Transmission) are fine as-is. */
    std::pair<int, int> remap_table[] = {
        {20, 27}, /* Emission Strength */
        {19, 26}, /* Emission */
        {16, 3},  /* IOR */
        {15, 19}, /* Clearcoat Roughness */
        {14, 18}, /* Clearcoat */
        {13, 25}, /* Sheen Tint */
        {12, 23}, /* Sheen */
        {11, 15}, /* Anisotropic Rotation */
        {10, 14}, /* Anisotropic */
        {8, 13},  /* Specular Tint */
        {2, 8},   /* Subsurface Radius */
        {9, 2},   /* Roughness */
        {7, 12},  /* Specular */
        {1, 9},   /* Subsurface Scale */
        {6, 1},   /* Metallic */
        {5, 11},  /* Subsurface Anisotropy */
        {4, 10},  /* Subsurface IOR */
        {21, 4}   /* Alpha */
    };
    for (const auto &entry : remap_table) {
      BKE_animdata_fix_paths_rename(
          id, adt, owner_id, prefix.c_str(), nullptr, nullptr, entry.first, entry.second, false);
    }
  }
}

static void versioning_eevee_shadow_settings(Object *object)
{
  /** EEVEE no longer uses the Material::blend_shadow property.
   * Instead, it uses Object::visibility_flag for disabling shadow casting
   */

  short *material_len = BKE_object_material_len_p(object);
  if (!material_len) {
    return;
  }

  using namespace blender;
  bool hide_shadows = *material_len > 0;
  for (int i : IndexRange(*material_len)) {
    Material *material = BKE_object_material_get(object, i + 1);
    if (!material || material->blend_shadow != MA_BS_NONE) {
      hide_shadows = false;
    }
  }

  /* Enable the hide_shadow flag only if there's not any shadow casting material. */
  SET_FLAG_FROM_TEST(object->visibility_flag, hide_shadows, OB_HIDE_SHADOW);
}

static void versioning_replace_splitviewer(bNodeTree *ntree)
{
  /* Split viewer was replaced with a regular split node, so add a viewer node,
   * and link it to the new split node to achieve the same behavior of the split viewer node. */

  LISTBASE_FOREACH_MUTABLE (bNode *, node, &ntree->nodes) {
    if (node->type != CMP_NODE_SPLITVIEWER__DEPRECATED) {
      continue;
    }

    STRNCPY(node->idname, "CompositorNodeSplit");
    node->type = CMP_NODE_SPLIT;
    MEM_freeN(node->storage);
    node->storage = nullptr;

    bNode *viewer_node = nodeAddStaticNode(nullptr, ntree, CMP_NODE_VIEWER);
    /* Nodes are created stacked on top of each other, so separate them a bit. */
    viewer_node->locx = node->locx + node->width + viewer_node->width / 4.0f;
    viewer_node->locy = node->locy;
    viewer_node->flag &= ~NODE_PREVIEW;

    bNodeSocket *split_out_socket = nodeAddStaticSocket(
        ntree, node, SOCK_OUT, SOCK_IMAGE, PROP_NONE, "Image", "Image");
    bNodeSocket *viewer_in_socket = nodeFindSocket(viewer_node, SOCK_IN, "Image");

    nodeAddLink(ntree, node, split_out_socket, viewer_node, viewer_in_socket);
  }
}

void do_versions_after_linking_400(FileData *fd, Main *bmain)
{
  if (!MAIN_VERSION_FILE_ATLEAST(bmain, 400, 9)) {
    /* Fix area light scaling. */
    LISTBASE_FOREACH (Light *, light, &bmain->lights) {
      light->energy = light->energy_deprecated;
      if (light->type == LA_AREA) {
        light->energy *= M_PI_4;
      }
    }

    /* XXX This was added several years ago in 'lib_link` code of Scene... Should be safe enough
     * here. */
    LISTBASE_FOREACH (Scene *, scene, &bmain->scenes) {
      if (scene->nodetree) {
        version_composite_nodetree_null_id(scene->nodetree, scene);
      }
    }

    /* XXX This was added many years ago (1c19940198) in 'lib_link` code of particles as a bug-fix.
     * But this is actually versioning. Should be safe enough here. */
    LISTBASE_FOREACH (ParticleSettings *, part, &bmain->particles) {
      if (!part->effector_weights) {
        part->effector_weights = BKE_effector_add_weights(part->force_group);
      }
    }

    /* Object proxies have been deprecated sine 3.x era, so their update & sanity check can now
     * happen in do_versions code. */
    LISTBASE_FOREACH (Object *, ob, &bmain->objects) {
      if (ob->proxy) {
        /* Paranoia check, actually a proxy_from pointer should never be written... */
        if (!ID_IS_LINKED(ob->proxy)) {
          ob->proxy->proxy_from = nullptr;
          ob->proxy = nullptr;

          if (ob->id.lib) {
            BLO_reportf_wrap(fd->reports,
                             RPT_INFO,
                             RPT_("Proxy lost from object %s lib %s\n"),
                             ob->id.name + 2,
                             ob->id.lib->filepath);
          }
          else {
            BLO_reportf_wrap(fd->reports,
                             RPT_INFO,
                             RPT_("Proxy lost from object %s lib <NONE>\n"),
                             ob->id.name + 2);
          }
          fd->reports->count.missing_obproxies++;
        }
        else {
          /* This triggers object_update to always use a copy. */
          ob->proxy->proxy_from = ob;
        }
      }
    }
  }

  if (!MAIN_VERSION_FILE_ATLEAST(bmain, 400, 21)) {
    if (!DNA_struct_member_exists(fd->filesdna, "bPoseChannel", "BoneColor", "color")) {
      version_bonegroup_migrate_color(bmain);
    }

    if (!DNA_struct_member_exists(fd->filesdna, "bArmature", "ListBase", "collections")) {
      version_bonelayers_to_bonecollections(bmain);
      version_bonegroups_to_bonecollections(bmain);
    }
  }

  if (!MAIN_VERSION_FILE_ATLEAST(bmain, 400, 24)) {
    FOREACH_NODETREE_BEGIN (bmain, ntree, id) {
      if (ntree->type == NTREE_SHADER) {
        /* Convert animdata on the Principled BSDF sockets. */
        version_principled_bsdf_update_animdata(id, ntree);
      }
    }
    FOREACH_NODETREE_END;
  }

  if (!MAIN_VERSION_FILE_ATLEAST(bmain, 400, 34)) {
    BKE_mesh_legacy_face_map_to_generic(bmain);
  }

  if (!MAIN_VERSION_FILE_ATLEAST(bmain, 401, 5)) {
    Scene *scene = static_cast<Scene *>(bmain->scenes.first);
    bool is_cycles = scene && STREQ(scene->r.engine, RE_engine_id_CYCLES);
    if (!is_cycles) {
      LISTBASE_FOREACH (Object *, object, &bmain->objects) {
        versioning_eevee_shadow_settings(object);
      }
    }
  }

  /**
   * Always bump subversion in BKE_blender_version.h when adding versioning
   * code here, and wrap it inside a MAIN_VERSION_FILE_ATLEAST check.
   *
   * \note Keep this message at the bottom of the function.
   */
}

static void version_mesh_legacy_to_struct_of_array_format(Mesh &mesh)
{
  BKE_mesh_legacy_convert_flags_to_selection_layers(&mesh);
  BKE_mesh_legacy_convert_flags_to_hide_layers(&mesh);
  BKE_mesh_legacy_convert_uvs_to_generic(&mesh);
  BKE_mesh_legacy_convert_mpoly_to_material_indices(&mesh);
  BKE_mesh_legacy_sharp_faces_from_flags(&mesh);
  BKE_mesh_legacy_bevel_weight_to_layers(&mesh);
  BKE_mesh_legacy_sharp_edges_from_flags(&mesh);
  BKE_mesh_legacy_face_set_to_generic(&mesh);
  BKE_mesh_legacy_edge_crease_to_layers(&mesh);
  BKE_mesh_legacy_uv_seam_from_flags(&mesh);
  BKE_mesh_legacy_convert_verts_to_positions(&mesh);
  BKE_mesh_legacy_attribute_flags_to_strings(&mesh);
  BKE_mesh_legacy_convert_loops_to_corners(&mesh);
  BKE_mesh_legacy_convert_polys_to_offsets(&mesh);
  BKE_mesh_legacy_convert_edges_to_generic(&mesh);
}

static void version_motion_tracking_legacy_camera_object(MovieClip &movieclip)
{
  MovieTracking &tracking = movieclip.tracking;
  MovieTrackingObject *active_tracking_object = BKE_tracking_object_get_active(&tracking);
  MovieTrackingObject *tracking_camera_object = BKE_tracking_object_get_camera(&tracking);

  BLI_assert(tracking_camera_object != nullptr);

  if (BLI_listbase_is_empty(&tracking_camera_object->tracks)) {
    tracking_camera_object->tracks = tracking.tracks_legacy;
    active_tracking_object->active_track = tracking.act_track_legacy;
  }

  if (BLI_listbase_is_empty(&tracking_camera_object->plane_tracks)) {
    tracking_camera_object->plane_tracks = tracking.plane_tracks_legacy;
    active_tracking_object->active_plane_track = tracking.act_plane_track_legacy;
  }

  if (tracking_camera_object->reconstruction.cameras == nullptr) {
    tracking_camera_object->reconstruction = tracking.reconstruction_legacy;
  }

  /* Clear pointers in the legacy storage.
   * Always do it, in the case something got missed in the logic above, so that the legacy storage
   * is always ensured to be empty after load. */
  BLI_listbase_clear(&tracking.tracks_legacy);
  BLI_listbase_clear(&tracking.plane_tracks_legacy);
  tracking.act_track_legacy = nullptr;
  tracking.act_plane_track_legacy = nullptr;
  memset(&tracking.reconstruction_legacy, 0, sizeof(tracking.reconstruction_legacy));
}

static void version_movieclips_legacy_camera_object(Main *bmain)
{
  LISTBASE_FOREACH (MovieClip *, movieclip, &bmain->movieclips) {
    version_motion_tracking_legacy_camera_object(*movieclip);
  }
}

/* Version VertexWeightEdit modifier to make existing weights exclusive of the threshold. */
static void version_vertex_weight_edit_preserve_threshold_exclusivity(Main *bmain)
{
  LISTBASE_FOREACH (Object *, ob, &bmain->objects) {
    if (ob->type != OB_MESH) {
      continue;
    }

    LISTBASE_FOREACH (ModifierData *, md, &ob->modifiers) {
      if (md->type == eModifierType_WeightVGEdit) {
        WeightVGEditModifierData *wmd = reinterpret_cast<WeightVGEditModifierData *>(md);
        wmd->add_threshold = nexttoward(wmd->add_threshold, 2.0);
        wmd->rem_threshold = nexttoward(wmd->rem_threshold, -1.0);
      }
    }
  }
}

static void version_mesh_crease_generic(Main &bmain)
{
  LISTBASE_FOREACH (Mesh *, mesh, &bmain.meshes) {
    BKE_mesh_legacy_crease_to_generic(mesh);
  }

  LISTBASE_FOREACH (bNodeTree *, ntree, &bmain.nodetrees) {
    if (ntree->type == NTREE_GEOMETRY) {
      LISTBASE_FOREACH (bNode *, node, &ntree->nodes) {
        if (STR_ELEM(node->idname,
                     "GeometryNodeStoreNamedAttribute",
                     "GeometryNodeInputNamedAttribute"))
        {
          bNodeSocket *socket = nodeFindSocket(node, SOCK_IN, "Name");
          if (STREQ(socket->default_value_typed<bNodeSocketValueString>()->value, "crease")) {
            STRNCPY(socket->default_value_typed<bNodeSocketValueString>()->value, "crease_edge");
          }
        }
      }
    }
  }

  LISTBASE_FOREACH (Object *, object, &bmain.objects) {
    LISTBASE_FOREACH (ModifierData *, md, &object->modifiers) {
      if (md->type != eModifierType_Nodes) {
        continue;
      }
      if (IDProperty *settings = reinterpret_cast<NodesModifierData *>(md)->settings.properties) {
        LISTBASE_FOREACH (IDProperty *, prop, &settings->data.group) {
          if (blender::StringRef(prop->name).endswith("_attribute_name")) {
            if (STREQ(IDP_String(prop), "crease")) {
              IDP_AssignString(prop, "crease_edge");
            }
          }
        }
      }
    }
  }
}

static void versioning_replace_legacy_glossy_node(bNodeTree *ntree)
{
  LISTBASE_FOREACH (bNode *, node, &ntree->nodes) {
    if (node->type == SH_NODE_BSDF_GLOSSY_LEGACY) {
      STRNCPY(node->idname, "ShaderNodeBsdfAnisotropic");
      node->type = SH_NODE_BSDF_GLOSSY;
    }
  }
}

static void versioning_remove_microfacet_sharp_distribution(bNodeTree *ntree)
{
  /* Find all glossy, glass and refraction BSDF nodes that have their distribution
   * set to SHARP and set them to GGX, disconnect any link to the Roughness input
   * and set its value to zero. */
  LISTBASE_FOREACH (bNode *, node, &ntree->nodes) {
    if (!ELEM(node->type, SH_NODE_BSDF_GLOSSY, SH_NODE_BSDF_GLASS, SH_NODE_BSDF_REFRACTION)) {
      continue;
    }
    if (node->custom1 != SHD_GLOSSY_SHARP_DEPRECATED) {
      continue;
    }

    node->custom1 = SHD_GLOSSY_GGX;
    LISTBASE_FOREACH (bNodeSocket *, socket, &node->inputs) {
      if (!STREQ(socket->identifier, "Roughness")) {
        continue;
      }

      if (socket->link != nullptr) {
        nodeRemLink(ntree, socket->link);
      }
      bNodeSocketValueFloat *socket_value = (bNodeSocketValueFloat *)socket->default_value;
      socket_value->value = 0.0f;

      break;
    }
  }
}

static void version_replace_texcoord_normal_socket(bNodeTree *ntree)
{
  /* The normal of a spot light was set to the incoming light direction, replace with the
   * `Incoming` socket from the Geometry shader node. */
  bNode *geometry_node = nullptr;
  bNode *transform_node = nullptr;
  bNodeSocket *incoming_socket = nullptr;
  bNodeSocket *vec_in_socket = nullptr;
  bNodeSocket *vec_out_socket = nullptr;

  LISTBASE_FOREACH_MUTABLE (bNodeLink *, link, &ntree->links) {
    if (link->fromnode->type == SH_NODE_TEX_COORD && STREQ(link->fromsock->identifier, "Normal")) {
      if (geometry_node == nullptr) {
        geometry_node = nodeAddStaticNode(nullptr, ntree, SH_NODE_NEW_GEOMETRY);
        incoming_socket = nodeFindSocket(geometry_node, SOCK_OUT, "Incoming");

        transform_node = nodeAddStaticNode(nullptr, ntree, SH_NODE_VECT_TRANSFORM);
        vec_in_socket = nodeFindSocket(transform_node, SOCK_IN, "Vector");
        vec_out_socket = nodeFindSocket(transform_node, SOCK_OUT, "Vector");

        NodeShaderVectTransform *nodeprop = (NodeShaderVectTransform *)transform_node->storage;
        nodeprop->type = SHD_VECT_TRANSFORM_TYPE_NORMAL;

        nodeAddLink(ntree, geometry_node, incoming_socket, transform_node, vec_in_socket);
      }
      nodeAddLink(ntree, transform_node, vec_out_socket, link->tonode, link->tosock);
      nodeRemLink(ntree, link);
    }
  }
}

static void version_principled_transmission_roughness(bNodeTree *ntree)
{
  LISTBASE_FOREACH (bNode *, node, &ntree->nodes) {
    if (node->type != SH_NODE_BSDF_PRINCIPLED) {
      continue;
    }
    bNodeSocket *sock = nodeFindSocket(node, SOCK_IN, "Transmission Roughness");
    if (sock != nullptr) {
      nodeRemoveSocket(ntree, node, sock);
    }
  }
}

/* Convert legacy Velvet BSDF nodes into the new Sheen BSDF node. */
static void version_replace_velvet_sheen_node(bNodeTree *ntree)
{
  LISTBASE_FOREACH (bNode *, node, &ntree->nodes) {
    if (node->type == SH_NODE_BSDF_SHEEN) {
      STRNCPY(node->idname, "ShaderNodeBsdfSheen");

      bNodeSocket *sigmaInput = nodeFindSocket(node, SOCK_IN, "Sigma");
      if (sigmaInput != nullptr) {
        node->custom1 = SHD_SHEEN_ASHIKHMIN;
        STRNCPY(sigmaInput->identifier, "Roughness");
        STRNCPY(sigmaInput->name, "Roughness");
      }
    }
  }
}

/* Convert sheen inputs on the Principled BSDF. */
static void version_principled_bsdf_sheen(bNodeTree *ntree)
{
  auto check_node = [](const bNode *node) {
    return (node->type == SH_NODE_BSDF_PRINCIPLED) &&
           (nodeFindSocket(node, SOCK_IN, "Sheen Roughness") == nullptr);
  };
  auto update_input = [ntree](bNode *node, bNodeSocket *input) {
    /* Change socket type to Color. */
    nodeModifySocketTypeStatic(ntree, node, input, SOCK_RGBA, 0);

    /* Account for the change in intensity between the old and new model.
     * If the Sheen input is set to a fixed value, adjust it and set the tint to white.
     * Otherwise, if it's connected, keep it as-is but set the tint to 0.2 instead. */
    bNodeSocket *sheen = nodeFindSocket(node, SOCK_IN, "Sheen");
    if (sheen != nullptr && sheen->link == nullptr) {
      *version_cycles_node_socket_float_value(sheen) *= 0.2f;

      static float default_value[] = {1.0f, 1.0f, 1.0f, 1.0f};
      copy_v4_v4(version_cycles_node_socket_rgba_value(input), default_value);
    }
    else {
      static float default_value[] = {0.2f, 0.2f, 0.2f, 1.0f};
      copy_v4_v4(version_cycles_node_socket_rgba_value(input), default_value);
    }
  };
  auto update_input_link = [](bNode *, bNodeSocket *, bNode *, bNodeSocket *) {
    /* Don't replace the link here, tint works differently enough now to make conversion
     * impractical. */
  };

  version_update_node_input(ntree, check_node, "Sheen Tint", update_input, update_input_link);

  LISTBASE_FOREACH (bNode *, node, &ntree->nodes) {
    if (check_node(node)) {
      bNodeSocket *input = nodeAddStaticSocket(
          ntree, node, SOCK_IN, SOCK_FLOAT, PROP_FACTOR, "Sheen Roughness", "Sheen Roughness");
      *version_cycles_node_socket_float_value(input) = 0.5f;
    }
  }
}

static void versioning_update_noise_texture_node(bNodeTree *ntree)
{
  LISTBASE_FOREACH (bNode *, node, &ntree->nodes) {
    if (node->type != SH_NODE_TEX_NOISE) {
      continue;
    }

    (static_cast<NodeTexNoise *>(node->storage))->type = SHD_NOISE_FBM;

    bNodeSocket *roughness_socket = nodeFindSocket(node, SOCK_IN, "Roughness");
    if (roughness_socket == nullptr) {
      /* Noise Texture node was created before the Roughness input was added. */
      continue;
    }

    float *roughness = version_cycles_node_socket_float_value(roughness_socket);

    bNodeLink *roughness_link = nullptr;
    bNode *roughness_from_node = nullptr;
    bNodeSocket *roughness_from_socket = nullptr;

    LISTBASE_FOREACH (bNodeLink *, link, &ntree->links) {
      /* Find links, nodes and sockets. */
      if (link->tosock == roughness_socket) {
        roughness_link = link;
        roughness_from_node = link->fromnode;
        roughness_from_socket = link->fromsock;
      }
    }

    if (roughness_link != nullptr) {
      /* Add Clamp node before Roughness input. */

      bNode *clamp_node = nodeAddStaticNode(nullptr, ntree, SH_NODE_CLAMP);
      clamp_node->parent = node->parent;
      clamp_node->custom1 = NODE_CLAMP_MINMAX;
      clamp_node->locx = node->locx;
      clamp_node->locy = node->locy - 300.0f;
      clamp_node->flag |= NODE_HIDDEN;
      bNodeSocket *clamp_socket_value = nodeFindSocket(clamp_node, SOCK_IN, "Value");
      bNodeSocket *clamp_socket_min = nodeFindSocket(clamp_node, SOCK_IN, "Min");
      bNodeSocket *clamp_socket_max = nodeFindSocket(clamp_node, SOCK_IN, "Max");
      bNodeSocket *clamp_socket_out = nodeFindSocket(clamp_node, SOCK_OUT, "Result");

      *version_cycles_node_socket_float_value(clamp_socket_min) = 0.0f;
      *version_cycles_node_socket_float_value(clamp_socket_max) = 1.0f;

      nodeRemLink(ntree, roughness_link);
      nodeAddLink(
          ntree, roughness_from_node, roughness_from_socket, clamp_node, clamp_socket_value);
      nodeAddLink(ntree, clamp_node, clamp_socket_out, node, roughness_socket);
    }
    else {
      *roughness = std::clamp(*roughness, 0.0f, 1.0f);
    }
  }

  version_socket_update_is_used(ntree);
}

static void versioning_replace_musgrave_texture_node(bNodeTree *ntree)
{
  version_node_input_socket_name(ntree, SH_NODE_TEX_MUSGRAVE_DEPRECATED, "Dimension", "Roughness");
  LISTBASE_FOREACH (bNode *, node, &ntree->nodes) {
    if (node->type != SH_NODE_TEX_MUSGRAVE_DEPRECATED) {
      continue;
    }

    STRNCPY(node->idname, "ShaderNodeTexNoise");
    node->type = SH_NODE_TEX_NOISE;
    NodeTexNoise *data = MEM_cnew<NodeTexNoise>(__func__);
    data->base = (static_cast<NodeTexMusgrave *>(node->storage))->base;
    data->dimensions = (static_cast<NodeTexMusgrave *>(node->storage))->dimensions;
    data->normalize = false;
    data->type = (static_cast<NodeTexMusgrave *>(node->storage))->musgrave_type;
    MEM_freeN(node->storage);
    node->storage = data;

    bNodeLink *detail_link = nullptr;
    bNode *detail_from_node = nullptr;
    bNodeSocket *detail_from_socket = nullptr;

    bNodeLink *roughness_link = nullptr;
    bNode *roughness_from_node = nullptr;
    bNodeSocket *roughness_from_socket = nullptr;

    bNodeLink *lacunarity_link = nullptr;
    bNode *lacunarity_from_node = nullptr;
    bNodeSocket *lacunarity_from_socket = nullptr;

    LISTBASE_FOREACH (bNodeLink *, link, &ntree->links) {
      /* Find links, nodes and sockets. */
      if (link->tonode == node) {
        if (STREQ(link->tosock->identifier, "Detail")) {
          detail_link = link;
          detail_from_node = link->fromnode;
          detail_from_socket = link->fromsock;
        }
        if (STREQ(link->tosock->identifier, "Roughness")) {
          roughness_link = link;
          roughness_from_node = link->fromnode;
          roughness_from_socket = link->fromsock;
        }
        if (STREQ(link->tosock->identifier, "Lacunarity")) {
          lacunarity_link = link;
          lacunarity_from_node = link->fromnode;
          lacunarity_from_socket = link->fromsock;
        }
      }
    }

    uint8_t noise_type = (static_cast<NodeTexNoise *>(node->storage))->type;
    float locy_offset = 0.0f;

    bNodeSocket *fac_socket = nodeFindSocket(node, SOCK_OUT, "Fac");
    /* Clear label because Musgrave output socket label is set to "Height" instead of "Fac". */
    fac_socket->label[0] = '\0';

    bNodeSocket *detail_socket = nodeFindSocket(node, SOCK_IN, "Detail");
    float *detail = version_cycles_node_socket_float_value(detail_socket);

    if (detail_link != nullptr) {
      locy_offset -= 80.0f;

      /* Add Minimum Math node and Subtract Math node before Detail input. */

      bNode *min_node = nodeAddStaticNode(nullptr, ntree, SH_NODE_MATH);
      min_node->parent = node->parent;
      min_node->custom1 = NODE_MATH_MINIMUM;
      min_node->locx = node->locx;
      min_node->locy = node->locy - 320.0f;
      min_node->flag |= NODE_HIDDEN;
      bNodeSocket *min_socket_A = static_cast<bNodeSocket *>(BLI_findlink(&min_node->inputs, 0));
      bNodeSocket *min_socket_B = static_cast<bNodeSocket *>(BLI_findlink(&min_node->inputs, 1));
      bNodeSocket *min_socket_out = nodeFindSocket(min_node, SOCK_OUT, "Value");

      bNode *sub1_node = nodeAddStaticNode(nullptr, ntree, SH_NODE_MATH);
      sub1_node->parent = node->parent;
      sub1_node->custom1 = NODE_MATH_SUBTRACT;
      sub1_node->locx = node->locx;
      sub1_node->locy = node->locy - 360.0f;
      sub1_node->flag |= NODE_HIDDEN;
      bNodeSocket *sub1_socket_A = static_cast<bNodeSocket *>(BLI_findlink(&sub1_node->inputs, 0));
      bNodeSocket *sub1_socket_B = static_cast<bNodeSocket *>(BLI_findlink(&sub1_node->inputs, 1));
      bNodeSocket *sub1_socket_out = nodeFindSocket(sub1_node, SOCK_OUT, "Value");

      *version_cycles_node_socket_float_value(min_socket_B) = 14.0f;
      *version_cycles_node_socket_float_value(sub1_socket_B) = 1.0f;

      nodeRemLink(ntree, detail_link);
      nodeAddLink(ntree, detail_from_node, detail_from_socket, sub1_node, sub1_socket_A);
      nodeAddLink(ntree, sub1_node, sub1_socket_out, min_node, min_socket_A);
      nodeAddLink(ntree, min_node, min_socket_out, node, detail_socket);

      if (ELEM(noise_type, SHD_NOISE_RIDGED_MULTIFRACTAL, SHD_NOISE_HETERO_TERRAIN)) {
        locy_offset -= 40.0f;

        /* Add Greater Than Math node before Subtract Math node. */

        bNode *greater_node = nodeAddStaticNode(nullptr, ntree, SH_NODE_MATH);
        greater_node->parent = node->parent;
        greater_node->custom1 = NODE_MATH_GREATER_THAN;
        greater_node->locx = node->locx;
        greater_node->locy = node->locy - 400.0f;
        greater_node->flag |= NODE_HIDDEN;
        bNodeSocket *greater_socket_A = static_cast<bNodeSocket *>(
            BLI_findlink(&greater_node->inputs, 0));
        bNodeSocket *greater_socket_B = static_cast<bNodeSocket *>(
            BLI_findlink(&greater_node->inputs, 1));
        bNodeSocket *greater_socket_out = nodeFindSocket(greater_node, SOCK_OUT, "Value");

        *version_cycles_node_socket_float_value(greater_socket_B) = 1.0f;

        nodeAddLink(ntree, detail_from_node, detail_from_socket, greater_node, greater_socket_A);
        nodeAddLink(ntree, greater_node, greater_socket_out, sub1_node, sub1_socket_B);
      }
      else {
        /* Add Clamp node and Multiply Math node behind Fac output. */

        bNode *clamp_node = nodeAddStaticNode(nullptr, ntree, SH_NODE_CLAMP);
        clamp_node->parent = node->parent;
        clamp_node->custom1 = NODE_CLAMP_MINMAX;
        clamp_node->locx = node->locx;
        clamp_node->locy = node->locy + 40.0f;
        clamp_node->flag |= NODE_HIDDEN;
        bNodeSocket *clamp_socket_value = nodeFindSocket(clamp_node, SOCK_IN, "Value");
        bNodeSocket *clamp_socket_min = nodeFindSocket(clamp_node, SOCK_IN, "Min");
        bNodeSocket *clamp_socket_max = nodeFindSocket(clamp_node, SOCK_IN, "Max");
        bNodeSocket *clamp_socket_out = nodeFindSocket(clamp_node, SOCK_OUT, "Result");

        bNode *mul_node = nodeAddStaticNode(nullptr, ntree, SH_NODE_MATH);
        mul_node->parent = node->parent;
        mul_node->custom1 = NODE_MATH_MULTIPLY;
        mul_node->locx = node->locx;
        mul_node->locy = node->locy + 80.0f;
        mul_node->flag |= NODE_HIDDEN;
        bNodeSocket *mul_socket_A = static_cast<bNodeSocket *>(BLI_findlink(&mul_node->inputs, 0));
        bNodeSocket *mul_socket_B = static_cast<bNodeSocket *>(BLI_findlink(&mul_node->inputs, 1));
        bNodeSocket *mul_socket_out = nodeFindSocket(mul_node, SOCK_OUT, "Value");

        *version_cycles_node_socket_float_value(clamp_socket_min) = 0.0f;
        *version_cycles_node_socket_float_value(clamp_socket_max) = 1.0f;

        if (noise_type == SHD_NOISE_MULTIFRACTAL) {
          /* Add Subtract Math node and Add Math node after Multiply Math node. */

          bNode *sub2_node = nodeAddStaticNode(nullptr, ntree, SH_NODE_MATH);
          sub2_node->parent = node->parent;
          sub2_node->custom1 = NODE_MATH_SUBTRACT;
          sub2_node->custom2 = SHD_MATH_CLAMP;
          sub2_node->locx = node->locx;
          sub2_node->locy = node->locy + 120.0f;
          sub2_node->flag |= NODE_HIDDEN;
          bNodeSocket *sub2_socket_A = static_cast<bNodeSocket *>(
              BLI_findlink(&sub2_node->inputs, 0));
          bNodeSocket *sub2_socket_B = static_cast<bNodeSocket *>(
              BLI_findlink(&sub2_node->inputs, 1));
          bNodeSocket *sub2_socket_out = nodeFindSocket(sub2_node, SOCK_OUT, "Value");

          bNode *add_node = nodeAddStaticNode(nullptr, ntree, SH_NODE_MATH);
          add_node->parent = node->parent;
          add_node->custom1 = NODE_MATH_ADD;
          add_node->locx = node->locx;
          add_node->locy = node->locy + 160.0f;
          add_node->flag |= NODE_HIDDEN;
          bNodeSocket *add_socket_A = static_cast<bNodeSocket *>(
              BLI_findlink(&add_node->inputs, 0));
          bNodeSocket *add_socket_B = static_cast<bNodeSocket *>(
              BLI_findlink(&add_node->inputs, 1));
          bNodeSocket *add_socket_out = nodeFindSocket(add_node, SOCK_OUT, "Value");

          *version_cycles_node_socket_float_value(sub2_socket_A) = 1.0f;

          LISTBASE_FOREACH_BACKWARD_MUTABLE (bNodeLink *, link, &ntree->links) {
            if (link->fromsock == fac_socket) {
              nodeAddLink(ntree, add_node, add_socket_out, link->tonode, link->tosock);
              nodeRemLink(ntree, link);
            }
          }

          nodeAddLink(ntree, mul_node, mul_socket_out, add_node, add_socket_A);
          nodeAddLink(ntree, detail_from_node, detail_from_socket, sub2_node, sub2_socket_B);
          nodeAddLink(ntree, sub2_node, sub2_socket_out, add_node, add_socket_B);
        }
        else {
          LISTBASE_FOREACH_BACKWARD_MUTABLE (bNodeLink *, link, &ntree->links) {
            if (link->fromsock == fac_socket) {
              nodeAddLink(ntree, mul_node, mul_socket_out, link->tonode, link->tosock);
              nodeRemLink(ntree, link);
            }
          }
        }

        nodeAddLink(ntree, node, fac_socket, mul_node, mul_socket_A);
        nodeAddLink(ntree, detail_from_node, detail_from_socket, clamp_node, clamp_socket_value);
        nodeAddLink(ntree, clamp_node, clamp_socket_out, mul_node, mul_socket_B);
      }
    }
    else {
      if (*detail < 1.0f) {
        if ((noise_type != SHD_NOISE_RIDGED_MULTIFRACTAL) &&
            (noise_type != SHD_NOISE_HETERO_TERRAIN))
        {
          /* Add Multiply Math node behind Fac output. */

          bNode *mul_node = nodeAddStaticNode(nullptr, ntree, SH_NODE_MATH);
          mul_node->parent = node->parent;
          mul_node->custom1 = NODE_MATH_MULTIPLY;
          mul_node->locx = node->locx;
          mul_node->locy = node->locy + 40.0f;
          mul_node->flag |= NODE_HIDDEN;
          bNodeSocket *mul_socket_A = static_cast<bNodeSocket *>(
              BLI_findlink(&mul_node->inputs, 0));
          bNodeSocket *mul_socket_B = static_cast<bNodeSocket *>(
              BLI_findlink(&mul_node->inputs, 1));
          bNodeSocket *mul_socket_out = nodeFindSocket(mul_node, SOCK_OUT, "Value");

          *version_cycles_node_socket_float_value(mul_socket_B) = *detail;

          if (noise_type == SHD_NOISE_MULTIFRACTAL) {
            /* Add an Add Math node after Multiply Math node. */

            bNode *add_node = nodeAddStaticNode(nullptr, ntree, SH_NODE_MATH);
            add_node->parent = node->parent;
            add_node->custom1 = NODE_MATH_ADD;
            add_node->locx = node->locx;
            add_node->locy = node->locy + 80.0f;
            add_node->flag |= NODE_HIDDEN;
            bNodeSocket *add_socket_A = static_cast<bNodeSocket *>(
                BLI_findlink(&add_node->inputs, 0));
            bNodeSocket *add_socket_B = static_cast<bNodeSocket *>(
                BLI_findlink(&add_node->inputs, 1));
            bNodeSocket *add_socket_out = nodeFindSocket(add_node, SOCK_OUT, "Value");

            *version_cycles_node_socket_float_value(add_socket_B) = 1.0f - *detail;

            LISTBASE_FOREACH_BACKWARD_MUTABLE (bNodeLink *, link, &ntree->links) {
              if (link->fromsock == fac_socket) {
                nodeAddLink(ntree, add_node, add_socket_out, link->tonode, link->tosock);
                nodeRemLink(ntree, link);
              }
            }

            nodeAddLink(ntree, mul_node, mul_socket_out, add_node, add_socket_A);
          }
          else {
            LISTBASE_FOREACH_BACKWARD_MUTABLE (bNodeLink *, link, &ntree->links) {
              if (link->fromsock == fac_socket) {
                nodeAddLink(ntree, mul_node, mul_socket_out, link->tonode, link->tosock);
                nodeRemLink(ntree, link);
              }
            }
          }

          nodeAddLink(ntree, node, fac_socket, mul_node, mul_socket_A);

          *detail = 0.0f;
        }
      }
      else {
        *detail = std::fminf(*detail - 1.0f, 14.0f);
      }
    }

    bNodeSocket *roughness_socket = nodeFindSocket(node, SOCK_IN, "Roughness");
    float *roughness = version_cycles_node_socket_float_value(roughness_socket);
    bNodeSocket *lacunarity_socket = nodeFindSocket(node, SOCK_IN, "Lacunarity");
    float *lacunarity = version_cycles_node_socket_float_value(lacunarity_socket);

    *roughness = std::fmaxf(*roughness, 1e-5f);
    *lacunarity = std::fmaxf(*lacunarity, 1e-5f);

    if (roughness_link != nullptr) {
      /* Add Maximum Math node after output of roughness_from_node. Add Multiply Math node and
       * Power Math node before Roughness input. */

      bNode *max1_node = nodeAddStaticNode(nullptr, ntree, SH_NODE_MATH);
      max1_node->parent = node->parent;
      max1_node->custom1 = NODE_MATH_MAXIMUM;
      max1_node->locx = node->locx;
      max1_node->locy = node->locy - 400.0f + locy_offset;
      max1_node->flag |= NODE_HIDDEN;
      bNodeSocket *max1_socket_A = static_cast<bNodeSocket *>(BLI_findlink(&max1_node->inputs, 0));
      bNodeSocket *max1_socket_B = static_cast<bNodeSocket *>(BLI_findlink(&max1_node->inputs, 1));
      bNodeSocket *max1_socket_out = nodeFindSocket(max1_node, SOCK_OUT, "Value");

      bNode *mul_node = nodeAddStaticNode(nullptr, ntree, SH_NODE_MATH);
      mul_node->parent = node->parent;
      mul_node->custom1 = NODE_MATH_MULTIPLY;
      mul_node->locx = node->locx;
      mul_node->locy = node->locy - 360.0f + locy_offset;
      mul_node->flag |= NODE_HIDDEN;
      bNodeSocket *mul_socket_A = static_cast<bNodeSocket *>(BLI_findlink(&mul_node->inputs, 0));
      bNodeSocket *mul_socket_B = static_cast<bNodeSocket *>(BLI_findlink(&mul_node->inputs, 1));
      bNodeSocket *mul_socket_out = nodeFindSocket(mul_node, SOCK_OUT, "Value");

      bNode *pow_node = nodeAddStaticNode(nullptr, ntree, SH_NODE_MATH);
      pow_node->parent = node->parent;
      pow_node->custom1 = NODE_MATH_POWER;
      pow_node->locx = node->locx;
      pow_node->locy = node->locy - 320.0f + locy_offset;
      pow_node->flag |= NODE_HIDDEN;
      bNodeSocket *pow_socket_A = static_cast<bNodeSocket *>(BLI_findlink(&pow_node->inputs, 0));
      bNodeSocket *pow_socket_B = static_cast<bNodeSocket *>(BLI_findlink(&pow_node->inputs, 1));
      bNodeSocket *pow_socket_out = nodeFindSocket(pow_node, SOCK_OUT, "Value");

      *version_cycles_node_socket_float_value(max1_socket_B) = -1e-5f;
      *version_cycles_node_socket_float_value(mul_socket_B) = -1.0f;
      *version_cycles_node_socket_float_value(pow_socket_A) = *lacunarity;

      nodeRemLink(ntree, roughness_link);
      nodeAddLink(ntree, roughness_from_node, roughness_from_socket, max1_node, max1_socket_A);
      nodeAddLink(ntree, max1_node, max1_socket_out, mul_node, mul_socket_A);
      nodeAddLink(ntree, mul_node, mul_socket_out, pow_node, pow_socket_B);
      nodeAddLink(ntree, pow_node, pow_socket_out, node, roughness_socket);

      if (lacunarity_link != nullptr) {
        /* Add Maximum Math node after output of lacunarity_from_node. */

        bNode *max2_node = nodeAddStaticNode(nullptr, ntree, SH_NODE_MATH);
        max2_node->parent = node->parent;
        max2_node->custom1 = NODE_MATH_MAXIMUM;
        max2_node->locx = node->locx;
        max2_node->locy = node->locy - 440.0f + locy_offset;
        max2_node->flag |= NODE_HIDDEN;
        bNodeSocket *max2_socket_A = static_cast<bNodeSocket *>(
            BLI_findlink(&max2_node->inputs, 0));
        bNodeSocket *max2_socket_B = static_cast<bNodeSocket *>(
            BLI_findlink(&max2_node->inputs, 1));
        bNodeSocket *max2_socket_out = nodeFindSocket(max2_node, SOCK_OUT, "Value");

        *version_cycles_node_socket_float_value(max2_socket_B) = -1e-5f;

        nodeRemLink(ntree, lacunarity_link);
        nodeAddLink(ntree, lacunarity_from_node, lacunarity_from_socket, max2_node, max2_socket_A);
        nodeAddLink(ntree, max2_node, max2_socket_out, pow_node, pow_socket_A);
        nodeAddLink(ntree, max2_node, max2_socket_out, node, lacunarity_socket);
      }
    }
    else if ((lacunarity_link != nullptr) && (roughness_link == nullptr)) {
      /* Add Maximum Math node after output of lacunarity_from_node. Add Power Math node before
       * Roughness input. */

      bNode *max2_node = nodeAddStaticNode(nullptr, ntree, SH_NODE_MATH);
      max2_node->parent = node->parent;
      max2_node->custom1 = NODE_MATH_MAXIMUM;
      max2_node->locx = node->locx;
      max2_node->locy = node->locy - 360.0f + locy_offset;
      max2_node->flag |= NODE_HIDDEN;
      bNodeSocket *max2_socket_A = static_cast<bNodeSocket *>(BLI_findlink(&max2_node->inputs, 0));
      bNodeSocket *max2_socket_B = static_cast<bNodeSocket *>(BLI_findlink(&max2_node->inputs, 1));
      bNodeSocket *max2_socket_out = nodeFindSocket(max2_node, SOCK_OUT, "Value");

      bNode *pow_node = nodeAddStaticNode(nullptr, ntree, SH_NODE_MATH);
      pow_node->parent = node->parent;
      pow_node->custom1 = NODE_MATH_POWER;
      pow_node->locx = node->locx;
      pow_node->locy = node->locy - 320.0f + locy_offset;
      pow_node->flag |= NODE_HIDDEN;
      bNodeSocket *pow_socket_A = static_cast<bNodeSocket *>(BLI_findlink(&pow_node->inputs, 0));
      bNodeSocket *pow_socket_B = static_cast<bNodeSocket *>(BLI_findlink(&pow_node->inputs, 1));
      bNodeSocket *pow_socket_out = nodeFindSocket(pow_node, SOCK_OUT, "Value");

      *version_cycles_node_socket_float_value(max2_socket_B) = -1e-5f;
      *version_cycles_node_socket_float_value(pow_socket_A) = *lacunarity;
      *version_cycles_node_socket_float_value(pow_socket_B) = -(*roughness);

      nodeRemLink(ntree, lacunarity_link);
      nodeAddLink(ntree, lacunarity_from_node, lacunarity_from_socket, max2_node, max2_socket_A);
      nodeAddLink(ntree, max2_node, max2_socket_out, pow_node, pow_socket_A);
      nodeAddLink(ntree, max2_node, max2_socket_out, node, lacunarity_socket);
      nodeAddLink(ntree, pow_node, pow_socket_out, node, roughness_socket);
    }
    else {
      *roughness = std::pow(*lacunarity, -(*roughness));
    }
  }

  version_socket_update_is_used(ntree);
}

/* Convert subsurface inputs on the Principled BSDF. */
static void version_principled_bsdf_subsurface(bNodeTree *ntree)
{
  /* - Create Subsurface Scale input
   * - If a node's Subsurface input was connected or nonzero:
   *   - Make the Base Color a mix of old Base Color and Subsurface Color,
   *     using Subsurface as the mix factor
   *   - Move Subsurface link and default value to the new Subsurface Scale input
   *   - Set the Subsurface input to 1.0
   * - Remove Subsurface Color input
   */
  LISTBASE_FOREACH (bNode *, node, &ntree->nodes) {
    if (node->type != SH_NODE_BSDF_PRINCIPLED) {
      continue;
    }
    if (nodeFindSocket(node, SOCK_IN, "Subsurface Scale")) {
      /* Node is already updated. */
      continue;
    }

    /* Add Scale input */
    bNodeSocket *scale_in = nodeAddStaticSocket(
        ntree, node, SOCK_IN, SOCK_FLOAT, PROP_DISTANCE, "Subsurface Scale", "Subsurface Scale");

    bNodeSocket *subsurf = nodeFindSocket(node, SOCK_IN, "Subsurface");
    float *subsurf_val = version_cycles_node_socket_float_value(subsurf);

    if (!subsurf->link && *subsurf_val == 0.0f) {
      *version_cycles_node_socket_float_value(scale_in) = 0.05f;
    }
    else {
      *version_cycles_node_socket_float_value(scale_in) = *subsurf_val;
    }

    if (subsurf->link == nullptr && *subsurf_val == 0.0f) {
      /* Node doesn't use Subsurf, we're done here. */
      continue;
    }

    /* Fix up Subsurface Color input */
    bNodeSocket *base_col = nodeFindSocket(node, SOCK_IN, "Base Color");
    bNodeSocket *subsurf_col = nodeFindSocket(node, SOCK_IN, "Subsurface Color");
    float *base_col_val = version_cycles_node_socket_rgba_value(base_col);
    float *subsurf_col_val = version_cycles_node_socket_rgba_value(subsurf_col);
    /* If any of the three inputs is dynamic, we need a Mix node. */
    if (subsurf->link || subsurf_col->link || base_col->link) {
      bNode *mix = nodeAddStaticNode(nullptr, ntree, SH_NODE_MIX);
      static_cast<NodeShaderMix *>(mix->storage)->data_type = SOCK_RGBA;
      mix->locx = node->locx - 170;
      mix->locy = node->locy - 120;

      bNodeSocket *a_in = nodeFindSocket(mix, SOCK_IN, "A_Color");
      bNodeSocket *b_in = nodeFindSocket(mix, SOCK_IN, "B_Color");
      bNodeSocket *fac_in = nodeFindSocket(mix, SOCK_IN, "Factor_Float");
      bNodeSocket *result_out = nodeFindSocket(mix, SOCK_OUT, "Result_Color");

      copy_v4_v4(version_cycles_node_socket_rgba_value(a_in), base_col_val);
      copy_v4_v4(version_cycles_node_socket_rgba_value(b_in), subsurf_col_val);
      *version_cycles_node_socket_float_value(fac_in) = *subsurf_val;

      if (base_col->link) {
        nodeAddLink(ntree, base_col->link->fromnode, base_col->link->fromsock, mix, a_in);
        nodeRemLink(ntree, base_col->link);
      }
      if (subsurf_col->link) {
        nodeAddLink(ntree, subsurf_col->link->fromnode, subsurf_col->link->fromsock, mix, b_in);
        nodeRemLink(ntree, subsurf_col->link);
      }
      if (subsurf->link) {
        nodeAddLink(ntree, subsurf->link->fromnode, subsurf->link->fromsock, mix, fac_in);
        nodeAddLink(ntree, subsurf->link->fromnode, subsurf->link->fromsock, node, scale_in);
        nodeRemLink(ntree, subsurf->link);
      }
      nodeAddLink(ntree, mix, result_out, node, base_col);
    }
    /* Mix the fixed values. */
    interp_v4_v4v4(base_col_val, base_col_val, subsurf_col_val, *subsurf_val);

    /* Set node to 100% subsurface, 0% diffuse. */
    *subsurf_val = 1.0f;

    /* Delete Subsurface Color input */
    nodeRemoveSocket(ntree, node, subsurf_col);
  }
}

/* Convert emission inputs on the Principled BSDF. */
static void version_principled_bsdf_emission(bNodeTree *ntree)
{
  /* Blender 3.x and before would default to Emission = 0.0, Emission Strength = 1.0.
   * Now we default the other way around (1.0 and 0.0), but because the Strength input was added
   * a bit later, a file that only has the Emission socket would now end up as (1.0, 0.0) instead
   * of (1.0, 1.0).
   * Therefore, set strength to 1.0 for those files.
   */
  LISTBASE_FOREACH (bNode *, node, &ntree->nodes) {
    if (node->type != SH_NODE_BSDF_PRINCIPLED) {
      continue;
    }
    if (!nodeFindSocket(node, SOCK_IN, "Emission")) {
      /* Old enough to have neither, new defaults are fine. */
      continue;
    }
    if (nodeFindSocket(node, SOCK_IN, "Emission Strength")) {
      /* New enough to have both, no need to do anything. */
      continue;
    }
    bNodeSocket *sock = nodeAddStaticSocket(
        ntree, node, SOCK_IN, SOCK_FLOAT, PROP_NONE, "Emission Strength", "Emission Strength");
    *version_cycles_node_socket_float_value(sock) = 1.0f;
  }
}

/* Rename various Principled BSDF sockets. */
static void version_principled_bsdf_rename_sockets(bNodeTree *ntree)
{
  version_node_input_socket_name(ntree, SH_NODE_BSDF_PRINCIPLED, "Emission", "Emission Color");
  version_node_input_socket_name(ntree, SH_NODE_BSDF_PRINCIPLED, "Specular", "Specular IOR Level");
  version_node_input_socket_name(
      ntree, SH_NODE_BSDF_PRINCIPLED, "Subsurface", "Subsurface Weight");
  version_node_input_socket_name(
      ntree, SH_NODE_BSDF_PRINCIPLED, "Transmission", "Transmission Weight");
  version_node_input_socket_name(ntree, SH_NODE_BSDF_PRINCIPLED, "Coat", "Coat Weight");
  version_node_input_socket_name(ntree, SH_NODE_BSDF_PRINCIPLED, "Sheen", "Sheen Weight");
}

/* Replace old Principled Hair BSDF as a variant in the new Principled Hair BSDF. */
static void version_replace_principled_hair_model(bNodeTree *ntree)
{
  LISTBASE_FOREACH (bNode *, node, &ntree->nodes) {
    if (node->type != SH_NODE_BSDF_HAIR_PRINCIPLED) {
      continue;
    }
    NodeShaderHairPrincipled *data = MEM_cnew<NodeShaderHairPrincipled>(__func__);
    data->model = SHD_PRINCIPLED_HAIR_CHIANG;
    data->parametrization = node->custom1;

    node->storage = data;
  }
}

static void change_input_socket_to_rotation_type(bNodeTree &ntree,
                                                 bNode &node,
                                                 bNodeSocket &socket)
{
  if (socket.type == SOCK_ROTATION) {
    return;
  }
  socket.type = SOCK_ROTATION;
  STRNCPY(socket.idname, "NodeSocketRotation");
  auto *old_value = static_cast<bNodeSocketValueVector *>(socket.default_value);
  auto *new_value = MEM_new<bNodeSocketValueRotation>(__func__);
  copy_v3_v3(new_value->value_euler, old_value->value);
  socket.default_value = new_value;
  MEM_freeN(old_value);
  LISTBASE_FOREACH_MUTABLE (bNodeLink *, link, &ntree.links) {
    if (link->tosock != &socket) {
      continue;
    }
    if (ELEM(link->fromsock->type, SOCK_ROTATION, SOCK_VECTOR, SOCK_FLOAT) &&
        link->fromnode->type != NODE_REROUTE)
    {
      /* No need to add the conversion node when implicit conversions will work. */
      continue;
    }
    if (STREQ(link->fromnode->idname, "FunctionNodeEulerToRotation")) {
      /* Make versioning idempotent. */
      continue;
    }
    bNode *convert = nodeAddNode(nullptr, &ntree, "FunctionNodeEulerToRotation");
    convert->parent = node.parent;
    convert->locx = node.locx - 40;
    convert->locy = node.locy;
    link->tonode = convert;
    link->tosock = nodeFindSocket(convert, SOCK_IN, "Euler");

    nodeAddLink(&ntree, convert, nodeFindSocket(convert, SOCK_OUT, "Rotation"), &node, &socket);
  }
}

static void change_output_socket_to_rotation_type(bNodeTree &ntree,
                                                  bNode &node,
                                                  bNodeSocket &socket)
{
  /* Rely on generic node declaration update to change the socket type. */
  LISTBASE_FOREACH_MUTABLE (bNodeLink *, link, &ntree.links) {
    if (link->fromsock != &socket) {
      continue;
    }
    if (ELEM(link->tosock->type, SOCK_ROTATION, SOCK_VECTOR) && link->tonode->type != NODE_REROUTE)
    {
      /* No need to add the conversion node when implicit conversions will work. */
      continue;
    }
    if (STREQ(link->tonode->idname, "FunctionNodeRotationToEuler"))
    { /* Make versioning idempotent. */
      continue;
    }
    bNode *convert = nodeAddNode(nullptr, &ntree, "FunctionNodeRotationToEuler");
    convert->parent = node.parent;
    convert->locx = node.locx + 40;
    convert->locy = node.locy;
    link->fromnode = convert;
    link->fromsock = nodeFindSocket(convert, SOCK_OUT, "Euler");

    nodeAddLink(&ntree, &node, &socket, convert, nodeFindSocket(convert, SOCK_IN, "Rotation"));
  }
}

static void version_geometry_nodes_use_rotation_socket(bNodeTree &ntree)
{
  LISTBASE_FOREACH_MUTABLE (bNode *, node, &ntree.nodes) {
    if (STR_ELEM(node->idname,
                 "GeometryNodeInstanceOnPoints",
                 "GeometryNodeRotateInstances",
                 "GeometryNodeTransform"))
    {
      bNodeSocket *socket = nodeFindSocket(node, SOCK_IN, "Rotation");
      change_input_socket_to_rotation_type(ntree, *node, *socket);
    }
    if (STR_ELEM(node->idname,
                 "GeometryNodeDistributePointsOnFaces",
                 "GeometryNodeObjectInfo",
                 "GeometryNodeInputInstanceRotation"))
    {
      bNodeSocket *socket = nodeFindSocket(node, SOCK_OUT, "Rotation");
      change_output_socket_to_rotation_type(ntree, *node, *socket);
    }
  }
}

/* Find the base socket name for an idname that may include a subtype. */
static blender::StringRef legacy_socket_idname_to_socket_type(blender::StringRef idname)
{
  using string_pair = std::pair<const char *, const char *>;
  static const string_pair subtypes_map[] = {{"NodeSocketFloatUnsigned", "NodeSocketFloat"},
                                             {"NodeSocketFloatPercentage", "NodeSocketFloat"},
                                             {"NodeSocketFloatFactor", "NodeSocketFloat"},
                                             {"NodeSocketFloatAngle", "NodeSocketFloat"},
                                             {"NodeSocketFloatTime", "NodeSocketFloat"},
                                             {"NodeSocketFloatTimeAbsolute", "NodeSocketFloat"},
                                             {"NodeSocketFloatDistance", "NodeSocketFloat"},
                                             {"NodeSocketIntUnsigned", "NodeSocketInt"},
                                             {"NodeSocketIntPercentage", "NodeSocketInt"},
                                             {"NodeSocketIntFactor", "NodeSocketInt"},
                                             {"NodeSocketVectorTranslation", "NodeSocketVector"},
                                             {"NodeSocketVectorDirection", "NodeSocketVector"},
                                             {"NodeSocketVectorVelocity", "NodeSocketVector"},
                                             {"NodeSocketVectorAcceleration", "NodeSocketVector"},
                                             {"NodeSocketVectorEuler", "NodeSocketVector"},
                                             {"NodeSocketVectorXYZ", "NodeSocketVector"}};
  for (const string_pair &pair : subtypes_map) {
    if (pair.first == idname) {
      return pair.second;
    }
  }
  /* Unchanged socket idname. */
  return idname;
}

static bNodeTreeInterfaceItem *legacy_socket_move_to_interface(bNodeSocket &legacy_socket,
                                                               const eNodeSocketInOut in_out)
{
  bNodeTreeInterfaceSocket *new_socket = MEM_cnew<bNodeTreeInterfaceSocket>(__func__);
  new_socket->item.item_type = NODE_INTERFACE_SOCKET;

  /* Move reusable data. */
  new_socket->name = BLI_strdup(legacy_socket.name);
  new_socket->identifier = BLI_strdup(legacy_socket.identifier);
  new_socket->description = BLI_strdup(legacy_socket.description);
  /* If the socket idname includes a subtype (e.g. "NodeSocketFloatFactor") this will convert it to
   * the base type name ("NodeSocketFloat"). */
  new_socket->socket_type = BLI_strdup(
      legacy_socket_idname_to_socket_type(legacy_socket.idname).data());
  new_socket->flag = (in_out == SOCK_IN ? NODE_INTERFACE_SOCKET_INPUT :
                                          NODE_INTERFACE_SOCKET_OUTPUT);
  SET_FLAG_FROM_TEST(
      new_socket->flag, legacy_socket.flag & SOCK_HIDE_VALUE, NODE_INTERFACE_SOCKET_HIDE_VALUE);
  SET_FLAG_FROM_TEST(new_socket->flag,
                     legacy_socket.flag & SOCK_HIDE_IN_MODIFIER,
                     NODE_INTERFACE_SOCKET_HIDE_IN_MODIFIER);
  new_socket->attribute_domain = legacy_socket.attribute_domain;

  /* The following data are stolen from the old data, the ownership of their memory is directly
   * transferred to the new data. */
  new_socket->default_attribute_name = legacy_socket.default_attribute_name;
  legacy_socket.default_attribute_name = nullptr;
  new_socket->socket_data = legacy_socket.default_value;
  legacy_socket.default_value = nullptr;
  new_socket->properties = legacy_socket.prop;
  legacy_socket.prop = nullptr;

  /* Unused data. */
  MEM_delete(legacy_socket.runtime);
  legacy_socket.runtime = nullptr;

  return &new_socket->item;
}

static void versioning_convert_node_tree_socket_lists_to_interface(bNodeTree *ntree)
{
  bNodeTreeInterface &tree_interface = ntree->tree_interface;

  const int num_inputs = BLI_listbase_count(&ntree->inputs_legacy);
  const int num_outputs = BLI_listbase_count(&ntree->outputs_legacy);
  tree_interface.root_panel.items_num = num_inputs + num_outputs;
  tree_interface.root_panel.items_array = static_cast<bNodeTreeInterfaceItem **>(MEM_malloc_arrayN(
      tree_interface.root_panel.items_num, sizeof(bNodeTreeInterfaceItem *), __func__));

  /* Convert outputs first to retain old outputs/inputs ordering. */
  int index;
  LISTBASE_FOREACH_INDEX (bNodeSocket *, socket, &ntree->outputs_legacy, index) {
    tree_interface.root_panel.items_array[index] = legacy_socket_move_to_interface(*socket,
                                                                                   SOCK_OUT);
  }
  LISTBASE_FOREACH_INDEX (bNodeSocket *, socket, &ntree->inputs_legacy, index) {
    tree_interface.root_panel.items_array[num_outputs + index] = legacy_socket_move_to_interface(
        *socket, SOCK_IN);
  }
}

/**
 * Original node tree interface conversion in did not convert socket idnames with subtype suffixes
 * to correct socket base types (see #versioning_convert_node_tree_socket_lists_to_interface).
 */
static void versioning_fix_socket_subtype_idnames(bNodeTree *ntree)
{
  bNodeTreeInterface &tree_interface = ntree->tree_interface;

  tree_interface.foreach_item([](bNodeTreeInterfaceItem &item) -> bool {
    if (item.item_type == NODE_INTERFACE_SOCKET) {
      bNodeTreeInterfaceSocket &socket = reinterpret_cast<bNodeTreeInterfaceSocket &>(item);
      blender::StringRef corrected_socket_type = legacy_socket_idname_to_socket_type(
          socket.socket_type);
      if (socket.socket_type != corrected_socket_type) {
        MEM_freeN(socket.socket_type);
        socket.socket_type = BLI_strdup(corrected_socket_type.data());
      }
    }
    return true;
  });
}

/* Convert coat inputs on the Principled BSDF. */
static void version_principled_bsdf_coat(bNodeTree *ntree)
{
  LISTBASE_FOREACH (bNode *, node, &ntree->nodes) {
    if (node->type != SH_NODE_BSDF_PRINCIPLED) {
      continue;
    }
    if (nodeFindSocket(node, SOCK_IN, "Coat IOR") != nullptr) {
      continue;
    }
    bNodeSocket *coat_ior_input = nodeAddStaticSocket(
        ntree, node, SOCK_IN, SOCK_FLOAT, PROP_NONE, "Coat IOR", "Coat IOR");

    /* Adjust for 4x change in intensity. */
    bNodeSocket *coat_input = nodeFindSocket(node, SOCK_IN, "Clearcoat");
    *version_cycles_node_socket_float_value(coat_input) *= 0.25f;
    /* When the coat input is dynamic, instead of inserting a *0.25 math node, set the Coat IOR
     * to 1.2 instead - this also roughly quarters reflectivity compared to the 1.5 default. */
    *version_cycles_node_socket_float_value(coat_ior_input) = (coat_input->link) ? 1.2f : 1.5f;
  }

  /* Rename sockets. */
  version_node_input_socket_name(ntree, SH_NODE_BSDF_PRINCIPLED, "Clearcoat", "Coat");
  version_node_input_socket_name(
      ntree, SH_NODE_BSDF_PRINCIPLED, "Clearcoat Roughness", "Coat Roughness");
  version_node_input_socket_name(
      ntree, SH_NODE_BSDF_PRINCIPLED, "Clearcoat Normal", "Coat Normal");
}

/* Convert specular tint in Principled BSDF. */
static void version_principled_bsdf_specular_tint(bNodeTree *ntree)
{
  LISTBASE_FOREACH (bNode *, node, &ntree->nodes) {
    if (node->type != SH_NODE_BSDF_PRINCIPLED) {
      continue;
    }
    bNodeSocket *specular_tint_sock = nodeFindSocket(node, SOCK_IN, "Specular Tint");
    if (specular_tint_sock->type == SOCK_RGBA) {
      /* Node is already updated. */
      continue;
    }

    bNodeSocket *base_color_sock = nodeFindSocket(node, SOCK_IN, "Base Color");
    bNodeSocket *metallic_sock = nodeFindSocket(node, SOCK_IN, "Metallic");
    float specular_tint_old = *version_cycles_node_socket_float_value(specular_tint_sock);
    float *base_color = version_cycles_node_socket_rgba_value(base_color_sock);
    float metallic = *version_cycles_node_socket_float_value(metallic_sock);

    /* Change socket type to Color. */
    nodeModifySocketTypeStatic(ntree, node, specular_tint_sock, SOCK_RGBA, 0);
    float *specular_tint = version_cycles_node_socket_rgba_value(specular_tint_sock);

    /* The conversion logic here is that the new Specular Tint should be
     * mix(one, mix(base_color, one, metallic), old_specular_tint).
     * This needs to be handled both for the fixed values, as well as for any potential connected
     * inputs. */

    static float one[] = {1.0f, 1.0f, 1.0f, 1.0f};

    /* Mix the fixed values. */
    float metallic_mix[4];
    interp_v4_v4v4(metallic_mix, base_color, one, metallic);
    interp_v4_v4v4(specular_tint, one, metallic_mix, specular_tint_old);

    if (specular_tint_sock->link == nullptr && specular_tint_old <= 0.0f) {
      /* Specular Tint was fixed at zero, we don't need any conversion node setup. */
      continue;
    }

    /* If the Metallic input is dynamic, or fixed > 0 and base color is dynamic,
     * we need to insert a node to compute the metallic_mix.
     * Otherwise, use whatever is connected to the base color, or the static value
     * if it's unconnected. */
    bNodeSocket *metallic_mix_out = nullptr;
    bNode *metallic_mix_node = nullptr;
    if (metallic_sock->link || (base_color_sock->link && metallic > 0.0f)) {
      /* Metallic Mix needs to be dynamically mixed. */
      bNode *mix = nodeAddStaticNode(nullptr, ntree, SH_NODE_MIX);
      static_cast<NodeShaderMix *>(mix->storage)->data_type = SOCK_RGBA;
      mix->locx = node->locx - 270;
      mix->locy = node->locy - 120;

      bNodeSocket *a_in = nodeFindSocket(mix, SOCK_IN, "A_Color");
      bNodeSocket *b_in = nodeFindSocket(mix, SOCK_IN, "B_Color");
      bNodeSocket *fac_in = nodeFindSocket(mix, SOCK_IN, "Factor_Float");
      metallic_mix_out = nodeFindSocket(mix, SOCK_OUT, "Result_Color");
      metallic_mix_node = mix;

      copy_v4_v4(version_cycles_node_socket_rgba_value(a_in), base_color);
      if (base_color_sock->link) {
        nodeAddLink(
            ntree, base_color_sock->link->fromnode, base_color_sock->link->fromsock, mix, a_in);
      }
      copy_v4_v4(version_cycles_node_socket_rgba_value(b_in), one);
      *version_cycles_node_socket_float_value(fac_in) = metallic;
      if (metallic_sock->link) {
        nodeAddLink(
            ntree, metallic_sock->link->fromnode, metallic_sock->link->fromsock, mix, fac_in);
      }
    }
    else if (base_color_sock->link) {
      /* Metallic Mix is a no-op and equivalent to Base Color*/
      metallic_mix_out = base_color_sock->link->fromsock;
      metallic_mix_node = base_color_sock->link->fromnode;
    }

    /* Similar to above, if the Specular Tint input is dynamic, or fixed > 0 and metallic mix
     * is dynamic, we need to insert a node to compute the new specular tint. */
    if (specular_tint_sock->link || (metallic_mix_out && specular_tint_old > 0.0f)) {
      bNode *mix = nodeAddStaticNode(nullptr, ntree, SH_NODE_MIX);
      static_cast<NodeShaderMix *>(mix->storage)->data_type = SOCK_RGBA;
      mix->locx = node->locx - 170;
      mix->locy = node->locy - 120;

      bNodeSocket *a_in = nodeFindSocket(mix, SOCK_IN, "A_Color");
      bNodeSocket *b_in = nodeFindSocket(mix, SOCK_IN, "B_Color");
      bNodeSocket *fac_in = nodeFindSocket(mix, SOCK_IN, "Factor_Float");
      bNodeSocket *result_out = nodeFindSocket(mix, SOCK_OUT, "Result_Color");

      copy_v4_v4(version_cycles_node_socket_rgba_value(a_in), one);
      copy_v4_v4(version_cycles_node_socket_rgba_value(b_in), metallic_mix);
      if (metallic_mix_out) {
        nodeAddLink(ntree, metallic_mix_node, metallic_mix_out, mix, b_in);
      }
      *version_cycles_node_socket_float_value(fac_in) = specular_tint_old;
      if (specular_tint_sock->link) {
        nodeAddLink(ntree,
                    specular_tint_sock->link->fromnode,
                    specular_tint_sock->link->fromsock,
                    mix,
                    fac_in);
        nodeRemLink(ntree, specular_tint_sock->link);
      }
      nodeAddLink(ntree, mix, result_out, node, specular_tint_sock);
    }
  }
}

static void version_copy_socket(bNodeTreeInterfaceSocket &dst,
                                const bNodeTreeInterfaceSocket &src,
                                char *identifier)
{
  /* Node socket copy function based on bNodeTreeInterface::item_copy to avoid using blenkernel. */
  dst.name = BLI_strdup_null(src.name);
  dst.description = BLI_strdup_null(src.description);
  dst.socket_type = BLI_strdup(src.socket_type);
  dst.default_attribute_name = BLI_strdup_null(src.default_attribute_name);
  dst.identifier = identifier;
  if (src.properties) {
    dst.properties = IDP_CopyProperty_ex(src.properties, 0);
  }
  if (src.socket_data != nullptr) {
    dst.socket_data = MEM_dupallocN(src.socket_data);
    /* No user count increment needed, gets reset after versioning. */
  }
}

static int version_nodes_find_valid_insert_position_for_item(const bNodeTreeInterfacePanel &panel,
                                                             const bNodeTreeInterfaceItem &item,
                                                             const int initial_pos)
{
  const bool sockets_above_panels = !(panel.flag &
                                      NODE_INTERFACE_PANEL_ALLOW_SOCKETS_AFTER_PANELS);
  const blender::Span<const bNodeTreeInterfaceItem *> items = {panel.items_array, panel.items_num};

  int pos = initial_pos;

  if (sockets_above_panels) {
    if (item.item_type == NODE_INTERFACE_PANEL) {
      /* Find the closest valid position from the end, only panels at or after #position. */
      for (int test_pos = items.size() - 1; test_pos >= initial_pos; test_pos--) {
        if (test_pos < 0) {
          /* Initial position is out of range but valid. */
          break;
        }
        if (items[test_pos]->item_type != NODE_INTERFACE_PANEL) {
          /* Found valid position, insert after the last socket item. */
          pos = test_pos + 1;
          break;
        }
      }
    }
    else {
      /* Find the closest valid position from the start, no panels at or after #position. */
      for (int test_pos = 0; test_pos <= initial_pos; test_pos++) {
        if (test_pos >= items.size()) {
          /* Initial position is out of range but valid. */
          break;
        }
        if (items[test_pos]->item_type == NODE_INTERFACE_PANEL) {
          /* Found valid position, inserting moves the first panel. */
          pos = test_pos;
          break;
        }
      }
    }
  }

  return pos;
}

static void version_nodes_insert_item(bNodeTreeInterfacePanel &parent,
                                      bNodeTreeInterfaceSocket &socket,
                                      int position)
{
  /* Apply any constraints on the item positions. */
  position = version_nodes_find_valid_insert_position_for_item(parent, socket.item, position);
  position = std::min(std::max(position, 0), parent.items_num);

  blender::MutableSpan<bNodeTreeInterfaceItem *> old_items = {parent.items_array,
                                                              parent.items_num};
  parent.items_num++;
  parent.items_array = MEM_cnew_array<bNodeTreeInterfaceItem *>(parent.items_num, __func__);
  parent.items().take_front(position).copy_from(old_items.take_front(position));
  parent.items().drop_front(position + 1).copy_from(old_items.drop_front(position));
  parent.items()[position] = &socket.item;

  if (old_items.data()) {
    MEM_freeN(old_items.data());
  }
}

/* Node group interface copy function based on bNodeTreeInterface::insert_item_copy. */
static void version_node_group_split_socket(bNodeTreeInterface &tree_interface,
                                            bNodeTreeInterfaceSocket &socket,
                                            bNodeTreeInterfacePanel *parent,
                                            int position)
{
  if (parent == nullptr) {
    parent = &tree_interface.root_panel;
  }

  bNodeTreeInterfaceSocket *csocket = static_cast<bNodeTreeInterfaceSocket *>(
      MEM_dupallocN(&socket));
  /* Generate a new unique identifier.
   * This might break existing links, but the identifiers were duplicate anyway. */
  char *dst_identifier = BLI_sprintfN("Socket_%d", tree_interface.next_uid++);
  version_copy_socket(*csocket, socket, dst_identifier);

  version_nodes_insert_item(*parent, *csocket, position);

  /* Original socket becomes output. */
  socket.flag &= ~NODE_INTERFACE_SOCKET_INPUT;
  /* Copied socket becomes input. */
  csocket->flag &= ~NODE_INTERFACE_SOCKET_OUTPUT;
}

static void versioning_node_group_sort_sockets_recursive(bNodeTreeInterfacePanel &panel)
{
  /* True if item a should be above item b. */
  auto item_compare = [](const bNodeTreeInterfaceItem *a,
                         const bNodeTreeInterfaceItem *b) -> bool {
    if (a->item_type != b->item_type) {
      /* Keep sockets above panels. */
      return a->item_type == NODE_INTERFACE_SOCKET;
    }
    else {
      /* Keep outputs above inputs. */
      if (a->item_type == NODE_INTERFACE_SOCKET) {
        const bNodeTreeInterfaceSocket *sa = reinterpret_cast<const bNodeTreeInterfaceSocket *>(a);
        const bNodeTreeInterfaceSocket *sb = reinterpret_cast<const bNodeTreeInterfaceSocket *>(b);
        const bool is_output_a = sa->flag & NODE_INTERFACE_SOCKET_OUTPUT;
        const bool is_output_b = sb->flag & NODE_INTERFACE_SOCKET_OUTPUT;
        if (is_output_a != is_output_b) {
          return is_output_a;
        }
      }
    }
    return false;
  };

  /* Sort panel content. */
  std::stable_sort(panel.items().begin(), panel.items().end(), item_compare);

  /* Sort any child panels too. */
  for (bNodeTreeInterfaceItem *item : panel.items()) {
    if (item->item_type == NODE_INTERFACE_PANEL) {
      versioning_node_group_sort_sockets_recursive(
          *reinterpret_cast<bNodeTreeInterfacePanel *>(item));
    }
  }
}

static void enable_geometry_nodes_is_modifier(Main &bmain)
{
  /* Any node group with a first socket geometry output can potentially be a modifier. Previously
   * this wasn't an explicit option, so better to enable too many groups rather than too few. */
  LISTBASE_FOREACH (bNodeTree *, group, &bmain.nodetrees) {
    if (group->type != NTREE_GEOMETRY) {
      continue;
    }
    group->tree_interface.foreach_item([&](const bNodeTreeInterfaceItem &item) {
      if (item.item_type != NODE_INTERFACE_SOCKET) {
        return true;
      }
      const auto &socket = reinterpret_cast<const bNodeTreeInterfaceSocket &>(item);
      if ((socket.flag & NODE_INTERFACE_SOCKET_OUTPUT) == 0) {
        return true;
      }
      if (!STREQ(socket.socket_type, "NodeSocketGeometry")) {
        return true;
      }
      if (!group->geometry_node_asset_traits) {
        group->geometry_node_asset_traits = MEM_new<GeometryNodeAssetTraits>(__func__);
      }
      group->geometry_node_asset_traits->flag |= GEO_NODE_ASSET_MODIFIER;
      return false;
    });
  }
}

static void version_socket_identifier_suffixes_for_dynamic_types(
    ListBase sockets, const char *separator, const std::optional<int> total = std::nullopt)
{
  int index = 0;
  LISTBASE_FOREACH (bNodeSocket *, socket, &sockets) {
    if (socket->is_available()) {
      if (char *pos = strstr(socket->identifier, separator)) {
        /* End the identifier at the separator so that the old suffix is ignored. */
        *pos = '\0';

        if (total.has_value()) {
          index++;
          if (index == *total) {
            return;
          }
        }
      }
    }
    else {
      /* Rename existing identifiers so that they don't conflict with the renamed one. Those will
       * be removed after versioning code. */
      BLI_strncat(socket->identifier, "_deprecated", sizeof(socket->identifier));
    }
  }
}

static void versioning_nodes_dynamic_sockets(bNodeTree &ntree)
{
  LISTBASE_FOREACH (bNode *, node, &ntree.nodes) {
    switch (node->type) {
      case GEO_NODE_ACCUMULATE_FIELD:
        /* This node requires the extra `total` parameter, because the `Group Index` identifier
         * also has a space in the name, that should not be treated as separator. */
        version_socket_identifier_suffixes_for_dynamic_types(node->inputs, " ", 1);
        version_socket_identifier_suffixes_for_dynamic_types(node->outputs, " ", 3);
        break;
      case GEO_NODE_CAPTURE_ATTRIBUTE:
      case GEO_NODE_ATTRIBUTE_STATISTIC:
      case GEO_NODE_BLUR_ATTRIBUTE:
      case GEO_NODE_EVALUATE_AT_INDEX:
      case GEO_NODE_EVALUATE_ON_DOMAIN:
      case GEO_NODE_INPUT_NAMED_ATTRIBUTE:
      case GEO_NODE_RAYCAST:
      case GEO_NODE_SAMPLE_INDEX:
      case GEO_NODE_SAMPLE_NEAREST_SURFACE:
      case GEO_NODE_SAMPLE_UV_SURFACE:
      case GEO_NODE_STORE_NAMED_ATTRIBUTE:
      case GEO_NODE_VIEWER:
        version_socket_identifier_suffixes_for_dynamic_types(node->inputs, "_");
        version_socket_identifier_suffixes_for_dynamic_types(node->outputs, "_");
        break;
    }
  }
}

static void versioning_nodes_dynamic_sockets_2(bNodeTree &ntree)
{
  LISTBASE_FOREACH (bNode *, node, &ntree.nodes) {
    if (!ELEM(node->type, GEO_NODE_SWITCH, GEO_NODE_SAMPLE_CURVE)) {
      continue;
    }
    version_socket_identifier_suffixes_for_dynamic_types(node->inputs, "_");
    version_socket_identifier_suffixes_for_dynamic_types(node->outputs, "_");
  }
}

static void versioning_grease_pencil_stroke_radii_scaling(GreasePencil *grease_pencil)
{
  using namespace blender;
  /* Previously, Grease Pencil used a radius convention where 1 `px` = 0.001 units. This `px` was
   * the brush size which would be stored in the stroke thickness and then scaled by the point
   * pressure factor. Finally, the render engine would divide this thickness value by 2000 (we're
   * going from a thickness to a radius, hence the factor of two) to convert back into blender
   * units.
   * Store the radius now directly in blender units. This makes it consistent with how hair curves
   * handle the radius. */
  for (GreasePencilDrawingBase *base : grease_pencil->drawings()) {
    if (base->type != GP_DRAWING) {
      continue;
    }
    bke::greasepencil::Drawing &drawing = reinterpret_cast<GreasePencilDrawing *>(base)->wrap();
    MutableSpan<float> radii = drawing.radii_for_write();
    threading::parallel_for(radii.index_range(), 8192, [&](const IndexRange range) {
      for (const int i : range) {
        radii[i] /= 2000.0f;
      }
    });
  }
}

static void fix_geometry_nodes_object_info_scale(bNodeTree &ntree)
{
  using namespace blender;
  MultiValueMap<bNodeSocket *, bNodeLink *> out_links_per_socket;
  LISTBASE_FOREACH (bNodeLink *, link, &ntree.links) {
    if (link->fromnode->type == GEO_NODE_OBJECT_INFO) {
      out_links_per_socket.add(link->fromsock, link);
    }
  }

  LISTBASE_FOREACH_MUTABLE (bNode *, node, &ntree.nodes) {
    if (node->type != GEO_NODE_OBJECT_INFO) {
      continue;
    }
    bNodeSocket *scale = nodeFindSocket(node, SOCK_OUT, "Scale");
    const Span<bNodeLink *> links = out_links_per_socket.lookup(scale);
    if (links.is_empty()) {
      continue;
    }
    bNode *absolute_value = nodeAddNode(nullptr, &ntree, "ShaderNodeVectorMath");
    absolute_value->custom1 = NODE_VECTOR_MATH_ABSOLUTE;
    absolute_value->parent = node->parent;
    absolute_value->locx = node->locx + 100;
    absolute_value->locy = node->locy - 50;
    nodeAddLink(&ntree,
                node,
                scale,
                absolute_value,
                static_cast<bNodeSocket *>(absolute_value->inputs.first));
    for (bNodeLink *link : links) {
      link->fromnode = absolute_value;
      link->fromsock = static_cast<bNodeSocket *>(absolute_value->outputs.first);
    }
  }
}

static bool seq_filter_bilinear_to_auto(Sequence *seq, void * /*user_data*/)
{
  StripTransform *transform = seq->strip->transform;
  if (transform != nullptr && transform->filter == SEQ_TRANSFORM_FILTER_BILINEAR) {
    transform->filter = SEQ_TRANSFORM_FILTER_AUTO;
  }
  return true;
}

static void image_settings_avi_to_ffmpeg(Scene *scene)
{
  if (ELEM(scene->r.im_format.imtype, R_IMF_IMTYPE_AVIRAW, R_IMF_IMTYPE_AVIJPEG)) {
    scene->r.im_format.imtype = R_IMF_IMTYPE_FFMPEG;
  }
}

void blo_do_versions_400(FileData *fd, Library * /*lib*/, Main *bmain)
{
  if (!MAIN_VERSION_FILE_ATLEAST(bmain, 400, 1)) {
    LISTBASE_FOREACH (Mesh *, mesh, &bmain->meshes) {
      version_mesh_legacy_to_struct_of_array_format(*mesh);
    }
    version_movieclips_legacy_camera_object(bmain);
  }

  if (!MAIN_VERSION_FILE_ATLEAST(bmain, 400, 2)) {
    LISTBASE_FOREACH (Mesh *, mesh, &bmain->meshes) {
      BKE_mesh_legacy_bevel_weight_to_generic(mesh);
    }
  }

  /* 400 4 did not require any do_version here. */

  if (!MAIN_VERSION_FILE_ATLEAST(bmain, 400, 5)) {
    LISTBASE_FOREACH (Scene *, scene, &bmain->scenes) {
      ToolSettings *ts = scene->toolsettings;
      if (ts->snap_mode_tools != SCE_SNAP_TO_NONE) {
        ts->snap_mode_tools = SCE_SNAP_TO_GEOM;
      }

#define SCE_SNAP_PROJECT (1 << 3)
      if (ts->snap_flag & SCE_SNAP_PROJECT) {
        ts->snap_mode &= ~(1 << 2); /* SCE_SNAP_TO_FACE */
        ts->snap_mode |= (1 << 8);  /* SCE_SNAP_INDIVIDUAL_PROJECT */
      }
#undef SCE_SNAP_PROJECT
    }
  }

  if (!MAIN_VERSION_FILE_ATLEAST(bmain, 400, 6)) {
    FOREACH_NODETREE_BEGIN (bmain, ntree, id) {
      versioning_replace_legacy_glossy_node(ntree);
      versioning_remove_microfacet_sharp_distribution(ntree);
    }
    FOREACH_NODETREE_END;
  }

  if (!MAIN_VERSION_FILE_ATLEAST(bmain, 400, 7)) {
    LISTBASE_FOREACH (Mesh *, mesh, &bmain->meshes) {
      version_mesh_crease_generic(*bmain);
    }
  }

  if (!MAIN_VERSION_FILE_ATLEAST(bmain, 400, 8)) {
    LISTBASE_FOREACH (bAction *, act, &bmain->actions) {
      act->frame_start = max_ff(act->frame_start, MINAFRAMEF);
      act->frame_end = min_ff(act->frame_end, MAXFRAMEF);
    }
  }

  if (!MAIN_VERSION_FILE_ATLEAST(bmain, 400, 9)) {
    LISTBASE_FOREACH (Light *, light, &bmain->lights) {
      if (light->type == LA_SPOT && light->nodetree) {
        version_replace_texcoord_normal_socket(light->nodetree);
      }
    }
  }

  /* Fix brush->tip_scale_x which should never be zero. */
  LISTBASE_FOREACH (Brush *, brush, &bmain->brushes) {
    if (brush->tip_scale_x == 0.0f) {
      brush->tip_scale_x = 1.0f;
    }
  }

  if (!MAIN_VERSION_FILE_ATLEAST(bmain, 400, 10)) {
    LISTBASE_FOREACH (bScreen *, screen, &bmain->screens) {
      LISTBASE_FOREACH (ScrArea *, area, &screen->areabase) {
        LISTBASE_FOREACH (SpaceLink *, space, &area->spacedata) {
          if (space->spacetype == SPACE_NODE) {
            SpaceNode *snode = reinterpret_cast<SpaceNode *>(space);
            snode->overlay.flag |= SN_OVERLAY_SHOW_PREVIEWS;
          }
        }
      }
    }
  }

  if (!MAIN_VERSION_FILE_ATLEAST(bmain, 400, 11)) {
    version_vertex_weight_edit_preserve_threshold_exclusivity(bmain);
  }

  if (!MAIN_VERSION_FILE_ATLEAST(bmain, 400, 12)) {
    if (!DNA_struct_member_exists(fd->filesdna, "LightProbe", "int", "grid_bake_samples")) {
      LISTBASE_FOREACH (LightProbe *, lightprobe, &bmain->lightprobes) {
        lightprobe->grid_bake_samples = 2048;
        lightprobe->surfel_density = 1.0f;
        lightprobe->grid_normal_bias = 0.3f;
        lightprobe->grid_view_bias = 0.0f;
        lightprobe->grid_facing_bias = 0.5f;
        lightprobe->grid_dilation_threshold = 0.5f;
        lightprobe->grid_dilation_radius = 1.0f;
      }
    }

    /* Set default bake resolution. */
    if (!DNA_struct_member_exists(fd->filesdna, "World", "int", "probe_resolution")) {
      LISTBASE_FOREACH (World *, world, &bmain->worlds) {
        world->probe_resolution = LIGHT_PROBE_RESOLUTION_1024;
      }
    }

    if (!DNA_struct_member_exists(fd->filesdna, "LightProbe", "float", "grid_surface_bias")) {
      LISTBASE_FOREACH (LightProbe *, lightprobe, &bmain->lightprobes) {
        lightprobe->grid_surface_bias = 0.05f;
        lightprobe->grid_escape_bias = 0.1f;
      }
    }

    /* Clear removed "Z Buffer" flag. */
    {
      const int R_IMF_FLAG_ZBUF_LEGACY = 1 << 0;
      LISTBASE_FOREACH (Scene *, scene, &bmain->scenes) {
        scene->r.im_format.flag &= ~R_IMF_FLAG_ZBUF_LEGACY;
      }
    }

    /* Reset the layer opacity for all layers to 1. */
    LISTBASE_FOREACH (GreasePencil *, grease_pencil, &bmain->grease_pencils) {
      for (blender::bke::greasepencil::Layer *layer : grease_pencil->layers_for_write()) {
        layer->opacity = 1.0f;
      }
    }

    FOREACH_NODETREE_BEGIN (bmain, ntree, id) {
      if (ntree->type == NTREE_SHADER) {
        /* Remove Transmission Roughness from Principled BSDF. */
        version_principled_transmission_roughness(ntree);
        /* Convert legacy Velvet BSDF nodes into the new Sheen BSDF node. */
        version_replace_velvet_sheen_node(ntree);
        /* Convert sheen inputs on the Principled BSDF. */
        version_principled_bsdf_sheen(ntree);
      }
    }
    FOREACH_NODETREE_END;

    LISTBASE_FOREACH (bScreen *, screen, &bmain->screens) {
      LISTBASE_FOREACH (ScrArea *, area, &screen->areabase) {
        LISTBASE_FOREACH (SpaceLink *, sl, &area->spacedata) {
          ListBase *regionbase = (sl == area->spacedata.first) ? &area->regionbase :
                                                                 &sl->regionbase;

          /* Layout based regions used to also disallow resizing, now these are separate flags.
           * Make sure they are set together for old regions. */
          LISTBASE_FOREACH (ARegion *, region, regionbase) {
            if (region->flag & RGN_FLAG_DYNAMIC_SIZE) {
              region->flag |= RGN_FLAG_NO_USER_RESIZE;
            }
          }
        }
      }
    }
  }

  if (!MAIN_VERSION_FILE_ATLEAST(bmain, 400, 13)) {
    /* For the scenes configured to use the "None" display disable the color management
     * again. This will handle situation when the "None" display is removed and is replaced with
     * a "Raw" view instead.
     *
     * Note that this versioning will do nothing if the "None" display exists in the OCIO
     * configuration. */
    LISTBASE_FOREACH (Scene *, scene, &bmain->scenes) {
      const ColorManagedDisplaySettings &display_settings = scene->display_settings;
      if (STREQ(display_settings.display_device, "None")) {
        BKE_scene_disable_color_management(scene);
      }
    }
  }

  if (!MAIN_VERSION_FILE_ATLEAST(bmain, 400, 14)) {
    if (!DNA_struct_member_exists(fd->filesdna, "SceneEEVEE", "int", "ray_tracing_method")) {
      LISTBASE_FOREACH (Scene *, scene, &bmain->scenes) {
        scene->eevee.ray_tracing_method = RAYTRACE_EEVEE_METHOD_SCREEN;
      }
    }

    if (!DNA_struct_exists(fd->filesdna, "RegionAssetShelf")) {
      LISTBASE_FOREACH (bScreen *, screen, &bmain->screens) {
        LISTBASE_FOREACH (ScrArea *, area, &screen->areabase) {
          LISTBASE_FOREACH (SpaceLink *, sl, &area->spacedata) {
            if (sl->spacetype != SPACE_VIEW3D) {
              continue;
            }

            ListBase *regionbase = (sl == area->spacedata.first) ? &area->regionbase :
                                                                   &sl->regionbase;

            if (ARegion *new_shelf_region = do_versions_add_region_if_not_found(
                    regionbase,
                    RGN_TYPE_ASSET_SHELF,
                    "asset shelf for view3d (versioning)",
                    RGN_TYPE_TOOL_HEADER))
            {
              new_shelf_region->alignment = RGN_ALIGN_BOTTOM;
            }
            if (ARegion *new_shelf_header = do_versions_add_region_if_not_found(
                    regionbase,
                    RGN_TYPE_ASSET_SHELF_HEADER,
                    "asset shelf header for view3d (versioning)",
                    RGN_TYPE_ASSET_SHELF))
            {
              new_shelf_header->alignment = RGN_ALIGN_BOTTOM | RGN_SPLIT_PREV;
            }
          }
        }
      }
    }
  }

  if (!MAIN_VERSION_FILE_ATLEAST(bmain, 400, 16)) {
    /* Set Normalize property of Noise Texture node to true. */
    FOREACH_NODETREE_BEGIN (bmain, ntree, id) {
      if (ntree->type != NTREE_CUSTOM) {
        LISTBASE_FOREACH (bNode *, node, &ntree->nodes) {
          if (node->type == SH_NODE_TEX_NOISE) {
            ((NodeTexNoise *)node->storage)->normalize = true;
          }
        }
      }
    }
    FOREACH_NODETREE_END;
  }

  if (!MAIN_VERSION_FILE_ATLEAST(bmain, 400, 17)) {
    if (!DNA_struct_exists(fd->filesdna, "NodeShaderHairPrincipled")) {
      FOREACH_NODETREE_BEGIN (bmain, ntree, id) {
        if (ntree->type == NTREE_SHADER) {
          version_replace_principled_hair_model(ntree);
        }
      }
      FOREACH_NODETREE_END;
    }

    /* Panorama properties shared with Eevee. */
    if (!DNA_struct_member_exists(fd->filesdna, "Camera", "float", "fisheye_fov")) {
      Camera default_cam = *DNA_struct_default_get(Camera);
      LISTBASE_FOREACH (Camera *, camera, &bmain->cameras) {
        IDProperty *ccam = version_cycles_properties_from_ID(&camera->id);
        if (ccam) {
          camera->panorama_type = version_cycles_property_int(
              ccam, "panorama_type", default_cam.panorama_type);
          camera->fisheye_fov = version_cycles_property_float(
              ccam, "fisheye_fov", default_cam.fisheye_fov);
          camera->fisheye_lens = version_cycles_property_float(
              ccam, "fisheye_lens", default_cam.fisheye_lens);
          camera->latitude_min = version_cycles_property_float(
              ccam, "latitude_min", default_cam.latitude_min);
          camera->latitude_max = version_cycles_property_float(
              ccam, "latitude_max", default_cam.latitude_max);
          camera->longitude_min = version_cycles_property_float(
              ccam, "longitude_min", default_cam.longitude_min);
          camera->longitude_max = version_cycles_property_float(
              ccam, "longitude_max", default_cam.longitude_max);
          /* Fit to match default projective camera with focal_length 50 and sensor_width 36. */
          camera->fisheye_polynomial_k0 = version_cycles_property_float(
              ccam, "fisheye_polynomial_k0", default_cam.fisheye_polynomial_k0);
          camera->fisheye_polynomial_k1 = version_cycles_property_float(
              ccam, "fisheye_polynomial_k1", default_cam.fisheye_polynomial_k1);
          camera->fisheye_polynomial_k2 = version_cycles_property_float(
              ccam, "fisheye_polynomial_k2", default_cam.fisheye_polynomial_k2);
          camera->fisheye_polynomial_k3 = version_cycles_property_float(
              ccam, "fisheye_polynomial_k3", default_cam.fisheye_polynomial_k3);
          camera->fisheye_polynomial_k4 = version_cycles_property_float(
              ccam, "fisheye_polynomial_k4", default_cam.fisheye_polynomial_k4);
        }
        else {
          camera->panorama_type = default_cam.panorama_type;
          camera->fisheye_fov = default_cam.fisheye_fov;
          camera->fisheye_lens = default_cam.fisheye_lens;
          camera->latitude_min = default_cam.latitude_min;
          camera->latitude_max = default_cam.latitude_max;
          camera->longitude_min = default_cam.longitude_min;
          camera->longitude_max = default_cam.longitude_max;
          /* Fit to match default projective camera with focal_length 50 and sensor_width 36. */
          camera->fisheye_polynomial_k0 = default_cam.fisheye_polynomial_k0;
          camera->fisheye_polynomial_k1 = default_cam.fisheye_polynomial_k1;
          camera->fisheye_polynomial_k2 = default_cam.fisheye_polynomial_k2;
          camera->fisheye_polynomial_k3 = default_cam.fisheye_polynomial_k3;
          camera->fisheye_polynomial_k4 = default_cam.fisheye_polynomial_k4;
        }
      }
    }

    if (!DNA_struct_member_exists(fd->filesdna, "LightProbe", "float", "grid_flag")) {
      LISTBASE_FOREACH (LightProbe *, lightprobe, &bmain->lightprobes) {
        /* Keep old behavior of baking the whole lighting. */
        lightprobe->grid_flag = LIGHTPROBE_GRID_CAPTURE_WORLD | LIGHTPROBE_GRID_CAPTURE_INDIRECT |
                                LIGHTPROBE_GRID_CAPTURE_EMISSION;
      }
    }

    if (!DNA_struct_member_exists(fd->filesdna, "SceneEEVEE", "int", "gi_irradiance_pool_size")) {
      LISTBASE_FOREACH (Scene *, scene, &bmain->scenes) {
        scene->eevee.gi_irradiance_pool_size = 16;
      }
    }

    LISTBASE_FOREACH (Scene *, scene, &bmain->scenes) {
      scene->toolsettings->snap_flag_anim |= SCE_SNAP;
      scene->toolsettings->snap_anim_mode |= (1 << 10); /* SCE_SNAP_TO_FRAME */
    }
  }

  if (!MAIN_VERSION_FILE_ATLEAST(bmain, 400, 20)) {
    /* Convert old socket lists into new interface items. */
    FOREACH_NODETREE_BEGIN (bmain, ntree, id) {
      versioning_convert_node_tree_socket_lists_to_interface(ntree);
      /* Clear legacy sockets after conversion.
       * Internal data pointers have been moved or freed already. */
      BLI_freelistN(&ntree->inputs_legacy);
      BLI_freelistN(&ntree->outputs_legacy);
    }
    FOREACH_NODETREE_END;
  }
  else {
    /* Legacy node tree sockets are created for forward compatibility,
     * but have to be freed after loading and versioning. */
    FOREACH_NODETREE_BEGIN (bmain, ntree, id) {
      LISTBASE_FOREACH_MUTABLE (bNodeSocket *, legacy_socket, &ntree->inputs_legacy) {
        MEM_SAFE_FREE(legacy_socket->default_attribute_name);
        MEM_SAFE_FREE(legacy_socket->default_value);
        if (legacy_socket->prop) {
          IDP_FreeProperty(legacy_socket->prop);
        }
        MEM_delete(legacy_socket->runtime);
        MEM_freeN(legacy_socket);
      }
      LISTBASE_FOREACH_MUTABLE (bNodeSocket *, legacy_socket, &ntree->outputs_legacy) {
        MEM_SAFE_FREE(legacy_socket->default_attribute_name);
        MEM_SAFE_FREE(legacy_socket->default_value);
        if (legacy_socket->prop) {
          IDP_FreeProperty(legacy_socket->prop);
        }
        MEM_delete(legacy_socket->runtime);
        MEM_freeN(legacy_socket);
      }
      BLI_listbase_clear(&ntree->inputs_legacy);
      BLI_listbase_clear(&ntree->outputs_legacy);
    }
    FOREACH_NODETREE_END;
  }

  if (!MAIN_VERSION_FILE_ATLEAST(bmain, 400, 22)) {
    /* Initialize root panel flags in files created before these flags were added. */
    FOREACH_NODETREE_BEGIN (bmain, ntree, id) {
      ntree->tree_interface.root_panel.flag |= NODE_INTERFACE_PANEL_ALLOW_CHILD_PANELS;
    }
    FOREACH_NODETREE_END;
  }

  if (!MAIN_VERSION_FILE_ATLEAST(bmain, 400, 23)) {
    LISTBASE_FOREACH (bNodeTree *, ntree, &bmain->nodetrees) {
      if (ntree->type == NTREE_GEOMETRY) {
        LISTBASE_FOREACH (bNode *, node, &ntree->nodes) {
          if (node->type == GEO_NODE_SET_SHADE_SMOOTH) {
            node->custom1 = int8_t(blender::bke::AttrDomain::Face);
          }
        }
      }
    }
  }

  if (!MAIN_VERSION_FILE_ATLEAST(bmain, 400, 24)) {
    FOREACH_NODETREE_BEGIN (bmain, ntree, id) {
      if (ntree->type == NTREE_SHADER) {
        /* Convert coat inputs on the Principled BSDF. */
        version_principled_bsdf_coat(ntree);
        /* Convert subsurface inputs on the Principled BSDF. */
        version_principled_bsdf_subsurface(ntree);
        /* Convert emission on the Principled BSDF. */
        version_principled_bsdf_emission(ntree);
      }
    }
    FOREACH_NODETREE_END;

    {
      LISTBASE_FOREACH (bScreen *, screen, &bmain->screens) {
        LISTBASE_FOREACH (ScrArea *, area, &screen->areabase) {
          LISTBASE_FOREACH (SpaceLink *, sl, &area->spacedata) {
            const ListBase *regionbase = (sl == area->spacedata.first) ? &area->regionbase :
                                                                         &sl->regionbase;
            LISTBASE_FOREACH (ARegion *, region, regionbase) {
              if (region->regiontype != RGN_TYPE_ASSET_SHELF) {
                continue;
              }

              RegionAssetShelf *shelf_data = static_cast<RegionAssetShelf *>(region->regiondata);
              if (shelf_data && shelf_data->active_shelf &&
                  (shelf_data->active_shelf->preferred_row_count == 0))
              {
                shelf_data->active_shelf->preferred_row_count = 1;
              }
            }
          }
        }
      }
    }

    /* Convert sockets with both input and output flag into two separate sockets. */
    FOREACH_NODETREE_BEGIN (bmain, ntree, id) {
      blender::Vector<bNodeTreeInterfaceSocket *> sockets_to_split;
      ntree->tree_interface.foreach_item([&](bNodeTreeInterfaceItem &item) {
        if (item.item_type == NODE_INTERFACE_SOCKET) {
          bNodeTreeInterfaceSocket &socket = reinterpret_cast<bNodeTreeInterfaceSocket &>(item);
          if ((socket.flag & NODE_INTERFACE_SOCKET_INPUT) &&
              (socket.flag & NODE_INTERFACE_SOCKET_OUTPUT))
          {
            sockets_to_split.append(&socket);
          }
        }
        return true;
      });

      for (bNodeTreeInterfaceSocket *socket : sockets_to_split) {
        const int position = ntree->tree_interface.find_item_position(socket->item);
        bNodeTreeInterfacePanel *parent = ntree->tree_interface.find_item_parent(socket->item);
        version_node_group_split_socket(ntree->tree_interface, *socket, parent, position + 1);
      }
    }
    FOREACH_NODETREE_END;
  }

  if (!MAIN_VERSION_FILE_ATLEAST(bmain, 400, 25)) {
    FOREACH_NODETREE_BEGIN (bmain, ntree, id) {
      if (ntree->type == NTREE_SHADER) {
        /* Convert specular tint on the Principled BSDF. */
        version_principled_bsdf_specular_tint(ntree);
        /* Rename some sockets. */
        version_principled_bsdf_rename_sockets(ntree);
      }
    }
    FOREACH_NODETREE_END;
  }

  if (!MAIN_VERSION_FILE_ATLEAST(bmain, 400, 26)) {
    enable_geometry_nodes_is_modifier(*bmain);

    LISTBASE_FOREACH (Scene *, scene, &bmain->scenes) {
      scene->simulation_frame_start = scene->r.sfra;
      scene->simulation_frame_end = scene->r.efra;
    }
  }

  if (!MAIN_VERSION_FILE_ATLEAST(bmain, 400, 27)) {
    LISTBASE_FOREACH (bScreen *, screen, &bmain->screens) {
      LISTBASE_FOREACH (ScrArea *, area, &screen->areabase) {
        LISTBASE_FOREACH (SpaceLink *, sl, &area->spacedata) {
          if (sl->spacetype == SPACE_SEQ) {
            SpaceSeq *sseq = (SpaceSeq *)sl;
            sseq->timeline_overlay.flag |= SEQ_TIMELINE_SHOW_STRIP_RETIMING;
          }
        }
      }
    }

    if (!DNA_struct_member_exists(fd->filesdna, "SceneEEVEE", "float", "shadow_normal_bias")) {
      SceneEEVEE default_scene_eevee = *DNA_struct_default_get(SceneEEVEE);
      LISTBASE_FOREACH (Scene *, scene, &bmain->scenes) {
        scene->eevee.shadow_ray_count = default_scene_eevee.shadow_ray_count;
        scene->eevee.shadow_step_count = default_scene_eevee.shadow_step_count;
        scene->eevee.shadow_normal_bias = default_scene_eevee.shadow_normal_bias;
      }
    }

    if (!DNA_struct_member_exists(fd->filesdna, "Light", "float", "shadow_softness_factor")) {
      Light default_light = blender::dna::shallow_copy(*DNA_struct_default_get(Light));
      LISTBASE_FOREACH (Light *, light, &bmain->lights) {
        light->shadow_softness_factor = default_light.shadow_softness_factor;
        light->shadow_trace_distance = default_light.shadow_trace_distance;
      }
    }
  }

  if (!MAIN_VERSION_FILE_ATLEAST(bmain, 400, 28)) {
    LISTBASE_FOREACH (bScreen *, screen, &bmain->screens) {
      LISTBASE_FOREACH (ScrArea *, area, &screen->areabase) {
        LISTBASE_FOREACH (SpaceLink *, sl, &area->spacedata) {
          const ListBase *regionbase = (sl == area->spacedata.first) ? &area->regionbase :
                                                                       &sl->regionbase;
          LISTBASE_FOREACH (ARegion *, region, regionbase) {
            if (region->regiontype != RGN_TYPE_ASSET_SHELF) {
              continue;
            }

            RegionAssetShelf *shelf_data = static_cast<RegionAssetShelf *>(region->regiondata);
            if (shelf_data && shelf_data->active_shelf) {
              AssetShelfSettings &settings = shelf_data->active_shelf->settings;
              settings.asset_library_reference.custom_library_index = -1;
              settings.asset_library_reference.type = ASSET_LIBRARY_ALL;
            }

            region->flag |= RGN_FLAG_HIDDEN;
          }
        }
      }
    }
  }

  if (!MAIN_VERSION_FILE_ATLEAST(bmain, 400, 29)) {
    /* Unhide all Reroute nodes. */
    FOREACH_NODETREE_BEGIN (bmain, ntree, id) {
      LISTBASE_FOREACH (bNode *, node, &ntree->nodes) {
        if (node->is_reroute()) {
          static_cast<bNodeSocket *>(node->inputs.first)->flag &= ~SOCK_HIDDEN;
          static_cast<bNodeSocket *>(node->outputs.first)->flag &= ~SOCK_HIDDEN;
        }
      }
    }
    FOREACH_NODETREE_END;
  }

  if (!MAIN_VERSION_FILE_ATLEAST(bmain, 400, 30)) {
    LISTBASE_FOREACH (Scene *, scene, &bmain->scenes) {
      ToolSettings *ts = scene->toolsettings;
      enum { IS_DEFAULT = 0, IS_UV, IS_NODE, IS_ANIM };
      auto versioning_snap_to = [](short snap_to_old, int type) {
        eSnapMode snap_to_new = SCE_SNAP_TO_NONE;
        if (snap_to_old & (1 << 0)) {
          snap_to_new |= type == IS_NODE ? SCE_SNAP_TO_NODE_X :
                         type == IS_ANIM ? SCE_SNAP_TO_FRAME :
                                           SCE_SNAP_TO_VERTEX;
        }
        if (snap_to_old & (1 << 1)) {
          snap_to_new |= type == IS_NODE ? SCE_SNAP_TO_NODE_Y :
                         type == IS_ANIM ? SCE_SNAP_TO_SECOND :
                                           SCE_SNAP_TO_EDGE;
        }
        if (ELEM(type, IS_DEFAULT, IS_ANIM) && snap_to_old & (1 << 2)) {
          snap_to_new |= type == IS_DEFAULT ? SCE_SNAP_TO_FACE : SCE_SNAP_TO_MARKERS;
        }
        if (type == IS_DEFAULT && snap_to_old & (1 << 3)) {
          snap_to_new |= SCE_SNAP_TO_VOLUME;
        }
        if (type == IS_DEFAULT && snap_to_old & (1 << 4)) {
          snap_to_new |= SCE_SNAP_TO_EDGE_MIDPOINT;
        }
        if (type == IS_DEFAULT && snap_to_old & (1 << 5)) {
          snap_to_new |= SCE_SNAP_TO_EDGE_PERPENDICULAR;
        }
        if (ELEM(type, IS_DEFAULT, IS_UV, IS_NODE) && snap_to_old & (1 << 6)) {
          snap_to_new |= SCE_SNAP_TO_INCREMENT;
        }
        if (ELEM(type, IS_DEFAULT, IS_UV, IS_NODE) && snap_to_old & (1 << 7)) {
          snap_to_new |= SCE_SNAP_TO_GRID;
        }
        if (type == IS_DEFAULT && snap_to_old & (1 << 8)) {
          snap_to_new |= SCE_SNAP_INDIVIDUAL_NEAREST;
        }
        if (type == IS_DEFAULT && snap_to_old & (1 << 9)) {
          snap_to_new |= SCE_SNAP_INDIVIDUAL_PROJECT;
        }
        if (snap_to_old & (1 << 10)) {
          snap_to_new |= SCE_SNAP_TO_FRAME;
        }
        if (snap_to_old & (1 << 11)) {
          snap_to_new |= SCE_SNAP_TO_SECOND;
        }
        if (snap_to_old & (1 << 12)) {
          snap_to_new |= SCE_SNAP_TO_MARKERS;
        }

        if (!snap_to_new) {
          snap_to_new = eSnapMode(1 << 0);
        }

        return snap_to_new;
      };

      ts->snap_mode = versioning_snap_to(ts->snap_mode, IS_DEFAULT);
      ts->snap_uv_mode = versioning_snap_to(ts->snap_uv_mode, IS_UV);
      ts->snap_node_mode = versioning_snap_to(ts->snap_node_mode, IS_NODE);
      ts->snap_anim_mode = versioning_snap_to(ts->snap_anim_mode, IS_ANIM);
    }
  }

  if (!MAIN_VERSION_FILE_ATLEAST(bmain, 400, 31)) {
    LISTBASE_FOREACH (Curve *, curve, &bmain->curves) {
      const int curvetype = BKE_curve_type_get(curve);
      if (curvetype == OB_FONT) {
        CharInfo *info = curve->strinfo;
        if (info != nullptr) {
          for (int i = curve->len_char32 - 1; i >= 0; i--, info++) {
            if (info->mat_nr > 0) {
              /** CharInfo mat_nr used to start at 1, unlike mesh & nurbs, now zero-based. */
              info->mat_nr--;
            }
          }
        }
      }
    }
  }

  if (!MAIN_VERSION_FILE_ATLEAST(bmain, 400, 33)) {
    /* Fix node group socket order by sorting outputs and inputs. */
    LISTBASE_FOREACH (bNodeTree *, ntree, &bmain->nodetrees) {
      versioning_node_group_sort_sockets_recursive(ntree->tree_interface.root_panel);
    }
  }

  if (!MAIN_VERSION_FILE_ATLEAST(bmain, 401, 1)) {
    LISTBASE_FOREACH (GreasePencil *, grease_pencil, &bmain->grease_pencils) {
      versioning_grease_pencil_stroke_radii_scaling(grease_pencil);
    }
  }

  if (!MAIN_VERSION_FILE_ATLEAST(bmain, 401, 4)) {
    FOREACH_NODETREE_BEGIN (bmain, ntree, id) {
      if (ntree->type != NTREE_CUSTOM) {
        /* versioning_update_noise_texture_node must be done before
         * versioning_replace_musgrave_texture_node. */
        versioning_update_noise_texture_node(ntree);

        /* Convert Musgrave Texture nodes to Noise Texture nodes. */
        versioning_replace_musgrave_texture_node(ntree);
      }
    }
    FOREACH_NODETREE_END;
  }

  if (!MAIN_VERSION_FILE_ATLEAST(bmain, 401, 5)) {
    /* Unify Material::blend_shadow and Cycles.use_transparent_shadows into the
     * Material::blend_flag. */
    Scene *scene = static_cast<Scene *>(bmain->scenes.first);
    bool is_cycles = scene && STREQ(scene->r.engine, RE_engine_id_CYCLES);
    if (is_cycles) {
      LISTBASE_FOREACH (Material *, material, &bmain->materials) {
        bool transparent_shadows = true;
        if (IDProperty *cmat = version_cycles_properties_from_ID(&material->id)) {
          transparent_shadows = version_cycles_property_boolean(
              cmat, "use_transparent_shadow", true);
        }
        SET_FLAG_FROM_TEST(material->blend_flag, transparent_shadows, MA_BL_TRANSPARENT_SHADOW);
      }
    }
    else {
      LISTBASE_FOREACH (Material *, material, &bmain->materials) {
        bool transparent_shadow = material->blend_shadow != MA_BS_SOLID;
        SET_FLAG_FROM_TEST(material->blend_flag, transparent_shadow, MA_BL_TRANSPARENT_SHADOW);
      }
    }

    FOREACH_NODETREE_BEGIN (bmain, ntree, id) {
      if (ntree->type == NTREE_COMPOSIT) {
        versioning_replace_splitviewer(ntree);
      }
    }
    FOREACH_NODETREE_END;
  }

  /* 401 6 did not require any do_version here. */

  if (!MAIN_VERSION_FILE_ATLEAST(bmain, 401, 7)) {
    if (!DNA_struct_member_exists(fd->filesdna, "SceneEEVEE", "int", "volumetric_ray_depth")) {
      SceneEEVEE default_eevee = *DNA_struct_default_get(SceneEEVEE);
      LISTBASE_FOREACH (Scene *, scene, &bmain->scenes) {
        scene->eevee.volumetric_ray_depth = default_eevee.volumetric_ray_depth;
      }
    }

    if (!DNA_struct_member_exists(fd->filesdna, "Material", "char", "surface_render_method")) {
      LISTBASE_FOREACH (Material *, mat, &bmain->materials) {
        mat->surface_render_method = (mat->blend_method == MA_BM_BLEND) ?
                                         MA_SURFACE_METHOD_FORWARD :
                                         MA_SURFACE_METHOD_DEFERRED;
      }
    }

    LISTBASE_FOREACH (bScreen *, screen, &bmain->screens) {
      LISTBASE_FOREACH (ScrArea *, area, &screen->areabase) {
        LISTBASE_FOREACH (SpaceLink *, sl, &area->spacedata) {
          const ListBase *regionbase = (sl == area->spacedata.first) ? &area->regionbase :
                                                                       &sl->regionbase;
          LISTBASE_FOREACH (ARegion *, region, regionbase) {
            if (region->regiontype != RGN_TYPE_ASSET_SHELF_HEADER) {
              continue;
            }
            region->alignment &= ~RGN_SPLIT_PREV;
            region->alignment |= RGN_ALIGN_HIDE_WITH_PREV;
          }
        }
      }
    }

    if (!DNA_struct_member_exists(fd->filesdna, "SceneEEVEE", "float", "gtao_thickness")) {
      SceneEEVEE default_eevee = *DNA_struct_default_get(SceneEEVEE);
      LISTBASE_FOREACH (Scene *, scene, &bmain->scenes) {
        scene->eevee.gtao_thickness = default_eevee.gtao_thickness;
        scene->eevee.gtao_focus = default_eevee.gtao_focus;
      }
    }

    if (!DNA_struct_member_exists(fd->filesdna, "LightProbe", "float", "data_display_size")) {
      LightProbe default_probe = *DNA_struct_default_get(LightProbe);
      LISTBASE_FOREACH (LightProbe *, probe, &bmain->lightprobes) {
        probe->data_display_size = default_probe.data_display_size;
      }
    }

    LISTBASE_FOREACH (Mesh *, mesh, &bmain->meshes) {
      mesh->flag &= ~ME_NO_OVERLAPPING_TOPOLOGY;
    }
  }

  if (!MAIN_VERSION_FILE_ATLEAST(bmain, 401, 8)) {
    LISTBASE_FOREACH (bNodeTree *, ntree, &bmain->nodetrees) {
      if (ntree->type != NTREE_GEOMETRY) {
        continue;
      }
      versioning_nodes_dynamic_sockets(*ntree);
    }
  }

  if (!MAIN_VERSION_FILE_ATLEAST(bmain, 401, 9)) {
    if (!DNA_struct_member_exists(fd->filesdna, "Material", "char", "displacement_method")) {
      /* Replace Cycles.displacement_method by Material::displacement_method. */
      LISTBASE_FOREACH (Material *, material, &bmain->materials) {
        int displacement_method = MA_DISPLACEMENT_BUMP;
        if (IDProperty *cmat = version_cycles_properties_from_ID(&material->id)) {
          displacement_method = version_cycles_property_int(
              cmat, "displacement_method", MA_DISPLACEMENT_BUMP);
        }
        material->displacement_method = displacement_method;
      }
    }

    /* Prevent custom bone colors from having alpha zero.
     * Part of the fix for issue #115434. */
    LISTBASE_FOREACH (bArmature *, arm, &bmain->armatures) {
      blender::animrig::ANIM_armature_foreach_bone(&arm->bonebase, [](Bone *bone) {
        bone->color.custom.solid[3] = 255;
        bone->color.custom.select[3] = 255;
        bone->color.custom.active[3] = 255;
      });
      if (arm->edbo) {
        LISTBASE_FOREACH (EditBone *, ebone, arm->edbo) {
          ebone->color.custom.solid[3] = 255;
          ebone->color.custom.select[3] = 255;
          ebone->color.custom.active[3] = 255;
        }
      }
    }
    LISTBASE_FOREACH (Object *, obj, &bmain->objects) {
      if (obj->pose == nullptr) {
        continue;
      }
      LISTBASE_FOREACH (bPoseChannel *, pchan, &obj->pose->chanbase) {
        pchan->color.custom.solid[3] = 255;
        pchan->color.custom.select[3] = 255;
        pchan->color.custom.active[3] = 255;
      }
    }
  }

  if (!MAIN_VERSION_FILE_ATLEAST(bmain, 401, 10)) {
    if (!DNA_struct_member_exists(
            fd->filesdna, "SceneEEVEE", "RaytraceEEVEE", "ray_tracing_options"))
    {
      LISTBASE_FOREACH (Scene *, scene, &bmain->scenes) {
        scene->eevee.ray_tracing_options.flag = RAYTRACE_EEVEE_USE_DENOISE;
        scene->eevee.ray_tracing_options.denoise_stages = RAYTRACE_EEVEE_DENOISE_SPATIAL |
                                                          RAYTRACE_EEVEE_DENOISE_TEMPORAL |
                                                          RAYTRACE_EEVEE_DENOISE_BILATERAL;
        scene->eevee.ray_tracing_options.screen_trace_quality = 0.25f;
        scene->eevee.ray_tracing_options.screen_trace_thickness = 0.2f;
        scene->eevee.ray_tracing_options.screen_trace_max_roughness = 0.5f;
        scene->eevee.ray_tracing_options.sample_clamp = 10.0f;
        scene->eevee.ray_tracing_options.resolution_scale = 2;
      }
    }

    LISTBASE_FOREACH (bNodeTree *, ntree, &bmain->nodetrees) {
      if (ntree->type == NTREE_GEOMETRY) {
        version_geometry_nodes_use_rotation_socket(*ntree);
        versioning_nodes_dynamic_sockets_2(*ntree);
        fix_geometry_nodes_object_info_scale(*ntree);
      }
    }
  }

  if (MAIN_VERSION_FILE_ATLEAST(bmain, 400, 20) && !MAIN_VERSION_FILE_ATLEAST(bmain, 401, 11)) {
    /* Convert old socket lists into new interface items. */
    FOREACH_NODETREE_BEGIN (bmain, ntree, id) {
      versioning_fix_socket_subtype_idnames(ntree);
    }
    FOREACH_NODETREE_END;
  }

  if (!MAIN_VERSION_FILE_ATLEAST(bmain, 401, 12)) {
    FOREACH_NODETREE_BEGIN (bmain, ntree, id) {
      if (ntree->type == NTREE_COMPOSIT) {
        LISTBASE_FOREACH (bNode *, node, &ntree->nodes) {
          if (node->type == CMP_NODE_PIXELATE) {
            node->custom1 = 1;
          }
        }
      }
    }
    FOREACH_NODETREE_END;
  }

  if (!MAIN_VERSION_FILE_ATLEAST(bmain, 401, 13)) {
    FOREACH_NODETREE_BEGIN (bmain, ntree, id) {
      if (ntree->type == NTREE_COMPOSIT) {
        LISTBASE_FOREACH (bNode *, node, &ntree->nodes) {
          if (node->type == CMP_NODE_MAP_UV) {
            node->custom2 = CMP_NODE_MAP_UV_FILTERING_ANISOTROPIC;
          }
        }
      }
    }
    FOREACH_NODETREE_END;
  }

  if (!MAIN_VERSION_FILE_ATLEAST(bmain, 401, 14)) {
    const Brush *default_brush = DNA_struct_default_get(Brush);
    LISTBASE_FOREACH (Brush *, brush, &bmain->brushes) {
      brush->automasking_start_normal_limit = default_brush->automasking_start_normal_limit;
      brush->automasking_start_normal_falloff = default_brush->automasking_start_normal_falloff;

      brush->automasking_view_normal_limit = default_brush->automasking_view_normal_limit;
      brush->automasking_view_normal_falloff = default_brush->automasking_view_normal_falloff;
    }
  }

  if (!MAIN_VERSION_FILE_ATLEAST(bmain, 401, 15)) {
    FOREACH_NODETREE_BEGIN (bmain, ntree, id) {
      if (ntree->type == NTREE_COMPOSIT) {
        LISTBASE_FOREACH (bNode *, node, &ntree->nodes) {
          if (node->type == CMP_NODE_KEYING) {
            NodeKeyingData &keying_data = *static_cast<NodeKeyingData *>(node->storage);
            keying_data.edge_kernel_radius = max_ii(keying_data.edge_kernel_radius - 1, 0);
          }
        }
      }
    }
    FOREACH_NODETREE_END;
  }

  if (!MAIN_VERSION_FILE_ATLEAST(bmain, 401, 16)) {
    LISTBASE_FOREACH (Scene *, scene, &bmain->scenes) {
      Sculpt *sculpt = scene->toolsettings->sculpt;
      if (sculpt != nullptr) {
        Sculpt default_sculpt = *DNA_struct_default_get(Sculpt);
        sculpt->automasking_boundary_edges_propagation_steps =
            default_sculpt.automasking_boundary_edges_propagation_steps;
      }
    }
  }

  if (!MAIN_VERSION_FILE_ATLEAST(bmain, 401, 17)) {
    LISTBASE_FOREACH (Scene *, scene, &bmain->scenes) {
      ToolSettings *ts = scene->toolsettings;
      int input_sample_values[10];

      input_sample_values[0] = ts->imapaint.paint.num_input_samples_deprecated;
      input_sample_values[1] = ts->sculpt != nullptr ?
                                   ts->sculpt->paint.num_input_samples_deprecated :
                                   1;
      input_sample_values[2] = ts->curves_sculpt != nullptr ?
                                   ts->curves_sculpt->paint.num_input_samples_deprecated :
                                   1;
      input_sample_values[3] = ts->uvsculpt != nullptr ?
                                   ts->uvsculpt->paint.num_input_samples_deprecated :
                                   1;

      input_sample_values[4] = ts->gp_paint != nullptr ?
                                   ts->gp_paint->paint.num_input_samples_deprecated :
                                   1;
      input_sample_values[5] = ts->gp_vertexpaint != nullptr ?
                                   ts->gp_vertexpaint->paint.num_input_samples_deprecated :
                                   1;
      input_sample_values[6] = ts->gp_sculptpaint != nullptr ?
                                   ts->gp_sculptpaint->paint.num_input_samples_deprecated :
                                   1;
      input_sample_values[7] = ts->gp_weightpaint != nullptr ?
                                   ts->gp_weightpaint->paint.num_input_samples_deprecated :
                                   1;

      input_sample_values[8] = ts->vpaint != nullptr ?
                                   ts->vpaint->paint.num_input_samples_deprecated :
                                   1;
      input_sample_values[9] = ts->wpaint != nullptr ?
                                   ts->wpaint->paint.num_input_samples_deprecated :
                                   1;

      int unified_value = 1;
      for (int i = 0; i < 10; i++) {
        if (input_sample_values[i] != 1) {
          if (unified_value == 1) {
            unified_value = input_sample_values[i];
          }
          else {
            /* In the case of a user having multiple tools with different num_input_value values
             * set we cannot support this in the single UnifiedPaintSettings value, so fallback
             * to 1 instead of deciding that one value is more canonical than the other.
             */
            break;
          }
        }
      }

      ts->unified_paint_settings.input_samples = unified_value;
    }
    LISTBASE_FOREACH (Brush *, brush, &bmain->brushes) {
      brush->input_samples = 1;
    }
  }

  if (!MAIN_VERSION_FILE_ATLEAST(bmain, 401, 18)) {
    LISTBASE_FOREACH (Scene *, scene, &bmain->scenes) {
      if (scene->ed != nullptr) {
        SEQ_for_each_callback(&scene->ed->seqbase, seq_filter_bilinear_to_auto, nullptr);
      }
    }
  }

  if (!MAIN_VERSION_FILE_ATLEAST(bmain, 401, 19)) {
    LISTBASE_FOREACH (bNodeTree *, ntree, &bmain->nodetrees) {
      if (ntree->type == NTREE_GEOMETRY) {
        version_node_socket_name(ntree, FN_NODE_ROTATE_ROTATION, "Rotation 1", "Rotation");
        version_node_socket_name(ntree, FN_NODE_ROTATE_ROTATION, "Rotation 2", "Rotate By");
      }
    }
  }

  if (!MAIN_VERSION_FILE_ATLEAST(bmain, 401, 20)) {
    LISTBASE_FOREACH (Object *, ob, &bmain->objects) {
      int uid = 1;
      LISTBASE_FOREACH (ModifierData *, md, &ob->modifiers) {
        /* These identifiers are not necessarily stable for linked data. If the linked data has a
         * new modifier inserted, the identifiers of other modifiers can change. */
        md->persistent_uid = uid++;
      }
    }
  }

  /* Keep point/spot light soft falloff for files created before 4.0. */
  if (!MAIN_VERSION_FILE_ATLEAST(bmain, 400, 0)) {
    LISTBASE_FOREACH (Light *, light, &bmain->lights) {
      if (ELEM(light->type, LA_LOCAL, LA_SPOT)) {
        light->mode |= LA_USE_SOFT_FALLOFF;
      }
    }
  }

  if (!MAIN_VERSION_FILE_ATLEAST(bmain, 402, 1)) {
    using namespace blender::bke::greasepencil;
    /* Initialize newly added scale layer transform to one. */
    LISTBASE_FOREACH (GreasePencil *, grease_pencil, &bmain->grease_pencils) {
      for (Layer *layer : grease_pencil->layers_for_write()) {
        copy_v3_fl(layer->scale, 1.0f);
      }
    }
  }

  if (!MAIN_VERSION_FILE_ATLEAST(bmain, 402, 2)) {
    LISTBASE_FOREACH (Scene *, scene, &bmain->scenes) {
      bool is_cycles = scene && STREQ(scene->r.engine, RE_engine_id_CYCLES);
      if (is_cycles) {
        if (IDProperty *cscene = version_cycles_properties_from_ID(&scene->id)) {
          int cposition = version_cycles_property_int(cscene, "motion_blur_position", 1);
          BLI_assert(cposition >= 0 && cposition < 3);
          int order_conversion[3] = {SCE_MB_START, SCE_MB_CENTER, SCE_MB_END};
          scene->r.motion_blur_position = order_conversion[std::clamp(cposition, 0, 2)];
        }
      }
      else {
        SET_FLAG_FROM_TEST(
            scene->r.mode, scene->eevee.flag & SCE_EEVEE_MOTION_BLUR_ENABLED_DEPRECATED, R_MBLUR);
        scene->r.motion_blur_position = scene->eevee.motion_blur_position_deprecated;
        scene->r.motion_blur_shutter = scene->eevee.motion_blur_shutter_deprecated;
      }
    }
  }

  if (!MAIN_VERSION_FILE_ATLEAST(bmain, 402, 3)) {
    constexpr int NTREE_EXECUTION_MODE_FULL_FRAME = 1;

    constexpr int NTREE_COM_GROUPNODE_BUFFER = 1 << 3;
    constexpr int NTREE_COM_OPENCL = 1 << 1;

    FOREACH_NODETREE_BEGIN (bmain, ntree, id) {
      if (ntree->type != NTREE_COMPOSIT) {
        continue;
      }

      ntree->flag &= ~(NTREE_COM_GROUPNODE_BUFFER | NTREE_COM_OPENCL);

      if (ntree->execution_mode == NTREE_EXECUTION_MODE_FULL_FRAME) {
        ntree->execution_mode = NTREE_EXECUTION_MODE_CPU;
      }
    }
    FOREACH_NODETREE_END;
  }

  if (!MAIN_VERSION_FILE_ATLEAST(bmain, 402, 4)) {
    if (!DNA_struct_member_exists(fd->filesdna, "SpaceImage", "float", "stretch_opacity")) {
      LISTBASE_FOREACH (bScreen *, screen, &bmain->screens) {
        LISTBASE_FOREACH (ScrArea *, area, &screen->areabase) {
          LISTBASE_FOREACH (SpaceLink *, sl, &area->spacedata) {
            if (sl->spacetype == SPACE_IMAGE) {
              SpaceImage *sima = reinterpret_cast<SpaceImage *>(sl);
              sima->stretch_opacity = 0.9f;
            }
          }
        }
      }
    }
  }

  if (!MAIN_VERSION_FILE_ATLEAST(bmain, 402, 5)) {
    LISTBASE_FOREACH (Scene *, scene, &bmain->scenes) {
      image_settings_avi_to_ffmpeg(scene);
    }
  }

  if (!MAIN_VERSION_FILE_ATLEAST(bmain, 402, 6)) {
    LISTBASE_FOREACH (Brush *, brush, &bmain->brushes) {
      if (BrushCurvesSculptSettings *settings = brush->curves_sculpt_settings) {
        settings->flag |= BRUSH_CURVES_SCULPT_FLAG_INTERPOLATE_RADIUS;
        settings->curve_radius = 0.01f;
      }
    }
  }

  if (!MAIN_VERSION_FILE_ATLEAST(bmain, 402, 8)) {
<<<<<<< HEAD
    if (!DNA_struct_member_exists(fd->filesdna, "ToolSettings", "float", "snap_angle_increment_2d")) {
      const float default_snap_angle_increment = DEG2RADF(15.0f);
      const float default_snap_angle_increment_precision = DEG2RADF(5.0f);
        LISTBASE_FOREACH (Scene *, scene, &bmain->scenes) {
            scene->toolsettings->snap_angle_increment_2d = default_snap_angle_increment;
            scene->toolsettings->snap_angle_increment_3d = default_snap_angle_increment;
            scene->toolsettings->snap_angle_increment_2d_precision = default_snap_angle_increment_precision;
            scene->toolsettings->snap_angle_increment_3d_precision = default_snap_angle_increment_precision;
    }
  }
}
=======
    LISTBASE_FOREACH (Light *, light, &bmain->lights) {
      light->shadow_filter_radius = 3.0f;
    }
  }
>>>>>>> 4083f800

  /**
   * Always bump subversion in BKE_blender_version.h when adding versioning
   * code here, and wrap it inside a MAIN_VERSION_FILE_ATLEAST check.
   *
   * \note Keep this message at the bottom of the function.
   */

  /* Always run this versioning; meshes are written with the legacy format which always needs to
   * be converted to the new format on file load. Can be moved to a subversion check in a larger
   * breaking release. */
  LISTBASE_FOREACH (Mesh *, mesh, &bmain->meshes) {
    blender::bke::mesh_sculpt_mask_to_generic(*mesh);
  }
}<|MERGE_RESOLUTION|>--- conflicted
+++ resolved
@@ -2977,7 +2977,12 @@
   }
 
   if (!MAIN_VERSION_FILE_ATLEAST(bmain, 402, 8)) {
-<<<<<<< HEAD
+    LISTBASE_FOREACH (Light *, light, &bmain->lights) {
+      light->shadow_filter_radius = 3.0f;
+    }
+  }
+
+  if (!MAIN_VERSION_FILE_ATLEAST(bmain, 402, 9)) {
     if (!DNA_struct_member_exists(fd->filesdna, "ToolSettings", "float", "snap_angle_increment_2d")) {
       const float default_snap_angle_increment = DEG2RADF(15.0f);
       const float default_snap_angle_increment_precision = DEG2RADF(5.0f);
@@ -2989,12 +2994,6 @@
     }
   }
 }
-=======
-    LISTBASE_FOREACH (Light *, light, &bmain->lights) {
-      light->shadow_filter_radius = 3.0f;
-    }
-  }
->>>>>>> 4083f800
 
   /**
    * Always bump subversion in BKE_blender_version.h when adding versioning
