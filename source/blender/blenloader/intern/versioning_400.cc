/* SPDX-FileCopyrightText: 2023 Blender Authors
 *
 * SPDX-License-Identifier: GPL-2.0-or-later */

/** \file
 * \ingroup blenloader
 */

#define DNA_DEPRECATED_ALLOW

#include <algorithm>
#include <cmath>

/* Define macros in `DNA_genfile.h`. */
#define DNA_GENFILE_VERSIONING_MACROS

#include "DNA_anim_types.h"
#include "DNA_brush_types.h"
#include "DNA_camera_types.h"
#include "DNA_curve_types.h"
#include "DNA_defaults.h"
#include "DNA_light_types.h"
#include "DNA_lightprobe_types.h"
#include "DNA_material_types.h"
#include "DNA_mesh_types.h"
#include "DNA_modifier_types.h"
#include "DNA_movieclip_types.h"
#include "DNA_scene_types.h"
#include "DNA_sequence_types.h"
#include "DNA_world_types.h"

#include "DNA_defaults.h"
#include "DNA_defs.h"
#include "DNA_genfile.h"
#include "DNA_particle_types.h"

#undef DNA_GENFILE_VERSIONING_MACROS

#include "BLI_assert.h"
#include "BLI_listbase.h"
#include "BLI_map.hh"
#include "BLI_math_rotation.h"
#include "BLI_math_vector.h"
#include "BLI_set.hh"
#include "BLI_string.h"
#include "BLI_string_ref.hh"

#include "BKE_anim_data.hh"
#include "BKE_animsys.h"
#include "BKE_armature.hh"
#include "BKE_attribute.hh"
#include "BKE_colortools.hh"
#include "BKE_curve.hh"
#include "BKE_customdata.hh"
#include "BKE_effect.h"
#include "BKE_grease_pencil.hh"
#include "BKE_idprop.hh"
#include "BKE_main.hh"
#include "BKE_material.h"
#include "BKE_mesh_legacy_convert.hh"
#include "BKE_nla.h"
#include "BKE_node_runtime.hh"
#include "BKE_scene.hh"
#include "BKE_tracking.h"

#include "IMB_imbuf_enums.h"

#include "SEQ_iterator.hh"
#include "SEQ_sequencer.hh"

#include "ANIM_armature_iter.hh"
#include "ANIM_bone_collections.hh"

#include "BLT_translation.hh"

#include "BLO_read_write.hh"
#include "BLO_readfile.hh"

#include "readfile.hh"

#include "versioning_common.hh"

// static CLG_LogRef LOG = {"blo.readfile.doversion"};

static void version_composite_nodetree_null_id(bNodeTree *ntree, Scene *scene)
{
  for (bNode *node : ntree->all_nodes()) {
    if (node->id == nullptr && ((node->type == CMP_NODE_R_LAYERS) ||
                                (node->type == CMP_NODE_CRYPTOMATTE &&
                                 node->custom1 == CMP_NODE_CRYPTOMATTE_SOURCE_RENDER)))
    {
      node->id = &scene->id;
    }
  }
}

/* Move bone-group color to the individual bones. */
static void version_bonegroup_migrate_color(Main *bmain)
{
  using PoseSet = blender::Set<bPose *>;
  blender::Map<bArmature *, PoseSet> armature_poses;

  /* Gather a mapping from armature to the poses that use it. */
  LISTBASE_FOREACH (Object *, ob, &bmain->objects) {
    if (ob->type != OB_ARMATURE || !ob->pose) {
      continue;
    }

    bArmature *arm = reinterpret_cast<bArmature *>(ob->data);
    BLI_assert_msg(GS(arm->id.name) == ID_AR,
                   "Expected ARMATURE object to have an Armature as data");

    /* There is no guarantee that the current state of poses is in sync with the Armature data.
     *
     * NOTE: No need to handle user reference-counting in readfile code. */
    BKE_pose_ensure(bmain, ob, arm, false);

    PoseSet &pose_set = armature_poses.lookup_or_add_default(arm);
    pose_set.add(ob->pose);
  }

  /* Move colors from the pose's bone-group to either the armature bones or the
   * pose bones, depending on how many poses use the Armature. */
  for (const PoseSet &pose_set : armature_poses.values()) {
    /* If the Armature is shared, the bone group colors might be different, and thus they have to
     * be stored on the pose bones. If the Armature is NOT shared, the bone colors can be stored
     * directly on the Armature bones. */
    const bool store_on_armature = pose_set.size() == 1;

    for (bPose *pose : pose_set) {
      LISTBASE_FOREACH (bPoseChannel *, pchan, &pose->chanbase) {
        const bActionGroup *bgrp = (const bActionGroup *)BLI_findlink(&pose->agroups,
                                                                      (pchan->agrp_index - 1));
        if (!bgrp) {
          continue;
        }

        BoneColor &bone_color = store_on_armature ? pchan->bone->color : pchan->color;
        bone_color.palette_index = bgrp->customCol;
        memcpy(&bone_color.custom, &bgrp->cs, sizeof(bone_color.custom));
      }
    }
  }
}

static void version_bonelayers_to_bonecollections(Main *bmain)
{
  char bcoll_name[MAX_NAME];
  char custom_prop_name[MAX_NAME];

  LISTBASE_FOREACH (bArmature *, arm, &bmain->armatures) {
    IDProperty *arm_idprops = IDP_GetProperties(&arm->id);

    BLI_assert_msg(arm->edbo == nullptr, "did not expect an Armature to be saved in edit mode");
    const uint layer_used = arm->layer_used;

    /* Construct a bone collection for each layer that contains at least one bone. */
    blender::Vector<std::pair<uint, BoneCollection *>> layermask_collection;
    for (uint layer = 0; layer < 32; ++layer) {
      const uint layer_mask = 1u << layer;
      if ((layer_used & layer_mask) == 0) {
        /* Layer is empty, so no need to convert to collection. */
        continue;
      }

      /* Construct a suitable name for this bone layer. */
      bcoll_name[0] = '\0';
      if (arm_idprops) {
        /* See if we can use the layer name from the Bone Manager add-on. This is a popular add-on
         * for managing bone layers and giving them names. */
        SNPRINTF(custom_prop_name, "layer_name_%u", layer);
        IDProperty *prop = IDP_GetPropertyFromGroup(arm_idprops, custom_prop_name);
        if (prop != nullptr && prop->type == IDP_STRING && IDP_String(prop)[0] != '\0') {
          SNPRINTF(bcoll_name, "Layer %u - %s", layer + 1, IDP_String(prop));
        }
      }
      if (bcoll_name[0] == '\0') {
        /* Either there was no name defined in the custom property, or
         * it was the empty string. */
        SNPRINTF(bcoll_name, "Layer %u", layer + 1);
      }

      /* Create a new bone collection for this layer. */
      BoneCollection *bcoll = ANIM_armature_bonecoll_new(arm, bcoll_name);
      layermask_collection.append(std::make_pair(layer_mask, bcoll));

      if ((arm->layer & layer_mask) == 0) {
        ANIM_bonecoll_hide(arm, bcoll);
      }
    }

    /* Iterate over the bones to assign them to their layers. */
    blender::animrig::ANIM_armature_foreach_bone(&arm->bonebase, [&](Bone *bone) {
      for (auto layer_bcoll : layermask_collection) {
        const uint layer_mask = layer_bcoll.first;
        if ((bone->layer & layer_mask) == 0) {
          continue;
        }

        BoneCollection *bcoll = layer_bcoll.second;
        ANIM_armature_bonecoll_assign(bcoll, bone);
      }
    });
  }
}

static void version_bonegroups_to_bonecollections(Main *bmain)
{
  LISTBASE_FOREACH (Object *, ob, &bmain->objects) {
    if (ob->type != OB_ARMATURE || !ob->pose) {
      continue;
    }

    /* Convert the bone groups on a bone-by-bone basis. */
    bArmature *arm = reinterpret_cast<bArmature *>(ob->data);
    bPose *pose = ob->pose;

    blender::Map<const bActionGroup *, BoneCollection *> collections_by_group;
    /* Convert all bone groups, regardless of whether they contain any bones. */
    LISTBASE_FOREACH (bActionGroup *, bgrp, &pose->agroups) {
      BoneCollection *bcoll = ANIM_armature_bonecoll_new(arm, bgrp->name);
      collections_by_group.add_new(bgrp, bcoll);

      /* Before now, bone visibility was determined by armature layers, and bone
       * groups did not have any impact on this. To retain the behavior, that
       * hiding all layers a bone is on hides the bone, the
       * bone-group-collections should be created hidden. */
      ANIM_bonecoll_hide(arm, bcoll);
    }

    /* Assign the bones to their bone group based collection. */
    LISTBASE_FOREACH (bPoseChannel *, pchan, &pose->chanbase) {
      /* Find the bone group of this pose channel. */
      const bActionGroup *bgrp = (const bActionGroup *)BLI_findlink(&pose->agroups,
                                                                    (pchan->agrp_index - 1));
      if (!bgrp) {
        continue;
      }

      /* Assign the bone. */
      BoneCollection *bcoll = collections_by_group.lookup(bgrp);
      ANIM_armature_bonecoll_assign(bcoll, pchan->bone);
    }

    /* The list of bone groups (pose->agroups) is intentionally left alone here. This will allow
     * for older versions of Blender to open the file with bone groups intact. Of course the bone
     * groups will not be updated any more, but this way the data at least survives an accidental
     * save with Blender 4.0. */
  }
}

/**
 * Change animation/drivers from "collections[..." to "collections_all[..." so
 * they remain stable when the bone collection hierarchy structure changes.
 */
static void version_bonecollection_anim(FCurve *fcurve)
{
  const blender::StringRef rna_path(fcurve->rna_path);
  constexpr char const *rna_path_prefix = "collections[";
  if (!rna_path.startswith(rna_path_prefix)) {
    return;
  }

  const std::string path_remainder(rna_path.drop_known_prefix(rna_path_prefix));
  MEM_freeN(fcurve->rna_path);
  fcurve->rna_path = BLI_sprintfN("collections_all[%s", path_remainder.c_str());
}

static void version_principled_bsdf_update_animdata(ID *owner_id, bNodeTree *ntree)
{
  ID *id = &ntree->id;
  AnimData *adt = BKE_animdata_from_id(id);

  LISTBASE_FOREACH (bNode *, node, &ntree->nodes) {
    if (node->type != SH_NODE_BSDF_PRINCIPLED) {
      continue;
    }

    char node_name_escaped[MAX_NAME * 2];
    BLI_str_escape(node_name_escaped, node->name, sizeof(node_name_escaped));
    std::string prefix = "nodes[\"" + std::string(node_name_escaped) + "\"].inputs";

    /* Remove animdata for inputs 18 (Transmission Roughness) and 3 (Subsurface Color). */
    BKE_animdata_fix_paths_remove(id, (prefix + "[18]").c_str());
    BKE_animdata_fix_paths_remove(id, (prefix + "[3]").c_str());

    /* Order is important here: If we e.g. want to change A->B and B->C, but perform A->B first,
     * then later we don't know whether a B entry is an original B (and therefore should be
     * changed to C) or used to be A and was already handled.
     * In practice, going reverse mostly works, the two notable dependency chains are:
     * - 8->13, then 2->8, then 9->2 (13 was changed before)
     * - 1->9, then 6->1 (9 was changed before)
     * - 4->10, then 21->4 (10 was changed before)
     *
     * 0 (Base Color) and 17 (Transmission) are fine as-is. */
    std::pair<int, int> remap_table[] = {
        {20, 27}, /* Emission Strength */
        {19, 26}, /* Emission */
        {16, 3},  /* IOR */
        {15, 19}, /* Clearcoat Roughness */
        {14, 18}, /* Clearcoat */
        {13, 25}, /* Sheen Tint */
        {12, 23}, /* Sheen */
        {11, 15}, /* Anisotropic Rotation */
        {10, 14}, /* Anisotropic */
        {8, 13},  /* Specular Tint */
        {2, 8},   /* Subsurface Radius */
        {9, 2},   /* Roughness */
        {7, 12},  /* Specular */
        {1, 9},   /* Subsurface Scale */
        {6, 1},   /* Metallic */
        {5, 11},  /* Subsurface Anisotropy */
        {4, 10},  /* Subsurface IOR */
        {21, 4}   /* Alpha */
    };
    for (const auto &entry : remap_table) {
      BKE_animdata_fix_paths_rename(
          id, adt, owner_id, prefix.c_str(), nullptr, nullptr, entry.first, entry.second, false);
    }
  }
}

static void versioning_eevee_shadow_settings(Object *object)
{
  /** EEVEE no longer uses the Material::blend_shadow property.
   * Instead, it uses Object::visibility_flag for disabling shadow casting
   */

  short *material_len = BKE_object_material_len_p(object);
  if (!material_len) {
    return;
  }

  using namespace blender;
  bool hide_shadows = *material_len > 0;
  for (int i : IndexRange(*material_len)) {
    Material *material = BKE_object_material_get(object, i + 1);
    if (!material || material->blend_shadow != MA_BS_NONE) {
      hide_shadows = false;
    }
  }

  /* Enable the hide_shadow flag only if there's not any shadow casting material. */
  SET_FLAG_FROM_TEST(object->visibility_flag, hide_shadows, OB_HIDE_SHADOW);
}

static void versioning_replace_splitviewer(bNodeTree *ntree)
{
  /* Split viewer was replaced with a regular split node, so add a viewer node,
   * and link it to the new split node to achieve the same behavior of the split viewer node. */

  LISTBASE_FOREACH_MUTABLE (bNode *, node, &ntree->nodes) {
    if (node->type != CMP_NODE_SPLITVIEWER__DEPRECATED) {
      continue;
    }

    STRNCPY(node->idname, "CompositorNodeSplit");
    node->type = CMP_NODE_SPLIT;
    MEM_freeN(node->storage);
    node->storage = nullptr;

    bNode *viewer_node = blender::bke::nodeAddStaticNode(nullptr, ntree, CMP_NODE_VIEWER);
    /* Nodes are created stacked on top of each other, so separate them a bit. */
    viewer_node->locx = node->locx + node->width + viewer_node->width / 4.0f;
    viewer_node->locy = node->locy;
    viewer_node->flag &= ~NODE_PREVIEW;

    bNodeSocket *split_out_socket = blender::bke::nodeAddStaticSocket(
        ntree, node, SOCK_OUT, SOCK_IMAGE, PROP_NONE, "Image", "Image");
    bNodeSocket *viewer_in_socket = blender::bke::nodeFindSocket(viewer_node, SOCK_IN, "Image");

    blender::bke::nodeAddLink(ntree, node, split_out_socket, viewer_node, viewer_in_socket);
  }
}

/**
 * Exit NLA tweakmode when the AnimData struct has insufficient information.
 *
 * When NLA tweakmode is enabled, Blender expects certain pointers to be set up
 * correctly, and if that fails, can crash. This function ensures that
 * everything is consistent, by exiting tweakmode everywhere there's missing
 * pointers.
 *
 * This shouldn't happen, but the example blend file attached to #119615 needs
 * this.
 */
static void version_nla_tweakmode_incomplete(Main *bmain)
{
  bool any_valid_tweakmode_left = false;

  ID *id;
  FOREACH_MAIN_ID_BEGIN (bmain, id) {
    AnimData *adt = BKE_animdata_from_id(id);
    if (!adt || !(adt->flag & ADT_NLA_EDIT_ON)) {
      continue;
    }

    if (adt->act_track && adt->actstrip) {
      /* Expected case. */
      any_valid_tweakmode_left = true;
      continue;
    }

    /* Not enough info in the blend file to reliably stay in tweak mode. This is the most important
     * part of this versioning code, as it prevents future nullptr access. */
    BKE_nla_tweakmode_exit(adt);
  }
  FOREACH_MAIN_ID_END;

  if (any_valid_tweakmode_left) {
    /* There are still NLA strips correctly in tweak mode. */
    return;
  }

  /* Nothing is in a valid tweakmode, so just disable the corresponding flags on all scenes. */
  LISTBASE_FOREACH (Scene *, scene, &bmain->scenes) {
    scene->flag &= ~SCE_NLA_EDIT_ON;
  }
}

void do_versions_after_linking_400(FileData *fd, Main *bmain)
{
  if (!MAIN_VERSION_FILE_ATLEAST(bmain, 400, 9)) {
    /* Fix area light scaling. */
    LISTBASE_FOREACH (Light *, light, &bmain->lights) {
      light->energy = light->energy_deprecated;
      if (light->type == LA_AREA) {
        light->energy *= M_PI_4;
      }
    }

    /* XXX This was added several years ago in 'lib_link` code of Scene... Should be safe enough
     * here. */
    LISTBASE_FOREACH (Scene *, scene, &bmain->scenes) {
      if (scene->nodetree) {
        version_composite_nodetree_null_id(scene->nodetree, scene);
      }
    }

    /* XXX This was added many years ago (1c19940198) in 'lib_link` code of particles as a bug-fix.
     * But this is actually versioning. Should be safe enough here. */
    LISTBASE_FOREACH (ParticleSettings *, part, &bmain->particles) {
      if (!part->effector_weights) {
        part->effector_weights = BKE_effector_add_weights(part->force_group);
      }
    }

    /* Object proxies have been deprecated sine 3.x era, so their update & sanity check can now
     * happen in do_versions code. */
    LISTBASE_FOREACH (Object *, ob, &bmain->objects) {
      if (ob->proxy) {
        /* Paranoia check, actually a proxy_from pointer should never be written... */
        if (!ID_IS_LINKED(ob->proxy)) {
          ob->proxy->proxy_from = nullptr;
          ob->proxy = nullptr;

          if (ob->id.lib) {
            BLO_reportf_wrap(fd->reports,
                             RPT_INFO,
                             RPT_("Proxy lost from object %s lib %s\n"),
                             ob->id.name + 2,
                             ob->id.lib->filepath);
          }
          else {
            BLO_reportf_wrap(fd->reports,
                             RPT_INFO,
                             RPT_("Proxy lost from object %s lib <NONE>\n"),
                             ob->id.name + 2);
          }
          fd->reports->count.missing_obproxies++;
        }
        else {
          /* This triggers object_update to always use a copy. */
          ob->proxy->proxy_from = ob;
        }
      }
    }
  }

  if (!MAIN_VERSION_FILE_ATLEAST(bmain, 400, 21)) {
    if (!DNA_struct_member_exists(fd->filesdna, "bPoseChannel", "BoneColor", "color")) {
      version_bonegroup_migrate_color(bmain);
    }

    if (!DNA_struct_member_exists(fd->filesdna, "bArmature", "ListBase", "collections")) {
      version_bonelayers_to_bonecollections(bmain);
      version_bonegroups_to_bonecollections(bmain);
    }
  }

  if (!MAIN_VERSION_FILE_ATLEAST(bmain, 400, 24)) {
    FOREACH_NODETREE_BEGIN (bmain, ntree, id) {
      if (ntree->type == NTREE_SHADER) {
        /* Convert animdata on the Principled BSDF sockets. */
        version_principled_bsdf_update_animdata(id, ntree);
      }
    }
    FOREACH_NODETREE_END;
  }

  if (!MAIN_VERSION_FILE_ATLEAST(bmain, 400, 34)) {
    BKE_mesh_legacy_face_map_to_generic(bmain);
  }

  if (!MAIN_VERSION_FILE_ATLEAST(bmain, 401, 5)) {
    Scene *scene = static_cast<Scene *>(bmain->scenes.first);
    bool is_cycles = scene && STREQ(scene->r.engine, RE_engine_id_CYCLES);
    if (!is_cycles) {
      LISTBASE_FOREACH (Object *, object, &bmain->objects) {
        versioning_eevee_shadow_settings(object);
      }
    }
  }

  if (!MAIN_VERSION_FILE_ATLEAST(bmain, 401, 23)) {
    version_nla_tweakmode_incomplete(bmain);
  }

  if (!MAIN_VERSION_FILE_ATLEAST(bmain, 402, 15)) {
    /* Change drivers and animation on "armature.collections" to
     * ".collections_all", so that they are drawn correctly in the tree view,
     * and keep working when the collection is moved around in the hierarchy. */
    LISTBASE_FOREACH (bArmature *, arm, &bmain->armatures) {
      AnimData *adt = BKE_animdata_from_id(&arm->id);
      if (!adt) {
        continue;
      }

      LISTBASE_FOREACH (FCurve *, fcurve, &adt->drivers) {
        version_bonecollection_anim(fcurve);
      }
      if (adt->action) {
        LISTBASE_FOREACH (FCurve *, fcurve, &adt->action->curves) {
          version_bonecollection_anim(fcurve);
        }
      }
    }
  }

  if (!MAIN_VERSION_FILE_ATLEAST(bmain, 402, 23)) {
    /* Shift animation data to accommodate the new Roughness input. */
    version_node_socket_index_animdata(
        bmain, NTREE_SHADER, SH_NODE_SUBSURFACE_SCATTERING, 4, 1, 5);
  }

  /**
   * Always bump subversion in BKE_blender_version.h when adding versioning
   * code here, and wrap it inside a MAIN_VERSION_FILE_ATLEAST check.
   *
   * \note Keep this message at the bottom of the function.
   */
}

static void version_mesh_legacy_to_struct_of_array_format(Mesh &mesh)
{
  BKE_mesh_legacy_convert_flags_to_selection_layers(&mesh);
  BKE_mesh_legacy_convert_flags_to_hide_layers(&mesh);
  BKE_mesh_legacy_convert_uvs_to_generic(&mesh);
  BKE_mesh_legacy_convert_mpoly_to_material_indices(&mesh);
  BKE_mesh_legacy_sharp_faces_from_flags(&mesh);
  BKE_mesh_legacy_bevel_weight_to_layers(&mesh);
  BKE_mesh_legacy_sharp_edges_from_flags(&mesh);
  BKE_mesh_legacy_face_set_to_generic(&mesh);
  BKE_mesh_legacy_edge_crease_to_layers(&mesh);
  BKE_mesh_legacy_uv_seam_from_flags(&mesh);
  BKE_mesh_legacy_convert_verts_to_positions(&mesh);
  BKE_mesh_legacy_attribute_flags_to_strings(&mesh);
  BKE_mesh_legacy_convert_loops_to_corners(&mesh);
  BKE_mesh_legacy_convert_polys_to_offsets(&mesh);
  BKE_mesh_legacy_convert_edges_to_generic(&mesh);
}

static void version_motion_tracking_legacy_camera_object(MovieClip &movieclip)
{
  MovieTracking &tracking = movieclip.tracking;
  MovieTrackingObject *active_tracking_object = BKE_tracking_object_get_active(&tracking);
  MovieTrackingObject *tracking_camera_object = BKE_tracking_object_get_camera(&tracking);

  BLI_assert(tracking_camera_object != nullptr);

  if (BLI_listbase_is_empty(&tracking_camera_object->tracks)) {
    tracking_camera_object->tracks = tracking.tracks_legacy;
    active_tracking_object->active_track = tracking.act_track_legacy;
  }

  if (BLI_listbase_is_empty(&tracking_camera_object->plane_tracks)) {
    tracking_camera_object->plane_tracks = tracking.plane_tracks_legacy;
    active_tracking_object->active_plane_track = tracking.act_plane_track_legacy;
  }

  if (tracking_camera_object->reconstruction.cameras == nullptr) {
    tracking_camera_object->reconstruction = tracking.reconstruction_legacy;
  }

  /* Clear pointers in the legacy storage.
   * Always do it, in the case something got missed in the logic above, so that the legacy storage
   * is always ensured to be empty after load. */
  BLI_listbase_clear(&tracking.tracks_legacy);
  BLI_listbase_clear(&tracking.plane_tracks_legacy);
  tracking.act_track_legacy = nullptr;
  tracking.act_plane_track_legacy = nullptr;
  memset(&tracking.reconstruction_legacy, 0, sizeof(tracking.reconstruction_legacy));
}

static void version_movieclips_legacy_camera_object(Main *bmain)
{
  LISTBASE_FOREACH (MovieClip *, movieclip, &bmain->movieclips) {
    version_motion_tracking_legacy_camera_object(*movieclip);
  }
}

/* Version VertexWeightEdit modifier to make existing weights exclusive of the threshold. */
static void version_vertex_weight_edit_preserve_threshold_exclusivity(Main *bmain)
{
  LISTBASE_FOREACH (Object *, ob, &bmain->objects) {
    if (ob->type != OB_MESH) {
      continue;
    }

    LISTBASE_FOREACH (ModifierData *, md, &ob->modifiers) {
      if (md->type == eModifierType_WeightVGEdit) {
        WeightVGEditModifierData *wmd = reinterpret_cast<WeightVGEditModifierData *>(md);
        wmd->add_threshold = nexttoward(wmd->add_threshold, 2.0);
        wmd->rem_threshold = nexttoward(wmd->rem_threshold, -1.0);
      }
    }
  }
}

static void version_mesh_crease_generic(Main &bmain)
{
  LISTBASE_FOREACH (Mesh *, mesh, &bmain.meshes) {
    BKE_mesh_legacy_crease_to_generic(mesh);
  }

  LISTBASE_FOREACH (bNodeTree *, ntree, &bmain.nodetrees) {
    if (ntree->type == NTREE_GEOMETRY) {
      LISTBASE_FOREACH (bNode *, node, &ntree->nodes) {
        if (STR_ELEM(node->idname,
                     "GeometryNodeStoreNamedAttribute",
                     "GeometryNodeInputNamedAttribute"))
        {
          bNodeSocket *socket = blender::bke::nodeFindSocket(node, SOCK_IN, "Name");
          if (STREQ(socket->default_value_typed<bNodeSocketValueString>()->value, "crease")) {
            STRNCPY(socket->default_value_typed<bNodeSocketValueString>()->value, "crease_edge");
          }
        }
      }
    }
  }

  LISTBASE_FOREACH (Object *, object, &bmain.objects) {
    LISTBASE_FOREACH (ModifierData *, md, &object->modifiers) {
      if (md->type != eModifierType_Nodes) {
        continue;
      }
      if (IDProperty *settings = reinterpret_cast<NodesModifierData *>(md)->settings.properties) {
        LISTBASE_FOREACH (IDProperty *, prop, &settings->data.group) {
          if (blender::StringRef(prop->name).endswith("_attribute_name")) {
            if (STREQ(IDP_String(prop), "crease")) {
              IDP_AssignString(prop, "crease_edge");
            }
          }
        }
      }
    }
  }
}

static void versioning_replace_legacy_glossy_node(bNodeTree *ntree)
{
  LISTBASE_FOREACH (bNode *, node, &ntree->nodes) {
    if (node->type == SH_NODE_BSDF_GLOSSY_LEGACY) {
      STRNCPY(node->idname, "ShaderNodeBsdfAnisotropic");
      node->type = SH_NODE_BSDF_GLOSSY;
    }
  }
}

static void versioning_remove_microfacet_sharp_distribution(bNodeTree *ntree)
{
  /* Find all glossy, glass and refraction BSDF nodes that have their distribution
   * set to SHARP and set them to GGX, disconnect any link to the Roughness input
   * and set its value to zero. */
  LISTBASE_FOREACH (bNode *, node, &ntree->nodes) {
    if (!ELEM(node->type, SH_NODE_BSDF_GLOSSY, SH_NODE_BSDF_GLASS, SH_NODE_BSDF_REFRACTION)) {
      continue;
    }
    if (node->custom1 != SHD_GLOSSY_SHARP_DEPRECATED) {
      continue;
    }

    node->custom1 = SHD_GLOSSY_GGX;
    LISTBASE_FOREACH (bNodeSocket *, socket, &node->inputs) {
      if (!STREQ(socket->identifier, "Roughness")) {
        continue;
      }

      if (socket->link != nullptr) {
        blender::bke::nodeRemLink(ntree, socket->link);
      }
      bNodeSocketValueFloat *socket_value = (bNodeSocketValueFloat *)socket->default_value;
      socket_value->value = 0.0f;

      break;
    }
  }
}

static void version_replace_texcoord_normal_socket(bNodeTree *ntree)
{
  /* The normal of a spot light was set to the incoming light direction, replace with the
   * `Incoming` socket from the Geometry shader node. */
  bNode *geometry_node = nullptr;
  bNode *transform_node = nullptr;
  bNodeSocket *incoming_socket = nullptr;
  bNodeSocket *vec_in_socket = nullptr;
  bNodeSocket *vec_out_socket = nullptr;

  LISTBASE_FOREACH_MUTABLE (bNodeLink *, link, &ntree->links) {
    if (link->fromnode->type == SH_NODE_TEX_COORD && STREQ(link->fromsock->identifier, "Normal")) {
      if (geometry_node == nullptr) {
        geometry_node = blender::bke::nodeAddStaticNode(nullptr, ntree, SH_NODE_NEW_GEOMETRY);
        incoming_socket = blender::bke::nodeFindSocket(geometry_node, SOCK_OUT, "Incoming");

        transform_node = blender::bke::nodeAddStaticNode(nullptr, ntree, SH_NODE_VECT_TRANSFORM);
        vec_in_socket = blender::bke::nodeFindSocket(transform_node, SOCK_IN, "Vector");
        vec_out_socket = blender::bke::nodeFindSocket(transform_node, SOCK_OUT, "Vector");

        NodeShaderVectTransform *nodeprop = (NodeShaderVectTransform *)transform_node->storage;
        nodeprop->type = SHD_VECT_TRANSFORM_TYPE_NORMAL;

        blender::bke::nodeAddLink(
            ntree, geometry_node, incoming_socket, transform_node, vec_in_socket);
      }
      blender::bke::nodeAddLink(ntree, transform_node, vec_out_socket, link->tonode, link->tosock);
      blender::bke::nodeRemLink(ntree, link);
    }
  }
}

static void version_principled_transmission_roughness(bNodeTree *ntree)
{
  LISTBASE_FOREACH (bNode *, node, &ntree->nodes) {
    if (node->type != SH_NODE_BSDF_PRINCIPLED) {
      continue;
    }
    bNodeSocket *sock = blender::bke::nodeFindSocket(node, SOCK_IN, "Transmission Roughness");
    if (sock != nullptr) {
      blender::bke::nodeRemoveSocket(ntree, node, sock);
    }
  }
}

/* Convert legacy Velvet BSDF nodes into the new Sheen BSDF node. */
static void version_replace_velvet_sheen_node(bNodeTree *ntree)
{
  LISTBASE_FOREACH (bNode *, node, &ntree->nodes) {
    if (node->type == SH_NODE_BSDF_SHEEN) {
      STRNCPY(node->idname, "ShaderNodeBsdfSheen");

      bNodeSocket *sigmaInput = blender::bke::nodeFindSocket(node, SOCK_IN, "Sigma");
      if (sigmaInput != nullptr) {
        node->custom1 = SHD_SHEEN_ASHIKHMIN;
        STRNCPY(sigmaInput->identifier, "Roughness");
        STRNCPY(sigmaInput->name, "Roughness");
      }
    }
  }
}

/* Convert sheen inputs on the Principled BSDF. */
static void version_principled_bsdf_sheen(bNodeTree *ntree)
{
  auto check_node = [](const bNode *node) {
    return (node->type == SH_NODE_BSDF_PRINCIPLED) &&
           (blender::bke::nodeFindSocket(node, SOCK_IN, "Sheen Roughness") == nullptr);
  };
  auto update_input = [ntree](bNode *node, bNodeSocket *input) {
    /* Change socket type to Color. */
    blender::bke::nodeModifySocketTypeStatic(ntree, node, input, SOCK_RGBA, 0);

    /* Account for the change in intensity between the old and new model.
     * If the Sheen input is set to a fixed value, adjust it and set the tint to white.
     * Otherwise, if it's connected, keep it as-is but set the tint to 0.2 instead. */
    bNodeSocket *sheen = blender::bke::nodeFindSocket(node, SOCK_IN, "Sheen");
    if (sheen != nullptr && sheen->link == nullptr) {
      *version_cycles_node_socket_float_value(sheen) *= 0.2f;

      static float default_value[] = {1.0f, 1.0f, 1.0f, 1.0f};
      copy_v4_v4(version_cycles_node_socket_rgba_value(input), default_value);
    }
    else {
      static float default_value[] = {0.2f, 0.2f, 0.2f, 1.0f};
      copy_v4_v4(version_cycles_node_socket_rgba_value(input), default_value);
    }
  };
  auto update_input_link = [](bNode *, bNodeSocket *, bNode *, bNodeSocket *) {
    /* Don't replace the link here, tint works differently enough now to make conversion
     * impractical. */
  };

  version_update_node_input(ntree, check_node, "Sheen Tint", update_input, update_input_link);
}

/* Convert EEVEE-Legacy refraction depth to EEVEE-Next thickness tree. */
static void version_refraction_depth_to_thickness_value(bNodeTree *ntree, float thickness)
{
  LISTBASE_FOREACH (bNode *, node, &ntree->nodes) {
    if (node->type != SH_NODE_OUTPUT_MATERIAL) {
      continue;
    }

    bNodeSocket *thickness_socket = blender::bke::nodeFindSocket(node, SOCK_IN, "Thickness");
    if (thickness_socket == nullptr) {
      continue;
    }

    bool has_link = false;
    LISTBASE_FOREACH (bNodeLink *, link, &ntree->links) {
      if (link->tosock == thickness_socket) {
        /* Something is already plugged in. Don't modify anything. */
        has_link = true;
      }
    }

    if (has_link) {
      continue;
    }
    bNode *value_node = blender::bke::nodeAddStaticNode(nullptr, ntree, SH_NODE_VALUE);
    value_node->parent = node->parent;
    value_node->locx = node->locx;
    value_node->locy = node->locy - 160.0f;
    bNodeSocket *socket_value = blender::bke::nodeFindSocket(value_node, SOCK_OUT, "Value");

    *version_cycles_node_socket_float_value(socket_value) = thickness;

    blender::bke::nodeAddLink(ntree, value_node, socket_value, node, thickness_socket);
  }

  version_socket_update_is_used(ntree);
}

static void versioning_update_noise_texture_node(bNodeTree *ntree)
{
  LISTBASE_FOREACH (bNode *, node, &ntree->nodes) {
    if (node->type != SH_NODE_TEX_NOISE) {
      continue;
    }

    (static_cast<NodeTexNoise *>(node->storage))->type = SHD_NOISE_FBM;

    bNodeSocket *roughness_socket = blender::bke::nodeFindSocket(node, SOCK_IN, "Roughness");
    if (roughness_socket == nullptr) {
      /* Noise Texture node was created before the Roughness input was added. */
      continue;
    }

    float *roughness = version_cycles_node_socket_float_value(roughness_socket);

    bNodeLink *roughness_link = nullptr;
    bNode *roughness_from_node = nullptr;
    bNodeSocket *roughness_from_socket = nullptr;

    LISTBASE_FOREACH (bNodeLink *, link, &ntree->links) {
      /* Find links, nodes and sockets. */
      if (link->tosock == roughness_socket) {
        roughness_link = link;
        roughness_from_node = link->fromnode;
        roughness_from_socket = link->fromsock;
      }
    }

    if (roughness_link != nullptr) {
      /* Add Clamp node before Roughness input. */

      bNode *clamp_node = blender::bke::nodeAddStaticNode(nullptr, ntree, SH_NODE_CLAMP);
      clamp_node->parent = node->parent;
      clamp_node->custom1 = NODE_CLAMP_MINMAX;
      clamp_node->locx = node->locx;
      clamp_node->locy = node->locy - 300.0f;
      clamp_node->flag |= NODE_HIDDEN;
      bNodeSocket *clamp_socket_value = blender::bke::nodeFindSocket(clamp_node, SOCK_IN, "Value");
      bNodeSocket *clamp_socket_min = blender::bke::nodeFindSocket(clamp_node, SOCK_IN, "Min");
      bNodeSocket *clamp_socket_max = blender::bke::nodeFindSocket(clamp_node, SOCK_IN, "Max");
      bNodeSocket *clamp_socket_out = blender::bke::nodeFindSocket(clamp_node, SOCK_OUT, "Result");

      *version_cycles_node_socket_float_value(clamp_socket_min) = 0.0f;
      *version_cycles_node_socket_float_value(clamp_socket_max) = 1.0f;

      blender::bke::nodeRemLink(ntree, roughness_link);
      blender::bke::nodeAddLink(
          ntree, roughness_from_node, roughness_from_socket, clamp_node, clamp_socket_value);
      blender::bke::nodeAddLink(ntree, clamp_node, clamp_socket_out, node, roughness_socket);
    }
    else {
      *roughness = std::clamp(*roughness, 0.0f, 1.0f);
    }
  }

  version_socket_update_is_used(ntree);
}

static void versioning_replace_musgrave_texture_node(bNodeTree *ntree)
{
  version_node_input_socket_name(ntree, SH_NODE_TEX_MUSGRAVE_DEPRECATED, "Dimension", "Roughness");
  LISTBASE_FOREACH (bNode *, node, &ntree->nodes) {
    if (node->type != SH_NODE_TEX_MUSGRAVE_DEPRECATED) {
      continue;
    }

    STRNCPY(node->idname, "ShaderNodeTexNoise");
    node->type = SH_NODE_TEX_NOISE;
    NodeTexNoise *data = MEM_cnew<NodeTexNoise>(__func__);
    data->base = (static_cast<NodeTexMusgrave *>(node->storage))->base;
    data->dimensions = (static_cast<NodeTexMusgrave *>(node->storage))->dimensions;
    data->normalize = false;
    data->type = (static_cast<NodeTexMusgrave *>(node->storage))->musgrave_type;
    MEM_freeN(node->storage);
    node->storage = data;

    bNodeLink *detail_link = nullptr;
    bNode *detail_from_node = nullptr;
    bNodeSocket *detail_from_socket = nullptr;

    bNodeLink *roughness_link = nullptr;
    bNode *roughness_from_node = nullptr;
    bNodeSocket *roughness_from_socket = nullptr;

    bNodeLink *lacunarity_link = nullptr;
    bNode *lacunarity_from_node = nullptr;
    bNodeSocket *lacunarity_from_socket = nullptr;

    LISTBASE_FOREACH (bNodeLink *, link, &ntree->links) {
      /* Find links, nodes and sockets. */
      if (link->tonode == node) {
        if (STREQ(link->tosock->identifier, "Detail")) {
          detail_link = link;
          detail_from_node = link->fromnode;
          detail_from_socket = link->fromsock;
        }
        if (STREQ(link->tosock->identifier, "Roughness")) {
          roughness_link = link;
          roughness_from_node = link->fromnode;
          roughness_from_socket = link->fromsock;
        }
        if (STREQ(link->tosock->identifier, "Lacunarity")) {
          lacunarity_link = link;
          lacunarity_from_node = link->fromnode;
          lacunarity_from_socket = link->fromsock;
        }
      }
    }

    uint8_t noise_type = (static_cast<NodeTexNoise *>(node->storage))->type;
    float locy_offset = 0.0f;

    bNodeSocket *fac_socket = blender::bke::nodeFindSocket(node, SOCK_OUT, "Fac");
    /* Clear label because Musgrave output socket label is set to "Height" instead of "Fac". */
    fac_socket->label[0] = '\0';

    bNodeSocket *detail_socket = blender::bke::nodeFindSocket(node, SOCK_IN, "Detail");
    float *detail = version_cycles_node_socket_float_value(detail_socket);

    if (detail_link != nullptr) {
      locy_offset -= 80.0f;

      /* Add Minimum Math node and Subtract Math node before Detail input. */

      bNode *min_node = blender::bke::nodeAddStaticNode(nullptr, ntree, SH_NODE_MATH);
      min_node->parent = node->parent;
      min_node->custom1 = NODE_MATH_MINIMUM;
      min_node->locx = node->locx;
      min_node->locy = node->locy - 320.0f;
      min_node->flag |= NODE_HIDDEN;
      bNodeSocket *min_socket_A = static_cast<bNodeSocket *>(BLI_findlink(&min_node->inputs, 0));
      bNodeSocket *min_socket_B = static_cast<bNodeSocket *>(BLI_findlink(&min_node->inputs, 1));
      bNodeSocket *min_socket_out = blender::bke::nodeFindSocket(min_node, SOCK_OUT, "Value");

      bNode *sub1_node = blender::bke::nodeAddStaticNode(nullptr, ntree, SH_NODE_MATH);
      sub1_node->parent = node->parent;
      sub1_node->custom1 = NODE_MATH_SUBTRACT;
      sub1_node->locx = node->locx;
      sub1_node->locy = node->locy - 360.0f;
      sub1_node->flag |= NODE_HIDDEN;
      bNodeSocket *sub1_socket_A = static_cast<bNodeSocket *>(BLI_findlink(&sub1_node->inputs, 0));
      bNodeSocket *sub1_socket_B = static_cast<bNodeSocket *>(BLI_findlink(&sub1_node->inputs, 1));
      bNodeSocket *sub1_socket_out = blender::bke::nodeFindSocket(sub1_node, SOCK_OUT, "Value");

      *version_cycles_node_socket_float_value(min_socket_B) = 14.0f;
      *version_cycles_node_socket_float_value(sub1_socket_B) = 1.0f;

      blender::bke::nodeRemLink(ntree, detail_link);
      blender::bke::nodeAddLink(
          ntree, detail_from_node, detail_from_socket, sub1_node, sub1_socket_A);
      blender::bke::nodeAddLink(ntree, sub1_node, sub1_socket_out, min_node, min_socket_A);
      blender::bke::nodeAddLink(ntree, min_node, min_socket_out, node, detail_socket);

      if (ELEM(noise_type, SHD_NOISE_RIDGED_MULTIFRACTAL, SHD_NOISE_HETERO_TERRAIN)) {
        locy_offset -= 40.0f;

        /* Add Greater Than Math node before Subtract Math node. */

        bNode *greater_node = blender::bke::nodeAddStaticNode(nullptr, ntree, SH_NODE_MATH);
        greater_node->parent = node->parent;
        greater_node->custom1 = NODE_MATH_GREATER_THAN;
        greater_node->locx = node->locx;
        greater_node->locy = node->locy - 400.0f;
        greater_node->flag |= NODE_HIDDEN;
        bNodeSocket *greater_socket_A = static_cast<bNodeSocket *>(
            BLI_findlink(&greater_node->inputs, 0));
        bNodeSocket *greater_socket_B = static_cast<bNodeSocket *>(
            BLI_findlink(&greater_node->inputs, 1));
        bNodeSocket *greater_socket_out = blender::bke::nodeFindSocket(
            greater_node, SOCK_OUT, "Value");

        *version_cycles_node_socket_float_value(greater_socket_B) = 1.0f;

        blender::bke::nodeAddLink(
            ntree, detail_from_node, detail_from_socket, greater_node, greater_socket_A);
        blender::bke::nodeAddLink(
            ntree, greater_node, greater_socket_out, sub1_node, sub1_socket_B);
      }
      else {
        /* Add Clamp node and Multiply Math node behind Fac output. */

        bNode *clamp_node = blender::bke::nodeAddStaticNode(nullptr, ntree, SH_NODE_CLAMP);
        clamp_node->parent = node->parent;
        clamp_node->custom1 = NODE_CLAMP_MINMAX;
        clamp_node->locx = node->locx;
        clamp_node->locy = node->locy + 40.0f;
        clamp_node->flag |= NODE_HIDDEN;
        bNodeSocket *clamp_socket_value = blender::bke::nodeFindSocket(
            clamp_node, SOCK_IN, "Value");
        bNodeSocket *clamp_socket_min = blender::bke::nodeFindSocket(clamp_node, SOCK_IN, "Min");
        bNodeSocket *clamp_socket_max = blender::bke::nodeFindSocket(clamp_node, SOCK_IN, "Max");
        bNodeSocket *clamp_socket_out = blender::bke::nodeFindSocket(
            clamp_node, SOCK_OUT, "Result");

        bNode *mul_node = blender::bke::nodeAddStaticNode(nullptr, ntree, SH_NODE_MATH);
        mul_node->parent = node->parent;
        mul_node->custom1 = NODE_MATH_MULTIPLY;
        mul_node->locx = node->locx;
        mul_node->locy = node->locy + 80.0f;
        mul_node->flag |= NODE_HIDDEN;
        bNodeSocket *mul_socket_A = static_cast<bNodeSocket *>(BLI_findlink(&mul_node->inputs, 0));
        bNodeSocket *mul_socket_B = static_cast<bNodeSocket *>(BLI_findlink(&mul_node->inputs, 1));
        bNodeSocket *mul_socket_out = blender::bke::nodeFindSocket(mul_node, SOCK_OUT, "Value");

        *version_cycles_node_socket_float_value(clamp_socket_min) = 0.0f;
        *version_cycles_node_socket_float_value(clamp_socket_max) = 1.0f;

        if (noise_type == SHD_NOISE_MULTIFRACTAL) {
          /* Add Subtract Math node and Add Math node after Multiply Math node. */

          bNode *sub2_node = blender::bke::nodeAddStaticNode(nullptr, ntree, SH_NODE_MATH);
          sub2_node->parent = node->parent;
          sub2_node->custom1 = NODE_MATH_SUBTRACT;
          sub2_node->custom2 = SHD_MATH_CLAMP;
          sub2_node->locx = node->locx;
          sub2_node->locy = node->locy + 120.0f;
          sub2_node->flag |= NODE_HIDDEN;
          bNodeSocket *sub2_socket_A = static_cast<bNodeSocket *>(
              BLI_findlink(&sub2_node->inputs, 0));
          bNodeSocket *sub2_socket_B = static_cast<bNodeSocket *>(
              BLI_findlink(&sub2_node->inputs, 1));
          bNodeSocket *sub2_socket_out = blender::bke::nodeFindSocket(
              sub2_node, SOCK_OUT, "Value");

          bNode *add_node = blender::bke::nodeAddStaticNode(nullptr, ntree, SH_NODE_MATH);
          add_node->parent = node->parent;
          add_node->custom1 = NODE_MATH_ADD;
          add_node->locx = node->locx;
          add_node->locy = node->locy + 160.0f;
          add_node->flag |= NODE_HIDDEN;
          bNodeSocket *add_socket_A = static_cast<bNodeSocket *>(
              BLI_findlink(&add_node->inputs, 0));
          bNodeSocket *add_socket_B = static_cast<bNodeSocket *>(
              BLI_findlink(&add_node->inputs, 1));
          bNodeSocket *add_socket_out = blender::bke::nodeFindSocket(add_node, SOCK_OUT, "Value");

          *version_cycles_node_socket_float_value(sub2_socket_A) = 1.0f;

          LISTBASE_FOREACH_BACKWARD_MUTABLE (bNodeLink *, link, &ntree->links) {
            if (link->fromsock == fac_socket) {
              blender::bke::nodeAddLink(
                  ntree, add_node, add_socket_out, link->tonode, link->tosock);
              blender::bke::nodeRemLink(ntree, link);
            }
          }

          blender::bke::nodeAddLink(ntree, mul_node, mul_socket_out, add_node, add_socket_A);
          blender::bke::nodeAddLink(
              ntree, detail_from_node, detail_from_socket, sub2_node, sub2_socket_B);
          blender::bke::nodeAddLink(ntree, sub2_node, sub2_socket_out, add_node, add_socket_B);
        }
        else {
          LISTBASE_FOREACH_BACKWARD_MUTABLE (bNodeLink *, link, &ntree->links) {
            if (link->fromsock == fac_socket) {
              blender::bke::nodeAddLink(
                  ntree, mul_node, mul_socket_out, link->tonode, link->tosock);
              blender::bke::nodeRemLink(ntree, link);
            }
          }
        }

        blender::bke::nodeAddLink(ntree, node, fac_socket, mul_node, mul_socket_A);
        blender::bke::nodeAddLink(
            ntree, detail_from_node, detail_from_socket, clamp_node, clamp_socket_value);
        blender::bke::nodeAddLink(ntree, clamp_node, clamp_socket_out, mul_node, mul_socket_B);
      }
    }
    else {
      if (*detail < 1.0f) {
        if (!ELEM(noise_type, SHD_NOISE_RIDGED_MULTIFRACTAL, SHD_NOISE_HETERO_TERRAIN)) {
          /* Add Multiply Math node behind Fac output. */

          bNode *mul_node = blender::bke::nodeAddStaticNode(nullptr, ntree, SH_NODE_MATH);
          mul_node->parent = node->parent;
          mul_node->custom1 = NODE_MATH_MULTIPLY;
          mul_node->locx = node->locx;
          mul_node->locy = node->locy + 40.0f;
          mul_node->flag |= NODE_HIDDEN;
          bNodeSocket *mul_socket_A = static_cast<bNodeSocket *>(
              BLI_findlink(&mul_node->inputs, 0));
          bNodeSocket *mul_socket_B = static_cast<bNodeSocket *>(
              BLI_findlink(&mul_node->inputs, 1));
          bNodeSocket *mul_socket_out = blender::bke::nodeFindSocket(mul_node, SOCK_OUT, "Value");

          *version_cycles_node_socket_float_value(mul_socket_B) = *detail;

          if (noise_type == SHD_NOISE_MULTIFRACTAL) {
            /* Add an Add Math node after Multiply Math node. */

            bNode *add_node = blender::bke::nodeAddStaticNode(nullptr, ntree, SH_NODE_MATH);
            add_node->parent = node->parent;
            add_node->custom1 = NODE_MATH_ADD;
            add_node->locx = node->locx;
            add_node->locy = node->locy + 80.0f;
            add_node->flag |= NODE_HIDDEN;
            bNodeSocket *add_socket_A = static_cast<bNodeSocket *>(
                BLI_findlink(&add_node->inputs, 0));
            bNodeSocket *add_socket_B = static_cast<bNodeSocket *>(
                BLI_findlink(&add_node->inputs, 1));
            bNodeSocket *add_socket_out = blender::bke::nodeFindSocket(
                add_node, SOCK_OUT, "Value");

            *version_cycles_node_socket_float_value(add_socket_B) = 1.0f - *detail;

            LISTBASE_FOREACH_BACKWARD_MUTABLE (bNodeLink *, link, &ntree->links) {
              if (link->fromsock == fac_socket) {
                blender::bke::nodeAddLink(
                    ntree, add_node, add_socket_out, link->tonode, link->tosock);
                blender::bke::nodeRemLink(ntree, link);
              }
            }

            blender::bke::nodeAddLink(ntree, mul_node, mul_socket_out, add_node, add_socket_A);
          }
          else {
            LISTBASE_FOREACH_BACKWARD_MUTABLE (bNodeLink *, link, &ntree->links) {
              if (link->fromsock == fac_socket) {
                blender::bke::nodeAddLink(
                    ntree, mul_node, mul_socket_out, link->tonode, link->tosock);
                blender::bke::nodeRemLink(ntree, link);
              }
            }
          }

          blender::bke::nodeAddLink(ntree, node, fac_socket, mul_node, mul_socket_A);

          *detail = 0.0f;
        }
      }
      else {
        *detail = std::fminf(*detail - 1.0f, 14.0f);
      }
    }

    bNodeSocket *roughness_socket = blender::bke::nodeFindSocket(node, SOCK_IN, "Roughness");
    float *roughness = version_cycles_node_socket_float_value(roughness_socket);
    bNodeSocket *lacunarity_socket = blender::bke::nodeFindSocket(node, SOCK_IN, "Lacunarity");
    float *lacunarity = version_cycles_node_socket_float_value(lacunarity_socket);

    *roughness = std::fmaxf(*roughness, 1e-5f);
    *lacunarity = std::fmaxf(*lacunarity, 1e-5f);

    if (roughness_link != nullptr) {
      /* Add Maximum Math node after output of roughness_from_node. Add Multiply Math node and
       * Power Math node before Roughness input. */

      bNode *max1_node = blender::bke::nodeAddStaticNode(nullptr, ntree, SH_NODE_MATH);
      max1_node->parent = node->parent;
      max1_node->custom1 = NODE_MATH_MAXIMUM;
      max1_node->locx = node->locx;
      max1_node->locy = node->locy - 400.0f + locy_offset;
      max1_node->flag |= NODE_HIDDEN;
      bNodeSocket *max1_socket_A = static_cast<bNodeSocket *>(BLI_findlink(&max1_node->inputs, 0));
      bNodeSocket *max1_socket_B = static_cast<bNodeSocket *>(BLI_findlink(&max1_node->inputs, 1));
      bNodeSocket *max1_socket_out = blender::bke::nodeFindSocket(max1_node, SOCK_OUT, "Value");

      bNode *mul_node = blender::bke::nodeAddStaticNode(nullptr, ntree, SH_NODE_MATH);
      mul_node->parent = node->parent;
      mul_node->custom1 = NODE_MATH_MULTIPLY;
      mul_node->locx = node->locx;
      mul_node->locy = node->locy - 360.0f + locy_offset;
      mul_node->flag |= NODE_HIDDEN;
      bNodeSocket *mul_socket_A = static_cast<bNodeSocket *>(BLI_findlink(&mul_node->inputs, 0));
      bNodeSocket *mul_socket_B = static_cast<bNodeSocket *>(BLI_findlink(&mul_node->inputs, 1));
      bNodeSocket *mul_socket_out = blender::bke::nodeFindSocket(mul_node, SOCK_OUT, "Value");

      bNode *pow_node = blender::bke::nodeAddStaticNode(nullptr, ntree, SH_NODE_MATH);
      pow_node->parent = node->parent;
      pow_node->custom1 = NODE_MATH_POWER;
      pow_node->locx = node->locx;
      pow_node->locy = node->locy - 320.0f + locy_offset;
      pow_node->flag |= NODE_HIDDEN;
      bNodeSocket *pow_socket_A = static_cast<bNodeSocket *>(BLI_findlink(&pow_node->inputs, 0));
      bNodeSocket *pow_socket_B = static_cast<bNodeSocket *>(BLI_findlink(&pow_node->inputs, 1));
      bNodeSocket *pow_socket_out = blender::bke::nodeFindSocket(pow_node, SOCK_OUT, "Value");

      *version_cycles_node_socket_float_value(max1_socket_B) = -1e-5f;
      *version_cycles_node_socket_float_value(mul_socket_B) = -1.0f;
      *version_cycles_node_socket_float_value(pow_socket_A) = *lacunarity;

      blender::bke::nodeRemLink(ntree, roughness_link);
      blender::bke::nodeAddLink(
          ntree, roughness_from_node, roughness_from_socket, max1_node, max1_socket_A);
      blender::bke::nodeAddLink(ntree, max1_node, max1_socket_out, mul_node, mul_socket_A);
      blender::bke::nodeAddLink(ntree, mul_node, mul_socket_out, pow_node, pow_socket_B);
      blender::bke::nodeAddLink(ntree, pow_node, pow_socket_out, node, roughness_socket);

      if (lacunarity_link != nullptr) {
        /* Add Maximum Math node after output of lacunarity_from_node. */

        bNode *max2_node = blender::bke::nodeAddStaticNode(nullptr, ntree, SH_NODE_MATH);
        max2_node->parent = node->parent;
        max2_node->custom1 = NODE_MATH_MAXIMUM;
        max2_node->locx = node->locx;
        max2_node->locy = node->locy - 440.0f + locy_offset;
        max2_node->flag |= NODE_HIDDEN;
        bNodeSocket *max2_socket_A = static_cast<bNodeSocket *>(
            BLI_findlink(&max2_node->inputs, 0));
        bNodeSocket *max2_socket_B = static_cast<bNodeSocket *>(
            BLI_findlink(&max2_node->inputs, 1));
        bNodeSocket *max2_socket_out = blender::bke::nodeFindSocket(max2_node, SOCK_OUT, "Value");

        *version_cycles_node_socket_float_value(max2_socket_B) = -1e-5f;

        blender::bke::nodeRemLink(ntree, lacunarity_link);
        blender::bke::nodeAddLink(
            ntree, lacunarity_from_node, lacunarity_from_socket, max2_node, max2_socket_A);
        blender::bke::nodeAddLink(ntree, max2_node, max2_socket_out, pow_node, pow_socket_A);
        blender::bke::nodeAddLink(ntree, max2_node, max2_socket_out, node, lacunarity_socket);
      }
    }
    else if ((lacunarity_link != nullptr) && (roughness_link == nullptr)) {
      /* Add Maximum Math node after output of lacunarity_from_node. Add Power Math node before
       * Roughness input. */

      bNode *max2_node = blender::bke::nodeAddStaticNode(nullptr, ntree, SH_NODE_MATH);
      max2_node->parent = node->parent;
      max2_node->custom1 = NODE_MATH_MAXIMUM;
      max2_node->locx = node->locx;
      max2_node->locy = node->locy - 360.0f + locy_offset;
      max2_node->flag |= NODE_HIDDEN;
      bNodeSocket *max2_socket_A = static_cast<bNodeSocket *>(BLI_findlink(&max2_node->inputs, 0));
      bNodeSocket *max2_socket_B = static_cast<bNodeSocket *>(BLI_findlink(&max2_node->inputs, 1));
      bNodeSocket *max2_socket_out = blender::bke::nodeFindSocket(max2_node, SOCK_OUT, "Value");

      bNode *pow_node = blender::bke::nodeAddStaticNode(nullptr, ntree, SH_NODE_MATH);
      pow_node->parent = node->parent;
      pow_node->custom1 = NODE_MATH_POWER;
      pow_node->locx = node->locx;
      pow_node->locy = node->locy - 320.0f + locy_offset;
      pow_node->flag |= NODE_HIDDEN;
      bNodeSocket *pow_socket_A = static_cast<bNodeSocket *>(BLI_findlink(&pow_node->inputs, 0));
      bNodeSocket *pow_socket_B = static_cast<bNodeSocket *>(BLI_findlink(&pow_node->inputs, 1));
      bNodeSocket *pow_socket_out = blender::bke::nodeFindSocket(pow_node, SOCK_OUT, "Value");

      *version_cycles_node_socket_float_value(max2_socket_B) = -1e-5f;
      *version_cycles_node_socket_float_value(pow_socket_A) = *lacunarity;
      *version_cycles_node_socket_float_value(pow_socket_B) = -(*roughness);

      blender::bke::nodeRemLink(ntree, lacunarity_link);
      blender::bke::nodeAddLink(
          ntree, lacunarity_from_node, lacunarity_from_socket, max2_node, max2_socket_A);
      blender::bke::nodeAddLink(ntree, max2_node, max2_socket_out, pow_node, pow_socket_A);
      blender::bke::nodeAddLink(ntree, max2_node, max2_socket_out, node, lacunarity_socket);
      blender::bke::nodeAddLink(ntree, pow_node, pow_socket_out, node, roughness_socket);
    }
    else {
      *roughness = std::pow(*lacunarity, -(*roughness));
    }
  }

  version_socket_update_is_used(ntree);
}

/* Convert subsurface inputs on the Principled BSDF. */
static void version_principled_bsdf_subsurface(bNodeTree *ntree)
{
  /* - Create Subsurface Scale input
   * - If a node's Subsurface input was connected or nonzero:
   *   - Make the Base Color a mix of old Base Color and Subsurface Color,
   *     using Subsurface as the mix factor
   *   - Move Subsurface link and default value to the new Subsurface Scale input
   *   - Set the Subsurface input to 1.0
   * - Remove Subsurface Color input
   */
  LISTBASE_FOREACH (bNode *, node, &ntree->nodes) {
    if (node->type != SH_NODE_BSDF_PRINCIPLED) {
      continue;
    }
    if (blender::bke::nodeFindSocket(node, SOCK_IN, "Subsurface Scale")) {
      /* Node is already updated. */
      continue;
    }

    /* Add Scale input */
    bNodeSocket *scale_in = blender::bke::nodeAddStaticSocket(
        ntree, node, SOCK_IN, SOCK_FLOAT, PROP_DISTANCE, "Subsurface Scale", "Subsurface Scale");

    bNodeSocket *subsurf = blender::bke::nodeFindSocket(node, SOCK_IN, "Subsurface");
    float *subsurf_val = version_cycles_node_socket_float_value(subsurf);

    if (!subsurf->link && *subsurf_val == 0.0f) {
      *version_cycles_node_socket_float_value(scale_in) = 0.05f;
    }
    else {
      *version_cycles_node_socket_float_value(scale_in) = *subsurf_val;
    }

    if (subsurf->link == nullptr && *subsurf_val == 0.0f) {
      /* Node doesn't use Subsurf, we're done here. */
      continue;
    }

    /* Fix up Subsurface Color input */
    bNodeSocket *base_col = blender::bke::nodeFindSocket(node, SOCK_IN, "Base Color");
    bNodeSocket *subsurf_col = blender::bke::nodeFindSocket(node, SOCK_IN, "Subsurface Color");
    float *base_col_val = version_cycles_node_socket_rgba_value(base_col);
    float *subsurf_col_val = version_cycles_node_socket_rgba_value(subsurf_col);
    /* If any of the three inputs is dynamic, we need a Mix node. */
    if (subsurf->link || subsurf_col->link || base_col->link) {
      bNode *mix = blender::bke::nodeAddStaticNode(nullptr, ntree, SH_NODE_MIX);
      static_cast<NodeShaderMix *>(mix->storage)->data_type = SOCK_RGBA;
      mix->locx = node->locx - 170;
      mix->locy = node->locy - 120;

      bNodeSocket *a_in = blender::bke::nodeFindSocket(mix, SOCK_IN, "A_Color");
      bNodeSocket *b_in = blender::bke::nodeFindSocket(mix, SOCK_IN, "B_Color");
      bNodeSocket *fac_in = blender::bke::nodeFindSocket(mix, SOCK_IN, "Factor_Float");
      bNodeSocket *result_out = blender::bke::nodeFindSocket(mix, SOCK_OUT, "Result_Color");

      copy_v4_v4(version_cycles_node_socket_rgba_value(a_in), base_col_val);
      copy_v4_v4(version_cycles_node_socket_rgba_value(b_in), subsurf_col_val);
      *version_cycles_node_socket_float_value(fac_in) = *subsurf_val;

      if (base_col->link) {
        blender::bke::nodeAddLink(
            ntree, base_col->link->fromnode, base_col->link->fromsock, mix, a_in);
        blender::bke::nodeRemLink(ntree, base_col->link);
      }
      if (subsurf_col->link) {
        blender::bke::nodeAddLink(
            ntree, subsurf_col->link->fromnode, subsurf_col->link->fromsock, mix, b_in);
        blender::bke::nodeRemLink(ntree, subsurf_col->link);
      }
      if (subsurf->link) {
        blender::bke::nodeAddLink(
            ntree, subsurf->link->fromnode, subsurf->link->fromsock, mix, fac_in);
        blender::bke::nodeAddLink(
            ntree, subsurf->link->fromnode, subsurf->link->fromsock, node, scale_in);
        blender::bke::nodeRemLink(ntree, subsurf->link);
      }
      blender::bke::nodeAddLink(ntree, mix, result_out, node, base_col);
    }
    /* Mix the fixed values. */
    interp_v4_v4v4(base_col_val, base_col_val, subsurf_col_val, *subsurf_val);

    /* Set node to 100% subsurface, 0% diffuse. */
    *subsurf_val = 1.0f;

    /* Delete Subsurface Color input */
    blender::bke::nodeRemoveSocket(ntree, node, subsurf_col);
  }
}

/* Convert emission inputs on the Principled BSDF. */
static void version_principled_bsdf_emission(bNodeTree *ntree)
{
  /* Blender 3.x and before would default to Emission = 0.0, Emission Strength = 1.0.
   * Now we default the other way around (1.0 and 0.0), but because the Strength input was added
   * a bit later, a file that only has the Emission socket would now end up as (1.0, 0.0) instead
   * of (1.0, 1.0).
   * Therefore, set strength to 1.0 for those files.
   */
  LISTBASE_FOREACH (bNode *, node, &ntree->nodes) {
    if (node->type != SH_NODE_BSDF_PRINCIPLED) {
      continue;
    }
    if (!blender::bke::nodeFindSocket(node, SOCK_IN, "Emission")) {
      /* Old enough to have neither, new defaults are fine. */
      continue;
    }
    if (blender::bke::nodeFindSocket(node, SOCK_IN, "Emission Strength")) {
      /* New enough to have both, no need to do anything. */
      continue;
    }
    bNodeSocket *sock = blender::bke::nodeAddStaticSocket(
        ntree, node, SOCK_IN, SOCK_FLOAT, PROP_NONE, "Emission Strength", "Emission Strength");
    *version_cycles_node_socket_float_value(sock) = 1.0f;
  }
}

/* Rename various Principled BSDF sockets. */
static void version_principled_bsdf_rename_sockets(bNodeTree *ntree)
{
  version_node_input_socket_name(ntree, SH_NODE_BSDF_PRINCIPLED, "Emission", "Emission Color");
  version_node_input_socket_name(ntree, SH_NODE_BSDF_PRINCIPLED, "Specular", "Specular IOR Level");
  version_node_input_socket_name(
      ntree, SH_NODE_BSDF_PRINCIPLED, "Subsurface", "Subsurface Weight");
  version_node_input_socket_name(
      ntree, SH_NODE_BSDF_PRINCIPLED, "Transmission", "Transmission Weight");
  version_node_input_socket_name(ntree, SH_NODE_BSDF_PRINCIPLED, "Coat", "Coat Weight");
  version_node_input_socket_name(ntree, SH_NODE_BSDF_PRINCIPLED, "Sheen", "Sheen Weight");
}

/* Replace old Principled Hair BSDF as a variant in the new Principled Hair BSDF. */
static void version_replace_principled_hair_model(bNodeTree *ntree)
{
  LISTBASE_FOREACH (bNode *, node, &ntree->nodes) {
    if (node->type != SH_NODE_BSDF_HAIR_PRINCIPLED) {
      continue;
    }
    NodeShaderHairPrincipled *data = MEM_cnew<NodeShaderHairPrincipled>(__func__);
    data->model = SHD_PRINCIPLED_HAIR_CHIANG;
    data->parametrization = node->custom1;

    node->storage = data;
  }
}

static void change_input_socket_to_rotation_type(bNodeTree &ntree,
                                                 bNode &node,
                                                 bNodeSocket &socket)
{
  if (socket.type == SOCK_ROTATION) {
    return;
  }
  socket.type = SOCK_ROTATION;
  STRNCPY(socket.idname, "NodeSocketRotation");
  auto *old_value = static_cast<bNodeSocketValueVector *>(socket.default_value);
  auto *new_value = MEM_new<bNodeSocketValueRotation>(__func__);
  copy_v3_v3(new_value->value_euler, old_value->value);
  socket.default_value = new_value;
  MEM_freeN(old_value);
  LISTBASE_FOREACH_MUTABLE (bNodeLink *, link, &ntree.links) {
    if (link->tosock != &socket) {
      continue;
    }
    if (ELEM(link->fromsock->type, SOCK_ROTATION, SOCK_VECTOR, SOCK_FLOAT) &&
        link->fromnode->type != NODE_REROUTE)
    {
      /* No need to add the conversion node when implicit conversions will work. */
      continue;
    }
    if (STREQ(link->fromnode->idname, "FunctionNodeEulerToRotation")) {
      /* Make versioning idempotent. */
      continue;
    }
    bNode *convert = blender::bke::nodeAddNode(nullptr, &ntree, "FunctionNodeEulerToRotation");
    convert->parent = node.parent;
    convert->locx = node.locx - 40;
    convert->locy = node.locy;
    link->tonode = convert;
    link->tosock = blender::bke::nodeFindSocket(convert, SOCK_IN, "Euler");

    blender::bke::nodeAddLink(&ntree,
                              convert,
                              blender::bke::nodeFindSocket(convert, SOCK_OUT, "Rotation"),
                              &node,
                              &socket);
  }
}

static void change_output_socket_to_rotation_type(bNodeTree &ntree,
                                                  bNode &node,
                                                  bNodeSocket &socket)
{
  /* Rely on generic node declaration update to change the socket type. */
  LISTBASE_FOREACH_MUTABLE (bNodeLink *, link, &ntree.links) {
    if (link->fromsock != &socket) {
      continue;
    }
    if (ELEM(link->tosock->type, SOCK_ROTATION, SOCK_VECTOR) && link->tonode->type != NODE_REROUTE)
    {
      /* No need to add the conversion node when implicit conversions will work. */
      continue;
    }
    if (STREQ(link->tonode->idname, "FunctionNodeRotationToEuler"))
    { /* Make versioning idempotent. */
      continue;
    }
    bNode *convert = blender::bke::nodeAddNode(nullptr, &ntree, "FunctionNodeRotationToEuler");
    convert->parent = node.parent;
    convert->locx = node.locx + 40;
    convert->locy = node.locy;
    link->fromnode = convert;
    link->fromsock = blender::bke::nodeFindSocket(convert, SOCK_OUT, "Euler");

    blender::bke::nodeAddLink(&ntree,
                              &node,
                              &socket,
                              convert,
                              blender::bke::nodeFindSocket(convert, SOCK_IN, "Rotation"));
  }
}

static void version_geometry_nodes_use_rotation_socket(bNodeTree &ntree)
{
  LISTBASE_FOREACH_MUTABLE (bNode *, node, &ntree.nodes) {
    if (STR_ELEM(node->idname,
                 "GeometryNodeInstanceOnPoints",
                 "GeometryNodeRotateInstances",
                 "GeometryNodeTransform"))
    {
      bNodeSocket *socket = blender::bke::nodeFindSocket(node, SOCK_IN, "Rotation");
      change_input_socket_to_rotation_type(ntree, *node, *socket);
    }
    if (STR_ELEM(node->idname,
                 "GeometryNodeDistributePointsOnFaces",
                 "GeometryNodeObjectInfo",
                 "GeometryNodeInputInstanceRotation"))
    {
      bNodeSocket *socket = blender::bke::nodeFindSocket(node, SOCK_OUT, "Rotation");
      change_output_socket_to_rotation_type(ntree, *node, *socket);
    }
  }
}

/* Find the base socket name for an idname that may include a subtype. */
static blender::StringRef legacy_socket_idname_to_socket_type(blender::StringRef idname)
{
  using string_pair = std::pair<const char *, const char *>;
  static const string_pair subtypes_map[] = {{"NodeSocketFloatUnsigned", "NodeSocketFloat"},
                                             {"NodeSocketFloatPercentage", "NodeSocketFloat"},
                                             {"NodeSocketFloatFactor", "NodeSocketFloat"},
                                             {"NodeSocketFloatAngle", "NodeSocketFloat"},
                                             {"NodeSocketFloatTime", "NodeSocketFloat"},
                                             {"NodeSocketFloatTimeAbsolute", "NodeSocketFloat"},
                                             {"NodeSocketFloatDistance", "NodeSocketFloat"},
                                             {"NodeSocketIntUnsigned", "NodeSocketInt"},
                                             {"NodeSocketIntPercentage", "NodeSocketInt"},
                                             {"NodeSocketIntFactor", "NodeSocketInt"},
                                             {"NodeSocketVectorTranslation", "NodeSocketVector"},
                                             {"NodeSocketVectorDirection", "NodeSocketVector"},
                                             {"NodeSocketVectorVelocity", "NodeSocketVector"},
                                             {"NodeSocketVectorAcceleration", "NodeSocketVector"},
                                             {"NodeSocketVectorEuler", "NodeSocketVector"},
                                             {"NodeSocketVectorXYZ", "NodeSocketVector"}};
  for (const string_pair &pair : subtypes_map) {
    if (pair.first == idname) {
      return pair.second;
    }
  }
  /* Unchanged socket idname. */
  return idname;
}

static bNodeTreeInterfaceItem *legacy_socket_move_to_interface(bNodeSocket &legacy_socket,
                                                               const eNodeSocketInOut in_out)
{
  bNodeTreeInterfaceSocket *new_socket = MEM_cnew<bNodeTreeInterfaceSocket>(__func__);
  new_socket->item.item_type = NODE_INTERFACE_SOCKET;

  /* Move reusable data. */
  new_socket->name = BLI_strdup(legacy_socket.name);
  new_socket->identifier = BLI_strdup(legacy_socket.identifier);
  new_socket->description = BLI_strdup(legacy_socket.description);
  /* If the socket idname includes a subtype (e.g. "NodeSocketFloatFactor") this will convert it to
   * the base type name ("NodeSocketFloat"). */
  new_socket->socket_type = BLI_strdup(
      legacy_socket_idname_to_socket_type(legacy_socket.idname).data());
  new_socket->flag = (in_out == SOCK_IN ? NODE_INTERFACE_SOCKET_INPUT :
                                          NODE_INTERFACE_SOCKET_OUTPUT);
  SET_FLAG_FROM_TEST(
      new_socket->flag, legacy_socket.flag & SOCK_HIDE_VALUE, NODE_INTERFACE_SOCKET_HIDE_VALUE);
  SET_FLAG_FROM_TEST(new_socket->flag,
                     legacy_socket.flag & SOCK_HIDE_IN_MODIFIER,
                     NODE_INTERFACE_SOCKET_HIDE_IN_MODIFIER);
  new_socket->attribute_domain = legacy_socket.attribute_domain;

  /* The following data are stolen from the old data, the ownership of their memory is directly
   * transferred to the new data. */
  new_socket->default_attribute_name = legacy_socket.default_attribute_name;
  legacy_socket.default_attribute_name = nullptr;
  new_socket->socket_data = legacy_socket.default_value;
  legacy_socket.default_value = nullptr;
  new_socket->properties = legacy_socket.prop;
  legacy_socket.prop = nullptr;

  /* Unused data. */
  MEM_delete(legacy_socket.runtime);
  legacy_socket.runtime = nullptr;

  return &new_socket->item;
}

static void versioning_convert_node_tree_socket_lists_to_interface(bNodeTree *ntree)
{
  bNodeTreeInterface &tree_interface = ntree->tree_interface;

  const int num_inputs = BLI_listbase_count(&ntree->inputs_legacy);
  const int num_outputs = BLI_listbase_count(&ntree->outputs_legacy);
  tree_interface.root_panel.items_num = num_inputs + num_outputs;
  tree_interface.root_panel.items_array = static_cast<bNodeTreeInterfaceItem **>(MEM_malloc_arrayN(
      tree_interface.root_panel.items_num, sizeof(bNodeTreeInterfaceItem *), __func__));

  /* Convert outputs first to retain old outputs/inputs ordering. */
  int index;
  LISTBASE_FOREACH_INDEX (bNodeSocket *, socket, &ntree->outputs_legacy, index) {
    tree_interface.root_panel.items_array[index] = legacy_socket_move_to_interface(*socket,
                                                                                   SOCK_OUT);
  }
  LISTBASE_FOREACH_INDEX (bNodeSocket *, socket, &ntree->inputs_legacy, index) {
    tree_interface.root_panel.items_array[num_outputs + index] = legacy_socket_move_to_interface(
        *socket, SOCK_IN);
  }
}

/**
 * Original node tree interface conversion in did not convert socket idnames with subtype suffixes
 * to correct socket base types (see #versioning_convert_node_tree_socket_lists_to_interface).
 */
static void versioning_fix_socket_subtype_idnames(bNodeTree *ntree)
{
  bNodeTreeInterface &tree_interface = ntree->tree_interface;

  tree_interface.foreach_item([](bNodeTreeInterfaceItem &item) -> bool {
    if (item.item_type == NODE_INTERFACE_SOCKET) {
      bNodeTreeInterfaceSocket &socket = reinterpret_cast<bNodeTreeInterfaceSocket &>(item);
      blender::StringRef corrected_socket_type = legacy_socket_idname_to_socket_type(
          socket.socket_type);
      if (socket.socket_type != corrected_socket_type) {
        MEM_freeN(socket.socket_type);
        socket.socket_type = BLI_strdup(corrected_socket_type.data());
      }
    }
    return true;
  });
}

/* Convert coat inputs on the Principled BSDF. */
static void version_principled_bsdf_coat(bNodeTree *ntree)
{
  LISTBASE_FOREACH (bNode *, node, &ntree->nodes) {
    if (node->type != SH_NODE_BSDF_PRINCIPLED) {
      continue;
    }
    if (blender::bke::nodeFindSocket(node, SOCK_IN, "Coat IOR") != nullptr) {
      continue;
    }
    bNodeSocket *coat_ior_input = blender::bke::nodeAddStaticSocket(
        ntree, node, SOCK_IN, SOCK_FLOAT, PROP_NONE, "Coat IOR", "Coat IOR");

    /* Adjust for 4x change in intensity. */
    bNodeSocket *coat_input = blender::bke::nodeFindSocket(node, SOCK_IN, "Clearcoat");
    *version_cycles_node_socket_float_value(coat_input) *= 0.25f;
    /* When the coat input is dynamic, instead of inserting a *0.25 math node, set the Coat IOR
     * to 1.2 instead - this also roughly quarters reflectivity compared to the 1.5 default. */
    *version_cycles_node_socket_float_value(coat_ior_input) = (coat_input->link) ? 1.2f : 1.5f;
  }

  /* Rename sockets. */
  version_node_input_socket_name(ntree, SH_NODE_BSDF_PRINCIPLED, "Clearcoat", "Coat");
  version_node_input_socket_name(
      ntree, SH_NODE_BSDF_PRINCIPLED, "Clearcoat Roughness", "Coat Roughness");
  version_node_input_socket_name(
      ntree, SH_NODE_BSDF_PRINCIPLED, "Clearcoat Normal", "Coat Normal");
}

/* Convert specular tint in Principled BSDF. */
static void version_principled_bsdf_specular_tint(bNodeTree *ntree)
{
  LISTBASE_FOREACH (bNode *, node, &ntree->nodes) {
    if (node->type != SH_NODE_BSDF_PRINCIPLED) {
      continue;
    }
    bNodeSocket *specular_tint_sock = blender::bke::nodeFindSocket(node, SOCK_IN, "Specular Tint");
    if (specular_tint_sock->type == SOCK_RGBA) {
      /* Node is already updated. */
      continue;
    }

    bNodeSocket *base_color_sock = blender::bke::nodeFindSocket(node, SOCK_IN, "Base Color");
    bNodeSocket *metallic_sock = blender::bke::nodeFindSocket(node, SOCK_IN, "Metallic");
    float specular_tint_old = *version_cycles_node_socket_float_value(specular_tint_sock);
    float *base_color = version_cycles_node_socket_rgba_value(base_color_sock);
    float metallic = *version_cycles_node_socket_float_value(metallic_sock);

    /* Change socket type to Color. */
    blender::bke::nodeModifySocketTypeStatic(ntree, node, specular_tint_sock, SOCK_RGBA, 0);
    float *specular_tint = version_cycles_node_socket_rgba_value(specular_tint_sock);

    /* The conversion logic here is that the new Specular Tint should be
     * mix(one, mix(base_color, one, metallic), old_specular_tint).
     * This needs to be handled both for the fixed values, as well as for any potential connected
     * inputs. */

    static float one[] = {1.0f, 1.0f, 1.0f, 1.0f};

    /* Mix the fixed values. */
    float metallic_mix[4];
    interp_v4_v4v4(metallic_mix, base_color, one, metallic);
    interp_v4_v4v4(specular_tint, one, metallic_mix, specular_tint_old);

    if (specular_tint_sock->link == nullptr && specular_tint_old <= 0.0f) {
      /* Specular Tint was fixed at zero, we don't need any conversion node setup. */
      continue;
    }

    /* If the Metallic input is dynamic, or fixed > 0 and base color is dynamic,
     * we need to insert a node to compute the metallic_mix.
     * Otherwise, use whatever is connected to the base color, or the static value
     * if it's unconnected. */
    bNodeSocket *metallic_mix_out = nullptr;
    bNode *metallic_mix_node = nullptr;
    if (metallic_sock->link || (base_color_sock->link && metallic > 0.0f)) {
      /* Metallic Mix needs to be dynamically mixed. */
      bNode *mix = blender::bke::nodeAddStaticNode(nullptr, ntree, SH_NODE_MIX);
      static_cast<NodeShaderMix *>(mix->storage)->data_type = SOCK_RGBA;
      mix->locx = node->locx - 270;
      mix->locy = node->locy - 120;

      bNodeSocket *a_in = blender::bke::nodeFindSocket(mix, SOCK_IN, "A_Color");
      bNodeSocket *b_in = blender::bke::nodeFindSocket(mix, SOCK_IN, "B_Color");
      bNodeSocket *fac_in = blender::bke::nodeFindSocket(mix, SOCK_IN, "Factor_Float");
      metallic_mix_out = blender::bke::nodeFindSocket(mix, SOCK_OUT, "Result_Color");
      metallic_mix_node = mix;

      copy_v4_v4(version_cycles_node_socket_rgba_value(a_in), base_color);
      if (base_color_sock->link) {
        blender::bke::nodeAddLink(
            ntree, base_color_sock->link->fromnode, base_color_sock->link->fromsock, mix, a_in);
      }
      copy_v4_v4(version_cycles_node_socket_rgba_value(b_in), one);
      *version_cycles_node_socket_float_value(fac_in) = metallic;
      if (metallic_sock->link) {
        blender::bke::nodeAddLink(
            ntree, metallic_sock->link->fromnode, metallic_sock->link->fromsock, mix, fac_in);
      }
    }
    else if (base_color_sock->link) {
      /* Metallic Mix is a no-op and equivalent to Base Color. */
      metallic_mix_out = base_color_sock->link->fromsock;
      metallic_mix_node = base_color_sock->link->fromnode;
    }

    /* Similar to above, if the Specular Tint input is dynamic, or fixed > 0 and metallic mix
     * is dynamic, we need to insert a node to compute the new specular tint. */
    if (specular_tint_sock->link || (metallic_mix_out && specular_tint_old > 0.0f)) {
      bNode *mix = blender::bke::nodeAddStaticNode(nullptr, ntree, SH_NODE_MIX);
      static_cast<NodeShaderMix *>(mix->storage)->data_type = SOCK_RGBA;
      mix->locx = node->locx - 170;
      mix->locy = node->locy - 120;

      bNodeSocket *a_in = blender::bke::nodeFindSocket(mix, SOCK_IN, "A_Color");
      bNodeSocket *b_in = blender::bke::nodeFindSocket(mix, SOCK_IN, "B_Color");
      bNodeSocket *fac_in = blender::bke::nodeFindSocket(mix, SOCK_IN, "Factor_Float");
      bNodeSocket *result_out = blender::bke::nodeFindSocket(mix, SOCK_OUT, "Result_Color");

      copy_v4_v4(version_cycles_node_socket_rgba_value(a_in), one);
      copy_v4_v4(version_cycles_node_socket_rgba_value(b_in), metallic_mix);
      if (metallic_mix_out) {
        blender::bke::nodeAddLink(ntree, metallic_mix_node, metallic_mix_out, mix, b_in);
      }
      *version_cycles_node_socket_float_value(fac_in) = specular_tint_old;
      if (specular_tint_sock->link) {
        blender::bke::nodeAddLink(ntree,
                                  specular_tint_sock->link->fromnode,
                                  specular_tint_sock->link->fromsock,
                                  mix,
                                  fac_in);
        blender::bke::nodeRemLink(ntree, specular_tint_sock->link);
      }
      blender::bke::nodeAddLink(ntree, mix, result_out, node, specular_tint_sock);
    }
  }
}

static void version_copy_socket(bNodeTreeInterfaceSocket &dst,
                                const bNodeTreeInterfaceSocket &src,
                                char *identifier)
{
  /* Node socket copy function based on bNodeTreeInterface::item_copy to avoid using blenkernel. */
  dst.name = BLI_strdup_null(src.name);
  dst.description = BLI_strdup_null(src.description);
  dst.socket_type = BLI_strdup(src.socket_type);
  dst.default_attribute_name = BLI_strdup_null(src.default_attribute_name);
  dst.identifier = identifier;
  if (src.properties) {
    dst.properties = IDP_CopyProperty_ex(src.properties, 0);
  }
  if (src.socket_data != nullptr) {
    dst.socket_data = MEM_dupallocN(src.socket_data);
    /* No user count increment needed, gets reset after versioning. */
  }
}

static int version_nodes_find_valid_insert_position_for_item(const bNodeTreeInterfacePanel &panel,
                                                             const bNodeTreeInterfaceItem &item,
                                                             const int initial_pos)
{
  const bool sockets_above_panels = !(panel.flag &
                                      NODE_INTERFACE_PANEL_ALLOW_SOCKETS_AFTER_PANELS);
  const blender::Span<const bNodeTreeInterfaceItem *> items = {panel.items_array, panel.items_num};

  int pos = initial_pos;

  if (sockets_above_panels) {
    if (item.item_type == NODE_INTERFACE_PANEL) {
      /* Find the closest valid position from the end, only panels at or after #position. */
      for (int test_pos = items.size() - 1; test_pos >= initial_pos; test_pos--) {
        if (test_pos < 0) {
          /* Initial position is out of range but valid. */
          break;
        }
        if (items[test_pos]->item_type != NODE_INTERFACE_PANEL) {
          /* Found valid position, insert after the last socket item. */
          pos = test_pos + 1;
          break;
        }
      }
    }
    else {
      /* Find the closest valid position from the start, no panels at or after #position. */
      for (int test_pos = 0; test_pos <= initial_pos; test_pos++) {
        if (test_pos >= items.size()) {
          /* Initial position is out of range but valid. */
          break;
        }
        if (items[test_pos]->item_type == NODE_INTERFACE_PANEL) {
          /* Found valid position, inserting moves the first panel. */
          pos = test_pos;
          break;
        }
      }
    }
  }

  return pos;
}

static void version_nodes_insert_item(bNodeTreeInterfacePanel &parent,
                                      bNodeTreeInterfaceSocket &socket,
                                      int position)
{
  /* Apply any constraints on the item positions. */
  position = version_nodes_find_valid_insert_position_for_item(parent, socket.item, position);
  position = std::min(std::max(position, 0), parent.items_num);

  blender::MutableSpan<bNodeTreeInterfaceItem *> old_items = {parent.items_array,
                                                              parent.items_num};
  parent.items_num++;
  parent.items_array = MEM_cnew_array<bNodeTreeInterfaceItem *>(parent.items_num, __func__);
  parent.items().take_front(position).copy_from(old_items.take_front(position));
  parent.items().drop_front(position + 1).copy_from(old_items.drop_front(position));
  parent.items()[position] = &socket.item;

  if (old_items.data()) {
    MEM_freeN(old_items.data());
  }
}

/* Node group interface copy function based on bNodeTreeInterface::insert_item_copy. */
static void version_node_group_split_socket(bNodeTreeInterface &tree_interface,
                                            bNodeTreeInterfaceSocket &socket,
                                            bNodeTreeInterfacePanel *parent,
                                            int position)
{
  if (parent == nullptr) {
    parent = &tree_interface.root_panel;
  }

  bNodeTreeInterfaceSocket *csocket = static_cast<bNodeTreeInterfaceSocket *>(
      MEM_dupallocN(&socket));
  /* Generate a new unique identifier.
   * This might break existing links, but the identifiers were duplicate anyway. */
  char *dst_identifier = BLI_sprintfN("Socket_%d", tree_interface.next_uid++);
  version_copy_socket(*csocket, socket, dst_identifier);

  version_nodes_insert_item(*parent, *csocket, position);

  /* Original socket becomes output. */
  socket.flag &= ~NODE_INTERFACE_SOCKET_INPUT;
  /* Copied socket becomes input. */
  csocket->flag &= ~NODE_INTERFACE_SOCKET_OUTPUT;
}

static void versioning_node_group_sort_sockets_recursive(bNodeTreeInterfacePanel &panel)
{
  /* True if item a should be above item b. */
  auto item_compare = [](const bNodeTreeInterfaceItem *a,
                         const bNodeTreeInterfaceItem *b) -> bool {
    if (a->item_type != b->item_type) {
      /* Keep sockets above panels. */
      return a->item_type == NODE_INTERFACE_SOCKET;
    }
    else {
      /* Keep outputs above inputs. */
      if (a->item_type == NODE_INTERFACE_SOCKET) {
        const bNodeTreeInterfaceSocket *sa = reinterpret_cast<const bNodeTreeInterfaceSocket *>(a);
        const bNodeTreeInterfaceSocket *sb = reinterpret_cast<const bNodeTreeInterfaceSocket *>(b);
        const bool is_output_a = sa->flag & NODE_INTERFACE_SOCKET_OUTPUT;
        const bool is_output_b = sb->flag & NODE_INTERFACE_SOCKET_OUTPUT;
        if (is_output_a != is_output_b) {
          return is_output_a;
        }
      }
    }
    return false;
  };

  /* Sort panel content. */
  std::stable_sort(panel.items().begin(), panel.items().end(), item_compare);

  /* Sort any child panels too. */
  for (bNodeTreeInterfaceItem *item : panel.items()) {
    if (item->item_type == NODE_INTERFACE_PANEL) {
      versioning_node_group_sort_sockets_recursive(
          *reinterpret_cast<bNodeTreeInterfacePanel *>(item));
    }
  }
}

static void enable_geometry_nodes_is_modifier(Main &bmain)
{
  /* Any node group with a first socket geometry output can potentially be a modifier. Previously
   * this wasn't an explicit option, so better to enable too many groups rather than too few. */
  LISTBASE_FOREACH (bNodeTree *, group, &bmain.nodetrees) {
    if (group->type != NTREE_GEOMETRY) {
      continue;
    }
    group->tree_interface.foreach_item([&](const bNodeTreeInterfaceItem &item) {
      if (item.item_type != NODE_INTERFACE_SOCKET) {
        return true;
      }
      const auto &socket = reinterpret_cast<const bNodeTreeInterfaceSocket &>(item);
      if ((socket.flag & NODE_INTERFACE_SOCKET_OUTPUT) == 0) {
        return true;
      }
      if (!STREQ(socket.socket_type, "NodeSocketGeometry")) {
        return true;
      }
      if (!group->geometry_node_asset_traits) {
        group->geometry_node_asset_traits = MEM_new<GeometryNodeAssetTraits>(__func__);
      }
      group->geometry_node_asset_traits->flag |= GEO_NODE_ASSET_MODIFIER;
      return false;
    });
  }
}

static void version_socket_identifier_suffixes_for_dynamic_types(
    ListBase sockets, const char *separator, const std::optional<int> total = std::nullopt)
{
  int index = 0;
  LISTBASE_FOREACH (bNodeSocket *, socket, &sockets) {
    if (socket->is_available()) {
      if (char *pos = strstr(socket->identifier, separator)) {
        /* End the identifier at the separator so that the old suffix is ignored. */
        *pos = '\0';

        if (total.has_value()) {
          index++;
          if (index == *total) {
            return;
          }
        }
      }
    }
    else {
      /* Rename existing identifiers so that they don't conflict with the renamed one. Those will
       * be removed after versioning code. */
      BLI_strncat(socket->identifier, "_deprecated", sizeof(socket->identifier));
    }
  }
}

static void versioning_nodes_dynamic_sockets(bNodeTree &ntree)
{
  LISTBASE_FOREACH (bNode *, node, &ntree.nodes) {
    switch (node->type) {
      case GEO_NODE_ACCUMULATE_FIELD:
        /* This node requires the extra `total` parameter, because the `Group Index` identifier
         * also has a space in the name, that should not be treated as separator. */
        version_socket_identifier_suffixes_for_dynamic_types(node->inputs, " ", 1);
        version_socket_identifier_suffixes_for_dynamic_types(node->outputs, " ", 3);
        break;
      case GEO_NODE_CAPTURE_ATTRIBUTE:
      case GEO_NODE_ATTRIBUTE_STATISTIC:
      case GEO_NODE_BLUR_ATTRIBUTE:
      case GEO_NODE_EVALUATE_AT_INDEX:
      case GEO_NODE_EVALUATE_ON_DOMAIN:
      case GEO_NODE_INPUT_NAMED_ATTRIBUTE:
      case GEO_NODE_RAYCAST:
      case GEO_NODE_SAMPLE_INDEX:
      case GEO_NODE_SAMPLE_NEAREST_SURFACE:
      case GEO_NODE_SAMPLE_UV_SURFACE:
      case GEO_NODE_STORE_NAMED_ATTRIBUTE:
      case GEO_NODE_VIEWER:
        version_socket_identifier_suffixes_for_dynamic_types(node->inputs, "_");
        version_socket_identifier_suffixes_for_dynamic_types(node->outputs, "_");
        break;
    }
  }
}

static void versioning_nodes_dynamic_sockets_2(bNodeTree &ntree)
{
  LISTBASE_FOREACH (bNode *, node, &ntree.nodes) {
    if (!ELEM(node->type, GEO_NODE_SWITCH, GEO_NODE_SAMPLE_CURVE)) {
      continue;
    }
    version_socket_identifier_suffixes_for_dynamic_types(node->inputs, "_");
    version_socket_identifier_suffixes_for_dynamic_types(node->outputs, "_");
  }
}

static void convert_grease_pencil_stroke_hardness_to_softness(GreasePencil *grease_pencil)
{
  using namespace blender;
  for (GreasePencilDrawingBase *base : grease_pencil->drawings()) {
    if (base->type != GP_DRAWING) {
      continue;
    }
    bke::greasepencil::Drawing &drawing = reinterpret_cast<GreasePencilDrawing *>(base)->wrap();
    const int layer_index = CustomData_get_named_layer_index(
        &drawing.geometry.curve_data, CD_PROP_FLOAT, "hardness");
    if (layer_index == -1) {
      continue;
    }
    float *data = static_cast<float *>(CustomData_get_layer_named_for_write(
        &drawing.geometry.curve_data, CD_PROP_FLOAT, "hardness", drawing.geometry.curve_num));
    for (const int i : IndexRange(drawing.geometry.curve_num)) {
      data[i] = 1.0f - data[i];
    }
    /* Rename the layer. */
    STRNCPY(drawing.geometry.curve_data.layers[layer_index].name, "softness");
  }
}

static void versioning_grease_pencil_stroke_radii_scaling(GreasePencil *grease_pencil)
{
  using namespace blender;
  for (GreasePencilDrawingBase *base : grease_pencil->drawings()) {
    if (base->type != GP_DRAWING) {
      continue;
    }
    bke::greasepencil::Drawing &drawing = reinterpret_cast<GreasePencilDrawing *>(base)->wrap();
    MutableSpan<float> radii = drawing.radii_for_write();
    threading::parallel_for(radii.index_range(), 8192, [&](const IndexRange range) {
      for (const int i : range) {
        radii[i] *= bke::greasepencil::LEGACY_RADIUS_CONVERSION_FACTOR;
      }
    });
  }
}

static void fix_geometry_nodes_object_info_scale(bNodeTree &ntree)
{
  using namespace blender;
  MultiValueMap<bNodeSocket *, bNodeLink *> out_links_per_socket;
  LISTBASE_FOREACH (bNodeLink *, link, &ntree.links) {
    if (link->fromnode->type == GEO_NODE_OBJECT_INFO) {
      out_links_per_socket.add(link->fromsock, link);
    }
  }

  LISTBASE_FOREACH_MUTABLE (bNode *, node, &ntree.nodes) {
    if (node->type != GEO_NODE_OBJECT_INFO) {
      continue;
    }
    bNodeSocket *scale = blender::bke::nodeFindSocket(node, SOCK_OUT, "Scale");
    const Span<bNodeLink *> links = out_links_per_socket.lookup(scale);
    if (links.is_empty()) {
      continue;
    }
    bNode *absolute_value = blender::bke::nodeAddNode(nullptr, &ntree, "ShaderNodeVectorMath");
    absolute_value->custom1 = NODE_VECTOR_MATH_ABSOLUTE;
    absolute_value->parent = node->parent;
    absolute_value->locx = node->locx + 100;
    absolute_value->locy = node->locy - 50;
    blender::bke::nodeAddLink(&ntree,
                              node,
                              scale,
                              absolute_value,
                              static_cast<bNodeSocket *>(absolute_value->inputs.first));
    for (bNodeLink *link : links) {
      link->fromnode = absolute_value;
      link->fromsock = static_cast<bNodeSocket *>(absolute_value->outputs.first);
    }
  }
}

static bool seq_filter_bilinear_to_auto(Sequence *seq, void * /*user_data*/)
{
  StripTransform *transform = seq->strip->transform;
  if (transform != nullptr && transform->filter == SEQ_TRANSFORM_FILTER_BILINEAR) {
    transform->filter = SEQ_TRANSFORM_FILTER_AUTO;
  }
  return true;
}

static void image_settings_avi_to_ffmpeg(Scene *scene)
{
  if (ELEM(scene->r.im_format.imtype, R_IMF_IMTYPE_AVIRAW, R_IMF_IMTYPE_AVIJPEG)) {
    scene->r.im_format.imtype = R_IMF_IMTYPE_FFMPEG;
  }
}

/* The Hue Correct curve now wraps around by specifying CUMA_USE_WRAPPING, which means it no longer
 * makes sense to have curve maps outside of the [0, 1] range, so enable clipping and reset the
 * clip and view ranges. */
static void hue_correct_set_wrapping(CurveMapping *curve_mapping)
{
  curve_mapping->flag |= CUMA_DO_CLIP;
  curve_mapping->flag |= CUMA_USE_WRAPPING;

  curve_mapping->clipr.xmin = 0.0f;
  curve_mapping->clipr.xmax = 1.0f;
  curve_mapping->clipr.ymin = 0.0f;
  curve_mapping->clipr.ymax = 1.0f;

  curve_mapping->curr.xmin = 0.0f;
  curve_mapping->curr.xmax = 1.0f;
  curve_mapping->curr.ymin = 0.0f;
  curve_mapping->curr.ymax = 1.0f;
}

static bool seq_hue_correct_set_wrapping(Sequence *seq, void * /*user_data*/)
{
  LISTBASE_FOREACH (SequenceModifierData *, smd, &seq->modifiers) {
    if (smd->type == seqModifierType_HueCorrect) {
      HueCorrectModifierData *hcmd = (HueCorrectModifierData *)smd;
      CurveMapping *cumap = (CurveMapping *)&hcmd->curve_mapping;
      hue_correct_set_wrapping(cumap);
    }
  }
  return true;
}

static void versioning_update_timecode(short int *tc)
{
  /* 2 = IMB_TC_FREE_RUN, 4 = IMB_TC_INTERPOLATED_REC_DATE_FREE_RUN. */
  if (ELEM(*tc, 2, 4)) {
    *tc = IMB_TC_RECORD_RUN;
  }
}

static bool seq_proxies_timecode_update(Sequence *seq, void * /*user_data*/)
{
  if (seq->strip == nullptr || seq->strip->proxy == nullptr) {
    return true;
  }
  StripProxy *proxy = seq->strip->proxy;
  versioning_update_timecode(&proxy->tc);
  return true;
}

static bool seq_text_data_update(Sequence *seq, void * /*user_data*/)
{
  if (seq->type != SEQ_TYPE_TEXT || seq->effectdata == nullptr) {
    return true;
  }

  TextVars *data = static_cast<TextVars *>(seq->effectdata);
  if (data->shadow_angle == 0.0f) {
    data->shadow_angle = DEG2RADF(65.0f);
    data->shadow_offset = 0.04f;
    data->shadow_blur = 0.0f;
  }
  if (data->outline_width == 0.0f) {
    data->outline_color[3] = 0.7f;
    data->outline_width = 0.05f;
  }
  return true;
}

static void versioning_node_hue_correct_set_wrappng(bNodeTree *ntree)
{
  if (ntree->type == NTREE_COMPOSIT) {
    LISTBASE_FOREACH_MUTABLE (bNode *, node, &ntree->nodes) {

      if (node->type == CMP_NODE_HUECORRECT) {
        CurveMapping *cumap = (CurveMapping *)node->storage;
        hue_correct_set_wrapping(cumap);
      }
    }
  }
}

static void add_image_editor_asset_shelf(Main &bmain)
{
  LISTBASE_FOREACH (bScreen *, screen, &bmain.screens) {
    LISTBASE_FOREACH (ScrArea *, area, &screen->areabase) {
      LISTBASE_FOREACH (SpaceLink *, sl, &area->spacedata) {
        if (sl->spacetype != SPACE_IMAGE) {
          continue;
        }

        ListBase *regionbase = (sl == area->spacedata.first) ? &area->regionbase : &sl->regionbase;

        if (ARegion *new_shelf_region = do_versions_add_region_if_not_found(
                regionbase, RGN_TYPE_ASSET_SHELF, __func__, RGN_TYPE_TOOL_HEADER))
        {
          new_shelf_region->regiondata = MEM_cnew<RegionAssetShelf>(__func__);
          new_shelf_region->alignment = RGN_ALIGN_BOTTOM;
          new_shelf_region->flag |= RGN_FLAG_HIDDEN;
        }
        if (ARegion *new_shelf_header = do_versions_add_region_if_not_found(
                regionbase, RGN_TYPE_ASSET_SHELF_HEADER, __func__, RGN_TYPE_ASSET_SHELF))
        {
          new_shelf_header->alignment = RGN_ALIGN_BOTTOM | RGN_ALIGN_HIDE_WITH_PREV;
        }
      }
    }
  }
}

void blo_do_versions_400(FileData *fd, Library * /*lib*/, Main *bmain)
{
  if (!MAIN_VERSION_FILE_ATLEAST(bmain, 400, 1)) {
    LISTBASE_FOREACH (Mesh *, mesh, &bmain->meshes) {
      version_mesh_legacy_to_struct_of_array_format(*mesh);
    }
    version_movieclips_legacy_camera_object(bmain);
  }

  if (!MAIN_VERSION_FILE_ATLEAST(bmain, 400, 2)) {
    LISTBASE_FOREACH (Mesh *, mesh, &bmain->meshes) {
      BKE_mesh_legacy_bevel_weight_to_generic(mesh);
    }
  }

  /* 400 4 did not require any do_version here. */

  if (!MAIN_VERSION_FILE_ATLEAST(bmain, 400, 5)) {
    LISTBASE_FOREACH (Scene *, scene, &bmain->scenes) {
      ToolSettings *ts = scene->toolsettings;
      if (ts->snap_mode_tools != SCE_SNAP_TO_NONE) {
        ts->snap_mode_tools = SCE_SNAP_TO_GEOM;
      }

#define SCE_SNAP_PROJECT (1 << 3)
      if (ts->snap_flag & SCE_SNAP_PROJECT) {
        ts->snap_mode &= ~(1 << 2); /* SCE_SNAP_TO_FACE */
        ts->snap_mode |= (1 << 8);  /* SCE_SNAP_INDIVIDUAL_PROJECT */
      }
#undef SCE_SNAP_PROJECT
    }
  }

  if (!MAIN_VERSION_FILE_ATLEAST(bmain, 400, 6)) {
    FOREACH_NODETREE_BEGIN (bmain, ntree, id) {
      versioning_replace_legacy_glossy_node(ntree);
      versioning_remove_microfacet_sharp_distribution(ntree);
    }
    FOREACH_NODETREE_END;
  }

  if (!MAIN_VERSION_FILE_ATLEAST(bmain, 400, 7)) {
    LISTBASE_FOREACH (Mesh *, mesh, &bmain->meshes) {
      version_mesh_crease_generic(*bmain);
    }
  }

  if (!MAIN_VERSION_FILE_ATLEAST(bmain, 400, 8)) {
    LISTBASE_FOREACH (bAction *, act, &bmain->actions) {
      act->frame_start = max_ff(act->frame_start, MINAFRAMEF);
      act->frame_end = min_ff(act->frame_end, MAXFRAMEF);
    }
  }

  if (!MAIN_VERSION_FILE_ATLEAST(bmain, 400, 9)) {
    LISTBASE_FOREACH (Light *, light, &bmain->lights) {
      if (light->type == LA_SPOT && light->nodetree) {
        version_replace_texcoord_normal_socket(light->nodetree);
      }
    }
  }

  /* Fix brush->tip_scale_x which should never be zero. */
  LISTBASE_FOREACH (Brush *, brush, &bmain->brushes) {
    if (brush->tip_scale_x == 0.0f) {
      brush->tip_scale_x = 1.0f;
    }
  }

  if (!MAIN_VERSION_FILE_ATLEAST(bmain, 400, 10)) {
    LISTBASE_FOREACH (bScreen *, screen, &bmain->screens) {
      LISTBASE_FOREACH (ScrArea *, area, &screen->areabase) {
        LISTBASE_FOREACH (SpaceLink *, space, &area->spacedata) {
          if (space->spacetype == SPACE_NODE) {
            SpaceNode *snode = reinterpret_cast<SpaceNode *>(space);
            snode->overlay.flag |= SN_OVERLAY_SHOW_PREVIEWS;
          }
        }
      }
    }
  }

  if (!MAIN_VERSION_FILE_ATLEAST(bmain, 400, 11)) {
    version_vertex_weight_edit_preserve_threshold_exclusivity(bmain);
  }

  if (!MAIN_VERSION_FILE_ATLEAST(bmain, 400, 12)) {
    if (!DNA_struct_member_exists(fd->filesdna, "LightProbe", "int", "grid_bake_samples")) {
      LISTBASE_FOREACH (LightProbe *, lightprobe, &bmain->lightprobes) {
        lightprobe->grid_bake_samples = 2048;
        lightprobe->grid_normal_bias = 0.3f;
        lightprobe->grid_view_bias = 0.0f;
        lightprobe->grid_facing_bias = 0.5f;
        lightprobe->grid_dilation_threshold = 0.5f;
        lightprobe->grid_dilation_radius = 1.0f;
      }
    }

    /* Set default bake resolution. */
    if (!DNA_struct_member_exists(fd->filesdna, "World", "int", "probe_resolution")) {
      LISTBASE_FOREACH (World *, world, &bmain->worlds) {
        world->probe_resolution = LIGHT_PROBE_RESOLUTION_1024;
      }
    }

    if (!DNA_struct_member_exists(fd->filesdna, "LightProbe", "float", "grid_surface_bias")) {
      LISTBASE_FOREACH (LightProbe *, lightprobe, &bmain->lightprobes) {
        lightprobe->grid_surface_bias = 0.05f;
        lightprobe->grid_escape_bias = 0.1f;
      }
    }

    /* Clear removed "Z Buffer" flag. */
    {
      const int R_IMF_FLAG_ZBUF_LEGACY = 1 << 0;
      LISTBASE_FOREACH (Scene *, scene, &bmain->scenes) {
        scene->r.im_format.flag &= ~R_IMF_FLAG_ZBUF_LEGACY;
      }
    }

    /* Reset the layer opacity for all layers to 1. */
    LISTBASE_FOREACH (GreasePencil *, grease_pencil, &bmain->grease_pencils) {
      for (blender::bke::greasepencil::Layer *layer : grease_pencil->layers_for_write()) {
        layer->opacity = 1.0f;
      }
    }

    FOREACH_NODETREE_BEGIN (bmain, ntree, id) {
      if (ntree->type == NTREE_SHADER) {
        /* Remove Transmission Roughness from Principled BSDF. */
        version_principled_transmission_roughness(ntree);
        /* Convert legacy Velvet BSDF nodes into the new Sheen BSDF node. */
        version_replace_velvet_sheen_node(ntree);
        /* Convert sheen inputs on the Principled BSDF. */
        version_principled_bsdf_sheen(ntree);
      }
    }
    FOREACH_NODETREE_END;

    LISTBASE_FOREACH (bScreen *, screen, &bmain->screens) {
      LISTBASE_FOREACH (ScrArea *, area, &screen->areabase) {
        LISTBASE_FOREACH (SpaceLink *, sl, &area->spacedata) {
          ListBase *regionbase = (sl == area->spacedata.first) ? &area->regionbase :
                                                                 &sl->regionbase;

          /* Layout based regions used to also disallow resizing, now these are separate flags.
           * Make sure they are set together for old regions. */
          LISTBASE_FOREACH (ARegion *, region, regionbase) {
            if (region->flag & RGN_FLAG_DYNAMIC_SIZE) {
              region->flag |= RGN_FLAG_NO_USER_RESIZE;
            }
          }
        }
      }
    }
  }

  if (!MAIN_VERSION_FILE_ATLEAST(bmain, 400, 13)) {
    /* For the scenes configured to use the "None" display disable the color management
     * again. This will handle situation when the "None" display is removed and is replaced with
     * a "Raw" view instead.
     *
     * Note that this versioning will do nothing if the "None" display exists in the OCIO
     * configuration. */
    LISTBASE_FOREACH (Scene *, scene, &bmain->scenes) {
      const ColorManagedDisplaySettings &display_settings = scene->display_settings;
      if (STREQ(display_settings.display_device, "None")) {
        BKE_scene_disable_color_management(scene);
      }
    }
  }

  if (!MAIN_VERSION_FILE_ATLEAST(bmain, 400, 14)) {
    if (!DNA_struct_member_exists(fd->filesdna, "SceneEEVEE", "int", "ray_tracing_method")) {
      LISTBASE_FOREACH (Scene *, scene, &bmain->scenes) {
        scene->eevee.ray_tracing_method = RAYTRACE_EEVEE_METHOD_SCREEN;
      }
    }

    if (!DNA_struct_exists(fd->filesdna, "RegionAssetShelf")) {
      LISTBASE_FOREACH (bScreen *, screen, &bmain->screens) {
        LISTBASE_FOREACH (ScrArea *, area, &screen->areabase) {
          LISTBASE_FOREACH (SpaceLink *, sl, &area->spacedata) {
            if (sl->spacetype != SPACE_VIEW3D) {
              continue;
            }

            ListBase *regionbase = (sl == area->spacedata.first) ? &area->regionbase :
                                                                   &sl->regionbase;

            if (ARegion *new_shelf_region = do_versions_add_region_if_not_found(
                    regionbase,
                    RGN_TYPE_ASSET_SHELF,
                    "asset shelf for view3d (versioning)",
                    RGN_TYPE_TOOL_HEADER))
            {
              new_shelf_region->alignment = RGN_ALIGN_BOTTOM;
            }
            if (ARegion *new_shelf_header = do_versions_add_region_if_not_found(
                    regionbase,
                    RGN_TYPE_ASSET_SHELF_HEADER,
                    "asset shelf header for view3d (versioning)",
                    RGN_TYPE_ASSET_SHELF))
            {
              new_shelf_header->alignment = RGN_ALIGN_BOTTOM | RGN_SPLIT_PREV;
            }
          }
        }
      }
    }
  }

  if (!MAIN_VERSION_FILE_ATLEAST(bmain, 400, 16)) {
    /* Set Normalize property of Noise Texture node to true. */
    FOREACH_NODETREE_BEGIN (bmain, ntree, id) {
      if (ntree->type != NTREE_CUSTOM) {
        LISTBASE_FOREACH (bNode *, node, &ntree->nodes) {
          if (node->type == SH_NODE_TEX_NOISE) {
            ((NodeTexNoise *)node->storage)->normalize = true;
          }
        }
      }
    }
    FOREACH_NODETREE_END;
  }

  if (!MAIN_VERSION_FILE_ATLEAST(bmain, 400, 17)) {
    if (!DNA_struct_exists(fd->filesdna, "NodeShaderHairPrincipled")) {
      FOREACH_NODETREE_BEGIN (bmain, ntree, id) {
        if (ntree->type == NTREE_SHADER) {
          version_replace_principled_hair_model(ntree);
        }
      }
      FOREACH_NODETREE_END;
    }

    /* Panorama properties shared with Eevee. */
    if (!DNA_struct_member_exists(fd->filesdna, "Camera", "float", "fisheye_fov")) {
      Camera default_cam = *DNA_struct_default_get(Camera);
      LISTBASE_FOREACH (Camera *, camera, &bmain->cameras) {
        IDProperty *ccam = version_cycles_properties_from_ID(&camera->id);
        if (ccam) {
          camera->panorama_type = version_cycles_property_int(
              ccam, "panorama_type", default_cam.panorama_type);
          camera->fisheye_fov = version_cycles_property_float(
              ccam, "fisheye_fov", default_cam.fisheye_fov);
          camera->fisheye_lens = version_cycles_property_float(
              ccam, "fisheye_lens", default_cam.fisheye_lens);
          camera->latitude_min = version_cycles_property_float(
              ccam, "latitude_min", default_cam.latitude_min);
          camera->latitude_max = version_cycles_property_float(
              ccam, "latitude_max", default_cam.latitude_max);
          camera->longitude_min = version_cycles_property_float(
              ccam, "longitude_min", default_cam.longitude_min);
          camera->longitude_max = version_cycles_property_float(
              ccam, "longitude_max", default_cam.longitude_max);
          /* Fit to match default projective camera with focal_length 50 and sensor_width 36. */
          camera->fisheye_polynomial_k0 = version_cycles_property_float(
              ccam, "fisheye_polynomial_k0", default_cam.fisheye_polynomial_k0);
          camera->fisheye_polynomial_k1 = version_cycles_property_float(
              ccam, "fisheye_polynomial_k1", default_cam.fisheye_polynomial_k1);
          camera->fisheye_polynomial_k2 = version_cycles_property_float(
              ccam, "fisheye_polynomial_k2", default_cam.fisheye_polynomial_k2);
          camera->fisheye_polynomial_k3 = version_cycles_property_float(
              ccam, "fisheye_polynomial_k3", default_cam.fisheye_polynomial_k3);
          camera->fisheye_polynomial_k4 = version_cycles_property_float(
              ccam, "fisheye_polynomial_k4", default_cam.fisheye_polynomial_k4);
        }
        else {
          camera->panorama_type = default_cam.panorama_type;
          camera->fisheye_fov = default_cam.fisheye_fov;
          camera->fisheye_lens = default_cam.fisheye_lens;
          camera->latitude_min = default_cam.latitude_min;
          camera->latitude_max = default_cam.latitude_max;
          camera->longitude_min = default_cam.longitude_min;
          camera->longitude_max = default_cam.longitude_max;
          /* Fit to match default projective camera with focal_length 50 and sensor_width 36. */
          camera->fisheye_polynomial_k0 = default_cam.fisheye_polynomial_k0;
          camera->fisheye_polynomial_k1 = default_cam.fisheye_polynomial_k1;
          camera->fisheye_polynomial_k2 = default_cam.fisheye_polynomial_k2;
          camera->fisheye_polynomial_k3 = default_cam.fisheye_polynomial_k3;
          camera->fisheye_polynomial_k4 = default_cam.fisheye_polynomial_k4;
        }
      }
    }

    if (!DNA_struct_member_exists(fd->filesdna, "LightProbe", "float", "grid_flag")) {
      LISTBASE_FOREACH (LightProbe *, lightprobe, &bmain->lightprobes) {
        /* Keep old behavior of baking the whole lighting. */
        lightprobe->grid_flag = LIGHTPROBE_GRID_CAPTURE_WORLD | LIGHTPROBE_GRID_CAPTURE_INDIRECT |
                                LIGHTPROBE_GRID_CAPTURE_EMISSION;
      }
    }

    if (!DNA_struct_member_exists(fd->filesdna, "SceneEEVEE", "int", "gi_irradiance_pool_size")) {
      LISTBASE_FOREACH (Scene *, scene, &bmain->scenes) {
        scene->eevee.gi_irradiance_pool_size = 16;
      }
    }

    LISTBASE_FOREACH (Scene *, scene, &bmain->scenes) {
      scene->toolsettings->snap_flag_anim |= SCE_SNAP;
      scene->toolsettings->snap_anim_mode |= (1 << 10); /* SCE_SNAP_TO_FRAME */
    }
  }

  if (!MAIN_VERSION_FILE_ATLEAST(bmain, 400, 20)) {
    /* Convert old socket lists into new interface items. */
    FOREACH_NODETREE_BEGIN (bmain, ntree, id) {
      versioning_convert_node_tree_socket_lists_to_interface(ntree);
      /* Clear legacy sockets after conversion.
       * Internal data pointers have been moved or freed already. */
      BLI_freelistN(&ntree->inputs_legacy);
      BLI_freelistN(&ntree->outputs_legacy);
    }
    FOREACH_NODETREE_END;
  }
  else {
    /* Legacy node tree sockets are created for forward compatibility,
     * but have to be freed after loading and versioning. */
    FOREACH_NODETREE_BEGIN (bmain, ntree, id) {
      LISTBASE_FOREACH_MUTABLE (bNodeSocket *, legacy_socket, &ntree->inputs_legacy) {
        MEM_SAFE_FREE(legacy_socket->default_attribute_name);
        MEM_SAFE_FREE(legacy_socket->default_value);
        if (legacy_socket->prop) {
          IDP_FreeProperty(legacy_socket->prop);
        }
        MEM_delete(legacy_socket->runtime);
        MEM_freeN(legacy_socket);
      }
      LISTBASE_FOREACH_MUTABLE (bNodeSocket *, legacy_socket, &ntree->outputs_legacy) {
        MEM_SAFE_FREE(legacy_socket->default_attribute_name);
        MEM_SAFE_FREE(legacy_socket->default_value);
        if (legacy_socket->prop) {
          IDP_FreeProperty(legacy_socket->prop);
        }
        MEM_delete(legacy_socket->runtime);
        MEM_freeN(legacy_socket);
      }
      BLI_listbase_clear(&ntree->inputs_legacy);
      BLI_listbase_clear(&ntree->outputs_legacy);
    }
    FOREACH_NODETREE_END;
  }

  if (!MAIN_VERSION_FILE_ATLEAST(bmain, 400, 22)) {
    /* Initialize root panel flags in files created before these flags were added. */
    FOREACH_NODETREE_BEGIN (bmain, ntree, id) {
      ntree->tree_interface.root_panel.flag |= NODE_INTERFACE_PANEL_ALLOW_CHILD_PANELS;
    }
    FOREACH_NODETREE_END;
  }

  if (!MAIN_VERSION_FILE_ATLEAST(bmain, 400, 23)) {
    LISTBASE_FOREACH (bNodeTree *, ntree, &bmain->nodetrees) {
      if (ntree->type == NTREE_GEOMETRY) {
        LISTBASE_FOREACH (bNode *, node, &ntree->nodes) {
          if (node->type == GEO_NODE_SET_SHADE_SMOOTH) {
            node->custom1 = int8_t(blender::bke::AttrDomain::Face);
          }
        }
      }
    }
  }

  if (!MAIN_VERSION_FILE_ATLEAST(bmain, 400, 24)) {
    FOREACH_NODETREE_BEGIN (bmain, ntree, id) {
      if (ntree->type == NTREE_SHADER) {
        /* Convert coat inputs on the Principled BSDF. */
        version_principled_bsdf_coat(ntree);
        /* Convert subsurface inputs on the Principled BSDF. */
        version_principled_bsdf_subsurface(ntree);
        /* Convert emission on the Principled BSDF. */
        version_principled_bsdf_emission(ntree);
      }
    }
    FOREACH_NODETREE_END;

    {
      LISTBASE_FOREACH (bScreen *, screen, &bmain->screens) {
        LISTBASE_FOREACH (ScrArea *, area, &screen->areabase) {
          LISTBASE_FOREACH (SpaceLink *, sl, &area->spacedata) {
            const ListBase *regionbase = (sl == area->spacedata.first) ? &area->regionbase :
                                                                         &sl->regionbase;
            LISTBASE_FOREACH (ARegion *, region, regionbase) {
              if (region->regiontype != RGN_TYPE_ASSET_SHELF) {
                continue;
              }

              RegionAssetShelf *shelf_data = static_cast<RegionAssetShelf *>(region->regiondata);
              if (shelf_data && shelf_data->active_shelf &&
                  (shelf_data->active_shelf->preferred_row_count == 0))
              {
                shelf_data->active_shelf->preferred_row_count = 1;
              }
            }
          }
        }
      }
    }

    /* Convert sockets with both input and output flag into two separate sockets. */
    FOREACH_NODETREE_BEGIN (bmain, ntree, id) {
      blender::Vector<bNodeTreeInterfaceSocket *> sockets_to_split;
      ntree->tree_interface.foreach_item([&](bNodeTreeInterfaceItem &item) {
        if (item.item_type == NODE_INTERFACE_SOCKET) {
          bNodeTreeInterfaceSocket &socket = reinterpret_cast<bNodeTreeInterfaceSocket &>(item);
          if ((socket.flag & NODE_INTERFACE_SOCKET_INPUT) &&
              (socket.flag & NODE_INTERFACE_SOCKET_OUTPUT))
          {
            sockets_to_split.append(&socket);
          }
        }
        return true;
      });

      for (bNodeTreeInterfaceSocket *socket : sockets_to_split) {
        const int position = ntree->tree_interface.find_item_position(socket->item);
        bNodeTreeInterfacePanel *parent = ntree->tree_interface.find_item_parent(socket->item);
        version_node_group_split_socket(ntree->tree_interface, *socket, parent, position + 1);
      }
    }
    FOREACH_NODETREE_END;
  }

  if (!MAIN_VERSION_FILE_ATLEAST(bmain, 400, 25)) {
    FOREACH_NODETREE_BEGIN (bmain, ntree, id) {
      if (ntree->type == NTREE_SHADER) {
        /* Convert specular tint on the Principled BSDF. */
        version_principled_bsdf_specular_tint(ntree);
        /* Rename some sockets. */
        version_principled_bsdf_rename_sockets(ntree);
      }
    }
    FOREACH_NODETREE_END;
  }

  if (!MAIN_VERSION_FILE_ATLEAST(bmain, 400, 26)) {
    enable_geometry_nodes_is_modifier(*bmain);

    LISTBASE_FOREACH (Scene *, scene, &bmain->scenes) {
      scene->simulation_frame_start = scene->r.sfra;
      scene->simulation_frame_end = scene->r.efra;
    }
  }

  if (!MAIN_VERSION_FILE_ATLEAST(bmain, 400, 27)) {
    LISTBASE_FOREACH (bScreen *, screen, &bmain->screens) {
      LISTBASE_FOREACH (ScrArea *, area, &screen->areabase) {
        LISTBASE_FOREACH (SpaceLink *, sl, &area->spacedata) {
          if (sl->spacetype == SPACE_SEQ) {
            SpaceSeq *sseq = (SpaceSeq *)sl;
            sseq->timeline_overlay.flag |= SEQ_TIMELINE_SHOW_STRIP_RETIMING;
          }
        }
      }
    }

    if (!DNA_struct_member_exists(fd->filesdna, "SceneEEVEE", "int", "shadow_step_count")) {
      SceneEEVEE default_scene_eevee = *DNA_struct_default_get(SceneEEVEE);
      LISTBASE_FOREACH (Scene *, scene, &bmain->scenes) {
        scene->eevee.shadow_ray_count = default_scene_eevee.shadow_ray_count;
        scene->eevee.shadow_step_count = default_scene_eevee.shadow_step_count;
      }
    }
  }

  if (!MAIN_VERSION_FILE_ATLEAST(bmain, 400, 28)) {
    LISTBASE_FOREACH (bScreen *, screen, &bmain->screens) {
      LISTBASE_FOREACH (ScrArea *, area, &screen->areabase) {
        LISTBASE_FOREACH (SpaceLink *, sl, &area->spacedata) {
          const ListBase *regionbase = (sl == area->spacedata.first) ? &area->regionbase :
                                                                       &sl->regionbase;
          LISTBASE_FOREACH (ARegion *, region, regionbase) {
            if (region->regiontype != RGN_TYPE_ASSET_SHELF) {
              continue;
            }

            RegionAssetShelf *shelf_data = static_cast<RegionAssetShelf *>(region->regiondata);
            if (shelf_data && shelf_data->active_shelf) {
              AssetShelfSettings &settings = shelf_data->active_shelf->settings;
              settings.asset_library_reference.custom_library_index = -1;
              settings.asset_library_reference.type = ASSET_LIBRARY_ALL;
            }

            region->flag |= RGN_FLAG_HIDDEN;
          }
        }
      }
    }
  }

  if (!MAIN_VERSION_FILE_ATLEAST(bmain, 400, 29)) {
    /* Unhide all Reroute nodes. */
    FOREACH_NODETREE_BEGIN (bmain, ntree, id) {
      LISTBASE_FOREACH (bNode *, node, &ntree->nodes) {
        if (node->is_reroute()) {
          static_cast<bNodeSocket *>(node->inputs.first)->flag &= ~SOCK_HIDDEN;
          static_cast<bNodeSocket *>(node->outputs.first)->flag &= ~SOCK_HIDDEN;
        }
      }
    }
    FOREACH_NODETREE_END;
  }

  if (!MAIN_VERSION_FILE_ATLEAST(bmain, 400, 30)) {
    LISTBASE_FOREACH (Scene *, scene, &bmain->scenes) {
      ToolSettings *ts = scene->toolsettings;
      enum { IS_DEFAULT = 0, IS_UV, IS_NODE, IS_ANIM };
      auto versioning_snap_to = [](short snap_to_old, int type) {
        eSnapMode snap_to_new = SCE_SNAP_TO_NONE;
        if (snap_to_old & (1 << 0)) {
          snap_to_new |= type == IS_NODE ? SCE_SNAP_TO_NODE_X :
                         type == IS_ANIM ? SCE_SNAP_TO_FRAME :
                                           SCE_SNAP_TO_VERTEX;
        }
        if (snap_to_old & (1 << 1)) {
          snap_to_new |= type == IS_NODE ? SCE_SNAP_TO_NODE_Y :
                         type == IS_ANIM ? SCE_SNAP_TO_SECOND :
                                           SCE_SNAP_TO_EDGE;
        }
        if (ELEM(type, IS_DEFAULT, IS_ANIM) && snap_to_old & (1 << 2)) {
          snap_to_new |= type == IS_DEFAULT ? SCE_SNAP_TO_FACE : SCE_SNAP_TO_MARKERS;
        }
        if (type == IS_DEFAULT && snap_to_old & (1 << 3)) {
          snap_to_new |= SCE_SNAP_TO_VOLUME;
        }
        if (type == IS_DEFAULT && snap_to_old & (1 << 4)) {
          snap_to_new |= SCE_SNAP_TO_EDGE_MIDPOINT;
        }
        if (type == IS_DEFAULT && snap_to_old & (1 << 5)) {
          snap_to_new |= SCE_SNAP_TO_EDGE_PERPENDICULAR;
        }
        if (ELEM(type, IS_DEFAULT, IS_UV, IS_NODE) && snap_to_old & (1 << 6)) {
          snap_to_new |= SCE_SNAP_TO_INCREMENT;
        }
        if (ELEM(type, IS_DEFAULT, IS_UV, IS_NODE) && snap_to_old & (1 << 7)) {
          snap_to_new |= SCE_SNAP_TO_GRID;
        }
        if (type == IS_DEFAULT && snap_to_old & (1 << 8)) {
          snap_to_new |= SCE_SNAP_INDIVIDUAL_NEAREST;
        }
        if (type == IS_DEFAULT && snap_to_old & (1 << 9)) {
          snap_to_new |= SCE_SNAP_INDIVIDUAL_PROJECT;
        }
        if (snap_to_old & (1 << 10)) {
          snap_to_new |= SCE_SNAP_TO_FRAME;
        }
        if (snap_to_old & (1 << 11)) {
          snap_to_new |= SCE_SNAP_TO_SECOND;
        }
        if (snap_to_old & (1 << 12)) {
          snap_to_new |= SCE_SNAP_TO_MARKERS;
        }

        if (!snap_to_new) {
          snap_to_new = eSnapMode(1 << 0);
        }

        return snap_to_new;
      };

      ts->snap_mode = versioning_snap_to(ts->snap_mode, IS_DEFAULT);
      ts->snap_uv_mode = versioning_snap_to(ts->snap_uv_mode, IS_UV);
      ts->snap_node_mode = versioning_snap_to(ts->snap_node_mode, IS_NODE);
      ts->snap_anim_mode = versioning_snap_to(ts->snap_anim_mode, IS_ANIM);
    }
  }

  if (!MAIN_VERSION_FILE_ATLEAST(bmain, 400, 31)) {
    LISTBASE_FOREACH (Curve *, curve, &bmain->curves) {
      const int curvetype = BKE_curve_type_get(curve);
      if (curvetype == OB_FONT) {
        CharInfo *info = curve->strinfo;
        if (info != nullptr) {
          for (int i = curve->len_char32 - 1; i >= 0; i--, info++) {
            if (info->mat_nr > 0) {
              /** CharInfo mat_nr used to start at 1, unlike mesh & nurbs, now zero-based. */
              info->mat_nr--;
            }
          }
        }
      }
    }
  }

  if (!MAIN_VERSION_FILE_ATLEAST(bmain, 400, 33)) {
    /* Fix node group socket order by sorting outputs and inputs. */
    LISTBASE_FOREACH (bNodeTree *, ntree, &bmain->nodetrees) {
      versioning_node_group_sort_sockets_recursive(ntree->tree_interface.root_panel);
    }
  }

  if (!MAIN_VERSION_FILE_ATLEAST(bmain, 401, 1)) {
    LISTBASE_FOREACH (GreasePencil *, grease_pencil, &bmain->grease_pencils) {
      versioning_grease_pencil_stroke_radii_scaling(grease_pencil);
    }
  }

  if (!MAIN_VERSION_FILE_ATLEAST(bmain, 401, 4)) {
    FOREACH_NODETREE_BEGIN (bmain, ntree, id) {
      if (ntree->type != NTREE_CUSTOM) {
        /* versioning_update_noise_texture_node must be done before
         * versioning_replace_musgrave_texture_node. */
        versioning_update_noise_texture_node(ntree);

        /* Convert Musgrave Texture nodes to Noise Texture nodes. */
        versioning_replace_musgrave_texture_node(ntree);
      }
    }
    FOREACH_NODETREE_END;
  }

  if (!MAIN_VERSION_FILE_ATLEAST(bmain, 401, 5)) {
    /* Unify Material::blend_shadow and Cycles.use_transparent_shadows into the
     * Material::blend_flag. */
    Scene *scene = static_cast<Scene *>(bmain->scenes.first);
    bool is_eevee = scene && (STREQ(scene->r.engine, RE_engine_id_BLENDER_EEVEE) ||
                              STREQ(scene->r.engine, RE_engine_id_BLENDER_EEVEE_NEXT));
    LISTBASE_FOREACH (Material *, material, &bmain->materials) {
      bool transparent_shadows = true;
      if (is_eevee) {
        transparent_shadows = material->blend_shadow != MA_BS_SOLID;
      }
      else if (IDProperty *cmat = version_cycles_properties_from_ID(&material->id)) {
        transparent_shadows = version_cycles_property_boolean(
            cmat, "use_transparent_shadow", true);
      }
      SET_FLAG_FROM_TEST(material->blend_flag, transparent_shadows, MA_BL_TRANSPARENT_SHADOW);
    }
  }

  if (!MAIN_VERSION_FILE_ATLEAST(bmain, 401, 5)) {
    /** NOTE: This versioning code didn't update the subversion number. */
    FOREACH_NODETREE_BEGIN (bmain, ntree, id) {
      if (ntree->type == NTREE_COMPOSIT) {
        versioning_replace_splitviewer(ntree);
      }
    }
    FOREACH_NODETREE_END;
  }

  /* 401 6 did not require any do_version here. */

  if (!MAIN_VERSION_FILE_ATLEAST(bmain, 401, 7)) {
    if (!DNA_struct_member_exists(fd->filesdna, "SceneEEVEE", "int", "volumetric_ray_depth")) {
      SceneEEVEE default_eevee = *DNA_struct_default_get(SceneEEVEE);
      LISTBASE_FOREACH (Scene *, scene, &bmain->scenes) {
        scene->eevee.volumetric_ray_depth = default_eevee.volumetric_ray_depth;
      }
    }

    if (!DNA_struct_member_exists(fd->filesdna, "Material", "char", "surface_render_method")) {
      LISTBASE_FOREACH (Material *, mat, &bmain->materials) {
        mat->surface_render_method = (mat->blend_method == MA_BM_BLEND) ?
                                         MA_SURFACE_METHOD_FORWARD :
                                         MA_SURFACE_METHOD_DEFERRED;
      }
    }

    LISTBASE_FOREACH (bScreen *, screen, &bmain->screens) {
      LISTBASE_FOREACH (ScrArea *, area, &screen->areabase) {
        LISTBASE_FOREACH (SpaceLink *, sl, &area->spacedata) {
          const ListBase *regionbase = (sl == area->spacedata.first) ? &area->regionbase :
                                                                       &sl->regionbase;
          LISTBASE_FOREACH (ARegion *, region, regionbase) {
            if (region->regiontype != RGN_TYPE_ASSET_SHELF_HEADER) {
              continue;
            }
            region->alignment &= ~RGN_SPLIT_PREV;
            region->alignment |= RGN_ALIGN_HIDE_WITH_PREV;
          }
        }
      }
    }

    if (!DNA_struct_member_exists(fd->filesdna, "SceneEEVEE", "float", "gtao_thickness")) {
      SceneEEVEE default_eevee = *DNA_struct_default_get(SceneEEVEE);
      LISTBASE_FOREACH (Scene *, scene, &bmain->scenes) {
        scene->eevee.gtao_thickness = default_eevee.gtao_thickness;
        scene->eevee.gtao_focus = default_eevee.gtao_focus;
      }
    }

    if (!DNA_struct_member_exists(fd->filesdna, "LightProbe", "float", "data_display_size")) {
      LightProbe default_probe = *DNA_struct_default_get(LightProbe);
      LISTBASE_FOREACH (LightProbe *, probe, &bmain->lightprobes) {
        probe->data_display_size = default_probe.data_display_size;
      }
    }

    LISTBASE_FOREACH (Mesh *, mesh, &bmain->meshes) {
      mesh->flag &= ~ME_NO_OVERLAPPING_TOPOLOGY;
    }
  }

  if (!MAIN_VERSION_FILE_ATLEAST(bmain, 401, 8)) {
    LISTBASE_FOREACH (bNodeTree *, ntree, &bmain->nodetrees) {
      if (ntree->type != NTREE_GEOMETRY) {
        continue;
      }
      versioning_nodes_dynamic_sockets(*ntree);
    }
  }

  if (!MAIN_VERSION_FILE_ATLEAST(bmain, 401, 9)) {
    if (!DNA_struct_member_exists(fd->filesdna, "Material", "char", "displacement_method")) {
      /* Replace Cycles.displacement_method by Material::displacement_method. */
      LISTBASE_FOREACH (Material *, material, &bmain->materials) {
        int displacement_method = MA_DISPLACEMENT_BUMP;
        if (IDProperty *cmat = version_cycles_properties_from_ID(&material->id)) {
          displacement_method = version_cycles_property_int(
              cmat, "displacement_method", MA_DISPLACEMENT_BUMP);
        }
        material->displacement_method = displacement_method;
      }
    }

    /* Prevent custom bone colors from having alpha zero.
     * Part of the fix for issue #115434. */
    LISTBASE_FOREACH (bArmature *, arm, &bmain->armatures) {
      blender::animrig::ANIM_armature_foreach_bone(&arm->bonebase, [](Bone *bone) {
        bone->color.custom.solid[3] = 255;
        bone->color.custom.select[3] = 255;
        bone->color.custom.active[3] = 255;
      });
      if (arm->edbo) {
        LISTBASE_FOREACH (EditBone *, ebone, arm->edbo) {
          ebone->color.custom.solid[3] = 255;
          ebone->color.custom.select[3] = 255;
          ebone->color.custom.active[3] = 255;
        }
      }
    }
    LISTBASE_FOREACH (Object *, obj, &bmain->objects) {
      if (obj->pose == nullptr) {
        continue;
      }
      LISTBASE_FOREACH (bPoseChannel *, pchan, &obj->pose->chanbase) {
        pchan->color.custom.solid[3] = 255;
        pchan->color.custom.select[3] = 255;
        pchan->color.custom.active[3] = 255;
      }
    }
  }

  if (!MAIN_VERSION_FILE_ATLEAST(bmain, 401, 10)) {
    if (!DNA_struct_member_exists(
            fd->filesdna, "SceneEEVEE", "RaytraceEEVEE", "ray_tracing_options"))
    {
      LISTBASE_FOREACH (Scene *, scene, &bmain->scenes) {
        scene->eevee.ray_tracing_options.flag = RAYTRACE_EEVEE_USE_DENOISE;
        scene->eevee.ray_tracing_options.denoise_stages = RAYTRACE_EEVEE_DENOISE_SPATIAL |
                                                          RAYTRACE_EEVEE_DENOISE_TEMPORAL |
                                                          RAYTRACE_EEVEE_DENOISE_BILATERAL;
        scene->eevee.ray_tracing_options.screen_trace_quality = 0.25f;
        scene->eevee.ray_tracing_options.screen_trace_thickness = 0.2f;
        scene->eevee.ray_tracing_options.trace_max_roughness = 0.5f;
        scene->eevee.ray_tracing_options.resolution_scale = 2;
      }
    }

    LISTBASE_FOREACH (bNodeTree *, ntree, &bmain->nodetrees) {
      if (ntree->type == NTREE_GEOMETRY) {
        version_geometry_nodes_use_rotation_socket(*ntree);
        versioning_nodes_dynamic_sockets_2(*ntree);
        fix_geometry_nodes_object_info_scale(*ntree);
      }
    }
  }

  if (MAIN_VERSION_FILE_ATLEAST(bmain, 400, 20) && !MAIN_VERSION_FILE_ATLEAST(bmain, 401, 11)) {
    /* Convert old socket lists into new interface items. */
    FOREACH_NODETREE_BEGIN (bmain, ntree, id) {
      versioning_fix_socket_subtype_idnames(ntree);
    }
    FOREACH_NODETREE_END;
  }

  if (!MAIN_VERSION_FILE_ATLEAST(bmain, 401, 12)) {
    FOREACH_NODETREE_BEGIN (bmain, ntree, id) {
      if (ntree->type == NTREE_COMPOSIT) {
        LISTBASE_FOREACH (bNode *, node, &ntree->nodes) {
          if (node->type == CMP_NODE_PIXELATE) {
            node->custom1 = 1;
          }
        }
      }
    }
    FOREACH_NODETREE_END;
  }

  if (!MAIN_VERSION_FILE_ATLEAST(bmain, 401, 13)) {
    FOREACH_NODETREE_BEGIN (bmain, ntree, id) {
      if (ntree->type == NTREE_COMPOSIT) {
        LISTBASE_FOREACH (bNode *, node, &ntree->nodes) {
          if (node->type == CMP_NODE_MAP_UV) {
            node->custom2 = CMP_NODE_MAP_UV_FILTERING_ANISOTROPIC;
          }
        }
      }
    }
    FOREACH_NODETREE_END;
  }

  if (!MAIN_VERSION_FILE_ATLEAST(bmain, 401, 14)) {
    const Brush *default_brush = DNA_struct_default_get(Brush);
    LISTBASE_FOREACH (Brush *, brush, &bmain->brushes) {
      brush->automasking_start_normal_limit = default_brush->automasking_start_normal_limit;
      brush->automasking_start_normal_falloff = default_brush->automasking_start_normal_falloff;

      brush->automasking_view_normal_limit = default_brush->automasking_view_normal_limit;
      brush->automasking_view_normal_falloff = default_brush->automasking_view_normal_falloff;
    }
  }

  if (!MAIN_VERSION_FILE_ATLEAST(bmain, 401, 15)) {
    FOREACH_NODETREE_BEGIN (bmain, ntree, id) {
      if (ntree->type == NTREE_COMPOSIT) {
        LISTBASE_FOREACH (bNode *, node, &ntree->nodes) {
          if (node->type == CMP_NODE_KEYING) {
            NodeKeyingData &keying_data = *static_cast<NodeKeyingData *>(node->storage);
            keying_data.edge_kernel_radius = max_ii(keying_data.edge_kernel_radius - 1, 0);
          }
        }
      }
    }
    FOREACH_NODETREE_END;
  }

  if (!MAIN_VERSION_FILE_ATLEAST(bmain, 401, 16)) {
    LISTBASE_FOREACH (Scene *, scene, &bmain->scenes) {
      Sculpt *sculpt = scene->toolsettings->sculpt;
      if (sculpt != nullptr) {
        Sculpt default_sculpt = *DNA_struct_default_get(Sculpt);
        sculpt->automasking_boundary_edges_propagation_steps =
            default_sculpt.automasking_boundary_edges_propagation_steps;
      }
    }
  }

  if (!MAIN_VERSION_FILE_ATLEAST(bmain, 401, 17)) {
    LISTBASE_FOREACH (Scene *, scene, &bmain->scenes) {
      ToolSettings *ts = scene->toolsettings;
      int input_sample_values[10];

      input_sample_values[0] = ts->imapaint.paint.num_input_samples_deprecated;
      input_sample_values[1] = ts->sculpt != nullptr ?
                                   ts->sculpt->paint.num_input_samples_deprecated :
                                   1;
      input_sample_values[2] = ts->curves_sculpt != nullptr ?
                                   ts->curves_sculpt->paint.num_input_samples_deprecated :
                                   1;

      input_sample_values[4] = ts->gp_paint != nullptr ?
                                   ts->gp_paint->paint.num_input_samples_deprecated :
                                   1;
      input_sample_values[5] = ts->gp_vertexpaint != nullptr ?
                                   ts->gp_vertexpaint->paint.num_input_samples_deprecated :
                                   1;
      input_sample_values[6] = ts->gp_sculptpaint != nullptr ?
                                   ts->gp_sculptpaint->paint.num_input_samples_deprecated :
                                   1;
      input_sample_values[7] = ts->gp_weightpaint != nullptr ?
                                   ts->gp_weightpaint->paint.num_input_samples_deprecated :
                                   1;

      input_sample_values[8] = ts->vpaint != nullptr ?
                                   ts->vpaint->paint.num_input_samples_deprecated :
                                   1;
      input_sample_values[9] = ts->wpaint != nullptr ?
                                   ts->wpaint->paint.num_input_samples_deprecated :
                                   1;

      int unified_value = 1;
      for (int i = 0; i < 10; i++) {
        if (input_sample_values[i] != 1) {
          if (unified_value == 1) {
            unified_value = input_sample_values[i];
          }
          else {
            /* In the case of a user having multiple tools with different num_input_value values
             * set we cannot support this in the single UnifiedPaintSettings value, so fallback
             * to 1 instead of deciding that one value is more canonical than the other.
             */
            break;
          }
        }
      }

      ts->unified_paint_settings.input_samples = unified_value;
    }
    LISTBASE_FOREACH (Brush *, brush, &bmain->brushes) {
      brush->input_samples = 1;
    }
  }

  if (!MAIN_VERSION_FILE_ATLEAST(bmain, 401, 18)) {
    LISTBASE_FOREACH (Scene *, scene, &bmain->scenes) {
      if (scene->ed != nullptr) {
        SEQ_for_each_callback(&scene->ed->seqbase, seq_filter_bilinear_to_auto, nullptr);
      }
    }
  }

  if (!MAIN_VERSION_FILE_ATLEAST(bmain, 401, 19)) {
    LISTBASE_FOREACH (bNodeTree *, ntree, &bmain->nodetrees) {
      if (ntree->type == NTREE_GEOMETRY) {
        version_node_socket_name(ntree, FN_NODE_ROTATE_ROTATION, "Rotation 1", "Rotation");
        version_node_socket_name(ntree, FN_NODE_ROTATE_ROTATION, "Rotation 2", "Rotate By");
      }
    }
  }

  if (!MAIN_VERSION_FILE_ATLEAST(bmain, 401, 20)) {
    LISTBASE_FOREACH (Object *, ob, &bmain->objects) {
      int uid = 1;
      LISTBASE_FOREACH (ModifierData *, md, &ob->modifiers) {
        /* These identifiers are not necessarily stable for linked data. If the linked data has a
         * new modifier inserted, the identifiers of other modifiers can change. */
        md->persistent_uid = uid++;
      }
    }
  }

  if (!MAIN_VERSION_FILE_ATLEAST(bmain, 401, 21)) {
    LISTBASE_FOREACH (Brush *, brush, &bmain->brushes) {
      /* The `sculpt_flag` was used to store the `BRUSH_DIR_IN`
       * With the fix for #115313 this is now just using the `brush->flag`. */
      if (brush->gpencil_settings && (brush->gpencil_settings->sculpt_flag & BRUSH_DIR_IN) != 0) {
        brush->flag |= BRUSH_DIR_IN;
      }
    }
  }

  /* Keep point/spot light soft falloff for files created before 4.0. */
  if (!MAIN_VERSION_FILE_ATLEAST(bmain, 400, 0)) {
    LISTBASE_FOREACH (Light *, light, &bmain->lights) {
      if (ELEM(light->type, LA_LOCAL, LA_SPOT)) {
        light->mode |= LA_USE_SOFT_FALLOFF;
      }
    }
  }

  if (!MAIN_VERSION_FILE_ATLEAST(bmain, 402, 1)) {
    using namespace blender::bke::greasepencil;
    /* Initialize newly added scale layer transform to one. */
    LISTBASE_FOREACH (GreasePencil *, grease_pencil, &bmain->grease_pencils) {
      for (Layer *layer : grease_pencil->layers_for_write()) {
        copy_v3_fl(layer->scale, 1.0f);
      }
    }
  }

  if (!MAIN_VERSION_FILE_ATLEAST(bmain, 402, 2)) {
    LISTBASE_FOREACH (Scene *, scene, &bmain->scenes) {
      bool is_cycles = scene && STREQ(scene->r.engine, RE_engine_id_CYCLES);
      if (is_cycles) {
        if (IDProperty *cscene = version_cycles_properties_from_ID(&scene->id)) {
          int cposition = version_cycles_property_int(cscene, "motion_blur_position", 1);
          BLI_assert(cposition >= 0 && cposition < 3);
          int order_conversion[3] = {SCE_MB_START, SCE_MB_CENTER, SCE_MB_END};
          scene->r.motion_blur_position = order_conversion[std::clamp(cposition, 0, 2)];
        }
      }
      else {
        SET_FLAG_FROM_TEST(
            scene->r.mode, scene->eevee.flag & SCE_EEVEE_MOTION_BLUR_ENABLED_DEPRECATED, R_MBLUR);
        scene->r.motion_blur_position = scene->eevee.motion_blur_position_deprecated;
        scene->r.motion_blur_shutter = scene->eevee.motion_blur_shutter_deprecated;
      }
    }
  }

  if (!MAIN_VERSION_FILE_ATLEAST(bmain, 402, 3)) {
    constexpr int NTREE_EXECUTION_MODE_CPU = 0;
    constexpr int NTREE_EXECUTION_MODE_FULL_FRAME = 1;

    constexpr int NTREE_COM_GROUPNODE_BUFFER = 1 << 3;
    constexpr int NTREE_COM_OPENCL = 1 << 1;

    FOREACH_NODETREE_BEGIN (bmain, ntree, id) {
      if (ntree->type != NTREE_COMPOSIT) {
        continue;
      }

      ntree->flag &= ~(NTREE_COM_GROUPNODE_BUFFER | NTREE_COM_OPENCL);

      if (ntree->execution_mode == NTREE_EXECUTION_MODE_FULL_FRAME) {
        ntree->execution_mode = NTREE_EXECUTION_MODE_CPU;
      }
    }
    FOREACH_NODETREE_END;
  }

  if (!MAIN_VERSION_FILE_ATLEAST(bmain, 402, 4)) {
    if (!DNA_struct_member_exists(fd->filesdna, "SpaceImage", "float", "stretch_opacity")) {
      LISTBASE_FOREACH (bScreen *, screen, &bmain->screens) {
        LISTBASE_FOREACH (ScrArea *, area, &screen->areabase) {
          LISTBASE_FOREACH (SpaceLink *, sl, &area->spacedata) {
            if (sl->spacetype == SPACE_IMAGE) {
              SpaceImage *sima = reinterpret_cast<SpaceImage *>(sl);
              sima->stretch_opacity = 0.9f;
            }
          }
        }
      }
    }
  }

  if (!MAIN_VERSION_FILE_ATLEAST(bmain, 402, 5)) {
    LISTBASE_FOREACH (Scene *, scene, &bmain->scenes) {
      image_settings_avi_to_ffmpeg(scene);
    }
  }

  if (!MAIN_VERSION_FILE_ATLEAST(bmain, 402, 6)) {
    LISTBASE_FOREACH (Brush *, brush, &bmain->brushes) {
      if (BrushCurvesSculptSettings *settings = brush->curves_sculpt_settings) {
        settings->flag |= BRUSH_CURVES_SCULPT_FLAG_INTERPOLATE_RADIUS;
        settings->curve_radius = 0.01f;
      }
    }
  }

  if (!MAIN_VERSION_FILE_ATLEAST(bmain, 402, 8)) {
    LISTBASE_FOREACH (Light *, light, &bmain->lights) {
      light->shadow_filter_radius = 1.0f;
    }
  }

  if (!MAIN_VERSION_FILE_ATLEAST(bmain, 402, 9)) {
    const float default_snap_angle_increment = DEG2RADF(5.0f);
    const float default_snap_angle_increment_precision = DEG2RADF(1.0f);
    LISTBASE_FOREACH (Scene *, scene, &bmain->scenes) {
      scene->toolsettings->snap_angle_increment_2d = default_snap_angle_increment;
      scene->toolsettings->snap_angle_increment_3d = default_snap_angle_increment;
      scene->toolsettings->snap_angle_increment_2d_precision =
          default_snap_angle_increment_precision;
      scene->toolsettings->snap_angle_increment_3d_precision =
          default_snap_angle_increment_precision;
    }
  }

  if (!MAIN_VERSION_FILE_ATLEAST(bmain, 402, 10)) {
    if (!DNA_struct_member_exists(fd->filesdna, "SceneEEVEE", "int", "gtao_resolution")) {
      LISTBASE_FOREACH (Scene *, scene, &bmain->scenes) {
        scene->eevee.gtao_resolution = 2;
      }
    }
  }

  if (!MAIN_VERSION_FILE_ATLEAST(bmain, 402, 11)) {
    LISTBASE_FOREACH (Light *, light, &bmain->lights) {
      light->shadow_resolution_scale = 1.0f;
    }
  }

  if (!MAIN_VERSION_FILE_ATLEAST(bmain, 402, 12)) {
    FOREACH_NODETREE_BEGIN (bmain, ntree, id) {
      versioning_node_hue_correct_set_wrappng(ntree);
    }
    FOREACH_NODETREE_END;

    LISTBASE_FOREACH (Scene *, scene, &bmain->scenes) {
      if (scene->ed != nullptr) {
        SEQ_for_each_callback(&scene->ed->seqbase, seq_hue_correct_set_wrapping, nullptr);
      }
    }
  }

  if (!MAIN_VERSION_FILE_ATLEAST(bmain, 402, 14)) {
    LISTBASE_FOREACH (Object *, ob, &bmain->objects) {
      if (bMotionPath *mpath = ob->mpath) {
        mpath->color_post[0] = 0.1f;
        mpath->color_post[1] = 1.0f;
        mpath->color_post[2] = 0.1f;
      }
      if (!ob->pose) {
        continue;
      }
      LISTBASE_FOREACH (bPoseChannel *, pchan, &ob->pose->chanbase) {
        if (bMotionPath *mpath = pchan->mpath) {
          mpath->color_post[0] = 0.1f;
          mpath->color_post[1] = 1.0f;
          mpath->color_post[2] = 0.1f;
        }
      }
    }
  }

  if (!MAIN_VERSION_FILE_ATLEAST(bmain, 402, 18)) {
    if (!DNA_struct_member_exists(fd->filesdna, "Light", "float", "transmission_fac")) {
      LISTBASE_FOREACH (Light *, light, &bmain->lights) {
        /* Refracted light was not supported in legacy EEVEE. Set it to zero for compatibility with
         * older files. */
        light->transmission_fac = 0.0f;
      }
    }
  }

  if (!MAIN_VERSION_FILE_ATLEAST(bmain, 402, 19)) {
    LISTBASE_FOREACH (Scene *, scene, &bmain->scenes) {
      /* Keep legacy EEVEE old behavior. */
      scene->eevee.flag |= SCE_EEVEE_VOLUME_CUSTOM_RANGE;
    }

    LISTBASE_FOREACH (Scene *, scene, &bmain->scenes) {
      scene->eevee.clamp_surface_indirect = 10.0f;
    }
  }

  if (!MAIN_VERSION_FILE_ATLEAST(bmain, 402, 20)) {
    LISTBASE_FOREACH (Scene *, scene, &bmain->scenes) {
      SequencerToolSettings *sequencer_tool_settings = SEQ_tool_settings_ensure(scene);
      sequencer_tool_settings->snap_mode |= SEQ_SNAP_TO_MARKERS;
    }
  }

  if (!MAIN_VERSION_FILE_ATLEAST(bmain, 402, 21)) {
    add_image_editor_asset_shelf(*bmain);
  }

  if (!MAIN_VERSION_FILE_ATLEAST(bmain, 402, 22)) {
    /* Display missing media in sequencer by default. */
    LISTBASE_FOREACH (Scene *, scene, &bmain->scenes) {
      if (scene->ed != nullptr) {
        scene->ed->show_missing_media_flag |= SEQ_EDIT_SHOW_MISSING_MEDIA;
      }
    }
  }

  if (!MAIN_VERSION_FILE_ATLEAST(bmain, 402, 23)) {
    LISTBASE_FOREACH (Scene *, scene, &bmain->scenes) {
      ToolSettings *ts = scene->toolsettings;
      if (!ts->uvsculpt.strength_curve) {
        ts->uvsculpt.size = 50;
        ts->uvsculpt.strength = 1.0f;
        ts->uvsculpt.curve_preset = BRUSH_CURVE_SMOOTH;
        ts->uvsculpt.strength_curve = BKE_curvemapping_add(1, 0.0f, 0.0f, 1.0f, 1.0f);
      }
    }
  }

  if (!MAIN_VERSION_FILE_ATLEAST(bmain, 402, 24)) {
    if (!DNA_struct_member_exists(fd->filesdna, "Material", "char", "thickness_mode")) {
      LISTBASE_FOREACH (Material *, material, &bmain->materials) {
        if (material->blend_flag & MA_BL_TRANSLUCENCY) {
          /* EEVEE Legacy used thickness from shadow map when translucency was on. */
          material->blend_flag |= MA_BL_THICKNESS_FROM_SHADOW;
        }
        if ((material->blend_flag & MA_BL_SS_REFRACTION) && material->use_nodes &&
            material->nodetree)
        {
          /* EEVEE Legacy used slab assumption. */
          material->thickness_mode = MA_THICKNESS_SLAB;
          version_refraction_depth_to_thickness_value(material->nodetree, material->refract_depth);
        }
      }
    }
  }

  if (!MAIN_VERSION_FILE_ATLEAST(bmain, 402, 25)) {
    FOREACH_NODETREE_BEGIN (bmain, ntree, id) {
      if (ntree->type != NTREE_COMPOSIT) {
        continue;
      }
      LISTBASE_FOREACH (bNode *, node, &ntree->nodes) {
        if (node->type != CMP_NODE_BLUR) {
          continue;
        }

        NodeBlurData &blur_data = *static_cast<NodeBlurData *>(node->storage);

        if (blur_data.filtertype != R_FILTER_FAST_GAUSS) {
          continue;
        }

        /* The size of the Fast Gaussian mode of blur decreased by the following factor to match
         * other blur sizes. So increase it back. */
        const float size_factor = 3.0f / 2.0f;
        blur_data.sizex *= size_factor;
        blur_data.sizey *= size_factor;
        blur_data.percentx *= size_factor;
        blur_data.percenty *= size_factor;
      }
    }
    FOREACH_NODETREE_END;
  }

  if (!MAIN_VERSION_FILE_ATLEAST(bmain, 402, 26)) {
    if (!DNA_struct_member_exists(fd->filesdna, "SceneEEVEE", "float", "shadow_resolution_scale"))
    {
      SceneEEVEE default_scene_eevee = *DNA_struct_default_get(SceneEEVEE);
      LISTBASE_FOREACH (Scene *, scene, &bmain->scenes) {
        scene->eevee.shadow_resolution_scale = default_scene_eevee.shadow_resolution_scale;
      }
    }
  }

  if (!MAIN_VERSION_FILE_ATLEAST(bmain, 402, 27)) {
<<<<<<< HEAD
    LISTBASE_FOREACH (Object *, ob, &bmain->objects) {
      if (!ob->pose) {
        continue;
      }
      LISTBASE_FOREACH (bPoseChannel *, pchan, &ob->pose->chanbase) {
        pchan->custom_shape_wire_width = 1.0;
      }
    }
  }

=======
    LISTBASE_FOREACH (Scene *, scene, &bmain->scenes) {
      if (scene->ed != nullptr) {
        scene->ed->cache_flag &= ~(SEQ_CACHE_UNUSED_5 | SEQ_CACHE_UNUSED_6 | SEQ_CACHE_UNUSED_7 |
                                   SEQ_CACHE_UNUSED_8 | SEQ_CACHE_UNUSED_9);
      }
    }
    LISTBASE_FOREACH (bScreen *, screen, &bmain->screens) {
      LISTBASE_FOREACH (ScrArea *, area, &screen->areabase) {
        LISTBASE_FOREACH (SpaceLink *, sl, &area->spacedata) {
          if (sl->spacetype == SPACE_SEQ) {
            SpaceSeq *sseq = (SpaceSeq *)sl;
            sseq->cache_overlay.flag |= SEQ_CACHE_SHOW_FINAL_OUT;
          }
        }
      }
    }
  }

  if (!MAIN_VERSION_FILE_ATLEAST(bmain, 402, 28)) {
    LISTBASE_FOREACH (Scene *, scene, &bmain->scenes) {
      if (scene->ed != nullptr) {
        SEQ_for_each_callback(&scene->ed->seqbase, seq_proxies_timecode_update, nullptr);
      }
    }

    LISTBASE_FOREACH (MovieClip *, clip, &bmain->movieclips) {
      MovieClipProxy proxy = clip->proxy;
      versioning_update_timecode(&proxy.tc);
    }
  }

  if (!MAIN_VERSION_FILE_ATLEAST(bmain, 402, 29)) {
    LISTBASE_FOREACH (Scene *, scene, &bmain->scenes) {
      if (scene->ed) {
        SEQ_for_each_callback(&scene->ed->seqbase, seq_text_data_update, nullptr);
      }
    }
  }

  if (!MAIN_VERSION_FILE_ATLEAST(bmain, 402, 30)) {
    LISTBASE_FOREACH (Scene *, scene, &bmain->scenes) {
      if (scene->nodetree) {
        scene->nodetree->flag &= ~NTREE_UNUSED_2;
      }
    }
  }

  if (!MAIN_VERSION_FILE_ATLEAST(bmain, 402, 31)) {
    LISTBASE_FOREACH (LightProbe *, lightprobe, &bmain->lightprobes) {
      /* Guess a somewhat correct density given the resolution. But very low resolution need
       * a decent enough density to work. */
      lightprobe->grid_surfel_density = max_ii(20,
                                               2 * max_iii(lightprobe->grid_resolution_x,
                                                           lightprobe->grid_resolution_y,
                                                           lightprobe->grid_resolution_z));
    }
  }

  if (!MAIN_VERSION_FILE_ATLEAST(bmain, 402, 31)) {
    /* Mark old EEVEE world volumes for showing conversion operator. */
    LISTBASE_FOREACH (World *, world, &bmain->worlds) {
      if (world->nodetree) {
        /* NOTE: duplicated from `ntreeShaderOutputNode` with small adjustments so it can be called
         * during versioning. */
        bNode *output_node = nullptr;

        LISTBASE_FOREACH (bNode *, node, &world->nodetree->nodes) {
          if (node->type != SH_NODE_OUTPUT_WORLD) {
            continue;
          }

          if (node->custom1 == SHD_OUTPUT_ALL) {
            if (output_node == nullptr) {
              output_node = node;
            }
            else if (output_node->custom1 == SHD_OUTPUT_ALL) {
              if ((node->flag & NODE_DO_OUTPUT) && !(output_node->flag & NODE_DO_OUTPUT)) {
                output_node = node;
              }
            }
          }
          else if (node->custom1 == SHD_OUTPUT_EEVEE) {
            if (output_node == nullptr) {
              output_node = node;
            }
            else if ((node->flag & NODE_DO_OUTPUT) && !(output_node->flag & NODE_DO_OUTPUT)) {
              output_node = node;
            }
          }
        }
        /* End duplication. */

        if (output_node) {
          bNodeSocket *volume_input_socket = static_cast<bNodeSocket *>(
              BLI_findlink(&output_node->inputs, 1));
          if (volume_input_socket) {
            LISTBASE_FOREACH (bNodeLink *, node_link, &world->nodetree->links) {
              if (node_link->tonode == output_node && node_link->tosock == volume_input_socket) {
                world->flag |= WO_USE_EEVEE_FINITE_VOLUME;
              }
            }
          }
        }
      }
    }
  }

  if (!MAIN_VERSION_FILE_ATLEAST(bmain, 402, 33)) {
    constexpr int NTREE_EXECUTION_MODE_GPU = 2;

    LISTBASE_FOREACH (Scene *, scene, &bmain->scenes) {
      if (scene->nodetree) {
        if (scene->nodetree->execution_mode == NTREE_EXECUTION_MODE_GPU) {
          scene->r.compositor_device = SCE_COMPOSITOR_DEVICE_GPU;
        }
        scene->r.compositor_precision = scene->nodetree->precision;
      }
    }
  }

  if (!MAIN_VERSION_FILE_ATLEAST(bmain, 402, 34)) {
    float shadow_max_res_sun = 0.001f;
    float shadow_max_res_local = 0.001f;
    bool shadow_resolution_absolute = false;
    /* Try to get default resolution from scene setting. */
    LISTBASE_FOREACH (Scene *, scene, &bmain->scenes) {
      shadow_max_res_local = (2.0f * M_SQRT2) / scene->eevee.shadow_cube_size;
      /* Round to avoid weird numbers in the UI. */
      shadow_max_res_local = ceil(shadow_max_res_local * 1000.0f) / 1000.0f;
      shadow_resolution_absolute = true;
      break;
    }

    LISTBASE_FOREACH (Light *, light, &bmain->lights) {
      if (light->type == LA_SUN) {
        /* Sun are too complex to convert. Need user interaction. */
        light->shadow_maximum_resolution = shadow_max_res_sun;
        SET_FLAG_FROM_TEST(light->mode, false, LA_SHAD_RES_ABSOLUTE);
      }
      else {
        light->shadow_maximum_resolution = shadow_max_res_local;
        SET_FLAG_FROM_TEST(light->mode, shadow_resolution_absolute, LA_SHAD_RES_ABSOLUTE);
      }
    }
  }

  if (!MAIN_VERSION_FILE_ATLEAST(bmain, 402, 36)) {
    LISTBASE_FOREACH (Brush *, brush, &bmain->brushes) {
      /* Only for grease pencil brushes. */
      if (brush->gpencil_settings) {
        /* Use the `Scene` radius unit by default (confusingly named `BRUSH_LOCK_SIZE`).
         * Convert the radius to be the same visual size as in GPv2. */
        brush->flag |= BRUSH_LOCK_SIZE;
        brush->unprojected_radius = brush->size *
                                    blender::bke::greasepencil::LEGACY_RADIUS_CONVERSION_FACTOR;
      }
    }
  }

  if (!MAIN_VERSION_FILE_ATLEAST(bmain, 402, 37)) {
    const World *default_world = DNA_struct_default_get(World);
    LISTBASE_FOREACH (World *, world, &bmain->worlds) {
      world->sun_threshold = default_world->sun_threshold;
      world->sun_angle = default_world->sun_angle;
      world->sun_shadow_maximum_resolution = default_world->sun_shadow_maximum_resolution;
      world->flag |= WO_USE_SUN_SHADOW;
    }
  }

  if (!MAIN_VERSION_FILE_ATLEAST(bmain, 402, 38)) {
    LISTBASE_FOREACH (GreasePencil *, grease_pencil, &bmain->grease_pencils) {
      convert_grease_pencil_stroke_hardness_to_softness(grease_pencil);
    }
  }

  if (!MAIN_VERSION_FILE_ATLEAST(bmain, 402, 39)) {
    /* Unify cast shadow property with Cycles. */
    Scene *scene = static_cast<Scene *>(bmain->scenes.first);
    /* Be conservative, if there is no scene, still try to do the conversion as that can happen for
     * append and linking. We prefer breaking EEVEE rather than breaking Cycles here. */
    bool is_eevee = scene && STREQ(scene->r.engine, RE_engine_id_BLENDER_EEVEE);
    if (!is_eevee) {
      const Light *default_light = DNA_struct_default_get(Light);
      LISTBASE_FOREACH (Light *, light, &bmain->lights) {
        IDProperty *clight = version_cycles_properties_from_ID(&light->id);
        if (clight) {
          bool value = version_cycles_property_boolean(
              clight, "use_shadow", default_light->mode & LA_SHADOW);
          SET_FLAG_FROM_TEST(light->mode, value, LA_SHADOW);
        }
      }
    }
  }

  if (!MAIN_VERSION_FILE_ATLEAST(bmain, 402, 40)) {
    LISTBASE_FOREACH (bNodeTree *, ntree, &bmain->nodetrees) {
      version_node_input_socket_name(ntree, FN_NODE_COMBINE_TRANSFORM, "Location", "Translation");
      version_node_output_socket_name(
          ntree, FN_NODE_SEPARATE_TRANSFORM, "Location", "Translation");
    }
  }

  if (!MAIN_VERSION_FILE_ATLEAST(bmain, 402, 41)) {
    const Light *default_light = DNA_struct_default_get(Light);
    LISTBASE_FOREACH (Light *, light, &bmain->lights) {
      light->shadow_jitter_overblur = default_light->shadow_jitter_overblur;
    }
  }

>>>>>>> f011d8f5
  /**
   * Always bump subversion in BKE_blender_version.h when adding versioning
   * code here, and wrap it inside a MAIN_VERSION_FILE_ATLEAST check.
   *
   * \note Keep this message at the bottom of the function.
   */

  /* Always run this versioning; meshes are written with the legacy format which always needs to
   * be converted to the new format on file load. Can be moved to a subversion check in a larger
   * breaking release. */
  LISTBASE_FOREACH (Mesh *, mesh, &bmain->meshes) {
    blender::bke::mesh_sculpt_mask_to_generic(*mesh);
  }
}<|MERGE_RESOLUTION|>--- conflicted
+++ resolved
@@ -3431,18 +3431,6 @@
   }
 
   if (!MAIN_VERSION_FILE_ATLEAST(bmain, 402, 27)) {
-<<<<<<< HEAD
-    LISTBASE_FOREACH (Object *, ob, &bmain->objects) {
-      if (!ob->pose) {
-        continue;
-      }
-      LISTBASE_FOREACH (bPoseChannel *, pchan, &ob->pose->chanbase) {
-        pchan->custom_shape_wire_width = 1.0;
-      }
-    }
-  }
-
-=======
     LISTBASE_FOREACH (Scene *, scene, &bmain->scenes) {
       if (scene->ed != nullptr) {
         scene->ed->cache_flag &= ~(SEQ_CACHE_UNUSED_5 | SEQ_CACHE_UNUSED_6 | SEQ_CACHE_UNUSED_7 |
@@ -3652,7 +3640,17 @@
     }
   }
 
->>>>>>> f011d8f5
+  if (!MAIN_VERSION_FILE_ATLEAST(bmain, 402, 43)) {
+    LISTBASE_FOREACH (Object *, ob, &bmain->objects) {
+      if (!ob->pose) {
+        continue;
+      }
+      LISTBASE_FOREACH (bPoseChannel *, pchan, &ob->pose->chanbase) {
+        pchan->custom_shape_wire_width = 1.0;
+      }
+    }
+  }
+
   /**
    * Always bump subversion in BKE_blender_version.h when adding versioning
    * code here, and wrap it inside a MAIN_VERSION_FILE_ATLEAST check.
