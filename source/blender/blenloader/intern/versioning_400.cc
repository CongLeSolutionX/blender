--- conflicted
+++ resolved
@@ -3258,56 +3258,7 @@
   }
 
   if (!MAIN_VERSION_FILE_ATLEAST(bmain, 402, 21)) {
-<<<<<<< HEAD
-=======
-    add_image_editor_asset_shelf(*bmain);
-  }
-
-  if (!MAIN_VERSION_FILE_ATLEAST(bmain, 402, 22)) {
-    /* Display missing media in sequencer by default. */
-    LISTBASE_FOREACH (Scene *, scene, &bmain->scenes) {
-      if (scene->ed != nullptr) {
-        scene->ed->show_missing_media_flag |= SEQ_EDIT_SHOW_MISSING_MEDIA;
-      }
-    }
-  }
-
-  if (!MAIN_VERSION_FILE_ATLEAST(bmain, 402, 23)) {
->>>>>>> d2e56527
     update_paint_modes_for_brush_assets(*bmain);
-
-    /* Add image editor asset shelf. */
-    LISTBASE_FOREACH (bScreen *, screen, &bmain->screens) {
-      LISTBASE_FOREACH (ScrArea *, area, &screen->areabase) {
-        LISTBASE_FOREACH (SpaceLink *, sl, &area->spacedata) {
-          if (sl->spacetype != SPACE_IMAGE) {
-            continue;
-          }
-
-          ListBase *regionbase = (sl == area->spacedata.first) ? &area->regionbase :
-                                                                 &sl->regionbase;
-
-          if (ARegion *new_shelf_region = do_versions_add_region_if_not_found(
-                  regionbase,
-                  RGN_TYPE_ASSET_SHELF,
-                  "asset shelf for spaceimage (versioning)",
-                  RGN_TYPE_TOOL_HEADER))
-          {
-            new_shelf_region->regiondata = MEM_cnew<RegionAssetShelf>(
-                "shelf regiondata for spaceimage (versioning)");
-            new_shelf_region->alignment = RGN_ALIGN_BOTTOM;
-          }
-          if (ARegion *new_shelf_header = do_versions_add_region_if_not_found(
-                  regionbase,
-                  RGN_TYPE_ASSET_SHELF_HEADER,
-                  "asset shelf header for spaceimage (versioning)",
-                  RGN_TYPE_ASSET_SHELF))
-          {
-            new_shelf_header->alignment = RGN_ALIGN_BOTTOM | RGN_ALIGN_HIDE_WITH_PREV;
-          }
-        }
-      }
-    }
   }
 
   /**
