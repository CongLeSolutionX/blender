/* SPDX-FileCopyrightText: 2023 Blender Authors
 *
 * SPDX-License-Identifier: GPL-2.0-or-later */

/** \file
 * \ingroup blenloader
 */

#define DNA_DEPRECATED_ALLOW

#include <cmath>

#include "CLG_log.h"

/* Define macros in `DNA_genfile.h`. */
#define DNA_GENFILE_VERSIONING_MACROS

#include "DNA_brush_types.h"
#include "DNA_camera_types.h"
#include "DNA_light_types.h"
#include "DNA_lightprobe_types.h"
#include "DNA_modifier_types.h"
#include "DNA_movieclip_types.h"
#include "DNA_scene_types.h"
#include "DNA_world_types.h"

#include "DNA_defaults.h"
#include "DNA_genfile.h"
#include "DNA_particle_types.h"

#undef DNA_GENFILE_VERSIONING_MACROS

#include "BLI_assert.h"
#include "BLI_listbase.h"
#include "BLI_map.hh"
#include "BLI_math_vector.h"
#include "BLI_set.hh"
#include "BLI_string.h"
#include "BLI_string_ref.hh"

#include "BKE_armature.h"
#include "BKE_attribute.h"
#include "BKE_effect.h"
#include "BKE_grease_pencil.hh"
#include "BKE_idprop.hh"
#include "BKE_main.h"
#include "BKE_mesh_legacy_convert.hh"
#include "BKE_node.hh"
#include "BKE_node_runtime.hh"
#include "BKE_scene.h"
#include "BKE_tracking.h"

#include "ANIM_armature_iter.hh"
#include "ANIM_bone_collections.h"

#include "ED_armature.hh"

#include "BLT_translation.h"

#include "BLO_read_write.hh"
#include "BLO_readfile.h"

#include "readfile.hh"

#include "versioning_common.hh"

// static CLG_LogRef LOG = {"blo.readfile.doversion"};

static void version_composite_nodetree_null_id(bNodeTree *ntree, Scene *scene)
{
  for (bNode *node : ntree->all_nodes()) {
    if (node->id == nullptr &&
        ((node->type == CMP_NODE_R_LAYERS) ||
         (node->type == CMP_NODE_CRYPTOMATTE && node->custom1 == CMP_CRYPTOMATTE_SRC_RENDER)))
    {
      node->id = &scene->id;
    }
  }
}

/* Move bone-group color to the individual bones. */
static void version_bonegroup_migrate_color(Main *bmain)
{
  using PoseSet = blender::Set<bPose *>;
  blender::Map<bArmature *, PoseSet> armature_poses;

  /* Gather a mapping from armature to the poses that use it. */
  LISTBASE_FOREACH (Object *, ob, &bmain->objects) {
    if (ob->type != OB_ARMATURE || !ob->pose) {
      continue;
    }

    bArmature *arm = reinterpret_cast<bArmature *>(ob->data);
    BLI_assert_msg(GS(arm->id.name) == ID_AR,
                   "Expected ARMATURE object to have an Armature as data");

    /* There is no guarantee that the current state of poses is in sync with the Armature data.
     *
     * NOTE: No need to handle user reference-counting in readfile code. */
    BKE_pose_ensure(bmain, ob, arm, false);

    PoseSet &pose_set = armature_poses.lookup_or_add_default(arm);
    pose_set.add(ob->pose);
  }

  /* Move colors from the pose's bone-group to either the armature bones or the
   * pose bones, depending on how many poses use the Armature. */
  for (const PoseSet &pose_set : armature_poses.values()) {
    /* If the Armature is shared, the bone group colors might be different, and thus they have to
     * be stored on the pose bones. If the Armature is NOT shared, the bone colors can be stored
     * directly on the Armature bones. */
    const bool store_on_armature = pose_set.size() == 1;

    for (bPose *pose : pose_set) {
      LISTBASE_FOREACH (bPoseChannel *, pchan, &pose->chanbase) {
        const bActionGroup *bgrp = (const bActionGroup *)BLI_findlink(&pose->agroups,
                                                                      (pchan->agrp_index - 1));
        if (!bgrp) {
          continue;
        }

        BoneColor &bone_color = store_on_armature ? pchan->bone->color : pchan->color;
        bone_color.palette_index = bgrp->customCol;
        memcpy(&bone_color.custom, &bgrp->cs, sizeof(bone_color.custom));
      }
    }
  }
}

static void version_bonelayers_to_bonecollections(Main *bmain)
{
  char bcoll_name[MAX_NAME];
  char custom_prop_name[MAX_NAME];

  LISTBASE_FOREACH (bArmature *, arm, &bmain->armatures) {
    IDProperty *arm_idprops = IDP_GetProperties(&arm->id);

    BLI_assert_msg(arm->edbo == nullptr, "did not expect an Armature to be saved in edit mode");
    const uint layer_used = arm->layer_used;

    /* Construct a bone collection for each layer that contains at least one bone. */
    blender::Vector<std::pair<uint, BoneCollection *>> layermask_collection;
    for (uint layer = 0; layer < 32; ++layer) {
      const uint layer_mask = 1u << layer;
      if ((layer_used & layer_mask) == 0) {
        /* Layer is empty, so no need to convert to collection. */
        continue;
      }

      /* Construct a suitable name for this bone layer. */
      bcoll_name[0] = '\0';
      if (arm_idprops) {
        /* See if we can use the layer name from the Bone Manager add-on. This is a popular add-on
         * for managing bone layers and giving them names. */
        SNPRINTF(custom_prop_name, "layer_name_%u", layer);
        IDProperty *prop = IDP_GetPropertyFromGroup(arm_idprops, custom_prop_name);
        if (prop != nullptr && prop->type == IDP_STRING && IDP_String(prop)[0] != '\0') {
          SNPRINTF(bcoll_name, "Layer %u - %s", layer + 1, IDP_String(prop));
        }
      }
      if (bcoll_name[0] == '\0') {
        /* Either there was no name defined in the custom property, or
         * it was the empty string. */
        SNPRINTF(bcoll_name, "Layer %u", layer + 1);
      }

      /* Create a new bone collection for this layer. */
      BoneCollection *bcoll = ANIM_armature_bonecoll_new(arm, bcoll_name);
      layermask_collection.append(std::make_pair(layer_mask, bcoll));

      if ((arm->layer & layer_mask) == 0) {
        ANIM_bonecoll_hide(bcoll);
      }
    }

    /* Iterate over the bones to assign them to their layers. */
    blender::animrig::ANIM_armature_foreach_bone(&arm->bonebase, [&](Bone *bone) {
      for (auto layer_bcoll : layermask_collection) {
        const uint layer_mask = layer_bcoll.first;
        if ((bone->layer & layer_mask) == 0) {
          continue;
        }

        BoneCollection *bcoll = layer_bcoll.second;
        ANIM_armature_bonecoll_assign(bcoll, bone);
      }
    });
  }
}

static void version_bonegroups_to_bonecollections(Main *bmain)
{
  LISTBASE_FOREACH (Object *, ob, &bmain->objects) {
    if (ob->type != OB_ARMATURE || !ob->pose) {
      continue;
    }

    /* Convert the bone groups on a bone-by-bone basis. */
    bArmature *arm = reinterpret_cast<bArmature *>(ob->data);
    bPose *pose = ob->pose;

    blender::Map<const bActionGroup *, BoneCollection *> collections_by_group;
    /* Convert all bone groups, regardless of whether they contain any bones. */
    LISTBASE_FOREACH (bActionGroup *, bgrp, &pose->agroups) {
      BoneCollection *bcoll = ANIM_armature_bonecoll_new(arm, bgrp->name);
      collections_by_group.add_new(bgrp, bcoll);

      /* Before now, bone visibility was determined by armature layers, and bone
       * groups did not have any impact on this. To retain the behavior, that
       * hiding all layers a bone is on hides the bone, the
       * bone-group-collections should be created hidden. */
      ANIM_bonecoll_hide(bcoll);
    }

    /* Assign the bones to their bone group based collection. */
    LISTBASE_FOREACH (bPoseChannel *, pchan, &pose->chanbase) {
      /* Find the bone group of this pose channel. */
      const bActionGroup *bgrp = (const bActionGroup *)BLI_findlink(&pose->agroups,
                                                                    (pchan->agrp_index - 1));
      if (!bgrp) {
        continue;
      }

      /* Assign the bone. */
      BoneCollection *bcoll = collections_by_group.lookup(bgrp);
      ANIM_armature_bonecoll_assign(bcoll, pchan->bone);
    }

    /* The list of bone groups (pose->agroups) is intentionally left alone here. This will allow
     * for older versions of Blender to open the file with bone groups intact. Of course the bone
     * groups will not be updated any more, but this way the data at least survives an accidental
     * save with Blender 4.0. */
  }
}

void do_versions_after_linking_400(FileData *fd, Main *bmain)
{
  if (!MAIN_VERSION_FILE_ATLEAST(bmain, 400, 9)) {
    /* Fix area light scaling. */
    LISTBASE_FOREACH (Light *, light, &bmain->lights) {
      light->energy = light->energy_deprecated;
      if (light->type == LA_AREA) {
        light->energy *= M_PI_4;
      }
    }

    /* XXX This was added several years ago in 'lib_link` code of Scene... Should be safe enough
     * here. */
    LISTBASE_FOREACH (Scene *, scene, &bmain->scenes) {
      if (scene->nodetree) {
        version_composite_nodetree_null_id(scene->nodetree, scene);
      }
    }

    /* XXX This was added many years ago (1c19940198) in 'lib_link` code of particles as a bug-fix.
     * But this is actually versioning. Should be safe enough here. */
    LISTBASE_FOREACH (ParticleSettings *, part, &bmain->particles) {
      if (!part->effector_weights) {
        part->effector_weights = BKE_effector_add_weights(part->force_group);
      }
    }

    /* Object proxies have been deprecated sine 3.x era, so their update & sanity check can now
     * happen in do_versions code. */
    LISTBASE_FOREACH (Object *, ob, &bmain->objects) {
      if (ob->proxy) {
        /* Paranoia check, actually a proxy_from pointer should never be written... */
        if (!ID_IS_LINKED(ob->proxy)) {
          ob->proxy->proxy_from = nullptr;
          ob->proxy = nullptr;

          if (ob->id.lib) {
            BLO_reportf_wrap(fd->reports,
                             RPT_INFO,
                             TIP_("Proxy lost from object %s lib %s\n"),
                             ob->id.name + 2,
                             ob->id.lib->filepath);
          }
          else {
            BLO_reportf_wrap(fd->reports,
                             RPT_INFO,
                             TIP_("Proxy lost from object %s lib <NONE>\n"),
                             ob->id.name + 2);
          }
          fd->reports->count.missing_obproxies++;
        }
        else {
          /* This triggers object_update to always use a copy. */
          ob->proxy->proxy_from = ob;
        }
      }
    }
  }

  if (!MAIN_VERSION_FILE_ATLEAST(bmain, 400, 21)) {
    if (!DNA_struct_member_exists(fd->filesdna, "bPoseChannel", "BoneColor", "color")) {
      version_bonegroup_migrate_color(bmain);
    }

    if (!DNA_struct_member_exists(fd->filesdna, "bArmature", "ListBase", "collections")) {
      version_bonelayers_to_bonecollections(bmain);
      version_bonegroups_to_bonecollections(bmain);
    }
  }

  /**
   * Versioning code until next subversion bump goes here.
   *
   * \note Be sure to check when bumping the version:
   * - #blo_do_versions_400 in this file.
   * - `versioning_userdef.cc`, #blo_do_versions_userdef
   * - `versioning_userdef.cc`, #do_versions_theme
   *
   * \note Keep this message at the bottom of the function.
   */
  {
    /* Keep this block, even when empty. */
  }
}

static void version_mesh_legacy_to_struct_of_array_format(Mesh &mesh)
{
  BKE_mesh_legacy_convert_flags_to_selection_layers(&mesh);
  BKE_mesh_legacy_convert_flags_to_hide_layers(&mesh);
  BKE_mesh_legacy_convert_uvs_to_generic(&mesh);
  BKE_mesh_legacy_convert_mpoly_to_material_indices(&mesh);
  BKE_mesh_legacy_sharp_faces_from_flags(&mesh);
  BKE_mesh_legacy_bevel_weight_to_layers(&mesh);
  BKE_mesh_legacy_sharp_edges_from_flags(&mesh);
  BKE_mesh_legacy_face_set_to_generic(&mesh);
  BKE_mesh_legacy_edge_crease_to_layers(&mesh);
  BKE_mesh_legacy_uv_seam_from_flags(&mesh);
  BKE_mesh_legacy_convert_verts_to_positions(&mesh);
  BKE_mesh_legacy_attribute_flags_to_strings(&mesh);
  BKE_mesh_legacy_convert_loops_to_corners(&mesh);
  BKE_mesh_legacy_convert_polys_to_offsets(&mesh);
  BKE_mesh_legacy_convert_edges_to_generic(&mesh);
}

static void version_motion_tracking_legacy_camera_object(MovieClip &movieclip)
{
  MovieTracking &tracking = movieclip.tracking;
  MovieTrackingObject *active_tracking_object = BKE_tracking_object_get_active(&tracking);
  MovieTrackingObject *tracking_camera_object = BKE_tracking_object_get_camera(&tracking);

  BLI_assert(tracking_camera_object != nullptr);

  if (BLI_listbase_is_empty(&tracking_camera_object->tracks)) {
    tracking_camera_object->tracks = tracking.tracks_legacy;
    active_tracking_object->active_track = tracking.act_track_legacy;
  }

  if (BLI_listbase_is_empty(&tracking_camera_object->plane_tracks)) {
    tracking_camera_object->plane_tracks = tracking.plane_tracks_legacy;
    active_tracking_object->active_plane_track = tracking.act_plane_track_legacy;
  }

  if (tracking_camera_object->reconstruction.cameras == nullptr) {
    tracking_camera_object->reconstruction = tracking.reconstruction_legacy;
  }

  /* Clear pointers in the legacy storage.
   * Always do it, in the case something got missed in the logic above, so that the legacy storage
   * is always ensured to be empty after load. */
  BLI_listbase_clear(&tracking.tracks_legacy);
  BLI_listbase_clear(&tracking.plane_tracks_legacy);
  tracking.act_track_legacy = nullptr;
  tracking.act_plane_track_legacy = nullptr;
  memset(&tracking.reconstruction_legacy, 0, sizeof(tracking.reconstruction_legacy));
}

static void version_movieclips_legacy_camera_object(Main *bmain)
{
  LISTBASE_FOREACH (MovieClip *, movieclip, &bmain->movieclips) {
    version_motion_tracking_legacy_camera_object(*movieclip);
  }
}

static void version_geometry_nodes_add_realize_instance_nodes(bNodeTree *ntree)
{
  LISTBASE_FOREACH_MUTABLE (bNode *, node, &ntree->nodes) {
    if (STREQ(node->idname, "GeometryNodeMeshBoolean")) {
      add_realize_instances_before_socket(ntree, node, nodeFindSocket(node, SOCK_IN, "Mesh 2"));
    }
  }
}

/* Version VertexWeightEdit modifier to make existing weights exclusive of the threshold. */
static void version_vertex_weight_edit_preserve_threshold_exclusivity(Main *bmain)
{
  LISTBASE_FOREACH (Object *, ob, &bmain->objects) {
    if (ob->type != OB_MESH) {
      continue;
    }

    LISTBASE_FOREACH (ModifierData *, md, &ob->modifiers) {
      if (md->type == eModifierType_WeightVGEdit) {
        WeightVGEditModifierData *wmd = reinterpret_cast<WeightVGEditModifierData *>(md);
        wmd->add_threshold = nexttoward(wmd->add_threshold, 2.0);
        wmd->rem_threshold = nexttoward(wmd->rem_threshold, -1.0);
      }
    }
  }
}

static void version_mesh_crease_generic(Main &bmain)
{
  LISTBASE_FOREACH (Mesh *, mesh, &bmain.meshes) {
    BKE_mesh_legacy_crease_to_generic(mesh);
  }

  LISTBASE_FOREACH (bNodeTree *, ntree, &bmain.nodetrees) {
    if (ntree->type == NTREE_GEOMETRY) {
      LISTBASE_FOREACH (bNode *, node, &ntree->nodes) {
        if (STR_ELEM(node->idname,
                     "GeometryNodeStoreNamedAttribute",
                     "GeometryNodeInputNamedAttribute")) {
          bNodeSocket *socket = nodeFindSocket(node, SOCK_IN, "Name");
          if (STREQ(socket->default_value_typed<bNodeSocketValueString>()->value, "crease")) {
            STRNCPY(socket->default_value_typed<bNodeSocketValueString>()->value, "crease_edge");
          }
        }
      }
    }
  }

  LISTBASE_FOREACH (Object *, object, &bmain.objects) {
    LISTBASE_FOREACH (ModifierData *, md, &object->modifiers) {
      if (md->type != eModifierType_Nodes) {
        continue;
      }
      if (IDProperty *settings = reinterpret_cast<NodesModifierData *>(md)->settings.properties) {
        LISTBASE_FOREACH (IDProperty *, prop, &settings->data.group) {
          if (blender::StringRef(prop->name).endswith("_attribute_name")) {
            if (STREQ(IDP_String(prop), "crease")) {
              IDP_AssignString(prop, "crease_edge");
            }
          }
        }
      }
    }
  }
}

static void versioning_replace_legacy_glossy_node(bNodeTree *ntree)
{
  LISTBASE_FOREACH (bNode *, node, &ntree->nodes) {
    if (node->type == SH_NODE_BSDF_GLOSSY_LEGACY) {
      STRNCPY(node->idname, "ShaderNodeBsdfAnisotropic");
      node->type = SH_NODE_BSDF_GLOSSY;
    }
  }
}

static void versioning_remove_microfacet_sharp_distribution(bNodeTree *ntree)
{
  /* Find all glossy, glass and refraction BSDF nodes that have their distribution
   * set to SHARP and set them to GGX, disconnect any link to the Roughness input
   * and set its value to zero. */
  LISTBASE_FOREACH (bNode *, node, &ntree->nodes) {
    if (!ELEM(node->type, SH_NODE_BSDF_GLOSSY, SH_NODE_BSDF_GLASS, SH_NODE_BSDF_REFRACTION)) {
      continue;
    }
    if (node->custom1 != SHD_GLOSSY_SHARP_DEPRECATED) {
      continue;
    }

    node->custom1 = SHD_GLOSSY_GGX;
    LISTBASE_FOREACH (bNodeSocket *, socket, &node->inputs) {
      if (!STREQ(socket->identifier, "Roughness")) {
        continue;
      }

      if (socket->link != nullptr) {
        nodeRemLink(ntree, socket->link);
      }
      bNodeSocketValueFloat *socket_value = (bNodeSocketValueFloat *)socket->default_value;
      socket_value->value = 0.0f;

      break;
    }
  }
}

static void version_replace_texcoord_normal_socket(bNodeTree *ntree)
{
  /* The normal of a spot light was set to the incoming light direction, replace with the
   * `Incoming` socket from the Geometry shader node. */
  bNode *geometry_node = nullptr;
  bNode *transform_node = nullptr;
  bNodeSocket *incoming_socket = nullptr;
  bNodeSocket *vec_in_socket = nullptr;
  bNodeSocket *vec_out_socket = nullptr;

  LISTBASE_FOREACH_MUTABLE (bNodeLink *, link, &ntree->links) {
    if (link->fromnode->type == SH_NODE_TEX_COORD && STREQ(link->fromsock->identifier, "Normal")) {
      if (geometry_node == nullptr) {
        geometry_node = nodeAddStaticNode(nullptr, ntree, SH_NODE_NEW_GEOMETRY);
        incoming_socket = nodeFindSocket(geometry_node, SOCK_OUT, "Incoming");

        transform_node = nodeAddStaticNode(nullptr, ntree, SH_NODE_VECT_TRANSFORM);
        vec_in_socket = nodeFindSocket(transform_node, SOCK_IN, "Vector");
        vec_out_socket = nodeFindSocket(transform_node, SOCK_OUT, "Vector");

        NodeShaderVectTransform *nodeprop = (NodeShaderVectTransform *)transform_node->storage;
        nodeprop->type = SHD_VECT_TRANSFORM_TYPE_NORMAL;

        nodeAddLink(ntree, geometry_node, incoming_socket, transform_node, vec_in_socket);
      }
      nodeAddLink(ntree, transform_node, vec_out_socket, link->tonode, link->tosock);
      nodeRemLink(ntree, link);
    }
  }
}

static void version_principled_transmission_roughness(bNodeTree *ntree)
{
  LISTBASE_FOREACH (bNode *, node, &ntree->nodes) {
    if (node->type != SH_NODE_BSDF_PRINCIPLED) {
      continue;
    }
    bNodeSocket *sock = nodeFindSocket(node, SOCK_IN, "Transmission Roughness");
    if (sock != nullptr) {
      nodeRemoveSocket(ntree, node, sock);
    }
  }
}

/* Convert legacy Velvet BSDF nodes into the new Sheen BSDF node. */
static void version_replace_velvet_sheen_node(bNodeTree *ntree)
{
  LISTBASE_FOREACH (bNode *, node, &ntree->nodes) {
    if (node->type == SH_NODE_BSDF_SHEEN) {
      STRNCPY(node->idname, "ShaderNodeBsdfSheen");

      bNodeSocket *sigmaInput = nodeFindSocket(node, SOCK_IN, "Sigma");
      if (sigmaInput != nullptr) {
        node->custom1 = SHD_SHEEN_ASHIKHMIN;
        STRNCPY(sigmaInput->identifier, "Roughness");
        STRNCPY(sigmaInput->name, "Roughness");
      }
    }
  }
}

/* Convert sheen inputs on the Principled BSDF. */
static void version_principled_bsdf_sheen(bNodeTree *ntree)
{
  auto check_node = [](const bNode *node) {
    return (node->type == SH_NODE_BSDF_PRINCIPLED) &&
           (nodeFindSocket(node, SOCK_IN, "Sheen Roughness") == nullptr);
  };
  auto update_input = [ntree](bNode *node, bNodeSocket *input) {
    /* Change socket type to Color. */
    nodeModifySocketTypeStatic(ntree, node, input, SOCK_RGBA, 0);

    /* Account for the change in intensity between the old and new model.
     * If the Sheen input is set to a fixed value, adjust it and set the tint to white.
     * Otherwise, if it's connected, keep it as-is but set the tint to 0.2 instead. */
    bNodeSocket *sheen = nodeFindSocket(node, SOCK_IN, "Sheen");
    if (sheen != nullptr && sheen->link == nullptr) {
      *version_cycles_node_socket_float_value(sheen) *= 0.2f;

      static float default_value[] = {1.0f, 1.0f, 1.0f, 1.0f};
      copy_v4_v4(version_cycles_node_socket_rgba_value(input), default_value);
    }
    else {
      static float default_value[] = {0.2f, 0.2f, 0.2f, 1.0f};
      copy_v4_v4(version_cycles_node_socket_rgba_value(input), default_value);
    }
  };
  auto update_input_link = [](bNode *, bNodeSocket *, bNode *, bNodeSocket *) {
    /* Don't replace the link here, tint works differently enough now to make conversion
     * impractical. */
  };

  version_update_node_input(ntree, check_node, "Sheen Tint", update_input, update_input_link);

  LISTBASE_FOREACH (bNode *, node, &ntree->nodes) {
    if (check_node(node)) {
      bNodeSocket *input = nodeAddStaticSocket(
          ntree, node, SOCK_IN, SOCK_FLOAT, PROP_FACTOR, "Sheen Roughness", "Sheen Roughness");
      *version_cycles_node_socket_float_value(input) = 0.5f;
    }
  }
}

/* Convert subsurface inputs on the Principled BSDF. */
static void version_principled_bsdf_subsurface(bNodeTree *ntree)
{
  /* - Create Subsurface Scale input
   * - If a node's Subsurface input was connected or nonzero:
   *   - Make the Base Color a mix of old Base Color and Subsurface Color,
   *     using Subsurface as the mix factor
   *   - Move Subsurface link and default value to the new Subsurface Scale input
   *   - Set the Subsurface input to 1.0
   * - Remove Subsurface Color input
   */
  LISTBASE_FOREACH (bNode *, node, &ntree->nodes) {
    if (node->type != SH_NODE_BSDF_PRINCIPLED) {
      continue;
    }
    if (nodeFindSocket(node, SOCK_IN, "Subsurface Scale")) {
      /* Node is already updated. */
      continue;
    }

    /* Add Scale input */
    bNodeSocket *scale_in = nodeAddStaticSocket(
        ntree, node, SOCK_IN, SOCK_FLOAT, PROP_DISTANCE, "Subsurface Scale", "Subsurface Scale");

    bNodeSocket *subsurf = nodeFindSocket(node, SOCK_IN, "Subsurface");
    float *subsurf_val = version_cycles_node_socket_float_value(subsurf);
    *version_cycles_node_socket_float_value(scale_in) = *subsurf_val;

    if (subsurf->link == nullptr && *subsurf_val == 0.0f) {
      /* Node doesn't use Subsurf, we're done here. */
      continue;
    }

    /* Fix up Subsurface Color input */
    bNodeSocket *base_col = nodeFindSocket(node, SOCK_IN, "Base Color");
    bNodeSocket *subsurf_col = nodeFindSocket(node, SOCK_IN, "Subsurface Color");
    float *base_col_val = version_cycles_node_socket_rgba_value(base_col);
    float *subsurf_col_val = version_cycles_node_socket_rgba_value(subsurf_col);
    /* If any of the three inputs is dynamic, we need a Mix node. */
    if (subsurf->link || subsurf_col->link || base_col->link) {
      bNode *mix = nodeAddStaticNode(nullptr, ntree, SH_NODE_MIX);
      static_cast<NodeShaderMix *>(mix->storage)->data_type = SOCK_RGBA;
      mix->locx = node->locx - 170;
      mix->locy = node->locy - 120;

      bNodeSocket *a_in = nodeFindSocket(mix, SOCK_IN, "A_Color");
      bNodeSocket *b_in = nodeFindSocket(mix, SOCK_IN, "B_Color");
      bNodeSocket *fac_in = nodeFindSocket(mix, SOCK_IN, "Factor_Float");
      bNodeSocket *result_out = nodeFindSocket(mix, SOCK_OUT, "Result_Color");

      copy_v4_v4(version_cycles_node_socket_rgba_value(a_in), base_col_val);
      copy_v4_v4(version_cycles_node_socket_rgba_value(b_in), subsurf_col_val);
      *version_cycles_node_socket_float_value(fac_in) = *subsurf_val;

      if (base_col->link) {
        nodeAddLink(ntree, base_col->link->fromnode, base_col->link->fromsock, mix, a_in);
        nodeRemLink(ntree, base_col->link);
      }
      if (subsurf_col->link) {
        nodeAddLink(ntree, subsurf_col->link->fromnode, subsurf_col->link->fromsock, mix, b_in);
        nodeRemLink(ntree, subsurf_col->link);
      }
      if (subsurf->link) {
        nodeAddLink(ntree, subsurf->link->fromnode, subsurf->link->fromsock, mix, fac_in);
        nodeAddLink(ntree, subsurf->link->fromnode, subsurf->link->fromsock, node, scale_in);
        nodeRemLink(ntree, subsurf->link);
      }
      nodeAddLink(ntree, mix, result_out, node, base_col);
    }
    /* Mix the fixed values. */
    interp_v4_v4v4(base_col_val, base_col_val, subsurf_col_val, *subsurf_val);

    /* Set node to 100% subsurface, 0% diffuse. */
    *subsurf_val = 1.0f;

    /* Delete Subsurface Color input */
    nodeRemoveSocket(ntree, node, subsurf_col);
  }
}

/* Convert emission inputs on the Principled BSDF. */
static void version_principled_bsdf_emission(bNodeTree *ntree)
{
  /* Blender 3.x and before would default to Emission = 0.0, Emission Strength = 1.0.
   * Now we default the other way around (1.0 and 0.0), but because the Strength input was added
   * a bit later, a file that only has the Emission socket would now end up as (1.0, 0.0) instead
   * of (1.0, 1.0).
   * Therefore, set strength to 1.0 for those files.
   */
  LISTBASE_FOREACH (bNode *, node, &ntree->nodes) {
    if (node->type != SH_NODE_BSDF_PRINCIPLED) {
      continue;
    }
    if (!nodeFindSocket(node, SOCK_IN, "Emission")) {
      /* Old enough to have neither, new defaults are fine. */
      continue;
    }
    if (nodeFindSocket(node, SOCK_IN, "Emission Strength")) {
      /* New enough to have both, no need to do anything. */
      continue;
    }
    bNodeSocket *sock = nodeAddStaticSocket(
        ntree, node, SOCK_IN, SOCK_FLOAT, PROP_NONE, "Emission Strength", "Emission Strength");
    *version_cycles_node_socket_float_value(sock) = 1.0f;
  }
}

/* Rename various Principled BSDF sockets. */
static void version_principled_bsdf_rename_sockets(bNodeTree *ntree)
{
  version_node_input_socket_name(ntree, SH_NODE_BSDF_PRINCIPLED, "Emission", "Emission Color");
  version_node_input_socket_name(ntree, SH_NODE_BSDF_PRINCIPLED, "Specular", "Specular IOR Level");
  version_node_input_socket_name(
      ntree, SH_NODE_BSDF_PRINCIPLED, "Subsurface", "Subsurface Weight");
  version_node_input_socket_name(
      ntree, SH_NODE_BSDF_PRINCIPLED, "Transmission", "Transmission Weight");
  version_node_input_socket_name(ntree, SH_NODE_BSDF_PRINCIPLED, "Coat", "Coat Weight");
  version_node_input_socket_name(ntree, SH_NODE_BSDF_PRINCIPLED, "Sheen", "Sheen Weight");
}

/* Replace old Principled Hair BSDF as a variant in the new Principled Hair BSDF. */
static void version_replace_principled_hair_model(bNodeTree *ntree)
{
  LISTBASE_FOREACH (bNode *, node, &ntree->nodes) {
    if (node->type != SH_NODE_BSDF_HAIR_PRINCIPLED) {
      continue;
    }
    NodeShaderHairPrincipled *data = MEM_cnew<NodeShaderHairPrincipled>(__func__);
    data->model = SHD_PRINCIPLED_HAIR_CHIANG;
    data->parametrization = node->custom1;

    node->storage = data;
  }
}

static bNodeTreeInterfaceItem *legacy_socket_move_to_interface(bNodeSocket &legacy_socket,
                                                               const eNodeSocketInOut in_out)
{
  bNodeTreeInterfaceItem *new_item = static_cast<bNodeTreeInterfaceItem *>(
      MEM_mallocN(sizeof(bNodeTreeInterfaceSocket), __func__));
  new_item->item_type = NODE_INTERFACE_SOCKET;
  bNodeTreeInterfaceSocket &new_socket = *reinterpret_cast<bNodeTreeInterfaceSocket *>(new_item);

  /* Move reusable data. */
  new_socket.name = BLI_strdup(legacy_socket.name);
  new_socket.identifier = BLI_strdup(legacy_socket.identifier);
  new_socket.description = BLI_strdup(legacy_socket.description);
  new_socket.socket_type = BLI_strdup(legacy_socket.idname);
  new_socket.flag = (in_out == SOCK_IN ? NODE_INTERFACE_SOCKET_INPUT :
                                         NODE_INTERFACE_SOCKET_OUTPUT);
  SET_FLAG_FROM_TEST(
      new_socket.flag, legacy_socket.flag & SOCK_HIDE_VALUE, NODE_INTERFACE_SOCKET_HIDE_VALUE);
  SET_FLAG_FROM_TEST(new_socket.flag,
                     legacy_socket.flag & SOCK_HIDE_IN_MODIFIER,
                     NODE_INTERFACE_SOCKET_HIDE_IN_MODIFIER);
  new_socket.attribute_domain = legacy_socket.attribute_domain;

  /* The following data are stolen from the old data, the ownership of their memory is directly
   * transferred to the new data. */
  new_socket.default_attribute_name = legacy_socket.default_attribute_name;
  legacy_socket.default_attribute_name = nullptr;
  new_socket.socket_data = legacy_socket.default_value;
  legacy_socket.default_value = nullptr;
  new_socket.properties = legacy_socket.prop;
  legacy_socket.prop = nullptr;

  /* Unused data. */
  MEM_delete(legacy_socket.runtime);
  legacy_socket.runtime = nullptr;

  return new_item;
}

static void versioning_convert_node_tree_socket_lists_to_interface(bNodeTree *ntree)
{
  bNodeTreeInterface &tree_interface = ntree->tree_interface;

  const int num_inputs = BLI_listbase_count(&ntree->inputs_legacy);
  const int num_outputs = BLI_listbase_count(&ntree->outputs_legacy);
  tree_interface.root_panel.items_num = num_inputs + num_outputs;
  tree_interface.root_panel.items_array = static_cast<bNodeTreeInterfaceItem **>(MEM_malloc_arrayN(
      tree_interface.root_panel.items_num, sizeof(bNodeTreeInterfaceItem *), __func__));

  /* Convert outputs first to retain old outputs/inputs ordering. */
  int index;
  LISTBASE_FOREACH_INDEX (bNodeSocket *, socket, &ntree->outputs_legacy, index) {
    tree_interface.root_panel.items_array[index] = legacy_socket_move_to_interface(*socket,
                                                                                   SOCK_OUT);
  }
  LISTBASE_FOREACH_INDEX (bNodeSocket *, socket, &ntree->inputs_legacy, index) {
    tree_interface.root_panel.items_array[num_outputs + index] = legacy_socket_move_to_interface(
        *socket, SOCK_IN);
  }
}

/* Convert coat inputs on the Principled BSDF. */
static void version_principled_bsdf_coat(bNodeTree *ntree)
{
  LISTBASE_FOREACH (bNode *, node, &ntree->nodes) {
    if (node->type != SH_NODE_BSDF_PRINCIPLED) {
      continue;
    }
    if (nodeFindSocket(node, SOCK_IN, "Coat IOR") != nullptr) {
      continue;
    }
    bNodeSocket *coat_ior_input = nodeAddStaticSocket(
        ntree, node, SOCK_IN, SOCK_FLOAT, PROP_NONE, "Coat IOR", "Coat IOR");

    /* Adjust for 4x change in intensity. */
    bNodeSocket *coat_input = nodeFindSocket(node, SOCK_IN, "Clearcoat");
    *version_cycles_node_socket_float_value(coat_input) *= 0.25f;
    /* When the coat input is dynamic, instead of inserting a *0.25 math node, set the Coat IOR
     * to 1.2 instead - this also roughly quarters reflectivity compared to the 1.5 default. */
    *version_cycles_node_socket_float_value(coat_ior_input) = (coat_input->link) ? 1.2f : 1.5f;
  }

  /* Rename sockets. */
  version_node_input_socket_name(ntree, SH_NODE_BSDF_PRINCIPLED, "Clearcoat", "Coat");
  version_node_input_socket_name(
      ntree, SH_NODE_BSDF_PRINCIPLED, "Clearcoat Roughness", "Coat Roughness");
  version_node_input_socket_name(
      ntree, SH_NODE_BSDF_PRINCIPLED, "Clearcoat Normal", "Coat Normal");
}

/* Convert specular tint in Principled BSDF. */
static void version_principled_bsdf_specular_tint(bNodeTree *ntree)
{
  LISTBASE_FOREACH (bNode *, node, &ntree->nodes) {
    if (node->type != SH_NODE_BSDF_PRINCIPLED) {
      continue;
    }
    bNodeSocket *specular_tint_sock = nodeFindSocket(node, SOCK_IN, "Specular Tint");
    if (specular_tint_sock->type == SOCK_RGBA) {
      /* Node is already updated. */
      continue;
    }

    bNodeSocket *base_color_sock = nodeFindSocket(node, SOCK_IN, "Base Color");
    float specular_tint_old = *version_cycles_node_socket_float_value(specular_tint_sock);
    float *base_color = version_cycles_node_socket_rgba_value(base_color_sock);

    /* Change socket type to Color. */
    nodeModifySocketTypeStatic(ntree, node, specular_tint_sock, SOCK_RGBA, 0);

    static float one[] = {1.0f, 1.0f, 1.0f, 1.0f};

    /* If any of the two inputs is dynamic, we add a Mix node. */
    if (base_color_sock->link || specular_tint_sock->link) {
      bNode *mix = nodeAddStaticNode(nullptr, ntree, SH_NODE_MIX);
      static_cast<NodeShaderMix *>(mix->storage)->data_type = SOCK_RGBA;
      mix->locx = node->locx - 170;
      mix->locy = node->locy - 120;

      bNodeSocket *a_in = nodeFindSocket(mix, SOCK_IN, "A_Color");
      bNodeSocket *b_in = nodeFindSocket(mix, SOCK_IN, "B_Color");
      bNodeSocket *fac_in = nodeFindSocket(mix, SOCK_IN, "Factor_Float");
      bNodeSocket *result_out = nodeFindSocket(mix, SOCK_OUT, "Result_Color");

      copy_v4_v4(version_cycles_node_socket_rgba_value(a_in), one);
      copy_v4_v4(version_cycles_node_socket_rgba_value(b_in), base_color);
      *version_cycles_node_socket_float_value(fac_in) = specular_tint_old;

      if (base_color_sock->link) {
        nodeAddLink(
            ntree, base_color_sock->link->fromnode, base_color_sock->link->fromsock, mix, b_in);
      }
      if (specular_tint_sock->link) {
        nodeAddLink(ntree,
                    specular_tint_sock->link->fromnode,
                    specular_tint_sock->link->fromsock,
                    mix,
                    fac_in);
        nodeRemLink(ntree, specular_tint_sock->link);
      }
      nodeAddLink(ntree, mix, result_out, node, specular_tint_sock);
    }

    float *specular_tint = version_cycles_node_socket_rgba_value(specular_tint_sock);
    /* Mix the fixed values. */
    interp_v4_v4v4(specular_tint, one, base_color, specular_tint_old);
  }
}

static void version_copy_socket(bNodeTreeInterfaceSocket &dst,
                                const bNodeTreeInterfaceSocket &src,
                                char *identifier)
{
  /* Node socket copy function based on bNodeTreeInterface::item_copy to avoid using blenkernel. */
  dst.name = BLI_strdup(src.name);
  dst.description = BLI_strdup_null(src.description);
  dst.socket_type = BLI_strdup(src.socket_type);
  dst.default_attribute_name = BLI_strdup_null(src.default_attribute_name);
  dst.identifier = identifier;
  if (src.properties) {
    dst.properties = IDP_CopyProperty_ex(src.properties, 0);
  }
  if (src.socket_data != nullptr) {
    dst.socket_data = MEM_dupallocN(src.socket_data);
    /* No user count increment needed, gets reset after versioning. */
  }
}

static int version_nodes_find_valid_insert_position_for_item(const bNodeTreeInterfacePanel &panel,
                                                             const bNodeTreeInterfaceItem &item,
                                                             const int initial_pos)
{
  const bool sockets_above_panels = !(panel.flag &
                                      NODE_INTERFACE_PANEL_ALLOW_SOCKETS_AFTER_PANELS);
  const blender::Span<const bNodeTreeInterfaceItem *> items = {panel.items_array, panel.items_num};

  int pos = initial_pos;

  if (sockets_above_panels) {
    if (item.item_type == NODE_INTERFACE_PANEL) {
      /* Find the closest valid position from the end, only panels at or after #position. */
      for (int test_pos = items.size() - 1; test_pos >= initial_pos; test_pos--) {
        if (test_pos < 0) {
          /* Initial position is out of range but valid. */
          break;
        }
        if (items[test_pos]->item_type != NODE_INTERFACE_PANEL) {
          /* Found valid position, insert after the last socket item. */
          pos = test_pos + 1;
          break;
        }
      }
    }
    else {
      /* Find the closest valid position from the start, no panels at or after #position. */
      for (int test_pos = 0; test_pos <= initial_pos; test_pos++) {
        if (test_pos >= items.size()) {
          /* Initial position is out of range but valid. */
          break;
        }
        if (items[test_pos]->item_type == NODE_INTERFACE_PANEL) {
          /* Found valid position, inserting moves the first panel. */
          pos = test_pos;
          break;
        }
      }
    }
  }

  return pos;
}

static void version_nodes_insert_item(bNodeTreeInterfacePanel &parent,
                                      bNodeTreeInterfaceSocket &socket,
                                      int position)
{
  /* Apply any constraints on the item positions. */
  position = version_nodes_find_valid_insert_position_for_item(parent, socket.item, position);
  position = std::min(std::max(position, 0), parent.items_num);

  blender::MutableSpan<bNodeTreeInterfaceItem *> old_items = {parent.items_array,
                                                              parent.items_num};
  parent.items_num++;
  parent.items_array = MEM_cnew_array<bNodeTreeInterfaceItem *>(parent.items_num, __func__);
  parent.items().take_front(position).copy_from(old_items.take_front(position));
  parent.items().drop_front(position + 1).copy_from(old_items.drop_front(position));
  parent.items()[position] = &socket.item;

  if (old_items.data()) {
    MEM_freeN(old_items.data());
  }
}

/* Node group interface copy function based on bNodeTreeInterface::insert_item_copy. */
static void version_node_group_split_socket(bNodeTreeInterface &tree_interface,
                                            bNodeTreeInterfaceSocket &socket,
                                            bNodeTreeInterfacePanel *parent,
                                            int position)
{
  if (parent == nullptr) {
    parent = &tree_interface.root_panel;
  }

  bNodeTreeInterfaceSocket *csocket = static_cast<bNodeTreeInterfaceSocket *>(
      MEM_dupallocN(&socket));
  /* Generate a new unique identifier.
   * This might break existing links, but the identifiers were duplicate anyway. */
  char *dst_identifier = BLI_sprintfN("Socket_%d", tree_interface.next_uid++);
  version_copy_socket(*csocket, socket, dst_identifier);

  version_nodes_insert_item(*parent, *csocket, position);

  /* Original socket becomes output. */
  socket.flag &= ~NODE_INTERFACE_SOCKET_INPUT;
  /* Copied socket becomes input. */
  csocket->flag &= ~NODE_INTERFACE_SOCKET_OUTPUT;
}

void blo_do_versions_400(FileData *fd, Library * /*lib*/, Main *bmain)
{
  if (!MAIN_VERSION_FILE_ATLEAST(bmain, 400, 1)) {
    LISTBASE_FOREACH (Mesh *, mesh, &bmain->meshes) {
      version_mesh_legacy_to_struct_of_array_format(*mesh);
    }
    version_movieclips_legacy_camera_object(bmain);
  }

  if (!MAIN_VERSION_FILE_ATLEAST(bmain, 400, 2)) {
    LISTBASE_FOREACH (Mesh *, mesh, &bmain->meshes) {
      BKE_mesh_legacy_bevel_weight_to_generic(mesh);
    }
  }

  if (!MAIN_VERSION_FILE_ATLEAST(bmain, 400, 3)) {
    LISTBASE_FOREACH (bNodeTree *, ntree, &bmain->nodetrees) {
      if (ntree->type == NTREE_GEOMETRY) {
        version_geometry_nodes_add_realize_instance_nodes(ntree);
      }
    }
  }

  /* 400 4 did not require any do_version here. */

  if (!MAIN_VERSION_FILE_ATLEAST(bmain, 400, 5)) {
    LISTBASE_FOREACH (Scene *, scene, &bmain->scenes) {
      ToolSettings *ts = scene->toolsettings;
      if (ts->snap_mode_tools != SCE_SNAP_TO_NONE) {
        ts->snap_mode_tools = SCE_SNAP_TO_GEOM;
      }

#define SCE_SNAP_PROJECT (1 << 3)
      if (ts->snap_flag & SCE_SNAP_PROJECT) {
        ts->snap_mode &= ~SCE_SNAP_TO_FACE;
        ts->snap_mode |= SCE_SNAP_INDIVIDUAL_PROJECT;
      }
#undef SCE_SNAP_PROJECT
    }
  }

  if (!MAIN_VERSION_FILE_ATLEAST(bmain, 400, 6)) {
    LISTBASE_FOREACH (Mesh *, mesh, &bmain->meshes) {
      BKE_mesh_legacy_face_map_to_generic(mesh);
    }
    FOREACH_NODETREE_BEGIN (bmain, ntree, id) {
      versioning_replace_legacy_glossy_node(ntree);
      versioning_remove_microfacet_sharp_distribution(ntree);
    }
    FOREACH_NODETREE_END;
  }

  if (!MAIN_VERSION_FILE_ATLEAST(bmain, 400, 7)) {
    LISTBASE_FOREACH (Mesh *, mesh, &bmain->meshes) {
      version_mesh_crease_generic(*bmain);
    }
  }

  if (!MAIN_VERSION_FILE_ATLEAST(bmain, 400, 8)) {
    LISTBASE_FOREACH (bAction *, act, &bmain->actions) {
      act->frame_start = max_ff(act->frame_start, MINAFRAMEF);
      act->frame_end = min_ff(act->frame_end, MAXFRAMEF);
    }
  }

  if (!MAIN_VERSION_FILE_ATLEAST(bmain, 400, 9)) {
    LISTBASE_FOREACH (Light *, light, &bmain->lights) {
      if (light->type == LA_SPOT && light->nodetree) {
        version_replace_texcoord_normal_socket(light->nodetree);
      }
    }
  }

  /* Fix brush->tip_scale_x which should never be zero. */
  LISTBASE_FOREACH (Brush *, brush, &bmain->brushes) {
    if (brush->tip_scale_x == 0.0f) {
      brush->tip_scale_x = 1.0f;
    }
  }

  if (!MAIN_VERSION_FILE_ATLEAST(bmain, 400, 10)) {
    LISTBASE_FOREACH (bScreen *, screen, &bmain->screens) {
      LISTBASE_FOREACH (ScrArea *, area, &screen->areabase) {
        LISTBASE_FOREACH (SpaceLink *, space, &area->spacedata) {
          if (space->spacetype == SPACE_NODE) {
            SpaceNode *snode = reinterpret_cast<SpaceNode *>(space);
            snode->overlay.flag |= SN_OVERLAY_SHOW_PREVIEWS;
          }
        }
      }
    }
  }

  if (!MAIN_VERSION_FILE_ATLEAST(bmain, 400, 11)) {
    version_vertex_weight_edit_preserve_threshold_exclusivity(bmain);
  }

  if (!MAIN_VERSION_FILE_ATLEAST(bmain, 400, 12)) {
    if (!DNA_struct_member_exists(fd->filesdna, "LightProbe", "int", "grid_bake_samples")) {
      LISTBASE_FOREACH (LightProbe *, lightprobe, &bmain->lightprobes) {
        lightprobe->grid_bake_samples = 2048;
        lightprobe->surfel_density = 1.0f;
        lightprobe->grid_normal_bias = 0.3f;
        lightprobe->grid_view_bias = 0.0f;
        lightprobe->grid_facing_bias = 0.5f;
        lightprobe->grid_dilation_threshold = 0.5f;
        lightprobe->grid_dilation_radius = 1.0f;
      }
    }

    /* Set default bake resolution. */
    if (!DNA_struct_member_exists(fd->filesdna, "LightProbe", "int", "resolution")) {
      LISTBASE_FOREACH (LightProbe *, lightprobe, &bmain->lightprobes) {
        lightprobe->resolution = LIGHT_PROBE_RESOLUTION_1024;
      }
    }

    if (!DNA_struct_member_exists(fd->filesdna, "World", "int", "probe_resolution")) {
      LISTBASE_FOREACH (World *, world, &bmain->worlds) {
        world->probe_resolution = LIGHT_PROBE_RESOLUTION_1024;
      }
    }

    if (!DNA_struct_member_exists(fd->filesdna, "LightProbe", "float", "grid_surface_bias")) {
      LISTBASE_FOREACH (LightProbe *, lightprobe, &bmain->lightprobes) {
        lightprobe->grid_surface_bias = 0.05f;
        lightprobe->grid_escape_bias = 0.1f;
      }
    }

    /* Clear removed "Z Buffer" flag. */
    {
      const int R_IMF_FLAG_ZBUF_LEGACY = 1 << 0;
      LISTBASE_FOREACH (Scene *, scene, &bmain->scenes) {
        scene->r.im_format.flag &= ~R_IMF_FLAG_ZBUF_LEGACY;
      }
    }

    /* Reset the layer opacity for all layers to 1. */
    LISTBASE_FOREACH (GreasePencil *, grease_pencil, &bmain->grease_pencils) {
      for (blender::bke::greasepencil::Layer *layer : grease_pencil->layers_for_write()) {
        layer->opacity = 1.0f;
      }
    }

    FOREACH_NODETREE_BEGIN (bmain, ntree, id) {
      if (ntree->type == NTREE_SHADER) {
        /* Remove Transmission Roughness from Principled BSDF. */
        version_principled_transmission_roughness(ntree);
        /* Convert legacy Velvet BSDF nodes into the new Sheen BSDF node. */
        version_replace_velvet_sheen_node(ntree);
        /* Convert sheen inputs on the Principled BSDF. */
        version_principled_bsdf_sheen(ntree);
      }
    }
    FOREACH_NODETREE_END;

    LISTBASE_FOREACH (bScreen *, screen, &bmain->screens) {
      LISTBASE_FOREACH (ScrArea *, area, &screen->areabase) {
        LISTBASE_FOREACH (SpaceLink *, sl, &area->spacedata) {
          ListBase *regionbase = (sl == area->spacedata.first) ? &area->regionbase :
                                                                 &sl->regionbase;

          /* Layout based regions used to also disallow resizing, now these are separate flags.
           * Make sure they are set together for old regions. */
          LISTBASE_FOREACH (ARegion *, region, regionbase) {
            if (region->flag & RGN_FLAG_DYNAMIC_SIZE) {
              region->flag |= RGN_FLAG_NO_USER_RESIZE;
            }
          }
        }
      }
    }
  }

  if (!MAIN_VERSION_FILE_ATLEAST(bmain, 400, 13)) {
    /* For the scenes configured to use the "None" display disable the color management
     * again. This will handle situation when the "None" display is removed and is replaced with
     * a "Raw" view instead.
     *
     * Note that this versioning will do nothing if the "None" display exists in the OCIO
     * configuration. */
    LISTBASE_FOREACH (Scene *, scene, &bmain->scenes) {
      const ColorManagedDisplaySettings &display_settings = scene->display_settings;
      if (STREQ(display_settings.display_device, "None")) {
        BKE_scene_disable_color_management(scene);
      }
    }
  }

  if (!MAIN_VERSION_FILE_ATLEAST(bmain, 400, 14)) {
    if (!DNA_struct_member_exists(
            fd->filesdna, "SceneEEVEE", "RaytraceEEVEE", "reflection_options")) {
      LISTBASE_FOREACH (Scene *, scene, &bmain->scenes) {
        scene->eevee.reflection_options.flag = RAYTRACE_EEVEE_USE_DENOISE;
        scene->eevee.reflection_options.denoise_stages = RAYTRACE_EEVEE_DENOISE_SPATIAL |
                                                         RAYTRACE_EEVEE_DENOISE_TEMPORAL |
                                                         RAYTRACE_EEVEE_DENOISE_BILATERAL;
        scene->eevee.reflection_options.screen_trace_quality = 0.25f;
        scene->eevee.reflection_options.screen_trace_thickness = 0.2f;
        scene->eevee.reflection_options.sample_clamp = 10.0f;
        scene->eevee.reflection_options.resolution_scale = 2;

        scene->eevee.refraction_options = scene->eevee.reflection_options;

        scene->eevee.ray_split_settings = 0;
        scene->eevee.ray_tracing_method = RAYTRACE_EEVEE_METHOD_SCREEN;
      }
    }

    if (!DNA_struct_exists(fd->filesdna, "RegionAssetShelf")) {
      LISTBASE_FOREACH (bScreen *, screen, &bmain->screens) {
        LISTBASE_FOREACH (ScrArea *, area, &screen->areabase) {
          LISTBASE_FOREACH (SpaceLink *, sl, &area->spacedata) {
            if (sl->spacetype != SPACE_VIEW3D) {
              continue;
            }

            ListBase *regionbase = (sl == area->spacedata.first) ? &area->regionbase :
                                                                   &sl->regionbase;

            if (ARegion *new_shelf_region = do_versions_add_region_if_not_found(
                    regionbase,
                    RGN_TYPE_ASSET_SHELF,
                    "asset shelf for view3d (versioning)",
                    RGN_TYPE_TOOL_HEADER))
            {
              new_shelf_region->alignment = RGN_ALIGN_BOTTOM;
            }
            if (ARegion *new_shelf_header = do_versions_add_region_if_not_found(
                    regionbase,
                    RGN_TYPE_ASSET_SHELF_HEADER,
                    "asset shelf header for view3d (versioning)",
                    RGN_TYPE_ASSET_SHELF))
            {
              new_shelf_header->alignment = RGN_ALIGN_BOTTOM | RGN_SPLIT_PREV;
            }
          }
        }
      }
    }
  }

  if (!MAIN_VERSION_FILE_ATLEAST(bmain, 400, 16)) {
    /* Set Normalize property of Noise Texture node to true. */
    FOREACH_NODETREE_BEGIN (bmain, ntree, id) {
      if (ntree->type != NTREE_CUSTOM) {
        LISTBASE_FOREACH (bNode *, node, &ntree->nodes) {
          if (node->type == SH_NODE_TEX_NOISE) {
            ((NodeTexNoise *)node->storage)->normalize = true;
          }
        }
      }
    }
    FOREACH_NODETREE_END;
  }

  if (!MAIN_VERSION_FILE_ATLEAST(bmain, 400, 17)) {
    if (!DNA_struct_exists(fd->filesdna, "NodeShaderHairPrincipled")) {
      FOREACH_NODETREE_BEGIN (bmain, ntree, id) {
        if (ntree->type == NTREE_SHADER) {
          version_replace_principled_hair_model(ntree);
        }
      }
      FOREACH_NODETREE_END;
    }

    /* Panorama properties shared with Eevee. */
    if (!DNA_struct_member_exists(fd->filesdna, "Camera", "float", "fisheye_fov")) {
      Camera default_cam = *DNA_struct_default_get(Camera);
      LISTBASE_FOREACH (Camera *, camera, &bmain->cameras) {
        IDProperty *ccam = version_cycles_properties_from_ID(&camera->id);
        if (ccam) {
          camera->panorama_type = version_cycles_property_int(
              ccam, "panorama_type", default_cam.panorama_type);
          camera->fisheye_fov = version_cycles_property_float(
              ccam, "fisheye_fov", default_cam.fisheye_fov);
          camera->fisheye_lens = version_cycles_property_float(
              ccam, "fisheye_lens", default_cam.fisheye_lens);
          camera->latitude_min = version_cycles_property_float(
              ccam, "latitude_min", default_cam.latitude_min);
          camera->latitude_max = version_cycles_property_float(
              ccam, "latitude_max", default_cam.latitude_max);
          camera->longitude_min = version_cycles_property_float(
              ccam, "longitude_min", default_cam.longitude_min);
          camera->longitude_max = version_cycles_property_float(
              ccam, "longitude_max", default_cam.longitude_max);
          /* Fit to match default projective camera with focal_length 50 and sensor_width 36. */
          camera->fisheye_polynomial_k0 = version_cycles_property_float(
              ccam, "fisheye_polynomial_k0", default_cam.fisheye_polynomial_k0);
          camera->fisheye_polynomial_k1 = version_cycles_property_float(
              ccam, "fisheye_polynomial_k1", default_cam.fisheye_polynomial_k1);
          camera->fisheye_polynomial_k2 = version_cycles_property_float(
              ccam, "fisheye_polynomial_k2", default_cam.fisheye_polynomial_k2);
          camera->fisheye_polynomial_k3 = version_cycles_property_float(
              ccam, "fisheye_polynomial_k3", default_cam.fisheye_polynomial_k3);
          camera->fisheye_polynomial_k4 = version_cycles_property_float(
              ccam, "fisheye_polynomial_k4", default_cam.fisheye_polynomial_k4);
        }
        else {
          camera->panorama_type = default_cam.panorama_type;
          camera->fisheye_fov = default_cam.fisheye_fov;
          camera->fisheye_lens = default_cam.fisheye_lens;
          camera->latitude_min = default_cam.latitude_min;
          camera->latitude_max = default_cam.latitude_max;
          camera->longitude_min = default_cam.longitude_min;
          camera->longitude_max = default_cam.longitude_max;
          /* Fit to match default projective camera with focal_length 50 and sensor_width 36. */
          camera->fisheye_polynomial_k0 = default_cam.fisheye_polynomial_k0;
          camera->fisheye_polynomial_k1 = default_cam.fisheye_polynomial_k1;
          camera->fisheye_polynomial_k2 = default_cam.fisheye_polynomial_k2;
          camera->fisheye_polynomial_k3 = default_cam.fisheye_polynomial_k3;
          camera->fisheye_polynomial_k4 = default_cam.fisheye_polynomial_k4;
        }
      }
    }

    if (!DNA_struct_member_exists(fd->filesdna, "LightProbe", "float", "grid_flag")) {
      LISTBASE_FOREACH (LightProbe *, lightprobe, &bmain->lightprobes) {
        /* Keep old behavior of baking the whole lighting. */
        lightprobe->grid_flag = LIGHTPROBE_GRID_CAPTURE_WORLD | LIGHTPROBE_GRID_CAPTURE_INDIRECT |
                                LIGHTPROBE_GRID_CAPTURE_EMISSION;
      }
    }

    if (!DNA_struct_member_exists(fd->filesdna, "SceneEEVEE", "int", "gi_irradiance_pool_size")) {
      LISTBASE_FOREACH (Scene *, scene, &bmain->scenes) {
        scene->eevee.gi_irradiance_pool_size = 16;
      }
    }

    LISTBASE_FOREACH (Scene *, scene, &bmain->scenes) {
      scene->toolsettings->snap_flag_anim |= SCE_SNAP;
      scene->toolsettings->snap_anim_mode |= SCE_SNAP_TO_FRAME;
    }
  }

  if (!MAIN_VERSION_FILE_ATLEAST(bmain, 400, 20)) {
    /* Convert old socket lists into new interface items. */
    FOREACH_NODETREE_BEGIN (bmain, ntree, id) {
      versioning_convert_node_tree_socket_lists_to_interface(ntree);
      /* Clear legacy sockets after conversion.
       * Internal data pointers have been moved or freed already. */
      BLI_freelistN(&ntree->inputs_legacy);
      BLI_freelistN(&ntree->outputs_legacy);
    }
    FOREACH_NODETREE_END;
  }
  else {
    /* Legacy node tree sockets are created for forward compatibility,
     * but have to be freed after loading and versioning. */
    FOREACH_NODETREE_BEGIN (bmain, ntree, id) {
      LISTBASE_FOREACH_MUTABLE (bNodeSocket *, legacy_socket, &ntree->inputs_legacy) {
        MEM_SAFE_FREE(legacy_socket->default_attribute_name);
        MEM_SAFE_FREE(legacy_socket->default_value);
        if (legacy_socket->prop) {
          IDP_FreeProperty(legacy_socket->prop);
        }
        MEM_delete(legacy_socket->runtime);
        MEM_freeN(legacy_socket);
      }
      LISTBASE_FOREACH_MUTABLE (bNodeSocket *, legacy_socket, &ntree->outputs_legacy) {
        MEM_SAFE_FREE(legacy_socket->default_attribute_name);
        MEM_SAFE_FREE(legacy_socket->default_value);
        if (legacy_socket->prop) {
          IDP_FreeProperty(legacy_socket->prop);
        }
        MEM_delete(legacy_socket->runtime);
        MEM_freeN(legacy_socket);
      }
      BLI_listbase_clear(&ntree->inputs_legacy);
      BLI_listbase_clear(&ntree->outputs_legacy);
    }
    FOREACH_NODETREE_END;
  }

  if (!MAIN_VERSION_FILE_ATLEAST(bmain, 400, 22)) {
    /* Initialize root panel flags in files created before these flags were added. */
    FOREACH_NODETREE_BEGIN (bmain, ntree, id) {
      ntree->tree_interface.root_panel.flag |= NODE_INTERFACE_PANEL_ALLOW_CHILD_PANELS;
    }
    FOREACH_NODETREE_END;
  }

  if (!MAIN_VERSION_FILE_ATLEAST(bmain, 400, 23)) {
    LISTBASE_FOREACH (bNodeTree *, ntree, &bmain->nodetrees) {
      if (ntree->type == NTREE_GEOMETRY) {
        LISTBASE_FOREACH (bNode *, node, &ntree->nodes) {
          if (node->type == GEO_NODE_SET_SHADE_SMOOTH) {
            node->custom1 = ATTR_DOMAIN_FACE;
          }
        }
      }
    }
  }

  if (!MAIN_VERSION_FILE_ATLEAST(bmain, 400, 24)) {
    FOREACH_NODETREE_BEGIN (bmain, ntree, id) {
      if (ntree->type == NTREE_SHADER) {
        /* Convert coat inputs on the Principled BSDF. */
        version_principled_bsdf_coat(ntree);
        /* Convert subsurface inputs on the Principled BSDF. */
        version_principled_bsdf_subsurface(ntree);
        /* Convert emission on the Principled BSDF. */
        version_principled_bsdf_emission(ntree);
      }
    }
    FOREACH_NODETREE_END;

    {
      LISTBASE_FOREACH (bScreen *, screen, &bmain->screens) {
        LISTBASE_FOREACH (ScrArea *, area, &screen->areabase) {
          LISTBASE_FOREACH (SpaceLink *, sl, &area->spacedata) {
            const ListBase *regionbase = (sl == area->spacedata.first) ? &area->regionbase :
                                                                         &sl->regionbase;
            LISTBASE_FOREACH (ARegion *, region, regionbase) {
              if (region->regiontype != RGN_TYPE_ASSET_SHELF) {
                continue;
              }

              RegionAssetShelf *shelf_data = static_cast<RegionAssetShelf *>(region->regiondata);
              if (shelf_data && shelf_data->active_shelf &&
                  (shelf_data->active_shelf->preferred_row_count == 0)) {
                shelf_data->active_shelf->preferred_row_count = 1;
              }
            }
          }
        }
      }
    }

    /* Convert sockets with both input and output flag into two separate sockets. */
    FOREACH_NODETREE_BEGIN (bmain, ntree, id) {
      blender::Vector<bNodeTreeInterfaceSocket *> sockets_to_split;
      ntree->tree_interface.foreach_item([&](bNodeTreeInterfaceItem &item) {
        if (item.item_type == NODE_INTERFACE_SOCKET) {
          bNodeTreeInterfaceSocket &socket = reinterpret_cast<bNodeTreeInterfaceSocket &>(item);
          if ((socket.flag & NODE_INTERFACE_SOCKET_INPUT) &&
              (socket.flag & NODE_INTERFACE_SOCKET_OUTPUT)) {
            sockets_to_split.append(&socket);
          }
        }
        return true;
      });

      for (bNodeTreeInterfaceSocket *socket : sockets_to_split) {
        const int position = ntree->tree_interface.find_item_position(socket->item);
        bNodeTreeInterfacePanel *parent = ntree->tree_interface.find_item_parent(socket->item);
        version_node_group_split_socket(ntree->tree_interface, *socket, parent, position + 1);
      }
    }
    FOREACH_NODETREE_END;
  }

  if (!MAIN_VERSION_FILE_ATLEAST(bmain, 400, 25)) {
<<<<<<< HEAD
    /* Unhide all Reroute nodes. */
    FOREACH_NODETREE_BEGIN (bmain, ntree, id) {
      LISTBASE_FOREACH (bNode *, node, &ntree->nodes) {
        if (node->is_reroute()) {
          blender::bke::node_find_enabled_input_socket(*node, "Input")->flag &= ~SOCK_HIDDEN;
          blender::bke::node_find_enabled_output_socket(*node, "Output")->flag &= ~SOCK_HIDDEN;
        }
=======
    FOREACH_NODETREE_BEGIN (bmain, ntree, id) {
      if (ntree->type == NTREE_SHADER) {
        /* Convert specular tint on the Principled BSDF. */
        version_principled_bsdf_specular_tint(ntree);
        /* Rename some sockets. */
        version_principled_bsdf_rename_sockets(ntree);
>>>>>>> 499c39cf
      }
    }
    FOREACH_NODETREE_END;
  }

  /**
   * Versioning code until next subversion bump goes here.
   *
   * \note Be sure to check when bumping the version:
   * - #do_versions_after_linking_400 in this file.
   * - `versioning_userdef.cc`, #blo_do_versions_userdef
   * - `versioning_userdef.cc`, #do_versions_theme
   *
   * \note Keep this message at the bottom of the function.
   */
  {
    /* Keep this block, even when empty. */
  }
}<|MERGE_RESOLUTION|>--- conflicted
+++ resolved
@@ -1432,22 +1432,25 @@
   }
 
   if (!MAIN_VERSION_FILE_ATLEAST(bmain, 400, 25)) {
-<<<<<<< HEAD
-    /* Unhide all Reroute nodes. */
-    FOREACH_NODETREE_BEGIN (bmain, ntree, id) {
-      LISTBASE_FOREACH (bNode *, node, &ntree->nodes) {
-        if (node->is_reroute()) {
-          blender::bke::node_find_enabled_input_socket(*node, "Input")->flag &= ~SOCK_HIDDEN;
-          blender::bke::node_find_enabled_output_socket(*node, "Output")->flag &= ~SOCK_HIDDEN;
-        }
-=======
     FOREACH_NODETREE_BEGIN (bmain, ntree, id) {
       if (ntree->type == NTREE_SHADER) {
         /* Convert specular tint on the Principled BSDF. */
         version_principled_bsdf_specular_tint(ntree);
         /* Rename some sockets. */
         version_principled_bsdf_rename_sockets(ntree);
->>>>>>> 499c39cf
+      }
+    }
+    FOREACH_NODETREE_END;
+  }
+
+  if (!MAIN_VERSION_FILE_ATLEAST(bmain, 400, 26)) {
+    /* Unhide all Reroute nodes. */
+    FOREACH_NODETREE_BEGIN (bmain, ntree, id) {
+      LISTBASE_FOREACH (bNode *, node, &ntree->nodes) {
+        if (node->is_reroute()) {
+          static_cast<bNodeSocket *>(node->inputs.first)->flag &= ~SOCK_HIDDEN;
+          static_cast<bNodeSocket *>(node->outputs.first)->flag &= ~SOCK_HIDDEN;
+        }
       }
     }
     FOREACH_NODETREE_END;
