/* SPDX-FileCopyrightText: 2023 Blender Authors
 *
 * SPDX-License-Identifier: GPL-2.0-or-later */

/** \file
 * \ingroup blenloader
 */

#define DNA_DEPRECATED_ALLOW

#include <algorithm>
#include <cmath>

/* Define macros in `DNA_genfile.h`. */
#define DNA_GENFILE_VERSIONING_MACROS

#include "DNA_anim_types.h"
#include "DNA_brush_types.h"
#include "DNA_camera_types.h"
#include "DNA_curve_types.h"
#include "DNA_defaults.h"
#include "DNA_light_types.h"
#include "DNA_lightprobe_types.h"
#include "DNA_material_types.h"
#include "DNA_mesh_types.h"
#include "DNA_modifier_types.h"
#include "DNA_movieclip_types.h"
#include "DNA_scene_types.h"
#include "DNA_sequence_types.h"
#include "DNA_world_types.h"

#include "DNA_defaults.h"
#include "DNA_defs.h"
#include "DNA_genfile.h"
#include "DNA_particle_types.h"

#undef DNA_GENFILE_VERSIONING_MACROS

#include "BLI_assert.h"
#include "BLI_listbase.h"
#include "BLI_map.hh"
#include "BLI_math_rotation.h"
#include "BLI_math_vector.h"
#include "BLI_set.hh"
#include "BLI_string.h"
#include "BLI_string_ref.hh"

#include "BKE_anim_data.hh"
#include "BKE_animsys.h"
#include "BKE_armature.hh"
#include "BKE_attribute.hh"
#include "BKE_colortools.hh"
#include "BKE_curve.hh"
#include "BKE_effect.h"
#include "BKE_grease_pencil.hh"
#include "BKE_idprop.hh"
#include "BKE_main.hh"
#include "BKE_material.h"
#include "BKE_mesh_legacy_convert.hh"
#include "BKE_nla.h"
#include "BKE_node_runtime.hh"
#include "BKE_scene.hh"
#include "BKE_tracking.h"

#include "IMB_imbuf_enums.h"

#include "SEQ_iterator.hh"
#include "SEQ_sequencer.hh"

#include "ANIM_armature_iter.hh"
#include "ANIM_bone_collections.hh"

#include "BLT_translation.hh"

#include "BLO_read_write.hh"
#include "BLO_readfile.hh"

#include "readfile.hh"

#include "versioning_common.hh"

// static CLG_LogRef LOG = {"blo.readfile.doversion"};

static void version_composite_nodetree_null_id(bNodeTree *ntree, Scene *scene)
{
  for (bNode *node : ntree->all_nodes()) {
    if (node->id == nullptr && ((node->type == CMP_NODE_R_LAYERS) ||
                                (node->type == CMP_NODE_CRYPTOMATTE &&
                                 node->custom1 == CMP_NODE_CRYPTOMATTE_SOURCE_RENDER)))
    {
      node->id = &scene->id;
    }
  }
}

/* Move bone-group color to the individual bones. */
static void version_bonegroup_migrate_color(Main *bmain)
{
  using PoseSet = blender::Set<bPose *>;
  blender::Map<bArmature *, PoseSet> armature_poses;

  /* Gather a mapping from armature to the poses that use it. */
  LISTBASE_FOREACH (Object *, ob, &bmain->objects) {
    if (ob->type != OB_ARMATURE || !ob->pose) {
      continue;
    }

    bArmature *arm = reinterpret_cast<bArmature *>(ob->data);
    BLI_assert_msg(GS(arm->id.name) == ID_AR,
                   "Expected ARMATURE object to have an Armature as data");

    /* There is no guarantee that the current state of poses is in sync with the Armature data.
     *
     * NOTE: No need to handle user reference-counting in readfile code. */
    BKE_pose_ensure(bmain, ob, arm, false);

    PoseSet &pose_set = armature_poses.lookup_or_add_default(arm);
    pose_set.add(ob->pose);
  }

  /* Move colors from the pose's bone-group to either the armature bones or the
   * pose bones, depending on how many poses use the Armature. */
  for (const PoseSet &pose_set : armature_poses.values()) {
    /* If the Armature is shared, the bone group colors might be different, and thus they have to
     * be stored on the pose bones. If the Armature is NOT shared, the bone colors can be stored
     * directly on the Armature bones. */
    const bool store_on_armature = pose_set.size() == 1;

    for (bPose *pose : pose_set) {
      LISTBASE_FOREACH (bPoseChannel *, pchan, &pose->chanbase) {
        const bActionGroup *bgrp = (const bActionGroup *)BLI_findlink(&pose->agroups,
                                                                      (pchan->agrp_index - 1));
        if (!bgrp) {
          continue;
        }

        BoneColor &bone_color = store_on_armature ? pchan->bone->color : pchan->color;
        bone_color.palette_index = bgrp->customCol;
        memcpy(&bone_color.custom, &bgrp->cs, sizeof(bone_color.custom));
      }
    }
  }
}

static void version_bonelayers_to_bonecollections(Main *bmain)
{
  char bcoll_name[MAX_NAME];
  char custom_prop_name[MAX_NAME];

  LISTBASE_FOREACH (bArmature *, arm, &bmain->armatures) {
    IDProperty *arm_idprops = IDP_GetProperties(&arm->id);

    BLI_assert_msg(arm->edbo == nullptr, "did not expect an Armature to be saved in edit mode");
    const uint layer_used = arm->layer_used;

    /* Construct a bone collection for each layer that contains at least one bone. */
    blender::Vector<std::pair<uint, BoneCollection *>> layermask_collection;
    for (uint layer = 0; layer < 32; ++layer) {
      const uint layer_mask = 1u << layer;
      if ((layer_used & layer_mask) == 0) {
        /* Layer is empty, so no need to convert to collection. */
        continue;
      }

      /* Construct a suitable name for this bone layer. */
      bcoll_name[0] = '\0';
      if (arm_idprops) {
        /* See if we can use the layer name from the Bone Manager add-on. This is a popular add-on
         * for managing bone layers and giving them names. */
        SNPRINTF(custom_prop_name, "layer_name_%u", layer);
        IDProperty *prop = IDP_GetPropertyFromGroup(arm_idprops, custom_prop_name);
        if (prop != nullptr && prop->type == IDP_STRING && IDP_String(prop)[0] != '\0') {
          SNPRINTF(bcoll_name, "Layer %u - %s", layer + 1, IDP_String(prop));
        }
      }
      if (bcoll_name[0] == '\0') {
        /* Either there was no name defined in the custom property, or
         * it was the empty string. */
        SNPRINTF(bcoll_name, "Layer %u", layer + 1);
      }

      /* Create a new bone collection for this layer. */
      BoneCollection *bcoll = ANIM_armature_bonecoll_new(arm, bcoll_name);
      layermask_collection.append(std::make_pair(layer_mask, bcoll));

      if ((arm->layer & layer_mask) == 0) {
        ANIM_bonecoll_hide(arm, bcoll);
      }
    }

    /* Iterate over the bones to assign them to their layers. */
    blender::animrig::ANIM_armature_foreach_bone(&arm->bonebase, [&](Bone *bone) {
      for (auto layer_bcoll : layermask_collection) {
        const uint layer_mask = layer_bcoll.first;
        if ((bone->layer & layer_mask) == 0) {
          continue;
        }

        BoneCollection *bcoll = layer_bcoll.second;
        ANIM_armature_bonecoll_assign(bcoll, bone);
      }
    });
  }
}

static void version_bonegroups_to_bonecollections(Main *bmain)
{
  LISTBASE_FOREACH (Object *, ob, &bmain->objects) {
    if (ob->type != OB_ARMATURE || !ob->pose) {
      continue;
    }

    /* Convert the bone groups on a bone-by-bone basis. */
    bArmature *arm = reinterpret_cast<bArmature *>(ob->data);
    bPose *pose = ob->pose;

    blender::Map<const bActionGroup *, BoneCollection *> collections_by_group;
    /* Convert all bone groups, regardless of whether they contain any bones. */
    LISTBASE_FOREACH (bActionGroup *, bgrp, &pose->agroups) {
      BoneCollection *bcoll = ANIM_armature_bonecoll_new(arm, bgrp->name);
      collections_by_group.add_new(bgrp, bcoll);

      /* Before now, bone visibility was determined by armature layers, and bone
       * groups did not have any impact on this. To retain the behavior, that
       * hiding all layers a bone is on hides the bone, the
       * bone-group-collections should be created hidden. */
      ANIM_bonecoll_hide(arm, bcoll);
    }

    /* Assign the bones to their bone group based collection. */
    LISTBASE_FOREACH (bPoseChannel *, pchan, &pose->chanbase) {
      /* Find the bone group of this pose channel. */
      const bActionGroup *bgrp = (const bActionGroup *)BLI_findlink(&pose->agroups,
                                                                    (pchan->agrp_index - 1));
      if (!bgrp) {
        continue;
      }

      /* Assign the bone. */
      BoneCollection *bcoll = collections_by_group.lookup(bgrp);
      ANIM_armature_bonecoll_assign(bcoll, pchan->bone);
    }

    /* The list of bone groups (pose->agroups) is intentionally left alone here. This will allow
     * for older versions of Blender to open the file with bone groups intact. Of course the bone
     * groups will not be updated any more, but this way the data at least survives an accidental
     * save with Blender 4.0. */
  }
}

/**
 * Change animation/drivers from "collections[..." to "collections_all[..." so
 * they remain stable when the bone collection hierarchy structure changes.
 */
static void version_bonecollection_anim(FCurve *fcurve)
{
  const blender::StringRef rna_path(fcurve->rna_path);
  constexpr char const *rna_path_prefix = "collections[";
  if (!rna_path.startswith(rna_path_prefix)) {
    return;
  }

  const std::string path_remainder(rna_path.drop_known_prefix(rna_path_prefix));
  MEM_freeN(fcurve->rna_path);
  fcurve->rna_path = BLI_sprintfN("collections_all[%s", path_remainder.c_str());
}

static void version_principled_bsdf_update_animdata(ID *owner_id, bNodeTree *ntree)
{
  ID *id = &ntree->id;
  AnimData *adt = BKE_animdata_from_id(id);

  LISTBASE_FOREACH (bNode *, node, &ntree->nodes) {
    if (node->type != SH_NODE_BSDF_PRINCIPLED) {
      continue;
    }

    char node_name_escaped[MAX_NAME * 2];
    BLI_str_escape(node_name_escaped, node->name, sizeof(node_name_escaped));
    std::string prefix = "nodes[\"" + std::string(node_name_escaped) + "\"].inputs";

    /* Remove animdata for inputs 18 (Transmission Roughness) and 3 (Subsurface Color). */
    BKE_animdata_fix_paths_remove(id, (prefix + "[18]").c_str());
    BKE_animdata_fix_paths_remove(id, (prefix + "[3]").c_str());

    /* Order is important here: If we e.g. want to change A->B and B->C, but perform A->B first,
     * then later we don't know whether a B entry is an original B (and therefore should be
     * changed to C) or used to be A and was already handled.
     * In practice, going reverse mostly works, the two notable dependency chains are:
     * - 8->13, then 2->8, then 9->2 (13 was changed before)
     * - 1->9, then 6->1 (9 was changed before)
     * - 4->10, then 21->4 (10 was changed before)
     *
     * 0 (Base Color) and 17 (Transmission) are fine as-is. */
    std::pair<int, int> remap_table[] = {
        {20, 27}, /* Emission Strength */
        {19, 26}, /* Emission */
        {16, 3},  /* IOR */
        {15, 19}, /* Clearcoat Roughness */
        {14, 18}, /* Clearcoat */
        {13, 25}, /* Sheen Tint */
        {12, 23}, /* Sheen */
        {11, 15}, /* Anisotropic Rotation */
        {10, 14}, /* Anisotropic */
        {8, 13},  /* Specular Tint */
        {2, 8},   /* Subsurface Radius */
        {9, 2},   /* Roughness */
        {7, 12},  /* Specular */
        {1, 9},   /* Subsurface Scale */
        {6, 1},   /* Metallic */
        {5, 11},  /* Subsurface Anisotropy */
        {4, 10},  /* Subsurface IOR */
        {21, 4}   /* Alpha */
    };
    for (const auto &entry : remap_table) {
      BKE_animdata_fix_paths_rename(
          id, adt, owner_id, prefix.c_str(), nullptr, nullptr, entry.first, entry.second, false);
    }
  }
}

static void versioning_eevee_shadow_settings(Object *object)
{
  /** EEVEE no longer uses the Material::blend_shadow property.
   * Instead, it uses Object::visibility_flag for disabling shadow casting
   */

  short *material_len = BKE_object_material_len_p(object);
  if (!material_len) {
    return;
  }

  using namespace blender;
  bool hide_shadows = *material_len > 0;
  for (int i : IndexRange(*material_len)) {
    Material *material = BKE_object_material_get(object, i + 1);
    if (!material || material->blend_shadow != MA_BS_NONE) {
      hide_shadows = false;
    }
  }

  /* Enable the hide_shadow flag only if there's not any shadow casting material. */
  SET_FLAG_FROM_TEST(object->visibility_flag, hide_shadows, OB_HIDE_SHADOW);
}

static void versioning_replace_splitviewer(bNodeTree *ntree)
{
  /* Split viewer was replaced with a regular split node, so add a viewer node,
   * and link it to the new split node to achieve the same behavior of the split viewer node. */

  LISTBASE_FOREACH_MUTABLE (bNode *, node, &ntree->nodes) {
    if (node->type != CMP_NODE_SPLITVIEWER__DEPRECATED) {
      continue;
    }

    STRNCPY(node->idname, "CompositorNodeSplit");
    node->type = CMP_NODE_SPLIT;
    MEM_freeN(node->storage);
    node->storage = nullptr;

    bNode *viewer_node = blender::bke::nodeAddStaticNode(nullptr, ntree, CMP_NODE_VIEWER);
    /* Nodes are created stacked on top of each other, so separate them a bit. */
    viewer_node->locx = node->locx + node->width + viewer_node->width / 4.0f;
    viewer_node->locy = node->locy;
    viewer_node->flag &= ~NODE_PREVIEW;

    bNodeSocket *split_out_socket = blender::bke::nodeAddStaticSocket(
        ntree, node, SOCK_OUT, SOCK_IMAGE, PROP_NONE, "Image", "Image");
    bNodeSocket *viewer_in_socket = blender::bke::nodeFindSocket(viewer_node, SOCK_IN, "Image");

    blender::bke::nodeAddLink(ntree, node, split_out_socket, viewer_node, viewer_in_socket);
  }
}

/**
 * Exit NLA tweakmode when the AnimData struct has insufficient information.
 *
 * When NLA tweakmode is enabled, Blender expects certain pointers to be set up
 * correctly, and if that fails, can crash. This function ensures that
 * everything is consistent, by exiting tweakmode everywhere there's missing
 * pointers.
 *
 * This shouldn't happen, but the example blend file attached to #119615 needs
 * this.
 */
static void version_nla_tweakmode_incomplete(Main *bmain)
{
  bool any_valid_tweakmode_left = false;

  ID *id;
  FOREACH_MAIN_ID_BEGIN (bmain, id) {
    AnimData *adt = BKE_animdata_from_id(id);
    if (!adt || !(adt->flag & ADT_NLA_EDIT_ON)) {
      continue;
    }

    if (adt->act_track && adt->actstrip) {
      /* Expected case. */
      any_valid_tweakmode_left = true;
      continue;
    }

    /* Not enough info in the blend file to reliably stay in tweak mode. This is the most important
     * part of this versioning code, as it prevents future nullptr access. */
    BKE_nla_tweakmode_exit(adt);
  }
  FOREACH_MAIN_ID_END;

  if (any_valid_tweakmode_left) {
    /* There are still NLA strips correctly in tweak mode. */
    return;
  }

  /* Nothing is in a valid tweakmode, so just disable the corresponding flags on all scenes. */
  LISTBASE_FOREACH (Scene *, scene, &bmain->scenes) {
    scene->flag &= ~SCE_NLA_EDIT_ON;
  }
}

void do_versions_after_linking_400(FileData *fd, Main *bmain)
{
  if (!MAIN_VERSION_FILE_ATLEAST(bmain, 400, 9)) {
    /* Fix area light scaling. */
    LISTBASE_FOREACH (Light *, light, &bmain->lights) {
      light->energy = light->energy_deprecated;
      if (light->type == LA_AREA) {
        light->energy *= M_PI_4;
      }
    }

    /* XXX This was added several years ago in 'lib_link` code of Scene... Should be safe enough
     * here. */
    LISTBASE_FOREACH (Scene *, scene, &bmain->scenes) {
      if (scene->nodetree) {
        version_composite_nodetree_null_id(scene->nodetree, scene);
      }
    }

    /* XXX This was added many years ago (1c19940198) in 'lib_link` code of particles as a bug-fix.
     * But this is actually versioning. Should be safe enough here. */
    LISTBASE_FOREACH (ParticleSettings *, part, &bmain->particles) {
      if (!part->effector_weights) {
        part->effector_weights = BKE_effector_add_weights(part->force_group);
      }
    }

    /* Object proxies have been deprecated sine 3.x era, so their update & sanity check can now
     * happen in do_versions code. */
    LISTBASE_FOREACH (Object *, ob, &bmain->objects) {
      if (ob->proxy) {
        /* Paranoia check, actually a proxy_from pointer should never be written... */
        if (!ID_IS_LINKED(ob->proxy)) {
          ob->proxy->proxy_from = nullptr;
          ob->proxy = nullptr;

          if (ob->id.lib) {
            BLO_reportf_wrap(fd->reports,
                             RPT_INFO,
                             RPT_("Proxy lost from object %s lib %s\n"),
                             ob->id.name + 2,
                             ob->id.lib->filepath);
          }
          else {
            BLO_reportf_wrap(fd->reports,
                             RPT_INFO,
                             RPT_("Proxy lost from object %s lib <NONE>\n"),
                             ob->id.name + 2);
          }
          fd->reports->count.missing_obproxies++;
        }
        else {
          /* This triggers object_update to always use a copy. */
          ob->proxy->proxy_from = ob;
        }
      }
    }
  }

  if (!MAIN_VERSION_FILE_ATLEAST(bmain, 400, 21)) {
    if (!DNA_struct_member_exists(fd->filesdna, "bPoseChannel", "BoneColor", "color")) {
      version_bonegroup_migrate_color(bmain);
    }

    if (!DNA_struct_member_exists(fd->filesdna, "bArmature", "ListBase", "collections")) {
      version_bonelayers_to_bonecollections(bmain);
      version_bonegroups_to_bonecollections(bmain);
    }
  }

  if (!MAIN_VERSION_FILE_ATLEAST(bmain, 400, 24)) {
    FOREACH_NODETREE_BEGIN (bmain, ntree, id) {
      if (ntree->type == NTREE_SHADER) {
        /* Convert animdata on the Principled BSDF sockets. */
        version_principled_bsdf_update_animdata(id, ntree);
      }
    }
    FOREACH_NODETREE_END;
  }

  if (!MAIN_VERSION_FILE_ATLEAST(bmain, 400, 34)) {
    BKE_mesh_legacy_face_map_to_generic(bmain);
  }

  if (!MAIN_VERSION_FILE_ATLEAST(bmain, 401, 5)) {
    Scene *scene = static_cast<Scene *>(bmain->scenes.first);
    bool is_cycles = scene && STREQ(scene->r.engine, RE_engine_id_CYCLES);
    if (!is_cycles) {
      LISTBASE_FOREACH (Object *, object, &bmain->objects) {
        versioning_eevee_shadow_settings(object);
      }
    }
  }

  if (!MAIN_VERSION_FILE_ATLEAST(bmain, 401, 23)) {
    version_nla_tweakmode_incomplete(bmain);
  }

  if (!MAIN_VERSION_FILE_ATLEAST(bmain, 402, 15)) {
    /* Change drivers and animation on "armature.collections" to
     * ".collections_all", so that they are drawn correctly in the tree view,
     * and keep working when the collection is moved around in the hierarchy. */
    LISTBASE_FOREACH (bArmature *, arm, &bmain->armatures) {
      AnimData *adt = BKE_animdata_from_id(&arm->id);
      if (!adt) {
        continue;
      }

      LISTBASE_FOREACH (FCurve *, fcurve, &adt->drivers) {
        version_bonecollection_anim(fcurve);
      }
      if (adt->action) {
        LISTBASE_FOREACH (FCurve *, fcurve, &adt->action->curves) {
          version_bonecollection_anim(fcurve);
        }
      }
    }
  }

  if (!MAIN_VERSION_FILE_ATLEAST(bmain, 402, 23)) {
    /* Shift animation data to accommodate the new Roughness input. */
    version_node_socket_index_animdata(
        bmain, NTREE_SHADER, SH_NODE_SUBSURFACE_SCATTERING, 4, 1, 5);
  }

  /**
   * Always bump subversion in BKE_blender_version.h when adding versioning
   * code here, and wrap it inside a MAIN_VERSION_FILE_ATLEAST check.
   *
   * \note Keep this message at the bottom of the function.
   */
}

static void version_mesh_legacy_to_struct_of_array_format(Mesh &mesh)
{
  BKE_mesh_legacy_convert_flags_to_selection_layers(&mesh);
  BKE_mesh_legacy_convert_flags_to_hide_layers(&mesh);
  BKE_mesh_legacy_convert_uvs_to_generic(&mesh);
  BKE_mesh_legacy_convert_mpoly_to_material_indices(&mesh);
  BKE_mesh_legacy_sharp_faces_from_flags(&mesh);
  BKE_mesh_legacy_bevel_weight_to_layers(&mesh);
  BKE_mesh_legacy_sharp_edges_from_flags(&mesh);
  BKE_mesh_legacy_face_set_to_generic(&mesh);
  BKE_mesh_legacy_edge_crease_to_layers(&mesh);
  BKE_mesh_legacy_uv_seam_from_flags(&mesh);
  BKE_mesh_legacy_convert_verts_to_positions(&mesh);
  BKE_mesh_legacy_attribute_flags_to_strings(&mesh);
  BKE_mesh_legacy_convert_loops_to_corners(&mesh);
  BKE_mesh_legacy_convert_polys_to_offsets(&mesh);
  BKE_mesh_legacy_convert_edges_to_generic(&mesh);
}

static void version_motion_tracking_legacy_camera_object(MovieClip &movieclip)
{
  MovieTracking &tracking = movieclip.tracking;
  MovieTrackingObject *active_tracking_object = BKE_tracking_object_get_active(&tracking);
  MovieTrackingObject *tracking_camera_object = BKE_tracking_object_get_camera(&tracking);

  BLI_assert(tracking_camera_object != nullptr);

  if (BLI_listbase_is_empty(&tracking_camera_object->tracks)) {
    tracking_camera_object->tracks = tracking.tracks_legacy;
    active_tracking_object->active_track = tracking.act_track_legacy;
  }

  if (BLI_listbase_is_empty(&tracking_camera_object->plane_tracks)) {
    tracking_camera_object->plane_tracks = tracking.plane_tracks_legacy;
    active_tracking_object->active_plane_track = tracking.act_plane_track_legacy;
  }

  if (tracking_camera_object->reconstruction.cameras == nullptr) {
    tracking_camera_object->reconstruction = tracking.reconstruction_legacy;
  }

  /* Clear pointers in the legacy storage.
   * Always do it, in the case something got missed in the logic above, so that the legacy storage
   * is always ensured to be empty after load. */
  BLI_listbase_clear(&tracking.tracks_legacy);
  BLI_listbase_clear(&tracking.plane_tracks_legacy);
  tracking.act_track_legacy = nullptr;
  tracking.act_plane_track_legacy = nullptr;
  memset(&tracking.reconstruction_legacy, 0, sizeof(tracking.reconstruction_legacy));
}

static void version_movieclips_legacy_camera_object(Main *bmain)
{
  LISTBASE_FOREACH (MovieClip *, movieclip, &bmain->movieclips) {
    version_motion_tracking_legacy_camera_object(*movieclip);
  }
}

/* Version VertexWeightEdit modifier to make existing weights exclusive of the threshold. */
static void version_vertex_weight_edit_preserve_threshold_exclusivity(Main *bmain)
{
  LISTBASE_FOREACH (Object *, ob, &bmain->objects) {
    if (ob->type != OB_MESH) {
      continue;
    }

    LISTBASE_FOREACH (ModifierData *, md, &ob->modifiers) {
      if (md->type == eModifierType_WeightVGEdit) {
        WeightVGEditModifierData *wmd = reinterpret_cast<WeightVGEditModifierData *>(md);
        wmd->add_threshold = nexttoward(wmd->add_threshold, 2.0);
        wmd->rem_threshold = nexttoward(wmd->rem_threshold, -1.0);
      }
    }
  }
}

static void version_mesh_crease_generic(Main &bmain)
{
  LISTBASE_FOREACH (Mesh *, mesh, &bmain.meshes) {
    BKE_mesh_legacy_crease_to_generic(mesh);
  }

  LISTBASE_FOREACH (bNodeTree *, ntree, &bmain.nodetrees) {
    if (ntree->type == NTREE_GEOMETRY) {
      LISTBASE_FOREACH (bNode *, node, &ntree->nodes) {
        if (STR_ELEM(node->idname,
                     "GeometryNodeStoreNamedAttribute",
                     "GeometryNodeInputNamedAttribute"))
        {
          bNodeSocket *socket = blender::bke::nodeFindSocket(node, SOCK_IN, "Name");
          if (STREQ(socket->default_value_typed<bNodeSocketValueString>()->value, "crease")) {
            STRNCPY(socket->default_value_typed<bNodeSocketValueString>()->value, "crease_edge");
          }
        }
      }
    }
  }

  LISTBASE_FOREACH (Object *, object, &bmain.objects) {
    LISTBASE_FOREACH (ModifierData *, md, &object->modifiers) {
      if (md->type != eModifierType_Nodes) {
        continue;
      }
      if (IDProperty *settings = reinterpret_cast<NodesModifierData *>(md)->settings.properties) {
        LISTBASE_FOREACH (IDProperty *, prop, &settings->data.group) {
          if (blender::StringRef(prop->name).endswith("_attribute_name")) {
            if (STREQ(IDP_String(prop), "crease")) {
              IDP_AssignString(prop, "crease_edge");
            }
          }
        }
      }
    }
  }
}

static void versioning_replace_legacy_glossy_node(bNodeTree *ntree)
{
  LISTBASE_FOREACH (bNode *, node, &ntree->nodes) {
    if (node->type == SH_NODE_BSDF_GLOSSY_LEGACY) {
      STRNCPY(node->idname, "ShaderNodeBsdfAnisotropic");
      node->type = SH_NODE_BSDF_GLOSSY;
    }
  }
}

static void versioning_remove_microfacet_sharp_distribution(bNodeTree *ntree)
{
  /* Find all glossy, glass and refraction BSDF nodes that have their distribution
   * set to SHARP and set them to GGX, disconnect any link to the Roughness input
   * and set its value to zero. */
  LISTBASE_FOREACH (bNode *, node, &ntree->nodes) {
    if (!ELEM(node->type, SH_NODE_BSDF_GLOSSY, SH_NODE_BSDF_GLASS, SH_NODE_BSDF_REFRACTION)) {
      continue;
    }
    if (node->custom1 != SHD_GLOSSY_SHARP_DEPRECATED) {
      continue;
    }

    node->custom1 = SHD_GLOSSY_GGX;
    LISTBASE_FOREACH (bNodeSocket *, socket, &node->inputs) {
      if (!STREQ(socket->identifier, "Roughness")) {
        continue;
      }

      if (socket->link != nullptr) {
        blender::bke::nodeRemLink(ntree, socket->link);
      }
      bNodeSocketValueFloat *socket_value = (bNodeSocketValueFloat *)socket->default_value;
      socket_value->value = 0.0f;

      break;
    }
  }
}

static void version_replace_texcoord_normal_socket(bNodeTree *ntree)
{
  /* The normal of a spot light was set to the incoming light direction, replace with the
   * `Incoming` socket from the Geometry shader node. */
  bNode *geometry_node = nullptr;
  bNode *transform_node = nullptr;
  bNodeSocket *incoming_socket = nullptr;
  bNodeSocket *vec_in_socket = nullptr;
  bNodeSocket *vec_out_socket = nullptr;

  LISTBASE_FOREACH_MUTABLE (bNodeLink *, link, &ntree->links) {
    if (link->fromnode->type == SH_NODE_TEX_COORD && STREQ(link->fromsock->identifier, "Normal")) {
      if (geometry_node == nullptr) {
        geometry_node = blender::bke::nodeAddStaticNode(nullptr, ntree, SH_NODE_NEW_GEOMETRY);
        incoming_socket = blender::bke::nodeFindSocket(geometry_node, SOCK_OUT, "Incoming");

        transform_node = blender::bke::nodeAddStaticNode(nullptr, ntree, SH_NODE_VECT_TRANSFORM);
        vec_in_socket = blender::bke::nodeFindSocket(transform_node, SOCK_IN, "Vector");
        vec_out_socket = blender::bke::nodeFindSocket(transform_node, SOCK_OUT, "Vector");

        NodeShaderVectTransform *nodeprop = (NodeShaderVectTransform *)transform_node->storage;
        nodeprop->type = SHD_VECT_TRANSFORM_TYPE_NORMAL;

        blender::bke::nodeAddLink(
            ntree, geometry_node, incoming_socket, transform_node, vec_in_socket);
      }
      blender::bke::nodeAddLink(ntree, transform_node, vec_out_socket, link->tonode, link->tosock);
      blender::bke::nodeRemLink(ntree, link);
    }
  }
}

static void version_principled_transmission_roughness(bNodeTree *ntree)
{
  LISTBASE_FOREACH (bNode *, node, &ntree->nodes) {
    if (node->type != SH_NODE_BSDF_PRINCIPLED) {
      continue;
    }
    bNodeSocket *sock = blender::bke::nodeFindSocket(node, SOCK_IN, "Transmission Roughness");
    if (sock != nullptr) {
      blender::bke::nodeRemoveSocket(ntree, node, sock);
    }
  }
}

/* Convert legacy Velvet BSDF nodes into the new Sheen BSDF node. */
static void version_replace_velvet_sheen_node(bNodeTree *ntree)
{
  LISTBASE_FOREACH (bNode *, node, &ntree->nodes) {
    if (node->type == SH_NODE_BSDF_SHEEN) {
      STRNCPY(node->idname, "ShaderNodeBsdfSheen");

      bNodeSocket *sigmaInput = blender::bke::nodeFindSocket(node, SOCK_IN, "Sigma");
      if (sigmaInput != nullptr) {
        node->custom1 = SHD_SHEEN_ASHIKHMIN;
        STRNCPY(sigmaInput->identifier, "Roughness");
        STRNCPY(sigmaInput->name, "Roughness");
      }
    }
  }
}

/* Convert sheen inputs on the Principled BSDF. */
static void version_principled_bsdf_sheen(bNodeTree *ntree)
{
  auto check_node = [](const bNode *node) {
    return (node->type == SH_NODE_BSDF_PRINCIPLED) &&
           (blender::bke::nodeFindSocket(node, SOCK_IN, "Sheen Roughness") == nullptr);
  };
  auto update_input = [ntree](bNode *node, bNodeSocket *input) {
    /* Change socket type to Color. */
    blender::bke::nodeModifySocketTypeStatic(ntree, node, input, SOCK_RGBA, 0);

    /* Account for the change in intensity between the old and new model.
     * If the Sheen input is set to a fixed value, adjust it and set the tint to white.
     * Otherwise, if it's connected, keep it as-is but set the tint to 0.2 instead. */
    bNodeSocket *sheen = blender::bke::nodeFindSocket(node, SOCK_IN, "Sheen");
    if (sheen != nullptr && sheen->link == nullptr) {
      *version_cycles_node_socket_float_value(sheen) *= 0.2f;

      static float default_value[] = {1.0f, 1.0f, 1.0f, 1.0f};
      copy_v4_v4(version_cycles_node_socket_rgba_value(input), default_value);
    }
    else {
      static float default_value[] = {0.2f, 0.2f, 0.2f, 1.0f};
      copy_v4_v4(version_cycles_node_socket_rgba_value(input), default_value);
    }
  };
  auto update_input_link = [](bNode *, bNodeSocket *, bNode *, bNodeSocket *) {
    /* Don't replace the link here, tint works differently enough now to make conversion
     * impractical. */
  };

  version_update_node_input(ntree, check_node, "Sheen Tint", update_input, update_input_link);
}

/* Convert EEVEE-Legacy refraction depth to EEVEE-Next thickness tree. */
static void version_refraction_depth_to_thickness_value(bNodeTree *ntree, float thickness)
{
  LISTBASE_FOREACH (bNode *, node, &ntree->nodes) {
    if (node->type != SH_NODE_OUTPUT_MATERIAL) {
      continue;
    }

    bNodeSocket *thickness_socket = blender::bke::nodeFindSocket(node, SOCK_IN, "Thickness");
    if (thickness_socket == nullptr) {
      continue;
    }

    bool has_link = false;
    LISTBASE_FOREACH (bNodeLink *, link, &ntree->links) {
      if (link->tosock == thickness_socket) {
        /* Something is already plugged in. Don't modify anything. */
        has_link = true;
      }
    }

    if (has_link) {
      continue;
    }
    bNode *value_node = blender::bke::nodeAddStaticNode(nullptr, ntree, SH_NODE_VALUE);
    value_node->parent = node->parent;
    value_node->locx = node->locx;
    value_node->locy = node->locy - 160.0f;
    bNodeSocket *socket_value = blender::bke::nodeFindSocket(value_node, SOCK_OUT, "Value");

    *version_cycles_node_socket_float_value(socket_value) = thickness;

    blender::bke::nodeAddLink(ntree, value_node, socket_value, node, thickness_socket);
  }

  version_socket_update_is_used(ntree);
}

static void versioning_update_noise_texture_node(bNodeTree *ntree)
{
  LISTBASE_FOREACH (bNode *, node, &ntree->nodes) {
    if (node->type != SH_NODE_TEX_NOISE) {
      continue;
    }

    (static_cast<NodeTexNoise *>(node->storage))->type = SHD_NOISE_FBM;

    bNodeSocket *roughness_socket = blender::bke::nodeFindSocket(node, SOCK_IN, "Roughness");
    if (roughness_socket == nullptr) {
      /* Noise Texture node was created before the Roughness input was added. */
      continue;
    }

    float *roughness = version_cycles_node_socket_float_value(roughness_socket);

    bNodeLink *roughness_link = nullptr;
    bNode *roughness_from_node = nullptr;
    bNodeSocket *roughness_from_socket = nullptr;

    LISTBASE_FOREACH (bNodeLink *, link, &ntree->links) {
      /* Find links, nodes and sockets. */
      if (link->tosock == roughness_socket) {
        roughness_link = link;
        roughness_from_node = link->fromnode;
        roughness_from_socket = link->fromsock;
      }
    }

    if (roughness_link != nullptr) {
      /* Add Clamp node before Roughness input. */

      bNode *clamp_node = blender::bke::nodeAddStaticNode(nullptr, ntree, SH_NODE_CLAMP);
      clamp_node->parent = node->parent;
      clamp_node->custom1 = NODE_CLAMP_MINMAX;
      clamp_node->locx = node->locx;
      clamp_node->locy = node->locy - 300.0f;
      clamp_node->flag |= NODE_HIDDEN;
      bNodeSocket *clamp_socket_value = blender::bke::nodeFindSocket(clamp_node, SOCK_IN, "Value");
      bNodeSocket *clamp_socket_min = blender::bke::nodeFindSocket(clamp_node, SOCK_IN, "Min");
      bNodeSocket *clamp_socket_max = blender::bke::nodeFindSocket(clamp_node, SOCK_IN, "Max");
      bNodeSocket *clamp_socket_out = blender::bke::nodeFindSocket(clamp_node, SOCK_OUT, "Result");

      *version_cycles_node_socket_float_value(clamp_socket_min) = 0.0f;
      *version_cycles_node_socket_float_value(clamp_socket_max) = 1.0f;

      blender::bke::nodeRemLink(ntree, roughness_link);
      blender::bke::nodeAddLink(
          ntree, roughness_from_node, roughness_from_socket, clamp_node, clamp_socket_value);
      blender::bke::nodeAddLink(ntree, clamp_node, clamp_socket_out, node, roughness_socket);
    }
    else {
      *roughness = std::clamp(*roughness, 0.0f, 1.0f);
    }
  }

  version_socket_update_is_used(ntree);
}

static void versioning_replace_musgrave_texture_node(bNodeTree *ntree)
{
  version_node_input_socket_name(ntree, SH_NODE_TEX_MUSGRAVE_DEPRECATED, "Dimension", "Roughness");
  LISTBASE_FOREACH (bNode *, node, &ntree->nodes) {
    if (node->type != SH_NODE_TEX_MUSGRAVE_DEPRECATED) {
      continue;
    }

    STRNCPY(node->idname, "ShaderNodeTexNoise");
    node->type = SH_NODE_TEX_NOISE;
    NodeTexNoise *data = MEM_cnew<NodeTexNoise>(__func__);
    data->base = (static_cast<NodeTexMusgrave *>(node->storage))->base;
    data->dimensions = (static_cast<NodeTexMusgrave *>(node->storage))->dimensions;
    data->normalize = false;
    data->type = (static_cast<NodeTexMusgrave *>(node->storage))->musgrave_type;
    MEM_freeN(node->storage);
    node->storage = data;

    bNodeLink *detail_link = nullptr;
    bNode *detail_from_node = nullptr;
    bNodeSocket *detail_from_socket = nullptr;

    bNodeLink *roughness_link = nullptr;
    bNode *roughness_from_node = nullptr;
    bNodeSocket *roughness_from_socket = nullptr;

    bNodeLink *lacunarity_link = nullptr;
    bNode *lacunarity_from_node = nullptr;
    bNodeSocket *lacunarity_from_socket = nullptr;

    LISTBASE_FOREACH (bNodeLink *, link, &ntree->links) {
      /* Find links, nodes and sockets. */
      if (link->tonode == node) {
        if (STREQ(link->tosock->identifier, "Detail")) {
          detail_link = link;
          detail_from_node = link->fromnode;
          detail_from_socket = link->fromsock;
        }
        if (STREQ(link->tosock->identifier, "Roughness")) {
          roughness_link = link;
          roughness_from_node = link->fromnode;
          roughness_from_socket = link->fromsock;
        }
        if (STREQ(link->tosock->identifier, "Lacunarity")) {
          lacunarity_link = link;
          lacunarity_from_node = link->fromnode;
          lacunarity_from_socket = link->fromsock;
        }
      }
    }

    uint8_t noise_type = (static_cast<NodeTexNoise *>(node->storage))->type;
    float locy_offset = 0.0f;

    bNodeSocket *fac_socket = blender::bke::nodeFindSocket(node, SOCK_OUT, "Fac");
    /* Clear label because Musgrave output socket label is set to "Height" instead of "Fac". */
    fac_socket->label[0] = '\0';

    bNodeSocket *detail_socket = blender::bke::nodeFindSocket(node, SOCK_IN, "Detail");
    float *detail = version_cycles_node_socket_float_value(detail_socket);

    if (detail_link != nullptr) {
      locy_offset -= 80.0f;

      /* Add Minimum Math node and Subtract Math node before Detail input. */

      bNode *min_node = blender::bke::nodeAddStaticNode(nullptr, ntree, SH_NODE_MATH);
      min_node->parent = node->parent;
      min_node->custom1 = NODE_MATH_MINIMUM;
      min_node->locx = node->locx;
      min_node->locy = node->locy - 320.0f;
      min_node->flag |= NODE_HIDDEN;
      bNodeSocket *min_socket_A = static_cast<bNodeSocket *>(BLI_findlink(&min_node->inputs, 0));
      bNodeSocket *min_socket_B = static_cast<bNodeSocket *>(BLI_findlink(&min_node->inputs, 1));
      bNodeSocket *min_socket_out = blender::bke::nodeFindSocket(min_node, SOCK_OUT, "Value");

      bNode *sub1_node = blender::bke::nodeAddStaticNode(nullptr, ntree, SH_NODE_MATH);
      sub1_node->parent = node->parent;
      sub1_node->custom1 = NODE_MATH_SUBTRACT;
      sub1_node->locx = node->locx;
      sub1_node->locy = node->locy - 360.0f;
      sub1_node->flag |= NODE_HIDDEN;
      bNodeSocket *sub1_socket_A = static_cast<bNodeSocket *>(BLI_findlink(&sub1_node->inputs, 0));
      bNodeSocket *sub1_socket_B = static_cast<bNodeSocket *>(BLI_findlink(&sub1_node->inputs, 1));
      bNodeSocket *sub1_socket_out = blender::bke::nodeFindSocket(sub1_node, SOCK_OUT, "Value");

      *version_cycles_node_socket_float_value(min_socket_B) = 14.0f;
      *version_cycles_node_socket_float_value(sub1_socket_B) = 1.0f;

      blender::bke::nodeRemLink(ntree, detail_link);
      blender::bke::nodeAddLink(
          ntree, detail_from_node, detail_from_socket, sub1_node, sub1_socket_A);
      blender::bke::nodeAddLink(ntree, sub1_node, sub1_socket_out, min_node, min_socket_A);
      blender::bke::nodeAddLink(ntree, min_node, min_socket_out, node, detail_socket);

      if (ELEM(noise_type, SHD_NOISE_RIDGED_MULTIFRACTAL, SHD_NOISE_HETERO_TERRAIN)) {
        locy_offset -= 40.0f;

        /* Add Greater Than Math node before Subtract Math node. */

        bNode *greater_node = blender::bke::nodeAddStaticNode(nullptr, ntree, SH_NODE_MATH);
        greater_node->parent = node->parent;
        greater_node->custom1 = NODE_MATH_GREATER_THAN;
        greater_node->locx = node->locx;
        greater_node->locy = node->locy - 400.0f;
        greater_node->flag |= NODE_HIDDEN;
        bNodeSocket *greater_socket_A = static_cast<bNodeSocket *>(
            BLI_findlink(&greater_node->inputs, 0));
        bNodeSocket *greater_socket_B = static_cast<bNodeSocket *>(
            BLI_findlink(&greater_node->inputs, 1));
        bNodeSocket *greater_socket_out = blender::bke::nodeFindSocket(
            greater_node, SOCK_OUT, "Value");

        *version_cycles_node_socket_float_value(greater_socket_B) = 1.0f;

        blender::bke::nodeAddLink(
            ntree, detail_from_node, detail_from_socket, greater_node, greater_socket_A);
        blender::bke::nodeAddLink(
            ntree, greater_node, greater_socket_out, sub1_node, sub1_socket_B);
      }
      else {
        /* Add Clamp node and Multiply Math node behind Fac output. */

        bNode *clamp_node = blender::bke::nodeAddStaticNode(nullptr, ntree, SH_NODE_CLAMP);
        clamp_node->parent = node->parent;
        clamp_node->custom1 = NODE_CLAMP_MINMAX;
        clamp_node->locx = node->locx;
        clamp_node->locy = node->locy + 40.0f;
        clamp_node->flag |= NODE_HIDDEN;
        bNodeSocket *clamp_socket_value = blender::bke::nodeFindSocket(
            clamp_node, SOCK_IN, "Value");
        bNodeSocket *clamp_socket_min = blender::bke::nodeFindSocket(clamp_node, SOCK_IN, "Min");
        bNodeSocket *clamp_socket_max = blender::bke::nodeFindSocket(clamp_node, SOCK_IN, "Max");
        bNodeSocket *clamp_socket_out = blender::bke::nodeFindSocket(
            clamp_node, SOCK_OUT, "Result");

        bNode *mul_node = blender::bke::nodeAddStaticNode(nullptr, ntree, SH_NODE_MATH);
        mul_node->parent = node->parent;
        mul_node->custom1 = NODE_MATH_MULTIPLY;
        mul_node->locx = node->locx;
        mul_node->locy = node->locy + 80.0f;
        mul_node->flag |= NODE_HIDDEN;
        bNodeSocket *mul_socket_A = static_cast<bNodeSocket *>(BLI_findlink(&mul_node->inputs, 0));
        bNodeSocket *mul_socket_B = static_cast<bNodeSocket *>(BLI_findlink(&mul_node->inputs, 1));
        bNodeSocket *mul_socket_out = blender::bke::nodeFindSocket(mul_node, SOCK_OUT, "Value");

        *version_cycles_node_socket_float_value(clamp_socket_min) = 0.0f;
        *version_cycles_node_socket_float_value(clamp_socket_max) = 1.0f;

        if (noise_type == SHD_NOISE_MULTIFRACTAL) {
          /* Add Subtract Math node and Add Math node after Multiply Math node. */

          bNode *sub2_node = blender::bke::nodeAddStaticNode(nullptr, ntree, SH_NODE_MATH);
          sub2_node->parent = node->parent;
          sub2_node->custom1 = NODE_MATH_SUBTRACT;
          sub2_node->custom2 = SHD_MATH_CLAMP;
          sub2_node->locx = node->locx;
          sub2_node->locy = node->locy + 120.0f;
          sub2_node->flag |= NODE_HIDDEN;
          bNodeSocket *sub2_socket_A = static_cast<bNodeSocket *>(
              BLI_findlink(&sub2_node->inputs, 0));
          bNodeSocket *sub2_socket_B = static_cast<bNodeSocket *>(
              BLI_findlink(&sub2_node->inputs, 1));
          bNodeSocket *sub2_socket_out = blender::bke::nodeFindSocket(
              sub2_node, SOCK_OUT, "Value");

          bNode *add_node = blender::bke::nodeAddStaticNode(nullptr, ntree, SH_NODE_MATH);
          add_node->parent = node->parent;
          add_node->custom1 = NODE_MATH_ADD;
          add_node->locx = node->locx;
          add_node->locy = node->locy + 160.0f;
          add_node->flag |= NODE_HIDDEN;
          bNodeSocket *add_socket_A = static_cast<bNodeSocket *>(
              BLI_findlink(&add_node->inputs, 0));
          bNodeSocket *add_socket_B = static_cast<bNodeSocket *>(
              BLI_findlink(&add_node->inputs, 1));
          bNodeSocket *add_socket_out = blender::bke::nodeFindSocket(add_node, SOCK_OUT, "Value");

          *version_cycles_node_socket_float_value(sub2_socket_A) = 1.0f;

          LISTBASE_FOREACH_BACKWARD_MUTABLE (bNodeLink *, link, &ntree->links) {
            if (link->fromsock == fac_socket) {
              blender::bke::nodeAddLink(
                  ntree, add_node, add_socket_out, link->tonode, link->tosock);
              blender::bke::nodeRemLink(ntree, link);
            }
          }

          blender::bke::nodeAddLink(ntree, mul_node, mul_socket_out, add_node, add_socket_A);
          blender::bke::nodeAddLink(
              ntree, detail_from_node, detail_from_socket, sub2_node, sub2_socket_B);
          blender::bke::nodeAddLink(ntree, sub2_node, sub2_socket_out, add_node, add_socket_B);
        }
        else {
          LISTBASE_FOREACH_BACKWARD_MUTABLE (bNodeLink *, link, &ntree->links) {
            if (link->fromsock == fac_socket) {
              blender::bke::nodeAddLink(
                  ntree, mul_node, mul_socket_out, link->tonode, link->tosock);
              blender::bke::nodeRemLink(ntree, link);
            }
          }
        }

        blender::bke::nodeAddLink(ntree, node, fac_socket, mul_node, mul_socket_A);
        blender::bke::nodeAddLink(
            ntree, detail_from_node, detail_from_socket, clamp_node, clamp_socket_value);
        blender::bke::nodeAddLink(ntree, clamp_node, clamp_socket_out, mul_node, mul_socket_B);
      }
    }
    else {
      if (*detail < 1.0f) {
        if (!ELEM(noise_type, SHD_NOISE_RIDGED_MULTIFRACTAL, SHD_NOISE_HETERO_TERRAIN)) {
          /* Add Multiply Math node behind Fac output. */

          bNode *mul_node = blender::bke::nodeAddStaticNode(nullptr, ntree, SH_NODE_MATH);
          mul_node->parent = node->parent;
          mul_node->custom1 = NODE_MATH_MULTIPLY;
          mul_node->locx = node->locx;
          mul_node->locy = node->locy + 40.0f;
          mul_node->flag |= NODE_HIDDEN;
          bNodeSocket *mul_socket_A = static_cast<bNodeSocket *>(
              BLI_findlink(&mul_node->inputs, 0));
          bNodeSocket *mul_socket_B = static_cast<bNodeSocket *>(
              BLI_findlink(&mul_node->inputs, 1));
          bNodeSocket *mul_socket_out = blender::bke::nodeFindSocket(mul_node, SOCK_OUT, "Value");

          *version_cycles_node_socket_float_value(mul_socket_B) = *detail;

          if (noise_type == SHD_NOISE_MULTIFRACTAL) {
            /* Add an Add Math node after Multiply Math node. */

            bNode *add_node = blender::bke::nodeAddStaticNode(nullptr, ntree, SH_NODE_MATH);
            add_node->parent = node->parent;
            add_node->custom1 = NODE_MATH_ADD;
            add_node->locx = node->locx;
            add_node->locy = node->locy + 80.0f;
            add_node->flag |= NODE_HIDDEN;
            bNodeSocket *add_socket_A = static_cast<bNodeSocket *>(
                BLI_findlink(&add_node->inputs, 0));
            bNodeSocket *add_socket_B = static_cast<bNodeSocket *>(
                BLI_findlink(&add_node->inputs, 1));
            bNodeSocket *add_socket_out = blender::bke::nodeFindSocket(
                add_node, SOCK_OUT, "Value");

            *version_cycles_node_socket_float_value(add_socket_B) = 1.0f - *detail;

            LISTBASE_FOREACH_BACKWARD_MUTABLE (bNodeLink *, link, &ntree->links) {
              if (link->fromsock == fac_socket) {
                blender::bke::nodeAddLink(
                    ntree, add_node, add_socket_out, link->tonode, link->tosock);
                blender::bke::nodeRemLink(ntree, link);
              }
            }

            blender::bke::nodeAddLink(ntree, mul_node, mul_socket_out, add_node, add_socket_A);
          }
          else {
            LISTBASE_FOREACH_BACKWARD_MUTABLE (bNodeLink *, link, &ntree->links) {
              if (link->fromsock == fac_socket) {
                blender::bke::nodeAddLink(
                    ntree, mul_node, mul_socket_out, link->tonode, link->tosock);
                blender::bke::nodeRemLink(ntree, link);
              }
            }
          }

          blender::bke::nodeAddLink(ntree, node, fac_socket, mul_node, mul_socket_A);

          *detail = 0.0f;
        }
      }
      else {
        *detail = std::fminf(*detail - 1.0f, 14.0f);
      }
    }

    bNodeSocket *roughness_socket = blender::bke::nodeFindSocket(node, SOCK_IN, "Roughness");
    float *roughness = version_cycles_node_socket_float_value(roughness_socket);
    bNodeSocket *lacunarity_socket = blender::bke::nodeFindSocket(node, SOCK_IN, "Lacunarity");
    float *lacunarity = version_cycles_node_socket_float_value(lacunarity_socket);

    *roughness = std::fmaxf(*roughness, 1e-5f);
    *lacunarity = std::fmaxf(*lacunarity, 1e-5f);

    if (roughness_link != nullptr) {
      /* Add Maximum Math node after output of roughness_from_node. Add Multiply Math node and
       * Power Math node before Roughness input. */

      bNode *max1_node = blender::bke::nodeAddStaticNode(nullptr, ntree, SH_NODE_MATH);
      max1_node->parent = node->parent;
      max1_node->custom1 = NODE_MATH_MAXIMUM;
      max1_node->locx = node->locx;
      max1_node->locy = node->locy - 400.0f + locy_offset;
      max1_node->flag |= NODE_HIDDEN;
      bNodeSocket *max1_socket_A = static_cast<bNodeSocket *>(BLI_findlink(&max1_node->inputs, 0));
      bNodeSocket *max1_socket_B = static_cast<bNodeSocket *>(BLI_findlink(&max1_node->inputs, 1));
      bNodeSocket *max1_socket_out = blender::bke::nodeFindSocket(max1_node, SOCK_OUT, "Value");

      bNode *mul_node = blender::bke::nodeAddStaticNode(nullptr, ntree, SH_NODE_MATH);
      mul_node->parent = node->parent;
      mul_node->custom1 = NODE_MATH_MULTIPLY;
      mul_node->locx = node->locx;
      mul_node->locy = node->locy - 360.0f + locy_offset;
      mul_node->flag |= NODE_HIDDEN;
      bNodeSocket *mul_socket_A = static_cast<bNodeSocket *>(BLI_findlink(&mul_node->inputs, 0));
      bNodeSocket *mul_socket_B = static_cast<bNodeSocket *>(BLI_findlink(&mul_node->inputs, 1));
      bNodeSocket *mul_socket_out = blender::bke::nodeFindSocket(mul_node, SOCK_OUT, "Value");

      bNode *pow_node = blender::bke::nodeAddStaticNode(nullptr, ntree, SH_NODE_MATH);
      pow_node->parent = node->parent;
      pow_node->custom1 = NODE_MATH_POWER;
      pow_node->locx = node->locx;
      pow_node->locy = node->locy - 320.0f + locy_offset;
      pow_node->flag |= NODE_HIDDEN;
      bNodeSocket *pow_socket_A = static_cast<bNodeSocket *>(BLI_findlink(&pow_node->inputs, 0));
      bNodeSocket *pow_socket_B = static_cast<bNodeSocket *>(BLI_findlink(&pow_node->inputs, 1));
      bNodeSocket *pow_socket_out = blender::bke::nodeFindSocket(pow_node, SOCK_OUT, "Value");

      *version_cycles_node_socket_float_value(max1_socket_B) = -1e-5f;
      *version_cycles_node_socket_float_value(mul_socket_B) = -1.0f;
      *version_cycles_node_socket_float_value(pow_socket_A) = *lacunarity;

      blender::bke::nodeRemLink(ntree, roughness_link);
      blender::bke::nodeAddLink(
          ntree, roughness_from_node, roughness_from_socket, max1_node, max1_socket_A);
      blender::bke::nodeAddLink(ntree, max1_node, max1_socket_out, mul_node, mul_socket_A);
      blender::bke::nodeAddLink(ntree, mul_node, mul_socket_out, pow_node, pow_socket_B);
      blender::bke::nodeAddLink(ntree, pow_node, pow_socket_out, node, roughness_socket);

      if (lacunarity_link != nullptr) {
        /* Add Maximum Math node after output of lacunarity_from_node. */

        bNode *max2_node = blender::bke::nodeAddStaticNode(nullptr, ntree, SH_NODE_MATH);
        max2_node->parent = node->parent;
        max2_node->custom1 = NODE_MATH_MAXIMUM;
        max2_node->locx = node->locx;
        max2_node->locy = node->locy - 440.0f + locy_offset;
        max2_node->flag |= NODE_HIDDEN;
        bNodeSocket *max2_socket_A = static_cast<bNodeSocket *>(
            BLI_findlink(&max2_node->inputs, 0));
        bNodeSocket *max2_socket_B = static_cast<bNodeSocket *>(
            BLI_findlink(&max2_node->inputs, 1));
        bNodeSocket *max2_socket_out = blender::bke::nodeFindSocket(max2_node, SOCK_OUT, "Value");

        *version_cycles_node_socket_float_value(max2_socket_B) = -1e-5f;

        blender::bke::nodeRemLink(ntree, lacunarity_link);
        blender::bke::nodeAddLink(
            ntree, lacunarity_from_node, lacunarity_from_socket, max2_node, max2_socket_A);
        blender::bke::nodeAddLink(ntree, max2_node, max2_socket_out, pow_node, pow_socket_A);
        blender::bke::nodeAddLink(ntree, max2_node, max2_socket_out, node, lacunarity_socket);
      }
    }
    else if ((lacunarity_link != nullptr) && (roughness_link == nullptr)) {
      /* Add Maximum Math node after output of lacunarity_from_node. Add Power Math node before
       * Roughness input. */

      bNode *max2_node = blender::bke::nodeAddStaticNode(nullptr, ntree, SH_NODE_MATH);
      max2_node->parent = node->parent;
      max2_node->custom1 = NODE_MATH_MAXIMUM;
      max2_node->locx = node->locx;
      max2_node->locy = node->locy - 360.0f + locy_offset;
      max2_node->flag |= NODE_HIDDEN;
      bNodeSocket *max2_socket_A = static_cast<bNodeSocket *>(BLI_findlink(&max2_node->inputs, 0));
      bNodeSocket *max2_socket_B = static_cast<bNodeSocket *>(BLI_findlink(&max2_node->inputs, 1));
      bNodeSocket *max2_socket_out = blender::bke::nodeFindSocket(max2_node, SOCK_OUT, "Value");

      bNode *pow_node = blender::bke::nodeAddStaticNode(nullptr, ntree, SH_NODE_MATH);
      pow_node->parent = node->parent;
      pow_node->custom1 = NODE_MATH_POWER;
      pow_node->locx = node->locx;
      pow_node->locy = node->locy - 320.0f + locy_offset;
      pow_node->flag |= NODE_HIDDEN;
      bNodeSocket *pow_socket_A = static_cast<bNodeSocket *>(BLI_findlink(&pow_node->inputs, 0));
      bNodeSocket *pow_socket_B = static_cast<bNodeSocket *>(BLI_findlink(&pow_node->inputs, 1));
      bNodeSocket *pow_socket_out = blender::bke::nodeFindSocket(pow_node, SOCK_OUT, "Value");

      *version_cycles_node_socket_float_value(max2_socket_B) = -1e-5f;
      *version_cycles_node_socket_float_value(pow_socket_A) = *lacunarity;
      *version_cycles_node_socket_float_value(pow_socket_B) = -(*roughness);

      blender::bke::nodeRemLink(ntree, lacunarity_link);
      blender::bke::nodeAddLink(
          ntree, lacunarity_from_node, lacunarity_from_socket, max2_node, max2_socket_A);
      blender::bke::nodeAddLink(ntree, max2_node, max2_socket_out, pow_node, pow_socket_A);
      blender::bke::nodeAddLink(ntree, max2_node, max2_socket_out, node, lacunarity_socket);
      blender::bke::nodeAddLink(ntree, pow_node, pow_socket_out, node, roughness_socket);
    }
    else {
      *roughness = std::pow(*lacunarity, -(*roughness));
    }
  }

  version_socket_update_is_used(ntree);
}

/* Convert subsurface inputs on the Principled BSDF. */
static void version_principled_bsdf_subsurface(bNodeTree *ntree)
{
  /* - Create Subsurface Scale input
   * - If a node's Subsurface input was connected or nonzero:
   *   - Make the Base Color a mix of old Base Color and Subsurface Color,
   *     using Subsurface as the mix factor
   *   - Move Subsurface link and default value to the new Subsurface Scale input
   *   - Set the Subsurface input to 1.0
   * - Remove Subsurface Color input
   */
  LISTBASE_FOREACH (bNode *, node, &ntree->nodes) {
    if (node->type != SH_NODE_BSDF_PRINCIPLED) {
      continue;
    }
    if (blender::bke::nodeFindSocket(node, SOCK_IN, "Subsurface Scale")) {
      /* Node is already updated. */
      continue;
    }

    /* Add Scale input */
    bNodeSocket *scale_in = blender::bke::nodeAddStaticSocket(
        ntree, node, SOCK_IN, SOCK_FLOAT, PROP_DISTANCE, "Subsurface Scale", "Subsurface Scale");

    bNodeSocket *subsurf = blender::bke::nodeFindSocket(node, SOCK_IN, "Subsurface");
    float *subsurf_val = version_cycles_node_socket_float_value(subsurf);

    if (!subsurf->link && *subsurf_val == 0.0f) {
      *version_cycles_node_socket_float_value(scale_in) = 0.05f;
    }
    else {
      *version_cycles_node_socket_float_value(scale_in) = *subsurf_val;
    }

    if (subsurf->link == nullptr && *subsurf_val == 0.0f) {
      /* Node doesn't use Subsurf, we're done here. */
      continue;
    }

    /* Fix up Subsurface Color input */
    bNodeSocket *base_col = blender::bke::nodeFindSocket(node, SOCK_IN, "Base Color");
    bNodeSocket *subsurf_col = blender::bke::nodeFindSocket(node, SOCK_IN, "Subsurface Color");
    float *base_col_val = version_cycles_node_socket_rgba_value(base_col);
    float *subsurf_col_val = version_cycles_node_socket_rgba_value(subsurf_col);
    /* If any of the three inputs is dynamic, we need a Mix node. */
    if (subsurf->link || subsurf_col->link || base_col->link) {
      bNode *mix = blender::bke::nodeAddStaticNode(nullptr, ntree, SH_NODE_MIX);
      static_cast<NodeShaderMix *>(mix->storage)->data_type = SOCK_RGBA;
      mix->locx = node->locx - 170;
      mix->locy = node->locy - 120;

      bNodeSocket *a_in = blender::bke::nodeFindSocket(mix, SOCK_IN, "A_Color");
      bNodeSocket *b_in = blender::bke::nodeFindSocket(mix, SOCK_IN, "B_Color");
      bNodeSocket *fac_in = blender::bke::nodeFindSocket(mix, SOCK_IN, "Factor_Float");
      bNodeSocket *result_out = blender::bke::nodeFindSocket(mix, SOCK_OUT, "Result_Color");

      copy_v4_v4(version_cycles_node_socket_rgba_value(a_in), base_col_val);
      copy_v4_v4(version_cycles_node_socket_rgba_value(b_in), subsurf_col_val);
      *version_cycles_node_socket_float_value(fac_in) = *subsurf_val;

      if (base_col->link) {
        blender::bke::nodeAddLink(
            ntree, base_col->link->fromnode, base_col->link->fromsock, mix, a_in);
        blender::bke::nodeRemLink(ntree, base_col->link);
      }
      if (subsurf_col->link) {
        blender::bke::nodeAddLink(
            ntree, subsurf_col->link->fromnode, subsurf_col->link->fromsock, mix, b_in);
        blender::bke::nodeRemLink(ntree, subsurf_col->link);
      }
      if (subsurf->link) {
        blender::bke::nodeAddLink(
            ntree, subsurf->link->fromnode, subsurf->link->fromsock, mix, fac_in);
        blender::bke::nodeAddLink(
            ntree, subsurf->link->fromnode, subsurf->link->fromsock, node, scale_in);
        blender::bke::nodeRemLink(ntree, subsurf->link);
      }
      blender::bke::nodeAddLink(ntree, mix, result_out, node, base_col);
    }
    /* Mix the fixed values. */
    interp_v4_v4v4(base_col_val, base_col_val, subsurf_col_val, *subsurf_val);

    /* Set node to 100% subsurface, 0% diffuse. */
    *subsurf_val = 1.0f;

    /* Delete Subsurface Color input */
    blender::bke::nodeRemoveSocket(ntree, node, subsurf_col);
  }
}

/* Convert emission inputs on the Principled BSDF. */
static void version_principled_bsdf_emission(bNodeTree *ntree)
{
  /* Blender 3.x and before would default to Emission = 0.0, Emission Strength = 1.0.
   * Now we default the other way around (1.0 and 0.0), but because the Strength input was added
   * a bit later, a file that only has the Emission socket would now end up as (1.0, 0.0) instead
   * of (1.0, 1.0).
   * Therefore, set strength to 1.0 for those files.
   */
  LISTBASE_FOREACH (bNode *, node, &ntree->nodes) {
    if (node->type != SH_NODE_BSDF_PRINCIPLED) {
      continue;
    }
    if (!blender::bke::nodeFindSocket(node, SOCK_IN, "Emission")) {
      /* Old enough to have neither, new defaults are fine. */
      continue;
    }
    if (blender::bke::nodeFindSocket(node, SOCK_IN, "Emission Strength")) {
      /* New enough to have both, no need to do anything. */
      continue;
    }
    bNodeSocket *sock = blender::bke::nodeAddStaticSocket(
        ntree, node, SOCK_IN, SOCK_FLOAT, PROP_NONE, "Emission Strength", "Emission Strength");
    *version_cycles_node_socket_float_value(sock) = 1.0f;
  }
}

/* Rename various Principled BSDF sockets. */
static void version_principled_bsdf_rename_sockets(bNodeTree *ntree)
{
  version_node_input_socket_name(ntree, SH_NODE_BSDF_PRINCIPLED, "Emission", "Emission Color");
  version_node_input_socket_name(ntree, SH_NODE_BSDF_PRINCIPLED, "Specular", "Specular IOR Level");
  version_node_input_socket_name(
      ntree, SH_NODE_BSDF_PRINCIPLED, "Subsurface", "Subsurface Weight");
  version_node_input_socket_name(
      ntree, SH_NODE_BSDF_PRINCIPLED, "Transmission", "Transmission Weight");
  version_node_input_socket_name(ntree, SH_NODE_BSDF_PRINCIPLED, "Coat", "Coat Weight");
  version_node_input_socket_name(ntree, SH_NODE_BSDF_PRINCIPLED, "Sheen", "Sheen Weight");
}

/* Replace old Principled Hair BSDF as a variant in the new Principled Hair BSDF. */
static void version_replace_principled_hair_model(bNodeTree *ntree)
{
  LISTBASE_FOREACH (bNode *, node, &ntree->nodes) {
    if (node->type != SH_NODE_BSDF_HAIR_PRINCIPLED) {
      continue;
    }
    NodeShaderHairPrincipled *data = MEM_cnew<NodeShaderHairPrincipled>(__func__);
    data->model = SHD_PRINCIPLED_HAIR_CHIANG;
    data->parametrization = node->custom1;

    node->storage = data;
  }
}

static void change_input_socket_to_rotation_type(bNodeTree &ntree,
                                                 bNode &node,
                                                 bNodeSocket &socket)
{
  if (socket.type == SOCK_ROTATION) {
    return;
  }
  socket.type = SOCK_ROTATION;
  STRNCPY(socket.idname, "NodeSocketRotation");
  auto *old_value = static_cast<bNodeSocketValueVector *>(socket.default_value);
  auto *new_value = MEM_new<bNodeSocketValueRotation>(__func__);
  copy_v3_v3(new_value->value_euler, old_value->value);
  socket.default_value = new_value;
  MEM_freeN(old_value);
  LISTBASE_FOREACH_MUTABLE (bNodeLink *, link, &ntree.links) {
    if (link->tosock != &socket) {
      continue;
    }
    if (ELEM(link->fromsock->type, SOCK_ROTATION, SOCK_VECTOR, SOCK_FLOAT) &&
        link->fromnode->type != NODE_REROUTE)
    {
      /* No need to add the conversion node when implicit conversions will work. */
      continue;
    }
    if (STREQ(link->fromnode->idname, "FunctionNodeEulerToRotation")) {
      /* Make versioning idempotent. */
      continue;
    }
    bNode *convert = blender::bke::nodeAddNode(nullptr, &ntree, "FunctionNodeEulerToRotation");
    convert->parent = node.parent;
    convert->locx = node.locx - 40;
    convert->locy = node.locy;
    link->tonode = convert;
    link->tosock = blender::bke::nodeFindSocket(convert, SOCK_IN, "Euler");

    blender::bke::nodeAddLink(&ntree,
                              convert,
                              blender::bke::nodeFindSocket(convert, SOCK_OUT, "Rotation"),
                              &node,
                              &socket);
  }
}

static void change_output_socket_to_rotation_type(bNodeTree &ntree,
                                                  bNode &node,
                                                  bNodeSocket &socket)
{
  /* Rely on generic node declaration update to change the socket type. */
  LISTBASE_FOREACH_MUTABLE (bNodeLink *, link, &ntree.links) {
    if (link->fromsock != &socket) {
      continue;
    }
    if (ELEM(link->tosock->type, SOCK_ROTATION, SOCK_VECTOR) && link->tonode->type != NODE_REROUTE)
    {
      /* No need to add the conversion node when implicit conversions will work. */
      continue;
    }
    if (STREQ(link->tonode->idname, "FunctionNodeRotationToEuler"))
    { /* Make versioning idempotent. */
      continue;
    }
    bNode *convert = blender::bke::nodeAddNode(nullptr, &ntree, "FunctionNodeRotationToEuler");
    convert->parent = node.parent;
    convert->locx = node.locx + 40;
    convert->locy = node.locy;
    link->fromnode = convert;
    link->fromsock = blender::bke::nodeFindSocket(convert, SOCK_OUT, "Euler");

    blender::bke::nodeAddLink(&ntree,
                              &node,
                              &socket,
                              convert,
                              blender::bke::nodeFindSocket(convert, SOCK_IN, "Rotation"));
  }
}

static void version_geometry_nodes_use_rotation_socket(bNodeTree &ntree)
{
  LISTBASE_FOREACH_MUTABLE (bNode *, node, &ntree.nodes) {
    if (STR_ELEM(node->idname,
                 "GeometryNodeInstanceOnPoints",
                 "GeometryNodeRotateInstances",
                 "GeometryNodeTransform"))
    {
      bNodeSocket *socket = blender::bke::nodeFindSocket(node, SOCK_IN, "Rotation");
      change_input_socket_to_rotation_type(ntree, *node, *socket);
    }
    if (STR_ELEM(node->idname,
                 "GeometryNodeDistributePointsOnFaces",
                 "GeometryNodeObjectInfo",
                 "GeometryNodeInputInstanceRotation"))
    {
      bNodeSocket *socket = blender::bke::nodeFindSocket(node, SOCK_OUT, "Rotation");
      change_output_socket_to_rotation_type(ntree, *node, *socket);
    }
  }
}

/* Find the base socket name for an idname that may include a subtype. */
static blender::StringRef legacy_socket_idname_to_socket_type(blender::StringRef idname)
{
  using string_pair = std::pair<const char *, const char *>;
  static const string_pair subtypes_map[] = {{"NodeSocketFloatUnsigned", "NodeSocketFloat"},
                                             {"NodeSocketFloatPercentage", "NodeSocketFloat"},
                                             {"NodeSocketFloatFactor", "NodeSocketFloat"},
                                             {"NodeSocketFloatAngle", "NodeSocketFloat"},
                                             {"NodeSocketFloatTime", "NodeSocketFloat"},
                                             {"NodeSocketFloatTimeAbsolute", "NodeSocketFloat"},
                                             {"NodeSocketFloatDistance", "NodeSocketFloat"},
                                             {"NodeSocketIntUnsigned", "NodeSocketInt"},
                                             {"NodeSocketIntPercentage", "NodeSocketInt"},
                                             {"NodeSocketIntFactor", "NodeSocketInt"},
                                             {"NodeSocketVectorTranslation", "NodeSocketVector"},
                                             {"NodeSocketVectorDirection", "NodeSocketVector"},
                                             {"NodeSocketVectorVelocity", "NodeSocketVector"},
                                             {"NodeSocketVectorAcceleration", "NodeSocketVector"},
                                             {"NodeSocketVectorEuler", "NodeSocketVector"},
                                             {"NodeSocketVectorXYZ", "NodeSocketVector"}};
  for (const string_pair &pair : subtypes_map) {
    if (pair.first == idname) {
      return pair.second;
    }
  }
  /* Unchanged socket idname. */
  return idname;
}

static bNodeTreeInterfaceItem *legacy_socket_move_to_interface(bNodeSocket &legacy_socket,
                                                               const eNodeSocketInOut in_out)
{
  bNodeTreeInterfaceSocket *new_socket = MEM_cnew<bNodeTreeInterfaceSocket>(__func__);
  new_socket->item.item_type = NODE_INTERFACE_SOCKET;

  /* Move reusable data. */
  new_socket->name = BLI_strdup(legacy_socket.name);
  new_socket->identifier = BLI_strdup(legacy_socket.identifier);
  new_socket->description = BLI_strdup(legacy_socket.description);
  /* If the socket idname includes a subtype (e.g. "NodeSocketFloatFactor") this will convert it to
   * the base type name ("NodeSocketFloat"). */
  new_socket->socket_type = BLI_strdup(
      legacy_socket_idname_to_socket_type(legacy_socket.idname).data());
  new_socket->flag = (in_out == SOCK_IN ? NODE_INTERFACE_SOCKET_INPUT :
                                          NODE_INTERFACE_SOCKET_OUTPUT);
  SET_FLAG_FROM_TEST(
      new_socket->flag, legacy_socket.flag & SOCK_HIDE_VALUE, NODE_INTERFACE_SOCKET_HIDE_VALUE);
  SET_FLAG_FROM_TEST(new_socket->flag,
                     legacy_socket.flag & SOCK_HIDE_IN_MODIFIER,
                     NODE_INTERFACE_SOCKET_HIDE_IN_MODIFIER);
  new_socket->attribute_domain = legacy_socket.attribute_domain;

  /* The following data are stolen from the old data, the ownership of their memory is directly
   * transferred to the new data. */
  new_socket->default_attribute_name = legacy_socket.default_attribute_name;
  legacy_socket.default_attribute_name = nullptr;
  new_socket->socket_data = legacy_socket.default_value;
  legacy_socket.default_value = nullptr;
  new_socket->properties = legacy_socket.prop;
  legacy_socket.prop = nullptr;

  /* Unused data. */
  MEM_delete(legacy_socket.runtime);
  legacy_socket.runtime = nullptr;

  return &new_socket->item;
}

static void versioning_convert_node_tree_socket_lists_to_interface(bNodeTree *ntree)
{
  bNodeTreeInterface &tree_interface = ntree->tree_interface;

  const int num_inputs = BLI_listbase_count(&ntree->inputs_legacy);
  const int num_outputs = BLI_listbase_count(&ntree->outputs_legacy);
  tree_interface.root_panel.items_num = num_inputs + num_outputs;
  tree_interface.root_panel.items_array = static_cast<bNodeTreeInterfaceItem **>(MEM_malloc_arrayN(
      tree_interface.root_panel.items_num, sizeof(bNodeTreeInterfaceItem *), __func__));

  /* Convert outputs first to retain old outputs/inputs ordering. */
  int index;
  LISTBASE_FOREACH_INDEX (bNodeSocket *, socket, &ntree->outputs_legacy, index) {
    tree_interface.root_panel.items_array[index] = legacy_socket_move_to_interface(*socket,
                                                                                   SOCK_OUT);
  }
  LISTBASE_FOREACH_INDEX (bNodeSocket *, socket, &ntree->inputs_legacy, index) {
    tree_interface.root_panel.items_array[num_outputs + index] = legacy_socket_move_to_interface(
        *socket, SOCK_IN);
  }
}

/**
 * Original node tree interface conversion in did not convert socket idnames with subtype suffixes
 * to correct socket base types (see #versioning_convert_node_tree_socket_lists_to_interface).
 */
static void versioning_fix_socket_subtype_idnames(bNodeTree *ntree)
{
  bNodeTreeInterface &tree_interface = ntree->tree_interface;

  tree_interface.foreach_item([](bNodeTreeInterfaceItem &item) -> bool {
    if (item.item_type == NODE_INTERFACE_SOCKET) {
      bNodeTreeInterfaceSocket &socket = reinterpret_cast<bNodeTreeInterfaceSocket &>(item);
      blender::StringRef corrected_socket_type = legacy_socket_idname_to_socket_type(
          socket.socket_type);
      if (socket.socket_type != corrected_socket_type) {
        MEM_freeN(socket.socket_type);
        socket.socket_type = BLI_strdup(corrected_socket_type.data());
      }
    }
    return true;
  });
}

/* Convert coat inputs on the Principled BSDF. */
static void version_principled_bsdf_coat(bNodeTree *ntree)
{
  LISTBASE_FOREACH (bNode *, node, &ntree->nodes) {
    if (node->type != SH_NODE_BSDF_PRINCIPLED) {
      continue;
    }
    if (blender::bke::nodeFindSocket(node, SOCK_IN, "Coat IOR") != nullptr) {
      continue;
    }
    bNodeSocket *coat_ior_input = blender::bke::nodeAddStaticSocket(
        ntree, node, SOCK_IN, SOCK_FLOAT, PROP_NONE, "Coat IOR", "Coat IOR");

    /* Adjust for 4x change in intensity. */
    bNodeSocket *coat_input = blender::bke::nodeFindSocket(node, SOCK_IN, "Clearcoat");
    *version_cycles_node_socket_float_value(coat_input) *= 0.25f;
    /* When the coat input is dynamic, instead of inserting a *0.25 math node, set the Coat IOR
     * to 1.2 instead - this also roughly quarters reflectivity compared to the 1.5 default. */
    *version_cycles_node_socket_float_value(coat_ior_input) = (coat_input->link) ? 1.2f : 1.5f;
  }

  /* Rename sockets. */
  version_node_input_socket_name(ntree, SH_NODE_BSDF_PRINCIPLED, "Clearcoat", "Coat");
  version_node_input_socket_name(
      ntree, SH_NODE_BSDF_PRINCIPLED, "Clearcoat Roughness", "Coat Roughness");
  version_node_input_socket_name(
      ntree, SH_NODE_BSDF_PRINCIPLED, "Clearcoat Normal", "Coat Normal");
}

/* Convert specular tint in Principled BSDF. */
static void version_principled_bsdf_specular_tint(bNodeTree *ntree)
{
  LISTBASE_FOREACH (bNode *, node, &ntree->nodes) {
    if (node->type != SH_NODE_BSDF_PRINCIPLED) {
      continue;
    }
    bNodeSocket *specular_tint_sock = blender::bke::nodeFindSocket(node, SOCK_IN, "Specular Tint");
    if (specular_tint_sock->type == SOCK_RGBA) {
      /* Node is already updated. */
      continue;
    }

    bNodeSocket *base_color_sock = blender::bke::nodeFindSocket(node, SOCK_IN, "Base Color");
    bNodeSocket *metallic_sock = blender::bke::nodeFindSocket(node, SOCK_IN, "Metallic");
    float specular_tint_old = *version_cycles_node_socket_float_value(specular_tint_sock);
    float *base_color = version_cycles_node_socket_rgba_value(base_color_sock);
    float metallic = *version_cycles_node_socket_float_value(metallic_sock);

    /* Change socket type to Color. */
    blender::bke::nodeModifySocketTypeStatic(ntree, node, specular_tint_sock, SOCK_RGBA, 0);
    float *specular_tint = version_cycles_node_socket_rgba_value(specular_tint_sock);

    /* The conversion logic here is that the new Specular Tint should be
     * mix(one, mix(base_color, one, metallic), old_specular_tint).
     * This needs to be handled both for the fixed values, as well as for any potential connected
     * inputs. */

    static float one[] = {1.0f, 1.0f, 1.0f, 1.0f};

    /* Mix the fixed values. */
    float metallic_mix[4];
    interp_v4_v4v4(metallic_mix, base_color, one, metallic);
    interp_v4_v4v4(specular_tint, one, metallic_mix, specular_tint_old);

    if (specular_tint_sock->link == nullptr && specular_tint_old <= 0.0f) {
      /* Specular Tint was fixed at zero, we don't need any conversion node setup. */
      continue;
    }

    /* If the Metallic input is dynamic, or fixed > 0 and base color is dynamic,
     * we need to insert a node to compute the metallic_mix.
     * Otherwise, use whatever is connected to the base color, or the static value
     * if it's unconnected. */
    bNodeSocket *metallic_mix_out = nullptr;
    bNode *metallic_mix_node = nullptr;
    if (metallic_sock->link || (base_color_sock->link && metallic > 0.0f)) {
      /* Metallic Mix needs to be dynamically mixed. */
      bNode *mix = blender::bke::nodeAddStaticNode(nullptr, ntree, SH_NODE_MIX);
      static_cast<NodeShaderMix *>(mix->storage)->data_type = SOCK_RGBA;
      mix->locx = node->locx - 270;
      mix->locy = node->locy - 120;

      bNodeSocket *a_in = blender::bke::nodeFindSocket(mix, SOCK_IN, "A_Color");
      bNodeSocket *b_in = blender::bke::nodeFindSocket(mix, SOCK_IN, "B_Color");
      bNodeSocket *fac_in = blender::bke::nodeFindSocket(mix, SOCK_IN, "Factor_Float");
      metallic_mix_out = blender::bke::nodeFindSocket(mix, SOCK_OUT, "Result_Color");
      metallic_mix_node = mix;

      copy_v4_v4(version_cycles_node_socket_rgba_value(a_in), base_color);
      if (base_color_sock->link) {
        blender::bke::nodeAddLink(
            ntree, base_color_sock->link->fromnode, base_color_sock->link->fromsock, mix, a_in);
      }
      copy_v4_v4(version_cycles_node_socket_rgba_value(b_in), one);
      *version_cycles_node_socket_float_value(fac_in) = metallic;
      if (metallic_sock->link) {
        blender::bke::nodeAddLink(
            ntree, metallic_sock->link->fromnode, metallic_sock->link->fromsock, mix, fac_in);
      }
    }
    else if (base_color_sock->link) {
      /* Metallic Mix is a no-op and equivalent to Base Color. */
      metallic_mix_out = base_color_sock->link->fromsock;
      metallic_mix_node = base_color_sock->link->fromnode;
    }

    /* Similar to above, if the Specular Tint input is dynamic, or fixed > 0 and metallic mix
     * is dynamic, we need to insert a node to compute the new specular tint. */
    if (specular_tint_sock->link || (metallic_mix_out && specular_tint_old > 0.0f)) {
      bNode *mix = blender::bke::nodeAddStaticNode(nullptr, ntree, SH_NODE_MIX);
      static_cast<NodeShaderMix *>(mix->storage)->data_type = SOCK_RGBA;
      mix->locx = node->locx - 170;
      mix->locy = node->locy - 120;

      bNodeSocket *a_in = blender::bke::nodeFindSocket(mix, SOCK_IN, "A_Color");
      bNodeSocket *b_in = blender::bke::nodeFindSocket(mix, SOCK_IN, "B_Color");
      bNodeSocket *fac_in = blender::bke::nodeFindSocket(mix, SOCK_IN, "Factor_Float");
      bNodeSocket *result_out = blender::bke::nodeFindSocket(mix, SOCK_OUT, "Result_Color");

      copy_v4_v4(version_cycles_node_socket_rgba_value(a_in), one);
      copy_v4_v4(version_cycles_node_socket_rgba_value(b_in), metallic_mix);
      if (metallic_mix_out) {
        blender::bke::nodeAddLink(ntree, metallic_mix_node, metallic_mix_out, mix, b_in);
      }
      *version_cycles_node_socket_float_value(fac_in) = specular_tint_old;
      if (specular_tint_sock->link) {
        blender::bke::nodeAddLink(ntree,
                                  specular_tint_sock->link->fromnode,
                                  specular_tint_sock->link->fromsock,
                                  mix,
                                  fac_in);
        blender::bke::nodeRemLink(ntree, specular_tint_sock->link);
      }
      blender::bke::nodeAddLink(ntree, mix, result_out, node, specular_tint_sock);
    }
  }
}

static void version_copy_socket(bNodeTreeInterfaceSocket &dst,
                                const bNodeTreeInterfaceSocket &src,
                                char *identifier)
{
  /* Node socket copy function based on bNodeTreeInterface::item_copy to avoid using blenkernel. */
  dst.name = BLI_strdup_null(src.name);
  dst.description = BLI_strdup_null(src.description);
  dst.socket_type = BLI_strdup(src.socket_type);
  dst.default_attribute_name = BLI_strdup_null(src.default_attribute_name);
  dst.identifier = identifier;
  if (src.properties) {
    dst.properties = IDP_CopyProperty_ex(src.properties, 0);
  }
  if (src.socket_data != nullptr) {
    dst.socket_data = MEM_dupallocN(src.socket_data);
    /* No user count increment needed, gets reset after versioning. */
  }
}

static int version_nodes_find_valid_insert_position_for_item(const bNodeTreeInterfacePanel &panel,
                                                             const bNodeTreeInterfaceItem &item,
                                                             const int initial_pos)
{
  const bool sockets_above_panels = !(panel.flag &
                                      NODE_INTERFACE_PANEL_ALLOW_SOCKETS_AFTER_PANELS);
  const blender::Span<const bNodeTreeInterfaceItem *> items = {panel.items_array, panel.items_num};

  int pos = initial_pos;

  if (sockets_above_panels) {
    if (item.item_type == NODE_INTERFACE_PANEL) {
      /* Find the closest valid position from the end, only panels at or after #position. */
      for (int test_pos = items.size() - 1; test_pos >= initial_pos; test_pos--) {
        if (test_pos < 0) {
          /* Initial position is out of range but valid. */
          break;
        }
        if (items[test_pos]->item_type != NODE_INTERFACE_PANEL) {
          /* Found valid position, insert after the last socket item. */
          pos = test_pos + 1;
          break;
        }
      }
    }
    else {
      /* Find the closest valid position from the start, no panels at or after #position. */
      for (int test_pos = 0; test_pos <= initial_pos; test_pos++) {
        if (test_pos >= items.size()) {
          /* Initial position is out of range but valid. */
          break;
        }
        if (items[test_pos]->item_type == NODE_INTERFACE_PANEL) {
          /* Found valid position, inserting moves the first panel. */
          pos = test_pos;
          break;
        }
      }
    }
  }

  return pos;
}

static void version_nodes_insert_item(bNodeTreeInterfacePanel &parent,
                                      bNodeTreeInterfaceSocket &socket,
                                      int position)
{
  /* Apply any constraints on the item positions. */
  position = version_nodes_find_valid_insert_position_for_item(parent, socket.item, position);
  position = std::min(std::max(position, 0), parent.items_num);

  blender::MutableSpan<bNodeTreeInterfaceItem *> old_items = {parent.items_array,
                                                              parent.items_num};
  parent.items_num++;
  parent.items_array = MEM_cnew_array<bNodeTreeInterfaceItem *>(parent.items_num, __func__);
  parent.items().take_front(position).copy_from(old_items.take_front(position));
  parent.items().drop_front(position + 1).copy_from(old_items.drop_front(position));
  parent.items()[position] = &socket.item;

  if (old_items.data()) {
    MEM_freeN(old_items.data());
  }
}

/* Node group interface copy function based on bNodeTreeInterface::insert_item_copy. */
static void version_node_group_split_socket(bNodeTreeInterface &tree_interface,
                                            bNodeTreeInterfaceSocket &socket,
                                            bNodeTreeInterfacePanel *parent,
                                            int position)
{
  if (parent == nullptr) {
    parent = &tree_interface.root_panel;
  }

  bNodeTreeInterfaceSocket *csocket = static_cast<bNodeTreeInterfaceSocket *>(
      MEM_dupallocN(&socket));
  /* Generate a new unique identifier.
   * This might break existing links, but the identifiers were duplicate anyway. */
  char *dst_identifier = BLI_sprintfN("Socket_%d", tree_interface.next_uid++);
  version_copy_socket(*csocket, socket, dst_identifier);

  version_nodes_insert_item(*parent, *csocket, position);

  /* Original socket becomes output. */
  socket.flag &= ~NODE_INTERFACE_SOCKET_INPUT;
  /* Copied socket becomes input. */
  csocket->flag &= ~NODE_INTERFACE_SOCKET_OUTPUT;
}

static void versioning_node_group_sort_sockets_recursive(bNodeTreeInterfacePanel &panel)
{
  /* True if item a should be above item b. */
  auto item_compare = [](const bNodeTreeInterfaceItem *a,
                         const bNodeTreeInterfaceItem *b) -> bool {
    if (a->item_type != b->item_type) {
      /* Keep sockets above panels. */
      return a->item_type == NODE_INTERFACE_SOCKET;
    }
    else {
      /* Keep outputs above inputs. */
      if (a->item_type == NODE_INTERFACE_SOCKET) {
        const bNodeTreeInterfaceSocket *sa = reinterpret_cast<const bNodeTreeInterfaceSocket *>(a);
        const bNodeTreeInterfaceSocket *sb = reinterpret_cast<const bNodeTreeInterfaceSocket *>(b);
        const bool is_output_a = sa->flag & NODE_INTERFACE_SOCKET_OUTPUT;
        const bool is_output_b = sb->flag & NODE_INTERFACE_SOCKET_OUTPUT;
        if (is_output_a != is_output_b) {
          return is_output_a;
        }
      }
    }
    return false;
  };

  /* Sort panel content. */
  std::stable_sort(panel.items().begin(), panel.items().end(), item_compare);

  /* Sort any child panels too. */
  for (bNodeTreeInterfaceItem *item : panel.items()) {
    if (item->item_type == NODE_INTERFACE_PANEL) {
      versioning_node_group_sort_sockets_recursive(
          *reinterpret_cast<bNodeTreeInterfacePanel *>(item));
    }
  }
}

static void enable_geometry_nodes_is_modifier(Main &bmain)
{
  /* Any node group with a first socket geometry output can potentially be a modifier. Previously
   * this wasn't an explicit option, so better to enable too many groups rather than too few. */
  LISTBASE_FOREACH (bNodeTree *, group, &bmain.nodetrees) {
    if (group->type != NTREE_GEOMETRY) {
      continue;
    }
    group->tree_interface.foreach_item([&](const bNodeTreeInterfaceItem &item) {
      if (item.item_type != NODE_INTERFACE_SOCKET) {
        return true;
      }
      const auto &socket = reinterpret_cast<const bNodeTreeInterfaceSocket &>(item);
      if ((socket.flag & NODE_INTERFACE_SOCKET_OUTPUT) == 0) {
        return true;
      }
      if (!STREQ(socket.socket_type, "NodeSocketGeometry")) {
        return true;
      }
      if (!group->geometry_node_asset_traits) {
        group->geometry_node_asset_traits = MEM_new<GeometryNodeAssetTraits>(__func__);
      }
      group->geometry_node_asset_traits->flag |= GEO_NODE_ASSET_MODIFIER;
      return false;
    });
  }
}

static void version_socket_identifier_suffixes_for_dynamic_types(
    ListBase sockets, const char *separator, const std::optional<int> total = std::nullopt)
{
  int index = 0;
  LISTBASE_FOREACH (bNodeSocket *, socket, &sockets) {
    if (socket->is_available()) {
      if (char *pos = strstr(socket->identifier, separator)) {
        /* End the identifier at the separator so that the old suffix is ignored. */
        *pos = '\0';

        if (total.has_value()) {
          index++;
          if (index == *total) {
            return;
          }
        }
      }
    }
    else {
      /* Rename existing identifiers so that they don't conflict with the renamed one. Those will
       * be removed after versioning code. */
      BLI_strncat(socket->identifier, "_deprecated", sizeof(socket->identifier));
    }
  }
}

static void versioning_nodes_dynamic_sockets(bNodeTree &ntree)
{
  LISTBASE_FOREACH (bNode *, node, &ntree.nodes) {
    switch (node->type) {
      case GEO_NODE_ACCUMULATE_FIELD:
        /* This node requires the extra `total` parameter, because the `Group Index` identifier
         * also has a space in the name, that should not be treated as separator. */
        version_socket_identifier_suffixes_for_dynamic_types(node->inputs, " ", 1);
        version_socket_identifier_suffixes_for_dynamic_types(node->outputs, " ", 3);
        break;
      case GEO_NODE_CAPTURE_ATTRIBUTE:
      case GEO_NODE_ATTRIBUTE_STATISTIC:
      case GEO_NODE_BLUR_ATTRIBUTE:
      case GEO_NODE_EVALUATE_AT_INDEX:
      case GEO_NODE_EVALUATE_ON_DOMAIN:
      case GEO_NODE_INPUT_NAMED_ATTRIBUTE:
      case GEO_NODE_RAYCAST:
      case GEO_NODE_SAMPLE_INDEX:
      case GEO_NODE_SAMPLE_NEAREST_SURFACE:
      case GEO_NODE_SAMPLE_UV_SURFACE:
      case GEO_NODE_STORE_NAMED_ATTRIBUTE:
      case GEO_NODE_VIEWER:
        version_socket_identifier_suffixes_for_dynamic_types(node->inputs, "_");
        version_socket_identifier_suffixes_for_dynamic_types(node->outputs, "_");
        break;
    }
  }
}

static void versioning_nodes_dynamic_sockets_2(bNodeTree &ntree)
{
  LISTBASE_FOREACH (bNode *, node, &ntree.nodes) {
    if (!ELEM(node->type, GEO_NODE_SWITCH, GEO_NODE_SAMPLE_CURVE)) {
      continue;
    }
    version_socket_identifier_suffixes_for_dynamic_types(node->inputs, "_");
    version_socket_identifier_suffixes_for_dynamic_types(node->outputs, "_");
  }
}

static void versioning_grease_pencil_stroke_radii_scaling(GreasePencil *grease_pencil)
{
  using namespace blender;
  for (GreasePencilDrawingBase *base : grease_pencil->drawings()) {
    if (base->type != GP_DRAWING) {
      continue;
    }
    bke::greasepencil::Drawing &drawing = reinterpret_cast<GreasePencilDrawing *>(base)->wrap();
    MutableSpan<float> radii = drawing.radii_for_write();
    threading::parallel_for(radii.index_range(), 8192, [&](const IndexRange range) {
      for (const int i : range) {
        radii[i] *= bke::greasepencil::LEGACY_RADIUS_CONVERSION_FACTOR;
      }
    });
  }
}

static void fix_geometry_nodes_object_info_scale(bNodeTree &ntree)
{
  using namespace blender;
  MultiValueMap<bNodeSocket *, bNodeLink *> out_links_per_socket;
  LISTBASE_FOREACH (bNodeLink *, link, &ntree.links) {
    if (link->fromnode->type == GEO_NODE_OBJECT_INFO) {
      out_links_per_socket.add(link->fromsock, link);
    }
  }

  LISTBASE_FOREACH_MUTABLE (bNode *, node, &ntree.nodes) {
    if (node->type != GEO_NODE_OBJECT_INFO) {
      continue;
    }
    bNodeSocket *scale = blender::bke::nodeFindSocket(node, SOCK_OUT, "Scale");
    const Span<bNodeLink *> links = out_links_per_socket.lookup(scale);
    if (links.is_empty()) {
      continue;
    }
    bNode *absolute_value = blender::bke::nodeAddNode(nullptr, &ntree, "ShaderNodeVectorMath");
    absolute_value->custom1 = NODE_VECTOR_MATH_ABSOLUTE;
    absolute_value->parent = node->parent;
    absolute_value->locx = node->locx + 100;
    absolute_value->locy = node->locy - 50;
    blender::bke::nodeAddLink(&ntree,
                              node,
                              scale,
                              absolute_value,
                              static_cast<bNodeSocket *>(absolute_value->inputs.first));
    for (bNodeLink *link : links) {
      link->fromnode = absolute_value;
      link->fromsock = static_cast<bNodeSocket *>(absolute_value->outputs.first);
    }
  }
}

static bool seq_filter_bilinear_to_auto(Sequence *seq, void * /*user_data*/)
{
  StripTransform *transform = seq->strip->transform;
  if (transform != nullptr && transform->filter == SEQ_TRANSFORM_FILTER_BILINEAR) {
    transform->filter = SEQ_TRANSFORM_FILTER_AUTO;
  }
  return true;
}

static void image_settings_avi_to_ffmpeg(Scene *scene)
{
  if (ELEM(scene->r.im_format.imtype, R_IMF_IMTYPE_AVIRAW, R_IMF_IMTYPE_AVIJPEG)) {
    scene->r.im_format.imtype = R_IMF_IMTYPE_FFMPEG;
  }
}

static bool seq_hue_correct_set_wrapping(Sequence *seq, void * /*user_data*/)
{
  LISTBASE_FOREACH (SequenceModifierData *, smd, &seq->modifiers) {
    if (smd->type == seqModifierType_HueCorrect) {
      HueCorrectModifierData *hcmd = (HueCorrectModifierData *)smd;
      CurveMapping *cumap = (CurveMapping *)&hcmd->curve_mapping;
      cumap->flag |= CUMA_USE_WRAPPING;
    }
  }
  return true;
}

static void versioning_update_timecode(short int *tc)
{
  /* 2 = IMB_TC_FREE_RUN, 4 = IMB_TC_INTERPOLATED_REC_DATE_FREE_RUN. */
  if (ELEM(*tc, 2, 4)) {
    *tc = IMB_TC_RECORD_RUN;
  }
}

static bool seq_proxies_timecode_update(Sequence *seq, void * /*user_data*/)
{
  if (seq->strip == nullptr || seq->strip->proxy == nullptr) {
    return true;
  }
  StripProxy *proxy = seq->strip->proxy;
  versioning_update_timecode(&proxy->tc);
  return true;
}

static bool seq_text_data_update(Sequence *seq, void * /*user_data*/)
{
  if (seq->type != SEQ_TYPE_TEXT || seq->effectdata == nullptr) {
    return true;
  }

  TextVars *data = static_cast<TextVars *>(seq->effectdata);
  if (data->shadow_angle == 0.0f) {
    data->shadow_angle = DEG2RADF(65.0f);
    data->shadow_offset = 0.04f;
    data->shadow_blur = 0.0f;
  }
  if (data->outline_width == 0.0f) {
    data->outline_color[3] = 0.7f;
    data->outline_width = 0.05f;
  }
  return true;
}

static void versioning_node_hue_correct_set_wrappng(bNodeTree *ntree)
{
  if (ntree->type == NTREE_COMPOSIT) {
    LISTBASE_FOREACH_MUTABLE (bNode *, node, &ntree->nodes) {

      if (node->type == CMP_NODE_HUECORRECT) {
        CurveMapping *cumap = (CurveMapping *)node->storage;
        cumap->flag |= CUMA_USE_WRAPPING;
      }
    }
  }
}

static void add_image_editor_asset_shelf(Main &bmain)
{
  LISTBASE_FOREACH (bScreen *, screen, &bmain.screens) {
    LISTBASE_FOREACH (ScrArea *, area, &screen->areabase) {
      LISTBASE_FOREACH (SpaceLink *, sl, &area->spacedata) {
        if (sl->spacetype != SPACE_IMAGE) {
          continue;
        }

        ListBase *regionbase = (sl == area->spacedata.first) ? &area->regionbase : &sl->regionbase;

        if (ARegion *new_shelf_region = do_versions_add_region_if_not_found(
                regionbase, RGN_TYPE_ASSET_SHELF, __func__, RGN_TYPE_TOOL_HEADER))
        {
          new_shelf_region->regiondata = MEM_cnew<RegionAssetShelf>(__func__);
          new_shelf_region->alignment = RGN_ALIGN_BOTTOM;
          new_shelf_region->flag |= RGN_FLAG_HIDDEN;
        }
        if (ARegion *new_shelf_header = do_versions_add_region_if_not_found(
                regionbase, RGN_TYPE_ASSET_SHELF_HEADER, __func__, RGN_TYPE_ASSET_SHELF))
        {
          new_shelf_header->alignment = RGN_ALIGN_BOTTOM | RGN_ALIGN_HIDE_WITH_PREV;
        }
      }
    }
  }
}

void blo_do_versions_400(FileData *fd, Library * /*lib*/, Main *bmain)
{
  if (!MAIN_VERSION_FILE_ATLEAST(bmain, 400, 1)) {
    LISTBASE_FOREACH (Mesh *, mesh, &bmain->meshes) {
      version_mesh_legacy_to_struct_of_array_format(*mesh);
    }
    version_movieclips_legacy_camera_object(bmain);
  }

  if (!MAIN_VERSION_FILE_ATLEAST(bmain, 400, 2)) {
    LISTBASE_FOREACH (Mesh *, mesh, &bmain->meshes) {
      BKE_mesh_legacy_bevel_weight_to_generic(mesh);
    }
  }

  /* 400 4 did not require any do_version here. */

  if (!MAIN_VERSION_FILE_ATLEAST(bmain, 400, 5)) {
    LISTBASE_FOREACH (Scene *, scene, &bmain->scenes) {
      ToolSettings *ts = scene->toolsettings;
      if (ts->snap_mode_tools != SCE_SNAP_TO_NONE) {
        ts->snap_mode_tools = SCE_SNAP_TO_GEOM;
      }

#define SCE_SNAP_PROJECT (1 << 3)
      if (ts->snap_flag & SCE_SNAP_PROJECT) {
        ts->snap_mode &= ~(1 << 2); /* SCE_SNAP_TO_FACE */
        ts->snap_mode |= (1 << 8);  /* SCE_SNAP_INDIVIDUAL_PROJECT */
      }
#undef SCE_SNAP_PROJECT
    }
  }

  if (!MAIN_VERSION_FILE_ATLEAST(bmain, 400, 6)) {
    FOREACH_NODETREE_BEGIN (bmain, ntree, id) {
      versioning_replace_legacy_glossy_node(ntree);
      versioning_remove_microfacet_sharp_distribution(ntree);
    }
    FOREACH_NODETREE_END;
  }

  if (!MAIN_VERSION_FILE_ATLEAST(bmain, 400, 7)) {
    LISTBASE_FOREACH (Mesh *, mesh, &bmain->meshes) {
      version_mesh_crease_generic(*bmain);
    }
  }

  if (!MAIN_VERSION_FILE_ATLEAST(bmain, 400, 8)) {
    LISTBASE_FOREACH (bAction *, act, &bmain->actions) {
      act->frame_start = max_ff(act->frame_start, MINAFRAMEF);
      act->frame_end = min_ff(act->frame_end, MAXFRAMEF);
    }
  }

  if (!MAIN_VERSION_FILE_ATLEAST(bmain, 400, 9)) {
    LISTBASE_FOREACH (Light *, light, &bmain->lights) {
      if (light->type == LA_SPOT && light->nodetree) {
        version_replace_texcoord_normal_socket(light->nodetree);
      }
    }
  }

  /* Fix brush->tip_scale_x which should never be zero. */
  LISTBASE_FOREACH (Brush *, brush, &bmain->brushes) {
    if (brush->tip_scale_x == 0.0f) {
      brush->tip_scale_x = 1.0f;
    }
  }

  if (!MAIN_VERSION_FILE_ATLEAST(bmain, 400, 10)) {
    LISTBASE_FOREACH (bScreen *, screen, &bmain->screens) {
      LISTBASE_FOREACH (ScrArea *, area, &screen->areabase) {
        LISTBASE_FOREACH (SpaceLink *, space, &area->spacedata) {
          if (space->spacetype == SPACE_NODE) {
            SpaceNode *snode = reinterpret_cast<SpaceNode *>(space);
            snode->overlay.flag |= SN_OVERLAY_SHOW_PREVIEWS;
          }
        }
      }
    }
  }

  if (!MAIN_VERSION_FILE_ATLEAST(bmain, 400, 11)) {
    version_vertex_weight_edit_preserve_threshold_exclusivity(bmain);
  }

  if (!MAIN_VERSION_FILE_ATLEAST(bmain, 400, 12)) {
    if (!DNA_struct_member_exists(fd->filesdna, "LightProbe", "int", "grid_bake_samples")) {
      LISTBASE_FOREACH (LightProbe *, lightprobe, &bmain->lightprobes) {
        lightprobe->grid_bake_samples = 2048;
        lightprobe->grid_normal_bias = 0.3f;
        lightprobe->grid_view_bias = 0.0f;
        lightprobe->grid_facing_bias = 0.5f;
        lightprobe->grid_dilation_threshold = 0.5f;
        lightprobe->grid_dilation_radius = 1.0f;
      }
    }

    /* Set default bake resolution. */
    if (!DNA_struct_member_exists(fd->filesdna, "World", "int", "probe_resolution")) {
      LISTBASE_FOREACH (World *, world, &bmain->worlds) {
        world->probe_resolution = LIGHT_PROBE_RESOLUTION_1024;
      }
    }

    if (!DNA_struct_member_exists(fd->filesdna, "LightProbe", "float", "grid_surface_bias")) {
      LISTBASE_FOREACH (LightProbe *, lightprobe, &bmain->lightprobes) {
        lightprobe->grid_surface_bias = 0.05f;
        lightprobe->grid_escape_bias = 0.1f;
      }
    }

    /* Clear removed "Z Buffer" flag. */
    {
      const int R_IMF_FLAG_ZBUF_LEGACY = 1 << 0;
      LISTBASE_FOREACH (Scene *, scene, &bmain->scenes) {
        scene->r.im_format.flag &= ~R_IMF_FLAG_ZBUF_LEGACY;
      }
    }

    /* Reset the layer opacity for all layers to 1. */
    LISTBASE_FOREACH (GreasePencil *, grease_pencil, &bmain->grease_pencils) {
      for (blender::bke::greasepencil::Layer *layer : grease_pencil->layers_for_write()) {
        layer->opacity = 1.0f;
      }
    }

    FOREACH_NODETREE_BEGIN (bmain, ntree, id) {
      if (ntree->type == NTREE_SHADER) {
        /* Remove Transmission Roughness from Principled BSDF. */
        version_principled_transmission_roughness(ntree);
        /* Convert legacy Velvet BSDF nodes into the new Sheen BSDF node. */
        version_replace_velvet_sheen_node(ntree);
        /* Convert sheen inputs on the Principled BSDF. */
        version_principled_bsdf_sheen(ntree);
      }
    }
    FOREACH_NODETREE_END;

    LISTBASE_FOREACH (bScreen *, screen, &bmain->screens) {
      LISTBASE_FOREACH (ScrArea *, area, &screen->areabase) {
        LISTBASE_FOREACH (SpaceLink *, sl, &area->spacedata) {
          ListBase *regionbase = (sl == area->spacedata.first) ? &area->regionbase :
                                                                 &sl->regionbase;

          /* Layout based regions used to also disallow resizing, now these are separate flags.
           * Make sure they are set together for old regions. */
          LISTBASE_FOREACH (ARegion *, region, regionbase) {
            if (region->flag & RGN_FLAG_DYNAMIC_SIZE) {
              region->flag |= RGN_FLAG_NO_USER_RESIZE;
            }
          }
        }
      }
    }
  }

  if (!MAIN_VERSION_FILE_ATLEAST(bmain, 400, 13)) {
    /* For the scenes configured to use the "None" display disable the color management
     * again. This will handle situation when the "None" display is removed and is replaced with
     * a "Raw" view instead.
     *
     * Note that this versioning will do nothing if the "None" display exists in the OCIO
     * configuration. */
    LISTBASE_FOREACH (Scene *, scene, &bmain->scenes) {
      const ColorManagedDisplaySettings &display_settings = scene->display_settings;
      if (STREQ(display_settings.display_device, "None")) {
        BKE_scene_disable_color_management(scene);
      }
    }
  }

  if (!MAIN_VERSION_FILE_ATLEAST(bmain, 400, 14)) {
    if (!DNA_struct_member_exists(fd->filesdna, "SceneEEVEE", "int", "ray_tracing_method")) {
      LISTBASE_FOREACH (Scene *, scene, &bmain->scenes) {
        scene->eevee.ray_tracing_method = RAYTRACE_EEVEE_METHOD_SCREEN;
      }
    }

    if (!DNA_struct_exists(fd->filesdna, "RegionAssetShelf")) {
      LISTBASE_FOREACH (bScreen *, screen, &bmain->screens) {
        LISTBASE_FOREACH (ScrArea *, area, &screen->areabase) {
          LISTBASE_FOREACH (SpaceLink *, sl, &area->spacedata) {
            if (sl->spacetype != SPACE_VIEW3D) {
              continue;
            }

            ListBase *regionbase = (sl == area->spacedata.first) ? &area->regionbase :
                                                                   &sl->regionbase;

            if (ARegion *new_shelf_region = do_versions_add_region_if_not_found(
                    regionbase,
                    RGN_TYPE_ASSET_SHELF,
                    "asset shelf for view3d (versioning)",
                    RGN_TYPE_TOOL_HEADER))
            {
              new_shelf_region->alignment = RGN_ALIGN_BOTTOM;
            }
            if (ARegion *new_shelf_header = do_versions_add_region_if_not_found(
                    regionbase,
                    RGN_TYPE_ASSET_SHELF_HEADER,
                    "asset shelf header for view3d (versioning)",
                    RGN_TYPE_ASSET_SHELF))
            {
              new_shelf_header->alignment = RGN_ALIGN_BOTTOM | RGN_SPLIT_PREV;
            }
          }
        }
      }
    }
  }

  if (!MAIN_VERSION_FILE_ATLEAST(bmain, 400, 16)) {
    /* Set Normalize property of Noise Texture node to true. */
    FOREACH_NODETREE_BEGIN (bmain, ntree, id) {
      if (ntree->type != NTREE_CUSTOM) {
        LISTBASE_FOREACH (bNode *, node, &ntree->nodes) {
          if (node->type == SH_NODE_TEX_NOISE) {
            ((NodeTexNoise *)node->storage)->normalize = true;
          }
        }
      }
    }
    FOREACH_NODETREE_END;
  }

  if (!MAIN_VERSION_FILE_ATLEAST(bmain, 400, 17)) {
    if (!DNA_struct_exists(fd->filesdna, "NodeShaderHairPrincipled")) {
      FOREACH_NODETREE_BEGIN (bmain, ntree, id) {
        if (ntree->type == NTREE_SHADER) {
          version_replace_principled_hair_model(ntree);
        }
      }
      FOREACH_NODETREE_END;
    }

    /* Panorama properties shared with Eevee. */
    if (!DNA_struct_member_exists(fd->filesdna, "Camera", "float", "fisheye_fov")) {
      Camera default_cam = *DNA_struct_default_get(Camera);
      LISTBASE_FOREACH (Camera *, camera, &bmain->cameras) {
        IDProperty *ccam = version_cycles_properties_from_ID(&camera->id);
        if (ccam) {
          camera->panorama_type = version_cycles_property_int(
              ccam, "panorama_type", default_cam.panorama_type);
          camera->fisheye_fov = version_cycles_property_float(
              ccam, "fisheye_fov", default_cam.fisheye_fov);
          camera->fisheye_lens = version_cycles_property_float(
              ccam, "fisheye_lens", default_cam.fisheye_lens);
          camera->latitude_min = version_cycles_property_float(
              ccam, "latitude_min", default_cam.latitude_min);
          camera->latitude_max = version_cycles_property_float(
              ccam, "latitude_max", default_cam.latitude_max);
          camera->longitude_min = version_cycles_property_float(
              ccam, "longitude_min", default_cam.longitude_min);
          camera->longitude_max = version_cycles_property_float(
              ccam, "longitude_max", default_cam.longitude_max);
          /* Fit to match default projective camera with focal_length 50 and sensor_width 36. */
          camera->fisheye_polynomial_k0 = version_cycles_property_float(
              ccam, "fisheye_polynomial_k0", default_cam.fisheye_polynomial_k0);
          camera->fisheye_polynomial_k1 = version_cycles_property_float(
              ccam, "fisheye_polynomial_k1", default_cam.fisheye_polynomial_k1);
          camera->fisheye_polynomial_k2 = version_cycles_property_float(
              ccam, "fisheye_polynomial_k2", default_cam.fisheye_polynomial_k2);
          camera->fisheye_polynomial_k3 = version_cycles_property_float(
              ccam, "fisheye_polynomial_k3", default_cam.fisheye_polynomial_k3);
          camera->fisheye_polynomial_k4 = version_cycles_property_float(
              ccam, "fisheye_polynomial_k4", default_cam.fisheye_polynomial_k4);
        }
        else {
          camera->panorama_type = default_cam.panorama_type;
          camera->fisheye_fov = default_cam.fisheye_fov;
          camera->fisheye_lens = default_cam.fisheye_lens;
          camera->latitude_min = default_cam.latitude_min;
          camera->latitude_max = default_cam.latitude_max;
          camera->longitude_min = default_cam.longitude_min;
          camera->longitude_max = default_cam.longitude_max;
          /* Fit to match default projective camera with focal_length 50 and sensor_width 36. */
          camera->fisheye_polynomial_k0 = default_cam.fisheye_polynomial_k0;
          camera->fisheye_polynomial_k1 = default_cam.fisheye_polynomial_k1;
          camera->fisheye_polynomial_k2 = default_cam.fisheye_polynomial_k2;
          camera->fisheye_polynomial_k3 = default_cam.fisheye_polynomial_k3;
          camera->fisheye_polynomial_k4 = default_cam.fisheye_polynomial_k4;
        }
      }
    }

    if (!DNA_struct_member_exists(fd->filesdna, "LightProbe", "float", "grid_flag")) {
      LISTBASE_FOREACH (LightProbe *, lightprobe, &bmain->lightprobes) {
        /* Keep old behavior of baking the whole lighting. */
        lightprobe->grid_flag = LIGHTPROBE_GRID_CAPTURE_WORLD | LIGHTPROBE_GRID_CAPTURE_INDIRECT |
                                LIGHTPROBE_GRID_CAPTURE_EMISSION;
      }
    }

    if (!DNA_struct_member_exists(fd->filesdna, "SceneEEVEE", "int", "gi_irradiance_pool_size")) {
      LISTBASE_FOREACH (Scene *, scene, &bmain->scenes) {
        scene->eevee.gi_irradiance_pool_size = 16;
      }
    }

    LISTBASE_FOREACH (Scene *, scene, &bmain->scenes) {
      scene->toolsettings->snap_flag_anim |= SCE_SNAP;
      scene->toolsettings->snap_anim_mode |= (1 << 10); /* SCE_SNAP_TO_FRAME */
    }
  }

  if (!MAIN_VERSION_FILE_ATLEAST(bmain, 400, 20)) {
    /* Convert old socket lists into new interface items. */
    FOREACH_NODETREE_BEGIN (bmain, ntree, id) {
      versioning_convert_node_tree_socket_lists_to_interface(ntree);
      /* Clear legacy sockets after conversion.
       * Internal data pointers have been moved or freed already. */
      BLI_freelistN(&ntree->inputs_legacy);
      BLI_freelistN(&ntree->outputs_legacy);
    }
    FOREACH_NODETREE_END;
  }
  else {
    /* Legacy node tree sockets are created for forward compatibility,
     * but have to be freed after loading and versioning. */
    FOREACH_NODETREE_BEGIN (bmain, ntree, id) {
      LISTBASE_FOREACH_MUTABLE (bNodeSocket *, legacy_socket, &ntree->inputs_legacy) {
        MEM_SAFE_FREE(legacy_socket->default_attribute_name);
        MEM_SAFE_FREE(legacy_socket->default_value);
        if (legacy_socket->prop) {
          IDP_FreeProperty(legacy_socket->prop);
        }
        MEM_delete(legacy_socket->runtime);
        MEM_freeN(legacy_socket);
      }
      LISTBASE_FOREACH_MUTABLE (bNodeSocket *, legacy_socket, &ntree->outputs_legacy) {
        MEM_SAFE_FREE(legacy_socket->default_attribute_name);
        MEM_SAFE_FREE(legacy_socket->default_value);
        if (legacy_socket->prop) {
          IDP_FreeProperty(legacy_socket->prop);
        }
        MEM_delete(legacy_socket->runtime);
        MEM_freeN(legacy_socket);
      }
      BLI_listbase_clear(&ntree->inputs_legacy);
      BLI_listbase_clear(&ntree->outputs_legacy);
    }
    FOREACH_NODETREE_END;
  }

  if (!MAIN_VERSION_FILE_ATLEAST(bmain, 400, 22)) {
    /* Initialize root panel flags in files created before these flags were added. */
    FOREACH_NODETREE_BEGIN (bmain, ntree, id) {
      ntree->tree_interface.root_panel.flag |= NODE_INTERFACE_PANEL_ALLOW_CHILD_PANELS;
    }
    FOREACH_NODETREE_END;
  }

  if (!MAIN_VERSION_FILE_ATLEAST(bmain, 400, 23)) {
    LISTBASE_FOREACH (bNodeTree *, ntree, &bmain->nodetrees) {
      if (ntree->type == NTREE_GEOMETRY) {
        LISTBASE_FOREACH (bNode *, node, &ntree->nodes) {
          if (node->type == GEO_NODE_SET_SHADE_SMOOTH) {
            node->custom1 = int8_t(blender::bke::AttrDomain::Face);
          }
        }
      }
    }
  }

  if (!MAIN_VERSION_FILE_ATLEAST(bmain, 400, 24)) {
    FOREACH_NODETREE_BEGIN (bmain, ntree, id) {
      if (ntree->type == NTREE_SHADER) {
        /* Convert coat inputs on the Principled BSDF. */
        version_principled_bsdf_coat(ntree);
        /* Convert subsurface inputs on the Principled BSDF. */
        version_principled_bsdf_subsurface(ntree);
        /* Convert emission on the Principled BSDF. */
        version_principled_bsdf_emission(ntree);
      }
    }
    FOREACH_NODETREE_END;

    {
      LISTBASE_FOREACH (bScreen *, screen, &bmain->screens) {
        LISTBASE_FOREACH (ScrArea *, area, &screen->areabase) {
          LISTBASE_FOREACH (SpaceLink *, sl, &area->spacedata) {
            const ListBase *regionbase = (sl == area->spacedata.first) ? &area->regionbase :
                                                                         &sl->regionbase;
            LISTBASE_FOREACH (ARegion *, region, regionbase) {
              if (region->regiontype != RGN_TYPE_ASSET_SHELF) {
                continue;
              }

              RegionAssetShelf *shelf_data = static_cast<RegionAssetShelf *>(region->regiondata);
              if (shelf_data && shelf_data->active_shelf &&
                  (shelf_data->active_shelf->preferred_row_count == 0))
              {
                shelf_data->active_shelf->preferred_row_count = 1;
              }
            }
          }
        }
      }
    }

    /* Convert sockets with both input and output flag into two separate sockets. */
    FOREACH_NODETREE_BEGIN (bmain, ntree, id) {
      blender::Vector<bNodeTreeInterfaceSocket *> sockets_to_split;
      ntree->tree_interface.foreach_item([&](bNodeTreeInterfaceItem &item) {
        if (item.item_type == NODE_INTERFACE_SOCKET) {
          bNodeTreeInterfaceSocket &socket = reinterpret_cast<bNodeTreeInterfaceSocket &>(item);
          if ((socket.flag & NODE_INTERFACE_SOCKET_INPUT) &&
              (socket.flag & NODE_INTERFACE_SOCKET_OUTPUT))
          {
            sockets_to_split.append(&socket);
          }
        }
        return true;
      });

      for (bNodeTreeInterfaceSocket *socket : sockets_to_split) {
        const int position = ntree->tree_interface.find_item_position(socket->item);
        bNodeTreeInterfacePanel *parent = ntree->tree_interface.find_item_parent(socket->item);
        version_node_group_split_socket(ntree->tree_interface, *socket, parent, position + 1);
      }
    }
    FOREACH_NODETREE_END;
  }

  if (!MAIN_VERSION_FILE_ATLEAST(bmain, 400, 25)) {
    FOREACH_NODETREE_BEGIN (bmain, ntree, id) {
      if (ntree->type == NTREE_SHADER) {
        /* Convert specular tint on the Principled BSDF. */
        version_principled_bsdf_specular_tint(ntree);
        /* Rename some sockets. */
        version_principled_bsdf_rename_sockets(ntree);
      }
    }
    FOREACH_NODETREE_END;
  }

  if (!MAIN_VERSION_FILE_ATLEAST(bmain, 400, 26)) {
    enable_geometry_nodes_is_modifier(*bmain);

    LISTBASE_FOREACH (Scene *, scene, &bmain->scenes) {
      scene->simulation_frame_start = scene->r.sfra;
      scene->simulation_frame_end = scene->r.efra;
    }
  }

  if (!MAIN_VERSION_FILE_ATLEAST(bmain, 400, 27)) {
    LISTBASE_FOREACH (bScreen *, screen, &bmain->screens) {
      LISTBASE_FOREACH (ScrArea *, area, &screen->areabase) {
        LISTBASE_FOREACH (SpaceLink *, sl, &area->spacedata) {
          if (sl->spacetype == SPACE_SEQ) {
            SpaceSeq *sseq = (SpaceSeq *)sl;
            sseq->timeline_overlay.flag |= SEQ_TIMELINE_SHOW_STRIP_RETIMING;
          }
        }
      }
    }

    if (!DNA_struct_member_exists(fd->filesdna, "SceneEEVEE", "int", "shadow_step_count")) {
      SceneEEVEE default_scene_eevee = *DNA_struct_default_get(SceneEEVEE);
      LISTBASE_FOREACH (Scene *, scene, &bmain->scenes) {
        scene->eevee.shadow_ray_count = default_scene_eevee.shadow_ray_count;
        scene->eevee.shadow_step_count = default_scene_eevee.shadow_step_count;
      }
    }
  }

  if (!MAIN_VERSION_FILE_ATLEAST(bmain, 400, 28)) {
    LISTBASE_FOREACH (bScreen *, screen, &bmain->screens) {
      LISTBASE_FOREACH (ScrArea *, area, &screen->areabase) {
        LISTBASE_FOREACH (SpaceLink *, sl, &area->spacedata) {
          const ListBase *regionbase = (sl == area->spacedata.first) ? &area->regionbase :
                                                                       &sl->regionbase;
          LISTBASE_FOREACH (ARegion *, region, regionbase) {
            if (region->regiontype != RGN_TYPE_ASSET_SHELF) {
              continue;
            }

            RegionAssetShelf *shelf_data = static_cast<RegionAssetShelf *>(region->regiondata);
            if (shelf_data && shelf_data->active_shelf) {
              AssetShelfSettings &settings = shelf_data->active_shelf->settings;
              settings.asset_library_reference.custom_library_index = -1;
              settings.asset_library_reference.type = ASSET_LIBRARY_ALL;
            }

            region->flag |= RGN_FLAG_HIDDEN;
          }
        }
      }
    }
  }

  if (!MAIN_VERSION_FILE_ATLEAST(bmain, 400, 29)) {
    /* Unhide all Reroute nodes. */
    FOREACH_NODETREE_BEGIN (bmain, ntree, id) {
      LISTBASE_FOREACH (bNode *, node, &ntree->nodes) {
        if (node->is_reroute()) {
          static_cast<bNodeSocket *>(node->inputs.first)->flag &= ~SOCK_HIDDEN;
          static_cast<bNodeSocket *>(node->outputs.first)->flag &= ~SOCK_HIDDEN;
        }
      }
    }
    FOREACH_NODETREE_END;
  }

  if (!MAIN_VERSION_FILE_ATLEAST(bmain, 400, 30)) {
    LISTBASE_FOREACH (Scene *, scene, &bmain->scenes) {
      ToolSettings *ts = scene->toolsettings;
      enum { IS_DEFAULT = 0, IS_UV, IS_NODE, IS_ANIM };
      auto versioning_snap_to = [](short snap_to_old, int type) {
        eSnapMode snap_to_new = SCE_SNAP_TO_NONE;
        if (snap_to_old & (1 << 0)) {
          snap_to_new |= type == IS_NODE ? SCE_SNAP_TO_NODE_X :
                         type == IS_ANIM ? SCE_SNAP_TO_FRAME :
                                           SCE_SNAP_TO_VERTEX;
        }
        if (snap_to_old & (1 << 1)) {
          snap_to_new |= type == IS_NODE ? SCE_SNAP_TO_NODE_Y :
                         type == IS_ANIM ? SCE_SNAP_TO_SECOND :
                                           SCE_SNAP_TO_EDGE;
        }
        if (ELEM(type, IS_DEFAULT, IS_ANIM) && snap_to_old & (1 << 2)) {
          snap_to_new |= type == IS_DEFAULT ? SCE_SNAP_TO_FACE : SCE_SNAP_TO_MARKERS;
        }
        if (type == IS_DEFAULT && snap_to_old & (1 << 3)) {
          snap_to_new |= SCE_SNAP_TO_VOLUME;
        }
        if (type == IS_DEFAULT && snap_to_old & (1 << 4)) {
          snap_to_new |= SCE_SNAP_TO_EDGE_MIDPOINT;
        }
        if (type == IS_DEFAULT && snap_to_old & (1 << 5)) {
          snap_to_new |= SCE_SNAP_TO_EDGE_PERPENDICULAR;
        }
        if (ELEM(type, IS_DEFAULT, IS_UV, IS_NODE) && snap_to_old & (1 << 6)) {
          snap_to_new |= SCE_SNAP_TO_INCREMENT;
        }
        if (ELEM(type, IS_DEFAULT, IS_UV, IS_NODE) && snap_to_old & (1 << 7)) {
          snap_to_new |= SCE_SNAP_TO_GRID;
        }
        if (type == IS_DEFAULT && snap_to_old & (1 << 8)) {
          snap_to_new |= SCE_SNAP_INDIVIDUAL_NEAREST;
        }
        if (type == IS_DEFAULT && snap_to_old & (1 << 9)) {
          snap_to_new |= SCE_SNAP_INDIVIDUAL_PROJECT;
        }
        if (snap_to_old & (1 << 10)) {
          snap_to_new |= SCE_SNAP_TO_FRAME;
        }
        if (snap_to_old & (1 << 11)) {
          snap_to_new |= SCE_SNAP_TO_SECOND;
        }
        if (snap_to_old & (1 << 12)) {
          snap_to_new |= SCE_SNAP_TO_MARKERS;
        }

        if (!snap_to_new) {
          snap_to_new = eSnapMode(1 << 0);
        }

        return snap_to_new;
      };

      ts->snap_mode = versioning_snap_to(ts->snap_mode, IS_DEFAULT);
      ts->snap_uv_mode = versioning_snap_to(ts->snap_uv_mode, IS_UV);
      ts->snap_node_mode = versioning_snap_to(ts->snap_node_mode, IS_NODE);
      ts->snap_anim_mode = versioning_snap_to(ts->snap_anim_mode, IS_ANIM);
    }
  }

  if (!MAIN_VERSION_FILE_ATLEAST(bmain, 400, 31)) {
    LISTBASE_FOREACH (Curve *, curve, &bmain->curves) {
      const int curvetype = BKE_curve_type_get(curve);
      if (curvetype == OB_FONT) {
        CharInfo *info = curve->strinfo;
        if (info != nullptr) {
          for (int i = curve->len_char32 - 1; i >= 0; i--, info++) {
            if (info->mat_nr > 0) {
              /** CharInfo mat_nr used to start at 1, unlike mesh & nurbs, now zero-based. */
              info->mat_nr--;
            }
          }
        }
      }
    }
  }

  if (!MAIN_VERSION_FILE_ATLEAST(bmain, 400, 33)) {
    /* Fix node group socket order by sorting outputs and inputs. */
    LISTBASE_FOREACH (bNodeTree *, ntree, &bmain->nodetrees) {
      versioning_node_group_sort_sockets_recursive(ntree->tree_interface.root_panel);
    }
  }

  if (!MAIN_VERSION_FILE_ATLEAST(bmain, 401, 1)) {
    LISTBASE_FOREACH (GreasePencil *, grease_pencil, &bmain->grease_pencils) {
      versioning_grease_pencil_stroke_radii_scaling(grease_pencil);
    }
  }

  if (!MAIN_VERSION_FILE_ATLEAST(bmain, 401, 4)) {
    FOREACH_NODETREE_BEGIN (bmain, ntree, id) {
      if (ntree->type != NTREE_CUSTOM) {
        /* versioning_update_noise_texture_node must be done before
         * versioning_replace_musgrave_texture_node. */
        versioning_update_noise_texture_node(ntree);

        /* Convert Musgrave Texture nodes to Noise Texture nodes. */
        versioning_replace_musgrave_texture_node(ntree);
      }
    }
    FOREACH_NODETREE_END;
  }

  if (!MAIN_VERSION_FILE_ATLEAST(bmain, 401, 5)) {
    /* Unify Material::blend_shadow and Cycles.use_transparent_shadows into the
     * Material::blend_flag. */
    Scene *scene = static_cast<Scene *>(bmain->scenes.first);
    bool is_eevee = scene && (STREQ(scene->r.engine, RE_engine_id_BLENDER_EEVEE) ||
                              STREQ(scene->r.engine, RE_engine_id_BLENDER_EEVEE_NEXT));
    LISTBASE_FOREACH (Material *, material, &bmain->materials) {
      bool transparent_shadows = true;
      if (is_eevee) {
        transparent_shadows = material->blend_shadow != MA_BS_SOLID;
      }
      else if (IDProperty *cmat = version_cycles_properties_from_ID(&material->id)) {
        transparent_shadows = version_cycles_property_boolean(
            cmat, "use_transparent_shadow", true);
      }
      SET_FLAG_FROM_TEST(material->blend_flag, transparent_shadows, MA_BL_TRANSPARENT_SHADOW);
    }
  }

  if (!MAIN_VERSION_FILE_ATLEAST(bmain, 401, 5)) {
    /** NOTE: This versioning code didn't update the subversion number. */
    FOREACH_NODETREE_BEGIN (bmain, ntree, id) {
      if (ntree->type == NTREE_COMPOSIT) {
        versioning_replace_splitviewer(ntree);
      }
    }
    FOREACH_NODETREE_END;
  }

  /* 401 6 did not require any do_version here. */

  if (!MAIN_VERSION_FILE_ATLEAST(bmain, 401, 7)) {
    if (!DNA_struct_member_exists(fd->filesdna, "SceneEEVEE", "int", "volumetric_ray_depth")) {
      SceneEEVEE default_eevee = *DNA_struct_default_get(SceneEEVEE);
      LISTBASE_FOREACH (Scene *, scene, &bmain->scenes) {
        scene->eevee.volumetric_ray_depth = default_eevee.volumetric_ray_depth;
      }
    }

    if (!DNA_struct_member_exists(fd->filesdna, "Material", "char", "surface_render_method")) {
      LISTBASE_FOREACH (Material *, mat, &bmain->materials) {
        mat->surface_render_method = (mat->blend_method == MA_BM_BLEND) ?
                                         MA_SURFACE_METHOD_FORWARD :
                                         MA_SURFACE_METHOD_DEFERRED;
      }
    }

    LISTBASE_FOREACH (bScreen *, screen, &bmain->screens) {
      LISTBASE_FOREACH (ScrArea *, area, &screen->areabase) {
        LISTBASE_FOREACH (SpaceLink *, sl, &area->spacedata) {
          const ListBase *regionbase = (sl == area->spacedata.first) ? &area->regionbase :
                                                                       &sl->regionbase;
          LISTBASE_FOREACH (ARegion *, region, regionbase) {
            if (region->regiontype != RGN_TYPE_ASSET_SHELF_HEADER) {
              continue;
            }
            region->alignment &= ~RGN_SPLIT_PREV;
            region->alignment |= RGN_ALIGN_HIDE_WITH_PREV;
          }
        }
      }
    }

    if (!DNA_struct_member_exists(fd->filesdna, "SceneEEVEE", "float", "gtao_thickness")) {
      SceneEEVEE default_eevee = *DNA_struct_default_get(SceneEEVEE);
      LISTBASE_FOREACH (Scene *, scene, &bmain->scenes) {
        scene->eevee.gtao_thickness = default_eevee.gtao_thickness;
        scene->eevee.gtao_focus = default_eevee.gtao_focus;
      }
    }

    if (!DNA_struct_member_exists(fd->filesdna, "LightProbe", "float", "data_display_size")) {
      LightProbe default_probe = *DNA_struct_default_get(LightProbe);
      LISTBASE_FOREACH (LightProbe *, probe, &bmain->lightprobes) {
        probe->data_display_size = default_probe.data_display_size;
      }
    }

    LISTBASE_FOREACH (Mesh *, mesh, &bmain->meshes) {
      mesh->flag &= ~ME_NO_OVERLAPPING_TOPOLOGY;
    }
  }

  if (!MAIN_VERSION_FILE_ATLEAST(bmain, 401, 8)) {
    LISTBASE_FOREACH (bNodeTree *, ntree, &bmain->nodetrees) {
      if (ntree->type != NTREE_GEOMETRY) {
        continue;
      }
      versioning_nodes_dynamic_sockets(*ntree);
    }
  }

  if (!MAIN_VERSION_FILE_ATLEAST(bmain, 401, 9)) {
    if (!DNA_struct_member_exists(fd->filesdna, "Material", "char", "displacement_method")) {
      /* Replace Cycles.displacement_method by Material::displacement_method. */
      LISTBASE_FOREACH (Material *, material, &bmain->materials) {
        int displacement_method = MA_DISPLACEMENT_BUMP;
        if (IDProperty *cmat = version_cycles_properties_from_ID(&material->id)) {
          displacement_method = version_cycles_property_int(
              cmat, "displacement_method", MA_DISPLACEMENT_BUMP);
        }
        material->displacement_method = displacement_method;
      }
    }

    /* Prevent custom bone colors from having alpha zero.
     * Part of the fix for issue #115434. */
    LISTBASE_FOREACH (bArmature *, arm, &bmain->armatures) {
      blender::animrig::ANIM_armature_foreach_bone(&arm->bonebase, [](Bone *bone) {
        bone->color.custom.solid[3] = 255;
        bone->color.custom.select[3] = 255;
        bone->color.custom.active[3] = 255;
      });
      if (arm->edbo) {
        LISTBASE_FOREACH (EditBone *, ebone, arm->edbo) {
          ebone->color.custom.solid[3] = 255;
          ebone->color.custom.select[3] = 255;
          ebone->color.custom.active[3] = 255;
        }
      }
    }
    LISTBASE_FOREACH (Object *, obj, &bmain->objects) {
      if (obj->pose == nullptr) {
        continue;
      }
      LISTBASE_FOREACH (bPoseChannel *, pchan, &obj->pose->chanbase) {
        pchan->color.custom.solid[3] = 255;
        pchan->color.custom.select[3] = 255;
        pchan->color.custom.active[3] = 255;
      }
    }
  }

  if (!MAIN_VERSION_FILE_ATLEAST(bmain, 401, 10)) {
    if (!DNA_struct_member_exists(
            fd->filesdna, "SceneEEVEE", "RaytraceEEVEE", "ray_tracing_options"))
    {
      LISTBASE_FOREACH (Scene *, scene, &bmain->scenes) {
        scene->eevee.ray_tracing_options.flag = RAYTRACE_EEVEE_USE_DENOISE;
        scene->eevee.ray_tracing_options.denoise_stages = RAYTRACE_EEVEE_DENOISE_SPATIAL |
                                                          RAYTRACE_EEVEE_DENOISE_TEMPORAL |
                                                          RAYTRACE_EEVEE_DENOISE_BILATERAL;
        scene->eevee.ray_tracing_options.screen_trace_quality = 0.25f;
        scene->eevee.ray_tracing_options.screen_trace_thickness = 0.2f;
        scene->eevee.ray_tracing_options.trace_max_roughness = 0.5f;
        scene->eevee.ray_tracing_options.resolution_scale = 2;
      }
    }

    LISTBASE_FOREACH (bNodeTree *, ntree, &bmain->nodetrees) {
      if (ntree->type == NTREE_GEOMETRY) {
        version_geometry_nodes_use_rotation_socket(*ntree);
        versioning_nodes_dynamic_sockets_2(*ntree);
        fix_geometry_nodes_object_info_scale(*ntree);
      }
    }
  }

  if (MAIN_VERSION_FILE_ATLEAST(bmain, 400, 20) && !MAIN_VERSION_FILE_ATLEAST(bmain, 401, 11)) {
    /* Convert old socket lists into new interface items. */
    FOREACH_NODETREE_BEGIN (bmain, ntree, id) {
      versioning_fix_socket_subtype_idnames(ntree);
    }
    FOREACH_NODETREE_END;
  }

  if (!MAIN_VERSION_FILE_ATLEAST(bmain, 401, 12)) {
    FOREACH_NODETREE_BEGIN (bmain, ntree, id) {
      if (ntree->type == NTREE_COMPOSIT) {
        LISTBASE_FOREACH (bNode *, node, &ntree->nodes) {
          if (node->type == CMP_NODE_PIXELATE) {
            node->custom1 = 1;
          }
        }
      }
    }
    FOREACH_NODETREE_END;
  }

  if (!MAIN_VERSION_FILE_ATLEAST(bmain, 401, 13)) {
    FOREACH_NODETREE_BEGIN (bmain, ntree, id) {
      if (ntree->type == NTREE_COMPOSIT) {
        LISTBASE_FOREACH (bNode *, node, &ntree->nodes) {
          if (node->type == CMP_NODE_MAP_UV) {
            node->custom2 = CMP_NODE_MAP_UV_FILTERING_ANISOTROPIC;
          }
        }
      }
    }
    FOREACH_NODETREE_END;
  }

  if (!MAIN_VERSION_FILE_ATLEAST(bmain, 401, 14)) {
    const Brush *default_brush = DNA_struct_default_get(Brush);
    LISTBASE_FOREACH (Brush *, brush, &bmain->brushes) {
      brush->automasking_start_normal_limit = default_brush->automasking_start_normal_limit;
      brush->automasking_start_normal_falloff = default_brush->automasking_start_normal_falloff;

      brush->automasking_view_normal_limit = default_brush->automasking_view_normal_limit;
      brush->automasking_view_normal_falloff = default_brush->automasking_view_normal_falloff;
    }
  }

  if (!MAIN_VERSION_FILE_ATLEAST(bmain, 401, 15)) {
    FOREACH_NODETREE_BEGIN (bmain, ntree, id) {
      if (ntree->type == NTREE_COMPOSIT) {
        LISTBASE_FOREACH (bNode *, node, &ntree->nodes) {
          if (node->type == CMP_NODE_KEYING) {
            NodeKeyingData &keying_data = *static_cast<NodeKeyingData *>(node->storage);
            keying_data.edge_kernel_radius = max_ii(keying_data.edge_kernel_radius - 1, 0);
          }
        }
      }
    }
    FOREACH_NODETREE_END;
  }

  if (!MAIN_VERSION_FILE_ATLEAST(bmain, 401, 16)) {
    LISTBASE_FOREACH (Scene *, scene, &bmain->scenes) {
      Sculpt *sculpt = scene->toolsettings->sculpt;
      if (sculpt != nullptr) {
        Sculpt default_sculpt = *DNA_struct_default_get(Sculpt);
        sculpt->automasking_boundary_edges_propagation_steps =
            default_sculpt.automasking_boundary_edges_propagation_steps;
      }
    }
  }

  if (!MAIN_VERSION_FILE_ATLEAST(bmain, 401, 17)) {
    LISTBASE_FOREACH (Scene *, scene, &bmain->scenes) {
      ToolSettings *ts = scene->toolsettings;
      int input_sample_values[10];

      input_sample_values[0] = ts->imapaint.paint.num_input_samples_deprecated;
      input_sample_values[1] = ts->sculpt != nullptr ?
                                   ts->sculpt->paint.num_input_samples_deprecated :
                                   1;
      input_sample_values[2] = ts->curves_sculpt != nullptr ?
                                   ts->curves_sculpt->paint.num_input_samples_deprecated :
                                   1;

      input_sample_values[4] = ts->gp_paint != nullptr ?
                                   ts->gp_paint->paint.num_input_samples_deprecated :
                                   1;
      input_sample_values[5] = ts->gp_vertexpaint != nullptr ?
                                   ts->gp_vertexpaint->paint.num_input_samples_deprecated :
                                   1;
      input_sample_values[6] = ts->gp_sculptpaint != nullptr ?
                                   ts->gp_sculptpaint->paint.num_input_samples_deprecated :
                                   1;
      input_sample_values[7] = ts->gp_weightpaint != nullptr ?
                                   ts->gp_weightpaint->paint.num_input_samples_deprecated :
                                   1;

      input_sample_values[8] = ts->vpaint != nullptr ?
                                   ts->vpaint->paint.num_input_samples_deprecated :
                                   1;
      input_sample_values[9] = ts->wpaint != nullptr ?
                                   ts->wpaint->paint.num_input_samples_deprecated :
                                   1;

      int unified_value = 1;
      for (int i = 0; i < 10; i++) {
        if (input_sample_values[i] != 1) {
          if (unified_value == 1) {
            unified_value = input_sample_values[i];
          }
          else {
            /* In the case of a user having multiple tools with different num_input_value values
             * set we cannot support this in the single UnifiedPaintSettings value, so fallback
             * to 1 instead of deciding that one value is more canonical than the other.
             */
            break;
          }
        }
      }

      ts->unified_paint_settings.input_samples = unified_value;
    }
    LISTBASE_FOREACH (Brush *, brush, &bmain->brushes) {
      brush->input_samples = 1;
    }
  }

  if (!MAIN_VERSION_FILE_ATLEAST(bmain, 401, 18)) {
    LISTBASE_FOREACH (Scene *, scene, &bmain->scenes) {
      if (scene->ed != nullptr) {
        SEQ_for_each_callback(&scene->ed->seqbase, seq_filter_bilinear_to_auto, nullptr);
      }
    }
  }

  if (!MAIN_VERSION_FILE_ATLEAST(bmain, 401, 19)) {
    LISTBASE_FOREACH (bNodeTree *, ntree, &bmain->nodetrees) {
      if (ntree->type == NTREE_GEOMETRY) {
        version_node_socket_name(ntree, FN_NODE_ROTATE_ROTATION, "Rotation 1", "Rotation");
        version_node_socket_name(ntree, FN_NODE_ROTATE_ROTATION, "Rotation 2", "Rotate By");
      }
    }
  }

  if (!MAIN_VERSION_FILE_ATLEAST(bmain, 401, 20)) {
    LISTBASE_FOREACH (Object *, ob, &bmain->objects) {
      int uid = 1;
      LISTBASE_FOREACH (ModifierData *, md, &ob->modifiers) {
        /* These identifiers are not necessarily stable for linked data. If the linked data has a
         * new modifier inserted, the identifiers of other modifiers can change. */
        md->persistent_uid = uid++;
      }
    }
  }

  if (!MAIN_VERSION_FILE_ATLEAST(bmain, 401, 21)) {
    LISTBASE_FOREACH (Brush *, brush, &bmain->brushes) {
      /* The `sculpt_flag` was used to store the `BRUSH_DIR_IN`
       * With the fix for #115313 this is now just using the `brush->flag`. */
      if (brush->gpencil_settings && (brush->gpencil_settings->sculpt_flag & BRUSH_DIR_IN) != 0) {
        brush->flag |= BRUSH_DIR_IN;
      }
    }
  }

  /* Keep point/spot light soft falloff for files created before 4.0. */
  if (!MAIN_VERSION_FILE_ATLEAST(bmain, 400, 0)) {
    LISTBASE_FOREACH (Light *, light, &bmain->lights) {
      if (ELEM(light->type, LA_LOCAL, LA_SPOT)) {
        light->mode |= LA_USE_SOFT_FALLOFF;
      }
    }
  }

  if (!MAIN_VERSION_FILE_ATLEAST(bmain, 402, 1)) {
    using namespace blender::bke::greasepencil;
    /* Initialize newly added scale layer transform to one. */
    LISTBASE_FOREACH (GreasePencil *, grease_pencil, &bmain->grease_pencils) {
      for (Layer *layer : grease_pencil->layers_for_write()) {
        copy_v3_fl(layer->scale, 1.0f);
      }
    }
  }

  if (!MAIN_VERSION_FILE_ATLEAST(bmain, 402, 2)) {
    LISTBASE_FOREACH (Scene *, scene, &bmain->scenes) {
      bool is_cycles = scene && STREQ(scene->r.engine, RE_engine_id_CYCLES);
      if (is_cycles) {
        if (IDProperty *cscene = version_cycles_properties_from_ID(&scene->id)) {
          int cposition = version_cycles_property_int(cscene, "motion_blur_position", 1);
          BLI_assert(cposition >= 0 && cposition < 3);
          int order_conversion[3] = {SCE_MB_START, SCE_MB_CENTER, SCE_MB_END};
          scene->r.motion_blur_position = order_conversion[std::clamp(cposition, 0, 2)];
        }
      }
      else {
        SET_FLAG_FROM_TEST(
            scene->r.mode, scene->eevee.flag & SCE_EEVEE_MOTION_BLUR_ENABLED_DEPRECATED, R_MBLUR);
        scene->r.motion_blur_position = scene->eevee.motion_blur_position_deprecated;
        scene->r.motion_blur_shutter = scene->eevee.motion_blur_shutter_deprecated;
      }
    }
  }

  if (!MAIN_VERSION_FILE_ATLEAST(bmain, 402, 3)) {
    constexpr int NTREE_EXECUTION_MODE_CPU = 0;
    constexpr int NTREE_EXECUTION_MODE_FULL_FRAME = 1;

    constexpr int NTREE_COM_GROUPNODE_BUFFER = 1 << 3;
    constexpr int NTREE_COM_OPENCL = 1 << 1;

    FOREACH_NODETREE_BEGIN (bmain, ntree, id) {
      if (ntree->type != NTREE_COMPOSIT) {
        continue;
      }

      ntree->flag &= ~(NTREE_COM_GROUPNODE_BUFFER | NTREE_COM_OPENCL);

      if (ntree->execution_mode == NTREE_EXECUTION_MODE_FULL_FRAME) {
        ntree->execution_mode = NTREE_EXECUTION_MODE_CPU;
      }
    }
    FOREACH_NODETREE_END;
  }

  if (!MAIN_VERSION_FILE_ATLEAST(bmain, 402, 4)) {
    if (!DNA_struct_member_exists(fd->filesdna, "SpaceImage", "float", "stretch_opacity")) {
      LISTBASE_FOREACH (bScreen *, screen, &bmain->screens) {
        LISTBASE_FOREACH (ScrArea *, area, &screen->areabase) {
          LISTBASE_FOREACH (SpaceLink *, sl, &area->spacedata) {
            if (sl->spacetype == SPACE_IMAGE) {
              SpaceImage *sima = reinterpret_cast<SpaceImage *>(sl);
              sima->stretch_opacity = 0.9f;
            }
          }
        }
      }
    }
  }

  if (!MAIN_VERSION_FILE_ATLEAST(bmain, 402, 5)) {
    LISTBASE_FOREACH (Scene *, scene, &bmain->scenes) {
      image_settings_avi_to_ffmpeg(scene);
    }
  }

  if (!MAIN_VERSION_FILE_ATLEAST(bmain, 402, 6)) {
    LISTBASE_FOREACH (Brush *, brush, &bmain->brushes) {
      if (BrushCurvesSculptSettings *settings = brush->curves_sculpt_settings) {
        settings->flag |= BRUSH_CURVES_SCULPT_FLAG_INTERPOLATE_RADIUS;
        settings->curve_radius = 0.01f;
      }
    }
  }

  if (!MAIN_VERSION_FILE_ATLEAST(bmain, 402, 8)) {
    LISTBASE_FOREACH (Light *, light, &bmain->lights) {
      light->shadow_filter_radius = 1.0f;
    }
  }

  if (!MAIN_VERSION_FILE_ATLEAST(bmain, 402, 9)) {
    const float default_snap_angle_increment = DEG2RADF(5.0f);
    const float default_snap_angle_increment_precision = DEG2RADF(1.0f);
    LISTBASE_FOREACH (Scene *, scene, &bmain->scenes) {
      scene->toolsettings->snap_angle_increment_2d = default_snap_angle_increment;
      scene->toolsettings->snap_angle_increment_3d = default_snap_angle_increment;
      scene->toolsettings->snap_angle_increment_2d_precision =
          default_snap_angle_increment_precision;
      scene->toolsettings->snap_angle_increment_3d_precision =
          default_snap_angle_increment_precision;
    }
  }

  if (!MAIN_VERSION_FILE_ATLEAST(bmain, 402, 10)) {
    if (!DNA_struct_member_exists(fd->filesdna, "SceneEEVEE", "int", "gtao_resolution")) {
      LISTBASE_FOREACH (Scene *, scene, &bmain->scenes) {
        scene->eevee.gtao_resolution = 2;
      }
    }
  }

  if (!MAIN_VERSION_FILE_ATLEAST(bmain, 402, 11)) {
    LISTBASE_FOREACH (Light *, light, &bmain->lights) {
      light->shadow_resolution_scale = 1.0f;
    }
  }

  if (!MAIN_VERSION_FILE_ATLEAST(bmain, 402, 12)) {
    FOREACH_NODETREE_BEGIN (bmain, ntree, id) {
      versioning_node_hue_correct_set_wrappng(ntree);
    }
    FOREACH_NODETREE_END;

    LISTBASE_FOREACH (Scene *, scene, &bmain->scenes) {
      if (scene->ed != nullptr) {
        SEQ_for_each_callback(&scene->ed->seqbase, seq_hue_correct_set_wrapping, nullptr);
      }
    }
  }

  if (!MAIN_VERSION_FILE_ATLEAST(bmain, 402, 14)) {
    LISTBASE_FOREACH (Object *, ob, &bmain->objects) {
      if (bMotionPath *mpath = ob->mpath) {
        mpath->color_post[0] = 0.1f;
        mpath->color_post[1] = 1.0f;
        mpath->color_post[2] = 0.1f;
      }
      if (!ob->pose) {
        continue;
      }
      LISTBASE_FOREACH (bPoseChannel *, pchan, &ob->pose->chanbase) {
        if (bMotionPath *mpath = pchan->mpath) {
          mpath->color_post[0] = 0.1f;
          mpath->color_post[1] = 1.0f;
          mpath->color_post[2] = 0.1f;
        }
      }
    }
  }

  if (!MAIN_VERSION_FILE_ATLEAST(bmain, 402, 18)) {
    if (!DNA_struct_member_exists(fd->filesdna, "Light", "float", "transmission_fac")) {
      LISTBASE_FOREACH (Light *, light, &bmain->lights) {
        /* Refracted light was not supported in legacy EEVEE. Set it to zero for compatibility with
         * older files. */
        light->transmission_fac = 0.0f;
      }
    }
  }

  if (!MAIN_VERSION_FILE_ATLEAST(bmain, 402, 19)) {
    LISTBASE_FOREACH (Scene *, scene, &bmain->scenes) {
      /* Keep legacy EEVEE old behavior. */
      scene->eevee.flag |= SCE_EEVEE_VOLUME_CUSTOM_RANGE;
    }

    LISTBASE_FOREACH (Scene *, scene, &bmain->scenes) {
      scene->eevee.clamp_surface_indirect = 10.0f;
    }
  }

  if (!MAIN_VERSION_FILE_ATLEAST(bmain, 402, 20)) {
    LISTBASE_FOREACH (Scene *, scene, &bmain->scenes) {
      SequencerToolSettings *sequencer_tool_settings = SEQ_tool_settings_ensure(scene);
      sequencer_tool_settings->snap_mode |= SEQ_SNAP_TO_MARKERS;
    }
  }

  if (!MAIN_VERSION_FILE_ATLEAST(bmain, 402, 21)) {
    add_image_editor_asset_shelf(*bmain);
  }

  if (!MAIN_VERSION_FILE_ATLEAST(bmain, 402, 22)) {
    /* Display missing media in sequencer by default. */
    LISTBASE_FOREACH (Scene *, scene, &bmain->scenes) {
      if (scene->ed != nullptr) {
        scene->ed->show_missing_media_flag |= SEQ_EDIT_SHOW_MISSING_MEDIA;
      }
    }
  }

  if (!MAIN_VERSION_FILE_ATLEAST(bmain, 402, 23)) {
    LISTBASE_FOREACH (Scene *, scene, &bmain->scenes) {
      ToolSettings *ts = scene->toolsettings;
      if (!ts->uvsculpt.strength_curve) {
        ts->uvsculpt.size = 50;
        ts->uvsculpt.strength = 1.0f;
        ts->uvsculpt.curve_preset = BRUSH_CURVE_SMOOTH;
        ts->uvsculpt.strength_curve = BKE_curvemapping_add(1, 0.0f, 0.0f, 1.0f, 1.0f);
      }
    }
  }

  if (!MAIN_VERSION_FILE_ATLEAST(bmain, 402, 24)) {
    if (!DNA_struct_member_exists(fd->filesdna, "Material", "char", "thickness_mode")) {
      LISTBASE_FOREACH (Material *, material, &bmain->materials) {
        if (material->blend_flag & MA_BL_TRANSLUCENCY) {
          /* EEVEE Legacy used thickness from shadow map when translucency was on. */
          material->blend_flag |= MA_BL_THICKNESS_FROM_SHADOW;
        }
        if ((material->blend_flag & MA_BL_SS_REFRACTION) && material->use_nodes &&
            material->nodetree)
        {
          /* EEVEE Legacy used slab assumption. */
          material->thickness_mode = MA_THICKNESS_SLAB;
          version_refraction_depth_to_thickness_value(material->nodetree, material->refract_depth);
        }
      }
    }
  }

  if (!MAIN_VERSION_FILE_ATLEAST(bmain, 402, 25)) {
    FOREACH_NODETREE_BEGIN (bmain, ntree, id) {
      if (ntree->type != NTREE_COMPOSIT) {
        continue;
      }
      LISTBASE_FOREACH (bNode *, node, &ntree->nodes) {
        if (node->type != CMP_NODE_BLUR) {
          continue;
        }

        NodeBlurData &blur_data = *static_cast<NodeBlurData *>(node->storage);

        if (blur_data.filtertype != R_FILTER_FAST_GAUSS) {
          continue;
        }

        /* The size of the Fast Gaussian mode of blur decreased by the following factor to match
         * other blur sizes. So increase it back. */
        const float size_factor = 3.0f / 2.0f;
        blur_data.sizex *= size_factor;
        blur_data.sizey *= size_factor;
        blur_data.percentx *= size_factor;
        blur_data.percenty *= size_factor;
      }
    }
    FOREACH_NODETREE_END;
  }

  if (!MAIN_VERSION_FILE_ATLEAST(bmain, 402, 26)) {
    if (!DNA_struct_member_exists(fd->filesdna, "SceneEEVEE", "float", "shadow_resolution_scale"))
    {
      SceneEEVEE default_scene_eevee = *DNA_struct_default_get(SceneEEVEE);
      LISTBASE_FOREACH (Scene *, scene, &bmain->scenes) {
        scene->eevee.shadow_resolution_scale = default_scene_eevee.shadow_resolution_scale;
        scene->eevee.clamp_world = 10.0f;
      }
    }
  }

  if (!MAIN_VERSION_FILE_ATLEAST(bmain, 402, 27)) {
    LISTBASE_FOREACH (Scene *, scene, &bmain->scenes) {
      if (scene->ed != nullptr) {
        scene->ed->cache_flag &= ~(SEQ_CACHE_UNUSED_5 | SEQ_CACHE_UNUSED_6 | SEQ_CACHE_UNUSED_7 |
                                   SEQ_CACHE_UNUSED_8 | SEQ_CACHE_UNUSED_9);
      }
    }
    LISTBASE_FOREACH (bScreen *, screen, &bmain->screens) {
      LISTBASE_FOREACH (ScrArea *, area, &screen->areabase) {
        LISTBASE_FOREACH (SpaceLink *, sl, &area->spacedata) {
          if (sl->spacetype == SPACE_SEQ) {
            SpaceSeq *sseq = (SpaceSeq *)sl;
            sseq->cache_overlay.flag |= SEQ_CACHE_SHOW_FINAL_OUT;
          }
        }
      }
    }
  }

  if (!MAIN_VERSION_FILE_ATLEAST(bmain, 402, 28)) {
    LISTBASE_FOREACH (Scene *, scene, &bmain->scenes) {
      if (scene->ed != nullptr) {
        SEQ_for_each_callback(&scene->ed->seqbase, seq_proxies_timecode_update, nullptr);
      }
    }

    LISTBASE_FOREACH (MovieClip *, clip, &bmain->movieclips) {
      MovieClipProxy proxy = clip->proxy;
      versioning_update_timecode(&proxy.tc);
    }
  }

  if (!MAIN_VERSION_FILE_ATLEAST(bmain, 402, 29)) {
<<<<<<< HEAD
    LISTBASE_FOREACH (Brush *, brush, &bmain->brushes) {
      /* Only for grease pencil brushes. */
      if (brush->gpencil_settings) {
        /* Use the `Scene` radius unit by default (confusingly named `BRUSH_LOCK_SIZE`).
         * Convert the radius to be the same visual size as in GPv2. */
        brush->flag |= BRUSH_LOCK_SIZE;
        brush->unprojected_radius = brush->size *
                                    blender::bke::greasepencil::LEGACY_RADIUS_CONVERSION_FACTOR;
=======
    LISTBASE_FOREACH (Scene *, scene, &bmain->scenes) {
      if (scene->ed) {
        SEQ_for_each_callback(&scene->ed->seqbase, seq_text_data_update, nullptr);
      }
    }
  }

  if (!MAIN_VERSION_FILE_ATLEAST(bmain, 402, 30)) {
    LISTBASE_FOREACH (Scene *, scene, &bmain->scenes) {
      if (scene->nodetree) {
        scene->nodetree->flag &= ~NTREE_UNUSED_2;
      }
    }
  }

  if (!MAIN_VERSION_FILE_ATLEAST(bmain, 402, 31)) {
    LISTBASE_FOREACH (LightProbe *, lightprobe, &bmain->lightprobes) {
      /* Guess a somewhat correct density given the resolution. But very low resolution need
       * a decent enough density to work. */
      lightprobe->grid_surfel_density = max_ii(20,
                                               2 * max_iii(lightprobe->grid_resolution_x,
                                                           lightprobe->grid_resolution_y,
                                                           lightprobe->grid_resolution_z));
    }
  }

  if (!MAIN_VERSION_FILE_ATLEAST(bmain, 402, 31)) {
    /* Mark old EEVEE world volumes for showing conversion operator. */
    LISTBASE_FOREACH (World *, world, &bmain->worlds) {
      if (world->nodetree) {
        /* NOTE: duplicated from `ntreeShaderOutputNode` with small adjustments so it can be called
         * during versioning. */
        bNode *output_node = nullptr;

        LISTBASE_FOREACH (bNode *, node, &world->nodetree->nodes) {
          if (node->type != SH_NODE_OUTPUT_WORLD) {
            continue;
          }

          if (node->custom1 == SHD_OUTPUT_ALL) {
            if (output_node == nullptr) {
              output_node = node;
            }
            else if (output_node->custom1 == SHD_OUTPUT_ALL) {
              if ((node->flag & NODE_DO_OUTPUT) && !(output_node->flag & NODE_DO_OUTPUT)) {
                output_node = node;
              }
            }
          }
          else if (node->custom1 == SHD_OUTPUT_EEVEE) {
            if (output_node == nullptr) {
              output_node = node;
            }
            else if ((node->flag & NODE_DO_OUTPUT) && !(output_node->flag & NODE_DO_OUTPUT)) {
              output_node = node;
            }
          }
        }
        /* End duplication. */

        if (output_node) {
          bNodeSocket *volume_input_socket = static_cast<bNodeSocket *>(
              BLI_findlink(&output_node->inputs, 1));
          if (volume_input_socket) {
            LISTBASE_FOREACH (bNodeLink *, node_link, &world->nodetree->links) {
              if (node_link->tonode == output_node && node_link->tosock == volume_input_socket) {
                world->flag |= WO_USE_EEVEE_FINITE_VOLUME;
              }
            }
          }
        }
      }
    }
  }

  if (!MAIN_VERSION_FILE_ATLEAST(bmain, 402, 33)) {
    constexpr int NTREE_EXECUTION_MODE_GPU = 2;

    LISTBASE_FOREACH (Scene *, scene, &bmain->scenes) {
      if (scene->nodetree) {
        if (scene->nodetree->execution_mode == NTREE_EXECUTION_MODE_GPU) {
          scene->r.compositor_device = SCE_COMPOSITOR_DEVICE_GPU;
        }
        scene->r.compositor_precision = scene->nodetree->precision;
      }
    }
  }

  if (!MAIN_VERSION_FILE_ATLEAST(bmain, 402, 34)) {
    float shadow_max_res_sun = 0.001f;
    float shadow_max_res_local = 0.001f;
    bool shadow_resolution_absolute = false;
    /* Try to get default resolution from scene setting. */
    LISTBASE_FOREACH (Scene *, scene, &bmain->scenes) {
      shadow_max_res_local = (2.0f * M_SQRT2) / scene->eevee.shadow_cube_size;
      /* Round to avoid weird numbers in the UI. */
      shadow_max_res_local = ceil(shadow_max_res_local * 1000.0f) / 1000.0f;
      shadow_resolution_absolute = true;
      break;
    }

    LISTBASE_FOREACH (Light *, light, &bmain->lights) {
      if (light->type == LA_SUN) {
        /* Sun are too complex to convert. Need user interaction. */
        light->shadow_maximum_resolution = shadow_max_res_sun;
        SET_FLAG_FROM_TEST(light->mode, false, LA_SHAD_RES_ABSOLUTE);
      }
      else {
        light->shadow_maximum_resolution = shadow_max_res_local;
        SET_FLAG_FROM_TEST(light->mode, shadow_resolution_absolute, LA_SHAD_RES_ABSOLUTE);
>>>>>>> 890105b5
      }
    }
  }

  /**
   * Always bump subversion in BKE_blender_version.h when adding versioning
   * code here, and wrap it inside a MAIN_VERSION_FILE_ATLEAST check.
   *
   * \note Keep this message at the bottom of the function.
   */

  /* Always run this versioning; meshes are written with the legacy format which always needs to
   * be converted to the new format on file load. Can be moved to a subversion check in a larger
   * breaking release. */
  LISTBASE_FOREACH (Mesh *, mesh, &bmain->meshes) {
    blender::bke::mesh_sculpt_mask_to_generic(*mesh);
  }
}<|MERGE_RESOLUTION|>--- conflicted
+++ resolved
@@ -3421,16 +3421,6 @@
   }
 
   if (!MAIN_VERSION_FILE_ATLEAST(bmain, 402, 29)) {
-<<<<<<< HEAD
-    LISTBASE_FOREACH (Brush *, brush, &bmain->brushes) {
-      /* Only for grease pencil brushes. */
-      if (brush->gpencil_settings) {
-        /* Use the `Scene` radius unit by default (confusingly named `BRUSH_LOCK_SIZE`).
-         * Convert the radius to be the same visual size as in GPv2. */
-        brush->flag |= BRUSH_LOCK_SIZE;
-        brush->unprojected_radius = brush->size *
-                                    blender::bke::greasepencil::LEGACY_RADIUS_CONVERSION_FACTOR;
-=======
     LISTBASE_FOREACH (Scene *, scene, &bmain->scenes) {
       if (scene->ed) {
         SEQ_for_each_callback(&scene->ed->seqbase, seq_text_data_update, nullptr);
@@ -3541,7 +3531,19 @@
       else {
         light->shadow_maximum_resolution = shadow_max_res_local;
         SET_FLAG_FROM_TEST(light->mode, shadow_resolution_absolute, LA_SHAD_RES_ABSOLUTE);
->>>>>>> 890105b5
+      }
+    }
+  }
+
+  if (!MAIN_VERSION_FILE_ATLEAST(bmain, 402, 36)) {
+    LISTBASE_FOREACH (Brush *, brush, &bmain->brushes) {
+      /* Only for grease pencil brushes. */
+      if (brush->gpencil_settings) {
+        /* Use the `Scene` radius unit by default (confusingly named `BRUSH_LOCK_SIZE`).
+         * Convert the radius to be the same visual size as in GPv2. */
+        brush->flag |= BRUSH_LOCK_SIZE;
+        brush->unprojected_radius = brush->size *
+                                    blender::bke::greasepencil::LEGACY_RADIUS_CONVERSION_FACTOR;
       }
     }
   }
