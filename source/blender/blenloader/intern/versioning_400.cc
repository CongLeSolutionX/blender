/* SPDX-FileCopyrightText: 2023 Blender Authors
 *
 * SPDX-License-Identifier: GPL-2.0-or-later */

/** \file
 * \ingroup blenloader
 */

#define DNA_DEPRECATED_ALLOW

#include <algorithm>
#include <cmath>

#include "CLG_log.h"

/* Define macros in `DNA_genfile.h`. */
#define DNA_GENFILE_VERSIONING_MACROS

#include "DNA_brush_types.h"
#include "DNA_camera_types.h"
#include "DNA_curve_types.h"
#include "DNA_defaults.h"
#include "DNA_light_types.h"
#include "DNA_lightprobe_types.h"
#include "DNA_material_types.h"
#include "DNA_modifier_types.h"
#include "DNA_movieclip_types.h"
#include "DNA_scene_types.h"
#include "DNA_world_types.h"

#include "DNA_defaults.h"
#include "DNA_defs.h"
#include "DNA_genfile.h"
#include "DNA_particle_types.h"

#undef DNA_GENFILE_VERSIONING_MACROS

#include "BLI_assert.h"
#include "BLI_listbase.h"
#include "BLI_map.hh"
#include "BLI_math_vector.h"
#include "BLI_set.hh"
#include "BLI_string.h"
#include "BLI_string_ref.hh"

#include "BKE_anim_data.h"
#include "BKE_animsys.h"
#include "BKE_armature.h"
#include "BKE_attribute.h"
#include "BKE_collection.h"
#include "BKE_curve.h"
#include "BKE_effect.h"
#include "BKE_grease_pencil.hh"
#include "BKE_idprop.hh"
#include "BKE_main.h"
#include "BKE_material.h"
#include "BKE_mesh_legacy_convert.hh"
#include "BKE_node.hh"
#include "BKE_node_runtime.hh"
#include "BKE_scene.h"
#include "BKE_tracking.h"

#include "SEQ_retiming.hh"
#include "SEQ_sequencer.hh"

#include "ANIM_armature_iter.hh"
#include "ANIM_bone_collections.h"

#include "ED_armature.hh"

#include "BLT_translation.h"

#include "BLO_read_write.hh"
#include "BLO_readfile.h"

#include "readfile.hh"

#include "versioning_common.hh"

// static CLG_LogRef LOG = {"blo.readfile.doversion"};

static void version_composite_nodetree_null_id(bNodeTree *ntree, Scene *scene)
{
  for (bNode *node : ntree->all_nodes()) {
    if (node->id == nullptr &&
        ((node->type == CMP_NODE_R_LAYERS) ||
         (node->type == CMP_NODE_CRYPTOMATTE && node->custom1 == CMP_CRYPTOMATTE_SRC_RENDER)))
    {
      node->id = &scene->id;
    }
  }
}

/* Move bone-group color to the individual bones. */
static void version_bonegroup_migrate_color(Main *bmain)
{
  using PoseSet = blender::Set<bPose *>;
  blender::Map<bArmature *, PoseSet> armature_poses;

  /* Gather a mapping from armature to the poses that use it. */
  LISTBASE_FOREACH (Object *, ob, &bmain->objects) {
    if (ob->type != OB_ARMATURE || !ob->pose) {
      continue;
    }

    bArmature *arm = reinterpret_cast<bArmature *>(ob->data);
    BLI_assert_msg(GS(arm->id.name) == ID_AR,
                   "Expected ARMATURE object to have an Armature as data");

    /* There is no guarantee that the current state of poses is in sync with the Armature data.
     *
     * NOTE: No need to handle user reference-counting in readfile code. */
    BKE_pose_ensure(bmain, ob, arm, false);

    PoseSet &pose_set = armature_poses.lookup_or_add_default(arm);
    pose_set.add(ob->pose);
  }

  /* Move colors from the pose's bone-group to either the armature bones or the
   * pose bones, depending on how many poses use the Armature. */
  for (const PoseSet &pose_set : armature_poses.values()) {
    /* If the Armature is shared, the bone group colors might be different, and thus they have to
     * be stored on the pose bones. If the Armature is NOT shared, the bone colors can be stored
     * directly on the Armature bones. */
    const bool store_on_armature = pose_set.size() == 1;

    for (bPose *pose : pose_set) {
      LISTBASE_FOREACH (bPoseChannel *, pchan, &pose->chanbase) {
        const bActionGroup *bgrp = (const bActionGroup *)BLI_findlink(&pose->agroups,
                                                                      (pchan->agrp_index - 1));
        if (!bgrp) {
          continue;
        }

        BoneColor &bone_color = store_on_armature ? pchan->bone->color : pchan->color;
        bone_color.palette_index = bgrp->customCol;
        memcpy(&bone_color.custom, &bgrp->cs, sizeof(bone_color.custom));
      }
    }
  }
}

static void version_bonelayers_to_bonecollections(Main *bmain)
{
  char bcoll_name[MAX_NAME];
  char custom_prop_name[MAX_NAME];

  LISTBASE_FOREACH (bArmature *, arm, &bmain->armatures) {
    IDProperty *arm_idprops = IDP_GetProperties(&arm->id);

    BLI_assert_msg(arm->edbo == nullptr, "did not expect an Armature to be saved in edit mode");
    const uint layer_used = arm->layer_used;

    /* Construct a bone collection for each layer that contains at least one bone. */
    blender::Vector<std::pair<uint, BoneCollection *>> layermask_collection;
    for (uint layer = 0; layer < 32; ++layer) {
      const uint layer_mask = 1u << layer;
      if ((layer_used & layer_mask) == 0) {
        /* Layer is empty, so no need to convert to collection. */
        continue;
      }

      /* Construct a suitable name for this bone layer. */
      bcoll_name[0] = '\0';
      if (arm_idprops) {
        /* See if we can use the layer name from the Bone Manager add-on. This is a popular add-on
         * for managing bone layers and giving them names. */
        SNPRINTF(custom_prop_name, "layer_name_%u", layer);
        IDProperty *prop = IDP_GetPropertyFromGroup(arm_idprops, custom_prop_name);
        if (prop != nullptr && prop->type == IDP_STRING && IDP_String(prop)[0] != '\0') {
          SNPRINTF(bcoll_name, "Layer %u - %s", layer + 1, IDP_String(prop));
        }
      }
      if (bcoll_name[0] == '\0') {
        /* Either there was no name defined in the custom property, or
         * it was the empty string. */
        SNPRINTF(bcoll_name, "Layer %u", layer + 1);
      }

      /* Create a new bone collection for this layer. */
      BoneCollection *bcoll = ANIM_armature_bonecoll_new(arm, bcoll_name);
      layermask_collection.append(std::make_pair(layer_mask, bcoll));

      if ((arm->layer & layer_mask) == 0) {
        ANIM_bonecoll_hide(bcoll);
      }
    }

    /* Iterate over the bones to assign them to their layers. */
    blender::animrig::ANIM_armature_foreach_bone(&arm->bonebase, [&](Bone *bone) {
      for (auto layer_bcoll : layermask_collection) {
        const uint layer_mask = layer_bcoll.first;
        if ((bone->layer & layer_mask) == 0) {
          continue;
        }

        BoneCollection *bcoll = layer_bcoll.second;
        ANIM_armature_bonecoll_assign(bcoll, bone);
      }
    });
  }
}

static void version_bonegroups_to_bonecollections(Main *bmain)
{
  LISTBASE_FOREACH (Object *, ob, &bmain->objects) {
    if (ob->type != OB_ARMATURE || !ob->pose) {
      continue;
    }

    /* Convert the bone groups on a bone-by-bone basis. */
    bArmature *arm = reinterpret_cast<bArmature *>(ob->data);
    bPose *pose = ob->pose;

    blender::Map<const bActionGroup *, BoneCollection *> collections_by_group;
    /* Convert all bone groups, regardless of whether they contain any bones. */
    LISTBASE_FOREACH (bActionGroup *, bgrp, &pose->agroups) {
      BoneCollection *bcoll = ANIM_armature_bonecoll_new(arm, bgrp->name);
      collections_by_group.add_new(bgrp, bcoll);

      /* Before now, bone visibility was determined by armature layers, and bone
       * groups did not have any impact on this. To retain the behavior, that
       * hiding all layers a bone is on hides the bone, the
       * bone-group-collections should be created hidden. */
      ANIM_bonecoll_hide(bcoll);
    }

    /* Assign the bones to their bone group based collection. */
    LISTBASE_FOREACH (bPoseChannel *, pchan, &pose->chanbase) {
      /* Find the bone group of this pose channel. */
      const bActionGroup *bgrp = (const bActionGroup *)BLI_findlink(&pose->agroups,
                                                                    (pchan->agrp_index - 1));
      if (!bgrp) {
        continue;
      }

      /* Assign the bone. */
      BoneCollection *bcoll = collections_by_group.lookup(bgrp);
      ANIM_armature_bonecoll_assign(bcoll, pchan->bone);
    }

    /* The list of bone groups (pose->agroups) is intentionally left alone here. This will allow
     * for older versions of Blender to open the file with bone groups intact. Of course the bone
     * groups will not be updated any more, but this way the data at least survives an accidental
     * save with Blender 4.0. */
  }
}

static void version_principled_bsdf_update_animdata(ID *owner_id, bNodeTree *ntree)
{
  ID *id = &ntree->id;
  AnimData *adt = BKE_animdata_from_id(id);

  LISTBASE_FOREACH (bNode *, node, &ntree->nodes) {
    if (node->type != SH_NODE_BSDF_PRINCIPLED) {
      continue;
    }

    char node_name_escaped[MAX_NAME * 2];
    BLI_str_escape(node_name_escaped, node->name, sizeof(node_name_escaped));
    std::string prefix = "nodes[\"" + std::string(node_name_escaped) + "\"].inputs";

    /* Remove animdata for inputs 18 (Transmission Roughness) and 3 (Subsurface Color). */
    BKE_animdata_fix_paths_remove(id, (prefix + "[18]").c_str());
    BKE_animdata_fix_paths_remove(id, (prefix + "[3]").c_str());

    /* Order is important here: If we e.g. want to change A->B and B->C, but perform A->B first,
     * then later we don't know whether a B entry is an original B (and therefore should be
     * changed to C) or used to be A and was already handled.
     * In practice, going reverse mostly works, the two notable dependency chains are:
     * - 8->13, then 2->8, then 9->2 (13 was changed before)
     * - 1->9, then 6->1 (9 was changed before)
     * - 4->10, then 21->4 (10 was changed before)
     *
     * 0 (Base Color) and 17 (Transmission) are fine as-is. */
    std::pair<int, int> remap_table[] = {
        {20, 27}, /* Emission Strength */
        {19, 26}, /* Emission */
        {16, 3},  /* IOR */
        {15, 19}, /* Clearcoat Roughness */
        {14, 18}, /* Clearcoat */
        {13, 25}, /* Sheen Tint */
        {12, 23}, /* Sheen */
        {11, 15}, /* Anisotropic Rotation */
        {10, 14}, /* Anisotropic */
        {8, 13},  /* Specular Tint */
        {2, 8},   /* Subsurface Radius */
        {9, 2},   /* Roughness */
        {7, 12},  /* Specular */
        {1, 9},   /* Subsurface Scale */
        {6, 1},   /* Metallic */
        {5, 11},  /* Subsurface Anisotropy */
        {4, 10},  /* Subsurface IOR */
        {21, 4}   /* Alpha */
    };
    for (const auto &entry : remap_table) {
      BKE_animdata_fix_paths_rename(
          id, adt, owner_id, prefix.c_str(), nullptr, nullptr, entry.first, entry.second, false);
    }
  }
}

static void versioning_eevee_shadow_settings(Object *object)
{
  /** EEVEE no longer uses the Material::blend_shadow property.
   * Instead, it uses Object::visibility_flag for disabling shadow casting
   */

  short *material_len = BKE_object_material_len_p(object);
  if (!material_len) {
    return;
  }

  using namespace blender;
  bool hide_shadows = *material_len > 0;
  for (int i : IndexRange(*material_len)) {
    Material *material = BKE_object_material_get(object, i + 1);
    if (!material || material->blend_shadow != MA_BS_NONE) {
      hide_shadows = false;
    }
  }

  /* Enable the hide_shadow flag only if there's not any shadow casting material. */
  SET_FLAG_FROM_TEST(object->visibility_flag, hide_shadows, OB_HIDE_SHADOW);
}

void do_versions_after_linking_400(FileData *fd, Main *bmain)
{
  if (!MAIN_VERSION_FILE_ATLEAST(bmain, 400, 9)) {
    /* Fix area light scaling. */
    LISTBASE_FOREACH (Light *, light, &bmain->lights) {
      light->energy = light->energy_deprecated;
      if (light->type == LA_AREA) {
        light->energy *= M_PI_4;
      }
    }

    /* XXX This was added several years ago in 'lib_link` code of Scene... Should be safe enough
     * here. */
    LISTBASE_FOREACH (Scene *, scene, &bmain->scenes) {
      if (scene->nodetree) {
        version_composite_nodetree_null_id(scene->nodetree, scene);
      }
    }

    /* XXX This was added many years ago (1c19940198) in 'lib_link` code of particles as a bug-fix.
     * But this is actually versioning. Should be safe enough here. */
    LISTBASE_FOREACH (ParticleSettings *, part, &bmain->particles) {
      if (!part->effector_weights) {
        part->effector_weights = BKE_effector_add_weights(part->force_group);
      }
    }

    /* Object proxies have been deprecated sine 3.x era, so their update & sanity check can now
     * happen in do_versions code. */
    LISTBASE_FOREACH (Object *, ob, &bmain->objects) {
      if (ob->proxy) {
        /* Paranoia check, actually a proxy_from pointer should never be written... */
        if (!ID_IS_LINKED(ob->proxy)) {
          ob->proxy->proxy_from = nullptr;
          ob->proxy = nullptr;

          if (ob->id.lib) {
            BLO_reportf_wrap(fd->reports,
                             RPT_INFO,
                             TIP_("Proxy lost from object %s lib %s\n"),
                             ob->id.name + 2,
                             ob->id.lib->filepath);
          }
          else {
            BLO_reportf_wrap(fd->reports,
                             RPT_INFO,
                             TIP_("Proxy lost from object %s lib <NONE>\n"),
                             ob->id.name + 2);
          }
          fd->reports->count.missing_obproxies++;
        }
        else {
          /* This triggers object_update to always use a copy. */
          ob->proxy->proxy_from = ob;
        }
      }
    }
  }

  if (!MAIN_VERSION_FILE_ATLEAST(bmain, 400, 21)) {
    if (!DNA_struct_member_exists(fd->filesdna, "bPoseChannel", "BoneColor", "color")) {
      version_bonegroup_migrate_color(bmain);
    }

    if (!DNA_struct_member_exists(fd->filesdna, "bArmature", "ListBase", "collections")) {
      version_bonelayers_to_bonecollections(bmain);
      version_bonegroups_to_bonecollections(bmain);
    }
  }

  if (!MAIN_VERSION_FILE_ATLEAST(bmain, 400, 24)) {
    FOREACH_NODETREE_BEGIN (bmain, ntree, id) {
      if (ntree->type == NTREE_SHADER) {
        /* Convert animdata on the Principled BSDF sockets. */
        version_principled_bsdf_update_animdata(id, ntree);
      }
    }
    FOREACH_NODETREE_END;
  }

  if (!MAIN_VERSION_FILE_ATLEAST(bmain, 400, 34)) {
    BKE_mesh_legacy_face_map_to_generic(bmain);
  }

  if (!MAIN_VERSION_FILE_ATLEAST(bmain, 401, 5)) {
    Scene *scene = static_cast<Scene *>(bmain->scenes.first);
    bool is_cycles = scene && STREQ(scene->r.engine, RE_engine_id_CYCLES);
    if (!is_cycles) {
      LISTBASE_FOREACH (Object *, object, &bmain->objects) {
        versioning_eevee_shadow_settings(object);
      }
    }
  }

  /**
   * Versioning code until next subversion bump goes here.
   *
   * \note Be sure to check when bumping the version:
   * - #blo_do_versions_400 in this file.
   * - `versioning_userdef.cc`, #blo_do_versions_userdef
   * - `versioning_userdef.cc`, #do_versions_theme
   *
   * \note Keep this message at the bottom of the function.
   */
  {
    /* Keep this block, even when empty. */
  }
}

static void version_mesh_legacy_to_struct_of_array_format(Mesh &mesh)
{
  BKE_mesh_legacy_convert_flags_to_selection_layers(&mesh);
  BKE_mesh_legacy_convert_flags_to_hide_layers(&mesh);
  BKE_mesh_legacy_convert_uvs_to_generic(&mesh);
  BKE_mesh_legacy_convert_mpoly_to_material_indices(&mesh);
  BKE_mesh_legacy_sharp_faces_from_flags(&mesh);
  BKE_mesh_legacy_bevel_weight_to_layers(&mesh);
  BKE_mesh_legacy_sharp_edges_from_flags(&mesh);
  BKE_mesh_legacy_face_set_to_generic(&mesh);
  BKE_mesh_legacy_edge_crease_to_layers(&mesh);
  BKE_mesh_legacy_uv_seam_from_flags(&mesh);
  BKE_mesh_legacy_convert_verts_to_positions(&mesh);
  BKE_mesh_legacy_attribute_flags_to_strings(&mesh);
  BKE_mesh_legacy_convert_loops_to_corners(&mesh);
  BKE_mesh_legacy_convert_polys_to_offsets(&mesh);
  BKE_mesh_legacy_convert_edges_to_generic(&mesh);
}

static void version_motion_tracking_legacy_camera_object(MovieClip &movieclip)
{
  MovieTracking &tracking = movieclip.tracking;
  MovieTrackingObject *active_tracking_object = BKE_tracking_object_get_active(&tracking);
  MovieTrackingObject *tracking_camera_object = BKE_tracking_object_get_camera(&tracking);

  BLI_assert(tracking_camera_object != nullptr);

  if (BLI_listbase_is_empty(&tracking_camera_object->tracks)) {
    tracking_camera_object->tracks = tracking.tracks_legacy;
    active_tracking_object->active_track = tracking.act_track_legacy;
  }

  if (BLI_listbase_is_empty(&tracking_camera_object->plane_tracks)) {
    tracking_camera_object->plane_tracks = tracking.plane_tracks_legacy;
    active_tracking_object->active_plane_track = tracking.act_plane_track_legacy;
  }

  if (tracking_camera_object->reconstruction.cameras == nullptr) {
    tracking_camera_object->reconstruction = tracking.reconstruction_legacy;
  }

  /* Clear pointers in the legacy storage.
   * Always do it, in the case something got missed in the logic above, so that the legacy storage
   * is always ensured to be empty after load. */
  BLI_listbase_clear(&tracking.tracks_legacy);
  BLI_listbase_clear(&tracking.plane_tracks_legacy);
  tracking.act_track_legacy = nullptr;
  tracking.act_plane_track_legacy = nullptr;
  memset(&tracking.reconstruction_legacy, 0, sizeof(tracking.reconstruction_legacy));
}

static void version_movieclips_legacy_camera_object(Main *bmain)
{
  LISTBASE_FOREACH (MovieClip *, movieclip, &bmain->movieclips) {
    version_motion_tracking_legacy_camera_object(*movieclip);
  }
}

/* Version VertexWeightEdit modifier to make existing weights exclusive of the threshold. */
static void version_vertex_weight_edit_preserve_threshold_exclusivity(Main *bmain)
{
  LISTBASE_FOREACH (Object *, ob, &bmain->objects) {
    if (ob->type != OB_MESH) {
      continue;
    }

    LISTBASE_FOREACH (ModifierData *, md, &ob->modifiers) {
      if (md->type == eModifierType_WeightVGEdit) {
        WeightVGEditModifierData *wmd = reinterpret_cast<WeightVGEditModifierData *>(md);
        wmd->add_threshold = nexttoward(wmd->add_threshold, 2.0);
        wmd->rem_threshold = nexttoward(wmd->rem_threshold, -1.0);
      }
    }
  }
}

static void version_mesh_crease_generic(Main &bmain)
{
  LISTBASE_FOREACH (Mesh *, mesh, &bmain.meshes) {
    BKE_mesh_legacy_crease_to_generic(mesh);
  }

  LISTBASE_FOREACH (bNodeTree *, ntree, &bmain.nodetrees) {
    if (ntree->type == NTREE_GEOMETRY) {
      LISTBASE_FOREACH (bNode *, node, &ntree->nodes) {
        if (STR_ELEM(node->idname,
                     "GeometryNodeStoreNamedAttribute",
                     "GeometryNodeInputNamedAttribute")) {
          bNodeSocket *socket = nodeFindSocket(node, SOCK_IN, "Name");
          if (STREQ(socket->default_value_typed<bNodeSocketValueString>()->value, "crease")) {
            STRNCPY(socket->default_value_typed<bNodeSocketValueString>()->value, "crease_edge");
          }
        }
      }
    }
  }

  LISTBASE_FOREACH (Object *, object, &bmain.objects) {
    LISTBASE_FOREACH (ModifierData *, md, &object->modifiers) {
      if (md->type != eModifierType_Nodes) {
        continue;
      }
      if (IDProperty *settings = reinterpret_cast<NodesModifierData *>(md)->settings.properties) {
        LISTBASE_FOREACH (IDProperty *, prop, &settings->data.group) {
          if (blender::StringRef(prop->name).endswith("_attribute_name")) {
            if (STREQ(IDP_String(prop), "crease")) {
              IDP_AssignString(prop, "crease_edge");
            }
          }
        }
      }
    }
  }
}

static void versioning_replace_legacy_glossy_node(bNodeTree *ntree)
{
  LISTBASE_FOREACH (bNode *, node, &ntree->nodes) {
    if (node->type == SH_NODE_BSDF_GLOSSY_LEGACY) {
      STRNCPY(node->idname, "ShaderNodeBsdfAnisotropic");
      node->type = SH_NODE_BSDF_GLOSSY;
    }
  }
}

static void versioning_remove_microfacet_sharp_distribution(bNodeTree *ntree)
{
  /* Find all glossy, glass and refraction BSDF nodes that have their distribution
   * set to SHARP and set them to GGX, disconnect any link to the Roughness input
   * and set its value to zero. */
  LISTBASE_FOREACH (bNode *, node, &ntree->nodes) {
    if (!ELEM(node->type, SH_NODE_BSDF_GLOSSY, SH_NODE_BSDF_GLASS, SH_NODE_BSDF_REFRACTION)) {
      continue;
    }
    if (node->custom1 != SHD_GLOSSY_SHARP_DEPRECATED) {
      continue;
    }

    node->custom1 = SHD_GLOSSY_GGX;
    LISTBASE_FOREACH (bNodeSocket *, socket, &node->inputs) {
      if (!STREQ(socket->identifier, "Roughness")) {
        continue;
      }

      if (socket->link != nullptr) {
        nodeRemLink(ntree, socket->link);
      }
      bNodeSocketValueFloat *socket_value = (bNodeSocketValueFloat *)socket->default_value;
      socket_value->value = 0.0f;

      break;
    }
  }
}

static void version_replace_texcoord_normal_socket(bNodeTree *ntree)
{
  /* The normal of a spot light was set to the incoming light direction, replace with the
   * `Incoming` socket from the Geometry shader node. */
  bNode *geometry_node = nullptr;
  bNode *transform_node = nullptr;
  bNodeSocket *incoming_socket = nullptr;
  bNodeSocket *vec_in_socket = nullptr;
  bNodeSocket *vec_out_socket = nullptr;

  LISTBASE_FOREACH_MUTABLE (bNodeLink *, link, &ntree->links) {
    if (link->fromnode->type == SH_NODE_TEX_COORD && STREQ(link->fromsock->identifier, "Normal")) {
      if (geometry_node == nullptr) {
        geometry_node = nodeAddStaticNode(nullptr, ntree, SH_NODE_NEW_GEOMETRY);
        incoming_socket = nodeFindSocket(geometry_node, SOCK_OUT, "Incoming");

        transform_node = nodeAddStaticNode(nullptr, ntree, SH_NODE_VECT_TRANSFORM);
        vec_in_socket = nodeFindSocket(transform_node, SOCK_IN, "Vector");
        vec_out_socket = nodeFindSocket(transform_node, SOCK_OUT, "Vector");

        NodeShaderVectTransform *nodeprop = (NodeShaderVectTransform *)transform_node->storage;
        nodeprop->type = SHD_VECT_TRANSFORM_TYPE_NORMAL;

        nodeAddLink(ntree, geometry_node, incoming_socket, transform_node, vec_in_socket);
      }
      nodeAddLink(ntree, transform_node, vec_out_socket, link->tonode, link->tosock);
      nodeRemLink(ntree, link);
    }
  }
}

static void version_principled_transmission_roughness(bNodeTree *ntree)
{
  LISTBASE_FOREACH (bNode *, node, &ntree->nodes) {
    if (node->type != SH_NODE_BSDF_PRINCIPLED) {
      continue;
    }
    bNodeSocket *sock = nodeFindSocket(node, SOCK_IN, "Transmission Roughness");
    if (sock != nullptr) {
      nodeRemoveSocket(ntree, node, sock);
    }
  }
}

/* Convert legacy Velvet BSDF nodes into the new Sheen BSDF node. */
static void version_replace_velvet_sheen_node(bNodeTree *ntree)
{
  LISTBASE_FOREACH (bNode *, node, &ntree->nodes) {
    if (node->type == SH_NODE_BSDF_SHEEN) {
      STRNCPY(node->idname, "ShaderNodeBsdfSheen");

      bNodeSocket *sigmaInput = nodeFindSocket(node, SOCK_IN, "Sigma");
      if (sigmaInput != nullptr) {
        node->custom1 = SHD_SHEEN_ASHIKHMIN;
        STRNCPY(sigmaInput->identifier, "Roughness");
        STRNCPY(sigmaInput->name, "Roughness");
      }
    }
  }
}

/* Convert sheen inputs on the Principled BSDF. */
static void version_principled_bsdf_sheen(bNodeTree *ntree)
{
  auto check_node = [](const bNode *node) {
    return (node->type == SH_NODE_BSDF_PRINCIPLED) &&
           (nodeFindSocket(node, SOCK_IN, "Sheen Roughness") == nullptr);
  };
  auto update_input = [ntree](bNode *node, bNodeSocket *input) {
    /* Change socket type to Color. */
    nodeModifySocketTypeStatic(ntree, node, input, SOCK_RGBA, 0);

    /* Account for the change in intensity between the old and new model.
     * If the Sheen input is set to a fixed value, adjust it and set the tint to white.
     * Otherwise, if it's connected, keep it as-is but set the tint to 0.2 instead. */
    bNodeSocket *sheen = nodeFindSocket(node, SOCK_IN, "Sheen");
    if (sheen != nullptr && sheen->link == nullptr) {
      *version_cycles_node_socket_float_value(sheen) *= 0.2f;

      static float default_value[] = {1.0f, 1.0f, 1.0f, 1.0f};
      copy_v4_v4(version_cycles_node_socket_rgba_value(input), default_value);
    }
    else {
      static float default_value[] = {0.2f, 0.2f, 0.2f, 1.0f};
      copy_v4_v4(version_cycles_node_socket_rgba_value(input), default_value);
    }
  };
  auto update_input_link = [](bNode *, bNodeSocket *, bNode *, bNodeSocket *) {
    /* Don't replace the link here, tint works differently enough now to make conversion
     * impractical. */
  };

  version_update_node_input(ntree, check_node, "Sheen Tint", update_input, update_input_link);

  LISTBASE_FOREACH (bNode *, node, &ntree->nodes) {
    if (check_node(node)) {
      bNodeSocket *input = nodeAddStaticSocket(
          ntree, node, SOCK_IN, SOCK_FLOAT, PROP_FACTOR, "Sheen Roughness", "Sheen Roughness");
      *version_cycles_node_socket_float_value(input) = 0.5f;
    }
  }
}

/* Convert subsurface inputs on the Principled BSDF. */
static void version_principled_bsdf_subsurface(bNodeTree *ntree)
{
  /* - Create Subsurface Scale input
   * - If a node's Subsurface input was connected or nonzero:
   *   - Make the Base Color a mix of old Base Color and Subsurface Color,
   *     using Subsurface as the mix factor
   *   - Move Subsurface link and default value to the new Subsurface Scale input
   *   - Set the Subsurface input to 1.0
   * - Remove Subsurface Color input
   */
  LISTBASE_FOREACH (bNode *, node, &ntree->nodes) {
    if (node->type != SH_NODE_BSDF_PRINCIPLED) {
      continue;
    }
    if (nodeFindSocket(node, SOCK_IN, "Subsurface Scale")) {
      /* Node is already updated. */
      continue;
    }

    /* Add Scale input */
    bNodeSocket *scale_in = nodeAddStaticSocket(
        ntree, node, SOCK_IN, SOCK_FLOAT, PROP_DISTANCE, "Subsurface Scale", "Subsurface Scale");

    bNodeSocket *subsurf = nodeFindSocket(node, SOCK_IN, "Subsurface");
    float *subsurf_val = version_cycles_node_socket_float_value(subsurf);

    if (!subsurf->link && *subsurf_val == 0.0f) {
      *version_cycles_node_socket_float_value(scale_in) = 0.05f;
    }
    else {
      *version_cycles_node_socket_float_value(scale_in) = *subsurf_val;
    }

    if (subsurf->link == nullptr && *subsurf_val == 0.0f) {
      /* Node doesn't use Subsurf, we're done here. */
      continue;
    }

    /* Fix up Subsurface Color input */
    bNodeSocket *base_col = nodeFindSocket(node, SOCK_IN, "Base Color");
    bNodeSocket *subsurf_col = nodeFindSocket(node, SOCK_IN, "Subsurface Color");
    float *base_col_val = version_cycles_node_socket_rgba_value(base_col);
    float *subsurf_col_val = version_cycles_node_socket_rgba_value(subsurf_col);
    /* If any of the three inputs is dynamic, we need a Mix node. */
    if (subsurf->link || subsurf_col->link || base_col->link) {
      bNode *mix = nodeAddStaticNode(nullptr, ntree, SH_NODE_MIX);
      static_cast<NodeShaderMix *>(mix->storage)->data_type = SOCK_RGBA;
      mix->locx = node->locx - 170;
      mix->locy = node->locy - 120;

      bNodeSocket *a_in = nodeFindSocket(mix, SOCK_IN, "A_Color");
      bNodeSocket *b_in = nodeFindSocket(mix, SOCK_IN, "B_Color");
      bNodeSocket *fac_in = nodeFindSocket(mix, SOCK_IN, "Factor_Float");
      bNodeSocket *result_out = nodeFindSocket(mix, SOCK_OUT, "Result_Color");

      copy_v4_v4(version_cycles_node_socket_rgba_value(a_in), base_col_val);
      copy_v4_v4(version_cycles_node_socket_rgba_value(b_in), subsurf_col_val);
      *version_cycles_node_socket_float_value(fac_in) = *subsurf_val;

      if (base_col->link) {
        nodeAddLink(ntree, base_col->link->fromnode, base_col->link->fromsock, mix, a_in);
        nodeRemLink(ntree, base_col->link);
      }
      if (subsurf_col->link) {
        nodeAddLink(ntree, subsurf_col->link->fromnode, subsurf_col->link->fromsock, mix, b_in);
        nodeRemLink(ntree, subsurf_col->link);
      }
      if (subsurf->link) {
        nodeAddLink(ntree, subsurf->link->fromnode, subsurf->link->fromsock, mix, fac_in);
        nodeAddLink(ntree, subsurf->link->fromnode, subsurf->link->fromsock, node, scale_in);
        nodeRemLink(ntree, subsurf->link);
      }
      nodeAddLink(ntree, mix, result_out, node, base_col);
    }
    /* Mix the fixed values. */
    interp_v4_v4v4(base_col_val, base_col_val, subsurf_col_val, *subsurf_val);

    /* Set node to 100% subsurface, 0% diffuse. */
    *subsurf_val = 1.0f;

    /* Delete Subsurface Color input */
    nodeRemoveSocket(ntree, node, subsurf_col);
  }
}

/* Convert emission inputs on the Principled BSDF. */
static void version_principled_bsdf_emission(bNodeTree *ntree)
{
  /* Blender 3.x and before would default to Emission = 0.0, Emission Strength = 1.0.
   * Now we default the other way around (1.0 and 0.0), but because the Strength input was added
   * a bit later, a file that only has the Emission socket would now end up as (1.0, 0.0) instead
   * of (1.0, 1.0).
   * Therefore, set strength to 1.0 for those files.
   */
  LISTBASE_FOREACH (bNode *, node, &ntree->nodes) {
    if (node->type != SH_NODE_BSDF_PRINCIPLED) {
      continue;
    }
    if (!nodeFindSocket(node, SOCK_IN, "Emission")) {
      /* Old enough to have neither, new defaults are fine. */
      continue;
    }
    if (nodeFindSocket(node, SOCK_IN, "Emission Strength")) {
      /* New enough to have both, no need to do anything. */
      continue;
    }
    bNodeSocket *sock = nodeAddStaticSocket(
        ntree, node, SOCK_IN, SOCK_FLOAT, PROP_NONE, "Emission Strength", "Emission Strength");
    *version_cycles_node_socket_float_value(sock) = 1.0f;
  }
}

/* Rename various Principled BSDF sockets. */
static void version_principled_bsdf_rename_sockets(bNodeTree *ntree)
{
  version_node_input_socket_name(ntree, SH_NODE_BSDF_PRINCIPLED, "Emission", "Emission Color");
  version_node_input_socket_name(ntree, SH_NODE_BSDF_PRINCIPLED, "Specular", "Specular IOR Level");
  version_node_input_socket_name(
      ntree, SH_NODE_BSDF_PRINCIPLED, "Subsurface", "Subsurface Weight");
  version_node_input_socket_name(
      ntree, SH_NODE_BSDF_PRINCIPLED, "Transmission", "Transmission Weight");
  version_node_input_socket_name(ntree, SH_NODE_BSDF_PRINCIPLED, "Coat", "Coat Weight");
  version_node_input_socket_name(ntree, SH_NODE_BSDF_PRINCIPLED, "Sheen", "Sheen Weight");
}

/* Replace old Principled Hair BSDF as a variant in the new Principled Hair BSDF. */
static void version_replace_principled_hair_model(bNodeTree *ntree)
{
  LISTBASE_FOREACH (bNode *, node, &ntree->nodes) {
    if (node->type != SH_NODE_BSDF_HAIR_PRINCIPLED) {
      continue;
    }
    NodeShaderHairPrincipled *data = MEM_cnew<NodeShaderHairPrincipled>(__func__);
    data->model = SHD_PRINCIPLED_HAIR_CHIANG;
    data->parametrization = node->custom1;

    node->storage = data;
  }
}

static void change_input_socket_to_rotation_type(bNodeTree &ntree,
                                                 bNode &node,
                                                 bNodeSocket &socket)
{
  socket.type = SOCK_ROTATION;
  STRNCPY(socket.idname, "NodeSocketRotation");
  auto *old_value = static_cast<bNodeSocketValueVector *>(socket.default_value);
  auto *new_value = MEM_new<bNodeSocketValueRotation>(__func__);
  copy_v3_v3(new_value->value_euler, old_value->value);
  socket.default_value = new_value;
  MEM_freeN(old_value);
  LISTBASE_FOREACH_MUTABLE (bNodeLink *, link, &ntree.links) {
    if (link->tosock != &socket) {
      continue;
    }
    if (STREQ(link->fromnode->idname, "FunctionNodeEulerToRotation")) {
      /* Make versioning idempotent. */
      continue;
    }
    bNode *convert = nodeAddNode(nullptr, &ntree, "FunctionNodeEulerToRotation");
    convert->parent = node.parent;
    convert->locx = node.locx - 40;
    convert->locy = node.locy;
    link->tonode = convert;
    link->tosock = nodeFindSocket(convert, SOCK_IN, "Euler");

    nodeAddLink(&ntree, convert, nodeFindSocket(convert, SOCK_OUT, "Rotation"), &node, &socket);
  }
}

static void change_output_socket_to_rotation_type(bNodeTree &ntree,
                                                  bNode &node,
                                                  bNodeSocket &socket)
{
  /* Rely on generic node declaration update to change the socket type. */
  LISTBASE_FOREACH_MUTABLE (bNodeLink *, link, &ntree.links) {
    if (link->fromsock != &socket) {
      continue;
    }
    if (STREQ(link->tonode->idname, "FunctionNodeRotationToEuler"))
    { /* Make versioning idempotent. */
      continue;
    }
    bNode *convert = nodeAddNode(nullptr, &ntree, "FunctionNodeRotationToEuler");
    convert->parent = node.parent;
    convert->locx = node.locx + 40;
    convert->locy = node.locy;
    link->fromnode = convert;
    link->fromsock = nodeFindSocket(convert, SOCK_OUT, "Euler");

    nodeAddLink(&ntree, &node, &socket, convert, nodeFindSocket(convert, SOCK_IN, "Rotation"));
  }
}

static void version_geometry_nodes_use_rotation_socket(bNodeTree &ntree)
{
  LISTBASE_FOREACH_MUTABLE (bNode *, node, &ntree.nodes) {
    if (STR_ELEM(node->idname,
                 "GeometryNodeInstanceOnPoints",
                 "GeometryNodeRotateInstances",
                 "GeometryNodeTransform"))
    {
      bNodeSocket *socket = nodeFindSocket(node, SOCK_IN, "Rotation");
      change_input_socket_to_rotation_type(ntree, *node, *socket);
    }
    if (STREQ(node->idname, "GeometryNodeDistributePointsOnFaces")) {
      bNodeSocket *socket = nodeFindSocket(node, SOCK_OUT, "Rotation");
      change_output_socket_to_rotation_type(ntree, *node, *socket);
    }
  }
}
static bNodeTreeInterfaceItem *legacy_socket_move_to_interface(bNodeSocket &legacy_socket,
                                                               const eNodeSocketInOut in_out)
{
  bNodeTreeInterfaceItem *new_item = static_cast<bNodeTreeInterfaceItem *>(
      MEM_mallocN(sizeof(bNodeTreeInterfaceSocket), __func__));
  new_item->item_type = NODE_INTERFACE_SOCKET;
  bNodeTreeInterfaceSocket &new_socket = *reinterpret_cast<bNodeTreeInterfaceSocket *>(new_item);

  /* Move reusable data. */
  new_socket.name = BLI_strdup(legacy_socket.name);
  new_socket.identifier = BLI_strdup(legacy_socket.identifier);
  new_socket.description = BLI_strdup(legacy_socket.description);
  new_socket.socket_type = BLI_strdup(legacy_socket.idname);
  new_socket.flag = (in_out == SOCK_IN ? NODE_INTERFACE_SOCKET_INPUT :
                                         NODE_INTERFACE_SOCKET_OUTPUT);
  SET_FLAG_FROM_TEST(
      new_socket.flag, legacy_socket.flag & SOCK_HIDE_VALUE, NODE_INTERFACE_SOCKET_HIDE_VALUE);
  SET_FLAG_FROM_TEST(new_socket.flag,
                     legacy_socket.flag & SOCK_HIDE_IN_MODIFIER,
                     NODE_INTERFACE_SOCKET_HIDE_IN_MODIFIER);
  new_socket.attribute_domain = legacy_socket.attribute_domain;

  /* The following data are stolen from the old data, the ownership of their memory is directly
   * transferred to the new data. */
  new_socket.default_attribute_name = legacy_socket.default_attribute_name;
  legacy_socket.default_attribute_name = nullptr;
  new_socket.socket_data = legacy_socket.default_value;
  legacy_socket.default_value = nullptr;
  new_socket.properties = legacy_socket.prop;
  legacy_socket.prop = nullptr;

  /* Unused data. */
  MEM_delete(legacy_socket.runtime);
  legacy_socket.runtime = nullptr;

  return new_item;
}

static void versioning_convert_node_tree_socket_lists_to_interface(bNodeTree *ntree)
{
  bNodeTreeInterface &tree_interface = ntree->tree_interface;

  const int num_inputs = BLI_listbase_count(&ntree->inputs_legacy);
  const int num_outputs = BLI_listbase_count(&ntree->outputs_legacy);
  tree_interface.root_panel.items_num = num_inputs + num_outputs;
  tree_interface.root_panel.items_array = static_cast<bNodeTreeInterfaceItem **>(MEM_malloc_arrayN(
      tree_interface.root_panel.items_num, sizeof(bNodeTreeInterfaceItem *), __func__));

  /* Convert outputs first to retain old outputs/inputs ordering. */
  int index;
  LISTBASE_FOREACH_INDEX (bNodeSocket *, socket, &ntree->outputs_legacy, index) {
    tree_interface.root_panel.items_array[index] = legacy_socket_move_to_interface(*socket,
                                                                                   SOCK_OUT);
  }
  LISTBASE_FOREACH_INDEX (bNodeSocket *, socket, &ntree->inputs_legacy, index) {
    tree_interface.root_panel.items_array[num_outputs + index] = legacy_socket_move_to_interface(
        *socket, SOCK_IN);
  }
}

/* Convert coat inputs on the Principled BSDF. */
static void version_principled_bsdf_coat(bNodeTree *ntree)
{
  LISTBASE_FOREACH (bNode *, node, &ntree->nodes) {
    if (node->type != SH_NODE_BSDF_PRINCIPLED) {
      continue;
    }
    if (nodeFindSocket(node, SOCK_IN, "Coat IOR") != nullptr) {
      continue;
    }
    bNodeSocket *coat_ior_input = nodeAddStaticSocket(
        ntree, node, SOCK_IN, SOCK_FLOAT, PROP_NONE, "Coat IOR", "Coat IOR");

    /* Adjust for 4x change in intensity. */
    bNodeSocket *coat_input = nodeFindSocket(node, SOCK_IN, "Clearcoat");
    *version_cycles_node_socket_float_value(coat_input) *= 0.25f;
    /* When the coat input is dynamic, instead of inserting a *0.25 math node, set the Coat IOR
     * to 1.2 instead - this also roughly quarters reflectivity compared to the 1.5 default. */
    *version_cycles_node_socket_float_value(coat_ior_input) = (coat_input->link) ? 1.2f : 1.5f;
  }

  /* Rename sockets. */
  version_node_input_socket_name(ntree, SH_NODE_BSDF_PRINCIPLED, "Clearcoat", "Coat");
  version_node_input_socket_name(
      ntree, SH_NODE_BSDF_PRINCIPLED, "Clearcoat Roughness", "Coat Roughness");
  version_node_input_socket_name(
      ntree, SH_NODE_BSDF_PRINCIPLED, "Clearcoat Normal", "Coat Normal");
}

/* Convert specular tint in Principled BSDF. */
static void version_principled_bsdf_specular_tint(bNodeTree *ntree)
{
  LISTBASE_FOREACH (bNode *, node, &ntree->nodes) {
    if (node->type != SH_NODE_BSDF_PRINCIPLED) {
      continue;
    }
    bNodeSocket *specular_tint_sock = nodeFindSocket(node, SOCK_IN, "Specular Tint");
    if (specular_tint_sock->type == SOCK_RGBA) {
      /* Node is already updated. */
      continue;
    }

    bNodeSocket *base_color_sock = nodeFindSocket(node, SOCK_IN, "Base Color");
    float specular_tint_old = *version_cycles_node_socket_float_value(specular_tint_sock);
    float *base_color = version_cycles_node_socket_rgba_value(base_color_sock);

    /* Change socket type to Color. */
    nodeModifySocketTypeStatic(ntree, node, specular_tint_sock, SOCK_RGBA, 0);

    static float one[] = {1.0f, 1.0f, 1.0f, 1.0f};

    /* Add a mix node when working with dynamic inputs. */
    if (specular_tint_sock->link || (base_color_sock->link && specular_tint_old != 0)) {
      bNode *mix = nodeAddStaticNode(nullptr, ntree, SH_NODE_MIX);
      static_cast<NodeShaderMix *>(mix->storage)->data_type = SOCK_RGBA;
      mix->locx = node->locx - 170;
      mix->locy = node->locy - 120;

      bNodeSocket *a_in = nodeFindSocket(mix, SOCK_IN, "A_Color");
      bNodeSocket *b_in = nodeFindSocket(mix, SOCK_IN, "B_Color");
      bNodeSocket *fac_in = nodeFindSocket(mix, SOCK_IN, "Factor_Float");
      bNodeSocket *result_out = nodeFindSocket(mix, SOCK_OUT, "Result_Color");

      copy_v4_v4(version_cycles_node_socket_rgba_value(a_in), one);
      copy_v4_v4(version_cycles_node_socket_rgba_value(b_in), base_color);
      *version_cycles_node_socket_float_value(fac_in) = specular_tint_old;

      if (base_color_sock->link) {
        nodeAddLink(
            ntree, base_color_sock->link->fromnode, base_color_sock->link->fromsock, mix, b_in);
      }
      if (specular_tint_sock->link) {
        nodeAddLink(ntree,
                    specular_tint_sock->link->fromnode,
                    specular_tint_sock->link->fromsock,
                    mix,
                    fac_in);
        nodeRemLink(ntree, specular_tint_sock->link);
      }
      nodeAddLink(ntree, mix, result_out, node, specular_tint_sock);
    }

    float *specular_tint = version_cycles_node_socket_rgba_value(specular_tint_sock);
    /* Mix the fixed values. */
    interp_v4_v4v4(specular_tint, one, base_color, specular_tint_old);
  }
}

static void version_copy_socket(bNodeTreeInterfaceSocket &dst,
                                const bNodeTreeInterfaceSocket &src,
                                char *identifier)
{
  /* Node socket copy function based on bNodeTreeInterface::item_copy to avoid using blenkernel. */
  dst.name = BLI_strdup_null(src.name);
  dst.description = BLI_strdup_null(src.description);
  dst.socket_type = BLI_strdup(src.socket_type);
  dst.default_attribute_name = BLI_strdup_null(src.default_attribute_name);
  dst.identifier = identifier;
  if (src.properties) {
    dst.properties = IDP_CopyProperty_ex(src.properties, 0);
  }
  if (src.socket_data != nullptr) {
    dst.socket_data = MEM_dupallocN(src.socket_data);
    /* No user count increment needed, gets reset after versioning. */
  }
}

static int version_nodes_find_valid_insert_position_for_item(const bNodeTreeInterfacePanel &panel,
                                                             const bNodeTreeInterfaceItem &item,
                                                             const int initial_pos)
{
  const bool sockets_above_panels = !(panel.flag &
                                      NODE_INTERFACE_PANEL_ALLOW_SOCKETS_AFTER_PANELS);
  const blender::Span<const bNodeTreeInterfaceItem *> items = {panel.items_array, panel.items_num};

  int pos = initial_pos;

  if (sockets_above_panels) {
    if (item.item_type == NODE_INTERFACE_PANEL) {
      /* Find the closest valid position from the end, only panels at or after #position. */
      for (int test_pos = items.size() - 1; test_pos >= initial_pos; test_pos--) {
        if (test_pos < 0) {
          /* Initial position is out of range but valid. */
          break;
        }
        if (items[test_pos]->item_type != NODE_INTERFACE_PANEL) {
          /* Found valid position, insert after the last socket item. */
          pos = test_pos + 1;
          break;
        }
      }
    }
    else {
      /* Find the closest valid position from the start, no panels at or after #position. */
      for (int test_pos = 0; test_pos <= initial_pos; test_pos++) {
        if (test_pos >= items.size()) {
          /* Initial position is out of range but valid. */
          break;
        }
        if (items[test_pos]->item_type == NODE_INTERFACE_PANEL) {
          /* Found valid position, inserting moves the first panel. */
          pos = test_pos;
          break;
        }
      }
    }
  }

  return pos;
}

static void version_nodes_insert_item(bNodeTreeInterfacePanel &parent,
                                      bNodeTreeInterfaceSocket &socket,
                                      int position)
{
  /* Apply any constraints on the item positions. */
  position = version_nodes_find_valid_insert_position_for_item(parent, socket.item, position);
  position = std::min(std::max(position, 0), parent.items_num);

  blender::MutableSpan<bNodeTreeInterfaceItem *> old_items = {parent.items_array,
                                                              parent.items_num};
  parent.items_num++;
  parent.items_array = MEM_cnew_array<bNodeTreeInterfaceItem *>(parent.items_num, __func__);
  parent.items().take_front(position).copy_from(old_items.take_front(position));
  parent.items().drop_front(position + 1).copy_from(old_items.drop_front(position));
  parent.items()[position] = &socket.item;

  if (old_items.data()) {
    MEM_freeN(old_items.data());
  }
}

/* Node group interface copy function based on bNodeTreeInterface::insert_item_copy. */
static void version_node_group_split_socket(bNodeTreeInterface &tree_interface,
                                            bNodeTreeInterfaceSocket &socket,
                                            bNodeTreeInterfacePanel *parent,
                                            int position)
{
  if (parent == nullptr) {
    parent = &tree_interface.root_panel;
  }

  bNodeTreeInterfaceSocket *csocket = static_cast<bNodeTreeInterfaceSocket *>(
      MEM_dupallocN(&socket));
  /* Generate a new unique identifier.
   * This might break existing links, but the identifiers were duplicate anyway. */
  char *dst_identifier = BLI_sprintfN("Socket_%d", tree_interface.next_uid++);
  version_copy_socket(*csocket, socket, dst_identifier);

  version_nodes_insert_item(*parent, *csocket, position);

  /* Original socket becomes output. */
  socket.flag &= ~NODE_INTERFACE_SOCKET_INPUT;
  /* Copied socket becomes input. */
  csocket->flag &= ~NODE_INTERFACE_SOCKET_OUTPUT;
}

static void versioning_node_group_sort_sockets_recursive(bNodeTreeInterfacePanel &panel)
{
  /* True if item a should be above item b. */
  auto item_compare = [](const bNodeTreeInterfaceItem *a,
                         const bNodeTreeInterfaceItem *b) -> bool {
    if (a->item_type != b->item_type) {
      /* Keep sockets above panels. */
      return a->item_type == NODE_INTERFACE_SOCKET;
    }
    else {
      /* Keep outputs above inputs. */
      if (a->item_type == NODE_INTERFACE_SOCKET) {
        const bNodeTreeInterfaceSocket *sa = reinterpret_cast<const bNodeTreeInterfaceSocket *>(a);
        const bNodeTreeInterfaceSocket *sb = reinterpret_cast<const bNodeTreeInterfaceSocket *>(b);
        const bool is_output_a = sa->flag & NODE_INTERFACE_SOCKET_OUTPUT;
        const bool is_output_b = sb->flag & NODE_INTERFACE_SOCKET_OUTPUT;
        if (is_output_a != is_output_b) {
          return is_output_a;
        }
      }
    }
    return false;
  };

  /* Sort panel content. */
  std::stable_sort(panel.items().begin(), panel.items().end(), item_compare);

  /* Sort any child panels too. */
  for (bNodeTreeInterfaceItem *item : panel.items()) {
    if (item->item_type == NODE_INTERFACE_PANEL) {
      versioning_node_group_sort_sockets_recursive(
          *reinterpret_cast<bNodeTreeInterfacePanel *>(item));
    }
  }
}

static void enable_geometry_nodes_is_modifier(Main &bmain)
{
  /* Any node group with a first socket geometry output can potentially be a modifier. Previously
   * this wasn't an explicit option, so better to enable too many groups rather than too few. */
  LISTBASE_FOREACH (bNodeTree *, group, &bmain.nodetrees) {
    if (group->type != NTREE_GEOMETRY) {
      continue;
    }
    group->tree_interface.foreach_item([&](const bNodeTreeInterfaceItem &item) {
      if (item.item_type != NODE_INTERFACE_SOCKET) {
        return true;
      }
      const auto &socket = reinterpret_cast<const bNodeTreeInterfaceSocket &>(item);
      if ((socket.flag & NODE_INTERFACE_SOCKET_OUTPUT) == 0) {
        return true;
      }
      if (!STREQ(socket.socket_type, "NodeSocketGeometry")) {
        return true;
      }
      if (!group->geometry_node_asset_traits) {
        group->geometry_node_asset_traits = MEM_new<GeometryNodeAssetTraits>(__func__);
      }
      group->geometry_node_asset_traits->flag |= GEO_NODE_ASSET_MODIFIER;
      return false;
    });
  }
}

static void versioning_grease_pencil_stroke_radii_scaling(GreasePencil *grease_pencil)
{
  using namespace blender;
  /* Previously, Grease Pencil used a radius convention where 1 `px` = 0.001 units. This `px` was
   * the brush size which would be stored in the stroke thickness and then scaled by the point
   * pressure factor. Finally, the render engine would divide this thickness value by 2000 (we're
   * going from a thickness to a radius, hence the factor of two) to convert back into blender
   * units.
   * Store the radius now directly in blender units. This makes it consistent with how hair curves
   * handle the radius. */
  for (GreasePencilDrawingBase *base : grease_pencil->drawings()) {
    if (base->type != GP_DRAWING) {
      continue;
    }
    bke::greasepencil::Drawing &drawing = reinterpret_cast<GreasePencilDrawing *>(base)->wrap();
    MutableSpan<float> radii = drawing.radii_for_write();
    threading::parallel_for(radii.index_range(), 8192, [&](const IndexRange range) {
      for (const int i : range) {
        radii[i] /= 2000.0f;
      }
    });
  }
}

void blo_do_versions_400(FileData *fd, Library * /*lib*/, Main *bmain)
{
  if (!MAIN_VERSION_FILE_ATLEAST(bmain, 400, 1)) {
    LISTBASE_FOREACH (Mesh *, mesh, &bmain->meshes) {
      version_mesh_legacy_to_struct_of_array_format(*mesh);
    }
    version_movieclips_legacy_camera_object(bmain);
  }

  if (!MAIN_VERSION_FILE_ATLEAST(bmain, 400, 2)) {
    LISTBASE_FOREACH (Mesh *, mesh, &bmain->meshes) {
      BKE_mesh_legacy_bevel_weight_to_generic(mesh);
    }
  }

  /* 400 4 did not require any do_version here. */

  if (!MAIN_VERSION_FILE_ATLEAST(bmain, 400, 5)) {
    LISTBASE_FOREACH (Scene *, scene, &bmain->scenes) {
      ToolSettings *ts = scene->toolsettings;
      if (ts->snap_mode_tools != SCE_SNAP_TO_NONE) {
        ts->snap_mode_tools = SCE_SNAP_TO_GEOM;
      }

#define SCE_SNAP_PROJECT (1 << 3)
      if (ts->snap_flag & SCE_SNAP_PROJECT) {
        ts->snap_mode &= ~(1 << 2); /* SCE_SNAP_TO_FACE */
        ts->snap_mode |= (1 << 8);  /* SCE_SNAP_INDIVIDUAL_PROJECT */
      }
#undef SCE_SNAP_PROJECT
    }
  }

  if (!MAIN_VERSION_FILE_ATLEAST(bmain, 400, 6)) {
    FOREACH_NODETREE_BEGIN (bmain, ntree, id) {
      versioning_replace_legacy_glossy_node(ntree);
      versioning_remove_microfacet_sharp_distribution(ntree);
    }
    FOREACH_NODETREE_END;
  }

  if (!MAIN_VERSION_FILE_ATLEAST(bmain, 400, 7)) {
    LISTBASE_FOREACH (Mesh *, mesh, &bmain->meshes) {
      version_mesh_crease_generic(*bmain);
    }
  }

  if (!MAIN_VERSION_FILE_ATLEAST(bmain, 400, 8)) {
    LISTBASE_FOREACH (bAction *, act, &bmain->actions) {
      act->frame_start = max_ff(act->frame_start, MINAFRAMEF);
      act->frame_end = min_ff(act->frame_end, MAXFRAMEF);
    }
  }

  if (!MAIN_VERSION_FILE_ATLEAST(bmain, 400, 9)) {
    LISTBASE_FOREACH (Light *, light, &bmain->lights) {
      if (light->type == LA_SPOT && light->nodetree) {
        version_replace_texcoord_normal_socket(light->nodetree);
      }
    }
  }

  /* Fix brush->tip_scale_x which should never be zero. */
  LISTBASE_FOREACH (Brush *, brush, &bmain->brushes) {
    if (brush->tip_scale_x == 0.0f) {
      brush->tip_scale_x = 1.0f;
    }
  }

  if (!MAIN_VERSION_FILE_ATLEAST(bmain, 400, 10)) {
    LISTBASE_FOREACH (bScreen *, screen, &bmain->screens) {
      LISTBASE_FOREACH (ScrArea *, area, &screen->areabase) {
        LISTBASE_FOREACH (SpaceLink *, space, &area->spacedata) {
          if (space->spacetype == SPACE_NODE) {
            SpaceNode *snode = reinterpret_cast<SpaceNode *>(space);
            snode->overlay.flag |= SN_OVERLAY_SHOW_PREVIEWS;
          }
        }
      }
    }
  }

  if (!MAIN_VERSION_FILE_ATLEAST(bmain, 400, 11)) {
    version_vertex_weight_edit_preserve_threshold_exclusivity(bmain);
  }

  if (!MAIN_VERSION_FILE_ATLEAST(bmain, 400, 12)) {
    if (!DNA_struct_member_exists(fd->filesdna, "LightProbe", "int", "grid_bake_samples")) {
      LISTBASE_FOREACH (LightProbe *, lightprobe, &bmain->lightprobes) {
        lightprobe->grid_bake_samples = 2048;
        lightprobe->surfel_density = 1.0f;
        lightprobe->grid_normal_bias = 0.3f;
        lightprobe->grid_view_bias = 0.0f;
        lightprobe->grid_facing_bias = 0.5f;
        lightprobe->grid_dilation_threshold = 0.5f;
        lightprobe->grid_dilation_radius = 1.0f;
      }
    }

    /* Set default bake resolution. */
    if (!DNA_struct_member_exists(fd->filesdna, "World", "int", "probe_resolution")) {
      LISTBASE_FOREACH (World *, world, &bmain->worlds) {
        world->probe_resolution = LIGHT_PROBE_RESOLUTION_1024;
      }
    }

    if (!DNA_struct_member_exists(fd->filesdna, "LightProbe", "float", "grid_surface_bias")) {
      LISTBASE_FOREACH (LightProbe *, lightprobe, &bmain->lightprobes) {
        lightprobe->grid_surface_bias = 0.05f;
        lightprobe->grid_escape_bias = 0.1f;
      }
    }

    /* Clear removed "Z Buffer" flag. */
    {
      const int R_IMF_FLAG_ZBUF_LEGACY = 1 << 0;
      LISTBASE_FOREACH (Scene *, scene, &bmain->scenes) {
        scene->r.im_format.flag &= ~R_IMF_FLAG_ZBUF_LEGACY;
      }
    }

    /* Reset the layer opacity for all layers to 1. */
    LISTBASE_FOREACH (GreasePencil *, grease_pencil, &bmain->grease_pencils) {
      for (blender::bke::greasepencil::Layer *layer : grease_pencil->layers_for_write()) {
        layer->opacity = 1.0f;
      }
    }

    FOREACH_NODETREE_BEGIN (bmain, ntree, id) {
      if (ntree->type == NTREE_SHADER) {
        /* Remove Transmission Roughness from Principled BSDF. */
        version_principled_transmission_roughness(ntree);
        /* Convert legacy Velvet BSDF nodes into the new Sheen BSDF node. */
        version_replace_velvet_sheen_node(ntree);
        /* Convert sheen inputs on the Principled BSDF. */
        version_principled_bsdf_sheen(ntree);
      }
    }
    FOREACH_NODETREE_END;

    LISTBASE_FOREACH (bScreen *, screen, &bmain->screens) {
      LISTBASE_FOREACH (ScrArea *, area, &screen->areabase) {
        LISTBASE_FOREACH (SpaceLink *, sl, &area->spacedata) {
          ListBase *regionbase = (sl == area->spacedata.first) ? &area->regionbase :
                                                                 &sl->regionbase;

          /* Layout based regions used to also disallow resizing, now these are separate flags.
           * Make sure they are set together for old regions. */
          LISTBASE_FOREACH (ARegion *, region, regionbase) {
            if (region->flag & RGN_FLAG_DYNAMIC_SIZE) {
              region->flag |= RGN_FLAG_NO_USER_RESIZE;
            }
          }
        }
      }
    }
  }

  if (!MAIN_VERSION_FILE_ATLEAST(bmain, 400, 13)) {
    /* For the scenes configured to use the "None" display disable the color management
     * again. This will handle situation when the "None" display is removed and is replaced with
     * a "Raw" view instead.
     *
     * Note that this versioning will do nothing if the "None" display exists in the OCIO
     * configuration. */
    LISTBASE_FOREACH (Scene *, scene, &bmain->scenes) {
      const ColorManagedDisplaySettings &display_settings = scene->display_settings;
      if (STREQ(display_settings.display_device, "None")) {
        BKE_scene_disable_color_management(scene);
      }
    }
  }

  if (!MAIN_VERSION_FILE_ATLEAST(bmain, 400, 14)) {
    if (!DNA_struct_member_exists(
            fd->filesdna, "SceneEEVEE", "RaytraceEEVEE", "reflection_options")) {
      LISTBASE_FOREACH (Scene *, scene, &bmain->scenes) {
        scene->eevee.reflection_options.flag = RAYTRACE_EEVEE_USE_DENOISE;
        scene->eevee.reflection_options.denoise_stages = RAYTRACE_EEVEE_DENOISE_SPATIAL |
                                                         RAYTRACE_EEVEE_DENOISE_TEMPORAL |
                                                         RAYTRACE_EEVEE_DENOISE_BILATERAL;
        scene->eevee.reflection_options.screen_trace_quality = 0.25f;
        scene->eevee.reflection_options.screen_trace_thickness = 0.2f;
        scene->eevee.reflection_options.sample_clamp = 10.0f;
        scene->eevee.reflection_options.resolution_scale = 2;

        scene->eevee.refraction_options = scene->eevee.reflection_options;

        scene->eevee.ray_split_settings = 0;
        scene->eevee.ray_tracing_method = RAYTRACE_EEVEE_METHOD_SCREEN;
      }
    }

    if (!DNA_struct_exists(fd->filesdna, "RegionAssetShelf")) {
      LISTBASE_FOREACH (bScreen *, screen, &bmain->screens) {
        LISTBASE_FOREACH (ScrArea *, area, &screen->areabase) {
          LISTBASE_FOREACH (SpaceLink *, sl, &area->spacedata) {
            if (sl->spacetype != SPACE_VIEW3D) {
              continue;
            }

            ListBase *regionbase = (sl == area->spacedata.first) ? &area->regionbase :
                                                                   &sl->regionbase;

            if (ARegion *new_shelf_region = do_versions_add_region_if_not_found(
                    regionbase,
                    RGN_TYPE_ASSET_SHELF,
                    "asset shelf for view3d (versioning)",
                    RGN_TYPE_TOOL_HEADER))
            {
              new_shelf_region->alignment = RGN_ALIGN_BOTTOM;
            }
            if (ARegion *new_shelf_header = do_versions_add_region_if_not_found(
                    regionbase,
                    RGN_TYPE_ASSET_SHELF_HEADER,
                    "asset shelf header for view3d (versioning)",
                    RGN_TYPE_ASSET_SHELF))
            {
              new_shelf_header->alignment = RGN_ALIGN_BOTTOM | RGN_SPLIT_PREV;
            }
          }
        }
      }
    }
  }

  if (!MAIN_VERSION_FILE_ATLEAST(bmain, 400, 16)) {
    /* Set Normalize property of Noise Texture node to true. */
    FOREACH_NODETREE_BEGIN (bmain, ntree, id) {
      if (ntree->type != NTREE_CUSTOM) {
        LISTBASE_FOREACH (bNode *, node, &ntree->nodes) {
          if (node->type == SH_NODE_TEX_NOISE) {
            ((NodeTexNoise *)node->storage)->normalize = true;
          }
        }
      }
    }
    FOREACH_NODETREE_END;
  }

  if (!MAIN_VERSION_FILE_ATLEAST(bmain, 400, 17)) {
    if (!DNA_struct_exists(fd->filesdna, "NodeShaderHairPrincipled")) {
      FOREACH_NODETREE_BEGIN (bmain, ntree, id) {
        if (ntree->type == NTREE_SHADER) {
          version_replace_principled_hair_model(ntree);
        }
      }
      FOREACH_NODETREE_END;
    }

    /* Panorama properties shared with Eevee. */
    if (!DNA_struct_member_exists(fd->filesdna, "Camera", "float", "fisheye_fov")) {
      Camera default_cam = *DNA_struct_default_get(Camera);
      LISTBASE_FOREACH (Camera *, camera, &bmain->cameras) {
        IDProperty *ccam = version_cycles_properties_from_ID(&camera->id);
        if (ccam) {
          camera->panorama_type = version_cycles_property_int(
              ccam, "panorama_type", default_cam.panorama_type);
          camera->fisheye_fov = version_cycles_property_float(
              ccam, "fisheye_fov", default_cam.fisheye_fov);
          camera->fisheye_lens = version_cycles_property_float(
              ccam, "fisheye_lens", default_cam.fisheye_lens);
          camera->latitude_min = version_cycles_property_float(
              ccam, "latitude_min", default_cam.latitude_min);
          camera->latitude_max = version_cycles_property_float(
              ccam, "latitude_max", default_cam.latitude_max);
          camera->longitude_min = version_cycles_property_float(
              ccam, "longitude_min", default_cam.longitude_min);
          camera->longitude_max = version_cycles_property_float(
              ccam, "longitude_max", default_cam.longitude_max);
          /* Fit to match default projective camera with focal_length 50 and sensor_width 36. */
          camera->fisheye_polynomial_k0 = version_cycles_property_float(
              ccam, "fisheye_polynomial_k0", default_cam.fisheye_polynomial_k0);
          camera->fisheye_polynomial_k1 = version_cycles_property_float(
              ccam, "fisheye_polynomial_k1", default_cam.fisheye_polynomial_k1);
          camera->fisheye_polynomial_k2 = version_cycles_property_float(
              ccam, "fisheye_polynomial_k2", default_cam.fisheye_polynomial_k2);
          camera->fisheye_polynomial_k3 = version_cycles_property_float(
              ccam, "fisheye_polynomial_k3", default_cam.fisheye_polynomial_k3);
          camera->fisheye_polynomial_k4 = version_cycles_property_float(
              ccam, "fisheye_polynomial_k4", default_cam.fisheye_polynomial_k4);
        }
        else {
          camera->panorama_type = default_cam.panorama_type;
          camera->fisheye_fov = default_cam.fisheye_fov;
          camera->fisheye_lens = default_cam.fisheye_lens;
          camera->latitude_min = default_cam.latitude_min;
          camera->latitude_max = default_cam.latitude_max;
          camera->longitude_min = default_cam.longitude_min;
          camera->longitude_max = default_cam.longitude_max;
          /* Fit to match default projective camera with focal_length 50 and sensor_width 36. */
          camera->fisheye_polynomial_k0 = default_cam.fisheye_polynomial_k0;
          camera->fisheye_polynomial_k1 = default_cam.fisheye_polynomial_k1;
          camera->fisheye_polynomial_k2 = default_cam.fisheye_polynomial_k2;
          camera->fisheye_polynomial_k3 = default_cam.fisheye_polynomial_k3;
          camera->fisheye_polynomial_k4 = default_cam.fisheye_polynomial_k4;
        }
      }
    }

    if (!DNA_struct_member_exists(fd->filesdna, "LightProbe", "float", "grid_flag")) {
      LISTBASE_FOREACH (LightProbe *, lightprobe, &bmain->lightprobes) {
        /* Keep old behavior of baking the whole lighting. */
        lightprobe->grid_flag = LIGHTPROBE_GRID_CAPTURE_WORLD | LIGHTPROBE_GRID_CAPTURE_INDIRECT |
                                LIGHTPROBE_GRID_CAPTURE_EMISSION;
      }
    }

    if (!DNA_struct_member_exists(fd->filesdna, "SceneEEVEE", "int", "gi_irradiance_pool_size")) {
      LISTBASE_FOREACH (Scene *, scene, &bmain->scenes) {
        scene->eevee.gi_irradiance_pool_size = 16;
      }
    }

    LISTBASE_FOREACH (Scene *, scene, &bmain->scenes) {
      scene->toolsettings->snap_flag_anim |= SCE_SNAP;
      scene->toolsettings->snap_anim_mode |= (1 << 10); /* SCE_SNAP_TO_FRAME */
    }
  }

  if (!MAIN_VERSION_FILE_ATLEAST(bmain, 400, 20)) {
    /* Convert old socket lists into new interface items. */
    FOREACH_NODETREE_BEGIN (bmain, ntree, id) {
      versioning_convert_node_tree_socket_lists_to_interface(ntree);
      /* Clear legacy sockets after conversion.
       * Internal data pointers have been moved or freed already. */
      BLI_freelistN(&ntree->inputs_legacy);
      BLI_freelistN(&ntree->outputs_legacy);
    }
    FOREACH_NODETREE_END;
  }
  else {
    /* Legacy node tree sockets are created for forward compatibility,
     * but have to be freed after loading and versioning. */
    FOREACH_NODETREE_BEGIN (bmain, ntree, id) {
      LISTBASE_FOREACH_MUTABLE (bNodeSocket *, legacy_socket, &ntree->inputs_legacy) {
        MEM_SAFE_FREE(legacy_socket->default_attribute_name);
        MEM_SAFE_FREE(legacy_socket->default_value);
        if (legacy_socket->prop) {
          IDP_FreeProperty(legacy_socket->prop);
        }
        MEM_delete(legacy_socket->runtime);
        MEM_freeN(legacy_socket);
      }
      LISTBASE_FOREACH_MUTABLE (bNodeSocket *, legacy_socket, &ntree->outputs_legacy) {
        MEM_SAFE_FREE(legacy_socket->default_attribute_name);
        MEM_SAFE_FREE(legacy_socket->default_value);
        if (legacy_socket->prop) {
          IDP_FreeProperty(legacy_socket->prop);
        }
        MEM_delete(legacy_socket->runtime);
        MEM_freeN(legacy_socket);
      }
      BLI_listbase_clear(&ntree->inputs_legacy);
      BLI_listbase_clear(&ntree->outputs_legacy);
    }
    FOREACH_NODETREE_END;
  }

  if (!MAIN_VERSION_FILE_ATLEAST(bmain, 400, 22)) {
    /* Initialize root panel flags in files created before these flags were added. */
    FOREACH_NODETREE_BEGIN (bmain, ntree, id) {
      ntree->tree_interface.root_panel.flag |= NODE_INTERFACE_PANEL_ALLOW_CHILD_PANELS;
    }
    FOREACH_NODETREE_END;
  }

  if (!MAIN_VERSION_FILE_ATLEAST(bmain, 400, 23)) {
    LISTBASE_FOREACH (bNodeTree *, ntree, &bmain->nodetrees) {
      if (ntree->type == NTREE_GEOMETRY) {
        LISTBASE_FOREACH (bNode *, node, &ntree->nodes) {
          if (node->type == GEO_NODE_SET_SHADE_SMOOTH) {
            node->custom1 = ATTR_DOMAIN_FACE;
          }
        }
      }
    }
  }

  if (!MAIN_VERSION_FILE_ATLEAST(bmain, 400, 24)) {
    FOREACH_NODETREE_BEGIN (bmain, ntree, id) {
      if (ntree->type == NTREE_SHADER) {
        /* Convert coat inputs on the Principled BSDF. */
        version_principled_bsdf_coat(ntree);
        /* Convert subsurface inputs on the Principled BSDF. */
        version_principled_bsdf_subsurface(ntree);
        /* Convert emission on the Principled BSDF. */
        version_principled_bsdf_emission(ntree);
      }
    }
    FOREACH_NODETREE_END;

    {
      LISTBASE_FOREACH (bScreen *, screen, &bmain->screens) {
        LISTBASE_FOREACH (ScrArea *, area, &screen->areabase) {
          LISTBASE_FOREACH (SpaceLink *, sl, &area->spacedata) {
            const ListBase *regionbase = (sl == area->spacedata.first) ? &area->regionbase :
                                                                         &sl->regionbase;
            LISTBASE_FOREACH (ARegion *, region, regionbase) {
              if (region->regiontype != RGN_TYPE_ASSET_SHELF) {
                continue;
              }

              RegionAssetShelf *shelf_data = static_cast<RegionAssetShelf *>(region->regiondata);
              if (shelf_data && shelf_data->active_shelf &&
                  (shelf_data->active_shelf->preferred_row_count == 0)) {
                shelf_data->active_shelf->preferred_row_count = 1;
              }
            }
          }
        }
      }
    }

    /* Convert sockets with both input and output flag into two separate sockets. */
    FOREACH_NODETREE_BEGIN (bmain, ntree, id) {
      blender::Vector<bNodeTreeInterfaceSocket *> sockets_to_split;
      ntree->tree_interface.foreach_item([&](bNodeTreeInterfaceItem &item) {
        if (item.item_type == NODE_INTERFACE_SOCKET) {
          bNodeTreeInterfaceSocket &socket = reinterpret_cast<bNodeTreeInterfaceSocket &>(item);
          if ((socket.flag & NODE_INTERFACE_SOCKET_INPUT) &&
              (socket.flag & NODE_INTERFACE_SOCKET_OUTPUT)) {
            sockets_to_split.append(&socket);
          }
        }
        return true;
      });

      for (bNodeTreeInterfaceSocket *socket : sockets_to_split) {
        const int position = ntree->tree_interface.find_item_position(socket->item);
        bNodeTreeInterfacePanel *parent = ntree->tree_interface.find_item_parent(socket->item);
        version_node_group_split_socket(ntree->tree_interface, *socket, parent, position + 1);
      }
    }
    FOREACH_NODETREE_END;
  }

  if (!MAIN_VERSION_FILE_ATLEAST(bmain, 400, 25)) {
    FOREACH_NODETREE_BEGIN (bmain, ntree, id) {
      if (ntree->type == NTREE_SHADER) {
        /* Convert specular tint on the Principled BSDF. */
        version_principled_bsdf_specular_tint(ntree);
        /* Rename some sockets. */
        version_principled_bsdf_rename_sockets(ntree);
      }
    }
    FOREACH_NODETREE_END;
  }

  if (!MAIN_VERSION_FILE_ATLEAST(bmain, 400, 26)) {
    enable_geometry_nodes_is_modifier(*bmain);

    LISTBASE_FOREACH (Scene *, scene, &bmain->scenes) {
      scene->simulation_frame_start = scene->r.sfra;
      scene->simulation_frame_end = scene->r.efra;
    }
  }

  if (!MAIN_VERSION_FILE_ATLEAST(bmain, 400, 27)) {
    LISTBASE_FOREACH (bScreen *, screen, &bmain->screens) {
      LISTBASE_FOREACH (ScrArea *, area, &screen->areabase) {
        LISTBASE_FOREACH (SpaceLink *, sl, &area->spacedata) {
          if (sl->spacetype == SPACE_SEQ) {
            SpaceSeq *sseq = (SpaceSeq *)sl;
            sseq->timeline_overlay.flag |= SEQ_TIMELINE_SHOW_STRIP_RETIMING;
          }
        }
      }
    }

    if (!DNA_struct_member_exists(fd->filesdna, "SceneEEVEE", "float", "shadow_normal_bias")) {
      SceneEEVEE default_scene_eevee = *DNA_struct_default_get(SceneEEVEE);
      LISTBASE_FOREACH (Scene *, scene, &bmain->scenes) {
        scene->eevee.shadow_ray_count = default_scene_eevee.shadow_ray_count;
        scene->eevee.shadow_step_count = default_scene_eevee.shadow_step_count;
        scene->eevee.shadow_normal_bias = default_scene_eevee.shadow_normal_bias;
      }
    }

    if (!DNA_struct_member_exists(fd->filesdna, "Light", "float", "shadow_softness_factor")) {
      Light default_light = blender::dna::shallow_copy(*DNA_struct_default_get(Light));
      LISTBASE_FOREACH (Light *, light, &bmain->lights) {
        light->shadow_softness_factor = default_light.shadow_softness_factor;
        light->shadow_trace_distance = default_light.shadow_trace_distance;
      }
    }

    if (!DNA_struct_member_exists(fd->filesdna, "SceneEEVEE", "RaytraceEEVEE", "diffuse_options"))
    {
      LISTBASE_FOREACH (Scene *, scene, &bmain->scenes) {
        scene->eevee.diffuse_options = scene->eevee.reflection_options;
      }
    }
  }

  if (!MAIN_VERSION_FILE_ATLEAST(bmain, 400, 28)) {
    LISTBASE_FOREACH (bScreen *, screen, &bmain->screens) {
      LISTBASE_FOREACH (ScrArea *, area, &screen->areabase) {
        LISTBASE_FOREACH (SpaceLink *, sl, &area->spacedata) {
          const ListBase *regionbase = (sl == area->spacedata.first) ? &area->regionbase :
                                                                       &sl->regionbase;
          LISTBASE_FOREACH (ARegion *, region, regionbase) {
            if (region->regiontype != RGN_TYPE_ASSET_SHELF) {
              continue;
            }

            RegionAssetShelf *shelf_data = static_cast<RegionAssetShelf *>(region->regiondata);
            if (shelf_data && shelf_data->active_shelf) {
              AssetShelfSettings &settings = shelf_data->active_shelf->settings;
              settings.asset_library_reference.custom_library_index = -1;
              settings.asset_library_reference.type = ASSET_LIBRARY_ALL;
            }

            region->flag |= RGN_FLAG_HIDDEN;
          }
        }
      }
    }
  }

  if (!MAIN_VERSION_FILE_ATLEAST(bmain, 400, 29)) {
    /* Unhide all Reroute nodes. */
    FOREACH_NODETREE_BEGIN (bmain, ntree, id) {
      LISTBASE_FOREACH (bNode *, node, &ntree->nodes) {
        if (node->is_reroute()) {
          static_cast<bNodeSocket *>(node->inputs.first)->flag &= ~SOCK_HIDDEN;
          static_cast<bNodeSocket *>(node->outputs.first)->flag &= ~SOCK_HIDDEN;
        }
      }
    }
    FOREACH_NODETREE_END;
  }

  if (!MAIN_VERSION_FILE_ATLEAST(bmain, 400, 30)) {
    LISTBASE_FOREACH (Scene *, scene, &bmain->scenes) {
      ToolSettings *ts = scene->toolsettings;
      enum { IS_DEFAULT = 0, IS_UV, IS_NODE, IS_ANIM };
      auto versioning_snap_to = [](short snap_to_old, int type) {
        eSnapMode snap_to_new = SCE_SNAP_TO_NONE;
        if (snap_to_old & (1 << 0)) {
          snap_to_new |= type == IS_NODE ? SCE_SNAP_TO_NODE_X :
                         type == IS_ANIM ? SCE_SNAP_TO_FRAME :
                                           SCE_SNAP_TO_VERTEX;
        }
        if (snap_to_old & (1 << 1)) {
          snap_to_new |= type == IS_NODE ? SCE_SNAP_TO_NODE_Y :
                         type == IS_ANIM ? SCE_SNAP_TO_SECOND :
                                           SCE_SNAP_TO_EDGE;
        }
        if (ELEM(type, IS_DEFAULT, IS_ANIM) && snap_to_old & (1 << 2)) {
          snap_to_new |= type == IS_DEFAULT ? SCE_SNAP_TO_FACE : SCE_SNAP_TO_MARKERS;
        }
        if (type == IS_DEFAULT && snap_to_old & (1 << 3)) {
          snap_to_new |= SCE_SNAP_TO_VOLUME;
        }
        if (type == IS_DEFAULT && snap_to_old & (1 << 4)) {
          snap_to_new |= SCE_SNAP_TO_EDGE_MIDPOINT;
        }
        if (type == IS_DEFAULT && snap_to_old & (1 << 5)) {
          snap_to_new |= SCE_SNAP_TO_EDGE_PERPENDICULAR;
        }
        if (ELEM(type, IS_DEFAULT, IS_UV, IS_NODE) && snap_to_old & (1 << 6)) {
          snap_to_new |= SCE_SNAP_TO_INCREMENT;
        }
        if (ELEM(type, IS_DEFAULT, IS_UV, IS_NODE) && snap_to_old & (1 << 7)) {
          snap_to_new |= SCE_SNAP_TO_GRID;
        }
        if (type == IS_DEFAULT && snap_to_old & (1 << 8)) {
          snap_to_new |= SCE_SNAP_INDIVIDUAL_NEAREST;
        }
        if (type == IS_DEFAULT && snap_to_old & (1 << 9)) {
          snap_to_new |= SCE_SNAP_INDIVIDUAL_PROJECT;
        }
        if (snap_to_old & (1 << 10)) {
          snap_to_new |= SCE_SNAP_TO_FRAME;
        }
        if (snap_to_old & (1 << 11)) {
          snap_to_new |= SCE_SNAP_TO_SECOND;
        }
        if (snap_to_old & (1 << 12)) {
          snap_to_new |= SCE_SNAP_TO_MARKERS;
        }

        if (!snap_to_new) {
          snap_to_new = eSnapMode(1 << 0);
        }

        return snap_to_new;
      };

      ts->snap_mode = versioning_snap_to(ts->snap_mode, IS_DEFAULT);
      ts->snap_uv_mode = versioning_snap_to(ts->snap_uv_mode, IS_UV);
      ts->snap_node_mode = versioning_snap_to(ts->snap_node_mode, IS_NODE);
      ts->snap_anim_mode = versioning_snap_to(ts->snap_anim_mode, IS_ANIM);
    }
  }

  if (!MAIN_VERSION_FILE_ATLEAST(bmain, 400, 31)) {
    LISTBASE_FOREACH (Curve *, curve, &bmain->curves) {
      const int curvetype = BKE_curve_type_get(curve);
      if (curvetype == OB_FONT) {
        CharInfo *info = curve->strinfo;
        for (int i = curve->len_char32 - 1; i >= 0; i--, info++) {
          if (info->mat_nr > 0) {
            /** CharInfo mat_nr used to start at 1, unlike mesh & nurbs, now zero-based. */
            info->mat_nr--;
          }
        }
      }
    }
  }

  if (!MAIN_VERSION_FILE_ATLEAST(bmain, 400, 33)) {
    /* Fix node group socket order by sorting outputs and inputs. */
    LISTBASE_FOREACH (bNodeTree *, ntree, &bmain->nodetrees) {
      versioning_node_group_sort_sockets_recursive(ntree->tree_interface.root_panel);
    }
  }

  if (!MAIN_VERSION_FILE_ATLEAST(bmain, 401, 1)) {
    LISTBASE_FOREACH (GreasePencil *, grease_pencil, &bmain->grease_pencils) {
      versioning_grease_pencil_stroke_radii_scaling(grease_pencil);
    }
  }

  if (!MAIN_VERSION_FILE_ATLEAST(bmain, 401, 5)) {
    /* Unify Material::blend_shadow and Cycles.use_transparent_shadows into the
     * Material::blend_flag. */
    Scene *scene = static_cast<Scene *>(bmain->scenes.first);
    bool is_cycles = scene && STREQ(scene->r.engine, RE_engine_id_CYCLES);
    if (is_cycles) {
      LISTBASE_FOREACH (Material *, material, &bmain->materials) {
        bool transparent_shadows = true;
        if (IDProperty *cmat = version_cycles_properties_from_ID(&material->id)) {
          transparent_shadows = version_cycles_property_boolean(
              cmat, "use_transparent_shadow", true);
        }
        SET_FLAG_FROM_TEST(material->blend_flag, transparent_shadows, MA_BL_TRANSPARENT_SHADOW);
      }
    }
    else {
      LISTBASE_FOREACH (Material *, material, &bmain->materials) {
        bool transparent_shadow = material->blend_shadow != MA_BS_SOLID;
        SET_FLAG_FROM_TEST(material->blend_flag, transparent_shadow, MA_BL_TRANSPARENT_SHADOW);
      }
    }
  }

  /* 401 6 did not require any do_version here. */

  /**
   * Versioning code until next subversion bump goes here.
   *
   * \note Be sure to check when bumping the version:
   * - #do_versions_after_linking_400 in this file.
   * - `versioning_userdef.cc`, #blo_do_versions_userdef
   * - `versioning_userdef.cc`, #do_versions_theme
   *
   * \note Keep this message at the bottom of the function.
   */
  {
    /* Keep this block, even when empty. */
<<<<<<< HEAD
    LISTBASE_FOREACH (bNodeTree *, ntree, &bmain->nodetrees) {
      if (ntree->type == NTREE_GEOMETRY) {
        version_geometry_nodes_use_rotation_socket(*ntree);
=======

    if (!DNA_struct_member_exists(fd->filesdna, "SceneEEVEE", "int", "volumetric_ray_depth")) {
      SceneEEVEE default_eevee = *DNA_struct_default_get(SceneEEVEE);
      LISTBASE_FOREACH (Scene *, scene, &bmain->scenes) {
        scene->eevee.volumetric_ray_depth = default_eevee.volumetric_ray_depth;
      }
    }

    if (!DNA_struct_member_exists(fd->filesdna, "Material", "char", "surface_render_method")) {
      LISTBASE_FOREACH (Material *, mat, &bmain->materials) {
        mat->surface_render_method = (mat->blend_method == MA_BM_BLEND) ?
                                         MA_SURFACE_METHOD_FORWARD :
                                         MA_SURFACE_METHOD_DEFERRED;
      }
    }

    LISTBASE_FOREACH (bScreen *, screen, &bmain->screens) {
      LISTBASE_FOREACH (ScrArea *, area, &screen->areabase) {
        LISTBASE_FOREACH (SpaceLink *, sl, &area->spacedata) {
          const ListBase *regionbase = (sl == area->spacedata.first) ? &area->regionbase :
                                                                       &sl->regionbase;
          LISTBASE_FOREACH (ARegion *, region, regionbase) {
            if (region->regiontype != RGN_TYPE_ASSET_SHELF_HEADER) {
              continue;
            }
            region->alignment &= ~RGN_SPLIT_PREV;
            region->alignment |= RGN_ALIGN_HIDE_WITH_PREV;
          }
        }
      }
    }

    if (!DNA_struct_member_exists(fd->filesdna, "SceneEEVEE", "float", "gtao_thickness")) {
      SceneEEVEE default_eevee = *DNA_struct_default_get(SceneEEVEE);
      LISTBASE_FOREACH (Scene *, scene, &bmain->scenes) {
        scene->eevee.gtao_thickness = default_eevee.gtao_thickness;
        scene->eevee.gtao_focus = default_eevee.gtao_focus;
      }
    }

    if (!DNA_struct_member_exists(fd->filesdna, "LightProbe", "float", "data_display_size")) {
      LightProbe default_probe = *DNA_struct_default_get(LightProbe);
      LISTBASE_FOREACH (LightProbe *, probe, &bmain->lightprobes) {
        probe->data_display_size = default_probe.data_display_size;
>>>>>>> d7b79387
      }
    }
  }
}<|MERGE_RESOLUTION|>--- conflicted
+++ resolved
@@ -1910,11 +1910,6 @@
    */
   {
     /* Keep this block, even when empty. */
-<<<<<<< HEAD
-    LISTBASE_FOREACH (bNodeTree *, ntree, &bmain->nodetrees) {
-      if (ntree->type == NTREE_GEOMETRY) {
-        version_geometry_nodes_use_rotation_socket(*ntree);
-=======
 
     if (!DNA_struct_member_exists(fd->filesdna, "SceneEEVEE", "int", "volumetric_ray_depth")) {
       SceneEEVEE default_eevee = *DNA_struct_default_get(SceneEEVEE);
@@ -1959,7 +1954,12 @@
       LightProbe default_probe = *DNA_struct_default_get(LightProbe);
       LISTBASE_FOREACH (LightProbe *, probe, &bmain->lightprobes) {
         probe->data_display_size = default_probe.data_display_size;
->>>>>>> d7b79387
+      }
+    }
+
+    LISTBASE_FOREACH (bNodeTree *, ntree, &bmain->nodetrees) {
+      if (ntree->type == NTREE_GEOMETRY) {
+        version_geometry_nodes_use_rotation_socket(*ntree);
       }
     }
   }
