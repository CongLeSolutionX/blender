/* SPDX-FileCopyrightText: 2023 Blender Authors
 *
 * SPDX-License-Identifier: GPL-2.0-or-later */

/** \file
 * \ingroup blenloader
 */

#define DNA_DEPRECATED_ALLOW

#include <algorithm>
#include <cmath>

/* Define macros in `DNA_genfile.h`. */
#define DNA_GENFILE_VERSIONING_MACROS

#include "DNA_anim_types.h"
#include "DNA_brush_types.h"
#include "DNA_camera_types.h"
#include "DNA_collection_types.h"
#include "DNA_constraint_types.h"
#include "DNA_curve_types.h"
#include "DNA_defaults.h"
#include "DNA_light_types.h"
#include "DNA_lightprobe_types.h"
#include "DNA_material_types.h"
#include "DNA_mesh_types.h"
#include "DNA_modifier_types.h"
#include "DNA_movieclip_types.h"
#include "DNA_scene_types.h"
#include "DNA_sequence_types.h"
#include "DNA_workspace_types.h"
#include "DNA_world_types.h"

#include "DNA_defaults.h"
#include "DNA_defs.h"
#include "DNA_genfile.h"
#include "DNA_particle_types.h"

#undef DNA_GENFILE_VERSIONING_MACROS

#include "BLI_assert.h"
#include "BLI_listbase.h"
#include "BLI_map.hh"
#include "BLI_math_rotation.h"
#include "BLI_math_vector.h"
#include "BLI_set.hh"
#include "BLI_string.h"
#include "BLI_string_ref.hh"
#include "BLI_string_utf8.h"

#include "BKE_anim_data.hh"
#include "BKE_animsys.h"
#include "BKE_armature.hh"
#include "BKE_attribute.hh"
#include "BKE_collection.hh"
#include "BKE_colortools.hh"
#include "BKE_context.hh"
#include "BKE_curve.hh"
#include "BKE_customdata.hh"
#include "BKE_effect.h"
#include "BKE_file_handler.hh"
#include "BKE_grease_pencil.hh"
#include "BKE_idprop.hh"
#include "BKE_image_format.hh"
#include "BKE_lib_query.hh"
#include "BKE_main.hh"
#include "BKE_material.h"
#include "BKE_mesh_legacy_convert.hh"
#include "BKE_nla.hh"
#include "BKE_node_runtime.hh"
#include "BKE_paint.hh"
#include "BKE_scene.hh"
#include "BKE_screen.hh"
#include "BKE_tracking.h"

#include "IMB_imbuf_enums.h"

#include "SEQ_iterator.hh"
#include "SEQ_retiming.hh"
#include "SEQ_sequencer.hh"
#include "SEQ_time.hh"

#include "ANIM_action.hh"
#include "ANIM_action_iterators.hh"
#include "ANIM_armature_iter.hh"
#include "ANIM_bone_collections.hh"

#include "BLT_translation.hh"

#include "BLO_read_write.hh"
#include "BLO_readfile.hh"

#include "readfile.hh"

#include "versioning_common.hh"

// static CLG_LogRef LOG = {"blo.readfile.doversion"};

static void version_composite_nodetree_null_id(bNodeTree *ntree, Scene *scene)
{
  for (bNode *node : ntree->all_nodes()) {
    if (node->id == nullptr && ((node->type == CMP_NODE_R_LAYERS) ||
                                (node->type == CMP_NODE_CRYPTOMATTE &&
                                 node->custom1 == CMP_NODE_CRYPTOMATTE_SOURCE_RENDER)))
    {
      node->id = &scene->id;
    }
  }
}

struct ActionUserInfo {
  ID *id;
  blender::animrig::slot_handle_t *slot_handle;
  bAction **action_ptr_ptr;
  char *slot_name;
};

static void convert_action_in_place(blender::animrig::Action &action)
{
  using namespace blender::animrig;
  if (action.is_action_layered()) {
    return;
  }

  /* Store this ahead of time, because adding the slot sets the action's idroot
   * to 0. We also set the action's idroot to 0 manually, just to be defensive
   * so we don't depend on esoteric behavior in `slot_add()`. */
  const int16_t idtype = action.idroot;
  action.idroot = 0;

  Slot &slot = action.slot_add();
  slot.idtype = idtype;
  slot.name_ensure_prefix();

  Layer &layer = action.layer_add("Layer");
  blender::animrig::Strip &strip = layer.strip_add(action,
                                                   blender::animrig::Strip::Type::Keyframe);
  ChannelBag &bag = strip.data<StripKeyframeData>(action).channelbag_for_slot_ensure(slot);
  const int fcu_count = BLI_listbase_count(&action.curves);
  const int group_count = BLI_listbase_count(&action.groups);
  bag.fcurve_array = MEM_cnew_array<FCurve *>(fcu_count, "Action versioning - fcurves");
  bag.fcurve_array_num = fcu_count;
  bag.group_array = MEM_cnew_array<bActionGroup *>(group_count, "Action versioning - groups");
  bag.group_array_num = group_count;

  int group_index = 0;
  int fcurve_index = 0;
  LISTBASE_FOREACH_INDEX (bActionGroup *, group, &action.groups, group_index) {
    bag.group_array[group_index] = group;

    group->channel_bag = &bag;
    group->fcurve_range_start = fcurve_index;

    LISTBASE_FOREACH (FCurve *, fcu, &group->channels) {
      if (fcu->grp != group) {
        break;
      }
      bag.fcurve_array[fcurve_index++] = fcu;
    }

    group->fcurve_range_length = fcurve_index - group->fcurve_range_start;
  }

  LISTBASE_FOREACH (FCurve *, fcu, &action.curves) {
    /* Any fcurves with groups have already been added to the fcurve array. */
    if (fcu->grp) {
      continue;
    }
    bag.fcurve_array[fcurve_index++] = fcu;
  }

  BLI_assert(fcurve_index == fcu_count);

  action.curves = {nullptr, nullptr};
  action.groups = {nullptr, nullptr};
}

static void version_legacy_actions_to_layered(Main *bmain)
{
  using namespace blender::animrig;
  blender::Map<bAction *, blender::Vector<ActionUserInfo>> action_users;
  LISTBASE_FOREACH (bAction *, dna_action, &bmain->actions) {
    Action &action = dna_action->wrap();
    if (action.is_action_layered()) {
      continue;
    }
    action_users.add(dna_action, {});
  }

  ID *id;
  FOREACH_MAIN_ID_BEGIN (bmain, id) {
    auto callback = [&](ID &animated_id,
                        bAction *&action_ptr_ref,
                        slot_handle_t &slot_handle_ref,
                        char *slot_name) -> bool {
      blender::Vector<ActionUserInfo> *action_user_vector = action_users.lookup_ptr(
          action_ptr_ref);
      /* Only actions that need to be converted are in this map. */
      if (!action_user_vector) {
        return true;
      }
      ActionUserInfo user_info;
      user_info.id = &animated_id;
      user_info.action_ptr_ptr = &action_ptr_ref;
      user_info.slot_handle = &slot_handle_ref;
      user_info.slot_name = slot_name;
      action_user_vector->append(user_info);
      return true;
    };

    auto embedded_id_callback = [&](LibraryIDLinkCallbackData *cb_data) -> int {
      ID *linked_id = *cb_data->id_pointer;

      /* We only process embedded IDs with this callback. */
      if (!linked_id || (linked_id->flag & ID_FLAG_EMBEDDED_DATA) == 0) {
        return IDWALK_RET_STOP_RECURSION;
      }

      foreach_action_slot_use_with_references(*linked_id, callback);

      return IDWALK_RET_NOP;
    };

    /* Process the main ID itself. */
    foreach_action_slot_use_with_references(*id, callback);

    /* Process embedded IDs, as these are not listed in bmain, but still can
     * have their own Action+Slot. */
    BKE_library_foreach_ID_link(
        bmain,
        id,
        embedded_id_callback,
        nullptr,
        IDWALK_RECURSE | IDWALK_READONLY |
            /* This is more about "we don't care" than "must be ignored". We don't pass an owner
             * ID, and it's not used in the callback either, so don't bother looking it up.  */
            IDWALK_IGNORE_MISSING_OWNER_ID);
  }
  FOREACH_MAIN_ID_END;

  for (const auto &item : action_users.items()) {
    Action &action = item.key->wrap();
    convert_action_in_place(action);
    blender::Vector<ActionUserInfo> &user_infos = item.value;
    Slot &slot_to_assign = *action.slot(0);

    if (user_infos.size() == 1) {
      /* Rename the slot after its single user. If there are multiple users, the name is unchanged
       * because there is no good way to determine a name. */
      action.slot_name_set(*bmain, slot_to_assign, user_infos[0].id->name);
    }
    for (ActionUserInfo &action_user : user_infos) {
      const ActionSlotAssignmentResult result = generic_assign_action_slot(
          &slot_to_assign,
          *action_user.id,
          *action_user.action_ptr_ptr,
          *action_user.slot_handle,
          action_user.slot_name);
      switch (result) {
        case ActionSlotAssignmentResult::OK:
          break;
        case ActionSlotAssignmentResult::SlotNotSuitable:
          /* If the slot wasn't suitable for the ID, we force assignment anyway,
           * but with a warning.
           *
           * This happens when the legacy action assigned to the ID had a
           * mismatched idroot, and therefore the created slot does as well.
           * This mismatch can happen in a variety of ways, and we opt to
           * preserve this unusual (but technically valid) state of affairs.
           */
          *action_user.slot_handle = slot_to_assign.handle;
          BLI_strncpy_utf8(action_user.slot_name, slot_to_assign.name, Slot::name_length_max);

          printf(
              "Warning: legacy action \"%s\" is assigned to \"%s\", which does not match the "
              "action's id_root \"%s\". The action has been upgraded to a slotted action with "
              "slot \"%s\" with an id_type \"%s\", which has also been assigned to \"%s\" despite "
              "this type mismatch. This likely indicates something odd about the blend file.\n",
              action.id.name + 2,
              action_user.id->name,
              slot_to_assign.name_prefix_for_idtype().c_str(),
              slot_to_assign.name_without_prefix().c_str(),
              slot_to_assign.name_prefix_for_idtype().c_str(),
              action_user.id->name);
          break;
        case ActionSlotAssignmentResult::SlotNotFromAction:
          BLI_assert(!"SlotNotFromAction should not be returned here");
          break;
        case ActionSlotAssignmentResult::MissingAction:
          BLI_assert(!"MissingAction should not be returned here");
          break;
      }
    }
  }
}

/* Move bone-group color to the individual bones. */
static void version_bonegroup_migrate_color(Main *bmain)
{
  using PoseSet = blender::Set<bPose *>;
  blender::Map<bArmature *, PoseSet> armature_poses;

  /* Gather a mapping from armature to the poses that use it. */
  LISTBASE_FOREACH (Object *, ob, &bmain->objects) {
    if (ob->type != OB_ARMATURE || !ob->pose) {
      continue;
    }

    bArmature *arm = reinterpret_cast<bArmature *>(ob->data);
    BLI_assert_msg(GS(arm->id.name) == ID_AR,
                   "Expected ARMATURE object to have an Armature as data");

    /* There is no guarantee that the current state of poses is in sync with the Armature data.
     *
     * NOTE: No need to handle user reference-counting in readfile code. */
    BKE_pose_ensure(bmain, ob, arm, false);

    PoseSet &pose_set = armature_poses.lookup_or_add_default(arm);
    pose_set.add(ob->pose);
  }

  /* Move colors from the pose's bone-group to either the armature bones or the
   * pose bones, depending on how many poses use the Armature. */
  for (const PoseSet &pose_set : armature_poses.values()) {
    /* If the Armature is shared, the bone group colors might be different, and thus they have to
     * be stored on the pose bones. If the Armature is NOT shared, the bone colors can be stored
     * directly on the Armature bones. */
    const bool store_on_armature = pose_set.size() == 1;

    for (bPose *pose : pose_set) {
      LISTBASE_FOREACH (bPoseChannel *, pchan, &pose->chanbase) {
        const bActionGroup *bgrp = (const bActionGroup *)BLI_findlink(&pose->agroups,
                                                                      (pchan->agrp_index - 1));
        if (!bgrp) {
          continue;
        }

        BoneColor &bone_color = store_on_armature ? pchan->bone->color : pchan->color;
        bone_color.palette_index = bgrp->customCol;
        memcpy(&bone_color.custom, &bgrp->cs, sizeof(bone_color.custom));
      }
    }
  }
}

static void version_bonelayers_to_bonecollections(Main *bmain)
{
  char bcoll_name[MAX_NAME];
  char custom_prop_name[MAX_NAME];

  LISTBASE_FOREACH (bArmature *, arm, &bmain->armatures) {
    IDProperty *arm_idprops = IDP_GetProperties(&arm->id);

    BLI_assert_msg(arm->edbo == nullptr, "did not expect an Armature to be saved in edit mode");
    const uint layer_used = arm->layer_used;

    /* Construct a bone collection for each layer that contains at least one bone. */
    blender::Vector<std::pair<uint, BoneCollection *>> layermask_collection;
    for (uint layer = 0; layer < 32; ++layer) {
      const uint layer_mask = 1u << layer;
      if ((layer_used & layer_mask) == 0) {
        /* Layer is empty, so no need to convert to collection. */
        continue;
      }

      /* Construct a suitable name for this bone layer. */
      bcoll_name[0] = '\0';
      if (arm_idprops) {
        /* See if we can use the layer name from the Bone Manager add-on. This is a popular add-on
         * for managing bone layers and giving them names. */
        SNPRINTF(custom_prop_name, "layer_name_%u", layer);
        IDProperty *prop = IDP_GetPropertyFromGroup(arm_idprops, custom_prop_name);
        if (prop != nullptr && prop->type == IDP_STRING && IDP_String(prop)[0] != '\0') {
          SNPRINTF(bcoll_name, "Layer %u - %s", layer + 1, IDP_String(prop));
        }
      }
      if (bcoll_name[0] == '\0') {
        /* Either there was no name defined in the custom property, or
         * it was the empty string. */
        SNPRINTF(bcoll_name, "Layer %u", layer + 1);
      }

      /* Create a new bone collection for this layer. */
      BoneCollection *bcoll = ANIM_armature_bonecoll_new(arm, bcoll_name);
      layermask_collection.append(std::make_pair(layer_mask, bcoll));

      if ((arm->layer & layer_mask) == 0) {
        ANIM_bonecoll_hide(arm, bcoll);
      }
    }

    /* Iterate over the bones to assign them to their layers. */
    blender::animrig::ANIM_armature_foreach_bone(&arm->bonebase, [&](Bone *bone) {
      for (auto layer_bcoll : layermask_collection) {
        const uint layer_mask = layer_bcoll.first;
        if ((bone->layer & layer_mask) == 0) {
          continue;
        }

        BoneCollection *bcoll = layer_bcoll.second;
        ANIM_armature_bonecoll_assign(bcoll, bone);
      }
    });
  }
}

static void version_bonegroups_to_bonecollections(Main *bmain)
{
  LISTBASE_FOREACH (Object *, ob, &bmain->objects) {
    if (ob->type != OB_ARMATURE || !ob->pose) {
      continue;
    }

    /* Convert the bone groups on a bone-by-bone basis. */
    bArmature *arm = reinterpret_cast<bArmature *>(ob->data);
    bPose *pose = ob->pose;

    blender::Map<const bActionGroup *, BoneCollection *> collections_by_group;
    /* Convert all bone groups, regardless of whether they contain any bones. */
    LISTBASE_FOREACH (bActionGroup *, bgrp, &pose->agroups) {
      BoneCollection *bcoll = ANIM_armature_bonecoll_new(arm, bgrp->name);
      collections_by_group.add_new(bgrp, bcoll);

      /* Before now, bone visibility was determined by armature layers, and bone
       * groups did not have any impact on this. To retain the behavior, that
       * hiding all layers a bone is on hides the bone, the
       * bone-group-collections should be created hidden. */
      ANIM_bonecoll_hide(arm, bcoll);
    }

    /* Assign the bones to their bone group based collection. */
    LISTBASE_FOREACH (bPoseChannel *, pchan, &pose->chanbase) {
      /* Find the bone group of this pose channel. */
      const bActionGroup *bgrp = (const bActionGroup *)BLI_findlink(&pose->agroups,
                                                                    (pchan->agrp_index - 1));
      if (!bgrp) {
        continue;
      }

      /* Assign the bone. */
      BoneCollection *bcoll = collections_by_group.lookup(bgrp);
      ANIM_armature_bonecoll_assign(bcoll, pchan->bone);
    }

    /* The list of bone groups (pose->agroups) is intentionally left alone here. This will allow
     * for older versions of Blender to open the file with bone groups intact. Of course the bone
     * groups will not be updated any more, but this way the data at least survives an accidental
     * save with Blender 4.0. */
  }
}

/**
 * Change animation/drivers from "collections[..." to "collections_all[..." so
 * they remain stable when the bone collection hierarchy structure changes.
 */
static void version_bonecollection_anim(FCurve *fcurve)
{
  const blender::StringRef rna_path(fcurve->rna_path);
  constexpr char const *rna_path_prefix = "collections[";
  if (!rna_path.startswith(rna_path_prefix)) {
    return;
  }

  const std::string path_remainder(rna_path.drop_known_prefix(rna_path_prefix));
  MEM_freeN(fcurve->rna_path);
  fcurve->rna_path = BLI_sprintfN("collections_all[%s", path_remainder.c_str());
}

static void version_principled_bsdf_update_animdata(ID *owner_id, bNodeTree *ntree)
{
  ID *id = &ntree->id;
  AnimData *adt = BKE_animdata_from_id(id);

  LISTBASE_FOREACH (bNode *, node, &ntree->nodes) {
    if (node->type != SH_NODE_BSDF_PRINCIPLED) {
      continue;
    }

    char node_name_escaped[MAX_NAME * 2];
    BLI_str_escape(node_name_escaped, node->name, sizeof(node_name_escaped));
    std::string prefix = "nodes[\"" + std::string(node_name_escaped) + "\"].inputs";

    /* Remove animdata for inputs 18 (Transmission Roughness) and 3 (Subsurface Color). */
    BKE_animdata_fix_paths_remove(id, (prefix + "[18]").c_str());
    BKE_animdata_fix_paths_remove(id, (prefix + "[3]").c_str());

    /* Order is important here: If we e.g. want to change A->B and B->C, but perform A->B first,
     * then later we don't know whether a B entry is an original B (and therefore should be
     * changed to C) or used to be A and was already handled.
     * In practice, going reverse mostly works, the two notable dependency chains are:
     * - 8->13, then 2->8, then 9->2 (13 was changed before)
     * - 1->9, then 6->1 (9 was changed before)
     * - 4->10, then 21->4 (10 was changed before)
     *
     * 0 (Base Color) and 17 (Transmission) are fine as-is. */
    std::pair<int, int> remap_table[] = {
        {20, 27}, /* Emission Strength */
        {19, 26}, /* Emission */
        {16, 3},  /* IOR */
        {15, 19}, /* Clearcoat Roughness */
        {14, 18}, /* Clearcoat */
        {13, 25}, /* Sheen Tint */
        {12, 23}, /* Sheen */
        {11, 15}, /* Anisotropic Rotation */
        {10, 14}, /* Anisotropic */
        {8, 13},  /* Specular Tint */
        {2, 8},   /* Subsurface Radius */
        {9, 2},   /* Roughness */
        {7, 12},  /* Specular */
        {1, 9},   /* Subsurface Scale */
        {6, 1},   /* Metallic */
        {5, 11},  /* Subsurface Anisotropy */
        {4, 10},  /* Subsurface IOR */
        {21, 4}   /* Alpha */
    };
    for (const auto &entry : remap_table) {
      BKE_animdata_fix_paths_rename(
          id, adt, owner_id, prefix.c_str(), nullptr, nullptr, entry.first, entry.second, false);
    }
  }
}

static void versioning_eevee_shadow_settings(Object *object)
{
  /** EEVEE no longer uses the Material::blend_shadow property.
   * Instead, it uses Object::visibility_flag for disabling shadow casting
   */

  short *material_len = BKE_object_material_len_p(object);
  if (!material_len) {
    return;
  }

  using namespace blender;
  bool hide_shadows = *material_len > 0;
  for (int i : IndexRange(*material_len)) {
    Material *material = BKE_object_material_get(object, i + 1);
    if (!material || material->blend_shadow != MA_BS_NONE) {
      hide_shadows = false;
    }
  }

  /* Enable the hide_shadow flag only if there's not any shadow casting material. */
  SET_FLAG_FROM_TEST(object->visibility_flag, hide_shadows, OB_HIDE_SHADOW);
}

static void versioning_eevee_material_shadow_none(Material *material)
{
  if (!material->use_nodes || material->nodetree == nullptr) {
    return;
  }
  bNodeTree *ntree = material->nodetree;

  bNode *output_node = version_eevee_output_node_get(ntree, SH_NODE_OUTPUT_MATERIAL);
  bNode *old_output_node = version_eevee_output_node_get(ntree, SH_NODE_OUTPUT_MATERIAL);
  if (output_node == nullptr) {
    return;
  }

  bNodeSocket *existing_out_sock = blender::bke::node_find_socket(output_node, SOCK_IN, "Surface");
  bNodeSocket *volume_sock = blender::bke::node_find_socket(output_node, SOCK_IN, "Volume");
  if (existing_out_sock->link == nullptr && volume_sock->link) {
    /* Don't apply versioning to a material that only has a volumetric input as this makes the
     * object surface opaque to the camera, hiding the volume inside. */
    return;
  }

  if (output_node->custom1 == SHD_OUTPUT_ALL) {
    /* We do not want to affect Cycles. So we split the output into two specific outputs. */
    output_node->custom1 = SHD_OUTPUT_CYCLES;

    bNode *new_output = blender::bke::node_add_node(nullptr, ntree, "ShaderNodeOutputMaterial");
    new_output->custom1 = SHD_OUTPUT_EEVEE;
    new_output->parent = output_node->parent;
    new_output->locx = output_node->locx;
    new_output->locy = output_node->locy - output_node->height - 120;

    auto copy_link = [&](const char *socket_name) {
      bNodeSocket *sock = blender::bke::node_find_socket(output_node, SOCK_IN, socket_name);
      if (sock && sock->link) {
        bNodeLink *link = sock->link;
        bNodeSocket *to_sock = blender::bke::node_find_socket(new_output, SOCK_IN, socket_name);
        blender::bke::node_add_link(ntree, link->fromnode, link->fromsock, new_output, to_sock);
      }
    };

    /* Don't copy surface as that is handled later */
    copy_link("Volume");
    copy_link("Displacement");
    copy_link("Thickness");

    output_node = new_output;
  }

  bNodeSocket *out_sock = blender::bke::node_find_socket(output_node, SOCK_IN, "Surface");
  bNodeSocket *old_out_sock = blender::bke::node_find_socket(old_output_node, SOCK_IN, "Surface");

  /* Add mix node for mixing between original material, and transparent BSDF for shadows */
  bNode *mix_node = blender::bke::node_add_node(nullptr, ntree, "ShaderNodeMixShader");
  STRNCPY(mix_node->label, "Disable Shadow");
  mix_node->flag |= NODE_HIDDEN;
  mix_node->parent = output_node->parent;
  mix_node->locx = output_node->locx;
  mix_node->locy = output_node->locy - output_node->height - 120;
  bNodeSocket *mix_fac = static_cast<bNodeSocket *>(BLI_findlink(&mix_node->inputs, 0));
  bNodeSocket *mix_in_1 = static_cast<bNodeSocket *>(BLI_findlink(&mix_node->inputs, 1));
  bNodeSocket *mix_in_2 = static_cast<bNodeSocket *>(BLI_findlink(&mix_node->inputs, 2));
  bNodeSocket *mix_out = static_cast<bNodeSocket *>(BLI_findlink(&mix_node->outputs, 0));
  if (old_out_sock->link != nullptr) {
    blender::bke::node_add_link(
        ntree, old_out_sock->link->fromnode, old_out_sock->link->fromsock, mix_node, mix_in_1);
    if (out_sock->link != nullptr) {
      blender::bke::node_remove_link(ntree, out_sock->link);
    }
  }
  blender::bke::node_add_link(ntree, mix_node, mix_out, output_node, out_sock);

  /* Add light path node to control shadow visibility */
  bNode *lp_node = blender::bke::node_add_node(nullptr, ntree, "ShaderNodeLightPath");
  lp_node->flag |= NODE_HIDDEN;
  lp_node->parent = output_node->parent;
  lp_node->locx = output_node->locx;
  lp_node->locy = mix_node->locy + 35;
  bNodeSocket *is_shadow = blender::bke::node_find_socket(lp_node, SOCK_OUT, "Is Shadow Ray");
  blender::bke::node_add_link(ntree, lp_node, is_shadow, mix_node, mix_fac);
  /* Hide unconnected sockets for cleaner look. */
  LISTBASE_FOREACH (bNodeSocket *, sock, &lp_node->outputs) {
    if (sock != is_shadow) {
      sock->flag |= SOCK_HIDDEN;
    }
  }

  /* Add transparent BSDF to make shadows transparent. */
  bNode *bsdf_node = blender::bke::node_add_node(nullptr, ntree, "ShaderNodeBsdfTransparent");
  bsdf_node->flag |= NODE_HIDDEN;
  bsdf_node->parent = output_node->parent;
  bsdf_node->locx = output_node->locx;
  bsdf_node->locy = mix_node->locy - 35;
  bNodeSocket *bsdf_out = blender::bke::node_find_socket(bsdf_node, SOCK_OUT, "BSDF");
  blender::bke::node_add_link(ntree, bsdf_node, bsdf_out, mix_node, mix_in_2);
}

/**
 * Represents a source of transparency inside the closure part of a material node-tree.
 * Sources can be combined together down the tree to figure out where the source of the alpha is.
 * If there is multiple alpha source, we consider the tree as having complex alpha and don't do the
 * versioning.
 */
struct AlphaSource {
  enum AlphaState {
    /* Alpha input is 0. */
    ALPHA_OPAQUE = 0,
    /* Alpha input is 1. */
    ALPHA_FULLY_TRANSPARENT,
    /* Alpha is between 0 and 1, from a graph input or the result of one blending operation. */
    ALPHA_SEMI_TRANSPARENT,
    /* Alpha is unknown and the result of more than one blending operation. */
    ALPHA_COMPLEX_MIX
  };

  /* Socket that is the source of the potential semi-transparency. */
  bNodeSocket *socket = nullptr;
  /* State of the source. */
  AlphaState state;
  /* True if socket is transparency instead of alpha (e.g: `1-alpha`). */
  bool is_transparency = false;

  static AlphaSource alpha_source(bNodeSocket *fac, bool inverted = false)
  {
    return {fac, ALPHA_SEMI_TRANSPARENT, inverted};
  }
  static AlphaSource opaque()
  {
    return {nullptr, ALPHA_OPAQUE, false};
  }
  static AlphaSource fully_transparent(bNodeSocket *socket = nullptr, bool inverted = false)
  {
    return {socket, ALPHA_FULLY_TRANSPARENT, inverted};
  }
  static AlphaSource complex_alpha()
  {
    return {nullptr, ALPHA_COMPLEX_MIX, false};
  }

  bool is_opaque() const
  {
    return state == ALPHA_OPAQUE;
  }
  bool is_fully_transparent() const
  {
    return state == ALPHA_FULLY_TRANSPARENT;
  }
  bool is_transparent() const
  {
    return state != ALPHA_OPAQUE;
  }
  bool is_semi_transparent() const
  {
    return state == ALPHA_SEMI_TRANSPARENT;
  }
  bool is_complex() const
  {
    return state == ALPHA_COMPLEX_MIX;
  }

  /* Combine two source together with a blending parameter. */
  static AlphaSource mix(const AlphaSource &a, const AlphaSource &b, bNodeSocket *fac)
  {
    if (a.is_complex() || b.is_complex()) {
      return complex_alpha();
    }
    if (a.is_semi_transparent() || b.is_semi_transparent()) {
      return complex_alpha();
    }
    if (a.is_fully_transparent() && b.is_fully_transparent()) {
      return fully_transparent();
    }
    if (a.is_opaque() && b.is_opaque()) {
      return opaque();
    }
    /* Only one of them is fully transparent. */
    return alpha_source(fac, !a.is_transparent());
  }

  /* Combine two source together with an additive blending parameter. */
  static AlphaSource add(const AlphaSource &a, const AlphaSource &b)
  {
    if (a.is_complex() || b.is_complex()) {
      return complex_alpha();
    }
    if (a.is_semi_transparent() && b.is_transparent()) {
      return complex_alpha();
    }
    if (a.is_transparent() && b.is_semi_transparent()) {
      return complex_alpha();
    }
    /* Either one of them is opaque or they are both opaque. */
    return a.is_transparent() ? a : b;
  }
};

/**
 * WARNING: recursive.
 */
static AlphaSource versioning_eevee_alpha_source_get(bNodeSocket *socket, int depth = 0)
{
  if (depth > 100) {
    /* Protection against infinite / very long recursion.
     * Also a node-tree with that much depth is likely to not be compatible. */
    return AlphaSource::complex_alpha();
  }

  if (socket->link == nullptr) {
    /* Unconnected closure socket is always opaque black. */
    return AlphaSource::opaque();
  }

  bNode *node = socket->link->fromnode;

  switch (node->type) {
    case NODE_REROUTE: {
      return versioning_eevee_alpha_source_get(
          static_cast<bNodeSocket *>(BLI_findlink(&node->inputs, 0)), depth + 1);
    }

    case NODE_GROUP: {
      return AlphaSource::complex_alpha();
    }

    case SH_NODE_BSDF_TRANSPARENT: {
      bNodeSocket *socket = blender::bke::node_find_socket(node, SOCK_IN, "Color");
      if (socket->link == nullptr) {
        float *socket_color_value = version_cycles_node_socket_rgba_value(socket);
        if ((socket_color_value[0] == 0.0f) && (socket_color_value[1] == 0.0f) &&
            (socket_color_value[2] == 0.0f))
        {
          return AlphaSource::opaque();
        }
        if ((socket_color_value[0] == 1.0f) && (socket_color_value[1] == 1.0f) &&
            (socket_color_value[2] == 1.0f))
        {
          return AlphaSource::fully_transparent(socket, true);
        }
      }
      return AlphaSource::alpha_source(socket, true);
    }

    case SH_NODE_MIX_SHADER: {
      bNodeSocket *socket = blender::bke::node_find_socket(node, SOCK_IN, "Fac");
      AlphaSource src0 = versioning_eevee_alpha_source_get(
          static_cast<bNodeSocket *>(BLI_findlink(&node->inputs, 1)), depth + 1);
      AlphaSource src1 = versioning_eevee_alpha_source_get(
          static_cast<bNodeSocket *>(BLI_findlink(&node->inputs, 2)), depth + 1);

      if (socket->link == nullptr) {
        float socket_float_value = *version_cycles_node_socket_float_value(socket);
        if (socket_float_value == 0.0f) {
          return src0;
        }
        if (socket_float_value == 1.0f) {
          return src1;
        }
      }
      return AlphaSource::mix(src0, src1, socket);
    }

    case SH_NODE_ADD_SHADER: {
      AlphaSource src0 = versioning_eevee_alpha_source_get(
          static_cast<bNodeSocket *>(BLI_findlink(&node->inputs, 0)), depth + 1);
      AlphaSource src1 = versioning_eevee_alpha_source_get(
          static_cast<bNodeSocket *>(BLI_findlink(&node->inputs, 1)), depth + 1);
      return AlphaSource::add(src0, src1);
    }

    case SH_NODE_BSDF_PRINCIPLED: {
      bNodeSocket *socket = blender::bke::node_find_socket(node, SOCK_IN, "Alpha");
      if (socket->link == nullptr) {
        float socket_value = *version_cycles_node_socket_float_value(socket);
        if (socket_value == 0.0f) {
          return AlphaSource::fully_transparent(socket);
        }
        if (socket_value == 1.0f) {
          return AlphaSource::opaque();
        }
      }
      return AlphaSource::alpha_source(socket);
    }

    case SH_NODE_EEVEE_SPECULAR: {
      bNodeSocket *socket = blender::bke::node_find_socket(node, SOCK_IN, "Transparency");
      if (socket->link == nullptr) {
        float socket_value = *version_cycles_node_socket_float_value(socket);
        if (socket_value == 0.0f) {
          return AlphaSource::fully_transparent(socket, true);
        }
        if (socket_value == 1.0f) {
          return AlphaSource::opaque();
        }
      }
      return AlphaSource::alpha_source(socket, true);
    }

    default:
      return AlphaSource::opaque();
  }
}

/**
 * This function detect the alpha input of a material node-tree and then convert the input alpha to
 * a step function, either statically or using a math node when there is some value plugged in.
 * If the closure mixture mix some alpha more than once, we cannot convert automatically and keep
 * the same behavior. So we bail out in this case.
 *
 * Only handles the closure tree from the output node.
 */
static bool versioning_eevee_material_blend_mode_settings(bNodeTree *ntree, float threshold)
{
  bNode *output_node = version_eevee_output_node_get(ntree, SH_NODE_OUTPUT_MATERIAL);
  if (output_node == nullptr) {
    return true;
  }
  bNodeSocket *surface_socket = blender::bke::node_find_socket(output_node, SOCK_IN, "Surface");

  AlphaSource alpha = versioning_eevee_alpha_source_get(surface_socket);

  if (alpha.is_complex()) {
    return false;
  }
  if (alpha.socket == nullptr) {
    return true;
  }

  bool is_opaque = (threshold == 2.0f);
  if (is_opaque) {
    if (alpha.socket->link != nullptr) {
      blender::bke::node_remove_link(ntree, alpha.socket->link);
    }

    float value = (alpha.is_transparency) ? 0.0f : 1.0f;
    float values[4] = {value, value, value, 1.0f};

    /* Set default value to opaque. */
    if (alpha.socket->type == SOCK_RGBA) {
      copy_v4_v4(version_cycles_node_socket_rgba_value(alpha.socket), values);
    }
    else {
      *version_cycles_node_socket_float_value(alpha.socket) = value;
    }
  }
  else {
    if (alpha.socket->link != nullptr) {
      /* Insert math node. */
      bNode *to_node = alpha.socket->link->tonode;
      bNode *from_node = alpha.socket->link->fromnode;
      bNodeSocket *to_socket = alpha.socket->link->tosock;
      bNodeSocket *from_socket = alpha.socket->link->fromsock;
      blender::bke::node_remove_link(ntree, alpha.socket->link);

      bNode *math_node = blender::bke::node_add_node(nullptr, ntree, "ShaderNodeMath");
      math_node->custom1 = NODE_MATH_GREATER_THAN;
      math_node->flag |= NODE_HIDDEN;
      math_node->parent = to_node->parent;
      math_node->locx = to_node->locx - math_node->width - 30;
      math_node->locy = min_ff(to_node->locy, from_node->locy);

      bNodeSocket *input_1 = static_cast<bNodeSocket *>(BLI_findlink(&math_node->inputs, 0));
      bNodeSocket *input_2 = static_cast<bNodeSocket *>(BLI_findlink(&math_node->inputs, 1));
      bNodeSocket *output = static_cast<bNodeSocket *>(math_node->outputs.first);
      bNodeSocket *alpha_sock = input_1;
      bNodeSocket *threshold_sock = input_2;

      blender::bke::node_add_link(ntree, from_node, from_socket, math_node, alpha_sock);
      blender::bke::node_add_link(ntree, math_node, output, to_node, to_socket);

      *version_cycles_node_socket_float_value(threshold_sock) = alpha.is_transparency ?
                                                                    1.0f - threshold :
                                                                    threshold;
    }
    else {
      /* Modify alpha value directly. */
      if (alpha.socket->type == SOCK_RGBA) {
        float *default_value = version_cycles_node_socket_rgba_value(alpha.socket);
        float sum = default_value[0] + default_value[1] + default_value[2];
        /* Don't do the division if possible to avoid float imprecision. */
        float avg = (sum >= 3.0f) ? 1.0f : (sum / 3.0f);
        float value = float((alpha.is_transparency) ? (avg > 1.0f - threshold) :
                                                      (avg > threshold));
        float values[4] = {value, value, value, 1.0f};
        copy_v4_v4(default_value, values);
      }
      else {
        float *default_value = version_cycles_node_socket_float_value(alpha.socket);
        *default_value = float((alpha.is_transparency) ? (*default_value > 1.0f - threshold) :
                                                         (*default_value > threshold));
      }
    }
  }
  return true;
}

static void versioning_replace_splitviewer(bNodeTree *ntree)
{
  /* Split viewer was replaced with a regular split node, so add a viewer node,
   * and link it to the new split node to achieve the same behavior of the split viewer node. */

  LISTBASE_FOREACH_MUTABLE (bNode *, node, &ntree->nodes) {
    if (node->type != CMP_NODE_SPLITVIEWER__DEPRECATED) {
      continue;
    }

    STRNCPY(node->idname, "CompositorNodeSplit");
    node->type = CMP_NODE_SPLIT;
    MEM_freeN(node->storage);
    node->storage = nullptr;

    bNode *viewer_node = blender::bke::node_add_static_node(nullptr, ntree, CMP_NODE_VIEWER);
    /* Nodes are created stacked on top of each other, so separate them a bit. */
    viewer_node->locx = node->locx + node->width + viewer_node->width / 4.0f;
    viewer_node->locy = node->locy;
    viewer_node->flag &= ~NODE_PREVIEW;

    bNodeSocket *split_out_socket = blender::bke::node_add_static_socket(
        ntree, node, SOCK_OUT, SOCK_IMAGE, PROP_NONE, "Image", "Image");
    bNodeSocket *viewer_in_socket = blender::bke::node_find_socket(viewer_node, SOCK_IN, "Image");

    blender::bke::node_add_link(ntree, node, split_out_socket, viewer_node, viewer_in_socket);
  }
}

/**
 * Exit NLA tweakmode when the AnimData struct has insufficient information.
 *
 * When NLA tweakmode is enabled, Blender expects certain pointers to be set up
 * correctly, and if that fails, can crash. This function ensures that
 * everything is consistent, by exiting tweakmode everywhere there's missing
 * pointers.
 *
 * This shouldn't happen, but the example blend file attached to #119615 needs
 * this.
 */
static void version_nla_tweakmode_incomplete(Main *bmain)
{
  bool any_valid_tweakmode_left = false;

  ID *id;
  FOREACH_MAIN_ID_BEGIN (bmain, id) {
    AnimData *adt = BKE_animdata_from_id(id);
    if (!adt || !(adt->flag & ADT_NLA_EDIT_ON)) {
      continue;
    }

    if (adt->act_track && adt->actstrip) {
      /* Expected case. */
      any_valid_tweakmode_left = true;
      continue;
    }

    /* Not enough info in the blend file to reliably stay in tweak mode. This is the most important
     * part of this versioning code, as it prevents future nullptr access. */
    BKE_nla_tweakmode_exit({*id, *adt});
  }
  FOREACH_MAIN_ID_END;

  if (any_valid_tweakmode_left) {
    /* There are still NLA strips correctly in tweak mode. */
    return;
  }

  /* Nothing is in a valid tweakmode, so just disable the corresponding flags on all scenes. */
  LISTBASE_FOREACH (Scene *, scene, &bmain->scenes) {
    scene->flag &= ~SCE_NLA_EDIT_ON;
  }
}

static bool versioning_convert_strip_speed_factor(Sequence *seq, void *user_data)
{
  const Scene *scene = static_cast<Scene *>(user_data);
  const float speed_factor = seq->speed_factor;

  if (speed_factor == 1.0f || !SEQ_retiming_is_allowed(seq) || SEQ_retiming_keys_count(seq) > 0) {
    return true;
  }

  SEQ_retiming_data_ensure(seq);
  SeqRetimingKey *last_key = &SEQ_retiming_keys_get(seq)[1];

  last_key->strip_frame_index = (seq->len) / speed_factor;

  if (seq->type == SEQ_TYPE_SOUND_RAM) {
    const int prev_length = seq->len - seq->startofs - seq->endofs;
    const float left_handle = SEQ_time_left_handle_frame_get(scene, seq);
    SEQ_time_right_handle_frame_set(scene, seq, left_handle + prev_length);
  }

  return true;
}

static bool versioning_clear_strip_unused_flag(Sequence *seq, void * /*user_data*/)
{
  seq->flag &= ~(1 << 6);
  return true;
}

static bool all_scenes_use(Main *bmain, const blender::Span<const char *> engines)
{
  if (!bmain->scenes.first) {
    return false;
  }

  LISTBASE_FOREACH (Scene *, scene, &bmain->scenes) {
    bool match = false;
    for (const char *engine : engines) {
      if (STREQ(scene->r.engine, engine)) {
        match = true;
      }
    }
    if (!match) {
      return false;
    }
  }

  return true;
}

void do_versions_after_linking_400(FileData *fd, Main *bmain)
{
  if (!MAIN_VERSION_FILE_ATLEAST(bmain, 400, 9)) {
    /* Fix area light scaling. */
    LISTBASE_FOREACH (Light *, light, &bmain->lights) {
      light->energy = light->energy_deprecated;
      if (light->type == LA_AREA) {
        light->energy *= M_PI_4;
      }
    }

    /* XXX This was added several years ago in 'lib_link` code of Scene... Should be safe enough
     * here. */
    LISTBASE_FOREACH (Scene *, scene, &bmain->scenes) {
      if (scene->nodetree) {
        version_composite_nodetree_null_id(scene->nodetree, scene);
      }
    }

    /* XXX This was added many years ago (1c19940198) in 'lib_link` code of particles as a bug-fix.
     * But this is actually versioning. Should be safe enough here. */
    LISTBASE_FOREACH (ParticleSettings *, part, &bmain->particles) {
      if (!part->effector_weights) {
        part->effector_weights = BKE_effector_add_weights(part->force_group);
      }
    }

    /* Object proxies have been deprecated sine 3.x era, so their update & sanity check can now
     * happen in do_versions code. */
    LISTBASE_FOREACH (Object *, ob, &bmain->objects) {
      if (ob->proxy) {
        /* Paranoia check, actually a proxy_from pointer should never be written... */
        if (!ID_IS_LINKED(ob->proxy)) {
          ob->proxy->proxy_from = nullptr;
          ob->proxy = nullptr;

          if (ob->id.lib) {
            BLO_reportf_wrap(fd->reports,
                             RPT_INFO,
                             RPT_("Proxy lost from object %s lib %s\n"),
                             ob->id.name + 2,
                             ob->id.lib->filepath);
          }
          else {
            BLO_reportf_wrap(fd->reports,
                             RPT_INFO,
                             RPT_("Proxy lost from object %s lib <NONE>\n"),
                             ob->id.name + 2);
          }
          fd->reports->count.missing_obproxies++;
        }
        else {
          /* This triggers object_update to always use a copy. */
          ob->proxy->proxy_from = ob;
        }
      }
    }
  }

  if (!MAIN_VERSION_FILE_ATLEAST(bmain, 400, 21)) {
    if (!DNA_struct_member_exists(fd->filesdna, "bPoseChannel", "BoneColor", "color")) {
      version_bonegroup_migrate_color(bmain);
    }

    if (!DNA_struct_member_exists(fd->filesdna, "bArmature", "ListBase", "collections")) {
      version_bonelayers_to_bonecollections(bmain);
      version_bonegroups_to_bonecollections(bmain);
    }
  }

  if (!MAIN_VERSION_FILE_ATLEAST(bmain, 400, 24)) {
    FOREACH_NODETREE_BEGIN (bmain, ntree, id) {
      if (ntree->type == NTREE_SHADER) {
        /* Convert animdata on the Principled BSDF sockets. */
        version_principled_bsdf_update_animdata(id, ntree);
      }
    }
    FOREACH_NODETREE_END;
  }

  if (!MAIN_VERSION_FILE_ATLEAST(bmain, 400, 27)) {
    LISTBASE_FOREACH (Scene *, scene, &bmain->scenes) {
      Editing *ed = SEQ_editing_get(scene);
      if (ed != nullptr) {
        SEQ_for_each_callback(&ed->seqbase, versioning_convert_strip_speed_factor, scene);
      }
    }
  }

  if (!MAIN_VERSION_FILE_ATLEAST(bmain, 400, 34)) {
    BKE_mesh_legacy_face_map_to_generic(bmain);
  }

  if (!MAIN_VERSION_FILE_ATLEAST(bmain, 401, 23)) {
    version_nla_tweakmode_incomplete(bmain);
  }

  if (!MAIN_VERSION_FILE_ATLEAST(bmain, 402, 15)) {
    /* Change drivers and animation on "armature.collections" to
     * ".collections_all", so that they are drawn correctly in the tree view,
     * and keep working when the collection is moved around in the hierarchy. */
    LISTBASE_FOREACH (bArmature *, arm, &bmain->armatures) {
      AnimData *adt = BKE_animdata_from_id(&arm->id);
      if (!adt) {
        continue;
      }

      LISTBASE_FOREACH (FCurve *, fcurve, &adt->drivers) {
        version_bonecollection_anim(fcurve);
      }
      if (adt->action) {
        LISTBASE_FOREACH (FCurve *, fcurve, &adt->action->curves) {
          version_bonecollection_anim(fcurve);
        }
      }
    }
  }

  if (!MAIN_VERSION_FILE_ATLEAST(bmain, 402, 23)) {
    /* Shift animation data to accommodate the new Roughness input. */
    version_node_socket_index_animdata(
        bmain, NTREE_SHADER, SH_NODE_SUBSURFACE_SCATTERING, 4, 1, 5);
  }

  if (!MAIN_VERSION_FILE_ATLEAST(bmain, 402, 50)) {
    if (all_scenes_use(bmain, {RE_engine_id_BLENDER_EEVEE})) {
      LISTBASE_FOREACH (Object *, object, &bmain->objects) {
        versioning_eevee_shadow_settings(object);
      }
    }
  }

  if (!MAIN_VERSION_FILE_ATLEAST(bmain, 402, 51)) {
    /* Convert blend method to math nodes. */
    if (all_scenes_use(bmain, {RE_engine_id_BLENDER_EEVEE})) {
      LISTBASE_FOREACH (Material *, material, &bmain->materials) {
        if (!material->use_nodes || material->nodetree == nullptr) {
          /* Nothing to version. */
        }
        else if (ELEM(material->blend_method, MA_BM_HASHED, MA_BM_BLEND)) {
          /* Compatible modes. Nothing to change. */
        }
        else if (material->blend_shadow == MA_BS_NONE) {
          /* No need to match the surface since shadows are disabled. */
        }
        else if (material->blend_shadow == MA_BS_SOLID) {
          /* This is already versioned an transferred to `transparent_shadows`. */
        }
        else if ((material->blend_shadow == MA_BS_CLIP && material->blend_method != MA_BM_CLIP) ||
                 (material->blend_shadow == MA_BS_HASHED))
        {
          BLO_reportf_wrap(
              fd->reports,
              RPT_WARNING,
              RPT_("Material %s could not be converted because of different Blend Mode "
                   "and Shadow Mode (need manual adjustment)\n"),
              material->id.name + 2);
        }
        else {
          /* TODO(fclem): Check if threshold is driven or has animation. Bail out if needed? */

          float threshold = (material->blend_method == MA_BM_CLIP) ? material->alpha_threshold :
                                                                     2.0f;

          if (!versioning_eevee_material_blend_mode_settings(material->nodetree, threshold)) {
            BLO_reportf_wrap(fd->reports,
                             RPT_WARNING,
                             RPT_("Material %s could not be converted because of non-trivial "
                                  "alpha blending (need manual adjustment)\n"),
                             material->id.name + 2);
          }
        }

        if (material->blend_shadow == MA_BS_NONE) {
          versioning_eevee_material_shadow_none(material);
        }
        /* Set blend_mode & blend_shadow for forward compatibility. */
        material->blend_method = (material->blend_method != MA_BM_BLEND) ? MA_BM_HASHED :
                                                                           MA_BM_BLEND;
        material->blend_shadow = (material->blend_shadow == MA_BS_SOLID) ? MA_BS_SOLID :
                                                                           MA_BS_HASHED;
      }
    }
  }

  if (!MAIN_VERSION_FILE_ATLEAST(bmain, 402, 52)) {
    LISTBASE_FOREACH (Scene *, scene, &bmain->scenes) {
      if (STREQ(scene->r.engine, RE_engine_id_BLENDER_EEVEE)) {
        STRNCPY(scene->r.engine, RE_engine_id_BLENDER_EEVEE_NEXT);
      }
    }
  }

  if (!MAIN_VERSION_FILE_ATLEAST(bmain, 403, 6)) {
    /* Shift animation data to accommodate the new Diffuse Roughness input. */
    version_node_socket_index_animdata(bmain, NTREE_SHADER, SH_NODE_BSDF_PRINCIPLED, 7, 1, 30);
  }

  if (!MAIN_VERSION_FILE_ATLEAST(bmain, 404, 2)) {
    version_legacy_actions_to_layered(bmain);
  }

  /**
   * Always bump subversion in BKE_blender_version.h when adding versioning
   * code here, and wrap it inside a MAIN_VERSION_FILE_ATLEAST check.
   *
   * \note Keep this message at the bottom of the function.
   */
}

static void version_mesh_legacy_to_struct_of_array_format(Mesh &mesh)
{
  BKE_mesh_legacy_convert_flags_to_selection_layers(&mesh);
  BKE_mesh_legacy_convert_flags_to_hide_layers(&mesh);
  BKE_mesh_legacy_convert_uvs_to_generic(&mesh);
  BKE_mesh_legacy_convert_mpoly_to_material_indices(&mesh);
  BKE_mesh_legacy_sharp_faces_from_flags(&mesh);
  BKE_mesh_legacy_bevel_weight_to_layers(&mesh);
  BKE_mesh_legacy_sharp_edges_from_flags(&mesh);
  BKE_mesh_legacy_face_set_to_generic(&mesh);
  BKE_mesh_legacy_edge_crease_to_layers(&mesh);
  BKE_mesh_legacy_uv_seam_from_flags(&mesh);
  BKE_mesh_legacy_convert_verts_to_positions(&mesh);
  BKE_mesh_legacy_attribute_flags_to_strings(&mesh);
  BKE_mesh_legacy_convert_loops_to_corners(&mesh);
  BKE_mesh_legacy_convert_polys_to_offsets(&mesh);
  BKE_mesh_legacy_convert_edges_to_generic(&mesh);
}

static void version_motion_tracking_legacy_camera_object(MovieClip &movieclip)
{
  MovieTracking &tracking = movieclip.tracking;
  MovieTrackingObject *active_tracking_object = BKE_tracking_object_get_active(&tracking);
  MovieTrackingObject *tracking_camera_object = BKE_tracking_object_get_camera(&tracking);

  BLI_assert(tracking_camera_object != nullptr);

  if (BLI_listbase_is_empty(&tracking_camera_object->tracks)) {
    tracking_camera_object->tracks = tracking.tracks_legacy;
    active_tracking_object->active_track = tracking.act_track_legacy;
  }

  if (BLI_listbase_is_empty(&tracking_camera_object->plane_tracks)) {
    tracking_camera_object->plane_tracks = tracking.plane_tracks_legacy;
    active_tracking_object->active_plane_track = tracking.act_plane_track_legacy;
  }

  if (tracking_camera_object->reconstruction.cameras == nullptr) {
    tracking_camera_object->reconstruction = tracking.reconstruction_legacy;
  }

  /* Clear pointers in the legacy storage.
   * Always do it, in the case something got missed in the logic above, so that the legacy storage
   * is always ensured to be empty after load. */
  BLI_listbase_clear(&tracking.tracks_legacy);
  BLI_listbase_clear(&tracking.plane_tracks_legacy);
  tracking.act_track_legacy = nullptr;
  tracking.act_plane_track_legacy = nullptr;
  memset(&tracking.reconstruction_legacy, 0, sizeof(tracking.reconstruction_legacy));
}

static void version_movieclips_legacy_camera_object(Main *bmain)
{
  LISTBASE_FOREACH (MovieClip *, movieclip, &bmain->movieclips) {
    version_motion_tracking_legacy_camera_object(*movieclip);
  }
}

/* Version VertexWeightEdit modifier to make existing weights exclusive of the threshold. */
static void version_vertex_weight_edit_preserve_threshold_exclusivity(Main *bmain)
{
  LISTBASE_FOREACH (Object *, ob, &bmain->objects) {
    if (ob->type != OB_MESH) {
      continue;
    }

    LISTBASE_FOREACH (ModifierData *, md, &ob->modifiers) {
      if (md->type == eModifierType_WeightVGEdit) {
        WeightVGEditModifierData *wmd = reinterpret_cast<WeightVGEditModifierData *>(md);
        wmd->add_threshold = nexttoward(wmd->add_threshold, 2.0);
        wmd->rem_threshold = nexttoward(wmd->rem_threshold, -1.0);
      }
    }
  }
}

static void version_mesh_crease_generic(Main &bmain)
{
  LISTBASE_FOREACH (Mesh *, mesh, &bmain.meshes) {
    BKE_mesh_legacy_crease_to_generic(mesh);
  }

  LISTBASE_FOREACH (bNodeTree *, ntree, &bmain.nodetrees) {
    if (ntree->type == NTREE_GEOMETRY) {
      LISTBASE_FOREACH (bNode *, node, &ntree->nodes) {
        if (STR_ELEM(node->idname,
                     "GeometryNodeStoreNamedAttribute",
                     "GeometryNodeInputNamedAttribute"))
        {
          bNodeSocket *socket = blender::bke::node_find_socket(node, SOCK_IN, "Name");
          if (STREQ(socket->default_value_typed<bNodeSocketValueString>()->value, "crease")) {
            STRNCPY(socket->default_value_typed<bNodeSocketValueString>()->value, "crease_edge");
          }
        }
      }
    }
  }

  LISTBASE_FOREACH (Object *, object, &bmain.objects) {
    LISTBASE_FOREACH (ModifierData *, md, &object->modifiers) {
      if (md->type != eModifierType_Nodes) {
        continue;
      }
      if (IDProperty *settings = reinterpret_cast<NodesModifierData *>(md)->settings.properties) {
        LISTBASE_FOREACH (IDProperty *, prop, &settings->data.group) {
          if (blender::StringRef(prop->name).endswith("_attribute_name")) {
            if (STREQ(IDP_String(prop), "crease")) {
              IDP_AssignString(prop, "crease_edge");
            }
          }
        }
      }
    }
  }
}

static void versioning_replace_legacy_glossy_node(bNodeTree *ntree)
{
  LISTBASE_FOREACH (bNode *, node, &ntree->nodes) {
    if (node->type == SH_NODE_BSDF_GLOSSY_LEGACY) {
      STRNCPY(node->idname, "ShaderNodeBsdfAnisotropic");
      node->type = SH_NODE_BSDF_GLOSSY;
    }
  }
}

static void versioning_remove_microfacet_sharp_distribution(bNodeTree *ntree)
{
  /* Find all glossy, glass and refraction BSDF nodes that have their distribution
   * set to SHARP and set them to GGX, disconnect any link to the Roughness input
   * and set its value to zero. */
  LISTBASE_FOREACH (bNode *, node, &ntree->nodes) {
    if (!ELEM(node->type, SH_NODE_BSDF_GLOSSY, SH_NODE_BSDF_GLASS, SH_NODE_BSDF_REFRACTION)) {
      continue;
    }
    if (node->custom1 != SHD_GLOSSY_SHARP_DEPRECATED) {
      continue;
    }

    node->custom1 = SHD_GLOSSY_GGX;
    LISTBASE_FOREACH (bNodeSocket *, socket, &node->inputs) {
      if (!STREQ(socket->identifier, "Roughness")) {
        continue;
      }

      if (socket->link != nullptr) {
        blender::bke::node_remove_link(ntree, socket->link);
      }
      bNodeSocketValueFloat *socket_value = (bNodeSocketValueFloat *)socket->default_value;
      socket_value->value = 0.0f;

      break;
    }
  }
}

static void version_replace_texcoord_normal_socket(bNodeTree *ntree)
{
  /* The normal of a spot light was set to the incoming light direction, replace with the
   * `Incoming` socket from the Geometry shader node. */
  bNode *geometry_node = nullptr;
  bNode *transform_node = nullptr;
  bNodeSocket *incoming_socket = nullptr;
  bNodeSocket *vec_in_socket = nullptr;
  bNodeSocket *vec_out_socket = nullptr;

  LISTBASE_FOREACH_MUTABLE (bNodeLink *, link, &ntree->links) {
    if (link->fromnode->type == SH_NODE_TEX_COORD && STREQ(link->fromsock->identifier, "Normal")) {
      if (geometry_node == nullptr) {
        geometry_node = blender::bke::node_add_static_node(nullptr, ntree, SH_NODE_NEW_GEOMETRY);
        incoming_socket = blender::bke::node_find_socket(geometry_node, SOCK_OUT, "Incoming");

        transform_node = blender::bke::node_add_static_node(
            nullptr, ntree, SH_NODE_VECT_TRANSFORM);
        vec_in_socket = blender::bke::node_find_socket(transform_node, SOCK_IN, "Vector");
        vec_out_socket = blender::bke::node_find_socket(transform_node, SOCK_OUT, "Vector");

        NodeShaderVectTransform *nodeprop = (NodeShaderVectTransform *)transform_node->storage;
        nodeprop->type = SHD_VECT_TRANSFORM_TYPE_NORMAL;

        blender::bke::node_add_link(
            ntree, geometry_node, incoming_socket, transform_node, vec_in_socket);
      }
      blender::bke::node_add_link(
          ntree, transform_node, vec_out_socket, link->tonode, link->tosock);
      blender::bke::node_remove_link(ntree, link);
    }
  }
}

static void version_principled_transmission_roughness(bNodeTree *ntree)
{
  LISTBASE_FOREACH (bNode *, node, &ntree->nodes) {
    if (node->type != SH_NODE_BSDF_PRINCIPLED) {
      continue;
    }
    bNodeSocket *sock = blender::bke::node_find_socket(node, SOCK_IN, "Transmission Roughness");
    if (sock != nullptr) {
      blender::bke::node_remove_socket(ntree, node, sock);
    }
  }
}

/* Convert legacy Velvet BSDF nodes into the new Sheen BSDF node. */
static void version_replace_velvet_sheen_node(bNodeTree *ntree)
{
  LISTBASE_FOREACH (bNode *, node, &ntree->nodes) {
    if (node->type == SH_NODE_BSDF_SHEEN) {
      STRNCPY(node->idname, "ShaderNodeBsdfSheen");

      bNodeSocket *sigmaInput = blender::bke::node_find_socket(node, SOCK_IN, "Sigma");
      if (sigmaInput != nullptr) {
        node->custom1 = SHD_SHEEN_ASHIKHMIN;
        STRNCPY(sigmaInput->identifier, "Roughness");
        STRNCPY(sigmaInput->name, "Roughness");
      }
    }
  }
}

/* Convert sheen inputs on the Principled BSDF. */
static void version_principled_bsdf_sheen(bNodeTree *ntree)
{
  auto check_node = [](const bNode *node) {
    return (node->type == SH_NODE_BSDF_PRINCIPLED) &&
           (blender::bke::node_find_socket(node, SOCK_IN, "Sheen Roughness") == nullptr);
  };
  auto update_input = [ntree](bNode *node, bNodeSocket *input) {
    /* Change socket type to Color. */
    blender::bke::node_modify_socket_type_static(ntree, node, input, SOCK_RGBA, 0);

    /* Account for the change in intensity between the old and new model.
     * If the Sheen input is set to a fixed value, adjust it and set the tint to white.
     * Otherwise, if it's connected, keep it as-is but set the tint to 0.2 instead. */
    bNodeSocket *sheen = blender::bke::node_find_socket(node, SOCK_IN, "Sheen");
    if (sheen != nullptr && sheen->link == nullptr) {
      *version_cycles_node_socket_float_value(sheen) *= 0.2f;

      static float default_value[] = {1.0f, 1.0f, 1.0f, 1.0f};
      copy_v4_v4(version_cycles_node_socket_rgba_value(input), default_value);
    }
    else {
      static float default_value[] = {0.2f, 0.2f, 0.2f, 1.0f};
      copy_v4_v4(version_cycles_node_socket_rgba_value(input), default_value);
    }
  };
  auto update_input_link = [](bNode *, bNodeSocket *, bNode *, bNodeSocket *) {
    /* Don't replace the link here, tint works differently enough now to make conversion
     * impractical. */
  };

  version_update_node_input(ntree, check_node, "Sheen Tint", update_input, update_input_link);
}

/* Convert EEVEE-Legacy refraction depth to EEVEE-Next thickness tree. */
static void version_refraction_depth_to_thickness_value(bNodeTree *ntree, float thickness)
{
  LISTBASE_FOREACH (bNode *, node, &ntree->nodes) {
    if (node->type != SH_NODE_OUTPUT_MATERIAL) {
      continue;
    }

    bNodeSocket *thickness_socket = blender::bke::node_find_socket(node, SOCK_IN, "Thickness");
    if (thickness_socket == nullptr) {
      continue;
    }

    bool has_link = false;
    LISTBASE_FOREACH (bNodeLink *, link, &ntree->links) {
      if (link->tosock == thickness_socket) {
        /* Something is already plugged in. Don't modify anything. */
        has_link = true;
      }
    }

    if (has_link) {
      continue;
    }
    bNode *value_node = blender::bke::node_add_static_node(nullptr, ntree, SH_NODE_VALUE);
    value_node->parent = node->parent;
    value_node->locx = node->locx;
    value_node->locy = node->locy - 160.0f;
    bNodeSocket *socket_value = blender::bke::node_find_socket(value_node, SOCK_OUT, "Value");

    *version_cycles_node_socket_float_value(socket_value) = thickness;

    blender::bke::node_add_link(ntree, value_node, socket_value, node, thickness_socket);
  }

  version_socket_update_is_used(ntree);
}

static void versioning_update_noise_texture_node(bNodeTree *ntree)
{
  LISTBASE_FOREACH (bNode *, node, &ntree->nodes) {
    if (node->type != SH_NODE_TEX_NOISE) {
      continue;
    }

    (static_cast<NodeTexNoise *>(node->storage))->type = SHD_NOISE_FBM;

    bNodeSocket *roughness_socket = blender::bke::node_find_socket(node, SOCK_IN, "Roughness");
    if (roughness_socket == nullptr) {
      /* Noise Texture node was created before the Roughness input was added. */
      continue;
    }

    float *roughness = version_cycles_node_socket_float_value(roughness_socket);

    bNodeLink *roughness_link = nullptr;
    bNode *roughness_from_node = nullptr;
    bNodeSocket *roughness_from_socket = nullptr;

    LISTBASE_FOREACH (bNodeLink *, link, &ntree->links) {
      /* Find links, nodes and sockets. */
      if (link->tosock == roughness_socket) {
        roughness_link = link;
        roughness_from_node = link->fromnode;
        roughness_from_socket = link->fromsock;
      }
    }

    if (roughness_link != nullptr) {
      /* Add Clamp node before Roughness input. */

      bNode *clamp_node = blender::bke::node_add_static_node(nullptr, ntree, SH_NODE_CLAMP);
      clamp_node->parent = node->parent;
      clamp_node->custom1 = NODE_CLAMP_MINMAX;
      clamp_node->locx = node->locx;
      clamp_node->locy = node->locy - 300.0f;
      clamp_node->flag |= NODE_HIDDEN;
      bNodeSocket *clamp_socket_value = blender::bke::node_find_socket(
          clamp_node, SOCK_IN, "Value");
      bNodeSocket *clamp_socket_min = blender::bke::node_find_socket(clamp_node, SOCK_IN, "Min");
      bNodeSocket *clamp_socket_max = blender::bke::node_find_socket(clamp_node, SOCK_IN, "Max");
      bNodeSocket *clamp_socket_out = blender::bke::node_find_socket(
          clamp_node, SOCK_OUT, "Result");

      *version_cycles_node_socket_float_value(clamp_socket_min) = 0.0f;
      *version_cycles_node_socket_float_value(clamp_socket_max) = 1.0f;

      blender::bke::node_remove_link(ntree, roughness_link);
      blender::bke::node_add_link(
          ntree, roughness_from_node, roughness_from_socket, clamp_node, clamp_socket_value);
      blender::bke::node_add_link(ntree, clamp_node, clamp_socket_out, node, roughness_socket);
    }
    else {
      *roughness = std::clamp(*roughness, 0.0f, 1.0f);
    }
  }

  version_socket_update_is_used(ntree);
}

static void versioning_replace_musgrave_texture_node(bNodeTree *ntree)
{
  version_node_input_socket_name(ntree, SH_NODE_TEX_MUSGRAVE_DEPRECATED, "Dimension", "Roughness");
  LISTBASE_FOREACH (bNode *, node, &ntree->nodes) {
    if (node->type != SH_NODE_TEX_MUSGRAVE_DEPRECATED) {
      continue;
    }

    STRNCPY(node->idname, "ShaderNodeTexNoise");
    node->type = SH_NODE_TEX_NOISE;
    NodeTexNoise *data = MEM_cnew<NodeTexNoise>(__func__);
    data->base = (static_cast<NodeTexMusgrave *>(node->storage))->base;
    data->dimensions = (static_cast<NodeTexMusgrave *>(node->storage))->dimensions;
    data->normalize = false;
    data->type = (static_cast<NodeTexMusgrave *>(node->storage))->musgrave_type;
    MEM_freeN(node->storage);
    node->storage = data;

    bNodeLink *detail_link = nullptr;
    bNode *detail_from_node = nullptr;
    bNodeSocket *detail_from_socket = nullptr;

    bNodeLink *roughness_link = nullptr;
    bNode *roughness_from_node = nullptr;
    bNodeSocket *roughness_from_socket = nullptr;

    bNodeLink *lacunarity_link = nullptr;
    bNode *lacunarity_from_node = nullptr;
    bNodeSocket *lacunarity_from_socket = nullptr;

    LISTBASE_FOREACH (bNodeLink *, link, &ntree->links) {
      /* Find links, nodes and sockets. */
      if (link->tonode == node) {
        if (STREQ(link->tosock->identifier, "Detail")) {
          detail_link = link;
          detail_from_node = link->fromnode;
          detail_from_socket = link->fromsock;
        }
        if (STREQ(link->tosock->identifier, "Roughness")) {
          roughness_link = link;
          roughness_from_node = link->fromnode;
          roughness_from_socket = link->fromsock;
        }
        if (STREQ(link->tosock->identifier, "Lacunarity")) {
          lacunarity_link = link;
          lacunarity_from_node = link->fromnode;
          lacunarity_from_socket = link->fromsock;
        }
      }
    }

    uint8_t noise_type = (static_cast<NodeTexNoise *>(node->storage))->type;
    float locy_offset = 0.0f;

    bNodeSocket *fac_socket = blender::bke::node_find_socket(node, SOCK_OUT, "Fac");
    /* Clear label because Musgrave output socket label is set to "Height" instead of "Fac". */
    fac_socket->label[0] = '\0';

    bNodeSocket *detail_socket = blender::bke::node_find_socket(node, SOCK_IN, "Detail");
    float *detail = version_cycles_node_socket_float_value(detail_socket);

    if (detail_link != nullptr) {
      locy_offset -= 80.0f;

      /* Add Minimum Math node and Subtract Math node before Detail input. */

      bNode *min_node = blender::bke::node_add_static_node(nullptr, ntree, SH_NODE_MATH);
      min_node->parent = node->parent;
      min_node->custom1 = NODE_MATH_MINIMUM;
      min_node->locx = node->locx;
      min_node->locy = node->locy - 320.0f;
      min_node->flag |= NODE_HIDDEN;
      bNodeSocket *min_socket_A = static_cast<bNodeSocket *>(BLI_findlink(&min_node->inputs, 0));
      bNodeSocket *min_socket_B = static_cast<bNodeSocket *>(BLI_findlink(&min_node->inputs, 1));
      bNodeSocket *min_socket_out = blender::bke::node_find_socket(min_node, SOCK_OUT, "Value");

      bNode *sub1_node = blender::bke::node_add_static_node(nullptr, ntree, SH_NODE_MATH);
      sub1_node->parent = node->parent;
      sub1_node->custom1 = NODE_MATH_SUBTRACT;
      sub1_node->locx = node->locx;
      sub1_node->locy = node->locy - 360.0f;
      sub1_node->flag |= NODE_HIDDEN;
      bNodeSocket *sub1_socket_A = static_cast<bNodeSocket *>(BLI_findlink(&sub1_node->inputs, 0));
      bNodeSocket *sub1_socket_B = static_cast<bNodeSocket *>(BLI_findlink(&sub1_node->inputs, 1));
      bNodeSocket *sub1_socket_out = blender::bke::node_find_socket(sub1_node, SOCK_OUT, "Value");

      *version_cycles_node_socket_float_value(min_socket_B) = 14.0f;
      *version_cycles_node_socket_float_value(sub1_socket_B) = 1.0f;

      blender::bke::node_remove_link(ntree, detail_link);
      blender::bke::node_add_link(
          ntree, detail_from_node, detail_from_socket, sub1_node, sub1_socket_A);
      blender::bke::node_add_link(ntree, sub1_node, sub1_socket_out, min_node, min_socket_A);
      blender::bke::node_add_link(ntree, min_node, min_socket_out, node, detail_socket);

      if (ELEM(noise_type, SHD_NOISE_RIDGED_MULTIFRACTAL, SHD_NOISE_HETERO_TERRAIN)) {
        locy_offset -= 40.0f;

        /* Add Greater Than Math node before Subtract Math node. */

        bNode *greater_node = blender::bke::node_add_static_node(nullptr, ntree, SH_NODE_MATH);
        greater_node->parent = node->parent;
        greater_node->custom1 = NODE_MATH_GREATER_THAN;
        greater_node->locx = node->locx;
        greater_node->locy = node->locy - 400.0f;
        greater_node->flag |= NODE_HIDDEN;
        bNodeSocket *greater_socket_A = static_cast<bNodeSocket *>(
            BLI_findlink(&greater_node->inputs, 0));
        bNodeSocket *greater_socket_B = static_cast<bNodeSocket *>(
            BLI_findlink(&greater_node->inputs, 1));
        bNodeSocket *greater_socket_out = blender::bke::node_find_socket(
            greater_node, SOCK_OUT, "Value");

        *version_cycles_node_socket_float_value(greater_socket_B) = 1.0f;

        blender::bke::node_add_link(
            ntree, detail_from_node, detail_from_socket, greater_node, greater_socket_A);
        blender::bke::node_add_link(
            ntree, greater_node, greater_socket_out, sub1_node, sub1_socket_B);
      }
      else {
        /* Add Clamp node and Multiply Math node behind Fac output. */

        bNode *clamp_node = blender::bke::node_add_static_node(nullptr, ntree, SH_NODE_CLAMP);
        clamp_node->parent = node->parent;
        clamp_node->custom1 = NODE_CLAMP_MINMAX;
        clamp_node->locx = node->locx;
        clamp_node->locy = node->locy + 40.0f;
        clamp_node->flag |= NODE_HIDDEN;
        bNodeSocket *clamp_socket_value = blender::bke::node_find_socket(
            clamp_node, SOCK_IN, "Value");
        bNodeSocket *clamp_socket_min = blender::bke::node_find_socket(clamp_node, SOCK_IN, "Min");
        bNodeSocket *clamp_socket_max = blender::bke::node_find_socket(clamp_node, SOCK_IN, "Max");
        bNodeSocket *clamp_socket_out = blender::bke::node_find_socket(
            clamp_node, SOCK_OUT, "Result");

        bNode *mul_node = blender::bke::node_add_static_node(nullptr, ntree, SH_NODE_MATH);
        mul_node->parent = node->parent;
        mul_node->custom1 = NODE_MATH_MULTIPLY;
        mul_node->locx = node->locx;
        mul_node->locy = node->locy + 80.0f;
        mul_node->flag |= NODE_HIDDEN;
        bNodeSocket *mul_socket_A = static_cast<bNodeSocket *>(BLI_findlink(&mul_node->inputs, 0));
        bNodeSocket *mul_socket_B = static_cast<bNodeSocket *>(BLI_findlink(&mul_node->inputs, 1));
        bNodeSocket *mul_socket_out = blender::bke::node_find_socket(mul_node, SOCK_OUT, "Value");

        *version_cycles_node_socket_float_value(clamp_socket_min) = 0.0f;
        *version_cycles_node_socket_float_value(clamp_socket_max) = 1.0f;

        if (noise_type == SHD_NOISE_MULTIFRACTAL) {
          /* Add Subtract Math node and Add Math node after Multiply Math node. */

          bNode *sub2_node = blender::bke::node_add_static_node(nullptr, ntree, SH_NODE_MATH);
          sub2_node->parent = node->parent;
          sub2_node->custom1 = NODE_MATH_SUBTRACT;
          sub2_node->custom2 = SHD_MATH_CLAMP;
          sub2_node->locx = node->locx;
          sub2_node->locy = node->locy + 120.0f;
          sub2_node->flag |= NODE_HIDDEN;
          bNodeSocket *sub2_socket_A = static_cast<bNodeSocket *>(
              BLI_findlink(&sub2_node->inputs, 0));
          bNodeSocket *sub2_socket_B = static_cast<bNodeSocket *>(
              BLI_findlink(&sub2_node->inputs, 1));
          bNodeSocket *sub2_socket_out = blender::bke::node_find_socket(
              sub2_node, SOCK_OUT, "Value");

          bNode *add_node = blender::bke::node_add_static_node(nullptr, ntree, SH_NODE_MATH);
          add_node->parent = node->parent;
          add_node->custom1 = NODE_MATH_ADD;
          add_node->locx = node->locx;
          add_node->locy = node->locy + 160.0f;
          add_node->flag |= NODE_HIDDEN;
          bNodeSocket *add_socket_A = static_cast<bNodeSocket *>(
              BLI_findlink(&add_node->inputs, 0));
          bNodeSocket *add_socket_B = static_cast<bNodeSocket *>(
              BLI_findlink(&add_node->inputs, 1));
          bNodeSocket *add_socket_out = blender::bke::node_find_socket(
              add_node, SOCK_OUT, "Value");

          *version_cycles_node_socket_float_value(sub2_socket_A) = 1.0f;

          LISTBASE_FOREACH_BACKWARD_MUTABLE (bNodeLink *, link, &ntree->links) {
            if (link->fromsock == fac_socket) {
              blender::bke::node_add_link(
                  ntree, add_node, add_socket_out, link->tonode, link->tosock);
              blender::bke::node_remove_link(ntree, link);
            }
          }

          blender::bke::node_add_link(ntree, mul_node, mul_socket_out, add_node, add_socket_A);
          blender::bke::node_add_link(
              ntree, detail_from_node, detail_from_socket, sub2_node, sub2_socket_B);
          blender::bke::node_add_link(ntree, sub2_node, sub2_socket_out, add_node, add_socket_B);
        }
        else {
          LISTBASE_FOREACH_BACKWARD_MUTABLE (bNodeLink *, link, &ntree->links) {
            if (link->fromsock == fac_socket) {
              blender::bke::node_add_link(
                  ntree, mul_node, mul_socket_out, link->tonode, link->tosock);
              blender::bke::node_remove_link(ntree, link);
            }
          }
        }

        blender::bke::node_add_link(ntree, node, fac_socket, mul_node, mul_socket_A);
        blender::bke::node_add_link(
            ntree, detail_from_node, detail_from_socket, clamp_node, clamp_socket_value);
        blender::bke::node_add_link(ntree, clamp_node, clamp_socket_out, mul_node, mul_socket_B);
      }
    }
    else {
      if (*detail < 1.0f) {
        if (!ELEM(noise_type, SHD_NOISE_RIDGED_MULTIFRACTAL, SHD_NOISE_HETERO_TERRAIN)) {
          /* Add Multiply Math node behind Fac output. */

          bNode *mul_node = blender::bke::node_add_static_node(nullptr, ntree, SH_NODE_MATH);
          mul_node->parent = node->parent;
          mul_node->custom1 = NODE_MATH_MULTIPLY;
          mul_node->locx = node->locx;
          mul_node->locy = node->locy + 40.0f;
          mul_node->flag |= NODE_HIDDEN;
          bNodeSocket *mul_socket_A = static_cast<bNodeSocket *>(
              BLI_findlink(&mul_node->inputs, 0));
          bNodeSocket *mul_socket_B = static_cast<bNodeSocket *>(
              BLI_findlink(&mul_node->inputs, 1));
          bNodeSocket *mul_socket_out = blender::bke::node_find_socket(
              mul_node, SOCK_OUT, "Value");

          *version_cycles_node_socket_float_value(mul_socket_B) = *detail;

          if (noise_type == SHD_NOISE_MULTIFRACTAL) {
            /* Add an Add Math node after Multiply Math node. */

            bNode *add_node = blender::bke::node_add_static_node(nullptr, ntree, SH_NODE_MATH);
            add_node->parent = node->parent;
            add_node->custom1 = NODE_MATH_ADD;
            add_node->locx = node->locx;
            add_node->locy = node->locy + 80.0f;
            add_node->flag |= NODE_HIDDEN;
            bNodeSocket *add_socket_A = static_cast<bNodeSocket *>(
                BLI_findlink(&add_node->inputs, 0));
            bNodeSocket *add_socket_B = static_cast<bNodeSocket *>(
                BLI_findlink(&add_node->inputs, 1));
            bNodeSocket *add_socket_out = blender::bke::node_find_socket(
                add_node, SOCK_OUT, "Value");

            *version_cycles_node_socket_float_value(add_socket_B) = 1.0f - *detail;

            LISTBASE_FOREACH_BACKWARD_MUTABLE (bNodeLink *, link, &ntree->links) {
              if (link->fromsock == fac_socket) {
                blender::bke::node_add_link(
                    ntree, add_node, add_socket_out, link->tonode, link->tosock);
                blender::bke::node_remove_link(ntree, link);
              }
            }

            blender::bke::node_add_link(ntree, mul_node, mul_socket_out, add_node, add_socket_A);
          }
          else {
            LISTBASE_FOREACH_BACKWARD_MUTABLE (bNodeLink *, link, &ntree->links) {
              if (link->fromsock == fac_socket) {
                blender::bke::node_add_link(
                    ntree, mul_node, mul_socket_out, link->tonode, link->tosock);
                blender::bke::node_remove_link(ntree, link);
              }
            }
          }

          blender::bke::node_add_link(ntree, node, fac_socket, mul_node, mul_socket_A);

          *detail = 0.0f;
        }
      }
      else {
        *detail = std::fminf(*detail - 1.0f, 14.0f);
      }
    }

    bNodeSocket *roughness_socket = blender::bke::node_find_socket(node, SOCK_IN, "Roughness");
    float *roughness = version_cycles_node_socket_float_value(roughness_socket);
    bNodeSocket *lacunarity_socket = blender::bke::node_find_socket(node, SOCK_IN, "Lacunarity");
    float *lacunarity = version_cycles_node_socket_float_value(lacunarity_socket);

    *roughness = std::fmaxf(*roughness, 1e-5f);
    *lacunarity = std::fmaxf(*lacunarity, 1e-5f);

    if (roughness_link != nullptr) {
      /* Add Maximum Math node after output of roughness_from_node. Add Multiply Math node and
       * Power Math node before Roughness input. */

      bNode *max1_node = blender::bke::node_add_static_node(nullptr, ntree, SH_NODE_MATH);
      max1_node->parent = node->parent;
      max1_node->custom1 = NODE_MATH_MAXIMUM;
      max1_node->locx = node->locx;
      max1_node->locy = node->locy - 400.0f + locy_offset;
      max1_node->flag |= NODE_HIDDEN;
      bNodeSocket *max1_socket_A = static_cast<bNodeSocket *>(BLI_findlink(&max1_node->inputs, 0));
      bNodeSocket *max1_socket_B = static_cast<bNodeSocket *>(BLI_findlink(&max1_node->inputs, 1));
      bNodeSocket *max1_socket_out = blender::bke::node_find_socket(max1_node, SOCK_OUT, "Value");

      bNode *mul_node = blender::bke::node_add_static_node(nullptr, ntree, SH_NODE_MATH);
      mul_node->parent = node->parent;
      mul_node->custom1 = NODE_MATH_MULTIPLY;
      mul_node->locx = node->locx;
      mul_node->locy = node->locy - 360.0f + locy_offset;
      mul_node->flag |= NODE_HIDDEN;
      bNodeSocket *mul_socket_A = static_cast<bNodeSocket *>(BLI_findlink(&mul_node->inputs, 0));
      bNodeSocket *mul_socket_B = static_cast<bNodeSocket *>(BLI_findlink(&mul_node->inputs, 1));
      bNodeSocket *mul_socket_out = blender::bke::node_find_socket(mul_node, SOCK_OUT, "Value");

      bNode *pow_node = blender::bke::node_add_static_node(nullptr, ntree, SH_NODE_MATH);
      pow_node->parent = node->parent;
      pow_node->custom1 = NODE_MATH_POWER;
      pow_node->locx = node->locx;
      pow_node->locy = node->locy - 320.0f + locy_offset;
      pow_node->flag |= NODE_HIDDEN;
      bNodeSocket *pow_socket_A = static_cast<bNodeSocket *>(BLI_findlink(&pow_node->inputs, 0));
      bNodeSocket *pow_socket_B = static_cast<bNodeSocket *>(BLI_findlink(&pow_node->inputs, 1));
      bNodeSocket *pow_socket_out = blender::bke::node_find_socket(pow_node, SOCK_OUT, "Value");

      *version_cycles_node_socket_float_value(max1_socket_B) = -1e-5f;
      *version_cycles_node_socket_float_value(mul_socket_B) = -1.0f;
      *version_cycles_node_socket_float_value(pow_socket_A) = *lacunarity;

      blender::bke::node_remove_link(ntree, roughness_link);
      blender::bke::node_add_link(
          ntree, roughness_from_node, roughness_from_socket, max1_node, max1_socket_A);
      blender::bke::node_add_link(ntree, max1_node, max1_socket_out, mul_node, mul_socket_A);
      blender::bke::node_add_link(ntree, mul_node, mul_socket_out, pow_node, pow_socket_B);
      blender::bke::node_add_link(ntree, pow_node, pow_socket_out, node, roughness_socket);

      if (lacunarity_link != nullptr) {
        /* Add Maximum Math node after output of lacunarity_from_node. */

        bNode *max2_node = blender::bke::node_add_static_node(nullptr, ntree, SH_NODE_MATH);
        max2_node->parent = node->parent;
        max2_node->custom1 = NODE_MATH_MAXIMUM;
        max2_node->locx = node->locx;
        max2_node->locy = node->locy - 440.0f + locy_offset;
        max2_node->flag |= NODE_HIDDEN;
        bNodeSocket *max2_socket_A = static_cast<bNodeSocket *>(
            BLI_findlink(&max2_node->inputs, 0));
        bNodeSocket *max2_socket_B = static_cast<bNodeSocket *>(
            BLI_findlink(&max2_node->inputs, 1));
        bNodeSocket *max2_socket_out = blender::bke::node_find_socket(
            max2_node, SOCK_OUT, "Value");

        *version_cycles_node_socket_float_value(max2_socket_B) = -1e-5f;

        blender::bke::node_remove_link(ntree, lacunarity_link);
        blender::bke::node_add_link(
            ntree, lacunarity_from_node, lacunarity_from_socket, max2_node, max2_socket_A);
        blender::bke::node_add_link(ntree, max2_node, max2_socket_out, pow_node, pow_socket_A);
        blender::bke::node_add_link(ntree, max2_node, max2_socket_out, node, lacunarity_socket);
      }
    }
    else if ((lacunarity_link != nullptr) && (roughness_link == nullptr)) {
      /* Add Maximum Math node after output of lacunarity_from_node. Add Power Math node before
       * Roughness input. */

      bNode *max2_node = blender::bke::node_add_static_node(nullptr, ntree, SH_NODE_MATH);
      max2_node->parent = node->parent;
      max2_node->custom1 = NODE_MATH_MAXIMUM;
      max2_node->locx = node->locx;
      max2_node->locy = node->locy - 360.0f + locy_offset;
      max2_node->flag |= NODE_HIDDEN;
      bNodeSocket *max2_socket_A = static_cast<bNodeSocket *>(BLI_findlink(&max2_node->inputs, 0));
      bNodeSocket *max2_socket_B = static_cast<bNodeSocket *>(BLI_findlink(&max2_node->inputs, 1));
      bNodeSocket *max2_socket_out = blender::bke::node_find_socket(max2_node, SOCK_OUT, "Value");

      bNode *pow_node = blender::bke::node_add_static_node(nullptr, ntree, SH_NODE_MATH);
      pow_node->parent = node->parent;
      pow_node->custom1 = NODE_MATH_POWER;
      pow_node->locx = node->locx;
      pow_node->locy = node->locy - 320.0f + locy_offset;
      pow_node->flag |= NODE_HIDDEN;
      bNodeSocket *pow_socket_A = static_cast<bNodeSocket *>(BLI_findlink(&pow_node->inputs, 0));
      bNodeSocket *pow_socket_B = static_cast<bNodeSocket *>(BLI_findlink(&pow_node->inputs, 1));
      bNodeSocket *pow_socket_out = blender::bke::node_find_socket(pow_node, SOCK_OUT, "Value");

      *version_cycles_node_socket_float_value(max2_socket_B) = -1e-5f;
      *version_cycles_node_socket_float_value(pow_socket_A) = *lacunarity;
      *version_cycles_node_socket_float_value(pow_socket_B) = -(*roughness);

      blender::bke::node_remove_link(ntree, lacunarity_link);
      blender::bke::node_add_link(
          ntree, lacunarity_from_node, lacunarity_from_socket, max2_node, max2_socket_A);
      blender::bke::node_add_link(ntree, max2_node, max2_socket_out, pow_node, pow_socket_A);
      blender::bke::node_add_link(ntree, max2_node, max2_socket_out, node, lacunarity_socket);
      blender::bke::node_add_link(ntree, pow_node, pow_socket_out, node, roughness_socket);
    }
    else {
      *roughness = std::pow(*lacunarity, -(*roughness));
    }
  }

  version_socket_update_is_used(ntree);
}

/* Convert subsurface inputs on the Principled BSDF. */
static void version_principled_bsdf_subsurface(bNodeTree *ntree)
{
  /* - Create Subsurface Scale input
   * - If a node's Subsurface input was connected or nonzero:
   *   - Make the Base Color a mix of old Base Color and Subsurface Color,
   *     using Subsurface as the mix factor
   *   - Move Subsurface link and default value to the new Subsurface Scale input
   *   - Set the Subsurface input to 1.0
   * - Remove Subsurface Color input
   */
  LISTBASE_FOREACH (bNode *, node, &ntree->nodes) {
    if (node->type != SH_NODE_BSDF_PRINCIPLED) {
      continue;
    }
    if (blender::bke::node_find_socket(node, SOCK_IN, "Subsurface Scale")) {
      /* Node is already updated. */
      continue;
    }

    /* Add Scale input */
    bNodeSocket *scale_in = blender::bke::node_add_static_socket(
        ntree, node, SOCK_IN, SOCK_FLOAT, PROP_DISTANCE, "Subsurface Scale", "Subsurface Scale");

    bNodeSocket *subsurf = blender::bke::node_find_socket(node, SOCK_IN, "Subsurface");
    float *subsurf_val = version_cycles_node_socket_float_value(subsurf);

    if (!subsurf->link && *subsurf_val == 0.0f) {
      *version_cycles_node_socket_float_value(scale_in) = 0.05f;
    }
    else {
      *version_cycles_node_socket_float_value(scale_in) = *subsurf_val;
    }

    if (subsurf->link == nullptr && *subsurf_val == 0.0f) {
      /* Node doesn't use Subsurf, we're done here. */
      continue;
    }

    /* Fix up Subsurface Color input */
    bNodeSocket *base_col = blender::bke::node_find_socket(node, SOCK_IN, "Base Color");
    bNodeSocket *subsurf_col = blender::bke::node_find_socket(node, SOCK_IN, "Subsurface Color");
    float *base_col_val = version_cycles_node_socket_rgba_value(base_col);
    float *subsurf_col_val = version_cycles_node_socket_rgba_value(subsurf_col);
    /* If any of the three inputs is dynamic, we need a Mix node. */
    if (subsurf->link || subsurf_col->link || base_col->link) {
      bNode *mix = blender::bke::node_add_static_node(nullptr, ntree, SH_NODE_MIX);
      static_cast<NodeShaderMix *>(mix->storage)->data_type = SOCK_RGBA;
      mix->locx = node->locx - 170;
      mix->locy = node->locy - 120;

      bNodeSocket *a_in = blender::bke::node_find_socket(mix, SOCK_IN, "A_Color");
      bNodeSocket *b_in = blender::bke::node_find_socket(mix, SOCK_IN, "B_Color");
      bNodeSocket *fac_in = blender::bke::node_find_socket(mix, SOCK_IN, "Factor_Float");
      bNodeSocket *result_out = blender::bke::node_find_socket(mix, SOCK_OUT, "Result_Color");

      copy_v4_v4(version_cycles_node_socket_rgba_value(a_in), base_col_val);
      copy_v4_v4(version_cycles_node_socket_rgba_value(b_in), subsurf_col_val);
      *version_cycles_node_socket_float_value(fac_in) = *subsurf_val;

      if (base_col->link) {
        blender::bke::node_add_link(
            ntree, base_col->link->fromnode, base_col->link->fromsock, mix, a_in);
        blender::bke::node_remove_link(ntree, base_col->link);
      }
      if (subsurf_col->link) {
        blender::bke::node_add_link(
            ntree, subsurf_col->link->fromnode, subsurf_col->link->fromsock, mix, b_in);
        blender::bke::node_remove_link(ntree, subsurf_col->link);
      }
      if (subsurf->link) {
        blender::bke::node_add_link(
            ntree, subsurf->link->fromnode, subsurf->link->fromsock, mix, fac_in);
        blender::bke::node_add_link(
            ntree, subsurf->link->fromnode, subsurf->link->fromsock, node, scale_in);
        blender::bke::node_remove_link(ntree, subsurf->link);
      }
      blender::bke::node_add_link(ntree, mix, result_out, node, base_col);
    }
    /* Mix the fixed values. */
    interp_v4_v4v4(base_col_val, base_col_val, subsurf_col_val, *subsurf_val);

    /* Set node to 100% subsurface, 0% diffuse. */
    *subsurf_val = 1.0f;

    /* Delete Subsurface Color input */
    blender::bke::node_remove_socket(ntree, node, subsurf_col);
  }
}

/* Convert emission inputs on the Principled BSDF. */
static void version_principled_bsdf_emission(bNodeTree *ntree)
{
  /* Blender 3.x and before would default to Emission = 0.0, Emission Strength = 1.0.
   * Now we default the other way around (1.0 and 0.0), but because the Strength input was added
   * a bit later, a file that only has the Emission socket would now end up as (1.0, 0.0) instead
   * of (1.0, 1.0).
   * Therefore, set strength to 1.0 for those files.
   */
  LISTBASE_FOREACH (bNode *, node, &ntree->nodes) {
    if (node->type != SH_NODE_BSDF_PRINCIPLED) {
      continue;
    }
    if (!blender::bke::node_find_socket(node, SOCK_IN, "Emission")) {
      /* Old enough to have neither, new defaults are fine. */
      continue;
    }
    if (blender::bke::node_find_socket(node, SOCK_IN, "Emission Strength")) {
      /* New enough to have both, no need to do anything. */
      continue;
    }
    bNodeSocket *sock = blender::bke::node_add_static_socket(
        ntree, node, SOCK_IN, SOCK_FLOAT, PROP_NONE, "Emission Strength", "Emission Strength");
    *version_cycles_node_socket_float_value(sock) = 1.0f;
  }
}

/* Rename various Principled BSDF sockets. */
static void version_principled_bsdf_rename_sockets(bNodeTree *ntree)
{
  version_node_input_socket_name(ntree, SH_NODE_BSDF_PRINCIPLED, "Emission", "Emission Color");
  version_node_input_socket_name(ntree, SH_NODE_BSDF_PRINCIPLED, "Specular", "Specular IOR Level");
  version_node_input_socket_name(
      ntree, SH_NODE_BSDF_PRINCIPLED, "Subsurface", "Subsurface Weight");
  version_node_input_socket_name(
      ntree, SH_NODE_BSDF_PRINCIPLED, "Transmission", "Transmission Weight");
  version_node_input_socket_name(ntree, SH_NODE_BSDF_PRINCIPLED, "Coat", "Coat Weight");
  version_node_input_socket_name(ntree, SH_NODE_BSDF_PRINCIPLED, "Sheen", "Sheen Weight");
}

/* Replace old Principled Hair BSDF as a variant in the new Principled Hair BSDF. */
static void version_replace_principled_hair_model(bNodeTree *ntree)
{
  LISTBASE_FOREACH (bNode *, node, &ntree->nodes) {
    if (node->type != SH_NODE_BSDF_HAIR_PRINCIPLED) {
      continue;
    }
    NodeShaderHairPrincipled *data = MEM_cnew<NodeShaderHairPrincipled>(__func__);
    data->model = SHD_PRINCIPLED_HAIR_CHIANG;
    data->parametrization = node->custom1;

    node->storage = data;
  }
}

static void change_input_socket_to_rotation_type(bNodeTree &ntree,
                                                 bNode &node,
                                                 bNodeSocket &socket)
{
  if (socket.type == SOCK_ROTATION) {
    return;
  }
  socket.type = SOCK_ROTATION;
  STRNCPY(socket.idname, "NodeSocketRotation");
  auto *old_value = static_cast<bNodeSocketValueVector *>(socket.default_value);
  auto *new_value = MEM_cnew<bNodeSocketValueRotation>(__func__);
  copy_v3_v3(new_value->value_euler, old_value->value);
  socket.default_value = new_value;
  MEM_freeN(old_value);
  LISTBASE_FOREACH_MUTABLE (bNodeLink *, link, &ntree.links) {
    if (link->tosock != &socket) {
      continue;
    }
    if (ELEM(link->fromsock->type, SOCK_ROTATION, SOCK_VECTOR, SOCK_FLOAT) &&
        link->fromnode->type != NODE_REROUTE)
    {
      /* No need to add the conversion node when implicit conversions will work. */
      continue;
    }
    if (STREQ(link->fromnode->idname, "FunctionNodeEulerToRotation")) {
      /* Make versioning idempotent. */
      continue;
    }
    bNode *convert = blender::bke::node_add_node(nullptr, &ntree, "FunctionNodeEulerToRotation");
    convert->parent = node.parent;
    convert->locx = node.locx - 40;
    convert->locy = node.locy;
    link->tonode = convert;
    link->tosock = blender::bke::node_find_socket(convert, SOCK_IN, "Euler");

    blender::bke::node_add_link(&ntree,
                                convert,
                                blender::bke::node_find_socket(convert, SOCK_OUT, "Rotation"),
                                &node,
                                &socket);
  }
}

static void change_output_socket_to_rotation_type(bNodeTree &ntree,
                                                  bNode &node,
                                                  bNodeSocket &socket)
{
  /* Rely on generic node declaration update to change the socket type. */
  LISTBASE_FOREACH_MUTABLE (bNodeLink *, link, &ntree.links) {
    if (link->fromsock != &socket) {
      continue;
    }
    if (ELEM(link->tosock->type, SOCK_ROTATION, SOCK_VECTOR) && link->tonode->type != NODE_REROUTE)
    {
      /* No need to add the conversion node when implicit conversions will work. */
      continue;
    }
    if (STREQ(link->tonode->idname, "FunctionNodeRotationToEuler"))
    { /* Make versioning idempotent. */
      continue;
    }
    bNode *convert = blender::bke::node_add_node(nullptr, &ntree, "FunctionNodeRotationToEuler");
    convert->parent = node.parent;
    convert->locx = node.locx + 40;
    convert->locy = node.locy;
    link->fromnode = convert;
    link->fromsock = blender::bke::node_find_socket(convert, SOCK_OUT, "Euler");

    blender::bke::node_add_link(&ntree,
                                &node,
                                &socket,
                                convert,
                                blender::bke::node_find_socket(convert, SOCK_IN, "Rotation"));
  }
}

static void version_geometry_nodes_use_rotation_socket(bNodeTree &ntree)
{
  LISTBASE_FOREACH_MUTABLE (bNode *, node, &ntree.nodes) {
    if (STR_ELEM(node->idname,
                 "GeometryNodeInstanceOnPoints",
                 "GeometryNodeRotateInstances",
                 "GeometryNodeTransform"))
    {
      bNodeSocket *socket = blender::bke::node_find_socket(node, SOCK_IN, "Rotation");
      change_input_socket_to_rotation_type(ntree, *node, *socket);
    }
    if (STR_ELEM(node->idname,
                 "GeometryNodeDistributePointsOnFaces",
                 "GeometryNodeObjectInfo",
                 "GeometryNodeInputInstanceRotation"))
    {
      bNodeSocket *socket = blender::bke::node_find_socket(node, SOCK_OUT, "Rotation");
      change_output_socket_to_rotation_type(ntree, *node, *socket);
    }
  }
}

/* Find the base socket name for an idname that may include a subtype. */
static blender::StringRef legacy_socket_idname_to_socket_type(blender::StringRef idname)
{
  using string_pair = std::pair<const char *, const char *>;
  static const string_pair subtypes_map[] = {{"NodeSocketFloatUnsigned", "NodeSocketFloat"},
                                             {"NodeSocketFloatPercentage", "NodeSocketFloat"},
                                             {"NodeSocketFloatFactor", "NodeSocketFloat"},
                                             {"NodeSocketFloatAngle", "NodeSocketFloat"},
                                             {"NodeSocketFloatTime", "NodeSocketFloat"},
                                             {"NodeSocketFloatTimeAbsolute", "NodeSocketFloat"},
                                             {"NodeSocketFloatDistance", "NodeSocketFloat"},
                                             {"NodeSocketIntUnsigned", "NodeSocketInt"},
                                             {"NodeSocketIntPercentage", "NodeSocketInt"},
                                             {"NodeSocketIntFactor", "NodeSocketInt"},
                                             {"NodeSocketVectorTranslation", "NodeSocketVector"},
                                             {"NodeSocketVectorDirection", "NodeSocketVector"},
                                             {"NodeSocketVectorVelocity", "NodeSocketVector"},
                                             {"NodeSocketVectorAcceleration", "NodeSocketVector"},
                                             {"NodeSocketVectorEuler", "NodeSocketVector"},
                                             {"NodeSocketVectorXYZ", "NodeSocketVector"}};
  for (const string_pair &pair : subtypes_map) {
    if (pair.first == idname) {
      return pair.second;
    }
  }
  /* Unchanged socket idname. */
  return idname;
}

static bNodeTreeInterfaceItem *legacy_socket_move_to_interface(bNodeSocket &legacy_socket,
                                                               const eNodeSocketInOut in_out)
{
  bNodeTreeInterfaceSocket *new_socket = MEM_cnew<bNodeTreeInterfaceSocket>(__func__);
  new_socket->item.item_type = NODE_INTERFACE_SOCKET;

  /* Move reusable data. */
  new_socket->name = BLI_strdup(legacy_socket.name);
  new_socket->identifier = BLI_strdup(legacy_socket.identifier);
  new_socket->description = BLI_strdup(legacy_socket.description);
  /* If the socket idname includes a subtype (e.g. "NodeSocketFloatFactor") this will convert it to
   * the base type name ("NodeSocketFloat"). */
  new_socket->socket_type = BLI_strdup(
      legacy_socket_idname_to_socket_type(legacy_socket.idname).data());
  new_socket->flag = (in_out == SOCK_IN ? NODE_INTERFACE_SOCKET_INPUT :
                                          NODE_INTERFACE_SOCKET_OUTPUT);
  SET_FLAG_FROM_TEST(
      new_socket->flag, legacy_socket.flag & SOCK_HIDE_VALUE, NODE_INTERFACE_SOCKET_HIDE_VALUE);
  SET_FLAG_FROM_TEST(new_socket->flag,
                     legacy_socket.flag & SOCK_HIDE_IN_MODIFIER,
                     NODE_INTERFACE_SOCKET_HIDE_IN_MODIFIER);
  new_socket->attribute_domain = legacy_socket.attribute_domain;

  /* The following data are stolen from the old data, the ownership of their memory is directly
   * transferred to the new data. */
  new_socket->default_attribute_name = legacy_socket.default_attribute_name;
  legacy_socket.default_attribute_name = nullptr;
  new_socket->socket_data = legacy_socket.default_value;
  legacy_socket.default_value = nullptr;
  new_socket->properties = legacy_socket.prop;
  legacy_socket.prop = nullptr;

  /* Unused data. */
  MEM_delete(legacy_socket.runtime);
  legacy_socket.runtime = nullptr;

  return &new_socket->item;
}

static void versioning_convert_node_tree_socket_lists_to_interface(bNodeTree *ntree)
{
  bNodeTreeInterface &tree_interface = ntree->tree_interface;

  const int num_inputs = BLI_listbase_count(&ntree->inputs_legacy);
  const int num_outputs = BLI_listbase_count(&ntree->outputs_legacy);
  tree_interface.root_panel.items_num = num_inputs + num_outputs;
  tree_interface.root_panel.items_array = static_cast<bNodeTreeInterfaceItem **>(MEM_malloc_arrayN(
      tree_interface.root_panel.items_num, sizeof(bNodeTreeInterfaceItem *), __func__));

  /* Convert outputs first to retain old outputs/inputs ordering. */
  int index;
  LISTBASE_FOREACH_INDEX (bNodeSocket *, socket, &ntree->outputs_legacy, index) {
    tree_interface.root_panel.items_array[index] = legacy_socket_move_to_interface(*socket,
                                                                                   SOCK_OUT);
  }
  LISTBASE_FOREACH_INDEX (bNodeSocket *, socket, &ntree->inputs_legacy, index) {
    tree_interface.root_panel.items_array[num_outputs + index] = legacy_socket_move_to_interface(
        *socket, SOCK_IN);
  }
}

/**
 * Original node tree interface conversion in did not convert socket idnames with subtype suffixes
 * to correct socket base types (see #versioning_convert_node_tree_socket_lists_to_interface).
 */
static void versioning_fix_socket_subtype_idnames(bNodeTree *ntree)
{
  bNodeTreeInterface &tree_interface = ntree->tree_interface;

  tree_interface.foreach_item([](bNodeTreeInterfaceItem &item) -> bool {
    if (item.item_type == NODE_INTERFACE_SOCKET) {
      bNodeTreeInterfaceSocket &socket = reinterpret_cast<bNodeTreeInterfaceSocket &>(item);
      blender::StringRef corrected_socket_type = legacy_socket_idname_to_socket_type(
          socket.socket_type);
      if (socket.socket_type != corrected_socket_type) {
        MEM_freeN(socket.socket_type);
        socket.socket_type = BLI_strdup(corrected_socket_type.data());
      }
    }
    return true;
  });
}

/* Convert coat inputs on the Principled BSDF. */
static void version_principled_bsdf_coat(bNodeTree *ntree)
{
  LISTBASE_FOREACH (bNode *, node, &ntree->nodes) {
    if (node->type != SH_NODE_BSDF_PRINCIPLED) {
      continue;
    }
    if (blender::bke::node_find_socket(node, SOCK_IN, "Coat IOR") != nullptr) {
      continue;
    }
    bNodeSocket *coat_ior_input = blender::bke::node_add_static_socket(
        ntree, node, SOCK_IN, SOCK_FLOAT, PROP_NONE, "Coat IOR", "Coat IOR");

    /* Adjust for 4x change in intensity. */
    bNodeSocket *coat_input = blender::bke::node_find_socket(node, SOCK_IN, "Clearcoat");
    *version_cycles_node_socket_float_value(coat_input) *= 0.25f;
    /* When the coat input is dynamic, instead of inserting a *0.25 math node, set the Coat IOR
     * to 1.2 instead - this also roughly quarters reflectivity compared to the 1.5 default. */
    *version_cycles_node_socket_float_value(coat_ior_input) = (coat_input->link) ? 1.2f : 1.5f;
  }

  /* Rename sockets. */
  version_node_input_socket_name(ntree, SH_NODE_BSDF_PRINCIPLED, "Clearcoat", "Coat");
  version_node_input_socket_name(
      ntree, SH_NODE_BSDF_PRINCIPLED, "Clearcoat Roughness", "Coat Roughness");
  version_node_input_socket_name(
      ntree, SH_NODE_BSDF_PRINCIPLED, "Clearcoat Normal", "Coat Normal");
}

/* Convert specular tint in Principled BSDF. */
static void version_principled_bsdf_specular_tint(bNodeTree *ntree)
{
  LISTBASE_FOREACH (bNode *, node, &ntree->nodes) {
    if (node->type != SH_NODE_BSDF_PRINCIPLED) {
      continue;
    }
    bNodeSocket *specular_tint_sock = blender::bke::node_find_socket(
        node, SOCK_IN, "Specular Tint");
    if (specular_tint_sock->type == SOCK_RGBA) {
      /* Node is already updated. */
      continue;
    }

    bNodeSocket *base_color_sock = blender::bke::node_find_socket(node, SOCK_IN, "Base Color");
    bNodeSocket *metallic_sock = blender::bke::node_find_socket(node, SOCK_IN, "Metallic");
    float specular_tint_old = *version_cycles_node_socket_float_value(specular_tint_sock);
    float *base_color = version_cycles_node_socket_rgba_value(base_color_sock);
    float metallic = *version_cycles_node_socket_float_value(metallic_sock);

    /* Change socket type to Color. */
    blender::bke::node_modify_socket_type_static(ntree, node, specular_tint_sock, SOCK_RGBA, 0);
    float *specular_tint = version_cycles_node_socket_rgba_value(specular_tint_sock);

    /* The conversion logic here is that the new Specular Tint should be
     * mix(one, mix(base_color, one, metallic), old_specular_tint).
     * This needs to be handled both for the fixed values, as well as for any potential connected
     * inputs. */

    static float one[] = {1.0f, 1.0f, 1.0f, 1.0f};

    /* Mix the fixed values. */
    float metallic_mix[4];
    interp_v4_v4v4(metallic_mix, base_color, one, metallic);
    interp_v4_v4v4(specular_tint, one, metallic_mix, specular_tint_old);

    if (specular_tint_sock->link == nullptr && specular_tint_old <= 0.0f) {
      /* Specular Tint was fixed at zero, we don't need any conversion node setup. */
      continue;
    }

    /* If the Metallic input is dynamic, or fixed > 0 and base color is dynamic,
     * we need to insert a node to compute the metallic_mix.
     * Otherwise, use whatever is connected to the base color, or the static value
     * if it's unconnected. */
    bNodeSocket *metallic_mix_out = nullptr;
    bNode *metallic_mix_node = nullptr;
    if (metallic_sock->link || (base_color_sock->link && metallic > 0.0f)) {
      /* Metallic Mix needs to be dynamically mixed. */
      bNode *mix = blender::bke::node_add_static_node(nullptr, ntree, SH_NODE_MIX);
      static_cast<NodeShaderMix *>(mix->storage)->data_type = SOCK_RGBA;
      mix->locx = node->locx - 270;
      mix->locy = node->locy - 120;

      bNodeSocket *a_in = blender::bke::node_find_socket(mix, SOCK_IN, "A_Color");
      bNodeSocket *b_in = blender::bke::node_find_socket(mix, SOCK_IN, "B_Color");
      bNodeSocket *fac_in = blender::bke::node_find_socket(mix, SOCK_IN, "Factor_Float");
      metallic_mix_out = blender::bke::node_find_socket(mix, SOCK_OUT, "Result_Color");
      metallic_mix_node = mix;

      copy_v4_v4(version_cycles_node_socket_rgba_value(a_in), base_color);
      if (base_color_sock->link) {
        blender::bke::node_add_link(
            ntree, base_color_sock->link->fromnode, base_color_sock->link->fromsock, mix, a_in);
      }
      copy_v4_v4(version_cycles_node_socket_rgba_value(b_in), one);
      *version_cycles_node_socket_float_value(fac_in) = metallic;
      if (metallic_sock->link) {
        blender::bke::node_add_link(
            ntree, metallic_sock->link->fromnode, metallic_sock->link->fromsock, mix, fac_in);
      }
    }
    else if (base_color_sock->link) {
      /* Metallic Mix is a no-op and equivalent to Base Color. */
      metallic_mix_out = base_color_sock->link->fromsock;
      metallic_mix_node = base_color_sock->link->fromnode;
    }

    /* Similar to above, if the Specular Tint input is dynamic, or fixed > 0 and metallic mix
     * is dynamic, we need to insert a node to compute the new specular tint. */
    if (specular_tint_sock->link || (metallic_mix_out && specular_tint_old > 0.0f)) {
      bNode *mix = blender::bke::node_add_static_node(nullptr, ntree, SH_NODE_MIX);
      static_cast<NodeShaderMix *>(mix->storage)->data_type = SOCK_RGBA;
      mix->locx = node->locx - 170;
      mix->locy = node->locy - 120;

      bNodeSocket *a_in = blender::bke::node_find_socket(mix, SOCK_IN, "A_Color");
      bNodeSocket *b_in = blender::bke::node_find_socket(mix, SOCK_IN, "B_Color");
      bNodeSocket *fac_in = blender::bke::node_find_socket(mix, SOCK_IN, "Factor_Float");
      bNodeSocket *result_out = blender::bke::node_find_socket(mix, SOCK_OUT, "Result_Color");

      copy_v4_v4(version_cycles_node_socket_rgba_value(a_in), one);
      copy_v4_v4(version_cycles_node_socket_rgba_value(b_in), metallic_mix);
      if (metallic_mix_out) {
        blender::bke::node_add_link(ntree, metallic_mix_node, metallic_mix_out, mix, b_in);
      }
      *version_cycles_node_socket_float_value(fac_in) = specular_tint_old;
      if (specular_tint_sock->link) {
        blender::bke::node_add_link(ntree,
                                    specular_tint_sock->link->fromnode,
                                    specular_tint_sock->link->fromsock,
                                    mix,
                                    fac_in);
        blender::bke::node_remove_link(ntree, specular_tint_sock->link);
      }
      blender::bke::node_add_link(ntree, mix, result_out, node, specular_tint_sock);
    }
  }
}

static void version_copy_socket(bNodeTreeInterfaceSocket &dst,
                                const bNodeTreeInterfaceSocket &src,
                                char *identifier)
{
  /* Node socket copy function based on bNodeTreeInterface::item_copy to avoid using blenkernel. */
  dst.name = BLI_strdup_null(src.name);
  dst.description = BLI_strdup_null(src.description);
  dst.socket_type = BLI_strdup(src.socket_type);
  dst.default_attribute_name = BLI_strdup_null(src.default_attribute_name);
  dst.identifier = identifier;
  if (src.properties) {
    dst.properties = IDP_CopyProperty_ex(src.properties, 0);
  }
  if (src.socket_data != nullptr) {
    dst.socket_data = MEM_dupallocN(src.socket_data);
    /* No user count increment needed, gets reset after versioning. */
  }
}

static int version_nodes_find_valid_insert_position_for_item(const bNodeTreeInterfacePanel &panel,
                                                             const bNodeTreeInterfaceItem &item,
                                                             const int initial_pos)
{
  const bool sockets_above_panels = !(panel.flag &
                                      NODE_INTERFACE_PANEL_ALLOW_SOCKETS_AFTER_PANELS);
  const blender::Span<const bNodeTreeInterfaceItem *> items = {panel.items_array, panel.items_num};

  int pos = initial_pos;

  if (sockets_above_panels) {
    if (item.item_type == NODE_INTERFACE_PANEL) {
      /* Find the closest valid position from the end, only panels at or after #position. */
      for (int test_pos = items.size() - 1; test_pos >= initial_pos; test_pos--) {
        if (test_pos < 0) {
          /* Initial position is out of range but valid. */
          break;
        }
        if (items[test_pos]->item_type != NODE_INTERFACE_PANEL) {
          /* Found valid position, insert after the last socket item. */
          pos = test_pos + 1;
          break;
        }
      }
    }
    else {
      /* Find the closest valid position from the start, no panels at or after #position. */
      for (int test_pos = 0; test_pos <= initial_pos; test_pos++) {
        if (test_pos >= items.size()) {
          /* Initial position is out of range but valid. */
          break;
        }
        if (items[test_pos]->item_type == NODE_INTERFACE_PANEL) {
          /* Found valid position, inserting moves the first panel. */
          pos = test_pos;
          break;
        }
      }
    }
  }

  return pos;
}

static void version_nodes_insert_item(bNodeTreeInterfacePanel &parent,
                                      bNodeTreeInterfaceSocket &socket,
                                      int position)
{
  /* Apply any constraints on the item positions. */
  position = version_nodes_find_valid_insert_position_for_item(parent, socket.item, position);
  position = std::min(std::max(position, 0), parent.items_num);

  blender::MutableSpan<bNodeTreeInterfaceItem *> old_items = {parent.items_array,
                                                              parent.items_num};
  parent.items_num++;
  parent.items_array = MEM_cnew_array<bNodeTreeInterfaceItem *>(parent.items_num, __func__);
  parent.items().take_front(position).copy_from(old_items.take_front(position));
  parent.items().drop_front(position + 1).copy_from(old_items.drop_front(position));
  parent.items()[position] = &socket.item;

  if (old_items.data()) {
    MEM_freeN(old_items.data());
  }
}

/* Node group interface copy function based on bNodeTreeInterface::insert_item_copy. */
static void version_node_group_split_socket(bNodeTreeInterface &tree_interface,
                                            bNodeTreeInterfaceSocket &socket,
                                            bNodeTreeInterfacePanel *parent,
                                            int position)
{
  if (parent == nullptr) {
    parent = &tree_interface.root_panel;
  }

  bNodeTreeInterfaceSocket *csocket = static_cast<bNodeTreeInterfaceSocket *>(
      MEM_dupallocN(&socket));
  /* Generate a new unique identifier.
   * This might break existing links, but the identifiers were duplicate anyway. */
  char *dst_identifier = BLI_sprintfN("Socket_%d", tree_interface.next_uid++);
  version_copy_socket(*csocket, socket, dst_identifier);

  version_nodes_insert_item(*parent, *csocket, position);

  /* Original socket becomes output. */
  socket.flag &= ~NODE_INTERFACE_SOCKET_INPUT;
  /* Copied socket becomes input. */
  csocket->flag &= ~NODE_INTERFACE_SOCKET_OUTPUT;
}

static void versioning_node_group_sort_sockets_recursive(bNodeTreeInterfacePanel &panel)
{
  /* True if item a should be above item b. */
  auto item_compare = [](const bNodeTreeInterfaceItem *a,
                         const bNodeTreeInterfaceItem *b) -> bool {
    if (a->item_type != b->item_type) {
      /* Keep sockets above panels. */
      return a->item_type == NODE_INTERFACE_SOCKET;
    }
    else {
      /* Keep outputs above inputs. */
      if (a->item_type == NODE_INTERFACE_SOCKET) {
        const bNodeTreeInterfaceSocket *sa = reinterpret_cast<const bNodeTreeInterfaceSocket *>(a);
        const bNodeTreeInterfaceSocket *sb = reinterpret_cast<const bNodeTreeInterfaceSocket *>(b);
        const bool is_output_a = sa->flag & NODE_INTERFACE_SOCKET_OUTPUT;
        const bool is_output_b = sb->flag & NODE_INTERFACE_SOCKET_OUTPUT;
        if (is_output_a != is_output_b) {
          return is_output_a;
        }
      }
    }
    return false;
  };

  /* Sort panel content. */
  std::stable_sort(panel.items().begin(), panel.items().end(), item_compare);

  /* Sort any child panels too. */
  for (bNodeTreeInterfaceItem *item : panel.items()) {
    if (item->item_type == NODE_INTERFACE_PANEL) {
      versioning_node_group_sort_sockets_recursive(
          *reinterpret_cast<bNodeTreeInterfacePanel *>(item));
    }
  }
}

static void enable_geometry_nodes_is_modifier(Main &bmain)
{
  /* Any node group with a first socket geometry output can potentially be a modifier. Previously
   * this wasn't an explicit option, so better to enable too many groups rather than too few. */
  LISTBASE_FOREACH (bNodeTree *, group, &bmain.nodetrees) {
    if (group->type != NTREE_GEOMETRY) {
      continue;
    }
    group->tree_interface.foreach_item([&](const bNodeTreeInterfaceItem &item) {
      if (item.item_type != NODE_INTERFACE_SOCKET) {
        return true;
      }
      const auto &socket = reinterpret_cast<const bNodeTreeInterfaceSocket &>(item);
      if ((socket.flag & NODE_INTERFACE_SOCKET_OUTPUT) == 0) {
        return true;
      }
      if (!STREQ(socket.socket_type, "NodeSocketGeometry")) {
        return true;
      }
      if (!group->geometry_node_asset_traits) {
        group->geometry_node_asset_traits = MEM_cnew<GeometryNodeAssetTraits>(__func__);
      }
      group->geometry_node_asset_traits->flag |= GEO_NODE_ASSET_MODIFIER;
      return false;
    });
  }
}

static void version_socket_identifier_suffixes_for_dynamic_types(
    ListBase sockets, const char *separator, const std::optional<int> total = std::nullopt)
{
  int index = 0;
  LISTBASE_FOREACH (bNodeSocket *, socket, &sockets) {
    if (socket->is_available()) {
      if (char *pos = strstr(socket->identifier, separator)) {
        /* End the identifier at the separator so that the old suffix is ignored. */
        *pos = '\0';

        if (total.has_value()) {
          index++;
          if (index == *total) {
            return;
          }
        }
      }
    }
    else {
      /* Rename existing identifiers so that they don't conflict with the renamed one. Those will
       * be removed after versioning code. */
      BLI_strncat(socket->identifier, "_deprecated", sizeof(socket->identifier));
    }
  }
}

static void versioning_nodes_dynamic_sockets(bNodeTree &ntree)
{
  LISTBASE_FOREACH (bNode *, node, &ntree.nodes) {
    switch (node->type) {
      case GEO_NODE_ACCUMULATE_FIELD:
        /* This node requires the extra `total` parameter, because the `Group Index` identifier
         * also has a space in the name, that should not be treated as separator. */
        version_socket_identifier_suffixes_for_dynamic_types(node->inputs, " ", 1);
        version_socket_identifier_suffixes_for_dynamic_types(node->outputs, " ", 3);
        break;
      case GEO_NODE_CAPTURE_ATTRIBUTE:
      case GEO_NODE_ATTRIBUTE_STATISTIC:
      case GEO_NODE_BLUR_ATTRIBUTE:
      case GEO_NODE_EVALUATE_AT_INDEX:
      case GEO_NODE_EVALUATE_ON_DOMAIN:
      case GEO_NODE_INPUT_NAMED_ATTRIBUTE:
      case GEO_NODE_RAYCAST:
      case GEO_NODE_SAMPLE_INDEX:
      case GEO_NODE_SAMPLE_NEAREST_SURFACE:
      case GEO_NODE_SAMPLE_UV_SURFACE:
      case GEO_NODE_STORE_NAMED_ATTRIBUTE:
      case GEO_NODE_VIEWER:
        version_socket_identifier_suffixes_for_dynamic_types(node->inputs, "_");
        version_socket_identifier_suffixes_for_dynamic_types(node->outputs, "_");
        break;
    }
  }
}

static void versioning_nodes_dynamic_sockets_2(bNodeTree &ntree)
{
  LISTBASE_FOREACH (bNode *, node, &ntree.nodes) {
    if (!ELEM(node->type, GEO_NODE_SWITCH, GEO_NODE_SAMPLE_CURVE)) {
      continue;
    }
    version_socket_identifier_suffixes_for_dynamic_types(node->inputs, "_");
    version_socket_identifier_suffixes_for_dynamic_types(node->outputs, "_");
  }
}

static void convert_grease_pencil_stroke_hardness_to_softness(GreasePencil *grease_pencil)
{
  using namespace blender;
  for (GreasePencilDrawingBase *base : grease_pencil->drawings()) {
    if (base->type != GP_DRAWING) {
      continue;
    }
    bke::greasepencil::Drawing &drawing = reinterpret_cast<GreasePencilDrawing *>(base)->wrap();
    const int layer_index = CustomData_get_named_layer_index(
        &drawing.geometry.curve_data, CD_PROP_FLOAT, "hardness");
    if (layer_index == -1) {
      continue;
    }
    float *data = static_cast<float *>(CustomData_get_layer_named_for_write(
        &drawing.geometry.curve_data, CD_PROP_FLOAT, "hardness", drawing.geometry.curve_num));
    for (const int i : IndexRange(drawing.geometry.curve_num)) {
      data[i] = 1.0f - data[i];
    }
    /* Rename the layer. */
    STRNCPY(drawing.geometry.curve_data.layers[layer_index].name, "softness");
  }
}

static void versioning_grease_pencil_stroke_radii_scaling(GreasePencil *grease_pencil)
{
  using namespace blender;
  for (GreasePencilDrawingBase *base : grease_pencil->drawings()) {
    if (base->type != GP_DRAWING) {
      continue;
    }
    bke::greasepencil::Drawing &drawing = reinterpret_cast<GreasePencilDrawing *>(base)->wrap();
    MutableSpan<float> radii = drawing.radii_for_write();
    threading::parallel_for(radii.index_range(), 8192, [&](const IndexRange range) {
      for (const int i : range) {
        radii[i] *= bke::greasepencil::LEGACY_RADIUS_CONVERSION_FACTOR;
      }
    });
  }
}

static void fix_geometry_nodes_object_info_scale(bNodeTree &ntree)
{
  using namespace blender;
  MultiValueMap<bNodeSocket *, bNodeLink *> out_links_per_socket;
  LISTBASE_FOREACH (bNodeLink *, link, &ntree.links) {
    if (link->fromnode->type == GEO_NODE_OBJECT_INFO) {
      out_links_per_socket.add(link->fromsock, link);
    }
  }

  LISTBASE_FOREACH_MUTABLE (bNode *, node, &ntree.nodes) {
    if (node->type != GEO_NODE_OBJECT_INFO) {
      continue;
    }
    bNodeSocket *scale = blender::bke::node_find_socket(node, SOCK_OUT, "Scale");
    const Span<bNodeLink *> links = out_links_per_socket.lookup(scale);
    if (links.is_empty()) {
      continue;
    }
    bNode *absolute_value = blender::bke::node_add_node(nullptr, &ntree, "ShaderNodeVectorMath");
    absolute_value->custom1 = NODE_VECTOR_MATH_ABSOLUTE;
    absolute_value->parent = node->parent;
    absolute_value->locx = node->locx + 100;
    absolute_value->locy = node->locy - 50;
    blender::bke::node_add_link(&ntree,
                                node,
                                scale,
                                absolute_value,
                                static_cast<bNodeSocket *>(absolute_value->inputs.first));
    for (bNodeLink *link : links) {
      link->fromnode = absolute_value;
      link->fromsock = static_cast<bNodeSocket *>(absolute_value->outputs.first);
    }
  }
}

static bool seq_filter_bilinear_to_auto(Sequence *seq, void * /*user_data*/)
{
  StripTransform *transform = seq->strip->transform;
  if (transform != nullptr && transform->filter == SEQ_TRANSFORM_FILTER_BILINEAR) {
    transform->filter = SEQ_TRANSFORM_FILTER_AUTO;
  }
  return true;
}

static void update_paint_modes_for_brush_assets(Main &bmain)
{
  /* Replace paint brushes with a reference to the default brush asset for that mode. */
  LISTBASE_FOREACH (Scene *, scene, &bmain.scenes) {
    BKE_paint_brushes_set_default_references(scene->toolsettings);
  }

  /* Replace persistent tool references with the new single builtin brush tool. */
  LISTBASE_FOREACH (WorkSpace *, workspace, &bmain.workspaces) {
    LISTBASE_FOREACH (bToolRef *, tref, &workspace->tools) {
      if (tref->space_type != SPACE_VIEW3D) {
        continue;
      }
      if (!ELEM(tref->mode,
                CTX_MODE_SCULPT,
                CTX_MODE_PAINT_VERTEX,
                CTX_MODE_PAINT_WEIGHT,
                CTX_MODE_PAINT_TEXTURE,
                CTX_MODE_PAINT_GPENCIL_LEGACY,
                CTX_MODE_PAINT_GREASE_PENCIL,
                CTX_MODE_SCULPT_GPENCIL_LEGACY,
                CTX_MODE_SCULPT_GREASE_PENCIL,
                CTX_MODE_WEIGHT_GPENCIL_LEGACY,
                CTX_MODE_WEIGHT_GREASE_PENCIL,
                CTX_MODE_VERTEX_GREASE_PENCIL,
                CTX_MODE_VERTEX_GPENCIL_LEGACY,
                CTX_MODE_SCULPT_CURVES))
      {
        continue;
      }
      STRNCPY(tref->idname, "builtin.brush");
    }
  }
}

static void image_settings_avi_to_ffmpeg(Scene *scene)
{
  if (ELEM(scene->r.im_format.imtype, R_IMF_IMTYPE_AVIRAW, R_IMF_IMTYPE_AVIJPEG)) {
    scene->r.im_format.imtype = R_IMF_IMTYPE_FFMPEG;
  }
}

/* The Hue Correct curve now wraps around by specifying CUMA_USE_WRAPPING, which means it no longer
 * makes sense to have curve maps outside of the [0, 1] range, so enable clipping and reset the
 * clip and view ranges. */
static void hue_correct_set_wrapping(CurveMapping *curve_mapping)
{
  curve_mapping->flag |= CUMA_DO_CLIP;
  curve_mapping->flag |= CUMA_USE_WRAPPING;

  curve_mapping->clipr.xmin = 0.0f;
  curve_mapping->clipr.xmax = 1.0f;
  curve_mapping->clipr.ymin = 0.0f;
  curve_mapping->clipr.ymax = 1.0f;

  curve_mapping->curr.xmin = 0.0f;
  curve_mapping->curr.xmax = 1.0f;
  curve_mapping->curr.ymin = 0.0f;
  curve_mapping->curr.ymax = 1.0f;
}

static bool seq_hue_correct_set_wrapping(Sequence *seq, void * /*user_data*/)
{
  LISTBASE_FOREACH (SequenceModifierData *, smd, &seq->modifiers) {
    if (smd->type == seqModifierType_HueCorrect) {
      HueCorrectModifierData *hcmd = (HueCorrectModifierData *)smd;
      CurveMapping *cumap = (CurveMapping *)&hcmd->curve_mapping;
      hue_correct_set_wrapping(cumap);
    }
  }
  return true;
}

static void versioning_update_timecode(short int *tc)
{
  /* 2 = IMB_TC_FREE_RUN, 4 = IMB_TC_INTERPOLATED_REC_DATE_FREE_RUN. */
  if (ELEM(*tc, 2, 4)) {
    *tc = IMB_TC_RECORD_RUN;
  }
}

static bool seq_proxies_timecode_update(Sequence *seq, void * /*user_data*/)
{
  if (seq->strip == nullptr || seq->strip->proxy == nullptr) {
    return true;
  }
  StripProxy *proxy = seq->strip->proxy;
  versioning_update_timecode(&proxy->tc);
  return true;
}

static bool seq_text_data_update(Sequence *seq, void * /*user_data*/)
{
  if (seq->type != SEQ_TYPE_TEXT || seq->effectdata == nullptr) {
    return true;
  }

  TextVars *data = static_cast<TextVars *>(seq->effectdata);
  if (data->shadow_angle == 0.0f) {
    data->shadow_angle = DEG2RADF(65.0f);
    data->shadow_offset = 0.04f;
    data->shadow_blur = 0.0f;
  }
  if (data->outline_width == 0.0f) {
    data->outline_color[3] = 0.7f;
    data->outline_width = 0.05f;
  }
  return true;
}

static void versioning_node_hue_correct_set_wrappng(bNodeTree *ntree)
{
  if (ntree->type == NTREE_COMPOSIT) {
    LISTBASE_FOREACH_MUTABLE (bNode *, node, &ntree->nodes) {

      if (node->type == CMP_NODE_HUECORRECT) {
        CurveMapping *cumap = (CurveMapping *)node->storage;
        hue_correct_set_wrapping(cumap);
      }
    }
  }
}

static void add_image_editor_asset_shelf(Main &bmain)
{
  LISTBASE_FOREACH (bScreen *, screen, &bmain.screens) {
    LISTBASE_FOREACH (ScrArea *, area, &screen->areabase) {
      LISTBASE_FOREACH (SpaceLink *, sl, &area->spacedata) {
        if (sl->spacetype != SPACE_IMAGE) {
          continue;
        }

        ListBase *regionbase = (sl == area->spacedata.first) ? &area->regionbase : &sl->regionbase;

        if (ARegion *new_shelf_region = do_versions_add_region_if_not_found(
                regionbase, RGN_TYPE_ASSET_SHELF, __func__, RGN_TYPE_TOOL_HEADER))
        {
          new_shelf_region->regiondata = MEM_cnew<RegionAssetShelf>(__func__);
          new_shelf_region->alignment = RGN_ALIGN_BOTTOM;
          new_shelf_region->flag |= RGN_FLAG_HIDDEN;
        }
        if (ARegion *new_shelf_header = do_versions_add_region_if_not_found(
                regionbase, RGN_TYPE_ASSET_SHELF_HEADER, __func__, RGN_TYPE_ASSET_SHELF))
        {
          new_shelf_header->alignment = RGN_ALIGN_BOTTOM | RGN_ALIGN_HIDE_WITH_PREV;
        }
      }
    }
  }
}

static void node_reroute_add_storage(bNodeTree &tree)
{
  for (bNode *node : tree.all_nodes()) {
    if (node->is_reroute()) {
      if (node->storage != nullptr) {
        continue;
      }

      bNodeSocket &input = *static_cast<bNodeSocket *>(node->inputs.first);
      bNodeSocket &output = *static_cast<bNodeSocket *>(node->outputs.first);

      /* Use uniform identifier for sockets. In old Blender versions (<=2021, up to af0b7925), the
       * identifiers were sometimes all lower case. Fixing those wrong socket identifiers is
       * important because otherwise they loose links now that the reroute node also uses node
       * declarations. */
      STRNCPY(input.identifier, "Input");
      STRNCPY(output.identifier, "Output");

      NodeReroute *data = MEM_cnew<NodeReroute>(__func__);
      STRNCPY(data->type_idname, input.idname);
      node->storage = data;
    }
  }
}

/**
 * It was possible that curve attributes were initialized to 0 even if that is not allowed for some
 * attributes.
 */
static void fix_built_in_curve_attribute_defaults(Main *bmain)
{
  LISTBASE_FOREACH (Curves *, curves, &bmain->hair_curves) {
    const int curves_num = curves->geometry.curve_num;
    if (int *resolutions = static_cast<int *>(CustomData_get_layer_named_for_write(
            &curves->geometry.curve_data, CD_PROP_INT32, "resolution", curves_num)))
    {
      for (int &resolution : blender::MutableSpan{resolutions, curves_num}) {
        resolution = std::max(resolution, 1);
      }
    }
    if (int8_t *nurb_orders = static_cast<int8_t *>(CustomData_get_layer_named_for_write(
            &curves->geometry.curve_data, CD_PROP_INT8, "nurbs_order", curves_num)))
    {
      for (int8_t &nurbs_order : blender::MutableSpan{nurb_orders, curves_num}) {
        nurbs_order = std::max<int8_t>(nurbs_order, 1);
      }
    }
  }
}

static void add_bevel_modifier_attribute_name_defaults(Main &bmain)
{
  LISTBASE_FOREACH (Object *, ob, &bmain.objects) {
    if (ob->type != OB_MESH) {
      continue;
    }
    LISTBASE_FOREACH (ModifierData *, md, &ob->modifiers) {
      if (md->type == eModifierType_Bevel) {
        BevelModifierData *bmd = reinterpret_cast<BevelModifierData *>(md);
        if (bmd->vertex_weight_name[0] == '\0') {
          STRNCPY(bmd->vertex_weight_name, "bevel_weight_vert");
        }
        if (bmd->edge_weight_name[0] == '\0') {
          STRNCPY(bmd->edge_weight_name, "bevel_weight_edge");
        }
      }
    }
  }
}

static void hide_simulation_node_skip_socket_value(Main &bmain)
{
  LISTBASE_FOREACH (bNodeTree *, tree, &bmain.nodetrees) {
    LISTBASE_FOREACH (bNode *, node, &tree->nodes) {
      if (node->type != GEO_NODE_SIMULATION_OUTPUT) {
        continue;
      }
      bNodeSocket *skip_input = static_cast<bNodeSocket *>(node->inputs.first);
      if (!skip_input || !STREQ(skip_input->identifier, "Skip")) {
        continue;
      }
      auto *default_value = static_cast<bNodeSocketValueBoolean *>(skip_input->default_value);
      if (!default_value->value) {
        continue;
      }
      bool is_linked = false;
      LISTBASE_FOREACH (bNodeLink *, link, &tree->links) {
        if (link->tosock == skip_input) {
          is_linked = true;
        }
      }
      if (is_linked) {
        continue;
      }

      bNode &input_node = version_node_add_empty(*tree, "FunctionNodeInputBool");
      input_node.parent = node->parent;
      input_node.locx = node->locx - 25;
      input_node.locy = node->locy;

      NodeInputBool *input_node_storage = MEM_cnew<NodeInputBool>(__func__);
      input_node.storage = input_node_storage;
      input_node_storage->boolean = true;

      bNodeSocket &input_node_socket = version_node_add_socket(
          *tree, input_node, SOCK_OUT, "NodeSocketBool", "Boolean");

      version_node_add_link(*tree, input_node, input_node_socket, *node, *skip_input);

      /* Change the old socket value so that the versioning code is not run again. */
      default_value->value = false;
    }
  }
}

static bool versioning_convert_seq_text_anchor(Sequence *seq, void * /*user_data*/)
{
  if (seq->type != SEQ_TYPE_TEXT || seq->effectdata == nullptr) {
    return true;
  }

  TextVars *data = static_cast<TextVars *>(seq->effectdata);
  data->anchor_x = data->align;
  data->anchor_y = data->align_y;
  data->align = SEQ_TEXT_ALIGN_X_LEFT;

  return true;
}

void blo_do_versions_400(FileData *fd, Library * /*lib*/, Main *bmain)
{
  if (!MAIN_VERSION_FILE_ATLEAST(bmain, 400, 1)) {
    LISTBASE_FOREACH (Mesh *, mesh, &bmain->meshes) {
      version_mesh_legacy_to_struct_of_array_format(*mesh);
    }
    version_movieclips_legacy_camera_object(bmain);
  }

  if (!MAIN_VERSION_FILE_ATLEAST(bmain, 400, 2)) {
    LISTBASE_FOREACH (Mesh *, mesh, &bmain->meshes) {
      BKE_mesh_legacy_bevel_weight_to_generic(mesh);
    }
  }

  /* 400 4 did not require any do_version here. */

  if (!MAIN_VERSION_FILE_ATLEAST(bmain, 400, 5)) {
    LISTBASE_FOREACH (Scene *, scene, &bmain->scenes) {
      ToolSettings *ts = scene->toolsettings;
      if (ts->snap_mode_tools != SCE_SNAP_TO_NONE) {
        ts->snap_mode_tools = SCE_SNAP_TO_GEOM;
      }

#define SCE_SNAP_PROJECT (1 << 3)
      if (ts->snap_flag & SCE_SNAP_PROJECT) {
        ts->snap_mode &= ~(1 << 2); /* SCE_SNAP_TO_FACE */
        ts->snap_mode |= (1 << 8);  /* SCE_SNAP_INDIVIDUAL_PROJECT */
      }
#undef SCE_SNAP_PROJECT
    }
  }

  if (!MAIN_VERSION_FILE_ATLEAST(bmain, 400, 6)) {
    FOREACH_NODETREE_BEGIN (bmain, ntree, id) {
      versioning_replace_legacy_glossy_node(ntree);
      versioning_remove_microfacet_sharp_distribution(ntree);
    }
    FOREACH_NODETREE_END;
  }

  if (!MAIN_VERSION_FILE_ATLEAST(bmain, 400, 7)) {
    version_mesh_crease_generic(*bmain);
  }

  if (!MAIN_VERSION_FILE_ATLEAST(bmain, 400, 8)) {
    LISTBASE_FOREACH (bAction *, act, &bmain->actions) {
      act->frame_start = max_ff(act->frame_start, MINAFRAMEF);
      act->frame_end = min_ff(act->frame_end, MAXFRAMEF);
    }
  }

  if (!MAIN_VERSION_FILE_ATLEAST(bmain, 400, 9)) {
    LISTBASE_FOREACH (Light *, light, &bmain->lights) {
      if (light->type == LA_SPOT && light->nodetree) {
        version_replace_texcoord_normal_socket(light->nodetree);
      }
    }
  }

  /* Fix brush->tip_scale_x which should never be zero. */
  LISTBASE_FOREACH (Brush *, brush, &bmain->brushes) {
    if (brush->tip_scale_x == 0.0f) {
      brush->tip_scale_x = 1.0f;
    }
  }

  if (!MAIN_VERSION_FILE_ATLEAST(bmain, 400, 10)) {
    LISTBASE_FOREACH (bScreen *, screen, &bmain->screens) {
      LISTBASE_FOREACH (ScrArea *, area, &screen->areabase) {
        LISTBASE_FOREACH (SpaceLink *, space, &area->spacedata) {
          if (space->spacetype == SPACE_NODE) {
            SpaceNode *snode = reinterpret_cast<SpaceNode *>(space);
            snode->overlay.flag |= SN_OVERLAY_SHOW_PREVIEWS;
          }
        }
      }
    }
  }

  if (!MAIN_VERSION_FILE_ATLEAST(bmain, 400, 11)) {
    version_vertex_weight_edit_preserve_threshold_exclusivity(bmain);
  }

  if (!MAIN_VERSION_FILE_ATLEAST(bmain, 400, 12)) {
    if (!DNA_struct_member_exists(fd->filesdna, "LightProbe", "int", "grid_bake_samples")) {
      LISTBASE_FOREACH (LightProbe *, lightprobe, &bmain->lightprobes) {
        lightprobe->grid_bake_samples = 2048;
        lightprobe->grid_normal_bias = 0.3f;
        lightprobe->grid_view_bias = 0.0f;
        lightprobe->grid_facing_bias = 0.5f;
        lightprobe->grid_dilation_threshold = 0.5f;
        lightprobe->grid_dilation_radius = 1.0f;
      }
    }

    /* Set default bake resolution. */
    if (!DNA_struct_member_exists(fd->filesdna, "World", "int", "probe_resolution")) {
      LISTBASE_FOREACH (World *, world, &bmain->worlds) {
        world->probe_resolution = LIGHT_PROBE_RESOLUTION_1024;
      }
    }

    if (!DNA_struct_member_exists(fd->filesdna, "LightProbe", "float", "grid_surface_bias")) {
      LISTBASE_FOREACH (LightProbe *, lightprobe, &bmain->lightprobes) {
        lightprobe->grid_surface_bias = 0.05f;
        lightprobe->grid_escape_bias = 0.1f;
      }
    }

    /* Clear removed "Z Buffer" flag. */
    {
      const int R_IMF_FLAG_ZBUF_LEGACY = 1 << 0;
      LISTBASE_FOREACH (Scene *, scene, &bmain->scenes) {
        scene->r.im_format.flag &= ~R_IMF_FLAG_ZBUF_LEGACY;
      }
    }

    /* Reset the layer opacity for all layers to 1. */
    LISTBASE_FOREACH (GreasePencil *, grease_pencil, &bmain->grease_pencils) {
      for (blender::bke::greasepencil::Layer *layer : grease_pencil->layers_for_write()) {
        layer->opacity = 1.0f;
      }
    }

    FOREACH_NODETREE_BEGIN (bmain, ntree, id) {
      if (ntree->type == NTREE_SHADER) {
        /* Remove Transmission Roughness from Principled BSDF. */
        version_principled_transmission_roughness(ntree);
        /* Convert legacy Velvet BSDF nodes into the new Sheen BSDF node. */
        version_replace_velvet_sheen_node(ntree);
        /* Convert sheen inputs on the Principled BSDF. */
        version_principled_bsdf_sheen(ntree);
      }
    }
    FOREACH_NODETREE_END;

    LISTBASE_FOREACH (bScreen *, screen, &bmain->screens) {
      LISTBASE_FOREACH (ScrArea *, area, &screen->areabase) {
        LISTBASE_FOREACH (SpaceLink *, sl, &area->spacedata) {
          ListBase *regionbase = (sl == area->spacedata.first) ? &area->regionbase :
                                                                 &sl->regionbase;

          /* Layout based regions used to also disallow resizing, now these are separate flags.
           * Make sure they are set together for old regions. */
          LISTBASE_FOREACH (ARegion *, region, regionbase) {
            if (region->flag & RGN_FLAG_DYNAMIC_SIZE) {
              region->flag |= RGN_FLAG_NO_USER_RESIZE;
            }
          }
        }
      }
    }
  }

  if (!MAIN_VERSION_FILE_ATLEAST(bmain, 400, 13)) {
    /* For the scenes configured to use the "None" display disable the color management
     * again. This will handle situation when the "None" display is removed and is replaced with
     * a "Raw" view instead.
     *
     * Note that this versioning will do nothing if the "None" display exists in the OCIO
     * configuration. */
    LISTBASE_FOREACH (Scene *, scene, &bmain->scenes) {
      const ColorManagedDisplaySettings &display_settings = scene->display_settings;
      if (STREQ(display_settings.display_device, "None")) {
        BKE_scene_disable_color_management(scene);
      }
    }
  }

  if (!MAIN_VERSION_FILE_ATLEAST(bmain, 400, 14)) {
    if (!DNA_struct_member_exists(fd->filesdna, "SceneEEVEE", "int", "ray_tracing_method")) {
      LISTBASE_FOREACH (Scene *, scene, &bmain->scenes) {
        scene->eevee.ray_tracing_method = RAYTRACE_EEVEE_METHOD_SCREEN;
      }
    }

    if (!DNA_struct_exists(fd->filesdna, "RegionAssetShelf")) {
      LISTBASE_FOREACH (bScreen *, screen, &bmain->screens) {
        LISTBASE_FOREACH (ScrArea *, area, &screen->areabase) {
          LISTBASE_FOREACH (SpaceLink *, sl, &area->spacedata) {
            if (sl->spacetype != SPACE_VIEW3D) {
              continue;
            }

            ListBase *regionbase = (sl == area->spacedata.first) ? &area->regionbase :
                                                                   &sl->regionbase;

            if (ARegion *new_shelf_region = do_versions_add_region_if_not_found(
                    regionbase,
                    RGN_TYPE_ASSET_SHELF,
                    "asset shelf for view3d (versioning)",
                    RGN_TYPE_TOOL_HEADER))
            {
              new_shelf_region->alignment = RGN_ALIGN_BOTTOM;
            }
            if (ARegion *new_shelf_header = do_versions_add_region_if_not_found(
                    regionbase,
                    RGN_TYPE_ASSET_SHELF_HEADER,
                    "asset shelf header for view3d (versioning)",
                    RGN_TYPE_ASSET_SHELF))
            {
              new_shelf_header->alignment = RGN_ALIGN_BOTTOM | RGN_SPLIT_PREV;
            }
          }
        }
      }
    }
  }

  if (!MAIN_VERSION_FILE_ATLEAST(bmain, 400, 16)) {
    /* Set Normalize property of Noise Texture node to true. */
    FOREACH_NODETREE_BEGIN (bmain, ntree, id) {
      if (ntree->type != NTREE_CUSTOM) {
        LISTBASE_FOREACH (bNode *, node, &ntree->nodes) {
          if (node->type == SH_NODE_TEX_NOISE) {
            ((NodeTexNoise *)node->storage)->normalize = true;
          }
        }
      }
    }
    FOREACH_NODETREE_END;
  }

  if (!MAIN_VERSION_FILE_ATLEAST(bmain, 400, 17)) {
    if (!DNA_struct_exists(fd->filesdna, "NodeShaderHairPrincipled")) {
      FOREACH_NODETREE_BEGIN (bmain, ntree, id) {
        if (ntree->type == NTREE_SHADER) {
          version_replace_principled_hair_model(ntree);
        }
      }
      FOREACH_NODETREE_END;
    }

    /* Panorama properties shared with Eevee. */
    if (!DNA_struct_member_exists(fd->filesdna, "Camera", "float", "fisheye_fov")) {
      Camera default_cam = *DNA_struct_default_get(Camera);
      LISTBASE_FOREACH (Camera *, camera, &bmain->cameras) {
        IDProperty *ccam = version_cycles_properties_from_ID(&camera->id);
        if (ccam) {
          camera->panorama_type = version_cycles_property_int(
              ccam, "panorama_type", default_cam.panorama_type);
          camera->fisheye_fov = version_cycles_property_float(
              ccam, "fisheye_fov", default_cam.fisheye_fov);
          camera->fisheye_lens = version_cycles_property_float(
              ccam, "fisheye_lens", default_cam.fisheye_lens);
          camera->latitude_min = version_cycles_property_float(
              ccam, "latitude_min", default_cam.latitude_min);
          camera->latitude_max = version_cycles_property_float(
              ccam, "latitude_max", default_cam.latitude_max);
          camera->longitude_min = version_cycles_property_float(
              ccam, "longitude_min", default_cam.longitude_min);
          camera->longitude_max = version_cycles_property_float(
              ccam, "longitude_max", default_cam.longitude_max);
          /* Fit to match default projective camera with focal_length 50 and sensor_width 36. */
          camera->fisheye_polynomial_k0 = version_cycles_property_float(
              ccam, "fisheye_polynomial_k0", default_cam.fisheye_polynomial_k0);
          camera->fisheye_polynomial_k1 = version_cycles_property_float(
              ccam, "fisheye_polynomial_k1", default_cam.fisheye_polynomial_k1);
          camera->fisheye_polynomial_k2 = version_cycles_property_float(
              ccam, "fisheye_polynomial_k2", default_cam.fisheye_polynomial_k2);
          camera->fisheye_polynomial_k3 = version_cycles_property_float(
              ccam, "fisheye_polynomial_k3", default_cam.fisheye_polynomial_k3);
          camera->fisheye_polynomial_k4 = version_cycles_property_float(
              ccam, "fisheye_polynomial_k4", default_cam.fisheye_polynomial_k4);
        }
        else {
          camera->panorama_type = default_cam.panorama_type;
          camera->fisheye_fov = default_cam.fisheye_fov;
          camera->fisheye_lens = default_cam.fisheye_lens;
          camera->latitude_min = default_cam.latitude_min;
          camera->latitude_max = default_cam.latitude_max;
          camera->longitude_min = default_cam.longitude_min;
          camera->longitude_max = default_cam.longitude_max;
          /* Fit to match default projective camera with focal_length 50 and sensor_width 36. */
          camera->fisheye_polynomial_k0 = default_cam.fisheye_polynomial_k0;
          camera->fisheye_polynomial_k1 = default_cam.fisheye_polynomial_k1;
          camera->fisheye_polynomial_k2 = default_cam.fisheye_polynomial_k2;
          camera->fisheye_polynomial_k3 = default_cam.fisheye_polynomial_k3;
          camera->fisheye_polynomial_k4 = default_cam.fisheye_polynomial_k4;
        }
      }
    }

    if (!DNA_struct_member_exists(fd->filesdna, "LightProbe", "float", "grid_flag")) {
      LISTBASE_FOREACH (LightProbe *, lightprobe, &bmain->lightprobes) {
        /* Keep old behavior of baking the whole lighting. */
        lightprobe->grid_flag = LIGHTPROBE_GRID_CAPTURE_WORLD | LIGHTPROBE_GRID_CAPTURE_INDIRECT |
                                LIGHTPROBE_GRID_CAPTURE_EMISSION;
      }
    }

    if (!DNA_struct_member_exists(fd->filesdna, "SceneEEVEE", "int", "gi_irradiance_pool_size")) {
      LISTBASE_FOREACH (Scene *, scene, &bmain->scenes) {
        scene->eevee.gi_irradiance_pool_size = 16;
      }
    }

    LISTBASE_FOREACH (Scene *, scene, &bmain->scenes) {
      scene->toolsettings->snap_flag_anim |= SCE_SNAP;
      scene->toolsettings->snap_anim_mode |= (1 << 10); /* SCE_SNAP_TO_FRAME */
    }
  }

  if (!MAIN_VERSION_FILE_ATLEAST(bmain, 400, 20)) {
    /* Convert old socket lists into new interface items. */
    FOREACH_NODETREE_BEGIN (bmain, ntree, id) {
      versioning_convert_node_tree_socket_lists_to_interface(ntree);
      /* Clear legacy sockets after conversion.
       * Internal data pointers have been moved or freed already. */
      BLI_freelistN(&ntree->inputs_legacy);
      BLI_freelistN(&ntree->outputs_legacy);
    }
    FOREACH_NODETREE_END;
  }
  else {
    /* Legacy node tree sockets are created for forward compatibility,
     * but have to be freed after loading and versioning. */
    FOREACH_NODETREE_BEGIN (bmain, ntree, id) {
      LISTBASE_FOREACH_MUTABLE (bNodeSocket *, legacy_socket, &ntree->inputs_legacy) {
        MEM_SAFE_FREE(legacy_socket->default_attribute_name);
        MEM_SAFE_FREE(legacy_socket->default_value);
        if (legacy_socket->prop) {
          IDP_FreeProperty(legacy_socket->prop);
        }
        MEM_delete(legacy_socket->runtime);
        MEM_freeN(legacy_socket);
      }
      LISTBASE_FOREACH_MUTABLE (bNodeSocket *, legacy_socket, &ntree->outputs_legacy) {
        MEM_SAFE_FREE(legacy_socket->default_attribute_name);
        MEM_SAFE_FREE(legacy_socket->default_value);
        if (legacy_socket->prop) {
          IDP_FreeProperty(legacy_socket->prop);
        }
        MEM_delete(legacy_socket->runtime);
        MEM_freeN(legacy_socket);
      }
      BLI_listbase_clear(&ntree->inputs_legacy);
      BLI_listbase_clear(&ntree->outputs_legacy);
    }
    FOREACH_NODETREE_END;
  }

  if (!MAIN_VERSION_FILE_ATLEAST(bmain, 400, 22)) {
    /* Initialize root panel flags in files created before these flags were added. */
    FOREACH_NODETREE_BEGIN (bmain, ntree, id) {
      ntree->tree_interface.root_panel.flag |= NODE_INTERFACE_PANEL_ALLOW_CHILD_PANELS;
    }
    FOREACH_NODETREE_END;
  }

  if (!MAIN_VERSION_FILE_ATLEAST(bmain, 400, 23)) {
    LISTBASE_FOREACH (bNodeTree *, ntree, &bmain->nodetrees) {
      if (ntree->type == NTREE_GEOMETRY) {
        LISTBASE_FOREACH (bNode *, node, &ntree->nodes) {
          if (node->type == GEO_NODE_SET_SHADE_SMOOTH) {
            node->custom1 = int8_t(blender::bke::AttrDomain::Face);
          }
        }
      }
    }
  }

  if (!MAIN_VERSION_FILE_ATLEAST(bmain, 400, 24)) {
    FOREACH_NODETREE_BEGIN (bmain, ntree, id) {
      if (ntree->type == NTREE_SHADER) {
        /* Convert coat inputs on the Principled BSDF. */
        version_principled_bsdf_coat(ntree);
        /* Convert subsurface inputs on the Principled BSDF. */
        version_principled_bsdf_subsurface(ntree);
        /* Convert emission on the Principled BSDF. */
        version_principled_bsdf_emission(ntree);
      }
    }
    FOREACH_NODETREE_END;

    {
      LISTBASE_FOREACH (bScreen *, screen, &bmain->screens) {
        LISTBASE_FOREACH (ScrArea *, area, &screen->areabase) {
          LISTBASE_FOREACH (SpaceLink *, sl, &area->spacedata) {
            const ListBase *regionbase = (sl == area->spacedata.first) ? &area->regionbase :
                                                                         &sl->regionbase;
            LISTBASE_FOREACH (ARegion *, region, regionbase) {
              if (region->regiontype != RGN_TYPE_ASSET_SHELF) {
                continue;
              }

              RegionAssetShelf *shelf_data = static_cast<RegionAssetShelf *>(region->regiondata);
              if (shelf_data && shelf_data->active_shelf &&
                  (shelf_data->active_shelf->preferred_row_count == 0))
              {
                shelf_data->active_shelf->preferred_row_count = 1;
              }
            }
          }
        }
      }
    }

    /* Convert sockets with both input and output flag into two separate sockets. */
    FOREACH_NODETREE_BEGIN (bmain, ntree, id) {
      blender::Vector<bNodeTreeInterfaceSocket *> sockets_to_split;
      ntree->tree_interface.foreach_item([&](bNodeTreeInterfaceItem &item) {
        if (item.item_type == NODE_INTERFACE_SOCKET) {
          bNodeTreeInterfaceSocket &socket = reinterpret_cast<bNodeTreeInterfaceSocket &>(item);
          if ((socket.flag & NODE_INTERFACE_SOCKET_INPUT) &&
              (socket.flag & NODE_INTERFACE_SOCKET_OUTPUT))
          {
            sockets_to_split.append(&socket);
          }
        }
        return true;
      });

      for (bNodeTreeInterfaceSocket *socket : sockets_to_split) {
        const int position = ntree->tree_interface.find_item_position(socket->item);
        bNodeTreeInterfacePanel *parent = ntree->tree_interface.find_item_parent(socket->item);
        version_node_group_split_socket(ntree->tree_interface, *socket, parent, position + 1);
      }
    }
    FOREACH_NODETREE_END;
  }

  if (!MAIN_VERSION_FILE_ATLEAST(bmain, 400, 25)) {
    FOREACH_NODETREE_BEGIN (bmain, ntree, id) {
      if (ntree->type == NTREE_SHADER) {
        /* Convert specular tint on the Principled BSDF. */
        version_principled_bsdf_specular_tint(ntree);
        /* Rename some sockets. */
        version_principled_bsdf_rename_sockets(ntree);
      }
    }
    FOREACH_NODETREE_END;
  }

  if (!MAIN_VERSION_FILE_ATLEAST(bmain, 400, 26)) {
    enable_geometry_nodes_is_modifier(*bmain);

    LISTBASE_FOREACH (Scene *, scene, &bmain->scenes) {
      scene->simulation_frame_start = scene->r.sfra;
      scene->simulation_frame_end = scene->r.efra;
    }
  }

  if (!MAIN_VERSION_FILE_ATLEAST(bmain, 400, 27)) {
    LISTBASE_FOREACH (bScreen *, screen, &bmain->screens) {
      LISTBASE_FOREACH (ScrArea *, area, &screen->areabase) {
        LISTBASE_FOREACH (SpaceLink *, sl, &area->spacedata) {
          if (sl->spacetype == SPACE_SEQ) {
            SpaceSeq *sseq = (SpaceSeq *)sl;
            sseq->timeline_overlay.flag |= SEQ_TIMELINE_SHOW_STRIP_RETIMING;
          }
        }
      }
    }

    if (!DNA_struct_member_exists(fd->filesdna, "SceneEEVEE", "int", "shadow_step_count")) {
      SceneEEVEE default_scene_eevee = *DNA_struct_default_get(SceneEEVEE);
      LISTBASE_FOREACH (Scene *, scene, &bmain->scenes) {
        scene->eevee.shadow_ray_count = default_scene_eevee.shadow_ray_count;
        scene->eevee.shadow_step_count = default_scene_eevee.shadow_step_count;
      }
    }
  }

  if (!MAIN_VERSION_FILE_ATLEAST(bmain, 400, 28)) {
    LISTBASE_FOREACH (bScreen *, screen, &bmain->screens) {
      LISTBASE_FOREACH (ScrArea *, area, &screen->areabase) {
        LISTBASE_FOREACH (SpaceLink *, sl, &area->spacedata) {
          const ListBase *regionbase = (sl == area->spacedata.first) ? &area->regionbase :
                                                                       &sl->regionbase;
          LISTBASE_FOREACH (ARegion *, region, regionbase) {
            if (region->regiontype != RGN_TYPE_ASSET_SHELF) {
              continue;
            }

            RegionAssetShelf *shelf_data = static_cast<RegionAssetShelf *>(region->regiondata);
            if (shelf_data && shelf_data->active_shelf) {
              AssetShelfSettings &settings = shelf_data->active_shelf->settings;
              settings.asset_library_reference.custom_library_index = -1;
              settings.asset_library_reference.type = ASSET_LIBRARY_ALL;
            }

            region->flag |= RGN_FLAG_HIDDEN;
          }
        }
      }
    }
  }

  if (!MAIN_VERSION_FILE_ATLEAST(bmain, 400, 29)) {
    /* Unhide all Reroute nodes. */
    FOREACH_NODETREE_BEGIN (bmain, ntree, id) {
      LISTBASE_FOREACH (bNode *, node, &ntree->nodes) {
        if (node->is_reroute()) {
          static_cast<bNodeSocket *>(node->inputs.first)->flag &= ~SOCK_HIDDEN;
          static_cast<bNodeSocket *>(node->outputs.first)->flag &= ~SOCK_HIDDEN;
        }
      }
    }
    FOREACH_NODETREE_END;
  }

  if (!MAIN_VERSION_FILE_ATLEAST(bmain, 400, 30)) {
    LISTBASE_FOREACH (Scene *, scene, &bmain->scenes) {
      ToolSettings *ts = scene->toolsettings;
      enum { IS_DEFAULT = 0, IS_UV, IS_NODE, IS_ANIM };
      auto versioning_snap_to = [](short snap_to_old, int type) {
        eSnapMode snap_to_new = SCE_SNAP_TO_NONE;
        if (snap_to_old & (1 << 0)) {
          snap_to_new |= type == IS_NODE ? SCE_SNAP_TO_NODE_X :
                         type == IS_ANIM ? SCE_SNAP_TO_FRAME :
                                           SCE_SNAP_TO_VERTEX;
        }
        if (snap_to_old & (1 << 1)) {
          snap_to_new |= type == IS_NODE ? SCE_SNAP_TO_NODE_Y :
                         type == IS_ANIM ? SCE_SNAP_TO_SECOND :
                                           SCE_SNAP_TO_EDGE;
        }
        if (ELEM(type, IS_DEFAULT, IS_ANIM) && snap_to_old & (1 << 2)) {
          snap_to_new |= type == IS_DEFAULT ? SCE_SNAP_TO_FACE : SCE_SNAP_TO_MARKERS;
        }
        if (type == IS_DEFAULT && snap_to_old & (1 << 3)) {
          snap_to_new |= SCE_SNAP_TO_VOLUME;
        }
        if (type == IS_DEFAULT && snap_to_old & (1 << 4)) {
          snap_to_new |= SCE_SNAP_TO_EDGE_MIDPOINT;
        }
        if (type == IS_DEFAULT && snap_to_old & (1 << 5)) {
          snap_to_new |= SCE_SNAP_TO_EDGE_PERPENDICULAR;
        }
        if (ELEM(type, IS_DEFAULT, IS_UV, IS_NODE) && snap_to_old & (1 << 6)) {
          snap_to_new |= SCE_SNAP_TO_INCREMENT;
        }
        if (ELEM(type, IS_DEFAULT, IS_UV, IS_NODE) && snap_to_old & (1 << 7)) {
          snap_to_new |= SCE_SNAP_TO_GRID;
        }
        if (type == IS_DEFAULT && snap_to_old & (1 << 8)) {
          snap_to_new |= SCE_SNAP_INDIVIDUAL_NEAREST;
        }
        if (type == IS_DEFAULT && snap_to_old & (1 << 9)) {
          snap_to_new |= SCE_SNAP_INDIVIDUAL_PROJECT;
        }
        if (snap_to_old & (1 << 10)) {
          snap_to_new |= SCE_SNAP_TO_FRAME;
        }
        if (snap_to_old & (1 << 11)) {
          snap_to_new |= SCE_SNAP_TO_SECOND;
        }
        if (snap_to_old & (1 << 12)) {
          snap_to_new |= SCE_SNAP_TO_MARKERS;
        }

        if (!snap_to_new) {
          snap_to_new = eSnapMode(1 << 0);
        }

        return snap_to_new;
      };

      ts->snap_mode = versioning_snap_to(ts->snap_mode, IS_DEFAULT);
      ts->snap_uv_mode = versioning_snap_to(ts->snap_uv_mode, IS_UV);
      ts->snap_node_mode = versioning_snap_to(ts->snap_node_mode, IS_NODE);
      ts->snap_anim_mode = versioning_snap_to(ts->snap_anim_mode, IS_ANIM);
    }
  }

  if (!MAIN_VERSION_FILE_ATLEAST(bmain, 400, 31)) {
    LISTBASE_FOREACH (Curve *, curve, &bmain->curves) {
      const int curvetype = BKE_curve_type_get(curve);
      if (curvetype == OB_FONT) {
        CharInfo *info = curve->strinfo;
        if (info != nullptr) {
          for (int i = curve->len_char32 - 1; i >= 0; i--, info++) {
            if (info->mat_nr > 0) {
              /** CharInfo mat_nr used to start at 1, unlike mesh & nurbs, now zero-based. */
              info->mat_nr--;
            }
          }
        }
      }
    }
  }

  if (!MAIN_VERSION_FILE_ATLEAST(bmain, 400, 33)) {
    /* Fix node group socket order by sorting outputs and inputs. */
    LISTBASE_FOREACH (bNodeTree *, ntree, &bmain->nodetrees) {
      versioning_node_group_sort_sockets_recursive(ntree->tree_interface.root_panel);
    }
  }

  if (!MAIN_VERSION_FILE_ATLEAST(bmain, 401, 1)) {
    LISTBASE_FOREACH (GreasePencil *, grease_pencil, &bmain->grease_pencils) {
      versioning_grease_pencil_stroke_radii_scaling(grease_pencil);
    }
  }

  if (!MAIN_VERSION_FILE_ATLEAST(bmain, 401, 4)) {
    FOREACH_NODETREE_BEGIN (bmain, ntree, id) {
      if (ntree->type != NTREE_CUSTOM) {
        /* versioning_update_noise_texture_node must be done before
         * versioning_replace_musgrave_texture_node. */
        versioning_update_noise_texture_node(ntree);

        /* Convert Musgrave Texture nodes to Noise Texture nodes. */
        versioning_replace_musgrave_texture_node(ntree);
      }
    }
    FOREACH_NODETREE_END;
  }

  if (!MAIN_VERSION_FILE_ATLEAST(bmain, 401, 5)) {
    /* Unify Material::blend_shadow and Cycles.use_transparent_shadows into the
     * Material::blend_flag. */
    bool is_eevee = all_scenes_use(bmain,
                                   {RE_engine_id_BLENDER_EEVEE, RE_engine_id_BLENDER_EEVEE_NEXT});
    LISTBASE_FOREACH (Material *, material, &bmain->materials) {
      bool transparent_shadows = true;
      if (is_eevee) {
        transparent_shadows = material->blend_shadow != MA_BS_SOLID;
      }
      else if (IDProperty *cmat = version_cycles_properties_from_ID(&material->id)) {
        transparent_shadows = version_cycles_property_boolean(
            cmat, "use_transparent_shadow", true);
      }
      SET_FLAG_FROM_TEST(material->blend_flag, transparent_shadows, MA_BL_TRANSPARENT_SHADOW);
    }
  }

  if (!MAIN_VERSION_FILE_ATLEAST(bmain, 401, 5)) {
    /** NOTE: This versioning code didn't update the subversion number. */
    FOREACH_NODETREE_BEGIN (bmain, ntree, id) {
      if (ntree->type == NTREE_COMPOSIT) {
        versioning_replace_splitviewer(ntree);
      }
    }
    FOREACH_NODETREE_END;
  }

  /* 401 6 did not require any do_version here. */

  if (!MAIN_VERSION_FILE_ATLEAST(bmain, 401, 7)) {
    if (!DNA_struct_member_exists(fd->filesdna, "SceneEEVEE", "int", "volumetric_ray_depth")) {
      SceneEEVEE default_eevee = *DNA_struct_default_get(SceneEEVEE);
      LISTBASE_FOREACH (Scene *, scene, &bmain->scenes) {
        scene->eevee.volumetric_ray_depth = default_eevee.volumetric_ray_depth;
      }
    }

    if (!DNA_struct_member_exists(fd->filesdna, "Material", "char", "surface_render_method")) {
      LISTBASE_FOREACH (Material *, mat, &bmain->materials) {
        mat->surface_render_method = (mat->blend_method == MA_BM_BLEND) ?
                                         MA_SURFACE_METHOD_FORWARD :
                                         MA_SURFACE_METHOD_DEFERRED;
      }
    }

    LISTBASE_FOREACH (bScreen *, screen, &bmain->screens) {
      LISTBASE_FOREACH (ScrArea *, area, &screen->areabase) {
        LISTBASE_FOREACH (SpaceLink *, sl, &area->spacedata) {
          const ListBase *regionbase = (sl == area->spacedata.first) ? &area->regionbase :
                                                                       &sl->regionbase;
          LISTBASE_FOREACH (ARegion *, region, regionbase) {
            if (region->regiontype != RGN_TYPE_ASSET_SHELF_HEADER) {
              continue;
            }
            region->alignment &= ~RGN_SPLIT_PREV;
            region->alignment |= RGN_ALIGN_HIDE_WITH_PREV;
          }
        }
      }
    }

    if (!DNA_struct_member_exists(fd->filesdna, "SceneEEVEE", "float", "gtao_thickness")) {
      SceneEEVEE default_eevee = *DNA_struct_default_get(SceneEEVEE);
      LISTBASE_FOREACH (Scene *, scene, &bmain->scenes) {
        scene->eevee.gtao_thickness = default_eevee.gtao_thickness;
        scene->eevee.gtao_focus = default_eevee.gtao_focus;
      }
    }

    if (!DNA_struct_member_exists(fd->filesdna, "LightProbe", "float", "data_display_size")) {
      LightProbe default_probe = *DNA_struct_default_get(LightProbe);
      LISTBASE_FOREACH (LightProbe *, probe, &bmain->lightprobes) {
        probe->data_display_size = default_probe.data_display_size;
      }
    }

    LISTBASE_FOREACH (Mesh *, mesh, &bmain->meshes) {
      mesh->flag &= ~ME_NO_OVERLAPPING_TOPOLOGY;
    }
  }

  if (!MAIN_VERSION_FILE_ATLEAST(bmain, 401, 8)) {
    LISTBASE_FOREACH (bNodeTree *, ntree, &bmain->nodetrees) {
      if (ntree->type != NTREE_GEOMETRY) {
        continue;
      }
      versioning_nodes_dynamic_sockets(*ntree);
    }
  }

  if (!MAIN_VERSION_FILE_ATLEAST(bmain, 401, 9)) {
    if (!DNA_struct_member_exists(fd->filesdna, "Material", "char", "displacement_method")) {
      /* Replace Cycles.displacement_method by Material::displacement_method. */
      LISTBASE_FOREACH (Material *, material, &bmain->materials) {
        int displacement_method = MA_DISPLACEMENT_BUMP;
        if (IDProperty *cmat = version_cycles_properties_from_ID(&material->id)) {
          displacement_method = version_cycles_property_int(
              cmat, "displacement_method", MA_DISPLACEMENT_BUMP);
        }
        material->displacement_method = displacement_method;
      }
    }

    /* Prevent custom bone colors from having alpha zero.
     * Part of the fix for issue #115434. */
    LISTBASE_FOREACH (bArmature *, arm, &bmain->armatures) {
      blender::animrig::ANIM_armature_foreach_bone(&arm->bonebase, [](Bone *bone) {
        bone->color.custom.solid[3] = 255;
        bone->color.custom.select[3] = 255;
        bone->color.custom.active[3] = 255;
      });
      if (arm->edbo) {
        LISTBASE_FOREACH (EditBone *, ebone, arm->edbo) {
          ebone->color.custom.solid[3] = 255;
          ebone->color.custom.select[3] = 255;
          ebone->color.custom.active[3] = 255;
        }
      }
    }
    LISTBASE_FOREACH (Object *, obj, &bmain->objects) {
      if (obj->pose == nullptr) {
        continue;
      }
      LISTBASE_FOREACH (bPoseChannel *, pchan, &obj->pose->chanbase) {
        pchan->color.custom.solid[3] = 255;
        pchan->color.custom.select[3] = 255;
        pchan->color.custom.active[3] = 255;
      }
    }
  }

  if (!MAIN_VERSION_FILE_ATLEAST(bmain, 401, 10)) {
    if (!DNA_struct_member_exists(
            fd->filesdna, "SceneEEVEE", "RaytraceEEVEE", "ray_tracing_options"))
    {
      LISTBASE_FOREACH (Scene *, scene, &bmain->scenes) {
        scene->eevee.ray_tracing_options.flag = RAYTRACE_EEVEE_USE_DENOISE;
        scene->eevee.ray_tracing_options.denoise_stages = RAYTRACE_EEVEE_DENOISE_SPATIAL |
                                                          RAYTRACE_EEVEE_DENOISE_TEMPORAL |
                                                          RAYTRACE_EEVEE_DENOISE_BILATERAL;
        scene->eevee.ray_tracing_options.screen_trace_quality = 0.25f;
        scene->eevee.ray_tracing_options.screen_trace_thickness = 0.2f;
        scene->eevee.ray_tracing_options.trace_max_roughness = 0.5f;
        scene->eevee.ray_tracing_options.resolution_scale = 2;
      }
    }

    LISTBASE_FOREACH (bNodeTree *, ntree, &bmain->nodetrees) {
      if (ntree->type == NTREE_GEOMETRY) {
        version_geometry_nodes_use_rotation_socket(*ntree);
        versioning_nodes_dynamic_sockets_2(*ntree);
        fix_geometry_nodes_object_info_scale(*ntree);
      }
    }
  }

  if (MAIN_VERSION_FILE_ATLEAST(bmain, 400, 20) && !MAIN_VERSION_FILE_ATLEAST(bmain, 401, 11)) {
    /* Convert old socket lists into new interface items. */
    FOREACH_NODETREE_BEGIN (bmain, ntree, id) {
      versioning_fix_socket_subtype_idnames(ntree);
    }
    FOREACH_NODETREE_END;
  }

  if (!MAIN_VERSION_FILE_ATLEAST(bmain, 401, 12)) {
    FOREACH_NODETREE_BEGIN (bmain, ntree, id) {
      if (ntree->type == NTREE_COMPOSIT) {
        LISTBASE_FOREACH (bNode *, node, &ntree->nodes) {
          if (node->type == CMP_NODE_PIXELATE) {
            node->custom1 = 1;
          }
        }
      }
    }
    FOREACH_NODETREE_END;
  }

  if (!MAIN_VERSION_FILE_ATLEAST(bmain, 401, 13)) {
    FOREACH_NODETREE_BEGIN (bmain, ntree, id) {
      if (ntree->type == NTREE_COMPOSIT) {
        LISTBASE_FOREACH (bNode *, node, &ntree->nodes) {
          if (node->type == CMP_NODE_MAP_UV) {
            node->custom2 = CMP_NODE_MAP_UV_FILTERING_ANISOTROPIC;
          }
        }
      }
    }
    FOREACH_NODETREE_END;
  }

  if (!MAIN_VERSION_FILE_ATLEAST(bmain, 401, 14)) {
    const Brush *default_brush = DNA_struct_default_get(Brush);
    LISTBASE_FOREACH (Brush *, brush, &bmain->brushes) {
      brush->automasking_start_normal_limit = default_brush->automasking_start_normal_limit;
      brush->automasking_start_normal_falloff = default_brush->automasking_start_normal_falloff;

      brush->automasking_view_normal_limit = default_brush->automasking_view_normal_limit;
      brush->automasking_view_normal_falloff = default_brush->automasking_view_normal_falloff;
    }
  }

  if (!MAIN_VERSION_FILE_ATLEAST(bmain, 401, 15)) {
    FOREACH_NODETREE_BEGIN (bmain, ntree, id) {
      if (ntree->type == NTREE_COMPOSIT) {
        LISTBASE_FOREACH (bNode *, node, &ntree->nodes) {
          if (node->type == CMP_NODE_KEYING) {
            NodeKeyingData &keying_data = *static_cast<NodeKeyingData *>(node->storage);
            keying_data.edge_kernel_radius = max_ii(keying_data.edge_kernel_radius - 1, 0);
          }
        }
      }
    }
    FOREACH_NODETREE_END;
  }

  if (!MAIN_VERSION_FILE_ATLEAST(bmain, 401, 16)) {
    LISTBASE_FOREACH (Scene *, scene, &bmain->scenes) {
      Sculpt *sculpt = scene->toolsettings->sculpt;
      if (sculpt != nullptr) {
        Sculpt default_sculpt = *DNA_struct_default_get(Sculpt);
        sculpt->automasking_boundary_edges_propagation_steps =
            default_sculpt.automasking_boundary_edges_propagation_steps;
      }
    }
  }

  if (!MAIN_VERSION_FILE_ATLEAST(bmain, 401, 17)) {
    LISTBASE_FOREACH (Scene *, scene, &bmain->scenes) {
      ToolSettings *ts = scene->toolsettings;
      int input_sample_values[9];

      input_sample_values[0] = ts->imapaint.paint.num_input_samples_deprecated;
      input_sample_values[1] = ts->sculpt != nullptr ?
                                   ts->sculpt->paint.num_input_samples_deprecated :
                                   1;
      input_sample_values[2] = ts->curves_sculpt != nullptr ?
                                   ts->curves_sculpt->paint.num_input_samples_deprecated :
                                   1;

      input_sample_values[3] = ts->gp_paint != nullptr ?
                                   ts->gp_paint->paint.num_input_samples_deprecated :
                                   1;
      input_sample_values[4] = ts->gp_vertexpaint != nullptr ?
                                   ts->gp_vertexpaint->paint.num_input_samples_deprecated :
                                   1;
      input_sample_values[5] = ts->gp_sculptpaint != nullptr ?
                                   ts->gp_sculptpaint->paint.num_input_samples_deprecated :
                                   1;
      input_sample_values[6] = ts->gp_weightpaint != nullptr ?
                                   ts->gp_weightpaint->paint.num_input_samples_deprecated :
                                   1;

      input_sample_values[7] = ts->vpaint != nullptr ?
                                   ts->vpaint->paint.num_input_samples_deprecated :
                                   1;
      input_sample_values[8] = ts->wpaint != nullptr ?
                                   ts->wpaint->paint.num_input_samples_deprecated :
                                   1;

      int unified_value = 1;
      for (int i = 0; i < 9; i++) {
        if (input_sample_values[i] != 1) {
          if (unified_value == 1) {
            unified_value = input_sample_values[i];
          }
          else {
            /* In the case of a user having multiple tools with different num_input_value values
             * set we cannot support this in the single UnifiedPaintSettings value, so fallback
             * to 1 instead of deciding that one value is more canonical than the other.
             */
            break;
          }
        }
      }

      ts->unified_paint_settings.input_samples = unified_value;
    }
    LISTBASE_FOREACH (Brush *, brush, &bmain->brushes) {
      brush->input_samples = 1;
    }
  }

  if (!MAIN_VERSION_FILE_ATLEAST(bmain, 401, 18)) {
    LISTBASE_FOREACH (Scene *, scene, &bmain->scenes) {
      if (scene->ed != nullptr) {
        SEQ_for_each_callback(&scene->ed->seqbase, seq_filter_bilinear_to_auto, nullptr);
      }
    }
  }

  if (!MAIN_VERSION_FILE_ATLEAST(bmain, 401, 19)) {
    LISTBASE_FOREACH (bNodeTree *, ntree, &bmain->nodetrees) {
      if (ntree->type == NTREE_GEOMETRY) {
        version_node_socket_name(ntree, FN_NODE_ROTATE_ROTATION, "Rotation 1", "Rotation");
        version_node_socket_name(ntree, FN_NODE_ROTATE_ROTATION, "Rotation 2", "Rotate By");
      }
    }
  }

  if (!MAIN_VERSION_FILE_ATLEAST(bmain, 401, 20)) {
    LISTBASE_FOREACH (Object *, ob, &bmain->objects) {
      int uid = 1;
      LISTBASE_FOREACH (ModifierData *, md, &ob->modifiers) {
        /* These identifiers are not necessarily stable for linked data. If the linked data has a
         * new modifier inserted, the identifiers of other modifiers can change. */
        md->persistent_uid = uid++;
      }
    }
  }

  if (!MAIN_VERSION_FILE_ATLEAST(bmain, 401, 21)) {
    LISTBASE_FOREACH (Brush *, brush, &bmain->brushes) {
      /* The `sculpt_flag` was used to store the `BRUSH_DIR_IN`
       * With the fix for #115313 this is now just using the `brush->flag`. */
      if (brush->gpencil_settings && (brush->gpencil_settings->sculpt_flag & BRUSH_DIR_IN) != 0) {
        brush->flag |= BRUSH_DIR_IN;
      }
    }
  }

  /* Keep point/spot light soft falloff for files created before 4.0. */
  if (!MAIN_VERSION_FILE_ATLEAST(bmain, 400, 0)) {
    LISTBASE_FOREACH (Light *, light, &bmain->lights) {
      if (ELEM(light->type, LA_LOCAL, LA_SPOT)) {
        light->mode |= LA_USE_SOFT_FALLOFF;
      }
    }
  }

  if (!MAIN_VERSION_FILE_ATLEAST(bmain, 402, 1)) {
    using namespace blender::bke::greasepencil;
    /* Initialize newly added scale layer transform to one. */
    LISTBASE_FOREACH (GreasePencil *, grease_pencil, &bmain->grease_pencils) {
      for (Layer *layer : grease_pencil->layers_for_write()) {
        copy_v3_fl(layer->scale, 1.0f);
      }
    }
  }

  if (!MAIN_VERSION_FILE_ATLEAST(bmain, 402, 2)) {
    LISTBASE_FOREACH (Scene *, scene, &bmain->scenes) {
      bool is_cycles = scene && STREQ(scene->r.engine, RE_engine_id_CYCLES);
      if (is_cycles) {
        if (IDProperty *cscene = version_cycles_properties_from_ID(&scene->id)) {
          int cposition = version_cycles_property_int(cscene, "motion_blur_position", 1);
          BLI_assert(cposition >= 0 && cposition < 3);
          int order_conversion[3] = {SCE_MB_START, SCE_MB_CENTER, SCE_MB_END};
          scene->r.motion_blur_position = order_conversion[std::clamp(cposition, 0, 2)];
        }
      }
      else {
        SET_FLAG_FROM_TEST(
            scene->r.mode, scene->eevee.flag & SCE_EEVEE_MOTION_BLUR_ENABLED_DEPRECATED, R_MBLUR);
        scene->r.motion_blur_position = scene->eevee.motion_blur_position_deprecated;
        scene->r.motion_blur_shutter = scene->eevee.motion_blur_shutter_deprecated;
      }
    }
  }

  if (!MAIN_VERSION_FILE_ATLEAST(bmain, 402, 3)) {
    constexpr int NTREE_EXECUTION_MODE_CPU = 0;
    constexpr int NTREE_EXECUTION_MODE_FULL_FRAME = 1;

    constexpr int NTREE_COM_GROUPNODE_BUFFER = 1 << 3;
    constexpr int NTREE_COM_OPENCL = 1 << 1;

    FOREACH_NODETREE_BEGIN (bmain, ntree, id) {
      if (ntree->type != NTREE_COMPOSIT) {
        continue;
      }

      ntree->flag &= ~(NTREE_COM_GROUPNODE_BUFFER | NTREE_COM_OPENCL);

      if (ntree->execution_mode == NTREE_EXECUTION_MODE_FULL_FRAME) {
        ntree->execution_mode = NTREE_EXECUTION_MODE_CPU;
      }
    }
    FOREACH_NODETREE_END;
  }

  if (!MAIN_VERSION_FILE_ATLEAST(bmain, 402, 4)) {
    if (!DNA_struct_member_exists(fd->filesdna, "SpaceImage", "float", "stretch_opacity")) {
      LISTBASE_FOREACH (bScreen *, screen, &bmain->screens) {
        LISTBASE_FOREACH (ScrArea *, area, &screen->areabase) {
          LISTBASE_FOREACH (SpaceLink *, sl, &area->spacedata) {
            if (sl->spacetype == SPACE_IMAGE) {
              SpaceImage *sima = reinterpret_cast<SpaceImage *>(sl);
              sima->stretch_opacity = 0.9f;
            }
          }
        }
      }
    }
  }

  if (!MAIN_VERSION_FILE_ATLEAST(bmain, 402, 5)) {
    LISTBASE_FOREACH (Scene *, scene, &bmain->scenes) {
      image_settings_avi_to_ffmpeg(scene);
    }
  }

  if (!MAIN_VERSION_FILE_ATLEAST(bmain, 402, 6)) {
    LISTBASE_FOREACH (Brush *, brush, &bmain->brushes) {
      if (BrushCurvesSculptSettings *settings = brush->curves_sculpt_settings) {
        settings->flag |= BRUSH_CURVES_SCULPT_FLAG_INTERPOLATE_RADIUS;
        settings->curve_radius = 0.01f;
      }
    }
  }

  if (!MAIN_VERSION_FILE_ATLEAST(bmain, 402, 8)) {
    LISTBASE_FOREACH (Light *, light, &bmain->lights) {
      light->shadow_filter_radius = 1.0f;
    }
  }

  if (!MAIN_VERSION_FILE_ATLEAST(bmain, 402, 9)) {
    const float default_snap_angle_increment = DEG2RADF(5.0f);
    const float default_snap_angle_increment_precision = DEG2RADF(1.0f);
    LISTBASE_FOREACH (Scene *, scene, &bmain->scenes) {
      scene->toolsettings->snap_angle_increment_2d = default_snap_angle_increment;
      scene->toolsettings->snap_angle_increment_3d = default_snap_angle_increment;
      scene->toolsettings->snap_angle_increment_2d_precision =
          default_snap_angle_increment_precision;
      scene->toolsettings->snap_angle_increment_3d_precision =
          default_snap_angle_increment_precision;
    }
  }

  if (!MAIN_VERSION_FILE_ATLEAST(bmain, 402, 10)) {
    if (!DNA_struct_member_exists(fd->filesdna, "SceneEEVEE", "int", "gtao_resolution")) {
      LISTBASE_FOREACH (Scene *, scene, &bmain->scenes) {
        scene->eevee.gtao_resolution = 2;
      }
    }
  }

  if (!MAIN_VERSION_FILE_ATLEAST(bmain, 402, 12)) {
    FOREACH_NODETREE_BEGIN (bmain, ntree, id) {
      versioning_node_hue_correct_set_wrappng(ntree);
    }
    FOREACH_NODETREE_END;

    LISTBASE_FOREACH (Scene *, scene, &bmain->scenes) {
      if (scene->ed != nullptr) {
        SEQ_for_each_callback(&scene->ed->seqbase, seq_hue_correct_set_wrapping, nullptr);
      }
    }
  }

  if (!MAIN_VERSION_FILE_ATLEAST(bmain, 402, 14)) {
    LISTBASE_FOREACH (Object *, ob, &bmain->objects) {
      if (bMotionPath *mpath = ob->mpath) {
        mpath->color_post[0] = 0.1f;
        mpath->color_post[1] = 1.0f;
        mpath->color_post[2] = 0.1f;
      }
      if (!ob->pose) {
        continue;
      }
      LISTBASE_FOREACH (bPoseChannel *, pchan, &ob->pose->chanbase) {
        if (bMotionPath *mpath = pchan->mpath) {
          mpath->color_post[0] = 0.1f;
          mpath->color_post[1] = 1.0f;
          mpath->color_post[2] = 0.1f;
        }
      }
    }
  }

  if (!MAIN_VERSION_FILE_ATLEAST(bmain, 402, 18)) {
    if (!DNA_struct_member_exists(fd->filesdna, "Light", "float", "transmission_fac")) {
      LISTBASE_FOREACH (Light *, light, &bmain->lights) {
        /* Refracted light was not supported in legacy EEVEE. Set it to zero for compatibility with
         * older files. */
        light->transmission_fac = 0.0f;
      }
    }
  }

  if (!MAIN_VERSION_FILE_ATLEAST(bmain, 402, 19)) {
    LISTBASE_FOREACH (Scene *, scene, &bmain->scenes) {
      /* Keep legacy EEVEE old behavior. */
      scene->eevee.flag |= SCE_EEVEE_VOLUME_CUSTOM_RANGE;
    }

    LISTBASE_FOREACH (Scene *, scene, &bmain->scenes) {
      scene->eevee.clamp_surface_indirect = 10.0f;
      /* Make contribution of indirect lighting very small (but non-null) to avoid world lighting
       * and volume lightprobe changing the appearance of volume objects. */
      scene->eevee.clamp_volume_indirect = 1e-8f;
    }
  }

  if (!MAIN_VERSION_FILE_ATLEAST(bmain, 402, 20)) {
    LISTBASE_FOREACH (Scene *, scene, &bmain->scenes) {
      SequencerToolSettings *sequencer_tool_settings = SEQ_tool_settings_ensure(scene);
      sequencer_tool_settings->snap_mode |= SEQ_SNAP_TO_MARKERS;
    }
  }

  if (!MAIN_VERSION_FILE_ATLEAST(bmain, 402, 21)) {
    add_image_editor_asset_shelf(*bmain);
  }

  if (!MAIN_VERSION_FILE_ATLEAST(bmain, 402, 22)) {
    /* Display missing media in sequencer by default. */
    LISTBASE_FOREACH (Scene *, scene, &bmain->scenes) {
      if (scene->ed != nullptr) {
        scene->ed->show_missing_media_flag |= SEQ_EDIT_SHOW_MISSING_MEDIA;
      }
    }
  }

  if (!MAIN_VERSION_FILE_ATLEAST(bmain, 402, 23)) {
    LISTBASE_FOREACH (Scene *, scene, &bmain->scenes) {
      ToolSettings *ts = scene->toolsettings;
      if (!ts->uvsculpt.strength_curve) {
        ts->uvsculpt.size = 50;
        ts->uvsculpt.strength = 1.0f;
        ts->uvsculpt.curve_preset = BRUSH_CURVE_SMOOTH;
        ts->uvsculpt.strength_curve = BKE_curvemapping_add(1, 0.0f, 0.0f, 1.0f, 1.0f);
      }
    }
  }

  if (!MAIN_VERSION_FILE_ATLEAST(bmain, 402, 24)) {
    if (!DNA_struct_member_exists(fd->filesdna, "Material", "char", "thickness_mode")) {
      LISTBASE_FOREACH (Material *, material, &bmain->materials) {
        if (material->blend_flag & MA_BL_TRANSLUCENCY) {
          /* EEVEE Legacy used thickness from shadow map when translucency was on. */
          material->blend_flag |= MA_BL_THICKNESS_FROM_SHADOW;
        }
        if ((material->blend_flag & MA_BL_SS_REFRACTION) && material->use_nodes &&
            material->nodetree)
        {
          /* EEVEE Legacy used slab assumption. */
          material->thickness_mode = MA_THICKNESS_SLAB;
          version_refraction_depth_to_thickness_value(material->nodetree, material->refract_depth);
        }
      }
    }
  }

  if (!MAIN_VERSION_FILE_ATLEAST(bmain, 402, 25)) {
    FOREACH_NODETREE_BEGIN (bmain, ntree, id) {
      if (ntree->type != NTREE_COMPOSIT) {
        continue;
      }
      LISTBASE_FOREACH (bNode *, node, &ntree->nodes) {
        if (node->type != CMP_NODE_BLUR) {
          continue;
        }

        NodeBlurData &blur_data = *static_cast<NodeBlurData *>(node->storage);

        if (blur_data.filtertype != R_FILTER_FAST_GAUSS) {
          continue;
        }

        /* The size of the Fast Gaussian mode of blur decreased by the following factor to match
         * other blur sizes. So increase it back. */
        const float size_factor = 3.0f / 2.0f;
        blur_data.sizex *= size_factor;
        blur_data.sizey *= size_factor;
        blur_data.percentx *= size_factor;
        blur_data.percenty *= size_factor;
      }
    }
    FOREACH_NODETREE_END;
  }

  if (!MAIN_VERSION_FILE_ATLEAST(bmain, 402, 26)) {
    if (!DNA_struct_member_exists(fd->filesdna, "SceneEEVEE", "float", "shadow_resolution_scale"))
    {
      SceneEEVEE default_scene_eevee = *DNA_struct_default_get(SceneEEVEE);
      LISTBASE_FOREACH (Scene *, scene, &bmain->scenes) {
        scene->eevee.shadow_resolution_scale = default_scene_eevee.shadow_resolution_scale;
      }
    }
  }

  if (!MAIN_VERSION_FILE_ATLEAST(bmain, 402, 27)) {
    LISTBASE_FOREACH (Scene *, scene, &bmain->scenes) {
      if (scene->ed != nullptr) {
        scene->ed->cache_flag &= ~(SEQ_CACHE_UNUSED_5 | SEQ_CACHE_UNUSED_6 | SEQ_CACHE_UNUSED_7 |
                                   SEQ_CACHE_UNUSED_8 | SEQ_CACHE_UNUSED_9);
      }
    }
    LISTBASE_FOREACH (bScreen *, screen, &bmain->screens) {
      LISTBASE_FOREACH (ScrArea *, area, &screen->areabase) {
        LISTBASE_FOREACH (SpaceLink *, sl, &area->spacedata) {
          if (sl->spacetype == SPACE_SEQ) {
            SpaceSeq *sseq = (SpaceSeq *)sl;
            sseq->cache_overlay.flag |= SEQ_CACHE_SHOW_FINAL_OUT;
          }
        }
      }
    }
  }

  if (!MAIN_VERSION_FILE_ATLEAST(bmain, 402, 28)) {
    LISTBASE_FOREACH (Scene *, scene, &bmain->scenes) {
      if (scene->ed != nullptr) {
        SEQ_for_each_callback(&scene->ed->seqbase, seq_proxies_timecode_update, nullptr);
      }
    }

    LISTBASE_FOREACH (MovieClip *, clip, &bmain->movieclips) {
      MovieClipProxy proxy = clip->proxy;
      versioning_update_timecode(&proxy.tc);
    }
  }

  if (!MAIN_VERSION_FILE_ATLEAST(bmain, 402, 29)) {
    LISTBASE_FOREACH (Scene *, scene, &bmain->scenes) {
      if (scene->ed) {
        SEQ_for_each_callback(&scene->ed->seqbase, seq_text_data_update, nullptr);
      }
    }
  }

  if (!MAIN_VERSION_FILE_ATLEAST(bmain, 402, 30)) {
    LISTBASE_FOREACH (Scene *, scene, &bmain->scenes) {
      if (scene->nodetree) {
        scene->nodetree->flag &= ~NTREE_UNUSED_2;
      }
    }
  }

  if (!MAIN_VERSION_FILE_ATLEAST(bmain, 402, 31)) {
    LISTBASE_FOREACH (LightProbe *, lightprobe, &bmain->lightprobes) {
      /* Guess a somewhat correct density given the resolution. But very low resolution need
       * a decent enough density to work. */
      lightprobe->grid_surfel_density = max_ii(20,
                                               2 * max_iii(lightprobe->grid_resolution_x,
                                                           lightprobe->grid_resolution_y,
                                                           lightprobe->grid_resolution_z));
    }
  }

  if (!MAIN_VERSION_FILE_ATLEAST(bmain, 402, 31)) {
    bool only_uses_eevee_legacy_or_workbench = true;
    LISTBASE_FOREACH (Scene *, scene, &bmain->scenes) {
      if (!STR_ELEM(scene->r.engine, RE_engine_id_BLENDER_EEVEE, RE_engine_id_BLENDER_WORKBENCH)) {
        only_uses_eevee_legacy_or_workbench = false;
      }
    }
    /* Mark old EEVEE world volumes for showing conversion operator. */
    LISTBASE_FOREACH (World *, world, &bmain->worlds) {
      if (world->nodetree) {
        bNode *output_node = version_eevee_output_node_get(world->nodetree, SH_NODE_OUTPUT_WORLD);
        if (output_node) {
          bNodeSocket *volume_input_socket = static_cast<bNodeSocket *>(
              BLI_findlink(&output_node->inputs, 1));
          if (volume_input_socket) {
            LISTBASE_FOREACH (bNodeLink *, node_link, &world->nodetree->links) {
              if (node_link->tonode == output_node && node_link->tosock == volume_input_socket) {
                world->flag |= WO_USE_EEVEE_FINITE_VOLUME;
                /* Only display a warning message if we are sure this can be used by EEVEE. */
                if (only_uses_eevee_legacy_or_workbench) {
                  BLO_reportf_wrap(fd->reports,
                                   RPT_WARNING,
                                   RPT_("%s contains a volume shader that might need to be "
                                        "converted to object (see world volume panel)\n"),
                                   world->id.name + 2);
                }
              }
            }
          }
        }
      }
    }
  }

  if (!MAIN_VERSION_FILE_ATLEAST(bmain, 402, 33)) {
    constexpr int NTREE_EXECUTION_MODE_GPU = 2;

    LISTBASE_FOREACH (Scene *, scene, &bmain->scenes) {
      if (scene->nodetree) {
        if (scene->nodetree->execution_mode == NTREE_EXECUTION_MODE_GPU) {
          scene->r.compositor_device = SCE_COMPOSITOR_DEVICE_GPU;
        }
        scene->r.compositor_precision = scene->nodetree->precision;
      }
    }
  }

  if (!MAIN_VERSION_FILE_ATLEAST(bmain, 402, 34)) {
    float shadow_max_res_sun = 0.001f;
    float shadow_max_res_local = 0.001f;
    bool shadow_resolution_absolute = false;
    /* Try to get default resolution from scene setting. */
    LISTBASE_FOREACH (Scene *, scene, &bmain->scenes) {
      shadow_max_res_local = (2.0f * M_SQRT2) / scene->eevee.shadow_cube_size_deprecated;
      /* Round to avoid weird numbers in the UI. */
      shadow_max_res_local = ceil(shadow_max_res_local * 1000.0f) / 1000.0f;
      shadow_resolution_absolute = true;
      break;
    }

    LISTBASE_FOREACH (Light *, light, &bmain->lights) {
      if (light->type == LA_SUN) {
        /* Sun are too complex to convert. Need user interaction. */
        light->shadow_maximum_resolution = shadow_max_res_sun;
        SET_FLAG_FROM_TEST(light->mode, false, LA_SHAD_RES_ABSOLUTE);
      }
      else {
        light->shadow_maximum_resolution = shadow_max_res_local;
        SET_FLAG_FROM_TEST(light->mode, shadow_resolution_absolute, LA_SHAD_RES_ABSOLUTE);
      }
    }
  }

  if (!MAIN_VERSION_FILE_ATLEAST(bmain, 402, 36)) {
    LISTBASE_FOREACH (Brush *, brush, &bmain->brushes) {
      /* Only for grease pencil brushes. */
      if (brush->gpencil_settings) {
        /* Use the `Scene` radius unit by default (confusingly named `BRUSH_LOCK_SIZE`).
         * Convert the radius to be the same visual size as in GPv2. */
        brush->flag |= BRUSH_LOCK_SIZE;
        brush->unprojected_radius = brush->size *
                                    blender::bke::greasepencil::LEGACY_RADIUS_CONVERSION_FACTOR;
      }
    }
  }

  if (!MAIN_VERSION_FILE_ATLEAST(bmain, 402, 37)) {
    const World *default_world = DNA_struct_default_get(World);
    LISTBASE_FOREACH (World *, world, &bmain->worlds) {
      world->sun_threshold = default_world->sun_threshold;
      world->sun_angle = default_world->sun_angle;
      world->sun_shadow_maximum_resolution = default_world->sun_shadow_maximum_resolution;
      /* Having the sun extracted is mandatory to keep the same look and avoid too much light
       * leaking compared to EEVEE-Legacy. But adding shadows might create performance overhead and
       * change the result in a very different way. So we disable shadows in older file. */
      world->flag &= ~WO_USE_SUN_SHADOW;
    }
  }

  if (!MAIN_VERSION_FILE_ATLEAST(bmain, 402, 38)) {
    LISTBASE_FOREACH (GreasePencil *, grease_pencil, &bmain->grease_pencils) {
      convert_grease_pencil_stroke_hardness_to_softness(grease_pencil);
    }
  }

  if (!MAIN_VERSION_FILE_ATLEAST(bmain, 402, 39)) {
    /* Unify cast shadow property with Cycles. */
    if (!all_scenes_use(bmain, {RE_engine_id_BLENDER_EEVEE})) {
      const Light *default_light = DNA_struct_default_get(Light);
      LISTBASE_FOREACH (Light *, light, &bmain->lights) {
        IDProperty *clight = version_cycles_properties_from_ID(&light->id);
        if (clight) {
          bool value = version_cycles_property_boolean(
              clight, "cast_shadow", default_light->mode & LA_SHADOW);
          SET_FLAG_FROM_TEST(light->mode, value, LA_SHADOW);
        }
      }
    }
  }

  if (!MAIN_VERSION_FILE_ATLEAST(bmain, 402, 40)) {
    LISTBASE_FOREACH (bNodeTree *, ntree, &bmain->nodetrees) {
      version_node_input_socket_name(ntree, FN_NODE_COMBINE_TRANSFORM, "Location", "Translation");
      version_node_output_socket_name(
          ntree, FN_NODE_SEPARATE_TRANSFORM, "Location", "Translation");
    }
  }

  if (!MAIN_VERSION_FILE_ATLEAST(bmain, 402, 41)) {
    const Light *default_light = DNA_struct_default_get(Light);
    LISTBASE_FOREACH (Light *, light, &bmain->lights) {
      light->shadow_jitter_overblur = default_light->shadow_jitter_overblur;
    }
  }

  if (!MAIN_VERSION_FILE_ATLEAST(bmain, 402, 43)) {
    const World *default_world = DNA_struct_default_get(World);
    LISTBASE_FOREACH (World *, world, &bmain->worlds) {
      world->sun_shadow_maximum_resolution = default_world->sun_shadow_maximum_resolution;
      world->sun_shadow_filter_radius = default_world->sun_shadow_filter_radius;
    }
  }

  if (!MAIN_VERSION_FILE_ATLEAST(bmain, 402, 44)) {
    const Scene *default_scene = DNA_struct_default_get(Scene);
    LISTBASE_FOREACH (Scene *, scene, &bmain->scenes) {
      scene->eevee.fast_gi_step_count = default_scene->eevee.fast_gi_step_count;
      scene->eevee.fast_gi_ray_count = default_scene->eevee.fast_gi_ray_count;
    }
  }

  if (!MAIN_VERSION_FILE_ATLEAST(bmain, 402, 45)) {
    LISTBASE_FOREACH (bScreen *, screen, &bmain->screens) {
      LISTBASE_FOREACH (ScrArea *, area, &screen->areabase) {
        LISTBASE_FOREACH (SpaceLink *, sl, &area->spacedata) {
          if (sl->spacetype == SPACE_VIEW3D) {
            View3D *v3d = reinterpret_cast<View3D *>(sl);
            v3d->flag2 |= V3D_SHOW_CAMERA_GUIDES;
          }
        }
      }
    }
  }

  if (!MAIN_VERSION_FILE_ATLEAST(bmain, 402, 46)) {
    const Scene *default_scene = DNA_struct_default_get(Scene);
    LISTBASE_FOREACH (Scene *, scene, &bmain->scenes) {
      scene->eevee.fast_gi_thickness_near = default_scene->eevee.fast_gi_thickness_near;
      scene->eevee.fast_gi_thickness_far = default_scene->eevee.fast_gi_thickness_far;
    }
  }
  if (!MAIN_VERSION_FILE_ATLEAST(bmain, 402, 48)) {
    LISTBASE_FOREACH (Object *, ob, &bmain->objects) {
      if (!ob->pose) {
        continue;
      }
      LISTBASE_FOREACH (bPoseChannel *, pchan, &ob->pose->chanbase) {
        pchan->custom_shape_wire_width = 1.0;
      }
    }
  }

  if (!MAIN_VERSION_FILE_ATLEAST(bmain, 402, 49)) {
    LISTBASE_FOREACH (bScreen *, screen, &bmain->screens) {
      LISTBASE_FOREACH (ScrArea *, area, &screen->areabase) {
        LISTBASE_FOREACH (SpaceLink *, sl, &area->spacedata) {
          if (sl->spacetype == SPACE_VIEW3D) {
            View3D *v3d = reinterpret_cast<View3D *>(sl);
            v3d->flag2 |= V3D_SHOW_CAMERA_PASSEPARTOUT;
          }
        }
      }
    }
  }

  if (!MAIN_VERSION_FILE_ATLEAST(bmain, 402, 50)) {
    LISTBASE_FOREACH (bNodeTree *, ntree, &bmain->nodetrees) {
      if (ntree->type != NTREE_GEOMETRY) {
        continue;
      }
      LISTBASE_FOREACH (bNode *, node, &ntree->nodes) {
        if (node->type != GEO_NODE_CAPTURE_ATTRIBUTE) {
          continue;
        }
        NodeGeometryAttributeCapture *storage = static_cast<NodeGeometryAttributeCapture *>(
            node->storage);
        if (storage->next_identifier > 0) {
          continue;
        }
        storage->capture_items_num = 1;
        storage->capture_items = MEM_cnew_array<NodeGeometryAttributeCaptureItem>(
            storage->capture_items_num, __func__);
        NodeGeometryAttributeCaptureItem &item = storage->capture_items[0];
        item.data_type = storage->data_type_legacy;
        item.identifier = storage->next_identifier++;
        item.name = BLI_strdup("Value");
      }
    }
  }

  if (!MAIN_VERSION_FILE_ATLEAST(bmain, 402, 53)) {
    LISTBASE_FOREACH (bScreen *, screen, &bmain->screens) {
      LISTBASE_FOREACH (ScrArea *, area, &screen->areabase) {
        LISTBASE_FOREACH (SpaceLink *, sl, &area->spacedata) {
          if (sl->spacetype == SPACE_NODE) {
            SpaceNode *snode = reinterpret_cast<SpaceNode *>(sl);
            snode->overlay.flag |= SN_OVERLAY_SHOW_REROUTE_AUTO_LABELS;
          }
        }
      }
    }
  }

  if (!MAIN_VERSION_FILE_ATLEAST(bmain, 402, 55)) {
    FOREACH_NODETREE_BEGIN (bmain, ntree, id) {
      if (ntree->type != NTREE_COMPOSIT) {
        continue;
      }
      LISTBASE_FOREACH (bNode *, node, &ntree->nodes) {
        if (node->type != CMP_NODE_CURVE_RGB) {
          continue;
        }

        CurveMapping &curve_mapping = *static_cast<CurveMapping *>(node->storage);

        /* Film-like tone only works with the combined curve, which is the fourth curve, so make
         * the combined curve current, as we now hide the rest of the curves since they no longer
         * have an effect. */
        if (curve_mapping.tone == CURVE_TONE_FILMLIKE) {
          curve_mapping.cur = 3;
        }
      }
    }
    FOREACH_NODETREE_END;
  }

  if (!MAIN_VERSION_FILE_ATLEAST(bmain, 403, 2)) {
    LISTBASE_FOREACH (bScreen *, screen, &bmain->screens) {
      LISTBASE_FOREACH (ScrArea *, area, &screen->areabase) {
        LISTBASE_FOREACH (SpaceLink *, space_link, &area->spacedata) {
          if (space_link->spacetype == SPACE_NODE) {
            SpaceNode *space_node = reinterpret_cast<SpaceNode *>(space_link);
            space_node->flag &= ~SNODE_FLAG_UNUSED_5;
          }
        }
      }
    }
  }

  if (!MAIN_VERSION_FILE_ATLEAST(bmain, 402, 60) ||
      (bmain->versionfile == 403 && !MAIN_VERSION_FILE_ATLEAST(bmain, 403, 3)))
  {
    /* Limit Rotation constraints from old files should use the legacy Limit
     * Rotation behavior. */
    LISTBASE_FOREACH (Object *, obj, &bmain->objects) {
      LISTBASE_FOREACH (bConstraint *, constraint, &obj->constraints) {
        if (constraint->type != CONSTRAINT_TYPE_ROTLIMIT) {
          continue;
        }
        static_cast<bRotLimitConstraint *>(constraint->data)->flag |= LIMIT_ROT_LEGACY_BEHAVIOR;
      }

      if (!obj->pose) {
        continue;
      }
      LISTBASE_FOREACH (bPoseChannel *, pbone, &obj->pose->chanbase) {
        LISTBASE_FOREACH (bConstraint *, constraint, &pbone->constraints) {
          if (constraint->type != CONSTRAINT_TYPE_ROTLIMIT) {
            continue;
          }
          static_cast<bRotLimitConstraint *>(constraint->data)->flag |= LIMIT_ROT_LEGACY_BEHAVIOR;
        }
      }
    }
  }

  if (!MAIN_VERSION_FILE_ATLEAST(bmain, 402, 61)) {
    /* LIGHT_PROBE_RESOLUTION_64 has been removed in EEVEE-Next as the tedrahedral mapping is to
     * low res to be usable. */
    LISTBASE_FOREACH (Scene *, scene, &bmain->scenes) {
      if (scene->eevee.gi_cubemap_resolution < 128) {
        scene->eevee.gi_cubemap_resolution = 128;
      }
    }
  }

  if (!MAIN_VERSION_FILE_ATLEAST(bmain, 402, 64)) {
    if (all_scenes_use(bmain, {RE_engine_id_BLENDER_EEVEE})) {
      /* Re-apply versioning made for EEVEE-Next in 4.1 before it got delayed. */
      LISTBASE_FOREACH (Material *, material, &bmain->materials) {
        bool transparent_shadows = material->blend_shadow != MA_BS_SOLID;
        SET_FLAG_FROM_TEST(material->blend_flag, transparent_shadows, MA_BL_TRANSPARENT_SHADOW);
      }
      LISTBASE_FOREACH (Material *, mat, &bmain->materials) {
        mat->surface_render_method = (mat->blend_method == MA_BM_BLEND) ?
                                         MA_SURFACE_METHOD_FORWARD :
                                         MA_SURFACE_METHOD_DEFERRED;
      }
    }
  }

  if (!MAIN_VERSION_FILE_ATLEAST(bmain, 403, 3)) {
    LISTBASE_FOREACH (Brush *, brush, &bmain->brushes) {
      if (BrushGpencilSettings *settings = brush->gpencil_settings) {
        /* Copy the `draw_strength` value to the `alpha` value. */
        brush->alpha = settings->draw_strength;

        /* We approximate the simplify pixel threshold by taking the previous threshold (world
         * space) and dividing by the legacy radius conversion factor. This should generally give
         * reasonable "pixel" threshold values, at least for previous GPv2 defaults. */
        settings->simplify_px = settings->simplify_f /
                                blender::bke::greasepencil::LEGACY_RADIUS_CONVERSION_FACTOR * 0.1f;
      }
    }
  }

  if (!MAIN_VERSION_FILE_ATLEAST(bmain, 403, 4)) {
    LISTBASE_FOREACH (Scene *, scene, &bmain->scenes) {
      scene->view_settings.temperature = 6500.0f;
      scene->view_settings.tint = 10.0f;
    }
  }

  if (!MAIN_VERSION_FILE_ATLEAST(bmain, 403, 7)) {
    LISTBASE_FOREACH (Scene *, scene, &bmain->scenes) {
      SequencerToolSettings *sequencer_tool_settings = SEQ_tool_settings_ensure(scene);
      sequencer_tool_settings->snap_mode |= SEQ_SNAP_TO_PREVIEW_BORDERS |
                                            SEQ_SNAP_TO_PREVIEW_CENTER |
                                            SEQ_SNAP_TO_STRIPS_PREVIEW;
    }
  }

  if (!MAIN_VERSION_FILE_ATLEAST(bmain, 403, 8)) {
    update_paint_modes_for_brush_assets(*bmain);
  }

  if (!MAIN_VERSION_FILE_ATLEAST(bmain, 403, 9)) {
    fix_built_in_curve_attribute_defaults(bmain);
  }

  if (!MAIN_VERSION_FILE_ATLEAST(bmain, 403, 10)) {
    /* Initialize Color Balance node white point settings. */
    FOREACH_NODETREE_BEGIN (bmain, ntree, id) {
      if (ntree->type != NTREE_CUSTOM) {
        LISTBASE_FOREACH (bNode *, node, &ntree->nodes) {
          if (node->type == CMP_NODE_COLORBALANCE) {
            NodeColorBalance *n = static_cast<NodeColorBalance *>(node->storage);
            n->input_temperature = n->output_temperature = 6500.0f;
            n->input_tint = n->output_tint = 10.0f;
          }
        }
      }
    }
    FOREACH_NODETREE_END;
  }

  if (!MAIN_VERSION_FILE_ATLEAST(bmain, 403, 11)) {
    LISTBASE_FOREACH (Curves *, curves, &bmain->hair_curves) {
      curves->geometry.attributes_active_index = curves->attributes_active_index_legacy;
    }
  }

  if (!MAIN_VERSION_FILE_ATLEAST(bmain, 403, 13)) {
    Camera default_cam = *DNA_struct_default_get(Camera);
    LISTBASE_FOREACH (Camera *, camera, &bmain->cameras) {
      camera->central_cylindrical_range_u_min = default_cam.central_cylindrical_range_u_min;
      camera->central_cylindrical_range_u_max = default_cam.central_cylindrical_range_u_max;
      camera->central_cylindrical_range_v_min = default_cam.central_cylindrical_range_v_min;
      camera->central_cylindrical_range_v_max = default_cam.central_cylindrical_range_v_max;
      camera->central_cylindrical_radius = default_cam.central_cylindrical_radius;
    }
  }

  /* The File Output node now uses the linear color space setting of its stored image formats. So
   * we need to ensure the color space value is initialized to some sane default based on the image
   * type. Furthermore, the node now gained a new Save As Render option that is global to the node,
   * which will be used if Use Node Format is enabled for each input, so we potentially need to
   * disable Use Node Format in case inputs had different Save As render options. */
  if (!MAIN_VERSION_FILE_ATLEAST(bmain, 403, 14)) {
    FOREACH_NODETREE_BEGIN (bmain, ntree, id) {
      if (ntree->type != NTREE_COMPOSIT) {
        continue;
      }

      LISTBASE_FOREACH (bNode *, node, &ntree->nodes) {
        if (node->type != CMP_NODE_OUTPUT_FILE) {
          continue;
        }

        /* Initialize node format color space if it is not set. */
        NodeImageMultiFile *storage = static_cast<NodeImageMultiFile *>(node->storage);
        if (storage->format.linear_colorspace_settings.name[0] == '\0') {
          BKE_image_format_update_color_space_for_type(&storage->format);
        }

        if (BLI_listbase_is_empty(&node->inputs)) {
          continue;
        }

        /* Initialize input formats color space if it is not set. */
        LISTBASE_FOREACH (const bNodeSocket *, input, &node->inputs) {
          NodeImageMultiFileSocket *input_storage = static_cast<NodeImageMultiFileSocket *>(
              input->storage);
          if (input_storage->format.linear_colorspace_settings.name[0] == '\0') {
            BKE_image_format_update_color_space_for_type(&input_storage->format);
          }
        }

        /* EXR images don't use Save As Render. */
        if (ELEM(storage->format.imtype, R_IMF_IMTYPE_OPENEXR, R_IMF_IMTYPE_MULTILAYER)) {
          continue;
        }

        /* Find out if all inputs have the same Save As Render option. */
        const bNodeSocket *first_input = static_cast<bNodeSocket *>(node->inputs.first);
        const NodeImageMultiFileSocket *first_input_storage =
            static_cast<NodeImageMultiFileSocket *>(first_input->storage);
        const bool first_save_as_render = first_input_storage->save_as_render;
        bool all_inputs_have_same_save_as_render = true;
        LISTBASE_FOREACH (const bNodeSocket *, input, &node->inputs) {
          const NodeImageMultiFileSocket *input_storage = static_cast<NodeImageMultiFileSocket *>(
              input->storage);
          if (bool(input_storage->save_as_render) != first_save_as_render) {
            all_inputs_have_same_save_as_render = false;
            break;
          }
        }

        /* All inputs have the same save as render option, so we set the node Save As Render option
         * to that value, and we leave inputs as is. */
        if (all_inputs_have_same_save_as_render) {
          storage->save_as_render = first_save_as_render;
          continue;
        }

        /* For inputs that have Use Node Format enabled, we need to disabled it because otherwise
         * they will use the node's Save As Render option. It follows that we need to copy the
         * node's format to the input format. */
        LISTBASE_FOREACH (const bNodeSocket *, input, &node->inputs) {
          NodeImageMultiFileSocket *input_storage = static_cast<NodeImageMultiFileSocket *>(
              input->storage);

          if (!input_storage->use_node_format) {
            continue;
          }

          input_storage->use_node_format = false;
          input_storage->format = storage->format;
        }
      }
    }
    FOREACH_NODETREE_END;
  }

  if (!MAIN_VERSION_FILE_ATLEAST(bmain, 403, 15)) {
    using namespace blender;

    LISTBASE_FOREACH (Collection *, collection, &bmain->collections) {
      const ListBase *exporters = &collection->exporters;
      LISTBASE_FOREACH (CollectionExport *, data, exporters) {
        /* The name field should be empty at this point. */
        BLI_assert(data->name[0] == '\0');

        bke::FileHandlerType *fh = bke::file_handler_find(data->fh_idname);
        BKE_collection_exporter_name_set(exporters, data, fh ? fh->label : DATA_("Undefined"));
      }
    }
  }

  if (!MAIN_VERSION_FILE_ATLEAST(bmain, 403, 16)) {
    LISTBASE_FOREACH (Scene *, scene, &bmain->scenes) {
      scene->eevee.flag |= SCE_EEVEE_FAST_GI_ENABLED;
    }
  }

  if (!MAIN_VERSION_FILE_ATLEAST(bmain, 403, 17)) {
    FOREACH_NODETREE_BEGIN (bmain, tree, id) {
      if (tree->default_group_node_width == 0) {
        tree->default_group_node_width = GROUP_NODE_DEFAULT_WIDTH;
      }
    }
    FOREACH_NODETREE_END;
  }

  if (!MAIN_VERSION_FILE_ATLEAST(bmain, 403, 20)) {
    LISTBASE_FOREACH (bScreen *, screen, &bmain->screens) {
      LISTBASE_FOREACH (ScrArea *, area, &screen->areabase) {
        LISTBASE_FOREACH (SpaceLink *, sl, &area->spacedata) {
          if (sl->spacetype == SPACE_SEQ) {
            ARegion *region = BKE_area_find_region_type(area, RGN_TYPE_TOOLS);
            if (region != nullptr) {
              region->flag &= ~RGN_FLAG_HIDDEN;
            }
          }
        }
      }
    }
  }

  if (!MAIN_VERSION_FILE_ATLEAST(bmain, 403, 21)) {
    LISTBASE_FOREACH (bScreen *, screen, &bmain->screens) {
      LISTBASE_FOREACH (ScrArea *, area, &screen->areabase) {
        LISTBASE_FOREACH (SpaceLink *, sl, &area->spacedata) {
          if (sl->spacetype == SPACE_CLIP) {
            ARegion *region = BKE_area_find_region_type(area, RGN_TYPE_WINDOW);
            if (region != nullptr) {
              View2D *v2d = &region->v2d;
              v2d->flag &= ~V2D_VIEWSYNC_SCREEN_TIME;
            }
          }
        }
      }
    }
  }

  if (!MAIN_VERSION_FILE_ATLEAST(bmain, 403, 22)) {
    add_bevel_modifier_attribute_name_defaults(*bmain);
  }

  if (!MAIN_VERSION_FILE_ATLEAST(bmain, 403, 23)) {
    LISTBASE_FOREACH (Object *, object, &bmain->objects) {
      LISTBASE_FOREACH (ModifierData *, md, &object->modifiers) {
        if (md->type != eModifierType_Nodes) {
          continue;
        }
        NodesModifierData &nmd = *reinterpret_cast<NodesModifierData *>(md);
        if (nmd.bake_target == NODES_MODIFIER_BAKE_TARGET_INHERIT) {
          /* Use disk target for existing modifiers to avoid changing behavior. */
          nmd.bake_target = NODES_MODIFIER_BAKE_TARGET_DISK;
        }
      }
    }
  }

  if (!MAIN_VERSION_FILE_ATLEAST(bmain, 403, 24)) {
    FOREACH_NODETREE_BEGIN (bmain, ntree, id) {
      node_reroute_add_storage(*ntree);
    }
    FOREACH_NODETREE_END;
  }

  if (!MAIN_VERSION_FILE_ATLEAST(bmain, 403, 26)) {
    hide_simulation_node_skip_socket_value(*bmain);
  }

  if (!MAIN_VERSION_FILE_ATLEAST(bmain, 403, 28)) {
    LISTBASE_FOREACH (bScreen *, screen, &bmain->screens) {
      LISTBASE_FOREACH (ScrArea *, area, &screen->areabase) {
        LISTBASE_FOREACH (SpaceLink *, sl, &area->spacedata) {
          if (sl->spacetype == SPACE_VIEW3D) {
            View3D *v3d = reinterpret_cast<View3D *>(sl);
            copy_v3_fl(v3d->overlay.gpencil_grid_color, 0.5f);
            copy_v2_fl(v3d->overlay.gpencil_grid_scale, 1.0f);
            copy_v2_fl(v3d->overlay.gpencil_grid_offset, 0.0f);
            v3d->overlay.gpencil_grid_subdivisions = 4;
          }
        }
      }
    }

    FOREACH_NODETREE_BEGIN (bmain, ntree, id) {
      if (ntree->type != NTREE_COMPOSIT) {
        continue;
      }
      LISTBASE_FOREACH_MUTABLE (bNode *, node, &ntree->nodes) {
        if (node->type == CMP_NODE_VIEWER || node->type == CMP_NODE_COMPOSITE) {
          node->flag &= ~NODE_PREVIEW;
        }
      }
    }
    FOREACH_NODETREE_END;
  }

  if (!MAIN_VERSION_FILE_ATLEAST(bmain, 403, 29)) {
    /* Open warnings panel by default. */
    LISTBASE_FOREACH (Object *, object, &bmain->objects) {
      LISTBASE_FOREACH (ModifierData *, md, &object->modifiers) {
        if (md->type == eModifierType_Nodes) {
          md->layout_panel_open_flag |= 1 << NODES_MODIFIER_PANEL_WARNINGS;
        }
      }
    }

<<<<<<< HEAD
    if (!MAIN_VERSION_FILE_ATLEAST(bmain, 404, 1)) {
      LISTBASE_FOREACH (Scene *, scene, &bmain->scenes) {
        Editing *ed = SEQ_editing_get(scene);
        if (ed != nullptr) {
          SEQ_for_each_callback(&ed->seqbase, versioning_convert_seq_text_anchor, nullptr);
        }
=======
  if (!MAIN_VERSION_FILE_ATLEAST(bmain, 403, 31)) {
    LISTBASE_FOREACH (WorkSpace *, workspace, &bmain->workspaces) {
      LISTBASE_FOREACH (bToolRef *, tref, &workspace->tools) {
        if (tref->space_type != SPACE_SEQ) {
          continue;
        }
        STRNCPY(tref->idname, "builtin.select_box");
      }
    }
  }

  if (!MAIN_VERSION_FILE_ATLEAST(bmain, 404, 1)) {
    LISTBASE_FOREACH (Scene *, scene, &bmain->scenes) {
      Editing *ed = SEQ_editing_get(scene);
      if (ed != nullptr) {
        SEQ_for_each_callback(&ed->seqbase, versioning_convert_seq_text_anchor, nullptr);
>>>>>>> c1bf38fc
      }
    }

<<<<<<< HEAD
    if (!MAIN_VERSION_FILE_ATLEAST(bmain, 404, 3)) {
      LISTBASE_FOREACH (Scene *, scene, &bmain->scenes) {
        Editing *ed = SEQ_editing_get(scene);
        if (ed != nullptr) {
          SEQ_for_each_callback(&ed->seqbase, versioning_clear_strip_unused_flag, scene);
        }
      }
    }
=======
  if (!MAIN_VERSION_FILE_ATLEAST(bmain, 404, 4)) {
    LISTBASE_FOREACH (bScreen *, screen, &bmain->screens) {
      LISTBASE_FOREACH (ScrArea *, area, &screen->areabase) {
        LISTBASE_FOREACH (SpaceLink *, sl, &area->spacedata) {
          if (sl->spacetype != SPACE_FILE) {
            continue;
          }
          SpaceFile *sfile = reinterpret_cast<SpaceFile *>(sl);
          if (sfile->asset_params) {
            sfile->asset_params->base_params.sort = FILE_SORT_ASSET_CATALOG;
          }
        }
      }
    }
  }

  if (!MAIN_VERSION_FILE_ATLEAST(bmain, 404, 5)) {
    LISTBASE_FOREACH (Scene *, scene, &bmain->scenes) {
      SequencerToolSettings *sequencer_tool_settings = SEQ_tool_settings_ensure(scene);
      sequencer_tool_settings->snap_mode |= SEQ_SNAP_TO_RETIMING;
    }
  }

  /* Always run this versioning; meshes are written with the legacy format which always needs to
   * be converted to the new format on file load. Can be moved to a subversion check in a larger
   * breaking release. */
  LISTBASE_FOREACH (Mesh *, mesh, &bmain->meshes) {
    blender::bke::mesh_sculpt_mask_to_generic(*mesh);
  }
>>>>>>> c1bf38fc

    /* Always run this versioning; meshes are written with the legacy format which always needs to
     * be converted to the new format on file load. Can be moved to a subversion check in a larger
     * breaking release. */
    LISTBASE_FOREACH (Mesh *, mesh, &bmain->meshes) {
      blender::bke::mesh_sculpt_mask_to_generic(*mesh);
    }

    /**
     * Always bump subversion in BKE_blender_version.h when adding versioning
     * code here, and wrap it inside a MAIN_VERSION_FILE_ATLEAST check.
     *
     * \note Keep this message at the bottom of the function.
     */
  }
}<|MERGE_RESOLUTION|>--- conflicted
+++ resolved
@@ -4980,36 +4980,50 @@
       }
     }
 
-<<<<<<< HEAD
+    if (!MAIN_VERSION_FILE_ATLEAST(bmain, 403, 31)) {
+      LISTBASE_FOREACH (WorkSpace *, workspace, &bmain->workspaces) {
+        LISTBASE_FOREACH (bToolRef *, tref, &workspace->tools) {
+          if (tref->space_type != SPACE_SEQ) {
+            continue;
+          }
+          STRNCPY(tref->idname, "builtin.select_box");
+        }
+      }
+    }
+
     if (!MAIN_VERSION_FILE_ATLEAST(bmain, 404, 1)) {
       LISTBASE_FOREACH (Scene *, scene, &bmain->scenes) {
         Editing *ed = SEQ_editing_get(scene);
         if (ed != nullptr) {
           SEQ_for_each_callback(&ed->seqbase, versioning_convert_seq_text_anchor, nullptr);
         }
-=======
-  if (!MAIN_VERSION_FILE_ATLEAST(bmain, 403, 31)) {
-    LISTBASE_FOREACH (WorkSpace *, workspace, &bmain->workspaces) {
-      LISTBASE_FOREACH (bToolRef *, tref, &workspace->tools) {
-        if (tref->space_type != SPACE_SEQ) {
-          continue;
-        }
-        STRNCPY(tref->idname, "builtin.select_box");
-      }
-    }
-  }
-
-  if (!MAIN_VERSION_FILE_ATLEAST(bmain, 404, 1)) {
-    LISTBASE_FOREACH (Scene *, scene, &bmain->scenes) {
-      Editing *ed = SEQ_editing_get(scene);
-      if (ed != nullptr) {
-        SEQ_for_each_callback(&ed->seqbase, versioning_convert_seq_text_anchor, nullptr);
->>>>>>> c1bf38fc
-      }
-    }
-
-<<<<<<< HEAD
-    if (!MAIN_VERSION_FILE_ATLEAST(bmain, 404, 3)) {
+      }
+    }
+
+    if (!MAIN_VERSION_FILE_ATLEAST(bmain, 404, 4)) {
+      LISTBASE_FOREACH (bScreen *, screen, &bmain->screens) {
+        LISTBASE_FOREACH (ScrArea *, area, &screen->areabase) {
+          LISTBASE_FOREACH (SpaceLink *, sl, &area->spacedata) {
+            if (sl->spacetype != SPACE_FILE) {
+              continue;
+            }
+            SpaceFile *sfile = reinterpret_cast<SpaceFile *>(sl);
+            if (sfile->asset_params) {
+              sfile->asset_params->base_params.sort = FILE_SORT_ASSET_CATALOG;
+            }
+          }
+        }
+      }
+    }
+
+    if (!MAIN_VERSION_FILE_ATLEAST(bmain, 404, 5)) {
+      LISTBASE_FOREACH (Scene *, scene, &bmain->scenes) {
+        SequencerToolSettings *sequencer_tool_settings = SEQ_tool_settings_ensure(scene);
+        sequencer_tool_settings->snap_mode |= SEQ_SNAP_TO_RETIMING;
+      }
+    }
+
+    if (!MAIN_VERSION_FILE_ATLEAST(bmain, 404, 6)) {
       LISTBASE_FOREACH (Scene *, scene, &bmain->scenes) {
         Editing *ed = SEQ_editing_get(scene);
         if (ed != nullptr) {
@@ -5017,41 +5031,17 @@
         }
       }
     }
-=======
-  if (!MAIN_VERSION_FILE_ATLEAST(bmain, 404, 4)) {
-    LISTBASE_FOREACH (bScreen *, screen, &bmain->screens) {
-      LISTBASE_FOREACH (ScrArea *, area, &screen->areabase) {
-        LISTBASE_FOREACH (SpaceLink *, sl, &area->spacedata) {
-          if (sl->spacetype != SPACE_FILE) {
-            continue;
-          }
-          SpaceFile *sfile = reinterpret_cast<SpaceFile *>(sl);
-          if (sfile->asset_params) {
-            sfile->asset_params->base_params.sort = FILE_SORT_ASSET_CATALOG;
-          }
-        }
-      }
-    }
-  }
-
-  if (!MAIN_VERSION_FILE_ATLEAST(bmain, 404, 5)) {
-    LISTBASE_FOREACH (Scene *, scene, &bmain->scenes) {
-      SequencerToolSettings *sequencer_tool_settings = SEQ_tool_settings_ensure(scene);
-      sequencer_tool_settings->snap_mode |= SEQ_SNAP_TO_RETIMING;
-    }
-  }
-
-  /* Always run this versioning; meshes are written with the legacy format which always needs to
-   * be converted to the new format on file load. Can be moved to a subversion check in a larger
-   * breaking release. */
-  LISTBASE_FOREACH (Mesh *, mesh, &bmain->meshes) {
-    blender::bke::mesh_sculpt_mask_to_generic(*mesh);
-  }
->>>>>>> c1bf38fc
-
-    /* Always run this versioning; meshes are written with the legacy format which always needs to
-     * be converted to the new format on file load. Can be moved to a subversion check in a larger
-     * breaking release. */
+
+    /* Always run this versioning; meshes are written with the legacy format which always needs
+     * to be converted to the new format on file load. Can be moved to a subversion check in a
+     * larger breaking release. */
+    LISTBASE_FOREACH (Mesh *, mesh, &bmain->meshes) {
+      blender::bke::mesh_sculpt_mask_to_generic(*mesh);
+    }
+
+    /* Always run this versioning; meshes are written with the legacy format which always needs
+     * to be converted to the new format on file load. Can be moved to a subversion check in a
+     * larger breaking release. */
     LISTBASE_FOREACH (Mesh *, mesh, &bmain->meshes) {
       blender::bke::mesh_sculpt_mask_to_generic(*mesh);
     }
