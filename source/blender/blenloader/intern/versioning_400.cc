--- conflicted
+++ resolved
@@ -1685,35 +1685,6 @@
   }
 }
 
-static void version_socket_identifier_suffixes_for_dynamic_types(ListBase sockets,
-                                                                 const char *separator)
-{
-  LISTBASE_FOREACH (bNodeSocket *, socket, &sockets) {
-    if (socket->is_available()) {
-      if (char *pos = strstr(socket->identifier, separator)) {
-        /* End the identifier at the separator so that the old suffix is ignored. */
-        *pos = '\0';
-      }
-    }
-    else {
-      /* Rename existing identifiers so that they don't conflict with the renamed one. Those will
-       * be removed after versioning code. */
-      BLI_strncat(socket->identifier, "_deprecated", sizeof(socket->identifier));
-    }
-  }
-}
-
-static void versioning_switch_node_dynamic_socket(bNodeTree &ntree)
-{
-  LISTBASE_FOREACH (bNode *, node, &ntree.nodes) {
-    if (node->type != GEO_NODE_SWITCH) {
-      continue;
-    }
-    version_socket_identifier_suffixes_for_dynamic_types(node->inputs, "_");
-    version_socket_identifier_suffixes_for_dynamic_types(node->outputs, "_");
-  }
-}
-
 static void enable_geometry_nodes_is_modifier(Main &bmain)
 {
   /* Any node group with a first socket geometry output can potentially be a modifier. Previously
@@ -1794,6 +1765,17 @@
         version_socket_identifier_suffixes_for_dynamic_types(node->outputs, "_");
         break;
     }
+  }
+}
+
+static void versioning_switch_node_dynamic_socket(bNodeTree &ntree)
+{
+  LISTBASE_FOREACH (bNode *, node, &ntree.nodes) {
+    if (node->type != GEO_NODE_SWITCH) {
+      continue;
+    }
+    version_socket_identifier_suffixes_for_dynamic_types(node->inputs, "_");
+    version_socket_identifier_suffixes_for_dynamic_types(node->outputs, "_");
   }
 }
 
@@ -2589,13 +2571,6 @@
   {
     /* Keep this block, even when empty. */
 
-<<<<<<< HEAD
-    LISTBASE_FOREACH (bNodeTree *, ntree, &bmain->nodetrees) {
-      if (ntree->type == NTREE_GEOMETRY) {
-        versioning_switch_node_dynamic_socket(*ntree);
-      }
-    }
-=======
     if (!DNA_struct_member_exists(
             fd->filesdna, "SceneEEVEE", "RaytraceEEVEE", "ray_tracing_options")) {
       LISTBASE_FOREACH (Scene *, scene, &bmain->scenes) {
@@ -2614,6 +2589,7 @@
     LISTBASE_FOREACH (bNodeTree *, ntree, &bmain->nodetrees) {
       if (ntree->type == NTREE_GEOMETRY) {
         version_geometry_nodes_use_rotation_socket(*ntree);
+        versioning_switch_node_dynamic_socket(*ntree);
       }
     }
   }
@@ -2623,6 +2599,5 @@
    * breaking release. */
   LISTBASE_FOREACH (Mesh *, mesh, &bmain->meshes) {
     blender::bke::mesh_sculpt_mask_to_generic(*mesh);
->>>>>>> e657aa23
   }
 }