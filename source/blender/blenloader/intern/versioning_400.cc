/* SPDX-FileCopyrightText: 2023 Blender Foundation
 *
 * SPDX-License-Identifier: GPL-2.0-or-later */

/** \file
 * \ingroup blenloader
 */

#define DNA_DEPRECATED_ALLOW

#include "CLG_log.h"

#include "DNA_lightprobe_types.h"
#include "DNA_modifier_types.h"
#include "DNA_movieclip_types.h"
#include "DNA_scene_types.h"

#include "DNA_genfile.h"

#include "BLI_assert.h"
#include "BLI_listbase.h"
#include "BLI_set.hh"
#include "BLI_string_ref.hh"

#include "BKE_idprop.hh"
#include "BKE_main.h"
#include "BKE_mesh_legacy_convert.h"
#include "BKE_node.hh"
#include "BKE_node_runtime.hh"
#include "BKE_tracking.h"

#include "BLO_readfile.h"

#include "readfile.h"

#include "versioning_common.h"

// static CLG_LogRef LOG = {"blo.readfile.doversion"};

void do_versions_after_linking_400(FileData * /*fd*/, Main * /*bmain*/)
{
  /**
   * Versioning code until next subversion bump goes here.
   *
   * \note Be sure to check when bumping the version:
   * - #blo_do_versions_400 in this file.
   * - "versioning_userdef.c", #blo_do_versions_userdef
   * - "versioning_userdef.c", #do_versions_theme
   *
   * \note Keep this message at the bottom of the function.
   */
  {
    /* Keep this block, even when empty. */
  }
}

static void version_mesh_legacy_to_struct_of_array_format(Mesh &mesh)
{
  BKE_mesh_legacy_convert_flags_to_selection_layers(&mesh);
  BKE_mesh_legacy_convert_flags_to_hide_layers(&mesh);
  BKE_mesh_legacy_convert_uvs_to_generic(&mesh);
  BKE_mesh_legacy_convert_mpoly_to_material_indices(&mesh);
  BKE_mesh_legacy_sharp_faces_from_flags(&mesh);
  BKE_mesh_legacy_bevel_weight_to_layers(&mesh);
  BKE_mesh_legacy_sharp_edges_from_flags(&mesh);
  BKE_mesh_legacy_face_set_to_generic(&mesh);
  BKE_mesh_legacy_edge_crease_to_layers(&mesh);
  BKE_mesh_legacy_uv_seam_from_flags(&mesh);
  BKE_mesh_legacy_convert_verts_to_positions(&mesh);
  BKE_mesh_legacy_attribute_flags_to_strings(&mesh);
  BKE_mesh_legacy_convert_loops_to_corners(&mesh);
  BKE_mesh_legacy_convert_polys_to_offsets(&mesh);
  BKE_mesh_legacy_convert_edges_to_generic(&mesh);
}

static void version_motion_tracking_legacy_camera_object(MovieClip &movieclip)
{
  MovieTracking &tracking = movieclip.tracking;
  MovieTrackingObject *active_tracking_object = BKE_tracking_object_get_active(&tracking);
  MovieTrackingObject *tracking_camera_object = BKE_tracking_object_get_camera(&tracking);

  BLI_assert(tracking_camera_object != nullptr);

  if (BLI_listbase_is_empty(&tracking_camera_object->tracks)) {
    tracking_camera_object->tracks = tracking.tracks_legacy;
    active_tracking_object->active_track = tracking.act_track_legacy;
  }

  if (BLI_listbase_is_empty(&tracking_camera_object->plane_tracks)) {
    tracking_camera_object->plane_tracks = tracking.plane_tracks_legacy;
    active_tracking_object->active_plane_track = tracking.act_plane_track_legacy;
  }

  if (tracking_camera_object->reconstruction.cameras == nullptr) {
    tracking_camera_object->reconstruction = tracking.reconstruction_legacy;
  }

  /* Clear pointers in the legacy storage.
   * Always do it, in the case something got missed in the logic above, so that the legacy storage
   * is always ensured to be empty after load. */
  BLI_listbase_clear(&tracking.tracks_legacy);
  BLI_listbase_clear(&tracking.plane_tracks_legacy);
  tracking.act_track_legacy = nullptr;
  tracking.act_plane_track_legacy = nullptr;
  memset(&tracking.reconstruction_legacy, 0, sizeof(tracking.reconstruction_legacy));
}

static void version_movieclips_legacy_camera_object(Main *bmain)
{
  LISTBASE_FOREACH (MovieClip *, movieclip, &bmain->movieclips) {
    version_motion_tracking_legacy_camera_object(*movieclip);
  }
}

static void version_geometry_nodes_add_realize_instance_nodes(bNodeTree *ntree)
{
  LISTBASE_FOREACH_MUTABLE (bNode *, node, &ntree->nodes) {
    if (STREQ(node->idname, "GeometryNodeMeshBoolean")) {
      add_realize_instances_before_socket(ntree, node, nodeFindSocket(node, SOCK_IN, "Mesh 2"));
    }
  }
}

static void version_mesh_crease_generic(Main &bmain)
{
  LISTBASE_FOREACH (Mesh *, mesh, &bmain.meshes) {
    BKE_mesh_legacy_crease_to_generic(mesh);
  }

  LISTBASE_FOREACH (bNodeTree *, ntree, &bmain.nodetrees) {
    if (ntree->type == NTREE_GEOMETRY) {
      LISTBASE_FOREACH (bNode *, node, &ntree->nodes) {
        if (STR_ELEM(node->idname,
                     "GeometryNodeStoreNamedAttribute",
                     "GeometryNodeInputNamedAttribute")) {
          bNodeSocket *socket = nodeFindSocket(node, SOCK_IN, "Name");
          if (STREQ(socket->default_value_typed<bNodeSocketValueString>()->value, "crease")) {
            STRNCPY(socket->default_value_typed<bNodeSocketValueString>()->value, "crease_edge");
          }
        }
      }
    }
  }

  LISTBASE_FOREACH (Object *, object, &bmain.objects) {
    LISTBASE_FOREACH (ModifierData *, md, &object->modifiers) {
      if (md->type != eModifierType_Nodes) {
        continue;
      }
      if (IDProperty *settings = reinterpret_cast<NodesModifierData *>(md)->settings.properties) {
        LISTBASE_FOREACH (IDProperty *, prop, &settings->data.group) {
          if (blender::StringRef(prop->name).endswith("_attribute_name")) {
            if (STREQ(IDP_String(prop), "crease")) {
              IDP_AssignString(prop, "crease_edge");
            }
          }
        }
      }
    }
  }
}

static void versioning_replace_legacy_glossy_node(bNodeTree *ntree)
{
  LISTBASE_FOREACH (bNode *, node, &ntree->nodes) {
    if (node->type == SH_NODE_BSDF_GLOSSY_LEGACY) {
      STRNCPY(node->idname, "ShaderNodeBsdfAnisotropic");
      node->type = SH_NODE_BSDF_GLOSSY;
    }
  }
}

static void versioning_remove_microfacet_sharp_distribution(bNodeTree *ntree)
{
  /* Find all glossy, glass and refraction BSDF nodes that have their distribution
   * set to SHARP and set them to GGX, disconnect any link to the Roughness input
   * and set its value to zero. */
  LISTBASE_FOREACH (bNode *, node, &ntree->nodes) {
    if (!ELEM(node->type, SH_NODE_BSDF_GLOSSY, SH_NODE_BSDF_GLASS, SH_NODE_BSDF_REFRACTION)) {
      continue;
    }
    if (node->custom1 != SHD_GLOSSY_SHARP_DEPRECATED) {
      continue;
    }

    node->custom1 = SHD_GLOSSY_GGX;
    LISTBASE_FOREACH (bNodeSocket *, socket, &node->inputs) {
      if (!STREQ(socket->identifier, "Roughness")) {
        continue;
      }

      if (socket->link != nullptr) {
        nodeRemLink(ntree, socket->link);
      }
      bNodeSocketValueFloat *socket_value = (bNodeSocketValueFloat *)socket->default_value;
      socket_value->value = 0.0f;

      break;
    }
  }
}

void blo_do_versions_400(FileData *fd, Library * /*lib*/, Main *bmain)
{
  if (!MAIN_VERSION_ATLEAST(bmain, 400, 1)) {
    LISTBASE_FOREACH (Mesh *, mesh, &bmain->meshes) {
      version_mesh_legacy_to_struct_of_array_format(*mesh);
    }
    version_movieclips_legacy_camera_object(bmain);
  }

  if (!MAIN_VERSION_ATLEAST(bmain, 400, 2)) {
    LISTBASE_FOREACH (Mesh *, mesh, &bmain->meshes) {
      BKE_mesh_legacy_bevel_weight_to_generic(mesh);
    }
  }

  if (!MAIN_VERSION_ATLEAST(bmain, 400, 3)) {
    LISTBASE_FOREACH (bNodeTree *, ntree, &bmain->nodetrees) {
      if (ntree->type == NTREE_GEOMETRY) {
        version_geometry_nodes_add_realize_instance_nodes(ntree);
      }
    }
  }

  /* 400 4 did not require any do_version here. */

  if (!MAIN_VERSION_ATLEAST(bmain, 400, 5)) {
    LISTBASE_FOREACH (Scene *, scene, &bmain->scenes) {
      ToolSettings *ts = scene->toolsettings;
      if (ts->snap_mode_tools != SCE_SNAP_TO_NONE) {
        ts->snap_mode_tools = SCE_SNAP_TO_GEOM;
      }

#define SCE_SNAP_PROJECT (1 << 3)
      if (ts->snap_flag & SCE_SNAP_PROJECT) {
        ts->snap_mode &= ~SCE_SNAP_TO_FACE;
        ts->snap_mode |= SCE_SNAP_INDIVIDUAL_PROJECT;
      }
#undef SCE_SNAP_PROJECT
    }
  }

  if (!MAIN_VERSION_ATLEAST(bmain, 400, 6)) {
    LISTBASE_FOREACH (Mesh *, mesh, &bmain->meshes) {
      BKE_mesh_legacy_face_map_to_generic(mesh);
    }
    FOREACH_NODETREE_BEGIN (bmain, ntree, id) {
      versioning_replace_legacy_glossy_node(ntree);
      versioning_remove_microfacet_sharp_distribution(ntree);
    }
    FOREACH_NODETREE_END;
  }

  if (!MAIN_VERSION_ATLEAST(bmain, 400, 7)) {
    LISTBASE_FOREACH (Mesh *, mesh, &bmain->meshes) {
      version_mesh_crease_generic(*bmain);
    }
  }

  if (!MAIN_VERSION_ATLEAST(bmain, 400, 8)) {
<<<<<<< HEAD
    LISTBASE_FOREACH (bScreen *, screen, &bmain->screens) {
      LISTBASE_FOREACH (ScrArea *, area, &screen->areabase) {
        LISTBASE_FOREACH (SpaceLink *, space, &area->spacedata) {
          if (space->spacetype == SPACE_NODE) {
            SpaceNode *snode = (SpaceNode *)space;
            snode->overlay.flag |= SN_OVERLAY_SHOW_PREVIEWS;
          }
        }
      }
    }
  }

=======
    LISTBASE_FOREACH (bAction *, act, &bmain->actions) {
      act->frame_start = max_ff(act->frame_start, MINAFRAMEF);
      act->frame_end = min_ff(act->frame_end, MAXFRAMEF);
    }
  }
>>>>>>> 6ad87a5f
  /**
   * Versioning code until next subversion bump goes here.
   *
   * \note Be sure to check when bumping the version:
   * - #do_versions_after_linking_400 in this file.
   * - "versioning_userdef.c", #blo_do_versions_userdef
   * - "versioning_userdef.c", #do_versions_theme
   *
   * \note Keep this message at the bottom of the function.
   */
  {
    /* Convert anisotropic BSDF node to glossy BSDF. */

    /* Keep this block, even when empty. */

    if (!DNA_struct_elem_find(fd->filesdna, "LightProbe", "int", "grid_bake_sample_count")) {
      LISTBASE_FOREACH (LightProbe *, lightprobe, &bmain->lightprobes) {
        lightprobe->grid_bake_samples = 2048;
        lightprobe->surfel_density = 1.0f;
      }
    }

    /* Clear removed "Z Buffer" flag. */
    {
      const int R_IMF_FLAG_ZBUF_LEGACY = 1 << 0;
      LISTBASE_FOREACH (Scene *, scene, &bmain->scenes) {
        scene->r.im_format.flag &= ~R_IMF_FLAG_ZBUF_LEGACY;
      }
    }
  }
}<|MERGE_RESOLUTION|>--- conflicted
+++ resolved
@@ -259,7 +259,6 @@
   }
 
   if (!MAIN_VERSION_ATLEAST(bmain, 400, 8)) {
-<<<<<<< HEAD
     LISTBASE_FOREACH (bScreen *, screen, &bmain->screens) {
       LISTBASE_FOREACH (ScrArea *, area, &screen->areabase) {
         LISTBASE_FOREACH (SpaceLink *, space, &area->spacedata) {
@@ -272,13 +271,12 @@
     }
   }
 
-=======
+  if (!MAIN_VERSION_ATLEAST(bmain, 400, 9)) {
     LISTBASE_FOREACH (bAction *, act, &bmain->actions) {
       act->frame_start = max_ff(act->frame_start, MINAFRAMEF);
       act->frame_end = min_ff(act->frame_end, MAXFRAMEF);
     }
   }
->>>>>>> 6ad87a5f
   /**
    * Versioning code until next subversion bump goes here.
    *
