/* SPDX-FileCopyrightText: 2023 Blender Authors
 *
 * SPDX-License-Identifier: GPL-2.0-or-later */

/** \file
 * \ingroup blenloader
 */

#define DNA_DEPRECATED_ALLOW

#include <algorithm>
#include <cmath>

/* Define macros in `DNA_genfile.h`. */
#define DNA_GENFILE_VERSIONING_MACROS

#include "DNA_anim_types.h"
#include "DNA_brush_types.h"
#include "DNA_camera_types.h"
#include "DNA_collection_types.h"
#include "DNA_constraint_types.h"
#include "DNA_curve_types.h"
#include "DNA_defaults.h"
#include "DNA_light_types.h"
#include "DNA_lightprobe_types.h"
#include "DNA_material_types.h"
#include "DNA_mesh_types.h"
#include "DNA_modifier_types.h"
#include "DNA_movieclip_types.h"
#include "DNA_scene_types.h"
#include "DNA_sequence_types.h"
#include "DNA_workspace_types.h"
#include "DNA_world_types.h"

#include "DNA_defaults.h"
#include "DNA_defs.h"
#include "DNA_genfile.h"
#include "DNA_particle_types.h"

#undef DNA_GENFILE_VERSIONING_MACROS

#include "BLI_assert.h"
#include "BLI_listbase.h"
#include "BLI_map.hh"
#include "BLI_math_rotation.h"
#include "BLI_math_vector.h"
#include "BLI_set.hh"
#include "BLI_string.h"
#include "BLI_string_ref.hh"

#include "BKE_anim_data.hh"
#include "BKE_animsys.h"
#include "BKE_armature.hh"
#include "BKE_attribute.hh"
#include "BKE_collection.hh"
#include "BKE_colortools.hh"
#include "BKE_context.hh"
#include "BKE_curve.hh"
#include "BKE_customdata.hh"
#include "BKE_effect.h"
#include "BKE_file_handler.hh"
#include "BKE_grease_pencil.hh"
#include "BKE_idprop.hh"
#include "BKE_image_format.h"
#include "BKE_main.hh"
#include "BKE_material.h"
#include "BKE_mesh_legacy_convert.hh"
#include "BKE_nla.h"
#include "BKE_node_runtime.hh"
#include "BKE_paint.hh"
#include "BKE_scene.hh"
#include "BKE_tracking.h"

#include "IMB_imbuf_enums.h"

#include "SEQ_iterator.hh"
#include "SEQ_retiming.hh"
#include "SEQ_sequencer.hh"
#include "SEQ_time.hh"

#include "ANIM_armature_iter.hh"
#include "ANIM_bone_collections.hh"

#include "BLT_translation.hh"

#include "BLO_read_write.hh"
#include "BLO_readfile.hh"

#include "readfile.hh"

#include "versioning_common.hh"

// static CLG_LogRef LOG = {"blo.readfile.doversion"};

static void version_composite_nodetree_null_id(bNodeTree *ntree, Scene *scene)
{
  for (bNode *node : ntree->all_nodes()) {
    if (node->id == nullptr && ((node->type == CMP_NODE_R_LAYERS) ||
                                (node->type == CMP_NODE_CRYPTOMATTE &&
                                 node->custom1 == CMP_NODE_CRYPTOMATTE_SOURCE_RENDER)))
    {
      node->id = &scene->id;
    }
  }
}

/* Move bone-group color to the individual bones. */
static void version_bonegroup_migrate_color(Main *bmain)
{
  using PoseSet = blender::Set<bPose *>;
  blender::Map<bArmature *, PoseSet> armature_poses;

  /* Gather a mapping from armature to the poses that use it. */
  LISTBASE_FOREACH (Object *, ob, &bmain->objects) {
    if (ob->type != OB_ARMATURE || !ob->pose) {
      continue;
    }

    bArmature *arm = reinterpret_cast<bArmature *>(ob->data);
    BLI_assert_msg(GS(arm->id.name) == ID_AR,
                   "Expected ARMATURE object to have an Armature as data");

    /* There is no guarantee that the current state of poses is in sync with the Armature data.
     *
     * NOTE: No need to handle user reference-counting in readfile code. */
    BKE_pose_ensure(bmain, ob, arm, false);

    PoseSet &pose_set = armature_poses.lookup_or_add_default(arm);
    pose_set.add(ob->pose);
  }

  /* Move colors from the pose's bone-group to either the armature bones or the
   * pose bones, depending on how many poses use the Armature. */
  for (const PoseSet &pose_set : armature_poses.values()) {
    /* If the Armature is shared, the bone group colors might be different, and thus they have to
     * be stored on the pose bones. If the Armature is NOT shared, the bone colors can be stored
     * directly on the Armature bones. */
    const bool store_on_armature = pose_set.size() == 1;

    for (bPose *pose : pose_set) {
      LISTBASE_FOREACH (bPoseChannel *, pchan, &pose->chanbase) {
        const bActionGroup *bgrp = (const bActionGroup *)BLI_findlink(&pose->agroups,
                                                                      (pchan->agrp_index - 1));
        if (!bgrp) {
          continue;
        }

        BoneColor &bone_color = store_on_armature ? pchan->bone->color : pchan->color;
        bone_color.palette_index = bgrp->customCol;
        memcpy(&bone_color.custom, &bgrp->cs, sizeof(bone_color.custom));
      }
    }
  }
}

static void version_bonelayers_to_bonecollections(Main *bmain)
{
  char bcoll_name[MAX_NAME];
  char custom_prop_name[MAX_NAME];

  LISTBASE_FOREACH (bArmature *, arm, &bmain->armatures) {
    IDProperty *arm_idprops = IDP_GetProperties(&arm->id);

    BLI_assert_msg(arm->edbo == nullptr, "did not expect an Armature to be saved in edit mode");
    const uint layer_used = arm->layer_used;

    /* Construct a bone collection for each layer that contains at least one bone. */
    blender::Vector<std::pair<uint, BoneCollection *>> layermask_collection;
    for (uint layer = 0; layer < 32; ++layer) {
      const uint layer_mask = 1u << layer;
      if ((layer_used & layer_mask) == 0) {
        /* Layer is empty, so no need to convert to collection. */
        continue;
      }

      /* Construct a suitable name for this bone layer. */
      bcoll_name[0] = '\0';
      if (arm_idprops) {
        /* See if we can use the layer name from the Bone Manager add-on. This is a popular add-on
         * for managing bone layers and giving them names. */
        SNPRINTF(custom_prop_name, "layer_name_%u", layer);
        IDProperty *prop = IDP_GetPropertyFromGroup(arm_idprops, custom_prop_name);
        if (prop != nullptr && prop->type == IDP_STRING && IDP_String(prop)[0] != '\0') {
          SNPRINTF(bcoll_name, "Layer %u - %s", layer + 1, IDP_String(prop));
        }
      }
      if (bcoll_name[0] == '\0') {
        /* Either there was no name defined in the custom property, or
         * it was the empty string. */
        SNPRINTF(bcoll_name, "Layer %u", layer + 1);
      }

      /* Create a new bone collection for this layer. */
      BoneCollection *bcoll = ANIM_armature_bonecoll_new(arm, bcoll_name);
      layermask_collection.append(std::make_pair(layer_mask, bcoll));

      if ((arm->layer & layer_mask) == 0) {
        ANIM_bonecoll_hide(arm, bcoll);
      }
    }

    /* Iterate over the bones to assign them to their layers. */
    blender::animrig::ANIM_armature_foreach_bone(&arm->bonebase, [&](Bone *bone) {
      for (auto layer_bcoll : layermask_collection) {
        const uint layer_mask = layer_bcoll.first;
        if ((bone->layer & layer_mask) == 0) {
          continue;
        }

        BoneCollection *bcoll = layer_bcoll.second;
        ANIM_armature_bonecoll_assign(bcoll, bone);
      }
    });
  }
}

static void version_bonegroups_to_bonecollections(Main *bmain)
{
  LISTBASE_FOREACH (Object *, ob, &bmain->objects) {
    if (ob->type != OB_ARMATURE || !ob->pose) {
      continue;
    }

    /* Convert the bone groups on a bone-by-bone basis. */
    bArmature *arm = reinterpret_cast<bArmature *>(ob->data);
    bPose *pose = ob->pose;

    blender::Map<const bActionGroup *, BoneCollection *> collections_by_group;
    /* Convert all bone groups, regardless of whether they contain any bones. */
    LISTBASE_FOREACH (bActionGroup *, bgrp, &pose->agroups) {
      BoneCollection *bcoll = ANIM_armature_bonecoll_new(arm, bgrp->name);
      collections_by_group.add_new(bgrp, bcoll);

      /* Before now, bone visibility was determined by armature layers, and bone
       * groups did not have any impact on this. To retain the behavior, that
       * hiding all layers a bone is on hides the bone, the
       * bone-group-collections should be created hidden. */
      ANIM_bonecoll_hide(arm, bcoll);
    }

    /* Assign the bones to their bone group based collection. */
    LISTBASE_FOREACH (bPoseChannel *, pchan, &pose->chanbase) {
      /* Find the bone group of this pose channel. */
      const bActionGroup *bgrp = (const bActionGroup *)BLI_findlink(&pose->agroups,
                                                                    (pchan->agrp_index - 1));
      if (!bgrp) {
        continue;
      }

      /* Assign the bone. */
      BoneCollection *bcoll = collections_by_group.lookup(bgrp);
      ANIM_armature_bonecoll_assign(bcoll, pchan->bone);
    }

    /* The list of bone groups (pose->agroups) is intentionally left alone here. This will allow
     * for older versions of Blender to open the file with bone groups intact. Of course the bone
     * groups will not be updated any more, but this way the data at least survives an accidental
     * save with Blender 4.0. */
  }
}

/**
 * Change animation/drivers from "collections[..." to "collections_all[..." so
 * they remain stable when the bone collection hierarchy structure changes.
 */
static void version_bonecollection_anim(FCurve *fcurve)
{
  const blender::StringRef rna_path(fcurve->rna_path);
  constexpr char const *rna_path_prefix = "collections[";
  if (!rna_path.startswith(rna_path_prefix)) {
    return;
  }

  const std::string path_remainder(rna_path.drop_known_prefix(rna_path_prefix));
  MEM_freeN(fcurve->rna_path);
  fcurve->rna_path = BLI_sprintfN("collections_all[%s", path_remainder.c_str());
}

static void version_principled_bsdf_update_animdata(ID *owner_id, bNodeTree *ntree)
{
  ID *id = &ntree->id;
  AnimData *adt = BKE_animdata_from_id(id);

  LISTBASE_FOREACH (bNode *, node, &ntree->nodes) {
    if (node->type != SH_NODE_BSDF_PRINCIPLED) {
      continue;
    }

    char node_name_escaped[MAX_NAME * 2];
    BLI_str_escape(node_name_escaped, node->name, sizeof(node_name_escaped));
    std::string prefix = "nodes[\"" + std::string(node_name_escaped) + "\"].inputs";

    /* Remove animdata for inputs 18 (Transmission Roughness) and 3 (Subsurface Color). */
    BKE_animdata_fix_paths_remove(id, (prefix + "[18]").c_str());
    BKE_animdata_fix_paths_remove(id, (prefix + "[3]").c_str());

    /* Order is important here: If we e.g. want to change A->B and B->C, but perform A->B first,
     * then later we don't know whether a B entry is an original B (and therefore should be
     * changed to C) or used to be A and was already handled.
     * In practice, going reverse mostly works, the two notable dependency chains are:
     * - 8->13, then 2->8, then 9->2 (13 was changed before)
     * - 1->9, then 6->1 (9 was changed before)
     * - 4->10, then 21->4 (10 was changed before)
     *
     * 0 (Base Color) and 17 (Transmission) are fine as-is. */
    std::pair<int, int> remap_table[] = {
        {20, 27}, /* Emission Strength */
        {19, 26}, /* Emission */
        {16, 3},  /* IOR */
        {15, 19}, /* Clearcoat Roughness */
        {14, 18}, /* Clearcoat */
        {13, 25}, /* Sheen Tint */
        {12, 23}, /* Sheen */
        {11, 15}, /* Anisotropic Rotation */
        {10, 14}, /* Anisotropic */
        {8, 13},  /* Specular Tint */
        {2, 8},   /* Subsurface Radius */
        {9, 2},   /* Roughness */
        {7, 12},  /* Specular */
        {1, 9},   /* Subsurface Scale */
        {6, 1},   /* Metallic */
        {5, 11},  /* Subsurface Anisotropy */
        {4, 10},  /* Subsurface IOR */
        {21, 4}   /* Alpha */
    };
    for (const auto &entry : remap_table) {
      BKE_animdata_fix_paths_rename(
          id, adt, owner_id, prefix.c_str(), nullptr, nullptr, entry.first, entry.second, false);
    }
  }
}

static void versioning_eevee_shadow_settings(Object *object)
{
  /** EEVEE no longer uses the Material::blend_shadow property.
   * Instead, it uses Object::visibility_flag for disabling shadow casting
   */

  short *material_len = BKE_object_material_len_p(object);
  if (!material_len) {
    return;
  }

  using namespace blender;
  bool hide_shadows = *material_len > 0;
  for (int i : IndexRange(*material_len)) {
    Material *material = BKE_object_material_get(object, i + 1);
    if (!material || material->blend_shadow != MA_BS_NONE) {
      hide_shadows = false;
    }
  }

  /* Enable the hide_shadow flag only if there's not any shadow casting material. */
  SET_FLAG_FROM_TEST(object->visibility_flag, hide_shadows, OB_HIDE_SHADOW);
}

static void versioning_eevee_material_shadow_none(Material *material)
{
  if (!material->use_nodes || material->nodetree == nullptr) {
    return;
  }
  bNodeTree *ntree = material->nodetree;

  bNode *output_node = version_eevee_output_node_get(ntree, SH_NODE_OUTPUT_MATERIAL);
  bNode *old_output_node = version_eevee_output_node_get(ntree, SH_NODE_OUTPUT_MATERIAL);
  if (output_node == nullptr) {
    return;
  }

  bNodeSocket *existing_out_sock = blender::bke::nodeFindSocket(output_node, SOCK_IN, "Surface");
  bNodeSocket *volume_sock = blender::bke::nodeFindSocket(output_node, SOCK_IN, "Volume");
  if (existing_out_sock->link == nullptr && volume_sock->link) {
    /* Don't apply versioning to a material that only has a volumetric input as this makes the
     * object surface opaque to the camera, hiding the volume inside. */
    return;
  }

  if (output_node->custom1 == SHD_OUTPUT_ALL) {
    /* We do not want to affect Cycles. So we split the output into two specific outputs. */
    output_node->custom1 = SHD_OUTPUT_CYCLES;

    bNode *new_output = blender::bke::nodeAddNode(nullptr, ntree, "ShaderNodeOutputMaterial");
    new_output->custom1 = SHD_OUTPUT_EEVEE;
    new_output->parent = output_node->parent;
    new_output->locx = output_node->locx;
    new_output->locy = output_node->locy - output_node->height - 120;

    auto copy_link = [&](const char *socket_name) {
      bNodeSocket *sock = blender::bke::nodeFindSocket(output_node, SOCK_IN, socket_name);
      if (sock && sock->link) {
        bNodeLink *link = sock->link;
        bNodeSocket *to_sock = blender::bke::nodeFindSocket(new_output, SOCK_IN, socket_name);
        blender::bke::nodeAddLink(ntree, link->fromnode, link->fromsock, new_output, to_sock);
      }
    };

    /* Don't copy surface as that is handled later */
    copy_link("Volume");
    copy_link("Displacement");
    copy_link("Thickness");

    output_node = new_output;
  }

  bNodeSocket *out_sock = blender::bke::nodeFindSocket(output_node, SOCK_IN, "Surface");
  bNodeSocket *old_out_sock = blender::bke::nodeFindSocket(old_output_node, SOCK_IN, "Surface");

  /* Add mix node for mixing between original material, and transparent BSDF for shadows */
  bNode *mix_node = blender::bke::nodeAddNode(nullptr, ntree, "ShaderNodeMixShader");
  STRNCPY(mix_node->label, "Disable Shadow");
  mix_node->flag |= NODE_HIDDEN;
  mix_node->parent = output_node->parent;
  mix_node->locx = output_node->locx;
  mix_node->locy = output_node->locy - output_node->height - 120;
  bNodeSocket *mix_fac = static_cast<bNodeSocket *>(BLI_findlink(&mix_node->inputs, 0));
  bNodeSocket *mix_in_1 = static_cast<bNodeSocket *>(BLI_findlink(&mix_node->inputs, 1));
  bNodeSocket *mix_in_2 = static_cast<bNodeSocket *>(BLI_findlink(&mix_node->inputs, 2));
  bNodeSocket *mix_out = static_cast<bNodeSocket *>(BLI_findlink(&mix_node->outputs, 0));
  if (old_out_sock->link != nullptr) {
    blender::bke::nodeAddLink(
        ntree, old_out_sock->link->fromnode, old_out_sock->link->fromsock, mix_node, mix_in_1);
    if (out_sock->link != nullptr) {
      blender::bke::nodeRemLink(ntree, out_sock->link);
    }
  }
  blender::bke::nodeAddLink(ntree, mix_node, mix_out, output_node, out_sock);

  /* Add light path node to control shadow visibility */
  bNode *lp_node = blender::bke::nodeAddNode(nullptr, ntree, "ShaderNodeLightPath");
  lp_node->flag |= NODE_HIDDEN;
  lp_node->parent = output_node->parent;
  lp_node->locx = output_node->locx;
  lp_node->locy = mix_node->locy + 35;
  bNodeSocket *is_shadow = blender::bke::nodeFindSocket(lp_node, SOCK_OUT, "Is Shadow Ray");
  blender::bke::nodeAddLink(ntree, lp_node, is_shadow, mix_node, mix_fac);
  /* Hide unconnected sockets for cleaner look. */
  LISTBASE_FOREACH (bNodeSocket *, sock, &lp_node->outputs) {
    if (sock != is_shadow) {
      sock->flag |= SOCK_HIDDEN;
    }
  }

  /* Add transparent BSDF to make shadows transparent. */
  bNode *bsdf_node = blender::bke::nodeAddNode(nullptr, ntree, "ShaderNodeBsdfTransparent");
  bsdf_node->flag |= NODE_HIDDEN;
  bsdf_node->parent = output_node->parent;
  bsdf_node->locx = output_node->locx;
  bsdf_node->locy = mix_node->locy - 35;
  bNodeSocket *bsdf_out = blender::bke::nodeFindSocket(bsdf_node, SOCK_OUT, "BSDF");
  blender::bke::nodeAddLink(ntree, bsdf_node, bsdf_out, mix_node, mix_in_2);
}

/**
 * Represents a source of transparency inside the closure part of a material node-tree.
 * Sources can be combined together down the tree to figure out where the source of the alpha is.
 * If there is multiple alpha source, we consider the tree as having complex alpha and don't do the
 * versioning.
 */
struct AlphaSource {
  enum AlphaState {
    /* Alpha input is 0. */
    ALPHA_OPAQUE = 0,
    /* Alpha input is 1. */
    ALPHA_FULLY_TRANSPARENT,
    /* Alpha is between 0 and 1, from a graph input or the result of one blending operation. */
    ALPHA_SEMI_TRANSPARENT,
    /* Alpha is unknown and the result of more than one blending operation. */
    ALPHA_COMPLEX_MIX
  };

  /* Socket that is the source of the potential semi-transparency. */
  bNodeSocket *socket = nullptr;
  /* State of the source. */
  AlphaState state;
  /* True if socket is transparency instead of alpha (e.g: `1-alpha`). */
  bool is_transparency = false;

  static AlphaSource alpha_source(bNodeSocket *fac, bool inverted = false)
  {
    return {fac, ALPHA_SEMI_TRANSPARENT, inverted};
  }
  static AlphaSource opaque()
  {
    return {nullptr, ALPHA_OPAQUE, false};
  }
  static AlphaSource fully_transparent(bNodeSocket *socket = nullptr, bool inverted = false)
  {
    return {socket, ALPHA_FULLY_TRANSPARENT, inverted};
  }
  static AlphaSource complex_alpha()
  {
    return {nullptr, ALPHA_COMPLEX_MIX, false};
  }

  bool is_opaque() const
  {
    return state == ALPHA_OPAQUE;
  }
  bool is_fully_transparent() const
  {
    return state == ALPHA_FULLY_TRANSPARENT;
  }
  bool is_transparent() const
  {
    return state != ALPHA_OPAQUE;
  }
  bool is_semi_transparent() const
  {
    return state == ALPHA_SEMI_TRANSPARENT;
  }
  bool is_complex() const
  {
    return state == ALPHA_COMPLEX_MIX;
  }

  /* Combine two source together with a blending parameter. */
  static AlphaSource mix(const AlphaSource &a, const AlphaSource &b, bNodeSocket *fac)
  {
    if (a.is_complex() || b.is_complex()) {
      return complex_alpha();
    }
    if (a.is_semi_transparent() || b.is_semi_transparent()) {
      return complex_alpha();
    }
    if (a.is_fully_transparent() && b.is_fully_transparent()) {
      return fully_transparent();
    }
    if (a.is_opaque() && b.is_opaque()) {
      return opaque();
    }
    /* Only one of them is fully transparent. */
    return alpha_source(fac, !a.is_transparent());
  }

  /* Combine two source together with an additive blending parameter. */
  static AlphaSource add(const AlphaSource &a, const AlphaSource &b)
  {
    if (a.is_complex() || b.is_complex()) {
      return complex_alpha();
    }
    if (a.is_semi_transparent() && b.is_transparent()) {
      return complex_alpha();
    }
    if (a.is_transparent() && b.is_semi_transparent()) {
      return complex_alpha();
    }
    /* Either one of them is opaque or they are both opaque. */
    return a.is_transparent() ? a : b;
  }
};

/**
 * WARNING: recursive.
 */
static AlphaSource versioning_eevee_alpha_source_get(bNodeSocket *socket, int depth = 0)
{
  if (depth > 100) {
    /* Protection against infinite / very long recursion.
     * Also a node-tree with that much depth is likely to not be compatible. */
    return AlphaSource::complex_alpha();
  }

  if (socket->link == nullptr) {
    /* Unconnected closure socket is always opaque black. */
    return AlphaSource::opaque();
  }

  bNode *node = socket->link->fromnode;

  switch (node->type) {
    case NODE_REROUTE: {
      return versioning_eevee_alpha_source_get(
          static_cast<bNodeSocket *>(BLI_findlink(&node->inputs, 0)), depth + 1);
    }

    case NODE_GROUP: {
      return AlphaSource::complex_alpha();
    }

    case SH_NODE_BSDF_TRANSPARENT: {
      bNodeSocket *socket = blender::bke::nodeFindSocket(node, SOCK_IN, "Color");
      if (socket->link == nullptr) {
        float *socket_color_value = version_cycles_node_socket_rgba_value(socket);
        if ((socket_color_value[0] == 0.0f) && (socket_color_value[1] == 0.0f) &&
            (socket_color_value[2] == 0.0f))
        {
          return AlphaSource::opaque();
        }
        if ((socket_color_value[0] == 1.0f) && (socket_color_value[1] == 1.0f) &&
            (socket_color_value[2] == 1.0f))
        {
          return AlphaSource::fully_transparent(socket, true);
        }
      }
      return AlphaSource::alpha_source(socket, true);
    }

    case SH_NODE_MIX_SHADER: {
      bNodeSocket *socket = blender::bke::nodeFindSocket(node, SOCK_IN, "Fac");
      AlphaSource src0 = versioning_eevee_alpha_source_get(
          static_cast<bNodeSocket *>(BLI_findlink(&node->inputs, 1)), depth + 1);
      AlphaSource src1 = versioning_eevee_alpha_source_get(
          static_cast<bNodeSocket *>(BLI_findlink(&node->inputs, 2)), depth + 1);

      if (socket->link == nullptr) {
        float socket_float_value = *version_cycles_node_socket_float_value(socket);
        if (socket_float_value == 0.0f) {
          return src0;
        }
        if (socket_float_value == 1.0f) {
          return src1;
        }
      }
      return AlphaSource::mix(src0, src1, socket);
    }

    case SH_NODE_ADD_SHADER: {
      AlphaSource src0 = versioning_eevee_alpha_source_get(
          static_cast<bNodeSocket *>(BLI_findlink(&node->inputs, 0)), depth + 1);
      AlphaSource src1 = versioning_eevee_alpha_source_get(
          static_cast<bNodeSocket *>(BLI_findlink(&node->inputs, 1)), depth + 1);
      return AlphaSource::add(src0, src1);
    }

    case SH_NODE_BSDF_PRINCIPLED: {
      bNodeSocket *socket = blender::bke::nodeFindSocket(node, SOCK_IN, "Alpha");
      if (socket->link == nullptr) {
        float socket_value = *version_cycles_node_socket_float_value(socket);
        if (socket_value == 0.0f) {
          return AlphaSource::fully_transparent(socket);
        }
        if (socket_value == 1.0f) {
          return AlphaSource::opaque();
        }
      }
      return AlphaSource::alpha_source(socket);
    }

    case SH_NODE_EEVEE_SPECULAR: {
      bNodeSocket *socket = blender::bke::nodeFindSocket(node, SOCK_IN, "Transparency");
      if (socket->link == nullptr) {
        float socket_value = *version_cycles_node_socket_float_value(socket);
        if (socket_value == 0.0f) {
          return AlphaSource::fully_transparent(socket, true);
        }
        if (socket_value == 1.0f) {
          return AlphaSource::opaque();
        }
      }
      return AlphaSource::alpha_source(socket, true);
    }

    default:
      return AlphaSource::opaque();
  }
}

/**
 * This function detect the alpha input of a material node-tree and then convert the input alpha to
 * a step function, either statically or using a math node when there is some value plugged in.
 * If the closure mixture mix some alpha more than once, we cannot convert automatically and keep
 * the same behavior. So we bail out in this case.
 *
 * Only handles the closure tree from the output node.
 */
static bool versioning_eevee_material_blend_mode_settings(bNodeTree *ntree, float threshold)
{
  bNode *output_node = version_eevee_output_node_get(ntree, SH_NODE_OUTPUT_MATERIAL);
  if (output_node == nullptr) {
    return true;
  }
  bNodeSocket *surface_socket = blender::bke::nodeFindSocket(output_node, SOCK_IN, "Surface");

  AlphaSource alpha = versioning_eevee_alpha_source_get(surface_socket);

  if (alpha.is_complex()) {
    return false;
  }
  if (alpha.socket == nullptr) {
    return true;
  }

  bool is_opaque = (threshold == 2.0f);
  if (is_opaque) {
    if (alpha.socket->link != nullptr) {
      blender::bke::nodeRemLink(ntree, alpha.socket->link);
    }

    float value = (alpha.is_transparency) ? 0.0f : 1.0f;
    float values[4] = {value, value, value, 1.0f};

    /* Set default value to opaque. */
    if (alpha.socket->type == SOCK_RGBA) {
      copy_v4_v4(version_cycles_node_socket_rgba_value(alpha.socket), values);
    }
    else {
      *version_cycles_node_socket_float_value(alpha.socket) = value;
    }
  }
  else {
    if (alpha.socket->link != nullptr) {
      /* Insert math node. */
      bNode *to_node = alpha.socket->link->tonode;
      bNode *from_node = alpha.socket->link->fromnode;
      bNodeSocket *to_socket = alpha.socket->link->tosock;
      bNodeSocket *from_socket = alpha.socket->link->fromsock;
      blender::bke::nodeRemLink(ntree, alpha.socket->link);

      bNode *math_node = blender::bke::nodeAddNode(nullptr, ntree, "ShaderNodeMath");
      math_node->custom1 = NODE_MATH_GREATER_THAN;
      math_node->flag |= NODE_HIDDEN;
      math_node->parent = to_node->parent;
      math_node->locx = to_node->locx - math_node->width - 30;
      math_node->locy = min_ff(to_node->locy, from_node->locy);

      bNodeSocket *input_1 = static_cast<bNodeSocket *>(BLI_findlink(&math_node->inputs, 0));
      bNodeSocket *input_2 = static_cast<bNodeSocket *>(BLI_findlink(&math_node->inputs, 1));
      bNodeSocket *output = static_cast<bNodeSocket *>(math_node->outputs.first);
      bNodeSocket *alpha_sock = input_1;
      bNodeSocket *threshold_sock = input_2;

      blender::bke::nodeAddLink(ntree, from_node, from_socket, math_node, alpha_sock);
      blender::bke::nodeAddLink(ntree, math_node, output, to_node, to_socket);

      *version_cycles_node_socket_float_value(threshold_sock) = alpha.is_transparency ?
                                                                    1.0f - threshold :
                                                                    threshold;
    }
    else {
      /* Modify alpha value directly. */
      if (alpha.socket->type == SOCK_RGBA) {
        float *default_value = version_cycles_node_socket_rgba_value(alpha.socket);
        float sum = default_value[0] + default_value[1] + default_value[2];
        /* Don't do the division if possible to avoid float imprecision. */
        float avg = (sum >= 3.0f) ? 1.0f : (sum / 3.0f);
        float value = float((alpha.is_transparency) ? (avg > 1.0f - threshold) :
                                                      (avg > threshold));
        float values[4] = {value, value, value, 1.0f};
        copy_v4_v4(default_value, values);
      }
      else {
        float *default_value = version_cycles_node_socket_float_value(alpha.socket);
        *default_value = float((alpha.is_transparency) ? (*default_value > 1.0f - threshold) :
                                                         (*default_value > threshold));
      }
    }
  }
  return true;
}

static void versioning_replace_splitviewer(bNodeTree *ntree)
{
  /* Split viewer was replaced with a regular split node, so add a viewer node,
   * and link it to the new split node to achieve the same behavior of the split viewer node. */

  LISTBASE_FOREACH_MUTABLE (bNode *, node, &ntree->nodes) {
    if (node->type != CMP_NODE_SPLITVIEWER__DEPRECATED) {
      continue;
    }

    STRNCPY(node->idname, "CompositorNodeSplit");
    node->type = CMP_NODE_SPLIT;
    MEM_freeN(node->storage);
    node->storage = nullptr;

    bNode *viewer_node = blender::bke::nodeAddStaticNode(nullptr, ntree, CMP_NODE_VIEWER);
    /* Nodes are created stacked on top of each other, so separate them a bit. */
    viewer_node->locx = node->locx + node->width + viewer_node->width / 4.0f;
    viewer_node->locy = node->locy;
    viewer_node->flag &= ~NODE_PREVIEW;

    bNodeSocket *split_out_socket = blender::bke::nodeAddStaticSocket(
        ntree, node, SOCK_OUT, SOCK_IMAGE, PROP_NONE, "Image", "Image");
    bNodeSocket *viewer_in_socket = blender::bke::nodeFindSocket(viewer_node, SOCK_IN, "Image");

    blender::bke::nodeAddLink(ntree, node, split_out_socket, viewer_node, viewer_in_socket);
  }
}

/**
 * Exit NLA tweakmode when the AnimData struct has insufficient information.
 *
 * When NLA tweakmode is enabled, Blender expects certain pointers to be set up
 * correctly, and if that fails, can crash. This function ensures that
 * everything is consistent, by exiting tweakmode everywhere there's missing
 * pointers.
 *
 * This shouldn't happen, but the example blend file attached to #119615 needs
 * this.
 */
static void version_nla_tweakmode_incomplete(Main *bmain)
{
  bool any_valid_tweakmode_left = false;

  ID *id;
  FOREACH_MAIN_ID_BEGIN (bmain, id) {
    AnimData *adt = BKE_animdata_from_id(id);
    if (!adt || !(adt->flag & ADT_NLA_EDIT_ON)) {
      continue;
    }

    if (adt->act_track && adt->actstrip) {
      /* Expected case. */
      any_valid_tweakmode_left = true;
      continue;
    }

    /* Not enough info in the blend file to reliably stay in tweak mode. This is the most important
     * part of this versioning code, as it prevents future nullptr access. */
    BKE_nla_tweakmode_exit(adt);
  }
  FOREACH_MAIN_ID_END;

  if (any_valid_tweakmode_left) {
    /* There are still NLA strips correctly in tweak mode. */
    return;
  }

  /* Nothing is in a valid tweakmode, so just disable the corresponding flags on all scenes. */
  LISTBASE_FOREACH (Scene *, scene, &bmain->scenes) {
    scene->flag &= ~SCE_NLA_EDIT_ON;
  }
}

static bool versioning_convert_strip_speed_factor(Sequence *seq, void *user_data)
{
  const Scene *scene = static_cast<Scene *>(user_data);
  const float speed_factor = seq->speed_factor;

  if (speed_factor == 1.0f || !SEQ_retiming_is_allowed(seq) || SEQ_retiming_keys_count(seq) > 0) {
    return true;
  }

  SEQ_retiming_data_ensure(seq);
  SeqRetimingKey *last_key = &SEQ_retiming_keys_get(seq)[1];

  last_key->strip_frame_index = (seq->len) / speed_factor;

  if (seq->type == SEQ_TYPE_SOUND_RAM) {
    const int prev_length = seq->len - seq->startofs - seq->endofs;
    const float left_handle = SEQ_time_left_handle_frame_get(scene, seq);
    SEQ_time_right_handle_frame_set(scene, seq, left_handle + prev_length);
  }

  return true;
}

void do_versions_after_linking_400(FileData *fd, Main *bmain)
{
  if (!MAIN_VERSION_FILE_ATLEAST(bmain, 400, 9)) {
    /* Fix area light scaling. */
    LISTBASE_FOREACH (Light *, light, &bmain->lights) {
      light->energy = light->energy_deprecated;
      if (light->type == LA_AREA) {
        light->energy *= M_PI_4;
      }
    }

    /* XXX This was added several years ago in 'lib_link` code of Scene... Should be safe enough
     * here. */
    LISTBASE_FOREACH (Scene *, scene, &bmain->scenes) {
      if (scene->nodetree) {
        version_composite_nodetree_null_id(scene->nodetree, scene);
      }
    }

    /* XXX This was added many years ago (1c19940198) in 'lib_link` code of particles as a bug-fix.
     * But this is actually versioning. Should be safe enough here. */
    LISTBASE_FOREACH (ParticleSettings *, part, &bmain->particles) {
      if (!part->effector_weights) {
        part->effector_weights = BKE_effector_add_weights(part->force_group);
      }
    }

    /* Object proxies have been deprecated sine 3.x era, so their update & sanity check can now
     * happen in do_versions code. */
    LISTBASE_FOREACH (Object *, ob, &bmain->objects) {
      if (ob->proxy) {
        /* Paranoia check, actually a proxy_from pointer should never be written... */
        if (!ID_IS_LINKED(ob->proxy)) {
          ob->proxy->proxy_from = nullptr;
          ob->proxy = nullptr;

          if (ob->id.lib) {
            BLO_reportf_wrap(fd->reports,
                             RPT_INFO,
                             RPT_("Proxy lost from object %s lib %s\n"),
                             ob->id.name + 2,
                             ob->id.lib->filepath);
          }
          else {
            BLO_reportf_wrap(fd->reports,
                             RPT_INFO,
                             RPT_("Proxy lost from object %s lib <NONE>\n"),
                             ob->id.name + 2);
          }
          fd->reports->count.missing_obproxies++;
        }
        else {
          /* This triggers object_update to always use a copy. */
          ob->proxy->proxy_from = ob;
        }
      }
    }
  }

  if (!MAIN_VERSION_FILE_ATLEAST(bmain, 400, 21)) {
    if (!DNA_struct_member_exists(fd->filesdna, "bPoseChannel", "BoneColor", "color")) {
      version_bonegroup_migrate_color(bmain);
    }

    if (!DNA_struct_member_exists(fd->filesdna, "bArmature", "ListBase", "collections")) {
      version_bonelayers_to_bonecollections(bmain);
      version_bonegroups_to_bonecollections(bmain);
    }
  }

  if (!MAIN_VERSION_FILE_ATLEAST(bmain, 400, 24)) {
    FOREACH_NODETREE_BEGIN (bmain, ntree, id) {
      if (ntree->type == NTREE_SHADER) {
        /* Convert animdata on the Principled BSDF sockets. */
        version_principled_bsdf_update_animdata(id, ntree);
      }
    }
    FOREACH_NODETREE_END;
  }

  if (!MAIN_VERSION_FILE_ATLEAST(bmain, 400, 27)) {
    LISTBASE_FOREACH (Scene *, scene, &bmain->scenes) {
      Editing *ed = SEQ_editing_get(scene);
      if (ed != nullptr) {
        SEQ_for_each_callback(&ed->seqbase, versioning_convert_strip_speed_factor, scene);
      }
    }
  }

  if (!MAIN_VERSION_FILE_ATLEAST(bmain, 400, 34)) {
    BKE_mesh_legacy_face_map_to_generic(bmain);
  }

  if (!MAIN_VERSION_FILE_ATLEAST(bmain, 401, 23)) {
    version_nla_tweakmode_incomplete(bmain);
  }

  if (!MAIN_VERSION_FILE_ATLEAST(bmain, 402, 15)) {
    /* Change drivers and animation on "armature.collections" to
     * ".collections_all", so that they are drawn correctly in the tree view,
     * and keep working when the collection is moved around in the hierarchy. */
    LISTBASE_FOREACH (bArmature *, arm, &bmain->armatures) {
      AnimData *adt = BKE_animdata_from_id(&arm->id);
      if (!adt) {
        continue;
      }

      LISTBASE_FOREACH (FCurve *, fcurve, &adt->drivers) {
        version_bonecollection_anim(fcurve);
      }
      if (adt->action) {
        LISTBASE_FOREACH (FCurve *, fcurve, &adt->action->curves) {
          version_bonecollection_anim(fcurve);
        }
      }
    }
  }

  if (!MAIN_VERSION_FILE_ATLEAST(bmain, 402, 23)) {
    /* Shift animation data to accommodate the new Roughness input. */
    version_node_socket_index_animdata(
        bmain, NTREE_SHADER, SH_NODE_SUBSURFACE_SCATTERING, 4, 1, 5);
  }

  if (!MAIN_VERSION_FILE_ATLEAST(bmain, 402, 50)) {
    Scene *scene = static_cast<Scene *>(bmain->scenes.first);
    bool scene_uses_eevee_legacy = scene && STREQ(scene->r.engine, RE_engine_id_BLENDER_EEVEE);

    if (scene_uses_eevee_legacy) {
      LISTBASE_FOREACH (Object *, object, &bmain->objects) {
        versioning_eevee_shadow_settings(object);
      }
    }
  }

  if (!MAIN_VERSION_FILE_ATLEAST(bmain, 402, 51)) {
    /* Convert blend method to math nodes. */
    Scene *scene = static_cast<Scene *>(bmain->scenes.first);
    bool scene_uses_eevee_legacy = scene && STREQ(scene->r.engine, RE_engine_id_BLENDER_EEVEE);

    LISTBASE_FOREACH (Material *, material, &bmain->materials) {
      if (scene_uses_eevee_legacy) {
        if (!material->use_nodes || material->nodetree == nullptr) {
          /* Nothing to version. */
        }
        else if (ELEM(material->blend_method, MA_BM_HASHED, MA_BM_BLEND)) {
          /* Compatible modes. Nothing to change. */
        }
        else if (material->blend_shadow == MA_BS_NONE) {
          /* No need to match the surface since shadows are disabled. */
        }
        else if (material->blend_shadow == MA_BS_SOLID) {
          /* This is already versioned an transferred to `transparent_shadows`. */
        }
        else if ((material->blend_shadow == MA_BS_CLIP && material->blend_method != MA_BM_CLIP) ||
                 (material->blend_shadow == MA_BS_HASHED))
        {
          BLO_reportf_wrap(
              fd->reports,
              RPT_WARNING,
              RPT_("Material %s could not be converted because of different Blend Mode "
                   "and Shadow Mode (need manual adjustment)\n"),
              material->id.name + 2);
        }
        else {
          /* TODO(fclem): Check if threshold is driven or has animation. Bail out if needed? */

          float threshold = (material->blend_method == MA_BM_CLIP) ? material->alpha_threshold :
                                                                     2.0f;

          if (!versioning_eevee_material_blend_mode_settings(material->nodetree, threshold)) {
            BLO_reportf_wrap(fd->reports,
                             RPT_WARNING,
                             RPT_("Material %s could not be converted because of non-trivial "
                                  "alpha blending (need manual adjustment)\n"),
                             material->id.name + 2);
          }
        }

        if (material->blend_shadow == MA_BS_NONE) {
          versioning_eevee_material_shadow_none(material);
        }
        /* Set blend_mode & blend_shadow for forward compatibility. */
        material->blend_method = (material->blend_method != MA_BM_BLEND) ? MA_BM_HASHED :
                                                                           MA_BM_BLEND;
        material->blend_shadow = (material->blend_shadow == MA_BS_SOLID) ? MA_BS_SOLID :
                                                                           MA_BS_HASHED;
      }
    }
  }

  if (!MAIN_VERSION_FILE_ATLEAST(bmain, 402, 52)) {
    LISTBASE_FOREACH (Scene *, scene, &bmain->scenes) {
      if (STREQ(scene->r.engine, RE_engine_id_BLENDER_EEVEE)) {
        STRNCPY(scene->r.engine, RE_engine_id_BLENDER_EEVEE_NEXT);
      }
    }
  }

  if (!MAIN_VERSION_FILE_ATLEAST(bmain, 403, 6)) {
    /* Shift animation data to accommodate the new Diffuse Roughness input. */
    version_node_socket_index_animdata(bmain, NTREE_SHADER, SH_NODE_BSDF_PRINCIPLED, 7, 1, 30);
  }

  /**
   * Always bump subversion in BKE_blender_version.h when adding versioning
   * code here, and wrap it inside a MAIN_VERSION_FILE_ATLEAST check.
   *
   * \note Keep this message at the bottom of the function.
   */
}

static void version_mesh_legacy_to_struct_of_array_format(Mesh &mesh)
{
  BKE_mesh_legacy_convert_flags_to_selection_layers(&mesh);
  BKE_mesh_legacy_convert_flags_to_hide_layers(&mesh);
  BKE_mesh_legacy_convert_uvs_to_generic(&mesh);
  BKE_mesh_legacy_convert_mpoly_to_material_indices(&mesh);
  BKE_mesh_legacy_sharp_faces_from_flags(&mesh);
  BKE_mesh_legacy_bevel_weight_to_layers(&mesh);
  BKE_mesh_legacy_sharp_edges_from_flags(&mesh);
  BKE_mesh_legacy_face_set_to_generic(&mesh);
  BKE_mesh_legacy_edge_crease_to_layers(&mesh);
  BKE_mesh_legacy_uv_seam_from_flags(&mesh);
  BKE_mesh_legacy_convert_verts_to_positions(&mesh);
  BKE_mesh_legacy_attribute_flags_to_strings(&mesh);
  BKE_mesh_legacy_convert_loops_to_corners(&mesh);
  BKE_mesh_legacy_convert_polys_to_offsets(&mesh);
  BKE_mesh_legacy_convert_edges_to_generic(&mesh);
}

static void version_motion_tracking_legacy_camera_object(MovieClip &movieclip)
{
  MovieTracking &tracking = movieclip.tracking;
  MovieTrackingObject *active_tracking_object = BKE_tracking_object_get_active(&tracking);
  MovieTrackingObject *tracking_camera_object = BKE_tracking_object_get_camera(&tracking);

  BLI_assert(tracking_camera_object != nullptr);

  if (BLI_listbase_is_empty(&tracking_camera_object->tracks)) {
    tracking_camera_object->tracks = tracking.tracks_legacy;
    active_tracking_object->active_track = tracking.act_track_legacy;
  }

  if (BLI_listbase_is_empty(&tracking_camera_object->plane_tracks)) {
    tracking_camera_object->plane_tracks = tracking.plane_tracks_legacy;
    active_tracking_object->active_plane_track = tracking.act_plane_track_legacy;
  }

  if (tracking_camera_object->reconstruction.cameras == nullptr) {
    tracking_camera_object->reconstruction = tracking.reconstruction_legacy;
  }

  /* Clear pointers in the legacy storage.
   * Always do it, in the case something got missed in the logic above, so that the legacy storage
   * is always ensured to be empty after load. */
  BLI_listbase_clear(&tracking.tracks_legacy);
  BLI_listbase_clear(&tracking.plane_tracks_legacy);
  tracking.act_track_legacy = nullptr;
  tracking.act_plane_track_legacy = nullptr;
  memset(&tracking.reconstruction_legacy, 0, sizeof(tracking.reconstruction_legacy));
}

static void version_movieclips_legacy_camera_object(Main *bmain)
{
  LISTBASE_FOREACH (MovieClip *, movieclip, &bmain->movieclips) {
    version_motion_tracking_legacy_camera_object(*movieclip);
  }
}

/* Version VertexWeightEdit modifier to make existing weights exclusive of the threshold. */
static void version_vertex_weight_edit_preserve_threshold_exclusivity(Main *bmain)
{
  LISTBASE_FOREACH (Object *, ob, &bmain->objects) {
    if (ob->type != OB_MESH) {
      continue;
    }

    LISTBASE_FOREACH (ModifierData *, md, &ob->modifiers) {
      if (md->type == eModifierType_WeightVGEdit) {
        WeightVGEditModifierData *wmd = reinterpret_cast<WeightVGEditModifierData *>(md);
        wmd->add_threshold = nexttoward(wmd->add_threshold, 2.0);
        wmd->rem_threshold = nexttoward(wmd->rem_threshold, -1.0);
      }
    }
  }
}

static void version_mesh_crease_generic(Main &bmain)
{
  LISTBASE_FOREACH (Mesh *, mesh, &bmain.meshes) {
    BKE_mesh_legacy_crease_to_generic(mesh);
  }

  LISTBASE_FOREACH (bNodeTree *, ntree, &bmain.nodetrees) {
    if (ntree->type == NTREE_GEOMETRY) {
      LISTBASE_FOREACH (bNode *, node, &ntree->nodes) {
        if (STR_ELEM(node->idname,
                     "GeometryNodeStoreNamedAttribute",
                     "GeometryNodeInputNamedAttribute"))
        {
          bNodeSocket *socket = blender::bke::nodeFindSocket(node, SOCK_IN, "Name");
          if (STREQ(socket->default_value_typed<bNodeSocketValueString>()->value, "crease")) {
            STRNCPY(socket->default_value_typed<bNodeSocketValueString>()->value, "crease_edge");
          }
        }
      }
    }
  }

  LISTBASE_FOREACH (Object *, object, &bmain.objects) {
    LISTBASE_FOREACH (ModifierData *, md, &object->modifiers) {
      if (md->type != eModifierType_Nodes) {
        continue;
      }
      if (IDProperty *settings = reinterpret_cast<NodesModifierData *>(md)->settings.properties) {
        LISTBASE_FOREACH (IDProperty *, prop, &settings->data.group) {
          if (blender::StringRef(prop->name).endswith("_attribute_name")) {
            if (STREQ(IDP_String(prop), "crease")) {
              IDP_AssignString(prop, "crease_edge");
            }
          }
        }
      }
    }
  }
}

static void versioning_replace_legacy_glossy_node(bNodeTree *ntree)
{
  LISTBASE_FOREACH (bNode *, node, &ntree->nodes) {
    if (node->type == SH_NODE_BSDF_GLOSSY_LEGACY) {
      STRNCPY(node->idname, "ShaderNodeBsdfAnisotropic");
      node->type = SH_NODE_BSDF_GLOSSY;
    }
  }
}

static void versioning_remove_microfacet_sharp_distribution(bNodeTree *ntree)
{
  /* Find all glossy, glass and refraction BSDF nodes that have their distribution
   * set to SHARP and set them to GGX, disconnect any link to the Roughness input
   * and set its value to zero. */
  LISTBASE_FOREACH (bNode *, node, &ntree->nodes) {
    if (!ELEM(node->type, SH_NODE_BSDF_GLOSSY, SH_NODE_BSDF_GLASS, SH_NODE_BSDF_REFRACTION)) {
      continue;
    }
    if (node->custom1 != SHD_GLOSSY_SHARP_DEPRECATED) {
      continue;
    }

    node->custom1 = SHD_GLOSSY_GGX;
    LISTBASE_FOREACH (bNodeSocket *, socket, &node->inputs) {
      if (!STREQ(socket->identifier, "Roughness")) {
        continue;
      }

      if (socket->link != nullptr) {
        blender::bke::nodeRemLink(ntree, socket->link);
      }
      bNodeSocketValueFloat *socket_value = (bNodeSocketValueFloat *)socket->default_value;
      socket_value->value = 0.0f;

      break;
    }
  }
}

static void version_replace_texcoord_normal_socket(bNodeTree *ntree)
{
  /* The normal of a spot light was set to the incoming light direction, replace with the
   * `Incoming` socket from the Geometry shader node. */
  bNode *geometry_node = nullptr;
  bNode *transform_node = nullptr;
  bNodeSocket *incoming_socket = nullptr;
  bNodeSocket *vec_in_socket = nullptr;
  bNodeSocket *vec_out_socket = nullptr;

  LISTBASE_FOREACH_MUTABLE (bNodeLink *, link, &ntree->links) {
    if (link->fromnode->type == SH_NODE_TEX_COORD && STREQ(link->fromsock->identifier, "Normal")) {
      if (geometry_node == nullptr) {
        geometry_node = blender::bke::nodeAddStaticNode(nullptr, ntree, SH_NODE_NEW_GEOMETRY);
        incoming_socket = blender::bke::nodeFindSocket(geometry_node, SOCK_OUT, "Incoming");

        transform_node = blender::bke::nodeAddStaticNode(nullptr, ntree, SH_NODE_VECT_TRANSFORM);
        vec_in_socket = blender::bke::nodeFindSocket(transform_node, SOCK_IN, "Vector");
        vec_out_socket = blender::bke::nodeFindSocket(transform_node, SOCK_OUT, "Vector");

        NodeShaderVectTransform *nodeprop = (NodeShaderVectTransform *)transform_node->storage;
        nodeprop->type = SHD_VECT_TRANSFORM_TYPE_NORMAL;

        blender::bke::nodeAddLink(
            ntree, geometry_node, incoming_socket, transform_node, vec_in_socket);
      }
      blender::bke::nodeAddLink(ntree, transform_node, vec_out_socket, link->tonode, link->tosock);
      blender::bke::nodeRemLink(ntree, link);
    }
  }
}

static void version_principled_transmission_roughness(bNodeTree *ntree)
{
  LISTBASE_FOREACH (bNode *, node, &ntree->nodes) {
    if (node->type != SH_NODE_BSDF_PRINCIPLED) {
      continue;
    }
    bNodeSocket *sock = blender::bke::nodeFindSocket(node, SOCK_IN, "Transmission Roughness");
    if (sock != nullptr) {
      blender::bke::nodeRemoveSocket(ntree, node, sock);
    }
  }
}

/* Convert legacy Velvet BSDF nodes into the new Sheen BSDF node. */
static void version_replace_velvet_sheen_node(bNodeTree *ntree)
{
  LISTBASE_FOREACH (bNode *, node, &ntree->nodes) {
    if (node->type == SH_NODE_BSDF_SHEEN) {
      STRNCPY(node->idname, "ShaderNodeBsdfSheen");

      bNodeSocket *sigmaInput = blender::bke::nodeFindSocket(node, SOCK_IN, "Sigma");
      if (sigmaInput != nullptr) {
        node->custom1 = SHD_SHEEN_ASHIKHMIN;
        STRNCPY(sigmaInput->identifier, "Roughness");
        STRNCPY(sigmaInput->name, "Roughness");
      }
    }
  }
}

/* Convert sheen inputs on the Principled BSDF. */
static void version_principled_bsdf_sheen(bNodeTree *ntree)
{
  auto check_node = [](const bNode *node) {
    return (node->type == SH_NODE_BSDF_PRINCIPLED) &&
           (blender::bke::nodeFindSocket(node, SOCK_IN, "Sheen Roughness") == nullptr);
  };
  auto update_input = [ntree](bNode *node, bNodeSocket *input) {
    /* Change socket type to Color. */
    blender::bke::nodeModifySocketTypeStatic(ntree, node, input, SOCK_RGBA, 0);

    /* Account for the change in intensity between the old and new model.
     * If the Sheen input is set to a fixed value, adjust it and set the tint to white.
     * Otherwise, if it's connected, keep it as-is but set the tint to 0.2 instead. */
    bNodeSocket *sheen = blender::bke::nodeFindSocket(node, SOCK_IN, "Sheen");
    if (sheen != nullptr && sheen->link == nullptr) {
      *version_cycles_node_socket_float_value(sheen) *= 0.2f;

      static float default_value[] = {1.0f, 1.0f, 1.0f, 1.0f};
      copy_v4_v4(version_cycles_node_socket_rgba_value(input), default_value);
    }
    else {
      static float default_value[] = {0.2f, 0.2f, 0.2f, 1.0f};
      copy_v4_v4(version_cycles_node_socket_rgba_value(input), default_value);
    }
  };
  auto update_input_link = [](bNode *, bNodeSocket *, bNode *, bNodeSocket *) {
    /* Don't replace the link here, tint works differently enough now to make conversion
     * impractical. */
  };

  version_update_node_input(ntree, check_node, "Sheen Tint", update_input, update_input_link);
}

/* Convert EEVEE-Legacy refraction depth to EEVEE-Next thickness tree. */
static void version_refraction_depth_to_thickness_value(bNodeTree *ntree, float thickness)
{
  LISTBASE_FOREACH (bNode *, node, &ntree->nodes) {
    if (node->type != SH_NODE_OUTPUT_MATERIAL) {
      continue;
    }

    bNodeSocket *thickness_socket = blender::bke::nodeFindSocket(node, SOCK_IN, "Thickness");
    if (thickness_socket == nullptr) {
      continue;
    }

    bool has_link = false;
    LISTBASE_FOREACH (bNodeLink *, link, &ntree->links) {
      if (link->tosock == thickness_socket) {
        /* Something is already plugged in. Don't modify anything. */
        has_link = true;
      }
    }

    if (has_link) {
      continue;
    }
    bNode *value_node = blender::bke::nodeAddStaticNode(nullptr, ntree, SH_NODE_VALUE);
    value_node->parent = node->parent;
    value_node->locx = node->locx;
    value_node->locy = node->locy - 160.0f;
    bNodeSocket *socket_value = blender::bke::nodeFindSocket(value_node, SOCK_OUT, "Value");

    *version_cycles_node_socket_float_value(socket_value) = thickness;

    blender::bke::nodeAddLink(ntree, value_node, socket_value, node, thickness_socket);
  }

  version_socket_update_is_used(ntree);
}

static void versioning_update_noise_texture_node(bNodeTree *ntree)
{
  LISTBASE_FOREACH (bNode *, node, &ntree->nodes) {
    if (node->type != SH_NODE_TEX_NOISE) {
      continue;
    }

    (static_cast<NodeTexNoise *>(node->storage))->type = SHD_NOISE_FBM;

    bNodeSocket *roughness_socket = blender::bke::nodeFindSocket(node, SOCK_IN, "Roughness");
    if (roughness_socket == nullptr) {
      /* Noise Texture node was created before the Roughness input was added. */
      continue;
    }

    float *roughness = version_cycles_node_socket_float_value(roughness_socket);

    bNodeLink *roughness_link = nullptr;
    bNode *roughness_from_node = nullptr;
    bNodeSocket *roughness_from_socket = nullptr;

    LISTBASE_FOREACH (bNodeLink *, link, &ntree->links) {
      /* Find links, nodes and sockets. */
      if (link->tosock == roughness_socket) {
        roughness_link = link;
        roughness_from_node = link->fromnode;
        roughness_from_socket = link->fromsock;
      }
    }

    if (roughness_link != nullptr) {
      /* Add Clamp node before Roughness input. */

      bNode *clamp_node = blender::bke::nodeAddStaticNode(nullptr, ntree, SH_NODE_CLAMP);
      clamp_node->parent = node->parent;
      clamp_node->custom1 = NODE_CLAMP_MINMAX;
      clamp_node->locx = node->locx;
      clamp_node->locy = node->locy - 300.0f;
      clamp_node->flag |= NODE_HIDDEN;
      bNodeSocket *clamp_socket_value = blender::bke::nodeFindSocket(clamp_node, SOCK_IN, "Value");
      bNodeSocket *clamp_socket_min = blender::bke::nodeFindSocket(clamp_node, SOCK_IN, "Min");
      bNodeSocket *clamp_socket_max = blender::bke::nodeFindSocket(clamp_node, SOCK_IN, "Max");
      bNodeSocket *clamp_socket_out = blender::bke::nodeFindSocket(clamp_node, SOCK_OUT, "Result");

      *version_cycles_node_socket_float_value(clamp_socket_min) = 0.0f;
      *version_cycles_node_socket_float_value(clamp_socket_max) = 1.0f;

      blender::bke::nodeRemLink(ntree, roughness_link);
      blender::bke::nodeAddLink(
          ntree, roughness_from_node, roughness_from_socket, clamp_node, clamp_socket_value);
      blender::bke::nodeAddLink(ntree, clamp_node, clamp_socket_out, node, roughness_socket);
    }
    else {
      *roughness = std::clamp(*roughness, 0.0f, 1.0f);
    }
  }

  version_socket_update_is_used(ntree);
}

static void versioning_replace_musgrave_texture_node(bNodeTree *ntree)
{
  version_node_input_socket_name(ntree, SH_NODE_TEX_MUSGRAVE_DEPRECATED, "Dimension", "Roughness");
  LISTBASE_FOREACH (bNode *, node, &ntree->nodes) {
    if (node->type != SH_NODE_TEX_MUSGRAVE_DEPRECATED) {
      continue;
    }

    STRNCPY(node->idname, "ShaderNodeTexNoise");
    node->type = SH_NODE_TEX_NOISE;
    NodeTexNoise *data = MEM_cnew<NodeTexNoise>(__func__);
    data->base = (static_cast<NodeTexMusgrave *>(node->storage))->base;
    data->dimensions = (static_cast<NodeTexMusgrave *>(node->storage))->dimensions;
    data->normalize = false;
    data->type = (static_cast<NodeTexMusgrave *>(node->storage))->musgrave_type;
    MEM_freeN(node->storage);
    node->storage = data;

    bNodeLink *detail_link = nullptr;
    bNode *detail_from_node = nullptr;
    bNodeSocket *detail_from_socket = nullptr;

    bNodeLink *roughness_link = nullptr;
    bNode *roughness_from_node = nullptr;
    bNodeSocket *roughness_from_socket = nullptr;

    bNodeLink *lacunarity_link = nullptr;
    bNode *lacunarity_from_node = nullptr;
    bNodeSocket *lacunarity_from_socket = nullptr;

    LISTBASE_FOREACH (bNodeLink *, link, &ntree->links) {
      /* Find links, nodes and sockets. */
      if (link->tonode == node) {
        if (STREQ(link->tosock->identifier, "Detail")) {
          detail_link = link;
          detail_from_node = link->fromnode;
          detail_from_socket = link->fromsock;
        }
        if (STREQ(link->tosock->identifier, "Roughness")) {
          roughness_link = link;
          roughness_from_node = link->fromnode;
          roughness_from_socket = link->fromsock;
        }
        if (STREQ(link->tosock->identifier, "Lacunarity")) {
          lacunarity_link = link;
          lacunarity_from_node = link->fromnode;
          lacunarity_from_socket = link->fromsock;
        }
      }
    }

    uint8_t noise_type = (static_cast<NodeTexNoise *>(node->storage))->type;
    float locy_offset = 0.0f;

    bNodeSocket *fac_socket = blender::bke::nodeFindSocket(node, SOCK_OUT, "Fac");
    /* Clear label because Musgrave output socket label is set to "Height" instead of "Fac". */
    fac_socket->label[0] = '\0';

    bNodeSocket *detail_socket = blender::bke::nodeFindSocket(node, SOCK_IN, "Detail");
    float *detail = version_cycles_node_socket_float_value(detail_socket);

    if (detail_link != nullptr) {
      locy_offset -= 80.0f;

      /* Add Minimum Math node and Subtract Math node before Detail input. */

      bNode *min_node = blender::bke::nodeAddStaticNode(nullptr, ntree, SH_NODE_MATH);
      min_node->parent = node->parent;
      min_node->custom1 = NODE_MATH_MINIMUM;
      min_node->locx = node->locx;
      min_node->locy = node->locy - 320.0f;
      min_node->flag |= NODE_HIDDEN;
      bNodeSocket *min_socket_A = static_cast<bNodeSocket *>(BLI_findlink(&min_node->inputs, 0));
      bNodeSocket *min_socket_B = static_cast<bNodeSocket *>(BLI_findlink(&min_node->inputs, 1));
      bNodeSocket *min_socket_out = blender::bke::nodeFindSocket(min_node, SOCK_OUT, "Value");

      bNode *sub1_node = blender::bke::nodeAddStaticNode(nullptr, ntree, SH_NODE_MATH);
      sub1_node->parent = node->parent;
      sub1_node->custom1 = NODE_MATH_SUBTRACT;
      sub1_node->locx = node->locx;
      sub1_node->locy = node->locy - 360.0f;
      sub1_node->flag |= NODE_HIDDEN;
      bNodeSocket *sub1_socket_A = static_cast<bNodeSocket *>(BLI_findlink(&sub1_node->inputs, 0));
      bNodeSocket *sub1_socket_B = static_cast<bNodeSocket *>(BLI_findlink(&sub1_node->inputs, 1));
      bNodeSocket *sub1_socket_out = blender::bke::nodeFindSocket(sub1_node, SOCK_OUT, "Value");

      *version_cycles_node_socket_float_value(min_socket_B) = 14.0f;
      *version_cycles_node_socket_float_value(sub1_socket_B) = 1.0f;

      blender::bke::nodeRemLink(ntree, detail_link);
      blender::bke::nodeAddLink(
          ntree, detail_from_node, detail_from_socket, sub1_node, sub1_socket_A);
      blender::bke::nodeAddLink(ntree, sub1_node, sub1_socket_out, min_node, min_socket_A);
      blender::bke::nodeAddLink(ntree, min_node, min_socket_out, node, detail_socket);

      if (ELEM(noise_type, SHD_NOISE_RIDGED_MULTIFRACTAL, SHD_NOISE_HETERO_TERRAIN)) {
        locy_offset -= 40.0f;

        /* Add Greater Than Math node before Subtract Math node. */

        bNode *greater_node = blender::bke::nodeAddStaticNode(nullptr, ntree, SH_NODE_MATH);
        greater_node->parent = node->parent;
        greater_node->custom1 = NODE_MATH_GREATER_THAN;
        greater_node->locx = node->locx;
        greater_node->locy = node->locy - 400.0f;
        greater_node->flag |= NODE_HIDDEN;
        bNodeSocket *greater_socket_A = static_cast<bNodeSocket *>(
            BLI_findlink(&greater_node->inputs, 0));
        bNodeSocket *greater_socket_B = static_cast<bNodeSocket *>(
            BLI_findlink(&greater_node->inputs, 1));
        bNodeSocket *greater_socket_out = blender::bke::nodeFindSocket(
            greater_node, SOCK_OUT, "Value");

        *version_cycles_node_socket_float_value(greater_socket_B) = 1.0f;

        blender::bke::nodeAddLink(
            ntree, detail_from_node, detail_from_socket, greater_node, greater_socket_A);
        blender::bke::nodeAddLink(
            ntree, greater_node, greater_socket_out, sub1_node, sub1_socket_B);
      }
      else {
        /* Add Clamp node and Multiply Math node behind Fac output. */

        bNode *clamp_node = blender::bke::nodeAddStaticNode(nullptr, ntree, SH_NODE_CLAMP);
        clamp_node->parent = node->parent;
        clamp_node->custom1 = NODE_CLAMP_MINMAX;
        clamp_node->locx = node->locx;
        clamp_node->locy = node->locy + 40.0f;
        clamp_node->flag |= NODE_HIDDEN;
        bNodeSocket *clamp_socket_value = blender::bke::nodeFindSocket(
            clamp_node, SOCK_IN, "Value");
        bNodeSocket *clamp_socket_min = blender::bke::nodeFindSocket(clamp_node, SOCK_IN, "Min");
        bNodeSocket *clamp_socket_max = blender::bke::nodeFindSocket(clamp_node, SOCK_IN, "Max");
        bNodeSocket *clamp_socket_out = blender::bke::nodeFindSocket(
            clamp_node, SOCK_OUT, "Result");

        bNode *mul_node = blender::bke::nodeAddStaticNode(nullptr, ntree, SH_NODE_MATH);
        mul_node->parent = node->parent;
        mul_node->custom1 = NODE_MATH_MULTIPLY;
        mul_node->locx = node->locx;
        mul_node->locy = node->locy + 80.0f;
        mul_node->flag |= NODE_HIDDEN;
        bNodeSocket *mul_socket_A = static_cast<bNodeSocket *>(BLI_findlink(&mul_node->inputs, 0));
        bNodeSocket *mul_socket_B = static_cast<bNodeSocket *>(BLI_findlink(&mul_node->inputs, 1));
        bNodeSocket *mul_socket_out = blender::bke::nodeFindSocket(mul_node, SOCK_OUT, "Value");

        *version_cycles_node_socket_float_value(clamp_socket_min) = 0.0f;
        *version_cycles_node_socket_float_value(clamp_socket_max) = 1.0f;

        if (noise_type == SHD_NOISE_MULTIFRACTAL) {
          /* Add Subtract Math node and Add Math node after Multiply Math node. */

          bNode *sub2_node = blender::bke::nodeAddStaticNode(nullptr, ntree, SH_NODE_MATH);
          sub2_node->parent = node->parent;
          sub2_node->custom1 = NODE_MATH_SUBTRACT;
          sub2_node->custom2 = SHD_MATH_CLAMP;
          sub2_node->locx = node->locx;
          sub2_node->locy = node->locy + 120.0f;
          sub2_node->flag |= NODE_HIDDEN;
          bNodeSocket *sub2_socket_A = static_cast<bNodeSocket *>(
              BLI_findlink(&sub2_node->inputs, 0));
          bNodeSocket *sub2_socket_B = static_cast<bNodeSocket *>(
              BLI_findlink(&sub2_node->inputs, 1));
          bNodeSocket *sub2_socket_out = blender::bke::nodeFindSocket(
              sub2_node, SOCK_OUT, "Value");

          bNode *add_node = blender::bke::nodeAddStaticNode(nullptr, ntree, SH_NODE_MATH);
          add_node->parent = node->parent;
          add_node->custom1 = NODE_MATH_ADD;
          add_node->locx = node->locx;
          add_node->locy = node->locy + 160.0f;
          add_node->flag |= NODE_HIDDEN;
          bNodeSocket *add_socket_A = static_cast<bNodeSocket *>(
              BLI_findlink(&add_node->inputs, 0));
          bNodeSocket *add_socket_B = static_cast<bNodeSocket *>(
              BLI_findlink(&add_node->inputs, 1));
          bNodeSocket *add_socket_out = blender::bke::nodeFindSocket(add_node, SOCK_OUT, "Value");

          *version_cycles_node_socket_float_value(sub2_socket_A) = 1.0f;

          LISTBASE_FOREACH_BACKWARD_MUTABLE (bNodeLink *, link, &ntree->links) {
            if (link->fromsock == fac_socket) {
              blender::bke::nodeAddLink(
                  ntree, add_node, add_socket_out, link->tonode, link->tosock);
              blender::bke::nodeRemLink(ntree, link);
            }
          }

          blender::bke::nodeAddLink(ntree, mul_node, mul_socket_out, add_node, add_socket_A);
          blender::bke::nodeAddLink(
              ntree, detail_from_node, detail_from_socket, sub2_node, sub2_socket_B);
          blender::bke::nodeAddLink(ntree, sub2_node, sub2_socket_out, add_node, add_socket_B);
        }
        else {
          LISTBASE_FOREACH_BACKWARD_MUTABLE (bNodeLink *, link, &ntree->links) {
            if (link->fromsock == fac_socket) {
              blender::bke::nodeAddLink(
                  ntree, mul_node, mul_socket_out, link->tonode, link->tosock);
              blender::bke::nodeRemLink(ntree, link);
            }
          }
        }

        blender::bke::nodeAddLink(ntree, node, fac_socket, mul_node, mul_socket_A);
        blender::bke::nodeAddLink(
            ntree, detail_from_node, detail_from_socket, clamp_node, clamp_socket_value);
        blender::bke::nodeAddLink(ntree, clamp_node, clamp_socket_out, mul_node, mul_socket_B);
      }
    }
    else {
      if (*detail < 1.0f) {
        if (!ELEM(noise_type, SHD_NOISE_RIDGED_MULTIFRACTAL, SHD_NOISE_HETERO_TERRAIN)) {
          /* Add Multiply Math node behind Fac output. */

          bNode *mul_node = blender::bke::nodeAddStaticNode(nullptr, ntree, SH_NODE_MATH);
          mul_node->parent = node->parent;
          mul_node->custom1 = NODE_MATH_MULTIPLY;
          mul_node->locx = node->locx;
          mul_node->locy = node->locy + 40.0f;
          mul_node->flag |= NODE_HIDDEN;
          bNodeSocket *mul_socket_A = static_cast<bNodeSocket *>(
              BLI_findlink(&mul_node->inputs, 0));
          bNodeSocket *mul_socket_B = static_cast<bNodeSocket *>(
              BLI_findlink(&mul_node->inputs, 1));
          bNodeSocket *mul_socket_out = blender::bke::nodeFindSocket(mul_node, SOCK_OUT, "Value");

          *version_cycles_node_socket_float_value(mul_socket_B) = *detail;

          if (noise_type == SHD_NOISE_MULTIFRACTAL) {
            /* Add an Add Math node after Multiply Math node. */

            bNode *add_node = blender::bke::nodeAddStaticNode(nullptr, ntree, SH_NODE_MATH);
            add_node->parent = node->parent;
            add_node->custom1 = NODE_MATH_ADD;
            add_node->locx = node->locx;
            add_node->locy = node->locy + 80.0f;
            add_node->flag |= NODE_HIDDEN;
            bNodeSocket *add_socket_A = static_cast<bNodeSocket *>(
                BLI_findlink(&add_node->inputs, 0));
            bNodeSocket *add_socket_B = static_cast<bNodeSocket *>(
                BLI_findlink(&add_node->inputs, 1));
            bNodeSocket *add_socket_out = blender::bke::nodeFindSocket(
                add_node, SOCK_OUT, "Value");

            *version_cycles_node_socket_float_value(add_socket_B) = 1.0f - *detail;

            LISTBASE_FOREACH_BACKWARD_MUTABLE (bNodeLink *, link, &ntree->links) {
              if (link->fromsock == fac_socket) {
                blender::bke::nodeAddLink(
                    ntree, add_node, add_socket_out, link->tonode, link->tosock);
                blender::bke::nodeRemLink(ntree, link);
              }
            }

            blender::bke::nodeAddLink(ntree, mul_node, mul_socket_out, add_node, add_socket_A);
          }
          else {
            LISTBASE_FOREACH_BACKWARD_MUTABLE (bNodeLink *, link, &ntree->links) {
              if (link->fromsock == fac_socket) {
                blender::bke::nodeAddLink(
                    ntree, mul_node, mul_socket_out, link->tonode, link->tosock);
                blender::bke::nodeRemLink(ntree, link);
              }
            }
          }

          blender::bke::nodeAddLink(ntree, node, fac_socket, mul_node, mul_socket_A);

          *detail = 0.0f;
        }
      }
      else {
        *detail = std::fminf(*detail - 1.0f, 14.0f);
      }
    }

    bNodeSocket *roughness_socket = blender::bke::nodeFindSocket(node, SOCK_IN, "Roughness");
    float *roughness = version_cycles_node_socket_float_value(roughness_socket);
    bNodeSocket *lacunarity_socket = blender::bke::nodeFindSocket(node, SOCK_IN, "Lacunarity");
    float *lacunarity = version_cycles_node_socket_float_value(lacunarity_socket);

    *roughness = std::fmaxf(*roughness, 1e-5f);
    *lacunarity = std::fmaxf(*lacunarity, 1e-5f);

    if (roughness_link != nullptr) {
      /* Add Maximum Math node after output of roughness_from_node. Add Multiply Math node and
       * Power Math node before Roughness input. */

      bNode *max1_node = blender::bke::nodeAddStaticNode(nullptr, ntree, SH_NODE_MATH);
      max1_node->parent = node->parent;
      max1_node->custom1 = NODE_MATH_MAXIMUM;
      max1_node->locx = node->locx;
      max1_node->locy = node->locy - 400.0f + locy_offset;
      max1_node->flag |= NODE_HIDDEN;
      bNodeSocket *max1_socket_A = static_cast<bNodeSocket *>(BLI_findlink(&max1_node->inputs, 0));
      bNodeSocket *max1_socket_B = static_cast<bNodeSocket *>(BLI_findlink(&max1_node->inputs, 1));
      bNodeSocket *max1_socket_out = blender::bke::nodeFindSocket(max1_node, SOCK_OUT, "Value");

      bNode *mul_node = blender::bke::nodeAddStaticNode(nullptr, ntree, SH_NODE_MATH);
      mul_node->parent = node->parent;
      mul_node->custom1 = NODE_MATH_MULTIPLY;
      mul_node->locx = node->locx;
      mul_node->locy = node->locy - 360.0f + locy_offset;
      mul_node->flag |= NODE_HIDDEN;
      bNodeSocket *mul_socket_A = static_cast<bNodeSocket *>(BLI_findlink(&mul_node->inputs, 0));
      bNodeSocket *mul_socket_B = static_cast<bNodeSocket *>(BLI_findlink(&mul_node->inputs, 1));
      bNodeSocket *mul_socket_out = blender::bke::nodeFindSocket(mul_node, SOCK_OUT, "Value");

      bNode *pow_node = blender::bke::nodeAddStaticNode(nullptr, ntree, SH_NODE_MATH);
      pow_node->parent = node->parent;
      pow_node->custom1 = NODE_MATH_POWER;
      pow_node->locx = node->locx;
      pow_node->locy = node->locy - 320.0f + locy_offset;
      pow_node->flag |= NODE_HIDDEN;
      bNodeSocket *pow_socket_A = static_cast<bNodeSocket *>(BLI_findlink(&pow_node->inputs, 0));
      bNodeSocket *pow_socket_B = static_cast<bNodeSocket *>(BLI_findlink(&pow_node->inputs, 1));
      bNodeSocket *pow_socket_out = blender::bke::nodeFindSocket(pow_node, SOCK_OUT, "Value");

      *version_cycles_node_socket_float_value(max1_socket_B) = -1e-5f;
      *version_cycles_node_socket_float_value(mul_socket_B) = -1.0f;
      *version_cycles_node_socket_float_value(pow_socket_A) = *lacunarity;

      blender::bke::nodeRemLink(ntree, roughness_link);
      blender::bke::nodeAddLink(
          ntree, roughness_from_node, roughness_from_socket, max1_node, max1_socket_A);
      blender::bke::nodeAddLink(ntree, max1_node, max1_socket_out, mul_node, mul_socket_A);
      blender::bke::nodeAddLink(ntree, mul_node, mul_socket_out, pow_node, pow_socket_B);
      blender::bke::nodeAddLink(ntree, pow_node, pow_socket_out, node, roughness_socket);

      if (lacunarity_link != nullptr) {
        /* Add Maximum Math node after output of lacunarity_from_node. */

        bNode *max2_node = blender::bke::nodeAddStaticNode(nullptr, ntree, SH_NODE_MATH);
        max2_node->parent = node->parent;
        max2_node->custom1 = NODE_MATH_MAXIMUM;
        max2_node->locx = node->locx;
        max2_node->locy = node->locy - 440.0f + locy_offset;
        max2_node->flag |= NODE_HIDDEN;
        bNodeSocket *max2_socket_A = static_cast<bNodeSocket *>(
            BLI_findlink(&max2_node->inputs, 0));
        bNodeSocket *max2_socket_B = static_cast<bNodeSocket *>(
            BLI_findlink(&max2_node->inputs, 1));
        bNodeSocket *max2_socket_out = blender::bke::nodeFindSocket(max2_node, SOCK_OUT, "Value");

        *version_cycles_node_socket_float_value(max2_socket_B) = -1e-5f;

        blender::bke::nodeRemLink(ntree, lacunarity_link);
        blender::bke::nodeAddLink(
            ntree, lacunarity_from_node, lacunarity_from_socket, max2_node, max2_socket_A);
        blender::bke::nodeAddLink(ntree, max2_node, max2_socket_out, pow_node, pow_socket_A);
        blender::bke::nodeAddLink(ntree, max2_node, max2_socket_out, node, lacunarity_socket);
      }
    }
    else if ((lacunarity_link != nullptr) && (roughness_link == nullptr)) {
      /* Add Maximum Math node after output of lacunarity_from_node. Add Power Math node before
       * Roughness input. */

      bNode *max2_node = blender::bke::nodeAddStaticNode(nullptr, ntree, SH_NODE_MATH);
      max2_node->parent = node->parent;
      max2_node->custom1 = NODE_MATH_MAXIMUM;
      max2_node->locx = node->locx;
      max2_node->locy = node->locy - 360.0f + locy_offset;
      max2_node->flag |= NODE_HIDDEN;
      bNodeSocket *max2_socket_A = static_cast<bNodeSocket *>(BLI_findlink(&max2_node->inputs, 0));
      bNodeSocket *max2_socket_B = static_cast<bNodeSocket *>(BLI_findlink(&max2_node->inputs, 1));
      bNodeSocket *max2_socket_out = blender::bke::nodeFindSocket(max2_node, SOCK_OUT, "Value");

      bNode *pow_node = blender::bke::nodeAddStaticNode(nullptr, ntree, SH_NODE_MATH);
      pow_node->parent = node->parent;
      pow_node->custom1 = NODE_MATH_POWER;
      pow_node->locx = node->locx;
      pow_node->locy = node->locy - 320.0f + locy_offset;
      pow_node->flag |= NODE_HIDDEN;
      bNodeSocket *pow_socket_A = static_cast<bNodeSocket *>(BLI_findlink(&pow_node->inputs, 0));
      bNodeSocket *pow_socket_B = static_cast<bNodeSocket *>(BLI_findlink(&pow_node->inputs, 1));
      bNodeSocket *pow_socket_out = blender::bke::nodeFindSocket(pow_node, SOCK_OUT, "Value");

      *version_cycles_node_socket_float_value(max2_socket_B) = -1e-5f;
      *version_cycles_node_socket_float_value(pow_socket_A) = *lacunarity;
      *version_cycles_node_socket_float_value(pow_socket_B) = -(*roughness);

      blender::bke::nodeRemLink(ntree, lacunarity_link);
      blender::bke::nodeAddLink(
          ntree, lacunarity_from_node, lacunarity_from_socket, max2_node, max2_socket_A);
      blender::bke::nodeAddLink(ntree, max2_node, max2_socket_out, pow_node, pow_socket_A);
      blender::bke::nodeAddLink(ntree, max2_node, max2_socket_out, node, lacunarity_socket);
      blender::bke::nodeAddLink(ntree, pow_node, pow_socket_out, node, roughness_socket);
    }
    else {
      *roughness = std::pow(*lacunarity, -(*roughness));
    }
  }

  version_socket_update_is_used(ntree);
}

/* Convert subsurface inputs on the Principled BSDF. */
static void version_principled_bsdf_subsurface(bNodeTree *ntree)
{
  /* - Create Subsurface Scale input
   * - If a node's Subsurface input was connected or nonzero:
   *   - Make the Base Color a mix of old Base Color and Subsurface Color,
   *     using Subsurface as the mix factor
   *   - Move Subsurface link and default value to the new Subsurface Scale input
   *   - Set the Subsurface input to 1.0
   * - Remove Subsurface Color input
   */
  LISTBASE_FOREACH (bNode *, node, &ntree->nodes) {
    if (node->type != SH_NODE_BSDF_PRINCIPLED) {
      continue;
    }
    if (blender::bke::nodeFindSocket(node, SOCK_IN, "Subsurface Scale")) {
      /* Node is already updated. */
      continue;
    }

    /* Add Scale input */
    bNodeSocket *scale_in = blender::bke::nodeAddStaticSocket(
        ntree, node, SOCK_IN, SOCK_FLOAT, PROP_DISTANCE, "Subsurface Scale", "Subsurface Scale");

    bNodeSocket *subsurf = blender::bke::nodeFindSocket(node, SOCK_IN, "Subsurface");
    float *subsurf_val = version_cycles_node_socket_float_value(subsurf);

    if (!subsurf->link && *subsurf_val == 0.0f) {
      *version_cycles_node_socket_float_value(scale_in) = 0.05f;
    }
    else {
      *version_cycles_node_socket_float_value(scale_in) = *subsurf_val;
    }

    if (subsurf->link == nullptr && *subsurf_val == 0.0f) {
      /* Node doesn't use Subsurf, we're done here. */
      continue;
    }

    /* Fix up Subsurface Color input */
    bNodeSocket *base_col = blender::bke::nodeFindSocket(node, SOCK_IN, "Base Color");
    bNodeSocket *subsurf_col = blender::bke::nodeFindSocket(node, SOCK_IN, "Subsurface Color");
    float *base_col_val = version_cycles_node_socket_rgba_value(base_col);
    float *subsurf_col_val = version_cycles_node_socket_rgba_value(subsurf_col);
    /* If any of the three inputs is dynamic, we need a Mix node. */
    if (subsurf->link || subsurf_col->link || base_col->link) {
      bNode *mix = blender::bke::nodeAddStaticNode(nullptr, ntree, SH_NODE_MIX);
      static_cast<NodeShaderMix *>(mix->storage)->data_type = SOCK_RGBA;
      mix->locx = node->locx - 170;
      mix->locy = node->locy - 120;

      bNodeSocket *a_in = blender::bke::nodeFindSocket(mix, SOCK_IN, "A_Color");
      bNodeSocket *b_in = blender::bke::nodeFindSocket(mix, SOCK_IN, "B_Color");
      bNodeSocket *fac_in = blender::bke::nodeFindSocket(mix, SOCK_IN, "Factor_Float");
      bNodeSocket *result_out = blender::bke::nodeFindSocket(mix, SOCK_OUT, "Result_Color");

      copy_v4_v4(version_cycles_node_socket_rgba_value(a_in), base_col_val);
      copy_v4_v4(version_cycles_node_socket_rgba_value(b_in), subsurf_col_val);
      *version_cycles_node_socket_float_value(fac_in) = *subsurf_val;

      if (base_col->link) {
        blender::bke::nodeAddLink(
            ntree, base_col->link->fromnode, base_col->link->fromsock, mix, a_in);
        blender::bke::nodeRemLink(ntree, base_col->link);
      }
      if (subsurf_col->link) {
        blender::bke::nodeAddLink(
            ntree, subsurf_col->link->fromnode, subsurf_col->link->fromsock, mix, b_in);
        blender::bke::nodeRemLink(ntree, subsurf_col->link);
      }
      if (subsurf->link) {
        blender::bke::nodeAddLink(
            ntree, subsurf->link->fromnode, subsurf->link->fromsock, mix, fac_in);
        blender::bke::nodeAddLink(
            ntree, subsurf->link->fromnode, subsurf->link->fromsock, node, scale_in);
        blender::bke::nodeRemLink(ntree, subsurf->link);
      }
      blender::bke::nodeAddLink(ntree, mix, result_out, node, base_col);
    }
    /* Mix the fixed values. */
    interp_v4_v4v4(base_col_val, base_col_val, subsurf_col_val, *subsurf_val);

    /* Set node to 100% subsurface, 0% diffuse. */
    *subsurf_val = 1.0f;

    /* Delete Subsurface Color input */
    blender::bke::nodeRemoveSocket(ntree, node, subsurf_col);
  }
}

/* Convert emission inputs on the Principled BSDF. */
static void version_principled_bsdf_emission(bNodeTree *ntree)
{
  /* Blender 3.x and before would default to Emission = 0.0, Emission Strength = 1.0.
   * Now we default the other way around (1.0 and 0.0), but because the Strength input was added
   * a bit later, a file that only has the Emission socket would now end up as (1.0, 0.0) instead
   * of (1.0, 1.0).
   * Therefore, set strength to 1.0 for those files.
   */
  LISTBASE_FOREACH (bNode *, node, &ntree->nodes) {
    if (node->type != SH_NODE_BSDF_PRINCIPLED) {
      continue;
    }
    if (!blender::bke::nodeFindSocket(node, SOCK_IN, "Emission")) {
      /* Old enough to have neither, new defaults are fine. */
      continue;
    }
    if (blender::bke::nodeFindSocket(node, SOCK_IN, "Emission Strength")) {
      /* New enough to have both, no need to do anything. */
      continue;
    }
    bNodeSocket *sock = blender::bke::nodeAddStaticSocket(
        ntree, node, SOCK_IN, SOCK_FLOAT, PROP_NONE, "Emission Strength", "Emission Strength");
    *version_cycles_node_socket_float_value(sock) = 1.0f;
  }
}

/* Rename various Principled BSDF sockets. */
static void version_principled_bsdf_rename_sockets(bNodeTree *ntree)
{
  version_node_input_socket_name(ntree, SH_NODE_BSDF_PRINCIPLED, "Emission", "Emission Color");
  version_node_input_socket_name(ntree, SH_NODE_BSDF_PRINCIPLED, "Specular", "Specular IOR Level");
  version_node_input_socket_name(
      ntree, SH_NODE_BSDF_PRINCIPLED, "Subsurface", "Subsurface Weight");
  version_node_input_socket_name(
      ntree, SH_NODE_BSDF_PRINCIPLED, "Transmission", "Transmission Weight");
  version_node_input_socket_name(ntree, SH_NODE_BSDF_PRINCIPLED, "Coat", "Coat Weight");
  version_node_input_socket_name(ntree, SH_NODE_BSDF_PRINCIPLED, "Sheen", "Sheen Weight");
}

/* Replace old Principled Hair BSDF as a variant in the new Principled Hair BSDF. */
static void version_replace_principled_hair_model(bNodeTree *ntree)
{
  LISTBASE_FOREACH (bNode *, node, &ntree->nodes) {
    if (node->type != SH_NODE_BSDF_HAIR_PRINCIPLED) {
      continue;
    }
    NodeShaderHairPrincipled *data = MEM_cnew<NodeShaderHairPrincipled>(__func__);
    data->model = SHD_PRINCIPLED_HAIR_CHIANG;
    data->parametrization = node->custom1;

    node->storage = data;
  }
}

static void change_input_socket_to_rotation_type(bNodeTree &ntree,
                                                 bNode &node,
                                                 bNodeSocket &socket)
{
  if (socket.type == SOCK_ROTATION) {
    return;
  }
  socket.type = SOCK_ROTATION;
  STRNCPY(socket.idname, "NodeSocketRotation");
  auto *old_value = static_cast<bNodeSocketValueVector *>(socket.default_value);
  auto *new_value = MEM_cnew<bNodeSocketValueRotation>(__func__);
  copy_v3_v3(new_value->value_euler, old_value->value);
  socket.default_value = new_value;
  MEM_freeN(old_value);
  LISTBASE_FOREACH_MUTABLE (bNodeLink *, link, &ntree.links) {
    if (link->tosock != &socket) {
      continue;
    }
    if (ELEM(link->fromsock->type, SOCK_ROTATION, SOCK_VECTOR, SOCK_FLOAT) &&
        link->fromnode->type != NODE_REROUTE)
    {
      /* No need to add the conversion node when implicit conversions will work. */
      continue;
    }
    if (STREQ(link->fromnode->idname, "FunctionNodeEulerToRotation")) {
      /* Make versioning idempotent. */
      continue;
    }
    bNode *convert = blender::bke::nodeAddNode(nullptr, &ntree, "FunctionNodeEulerToRotation");
    convert->parent = node.parent;
    convert->locx = node.locx - 40;
    convert->locy = node.locy;
    link->tonode = convert;
    link->tosock = blender::bke::nodeFindSocket(convert, SOCK_IN, "Euler");

    blender::bke::nodeAddLink(&ntree,
                              convert,
                              blender::bke::nodeFindSocket(convert, SOCK_OUT, "Rotation"),
                              &node,
                              &socket);
  }
}

static void change_output_socket_to_rotation_type(bNodeTree &ntree,
                                                  bNode &node,
                                                  bNodeSocket &socket)
{
  /* Rely on generic node declaration update to change the socket type. */
  LISTBASE_FOREACH_MUTABLE (bNodeLink *, link, &ntree.links) {
    if (link->fromsock != &socket) {
      continue;
    }
    if (ELEM(link->tosock->type, SOCK_ROTATION, SOCK_VECTOR) && link->tonode->type != NODE_REROUTE)
    {
      /* No need to add the conversion node when implicit conversions will work. */
      continue;
    }
    if (STREQ(link->tonode->idname, "FunctionNodeRotationToEuler"))
    { /* Make versioning idempotent. */
      continue;
    }
    bNode *convert = blender::bke::nodeAddNode(nullptr, &ntree, "FunctionNodeRotationToEuler");
    convert->parent = node.parent;
    convert->locx = node.locx + 40;
    convert->locy = node.locy;
    link->fromnode = convert;
    link->fromsock = blender::bke::nodeFindSocket(convert, SOCK_OUT, "Euler");

    blender::bke::nodeAddLink(&ntree,
                              &node,
                              &socket,
                              convert,
                              blender::bke::nodeFindSocket(convert, SOCK_IN, "Rotation"));
  }
}

static void version_geometry_nodes_use_rotation_socket(bNodeTree &ntree)
{
  LISTBASE_FOREACH_MUTABLE (bNode *, node, &ntree.nodes) {
    if (STR_ELEM(node->idname,
                 "GeometryNodeInstanceOnPoints",
                 "GeometryNodeRotateInstances",
                 "GeometryNodeTransform"))
    {
      bNodeSocket *socket = blender::bke::nodeFindSocket(node, SOCK_IN, "Rotation");
      change_input_socket_to_rotation_type(ntree, *node, *socket);
    }
    if (STR_ELEM(node->idname,
                 "GeometryNodeDistributePointsOnFaces",
                 "GeometryNodeObjectInfo",
                 "GeometryNodeInputInstanceRotation"))
    {
      bNodeSocket *socket = blender::bke::nodeFindSocket(node, SOCK_OUT, "Rotation");
      change_output_socket_to_rotation_type(ntree, *node, *socket);
    }
  }
}

/* Find the base socket name for an idname that may include a subtype. */
static blender::StringRef legacy_socket_idname_to_socket_type(blender::StringRef idname)
{
  using string_pair = std::pair<const char *, const char *>;
  static const string_pair subtypes_map[] = {{"NodeSocketFloatUnsigned", "NodeSocketFloat"},
                                             {"NodeSocketFloatPercentage", "NodeSocketFloat"},
                                             {"NodeSocketFloatFactor", "NodeSocketFloat"},
                                             {"NodeSocketFloatAngle", "NodeSocketFloat"},
                                             {"NodeSocketFloatTime", "NodeSocketFloat"},
                                             {"NodeSocketFloatTimeAbsolute", "NodeSocketFloat"},
                                             {"NodeSocketFloatDistance", "NodeSocketFloat"},
                                             {"NodeSocketIntUnsigned", "NodeSocketInt"},
                                             {"NodeSocketIntPercentage", "NodeSocketInt"},
                                             {"NodeSocketIntFactor", "NodeSocketInt"},
                                             {"NodeSocketVectorTranslation", "NodeSocketVector"},
                                             {"NodeSocketVectorDirection", "NodeSocketVector"},
                                             {"NodeSocketVectorVelocity", "NodeSocketVector"},
                                             {"NodeSocketVectorAcceleration", "NodeSocketVector"},
                                             {"NodeSocketVectorEuler", "NodeSocketVector"},
                                             {"NodeSocketVectorXYZ", "NodeSocketVector"}};
  for (const string_pair &pair : subtypes_map) {
    if (pair.first == idname) {
      return pair.second;
    }
  }
  /* Unchanged socket idname. */
  return idname;
}

static bNodeTreeInterfaceItem *legacy_socket_move_to_interface(bNodeSocket &legacy_socket,
                                                               const eNodeSocketInOut in_out)
{
  bNodeTreeInterfaceSocket *new_socket = MEM_cnew<bNodeTreeInterfaceSocket>(__func__);
  new_socket->item.item_type = NODE_INTERFACE_SOCKET;

  /* Move reusable data. */
  new_socket->name = BLI_strdup(legacy_socket.name);
  new_socket->identifier = BLI_strdup(legacy_socket.identifier);
  new_socket->description = BLI_strdup(legacy_socket.description);
  /* If the socket idname includes a subtype (e.g. "NodeSocketFloatFactor") this will convert it to
   * the base type name ("NodeSocketFloat"). */
  new_socket->socket_type = BLI_strdup(
      legacy_socket_idname_to_socket_type(legacy_socket.idname).data());
  new_socket->flag = (in_out == SOCK_IN ? NODE_INTERFACE_SOCKET_INPUT :
                                          NODE_INTERFACE_SOCKET_OUTPUT);
  SET_FLAG_FROM_TEST(
      new_socket->flag, legacy_socket.flag & SOCK_HIDE_VALUE, NODE_INTERFACE_SOCKET_HIDE_VALUE);
  SET_FLAG_FROM_TEST(new_socket->flag,
                     legacy_socket.flag & SOCK_HIDE_IN_MODIFIER,
                     NODE_INTERFACE_SOCKET_HIDE_IN_MODIFIER);
  new_socket->attribute_domain = legacy_socket.attribute_domain;

  /* The following data are stolen from the old data, the ownership of their memory is directly
   * transferred to the new data. */
  new_socket->default_attribute_name = legacy_socket.default_attribute_name;
  legacy_socket.default_attribute_name = nullptr;
  new_socket->socket_data = legacy_socket.default_value;
  legacy_socket.default_value = nullptr;
  new_socket->properties = legacy_socket.prop;
  legacy_socket.prop = nullptr;

  /* Unused data. */
  MEM_delete(legacy_socket.runtime);
  legacy_socket.runtime = nullptr;

  return &new_socket->item;
}

static void versioning_convert_node_tree_socket_lists_to_interface(bNodeTree *ntree)
{
  bNodeTreeInterface &tree_interface = ntree->tree_interface;

  const int num_inputs = BLI_listbase_count(&ntree->inputs_legacy);
  const int num_outputs = BLI_listbase_count(&ntree->outputs_legacy);
  tree_interface.root_panel.items_num = num_inputs + num_outputs;
  tree_interface.root_panel.items_array = static_cast<bNodeTreeInterfaceItem **>(MEM_malloc_arrayN(
      tree_interface.root_panel.items_num, sizeof(bNodeTreeInterfaceItem *), __func__));

  /* Convert outputs first to retain old outputs/inputs ordering. */
  int index;
  LISTBASE_FOREACH_INDEX (bNodeSocket *, socket, &ntree->outputs_legacy, index) {
    tree_interface.root_panel.items_array[index] = legacy_socket_move_to_interface(*socket,
                                                                                   SOCK_OUT);
  }
  LISTBASE_FOREACH_INDEX (bNodeSocket *, socket, &ntree->inputs_legacy, index) {
    tree_interface.root_panel.items_array[num_outputs + index] = legacy_socket_move_to_interface(
        *socket, SOCK_IN);
  }
}

/**
 * Original node tree interface conversion in did not convert socket idnames with subtype suffixes
 * to correct socket base types (see #versioning_convert_node_tree_socket_lists_to_interface).
 */
static void versioning_fix_socket_subtype_idnames(bNodeTree *ntree)
{
  bNodeTreeInterface &tree_interface = ntree->tree_interface;

  tree_interface.foreach_item([](bNodeTreeInterfaceItem &item) -> bool {
    if (item.item_type == NODE_INTERFACE_SOCKET) {
      bNodeTreeInterfaceSocket &socket = reinterpret_cast<bNodeTreeInterfaceSocket &>(item);
      blender::StringRef corrected_socket_type = legacy_socket_idname_to_socket_type(
          socket.socket_type);
      if (socket.socket_type != corrected_socket_type) {
        MEM_freeN(socket.socket_type);
        socket.socket_type = BLI_strdup(corrected_socket_type.data());
      }
    }
    return true;
  });
}

/* Convert coat inputs on the Principled BSDF. */
static void version_principled_bsdf_coat(bNodeTree *ntree)
{
  LISTBASE_FOREACH (bNode *, node, &ntree->nodes) {
    if (node->type != SH_NODE_BSDF_PRINCIPLED) {
      continue;
    }
    if (blender::bke::nodeFindSocket(node, SOCK_IN, "Coat IOR") != nullptr) {
      continue;
    }
    bNodeSocket *coat_ior_input = blender::bke::nodeAddStaticSocket(
        ntree, node, SOCK_IN, SOCK_FLOAT, PROP_NONE, "Coat IOR", "Coat IOR");

    /* Adjust for 4x change in intensity. */
    bNodeSocket *coat_input = blender::bke::nodeFindSocket(node, SOCK_IN, "Clearcoat");
    *version_cycles_node_socket_float_value(coat_input) *= 0.25f;
    /* When the coat input is dynamic, instead of inserting a *0.25 math node, set the Coat IOR
     * to 1.2 instead - this also roughly quarters reflectivity compared to the 1.5 default. */
    *version_cycles_node_socket_float_value(coat_ior_input) = (coat_input->link) ? 1.2f : 1.5f;
  }

  /* Rename sockets. */
  version_node_input_socket_name(ntree, SH_NODE_BSDF_PRINCIPLED, "Clearcoat", "Coat");
  version_node_input_socket_name(
      ntree, SH_NODE_BSDF_PRINCIPLED, "Clearcoat Roughness", "Coat Roughness");
  version_node_input_socket_name(
      ntree, SH_NODE_BSDF_PRINCIPLED, "Clearcoat Normal", "Coat Normal");
}

/* Convert specular tint in Principled BSDF. */
static void version_principled_bsdf_specular_tint(bNodeTree *ntree)
{
  LISTBASE_FOREACH (bNode *, node, &ntree->nodes) {
    if (node->type != SH_NODE_BSDF_PRINCIPLED) {
      continue;
    }
    bNodeSocket *specular_tint_sock = blender::bke::nodeFindSocket(node, SOCK_IN, "Specular Tint");
    if (specular_tint_sock->type == SOCK_RGBA) {
      /* Node is already updated. */
      continue;
    }

    bNodeSocket *base_color_sock = blender::bke::nodeFindSocket(node, SOCK_IN, "Base Color");
    bNodeSocket *metallic_sock = blender::bke::nodeFindSocket(node, SOCK_IN, "Metallic");
    float specular_tint_old = *version_cycles_node_socket_float_value(specular_tint_sock);
    float *base_color = version_cycles_node_socket_rgba_value(base_color_sock);
    float metallic = *version_cycles_node_socket_float_value(metallic_sock);

    /* Change socket type to Color. */
    blender::bke::nodeModifySocketTypeStatic(ntree, node, specular_tint_sock, SOCK_RGBA, 0);
    float *specular_tint = version_cycles_node_socket_rgba_value(specular_tint_sock);

    /* The conversion logic here is that the new Specular Tint should be
     * mix(one, mix(base_color, one, metallic), old_specular_tint).
     * This needs to be handled both for the fixed values, as well as for any potential connected
     * inputs. */

    static float one[] = {1.0f, 1.0f, 1.0f, 1.0f};

    /* Mix the fixed values. */
    float metallic_mix[4];
    interp_v4_v4v4(metallic_mix, base_color, one, metallic);
    interp_v4_v4v4(specular_tint, one, metallic_mix, specular_tint_old);

    if (specular_tint_sock->link == nullptr && specular_tint_old <= 0.0f) {
      /* Specular Tint was fixed at zero, we don't need any conversion node setup. */
      continue;
    }

    /* If the Metallic input is dynamic, or fixed > 0 and base color is dynamic,
     * we need to insert a node to compute the metallic_mix.
     * Otherwise, use whatever is connected to the base color, or the static value
     * if it's unconnected. */
    bNodeSocket *metallic_mix_out = nullptr;
    bNode *metallic_mix_node = nullptr;
    if (metallic_sock->link || (base_color_sock->link && metallic > 0.0f)) {
      /* Metallic Mix needs to be dynamically mixed. */
      bNode *mix = blender::bke::nodeAddStaticNode(nullptr, ntree, SH_NODE_MIX);
      static_cast<NodeShaderMix *>(mix->storage)->data_type = SOCK_RGBA;
      mix->locx = node->locx - 270;
      mix->locy = node->locy - 120;

      bNodeSocket *a_in = blender::bke::nodeFindSocket(mix, SOCK_IN, "A_Color");
      bNodeSocket *b_in = blender::bke::nodeFindSocket(mix, SOCK_IN, "B_Color");
      bNodeSocket *fac_in = blender::bke::nodeFindSocket(mix, SOCK_IN, "Factor_Float");
      metallic_mix_out = blender::bke::nodeFindSocket(mix, SOCK_OUT, "Result_Color");
      metallic_mix_node = mix;

      copy_v4_v4(version_cycles_node_socket_rgba_value(a_in), base_color);
      if (base_color_sock->link) {
        blender::bke::nodeAddLink(
            ntree, base_color_sock->link->fromnode, base_color_sock->link->fromsock, mix, a_in);
      }
      copy_v4_v4(version_cycles_node_socket_rgba_value(b_in), one);
      *version_cycles_node_socket_float_value(fac_in) = metallic;
      if (metallic_sock->link) {
        blender::bke::nodeAddLink(
            ntree, metallic_sock->link->fromnode, metallic_sock->link->fromsock, mix, fac_in);
      }
    }
    else if (base_color_sock->link) {
      /* Metallic Mix is a no-op and equivalent to Base Color. */
      metallic_mix_out = base_color_sock->link->fromsock;
      metallic_mix_node = base_color_sock->link->fromnode;
    }

    /* Similar to above, if the Specular Tint input is dynamic, or fixed > 0 and metallic mix
     * is dynamic, we need to insert a node to compute the new specular tint. */
    if (specular_tint_sock->link || (metallic_mix_out && specular_tint_old > 0.0f)) {
      bNode *mix = blender::bke::nodeAddStaticNode(nullptr, ntree, SH_NODE_MIX);
      static_cast<NodeShaderMix *>(mix->storage)->data_type = SOCK_RGBA;
      mix->locx = node->locx - 170;
      mix->locy = node->locy - 120;

      bNodeSocket *a_in = blender::bke::nodeFindSocket(mix, SOCK_IN, "A_Color");
      bNodeSocket *b_in = blender::bke::nodeFindSocket(mix, SOCK_IN, "B_Color");
      bNodeSocket *fac_in = blender::bke::nodeFindSocket(mix, SOCK_IN, "Factor_Float");
      bNodeSocket *result_out = blender::bke::nodeFindSocket(mix, SOCK_OUT, "Result_Color");

      copy_v4_v4(version_cycles_node_socket_rgba_value(a_in), one);
      copy_v4_v4(version_cycles_node_socket_rgba_value(b_in), metallic_mix);
      if (metallic_mix_out) {
        blender::bke::nodeAddLink(ntree, metallic_mix_node, metallic_mix_out, mix, b_in);
      }
      *version_cycles_node_socket_float_value(fac_in) = specular_tint_old;
      if (specular_tint_sock->link) {
        blender::bke::nodeAddLink(ntree,
                                  specular_tint_sock->link->fromnode,
                                  specular_tint_sock->link->fromsock,
                                  mix,
                                  fac_in);
        blender::bke::nodeRemLink(ntree, specular_tint_sock->link);
      }
      blender::bke::nodeAddLink(ntree, mix, result_out, node, specular_tint_sock);
    }
  }
}

static void version_copy_socket(bNodeTreeInterfaceSocket &dst,
                                const bNodeTreeInterfaceSocket &src,
                                char *identifier)
{
  /* Node socket copy function based on bNodeTreeInterface::item_copy to avoid using blenkernel. */
  dst.name = BLI_strdup_null(src.name);
  dst.description = BLI_strdup_null(src.description);
  dst.socket_type = BLI_strdup(src.socket_type);
  dst.default_attribute_name = BLI_strdup_null(src.default_attribute_name);
  dst.identifier = identifier;
  if (src.properties) {
    dst.properties = IDP_CopyProperty_ex(src.properties, 0);
  }
  if (src.socket_data != nullptr) {
    dst.socket_data = MEM_dupallocN(src.socket_data);
    /* No user count increment needed, gets reset after versioning. */
  }
}

static int version_nodes_find_valid_insert_position_for_item(const bNodeTreeInterfacePanel &panel,
                                                             const bNodeTreeInterfaceItem &item,
                                                             const int initial_pos)
{
  const bool sockets_above_panels = !(panel.flag &
                                      NODE_INTERFACE_PANEL_ALLOW_SOCKETS_AFTER_PANELS);
  const blender::Span<const bNodeTreeInterfaceItem *> items = {panel.items_array, panel.items_num};

  int pos = initial_pos;

  if (sockets_above_panels) {
    if (item.item_type == NODE_INTERFACE_PANEL) {
      /* Find the closest valid position from the end, only panels at or after #position. */
      for (int test_pos = items.size() - 1; test_pos >= initial_pos; test_pos--) {
        if (test_pos < 0) {
          /* Initial position is out of range but valid. */
          break;
        }
        if (items[test_pos]->item_type != NODE_INTERFACE_PANEL) {
          /* Found valid position, insert after the last socket item. */
          pos = test_pos + 1;
          break;
        }
      }
    }
    else {
      /* Find the closest valid position from the start, no panels at or after #position. */
      for (int test_pos = 0; test_pos <= initial_pos; test_pos++) {
        if (test_pos >= items.size()) {
          /* Initial position is out of range but valid. */
          break;
        }
        if (items[test_pos]->item_type == NODE_INTERFACE_PANEL) {
          /* Found valid position, inserting moves the first panel. */
          pos = test_pos;
          break;
        }
      }
    }
  }

  return pos;
}

static void version_nodes_insert_item(bNodeTreeInterfacePanel &parent,
                                      bNodeTreeInterfaceSocket &socket,
                                      int position)
{
  /* Apply any constraints on the item positions. */
  position = version_nodes_find_valid_insert_position_for_item(parent, socket.item, position);
  position = std::min(std::max(position, 0), parent.items_num);

  blender::MutableSpan<bNodeTreeInterfaceItem *> old_items = {parent.items_array,
                                                              parent.items_num};
  parent.items_num++;
  parent.items_array = MEM_cnew_array<bNodeTreeInterfaceItem *>(parent.items_num, __func__);
  parent.items().take_front(position).copy_from(old_items.take_front(position));
  parent.items().drop_front(position + 1).copy_from(old_items.drop_front(position));
  parent.items()[position] = &socket.item;

  if (old_items.data()) {
    MEM_freeN(old_items.data());
  }
}

/* Node group interface copy function based on bNodeTreeInterface::insert_item_copy. */
static void version_node_group_split_socket(bNodeTreeInterface &tree_interface,
                                            bNodeTreeInterfaceSocket &socket,
                                            bNodeTreeInterfacePanel *parent,
                                            int position)
{
  if (parent == nullptr) {
    parent = &tree_interface.root_panel;
  }

  bNodeTreeInterfaceSocket *csocket = static_cast<bNodeTreeInterfaceSocket *>(
      MEM_dupallocN(&socket));
  /* Generate a new unique identifier.
   * This might break existing links, but the identifiers were duplicate anyway. */
  char *dst_identifier = BLI_sprintfN("Socket_%d", tree_interface.next_uid++);
  version_copy_socket(*csocket, socket, dst_identifier);

  version_nodes_insert_item(*parent, *csocket, position);

  /* Original socket becomes output. */
  socket.flag &= ~NODE_INTERFACE_SOCKET_INPUT;
  /* Copied socket becomes input. */
  csocket->flag &= ~NODE_INTERFACE_SOCKET_OUTPUT;
}

static void versioning_node_group_sort_sockets_recursive(bNodeTreeInterfacePanel &panel)
{
  /* True if item a should be above item b. */
  auto item_compare = [](const bNodeTreeInterfaceItem *a,
                         const bNodeTreeInterfaceItem *b) -> bool {
    if (a->item_type != b->item_type) {
      /* Keep sockets above panels. */
      return a->item_type == NODE_INTERFACE_SOCKET;
    }
    else {
      /* Keep outputs above inputs. */
      if (a->item_type == NODE_INTERFACE_SOCKET) {
        const bNodeTreeInterfaceSocket *sa = reinterpret_cast<const bNodeTreeInterfaceSocket *>(a);
        const bNodeTreeInterfaceSocket *sb = reinterpret_cast<const bNodeTreeInterfaceSocket *>(b);
        const bool is_output_a = sa->flag & NODE_INTERFACE_SOCKET_OUTPUT;
        const bool is_output_b = sb->flag & NODE_INTERFACE_SOCKET_OUTPUT;
        if (is_output_a != is_output_b) {
          return is_output_a;
        }
      }
    }
    return false;
  };

  /* Sort panel content. */
  std::stable_sort(panel.items().begin(), panel.items().end(), item_compare);

  /* Sort any child panels too. */
  for (bNodeTreeInterfaceItem *item : panel.items()) {
    if (item->item_type == NODE_INTERFACE_PANEL) {
      versioning_node_group_sort_sockets_recursive(
          *reinterpret_cast<bNodeTreeInterfacePanel *>(item));
    }
  }
}

static void enable_geometry_nodes_is_modifier(Main &bmain)
{
  /* Any node group with a first socket geometry output can potentially be a modifier. Previously
   * this wasn't an explicit option, so better to enable too many groups rather than too few. */
  LISTBASE_FOREACH (bNodeTree *, group, &bmain.nodetrees) {
    if (group->type != NTREE_GEOMETRY) {
      continue;
    }
    group->tree_interface.foreach_item([&](const bNodeTreeInterfaceItem &item) {
      if (item.item_type != NODE_INTERFACE_SOCKET) {
        return true;
      }
      const auto &socket = reinterpret_cast<const bNodeTreeInterfaceSocket &>(item);
      if ((socket.flag & NODE_INTERFACE_SOCKET_OUTPUT) == 0) {
        return true;
      }
      if (!STREQ(socket.socket_type, "NodeSocketGeometry")) {
        return true;
      }
      if (!group->geometry_node_asset_traits) {
        group->geometry_node_asset_traits = MEM_cnew<GeometryNodeAssetTraits>(__func__);
      }
      group->geometry_node_asset_traits->flag |= GEO_NODE_ASSET_MODIFIER;
      return false;
    });
  }
}

static void version_socket_identifier_suffixes_for_dynamic_types(
    ListBase sockets, const char *separator, const std::optional<int> total = std::nullopt)
{
  int index = 0;
  LISTBASE_FOREACH (bNodeSocket *, socket, &sockets) {
    if (socket->is_available()) {
      if (char *pos = strstr(socket->identifier, separator)) {
        /* End the identifier at the separator so that the old suffix is ignored. */
        *pos = '\0';

        if (total.has_value()) {
          index++;
          if (index == *total) {
            return;
          }
        }
      }
    }
    else {
      /* Rename existing identifiers so that they don't conflict with the renamed one. Those will
       * be removed after versioning code. */
      BLI_strncat(socket->identifier, "_deprecated", sizeof(socket->identifier));
    }
  }
}

static void versioning_nodes_dynamic_sockets(bNodeTree &ntree)
{
  LISTBASE_FOREACH (bNode *, node, &ntree.nodes) {
    switch (node->type) {
      case GEO_NODE_ACCUMULATE_FIELD:
        /* This node requires the extra `total` parameter, because the `Group Index` identifier
         * also has a space in the name, that should not be treated as separator. */
        version_socket_identifier_suffixes_for_dynamic_types(node->inputs, " ", 1);
        version_socket_identifier_suffixes_for_dynamic_types(node->outputs, " ", 3);
        break;
      case GEO_NODE_CAPTURE_ATTRIBUTE:
      case GEO_NODE_ATTRIBUTE_STATISTIC:
      case GEO_NODE_BLUR_ATTRIBUTE:
      case GEO_NODE_EVALUATE_AT_INDEX:
      case GEO_NODE_EVALUATE_ON_DOMAIN:
      case GEO_NODE_INPUT_NAMED_ATTRIBUTE:
      case GEO_NODE_RAYCAST:
      case GEO_NODE_SAMPLE_INDEX:
      case GEO_NODE_SAMPLE_NEAREST_SURFACE:
      case GEO_NODE_SAMPLE_UV_SURFACE:
      case GEO_NODE_STORE_NAMED_ATTRIBUTE:
      case GEO_NODE_VIEWER:
        version_socket_identifier_suffixes_for_dynamic_types(node->inputs, "_");
        version_socket_identifier_suffixes_for_dynamic_types(node->outputs, "_");
        break;
    }
  }
}

static void versioning_nodes_dynamic_sockets_2(bNodeTree &ntree)
{
  LISTBASE_FOREACH (bNode *, node, &ntree.nodes) {
    if (!ELEM(node->type, GEO_NODE_SWITCH, GEO_NODE_SAMPLE_CURVE)) {
      continue;
    }
    version_socket_identifier_suffixes_for_dynamic_types(node->inputs, "_");
    version_socket_identifier_suffixes_for_dynamic_types(node->outputs, "_");
  }
}

static void convert_grease_pencil_stroke_hardness_to_softness(GreasePencil *grease_pencil)
{
  using namespace blender;
  for (GreasePencilDrawingBase *base : grease_pencil->drawings()) {
    if (base->type != GP_DRAWING) {
      continue;
    }
    bke::greasepencil::Drawing &drawing = reinterpret_cast<GreasePencilDrawing *>(base)->wrap();
    const int layer_index = CustomData_get_named_layer_index(
        &drawing.geometry.curve_data, CD_PROP_FLOAT, "hardness");
    if (layer_index == -1) {
      continue;
    }
    float *data = static_cast<float *>(CustomData_get_layer_named_for_write(
        &drawing.geometry.curve_data, CD_PROP_FLOAT, "hardness", drawing.geometry.curve_num));
    for (const int i : IndexRange(drawing.geometry.curve_num)) {
      data[i] = 1.0f - data[i];
    }
    /* Rename the layer. */
    STRNCPY(drawing.geometry.curve_data.layers[layer_index].name, "softness");
  }
}

static void versioning_grease_pencil_stroke_radii_scaling(GreasePencil *grease_pencil)
{
  using namespace blender;
  for (GreasePencilDrawingBase *base : grease_pencil->drawings()) {
    if (base->type != GP_DRAWING) {
      continue;
    }
    bke::greasepencil::Drawing &drawing = reinterpret_cast<GreasePencilDrawing *>(base)->wrap();
    MutableSpan<float> radii = drawing.radii_for_write();
    threading::parallel_for(radii.index_range(), 8192, [&](const IndexRange range) {
      for (const int i : range) {
        radii[i] *= bke::greasepencil::LEGACY_RADIUS_CONVERSION_FACTOR;
      }
    });
  }
}

static void fix_geometry_nodes_object_info_scale(bNodeTree &ntree)
{
  using namespace blender;
  MultiValueMap<bNodeSocket *, bNodeLink *> out_links_per_socket;
  LISTBASE_FOREACH (bNodeLink *, link, &ntree.links) {
    if (link->fromnode->type == GEO_NODE_OBJECT_INFO) {
      out_links_per_socket.add(link->fromsock, link);
    }
  }

  LISTBASE_FOREACH_MUTABLE (bNode *, node, &ntree.nodes) {
    if (node->type != GEO_NODE_OBJECT_INFO) {
      continue;
    }
    bNodeSocket *scale = blender::bke::nodeFindSocket(node, SOCK_OUT, "Scale");
    const Span<bNodeLink *> links = out_links_per_socket.lookup(scale);
    if (links.is_empty()) {
      continue;
    }
    bNode *absolute_value = blender::bke::nodeAddNode(nullptr, &ntree, "ShaderNodeVectorMath");
    absolute_value->custom1 = NODE_VECTOR_MATH_ABSOLUTE;
    absolute_value->parent = node->parent;
    absolute_value->locx = node->locx + 100;
    absolute_value->locy = node->locy - 50;
    blender::bke::nodeAddLink(&ntree,
                              node,
                              scale,
                              absolute_value,
                              static_cast<bNodeSocket *>(absolute_value->inputs.first));
    for (bNodeLink *link : links) {
      link->fromnode = absolute_value;
      link->fromsock = static_cast<bNodeSocket *>(absolute_value->outputs.first);
    }
  }
}

static bool seq_filter_bilinear_to_auto(Sequence *seq, void * /*user_data*/)
{
  StripTransform *transform = seq->strip->transform;
  if (transform != nullptr && transform->filter == SEQ_TRANSFORM_FILTER_BILINEAR) {
    transform->filter = SEQ_TRANSFORM_FILTER_AUTO;
  }
  return true;
}

static void update_paint_modes_for_brush_assets(Main &bmain)
{
  /* Replace paint brushes with a reference to the default brush asset for that mode. */
  LISTBASE_FOREACH (Scene *, scene, &bmain.scenes) {
    BKE_paint_brushes_set_default_references(scene->toolsettings);
  }

  /* Replace persistent tool references with the new single builtin brush tool. */
  LISTBASE_FOREACH (WorkSpace *, workspace, &bmain.workspaces) {
    LISTBASE_FOREACH (bToolRef *, tref, &workspace->tools) {
      if (tref->space_type != SPACE_VIEW3D) {
        continue;
      }
      if (!ELEM(tref->mode,
                CTX_MODE_SCULPT,
                CTX_MODE_PAINT_VERTEX,
                CTX_MODE_PAINT_WEIGHT,
                CTX_MODE_PAINT_TEXTURE,
                CTX_MODE_PAINT_GPENCIL_LEGACY,
                CTX_MODE_PAINT_GREASE_PENCIL,
                CTX_MODE_SCULPT_GPENCIL_LEGACY,
                CTX_MODE_SCULPT_GREASE_PENCIL,
                CTX_MODE_WEIGHT_GPENCIL_LEGACY,
                CTX_MODE_WEIGHT_GREASE_PENCIL,
                CTX_MODE_VERTEX_GPENCIL_LEGACY,
                CTX_MODE_SCULPT_CURVES))
      {
        continue;
      }
      STRNCPY(tref->idname, "builtin.brush");
    }
  }
}

static void image_settings_avi_to_ffmpeg(Scene *scene)
{
  if (ELEM(scene->r.im_format.imtype, R_IMF_IMTYPE_AVIRAW, R_IMF_IMTYPE_AVIJPEG)) {
    scene->r.im_format.imtype = R_IMF_IMTYPE_FFMPEG;
  }
}

/* The Hue Correct curve now wraps around by specifying CUMA_USE_WRAPPING, which means it no longer
 * makes sense to have curve maps outside of the [0, 1] range, so enable clipping and reset the
 * clip and view ranges. */
static void hue_correct_set_wrapping(CurveMapping *curve_mapping)
{
  curve_mapping->flag |= CUMA_DO_CLIP;
  curve_mapping->flag |= CUMA_USE_WRAPPING;

  curve_mapping->clipr.xmin = 0.0f;
  curve_mapping->clipr.xmax = 1.0f;
  curve_mapping->clipr.ymin = 0.0f;
  curve_mapping->clipr.ymax = 1.0f;

  curve_mapping->curr.xmin = 0.0f;
  curve_mapping->curr.xmax = 1.0f;
  curve_mapping->curr.ymin = 0.0f;
  curve_mapping->curr.ymax = 1.0f;
}

static bool seq_hue_correct_set_wrapping(Sequence *seq, void * /*user_data*/)
{
  LISTBASE_FOREACH (SequenceModifierData *, smd, &seq->modifiers) {
    if (smd->type == seqModifierType_HueCorrect) {
      HueCorrectModifierData *hcmd = (HueCorrectModifierData *)smd;
      CurveMapping *cumap = (CurveMapping *)&hcmd->curve_mapping;
      hue_correct_set_wrapping(cumap);
    }
  }
  return true;
}

static void versioning_update_timecode(short int *tc)
{
  /* 2 = IMB_TC_FREE_RUN, 4 = IMB_TC_INTERPOLATED_REC_DATE_FREE_RUN. */
  if (ELEM(*tc, 2, 4)) {
    *tc = IMB_TC_RECORD_RUN;
  }
}

static bool seq_proxies_timecode_update(Sequence *seq, void * /*user_data*/)
{
  if (seq->strip == nullptr || seq->strip->proxy == nullptr) {
    return true;
  }
  StripProxy *proxy = seq->strip->proxy;
  versioning_update_timecode(&proxy->tc);
  return true;
}

static bool seq_text_data_update(Sequence *seq, void * /*user_data*/)
{
  if (seq->type != SEQ_TYPE_TEXT || seq->effectdata == nullptr) {
    return true;
  }

  TextVars *data = static_cast<TextVars *>(seq->effectdata);
  if (data->shadow_angle == 0.0f) {
    data->shadow_angle = DEG2RADF(65.0f);
    data->shadow_offset = 0.04f;
    data->shadow_blur = 0.0f;
  }
  if (data->outline_width == 0.0f) {
    data->outline_color[3] = 0.7f;
    data->outline_width = 0.05f;
  }
  return true;
}

static void versioning_node_hue_correct_set_wrappng(bNodeTree *ntree)
{
  if (ntree->type == NTREE_COMPOSIT) {
    LISTBASE_FOREACH_MUTABLE (bNode *, node, &ntree->nodes) {

      if (node->type == CMP_NODE_HUECORRECT) {
        CurveMapping *cumap = (CurveMapping *)node->storage;
        hue_correct_set_wrapping(cumap);
      }
    }
  }
}

static void add_image_editor_asset_shelf(Main &bmain)
{
  LISTBASE_FOREACH (bScreen *, screen, &bmain.screens) {
    LISTBASE_FOREACH (ScrArea *, area, &screen->areabase) {
      LISTBASE_FOREACH (SpaceLink *, sl, &area->spacedata) {
        if (sl->spacetype != SPACE_IMAGE) {
          continue;
        }

        ListBase *regionbase = (sl == area->spacedata.first) ? &area->regionbase : &sl->regionbase;

        if (ARegion *new_shelf_region = do_versions_add_region_if_not_found(
                regionbase, RGN_TYPE_ASSET_SHELF, __func__, RGN_TYPE_TOOL_HEADER))
        {
          new_shelf_region->regiondata = MEM_cnew<RegionAssetShelf>(__func__);
          new_shelf_region->alignment = RGN_ALIGN_BOTTOM;
          new_shelf_region->flag |= RGN_FLAG_HIDDEN;
        }
        if (ARegion *new_shelf_header = do_versions_add_region_if_not_found(
                regionbase, RGN_TYPE_ASSET_SHELF_HEADER, __func__, RGN_TYPE_ASSET_SHELF))
        {
          new_shelf_header->alignment = RGN_ALIGN_BOTTOM | RGN_ALIGN_HIDE_WITH_PREV;
        }
      }
    }
  }
}

/**
 * It was possible that curve attributes were initialized to 0 even if that is not allowed for some
 * attributes.
 */
static void fix_built_in_curve_attribute_defaults(Main *bmain)
{
  LISTBASE_FOREACH (Curves *, curves, &bmain->hair_curves) {
    const int curves_num = curves->geometry.curve_num;
    if (int *resolutions = static_cast<int *>(CustomData_get_layer_named_for_write(
            &curves->geometry.curve_data, CD_PROP_INT32, "resolution", curves_num)))
    {
      for (int &resolution : blender::MutableSpan{resolutions, curves_num}) {
        resolution = std::max(resolution, 1);
      }
    }
    if (int8_t *nurb_orders = static_cast<int8_t *>(CustomData_get_layer_named_for_write(
            &curves->geometry.curve_data, CD_PROP_INT8, "nurbs_order", curves_num)))
    {
      for (int8_t &nurbs_order : blender::MutableSpan{nurb_orders, curves_num}) {
        nurbs_order = std::max<int8_t>(nurbs_order, 1);
      }
    }
  }
}

void blo_do_versions_400(FileData *fd, Library * /*lib*/, Main *bmain)
{
  if (!MAIN_VERSION_FILE_ATLEAST(bmain, 400, 1)) {
    LISTBASE_FOREACH (Mesh *, mesh, &bmain->meshes) {
      version_mesh_legacy_to_struct_of_array_format(*mesh);
    }
    version_movieclips_legacy_camera_object(bmain);
  }

  if (!MAIN_VERSION_FILE_ATLEAST(bmain, 400, 2)) {
    LISTBASE_FOREACH (Mesh *, mesh, &bmain->meshes) {
      BKE_mesh_legacy_bevel_weight_to_generic(mesh);
    }
  }

  /* 400 4 did not require any do_version here. */

  if (!MAIN_VERSION_FILE_ATLEAST(bmain, 400, 5)) {
    LISTBASE_FOREACH (Scene *, scene, &bmain->scenes) {
      ToolSettings *ts = scene->toolsettings;
      if (ts->snap_mode_tools != SCE_SNAP_TO_NONE) {
        ts->snap_mode_tools = SCE_SNAP_TO_GEOM;
      }

#define SCE_SNAP_PROJECT (1 << 3)
      if (ts->snap_flag & SCE_SNAP_PROJECT) {
        ts->snap_mode &= ~(1 << 2); /* SCE_SNAP_TO_FACE */
        ts->snap_mode |= (1 << 8);  /* SCE_SNAP_INDIVIDUAL_PROJECT */
      }
#undef SCE_SNAP_PROJECT
    }
  }

  if (!MAIN_VERSION_FILE_ATLEAST(bmain, 400, 6)) {
    FOREACH_NODETREE_BEGIN (bmain, ntree, id) {
      versioning_replace_legacy_glossy_node(ntree);
      versioning_remove_microfacet_sharp_distribution(ntree);
    }
    FOREACH_NODETREE_END;
  }

  if (!MAIN_VERSION_FILE_ATLEAST(bmain, 400, 7)) {
    version_mesh_crease_generic(*bmain);
  }

  if (!MAIN_VERSION_FILE_ATLEAST(bmain, 400, 8)) {
    LISTBASE_FOREACH (bAction *, act, &bmain->actions) {
      act->frame_start = max_ff(act->frame_start, MINAFRAMEF);
      act->frame_end = min_ff(act->frame_end, MAXFRAMEF);
    }
  }

  if (!MAIN_VERSION_FILE_ATLEAST(bmain, 400, 9)) {
    LISTBASE_FOREACH (Light *, light, &bmain->lights) {
      if (light->type == LA_SPOT && light->nodetree) {
        version_replace_texcoord_normal_socket(light->nodetree);
      }
    }
  }

  /* Fix brush->tip_scale_x which should never be zero. */
  LISTBASE_FOREACH (Brush *, brush, &bmain->brushes) {
    if (brush->tip_scale_x == 0.0f) {
      brush->tip_scale_x = 1.0f;
    }
  }

  if (!MAIN_VERSION_FILE_ATLEAST(bmain, 400, 10)) {
    LISTBASE_FOREACH (bScreen *, screen, &bmain->screens) {
      LISTBASE_FOREACH (ScrArea *, area, &screen->areabase) {
        LISTBASE_FOREACH (SpaceLink *, space, &area->spacedata) {
          if (space->spacetype == SPACE_NODE) {
            SpaceNode *snode = reinterpret_cast<SpaceNode *>(space);
            snode->overlay.flag |= SN_OVERLAY_SHOW_PREVIEWS;
          }
        }
      }
    }
  }

  if (!MAIN_VERSION_FILE_ATLEAST(bmain, 400, 11)) {
    version_vertex_weight_edit_preserve_threshold_exclusivity(bmain);
  }

  if (!MAIN_VERSION_FILE_ATLEAST(bmain, 400, 12)) {
    if (!DNA_struct_member_exists(fd->filesdna, "LightProbe", "int", "grid_bake_samples")) {
      LISTBASE_FOREACH (LightProbe *, lightprobe, &bmain->lightprobes) {
        lightprobe->grid_bake_samples = 2048;
        lightprobe->grid_normal_bias = 0.3f;
        lightprobe->grid_view_bias = 0.0f;
        lightprobe->grid_facing_bias = 0.5f;
        lightprobe->grid_dilation_threshold = 0.5f;
        lightprobe->grid_dilation_radius = 1.0f;
      }
    }

    /* Set default bake resolution. */
    if (!DNA_struct_member_exists(fd->filesdna, "World", "int", "probe_resolution")) {
      LISTBASE_FOREACH (World *, world, &bmain->worlds) {
        world->probe_resolution = LIGHT_PROBE_RESOLUTION_1024;
      }
    }

    if (!DNA_struct_member_exists(fd->filesdna, "LightProbe", "float", "grid_surface_bias")) {
      LISTBASE_FOREACH (LightProbe *, lightprobe, &bmain->lightprobes) {
        lightprobe->grid_surface_bias = 0.05f;
        lightprobe->grid_escape_bias = 0.1f;
      }
    }

    /* Clear removed "Z Buffer" flag. */
    {
      const int R_IMF_FLAG_ZBUF_LEGACY = 1 << 0;
      LISTBASE_FOREACH (Scene *, scene, &bmain->scenes) {
        scene->r.im_format.flag &= ~R_IMF_FLAG_ZBUF_LEGACY;
      }
    }

    /* Reset the layer opacity for all layers to 1. */
    LISTBASE_FOREACH (GreasePencil *, grease_pencil, &bmain->grease_pencils) {
      for (blender::bke::greasepencil::Layer *layer : grease_pencil->layers_for_write()) {
        layer->opacity = 1.0f;
      }
    }

    FOREACH_NODETREE_BEGIN (bmain, ntree, id) {
      if (ntree->type == NTREE_SHADER) {
        /* Remove Transmission Roughness from Principled BSDF. */
        version_principled_transmission_roughness(ntree);
        /* Convert legacy Velvet BSDF nodes into the new Sheen BSDF node. */
        version_replace_velvet_sheen_node(ntree);
        /* Convert sheen inputs on the Principled BSDF. */
        version_principled_bsdf_sheen(ntree);
      }
    }
    FOREACH_NODETREE_END;

    LISTBASE_FOREACH (bScreen *, screen, &bmain->screens) {
      LISTBASE_FOREACH (ScrArea *, area, &screen->areabase) {
        LISTBASE_FOREACH (SpaceLink *, sl, &area->spacedata) {
          ListBase *regionbase = (sl == area->spacedata.first) ? &area->regionbase :
                                                                 &sl->regionbase;

          /* Layout based regions used to also disallow resizing, now these are separate flags.
           * Make sure they are set together for old regions. */
          LISTBASE_FOREACH (ARegion *, region, regionbase) {
            if (region->flag & RGN_FLAG_DYNAMIC_SIZE) {
              region->flag |= RGN_FLAG_NO_USER_RESIZE;
            }
          }
        }
      }
    }
  }

  if (!MAIN_VERSION_FILE_ATLEAST(bmain, 400, 13)) {
    /* For the scenes configured to use the "None" display disable the color management
     * again. This will handle situation when the "None" display is removed and is replaced with
     * a "Raw" view instead.
     *
     * Note that this versioning will do nothing if the "None" display exists in the OCIO
     * configuration. */
    LISTBASE_FOREACH (Scene *, scene, &bmain->scenes) {
      const ColorManagedDisplaySettings &display_settings = scene->display_settings;
      if (STREQ(display_settings.display_device, "None")) {
        BKE_scene_disable_color_management(scene);
      }
    }
  }

  if (!MAIN_VERSION_FILE_ATLEAST(bmain, 400, 14)) {
    if (!DNA_struct_member_exists(fd->filesdna, "SceneEEVEE", "int", "ray_tracing_method")) {
      LISTBASE_FOREACH (Scene *, scene, &bmain->scenes) {
        scene->eevee.ray_tracing_method = RAYTRACE_EEVEE_METHOD_SCREEN;
      }
    }

    if (!DNA_struct_exists(fd->filesdna, "RegionAssetShelf")) {
      LISTBASE_FOREACH (bScreen *, screen, &bmain->screens) {
        LISTBASE_FOREACH (ScrArea *, area, &screen->areabase) {
          LISTBASE_FOREACH (SpaceLink *, sl, &area->spacedata) {
            if (sl->spacetype != SPACE_VIEW3D) {
              continue;
            }

            ListBase *regionbase = (sl == area->spacedata.first) ? &area->regionbase :
                                                                   &sl->regionbase;

            if (ARegion *new_shelf_region = do_versions_add_region_if_not_found(
                    regionbase,
                    RGN_TYPE_ASSET_SHELF,
                    "asset shelf for view3d (versioning)",
                    RGN_TYPE_TOOL_HEADER))
            {
              new_shelf_region->alignment = RGN_ALIGN_BOTTOM;
            }
            if (ARegion *new_shelf_header = do_versions_add_region_if_not_found(
                    regionbase,
                    RGN_TYPE_ASSET_SHELF_HEADER,
                    "asset shelf header for view3d (versioning)",
                    RGN_TYPE_ASSET_SHELF))
            {
              new_shelf_header->alignment = RGN_ALIGN_BOTTOM | RGN_SPLIT_PREV;
            }
          }
        }
      }
    }
  }

  if (!MAIN_VERSION_FILE_ATLEAST(bmain, 400, 16)) {
    /* Set Normalize property of Noise Texture node to true. */
    FOREACH_NODETREE_BEGIN (bmain, ntree, id) {
      if (ntree->type != NTREE_CUSTOM) {
        LISTBASE_FOREACH (bNode *, node, &ntree->nodes) {
          if (node->type == SH_NODE_TEX_NOISE) {
            ((NodeTexNoise *)node->storage)->normalize = true;
          }
        }
      }
    }
    FOREACH_NODETREE_END;
  }

  if (!MAIN_VERSION_FILE_ATLEAST(bmain, 400, 17)) {
    if (!DNA_struct_exists(fd->filesdna, "NodeShaderHairPrincipled")) {
      FOREACH_NODETREE_BEGIN (bmain, ntree, id) {
        if (ntree->type == NTREE_SHADER) {
          version_replace_principled_hair_model(ntree);
        }
      }
      FOREACH_NODETREE_END;
    }

    /* Panorama properties shared with Eevee. */
    if (!DNA_struct_member_exists(fd->filesdna, "Camera", "float", "fisheye_fov")) {
      Camera default_cam = *DNA_struct_default_get(Camera);
      LISTBASE_FOREACH (Camera *, camera, &bmain->cameras) {
        IDProperty *ccam = version_cycles_properties_from_ID(&camera->id);
        if (ccam) {
          camera->panorama_type = version_cycles_property_int(
              ccam, "panorama_type", default_cam.panorama_type);
          camera->fisheye_fov = version_cycles_property_float(
              ccam, "fisheye_fov", default_cam.fisheye_fov);
          camera->fisheye_lens = version_cycles_property_float(
              ccam, "fisheye_lens", default_cam.fisheye_lens);
          camera->latitude_min = version_cycles_property_float(
              ccam, "latitude_min", default_cam.latitude_min);
          camera->latitude_max = version_cycles_property_float(
              ccam, "latitude_max", default_cam.latitude_max);
          camera->longitude_min = version_cycles_property_float(
              ccam, "longitude_min", default_cam.longitude_min);
          camera->longitude_max = version_cycles_property_float(
              ccam, "longitude_max", default_cam.longitude_max);
          /* Fit to match default projective camera with focal_length 50 and sensor_width 36. */
          camera->fisheye_polynomial_k0 = version_cycles_property_float(
              ccam, "fisheye_polynomial_k0", default_cam.fisheye_polynomial_k0);
          camera->fisheye_polynomial_k1 = version_cycles_property_float(
              ccam, "fisheye_polynomial_k1", default_cam.fisheye_polynomial_k1);
          camera->fisheye_polynomial_k2 = version_cycles_property_float(
              ccam, "fisheye_polynomial_k2", default_cam.fisheye_polynomial_k2);
          camera->fisheye_polynomial_k3 = version_cycles_property_float(
              ccam, "fisheye_polynomial_k3", default_cam.fisheye_polynomial_k3);
          camera->fisheye_polynomial_k4 = version_cycles_property_float(
              ccam, "fisheye_polynomial_k4", default_cam.fisheye_polynomial_k4);
        }
        else {
          camera->panorama_type = default_cam.panorama_type;
          camera->fisheye_fov = default_cam.fisheye_fov;
          camera->fisheye_lens = default_cam.fisheye_lens;
          camera->latitude_min = default_cam.latitude_min;
          camera->latitude_max = default_cam.latitude_max;
          camera->longitude_min = default_cam.longitude_min;
          camera->longitude_max = default_cam.longitude_max;
          /* Fit to match default projective camera with focal_length 50 and sensor_width 36. */
          camera->fisheye_polynomial_k0 = default_cam.fisheye_polynomial_k0;
          camera->fisheye_polynomial_k1 = default_cam.fisheye_polynomial_k1;
          camera->fisheye_polynomial_k2 = default_cam.fisheye_polynomial_k2;
          camera->fisheye_polynomial_k3 = default_cam.fisheye_polynomial_k3;
          camera->fisheye_polynomial_k4 = default_cam.fisheye_polynomial_k4;
        }
      }
    }

    if (!DNA_struct_member_exists(fd->filesdna, "LightProbe", "float", "grid_flag")) {
      LISTBASE_FOREACH (LightProbe *, lightprobe, &bmain->lightprobes) {
        /* Keep old behavior of baking the whole lighting. */
        lightprobe->grid_flag = LIGHTPROBE_GRID_CAPTURE_WORLD | LIGHTPROBE_GRID_CAPTURE_INDIRECT |
                                LIGHTPROBE_GRID_CAPTURE_EMISSION;
      }
    }

    if (!DNA_struct_member_exists(fd->filesdna, "SceneEEVEE", "int", "gi_irradiance_pool_size")) {
      LISTBASE_FOREACH (Scene *, scene, &bmain->scenes) {
        scene->eevee.gi_irradiance_pool_size = 16;
      }
    }

    LISTBASE_FOREACH (Scene *, scene, &bmain->scenes) {
      scene->toolsettings->snap_flag_anim |= SCE_SNAP;
      scene->toolsettings->snap_anim_mode |= (1 << 10); /* SCE_SNAP_TO_FRAME */
    }
  }

  if (!MAIN_VERSION_FILE_ATLEAST(bmain, 400, 20)) {
    /* Convert old socket lists into new interface items. */
    FOREACH_NODETREE_BEGIN (bmain, ntree, id) {
      versioning_convert_node_tree_socket_lists_to_interface(ntree);
      /* Clear legacy sockets after conversion.
       * Internal data pointers have been moved or freed already. */
      BLI_freelistN(&ntree->inputs_legacy);
      BLI_freelistN(&ntree->outputs_legacy);
    }
    FOREACH_NODETREE_END;
  }
  else {
    /* Legacy node tree sockets are created for forward compatibility,
     * but have to be freed after loading and versioning. */
    FOREACH_NODETREE_BEGIN (bmain, ntree, id) {
      LISTBASE_FOREACH_MUTABLE (bNodeSocket *, legacy_socket, &ntree->inputs_legacy) {
        MEM_SAFE_FREE(legacy_socket->default_attribute_name);
        MEM_SAFE_FREE(legacy_socket->default_value);
        if (legacy_socket->prop) {
          IDP_FreeProperty(legacy_socket->prop);
        }
        MEM_delete(legacy_socket->runtime);
        MEM_freeN(legacy_socket);
      }
      LISTBASE_FOREACH_MUTABLE (bNodeSocket *, legacy_socket, &ntree->outputs_legacy) {
        MEM_SAFE_FREE(legacy_socket->default_attribute_name);
        MEM_SAFE_FREE(legacy_socket->default_value);
        if (legacy_socket->prop) {
          IDP_FreeProperty(legacy_socket->prop);
        }
        MEM_delete(legacy_socket->runtime);
        MEM_freeN(legacy_socket);
      }
      BLI_listbase_clear(&ntree->inputs_legacy);
      BLI_listbase_clear(&ntree->outputs_legacy);
    }
    FOREACH_NODETREE_END;
  }

  if (!MAIN_VERSION_FILE_ATLEAST(bmain, 400, 22)) {
    /* Initialize root panel flags in files created before these flags were added. */
    FOREACH_NODETREE_BEGIN (bmain, ntree, id) {
      ntree->tree_interface.root_panel.flag |= NODE_INTERFACE_PANEL_ALLOW_CHILD_PANELS;
    }
    FOREACH_NODETREE_END;
  }

  if (!MAIN_VERSION_FILE_ATLEAST(bmain, 400, 23)) {
    LISTBASE_FOREACH (bNodeTree *, ntree, &bmain->nodetrees) {
      if (ntree->type == NTREE_GEOMETRY) {
        LISTBASE_FOREACH (bNode *, node, &ntree->nodes) {
          if (node->type == GEO_NODE_SET_SHADE_SMOOTH) {
            node->custom1 = int8_t(blender::bke::AttrDomain::Face);
          }
        }
      }
    }
  }

  if (!MAIN_VERSION_FILE_ATLEAST(bmain, 400, 24)) {
    FOREACH_NODETREE_BEGIN (bmain, ntree, id) {
      if (ntree->type == NTREE_SHADER) {
        /* Convert coat inputs on the Principled BSDF. */
        version_principled_bsdf_coat(ntree);
        /* Convert subsurface inputs on the Principled BSDF. */
        version_principled_bsdf_subsurface(ntree);
        /* Convert emission on the Principled BSDF. */
        version_principled_bsdf_emission(ntree);
      }
    }
    FOREACH_NODETREE_END;

    {
      LISTBASE_FOREACH (bScreen *, screen, &bmain->screens) {
        LISTBASE_FOREACH (ScrArea *, area, &screen->areabase) {
          LISTBASE_FOREACH (SpaceLink *, sl, &area->spacedata) {
            const ListBase *regionbase = (sl == area->spacedata.first) ? &area->regionbase :
                                                                         &sl->regionbase;
            LISTBASE_FOREACH (ARegion *, region, regionbase) {
              if (region->regiontype != RGN_TYPE_ASSET_SHELF) {
                continue;
              }

              RegionAssetShelf *shelf_data = static_cast<RegionAssetShelf *>(region->regiondata);
              if (shelf_data && shelf_data->active_shelf &&
                  (shelf_data->active_shelf->preferred_row_count == 0))
              {
                shelf_data->active_shelf->preferred_row_count = 1;
              }
            }
          }
        }
      }
    }

    /* Convert sockets with both input and output flag into two separate sockets. */
    FOREACH_NODETREE_BEGIN (bmain, ntree, id) {
      blender::Vector<bNodeTreeInterfaceSocket *> sockets_to_split;
      ntree->tree_interface.foreach_item([&](bNodeTreeInterfaceItem &item) {
        if (item.item_type == NODE_INTERFACE_SOCKET) {
          bNodeTreeInterfaceSocket &socket = reinterpret_cast<bNodeTreeInterfaceSocket &>(item);
          if ((socket.flag & NODE_INTERFACE_SOCKET_INPUT) &&
              (socket.flag & NODE_INTERFACE_SOCKET_OUTPUT))
          {
            sockets_to_split.append(&socket);
          }
        }
        return true;
      });

      for (bNodeTreeInterfaceSocket *socket : sockets_to_split) {
        const int position = ntree->tree_interface.find_item_position(socket->item);
        bNodeTreeInterfacePanel *parent = ntree->tree_interface.find_item_parent(socket->item);
        version_node_group_split_socket(ntree->tree_interface, *socket, parent, position + 1);
      }
    }
    FOREACH_NODETREE_END;
  }

  if (!MAIN_VERSION_FILE_ATLEAST(bmain, 400, 25)) {
    FOREACH_NODETREE_BEGIN (bmain, ntree, id) {
      if (ntree->type == NTREE_SHADER) {
        /* Convert specular tint on the Principled BSDF. */
        version_principled_bsdf_specular_tint(ntree);
        /* Rename some sockets. */
        version_principled_bsdf_rename_sockets(ntree);
      }
    }
    FOREACH_NODETREE_END;
  }

  if (!MAIN_VERSION_FILE_ATLEAST(bmain, 400, 26)) {
    enable_geometry_nodes_is_modifier(*bmain);

    LISTBASE_FOREACH (Scene *, scene, &bmain->scenes) {
      scene->simulation_frame_start = scene->r.sfra;
      scene->simulation_frame_end = scene->r.efra;
    }
  }

  if (!MAIN_VERSION_FILE_ATLEAST(bmain, 400, 27)) {
    LISTBASE_FOREACH (bScreen *, screen, &bmain->screens) {
      LISTBASE_FOREACH (ScrArea *, area, &screen->areabase) {
        LISTBASE_FOREACH (SpaceLink *, sl, &area->spacedata) {
          if (sl->spacetype == SPACE_SEQ) {
            SpaceSeq *sseq = (SpaceSeq *)sl;
            sseq->timeline_overlay.flag |= SEQ_TIMELINE_SHOW_STRIP_RETIMING;
          }
        }
      }
    }

    if (!DNA_struct_member_exists(fd->filesdna, "SceneEEVEE", "int", "shadow_step_count")) {
      SceneEEVEE default_scene_eevee = *DNA_struct_default_get(SceneEEVEE);
      LISTBASE_FOREACH (Scene *, scene, &bmain->scenes) {
        scene->eevee.shadow_ray_count = default_scene_eevee.shadow_ray_count;
        scene->eevee.shadow_step_count = default_scene_eevee.shadow_step_count;
      }
    }
  }

  if (!MAIN_VERSION_FILE_ATLEAST(bmain, 400, 28)) {
    LISTBASE_FOREACH (bScreen *, screen, &bmain->screens) {
      LISTBASE_FOREACH (ScrArea *, area, &screen->areabase) {
        LISTBASE_FOREACH (SpaceLink *, sl, &area->spacedata) {
          const ListBase *regionbase = (sl == area->spacedata.first) ? &area->regionbase :
                                                                       &sl->regionbase;
          LISTBASE_FOREACH (ARegion *, region, regionbase) {
            if (region->regiontype != RGN_TYPE_ASSET_SHELF) {
              continue;
            }

            RegionAssetShelf *shelf_data = static_cast<RegionAssetShelf *>(region->regiondata);
            if (shelf_data && shelf_data->active_shelf) {
              AssetShelfSettings &settings = shelf_data->active_shelf->settings;
              settings.asset_library_reference.custom_library_index = -1;
              settings.asset_library_reference.type = ASSET_LIBRARY_ALL;
            }

            region->flag |= RGN_FLAG_HIDDEN;
          }
        }
      }
    }
  }

  if (!MAIN_VERSION_FILE_ATLEAST(bmain, 400, 29)) {
    /* Unhide all Reroute nodes. */
    FOREACH_NODETREE_BEGIN (bmain, ntree, id) {
      LISTBASE_FOREACH (bNode *, node, &ntree->nodes) {
        if (node->is_reroute()) {
          static_cast<bNodeSocket *>(node->inputs.first)->flag &= ~SOCK_HIDDEN;
          static_cast<bNodeSocket *>(node->outputs.first)->flag &= ~SOCK_HIDDEN;
        }
      }
    }
    FOREACH_NODETREE_END;
  }

  if (!MAIN_VERSION_FILE_ATLEAST(bmain, 400, 30)) {
    LISTBASE_FOREACH (Scene *, scene, &bmain->scenes) {
      ToolSettings *ts = scene->toolsettings;
      enum { IS_DEFAULT = 0, IS_UV, IS_NODE, IS_ANIM };
      auto versioning_snap_to = [](short snap_to_old, int type) {
        eSnapMode snap_to_new = SCE_SNAP_TO_NONE;
        if (snap_to_old & (1 << 0)) {
          snap_to_new |= type == IS_NODE ? SCE_SNAP_TO_NODE_X :
                         type == IS_ANIM ? SCE_SNAP_TO_FRAME :
                                           SCE_SNAP_TO_VERTEX;
        }
        if (snap_to_old & (1 << 1)) {
          snap_to_new |= type == IS_NODE ? SCE_SNAP_TO_NODE_Y :
                         type == IS_ANIM ? SCE_SNAP_TO_SECOND :
                                           SCE_SNAP_TO_EDGE;
        }
        if (ELEM(type, IS_DEFAULT, IS_ANIM) && snap_to_old & (1 << 2)) {
          snap_to_new |= type == IS_DEFAULT ? SCE_SNAP_TO_FACE : SCE_SNAP_TO_MARKERS;
        }
        if (type == IS_DEFAULT && snap_to_old & (1 << 3)) {
          snap_to_new |= SCE_SNAP_TO_VOLUME;
        }
        if (type == IS_DEFAULT && snap_to_old & (1 << 4)) {
          snap_to_new |= SCE_SNAP_TO_EDGE_MIDPOINT;
        }
        if (type == IS_DEFAULT && snap_to_old & (1 << 5)) {
          snap_to_new |= SCE_SNAP_TO_EDGE_PERPENDICULAR;
        }
        if (ELEM(type, IS_DEFAULT, IS_UV, IS_NODE) && snap_to_old & (1 << 6)) {
          snap_to_new |= SCE_SNAP_TO_INCREMENT;
        }
        if (ELEM(type, IS_DEFAULT, IS_UV, IS_NODE) && snap_to_old & (1 << 7)) {
          snap_to_new |= SCE_SNAP_TO_GRID;
        }
        if (type == IS_DEFAULT && snap_to_old & (1 << 8)) {
          snap_to_new |= SCE_SNAP_INDIVIDUAL_NEAREST;
        }
        if (type == IS_DEFAULT && snap_to_old & (1 << 9)) {
          snap_to_new |= SCE_SNAP_INDIVIDUAL_PROJECT;
        }
        if (snap_to_old & (1 << 10)) {
          snap_to_new |= SCE_SNAP_TO_FRAME;
        }
        if (snap_to_old & (1 << 11)) {
          snap_to_new |= SCE_SNAP_TO_SECOND;
        }
        if (snap_to_old & (1 << 12)) {
          snap_to_new |= SCE_SNAP_TO_MARKERS;
        }

        if (!snap_to_new) {
          snap_to_new = eSnapMode(1 << 0);
        }

        return snap_to_new;
      };

      ts->snap_mode = versioning_snap_to(ts->snap_mode, IS_DEFAULT);
      ts->snap_uv_mode = versioning_snap_to(ts->snap_uv_mode, IS_UV);
      ts->snap_node_mode = versioning_snap_to(ts->snap_node_mode, IS_NODE);
      ts->snap_anim_mode = versioning_snap_to(ts->snap_anim_mode, IS_ANIM);
    }
  }

  if (!MAIN_VERSION_FILE_ATLEAST(bmain, 400, 31)) {
    LISTBASE_FOREACH (Curve *, curve, &bmain->curves) {
      const int curvetype = BKE_curve_type_get(curve);
      if (curvetype == OB_FONT) {
        CharInfo *info = curve->strinfo;
        if (info != nullptr) {
          for (int i = curve->len_char32 - 1; i >= 0; i--, info++) {
            if (info->mat_nr > 0) {
              /** CharInfo mat_nr used to start at 1, unlike mesh & nurbs, now zero-based. */
              info->mat_nr--;
            }
          }
        }
      }
    }
  }

  if (!MAIN_VERSION_FILE_ATLEAST(bmain, 400, 33)) {
    /* Fix node group socket order by sorting outputs and inputs. */
    LISTBASE_FOREACH (bNodeTree *, ntree, &bmain->nodetrees) {
      versioning_node_group_sort_sockets_recursive(ntree->tree_interface.root_panel);
    }
  }

  if (!MAIN_VERSION_FILE_ATLEAST(bmain, 401, 1)) {
    LISTBASE_FOREACH (GreasePencil *, grease_pencil, &bmain->grease_pencils) {
      versioning_grease_pencil_stroke_radii_scaling(grease_pencil);
    }
  }

  if (!MAIN_VERSION_FILE_ATLEAST(bmain, 401, 4)) {
    FOREACH_NODETREE_BEGIN (bmain, ntree, id) {
      if (ntree->type != NTREE_CUSTOM) {
        /* versioning_update_noise_texture_node must be done before
         * versioning_replace_musgrave_texture_node. */
        versioning_update_noise_texture_node(ntree);

        /* Convert Musgrave Texture nodes to Noise Texture nodes. */
        versioning_replace_musgrave_texture_node(ntree);
      }
    }
    FOREACH_NODETREE_END;
  }

  if (!MAIN_VERSION_FILE_ATLEAST(bmain, 401, 5)) {
    /* Unify Material::blend_shadow and Cycles.use_transparent_shadows into the
     * Material::blend_flag. */
    Scene *scene = static_cast<Scene *>(bmain->scenes.first);
    bool is_eevee = scene && STR_ELEM(scene->r.engine,
                                      RE_engine_id_BLENDER_EEVEE,
                                      RE_engine_id_BLENDER_EEVEE_NEXT);
    LISTBASE_FOREACH (Material *, material, &bmain->materials) {
      bool transparent_shadows = true;
      if (is_eevee) {
        transparent_shadows = material->blend_shadow != MA_BS_SOLID;
      }
      else if (IDProperty *cmat = version_cycles_properties_from_ID(&material->id)) {
        transparent_shadows = version_cycles_property_boolean(
            cmat, "use_transparent_shadow", true);
      }
      SET_FLAG_FROM_TEST(material->blend_flag, transparent_shadows, MA_BL_TRANSPARENT_SHADOW);
    }
  }

  if (!MAIN_VERSION_FILE_ATLEAST(bmain, 401, 5)) {
    /** NOTE: This versioning code didn't update the subversion number. */
    FOREACH_NODETREE_BEGIN (bmain, ntree, id) {
      if (ntree->type == NTREE_COMPOSIT) {
        versioning_replace_splitviewer(ntree);
      }
    }
    FOREACH_NODETREE_END;
  }

  /* 401 6 did not require any do_version here. */

  if (!MAIN_VERSION_FILE_ATLEAST(bmain, 401, 7)) {
    if (!DNA_struct_member_exists(fd->filesdna, "SceneEEVEE", "int", "volumetric_ray_depth")) {
      SceneEEVEE default_eevee = *DNA_struct_default_get(SceneEEVEE);
      LISTBASE_FOREACH (Scene *, scene, &bmain->scenes) {
        scene->eevee.volumetric_ray_depth = default_eevee.volumetric_ray_depth;
      }
    }

    if (!DNA_struct_member_exists(fd->filesdna, "Material", "char", "surface_render_method")) {
      LISTBASE_FOREACH (Material *, mat, &bmain->materials) {
        mat->surface_render_method = (mat->blend_method == MA_BM_BLEND) ?
                                         MA_SURFACE_METHOD_FORWARD :
                                         MA_SURFACE_METHOD_DEFERRED;
      }
    }

    LISTBASE_FOREACH (bScreen *, screen, &bmain->screens) {
      LISTBASE_FOREACH (ScrArea *, area, &screen->areabase) {
        LISTBASE_FOREACH (SpaceLink *, sl, &area->spacedata) {
          const ListBase *regionbase = (sl == area->spacedata.first) ? &area->regionbase :
                                                                       &sl->regionbase;
          LISTBASE_FOREACH (ARegion *, region, regionbase) {
            if (region->regiontype != RGN_TYPE_ASSET_SHELF_HEADER) {
              continue;
            }
            region->alignment &= ~RGN_SPLIT_PREV;
            region->alignment |= RGN_ALIGN_HIDE_WITH_PREV;
          }
        }
      }
    }

    if (!DNA_struct_member_exists(fd->filesdna, "SceneEEVEE", "float", "gtao_thickness")) {
      SceneEEVEE default_eevee = *DNA_struct_default_get(SceneEEVEE);
      LISTBASE_FOREACH (Scene *, scene, &bmain->scenes) {
        scene->eevee.gtao_thickness = default_eevee.gtao_thickness;
        scene->eevee.gtao_focus = default_eevee.gtao_focus;
      }
    }

    if (!DNA_struct_member_exists(fd->filesdna, "LightProbe", "float", "data_display_size")) {
      LightProbe default_probe = *DNA_struct_default_get(LightProbe);
      LISTBASE_FOREACH (LightProbe *, probe, &bmain->lightprobes) {
        probe->data_display_size = default_probe.data_display_size;
      }
    }

    LISTBASE_FOREACH (Mesh *, mesh, &bmain->meshes) {
      mesh->flag &= ~ME_NO_OVERLAPPING_TOPOLOGY;
    }
  }

  if (!MAIN_VERSION_FILE_ATLEAST(bmain, 401, 8)) {
    LISTBASE_FOREACH (bNodeTree *, ntree, &bmain->nodetrees) {
      if (ntree->type != NTREE_GEOMETRY) {
        continue;
      }
      versioning_nodes_dynamic_sockets(*ntree);
    }
  }

  if (!MAIN_VERSION_FILE_ATLEAST(bmain, 401, 9)) {
    if (!DNA_struct_member_exists(fd->filesdna, "Material", "char", "displacement_method")) {
      /* Replace Cycles.displacement_method by Material::displacement_method. */
      LISTBASE_FOREACH (Material *, material, &bmain->materials) {
        int displacement_method = MA_DISPLACEMENT_BUMP;
        if (IDProperty *cmat = version_cycles_properties_from_ID(&material->id)) {
          displacement_method = version_cycles_property_int(
              cmat, "displacement_method", MA_DISPLACEMENT_BUMP);
        }
        material->displacement_method = displacement_method;
      }
    }

    /* Prevent custom bone colors from having alpha zero.
     * Part of the fix for issue #115434. */
    LISTBASE_FOREACH (bArmature *, arm, &bmain->armatures) {
      blender::animrig::ANIM_armature_foreach_bone(&arm->bonebase, [](Bone *bone) {
        bone->color.custom.solid[3] = 255;
        bone->color.custom.select[3] = 255;
        bone->color.custom.active[3] = 255;
      });
      if (arm->edbo) {
        LISTBASE_FOREACH (EditBone *, ebone, arm->edbo) {
          ebone->color.custom.solid[3] = 255;
          ebone->color.custom.select[3] = 255;
          ebone->color.custom.active[3] = 255;
        }
      }
    }
    LISTBASE_FOREACH (Object *, obj, &bmain->objects) {
      if (obj->pose == nullptr) {
        continue;
      }
      LISTBASE_FOREACH (bPoseChannel *, pchan, &obj->pose->chanbase) {
        pchan->color.custom.solid[3] = 255;
        pchan->color.custom.select[3] = 255;
        pchan->color.custom.active[3] = 255;
      }
    }
  }

  if (!MAIN_VERSION_FILE_ATLEAST(bmain, 401, 10)) {
    if (!DNA_struct_member_exists(
            fd->filesdna, "SceneEEVEE", "RaytraceEEVEE", "ray_tracing_options"))
    {
      LISTBASE_FOREACH (Scene *, scene, &bmain->scenes) {
        scene->eevee.ray_tracing_options.flag = RAYTRACE_EEVEE_USE_DENOISE;
        scene->eevee.ray_tracing_options.denoise_stages = RAYTRACE_EEVEE_DENOISE_SPATIAL |
                                                          RAYTRACE_EEVEE_DENOISE_TEMPORAL |
                                                          RAYTRACE_EEVEE_DENOISE_BILATERAL;
        scene->eevee.ray_tracing_options.screen_trace_quality = 0.25f;
        scene->eevee.ray_tracing_options.screen_trace_thickness = 0.2f;
        scene->eevee.ray_tracing_options.trace_max_roughness = 0.5f;
        scene->eevee.ray_tracing_options.resolution_scale = 2;
      }
    }

    LISTBASE_FOREACH (bNodeTree *, ntree, &bmain->nodetrees) {
      if (ntree->type == NTREE_GEOMETRY) {
        version_geometry_nodes_use_rotation_socket(*ntree);
        versioning_nodes_dynamic_sockets_2(*ntree);
        fix_geometry_nodes_object_info_scale(*ntree);
      }
    }
  }

  if (MAIN_VERSION_FILE_ATLEAST(bmain, 400, 20) && !MAIN_VERSION_FILE_ATLEAST(bmain, 401, 11)) {
    /* Convert old socket lists into new interface items. */
    FOREACH_NODETREE_BEGIN (bmain, ntree, id) {
      versioning_fix_socket_subtype_idnames(ntree);
    }
    FOREACH_NODETREE_END;
  }

  if (!MAIN_VERSION_FILE_ATLEAST(bmain, 401, 12)) {
    FOREACH_NODETREE_BEGIN (bmain, ntree, id) {
      if (ntree->type == NTREE_COMPOSIT) {
        LISTBASE_FOREACH (bNode *, node, &ntree->nodes) {
          if (node->type == CMP_NODE_PIXELATE) {
            node->custom1 = 1;
          }
        }
      }
    }
    FOREACH_NODETREE_END;
  }

  if (!MAIN_VERSION_FILE_ATLEAST(bmain, 401, 13)) {
    FOREACH_NODETREE_BEGIN (bmain, ntree, id) {
      if (ntree->type == NTREE_COMPOSIT) {
        LISTBASE_FOREACH (bNode *, node, &ntree->nodes) {
          if (node->type == CMP_NODE_MAP_UV) {
            node->custom2 = CMP_NODE_MAP_UV_FILTERING_ANISOTROPIC;
          }
        }
      }
    }
    FOREACH_NODETREE_END;
  }

  if (!MAIN_VERSION_FILE_ATLEAST(bmain, 401, 14)) {
    const Brush *default_brush = DNA_struct_default_get(Brush);
    LISTBASE_FOREACH (Brush *, brush, &bmain->brushes) {
      brush->automasking_start_normal_limit = default_brush->automasking_start_normal_limit;
      brush->automasking_start_normal_falloff = default_brush->automasking_start_normal_falloff;

      brush->automasking_view_normal_limit = default_brush->automasking_view_normal_limit;
      brush->automasking_view_normal_falloff = default_brush->automasking_view_normal_falloff;
    }
  }

  if (!MAIN_VERSION_FILE_ATLEAST(bmain, 401, 15)) {
    FOREACH_NODETREE_BEGIN (bmain, ntree, id) {
      if (ntree->type == NTREE_COMPOSIT) {
        LISTBASE_FOREACH (bNode *, node, &ntree->nodes) {
          if (node->type == CMP_NODE_KEYING) {
            NodeKeyingData &keying_data = *static_cast<NodeKeyingData *>(node->storage);
            keying_data.edge_kernel_radius = max_ii(keying_data.edge_kernel_radius - 1, 0);
          }
        }
      }
    }
    FOREACH_NODETREE_END;
  }

  if (!MAIN_VERSION_FILE_ATLEAST(bmain, 401, 16)) {
    LISTBASE_FOREACH (Scene *, scene, &bmain->scenes) {
      Sculpt *sculpt = scene->toolsettings->sculpt;
      if (sculpt != nullptr) {
        Sculpt default_sculpt = *DNA_struct_default_get(Sculpt);
        sculpt->automasking_boundary_edges_propagation_steps =
            default_sculpt.automasking_boundary_edges_propagation_steps;
      }
    }
  }

  if (!MAIN_VERSION_FILE_ATLEAST(bmain, 401, 17)) {
    LISTBASE_FOREACH (Scene *, scene, &bmain->scenes) {
      ToolSettings *ts = scene->toolsettings;
      int input_sample_values[10];

      input_sample_values[0] = ts->imapaint.paint.num_input_samples_deprecated;
      input_sample_values[1] = ts->sculpt != nullptr ?
                                   ts->sculpt->paint.num_input_samples_deprecated :
                                   1;
      input_sample_values[2] = ts->curves_sculpt != nullptr ?
                                   ts->curves_sculpt->paint.num_input_samples_deprecated :
                                   1;

      input_sample_values[4] = ts->gp_paint != nullptr ?
                                   ts->gp_paint->paint.num_input_samples_deprecated :
                                   1;
      input_sample_values[5] = ts->gp_vertexpaint != nullptr ?
                                   ts->gp_vertexpaint->paint.num_input_samples_deprecated :
                                   1;
      input_sample_values[6] = ts->gp_sculptpaint != nullptr ?
                                   ts->gp_sculptpaint->paint.num_input_samples_deprecated :
                                   1;
      input_sample_values[7] = ts->gp_weightpaint != nullptr ?
                                   ts->gp_weightpaint->paint.num_input_samples_deprecated :
                                   1;

      input_sample_values[8] = ts->vpaint != nullptr ?
                                   ts->vpaint->paint.num_input_samples_deprecated :
                                   1;
      input_sample_values[9] = ts->wpaint != nullptr ?
                                   ts->wpaint->paint.num_input_samples_deprecated :
                                   1;

      int unified_value = 1;
      for (int i = 0; i < 10; i++) {
        if (input_sample_values[i] != 1) {
          if (unified_value == 1) {
            unified_value = input_sample_values[i];
          }
          else {
            /* In the case of a user having multiple tools with different num_input_value values
             * set we cannot support this in the single UnifiedPaintSettings value, so fallback
             * to 1 instead of deciding that one value is more canonical than the other.
             */
            break;
          }
        }
      }

      ts->unified_paint_settings.input_samples = unified_value;
    }
    LISTBASE_FOREACH (Brush *, brush, &bmain->brushes) {
      brush->input_samples = 1;
    }
  }

  if (!MAIN_VERSION_FILE_ATLEAST(bmain, 401, 18)) {
    LISTBASE_FOREACH (Scene *, scene, &bmain->scenes) {
      if (scene->ed != nullptr) {
        SEQ_for_each_callback(&scene->ed->seqbase, seq_filter_bilinear_to_auto, nullptr);
      }
    }
  }

  if (!MAIN_VERSION_FILE_ATLEAST(bmain, 401, 19)) {
    LISTBASE_FOREACH (bNodeTree *, ntree, &bmain->nodetrees) {
      if (ntree->type == NTREE_GEOMETRY) {
        version_node_socket_name(ntree, FN_NODE_ROTATE_ROTATION, "Rotation 1", "Rotation");
        version_node_socket_name(ntree, FN_NODE_ROTATE_ROTATION, "Rotation 2", "Rotate By");
      }
    }
  }

  if (!MAIN_VERSION_FILE_ATLEAST(bmain, 401, 20)) {
    LISTBASE_FOREACH (Object *, ob, &bmain->objects) {
      int uid = 1;
      LISTBASE_FOREACH (ModifierData *, md, &ob->modifiers) {
        /* These identifiers are not necessarily stable for linked data. If the linked data has a
         * new modifier inserted, the identifiers of other modifiers can change. */
        md->persistent_uid = uid++;
      }
    }
  }

  if (!MAIN_VERSION_FILE_ATLEAST(bmain, 401, 21)) {
    LISTBASE_FOREACH (Brush *, brush, &bmain->brushes) {
      /* The `sculpt_flag` was used to store the `BRUSH_DIR_IN`
       * With the fix for #115313 this is now just using the `brush->flag`. */
      if (brush->gpencil_settings && (brush->gpencil_settings->sculpt_flag & BRUSH_DIR_IN) != 0) {
        brush->flag |= BRUSH_DIR_IN;
      }
    }
  }

  /* Keep point/spot light soft falloff for files created before 4.0. */
  if (!MAIN_VERSION_FILE_ATLEAST(bmain, 400, 0)) {
    LISTBASE_FOREACH (Light *, light, &bmain->lights) {
      if (ELEM(light->type, LA_LOCAL, LA_SPOT)) {
        light->mode |= LA_USE_SOFT_FALLOFF;
      }
    }
  }

  if (!MAIN_VERSION_FILE_ATLEAST(bmain, 402, 1)) {
    using namespace blender::bke::greasepencil;
    /* Initialize newly added scale layer transform to one. */
    LISTBASE_FOREACH (GreasePencil *, grease_pencil, &bmain->grease_pencils) {
      for (Layer *layer : grease_pencil->layers_for_write()) {
        copy_v3_fl(layer->scale, 1.0f);
      }
    }
  }

  if (!MAIN_VERSION_FILE_ATLEAST(bmain, 402, 2)) {
    LISTBASE_FOREACH (Scene *, scene, &bmain->scenes) {
      bool is_cycles = scene && STREQ(scene->r.engine, RE_engine_id_CYCLES);
      if (is_cycles) {
        if (IDProperty *cscene = version_cycles_properties_from_ID(&scene->id)) {
          int cposition = version_cycles_property_int(cscene, "motion_blur_position", 1);
          BLI_assert(cposition >= 0 && cposition < 3);
          int order_conversion[3] = {SCE_MB_START, SCE_MB_CENTER, SCE_MB_END};
          scene->r.motion_blur_position = order_conversion[std::clamp(cposition, 0, 2)];
        }
      }
      else {
        SET_FLAG_FROM_TEST(
            scene->r.mode, scene->eevee.flag & SCE_EEVEE_MOTION_BLUR_ENABLED_DEPRECATED, R_MBLUR);
        scene->r.motion_blur_position = scene->eevee.motion_blur_position_deprecated;
        scene->r.motion_blur_shutter = scene->eevee.motion_blur_shutter_deprecated;
      }
    }
  }

  if (!MAIN_VERSION_FILE_ATLEAST(bmain, 402, 3)) {
    constexpr int NTREE_EXECUTION_MODE_CPU = 0;
    constexpr int NTREE_EXECUTION_MODE_FULL_FRAME = 1;

    constexpr int NTREE_COM_GROUPNODE_BUFFER = 1 << 3;
    constexpr int NTREE_COM_OPENCL = 1 << 1;

    FOREACH_NODETREE_BEGIN (bmain, ntree, id) {
      if (ntree->type != NTREE_COMPOSIT) {
        continue;
      }

      ntree->flag &= ~(NTREE_COM_GROUPNODE_BUFFER | NTREE_COM_OPENCL);

      if (ntree->execution_mode == NTREE_EXECUTION_MODE_FULL_FRAME) {
        ntree->execution_mode = NTREE_EXECUTION_MODE_CPU;
      }
    }
    FOREACH_NODETREE_END;
  }

  if (!MAIN_VERSION_FILE_ATLEAST(bmain, 402, 4)) {
    if (!DNA_struct_member_exists(fd->filesdna, "SpaceImage", "float", "stretch_opacity")) {
      LISTBASE_FOREACH (bScreen *, screen, &bmain->screens) {
        LISTBASE_FOREACH (ScrArea *, area, &screen->areabase) {
          LISTBASE_FOREACH (SpaceLink *, sl, &area->spacedata) {
            if (sl->spacetype == SPACE_IMAGE) {
              SpaceImage *sima = reinterpret_cast<SpaceImage *>(sl);
              sima->stretch_opacity = 0.9f;
            }
          }
        }
      }
    }
  }

  if (!MAIN_VERSION_FILE_ATLEAST(bmain, 402, 5)) {
    LISTBASE_FOREACH (Scene *, scene, &bmain->scenes) {
      image_settings_avi_to_ffmpeg(scene);
    }
  }

  if (!MAIN_VERSION_FILE_ATLEAST(bmain, 402, 6)) {
    LISTBASE_FOREACH (Brush *, brush, &bmain->brushes) {
      if (BrushCurvesSculptSettings *settings = brush->curves_sculpt_settings) {
        settings->flag |= BRUSH_CURVES_SCULPT_FLAG_INTERPOLATE_RADIUS;
        settings->curve_radius = 0.01f;
      }
    }
  }

  if (!MAIN_VERSION_FILE_ATLEAST(bmain, 402, 8)) {
    LISTBASE_FOREACH (Light *, light, &bmain->lights) {
      light->shadow_filter_radius = 1.0f;
    }
  }

  if (!MAIN_VERSION_FILE_ATLEAST(bmain, 402, 9)) {
    const float default_snap_angle_increment = DEG2RADF(5.0f);
    const float default_snap_angle_increment_precision = DEG2RADF(1.0f);
    LISTBASE_FOREACH (Scene *, scene, &bmain->scenes) {
      scene->toolsettings->snap_angle_increment_2d = default_snap_angle_increment;
      scene->toolsettings->snap_angle_increment_3d = default_snap_angle_increment;
      scene->toolsettings->snap_angle_increment_2d_precision =
          default_snap_angle_increment_precision;
      scene->toolsettings->snap_angle_increment_3d_precision =
          default_snap_angle_increment_precision;
    }
  }

  if (!MAIN_VERSION_FILE_ATLEAST(bmain, 402, 10)) {
    if (!DNA_struct_member_exists(fd->filesdna, "SceneEEVEE", "int", "gtao_resolution")) {
      LISTBASE_FOREACH (Scene *, scene, &bmain->scenes) {
        scene->eevee.gtao_resolution = 2;
      }
    }
  }

  if (!MAIN_VERSION_FILE_ATLEAST(bmain, 402, 12)) {
    FOREACH_NODETREE_BEGIN (bmain, ntree, id) {
      versioning_node_hue_correct_set_wrappng(ntree);
    }
    FOREACH_NODETREE_END;

    LISTBASE_FOREACH (Scene *, scene, &bmain->scenes) {
      if (scene->ed != nullptr) {
        SEQ_for_each_callback(&scene->ed->seqbase, seq_hue_correct_set_wrapping, nullptr);
      }
    }
  }

  if (!MAIN_VERSION_FILE_ATLEAST(bmain, 402, 14)) {
    LISTBASE_FOREACH (Object *, ob, &bmain->objects) {
      if (bMotionPath *mpath = ob->mpath) {
        mpath->color_post[0] = 0.1f;
        mpath->color_post[1] = 1.0f;
        mpath->color_post[2] = 0.1f;
      }
      if (!ob->pose) {
        continue;
      }
      LISTBASE_FOREACH (bPoseChannel *, pchan, &ob->pose->chanbase) {
        if (bMotionPath *mpath = pchan->mpath) {
          mpath->color_post[0] = 0.1f;
          mpath->color_post[1] = 1.0f;
          mpath->color_post[2] = 0.1f;
        }
      }
    }
  }

  if (!MAIN_VERSION_FILE_ATLEAST(bmain, 402, 18)) {
    if (!DNA_struct_member_exists(fd->filesdna, "Light", "float", "transmission_fac")) {
      LISTBASE_FOREACH (Light *, light, &bmain->lights) {
        /* Refracted light was not supported in legacy EEVEE. Set it to zero for compatibility with
         * older files. */
        light->transmission_fac = 0.0f;
      }
    }
  }

  if (!MAIN_VERSION_FILE_ATLEAST(bmain, 402, 19)) {
    LISTBASE_FOREACH (Scene *, scene, &bmain->scenes) {
      /* Keep legacy EEVEE old behavior. */
      scene->eevee.flag |= SCE_EEVEE_VOLUME_CUSTOM_RANGE;
    }

    LISTBASE_FOREACH (Scene *, scene, &bmain->scenes) {
      scene->eevee.clamp_surface_indirect = 10.0f;
      /* Make contribution of indirect lighting very small (but non-null) to avoid world lighting
       * and volume lightprobe changing the appearance of volume objects. */
      scene->eevee.clamp_volume_indirect = 1e-8f;
    }
  }

  if (!MAIN_VERSION_FILE_ATLEAST(bmain, 402, 20)) {
    LISTBASE_FOREACH (Scene *, scene, &bmain->scenes) {
      SequencerToolSettings *sequencer_tool_settings = SEQ_tool_settings_ensure(scene);
      sequencer_tool_settings->snap_mode |= SEQ_SNAP_TO_MARKERS;
    }
  }

  if (!MAIN_VERSION_FILE_ATLEAST(bmain, 402, 21)) {
    add_image_editor_asset_shelf(*bmain);
  }

  if (!MAIN_VERSION_FILE_ATLEAST(bmain, 402, 22)) {
    /* Display missing media in sequencer by default. */
    LISTBASE_FOREACH (Scene *, scene, &bmain->scenes) {
      if (scene->ed != nullptr) {
        scene->ed->show_missing_media_flag |= SEQ_EDIT_SHOW_MISSING_MEDIA;
      }
    }
  }

  if (!MAIN_VERSION_FILE_ATLEAST(bmain, 402, 23)) {
    LISTBASE_FOREACH (Scene *, scene, &bmain->scenes) {
      ToolSettings *ts = scene->toolsettings;
      if (!ts->uvsculpt.strength_curve) {
        ts->uvsculpt.size = 50;
        ts->uvsculpt.strength = 1.0f;
        ts->uvsculpt.curve_preset = BRUSH_CURVE_SMOOTH;
        ts->uvsculpt.strength_curve = BKE_curvemapping_add(1, 0.0f, 0.0f, 1.0f, 1.0f);
      }
    }
  }

  if (!MAIN_VERSION_FILE_ATLEAST(bmain, 402, 24)) {
    if (!DNA_struct_member_exists(fd->filesdna, "Material", "char", "thickness_mode")) {
      LISTBASE_FOREACH (Material *, material, &bmain->materials) {
        if (material->blend_flag & MA_BL_TRANSLUCENCY) {
          /* EEVEE Legacy used thickness from shadow map when translucency was on. */
          material->blend_flag |= MA_BL_THICKNESS_FROM_SHADOW;
        }
        if ((material->blend_flag & MA_BL_SS_REFRACTION) && material->use_nodes &&
            material->nodetree)
        {
          /* EEVEE Legacy used slab assumption. */
          material->thickness_mode = MA_THICKNESS_SLAB;
          version_refraction_depth_to_thickness_value(material->nodetree, material->refract_depth);
        }
      }
    }
  }

  if (!MAIN_VERSION_FILE_ATLEAST(bmain, 402, 25)) {
    FOREACH_NODETREE_BEGIN (bmain, ntree, id) {
      if (ntree->type != NTREE_COMPOSIT) {
        continue;
      }
      LISTBASE_FOREACH (bNode *, node, &ntree->nodes) {
        if (node->type != CMP_NODE_BLUR) {
          continue;
        }

        NodeBlurData &blur_data = *static_cast<NodeBlurData *>(node->storage);

        if (blur_data.filtertype != R_FILTER_FAST_GAUSS) {
          continue;
        }

        /* The size of the Fast Gaussian mode of blur decreased by the following factor to match
         * other blur sizes. So increase it back. */
        const float size_factor = 3.0f / 2.0f;
        blur_data.sizex *= size_factor;
        blur_data.sizey *= size_factor;
        blur_data.percentx *= size_factor;
        blur_data.percenty *= size_factor;
      }
    }
    FOREACH_NODETREE_END;
  }

  if (!MAIN_VERSION_FILE_ATLEAST(bmain, 402, 26)) {
    if (!DNA_struct_member_exists(fd->filesdna, "SceneEEVEE", "float", "shadow_resolution_scale"))
    {
      SceneEEVEE default_scene_eevee = *DNA_struct_default_get(SceneEEVEE);
      LISTBASE_FOREACH (Scene *, scene, &bmain->scenes) {
        scene->eevee.shadow_resolution_scale = default_scene_eevee.shadow_resolution_scale;
      }
    }
  }

  if (!MAIN_VERSION_FILE_ATLEAST(bmain, 402, 27)) {
    LISTBASE_FOREACH (Scene *, scene, &bmain->scenes) {
      if (scene->ed != nullptr) {
        scene->ed->cache_flag &= ~(SEQ_CACHE_UNUSED_5 | SEQ_CACHE_UNUSED_6 | SEQ_CACHE_UNUSED_7 |
                                   SEQ_CACHE_UNUSED_8 | SEQ_CACHE_UNUSED_9);
      }
    }
    LISTBASE_FOREACH (bScreen *, screen, &bmain->screens) {
      LISTBASE_FOREACH (ScrArea *, area, &screen->areabase) {
        LISTBASE_FOREACH (SpaceLink *, sl, &area->spacedata) {
          if (sl->spacetype == SPACE_SEQ) {
            SpaceSeq *sseq = (SpaceSeq *)sl;
            sseq->cache_overlay.flag |= SEQ_CACHE_SHOW_FINAL_OUT;
          }
        }
      }
    }
  }

  if (!MAIN_VERSION_FILE_ATLEAST(bmain, 402, 28)) {
    LISTBASE_FOREACH (Scene *, scene, &bmain->scenes) {
      if (scene->ed != nullptr) {
        SEQ_for_each_callback(&scene->ed->seqbase, seq_proxies_timecode_update, nullptr);
      }
    }

    LISTBASE_FOREACH (MovieClip *, clip, &bmain->movieclips) {
      MovieClipProxy proxy = clip->proxy;
      versioning_update_timecode(&proxy.tc);
    }
  }

  if (!MAIN_VERSION_FILE_ATLEAST(bmain, 402, 29)) {
    LISTBASE_FOREACH (Scene *, scene, &bmain->scenes) {
      if (scene->ed) {
        SEQ_for_each_callback(&scene->ed->seqbase, seq_text_data_update, nullptr);
      }
    }
  }

  if (!MAIN_VERSION_FILE_ATLEAST(bmain, 402, 30)) {
    LISTBASE_FOREACH (Scene *, scene, &bmain->scenes) {
      if (scene->nodetree) {
        scene->nodetree->flag &= ~NTREE_UNUSED_2;
      }
    }
  }

  if (!MAIN_VERSION_FILE_ATLEAST(bmain, 402, 31)) {
    LISTBASE_FOREACH (LightProbe *, lightprobe, &bmain->lightprobes) {
      /* Guess a somewhat correct density given the resolution. But very low resolution need
       * a decent enough density to work. */
      lightprobe->grid_surfel_density = max_ii(20,
                                               2 * max_iii(lightprobe->grid_resolution_x,
                                                           lightprobe->grid_resolution_y,
                                                           lightprobe->grid_resolution_z));
    }
  }

  if (!MAIN_VERSION_FILE_ATLEAST(bmain, 402, 31)) {
    bool only_uses_eevee_legacy_or_workbench = true;
    LISTBASE_FOREACH (Scene *, scene, &bmain->scenes) {
      if (!STR_ELEM(scene->r.engine, RE_engine_id_BLENDER_EEVEE, RE_engine_id_BLENDER_WORKBENCH)) {
        only_uses_eevee_legacy_or_workbench = false;
      }
    }
    /* Mark old EEVEE world volumes for showing conversion operator. */
    LISTBASE_FOREACH (World *, world, &bmain->worlds) {
      if (world->nodetree) {
        bNode *output_node = version_eevee_output_node_get(world->nodetree, SH_NODE_OUTPUT_WORLD);
        if (output_node) {
          bNodeSocket *volume_input_socket = static_cast<bNodeSocket *>(
              BLI_findlink(&output_node->inputs, 1));
          if (volume_input_socket) {
            LISTBASE_FOREACH (bNodeLink *, node_link, &world->nodetree->links) {
              if (node_link->tonode == output_node && node_link->tosock == volume_input_socket) {
                world->flag |= WO_USE_EEVEE_FINITE_VOLUME;
                /* Only display a warning message if we are sure this can be used by EEVEE. */
                if (only_uses_eevee_legacy_or_workbench) {
                  BLO_reportf_wrap(fd->reports,
                                   RPT_WARNING,
                                   RPT_("%s contains a volume shader that might need to be "
                                        "converted to object (see world volume panel)\n"),
                                   world->id.name + 2);
                }
              }
            }
          }
        }
      }
    }
  }

  if (!MAIN_VERSION_FILE_ATLEAST(bmain, 402, 33)) {
    constexpr int NTREE_EXECUTION_MODE_GPU = 2;

    LISTBASE_FOREACH (Scene *, scene, &bmain->scenes) {
      if (scene->nodetree) {
        if (scene->nodetree->execution_mode == NTREE_EXECUTION_MODE_GPU) {
          scene->r.compositor_device = SCE_COMPOSITOR_DEVICE_GPU;
        }
        scene->r.compositor_precision = scene->nodetree->precision;
      }
    }
  }

  if (!MAIN_VERSION_FILE_ATLEAST(bmain, 402, 34)) {
    float shadow_max_res_sun = 0.001f;
    float shadow_max_res_local = 0.001f;
    bool shadow_resolution_absolute = false;
    /* Try to get default resolution from scene setting. */
    LISTBASE_FOREACH (Scene *, scene, &bmain->scenes) {
      shadow_max_res_local = (2.0f * M_SQRT2) / scene->eevee.shadow_cube_size;
      /* Round to avoid weird numbers in the UI. */
      shadow_max_res_local = ceil(shadow_max_res_local * 1000.0f) / 1000.0f;
      shadow_resolution_absolute = true;
      break;
    }

    LISTBASE_FOREACH (Light *, light, &bmain->lights) {
      if (light->type == LA_SUN) {
        /* Sun are too complex to convert. Need user interaction. */
        light->shadow_maximum_resolution = shadow_max_res_sun;
        SET_FLAG_FROM_TEST(light->mode, false, LA_SHAD_RES_ABSOLUTE);
      }
      else {
        light->shadow_maximum_resolution = shadow_max_res_local;
        SET_FLAG_FROM_TEST(light->mode, shadow_resolution_absolute, LA_SHAD_RES_ABSOLUTE);
      }
    }
  }

  if (!MAIN_VERSION_FILE_ATLEAST(bmain, 402, 36)) {
    LISTBASE_FOREACH (Brush *, brush, &bmain->brushes) {
      /* Only for grease pencil brushes. */
      if (brush->gpencil_settings) {
        /* Use the `Scene` radius unit by default (confusingly named `BRUSH_LOCK_SIZE`).
         * Convert the radius to be the same visual size as in GPv2. */
        brush->flag |= BRUSH_LOCK_SIZE;
        brush->unprojected_radius = brush->size *
                                    blender::bke::greasepencil::LEGACY_RADIUS_CONVERSION_FACTOR;
      }
    }
  }

  if (!MAIN_VERSION_FILE_ATLEAST(bmain, 402, 37)) {
    const World *default_world = DNA_struct_default_get(World);
    LISTBASE_FOREACH (World *, world, &bmain->worlds) {
      world->sun_threshold = default_world->sun_threshold;
      world->sun_angle = default_world->sun_angle;
      world->sun_shadow_maximum_resolution = default_world->sun_shadow_maximum_resolution;
      /* Having the sun extracted is mandatory to keep the same look and avoid too much light
       * leaking compared to EEVEE-Legacy. But adding shadows might create performance overhead and
       * change the result in a very different way. So we disable shadows in older file. */
      world->flag &= ~WO_USE_SUN_SHADOW;
    }
  }

  if (!MAIN_VERSION_FILE_ATLEAST(bmain, 402, 38)) {
    LISTBASE_FOREACH (GreasePencil *, grease_pencil, &bmain->grease_pencils) {
      convert_grease_pencil_stroke_hardness_to_softness(grease_pencil);
    }
  }

  if (!MAIN_VERSION_FILE_ATLEAST(bmain, 402, 39)) {
    /* Unify cast shadow property with Cycles. */
    Scene *scene = static_cast<Scene *>(bmain->scenes.first);
    /* Be conservative, if there is no scene, still try to do the conversion as that can happen for
     * append and linking. We prefer breaking EEVEE rather than breaking Cycles here. */
    bool is_eevee = scene && STREQ(scene->r.engine, RE_engine_id_BLENDER_EEVEE);
    if (!is_eevee) {
      const Light *default_light = DNA_struct_default_get(Light);
      LISTBASE_FOREACH (Light *, light, &bmain->lights) {
        IDProperty *clight = version_cycles_properties_from_ID(&light->id);
        if (clight) {
          bool value = version_cycles_property_boolean(
              clight, "cast_shadow", default_light->mode & LA_SHADOW);
          SET_FLAG_FROM_TEST(light->mode, value, LA_SHADOW);
        }
      }
    }
  }

  if (!MAIN_VERSION_FILE_ATLEAST(bmain, 402, 40)) {
    LISTBASE_FOREACH (bNodeTree *, ntree, &bmain->nodetrees) {
      version_node_input_socket_name(ntree, FN_NODE_COMBINE_TRANSFORM, "Location", "Translation");
      version_node_output_socket_name(
          ntree, FN_NODE_SEPARATE_TRANSFORM, "Location", "Translation");
    }
  }

  if (!MAIN_VERSION_FILE_ATLEAST(bmain, 402, 41)) {
    const Light *default_light = DNA_struct_default_get(Light);
    LISTBASE_FOREACH (Light *, light, &bmain->lights) {
      light->shadow_jitter_overblur = default_light->shadow_jitter_overblur;
    }
  }

  if (!MAIN_VERSION_FILE_ATLEAST(bmain, 402, 43)) {
    const World *default_world = DNA_struct_default_get(World);
    LISTBASE_FOREACH (World *, world, &bmain->worlds) {
      world->sun_shadow_maximum_resolution = default_world->sun_shadow_maximum_resolution;
      world->sun_shadow_filter_radius = default_world->sun_shadow_filter_radius;
    }
  }

  if (!MAIN_VERSION_FILE_ATLEAST(bmain, 402, 44)) {
    const Scene *default_scene = DNA_struct_default_get(Scene);
    LISTBASE_FOREACH (Scene *, scene, &bmain->scenes) {
      scene->eevee.fast_gi_step_count = default_scene->eevee.fast_gi_step_count;
      scene->eevee.fast_gi_ray_count = default_scene->eevee.fast_gi_ray_count;
    }
  }

  if (!MAIN_VERSION_FILE_ATLEAST(bmain, 402, 45)) {
    LISTBASE_FOREACH (bScreen *, screen, &bmain->screens) {
      LISTBASE_FOREACH (ScrArea *, area, &screen->areabase) {
        LISTBASE_FOREACH (SpaceLink *, sl, &area->spacedata) {
          if (sl->spacetype == SPACE_VIEW3D) {
            View3D *v3d = reinterpret_cast<View3D *>(sl);
            v3d->flag2 |= V3D_SHOW_CAMERA_GUIDES;
          }
        }
      }
    }
  }

  if (!MAIN_VERSION_FILE_ATLEAST(bmain, 402, 46)) {
    const Scene *default_scene = DNA_struct_default_get(Scene);
    LISTBASE_FOREACH (Scene *, scene, &bmain->scenes) {
      scene->eevee.fast_gi_thickness_near = default_scene->eevee.fast_gi_thickness_near;
      scene->eevee.fast_gi_thickness_far = default_scene->eevee.fast_gi_thickness_far;
    }
  }
  if (!MAIN_VERSION_FILE_ATLEAST(bmain, 402, 48)) {
    LISTBASE_FOREACH (Object *, ob, &bmain->objects) {
      if (!ob->pose) {
        continue;
      }
      LISTBASE_FOREACH (bPoseChannel *, pchan, &ob->pose->chanbase) {
        pchan->custom_shape_wire_width = 1.0;
      }
    }
  }

  if (!MAIN_VERSION_FILE_ATLEAST(bmain, 402, 49)) {
    LISTBASE_FOREACH (bScreen *, screen, &bmain->screens) {
      LISTBASE_FOREACH (ScrArea *, area, &screen->areabase) {
        LISTBASE_FOREACH (SpaceLink *, sl, &area->spacedata) {
          if (sl->spacetype == SPACE_VIEW3D) {
            View3D *v3d = reinterpret_cast<View3D *>(sl);
            v3d->flag2 |= V3D_SHOW_CAMERA_PASSEPARTOUT;
          }
        }
      }
    }
  }

  if (!MAIN_VERSION_FILE_ATLEAST(bmain, 402, 50)) {
    LISTBASE_FOREACH (bNodeTree *, ntree, &bmain->nodetrees) {
      if (ntree->type != NTREE_GEOMETRY) {
        continue;
      }
      LISTBASE_FOREACH (bNode *, node, &ntree->nodes) {
        if (node->type != GEO_NODE_CAPTURE_ATTRIBUTE) {
          continue;
        }
        NodeGeometryAttributeCapture *storage = static_cast<NodeGeometryAttributeCapture *>(
            node->storage);
        if (storage->next_identifier > 0) {
          continue;
        }
        storage->capture_items_num = 1;
        storage->capture_items = MEM_cnew_array<NodeGeometryAttributeCaptureItem>(
            storage->capture_items_num, __func__);
        NodeGeometryAttributeCaptureItem &item = storage->capture_items[0];
        item.data_type = storage->data_type_legacy;
        item.identifier = storage->next_identifier++;
        item.name = BLI_strdup("Value");
      }
    }
  }

  if (!MAIN_VERSION_FILE_ATLEAST(bmain, 402, 53)) {
    LISTBASE_FOREACH (bScreen *, screen, &bmain->screens) {
      LISTBASE_FOREACH (ScrArea *, area, &screen->areabase) {
        LISTBASE_FOREACH (SpaceLink *, sl, &area->spacedata) {
          if (sl->spacetype == SPACE_NODE) {
            SpaceNode *snode = reinterpret_cast<SpaceNode *>(sl);
            snode->overlay.flag |= SN_OVERLAY_SHOW_REROUTE_AUTO_LABELS;
          }
        }
      }
    }
  }

  if (!MAIN_VERSION_FILE_ATLEAST(bmain, 402, 55)) {
    FOREACH_NODETREE_BEGIN (bmain, ntree, id) {
      if (ntree->type != NTREE_COMPOSIT) {
        continue;
      }
      LISTBASE_FOREACH (bNode *, node, &ntree->nodes) {
        if (node->type != CMP_NODE_CURVE_RGB) {
          continue;
        }

        CurveMapping &curve_mapping = *static_cast<CurveMapping *>(node->storage);

        /* Film-like tone only works with the combined curve, which is the fourth curve, so make
         * the combined curve current, as we now hide the rest of the curves since they no longer
         * have an effect. */
        if (curve_mapping.tone == CURVE_TONE_FILMLIKE) {
          curve_mapping.cur = 3;
        }
      }
    }
    FOREACH_NODETREE_END;
  }

  if (!MAIN_VERSION_FILE_ATLEAST(bmain, 403, 2)) {
    LISTBASE_FOREACH (bScreen *, screen, &bmain->screens) {
      LISTBASE_FOREACH (ScrArea *, area, &screen->areabase) {
        LISTBASE_FOREACH (SpaceLink *, space_link, &area->spacedata) {
          if (space_link->spacetype == SPACE_NODE) {
            SpaceNode *space_node = reinterpret_cast<SpaceNode *>(space_link);
            space_node->flag &= ~SNODE_FLAG_UNUSED_5;
          }
        }
      }
    }
  }

  if (!MAIN_VERSION_FILE_ATLEAST(bmain, 402, 60) ||
      (bmain->versionfile == 403 && !MAIN_VERSION_FILE_ATLEAST(bmain, 403, 3)))
  {
    /* Limit Rotation constraints from old files should use the legacy Limit
     * Rotation behavior. */
    LISTBASE_FOREACH (Object *, obj, &bmain->objects) {
      LISTBASE_FOREACH (bConstraint *, constraint, &obj->constraints) {
        if (constraint->type != CONSTRAINT_TYPE_ROTLIMIT) {
          continue;
        }
        static_cast<bRotLimitConstraint *>(constraint->data)->flag |= LIMIT_ROT_LEGACY_BEHAVIOR;
      }

      if (!obj->pose) {
        continue;
      }
      LISTBASE_FOREACH (bPoseChannel *, pbone, &obj->pose->chanbase) {
        LISTBASE_FOREACH (bConstraint *, constraint, &pbone->constraints) {
          if (constraint->type != CONSTRAINT_TYPE_ROTLIMIT) {
            continue;
          }
          static_cast<bRotLimitConstraint *>(constraint->data)->flag |= LIMIT_ROT_LEGACY_BEHAVIOR;
        }
      }
    }
  }

  if (!MAIN_VERSION_FILE_ATLEAST(bmain, 402, 61)) {
    /* LIGHT_PROBE_RESOLUTION_64 has been removed in EEVEE-Next as the tedrahedral mapping is to
     * low res to be usable. */
    LISTBASE_FOREACH (Scene *, scene, &bmain->scenes) {
      if (scene->eevee.gi_cubemap_resolution < 128) {
        scene->eevee.gi_cubemap_resolution = 128;
      }
    }
  }

  if (!MAIN_VERSION_FILE_ATLEAST(bmain, 402, 64)) {
    Scene *scene = static_cast<Scene *>(bmain->scenes.first);
    bool is_eevee_legacy = scene && STR_ELEM(scene->r.engine, RE_engine_id_BLENDER_EEVEE);
    if (is_eevee_legacy) {
      /* Re-apply versioning made for EEVEE-Next in 4.1 before it got delayed. */
      LISTBASE_FOREACH (Material *, material, &bmain->materials) {
        bool transparent_shadows = material->blend_shadow != MA_BS_SOLID;
        SET_FLAG_FROM_TEST(material->blend_flag, transparent_shadows, MA_BL_TRANSPARENT_SHADOW);
      }
      LISTBASE_FOREACH (Material *, mat, &bmain->materials) {
        mat->surface_render_method = (mat->blend_method == MA_BM_BLEND) ?
                                         MA_SURFACE_METHOD_FORWARD :
                                         MA_SURFACE_METHOD_DEFERRED;
      }
    }
  }

  if (!MAIN_VERSION_FILE_ATLEAST(bmain, 403, 3)) {
    LISTBASE_FOREACH (Brush *, brush, &bmain->brushes) {
      if (BrushGpencilSettings *settings = brush->gpencil_settings) {
        /* Copy the `draw_strength` value to the `alpha` value. */
        brush->alpha = settings->draw_strength;

        /* We approximate the simplify pixel threshold by taking the previous threshold (world
         * space) and dividing by the legacy radius conversion factor. This should generally give
         * reasonable "pixel" threshold values, at least for previous GPv2 defaults. */
        settings->simplify_px = settings->simplify_f /
                                blender::bke::greasepencil::LEGACY_RADIUS_CONVERSION_FACTOR * 0.1f;
      }
    }
  }

  if (!MAIN_VERSION_FILE_ATLEAST(bmain, 403, 4)) {
    LISTBASE_FOREACH (Scene *, scene, &bmain->scenes) {
      scene->view_settings.temperature = 6500.0f;
      scene->view_settings.tint = 10.0f;
    }
  }

  if (!MAIN_VERSION_FILE_ATLEAST(bmain, 403, 7)) {
    LISTBASE_FOREACH (Scene *, scene, &bmain->scenes) {
      SequencerToolSettings *sequencer_tool_settings = SEQ_tool_settings_ensure(scene);
      sequencer_tool_settings->snap_mode |= SEQ_SNAP_TO_PREVIEW_BORDERS |
                                            SEQ_SNAP_TO_PREVIEW_CENTER |
                                            SEQ_SNAP_TO_STRIPS_PREVIEW;
    }
  }

  if (!MAIN_VERSION_FILE_ATLEAST(bmain, 403, 8)) {
    update_paint_modes_for_brush_assets(*bmain);
  }

  if (!MAIN_VERSION_FILE_ATLEAST(bmain, 403, 9)) {
    fix_built_in_curve_attribute_defaults(bmain);
  }

  if (!MAIN_VERSION_FILE_ATLEAST(bmain, 403, 10)) {
    /* Initialize Color Balance node white point settings. */
    FOREACH_NODETREE_BEGIN (bmain, ntree, id) {
      if (ntree->type != NTREE_CUSTOM) {
        LISTBASE_FOREACH (bNode *, node, &ntree->nodes) {
          if (node->type == CMP_NODE_COLORBALANCE) {
            NodeColorBalance *n = static_cast<NodeColorBalance *>(node->storage);
            n->input_temperature = n->output_temperature = 6500.0f;
            n->input_tint = n->output_tint = 10.0f;
          }
        }
      }
    }
    FOREACH_NODETREE_END;
  }

  if (!MAIN_VERSION_FILE_ATLEAST(bmain, 403, 11)) {
    LISTBASE_FOREACH (Curves *, curves, &bmain->hair_curves) {
      curves->geometry.attributes_active_index = curves->attributes_active_index_legacy;
    }
  }

  if (!MAIN_VERSION_FILE_ATLEAST(bmain, 403, 13)) {
    Camera default_cam = *DNA_struct_default_get(Camera);
    LISTBASE_FOREACH (Camera *, camera, &bmain->cameras) {
      camera->central_cylindrical_range_u_min = default_cam.central_cylindrical_range_u_min;
      camera->central_cylindrical_range_u_max = default_cam.central_cylindrical_range_u_max;
      camera->central_cylindrical_range_v_min = default_cam.central_cylindrical_range_v_min;
      camera->central_cylindrical_range_v_max = default_cam.central_cylindrical_range_v_max;
      camera->central_cylindrical_radius = default_cam.central_cylindrical_radius;
    }
  }

<<<<<<< HEAD
  if (!MAIN_VERSION_FILE_ATLEAST(bmain, 403, 14)) {
    using namespace blender;

    LISTBASE_FOREACH (Collection *, collection, &bmain->collections) {
      ListBase *exporters = &collection->exporters;
      LISTBASE_FOREACH (CollectionExport *, data, exporters) {
        if (data->name[0] == '\0') {
          bke::FileHandlerType *fh = bke::file_handler_find(data->fh_idname);
          BKE_collection_exporter_name_set(data, fh ? fh->label : DATA_("Undefined"));
        }
      }
    }
=======
  /* The File Output node now uses the linear color space setting of its stored image formats. So
   * we need to ensure the color space value is initialized to some sane default based on the image
   * type. Furthermore, the node now gained a new Save As Render option that is global to the node,
   * which will be used if Use Node Format is enabled for each input, so we potentially need to
   * disable Use Node Format in case inputs had different Save As render options. */
  if (!MAIN_VERSION_FILE_ATLEAST(bmain, 403, 14)) {
    FOREACH_NODETREE_BEGIN (bmain, ntree, id) {
      if (ntree->type != NTREE_COMPOSIT) {
        continue;
      }

      LISTBASE_FOREACH (bNode *, node, &ntree->nodes) {
        if (node->type != CMP_NODE_OUTPUT_FILE) {
          continue;
        }

        /* Initialize node format color space if it is not set. */
        NodeImageMultiFile *storage = static_cast<NodeImageMultiFile *>(node->storage);
        if (storage->format.linear_colorspace_settings.name[0] == '\0') {
          BKE_image_format_update_color_space_for_type(&storage->format);
        }

        if (BLI_listbase_is_empty(&node->inputs)) {
          continue;
        }

        /* Initialize input formats color space if it is not set. */
        LISTBASE_FOREACH (const bNodeSocket *, input, &node->inputs) {
          NodeImageMultiFileSocket *input_storage = static_cast<NodeImageMultiFileSocket *>(
              input->storage);
          if (input_storage->format.linear_colorspace_settings.name[0] == '\0') {
            BKE_image_format_update_color_space_for_type(&input_storage->format);
          }
        }

        /* EXR images don't use Save As Render. */
        if (ELEM(storage->format.imtype, R_IMF_IMTYPE_OPENEXR, R_IMF_IMTYPE_MULTILAYER)) {
          continue;
        }

        /* Find out if all inputs have the same Save As Render option. */
        const bNodeSocket *first_input = static_cast<bNodeSocket *>(node->inputs.first);
        const NodeImageMultiFileSocket *first_input_storage =
            static_cast<NodeImageMultiFileSocket *>(first_input->storage);
        const bool first_save_as_render = first_input_storage->save_as_render;
        bool all_inputs_have_same_save_as_render = true;
        LISTBASE_FOREACH (const bNodeSocket *, input, &node->inputs) {
          const NodeImageMultiFileSocket *input_storage = static_cast<NodeImageMultiFileSocket *>(
              input->storage);
          if (input_storage->save_as_render != first_save_as_render) {
            all_inputs_have_same_save_as_render = false;
            break;
          }
        }

        /* All inputs have the same save as render option, so we set the node Save As Render option
         * to that value, and we leave inputs as is. */
        if (all_inputs_have_same_save_as_render) {
          storage->save_as_render = first_save_as_render;
          continue;
        }

        /* For inputs that have Use Node Format enabled, we need to disabled it because otherwise
         * they will use the node's Save As Render option. It follows that we need to copy the
         * node's format to the input format. */
        LISTBASE_FOREACH (const bNodeSocket *, input, &node->inputs) {
          NodeImageMultiFileSocket *input_storage = static_cast<NodeImageMultiFileSocket *>(
              input->storage);

          if (!input_storage->use_node_format) {
            continue;
          }

          input_storage->use_node_format = false;
          input_storage->format = storage->format;
        }
      }
    }
    FOREACH_NODETREE_END;
>>>>>>> 5b61a01c
  }

  /**
   * Always bump subversion in BKE_blender_version.h when adding versioning
   * code here, and wrap it inside a MAIN_VERSION_FILE_ATLEAST check.
   *
   * \note Keep this message at the bottom of the function.
   */

  /* Always run this versioning; meshes are written with the legacy format which always needs to
   * be converted to the new format on file load. Can be moved to a subversion check in a larger
   * breaking release. */
  LISTBASE_FOREACH (Mesh *, mesh, &bmain->meshes) {
    blender::bke::mesh_sculpt_mask_to_generic(*mesh);
  }
}<|MERGE_RESOLUTION|>--- conflicted
+++ resolved
@@ -4449,20 +4449,6 @@
     }
   }
 
-<<<<<<< HEAD
-  if (!MAIN_VERSION_FILE_ATLEAST(bmain, 403, 14)) {
-    using namespace blender;
-
-    LISTBASE_FOREACH (Collection *, collection, &bmain->collections) {
-      ListBase *exporters = &collection->exporters;
-      LISTBASE_FOREACH (CollectionExport *, data, exporters) {
-        if (data->name[0] == '\0') {
-          bke::FileHandlerType *fh = bke::file_handler_find(data->fh_idname);
-          BKE_collection_exporter_name_set(data, fh ? fh->label : DATA_("Undefined"));
-        }
-      }
-    }
-=======
   /* The File Output node now uses the linear color space setting of its stored image formats. So
    * we need to ensure the color space value is initialized to some sane default based on the image
    * type. Furthermore, the node now gained a new Save As Render option that is global to the node,
@@ -4542,8 +4528,20 @@
       }
     }
     FOREACH_NODETREE_END;
->>>>>>> 5b61a01c
-  }
+  }
+
+  if (!MAIN_VERSION_FILE_ATLEAST(bmain, 403, 14)) {
+    using namespace blender;
+
+    LISTBASE_FOREACH (Collection *, collection, &bmain->collections) {
+      ListBase *exporters = &collection->exporters;
+      LISTBASE_FOREACH (CollectionExport *, data, exporters) {
+        if (data->name[0] == '\0') {
+          bke::FileHandlerType *fh = bke::file_handler_find(data->fh_idname);
+          BKE_collection_exporter_name_set(data, fh ? fh->label : DATA_("Undefined"));
+        }
+      }
+    }
 
   /**
    * Always bump subversion in BKE_blender_version.h when adding versioning
