/* SPDX-FileCopyrightText: 2023 Blender Authors
 *
 * SPDX-License-Identifier: GPL-2.0-or-later */

/** \file
 * \ingroup blenloader
 */

#define DNA_DEPRECATED_ALLOW

#include <algorithm>
#include <cmath>

/* Define macros in `DNA_genfile.h`. */
#define DNA_GENFILE_VERSIONING_MACROS

#include "DNA_anim_types.h"
#include "DNA_brush_types.h"
#include "DNA_camera_types.h"
#include "DNA_curve_types.h"
#include "DNA_defaults.h"
#include "DNA_light_types.h"
#include "DNA_lightprobe_types.h"
#include "DNA_material_types.h"
#include "DNA_mesh_types.h"
#include "DNA_modifier_types.h"
#include "DNA_movieclip_types.h"
#include "DNA_scene_types.h"
#include "DNA_sequence_types.h"
#include "DNA_world_types.h"

#include "DNA_defaults.h"
#include "DNA_defs.h"
#include "DNA_genfile.h"
#include "DNA_particle_types.h"

#undef DNA_GENFILE_VERSIONING_MACROS

#include "BLI_assert.h"
#include "BLI_listbase.h"
#include "BLI_map.hh"
#include "BLI_math_rotation.h"
#include "BLI_math_vector.h"
#include "BLI_set.hh"
#include "BLI_string.h"
#include "BLI_string_ref.hh"

#include "BKE_anim_data.hh"
#include "BKE_animsys.h"
#include "BKE_armature.hh"
#include "BKE_attribute.hh"
#include "BKE_colortools.hh"
#include "BKE_curve.hh"
#include "BKE_effect.h"
#include "BKE_grease_pencil.hh"
#include "BKE_idprop.hh"
#include "BKE_main.hh"
#include "BKE_material.h"
#include "BKE_mesh_legacy_convert.hh"
#include "BKE_nla.h"
#include "BKE_node_runtime.hh"
#include "BKE_scene.hh"
#include "BKE_tracking.h"

#include "IMB_imbuf_enums.h"

#include "SEQ_iterator.hh"
#include "SEQ_sequencer.hh"

#include "ANIM_armature_iter.hh"
#include "ANIM_bone_collections.hh"

#include "BLT_translation.hh"

#include "BLO_read_write.hh"
#include "BLO_readfile.hh"

#include "NOD_shader.h"

#include "readfile.hh"

#include "versioning_common.hh"

// static CLG_LogRef LOG = {"blo.readfile.doversion"};

static void version_composite_nodetree_null_id(bNodeTree *ntree, Scene *scene)
{
  for (bNode *node : ntree->all_nodes()) {
    if (node->id == nullptr && ((node->type == CMP_NODE_R_LAYERS) ||
                                (node->type == CMP_NODE_CRYPTOMATTE &&
                                 node->custom1 == CMP_NODE_CRYPTOMATTE_SOURCE_RENDER)))
    {
      node->id = &scene->id;
    }
  }
}

/* Move bone-group color to the individual bones. */
static void version_bonegroup_migrate_color(Main *bmain)
{
  using PoseSet = blender::Set<bPose *>;
  blender::Map<bArmature *, PoseSet> armature_poses;

  /* Gather a mapping from armature to the poses that use it. */
  LISTBASE_FOREACH (Object *, ob, &bmain->objects) {
    if (ob->type != OB_ARMATURE || !ob->pose) {
      continue;
    }

    bArmature *arm = reinterpret_cast<bArmature *>(ob->data);
    BLI_assert_msg(GS(arm->id.name) == ID_AR,
                   "Expected ARMATURE object to have an Armature as data");

    /* There is no guarantee that the current state of poses is in sync with the Armature data.
     *
     * NOTE: No need to handle user reference-counting in readfile code. */
    BKE_pose_ensure(bmain, ob, arm, false);

    PoseSet &pose_set = armature_poses.lookup_or_add_default(arm);
    pose_set.add(ob->pose);
  }

  /* Move colors from the pose's bone-group to either the armature bones or the
   * pose bones, depending on how many poses use the Armature. */
  for (const PoseSet &pose_set : armature_poses.values()) {
    /* If the Armature is shared, the bone group colors might be different, and thus they have to
     * be stored on the pose bones. If the Armature is NOT shared, the bone colors can be stored
     * directly on the Armature bones. */
    const bool store_on_armature = pose_set.size() == 1;

    for (bPose *pose : pose_set) {
      LISTBASE_FOREACH (bPoseChannel *, pchan, &pose->chanbase) {
        const bActionGroup *bgrp = (const bActionGroup *)BLI_findlink(&pose->agroups,
                                                                      (pchan->agrp_index - 1));
        if (!bgrp) {
          continue;
        }

        BoneColor &bone_color = store_on_armature ? pchan->bone->color : pchan->color;
        bone_color.palette_index = bgrp->customCol;
        memcpy(&bone_color.custom, &bgrp->cs, sizeof(bone_color.custom));
      }
    }
  }
}

static void version_bonelayers_to_bonecollections(Main *bmain)
{
  char bcoll_name[MAX_NAME];
  char custom_prop_name[MAX_NAME];

  LISTBASE_FOREACH (bArmature *, arm, &bmain->armatures) {
    IDProperty *arm_idprops = IDP_GetProperties(&arm->id);

    BLI_assert_msg(arm->edbo == nullptr, "did not expect an Armature to be saved in edit mode");
    const uint layer_used = arm->layer_used;

    /* Construct a bone collection for each layer that contains at least one bone. */
    blender::Vector<std::pair<uint, BoneCollection *>> layermask_collection;
    for (uint layer = 0; layer < 32; ++layer) {
      const uint layer_mask = 1u << layer;
      if ((layer_used & layer_mask) == 0) {
        /* Layer is empty, so no need to convert to collection. */
        continue;
      }

      /* Construct a suitable name for this bone layer. */
      bcoll_name[0] = '\0';
      if (arm_idprops) {
        /* See if we can use the layer name from the Bone Manager add-on. This is a popular add-on
         * for managing bone layers and giving them names. */
        SNPRINTF(custom_prop_name, "layer_name_%u", layer);
        IDProperty *prop = IDP_GetPropertyFromGroup(arm_idprops, custom_prop_name);
        if (prop != nullptr && prop->type == IDP_STRING && IDP_String(prop)[0] != '\0') {
          SNPRINTF(bcoll_name, "Layer %u - %s", layer + 1, IDP_String(prop));
        }
      }
      if (bcoll_name[0] == '\0') {
        /* Either there was no name defined in the custom property, or
         * it was the empty string. */
        SNPRINTF(bcoll_name, "Layer %u", layer + 1);
      }

      /* Create a new bone collection for this layer. */
      BoneCollection *bcoll = ANIM_armature_bonecoll_new(arm, bcoll_name);
      layermask_collection.append(std::make_pair(layer_mask, bcoll));

      if ((arm->layer & layer_mask) == 0) {
        ANIM_bonecoll_hide(arm, bcoll);
      }
    }

    /* Iterate over the bones to assign them to their layers. */
    blender::animrig::ANIM_armature_foreach_bone(&arm->bonebase, [&](Bone *bone) {
      for (auto layer_bcoll : layermask_collection) {
        const uint layer_mask = layer_bcoll.first;
        if ((bone->layer & layer_mask) == 0) {
          continue;
        }

        BoneCollection *bcoll = layer_bcoll.second;
        ANIM_armature_bonecoll_assign(bcoll, bone);
      }
    });
  }
}

static void version_bonegroups_to_bonecollections(Main *bmain)
{
  LISTBASE_FOREACH (Object *, ob, &bmain->objects) {
    if (ob->type != OB_ARMATURE || !ob->pose) {
      continue;
    }

    /* Convert the bone groups on a bone-by-bone basis. */
    bArmature *arm = reinterpret_cast<bArmature *>(ob->data);
    bPose *pose = ob->pose;

    blender::Map<const bActionGroup *, BoneCollection *> collections_by_group;
    /* Convert all bone groups, regardless of whether they contain any bones. */
    LISTBASE_FOREACH (bActionGroup *, bgrp, &pose->agroups) {
      BoneCollection *bcoll = ANIM_armature_bonecoll_new(arm, bgrp->name);
      collections_by_group.add_new(bgrp, bcoll);

      /* Before now, bone visibility was determined by armature layers, and bone
       * groups did not have any impact on this. To retain the behavior, that
       * hiding all layers a bone is on hides the bone, the
       * bone-group-collections should be created hidden. */
      ANIM_bonecoll_hide(arm, bcoll);
    }

    /* Assign the bones to their bone group based collection. */
    LISTBASE_FOREACH (bPoseChannel *, pchan, &pose->chanbase) {
      /* Find the bone group of this pose channel. */
      const bActionGroup *bgrp = (const bActionGroup *)BLI_findlink(&pose->agroups,
                                                                    (pchan->agrp_index - 1));
      if (!bgrp) {
        continue;
      }

      /* Assign the bone. */
      BoneCollection *bcoll = collections_by_group.lookup(bgrp);
      ANIM_armature_bonecoll_assign(bcoll, pchan->bone);
    }

    /* The list of bone groups (pose->agroups) is intentionally left alone here. This will allow
     * for older versions of Blender to open the file with bone groups intact. Of course the bone
     * groups will not be updated any more, but this way the data at least survives an accidental
     * save with Blender 4.0. */
  }
}

/**
 * Change animation/drivers from "collections[..." to "collections_all[..." so
 * they remain stable when the bone collection hierarchy structure changes.
 */
static void version_bonecollection_anim(FCurve *fcurve)
{
  const blender::StringRef rna_path(fcurve->rna_path);
  constexpr char const *rna_path_prefix = "collections[";
  if (!rna_path.startswith(rna_path_prefix)) {
    return;
  }

  const std::string path_remainder(rna_path.drop_known_prefix(rna_path_prefix));
  MEM_freeN(fcurve->rna_path);
  fcurve->rna_path = BLI_sprintfN("collections_all[%s", path_remainder.c_str());
}

static void version_principled_bsdf_update_animdata(ID *owner_id, bNodeTree *ntree)
{
  ID *id = &ntree->id;
  AnimData *adt = BKE_animdata_from_id(id);

  LISTBASE_FOREACH (bNode *, node, &ntree->nodes) {
    if (node->type != SH_NODE_BSDF_PRINCIPLED) {
      continue;
    }

    char node_name_escaped[MAX_NAME * 2];
    BLI_str_escape(node_name_escaped, node->name, sizeof(node_name_escaped));
    std::string prefix = "nodes[\"" + std::string(node_name_escaped) + "\"].inputs";

    /* Remove animdata for inputs 18 (Transmission Roughness) and 3 (Subsurface Color). */
    BKE_animdata_fix_paths_remove(id, (prefix + "[18]").c_str());
    BKE_animdata_fix_paths_remove(id, (prefix + "[3]").c_str());

    /* Order is important here: If we e.g. want to change A->B and B->C, but perform A->B first,
     * then later we don't know whether a B entry is an original B (and therefore should be
     * changed to C) or used to be A and was already handled.
     * In practice, going reverse mostly works, the two notable dependency chains are:
     * - 8->13, then 2->8, then 9->2 (13 was changed before)
     * - 1->9, then 6->1 (9 was changed before)
     * - 4->10, then 21->4 (10 was changed before)
     *
     * 0 (Base Color) and 17 (Transmission) are fine as-is. */
    std::pair<int, int> remap_table[] = {
        {20, 27}, /* Emission Strength */
        {19, 26}, /* Emission */
        {16, 3},  /* IOR */
        {15, 19}, /* Clearcoat Roughness */
        {14, 18}, /* Clearcoat */
        {13, 25}, /* Sheen Tint */
        {12, 23}, /* Sheen */
        {11, 15}, /* Anisotropic Rotation */
        {10, 14}, /* Anisotropic */
        {8, 13},  /* Specular Tint */
        {2, 8},   /* Subsurface Radius */
        {9, 2},   /* Roughness */
        {7, 12},  /* Specular */
        {1, 9},   /* Subsurface Scale */
        {6, 1},   /* Metallic */
        {5, 11},  /* Subsurface Anisotropy */
        {4, 10},  /* Subsurface IOR */
        {21, 4}   /* Alpha */
    };
    for (const auto &entry : remap_table) {
      BKE_animdata_fix_paths_rename(
          id, adt, owner_id, prefix.c_str(), nullptr, nullptr, entry.first, entry.second, false);
    }
  }
}

static void versioning_eevee_shadow_settings(Object *object)
{
  /** EEVEE no longer uses the Material::blend_shadow property.
   * Instead, it uses Object::visibility_flag for disabling shadow casting
   */

  short *material_len = BKE_object_material_len_p(object);
  if (!material_len) {
    return;
  }

  using namespace blender;
  bool hide_shadows = *material_len > 0;
  for (int i : IndexRange(*material_len)) {
    Material *material = BKE_object_material_get(object, i + 1);
    if (!material || material->blend_shadow != MA_BS_NONE) {
      hide_shadows = false;
    }
  }

  /* Enable the hide_shadow flag only if there's not any shadow casting material. */
  SET_FLAG_FROM_TEST(object->visibility_flag, hide_shadows, OB_HIDE_SHADOW);
}

static void versioning_replace_splitviewer(bNodeTree *ntree)
{
  /* Split viewer was replaced with a regular split node, so add a viewer node,
   * and link it to the new split node to achieve the same behavior of the split viewer node. */

  LISTBASE_FOREACH_MUTABLE (bNode *, node, &ntree->nodes) {
    if (node->type != CMP_NODE_SPLITVIEWER__DEPRECATED) {
      continue;
    }

    STRNCPY(node->idname, "CompositorNodeSplit");
    node->type = CMP_NODE_SPLIT;
    MEM_freeN(node->storage);
    node->storage = nullptr;

    bNode *viewer_node = nodeAddStaticNode(nullptr, ntree, CMP_NODE_VIEWER);
    /* Nodes are created stacked on top of each other, so separate them a bit. */
    viewer_node->locx = node->locx + node->width + viewer_node->width / 4.0f;
    viewer_node->locy = node->locy;
    viewer_node->flag &= ~NODE_PREVIEW;

    bNodeSocket *split_out_socket = nodeAddStaticSocket(
        ntree, node, SOCK_OUT, SOCK_IMAGE, PROP_NONE, "Image", "Image");
    bNodeSocket *viewer_in_socket = nodeFindSocket(viewer_node, SOCK_IN, "Image");

    nodeAddLink(ntree, node, split_out_socket, viewer_node, viewer_in_socket);
  }
}

/**
 * Exit NLA tweakmode when the AnimData struct has insufficient information.
 *
 * When NLA tweakmode is enabled, Blender expects certain pointers to be set up
 * correctly, and if that fails, can crash. This function ensures that
 * everything is consistent, by exiting tweakmode everywhere there's missing
 * pointers.
 *
 * This shouldn't happen, but the example blend file attached to #119615 needs
 * this.
 */
static void version_nla_tweakmode_incomplete(Main *bmain)
{
  bool any_valid_tweakmode_left = false;

  ID *id;
  FOREACH_MAIN_ID_BEGIN (bmain, id) {
    AnimData *adt = BKE_animdata_from_id(id);
    if (!adt || !(adt->flag & ADT_NLA_EDIT_ON)) {
      continue;
    }

    if (adt->act_track && adt->actstrip) {
      /* Expected case. */
      any_valid_tweakmode_left = true;
      continue;
    }

    /* Not enough info in the blend file to reliably stay in tweak mode. This is the most important
     * part of this versioning code, as it prevents future nullptr access. */
    BKE_nla_tweakmode_exit(adt);
  }
  FOREACH_MAIN_ID_END;

  if (any_valid_tweakmode_left) {
    /* There are still NLA strips correctly in tweak mode. */
    return;
  }

  /* Nothing is in a valid tweakmode, so just disable the corresponding flags on all scenes. */
  LISTBASE_FOREACH (Scene *, scene, &bmain->scenes) {
    scene->flag &= ~SCE_NLA_EDIT_ON;
  }
}

void do_versions_after_linking_400(FileData *fd, Main *bmain)
{
  if (!MAIN_VERSION_FILE_ATLEAST(bmain, 400, 9)) {
    /* Fix area light scaling. */
    LISTBASE_FOREACH (Light *, light, &bmain->lights) {
      light->energy = light->energy_deprecated;
      if (light->type == LA_AREA) {
        light->energy *= M_PI_4;
      }
    }

    /* XXX This was added several years ago in 'lib_link` code of Scene... Should be safe enough
     * here. */
    LISTBASE_FOREACH (Scene *, scene, &bmain->scenes) {
      if (scene->nodetree) {
        version_composite_nodetree_null_id(scene->nodetree, scene);
      }
    }

    /* XXX This was added many years ago (1c19940198) in 'lib_link` code of particles as a bug-fix.
     * But this is actually versioning. Should be safe enough here. */
    LISTBASE_FOREACH (ParticleSettings *, part, &bmain->particles) {
      if (!part->effector_weights) {
        part->effector_weights = BKE_effector_add_weights(part->force_group);
      }
    }

    /* Object proxies have been deprecated sine 3.x era, so their update & sanity check can now
     * happen in do_versions code. */
    LISTBASE_FOREACH (Object *, ob, &bmain->objects) {
      if (ob->proxy) {
        /* Paranoia check, actually a proxy_from pointer should never be written... */
        if (!ID_IS_LINKED(ob->proxy)) {
          ob->proxy->proxy_from = nullptr;
          ob->proxy = nullptr;

          if (ob->id.lib) {
            BLO_reportf_wrap(fd->reports,
                             RPT_INFO,
                             RPT_("Proxy lost from object %s lib %s\n"),
                             ob->id.name + 2,
                             ob->id.lib->filepath);
          }
          else {
            BLO_reportf_wrap(fd->reports,
                             RPT_INFO,
                             RPT_("Proxy lost from object %s lib <NONE>\n"),
                             ob->id.name + 2);
          }
          fd->reports->count.missing_obproxies++;
        }
        else {
          /* This triggers object_update to always use a copy. */
          ob->proxy->proxy_from = ob;
        }
      }
    }
  }

  if (!MAIN_VERSION_FILE_ATLEAST(bmain, 400, 21)) {
    if (!DNA_struct_member_exists(fd->filesdna, "bPoseChannel", "BoneColor", "color")) {
      version_bonegroup_migrate_color(bmain);
    }

    if (!DNA_struct_member_exists(fd->filesdna, "bArmature", "ListBase", "collections")) {
      version_bonelayers_to_bonecollections(bmain);
      version_bonegroups_to_bonecollections(bmain);
    }
  }

  if (!MAIN_VERSION_FILE_ATLEAST(bmain, 400, 24)) {
    FOREACH_NODETREE_BEGIN (bmain, ntree, id) {
      if (ntree->type == NTREE_SHADER) {
        /* Convert animdata on the Principled BSDF sockets. */
        version_principled_bsdf_update_animdata(id, ntree);
      }
    }
    FOREACH_NODETREE_END;
  }

  if (!MAIN_VERSION_FILE_ATLEAST(bmain, 400, 34)) {
    BKE_mesh_legacy_face_map_to_generic(bmain);
  }

  if (!MAIN_VERSION_FILE_ATLEAST(bmain, 401, 5)) {
    Scene *scene = static_cast<Scene *>(bmain->scenes.first);
    bool is_cycles = scene && STREQ(scene->r.engine, RE_engine_id_CYCLES);
    if (!is_cycles) {
      LISTBASE_FOREACH (Object *, object, &bmain->objects) {
        versioning_eevee_shadow_settings(object);
      }
    }
  }

  if (!MAIN_VERSION_FILE_ATLEAST(bmain, 401, 23)) {
    version_nla_tweakmode_incomplete(bmain);
  }

  if (!MAIN_VERSION_FILE_ATLEAST(bmain, 402, 15)) {
    /* Change drivers and animation on "armature.collections" to
     * ".collections_all", so that they are drawn correctly in the tree view,
     * and keep working when the collection is moved around in the hierarchy. */
    LISTBASE_FOREACH (bArmature *, arm, &bmain->armatures) {
      AnimData *adt = BKE_animdata_from_id(&arm->id);
      if (!adt) {
        continue;
      }

      LISTBASE_FOREACH (FCurve *, fcurve, &adt->drivers) {
        version_bonecollection_anim(fcurve);
      }
      if (adt->action) {
        LISTBASE_FOREACH (FCurve *, fcurve, &adt->action->curves) {
          version_bonecollection_anim(fcurve);
        }
      }
    }
  }

  if (!MAIN_VERSION_FILE_ATLEAST(bmain, 402, 23)) {
    /* Shift animation data to accommodate the new Roughness input. */
    version_node_socket_index_animdata(
        bmain, NTREE_SHADER, SH_NODE_SUBSURFACE_SCATTERING, 4, 1, 5);
  }

  /**
   * Always bump subversion in BKE_blender_version.h when adding versioning
   * code here, and wrap it inside a MAIN_VERSION_FILE_ATLEAST check.
   *
   * \note Keep this message at the bottom of the function.
   */
}

static void version_mesh_legacy_to_struct_of_array_format(Mesh &mesh)
{
  BKE_mesh_legacy_convert_flags_to_selection_layers(&mesh);
  BKE_mesh_legacy_convert_flags_to_hide_layers(&mesh);
  BKE_mesh_legacy_convert_uvs_to_generic(&mesh);
  BKE_mesh_legacy_convert_mpoly_to_material_indices(&mesh);
  BKE_mesh_legacy_sharp_faces_from_flags(&mesh);
  BKE_mesh_legacy_bevel_weight_to_layers(&mesh);
  BKE_mesh_legacy_sharp_edges_from_flags(&mesh);
  BKE_mesh_legacy_face_set_to_generic(&mesh);
  BKE_mesh_legacy_edge_crease_to_layers(&mesh);
  BKE_mesh_legacy_uv_seam_from_flags(&mesh);
  BKE_mesh_legacy_convert_verts_to_positions(&mesh);
  BKE_mesh_legacy_attribute_flags_to_strings(&mesh);
  BKE_mesh_legacy_convert_loops_to_corners(&mesh);
  BKE_mesh_legacy_convert_polys_to_offsets(&mesh);
  BKE_mesh_legacy_convert_edges_to_generic(&mesh);
}

static void version_motion_tracking_legacy_camera_object(MovieClip &movieclip)
{
  MovieTracking &tracking = movieclip.tracking;
  MovieTrackingObject *active_tracking_object = BKE_tracking_object_get_active(&tracking);
  MovieTrackingObject *tracking_camera_object = BKE_tracking_object_get_camera(&tracking);

  BLI_assert(tracking_camera_object != nullptr);

  if (BLI_listbase_is_empty(&tracking_camera_object->tracks)) {
    tracking_camera_object->tracks = tracking.tracks_legacy;
    active_tracking_object->active_track = tracking.act_track_legacy;
  }

  if (BLI_listbase_is_empty(&tracking_camera_object->plane_tracks)) {
    tracking_camera_object->plane_tracks = tracking.plane_tracks_legacy;
    active_tracking_object->active_plane_track = tracking.act_plane_track_legacy;
  }

  if (tracking_camera_object->reconstruction.cameras == nullptr) {
    tracking_camera_object->reconstruction = tracking.reconstruction_legacy;
  }

  /* Clear pointers in the legacy storage.
   * Always do it, in the case something got missed in the logic above, so that the legacy storage
   * is always ensured to be empty after load. */
  BLI_listbase_clear(&tracking.tracks_legacy);
  BLI_listbase_clear(&tracking.plane_tracks_legacy);
  tracking.act_track_legacy = nullptr;
  tracking.act_plane_track_legacy = nullptr;
  memset(&tracking.reconstruction_legacy, 0, sizeof(tracking.reconstruction_legacy));
}

static void version_movieclips_legacy_camera_object(Main *bmain)
{
  LISTBASE_FOREACH (MovieClip *, movieclip, &bmain->movieclips) {
    version_motion_tracking_legacy_camera_object(*movieclip);
  }
}

/* Version VertexWeightEdit modifier to make existing weights exclusive of the threshold. */
static void version_vertex_weight_edit_preserve_threshold_exclusivity(Main *bmain)
{
  LISTBASE_FOREACH (Object *, ob, &bmain->objects) {
    if (ob->type != OB_MESH) {
      continue;
    }

    LISTBASE_FOREACH (ModifierData *, md, &ob->modifiers) {
      if (md->type == eModifierType_WeightVGEdit) {
        WeightVGEditModifierData *wmd = reinterpret_cast<WeightVGEditModifierData *>(md);
        wmd->add_threshold = nexttoward(wmd->add_threshold, 2.0);
        wmd->rem_threshold = nexttoward(wmd->rem_threshold, -1.0);
      }
    }
  }
}

static void version_mesh_crease_generic(Main &bmain)
{
  LISTBASE_FOREACH (Mesh *, mesh, &bmain.meshes) {
    BKE_mesh_legacy_crease_to_generic(mesh);
  }

  LISTBASE_FOREACH (bNodeTree *, ntree, &bmain.nodetrees) {
    if (ntree->type == NTREE_GEOMETRY) {
      LISTBASE_FOREACH (bNode *, node, &ntree->nodes) {
        if (STR_ELEM(node->idname,
                     "GeometryNodeStoreNamedAttribute",
                     "GeometryNodeInputNamedAttribute"))
        {
          bNodeSocket *socket = nodeFindSocket(node, SOCK_IN, "Name");
          if (STREQ(socket->default_value_typed<bNodeSocketValueString>()->value, "crease")) {
            STRNCPY(socket->default_value_typed<bNodeSocketValueString>()->value, "crease_edge");
          }
        }
      }
    }
  }

  LISTBASE_FOREACH (Object *, object, &bmain.objects) {
    LISTBASE_FOREACH (ModifierData *, md, &object->modifiers) {
      if (md->type != eModifierType_Nodes) {
        continue;
      }
      if (IDProperty *settings = reinterpret_cast<NodesModifierData *>(md)->settings.properties) {
        LISTBASE_FOREACH (IDProperty *, prop, &settings->data.group) {
          if (blender::StringRef(prop->name).endswith("_attribute_name")) {
            if (STREQ(IDP_String(prop), "crease")) {
              IDP_AssignString(prop, "crease_edge");
            }
          }
        }
      }
    }
  }
}

static void versioning_replace_legacy_glossy_node(bNodeTree *ntree)
{
  LISTBASE_FOREACH (bNode *, node, &ntree->nodes) {
    if (node->type == SH_NODE_BSDF_GLOSSY_LEGACY) {
      STRNCPY(node->idname, "ShaderNodeBsdfAnisotropic");
      node->type = SH_NODE_BSDF_GLOSSY;
    }
  }
}

static void versioning_remove_microfacet_sharp_distribution(bNodeTree *ntree)
{
  /* Find all glossy, glass and refraction BSDF nodes that have their distribution
   * set to SHARP and set them to GGX, disconnect any link to the Roughness input
   * and set its value to zero. */
  LISTBASE_FOREACH (bNode *, node, &ntree->nodes) {
    if (!ELEM(node->type, SH_NODE_BSDF_GLOSSY, SH_NODE_BSDF_GLASS, SH_NODE_BSDF_REFRACTION)) {
      continue;
    }
    if (node->custom1 != SHD_GLOSSY_SHARP_DEPRECATED) {
      continue;
    }

    node->custom1 = SHD_GLOSSY_GGX;
    LISTBASE_FOREACH (bNodeSocket *, socket, &node->inputs) {
      if (!STREQ(socket->identifier, "Roughness")) {
        continue;
      }

      if (socket->link != nullptr) {
        nodeRemLink(ntree, socket->link);
      }
      bNodeSocketValueFloat *socket_value = (bNodeSocketValueFloat *)socket->default_value;
      socket_value->value = 0.0f;

      break;
    }
  }
}

static void version_replace_texcoord_normal_socket(bNodeTree *ntree)
{
  /* The normal of a spot light was set to the incoming light direction, replace with the
   * `Incoming` socket from the Geometry shader node. */
  bNode *geometry_node = nullptr;
  bNode *transform_node = nullptr;
  bNodeSocket *incoming_socket = nullptr;
  bNodeSocket *vec_in_socket = nullptr;
  bNodeSocket *vec_out_socket = nullptr;

  LISTBASE_FOREACH_MUTABLE (bNodeLink *, link, &ntree->links) {
    if (link->fromnode->type == SH_NODE_TEX_COORD && STREQ(link->fromsock->identifier, "Normal")) {
      if (geometry_node == nullptr) {
        geometry_node = nodeAddStaticNode(nullptr, ntree, SH_NODE_NEW_GEOMETRY);
        incoming_socket = nodeFindSocket(geometry_node, SOCK_OUT, "Incoming");

        transform_node = nodeAddStaticNode(nullptr, ntree, SH_NODE_VECT_TRANSFORM);
        vec_in_socket = nodeFindSocket(transform_node, SOCK_IN, "Vector");
        vec_out_socket = nodeFindSocket(transform_node, SOCK_OUT, "Vector");

        NodeShaderVectTransform *nodeprop = (NodeShaderVectTransform *)transform_node->storage;
        nodeprop->type = SHD_VECT_TRANSFORM_TYPE_NORMAL;

        nodeAddLink(ntree, geometry_node, incoming_socket, transform_node, vec_in_socket);
      }
      nodeAddLink(ntree, transform_node, vec_out_socket, link->tonode, link->tosock);
      nodeRemLink(ntree, link);
    }
  }
}

static void version_principled_transmission_roughness(bNodeTree *ntree)
{
  LISTBASE_FOREACH (bNode *, node, &ntree->nodes) {
    if (node->type != SH_NODE_BSDF_PRINCIPLED) {
      continue;
    }
    bNodeSocket *sock = nodeFindSocket(node, SOCK_IN, "Transmission Roughness");
    if (sock != nullptr) {
      nodeRemoveSocket(ntree, node, sock);
    }
  }
}

/* Convert legacy Velvet BSDF nodes into the new Sheen BSDF node. */
static void version_replace_velvet_sheen_node(bNodeTree *ntree)
{
  LISTBASE_FOREACH (bNode *, node, &ntree->nodes) {
    if (node->type == SH_NODE_BSDF_SHEEN) {
      STRNCPY(node->idname, "ShaderNodeBsdfSheen");

      bNodeSocket *sigmaInput = nodeFindSocket(node, SOCK_IN, "Sigma");
      if (sigmaInput != nullptr) {
        node->custom1 = SHD_SHEEN_ASHIKHMIN;
        STRNCPY(sigmaInput->identifier, "Roughness");
        STRNCPY(sigmaInput->name, "Roughness");
      }
    }
  }
}

/* Convert sheen inputs on the Principled BSDF. */
static void version_principled_bsdf_sheen(bNodeTree *ntree)
{
  auto check_node = [](const bNode *node) {
    return (node->type == SH_NODE_BSDF_PRINCIPLED) &&
           (nodeFindSocket(node, SOCK_IN, "Sheen Roughness") == nullptr);
  };
  auto update_input = [ntree](bNode *node, bNodeSocket *input) {
    /* Change socket type to Color. */
    nodeModifySocketTypeStatic(ntree, node, input, SOCK_RGBA, 0);

    /* Account for the change in intensity between the old and new model.
     * If the Sheen input is set to a fixed value, adjust it and set the tint to white.
     * Otherwise, if it's connected, keep it as-is but set the tint to 0.2 instead. */
    bNodeSocket *sheen = nodeFindSocket(node, SOCK_IN, "Sheen");
    if (sheen != nullptr && sheen->link == nullptr) {
      *version_cycles_node_socket_float_value(sheen) *= 0.2f;

      static float default_value[] = {1.0f, 1.0f, 1.0f, 1.0f};
      copy_v4_v4(version_cycles_node_socket_rgba_value(input), default_value);
    }
    else {
      static float default_value[] = {0.2f, 0.2f, 0.2f, 1.0f};
      copy_v4_v4(version_cycles_node_socket_rgba_value(input), default_value);
    }
  };
  auto update_input_link = [](bNode *, bNodeSocket *, bNode *, bNodeSocket *) {
    /* Don't replace the link here, tint works differently enough now to make conversion
     * impractical. */
  };

  version_update_node_input(ntree, check_node, "Sheen Tint", update_input, update_input_link);
}

/* Convert EEVEE-Legacy refraction depth to EEVEE-Next thickness tree. */
static void version_refraction_depth_to_thickness_value(bNodeTree *ntree, float thickness)
{
  LISTBASE_FOREACH (bNode *, node, &ntree->nodes) {
    if (node->type != SH_NODE_OUTPUT_MATERIAL) {
      continue;
    }

    bNodeSocket *thickness_socket = nodeFindSocket(node, SOCK_IN, "Thickness");
    if (thickness_socket == nullptr) {
      continue;
    }

    bool has_link = false;
    LISTBASE_FOREACH (bNodeLink *, link, &ntree->links) {
      if (link->tosock == thickness_socket) {
        /* Something is already plugged in. Don't modify anything. */
        has_link = true;
      }
    }

    if (has_link) {
      continue;
    }
    bNode *value_node = nodeAddStaticNode(nullptr, ntree, SH_NODE_VALUE);
    value_node->parent = node->parent;
    value_node->locx = node->locx;
    value_node->locy = node->locy - 160.0f;
    bNodeSocket *socket_value = nodeFindSocket(value_node, SOCK_OUT, "Value");

    *version_cycles_node_socket_float_value(socket_value) = thickness;

    nodeAddLink(ntree, value_node, socket_value, node, thickness_socket);
  }

  version_socket_update_is_used(ntree);
}

static void versioning_update_noise_texture_node(bNodeTree *ntree)
{
  LISTBASE_FOREACH (bNode *, node, &ntree->nodes) {
    if (node->type != SH_NODE_TEX_NOISE) {
      continue;
    }

    (static_cast<NodeTexNoise *>(node->storage))->type = SHD_NOISE_FBM;

    bNodeSocket *roughness_socket = nodeFindSocket(node, SOCK_IN, "Roughness");
    if (roughness_socket == nullptr) {
      /* Noise Texture node was created before the Roughness input was added. */
      continue;
    }

    float *roughness = version_cycles_node_socket_float_value(roughness_socket);

    bNodeLink *roughness_link = nullptr;
    bNode *roughness_from_node = nullptr;
    bNodeSocket *roughness_from_socket = nullptr;

    LISTBASE_FOREACH (bNodeLink *, link, &ntree->links) {
      /* Find links, nodes and sockets. */
      if (link->tosock == roughness_socket) {
        roughness_link = link;
        roughness_from_node = link->fromnode;
        roughness_from_socket = link->fromsock;
      }
    }

    if (roughness_link != nullptr) {
      /* Add Clamp node before Roughness input. */

      bNode *clamp_node = nodeAddStaticNode(nullptr, ntree, SH_NODE_CLAMP);
      clamp_node->parent = node->parent;
      clamp_node->custom1 = NODE_CLAMP_MINMAX;
      clamp_node->locx = node->locx;
      clamp_node->locy = node->locy - 300.0f;
      clamp_node->flag |= NODE_HIDDEN;
      bNodeSocket *clamp_socket_value = nodeFindSocket(clamp_node, SOCK_IN, "Value");
      bNodeSocket *clamp_socket_min = nodeFindSocket(clamp_node, SOCK_IN, "Min");
      bNodeSocket *clamp_socket_max = nodeFindSocket(clamp_node, SOCK_IN, "Max");
      bNodeSocket *clamp_socket_out = nodeFindSocket(clamp_node, SOCK_OUT, "Result");

      *version_cycles_node_socket_float_value(clamp_socket_min) = 0.0f;
      *version_cycles_node_socket_float_value(clamp_socket_max) = 1.0f;

      nodeRemLink(ntree, roughness_link);
      nodeAddLink(
          ntree, roughness_from_node, roughness_from_socket, clamp_node, clamp_socket_value);
      nodeAddLink(ntree, clamp_node, clamp_socket_out, node, roughness_socket);
    }
    else {
      *roughness = std::clamp(*roughness, 0.0f, 1.0f);
    }
  }

  version_socket_update_is_used(ntree);
}

static void versioning_replace_musgrave_texture_node(bNodeTree *ntree)
{
  version_node_input_socket_name(ntree, SH_NODE_TEX_MUSGRAVE_DEPRECATED, "Dimension", "Roughness");
  LISTBASE_FOREACH (bNode *, node, &ntree->nodes) {
    if (node->type != SH_NODE_TEX_MUSGRAVE_DEPRECATED) {
      continue;
    }

    STRNCPY(node->idname, "ShaderNodeTexNoise");
    node->type = SH_NODE_TEX_NOISE;
    NodeTexNoise *data = MEM_cnew<NodeTexNoise>(__func__);
    data->base = (static_cast<NodeTexMusgrave *>(node->storage))->base;
    data->dimensions = (static_cast<NodeTexMusgrave *>(node->storage))->dimensions;
    data->normalize = false;
    data->type = (static_cast<NodeTexMusgrave *>(node->storage))->musgrave_type;
    MEM_freeN(node->storage);
    node->storage = data;

    bNodeLink *detail_link = nullptr;
    bNode *detail_from_node = nullptr;
    bNodeSocket *detail_from_socket = nullptr;

    bNodeLink *roughness_link = nullptr;
    bNode *roughness_from_node = nullptr;
    bNodeSocket *roughness_from_socket = nullptr;

    bNodeLink *lacunarity_link = nullptr;
    bNode *lacunarity_from_node = nullptr;
    bNodeSocket *lacunarity_from_socket = nullptr;

    LISTBASE_FOREACH (bNodeLink *, link, &ntree->links) {
      /* Find links, nodes and sockets. */
      if (link->tonode == node) {
        if (STREQ(link->tosock->identifier, "Detail")) {
          detail_link = link;
          detail_from_node = link->fromnode;
          detail_from_socket = link->fromsock;
        }
        if (STREQ(link->tosock->identifier, "Roughness")) {
          roughness_link = link;
          roughness_from_node = link->fromnode;
          roughness_from_socket = link->fromsock;
        }
        if (STREQ(link->tosock->identifier, "Lacunarity")) {
          lacunarity_link = link;
          lacunarity_from_node = link->fromnode;
          lacunarity_from_socket = link->fromsock;
        }
      }
    }

    uint8_t noise_type = (static_cast<NodeTexNoise *>(node->storage))->type;
    float locy_offset = 0.0f;

    bNodeSocket *fac_socket = nodeFindSocket(node, SOCK_OUT, "Fac");
    /* Clear label because Musgrave output socket label is set to "Height" instead of "Fac". */
    fac_socket->label[0] = '\0';

    bNodeSocket *detail_socket = nodeFindSocket(node, SOCK_IN, "Detail");
    float *detail = version_cycles_node_socket_float_value(detail_socket);

    if (detail_link != nullptr) {
      locy_offset -= 80.0f;

      /* Add Minimum Math node and Subtract Math node before Detail input. */

      bNode *min_node = nodeAddStaticNode(nullptr, ntree, SH_NODE_MATH);
      min_node->parent = node->parent;
      min_node->custom1 = NODE_MATH_MINIMUM;
      min_node->locx = node->locx;
      min_node->locy = node->locy - 320.0f;
      min_node->flag |= NODE_HIDDEN;
      bNodeSocket *min_socket_A = static_cast<bNodeSocket *>(BLI_findlink(&min_node->inputs, 0));
      bNodeSocket *min_socket_B = static_cast<bNodeSocket *>(BLI_findlink(&min_node->inputs, 1));
      bNodeSocket *min_socket_out = nodeFindSocket(min_node, SOCK_OUT, "Value");

      bNode *sub1_node = nodeAddStaticNode(nullptr, ntree, SH_NODE_MATH);
      sub1_node->parent = node->parent;
      sub1_node->custom1 = NODE_MATH_SUBTRACT;
      sub1_node->locx = node->locx;
      sub1_node->locy = node->locy - 360.0f;
      sub1_node->flag |= NODE_HIDDEN;
      bNodeSocket *sub1_socket_A = static_cast<bNodeSocket *>(BLI_findlink(&sub1_node->inputs, 0));
      bNodeSocket *sub1_socket_B = static_cast<bNodeSocket *>(BLI_findlink(&sub1_node->inputs, 1));
      bNodeSocket *sub1_socket_out = nodeFindSocket(sub1_node, SOCK_OUT, "Value");

      *version_cycles_node_socket_float_value(min_socket_B) = 14.0f;
      *version_cycles_node_socket_float_value(sub1_socket_B) = 1.0f;

      nodeRemLink(ntree, detail_link);
      nodeAddLink(ntree, detail_from_node, detail_from_socket, sub1_node, sub1_socket_A);
      nodeAddLink(ntree, sub1_node, sub1_socket_out, min_node, min_socket_A);
      nodeAddLink(ntree, min_node, min_socket_out, node, detail_socket);

      if (ELEM(noise_type, SHD_NOISE_RIDGED_MULTIFRACTAL, SHD_NOISE_HETERO_TERRAIN)) {
        locy_offset -= 40.0f;

        /* Add Greater Than Math node before Subtract Math node. */

        bNode *greater_node = nodeAddStaticNode(nullptr, ntree, SH_NODE_MATH);
        greater_node->parent = node->parent;
        greater_node->custom1 = NODE_MATH_GREATER_THAN;
        greater_node->locx = node->locx;
        greater_node->locy = node->locy - 400.0f;
        greater_node->flag |= NODE_HIDDEN;
        bNodeSocket *greater_socket_A = static_cast<bNodeSocket *>(
            BLI_findlink(&greater_node->inputs, 0));
        bNodeSocket *greater_socket_B = static_cast<bNodeSocket *>(
            BLI_findlink(&greater_node->inputs, 1));
        bNodeSocket *greater_socket_out = nodeFindSocket(greater_node, SOCK_OUT, "Value");

        *version_cycles_node_socket_float_value(greater_socket_B) = 1.0f;

        nodeAddLink(ntree, detail_from_node, detail_from_socket, greater_node, greater_socket_A);
        nodeAddLink(ntree, greater_node, greater_socket_out, sub1_node, sub1_socket_B);
      }
      else {
        /* Add Clamp node and Multiply Math node behind Fac output. */

        bNode *clamp_node = nodeAddStaticNode(nullptr, ntree, SH_NODE_CLAMP);
        clamp_node->parent = node->parent;
        clamp_node->custom1 = NODE_CLAMP_MINMAX;
        clamp_node->locx = node->locx;
        clamp_node->locy = node->locy + 40.0f;
        clamp_node->flag |= NODE_HIDDEN;
        bNodeSocket *clamp_socket_value = nodeFindSocket(clamp_node, SOCK_IN, "Value");
        bNodeSocket *clamp_socket_min = nodeFindSocket(clamp_node, SOCK_IN, "Min");
        bNodeSocket *clamp_socket_max = nodeFindSocket(clamp_node, SOCK_IN, "Max");
        bNodeSocket *clamp_socket_out = nodeFindSocket(clamp_node, SOCK_OUT, "Result");

        bNode *mul_node = nodeAddStaticNode(nullptr, ntree, SH_NODE_MATH);
        mul_node->parent = node->parent;
        mul_node->custom1 = NODE_MATH_MULTIPLY;
        mul_node->locx = node->locx;
        mul_node->locy = node->locy + 80.0f;
        mul_node->flag |= NODE_HIDDEN;
        bNodeSocket *mul_socket_A = static_cast<bNodeSocket *>(BLI_findlink(&mul_node->inputs, 0));
        bNodeSocket *mul_socket_B = static_cast<bNodeSocket *>(BLI_findlink(&mul_node->inputs, 1));
        bNodeSocket *mul_socket_out = nodeFindSocket(mul_node, SOCK_OUT, "Value");

        *version_cycles_node_socket_float_value(clamp_socket_min) = 0.0f;
        *version_cycles_node_socket_float_value(clamp_socket_max) = 1.0f;

        if (noise_type == SHD_NOISE_MULTIFRACTAL) {
          /* Add Subtract Math node and Add Math node after Multiply Math node. */

          bNode *sub2_node = nodeAddStaticNode(nullptr, ntree, SH_NODE_MATH);
          sub2_node->parent = node->parent;
          sub2_node->custom1 = NODE_MATH_SUBTRACT;
          sub2_node->custom2 = SHD_MATH_CLAMP;
          sub2_node->locx = node->locx;
          sub2_node->locy = node->locy + 120.0f;
          sub2_node->flag |= NODE_HIDDEN;
          bNodeSocket *sub2_socket_A = static_cast<bNodeSocket *>(
              BLI_findlink(&sub2_node->inputs, 0));
          bNodeSocket *sub2_socket_B = static_cast<bNodeSocket *>(
              BLI_findlink(&sub2_node->inputs, 1));
          bNodeSocket *sub2_socket_out = nodeFindSocket(sub2_node, SOCK_OUT, "Value");

          bNode *add_node = nodeAddStaticNode(nullptr, ntree, SH_NODE_MATH);
          add_node->parent = node->parent;
          add_node->custom1 = NODE_MATH_ADD;
          add_node->locx = node->locx;
          add_node->locy = node->locy + 160.0f;
          add_node->flag |= NODE_HIDDEN;
          bNodeSocket *add_socket_A = static_cast<bNodeSocket *>(
              BLI_findlink(&add_node->inputs, 0));
          bNodeSocket *add_socket_B = static_cast<bNodeSocket *>(
              BLI_findlink(&add_node->inputs, 1));
          bNodeSocket *add_socket_out = nodeFindSocket(add_node, SOCK_OUT, "Value");

          *version_cycles_node_socket_float_value(sub2_socket_A) = 1.0f;

          LISTBASE_FOREACH_BACKWARD_MUTABLE (bNodeLink *, link, &ntree->links) {
            if (link->fromsock == fac_socket) {
              nodeAddLink(ntree, add_node, add_socket_out, link->tonode, link->tosock);
              nodeRemLink(ntree, link);
            }
          }

          nodeAddLink(ntree, mul_node, mul_socket_out, add_node, add_socket_A);
          nodeAddLink(ntree, detail_from_node, detail_from_socket, sub2_node, sub2_socket_B);
          nodeAddLink(ntree, sub2_node, sub2_socket_out, add_node, add_socket_B);
        }
        else {
          LISTBASE_FOREACH_BACKWARD_MUTABLE (bNodeLink *, link, &ntree->links) {
            if (link->fromsock == fac_socket) {
              nodeAddLink(ntree, mul_node, mul_socket_out, link->tonode, link->tosock);
              nodeRemLink(ntree, link);
            }
          }
        }

        nodeAddLink(ntree, node, fac_socket, mul_node, mul_socket_A);
        nodeAddLink(ntree, detail_from_node, detail_from_socket, clamp_node, clamp_socket_value);
        nodeAddLink(ntree, clamp_node, clamp_socket_out, mul_node, mul_socket_B);
      }
    }
    else {
      if (*detail < 1.0f) {
        if (!ELEM(noise_type, SHD_NOISE_RIDGED_MULTIFRACTAL, SHD_NOISE_HETERO_TERRAIN)) {
          /* Add Multiply Math node behind Fac output. */

          bNode *mul_node = nodeAddStaticNode(nullptr, ntree, SH_NODE_MATH);
          mul_node->parent = node->parent;
          mul_node->custom1 = NODE_MATH_MULTIPLY;
          mul_node->locx = node->locx;
          mul_node->locy = node->locy + 40.0f;
          mul_node->flag |= NODE_HIDDEN;
          bNodeSocket *mul_socket_A = static_cast<bNodeSocket *>(
              BLI_findlink(&mul_node->inputs, 0));
          bNodeSocket *mul_socket_B = static_cast<bNodeSocket *>(
              BLI_findlink(&mul_node->inputs, 1));
          bNodeSocket *mul_socket_out = nodeFindSocket(mul_node, SOCK_OUT, "Value");

          *version_cycles_node_socket_float_value(mul_socket_B) = *detail;

          if (noise_type == SHD_NOISE_MULTIFRACTAL) {
            /* Add an Add Math node after Multiply Math node. */

            bNode *add_node = nodeAddStaticNode(nullptr, ntree, SH_NODE_MATH);
            add_node->parent = node->parent;
            add_node->custom1 = NODE_MATH_ADD;
            add_node->locx = node->locx;
            add_node->locy = node->locy + 80.0f;
            add_node->flag |= NODE_HIDDEN;
            bNodeSocket *add_socket_A = static_cast<bNodeSocket *>(
                BLI_findlink(&add_node->inputs, 0));
            bNodeSocket *add_socket_B = static_cast<bNodeSocket *>(
                BLI_findlink(&add_node->inputs, 1));
            bNodeSocket *add_socket_out = nodeFindSocket(add_node, SOCK_OUT, "Value");

            *version_cycles_node_socket_float_value(add_socket_B) = 1.0f - *detail;

            LISTBASE_FOREACH_BACKWARD_MUTABLE (bNodeLink *, link, &ntree->links) {
              if (link->fromsock == fac_socket) {
                nodeAddLink(ntree, add_node, add_socket_out, link->tonode, link->tosock);
                nodeRemLink(ntree, link);
              }
            }

            nodeAddLink(ntree, mul_node, mul_socket_out, add_node, add_socket_A);
          }
          else {
            LISTBASE_FOREACH_BACKWARD_MUTABLE (bNodeLink *, link, &ntree->links) {
              if (link->fromsock == fac_socket) {
                nodeAddLink(ntree, mul_node, mul_socket_out, link->tonode, link->tosock);
                nodeRemLink(ntree, link);
              }
            }
          }

          nodeAddLink(ntree, node, fac_socket, mul_node, mul_socket_A);

          *detail = 0.0f;
        }
      }
      else {
        *detail = std::fminf(*detail - 1.0f, 14.0f);
      }
    }

    bNodeSocket *roughness_socket = nodeFindSocket(node, SOCK_IN, "Roughness");
    float *roughness = version_cycles_node_socket_float_value(roughness_socket);
    bNodeSocket *lacunarity_socket = nodeFindSocket(node, SOCK_IN, "Lacunarity");
    float *lacunarity = version_cycles_node_socket_float_value(lacunarity_socket);

    *roughness = std::fmaxf(*roughness, 1e-5f);
    *lacunarity = std::fmaxf(*lacunarity, 1e-5f);

    if (roughness_link != nullptr) {
      /* Add Maximum Math node after output of roughness_from_node. Add Multiply Math node and
       * Power Math node before Roughness input. */

      bNode *max1_node = nodeAddStaticNode(nullptr, ntree, SH_NODE_MATH);
      max1_node->parent = node->parent;
      max1_node->custom1 = NODE_MATH_MAXIMUM;
      max1_node->locx = node->locx;
      max1_node->locy = node->locy - 400.0f + locy_offset;
      max1_node->flag |= NODE_HIDDEN;
      bNodeSocket *max1_socket_A = static_cast<bNodeSocket *>(BLI_findlink(&max1_node->inputs, 0));
      bNodeSocket *max1_socket_B = static_cast<bNodeSocket *>(BLI_findlink(&max1_node->inputs, 1));
      bNodeSocket *max1_socket_out = nodeFindSocket(max1_node, SOCK_OUT, "Value");

      bNode *mul_node = nodeAddStaticNode(nullptr, ntree, SH_NODE_MATH);
      mul_node->parent = node->parent;
      mul_node->custom1 = NODE_MATH_MULTIPLY;
      mul_node->locx = node->locx;
      mul_node->locy = node->locy - 360.0f + locy_offset;
      mul_node->flag |= NODE_HIDDEN;
      bNodeSocket *mul_socket_A = static_cast<bNodeSocket *>(BLI_findlink(&mul_node->inputs, 0));
      bNodeSocket *mul_socket_B = static_cast<bNodeSocket *>(BLI_findlink(&mul_node->inputs, 1));
      bNodeSocket *mul_socket_out = nodeFindSocket(mul_node, SOCK_OUT, "Value");

      bNode *pow_node = nodeAddStaticNode(nullptr, ntree, SH_NODE_MATH);
      pow_node->parent = node->parent;
      pow_node->custom1 = NODE_MATH_POWER;
      pow_node->locx = node->locx;
      pow_node->locy = node->locy - 320.0f + locy_offset;
      pow_node->flag |= NODE_HIDDEN;
      bNodeSocket *pow_socket_A = static_cast<bNodeSocket *>(BLI_findlink(&pow_node->inputs, 0));
      bNodeSocket *pow_socket_B = static_cast<bNodeSocket *>(BLI_findlink(&pow_node->inputs, 1));
      bNodeSocket *pow_socket_out = nodeFindSocket(pow_node, SOCK_OUT, "Value");

      *version_cycles_node_socket_float_value(max1_socket_B) = -1e-5f;
      *version_cycles_node_socket_float_value(mul_socket_B) = -1.0f;
      *version_cycles_node_socket_float_value(pow_socket_A) = *lacunarity;

      nodeRemLink(ntree, roughness_link);
      nodeAddLink(ntree, roughness_from_node, roughness_from_socket, max1_node, max1_socket_A);
      nodeAddLink(ntree, max1_node, max1_socket_out, mul_node, mul_socket_A);
      nodeAddLink(ntree, mul_node, mul_socket_out, pow_node, pow_socket_B);
      nodeAddLink(ntree, pow_node, pow_socket_out, node, roughness_socket);

      if (lacunarity_link != nullptr) {
        /* Add Maximum Math node after output of lacunarity_from_node. */

        bNode *max2_node = nodeAddStaticNode(nullptr, ntree, SH_NODE_MATH);
        max2_node->parent = node->parent;
        max2_node->custom1 = NODE_MATH_MAXIMUM;
        max2_node->locx = node->locx;
        max2_node->locy = node->locy - 440.0f + locy_offset;
        max2_node->flag |= NODE_HIDDEN;
        bNodeSocket *max2_socket_A = static_cast<bNodeSocket *>(
            BLI_findlink(&max2_node->inputs, 0));
        bNodeSocket *max2_socket_B = static_cast<bNodeSocket *>(
            BLI_findlink(&max2_node->inputs, 1));
        bNodeSocket *max2_socket_out = nodeFindSocket(max2_node, SOCK_OUT, "Value");

        *version_cycles_node_socket_float_value(max2_socket_B) = -1e-5f;

        nodeRemLink(ntree, lacunarity_link);
        nodeAddLink(ntree, lacunarity_from_node, lacunarity_from_socket, max2_node, max2_socket_A);
        nodeAddLink(ntree, max2_node, max2_socket_out, pow_node, pow_socket_A);
        nodeAddLink(ntree, max2_node, max2_socket_out, node, lacunarity_socket);
      }
    }
    else if ((lacunarity_link != nullptr) && (roughness_link == nullptr)) {
      /* Add Maximum Math node after output of lacunarity_from_node. Add Power Math node before
       * Roughness input. */

      bNode *max2_node = nodeAddStaticNode(nullptr, ntree, SH_NODE_MATH);
      max2_node->parent = node->parent;
      max2_node->custom1 = NODE_MATH_MAXIMUM;
      max2_node->locx = node->locx;
      max2_node->locy = node->locy - 360.0f + locy_offset;
      max2_node->flag |= NODE_HIDDEN;
      bNodeSocket *max2_socket_A = static_cast<bNodeSocket *>(BLI_findlink(&max2_node->inputs, 0));
      bNodeSocket *max2_socket_B = static_cast<bNodeSocket *>(BLI_findlink(&max2_node->inputs, 1));
      bNodeSocket *max2_socket_out = nodeFindSocket(max2_node, SOCK_OUT, "Value");

      bNode *pow_node = nodeAddStaticNode(nullptr, ntree, SH_NODE_MATH);
      pow_node->parent = node->parent;
      pow_node->custom1 = NODE_MATH_POWER;
      pow_node->locx = node->locx;
      pow_node->locy = node->locy - 320.0f + locy_offset;
      pow_node->flag |= NODE_HIDDEN;
      bNodeSocket *pow_socket_A = static_cast<bNodeSocket *>(BLI_findlink(&pow_node->inputs, 0));
      bNodeSocket *pow_socket_B = static_cast<bNodeSocket *>(BLI_findlink(&pow_node->inputs, 1));
      bNodeSocket *pow_socket_out = nodeFindSocket(pow_node, SOCK_OUT, "Value");

      *version_cycles_node_socket_float_value(max2_socket_B) = -1e-5f;
      *version_cycles_node_socket_float_value(pow_socket_A) = *lacunarity;
      *version_cycles_node_socket_float_value(pow_socket_B) = -(*roughness);

      nodeRemLink(ntree, lacunarity_link);
      nodeAddLink(ntree, lacunarity_from_node, lacunarity_from_socket, max2_node, max2_socket_A);
      nodeAddLink(ntree, max2_node, max2_socket_out, pow_node, pow_socket_A);
      nodeAddLink(ntree, max2_node, max2_socket_out, node, lacunarity_socket);
      nodeAddLink(ntree, pow_node, pow_socket_out, node, roughness_socket);
    }
    else {
      *roughness = std::pow(*lacunarity, -(*roughness));
    }
  }

  version_socket_update_is_used(ntree);
}

/* Convert subsurface inputs on the Principled BSDF. */
static void version_principled_bsdf_subsurface(bNodeTree *ntree)
{
  /* - Create Subsurface Scale input
   * - If a node's Subsurface input was connected or nonzero:
   *   - Make the Base Color a mix of old Base Color and Subsurface Color,
   *     using Subsurface as the mix factor
   *   - Move Subsurface link and default value to the new Subsurface Scale input
   *   - Set the Subsurface input to 1.0
   * - Remove Subsurface Color input
   */
  LISTBASE_FOREACH (bNode *, node, &ntree->nodes) {
    if (node->type != SH_NODE_BSDF_PRINCIPLED) {
      continue;
    }
    if (nodeFindSocket(node, SOCK_IN, "Subsurface Scale")) {
      /* Node is already updated. */
      continue;
    }

    /* Add Scale input */
    bNodeSocket *scale_in = nodeAddStaticSocket(
        ntree, node, SOCK_IN, SOCK_FLOAT, PROP_DISTANCE, "Subsurface Scale", "Subsurface Scale");

    bNodeSocket *subsurf = nodeFindSocket(node, SOCK_IN, "Subsurface");
    float *subsurf_val = version_cycles_node_socket_float_value(subsurf);

    if (!subsurf->link && *subsurf_val == 0.0f) {
      *version_cycles_node_socket_float_value(scale_in) = 0.05f;
    }
    else {
      *version_cycles_node_socket_float_value(scale_in) = *subsurf_val;
    }

    if (subsurf->link == nullptr && *subsurf_val == 0.0f) {
      /* Node doesn't use Subsurf, we're done here. */
      continue;
    }

    /* Fix up Subsurface Color input */
    bNodeSocket *base_col = nodeFindSocket(node, SOCK_IN, "Base Color");
    bNodeSocket *subsurf_col = nodeFindSocket(node, SOCK_IN, "Subsurface Color");
    float *base_col_val = version_cycles_node_socket_rgba_value(base_col);
    float *subsurf_col_val = version_cycles_node_socket_rgba_value(subsurf_col);
    /* If any of the three inputs is dynamic, we need a Mix node. */
    if (subsurf->link || subsurf_col->link || base_col->link) {
      bNode *mix = nodeAddStaticNode(nullptr, ntree, SH_NODE_MIX);
      static_cast<NodeShaderMix *>(mix->storage)->data_type = SOCK_RGBA;
      mix->locx = node->locx - 170;
      mix->locy = node->locy - 120;

      bNodeSocket *a_in = nodeFindSocket(mix, SOCK_IN, "A_Color");
      bNodeSocket *b_in = nodeFindSocket(mix, SOCK_IN, "B_Color");
      bNodeSocket *fac_in = nodeFindSocket(mix, SOCK_IN, "Factor_Float");
      bNodeSocket *result_out = nodeFindSocket(mix, SOCK_OUT, "Result_Color");

      copy_v4_v4(version_cycles_node_socket_rgba_value(a_in), base_col_val);
      copy_v4_v4(version_cycles_node_socket_rgba_value(b_in), subsurf_col_val);
      *version_cycles_node_socket_float_value(fac_in) = *subsurf_val;

      if (base_col->link) {
        nodeAddLink(ntree, base_col->link->fromnode, base_col->link->fromsock, mix, a_in);
        nodeRemLink(ntree, base_col->link);
      }
      if (subsurf_col->link) {
        nodeAddLink(ntree, subsurf_col->link->fromnode, subsurf_col->link->fromsock, mix, b_in);
        nodeRemLink(ntree, subsurf_col->link);
      }
      if (subsurf->link) {
        nodeAddLink(ntree, subsurf->link->fromnode, subsurf->link->fromsock, mix, fac_in);
        nodeAddLink(ntree, subsurf->link->fromnode, subsurf->link->fromsock, node, scale_in);
        nodeRemLink(ntree, subsurf->link);
      }
      nodeAddLink(ntree, mix, result_out, node, base_col);
    }
    /* Mix the fixed values. */
    interp_v4_v4v4(base_col_val, base_col_val, subsurf_col_val, *subsurf_val);

    /* Set node to 100% subsurface, 0% diffuse. */
    *subsurf_val = 1.0f;

    /* Delete Subsurface Color input */
    nodeRemoveSocket(ntree, node, subsurf_col);
  }
}

/* Convert emission inputs on the Principled BSDF. */
static void version_principled_bsdf_emission(bNodeTree *ntree)
{
  /* Blender 3.x and before would default to Emission = 0.0, Emission Strength = 1.0.
   * Now we default the other way around (1.0 and 0.0), but because the Strength input was added
   * a bit later, a file that only has the Emission socket would now end up as (1.0, 0.0) instead
   * of (1.0, 1.0).
   * Therefore, set strength to 1.0 for those files.
   */
  LISTBASE_FOREACH (bNode *, node, &ntree->nodes) {
    if (node->type != SH_NODE_BSDF_PRINCIPLED) {
      continue;
    }
    if (!nodeFindSocket(node, SOCK_IN, "Emission")) {
      /* Old enough to have neither, new defaults are fine. */
      continue;
    }
    if (nodeFindSocket(node, SOCK_IN, "Emission Strength")) {
      /* New enough to have both, no need to do anything. */
      continue;
    }
    bNodeSocket *sock = nodeAddStaticSocket(
        ntree, node, SOCK_IN, SOCK_FLOAT, PROP_NONE, "Emission Strength", "Emission Strength");
    *version_cycles_node_socket_float_value(sock) = 1.0f;
  }
}

/* Rename various Principled BSDF sockets. */
static void version_principled_bsdf_rename_sockets(bNodeTree *ntree)
{
  version_node_input_socket_name(ntree, SH_NODE_BSDF_PRINCIPLED, "Emission", "Emission Color");
  version_node_input_socket_name(ntree, SH_NODE_BSDF_PRINCIPLED, "Specular", "Specular IOR Level");
  version_node_input_socket_name(
      ntree, SH_NODE_BSDF_PRINCIPLED, "Subsurface", "Subsurface Weight");
  version_node_input_socket_name(
      ntree, SH_NODE_BSDF_PRINCIPLED, "Transmission", "Transmission Weight");
  version_node_input_socket_name(ntree, SH_NODE_BSDF_PRINCIPLED, "Coat", "Coat Weight");
  version_node_input_socket_name(ntree, SH_NODE_BSDF_PRINCIPLED, "Sheen", "Sheen Weight");
}

/* Replace old Principled Hair BSDF as a variant in the new Principled Hair BSDF. */
static void version_replace_principled_hair_model(bNodeTree *ntree)
{
  LISTBASE_FOREACH (bNode *, node, &ntree->nodes) {
    if (node->type != SH_NODE_BSDF_HAIR_PRINCIPLED) {
      continue;
    }
    NodeShaderHairPrincipled *data = MEM_cnew<NodeShaderHairPrincipled>(__func__);
    data->model = SHD_PRINCIPLED_HAIR_CHIANG;
    data->parametrization = node->custom1;

    node->storage = data;
  }
}

static void change_input_socket_to_rotation_type(bNodeTree &ntree,
                                                 bNode &node,
                                                 bNodeSocket &socket)
{
  if (socket.type == SOCK_ROTATION) {
    return;
  }
  socket.type = SOCK_ROTATION;
  STRNCPY(socket.idname, "NodeSocketRotation");
  auto *old_value = static_cast<bNodeSocketValueVector *>(socket.default_value);
  auto *new_value = MEM_new<bNodeSocketValueRotation>(__func__);
  copy_v3_v3(new_value->value_euler, old_value->value);
  socket.default_value = new_value;
  MEM_freeN(old_value);
  LISTBASE_FOREACH_MUTABLE (bNodeLink *, link, &ntree.links) {
    if (link->tosock != &socket) {
      continue;
    }
    if (ELEM(link->fromsock->type, SOCK_ROTATION, SOCK_VECTOR, SOCK_FLOAT) &&
        link->fromnode->type != NODE_REROUTE)
    {
      /* No need to add the conversion node when implicit conversions will work. */
      continue;
    }
    if (STREQ(link->fromnode->idname, "FunctionNodeEulerToRotation")) {
      /* Make versioning idempotent. */
      continue;
    }
    bNode *convert = nodeAddNode(nullptr, &ntree, "FunctionNodeEulerToRotation");
    convert->parent = node.parent;
    convert->locx = node.locx - 40;
    convert->locy = node.locy;
    link->tonode = convert;
    link->tosock = nodeFindSocket(convert, SOCK_IN, "Euler");

    nodeAddLink(&ntree, convert, nodeFindSocket(convert, SOCK_OUT, "Rotation"), &node, &socket);
  }
}

static void change_output_socket_to_rotation_type(bNodeTree &ntree,
                                                  bNode &node,
                                                  bNodeSocket &socket)
{
  /* Rely on generic node declaration update to change the socket type. */
  LISTBASE_FOREACH_MUTABLE (bNodeLink *, link, &ntree.links) {
    if (link->fromsock != &socket) {
      continue;
    }
    if (ELEM(link->tosock->type, SOCK_ROTATION, SOCK_VECTOR) && link->tonode->type != NODE_REROUTE)
    {
      /* No need to add the conversion node when implicit conversions will work. */
      continue;
    }
    if (STREQ(link->tonode->idname, "FunctionNodeRotationToEuler"))
    { /* Make versioning idempotent. */
      continue;
    }
    bNode *convert = nodeAddNode(nullptr, &ntree, "FunctionNodeRotationToEuler");
    convert->parent = node.parent;
    convert->locx = node.locx + 40;
    convert->locy = node.locy;
    link->fromnode = convert;
    link->fromsock = nodeFindSocket(convert, SOCK_OUT, "Euler");

    nodeAddLink(&ntree, &node, &socket, convert, nodeFindSocket(convert, SOCK_IN, "Rotation"));
  }
}

static void version_geometry_nodes_use_rotation_socket(bNodeTree &ntree)
{
  LISTBASE_FOREACH_MUTABLE (bNode *, node, &ntree.nodes) {
    if (STR_ELEM(node->idname,
                 "GeometryNodeInstanceOnPoints",
                 "GeometryNodeRotateInstances",
                 "GeometryNodeTransform"))
    {
      bNodeSocket *socket = nodeFindSocket(node, SOCK_IN, "Rotation");
      change_input_socket_to_rotation_type(ntree, *node, *socket);
    }
    if (STR_ELEM(node->idname,
                 "GeometryNodeDistributePointsOnFaces",
                 "GeometryNodeObjectInfo",
                 "GeometryNodeInputInstanceRotation"))
    {
      bNodeSocket *socket = nodeFindSocket(node, SOCK_OUT, "Rotation");
      change_output_socket_to_rotation_type(ntree, *node, *socket);
    }
  }
}

/* Find the base socket name for an idname that may include a subtype. */
static blender::StringRef legacy_socket_idname_to_socket_type(blender::StringRef idname)
{
  using string_pair = std::pair<const char *, const char *>;
  static const string_pair subtypes_map[] = {{"NodeSocketFloatUnsigned", "NodeSocketFloat"},
                                             {"NodeSocketFloatPercentage", "NodeSocketFloat"},
                                             {"NodeSocketFloatFactor", "NodeSocketFloat"},
                                             {"NodeSocketFloatAngle", "NodeSocketFloat"},
                                             {"NodeSocketFloatTime", "NodeSocketFloat"},
                                             {"NodeSocketFloatTimeAbsolute", "NodeSocketFloat"},
                                             {"NodeSocketFloatDistance", "NodeSocketFloat"},
                                             {"NodeSocketIntUnsigned", "NodeSocketInt"},
                                             {"NodeSocketIntPercentage", "NodeSocketInt"},
                                             {"NodeSocketIntFactor", "NodeSocketInt"},
                                             {"NodeSocketVectorTranslation", "NodeSocketVector"},
                                             {"NodeSocketVectorDirection", "NodeSocketVector"},
                                             {"NodeSocketVectorVelocity", "NodeSocketVector"},
                                             {"NodeSocketVectorAcceleration", "NodeSocketVector"},
                                             {"NodeSocketVectorEuler", "NodeSocketVector"},
                                             {"NodeSocketVectorXYZ", "NodeSocketVector"}};
  for (const string_pair &pair : subtypes_map) {
    if (pair.first == idname) {
      return pair.second;
    }
  }
  /* Unchanged socket idname. */
  return idname;
}

static bNodeTreeInterfaceItem *legacy_socket_move_to_interface(bNodeSocket &legacy_socket,
                                                               const eNodeSocketInOut in_out)
{
  bNodeTreeInterfaceSocket *new_socket = MEM_cnew<bNodeTreeInterfaceSocket>(__func__);
  new_socket->item.item_type = NODE_INTERFACE_SOCKET;

  /* Move reusable data. */
  new_socket->name = BLI_strdup(legacy_socket.name);
  new_socket->identifier = BLI_strdup(legacy_socket.identifier);
  new_socket->description = BLI_strdup(legacy_socket.description);
  /* If the socket idname includes a subtype (e.g. "NodeSocketFloatFactor") this will convert it to
   * the base type name ("NodeSocketFloat"). */
  new_socket->socket_type = BLI_strdup(
      legacy_socket_idname_to_socket_type(legacy_socket.idname).data());
  new_socket->flag = (in_out == SOCK_IN ? NODE_INTERFACE_SOCKET_INPUT :
                                          NODE_INTERFACE_SOCKET_OUTPUT);
  SET_FLAG_FROM_TEST(
      new_socket->flag, legacy_socket.flag & SOCK_HIDE_VALUE, NODE_INTERFACE_SOCKET_HIDE_VALUE);
  SET_FLAG_FROM_TEST(new_socket->flag,
                     legacy_socket.flag & SOCK_HIDE_IN_MODIFIER,
                     NODE_INTERFACE_SOCKET_HIDE_IN_MODIFIER);
  new_socket->attribute_domain = legacy_socket.attribute_domain;

  /* The following data are stolen from the old data, the ownership of their memory is directly
   * transferred to the new data. */
  new_socket->default_attribute_name = legacy_socket.default_attribute_name;
  legacy_socket.default_attribute_name = nullptr;
  new_socket->socket_data = legacy_socket.default_value;
  legacy_socket.default_value = nullptr;
  new_socket->properties = legacy_socket.prop;
  legacy_socket.prop = nullptr;

  /* Unused data. */
  MEM_delete(legacy_socket.runtime);
  legacy_socket.runtime = nullptr;

  return &new_socket->item;
}

static void versioning_convert_node_tree_socket_lists_to_interface(bNodeTree *ntree)
{
  bNodeTreeInterface &tree_interface = ntree->tree_interface;

  const int num_inputs = BLI_listbase_count(&ntree->inputs_legacy);
  const int num_outputs = BLI_listbase_count(&ntree->outputs_legacy);
  tree_interface.root_panel.items_num = num_inputs + num_outputs;
  tree_interface.root_panel.items_array = static_cast<bNodeTreeInterfaceItem **>(MEM_malloc_arrayN(
      tree_interface.root_panel.items_num, sizeof(bNodeTreeInterfaceItem *), __func__));

  /* Convert outputs first to retain old outputs/inputs ordering. */
  int index;
  LISTBASE_FOREACH_INDEX (bNodeSocket *, socket, &ntree->outputs_legacy, index) {
    tree_interface.root_panel.items_array[index] = legacy_socket_move_to_interface(*socket,
                                                                                   SOCK_OUT);
  }
  LISTBASE_FOREACH_INDEX (bNodeSocket *, socket, &ntree->inputs_legacy, index) {
    tree_interface.root_panel.items_array[num_outputs + index] = legacy_socket_move_to_interface(
        *socket, SOCK_IN);
  }
}

/**
 * Original node tree interface conversion in did not convert socket idnames with subtype suffixes
 * to correct socket base types (see #versioning_convert_node_tree_socket_lists_to_interface).
 */
static void versioning_fix_socket_subtype_idnames(bNodeTree *ntree)
{
  bNodeTreeInterface &tree_interface = ntree->tree_interface;

  tree_interface.foreach_item([](bNodeTreeInterfaceItem &item) -> bool {
    if (item.item_type == NODE_INTERFACE_SOCKET) {
      bNodeTreeInterfaceSocket &socket = reinterpret_cast<bNodeTreeInterfaceSocket &>(item);
      blender::StringRef corrected_socket_type = legacy_socket_idname_to_socket_type(
          socket.socket_type);
      if (socket.socket_type != corrected_socket_type) {
        MEM_freeN(socket.socket_type);
        socket.socket_type = BLI_strdup(corrected_socket_type.data());
      }
    }
    return true;
  });
}

/* Convert coat inputs on the Principled BSDF. */
static void version_principled_bsdf_coat(bNodeTree *ntree)
{
  LISTBASE_FOREACH (bNode *, node, &ntree->nodes) {
    if (node->type != SH_NODE_BSDF_PRINCIPLED) {
      continue;
    }
    if (nodeFindSocket(node, SOCK_IN, "Coat IOR") != nullptr) {
      continue;
    }
    bNodeSocket *coat_ior_input = nodeAddStaticSocket(
        ntree, node, SOCK_IN, SOCK_FLOAT, PROP_NONE, "Coat IOR", "Coat IOR");

    /* Adjust for 4x change in intensity. */
    bNodeSocket *coat_input = nodeFindSocket(node, SOCK_IN, "Clearcoat");
    *version_cycles_node_socket_float_value(coat_input) *= 0.25f;
    /* When the coat input is dynamic, instead of inserting a *0.25 math node, set the Coat IOR
     * to 1.2 instead - this also roughly quarters reflectivity compared to the 1.5 default. */
    *version_cycles_node_socket_float_value(coat_ior_input) = (coat_input->link) ? 1.2f : 1.5f;
  }

  /* Rename sockets. */
  version_node_input_socket_name(ntree, SH_NODE_BSDF_PRINCIPLED, "Clearcoat", "Coat");
  version_node_input_socket_name(
      ntree, SH_NODE_BSDF_PRINCIPLED, "Clearcoat Roughness", "Coat Roughness");
  version_node_input_socket_name(
      ntree, SH_NODE_BSDF_PRINCIPLED, "Clearcoat Normal", "Coat Normal");
}

/* Convert specular tint in Principled BSDF. */
static void version_principled_bsdf_specular_tint(bNodeTree *ntree)
{
  LISTBASE_FOREACH (bNode *, node, &ntree->nodes) {
    if (node->type != SH_NODE_BSDF_PRINCIPLED) {
      continue;
    }
    bNodeSocket *specular_tint_sock = nodeFindSocket(node, SOCK_IN, "Specular Tint");
    if (specular_tint_sock->type == SOCK_RGBA) {
      /* Node is already updated. */
      continue;
    }

    bNodeSocket *base_color_sock = nodeFindSocket(node, SOCK_IN, "Base Color");
    bNodeSocket *metallic_sock = nodeFindSocket(node, SOCK_IN, "Metallic");
    float specular_tint_old = *version_cycles_node_socket_float_value(specular_tint_sock);
    float *base_color = version_cycles_node_socket_rgba_value(base_color_sock);
    float metallic = *version_cycles_node_socket_float_value(metallic_sock);

    /* Change socket type to Color. */
    nodeModifySocketTypeStatic(ntree, node, specular_tint_sock, SOCK_RGBA, 0);
    float *specular_tint = version_cycles_node_socket_rgba_value(specular_tint_sock);

    /* The conversion logic here is that the new Specular Tint should be
     * mix(one, mix(base_color, one, metallic), old_specular_tint).
     * This needs to be handled both for the fixed values, as well as for any potential connected
     * inputs. */

    static float one[] = {1.0f, 1.0f, 1.0f, 1.0f};

    /* Mix the fixed values. */
    float metallic_mix[4];
    interp_v4_v4v4(metallic_mix, base_color, one, metallic);
    interp_v4_v4v4(specular_tint, one, metallic_mix, specular_tint_old);

    if (specular_tint_sock->link == nullptr && specular_tint_old <= 0.0f) {
      /* Specular Tint was fixed at zero, we don't need any conversion node setup. */
      continue;
    }

    /* If the Metallic input is dynamic, or fixed > 0 and base color is dynamic,
     * we need to insert a node to compute the metallic_mix.
     * Otherwise, use whatever is connected to the base color, or the static value
     * if it's unconnected. */
    bNodeSocket *metallic_mix_out = nullptr;
    bNode *metallic_mix_node = nullptr;
    if (metallic_sock->link || (base_color_sock->link && metallic > 0.0f)) {
      /* Metallic Mix needs to be dynamically mixed. */
      bNode *mix = nodeAddStaticNode(nullptr, ntree, SH_NODE_MIX);
      static_cast<NodeShaderMix *>(mix->storage)->data_type = SOCK_RGBA;
      mix->locx = node->locx - 270;
      mix->locy = node->locy - 120;

      bNodeSocket *a_in = nodeFindSocket(mix, SOCK_IN, "A_Color");
      bNodeSocket *b_in = nodeFindSocket(mix, SOCK_IN, "B_Color");
      bNodeSocket *fac_in = nodeFindSocket(mix, SOCK_IN, "Factor_Float");
      metallic_mix_out = nodeFindSocket(mix, SOCK_OUT, "Result_Color");
      metallic_mix_node = mix;

      copy_v4_v4(version_cycles_node_socket_rgba_value(a_in), base_color);
      if (base_color_sock->link) {
        nodeAddLink(
            ntree, base_color_sock->link->fromnode, base_color_sock->link->fromsock, mix, a_in);
      }
      copy_v4_v4(version_cycles_node_socket_rgba_value(b_in), one);
      *version_cycles_node_socket_float_value(fac_in) = metallic;
      if (metallic_sock->link) {
        nodeAddLink(
            ntree, metallic_sock->link->fromnode, metallic_sock->link->fromsock, mix, fac_in);
      }
    }
    else if (base_color_sock->link) {
      /* Metallic Mix is a no-op and equivalent to Base Color. */
      metallic_mix_out = base_color_sock->link->fromsock;
      metallic_mix_node = base_color_sock->link->fromnode;
    }

    /* Similar to above, if the Specular Tint input is dynamic, or fixed > 0 and metallic mix
     * is dynamic, we need to insert a node to compute the new specular tint. */
    if (specular_tint_sock->link || (metallic_mix_out && specular_tint_old > 0.0f)) {
      bNode *mix = nodeAddStaticNode(nullptr, ntree, SH_NODE_MIX);
      static_cast<NodeShaderMix *>(mix->storage)->data_type = SOCK_RGBA;
      mix->locx = node->locx - 170;
      mix->locy = node->locy - 120;

      bNodeSocket *a_in = nodeFindSocket(mix, SOCK_IN, "A_Color");
      bNodeSocket *b_in = nodeFindSocket(mix, SOCK_IN, "B_Color");
      bNodeSocket *fac_in = nodeFindSocket(mix, SOCK_IN, "Factor_Float");
      bNodeSocket *result_out = nodeFindSocket(mix, SOCK_OUT, "Result_Color");

      copy_v4_v4(version_cycles_node_socket_rgba_value(a_in), one);
      copy_v4_v4(version_cycles_node_socket_rgba_value(b_in), metallic_mix);
      if (metallic_mix_out) {
        nodeAddLink(ntree, metallic_mix_node, metallic_mix_out, mix, b_in);
      }
      *version_cycles_node_socket_float_value(fac_in) = specular_tint_old;
      if (specular_tint_sock->link) {
        nodeAddLink(ntree,
                    specular_tint_sock->link->fromnode,
                    specular_tint_sock->link->fromsock,
                    mix,
                    fac_in);
        nodeRemLink(ntree, specular_tint_sock->link);
      }
      nodeAddLink(ntree, mix, result_out, node, specular_tint_sock);
    }
  }
}

static void version_copy_socket(bNodeTreeInterfaceSocket &dst,
                                const bNodeTreeInterfaceSocket &src,
                                char *identifier)
{
  /* Node socket copy function based on bNodeTreeInterface::item_copy to avoid using blenkernel. */
  dst.name = BLI_strdup_null(src.name);
  dst.description = BLI_strdup_null(src.description);
  dst.socket_type = BLI_strdup(src.socket_type);
  dst.default_attribute_name = BLI_strdup_null(src.default_attribute_name);
  dst.identifier = identifier;
  if (src.properties) {
    dst.properties = IDP_CopyProperty_ex(src.properties, 0);
  }
  if (src.socket_data != nullptr) {
    dst.socket_data = MEM_dupallocN(src.socket_data);
    /* No user count increment needed, gets reset after versioning. */
  }
}

static int version_nodes_find_valid_insert_position_for_item(const bNodeTreeInterfacePanel &panel,
                                                             const bNodeTreeInterfaceItem &item,
                                                             const int initial_pos)
{
  const bool sockets_above_panels = !(panel.flag &
                                      NODE_INTERFACE_PANEL_ALLOW_SOCKETS_AFTER_PANELS);
  const blender::Span<const bNodeTreeInterfaceItem *> items = {panel.items_array, panel.items_num};

  int pos = initial_pos;

  if (sockets_above_panels) {
    if (item.item_type == NODE_INTERFACE_PANEL) {
      /* Find the closest valid position from the end, only panels at or after #position. */
      for (int test_pos = items.size() - 1; test_pos >= initial_pos; test_pos--) {
        if (test_pos < 0) {
          /* Initial position is out of range but valid. */
          break;
        }
        if (items[test_pos]->item_type != NODE_INTERFACE_PANEL) {
          /* Found valid position, insert after the last socket item. */
          pos = test_pos + 1;
          break;
        }
      }
    }
    else {
      /* Find the closest valid position from the start, no panels at or after #position. */
      for (int test_pos = 0; test_pos <= initial_pos; test_pos++) {
        if (test_pos >= items.size()) {
          /* Initial position is out of range but valid. */
          break;
        }
        if (items[test_pos]->item_type == NODE_INTERFACE_PANEL) {
          /* Found valid position, inserting moves the first panel. */
          pos = test_pos;
          break;
        }
      }
    }
  }

  return pos;
}

static void version_nodes_insert_item(bNodeTreeInterfacePanel &parent,
                                      bNodeTreeInterfaceSocket &socket,
                                      int position)
{
  /* Apply any constraints on the item positions. */
  position = version_nodes_find_valid_insert_position_for_item(parent, socket.item, position);
  position = std::min(std::max(position, 0), parent.items_num);

  blender::MutableSpan<bNodeTreeInterfaceItem *> old_items = {parent.items_array,
                                                              parent.items_num};
  parent.items_num++;
  parent.items_array = MEM_cnew_array<bNodeTreeInterfaceItem *>(parent.items_num, __func__);
  parent.items().take_front(position).copy_from(old_items.take_front(position));
  parent.items().drop_front(position + 1).copy_from(old_items.drop_front(position));
  parent.items()[position] = &socket.item;

  if (old_items.data()) {
    MEM_freeN(old_items.data());
  }
}

/* Node group interface copy function based on bNodeTreeInterface::insert_item_copy. */
static void version_node_group_split_socket(bNodeTreeInterface &tree_interface,
                                            bNodeTreeInterfaceSocket &socket,
                                            bNodeTreeInterfacePanel *parent,
                                            int position)
{
  if (parent == nullptr) {
    parent = &tree_interface.root_panel;
  }

  bNodeTreeInterfaceSocket *csocket = static_cast<bNodeTreeInterfaceSocket *>(
      MEM_dupallocN(&socket));
  /* Generate a new unique identifier.
   * This might break existing links, but the identifiers were duplicate anyway. */
  char *dst_identifier = BLI_sprintfN("Socket_%d", tree_interface.next_uid++);
  version_copy_socket(*csocket, socket, dst_identifier);

  version_nodes_insert_item(*parent, *csocket, position);

  /* Original socket becomes output. */
  socket.flag &= ~NODE_INTERFACE_SOCKET_INPUT;
  /* Copied socket becomes input. */
  csocket->flag &= ~NODE_INTERFACE_SOCKET_OUTPUT;
}

static void versioning_node_group_sort_sockets_recursive(bNodeTreeInterfacePanel &panel)
{
  /* True if item a should be above item b. */
  auto item_compare = [](const bNodeTreeInterfaceItem *a,
                         const bNodeTreeInterfaceItem *b) -> bool {
    if (a->item_type != b->item_type) {
      /* Keep sockets above panels. */
      return a->item_type == NODE_INTERFACE_SOCKET;
    }
    else {
      /* Keep outputs above inputs. */
      if (a->item_type == NODE_INTERFACE_SOCKET) {
        const bNodeTreeInterfaceSocket *sa = reinterpret_cast<const bNodeTreeInterfaceSocket *>(a);
        const bNodeTreeInterfaceSocket *sb = reinterpret_cast<const bNodeTreeInterfaceSocket *>(b);
        const bool is_output_a = sa->flag & NODE_INTERFACE_SOCKET_OUTPUT;
        const bool is_output_b = sb->flag & NODE_INTERFACE_SOCKET_OUTPUT;
        if (is_output_a != is_output_b) {
          return is_output_a;
        }
      }
    }
    return false;
  };

  /* Sort panel content. */
  std::stable_sort(panel.items().begin(), panel.items().end(), item_compare);

  /* Sort any child panels too. */
  for (bNodeTreeInterfaceItem *item : panel.items()) {
    if (item->item_type == NODE_INTERFACE_PANEL) {
      versioning_node_group_sort_sockets_recursive(
          *reinterpret_cast<bNodeTreeInterfacePanel *>(item));
    }
  }
}

static void enable_geometry_nodes_is_modifier(Main &bmain)
{
  /* Any node group with a first socket geometry output can potentially be a modifier. Previously
   * this wasn't an explicit option, so better to enable too many groups rather than too few. */
  LISTBASE_FOREACH (bNodeTree *, group, &bmain.nodetrees) {
    if (group->type != NTREE_GEOMETRY) {
      continue;
    }
    group->tree_interface.foreach_item([&](const bNodeTreeInterfaceItem &item) {
      if (item.item_type != NODE_INTERFACE_SOCKET) {
        return true;
      }
      const auto &socket = reinterpret_cast<const bNodeTreeInterfaceSocket &>(item);
      if ((socket.flag & NODE_INTERFACE_SOCKET_OUTPUT) == 0) {
        return true;
      }
      if (!STREQ(socket.socket_type, "NodeSocketGeometry")) {
        return true;
      }
      if (!group->geometry_node_asset_traits) {
        group->geometry_node_asset_traits = MEM_new<GeometryNodeAssetTraits>(__func__);
      }
      group->geometry_node_asset_traits->flag |= GEO_NODE_ASSET_MODIFIER;
      return false;
    });
  }
}

static void version_socket_identifier_suffixes_for_dynamic_types(
    ListBase sockets, const char *separator, const std::optional<int> total = std::nullopt)
{
  int index = 0;
  LISTBASE_FOREACH (bNodeSocket *, socket, &sockets) {
    if (socket->is_available()) {
      if (char *pos = strstr(socket->identifier, separator)) {
        /* End the identifier at the separator so that the old suffix is ignored. */
        *pos = '\0';

        if (total.has_value()) {
          index++;
          if (index == *total) {
            return;
          }
        }
      }
    }
    else {
      /* Rename existing identifiers so that they don't conflict with the renamed one. Those will
       * be removed after versioning code. */
      BLI_strncat(socket->identifier, "_deprecated", sizeof(socket->identifier));
    }
  }
}

static void versioning_nodes_dynamic_sockets(bNodeTree &ntree)
{
  LISTBASE_FOREACH (bNode *, node, &ntree.nodes) {
    switch (node->type) {
      case GEO_NODE_ACCUMULATE_FIELD:
        /* This node requires the extra `total` parameter, because the `Group Index` identifier
         * also has a space in the name, that should not be treated as separator. */
        version_socket_identifier_suffixes_for_dynamic_types(node->inputs, " ", 1);
        version_socket_identifier_suffixes_for_dynamic_types(node->outputs, " ", 3);
        break;
      case GEO_NODE_CAPTURE_ATTRIBUTE:
      case GEO_NODE_ATTRIBUTE_STATISTIC:
      case GEO_NODE_BLUR_ATTRIBUTE:
      case GEO_NODE_EVALUATE_AT_INDEX:
      case GEO_NODE_EVALUATE_ON_DOMAIN:
      case GEO_NODE_INPUT_NAMED_ATTRIBUTE:
      case GEO_NODE_RAYCAST:
      case GEO_NODE_SAMPLE_INDEX:
      case GEO_NODE_SAMPLE_NEAREST_SURFACE:
      case GEO_NODE_SAMPLE_UV_SURFACE:
      case GEO_NODE_STORE_NAMED_ATTRIBUTE:
      case GEO_NODE_VIEWER:
        version_socket_identifier_suffixes_for_dynamic_types(node->inputs, "_");
        version_socket_identifier_suffixes_for_dynamic_types(node->outputs, "_");
        break;
    }
  }
}

static void versioning_nodes_dynamic_sockets_2(bNodeTree &ntree)
{
  LISTBASE_FOREACH (bNode *, node, &ntree.nodes) {
    if (!ELEM(node->type, GEO_NODE_SWITCH, GEO_NODE_SAMPLE_CURVE)) {
      continue;
    }
    version_socket_identifier_suffixes_for_dynamic_types(node->inputs, "_");
    version_socket_identifier_suffixes_for_dynamic_types(node->outputs, "_");
  }
}

static void versioning_grease_pencil_stroke_radii_scaling(GreasePencil *grease_pencil)
{
  using namespace blender;
  for (GreasePencilDrawingBase *base : grease_pencil->drawings()) {
    if (base->type != GP_DRAWING) {
      continue;
    }
    bke::greasepencil::Drawing &drawing = reinterpret_cast<GreasePencilDrawing *>(base)->wrap();
    MutableSpan<float> radii = drawing.radii_for_write();
    threading::parallel_for(radii.index_range(), 8192, [&](const IndexRange range) {
      for (const int i : range) {
        radii[i] *= bke::greasepencil::LEGACY_RADIUS_CONVERSION_FACTOR;
      }
    });
  }
}

static void fix_geometry_nodes_object_info_scale(bNodeTree &ntree)
{
  using namespace blender;
  MultiValueMap<bNodeSocket *, bNodeLink *> out_links_per_socket;
  LISTBASE_FOREACH (bNodeLink *, link, &ntree.links) {
    if (link->fromnode->type == GEO_NODE_OBJECT_INFO) {
      out_links_per_socket.add(link->fromsock, link);
    }
  }

  LISTBASE_FOREACH_MUTABLE (bNode *, node, &ntree.nodes) {
    if (node->type != GEO_NODE_OBJECT_INFO) {
      continue;
    }
    bNodeSocket *scale = nodeFindSocket(node, SOCK_OUT, "Scale");
    const Span<bNodeLink *> links = out_links_per_socket.lookup(scale);
    if (links.is_empty()) {
      continue;
    }
    bNode *absolute_value = nodeAddNode(nullptr, &ntree, "ShaderNodeVectorMath");
    absolute_value->custom1 = NODE_VECTOR_MATH_ABSOLUTE;
    absolute_value->parent = node->parent;
    absolute_value->locx = node->locx + 100;
    absolute_value->locy = node->locy - 50;
    nodeAddLink(&ntree,
                node,
                scale,
                absolute_value,
                static_cast<bNodeSocket *>(absolute_value->inputs.first));
    for (bNodeLink *link : links) {
      link->fromnode = absolute_value;
      link->fromsock = static_cast<bNodeSocket *>(absolute_value->outputs.first);
    }
  }
}

static bool seq_filter_bilinear_to_auto(Sequence *seq, void * /*user_data*/)
{
  StripTransform *transform = seq->strip->transform;
  if (transform != nullptr && transform->filter == SEQ_TRANSFORM_FILTER_BILINEAR) {
    transform->filter = SEQ_TRANSFORM_FILTER_AUTO;
  }
  return true;
}

static void image_settings_avi_to_ffmpeg(Scene *scene)
{
  if (ELEM(scene->r.im_format.imtype, R_IMF_IMTYPE_AVIRAW, R_IMF_IMTYPE_AVIJPEG)) {
    scene->r.im_format.imtype = R_IMF_IMTYPE_FFMPEG;
  }
}

static bool seq_hue_correct_set_wrapping(Sequence *seq, void * /*user_data*/)
{
  LISTBASE_FOREACH (SequenceModifierData *, smd, &seq->modifiers) {
    if (smd->type == seqModifierType_HueCorrect) {
      HueCorrectModifierData *hcmd = (HueCorrectModifierData *)smd;
      CurveMapping *cumap = (CurveMapping *)&hcmd->curve_mapping;
      cumap->flag |= CUMA_USE_WRAPPING;
    }
  }
  return true;
}

static void versioning_update_timecode(short int *tc)
{
  /* 2 = IMB_TC_FREE_RUN, 4 = IMB_TC_INTERPOLATED_REC_DATE_FREE_RUN. */
  if (ELEM(*tc, 2, 4)) {
    *tc = IMB_TC_RECORD_RUN;
  }
}

static bool seq_proxies_timecode_update(Sequence *seq, void * /*user_data*/)
{
  if (seq->strip == nullptr || seq->strip->proxy == nullptr) {
    return true;
  }
  StripProxy *proxy = seq->strip->proxy;
  versioning_update_timecode(&proxy->tc);
  return true;
}

static bool seq_text_data_update(Sequence *seq, void * /*user_data*/)
{
  if (seq->type != SEQ_TYPE_TEXT || seq->effectdata == nullptr) {
    return true;
  }

  TextVars *data = static_cast<TextVars *>(seq->effectdata);
  if (data->shadow_angle == 0.0f) {
    data->shadow_angle = DEG2RADF(65.0f);
    data->shadow_offset = 0.04f;
    data->shadow_blur = 0.0f;
  }
  if (data->outline_width == 0.0f) {
    data->outline_color[3] = 0.7f;
    data->outline_width = 0.05f;
  }
  return true;
}

static void versioning_node_hue_correct_set_wrappng(bNodeTree *ntree)
{
  if (ntree->type == NTREE_COMPOSIT) {
    LISTBASE_FOREACH_MUTABLE (bNode *, node, &ntree->nodes) {

      if (node->type == CMP_NODE_HUECORRECT) {
        CurveMapping *cumap = (CurveMapping *)node->storage;
        cumap->flag |= CUMA_USE_WRAPPING;
      }
    }
  }
}

static void add_image_editor_asset_shelf(Main &bmain)
{
  LISTBASE_FOREACH (bScreen *, screen, &bmain.screens) {
    LISTBASE_FOREACH (ScrArea *, area, &screen->areabase) {
      LISTBASE_FOREACH (SpaceLink *, sl, &area->spacedata) {
        if (sl->spacetype != SPACE_IMAGE) {
          continue;
        }

        ListBase *regionbase = (sl == area->spacedata.first) ? &area->regionbase : &sl->regionbase;

        if (ARegion *new_shelf_region = do_versions_add_region_if_not_found(
                regionbase, RGN_TYPE_ASSET_SHELF, __func__, RGN_TYPE_TOOL_HEADER))
        {
          new_shelf_region->regiondata = MEM_cnew<RegionAssetShelf>(__func__);
          new_shelf_region->alignment = RGN_ALIGN_BOTTOM;
          new_shelf_region->flag |= RGN_FLAG_HIDDEN;
        }
        if (ARegion *new_shelf_header = do_versions_add_region_if_not_found(
                regionbase, RGN_TYPE_ASSET_SHELF_HEADER, __func__, RGN_TYPE_ASSET_SHELF))
        {
          new_shelf_header->alignment = RGN_ALIGN_BOTTOM | RGN_ALIGN_HIDE_WITH_PREV;
        }
      }
    }
  }
}

void blo_do_versions_400(FileData *fd, Library * /*lib*/, Main *bmain)
{
  if (!MAIN_VERSION_FILE_ATLEAST(bmain, 400, 1)) {
    LISTBASE_FOREACH (Mesh *, mesh, &bmain->meshes) {
      version_mesh_legacy_to_struct_of_array_format(*mesh);
    }
    version_movieclips_legacy_camera_object(bmain);
  }

  if (!MAIN_VERSION_FILE_ATLEAST(bmain, 400, 2)) {
    LISTBASE_FOREACH (Mesh *, mesh, &bmain->meshes) {
      BKE_mesh_legacy_bevel_weight_to_generic(mesh);
    }
  }

  /* 400 4 did not require any do_version here. */

  if (!MAIN_VERSION_FILE_ATLEAST(bmain, 400, 5)) {
    LISTBASE_FOREACH (Scene *, scene, &bmain->scenes) {
      ToolSettings *ts = scene->toolsettings;
      if (ts->snap_mode_tools != SCE_SNAP_TO_NONE) {
        ts->snap_mode_tools = SCE_SNAP_TO_GEOM;
      }

#define SCE_SNAP_PROJECT (1 << 3)
      if (ts->snap_flag & SCE_SNAP_PROJECT) {
        ts->snap_mode &= ~(1 << 2); /* SCE_SNAP_TO_FACE */
        ts->snap_mode |= (1 << 8);  /* SCE_SNAP_INDIVIDUAL_PROJECT */
      }
#undef SCE_SNAP_PROJECT
    }
  }

  if (!MAIN_VERSION_FILE_ATLEAST(bmain, 400, 6)) {
    FOREACH_NODETREE_BEGIN (bmain, ntree, id) {
      versioning_replace_legacy_glossy_node(ntree);
      versioning_remove_microfacet_sharp_distribution(ntree);
    }
    FOREACH_NODETREE_END;
  }

  if (!MAIN_VERSION_FILE_ATLEAST(bmain, 400, 7)) {
    LISTBASE_FOREACH (Mesh *, mesh, &bmain->meshes) {
      version_mesh_crease_generic(*bmain);
    }
  }

  if (!MAIN_VERSION_FILE_ATLEAST(bmain, 400, 8)) {
    LISTBASE_FOREACH (bAction *, act, &bmain->actions) {
      act->frame_start = max_ff(act->frame_start, MINAFRAMEF);
      act->frame_end = min_ff(act->frame_end, MAXFRAMEF);
    }
  }

  if (!MAIN_VERSION_FILE_ATLEAST(bmain, 400, 9)) {
    LISTBASE_FOREACH (Light *, light, &bmain->lights) {
      if (light->type == LA_SPOT && light->nodetree) {
        version_replace_texcoord_normal_socket(light->nodetree);
      }
    }
  }

  /* Fix brush->tip_scale_x which should never be zero. */
  LISTBASE_FOREACH (Brush *, brush, &bmain->brushes) {
    if (brush->tip_scale_x == 0.0f) {
      brush->tip_scale_x = 1.0f;
    }
  }

  if (!MAIN_VERSION_FILE_ATLEAST(bmain, 400, 10)) {
    LISTBASE_FOREACH (bScreen *, screen, &bmain->screens) {
      LISTBASE_FOREACH (ScrArea *, area, &screen->areabase) {
        LISTBASE_FOREACH (SpaceLink *, space, &area->spacedata) {
          if (space->spacetype == SPACE_NODE) {
            SpaceNode *snode = reinterpret_cast<SpaceNode *>(space);
            snode->overlay.flag |= SN_OVERLAY_SHOW_PREVIEWS;
          }
        }
      }
    }
  }

  if (!MAIN_VERSION_FILE_ATLEAST(bmain, 400, 11)) {
    version_vertex_weight_edit_preserve_threshold_exclusivity(bmain);
  }

  if (!MAIN_VERSION_FILE_ATLEAST(bmain, 400, 12)) {
    if (!DNA_struct_member_exists(fd->filesdna, "LightProbe", "int", "grid_bake_samples")) {
      LISTBASE_FOREACH (LightProbe *, lightprobe, &bmain->lightprobes) {
        lightprobe->grid_bake_samples = 2048;
        lightprobe->grid_normal_bias = 0.3f;
        lightprobe->grid_view_bias = 0.0f;
        lightprobe->grid_facing_bias = 0.5f;
        lightprobe->grid_dilation_threshold = 0.5f;
        lightprobe->grid_dilation_radius = 1.0f;
      }
    }

    /* Set default bake resolution. */
    if (!DNA_struct_member_exists(fd->filesdna, "World", "int", "probe_resolution")) {
      LISTBASE_FOREACH (World *, world, &bmain->worlds) {
        world->probe_resolution = LIGHT_PROBE_RESOLUTION_1024;
      }
    }

    if (!DNA_struct_member_exists(fd->filesdna, "LightProbe", "float", "grid_surface_bias")) {
      LISTBASE_FOREACH (LightProbe *, lightprobe, &bmain->lightprobes) {
        lightprobe->grid_surface_bias = 0.05f;
        lightprobe->grid_escape_bias = 0.1f;
      }
    }

    /* Clear removed "Z Buffer" flag. */
    {
      const int R_IMF_FLAG_ZBUF_LEGACY = 1 << 0;
      LISTBASE_FOREACH (Scene *, scene, &bmain->scenes) {
        scene->r.im_format.flag &= ~R_IMF_FLAG_ZBUF_LEGACY;
      }
    }

    /* Reset the layer opacity for all layers to 1. */
    LISTBASE_FOREACH (GreasePencil *, grease_pencil, &bmain->grease_pencils) {
      for (blender::bke::greasepencil::Layer *layer : grease_pencil->layers_for_write()) {
        layer->opacity = 1.0f;
      }
    }

    FOREACH_NODETREE_BEGIN (bmain, ntree, id) {
      if (ntree->type == NTREE_SHADER) {
        /* Remove Transmission Roughness from Principled BSDF. */
        version_principled_transmission_roughness(ntree);
        /* Convert legacy Velvet BSDF nodes into the new Sheen BSDF node. */
        version_replace_velvet_sheen_node(ntree);
        /* Convert sheen inputs on the Principled BSDF. */
        version_principled_bsdf_sheen(ntree);
      }
    }
    FOREACH_NODETREE_END;

    LISTBASE_FOREACH (bScreen *, screen, &bmain->screens) {
      LISTBASE_FOREACH (ScrArea *, area, &screen->areabase) {
        LISTBASE_FOREACH (SpaceLink *, sl, &area->spacedata) {
          ListBase *regionbase = (sl == area->spacedata.first) ? &area->regionbase :
                                                                 &sl->regionbase;

          /* Layout based regions used to also disallow resizing, now these are separate flags.
           * Make sure they are set together for old regions. */
          LISTBASE_FOREACH (ARegion *, region, regionbase) {
            if (region->flag & RGN_FLAG_DYNAMIC_SIZE) {
              region->flag |= RGN_FLAG_NO_USER_RESIZE;
            }
          }
        }
      }
    }
  }

  if (!MAIN_VERSION_FILE_ATLEAST(bmain, 400, 13)) {
    /* For the scenes configured to use the "None" display disable the color management
     * again. This will handle situation when the "None" display is removed and is replaced with
     * a "Raw" view instead.
     *
     * Note that this versioning will do nothing if the "None" display exists in the OCIO
     * configuration. */
    LISTBASE_FOREACH (Scene *, scene, &bmain->scenes) {
      const ColorManagedDisplaySettings &display_settings = scene->display_settings;
      if (STREQ(display_settings.display_device, "None")) {
        BKE_scene_disable_color_management(scene);
      }
    }
  }

  if (!MAIN_VERSION_FILE_ATLEAST(bmain, 400, 14)) {
    if (!DNA_struct_member_exists(fd->filesdna, "SceneEEVEE", "int", "ray_tracing_method")) {
      LISTBASE_FOREACH (Scene *, scene, &bmain->scenes) {
        scene->eevee.ray_tracing_method = RAYTRACE_EEVEE_METHOD_SCREEN;
      }
    }

    if (!DNA_struct_exists(fd->filesdna, "RegionAssetShelf")) {
      LISTBASE_FOREACH (bScreen *, screen, &bmain->screens) {
        LISTBASE_FOREACH (ScrArea *, area, &screen->areabase) {
          LISTBASE_FOREACH (SpaceLink *, sl, &area->spacedata) {
            if (sl->spacetype != SPACE_VIEW3D) {
              continue;
            }

            ListBase *regionbase = (sl == area->spacedata.first) ? &area->regionbase :
                                                                   &sl->regionbase;

            if (ARegion *new_shelf_region = do_versions_add_region_if_not_found(
                    regionbase,
                    RGN_TYPE_ASSET_SHELF,
                    "asset shelf for view3d (versioning)",
                    RGN_TYPE_TOOL_HEADER))
            {
              new_shelf_region->alignment = RGN_ALIGN_BOTTOM;
            }
            if (ARegion *new_shelf_header = do_versions_add_region_if_not_found(
                    regionbase,
                    RGN_TYPE_ASSET_SHELF_HEADER,
                    "asset shelf header for view3d (versioning)",
                    RGN_TYPE_ASSET_SHELF))
            {
              new_shelf_header->alignment = RGN_ALIGN_BOTTOM | RGN_SPLIT_PREV;
            }
          }
        }
      }
    }
  }

  if (!MAIN_VERSION_FILE_ATLEAST(bmain, 400, 16)) {
    /* Set Normalize property of Noise Texture node to true. */
    FOREACH_NODETREE_BEGIN (bmain, ntree, id) {
      if (ntree->type != NTREE_CUSTOM) {
        LISTBASE_FOREACH (bNode *, node, &ntree->nodes) {
          if (node->type == SH_NODE_TEX_NOISE) {
            ((NodeTexNoise *)node->storage)->normalize = true;
          }
        }
      }
    }
    FOREACH_NODETREE_END;
  }

  if (!MAIN_VERSION_FILE_ATLEAST(bmain, 400, 17)) {
    if (!DNA_struct_exists(fd->filesdna, "NodeShaderHairPrincipled")) {
      FOREACH_NODETREE_BEGIN (bmain, ntree, id) {
        if (ntree->type == NTREE_SHADER) {
          version_replace_principled_hair_model(ntree);
        }
      }
      FOREACH_NODETREE_END;
    }

    /* Panorama properties shared with Eevee. */
    if (!DNA_struct_member_exists(fd->filesdna, "Camera", "float", "fisheye_fov")) {
      Camera default_cam = *DNA_struct_default_get(Camera);
      LISTBASE_FOREACH (Camera *, camera, &bmain->cameras) {
        IDProperty *ccam = version_cycles_properties_from_ID(&camera->id);
        if (ccam) {
          camera->panorama_type = version_cycles_property_int(
              ccam, "panorama_type", default_cam.panorama_type);
          camera->fisheye_fov = version_cycles_property_float(
              ccam, "fisheye_fov", default_cam.fisheye_fov);
          camera->fisheye_lens = version_cycles_property_float(
              ccam, "fisheye_lens", default_cam.fisheye_lens);
          camera->latitude_min = version_cycles_property_float(
              ccam, "latitude_min", default_cam.latitude_min);
          camera->latitude_max = version_cycles_property_float(
              ccam, "latitude_max", default_cam.latitude_max);
          camera->longitude_min = version_cycles_property_float(
              ccam, "longitude_min", default_cam.longitude_min);
          camera->longitude_max = version_cycles_property_float(
              ccam, "longitude_max", default_cam.longitude_max);
          /* Fit to match default projective camera with focal_length 50 and sensor_width 36. */
          camera->fisheye_polynomial_k0 = version_cycles_property_float(
              ccam, "fisheye_polynomial_k0", default_cam.fisheye_polynomial_k0);
          camera->fisheye_polynomial_k1 = version_cycles_property_float(
              ccam, "fisheye_polynomial_k1", default_cam.fisheye_polynomial_k1);
          camera->fisheye_polynomial_k2 = version_cycles_property_float(
              ccam, "fisheye_polynomial_k2", default_cam.fisheye_polynomial_k2);
          camera->fisheye_polynomial_k3 = version_cycles_property_float(
              ccam, "fisheye_polynomial_k3", default_cam.fisheye_polynomial_k3);
          camera->fisheye_polynomial_k4 = version_cycles_property_float(
              ccam, "fisheye_polynomial_k4", default_cam.fisheye_polynomial_k4);
        }
        else {
          camera->panorama_type = default_cam.panorama_type;
          camera->fisheye_fov = default_cam.fisheye_fov;
          camera->fisheye_lens = default_cam.fisheye_lens;
          camera->latitude_min = default_cam.latitude_min;
          camera->latitude_max = default_cam.latitude_max;
          camera->longitude_min = default_cam.longitude_min;
          camera->longitude_max = default_cam.longitude_max;
          /* Fit to match default projective camera with focal_length 50 and sensor_width 36. */
          camera->fisheye_polynomial_k0 = default_cam.fisheye_polynomial_k0;
          camera->fisheye_polynomial_k1 = default_cam.fisheye_polynomial_k1;
          camera->fisheye_polynomial_k2 = default_cam.fisheye_polynomial_k2;
          camera->fisheye_polynomial_k3 = default_cam.fisheye_polynomial_k3;
          camera->fisheye_polynomial_k4 = default_cam.fisheye_polynomial_k4;
        }
      }
    }

    if (!DNA_struct_member_exists(fd->filesdna, "LightProbe", "float", "grid_flag")) {
      LISTBASE_FOREACH (LightProbe *, lightprobe, &bmain->lightprobes) {
        /* Keep old behavior of baking the whole lighting. */
        lightprobe->grid_flag = LIGHTPROBE_GRID_CAPTURE_WORLD | LIGHTPROBE_GRID_CAPTURE_INDIRECT |
                                LIGHTPROBE_GRID_CAPTURE_EMISSION;
      }
    }

    if (!DNA_struct_member_exists(fd->filesdna, "SceneEEVEE", "int", "gi_irradiance_pool_size")) {
      LISTBASE_FOREACH (Scene *, scene, &bmain->scenes) {
        scene->eevee.gi_irradiance_pool_size = 16;
      }
    }

    LISTBASE_FOREACH (Scene *, scene, &bmain->scenes) {
      scene->toolsettings->snap_flag_anim |= SCE_SNAP;
      scene->toolsettings->snap_anim_mode |= (1 << 10); /* SCE_SNAP_TO_FRAME */
    }
  }

  if (!MAIN_VERSION_FILE_ATLEAST(bmain, 400, 20)) {
    /* Convert old socket lists into new interface items. */
    FOREACH_NODETREE_BEGIN (bmain, ntree, id) {
      versioning_convert_node_tree_socket_lists_to_interface(ntree);
      /* Clear legacy sockets after conversion.
       * Internal data pointers have been moved or freed already. */
      BLI_freelistN(&ntree->inputs_legacy);
      BLI_freelistN(&ntree->outputs_legacy);
    }
    FOREACH_NODETREE_END;
  }
  else {
    /* Legacy node tree sockets are created for forward compatibility,
     * but have to be freed after loading and versioning. */
    FOREACH_NODETREE_BEGIN (bmain, ntree, id) {
      LISTBASE_FOREACH_MUTABLE (bNodeSocket *, legacy_socket, &ntree->inputs_legacy) {
        MEM_SAFE_FREE(legacy_socket->default_attribute_name);
        MEM_SAFE_FREE(legacy_socket->default_value);
        if (legacy_socket->prop) {
          IDP_FreeProperty(legacy_socket->prop);
        }
        MEM_delete(legacy_socket->runtime);
        MEM_freeN(legacy_socket);
      }
      LISTBASE_FOREACH_MUTABLE (bNodeSocket *, legacy_socket, &ntree->outputs_legacy) {
        MEM_SAFE_FREE(legacy_socket->default_attribute_name);
        MEM_SAFE_FREE(legacy_socket->default_value);
        if (legacy_socket->prop) {
          IDP_FreeProperty(legacy_socket->prop);
        }
        MEM_delete(legacy_socket->runtime);
        MEM_freeN(legacy_socket);
      }
      BLI_listbase_clear(&ntree->inputs_legacy);
      BLI_listbase_clear(&ntree->outputs_legacy);
    }
    FOREACH_NODETREE_END;
  }

  if (!MAIN_VERSION_FILE_ATLEAST(bmain, 400, 22)) {
    /* Initialize root panel flags in files created before these flags were added. */
    FOREACH_NODETREE_BEGIN (bmain, ntree, id) {
      ntree->tree_interface.root_panel.flag |= NODE_INTERFACE_PANEL_ALLOW_CHILD_PANELS;
    }
    FOREACH_NODETREE_END;
  }

  if (!MAIN_VERSION_FILE_ATLEAST(bmain, 400, 23)) {
    LISTBASE_FOREACH (bNodeTree *, ntree, &bmain->nodetrees) {
      if (ntree->type == NTREE_GEOMETRY) {
        LISTBASE_FOREACH (bNode *, node, &ntree->nodes) {
          if (node->type == GEO_NODE_SET_SHADE_SMOOTH) {
            node->custom1 = int8_t(blender::bke::AttrDomain::Face);
          }
        }
      }
    }
  }

  if (!MAIN_VERSION_FILE_ATLEAST(bmain, 400, 24)) {
    FOREACH_NODETREE_BEGIN (bmain, ntree, id) {
      if (ntree->type == NTREE_SHADER) {
        /* Convert coat inputs on the Principled BSDF. */
        version_principled_bsdf_coat(ntree);
        /* Convert subsurface inputs on the Principled BSDF. */
        version_principled_bsdf_subsurface(ntree);
        /* Convert emission on the Principled BSDF. */
        version_principled_bsdf_emission(ntree);
      }
    }
    FOREACH_NODETREE_END;

    {
      LISTBASE_FOREACH (bScreen *, screen, &bmain->screens) {
        LISTBASE_FOREACH (ScrArea *, area, &screen->areabase) {
          LISTBASE_FOREACH (SpaceLink *, sl, &area->spacedata) {
            const ListBase *regionbase = (sl == area->spacedata.first) ? &area->regionbase :
                                                                         &sl->regionbase;
            LISTBASE_FOREACH (ARegion *, region, regionbase) {
              if (region->regiontype != RGN_TYPE_ASSET_SHELF) {
                continue;
              }

              RegionAssetShelf *shelf_data = static_cast<RegionAssetShelf *>(region->regiondata);
              if (shelf_data && shelf_data->active_shelf &&
                  (shelf_data->active_shelf->preferred_row_count == 0))
              {
                shelf_data->active_shelf->preferred_row_count = 1;
              }
            }
          }
        }
      }
    }

    /* Convert sockets with both input and output flag into two separate sockets. */
    FOREACH_NODETREE_BEGIN (bmain, ntree, id) {
      blender::Vector<bNodeTreeInterfaceSocket *> sockets_to_split;
      ntree->tree_interface.foreach_item([&](bNodeTreeInterfaceItem &item) {
        if (item.item_type == NODE_INTERFACE_SOCKET) {
          bNodeTreeInterfaceSocket &socket = reinterpret_cast<bNodeTreeInterfaceSocket &>(item);
          if ((socket.flag & NODE_INTERFACE_SOCKET_INPUT) &&
              (socket.flag & NODE_INTERFACE_SOCKET_OUTPUT))
          {
            sockets_to_split.append(&socket);
          }
        }
        return true;
      });

      for (bNodeTreeInterfaceSocket *socket : sockets_to_split) {
        const int position = ntree->tree_interface.find_item_position(socket->item);
        bNodeTreeInterfacePanel *parent = ntree->tree_interface.find_item_parent(socket->item);
        version_node_group_split_socket(ntree->tree_interface, *socket, parent, position + 1);
      }
    }
    FOREACH_NODETREE_END;
  }

  if (!MAIN_VERSION_FILE_ATLEAST(bmain, 400, 25)) {
    FOREACH_NODETREE_BEGIN (bmain, ntree, id) {
      if (ntree->type == NTREE_SHADER) {
        /* Convert specular tint on the Principled BSDF. */
        version_principled_bsdf_specular_tint(ntree);
        /* Rename some sockets. */
        version_principled_bsdf_rename_sockets(ntree);
      }
    }
    FOREACH_NODETREE_END;
  }

  if (!MAIN_VERSION_FILE_ATLEAST(bmain, 400, 26)) {
    enable_geometry_nodes_is_modifier(*bmain);

    LISTBASE_FOREACH (Scene *, scene, &bmain->scenes) {
      scene->simulation_frame_start = scene->r.sfra;
      scene->simulation_frame_end = scene->r.efra;
    }
  }

  if (!MAIN_VERSION_FILE_ATLEAST(bmain, 400, 27)) {
    LISTBASE_FOREACH (bScreen *, screen, &bmain->screens) {
      LISTBASE_FOREACH (ScrArea *, area, &screen->areabase) {
        LISTBASE_FOREACH (SpaceLink *, sl, &area->spacedata) {
          if (sl->spacetype == SPACE_SEQ) {
            SpaceSeq *sseq = (SpaceSeq *)sl;
            sseq->timeline_overlay.flag |= SEQ_TIMELINE_SHOW_STRIP_RETIMING;
          }
        }
      }
    }

    if (!DNA_struct_member_exists(fd->filesdna, "SceneEEVEE", "int", "shadow_step_count")) {
      SceneEEVEE default_scene_eevee = *DNA_struct_default_get(SceneEEVEE);
      LISTBASE_FOREACH (Scene *, scene, &bmain->scenes) {
        scene->eevee.shadow_ray_count = default_scene_eevee.shadow_ray_count;
        scene->eevee.shadow_step_count = default_scene_eevee.shadow_step_count;
      }
    }
  }

  if (!MAIN_VERSION_FILE_ATLEAST(bmain, 400, 28)) {
    LISTBASE_FOREACH (bScreen *, screen, &bmain->screens) {
      LISTBASE_FOREACH (ScrArea *, area, &screen->areabase) {
        LISTBASE_FOREACH (SpaceLink *, sl, &area->spacedata) {
          const ListBase *regionbase = (sl == area->spacedata.first) ? &area->regionbase :
                                                                       &sl->regionbase;
          LISTBASE_FOREACH (ARegion *, region, regionbase) {
            if (region->regiontype != RGN_TYPE_ASSET_SHELF) {
              continue;
            }

            RegionAssetShelf *shelf_data = static_cast<RegionAssetShelf *>(region->regiondata);
            if (shelf_data && shelf_data->active_shelf) {
              AssetShelfSettings &settings = shelf_data->active_shelf->settings;
              settings.asset_library_reference.custom_library_index = -1;
              settings.asset_library_reference.type = ASSET_LIBRARY_ALL;
            }

            region->flag |= RGN_FLAG_HIDDEN;
          }
        }
      }
    }
  }

  if (!MAIN_VERSION_FILE_ATLEAST(bmain, 400, 29)) {
    /* Unhide all Reroute nodes. */
    FOREACH_NODETREE_BEGIN (bmain, ntree, id) {
      LISTBASE_FOREACH (bNode *, node, &ntree->nodes) {
        if (node->is_reroute()) {
          static_cast<bNodeSocket *>(node->inputs.first)->flag &= ~SOCK_HIDDEN;
          static_cast<bNodeSocket *>(node->outputs.first)->flag &= ~SOCK_HIDDEN;
        }
      }
    }
    FOREACH_NODETREE_END;
  }

  if (!MAIN_VERSION_FILE_ATLEAST(bmain, 400, 30)) {
    LISTBASE_FOREACH (Scene *, scene, &bmain->scenes) {
      ToolSettings *ts = scene->toolsettings;
      enum { IS_DEFAULT = 0, IS_UV, IS_NODE, IS_ANIM };
      auto versioning_snap_to = [](short snap_to_old, int type) {
        eSnapMode snap_to_new = SCE_SNAP_TO_NONE;
        if (snap_to_old & (1 << 0)) {
          snap_to_new |= type == IS_NODE ? SCE_SNAP_TO_NODE_X :
                         type == IS_ANIM ? SCE_SNAP_TO_FRAME :
                                           SCE_SNAP_TO_VERTEX;
        }
        if (snap_to_old & (1 << 1)) {
          snap_to_new |= type == IS_NODE ? SCE_SNAP_TO_NODE_Y :
                         type == IS_ANIM ? SCE_SNAP_TO_SECOND :
                                           SCE_SNAP_TO_EDGE;
        }
        if (ELEM(type, IS_DEFAULT, IS_ANIM) && snap_to_old & (1 << 2)) {
          snap_to_new |= type == IS_DEFAULT ? SCE_SNAP_TO_FACE : SCE_SNAP_TO_MARKERS;
        }
        if (type == IS_DEFAULT && snap_to_old & (1 << 3)) {
          snap_to_new |= SCE_SNAP_TO_VOLUME;
        }
        if (type == IS_DEFAULT && snap_to_old & (1 << 4)) {
          snap_to_new |= SCE_SNAP_TO_EDGE_MIDPOINT;
        }
        if (type == IS_DEFAULT && snap_to_old & (1 << 5)) {
          snap_to_new |= SCE_SNAP_TO_EDGE_PERPENDICULAR;
        }
        if (ELEM(type, IS_DEFAULT, IS_UV, IS_NODE) && snap_to_old & (1 << 6)) {
          snap_to_new |= SCE_SNAP_TO_INCREMENT;
        }
        if (ELEM(type, IS_DEFAULT, IS_UV, IS_NODE) && snap_to_old & (1 << 7)) {
          snap_to_new |= SCE_SNAP_TO_GRID;
        }
        if (type == IS_DEFAULT && snap_to_old & (1 << 8)) {
          snap_to_new |= SCE_SNAP_INDIVIDUAL_NEAREST;
        }
        if (type == IS_DEFAULT && snap_to_old & (1 << 9)) {
          snap_to_new |= SCE_SNAP_INDIVIDUAL_PROJECT;
        }
        if (snap_to_old & (1 << 10)) {
          snap_to_new |= SCE_SNAP_TO_FRAME;
        }
        if (snap_to_old & (1 << 11)) {
          snap_to_new |= SCE_SNAP_TO_SECOND;
        }
        if (snap_to_old & (1 << 12)) {
          snap_to_new |= SCE_SNAP_TO_MARKERS;
        }

        if (!snap_to_new) {
          snap_to_new = eSnapMode(1 << 0);
        }

        return snap_to_new;
      };

      ts->snap_mode = versioning_snap_to(ts->snap_mode, IS_DEFAULT);
      ts->snap_uv_mode = versioning_snap_to(ts->snap_uv_mode, IS_UV);
      ts->snap_node_mode = versioning_snap_to(ts->snap_node_mode, IS_NODE);
      ts->snap_anim_mode = versioning_snap_to(ts->snap_anim_mode, IS_ANIM);
    }
  }

  if (!MAIN_VERSION_FILE_ATLEAST(bmain, 400, 31)) {
    LISTBASE_FOREACH (Curve *, curve, &bmain->curves) {
      const int curvetype = BKE_curve_type_get(curve);
      if (curvetype == OB_FONT) {
        CharInfo *info = curve->strinfo;
        if (info != nullptr) {
          for (int i = curve->len_char32 - 1; i >= 0; i--, info++) {
            if (info->mat_nr > 0) {
              /** CharInfo mat_nr used to start at 1, unlike mesh & nurbs, now zero-based. */
              info->mat_nr--;
            }
          }
        }
      }
    }
  }

  if (!MAIN_VERSION_FILE_ATLEAST(bmain, 400, 33)) {
    /* Fix node group socket order by sorting outputs and inputs. */
    LISTBASE_FOREACH (bNodeTree *, ntree, &bmain->nodetrees) {
      versioning_node_group_sort_sockets_recursive(ntree->tree_interface.root_panel);
    }
  }

  if (!MAIN_VERSION_FILE_ATLEAST(bmain, 401, 1)) {
    LISTBASE_FOREACH (GreasePencil *, grease_pencil, &bmain->grease_pencils) {
      versioning_grease_pencil_stroke_radii_scaling(grease_pencil);
    }
  }

  if (!MAIN_VERSION_FILE_ATLEAST(bmain, 401, 4)) {
    FOREACH_NODETREE_BEGIN (bmain, ntree, id) {
      if (ntree->type != NTREE_CUSTOM) {
        /* versioning_update_noise_texture_node must be done before
         * versioning_replace_musgrave_texture_node. */
        versioning_update_noise_texture_node(ntree);

        /* Convert Musgrave Texture nodes to Noise Texture nodes. */
        versioning_replace_musgrave_texture_node(ntree);
      }
    }
    FOREACH_NODETREE_END;
  }

  if (!MAIN_VERSION_FILE_ATLEAST(bmain, 401, 5)) {
    /* Unify Material::blend_shadow and Cycles.use_transparent_shadows into the
     * Material::blend_flag. */
    Scene *scene = static_cast<Scene *>(bmain->scenes.first);
    bool is_eevee = scene && (STREQ(scene->r.engine, RE_engine_id_BLENDER_EEVEE) ||
                              STREQ(scene->r.engine, RE_engine_id_BLENDER_EEVEE_NEXT));
    LISTBASE_FOREACH (Material *, material, &bmain->materials) {
      bool transparent_shadows = true;
      if (is_eevee) {
        transparent_shadows = material->blend_shadow != MA_BS_SOLID;
      }
      else if (IDProperty *cmat = version_cycles_properties_from_ID(&material->id)) {
        transparent_shadows = version_cycles_property_boolean(
            cmat, "use_transparent_shadow", true);
      }
      SET_FLAG_FROM_TEST(material->blend_flag, transparent_shadows, MA_BL_TRANSPARENT_SHADOW);
    }
  }

  if (!MAIN_VERSION_FILE_ATLEAST(bmain, 401, 5)) {
    /** NOTE: This versioning code didn't update the subversion number. */
    FOREACH_NODETREE_BEGIN (bmain, ntree, id) {
      if (ntree->type == NTREE_COMPOSIT) {
        versioning_replace_splitviewer(ntree);
      }
    }
    FOREACH_NODETREE_END;
  }

  /* 401 6 did not require any do_version here. */

  if (!MAIN_VERSION_FILE_ATLEAST(bmain, 401, 7)) {
    if (!DNA_struct_member_exists(fd->filesdna, "SceneEEVEE", "int", "volumetric_ray_depth")) {
      SceneEEVEE default_eevee = *DNA_struct_default_get(SceneEEVEE);
      LISTBASE_FOREACH (Scene *, scene, &bmain->scenes) {
        scene->eevee.volumetric_ray_depth = default_eevee.volumetric_ray_depth;
      }
    }

    if (!DNA_struct_member_exists(fd->filesdna, "Material", "char", "surface_render_method")) {
      LISTBASE_FOREACH (Material *, mat, &bmain->materials) {
        mat->surface_render_method = (mat->blend_method == MA_BM_BLEND) ?
                                         MA_SURFACE_METHOD_FORWARD :
                                         MA_SURFACE_METHOD_DEFERRED;
      }
    }

    LISTBASE_FOREACH (bScreen *, screen, &bmain->screens) {
      LISTBASE_FOREACH (ScrArea *, area, &screen->areabase) {
        LISTBASE_FOREACH (SpaceLink *, sl, &area->spacedata) {
          const ListBase *regionbase = (sl == area->spacedata.first) ? &area->regionbase :
                                                                       &sl->regionbase;
          LISTBASE_FOREACH (ARegion *, region, regionbase) {
            if (region->regiontype != RGN_TYPE_ASSET_SHELF_HEADER) {
              continue;
            }
            region->alignment &= ~RGN_SPLIT_PREV;
            region->alignment |= RGN_ALIGN_HIDE_WITH_PREV;
          }
        }
      }
    }

    if (!DNA_struct_member_exists(fd->filesdna, "SceneEEVEE", "float", "gtao_thickness")) {
      SceneEEVEE default_eevee = *DNA_struct_default_get(SceneEEVEE);
      LISTBASE_FOREACH (Scene *, scene, &bmain->scenes) {
        scene->eevee.gtao_thickness = default_eevee.gtao_thickness;
        scene->eevee.gtao_focus = default_eevee.gtao_focus;
      }
    }

    if (!DNA_struct_member_exists(fd->filesdna, "LightProbe", "float", "data_display_size")) {
      LightProbe default_probe = *DNA_struct_default_get(LightProbe);
      LISTBASE_FOREACH (LightProbe *, probe, &bmain->lightprobes) {
        probe->data_display_size = default_probe.data_display_size;
      }
    }

    LISTBASE_FOREACH (Mesh *, mesh, &bmain->meshes) {
      mesh->flag &= ~ME_NO_OVERLAPPING_TOPOLOGY;
    }
  }

  if (!MAIN_VERSION_FILE_ATLEAST(bmain, 401, 8)) {
    LISTBASE_FOREACH (bNodeTree *, ntree, &bmain->nodetrees) {
      if (ntree->type != NTREE_GEOMETRY) {
        continue;
      }
      versioning_nodes_dynamic_sockets(*ntree);
    }
  }

  if (!MAIN_VERSION_FILE_ATLEAST(bmain, 401, 9)) {
    if (!DNA_struct_member_exists(fd->filesdna, "Material", "char", "displacement_method")) {
      /* Replace Cycles.displacement_method by Material::displacement_method. */
      LISTBASE_FOREACH (Material *, material, &bmain->materials) {
        int displacement_method = MA_DISPLACEMENT_BUMP;
        if (IDProperty *cmat = version_cycles_properties_from_ID(&material->id)) {
          displacement_method = version_cycles_property_int(
              cmat, "displacement_method", MA_DISPLACEMENT_BUMP);
        }
        material->displacement_method = displacement_method;
      }
    }

    /* Prevent custom bone colors from having alpha zero.
     * Part of the fix for issue #115434. */
    LISTBASE_FOREACH (bArmature *, arm, &bmain->armatures) {
      blender::animrig::ANIM_armature_foreach_bone(&arm->bonebase, [](Bone *bone) {
        bone->color.custom.solid[3] = 255;
        bone->color.custom.select[3] = 255;
        bone->color.custom.active[3] = 255;
      });
      if (arm->edbo) {
        LISTBASE_FOREACH (EditBone *, ebone, arm->edbo) {
          ebone->color.custom.solid[3] = 255;
          ebone->color.custom.select[3] = 255;
          ebone->color.custom.active[3] = 255;
        }
      }
    }
    LISTBASE_FOREACH (Object *, obj, &bmain->objects) {
      if (obj->pose == nullptr) {
        continue;
      }
      LISTBASE_FOREACH (bPoseChannel *, pchan, &obj->pose->chanbase) {
        pchan->color.custom.solid[3] = 255;
        pchan->color.custom.select[3] = 255;
        pchan->color.custom.active[3] = 255;
      }
    }
  }

  if (!MAIN_VERSION_FILE_ATLEAST(bmain, 401, 10)) {
    if (!DNA_struct_member_exists(
            fd->filesdna, "SceneEEVEE", "RaytraceEEVEE", "ray_tracing_options"))
    {
      LISTBASE_FOREACH (Scene *, scene, &bmain->scenes) {
        scene->eevee.ray_tracing_options.flag = RAYTRACE_EEVEE_USE_DENOISE;
        scene->eevee.ray_tracing_options.denoise_stages = RAYTRACE_EEVEE_DENOISE_SPATIAL |
                                                          RAYTRACE_EEVEE_DENOISE_TEMPORAL |
                                                          RAYTRACE_EEVEE_DENOISE_BILATERAL;
        scene->eevee.ray_tracing_options.screen_trace_quality = 0.25f;
        scene->eevee.ray_tracing_options.screen_trace_thickness = 0.2f;
        scene->eevee.ray_tracing_options.trace_max_roughness = 0.5f;
        scene->eevee.ray_tracing_options.resolution_scale = 2;
      }
    }

    LISTBASE_FOREACH (bNodeTree *, ntree, &bmain->nodetrees) {
      if (ntree->type == NTREE_GEOMETRY) {
        version_geometry_nodes_use_rotation_socket(*ntree);
        versioning_nodes_dynamic_sockets_2(*ntree);
        fix_geometry_nodes_object_info_scale(*ntree);
      }
    }
  }

  if (MAIN_VERSION_FILE_ATLEAST(bmain, 400, 20) && !MAIN_VERSION_FILE_ATLEAST(bmain, 401, 11)) {
    /* Convert old socket lists into new interface items. */
    FOREACH_NODETREE_BEGIN (bmain, ntree, id) {
      versioning_fix_socket_subtype_idnames(ntree);
    }
    FOREACH_NODETREE_END;
  }

  if (!MAIN_VERSION_FILE_ATLEAST(bmain, 401, 12)) {
    FOREACH_NODETREE_BEGIN (bmain, ntree, id) {
      if (ntree->type == NTREE_COMPOSIT) {
        LISTBASE_FOREACH (bNode *, node, &ntree->nodes) {
          if (node->type == CMP_NODE_PIXELATE) {
            node->custom1 = 1;
          }
        }
      }
    }
    FOREACH_NODETREE_END;
  }

  if (!MAIN_VERSION_FILE_ATLEAST(bmain, 401, 13)) {
    FOREACH_NODETREE_BEGIN (bmain, ntree, id) {
      if (ntree->type == NTREE_COMPOSIT) {
        LISTBASE_FOREACH (bNode *, node, &ntree->nodes) {
          if (node->type == CMP_NODE_MAP_UV) {
            node->custom2 = CMP_NODE_MAP_UV_FILTERING_ANISOTROPIC;
          }
        }
      }
    }
    FOREACH_NODETREE_END;
  }

  if (!MAIN_VERSION_FILE_ATLEAST(bmain, 401, 14)) {
    const Brush *default_brush = DNA_struct_default_get(Brush);
    LISTBASE_FOREACH (Brush *, brush, &bmain->brushes) {
      brush->automasking_start_normal_limit = default_brush->automasking_start_normal_limit;
      brush->automasking_start_normal_falloff = default_brush->automasking_start_normal_falloff;

      brush->automasking_view_normal_limit = default_brush->automasking_view_normal_limit;
      brush->automasking_view_normal_falloff = default_brush->automasking_view_normal_falloff;
    }
  }

  if (!MAIN_VERSION_FILE_ATLEAST(bmain, 401, 15)) {
    FOREACH_NODETREE_BEGIN (bmain, ntree, id) {
      if (ntree->type == NTREE_COMPOSIT) {
        LISTBASE_FOREACH (bNode *, node, &ntree->nodes) {
          if (node->type == CMP_NODE_KEYING) {
            NodeKeyingData &keying_data = *static_cast<NodeKeyingData *>(node->storage);
            keying_data.edge_kernel_radius = max_ii(keying_data.edge_kernel_radius - 1, 0);
          }
        }
      }
    }
    FOREACH_NODETREE_END;
  }

  if (!MAIN_VERSION_FILE_ATLEAST(bmain, 401, 16)) {
    LISTBASE_FOREACH (Scene *, scene, &bmain->scenes) {
      Sculpt *sculpt = scene->toolsettings->sculpt;
      if (sculpt != nullptr) {
        Sculpt default_sculpt = *DNA_struct_default_get(Sculpt);
        sculpt->automasking_boundary_edges_propagation_steps =
            default_sculpt.automasking_boundary_edges_propagation_steps;
      }
    }
  }

  if (!MAIN_VERSION_FILE_ATLEAST(bmain, 401, 17)) {
    LISTBASE_FOREACH (Scene *, scene, &bmain->scenes) {
      ToolSettings *ts = scene->toolsettings;
      int input_sample_values[10];

      input_sample_values[0] = ts->imapaint.paint.num_input_samples_deprecated;
      input_sample_values[1] = ts->sculpt != nullptr ?
                                   ts->sculpt->paint.num_input_samples_deprecated :
                                   1;
      input_sample_values[2] = ts->curves_sculpt != nullptr ?
                                   ts->curves_sculpt->paint.num_input_samples_deprecated :
                                   1;

      input_sample_values[4] = ts->gp_paint != nullptr ?
                                   ts->gp_paint->paint.num_input_samples_deprecated :
                                   1;
      input_sample_values[5] = ts->gp_vertexpaint != nullptr ?
                                   ts->gp_vertexpaint->paint.num_input_samples_deprecated :
                                   1;
      input_sample_values[6] = ts->gp_sculptpaint != nullptr ?
                                   ts->gp_sculptpaint->paint.num_input_samples_deprecated :
                                   1;
      input_sample_values[7] = ts->gp_weightpaint != nullptr ?
                                   ts->gp_weightpaint->paint.num_input_samples_deprecated :
                                   1;

      input_sample_values[8] = ts->vpaint != nullptr ?
                                   ts->vpaint->paint.num_input_samples_deprecated :
                                   1;
      input_sample_values[9] = ts->wpaint != nullptr ?
                                   ts->wpaint->paint.num_input_samples_deprecated :
                                   1;

      int unified_value = 1;
      for (int i = 0; i < 10; i++) {
        if (input_sample_values[i] != 1) {
          if (unified_value == 1) {
            unified_value = input_sample_values[i];
          }
          else {
            /* In the case of a user having multiple tools with different num_input_value values
             * set we cannot support this in the single UnifiedPaintSettings value, so fallback
             * to 1 instead of deciding that one value is more canonical than the other.
             */
            break;
          }
        }
      }

      ts->unified_paint_settings.input_samples = unified_value;
    }
    LISTBASE_FOREACH (Brush *, brush, &bmain->brushes) {
      brush->input_samples = 1;
    }
  }

  if (!MAIN_VERSION_FILE_ATLEAST(bmain, 401, 18)) {
    LISTBASE_FOREACH (Scene *, scene, &bmain->scenes) {
      if (scene->ed != nullptr) {
        SEQ_for_each_callback(&scene->ed->seqbase, seq_filter_bilinear_to_auto, nullptr);
      }
    }
  }

  if (!MAIN_VERSION_FILE_ATLEAST(bmain, 401, 19)) {
    LISTBASE_FOREACH (bNodeTree *, ntree, &bmain->nodetrees) {
      if (ntree->type == NTREE_GEOMETRY) {
        version_node_socket_name(ntree, FN_NODE_ROTATE_ROTATION, "Rotation 1", "Rotation");
        version_node_socket_name(ntree, FN_NODE_ROTATE_ROTATION, "Rotation 2", "Rotate By");
      }
    }
  }

  if (!MAIN_VERSION_FILE_ATLEAST(bmain, 401, 20)) {
    LISTBASE_FOREACH (Object *, ob, &bmain->objects) {
      int uid = 1;
      LISTBASE_FOREACH (ModifierData *, md, &ob->modifiers) {
        /* These identifiers are not necessarily stable for linked data. If the linked data has a
         * new modifier inserted, the identifiers of other modifiers can change. */
        md->persistent_uid = uid++;
      }
    }
  }

  if (!MAIN_VERSION_FILE_ATLEAST(bmain, 401, 21)) {
    LISTBASE_FOREACH (Brush *, brush, &bmain->brushes) {
      /* The `sculpt_flag` was used to store the `BRUSH_DIR_IN`
       * With the fix for #115313 this is now just using the `brush->flag`. */
      if (brush->gpencil_settings && (brush->gpencil_settings->sculpt_flag & BRUSH_DIR_IN) != 0) {
        brush->flag |= BRUSH_DIR_IN;
      }
    }
  }

  /* Keep point/spot light soft falloff for files created before 4.0. */
  if (!MAIN_VERSION_FILE_ATLEAST(bmain, 400, 0)) {
    LISTBASE_FOREACH (Light *, light, &bmain->lights) {
      if (ELEM(light->type, LA_LOCAL, LA_SPOT)) {
        light->mode |= LA_USE_SOFT_FALLOFF;
      }
    }
  }

  if (!MAIN_VERSION_FILE_ATLEAST(bmain, 402, 1)) {
    using namespace blender::bke::greasepencil;
    /* Initialize newly added scale layer transform to one. */
    LISTBASE_FOREACH (GreasePencil *, grease_pencil, &bmain->grease_pencils) {
      for (Layer *layer : grease_pencil->layers_for_write()) {
        copy_v3_fl(layer->scale, 1.0f);
      }
    }
  }

  if (!MAIN_VERSION_FILE_ATLEAST(bmain, 402, 2)) {
    LISTBASE_FOREACH (Scene *, scene, &bmain->scenes) {
      bool is_cycles = scene && STREQ(scene->r.engine, RE_engine_id_CYCLES);
      if (is_cycles) {
        if (IDProperty *cscene = version_cycles_properties_from_ID(&scene->id)) {
          int cposition = version_cycles_property_int(cscene, "motion_blur_position", 1);
          BLI_assert(cposition >= 0 && cposition < 3);
          int order_conversion[3] = {SCE_MB_START, SCE_MB_CENTER, SCE_MB_END};
          scene->r.motion_blur_position = order_conversion[std::clamp(cposition, 0, 2)];
        }
      }
      else {
        SET_FLAG_FROM_TEST(
            scene->r.mode, scene->eevee.flag & SCE_EEVEE_MOTION_BLUR_ENABLED_DEPRECATED, R_MBLUR);
        scene->r.motion_blur_position = scene->eevee.motion_blur_position_deprecated;
        scene->r.motion_blur_shutter = scene->eevee.motion_blur_shutter_deprecated;
      }
    }
  }

  if (!MAIN_VERSION_FILE_ATLEAST(bmain, 402, 3)) {
    constexpr int NTREE_EXECUTION_MODE_FULL_FRAME = 1;

    constexpr int NTREE_COM_GROUPNODE_BUFFER = 1 << 3;
    constexpr int NTREE_COM_OPENCL = 1 << 1;

    FOREACH_NODETREE_BEGIN (bmain, ntree, id) {
      if (ntree->type != NTREE_COMPOSIT) {
        continue;
      }

      ntree->flag &= ~(NTREE_COM_GROUPNODE_BUFFER | NTREE_COM_OPENCL);

      if (ntree->execution_mode == NTREE_EXECUTION_MODE_FULL_FRAME) {
        ntree->execution_mode = NTREE_EXECUTION_MODE_CPU;
      }
    }
    FOREACH_NODETREE_END;
  }

  if (!MAIN_VERSION_FILE_ATLEAST(bmain, 402, 4)) {
    if (!DNA_struct_member_exists(fd->filesdna, "SpaceImage", "float", "stretch_opacity")) {
      LISTBASE_FOREACH (bScreen *, screen, &bmain->screens) {
        LISTBASE_FOREACH (ScrArea *, area, &screen->areabase) {
          LISTBASE_FOREACH (SpaceLink *, sl, &area->spacedata) {
            if (sl->spacetype == SPACE_IMAGE) {
              SpaceImage *sima = reinterpret_cast<SpaceImage *>(sl);
              sima->stretch_opacity = 0.9f;
            }
          }
        }
      }
    }
  }

  if (!MAIN_VERSION_FILE_ATLEAST(bmain, 402, 5)) {
    LISTBASE_FOREACH (Scene *, scene, &bmain->scenes) {
      image_settings_avi_to_ffmpeg(scene);
    }
  }

  if (!MAIN_VERSION_FILE_ATLEAST(bmain, 402, 6)) {
    LISTBASE_FOREACH (Brush *, brush, &bmain->brushes) {
      if (BrushCurvesSculptSettings *settings = brush->curves_sculpt_settings) {
        settings->flag |= BRUSH_CURVES_SCULPT_FLAG_INTERPOLATE_RADIUS;
        settings->curve_radius = 0.01f;
      }
    }
  }

  if (!MAIN_VERSION_FILE_ATLEAST(bmain, 402, 8)) {
    LISTBASE_FOREACH (Light *, light, &bmain->lights) {
      light->shadow_filter_radius = 1.0f;
    }
  }

  if (!MAIN_VERSION_FILE_ATLEAST(bmain, 402, 9)) {
    const float default_snap_angle_increment = DEG2RADF(5.0f);
    const float default_snap_angle_increment_precision = DEG2RADF(1.0f);
    LISTBASE_FOREACH (Scene *, scene, &bmain->scenes) {
      scene->toolsettings->snap_angle_increment_2d = default_snap_angle_increment;
      scene->toolsettings->snap_angle_increment_3d = default_snap_angle_increment;
      scene->toolsettings->snap_angle_increment_2d_precision =
          default_snap_angle_increment_precision;
      scene->toolsettings->snap_angle_increment_3d_precision =
          default_snap_angle_increment_precision;
    }
  }

  if (!MAIN_VERSION_FILE_ATLEAST(bmain, 402, 10)) {
    if (!DNA_struct_member_exists(fd->filesdna, "SceneEEVEE", "int", "gtao_resolution")) {
      LISTBASE_FOREACH (Scene *, scene, &bmain->scenes) {
        scene->eevee.gtao_resolution = 2;
      }
    }
  }

  if (!MAIN_VERSION_FILE_ATLEAST(bmain, 402, 11)) {
    LISTBASE_FOREACH (Light *, light, &bmain->lights) {
      light->shadow_resolution_scale = 1.0f;
    }
  }

  if (!MAIN_VERSION_FILE_ATLEAST(bmain, 402, 12)) {
    FOREACH_NODETREE_BEGIN (bmain, ntree, id) {
      versioning_node_hue_correct_set_wrappng(ntree);
    }
    FOREACH_NODETREE_END;

    LISTBASE_FOREACH (Scene *, scene, &bmain->scenes) {
      if (scene->ed != nullptr) {
        SEQ_for_each_callback(&scene->ed->seqbase, seq_hue_correct_set_wrapping, nullptr);
      }
    }
  }

  if (!MAIN_VERSION_FILE_ATLEAST(bmain, 402, 14)) {
    LISTBASE_FOREACH (Object *, ob, &bmain->objects) {
      if (bMotionPath *mpath = ob->mpath) {
        mpath->color_post[0] = 0.1f;
        mpath->color_post[1] = 1.0f;
        mpath->color_post[2] = 0.1f;
      }
      if (!ob->pose) {
        continue;
      }
      LISTBASE_FOREACH (bPoseChannel *, pchan, &ob->pose->chanbase) {
        if (bMotionPath *mpath = pchan->mpath) {
          mpath->color_post[0] = 0.1f;
          mpath->color_post[1] = 1.0f;
          mpath->color_post[2] = 0.1f;
        }
      }
    }
  }

  if (!MAIN_VERSION_FILE_ATLEAST(bmain, 402, 18)) {
    if (!DNA_struct_member_exists(fd->filesdna, "Light", "float", "transmission_fac")) {
      LISTBASE_FOREACH (Light *, light, &bmain->lights) {
        /* Refracted light was not supported in legacy EEVEE. Set it to zero for compatibility with
         * older files. */
        light->transmission_fac = 0.0f;
      }
    }
  }

  if (!MAIN_VERSION_FILE_ATLEAST(bmain, 402, 19)) {
    LISTBASE_FOREACH (Scene *, scene, &bmain->scenes) {
      /* Keep legacy EEVEE old behavior. */
      scene->eevee.flag |= SCE_EEVEE_VOLUME_CUSTOM_RANGE;
    }

    LISTBASE_FOREACH (Scene *, scene, &bmain->scenes) {
      scene->eevee.clamp_surface_indirect = 10.0f;
    }
  }

  if (!MAIN_VERSION_FILE_ATLEAST(bmain, 402, 20)) {
    LISTBASE_FOREACH (Scene *, scene, &bmain->scenes) {
      SequencerToolSettings *sequencer_tool_settings = SEQ_tool_settings_ensure(scene);
      sequencer_tool_settings->snap_mode |= SEQ_SNAP_TO_MARKERS;
    }
  }

  if (!MAIN_VERSION_FILE_ATLEAST(bmain, 402, 21)) {
    add_image_editor_asset_shelf(*bmain);
  }

  if (!MAIN_VERSION_FILE_ATLEAST(bmain, 402, 22)) {
    /* Display missing media in sequencer by default. */
    LISTBASE_FOREACH (Scene *, scene, &bmain->scenes) {
      if (scene->ed != nullptr) {
        scene->ed->show_missing_media_flag |= SEQ_EDIT_SHOW_MISSING_MEDIA;
      }
    }
  }

  if (!MAIN_VERSION_FILE_ATLEAST(bmain, 402, 23)) {
    LISTBASE_FOREACH (Scene *, scene, &bmain->scenes) {
      ToolSettings *ts = scene->toolsettings;
      if (!ts->uvsculpt.strength_curve) {
        ts->uvsculpt.size = 50;
        ts->uvsculpt.strength = 1.0f;
        ts->uvsculpt.curve_preset = BRUSH_CURVE_SMOOTH;
        ts->uvsculpt.strength_curve = BKE_curvemapping_add(1, 0.0f, 0.0f, 1.0f, 1.0f);
      }
    }
  }

  if (!MAIN_VERSION_FILE_ATLEAST(bmain, 402, 24)) {
    if (!DNA_struct_member_exists(fd->filesdna, "Material", "char", "thickness_mode")) {
      LISTBASE_FOREACH (Material *, material, &bmain->materials) {
        if (material->blend_flag & MA_BL_TRANSLUCENCY) {
          /* EEVEE Legacy used thickness from shadow map when translucency was on. */
          material->blend_flag |= MA_BL_THICKNESS_FROM_SHADOW;
        }
        if ((material->blend_flag & MA_BL_SS_REFRACTION) && material->use_nodes &&
            material->nodetree)
        {
          /* EEVEE Legacy used slab assumption. */
          material->thickness_mode = MA_THICKNESS_SLAB;
          version_refraction_depth_to_thickness_value(material->nodetree, material->refract_depth);
        }
      }
    }
  }

  if (!MAIN_VERSION_FILE_ATLEAST(bmain, 402, 25)) {
    FOREACH_NODETREE_BEGIN (bmain, ntree, id) {
      if (ntree->type != NTREE_COMPOSIT) {
        continue;
      }
      LISTBASE_FOREACH (bNode *, node, &ntree->nodes) {
        if (node->type != CMP_NODE_BLUR) {
          continue;
        }

        NodeBlurData &blur_data = *static_cast<NodeBlurData *>(node->storage);

        if (blur_data.filtertype != R_FILTER_FAST_GAUSS) {
          continue;
        }

        /* The size of the Fast Gaussian mode of blur decreased by the following factor to match
         * other blur sizes. So increase it back. */
        const float size_factor = 3.0f / 2.0f;
        blur_data.sizex *= size_factor;
        blur_data.sizey *= size_factor;
        blur_data.percentx *= size_factor;
        blur_data.percenty *= size_factor;
      }
    }
    FOREACH_NODETREE_END;
  }

  if (!MAIN_VERSION_FILE_ATLEAST(bmain, 402, 26)) {
    if (!DNA_struct_member_exists(fd->filesdna, "SceneEEVEE", "float", "shadow_resolution_scale"))
    {
      SceneEEVEE default_scene_eevee = *DNA_struct_default_get(SceneEEVEE);
      LISTBASE_FOREACH (Scene *, scene, &bmain->scenes) {
        scene->eevee.shadow_resolution_scale = default_scene_eevee.shadow_resolution_scale;
        scene->eevee.clamp_world = 10.0f;
      }
    }
  }

  if (!MAIN_VERSION_FILE_ATLEAST(bmain, 402, 27)) {
    LISTBASE_FOREACH (Scene *, scene, &bmain->scenes) {
      if (scene->ed != nullptr) {
        scene->ed->cache_flag &= ~(SEQ_CACHE_UNUSED_5 | SEQ_CACHE_UNUSED_6 | SEQ_CACHE_UNUSED_7 |
                                   SEQ_CACHE_UNUSED_8 | SEQ_CACHE_UNUSED_9);
      }
    }
    LISTBASE_FOREACH (bScreen *, screen, &bmain->screens) {
      LISTBASE_FOREACH (ScrArea *, area, &screen->areabase) {
        LISTBASE_FOREACH (SpaceLink *, sl, &area->spacedata) {
          if (sl->spacetype == SPACE_SEQ) {
            SpaceSeq *sseq = (SpaceSeq *)sl;
            sseq->cache_overlay.flag |= SEQ_CACHE_SHOW_FINAL_OUT;
          }
        }
      }
    }
  }

  if (!MAIN_VERSION_FILE_ATLEAST(bmain, 402, 28)) {
<<<<<<< HEAD
    LISTBASE_FOREACH (World *, world, &bmain->worlds) {
      if (world->nodetree) {
        world->nodetree->ensure_topology_cache();
        bNode *output = ntreeShaderOutputNode(world->nodetree, SHD_OUTPUT_EEVEE);
        if (output) {
          if (output->input_socket(1).is_directly_linked()) {
            world->flag |= WO_USE_EEVEE_FINITE_VOLUME;
          }
        }
      }
    }
=======
    LISTBASE_FOREACH (Scene *, scene, &bmain->scenes) {
      if (scene->ed != nullptr) {
        SEQ_for_each_callback(&scene->ed->seqbase, seq_proxies_timecode_update, nullptr);
      }
    }

    LISTBASE_FOREACH (MovieClip *, clip, &bmain->movieclips) {
      MovieClipProxy proxy = clip->proxy;
      versioning_update_timecode(&proxy.tc);
    }
  }

  if (!MAIN_VERSION_FILE_ATLEAST(bmain, 402, 29)) {
    LISTBASE_FOREACH (Scene *, scene, &bmain->scenes) {
      if (scene->ed) {
        SEQ_for_each_callback(&scene->ed->seqbase, seq_text_data_update, nullptr);
      }
    }
  }

  if (!MAIN_VERSION_FILE_ATLEAST(bmain, 402, 30)) {
    LISTBASE_FOREACH (Scene *, scene, &bmain->scenes) {
      if (scene->nodetree) {
        scene->nodetree->flag &= ~NTREE_UNUSED_2;
      }
    }
  }

  if (!MAIN_VERSION_FILE_ATLEAST(bmain, 402, 31)) {
    LISTBASE_FOREACH (LightProbe *, lightprobe, &bmain->lightprobes) {
      /* Guess a somewhat correct density given the resolution. But very low resolution need
       * a decent enough density to work. */
      lightprobe->grid_surfel_density = max_ii(20,
                                               2 * max_iii(lightprobe->grid_resolution_x,
                                                           lightprobe->grid_resolution_y,
                                                           lightprobe->grid_resolution_z));
    }
>>>>>>> 7ae77e61
  }

  /**
   * Always bump subversion in BKE_blender_version.h when adding versioning
   * code here, and wrap it inside a MAIN_VERSION_FILE_ATLEAST check.
   *
   * \note Keep this message at the bottom of the function.
   */

  /* Always run this versioning; meshes are written with the legacy format which always needs to
   * be converted to the new format on file load. Can be moved to a subversion check in a larger
   * breaking release. */
  LISTBASE_FOREACH (Mesh *, mesh, &bmain->meshes) {
    blender::bke::mesh_sculpt_mask_to_generic(*mesh);
  }
}<|MERGE_RESOLUTION|>--- conflicted
+++ resolved
@@ -3379,7 +3379,46 @@
   }
 
   if (!MAIN_VERSION_FILE_ATLEAST(bmain, 402, 28)) {
-<<<<<<< HEAD
+    LISTBASE_FOREACH (Scene *, scene, &bmain->scenes) {
+      if (scene->ed != nullptr) {
+        SEQ_for_each_callback(&scene->ed->seqbase, seq_proxies_timecode_update, nullptr);
+      }
+    }
+
+    LISTBASE_FOREACH (MovieClip *, clip, &bmain->movieclips) {
+      MovieClipProxy proxy = clip->proxy;
+      versioning_update_timecode(&proxy.tc);
+    }
+  }
+
+  if (!MAIN_VERSION_FILE_ATLEAST(bmain, 402, 29)) {
+    LISTBASE_FOREACH (Scene *, scene, &bmain->scenes) {
+      if (scene->ed) {
+        SEQ_for_each_callback(&scene->ed->seqbase, seq_text_data_update, nullptr);
+      }
+    }
+  }
+
+  if (!MAIN_VERSION_FILE_ATLEAST(bmain, 402, 30)) {
+    LISTBASE_FOREACH (Scene *, scene, &bmain->scenes) {
+      if (scene->nodetree) {
+        scene->nodetree->flag &= ~NTREE_UNUSED_2;
+      }
+    }
+  }
+
+  if (!MAIN_VERSION_FILE_ATLEAST(bmain, 402, 31)) {
+    LISTBASE_FOREACH (LightProbe *, lightprobe, &bmain->lightprobes) {
+      /* Guess a somewhat correct density given the resolution. But very low resolution need
+       * a decent enough density to work. */
+      lightprobe->grid_surfel_density = max_ii(20,
+                                               2 * max_iii(lightprobe->grid_resolution_x,
+                                                           lightprobe->grid_resolution_y,
+                                                           lightprobe->grid_resolution_z));
+    }
+  }
+
+  if (!MAIN_VERSION_FILE_ATLEAST(bmain, 402, 31)) {
     LISTBASE_FOREACH (World *, world, &bmain->worlds) {
       if (world->nodetree) {
         world->nodetree->ensure_topology_cache();
@@ -3391,45 +3430,6 @@
         }
       }
     }
-=======
-    LISTBASE_FOREACH (Scene *, scene, &bmain->scenes) {
-      if (scene->ed != nullptr) {
-        SEQ_for_each_callback(&scene->ed->seqbase, seq_proxies_timecode_update, nullptr);
-      }
-    }
-
-    LISTBASE_FOREACH (MovieClip *, clip, &bmain->movieclips) {
-      MovieClipProxy proxy = clip->proxy;
-      versioning_update_timecode(&proxy.tc);
-    }
-  }
-
-  if (!MAIN_VERSION_FILE_ATLEAST(bmain, 402, 29)) {
-    LISTBASE_FOREACH (Scene *, scene, &bmain->scenes) {
-      if (scene->ed) {
-        SEQ_for_each_callback(&scene->ed->seqbase, seq_text_data_update, nullptr);
-      }
-    }
-  }
-
-  if (!MAIN_VERSION_FILE_ATLEAST(bmain, 402, 30)) {
-    LISTBASE_FOREACH (Scene *, scene, &bmain->scenes) {
-      if (scene->nodetree) {
-        scene->nodetree->flag &= ~NTREE_UNUSED_2;
-      }
-    }
-  }
-
-  if (!MAIN_VERSION_FILE_ATLEAST(bmain, 402, 31)) {
-    LISTBASE_FOREACH (LightProbe *, lightprobe, &bmain->lightprobes) {
-      /* Guess a somewhat correct density given the resolution. But very low resolution need
-       * a decent enough density to work. */
-      lightprobe->grid_surfel_density = max_ii(20,
-                                               2 * max_iii(lightprobe->grid_resolution_x,
-                                                           lightprobe->grid_resolution_y,
-                                                           lightprobe->grid_resolution_z));
-    }
->>>>>>> 7ae77e61
   }
 
   /**
