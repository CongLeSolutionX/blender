/* SPDX-FileCopyrightText: 2023 Blender Authors
 *
 * SPDX-License-Identifier: GPL-2.0-or-later */

/** \file
 * \ingroup blenloader
 */

#define DNA_DEPRECATED_ALLOW

#include <algorithm>
#include <cmath>

/* Define macros in `DNA_genfile.h`. */
#define DNA_GENFILE_VERSIONING_MACROS

#include "DNA_anim_types.h"
#include "DNA_brush_types.h"
#include "DNA_camera_types.h"
#include "DNA_collection_types.h"
#include "DNA_constraint_types.h"
#include "DNA_curve_types.h"
#include "DNA_defaults.h"
#include "DNA_light_types.h"
#include "DNA_lightprobe_types.h"
#include "DNA_material_types.h"
#include "DNA_mesh_types.h"
#include "DNA_modifier_types.h"
#include "DNA_movieclip_types.h"
#include "DNA_scene_types.h"
#include "DNA_sequence_types.h"
#include "DNA_workspace_types.h"
#include "DNA_world_types.h"

#include "DNA_defaults.h"
#include "DNA_defs.h"
#include "DNA_genfile.h"
#include "DNA_particle_types.h"

#undef DNA_GENFILE_VERSIONING_MACROS

#include "BLI_assert.h"
#include "BLI_listbase.h"
#include "BLI_map.hh"
#include "BLI_math_rotation.h"
#include "BLI_math_vector.h"
#include "BLI_set.hh"
#include "BLI_string.h"
#include "BLI_string_ref.hh"
#include "BLI_string_utf8.h"

#include "BKE_anim_data.hh"
#include "BKE_animsys.h"
#include "BKE_armature.hh"
#include "BKE_attribute.hh"
#include "BKE_collection.hh"
#include "BKE_colortools.hh"
#include "BKE_context.hh"
#include "BKE_curve.hh"
#include "BKE_customdata.hh"
#include "BKE_effect.h"
#include "BKE_file_handler.hh"
#include "BKE_grease_pencil.hh"
#include "BKE_idprop.hh"
#include "BKE_image_format.h"
#include "BKE_lib_query.hh"
#include "BKE_main.hh"
#include "BKE_material.h"
#include "BKE_mesh_legacy_convert.hh"
#include "BKE_nla.hh"
#include "BKE_node_runtime.hh"
#include "BKE_paint.hh"
#include "BKE_scene.hh"
#include "BKE_screen.hh"
#include "BKE_tracking.h"

#include "IMB_imbuf_enums.h"

#include "SEQ_iterator.hh"
#include "SEQ_retiming.hh"
#include "SEQ_sequencer.hh"
#include "SEQ_time.hh"

#include "ANIM_action.hh"
#include "ANIM_action_iterators.hh"
#include "ANIM_armature_iter.hh"
#include "ANIM_bone_collections.hh"

#include "BLT_translation.hh"

#include "BLO_read_write.hh"
#include "BLO_readfile.hh"

#include "readfile.hh"

#include "versioning_common.hh"

// static CLG_LogRef LOG = {"blo.readfile.doversion"};

static void version_composite_nodetree_null_id(bNodeTree *ntree, Scene *scene)
{
  for (bNode *node : ntree->all_nodes()) {
    if (node->id == nullptr && ((node->type == CMP_NODE_R_LAYERS) ||
                                (node->type == CMP_NODE_CRYPTOMATTE &&
                                 node->custom1 == CMP_NODE_CRYPTOMATTE_SOURCE_RENDER)))
    {
      node->id = &scene->id;
    }
  }
}

struct ActionUserInfo {
  ID *id;
  blender::animrig::slot_handle_t *slot_handle;
  bAction **action_ptr_ptr;
  char *slot_name;
};

static void convert_action_in_place(blender::animrig::Action &action)
{
  using namespace blender::animrig;
  if (action.is_action_layered()) {
    return;
  }

  /* Store this ahead of time, because adding the slot sets the action's idroot
   * to 0. We also set the action's idroot to 0 manually, just to be defensive
   * so we don't depend on esoteric behavior in `slot_add()`. */
  const int16_t idtype = action.idroot;
  action.idroot = 0;

  Slot &slot = action.slot_add();
  slot.idtype = idtype;
  slot.name_ensure_prefix();

  Layer &layer = action.layer_add("Layer");
  blender::animrig::Strip &strip = layer.strip_add(action,
                                                   blender::animrig::Strip::Type::Keyframe);
  ChannelBag &bag = strip.data<StripKeyframeData>(action).channelbag_for_slot_ensure(slot);
  const int fcu_count = BLI_listbase_count(&action.curves);
  const int group_count = BLI_listbase_count(&action.groups);
  bag.fcurve_array = MEM_cnew_array<FCurve *>(fcu_count, "Action versioning - fcurves");
  bag.fcurve_array_num = fcu_count;
  bag.group_array = MEM_cnew_array<bActionGroup *>(group_count, "Action versioning - groups");
  bag.group_array_num = group_count;

  int group_index = 0;
  int fcurve_index = 0;
  LISTBASE_FOREACH_INDEX (bActionGroup *, group, &action.groups, group_index) {
    bag.group_array[group_index] = group;

    group->channel_bag = &bag;
    group->fcurve_range_start = fcurve_index;

    LISTBASE_FOREACH (FCurve *, fcu, &group->channels) {
      if (fcu->grp != group) {
        break;
      }
      bag.fcurve_array[fcurve_index++] = fcu;
    }

    group->fcurve_range_length = fcurve_index - group->fcurve_range_start;
  }

  LISTBASE_FOREACH (FCurve *, fcu, &action.curves) {
    /* Any fcurves with groups have already been added to the fcurve array. */
    if (fcu->grp) {
      continue;
    }
    bag.fcurve_array[fcurve_index++] = fcu;
  }

  BLI_assert(fcurve_index == fcu_count);

  action.curves = {nullptr, nullptr};
  action.groups = {nullptr, nullptr};
}

static void version_legacy_actions_to_layered(Main *bmain)
{
  using namespace blender::animrig;
  blender::Map<bAction *, blender::Vector<ActionUserInfo>> action_users;
  LISTBASE_FOREACH (bAction *, dna_action, &bmain->actions) {
    Action &action = dna_action->wrap();
    if (action.is_action_layered()) {
      continue;
    }
    action_users.add(dna_action, {});
  }

  ID *id;
  FOREACH_MAIN_ID_BEGIN (bmain, id) {
    auto callback = [&](ID &animated_id,
                        bAction *&action_ptr_ref,
                        slot_handle_t &slot_handle_ref,
                        char *slot_name) -> bool {
      blender::Vector<ActionUserInfo> *action_user_vector = action_users.lookup_ptr(
          action_ptr_ref);
      /* Only actions that need to be converted are in this map. */
      if (!action_user_vector) {
        return true;
      }
      ActionUserInfo user_info;
      user_info.id = &animated_id;
      user_info.action_ptr_ptr = &action_ptr_ref;
      user_info.slot_handle = &slot_handle_ref;
      user_info.slot_name = slot_name;
      action_user_vector->append(user_info);
      return true;
    };

    auto embedded_id_callback = [&](LibraryIDLinkCallbackData *cb_data) -> int {
      ID *linked_id = *cb_data->id_pointer;

      /* We only process embedded IDs with this callback. */
      if (!linked_id || (linked_id->flag & ID_FLAG_EMBEDDED_DATA) == 0) {
        return IDWALK_RET_STOP_RECURSION;
      }

      foreach_action_slot_use_with_references(*linked_id, callback);

      return IDWALK_RET_NOP;
    };

    /* Process the main ID itself. */
    foreach_action_slot_use_with_references(*id, callback);

    /* Process embedded IDs, as these are not listed in bmain, but still can
     * have their own Action+Slot. */
    BKE_library_foreach_ID_link(
        bmain,
        id,
        embedded_id_callback,
        nullptr,
        IDWALK_RECURSE | IDWALK_READONLY |
            /* This is more about "we don't care" than "must be ignored". We don't pass an owner
             * ID, and it's not used in the callback either, so don't bother looking it up.  */
            IDWALK_IGNORE_MISSING_OWNER_ID);
  }
  FOREACH_MAIN_ID_END;

  for (const auto &item : action_users.items()) {
    Action &action = item.key->wrap();
    convert_action_in_place(action);
    blender::Vector<ActionUserInfo> &user_infos = item.value;
    Slot &slot_to_assign = *action.slot(0);

    if (user_infos.size() == 1) {
      /* Rename the slot after its single user. If there are multiple users, the name is unchanged
       * because there is no good way to determine a name. */
      action.slot_name_set(*bmain, slot_to_assign, user_infos[0].id->name);
    }
    for (ActionUserInfo &action_user : user_infos) {
      const ActionSlotAssignmentResult result = generic_assign_action_slot(
          &slot_to_assign,
          *action_user.id,
          *action_user.action_ptr_ptr,
          *action_user.slot_handle,
          action_user.slot_name);
      switch (result) {
        case ActionSlotAssignmentResult::OK:
          break;
        case ActionSlotAssignmentResult::SlotNotSuitable:
          /* If the slot wasn't suitable for the ID, we force assignment anyway,
           * but with a warning.
           *
           * This happens when the legacy action assigned to the ID had a
           * mismatched idroot, and therefore the created slot does as well.
           * This mismatch can happen in a variety of ways, and we opt to
           * preserve this unusual (but technically valid) state of affairs.
           */
          *action_user.slot_handle = slot_to_assign.handle;
          BLI_strncpy_utf8(action_user.slot_name, slot_to_assign.name, Slot::name_length_max);

          printf(
              "Warning: legacy action \"%s\" is assigned to \"%s\", which does not match the "
              "action's id_root \"%s\". The action has been upgraded to a slotted action with "
              "slot \"%s\" with an id_type \"%s\", which has also been assigned to \"%s\" despite "
              "this type mismatch. This likely indicates something odd about the blend file.\n",
              action.id.name + 2,
              action_user.id->name,
              slot_to_assign.name_prefix_for_idtype().c_str(),
              slot_to_assign.name_without_prefix().c_str(),
              slot_to_assign.name_prefix_for_idtype().c_str(),
              action_user.id->name);
          break;
        case ActionSlotAssignmentResult::SlotNotFromAction:
          BLI_assert(!"SlotNotFromAction should not be returned here");
          break;
        case ActionSlotAssignmentResult::MissingAction:
          BLI_assert(!"MissingAction should not be returned here");
          break;
      }
    }
  }
}

/* Move bone-group color to the individual bones. */
static void version_bonegroup_migrate_color(Main *bmain)
{
  using PoseSet = blender::Set<bPose *>;
  blender::Map<bArmature *, PoseSet> armature_poses;

  /* Gather a mapping from armature to the poses that use it. */
  LISTBASE_FOREACH (Object *, ob, &bmain->objects) {
    if (ob->type != OB_ARMATURE || !ob->pose) {
      continue;
    }

    bArmature *arm = reinterpret_cast<bArmature *>(ob->data);
    BLI_assert_msg(GS(arm->id.name) == ID_AR,
                   "Expected ARMATURE object to have an Armature as data");

    /* There is no guarantee that the current state of poses is in sync with the Armature data.
     *
     * NOTE: No need to handle user reference-counting in readfile code. */
    BKE_pose_ensure(bmain, ob, arm, false);

    PoseSet &pose_set = armature_poses.lookup_or_add_default(arm);
    pose_set.add(ob->pose);
  }

  /* Move colors from the pose's bone-group to either the armature bones or the
   * pose bones, depending on how many poses use the Armature. */
  for (const PoseSet &pose_set : armature_poses.values()) {
    /* If the Armature is shared, the bone group colors might be different, and thus they have to
     * be stored on the pose bones. If the Armature is NOT shared, the bone colors can be stored
     * directly on the Armature bones. */
    const bool store_on_armature = pose_set.size() == 1;

    for (bPose *pose : pose_set) {
      LISTBASE_FOREACH (bPoseChannel *, pchan, &pose->chanbase) {
        const bActionGroup *bgrp = (const bActionGroup *)BLI_findlink(&pose->agroups,
                                                                      (pchan->agrp_index - 1));
        if (!bgrp) {
          continue;
        }

        BoneColor &bone_color = store_on_armature ? pchan->bone->color : pchan->color;
        bone_color.palette_index = bgrp->customCol;
        memcpy(&bone_color.custom, &bgrp->cs, sizeof(bone_color.custom));
      }
    }
  }
}

static void version_bonelayers_to_bonecollections(Main *bmain)
{
  char bcoll_name[MAX_NAME];
  char custom_prop_name[MAX_NAME];

  LISTBASE_FOREACH (bArmature *, arm, &bmain->armatures) {
    IDProperty *arm_idprops = IDP_GetProperties(&arm->id);

    BLI_assert_msg(arm->edbo == nullptr, "did not expect an Armature to be saved in edit mode");
    const uint layer_used = arm->layer_used;

    /* Construct a bone collection for each layer that contains at least one bone. */
    blender::Vector<std::pair<uint, BoneCollection *>> layermask_collection;
    for (uint layer = 0; layer < 32; ++layer) {
      const uint layer_mask = 1u << layer;
      if ((layer_used & layer_mask) == 0) {
        /* Layer is empty, so no need to convert to collection. */
        continue;
      }

      /* Construct a suitable name for this bone layer. */
      bcoll_name[0] = '\0';
      if (arm_idprops) {
        /* See if we can use the layer name from the Bone Manager add-on. This is a popular add-on
         * for managing bone layers and giving them names. */
        SNPRINTF(custom_prop_name, "layer_name_%u", layer);
        IDProperty *prop = IDP_GetPropertyFromGroup(arm_idprops, custom_prop_name);
        if (prop != nullptr && prop->type == IDP_STRING && IDP_String(prop)[0] != '\0') {
          SNPRINTF(bcoll_name, "Layer %u - %s", layer + 1, IDP_String(prop));
        }
      }
      if (bcoll_name[0] == '\0') {
        /* Either there was no name defined in the custom property, or
         * it was the empty string. */
        SNPRINTF(bcoll_name, "Layer %u", layer + 1);
      }

      /* Create a new bone collection for this layer. */
      BoneCollection *bcoll = ANIM_armature_bonecoll_new(arm, bcoll_name);
      layermask_collection.append(std::make_pair(layer_mask, bcoll));

      if ((arm->layer & layer_mask) == 0) {
        ANIM_bonecoll_hide(arm, bcoll);
      }
    }

    /* Iterate over the bones to assign them to their layers. */
    blender::animrig::ANIM_armature_foreach_bone(&arm->bonebase, [&](Bone *bone) {
      for (auto layer_bcoll : layermask_collection) {
        const uint layer_mask = layer_bcoll.first;
        if ((bone->layer & layer_mask) == 0) {
          continue;
        }

        BoneCollection *bcoll = layer_bcoll.second;
        ANIM_armature_bonecoll_assign(bcoll, bone);
      }
    });
  }
}

static void version_bonegroups_to_bonecollections(Main *bmain)
{
  LISTBASE_FOREACH (Object *, ob, &bmain->objects) {
    if (ob->type != OB_ARMATURE || !ob->pose) {
      continue;
    }

    /* Convert the bone groups on a bone-by-bone basis. */
    bArmature *arm = reinterpret_cast<bArmature *>(ob->data);
    bPose *pose = ob->pose;

    blender::Map<const bActionGroup *, BoneCollection *> collections_by_group;
    /* Convert all bone groups, regardless of whether they contain any bones. */
    LISTBASE_FOREACH (bActionGroup *, bgrp, &pose->agroups) {
      BoneCollection *bcoll = ANIM_armature_bonecoll_new(arm, bgrp->name);
      collections_by_group.add_new(bgrp, bcoll);

      /* Before now, bone visibility was determined by armature layers, and bone
       * groups did not have any impact on this. To retain the behavior, that
       * hiding all layers a bone is on hides the bone, the
       * bone-group-collections should be created hidden. */
      ANIM_bonecoll_hide(arm, bcoll);
    }

    /* Assign the bones to their bone group based collection. */
    LISTBASE_FOREACH (bPoseChannel *, pchan, &pose->chanbase) {
      /* Find the bone group of this pose channel. */
      const bActionGroup *bgrp = (const bActionGroup *)BLI_findlink(&pose->agroups,
                                                                    (pchan->agrp_index - 1));
      if (!bgrp) {
        continue;
      }

      /* Assign the bone. */
      BoneCollection *bcoll = collections_by_group.lookup(bgrp);
      ANIM_armature_bonecoll_assign(bcoll, pchan->bone);
    }

    /* The list of bone groups (pose->agroups) is intentionally left alone here. This will allow
     * for older versions of Blender to open the file with bone groups intact. Of course the bone
     * groups will not be updated any more, but this way the data at least survives an accidental
     * save with Blender 4.0. */
  }
}

/**
 * Change animation/drivers from "collections[..." to "collections_all[..." so
 * they remain stable when the bone collection hierarchy structure changes.
 */
static void version_bonecollection_anim(FCurve *fcurve)
{
  const blender::StringRef rna_path(fcurve->rna_path);
  constexpr char const *rna_path_prefix = "collections[";
  if (!rna_path.startswith(rna_path_prefix)) {
    return;
  }

  const std::string path_remainder(rna_path.drop_known_prefix(rna_path_prefix));
  MEM_freeN(fcurve->rna_path);
  fcurve->rna_path = BLI_sprintfN("collections_all[%s", path_remainder.c_str());
}

static void version_principled_bsdf_update_animdata(ID *owner_id, bNodeTree *ntree)
{
  ID *id = &ntree->id;
  AnimData *adt = BKE_animdata_from_id(id);

  LISTBASE_FOREACH (bNode *, node, &ntree->nodes) {
    if (node->type != SH_NODE_BSDF_PRINCIPLED) {
      continue;
    }

    char node_name_escaped[MAX_NAME * 2];
    BLI_str_escape(node_name_escaped, node->name, sizeof(node_name_escaped));
    std::string prefix = "nodes[\"" + std::string(node_name_escaped) + "\"].inputs";

    /* Remove animdata for inputs 18 (Transmission Roughness) and 3 (Subsurface Color). */
    BKE_animdata_fix_paths_remove(id, (prefix + "[18]").c_str());
    BKE_animdata_fix_paths_remove(id, (prefix + "[3]").c_str());

    /* Order is important here: If we e.g. want to change A->B and B->C, but perform A->B first,
     * then later we don't know whether a B entry is an original B (and therefore should be
     * changed to C) or used to be A and was already handled.
     * In practice, going reverse mostly works, the two notable dependency chains are:
     * - 8->13, then 2->8, then 9->2 (13 was changed before)
     * - 1->9, then 6->1 (9 was changed before)
     * - 4->10, then 21->4 (10 was changed before)
     *
     * 0 (Base Color) and 17 (Transmission) are fine as-is. */
    std::pair<int, int> remap_table[] = {
        {20, 27}, /* Emission Strength */
        {19, 26}, /* Emission */
        {16, 3},  /* IOR */
        {15, 19}, /* Clearcoat Roughness */
        {14, 18}, /* Clearcoat */
        {13, 25}, /* Sheen Tint */
        {12, 23}, /* Sheen */
        {11, 15}, /* Anisotropic Rotation */
        {10, 14}, /* Anisotropic */
        {8, 13},  /* Specular Tint */
        {2, 8},   /* Subsurface Radius */
        {9, 2},   /* Roughness */
        {7, 12},  /* Specular */
        {1, 9},   /* Subsurface Scale */
        {6, 1},   /* Metallic */
        {5, 11},  /* Subsurface Anisotropy */
        {4, 10},  /* Subsurface IOR */
        {21, 4}   /* Alpha */
    };
    for (const auto &entry : remap_table) {
      BKE_animdata_fix_paths_rename(
          id, adt, owner_id, prefix.c_str(), nullptr, nullptr, entry.first, entry.second, false);
    }
  }
}

static void versioning_eevee_shadow_settings(Object *object)
{
  /** EEVEE no longer uses the Material::blend_shadow property.
   * Instead, it uses Object::visibility_flag for disabling shadow casting
   */

  short *material_len = BKE_object_material_len_p(object);
  if (!material_len) {
    return;
  }

  using namespace blender;
  bool hide_shadows = *material_len > 0;
  for (int i : IndexRange(*material_len)) {
    Material *material = BKE_object_material_get(object, i + 1);
    if (!material || material->blend_shadow != MA_BS_NONE) {
      hide_shadows = false;
    }
  }

  /* Enable the hide_shadow flag only if there's not any shadow casting material. */
  SET_FLAG_FROM_TEST(object->visibility_flag, hide_shadows, OB_HIDE_SHADOW);
}

static void versioning_eevee_material_shadow_none(Material *material)
{
  if (!material->use_nodes || material->nodetree == nullptr) {
    return;
  }
  bNodeTree *ntree = material->nodetree;

  bNode *output_node = version_eevee_output_node_get(ntree, SH_NODE_OUTPUT_MATERIAL);
  bNode *old_output_node = version_eevee_output_node_get(ntree, SH_NODE_OUTPUT_MATERIAL);
  if (output_node == nullptr) {
    return;
  }

  bNodeSocket *existing_out_sock = blender::bke::node_find_socket(output_node, SOCK_IN, "Surface");
  bNodeSocket *volume_sock = blender::bke::node_find_socket(output_node, SOCK_IN, "Volume");
  if (existing_out_sock->link == nullptr && volume_sock->link) {
    /* Don't apply versioning to a material that only has a volumetric input as this makes the
     * object surface opaque to the camera, hiding the volume inside. */
    return;
  }

  if (output_node->custom1 == SHD_OUTPUT_ALL) {
    /* We do not want to affect Cycles. So we split the output into two specific outputs. */
    output_node->custom1 = SHD_OUTPUT_CYCLES;

    bNode *new_output = blender::bke::node_add_node(nullptr, ntree, "ShaderNodeOutputMaterial");
    new_output->custom1 = SHD_OUTPUT_EEVEE;
    new_output->parent = output_node->parent;
    new_output->locx = output_node->locx;
    new_output->locy = output_node->locy - output_node->height - 120;

    auto copy_link = [&](const char *socket_name) {
      bNodeSocket *sock = blender::bke::node_find_socket(output_node, SOCK_IN, socket_name);
      if (sock && sock->link) {
        bNodeLink *link = sock->link;
        bNodeSocket *to_sock = blender::bke::node_find_socket(new_output, SOCK_IN, socket_name);
        blender::bke::node_add_link(ntree, link->fromnode, link->fromsock, new_output, to_sock);
      }
    };

    /* Don't copy surface as that is handled later */
    copy_link("Volume");
    copy_link("Displacement");
    copy_link("Thickness");

    output_node = new_output;
  }

  bNodeSocket *out_sock = blender::bke::node_find_socket(output_node, SOCK_IN, "Surface");
  bNodeSocket *old_out_sock = blender::bke::node_find_socket(old_output_node, SOCK_IN, "Surface");

  /* Add mix node for mixing between original material, and transparent BSDF for shadows */
  bNode *mix_node = blender::bke::node_add_node(nullptr, ntree, "ShaderNodeMixShader");
  STRNCPY(mix_node->label, "Disable Shadow");
  mix_node->flag |= NODE_HIDDEN;
  mix_node->parent = output_node->parent;
  mix_node->locx = output_node->locx;
  mix_node->locy = output_node->locy - output_node->height - 120;
  bNodeSocket *mix_fac = static_cast<bNodeSocket *>(BLI_findlink(&mix_node->inputs, 0));
  bNodeSocket *mix_in_1 = static_cast<bNodeSocket *>(BLI_findlink(&mix_node->inputs, 1));
  bNodeSocket *mix_in_2 = static_cast<bNodeSocket *>(BLI_findlink(&mix_node->inputs, 2));
  bNodeSocket *mix_out = static_cast<bNodeSocket *>(BLI_findlink(&mix_node->outputs, 0));
  if (old_out_sock->link != nullptr) {
    blender::bke::node_add_link(
        ntree, old_out_sock->link->fromnode, old_out_sock->link->fromsock, mix_node, mix_in_1);
    if (out_sock->link != nullptr) {
      blender::bke::node_remove_link(ntree, out_sock->link);
    }
  }
  blender::bke::node_add_link(ntree, mix_node, mix_out, output_node, out_sock);

  /* Add light path node to control shadow visibility */
  bNode *lp_node = blender::bke::node_add_node(nullptr, ntree, "ShaderNodeLightPath");
  lp_node->flag |= NODE_HIDDEN;
  lp_node->parent = output_node->parent;
  lp_node->locx = output_node->locx;
  lp_node->locy = mix_node->locy + 35;
  bNodeSocket *is_shadow = blender::bke::node_find_socket(lp_node, SOCK_OUT, "Is Shadow Ray");
  blender::bke::node_add_link(ntree, lp_node, is_shadow, mix_node, mix_fac);
  /* Hide unconnected sockets for cleaner look. */
  LISTBASE_FOREACH (bNodeSocket *, sock, &lp_node->outputs) {
    if (sock != is_shadow) {
      sock->flag |= SOCK_HIDDEN;
    }
  }

  /* Add transparent BSDF to make shadows transparent. */
  bNode *bsdf_node = blender::bke::node_add_node(nullptr, ntree, "ShaderNodeBsdfTransparent");
  bsdf_node->flag |= NODE_HIDDEN;
  bsdf_node->parent = output_node->parent;
  bsdf_node->locx = output_node->locx;
  bsdf_node->locy = mix_node->locy - 35;
  bNodeSocket *bsdf_out = blender::bke::node_find_socket(bsdf_node, SOCK_OUT, "BSDF");
  blender::bke::node_add_link(ntree, bsdf_node, bsdf_out, mix_node, mix_in_2);
}

/**
 * Represents a source of transparency inside the closure part of a material node-tree.
 * Sources can be combined together down the tree to figure out where the source of the alpha is.
 * If there is multiple alpha source, we consider the tree as having complex alpha and don't do the
 * versioning.
 */
struct AlphaSource {
  enum AlphaState {
    /* Alpha input is 0. */
    ALPHA_OPAQUE = 0,
    /* Alpha input is 1. */
    ALPHA_FULLY_TRANSPARENT,
    /* Alpha is between 0 and 1, from a graph input or the result of one blending operation. */
    ALPHA_SEMI_TRANSPARENT,
    /* Alpha is unknown and the result of more than one blending operation. */
    ALPHA_COMPLEX_MIX
  };

  /* Socket that is the source of the potential semi-transparency. */
  bNodeSocket *socket = nullptr;
  /* State of the source. */
  AlphaState state;
  /* True if socket is transparency instead of alpha (e.g: `1-alpha`). */
  bool is_transparency = false;

  static AlphaSource alpha_source(bNodeSocket *fac, bool inverted = false)
  {
    return {fac, ALPHA_SEMI_TRANSPARENT, inverted};
  }
  static AlphaSource opaque()
  {
    return {nullptr, ALPHA_OPAQUE, false};
  }
  static AlphaSource fully_transparent(bNodeSocket *socket = nullptr, bool inverted = false)
  {
    return {socket, ALPHA_FULLY_TRANSPARENT, inverted};
  }
  static AlphaSource complex_alpha()
  {
    return {nullptr, ALPHA_COMPLEX_MIX, false};
  }

  bool is_opaque() const
  {
    return state == ALPHA_OPAQUE;
  }
  bool is_fully_transparent() const
  {
    return state == ALPHA_FULLY_TRANSPARENT;
  }
  bool is_transparent() const
  {
    return state != ALPHA_OPAQUE;
  }
  bool is_semi_transparent() const
  {
    return state == ALPHA_SEMI_TRANSPARENT;
  }
  bool is_complex() const
  {
    return state == ALPHA_COMPLEX_MIX;
  }

  /* Combine two source together with a blending parameter. */
  static AlphaSource mix(const AlphaSource &a, const AlphaSource &b, bNodeSocket *fac)
  {
    if (a.is_complex() || b.is_complex()) {
      return complex_alpha();
    }
    if (a.is_semi_transparent() || b.is_semi_transparent()) {
      return complex_alpha();
    }
    if (a.is_fully_transparent() && b.is_fully_transparent()) {
      return fully_transparent();
    }
    if (a.is_opaque() && b.is_opaque()) {
      return opaque();
    }
    /* Only one of them is fully transparent. */
    return alpha_source(fac, !a.is_transparent());
  }

  /* Combine two source together with an additive blending parameter. */
  static AlphaSource add(const AlphaSource &a, const AlphaSource &b)
  {
    if (a.is_complex() || b.is_complex()) {
      return complex_alpha();
    }
    if (a.is_semi_transparent() && b.is_transparent()) {
      return complex_alpha();
    }
    if (a.is_transparent() && b.is_semi_transparent()) {
      return complex_alpha();
    }
    /* Either one of them is opaque or they are both opaque. */
    return a.is_transparent() ? a : b;
  }
};

/**
 * WARNING: recursive.
 */
static AlphaSource versioning_eevee_alpha_source_get(bNodeSocket *socket, int depth = 0)
{
  if (depth > 100) {
    /* Protection against infinite / very long recursion.
     * Also a node-tree with that much depth is likely to not be compatible. */
    return AlphaSource::complex_alpha();
  }

  if (socket->link == nullptr) {
    /* Unconnected closure socket is always opaque black. */
    return AlphaSource::opaque();
  }

  bNode *node = socket->link->fromnode;

  switch (node->type) {
    case NODE_REROUTE: {
      return versioning_eevee_alpha_source_get(
          static_cast<bNodeSocket *>(BLI_findlink(&node->inputs, 0)), depth + 1);
    }

    case NODE_GROUP: {
      return AlphaSource::complex_alpha();
    }

    case SH_NODE_BSDF_TRANSPARENT: {
      bNodeSocket *socket = blender::bke::node_find_socket(node, SOCK_IN, "Color");
      if (socket->link == nullptr) {
        float *socket_color_value = version_cycles_node_socket_rgba_value(socket);
        if ((socket_color_value[0] == 0.0f) && (socket_color_value[1] == 0.0f) &&
            (socket_color_value[2] == 0.0f))
        {
          return AlphaSource::opaque();
        }
        if ((socket_color_value[0] == 1.0f) && (socket_color_value[1] == 1.0f) &&
            (socket_color_value[2] == 1.0f))
        {
          return AlphaSource::fully_transparent(socket, true);
        }
      }
      return AlphaSource::alpha_source(socket, true);
    }

    case SH_NODE_MIX_SHADER: {
      bNodeSocket *socket = blender::bke::node_find_socket(node, SOCK_IN, "Fac");
      AlphaSource src0 = versioning_eevee_alpha_source_get(
          static_cast<bNodeSocket *>(BLI_findlink(&node->inputs, 1)), depth + 1);
      AlphaSource src1 = versioning_eevee_alpha_source_get(
          static_cast<bNodeSocket *>(BLI_findlink(&node->inputs, 2)), depth + 1);

      if (socket->link == nullptr) {
        float socket_float_value = *version_cycles_node_socket_float_value(socket);
        if (socket_float_value == 0.0f) {
          return src0;
        }
        if (socket_float_value == 1.0f) {
          return src1;
        }
      }
      return AlphaSource::mix(src0, src1, socket);
    }

    case SH_NODE_ADD_SHADER: {
      AlphaSource src0 = versioning_eevee_alpha_source_get(
          static_cast<bNodeSocket *>(BLI_findlink(&node->inputs, 0)), depth + 1);
      AlphaSource src1 = versioning_eevee_alpha_source_get(
          static_cast<bNodeSocket *>(BLI_findlink(&node->inputs, 1)), depth + 1);
      return AlphaSource::add(src0, src1);
    }

    case SH_NODE_BSDF_PRINCIPLED: {
      bNodeSocket *socket = blender::bke::node_find_socket(node, SOCK_IN, "Alpha");
      if (socket->link == nullptr) {
        float socket_value = *version_cycles_node_socket_float_value(socket);
        if (socket_value == 0.0f) {
          return AlphaSource::fully_transparent(socket);
        }
        if (socket_value == 1.0f) {
          return AlphaSource::opaque();
        }
      }
      return AlphaSource::alpha_source(socket);
    }

    case SH_NODE_EEVEE_SPECULAR: {
      bNodeSocket *socket = blender::bke::node_find_socket(node, SOCK_IN, "Transparency");
      if (socket->link == nullptr) {
        float socket_value = *version_cycles_node_socket_float_value(socket);
        if (socket_value == 0.0f) {
          return AlphaSource::fully_transparent(socket, true);
        }
        if (socket_value == 1.0f) {
          return AlphaSource::opaque();
        }
      }
      return AlphaSource::alpha_source(socket, true);
    }

    default:
      return AlphaSource::opaque();
  }
}

/**
 * This function detect the alpha input of a material node-tree and then convert the input alpha to
 * a step function, either statically or using a math node when there is some value plugged in.
 * If the closure mixture mix some alpha more than once, we cannot convert automatically and keep
 * the same behavior. So we bail out in this case.
 *
 * Only handles the closure tree from the output node.
 */
static bool versioning_eevee_material_blend_mode_settings(bNodeTree *ntree, float threshold)
{
  bNode *output_node = version_eevee_output_node_get(ntree, SH_NODE_OUTPUT_MATERIAL);
  if (output_node == nullptr) {
    return true;
  }
  bNodeSocket *surface_socket = blender::bke::node_find_socket(output_node, SOCK_IN, "Surface");

  AlphaSource alpha = versioning_eevee_alpha_source_get(surface_socket);

  if (alpha.is_complex()) {
    return false;
  }
  if (alpha.socket == nullptr) {
    return true;
  }

  bool is_opaque = (threshold == 2.0f);
  if (is_opaque) {
    if (alpha.socket->link != nullptr) {
      blender::bke::node_remove_link(ntree, alpha.socket->link);
    }

    float value = (alpha.is_transparency) ? 0.0f : 1.0f;
    float values[4] = {value, value, value, 1.0f};

    /* Set default value to opaque. */
    if (alpha.socket->type == SOCK_RGBA) {
      copy_v4_v4(version_cycles_node_socket_rgba_value(alpha.socket), values);
    }
    else {
      *version_cycles_node_socket_float_value(alpha.socket) = value;
    }
  }
  else {
    if (alpha.socket->link != nullptr) {
      /* Insert math node. */
      bNode *to_node = alpha.socket->link->tonode;
      bNode *from_node = alpha.socket->link->fromnode;
      bNodeSocket *to_socket = alpha.socket->link->tosock;
      bNodeSocket *from_socket = alpha.socket->link->fromsock;
      blender::bke::node_remove_link(ntree, alpha.socket->link);

      bNode *math_node = blender::bke::node_add_node(nullptr, ntree, "ShaderNodeMath");
      math_node->custom1 = NODE_MATH_GREATER_THAN;
      math_node->flag |= NODE_HIDDEN;
      math_node->parent = to_node->parent;
      math_node->locx = to_node->locx - math_node->width - 30;
      math_node->locy = min_ff(to_node->locy, from_node->locy);

      bNodeSocket *input_1 = static_cast<bNodeSocket *>(BLI_findlink(&math_node->inputs, 0));
      bNodeSocket *input_2 = static_cast<bNodeSocket *>(BLI_findlink(&math_node->inputs, 1));
      bNodeSocket *output = static_cast<bNodeSocket *>(math_node->outputs.first);
      bNodeSocket *alpha_sock = input_1;
      bNodeSocket *threshold_sock = input_2;

      blender::bke::node_add_link(ntree, from_node, from_socket, math_node, alpha_sock);
      blender::bke::node_add_link(ntree, math_node, output, to_node, to_socket);

      *version_cycles_node_socket_float_value(threshold_sock) = alpha.is_transparency ?
                                                                    1.0f - threshold :
                                                                    threshold;
    }
    else {
      /* Modify alpha value directly. */
      if (alpha.socket->type == SOCK_RGBA) {
        float *default_value = version_cycles_node_socket_rgba_value(alpha.socket);
        float sum = default_value[0] + default_value[1] + default_value[2];
        /* Don't do the division if possible to avoid float imprecision. */
        float avg = (sum >= 3.0f) ? 1.0f : (sum / 3.0f);
        float value = float((alpha.is_transparency) ? (avg > 1.0f - threshold) :
                                                      (avg > threshold));
        float values[4] = {value, value, value, 1.0f};
        copy_v4_v4(default_value, values);
      }
      else {
        float *default_value = version_cycles_node_socket_float_value(alpha.socket);
        *default_value = float((alpha.is_transparency) ? (*default_value > 1.0f - threshold) :
                                                         (*default_value > threshold));
      }
    }
  }
  return true;
}

static void versioning_replace_splitviewer(bNodeTree *ntree)
{
  /* Split viewer was replaced with a regular split node, so add a viewer node,
   * and link it to the new split node to achieve the same behavior of the split viewer node. */

  LISTBASE_FOREACH_MUTABLE (bNode *, node, &ntree->nodes) {
    if (node->type != CMP_NODE_SPLITVIEWER__DEPRECATED) {
      continue;
    }

    STRNCPY(node->idname, "CompositorNodeSplit");
    node->type = CMP_NODE_SPLIT;
    MEM_freeN(node->storage);
    node->storage = nullptr;

    bNode *viewer_node = blender::bke::node_add_static_node(nullptr, ntree, CMP_NODE_VIEWER);
    /* Nodes are created stacked on top of each other, so separate them a bit. */
    viewer_node->locx = node->locx + node->width + viewer_node->width / 4.0f;
    viewer_node->locy = node->locy;
    viewer_node->flag &= ~NODE_PREVIEW;

    bNodeSocket *split_out_socket = blender::bke::node_add_static_socket(
        ntree, node, SOCK_OUT, SOCK_IMAGE, PROP_NONE, "Image", "Image");
    bNodeSocket *viewer_in_socket = blender::bke::node_find_socket(viewer_node, SOCK_IN, "Image");

    blender::bke::node_add_link(ntree, node, split_out_socket, viewer_node, viewer_in_socket);
  }
}

/**
 * Exit NLA tweakmode when the AnimData struct has insufficient information.
 *
 * When NLA tweakmode is enabled, Blender expects certain pointers to be set up
 * correctly, and if that fails, can crash. This function ensures that
 * everything is consistent, by exiting tweakmode everywhere there's missing
 * pointers.
 *
 * This shouldn't happen, but the example blend file attached to #119615 needs
 * this.
 */
static void version_nla_tweakmode_incomplete(Main *bmain)
{
  bool any_valid_tweakmode_left = false;

  ID *id;
  FOREACH_MAIN_ID_BEGIN (bmain, id) {
    AnimData *adt = BKE_animdata_from_id(id);
    if (!adt || !(adt->flag & ADT_NLA_EDIT_ON)) {
      continue;
    }

    if (adt->act_track && adt->actstrip) {
      /* Expected case. */
      any_valid_tweakmode_left = true;
      continue;
    }

    /* Not enough info in the blend file to reliably stay in tweak mode. This is the most important
     * part of this versioning code, as it prevents future nullptr access. */
    BKE_nla_tweakmode_exit({*id, *adt});
  }
  FOREACH_MAIN_ID_END;

  if (any_valid_tweakmode_left) {
    /* There are still NLA strips correctly in tweak mode. */
    return;
  }

  /* Nothing is in a valid tweakmode, so just disable the corresponding flags on all scenes. */
  LISTBASE_FOREACH (Scene *, scene, &bmain->scenes) {
    scene->flag &= ~SCE_NLA_EDIT_ON;
  }
}

static bool versioning_convert_strip_speed_factor(Sequence *seq, void *user_data)
{
  const Scene *scene = static_cast<Scene *>(user_data);
  const float speed_factor = seq->speed_factor;

  if (speed_factor == 1.0f || !SEQ_retiming_is_allowed(seq) || SEQ_retiming_keys_count(seq) > 0) {
    return true;
  }

  SEQ_retiming_data_ensure(seq);
  SeqRetimingKey *last_key = &SEQ_retiming_keys_get(seq)[1];

  last_key->strip_frame_index = (seq->len) / speed_factor;

  if (seq->type == SEQ_TYPE_SOUND_RAM) {
    const int prev_length = seq->len - seq->startofs - seq->endofs;
    const float left_handle = SEQ_time_left_handle_frame_get(scene, seq);
    SEQ_time_right_handle_frame_set(scene, seq, left_handle + prev_length);
  }

  return true;
}

static bool all_scenes_use(Main *bmain, const blender::Span<const char *> engines)
{
  if (!bmain->scenes.first) {
    return false;
  }

  LISTBASE_FOREACH (Scene *, scene, &bmain->scenes) {
    bool match = false;
    for (const char *engine : engines) {
      if (STREQ(scene->r.engine, engine)) {
        match = true;
      }
    }
    if (!match) {
      return false;
    }
  }

  return true;
}

void do_versions_after_linking_400(FileData *fd, Main *bmain)
{
  if (!MAIN_VERSION_FILE_ATLEAST(bmain, 400, 9)) {
    /* Fix area light scaling. */
    LISTBASE_FOREACH (Light *, light, &bmain->lights) {
      light->energy = light->energy_deprecated;
      if (light->type == LA_AREA) {
        light->energy *= M_PI_4;
      }
    }

    /* XXX This was added several years ago in 'lib_link` code of Scene... Should be safe enough
     * here. */
    LISTBASE_FOREACH (Scene *, scene, &bmain->scenes) {
      if (scene->nodetree) {
        version_composite_nodetree_null_id(scene->nodetree, scene);
      }
    }

    /* XXX This was added many years ago (1c19940198) in 'lib_link` code of particles as a bug-fix.
     * But this is actually versioning. Should be safe enough here. */
    LISTBASE_FOREACH (ParticleSettings *, part, &bmain->particles) {
      if (!part->effector_weights) {
        part->effector_weights = BKE_effector_add_weights(part->force_group);
      }
    }

    /* Object proxies have been deprecated sine 3.x era, so their update & sanity check can now
     * happen in do_versions code. */
    LISTBASE_FOREACH (Object *, ob, &bmain->objects) {
      if (ob->proxy) {
        /* Paranoia check, actually a proxy_from pointer should never be written... */
        if (!ID_IS_LINKED(ob->proxy)) {
          ob->proxy->proxy_from = nullptr;
          ob->proxy = nullptr;

          if (ob->id.lib) {
            BLO_reportf_wrap(fd->reports,
                             RPT_INFO,
                             RPT_("Proxy lost from object %s lib %s\n"),
                             ob->id.name + 2,
                             ob->id.lib->filepath);
          }
          else {
            BLO_reportf_wrap(fd->reports,
                             RPT_INFO,
                             RPT_("Proxy lost from object %s lib <NONE>\n"),
                             ob->id.name + 2);
          }
          fd->reports->count.missing_obproxies++;
        }
        else {
          /* This triggers object_update to always use a copy. */
          ob->proxy->proxy_from = ob;
        }
      }
    }
  }

  if (!MAIN_VERSION_FILE_ATLEAST(bmain, 400, 21)) {
    if (!DNA_struct_member_exists(fd->filesdna, "bPoseChannel", "BoneColor", "color")) {
      version_bonegroup_migrate_color(bmain);
    }

    if (!DNA_struct_member_exists(fd->filesdna, "bArmature", "ListBase", "collections")) {
      version_bonelayers_to_bonecollections(bmain);
      version_bonegroups_to_bonecollections(bmain);
    }
  }

  if (!MAIN_VERSION_FILE_ATLEAST(bmain, 400, 24)) {
    FOREACH_NODETREE_BEGIN (bmain, ntree, id) {
      if (ntree->type == NTREE_SHADER) {
        /* Convert animdata on the Principled BSDF sockets. */
        version_principled_bsdf_update_animdata(id, ntree);
      }
    }
    FOREACH_NODETREE_END;
  }

  if (!MAIN_VERSION_FILE_ATLEAST(bmain, 400, 27)) {
    LISTBASE_FOREACH (Scene *, scene, &bmain->scenes) {
      Editing *ed = SEQ_editing_get(scene);
      if (ed != nullptr) {
        SEQ_for_each_callback(&ed->seqbase, versioning_convert_strip_speed_factor, scene);
      }
    }
  }

  if (!MAIN_VERSION_FILE_ATLEAST(bmain, 400, 34)) {
    BKE_mesh_legacy_face_map_to_generic(bmain);
  }

  if (!MAIN_VERSION_FILE_ATLEAST(bmain, 401, 23)) {
    version_nla_tweakmode_incomplete(bmain);
  }

  if (!MAIN_VERSION_FILE_ATLEAST(bmain, 402, 15)) {
    /* Change drivers and animation on "armature.collections" to
     * ".collections_all", so that they are drawn correctly in the tree view,
     * and keep working when the collection is moved around in the hierarchy. */
    LISTBASE_FOREACH (bArmature *, arm, &bmain->armatures) {
      AnimData *adt = BKE_animdata_from_id(&arm->id);
      if (!adt) {
        continue;
      }

      LISTBASE_FOREACH (FCurve *, fcurve, &adt->drivers) {
        version_bonecollection_anim(fcurve);
      }
      if (adt->action) {
        LISTBASE_FOREACH (FCurve *, fcurve, &adt->action->curves) {
          version_bonecollection_anim(fcurve);
        }
      }
    }
  }

  if (!MAIN_VERSION_FILE_ATLEAST(bmain, 402, 23)) {
    /* Shift animation data to accommodate the new Roughness input. */
    version_node_socket_index_animdata(
        bmain, NTREE_SHADER, SH_NODE_SUBSURFACE_SCATTERING, 4, 1, 5);
  }

  if (!MAIN_VERSION_FILE_ATLEAST(bmain, 402, 50)) {
    if (all_scenes_use(bmain, {RE_engine_id_BLENDER_EEVEE})) {
      LISTBASE_FOREACH (Object *, object, &bmain->objects) {
        versioning_eevee_shadow_settings(object);
      }
    }
  }

  if (!MAIN_VERSION_FILE_ATLEAST(bmain, 402, 51)) {
    /* Convert blend method to math nodes. */
    if (all_scenes_use(bmain, {RE_engine_id_BLENDER_EEVEE})) {
      LISTBASE_FOREACH (Material *, material, &bmain->materials) {
        if (!material->use_nodes || material->nodetree == nullptr) {
          /* Nothing to version. */
        }
        else if (ELEM(material->blend_method, MA_BM_HASHED, MA_BM_BLEND)) {
          /* Compatible modes. Nothing to change. */
        }
        else if (material->blend_shadow == MA_BS_NONE) {
          /* No need to match the surface since shadows are disabled. */
        }
        else if (material->blend_shadow == MA_BS_SOLID) {
          /* This is already versioned an transferred to `transparent_shadows`. */
        }
        else if ((material->blend_shadow == MA_BS_CLIP && material->blend_method != MA_BM_CLIP) ||
                 (material->blend_shadow == MA_BS_HASHED))
        {
          BLO_reportf_wrap(
              fd->reports,
              RPT_WARNING,
              RPT_("Material %s could not be converted because of different Blend Mode "
                   "and Shadow Mode (need manual adjustment)\n"),
              material->id.name + 2);
        }
        else {
          /* TODO(fclem): Check if threshold is driven or has animation. Bail out if needed? */

          float threshold = (material->blend_method == MA_BM_CLIP) ? material->alpha_threshold :
                                                                     2.0f;

          if (!versioning_eevee_material_blend_mode_settings(material->nodetree, threshold)) {
            BLO_reportf_wrap(fd->reports,
                             RPT_WARNING,
                             RPT_("Material %s could not be converted because of non-trivial "
                                  "alpha blending (need manual adjustment)\n"),
                             material->id.name + 2);
          }
        }

        if (material->blend_shadow == MA_BS_NONE) {
          versioning_eevee_material_shadow_none(material);
        }
        /* Set blend_mode & blend_shadow for forward compatibility. */
        material->blend_method = (material->blend_method != MA_BM_BLEND) ? MA_BM_HASHED :
                                                                           MA_BM_BLEND;
        material->blend_shadow = (material->blend_shadow == MA_BS_SOLID) ? MA_BS_SOLID :
                                                                           MA_BS_HASHED;
      }
    }
  }

  if (!MAIN_VERSION_FILE_ATLEAST(bmain, 402, 52)) {
    LISTBASE_FOREACH (Scene *, scene, &bmain->scenes) {
      if (STREQ(scene->r.engine, RE_engine_id_BLENDER_EEVEE)) {
        STRNCPY(scene->r.engine, RE_engine_id_BLENDER_EEVEE_NEXT);
      }
    }
  }

  if (!MAIN_VERSION_FILE_ATLEAST(bmain, 403, 6)) {
    /* Shift animation data to accommodate the new Diffuse Roughness input. */
    version_node_socket_index_animdata(bmain, NTREE_SHADER, SH_NODE_BSDF_PRINCIPLED, 7, 1, 30);
  }

  if (!MAIN_VERSION_FILE_ATLEAST(bmain, 404, 2)) {
    version_legacy_actions_to_layered(bmain);
  }

  /**
   * Always bump subversion in BKE_blender_version.h when adding versioning
   * code here, and wrap it inside a MAIN_VERSION_FILE_ATLEAST check.
   *
   * \note Keep this message at the bottom of the function.
   */
}

static void version_mesh_legacy_to_struct_of_array_format(Mesh &mesh)
{
  BKE_mesh_legacy_convert_flags_to_selection_layers(&mesh);
  BKE_mesh_legacy_convert_flags_to_hide_layers(&mesh);
  BKE_mesh_legacy_convert_uvs_to_generic(&mesh);
  BKE_mesh_legacy_convert_mpoly_to_material_indices(&mesh);
  BKE_mesh_legacy_sharp_faces_from_flags(&mesh);
  BKE_mesh_legacy_bevel_weight_to_layers(&mesh);
  BKE_mesh_legacy_sharp_edges_from_flags(&mesh);
  BKE_mesh_legacy_face_set_to_generic(&mesh);
  BKE_mesh_legacy_edge_crease_to_layers(&mesh);
  BKE_mesh_legacy_uv_seam_from_flags(&mesh);
  BKE_mesh_legacy_convert_verts_to_positions(&mesh);
  BKE_mesh_legacy_attribute_flags_to_strings(&mesh);
  BKE_mesh_legacy_convert_loops_to_corners(&mesh);
  BKE_mesh_legacy_convert_polys_to_offsets(&mesh);
  BKE_mesh_legacy_convert_edges_to_generic(&mesh);
}

static void version_motion_tracking_legacy_camera_object(MovieClip &movieclip)
{
  MovieTracking &tracking = movieclip.tracking;
  MovieTrackingObject *active_tracking_object = BKE_tracking_object_get_active(&tracking);
  MovieTrackingObject *tracking_camera_object = BKE_tracking_object_get_camera(&tracking);

  BLI_assert(tracking_camera_object != nullptr);

  if (BLI_listbase_is_empty(&tracking_camera_object->tracks)) {
    tracking_camera_object->tracks = tracking.tracks_legacy;
    active_tracking_object->active_track = tracking.act_track_legacy;
  }

  if (BLI_listbase_is_empty(&tracking_camera_object->plane_tracks)) {
    tracking_camera_object->plane_tracks = tracking.plane_tracks_legacy;
    active_tracking_object->active_plane_track = tracking.act_plane_track_legacy;
  }

  if (tracking_camera_object->reconstruction.cameras == nullptr) {
    tracking_camera_object->reconstruction = tracking.reconstruction_legacy;
  }

  /* Clear pointers in the legacy storage.
   * Always do it, in the case something got missed in the logic above, so that the legacy storage
   * is always ensured to be empty after load. */
  BLI_listbase_clear(&tracking.tracks_legacy);
  BLI_listbase_clear(&tracking.plane_tracks_legacy);
  tracking.act_track_legacy = nullptr;
  tracking.act_plane_track_legacy = nullptr;
  memset(&tracking.reconstruction_legacy, 0, sizeof(tracking.reconstruction_legacy));
}

static void version_movieclips_legacy_camera_object(Main *bmain)
{
  LISTBASE_FOREACH (MovieClip *, movieclip, &bmain->movieclips) {
    version_motion_tracking_legacy_camera_object(*movieclip);
  }
}

/* Version VertexWeightEdit modifier to make existing weights exclusive of the threshold. */
static void version_vertex_weight_edit_preserve_threshold_exclusivity(Main *bmain)
{
  LISTBASE_FOREACH (Object *, ob, &bmain->objects) {
    if (ob->type != OB_MESH) {
      continue;
    }

    LISTBASE_FOREACH (ModifierData *, md, &ob->modifiers) {
      if (md->type == eModifierType_WeightVGEdit) {
        WeightVGEditModifierData *wmd = reinterpret_cast<WeightVGEditModifierData *>(md);
        wmd->add_threshold = nexttoward(wmd->add_threshold, 2.0);
        wmd->rem_threshold = nexttoward(wmd->rem_threshold, -1.0);
      }
    }
  }
}

static void version_mesh_crease_generic(Main &bmain)
{
  LISTBASE_FOREACH (Mesh *, mesh, &bmain.meshes) {
    BKE_mesh_legacy_crease_to_generic(mesh);
  }

  LISTBASE_FOREACH (bNodeTree *, ntree, &bmain.nodetrees) {
    if (ntree->type == NTREE_GEOMETRY) {
      LISTBASE_FOREACH (bNode *, node, &ntree->nodes) {
        if (STR_ELEM(node->idname,
                     "GeometryNodeStoreNamedAttribute",
                     "GeometryNodeInputNamedAttribute"))
        {
          bNodeSocket *socket = blender::bke::node_find_socket(node, SOCK_IN, "Name");
          if (STREQ(socket->default_value_typed<bNodeSocketValueString>()->value, "crease")) {
            STRNCPY(socket->default_value_typed<bNodeSocketValueString>()->value, "crease_edge");
          }
        }
      }
    }
  }

  LISTBASE_FOREACH (Object *, object, &bmain.objects) {
    LISTBASE_FOREACH (ModifierData *, md, &object->modifiers) {
      if (md->type != eModifierType_Nodes) {
        continue;
      }
      if (IDProperty *settings = reinterpret_cast<NodesModifierData *>(md)->settings.properties) {
        LISTBASE_FOREACH (IDProperty *, prop, &settings->data.group) {
          if (blender::StringRef(prop->name).endswith("_attribute_name")) {
            if (STREQ(IDP_String(prop), "crease")) {
              IDP_AssignString(prop, "crease_edge");
            }
          }
        }
      }
    }
  }
}

static void versioning_replace_legacy_glossy_node(bNodeTree *ntree)
{
  LISTBASE_FOREACH (bNode *, node, &ntree->nodes) {
    if (node->type == SH_NODE_BSDF_GLOSSY_LEGACY) {
      STRNCPY(node->idname, "ShaderNodeBsdfAnisotropic");
      node->type = SH_NODE_BSDF_GLOSSY;
    }
  }
}

static void versioning_remove_microfacet_sharp_distribution(bNodeTree *ntree)
{
  /* Find all glossy, glass and refraction BSDF nodes that have their distribution
   * set to SHARP and set them to GGX, disconnect any link to the Roughness input
   * and set its value to zero. */
  LISTBASE_FOREACH (bNode *, node, &ntree->nodes) {
    if (!ELEM(node->type, SH_NODE_BSDF_GLOSSY, SH_NODE_BSDF_GLASS, SH_NODE_BSDF_REFRACTION)) {
      continue;
    }
    if (node->custom1 != SHD_GLOSSY_SHARP_DEPRECATED) {
      continue;
    }

    node->custom1 = SHD_GLOSSY_GGX;
    LISTBASE_FOREACH (bNodeSocket *, socket, &node->inputs) {
      if (!STREQ(socket->identifier, "Roughness")) {
        continue;
      }

      if (socket->link != nullptr) {
        blender::bke::node_remove_link(ntree, socket->link);
      }
      bNodeSocketValueFloat *socket_value = (bNodeSocketValueFloat *)socket->default_value;
      socket_value->value = 0.0f;

      break;
    }
  }
}

static void version_replace_texcoord_normal_socket(bNodeTree *ntree)
{
  /* The normal of a spot light was set to the incoming light direction, replace with the
   * `Incoming` socket from the Geometry shader node. */
  bNode *geometry_node = nullptr;
  bNode *transform_node = nullptr;
  bNodeSocket *incoming_socket = nullptr;
  bNodeSocket *vec_in_socket = nullptr;
  bNodeSocket *vec_out_socket = nullptr;

  LISTBASE_FOREACH_MUTABLE (bNodeLink *, link, &ntree->links) {
    if (link->fromnode->type == SH_NODE_TEX_COORD && STREQ(link->fromsock->identifier, "Normal")) {
      if (geometry_node == nullptr) {
        geometry_node = blender::bke::node_add_static_node(nullptr, ntree, SH_NODE_NEW_GEOMETRY);
        incoming_socket = blender::bke::node_find_socket(geometry_node, SOCK_OUT, "Incoming");

        transform_node = blender::bke::node_add_static_node(
            nullptr, ntree, SH_NODE_VECT_TRANSFORM);
        vec_in_socket = blender::bke::node_find_socket(transform_node, SOCK_IN, "Vector");
        vec_out_socket = blender::bke::node_find_socket(transform_node, SOCK_OUT, "Vector");

        NodeShaderVectTransform *nodeprop = (NodeShaderVectTransform *)transform_node->storage;
        nodeprop->type = SHD_VECT_TRANSFORM_TYPE_NORMAL;

        blender::bke::node_add_link(
            ntree, geometry_node, incoming_socket, transform_node, vec_in_socket);
      }
      blender::bke::node_add_link(
          ntree, transform_node, vec_out_socket, link->tonode, link->tosock);
      blender::bke::node_remove_link(ntree, link);
    }
  }
}

static void version_principled_transmission_roughness(bNodeTree *ntree)
{
  LISTBASE_FOREACH (bNode *, node, &ntree->nodes) {
    if (node->type != SH_NODE_BSDF_PRINCIPLED) {
      continue;
    }
    bNodeSocket *sock = blender::bke::node_find_socket(node, SOCK_IN, "Transmission Roughness");
    if (sock != nullptr) {
      blender::bke::node_remove_socket(ntree, node, sock);
    }
  }
}

/* Convert legacy Velvet BSDF nodes into the new Sheen BSDF node. */
static void version_replace_velvet_sheen_node(bNodeTree *ntree)
{
  LISTBASE_FOREACH (bNode *, node, &ntree->nodes) {
    if (node->type == SH_NODE_BSDF_SHEEN) {
      STRNCPY(node->idname, "ShaderNodeBsdfSheen");

      bNodeSocket *sigmaInput = blender::bke::node_find_socket(node, SOCK_IN, "Sigma");
      if (sigmaInput != nullptr) {
        node->custom1 = SHD_SHEEN_ASHIKHMIN;
        STRNCPY(sigmaInput->identifier, "Roughness");
        STRNCPY(sigmaInput->name, "Roughness");
      }
    }
  }
}

/* Convert sheen inputs on the Principled BSDF. */
static void version_principled_bsdf_sheen(bNodeTree *ntree)
{
  auto check_node = [](const bNode *node) {
    return (node->type == SH_NODE_BSDF_PRINCIPLED) &&
           (blender::bke::node_find_socket(node, SOCK_IN, "Sheen Roughness") == nullptr);
  };
  auto update_input = [ntree](bNode *node, bNodeSocket *input) {
    /* Change socket type to Color. */
    blender::bke::node_modify_socket_type_static(ntree, node, input, SOCK_RGBA, 0);

    /* Account for the change in intensity between the old and new model.
     * If the Sheen input is set to a fixed value, adjust it and set the tint to white.
     * Otherwise, if it's connected, keep it as-is but set the tint to 0.2 instead. */
    bNodeSocket *sheen = blender::bke::node_find_socket(node, SOCK_IN, "Sheen");
    if (sheen != nullptr && sheen->link == nullptr) {
      *version_cycles_node_socket_float_value(sheen) *= 0.2f;

      static float default_value[] = {1.0f, 1.0f, 1.0f, 1.0f};
      copy_v4_v4(version_cycles_node_socket_rgba_value(input), default_value);
    }
    else {
      static float default_value[] = {0.2f, 0.2f, 0.2f, 1.0f};
      copy_v4_v4(version_cycles_node_socket_rgba_value(input), default_value);
    }
  };
  auto update_input_link = [](bNode *, bNodeSocket *, bNode *, bNodeSocket *) {
    /* Don't replace the link here, tint works differently enough now to make conversion
     * impractical. */
  };

  version_update_node_input(ntree, check_node, "Sheen Tint", update_input, update_input_link);
}

/* Convert EEVEE-Legacy refraction depth to EEVEE-Next thickness tree. */
static void version_refraction_depth_to_thickness_value(bNodeTree *ntree, float thickness)
{
  LISTBASE_FOREACH (bNode *, node, &ntree->nodes) {
    if (node->type != SH_NODE_OUTPUT_MATERIAL) {
      continue;
    }

    bNodeSocket *thickness_socket = blender::bke::node_find_socket(node, SOCK_IN, "Thickness");
    if (thickness_socket == nullptr) {
      continue;
    }

    bool has_link = false;
    LISTBASE_FOREACH (bNodeLink *, link, &ntree->links) {
      if (link->tosock == thickness_socket) {
        /* Something is already plugged in. Don't modify anything. */
        has_link = true;
      }
    }

    if (has_link) {
      continue;
    }
    bNode *value_node = blender::bke::node_add_static_node(nullptr, ntree, SH_NODE_VALUE);
    value_node->parent = node->parent;
    value_node->locx = node->locx;
    value_node->locy = node->locy - 160.0f;
    bNodeSocket *socket_value = blender::bke::node_find_socket(value_node, SOCK_OUT, "Value");

    *version_cycles_node_socket_float_value(socket_value) = thickness;

    blender::bke::node_add_link(ntree, value_node, socket_value, node, thickness_socket);
  }

  version_socket_update_is_used(ntree);
}

static void versioning_update_noise_texture_node(bNodeTree *ntree)
{
  LISTBASE_FOREACH (bNode *, node, &ntree->nodes) {
    if (node->type != SH_NODE_TEX_NOISE) {
      continue;
    }

    (static_cast<NodeTexNoise *>(node->storage))->type = SHD_NOISE_FBM;

    bNodeSocket *roughness_socket = blender::bke::node_find_socket(node, SOCK_IN, "Roughness");
    if (roughness_socket == nullptr) {
      /* Noise Texture node was created before the Roughness input was added. */
      continue;
    }

    float *roughness = version_cycles_node_socket_float_value(roughness_socket);

    bNodeLink *roughness_link = nullptr;
    bNode *roughness_from_node = nullptr;
    bNodeSocket *roughness_from_socket = nullptr;

    LISTBASE_FOREACH (bNodeLink *, link, &ntree->links) {
      /* Find links, nodes and sockets. */
      if (link->tosock == roughness_socket) {
        roughness_link = link;
        roughness_from_node = link->fromnode;
        roughness_from_socket = link->fromsock;
      }
    }

    if (roughness_link != nullptr) {
      /* Add Clamp node before Roughness input. */

      bNode *clamp_node = blender::bke::node_add_static_node(nullptr, ntree, SH_NODE_CLAMP);
      clamp_node->parent = node->parent;
      clamp_node->custom1 = NODE_CLAMP_MINMAX;
      clamp_node->locx = node->locx;
      clamp_node->locy = node->locy - 300.0f;
      clamp_node->flag |= NODE_HIDDEN;
      bNodeSocket *clamp_socket_value = blender::bke::node_find_socket(
          clamp_node, SOCK_IN, "Value");
      bNodeSocket *clamp_socket_min = blender::bke::node_find_socket(clamp_node, SOCK_IN, "Min");
      bNodeSocket *clamp_socket_max = blender::bke::node_find_socket(clamp_node, SOCK_IN, "Max");
      bNodeSocket *clamp_socket_out = blender::bke::node_find_socket(
          clamp_node, SOCK_OUT, "Result");

      *version_cycles_node_socket_float_value(clamp_socket_min) = 0.0f;
      *version_cycles_node_socket_float_value(clamp_socket_max) = 1.0f;

      blender::bke::node_remove_link(ntree, roughness_link);
      blender::bke::node_add_link(
          ntree, roughness_from_node, roughness_from_socket, clamp_node, clamp_socket_value);
      blender::bke::node_add_link(ntree, clamp_node, clamp_socket_out, node, roughness_socket);
    }
    else {
      *roughness = std::clamp(*roughness, 0.0f, 1.0f);
    }
  }

  version_socket_update_is_used(ntree);
}

static void versioning_replace_musgrave_texture_node(bNodeTree *ntree)
{
  version_node_input_socket_name(ntree, SH_NODE_TEX_MUSGRAVE_DEPRECATED, "Dimension", "Roughness");
  LISTBASE_FOREACH (bNode *, node, &ntree->nodes) {
    if (node->type != SH_NODE_TEX_MUSGRAVE_DEPRECATED) {
      continue;
    }

    STRNCPY(node->idname, "ShaderNodeTexNoise");
    node->type = SH_NODE_TEX_NOISE;
    NodeTexNoise *data = MEM_cnew<NodeTexNoise>(__func__);
    data->base = (static_cast<NodeTexMusgrave *>(node->storage))->base;
    data->dimensions = (static_cast<NodeTexMusgrave *>(node->storage))->dimensions;
    data->normalize = false;
    data->type = (static_cast<NodeTexMusgrave *>(node->storage))->musgrave_type;
    MEM_freeN(node->storage);
    node->storage = data;

    bNodeLink *detail_link = nullptr;
    bNode *detail_from_node = nullptr;
    bNodeSocket *detail_from_socket = nullptr;

    bNodeLink *roughness_link = nullptr;
    bNode *roughness_from_node = nullptr;
    bNodeSocket *roughness_from_socket = nullptr;

    bNodeLink *lacunarity_link = nullptr;
    bNode *lacunarity_from_node = nullptr;
    bNodeSocket *lacunarity_from_socket = nullptr;

    LISTBASE_FOREACH (bNodeLink *, link, &ntree->links) {
      /* Find links, nodes and sockets. */
      if (link->tonode == node) {
        if (STREQ(link->tosock->identifier, "Detail")) {
          detail_link = link;
          detail_from_node = link->fromnode;
          detail_from_socket = link->fromsock;
        }
        if (STREQ(link->tosock->identifier, "Roughness")) {
          roughness_link = link;
          roughness_from_node = link->fromnode;
          roughness_from_socket = link->fromsock;
        }
        if (STREQ(link->tosock->identifier, "Lacunarity")) {
          lacunarity_link = link;
          lacunarity_from_node = link->fromnode;
          lacunarity_from_socket = link->fromsock;
        }
      }
    }

    uint8_t noise_type = (static_cast<NodeTexNoise *>(node->storage))->type;
    float locy_offset = 0.0f;

    bNodeSocket *fac_socket = blender::bke::node_find_socket(node, SOCK_OUT, "Fac");
    /* Clear label because Musgrave output socket label is set to "Height" instead of "Fac". */
    fac_socket->label[0] = '\0';

    bNodeSocket *detail_socket = blender::bke::node_find_socket(node, SOCK_IN, "Detail");
    float *detail = version_cycles_node_socket_float_value(detail_socket);

    if (detail_link != nullptr) {
      locy_offset -= 80.0f;

      /* Add Minimum Math node and Subtract Math node before Detail input. */

      bNode *min_node = blender::bke::node_add_static_node(nullptr, ntree, SH_NODE_MATH);
      min_node->parent = node->parent;
      min_node->custom1 = NODE_MATH_MINIMUM;
      min_node->locx = node->locx;
      min_node->locy = node->locy - 320.0f;
      min_node->flag |= NODE_HIDDEN;
      bNodeSocket *min_socket_A = static_cast<bNodeSocket *>(BLI_findlink(&min_node->inputs, 0));
      bNodeSocket *min_socket_B = static_cast<bNodeSocket *>(BLI_findlink(&min_node->inputs, 1));
      bNodeSocket *min_socket_out = blender::bke::node_find_socket(min_node, SOCK_OUT, "Value");

      bNode *sub1_node = blender::bke::node_add_static_node(nullptr, ntree, SH_NODE_MATH);
      sub1_node->parent = node->parent;
      sub1_node->custom1 = NODE_MATH_SUBTRACT;
      sub1_node->locx = node->locx;
      sub1_node->locy = node->locy - 360.0f;
      sub1_node->flag |= NODE_HIDDEN;
      bNodeSocket *sub1_socket_A = static_cast<bNodeSocket *>(BLI_findlink(&sub1_node->inputs, 0));
      bNodeSocket *sub1_socket_B = static_cast<bNodeSocket *>(BLI_findlink(&sub1_node->inputs, 1));
      bNodeSocket *sub1_socket_out = blender::bke::node_find_socket(sub1_node, SOCK_OUT, "Value");

      *version_cycles_node_socket_float_value(min_socket_B) = 14.0f;
      *version_cycles_node_socket_float_value(sub1_socket_B) = 1.0f;

      blender::bke::node_remove_link(ntree, detail_link);
      blender::bke::node_add_link(
          ntree, detail_from_node, detail_from_socket, sub1_node, sub1_socket_A);
      blender::bke::node_add_link(ntree, sub1_node, sub1_socket_out, min_node, min_socket_A);
      blender::bke::node_add_link(ntree, min_node, min_socket_out, node, detail_socket);

      if (ELEM(noise_type, SHD_NOISE_RIDGED_MULTIFRACTAL, SHD_NOISE_HETERO_TERRAIN)) {
        locy_offset -= 40.0f;

        /* Add Greater Than Math node before Subtract Math node. */

        bNode *greater_node = blender::bke::node_add_static_node(nullptr, ntree, SH_NODE_MATH);
        greater_node->parent = node->parent;
        greater_node->custom1 = NODE_MATH_GREATER_THAN;
        greater_node->locx = node->locx;
        greater_node->locy = node->locy - 400.0f;
        greater_node->flag |= NODE_HIDDEN;
        bNodeSocket *greater_socket_A = static_cast<bNodeSocket *>(
            BLI_findlink(&greater_node->inputs, 0));
        bNodeSocket *greater_socket_B = static_cast<bNodeSocket *>(
            BLI_findlink(&greater_node->inputs, 1));
        bNodeSocket *greater_socket_out = blender::bke::node_find_socket(
            greater_node, SOCK_OUT, "Value");

        *version_cycles_node_socket_float_value(greater_socket_B) = 1.0f;

        blender::bke::node_add_link(
            ntree, detail_from_node, detail_from_socket, greater_node, greater_socket_A);
        blender::bke::node_add_link(
            ntree, greater_node, greater_socket_out, sub1_node, sub1_socket_B);
      }
      else {
        /* Add Clamp node and Multiply Math node behind Fac output. */

        bNode *clamp_node = blender::bke::node_add_static_node(nullptr, ntree, SH_NODE_CLAMP);
        clamp_node->parent = node->parent;
        clamp_node->custom1 = NODE_CLAMP_MINMAX;
        clamp_node->locx = node->locx;
        clamp_node->locy = node->locy + 40.0f;
        clamp_node->flag |= NODE_HIDDEN;
        bNodeSocket *clamp_socket_value = blender::bke::node_find_socket(
            clamp_node, SOCK_IN, "Value");
        bNodeSocket *clamp_socket_min = blender::bke::node_find_socket(clamp_node, SOCK_IN, "Min");
        bNodeSocket *clamp_socket_max = blender::bke::node_find_socket(clamp_node, SOCK_IN, "Max");
        bNodeSocket *clamp_socket_out = blender::bke::node_find_socket(
            clamp_node, SOCK_OUT, "Result");

        bNode *mul_node = blender::bke::node_add_static_node(nullptr, ntree, SH_NODE_MATH);
        mul_node->parent = node->parent;
        mul_node->custom1 = NODE_MATH_MULTIPLY;
        mul_node->locx = node->locx;
        mul_node->locy = node->locy + 80.0f;
        mul_node->flag |= NODE_HIDDEN;
        bNodeSocket *mul_socket_A = static_cast<bNodeSocket *>(BLI_findlink(&mul_node->inputs, 0));
        bNodeSocket *mul_socket_B = static_cast<bNodeSocket *>(BLI_findlink(&mul_node->inputs, 1));
        bNodeSocket *mul_socket_out = blender::bke::node_find_socket(mul_node, SOCK_OUT, "Value");

        *version_cycles_node_socket_float_value(clamp_socket_min) = 0.0f;
        *version_cycles_node_socket_float_value(clamp_socket_max) = 1.0f;

        if (noise_type == SHD_NOISE_MULTIFRACTAL) {
          /* Add Subtract Math node and Add Math node after Multiply Math node. */

          bNode *sub2_node = blender::bke::node_add_static_node(nullptr, ntree, SH_NODE_MATH);
          sub2_node->parent = node->parent;
          sub2_node->custom1 = NODE_MATH_SUBTRACT;
          sub2_node->custom2 = SHD_MATH_CLAMP;
          sub2_node->locx = node->locx;
          sub2_node->locy = node->locy + 120.0f;
          sub2_node->flag |= NODE_HIDDEN;
          bNodeSocket *sub2_socket_A = static_cast<bNodeSocket *>(
              BLI_findlink(&sub2_node->inputs, 0));
          bNodeSocket *sub2_socket_B = static_cast<bNodeSocket *>(
              BLI_findlink(&sub2_node->inputs, 1));
          bNodeSocket *sub2_socket_out = blender::bke::node_find_socket(
              sub2_node, SOCK_OUT, "Value");

          bNode *add_node = blender::bke::node_add_static_node(nullptr, ntree, SH_NODE_MATH);
          add_node->parent = node->parent;
          add_node->custom1 = NODE_MATH_ADD;
          add_node->locx = node->locx;
          add_node->locy = node->locy + 160.0f;
          add_node->flag |= NODE_HIDDEN;
          bNodeSocket *add_socket_A = static_cast<bNodeSocket *>(
              BLI_findlink(&add_node->inputs, 0));
          bNodeSocket *add_socket_B = static_cast<bNodeSocket *>(
              BLI_findlink(&add_node->inputs, 1));
          bNodeSocket *add_socket_out = blender::bke::node_find_socket(
              add_node, SOCK_OUT, "Value");

          *version_cycles_node_socket_float_value(sub2_socket_A) = 1.0f;

          LISTBASE_FOREACH_BACKWARD_MUTABLE (bNodeLink *, link, &ntree->links) {
            if (link->fromsock == fac_socket) {
              blender::bke::node_add_link(
                  ntree, add_node, add_socket_out, link->tonode, link->tosock);
              blender::bke::node_remove_link(ntree, link);
            }
          }

          blender::bke::node_add_link(ntree, mul_node, mul_socket_out, add_node, add_socket_A);
          blender::bke::node_add_link(
              ntree, detail_from_node, detail_from_socket, sub2_node, sub2_socket_B);
          blender::bke::node_add_link(ntree, sub2_node, sub2_socket_out, add_node, add_socket_B);
        }
        else {
          LISTBASE_FOREACH_BACKWARD_MUTABLE (bNodeLink *, link, &ntree->links) {
            if (link->fromsock == fac_socket) {
              blender::bke::node_add_link(
                  ntree, mul_node, mul_socket_out, link->tonode, link->tosock);
              blender::bke::node_remove_link(ntree, link);
            }
          }
        }

        blender::bke::node_add_link(ntree, node, fac_socket, mul_node, mul_socket_A);
        blender::bke::node_add_link(
            ntree, detail_from_node, detail_from_socket, clamp_node, clamp_socket_value);
        blender::bke::node_add_link(ntree, clamp_node, clamp_socket_out, mul_node, mul_socket_B);
      }
    }
    else {
      if (*detail < 1.0f) {
        if (!ELEM(noise_type, SHD_NOISE_RIDGED_MULTIFRACTAL, SHD_NOISE_HETERO_TERRAIN)) {
          /* Add Multiply Math node behind Fac output. */

          bNode *mul_node = blender::bke::node_add_static_node(nullptr, ntree, SH_NODE_MATH);
          mul_node->parent = node->parent;
          mul_node->custom1 = NODE_MATH_MULTIPLY;
          mul_node->locx = node->locx;
          mul_node->locy = node->locy + 40.0f;
          mul_node->flag |= NODE_HIDDEN;
          bNodeSocket *mul_socket_A = static_cast<bNodeSocket *>(
              BLI_findlink(&mul_node->inputs, 0));
          bNodeSocket *mul_socket_B = static_cast<bNodeSocket *>(
              BLI_findlink(&mul_node->inputs, 1));
          bNodeSocket *mul_socket_out = blender::bke::node_find_socket(
              mul_node, SOCK_OUT, "Value");

          *version_cycles_node_socket_float_value(mul_socket_B) = *detail;

          if (noise_type == SHD_NOISE_MULTIFRACTAL) {
            /* Add an Add Math node after Multiply Math node. */

            bNode *add_node = blender::bke::node_add_static_node(nullptr, ntree, SH_NODE_MATH);
            add_node->parent = node->parent;
            add_node->custom1 = NODE_MATH_ADD;
            add_node->locx = node->locx;
            add_node->locy = node->locy + 80.0f;
            add_node->flag |= NODE_HIDDEN;
            bNodeSocket *add_socket_A = static_cast<bNodeSocket *>(
                BLI_findlink(&add_node->inputs, 0));
            bNodeSocket *add_socket_B = static_cast<bNodeSocket *>(
                BLI_findlink(&add_node->inputs, 1));
            bNodeSocket *add_socket_out = blender::bke::node_find_socket(
                add_node, SOCK_OUT, "Value");

            *version_cycles_node_socket_float_value(add_socket_B) = 1.0f - *detail;

            LISTBASE_FOREACH_BACKWARD_MUTABLE (bNodeLink *, link, &ntree->links) {
              if (link->fromsock == fac_socket) {
                blender::bke::node_add_link(
                    ntree, add_node, add_socket_out, link->tonode, link->tosock);
                blender::bke::node_remove_link(ntree, link);
              }
            }

            blender::bke::node_add_link(ntree, mul_node, mul_socket_out, add_node, add_socket_A);
          }
          else {
            LISTBASE_FOREACH_BACKWARD_MUTABLE (bNodeLink *, link, &ntree->links) {
              if (link->fromsock == fac_socket) {
                blender::bke::node_add_link(
                    ntree, mul_node, mul_socket_out, link->tonode, link->tosock);
                blender::bke::node_remove_link(ntree, link);
              }
            }
          }

          blender::bke::node_add_link(ntree, node, fac_socket, mul_node, mul_socket_A);

          *detail = 0.0f;
        }
      }
      else {
        *detail = std::fminf(*detail - 1.0f, 14.0f);
      }
    }

    bNodeSocket *roughness_socket = blender::bke::node_find_socket(node, SOCK_IN, "Roughness");
    float *roughness = version_cycles_node_socket_float_value(roughness_socket);
    bNodeSocket *lacunarity_socket = blender::bke::node_find_socket(node, SOCK_IN, "Lacunarity");
    float *lacunarity = version_cycles_node_socket_float_value(lacunarity_socket);

    *roughness = std::fmaxf(*roughness, 1e-5f);
    *lacunarity = std::fmaxf(*lacunarity, 1e-5f);

    if (roughness_link != nullptr) {
      /* Add Maximum Math node after output of roughness_from_node. Add Multiply Math node and
       * Power Math node before Roughness input. */

      bNode *max1_node = blender::bke::node_add_static_node(nullptr, ntree, SH_NODE_MATH);
      max1_node->parent = node->parent;
      max1_node->custom1 = NODE_MATH_MAXIMUM;
      max1_node->locx = node->locx;
      max1_node->locy = node->locy - 400.0f + locy_offset;
      max1_node->flag |= NODE_HIDDEN;
      bNodeSocket *max1_socket_A = static_cast<bNodeSocket *>(BLI_findlink(&max1_node->inputs, 0));
      bNodeSocket *max1_socket_B = static_cast<bNodeSocket *>(BLI_findlink(&max1_node->inputs, 1));
      bNodeSocket *max1_socket_out = blender::bke::node_find_socket(max1_node, SOCK_OUT, "Value");

      bNode *mul_node = blender::bke::node_add_static_node(nullptr, ntree, SH_NODE_MATH);
      mul_node->parent = node->parent;
      mul_node->custom1 = NODE_MATH_MULTIPLY;
      mul_node->locx = node->locx;
      mul_node->locy = node->locy - 360.0f + locy_offset;
      mul_node->flag |= NODE_HIDDEN;
      bNodeSocket *mul_socket_A = static_cast<bNodeSocket *>(BLI_findlink(&mul_node->inputs, 0));
      bNodeSocket *mul_socket_B = static_cast<bNodeSocket *>(BLI_findlink(&mul_node->inputs, 1));
      bNodeSocket *mul_socket_out = blender::bke::node_find_socket(mul_node, SOCK_OUT, "Value");

      bNode *pow_node = blender::bke::node_add_static_node(nullptr, ntree, SH_NODE_MATH);
      pow_node->parent = node->parent;
      pow_node->custom1 = NODE_MATH_POWER;
      pow_node->locx = node->locx;
      pow_node->locy = node->locy - 320.0f + locy_offset;
      pow_node->flag |= NODE_HIDDEN;
      bNodeSocket *pow_socket_A = static_cast<bNodeSocket *>(BLI_findlink(&pow_node->inputs, 0));
      bNodeSocket *pow_socket_B = static_cast<bNodeSocket *>(BLI_findlink(&pow_node->inputs, 1));
      bNodeSocket *pow_socket_out = blender::bke::node_find_socket(pow_node, SOCK_OUT, "Value");

      *version_cycles_node_socket_float_value(max1_socket_B) = -1e-5f;
      *version_cycles_node_socket_float_value(mul_socket_B) = -1.0f;
      *version_cycles_node_socket_float_value(pow_socket_A) = *lacunarity;

      blender::bke::node_remove_link(ntree, roughness_link);
      blender::bke::node_add_link(
          ntree, roughness_from_node, roughness_from_socket, max1_node, max1_socket_A);
      blender::bke::node_add_link(ntree, max1_node, max1_socket_out, mul_node, mul_socket_A);
      blender::bke::node_add_link(ntree, mul_node, mul_socket_out, pow_node, pow_socket_B);
      blender::bke::node_add_link(ntree, pow_node, pow_socket_out, node, roughness_socket);

      if (lacunarity_link != nullptr) {
        /* Add Maximum Math node after output of lacunarity_from_node. */

        bNode *max2_node = blender::bke::node_add_static_node(nullptr, ntree, SH_NODE_MATH);
        max2_node->parent = node->parent;
        max2_node->custom1 = NODE_MATH_MAXIMUM;
        max2_node->locx = node->locx;
        max2_node->locy = node->locy - 440.0f + locy_offset;
        max2_node->flag |= NODE_HIDDEN;
        bNodeSocket *max2_socket_A = static_cast<bNodeSocket *>(
            BLI_findlink(&max2_node->inputs, 0));
        bNodeSocket *max2_socket_B = static_cast<bNodeSocket *>(
            BLI_findlink(&max2_node->inputs, 1));
        bNodeSocket *max2_socket_out = blender::bke::node_find_socket(
            max2_node, SOCK_OUT, "Value");

        *version_cycles_node_socket_float_value(max2_socket_B) = -1e-5f;

        blender::bke::node_remove_link(ntree, lacunarity_link);
        blender::bke::node_add_link(
            ntree, lacunarity_from_node, lacunarity_from_socket, max2_node, max2_socket_A);
        blender::bke::node_add_link(ntree, max2_node, max2_socket_out, pow_node, pow_socket_A);
        blender::bke::node_add_link(ntree, max2_node, max2_socket_out, node, lacunarity_socket);
      }
    }
    else if ((lacunarity_link != nullptr) && (roughness_link == nullptr)) {
      /* Add Maximum Math node after output of lacunarity_from_node. Add Power Math node before
       * Roughness input. */

      bNode *max2_node = blender::bke::node_add_static_node(nullptr, ntree, SH_NODE_MATH);
      max2_node->parent = node->parent;
      max2_node->custom1 = NODE_MATH_MAXIMUM;
      max2_node->locx = node->locx;
      max2_node->locy = node->locy - 360.0f + locy_offset;
      max2_node->flag |= NODE_HIDDEN;
      bNodeSocket *max2_socket_A = static_cast<bNodeSocket *>(BLI_findlink(&max2_node->inputs, 0));
      bNodeSocket *max2_socket_B = static_cast<bNodeSocket *>(BLI_findlink(&max2_node->inputs, 1));
      bNodeSocket *max2_socket_out = blender::bke::node_find_socket(max2_node, SOCK_OUT, "Value");

      bNode *pow_node = blender::bke::node_add_static_node(nullptr, ntree, SH_NODE_MATH);
      pow_node->parent = node->parent;
      pow_node->custom1 = NODE_MATH_POWER;
      pow_node->locx = node->locx;
      pow_node->locy = node->locy - 320.0f + locy_offset;
      pow_node->flag |= NODE_HIDDEN;
      bNodeSocket *pow_socket_A = static_cast<bNodeSocket *>(BLI_findlink(&pow_node->inputs, 0));
      bNodeSocket *pow_socket_B = static_cast<bNodeSocket *>(BLI_findlink(&pow_node->inputs, 1));
      bNodeSocket *pow_socket_out = blender::bke::node_find_socket(pow_node, SOCK_OUT, "Value");

      *version_cycles_node_socket_float_value(max2_socket_B) = -1e-5f;
      *version_cycles_node_socket_float_value(pow_socket_A) = *lacunarity;
      *version_cycles_node_socket_float_value(pow_socket_B) = -(*roughness);

      blender::bke::node_remove_link(ntree, lacunarity_link);
      blender::bke::node_add_link(
          ntree, lacunarity_from_node, lacunarity_from_socket, max2_node, max2_socket_A);
      blender::bke::node_add_link(ntree, max2_node, max2_socket_out, pow_node, pow_socket_A);
      blender::bke::node_add_link(ntree, max2_node, max2_socket_out, node, lacunarity_socket);
      blender::bke::node_add_link(ntree, pow_node, pow_socket_out, node, roughness_socket);
    }
    else {
      *roughness = std::pow(*lacunarity, -(*roughness));
    }
  }

  version_socket_update_is_used(ntree);
}

/* Convert subsurface inputs on the Principled BSDF. */
static void version_principled_bsdf_subsurface(bNodeTree *ntree)
{
  /* - Create Subsurface Scale input
   * - If a node's Subsurface input was connected or nonzero:
   *   - Make the Base Color a mix of old Base Color and Subsurface Color,
   *     using Subsurface as the mix factor
   *   - Move Subsurface link and default value to the new Subsurface Scale input
   *   - Set the Subsurface input to 1.0
   * - Remove Subsurface Color input
   */
  LISTBASE_FOREACH (bNode *, node, &ntree->nodes) {
    if (node->type != SH_NODE_BSDF_PRINCIPLED) {
      continue;
    }
    if (blender::bke::node_find_socket(node, SOCK_IN, "Subsurface Scale")) {
      /* Node is already updated. */
      continue;
    }

    /* Add Scale input */
    bNodeSocket *scale_in = blender::bke::node_add_static_socket(
        ntree, node, SOCK_IN, SOCK_FLOAT, PROP_DISTANCE, "Subsurface Scale", "Subsurface Scale");

    bNodeSocket *subsurf = blender::bke::node_find_socket(node, SOCK_IN, "Subsurface");
    float *subsurf_val = version_cycles_node_socket_float_value(subsurf);

    if (!subsurf->link && *subsurf_val == 0.0f) {
      *version_cycles_node_socket_float_value(scale_in) = 0.05f;
    }
    else {
      *version_cycles_node_socket_float_value(scale_in) = *subsurf_val;
    }

    if (subsurf->link == nullptr && *subsurf_val == 0.0f) {
      /* Node doesn't use Subsurf, we're done here. */
      continue;
    }

    /* Fix up Subsurface Color input */
    bNodeSocket *base_col = blender::bke::node_find_socket(node, SOCK_IN, "Base Color");
    bNodeSocket *subsurf_col = blender::bke::node_find_socket(node, SOCK_IN, "Subsurface Color");
    float *base_col_val = version_cycles_node_socket_rgba_value(base_col);
    float *subsurf_col_val = version_cycles_node_socket_rgba_value(subsurf_col);
    /* If any of the three inputs is dynamic, we need a Mix node. */
    if (subsurf->link || subsurf_col->link || base_col->link) {
      bNode *mix = blender::bke::node_add_static_node(nullptr, ntree, SH_NODE_MIX);
      static_cast<NodeShaderMix *>(mix->storage)->data_type = SOCK_RGBA;
      mix->locx = node->locx - 170;
      mix->locy = node->locy - 120;

      bNodeSocket *a_in = blender::bke::node_find_socket(mix, SOCK_IN, "A_Color");
      bNodeSocket *b_in = blender::bke::node_find_socket(mix, SOCK_IN, "B_Color");
      bNodeSocket *fac_in = blender::bke::node_find_socket(mix, SOCK_IN, "Factor_Float");
      bNodeSocket *result_out = blender::bke::node_find_socket(mix, SOCK_OUT, "Result_Color");

      copy_v4_v4(version_cycles_node_socket_rgba_value(a_in), base_col_val);
      copy_v4_v4(version_cycles_node_socket_rgba_value(b_in), subsurf_col_val);
      *version_cycles_node_socket_float_value(fac_in) = *subsurf_val;

      if (base_col->link) {
        blender::bke::node_add_link(
            ntree, base_col->link->fromnode, base_col->link->fromsock, mix, a_in);
        blender::bke::node_remove_link(ntree, base_col->link);
      }
      if (subsurf_col->link) {
        blender::bke::node_add_link(
            ntree, subsurf_col->link->fromnode, subsurf_col->link->fromsock, mix, b_in);
        blender::bke::node_remove_link(ntree, subsurf_col->link);
      }
      if (subsurf->link) {
        blender::bke::node_add_link(
            ntree, subsurf->link->fromnode, subsurf->link->fromsock, mix, fac_in);
        blender::bke::node_add_link(
            ntree, subsurf->link->fromnode, subsurf->link->fromsock, node, scale_in);
        blender::bke::node_remove_link(ntree, subsurf->link);
      }
      blender::bke::node_add_link(ntree, mix, result_out, node, base_col);
    }
    /* Mix the fixed values. */
    interp_v4_v4v4(base_col_val, base_col_val, subsurf_col_val, *subsurf_val);

    /* Set node to 100% subsurface, 0% diffuse. */
    *subsurf_val = 1.0f;

    /* Delete Subsurface Color input */
    blender::bke::node_remove_socket(ntree, node, subsurf_col);
  }
}

/* Convert emission inputs on the Principled BSDF. */
static void version_principled_bsdf_emission(bNodeTree *ntree)
{
  /* Blender 3.x and before would default to Emission = 0.0, Emission Strength = 1.0.
   * Now we default the other way around (1.0 and 0.0), but because the Strength input was added
   * a bit later, a file that only has the Emission socket would now end up as (1.0, 0.0) instead
   * of (1.0, 1.0).
   * Therefore, set strength to 1.0 for those files.
   */
  LISTBASE_FOREACH (bNode *, node, &ntree->nodes) {
    if (node->type != SH_NODE_BSDF_PRINCIPLED) {
      continue;
    }
    if (!blender::bke::node_find_socket(node, SOCK_IN, "Emission")) {
      /* Old enough to have neither, new defaults are fine. */
      continue;
    }
    if (blender::bke::node_find_socket(node, SOCK_IN, "Emission Strength")) {
      /* New enough to have both, no need to do anything. */
      continue;
    }
    bNodeSocket *sock = blender::bke::node_add_static_socket(
        ntree, node, SOCK_IN, SOCK_FLOAT, PROP_NONE, "Emission Strength", "Emission Strength");
    *version_cycles_node_socket_float_value(sock) = 1.0f;
  }
}

/* Rename various Principled BSDF sockets. */
static void version_principled_bsdf_rename_sockets(bNodeTree *ntree)
{
  version_node_input_socket_name(ntree, SH_NODE_BSDF_PRINCIPLED, "Emission", "Emission Color");
  version_node_input_socket_name(ntree, SH_NODE_BSDF_PRINCIPLED, "Specular", "Specular IOR Level");
  version_node_input_socket_name(
      ntree, SH_NODE_BSDF_PRINCIPLED, "Subsurface", "Subsurface Weight");
  version_node_input_socket_name(
      ntree, SH_NODE_BSDF_PRINCIPLED, "Transmission", "Transmission Weight");
  version_node_input_socket_name(ntree, SH_NODE_BSDF_PRINCIPLED, "Coat", "Coat Weight");
  version_node_input_socket_name(ntree, SH_NODE_BSDF_PRINCIPLED, "Sheen", "Sheen Weight");
}

/* Replace old Principled Hair BSDF as a variant in the new Principled Hair BSDF. */
static void version_replace_principled_hair_model(bNodeTree *ntree)
{
  LISTBASE_FOREACH (bNode *, node, &ntree->nodes) {
    if (node->type != SH_NODE_BSDF_HAIR_PRINCIPLED) {
      continue;
    }
    NodeShaderHairPrincipled *data = MEM_cnew<NodeShaderHairPrincipled>(__func__);
    data->model = SHD_PRINCIPLED_HAIR_CHIANG;
    data->parametrization = node->custom1;

    node->storage = data;
  }
}

static void change_input_socket_to_rotation_type(bNodeTree &ntree,
                                                 bNode &node,
                                                 bNodeSocket &socket)
{
  if (socket.type == SOCK_ROTATION) {
    return;
  }
  socket.type = SOCK_ROTATION;
  STRNCPY(socket.idname, "NodeSocketRotation");
  auto *old_value = static_cast<bNodeSocketValueVector *>(socket.default_value);
  auto *new_value = MEM_cnew<bNodeSocketValueRotation>(__func__);
  copy_v3_v3(new_value->value_euler, old_value->value);
  socket.default_value = new_value;
  MEM_freeN(old_value);
  LISTBASE_FOREACH_MUTABLE (bNodeLink *, link, &ntree.links) {
    if (link->tosock != &socket) {
      continue;
    }
    if (ELEM(link->fromsock->type, SOCK_ROTATION, SOCK_VECTOR, SOCK_FLOAT) &&
        link->fromnode->type != NODE_REROUTE)
    {
      /* No need to add the conversion node when implicit conversions will work. */
      continue;
    }
    if (STREQ(link->fromnode->idname, "FunctionNodeEulerToRotation")) {
      /* Make versioning idempotent. */
      continue;
    }
    bNode *convert = blender::bke::node_add_node(nullptr, &ntree, "FunctionNodeEulerToRotation");
    convert->parent = node.parent;
    convert->locx = node.locx - 40;
    convert->locy = node.locy;
    link->tonode = convert;
    link->tosock = blender::bke::node_find_socket(convert, SOCK_IN, "Euler");

    blender::bke::node_add_link(&ntree,
                                convert,
                                blender::bke::node_find_socket(convert, SOCK_OUT, "Rotation"),
                                &node,
                                &socket);
  }
}

static void change_output_socket_to_rotation_type(bNodeTree &ntree,
                                                  bNode &node,
                                                  bNodeSocket &socket)
{
  /* Rely on generic node declaration update to change the socket type. */
  LISTBASE_FOREACH_MUTABLE (bNodeLink *, link, &ntree.links) {
    if (link->fromsock != &socket) {
      continue;
    }
    if (ELEM(link->tosock->type, SOCK_ROTATION, SOCK_VECTOR) && link->tonode->type != NODE_REROUTE)
    {
      /* No need to add the conversion node when implicit conversions will work. */
      continue;
    }
    if (STREQ(link->tonode->idname, "FunctionNodeRotationToEuler"))
    { /* Make versioning idempotent. */
      continue;
    }
    bNode *convert = blender::bke::node_add_node(nullptr, &ntree, "FunctionNodeRotationToEuler");
    convert->parent = node.parent;
    convert->locx = node.locx + 40;
    convert->locy = node.locy;
    link->fromnode = convert;
    link->fromsock = blender::bke::node_find_socket(convert, SOCK_OUT, "Euler");

    blender::bke::node_add_link(&ntree,
                                &node,
                                &socket,
                                convert,
                                blender::bke::node_find_socket(convert, SOCK_IN, "Rotation"));
  }
}

static void version_geometry_nodes_use_rotation_socket(bNodeTree &ntree)
{
  LISTBASE_FOREACH_MUTABLE (bNode *, node, &ntree.nodes) {
    if (STR_ELEM(node->idname,
                 "GeometryNodeInstanceOnPoints",
                 "GeometryNodeRotateInstances",
                 "GeometryNodeTransform"))
    {
      bNodeSocket *socket = blender::bke::node_find_socket(node, SOCK_IN, "Rotation");
      change_input_socket_to_rotation_type(ntree, *node, *socket);
    }
    if (STR_ELEM(node->idname,
                 "GeometryNodeDistributePointsOnFaces",
                 "GeometryNodeObjectInfo",
                 "GeometryNodeInputInstanceRotation"))
    {
      bNodeSocket *socket = blender::bke::node_find_socket(node, SOCK_OUT, "Rotation");
      change_output_socket_to_rotation_type(ntree, *node, *socket);
    }
  }
}

/* Find the base socket name for an idname that may include a subtype. */
static blender::StringRef legacy_socket_idname_to_socket_type(blender::StringRef idname)
{
  using string_pair = std::pair<const char *, const char *>;
  static const string_pair subtypes_map[] = {{"NodeSocketFloatUnsigned", "NodeSocketFloat"},
                                             {"NodeSocketFloatPercentage", "NodeSocketFloat"},
                                             {"NodeSocketFloatFactor", "NodeSocketFloat"},
                                             {"NodeSocketFloatAngle", "NodeSocketFloat"},
                                             {"NodeSocketFloatTime", "NodeSocketFloat"},
                                             {"NodeSocketFloatTimeAbsolute", "NodeSocketFloat"},
                                             {"NodeSocketFloatDistance", "NodeSocketFloat"},
                                             {"NodeSocketIntUnsigned", "NodeSocketInt"},
                                             {"NodeSocketIntPercentage", "NodeSocketInt"},
                                             {"NodeSocketIntFactor", "NodeSocketInt"},
                                             {"NodeSocketVectorTranslation", "NodeSocketVector"},
                                             {"NodeSocketVectorDirection", "NodeSocketVector"},
                                             {"NodeSocketVectorVelocity", "NodeSocketVector"},
                                             {"NodeSocketVectorAcceleration", "NodeSocketVector"},
                                             {"NodeSocketVectorEuler", "NodeSocketVector"},
                                             {"NodeSocketVectorXYZ", "NodeSocketVector"}};
  for (const string_pair &pair : subtypes_map) {
    if (pair.first == idname) {
      return pair.second;
    }
  }
  /* Unchanged socket idname. */
  return idname;
}

static bNodeTreeInterfaceItem *legacy_socket_move_to_interface(bNodeSocket &legacy_socket,
                                                               const eNodeSocketInOut in_out)
{
  bNodeTreeInterfaceSocket *new_socket = MEM_cnew<bNodeTreeInterfaceSocket>(__func__);
  new_socket->item.item_type = NODE_INTERFACE_SOCKET;

  /* Move reusable data. */
  new_socket->name = BLI_strdup(legacy_socket.name);
  new_socket->identifier = BLI_strdup(legacy_socket.identifier);
  new_socket->description = BLI_strdup(legacy_socket.description);
  /* If the socket idname includes a subtype (e.g. "NodeSocketFloatFactor") this will convert it to
   * the base type name ("NodeSocketFloat"). */
  new_socket->socket_type = BLI_strdup(
      legacy_socket_idname_to_socket_type(legacy_socket.idname).data());
  new_socket->flag = (in_out == SOCK_IN ? NODE_INTERFACE_SOCKET_INPUT :
                                          NODE_INTERFACE_SOCKET_OUTPUT);
  SET_FLAG_FROM_TEST(
      new_socket->flag, legacy_socket.flag & SOCK_HIDE_VALUE, NODE_INTERFACE_SOCKET_HIDE_VALUE);
  SET_FLAG_FROM_TEST(new_socket->flag,
                     legacy_socket.flag & SOCK_HIDE_IN_MODIFIER,
                     NODE_INTERFACE_SOCKET_HIDE_IN_MODIFIER);
  new_socket->attribute_domain = legacy_socket.attribute_domain;

  /* The following data are stolen from the old data, the ownership of their memory is directly
   * transferred to the new data. */
  new_socket->default_attribute_name = legacy_socket.default_attribute_name;
  legacy_socket.default_attribute_name = nullptr;
  new_socket->socket_data = legacy_socket.default_value;
  legacy_socket.default_value = nullptr;
  new_socket->properties = legacy_socket.prop;
  legacy_socket.prop = nullptr;

  /* Unused data. */
  MEM_delete(legacy_socket.runtime);
  legacy_socket.runtime = nullptr;

  return &new_socket->item;
}

static void versioning_convert_node_tree_socket_lists_to_interface(bNodeTree *ntree)
{
  bNodeTreeInterface &tree_interface = ntree->tree_interface;

  const int num_inputs = BLI_listbase_count(&ntree->inputs_legacy);
  const int num_outputs = BLI_listbase_count(&ntree->outputs_legacy);
  tree_interface.root_panel.items_num = num_inputs + num_outputs;
  tree_interface.root_panel.items_array = static_cast<bNodeTreeInterfaceItem **>(MEM_malloc_arrayN(
      tree_interface.root_panel.items_num, sizeof(bNodeTreeInterfaceItem *), __func__));

  /* Convert outputs first to retain old outputs/inputs ordering. */
  int index;
  LISTBASE_FOREACH_INDEX (bNodeSocket *, socket, &ntree->outputs_legacy, index) {
    tree_interface.root_panel.items_array[index] = legacy_socket_move_to_interface(*socket,
                                                                                   SOCK_OUT);
  }
  LISTBASE_FOREACH_INDEX (bNodeSocket *, socket, &ntree->inputs_legacy, index) {
    tree_interface.root_panel.items_array[num_outputs + index] = legacy_socket_move_to_interface(
        *socket, SOCK_IN);
  }
}

/**
 * Original node tree interface conversion in did not convert socket idnames with subtype suffixes
 * to correct socket base types (see #versioning_convert_node_tree_socket_lists_to_interface).
 */
static void versioning_fix_socket_subtype_idnames(bNodeTree *ntree)
{
  bNodeTreeInterface &tree_interface = ntree->tree_interface;

  tree_interface.foreach_item([](bNodeTreeInterfaceItem &item) -> bool {
    if (item.item_type == NODE_INTERFACE_SOCKET) {
      bNodeTreeInterfaceSocket &socket = reinterpret_cast<bNodeTreeInterfaceSocket &>(item);
      blender::StringRef corrected_socket_type = legacy_socket_idname_to_socket_type(
          socket.socket_type);
      if (socket.socket_type != corrected_socket_type) {
        MEM_freeN(socket.socket_type);
        socket.socket_type = BLI_strdup(corrected_socket_type.data());
      }
    }
    return true;
  });
}

/* Convert coat inputs on the Principled BSDF. */
static void version_principled_bsdf_coat(bNodeTree *ntree)
{
  LISTBASE_FOREACH (bNode *, node, &ntree->nodes) {
    if (node->type != SH_NODE_BSDF_PRINCIPLED) {
      continue;
    }
    if (blender::bke::node_find_socket(node, SOCK_IN, "Coat IOR") != nullptr) {
      continue;
    }
    bNodeSocket *coat_ior_input = blender::bke::node_add_static_socket(
        ntree, node, SOCK_IN, SOCK_FLOAT, PROP_NONE, "Coat IOR", "Coat IOR");

    /* Adjust for 4x change in intensity. */
    bNodeSocket *coat_input = blender::bke::node_find_socket(node, SOCK_IN, "Clearcoat");
    *version_cycles_node_socket_float_value(coat_input) *= 0.25f;
    /* When the coat input is dynamic, instead of inserting a *0.25 math node, set the Coat IOR
     * to 1.2 instead - this also roughly quarters reflectivity compared to the 1.5 default. */
    *version_cycles_node_socket_float_value(coat_ior_input) = (coat_input->link) ? 1.2f : 1.5f;
  }

  /* Rename sockets. */
  version_node_input_socket_name(ntree, SH_NODE_BSDF_PRINCIPLED, "Clearcoat", "Coat");
  version_node_input_socket_name(
      ntree, SH_NODE_BSDF_PRINCIPLED, "Clearcoat Roughness", "Coat Roughness");
  version_node_input_socket_name(
      ntree, SH_NODE_BSDF_PRINCIPLED, "Clearcoat Normal", "Coat Normal");
}

/* Convert specular tint in Principled BSDF. */
static void version_principled_bsdf_specular_tint(bNodeTree *ntree)
{
  LISTBASE_FOREACH (bNode *, node, &ntree->nodes) {
    if (node->type != SH_NODE_BSDF_PRINCIPLED) {
      continue;
    }
    bNodeSocket *specular_tint_sock = blender::bke::node_find_socket(
        node, SOCK_IN, "Specular Tint");
    if (specular_tint_sock->type == SOCK_RGBA) {
      /* Node is already updated. */
      continue;
    }

    bNodeSocket *base_color_sock = blender::bke::node_find_socket(node, SOCK_IN, "Base Color");
    bNodeSocket *metallic_sock = blender::bke::node_find_socket(node, SOCK_IN, "Metallic");
    float specular_tint_old = *version_cycles_node_socket_float_value(specular_tint_sock);
    float *base_color = version_cycles_node_socket_rgba_value(base_color_sock);
    float metallic = *version_cycles_node_socket_float_value(metallic_sock);

    /* Change socket type to Color. */
    blender::bke::node_modify_socket_type_static(ntree, node, specular_tint_sock, SOCK_RGBA, 0);
    float *specular_tint = version_cycles_node_socket_rgba_value(specular_tint_sock);

    /* The conversion logic here is that the new Specular Tint should be
     * mix(one, mix(base_color, one, metallic), old_specular_tint).
     * This needs to be handled both for the fixed values, as well as for any potential connected
     * inputs. */

    static float one[] = {1.0f, 1.0f, 1.0f, 1.0f};

    /* Mix the fixed values. */
    float metallic_mix[4];
    interp_v4_v4v4(metallic_mix, base_color, one, metallic);
    interp_v4_v4v4(specular_tint, one, metallic_mix, specular_tint_old);

    if (specular_tint_sock->link == nullptr && specular_tint_old <= 0.0f) {
      /* Specular Tint was fixed at zero, we don't need any conversion node setup. */
      continue;
    }

    /* If the Metallic input is dynamic, or fixed > 0 and base color is dynamic,
     * we need to insert a node to compute the metallic_mix.
     * Otherwise, use whatever is connected to the base color, or the static value
     * if it's unconnected. */
    bNodeSocket *metallic_mix_out = nullptr;
    bNode *metallic_mix_node = nullptr;
    if (metallic_sock->link || (base_color_sock->link && metallic > 0.0f)) {
      /* Metallic Mix needs to be dynamically mixed. */
      bNode *mix = blender::bke::node_add_static_node(nullptr, ntree, SH_NODE_MIX);
      static_cast<NodeShaderMix *>(mix->storage)->data_type = SOCK_RGBA;
      mix->locx = node->locx - 270;
      mix->locy = node->locy - 120;

      bNodeSocket *a_in = blender::bke::node_find_socket(mix, SOCK_IN, "A_Color");
      bNodeSocket *b_in = blender::bke::node_find_socket(mix, SOCK_IN, "B_Color");
      bNodeSocket *fac_in = blender::bke::node_find_socket(mix, SOCK_IN, "Factor_Float");
      metallic_mix_out = blender::bke::node_find_socket(mix, SOCK_OUT, "Result_Color");
      metallic_mix_node = mix;

      copy_v4_v4(version_cycles_node_socket_rgba_value(a_in), base_color);
      if (base_color_sock->link) {
        blender::bke::node_add_link(
            ntree, base_color_sock->link->fromnode, base_color_sock->link->fromsock, mix, a_in);
      }
      copy_v4_v4(version_cycles_node_socket_rgba_value(b_in), one);
      *version_cycles_node_socket_float_value(fac_in) = metallic;
      if (metallic_sock->link) {
        blender::bke::node_add_link(
            ntree, metallic_sock->link->fromnode, metallic_sock->link->fromsock, mix, fac_in);
      }
    }
    else if (base_color_sock->link) {
      /* Metallic Mix is a no-op and equivalent to Base Color. */
      metallic_mix_out = base_color_sock->link->fromsock;
      metallic_mix_node = base_color_sock->link->fromnode;
    }

    /* Similar to above, if the Specular Tint input is dynamic, or fixed > 0 and metallic mix
     * is dynamic, we need to insert a node to compute the new specular tint. */
    if (specular_tint_sock->link || (metallic_mix_out && specular_tint_old > 0.0f)) {
      bNode *mix = blender::bke::node_add_static_node(nullptr, ntree, SH_NODE_MIX);
      static_cast<NodeShaderMix *>(mix->storage)->data_type = SOCK_RGBA;
      mix->locx = node->locx - 170;
      mix->locy = node->locy - 120;

      bNodeSocket *a_in = blender::bke::node_find_socket(mix, SOCK_IN, "A_Color");
      bNodeSocket *b_in = blender::bke::node_find_socket(mix, SOCK_IN, "B_Color");
      bNodeSocket *fac_in = blender::bke::node_find_socket(mix, SOCK_IN, "Factor_Float");
      bNodeSocket *result_out = blender::bke::node_find_socket(mix, SOCK_OUT, "Result_Color");

      copy_v4_v4(version_cycles_node_socket_rgba_value(a_in), one);
      copy_v4_v4(version_cycles_node_socket_rgba_value(b_in), metallic_mix);
      if (metallic_mix_out) {
        blender::bke::node_add_link(ntree, metallic_mix_node, metallic_mix_out, mix, b_in);
      }
      *version_cycles_node_socket_float_value(fac_in) = specular_tint_old;
      if (specular_tint_sock->link) {
        blender::bke::node_add_link(ntree,
                                    specular_tint_sock->link->fromnode,
                                    specular_tint_sock->link->fromsock,
                                    mix,
                                    fac_in);
        blender::bke::node_remove_link(ntree, specular_tint_sock->link);
      }
      blender::bke::node_add_link(ntree, mix, result_out, node, specular_tint_sock);
    }
  }
}

static void version_copy_socket(bNodeTreeInterfaceSocket &dst,
                                const bNodeTreeInterfaceSocket &src,
                                char *identifier)
{
  /* Node socket copy function based on bNodeTreeInterface::item_copy to avoid using blenkernel. */
  dst.name = BLI_strdup_null(src.name);
  dst.description = BLI_strdup_null(src.description);
  dst.socket_type = BLI_strdup(src.socket_type);
  dst.default_attribute_name = BLI_strdup_null(src.default_attribute_name);
  dst.identifier = identifier;
  if (src.properties) {
    dst.properties = IDP_CopyProperty_ex(src.properties, 0);
  }
  if (src.socket_data != nullptr) {
    dst.socket_data = MEM_dupallocN(src.socket_data);
    /* No user count increment needed, gets reset after versioning. */
  }
}

static int version_nodes_find_valid_insert_position_for_item(const bNodeTreeInterfacePanel &panel,
                                                             const bNodeTreeInterfaceItem &item,
                                                             const int initial_pos)
{
  const bool sockets_above_panels = !(panel.flag &
                                      NODE_INTERFACE_PANEL_ALLOW_SOCKETS_AFTER_PANELS);
  const blender::Span<const bNodeTreeInterfaceItem *> items = {panel.items_array, panel.items_num};

  int pos = initial_pos;

  if (sockets_above_panels) {
    if (item.item_type == NODE_INTERFACE_PANEL) {
      /* Find the closest valid position from the end, only panels at or after #position. */
      for (int test_pos = items.size() - 1; test_pos >= initial_pos; test_pos--) {
        if (test_pos < 0) {
          /* Initial position is out of range but valid. */
          break;
        }
        if (items[test_pos]->item_type != NODE_INTERFACE_PANEL) {
          /* Found valid position, insert after the last socket item. */
          pos = test_pos + 1;
          break;
        }
      }
    }
    else {
      /* Find the closest valid position from the start, no panels at or after #position. */
      for (int test_pos = 0; test_pos <= initial_pos; test_pos++) {
        if (test_pos >= items.size()) {
          /* Initial position is out of range but valid. */
          break;
        }
        if (items[test_pos]->item_type == NODE_INTERFACE_PANEL) {
          /* Found valid position, inserting moves the first panel. */
          pos = test_pos;
          break;
        }
      }
    }
  }

  return pos;
}

static void version_nodes_insert_item(bNodeTreeInterfacePanel &parent,
                                      bNodeTreeInterfaceSocket &socket,
                                      int position)
{
  /* Apply any constraints on the item positions. */
  position = version_nodes_find_valid_insert_position_for_item(parent, socket.item, position);
  position = std::min(std::max(position, 0), parent.items_num);

  blender::MutableSpan<bNodeTreeInterfaceItem *> old_items = {parent.items_array,
                                                              parent.items_num};
  parent.items_num++;
  parent.items_array = MEM_cnew_array<bNodeTreeInterfaceItem *>(parent.items_num, __func__);
  parent.items().take_front(position).copy_from(old_items.take_front(position));
  parent.items().drop_front(position + 1).copy_from(old_items.drop_front(position));
  parent.items()[position] = &socket.item;

  if (old_items.data()) {
    MEM_freeN(old_items.data());
  }
}

/* Node group interface copy function based on bNodeTreeInterface::insert_item_copy. */
static void version_node_group_split_socket(bNodeTreeInterface &tree_interface,
                                            bNodeTreeInterfaceSocket &socket,
                                            bNodeTreeInterfacePanel *parent,
                                            int position)
{
  if (parent == nullptr) {
    parent = &tree_interface.root_panel;
  }

  bNodeTreeInterfaceSocket *csocket = static_cast<bNodeTreeInterfaceSocket *>(
      MEM_dupallocN(&socket));
  /* Generate a new unique identifier.
   * This might break existing links, but the identifiers were duplicate anyway. */
  char *dst_identifier = BLI_sprintfN("Socket_%d", tree_interface.next_uid++);
  version_copy_socket(*csocket, socket, dst_identifier);

  version_nodes_insert_item(*parent, *csocket, position);

  /* Original socket becomes output. */
  socket.flag &= ~NODE_INTERFACE_SOCKET_INPUT;
  /* Copied socket becomes input. */
  csocket->flag &= ~NODE_INTERFACE_SOCKET_OUTPUT;
}

static void versioning_node_group_sort_sockets_recursive(bNodeTreeInterfacePanel &panel)
{
  /* True if item a should be above item b. */
  auto item_compare = [](const bNodeTreeInterfaceItem *a,
                         const bNodeTreeInterfaceItem *b) -> bool {
    if (a->item_type != b->item_type) {
      /* Keep sockets above panels. */
      return a->item_type == NODE_INTERFACE_SOCKET;
    }
    else {
      /* Keep outputs above inputs. */
      if (a->item_type == NODE_INTERFACE_SOCKET) {
        const bNodeTreeInterfaceSocket *sa = reinterpret_cast<const bNodeTreeInterfaceSocket *>(a);
        const bNodeTreeInterfaceSocket *sb = reinterpret_cast<const bNodeTreeInterfaceSocket *>(b);
        const bool is_output_a = sa->flag & NODE_INTERFACE_SOCKET_OUTPUT;
        const bool is_output_b = sb->flag & NODE_INTERFACE_SOCKET_OUTPUT;
        if (is_output_a != is_output_b) {
          return is_output_a;
        }
      }
    }
    return false;
  };

  /* Sort panel content. */
  std::stable_sort(panel.items().begin(), panel.items().end(), item_compare);

  /* Sort any child panels too. */
  for (bNodeTreeInterfaceItem *item : panel.items()) {
    if (item->item_type == NODE_INTERFACE_PANEL) {
      versioning_node_group_sort_sockets_recursive(
          *reinterpret_cast<bNodeTreeInterfacePanel *>(item));
    }
  }
}

static void enable_geometry_nodes_is_modifier(Main &bmain)
{
  /* Any node group with a first socket geometry output can potentially be a modifier. Previously
   * this wasn't an explicit option, so better to enable too many groups rather than too few. */
  LISTBASE_FOREACH (bNodeTree *, group, &bmain.nodetrees) {
    if (group->type != NTREE_GEOMETRY) {
      continue;
    }
    group->tree_interface.foreach_item([&](const bNodeTreeInterfaceItem &item) {
      if (item.item_type != NODE_INTERFACE_SOCKET) {
        return true;
      }
      const auto &socket = reinterpret_cast<const bNodeTreeInterfaceSocket &>(item);
      if ((socket.flag & NODE_INTERFACE_SOCKET_OUTPUT) == 0) {
        return true;
      }
      if (!STREQ(socket.socket_type, "NodeSocketGeometry")) {
        return true;
      }
      if (!group->geometry_node_asset_traits) {
        group->geometry_node_asset_traits = MEM_cnew<GeometryNodeAssetTraits>(__func__);
      }
      group->geometry_node_asset_traits->flag |= GEO_NODE_ASSET_MODIFIER;
      return false;
    });
  }
}

static void version_socket_identifier_suffixes_for_dynamic_types(
    ListBase sockets, const char *separator, const std::optional<int> total = std::nullopt)
{
  int index = 0;
  LISTBASE_FOREACH (bNodeSocket *, socket, &sockets) {
    if (socket->is_available()) {
      if (char *pos = strstr(socket->identifier, separator)) {
        /* End the identifier at the separator so that the old suffix is ignored. */
        *pos = '\0';

        if (total.has_value()) {
          index++;
          if (index == *total) {
            return;
          }
        }
      }
    }
    else {
      /* Rename existing identifiers so that they don't conflict with the renamed one. Those will
       * be removed after versioning code. */
      BLI_strncat(socket->identifier, "_deprecated", sizeof(socket->identifier));
    }
  }
}

static void versioning_nodes_dynamic_sockets(bNodeTree &ntree)
{
  LISTBASE_FOREACH (bNode *, node, &ntree.nodes) {
    switch (node->type) {
      case GEO_NODE_ACCUMULATE_FIELD:
        /* This node requires the extra `total` parameter, because the `Group Index` identifier
         * also has a space in the name, that should not be treated as separator. */
        version_socket_identifier_suffixes_for_dynamic_types(node->inputs, " ", 1);
        version_socket_identifier_suffixes_for_dynamic_types(node->outputs, " ", 3);
        break;
      case GEO_NODE_CAPTURE_ATTRIBUTE:
      case GEO_NODE_ATTRIBUTE_STATISTIC:
      case GEO_NODE_BLUR_ATTRIBUTE:
      case GEO_NODE_EVALUATE_AT_INDEX:
      case GEO_NODE_EVALUATE_ON_DOMAIN:
      case GEO_NODE_INPUT_NAMED_ATTRIBUTE:
      case GEO_NODE_RAYCAST:
      case GEO_NODE_SAMPLE_INDEX:
      case GEO_NODE_SAMPLE_NEAREST_SURFACE:
      case GEO_NODE_SAMPLE_UV_SURFACE:
      case GEO_NODE_STORE_NAMED_ATTRIBUTE:
      case GEO_NODE_VIEWER:
        version_socket_identifier_suffixes_for_dynamic_types(node->inputs, "_");
        version_socket_identifier_suffixes_for_dynamic_types(node->outputs, "_");
        break;
    }
  }
}

static void versioning_nodes_dynamic_sockets_2(bNodeTree &ntree)
{
  LISTBASE_FOREACH (bNode *, node, &ntree.nodes) {
    if (!ELEM(node->type, GEO_NODE_SWITCH, GEO_NODE_SAMPLE_CURVE)) {
      continue;
    }
    version_socket_identifier_suffixes_for_dynamic_types(node->inputs, "_");
    version_socket_identifier_suffixes_for_dynamic_types(node->outputs, "_");
  }
}

static void convert_grease_pencil_stroke_hardness_to_softness(GreasePencil *grease_pencil)
{
  using namespace blender;
  for (GreasePencilDrawingBase *base : grease_pencil->drawings()) {
    if (base->type != GP_DRAWING) {
      continue;
    }
    bke::greasepencil::Drawing &drawing = reinterpret_cast<GreasePencilDrawing *>(base)->wrap();
    const int layer_index = CustomData_get_named_layer_index(
        &drawing.geometry.curve_data, CD_PROP_FLOAT, "hardness");
    if (layer_index == -1) {
      continue;
    }
    float *data = static_cast<float *>(CustomData_get_layer_named_for_write(
        &drawing.geometry.curve_data, CD_PROP_FLOAT, "hardness", drawing.geometry.curve_num));
    for (const int i : IndexRange(drawing.geometry.curve_num)) {
      data[i] = 1.0f - data[i];
    }
    /* Rename the layer. */
    STRNCPY(drawing.geometry.curve_data.layers[layer_index].name, "softness");
  }
}

static void versioning_grease_pencil_stroke_radii_scaling(GreasePencil *grease_pencil)
{
  using namespace blender;
  for (GreasePencilDrawingBase *base : grease_pencil->drawings()) {
    if (base->type != GP_DRAWING) {
      continue;
    }
    bke::greasepencil::Drawing &drawing = reinterpret_cast<GreasePencilDrawing *>(base)->wrap();
    MutableSpan<float> radii = drawing.radii_for_write();
    threading::parallel_for(radii.index_range(), 8192, [&](const IndexRange range) {
      for (const int i : range) {
        radii[i] *= bke::greasepencil::LEGACY_RADIUS_CONVERSION_FACTOR;
      }
    });
  }
}

static void fix_geometry_nodes_object_info_scale(bNodeTree &ntree)
{
  using namespace blender;
  MultiValueMap<bNodeSocket *, bNodeLink *> out_links_per_socket;
  LISTBASE_FOREACH (bNodeLink *, link, &ntree.links) {
    if (link->fromnode->type == GEO_NODE_OBJECT_INFO) {
      out_links_per_socket.add(link->fromsock, link);
    }
  }

  LISTBASE_FOREACH_MUTABLE (bNode *, node, &ntree.nodes) {
    if (node->type != GEO_NODE_OBJECT_INFO) {
      continue;
    }
    bNodeSocket *scale = blender::bke::node_find_socket(node, SOCK_OUT, "Scale");
    const Span<bNodeLink *> links = out_links_per_socket.lookup(scale);
    if (links.is_empty()) {
      continue;
    }
    bNode *absolute_value = blender::bke::node_add_node(nullptr, &ntree, "ShaderNodeVectorMath");
    absolute_value->custom1 = NODE_VECTOR_MATH_ABSOLUTE;
    absolute_value->parent = node->parent;
    absolute_value->locx = node->locx + 100;
    absolute_value->locy = node->locy - 50;
    blender::bke::node_add_link(&ntree,
                                node,
                                scale,
                                absolute_value,
                                static_cast<bNodeSocket *>(absolute_value->inputs.first));
    for (bNodeLink *link : links) {
      link->fromnode = absolute_value;
      link->fromsock = static_cast<bNodeSocket *>(absolute_value->outputs.first);
    }
  }
}

static bool seq_filter_bilinear_to_auto(Sequence *seq, void * /*user_data*/)
{
  StripTransform *transform = seq->strip->transform;
  if (transform != nullptr && transform->filter == SEQ_TRANSFORM_FILTER_BILINEAR) {
    transform->filter = SEQ_TRANSFORM_FILTER_AUTO;
  }
  return true;
}

static void update_paint_modes_for_brush_assets(Main &bmain)
{
  /* Replace paint brushes with a reference to the default brush asset for that mode. */
  LISTBASE_FOREACH (Scene *, scene, &bmain.scenes) {
    BKE_paint_brushes_set_default_references(scene->toolsettings);
  }

  /* Replace persistent tool references with the new single builtin brush tool. */
  LISTBASE_FOREACH (WorkSpace *, workspace, &bmain.workspaces) {
    LISTBASE_FOREACH (bToolRef *, tref, &workspace->tools) {
      if (tref->space_type != SPACE_VIEW3D) {
        continue;
      }
      if (!ELEM(tref->mode,
                CTX_MODE_SCULPT,
                CTX_MODE_PAINT_VERTEX,
                CTX_MODE_PAINT_WEIGHT,
                CTX_MODE_PAINT_TEXTURE,
                CTX_MODE_PAINT_GPENCIL_LEGACY,
                CTX_MODE_PAINT_GREASE_PENCIL,
                CTX_MODE_SCULPT_GPENCIL_LEGACY,
                CTX_MODE_SCULPT_GREASE_PENCIL,
                CTX_MODE_WEIGHT_GPENCIL_LEGACY,
                CTX_MODE_WEIGHT_GREASE_PENCIL,
                CTX_MODE_VERTEX_GREASE_PENCIL,
                CTX_MODE_VERTEX_GPENCIL_LEGACY,
                CTX_MODE_SCULPT_CURVES))
      {
        continue;
      }
      STRNCPY(tref->idname, "builtin.brush");
    }
  }
}

static void image_settings_avi_to_ffmpeg(Scene *scene)
{
  if (ELEM(scene->r.im_format.imtype, R_IMF_IMTYPE_AVIRAW, R_IMF_IMTYPE_AVIJPEG)) {
    scene->r.im_format.imtype = R_IMF_IMTYPE_FFMPEG;
  }
}

/* The Hue Correct curve now wraps around by specifying CUMA_USE_WRAPPING, which means it no longer
 * makes sense to have curve maps outside of the [0, 1] range, so enable clipping and reset the
 * clip and view ranges. */
static void hue_correct_set_wrapping(CurveMapping *curve_mapping)
{
  curve_mapping->flag |= CUMA_DO_CLIP;
  curve_mapping->flag |= CUMA_USE_WRAPPING;

  curve_mapping->clipr.xmin = 0.0f;
  curve_mapping->clipr.xmax = 1.0f;
  curve_mapping->clipr.ymin = 0.0f;
  curve_mapping->clipr.ymax = 1.0f;

  curve_mapping->curr.xmin = 0.0f;
  curve_mapping->curr.xmax = 1.0f;
  curve_mapping->curr.ymin = 0.0f;
  curve_mapping->curr.ymax = 1.0f;
}

static bool seq_hue_correct_set_wrapping(Sequence *seq, void * /*user_data*/)
{
  LISTBASE_FOREACH (SequenceModifierData *, smd, &seq->modifiers) {
    if (smd->type == seqModifierType_HueCorrect) {
      HueCorrectModifierData *hcmd = (HueCorrectModifierData *)smd;
      CurveMapping *cumap = (CurveMapping *)&hcmd->curve_mapping;
      hue_correct_set_wrapping(cumap);
    }
  }
  return true;
}

static void versioning_update_timecode(short int *tc)
{
  /* 2 = IMB_TC_FREE_RUN, 4 = IMB_TC_INTERPOLATED_REC_DATE_FREE_RUN. */
  if (ELEM(*tc, 2, 4)) {
    *tc = IMB_TC_RECORD_RUN;
  }
}

static bool seq_proxies_timecode_update(Sequence *seq, void * /*user_data*/)
{
  if (seq->strip == nullptr || seq->strip->proxy == nullptr) {
    return true;
  }
  StripProxy *proxy = seq->strip->proxy;
  versioning_update_timecode(&proxy->tc);
  return true;
}

static bool seq_text_data_update(Sequence *seq, void * /*user_data*/)
{
  if (seq->type != SEQ_TYPE_TEXT || seq->effectdata == nullptr) {
    return true;
  }

  TextVars *data = static_cast<TextVars *>(seq->effectdata);
  if (data->shadow_angle == 0.0f) {
    data->shadow_angle = DEG2RADF(65.0f);
    data->shadow_offset = 0.04f;
    data->shadow_blur = 0.0f;
  }
  if (data->outline_width == 0.0f) {
    data->outline_color[3] = 0.7f;
    data->outline_width = 0.05f;
  }
  return true;
}

static void versioning_node_hue_correct_set_wrappng(bNodeTree *ntree)
{
  if (ntree->type == NTREE_COMPOSIT) {
    LISTBASE_FOREACH_MUTABLE (bNode *, node, &ntree->nodes) {

      if (node->type == CMP_NODE_HUECORRECT) {
        CurveMapping *cumap = (CurveMapping *)node->storage;
        hue_correct_set_wrapping(cumap);
      }
    }
  }
}

static void add_image_editor_asset_shelf(Main &bmain)
{
  LISTBASE_FOREACH (bScreen *, screen, &bmain.screens) {
    LISTBASE_FOREACH (ScrArea *, area, &screen->areabase) {
      LISTBASE_FOREACH (SpaceLink *, sl, &area->spacedata) {
        if (sl->spacetype != SPACE_IMAGE) {
          continue;
        }

        ListBase *regionbase = (sl == area->spacedata.first) ? &area->regionbase : &sl->regionbase;

        if (ARegion *new_shelf_region = do_versions_add_region_if_not_found(
                regionbase, RGN_TYPE_ASSET_SHELF, __func__, RGN_TYPE_TOOL_HEADER))
        {
          new_shelf_region->regiondata = MEM_cnew<RegionAssetShelf>(__func__);
          new_shelf_region->alignment = RGN_ALIGN_BOTTOM;
          new_shelf_region->flag |= RGN_FLAG_HIDDEN;
        }
        if (ARegion *new_shelf_header = do_versions_add_region_if_not_found(
                regionbase, RGN_TYPE_ASSET_SHELF_HEADER, __func__, RGN_TYPE_ASSET_SHELF))
        {
          new_shelf_header->alignment = RGN_ALIGN_BOTTOM | RGN_ALIGN_HIDE_WITH_PREV;
        }
      }
    }
  }
}

static void node_reroute_add_storage(bNodeTree &tree)
{
  for (bNode *node : tree.all_nodes()) {
    if (node->is_reroute()) {
      if (node->storage != nullptr) {
        continue;
      }

      bNodeSocket &input = *static_cast<bNodeSocket *>(node->inputs.first);
      bNodeSocket &output = *static_cast<bNodeSocket *>(node->outputs.first);

      /* Use uniform identifier for sockets. In old Blender versions (<=2021, up to af0b7925), the
       * identifiers were sometimes all lower case. Fixing those wrong socket identifiers is
       * important because otherwise they loose links now that the reroute node also uses node
       * declarations. */
      STRNCPY(input.identifier, "Input");
      STRNCPY(output.identifier, "Output");

      NodeReroute *data = MEM_cnew<NodeReroute>(__func__);
      STRNCPY(data->type_idname, input.idname);
      node->storage = data;
    }
  }
}

/**
 * It was possible that curve attributes were initialized to 0 even if that is not allowed for some
 * attributes.
 */
static void fix_built_in_curve_attribute_defaults(Main *bmain)
{
  LISTBASE_FOREACH (Curves *, curves, &bmain->hair_curves) {
    const int curves_num = curves->geometry.curve_num;
    if (int *resolutions = static_cast<int *>(CustomData_get_layer_named_for_write(
            &curves->geometry.curve_data, CD_PROP_INT32, "resolution", curves_num)))
    {
      for (int &resolution : blender::MutableSpan{resolutions, curves_num}) {
        resolution = std::max(resolution, 1);
      }
    }
    if (int8_t *nurb_orders = static_cast<int8_t *>(CustomData_get_layer_named_for_write(
            &curves->geometry.curve_data, CD_PROP_INT8, "nurbs_order", curves_num)))
    {
      for (int8_t &nurbs_order : blender::MutableSpan{nurb_orders, curves_num}) {
        nurbs_order = std::max<int8_t>(nurbs_order, 1);
      }
    }
  }
}

static void add_bevel_modifier_attribute_name_defaults(Main &bmain)
{
  LISTBASE_FOREACH (Object *, ob, &bmain.objects) {
    if (ob->type != OB_MESH) {
      continue;
    }
    LISTBASE_FOREACH (ModifierData *, md, &ob->modifiers) {
      if (md->type == eModifierType_Bevel) {
        BevelModifierData *bmd = reinterpret_cast<BevelModifierData *>(md);
        if (bmd->vertex_weight_name[0] == '\0') {
          STRNCPY(bmd->vertex_weight_name, "bevel_weight_vert");
        }
        if (bmd->edge_weight_name[0] == '\0') {
          STRNCPY(bmd->edge_weight_name, "bevel_weight_edge");
        }
      }
    }
  }
}

static void hide_simulation_node_skip_socket_value(Main &bmain)
{
  LISTBASE_FOREACH (bNodeTree *, tree, &bmain.nodetrees) {
    LISTBASE_FOREACH (bNode *, node, &tree->nodes) {
      if (node->type != GEO_NODE_SIMULATION_OUTPUT) {
        continue;
      }
      bNodeSocket *skip_input = static_cast<bNodeSocket *>(node->inputs.first);
      if (!skip_input || !STREQ(skip_input->identifier, "Skip")) {
        continue;
      }
      auto *default_value = static_cast<bNodeSocketValueBoolean *>(skip_input->default_value);
      if (!default_value->value) {
        continue;
      }
      bool is_linked = false;
      LISTBASE_FOREACH (bNodeLink *, link, &tree->links) {
        if (link->tosock == skip_input) {
          is_linked = true;
        }
      }
      if (is_linked) {
        continue;
      }

      bNode &input_node = version_node_add_empty(*tree, "FunctionNodeInputBool");
      input_node.parent = node->parent;
      input_node.locx = node->locx - 25;
      input_node.locy = node->locy;

      NodeInputBool *input_node_storage = MEM_cnew<NodeInputBool>(__func__);
      input_node.storage = input_node_storage;
      input_node_storage->boolean = true;

      bNodeSocket &input_node_socket = version_node_add_socket(
          *tree, input_node, SOCK_OUT, "NodeSocketBool", "Boolean");

      version_node_add_link(*tree, input_node, input_node_socket, *node, *skip_input);

      /* Change the old socket value so that the versioning code is not run again. */
      default_value->value = false;
    }
  }
}

static bool versioning_convert_seq_text_anchor(Sequence *seq, void * /*user_data*/)
{
  if (seq->type != SEQ_TYPE_TEXT || seq->effectdata == nullptr) {
    return true;
  }

  TextVars *data = static_cast<TextVars *>(seq->effectdata);
  data->anchor_x = data->align;
  data->anchor_y = data->align_y;
  data->align = SEQ_TEXT_ALIGN_X_LEFT;

  return true;
}

void blo_do_versions_400(FileData *fd, Library * /*lib*/, Main *bmain)
{
  if (!MAIN_VERSION_FILE_ATLEAST(bmain, 400, 1)) {
    LISTBASE_FOREACH (Mesh *, mesh, &bmain->meshes) {
      version_mesh_legacy_to_struct_of_array_format(*mesh);
    }
    version_movieclips_legacy_camera_object(bmain);
  }

  if (!MAIN_VERSION_FILE_ATLEAST(bmain, 400, 2)) {
    LISTBASE_FOREACH (Mesh *, mesh, &bmain->meshes) {
      BKE_mesh_legacy_bevel_weight_to_generic(mesh);
    }
  }

  /* 400 4 did not require any do_version here. */

  if (!MAIN_VERSION_FILE_ATLEAST(bmain, 400, 5)) {
    LISTBASE_FOREACH (Scene *, scene, &bmain->scenes) {
      ToolSettings *ts = scene->toolsettings;
      if (ts->snap_mode_tools != SCE_SNAP_TO_NONE) {
        ts->snap_mode_tools = SCE_SNAP_TO_GEOM;
      }

#define SCE_SNAP_PROJECT (1 << 3)
      if (ts->snap_flag & SCE_SNAP_PROJECT) {
        ts->snap_mode &= ~(1 << 2); /* SCE_SNAP_TO_FACE */
        ts->snap_mode |= (1 << 8);  /* SCE_SNAP_INDIVIDUAL_PROJECT */
      }
#undef SCE_SNAP_PROJECT
    }
  }

  if (!MAIN_VERSION_FILE_ATLEAST(bmain, 400, 6)) {
    FOREACH_NODETREE_BEGIN (bmain, ntree, id) {
      versioning_replace_legacy_glossy_node(ntree);
      versioning_remove_microfacet_sharp_distribution(ntree);
    }
    FOREACH_NODETREE_END;
  }

  if (!MAIN_VERSION_FILE_ATLEAST(bmain, 400, 7)) {
    version_mesh_crease_generic(*bmain);
  }

  if (!MAIN_VERSION_FILE_ATLEAST(bmain, 400, 8)) {
    LISTBASE_FOREACH (bAction *, act, &bmain->actions) {
      act->frame_start = max_ff(act->frame_start, MINAFRAMEF);
      act->frame_end = min_ff(act->frame_end, MAXFRAMEF);
    }
  }

  if (!MAIN_VERSION_FILE_ATLEAST(bmain, 400, 9)) {
    LISTBASE_FOREACH (Light *, light, &bmain->lights) {
      if (light->type == LA_SPOT && light->nodetree) {
        version_replace_texcoord_normal_socket(light->nodetree);
      }
    }
  }

  /* Fix brush->tip_scale_x which should never be zero. */
  LISTBASE_FOREACH (Brush *, brush, &bmain->brushes) {
    if (brush->tip_scale_x == 0.0f) {
      brush->tip_scale_x = 1.0f;
    }
  }

  if (!MAIN_VERSION_FILE_ATLEAST(bmain, 400, 10)) {
    LISTBASE_FOREACH (bScreen *, screen, &bmain->screens) {
      LISTBASE_FOREACH (ScrArea *, area, &screen->areabase) {
        LISTBASE_FOREACH (SpaceLink *, space, &area->spacedata) {
          if (space->spacetype == SPACE_NODE) {
            SpaceNode *snode = reinterpret_cast<SpaceNode *>(space);
            snode->overlay.flag |= SN_OVERLAY_SHOW_PREVIEWS;
          }
        }
      }
    }
  }

  if (!MAIN_VERSION_FILE_ATLEAST(bmain, 400, 11)) {
    version_vertex_weight_edit_preserve_threshold_exclusivity(bmain);
  }

  if (!MAIN_VERSION_FILE_ATLEAST(bmain, 400, 12)) {
    if (!DNA_struct_member_exists(fd->filesdna, "LightProbe", "int", "grid_bake_samples")) {
      LISTBASE_FOREACH (LightProbe *, lightprobe, &bmain->lightprobes) {
        lightprobe->grid_bake_samples = 2048;
        lightprobe->grid_normal_bias = 0.3f;
        lightprobe->grid_view_bias = 0.0f;
        lightprobe->grid_facing_bias = 0.5f;
        lightprobe->grid_dilation_threshold = 0.5f;
        lightprobe->grid_dilation_radius = 1.0f;
      }
    }

    /* Set default bake resolution. */
    if (!DNA_struct_member_exists(fd->filesdna, "World", "int", "probe_resolution")) {
      LISTBASE_FOREACH (World *, world, &bmain->worlds) {
        world->probe_resolution = LIGHT_PROBE_RESOLUTION_1024;
      }
    }

    if (!DNA_struct_member_exists(fd->filesdna, "LightProbe", "float", "grid_surface_bias")) {
      LISTBASE_FOREACH (LightProbe *, lightprobe, &bmain->lightprobes) {
        lightprobe->grid_surface_bias = 0.05f;
        lightprobe->grid_escape_bias = 0.1f;
      }
    }

    /* Clear removed "Z Buffer" flag. */
    {
      const int R_IMF_FLAG_ZBUF_LEGACY = 1 << 0;
      LISTBASE_FOREACH (Scene *, scene, &bmain->scenes) {
        scene->r.im_format.flag &= ~R_IMF_FLAG_ZBUF_LEGACY;
      }
    }

    /* Reset the layer opacity for all layers to 1. */
    LISTBASE_FOREACH (GreasePencil *, grease_pencil, &bmain->grease_pencils) {
      for (blender::bke::greasepencil::Layer *layer : grease_pencil->layers_for_write()) {
        layer->opacity = 1.0f;
      }
    }

    FOREACH_NODETREE_BEGIN (bmain, ntree, id) {
      if (ntree->type == NTREE_SHADER) {
        /* Remove Transmission Roughness from Principled BSDF. */
        version_principled_transmission_roughness(ntree);
        /* Convert legacy Velvet BSDF nodes into the new Sheen BSDF node. */
        version_replace_velvet_sheen_node(ntree);
        /* Convert sheen inputs on the Principled BSDF. */
        version_principled_bsdf_sheen(ntree);
      }
    }
    FOREACH_NODETREE_END;

    LISTBASE_FOREACH (bScreen *, screen, &bmain->screens) {
      LISTBASE_FOREACH (ScrArea *, area, &screen->areabase) {
        LISTBASE_FOREACH (SpaceLink *, sl, &area->spacedata) {
          ListBase *regionbase = (sl == area->spacedata.first) ? &area->regionbase :
                                                                 &sl->regionbase;

          /* Layout based regions used to also disallow resizing, now these are separate flags.
           * Make sure they are set together for old regions. */
          LISTBASE_FOREACH (ARegion *, region, regionbase) {
            if (region->flag & RGN_FLAG_DYNAMIC_SIZE) {
              region->flag |= RGN_FLAG_NO_USER_RESIZE;
            }
          }
        }
      }
    }
  }

  if (!MAIN_VERSION_FILE_ATLEAST(bmain, 400, 13)) {
    /* For the scenes configured to use the "None" display disable the color management
     * again. This will handle situation when the "None" display is removed and is replaced with
     * a "Raw" view instead.
     *
     * Note that this versioning will do nothing if the "None" display exists in the OCIO
     * configuration. */
    LISTBASE_FOREACH (Scene *, scene, &bmain->scenes) {
      const ColorManagedDisplaySettings &display_settings = scene->display_settings;
      if (STREQ(display_settings.display_device, "None")) {
        BKE_scene_disable_color_management(scene);
      }
    }
  }

  if (!MAIN_VERSION_FILE_ATLEAST(bmain, 400, 14)) {
    if (!DNA_struct_member_exists(fd->filesdna, "SceneEEVEE", "int", "ray_tracing_method")) {
      LISTBASE_FOREACH (Scene *, scene, &bmain->scenes) {
        scene->eevee.ray_tracing_method = RAYTRACE_EEVEE_METHOD_SCREEN;
      }
    }

    if (!DNA_struct_exists(fd->filesdna, "RegionAssetShelf")) {
      LISTBASE_FOREACH (bScreen *, screen, &bmain->screens) {
        LISTBASE_FOREACH (ScrArea *, area, &screen->areabase) {
          LISTBASE_FOREACH (SpaceLink *, sl, &area->spacedata) {
            if (sl->spacetype != SPACE_VIEW3D) {
              continue;
            }

            ListBase *regionbase = (sl == area->spacedata.first) ? &area->regionbase :
                                                                   &sl->regionbase;

            if (ARegion *new_shelf_region = do_versions_add_region_if_not_found(
                    regionbase,
                    RGN_TYPE_ASSET_SHELF,
                    "asset shelf for view3d (versioning)",
                    RGN_TYPE_TOOL_HEADER))
            {
              new_shelf_region->alignment = RGN_ALIGN_BOTTOM;
            }
            if (ARegion *new_shelf_header = do_versions_add_region_if_not_found(
                    regionbase,
                    RGN_TYPE_ASSET_SHELF_HEADER,
                    "asset shelf header for view3d (versioning)",
                    RGN_TYPE_ASSET_SHELF))
            {
              new_shelf_header->alignment = RGN_ALIGN_BOTTOM | RGN_SPLIT_PREV;
            }
          }
        }
      }
    }
  }

  if (!MAIN_VERSION_FILE_ATLEAST(bmain, 400, 16)) {
    /* Set Normalize property of Noise Texture node to true. */
    FOREACH_NODETREE_BEGIN (bmain, ntree, id) {
      if (ntree->type != NTREE_CUSTOM) {
        LISTBASE_FOREACH (bNode *, node, &ntree->nodes) {
          if (node->type == SH_NODE_TEX_NOISE) {
            ((NodeTexNoise *)node->storage)->normalize = true;
          }
        }
      }
    }
    FOREACH_NODETREE_END;
  }

  if (!MAIN_VERSION_FILE_ATLEAST(bmain, 400, 17)) {
    if (!DNA_struct_exists(fd->filesdna, "NodeShaderHairPrincipled")) {
      FOREACH_NODETREE_BEGIN (bmain, ntree, id) {
        if (ntree->type == NTREE_SHADER) {
          version_replace_principled_hair_model(ntree);
        }
      }
      FOREACH_NODETREE_END;
    }

    /* Panorama properties shared with Eevee. */
    if (!DNA_struct_member_exists(fd->filesdna, "Camera", "float", "fisheye_fov")) {
      Camera default_cam = *DNA_struct_default_get(Camera);
      LISTBASE_FOREACH (Camera *, camera, &bmain->cameras) {
        IDProperty *ccam = version_cycles_properties_from_ID(&camera->id);
        if (ccam) {
          camera->panorama_type = version_cycles_property_int(
              ccam, "panorama_type", default_cam.panorama_type);
          camera->fisheye_fov = version_cycles_property_float(
              ccam, "fisheye_fov", default_cam.fisheye_fov);
          camera->fisheye_lens = version_cycles_property_float(
              ccam, "fisheye_lens", default_cam.fisheye_lens);
          camera->latitude_min = version_cycles_property_float(
              ccam, "latitude_min", default_cam.latitude_min);
          camera->latitude_max = version_cycles_property_float(
              ccam, "latitude_max", default_cam.latitude_max);
          camera->longitude_min = version_cycles_property_float(
              ccam, "longitude_min", default_cam.longitude_min);
          camera->longitude_max = version_cycles_property_float(
              ccam, "longitude_max", default_cam.longitude_max);
          /* Fit to match default projective camera with focal_length 50 and sensor_width 36. */
          camera->fisheye_polynomial_k0 = version_cycles_property_float(
              ccam, "fisheye_polynomial_k0", default_cam.fisheye_polynomial_k0);
          camera->fisheye_polynomial_k1 = version_cycles_property_float(
              ccam, "fisheye_polynomial_k1", default_cam.fisheye_polynomial_k1);
          camera->fisheye_polynomial_k2 = version_cycles_property_float(
              ccam, "fisheye_polynomial_k2", default_cam.fisheye_polynomial_k2);
          camera->fisheye_polynomial_k3 = version_cycles_property_float(
              ccam, "fisheye_polynomial_k3", default_cam.fisheye_polynomial_k3);
          camera->fisheye_polynomial_k4 = version_cycles_property_float(
              ccam, "fisheye_polynomial_k4", default_cam.fisheye_polynomial_k4);
        }
        else {
          camera->panorama_type = default_cam.panorama_type;
          camera->fisheye_fov = default_cam.fisheye_fov;
          camera->fisheye_lens = default_cam.fisheye_lens;
          camera->latitude_min = default_cam.latitude_min;
          camera->latitude_max = default_cam.latitude_max;
          camera->longitude_min = default_cam.longitude_min;
          camera->longitude_max = default_cam.longitude_max;
          /* Fit to match default projective camera with focal_length 50 and sensor_width 36. */
          camera->fisheye_polynomial_k0 = default_cam.fisheye_polynomial_k0;
          camera->fisheye_polynomial_k1 = default_cam.fisheye_polynomial_k1;
          camera->fisheye_polynomial_k2 = default_cam.fisheye_polynomial_k2;
          camera->fisheye_polynomial_k3 = default_cam.fisheye_polynomial_k3;
          camera->fisheye_polynomial_k4 = default_cam.fisheye_polynomial_k4;
        }
      }
    }

    if (!DNA_struct_member_exists(fd->filesdna, "LightProbe", "float", "grid_flag")) {
      LISTBASE_FOREACH (LightProbe *, lightprobe, &bmain->lightprobes) {
        /* Keep old behavior of baking the whole lighting. */
        lightprobe->grid_flag = LIGHTPROBE_GRID_CAPTURE_WORLD | LIGHTPROBE_GRID_CAPTURE_INDIRECT |
                                LIGHTPROBE_GRID_CAPTURE_EMISSION;
      }
    }

    if (!DNA_struct_member_exists(fd->filesdna, "SceneEEVEE", "int", "gi_irradiance_pool_size")) {
      LISTBASE_FOREACH (Scene *, scene, &bmain->scenes) {
        scene->eevee.gi_irradiance_pool_size = 16;
      }
    }

    LISTBASE_FOREACH (Scene *, scene, &bmain->scenes) {
      scene->toolsettings->snap_flag_anim |= SCE_SNAP;
      scene->toolsettings->snap_anim_mode |= (1 << 10); /* SCE_SNAP_TO_FRAME */
    }
  }

  if (!MAIN_VERSION_FILE_ATLEAST(bmain, 400, 20)) {
    /* Convert old socket lists into new interface items. */
    FOREACH_NODETREE_BEGIN (bmain, ntree, id) {
      versioning_convert_node_tree_socket_lists_to_interface(ntree);
      /* Clear legacy sockets after conversion.
       * Internal data pointers have been moved or freed already. */
      BLI_freelistN(&ntree->inputs_legacy);
      BLI_freelistN(&ntree->outputs_legacy);
    }
    FOREACH_NODETREE_END;
  }
  else {
    /* Legacy node tree sockets are created for forward compatibility,
     * but have to be freed after loading and versioning. */
    FOREACH_NODETREE_BEGIN (bmain, ntree, id) {
      LISTBASE_FOREACH_MUTABLE (bNodeSocket *, legacy_socket, &ntree->inputs_legacy) {
        MEM_SAFE_FREE(legacy_socket->default_attribute_name);
        MEM_SAFE_FREE(legacy_socket->default_value);
        if (legacy_socket->prop) {
          IDP_FreeProperty(legacy_socket->prop);
        }
        MEM_delete(legacy_socket->runtime);
        MEM_freeN(legacy_socket);
      }
      LISTBASE_FOREACH_MUTABLE (bNodeSocket *, legacy_socket, &ntree->outputs_legacy) {
        MEM_SAFE_FREE(legacy_socket->default_attribute_name);
        MEM_SAFE_FREE(legacy_socket->default_value);
        if (legacy_socket->prop) {
          IDP_FreeProperty(legacy_socket->prop);
        }
        MEM_delete(legacy_socket->runtime);
        MEM_freeN(legacy_socket);
      }
      BLI_listbase_clear(&ntree->inputs_legacy);
      BLI_listbase_clear(&ntree->outputs_legacy);
    }
    FOREACH_NODETREE_END;
  }

  if (!MAIN_VERSION_FILE_ATLEAST(bmain, 400, 22)) {
    /* Initialize root panel flags in files created before these flags were added. */
    FOREACH_NODETREE_BEGIN (bmain, ntree, id) {
      ntree->tree_interface.root_panel.flag |= NODE_INTERFACE_PANEL_ALLOW_CHILD_PANELS;
    }
    FOREACH_NODETREE_END;
  }

  if (!MAIN_VERSION_FILE_ATLEAST(bmain, 400, 23)) {
    LISTBASE_FOREACH (bNodeTree *, ntree, &bmain->nodetrees) {
      if (ntree->type == NTREE_GEOMETRY) {
        LISTBASE_FOREACH (bNode *, node, &ntree->nodes) {
          if (node->type == GEO_NODE_SET_SHADE_SMOOTH) {
            node->custom1 = int8_t(blender::bke::AttrDomain::Face);
          }
        }
      }
    }
  }

  if (!MAIN_VERSION_FILE_ATLEAST(bmain, 400, 24)) {
    FOREACH_NODETREE_BEGIN (bmain, ntree, id) {
      if (ntree->type == NTREE_SHADER) {
        /* Convert coat inputs on the Principled BSDF. */
        version_principled_bsdf_coat(ntree);
        /* Convert subsurface inputs on the Principled BSDF. */
        version_principled_bsdf_subsurface(ntree);
        /* Convert emission on the Principled BSDF. */
        version_principled_bsdf_emission(ntree);
      }
    }
    FOREACH_NODETREE_END;

    {
      LISTBASE_FOREACH (bScreen *, screen, &bmain->screens) {
        LISTBASE_FOREACH (ScrArea *, area, &screen->areabase) {
          LISTBASE_FOREACH (SpaceLink *, sl, &area->spacedata) {
            const ListBase *regionbase = (sl == area->spacedata.first) ? &area->regionbase :
                                                                         &sl->regionbase;
            LISTBASE_FOREACH (ARegion *, region, regionbase) {
              if (region->regiontype != RGN_TYPE_ASSET_SHELF) {
                continue;
              }

              RegionAssetShelf *shelf_data = static_cast<RegionAssetShelf *>(region->regiondata);
              if (shelf_data && shelf_data->active_shelf &&
                  (shelf_data->active_shelf->preferred_row_count == 0))
              {
                shelf_data->active_shelf->preferred_row_count = 1;
              }
            }
          }
        }
      }
    }

    /* Convert sockets with both input and output flag into two separate sockets. */
    FOREACH_NODETREE_BEGIN (bmain, ntree, id) {
      blender::Vector<bNodeTreeInterfaceSocket *> sockets_to_split;
      ntree->tree_interface.foreach_item([&](bNodeTreeInterfaceItem &item) {
        if (item.item_type == NODE_INTERFACE_SOCKET) {
          bNodeTreeInterfaceSocket &socket = reinterpret_cast<bNodeTreeInterfaceSocket &>(item);
          if ((socket.flag & NODE_INTERFACE_SOCKET_INPUT) &&
              (socket.flag & NODE_INTERFACE_SOCKET_OUTPUT))
          {
            sockets_to_split.append(&socket);
          }
        }
        return true;
      });

      for (bNodeTreeInterfaceSocket *socket : sockets_to_split) {
        const int position = ntree->tree_interface.find_item_position(socket->item);
        bNodeTreeInterfacePanel *parent = ntree->tree_interface.find_item_parent(socket->item);
        version_node_group_split_socket(ntree->tree_interface, *socket, parent, position + 1);
      }
    }
    FOREACH_NODETREE_END;
  }

  if (!MAIN_VERSION_FILE_ATLEAST(bmain, 400, 25)) {
    FOREACH_NODETREE_BEGIN (bmain, ntree, id) {
      if (ntree->type == NTREE_SHADER) {
        /* Convert specular tint on the Principled BSDF. */
        version_principled_bsdf_specular_tint(ntree);
        /* Rename some sockets. */
        version_principled_bsdf_rename_sockets(ntree);
      }
    }
    FOREACH_NODETREE_END;
  }

  if (!MAIN_VERSION_FILE_ATLEAST(bmain, 400, 26)) {
    enable_geometry_nodes_is_modifier(*bmain);

    LISTBASE_FOREACH (Scene *, scene, &bmain->scenes) {
      scene->simulation_frame_start = scene->r.sfra;
      scene->simulation_frame_end = scene->r.efra;
    }
  }

  if (!MAIN_VERSION_FILE_ATLEAST(bmain, 400, 27)) {
    LISTBASE_FOREACH (bScreen *, screen, &bmain->screens) {
      LISTBASE_FOREACH (ScrArea *, area, &screen->areabase) {
        LISTBASE_FOREACH (SpaceLink *, sl, &area->spacedata) {
          if (sl->spacetype == SPACE_SEQ) {
            SpaceSeq *sseq = (SpaceSeq *)sl;
            sseq->timeline_overlay.flag |= SEQ_TIMELINE_SHOW_STRIP_RETIMING;
          }
        }
      }
    }

    if (!DNA_struct_member_exists(fd->filesdna, "SceneEEVEE", "int", "shadow_step_count")) {
      SceneEEVEE default_scene_eevee = *DNA_struct_default_get(SceneEEVEE);
      LISTBASE_FOREACH (Scene *, scene, &bmain->scenes) {
        scene->eevee.shadow_ray_count = default_scene_eevee.shadow_ray_count;
        scene->eevee.shadow_step_count = default_scene_eevee.shadow_step_count;
      }
    }
  }

  if (!MAIN_VERSION_FILE_ATLEAST(bmain, 400, 28)) {
    LISTBASE_FOREACH (bScreen *, screen, &bmain->screens) {
      LISTBASE_FOREACH (ScrArea *, area, &screen->areabase) {
        LISTBASE_FOREACH (SpaceLink *, sl, &area->spacedata) {
          const ListBase *regionbase = (sl == area->spacedata.first) ? &area->regionbase :
                                                                       &sl->regionbase;
          LISTBASE_FOREACH (ARegion *, region, regionbase) {
            if (region->regiontype != RGN_TYPE_ASSET_SHELF) {
              continue;
            }

            RegionAssetShelf *shelf_data = static_cast<RegionAssetShelf *>(region->regiondata);
            if (shelf_data && shelf_data->active_shelf) {
              AssetShelfSettings &settings = shelf_data->active_shelf->settings;
              settings.asset_library_reference.custom_library_index = -1;
              settings.asset_library_reference.type = ASSET_LIBRARY_ALL;
            }

            region->flag |= RGN_FLAG_HIDDEN;
          }
        }
      }
    }
  }

  if (!MAIN_VERSION_FILE_ATLEAST(bmain, 400, 29)) {
    /* Unhide all Reroute nodes. */
    FOREACH_NODETREE_BEGIN (bmain, ntree, id) {
      LISTBASE_FOREACH (bNode *, node, &ntree->nodes) {
        if (node->is_reroute()) {
          static_cast<bNodeSocket *>(node->inputs.first)->flag &= ~SOCK_HIDDEN;
          static_cast<bNodeSocket *>(node->outputs.first)->flag &= ~SOCK_HIDDEN;
        }
      }
    }
    FOREACH_NODETREE_END;
  }

  if (!MAIN_VERSION_FILE_ATLEAST(bmain, 400, 30)) {
    LISTBASE_FOREACH (Scene *, scene, &bmain->scenes) {
      ToolSettings *ts = scene->toolsettings;
      enum { IS_DEFAULT = 0, IS_UV, IS_NODE, IS_ANIM };
      auto versioning_snap_to = [](short snap_to_old, int type) {
        eSnapMode snap_to_new = SCE_SNAP_TO_NONE;
        if (snap_to_old & (1 << 0)) {
          snap_to_new |= type == IS_NODE ? SCE_SNAP_TO_NODE_X :
                         type == IS_ANIM ? SCE_SNAP_TO_FRAME :
                                           SCE_SNAP_TO_VERTEX;
        }
        if (snap_to_old & (1 << 1)) {
          snap_to_new |= type == IS_NODE ? SCE_SNAP_TO_NODE_Y :
                         type == IS_ANIM ? SCE_SNAP_TO_SECOND :
                                           SCE_SNAP_TO_EDGE;
        }
        if (ELEM(type, IS_DEFAULT, IS_ANIM) && snap_to_old & (1 << 2)) {
          snap_to_new |= type == IS_DEFAULT ? SCE_SNAP_TO_FACE : SCE_SNAP_TO_MARKERS;
        }
        if (type == IS_DEFAULT && snap_to_old & (1 << 3)) {
          snap_to_new |= SCE_SNAP_TO_VOLUME;
        }
        if (type == IS_DEFAULT && snap_to_old & (1 << 4)) {
          snap_to_new |= SCE_SNAP_TO_EDGE_MIDPOINT;
        }
        if (type == IS_DEFAULT && snap_to_old & (1 << 5)) {
          snap_to_new |= SCE_SNAP_TO_EDGE_PERPENDICULAR;
        }
        if (ELEM(type, IS_DEFAULT, IS_UV, IS_NODE) && snap_to_old & (1 << 6)) {
          snap_to_new |= SCE_SNAP_TO_INCREMENT;
        }
        if (ELEM(type, IS_DEFAULT, IS_UV, IS_NODE) && snap_to_old & (1 << 7)) {
          snap_to_new |= SCE_SNAP_TO_GRID;
        }
        if (type == IS_DEFAULT && snap_to_old & (1 << 8)) {
          snap_to_new |= SCE_SNAP_INDIVIDUAL_NEAREST;
        }
        if (type == IS_DEFAULT && snap_to_old & (1 << 9)) {
          snap_to_new |= SCE_SNAP_INDIVIDUAL_PROJECT;
        }
        if (snap_to_old & (1 << 10)) {
          snap_to_new |= SCE_SNAP_TO_FRAME;
        }
        if (snap_to_old & (1 << 11)) {
          snap_to_new |= SCE_SNAP_TO_SECOND;
        }
        if (snap_to_old & (1 << 12)) {
          snap_to_new |= SCE_SNAP_TO_MARKERS;
        }

        if (!snap_to_new) {
          snap_to_new = eSnapMode(1 << 0);
        }

        return snap_to_new;
      };

      ts->snap_mode = versioning_snap_to(ts->snap_mode, IS_DEFAULT);
      ts->snap_uv_mode = versioning_snap_to(ts->snap_uv_mode, IS_UV);
      ts->snap_node_mode = versioning_snap_to(ts->snap_node_mode, IS_NODE);
      ts->snap_anim_mode = versioning_snap_to(ts->snap_anim_mode, IS_ANIM);
    }
  }

  if (!MAIN_VERSION_FILE_ATLEAST(bmain, 400, 31)) {
    LISTBASE_FOREACH (Curve *, curve, &bmain->curves) {
      const int curvetype = BKE_curve_type_get(curve);
      if (curvetype == OB_FONT) {
        CharInfo *info = curve->strinfo;
        if (info != nullptr) {
          for (int i = curve->len_char32 - 1; i >= 0; i--, info++) {
            if (info->mat_nr > 0) {
              /** CharInfo mat_nr used to start at 1, unlike mesh & nurbs, now zero-based. */
              info->mat_nr--;
            }
          }
        }
      }
    }
  }

  if (!MAIN_VERSION_FILE_ATLEAST(bmain, 400, 33)) {
    /* Fix node group socket order by sorting outputs and inputs. */
    LISTBASE_FOREACH (bNodeTree *, ntree, &bmain->nodetrees) {
      versioning_node_group_sort_sockets_recursive(ntree->tree_interface.root_panel);
    }
  }

  if (!MAIN_VERSION_FILE_ATLEAST(bmain, 401, 1)) {
    LISTBASE_FOREACH (GreasePencil *, grease_pencil, &bmain->grease_pencils) {
      versioning_grease_pencil_stroke_radii_scaling(grease_pencil);
    }
  }

  if (!MAIN_VERSION_FILE_ATLEAST(bmain, 401, 4)) {
    FOREACH_NODETREE_BEGIN (bmain, ntree, id) {
      if (ntree->type != NTREE_CUSTOM) {
        /* versioning_update_noise_texture_node must be done before
         * versioning_replace_musgrave_texture_node. */
        versioning_update_noise_texture_node(ntree);

        /* Convert Musgrave Texture nodes to Noise Texture nodes. */
        versioning_replace_musgrave_texture_node(ntree);
      }
    }
    FOREACH_NODETREE_END;
  }

  if (!MAIN_VERSION_FILE_ATLEAST(bmain, 401, 5)) {
    /* Unify Material::blend_shadow and Cycles.use_transparent_shadows into the
     * Material::blend_flag. */
    bool is_eevee = all_scenes_use(bmain,
                                   {RE_engine_id_BLENDER_EEVEE, RE_engine_id_BLENDER_EEVEE_NEXT});
    LISTBASE_FOREACH (Material *, material, &bmain->materials) {
      bool transparent_shadows = true;
      if (is_eevee) {
        transparent_shadows = material->blend_shadow != MA_BS_SOLID;
      }
      else if (IDProperty *cmat = version_cycles_properties_from_ID(&material->id)) {
        transparent_shadows = version_cycles_property_boolean(
            cmat, "use_transparent_shadow", true);
      }
      SET_FLAG_FROM_TEST(material->blend_flag, transparent_shadows, MA_BL_TRANSPARENT_SHADOW);
    }
  }

  if (!MAIN_VERSION_FILE_ATLEAST(bmain, 401, 5)) {
    /** NOTE: This versioning code didn't update the subversion number. */
    FOREACH_NODETREE_BEGIN (bmain, ntree, id) {
      if (ntree->type == NTREE_COMPOSIT) {
        versioning_replace_splitviewer(ntree);
      }
    }
    FOREACH_NODETREE_END;
  }

  /* 401 6 did not require any do_version here. */

  if (!MAIN_VERSION_FILE_ATLEAST(bmain, 401, 7)) {
    if (!DNA_struct_member_exists(fd->filesdna, "SceneEEVEE", "int", "volumetric_ray_depth")) {
      SceneEEVEE default_eevee = *DNA_struct_default_get(SceneEEVEE);
      LISTBASE_FOREACH (Scene *, scene, &bmain->scenes) {
        scene->eevee.volumetric_ray_depth = default_eevee.volumetric_ray_depth;
      }
    }

    if (!DNA_struct_member_exists(fd->filesdna, "Material", "char", "surface_render_method")) {
      LISTBASE_FOREACH (Material *, mat, &bmain->materials) {
        mat->surface_render_method = (mat->blend_method == MA_BM_BLEND) ?
                                         MA_SURFACE_METHOD_FORWARD :
                                         MA_SURFACE_METHOD_DEFERRED;
      }
    }

    LISTBASE_FOREACH (bScreen *, screen, &bmain->screens) {
      LISTBASE_FOREACH (ScrArea *, area, &screen->areabase) {
        LISTBASE_FOREACH (SpaceLink *, sl, &area->spacedata) {
          const ListBase *regionbase = (sl == area->spacedata.first) ? &area->regionbase :
                                                                       &sl->regionbase;
          LISTBASE_FOREACH (ARegion *, region, regionbase) {
            if (region->regiontype != RGN_TYPE_ASSET_SHELF_HEADER) {
              continue;
            }
            region->alignment &= ~RGN_SPLIT_PREV;
            region->alignment |= RGN_ALIGN_HIDE_WITH_PREV;
          }
        }
      }
    }

    if (!DNA_struct_member_exists(fd->filesdna, "SceneEEVEE", "float", "gtao_thickness")) {
      SceneEEVEE default_eevee = *DNA_struct_default_get(SceneEEVEE);
      LISTBASE_FOREACH (Scene *, scene, &bmain->scenes) {
        scene->eevee.gtao_thickness = default_eevee.gtao_thickness;
        scene->eevee.gtao_focus = default_eevee.gtao_focus;
      }
    }

    if (!DNA_struct_member_exists(fd->filesdna, "LightProbe", "float", "data_display_size")) {
      LightProbe default_probe = *DNA_struct_default_get(LightProbe);
      LISTBASE_FOREACH (LightProbe *, probe, &bmain->lightprobes) {
        probe->data_display_size = default_probe.data_display_size;
      }
    }

    LISTBASE_FOREACH (Mesh *, mesh, &bmain->meshes) {
      mesh->flag &= ~ME_NO_OVERLAPPING_TOPOLOGY;
    }
  }

  if (!MAIN_VERSION_FILE_ATLEAST(bmain, 401, 8)) {
    LISTBASE_FOREACH (bNodeTree *, ntree, &bmain->nodetrees) {
      if (ntree->type != NTREE_GEOMETRY) {
        continue;
      }
      versioning_nodes_dynamic_sockets(*ntree);
    }
  }

  if (!MAIN_VERSION_FILE_ATLEAST(bmain, 401, 9)) {
    if (!DNA_struct_member_exists(fd->filesdna, "Material", "char", "displacement_method")) {
      /* Replace Cycles.displacement_method by Material::displacement_method. */
      LISTBASE_FOREACH (Material *, material, &bmain->materials) {
        int displacement_method = MA_DISPLACEMENT_BUMP;
        if (IDProperty *cmat = version_cycles_properties_from_ID(&material->id)) {
          displacement_method = version_cycles_property_int(
              cmat, "displacement_method", MA_DISPLACEMENT_BUMP);
        }
        material->displacement_method = displacement_method;
      }
    }

    /* Prevent custom bone colors from having alpha zero.
     * Part of the fix for issue #115434. */
    LISTBASE_FOREACH (bArmature *, arm, &bmain->armatures) {
      blender::animrig::ANIM_armature_foreach_bone(&arm->bonebase, [](Bone *bone) {
        bone->color.custom.solid[3] = 255;
        bone->color.custom.select[3] = 255;
        bone->color.custom.active[3] = 255;
      });
      if (arm->edbo) {
        LISTBASE_FOREACH (EditBone *, ebone, arm->edbo) {
          ebone->color.custom.solid[3] = 255;
          ebone->color.custom.select[3] = 255;
          ebone->color.custom.active[3] = 255;
        }
      }
    }
    LISTBASE_FOREACH (Object *, obj, &bmain->objects) {
      if (obj->pose == nullptr) {
        continue;
      }
      LISTBASE_FOREACH (bPoseChannel *, pchan, &obj->pose->chanbase) {
        pchan->color.custom.solid[3] = 255;
        pchan->color.custom.select[3] = 255;
        pchan->color.custom.active[3] = 255;
      }
    }
  }

  if (!MAIN_VERSION_FILE_ATLEAST(bmain, 401, 10)) {
    if (!DNA_struct_member_exists(
            fd->filesdna, "SceneEEVEE", "RaytraceEEVEE", "ray_tracing_options"))
    {
      LISTBASE_FOREACH (Scene *, scene, &bmain->scenes) {
        scene->eevee.ray_tracing_options.flag = RAYTRACE_EEVEE_USE_DENOISE;
        scene->eevee.ray_tracing_options.denoise_stages = RAYTRACE_EEVEE_DENOISE_SPATIAL |
                                                          RAYTRACE_EEVEE_DENOISE_TEMPORAL |
                                                          RAYTRACE_EEVEE_DENOISE_BILATERAL;
        scene->eevee.ray_tracing_options.screen_trace_quality = 0.25f;
        scene->eevee.ray_tracing_options.screen_trace_thickness = 0.2f;
        scene->eevee.ray_tracing_options.trace_max_roughness = 0.5f;
        scene->eevee.ray_tracing_options.resolution_scale = 2;
      }
    }

    LISTBASE_FOREACH (bNodeTree *, ntree, &bmain->nodetrees) {
      if (ntree->type == NTREE_GEOMETRY) {
        version_geometry_nodes_use_rotation_socket(*ntree);
        versioning_nodes_dynamic_sockets_2(*ntree);
        fix_geometry_nodes_object_info_scale(*ntree);
      }
    }
  }

  if (MAIN_VERSION_FILE_ATLEAST(bmain, 400, 20) && !MAIN_VERSION_FILE_ATLEAST(bmain, 401, 11)) {
    /* Convert old socket lists into new interface items. */
    FOREACH_NODETREE_BEGIN (bmain, ntree, id) {
      versioning_fix_socket_subtype_idnames(ntree);
    }
    FOREACH_NODETREE_END;
  }

  if (!MAIN_VERSION_FILE_ATLEAST(bmain, 401, 12)) {
    FOREACH_NODETREE_BEGIN (bmain, ntree, id) {
      if (ntree->type == NTREE_COMPOSIT) {
        LISTBASE_FOREACH (bNode *, node, &ntree->nodes) {
          if (node->type == CMP_NODE_PIXELATE) {
            node->custom1 = 1;
          }
        }
      }
    }
    FOREACH_NODETREE_END;
  }

  if (!MAIN_VERSION_FILE_ATLEAST(bmain, 401, 13)) {
    FOREACH_NODETREE_BEGIN (bmain, ntree, id) {
      if (ntree->type == NTREE_COMPOSIT) {
        LISTBASE_FOREACH (bNode *, node, &ntree->nodes) {
          if (node->type == CMP_NODE_MAP_UV) {
            node->custom2 = CMP_NODE_MAP_UV_FILTERING_ANISOTROPIC;
          }
        }
      }
    }
    FOREACH_NODETREE_END;
  }

  if (!MAIN_VERSION_FILE_ATLEAST(bmain, 401, 14)) {
    const Brush *default_brush = DNA_struct_default_get(Brush);
    LISTBASE_FOREACH (Brush *, brush, &bmain->brushes) {
      brush->automasking_start_normal_limit = default_brush->automasking_start_normal_limit;
      brush->automasking_start_normal_falloff = default_brush->automasking_start_normal_falloff;

      brush->automasking_view_normal_limit = default_brush->automasking_view_normal_limit;
      brush->automasking_view_normal_falloff = default_brush->automasking_view_normal_falloff;
    }
  }

  if (!MAIN_VERSION_FILE_ATLEAST(bmain, 401, 15)) {
    FOREACH_NODETREE_BEGIN (bmain, ntree, id) {
      if (ntree->type == NTREE_COMPOSIT) {
        LISTBASE_FOREACH (bNode *, node, &ntree->nodes) {
          if (node->type == CMP_NODE_KEYING) {
            NodeKeyingData &keying_data = *static_cast<NodeKeyingData *>(node->storage);
            keying_data.edge_kernel_radius = max_ii(keying_data.edge_kernel_radius - 1, 0);
          }
        }
      }
    }
    FOREACH_NODETREE_END;
  }

  if (!MAIN_VERSION_FILE_ATLEAST(bmain, 401, 16)) {
    LISTBASE_FOREACH (Scene *, scene, &bmain->scenes) {
      Sculpt *sculpt = scene->toolsettings->sculpt;
      if (sculpt != nullptr) {
        Sculpt default_sculpt = *DNA_struct_default_get(Sculpt);
        sculpt->automasking_boundary_edges_propagation_steps =
            default_sculpt.automasking_boundary_edges_propagation_steps;
      }
    }
  }

  if (!MAIN_VERSION_FILE_ATLEAST(bmain, 401, 17)) {
    LISTBASE_FOREACH (Scene *, scene, &bmain->scenes) {
      ToolSettings *ts = scene->toolsettings;
      int input_sample_values[9];

      input_sample_values[0] = ts->imapaint.paint.num_input_samples_deprecated;
      input_sample_values[1] = ts->sculpt != nullptr ?
                                   ts->sculpt->paint.num_input_samples_deprecated :
                                   1;
      input_sample_values[2] = ts->curves_sculpt != nullptr ?
                                   ts->curves_sculpt->paint.num_input_samples_deprecated :
                                   1;

      input_sample_values[3] = ts->gp_paint != nullptr ?
                                   ts->gp_paint->paint.num_input_samples_deprecated :
                                   1;
      input_sample_values[4] = ts->gp_vertexpaint != nullptr ?
                                   ts->gp_vertexpaint->paint.num_input_samples_deprecated :
                                   1;
      input_sample_values[5] = ts->gp_sculptpaint != nullptr ?
                                   ts->gp_sculptpaint->paint.num_input_samples_deprecated :
                                   1;
      input_sample_values[6] = ts->gp_weightpaint != nullptr ?
                                   ts->gp_weightpaint->paint.num_input_samples_deprecated :
                                   1;

      input_sample_values[7] = ts->vpaint != nullptr ?
                                   ts->vpaint->paint.num_input_samples_deprecated :
                                   1;
      input_sample_values[8] = ts->wpaint != nullptr ?
                                   ts->wpaint->paint.num_input_samples_deprecated :
                                   1;

      int unified_value = 1;
      for (int i = 0; i < 9; i++) {
        if (input_sample_values[i] != 1) {
          if (unified_value == 1) {
            unified_value = input_sample_values[i];
          }
          else {
            /* In the case of a user having multiple tools with different num_input_value values
             * set we cannot support this in the single UnifiedPaintSettings value, so fallback
             * to 1 instead of deciding that one value is more canonical than the other.
             */
            break;
          }
        }
      }

      ts->unified_paint_settings.input_samples = unified_value;
    }
    LISTBASE_FOREACH (Brush *, brush, &bmain->brushes) {
      brush->input_samples = 1;
    }
  }

  if (!MAIN_VERSION_FILE_ATLEAST(bmain, 401, 18)) {
    LISTBASE_FOREACH (Scene *, scene, &bmain->scenes) {
      if (scene->ed != nullptr) {
        SEQ_for_each_callback(&scene->ed->seqbase, seq_filter_bilinear_to_auto, nullptr);
      }
    }
  }

  if (!MAIN_VERSION_FILE_ATLEAST(bmain, 401, 19)) {
    LISTBASE_FOREACH (bNodeTree *, ntree, &bmain->nodetrees) {
      if (ntree->type == NTREE_GEOMETRY) {
        version_node_socket_name(ntree, FN_NODE_ROTATE_ROTATION, "Rotation 1", "Rotation");
        version_node_socket_name(ntree, FN_NODE_ROTATE_ROTATION, "Rotation 2", "Rotate By");
      }
    }
  }

  if (!MAIN_VERSION_FILE_ATLEAST(bmain, 401, 20)) {
    LISTBASE_FOREACH (Object *, ob, &bmain->objects) {
      int uid = 1;
      LISTBASE_FOREACH (ModifierData *, md, &ob->modifiers) {
        /* These identifiers are not necessarily stable for linked data. If the linked data has a
         * new modifier inserted, the identifiers of other modifiers can change. */
        md->persistent_uid = uid++;
      }
    }
  }

  if (!MAIN_VERSION_FILE_ATLEAST(bmain, 401, 21)) {
    LISTBASE_FOREACH (Brush *, brush, &bmain->brushes) {
      /* The `sculpt_flag` was used to store the `BRUSH_DIR_IN`
       * With the fix for #115313 this is now just using the `brush->flag`. */
      if (brush->gpencil_settings && (brush->gpencil_settings->sculpt_flag & BRUSH_DIR_IN) != 0) {
        brush->flag |= BRUSH_DIR_IN;
      }
    }
  }

  /* Keep point/spot light soft falloff for files created before 4.0. */
  if (!MAIN_VERSION_FILE_ATLEAST(bmain, 400, 0)) {
    LISTBASE_FOREACH (Light *, light, &bmain->lights) {
      if (ELEM(light->type, LA_LOCAL, LA_SPOT)) {
        light->mode |= LA_USE_SOFT_FALLOFF;
      }
    }
  }

  if (!MAIN_VERSION_FILE_ATLEAST(bmain, 402, 1)) {
    using namespace blender::bke::greasepencil;
    /* Initialize newly added scale layer transform to one. */
    LISTBASE_FOREACH (GreasePencil *, grease_pencil, &bmain->grease_pencils) {
      for (Layer *layer : grease_pencil->layers_for_write()) {
        copy_v3_fl(layer->scale, 1.0f);
      }
    }
  }

  if (!MAIN_VERSION_FILE_ATLEAST(bmain, 402, 2)) {
    LISTBASE_FOREACH (Scene *, scene, &bmain->scenes) {
      bool is_cycles = scene && STREQ(scene->r.engine, RE_engine_id_CYCLES);
      if (is_cycles) {
        if (IDProperty *cscene = version_cycles_properties_from_ID(&scene->id)) {
          int cposition = version_cycles_property_int(cscene, "motion_blur_position", 1);
          BLI_assert(cposition >= 0 && cposition < 3);
          int order_conversion[3] = {SCE_MB_START, SCE_MB_CENTER, SCE_MB_END};
          scene->r.motion_blur_position = order_conversion[std::clamp(cposition, 0, 2)];
        }
      }
      else {
        SET_FLAG_FROM_TEST(
            scene->r.mode, scene->eevee.flag & SCE_EEVEE_MOTION_BLUR_ENABLED_DEPRECATED, R_MBLUR);
        scene->r.motion_blur_position = scene->eevee.motion_blur_position_deprecated;
        scene->r.motion_blur_shutter = scene->eevee.motion_blur_shutter_deprecated;
      }
    }
  }

  if (!MAIN_VERSION_FILE_ATLEAST(bmain, 402, 3)) {
    constexpr int NTREE_EXECUTION_MODE_CPU = 0;
    constexpr int NTREE_EXECUTION_MODE_FULL_FRAME = 1;

    constexpr int NTREE_COM_GROUPNODE_BUFFER = 1 << 3;
    constexpr int NTREE_COM_OPENCL = 1 << 1;

    FOREACH_NODETREE_BEGIN (bmain, ntree, id) {
      if (ntree->type != NTREE_COMPOSIT) {
        continue;
      }

      ntree->flag &= ~(NTREE_COM_GROUPNODE_BUFFER | NTREE_COM_OPENCL);

      if (ntree->execution_mode == NTREE_EXECUTION_MODE_FULL_FRAME) {
        ntree->execution_mode = NTREE_EXECUTION_MODE_CPU;
      }
    }
    FOREACH_NODETREE_END;
  }

  if (!MAIN_VERSION_FILE_ATLEAST(bmain, 402, 4)) {
    if (!DNA_struct_member_exists(fd->filesdna, "SpaceImage", "float", "stretch_opacity")) {
      LISTBASE_FOREACH (bScreen *, screen, &bmain->screens) {
        LISTBASE_FOREACH (ScrArea *, area, &screen->areabase) {
          LISTBASE_FOREACH (SpaceLink *, sl, &area->spacedata) {
            if (sl->spacetype == SPACE_IMAGE) {
              SpaceImage *sima = reinterpret_cast<SpaceImage *>(sl);
              sima->stretch_opacity = 0.9f;
            }
          }
        }
      }
    }
  }

  if (!MAIN_VERSION_FILE_ATLEAST(bmain, 402, 5)) {
    LISTBASE_FOREACH (Scene *, scene, &bmain->scenes) {
      image_settings_avi_to_ffmpeg(scene);
    }
  }

  if (!MAIN_VERSION_FILE_ATLEAST(bmain, 402, 6)) {
    LISTBASE_FOREACH (Brush *, brush, &bmain->brushes) {
      if (BrushCurvesSculptSettings *settings = brush->curves_sculpt_settings) {
        settings->flag |= BRUSH_CURVES_SCULPT_FLAG_INTERPOLATE_RADIUS;
        settings->curve_radius = 0.01f;
      }
    }
  }

  if (!MAIN_VERSION_FILE_ATLEAST(bmain, 402, 8)) {
    LISTBASE_FOREACH (Light *, light, &bmain->lights) {
      light->shadow_filter_radius = 1.0f;
    }
  }

  if (!MAIN_VERSION_FILE_ATLEAST(bmain, 402, 9)) {
    const float default_snap_angle_increment = DEG2RADF(5.0f);
    const float default_snap_angle_increment_precision = DEG2RADF(1.0f);
    LISTBASE_FOREACH (Scene *, scene, &bmain->scenes) {
      scene->toolsettings->snap_angle_increment_2d = default_snap_angle_increment;
      scene->toolsettings->snap_angle_increment_3d = default_snap_angle_increment;
      scene->toolsettings->snap_angle_increment_2d_precision =
          default_snap_angle_increment_precision;
      scene->toolsettings->snap_angle_increment_3d_precision =
          default_snap_angle_increment_precision;
    }
  }

  if (!MAIN_VERSION_FILE_ATLEAST(bmain, 402, 10)) {
    if (!DNA_struct_member_exists(fd->filesdna, "SceneEEVEE", "int", "gtao_resolution")) {
      LISTBASE_FOREACH (Scene *, scene, &bmain->scenes) {
        scene->eevee.gtao_resolution = 2;
      }
    }
  }

  if (!MAIN_VERSION_FILE_ATLEAST(bmain, 402, 12)) {
    FOREACH_NODETREE_BEGIN (bmain, ntree, id) {
      versioning_node_hue_correct_set_wrappng(ntree);
    }
    FOREACH_NODETREE_END;

    LISTBASE_FOREACH (Scene *, scene, &bmain->scenes) {
      if (scene->ed != nullptr) {
        SEQ_for_each_callback(&scene->ed->seqbase, seq_hue_correct_set_wrapping, nullptr);
      }
    }
  }

  if (!MAIN_VERSION_FILE_ATLEAST(bmain, 402, 14)) {
    LISTBASE_FOREACH (Object *, ob, &bmain->objects) {
      if (bMotionPath *mpath = ob->mpath) {
        mpath->color_post[0] = 0.1f;
        mpath->color_post[1] = 1.0f;
        mpath->color_post[2] = 0.1f;
      }
      if (!ob->pose) {
        continue;
      }
      LISTBASE_FOREACH (bPoseChannel *, pchan, &ob->pose->chanbase) {
        if (bMotionPath *mpath = pchan->mpath) {
          mpath->color_post[0] = 0.1f;
          mpath->color_post[1] = 1.0f;
          mpath->color_post[2] = 0.1f;
        }
      }
    }
  }

  if (!MAIN_VERSION_FILE_ATLEAST(bmain, 402, 18)) {
    if (!DNA_struct_member_exists(fd->filesdna, "Light", "float", "transmission_fac")) {
      LISTBASE_FOREACH (Light *, light, &bmain->lights) {
        /* Refracted light was not supported in legacy EEVEE. Set it to zero for compatibility with
         * older files. */
        light->transmission_fac = 0.0f;
      }
    }
  }

  if (!MAIN_VERSION_FILE_ATLEAST(bmain, 402, 19)) {
    LISTBASE_FOREACH (Scene *, scene, &bmain->scenes) {
      /* Keep legacy EEVEE old behavior. */
      scene->eevee.flag |= SCE_EEVEE_VOLUME_CUSTOM_RANGE;
    }

    LISTBASE_FOREACH (Scene *, scene, &bmain->scenes) {
      scene->eevee.clamp_surface_indirect = 10.0f;
      /* Make contribution of indirect lighting very small (but non-null) to avoid world lighting
       * and volume lightprobe changing the appearance of volume objects. */
      scene->eevee.clamp_volume_indirect = 1e-8f;
    }
  }

  if (!MAIN_VERSION_FILE_ATLEAST(bmain, 402, 20)) {
    LISTBASE_FOREACH (Scene *, scene, &bmain->scenes) {
      SequencerToolSettings *sequencer_tool_settings = SEQ_tool_settings_ensure(scene);
      sequencer_tool_settings->snap_mode |= SEQ_SNAP_TO_MARKERS;
    }
  }

  if (!MAIN_VERSION_FILE_ATLEAST(bmain, 402, 21)) {
    add_image_editor_asset_shelf(*bmain);
  }

  if (!MAIN_VERSION_FILE_ATLEAST(bmain, 402, 22)) {
    /* Display missing media in sequencer by default. */
    LISTBASE_FOREACH (Scene *, scene, &bmain->scenes) {
      if (scene->ed != nullptr) {
        scene->ed->show_missing_media_flag |= SEQ_EDIT_SHOW_MISSING_MEDIA;
      }
    }
  }

  if (!MAIN_VERSION_FILE_ATLEAST(bmain, 402, 23)) {
    LISTBASE_FOREACH (Scene *, scene, &bmain->scenes) {
      ToolSettings *ts = scene->toolsettings;
      if (!ts->uvsculpt.strength_curve) {
        ts->uvsculpt.size = 50;
        ts->uvsculpt.strength = 1.0f;
        ts->uvsculpt.curve_preset = BRUSH_CURVE_SMOOTH;
        ts->uvsculpt.strength_curve = BKE_curvemapping_add(1, 0.0f, 0.0f, 1.0f, 1.0f);
      }
    }
  }

  if (!MAIN_VERSION_FILE_ATLEAST(bmain, 402, 24)) {
    if (!DNA_struct_member_exists(fd->filesdna, "Material", "char", "thickness_mode")) {
      LISTBASE_FOREACH (Material *, material, &bmain->materials) {
        if (material->blend_flag & MA_BL_TRANSLUCENCY) {
          /* EEVEE Legacy used thickness from shadow map when translucency was on. */
          material->blend_flag |= MA_BL_THICKNESS_FROM_SHADOW;
        }
        if ((material->blend_flag & MA_BL_SS_REFRACTION) && material->use_nodes &&
            material->nodetree)
        {
          /* EEVEE Legacy used slab assumption. */
          material->thickness_mode = MA_THICKNESS_SLAB;
          version_refraction_depth_to_thickness_value(material->nodetree, material->refract_depth);
        }
      }
    }
  }

  if (!MAIN_VERSION_FILE_ATLEAST(bmain, 402, 25)) {
    FOREACH_NODETREE_BEGIN (bmain, ntree, id) {
      if (ntree->type != NTREE_COMPOSIT) {
        continue;
      }
      LISTBASE_FOREACH (bNode *, node, &ntree->nodes) {
        if (node->type != CMP_NODE_BLUR) {
          continue;
        }

        NodeBlurData &blur_data = *static_cast<NodeBlurData *>(node->storage);

        if (blur_data.filtertype != R_FILTER_FAST_GAUSS) {
          continue;
        }

        /* The size of the Fast Gaussian mode of blur decreased by the following factor to match
         * other blur sizes. So increase it back. */
        const float size_factor = 3.0f / 2.0f;
        blur_data.sizex *= size_factor;
        blur_data.sizey *= size_factor;
        blur_data.percentx *= size_factor;
        blur_data.percenty *= size_factor;
      }
    }
    FOREACH_NODETREE_END;
  }

  if (!MAIN_VERSION_FILE_ATLEAST(bmain, 402, 26)) {
    if (!DNA_struct_member_exists(fd->filesdna, "SceneEEVEE", "float", "shadow_resolution_scale"))
    {
      SceneEEVEE default_scene_eevee = *DNA_struct_default_get(SceneEEVEE);
      LISTBASE_FOREACH (Scene *, scene, &bmain->scenes) {
        scene->eevee.shadow_resolution_scale = default_scene_eevee.shadow_resolution_scale;
      }
    }
  }

  if (!MAIN_VERSION_FILE_ATLEAST(bmain, 402, 27)) {
    LISTBASE_FOREACH (Scene *, scene, &bmain->scenes) {
      if (scene->ed != nullptr) {
        scene->ed->cache_flag &= ~(SEQ_CACHE_UNUSED_5 | SEQ_CACHE_UNUSED_6 | SEQ_CACHE_UNUSED_7 |
                                   SEQ_CACHE_UNUSED_8 | SEQ_CACHE_UNUSED_9);
      }
    }
    LISTBASE_FOREACH (bScreen *, screen, &bmain->screens) {
      LISTBASE_FOREACH (ScrArea *, area, &screen->areabase) {
        LISTBASE_FOREACH (SpaceLink *, sl, &area->spacedata) {
          if (sl->spacetype == SPACE_SEQ) {
            SpaceSeq *sseq = (SpaceSeq *)sl;
            sseq->cache_overlay.flag |= SEQ_CACHE_SHOW_FINAL_OUT;
          }
        }
      }
    }
  }

  if (!MAIN_VERSION_FILE_ATLEAST(bmain, 402, 28)) {
    LISTBASE_FOREACH (Scene *, scene, &bmain->scenes) {
      if (scene->ed != nullptr) {
        SEQ_for_each_callback(&scene->ed->seqbase, seq_proxies_timecode_update, nullptr);
      }
    }

    LISTBASE_FOREACH (MovieClip *, clip, &bmain->movieclips) {
      MovieClipProxy proxy = clip->proxy;
      versioning_update_timecode(&proxy.tc);
    }
  }

  if (!MAIN_VERSION_FILE_ATLEAST(bmain, 402, 29)) {
    LISTBASE_FOREACH (Scene *, scene, &bmain->scenes) {
      if (scene->ed) {
        SEQ_for_each_callback(&scene->ed->seqbase, seq_text_data_update, nullptr);
      }
    }
  }

  if (!MAIN_VERSION_FILE_ATLEAST(bmain, 402, 30)) {
    LISTBASE_FOREACH (Scene *, scene, &bmain->scenes) {
      if (scene->nodetree) {
        scene->nodetree->flag &= ~NTREE_UNUSED_2;
      }
    }
  }

  if (!MAIN_VERSION_FILE_ATLEAST(bmain, 402, 31)) {
    LISTBASE_FOREACH (LightProbe *, lightprobe, &bmain->lightprobes) {
      /* Guess a somewhat correct density given the resolution. But very low resolution need
       * a decent enough density to work. */
      lightprobe->grid_surfel_density = max_ii(20,
                                               2 * max_iii(lightprobe->grid_resolution_x,
                                                           lightprobe->grid_resolution_y,
                                                           lightprobe->grid_resolution_z));
    }
  }

  if (!MAIN_VERSION_FILE_ATLEAST(bmain, 402, 31)) {
    bool only_uses_eevee_legacy_or_workbench = true;
    LISTBASE_FOREACH (Scene *, scene, &bmain->scenes) {
      if (!STR_ELEM(scene->r.engine, RE_engine_id_BLENDER_EEVEE, RE_engine_id_BLENDER_WORKBENCH)) {
        only_uses_eevee_legacy_or_workbench = false;
      }
    }
    /* Mark old EEVEE world volumes for showing conversion operator. */
    LISTBASE_FOREACH (World *, world, &bmain->worlds) {
      if (world->nodetree) {
        bNode *output_node = version_eevee_output_node_get(world->nodetree, SH_NODE_OUTPUT_WORLD);
        if (output_node) {
          bNodeSocket *volume_input_socket = static_cast<bNodeSocket *>(
              BLI_findlink(&output_node->inputs, 1));
          if (volume_input_socket) {
            LISTBASE_FOREACH (bNodeLink *, node_link, &world->nodetree->links) {
              if (node_link->tonode == output_node && node_link->tosock == volume_input_socket) {
                world->flag |= WO_USE_EEVEE_FINITE_VOLUME;
                /* Only display a warning message if we are sure this can be used by EEVEE. */
                if (only_uses_eevee_legacy_or_workbench) {
                  BLO_reportf_wrap(fd->reports,
                                   RPT_WARNING,
                                   RPT_("%s contains a volume shader that might need to be "
                                        "converted to object (see world volume panel)\n"),
                                   world->id.name + 2);
                }
              }
            }
          }
        }
      }
    }
  }

  if (!MAIN_VERSION_FILE_ATLEAST(bmain, 402, 33)) {
    constexpr int NTREE_EXECUTION_MODE_GPU = 2;

    LISTBASE_FOREACH (Scene *, scene, &bmain->scenes) {
      if (scene->nodetree) {
        if (scene->nodetree->execution_mode == NTREE_EXECUTION_MODE_GPU) {
          scene->r.compositor_device = SCE_COMPOSITOR_DEVICE_GPU;
        }
        scene->r.compositor_precision = scene->nodetree->precision;
      }
    }
  }

  if (!MAIN_VERSION_FILE_ATLEAST(bmain, 402, 34)) {
    float shadow_max_res_sun = 0.001f;
    float shadow_max_res_local = 0.001f;
    bool shadow_resolution_absolute = false;
    /* Try to get default resolution from scene setting. */
    LISTBASE_FOREACH (Scene *, scene, &bmain->scenes) {
      shadow_max_res_local = (2.0f * M_SQRT2) / scene->eevee.shadow_cube_size;
      /* Round to avoid weird numbers in the UI. */
      shadow_max_res_local = ceil(shadow_max_res_local * 1000.0f) / 1000.0f;
      shadow_resolution_absolute = true;
      break;
    }

    LISTBASE_FOREACH (Light *, light, &bmain->lights) {
      if (light->type == LA_SUN) {
        /* Sun are too complex to convert. Need user interaction. */
        light->shadow_maximum_resolution = shadow_max_res_sun;
        SET_FLAG_FROM_TEST(light->mode, false, LA_SHAD_RES_ABSOLUTE);
      }
      else {
        light->shadow_maximum_resolution = shadow_max_res_local;
        SET_FLAG_FROM_TEST(light->mode, shadow_resolution_absolute, LA_SHAD_RES_ABSOLUTE);
      }
    }
  }

  if (!MAIN_VERSION_FILE_ATLEAST(bmain, 402, 36)) {
    LISTBASE_FOREACH (Brush *, brush, &bmain->brushes) {
      /* Only for grease pencil brushes. */
      if (brush->gpencil_settings) {
        /* Use the `Scene` radius unit by default (confusingly named `BRUSH_LOCK_SIZE`).
         * Convert the radius to be the same visual size as in GPv2. */
        brush->flag |= BRUSH_LOCK_SIZE;
        brush->unprojected_radius = brush->size *
                                    blender::bke::greasepencil::LEGACY_RADIUS_CONVERSION_FACTOR;
      }
    }
  }

  if (!MAIN_VERSION_FILE_ATLEAST(bmain, 402, 37)) {
    const World *default_world = DNA_struct_default_get(World);
    LISTBASE_FOREACH (World *, world, &bmain->worlds) {
      world->sun_threshold = default_world->sun_threshold;
      world->sun_angle = default_world->sun_angle;
      world->sun_shadow_maximum_resolution = default_world->sun_shadow_maximum_resolution;
      /* Having the sun extracted is mandatory to keep the same look and avoid too much light
       * leaking compared to EEVEE-Legacy. But adding shadows might create performance overhead and
       * change the result in a very different way. So we disable shadows in older file. */
      world->flag &= ~WO_USE_SUN_SHADOW;
    }
  }

  if (!MAIN_VERSION_FILE_ATLEAST(bmain, 402, 38)) {
    LISTBASE_FOREACH (GreasePencil *, grease_pencil, &bmain->grease_pencils) {
      convert_grease_pencil_stroke_hardness_to_softness(grease_pencil);
    }
  }

  if (!MAIN_VERSION_FILE_ATLEAST(bmain, 402, 39)) {
    /* Unify cast shadow property with Cycles. */
    if (!all_scenes_use(bmain, {RE_engine_id_BLENDER_EEVEE})) {
      const Light *default_light = DNA_struct_default_get(Light);
      LISTBASE_FOREACH (Light *, light, &bmain->lights) {
        IDProperty *clight = version_cycles_properties_from_ID(&light->id);
        if (clight) {
          bool value = version_cycles_property_boolean(
              clight, "cast_shadow", default_light->mode & LA_SHADOW);
          SET_FLAG_FROM_TEST(light->mode, value, LA_SHADOW);
        }
      }
    }
  }

  if (!MAIN_VERSION_FILE_ATLEAST(bmain, 402, 40)) {
    LISTBASE_FOREACH (bNodeTree *, ntree, &bmain->nodetrees) {
      version_node_input_socket_name(ntree, FN_NODE_COMBINE_TRANSFORM, "Location", "Translation");
      version_node_output_socket_name(
          ntree, FN_NODE_SEPARATE_TRANSFORM, "Location", "Translation");
    }
  }

  if (!MAIN_VERSION_FILE_ATLEAST(bmain, 402, 41)) {
    const Light *default_light = DNA_struct_default_get(Light);
    LISTBASE_FOREACH (Light *, light, &bmain->lights) {
      light->shadow_jitter_overblur = default_light->shadow_jitter_overblur;
    }
  }

  if (!MAIN_VERSION_FILE_ATLEAST(bmain, 402, 43)) {
    const World *default_world = DNA_struct_default_get(World);
    LISTBASE_FOREACH (World *, world, &bmain->worlds) {
      world->sun_shadow_maximum_resolution = default_world->sun_shadow_maximum_resolution;
      world->sun_shadow_filter_radius = default_world->sun_shadow_filter_radius;
    }
  }

  if (!MAIN_VERSION_FILE_ATLEAST(bmain, 402, 44)) {
    const Scene *default_scene = DNA_struct_default_get(Scene);
    LISTBASE_FOREACH (Scene *, scene, &bmain->scenes) {
      scene->eevee.fast_gi_step_count = default_scene->eevee.fast_gi_step_count;
      scene->eevee.fast_gi_ray_count = default_scene->eevee.fast_gi_ray_count;
    }
  }

  if (!MAIN_VERSION_FILE_ATLEAST(bmain, 402, 45)) {
    LISTBASE_FOREACH (bScreen *, screen, &bmain->screens) {
      LISTBASE_FOREACH (ScrArea *, area, &screen->areabase) {
        LISTBASE_FOREACH (SpaceLink *, sl, &area->spacedata) {
          if (sl->spacetype == SPACE_VIEW3D) {
            View3D *v3d = reinterpret_cast<View3D *>(sl);
            v3d->flag2 |= V3D_SHOW_CAMERA_GUIDES;
          }
        }
      }
    }
  }

  if (!MAIN_VERSION_FILE_ATLEAST(bmain, 402, 46)) {
    const Scene *default_scene = DNA_struct_default_get(Scene);
    LISTBASE_FOREACH (Scene *, scene, &bmain->scenes) {
      scene->eevee.fast_gi_thickness_near = default_scene->eevee.fast_gi_thickness_near;
      scene->eevee.fast_gi_thickness_far = default_scene->eevee.fast_gi_thickness_far;
    }
  }
  if (!MAIN_VERSION_FILE_ATLEAST(bmain, 402, 48)) {
    LISTBASE_FOREACH (Object *, ob, &bmain->objects) {
      if (!ob->pose) {
        continue;
      }
      LISTBASE_FOREACH (bPoseChannel *, pchan, &ob->pose->chanbase) {
        pchan->custom_shape_wire_width = 1.0;
      }
    }
  }

  if (!MAIN_VERSION_FILE_ATLEAST(bmain, 402, 49)) {
    LISTBASE_FOREACH (bScreen *, screen, &bmain->screens) {
      LISTBASE_FOREACH (ScrArea *, area, &screen->areabase) {
        LISTBASE_FOREACH (SpaceLink *, sl, &area->spacedata) {
          if (sl->spacetype == SPACE_VIEW3D) {
            View3D *v3d = reinterpret_cast<View3D *>(sl);
            v3d->flag2 |= V3D_SHOW_CAMERA_PASSEPARTOUT;
          }
        }
      }
    }
  }

  if (!MAIN_VERSION_FILE_ATLEAST(bmain, 402, 50)) {
    LISTBASE_FOREACH (bNodeTree *, ntree, &bmain->nodetrees) {
      if (ntree->type != NTREE_GEOMETRY) {
        continue;
      }
      LISTBASE_FOREACH (bNode *, node, &ntree->nodes) {
        if (node->type != GEO_NODE_CAPTURE_ATTRIBUTE) {
          continue;
        }
        NodeGeometryAttributeCapture *storage = static_cast<NodeGeometryAttributeCapture *>(
            node->storage);
        if (storage->next_identifier > 0) {
          continue;
        }
        storage->capture_items_num = 1;
        storage->capture_items = MEM_cnew_array<NodeGeometryAttributeCaptureItem>(
            storage->capture_items_num, __func__);
        NodeGeometryAttributeCaptureItem &item = storage->capture_items[0];
        item.data_type = storage->data_type_legacy;
        item.identifier = storage->next_identifier++;
        item.name = BLI_strdup("Value");
      }
    }
  }

  if (!MAIN_VERSION_FILE_ATLEAST(bmain, 402, 53)) {
    LISTBASE_FOREACH (bScreen *, screen, &bmain->screens) {
      LISTBASE_FOREACH (ScrArea *, area, &screen->areabase) {
        LISTBASE_FOREACH (SpaceLink *, sl, &area->spacedata) {
          if (sl->spacetype == SPACE_NODE) {
            SpaceNode *snode = reinterpret_cast<SpaceNode *>(sl);
            snode->overlay.flag |= SN_OVERLAY_SHOW_REROUTE_AUTO_LABELS;
          }
        }
      }
    }
  }

  if (!MAIN_VERSION_FILE_ATLEAST(bmain, 402, 55)) {
    FOREACH_NODETREE_BEGIN (bmain, ntree, id) {
      if (ntree->type != NTREE_COMPOSIT) {
        continue;
      }
      LISTBASE_FOREACH (bNode *, node, &ntree->nodes) {
        if (node->type != CMP_NODE_CURVE_RGB) {
          continue;
        }

        CurveMapping &curve_mapping = *static_cast<CurveMapping *>(node->storage);

        /* Film-like tone only works with the combined curve, which is the fourth curve, so make
         * the combined curve current, as we now hide the rest of the curves since they no longer
         * have an effect. */
        if (curve_mapping.tone == CURVE_TONE_FILMLIKE) {
          curve_mapping.cur = 3;
        }
      }
    }
    FOREACH_NODETREE_END;
  }

  if (!MAIN_VERSION_FILE_ATLEAST(bmain, 403, 2)) {
    LISTBASE_FOREACH (bScreen *, screen, &bmain->screens) {
      LISTBASE_FOREACH (ScrArea *, area, &screen->areabase) {
        LISTBASE_FOREACH (SpaceLink *, space_link, &area->spacedata) {
          if (space_link->spacetype == SPACE_NODE) {
            SpaceNode *space_node = reinterpret_cast<SpaceNode *>(space_link);
            space_node->flag &= ~SNODE_FLAG_UNUSED_5;
          }
        }
      }
    }
  }

  if (!MAIN_VERSION_FILE_ATLEAST(bmain, 402, 60) ||
      (bmain->versionfile == 403 && !MAIN_VERSION_FILE_ATLEAST(bmain, 403, 3)))
  {
    /* Limit Rotation constraints from old files should use the legacy Limit
     * Rotation behavior. */
    LISTBASE_FOREACH (Object *, obj, &bmain->objects) {
      LISTBASE_FOREACH (bConstraint *, constraint, &obj->constraints) {
        if (constraint->type != CONSTRAINT_TYPE_ROTLIMIT) {
          continue;
        }
        static_cast<bRotLimitConstraint *>(constraint->data)->flag |= LIMIT_ROT_LEGACY_BEHAVIOR;
      }

      if (!obj->pose) {
        continue;
      }
      LISTBASE_FOREACH (bPoseChannel *, pbone, &obj->pose->chanbase) {
        LISTBASE_FOREACH (bConstraint *, constraint, &pbone->constraints) {
          if (constraint->type != CONSTRAINT_TYPE_ROTLIMIT) {
            continue;
          }
          static_cast<bRotLimitConstraint *>(constraint->data)->flag |= LIMIT_ROT_LEGACY_BEHAVIOR;
        }
      }
    }
  }

  if (!MAIN_VERSION_FILE_ATLEAST(bmain, 402, 61)) {
    /* LIGHT_PROBE_RESOLUTION_64 has been removed in EEVEE-Next as the tedrahedral mapping is to
     * low res to be usable. */
    LISTBASE_FOREACH (Scene *, scene, &bmain->scenes) {
      if (scene->eevee.gi_cubemap_resolution < 128) {
        scene->eevee.gi_cubemap_resolution = 128;
      }
    }
  }

  if (!MAIN_VERSION_FILE_ATLEAST(bmain, 402, 64)) {
    if (all_scenes_use(bmain, {RE_engine_id_BLENDER_EEVEE})) {
      /* Re-apply versioning made for EEVEE-Next in 4.1 before it got delayed. */
      LISTBASE_FOREACH (Material *, material, &bmain->materials) {
        bool transparent_shadows = material->blend_shadow != MA_BS_SOLID;
        SET_FLAG_FROM_TEST(material->blend_flag, transparent_shadows, MA_BL_TRANSPARENT_SHADOW);
      }
      LISTBASE_FOREACH (Material *, mat, &bmain->materials) {
        mat->surface_render_method = (mat->blend_method == MA_BM_BLEND) ?
                                         MA_SURFACE_METHOD_FORWARD :
                                         MA_SURFACE_METHOD_DEFERRED;
      }
    }
  }

  if (!MAIN_VERSION_FILE_ATLEAST(bmain, 403, 3)) {
    LISTBASE_FOREACH (Brush *, brush, &bmain->brushes) {
      if (BrushGpencilSettings *settings = brush->gpencil_settings) {
        /* Copy the `draw_strength` value to the `alpha` value. */
        brush->alpha = settings->draw_strength;

        /* We approximate the simplify pixel threshold by taking the previous threshold (world
         * space) and dividing by the legacy radius conversion factor. This should generally give
         * reasonable "pixel" threshold values, at least for previous GPv2 defaults. */
        settings->simplify_px = settings->simplify_f /
                                blender::bke::greasepencil::LEGACY_RADIUS_CONVERSION_FACTOR * 0.1f;
      }
    }
  }

  if (!MAIN_VERSION_FILE_ATLEAST(bmain, 403, 4)) {
    LISTBASE_FOREACH (Scene *, scene, &bmain->scenes) {
      scene->view_settings.temperature = 6500.0f;
      scene->view_settings.tint = 10.0f;
    }
  }

  if (!MAIN_VERSION_FILE_ATLEAST(bmain, 403, 7)) {
    LISTBASE_FOREACH (Scene *, scene, &bmain->scenes) {
      SequencerToolSettings *sequencer_tool_settings = SEQ_tool_settings_ensure(scene);
      sequencer_tool_settings->snap_mode |= SEQ_SNAP_TO_PREVIEW_BORDERS |
                                            SEQ_SNAP_TO_PREVIEW_CENTER |
                                            SEQ_SNAP_TO_STRIPS_PREVIEW;
    }
  }

  if (!MAIN_VERSION_FILE_ATLEAST(bmain, 403, 8)) {
    update_paint_modes_for_brush_assets(*bmain);
  }

  if (!MAIN_VERSION_FILE_ATLEAST(bmain, 403, 9)) {
    fix_built_in_curve_attribute_defaults(bmain);
  }

  if (!MAIN_VERSION_FILE_ATLEAST(bmain, 403, 10)) {
    /* Initialize Color Balance node white point settings. */
    FOREACH_NODETREE_BEGIN (bmain, ntree, id) {
      if (ntree->type != NTREE_CUSTOM) {
        LISTBASE_FOREACH (bNode *, node, &ntree->nodes) {
          if (node->type == CMP_NODE_COLORBALANCE) {
            NodeColorBalance *n = static_cast<NodeColorBalance *>(node->storage);
            n->input_temperature = n->output_temperature = 6500.0f;
            n->input_tint = n->output_tint = 10.0f;
          }
        }
      }
    }
    FOREACH_NODETREE_END;
  }

  if (!MAIN_VERSION_FILE_ATLEAST(bmain, 403, 11)) {
    LISTBASE_FOREACH (Curves *, curves, &bmain->hair_curves) {
      curves->geometry.attributes_active_index = curves->attributes_active_index_legacy;
    }
  }

  if (!MAIN_VERSION_FILE_ATLEAST(bmain, 403, 13)) {
    Camera default_cam = *DNA_struct_default_get(Camera);
    LISTBASE_FOREACH (Camera *, camera, &bmain->cameras) {
      camera->central_cylindrical_range_u_min = default_cam.central_cylindrical_range_u_min;
      camera->central_cylindrical_range_u_max = default_cam.central_cylindrical_range_u_max;
      camera->central_cylindrical_range_v_min = default_cam.central_cylindrical_range_v_min;
      camera->central_cylindrical_range_v_max = default_cam.central_cylindrical_range_v_max;
      camera->central_cylindrical_radius = default_cam.central_cylindrical_radius;
    }
  }

  /* The File Output node now uses the linear color space setting of its stored image formats. So
   * we need to ensure the color space value is initialized to some sane default based on the image
   * type. Furthermore, the node now gained a new Save As Render option that is global to the node,
   * which will be used if Use Node Format is enabled for each input, so we potentially need to
   * disable Use Node Format in case inputs had different Save As render options. */
  if (!MAIN_VERSION_FILE_ATLEAST(bmain, 403, 14)) {
    FOREACH_NODETREE_BEGIN (bmain, ntree, id) {
      if (ntree->type != NTREE_COMPOSIT) {
        continue;
      }

      LISTBASE_FOREACH (bNode *, node, &ntree->nodes) {
        if (node->type != CMP_NODE_OUTPUT_FILE) {
          continue;
        }

        /* Initialize node format color space if it is not set. */
        NodeImageMultiFile *storage = static_cast<NodeImageMultiFile *>(node->storage);
        if (storage->format.linear_colorspace_settings.name[0] == '\0') {
          BKE_image_format_update_color_space_for_type(&storage->format);
        }

        if (BLI_listbase_is_empty(&node->inputs)) {
          continue;
        }

        /* Initialize input formats color space if it is not set. */
        LISTBASE_FOREACH (const bNodeSocket *, input, &node->inputs) {
          NodeImageMultiFileSocket *input_storage = static_cast<NodeImageMultiFileSocket *>(
              input->storage);
          if (input_storage->format.linear_colorspace_settings.name[0] == '\0') {
            BKE_image_format_update_color_space_for_type(&input_storage->format);
          }
        }

        /* EXR images don't use Save As Render. */
        if (ELEM(storage->format.imtype, R_IMF_IMTYPE_OPENEXR, R_IMF_IMTYPE_MULTILAYER)) {
          continue;
        }

        /* Find out if all inputs have the same Save As Render option. */
        const bNodeSocket *first_input = static_cast<bNodeSocket *>(node->inputs.first);
        const NodeImageMultiFileSocket *first_input_storage =
            static_cast<NodeImageMultiFileSocket *>(first_input->storage);
        const bool first_save_as_render = first_input_storage->save_as_render;
        bool all_inputs_have_same_save_as_render = true;
        LISTBASE_FOREACH (const bNodeSocket *, input, &node->inputs) {
          const NodeImageMultiFileSocket *input_storage = static_cast<NodeImageMultiFileSocket *>(
              input->storage);
          if (bool(input_storage->save_as_render) != first_save_as_render) {
            all_inputs_have_same_save_as_render = false;
            break;
          }
        }

        /* All inputs have the same save as render option, so we set the node Save As Render option
         * to that value, and we leave inputs as is. */
        if (all_inputs_have_same_save_as_render) {
          storage->save_as_render = first_save_as_render;
          continue;
        }

        /* For inputs that have Use Node Format enabled, we need to disabled it because otherwise
         * they will use the node's Save As Render option. It follows that we need to copy the
         * node's format to the input format. */
        LISTBASE_FOREACH (const bNodeSocket *, input, &node->inputs) {
          NodeImageMultiFileSocket *input_storage = static_cast<NodeImageMultiFileSocket *>(
              input->storage);

          if (!input_storage->use_node_format) {
            continue;
          }

          input_storage->use_node_format = false;
          input_storage->format = storage->format;
        }
      }
    }
    FOREACH_NODETREE_END;
  }

  if (!MAIN_VERSION_FILE_ATLEAST(bmain, 403, 15)) {
    using namespace blender;

    LISTBASE_FOREACH (Collection *, collection, &bmain->collections) {
      const ListBase *exporters = &collection->exporters;
      LISTBASE_FOREACH (CollectionExport *, data, exporters) {
        /* The name field should be empty at this point. */
        BLI_assert(data->name[0] == '\0');

        bke::FileHandlerType *fh = bke::file_handler_find(data->fh_idname);
        BKE_collection_exporter_name_set(exporters, data, fh ? fh->label : DATA_("Undefined"));
      }
    }
  }

  if (!MAIN_VERSION_FILE_ATLEAST(bmain, 403, 16)) {
    LISTBASE_FOREACH (Scene *, scene, &bmain->scenes) {
      scene->eevee.flag |= SCE_EEVEE_FAST_GI_ENABLED;
    }
  }

  if (!MAIN_VERSION_FILE_ATLEAST(bmain, 403, 17)) {
    FOREACH_NODETREE_BEGIN (bmain, tree, id) {
      if (tree->default_group_node_width == 0) {
        tree->default_group_node_width = GROUP_NODE_DEFAULT_WIDTH;
      }
    }
    FOREACH_NODETREE_END;
  }

  if (!MAIN_VERSION_FILE_ATLEAST(bmain, 403, 20)) {
    LISTBASE_FOREACH (bScreen *, screen, &bmain->screens) {
      LISTBASE_FOREACH (ScrArea *, area, &screen->areabase) {
        LISTBASE_FOREACH (SpaceLink *, sl, &area->spacedata) {
          if (sl->spacetype == SPACE_SEQ) {
            ARegion *region = BKE_area_find_region_type(area, RGN_TYPE_TOOLS);
            if (region != nullptr) {
              region->flag &= ~RGN_FLAG_HIDDEN;
            }
          }
        }
      }
    }
  }

  if (!MAIN_VERSION_FILE_ATLEAST(bmain, 403, 21)) {
    LISTBASE_FOREACH (bScreen *, screen, &bmain->screens) {
      LISTBASE_FOREACH (ScrArea *, area, &screen->areabase) {
        LISTBASE_FOREACH (SpaceLink *, sl, &area->spacedata) {
          if (sl->spacetype == SPACE_CLIP) {
            ARegion *region = BKE_area_find_region_type(area, RGN_TYPE_WINDOW);
            if (region != nullptr) {
              View2D *v2d = &region->v2d;
              v2d->flag &= ~V2D_VIEWSYNC_SCREEN_TIME;
            }
          }
        }
      }
    }
  }

  if (!MAIN_VERSION_FILE_ATLEAST(bmain, 403, 22)) {
    add_bevel_modifier_attribute_name_defaults(*bmain);
  }

  if (!MAIN_VERSION_FILE_ATLEAST(bmain, 403, 23)) {
    LISTBASE_FOREACH (Object *, object, &bmain->objects) {
      LISTBASE_FOREACH (ModifierData *, md, &object->modifiers) {
        if (md->type != eModifierType_Nodes) {
          continue;
        }
        NodesModifierData &nmd = *reinterpret_cast<NodesModifierData *>(md);
        if (nmd.bake_target == NODES_MODIFIER_BAKE_TARGET_INHERIT) {
          /* Use disk target for existing modifiers to avoid changing behavior. */
          nmd.bake_target = NODES_MODIFIER_BAKE_TARGET_DISK;
        }
      }
    }
  }

  if (!MAIN_VERSION_FILE_ATLEAST(bmain, 403, 24)) {
    FOREACH_NODETREE_BEGIN (bmain, ntree, id) {
      node_reroute_add_storage(*ntree);
    }
    FOREACH_NODETREE_END;
  }

  if (!MAIN_VERSION_FILE_ATLEAST(bmain, 403, 26)) {
    hide_simulation_node_skip_socket_value(*bmain);
  }

  if (!MAIN_VERSION_FILE_ATLEAST(bmain, 403, 28)) {
    LISTBASE_FOREACH (bScreen *, screen, &bmain->screens) {
      LISTBASE_FOREACH (ScrArea *, area, &screen->areabase) {
        LISTBASE_FOREACH (SpaceLink *, sl, &area->spacedata) {
          if (sl->spacetype == SPACE_VIEW3D) {
            View3D *v3d = reinterpret_cast<View3D *>(sl);
            copy_v3_fl(v3d->overlay.gpencil_grid_color, 0.5f);
            copy_v2_fl(v3d->overlay.gpencil_grid_scale, 1.0f);
            copy_v2_fl(v3d->overlay.gpencil_grid_offset, 0.0f);
            v3d->overlay.gpencil_grid_subdivisions = 4;
          }
        }
      }
    }

    FOREACH_NODETREE_BEGIN (bmain, ntree, id) {
      if (ntree->type != NTREE_COMPOSIT) {
        continue;
      }
      LISTBASE_FOREACH_MUTABLE (bNode *, node, &ntree->nodes) {
        if (node->type == CMP_NODE_VIEWER || node->type == CMP_NODE_COMPOSITE) {
          node->flag &= ~NODE_PREVIEW;
        }
      }
    }
    FOREACH_NODETREE_END;
  }

  if (!MAIN_VERSION_FILE_ATLEAST(bmain, 403, 29)) {
    /* Open warnings panel by default. */
    LISTBASE_FOREACH (Object *, object, &bmain->objects) {
      LISTBASE_FOREACH (ModifierData *, md, &object->modifiers) {
        if (md->type == eModifierType_Nodes) {
          md->layout_panel_open_flag |= 1 << NODES_MODIFIER_PANEL_WARNINGS;
        }
      }
    }
  }

  if (!MAIN_VERSION_FILE_ATLEAST(bmain, 403, 31)) {
    LISTBASE_FOREACH (WorkSpace *, workspace, &bmain->workspaces) {
      LISTBASE_FOREACH (bToolRef *, tref, &workspace->tools) {
        if (tref->space_type != SPACE_SEQ) {
          continue;
        }
        STRNCPY(tref->idname, "builtin.select_box");
      }
    }
  }

  if (!MAIN_VERSION_FILE_ATLEAST(bmain, 404, 1)) {
    LISTBASE_FOREACH (Scene *, scene, &bmain->scenes) {
      Editing *ed = SEQ_editing_get(scene);
      if (ed != nullptr) {
        SEQ_for_each_callback(&ed->seqbase, versioning_convert_seq_text_anchor, nullptr);
      }
    }
  }

  if (!MAIN_VERSION_FILE_ATLEAST(bmain, 404, 4)) {
<<<<<<< HEAD
    Camera default_cam = *DNA_struct_default_get(Camera);
    LISTBASE_FOREACH (Camera *, camera, &bmain->cameras) {
      camera->oblique_angle_x = default_cam.oblique_angle_x;
      camera->oblique_angle_y = default_cam.oblique_angle_y;
      camera->oblique_angle_z = default_cam.oblique_angle_z;
      camera->oblique_length_x = default_cam.oblique_length_x;
      camera->oblique_length_y = default_cam.oblique_length_y;
      camera->oblique_length_z = default_cam.oblique_length_z;
      camera->oblique_focal = default_cam.oblique_focal;
=======
    LISTBASE_FOREACH (bScreen *, screen, &bmain->screens) {
      LISTBASE_FOREACH (ScrArea *, area, &screen->areabase) {
        LISTBASE_FOREACH (SpaceLink *, sl, &area->spacedata) {
          if (sl->spacetype != SPACE_FILE) {
            continue;
          }
          SpaceFile *sfile = reinterpret_cast<SpaceFile *>(sl);
          if (sfile->asset_params) {
            sfile->asset_params->base_params.sort = FILE_SORT_ASSET_CATALOG;
          }
        }
      }
>>>>>>> 08a9c8b7
    }
  }

  /* Always run this versioning; meshes are written with the legacy format which always needs to
   * be converted to the new format on file load. Can be moved to a subversion check in a larger
   * breaking release. */
  LISTBASE_FOREACH (Mesh *, mesh, &bmain->meshes) {
    blender::bke::mesh_sculpt_mask_to_generic(*mesh);
  }

  /**
   * Always bump subversion in BKE_blender_version.h when adding versioning
   * code here, and wrap it inside a MAIN_VERSION_FILE_ATLEAST check.
   *
   * \note Keep this message at the bottom of the function.
   */
}<|MERGE_RESOLUTION|>--- conflicted
+++ resolved
@@ -4996,17 +4996,6 @@
   }
 
   if (!MAIN_VERSION_FILE_ATLEAST(bmain, 404, 4)) {
-<<<<<<< HEAD
-    Camera default_cam = *DNA_struct_default_get(Camera);
-    LISTBASE_FOREACH (Camera *, camera, &bmain->cameras) {
-      camera->oblique_angle_x = default_cam.oblique_angle_x;
-      camera->oblique_angle_y = default_cam.oblique_angle_y;
-      camera->oblique_angle_z = default_cam.oblique_angle_z;
-      camera->oblique_length_x = default_cam.oblique_length_x;
-      camera->oblique_length_y = default_cam.oblique_length_y;
-      camera->oblique_length_z = default_cam.oblique_length_z;
-      camera->oblique_focal = default_cam.oblique_focal;
-=======
     LISTBASE_FOREACH (bScreen *, screen, &bmain->screens) {
       LISTBASE_FOREACH (ScrArea *, area, &screen->areabase) {
         LISTBASE_FOREACH (SpaceLink *, sl, &area->spacedata) {
@@ -5019,7 +5008,19 @@
           }
         }
       }
->>>>>>> 08a9c8b7
+    }
+  }
+
+  if (!MAIN_VERSION_FILE_ATLEAST(bmain, 404, 5)) {
+    Camera default_cam = *DNA_struct_default_get(Camera);
+    LISTBASE_FOREACH (Camera *, camera, &bmain->cameras) {
+      camera->oblique_angle_x = default_cam.oblique_angle_x;
+      camera->oblique_angle_y = default_cam.oblique_angle_y;
+      camera->oblique_angle_z = default_cam.oblique_angle_z;
+      camera->oblique_length_x = default_cam.oblique_length_x;
+      camera->oblique_length_y = default_cam.oblique_length_y;
+      camera->oblique_length_z = default_cam.oblique_length_z;
+      camera->oblique_focal = default_cam.oblique_focal;
     }
   }
 
