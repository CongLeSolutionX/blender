--- conflicted
+++ resolved
@@ -3121,7 +3121,53 @@
   }
 
   if (!MAIN_VERSION_FILE_ATLEAST(bmain, 402, 10)) {
-<<<<<<< HEAD
+    if (!DNA_struct_member_exists(fd->filesdna, "SceneEEVEE", "int", "gtao_resolution")) {
+      LISTBASE_FOREACH (Scene *, scene, &bmain->scenes) {
+        scene->eevee.gtao_resolution = 2;
+      }
+    }
+  }
+
+  if (!MAIN_VERSION_FILE_ATLEAST(bmain, 402, 11)) {
+    LISTBASE_FOREACH (Light *, light, &bmain->lights) {
+      light->shadow_resolution_scale = 1.0f;
+    }
+  }
+
+  if (!MAIN_VERSION_FILE_ATLEAST(bmain, 402, 12)) {
+    FOREACH_NODETREE_BEGIN (bmain, ntree, id) {
+      versioning_node_hue_correct_set_wrappng(ntree);
+    }
+    FOREACH_NODETREE_END;
+
+    LISTBASE_FOREACH (Scene *, scene, &bmain->scenes) {
+      if (scene->ed != nullptr) {
+        SEQ_for_each_callback(&scene->ed->seqbase, seq_hue_correct_set_wrapping, nullptr);
+      }
+    }
+  }
+
+  if (!MAIN_VERSION_FILE_ATLEAST(bmain, 402, 14)) {
+    LISTBASE_FOREACH (Object *, ob, &bmain->objects) {
+      if (bMotionPath *mpath = ob->mpath) {
+        mpath->color_post[0] = 0.1f;
+        mpath->color_post[1] = 1.0f;
+        mpath->color_post[2] = 0.1f;
+      }
+      if (!ob->pose) {
+        continue;
+      }
+      LISTBASE_FOREACH (bPoseChannel *, pchan, &ob->pose->chanbase) {
+        if (bMotionPath *mpath = pchan->mpath) {
+          mpath->color_post[0] = 0.1f;
+          mpath->color_post[1] = 1.0f;
+          mpath->color_post[2] = 0.1f;
+        }
+      }
+    }
+  }
+
+  if (!MAIN_VERSION_FILE_ATLEAST(bmain, 402, 17)) {
     LISTBASE_FOREACH (bScreen *, screen, &bmain->screens) {
       LISTBASE_FOREACH (ScrArea *, area, &screen->areabase) {
         LISTBASE_FOREACH (SpaceLink *, sl, &area->spacedata) {
@@ -3129,49 +3175,6 @@
             SpaceNode *snode = (SpaceNode *)sl;
             snode->overlay.flag |= SN_OVERLAY_SHOW_REROUTE_AUTO_LABELS;
           }
-=======
-    if (!DNA_struct_member_exists(fd->filesdna, "SceneEEVEE", "int", "gtao_resolution")) {
-      LISTBASE_FOREACH (Scene *, scene, &bmain->scenes) {
-        scene->eevee.gtao_resolution = 2;
-      }
-    }
-  }
-
-  if (!MAIN_VERSION_FILE_ATLEAST(bmain, 402, 11)) {
-    LISTBASE_FOREACH (Light *, light, &bmain->lights) {
-      light->shadow_resolution_scale = 1.0f;
-    }
-  }
-
-  if (!MAIN_VERSION_FILE_ATLEAST(bmain, 402, 12)) {
-    FOREACH_NODETREE_BEGIN (bmain, ntree, id) {
-      versioning_node_hue_correct_set_wrappng(ntree);
-    }
-    FOREACH_NODETREE_END;
-
-    LISTBASE_FOREACH (Scene *, scene, &bmain->scenes) {
-      if (scene->ed != nullptr) {
-        SEQ_for_each_callback(&scene->ed->seqbase, seq_hue_correct_set_wrapping, nullptr);
-      }
-    }
-  }
-
-  if (!MAIN_VERSION_FILE_ATLEAST(bmain, 402, 14)) {
-    LISTBASE_FOREACH (Object *, ob, &bmain->objects) {
-      if (bMotionPath *mpath = ob->mpath) {
-        mpath->color_post[0] = 0.1f;
-        mpath->color_post[1] = 1.0f;
-        mpath->color_post[2] = 0.1f;
-      }
-      if (!ob->pose) {
-        continue;
-      }
-      LISTBASE_FOREACH (bPoseChannel *, pchan, &ob->pose->chanbase) {
-        if (bMotionPath *mpath = pchan->mpath) {
-          mpath->color_post[0] = 0.1f;
-          mpath->color_post[1] = 1.0f;
-          mpath->color_post[2] = 0.1f;
->>>>>>> c819d9fd
         }
       }
     }
