--- conflicted
+++ resolved
@@ -325,7 +325,35 @@
   SET_FLAG_FROM_TEST(object->visibility_flag, hide_shadows, OB_HIDE_SHADOW);
 }
 
-<<<<<<< HEAD
+static void versioning_replace_splitviewer(bNodeTree *ntree)
+{
+  /* Split viewer was replaced with a regular split node, so add a viewer node,
+   * and link it to the new split node to achieve the same behavior of the split viewer node. */
+
+  LISTBASE_FOREACH_MUTABLE (bNode *, node, &ntree->nodes) {
+    if (node->type != CMP_NODE_SPLITVIEWER__DEPRECATED) {
+      continue;
+    }
+
+    STRNCPY(node->idname, "CompositorNodeSplit");
+    node->type = CMP_NODE_SPLIT;
+    MEM_freeN(node->storage);
+    node->storage = nullptr;
+
+    bNode *viewer_node = nodeAddStaticNode(nullptr, ntree, CMP_NODE_VIEWER);
+    /* Nodes are created stacked on top of each other, so separate them a bit. */
+    viewer_node->locx = node->locx + node->width + viewer_node->width / 4.0f;
+    viewer_node->locy = node->locy;
+    viewer_node->flag &= ~NODE_PREVIEW;
+
+    bNodeSocket *split_out_socket = nodeAddStaticSocket(
+        ntree, node, SOCK_OUT, SOCK_IMAGE, PROP_NONE, "Image", "Image");
+    bNodeSocket *viewer_in_socket = nodeFindSocket(viewer_node, SOCK_IN, "Image");
+
+    nodeAddLink(ntree, node, split_out_socket, viewer_node, viewer_in_socket);
+  }
+}
+
 static void version_glass_bsdf_specular_tint(bNodeTree *ntree)
 {
   LISTBASE_FOREACH (bNode *, node, &ntree->nodes) {
@@ -346,34 +374,6 @@
                   node,
                   spec_tint_socket);
     }
-=======
-static void versioning_replace_splitviewer(bNodeTree *ntree)
-{
-  /* Split viewer was replaced with a regular split node, so add a viewer node,
-   * and link it to the new split node to achieve the same behavior of the split viewer node. */
-
-  LISTBASE_FOREACH_MUTABLE (bNode *, node, &ntree->nodes) {
-    if (node->type != CMP_NODE_SPLITVIEWER__DEPRECATED) {
-      continue;
-    }
-
-    STRNCPY(node->idname, "CompositorNodeSplit");
-    node->type = CMP_NODE_SPLIT;
-    MEM_freeN(node->storage);
-    node->storage = nullptr;
-
-    bNode *viewer_node = nodeAddStaticNode(nullptr, ntree, CMP_NODE_VIEWER);
-    /* Nodes are created stacked on top of each other, so separate them a bit. */
-    viewer_node->locx = node->locx + node->width + viewer_node->width / 4.0f;
-    viewer_node->locy = node->locy;
-    viewer_node->flag &= ~NODE_PREVIEW;
-
-    bNodeSocket *split_out_socket = nodeAddStaticSocket(
-        ntree, node, SOCK_OUT, SOCK_IMAGE, PROP_NONE, "Image", "Image");
-    bNodeSocket *viewer_in_socket = nodeFindSocket(viewer_node, SOCK_IN, "Image");
-
-    nodeAddLink(ntree, node, split_out_socket, viewer_node, viewer_in_socket);
->>>>>>> 5b9dcbdb
   }
 }
 
@@ -471,7 +471,7 @@
     }
   }
 
-  if (!MAIN_VERSION_FILE_ATLEAST(bmain, 401, 6)) {
+  if (!MAIN_VERSION_FILE_ATLEAST(bmain, 401, 11)) {
     version_node_socket_index_animdata(bmain, NTREE_SHADER, SH_NODE_BSDF_GLASS, 1, 1, 4);
     FOREACH_NODETREE_BEGIN (bmain, ntree, id) {
       if (ntree->type == NTREE_SHADER) {
