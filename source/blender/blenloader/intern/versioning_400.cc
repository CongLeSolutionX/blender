--- conflicted
+++ resolved
@@ -2704,16 +2704,6 @@
   }
 
   if (!MAIN_VERSION_FILE_ATLEAST(bmain, 401, 14)) {
-<<<<<<< HEAD
-    LISTBASE_FOREACH (Object *, ob, &bmain->objects) {
-      int uid = 1;
-      LISTBASE_FOREACH (ModifierData *, md, &ob->modifiers) {
-        /* These identifiers are not necessarily stable for linked data. If the linked data has a
-         * new modifier inserted, the identifiers of other modifiers can change. */
-        md->persistent_uid = uid++;
-      }
-    }
-=======
     const Brush *default_brush = DNA_struct_default_get(Brush);
     LISTBASE_FOREACH (Brush *, brush, &bmain->brushes) {
       brush->automasking_start_normal_limit = default_brush->automasking_start_normal_limit;
@@ -2736,7 +2726,17 @@
       }
     }
     FOREACH_NODETREE_END;
->>>>>>> ddd06eeb
+  }
+
+  if (!MAIN_VERSION_FILE_ATLEAST(bmain, 401, 16)) {
+    LISTBASE_FOREACH (Object *, ob, &bmain->objects) {
+      int uid = 1;
+      LISTBASE_FOREACH (ModifierData *, md, &ob->modifiers) {
+        /* These identifiers are not necessarily stable for linked data. If the linked data has a
+         * new modifier inserted, the identifiers of other modifiers can change. */
+        md->persistent_uid = uid++;
+      }
+    }
   }
 
   /**
