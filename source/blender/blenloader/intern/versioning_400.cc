/* SPDX-FileCopyrightText: 2023 Blender Authors
 *
 * SPDX-License-Identifier: GPL-2.0-or-later */

/** \file
 * \ingroup blenloader
 */

#define DNA_DEPRECATED_ALLOW

#include <algorithm>
#include <cmath>

/* Define macros in `DNA_genfile.h`. */
#define DNA_GENFILE_VERSIONING_MACROS

#include "DNA_anim_types.h"
#include "DNA_brush_types.h"
#include "DNA_camera_types.h"
#include "DNA_curve_types.h"
#include "DNA_defaults.h"
#include "DNA_light_types.h"
#include "DNA_lightprobe_types.h"
#include "DNA_material_types.h"
#include "DNA_mesh_types.h"
#include "DNA_modifier_types.h"
#include "DNA_movieclip_types.h"
#include "DNA_scene_types.h"
#include "DNA_sequence_types.h"
#include "DNA_world_types.h"

#include "DNA_defaults.h"
#include "DNA_defs.h"
#include "DNA_genfile.h"
#include "DNA_particle_types.h"

#undef DNA_GENFILE_VERSIONING_MACROS

#include "BLI_assert.h"
#include "BLI_listbase.h"
#include "BLI_map.hh"
#include "BLI_math_rotation.h"
#include "BLI_math_vector.h"
#include "BLI_set.hh"
#include "BLI_string.h"
#include "BLI_string_ref.hh"

#include "BKE_anim_data.hh"
#include "BKE_animsys.h"
#include "BKE_armature.hh"
#include "BKE_attribute.hh"
#include "BKE_colortools.hh"
#include "BKE_curve.hh"
#include "BKE_effect.h"
#include "BKE_grease_pencil.hh"
#include "BKE_idprop.hh"
#include "BKE_main.hh"
#include "BKE_material.h"
#include "BKE_mesh_legacy_convert.hh"
#include "BKE_nla.h"
#include "BKE_node_runtime.hh"
#include "BKE_scene.hh"
#include "BKE_tracking.h"

#include "SEQ_iterator.hh"
#include "SEQ_sequencer.hh"

#include "ANIM_armature_iter.hh"
#include "ANIM_bone_collections.hh"

#include "BLT_translation.hh"

#include "BLO_read_write.hh"
#include "BLO_readfile.hh"

#include "readfile.hh"

#include "versioning_common.hh"

// static CLG_LogRef LOG = {"blo.readfile.doversion"};

static void version_composite_nodetree_null_id(bNodeTree *ntree, Scene *scene)
{
  for (bNode *node : ntree->all_nodes()) {
    if (node->id == nullptr && ((node->type == CMP_NODE_R_LAYERS) ||
                                (node->type == CMP_NODE_CRYPTOMATTE &&
                                 node->custom1 == CMP_NODE_CRYPTOMATTE_SOURCE_RENDER)))
    {
      node->id = &scene->id;
    }
  }
}

/* Move bone-group color to the individual bones. */
static void version_bonegroup_migrate_color(Main *bmain)
{
  using PoseSet = blender::Set<bPose *>;
  blender::Map<bArmature *, PoseSet> armature_poses;

  /* Gather a mapping from armature to the poses that use it. */
  LISTBASE_FOREACH (Object *, ob, &bmain->objects) {
    if (ob->type != OB_ARMATURE || !ob->pose) {
      continue;
    }

    bArmature *arm = reinterpret_cast<bArmature *>(ob->data);
    BLI_assert_msg(GS(arm->id.name) == ID_AR,
                   "Expected ARMATURE object to have an Armature as data");

    /* There is no guarantee that the current state of poses is in sync with the Armature data.
     *
     * NOTE: No need to handle user reference-counting in readfile code. */
    BKE_pose_ensure(bmain, ob, arm, false);

    PoseSet &pose_set = armature_poses.lookup_or_add_default(arm);
    pose_set.add(ob->pose);
  }

  /* Move colors from the pose's bone-group to either the armature bones or the
   * pose bones, depending on how many poses use the Armature. */
  for (const PoseSet &pose_set : armature_poses.values()) {
    /* If the Armature is shared, the bone group colors might be different, and thus they have to
     * be stored on the pose bones. If the Armature is NOT shared, the bone colors can be stored
     * directly on the Armature bones. */
    const bool store_on_armature = pose_set.size() == 1;

    for (bPose *pose : pose_set) {
      LISTBASE_FOREACH (bPoseChannel *, pchan, &pose->chanbase) {
        const bActionGroup *bgrp = (const bActionGroup *)BLI_findlink(&pose->agroups,
                                                                      (pchan->agrp_index - 1));
        if (!bgrp) {
          continue;
        }

        BoneColor &bone_color = store_on_armature ? pchan->bone->color : pchan->color;
        bone_color.palette_index = bgrp->customCol;
        memcpy(&bone_color.custom, &bgrp->cs, sizeof(bone_color.custom));
      }
    }
  }
}

static void version_bonelayers_to_bonecollections(Main *bmain)
{
  char bcoll_name[MAX_NAME];
  char custom_prop_name[MAX_NAME];

  LISTBASE_FOREACH (bArmature *, arm, &bmain->armatures) {
    IDProperty *arm_idprops = IDP_GetProperties(&arm->id);

    BLI_assert_msg(arm->edbo == nullptr, "did not expect an Armature to be saved in edit mode");
    const uint layer_used = arm->layer_used;

    /* Construct a bone collection for each layer that contains at least one bone. */
    blender::Vector<std::pair<uint, BoneCollection *>> layermask_collection;
    for (uint layer = 0; layer < 32; ++layer) {
      const uint layer_mask = 1u << layer;
      if ((layer_used & layer_mask) == 0) {
        /* Layer is empty, so no need to convert to collection. */
        continue;
      }

      /* Construct a suitable name for this bone layer. */
      bcoll_name[0] = '\0';
      if (arm_idprops) {
        /* See if we can use the layer name from the Bone Manager add-on. This is a popular add-on
         * for managing bone layers and giving them names. */
        SNPRINTF(custom_prop_name, "layer_name_%u", layer);
        IDProperty *prop = IDP_GetPropertyFromGroup(arm_idprops, custom_prop_name);
        if (prop != nullptr && prop->type == IDP_STRING && IDP_String(prop)[0] != '\0') {
          SNPRINTF(bcoll_name, "Layer %u - %s", layer + 1, IDP_String(prop));
        }
      }
      if (bcoll_name[0] == '\0') {
        /* Either there was no name defined in the custom property, or
         * it was the empty string. */
        SNPRINTF(bcoll_name, "Layer %u", layer + 1);
      }

      /* Create a new bone collection for this layer. */
      BoneCollection *bcoll = ANIM_armature_bonecoll_new(arm, bcoll_name);
      layermask_collection.append(std::make_pair(layer_mask, bcoll));

      if ((arm->layer & layer_mask) == 0) {
        ANIM_bonecoll_hide(arm, bcoll);
      }
    }

    /* Iterate over the bones to assign them to their layers. */
    blender::animrig::ANIM_armature_foreach_bone(&arm->bonebase, [&](Bone *bone) {
      for (auto layer_bcoll : layermask_collection) {
        const uint layer_mask = layer_bcoll.first;
        if ((bone->layer & layer_mask) == 0) {
          continue;
        }

        BoneCollection *bcoll = layer_bcoll.second;
        ANIM_armature_bonecoll_assign(bcoll, bone);
      }
    });
  }
}

static void version_bonegroups_to_bonecollections(Main *bmain)
{
  LISTBASE_FOREACH (Object *, ob, &bmain->objects) {
    if (ob->type != OB_ARMATURE || !ob->pose) {
      continue;
    }

    /* Convert the bone groups on a bone-by-bone basis. */
    bArmature *arm = reinterpret_cast<bArmature *>(ob->data);
    bPose *pose = ob->pose;

    blender::Map<const bActionGroup *, BoneCollection *> collections_by_group;
    /* Convert all bone groups, regardless of whether they contain any bones. */
    LISTBASE_FOREACH (bActionGroup *, bgrp, &pose->agroups) {
      BoneCollection *bcoll = ANIM_armature_bonecoll_new(arm, bgrp->name);
      collections_by_group.add_new(bgrp, bcoll);

      /* Before now, bone visibility was determined by armature layers, and bone
       * groups did not have any impact on this. To retain the behavior, that
       * hiding all layers a bone is on hides the bone, the
       * bone-group-collections should be created hidden. */
      ANIM_bonecoll_hide(arm, bcoll);
    }

    /* Assign the bones to their bone group based collection. */
    LISTBASE_FOREACH (bPoseChannel *, pchan, &pose->chanbase) {
      /* Find the bone group of this pose channel. */
      const bActionGroup *bgrp = (const bActionGroup *)BLI_findlink(&pose->agroups,
                                                                    (pchan->agrp_index - 1));
      if (!bgrp) {
        continue;
      }

      /* Assign the bone. */
      BoneCollection *bcoll = collections_by_group.lookup(bgrp);
      ANIM_armature_bonecoll_assign(bcoll, pchan->bone);
    }

    /* The list of bone groups (pose->agroups) is intentionally left alone here. This will allow
     * for older versions of Blender to open the file with bone groups intact. Of course the bone
     * groups will not be updated any more, but this way the data at least survives an accidental
     * save with Blender 4.0. */
  }
}

/**
 * Change animation/drivers from "collections[..." to "collections_all[..." so
 * they remain stable when the bone collection hierarchy structure changes.
 */
static void version_bonecollection_anim(FCurve *fcurve)
{
  const blender::StringRef rna_path(fcurve->rna_path);
  constexpr char const *rna_path_prefix = "collections[";
  if (!rna_path.startswith(rna_path_prefix)) {
    return;
  }

  const std::string path_remainder(rna_path.drop_known_prefix(rna_path_prefix));
  MEM_freeN(fcurve->rna_path);
  fcurve->rna_path = BLI_sprintfN("collections_all[%s", path_remainder.c_str());
}

static void version_principled_bsdf_update_animdata(ID *owner_id, bNodeTree *ntree)
{
  ID *id = &ntree->id;
  AnimData *adt = BKE_animdata_from_id(id);

  LISTBASE_FOREACH (bNode *, node, &ntree->nodes) {
    if (node->type != SH_NODE_BSDF_PRINCIPLED) {
      continue;
    }

    char node_name_escaped[MAX_NAME * 2];
    BLI_str_escape(node_name_escaped, node->name, sizeof(node_name_escaped));
    std::string prefix = "nodes[\"" + std::string(node_name_escaped) + "\"].inputs";

    /* Remove animdata for inputs 18 (Transmission Roughness) and 3 (Subsurface Color). */
    BKE_animdata_fix_paths_remove(id, (prefix + "[18]").c_str());
    BKE_animdata_fix_paths_remove(id, (prefix + "[3]").c_str());

    /* Order is important here: If we e.g. want to change A->B and B->C, but perform A->B first,
     * then later we don't know whether a B entry is an original B (and therefore should be
     * changed to C) or used to be A and was already handled.
     * In practice, going reverse mostly works, the two notable dependency chains are:
     * - 8->13, then 2->8, then 9->2 (13 was changed before)
     * - 1->9, then 6->1 (9 was changed before)
     * - 4->10, then 21->4 (10 was changed before)
     *
     * 0 (Base Color) and 17 (Transmission) are fine as-is. */
    std::pair<int, int> remap_table[] = {
        {20, 27}, /* Emission Strength */
        {19, 26}, /* Emission */
        {16, 3},  /* IOR */
        {15, 19}, /* Clearcoat Roughness */
        {14, 18}, /* Clearcoat */
        {13, 25}, /* Sheen Tint */
        {12, 23}, /* Sheen */
        {11, 15}, /* Anisotropic Rotation */
        {10, 14}, /* Anisotropic */
        {8, 13},  /* Specular Tint */
        {2, 8},   /* Subsurface Radius */
        {9, 2},   /* Roughness */
        {7, 12},  /* Specular */
        {1, 9},   /* Subsurface Scale */
        {6, 1},   /* Metallic */
        {5, 11},  /* Subsurface Anisotropy */
        {4, 10},  /* Subsurface IOR */
        {21, 4}   /* Alpha */
    };
    for (const auto &entry : remap_table) {
      BKE_animdata_fix_paths_rename(
          id, adt, owner_id, prefix.c_str(), nullptr, nullptr, entry.first, entry.second, false);
    }
  }
}

static void versioning_eevee_shadow_settings(Object *object)
{
  /** EEVEE no longer uses the Material::blend_shadow property.
   * Instead, it uses Object::visibility_flag for disabling shadow casting
   */

  short *material_len = BKE_object_material_len_p(object);
  if (!material_len) {
    return;
  }

  using namespace blender;
  bool hide_shadows = *material_len > 0;
  for (int i : IndexRange(*material_len)) {
    Material *material = BKE_object_material_get(object, i + 1);
    if (!material || material->blend_shadow != MA_BS_NONE) {
      hide_shadows = false;
    }
  }

  /* Enable the hide_shadow flag only if there's not any shadow casting material. */
  SET_FLAG_FROM_TEST(object->visibility_flag, hide_shadows, OB_HIDE_SHADOW);
}

static void versioning_replace_splitviewer(bNodeTree *ntree)
{
  /* Split viewer was replaced with a regular split node, so add a viewer node,
   * and link it to the new split node to achieve the same behavior of the split viewer node. */

  LISTBASE_FOREACH_MUTABLE (bNode *, node, &ntree->nodes) {
    if (node->type != CMP_NODE_SPLITVIEWER__DEPRECATED) {
      continue;
    }

    STRNCPY(node->idname, "CompositorNodeSplit");
    node->type = CMP_NODE_SPLIT;
    MEM_freeN(node->storage);
    node->storage = nullptr;

    bNode *viewer_node = nodeAddStaticNode(nullptr, ntree, CMP_NODE_VIEWER);
    /* Nodes are created stacked on top of each other, so separate them a bit. */
    viewer_node->locx = node->locx + node->width + viewer_node->width / 4.0f;
    viewer_node->locy = node->locy;
    viewer_node->flag &= ~NODE_PREVIEW;

    bNodeSocket *split_out_socket = nodeAddStaticSocket(
        ntree, node, SOCK_OUT, SOCK_IMAGE, PROP_NONE, "Image", "Image");
    bNodeSocket *viewer_in_socket = nodeFindSocket(viewer_node, SOCK_IN, "Image");

    nodeAddLink(ntree, node, split_out_socket, viewer_node, viewer_in_socket);
  }
}

/**
 * Exit NLA tweakmode when the AnimData struct has insufficient information.
 *
 * When NLA tweakmode is enabled, Blender expects certain pointers to be set up
 * correctly, and if that fails, can crash. This function ensures that
 * everything is consistent, by exiting tweakmode everywhere there's missing
 * pointers.
 *
 * This shouldn't happen, but the example blend file attached to #119615 needs
 * this.
 */
static void version_nla_tweakmode_incomplete(Main *bmain)
{
  bool any_valid_tweakmode_left = false;

  ID *id;
  FOREACH_MAIN_ID_BEGIN (bmain, id) {
    AnimData *adt = BKE_animdata_from_id(id);
    if (!adt || !(adt->flag & ADT_NLA_EDIT_ON)) {
      continue;
    }

    if (adt->act_track && adt->actstrip) {
      /* Expected case. */
      any_valid_tweakmode_left = true;
      continue;
    }

    /* Not enough info in the blend file to reliably stay in tweak mode. This is the most important
     * part of this versioning code, as it prevents future nullptr access. */
    BKE_nla_tweakmode_exit(adt);
  }
  FOREACH_MAIN_ID_END;

  if (any_valid_tweakmode_left) {
    /* There are still NLA strips correctly in tweak mode. */
    return;
  }

  /* Nothing is in a valid tweakmode, so just disable the corresponding flags on all scenes. */
  LISTBASE_FOREACH (Scene *, scene, &bmain->scenes) {
    scene->flag &= ~SCE_NLA_EDIT_ON;
  }
}

void do_versions_after_linking_400(FileData *fd, Main *bmain)
{
  if (!MAIN_VERSION_FILE_ATLEAST(bmain, 400, 9)) {
    /* Fix area light scaling. */
    LISTBASE_FOREACH (Light *, light, &bmain->lights) {
      light->energy = light->energy_deprecated;
      if (light->type == LA_AREA) {
        light->energy *= M_PI_4;
      }
    }

    /* XXX This was added several years ago in 'lib_link` code of Scene... Should be safe enough
     * here. */
    LISTBASE_FOREACH (Scene *, scene, &bmain->scenes) {
      if (scene->nodetree) {
        version_composite_nodetree_null_id(scene->nodetree, scene);
      }
    }

    /* XXX This was added many years ago (1c19940198) in 'lib_link` code of particles as a bug-fix.
     * But this is actually versioning. Should be safe enough here. */
    LISTBASE_FOREACH (ParticleSettings *, part, &bmain->particles) {
      if (!part->effector_weights) {
        part->effector_weights = BKE_effector_add_weights(part->force_group);
      }
    }

    /* Object proxies have been deprecated sine 3.x era, so their update & sanity check can now
     * happen in do_versions code. */
    LISTBASE_FOREACH (Object *, ob, &bmain->objects) {
      if (ob->proxy) {
        /* Paranoia check, actually a proxy_from pointer should never be written... */
        if (!ID_IS_LINKED(ob->proxy)) {
          ob->proxy->proxy_from = nullptr;
          ob->proxy = nullptr;

          if (ob->id.lib) {
            BLO_reportf_wrap(fd->reports,
                             RPT_INFO,
                             RPT_("Proxy lost from object %s lib %s\n"),
                             ob->id.name + 2,
                             ob->id.lib->filepath);
          }
          else {
            BLO_reportf_wrap(fd->reports,
                             RPT_INFO,
                             RPT_("Proxy lost from object %s lib <NONE>\n"),
                             ob->id.name + 2);
          }
          fd->reports->count.missing_obproxies++;
        }
        else {
          /* This triggers object_update to always use a copy. */
          ob->proxy->proxy_from = ob;
        }
      }
    }
  }

  if (!MAIN_VERSION_FILE_ATLEAST(bmain, 400, 21)) {
    if (!DNA_struct_member_exists(fd->filesdna, "bPoseChannel", "BoneColor", "color")) {
      version_bonegroup_migrate_color(bmain);
    }

    if (!DNA_struct_member_exists(fd->filesdna, "bArmature", "ListBase", "collections")) {
      version_bonelayers_to_bonecollections(bmain);
      version_bonegroups_to_bonecollections(bmain);
    }
  }

  if (!MAIN_VERSION_FILE_ATLEAST(bmain, 400, 24)) {
    FOREACH_NODETREE_BEGIN (bmain, ntree, id) {
      if (ntree->type == NTREE_SHADER) {
        /* Convert animdata on the Principled BSDF sockets. */
        version_principled_bsdf_update_animdata(id, ntree);
      }
    }
    FOREACH_NODETREE_END;
  }

  if (!MAIN_VERSION_FILE_ATLEAST(bmain, 400, 34)) {
    BKE_mesh_legacy_face_map_to_generic(bmain);
  }

  if (!MAIN_VERSION_FILE_ATLEAST(bmain, 401, 5)) {
    Scene *scene = static_cast<Scene *>(bmain->scenes.first);
    bool is_cycles = scene && STREQ(scene->r.engine, RE_engine_id_CYCLES);
    if (!is_cycles) {
      LISTBASE_FOREACH (Object *, object, &bmain->objects) {
        versioning_eevee_shadow_settings(object);
      }
    }
  }

<<<<<<< HEAD
  if (!MAIN_VERSION_FILE_ATLEAST(bmain, 402, 8)) {
    /* Shift animation data to accomidate the new Roughness input. */
    version_node_socket_index_animdata(
        bmain, NTREE_SHADER, SH_NODE_SUBSURFACE_SCATTERING, 4, 1, 5);
=======
  if (!MAIN_VERSION_FILE_ATLEAST(bmain, 401, 23)) {
    version_nla_tweakmode_incomplete(bmain);
  }

  if (!MAIN_VERSION_FILE_ATLEAST(bmain, 402, 15)) {
    /* Change drivers and animation on "armature.collections" to
     * ".collections_all", so that they are drawn correctly in the tree view,
     * and keep working when the collection is moved around in the hierarchy. */
    LISTBASE_FOREACH (bArmature *, arm, &bmain->armatures) {
      AnimData *adt = BKE_animdata_from_id(&arm->id);
      if (!adt) {
        continue;
      }

      LISTBASE_FOREACH (FCurve *, fcurve, &adt->drivers) {
        version_bonecollection_anim(fcurve);
      }
      if (adt->action) {
        LISTBASE_FOREACH (FCurve *, fcurve, &adt->action->curves) {
          version_bonecollection_anim(fcurve);
        }
      }
    }
>>>>>>> d11c6962
  }

  /**
   * Always bump subversion in BKE_blender_version.h when adding versioning
   * code here, and wrap it inside a MAIN_VERSION_FILE_ATLEAST check.
   *
   * \note Keep this message at the bottom of the function.
   */
}

static void version_mesh_legacy_to_struct_of_array_format(Mesh &mesh)
{
  BKE_mesh_legacy_convert_flags_to_selection_layers(&mesh);
  BKE_mesh_legacy_convert_flags_to_hide_layers(&mesh);
  BKE_mesh_legacy_convert_uvs_to_generic(&mesh);
  BKE_mesh_legacy_convert_mpoly_to_material_indices(&mesh);
  BKE_mesh_legacy_sharp_faces_from_flags(&mesh);
  BKE_mesh_legacy_bevel_weight_to_layers(&mesh);
  BKE_mesh_legacy_sharp_edges_from_flags(&mesh);
  BKE_mesh_legacy_face_set_to_generic(&mesh);
  BKE_mesh_legacy_edge_crease_to_layers(&mesh);
  BKE_mesh_legacy_uv_seam_from_flags(&mesh);
  BKE_mesh_legacy_convert_verts_to_positions(&mesh);
  BKE_mesh_legacy_attribute_flags_to_strings(&mesh);
  BKE_mesh_legacy_convert_loops_to_corners(&mesh);
  BKE_mesh_legacy_convert_polys_to_offsets(&mesh);
  BKE_mesh_legacy_convert_edges_to_generic(&mesh);
}

static void version_motion_tracking_legacy_camera_object(MovieClip &movieclip)
{
  MovieTracking &tracking = movieclip.tracking;
  MovieTrackingObject *active_tracking_object = BKE_tracking_object_get_active(&tracking);
  MovieTrackingObject *tracking_camera_object = BKE_tracking_object_get_camera(&tracking);

  BLI_assert(tracking_camera_object != nullptr);

  if (BLI_listbase_is_empty(&tracking_camera_object->tracks)) {
    tracking_camera_object->tracks = tracking.tracks_legacy;
    active_tracking_object->active_track = tracking.act_track_legacy;
  }

  if (BLI_listbase_is_empty(&tracking_camera_object->plane_tracks)) {
    tracking_camera_object->plane_tracks = tracking.plane_tracks_legacy;
    active_tracking_object->active_plane_track = tracking.act_plane_track_legacy;
  }

  if (tracking_camera_object->reconstruction.cameras == nullptr) {
    tracking_camera_object->reconstruction = tracking.reconstruction_legacy;
  }

  /* Clear pointers in the legacy storage.
   * Always do it, in the case something got missed in the logic above, so that the legacy storage
   * is always ensured to be empty after load. */
  BLI_listbase_clear(&tracking.tracks_legacy);
  BLI_listbase_clear(&tracking.plane_tracks_legacy);
  tracking.act_track_legacy = nullptr;
  tracking.act_plane_track_legacy = nullptr;
  memset(&tracking.reconstruction_legacy, 0, sizeof(tracking.reconstruction_legacy));
}

static void version_movieclips_legacy_camera_object(Main *bmain)
{
  LISTBASE_FOREACH (MovieClip *, movieclip, &bmain->movieclips) {
    version_motion_tracking_legacy_camera_object(*movieclip);
  }
}

/* Version VertexWeightEdit modifier to make existing weights exclusive of the threshold. */
static void version_vertex_weight_edit_preserve_threshold_exclusivity(Main *bmain)
{
  LISTBASE_FOREACH (Object *, ob, &bmain->objects) {
    if (ob->type != OB_MESH) {
      continue;
    }

    LISTBASE_FOREACH (ModifierData *, md, &ob->modifiers) {
      if (md->type == eModifierType_WeightVGEdit) {
        WeightVGEditModifierData *wmd = reinterpret_cast<WeightVGEditModifierData *>(md);
        wmd->add_threshold = nexttoward(wmd->add_threshold, 2.0);
        wmd->rem_threshold = nexttoward(wmd->rem_threshold, -1.0);
      }
    }
  }
}

static void version_mesh_crease_generic(Main &bmain)
{
  LISTBASE_FOREACH (Mesh *, mesh, &bmain.meshes) {
    BKE_mesh_legacy_crease_to_generic(mesh);
  }

  LISTBASE_FOREACH (bNodeTree *, ntree, &bmain.nodetrees) {
    if (ntree->type == NTREE_GEOMETRY) {
      LISTBASE_FOREACH (bNode *, node, &ntree->nodes) {
        if (STR_ELEM(node->idname,
                     "GeometryNodeStoreNamedAttribute",
                     "GeometryNodeInputNamedAttribute"))
        {
          bNodeSocket *socket = nodeFindSocket(node, SOCK_IN, "Name");
          if (STREQ(socket->default_value_typed<bNodeSocketValueString>()->value, "crease")) {
            STRNCPY(socket->default_value_typed<bNodeSocketValueString>()->value, "crease_edge");
          }
        }
      }
    }
  }

  LISTBASE_FOREACH (Object *, object, &bmain.objects) {
    LISTBASE_FOREACH (ModifierData *, md, &object->modifiers) {
      if (md->type != eModifierType_Nodes) {
        continue;
      }
      if (IDProperty *settings = reinterpret_cast<NodesModifierData *>(md)->settings.properties) {
        LISTBASE_FOREACH (IDProperty *, prop, &settings->data.group) {
          if (blender::StringRef(prop->name).endswith("_attribute_name")) {
            if (STREQ(IDP_String(prop), "crease")) {
              IDP_AssignString(prop, "crease_edge");
            }
          }
        }
      }
    }
  }
}

static void versioning_replace_legacy_glossy_node(bNodeTree *ntree)
{
  LISTBASE_FOREACH (bNode *, node, &ntree->nodes) {
    if (node->type == SH_NODE_BSDF_GLOSSY_LEGACY) {
      STRNCPY(node->idname, "ShaderNodeBsdfAnisotropic");
      node->type = SH_NODE_BSDF_GLOSSY;
    }
  }
}

static void versioning_remove_microfacet_sharp_distribution(bNodeTree *ntree)
{
  /* Find all glossy, glass and refraction BSDF nodes that have their distribution
   * set to SHARP and set them to GGX, disconnect any link to the Roughness input
   * and set its value to zero. */
  LISTBASE_FOREACH (bNode *, node, &ntree->nodes) {
    if (!ELEM(node->type, SH_NODE_BSDF_GLOSSY, SH_NODE_BSDF_GLASS, SH_NODE_BSDF_REFRACTION)) {
      continue;
    }
    if (node->custom1 != SHD_GLOSSY_SHARP_DEPRECATED) {
      continue;
    }

    node->custom1 = SHD_GLOSSY_GGX;
    LISTBASE_FOREACH (bNodeSocket *, socket, &node->inputs) {
      if (!STREQ(socket->identifier, "Roughness")) {
        continue;
      }

      if (socket->link != nullptr) {
        nodeRemLink(ntree, socket->link);
      }
      bNodeSocketValueFloat *socket_value = (bNodeSocketValueFloat *)socket->default_value;
      socket_value->value = 0.0f;

      break;
    }
  }
}

static void version_replace_texcoord_normal_socket(bNodeTree *ntree)
{
  /* The normal of a spot light was set to the incoming light direction, replace with the
   * `Incoming` socket from the Geometry shader node. */
  bNode *geometry_node = nullptr;
  bNode *transform_node = nullptr;
  bNodeSocket *incoming_socket = nullptr;
  bNodeSocket *vec_in_socket = nullptr;
  bNodeSocket *vec_out_socket = nullptr;

  LISTBASE_FOREACH_MUTABLE (bNodeLink *, link, &ntree->links) {
    if (link->fromnode->type == SH_NODE_TEX_COORD && STREQ(link->fromsock->identifier, "Normal")) {
      if (geometry_node == nullptr) {
        geometry_node = nodeAddStaticNode(nullptr, ntree, SH_NODE_NEW_GEOMETRY);
        incoming_socket = nodeFindSocket(geometry_node, SOCK_OUT, "Incoming");

        transform_node = nodeAddStaticNode(nullptr, ntree, SH_NODE_VECT_TRANSFORM);
        vec_in_socket = nodeFindSocket(transform_node, SOCK_IN, "Vector");
        vec_out_socket = nodeFindSocket(transform_node, SOCK_OUT, "Vector");

        NodeShaderVectTransform *nodeprop = (NodeShaderVectTransform *)transform_node->storage;
        nodeprop->type = SHD_VECT_TRANSFORM_TYPE_NORMAL;

        nodeAddLink(ntree, geometry_node, incoming_socket, transform_node, vec_in_socket);
      }
      nodeAddLink(ntree, transform_node, vec_out_socket, link->tonode, link->tosock);
      nodeRemLink(ntree, link);
    }
  }
}

static void version_principled_transmission_roughness(bNodeTree *ntree)
{
  LISTBASE_FOREACH (bNode *, node, &ntree->nodes) {
    if (node->type != SH_NODE_BSDF_PRINCIPLED) {
      continue;
    }
    bNodeSocket *sock = nodeFindSocket(node, SOCK_IN, "Transmission Roughness");
    if (sock != nullptr) {
      nodeRemoveSocket(ntree, node, sock);
    }
  }
}

/* Convert legacy Velvet BSDF nodes into the new Sheen BSDF node. */
static void version_replace_velvet_sheen_node(bNodeTree *ntree)
{
  LISTBASE_FOREACH (bNode *, node, &ntree->nodes) {
    if (node->type == SH_NODE_BSDF_SHEEN) {
      STRNCPY(node->idname, "ShaderNodeBsdfSheen");

      bNodeSocket *sigmaInput = nodeFindSocket(node, SOCK_IN, "Sigma");
      if (sigmaInput != nullptr) {
        node->custom1 = SHD_SHEEN_ASHIKHMIN;
        STRNCPY(sigmaInput->identifier, "Roughness");
        STRNCPY(sigmaInput->name, "Roughness");
      }
    }
  }
}

/* Convert sheen inputs on the Principled BSDF. */
static void version_principled_bsdf_sheen(bNodeTree *ntree)
{
  auto check_node = [](const bNode *node) {
    return (node->type == SH_NODE_BSDF_PRINCIPLED) &&
           (nodeFindSocket(node, SOCK_IN, "Sheen Roughness") == nullptr);
  };
  auto update_input = [ntree](bNode *node, bNodeSocket *input) {
    /* Change socket type to Color. */
    nodeModifySocketTypeStatic(ntree, node, input, SOCK_RGBA, 0);

    /* Account for the change in intensity between the old and new model.
     * If the Sheen input is set to a fixed value, adjust it and set the tint to white.
     * Otherwise, if it's connected, keep it as-is but set the tint to 0.2 instead. */
    bNodeSocket *sheen = nodeFindSocket(node, SOCK_IN, "Sheen");
    if (sheen != nullptr && sheen->link == nullptr) {
      *version_cycles_node_socket_float_value(sheen) *= 0.2f;

      static float default_value[] = {1.0f, 1.0f, 1.0f, 1.0f};
      copy_v4_v4(version_cycles_node_socket_rgba_value(input), default_value);
    }
    else {
      static float default_value[] = {0.2f, 0.2f, 0.2f, 1.0f};
      copy_v4_v4(version_cycles_node_socket_rgba_value(input), default_value);
    }
  };
  auto update_input_link = [](bNode *, bNodeSocket *, bNode *, bNodeSocket *) {
    /* Don't replace the link here, tint works differently enough now to make conversion
     * impractical. */
  };

  version_update_node_input(ntree, check_node, "Sheen Tint", update_input, update_input_link);

  LISTBASE_FOREACH (bNode *, node, &ntree->nodes) {
    if (check_node(node)) {
      bNodeSocket *input = nodeAddStaticSocket(
          ntree, node, SOCK_IN, SOCK_FLOAT, PROP_FACTOR, "Sheen Roughness", "Sheen Roughness");
      *version_cycles_node_socket_float_value(input) = 0.5f;
    }
  }
}

static void versioning_update_noise_texture_node(bNodeTree *ntree)
{
  LISTBASE_FOREACH (bNode *, node, &ntree->nodes) {
    if (node->type != SH_NODE_TEX_NOISE) {
      continue;
    }

    (static_cast<NodeTexNoise *>(node->storage))->type = SHD_NOISE_FBM;

    bNodeSocket *roughness_socket = nodeFindSocket(node, SOCK_IN, "Roughness");
    if (roughness_socket == nullptr) {
      /* Noise Texture node was created before the Roughness input was added. */
      continue;
    }

    float *roughness = version_cycles_node_socket_float_value(roughness_socket);

    bNodeLink *roughness_link = nullptr;
    bNode *roughness_from_node = nullptr;
    bNodeSocket *roughness_from_socket = nullptr;

    LISTBASE_FOREACH (bNodeLink *, link, &ntree->links) {
      /* Find links, nodes and sockets. */
      if (link->tosock == roughness_socket) {
        roughness_link = link;
        roughness_from_node = link->fromnode;
        roughness_from_socket = link->fromsock;
      }
    }

    if (roughness_link != nullptr) {
      /* Add Clamp node before Roughness input. */

      bNode *clamp_node = nodeAddStaticNode(nullptr, ntree, SH_NODE_CLAMP);
      clamp_node->parent = node->parent;
      clamp_node->custom1 = NODE_CLAMP_MINMAX;
      clamp_node->locx = node->locx;
      clamp_node->locy = node->locy - 300.0f;
      clamp_node->flag |= NODE_HIDDEN;
      bNodeSocket *clamp_socket_value = nodeFindSocket(clamp_node, SOCK_IN, "Value");
      bNodeSocket *clamp_socket_min = nodeFindSocket(clamp_node, SOCK_IN, "Min");
      bNodeSocket *clamp_socket_max = nodeFindSocket(clamp_node, SOCK_IN, "Max");
      bNodeSocket *clamp_socket_out = nodeFindSocket(clamp_node, SOCK_OUT, "Result");

      *version_cycles_node_socket_float_value(clamp_socket_min) = 0.0f;
      *version_cycles_node_socket_float_value(clamp_socket_max) = 1.0f;

      nodeRemLink(ntree, roughness_link);
      nodeAddLink(
          ntree, roughness_from_node, roughness_from_socket, clamp_node, clamp_socket_value);
      nodeAddLink(ntree, clamp_node, clamp_socket_out, node, roughness_socket);
    }
    else {
      *roughness = std::clamp(*roughness, 0.0f, 1.0f);
    }
  }

  version_socket_update_is_used(ntree);
}

static void versioning_replace_musgrave_texture_node(bNodeTree *ntree)
{
  version_node_input_socket_name(ntree, SH_NODE_TEX_MUSGRAVE_DEPRECATED, "Dimension", "Roughness");
  LISTBASE_FOREACH (bNode *, node, &ntree->nodes) {
    if (node->type != SH_NODE_TEX_MUSGRAVE_DEPRECATED) {
      continue;
    }

    STRNCPY(node->idname, "ShaderNodeTexNoise");
    node->type = SH_NODE_TEX_NOISE;
    NodeTexNoise *data = MEM_cnew<NodeTexNoise>(__func__);
    data->base = (static_cast<NodeTexMusgrave *>(node->storage))->base;
    data->dimensions = (static_cast<NodeTexMusgrave *>(node->storage))->dimensions;
    data->normalize = false;
    data->type = (static_cast<NodeTexMusgrave *>(node->storage))->musgrave_type;
    MEM_freeN(node->storage);
    node->storage = data;

    bNodeLink *detail_link = nullptr;
    bNode *detail_from_node = nullptr;
    bNodeSocket *detail_from_socket = nullptr;

    bNodeLink *roughness_link = nullptr;
    bNode *roughness_from_node = nullptr;
    bNodeSocket *roughness_from_socket = nullptr;

    bNodeLink *lacunarity_link = nullptr;
    bNode *lacunarity_from_node = nullptr;
    bNodeSocket *lacunarity_from_socket = nullptr;

    LISTBASE_FOREACH (bNodeLink *, link, &ntree->links) {
      /* Find links, nodes and sockets. */
      if (link->tonode == node) {
        if (STREQ(link->tosock->identifier, "Detail")) {
          detail_link = link;
          detail_from_node = link->fromnode;
          detail_from_socket = link->fromsock;
        }
        if (STREQ(link->tosock->identifier, "Roughness")) {
          roughness_link = link;
          roughness_from_node = link->fromnode;
          roughness_from_socket = link->fromsock;
        }
        if (STREQ(link->tosock->identifier, "Lacunarity")) {
          lacunarity_link = link;
          lacunarity_from_node = link->fromnode;
          lacunarity_from_socket = link->fromsock;
        }
      }
    }

    uint8_t noise_type = (static_cast<NodeTexNoise *>(node->storage))->type;
    float locy_offset = 0.0f;

    bNodeSocket *fac_socket = nodeFindSocket(node, SOCK_OUT, "Fac");
    /* Clear label because Musgrave output socket label is set to "Height" instead of "Fac". */
    fac_socket->label[0] = '\0';

    bNodeSocket *detail_socket = nodeFindSocket(node, SOCK_IN, "Detail");
    float *detail = version_cycles_node_socket_float_value(detail_socket);

    if (detail_link != nullptr) {
      locy_offset -= 80.0f;

      /* Add Minimum Math node and Subtract Math node before Detail input. */

      bNode *min_node = nodeAddStaticNode(nullptr, ntree, SH_NODE_MATH);
      min_node->parent = node->parent;
      min_node->custom1 = NODE_MATH_MINIMUM;
      min_node->locx = node->locx;
      min_node->locy = node->locy - 320.0f;
      min_node->flag |= NODE_HIDDEN;
      bNodeSocket *min_socket_A = static_cast<bNodeSocket *>(BLI_findlink(&min_node->inputs, 0));
      bNodeSocket *min_socket_B = static_cast<bNodeSocket *>(BLI_findlink(&min_node->inputs, 1));
      bNodeSocket *min_socket_out = nodeFindSocket(min_node, SOCK_OUT, "Value");

      bNode *sub1_node = nodeAddStaticNode(nullptr, ntree, SH_NODE_MATH);
      sub1_node->parent = node->parent;
      sub1_node->custom1 = NODE_MATH_SUBTRACT;
      sub1_node->locx = node->locx;
      sub1_node->locy = node->locy - 360.0f;
      sub1_node->flag |= NODE_HIDDEN;
      bNodeSocket *sub1_socket_A = static_cast<bNodeSocket *>(BLI_findlink(&sub1_node->inputs, 0));
      bNodeSocket *sub1_socket_B = static_cast<bNodeSocket *>(BLI_findlink(&sub1_node->inputs, 1));
      bNodeSocket *sub1_socket_out = nodeFindSocket(sub1_node, SOCK_OUT, "Value");

      *version_cycles_node_socket_float_value(min_socket_B) = 14.0f;
      *version_cycles_node_socket_float_value(sub1_socket_B) = 1.0f;

      nodeRemLink(ntree, detail_link);
      nodeAddLink(ntree, detail_from_node, detail_from_socket, sub1_node, sub1_socket_A);
      nodeAddLink(ntree, sub1_node, sub1_socket_out, min_node, min_socket_A);
      nodeAddLink(ntree, min_node, min_socket_out, node, detail_socket);

      if (ELEM(noise_type, SHD_NOISE_RIDGED_MULTIFRACTAL, SHD_NOISE_HETERO_TERRAIN)) {
        locy_offset -= 40.0f;

        /* Add Greater Than Math node before Subtract Math node. */

        bNode *greater_node = nodeAddStaticNode(nullptr, ntree, SH_NODE_MATH);
        greater_node->parent = node->parent;
        greater_node->custom1 = NODE_MATH_GREATER_THAN;
        greater_node->locx = node->locx;
        greater_node->locy = node->locy - 400.0f;
        greater_node->flag |= NODE_HIDDEN;
        bNodeSocket *greater_socket_A = static_cast<bNodeSocket *>(
            BLI_findlink(&greater_node->inputs, 0));
        bNodeSocket *greater_socket_B = static_cast<bNodeSocket *>(
            BLI_findlink(&greater_node->inputs, 1));
        bNodeSocket *greater_socket_out = nodeFindSocket(greater_node, SOCK_OUT, "Value");

        *version_cycles_node_socket_float_value(greater_socket_B) = 1.0f;

        nodeAddLink(ntree, detail_from_node, detail_from_socket, greater_node, greater_socket_A);
        nodeAddLink(ntree, greater_node, greater_socket_out, sub1_node, sub1_socket_B);
      }
      else {
        /* Add Clamp node and Multiply Math node behind Fac output. */

        bNode *clamp_node = nodeAddStaticNode(nullptr, ntree, SH_NODE_CLAMP);
        clamp_node->parent = node->parent;
        clamp_node->custom1 = NODE_CLAMP_MINMAX;
        clamp_node->locx = node->locx;
        clamp_node->locy = node->locy + 40.0f;
        clamp_node->flag |= NODE_HIDDEN;
        bNodeSocket *clamp_socket_value = nodeFindSocket(clamp_node, SOCK_IN, "Value");
        bNodeSocket *clamp_socket_min = nodeFindSocket(clamp_node, SOCK_IN, "Min");
        bNodeSocket *clamp_socket_max = nodeFindSocket(clamp_node, SOCK_IN, "Max");
        bNodeSocket *clamp_socket_out = nodeFindSocket(clamp_node, SOCK_OUT, "Result");

        bNode *mul_node = nodeAddStaticNode(nullptr, ntree, SH_NODE_MATH);
        mul_node->parent = node->parent;
        mul_node->custom1 = NODE_MATH_MULTIPLY;
        mul_node->locx = node->locx;
        mul_node->locy = node->locy + 80.0f;
        mul_node->flag |= NODE_HIDDEN;
        bNodeSocket *mul_socket_A = static_cast<bNodeSocket *>(BLI_findlink(&mul_node->inputs, 0));
        bNodeSocket *mul_socket_B = static_cast<bNodeSocket *>(BLI_findlink(&mul_node->inputs, 1));
        bNodeSocket *mul_socket_out = nodeFindSocket(mul_node, SOCK_OUT, "Value");

        *version_cycles_node_socket_float_value(clamp_socket_min) = 0.0f;
        *version_cycles_node_socket_float_value(clamp_socket_max) = 1.0f;

        if (noise_type == SHD_NOISE_MULTIFRACTAL) {
          /* Add Subtract Math node and Add Math node after Multiply Math node. */

          bNode *sub2_node = nodeAddStaticNode(nullptr, ntree, SH_NODE_MATH);
          sub2_node->parent = node->parent;
          sub2_node->custom1 = NODE_MATH_SUBTRACT;
          sub2_node->custom2 = SHD_MATH_CLAMP;
          sub2_node->locx = node->locx;
          sub2_node->locy = node->locy + 120.0f;
          sub2_node->flag |= NODE_HIDDEN;
          bNodeSocket *sub2_socket_A = static_cast<bNodeSocket *>(
              BLI_findlink(&sub2_node->inputs, 0));
          bNodeSocket *sub2_socket_B = static_cast<bNodeSocket *>(
              BLI_findlink(&sub2_node->inputs, 1));
          bNodeSocket *sub2_socket_out = nodeFindSocket(sub2_node, SOCK_OUT, "Value");

          bNode *add_node = nodeAddStaticNode(nullptr, ntree, SH_NODE_MATH);
          add_node->parent = node->parent;
          add_node->custom1 = NODE_MATH_ADD;
          add_node->locx = node->locx;
          add_node->locy = node->locy + 160.0f;
          add_node->flag |= NODE_HIDDEN;
          bNodeSocket *add_socket_A = static_cast<bNodeSocket *>(
              BLI_findlink(&add_node->inputs, 0));
          bNodeSocket *add_socket_B = static_cast<bNodeSocket *>(
              BLI_findlink(&add_node->inputs, 1));
          bNodeSocket *add_socket_out = nodeFindSocket(add_node, SOCK_OUT, "Value");

          *version_cycles_node_socket_float_value(sub2_socket_A) = 1.0f;

          LISTBASE_FOREACH_BACKWARD_MUTABLE (bNodeLink *, link, &ntree->links) {
            if (link->fromsock == fac_socket) {
              nodeAddLink(ntree, add_node, add_socket_out, link->tonode, link->tosock);
              nodeRemLink(ntree, link);
            }
          }

          nodeAddLink(ntree, mul_node, mul_socket_out, add_node, add_socket_A);
          nodeAddLink(ntree, detail_from_node, detail_from_socket, sub2_node, sub2_socket_B);
          nodeAddLink(ntree, sub2_node, sub2_socket_out, add_node, add_socket_B);
        }
        else {
          LISTBASE_FOREACH_BACKWARD_MUTABLE (bNodeLink *, link, &ntree->links) {
            if (link->fromsock == fac_socket) {
              nodeAddLink(ntree, mul_node, mul_socket_out, link->tonode, link->tosock);
              nodeRemLink(ntree, link);
            }
          }
        }

        nodeAddLink(ntree, node, fac_socket, mul_node, mul_socket_A);
        nodeAddLink(ntree, detail_from_node, detail_from_socket, clamp_node, clamp_socket_value);
        nodeAddLink(ntree, clamp_node, clamp_socket_out, mul_node, mul_socket_B);
      }
    }
    else {
      if (*detail < 1.0f) {
        if (!ELEM(noise_type, SHD_NOISE_RIDGED_MULTIFRACTAL, SHD_NOISE_HETERO_TERRAIN)) {
          /* Add Multiply Math node behind Fac output. */

          bNode *mul_node = nodeAddStaticNode(nullptr, ntree, SH_NODE_MATH);
          mul_node->parent = node->parent;
          mul_node->custom1 = NODE_MATH_MULTIPLY;
          mul_node->locx = node->locx;
          mul_node->locy = node->locy + 40.0f;
          mul_node->flag |= NODE_HIDDEN;
          bNodeSocket *mul_socket_A = static_cast<bNodeSocket *>(
              BLI_findlink(&mul_node->inputs, 0));
          bNodeSocket *mul_socket_B = static_cast<bNodeSocket *>(
              BLI_findlink(&mul_node->inputs, 1));
          bNodeSocket *mul_socket_out = nodeFindSocket(mul_node, SOCK_OUT, "Value");

          *version_cycles_node_socket_float_value(mul_socket_B) = *detail;

          if (noise_type == SHD_NOISE_MULTIFRACTAL) {
            /* Add an Add Math node after Multiply Math node. */

            bNode *add_node = nodeAddStaticNode(nullptr, ntree, SH_NODE_MATH);
            add_node->parent = node->parent;
            add_node->custom1 = NODE_MATH_ADD;
            add_node->locx = node->locx;
            add_node->locy = node->locy + 80.0f;
            add_node->flag |= NODE_HIDDEN;
            bNodeSocket *add_socket_A = static_cast<bNodeSocket *>(
                BLI_findlink(&add_node->inputs, 0));
            bNodeSocket *add_socket_B = static_cast<bNodeSocket *>(
                BLI_findlink(&add_node->inputs, 1));
            bNodeSocket *add_socket_out = nodeFindSocket(add_node, SOCK_OUT, "Value");

            *version_cycles_node_socket_float_value(add_socket_B) = 1.0f - *detail;

            LISTBASE_FOREACH_BACKWARD_MUTABLE (bNodeLink *, link, &ntree->links) {
              if (link->fromsock == fac_socket) {
                nodeAddLink(ntree, add_node, add_socket_out, link->tonode, link->tosock);
                nodeRemLink(ntree, link);
              }
            }

            nodeAddLink(ntree, mul_node, mul_socket_out, add_node, add_socket_A);
          }
          else {
            LISTBASE_FOREACH_BACKWARD_MUTABLE (bNodeLink *, link, &ntree->links) {
              if (link->fromsock == fac_socket) {
                nodeAddLink(ntree, mul_node, mul_socket_out, link->tonode, link->tosock);
                nodeRemLink(ntree, link);
              }
            }
          }

          nodeAddLink(ntree, node, fac_socket, mul_node, mul_socket_A);

          *detail = 0.0f;
        }
      }
      else {
        *detail = std::fminf(*detail - 1.0f, 14.0f);
      }
    }

    bNodeSocket *roughness_socket = nodeFindSocket(node, SOCK_IN, "Roughness");
    float *roughness = version_cycles_node_socket_float_value(roughness_socket);
    bNodeSocket *lacunarity_socket = nodeFindSocket(node, SOCK_IN, "Lacunarity");
    float *lacunarity = version_cycles_node_socket_float_value(lacunarity_socket);

    *roughness = std::fmaxf(*roughness, 1e-5f);
    *lacunarity = std::fmaxf(*lacunarity, 1e-5f);

    if (roughness_link != nullptr) {
      /* Add Maximum Math node after output of roughness_from_node. Add Multiply Math node and
       * Power Math node before Roughness input. */

      bNode *max1_node = nodeAddStaticNode(nullptr, ntree, SH_NODE_MATH);
      max1_node->parent = node->parent;
      max1_node->custom1 = NODE_MATH_MAXIMUM;
      max1_node->locx = node->locx;
      max1_node->locy = node->locy - 400.0f + locy_offset;
      max1_node->flag |= NODE_HIDDEN;
      bNodeSocket *max1_socket_A = static_cast<bNodeSocket *>(BLI_findlink(&max1_node->inputs, 0));
      bNodeSocket *max1_socket_B = static_cast<bNodeSocket *>(BLI_findlink(&max1_node->inputs, 1));
      bNodeSocket *max1_socket_out = nodeFindSocket(max1_node, SOCK_OUT, "Value");

      bNode *mul_node = nodeAddStaticNode(nullptr, ntree, SH_NODE_MATH);
      mul_node->parent = node->parent;
      mul_node->custom1 = NODE_MATH_MULTIPLY;
      mul_node->locx = node->locx;
      mul_node->locy = node->locy - 360.0f + locy_offset;
      mul_node->flag |= NODE_HIDDEN;
      bNodeSocket *mul_socket_A = static_cast<bNodeSocket *>(BLI_findlink(&mul_node->inputs, 0));
      bNodeSocket *mul_socket_B = static_cast<bNodeSocket *>(BLI_findlink(&mul_node->inputs, 1));
      bNodeSocket *mul_socket_out = nodeFindSocket(mul_node, SOCK_OUT, "Value");

      bNode *pow_node = nodeAddStaticNode(nullptr, ntree, SH_NODE_MATH);
      pow_node->parent = node->parent;
      pow_node->custom1 = NODE_MATH_POWER;
      pow_node->locx = node->locx;
      pow_node->locy = node->locy - 320.0f + locy_offset;
      pow_node->flag |= NODE_HIDDEN;
      bNodeSocket *pow_socket_A = static_cast<bNodeSocket *>(BLI_findlink(&pow_node->inputs, 0));
      bNodeSocket *pow_socket_B = static_cast<bNodeSocket *>(BLI_findlink(&pow_node->inputs, 1));
      bNodeSocket *pow_socket_out = nodeFindSocket(pow_node, SOCK_OUT, "Value");

      *version_cycles_node_socket_float_value(max1_socket_B) = -1e-5f;
      *version_cycles_node_socket_float_value(mul_socket_B) = -1.0f;
      *version_cycles_node_socket_float_value(pow_socket_A) = *lacunarity;

      nodeRemLink(ntree, roughness_link);
      nodeAddLink(ntree, roughness_from_node, roughness_from_socket, max1_node, max1_socket_A);
      nodeAddLink(ntree, max1_node, max1_socket_out, mul_node, mul_socket_A);
      nodeAddLink(ntree, mul_node, mul_socket_out, pow_node, pow_socket_B);
      nodeAddLink(ntree, pow_node, pow_socket_out, node, roughness_socket);

      if (lacunarity_link != nullptr) {
        /* Add Maximum Math node after output of lacunarity_from_node. */

        bNode *max2_node = nodeAddStaticNode(nullptr, ntree, SH_NODE_MATH);
        max2_node->parent = node->parent;
        max2_node->custom1 = NODE_MATH_MAXIMUM;
        max2_node->locx = node->locx;
        max2_node->locy = node->locy - 440.0f + locy_offset;
        max2_node->flag |= NODE_HIDDEN;
        bNodeSocket *max2_socket_A = static_cast<bNodeSocket *>(
            BLI_findlink(&max2_node->inputs, 0));
        bNodeSocket *max2_socket_B = static_cast<bNodeSocket *>(
            BLI_findlink(&max2_node->inputs, 1));
        bNodeSocket *max2_socket_out = nodeFindSocket(max2_node, SOCK_OUT, "Value");

        *version_cycles_node_socket_float_value(max2_socket_B) = -1e-5f;

        nodeRemLink(ntree, lacunarity_link);
        nodeAddLink(ntree, lacunarity_from_node, lacunarity_from_socket, max2_node, max2_socket_A);
        nodeAddLink(ntree, max2_node, max2_socket_out, pow_node, pow_socket_A);
        nodeAddLink(ntree, max2_node, max2_socket_out, node, lacunarity_socket);
      }
    }
    else if ((lacunarity_link != nullptr) && (roughness_link == nullptr)) {
      /* Add Maximum Math node after output of lacunarity_from_node. Add Power Math node before
       * Roughness input. */

      bNode *max2_node = nodeAddStaticNode(nullptr, ntree, SH_NODE_MATH);
      max2_node->parent = node->parent;
      max2_node->custom1 = NODE_MATH_MAXIMUM;
      max2_node->locx = node->locx;
      max2_node->locy = node->locy - 360.0f + locy_offset;
      max2_node->flag |= NODE_HIDDEN;
      bNodeSocket *max2_socket_A = static_cast<bNodeSocket *>(BLI_findlink(&max2_node->inputs, 0));
      bNodeSocket *max2_socket_B = static_cast<bNodeSocket *>(BLI_findlink(&max2_node->inputs, 1));
      bNodeSocket *max2_socket_out = nodeFindSocket(max2_node, SOCK_OUT, "Value");

      bNode *pow_node = nodeAddStaticNode(nullptr, ntree, SH_NODE_MATH);
      pow_node->parent = node->parent;
      pow_node->custom1 = NODE_MATH_POWER;
      pow_node->locx = node->locx;
      pow_node->locy = node->locy - 320.0f + locy_offset;
      pow_node->flag |= NODE_HIDDEN;
      bNodeSocket *pow_socket_A = static_cast<bNodeSocket *>(BLI_findlink(&pow_node->inputs, 0));
      bNodeSocket *pow_socket_B = static_cast<bNodeSocket *>(BLI_findlink(&pow_node->inputs, 1));
      bNodeSocket *pow_socket_out = nodeFindSocket(pow_node, SOCK_OUT, "Value");

      *version_cycles_node_socket_float_value(max2_socket_B) = -1e-5f;
      *version_cycles_node_socket_float_value(pow_socket_A) = *lacunarity;
      *version_cycles_node_socket_float_value(pow_socket_B) = -(*roughness);

      nodeRemLink(ntree, lacunarity_link);
      nodeAddLink(ntree, lacunarity_from_node, lacunarity_from_socket, max2_node, max2_socket_A);
      nodeAddLink(ntree, max2_node, max2_socket_out, pow_node, pow_socket_A);
      nodeAddLink(ntree, max2_node, max2_socket_out, node, lacunarity_socket);
      nodeAddLink(ntree, pow_node, pow_socket_out, node, roughness_socket);
    }
    else {
      *roughness = std::pow(*lacunarity, -(*roughness));
    }
  }

  version_socket_update_is_used(ntree);
}

/* Convert subsurface inputs on the Principled BSDF. */
static void version_principled_bsdf_subsurface(bNodeTree *ntree)
{
  /* - Create Subsurface Scale input
   * - If a node's Subsurface input was connected or nonzero:
   *   - Make the Base Color a mix of old Base Color and Subsurface Color,
   *     using Subsurface as the mix factor
   *   - Move Subsurface link and default value to the new Subsurface Scale input
   *   - Set the Subsurface input to 1.0
   * - Remove Subsurface Color input
   */
  LISTBASE_FOREACH (bNode *, node, &ntree->nodes) {
    if (node->type != SH_NODE_BSDF_PRINCIPLED) {
      continue;
    }
    if (nodeFindSocket(node, SOCK_IN, "Subsurface Scale")) {
      /* Node is already updated. */
      continue;
    }

    /* Add Scale input */
    bNodeSocket *scale_in = nodeAddStaticSocket(
        ntree, node, SOCK_IN, SOCK_FLOAT, PROP_DISTANCE, "Subsurface Scale", "Subsurface Scale");

    bNodeSocket *subsurf = nodeFindSocket(node, SOCK_IN, "Subsurface");
    float *subsurf_val = version_cycles_node_socket_float_value(subsurf);

    if (!subsurf->link && *subsurf_val == 0.0f) {
      *version_cycles_node_socket_float_value(scale_in) = 0.05f;
    }
    else {
      *version_cycles_node_socket_float_value(scale_in) = *subsurf_val;
    }

    if (subsurf->link == nullptr && *subsurf_val == 0.0f) {
      /* Node doesn't use Subsurf, we're done here. */
      continue;
    }

    /* Fix up Subsurface Color input */
    bNodeSocket *base_col = nodeFindSocket(node, SOCK_IN, "Base Color");
    bNodeSocket *subsurf_col = nodeFindSocket(node, SOCK_IN, "Subsurface Color");
    float *base_col_val = version_cycles_node_socket_rgba_value(base_col);
    float *subsurf_col_val = version_cycles_node_socket_rgba_value(subsurf_col);
    /* If any of the three inputs is dynamic, we need a Mix node. */
    if (subsurf->link || subsurf_col->link || base_col->link) {
      bNode *mix = nodeAddStaticNode(nullptr, ntree, SH_NODE_MIX);
      static_cast<NodeShaderMix *>(mix->storage)->data_type = SOCK_RGBA;
      mix->locx = node->locx - 170;
      mix->locy = node->locy - 120;

      bNodeSocket *a_in = nodeFindSocket(mix, SOCK_IN, "A_Color");
      bNodeSocket *b_in = nodeFindSocket(mix, SOCK_IN, "B_Color");
      bNodeSocket *fac_in = nodeFindSocket(mix, SOCK_IN, "Factor_Float");
      bNodeSocket *result_out = nodeFindSocket(mix, SOCK_OUT, "Result_Color");

      copy_v4_v4(version_cycles_node_socket_rgba_value(a_in), base_col_val);
      copy_v4_v4(version_cycles_node_socket_rgba_value(b_in), subsurf_col_val);
      *version_cycles_node_socket_float_value(fac_in) = *subsurf_val;

      if (base_col->link) {
        nodeAddLink(ntree, base_col->link->fromnode, base_col->link->fromsock, mix, a_in);
        nodeRemLink(ntree, base_col->link);
      }
      if (subsurf_col->link) {
        nodeAddLink(ntree, subsurf_col->link->fromnode, subsurf_col->link->fromsock, mix, b_in);
        nodeRemLink(ntree, subsurf_col->link);
      }
      if (subsurf->link) {
        nodeAddLink(ntree, subsurf->link->fromnode, subsurf->link->fromsock, mix, fac_in);
        nodeAddLink(ntree, subsurf->link->fromnode, subsurf->link->fromsock, node, scale_in);
        nodeRemLink(ntree, subsurf->link);
      }
      nodeAddLink(ntree, mix, result_out, node, base_col);
    }
    /* Mix the fixed values. */
    interp_v4_v4v4(base_col_val, base_col_val, subsurf_col_val, *subsurf_val);

    /* Set node to 100% subsurface, 0% diffuse. */
    *subsurf_val = 1.0f;

    /* Delete Subsurface Color input */
    nodeRemoveSocket(ntree, node, subsurf_col);
  }
}

/* Convert emission inputs on the Principled BSDF. */
static void version_principled_bsdf_emission(bNodeTree *ntree)
{
  /* Blender 3.x and before would default to Emission = 0.0, Emission Strength = 1.0.
   * Now we default the other way around (1.0 and 0.0), but because the Strength input was added
   * a bit later, a file that only has the Emission socket would now end up as (1.0, 0.0) instead
   * of (1.0, 1.0).
   * Therefore, set strength to 1.0 for those files.
   */
  LISTBASE_FOREACH (bNode *, node, &ntree->nodes) {
    if (node->type != SH_NODE_BSDF_PRINCIPLED) {
      continue;
    }
    if (!nodeFindSocket(node, SOCK_IN, "Emission")) {
      /* Old enough to have neither, new defaults are fine. */
      continue;
    }
    if (nodeFindSocket(node, SOCK_IN, "Emission Strength")) {
      /* New enough to have both, no need to do anything. */
      continue;
    }
    bNodeSocket *sock = nodeAddStaticSocket(
        ntree, node, SOCK_IN, SOCK_FLOAT, PROP_NONE, "Emission Strength", "Emission Strength");
    *version_cycles_node_socket_float_value(sock) = 1.0f;
  }
}

/* Rename various Principled BSDF sockets. */
static void version_principled_bsdf_rename_sockets(bNodeTree *ntree)
{
  version_node_input_socket_name(ntree, SH_NODE_BSDF_PRINCIPLED, "Emission", "Emission Color");
  version_node_input_socket_name(ntree, SH_NODE_BSDF_PRINCIPLED, "Specular", "Specular IOR Level");
  version_node_input_socket_name(
      ntree, SH_NODE_BSDF_PRINCIPLED, "Subsurface", "Subsurface Weight");
  version_node_input_socket_name(
      ntree, SH_NODE_BSDF_PRINCIPLED, "Transmission", "Transmission Weight");
  version_node_input_socket_name(ntree, SH_NODE_BSDF_PRINCIPLED, "Coat", "Coat Weight");
  version_node_input_socket_name(ntree, SH_NODE_BSDF_PRINCIPLED, "Sheen", "Sheen Weight");
}

/* Replace old Principled Hair BSDF as a variant in the new Principled Hair BSDF. */
static void version_replace_principled_hair_model(bNodeTree *ntree)
{
  LISTBASE_FOREACH (bNode *, node, &ntree->nodes) {
    if (node->type != SH_NODE_BSDF_HAIR_PRINCIPLED) {
      continue;
    }
    NodeShaderHairPrincipled *data = MEM_cnew<NodeShaderHairPrincipled>(__func__);
    data->model = SHD_PRINCIPLED_HAIR_CHIANG;
    data->parametrization = node->custom1;

    node->storage = data;
  }
}

static void change_input_socket_to_rotation_type(bNodeTree &ntree,
                                                 bNode &node,
                                                 bNodeSocket &socket)
{
  if (socket.type == SOCK_ROTATION) {
    return;
  }
  socket.type = SOCK_ROTATION;
  STRNCPY(socket.idname, "NodeSocketRotation");
  auto *old_value = static_cast<bNodeSocketValueVector *>(socket.default_value);
  auto *new_value = MEM_new<bNodeSocketValueRotation>(__func__);
  copy_v3_v3(new_value->value_euler, old_value->value);
  socket.default_value = new_value;
  MEM_freeN(old_value);
  LISTBASE_FOREACH_MUTABLE (bNodeLink *, link, &ntree.links) {
    if (link->tosock != &socket) {
      continue;
    }
    if (ELEM(link->fromsock->type, SOCK_ROTATION, SOCK_VECTOR, SOCK_FLOAT) &&
        link->fromnode->type != NODE_REROUTE)
    {
      /* No need to add the conversion node when implicit conversions will work. */
      continue;
    }
    if (STREQ(link->fromnode->idname, "FunctionNodeEulerToRotation")) {
      /* Make versioning idempotent. */
      continue;
    }
    bNode *convert = nodeAddNode(nullptr, &ntree, "FunctionNodeEulerToRotation");
    convert->parent = node.parent;
    convert->locx = node.locx - 40;
    convert->locy = node.locy;
    link->tonode = convert;
    link->tosock = nodeFindSocket(convert, SOCK_IN, "Euler");

    nodeAddLink(&ntree, convert, nodeFindSocket(convert, SOCK_OUT, "Rotation"), &node, &socket);
  }
}

static void change_output_socket_to_rotation_type(bNodeTree &ntree,
                                                  bNode &node,
                                                  bNodeSocket &socket)
{
  /* Rely on generic node declaration update to change the socket type. */
  LISTBASE_FOREACH_MUTABLE (bNodeLink *, link, &ntree.links) {
    if (link->fromsock != &socket) {
      continue;
    }
    if (ELEM(link->tosock->type, SOCK_ROTATION, SOCK_VECTOR) && link->tonode->type != NODE_REROUTE)
    {
      /* No need to add the conversion node when implicit conversions will work. */
      continue;
    }
    if (STREQ(link->tonode->idname, "FunctionNodeRotationToEuler"))
    { /* Make versioning idempotent. */
      continue;
    }
    bNode *convert = nodeAddNode(nullptr, &ntree, "FunctionNodeRotationToEuler");
    convert->parent = node.parent;
    convert->locx = node.locx + 40;
    convert->locy = node.locy;
    link->fromnode = convert;
    link->fromsock = nodeFindSocket(convert, SOCK_OUT, "Euler");

    nodeAddLink(&ntree, &node, &socket, convert, nodeFindSocket(convert, SOCK_IN, "Rotation"));
  }
}

static void version_geometry_nodes_use_rotation_socket(bNodeTree &ntree)
{
  LISTBASE_FOREACH_MUTABLE (bNode *, node, &ntree.nodes) {
    if (STR_ELEM(node->idname,
                 "GeometryNodeInstanceOnPoints",
                 "GeometryNodeRotateInstances",
                 "GeometryNodeTransform"))
    {
      bNodeSocket *socket = nodeFindSocket(node, SOCK_IN, "Rotation");
      change_input_socket_to_rotation_type(ntree, *node, *socket);
    }
    if (STR_ELEM(node->idname,
                 "GeometryNodeDistributePointsOnFaces",
                 "GeometryNodeObjectInfo",
                 "GeometryNodeInputInstanceRotation"))
    {
      bNodeSocket *socket = nodeFindSocket(node, SOCK_OUT, "Rotation");
      change_output_socket_to_rotation_type(ntree, *node, *socket);
    }
  }
}

/* Find the base socket name for an idname that may include a subtype. */
static blender::StringRef legacy_socket_idname_to_socket_type(blender::StringRef idname)
{
  using string_pair = std::pair<const char *, const char *>;
  static const string_pair subtypes_map[] = {{"NodeSocketFloatUnsigned", "NodeSocketFloat"},
                                             {"NodeSocketFloatPercentage", "NodeSocketFloat"},
                                             {"NodeSocketFloatFactor", "NodeSocketFloat"},
                                             {"NodeSocketFloatAngle", "NodeSocketFloat"},
                                             {"NodeSocketFloatTime", "NodeSocketFloat"},
                                             {"NodeSocketFloatTimeAbsolute", "NodeSocketFloat"},
                                             {"NodeSocketFloatDistance", "NodeSocketFloat"},
                                             {"NodeSocketIntUnsigned", "NodeSocketInt"},
                                             {"NodeSocketIntPercentage", "NodeSocketInt"},
                                             {"NodeSocketIntFactor", "NodeSocketInt"},
                                             {"NodeSocketVectorTranslation", "NodeSocketVector"},
                                             {"NodeSocketVectorDirection", "NodeSocketVector"},
                                             {"NodeSocketVectorVelocity", "NodeSocketVector"},
                                             {"NodeSocketVectorAcceleration", "NodeSocketVector"},
                                             {"NodeSocketVectorEuler", "NodeSocketVector"},
                                             {"NodeSocketVectorXYZ", "NodeSocketVector"}};
  for (const string_pair &pair : subtypes_map) {
    if (pair.first == idname) {
      return pair.second;
    }
  }
  /* Unchanged socket idname. */
  return idname;
}

static bNodeTreeInterfaceItem *legacy_socket_move_to_interface(bNodeSocket &legacy_socket,
                                                               const eNodeSocketInOut in_out)
{
  bNodeTreeInterfaceSocket *new_socket = MEM_cnew<bNodeTreeInterfaceSocket>(__func__);
  new_socket->item.item_type = NODE_INTERFACE_SOCKET;

  /* Move reusable data. */
  new_socket->name = BLI_strdup(legacy_socket.name);
  new_socket->identifier = BLI_strdup(legacy_socket.identifier);
  new_socket->description = BLI_strdup(legacy_socket.description);
  /* If the socket idname includes a subtype (e.g. "NodeSocketFloatFactor") this will convert it to
   * the base type name ("NodeSocketFloat"). */
  new_socket->socket_type = BLI_strdup(
      legacy_socket_idname_to_socket_type(legacy_socket.idname).data());
  new_socket->flag = (in_out == SOCK_IN ? NODE_INTERFACE_SOCKET_INPUT :
                                          NODE_INTERFACE_SOCKET_OUTPUT);
  SET_FLAG_FROM_TEST(
      new_socket->flag, legacy_socket.flag & SOCK_HIDE_VALUE, NODE_INTERFACE_SOCKET_HIDE_VALUE);
  SET_FLAG_FROM_TEST(new_socket->flag,
                     legacy_socket.flag & SOCK_HIDE_IN_MODIFIER,
                     NODE_INTERFACE_SOCKET_HIDE_IN_MODIFIER);
  new_socket->attribute_domain = legacy_socket.attribute_domain;

  /* The following data are stolen from the old data, the ownership of their memory is directly
   * transferred to the new data. */
  new_socket->default_attribute_name = legacy_socket.default_attribute_name;
  legacy_socket.default_attribute_name = nullptr;
  new_socket->socket_data = legacy_socket.default_value;
  legacy_socket.default_value = nullptr;
  new_socket->properties = legacy_socket.prop;
  legacy_socket.prop = nullptr;

  /* Unused data. */
  MEM_delete(legacy_socket.runtime);
  legacy_socket.runtime = nullptr;

  return &new_socket->item;
}

static void versioning_convert_node_tree_socket_lists_to_interface(bNodeTree *ntree)
{
  bNodeTreeInterface &tree_interface = ntree->tree_interface;

  const int num_inputs = BLI_listbase_count(&ntree->inputs_legacy);
  const int num_outputs = BLI_listbase_count(&ntree->outputs_legacy);
  tree_interface.root_panel.items_num = num_inputs + num_outputs;
  tree_interface.root_panel.items_array = static_cast<bNodeTreeInterfaceItem **>(MEM_malloc_arrayN(
      tree_interface.root_panel.items_num, sizeof(bNodeTreeInterfaceItem *), __func__));

  /* Convert outputs first to retain old outputs/inputs ordering. */
  int index;
  LISTBASE_FOREACH_INDEX (bNodeSocket *, socket, &ntree->outputs_legacy, index) {
    tree_interface.root_panel.items_array[index] = legacy_socket_move_to_interface(*socket,
                                                                                   SOCK_OUT);
  }
  LISTBASE_FOREACH_INDEX (bNodeSocket *, socket, &ntree->inputs_legacy, index) {
    tree_interface.root_panel.items_array[num_outputs + index] = legacy_socket_move_to_interface(
        *socket, SOCK_IN);
  }
}

/**
 * Original node tree interface conversion in did not convert socket idnames with subtype suffixes
 * to correct socket base types (see #versioning_convert_node_tree_socket_lists_to_interface).
 */
static void versioning_fix_socket_subtype_idnames(bNodeTree *ntree)
{
  bNodeTreeInterface &tree_interface = ntree->tree_interface;

  tree_interface.foreach_item([](bNodeTreeInterfaceItem &item) -> bool {
    if (item.item_type == NODE_INTERFACE_SOCKET) {
      bNodeTreeInterfaceSocket &socket = reinterpret_cast<bNodeTreeInterfaceSocket &>(item);
      blender::StringRef corrected_socket_type = legacy_socket_idname_to_socket_type(
          socket.socket_type);
      if (socket.socket_type != corrected_socket_type) {
        MEM_freeN(socket.socket_type);
        socket.socket_type = BLI_strdup(corrected_socket_type.data());
      }
    }
    return true;
  });
}

/* Convert coat inputs on the Principled BSDF. */
static void version_principled_bsdf_coat(bNodeTree *ntree)
{
  LISTBASE_FOREACH (bNode *, node, &ntree->nodes) {
    if (node->type != SH_NODE_BSDF_PRINCIPLED) {
      continue;
    }
    if (nodeFindSocket(node, SOCK_IN, "Coat IOR") != nullptr) {
      continue;
    }
    bNodeSocket *coat_ior_input = nodeAddStaticSocket(
        ntree, node, SOCK_IN, SOCK_FLOAT, PROP_NONE, "Coat IOR", "Coat IOR");

    /* Adjust for 4x change in intensity. */
    bNodeSocket *coat_input = nodeFindSocket(node, SOCK_IN, "Clearcoat");
    *version_cycles_node_socket_float_value(coat_input) *= 0.25f;
    /* When the coat input is dynamic, instead of inserting a *0.25 math node, set the Coat IOR
     * to 1.2 instead - this also roughly quarters reflectivity compared to the 1.5 default. */
    *version_cycles_node_socket_float_value(coat_ior_input) = (coat_input->link) ? 1.2f : 1.5f;
  }

  /* Rename sockets. */
  version_node_input_socket_name(ntree, SH_NODE_BSDF_PRINCIPLED, "Clearcoat", "Coat");
  version_node_input_socket_name(
      ntree, SH_NODE_BSDF_PRINCIPLED, "Clearcoat Roughness", "Coat Roughness");
  version_node_input_socket_name(
      ntree, SH_NODE_BSDF_PRINCIPLED, "Clearcoat Normal", "Coat Normal");
}

/* Convert specular tint in Principled BSDF. */
static void version_principled_bsdf_specular_tint(bNodeTree *ntree)
{
  LISTBASE_FOREACH (bNode *, node, &ntree->nodes) {
    if (node->type != SH_NODE_BSDF_PRINCIPLED) {
      continue;
    }
    bNodeSocket *specular_tint_sock = nodeFindSocket(node, SOCK_IN, "Specular Tint");
    if (specular_tint_sock->type == SOCK_RGBA) {
      /* Node is already updated. */
      continue;
    }

    bNodeSocket *base_color_sock = nodeFindSocket(node, SOCK_IN, "Base Color");
    bNodeSocket *metallic_sock = nodeFindSocket(node, SOCK_IN, "Metallic");
    float specular_tint_old = *version_cycles_node_socket_float_value(specular_tint_sock);
    float *base_color = version_cycles_node_socket_rgba_value(base_color_sock);
    float metallic = *version_cycles_node_socket_float_value(metallic_sock);

    /* Change socket type to Color. */
    nodeModifySocketTypeStatic(ntree, node, specular_tint_sock, SOCK_RGBA, 0);
    float *specular_tint = version_cycles_node_socket_rgba_value(specular_tint_sock);

    /* The conversion logic here is that the new Specular Tint should be
     * mix(one, mix(base_color, one, metallic), old_specular_tint).
     * This needs to be handled both for the fixed values, as well as for any potential connected
     * inputs. */

    static float one[] = {1.0f, 1.0f, 1.0f, 1.0f};

    /* Mix the fixed values. */
    float metallic_mix[4];
    interp_v4_v4v4(metallic_mix, base_color, one, metallic);
    interp_v4_v4v4(specular_tint, one, metallic_mix, specular_tint_old);

    if (specular_tint_sock->link == nullptr && specular_tint_old <= 0.0f) {
      /* Specular Tint was fixed at zero, we don't need any conversion node setup. */
      continue;
    }

    /* If the Metallic input is dynamic, or fixed > 0 and base color is dynamic,
     * we need to insert a node to compute the metallic_mix.
     * Otherwise, use whatever is connected to the base color, or the static value
     * if it's unconnected. */
    bNodeSocket *metallic_mix_out = nullptr;
    bNode *metallic_mix_node = nullptr;
    if (metallic_sock->link || (base_color_sock->link && metallic > 0.0f)) {
      /* Metallic Mix needs to be dynamically mixed. */
      bNode *mix = nodeAddStaticNode(nullptr, ntree, SH_NODE_MIX);
      static_cast<NodeShaderMix *>(mix->storage)->data_type = SOCK_RGBA;
      mix->locx = node->locx - 270;
      mix->locy = node->locy - 120;

      bNodeSocket *a_in = nodeFindSocket(mix, SOCK_IN, "A_Color");
      bNodeSocket *b_in = nodeFindSocket(mix, SOCK_IN, "B_Color");
      bNodeSocket *fac_in = nodeFindSocket(mix, SOCK_IN, "Factor_Float");
      metallic_mix_out = nodeFindSocket(mix, SOCK_OUT, "Result_Color");
      metallic_mix_node = mix;

      copy_v4_v4(version_cycles_node_socket_rgba_value(a_in), base_color);
      if (base_color_sock->link) {
        nodeAddLink(
            ntree, base_color_sock->link->fromnode, base_color_sock->link->fromsock, mix, a_in);
      }
      copy_v4_v4(version_cycles_node_socket_rgba_value(b_in), one);
      *version_cycles_node_socket_float_value(fac_in) = metallic;
      if (metallic_sock->link) {
        nodeAddLink(
            ntree, metallic_sock->link->fromnode, metallic_sock->link->fromsock, mix, fac_in);
      }
    }
    else if (base_color_sock->link) {
      /* Metallic Mix is a no-op and equivalent to Base Color. */
      metallic_mix_out = base_color_sock->link->fromsock;
      metallic_mix_node = base_color_sock->link->fromnode;
    }

    /* Similar to above, if the Specular Tint input is dynamic, or fixed > 0 and metallic mix
     * is dynamic, we need to insert a node to compute the new specular tint. */
    if (specular_tint_sock->link || (metallic_mix_out && specular_tint_old > 0.0f)) {
      bNode *mix = nodeAddStaticNode(nullptr, ntree, SH_NODE_MIX);
      static_cast<NodeShaderMix *>(mix->storage)->data_type = SOCK_RGBA;
      mix->locx = node->locx - 170;
      mix->locy = node->locy - 120;

      bNodeSocket *a_in = nodeFindSocket(mix, SOCK_IN, "A_Color");
      bNodeSocket *b_in = nodeFindSocket(mix, SOCK_IN, "B_Color");
      bNodeSocket *fac_in = nodeFindSocket(mix, SOCK_IN, "Factor_Float");
      bNodeSocket *result_out = nodeFindSocket(mix, SOCK_OUT, "Result_Color");

      copy_v4_v4(version_cycles_node_socket_rgba_value(a_in), one);
      copy_v4_v4(version_cycles_node_socket_rgba_value(b_in), metallic_mix);
      if (metallic_mix_out) {
        nodeAddLink(ntree, metallic_mix_node, metallic_mix_out, mix, b_in);
      }
      *version_cycles_node_socket_float_value(fac_in) = specular_tint_old;
      if (specular_tint_sock->link) {
        nodeAddLink(ntree,
                    specular_tint_sock->link->fromnode,
                    specular_tint_sock->link->fromsock,
                    mix,
                    fac_in);
        nodeRemLink(ntree, specular_tint_sock->link);
      }
      nodeAddLink(ntree, mix, result_out, node, specular_tint_sock);
    }
  }
}

static void version_copy_socket(bNodeTreeInterfaceSocket &dst,
                                const bNodeTreeInterfaceSocket &src,
                                char *identifier)
{
  /* Node socket copy function based on bNodeTreeInterface::item_copy to avoid using blenkernel. */
  dst.name = BLI_strdup_null(src.name);
  dst.description = BLI_strdup_null(src.description);
  dst.socket_type = BLI_strdup(src.socket_type);
  dst.default_attribute_name = BLI_strdup_null(src.default_attribute_name);
  dst.identifier = identifier;
  if (src.properties) {
    dst.properties = IDP_CopyProperty_ex(src.properties, 0);
  }
  if (src.socket_data != nullptr) {
    dst.socket_data = MEM_dupallocN(src.socket_data);
    /* No user count increment needed, gets reset after versioning. */
  }
}

static int version_nodes_find_valid_insert_position_for_item(const bNodeTreeInterfacePanel &panel,
                                                             const bNodeTreeInterfaceItem &item,
                                                             const int initial_pos)
{
  const bool sockets_above_panels = !(panel.flag &
                                      NODE_INTERFACE_PANEL_ALLOW_SOCKETS_AFTER_PANELS);
  const blender::Span<const bNodeTreeInterfaceItem *> items = {panel.items_array, panel.items_num};

  int pos = initial_pos;

  if (sockets_above_panels) {
    if (item.item_type == NODE_INTERFACE_PANEL) {
      /* Find the closest valid position from the end, only panels at or after #position. */
      for (int test_pos = items.size() - 1; test_pos >= initial_pos; test_pos--) {
        if (test_pos < 0) {
          /* Initial position is out of range but valid. */
          break;
        }
        if (items[test_pos]->item_type != NODE_INTERFACE_PANEL) {
          /* Found valid position, insert after the last socket item. */
          pos = test_pos + 1;
          break;
        }
      }
    }
    else {
      /* Find the closest valid position from the start, no panels at or after #position. */
      for (int test_pos = 0; test_pos <= initial_pos; test_pos++) {
        if (test_pos >= items.size()) {
          /* Initial position is out of range but valid. */
          break;
        }
        if (items[test_pos]->item_type == NODE_INTERFACE_PANEL) {
          /* Found valid position, inserting moves the first panel. */
          pos = test_pos;
          break;
        }
      }
    }
  }

  return pos;
}

static void version_nodes_insert_item(bNodeTreeInterfacePanel &parent,
                                      bNodeTreeInterfaceSocket &socket,
                                      int position)
{
  /* Apply any constraints on the item positions. */
  position = version_nodes_find_valid_insert_position_for_item(parent, socket.item, position);
  position = std::min(std::max(position, 0), parent.items_num);

  blender::MutableSpan<bNodeTreeInterfaceItem *> old_items = {parent.items_array,
                                                              parent.items_num};
  parent.items_num++;
  parent.items_array = MEM_cnew_array<bNodeTreeInterfaceItem *>(parent.items_num, __func__);
  parent.items().take_front(position).copy_from(old_items.take_front(position));
  parent.items().drop_front(position + 1).copy_from(old_items.drop_front(position));
  parent.items()[position] = &socket.item;

  if (old_items.data()) {
    MEM_freeN(old_items.data());
  }
}

/* Node group interface copy function based on bNodeTreeInterface::insert_item_copy. */
static void version_node_group_split_socket(bNodeTreeInterface &tree_interface,
                                            bNodeTreeInterfaceSocket &socket,
                                            bNodeTreeInterfacePanel *parent,
                                            int position)
{
  if (parent == nullptr) {
    parent = &tree_interface.root_panel;
  }

  bNodeTreeInterfaceSocket *csocket = static_cast<bNodeTreeInterfaceSocket *>(
      MEM_dupallocN(&socket));
  /* Generate a new unique identifier.
   * This might break existing links, but the identifiers were duplicate anyway. */
  char *dst_identifier = BLI_sprintfN("Socket_%d", tree_interface.next_uid++);
  version_copy_socket(*csocket, socket, dst_identifier);

  version_nodes_insert_item(*parent, *csocket, position);

  /* Original socket becomes output. */
  socket.flag &= ~NODE_INTERFACE_SOCKET_INPUT;
  /* Copied socket becomes input. */
  csocket->flag &= ~NODE_INTERFACE_SOCKET_OUTPUT;
}

static void versioning_node_group_sort_sockets_recursive(bNodeTreeInterfacePanel &panel)
{
  /* True if item a should be above item b. */
  auto item_compare = [](const bNodeTreeInterfaceItem *a,
                         const bNodeTreeInterfaceItem *b) -> bool {
    if (a->item_type != b->item_type) {
      /* Keep sockets above panels. */
      return a->item_type == NODE_INTERFACE_SOCKET;
    }
    else {
      /* Keep outputs above inputs. */
      if (a->item_type == NODE_INTERFACE_SOCKET) {
        const bNodeTreeInterfaceSocket *sa = reinterpret_cast<const bNodeTreeInterfaceSocket *>(a);
        const bNodeTreeInterfaceSocket *sb = reinterpret_cast<const bNodeTreeInterfaceSocket *>(b);
        const bool is_output_a = sa->flag & NODE_INTERFACE_SOCKET_OUTPUT;
        const bool is_output_b = sb->flag & NODE_INTERFACE_SOCKET_OUTPUT;
        if (is_output_a != is_output_b) {
          return is_output_a;
        }
      }
    }
    return false;
  };

  /* Sort panel content. */
  std::stable_sort(panel.items().begin(), panel.items().end(), item_compare);

  /* Sort any child panels too. */
  for (bNodeTreeInterfaceItem *item : panel.items()) {
    if (item->item_type == NODE_INTERFACE_PANEL) {
      versioning_node_group_sort_sockets_recursive(
          *reinterpret_cast<bNodeTreeInterfacePanel *>(item));
    }
  }
}

static void enable_geometry_nodes_is_modifier(Main &bmain)
{
  /* Any node group with a first socket geometry output can potentially be a modifier. Previously
   * this wasn't an explicit option, so better to enable too many groups rather than too few. */
  LISTBASE_FOREACH (bNodeTree *, group, &bmain.nodetrees) {
    if (group->type != NTREE_GEOMETRY) {
      continue;
    }
    group->tree_interface.foreach_item([&](const bNodeTreeInterfaceItem &item) {
      if (item.item_type != NODE_INTERFACE_SOCKET) {
        return true;
      }
      const auto &socket = reinterpret_cast<const bNodeTreeInterfaceSocket &>(item);
      if ((socket.flag & NODE_INTERFACE_SOCKET_OUTPUT) == 0) {
        return true;
      }
      if (!STREQ(socket.socket_type, "NodeSocketGeometry")) {
        return true;
      }
      if (!group->geometry_node_asset_traits) {
        group->geometry_node_asset_traits = MEM_new<GeometryNodeAssetTraits>(__func__);
      }
      group->geometry_node_asset_traits->flag |= GEO_NODE_ASSET_MODIFIER;
      return false;
    });
  }
}

static void version_socket_identifier_suffixes_for_dynamic_types(
    ListBase sockets, const char *separator, const std::optional<int> total = std::nullopt)
{
  int index = 0;
  LISTBASE_FOREACH (bNodeSocket *, socket, &sockets) {
    if (socket->is_available()) {
      if (char *pos = strstr(socket->identifier, separator)) {
        /* End the identifier at the separator so that the old suffix is ignored. */
        *pos = '\0';

        if (total.has_value()) {
          index++;
          if (index == *total) {
            return;
          }
        }
      }
    }
    else {
      /* Rename existing identifiers so that they don't conflict with the renamed one. Those will
       * be removed after versioning code. */
      BLI_strncat(socket->identifier, "_deprecated", sizeof(socket->identifier));
    }
  }
}

static void versioning_nodes_dynamic_sockets(bNodeTree &ntree)
{
  LISTBASE_FOREACH (bNode *, node, &ntree.nodes) {
    switch (node->type) {
      case GEO_NODE_ACCUMULATE_FIELD:
        /* This node requires the extra `total` parameter, because the `Group Index` identifier
         * also has a space in the name, that should not be treated as separator. */
        version_socket_identifier_suffixes_for_dynamic_types(node->inputs, " ", 1);
        version_socket_identifier_suffixes_for_dynamic_types(node->outputs, " ", 3);
        break;
      case GEO_NODE_CAPTURE_ATTRIBUTE:
      case GEO_NODE_ATTRIBUTE_STATISTIC:
      case GEO_NODE_BLUR_ATTRIBUTE:
      case GEO_NODE_EVALUATE_AT_INDEX:
      case GEO_NODE_EVALUATE_ON_DOMAIN:
      case GEO_NODE_INPUT_NAMED_ATTRIBUTE:
      case GEO_NODE_RAYCAST:
      case GEO_NODE_SAMPLE_INDEX:
      case GEO_NODE_SAMPLE_NEAREST_SURFACE:
      case GEO_NODE_SAMPLE_UV_SURFACE:
      case GEO_NODE_STORE_NAMED_ATTRIBUTE:
      case GEO_NODE_VIEWER:
        version_socket_identifier_suffixes_for_dynamic_types(node->inputs, "_");
        version_socket_identifier_suffixes_for_dynamic_types(node->outputs, "_");
        break;
    }
  }
}

static void versioning_nodes_dynamic_sockets_2(bNodeTree &ntree)
{
  LISTBASE_FOREACH (bNode *, node, &ntree.nodes) {
    if (!ELEM(node->type, GEO_NODE_SWITCH, GEO_NODE_SAMPLE_CURVE)) {
      continue;
    }
    version_socket_identifier_suffixes_for_dynamic_types(node->inputs, "_");
    version_socket_identifier_suffixes_for_dynamic_types(node->outputs, "_");
  }
}

static void versioning_grease_pencil_stroke_radii_scaling(GreasePencil *grease_pencil)
{
  using namespace blender;
  for (GreasePencilDrawingBase *base : grease_pencil->drawings()) {
    if (base->type != GP_DRAWING) {
      continue;
    }
    bke::greasepencil::Drawing &drawing = reinterpret_cast<GreasePencilDrawing *>(base)->wrap();
    MutableSpan<float> radii = drawing.radii_for_write();
    threading::parallel_for(radii.index_range(), 8192, [&](const IndexRange range) {
      for (const int i : range) {
        radii[i] *= bke::greasepencil::LEGACY_RADIUS_CONVERSION_FACTOR;
      }
    });
  }
}

static void fix_geometry_nodes_object_info_scale(bNodeTree &ntree)
{
  using namespace blender;
  MultiValueMap<bNodeSocket *, bNodeLink *> out_links_per_socket;
  LISTBASE_FOREACH (bNodeLink *, link, &ntree.links) {
    if (link->fromnode->type == GEO_NODE_OBJECT_INFO) {
      out_links_per_socket.add(link->fromsock, link);
    }
  }

  LISTBASE_FOREACH_MUTABLE (bNode *, node, &ntree.nodes) {
    if (node->type != GEO_NODE_OBJECT_INFO) {
      continue;
    }
    bNodeSocket *scale = nodeFindSocket(node, SOCK_OUT, "Scale");
    const Span<bNodeLink *> links = out_links_per_socket.lookup(scale);
    if (links.is_empty()) {
      continue;
    }
    bNode *absolute_value = nodeAddNode(nullptr, &ntree, "ShaderNodeVectorMath");
    absolute_value->custom1 = NODE_VECTOR_MATH_ABSOLUTE;
    absolute_value->parent = node->parent;
    absolute_value->locx = node->locx + 100;
    absolute_value->locy = node->locy - 50;
    nodeAddLink(&ntree,
                node,
                scale,
                absolute_value,
                static_cast<bNodeSocket *>(absolute_value->inputs.first));
    for (bNodeLink *link : links) {
      link->fromnode = absolute_value;
      link->fromsock = static_cast<bNodeSocket *>(absolute_value->outputs.first);
    }
  }
}

static bool seq_filter_bilinear_to_auto(Sequence *seq, void * /*user_data*/)
{
  StripTransform *transform = seq->strip->transform;
  if (transform != nullptr && transform->filter == SEQ_TRANSFORM_FILTER_BILINEAR) {
    transform->filter = SEQ_TRANSFORM_FILTER_AUTO;
  }
  return true;
}

static void image_settings_avi_to_ffmpeg(Scene *scene)
{
  if (ELEM(scene->r.im_format.imtype, R_IMF_IMTYPE_AVIRAW, R_IMF_IMTYPE_AVIJPEG)) {
    scene->r.im_format.imtype = R_IMF_IMTYPE_FFMPEG;
  }
}

static bool seq_hue_correct_set_wrapping(Sequence *seq, void * /*user_data*/)
{
  LISTBASE_FOREACH (SequenceModifierData *, smd, &seq->modifiers) {
    if (smd->type == seqModifierType_HueCorrect) {
      HueCorrectModifierData *hcmd = (HueCorrectModifierData *)smd;
      CurveMapping *cumap = (CurveMapping *)&hcmd->curve_mapping;
      cumap->flag |= CUMA_USE_WRAPPING;
    }
  }
  return true;
}

static void versioning_node_hue_correct_set_wrappng(bNodeTree *ntree)
{
  if (ntree->type == NTREE_COMPOSIT) {
    LISTBASE_FOREACH_MUTABLE (bNode *, node, &ntree->nodes) {

      if (node->type == CMP_NODE_HUECORRECT) {
        CurveMapping *cumap = (CurveMapping *)node->storage;
        cumap->flag |= CUMA_USE_WRAPPING;
      }
    }
  }
}

static void add_image_editor_asset_shelf(Main &bmain)
{
  LISTBASE_FOREACH (bScreen *, screen, &bmain.screens) {
    LISTBASE_FOREACH (ScrArea *, area, &screen->areabase) {
      LISTBASE_FOREACH (SpaceLink *, sl, &area->spacedata) {
        if (sl->spacetype != SPACE_IMAGE) {
          continue;
        }

        ListBase *regionbase = (sl == area->spacedata.first) ? &area->regionbase : &sl->regionbase;

        if (ARegion *new_shelf_region = do_versions_add_region_if_not_found(
                regionbase, RGN_TYPE_ASSET_SHELF, __func__, RGN_TYPE_TOOL_HEADER))
        {
          new_shelf_region->regiondata = MEM_cnew<RegionAssetShelf>(__func__);
          new_shelf_region->alignment = RGN_ALIGN_BOTTOM;
          new_shelf_region->flag |= RGN_FLAG_HIDDEN;
        }
        if (ARegion *new_shelf_header = do_versions_add_region_if_not_found(
                regionbase, RGN_TYPE_ASSET_SHELF_HEADER, __func__, RGN_TYPE_ASSET_SHELF))
        {
          new_shelf_header->alignment = RGN_ALIGN_BOTTOM | RGN_ALIGN_HIDE_WITH_PREV;
        }
      }
    }
  }
}

void blo_do_versions_400(FileData *fd, Library * /*lib*/, Main *bmain)
{
  if (!MAIN_VERSION_FILE_ATLEAST(bmain, 400, 1)) {
    LISTBASE_FOREACH (Mesh *, mesh, &bmain->meshes) {
      version_mesh_legacy_to_struct_of_array_format(*mesh);
    }
    version_movieclips_legacy_camera_object(bmain);
  }

  if (!MAIN_VERSION_FILE_ATLEAST(bmain, 400, 2)) {
    LISTBASE_FOREACH (Mesh *, mesh, &bmain->meshes) {
      BKE_mesh_legacy_bevel_weight_to_generic(mesh);
    }
  }

  /* 400 4 did not require any do_version here. */

  if (!MAIN_VERSION_FILE_ATLEAST(bmain, 400, 5)) {
    LISTBASE_FOREACH (Scene *, scene, &bmain->scenes) {
      ToolSettings *ts = scene->toolsettings;
      if (ts->snap_mode_tools != SCE_SNAP_TO_NONE) {
        ts->snap_mode_tools = SCE_SNAP_TO_GEOM;
      }

#define SCE_SNAP_PROJECT (1 << 3)
      if (ts->snap_flag & SCE_SNAP_PROJECT) {
        ts->snap_mode &= ~(1 << 2); /* SCE_SNAP_TO_FACE */
        ts->snap_mode |= (1 << 8);  /* SCE_SNAP_INDIVIDUAL_PROJECT */
      }
#undef SCE_SNAP_PROJECT
    }
  }

  if (!MAIN_VERSION_FILE_ATLEAST(bmain, 400, 6)) {
    FOREACH_NODETREE_BEGIN (bmain, ntree, id) {
      versioning_replace_legacy_glossy_node(ntree);
      versioning_remove_microfacet_sharp_distribution(ntree);
    }
    FOREACH_NODETREE_END;
  }

  if (!MAIN_VERSION_FILE_ATLEAST(bmain, 400, 7)) {
    LISTBASE_FOREACH (Mesh *, mesh, &bmain->meshes) {
      version_mesh_crease_generic(*bmain);
    }
  }

  if (!MAIN_VERSION_FILE_ATLEAST(bmain, 400, 8)) {
    LISTBASE_FOREACH (bAction *, act, &bmain->actions) {
      act->frame_start = max_ff(act->frame_start, MINAFRAMEF);
      act->frame_end = min_ff(act->frame_end, MAXFRAMEF);
    }
  }

  if (!MAIN_VERSION_FILE_ATLEAST(bmain, 400, 9)) {
    LISTBASE_FOREACH (Light *, light, &bmain->lights) {
      if (light->type == LA_SPOT && light->nodetree) {
        version_replace_texcoord_normal_socket(light->nodetree);
      }
    }
  }

  /* Fix brush->tip_scale_x which should never be zero. */
  LISTBASE_FOREACH (Brush *, brush, &bmain->brushes) {
    if (brush->tip_scale_x == 0.0f) {
      brush->tip_scale_x = 1.0f;
    }
  }

  if (!MAIN_VERSION_FILE_ATLEAST(bmain, 400, 10)) {
    LISTBASE_FOREACH (bScreen *, screen, &bmain->screens) {
      LISTBASE_FOREACH (ScrArea *, area, &screen->areabase) {
        LISTBASE_FOREACH (SpaceLink *, space, &area->spacedata) {
          if (space->spacetype == SPACE_NODE) {
            SpaceNode *snode = reinterpret_cast<SpaceNode *>(space);
            snode->overlay.flag |= SN_OVERLAY_SHOW_PREVIEWS;
          }
        }
      }
    }
  }

  if (!MAIN_VERSION_FILE_ATLEAST(bmain, 400, 11)) {
    version_vertex_weight_edit_preserve_threshold_exclusivity(bmain);
  }

  if (!MAIN_VERSION_FILE_ATLEAST(bmain, 400, 12)) {
    if (!DNA_struct_member_exists(fd->filesdna, "LightProbe", "int", "grid_bake_samples")) {
      LISTBASE_FOREACH (LightProbe *, lightprobe, &bmain->lightprobes) {
        lightprobe->grid_bake_samples = 2048;
        lightprobe->surfel_density = 1.0f;
        lightprobe->grid_normal_bias = 0.3f;
        lightprobe->grid_view_bias = 0.0f;
        lightprobe->grid_facing_bias = 0.5f;
        lightprobe->grid_dilation_threshold = 0.5f;
        lightprobe->grid_dilation_radius = 1.0f;
      }
    }

    /* Set default bake resolution. */
    if (!DNA_struct_member_exists(fd->filesdna, "World", "int", "probe_resolution")) {
      LISTBASE_FOREACH (World *, world, &bmain->worlds) {
        world->probe_resolution = LIGHT_PROBE_RESOLUTION_1024;
      }
    }

    if (!DNA_struct_member_exists(fd->filesdna, "LightProbe", "float", "grid_surface_bias")) {
      LISTBASE_FOREACH (LightProbe *, lightprobe, &bmain->lightprobes) {
        lightprobe->grid_surface_bias = 0.05f;
        lightprobe->grid_escape_bias = 0.1f;
      }
    }

    /* Clear removed "Z Buffer" flag. */
    {
      const int R_IMF_FLAG_ZBUF_LEGACY = 1 << 0;
      LISTBASE_FOREACH (Scene *, scene, &bmain->scenes) {
        scene->r.im_format.flag &= ~R_IMF_FLAG_ZBUF_LEGACY;
      }
    }

    /* Reset the layer opacity for all layers to 1. */
    LISTBASE_FOREACH (GreasePencil *, grease_pencil, &bmain->grease_pencils) {
      for (blender::bke::greasepencil::Layer *layer : grease_pencil->layers_for_write()) {
        layer->opacity = 1.0f;
      }
    }

    FOREACH_NODETREE_BEGIN (bmain, ntree, id) {
      if (ntree->type == NTREE_SHADER) {
        /* Remove Transmission Roughness from Principled BSDF. */
        version_principled_transmission_roughness(ntree);
        /* Convert legacy Velvet BSDF nodes into the new Sheen BSDF node. */
        version_replace_velvet_sheen_node(ntree);
        /* Convert sheen inputs on the Principled BSDF. */
        version_principled_bsdf_sheen(ntree);
      }
    }
    FOREACH_NODETREE_END;

    LISTBASE_FOREACH (bScreen *, screen, &bmain->screens) {
      LISTBASE_FOREACH (ScrArea *, area, &screen->areabase) {
        LISTBASE_FOREACH (SpaceLink *, sl, &area->spacedata) {
          ListBase *regionbase = (sl == area->spacedata.first) ? &area->regionbase :
                                                                 &sl->regionbase;

          /* Layout based regions used to also disallow resizing, now these are separate flags.
           * Make sure they are set together for old regions. */
          LISTBASE_FOREACH (ARegion *, region, regionbase) {
            if (region->flag & RGN_FLAG_DYNAMIC_SIZE) {
              region->flag |= RGN_FLAG_NO_USER_RESIZE;
            }
          }
        }
      }
    }
  }

  if (!MAIN_VERSION_FILE_ATLEAST(bmain, 400, 13)) {
    /* For the scenes configured to use the "None" display disable the color management
     * again. This will handle situation when the "None" display is removed and is replaced with
     * a "Raw" view instead.
     *
     * Note that this versioning will do nothing if the "None" display exists in the OCIO
     * configuration. */
    LISTBASE_FOREACH (Scene *, scene, &bmain->scenes) {
      const ColorManagedDisplaySettings &display_settings = scene->display_settings;
      if (STREQ(display_settings.display_device, "None")) {
        BKE_scene_disable_color_management(scene);
      }
    }
  }

  if (!MAIN_VERSION_FILE_ATLEAST(bmain, 400, 14)) {
    if (!DNA_struct_member_exists(fd->filesdna, "SceneEEVEE", "int", "ray_tracing_method")) {
      LISTBASE_FOREACH (Scene *, scene, &bmain->scenes) {
        scene->eevee.ray_tracing_method = RAYTRACE_EEVEE_METHOD_SCREEN;
      }
    }

    if (!DNA_struct_exists(fd->filesdna, "RegionAssetShelf")) {
      LISTBASE_FOREACH (bScreen *, screen, &bmain->screens) {
        LISTBASE_FOREACH (ScrArea *, area, &screen->areabase) {
          LISTBASE_FOREACH (SpaceLink *, sl, &area->spacedata) {
            if (sl->spacetype != SPACE_VIEW3D) {
              continue;
            }

            ListBase *regionbase = (sl == area->spacedata.first) ? &area->regionbase :
                                                                   &sl->regionbase;

            if (ARegion *new_shelf_region = do_versions_add_region_if_not_found(
                    regionbase,
                    RGN_TYPE_ASSET_SHELF,
                    "asset shelf for view3d (versioning)",
                    RGN_TYPE_TOOL_HEADER))
            {
              new_shelf_region->alignment = RGN_ALIGN_BOTTOM;
            }
            if (ARegion *new_shelf_header = do_versions_add_region_if_not_found(
                    regionbase,
                    RGN_TYPE_ASSET_SHELF_HEADER,
                    "asset shelf header for view3d (versioning)",
                    RGN_TYPE_ASSET_SHELF))
            {
              new_shelf_header->alignment = RGN_ALIGN_BOTTOM | RGN_SPLIT_PREV;
            }
          }
        }
      }
    }
  }

  if (!MAIN_VERSION_FILE_ATLEAST(bmain, 400, 16)) {
    /* Set Normalize property of Noise Texture node to true. */
    FOREACH_NODETREE_BEGIN (bmain, ntree, id) {
      if (ntree->type != NTREE_CUSTOM) {
        LISTBASE_FOREACH (bNode *, node, &ntree->nodes) {
          if (node->type == SH_NODE_TEX_NOISE) {
            ((NodeTexNoise *)node->storage)->normalize = true;
          }
        }
      }
    }
    FOREACH_NODETREE_END;
  }

  if (!MAIN_VERSION_FILE_ATLEAST(bmain, 400, 17)) {
    if (!DNA_struct_exists(fd->filesdna, "NodeShaderHairPrincipled")) {
      FOREACH_NODETREE_BEGIN (bmain, ntree, id) {
        if (ntree->type == NTREE_SHADER) {
          version_replace_principled_hair_model(ntree);
        }
      }
      FOREACH_NODETREE_END;
    }

    /* Panorama properties shared with Eevee. */
    if (!DNA_struct_member_exists(fd->filesdna, "Camera", "float", "fisheye_fov")) {
      Camera default_cam = *DNA_struct_default_get(Camera);
      LISTBASE_FOREACH (Camera *, camera, &bmain->cameras) {
        IDProperty *ccam = version_cycles_properties_from_ID(&camera->id);
        if (ccam) {
          camera->panorama_type = version_cycles_property_int(
              ccam, "panorama_type", default_cam.panorama_type);
          camera->fisheye_fov = version_cycles_property_float(
              ccam, "fisheye_fov", default_cam.fisheye_fov);
          camera->fisheye_lens = version_cycles_property_float(
              ccam, "fisheye_lens", default_cam.fisheye_lens);
          camera->latitude_min = version_cycles_property_float(
              ccam, "latitude_min", default_cam.latitude_min);
          camera->latitude_max = version_cycles_property_float(
              ccam, "latitude_max", default_cam.latitude_max);
          camera->longitude_min = version_cycles_property_float(
              ccam, "longitude_min", default_cam.longitude_min);
          camera->longitude_max = version_cycles_property_float(
              ccam, "longitude_max", default_cam.longitude_max);
          /* Fit to match default projective camera with focal_length 50 and sensor_width 36. */
          camera->fisheye_polynomial_k0 = version_cycles_property_float(
              ccam, "fisheye_polynomial_k0", default_cam.fisheye_polynomial_k0);
          camera->fisheye_polynomial_k1 = version_cycles_property_float(
              ccam, "fisheye_polynomial_k1", default_cam.fisheye_polynomial_k1);
          camera->fisheye_polynomial_k2 = version_cycles_property_float(
              ccam, "fisheye_polynomial_k2", default_cam.fisheye_polynomial_k2);
          camera->fisheye_polynomial_k3 = version_cycles_property_float(
              ccam, "fisheye_polynomial_k3", default_cam.fisheye_polynomial_k3);
          camera->fisheye_polynomial_k4 = version_cycles_property_float(
              ccam, "fisheye_polynomial_k4", default_cam.fisheye_polynomial_k4);
        }
        else {
          camera->panorama_type = default_cam.panorama_type;
          camera->fisheye_fov = default_cam.fisheye_fov;
          camera->fisheye_lens = default_cam.fisheye_lens;
          camera->latitude_min = default_cam.latitude_min;
          camera->latitude_max = default_cam.latitude_max;
          camera->longitude_min = default_cam.longitude_min;
          camera->longitude_max = default_cam.longitude_max;
          /* Fit to match default projective camera with focal_length 50 and sensor_width 36. */
          camera->fisheye_polynomial_k0 = default_cam.fisheye_polynomial_k0;
          camera->fisheye_polynomial_k1 = default_cam.fisheye_polynomial_k1;
          camera->fisheye_polynomial_k2 = default_cam.fisheye_polynomial_k2;
          camera->fisheye_polynomial_k3 = default_cam.fisheye_polynomial_k3;
          camera->fisheye_polynomial_k4 = default_cam.fisheye_polynomial_k4;
        }
      }
    }

    if (!DNA_struct_member_exists(fd->filesdna, "LightProbe", "float", "grid_flag")) {
      LISTBASE_FOREACH (LightProbe *, lightprobe, &bmain->lightprobes) {
        /* Keep old behavior of baking the whole lighting. */
        lightprobe->grid_flag = LIGHTPROBE_GRID_CAPTURE_WORLD | LIGHTPROBE_GRID_CAPTURE_INDIRECT |
                                LIGHTPROBE_GRID_CAPTURE_EMISSION;
      }
    }

    if (!DNA_struct_member_exists(fd->filesdna, "SceneEEVEE", "int", "gi_irradiance_pool_size")) {
      LISTBASE_FOREACH (Scene *, scene, &bmain->scenes) {
        scene->eevee.gi_irradiance_pool_size = 16;
      }
    }

    LISTBASE_FOREACH (Scene *, scene, &bmain->scenes) {
      scene->toolsettings->snap_flag_anim |= SCE_SNAP;
      scene->toolsettings->snap_anim_mode |= (1 << 10); /* SCE_SNAP_TO_FRAME */
    }
  }

  if (!MAIN_VERSION_FILE_ATLEAST(bmain, 400, 20)) {
    /* Convert old socket lists into new interface items. */
    FOREACH_NODETREE_BEGIN (bmain, ntree, id) {
      versioning_convert_node_tree_socket_lists_to_interface(ntree);
      /* Clear legacy sockets after conversion.
       * Internal data pointers have been moved or freed already. */
      BLI_freelistN(&ntree->inputs_legacy);
      BLI_freelistN(&ntree->outputs_legacy);
    }
    FOREACH_NODETREE_END;
  }
  else {
    /* Legacy node tree sockets are created for forward compatibility,
     * but have to be freed after loading and versioning. */
    FOREACH_NODETREE_BEGIN (bmain, ntree, id) {
      LISTBASE_FOREACH_MUTABLE (bNodeSocket *, legacy_socket, &ntree->inputs_legacy) {
        MEM_SAFE_FREE(legacy_socket->default_attribute_name);
        MEM_SAFE_FREE(legacy_socket->default_value);
        if (legacy_socket->prop) {
          IDP_FreeProperty(legacy_socket->prop);
        }
        MEM_delete(legacy_socket->runtime);
        MEM_freeN(legacy_socket);
      }
      LISTBASE_FOREACH_MUTABLE (bNodeSocket *, legacy_socket, &ntree->outputs_legacy) {
        MEM_SAFE_FREE(legacy_socket->default_attribute_name);
        MEM_SAFE_FREE(legacy_socket->default_value);
        if (legacy_socket->prop) {
          IDP_FreeProperty(legacy_socket->prop);
        }
        MEM_delete(legacy_socket->runtime);
        MEM_freeN(legacy_socket);
      }
      BLI_listbase_clear(&ntree->inputs_legacy);
      BLI_listbase_clear(&ntree->outputs_legacy);
    }
    FOREACH_NODETREE_END;
  }

  if (!MAIN_VERSION_FILE_ATLEAST(bmain, 400, 22)) {
    /* Initialize root panel flags in files created before these flags were added. */
    FOREACH_NODETREE_BEGIN (bmain, ntree, id) {
      ntree->tree_interface.root_panel.flag |= NODE_INTERFACE_PANEL_ALLOW_CHILD_PANELS;
    }
    FOREACH_NODETREE_END;
  }

  if (!MAIN_VERSION_FILE_ATLEAST(bmain, 400, 23)) {
    LISTBASE_FOREACH (bNodeTree *, ntree, &bmain->nodetrees) {
      if (ntree->type == NTREE_GEOMETRY) {
        LISTBASE_FOREACH (bNode *, node, &ntree->nodes) {
          if (node->type == GEO_NODE_SET_SHADE_SMOOTH) {
            node->custom1 = int8_t(blender::bke::AttrDomain::Face);
          }
        }
      }
    }
  }

  if (!MAIN_VERSION_FILE_ATLEAST(bmain, 400, 24)) {
    FOREACH_NODETREE_BEGIN (bmain, ntree, id) {
      if (ntree->type == NTREE_SHADER) {
        /* Convert coat inputs on the Principled BSDF. */
        version_principled_bsdf_coat(ntree);
        /* Convert subsurface inputs on the Principled BSDF. */
        version_principled_bsdf_subsurface(ntree);
        /* Convert emission on the Principled BSDF. */
        version_principled_bsdf_emission(ntree);
      }
    }
    FOREACH_NODETREE_END;

    {
      LISTBASE_FOREACH (bScreen *, screen, &bmain->screens) {
        LISTBASE_FOREACH (ScrArea *, area, &screen->areabase) {
          LISTBASE_FOREACH (SpaceLink *, sl, &area->spacedata) {
            const ListBase *regionbase = (sl == area->spacedata.first) ? &area->regionbase :
                                                                         &sl->regionbase;
            LISTBASE_FOREACH (ARegion *, region, regionbase) {
              if (region->regiontype != RGN_TYPE_ASSET_SHELF) {
                continue;
              }

              RegionAssetShelf *shelf_data = static_cast<RegionAssetShelf *>(region->regiondata);
              if (shelf_data && shelf_data->active_shelf &&
                  (shelf_data->active_shelf->preferred_row_count == 0))
              {
                shelf_data->active_shelf->preferred_row_count = 1;
              }
            }
          }
        }
      }
    }

    /* Convert sockets with both input and output flag into two separate sockets. */
    FOREACH_NODETREE_BEGIN (bmain, ntree, id) {
      blender::Vector<bNodeTreeInterfaceSocket *> sockets_to_split;
      ntree->tree_interface.foreach_item([&](bNodeTreeInterfaceItem &item) {
        if (item.item_type == NODE_INTERFACE_SOCKET) {
          bNodeTreeInterfaceSocket &socket = reinterpret_cast<bNodeTreeInterfaceSocket &>(item);
          if ((socket.flag & NODE_INTERFACE_SOCKET_INPUT) &&
              (socket.flag & NODE_INTERFACE_SOCKET_OUTPUT))
          {
            sockets_to_split.append(&socket);
          }
        }
        return true;
      });

      for (bNodeTreeInterfaceSocket *socket : sockets_to_split) {
        const int position = ntree->tree_interface.find_item_position(socket->item);
        bNodeTreeInterfacePanel *parent = ntree->tree_interface.find_item_parent(socket->item);
        version_node_group_split_socket(ntree->tree_interface, *socket, parent, position + 1);
      }
    }
    FOREACH_NODETREE_END;
  }

  if (!MAIN_VERSION_FILE_ATLEAST(bmain, 400, 25)) {
    FOREACH_NODETREE_BEGIN (bmain, ntree, id) {
      if (ntree->type == NTREE_SHADER) {
        /* Convert specular tint on the Principled BSDF. */
        version_principled_bsdf_specular_tint(ntree);
        /* Rename some sockets. */
        version_principled_bsdf_rename_sockets(ntree);
      }
    }
    FOREACH_NODETREE_END;
  }

  if (!MAIN_VERSION_FILE_ATLEAST(bmain, 400, 26)) {
    enable_geometry_nodes_is_modifier(*bmain);

    LISTBASE_FOREACH (Scene *, scene, &bmain->scenes) {
      scene->simulation_frame_start = scene->r.sfra;
      scene->simulation_frame_end = scene->r.efra;
    }
  }

  if (!MAIN_VERSION_FILE_ATLEAST(bmain, 400, 27)) {
    LISTBASE_FOREACH (bScreen *, screen, &bmain->screens) {
      LISTBASE_FOREACH (ScrArea *, area, &screen->areabase) {
        LISTBASE_FOREACH (SpaceLink *, sl, &area->spacedata) {
          if (sl->spacetype == SPACE_SEQ) {
            SpaceSeq *sseq = (SpaceSeq *)sl;
            sseq->timeline_overlay.flag |= SEQ_TIMELINE_SHOW_STRIP_RETIMING;
          }
        }
      }
    }

    if (!DNA_struct_member_exists(fd->filesdna, "SceneEEVEE", "float", "shadow_normal_bias")) {
      SceneEEVEE default_scene_eevee = *DNA_struct_default_get(SceneEEVEE);
      LISTBASE_FOREACH (Scene *, scene, &bmain->scenes) {
        scene->eevee.shadow_ray_count = default_scene_eevee.shadow_ray_count;
        scene->eevee.shadow_step_count = default_scene_eevee.shadow_step_count;
        scene->eevee.shadow_normal_bias = default_scene_eevee.shadow_normal_bias;
      }
    }

    if (!DNA_struct_member_exists(fd->filesdna, "Light", "float", "shadow_softness_factor")) {
      Light default_light = blender::dna::shallow_copy(*DNA_struct_default_get(Light));
      LISTBASE_FOREACH (Light *, light, &bmain->lights) {
        light->shadow_softness_factor = default_light.shadow_softness_factor;
        light->shadow_trace_distance = default_light.shadow_trace_distance;
      }
    }
  }

  if (!MAIN_VERSION_FILE_ATLEAST(bmain, 400, 28)) {
    LISTBASE_FOREACH (bScreen *, screen, &bmain->screens) {
      LISTBASE_FOREACH (ScrArea *, area, &screen->areabase) {
        LISTBASE_FOREACH (SpaceLink *, sl, &area->spacedata) {
          const ListBase *regionbase = (sl == area->spacedata.first) ? &area->regionbase :
                                                                       &sl->regionbase;
          LISTBASE_FOREACH (ARegion *, region, regionbase) {
            if (region->regiontype != RGN_TYPE_ASSET_SHELF) {
              continue;
            }

            RegionAssetShelf *shelf_data = static_cast<RegionAssetShelf *>(region->regiondata);
            if (shelf_data && shelf_data->active_shelf) {
              AssetShelfSettings &settings = shelf_data->active_shelf->settings;
              settings.asset_library_reference.custom_library_index = -1;
              settings.asset_library_reference.type = ASSET_LIBRARY_ALL;
            }

            region->flag |= RGN_FLAG_HIDDEN;
          }
        }
      }
    }
  }

  if (!MAIN_VERSION_FILE_ATLEAST(bmain, 400, 29)) {
    /* Unhide all Reroute nodes. */
    FOREACH_NODETREE_BEGIN (bmain, ntree, id) {
      LISTBASE_FOREACH (bNode *, node, &ntree->nodes) {
        if (node->is_reroute()) {
          static_cast<bNodeSocket *>(node->inputs.first)->flag &= ~SOCK_HIDDEN;
          static_cast<bNodeSocket *>(node->outputs.first)->flag &= ~SOCK_HIDDEN;
        }
      }
    }
    FOREACH_NODETREE_END;
  }

  if (!MAIN_VERSION_FILE_ATLEAST(bmain, 400, 30)) {
    LISTBASE_FOREACH (Scene *, scene, &bmain->scenes) {
      ToolSettings *ts = scene->toolsettings;
      enum { IS_DEFAULT = 0, IS_UV, IS_NODE, IS_ANIM };
      auto versioning_snap_to = [](short snap_to_old, int type) {
        eSnapMode snap_to_new = SCE_SNAP_TO_NONE;
        if (snap_to_old & (1 << 0)) {
          snap_to_new |= type == IS_NODE ? SCE_SNAP_TO_NODE_X :
                         type == IS_ANIM ? SCE_SNAP_TO_FRAME :
                                           SCE_SNAP_TO_VERTEX;
        }
        if (snap_to_old & (1 << 1)) {
          snap_to_new |= type == IS_NODE ? SCE_SNAP_TO_NODE_Y :
                         type == IS_ANIM ? SCE_SNAP_TO_SECOND :
                                           SCE_SNAP_TO_EDGE;
        }
        if (ELEM(type, IS_DEFAULT, IS_ANIM) && snap_to_old & (1 << 2)) {
          snap_to_new |= type == IS_DEFAULT ? SCE_SNAP_TO_FACE : SCE_SNAP_TO_MARKERS;
        }
        if (type == IS_DEFAULT && snap_to_old & (1 << 3)) {
          snap_to_new |= SCE_SNAP_TO_VOLUME;
        }
        if (type == IS_DEFAULT && snap_to_old & (1 << 4)) {
          snap_to_new |= SCE_SNAP_TO_EDGE_MIDPOINT;
        }
        if (type == IS_DEFAULT && snap_to_old & (1 << 5)) {
          snap_to_new |= SCE_SNAP_TO_EDGE_PERPENDICULAR;
        }
        if (ELEM(type, IS_DEFAULT, IS_UV, IS_NODE) && snap_to_old & (1 << 6)) {
          snap_to_new |= SCE_SNAP_TO_INCREMENT;
        }
        if (ELEM(type, IS_DEFAULT, IS_UV, IS_NODE) && snap_to_old & (1 << 7)) {
          snap_to_new |= SCE_SNAP_TO_GRID;
        }
        if (type == IS_DEFAULT && snap_to_old & (1 << 8)) {
          snap_to_new |= SCE_SNAP_INDIVIDUAL_NEAREST;
        }
        if (type == IS_DEFAULT && snap_to_old & (1 << 9)) {
          snap_to_new |= SCE_SNAP_INDIVIDUAL_PROJECT;
        }
        if (snap_to_old & (1 << 10)) {
          snap_to_new |= SCE_SNAP_TO_FRAME;
        }
        if (snap_to_old & (1 << 11)) {
          snap_to_new |= SCE_SNAP_TO_SECOND;
        }
        if (snap_to_old & (1 << 12)) {
          snap_to_new |= SCE_SNAP_TO_MARKERS;
        }

        if (!snap_to_new) {
          snap_to_new = eSnapMode(1 << 0);
        }

        return snap_to_new;
      };

      ts->snap_mode = versioning_snap_to(ts->snap_mode, IS_DEFAULT);
      ts->snap_uv_mode = versioning_snap_to(ts->snap_uv_mode, IS_UV);
      ts->snap_node_mode = versioning_snap_to(ts->snap_node_mode, IS_NODE);
      ts->snap_anim_mode = versioning_snap_to(ts->snap_anim_mode, IS_ANIM);
    }
  }

  if (!MAIN_VERSION_FILE_ATLEAST(bmain, 400, 31)) {
    LISTBASE_FOREACH (Curve *, curve, &bmain->curves) {
      const int curvetype = BKE_curve_type_get(curve);
      if (curvetype == OB_FONT) {
        CharInfo *info = curve->strinfo;
        if (info != nullptr) {
          for (int i = curve->len_char32 - 1; i >= 0; i--, info++) {
            if (info->mat_nr > 0) {
              /** CharInfo mat_nr used to start at 1, unlike mesh & nurbs, now zero-based. */
              info->mat_nr--;
            }
          }
        }
      }
    }
  }

  if (!MAIN_VERSION_FILE_ATLEAST(bmain, 400, 33)) {
    /* Fix node group socket order by sorting outputs and inputs. */
    LISTBASE_FOREACH (bNodeTree *, ntree, &bmain->nodetrees) {
      versioning_node_group_sort_sockets_recursive(ntree->tree_interface.root_panel);
    }
  }

  if (!MAIN_VERSION_FILE_ATLEAST(bmain, 401, 1)) {
    LISTBASE_FOREACH (GreasePencil *, grease_pencil, &bmain->grease_pencils) {
      versioning_grease_pencil_stroke_radii_scaling(grease_pencil);
    }
  }

  if (!MAIN_VERSION_FILE_ATLEAST(bmain, 401, 4)) {
    FOREACH_NODETREE_BEGIN (bmain, ntree, id) {
      if (ntree->type != NTREE_CUSTOM) {
        /* versioning_update_noise_texture_node must be done before
         * versioning_replace_musgrave_texture_node. */
        versioning_update_noise_texture_node(ntree);

        /* Convert Musgrave Texture nodes to Noise Texture nodes. */
        versioning_replace_musgrave_texture_node(ntree);
      }
    }
    FOREACH_NODETREE_END;
  }

  if (!MAIN_VERSION_FILE_ATLEAST(bmain, 401, 5)) {
    /* Unify Material::blend_shadow and Cycles.use_transparent_shadows into the
     * Material::blend_flag. */
    Scene *scene = static_cast<Scene *>(bmain->scenes.first);
    bool is_cycles = scene && STREQ(scene->r.engine, RE_engine_id_CYCLES);
    if (is_cycles) {
      LISTBASE_FOREACH (Material *, material, &bmain->materials) {
        bool transparent_shadows = true;
        if (IDProperty *cmat = version_cycles_properties_from_ID(&material->id)) {
          transparent_shadows = version_cycles_property_boolean(
              cmat, "use_transparent_shadow", true);
        }
        SET_FLAG_FROM_TEST(material->blend_flag, transparent_shadows, MA_BL_TRANSPARENT_SHADOW);
      }
    }
    else {
      LISTBASE_FOREACH (Material *, material, &bmain->materials) {
        bool transparent_shadow = material->blend_shadow != MA_BS_SOLID;
        SET_FLAG_FROM_TEST(material->blend_flag, transparent_shadow, MA_BL_TRANSPARENT_SHADOW);
      }
    }

    FOREACH_NODETREE_BEGIN (bmain, ntree, id) {
      if (ntree->type == NTREE_COMPOSIT) {
        versioning_replace_splitviewer(ntree);
      }
    }
    FOREACH_NODETREE_END;
  }

  /* 401 6 did not require any do_version here. */

  if (!MAIN_VERSION_FILE_ATLEAST(bmain, 401, 7)) {
    if (!DNA_struct_member_exists(fd->filesdna, "SceneEEVEE", "int", "volumetric_ray_depth")) {
      SceneEEVEE default_eevee = *DNA_struct_default_get(SceneEEVEE);
      LISTBASE_FOREACH (Scene *, scene, &bmain->scenes) {
        scene->eevee.volumetric_ray_depth = default_eevee.volumetric_ray_depth;
      }
    }

    if (!DNA_struct_member_exists(fd->filesdna, "Material", "char", "surface_render_method")) {
      LISTBASE_FOREACH (Material *, mat, &bmain->materials) {
        mat->surface_render_method = (mat->blend_method == MA_BM_BLEND) ?
                                         MA_SURFACE_METHOD_FORWARD :
                                         MA_SURFACE_METHOD_DEFERRED;
      }
    }

    LISTBASE_FOREACH (bScreen *, screen, &bmain->screens) {
      LISTBASE_FOREACH (ScrArea *, area, &screen->areabase) {
        LISTBASE_FOREACH (SpaceLink *, sl, &area->spacedata) {
          const ListBase *regionbase = (sl == area->spacedata.first) ? &area->regionbase :
                                                                       &sl->regionbase;
          LISTBASE_FOREACH (ARegion *, region, regionbase) {
            if (region->regiontype != RGN_TYPE_ASSET_SHELF_HEADER) {
              continue;
            }
            region->alignment &= ~RGN_SPLIT_PREV;
            region->alignment |= RGN_ALIGN_HIDE_WITH_PREV;
          }
        }
      }
    }

    if (!DNA_struct_member_exists(fd->filesdna, "SceneEEVEE", "float", "gtao_thickness")) {
      SceneEEVEE default_eevee = *DNA_struct_default_get(SceneEEVEE);
      LISTBASE_FOREACH (Scene *, scene, &bmain->scenes) {
        scene->eevee.gtao_thickness = default_eevee.gtao_thickness;
        scene->eevee.gtao_focus = default_eevee.gtao_focus;
      }
    }

    if (!DNA_struct_member_exists(fd->filesdna, "LightProbe", "float", "data_display_size")) {
      LightProbe default_probe = *DNA_struct_default_get(LightProbe);
      LISTBASE_FOREACH (LightProbe *, probe, &bmain->lightprobes) {
        probe->data_display_size = default_probe.data_display_size;
      }
    }

    LISTBASE_FOREACH (Mesh *, mesh, &bmain->meshes) {
      mesh->flag &= ~ME_NO_OVERLAPPING_TOPOLOGY;
    }
  }

  if (!MAIN_VERSION_FILE_ATLEAST(bmain, 401, 8)) {
    LISTBASE_FOREACH (bNodeTree *, ntree, &bmain->nodetrees) {
      if (ntree->type != NTREE_GEOMETRY) {
        continue;
      }
      versioning_nodes_dynamic_sockets(*ntree);
    }
  }

  if (!MAIN_VERSION_FILE_ATLEAST(bmain, 401, 9)) {
    if (!DNA_struct_member_exists(fd->filesdna, "Material", "char", "displacement_method")) {
      /* Replace Cycles.displacement_method by Material::displacement_method. */
      LISTBASE_FOREACH (Material *, material, &bmain->materials) {
        int displacement_method = MA_DISPLACEMENT_BUMP;
        if (IDProperty *cmat = version_cycles_properties_from_ID(&material->id)) {
          displacement_method = version_cycles_property_int(
              cmat, "displacement_method", MA_DISPLACEMENT_BUMP);
        }
        material->displacement_method = displacement_method;
      }
    }

    /* Prevent custom bone colors from having alpha zero.
     * Part of the fix for issue #115434. */
    LISTBASE_FOREACH (bArmature *, arm, &bmain->armatures) {
      blender::animrig::ANIM_armature_foreach_bone(&arm->bonebase, [](Bone *bone) {
        bone->color.custom.solid[3] = 255;
        bone->color.custom.select[3] = 255;
        bone->color.custom.active[3] = 255;
      });
      if (arm->edbo) {
        LISTBASE_FOREACH (EditBone *, ebone, arm->edbo) {
          ebone->color.custom.solid[3] = 255;
          ebone->color.custom.select[3] = 255;
          ebone->color.custom.active[3] = 255;
        }
      }
    }
    LISTBASE_FOREACH (Object *, obj, &bmain->objects) {
      if (obj->pose == nullptr) {
        continue;
      }
      LISTBASE_FOREACH (bPoseChannel *, pchan, &obj->pose->chanbase) {
        pchan->color.custom.solid[3] = 255;
        pchan->color.custom.select[3] = 255;
        pchan->color.custom.active[3] = 255;
      }
    }
  }

  if (!MAIN_VERSION_FILE_ATLEAST(bmain, 401, 10)) {
    if (!DNA_struct_member_exists(
            fd->filesdna, "SceneEEVEE", "RaytraceEEVEE", "ray_tracing_options"))
    {
      LISTBASE_FOREACH (Scene *, scene, &bmain->scenes) {
        scene->eevee.ray_tracing_options.flag = RAYTRACE_EEVEE_USE_DENOISE;
        scene->eevee.ray_tracing_options.denoise_stages = RAYTRACE_EEVEE_DENOISE_SPATIAL |
                                                          RAYTRACE_EEVEE_DENOISE_TEMPORAL |
                                                          RAYTRACE_EEVEE_DENOISE_BILATERAL;
        scene->eevee.ray_tracing_options.screen_trace_quality = 0.25f;
        scene->eevee.ray_tracing_options.screen_trace_thickness = 0.2f;
        scene->eevee.ray_tracing_options.trace_max_roughness = 0.5f;
        scene->eevee.ray_tracing_options.resolution_scale = 2;
      }
    }

    LISTBASE_FOREACH (bNodeTree *, ntree, &bmain->nodetrees) {
      if (ntree->type == NTREE_GEOMETRY) {
        version_geometry_nodes_use_rotation_socket(*ntree);
        versioning_nodes_dynamic_sockets_2(*ntree);
        fix_geometry_nodes_object_info_scale(*ntree);
      }
    }
  }

  if (MAIN_VERSION_FILE_ATLEAST(bmain, 400, 20) && !MAIN_VERSION_FILE_ATLEAST(bmain, 401, 11)) {
    /* Convert old socket lists into new interface items. */
    FOREACH_NODETREE_BEGIN (bmain, ntree, id) {
      versioning_fix_socket_subtype_idnames(ntree);
    }
    FOREACH_NODETREE_END;
  }

  if (!MAIN_VERSION_FILE_ATLEAST(bmain, 401, 12)) {
    FOREACH_NODETREE_BEGIN (bmain, ntree, id) {
      if (ntree->type == NTREE_COMPOSIT) {
        LISTBASE_FOREACH (bNode *, node, &ntree->nodes) {
          if (node->type == CMP_NODE_PIXELATE) {
            node->custom1 = 1;
          }
        }
      }
    }
    FOREACH_NODETREE_END;
  }

  if (!MAIN_VERSION_FILE_ATLEAST(bmain, 401, 13)) {
    FOREACH_NODETREE_BEGIN (bmain, ntree, id) {
      if (ntree->type == NTREE_COMPOSIT) {
        LISTBASE_FOREACH (bNode *, node, &ntree->nodes) {
          if (node->type == CMP_NODE_MAP_UV) {
            node->custom2 = CMP_NODE_MAP_UV_FILTERING_ANISOTROPIC;
          }
        }
      }
    }
    FOREACH_NODETREE_END;
  }

  if (!MAIN_VERSION_FILE_ATLEAST(bmain, 401, 14)) {
    const Brush *default_brush = DNA_struct_default_get(Brush);
    LISTBASE_FOREACH (Brush *, brush, &bmain->brushes) {
      brush->automasking_start_normal_limit = default_brush->automasking_start_normal_limit;
      brush->automasking_start_normal_falloff = default_brush->automasking_start_normal_falloff;

      brush->automasking_view_normal_limit = default_brush->automasking_view_normal_limit;
      brush->automasking_view_normal_falloff = default_brush->automasking_view_normal_falloff;
    }
  }

  if (!MAIN_VERSION_FILE_ATLEAST(bmain, 401, 15)) {
    FOREACH_NODETREE_BEGIN (bmain, ntree, id) {
      if (ntree->type == NTREE_COMPOSIT) {
        LISTBASE_FOREACH (bNode *, node, &ntree->nodes) {
          if (node->type == CMP_NODE_KEYING) {
            NodeKeyingData &keying_data = *static_cast<NodeKeyingData *>(node->storage);
            keying_data.edge_kernel_radius = max_ii(keying_data.edge_kernel_radius - 1, 0);
          }
        }
      }
    }
    FOREACH_NODETREE_END;
  }

  if (!MAIN_VERSION_FILE_ATLEAST(bmain, 401, 16)) {
    LISTBASE_FOREACH (Scene *, scene, &bmain->scenes) {
      Sculpt *sculpt = scene->toolsettings->sculpt;
      if (sculpt != nullptr) {
        Sculpt default_sculpt = *DNA_struct_default_get(Sculpt);
        sculpt->automasking_boundary_edges_propagation_steps =
            default_sculpt.automasking_boundary_edges_propagation_steps;
      }
    }
  }

  if (!MAIN_VERSION_FILE_ATLEAST(bmain, 401, 17)) {
    LISTBASE_FOREACH (Scene *, scene, &bmain->scenes) {
      ToolSettings *ts = scene->toolsettings;
      int input_sample_values[10];

      input_sample_values[0] = ts->imapaint.paint.num_input_samples_deprecated;
      input_sample_values[1] = ts->sculpt != nullptr ?
                                   ts->sculpt->paint.num_input_samples_deprecated :
                                   1;
      input_sample_values[2] = ts->curves_sculpt != nullptr ?
                                   ts->curves_sculpt->paint.num_input_samples_deprecated :
                                   1;

      input_sample_values[4] = ts->gp_paint != nullptr ?
                                   ts->gp_paint->paint.num_input_samples_deprecated :
                                   1;
      input_sample_values[5] = ts->gp_vertexpaint != nullptr ?
                                   ts->gp_vertexpaint->paint.num_input_samples_deprecated :
                                   1;
      input_sample_values[6] = ts->gp_sculptpaint != nullptr ?
                                   ts->gp_sculptpaint->paint.num_input_samples_deprecated :
                                   1;
      input_sample_values[7] = ts->gp_weightpaint != nullptr ?
                                   ts->gp_weightpaint->paint.num_input_samples_deprecated :
                                   1;

      input_sample_values[8] = ts->vpaint != nullptr ?
                                   ts->vpaint->paint.num_input_samples_deprecated :
                                   1;
      input_sample_values[9] = ts->wpaint != nullptr ?
                                   ts->wpaint->paint.num_input_samples_deprecated :
                                   1;

      int unified_value = 1;
      for (int i = 0; i < 10; i++) {
        if (input_sample_values[i] != 1) {
          if (unified_value == 1) {
            unified_value = input_sample_values[i];
          }
          else {
            /* In the case of a user having multiple tools with different num_input_value values
             * set we cannot support this in the single UnifiedPaintSettings value, so fallback
             * to 1 instead of deciding that one value is more canonical than the other.
             */
            break;
          }
        }
      }

      ts->unified_paint_settings.input_samples = unified_value;
    }
    LISTBASE_FOREACH (Brush *, brush, &bmain->brushes) {
      brush->input_samples = 1;
    }
  }

  if (!MAIN_VERSION_FILE_ATLEAST(bmain, 401, 18)) {
    LISTBASE_FOREACH (Scene *, scene, &bmain->scenes) {
      if (scene->ed != nullptr) {
        SEQ_for_each_callback(&scene->ed->seqbase, seq_filter_bilinear_to_auto, nullptr);
      }
    }
  }

  if (!MAIN_VERSION_FILE_ATLEAST(bmain, 401, 19)) {
    LISTBASE_FOREACH (bNodeTree *, ntree, &bmain->nodetrees) {
      if (ntree->type == NTREE_GEOMETRY) {
        version_node_socket_name(ntree, FN_NODE_ROTATE_ROTATION, "Rotation 1", "Rotation");
        version_node_socket_name(ntree, FN_NODE_ROTATE_ROTATION, "Rotation 2", "Rotate By");
      }
    }
  }

  if (!MAIN_VERSION_FILE_ATLEAST(bmain, 401, 20)) {
    LISTBASE_FOREACH (Object *, ob, &bmain->objects) {
      int uid = 1;
      LISTBASE_FOREACH (ModifierData *, md, &ob->modifiers) {
        /* These identifiers are not necessarily stable for linked data. If the linked data has a
         * new modifier inserted, the identifiers of other modifiers can change. */
        md->persistent_uid = uid++;
      }
    }
  }

  if (!MAIN_VERSION_FILE_ATLEAST(bmain, 401, 21)) {
    LISTBASE_FOREACH (Brush *, brush, &bmain->brushes) {
      /* The `sculpt_flag` was used to store the `BRUSH_DIR_IN`
       * With the fix for #115313 this is now just using the `brush->flag`. */
      if (brush->gpencil_settings && (brush->gpencil_settings->sculpt_flag & BRUSH_DIR_IN) != 0) {
        brush->flag |= BRUSH_DIR_IN;
      }
    }
  }

  /* Keep point/spot light soft falloff for files created before 4.0. */
  if (!MAIN_VERSION_FILE_ATLEAST(bmain, 400, 0)) {
    LISTBASE_FOREACH (Light *, light, &bmain->lights) {
      if (ELEM(light->type, LA_LOCAL, LA_SPOT)) {
        light->mode |= LA_USE_SOFT_FALLOFF;
      }
    }
  }

  if (!MAIN_VERSION_FILE_ATLEAST(bmain, 402, 1)) {
    using namespace blender::bke::greasepencil;
    /* Initialize newly added scale layer transform to one. */
    LISTBASE_FOREACH (GreasePencil *, grease_pencil, &bmain->grease_pencils) {
      for (Layer *layer : grease_pencil->layers_for_write()) {
        copy_v3_fl(layer->scale, 1.0f);
      }
    }
  }

  if (!MAIN_VERSION_FILE_ATLEAST(bmain, 402, 2)) {
    LISTBASE_FOREACH (Scene *, scene, &bmain->scenes) {
      bool is_cycles = scene && STREQ(scene->r.engine, RE_engine_id_CYCLES);
      if (is_cycles) {
        if (IDProperty *cscene = version_cycles_properties_from_ID(&scene->id)) {
          int cposition = version_cycles_property_int(cscene, "motion_blur_position", 1);
          BLI_assert(cposition >= 0 && cposition < 3);
          int order_conversion[3] = {SCE_MB_START, SCE_MB_CENTER, SCE_MB_END};
          scene->r.motion_blur_position = order_conversion[std::clamp(cposition, 0, 2)];
        }
      }
      else {
        SET_FLAG_FROM_TEST(
            scene->r.mode, scene->eevee.flag & SCE_EEVEE_MOTION_BLUR_ENABLED_DEPRECATED, R_MBLUR);
        scene->r.motion_blur_position = scene->eevee.motion_blur_position_deprecated;
        scene->r.motion_blur_shutter = scene->eevee.motion_blur_shutter_deprecated;
      }
    }
  }

  if (!MAIN_VERSION_FILE_ATLEAST(bmain, 402, 3)) {
    constexpr int NTREE_EXECUTION_MODE_FULL_FRAME = 1;

    constexpr int NTREE_COM_GROUPNODE_BUFFER = 1 << 3;
    constexpr int NTREE_COM_OPENCL = 1 << 1;

    FOREACH_NODETREE_BEGIN (bmain, ntree, id) {
      if (ntree->type != NTREE_COMPOSIT) {
        continue;
      }

      ntree->flag &= ~(NTREE_COM_GROUPNODE_BUFFER | NTREE_COM_OPENCL);

      if (ntree->execution_mode == NTREE_EXECUTION_MODE_FULL_FRAME) {
        ntree->execution_mode = NTREE_EXECUTION_MODE_CPU;
      }
    }
    FOREACH_NODETREE_END;
  }

  if (!MAIN_VERSION_FILE_ATLEAST(bmain, 402, 4)) {
    if (!DNA_struct_member_exists(fd->filesdna, "SpaceImage", "float", "stretch_opacity")) {
      LISTBASE_FOREACH (bScreen *, screen, &bmain->screens) {
        LISTBASE_FOREACH (ScrArea *, area, &screen->areabase) {
          LISTBASE_FOREACH (SpaceLink *, sl, &area->spacedata) {
            if (sl->spacetype == SPACE_IMAGE) {
              SpaceImage *sima = reinterpret_cast<SpaceImage *>(sl);
              sima->stretch_opacity = 0.9f;
            }
          }
        }
      }
    }
  }

  if (!MAIN_VERSION_FILE_ATLEAST(bmain, 402, 5)) {
    LISTBASE_FOREACH (Scene *, scene, &bmain->scenes) {
      image_settings_avi_to_ffmpeg(scene);
    }
  }

  if (!MAIN_VERSION_FILE_ATLEAST(bmain, 402, 6)) {
    LISTBASE_FOREACH (Brush *, brush, &bmain->brushes) {
      if (BrushCurvesSculptSettings *settings = brush->curves_sculpt_settings) {
        settings->flag |= BRUSH_CURVES_SCULPT_FLAG_INTERPOLATE_RADIUS;
        settings->curve_radius = 0.01f;
      }
    }
  }

  if (!MAIN_VERSION_FILE_ATLEAST(bmain, 402, 8)) {
    LISTBASE_FOREACH (Light *, light, &bmain->lights) {
      light->shadow_filter_radius = 1.0f;
    }
  }

  if (!MAIN_VERSION_FILE_ATLEAST(bmain, 402, 9)) {
    const float default_snap_angle_increment = DEG2RADF(5.0f);
    const float default_snap_angle_increment_precision = DEG2RADF(1.0f);
    LISTBASE_FOREACH (Scene *, scene, &bmain->scenes) {
      scene->toolsettings->snap_angle_increment_2d = default_snap_angle_increment;
      scene->toolsettings->snap_angle_increment_3d = default_snap_angle_increment;
      scene->toolsettings->snap_angle_increment_2d_precision =
          default_snap_angle_increment_precision;
      scene->toolsettings->snap_angle_increment_3d_precision =
          default_snap_angle_increment_precision;
    }
  }

  if (!MAIN_VERSION_FILE_ATLEAST(bmain, 402, 10)) {
    if (!DNA_struct_member_exists(fd->filesdna, "SceneEEVEE", "int", "gtao_resolution")) {
      LISTBASE_FOREACH (Scene *, scene, &bmain->scenes) {
        scene->eevee.gtao_resolution = 2;
      }
    }
  }

  if (!MAIN_VERSION_FILE_ATLEAST(bmain, 402, 11)) {
    LISTBASE_FOREACH (Light *, light, &bmain->lights) {
      light->shadow_resolution_scale = 1.0f;
    }
  }

  if (!MAIN_VERSION_FILE_ATLEAST(bmain, 402, 12)) {
    FOREACH_NODETREE_BEGIN (bmain, ntree, id) {
      versioning_node_hue_correct_set_wrappng(ntree);
    }
    FOREACH_NODETREE_END;

    LISTBASE_FOREACH (Scene *, scene, &bmain->scenes) {
      if (scene->ed != nullptr) {
        SEQ_for_each_callback(&scene->ed->seqbase, seq_hue_correct_set_wrapping, nullptr);
      }
    }
  }

  if (!MAIN_VERSION_FILE_ATLEAST(bmain, 402, 14)) {
    LISTBASE_FOREACH (Object *, ob, &bmain->objects) {
      if (bMotionPath *mpath = ob->mpath) {
        mpath->color_post[0] = 0.1f;
        mpath->color_post[1] = 1.0f;
        mpath->color_post[2] = 0.1f;
      }
      if (!ob->pose) {
        continue;
      }
      LISTBASE_FOREACH (bPoseChannel *, pchan, &ob->pose->chanbase) {
        if (bMotionPath *mpath = pchan->mpath) {
          mpath->color_post[0] = 0.1f;
          mpath->color_post[1] = 1.0f;
          mpath->color_post[2] = 0.1f;
        }
      }
    }
  }

  if (!MAIN_VERSION_FILE_ATLEAST(bmain, 402, 18)) {
    if (!DNA_struct_member_exists(fd->filesdna, "Light", "float", "transmission_fac")) {
      LISTBASE_FOREACH (Light *, light, &bmain->lights) {
        /* Refracted light was not supported in legacy EEVEE. Set it to zero for compatibility with
         * older files. */
        light->transmission_fac = 0.0f;
      }
    }
  }

  if (!MAIN_VERSION_FILE_ATLEAST(bmain, 402, 19)) {
    LISTBASE_FOREACH (Scene *, scene, &bmain->scenes) {
      /* Keep legacy EEVEE old behavior. */
      scene->eevee.flag |= SCE_EEVEE_VOLUME_CUSTOM_RANGE;
    }

    LISTBASE_FOREACH (Scene *, scene, &bmain->scenes) {
      scene->eevee.clamp_surface_indirect = 10.0f;
    }
  }

  if (!MAIN_VERSION_FILE_ATLEAST(bmain, 402, 20)) {
    LISTBASE_FOREACH (Scene *, scene, &bmain->scenes) {
      SequencerToolSettings *sequencer_tool_settings = SEQ_tool_settings_ensure(scene);
      sequencer_tool_settings->snap_mode |= SEQ_SNAP_TO_MARKERS;
    }
  }

  if (!MAIN_VERSION_FILE_ATLEAST(bmain, 402, 21)) {
    add_image_editor_asset_shelf(*bmain);
  }

  if (!MAIN_VERSION_FILE_ATLEAST(bmain, 402, 22)) {
    /* Display missing media in sequencer by default. */
    LISTBASE_FOREACH (Scene *, scene, &bmain->scenes) {
      if (scene->ed != nullptr) {
        scene->ed->show_missing_media_flag |= SEQ_EDIT_SHOW_MISSING_MEDIA;
      }
    }
  }

  if (!MAIN_VERSION_FILE_ATLEAST(bmain, 402, 23)) {
    LISTBASE_FOREACH (Scene *, scene, &bmain->scenes) {
      ToolSettings *ts = scene->toolsettings;
      if (!ts->uvsculpt.strength_curve) {
        ts->uvsculpt.size = 50;
        ts->uvsculpt.strength = 1.0f;
        ts->uvsculpt.curve_preset = BRUSH_CURVE_SMOOTH;
        ts->uvsculpt.strength_curve = BKE_curvemapping_add(1, 0.0f, 0.0f, 1.0f, 1.0f);
      }
    }
  }

  /**
   * Always bump subversion in BKE_blender_version.h when adding versioning
   * code here, and wrap it inside a MAIN_VERSION_FILE_ATLEAST check.
   *
   * \note Keep this message at the bottom of the function.
   */

  /* Always run this versioning; meshes are written with the legacy format which always needs to
   * be converted to the new format on file load. Can be moved to a subversion check in a larger
   * breaking release. */
  LISTBASE_FOREACH (Mesh *, mesh, &bmain->meshes) {
    blender::bke::mesh_sculpt_mask_to_generic(*mesh);
  }
}<|MERGE_RESOLUTION|>--- conflicted
+++ resolved
@@ -1,3 +1,4 @@
+/* SPDX-FileCopyrightText: 2023 Blender Authors
 /* SPDX-FileCopyrightText: 2023 Blender Authors
  *
  * SPDX-License-Identifier: GPL-2.0-or-later */
@@ -509,12 +510,6 @@
     }
   }
 
-<<<<<<< HEAD
-  if (!MAIN_VERSION_FILE_ATLEAST(bmain, 402, 8)) {
-    /* Shift animation data to accomidate the new Roughness input. */
-    version_node_socket_index_animdata(
-        bmain, NTREE_SHADER, SH_NODE_SUBSURFACE_SCATTERING, 4, 1, 5);
-=======
   if (!MAIN_VERSION_FILE_ATLEAST(bmain, 401, 23)) {
     version_nla_tweakmode_incomplete(bmain);
   }
@@ -538,7 +533,12 @@
         }
       }
     }
->>>>>>> d11c6962
+  }
+
+  if (!MAIN_VERSION_FILE_ATLEAST(bmain, 402, 23)) {
+    /* Shift animation data to accomidate the new Roughness input. */
+    version_node_socket_index_animdata(
+        bmain, NTREE_SHADER, SH_NODE_SUBSURFACE_SCATTERING, 4, 1, 5);
   }
 
   /**
