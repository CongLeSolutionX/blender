--- conflicted
+++ resolved
@@ -2592,12 +2592,6 @@
    */
   {
     /* Keep this block, even when empty. */
-<<<<<<< HEAD
-
-    LISTBASE_FOREACH (bNodeTree *, ntree, &bmain->nodetrees) {
-      if (ntree->type == NTREE_GEOMETRY) {
-        remove_triangulate_node_min_size_input(ntree);
-=======
     LISTBASE_FOREACH (bNodeTree *, ntree, &bmain->nodetrees) {
       if (ntree->type == NTREE_GEOMETRY) {
         version_geometry_nodes_use_rotation_socket(*ntree);
@@ -2615,7 +2609,12 @@
         scene->eevee.reflection_options.screen_trace_max_roughness = 0.5f;
         scene->eevee.refraction_options.screen_trace_max_roughness = 0.5f;
         scene->eevee.diffuse_options.screen_trace_max_roughness = 0.5f;
->>>>>>> 8643383b
+      }
+    }
+
+    LISTBASE_FOREACH (bNodeTree *, ntree, &bmain->nodetrees) {
+      if (ntree->type == NTREE_GEOMETRY) {
+        remove_triangulate_node_min_size_input(ntree);
       }
     }
   }
