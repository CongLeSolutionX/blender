--- conflicted
+++ resolved
@@ -2907,7 +2907,26 @@
   }
 
   if (!MAIN_VERSION_FILE_ATLEAST(bmain, 402, 2)) {
-<<<<<<< HEAD
+    LISTBASE_FOREACH (Scene *, scene, &bmain->scenes) {
+      bool is_cycles = scene && STREQ(scene->r.engine, RE_engine_id_CYCLES);
+      if (is_cycles) {
+        if (IDProperty *cscene = version_cycles_properties_from_ID(&scene->id)) {
+          int cposition = version_cycles_property_int(cscene, "motion_blur_position", 1);
+          BLI_assert(cposition >= 0 && cposition < 3);
+          int order_conversion[3] = {SCE_MB_START, SCE_MB_CENTER, SCE_MB_END};
+          scene->r.motion_blur_position = order_conversion[std::clamp(cposition, 0, 2)];
+        }
+      }
+      else {
+        SET_FLAG_FROM_TEST(
+            scene->r.mode, scene->eevee.flag & SCE_EEVEE_MOTION_BLUR_ENABLED_DEPRECATED, R_MBLUR);
+        scene->r.motion_blur_position = scene->eevee.motion_blur_position_deprecated;
+        scene->r.motion_blur_shutter = scene->eevee.motion_blur_shutter_deprecated;
+      }
+    }
+  }
+
+  if (!MAIN_VERSION_FILE_ATLEAST(bmain, 402, 3)) {
     if (!DNA_struct_member_exists(fd->filesdna, "SpaceImage", "float", "stretch_opacity")) {
       LISTBASE_FOREACH (bScreen *, screen, &bmain->screens) {
         LISTBASE_FOREACH (ScrArea *, area, &screen->areabase) {
@@ -2919,24 +2938,6 @@
           }
         }
       }
-=======
-    LISTBASE_FOREACH (Scene *, scene, &bmain->scenes) {
-      bool is_cycles = scene && STREQ(scene->r.engine, RE_engine_id_CYCLES);
-      if (is_cycles) {
-        if (IDProperty *cscene = version_cycles_properties_from_ID(&scene->id)) {
-          int cposition = version_cycles_property_int(cscene, "motion_blur_position", 1);
-          BLI_assert(cposition >= 0 && cposition < 3);
-          int order_conversion[3] = {SCE_MB_START, SCE_MB_CENTER, SCE_MB_END};
-          scene->r.motion_blur_position = order_conversion[std::clamp(cposition, 0, 2)];
-        }
-      }
-      else {
-        SET_FLAG_FROM_TEST(
-            scene->r.mode, scene->eevee.flag & SCE_EEVEE_MOTION_BLUR_ENABLED_DEPRECATED, R_MBLUR);
-        scene->r.motion_blur_position = scene->eevee.motion_blur_position_deprecated;
-        scene->r.motion_blur_shutter = scene->eevee.motion_blur_shutter_deprecated;
-      }
->>>>>>> 48390d01
     }
   }
 
