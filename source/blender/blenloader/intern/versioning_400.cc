/* SPDX-FileCopyrightText: 2023 Blender Authors
 *
 * SPDX-License-Identifier: GPL-2.0-or-later */

/** \file
 * \ingroup blenloader
 */

#define DNA_DEPRECATED_ALLOW

#include <algorithm>
#include <cmath>

#include "CLG_log.h"

/* Define macros in `DNA_genfile.h`. */
#define DNA_GENFILE_VERSIONING_MACROS

#include "DNA_brush_types.h"
#include "DNA_camera_types.h"
#include "DNA_curve_types.h"
#include "DNA_defaults.h"
#include "DNA_light_types.h"
#include "DNA_lightprobe_types.h"
#include "DNA_material_types.h"
#include "DNA_mesh_types.h"
#include "DNA_modifier_types.h"
#include "DNA_movieclip_types.h"
#include "DNA_scene_types.h"
#include "DNA_world_types.h"

#include "DNA_defaults.h"
#include "DNA_defs.h"
#include "DNA_genfile.h"
#include "DNA_particle_types.h"

#undef DNA_GENFILE_VERSIONING_MACROS

#include "BLI_assert.h"
#include "BLI_listbase.h"
#include "BLI_map.hh"
#include "BLI_math_vector.h"
#include "BLI_set.hh"
#include "BLI_string.h"
#include "BLI_string_ref.hh"

#include "BKE_anim_data.h"
#include "BKE_animsys.h"
#include "BKE_armature.hh"
#include "BKE_attribute.hh"
#include "BKE_collection.h"
#include "BKE_curve.hh"
#include "BKE_effect.h"
#include "BKE_grease_pencil.hh"
#include "BKE_idprop.hh"
#include "BKE_main.hh"
#include "BKE_material.h"
#include "BKE_mesh_legacy_convert.hh"
#include "BKE_node.hh"
#include "BKE_node_runtime.hh"
#include "BKE_scene.h"
#include "BKE_tracking.h"

#include "SEQ_retiming.hh"
#include "SEQ_sequencer.hh"

#include "ANIM_armature_iter.hh"
#include "ANIM_bone_collections.hh"

#include "ED_armature.hh"

#include "BLT_translation.h"

#include "BLO_read_write.hh"
#include "BLO_readfile.h"

#include "readfile.hh"

#include "versioning_common.hh"

// static CLG_LogRef LOG = {"blo.readfile.doversion"};

static void version_composite_nodetree_null_id(bNodeTree *ntree, Scene *scene)
{
  for (bNode *node : ntree->all_nodes()) {
    if (node->id == nullptr && ((node->type == CMP_NODE_R_LAYERS) ||
                                (node->type == CMP_NODE_CRYPTOMATTE &&
                                 node->custom1 == CMP_NODE_CRYPTOMATTE_SOURCE_RENDER)))
    {
      node->id = &scene->id;
    }
  }
}

/* Move bone-group color to the individual bones. */
static void version_bonegroup_migrate_color(Main *bmain)
{
  using PoseSet = blender::Set<bPose *>;
  blender::Map<bArmature *, PoseSet> armature_poses;

  /* Gather a mapping from armature to the poses that use it. */
  LISTBASE_FOREACH (Object *, ob, &bmain->objects) {
    if (ob->type != OB_ARMATURE || !ob->pose) {
      continue;
    }

    bArmature *arm = reinterpret_cast<bArmature *>(ob->data);
    BLI_assert_msg(GS(arm->id.name) == ID_AR,
                   "Expected ARMATURE object to have an Armature as data");

    /* There is no guarantee that the current state of poses is in sync with the Armature data.
     *
     * NOTE: No need to handle user reference-counting in readfile code. */
    BKE_pose_ensure(bmain, ob, arm, false);

    PoseSet &pose_set = armature_poses.lookup_or_add_default(arm);
    pose_set.add(ob->pose);
  }

  /* Move colors from the pose's bone-group to either the armature bones or the
   * pose bones, depending on how many poses use the Armature. */
  for (const PoseSet &pose_set : armature_poses.values()) {
    /* If the Armature is shared, the bone group colors might be different, and thus they have to
     * be stored on the pose bones. If the Armature is NOT shared, the bone colors can be stored
     * directly on the Armature bones. */
    const bool store_on_armature = pose_set.size() == 1;

    for (bPose *pose : pose_set) {
      LISTBASE_FOREACH (bPoseChannel *, pchan, &pose->chanbase) {
        const bActionGroup *bgrp = (const bActionGroup *)BLI_findlink(&pose->agroups,
                                                                      (pchan->agrp_index - 1));
        if (!bgrp) {
          continue;
        }

        BoneColor &bone_color = store_on_armature ? pchan->bone->color : pchan->color;
        bone_color.palette_index = bgrp->customCol;
        memcpy(&bone_color.custom, &bgrp->cs, sizeof(bone_color.custom));
      }
    }
  }
}

static void version_bonelayers_to_bonecollections(Main *bmain)
{
  char bcoll_name[MAX_NAME];
  char custom_prop_name[MAX_NAME];

  LISTBASE_FOREACH (bArmature *, arm, &bmain->armatures) {
    IDProperty *arm_idprops = IDP_GetProperties(&arm->id);

    BLI_assert_msg(arm->edbo == nullptr, "did not expect an Armature to be saved in edit mode");
    const uint layer_used = arm->layer_used;

    /* Construct a bone collection for each layer that contains at least one bone. */
    blender::Vector<std::pair<uint, BoneCollection *>> layermask_collection;
    for (uint layer = 0; layer < 32; ++layer) {
      const uint layer_mask = 1u << layer;
      if ((layer_used & layer_mask) == 0) {
        /* Layer is empty, so no need to convert to collection. */
        continue;
      }

      /* Construct a suitable name for this bone layer. */
      bcoll_name[0] = '\0';
      if (arm_idprops) {
        /* See if we can use the layer name from the Bone Manager add-on. This is a popular add-on
         * for managing bone layers and giving them names. */
        SNPRINTF(custom_prop_name, "layer_name_%u", layer);
        IDProperty *prop = IDP_GetPropertyFromGroup(arm_idprops, custom_prop_name);
        if (prop != nullptr && prop->type == IDP_STRING && IDP_String(prop)[0] != '\0') {
          SNPRINTF(bcoll_name, "Layer %u - %s", layer + 1, IDP_String(prop));
        }
      }
      if (bcoll_name[0] == '\0') {
        /* Either there was no name defined in the custom property, or
         * it was the empty string. */
        SNPRINTF(bcoll_name, "Layer %u", layer + 1);
      }

      /* Create a new bone collection for this layer. */
      BoneCollection *bcoll = ANIM_armature_bonecoll_new(arm, bcoll_name);
      layermask_collection.append(std::make_pair(layer_mask, bcoll));

      if ((arm->layer & layer_mask) == 0) {
        ANIM_bonecoll_hide(arm, bcoll);
      }
    }

    /* Iterate over the bones to assign them to their layers. */
    blender::animrig::ANIM_armature_foreach_bone(&arm->bonebase, [&](Bone *bone) {
      for (auto layer_bcoll : layermask_collection) {
        const uint layer_mask = layer_bcoll.first;
        if ((bone->layer & layer_mask) == 0) {
          continue;
        }

        BoneCollection *bcoll = layer_bcoll.second;
        ANIM_armature_bonecoll_assign(bcoll, bone);
      }
    });
  }
}

static void version_bonegroups_to_bonecollections(Main *bmain)
{
  LISTBASE_FOREACH (Object *, ob, &bmain->objects) {
    if (ob->type != OB_ARMATURE || !ob->pose) {
      continue;
    }

    /* Convert the bone groups on a bone-by-bone basis. */
    bArmature *arm = reinterpret_cast<bArmature *>(ob->data);
    bPose *pose = ob->pose;

    blender::Map<const bActionGroup *, BoneCollection *> collections_by_group;
    /* Convert all bone groups, regardless of whether they contain any bones. */
    LISTBASE_FOREACH (bActionGroup *, bgrp, &pose->agroups) {
      BoneCollection *bcoll = ANIM_armature_bonecoll_new(arm, bgrp->name);
      collections_by_group.add_new(bgrp, bcoll);

      /* Before now, bone visibility was determined by armature layers, and bone
       * groups did not have any impact on this. To retain the behavior, that
       * hiding all layers a bone is on hides the bone, the
       * bone-group-collections should be created hidden. */
      ANIM_bonecoll_hide(arm, bcoll);
    }

    /* Assign the bones to their bone group based collection. */
    LISTBASE_FOREACH (bPoseChannel *, pchan, &pose->chanbase) {
      /* Find the bone group of this pose channel. */
      const bActionGroup *bgrp = (const bActionGroup *)BLI_findlink(&pose->agroups,
                                                                    (pchan->agrp_index - 1));
      if (!bgrp) {
        continue;
      }

      /* Assign the bone. */
      BoneCollection *bcoll = collections_by_group.lookup(bgrp);
      ANIM_armature_bonecoll_assign(bcoll, pchan->bone);
    }

    /* The list of bone groups (pose->agroups) is intentionally left alone here. This will allow
     * for older versions of Blender to open the file with bone groups intact. Of course the bone
     * groups will not be updated any more, but this way the data at least survives an accidental
     * save with Blender 4.0. */
  }
}

static void version_principled_bsdf_update_animdata(ID *owner_id, bNodeTree *ntree)
{
  ID *id = &ntree->id;
  AnimData *adt = BKE_animdata_from_id(id);

  LISTBASE_FOREACH (bNode *, node, &ntree->nodes) {
    if (node->type != SH_NODE_BSDF_PRINCIPLED) {
      continue;
    }

    char node_name_escaped[MAX_NAME * 2];
    BLI_str_escape(node_name_escaped, node->name, sizeof(node_name_escaped));
    std::string prefix = "nodes[\"" + std::string(node_name_escaped) + "\"].inputs";

    /* Remove animdata for inputs 18 (Transmission Roughness) and 3 (Subsurface Color). */
    BKE_animdata_fix_paths_remove(id, (prefix + "[18]").c_str());
    BKE_animdata_fix_paths_remove(id, (prefix + "[3]").c_str());

    /* Order is important here: If we e.g. want to change A->B and B->C, but perform A->B first,
     * then later we don't know whether a B entry is an original B (and therefore should be
     * changed to C) or used to be A and was already handled.
     * In practice, going reverse mostly works, the two notable dependency chains are:
     * - 8->13, then 2->8, then 9->2 (13 was changed before)
     * - 1->9, then 6->1 (9 was changed before)
     * - 4->10, then 21->4 (10 was changed before)
     *
     * 0 (Base Color) and 17 (Transmission) are fine as-is. */
    std::pair<int, int> remap_table[] = {
        {20, 27}, /* Emission Strength */
        {19, 26}, /* Emission */
        {16, 3},  /* IOR */
        {15, 19}, /* Clearcoat Roughness */
        {14, 18}, /* Clearcoat */
        {13, 25}, /* Sheen Tint */
        {12, 23}, /* Sheen */
        {11, 15}, /* Anisotropic Rotation */
        {10, 14}, /* Anisotropic */
        {8, 13},  /* Specular Tint */
        {2, 8},   /* Subsurface Radius */
        {9, 2},   /* Roughness */
        {7, 12},  /* Specular */
        {1, 9},   /* Subsurface Scale */
        {6, 1},   /* Metallic */
        {5, 11},  /* Subsurface Anisotropy */
        {4, 10},  /* Subsurface IOR */
        {21, 4}   /* Alpha */
    };
    for (const auto &entry : remap_table) {
      BKE_animdata_fix_paths_rename(
          id, adt, owner_id, prefix.c_str(), nullptr, nullptr, entry.first, entry.second, false);
    }
  }
}

static void versioning_eevee_shadow_settings(Object *object)
{
  /** EEVEE no longer uses the Material::blend_shadow property.
   * Instead, it uses Object::visibility_flag for disabling shadow casting
   */

  short *material_len = BKE_object_material_len_p(object);
  if (!material_len) {
    return;
  }

  using namespace blender;
  bool hide_shadows = *material_len > 0;
  for (int i : IndexRange(*material_len)) {
    Material *material = BKE_object_material_get(object, i + 1);
    if (!material || material->blend_shadow != MA_BS_NONE) {
      hide_shadows = false;
    }
  }

  /* Enable the hide_shadow flag only if there's not any shadow casting material. */
  SET_FLAG_FROM_TEST(object->visibility_flag, hide_shadows, OB_HIDE_SHADOW);
}

static void versioning_replace_splitviewer(bNodeTree *ntree)
{
  /* Split viewer was replaced with a regular split node, so add a viewer node,
   * and link it to the new split node to achieve the same behavior of the split viewer node. */

  LISTBASE_FOREACH_MUTABLE (bNode *, node, &ntree->nodes) {
    if (node->type != CMP_NODE_SPLITVIEWER__DEPRECATED) {
      continue;
    }

    STRNCPY(node->idname, "CompositorNodeSplit");
    node->type = CMP_NODE_SPLIT;
    MEM_freeN(node->storage);
    node->storage = nullptr;

    bNode *viewer_node = nodeAddStaticNode(nullptr, ntree, CMP_NODE_VIEWER);
    /* Nodes are created stacked on top of each other, so separate them a bit. */
    viewer_node->locx = node->locx + node->width + viewer_node->width / 4.0f;
    viewer_node->locy = node->locy;
    viewer_node->flag &= ~NODE_PREVIEW;

    bNodeSocket *split_out_socket = nodeAddStaticSocket(
        ntree, node, SOCK_OUT, SOCK_IMAGE, PROP_NONE, "Image", "Image");
    bNodeSocket *viewer_in_socket = nodeFindSocket(viewer_node, SOCK_IN, "Image");

    nodeAddLink(ntree, node, split_out_socket, viewer_node, viewer_in_socket);
  }
}

void do_versions_after_linking_400(FileData *fd, Main *bmain)
{
  if (!MAIN_VERSION_FILE_ATLEAST(bmain, 400, 9)) {
    /* Fix area light scaling. */
    LISTBASE_FOREACH (Light *, light, &bmain->lights) {
      light->energy = light->energy_deprecated;
      if (light->type == LA_AREA) {
        light->energy *= M_PI_4;
      }
    }

    /* XXX This was added several years ago in 'lib_link` code of Scene... Should be safe enough
     * here. */
    LISTBASE_FOREACH (Scene *, scene, &bmain->scenes) {
      if (scene->nodetree) {
        version_composite_nodetree_null_id(scene->nodetree, scene);
      }
    }

    /* XXX This was added many years ago (1c19940198) in 'lib_link` code of particles as a bug-fix.
     * But this is actually versioning. Should be safe enough here. */
    LISTBASE_FOREACH (ParticleSettings *, part, &bmain->particles) {
      if (!part->effector_weights) {
        part->effector_weights = BKE_effector_add_weights(part->force_group);
      }
    }

    /* Object proxies have been deprecated sine 3.x era, so their update & sanity check can now
     * happen in do_versions code. */
    LISTBASE_FOREACH (Object *, ob, &bmain->objects) {
      if (ob->proxy) {
        /* Paranoia check, actually a proxy_from pointer should never be written... */
        if (!ID_IS_LINKED(ob->proxy)) {
          ob->proxy->proxy_from = nullptr;
          ob->proxy = nullptr;

          if (ob->id.lib) {
            BLO_reportf_wrap(fd->reports,
                             RPT_INFO,
                             RPT_("Proxy lost from object %s lib %s\n"),
                             ob->id.name + 2,
                             ob->id.lib->filepath);
          }
          else {
            BLO_reportf_wrap(fd->reports,
                             RPT_INFO,
                             RPT_("Proxy lost from object %s lib <NONE>\n"),
                             ob->id.name + 2);
          }
          fd->reports->count.missing_obproxies++;
        }
        else {
          /* This triggers object_update to always use a copy. */
          ob->proxy->proxy_from = ob;
        }
      }
    }
  }

  if (!MAIN_VERSION_FILE_ATLEAST(bmain, 400, 21)) {
    if (!DNA_struct_member_exists(fd->filesdna, "bPoseChannel", "BoneColor", "color")) {
      version_bonegroup_migrate_color(bmain);
    }

    if (!DNA_struct_member_exists(fd->filesdna, "bArmature", "ListBase", "collections")) {
      version_bonelayers_to_bonecollections(bmain);
      version_bonegroups_to_bonecollections(bmain);
    }
  }

  if (!MAIN_VERSION_FILE_ATLEAST(bmain, 400, 24)) {
    FOREACH_NODETREE_BEGIN (bmain, ntree, id) {
      if (ntree->type == NTREE_SHADER) {
        /* Convert animdata on the Principled BSDF sockets. */
        version_principled_bsdf_update_animdata(id, ntree);
      }
    }
    FOREACH_NODETREE_END;
  }

  if (!MAIN_VERSION_FILE_ATLEAST(bmain, 400, 34)) {
    BKE_mesh_legacy_face_map_to_generic(bmain);
  }

  if (!MAIN_VERSION_FILE_ATLEAST(bmain, 401, 5)) {
    Scene *scene = static_cast<Scene *>(bmain->scenes.first);
    bool is_cycles = scene && STREQ(scene->r.engine, RE_engine_id_CYCLES);
    if (!is_cycles) {
      LISTBASE_FOREACH (Object *, object, &bmain->objects) {
        versioning_eevee_shadow_settings(object);
      }
    }
  }

  /**
   * Always bump subversion in BKE_blender_version.h when adding versioning
   * code here, and wrap it inside a MAIN_VERSION_FILE_ATLEAST check.
   *
   * \note Keep this message at the bottom of the function.
   */
}

static void version_mesh_legacy_to_struct_of_array_format(Mesh &mesh)
{
  BKE_mesh_legacy_convert_flags_to_selection_layers(&mesh);
  BKE_mesh_legacy_convert_flags_to_hide_layers(&mesh);
  BKE_mesh_legacy_convert_uvs_to_generic(&mesh);
  BKE_mesh_legacy_convert_mpoly_to_material_indices(&mesh);
  BKE_mesh_legacy_sharp_faces_from_flags(&mesh);
  BKE_mesh_legacy_bevel_weight_to_layers(&mesh);
  BKE_mesh_legacy_sharp_edges_from_flags(&mesh);
  BKE_mesh_legacy_face_set_to_generic(&mesh);
  BKE_mesh_legacy_edge_crease_to_layers(&mesh);
  BKE_mesh_legacy_uv_seam_from_flags(&mesh);
  BKE_mesh_legacy_convert_verts_to_positions(&mesh);
  BKE_mesh_legacy_attribute_flags_to_strings(&mesh);
  BKE_mesh_legacy_convert_loops_to_corners(&mesh);
  BKE_mesh_legacy_convert_polys_to_offsets(&mesh);
  BKE_mesh_legacy_convert_edges_to_generic(&mesh);
}

static void version_motion_tracking_legacy_camera_object(MovieClip &movieclip)
{
  MovieTracking &tracking = movieclip.tracking;
  MovieTrackingObject *active_tracking_object = BKE_tracking_object_get_active(&tracking);
  MovieTrackingObject *tracking_camera_object = BKE_tracking_object_get_camera(&tracking);

  BLI_assert(tracking_camera_object != nullptr);

  if (BLI_listbase_is_empty(&tracking_camera_object->tracks)) {
    tracking_camera_object->tracks = tracking.tracks_legacy;
    active_tracking_object->active_track = tracking.act_track_legacy;
  }

  if (BLI_listbase_is_empty(&tracking_camera_object->plane_tracks)) {
    tracking_camera_object->plane_tracks = tracking.plane_tracks_legacy;
    active_tracking_object->active_plane_track = tracking.act_plane_track_legacy;
  }

  if (tracking_camera_object->reconstruction.cameras == nullptr) {
    tracking_camera_object->reconstruction = tracking.reconstruction_legacy;
  }

  /* Clear pointers in the legacy storage.
   * Always do it, in the case something got missed in the logic above, so that the legacy storage
   * is always ensured to be empty after load. */
  BLI_listbase_clear(&tracking.tracks_legacy);
  BLI_listbase_clear(&tracking.plane_tracks_legacy);
  tracking.act_track_legacy = nullptr;
  tracking.act_plane_track_legacy = nullptr;
  memset(&tracking.reconstruction_legacy, 0, sizeof(tracking.reconstruction_legacy));
}

static void version_movieclips_legacy_camera_object(Main *bmain)
{
  LISTBASE_FOREACH (MovieClip *, movieclip, &bmain->movieclips) {
    version_motion_tracking_legacy_camera_object(*movieclip);
  }
}

/* Version VertexWeightEdit modifier to make existing weights exclusive of the threshold. */
static void version_vertex_weight_edit_preserve_threshold_exclusivity(Main *bmain)
{
  LISTBASE_FOREACH (Object *, ob, &bmain->objects) {
    if (ob->type != OB_MESH) {
      continue;
    }

    LISTBASE_FOREACH (ModifierData *, md, &ob->modifiers) {
      if (md->type == eModifierType_WeightVGEdit) {
        WeightVGEditModifierData *wmd = reinterpret_cast<WeightVGEditModifierData *>(md);
        wmd->add_threshold = nexttoward(wmd->add_threshold, 2.0);
        wmd->rem_threshold = nexttoward(wmd->rem_threshold, -1.0);
      }
    }
  }
}

static void version_mesh_crease_generic(Main &bmain)
{
  LISTBASE_FOREACH (Mesh *, mesh, &bmain.meshes) {
    BKE_mesh_legacy_crease_to_generic(mesh);
  }

  LISTBASE_FOREACH (bNodeTree *, ntree, &bmain.nodetrees) {
    if (ntree->type == NTREE_GEOMETRY) {
      LISTBASE_FOREACH (bNode *, node, &ntree->nodes) {
        if (STR_ELEM(node->idname,
                     "GeometryNodeStoreNamedAttribute",
                     "GeometryNodeInputNamedAttribute"))
        {
          bNodeSocket *socket = nodeFindSocket(node, SOCK_IN, "Name");
          if (STREQ(socket->default_value_typed<bNodeSocketValueString>()->value, "crease")) {
            STRNCPY(socket->default_value_typed<bNodeSocketValueString>()->value, "crease_edge");
          }
        }
      }
    }
  }

  LISTBASE_FOREACH (Object *, object, &bmain.objects) {
    LISTBASE_FOREACH (ModifierData *, md, &object->modifiers) {
      if (md->type != eModifierType_Nodes) {
        continue;
      }
      if (IDProperty *settings = reinterpret_cast<NodesModifierData *>(md)->settings.properties) {
        LISTBASE_FOREACH (IDProperty *, prop, &settings->data.group) {
          if (blender::StringRef(prop->name).endswith("_attribute_name")) {
            if (STREQ(IDP_String(prop), "crease")) {
              IDP_AssignString(prop, "crease_edge");
            }
          }
        }
      }
    }
  }
}

static void versioning_replace_legacy_glossy_node(bNodeTree *ntree)
{
  LISTBASE_FOREACH (bNode *, node, &ntree->nodes) {
    if (node->type == SH_NODE_BSDF_GLOSSY_LEGACY) {
      STRNCPY(node->idname, "ShaderNodeBsdfAnisotropic");
      node->type = SH_NODE_BSDF_GLOSSY;
    }
  }
}

static void versioning_remove_microfacet_sharp_distribution(bNodeTree *ntree)
{
  /* Find all glossy, glass and refraction BSDF nodes that have their distribution
   * set to SHARP and set them to GGX, disconnect any link to the Roughness input
   * and set its value to zero. */
  LISTBASE_FOREACH (bNode *, node, &ntree->nodes) {
    if (!ELEM(node->type, SH_NODE_BSDF_GLOSSY, SH_NODE_BSDF_GLASS, SH_NODE_BSDF_REFRACTION)) {
      continue;
    }
    if (node->custom1 != SHD_GLOSSY_SHARP_DEPRECATED) {
      continue;
    }

    node->custom1 = SHD_GLOSSY_GGX;
    LISTBASE_FOREACH (bNodeSocket *, socket, &node->inputs) {
      if (!STREQ(socket->identifier, "Roughness")) {
        continue;
      }

      if (socket->link != nullptr) {
        nodeRemLink(ntree, socket->link);
      }
      bNodeSocketValueFloat *socket_value = (bNodeSocketValueFloat *)socket->default_value;
      socket_value->value = 0.0f;

      break;
    }
  }
}

static void version_replace_texcoord_normal_socket(bNodeTree *ntree)
{
  /* The normal of a spot light was set to the incoming light direction, replace with the
   * `Incoming` socket from the Geometry shader node. */
  bNode *geometry_node = nullptr;
  bNode *transform_node = nullptr;
  bNodeSocket *incoming_socket = nullptr;
  bNodeSocket *vec_in_socket = nullptr;
  bNodeSocket *vec_out_socket = nullptr;

  LISTBASE_FOREACH_MUTABLE (bNodeLink *, link, &ntree->links) {
    if (link->fromnode->type == SH_NODE_TEX_COORD && STREQ(link->fromsock->identifier, "Normal")) {
      if (geometry_node == nullptr) {
        geometry_node = nodeAddStaticNode(nullptr, ntree, SH_NODE_NEW_GEOMETRY);
        incoming_socket = nodeFindSocket(geometry_node, SOCK_OUT, "Incoming");

        transform_node = nodeAddStaticNode(nullptr, ntree, SH_NODE_VECT_TRANSFORM);
        vec_in_socket = nodeFindSocket(transform_node, SOCK_IN, "Vector");
        vec_out_socket = nodeFindSocket(transform_node, SOCK_OUT, "Vector");

        NodeShaderVectTransform *nodeprop = (NodeShaderVectTransform *)transform_node->storage;
        nodeprop->type = SHD_VECT_TRANSFORM_TYPE_NORMAL;

        nodeAddLink(ntree, geometry_node, incoming_socket, transform_node, vec_in_socket);
      }
      nodeAddLink(ntree, transform_node, vec_out_socket, link->tonode, link->tosock);
      nodeRemLink(ntree, link);
    }
  }
}

static void version_principled_transmission_roughness(bNodeTree *ntree)
{
  LISTBASE_FOREACH (bNode *, node, &ntree->nodes) {
    if (node->type != SH_NODE_BSDF_PRINCIPLED) {
      continue;
    }
    bNodeSocket *sock = nodeFindSocket(node, SOCK_IN, "Transmission Roughness");
    if (sock != nullptr) {
      nodeRemoveSocket(ntree, node, sock);
    }
  }
}

/* Convert legacy Velvet BSDF nodes into the new Sheen BSDF node. */
static void version_replace_velvet_sheen_node(bNodeTree *ntree)
{
  LISTBASE_FOREACH (bNode *, node, &ntree->nodes) {
    if (node->type == SH_NODE_BSDF_SHEEN) {
      STRNCPY(node->idname, "ShaderNodeBsdfSheen");

      bNodeSocket *sigmaInput = nodeFindSocket(node, SOCK_IN, "Sigma");
      if (sigmaInput != nullptr) {
        node->custom1 = SHD_SHEEN_ASHIKHMIN;
        STRNCPY(sigmaInput->identifier, "Roughness");
        STRNCPY(sigmaInput->name, "Roughness");
      }
    }
  }
}

/* Convert sheen inputs on the Principled BSDF. */
static void version_principled_bsdf_sheen(bNodeTree *ntree)
{
  auto check_node = [](const bNode *node) {
    return (node->type == SH_NODE_BSDF_PRINCIPLED) &&
           (nodeFindSocket(node, SOCK_IN, "Sheen Roughness") == nullptr);
  };
  auto update_input = [ntree](bNode *node, bNodeSocket *input) {
    /* Change socket type to Color. */
    nodeModifySocketTypeStatic(ntree, node, input, SOCK_RGBA, 0);

    /* Account for the change in intensity between the old and new model.
     * If the Sheen input is set to a fixed value, adjust it and set the tint to white.
     * Otherwise, if it's connected, keep it as-is but set the tint to 0.2 instead. */
    bNodeSocket *sheen = nodeFindSocket(node, SOCK_IN, "Sheen");
    if (sheen != nullptr && sheen->link == nullptr) {
      *version_cycles_node_socket_float_value(sheen) *= 0.2f;

      static float default_value[] = {1.0f, 1.0f, 1.0f, 1.0f};
      copy_v4_v4(version_cycles_node_socket_rgba_value(input), default_value);
    }
    else {
      static float default_value[] = {0.2f, 0.2f, 0.2f, 1.0f};
      copy_v4_v4(version_cycles_node_socket_rgba_value(input), default_value);
    }
  };
  auto update_input_link = [](bNode *, bNodeSocket *, bNode *, bNodeSocket *) {
    /* Don't replace the link here, tint works differently enough now to make conversion
     * impractical. */
  };

  version_update_node_input(ntree, check_node, "Sheen Tint", update_input, update_input_link);

  LISTBASE_FOREACH (bNode *, node, &ntree->nodes) {
    if (check_node(node)) {
      bNodeSocket *input = nodeAddStaticSocket(
          ntree, node, SOCK_IN, SOCK_FLOAT, PROP_FACTOR, "Sheen Roughness", "Sheen Roughness");
      *version_cycles_node_socket_float_value(input) = 0.5f;
    }
  }
}

static void versioning_update_noise_texture_node(bNodeTree *ntree)
{
  LISTBASE_FOREACH (bNode *, node, &ntree->nodes) {
    if (node->type != SH_NODE_TEX_NOISE) {
      continue;
    }

    (static_cast<NodeTexNoise *>(node->storage))->type = SHD_NOISE_FBM;

    bNodeSocket *roughness_socket = nodeFindSocket(node, SOCK_IN, "Roughness");
    if (roughness_socket == nullptr) {
      /* Noise Texture node was created before the Roughness input was added. */
      continue;
    }

    float *roughness = version_cycles_node_socket_float_value(roughness_socket);

    bNodeLink *roughness_link = nullptr;
    bNode *roughness_from_node = nullptr;
    bNodeSocket *roughness_from_socket = nullptr;

    LISTBASE_FOREACH (bNodeLink *, link, &ntree->links) {
      /* Find links, nodes and sockets. */
      if (link->tosock == roughness_socket) {
        roughness_link = link;
        roughness_from_node = link->fromnode;
        roughness_from_socket = link->fromsock;
      }
    }

    if (roughness_link != nullptr) {
      /* Add Clamp node before Roughness input. */

      bNode *clamp_node = nodeAddStaticNode(nullptr, ntree, SH_NODE_CLAMP);
      clamp_node->parent = node->parent;
      clamp_node->custom1 = NODE_CLAMP_MINMAX;
      clamp_node->locx = node->locx;
      clamp_node->locy = node->locy - 300.0f;
      clamp_node->flag |= NODE_HIDDEN;
      bNodeSocket *clamp_socket_value = nodeFindSocket(clamp_node, SOCK_IN, "Value");
      bNodeSocket *clamp_socket_min = nodeFindSocket(clamp_node, SOCK_IN, "Min");
      bNodeSocket *clamp_socket_max = nodeFindSocket(clamp_node, SOCK_IN, "Max");
      bNodeSocket *clamp_socket_out = nodeFindSocket(clamp_node, SOCK_OUT, "Result");

      *version_cycles_node_socket_float_value(clamp_socket_min) = 0.0f;
      *version_cycles_node_socket_float_value(clamp_socket_max) = 1.0f;

      nodeRemLink(ntree, roughness_link);
      nodeAddLink(
          ntree, roughness_from_node, roughness_from_socket, clamp_node, clamp_socket_value);
      nodeAddLink(ntree, clamp_node, clamp_socket_out, node, roughness_socket);
    }
    else {
      *roughness = std::clamp(*roughness, 0.0f, 1.0f);
    }
  }

  version_socket_update_is_used(ntree);
}

static void versioning_replace_musgrave_texture_node(bNodeTree *ntree)
{
  version_node_input_socket_name(ntree, SH_NODE_TEX_MUSGRAVE_DEPRECATED, "Dimension", "Roughness");
  LISTBASE_FOREACH (bNode *, node, &ntree->nodes) {
    if (node->type != SH_NODE_TEX_MUSGRAVE_DEPRECATED) {
      continue;
    }

    STRNCPY(node->idname, "ShaderNodeTexNoise");
    node->type = SH_NODE_TEX_NOISE;
    NodeTexNoise *data = MEM_cnew<NodeTexNoise>(__func__);
    data->base = (static_cast<NodeTexMusgrave *>(node->storage))->base;
    data->dimensions = (static_cast<NodeTexMusgrave *>(node->storage))->dimensions;
    data->normalize = false;
    data->type = (static_cast<NodeTexMusgrave *>(node->storage))->musgrave_type;
    MEM_freeN(node->storage);
    node->storage = data;

    bNodeLink *detail_link = nullptr;
    bNode *detail_from_node = nullptr;
    bNodeSocket *detail_from_socket = nullptr;

    bNodeLink *roughness_link = nullptr;
    bNode *roughness_from_node = nullptr;
    bNodeSocket *roughness_from_socket = nullptr;

    bNodeLink *lacunarity_link = nullptr;
    bNode *lacunarity_from_node = nullptr;
    bNodeSocket *lacunarity_from_socket = nullptr;

    LISTBASE_FOREACH (bNodeLink *, link, &ntree->links) {
      /* Find links, nodes and sockets. */
      if (link->tonode == node) {
        if (STREQ(link->tosock->identifier, "Detail")) {
          detail_link = link;
          detail_from_node = link->fromnode;
          detail_from_socket = link->fromsock;
        }
        if (STREQ(link->tosock->identifier, "Roughness")) {
          roughness_link = link;
          roughness_from_node = link->fromnode;
          roughness_from_socket = link->fromsock;
        }
        if (STREQ(link->tosock->identifier, "Lacunarity")) {
          lacunarity_link = link;
          lacunarity_from_node = link->fromnode;
          lacunarity_from_socket = link->fromsock;
        }
      }
    }

    uint8_t noise_type = (static_cast<NodeTexNoise *>(node->storage))->type;
    float locy_offset = 0.0f;

    bNodeSocket *fac_socket = nodeFindSocket(node, SOCK_OUT, "Fac");
    /* Clear label because Musgrave output socket label is set to "Height" instead of "Fac". */
    fac_socket->label[0] = '\0';

    bNodeSocket *detail_socket = nodeFindSocket(node, SOCK_IN, "Detail");
    float *detail = version_cycles_node_socket_float_value(detail_socket);

    if (detail_link != nullptr) {
      locy_offset -= 80.0f;

      /* Add Minimum Math node and Subtract Math node before Detail input. */

      bNode *min_node = nodeAddStaticNode(nullptr, ntree, SH_NODE_MATH);
      min_node->parent = node->parent;
      min_node->custom1 = NODE_MATH_MINIMUM;
      min_node->locx = node->locx;
      min_node->locy = node->locy - 320.0f;
      min_node->flag |= NODE_HIDDEN;
      bNodeSocket *min_socket_A = static_cast<bNodeSocket *>(BLI_findlink(&min_node->inputs, 0));
      bNodeSocket *min_socket_B = static_cast<bNodeSocket *>(BLI_findlink(&min_node->inputs, 1));
      bNodeSocket *min_socket_out = nodeFindSocket(min_node, SOCK_OUT, "Value");

      bNode *sub1_node = nodeAddStaticNode(nullptr, ntree, SH_NODE_MATH);
      sub1_node->parent = node->parent;
      sub1_node->custom1 = NODE_MATH_SUBTRACT;
      sub1_node->locx = node->locx;
      sub1_node->locy = node->locy - 360.0f;
      sub1_node->flag |= NODE_HIDDEN;
      bNodeSocket *sub1_socket_A = static_cast<bNodeSocket *>(BLI_findlink(&sub1_node->inputs, 0));
      bNodeSocket *sub1_socket_B = static_cast<bNodeSocket *>(BLI_findlink(&sub1_node->inputs, 1));
      bNodeSocket *sub1_socket_out = nodeFindSocket(sub1_node, SOCK_OUT, "Value");

      *version_cycles_node_socket_float_value(min_socket_B) = 14.0f;
      *version_cycles_node_socket_float_value(sub1_socket_B) = 1.0f;

      nodeRemLink(ntree, detail_link);
      nodeAddLink(ntree, detail_from_node, detail_from_socket, sub1_node, sub1_socket_A);
      nodeAddLink(ntree, sub1_node, sub1_socket_out, min_node, min_socket_A);
      nodeAddLink(ntree, min_node, min_socket_out, node, detail_socket);

      if (ELEM(noise_type, SHD_NOISE_RIDGED_MULTIFRACTAL, SHD_NOISE_HETERO_TERRAIN)) {
        locy_offset -= 40.0f;

        /* Add Greater Than Math node before Subtract Math node. */

        bNode *greater_node = nodeAddStaticNode(nullptr, ntree, SH_NODE_MATH);
        greater_node->parent = node->parent;
        greater_node->custom1 = NODE_MATH_GREATER_THAN;
        greater_node->locx = node->locx;
        greater_node->locy = node->locy - 400.0f;
        greater_node->flag |= NODE_HIDDEN;
        bNodeSocket *greater_socket_A = static_cast<bNodeSocket *>(
            BLI_findlink(&greater_node->inputs, 0));
        bNodeSocket *greater_socket_B = static_cast<bNodeSocket *>(
            BLI_findlink(&greater_node->inputs, 1));
        bNodeSocket *greater_socket_out = nodeFindSocket(greater_node, SOCK_OUT, "Value");

        *version_cycles_node_socket_float_value(greater_socket_B) = 1.0f;

        nodeAddLink(ntree, detail_from_node, detail_from_socket, greater_node, greater_socket_A);
        nodeAddLink(ntree, greater_node, greater_socket_out, sub1_node, sub1_socket_B);
      }
      else {
        /* Add Clamp node and Multiply Math node behind Fac output. */

        bNode *clamp_node = nodeAddStaticNode(nullptr, ntree, SH_NODE_CLAMP);
        clamp_node->parent = node->parent;
        clamp_node->custom1 = NODE_CLAMP_MINMAX;
        clamp_node->locx = node->locx;
        clamp_node->locy = node->locy + 40.0f;
        clamp_node->flag |= NODE_HIDDEN;
        bNodeSocket *clamp_socket_value = nodeFindSocket(clamp_node, SOCK_IN, "Value");
        bNodeSocket *clamp_socket_min = nodeFindSocket(clamp_node, SOCK_IN, "Min");
        bNodeSocket *clamp_socket_max = nodeFindSocket(clamp_node, SOCK_IN, "Max");
        bNodeSocket *clamp_socket_out = nodeFindSocket(clamp_node, SOCK_OUT, "Result");

        bNode *mul_node = nodeAddStaticNode(nullptr, ntree, SH_NODE_MATH);
        mul_node->parent = node->parent;
        mul_node->custom1 = NODE_MATH_MULTIPLY;
        mul_node->locx = node->locx;
        mul_node->locy = node->locy + 80.0f;
        mul_node->flag |= NODE_HIDDEN;
        bNodeSocket *mul_socket_A = static_cast<bNodeSocket *>(BLI_findlink(&mul_node->inputs, 0));
        bNodeSocket *mul_socket_B = static_cast<bNodeSocket *>(BLI_findlink(&mul_node->inputs, 1));
        bNodeSocket *mul_socket_out = nodeFindSocket(mul_node, SOCK_OUT, "Value");

        *version_cycles_node_socket_float_value(clamp_socket_min) = 0.0f;
        *version_cycles_node_socket_float_value(clamp_socket_max) = 1.0f;

        if (noise_type == SHD_NOISE_MULTIFRACTAL) {
          /* Add Subtract Math node and Add Math node after Multiply Math node. */

          bNode *sub2_node = nodeAddStaticNode(nullptr, ntree, SH_NODE_MATH);
          sub2_node->parent = node->parent;
          sub2_node->custom1 = NODE_MATH_SUBTRACT;
          sub2_node->custom2 = SHD_MATH_CLAMP;
          sub2_node->locx = node->locx;
          sub2_node->locy = node->locy + 120.0f;
          sub2_node->flag |= NODE_HIDDEN;
          bNodeSocket *sub2_socket_A = static_cast<bNodeSocket *>(
              BLI_findlink(&sub2_node->inputs, 0));
          bNodeSocket *sub2_socket_B = static_cast<bNodeSocket *>(
              BLI_findlink(&sub2_node->inputs, 1));
          bNodeSocket *sub2_socket_out = nodeFindSocket(sub2_node, SOCK_OUT, "Value");

          bNode *add_node = nodeAddStaticNode(nullptr, ntree, SH_NODE_MATH);
          add_node->parent = node->parent;
          add_node->custom1 = NODE_MATH_ADD;
          add_node->locx = node->locx;
          add_node->locy = node->locy + 160.0f;
          add_node->flag |= NODE_HIDDEN;
          bNodeSocket *add_socket_A = static_cast<bNodeSocket *>(
              BLI_findlink(&add_node->inputs, 0));
          bNodeSocket *add_socket_B = static_cast<bNodeSocket *>(
              BLI_findlink(&add_node->inputs, 1));
          bNodeSocket *add_socket_out = nodeFindSocket(add_node, SOCK_OUT, "Value");

          *version_cycles_node_socket_float_value(sub2_socket_A) = 1.0f;

          LISTBASE_FOREACH_BACKWARD_MUTABLE (bNodeLink *, link, &ntree->links) {
            if (link->fromsock == fac_socket) {
              nodeAddLink(ntree, add_node, add_socket_out, link->tonode, link->tosock);
              nodeRemLink(ntree, link);
            }
          }

          nodeAddLink(ntree, mul_node, mul_socket_out, add_node, add_socket_A);
          nodeAddLink(ntree, detail_from_node, detail_from_socket, sub2_node, sub2_socket_B);
          nodeAddLink(ntree, sub2_node, sub2_socket_out, add_node, add_socket_B);
        }
        else {
          LISTBASE_FOREACH_BACKWARD_MUTABLE (bNodeLink *, link, &ntree->links) {
            if (link->fromsock == fac_socket) {
              nodeAddLink(ntree, mul_node, mul_socket_out, link->tonode, link->tosock);
              nodeRemLink(ntree, link);
            }
          }
        }

        nodeAddLink(ntree, node, fac_socket, mul_node, mul_socket_A);
        nodeAddLink(ntree, detail_from_node, detail_from_socket, clamp_node, clamp_socket_value);
        nodeAddLink(ntree, clamp_node, clamp_socket_out, mul_node, mul_socket_B);
      }
    }
    else {
      if (*detail < 1.0f) {
        if ((noise_type != SHD_NOISE_RIDGED_MULTIFRACTAL) &&
            (noise_type != SHD_NOISE_HETERO_TERRAIN))
        {
          /* Add Multiply Math node behind Fac output. */

          bNode *mul_node = nodeAddStaticNode(nullptr, ntree, SH_NODE_MATH);
          mul_node->parent = node->parent;
          mul_node->custom1 = NODE_MATH_MULTIPLY;
          mul_node->locx = node->locx;
          mul_node->locy = node->locy + 40.0f;
          mul_node->flag |= NODE_HIDDEN;
          bNodeSocket *mul_socket_A = static_cast<bNodeSocket *>(
              BLI_findlink(&mul_node->inputs, 0));
          bNodeSocket *mul_socket_B = static_cast<bNodeSocket *>(
              BLI_findlink(&mul_node->inputs, 1));
          bNodeSocket *mul_socket_out = nodeFindSocket(mul_node, SOCK_OUT, "Value");

          *version_cycles_node_socket_float_value(mul_socket_B) = *detail;

          if (noise_type == SHD_NOISE_MULTIFRACTAL) {
            /* Add an Add Math node after Multiply Math node. */

            bNode *add_node = nodeAddStaticNode(nullptr, ntree, SH_NODE_MATH);
            add_node->parent = node->parent;
            add_node->custom1 = NODE_MATH_ADD;
            add_node->locx = node->locx;
            add_node->locy = node->locy + 80.0f;
            add_node->flag |= NODE_HIDDEN;
            bNodeSocket *add_socket_A = static_cast<bNodeSocket *>(
                BLI_findlink(&add_node->inputs, 0));
            bNodeSocket *add_socket_B = static_cast<bNodeSocket *>(
                BLI_findlink(&add_node->inputs, 1));
            bNodeSocket *add_socket_out = nodeFindSocket(add_node, SOCK_OUT, "Value");

            *version_cycles_node_socket_float_value(add_socket_B) = 1.0f - *detail;

            LISTBASE_FOREACH_BACKWARD_MUTABLE (bNodeLink *, link, &ntree->links) {
              if (link->fromsock == fac_socket) {
                nodeAddLink(ntree, add_node, add_socket_out, link->tonode, link->tosock);
                nodeRemLink(ntree, link);
              }
            }

            nodeAddLink(ntree, mul_node, mul_socket_out, add_node, add_socket_A);
          }
          else {
            LISTBASE_FOREACH_BACKWARD_MUTABLE (bNodeLink *, link, &ntree->links) {
              if (link->fromsock == fac_socket) {
                nodeAddLink(ntree, mul_node, mul_socket_out, link->tonode, link->tosock);
                nodeRemLink(ntree, link);
              }
            }
          }

          nodeAddLink(ntree, node, fac_socket, mul_node, mul_socket_A);

          *detail = 0.0f;
        }
      }
      else {
        *detail = std::fminf(*detail - 1.0f, 14.0f);
      }
    }

    bNodeSocket *roughness_socket = nodeFindSocket(node, SOCK_IN, "Roughness");
    float *roughness = version_cycles_node_socket_float_value(roughness_socket);
    bNodeSocket *lacunarity_socket = nodeFindSocket(node, SOCK_IN, "Lacunarity");
    float *lacunarity = version_cycles_node_socket_float_value(lacunarity_socket);

    *roughness = std::fmaxf(*roughness, 1e-5f);
    *lacunarity = std::fmaxf(*lacunarity, 1e-5f);

    if (roughness_link != nullptr) {
      /* Add Maximum Math node after output of roughness_from_node. Add Multiply Math node and
       * Power Math node before Roughness input. */

      bNode *max1_node = nodeAddStaticNode(nullptr, ntree, SH_NODE_MATH);
      max1_node->parent = node->parent;
      max1_node->custom1 = NODE_MATH_MAXIMUM;
      max1_node->locx = node->locx;
      max1_node->locy = node->locy - 400.0f + locy_offset;
      max1_node->flag |= NODE_HIDDEN;
      bNodeSocket *max1_socket_A = static_cast<bNodeSocket *>(BLI_findlink(&max1_node->inputs, 0));
      bNodeSocket *max1_socket_B = static_cast<bNodeSocket *>(BLI_findlink(&max1_node->inputs, 1));
      bNodeSocket *max1_socket_out = nodeFindSocket(max1_node, SOCK_OUT, "Value");

      bNode *mul_node = nodeAddStaticNode(nullptr, ntree, SH_NODE_MATH);
      mul_node->parent = node->parent;
      mul_node->custom1 = NODE_MATH_MULTIPLY;
      mul_node->locx = node->locx;
      mul_node->locy = node->locy - 360.0f + locy_offset;
      mul_node->flag |= NODE_HIDDEN;
      bNodeSocket *mul_socket_A = static_cast<bNodeSocket *>(BLI_findlink(&mul_node->inputs, 0));
      bNodeSocket *mul_socket_B = static_cast<bNodeSocket *>(BLI_findlink(&mul_node->inputs, 1));
      bNodeSocket *mul_socket_out = nodeFindSocket(mul_node, SOCK_OUT, "Value");

      bNode *pow_node = nodeAddStaticNode(nullptr, ntree, SH_NODE_MATH);
      pow_node->parent = node->parent;
      pow_node->custom1 = NODE_MATH_POWER;
      pow_node->locx = node->locx;
      pow_node->locy = node->locy - 320.0f + locy_offset;
      pow_node->flag |= NODE_HIDDEN;
      bNodeSocket *pow_socket_A = static_cast<bNodeSocket *>(BLI_findlink(&pow_node->inputs, 0));
      bNodeSocket *pow_socket_B = static_cast<bNodeSocket *>(BLI_findlink(&pow_node->inputs, 1));
      bNodeSocket *pow_socket_out = nodeFindSocket(pow_node, SOCK_OUT, "Value");

      *version_cycles_node_socket_float_value(max1_socket_B) = -1e-5f;
      *version_cycles_node_socket_float_value(mul_socket_B) = -1.0f;
      *version_cycles_node_socket_float_value(pow_socket_A) = *lacunarity;

      nodeRemLink(ntree, roughness_link);
      nodeAddLink(ntree, roughness_from_node, roughness_from_socket, max1_node, max1_socket_A);
      nodeAddLink(ntree, max1_node, max1_socket_out, mul_node, mul_socket_A);
      nodeAddLink(ntree, mul_node, mul_socket_out, pow_node, pow_socket_B);
      nodeAddLink(ntree, pow_node, pow_socket_out, node, roughness_socket);

      if (lacunarity_link != nullptr) {
        /* Add Maximum Math node after output of lacunarity_from_node. */

        bNode *max2_node = nodeAddStaticNode(nullptr, ntree, SH_NODE_MATH);
        max2_node->parent = node->parent;
        max2_node->custom1 = NODE_MATH_MAXIMUM;
        max2_node->locx = node->locx;
        max2_node->locy = node->locy - 440.0f + locy_offset;
        max2_node->flag |= NODE_HIDDEN;
        bNodeSocket *max2_socket_A = static_cast<bNodeSocket *>(
            BLI_findlink(&max2_node->inputs, 0));
        bNodeSocket *max2_socket_B = static_cast<bNodeSocket *>(
            BLI_findlink(&max2_node->inputs, 1));
        bNodeSocket *max2_socket_out = nodeFindSocket(max2_node, SOCK_OUT, "Value");

        *version_cycles_node_socket_float_value(max2_socket_B) = -1e-5f;

        nodeRemLink(ntree, lacunarity_link);
        nodeAddLink(ntree, lacunarity_from_node, lacunarity_from_socket, max2_node, max2_socket_A);
        nodeAddLink(ntree, max2_node, max2_socket_out, pow_node, pow_socket_A);
        nodeAddLink(ntree, max2_node, max2_socket_out, node, lacunarity_socket);
      }
    }
    else if ((lacunarity_link != nullptr) && (roughness_link == nullptr)) {
      /* Add Maximum Math node after output of lacunarity_from_node. Add Power Math node before
       * Roughness input. */

      bNode *max2_node = nodeAddStaticNode(nullptr, ntree, SH_NODE_MATH);
      max2_node->parent = node->parent;
      max2_node->custom1 = NODE_MATH_MAXIMUM;
      max2_node->locx = node->locx;
      max2_node->locy = node->locy - 360.0f + locy_offset;
      max2_node->flag |= NODE_HIDDEN;
      bNodeSocket *max2_socket_A = static_cast<bNodeSocket *>(BLI_findlink(&max2_node->inputs, 0));
      bNodeSocket *max2_socket_B = static_cast<bNodeSocket *>(BLI_findlink(&max2_node->inputs, 1));
      bNodeSocket *max2_socket_out = nodeFindSocket(max2_node, SOCK_OUT, "Value");

      bNode *pow_node = nodeAddStaticNode(nullptr, ntree, SH_NODE_MATH);
      pow_node->parent = node->parent;
      pow_node->custom1 = NODE_MATH_POWER;
      pow_node->locx = node->locx;
      pow_node->locy = node->locy - 320.0f + locy_offset;
      pow_node->flag |= NODE_HIDDEN;
      bNodeSocket *pow_socket_A = static_cast<bNodeSocket *>(BLI_findlink(&pow_node->inputs, 0));
      bNodeSocket *pow_socket_B = static_cast<bNodeSocket *>(BLI_findlink(&pow_node->inputs, 1));
      bNodeSocket *pow_socket_out = nodeFindSocket(pow_node, SOCK_OUT, "Value");

      *version_cycles_node_socket_float_value(max2_socket_B) = -1e-5f;
      *version_cycles_node_socket_float_value(pow_socket_A) = *lacunarity;
      *version_cycles_node_socket_float_value(pow_socket_B) = -(*roughness);

      nodeRemLink(ntree, lacunarity_link);
      nodeAddLink(ntree, lacunarity_from_node, lacunarity_from_socket, max2_node, max2_socket_A);
      nodeAddLink(ntree, max2_node, max2_socket_out, pow_node, pow_socket_A);
      nodeAddLink(ntree, max2_node, max2_socket_out, node, lacunarity_socket);
      nodeAddLink(ntree, pow_node, pow_socket_out, node, roughness_socket);
    }
    else {
      *roughness = std::pow(*lacunarity, -(*roughness));
    }
  }

  version_socket_update_is_used(ntree);
}

/* Convert subsurface inputs on the Principled BSDF. */
static void version_principled_bsdf_subsurface(bNodeTree *ntree)
{
  /* - Create Subsurface Scale input
   * - If a node's Subsurface input was connected or nonzero:
   *   - Make the Base Color a mix of old Base Color and Subsurface Color,
   *     using Subsurface as the mix factor
   *   - Move Subsurface link and default value to the new Subsurface Scale input
   *   - Set the Subsurface input to 1.0
   * - Remove Subsurface Color input
   */
  LISTBASE_FOREACH (bNode *, node, &ntree->nodes) {
    if (node->type != SH_NODE_BSDF_PRINCIPLED) {
      continue;
    }
    if (nodeFindSocket(node, SOCK_IN, "Subsurface Scale")) {
      /* Node is already updated. */
      continue;
    }

    /* Add Scale input */
    bNodeSocket *scale_in = nodeAddStaticSocket(
        ntree, node, SOCK_IN, SOCK_FLOAT, PROP_DISTANCE, "Subsurface Scale", "Subsurface Scale");

    bNodeSocket *subsurf = nodeFindSocket(node, SOCK_IN, "Subsurface");
    float *subsurf_val = version_cycles_node_socket_float_value(subsurf);

    if (!subsurf->link && *subsurf_val == 0.0f) {
      *version_cycles_node_socket_float_value(scale_in) = 0.05f;
    }
    else {
      *version_cycles_node_socket_float_value(scale_in) = *subsurf_val;
    }

    if (subsurf->link == nullptr && *subsurf_val == 0.0f) {
      /* Node doesn't use Subsurf, we're done here. */
      continue;
    }

    /* Fix up Subsurface Color input */
    bNodeSocket *base_col = nodeFindSocket(node, SOCK_IN, "Base Color");
    bNodeSocket *subsurf_col = nodeFindSocket(node, SOCK_IN, "Subsurface Color");
    float *base_col_val = version_cycles_node_socket_rgba_value(base_col);
    float *subsurf_col_val = version_cycles_node_socket_rgba_value(subsurf_col);
    /* If any of the three inputs is dynamic, we need a Mix node. */
    if (subsurf->link || subsurf_col->link || base_col->link) {
      bNode *mix = nodeAddStaticNode(nullptr, ntree, SH_NODE_MIX);
      static_cast<NodeShaderMix *>(mix->storage)->data_type = SOCK_RGBA;
      mix->locx = node->locx - 170;
      mix->locy = node->locy - 120;

      bNodeSocket *a_in = nodeFindSocket(mix, SOCK_IN, "A_Color");
      bNodeSocket *b_in = nodeFindSocket(mix, SOCK_IN, "B_Color");
      bNodeSocket *fac_in = nodeFindSocket(mix, SOCK_IN, "Factor_Float");
      bNodeSocket *result_out = nodeFindSocket(mix, SOCK_OUT, "Result_Color");

      copy_v4_v4(version_cycles_node_socket_rgba_value(a_in), base_col_val);
      copy_v4_v4(version_cycles_node_socket_rgba_value(b_in), subsurf_col_val);
      *version_cycles_node_socket_float_value(fac_in) = *subsurf_val;

      if (base_col->link) {
        nodeAddLink(ntree, base_col->link->fromnode, base_col->link->fromsock, mix, a_in);
        nodeRemLink(ntree, base_col->link);
      }
      if (subsurf_col->link) {
        nodeAddLink(ntree, subsurf_col->link->fromnode, subsurf_col->link->fromsock, mix, b_in);
        nodeRemLink(ntree, subsurf_col->link);
      }
      if (subsurf->link) {
        nodeAddLink(ntree, subsurf->link->fromnode, subsurf->link->fromsock, mix, fac_in);
        nodeAddLink(ntree, subsurf->link->fromnode, subsurf->link->fromsock, node, scale_in);
        nodeRemLink(ntree, subsurf->link);
      }
      nodeAddLink(ntree, mix, result_out, node, base_col);
    }
    /* Mix the fixed values. */
    interp_v4_v4v4(base_col_val, base_col_val, subsurf_col_val, *subsurf_val);

    /* Set node to 100% subsurface, 0% diffuse. */
    *subsurf_val = 1.0f;

    /* Delete Subsurface Color input */
    nodeRemoveSocket(ntree, node, subsurf_col);
  }
}

/* Convert emission inputs on the Principled BSDF. */
static void version_principled_bsdf_emission(bNodeTree *ntree)
{
  /* Blender 3.x and before would default to Emission = 0.0, Emission Strength = 1.0.
   * Now we default the other way around (1.0 and 0.0), but because the Strength input was added
   * a bit later, a file that only has the Emission socket would now end up as (1.0, 0.0) instead
   * of (1.0, 1.0).
   * Therefore, set strength to 1.0 for those files.
   */
  LISTBASE_FOREACH (bNode *, node, &ntree->nodes) {
    if (node->type != SH_NODE_BSDF_PRINCIPLED) {
      continue;
    }
    if (!nodeFindSocket(node, SOCK_IN, "Emission")) {
      /* Old enough to have neither, new defaults are fine. */
      continue;
    }
    if (nodeFindSocket(node, SOCK_IN, "Emission Strength")) {
      /* New enough to have both, no need to do anything. */
      continue;
    }
    bNodeSocket *sock = nodeAddStaticSocket(
        ntree, node, SOCK_IN, SOCK_FLOAT, PROP_NONE, "Emission Strength", "Emission Strength");
    *version_cycles_node_socket_float_value(sock) = 1.0f;
  }
}

/* Rename various Principled BSDF sockets. */
static void version_principled_bsdf_rename_sockets(bNodeTree *ntree)
{
  version_node_input_socket_name(ntree, SH_NODE_BSDF_PRINCIPLED, "Emission", "Emission Color");
  version_node_input_socket_name(ntree, SH_NODE_BSDF_PRINCIPLED, "Specular", "Specular IOR Level");
  version_node_input_socket_name(
      ntree, SH_NODE_BSDF_PRINCIPLED, "Subsurface", "Subsurface Weight");
  version_node_input_socket_name(
      ntree, SH_NODE_BSDF_PRINCIPLED, "Transmission", "Transmission Weight");
  version_node_input_socket_name(ntree, SH_NODE_BSDF_PRINCIPLED, "Coat", "Coat Weight");
  version_node_input_socket_name(ntree, SH_NODE_BSDF_PRINCIPLED, "Sheen", "Sheen Weight");
}

/* Replace old Principled Hair BSDF as a variant in the new Principled Hair BSDF. */
static void version_replace_principled_hair_model(bNodeTree *ntree)
{
  LISTBASE_FOREACH (bNode *, node, &ntree->nodes) {
    if (node->type != SH_NODE_BSDF_HAIR_PRINCIPLED) {
      continue;
    }
    NodeShaderHairPrincipled *data = MEM_cnew<NodeShaderHairPrincipled>(__func__);
    data->model = SHD_PRINCIPLED_HAIR_CHIANG;
    data->parametrization = node->custom1;

    node->storage = data;
  }
}

static void change_input_socket_to_rotation_type(bNodeTree &ntree,
                                                 bNode &node,
                                                 bNodeSocket &socket)
{
  if (socket.type == SOCK_ROTATION) {
    return;
  }
  socket.type = SOCK_ROTATION;
  STRNCPY(socket.idname, "NodeSocketRotation");
  auto *old_value = static_cast<bNodeSocketValueVector *>(socket.default_value);
  auto *new_value = MEM_new<bNodeSocketValueRotation>(__func__);
  copy_v3_v3(new_value->value_euler, old_value->value);
  socket.default_value = new_value;
  MEM_freeN(old_value);
  LISTBASE_FOREACH_MUTABLE (bNodeLink *, link, &ntree.links) {
    if (link->tosock != &socket) {
      continue;
    }
    if (ELEM(link->fromsock->type, SOCK_ROTATION, SOCK_VECTOR, SOCK_FLOAT) &&
        link->fromnode->type != NODE_REROUTE)
    {
      /* No need to add the conversion node when implicit conversions will work. */
      continue;
    }
    if (STREQ(link->fromnode->idname, "FunctionNodeEulerToRotation")) {
      /* Make versioning idempotent. */
      continue;
    }
    bNode *convert = nodeAddNode(nullptr, &ntree, "FunctionNodeEulerToRotation");
    convert->parent = node.parent;
    convert->locx = node.locx - 40;
    convert->locy = node.locy;
    link->tonode = convert;
    link->tosock = nodeFindSocket(convert, SOCK_IN, "Euler");

    nodeAddLink(&ntree, convert, nodeFindSocket(convert, SOCK_OUT, "Rotation"), &node, &socket);
  }
}

static void change_output_socket_to_rotation_type(bNodeTree &ntree,
                                                  bNode &node,
                                                  bNodeSocket &socket)
{
  /* Rely on generic node declaration update to change the socket type. */
  LISTBASE_FOREACH_MUTABLE (bNodeLink *, link, &ntree.links) {
    if (link->fromsock != &socket) {
      continue;
    }
    if (ELEM(link->tosock->type, SOCK_ROTATION, SOCK_VECTOR) && link->tonode->type != NODE_REROUTE)
    {
      /* No need to add the conversion node when implicit conversions will work. */
      continue;
    }
    if (STREQ(link->tonode->idname, "FunctionNodeRotationToEuler"))
    { /* Make versioning idempotent. */
      continue;
    }
    bNode *convert = nodeAddNode(nullptr, &ntree, "FunctionNodeRotationToEuler");
    convert->parent = node.parent;
    convert->locx = node.locx + 40;
    convert->locy = node.locy;
    link->fromnode = convert;
    link->fromsock = nodeFindSocket(convert, SOCK_OUT, "Euler");

    nodeAddLink(&ntree, &node, &socket, convert, nodeFindSocket(convert, SOCK_IN, "Rotation"));
  }
}

static void version_geometry_nodes_use_rotation_socket(bNodeTree &ntree)
{
  LISTBASE_FOREACH_MUTABLE (bNode *, node, &ntree.nodes) {
    if (STR_ELEM(node->idname,
                 "GeometryNodeInstanceOnPoints",
                 "GeometryNodeRotateInstances",
                 "GeometryNodeTransform"))
    {
      bNodeSocket *socket = nodeFindSocket(node, SOCK_IN, "Rotation");
      change_input_socket_to_rotation_type(ntree, *node, *socket);
    }
    if (STR_ELEM(node->idname,
                 "GeometryNodeDistributePointsOnFaces",
                 "GeometryNodeObjectInfo",
                 "GeometryNodeInputInstanceRotation"))
    {
      bNodeSocket *socket = nodeFindSocket(node, SOCK_OUT, "Rotation");
      change_output_socket_to_rotation_type(ntree, *node, *socket);
    }
  }
}

/* Find the base socket name for an idname that may include a subtype. */
static blender::StringRef legacy_socket_idname_to_socket_type(blender::StringRef idname)
{
  using string_pair = std::pair<const char *, const char *>;
  static const string_pair subtypes_map[] = {{"NodeSocketFloatUnsigned", "NodeSocketFloat"},
                                             {"NodeSocketFloatPercentage", "NodeSocketFloat"},
                                             {"NodeSocketFloatFactor", "NodeSocketFloat"},
                                             {"NodeSocketFloatAngle", "NodeSocketFloat"},
                                             {"NodeSocketFloatTime", "NodeSocketFloat"},
                                             {"NodeSocketFloatTimeAbsolute", "NodeSocketFloat"},
                                             {"NodeSocketFloatDistance", "NodeSocketFloat"},
                                             {"NodeSocketIntUnsigned", "NodeSocketInt"},
                                             {"NodeSocketIntPercentage", "NodeSocketInt"},
                                             {"NodeSocketIntFactor", "NodeSocketInt"},
                                             {"NodeSocketVectorTranslation", "NodeSocketVector"},
                                             {"NodeSocketVectorDirection", "NodeSocketVector"},
                                             {"NodeSocketVectorVelocity", "NodeSocketVector"},
                                             {"NodeSocketVectorAcceleration", "NodeSocketVector"},
                                             {"NodeSocketVectorEuler", "NodeSocketVector"},
                                             {"NodeSocketVectorXYZ", "NodeSocketVector"}};
  for (const string_pair &pair : subtypes_map) {
    if (pair.first == idname) {
      return pair.second;
    }
  }
  /* Unchanged socket idname. */
  return idname;
}

static bNodeTreeInterfaceItem *legacy_socket_move_to_interface(bNodeSocket &legacy_socket,
                                                               const eNodeSocketInOut in_out)
{
  bNodeTreeInterfaceSocket *new_socket = MEM_cnew<bNodeTreeInterfaceSocket>(__func__);
  new_socket->item.item_type = NODE_INTERFACE_SOCKET;

  /* Move reusable data. */
  new_socket->name = BLI_strdup(legacy_socket.name);
  new_socket->identifier = BLI_strdup(legacy_socket.identifier);
  new_socket->description = BLI_strdup(legacy_socket.description);
  /* If the socket idname includes a subtype (e.g. "NodeSocketFloatFactor") this will convert it to
   * the base type name ("NodeSocketFloat"). */
  new_socket->socket_type = BLI_strdup(
      legacy_socket_idname_to_socket_type(legacy_socket.idname).data());
  new_socket->flag = (in_out == SOCK_IN ? NODE_INTERFACE_SOCKET_INPUT :
                                          NODE_INTERFACE_SOCKET_OUTPUT);
  SET_FLAG_FROM_TEST(
      new_socket->flag, legacy_socket.flag & SOCK_HIDE_VALUE, NODE_INTERFACE_SOCKET_HIDE_VALUE);
  SET_FLAG_FROM_TEST(new_socket->flag,
                     legacy_socket.flag & SOCK_HIDE_IN_MODIFIER,
                     NODE_INTERFACE_SOCKET_HIDE_IN_MODIFIER);
  new_socket->attribute_domain = legacy_socket.attribute_domain;

  /* The following data are stolen from the old data, the ownership of their memory is directly
   * transferred to the new data. */
  new_socket->default_attribute_name = legacy_socket.default_attribute_name;
  legacy_socket.default_attribute_name = nullptr;
  new_socket->socket_data = legacy_socket.default_value;
  legacy_socket.default_value = nullptr;
  new_socket->properties = legacy_socket.prop;
  legacy_socket.prop = nullptr;

  /* Unused data. */
  MEM_delete(legacy_socket.runtime);
  legacy_socket.runtime = nullptr;

  return &new_socket->item;
}

static void versioning_convert_node_tree_socket_lists_to_interface(bNodeTree *ntree)
{
  bNodeTreeInterface &tree_interface = ntree->tree_interface;

  const int num_inputs = BLI_listbase_count(&ntree->inputs_legacy);
  const int num_outputs = BLI_listbase_count(&ntree->outputs_legacy);
  tree_interface.root_panel.items_num = num_inputs + num_outputs;
  tree_interface.root_panel.items_array = static_cast<bNodeTreeInterfaceItem **>(MEM_malloc_arrayN(
      tree_interface.root_panel.items_num, sizeof(bNodeTreeInterfaceItem *), __func__));

  /* Convert outputs first to retain old outputs/inputs ordering. */
  int index;
  LISTBASE_FOREACH_INDEX (bNodeSocket *, socket, &ntree->outputs_legacy, index) {
    tree_interface.root_panel.items_array[index] = legacy_socket_move_to_interface(*socket,
                                                                                   SOCK_OUT);
  }
  LISTBASE_FOREACH_INDEX (bNodeSocket *, socket, &ntree->inputs_legacy, index) {
    tree_interface.root_panel.items_array[num_outputs + index] = legacy_socket_move_to_interface(
        *socket, SOCK_IN);
  }
}

/**
 * Original node tree interface conversion in did not convert socket idnames with subtype suffixes
 * to correct socket base types (see #versioning_convert_node_tree_socket_lists_to_interface).
 */
static void versioning_fix_socket_subtype_idnames(bNodeTree *ntree)
{
  bNodeTreeInterface &tree_interface = ntree->tree_interface;

  tree_interface.foreach_item([](bNodeTreeInterfaceItem &item) -> bool {
    if (item.item_type == NODE_INTERFACE_SOCKET) {
      bNodeTreeInterfaceSocket &socket = reinterpret_cast<bNodeTreeInterfaceSocket &>(item);
      blender::StringRef corrected_socket_type = legacy_socket_idname_to_socket_type(
          socket.socket_type);
      if (socket.socket_type != corrected_socket_type) {
        MEM_freeN(socket.socket_type);
        socket.socket_type = BLI_strdup(corrected_socket_type.data());
      }
    }
    return true;
  });
}

/* Convert coat inputs on the Principled BSDF. */
static void version_principled_bsdf_coat(bNodeTree *ntree)
{
  LISTBASE_FOREACH (bNode *, node, &ntree->nodes) {
    if (node->type != SH_NODE_BSDF_PRINCIPLED) {
      continue;
    }
    if (nodeFindSocket(node, SOCK_IN, "Coat IOR") != nullptr) {
      continue;
    }
    bNodeSocket *coat_ior_input = nodeAddStaticSocket(
        ntree, node, SOCK_IN, SOCK_FLOAT, PROP_NONE, "Coat IOR", "Coat IOR");

    /* Adjust for 4x change in intensity. */
    bNodeSocket *coat_input = nodeFindSocket(node, SOCK_IN, "Clearcoat");
    *version_cycles_node_socket_float_value(coat_input) *= 0.25f;
    /* When the coat input is dynamic, instead of inserting a *0.25 math node, set the Coat IOR
     * to 1.2 instead - this also roughly quarters reflectivity compared to the 1.5 default. */
    *version_cycles_node_socket_float_value(coat_ior_input) = (coat_input->link) ? 1.2f : 1.5f;
  }

  /* Rename sockets. */
  version_node_input_socket_name(ntree, SH_NODE_BSDF_PRINCIPLED, "Clearcoat", "Coat");
  version_node_input_socket_name(
      ntree, SH_NODE_BSDF_PRINCIPLED, "Clearcoat Roughness", "Coat Roughness");
  version_node_input_socket_name(
      ntree, SH_NODE_BSDF_PRINCIPLED, "Clearcoat Normal", "Coat Normal");
}

/* Convert specular tint in Principled BSDF. */
static void version_principled_bsdf_specular_tint(bNodeTree *ntree)
{
  LISTBASE_FOREACH (bNode *, node, &ntree->nodes) {
    if (node->type != SH_NODE_BSDF_PRINCIPLED) {
      continue;
    }
    bNodeSocket *specular_tint_sock = nodeFindSocket(node, SOCK_IN, "Specular Tint");
    if (specular_tint_sock->type == SOCK_RGBA) {
      /* Node is already updated. */
      continue;
    }

    bNodeSocket *base_color_sock = nodeFindSocket(node, SOCK_IN, "Base Color");
    float specular_tint_old = *version_cycles_node_socket_float_value(specular_tint_sock);
    float *base_color = version_cycles_node_socket_rgba_value(base_color_sock);

    /* Change socket type to Color. */
    nodeModifySocketTypeStatic(ntree, node, specular_tint_sock, SOCK_RGBA, 0);

    static float one[] = {1.0f, 1.0f, 1.0f, 1.0f};

    /* Add a mix node when working with dynamic inputs. */
    if (specular_tint_sock->link || (base_color_sock->link && specular_tint_old != 0)) {
      bNode *mix = nodeAddStaticNode(nullptr, ntree, SH_NODE_MIX);
      static_cast<NodeShaderMix *>(mix->storage)->data_type = SOCK_RGBA;
      mix->locx = node->locx - 170;
      mix->locy = node->locy - 120;

      bNodeSocket *a_in = nodeFindSocket(mix, SOCK_IN, "A_Color");
      bNodeSocket *b_in = nodeFindSocket(mix, SOCK_IN, "B_Color");
      bNodeSocket *fac_in = nodeFindSocket(mix, SOCK_IN, "Factor_Float");
      bNodeSocket *result_out = nodeFindSocket(mix, SOCK_OUT, "Result_Color");

      copy_v4_v4(version_cycles_node_socket_rgba_value(a_in), one);
      copy_v4_v4(version_cycles_node_socket_rgba_value(b_in), base_color);
      *version_cycles_node_socket_float_value(fac_in) = specular_tint_old;

      if (base_color_sock->link) {
        nodeAddLink(
            ntree, base_color_sock->link->fromnode, base_color_sock->link->fromsock, mix, b_in);
      }
      if (specular_tint_sock->link) {
        nodeAddLink(ntree,
                    specular_tint_sock->link->fromnode,
                    specular_tint_sock->link->fromsock,
                    mix,
                    fac_in);
        nodeRemLink(ntree, specular_tint_sock->link);
      }
      nodeAddLink(ntree, mix, result_out, node, specular_tint_sock);
    }

    float *specular_tint = version_cycles_node_socket_rgba_value(specular_tint_sock);
    /* Mix the fixed values. */
    interp_v4_v4v4(specular_tint, one, base_color, specular_tint_old);
  }
}

static void version_copy_socket(bNodeTreeInterfaceSocket &dst,
                                const bNodeTreeInterfaceSocket &src,
                                char *identifier)
{
  /* Node socket copy function based on bNodeTreeInterface::item_copy to avoid using blenkernel. */
  dst.name = BLI_strdup_null(src.name);
  dst.description = BLI_strdup_null(src.description);
  dst.socket_type = BLI_strdup(src.socket_type);
  dst.default_attribute_name = BLI_strdup_null(src.default_attribute_name);
  dst.identifier = identifier;
  if (src.properties) {
    dst.properties = IDP_CopyProperty_ex(src.properties, 0);
  }
  if (src.socket_data != nullptr) {
    dst.socket_data = MEM_dupallocN(src.socket_data);
    /* No user count increment needed, gets reset after versioning. */
  }
}

static int version_nodes_find_valid_insert_position_for_item(const bNodeTreeInterfacePanel &panel,
                                                             const bNodeTreeInterfaceItem &item,
                                                             const int initial_pos)
{
  const bool sockets_above_panels = !(panel.flag &
                                      NODE_INTERFACE_PANEL_ALLOW_SOCKETS_AFTER_PANELS);
  const blender::Span<const bNodeTreeInterfaceItem *> items = {panel.items_array, panel.items_num};

  int pos = initial_pos;

  if (sockets_above_panels) {
    if (item.item_type == NODE_INTERFACE_PANEL) {
      /* Find the closest valid position from the end, only panels at or after #position. */
      for (int test_pos = items.size() - 1; test_pos >= initial_pos; test_pos--) {
        if (test_pos < 0) {
          /* Initial position is out of range but valid. */
          break;
        }
        if (items[test_pos]->item_type != NODE_INTERFACE_PANEL) {
          /* Found valid position, insert after the last socket item. */
          pos = test_pos + 1;
          break;
        }
      }
    }
    else {
      /* Find the closest valid position from the start, no panels at or after #position. */
      for (int test_pos = 0; test_pos <= initial_pos; test_pos++) {
        if (test_pos >= items.size()) {
          /* Initial position is out of range but valid. */
          break;
        }
        if (items[test_pos]->item_type == NODE_INTERFACE_PANEL) {
          /* Found valid position, inserting moves the first panel. */
          pos = test_pos;
          break;
        }
      }
    }
  }

  return pos;
}

static void version_nodes_insert_item(bNodeTreeInterfacePanel &parent,
                                      bNodeTreeInterfaceSocket &socket,
                                      int position)
{
  /* Apply any constraints on the item positions. */
  position = version_nodes_find_valid_insert_position_for_item(parent, socket.item, position);
  position = std::min(std::max(position, 0), parent.items_num);

  blender::MutableSpan<bNodeTreeInterfaceItem *> old_items = {parent.items_array,
                                                              parent.items_num};
  parent.items_num++;
  parent.items_array = MEM_cnew_array<bNodeTreeInterfaceItem *>(parent.items_num, __func__);
  parent.items().take_front(position).copy_from(old_items.take_front(position));
  parent.items().drop_front(position + 1).copy_from(old_items.drop_front(position));
  parent.items()[position] = &socket.item;

  if (old_items.data()) {
    MEM_freeN(old_items.data());
  }
}

/* Node group interface copy function based on bNodeTreeInterface::insert_item_copy. */
static void version_node_group_split_socket(bNodeTreeInterface &tree_interface,
                                            bNodeTreeInterfaceSocket &socket,
                                            bNodeTreeInterfacePanel *parent,
                                            int position)
{
  if (parent == nullptr) {
    parent = &tree_interface.root_panel;
  }

  bNodeTreeInterfaceSocket *csocket = static_cast<bNodeTreeInterfaceSocket *>(
      MEM_dupallocN(&socket));
  /* Generate a new unique identifier.
   * This might break existing links, but the identifiers were duplicate anyway. */
  char *dst_identifier = BLI_sprintfN("Socket_%d", tree_interface.next_uid++);
  version_copy_socket(*csocket, socket, dst_identifier);

  version_nodes_insert_item(*parent, *csocket, position);

  /* Original socket becomes output. */
  socket.flag &= ~NODE_INTERFACE_SOCKET_INPUT;
  /* Copied socket becomes input. */
  csocket->flag &= ~NODE_INTERFACE_SOCKET_OUTPUT;
}

static void versioning_node_group_sort_sockets_recursive(bNodeTreeInterfacePanel &panel)
{
  /* True if item a should be above item b. */
  auto item_compare = [](const bNodeTreeInterfaceItem *a,
                         const bNodeTreeInterfaceItem *b) -> bool {
    if (a->item_type != b->item_type) {
      /* Keep sockets above panels. */
      return a->item_type == NODE_INTERFACE_SOCKET;
    }
    else {
      /* Keep outputs above inputs. */
      if (a->item_type == NODE_INTERFACE_SOCKET) {
        const bNodeTreeInterfaceSocket *sa = reinterpret_cast<const bNodeTreeInterfaceSocket *>(a);
        const bNodeTreeInterfaceSocket *sb = reinterpret_cast<const bNodeTreeInterfaceSocket *>(b);
        const bool is_output_a = sa->flag & NODE_INTERFACE_SOCKET_OUTPUT;
        const bool is_output_b = sb->flag & NODE_INTERFACE_SOCKET_OUTPUT;
        if (is_output_a != is_output_b) {
          return is_output_a;
        }
      }
    }
    return false;
  };

  /* Sort panel content. */
  std::stable_sort(panel.items().begin(), panel.items().end(), item_compare);

  /* Sort any child panels too. */
  for (bNodeTreeInterfaceItem *item : panel.items()) {
    if (item->item_type == NODE_INTERFACE_PANEL) {
      versioning_node_group_sort_sockets_recursive(
          *reinterpret_cast<bNodeTreeInterfacePanel *>(item));
    }
  }
}

static void enable_geometry_nodes_is_modifier(Main &bmain)
{
  /* Any node group with a first socket geometry output can potentially be a modifier. Previously
   * this wasn't an explicit option, so better to enable too many groups rather than too few. */
  LISTBASE_FOREACH (bNodeTree *, group, &bmain.nodetrees) {
    if (group->type != NTREE_GEOMETRY) {
      continue;
    }
    group->tree_interface.foreach_item([&](const bNodeTreeInterfaceItem &item) {
      if (item.item_type != NODE_INTERFACE_SOCKET) {
        return true;
      }
      const auto &socket = reinterpret_cast<const bNodeTreeInterfaceSocket &>(item);
      if ((socket.flag & NODE_INTERFACE_SOCKET_OUTPUT) == 0) {
        return true;
      }
      if (!STREQ(socket.socket_type, "NodeSocketGeometry")) {
        return true;
      }
      if (!group->geometry_node_asset_traits) {
        group->geometry_node_asset_traits = MEM_new<GeometryNodeAssetTraits>(__func__);
      }
      group->geometry_node_asset_traits->flag |= GEO_NODE_ASSET_MODIFIER;
      return false;
    });
  }
}

static void version_socket_identifier_suffixes_for_dynamic_types(
    ListBase sockets, const char *separator, const std::optional<int> total = std::nullopt)
{
  int index = 0;
  LISTBASE_FOREACH (bNodeSocket *, socket, &sockets) {
    if (socket->is_available()) {
      if (char *pos = strstr(socket->identifier, separator)) {
        /* End the identifier at the separator so that the old suffix is ignored. */
        *pos = '\0';

        if (total.has_value()) {
          index++;
          if (index == *total) {
            return;
          }
        }
      }
    }
    else {
      /* Rename existing identifiers so that they don't conflict with the renamed one. Those will
       * be removed after versioning code. */
      BLI_strncat(socket->identifier, "_deprecated", sizeof(socket->identifier));
    }
  }
}

static void versioning_nodes_dynamic_sockets(bNodeTree &ntree)
{
  LISTBASE_FOREACH (bNode *, node, &ntree.nodes) {
    switch (node->type) {
      case GEO_NODE_ACCUMULATE_FIELD:
        /* This node requires the extra `total` parameter, because the `Group Index` identifier
         * also has a space in the name, that should not be treated as separator. */
        version_socket_identifier_suffixes_for_dynamic_types(node->inputs, " ", 1);
        version_socket_identifier_suffixes_for_dynamic_types(node->outputs, " ", 3);
        break;
      case GEO_NODE_CAPTURE_ATTRIBUTE:
      case GEO_NODE_ATTRIBUTE_STATISTIC:
      case GEO_NODE_BLUR_ATTRIBUTE:
      case GEO_NODE_EVALUATE_AT_INDEX:
      case GEO_NODE_EVALUATE_ON_DOMAIN:
      case GEO_NODE_INPUT_NAMED_ATTRIBUTE:
      case GEO_NODE_RAYCAST:
      case GEO_NODE_SAMPLE_INDEX:
      case GEO_NODE_SAMPLE_NEAREST_SURFACE:
      case GEO_NODE_SAMPLE_UV_SURFACE:
      case GEO_NODE_STORE_NAMED_ATTRIBUTE:
      case GEO_NODE_VIEWER:
        version_socket_identifier_suffixes_for_dynamic_types(node->inputs, "_");
        version_socket_identifier_suffixes_for_dynamic_types(node->outputs, "_");
        break;
    }
  }
}

static void versioning_nodes_dynamic_sockets_2(bNodeTree &ntree)
{
  LISTBASE_FOREACH (bNode *, node, &ntree.nodes) {
    if (!ELEM(node->type, GEO_NODE_SWITCH, GEO_NODE_SAMPLE_CURVE)) {
      continue;
    }
    version_socket_identifier_suffixes_for_dynamic_types(node->inputs, "_");
    version_socket_identifier_suffixes_for_dynamic_types(node->outputs, "_");
  }
}

static void versioning_grease_pencil_stroke_radii_scaling(GreasePencil *grease_pencil)
{
  using namespace blender;
  /* Previously, Grease Pencil used a radius convention where 1 `px` = 0.001 units. This `px` was
   * the brush size which would be stored in the stroke thickness and then scaled by the point
   * pressure factor. Finally, the render engine would divide this thickness value by 2000 (we're
   * going from a thickness to a radius, hence the factor of two) to convert back into blender
   * units.
   * Store the radius now directly in blender units. This makes it consistent with how hair curves
   * handle the radius. */
  for (GreasePencilDrawingBase *base : grease_pencil->drawings()) {
    if (base->type != GP_DRAWING) {
      continue;
    }
    bke::greasepencil::Drawing &drawing = reinterpret_cast<GreasePencilDrawing *>(base)->wrap();
    MutableSpan<float> radii = drawing.radii_for_write();
    threading::parallel_for(radii.index_range(), 8192, [&](const IndexRange range) {
      for (const int i : range) {
        radii[i] /= 2000.0f;
      }
    });
  }
}

void blo_do_versions_400(FileData *fd, Library * /*lib*/, Main *bmain)
{
  if (!MAIN_VERSION_FILE_ATLEAST(bmain, 400, 1)) {
    LISTBASE_FOREACH (Mesh *, mesh, &bmain->meshes) {
      version_mesh_legacy_to_struct_of_array_format(*mesh);
    }
    version_movieclips_legacy_camera_object(bmain);
  }

  if (!MAIN_VERSION_FILE_ATLEAST(bmain, 400, 2)) {
    LISTBASE_FOREACH (Mesh *, mesh, &bmain->meshes) {
      BKE_mesh_legacy_bevel_weight_to_generic(mesh);
    }
  }

  /* 400 4 did not require any do_version here. */

  if (!MAIN_VERSION_FILE_ATLEAST(bmain, 400, 5)) {
    LISTBASE_FOREACH (Scene *, scene, &bmain->scenes) {
      ToolSettings *ts = scene->toolsettings;
      if (ts->snap_mode_tools != SCE_SNAP_TO_NONE) {
        ts->snap_mode_tools = SCE_SNAP_TO_GEOM;
      }

#define SCE_SNAP_PROJECT (1 << 3)
      if (ts->snap_flag & SCE_SNAP_PROJECT) {
        ts->snap_mode &= ~(1 << 2); /* SCE_SNAP_TO_FACE */
        ts->snap_mode |= (1 << 8);  /* SCE_SNAP_INDIVIDUAL_PROJECT */
      }
#undef SCE_SNAP_PROJECT
    }
  }

  if (!MAIN_VERSION_FILE_ATLEAST(bmain, 400, 6)) {
    FOREACH_NODETREE_BEGIN (bmain, ntree, id) {
      versioning_replace_legacy_glossy_node(ntree);
      versioning_remove_microfacet_sharp_distribution(ntree);
    }
    FOREACH_NODETREE_END;
  }

  if (!MAIN_VERSION_FILE_ATLEAST(bmain, 400, 7)) {
    LISTBASE_FOREACH (Mesh *, mesh, &bmain->meshes) {
      version_mesh_crease_generic(*bmain);
    }
  }

  if (!MAIN_VERSION_FILE_ATLEAST(bmain, 400, 8)) {
    LISTBASE_FOREACH (bAction *, act, &bmain->actions) {
      act->frame_start = max_ff(act->frame_start, MINAFRAMEF);
      act->frame_end = min_ff(act->frame_end, MAXFRAMEF);
    }
  }

  if (!MAIN_VERSION_FILE_ATLEAST(bmain, 400, 9)) {
    LISTBASE_FOREACH (Light *, light, &bmain->lights) {
      if (light->type == LA_SPOT && light->nodetree) {
        version_replace_texcoord_normal_socket(light->nodetree);
      }
    }
  }

  /* Fix brush->tip_scale_x which should never be zero. */
  LISTBASE_FOREACH (Brush *, brush, &bmain->brushes) {
    if (brush->tip_scale_x == 0.0f) {
      brush->tip_scale_x = 1.0f;
    }
  }

  if (!MAIN_VERSION_FILE_ATLEAST(bmain, 400, 10)) {
    LISTBASE_FOREACH (bScreen *, screen, &bmain->screens) {
      LISTBASE_FOREACH (ScrArea *, area, &screen->areabase) {
        LISTBASE_FOREACH (SpaceLink *, space, &area->spacedata) {
          if (space->spacetype == SPACE_NODE) {
            SpaceNode *snode = reinterpret_cast<SpaceNode *>(space);
            snode->overlay.flag |= SN_OVERLAY_SHOW_PREVIEWS;
          }
        }
      }
    }
  }

  if (!MAIN_VERSION_FILE_ATLEAST(bmain, 400, 11)) {
    version_vertex_weight_edit_preserve_threshold_exclusivity(bmain);
  }

  if (!MAIN_VERSION_FILE_ATLEAST(bmain, 400, 12)) {
    if (!DNA_struct_member_exists(fd->filesdna, "LightProbe", "int", "grid_bake_samples")) {
      LISTBASE_FOREACH (LightProbe *, lightprobe, &bmain->lightprobes) {
        lightprobe->grid_bake_samples = 2048;
        lightprobe->surfel_density = 1.0f;
        lightprobe->grid_normal_bias = 0.3f;
        lightprobe->grid_view_bias = 0.0f;
        lightprobe->grid_facing_bias = 0.5f;
        lightprobe->grid_dilation_threshold = 0.5f;
        lightprobe->grid_dilation_radius = 1.0f;
      }
    }

    /* Set default bake resolution. */
    if (!DNA_struct_member_exists(fd->filesdna, "World", "int", "probe_resolution")) {
      LISTBASE_FOREACH (World *, world, &bmain->worlds) {
        world->probe_resolution = LIGHT_PROBE_RESOLUTION_1024;
      }
    }

    if (!DNA_struct_member_exists(fd->filesdna, "LightProbe", "float", "grid_surface_bias")) {
      LISTBASE_FOREACH (LightProbe *, lightprobe, &bmain->lightprobes) {
        lightprobe->grid_surface_bias = 0.05f;
        lightprobe->grid_escape_bias = 0.1f;
      }
    }

    /* Clear removed "Z Buffer" flag. */
    {
      const int R_IMF_FLAG_ZBUF_LEGACY = 1 << 0;
      LISTBASE_FOREACH (Scene *, scene, &bmain->scenes) {
        scene->r.im_format.flag &= ~R_IMF_FLAG_ZBUF_LEGACY;
      }
    }

    /* Reset the layer opacity for all layers to 1. */
    LISTBASE_FOREACH (GreasePencil *, grease_pencil, &bmain->grease_pencils) {
      for (blender::bke::greasepencil::Layer *layer : grease_pencil->layers_for_write()) {
        layer->opacity = 1.0f;
      }
    }

    FOREACH_NODETREE_BEGIN (bmain, ntree, id) {
      if (ntree->type == NTREE_SHADER) {
        /* Remove Transmission Roughness from Principled BSDF. */
        version_principled_transmission_roughness(ntree);
        /* Convert legacy Velvet BSDF nodes into the new Sheen BSDF node. */
        version_replace_velvet_sheen_node(ntree);
        /* Convert sheen inputs on the Principled BSDF. */
        version_principled_bsdf_sheen(ntree);
      }
    }
    FOREACH_NODETREE_END;

    LISTBASE_FOREACH (bScreen *, screen, &bmain->screens) {
      LISTBASE_FOREACH (ScrArea *, area, &screen->areabase) {
        LISTBASE_FOREACH (SpaceLink *, sl, &area->spacedata) {
          ListBase *regionbase = (sl == area->spacedata.first) ? &area->regionbase :
                                                                 &sl->regionbase;

          /* Layout based regions used to also disallow resizing, now these are separate flags.
           * Make sure they are set together for old regions. */
          LISTBASE_FOREACH (ARegion *, region, regionbase) {
            if (region->flag & RGN_FLAG_DYNAMIC_SIZE) {
              region->flag |= RGN_FLAG_NO_USER_RESIZE;
            }
          }
        }
      }
    }
  }

  if (!MAIN_VERSION_FILE_ATLEAST(bmain, 400, 13)) {
    /* For the scenes configured to use the "None" display disable the color management
     * again. This will handle situation when the "None" display is removed and is replaced with
     * a "Raw" view instead.
     *
     * Note that this versioning will do nothing if the "None" display exists in the OCIO
     * configuration. */
    LISTBASE_FOREACH (Scene *, scene, &bmain->scenes) {
      const ColorManagedDisplaySettings &display_settings = scene->display_settings;
      if (STREQ(display_settings.display_device, "None")) {
        BKE_scene_disable_color_management(scene);
      }
    }
  }

  if (!MAIN_VERSION_FILE_ATLEAST(bmain, 400, 14)) {
    if (!DNA_struct_member_exists(fd->filesdna, "SceneEEVEE", "int", "ray_tracing_method")) {
      LISTBASE_FOREACH (Scene *, scene, &bmain->scenes) {
        scene->eevee.ray_tracing_method = RAYTRACE_EEVEE_METHOD_SCREEN;
      }
    }

    if (!DNA_struct_exists(fd->filesdna, "RegionAssetShelf")) {
      LISTBASE_FOREACH (bScreen *, screen, &bmain->screens) {
        LISTBASE_FOREACH (ScrArea *, area, &screen->areabase) {
          LISTBASE_FOREACH (SpaceLink *, sl, &area->spacedata) {
            if (sl->spacetype != SPACE_VIEW3D) {
              continue;
            }

            ListBase *regionbase = (sl == area->spacedata.first) ? &area->regionbase :
                                                                   &sl->regionbase;

            if (ARegion *new_shelf_region = do_versions_add_region_if_not_found(
                    regionbase,
                    RGN_TYPE_ASSET_SHELF,
                    "asset shelf for view3d (versioning)",
                    RGN_TYPE_TOOL_HEADER))
            {
              new_shelf_region->alignment = RGN_ALIGN_BOTTOM;
            }
            if (ARegion *new_shelf_header = do_versions_add_region_if_not_found(
                    regionbase,
                    RGN_TYPE_ASSET_SHELF_HEADER,
                    "asset shelf header for view3d (versioning)",
                    RGN_TYPE_ASSET_SHELF))
            {
              new_shelf_header->alignment = RGN_ALIGN_BOTTOM | RGN_SPLIT_PREV;
            }
          }
        }
      }
    }
  }

  if (!MAIN_VERSION_FILE_ATLEAST(bmain, 400, 16)) {
    /* Set Normalize property of Noise Texture node to true. */
    FOREACH_NODETREE_BEGIN (bmain, ntree, id) {
      if (ntree->type != NTREE_CUSTOM) {
        LISTBASE_FOREACH (bNode *, node, &ntree->nodes) {
          if (node->type == SH_NODE_TEX_NOISE) {
            ((NodeTexNoise *)node->storage)->normalize = true;
          }
        }
      }
    }
    FOREACH_NODETREE_END;
  }

  if (!MAIN_VERSION_FILE_ATLEAST(bmain, 400, 17)) {
    if (!DNA_struct_exists(fd->filesdna, "NodeShaderHairPrincipled")) {
      FOREACH_NODETREE_BEGIN (bmain, ntree, id) {
        if (ntree->type == NTREE_SHADER) {
          version_replace_principled_hair_model(ntree);
        }
      }
      FOREACH_NODETREE_END;
    }

    /* Panorama properties shared with Eevee. */
    if (!DNA_struct_member_exists(fd->filesdna, "Camera", "float", "fisheye_fov")) {
      Camera default_cam = *DNA_struct_default_get(Camera);
      LISTBASE_FOREACH (Camera *, camera, &bmain->cameras) {
        IDProperty *ccam = version_cycles_properties_from_ID(&camera->id);
        if (ccam) {
          camera->panorama_type = version_cycles_property_int(
              ccam, "panorama_type", default_cam.panorama_type);
          camera->fisheye_fov = version_cycles_property_float(
              ccam, "fisheye_fov", default_cam.fisheye_fov);
          camera->fisheye_lens = version_cycles_property_float(
              ccam, "fisheye_lens", default_cam.fisheye_lens);
          camera->latitude_min = version_cycles_property_float(
              ccam, "latitude_min", default_cam.latitude_min);
          camera->latitude_max = version_cycles_property_float(
              ccam, "latitude_max", default_cam.latitude_max);
          camera->longitude_min = version_cycles_property_float(
              ccam, "longitude_min", default_cam.longitude_min);
          camera->longitude_max = version_cycles_property_float(
              ccam, "longitude_max", default_cam.longitude_max);
          /* Fit to match default projective camera with focal_length 50 and sensor_width 36. */
          camera->fisheye_polynomial_k0 = version_cycles_property_float(
              ccam, "fisheye_polynomial_k0", default_cam.fisheye_polynomial_k0);
          camera->fisheye_polynomial_k1 = version_cycles_property_float(
              ccam, "fisheye_polynomial_k1", default_cam.fisheye_polynomial_k1);
          camera->fisheye_polynomial_k2 = version_cycles_property_float(
              ccam, "fisheye_polynomial_k2", default_cam.fisheye_polynomial_k2);
          camera->fisheye_polynomial_k3 = version_cycles_property_float(
              ccam, "fisheye_polynomial_k3", default_cam.fisheye_polynomial_k3);
          camera->fisheye_polynomial_k4 = version_cycles_property_float(
              ccam, "fisheye_polynomial_k4", default_cam.fisheye_polynomial_k4);
        }
        else {
          camera->panorama_type = default_cam.panorama_type;
          camera->fisheye_fov = default_cam.fisheye_fov;
          camera->fisheye_lens = default_cam.fisheye_lens;
          camera->latitude_min = default_cam.latitude_min;
          camera->latitude_max = default_cam.latitude_max;
          camera->longitude_min = default_cam.longitude_min;
          camera->longitude_max = default_cam.longitude_max;
          /* Fit to match default projective camera with focal_length 50 and sensor_width 36. */
          camera->fisheye_polynomial_k0 = default_cam.fisheye_polynomial_k0;
          camera->fisheye_polynomial_k1 = default_cam.fisheye_polynomial_k1;
          camera->fisheye_polynomial_k2 = default_cam.fisheye_polynomial_k2;
          camera->fisheye_polynomial_k3 = default_cam.fisheye_polynomial_k3;
          camera->fisheye_polynomial_k4 = default_cam.fisheye_polynomial_k4;
        }
      }
    }

    if (!DNA_struct_member_exists(fd->filesdna, "LightProbe", "float", "grid_flag")) {
      LISTBASE_FOREACH (LightProbe *, lightprobe, &bmain->lightprobes) {
        /* Keep old behavior of baking the whole lighting. */
        lightprobe->grid_flag = LIGHTPROBE_GRID_CAPTURE_WORLD | LIGHTPROBE_GRID_CAPTURE_INDIRECT |
                                LIGHTPROBE_GRID_CAPTURE_EMISSION;
      }
    }

    if (!DNA_struct_member_exists(fd->filesdna, "SceneEEVEE", "int", "gi_irradiance_pool_size")) {
      LISTBASE_FOREACH (Scene *, scene, &bmain->scenes) {
        scene->eevee.gi_irradiance_pool_size = 16;
      }
    }

    LISTBASE_FOREACH (Scene *, scene, &bmain->scenes) {
      scene->toolsettings->snap_flag_anim |= SCE_SNAP;
      scene->toolsettings->snap_anim_mode |= (1 << 10); /* SCE_SNAP_TO_FRAME */
    }
  }

  if (!MAIN_VERSION_FILE_ATLEAST(bmain, 400, 20)) {
    /* Convert old socket lists into new interface items. */
    FOREACH_NODETREE_BEGIN (bmain, ntree, id) {
      versioning_convert_node_tree_socket_lists_to_interface(ntree);
      /* Clear legacy sockets after conversion.
       * Internal data pointers have been moved or freed already. */
      BLI_freelistN(&ntree->inputs_legacy);
      BLI_freelistN(&ntree->outputs_legacy);
    }
    FOREACH_NODETREE_END;
  }
  else {
    /* Legacy node tree sockets are created for forward compatibility,
     * but have to be freed after loading and versioning. */
    FOREACH_NODETREE_BEGIN (bmain, ntree, id) {
      LISTBASE_FOREACH_MUTABLE (bNodeSocket *, legacy_socket, &ntree->inputs_legacy) {
        MEM_SAFE_FREE(legacy_socket->default_attribute_name);
        MEM_SAFE_FREE(legacy_socket->default_value);
        if (legacy_socket->prop) {
          IDP_FreeProperty(legacy_socket->prop);
        }
        MEM_delete(legacy_socket->runtime);
        MEM_freeN(legacy_socket);
      }
      LISTBASE_FOREACH_MUTABLE (bNodeSocket *, legacy_socket, &ntree->outputs_legacy) {
        MEM_SAFE_FREE(legacy_socket->default_attribute_name);
        MEM_SAFE_FREE(legacy_socket->default_value);
        if (legacy_socket->prop) {
          IDP_FreeProperty(legacy_socket->prop);
        }
        MEM_delete(legacy_socket->runtime);
        MEM_freeN(legacy_socket);
      }
      BLI_listbase_clear(&ntree->inputs_legacy);
      BLI_listbase_clear(&ntree->outputs_legacy);
    }
    FOREACH_NODETREE_END;
  }

  if (!MAIN_VERSION_FILE_ATLEAST(bmain, 400, 22)) {
    /* Initialize root panel flags in files created before these flags were added. */
    FOREACH_NODETREE_BEGIN (bmain, ntree, id) {
      ntree->tree_interface.root_panel.flag |= NODE_INTERFACE_PANEL_ALLOW_CHILD_PANELS;
    }
    FOREACH_NODETREE_END;
  }

  if (!MAIN_VERSION_FILE_ATLEAST(bmain, 400, 23)) {
    LISTBASE_FOREACH (bNodeTree *, ntree, &bmain->nodetrees) {
      if (ntree->type == NTREE_GEOMETRY) {
        LISTBASE_FOREACH (bNode *, node, &ntree->nodes) {
          if (node->type == GEO_NODE_SET_SHADE_SMOOTH) {
            node->custom1 = int8_t(blender::bke::AttrDomain::Face);
          }
        }
      }
    }
  }

  if (!MAIN_VERSION_FILE_ATLEAST(bmain, 400, 24)) {
    FOREACH_NODETREE_BEGIN (bmain, ntree, id) {
      if (ntree->type == NTREE_SHADER) {
        /* Convert coat inputs on the Principled BSDF. */
        version_principled_bsdf_coat(ntree);
        /* Convert subsurface inputs on the Principled BSDF. */
        version_principled_bsdf_subsurface(ntree);
        /* Convert emission on the Principled BSDF. */
        version_principled_bsdf_emission(ntree);
      }
    }
    FOREACH_NODETREE_END;

    {
      LISTBASE_FOREACH (bScreen *, screen, &bmain->screens) {
        LISTBASE_FOREACH (ScrArea *, area, &screen->areabase) {
          LISTBASE_FOREACH (SpaceLink *, sl, &area->spacedata) {
            const ListBase *regionbase = (sl == area->spacedata.first) ? &area->regionbase :
                                                                         &sl->regionbase;
            LISTBASE_FOREACH (ARegion *, region, regionbase) {
              if (region->regiontype != RGN_TYPE_ASSET_SHELF) {
                continue;
              }

              RegionAssetShelf *shelf_data = static_cast<RegionAssetShelf *>(region->regiondata);
              if (shelf_data && shelf_data->active_shelf &&
                  (shelf_data->active_shelf->preferred_row_count == 0))
              {
                shelf_data->active_shelf->preferred_row_count = 1;
              }
            }
          }
        }
      }
    }

    /* Convert sockets with both input and output flag into two separate sockets. */
    FOREACH_NODETREE_BEGIN (bmain, ntree, id) {
      blender::Vector<bNodeTreeInterfaceSocket *> sockets_to_split;
      ntree->tree_interface.foreach_item([&](bNodeTreeInterfaceItem &item) {
        if (item.item_type == NODE_INTERFACE_SOCKET) {
          bNodeTreeInterfaceSocket &socket = reinterpret_cast<bNodeTreeInterfaceSocket &>(item);
          if ((socket.flag & NODE_INTERFACE_SOCKET_INPUT) &&
              (socket.flag & NODE_INTERFACE_SOCKET_OUTPUT))
          {
            sockets_to_split.append(&socket);
          }
        }
        return true;
      });

      for (bNodeTreeInterfaceSocket *socket : sockets_to_split) {
        const int position = ntree->tree_interface.find_item_position(socket->item);
        bNodeTreeInterfacePanel *parent = ntree->tree_interface.find_item_parent(socket->item);
        version_node_group_split_socket(ntree->tree_interface, *socket, parent, position + 1);
      }
    }
    FOREACH_NODETREE_END;
  }

  if (!MAIN_VERSION_FILE_ATLEAST(bmain, 400, 25)) {
    FOREACH_NODETREE_BEGIN (bmain, ntree, id) {
      if (ntree->type == NTREE_SHADER) {
        /* Convert specular tint on the Principled BSDF. */
        version_principled_bsdf_specular_tint(ntree);
        /* Rename some sockets. */
        version_principled_bsdf_rename_sockets(ntree);
      }
    }
    FOREACH_NODETREE_END;
  }

  if (!MAIN_VERSION_FILE_ATLEAST(bmain, 400, 26)) {
    enable_geometry_nodes_is_modifier(*bmain);

    LISTBASE_FOREACH (Scene *, scene, &bmain->scenes) {
      scene->simulation_frame_start = scene->r.sfra;
      scene->simulation_frame_end = scene->r.efra;
    }
  }

  if (!MAIN_VERSION_FILE_ATLEAST(bmain, 400, 27)) {
    LISTBASE_FOREACH (bScreen *, screen, &bmain->screens) {
      LISTBASE_FOREACH (ScrArea *, area, &screen->areabase) {
        LISTBASE_FOREACH (SpaceLink *, sl, &area->spacedata) {
          if (sl->spacetype == SPACE_SEQ) {
            SpaceSeq *sseq = (SpaceSeq *)sl;
            sseq->timeline_overlay.flag |= SEQ_TIMELINE_SHOW_STRIP_RETIMING;
          }
        }
      }
    }

    if (!DNA_struct_member_exists(fd->filesdna, "SceneEEVEE", "float", "shadow_normal_bias")) {
      SceneEEVEE default_scene_eevee = *DNA_struct_default_get(SceneEEVEE);
      LISTBASE_FOREACH (Scene *, scene, &bmain->scenes) {
        scene->eevee.shadow_ray_count = default_scene_eevee.shadow_ray_count;
        scene->eevee.shadow_step_count = default_scene_eevee.shadow_step_count;
        scene->eevee.shadow_normal_bias = default_scene_eevee.shadow_normal_bias;
      }
    }

    if (!DNA_struct_member_exists(fd->filesdna, "Light", "float", "shadow_softness_factor")) {
      Light default_light = blender::dna::shallow_copy(*DNA_struct_default_get(Light));
      LISTBASE_FOREACH (Light *, light, &bmain->lights) {
        light->shadow_softness_factor = default_light.shadow_softness_factor;
        light->shadow_trace_distance = default_light.shadow_trace_distance;
      }
    }
  }

  if (!MAIN_VERSION_FILE_ATLEAST(bmain, 400, 28)) {
    LISTBASE_FOREACH (bScreen *, screen, &bmain->screens) {
      LISTBASE_FOREACH (ScrArea *, area, &screen->areabase) {
        LISTBASE_FOREACH (SpaceLink *, sl, &area->spacedata) {
          const ListBase *regionbase = (sl == area->spacedata.first) ? &area->regionbase :
                                                                       &sl->regionbase;
          LISTBASE_FOREACH (ARegion *, region, regionbase) {
            if (region->regiontype != RGN_TYPE_ASSET_SHELF) {
              continue;
            }

            RegionAssetShelf *shelf_data = static_cast<RegionAssetShelf *>(region->regiondata);
            if (shelf_data && shelf_data->active_shelf) {
              AssetShelfSettings &settings = shelf_data->active_shelf->settings;
              settings.asset_library_reference.custom_library_index = -1;
              settings.asset_library_reference.type = ASSET_LIBRARY_ALL;
            }

            region->flag |= RGN_FLAG_HIDDEN;
          }
        }
      }
    }
  }

  if (!MAIN_VERSION_FILE_ATLEAST(bmain, 400, 29)) {
    /* Unhide all Reroute nodes. */
    FOREACH_NODETREE_BEGIN (bmain, ntree, id) {
      LISTBASE_FOREACH (bNode *, node, &ntree->nodes) {
        if (node->is_reroute()) {
          static_cast<bNodeSocket *>(node->inputs.first)->flag &= ~SOCK_HIDDEN;
          static_cast<bNodeSocket *>(node->outputs.first)->flag &= ~SOCK_HIDDEN;
        }
      }
    }
    FOREACH_NODETREE_END;
  }

  if (!MAIN_VERSION_FILE_ATLEAST(bmain, 400, 30)) {
    LISTBASE_FOREACH (Scene *, scene, &bmain->scenes) {
      ToolSettings *ts = scene->toolsettings;
      enum { IS_DEFAULT = 0, IS_UV, IS_NODE, IS_ANIM };
      auto versioning_snap_to = [](short snap_to_old, int type) {
        eSnapMode snap_to_new = SCE_SNAP_TO_NONE;
        if (snap_to_old & (1 << 0)) {
          snap_to_new |= type == IS_NODE ? SCE_SNAP_TO_NODE_X :
                         type == IS_ANIM ? SCE_SNAP_TO_FRAME :
                                           SCE_SNAP_TO_VERTEX;
        }
        if (snap_to_old & (1 << 1)) {
          snap_to_new |= type == IS_NODE ? SCE_SNAP_TO_NODE_Y :
                         type == IS_ANIM ? SCE_SNAP_TO_SECOND :
                                           SCE_SNAP_TO_EDGE;
        }
        if (ELEM(type, IS_DEFAULT, IS_ANIM) && snap_to_old & (1 << 2)) {
          snap_to_new |= type == IS_DEFAULT ? SCE_SNAP_TO_FACE : SCE_SNAP_TO_MARKERS;
        }
        if (type == IS_DEFAULT && snap_to_old & (1 << 3)) {
          snap_to_new |= SCE_SNAP_TO_VOLUME;
        }
        if (type == IS_DEFAULT && snap_to_old & (1 << 4)) {
          snap_to_new |= SCE_SNAP_TO_EDGE_MIDPOINT;
        }
        if (type == IS_DEFAULT && snap_to_old & (1 << 5)) {
          snap_to_new |= SCE_SNAP_TO_EDGE_PERPENDICULAR;
        }
        if (ELEM(type, IS_DEFAULT, IS_UV, IS_NODE) && snap_to_old & (1 << 6)) {
          snap_to_new |= SCE_SNAP_TO_INCREMENT;
        }
        if (ELEM(type, IS_DEFAULT, IS_UV, IS_NODE) && snap_to_old & (1 << 7)) {
          snap_to_new |= SCE_SNAP_TO_GRID;
        }
        if (type == IS_DEFAULT && snap_to_old & (1 << 8)) {
          snap_to_new |= SCE_SNAP_INDIVIDUAL_NEAREST;
        }
        if (type == IS_DEFAULT && snap_to_old & (1 << 9)) {
          snap_to_new |= SCE_SNAP_INDIVIDUAL_PROJECT;
        }
        if (snap_to_old & (1 << 10)) {
          snap_to_new |= SCE_SNAP_TO_FRAME;
        }
        if (snap_to_old & (1 << 11)) {
          snap_to_new |= SCE_SNAP_TO_SECOND;
        }
        if (snap_to_old & (1 << 12)) {
          snap_to_new |= SCE_SNAP_TO_MARKERS;
        }

        if (!snap_to_new) {
          snap_to_new = eSnapMode(1 << 0);
        }

        return snap_to_new;
      };

      ts->snap_mode = versioning_snap_to(ts->snap_mode, IS_DEFAULT);
      ts->snap_uv_mode = versioning_snap_to(ts->snap_uv_mode, IS_UV);
      ts->snap_node_mode = versioning_snap_to(ts->snap_node_mode, IS_NODE);
      ts->snap_anim_mode = versioning_snap_to(ts->snap_anim_mode, IS_ANIM);
    }
  }

  if (!MAIN_VERSION_FILE_ATLEAST(bmain, 400, 31)) {
    LISTBASE_FOREACH (Curve *, curve, &bmain->curves) {
      const int curvetype = BKE_curve_type_get(curve);
      if (curvetype == OB_FONT) {
        CharInfo *info = curve->strinfo;
        if (info != nullptr) {
          for (int i = curve->len_char32 - 1; i >= 0; i--, info++) {
            if (info->mat_nr > 0) {
              /** CharInfo mat_nr used to start at 1, unlike mesh & nurbs, now zero-based. */
              info->mat_nr--;
            }
          }
        }
      }
    }
  }

  if (!MAIN_VERSION_FILE_ATLEAST(bmain, 400, 33)) {
    /* Fix node group socket order by sorting outputs and inputs. */
    LISTBASE_FOREACH (bNodeTree *, ntree, &bmain->nodetrees) {
      versioning_node_group_sort_sockets_recursive(ntree->tree_interface.root_panel);
    }
  }

  if (!MAIN_VERSION_FILE_ATLEAST(bmain, 401, 1)) {
    LISTBASE_FOREACH (GreasePencil *, grease_pencil, &bmain->grease_pencils) {
      versioning_grease_pencil_stroke_radii_scaling(grease_pencil);
    }
  }

  if (!MAIN_VERSION_FILE_ATLEAST(bmain, 401, 4)) {
    FOREACH_NODETREE_BEGIN (bmain, ntree, id) {
      if (ntree->type != NTREE_CUSTOM) {
        /* versioning_update_noise_texture_node must be done before
         * versioning_replace_musgrave_texture_node. */
        versioning_update_noise_texture_node(ntree);

        /* Convert Musgrave Texture nodes to Noise Texture nodes. */
        versioning_replace_musgrave_texture_node(ntree);
      }
    }
    FOREACH_NODETREE_END;
  }

  if (!MAIN_VERSION_FILE_ATLEAST(bmain, 401, 5)) {
    /* Unify Material::blend_shadow and Cycles.use_transparent_shadows into the
     * Material::blend_flag. */
    Scene *scene = static_cast<Scene *>(bmain->scenes.first);
    bool is_cycles = scene && STREQ(scene->r.engine, RE_engine_id_CYCLES);
    if (is_cycles) {
      LISTBASE_FOREACH (Material *, material, &bmain->materials) {
        bool transparent_shadows = true;
        if (IDProperty *cmat = version_cycles_properties_from_ID(&material->id)) {
          transparent_shadows = version_cycles_property_boolean(
              cmat, "use_transparent_shadow", true);
        }
        SET_FLAG_FROM_TEST(material->blend_flag, transparent_shadows, MA_BL_TRANSPARENT_SHADOW);
      }
    }
    else {
      LISTBASE_FOREACH (Material *, material, &bmain->materials) {
        bool transparent_shadow = material->blend_shadow != MA_BS_SOLID;
        SET_FLAG_FROM_TEST(material->blend_flag, transparent_shadow, MA_BL_TRANSPARENT_SHADOW);
      }
    }

    FOREACH_NODETREE_BEGIN (bmain, ntree, id) {
      if (ntree->type == NTREE_COMPOSIT) {
        versioning_replace_splitviewer(ntree);
      }
    }
    FOREACH_NODETREE_END;
  }

  /* 401 6 did not require any do_version here. */

  if (!MAIN_VERSION_FILE_ATLEAST(bmain, 401, 7)) {
    if (!DNA_struct_member_exists(fd->filesdna, "SceneEEVEE", "int", "volumetric_ray_depth")) {
      SceneEEVEE default_eevee = *DNA_struct_default_get(SceneEEVEE);
      LISTBASE_FOREACH (Scene *, scene, &bmain->scenes) {
        scene->eevee.volumetric_ray_depth = default_eevee.volumetric_ray_depth;
      }
    }

    if (!DNA_struct_member_exists(fd->filesdna, "Material", "char", "surface_render_method")) {
      LISTBASE_FOREACH (Material *, mat, &bmain->materials) {
        mat->surface_render_method = (mat->blend_method == MA_BM_BLEND) ?
                                         MA_SURFACE_METHOD_FORWARD :
                                         MA_SURFACE_METHOD_DEFERRED;
      }
    }

    LISTBASE_FOREACH (bScreen *, screen, &bmain->screens) {
      LISTBASE_FOREACH (ScrArea *, area, &screen->areabase) {
        LISTBASE_FOREACH (SpaceLink *, sl, &area->spacedata) {
          const ListBase *regionbase = (sl == area->spacedata.first) ? &area->regionbase :
                                                                       &sl->regionbase;
          LISTBASE_FOREACH (ARegion *, region, regionbase) {
            if (region->regiontype != RGN_TYPE_ASSET_SHELF_HEADER) {
              continue;
            }
            region->alignment &= ~RGN_SPLIT_PREV;
            region->alignment |= RGN_ALIGN_HIDE_WITH_PREV;
          }
        }
      }
    }

    if (!DNA_struct_member_exists(fd->filesdna, "SceneEEVEE", "float", "gtao_thickness")) {
      SceneEEVEE default_eevee = *DNA_struct_default_get(SceneEEVEE);
      LISTBASE_FOREACH (Scene *, scene, &bmain->scenes) {
        scene->eevee.gtao_thickness = default_eevee.gtao_thickness;
        scene->eevee.gtao_focus = default_eevee.gtao_focus;
      }
    }

    if (!DNA_struct_member_exists(fd->filesdna, "LightProbe", "float", "data_display_size")) {
      LightProbe default_probe = *DNA_struct_default_get(LightProbe);
      LISTBASE_FOREACH (LightProbe *, probe, &bmain->lightprobes) {
        probe->data_display_size = default_probe.data_display_size;
      }
    }

    LISTBASE_FOREACH (Mesh *, mesh, &bmain->meshes) {
      mesh->flag &= ~ME_NO_OVERLAPPING_TOPOLOGY;
    }
  }

  if (!MAIN_VERSION_FILE_ATLEAST(bmain, 401, 8)) {
    LISTBASE_FOREACH (bNodeTree *, ntree, &bmain->nodetrees) {
      if (ntree->type != NTREE_GEOMETRY) {
        continue;
      }
      versioning_nodes_dynamic_sockets(*ntree);
    }
  }

  if (!MAIN_VERSION_FILE_ATLEAST(bmain, 401, 9)) {
    if (!DNA_struct_member_exists(fd->filesdna, "Material", "char", "displacement_method")) {
      /* Replace Cycles.displacement_method by Material::displacement_method. */
      LISTBASE_FOREACH (Material *, material, &bmain->materials) {
        int displacement_method = MA_DISPLACEMENT_BUMP;
        if (IDProperty *cmat = version_cycles_properties_from_ID(&material->id)) {
          displacement_method = version_cycles_property_int(
              cmat, "displacement_method", MA_DISPLACEMENT_BUMP);
        }
        material->displacement_method = displacement_method;
      }
    }

    /* Prevent custom bone colors from having alpha zero.
     * Part of the fix for issue #115434. */
    LISTBASE_FOREACH (bArmature *, arm, &bmain->armatures) {
      blender::animrig::ANIM_armature_foreach_bone(&arm->bonebase, [](Bone *bone) {
        bone->color.custom.solid[3] = 255;
        bone->color.custom.select[3] = 255;
        bone->color.custom.active[3] = 255;
      });
      if (arm->edbo) {
        LISTBASE_FOREACH (EditBone *, ebone, arm->edbo) {
          ebone->color.custom.solid[3] = 255;
          ebone->color.custom.select[3] = 255;
          ebone->color.custom.active[3] = 255;
        }
      }
    }
    LISTBASE_FOREACH (Object *, obj, &bmain->objects) {
      if (obj->pose == nullptr) {
        continue;
      }
      LISTBASE_FOREACH (bPoseChannel *, pchan, &obj->pose->chanbase) {
        pchan->color.custom.solid[3] = 255;
        pchan->color.custom.select[3] = 255;
        pchan->color.custom.active[3] = 255;
      }
    }
  }

  if (!MAIN_VERSION_FILE_ATLEAST(bmain, 401, 10)) {
    if (!DNA_struct_member_exists(
            fd->filesdna, "SceneEEVEE", "RaytraceEEVEE", "ray_tracing_options"))
    {
      LISTBASE_FOREACH (Scene *, scene, &bmain->scenes) {
        scene->eevee.ray_tracing_options.flag = RAYTRACE_EEVEE_USE_DENOISE;
        scene->eevee.ray_tracing_options.denoise_stages = RAYTRACE_EEVEE_DENOISE_SPATIAL |
                                                          RAYTRACE_EEVEE_DENOISE_TEMPORAL |
                                                          RAYTRACE_EEVEE_DENOISE_BILATERAL;
        scene->eevee.ray_tracing_options.screen_trace_quality = 0.25f;
        scene->eevee.ray_tracing_options.screen_trace_thickness = 0.2f;
        scene->eevee.ray_tracing_options.screen_trace_max_roughness = 0.5f;
        scene->eevee.ray_tracing_options.sample_clamp = 10.0f;
        scene->eevee.ray_tracing_options.resolution_scale = 2;
      }
    }

    LISTBASE_FOREACH (bNodeTree *, ntree, &bmain->nodetrees) {
      if (ntree->type == NTREE_GEOMETRY) {
        version_geometry_nodes_use_rotation_socket(*ntree);
        versioning_nodes_dynamic_sockets_2(*ntree);
      }
    }
  }

  if (MAIN_VERSION_FILE_ATLEAST(bmain, 400, 20) && !MAIN_VERSION_FILE_ATLEAST(bmain, 401, 11)) {
    /* Convert old socket lists into new interface items. */
    FOREACH_NODETREE_BEGIN (bmain, ntree, id) {
      versioning_fix_socket_subtype_idnames(ntree);
    }
    FOREACH_NODETREE_END;
  }

  if (!MAIN_VERSION_FILE_ATLEAST(bmain, 401, 12)) {
    FOREACH_NODETREE_BEGIN (bmain, ntree, id) {
      if (ntree->type == NTREE_COMPOSIT) {
<<<<<<< HEAD
        LISTBASE_FOREACH_MUTABLE (bNode *, node, &ntree->nodes) {
          if (node->type == CMP_NODE_MAP_UV) {
            node->custom2 = CMP_NODE_MAP_UV_FILTERING_ANISOTROPIC;
=======
        LISTBASE_FOREACH (bNode *, node, &ntree->nodes) {
          if (node->type == CMP_NODE_PIXELATE) {
            node->custom1 = 1;
>>>>>>> 91f7216e
          }
        }
      }
    }
    FOREACH_NODETREE_END;
  }

  /**
   * Always bump subversion in BKE_blender_version.h when adding versioning
   * code here, and wrap it inside a MAIN_VERSION_FILE_ATLEAST check.
   *
   * \note Keep this message at the bottom of the function.
   */

  /* Always run this versioning; meshes are written with the legacy format which always needs to
   * be converted to the new format on file load. Can be moved to a subversion check in a larger
   * breaking release. */
  LISTBASE_FOREACH (Mesh *, mesh, &bmain->meshes) {
    blender::bke::mesh_sculpt_mask_to_generic(*mesh);
  }
}<|MERGE_RESOLUTION|>--- conflicted
+++ resolved
@@ -2643,20 +2643,27 @@
   if (!MAIN_VERSION_FILE_ATLEAST(bmain, 401, 12)) {
     FOREACH_NODETREE_BEGIN (bmain, ntree, id) {
       if (ntree->type == NTREE_COMPOSIT) {
-<<<<<<< HEAD
+        LISTBASE_FOREACH (bNode *, node, &ntree->nodes) {
+          if (node->type == CMP_NODE_PIXELATE) {
+            node->custom1 = 1;
+          }
+        }
+      }
+    }
+    FOREACH_NODETREE_END;
+
+  if (!MAIN_VERSION_FILE_ATLEAST(bmain, 401, 13)) {
+    FOREACH_NODETREE_BEGIN (bmain, ntree, id) {
+      if (ntree->type == NTREE_COMPOSIT) {
         LISTBASE_FOREACH_MUTABLE (bNode *, node, &ntree->nodes) {
           if (node->type == CMP_NODE_MAP_UV) {
             node->custom2 = CMP_NODE_MAP_UV_FILTERING_ANISOTROPIC;
-=======
-        LISTBASE_FOREACH (bNode *, node, &ntree->nodes) {
-          if (node->type == CMP_NODE_PIXELATE) {
-            node->custom1 = 1;
->>>>>>> 91f7216e
           }
         }
       }
     }
     FOREACH_NODETREE_END;
+
   }
 
   /**
