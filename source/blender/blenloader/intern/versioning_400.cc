--- conflicted
+++ resolved
@@ -3675,8 +3675,18 @@
     }
   }
 
-<<<<<<< HEAD
-  if (!MAIN_VERSION_FILE_ATLEAST(bmain, 402, 100)) {
+  if (!MAIN_VERSION_FILE_ATLEAST(bmain, 402, 48)) {
+    LISTBASE_FOREACH (Object *, ob, &bmain->objects) {
+      if (!ob->pose) {
+        continue;
+      }
+      LISTBASE_FOREACH (bPoseChannel *, pchan, &ob->pose->chanbase) {
+        pchan->custom_shape_wire_width = 1.0;
+      }
+    }
+  }
+
+  if (!MAIN_VERSION_FILE_ATLEAST(bmain, 402, 49)) {
     LISTBASE_FOREACH (bScreen *, screen, &bmain->screens) {
       LISTBASE_FOREACH (ScrArea *, area, &screen->areabase) {
         LISTBASE_FOREACH (SpaceLink *, sl, &area->spacedata) {
@@ -3685,15 +3695,6 @@
             v3d->flag2 |= V3D_SHOW_CAMERA_PASSEPARTOUT;
           }
         }
-=======
-  if (!MAIN_VERSION_FILE_ATLEAST(bmain, 402, 48)) {
-    LISTBASE_FOREACH (Object *, ob, &bmain->objects) {
-      if (!ob->pose) {
-        continue;
-      }
-      LISTBASE_FOREACH (bPoseChannel *, pchan, &ob->pose->chanbase) {
-        pchan->custom_shape_wire_width = 1.0;
->>>>>>> 3a86fc97
       }
     }
   }
