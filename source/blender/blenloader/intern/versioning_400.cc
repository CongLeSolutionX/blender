--- conflicted
+++ resolved
@@ -791,7 +791,6 @@
       ntree, SH_NODE_BSDF_PRINCIPLED, "Clearcoat Normal", "Coat Normal");
 }
 
-<<<<<<< HEAD
 /* Convert specular tint in Principled BSDF. */
 static void version_principled_bsdf_specular_tint(bNodeTree *ntree)
 {
@@ -849,7 +848,8 @@
     /* Mix the fixed values. */
     interp_v4_v4v4(specular_tint, one, base_color, specular_tint_old);
   }
-=======
+}
+
 static void version_copy_socket(bNodeTreeInterfaceSocket &dst,
                                 const bNodeTreeInterfaceSocket &src,
                                 char *identifier)
@@ -957,7 +957,6 @@
   socket.flag &= ~NODE_INTERFACE_SOCKET_INPUT;
   /* Copied socket becomes input. */
   csocket->flag &= ~NODE_INTERFACE_SOCKET_OUTPUT;
->>>>>>> 26e56d0b
 }
 
 void blo_do_versions_400(FileData *fd, Library * /*lib*/, Main *bmain)
@@ -1426,22 +1425,13 @@
    */
   {
     /* Keep this block, even when empty. */
-<<<<<<< HEAD
 
     FOREACH_NODETREE_BEGIN (bmain, ntree, id) {
       if (ntree->type == NTREE_SHADER) {
-        /* Convert coat inputs on the Principled BSDF. */
-        version_principled_bsdf_coat(ntree);
-        /* Convert subsurface inputs on the Principled BSDF. */
-        version_principled_bsdf_subsurface(ntree);
-        /* Convert emission on the Principled BSDF. */
-        version_principled_bsdf_emission(ntree);
         /* Convert specular tint on the Principled BSDF. */
         version_principled_bsdf_specular_tint(ntree);
       }
     }
     FOREACH_NODETREE_END;
-=======
->>>>>>> 26e56d0b
   }
 }