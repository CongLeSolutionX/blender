/* SPDX-FileCopyrightText: 2023 Blender Foundation
 *
 * SPDX-License-Identifier: GPL-2.0-or-later */

/** \file
 * \ingroup blenloader
 */

#define DNA_DEPRECATED_ALLOW

#include "CLG_log.h"

#include "DNA_light_types.h"
#include "DNA_lightprobe_types.h"
#include "DNA_modifier_types.h"
#include "DNA_movieclip_types.h"
#include "DNA_scene_types.h"
#include "DNA_world_types.h"

#include "DNA_genfile.h"

#include "BLI_assert.h"
#include "BLI_listbase.h"
#include "BLI_set.hh"
#include "BLI_string_ref.hh"

#include "BKE_idprop.hh"
#include "BKE_main.h"
#include "BKE_mesh_legacy_convert.h"
#include "BKE_node.hh"
#include "BKE_node_runtime.hh"
#include "BKE_tracking.h"

#include "BLO_readfile.h"

#include "readfile.h"

#include "versioning_common.h"

// static CLG_LogRef LOG = {"blo.readfile.doversion"};

void do_versions_after_linking_400(FileData * /*fd*/, Main *bmain)
{
  if (!MAIN_VERSION_ATLEAST(bmain, 400, 9)) {
    /* Fix area light scaling. */
    LISTBASE_FOREACH (Light *, light, &bmain->lights) {
      light->energy = light->energy_deprecated;
      if (light->type == LA_AREA) {
        light->energy *= M_PI_4;
      }
    }
  }

  /**
   * Versioning code until next subversion bump goes here.
   *
   * \note Be sure to check when bumping the version:
   * - #blo_do_versions_400 in this file.
   * - "versioning_userdef.c", #blo_do_versions_userdef
   * - "versioning_userdef.c", #do_versions_theme
   *
   * \note Keep this message at the bottom of the function.
   */
  {
    /* Keep this block, even when empty. */
  }
}

static void version_mesh_legacy_to_struct_of_array_format(Mesh &mesh)
{
  BKE_mesh_legacy_convert_flags_to_selection_layers(&mesh);
  BKE_mesh_legacy_convert_flags_to_hide_layers(&mesh);
  BKE_mesh_legacy_convert_uvs_to_generic(&mesh);
  BKE_mesh_legacy_convert_mpoly_to_material_indices(&mesh);
  BKE_mesh_legacy_sharp_faces_from_flags(&mesh);
  BKE_mesh_legacy_bevel_weight_to_layers(&mesh);
  BKE_mesh_legacy_sharp_edges_from_flags(&mesh);
  BKE_mesh_legacy_face_set_to_generic(&mesh);
  BKE_mesh_legacy_edge_crease_to_layers(&mesh);
  BKE_mesh_legacy_uv_seam_from_flags(&mesh);
  BKE_mesh_legacy_convert_verts_to_positions(&mesh);
  BKE_mesh_legacy_attribute_flags_to_strings(&mesh);
  BKE_mesh_legacy_convert_loops_to_corners(&mesh);
  BKE_mesh_legacy_convert_polys_to_offsets(&mesh);
  BKE_mesh_legacy_convert_edges_to_generic(&mesh);
}

static void version_motion_tracking_legacy_camera_object(MovieClip &movieclip)
{
  MovieTracking &tracking = movieclip.tracking;
  MovieTrackingObject *active_tracking_object = BKE_tracking_object_get_active(&tracking);
  MovieTrackingObject *tracking_camera_object = BKE_tracking_object_get_camera(&tracking);

  BLI_assert(tracking_camera_object != nullptr);

  if (BLI_listbase_is_empty(&tracking_camera_object->tracks)) {
    tracking_camera_object->tracks = tracking.tracks_legacy;
    active_tracking_object->active_track = tracking.act_track_legacy;
  }

  if (BLI_listbase_is_empty(&tracking_camera_object->plane_tracks)) {
    tracking_camera_object->plane_tracks = tracking.plane_tracks_legacy;
    active_tracking_object->active_plane_track = tracking.act_plane_track_legacy;
  }

  if (tracking_camera_object->reconstruction.cameras == nullptr) {
    tracking_camera_object->reconstruction = tracking.reconstruction_legacy;
  }

  /* Clear pointers in the legacy storage.
   * Always do it, in the case something got missed in the logic above, so that the legacy storage
   * is always ensured to be empty after load. */
  BLI_listbase_clear(&tracking.tracks_legacy);
  BLI_listbase_clear(&tracking.plane_tracks_legacy);
  tracking.act_track_legacy = nullptr;
  tracking.act_plane_track_legacy = nullptr;
  memset(&tracking.reconstruction_legacy, 0, sizeof(tracking.reconstruction_legacy));
}

static void version_movieclips_legacy_camera_object(Main *bmain)
{
  LISTBASE_FOREACH (MovieClip *, movieclip, &bmain->movieclips) {
    version_motion_tracking_legacy_camera_object(*movieclip);
  }
}

static void version_geometry_nodes_add_realize_instance_nodes(bNodeTree *ntree)
{
  LISTBASE_FOREACH_MUTABLE (bNode *, node, &ntree->nodes) {
    if (STREQ(node->idname, "GeometryNodeMeshBoolean")) {
      add_realize_instances_before_socket(ntree, node, nodeFindSocket(node, SOCK_IN, "Mesh 2"));
    }
  }
}

static void version_mesh_crease_generic(Main &bmain)
{
  LISTBASE_FOREACH (Mesh *, mesh, &bmain.meshes) {
    BKE_mesh_legacy_crease_to_generic(mesh);
  }

  LISTBASE_FOREACH (bNodeTree *, ntree, &bmain.nodetrees) {
    if (ntree->type == NTREE_GEOMETRY) {
      LISTBASE_FOREACH (bNode *, node, &ntree->nodes) {
        if (STR_ELEM(node->idname,
                     "GeometryNodeStoreNamedAttribute",
                     "GeometryNodeInputNamedAttribute"))
        {
          bNodeSocket *socket = nodeFindSocket(node, SOCK_IN, "Name");
          if (STREQ(socket->default_value_typed<bNodeSocketValueString>()->value, "crease")) {
            STRNCPY(socket->default_value_typed<bNodeSocketValueString>()->value, "crease_edge");
          }
        }
      }
    }
  }

  LISTBASE_FOREACH (Object *, object, &bmain.objects) {
    LISTBASE_FOREACH (ModifierData *, md, &object->modifiers) {
      if (md->type != eModifierType_Nodes) {
        continue;
      }
      if (IDProperty *settings = reinterpret_cast<NodesModifierData *>(md)->settings.properties) {
        LISTBASE_FOREACH (IDProperty *, prop, &settings->data.group) {
          if (blender::StringRef(prop->name).endswith("_attribute_name")) {
            if (STREQ(IDP_String(prop), "crease")) {
              IDP_AssignString(prop, "crease_edge");
            }
          }
        }
      }
    }
  }
}

static void versioning_replace_legacy_glossy_node(bNodeTree *ntree)
{
  LISTBASE_FOREACH (bNode *, node, &ntree->nodes) {
    if (node->type == SH_NODE_BSDF_GLOSSY_LEGACY) {
      STRNCPY(node->idname, "ShaderNodeBsdfAnisotropic");
      node->type = SH_NODE_BSDF_GLOSSY;
    }
  }
}

static void versioning_remove_microfacet_sharp_distribution(bNodeTree *ntree)
{
  /* Find all glossy, glass and refraction BSDF nodes that have their distribution
   * set to SHARP and set them to GGX, disconnect any link to the Roughness input
   * and set its value to zero. */
  LISTBASE_FOREACH (bNode *, node, &ntree->nodes) {
    if (!ELEM(node->type, SH_NODE_BSDF_GLOSSY, SH_NODE_BSDF_GLASS, SH_NODE_BSDF_REFRACTION)) {
      continue;
    }
    if (node->custom1 != SHD_GLOSSY_SHARP_DEPRECATED) {
      continue;
    }

    node->custom1 = SHD_GLOSSY_GGX;
    LISTBASE_FOREACH (bNodeSocket *, socket, &node->inputs) {
      if (!STREQ(socket->identifier, "Roughness")) {
        continue;
      }

      if (socket->link != nullptr) {
        nodeRemLink(ntree, socket->link);
      }
      bNodeSocketValueFloat *socket_value = (bNodeSocketValueFloat *)socket->default_value;
      socket_value->value = 0.0f;

      break;
    }
  }
}

static void version_replace_texcoord_normal_socket(bNodeTree *ntree)
{
  /* The normal of a spot light was set to the incoming light direction, replace with the
   * `Incoming` socket from the Geometry shader node. */
  bNode *geometry_node = nullptr;
  bNode *transform_node = nullptr;
  bNodeSocket *incoming_socket = nullptr;
  bNodeSocket *vec_in_socket = nullptr;
  bNodeSocket *vec_out_socket = nullptr;

  LISTBASE_FOREACH_MUTABLE (bNodeLink *, link, &ntree->links) {
    if (link->fromnode->type == SH_NODE_TEX_COORD && STREQ(link->fromsock->identifier, "Normal")) {
      if (geometry_node == nullptr) {
        geometry_node = nodeAddStaticNode(nullptr, ntree, SH_NODE_NEW_GEOMETRY);
        incoming_socket = nodeFindSocket(geometry_node, SOCK_OUT, "Incoming");

        transform_node = nodeAddStaticNode(nullptr, ntree, SH_NODE_VECT_TRANSFORM);
        vec_in_socket = nodeFindSocket(transform_node, SOCK_IN, "Vector");
        vec_out_socket = nodeFindSocket(transform_node, SOCK_OUT, "Vector");

        NodeShaderVectTransform *nodeprop = (NodeShaderVectTransform *)transform_node->storage;
        nodeprop->type = SHD_VECT_TRANSFORM_TYPE_NORMAL;

        nodeAddLink(ntree, geometry_node, incoming_socket, transform_node, vec_in_socket);
      }
      nodeAddLink(ntree, transform_node, vec_out_socket, link->tonode, link->tosock);
      nodeRemLink(ntree, link);
    }
  }
}

void blo_do_versions_400(FileData *fd, Library * /*lib*/, Main *bmain)
{
  if (!MAIN_VERSION_ATLEAST(bmain, 400, 1)) {
    LISTBASE_FOREACH (Mesh *, mesh, &bmain->meshes) {
      version_mesh_legacy_to_struct_of_array_format(*mesh);
    }
    version_movieclips_legacy_camera_object(bmain);
  }

  if (!MAIN_VERSION_ATLEAST(bmain, 400, 2)) {
    LISTBASE_FOREACH (Mesh *, mesh, &bmain->meshes) {
      BKE_mesh_legacy_bevel_weight_to_generic(mesh);
    }
  }

  if (!MAIN_VERSION_ATLEAST(bmain, 400, 3)) {
    LISTBASE_FOREACH (bNodeTree *, ntree, &bmain->nodetrees) {
      if (ntree->type == NTREE_GEOMETRY) {
        version_geometry_nodes_add_realize_instance_nodes(ntree);
      }
    }
  }

  /* 400 4 did not require any do_version here. */

  if (!MAIN_VERSION_ATLEAST(bmain, 400, 5)) {
    LISTBASE_FOREACH (Scene *, scene, &bmain->scenes) {
      ToolSettings *ts = scene->toolsettings;
      if (ts->snap_mode_tools != SCE_SNAP_TO_NONE) {
        ts->snap_mode_tools = SCE_SNAP_TO_GEOM;
      }

#define SCE_SNAP_PROJECT (1 << 3)
      if (ts->snap_flag & SCE_SNAP_PROJECT) {
        ts->snap_mode &= ~SCE_SNAP_TO_FACE;
        ts->snap_mode |= SCE_SNAP_INDIVIDUAL_PROJECT;
      }
#undef SCE_SNAP_PROJECT
    }
  }

  if (!MAIN_VERSION_ATLEAST(bmain, 400, 6)) {
    LISTBASE_FOREACH (Mesh *, mesh, &bmain->meshes) {
      BKE_mesh_legacy_face_map_to_generic(mesh);
    }
    FOREACH_NODETREE_BEGIN (bmain, ntree, id) {
      versioning_replace_legacy_glossy_node(ntree);
      versioning_remove_microfacet_sharp_distribution(ntree);
    }
    FOREACH_NODETREE_END;
  }

  if (!MAIN_VERSION_ATLEAST(bmain, 400, 7)) {
    LISTBASE_FOREACH (Mesh *, mesh, &bmain->meshes) {
      version_mesh_crease_generic(*bmain);
    }
  }

<<<<<<< HEAD
  if (!MAIN_VERSION_ATLEAST(bmain, 400, 9)) {
    LISTBASE_FOREACH (Light *, light, &bmain->lights) {
      if (light->type == LA_SPOT && light->nodetree) {
        version_replace_texcoord_normal_socket(light->nodetree);
      }
    }
  }

=======
  if (!MAIN_VERSION_ATLEAST(bmain, 400, 8)) {
    LISTBASE_FOREACH (bAction *, act, &bmain->actions) {
      act->frame_start = max_ff(act->frame_start, MINAFRAMEF);
      act->frame_end = min_ff(act->frame_end, MAXFRAMEF);
    }
  }
>>>>>>> 482211b7
  /**
   * Versioning code until next subversion bump goes here.
   *
   * \note Be sure to check when bumping the version:
   * - #do_versions_after_linking_400 in this file.
   * - "versioning_userdef.c", #blo_do_versions_userdef
   * - "versioning_userdef.c", #do_versions_theme
   *
   * \note Keep this message at the bottom of the function.
   */
  {
    /* Convert anisotropic BSDF node to glossy BSDF. */

    /* Keep this block, even when empty. */

    if (!DNA_struct_elem_find(fd->filesdna, "LightProbe", "int", "grid_bake_sample_count")) {
      LISTBASE_FOREACH (LightProbe *, lightprobe, &bmain->lightprobes) {
        lightprobe->grid_bake_samples = 2048;
        lightprobe->surfel_density = 1.0f;
      }
    }

    /* Set default bake resolution. */
    if (!DNA_struct_elem_find(fd->filesdna, "LightProbe", "int", "resolution")) {
      LISTBASE_FOREACH (LightProbe *, lightprobe, &bmain->lightprobes) {
        lightprobe->resolution = LIGHT_PROBE_RESOLUTION_1024;
      }
    }

    if (!DNA_struct_elem_find(fd->filesdna, "World", "int", "probe_resolution")) {
      LISTBASE_FOREACH (World *, world, &bmain->worlds) {
        world->probe_resolution = LIGHT_PROBE_RESOLUTION_1024;
      }
    }

    /* Clear removed "Z Buffer" flag. */
    {
      const int R_IMF_FLAG_ZBUF_LEGACY = 1 << 0;
      LISTBASE_FOREACH (Scene *, scene, &bmain->scenes) {
        scene->r.im_format.flag &= ~R_IMF_FLAG_ZBUF_LEGACY;
      }
    }
  }
}<|MERGE_RESOLUTION|>--- conflicted
+++ resolved
@@ -302,7 +302,13 @@
     }
   }
 
-<<<<<<< HEAD
+  if (!MAIN_VERSION_ATLEAST(bmain, 400, 8)) {
+    LISTBASE_FOREACH (bAction *, act, &bmain->actions) {
+      act->frame_start = max_ff(act->frame_start, MINAFRAMEF);
+      act->frame_end = min_ff(act->frame_end, MAXFRAMEF);
+    }
+  }
+
   if (!MAIN_VERSION_ATLEAST(bmain, 400, 9)) {
     LISTBASE_FOREACH (Light *, light, &bmain->lights) {
       if (light->type == LA_SPOT && light->nodetree) {
@@ -311,14 +317,6 @@
     }
   }
 
-=======
-  if (!MAIN_VERSION_ATLEAST(bmain, 400, 8)) {
-    LISTBASE_FOREACH (bAction *, act, &bmain->actions) {
-      act->frame_start = max_ff(act->frame_start, MINAFRAMEF);
-      act->frame_end = min_ff(act->frame_end, MAXFRAMEF);
-    }
-  }
->>>>>>> 482211b7
   /**
    * Versioning code until next subversion bump goes here.
    *
