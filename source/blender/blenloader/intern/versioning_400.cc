/* SPDX-FileCopyrightText: 2023 Blender Authors
 *
 * SPDX-License-Identifier: GPL-2.0-or-later */

/** \file
 * \ingroup blenloader
 */

#define DNA_DEPRECATED_ALLOW

#include <cmath>

#include "CLG_log.h"

#include "DNA_brush_types.h"
#include "DNA_camera_types.h"
#include "DNA_light_types.h"
#include "DNA_lightprobe_types.h"
#include "DNA_modifier_types.h"
#include "DNA_movieclip_types.h"
#include "DNA_scene_types.h"
#include "DNA_world_types.h"

#include "DNA_defaults.h"
#include "DNA_genfile.h"
#include "DNA_particle_types.h"

#include "BLI_assert.h"
#include "BLI_listbase.h"
#include "BLI_map.hh"
#include "BLI_math_vector.h"
#include "BLI_set.hh"
#include "BLI_string_ref.hh"

#include "BKE_armature.h"
#include "BKE_effect.h"
#include "BKE_grease_pencil.hh"
#include "BKE_idprop.hh"
#include "BKE_main.h"
#include "BKE_mesh_legacy_convert.hh"
#include "BKE_node.hh"
#include "BKE_node_runtime.hh"
#include "BKE_scene.h"
#include "BKE_tracking.h"

#include "ANIM_armature_iter.hh"
#include "ANIM_bone_collections.h"

#include "ED_armature.hh"

#include "BLT_translation.h"

#include "BLO_read_write.hh"
#include "BLO_readfile.h"

#include "readfile.hh"

#include "versioning_common.hh"

// static CLG_LogRef LOG = {"blo.readfile.doversion"};

static void version_composite_nodetree_null_id(bNodeTree *ntree, Scene *scene)
{
  for (bNode *node : ntree->all_nodes()) {
    if (node->id == nullptr &&
        ((node->type == CMP_NODE_R_LAYERS) ||
         (node->type == CMP_NODE_CRYPTOMATTE && node->custom1 == CMP_CRYPTOMATTE_SRC_RENDER)))
    {
      node->id = &scene->id;
    }
  }
}

/* Move bonegroup color to the individual bones. */
static void version_bonegroup_migrate_color(Main *bmain)
{
  using PoseSet = blender::Set<bPose *>;
  blender::Map<bArmature *, PoseSet> armature_poses;

  /* Gather a mapping from armature to the poses that use it. */
  LISTBASE_FOREACH (Object *, ob, &bmain->objects) {
    if (ob->type != OB_ARMATURE || !ob->pose) {
      continue;
    }

    bArmature *arm = reinterpret_cast<bArmature *>(ob->data);
    BLI_assert_msg(GS(arm->id.name) == ID_AR,
                   "Expected ARMATURE object to have an Armature as data");
    PoseSet &pose_set = armature_poses.lookup_or_add_default(arm);
    pose_set.add(ob->pose);
  }

  /* Move colors from the pose's bonegroup to either the armature bones or the
   * pose bones, depending on how many poses use the Armature. */
  for (const PoseSet &pose_set : armature_poses.values()) {
    /* If the Armature is shared, the bone group colors might be different, and thus they have to
     * be stored on the pose bones. If the Armature is NOT shared, the bone colors can be stored
     * directly on the Armature bones. */
    const bool store_on_armature = pose_set.size() == 1;

    for (bPose *pose : pose_set) {
      LISTBASE_FOREACH (bPoseChannel *, pchan, &pose->chanbase) {
        const bActionGroup *bgrp = (const bActionGroup *)BLI_findlink(&pose->agroups,
                                                                      (pchan->agrp_index - 1));
        if (!bgrp) {
          continue;
        }

        BoneColor &bone_color = store_on_armature ? pchan->bone->color : pchan->color;
        bone_color.palette_index = bgrp->customCol;
        memcpy(&bone_color.custom, &bgrp->cs, sizeof(bone_color.custom));
      }
    }
  }
}

static void version_bonelayers_to_bonecollections(Main *bmain)
{
  char bcoll_name[MAX_NAME];
  char custom_prop_name[MAX_NAME];

  LISTBASE_FOREACH (Object *, ob, &bmain->objects) {
    if (ob->type != OB_ARMATURE || !ob->pose) {
      continue;
    }

    bArmature *arm = reinterpret_cast<bArmature *>(ob->data);
    IDProperty *arm_idprops = IDP_GetProperties(&arm->id, false);

    BLI_assert_msg(arm->edbo == nullptr, "did not expect an Armature to be saved in edit mode");
    const uint layer_used = arm->layer_used;

    /* Construct a bone collection for each layer that contains at least one bone. */
    blender::Vector<std::pair<uint, BoneCollection *>> layermask_collection;
    for (uint layer = 0; layer < 32; ++layer) {
      const uint layer_mask = 1u << layer;
      if ((layer_used & layer_mask) == 0) {
        /* Layer is empty, so no need to convert to collection. */
        continue;
      }

      /* Construct a suitable name for this bone layer. */
      bcoll_name[0] = '\0';
      if (arm_idprops) {
        /* See if we can use the layer name from the Bone Manager add-on. This is a popular add-on
         * for managing bone layers and giving them names. */
        SNPRINTF(custom_prop_name, "layer_name_%u", layer);
        IDProperty *prop = IDP_GetPropertyFromGroup(arm_idprops, custom_prop_name);
        if (prop != nullptr && prop->type == IDP_STRING && IDP_String(prop)[0] != '\0') {
          SNPRINTF(bcoll_name, "Layer %u - %s", layer + 1, IDP_String(prop));
        }
      }
      if (bcoll_name[0] == '\0') {
        /* Either there was no name defined in the custom property, or
         * it was the empty string. */
        SNPRINTF(bcoll_name, "Layer %u", layer + 1);
      }

      /* Create a new bone collection for this layer. */
      BoneCollection *bcoll = ANIM_armature_bonecoll_new(arm, bcoll_name);
      layermask_collection.append(std::make_pair(layer_mask, bcoll));

      if ((arm->layer & layer_mask) == 0) {
        ANIM_bonecoll_hide(bcoll);
      }
    }

    /* Iterate over the bones to assign them to their layers. */
    blender::animrig::ANIM_armature_foreach_bone(&arm->bonebase, [&](Bone *bone) {
      for (auto layer_bcoll : layermask_collection) {
        const uint layer_mask = layer_bcoll.first;
        if ((bone->layer & layer_mask) == 0) {
          continue;
        }

        BoneCollection *bcoll = layer_bcoll.second;
        ANIM_armature_bonecoll_assign(bcoll, bone);
      }
    });
  }
}

static void version_bonegroups_to_bonecollections(Main *bmain)
{
  LISTBASE_FOREACH (Object *, ob, &bmain->objects) {
    if (ob->type != OB_ARMATURE || !ob->pose) {
      continue;
    }

    /* Convert the bone groups on a bone-by-bone basis. */
    bArmature *arm = reinterpret_cast<bArmature *>(ob->data);
    bPose *pose = ob->pose;
    LISTBASE_FOREACH (bPoseChannel *, pchan, &pose->chanbase) {
      /* Find the bone group of this pose channel. */
      const bActionGroup *bgrp = (const bActionGroup *)BLI_findlink(&pose->agroups,
                                                                    (pchan->agrp_index - 1));
      if (!bgrp) {
        continue;
      }

      /* Get or create the bone collection. */
      BoneCollection *bcoll = ANIM_armature_bonecoll_get_by_name(arm, bgrp->name);
      if (!bcoll) {
        bcoll = ANIM_armature_bonecoll_new(arm, bgrp->name);

        ANIM_bonecoll_hide(bcoll);
      }

      /* Assign the bone. */
      ANIM_armature_bonecoll_assign(bcoll, pchan->bone);
    }

    /* The list of bone groups (pose->agroups) is intentionally left alone here. This will allow
     * for older versions of Blender to open the file with bone groups intact. Of course the bone
     * groups will not be updated any more, but this way the data at least survives an accidental
     * save with Blender 4.0. */
  }
}

void do_versions_after_linking_400(FileData *fd, Main *bmain)
{
  if (!MAIN_VERSION_FILE_ATLEAST(bmain, 400, 9)) {
    /* Fix area light scaling. */
    LISTBASE_FOREACH (Light *, light, &bmain->lights) {
      light->energy = light->energy_deprecated;
      if (light->type == LA_AREA) {
        light->energy *= M_PI_4;
      }
    }

    /* XXX This was added several years ago in 'lib_link` code of Scene... Should be safe enough
     * here. */
    LISTBASE_FOREACH (Scene *, scene, &bmain->scenes) {
      if (scene->nodetree) {
        version_composite_nodetree_null_id(scene->nodetree, scene);
      }
    }

    /* XXX This was added many years ago (1c19940198) in 'lib_link` code of particles as a bug-fix.
     * But this is actually versioning. Should be safe enough here. */
    LISTBASE_FOREACH (ParticleSettings *, part, &bmain->particles) {
      if (!part->effector_weights) {
        part->effector_weights = BKE_effector_add_weights(part->force_group);
      }
    }

    /* Object proxies have been deprecated sine 3.x era, so their update & sanity check can now
     * happen in do_versions code. */
    LISTBASE_FOREACH (Object *, ob, &bmain->objects) {
      if (ob->proxy) {
        /* Paranoia check, actually a proxy_from pointer should never be written... */
        if (!ID_IS_LINKED(ob->proxy)) {
          ob->proxy->proxy_from = nullptr;
          ob->proxy = nullptr;

          if (ob->id.lib) {
            BLO_reportf_wrap(fd->reports,
                             RPT_INFO,
                             TIP_("Proxy lost from object %s lib %s\n"),
                             ob->id.name + 2,
                             ob->id.lib->filepath);
          }
          else {
            BLO_reportf_wrap(fd->reports,
                             RPT_INFO,
                             TIP_("Proxy lost from object %s lib <NONE>\n"),
                             ob->id.name + 2);
          }
          fd->reports->count.missing_obproxies++;
        }
        else {
          /* This triggers object_update to always use a copy. */
          ob->proxy->proxy_from = ob;
        }
      }
    }
  }

  if (!MAIN_VERSION_FILE_ATLEAST(bmain, 400, 21)) {
    if (!DNA_struct_elem_find(fd->filesdna, "bPoseChannel", "BoneColor", "color")) {
      version_bonegroup_migrate_color(bmain);
    }

    if (!DNA_struct_elem_find(fd->filesdna, "bArmature", "ListBase", "collections")) {
      version_bonelayers_to_bonecollections(bmain);
      version_bonegroups_to_bonecollections(bmain);
    }
  }

  /**
   * Versioning code until next subversion bump goes here.
   *
   * \note Be sure to check when bumping the version:
   * - #blo_do_versions_400 in this file.
   * - `versioning_userdef.cc`, #blo_do_versions_userdef
   * - `versioning_userdef.cc`, #do_versions_theme
   *
   * \note Keep this message at the bottom of the function.
   */
  {
    /* Keep this block, even when empty. */
<<<<<<< HEAD

    if (!MAIN_VERSION_FILE_ATLEAST(bmain, 400, 10)) {
      version_bonegroup_migrate_color(bmain);
    }

    if (!MAIN_VERSION_FILE_ATLEAST(bmain, 400, 10)) {
      version_bonelayers_to_bonecollections(bmain);
      version_bonegroups_to_bonecollections(bmain);
    }
=======
>>>>>>> 37bb00b2
  }
}

static void version_mesh_legacy_to_struct_of_array_format(Mesh &mesh)
{
  BKE_mesh_legacy_convert_flags_to_selection_layers(&mesh);
  BKE_mesh_legacy_convert_flags_to_hide_layers(&mesh);
  BKE_mesh_legacy_convert_uvs_to_generic(&mesh);
  BKE_mesh_legacy_convert_mpoly_to_material_indices(&mesh);
  BKE_mesh_legacy_sharp_faces_from_flags(&mesh);
  BKE_mesh_legacy_bevel_weight_to_layers(&mesh);
  BKE_mesh_legacy_sharp_edges_from_flags(&mesh);
  BKE_mesh_legacy_face_set_to_generic(&mesh);
  BKE_mesh_legacy_edge_crease_to_layers(&mesh);
  BKE_mesh_legacy_uv_seam_from_flags(&mesh);
  BKE_mesh_legacy_convert_verts_to_positions(&mesh);
  BKE_mesh_legacy_attribute_flags_to_strings(&mesh);
  BKE_mesh_legacy_convert_loops_to_corners(&mesh);
  BKE_mesh_legacy_convert_polys_to_offsets(&mesh);
  BKE_mesh_legacy_convert_edges_to_generic(&mesh);
}

static void version_motion_tracking_legacy_camera_object(MovieClip &movieclip)
{
  MovieTracking &tracking = movieclip.tracking;
  MovieTrackingObject *active_tracking_object = BKE_tracking_object_get_active(&tracking);
  MovieTrackingObject *tracking_camera_object = BKE_tracking_object_get_camera(&tracking);

  BLI_assert(tracking_camera_object != nullptr);

  if (BLI_listbase_is_empty(&tracking_camera_object->tracks)) {
    tracking_camera_object->tracks = tracking.tracks_legacy;
    active_tracking_object->active_track = tracking.act_track_legacy;
  }

  if (BLI_listbase_is_empty(&tracking_camera_object->plane_tracks)) {
    tracking_camera_object->plane_tracks = tracking.plane_tracks_legacy;
    active_tracking_object->active_plane_track = tracking.act_plane_track_legacy;
  }

  if (tracking_camera_object->reconstruction.cameras == nullptr) {
    tracking_camera_object->reconstruction = tracking.reconstruction_legacy;
  }

  /* Clear pointers in the legacy storage.
   * Always do it, in the case something got missed in the logic above, so that the legacy storage
   * is always ensured to be empty after load. */
  BLI_listbase_clear(&tracking.tracks_legacy);
  BLI_listbase_clear(&tracking.plane_tracks_legacy);
  tracking.act_track_legacy = nullptr;
  tracking.act_plane_track_legacy = nullptr;
  memset(&tracking.reconstruction_legacy, 0, sizeof(tracking.reconstruction_legacy));
}

static void version_movieclips_legacy_camera_object(Main *bmain)
{
  LISTBASE_FOREACH (MovieClip *, movieclip, &bmain->movieclips) {
    version_motion_tracking_legacy_camera_object(*movieclip);
  }
}

static void version_geometry_nodes_add_realize_instance_nodes(bNodeTree *ntree)
{
  LISTBASE_FOREACH_MUTABLE (bNode *, node, &ntree->nodes) {
    if (STREQ(node->idname, "GeometryNodeMeshBoolean")) {
      add_realize_instances_before_socket(ntree, node, nodeFindSocket(node, SOCK_IN, "Mesh 2"));
    }
  }
}

/* Version VertexWeightEdit modifier to make existing weights exclusive of the threshold. */
static void version_vertex_weight_edit_preserve_threshold_exclusivity(Main *bmain)
{
  LISTBASE_FOREACH (Object *, ob, &bmain->objects) {
    if (ob->type != OB_MESH) {
      continue;
    }

    LISTBASE_FOREACH (ModifierData *, md, &ob->modifiers) {
      if (md->type == eModifierType_WeightVGEdit) {
        WeightVGEditModifierData *wmd = reinterpret_cast<WeightVGEditModifierData *>(md);
        wmd->add_threshold = nexttoward(wmd->add_threshold, 2.0);
        wmd->rem_threshold = nexttoward(wmd->rem_threshold, -1.0);
      }
    }
  }
}

static void version_mesh_crease_generic(Main &bmain)
{
  LISTBASE_FOREACH (Mesh *, mesh, &bmain.meshes) {
    BKE_mesh_legacy_crease_to_generic(mesh);
  }

  LISTBASE_FOREACH (bNodeTree *, ntree, &bmain.nodetrees) {
    if (ntree->type == NTREE_GEOMETRY) {
      LISTBASE_FOREACH (bNode *, node, &ntree->nodes) {
        if (STR_ELEM(node->idname,
                     "GeometryNodeStoreNamedAttribute",
                     "GeometryNodeInputNamedAttribute")) {
          bNodeSocket *socket = nodeFindSocket(node, SOCK_IN, "Name");
          if (STREQ(socket->default_value_typed<bNodeSocketValueString>()->value, "crease")) {
            STRNCPY(socket->default_value_typed<bNodeSocketValueString>()->value, "crease_edge");
          }
        }
      }
    }
  }

  LISTBASE_FOREACH (Object *, object, &bmain.objects) {
    LISTBASE_FOREACH (ModifierData *, md, &object->modifiers) {
      if (md->type != eModifierType_Nodes) {
        continue;
      }
      if (IDProperty *settings = reinterpret_cast<NodesModifierData *>(md)->settings.properties) {
        LISTBASE_FOREACH (IDProperty *, prop, &settings->data.group) {
          if (blender::StringRef(prop->name).endswith("_attribute_name")) {
            if (STREQ(IDP_String(prop), "crease")) {
              IDP_AssignString(prop, "crease_edge");
            }
          }
        }
      }
    }
  }
}

static void versioning_replace_legacy_glossy_node(bNodeTree *ntree)
{
  LISTBASE_FOREACH (bNode *, node, &ntree->nodes) {
    if (node->type == SH_NODE_BSDF_GLOSSY_LEGACY) {
      STRNCPY(node->idname, "ShaderNodeBsdfAnisotropic");
      node->type = SH_NODE_BSDF_GLOSSY;
    }
  }
}

static void versioning_remove_microfacet_sharp_distribution(bNodeTree *ntree)
{
  /* Find all glossy, glass and refraction BSDF nodes that have their distribution
   * set to SHARP and set them to GGX, disconnect any link to the Roughness input
   * and set its value to zero. */
  LISTBASE_FOREACH (bNode *, node, &ntree->nodes) {
    if (!ELEM(node->type, SH_NODE_BSDF_GLOSSY, SH_NODE_BSDF_GLASS, SH_NODE_BSDF_REFRACTION)) {
      continue;
    }
    if (node->custom1 != SHD_GLOSSY_SHARP_DEPRECATED) {
      continue;
    }

    node->custom1 = SHD_GLOSSY_GGX;
    LISTBASE_FOREACH (bNodeSocket *, socket, &node->inputs) {
      if (!STREQ(socket->identifier, "Roughness")) {
        continue;
      }

      if (socket->link != nullptr) {
        nodeRemLink(ntree, socket->link);
      }
      bNodeSocketValueFloat *socket_value = (bNodeSocketValueFloat *)socket->default_value;
      socket_value->value = 0.0f;

      break;
    }
  }
}

static void version_replace_texcoord_normal_socket(bNodeTree *ntree)
{
  /* The normal of a spot light was set to the incoming light direction, replace with the
   * `Incoming` socket from the Geometry shader node. */
  bNode *geometry_node = nullptr;
  bNode *transform_node = nullptr;
  bNodeSocket *incoming_socket = nullptr;
  bNodeSocket *vec_in_socket = nullptr;
  bNodeSocket *vec_out_socket = nullptr;

  LISTBASE_FOREACH_MUTABLE (bNodeLink *, link, &ntree->links) {
    if (link->fromnode->type == SH_NODE_TEX_COORD && STREQ(link->fromsock->identifier, "Normal")) {
      if (geometry_node == nullptr) {
        geometry_node = nodeAddStaticNode(nullptr, ntree, SH_NODE_NEW_GEOMETRY);
        incoming_socket = nodeFindSocket(geometry_node, SOCK_OUT, "Incoming");

        transform_node = nodeAddStaticNode(nullptr, ntree, SH_NODE_VECT_TRANSFORM);
        vec_in_socket = nodeFindSocket(transform_node, SOCK_IN, "Vector");
        vec_out_socket = nodeFindSocket(transform_node, SOCK_OUT, "Vector");

        NodeShaderVectTransform *nodeprop = (NodeShaderVectTransform *)transform_node->storage;
        nodeprop->type = SHD_VECT_TRANSFORM_TYPE_NORMAL;

        nodeAddLink(ntree, geometry_node, incoming_socket, transform_node, vec_in_socket);
      }
      nodeAddLink(ntree, transform_node, vec_out_socket, link->tonode, link->tosock);
      nodeRemLink(ntree, link);
    }
  }
}

static void version_principled_transmission_roughness(bNodeTree *ntree)
{
  LISTBASE_FOREACH (bNode *, node, &ntree->nodes) {
    if (node->type != SH_NODE_BSDF_PRINCIPLED) {
      continue;
    }
    bNodeSocket *sock = nodeFindSocket(node, SOCK_IN, "Transmission Roughness");
    if (sock != nullptr) {
      nodeRemoveSocket(ntree, node, sock);
    }
  }
}

/* Convert legacy Velvet BSDF nodes into the new Sheen BSDF node. */
static void version_replace_velvet_sheen_node(bNodeTree *ntree)
{
  LISTBASE_FOREACH (bNode *, node, &ntree->nodes) {
    if (node->type == SH_NODE_BSDF_SHEEN) {
      STRNCPY(node->idname, "ShaderNodeBsdfSheen");

      bNodeSocket *sigmaInput = nodeFindSocket(node, SOCK_IN, "Sigma");
      if (sigmaInput != nullptr) {
        node->custom1 = SHD_SHEEN_ASHIKHMIN;
        STRNCPY(sigmaInput->identifier, "Roughness");
        STRNCPY(sigmaInput->name, "Roughness");
      }
    }
  }
}

/* Convert sheen inputs on the Principled BSDF. */
static void version_principled_bsdf_sheen(bNodeTree *ntree)
{
  auto check_node = [](const bNode *node) {
    return (node->type == SH_NODE_BSDF_PRINCIPLED) &&
           (nodeFindSocket(node, SOCK_IN, "Sheen Roughness") == nullptr);
  };
  auto update_input = [ntree](bNode *node, bNodeSocket *input) {
    /* Change socket type to Color. */
    nodeModifySocketTypeStatic(ntree, node, input, SOCK_RGBA, 0);

    /* Account for the change in intensity between the old and new model.
     * If the Sheen input is set to a fixed value, adjust it and set the tint to white.
     * Otherwise, if it's connected, keep it as-is but set the tint to 0.2 instead. */
    bNodeSocket *sheen = nodeFindSocket(node, SOCK_IN, "Sheen");
    if (sheen != nullptr && sheen->link == nullptr) {
      *version_cycles_node_socket_float_value(sheen) *= 0.2f;

      static float default_value[] = {1.0f, 1.0f, 1.0f, 1.0f};
      copy_v4_v4(version_cycles_node_socket_rgba_value(input), default_value);
    }
    else {
      static float default_value[] = {0.2f, 0.2f, 0.2f, 1.0f};
      copy_v4_v4(version_cycles_node_socket_rgba_value(input), default_value);
    }
  };
  auto update_input_link = [](bNode *, bNodeSocket *, bNode *, bNodeSocket *) {
    /* Don't replace the link here, tint works differently enough now to make conversion
     * impractical. */
  };

  version_update_node_input(ntree, check_node, "Sheen Tint", update_input, update_input_link);

  LISTBASE_FOREACH (bNode *, node, &ntree->nodes) {
    if (check_node(node)) {
      bNodeSocket *input = nodeAddStaticSocket(
          ntree, node, SOCK_IN, SOCK_FLOAT, PROP_FACTOR, "Sheen Roughness", "Sheen Roughness");
      *version_cycles_node_socket_float_value(input) = 0.5f;
    }
  }
}

/* Replace old Principled Hair BSDF as a variant in the new Principled Hair BSDF. */
static void version_replace_principled_hair_model(bNodeTree *ntree)
{
  LISTBASE_FOREACH (bNode *, node, &ntree->nodes) {
    if (node->type != SH_NODE_BSDF_HAIR_PRINCIPLED) {
      continue;
    }
    NodeShaderHairPrincipled *data = MEM_cnew<NodeShaderHairPrincipled>(__func__);
    data->model = SHD_PRINCIPLED_HAIR_CHIANG;
    data->parametrization = node->custom1;

    node->storage = data;
  }
}

static bNodeTreeInterfaceItem *legacy_socket_move_to_interface(bNodeSocket &legacy_socket,
                                                               const eNodeSocketInOut in_out)
{
  bNodeTreeInterfaceItem *new_item = static_cast<bNodeTreeInterfaceItem *>(
      MEM_mallocN(sizeof(bNodeTreeInterfaceSocket), __func__));
  new_item->item_type = NODE_INTERFACE_SOCKET;
  bNodeTreeInterfaceSocket &new_socket = *reinterpret_cast<bNodeTreeInterfaceSocket *>(new_item);

  /* Move reusable data. */
  new_socket.name = BLI_strdup(legacy_socket.name);
  new_socket.identifier = BLI_strdup(legacy_socket.identifier);
  new_socket.description = BLI_strdup(legacy_socket.description);
  new_socket.socket_type = BLI_strdup(legacy_socket.idname);
  new_socket.flag = (in_out == SOCK_IN ? NODE_INTERFACE_SOCKET_INPUT :
                                         NODE_INTERFACE_SOCKET_OUTPUT);
  SET_FLAG_FROM_TEST(
      new_socket.flag, legacy_socket.flag & SOCK_HIDE_VALUE, NODE_INTERFACE_SOCKET_HIDE_VALUE);
  SET_FLAG_FROM_TEST(new_socket.flag,
                     legacy_socket.flag & SOCK_HIDE_IN_MODIFIER,
                     NODE_INTERFACE_SOCKET_HIDE_IN_MODIFIER);
  new_socket.attribute_domain = legacy_socket.attribute_domain;
  new_socket.default_attribute_name = BLI_strdup_null(legacy_socket.default_attribute_name);
  new_socket.socket_data = legacy_socket.default_value;
  new_socket.properties = legacy_socket.prop;

  /* Clear moved pointers in legacy data. */
  legacy_socket.default_value = nullptr;
  legacy_socket.prop = nullptr;

  /* Unused data */
  MEM_delete(legacy_socket.runtime);
  legacy_socket.runtime = nullptr;

  return new_item;
}

static void versioning_convert_node_tree_socket_lists_to_interface(bNodeTree *ntree)
{
  bNodeTreeInterface &tree_interface = ntree->tree_interface;

  const int num_inputs = BLI_listbase_count(&ntree->inputs_legacy);
  const int num_outputs = BLI_listbase_count(&ntree->outputs_legacy);
  tree_interface.root_panel.items_num = num_inputs + num_outputs;
  tree_interface.root_panel.items_array = static_cast<bNodeTreeInterfaceItem **>(MEM_malloc_arrayN(
      tree_interface.root_panel.items_num, sizeof(bNodeTreeInterfaceItem *), __func__));

  /* Convert outputs first to retain old outputs/inputs ordering. */
  int index;
  LISTBASE_FOREACH_INDEX (bNodeSocket *, socket, &ntree->outputs_legacy, index) {
    tree_interface.root_panel.items_array[index] = legacy_socket_move_to_interface(*socket,
                                                                                   SOCK_OUT);
  }
  LISTBASE_FOREACH_INDEX (bNodeSocket *, socket, &ntree->inputs_legacy, index) {
    tree_interface.root_panel.items_array[num_outputs + index] = legacy_socket_move_to_interface(
        *socket, SOCK_IN);
  }
}

void blo_do_versions_400(FileData *fd, Library * /*lib*/, Main *bmain)
{
  if (!MAIN_VERSION_FILE_ATLEAST(bmain, 400, 1)) {
    LISTBASE_FOREACH (Mesh *, mesh, &bmain->meshes) {
      version_mesh_legacy_to_struct_of_array_format(*mesh);
    }
    version_movieclips_legacy_camera_object(bmain);
  }

  if (!MAIN_VERSION_FILE_ATLEAST(bmain, 400, 2)) {
    LISTBASE_FOREACH (Mesh *, mesh, &bmain->meshes) {
      BKE_mesh_legacy_bevel_weight_to_generic(mesh);
    }
  }

  if (!MAIN_VERSION_FILE_ATLEAST(bmain, 400, 3)) {
    LISTBASE_FOREACH (bNodeTree *, ntree, &bmain->nodetrees) {
      if (ntree->type == NTREE_GEOMETRY) {
        version_geometry_nodes_add_realize_instance_nodes(ntree);
      }
    }
  }

  /* 400 4 did not require any do_version here. */

  if (!MAIN_VERSION_FILE_ATLEAST(bmain, 400, 5)) {
    LISTBASE_FOREACH (Scene *, scene, &bmain->scenes) {
      ToolSettings *ts = scene->toolsettings;
      if (ts->snap_mode_tools != SCE_SNAP_TO_NONE) {
        ts->snap_mode_tools = SCE_SNAP_TO_GEOM;
      }

#define SCE_SNAP_PROJECT (1 << 3)
      if (ts->snap_flag & SCE_SNAP_PROJECT) {
        ts->snap_mode &= ~SCE_SNAP_TO_FACE;
        ts->snap_mode |= SCE_SNAP_INDIVIDUAL_PROJECT;
      }
#undef SCE_SNAP_PROJECT
    }
  }

  if (!MAIN_VERSION_FILE_ATLEAST(bmain, 400, 6)) {
    LISTBASE_FOREACH (Mesh *, mesh, &bmain->meshes) {
      BKE_mesh_legacy_face_map_to_generic(mesh);
    }
    FOREACH_NODETREE_BEGIN (bmain, ntree, id) {
      versioning_replace_legacy_glossy_node(ntree);
      versioning_remove_microfacet_sharp_distribution(ntree);
    }
    FOREACH_NODETREE_END;
  }

  if (!MAIN_VERSION_FILE_ATLEAST(bmain, 400, 7)) {
    LISTBASE_FOREACH (Mesh *, mesh, &bmain->meshes) {
      version_mesh_crease_generic(*bmain);
    }
  }

  if (!MAIN_VERSION_FILE_ATLEAST(bmain, 400, 8)) {
    LISTBASE_FOREACH (bAction *, act, &bmain->actions) {
      act->frame_start = max_ff(act->frame_start, MINAFRAMEF);
      act->frame_end = min_ff(act->frame_end, MAXFRAMEF);
    }
  }

  if (!MAIN_VERSION_FILE_ATLEAST(bmain, 400, 9)) {
    LISTBASE_FOREACH (Light *, light, &bmain->lights) {
      if (light->type == LA_SPOT && light->nodetree) {
        version_replace_texcoord_normal_socket(light->nodetree);
      }
    }
  }

  /* Fix brush->tip_scale_x which should never be zero. */
  LISTBASE_FOREACH (Brush *, brush, &bmain->brushes) {
    if (brush->tip_scale_x == 0.0f) {
      brush->tip_scale_x = 1.0f;
    }
  }

  if (!MAIN_VERSION_FILE_ATLEAST(bmain, 400, 10)) {
    LISTBASE_FOREACH (bScreen *, screen, &bmain->screens) {
      LISTBASE_FOREACH (ScrArea *, area, &screen->areabase) {
        LISTBASE_FOREACH (SpaceLink *, space, &area->spacedata) {
          if (space->spacetype == SPACE_NODE) {
            SpaceNode *snode = reinterpret_cast<SpaceNode *>(space);
            snode->overlay.flag |= SN_OVERLAY_SHOW_PREVIEWS;
          }
        }
      }
    }
  }

  if (!MAIN_VERSION_FILE_ATLEAST(bmain, 400, 11)) {
    version_vertex_weight_edit_preserve_threshold_exclusivity(bmain);
  }

  if (!MAIN_VERSION_FILE_ATLEAST(bmain, 400, 12)) {
    if (!DNA_struct_elem_find(fd->filesdna, "LightProbe", "int", "grid_bake_samples")) {
      LISTBASE_FOREACH (LightProbe *, lightprobe, &bmain->lightprobes) {
        lightprobe->grid_bake_samples = 2048;
        lightprobe->surfel_density = 1.0f;
        lightprobe->grid_normal_bias = 0.3f;
        lightprobe->grid_view_bias = 0.0f;
        lightprobe->grid_facing_bias = 0.5f;
        lightprobe->grid_dilation_threshold = 0.5f;
        lightprobe->grid_dilation_radius = 1.0f;
      }
    }

    /* Set default bake resolution. */
    if (!DNA_struct_elem_find(fd->filesdna, "LightProbe", "int", "resolution")) {
      LISTBASE_FOREACH (LightProbe *, lightprobe, &bmain->lightprobes) {
        lightprobe->resolution = LIGHT_PROBE_RESOLUTION_1024;
      }
    }

    if (!DNA_struct_elem_find(fd->filesdna, "World", "int", "probe_resolution")) {
      LISTBASE_FOREACH (World *, world, &bmain->worlds) {
        world->probe_resolution = LIGHT_PROBE_RESOLUTION_1024;
      }
    }

    if (!DNA_struct_elem_find(fd->filesdna, "LightProbe", "float", "grid_surface_bias")) {
      LISTBASE_FOREACH (LightProbe *, lightprobe, &bmain->lightprobes) {
        lightprobe->grid_surface_bias = 0.05f;
        lightprobe->grid_escape_bias = 0.1f;
      }
    }

    /* Clear removed "Z Buffer" flag. */
    {
      const int R_IMF_FLAG_ZBUF_LEGACY = 1 << 0;
      LISTBASE_FOREACH (Scene *, scene, &bmain->scenes) {
        scene->r.im_format.flag &= ~R_IMF_FLAG_ZBUF_LEGACY;
      }
    }

    /* Reset the layer opacity for all layers to 1. */
    LISTBASE_FOREACH (GreasePencil *, grease_pencil, &bmain->grease_pencils) {
      for (blender::bke::greasepencil::Layer *layer : grease_pencil->layers_for_write()) {
        layer->opacity = 1.0f;
      }
    }

    FOREACH_NODETREE_BEGIN (bmain, ntree, id) {
      if (ntree->type == NTREE_SHADER) {
        /* Remove Transmission Roughness from Principled BSDF. */
        version_principled_transmission_roughness(ntree);
        /* Convert legacy Velvet BSDF nodes into the new Sheen BSDF node. */
        version_replace_velvet_sheen_node(ntree);
        /* Convert sheen inputs on the Principled BSDF. */
        version_principled_bsdf_sheen(ntree);
      }
    }
    FOREACH_NODETREE_END;

    LISTBASE_FOREACH (bScreen *, screen, &bmain->screens) {
      LISTBASE_FOREACH (ScrArea *, area, &screen->areabase) {
        LISTBASE_FOREACH (SpaceLink *, sl, &area->spacedata) {
          ListBase *regionbase = (sl == area->spacedata.first) ? &area->regionbase :
                                                                 &sl->regionbase;

          /* Layout based regions used to also disallow resizing, now these are separate flags.
           * Make sure they are set together for old regions. */
          LISTBASE_FOREACH (ARegion *, region, regionbase) {
            if (region->flag & RGN_FLAG_DYNAMIC_SIZE) {
              region->flag |= RGN_FLAG_NO_USER_RESIZE;
            }
          }
        }
      }
    }
  }

  if (!MAIN_VERSION_FILE_ATLEAST(bmain, 400, 13)) {
    /* For the scenes configured to use the "None" display disable the color management
     * again. This will handle situation when the "None" display is removed and is replaced with
     * a "Raw" view instead.
     *
     * Note that this versioning will do nothing if the "None" display exists in the OCIO
     * configuration. */
    LISTBASE_FOREACH (Scene *, scene, &bmain->scenes) {
      const ColorManagedDisplaySettings &display_settings = scene->display_settings;
      if (STREQ(display_settings.display_device, "None")) {
        BKE_scene_disable_color_management(scene);
      }
    }
  }

  if (!MAIN_VERSION_FILE_ATLEAST(bmain, 400, 14)) {
    if (!DNA_struct_elem_find(fd->filesdna, "SceneEEVEE", "RaytraceEEVEE", "reflection_options")) {
      LISTBASE_FOREACH (Scene *, scene, &bmain->scenes) {
        scene->eevee.reflection_options.flag = RAYTRACE_EEVEE_USE_DENOISE;
        scene->eevee.reflection_options.denoise_stages = RAYTRACE_EEVEE_DENOISE_SPATIAL |
                                                         RAYTRACE_EEVEE_DENOISE_TEMPORAL |
                                                         RAYTRACE_EEVEE_DENOISE_BILATERAL;
        scene->eevee.reflection_options.screen_trace_quality = 0.25f;
        scene->eevee.reflection_options.screen_trace_thickness = 0.2f;
        scene->eevee.reflection_options.sample_clamp = 10.0f;
        scene->eevee.reflection_options.resolution_scale = 2;

        scene->eevee.refraction_options = scene->eevee.reflection_options;

        scene->eevee.ray_split_settings = 0;
        scene->eevee.ray_tracing_method = RAYTRACE_EEVEE_METHOD_SCREEN;
      }
    }

    if (!DNA_struct_find(fd->filesdna, "RegionAssetShelf")) {
      LISTBASE_FOREACH (bScreen *, screen, &bmain->screens) {
        LISTBASE_FOREACH (ScrArea *, area, &screen->areabase) {
          LISTBASE_FOREACH (SpaceLink *, sl, &area->spacedata) {
            if (sl->spacetype != SPACE_VIEW3D) {
              continue;
            }

            ListBase *regionbase = (sl == area->spacedata.first) ? &area->regionbase :
                                                                   &sl->regionbase;

            if (ARegion *new_shelf_region = do_versions_add_region_if_not_found(
                    regionbase,
                    RGN_TYPE_ASSET_SHELF,
                    "asset shelf for view3d (versioning)",
                    RGN_TYPE_TOOL_HEADER))
            {
              new_shelf_region->alignment = RGN_ALIGN_BOTTOM;
            }
            if (ARegion *new_shelf_header = do_versions_add_region_if_not_found(
                    regionbase,
                    RGN_TYPE_ASSET_SHELF_HEADER,
                    "asset shelf header for view3d (versioning)",
                    RGN_TYPE_ASSET_SHELF))
            {
              new_shelf_header->alignment = RGN_ALIGN_BOTTOM | RGN_SPLIT_PREV;
            }
          }
        }
      }
    }
  }

  if (!MAIN_VERSION_FILE_ATLEAST(bmain, 400, 16)) {
    /* Set Normalize property of Noise Texture node to true. */
    FOREACH_NODETREE_BEGIN (bmain, ntree, id) {
      if (ntree->type != NTREE_CUSTOM) {
        LISTBASE_FOREACH (bNode *, node, &ntree->nodes) {
          if (node->type == SH_NODE_TEX_NOISE) {
            ((NodeTexNoise *)node->storage)->normalize = true;
          }
        }
      }
    }
    FOREACH_NODETREE_END;
  }

  if (!MAIN_VERSION_FILE_ATLEAST(bmain, 400, 17)) {
    if (!DNA_struct_find(fd->filesdna, "NodeShaderHairPrincipled")) {
      FOREACH_NODETREE_BEGIN (bmain, ntree, id) {
        if (ntree->type == NTREE_SHADER) {
          version_replace_principled_hair_model(ntree);
        }
      }
      FOREACH_NODETREE_END;
    }

    /* Panorama properties shared with Eevee. */
    if (!DNA_struct_elem_find(fd->filesdna, "Camera", "float", "fisheye_fov")) {
      Camera default_cam = *DNA_struct_default_get(Camera);
      LISTBASE_FOREACH (Camera *, camera, &bmain->cameras) {
        IDProperty *ccam = version_cycles_properties_from_ID(&camera->id);
        if (ccam) {
          camera->panorama_type = version_cycles_property_int(
              ccam, "panorama_type", default_cam.panorama_type);
          camera->fisheye_fov = version_cycles_property_float(
              ccam, "fisheye_fov", default_cam.fisheye_fov);
          camera->fisheye_lens = version_cycles_property_float(
              ccam, "fisheye_lens", default_cam.fisheye_lens);
          camera->latitude_min = version_cycles_property_float(
              ccam, "latitude_min", default_cam.latitude_min);
          camera->latitude_max = version_cycles_property_float(
              ccam, "latitude_max", default_cam.latitude_max);
          camera->longitude_min = version_cycles_property_float(
              ccam, "longitude_min", default_cam.longitude_min);
          camera->longitude_max = version_cycles_property_float(
              ccam, "longitude_max", default_cam.longitude_max);
          /* Fit to match default projective camera with focal_length 50 and sensor_width 36. */
          camera->fisheye_polynomial_k0 = version_cycles_property_float(
              ccam, "fisheye_polynomial_k0", default_cam.fisheye_polynomial_k0);
          camera->fisheye_polynomial_k1 = version_cycles_property_float(
              ccam, "fisheye_polynomial_k1", default_cam.fisheye_polynomial_k1);
          camera->fisheye_polynomial_k2 = version_cycles_property_float(
              ccam, "fisheye_polynomial_k2", default_cam.fisheye_polynomial_k2);
          camera->fisheye_polynomial_k3 = version_cycles_property_float(
              ccam, "fisheye_polynomial_k3", default_cam.fisheye_polynomial_k3);
          camera->fisheye_polynomial_k4 = version_cycles_property_float(
              ccam, "fisheye_polynomial_k4", default_cam.fisheye_polynomial_k4);
        }
        else {
          camera->panorama_type = default_cam.panorama_type;
          camera->fisheye_fov = default_cam.fisheye_fov;
          camera->fisheye_lens = default_cam.fisheye_lens;
          camera->latitude_min = default_cam.latitude_min;
          camera->latitude_max = default_cam.latitude_max;
          camera->longitude_min = default_cam.longitude_min;
          camera->longitude_max = default_cam.longitude_max;
          /* Fit to match default projective camera with focal_length 50 and sensor_width 36. */
          camera->fisheye_polynomial_k0 = default_cam.fisheye_polynomial_k0;
          camera->fisheye_polynomial_k1 = default_cam.fisheye_polynomial_k1;
          camera->fisheye_polynomial_k2 = default_cam.fisheye_polynomial_k2;
          camera->fisheye_polynomial_k3 = default_cam.fisheye_polynomial_k3;
          camera->fisheye_polynomial_k4 = default_cam.fisheye_polynomial_k4;
        }
      }
    }

    if (!DNA_struct_elem_find(fd->filesdna, "LightProbe", "float", "grid_flag")) {
      LISTBASE_FOREACH (LightProbe *, lightprobe, &bmain->lightprobes) {
        /* Keep old behavior of baking the whole lighting. */
        lightprobe->grid_flag = LIGHTPROBE_GRID_CAPTURE_WORLD | LIGHTPROBE_GRID_CAPTURE_INDIRECT |
                                LIGHTPROBE_GRID_CAPTURE_EMISSION;
      }
    }

    if (!DNA_struct_elem_find(fd->filesdna, "SceneEEVEE", "int", "gi_irradiance_pool_size")) {
      LISTBASE_FOREACH (Scene *, scene, &bmain->scenes) {
        scene->eevee.gi_irradiance_pool_size = 16;
      }
    }
  }

  if (!MAIN_VERSION_FILE_ATLEAST(bmain, 400, 20)) {
    /* Convert old socket lists into new interface items. */
    FOREACH_NODETREE_BEGIN (bmain, ntree, id) {
      versioning_convert_node_tree_socket_lists_to_interface(ntree);
      /* Clear legacy sockets after conversion.
       * Internal data pointers have been moved or freed already. */
      BLI_freelistN(&ntree->inputs_legacy);
      BLI_freelistN(&ntree->outputs_legacy);
    }
    FOREACH_NODETREE_END;
  }
  else {
    /* Legacy node tree sockets are created for forward compatibility,
     * but have to be freed after loading and versioning. */
    FOREACH_NODETREE_BEGIN (bmain, ntree, id) {
      /* Clear legacy sockets after conversion.
       * Internal data pointers have been moved or freed already. */
      BLI_freelistN(&ntree->inputs_legacy);
      BLI_freelistN(&ntree->outputs_legacy);
    }
    FOREACH_NODETREE_END;
  }

  /**
   * Versioning code until next subversion bump goes here.
   *
   * \note Be sure to check when bumping the version:
   * - #do_versions_after_linking_400 in this file.
   * - `versioning_userdef.cc`, #blo_do_versions_userdef
   * - `versioning_userdef.cc`, #do_versions_theme
   *
   * \note Keep this message at the bottom of the function.
   */
  {
    /* Keep this block, even when empty. */
  }
}<|MERGE_RESOLUTION|>--- conflicted
+++ resolved
@@ -299,18 +299,6 @@
    */
   {
     /* Keep this block, even when empty. */
-<<<<<<< HEAD
-
-    if (!MAIN_VERSION_FILE_ATLEAST(bmain, 400, 10)) {
-      version_bonegroup_migrate_color(bmain);
-    }
-
-    if (!MAIN_VERSION_FILE_ATLEAST(bmain, 400, 10)) {
-      version_bonelayers_to_bonecollections(bmain);
-      version_bonegroups_to_bonecollections(bmain);
-    }
-=======
->>>>>>> 37bb00b2
   }
 }
 
