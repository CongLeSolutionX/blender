/* SPDX-License-Identifier: GPL-2.0-or-later */

/** \file
 * \ingroup blenloader
 */

#define DNA_DEPRECATED_ALLOW

#include "CLG_log.h"

#include "DNA_movieclip_types.h"

#include "BLI_assert.h"
#include "BLI_listbase.h"
#include "BLI_set.hh"

#include "BKE_main.h"
#include "BKE_mesh_legacy_convert.h"
#include "BKE_node.hh"
#include "BKE_tracking.h"

#include "BLO_readfile.h"

#include "readfile.h"

#include "versioning_common.h"

// static CLG_LogRef LOG = {"blo.readfile.doversion"};

void do_versions_after_linking_400(FileData * /*fd*/, Main *bmain)
{
  UNUSED_VARS(bmain);
}

static void version_mesh_legacy_to_struct_of_array_format(Mesh &mesh)
{
  BKE_mesh_legacy_convert_flags_to_selection_layers(&mesh);
  BKE_mesh_legacy_convert_flags_to_hide_layers(&mesh);
  BKE_mesh_legacy_convert_uvs_to_generic(&mesh);
  BKE_mesh_legacy_convert_mpoly_to_material_indices(&mesh);
  BKE_mesh_legacy_sharp_faces_from_flags(&mesh);
  BKE_mesh_legacy_bevel_weight_to_layers(&mesh);
  BKE_mesh_legacy_sharp_edges_from_flags(&mesh);
  BKE_mesh_legacy_face_set_to_generic(&mesh);
  BKE_mesh_legacy_edge_crease_to_layers(&mesh);
  BKE_mesh_legacy_uv_seam_from_flags(&mesh);
  BKE_mesh_legacy_convert_verts_to_positions(&mesh);
  BKE_mesh_legacy_attribute_flags_to_strings(&mesh);
  BKE_mesh_legacy_convert_loops_to_corners(&mesh);
  BKE_mesh_legacy_convert_polys_to_offsets(&mesh);
  BKE_mesh_legacy_convert_edges_to_generic(&mesh);
}

static void version_motion_tracking_legacy_camera_object(MovieClip &movieclip)
{
  MovieTracking &tracking = movieclip.tracking;
  MovieTrackingObject *active_tracking_object = BKE_tracking_object_get_active(&tracking);
  MovieTrackingObject *tracking_camera_object = BKE_tracking_object_get_camera(&tracking);

  BLI_assert(tracking_camera_object != nullptr);

  if (BLI_listbase_is_empty(&tracking_camera_object->tracks)) {
    tracking_camera_object->tracks = tracking.tracks_legacy;
    active_tracking_object->active_track = tracking.act_track_legacy;
  }

  if (BLI_listbase_is_empty(&tracking_camera_object->plane_tracks)) {
    tracking_camera_object->plane_tracks = tracking.plane_tracks_legacy;
    active_tracking_object->active_plane_track = tracking.act_plane_track_legacy;
  }

  if (tracking_camera_object->reconstruction.cameras == nullptr) {
    tracking_camera_object->reconstruction = tracking.reconstruction_legacy;
  }

  /* Clear pointers in the legacy storage.
   * Always do it, in the case something got missed in the logic above, so that the legacy storage
   * is always ensured to be empty after load. */
  BLI_listbase_clear(&tracking.tracks_legacy);
  BLI_listbase_clear(&tracking.plane_tracks_legacy);
  tracking.act_track_legacy = nullptr;
  tracking.act_plane_track_legacy = nullptr;
  memset(&tracking.reconstruction_legacy, 0, sizeof(tracking.reconstruction_legacy));
}

static void version_movieclips_legacy_camera_object(Main *bmain)
{
  LISTBASE_FOREACH (MovieClip *, movieclip, &bmain->movieclips) {
    version_motion_tracking_legacy_camera_object(*movieclip);
  }
}

static void version_geometry_nodes_add_realize_instance_nodes(bNodeTree *ntree)
{
  LISTBASE_FOREACH_MUTABLE (bNode *, node, &ntree->nodes) {
    if (STREQ(node->idname, "GeometryNodeMeshBoolean")) {
      add_realize_instances_before_socket(ntree, node, nodeFindSocket(node, SOCK_IN, "Mesh 2"));
    }
  }
}

void blo_do_versions_400(FileData * /*fd*/, Library * /*lib*/, Main *bmain)
{
  if (!MAIN_VERSION_ATLEAST(bmain, 400, 1)) {
    LISTBASE_FOREACH (Mesh *, mesh, &bmain->meshes) {
      version_mesh_legacy_to_struct_of_array_format(*mesh);
    }
    version_movieclips_legacy_camera_object(bmain);
  }

  if (!MAIN_VERSION_ATLEAST(bmain, 400, 2)) {
    LISTBASE_FOREACH (Mesh *, mesh, &bmain->meshes) {
<<<<<<< HEAD
      BKE_mesh_legacy_face_map_to_generic(mesh);
=======
      BKE_mesh_legacy_bevel_weight_to_generic(mesh);
>>>>>>> f17ea1f2
    }
  }

  /**
   * Versioning code until next subversion bump goes here.
   *
   * \note Be sure to check when bumping the version:
   * - "versioning_userdef.c", #blo_do_versions_userdef
   * - "versioning_userdef.c", #do_versions_theme
   *
   * \note Keep this message at the bottom of the function.
   */
  {
    /* Keep this block, even when empty. */

    LISTBASE_FOREACH (bNodeTree *, ntree, &bmain->nodetrees) {
      if (ntree->type == NTREE_GEOMETRY) {
        version_geometry_nodes_add_realize_instance_nodes(ntree);
      }
    }
  }
}<|MERGE_RESOLUTION|>--- conflicted
+++ resolved
@@ -110,11 +110,13 @@
 
   if (!MAIN_VERSION_ATLEAST(bmain, 400, 2)) {
     LISTBASE_FOREACH (Mesh *, mesh, &bmain->meshes) {
-<<<<<<< HEAD
+      BKE_mesh_legacy_bevel_weight_to_generic(mesh);
+    }
+  }
+
+  if (!MAIN_VERSION_ATLEAST(bmain, 400, 3)) {
+    LISTBASE_FOREACH (Mesh *, mesh, &bmain->meshes) {
       BKE_mesh_legacy_face_map_to_generic(mesh);
-=======
-      BKE_mesh_legacy_bevel_weight_to_generic(mesh);
->>>>>>> f17ea1f2
     }
   }
 
