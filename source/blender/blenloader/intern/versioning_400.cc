/* SPDX-FileCopyrightText: 2023 Blender Authors
 *
 * SPDX-License-Identifier: GPL-2.0-or-later */

/** \file
 * \ingroup blenloader
 */

#define DNA_DEPRECATED_ALLOW

#include <algorithm>
#include <cmath>

#include "CLG_log.h"

/* Define macros in `DNA_genfile.h`. */
#define DNA_GENFILE_VERSIONING_MACROS

#include "DNA_brush_types.h"
#include "DNA_camera_types.h"
#include "DNA_curve_types.h"
#include "DNA_defaults.h"
#include "DNA_light_types.h"
#include "DNA_lightprobe_types.h"
#include "DNA_material_types.h"
#include "DNA_modifier_types.h"
#include "DNA_movieclip_types.h"
#include "DNA_scene_types.h"
#include "DNA_world_types.h"

#include "DNA_defaults.h"
#include "DNA_defs.h"
#include "DNA_genfile.h"
#include "DNA_particle_types.h"

#undef DNA_GENFILE_VERSIONING_MACROS

#include "BLI_assert.h"
#include "BLI_listbase.h"
#include "BLI_map.hh"
#include "BLI_math_vector.h"
#include "BLI_set.hh"
#include "BLI_string.h"
#include "BLI_string_ref.hh"

#include "BKE_anim_data.h"
#include "BKE_animsys.h"
#include "BKE_armature.h"
#include "BKE_attribute.h"
#include "BKE_collection.h"
#include "BKE_curve.h"
#include "BKE_effect.h"
#include "BKE_grease_pencil.hh"
#include "BKE_idprop.hh"
#include "BKE_main.h"
#include "BKE_material.h"
#include "BKE_mesh_legacy_convert.hh"
#include "BKE_node.hh"
#include "BKE_node_runtime.hh"
#include "BKE_scene.h"
#include "BKE_tracking.h"

#include "SEQ_retiming.hh"
#include "SEQ_sequencer.hh"

#include "ANIM_armature_iter.hh"
#include "ANIM_bone_collections.h"

#include "ED_armature.hh"

#include "BLT_translation.h"

#include "BLO_read_write.hh"
#include "BLO_readfile.h"

#include "readfile.hh"

#include "versioning_common.hh"

// static CLG_LogRef LOG = {"blo.readfile.doversion"};

static void version_composite_nodetree_null_id(bNodeTree *ntree, Scene *scene)
{
  for (bNode *node : ntree->all_nodes()) {
    if (node->id == nullptr &&
        ((node->type == CMP_NODE_R_LAYERS) ||
         (node->type == CMP_NODE_CRYPTOMATTE && node->custom1 == CMP_CRYPTOMATTE_SRC_RENDER)))
    {
      node->id = &scene->id;
    }
  }
}

/* Move bone-group color to the individual bones. */
static void version_bonegroup_migrate_color(Main *bmain)
{
  using PoseSet = blender::Set<bPose *>;
  blender::Map<bArmature *, PoseSet> armature_poses;

  /* Gather a mapping from armature to the poses that use it. */
  LISTBASE_FOREACH (Object *, ob, &bmain->objects) {
    if (ob->type != OB_ARMATURE || !ob->pose) {
      continue;
    }

    bArmature *arm = reinterpret_cast<bArmature *>(ob->data);
    BLI_assert_msg(GS(arm->id.name) == ID_AR,
                   "Expected ARMATURE object to have an Armature as data");

    /* There is no guarantee that the current state of poses is in sync with the Armature data.
     *
     * NOTE: No need to handle user reference-counting in readfile code. */
    BKE_pose_ensure(bmain, ob, arm, false);

    PoseSet &pose_set = armature_poses.lookup_or_add_default(arm);
    pose_set.add(ob->pose);
  }

  /* Move colors from the pose's bone-group to either the armature bones or the
   * pose bones, depending on how many poses use the Armature. */
  for (const PoseSet &pose_set : armature_poses.values()) {
    /* If the Armature is shared, the bone group colors might be different, and thus they have to
     * be stored on the pose bones. If the Armature is NOT shared, the bone colors can be stored
     * directly on the Armature bones. */
    const bool store_on_armature = pose_set.size() == 1;

    for (bPose *pose : pose_set) {
      LISTBASE_FOREACH (bPoseChannel *, pchan, &pose->chanbase) {
        const bActionGroup *bgrp = (const bActionGroup *)BLI_findlink(&pose->agroups,
                                                                      (pchan->agrp_index - 1));
        if (!bgrp) {
          continue;
        }

        BoneColor &bone_color = store_on_armature ? pchan->bone->color : pchan->color;
        bone_color.palette_index = bgrp->customCol;
        memcpy(&bone_color.custom, &bgrp->cs, sizeof(bone_color.custom));
      }
    }
  }
}

static void version_bonelayers_to_bonecollections(Main *bmain)
{
  char bcoll_name[MAX_NAME];
  char custom_prop_name[MAX_NAME];

  LISTBASE_FOREACH (bArmature *, arm, &bmain->armatures) {
    IDProperty *arm_idprops = IDP_GetProperties(&arm->id);

    BLI_assert_msg(arm->edbo == nullptr, "did not expect an Armature to be saved in edit mode");
    const uint layer_used = arm->layer_used;

    /* Construct a bone collection for each layer that contains at least one bone. */
    blender::Vector<std::pair<uint, BoneCollection *>> layermask_collection;
    for (uint layer = 0; layer < 32; ++layer) {
      const uint layer_mask = 1u << layer;
      if ((layer_used & layer_mask) == 0) {
        /* Layer is empty, so no need to convert to collection. */
        continue;
      }

      /* Construct a suitable name for this bone layer. */
      bcoll_name[0] = '\0';
      if (arm_idprops) {
        /* See if we can use the layer name from the Bone Manager add-on. This is a popular add-on
         * for managing bone layers and giving them names. */
        SNPRINTF(custom_prop_name, "layer_name_%u", layer);
        IDProperty *prop = IDP_GetPropertyFromGroup(arm_idprops, custom_prop_name);
        if (prop != nullptr && prop->type == IDP_STRING && IDP_String(prop)[0] != '\0') {
          SNPRINTF(bcoll_name, "Layer %u - %s", layer + 1, IDP_String(prop));
        }
      }
      if (bcoll_name[0] == '\0') {
        /* Either there was no name defined in the custom property, or
         * it was the empty string. */
        SNPRINTF(bcoll_name, "Layer %u", layer + 1);
      }

      /* Create a new bone collection for this layer. */
      BoneCollection *bcoll = ANIM_armature_bonecoll_new(arm, bcoll_name);
      layermask_collection.append(std::make_pair(layer_mask, bcoll));

      if ((arm->layer & layer_mask) == 0) {
        ANIM_bonecoll_hide(bcoll);
      }
    }

    /* Iterate over the bones to assign them to their layers. */
    blender::animrig::ANIM_armature_foreach_bone(&arm->bonebase, [&](Bone *bone) {
      for (auto layer_bcoll : layermask_collection) {
        const uint layer_mask = layer_bcoll.first;
        if ((bone->layer & layer_mask) == 0) {
          continue;
        }

        BoneCollection *bcoll = layer_bcoll.second;
        ANIM_armature_bonecoll_assign(bcoll, bone);
      }
    });
  }
}

static void version_bonegroups_to_bonecollections(Main *bmain)
{
  LISTBASE_FOREACH (Object *, ob, &bmain->objects) {
    if (ob->type != OB_ARMATURE || !ob->pose) {
      continue;
    }

    /* Convert the bone groups on a bone-by-bone basis. */
    bArmature *arm = reinterpret_cast<bArmature *>(ob->data);
    bPose *pose = ob->pose;

    blender::Map<const bActionGroup *, BoneCollection *> collections_by_group;
    /* Convert all bone groups, regardless of whether they contain any bones. */
    LISTBASE_FOREACH (bActionGroup *, bgrp, &pose->agroups) {
      BoneCollection *bcoll = ANIM_armature_bonecoll_new(arm, bgrp->name);
      collections_by_group.add_new(bgrp, bcoll);

      /* Before now, bone visibility was determined by armature layers, and bone
       * groups did not have any impact on this. To retain the behavior, that
       * hiding all layers a bone is on hides the bone, the
       * bone-group-collections should be created hidden. */
      ANIM_bonecoll_hide(bcoll);
    }

    /* Assign the bones to their bone group based collection. */
    LISTBASE_FOREACH (bPoseChannel *, pchan, &pose->chanbase) {
      /* Find the bone group of this pose channel. */
      const bActionGroup *bgrp = (const bActionGroup *)BLI_findlink(&pose->agroups,
                                                                    (pchan->agrp_index - 1));
      if (!bgrp) {
        continue;
      }

      /* Assign the bone. */
      BoneCollection *bcoll = collections_by_group.lookup(bgrp);
      ANIM_armature_bonecoll_assign(bcoll, pchan->bone);
    }

    /* The list of bone groups (pose->agroups) is intentionally left alone here. This will allow
     * for older versions of Blender to open the file with bone groups intact. Of course the bone
     * groups will not be updated any more, but this way the data at least survives an accidental
     * save with Blender 4.0. */
  }
}

<<<<<<< HEAD
static void versioning_eevee_shadow_settings(Object *object)
{
  /** EEVEE no longer uses the Material::blend_shadow property.
   * Instead, it uses Object::visibility_flag for disabling shadow casting
   */

  short *material_len = BKE_object_material_len_p(object);
  if (!material_len) {
    return;
  }

  using namespace blender;
  bool hide_shadows = *material_len > 0;
  for (int i : IndexRange(*material_len)) {
    Material *material = BKE_object_material_get(object, i + 1);
    if (!material || material->blend_shadow != MA_BS_NONE) {
      hide_shadows = false;
    }
  }

  /* Enable the hide_shadow flag only if there's not any shadow casting material. */
  SET_FLAG_FROM_TEST(object->visibility_flag, hide_shadows, OB_HIDE_SHADOW);
=======
static void version_principled_bsdf_update_animdata(ID *owner_id, bNodeTree *ntree)
{
  ID *id = &ntree->id;
  AnimData *adt = BKE_animdata_from_id(id);

  LISTBASE_FOREACH (bNode *, node, &ntree->nodes) {
    if (node->type != SH_NODE_BSDF_PRINCIPLED) {
      continue;
    }

    char node_name_escaped[MAX_NAME * 2];
    BLI_str_escape(node_name_escaped, node->name, sizeof(node_name_escaped));
    std::string prefix = "nodes[\"" + std::string(node_name_escaped) + "\"].inputs";

    /* Remove animdata for inputs 18 (Transmission Roughness) and 3 (Subsurface Color). */
    BKE_animdata_fix_paths_remove(id, (prefix + "[18]").c_str());
    BKE_animdata_fix_paths_remove(id, (prefix + "[3]").c_str());

    /* Order is important here: If we e.g. want to change A->B and B->C, but perform A->B first,
     * then later we don't know whether a B entry is an original B (and therefore should be
     * changed to C) or used to be A and was already handled.
     * In practice, going reverse mostly works, the two notable dependency chains are:
     * - 8->13, then 2->8, then 9->2 (13 was changed before)
     * - 1->9, then 6->1 (9 was changed before)
     * - 4->10, then 21->4 (10 was changed before)
     *
     * 0 (Base Color) and 17 (Transmission) are fine as-is. */
    std::pair<int, int> remap_table[] = {
        {20, 27}, /* Emission Strength */
        {19, 26}, /* Emission */
        {16, 3},  /* IOR */
        {15, 19}, /* Clearcoat Roughness */
        {14, 18}, /* Clearcoat */
        {13, 25}, /* Sheen Tint */
        {12, 23}, /* Sheen */
        {11, 15}, /* Anisotropic Rotation */
        {10, 14}, /* Anisotropic */
        {8, 13},  /* Specular Tint */
        {2, 8},   /* Subsurface Radius */
        {9, 2},   /* Roughness */
        {7, 12},  /* Specular */
        {1, 9},   /* Subsurface Scale */
        {6, 1},   /* Metallic */
        {5, 11},  /* Subsurface Anisotropy */
        {4, 10},  /* Subsurface IOR */
        {21, 4}   /* Alpha */
    };
    for (const auto &entry : remap_table) {
      BKE_animdata_fix_paths_rename(
          id, adt, owner_id, prefix.c_str(), nullptr, nullptr, entry.first, entry.second, false);
    }
  }
>>>>>>> 9b0ea21a
}

void do_versions_after_linking_400(FileData *fd, Main *bmain)
{
  if (!MAIN_VERSION_FILE_ATLEAST(bmain, 400, 9)) {
    /* Fix area light scaling. */
    LISTBASE_FOREACH (Light *, light, &bmain->lights) {
      light->energy = light->energy_deprecated;
      if (light->type == LA_AREA) {
        light->energy *= M_PI_4;
      }
    }

    /* XXX This was added several years ago in 'lib_link` code of Scene... Should be safe enough
     * here. */
    LISTBASE_FOREACH (Scene *, scene, &bmain->scenes) {
      if (scene->nodetree) {
        version_composite_nodetree_null_id(scene->nodetree, scene);
      }
    }

    /* XXX This was added many years ago (1c19940198) in 'lib_link` code of particles as a bug-fix.
     * But this is actually versioning. Should be safe enough here. */
    LISTBASE_FOREACH (ParticleSettings *, part, &bmain->particles) {
      if (!part->effector_weights) {
        part->effector_weights = BKE_effector_add_weights(part->force_group);
      }
    }

    /* Object proxies have been deprecated sine 3.x era, so their update & sanity check can now
     * happen in do_versions code. */
    LISTBASE_FOREACH (Object *, ob, &bmain->objects) {
      if (ob->proxy) {
        /* Paranoia check, actually a proxy_from pointer should never be written... */
        if (!ID_IS_LINKED(ob->proxy)) {
          ob->proxy->proxy_from = nullptr;
          ob->proxy = nullptr;

          if (ob->id.lib) {
            BLO_reportf_wrap(fd->reports,
                             RPT_INFO,
                             TIP_("Proxy lost from object %s lib %s\n"),
                             ob->id.name + 2,
                             ob->id.lib->filepath);
          }
          else {
            BLO_reportf_wrap(fd->reports,
                             RPT_INFO,
                             TIP_("Proxy lost from object %s lib <NONE>\n"),
                             ob->id.name + 2);
          }
          fd->reports->count.missing_obproxies++;
        }
        else {
          /* This triggers object_update to always use a copy. */
          ob->proxy->proxy_from = ob;
        }
      }
    }
  }

  if (!MAIN_VERSION_FILE_ATLEAST(bmain, 400, 21)) {
    if (!DNA_struct_member_exists(fd->filesdna, "bPoseChannel", "BoneColor", "color")) {
      version_bonegroup_migrate_color(bmain);
    }

    if (!DNA_struct_member_exists(fd->filesdna, "bArmature", "ListBase", "collections")) {
      version_bonelayers_to_bonecollections(bmain);
      version_bonegroups_to_bonecollections(bmain);
    }
  }

  if (!MAIN_VERSION_FILE_ATLEAST(bmain, 400, 24)) {
    FOREACH_NODETREE_BEGIN (bmain, ntree, id) {
      if (ntree->type == NTREE_SHADER) {
        /* Convert animdata on the Principled BSDF sockets. */
        version_principled_bsdf_update_animdata(id, ntree);
      }
    }
    FOREACH_NODETREE_END;
  }

  if (!MAIN_VERSION_FILE_ATLEAST(bmain, 400, 34)) {
    BKE_mesh_legacy_face_map_to_generic(bmain);
  }

  if (!MAIN_VERSION_FILE_ATLEAST(bmain, 401, 3)) {
    Scene *scene = static_cast<Scene *>(bmain->scenes.first);
    bool is_cycles = scene && STREQ(scene->r.engine, RE_engine_id_CYCLES);
    if (!is_cycles) {
      LISTBASE_FOREACH (Object *, object, &bmain->objects) {
        versioning_eevee_shadow_settings(object);
      }
    }
  }

  /**
   * Versioning code until next subversion bump goes here.
   *
   * \note Be sure to check when bumping the version:
   * - #blo_do_versions_400 in this file.
   * - `versioning_userdef.cc`, #blo_do_versions_userdef
   * - `versioning_userdef.cc`, #do_versions_theme
   *
   * \note Keep this message at the bottom of the function.
   */
  {
    /* Keep this block, even when empty. */
  }
}

static void version_mesh_legacy_to_struct_of_array_format(Mesh &mesh)
{
  BKE_mesh_legacy_convert_flags_to_selection_layers(&mesh);
  BKE_mesh_legacy_convert_flags_to_hide_layers(&mesh);
  BKE_mesh_legacy_convert_uvs_to_generic(&mesh);
  BKE_mesh_legacy_convert_mpoly_to_material_indices(&mesh);
  BKE_mesh_legacy_sharp_faces_from_flags(&mesh);
  BKE_mesh_legacy_bevel_weight_to_layers(&mesh);
  BKE_mesh_legacy_sharp_edges_from_flags(&mesh);
  BKE_mesh_legacy_face_set_to_generic(&mesh);
  BKE_mesh_legacy_edge_crease_to_layers(&mesh);
  BKE_mesh_legacy_uv_seam_from_flags(&mesh);
  BKE_mesh_legacy_convert_verts_to_positions(&mesh);
  BKE_mesh_legacy_attribute_flags_to_strings(&mesh);
  BKE_mesh_legacy_convert_loops_to_corners(&mesh);
  BKE_mesh_legacy_convert_polys_to_offsets(&mesh);
  BKE_mesh_legacy_convert_edges_to_generic(&mesh);
}

static void version_motion_tracking_legacy_camera_object(MovieClip &movieclip)
{
  MovieTracking &tracking = movieclip.tracking;
  MovieTrackingObject *active_tracking_object = BKE_tracking_object_get_active(&tracking);
  MovieTrackingObject *tracking_camera_object = BKE_tracking_object_get_camera(&tracking);

  BLI_assert(tracking_camera_object != nullptr);

  if (BLI_listbase_is_empty(&tracking_camera_object->tracks)) {
    tracking_camera_object->tracks = tracking.tracks_legacy;
    active_tracking_object->active_track = tracking.act_track_legacy;
  }

  if (BLI_listbase_is_empty(&tracking_camera_object->plane_tracks)) {
    tracking_camera_object->plane_tracks = tracking.plane_tracks_legacy;
    active_tracking_object->active_plane_track = tracking.act_plane_track_legacy;
  }

  if (tracking_camera_object->reconstruction.cameras == nullptr) {
    tracking_camera_object->reconstruction = tracking.reconstruction_legacy;
  }

  /* Clear pointers in the legacy storage.
   * Always do it, in the case something got missed in the logic above, so that the legacy storage
   * is always ensured to be empty after load. */
  BLI_listbase_clear(&tracking.tracks_legacy);
  BLI_listbase_clear(&tracking.plane_tracks_legacy);
  tracking.act_track_legacy = nullptr;
  tracking.act_plane_track_legacy = nullptr;
  memset(&tracking.reconstruction_legacy, 0, sizeof(tracking.reconstruction_legacy));
}

static void version_movieclips_legacy_camera_object(Main *bmain)
{
  LISTBASE_FOREACH (MovieClip *, movieclip, &bmain->movieclips) {
    version_motion_tracking_legacy_camera_object(*movieclip);
  }
}

static void version_geometry_nodes_add_realize_instance_nodes(bNodeTree *ntree)
{
  LISTBASE_FOREACH_MUTABLE (bNode *, node, &ntree->nodes) {
    if (STREQ(node->idname, "GeometryNodeMeshBoolean")) {
      add_realize_instances_before_socket(ntree, node, nodeFindSocket(node, SOCK_IN, "Mesh 2"));
    }
  }
}

/* Version VertexWeightEdit modifier to make existing weights exclusive of the threshold. */
static void version_vertex_weight_edit_preserve_threshold_exclusivity(Main *bmain)
{
  LISTBASE_FOREACH (Object *, ob, &bmain->objects) {
    if (ob->type != OB_MESH) {
      continue;
    }

    LISTBASE_FOREACH (ModifierData *, md, &ob->modifiers) {
      if (md->type == eModifierType_WeightVGEdit) {
        WeightVGEditModifierData *wmd = reinterpret_cast<WeightVGEditModifierData *>(md);
        wmd->add_threshold = nexttoward(wmd->add_threshold, 2.0);
        wmd->rem_threshold = nexttoward(wmd->rem_threshold, -1.0);
      }
    }
  }
}

static void version_mesh_crease_generic(Main &bmain)
{
  LISTBASE_FOREACH (Mesh *, mesh, &bmain.meshes) {
    BKE_mesh_legacy_crease_to_generic(mesh);
  }

  LISTBASE_FOREACH (bNodeTree *, ntree, &bmain.nodetrees) {
    if (ntree->type == NTREE_GEOMETRY) {
      LISTBASE_FOREACH (bNode *, node, &ntree->nodes) {
        if (STR_ELEM(node->idname,
                     "GeometryNodeStoreNamedAttribute",
                     "GeometryNodeInputNamedAttribute")) {
          bNodeSocket *socket = nodeFindSocket(node, SOCK_IN, "Name");
          if (STREQ(socket->default_value_typed<bNodeSocketValueString>()->value, "crease")) {
            STRNCPY(socket->default_value_typed<bNodeSocketValueString>()->value, "crease_edge");
          }
        }
      }
    }
  }

  LISTBASE_FOREACH (Object *, object, &bmain.objects) {
    LISTBASE_FOREACH (ModifierData *, md, &object->modifiers) {
      if (md->type != eModifierType_Nodes) {
        continue;
      }
      if (IDProperty *settings = reinterpret_cast<NodesModifierData *>(md)->settings.properties) {
        LISTBASE_FOREACH (IDProperty *, prop, &settings->data.group) {
          if (blender::StringRef(prop->name).endswith("_attribute_name")) {
            if (STREQ(IDP_String(prop), "crease")) {
              IDP_AssignString(prop, "crease_edge");
            }
          }
        }
      }
    }
  }
}

static void versioning_replace_legacy_glossy_node(bNodeTree *ntree)
{
  LISTBASE_FOREACH (bNode *, node, &ntree->nodes) {
    if (node->type == SH_NODE_BSDF_GLOSSY_LEGACY) {
      STRNCPY(node->idname, "ShaderNodeBsdfAnisotropic");
      node->type = SH_NODE_BSDF_GLOSSY;
    }
  }
}

static void versioning_remove_microfacet_sharp_distribution(bNodeTree *ntree)
{
  /* Find all glossy, glass and refraction BSDF nodes that have their distribution
   * set to SHARP and set them to GGX, disconnect any link to the Roughness input
   * and set its value to zero. */
  LISTBASE_FOREACH (bNode *, node, &ntree->nodes) {
    if (!ELEM(node->type, SH_NODE_BSDF_GLOSSY, SH_NODE_BSDF_GLASS, SH_NODE_BSDF_REFRACTION)) {
      continue;
    }
    if (node->custom1 != SHD_GLOSSY_SHARP_DEPRECATED) {
      continue;
    }

    node->custom1 = SHD_GLOSSY_GGX;
    LISTBASE_FOREACH (bNodeSocket *, socket, &node->inputs) {
      if (!STREQ(socket->identifier, "Roughness")) {
        continue;
      }

      if (socket->link != nullptr) {
        nodeRemLink(ntree, socket->link);
      }
      bNodeSocketValueFloat *socket_value = (bNodeSocketValueFloat *)socket->default_value;
      socket_value->value = 0.0f;

      break;
    }
  }
}

static void version_replace_texcoord_normal_socket(bNodeTree *ntree)
{
  /* The normal of a spot light was set to the incoming light direction, replace with the
   * `Incoming` socket from the Geometry shader node. */
  bNode *geometry_node = nullptr;
  bNode *transform_node = nullptr;
  bNodeSocket *incoming_socket = nullptr;
  bNodeSocket *vec_in_socket = nullptr;
  bNodeSocket *vec_out_socket = nullptr;

  LISTBASE_FOREACH_MUTABLE (bNodeLink *, link, &ntree->links) {
    if (link->fromnode->type == SH_NODE_TEX_COORD && STREQ(link->fromsock->identifier, "Normal")) {
      if (geometry_node == nullptr) {
        geometry_node = nodeAddStaticNode(nullptr, ntree, SH_NODE_NEW_GEOMETRY);
        incoming_socket = nodeFindSocket(geometry_node, SOCK_OUT, "Incoming");

        transform_node = nodeAddStaticNode(nullptr, ntree, SH_NODE_VECT_TRANSFORM);
        vec_in_socket = nodeFindSocket(transform_node, SOCK_IN, "Vector");
        vec_out_socket = nodeFindSocket(transform_node, SOCK_OUT, "Vector");

        NodeShaderVectTransform *nodeprop = (NodeShaderVectTransform *)transform_node->storage;
        nodeprop->type = SHD_VECT_TRANSFORM_TYPE_NORMAL;

        nodeAddLink(ntree, geometry_node, incoming_socket, transform_node, vec_in_socket);
      }
      nodeAddLink(ntree, transform_node, vec_out_socket, link->tonode, link->tosock);
      nodeRemLink(ntree, link);
    }
  }
}

static void version_principled_transmission_roughness(bNodeTree *ntree)
{
  LISTBASE_FOREACH (bNode *, node, &ntree->nodes) {
    if (node->type != SH_NODE_BSDF_PRINCIPLED) {
      continue;
    }
    bNodeSocket *sock = nodeFindSocket(node, SOCK_IN, "Transmission Roughness");
    if (sock != nullptr) {
      nodeRemoveSocket(ntree, node, sock);
    }
  }
}

/* Convert legacy Velvet BSDF nodes into the new Sheen BSDF node. */
static void version_replace_velvet_sheen_node(bNodeTree *ntree)
{
  LISTBASE_FOREACH (bNode *, node, &ntree->nodes) {
    if (node->type == SH_NODE_BSDF_SHEEN) {
      STRNCPY(node->idname, "ShaderNodeBsdfSheen");

      bNodeSocket *sigmaInput = nodeFindSocket(node, SOCK_IN, "Sigma");
      if (sigmaInput != nullptr) {
        node->custom1 = SHD_SHEEN_ASHIKHMIN;
        STRNCPY(sigmaInput->identifier, "Roughness");
        STRNCPY(sigmaInput->name, "Roughness");
      }
    }
  }
}

/* Convert sheen inputs on the Principled BSDF. */
static void version_principled_bsdf_sheen(bNodeTree *ntree)
{
  auto check_node = [](const bNode *node) {
    return (node->type == SH_NODE_BSDF_PRINCIPLED) &&
           (nodeFindSocket(node, SOCK_IN, "Sheen Roughness") == nullptr);
  };
  auto update_input = [ntree](bNode *node, bNodeSocket *input) {
    /* Change socket type to Color. */
    nodeModifySocketTypeStatic(ntree, node, input, SOCK_RGBA, 0);

    /* Account for the change in intensity between the old and new model.
     * If the Sheen input is set to a fixed value, adjust it and set the tint to white.
     * Otherwise, if it's connected, keep it as-is but set the tint to 0.2 instead. */
    bNodeSocket *sheen = nodeFindSocket(node, SOCK_IN, "Sheen");
    if (sheen != nullptr && sheen->link == nullptr) {
      *version_cycles_node_socket_float_value(sheen) *= 0.2f;

      static float default_value[] = {1.0f, 1.0f, 1.0f, 1.0f};
      copy_v4_v4(version_cycles_node_socket_rgba_value(input), default_value);
    }
    else {
      static float default_value[] = {0.2f, 0.2f, 0.2f, 1.0f};
      copy_v4_v4(version_cycles_node_socket_rgba_value(input), default_value);
    }
  };
  auto update_input_link = [](bNode *, bNodeSocket *, bNode *, bNodeSocket *) {
    /* Don't replace the link here, tint works differently enough now to make conversion
     * impractical. */
  };

  version_update_node_input(ntree, check_node, "Sheen Tint", update_input, update_input_link);

  LISTBASE_FOREACH (bNode *, node, &ntree->nodes) {
    if (check_node(node)) {
      bNodeSocket *input = nodeAddStaticSocket(
          ntree, node, SOCK_IN, SOCK_FLOAT, PROP_FACTOR, "Sheen Roughness", "Sheen Roughness");
      *version_cycles_node_socket_float_value(input) = 0.5f;
    }
  }
}

/* Convert subsurface inputs on the Principled BSDF. */
static void version_principled_bsdf_subsurface(bNodeTree *ntree)
{
  /* - Create Subsurface Scale input
   * - If a node's Subsurface input was connected or nonzero:
   *   - Make the Base Color a mix of old Base Color and Subsurface Color,
   *     using Subsurface as the mix factor
   *   - Move Subsurface link and default value to the new Subsurface Scale input
   *   - Set the Subsurface input to 1.0
   * - Remove Subsurface Color input
   */
  LISTBASE_FOREACH (bNode *, node, &ntree->nodes) {
    if (node->type != SH_NODE_BSDF_PRINCIPLED) {
      continue;
    }
    if (nodeFindSocket(node, SOCK_IN, "Subsurface Scale")) {
      /* Node is already updated. */
      continue;
    }

    /* Add Scale input */
    bNodeSocket *scale_in = nodeAddStaticSocket(
        ntree, node, SOCK_IN, SOCK_FLOAT, PROP_DISTANCE, "Subsurface Scale", "Subsurface Scale");

    bNodeSocket *subsurf = nodeFindSocket(node, SOCK_IN, "Subsurface");
    float *subsurf_val = version_cycles_node_socket_float_value(subsurf);

    if (!subsurf->link && *subsurf_val == 0.0f) {
      *version_cycles_node_socket_float_value(scale_in) = 0.05f;
    }
    else {
      *version_cycles_node_socket_float_value(scale_in) = *subsurf_val;
    }

    if (subsurf->link == nullptr && *subsurf_val == 0.0f) {
      /* Node doesn't use Subsurf, we're done here. */
      continue;
    }

    /* Fix up Subsurface Color input */
    bNodeSocket *base_col = nodeFindSocket(node, SOCK_IN, "Base Color");
    bNodeSocket *subsurf_col = nodeFindSocket(node, SOCK_IN, "Subsurface Color");
    float *base_col_val = version_cycles_node_socket_rgba_value(base_col);
    float *subsurf_col_val = version_cycles_node_socket_rgba_value(subsurf_col);
    /* If any of the three inputs is dynamic, we need a Mix node. */
    if (subsurf->link || subsurf_col->link || base_col->link) {
      bNode *mix = nodeAddStaticNode(nullptr, ntree, SH_NODE_MIX);
      static_cast<NodeShaderMix *>(mix->storage)->data_type = SOCK_RGBA;
      mix->locx = node->locx - 170;
      mix->locy = node->locy - 120;

      bNodeSocket *a_in = nodeFindSocket(mix, SOCK_IN, "A_Color");
      bNodeSocket *b_in = nodeFindSocket(mix, SOCK_IN, "B_Color");
      bNodeSocket *fac_in = nodeFindSocket(mix, SOCK_IN, "Factor_Float");
      bNodeSocket *result_out = nodeFindSocket(mix, SOCK_OUT, "Result_Color");

      copy_v4_v4(version_cycles_node_socket_rgba_value(a_in), base_col_val);
      copy_v4_v4(version_cycles_node_socket_rgba_value(b_in), subsurf_col_val);
      *version_cycles_node_socket_float_value(fac_in) = *subsurf_val;

      if (base_col->link) {
        nodeAddLink(ntree, base_col->link->fromnode, base_col->link->fromsock, mix, a_in);
        nodeRemLink(ntree, base_col->link);
      }
      if (subsurf_col->link) {
        nodeAddLink(ntree, subsurf_col->link->fromnode, subsurf_col->link->fromsock, mix, b_in);
        nodeRemLink(ntree, subsurf_col->link);
      }
      if (subsurf->link) {
        nodeAddLink(ntree, subsurf->link->fromnode, subsurf->link->fromsock, mix, fac_in);
        nodeAddLink(ntree, subsurf->link->fromnode, subsurf->link->fromsock, node, scale_in);
        nodeRemLink(ntree, subsurf->link);
      }
      nodeAddLink(ntree, mix, result_out, node, base_col);
    }
    /* Mix the fixed values. */
    interp_v4_v4v4(base_col_val, base_col_val, subsurf_col_val, *subsurf_val);

    /* Set node to 100% subsurface, 0% diffuse. */
    *subsurf_val = 1.0f;

    /* Delete Subsurface Color input */
    nodeRemoveSocket(ntree, node, subsurf_col);
  }
}

/* Convert emission inputs on the Principled BSDF. */
static void version_principled_bsdf_emission(bNodeTree *ntree)
{
  /* Blender 3.x and before would default to Emission = 0.0, Emission Strength = 1.0.
   * Now we default the other way around (1.0 and 0.0), but because the Strength input was added
   * a bit later, a file that only has the Emission socket would now end up as (1.0, 0.0) instead
   * of (1.0, 1.0).
   * Therefore, set strength to 1.0 for those files.
   */
  LISTBASE_FOREACH (bNode *, node, &ntree->nodes) {
    if (node->type != SH_NODE_BSDF_PRINCIPLED) {
      continue;
    }
    if (!nodeFindSocket(node, SOCK_IN, "Emission")) {
      /* Old enough to have neither, new defaults are fine. */
      continue;
    }
    if (nodeFindSocket(node, SOCK_IN, "Emission Strength")) {
      /* New enough to have both, no need to do anything. */
      continue;
    }
    bNodeSocket *sock = nodeAddStaticSocket(
        ntree, node, SOCK_IN, SOCK_FLOAT, PROP_NONE, "Emission Strength", "Emission Strength");
    *version_cycles_node_socket_float_value(sock) = 1.0f;
  }
}

/* Rename various Principled BSDF sockets. */
static void version_principled_bsdf_rename_sockets(bNodeTree *ntree)
{
  version_node_input_socket_name(ntree, SH_NODE_BSDF_PRINCIPLED, "Emission", "Emission Color");
  version_node_input_socket_name(ntree, SH_NODE_BSDF_PRINCIPLED, "Specular", "Specular IOR Level");
  version_node_input_socket_name(
      ntree, SH_NODE_BSDF_PRINCIPLED, "Subsurface", "Subsurface Weight");
  version_node_input_socket_name(
      ntree, SH_NODE_BSDF_PRINCIPLED, "Transmission", "Transmission Weight");
  version_node_input_socket_name(ntree, SH_NODE_BSDF_PRINCIPLED, "Coat", "Coat Weight");
  version_node_input_socket_name(ntree, SH_NODE_BSDF_PRINCIPLED, "Sheen", "Sheen Weight");
}

/* Replace old Principled Hair BSDF as a variant in the new Principled Hair BSDF. */
static void version_replace_principled_hair_model(bNodeTree *ntree)
{
  LISTBASE_FOREACH (bNode *, node, &ntree->nodes) {
    if (node->type != SH_NODE_BSDF_HAIR_PRINCIPLED) {
      continue;
    }
    NodeShaderHairPrincipled *data = MEM_cnew<NodeShaderHairPrincipled>(__func__);
    data->model = SHD_PRINCIPLED_HAIR_CHIANG;
    data->parametrization = node->custom1;

    node->storage = data;
  }
}

static bNodeTreeInterfaceItem *legacy_socket_move_to_interface(bNodeSocket &legacy_socket,
                                                               const eNodeSocketInOut in_out)
{
  bNodeTreeInterfaceItem *new_item = static_cast<bNodeTreeInterfaceItem *>(
      MEM_mallocN(sizeof(bNodeTreeInterfaceSocket), __func__));
  new_item->item_type = NODE_INTERFACE_SOCKET;
  bNodeTreeInterfaceSocket &new_socket = *reinterpret_cast<bNodeTreeInterfaceSocket *>(new_item);

  /* Move reusable data. */
  new_socket.name = BLI_strdup(legacy_socket.name);
  new_socket.identifier = BLI_strdup(legacy_socket.identifier);
  new_socket.description = BLI_strdup(legacy_socket.description);
  new_socket.socket_type = BLI_strdup(legacy_socket.idname);
  new_socket.flag = (in_out == SOCK_IN ? NODE_INTERFACE_SOCKET_INPUT :
                                         NODE_INTERFACE_SOCKET_OUTPUT);
  SET_FLAG_FROM_TEST(
      new_socket.flag, legacy_socket.flag & SOCK_HIDE_VALUE, NODE_INTERFACE_SOCKET_HIDE_VALUE);
  SET_FLAG_FROM_TEST(new_socket.flag,
                     legacy_socket.flag & SOCK_HIDE_IN_MODIFIER,
                     NODE_INTERFACE_SOCKET_HIDE_IN_MODIFIER);
  new_socket.attribute_domain = legacy_socket.attribute_domain;

  /* The following data are stolen from the old data, the ownership of their memory is directly
   * transferred to the new data. */
  new_socket.default_attribute_name = legacy_socket.default_attribute_name;
  legacy_socket.default_attribute_name = nullptr;
  new_socket.socket_data = legacy_socket.default_value;
  legacy_socket.default_value = nullptr;
  new_socket.properties = legacy_socket.prop;
  legacy_socket.prop = nullptr;

  /* Unused data. */
  MEM_delete(legacy_socket.runtime);
  legacy_socket.runtime = nullptr;

  return new_item;
}

static void versioning_convert_node_tree_socket_lists_to_interface(bNodeTree *ntree)
{
  bNodeTreeInterface &tree_interface = ntree->tree_interface;

  const int num_inputs = BLI_listbase_count(&ntree->inputs_legacy);
  const int num_outputs = BLI_listbase_count(&ntree->outputs_legacy);
  tree_interface.root_panel.items_num = num_inputs + num_outputs;
  tree_interface.root_panel.items_array = static_cast<bNodeTreeInterfaceItem **>(MEM_malloc_arrayN(
      tree_interface.root_panel.items_num, sizeof(bNodeTreeInterfaceItem *), __func__));

  /* Convert outputs first to retain old outputs/inputs ordering. */
  int index;
  LISTBASE_FOREACH_INDEX (bNodeSocket *, socket, &ntree->outputs_legacy, index) {
    tree_interface.root_panel.items_array[index] = legacy_socket_move_to_interface(*socket,
                                                                                   SOCK_OUT);
  }
  LISTBASE_FOREACH_INDEX (bNodeSocket *, socket, &ntree->inputs_legacy, index) {
    tree_interface.root_panel.items_array[num_outputs + index] = legacy_socket_move_to_interface(
        *socket, SOCK_IN);
  }
}

/* Convert coat inputs on the Principled BSDF. */
static void version_principled_bsdf_coat(bNodeTree *ntree)
{
  LISTBASE_FOREACH (bNode *, node, &ntree->nodes) {
    if (node->type != SH_NODE_BSDF_PRINCIPLED) {
      continue;
    }
    if (nodeFindSocket(node, SOCK_IN, "Coat IOR") != nullptr) {
      continue;
    }
    bNodeSocket *coat_ior_input = nodeAddStaticSocket(
        ntree, node, SOCK_IN, SOCK_FLOAT, PROP_NONE, "Coat IOR", "Coat IOR");

    /* Adjust for 4x change in intensity. */
    bNodeSocket *coat_input = nodeFindSocket(node, SOCK_IN, "Clearcoat");
    *version_cycles_node_socket_float_value(coat_input) *= 0.25f;
    /* When the coat input is dynamic, instead of inserting a *0.25 math node, set the Coat IOR
     * to 1.2 instead - this also roughly quarters reflectivity compared to the 1.5 default. */
    *version_cycles_node_socket_float_value(coat_ior_input) = (coat_input->link) ? 1.2f : 1.5f;
  }

  /* Rename sockets. */
  version_node_input_socket_name(ntree, SH_NODE_BSDF_PRINCIPLED, "Clearcoat", "Coat");
  version_node_input_socket_name(
      ntree, SH_NODE_BSDF_PRINCIPLED, "Clearcoat Roughness", "Coat Roughness");
  version_node_input_socket_name(
      ntree, SH_NODE_BSDF_PRINCIPLED, "Clearcoat Normal", "Coat Normal");
}

/* Convert specular tint in Principled BSDF. */
static void version_principled_bsdf_specular_tint(bNodeTree *ntree)
{
  LISTBASE_FOREACH (bNode *, node, &ntree->nodes) {
    if (node->type != SH_NODE_BSDF_PRINCIPLED) {
      continue;
    }
    bNodeSocket *specular_tint_sock = nodeFindSocket(node, SOCK_IN, "Specular Tint");
    if (specular_tint_sock->type == SOCK_RGBA) {
      /* Node is already updated. */
      continue;
    }

    bNodeSocket *base_color_sock = nodeFindSocket(node, SOCK_IN, "Base Color");
    float specular_tint_old = *version_cycles_node_socket_float_value(specular_tint_sock);
    float *base_color = version_cycles_node_socket_rgba_value(base_color_sock);

    /* Change socket type to Color. */
    nodeModifySocketTypeStatic(ntree, node, specular_tint_sock, SOCK_RGBA, 0);

    static float one[] = {1.0f, 1.0f, 1.0f, 1.0f};

    /* Add a mix node when working with dynamic inputs. */
    if (specular_tint_sock->link || (base_color_sock->link && specular_tint_old != 0)) {
      bNode *mix = nodeAddStaticNode(nullptr, ntree, SH_NODE_MIX);
      static_cast<NodeShaderMix *>(mix->storage)->data_type = SOCK_RGBA;
      mix->locx = node->locx - 170;
      mix->locy = node->locy - 120;

      bNodeSocket *a_in = nodeFindSocket(mix, SOCK_IN, "A_Color");
      bNodeSocket *b_in = nodeFindSocket(mix, SOCK_IN, "B_Color");
      bNodeSocket *fac_in = nodeFindSocket(mix, SOCK_IN, "Factor_Float");
      bNodeSocket *result_out = nodeFindSocket(mix, SOCK_OUT, "Result_Color");

      copy_v4_v4(version_cycles_node_socket_rgba_value(a_in), one);
      copy_v4_v4(version_cycles_node_socket_rgba_value(b_in), base_color);
      *version_cycles_node_socket_float_value(fac_in) = specular_tint_old;

      if (base_color_sock->link) {
        nodeAddLink(
            ntree, base_color_sock->link->fromnode, base_color_sock->link->fromsock, mix, b_in);
      }
      if (specular_tint_sock->link) {
        nodeAddLink(ntree,
                    specular_tint_sock->link->fromnode,
                    specular_tint_sock->link->fromsock,
                    mix,
                    fac_in);
        nodeRemLink(ntree, specular_tint_sock->link);
      }
      nodeAddLink(ntree, mix, result_out, node, specular_tint_sock);
    }

    float *specular_tint = version_cycles_node_socket_rgba_value(specular_tint_sock);
    /* Mix the fixed values. */
    interp_v4_v4v4(specular_tint, one, base_color, specular_tint_old);
  }
}

static void version_copy_socket(bNodeTreeInterfaceSocket &dst,
                                const bNodeTreeInterfaceSocket &src,
                                char *identifier)
{
  /* Node socket copy function based on bNodeTreeInterface::item_copy to avoid using blenkernel. */
  dst.name = BLI_strdup_null(src.name);
  dst.description = BLI_strdup_null(src.description);
  dst.socket_type = BLI_strdup(src.socket_type);
  dst.default_attribute_name = BLI_strdup_null(src.default_attribute_name);
  dst.identifier = identifier;
  if (src.properties) {
    dst.properties = IDP_CopyProperty_ex(src.properties, 0);
  }
  if (src.socket_data != nullptr) {
    dst.socket_data = MEM_dupallocN(src.socket_data);
    /* No user count increment needed, gets reset after versioning. */
  }
}

static int version_nodes_find_valid_insert_position_for_item(const bNodeTreeInterfacePanel &panel,
                                                             const bNodeTreeInterfaceItem &item,
                                                             const int initial_pos)
{
  const bool sockets_above_panels = !(panel.flag &
                                      NODE_INTERFACE_PANEL_ALLOW_SOCKETS_AFTER_PANELS);
  const blender::Span<const bNodeTreeInterfaceItem *> items = {panel.items_array, panel.items_num};

  int pos = initial_pos;

  if (sockets_above_panels) {
    if (item.item_type == NODE_INTERFACE_PANEL) {
      /* Find the closest valid position from the end, only panels at or after #position. */
      for (int test_pos = items.size() - 1; test_pos >= initial_pos; test_pos--) {
        if (test_pos < 0) {
          /* Initial position is out of range but valid. */
          break;
        }
        if (items[test_pos]->item_type != NODE_INTERFACE_PANEL) {
          /* Found valid position, insert after the last socket item. */
          pos = test_pos + 1;
          break;
        }
      }
    }
    else {
      /* Find the closest valid position from the start, no panels at or after #position. */
      for (int test_pos = 0; test_pos <= initial_pos; test_pos++) {
        if (test_pos >= items.size()) {
          /* Initial position is out of range but valid. */
          break;
        }
        if (items[test_pos]->item_type == NODE_INTERFACE_PANEL) {
          /* Found valid position, inserting moves the first panel. */
          pos = test_pos;
          break;
        }
      }
    }
  }

  return pos;
}

static void version_nodes_insert_item(bNodeTreeInterfacePanel &parent,
                                      bNodeTreeInterfaceSocket &socket,
                                      int position)
{
  /* Apply any constraints on the item positions. */
  position = version_nodes_find_valid_insert_position_for_item(parent, socket.item, position);
  position = std::min(std::max(position, 0), parent.items_num);

  blender::MutableSpan<bNodeTreeInterfaceItem *> old_items = {parent.items_array,
                                                              parent.items_num};
  parent.items_num++;
  parent.items_array = MEM_cnew_array<bNodeTreeInterfaceItem *>(parent.items_num, __func__);
  parent.items().take_front(position).copy_from(old_items.take_front(position));
  parent.items().drop_front(position + 1).copy_from(old_items.drop_front(position));
  parent.items()[position] = &socket.item;

  if (old_items.data()) {
    MEM_freeN(old_items.data());
  }
}

/* Node group interface copy function based on bNodeTreeInterface::insert_item_copy. */
static void version_node_group_split_socket(bNodeTreeInterface &tree_interface,
                                            bNodeTreeInterfaceSocket &socket,
                                            bNodeTreeInterfacePanel *parent,
                                            int position)
{
  if (parent == nullptr) {
    parent = &tree_interface.root_panel;
  }

  bNodeTreeInterfaceSocket *csocket = static_cast<bNodeTreeInterfaceSocket *>(
      MEM_dupallocN(&socket));
  /* Generate a new unique identifier.
   * This might break existing links, but the identifiers were duplicate anyway. */
  char *dst_identifier = BLI_sprintfN("Socket_%d", tree_interface.next_uid++);
  version_copy_socket(*csocket, socket, dst_identifier);

  version_nodes_insert_item(*parent, *csocket, position);

  /* Original socket becomes output. */
  socket.flag &= ~NODE_INTERFACE_SOCKET_INPUT;
  /* Copied socket becomes input. */
  csocket->flag &= ~NODE_INTERFACE_SOCKET_OUTPUT;
}

static void versioning_node_group_sort_sockets_recursive(bNodeTreeInterfacePanel &panel)
{
  /* True if item a should be above item b. */
  auto item_compare = [](const bNodeTreeInterfaceItem *a,
                         const bNodeTreeInterfaceItem *b) -> bool {
    if (a->item_type != b->item_type) {
      /* Keep sockets above panels. */
      return a->item_type == NODE_INTERFACE_SOCKET;
    }
    else {
      /* Keep outputs above inputs. */
      if (a->item_type == NODE_INTERFACE_SOCKET) {
        const bNodeTreeInterfaceSocket *sa = reinterpret_cast<const bNodeTreeInterfaceSocket *>(a);
        const bNodeTreeInterfaceSocket *sb = reinterpret_cast<const bNodeTreeInterfaceSocket *>(b);
        const bool is_output_a = sa->flag & NODE_INTERFACE_SOCKET_OUTPUT;
        const bool is_output_b = sb->flag & NODE_INTERFACE_SOCKET_OUTPUT;
        if (is_output_a != is_output_b) {
          return is_output_a;
        }
      }
    }
    return false;
  };

  /* Sort panel content. */
  std::stable_sort(panel.items().begin(), panel.items().end(), item_compare);

  /* Sort any child panels too. */
  for (bNodeTreeInterfaceItem *item : panel.items()) {
    if (item->item_type == NODE_INTERFACE_PANEL) {
      versioning_node_group_sort_sockets_recursive(
          *reinterpret_cast<bNodeTreeInterfacePanel *>(item));
    }
  }
}

static void enable_geometry_nodes_is_modifier(Main &bmain)
{
  /* Any node group with a first socket geometry output can potentially be a modifier. Previously
   * this wasn't an explicit option, so better to enable too many groups rather than too few. */
  LISTBASE_FOREACH (bNodeTree *, group, &bmain.nodetrees) {
    if (group->type != NTREE_GEOMETRY) {
      continue;
    }
    group->tree_interface.foreach_item([&](const bNodeTreeInterfaceItem &item) {
      if (item.item_type != NODE_INTERFACE_SOCKET) {
        return true;
      }
      const auto &socket = reinterpret_cast<const bNodeTreeInterfaceSocket &>(item);
      if ((socket.flag & NODE_INTERFACE_SOCKET_OUTPUT) == 0) {
        return true;
      }
      if (!STREQ(socket.socket_type, "NodeSocketGeometry")) {
        return true;
      }
      if (!group->geometry_node_asset_traits) {
        group->geometry_node_asset_traits = MEM_new<GeometryNodeAssetTraits>(__func__);
      }
      group->geometry_node_asset_traits->flag |= GEO_NODE_ASSET_MODIFIER;
      return false;
    });
  }
}

static void versioning_grease_pencil_stroke_radii_scaling(GreasePencil *grease_pencil)
{
  using namespace blender;
  /* Previously, Grease Pencil used a radius convention where 1 `px` = 0.001 units. This `px` was
   * the brush size which would be stored in the stroke thickness and then scaled by the point
   * pressure factor. Finally, the render engine would divide this thickness value by 2000 (we're
   * going from a thickness to a radius, hence the factor of two) to convert back into blender
   * units.
   * Store the radius now directly in blender units. This makes it consistent with how hair curves
   * handle the radius. */
  for (GreasePencilDrawingBase *base : grease_pencil->drawings()) {
    if (base->type != GP_DRAWING) {
      continue;
    }
    bke::greasepencil::Drawing &drawing = reinterpret_cast<GreasePencilDrawing *>(base)->wrap();
    MutableSpan<float> radii = drawing.radii_for_write();
    threading::parallel_for(radii.index_range(), 8192, [&](const IndexRange range) {
      for (const int i : range) {
        radii[i] /= 2000.0f;
      }
    });
  }
}

void blo_do_versions_400(FileData *fd, Library * /*lib*/, Main *bmain)
{
  if (!MAIN_VERSION_FILE_ATLEAST(bmain, 400, 1)) {
    LISTBASE_FOREACH (Mesh *, mesh, &bmain->meshes) {
      version_mesh_legacy_to_struct_of_array_format(*mesh);
    }
    version_movieclips_legacy_camera_object(bmain);
  }

  if (!MAIN_VERSION_FILE_ATLEAST(bmain, 400, 2)) {
    LISTBASE_FOREACH (Mesh *, mesh, &bmain->meshes) {
      BKE_mesh_legacy_bevel_weight_to_generic(mesh);
    }
  }

  if (!MAIN_VERSION_FILE_ATLEAST(bmain, 400, 3)) {
    LISTBASE_FOREACH (bNodeTree *, ntree, &bmain->nodetrees) {
      if (ntree->type == NTREE_GEOMETRY) {
        version_geometry_nodes_add_realize_instance_nodes(ntree);
      }
    }
  }

  /* 400 4 did not require any do_version here. */

  if (!MAIN_VERSION_FILE_ATLEAST(bmain, 400, 5)) {
    LISTBASE_FOREACH (Scene *, scene, &bmain->scenes) {
      ToolSettings *ts = scene->toolsettings;
      if (ts->snap_mode_tools != SCE_SNAP_TO_NONE) {
        ts->snap_mode_tools = SCE_SNAP_TO_GEOM;
      }

#define SCE_SNAP_PROJECT (1 << 3)
      if (ts->snap_flag & SCE_SNAP_PROJECT) {
        ts->snap_mode &= ~(1 << 2); /* SCE_SNAP_TO_FACE */
        ts->snap_mode |= (1 << 8);  /* SCE_SNAP_INDIVIDUAL_PROJECT */
      }
#undef SCE_SNAP_PROJECT
    }
  }

  if (!MAIN_VERSION_FILE_ATLEAST(bmain, 400, 6)) {
    FOREACH_NODETREE_BEGIN (bmain, ntree, id) {
      versioning_replace_legacy_glossy_node(ntree);
      versioning_remove_microfacet_sharp_distribution(ntree);
    }
    FOREACH_NODETREE_END;
  }

  if (!MAIN_VERSION_FILE_ATLEAST(bmain, 400, 7)) {
    LISTBASE_FOREACH (Mesh *, mesh, &bmain->meshes) {
      version_mesh_crease_generic(*bmain);
    }
  }

  if (!MAIN_VERSION_FILE_ATLEAST(bmain, 400, 8)) {
    LISTBASE_FOREACH (bAction *, act, &bmain->actions) {
      act->frame_start = max_ff(act->frame_start, MINAFRAMEF);
      act->frame_end = min_ff(act->frame_end, MAXFRAMEF);
    }
  }

  if (!MAIN_VERSION_FILE_ATLEAST(bmain, 400, 9)) {
    LISTBASE_FOREACH (Light *, light, &bmain->lights) {
      if (light->type == LA_SPOT && light->nodetree) {
        version_replace_texcoord_normal_socket(light->nodetree);
      }
    }
  }

  /* Fix brush->tip_scale_x which should never be zero. */
  LISTBASE_FOREACH (Brush *, brush, &bmain->brushes) {
    if (brush->tip_scale_x == 0.0f) {
      brush->tip_scale_x = 1.0f;
    }
  }

  if (!MAIN_VERSION_FILE_ATLEAST(bmain, 400, 10)) {
    LISTBASE_FOREACH (bScreen *, screen, &bmain->screens) {
      LISTBASE_FOREACH (ScrArea *, area, &screen->areabase) {
        LISTBASE_FOREACH (SpaceLink *, space, &area->spacedata) {
          if (space->spacetype == SPACE_NODE) {
            SpaceNode *snode = reinterpret_cast<SpaceNode *>(space);
            snode->overlay.flag |= SN_OVERLAY_SHOW_PREVIEWS;
          }
        }
      }
    }
  }

  if (!MAIN_VERSION_FILE_ATLEAST(bmain, 400, 11)) {
    version_vertex_weight_edit_preserve_threshold_exclusivity(bmain);
  }

  if (!MAIN_VERSION_FILE_ATLEAST(bmain, 400, 12)) {
    if (!DNA_struct_member_exists(fd->filesdna, "LightProbe", "int", "grid_bake_samples")) {
      LISTBASE_FOREACH (LightProbe *, lightprobe, &bmain->lightprobes) {
        lightprobe->grid_bake_samples = 2048;
        lightprobe->surfel_density = 1.0f;
        lightprobe->grid_normal_bias = 0.3f;
        lightprobe->grid_view_bias = 0.0f;
        lightprobe->grid_facing_bias = 0.5f;
        lightprobe->grid_dilation_threshold = 0.5f;
        lightprobe->grid_dilation_radius = 1.0f;
      }
    }

    /* Set default bake resolution. */
    if (!DNA_struct_member_exists(fd->filesdna, "World", "int", "probe_resolution")) {
      LISTBASE_FOREACH (World *, world, &bmain->worlds) {
        world->probe_resolution = LIGHT_PROBE_RESOLUTION_1024;
      }
    }

    if (!DNA_struct_member_exists(fd->filesdna, "LightProbe", "float", "grid_surface_bias")) {
      LISTBASE_FOREACH (LightProbe *, lightprobe, &bmain->lightprobes) {
        lightprobe->grid_surface_bias = 0.05f;
        lightprobe->grid_escape_bias = 0.1f;
      }
    }

    /* Clear removed "Z Buffer" flag. */
    {
      const int R_IMF_FLAG_ZBUF_LEGACY = 1 << 0;
      LISTBASE_FOREACH (Scene *, scene, &bmain->scenes) {
        scene->r.im_format.flag &= ~R_IMF_FLAG_ZBUF_LEGACY;
      }
    }

    /* Reset the layer opacity for all layers to 1. */
    LISTBASE_FOREACH (GreasePencil *, grease_pencil, &bmain->grease_pencils) {
      for (blender::bke::greasepencil::Layer *layer : grease_pencil->layers_for_write()) {
        layer->opacity = 1.0f;
      }
    }

    FOREACH_NODETREE_BEGIN (bmain, ntree, id) {
      if (ntree->type == NTREE_SHADER) {
        /* Remove Transmission Roughness from Principled BSDF. */
        version_principled_transmission_roughness(ntree);
        /* Convert legacy Velvet BSDF nodes into the new Sheen BSDF node. */
        version_replace_velvet_sheen_node(ntree);
        /* Convert sheen inputs on the Principled BSDF. */
        version_principled_bsdf_sheen(ntree);
      }
    }
    FOREACH_NODETREE_END;

    LISTBASE_FOREACH (bScreen *, screen, &bmain->screens) {
      LISTBASE_FOREACH (ScrArea *, area, &screen->areabase) {
        LISTBASE_FOREACH (SpaceLink *, sl, &area->spacedata) {
          ListBase *regionbase = (sl == area->spacedata.first) ? &area->regionbase :
                                                                 &sl->regionbase;

          /* Layout based regions used to also disallow resizing, now these are separate flags.
           * Make sure they are set together for old regions. */
          LISTBASE_FOREACH (ARegion *, region, regionbase) {
            if (region->flag & RGN_FLAG_DYNAMIC_SIZE) {
              region->flag |= RGN_FLAG_NO_USER_RESIZE;
            }
          }
        }
      }
    }
  }

  if (!MAIN_VERSION_FILE_ATLEAST(bmain, 400, 13)) {
    /* For the scenes configured to use the "None" display disable the color management
     * again. This will handle situation when the "None" display is removed and is replaced with
     * a "Raw" view instead.
     *
     * Note that this versioning will do nothing if the "None" display exists in the OCIO
     * configuration. */
    LISTBASE_FOREACH (Scene *, scene, &bmain->scenes) {
      const ColorManagedDisplaySettings &display_settings = scene->display_settings;
      if (STREQ(display_settings.display_device, "None")) {
        BKE_scene_disable_color_management(scene);
      }
    }
  }

  if (!MAIN_VERSION_FILE_ATLEAST(bmain, 400, 14)) {
    if (!DNA_struct_member_exists(
            fd->filesdna, "SceneEEVEE", "RaytraceEEVEE", "reflection_options")) {
      LISTBASE_FOREACH (Scene *, scene, &bmain->scenes) {
        scene->eevee.reflection_options.flag = RAYTRACE_EEVEE_USE_DENOISE;
        scene->eevee.reflection_options.denoise_stages = RAYTRACE_EEVEE_DENOISE_SPATIAL |
                                                         RAYTRACE_EEVEE_DENOISE_TEMPORAL |
                                                         RAYTRACE_EEVEE_DENOISE_BILATERAL;
        scene->eevee.reflection_options.screen_trace_quality = 0.25f;
        scene->eevee.reflection_options.screen_trace_thickness = 0.2f;
        scene->eevee.reflection_options.sample_clamp = 10.0f;
        scene->eevee.reflection_options.resolution_scale = 2;

        scene->eevee.refraction_options = scene->eevee.reflection_options;

        scene->eevee.ray_split_settings = 0;
        scene->eevee.ray_tracing_method = RAYTRACE_EEVEE_METHOD_SCREEN;
      }
    }

    if (!DNA_struct_exists(fd->filesdna, "RegionAssetShelf")) {
      LISTBASE_FOREACH (bScreen *, screen, &bmain->screens) {
        LISTBASE_FOREACH (ScrArea *, area, &screen->areabase) {
          LISTBASE_FOREACH (SpaceLink *, sl, &area->spacedata) {
            if (sl->spacetype != SPACE_VIEW3D) {
              continue;
            }

            ListBase *regionbase = (sl == area->spacedata.first) ? &area->regionbase :
                                                                   &sl->regionbase;

            if (ARegion *new_shelf_region = do_versions_add_region_if_not_found(
                    regionbase,
                    RGN_TYPE_ASSET_SHELF,
                    "asset shelf for view3d (versioning)",
                    RGN_TYPE_TOOL_HEADER))
            {
              new_shelf_region->alignment = RGN_ALIGN_BOTTOM;
            }
            if (ARegion *new_shelf_header = do_versions_add_region_if_not_found(
                    regionbase,
                    RGN_TYPE_ASSET_SHELF_HEADER,
                    "asset shelf header for view3d (versioning)",
                    RGN_TYPE_ASSET_SHELF))
            {
              new_shelf_header->alignment = RGN_ALIGN_BOTTOM | RGN_SPLIT_PREV;
            }
          }
        }
      }
    }
  }

  if (!MAIN_VERSION_FILE_ATLEAST(bmain, 400, 16)) {
    /* Set Normalize property of Noise Texture node to true. */
    FOREACH_NODETREE_BEGIN (bmain, ntree, id) {
      if (ntree->type != NTREE_CUSTOM) {
        LISTBASE_FOREACH (bNode *, node, &ntree->nodes) {
          if (node->type == SH_NODE_TEX_NOISE) {
            ((NodeTexNoise *)node->storage)->normalize = true;
          }
        }
      }
    }
    FOREACH_NODETREE_END;
  }

  if (!MAIN_VERSION_FILE_ATLEAST(bmain, 400, 17)) {
    if (!DNA_struct_exists(fd->filesdna, "NodeShaderHairPrincipled")) {
      FOREACH_NODETREE_BEGIN (bmain, ntree, id) {
        if (ntree->type == NTREE_SHADER) {
          version_replace_principled_hair_model(ntree);
        }
      }
      FOREACH_NODETREE_END;
    }

    /* Panorama properties shared with Eevee. */
    if (!DNA_struct_member_exists(fd->filesdna, "Camera", "float", "fisheye_fov")) {
      Camera default_cam = *DNA_struct_default_get(Camera);
      LISTBASE_FOREACH (Camera *, camera, &bmain->cameras) {
        IDProperty *ccam = version_cycles_properties_from_ID(&camera->id);
        if (ccam) {
          camera->panorama_type = version_cycles_property_int(
              ccam, "panorama_type", default_cam.panorama_type);
          camera->fisheye_fov = version_cycles_property_float(
              ccam, "fisheye_fov", default_cam.fisheye_fov);
          camera->fisheye_lens = version_cycles_property_float(
              ccam, "fisheye_lens", default_cam.fisheye_lens);
          camera->latitude_min = version_cycles_property_float(
              ccam, "latitude_min", default_cam.latitude_min);
          camera->latitude_max = version_cycles_property_float(
              ccam, "latitude_max", default_cam.latitude_max);
          camera->longitude_min = version_cycles_property_float(
              ccam, "longitude_min", default_cam.longitude_min);
          camera->longitude_max = version_cycles_property_float(
              ccam, "longitude_max", default_cam.longitude_max);
          /* Fit to match default projective camera with focal_length 50 and sensor_width 36. */
          camera->fisheye_polynomial_k0 = version_cycles_property_float(
              ccam, "fisheye_polynomial_k0", default_cam.fisheye_polynomial_k0);
          camera->fisheye_polynomial_k1 = version_cycles_property_float(
              ccam, "fisheye_polynomial_k1", default_cam.fisheye_polynomial_k1);
          camera->fisheye_polynomial_k2 = version_cycles_property_float(
              ccam, "fisheye_polynomial_k2", default_cam.fisheye_polynomial_k2);
          camera->fisheye_polynomial_k3 = version_cycles_property_float(
              ccam, "fisheye_polynomial_k3", default_cam.fisheye_polynomial_k3);
          camera->fisheye_polynomial_k4 = version_cycles_property_float(
              ccam, "fisheye_polynomial_k4", default_cam.fisheye_polynomial_k4);
        }
        else {
          camera->panorama_type = default_cam.panorama_type;
          camera->fisheye_fov = default_cam.fisheye_fov;
          camera->fisheye_lens = default_cam.fisheye_lens;
          camera->latitude_min = default_cam.latitude_min;
          camera->latitude_max = default_cam.latitude_max;
          camera->longitude_min = default_cam.longitude_min;
          camera->longitude_max = default_cam.longitude_max;
          /* Fit to match default projective camera with focal_length 50 and sensor_width 36. */
          camera->fisheye_polynomial_k0 = default_cam.fisheye_polynomial_k0;
          camera->fisheye_polynomial_k1 = default_cam.fisheye_polynomial_k1;
          camera->fisheye_polynomial_k2 = default_cam.fisheye_polynomial_k2;
          camera->fisheye_polynomial_k3 = default_cam.fisheye_polynomial_k3;
          camera->fisheye_polynomial_k4 = default_cam.fisheye_polynomial_k4;
        }
      }
    }

    if (!DNA_struct_member_exists(fd->filesdna, "LightProbe", "float", "grid_flag")) {
      LISTBASE_FOREACH (LightProbe *, lightprobe, &bmain->lightprobes) {
        /* Keep old behavior of baking the whole lighting. */
        lightprobe->grid_flag = LIGHTPROBE_GRID_CAPTURE_WORLD | LIGHTPROBE_GRID_CAPTURE_INDIRECT |
                                LIGHTPROBE_GRID_CAPTURE_EMISSION;
      }
    }

    if (!DNA_struct_member_exists(fd->filesdna, "SceneEEVEE", "int", "gi_irradiance_pool_size")) {
      LISTBASE_FOREACH (Scene *, scene, &bmain->scenes) {
        scene->eevee.gi_irradiance_pool_size = 16;
      }
    }

    LISTBASE_FOREACH (Scene *, scene, &bmain->scenes) {
      scene->toolsettings->snap_flag_anim |= SCE_SNAP;
      scene->toolsettings->snap_anim_mode |= (1 << 10); /* SCE_SNAP_TO_FRAME */
    }
  }

  if (!MAIN_VERSION_FILE_ATLEAST(bmain, 400, 20)) {
    /* Convert old socket lists into new interface items. */
    FOREACH_NODETREE_BEGIN (bmain, ntree, id) {
      versioning_convert_node_tree_socket_lists_to_interface(ntree);
      /* Clear legacy sockets after conversion.
       * Internal data pointers have been moved or freed already. */
      BLI_freelistN(&ntree->inputs_legacy);
      BLI_freelistN(&ntree->outputs_legacy);
    }
    FOREACH_NODETREE_END;
  }
  else {
    /* Legacy node tree sockets are created for forward compatibility,
     * but have to be freed after loading and versioning. */
    FOREACH_NODETREE_BEGIN (bmain, ntree, id) {
      LISTBASE_FOREACH_MUTABLE (bNodeSocket *, legacy_socket, &ntree->inputs_legacy) {
        MEM_SAFE_FREE(legacy_socket->default_attribute_name);
        MEM_SAFE_FREE(legacy_socket->default_value);
        if (legacy_socket->prop) {
          IDP_FreeProperty(legacy_socket->prop);
        }
        MEM_delete(legacy_socket->runtime);
        MEM_freeN(legacy_socket);
      }
      LISTBASE_FOREACH_MUTABLE (bNodeSocket *, legacy_socket, &ntree->outputs_legacy) {
        MEM_SAFE_FREE(legacy_socket->default_attribute_name);
        MEM_SAFE_FREE(legacy_socket->default_value);
        if (legacy_socket->prop) {
          IDP_FreeProperty(legacy_socket->prop);
        }
        MEM_delete(legacy_socket->runtime);
        MEM_freeN(legacy_socket);
      }
      BLI_listbase_clear(&ntree->inputs_legacy);
      BLI_listbase_clear(&ntree->outputs_legacy);
    }
    FOREACH_NODETREE_END;
  }

  if (!MAIN_VERSION_FILE_ATLEAST(bmain, 400, 22)) {
    /* Initialize root panel flags in files created before these flags were added. */
    FOREACH_NODETREE_BEGIN (bmain, ntree, id) {
      ntree->tree_interface.root_panel.flag |= NODE_INTERFACE_PANEL_ALLOW_CHILD_PANELS;
    }
    FOREACH_NODETREE_END;
  }

  if (!MAIN_VERSION_FILE_ATLEAST(bmain, 400, 23)) {
    LISTBASE_FOREACH (bNodeTree *, ntree, &bmain->nodetrees) {
      if (ntree->type == NTREE_GEOMETRY) {
        LISTBASE_FOREACH (bNode *, node, &ntree->nodes) {
          if (node->type == GEO_NODE_SET_SHADE_SMOOTH) {
            node->custom1 = ATTR_DOMAIN_FACE;
          }
        }
      }
    }
  }

  if (!MAIN_VERSION_FILE_ATLEAST(bmain, 400, 24)) {
    FOREACH_NODETREE_BEGIN (bmain, ntree, id) {
      if (ntree->type == NTREE_SHADER) {
        /* Convert coat inputs on the Principled BSDF. */
        version_principled_bsdf_coat(ntree);
        /* Convert subsurface inputs on the Principled BSDF. */
        version_principled_bsdf_subsurface(ntree);
        /* Convert emission on the Principled BSDF. */
        version_principled_bsdf_emission(ntree);
      }
    }
    FOREACH_NODETREE_END;

    {
      LISTBASE_FOREACH (bScreen *, screen, &bmain->screens) {
        LISTBASE_FOREACH (ScrArea *, area, &screen->areabase) {
          LISTBASE_FOREACH (SpaceLink *, sl, &area->spacedata) {
            const ListBase *regionbase = (sl == area->spacedata.first) ? &area->regionbase :
                                                                         &sl->regionbase;
            LISTBASE_FOREACH (ARegion *, region, regionbase) {
              if (region->regiontype != RGN_TYPE_ASSET_SHELF) {
                continue;
              }

              RegionAssetShelf *shelf_data = static_cast<RegionAssetShelf *>(region->regiondata);
              if (shelf_data && shelf_data->active_shelf &&
                  (shelf_data->active_shelf->preferred_row_count == 0)) {
                shelf_data->active_shelf->preferred_row_count = 1;
              }
            }
          }
        }
      }
    }

    /* Convert sockets with both input and output flag into two separate sockets. */
    FOREACH_NODETREE_BEGIN (bmain, ntree, id) {
      blender::Vector<bNodeTreeInterfaceSocket *> sockets_to_split;
      ntree->tree_interface.foreach_item([&](bNodeTreeInterfaceItem &item) {
        if (item.item_type == NODE_INTERFACE_SOCKET) {
          bNodeTreeInterfaceSocket &socket = reinterpret_cast<bNodeTreeInterfaceSocket &>(item);
          if ((socket.flag & NODE_INTERFACE_SOCKET_INPUT) &&
              (socket.flag & NODE_INTERFACE_SOCKET_OUTPUT)) {
            sockets_to_split.append(&socket);
          }
        }
        return true;
      });

      for (bNodeTreeInterfaceSocket *socket : sockets_to_split) {
        const int position = ntree->tree_interface.find_item_position(socket->item);
        bNodeTreeInterfacePanel *parent = ntree->tree_interface.find_item_parent(socket->item);
        version_node_group_split_socket(ntree->tree_interface, *socket, parent, position + 1);
      }
    }
    FOREACH_NODETREE_END;
  }

  if (!MAIN_VERSION_FILE_ATLEAST(bmain, 400, 25)) {
    FOREACH_NODETREE_BEGIN (bmain, ntree, id) {
      if (ntree->type == NTREE_SHADER) {
        /* Convert specular tint on the Principled BSDF. */
        version_principled_bsdf_specular_tint(ntree);
        /* Rename some sockets. */
        version_principled_bsdf_rename_sockets(ntree);
      }
    }
    FOREACH_NODETREE_END;
  }

  if (!MAIN_VERSION_FILE_ATLEAST(bmain, 400, 26)) {
    enable_geometry_nodes_is_modifier(*bmain);

    LISTBASE_FOREACH (Scene *, scene, &bmain->scenes) {
      scene->simulation_frame_start = scene->r.sfra;
      scene->simulation_frame_end = scene->r.efra;
    }
  }

  if (!MAIN_VERSION_FILE_ATLEAST(bmain, 400, 27)) {
    LISTBASE_FOREACH (bScreen *, screen, &bmain->screens) {
      LISTBASE_FOREACH (ScrArea *, area, &screen->areabase) {
        LISTBASE_FOREACH (SpaceLink *, sl, &area->spacedata) {
          if (sl->spacetype == SPACE_SEQ) {
            SpaceSeq *sseq = (SpaceSeq *)sl;
            sseq->timeline_overlay.flag |= SEQ_TIMELINE_SHOW_STRIP_RETIMING;
          }
        }
      }
    }

    if (!DNA_struct_member_exists(fd->filesdna, "SceneEEVEE", "float", "shadow_normal_bias")) {
      SceneEEVEE default_scene_eevee = *DNA_struct_default_get(SceneEEVEE);
      LISTBASE_FOREACH (Scene *, scene, &bmain->scenes) {
        scene->eevee.shadow_ray_count = default_scene_eevee.shadow_ray_count;
        scene->eevee.shadow_step_count = default_scene_eevee.shadow_step_count;
        scene->eevee.shadow_normal_bias = default_scene_eevee.shadow_normal_bias;
      }
    }

    if (!DNA_struct_member_exists(fd->filesdna, "Light", "float", "shadow_softness_factor")) {
      Light default_light = blender::dna::shallow_copy(*DNA_struct_default_get(Light));
      LISTBASE_FOREACH (Light *, light, &bmain->lights) {
        light->shadow_softness_factor = default_light.shadow_softness_factor;
        light->shadow_trace_distance = default_light.shadow_trace_distance;
      }
    }

    if (!DNA_struct_member_exists(fd->filesdna, "SceneEEVEE", "RaytraceEEVEE", "diffuse_options"))
    {
      LISTBASE_FOREACH (Scene *, scene, &bmain->scenes) {
        scene->eevee.diffuse_options = scene->eevee.reflection_options;
      }
    }
  }

  if (!MAIN_VERSION_FILE_ATLEAST(bmain, 400, 28)) {
    LISTBASE_FOREACH (bScreen *, screen, &bmain->screens) {
      LISTBASE_FOREACH (ScrArea *, area, &screen->areabase) {
        LISTBASE_FOREACH (SpaceLink *, sl, &area->spacedata) {
          const ListBase *regionbase = (sl == area->spacedata.first) ? &area->regionbase :
                                                                       &sl->regionbase;
          LISTBASE_FOREACH (ARegion *, region, regionbase) {
            if (region->regiontype != RGN_TYPE_ASSET_SHELF) {
              continue;
            }

            RegionAssetShelf *shelf_data = static_cast<RegionAssetShelf *>(region->regiondata);
            if (shelf_data && shelf_data->active_shelf) {
              AssetShelfSettings &settings = shelf_data->active_shelf->settings;
              settings.asset_library_reference.custom_library_index = -1;
              settings.asset_library_reference.type = ASSET_LIBRARY_ALL;
            }

            region->flag |= RGN_FLAG_HIDDEN;
          }
        }
      }
    }
  }

  if (!MAIN_VERSION_FILE_ATLEAST(bmain, 400, 29)) {
    /* Unhide all Reroute nodes. */
    FOREACH_NODETREE_BEGIN (bmain, ntree, id) {
      LISTBASE_FOREACH (bNode *, node, &ntree->nodes) {
        if (node->is_reroute()) {
          static_cast<bNodeSocket *>(node->inputs.first)->flag &= ~SOCK_HIDDEN;
          static_cast<bNodeSocket *>(node->outputs.first)->flag &= ~SOCK_HIDDEN;
        }
      }
    }
    FOREACH_NODETREE_END;
  }

  if (!MAIN_VERSION_FILE_ATLEAST(bmain, 400, 30)) {
    LISTBASE_FOREACH (Scene *, scene, &bmain->scenes) {
      ToolSettings *ts = scene->toolsettings;
      enum { IS_DEFAULT = 0, IS_UV, IS_NODE, IS_ANIM };
      auto versioning_snap_to = [](short snap_to_old, int type) {
        eSnapMode snap_to_new = SCE_SNAP_TO_NONE;
        if (snap_to_old & (1 << 0)) {
          snap_to_new |= type == IS_NODE ? SCE_SNAP_TO_NODE_X :
                         type == IS_ANIM ? SCE_SNAP_TO_FRAME :
                                           SCE_SNAP_TO_VERTEX;
        }
        if (snap_to_old & (1 << 1)) {
          snap_to_new |= type == IS_NODE ? SCE_SNAP_TO_NODE_Y :
                         type == IS_ANIM ? SCE_SNAP_TO_SECOND :
                                           SCE_SNAP_TO_EDGE;
        }
        if (ELEM(type, IS_DEFAULT, IS_ANIM) && snap_to_old & (1 << 2)) {
          snap_to_new |= type == IS_DEFAULT ? SCE_SNAP_TO_FACE : SCE_SNAP_TO_MARKERS;
        }
        if (type == IS_DEFAULT && snap_to_old & (1 << 3)) {
          snap_to_new |= SCE_SNAP_TO_VOLUME;
        }
        if (type == IS_DEFAULT && snap_to_old & (1 << 4)) {
          snap_to_new |= SCE_SNAP_TO_EDGE_MIDPOINT;
        }
        if (type == IS_DEFAULT && snap_to_old & (1 << 5)) {
          snap_to_new |= SCE_SNAP_TO_EDGE_PERPENDICULAR;
        }
        if (ELEM(type, IS_DEFAULT, IS_UV, IS_NODE) && snap_to_old & (1 << 6)) {
          snap_to_new |= SCE_SNAP_TO_INCREMENT;
        }
        if (ELEM(type, IS_DEFAULT, IS_UV, IS_NODE) && snap_to_old & (1 << 7)) {
          snap_to_new |= SCE_SNAP_TO_GRID;
        }
        if (type == IS_DEFAULT && snap_to_old & (1 << 8)) {
          snap_to_new |= SCE_SNAP_INDIVIDUAL_NEAREST;
        }
        if (type == IS_DEFAULT && snap_to_old & (1 << 9)) {
          snap_to_new |= SCE_SNAP_INDIVIDUAL_PROJECT;
        }
        if (snap_to_old & (1 << 10)) {
          snap_to_new |= SCE_SNAP_TO_FRAME;
        }
        if (snap_to_old & (1 << 11)) {
          snap_to_new |= SCE_SNAP_TO_SECOND;
        }
        if (snap_to_old & (1 << 12)) {
          snap_to_new |= SCE_SNAP_TO_MARKERS;
        }

        if (!snap_to_new) {
          snap_to_new = eSnapMode(1 << 0);
        }

        return snap_to_new;
      };

      ts->snap_mode = versioning_snap_to(ts->snap_mode, IS_DEFAULT);
      ts->snap_uv_mode = versioning_snap_to(ts->snap_uv_mode, IS_UV);
      ts->snap_node_mode = versioning_snap_to(ts->snap_node_mode, IS_NODE);
      ts->snap_anim_mode = versioning_snap_to(ts->snap_anim_mode, IS_ANIM);
    }
  }

  if (!MAIN_VERSION_FILE_ATLEAST(bmain, 400, 31)) {
    LISTBASE_FOREACH (Curve *, curve, &bmain->curves) {
      const int curvetype = BKE_curve_type_get(curve);
      if (curvetype == OB_FONT) {
        CharInfo *info = curve->strinfo;
        for (int i = curve->len_char32 - 1; i >= 0; i--, info++) {
          if (info->mat_nr > 0) {
            /** CharInfo mat_nr used to start at 1, unlike mesh & nurbs, now zero-based. */
            info->mat_nr--;
          }
        }
      }
    }
  }

  if (!MAIN_VERSION_FILE_ATLEAST(bmain, 400, 33)) {
    /* Fix node group socket order by sorting outputs and inputs. */
    LISTBASE_FOREACH (bNodeTree *, ntree, &bmain->nodetrees) {
      versioning_node_group_sort_sockets_recursive(ntree->tree_interface.root_panel);
    }
  }

  if (!MAIN_VERSION_FILE_ATLEAST(bmain, 401, 1)) {
    LISTBASE_FOREACH (GreasePencil *, grease_pencil, &bmain->grease_pencils) {
      versioning_grease_pencil_stroke_radii_scaling(grease_pencil);
    }
  }

  if (!MAIN_VERSION_FILE_ATLEAST(bmain, 401, 3)) {
    /* Unify Material::blend_shadow and Cycles.use_transparent_shadows into the
     * Material::blend_flag. */
    Scene *scene = static_cast<Scene *>(bmain->scenes.first);
    bool is_cycles = scene && STREQ(scene->r.engine, RE_engine_id_CYCLES);
    if (is_cycles) {
      const Material &default_mat = *DNA_struct_default_get(Material);
      const bool default_transparent_shadows = default_mat.blend_flag & MA_BL_TRANSPARENT_SHADOW;
      LISTBASE_FOREACH (Material *, material, &bmain->materials) {
        if (IDProperty *cmat = version_cycles_properties_from_ID(&material->id)) {
          bool transparent_shadows = version_cycles_property_boolean(
              cmat, "use_transparent_shadow", default_transparent_shadows);
          SET_FLAG_FROM_TEST(material->blend_flag, transparent_shadows, MA_BL_TRANSPARENT_SHADOW);
        }
      }
    }
    else {
      LISTBASE_FOREACH (Material *, material, &bmain->materials) {
        bool transparent_shadow = material->blend_shadow != MA_BS_SOLID;
        SET_FLAG_FROM_TEST(material->blend_flag, transparent_shadow, MA_BL_TRANSPARENT_SHADOW);
      }
    }
  }

  /**
   * Versioning code until next subversion bump goes here.
   *
   * \note Be sure to check when bumping the version:
   * - #do_versions_after_linking_400 in this file.
   * - `versioning_userdef.cc`, #blo_do_versions_userdef
   * - `versioning_userdef.cc`, #do_versions_theme
   *
   * \note Keep this message at the bottom of the function.
   */
  {
    /* Keep this block, even when empty. */

    if (!DNA_struct_member_exists(fd->filesdna, "SceneEEVEE", "int", "volumetric_ray_depth")) {
      SceneEEVEE default_eevee = *DNA_struct_default_get(SceneEEVEE);
      LISTBASE_FOREACH (Scene *, scene, &bmain->scenes) {
        scene->eevee.volumetric_ray_depth = default_eevee.volumetric_ray_depth;
      }
    }

    if (!DNA_struct_member_exists(fd->filesdna, "Material", "char", "surface_render_method")) {
      LISTBASE_FOREACH (Material *, mat, &bmain->materials) {
        mat->surface_render_method = (mat->blend_method == MA_BM_BLEND) ?
                                         MA_SURFACE_METHOD_FORWARD :
                                         MA_SURFACE_METHOD_DEFERRED;
      }
    }

    LISTBASE_FOREACH (bScreen *, screen, &bmain->screens) {
      LISTBASE_FOREACH (ScrArea *, area, &screen->areabase) {
        LISTBASE_FOREACH (SpaceLink *, sl, &area->spacedata) {
          const ListBase *regionbase = (sl == area->spacedata.first) ? &area->regionbase :
                                                                       &sl->regionbase;
          LISTBASE_FOREACH (ARegion *, region, regionbase) {
            if (region->regiontype != RGN_TYPE_ASSET_SHELF_HEADER) {
              continue;
            }
            region->alignment &= ~RGN_SPLIT_PREV;
            region->alignment |= RGN_ALIGN_HIDE_WITH_PREV;
          }
        }
      }
    }

    if (!DNA_struct_member_exists(fd->filesdna, "SceneEEVEE", "float", "gtao_thickness")) {
      SceneEEVEE default_eevee = *DNA_struct_default_get(SceneEEVEE);
      LISTBASE_FOREACH (Scene *, scene, &bmain->scenes) {
        scene->eevee.gtao_thickness = default_eevee.gtao_thickness;
        scene->eevee.gtao_focus = default_eevee.gtao_focus;
      }
    }

    if (!DNA_struct_member_exists(fd->filesdna, "LightProbe", "float", "data_display_size")) {
      LightProbe default_probe = *DNA_struct_default_get(LightProbe);
      LISTBASE_FOREACH (LightProbe *, probe, &bmain->lightprobes) {
        probe->data_display_size = default_probe.data_display_size;
      }
    }
  }
}<|MERGE_RESOLUTION|>--- conflicted
+++ resolved
@@ -246,30 +246,6 @@
   }
 }
 
-<<<<<<< HEAD
-static void versioning_eevee_shadow_settings(Object *object)
-{
-  /** EEVEE no longer uses the Material::blend_shadow property.
-   * Instead, it uses Object::visibility_flag for disabling shadow casting
-   */
-
-  short *material_len = BKE_object_material_len_p(object);
-  if (!material_len) {
-    return;
-  }
-
-  using namespace blender;
-  bool hide_shadows = *material_len > 0;
-  for (int i : IndexRange(*material_len)) {
-    Material *material = BKE_object_material_get(object, i + 1);
-    if (!material || material->blend_shadow != MA_BS_NONE) {
-      hide_shadows = false;
-    }
-  }
-
-  /* Enable the hide_shadow flag only if there's not any shadow casting material. */
-  SET_FLAG_FROM_TEST(object->visibility_flag, hide_shadows, OB_HIDE_SHADOW);
-=======
 static void version_principled_bsdf_update_animdata(ID *owner_id, bNodeTree *ntree)
 {
   ID *id = &ntree->id;
@@ -322,7 +298,30 @@
           id, adt, owner_id, prefix.c_str(), nullptr, nullptr, entry.first, entry.second, false);
     }
   }
->>>>>>> 9b0ea21a
+}
+
+static void versioning_eevee_shadow_settings(Object *object)
+{
+  /** EEVEE no longer uses the Material::blend_shadow property.
+   * Instead, it uses Object::visibility_flag for disabling shadow casting
+   */
+
+  short *material_len = BKE_object_material_len_p(object);
+  if (!material_len) {
+    return;
+  }
+
+  using namespace blender;
+  bool hide_shadows = *material_len > 0;
+  for (int i : IndexRange(*material_len)) {
+    Material *material = BKE_object_material_get(object, i + 1);
+    if (!material || material->blend_shadow != MA_BS_NONE) {
+      hide_shadows = false;
+    }
+  }
+
+  /* Enable the hide_shadow flag only if there's not any shadow casting material. */
+  SET_FLAG_FROM_TEST(object->visibility_flag, hide_shadows, OB_HIDE_SHADOW);
 }
 
 void do_versions_after_linking_400(FileData *fd, Main *bmain)
