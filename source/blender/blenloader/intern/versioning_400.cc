--- conflicted
+++ resolved
@@ -3643,14 +3643,6 @@
   }
 
   if (!MAIN_VERSION_FILE_ATLEAST(bmain, 402, 44)) {
-<<<<<<< HEAD
-    LISTBASE_FOREACH (bScreen *, screen, &bmain->screens) {
-      LISTBASE_FOREACH (ScrArea *, area, &screen->areabase) {
-        LISTBASE_FOREACH (SpaceLink *, sl, &area->spacedata) {
-          if (sl->spacetype == SPACE_NODE) {
-            SpaceNode *snode = (SpaceNode *)sl;
-            snode->overlay.flag |= SN_OVERLAY_SHOW_REROUTE_AUTO_LABELS;
-=======
     const Scene *default_scene = DNA_struct_default_get(Scene);
     LISTBASE_FOREACH (Scene *, scene, &bmain->scenes) {
       scene->eevee.fast_gi_step_count = default_scene->eevee.fast_gi_step_count;
@@ -3665,7 +3657,19 @@
           if (sl->spacetype == SPACE_VIEW3D) {
             View3D *v3d = static_cast<View3D *>(area->spacedata.first);
             v3d->flag2 |= V3D_SHOW_CAMERA_GUIDES;
->>>>>>> b37d121e
+          }
+        }
+      }
+    }
+  }
+
+  if (!MAIN_VERSION_FILE_ATLEAST(bmain, 402, 46)) {
+    LISTBASE_FOREACH (bScreen *, screen, &bmain->screens) {
+      LISTBASE_FOREACH (ScrArea *, area, &screen->areabase) {
+        LISTBASE_FOREACH (SpaceLink *, sl, &area->spacedata) {
+          if (sl->spacetype == SPACE_NODE) {
+            SpaceNode *snode = (SpaceNode *)sl;
+            snode->overlay.flag |= SN_OVERLAY_SHOW_REROUTE_AUTO_LABELS;
           }
         }
       }
