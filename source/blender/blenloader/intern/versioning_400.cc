--- conflicted
+++ resolved
@@ -4998,7 +4998,22 @@
   if (!MAIN_VERSION_FILE_ATLEAST(bmain, 404, 4)) {
     LISTBASE_FOREACH (bScreen *, screen, &bmain->screens) {
       LISTBASE_FOREACH (ScrArea *, area, &screen->areabase) {
-<<<<<<< HEAD
+        LISTBASE_FOREACH (SpaceLink *, sl, &area->spacedata) {
+          if (sl->spacetype != SPACE_FILE) {
+            continue;
+          }
+          SpaceFile *sfile = reinterpret_cast<SpaceFile *>(sl);
+          if (sfile->asset_params) {
+            sfile->asset_params->base_params.sort = FILE_SORT_ASSET_CATALOG;
+          }
+        }
+      }
+    }
+  }
+
+  if (!MAIN_VERSION_FILE_ATLEAST(bmain, 404, 4)) {
+    LISTBASE_FOREACH (bScreen *, screen, &bmain->screens) {
+      LISTBASE_FOREACH (ScrArea *, area, &screen->areabase) {
         bool found = false;
         LISTBASE_FOREACH (SpaceLink *, sl, &area->spacedata) {
           if (sl->spacetype == SPACE_VIEW3D) {
@@ -5010,16 +5025,6 @@
         }
         if (found) {
           break;
-=======
-        LISTBASE_FOREACH (SpaceLink *, sl, &area->spacedata) {
-          if (sl->spacetype != SPACE_FILE) {
-            continue;
-          }
-          SpaceFile *sfile = reinterpret_cast<SpaceFile *>(sl);
-          if (sfile->asset_params) {
-            sfile->asset_params->base_params.sort = FILE_SORT_ASSET_CATALOG;
-          }
->>>>>>> f86710b9
         }
       }
     }
