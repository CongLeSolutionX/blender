--- conflicted
+++ resolved
@@ -3209,7 +3209,13 @@
     }
   }
 
-<<<<<<< HEAD
+  if (!MAIN_VERSION_FILE_ATLEAST(bmain, 402, 20)) {
+    LISTBASE_FOREACH (Scene *, scene, &bmain->scenes) {
+      SequencerToolSettings *sequencer_tool_settings = SEQ_tool_settings_ensure(scene);
+      sequencer_tool_settings->snap_mode |= SEQ_SNAP_TO_MARKERS;
+    }
+  }
+
   if (!MAIN_VERSION_FILE_ATLEAST(bmain, 402, 21)) {
     LISTBASE_FOREACH (Scene *, scene, &bmain->scenes) {
       if (scene->ed != nullptr) {
@@ -3220,12 +3226,6 @@
     LISTBASE_FOREACH (MovieClip *, clip, &bmain->movieclips) {
       MovieClipProxy proxy = clip->proxy;
       versioning_update_timecode(&proxy.tc);
-=======
-  if (!MAIN_VERSION_FILE_ATLEAST(bmain, 402, 20)) {
-    LISTBASE_FOREACH (Scene *, scene, &bmain->scenes) {
-      SequencerToolSettings *sequencer_tool_settings = SEQ_tool_settings_ensure(scene);
-      sequencer_tool_settings->snap_mode |= SEQ_SNAP_TO_MARKERS;
->>>>>>> 679e5473
     }
   }
 
