--- conflicted
+++ resolved
@@ -1949,13 +1949,6 @@
       }
     }
 
-<<<<<<< HEAD
-    LISTBASE_FOREACH (bNodeTree *, ntree, &bmain->nodetrees) {
-      if (ntree->type == NTREE_GEOMETRY) {
-        version_geometry_nodes_use_rotation_socket(*ntree);
-      }
-    }
-=======
     LISTBASE_FOREACH (Mesh *, mesh, &bmain->meshes) {
       mesh->flag &= ~ME_NO_OVERLAPPING_TOPOLOGY;
     }
@@ -1973,6 +1966,10 @@
    */
   {
     /* Keep this block, even when empty. */
->>>>>>> 0334ca06
+    LISTBASE_FOREACH (bNodeTree *, ntree, &bmain->nodetrees) {
+      if (ntree->type == NTREE_GEOMETRY) {
+        version_geometry_nodes_use_rotation_socket(*ntree);
+      }
+    }
   }
 }