--- conflicted
+++ resolved
@@ -4925,8 +4925,7 @@
     }
   }
 
-<<<<<<< HEAD
-  if (!MAIN_VERSION_FILE_ATLEAST(bmain, 403, 30)) {
+  if (!MAIN_VERSION_FILE_ATLEAST(bmain, 404, 1)) {
     LISTBASE_FOREACH (Scene *, scene, &bmain->scenes) {
       Editing *ed = SEQ_editing_get(scene);
       if (ed != nullptr) {
@@ -4934,15 +4933,7 @@
       }
     }
   }
-  /**
-   * Always bump subversion in BKE_blender_version.h when adding versioning
-   * code here, and wrap it inside a MAIN_VERSION_FILE_ATLEAST check.
-   *
-   * \note Keep this message at the bottom of the function.
-   */
-
-=======
->>>>>>> ebb51364
+
   /* Always run this versioning; meshes are written with the legacy format which always needs to
    * be converted to the new format on file load. Can be moved to a subversion check in a larger
    * breaking release. */
