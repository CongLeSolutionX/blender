--- conflicted
+++ resolved
@@ -1199,7 +1199,6 @@
   {
     /* Keep this block, even when empty. */
 
-<<<<<<< HEAD
     if (!DNA_struct_elem_find(fd->filesdna, "SceneEEVEE", "float", "shadow_normal_bias")) {
       SceneEEVEE default_scene_eevee = *DNA_struct_default_get(SceneEEVEE);
       LISTBASE_FOREACH (Scene *, scene, &bmain->scenes) {
@@ -1208,7 +1207,7 @@
         scene->eevee.shadow_normal_bias = default_scene_eevee.shadow_normal_bias;
       }
     }
-=======
+
     FOREACH_NODETREE_BEGIN (bmain, ntree, id) {
       if (ntree->type == NTREE_SHADER) {
         /* Convert coat inputs on the Principled BSDF. */
@@ -1220,6 +1219,5 @@
       }
     }
     FOREACH_NODETREE_END;
->>>>>>> e9140046
   }
 }