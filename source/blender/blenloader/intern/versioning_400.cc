--- conflicted
+++ resolved
@@ -515,13 +515,12 @@
     }
     FOREACH_NODETREE_END;
 
-<<<<<<< HEAD
     /* Convert old socket lists into new interface items. */
     FOREACH_NODETREE_BEGIN (bmain, ntree, id) {
       versioning_convert_node_tree_socket_lists_to_interface(ntree);
     }
     FOREACH_NODETREE_END;
-=======
+
     LISTBASE_FOREACH (bScreen *, screen, &bmain->screens) {
       LISTBASE_FOREACH (ScrArea *, area, &screen->areabase) {
         LISTBASE_FOREACH (SpaceLink *, sl, &area->spacedata) {
@@ -552,6 +551,5 @@
    */
   {
     /* Keep this block, even when empty. */
->>>>>>> c2dfa1a0
   }
 }