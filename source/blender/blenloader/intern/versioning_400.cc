--- conflicted
+++ resolved
@@ -5008,27 +5008,6 @@
     }
   }
 
-<<<<<<< HEAD
-  if (!MAIN_VERSION_FILE_ATLEAST(bmain, 404, 2)) {
-    LISTBASE_FOREACH (bAction *, dna_action, &bmain->actions) {
-      blender::animrig::Action &action = dna_action->wrap();
-      blender::animrig::foreach_fcurve_in_action(
-          action, [&](FCurve &fcurve) { version_fcurve_noise_modifier(fcurve); });
-    }
-
-    ID *id;
-    FOREACH_MAIN_ID_BEGIN (bmain, id) {
-      AnimData *adt = BKE_animdata_from_id(id);
-      if (!adt) {
-        continue;
-      }
-
-      LISTBASE_FOREACH (FCurve *, fcu, &adt->drivers) {
-        version_fcurve_noise_modifier(*fcu);
-      }
-    }
-    FOREACH_MAIN_ID_END;
-=======
   if (!MAIN_VERSION_FILE_ATLEAST(bmain, 404, 4)) {
     LISTBASE_FOREACH (bScreen *, screen, &bmain->screens) {
       LISTBASE_FOREACH (ScrArea *, area, &screen->areabase) {
@@ -5050,7 +5029,27 @@
       SequencerToolSettings *sequencer_tool_settings = SEQ_tool_settings_ensure(scene);
       sequencer_tool_settings->snap_mode |= SEQ_SNAP_TO_RETIMING;
     }
->>>>>>> ece5f088
+  }
+
+  if (!MAIN_VERSION_FILE_ATLEAST(bmain, 404, 6)) {
+    LISTBASE_FOREACH (bAction *, dna_action, &bmain->actions) {
+      blender::animrig::Action &action = dna_action->wrap();
+      blender::animrig::foreach_fcurve_in_action(
+          action, [&](FCurve &fcurve) { version_fcurve_noise_modifier(fcurve); });
+    }
+
+    ID *id;
+    FOREACH_MAIN_ID_BEGIN (bmain, id) {
+      AnimData *adt = BKE_animdata_from_id(id);
+      if (!adt) {
+        continue;
+      }
+
+      LISTBASE_FOREACH (FCurve *, fcu, &adt->drivers) {
+        version_fcurve_noise_modifier(*fcu);
+      }
+    }
+    FOREACH_MAIN_ID_END;
   }
 
   /* Always run this versioning; meshes are written with the legacy format which always needs to
