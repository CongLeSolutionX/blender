--- conflicted
+++ resolved
@@ -488,7 +488,25 @@
     }
     FOREACH_NODETREE_END;
 
-<<<<<<< HEAD
+    LISTBASE_FOREACH (bScreen *, screen, &bmain->screens) {
+      LISTBASE_FOREACH (ScrArea *, area, &screen->areabase) {
+        LISTBASE_FOREACH (SpaceLink *, sl, &area->spacedata) {
+          ListBase *regionbase = (sl == area->spacedata.first) ? &area->regionbase :
+                                                                 &sl->regionbase;
+
+          /* Layout based regions used to also disallow resizing, now these are separate flags.
+           * Make sure they are set together for old regions. */
+          LISTBASE_FOREACH (ARegion *, region, regionbase) {
+            if (region->flag & RGN_FLAG_DYNAMIC_SIZE) {
+              region->flag |= RGN_FLAG_NO_USER_RESIZE;
+            }
+          }
+        }
+      }
+    }
+  }
+
+  if (!MAIN_VERSION_FILE_ATLEAST(bmain, 400, 13)) {
     /* For the scenes configured to use the "None" display disable the color management
      * again. This will handle situation when the "None" display is removed and is replaced with
      * a "Raw" view instead.
@@ -499,23 +517,6 @@
       const ColorManagedDisplaySettings &display_settings = scene->display_settings;
       if (STREQ(display_settings.display_device, "None")) {
         BKE_scene_disable_color_management(scene);
-      }
-    }
-=======
-    LISTBASE_FOREACH (bScreen *, screen, &bmain->screens) {
-      LISTBASE_FOREACH (ScrArea *, area, &screen->areabase) {
-        LISTBASE_FOREACH (SpaceLink *, sl, &area->spacedata) {
-          ListBase *regionbase = (sl == area->spacedata.first) ? &area->regionbase :
-                                                                 &sl->regionbase;
-
-          /* Layout based regions used to also disallow resizing, now these are separate flags.
-           * Make sure they are set together for old regions. */
-          LISTBASE_FOREACH (ARegion *, region, regionbase) {
-            if (region->flag & RGN_FLAG_DYNAMIC_SIZE) {
-              region->flag |= RGN_FLAG_NO_USER_RESIZE;
-            }
-          }
-        }
       }
     }
   }
@@ -532,6 +533,5 @@
    */
   {
     /* Keep this block, even when empty. */
->>>>>>> 8df59686
   }
 }