--- conflicted
+++ resolved
@@ -4177,12 +4177,6 @@
   }
 
   if (!MAIN_VERSION_FILE_ATLEAST(bmain, 403, 3)) {
-<<<<<<< HEAD
-    LISTBASE_FOREACH (Scene *, scene, &bmain->scenes) {
-      SequencerToolSettings *sequencer_tool_settings = SEQ_tool_settings_ensure(scene);
-      sequencer_tool_settings->snap_mode |= SEQ_SNAP_TO_RENDER_BORDERS |
-                                            SEQ_SNAP_TO_RENDER_CENTERS;
-=======
     LISTBASE_FOREACH (Brush *, brush, &bmain->brushes) {
       if (BrushGpencilSettings *settings = brush->gpencil_settings) {
         /* Copy the `draw_strength` value to the `alpha` value. */
@@ -4194,7 +4188,14 @@
         settings->simplify_px = settings->simplify_f /
                                 blender::bke::greasepencil::LEGACY_RADIUS_CONVERSION_FACTOR;
       }
->>>>>>> 0a38a8d5
+    }
+  }
+
+  if (!MAIN_VERSION_FILE_ATLEAST(bmain, 403, 4)) {
+    LISTBASE_FOREACH (Scene *, scene, &bmain->scenes) {
+      SequencerToolSettings *sequencer_tool_settings = SEQ_tool_settings_ensure(scene);
+      sequencer_tool_settings->snap_mode |= SEQ_SNAP_TO_RENDER_BORDERS |
+                                            SEQ_SNAP_TO_RENDER_CENTERS;
     }
   }
 
