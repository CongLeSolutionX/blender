--- conflicted
+++ resolved
@@ -3417,17 +3417,6 @@
     }
   }
 
-<<<<<<< HEAD
-  if (!MAIN_VERSION_FILE_ATLEAST(bmain, 402, 32)) {
-    constexpr int NTREE_EXECUTION_MODE_GPU = 2;
-
-    LISTBASE_FOREACH (Scene *, scene, &bmain->scenes) {
-      if (scene->nodetree) {
-        if (scene->nodetree->execution_mode == NTREE_EXECUTION_MODE_GPU) {
-          scene->r.compositor_device = SCE_COMPOSITOR_DEVICE_GPU;
-        }
-        scene->r.compositor_precision = scene->nodetree->precision;
-=======
   if (!MAIN_VERSION_FILE_ATLEAST(bmain, 402, 31)) {
     /* Mark old EEVEE world volumes for showing conversion operator. */
     LISTBASE_FOREACH (World *, world, &bmain->worlds) {
@@ -3473,7 +3462,19 @@
             }
           }
         }
->>>>>>> a17ce1a1
+      }
+    }
+  }
+
+  if (!MAIN_VERSION_FILE_ATLEAST(bmain, 402, 33)) {
+    constexpr int NTREE_EXECUTION_MODE_GPU = 2;
+
+    LISTBASE_FOREACH (Scene *, scene, &bmain->scenes) {
+      if (scene->nodetree) {
+        if (scene->nodetree->execution_mode == NTREE_EXECUTION_MODE_GPU) {
+          scene->r.compositor_device = SCE_COMPOSITOR_DEVICE_GPU;
+        }
+        scene->r.compositor_precision = scene->nodetree->precision;
       }
     }
   }
