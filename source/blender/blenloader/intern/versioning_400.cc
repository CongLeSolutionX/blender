/* SPDX-FileCopyrightText: 2023 Blender Authors
 *
 * SPDX-License-Identifier: GPL-2.0-or-later */

/** \file
 * \ingroup blenloader
 */

#define DNA_DEPRECATED_ALLOW

#include <algorithm>
#include <cmath>

/* Define macros in `DNA_genfile.h`. */
#define DNA_GENFILE_VERSIONING_MACROS

#include "DNA_anim_types.h"
#include "DNA_brush_types.h"
#include "DNA_camera_types.h"
#include "DNA_curve_types.h"
#include "DNA_defaults.h"
#include "DNA_light_types.h"
#include "DNA_lightprobe_types.h"
#include "DNA_material_types.h"
#include "DNA_mesh_types.h"
#include "DNA_modifier_types.h"
#include "DNA_movieclip_types.h"
#include "DNA_scene_types.h"
#include "DNA_sequence_types.h"
#include "DNA_workspace_types.h"
#include "DNA_world_types.h"

#include "DNA_defaults.h"
#include "DNA_defs.h"
#include "DNA_genfile.h"
#include "DNA_particle_types.h"

#undef DNA_GENFILE_VERSIONING_MACROS

#include "BLI_assert.h"
#include "BLI_listbase.h"
#include "BLI_map.hh"
#include "BLI_math_rotation.h"
#include "BLI_math_vector.h"
#include "BLI_set.hh"
#include "BLI_string.h"
#include "BLI_string_ref.hh"

#include "BKE_anim_data.hh"
#include "BKE_animsys.h"
#include "BKE_armature.hh"
#include "BKE_attribute.hh"
#include "BKE_context.hh"
#include "BKE_curve.hh"
#include "BKE_effect.h"
#include "BKE_grease_pencil.hh"
#include "BKE_idprop.hh"
#include "BKE_main.hh"
#include "BKE_material.h"
#include "BKE_mesh_legacy_convert.hh"
#include "BKE_nla.h"
#include "BKE_node_runtime.hh"
#include "BKE_scene.hh"
#include "BKE_tracking.h"

#include "SEQ_iterator.hh"

#include "ANIM_armature_iter.hh"
#include "ANIM_bone_collections.hh"

#include "BLT_translation.hh"

#include "BLO_read_write.hh"
#include "BLO_readfile.hh"

#include "readfile.hh"

#include "versioning_common.hh"

// static CLG_LogRef LOG = {"blo.readfile.doversion"};

static void version_composite_nodetree_null_id(bNodeTree *ntree, Scene *scene)
{
  for (bNode *node : ntree->all_nodes()) {
    if (node->id == nullptr && ((node->type == CMP_NODE_R_LAYERS) ||
                                (node->type == CMP_NODE_CRYPTOMATTE &&
                                 node->custom1 == CMP_NODE_CRYPTOMATTE_SOURCE_RENDER)))
    {
      node->id = &scene->id;
    }
  }
}

/* Move bone-group color to the individual bones. */
static void version_bonegroup_migrate_color(Main *bmain)
{
  using PoseSet = blender::Set<bPose *>;
  blender::Map<bArmature *, PoseSet> armature_poses;

  /* Gather a mapping from armature to the poses that use it. */
  LISTBASE_FOREACH (Object *, ob, &bmain->objects) {
    if (ob->type != OB_ARMATURE || !ob->pose) {
      continue;
    }

    bArmature *arm = reinterpret_cast<bArmature *>(ob->data);
    BLI_assert_msg(GS(arm->id.name) == ID_AR,
                   "Expected ARMATURE object to have an Armature as data");

    /* There is no guarantee that the current state of poses is in sync with the Armature data.
     *
     * NOTE: No need to handle user reference-counting in readfile code. */
    BKE_pose_ensure(bmain, ob, arm, false);

    PoseSet &pose_set = armature_poses.lookup_or_add_default(arm);
    pose_set.add(ob->pose);
  }

  /* Move colors from the pose's bone-group to either the armature bones or the
   * pose bones, depending on how many poses use the Armature. */
  for (const PoseSet &pose_set : armature_poses.values()) {
    /* If the Armature is shared, the bone group colors might be different, and thus they have to
     * be stored on the pose bones. If the Armature is NOT shared, the bone colors can be stored
     * directly on the Armature bones. */
    const bool store_on_armature = pose_set.size() == 1;

    for (bPose *pose : pose_set) {
      LISTBASE_FOREACH (bPoseChannel *, pchan, &pose->chanbase) {
        const bActionGroup *bgrp = (const bActionGroup *)BLI_findlink(&pose->agroups,
                                                                      (pchan->agrp_index - 1));
        if (!bgrp) {
          continue;
        }

        BoneColor &bone_color = store_on_armature ? pchan->bone->color : pchan->color;
        bone_color.palette_index = bgrp->customCol;
        memcpy(&bone_color.custom, &bgrp->cs, sizeof(bone_color.custom));
      }
    }
  }
}

static void version_bonelayers_to_bonecollections(Main *bmain)
{
  char bcoll_name[MAX_NAME];
  char custom_prop_name[MAX_NAME];

  LISTBASE_FOREACH (bArmature *, arm, &bmain->armatures) {
    IDProperty *arm_idprops = IDP_GetProperties(&arm->id);

    BLI_assert_msg(arm->edbo == nullptr, "did not expect an Armature to be saved in edit mode");
    const uint layer_used = arm->layer_used;

    /* Construct a bone collection for each layer that contains at least one bone. */
    blender::Vector<std::pair<uint, BoneCollection *>> layermask_collection;
    for (uint layer = 0; layer < 32; ++layer) {
      const uint layer_mask = 1u << layer;
      if ((layer_used & layer_mask) == 0) {
        /* Layer is empty, so no need to convert to collection. */
        continue;
      }

      /* Construct a suitable name for this bone layer. */
      bcoll_name[0] = '\0';
      if (arm_idprops) {
        /* See if we can use the layer name from the Bone Manager add-on. This is a popular add-on
         * for managing bone layers and giving them names. */
        SNPRINTF(custom_prop_name, "layer_name_%u", layer);
        IDProperty *prop = IDP_GetPropertyFromGroup(arm_idprops, custom_prop_name);
        if (prop != nullptr && prop->type == IDP_STRING && IDP_String(prop)[0] != '\0') {
          SNPRINTF(bcoll_name, "Layer %u - %s", layer + 1, IDP_String(prop));
        }
      }
      if (bcoll_name[0] == '\0') {
        /* Either there was no name defined in the custom property, or
         * it was the empty string. */
        SNPRINTF(bcoll_name, "Layer %u", layer + 1);
      }

      /* Create a new bone collection for this layer. */
      BoneCollection *bcoll = ANIM_armature_bonecoll_new(arm, bcoll_name);
      layermask_collection.append(std::make_pair(layer_mask, bcoll));

      if ((arm->layer & layer_mask) == 0) {
        ANIM_bonecoll_hide(arm, bcoll);
      }
    }

    /* Iterate over the bones to assign them to their layers. */
    blender::animrig::ANIM_armature_foreach_bone(&arm->bonebase, [&](Bone *bone) {
      for (auto layer_bcoll : layermask_collection) {
        const uint layer_mask = layer_bcoll.first;
        if ((bone->layer & layer_mask) == 0) {
          continue;
        }

        BoneCollection *bcoll = layer_bcoll.second;
        ANIM_armature_bonecoll_assign(bcoll, bone);
      }
    });
  }
}

static void version_bonegroups_to_bonecollections(Main *bmain)
{
  LISTBASE_FOREACH (Object *, ob, &bmain->objects) {
    if (ob->type != OB_ARMATURE || !ob->pose) {
      continue;
    }

    /* Convert the bone groups on a bone-by-bone basis. */
    bArmature *arm = reinterpret_cast<bArmature *>(ob->data);
    bPose *pose = ob->pose;

    blender::Map<const bActionGroup *, BoneCollection *> collections_by_group;
    /* Convert all bone groups, regardless of whether they contain any bones. */
    LISTBASE_FOREACH (bActionGroup *, bgrp, &pose->agroups) {
      BoneCollection *bcoll = ANIM_armature_bonecoll_new(arm, bgrp->name);
      collections_by_group.add_new(bgrp, bcoll);

      /* Before now, bone visibility was determined by armature layers, and bone
       * groups did not have any impact on this. To retain the behavior, that
       * hiding all layers a bone is on hides the bone, the
       * bone-group-collections should be created hidden. */
      ANIM_bonecoll_hide(arm, bcoll);
    }

    /* Assign the bones to their bone group based collection. */
    LISTBASE_FOREACH (bPoseChannel *, pchan, &pose->chanbase) {
      /* Find the bone group of this pose channel. */
      const bActionGroup *bgrp = (const bActionGroup *)BLI_findlink(&pose->agroups,
                                                                    (pchan->agrp_index - 1));
      if (!bgrp) {
        continue;
      }

      /* Assign the bone. */
      BoneCollection *bcoll = collections_by_group.lookup(bgrp);
      ANIM_armature_bonecoll_assign(bcoll, pchan->bone);
    }

    /* The list of bone groups (pose->agroups) is intentionally left alone here. This will allow
     * for older versions of Blender to open the file with bone groups intact. Of course the bone
     * groups will not be updated any more, but this way the data at least survives an accidental
     * save with Blender 4.0. */
  }
}

static void version_principled_bsdf_update_animdata(ID *owner_id, bNodeTree *ntree)
{
  ID *id = &ntree->id;
  AnimData *adt = BKE_animdata_from_id(id);

  LISTBASE_FOREACH (bNode *, node, &ntree->nodes) {
    if (node->type != SH_NODE_BSDF_PRINCIPLED) {
      continue;
    }

    char node_name_escaped[MAX_NAME * 2];
    BLI_str_escape(node_name_escaped, node->name, sizeof(node_name_escaped));
    std::string prefix = "nodes[\"" + std::string(node_name_escaped) + "\"].inputs";

    /* Remove animdata for inputs 18 (Transmission Roughness) and 3 (Subsurface Color). */
    BKE_animdata_fix_paths_remove(id, (prefix + "[18]").c_str());
    BKE_animdata_fix_paths_remove(id, (prefix + "[3]").c_str());

    /* Order is important here: If we e.g. want to change A->B and B->C, but perform A->B first,
     * then later we don't know whether a B entry is an original B (and therefore should be
     * changed to C) or used to be A and was already handled.
     * In practice, going reverse mostly works, the two notable dependency chains are:
     * - 8->13, then 2->8, then 9->2 (13 was changed before)
     * - 1->9, then 6->1 (9 was changed before)
     * - 4->10, then 21->4 (10 was changed before)
     *
     * 0 (Base Color) and 17 (Transmission) are fine as-is. */
    std::pair<int, int> remap_table[] = {
        {20, 27}, /* Emission Strength */
        {19, 26}, /* Emission */
        {16, 3},  /* IOR */
        {15, 19}, /* Clearcoat Roughness */
        {14, 18}, /* Clearcoat */
        {13, 25}, /* Sheen Tint */
        {12, 23}, /* Sheen */
        {11, 15}, /* Anisotropic Rotation */
        {10, 14}, /* Anisotropic */
        {8, 13},  /* Specular Tint */
        {2, 8},   /* Subsurface Radius */
        {9, 2},   /* Roughness */
        {7, 12},  /* Specular */
        {1, 9},   /* Subsurface Scale */
        {6, 1},   /* Metallic */
        {5, 11},  /* Subsurface Anisotropy */
        {4, 10},  /* Subsurface IOR */
        {21, 4}   /* Alpha */
    };
    for (const auto &entry : remap_table) {
      BKE_animdata_fix_paths_rename(
          id, adt, owner_id, prefix.c_str(), nullptr, nullptr, entry.first, entry.second, false);
    }
  }
}

static void versioning_eevee_shadow_settings(Object *object)
{
  /** EEVEE no longer uses the Material::blend_shadow property.
   * Instead, it uses Object::visibility_flag for disabling shadow casting
   */

  short *material_len = BKE_object_material_len_p(object);
  if (!material_len) {
    return;
  }

  using namespace blender;
  bool hide_shadows = *material_len > 0;
  for (int i : IndexRange(*material_len)) {
    Material *material = BKE_object_material_get(object, i + 1);
    if (!material || material->blend_shadow != MA_BS_NONE) {
      hide_shadows = false;
    }
  }

  /* Enable the hide_shadow flag only if there's not any shadow casting material. */
  SET_FLAG_FROM_TEST(object->visibility_flag, hide_shadows, OB_HIDE_SHADOW);
}

static void versioning_replace_splitviewer(bNodeTree *ntree)
{
  /* Split viewer was replaced with a regular split node, so add a viewer node,
   * and link it to the new split node to achieve the same behavior of the split viewer node. */

  LISTBASE_FOREACH_MUTABLE (bNode *, node, &ntree->nodes) {
    if (node->type != CMP_NODE_SPLITVIEWER__DEPRECATED) {
      continue;
    }

    STRNCPY(node->idname, "CompositorNodeSplit");
    node->type = CMP_NODE_SPLIT;
    MEM_freeN(node->storage);
    node->storage = nullptr;

    bNode *viewer_node = nodeAddStaticNode(nullptr, ntree, CMP_NODE_VIEWER);
    /* Nodes are created stacked on top of each other, so separate them a bit. */
    viewer_node->locx = node->locx + node->width + viewer_node->width / 4.0f;
    viewer_node->locy = node->locy;
    viewer_node->flag &= ~NODE_PREVIEW;

    bNodeSocket *split_out_socket = nodeAddStaticSocket(
        ntree, node, SOCK_OUT, SOCK_IMAGE, PROP_NONE, "Image", "Image");
    bNodeSocket *viewer_in_socket = nodeFindSocket(viewer_node, SOCK_IN, "Image");

    nodeAddLink(ntree, node, split_out_socket, viewer_node, viewer_in_socket);
  }
}

/**
 * Exit NLA tweakmode when the AnimData struct has insufficient information.
 *
 * When NLA tweakmode is enabled, Blender expects certain pointers to be set up
 * correctly, and if that fails, can crash. This function ensures that
 * everything is consistent, by exiting tweakmode everywhere there's missing
 * pointers.
 *
 * This shouldn't happen, but the example blend file attached to #119615 needs
 * this.
 */
static void version_nla_tweakmode_incomplete(Main *bmain)
{
  bool any_valid_tweakmode_left = false;

  ID *id;
  FOREACH_MAIN_ID_BEGIN (bmain, id) {
    AnimData *adt = BKE_animdata_from_id(id);
    if (!adt || !(adt->flag & ADT_NLA_EDIT_ON)) {
      continue;
    }

    if (adt->act_track && adt->actstrip) {
      /* Expected case. */
      any_valid_tweakmode_left = true;
      continue;
    }

    /* Not enough info in the blend file to reliably stay in tweak mode. This is the most important
     * part of this versioning code, as it prevents future nullptr access. */
    BKE_nla_tweakmode_exit(adt);
  }
  FOREACH_MAIN_ID_END;

  if (any_valid_tweakmode_left) {
    /* There are still NLA strips correctly in tweak mode. */
    return;
  }

  /* Nothing is in a valid tweakmode, so just disable the corresponding flags on all scenes. */
  LISTBASE_FOREACH (Scene *, scene, &bmain->scenes) {
    scene->flag &= ~SCE_NLA_EDIT_ON;
  }
}

void do_versions_after_linking_400(FileData *fd, Main *bmain)
{
  if (!MAIN_VERSION_FILE_ATLEAST(bmain, 400, 9)) {
    /* Fix area light scaling. */
    LISTBASE_FOREACH (Light *, light, &bmain->lights) {
      light->energy = light->energy_deprecated;
      if (light->type == LA_AREA) {
        light->energy *= M_PI_4;
      }
    }

    /* XXX This was added several years ago in 'lib_link` code of Scene... Should be safe enough
     * here. */
    LISTBASE_FOREACH (Scene *, scene, &bmain->scenes) {
      if (scene->nodetree) {
        version_composite_nodetree_null_id(scene->nodetree, scene);
      }
    }

    /* XXX This was added many years ago (1c19940198) in 'lib_link` code of particles as a bug-fix.
     * But this is actually versioning. Should be safe enough here. */
    LISTBASE_FOREACH (ParticleSettings *, part, &bmain->particles) {
      if (!part->effector_weights) {
        part->effector_weights = BKE_effector_add_weights(part->force_group);
      }
    }

    /* Object proxies have been deprecated sine 3.x era, so their update & sanity check can now
     * happen in do_versions code. */
    LISTBASE_FOREACH (Object *, ob, &bmain->objects) {
      if (ob->proxy) {
        /* Paranoia check, actually a proxy_from pointer should never be written... */
        if (!ID_IS_LINKED(ob->proxy)) {
          ob->proxy->proxy_from = nullptr;
          ob->proxy = nullptr;

          if (ob->id.lib) {
            BLO_reportf_wrap(fd->reports,
                             RPT_INFO,
                             RPT_("Proxy lost from object %s lib %s\n"),
                             ob->id.name + 2,
                             ob->id.lib->filepath);
          }
          else {
            BLO_reportf_wrap(fd->reports,
                             RPT_INFO,
                             RPT_("Proxy lost from object %s lib <NONE>\n"),
                             ob->id.name + 2);
          }
          fd->reports->count.missing_obproxies++;
        }
        else {
          /* This triggers object_update to always use a copy. */
          ob->proxy->proxy_from = ob;
        }
      }
    }
  }

  if (!MAIN_VERSION_FILE_ATLEAST(bmain, 400, 21)) {
    if (!DNA_struct_member_exists(fd->filesdna, "bPoseChannel", "BoneColor", "color")) {
      version_bonegroup_migrate_color(bmain);
    }

    if (!DNA_struct_member_exists(fd->filesdna, "bArmature", "ListBase", "collections")) {
      version_bonelayers_to_bonecollections(bmain);
      version_bonegroups_to_bonecollections(bmain);
    }
  }

  if (!MAIN_VERSION_FILE_ATLEAST(bmain, 400, 24)) {
    FOREACH_NODETREE_BEGIN (bmain, ntree, id) {
      if (ntree->type == NTREE_SHADER) {
        /* Convert animdata on the Principled BSDF sockets. */
        version_principled_bsdf_update_animdata(id, ntree);
      }
    }
    FOREACH_NODETREE_END;
  }

  if (!MAIN_VERSION_FILE_ATLEAST(bmain, 400, 34)) {
    BKE_mesh_legacy_face_map_to_generic(bmain);
  }

  if (!MAIN_VERSION_FILE_ATLEAST(bmain, 401, 5)) {
    Scene *scene = static_cast<Scene *>(bmain->scenes.first);
    bool is_cycles = scene && STREQ(scene->r.engine, RE_engine_id_CYCLES);
    if (!is_cycles) {
      LISTBASE_FOREACH (Object *, object, &bmain->objects) {
        versioning_eevee_shadow_settings(object);
      }
    }
  }

  if (!MAIN_VERSION_FILE_ATLEAST(bmain, 401, 23)) {
    version_nla_tweakmode_incomplete(bmain);
  }

  /**
   * Always bump subversion in BKE_blender_version.h when adding versioning
   * code here, and wrap it inside a MAIN_VERSION_FILE_ATLEAST check.
   *
   * \note Keep this message at the bottom of the function.
   */
}

static void version_mesh_legacy_to_struct_of_array_format(Mesh &mesh)
{
  BKE_mesh_legacy_convert_flags_to_selection_layers(&mesh);
  BKE_mesh_legacy_convert_flags_to_hide_layers(&mesh);
  BKE_mesh_legacy_convert_uvs_to_generic(&mesh);
  BKE_mesh_legacy_convert_mpoly_to_material_indices(&mesh);
  BKE_mesh_legacy_sharp_faces_from_flags(&mesh);
  BKE_mesh_legacy_bevel_weight_to_layers(&mesh);
  BKE_mesh_legacy_sharp_edges_from_flags(&mesh);
  BKE_mesh_legacy_face_set_to_generic(&mesh);
  BKE_mesh_legacy_edge_crease_to_layers(&mesh);
  BKE_mesh_legacy_uv_seam_from_flags(&mesh);
  BKE_mesh_legacy_convert_verts_to_positions(&mesh);
  BKE_mesh_legacy_attribute_flags_to_strings(&mesh);
  BKE_mesh_legacy_convert_loops_to_corners(&mesh);
  BKE_mesh_legacy_convert_polys_to_offsets(&mesh);
  BKE_mesh_legacy_convert_edges_to_generic(&mesh);
}

static void version_motion_tracking_legacy_camera_object(MovieClip &movieclip)
{
  MovieTracking &tracking = movieclip.tracking;
  MovieTrackingObject *active_tracking_object = BKE_tracking_object_get_active(&tracking);
  MovieTrackingObject *tracking_camera_object = BKE_tracking_object_get_camera(&tracking);

  BLI_assert(tracking_camera_object != nullptr);

  if (BLI_listbase_is_empty(&tracking_camera_object->tracks)) {
    tracking_camera_object->tracks = tracking.tracks_legacy;
    active_tracking_object->active_track = tracking.act_track_legacy;
  }

  if (BLI_listbase_is_empty(&tracking_camera_object->plane_tracks)) {
    tracking_camera_object->plane_tracks = tracking.plane_tracks_legacy;
    active_tracking_object->active_plane_track = tracking.act_plane_track_legacy;
  }

  if (tracking_camera_object->reconstruction.cameras == nullptr) {
    tracking_camera_object->reconstruction = tracking.reconstruction_legacy;
  }

  /* Clear pointers in the legacy storage.
   * Always do it, in the case something got missed in the logic above, so that the legacy storage
   * is always ensured to be empty after load. */
  BLI_listbase_clear(&tracking.tracks_legacy);
  BLI_listbase_clear(&tracking.plane_tracks_legacy);
  tracking.act_track_legacy = nullptr;
  tracking.act_plane_track_legacy = nullptr;
  memset(&tracking.reconstruction_legacy, 0, sizeof(tracking.reconstruction_legacy));
}

static void version_movieclips_legacy_camera_object(Main *bmain)
{
  LISTBASE_FOREACH (MovieClip *, movieclip, &bmain->movieclips) {
    version_motion_tracking_legacy_camera_object(*movieclip);
  }
}

/* Version VertexWeightEdit modifier to make existing weights exclusive of the threshold. */
static void version_vertex_weight_edit_preserve_threshold_exclusivity(Main *bmain)
{
  LISTBASE_FOREACH (Object *, ob, &bmain->objects) {
    if (ob->type != OB_MESH) {
      continue;
    }

    LISTBASE_FOREACH (ModifierData *, md, &ob->modifiers) {
      if (md->type == eModifierType_WeightVGEdit) {
        WeightVGEditModifierData *wmd = reinterpret_cast<WeightVGEditModifierData *>(md);
        wmd->add_threshold = nexttoward(wmd->add_threshold, 2.0);
        wmd->rem_threshold = nexttoward(wmd->rem_threshold, -1.0);
      }
    }
  }
}

static void version_mesh_crease_generic(Main &bmain)
{
  LISTBASE_FOREACH (Mesh *, mesh, &bmain.meshes) {
    BKE_mesh_legacy_crease_to_generic(mesh);
  }

  LISTBASE_FOREACH (bNodeTree *, ntree, &bmain.nodetrees) {
    if (ntree->type == NTREE_GEOMETRY) {
      LISTBASE_FOREACH (bNode *, node, &ntree->nodes) {
        if (STR_ELEM(node->idname,
                     "GeometryNodeStoreNamedAttribute",
                     "GeometryNodeInputNamedAttribute"))
        {
          bNodeSocket *socket = nodeFindSocket(node, SOCK_IN, "Name");
          if (STREQ(socket->default_value_typed<bNodeSocketValueString>()->value, "crease")) {
            STRNCPY(socket->default_value_typed<bNodeSocketValueString>()->value, "crease_edge");
          }
        }
      }
    }
  }

  LISTBASE_FOREACH (Object *, object, &bmain.objects) {
    LISTBASE_FOREACH (ModifierData *, md, &object->modifiers) {
      if (md->type != eModifierType_Nodes) {
        continue;
      }
      if (IDProperty *settings = reinterpret_cast<NodesModifierData *>(md)->settings.properties) {
        LISTBASE_FOREACH (IDProperty *, prop, &settings->data.group) {
          if (blender::StringRef(prop->name).endswith("_attribute_name")) {
            if (STREQ(IDP_String(prop), "crease")) {
              IDP_AssignString(prop, "crease_edge");
            }
          }
        }
      }
    }
  }
}

static void versioning_replace_legacy_glossy_node(bNodeTree *ntree)
{
  LISTBASE_FOREACH (bNode *, node, &ntree->nodes) {
    if (node->type == SH_NODE_BSDF_GLOSSY_LEGACY) {
      STRNCPY(node->idname, "ShaderNodeBsdfAnisotropic");
      node->type = SH_NODE_BSDF_GLOSSY;
    }
  }
}

static void versioning_remove_microfacet_sharp_distribution(bNodeTree *ntree)
{
  /* Find all glossy, glass and refraction BSDF nodes that have their distribution
   * set to SHARP and set them to GGX, disconnect any link to the Roughness input
   * and set its value to zero. */
  LISTBASE_FOREACH (bNode *, node, &ntree->nodes) {
    if (!ELEM(node->type, SH_NODE_BSDF_GLOSSY, SH_NODE_BSDF_GLASS, SH_NODE_BSDF_REFRACTION)) {
      continue;
    }
    if (node->custom1 != SHD_GLOSSY_SHARP_DEPRECATED) {
      continue;
    }

    node->custom1 = SHD_GLOSSY_GGX;
    LISTBASE_FOREACH (bNodeSocket *, socket, &node->inputs) {
      if (!STREQ(socket->identifier, "Roughness")) {
        continue;
      }

      if (socket->link != nullptr) {
        nodeRemLink(ntree, socket->link);
      }
      bNodeSocketValueFloat *socket_value = (bNodeSocketValueFloat *)socket->default_value;
      socket_value->value = 0.0f;

      break;
    }
  }
}

static void version_replace_texcoord_normal_socket(bNodeTree *ntree)
{
  /* The normal of a spot light was set to the incoming light direction, replace with the
   * `Incoming` socket from the Geometry shader node. */
  bNode *geometry_node = nullptr;
  bNode *transform_node = nullptr;
  bNodeSocket *incoming_socket = nullptr;
  bNodeSocket *vec_in_socket = nullptr;
  bNodeSocket *vec_out_socket = nullptr;

  LISTBASE_FOREACH_MUTABLE (bNodeLink *, link, &ntree->links) {
    if (link->fromnode->type == SH_NODE_TEX_COORD && STREQ(link->fromsock->identifier, "Normal")) {
      if (geometry_node == nullptr) {
        geometry_node = nodeAddStaticNode(nullptr, ntree, SH_NODE_NEW_GEOMETRY);
        incoming_socket = nodeFindSocket(geometry_node, SOCK_OUT, "Incoming");

        transform_node = nodeAddStaticNode(nullptr, ntree, SH_NODE_VECT_TRANSFORM);
        vec_in_socket = nodeFindSocket(transform_node, SOCK_IN, "Vector");
        vec_out_socket = nodeFindSocket(transform_node, SOCK_OUT, "Vector");

        NodeShaderVectTransform *nodeprop = (NodeShaderVectTransform *)transform_node->storage;
        nodeprop->type = SHD_VECT_TRANSFORM_TYPE_NORMAL;

        nodeAddLink(ntree, geometry_node, incoming_socket, transform_node, vec_in_socket);
      }
      nodeAddLink(ntree, transform_node, vec_out_socket, link->tonode, link->tosock);
      nodeRemLink(ntree, link);
    }
  }
}

static void version_principled_transmission_roughness(bNodeTree *ntree)
{
  LISTBASE_FOREACH (bNode *, node, &ntree->nodes) {
    if (node->type != SH_NODE_BSDF_PRINCIPLED) {
      continue;
    }
    bNodeSocket *sock = nodeFindSocket(node, SOCK_IN, "Transmission Roughness");
    if (sock != nullptr) {
      nodeRemoveSocket(ntree, node, sock);
    }
  }
}

/* Convert legacy Velvet BSDF nodes into the new Sheen BSDF node. */
static void version_replace_velvet_sheen_node(bNodeTree *ntree)
{
  LISTBASE_FOREACH (bNode *, node, &ntree->nodes) {
    if (node->type == SH_NODE_BSDF_SHEEN) {
      STRNCPY(node->idname, "ShaderNodeBsdfSheen");

      bNodeSocket *sigmaInput = nodeFindSocket(node, SOCK_IN, "Sigma");
      if (sigmaInput != nullptr) {
        node->custom1 = SHD_SHEEN_ASHIKHMIN;
        STRNCPY(sigmaInput->identifier, "Roughness");
        STRNCPY(sigmaInput->name, "Roughness");
      }
    }
  }
}

/* Convert sheen inputs on the Principled BSDF. */
static void version_principled_bsdf_sheen(bNodeTree *ntree)
{
  auto check_node = [](const bNode *node) {
    return (node->type == SH_NODE_BSDF_PRINCIPLED) &&
           (nodeFindSocket(node, SOCK_IN, "Sheen Roughness") == nullptr);
  };
  auto update_input = [ntree](bNode *node, bNodeSocket *input) {
    /* Change socket type to Color. */
    nodeModifySocketTypeStatic(ntree, node, input, SOCK_RGBA, 0);

    /* Account for the change in intensity between the old and new model.
     * If the Sheen input is set to a fixed value, adjust it and set the tint to white.
     * Otherwise, if it's connected, keep it as-is but set the tint to 0.2 instead. */
    bNodeSocket *sheen = nodeFindSocket(node, SOCK_IN, "Sheen");
    if (sheen != nullptr && sheen->link == nullptr) {
      *version_cycles_node_socket_float_value(sheen) *= 0.2f;

      static float default_value[] = {1.0f, 1.0f, 1.0f, 1.0f};
      copy_v4_v4(version_cycles_node_socket_rgba_value(input), default_value);
    }
    else {
      static float default_value[] = {0.2f, 0.2f, 0.2f, 1.0f};
      copy_v4_v4(version_cycles_node_socket_rgba_value(input), default_value);
    }
  };
  auto update_input_link = [](bNode *, bNodeSocket *, bNode *, bNodeSocket *) {
    /* Don't replace the link here, tint works differently enough now to make conversion
     * impractical. */
  };

  version_update_node_input(ntree, check_node, "Sheen Tint", update_input, update_input_link);

  LISTBASE_FOREACH (bNode *, node, &ntree->nodes) {
    if (check_node(node)) {
      bNodeSocket *input = nodeAddStaticSocket(
          ntree, node, SOCK_IN, SOCK_FLOAT, PROP_FACTOR, "Sheen Roughness", "Sheen Roughness");
      *version_cycles_node_socket_float_value(input) = 0.5f;
    }
  }
}

static void versioning_update_noise_texture_node(bNodeTree *ntree)
{
  LISTBASE_FOREACH (bNode *, node, &ntree->nodes) {
    if (node->type != SH_NODE_TEX_NOISE) {
      continue;
    }

    (static_cast<NodeTexNoise *>(node->storage))->type = SHD_NOISE_FBM;

    bNodeSocket *roughness_socket = nodeFindSocket(node, SOCK_IN, "Roughness");
    if (roughness_socket == nullptr) {
      /* Noise Texture node was created before the Roughness input was added. */
      continue;
    }

    float *roughness = version_cycles_node_socket_float_value(roughness_socket);

    bNodeLink *roughness_link = nullptr;
    bNode *roughness_from_node = nullptr;
    bNodeSocket *roughness_from_socket = nullptr;

    LISTBASE_FOREACH (bNodeLink *, link, &ntree->links) {
      /* Find links, nodes and sockets. */
      if (link->tosock == roughness_socket) {
        roughness_link = link;
        roughness_from_node = link->fromnode;
        roughness_from_socket = link->fromsock;
      }
    }

    if (roughness_link != nullptr) {
      /* Add Clamp node before Roughness input. */

      bNode *clamp_node = nodeAddStaticNode(nullptr, ntree, SH_NODE_CLAMP);
      clamp_node->parent = node->parent;
      clamp_node->custom1 = NODE_CLAMP_MINMAX;
      clamp_node->locx = node->locx;
      clamp_node->locy = node->locy - 300.0f;
      clamp_node->flag |= NODE_HIDDEN;
      bNodeSocket *clamp_socket_value = nodeFindSocket(clamp_node, SOCK_IN, "Value");
      bNodeSocket *clamp_socket_min = nodeFindSocket(clamp_node, SOCK_IN, "Min");
      bNodeSocket *clamp_socket_max = nodeFindSocket(clamp_node, SOCK_IN, "Max");
      bNodeSocket *clamp_socket_out = nodeFindSocket(clamp_node, SOCK_OUT, "Result");

      *version_cycles_node_socket_float_value(clamp_socket_min) = 0.0f;
      *version_cycles_node_socket_float_value(clamp_socket_max) = 1.0f;

      nodeRemLink(ntree, roughness_link);
      nodeAddLink(
          ntree, roughness_from_node, roughness_from_socket, clamp_node, clamp_socket_value);
      nodeAddLink(ntree, clamp_node, clamp_socket_out, node, roughness_socket);
    }
    else {
      *roughness = std::clamp(*roughness, 0.0f, 1.0f);
    }
  }

  version_socket_update_is_used(ntree);
}

static void versioning_replace_musgrave_texture_node(bNodeTree *ntree)
{
  version_node_input_socket_name(ntree, SH_NODE_TEX_MUSGRAVE_DEPRECATED, "Dimension", "Roughness");
  LISTBASE_FOREACH (bNode *, node, &ntree->nodes) {
    if (node->type != SH_NODE_TEX_MUSGRAVE_DEPRECATED) {
      continue;
    }

    STRNCPY(node->idname, "ShaderNodeTexNoise");
    node->type = SH_NODE_TEX_NOISE;
    NodeTexNoise *data = MEM_cnew<NodeTexNoise>(__func__);
    data->base = (static_cast<NodeTexMusgrave *>(node->storage))->base;
    data->dimensions = (static_cast<NodeTexMusgrave *>(node->storage))->dimensions;
    data->normalize = false;
    data->type = (static_cast<NodeTexMusgrave *>(node->storage))->musgrave_type;
    MEM_freeN(node->storage);
    node->storage = data;

    bNodeLink *detail_link = nullptr;
    bNode *detail_from_node = nullptr;
    bNodeSocket *detail_from_socket = nullptr;

    bNodeLink *roughness_link = nullptr;
    bNode *roughness_from_node = nullptr;
    bNodeSocket *roughness_from_socket = nullptr;

    bNodeLink *lacunarity_link = nullptr;
    bNode *lacunarity_from_node = nullptr;
    bNodeSocket *lacunarity_from_socket = nullptr;

    LISTBASE_FOREACH (bNodeLink *, link, &ntree->links) {
      /* Find links, nodes and sockets. */
      if (link->tonode == node) {
        if (STREQ(link->tosock->identifier, "Detail")) {
          detail_link = link;
          detail_from_node = link->fromnode;
          detail_from_socket = link->fromsock;
        }
        if (STREQ(link->tosock->identifier, "Roughness")) {
          roughness_link = link;
          roughness_from_node = link->fromnode;
          roughness_from_socket = link->fromsock;
        }
        if (STREQ(link->tosock->identifier, "Lacunarity")) {
          lacunarity_link = link;
          lacunarity_from_node = link->fromnode;
          lacunarity_from_socket = link->fromsock;
        }
      }
    }

    uint8_t noise_type = (static_cast<NodeTexNoise *>(node->storage))->type;
    float locy_offset = 0.0f;

    bNodeSocket *fac_socket = nodeFindSocket(node, SOCK_OUT, "Fac");
    /* Clear label because Musgrave output socket label is set to "Height" instead of "Fac". */
    fac_socket->label[0] = '\0';

    bNodeSocket *detail_socket = nodeFindSocket(node, SOCK_IN, "Detail");
    float *detail = version_cycles_node_socket_float_value(detail_socket);

    if (detail_link != nullptr) {
      locy_offset -= 80.0f;

      /* Add Minimum Math node and Subtract Math node before Detail input. */

      bNode *min_node = nodeAddStaticNode(nullptr, ntree, SH_NODE_MATH);
      min_node->parent = node->parent;
      min_node->custom1 = NODE_MATH_MINIMUM;
      min_node->locx = node->locx;
      min_node->locy = node->locy - 320.0f;
      min_node->flag |= NODE_HIDDEN;
      bNodeSocket *min_socket_A = static_cast<bNodeSocket *>(BLI_findlink(&min_node->inputs, 0));
      bNodeSocket *min_socket_B = static_cast<bNodeSocket *>(BLI_findlink(&min_node->inputs, 1));
      bNodeSocket *min_socket_out = nodeFindSocket(min_node, SOCK_OUT, "Value");

      bNode *sub1_node = nodeAddStaticNode(nullptr, ntree, SH_NODE_MATH);
      sub1_node->parent = node->parent;
      sub1_node->custom1 = NODE_MATH_SUBTRACT;
      sub1_node->locx = node->locx;
      sub1_node->locy = node->locy - 360.0f;
      sub1_node->flag |= NODE_HIDDEN;
      bNodeSocket *sub1_socket_A = static_cast<bNodeSocket *>(BLI_findlink(&sub1_node->inputs, 0));
      bNodeSocket *sub1_socket_B = static_cast<bNodeSocket *>(BLI_findlink(&sub1_node->inputs, 1));
      bNodeSocket *sub1_socket_out = nodeFindSocket(sub1_node, SOCK_OUT, "Value");

      *version_cycles_node_socket_float_value(min_socket_B) = 14.0f;
      *version_cycles_node_socket_float_value(sub1_socket_B) = 1.0f;

      nodeRemLink(ntree, detail_link);
      nodeAddLink(ntree, detail_from_node, detail_from_socket, sub1_node, sub1_socket_A);
      nodeAddLink(ntree, sub1_node, sub1_socket_out, min_node, min_socket_A);
      nodeAddLink(ntree, min_node, min_socket_out, node, detail_socket);

      if (ELEM(noise_type, SHD_NOISE_RIDGED_MULTIFRACTAL, SHD_NOISE_HETERO_TERRAIN)) {
        locy_offset -= 40.0f;

        /* Add Greater Than Math node before Subtract Math node. */

        bNode *greater_node = nodeAddStaticNode(nullptr, ntree, SH_NODE_MATH);
        greater_node->parent = node->parent;
        greater_node->custom1 = NODE_MATH_GREATER_THAN;
        greater_node->locx = node->locx;
        greater_node->locy = node->locy - 400.0f;
        greater_node->flag |= NODE_HIDDEN;
        bNodeSocket *greater_socket_A = static_cast<bNodeSocket *>(
            BLI_findlink(&greater_node->inputs, 0));
        bNodeSocket *greater_socket_B = static_cast<bNodeSocket *>(
            BLI_findlink(&greater_node->inputs, 1));
        bNodeSocket *greater_socket_out = nodeFindSocket(greater_node, SOCK_OUT, "Value");

        *version_cycles_node_socket_float_value(greater_socket_B) = 1.0f;

        nodeAddLink(ntree, detail_from_node, detail_from_socket, greater_node, greater_socket_A);
        nodeAddLink(ntree, greater_node, greater_socket_out, sub1_node, sub1_socket_B);
      }
      else {
        /* Add Clamp node and Multiply Math node behind Fac output. */

        bNode *clamp_node = nodeAddStaticNode(nullptr, ntree, SH_NODE_CLAMP);
        clamp_node->parent = node->parent;
        clamp_node->custom1 = NODE_CLAMP_MINMAX;
        clamp_node->locx = node->locx;
        clamp_node->locy = node->locy + 40.0f;
        clamp_node->flag |= NODE_HIDDEN;
        bNodeSocket *clamp_socket_value = nodeFindSocket(clamp_node, SOCK_IN, "Value");
        bNodeSocket *clamp_socket_min = nodeFindSocket(clamp_node, SOCK_IN, "Min");
        bNodeSocket *clamp_socket_max = nodeFindSocket(clamp_node, SOCK_IN, "Max");
        bNodeSocket *clamp_socket_out = nodeFindSocket(clamp_node, SOCK_OUT, "Result");

        bNode *mul_node = nodeAddStaticNode(nullptr, ntree, SH_NODE_MATH);
        mul_node->parent = node->parent;
        mul_node->custom1 = NODE_MATH_MULTIPLY;
        mul_node->locx = node->locx;
        mul_node->locy = node->locy + 80.0f;
        mul_node->flag |= NODE_HIDDEN;
        bNodeSocket *mul_socket_A = static_cast<bNodeSocket *>(BLI_findlink(&mul_node->inputs, 0));
        bNodeSocket *mul_socket_B = static_cast<bNodeSocket *>(BLI_findlink(&mul_node->inputs, 1));
        bNodeSocket *mul_socket_out = nodeFindSocket(mul_node, SOCK_OUT, "Value");

        *version_cycles_node_socket_float_value(clamp_socket_min) = 0.0f;
        *version_cycles_node_socket_float_value(clamp_socket_max) = 1.0f;

        if (noise_type == SHD_NOISE_MULTIFRACTAL) {
          /* Add Subtract Math node and Add Math node after Multiply Math node. */

          bNode *sub2_node = nodeAddStaticNode(nullptr, ntree, SH_NODE_MATH);
          sub2_node->parent = node->parent;
          sub2_node->custom1 = NODE_MATH_SUBTRACT;
          sub2_node->custom2 = SHD_MATH_CLAMP;
          sub2_node->locx = node->locx;
          sub2_node->locy = node->locy + 120.0f;
          sub2_node->flag |= NODE_HIDDEN;
          bNodeSocket *sub2_socket_A = static_cast<bNodeSocket *>(
              BLI_findlink(&sub2_node->inputs, 0));
          bNodeSocket *sub2_socket_B = static_cast<bNodeSocket *>(
              BLI_findlink(&sub2_node->inputs, 1));
          bNodeSocket *sub2_socket_out = nodeFindSocket(sub2_node, SOCK_OUT, "Value");

          bNode *add_node = nodeAddStaticNode(nullptr, ntree, SH_NODE_MATH);
          add_node->parent = node->parent;
          add_node->custom1 = NODE_MATH_ADD;
          add_node->locx = node->locx;
          add_node->locy = node->locy + 160.0f;
          add_node->flag |= NODE_HIDDEN;
          bNodeSocket *add_socket_A = static_cast<bNodeSocket *>(
              BLI_findlink(&add_node->inputs, 0));
          bNodeSocket *add_socket_B = static_cast<bNodeSocket *>(
              BLI_findlink(&add_node->inputs, 1));
          bNodeSocket *add_socket_out = nodeFindSocket(add_node, SOCK_OUT, "Value");

          *version_cycles_node_socket_float_value(sub2_socket_A) = 1.0f;

          LISTBASE_FOREACH_BACKWARD_MUTABLE (bNodeLink *, link, &ntree->links) {
            if (link->fromsock == fac_socket) {
              nodeAddLink(ntree, add_node, add_socket_out, link->tonode, link->tosock);
              nodeRemLink(ntree, link);
            }
          }

          nodeAddLink(ntree, mul_node, mul_socket_out, add_node, add_socket_A);
          nodeAddLink(ntree, detail_from_node, detail_from_socket, sub2_node, sub2_socket_B);
          nodeAddLink(ntree, sub2_node, sub2_socket_out, add_node, add_socket_B);
        }
        else {
          LISTBASE_FOREACH_BACKWARD_MUTABLE (bNodeLink *, link, &ntree->links) {
            if (link->fromsock == fac_socket) {
              nodeAddLink(ntree, mul_node, mul_socket_out, link->tonode, link->tosock);
              nodeRemLink(ntree, link);
            }
          }
        }

        nodeAddLink(ntree, node, fac_socket, mul_node, mul_socket_A);
        nodeAddLink(ntree, detail_from_node, detail_from_socket, clamp_node, clamp_socket_value);
        nodeAddLink(ntree, clamp_node, clamp_socket_out, mul_node, mul_socket_B);
      }
    }
    else {
      if (*detail < 1.0f) {
        if ((noise_type != SHD_NOISE_RIDGED_MULTIFRACTAL) &&
            (noise_type != SHD_NOISE_HETERO_TERRAIN))
        {
          /* Add Multiply Math node behind Fac output. */

          bNode *mul_node = nodeAddStaticNode(nullptr, ntree, SH_NODE_MATH);
          mul_node->parent = node->parent;
          mul_node->custom1 = NODE_MATH_MULTIPLY;
          mul_node->locx = node->locx;
          mul_node->locy = node->locy + 40.0f;
          mul_node->flag |= NODE_HIDDEN;
          bNodeSocket *mul_socket_A = static_cast<bNodeSocket *>(
              BLI_findlink(&mul_node->inputs, 0));
          bNodeSocket *mul_socket_B = static_cast<bNodeSocket *>(
              BLI_findlink(&mul_node->inputs, 1));
          bNodeSocket *mul_socket_out = nodeFindSocket(mul_node, SOCK_OUT, "Value");

          *version_cycles_node_socket_float_value(mul_socket_B) = *detail;

          if (noise_type == SHD_NOISE_MULTIFRACTAL) {
            /* Add an Add Math node after Multiply Math node. */

            bNode *add_node = nodeAddStaticNode(nullptr, ntree, SH_NODE_MATH);
            add_node->parent = node->parent;
            add_node->custom1 = NODE_MATH_ADD;
            add_node->locx = node->locx;
            add_node->locy = node->locy + 80.0f;
            add_node->flag |= NODE_HIDDEN;
            bNodeSocket *add_socket_A = static_cast<bNodeSocket *>(
                BLI_findlink(&add_node->inputs, 0));
            bNodeSocket *add_socket_B = static_cast<bNodeSocket *>(
                BLI_findlink(&add_node->inputs, 1));
            bNodeSocket *add_socket_out = nodeFindSocket(add_node, SOCK_OUT, "Value");

            *version_cycles_node_socket_float_value(add_socket_B) = 1.0f - *detail;

            LISTBASE_FOREACH_BACKWARD_MUTABLE (bNodeLink *, link, &ntree->links) {
              if (link->fromsock == fac_socket) {
                nodeAddLink(ntree, add_node, add_socket_out, link->tonode, link->tosock);
                nodeRemLink(ntree, link);
              }
            }

            nodeAddLink(ntree, mul_node, mul_socket_out, add_node, add_socket_A);
          }
          else {
            LISTBASE_FOREACH_BACKWARD_MUTABLE (bNodeLink *, link, &ntree->links) {
              if (link->fromsock == fac_socket) {
                nodeAddLink(ntree, mul_node, mul_socket_out, link->tonode, link->tosock);
                nodeRemLink(ntree, link);
              }
            }
          }

          nodeAddLink(ntree, node, fac_socket, mul_node, mul_socket_A);

          *detail = 0.0f;
        }
      }
      else {
        *detail = std::fminf(*detail - 1.0f, 14.0f);
      }
    }

    bNodeSocket *roughness_socket = nodeFindSocket(node, SOCK_IN, "Roughness");
    float *roughness = version_cycles_node_socket_float_value(roughness_socket);
    bNodeSocket *lacunarity_socket = nodeFindSocket(node, SOCK_IN, "Lacunarity");
    float *lacunarity = version_cycles_node_socket_float_value(lacunarity_socket);

    *roughness = std::fmaxf(*roughness, 1e-5f);
    *lacunarity = std::fmaxf(*lacunarity, 1e-5f);

    if (roughness_link != nullptr) {
      /* Add Maximum Math node after output of roughness_from_node. Add Multiply Math node and
       * Power Math node before Roughness input. */

      bNode *max1_node = nodeAddStaticNode(nullptr, ntree, SH_NODE_MATH);
      max1_node->parent = node->parent;
      max1_node->custom1 = NODE_MATH_MAXIMUM;
      max1_node->locx = node->locx;
      max1_node->locy = node->locy - 400.0f + locy_offset;
      max1_node->flag |= NODE_HIDDEN;
      bNodeSocket *max1_socket_A = static_cast<bNodeSocket *>(BLI_findlink(&max1_node->inputs, 0));
      bNodeSocket *max1_socket_B = static_cast<bNodeSocket *>(BLI_findlink(&max1_node->inputs, 1));
      bNodeSocket *max1_socket_out = nodeFindSocket(max1_node, SOCK_OUT, "Value");

      bNode *mul_node = nodeAddStaticNode(nullptr, ntree, SH_NODE_MATH);
      mul_node->parent = node->parent;
      mul_node->custom1 = NODE_MATH_MULTIPLY;
      mul_node->locx = node->locx;
      mul_node->locy = node->locy - 360.0f + locy_offset;
      mul_node->flag |= NODE_HIDDEN;
      bNodeSocket *mul_socket_A = static_cast<bNodeSocket *>(BLI_findlink(&mul_node->inputs, 0));
      bNodeSocket *mul_socket_B = static_cast<bNodeSocket *>(BLI_findlink(&mul_node->inputs, 1));
      bNodeSocket *mul_socket_out = nodeFindSocket(mul_node, SOCK_OUT, "Value");

      bNode *pow_node = nodeAddStaticNode(nullptr, ntree, SH_NODE_MATH);
      pow_node->parent = node->parent;
      pow_node->custom1 = NODE_MATH_POWER;
      pow_node->locx = node->locx;
      pow_node->locy = node->locy - 320.0f + locy_offset;
      pow_node->flag |= NODE_HIDDEN;
      bNodeSocket *pow_socket_A = static_cast<bNodeSocket *>(BLI_findlink(&pow_node->inputs, 0));
      bNodeSocket *pow_socket_B = static_cast<bNodeSocket *>(BLI_findlink(&pow_node->inputs, 1));
      bNodeSocket *pow_socket_out = nodeFindSocket(pow_node, SOCK_OUT, "Value");

      *version_cycles_node_socket_float_value(max1_socket_B) = -1e-5f;
      *version_cycles_node_socket_float_value(mul_socket_B) = -1.0f;
      *version_cycles_node_socket_float_value(pow_socket_A) = *lacunarity;

      nodeRemLink(ntree, roughness_link);
      nodeAddLink(ntree, roughness_from_node, roughness_from_socket, max1_node, max1_socket_A);
      nodeAddLink(ntree, max1_node, max1_socket_out, mul_node, mul_socket_A);
      nodeAddLink(ntree, mul_node, mul_socket_out, pow_node, pow_socket_B);
      nodeAddLink(ntree, pow_node, pow_socket_out, node, roughness_socket);

      if (lacunarity_link != nullptr) {
        /* Add Maximum Math node after output of lacunarity_from_node. */

        bNode *max2_node = nodeAddStaticNode(nullptr, ntree, SH_NODE_MATH);
        max2_node->parent = node->parent;
        max2_node->custom1 = NODE_MATH_MAXIMUM;
        max2_node->locx = node->locx;
        max2_node->locy = node->locy - 440.0f + locy_offset;
        max2_node->flag |= NODE_HIDDEN;
        bNodeSocket *max2_socket_A = static_cast<bNodeSocket *>(
            BLI_findlink(&max2_node->inputs, 0));
        bNodeSocket *max2_socket_B = static_cast<bNodeSocket *>(
            BLI_findlink(&max2_node->inputs, 1));
        bNodeSocket *max2_socket_out = nodeFindSocket(max2_node, SOCK_OUT, "Value");

        *version_cycles_node_socket_float_value(max2_socket_B) = -1e-5f;

        nodeRemLink(ntree, lacunarity_link);
        nodeAddLink(ntree, lacunarity_from_node, lacunarity_from_socket, max2_node, max2_socket_A);
        nodeAddLink(ntree, max2_node, max2_socket_out, pow_node, pow_socket_A);
        nodeAddLink(ntree, max2_node, max2_socket_out, node, lacunarity_socket);
      }
    }
    else if ((lacunarity_link != nullptr) && (roughness_link == nullptr)) {
      /* Add Maximum Math node after output of lacunarity_from_node. Add Power Math node before
       * Roughness input. */

      bNode *max2_node = nodeAddStaticNode(nullptr, ntree, SH_NODE_MATH);
      max2_node->parent = node->parent;
      max2_node->custom1 = NODE_MATH_MAXIMUM;
      max2_node->locx = node->locx;
      max2_node->locy = node->locy - 360.0f + locy_offset;
      max2_node->flag |= NODE_HIDDEN;
      bNodeSocket *max2_socket_A = static_cast<bNodeSocket *>(BLI_findlink(&max2_node->inputs, 0));
      bNodeSocket *max2_socket_B = static_cast<bNodeSocket *>(BLI_findlink(&max2_node->inputs, 1));
      bNodeSocket *max2_socket_out = nodeFindSocket(max2_node, SOCK_OUT, "Value");

      bNode *pow_node = nodeAddStaticNode(nullptr, ntree, SH_NODE_MATH);
      pow_node->parent = node->parent;
      pow_node->custom1 = NODE_MATH_POWER;
      pow_node->locx = node->locx;
      pow_node->locy = node->locy - 320.0f + locy_offset;
      pow_node->flag |= NODE_HIDDEN;
      bNodeSocket *pow_socket_A = static_cast<bNodeSocket *>(BLI_findlink(&pow_node->inputs, 0));
      bNodeSocket *pow_socket_B = static_cast<bNodeSocket *>(BLI_findlink(&pow_node->inputs, 1));
      bNodeSocket *pow_socket_out = nodeFindSocket(pow_node, SOCK_OUT, "Value");

      *version_cycles_node_socket_float_value(max2_socket_B) = -1e-5f;
      *version_cycles_node_socket_float_value(pow_socket_A) = *lacunarity;
      *version_cycles_node_socket_float_value(pow_socket_B) = -(*roughness);

      nodeRemLink(ntree, lacunarity_link);
      nodeAddLink(ntree, lacunarity_from_node, lacunarity_from_socket, max2_node, max2_socket_A);
      nodeAddLink(ntree, max2_node, max2_socket_out, pow_node, pow_socket_A);
      nodeAddLink(ntree, max2_node, max2_socket_out, node, lacunarity_socket);
      nodeAddLink(ntree, pow_node, pow_socket_out, node, roughness_socket);
    }
    else {
      *roughness = std::pow(*lacunarity, -(*roughness));
    }
  }

  version_socket_update_is_used(ntree);
}

/* Convert subsurface inputs on the Principled BSDF. */
static void version_principled_bsdf_subsurface(bNodeTree *ntree)
{
  /* - Create Subsurface Scale input
   * - If a node's Subsurface input was connected or nonzero:
   *   - Make the Base Color a mix of old Base Color and Subsurface Color,
   *     using Subsurface as the mix factor
   *   - Move Subsurface link and default value to the new Subsurface Scale input
   *   - Set the Subsurface input to 1.0
   * - Remove Subsurface Color input
   */
  LISTBASE_FOREACH (bNode *, node, &ntree->nodes) {
    if (node->type != SH_NODE_BSDF_PRINCIPLED) {
      continue;
    }
    if (nodeFindSocket(node, SOCK_IN, "Subsurface Scale")) {
      /* Node is already updated. */
      continue;
    }

    /* Add Scale input */
    bNodeSocket *scale_in = nodeAddStaticSocket(
        ntree, node, SOCK_IN, SOCK_FLOAT, PROP_DISTANCE, "Subsurface Scale", "Subsurface Scale");

    bNodeSocket *subsurf = nodeFindSocket(node, SOCK_IN, "Subsurface");
    float *subsurf_val = version_cycles_node_socket_float_value(subsurf);

    if (!subsurf->link && *subsurf_val == 0.0f) {
      *version_cycles_node_socket_float_value(scale_in) = 0.05f;
    }
    else {
      *version_cycles_node_socket_float_value(scale_in) = *subsurf_val;
    }

    if (subsurf->link == nullptr && *subsurf_val == 0.0f) {
      /* Node doesn't use Subsurf, we're done here. */
      continue;
    }

    /* Fix up Subsurface Color input */
    bNodeSocket *base_col = nodeFindSocket(node, SOCK_IN, "Base Color");
    bNodeSocket *subsurf_col = nodeFindSocket(node, SOCK_IN, "Subsurface Color");
    float *base_col_val = version_cycles_node_socket_rgba_value(base_col);
    float *subsurf_col_val = version_cycles_node_socket_rgba_value(subsurf_col);
    /* If any of the three inputs is dynamic, we need a Mix node. */
    if (subsurf->link || subsurf_col->link || base_col->link) {
      bNode *mix = nodeAddStaticNode(nullptr, ntree, SH_NODE_MIX);
      static_cast<NodeShaderMix *>(mix->storage)->data_type = SOCK_RGBA;
      mix->locx = node->locx - 170;
      mix->locy = node->locy - 120;

      bNodeSocket *a_in = nodeFindSocket(mix, SOCK_IN, "A_Color");
      bNodeSocket *b_in = nodeFindSocket(mix, SOCK_IN, "B_Color");
      bNodeSocket *fac_in = nodeFindSocket(mix, SOCK_IN, "Factor_Float");
      bNodeSocket *result_out = nodeFindSocket(mix, SOCK_OUT, "Result_Color");

      copy_v4_v4(version_cycles_node_socket_rgba_value(a_in), base_col_val);
      copy_v4_v4(version_cycles_node_socket_rgba_value(b_in), subsurf_col_val);
      *version_cycles_node_socket_float_value(fac_in) = *subsurf_val;

      if (base_col->link) {
        nodeAddLink(ntree, base_col->link->fromnode, base_col->link->fromsock, mix, a_in);
        nodeRemLink(ntree, base_col->link);
      }
      if (subsurf_col->link) {
        nodeAddLink(ntree, subsurf_col->link->fromnode, subsurf_col->link->fromsock, mix, b_in);
        nodeRemLink(ntree, subsurf_col->link);
      }
      if (subsurf->link) {
        nodeAddLink(ntree, subsurf->link->fromnode, subsurf->link->fromsock, mix, fac_in);
        nodeAddLink(ntree, subsurf->link->fromnode, subsurf->link->fromsock, node, scale_in);
        nodeRemLink(ntree, subsurf->link);
      }
      nodeAddLink(ntree, mix, result_out, node, base_col);
    }
    /* Mix the fixed values. */
    interp_v4_v4v4(base_col_val, base_col_val, subsurf_col_val, *subsurf_val);

    /* Set node to 100% subsurface, 0% diffuse. */
    *subsurf_val = 1.0f;

    /* Delete Subsurface Color input */
    nodeRemoveSocket(ntree, node, subsurf_col);
  }
}

/* Convert emission inputs on the Principled BSDF. */
static void version_principled_bsdf_emission(bNodeTree *ntree)
{
  /* Blender 3.x and before would default to Emission = 0.0, Emission Strength = 1.0.
   * Now we default the other way around (1.0 and 0.0), but because the Strength input was added
   * a bit later, a file that only has the Emission socket would now end up as (1.0, 0.0) instead
   * of (1.0, 1.0).
   * Therefore, set strength to 1.0 for those files.
   */
  LISTBASE_FOREACH (bNode *, node, &ntree->nodes) {
    if (node->type != SH_NODE_BSDF_PRINCIPLED) {
      continue;
    }
    if (!nodeFindSocket(node, SOCK_IN, "Emission")) {
      /* Old enough to have neither, new defaults are fine. */
      continue;
    }
    if (nodeFindSocket(node, SOCK_IN, "Emission Strength")) {
      /* New enough to have both, no need to do anything. */
      continue;
    }
    bNodeSocket *sock = nodeAddStaticSocket(
        ntree, node, SOCK_IN, SOCK_FLOAT, PROP_NONE, "Emission Strength", "Emission Strength");
    *version_cycles_node_socket_float_value(sock) = 1.0f;
  }
}

/* Rename various Principled BSDF sockets. */
static void version_principled_bsdf_rename_sockets(bNodeTree *ntree)
{
  version_node_input_socket_name(ntree, SH_NODE_BSDF_PRINCIPLED, "Emission", "Emission Color");
  version_node_input_socket_name(ntree, SH_NODE_BSDF_PRINCIPLED, "Specular", "Specular IOR Level");
  version_node_input_socket_name(
      ntree, SH_NODE_BSDF_PRINCIPLED, "Subsurface", "Subsurface Weight");
  version_node_input_socket_name(
      ntree, SH_NODE_BSDF_PRINCIPLED, "Transmission", "Transmission Weight");
  version_node_input_socket_name(ntree, SH_NODE_BSDF_PRINCIPLED, "Coat", "Coat Weight");
  version_node_input_socket_name(ntree, SH_NODE_BSDF_PRINCIPLED, "Sheen", "Sheen Weight");
}

/* Replace old Principled Hair BSDF as a variant in the new Principled Hair BSDF. */
static void version_replace_principled_hair_model(bNodeTree *ntree)
{
  LISTBASE_FOREACH (bNode *, node, &ntree->nodes) {
    if (node->type != SH_NODE_BSDF_HAIR_PRINCIPLED) {
      continue;
    }
    NodeShaderHairPrincipled *data = MEM_cnew<NodeShaderHairPrincipled>(__func__);
    data->model = SHD_PRINCIPLED_HAIR_CHIANG;
    data->parametrization = node->custom1;

    node->storage = data;
  }
}

static void change_input_socket_to_rotation_type(bNodeTree &ntree,
                                                 bNode &node,
                                                 bNodeSocket &socket)
{
  if (socket.type == SOCK_ROTATION) {
    return;
  }
  socket.type = SOCK_ROTATION;
  STRNCPY(socket.idname, "NodeSocketRotation");
  auto *old_value = static_cast<bNodeSocketValueVector *>(socket.default_value);
  auto *new_value = MEM_new<bNodeSocketValueRotation>(__func__);
  copy_v3_v3(new_value->value_euler, old_value->value);
  socket.default_value = new_value;
  MEM_freeN(old_value);
  LISTBASE_FOREACH_MUTABLE (bNodeLink *, link, &ntree.links) {
    if (link->tosock != &socket) {
      continue;
    }
    if (ELEM(link->fromsock->type, SOCK_ROTATION, SOCK_VECTOR, SOCK_FLOAT) &&
        link->fromnode->type != NODE_REROUTE)
    {
      /* No need to add the conversion node when implicit conversions will work. */
      continue;
    }
    if (STREQ(link->fromnode->idname, "FunctionNodeEulerToRotation")) {
      /* Make versioning idempotent. */
      continue;
    }
    bNode *convert = nodeAddNode(nullptr, &ntree, "FunctionNodeEulerToRotation");
    convert->parent = node.parent;
    convert->locx = node.locx - 40;
    convert->locy = node.locy;
    link->tonode = convert;
    link->tosock = nodeFindSocket(convert, SOCK_IN, "Euler");

    nodeAddLink(&ntree, convert, nodeFindSocket(convert, SOCK_OUT, "Rotation"), &node, &socket);
  }
}

static void change_output_socket_to_rotation_type(bNodeTree &ntree,
                                                  bNode &node,
                                                  bNodeSocket &socket)
{
  /* Rely on generic node declaration update to change the socket type. */
  LISTBASE_FOREACH_MUTABLE (bNodeLink *, link, &ntree.links) {
    if (link->fromsock != &socket) {
      continue;
    }
    if (ELEM(link->tosock->type, SOCK_ROTATION, SOCK_VECTOR) && link->tonode->type != NODE_REROUTE)
    {
      /* No need to add the conversion node when implicit conversions will work. */
      continue;
    }
    if (STREQ(link->tonode->idname, "FunctionNodeRotationToEuler"))
    { /* Make versioning idempotent. */
      continue;
    }
    bNode *convert = nodeAddNode(nullptr, &ntree, "FunctionNodeRotationToEuler");
    convert->parent = node.parent;
    convert->locx = node.locx + 40;
    convert->locy = node.locy;
    link->fromnode = convert;
    link->fromsock = nodeFindSocket(convert, SOCK_OUT, "Euler");

    nodeAddLink(&ntree, &node, &socket, convert, nodeFindSocket(convert, SOCK_IN, "Rotation"));
  }
}

static void version_geometry_nodes_use_rotation_socket(bNodeTree &ntree)
{
  LISTBASE_FOREACH_MUTABLE (bNode *, node, &ntree.nodes) {
    if (STR_ELEM(node->idname,
                 "GeometryNodeInstanceOnPoints",
                 "GeometryNodeRotateInstances",
                 "GeometryNodeTransform"))
    {
      bNodeSocket *socket = nodeFindSocket(node, SOCK_IN, "Rotation");
      change_input_socket_to_rotation_type(ntree, *node, *socket);
    }
    if (STR_ELEM(node->idname,
                 "GeometryNodeDistributePointsOnFaces",
                 "GeometryNodeObjectInfo",
                 "GeometryNodeInputInstanceRotation"))
    {
      bNodeSocket *socket = nodeFindSocket(node, SOCK_OUT, "Rotation");
      change_output_socket_to_rotation_type(ntree, *node, *socket);
    }
  }
}

/* Find the base socket name for an idname that may include a subtype. */
static blender::StringRef legacy_socket_idname_to_socket_type(blender::StringRef idname)
{
  using string_pair = std::pair<const char *, const char *>;
  static const string_pair subtypes_map[] = {{"NodeSocketFloatUnsigned", "NodeSocketFloat"},
                                             {"NodeSocketFloatPercentage", "NodeSocketFloat"},
                                             {"NodeSocketFloatFactor", "NodeSocketFloat"},
                                             {"NodeSocketFloatAngle", "NodeSocketFloat"},
                                             {"NodeSocketFloatTime", "NodeSocketFloat"},
                                             {"NodeSocketFloatTimeAbsolute", "NodeSocketFloat"},
                                             {"NodeSocketFloatDistance", "NodeSocketFloat"},
                                             {"NodeSocketIntUnsigned", "NodeSocketInt"},
                                             {"NodeSocketIntPercentage", "NodeSocketInt"},
                                             {"NodeSocketIntFactor", "NodeSocketInt"},
                                             {"NodeSocketVectorTranslation", "NodeSocketVector"},
                                             {"NodeSocketVectorDirection", "NodeSocketVector"},
                                             {"NodeSocketVectorVelocity", "NodeSocketVector"},
                                             {"NodeSocketVectorAcceleration", "NodeSocketVector"},
                                             {"NodeSocketVectorEuler", "NodeSocketVector"},
                                             {"NodeSocketVectorXYZ", "NodeSocketVector"}};
  for (const string_pair &pair : subtypes_map) {
    if (pair.first == idname) {
      return pair.second;
    }
  }
  /* Unchanged socket idname. */
  return idname;
}

static bNodeTreeInterfaceItem *legacy_socket_move_to_interface(bNodeSocket &legacy_socket,
                                                               const eNodeSocketInOut in_out)
{
  bNodeTreeInterfaceSocket *new_socket = MEM_cnew<bNodeTreeInterfaceSocket>(__func__);
  new_socket->item.item_type = NODE_INTERFACE_SOCKET;

  /* Move reusable data. */
  new_socket->name = BLI_strdup(legacy_socket.name);
  new_socket->identifier = BLI_strdup(legacy_socket.identifier);
  new_socket->description = BLI_strdup(legacy_socket.description);
  /* If the socket idname includes a subtype (e.g. "NodeSocketFloatFactor") this will convert it to
   * the base type name ("NodeSocketFloat"). */
  new_socket->socket_type = BLI_strdup(
      legacy_socket_idname_to_socket_type(legacy_socket.idname).data());
  new_socket->flag = (in_out == SOCK_IN ? NODE_INTERFACE_SOCKET_INPUT :
                                          NODE_INTERFACE_SOCKET_OUTPUT);
  SET_FLAG_FROM_TEST(
      new_socket->flag, legacy_socket.flag & SOCK_HIDE_VALUE, NODE_INTERFACE_SOCKET_HIDE_VALUE);
  SET_FLAG_FROM_TEST(new_socket->flag,
                     legacy_socket.flag & SOCK_HIDE_IN_MODIFIER,
                     NODE_INTERFACE_SOCKET_HIDE_IN_MODIFIER);
  new_socket->attribute_domain = legacy_socket.attribute_domain;

  /* The following data are stolen from the old data, the ownership of their memory is directly
   * transferred to the new data. */
  new_socket->default_attribute_name = legacy_socket.default_attribute_name;
  legacy_socket.default_attribute_name = nullptr;
  new_socket->socket_data = legacy_socket.default_value;
  legacy_socket.default_value = nullptr;
  new_socket->properties = legacy_socket.prop;
  legacy_socket.prop = nullptr;

  /* Unused data. */
  MEM_delete(legacy_socket.runtime);
  legacy_socket.runtime = nullptr;

  return &new_socket->item;
}

static void versioning_convert_node_tree_socket_lists_to_interface(bNodeTree *ntree)
{
  bNodeTreeInterface &tree_interface = ntree->tree_interface;

  const int num_inputs = BLI_listbase_count(&ntree->inputs_legacy);
  const int num_outputs = BLI_listbase_count(&ntree->outputs_legacy);
  tree_interface.root_panel.items_num = num_inputs + num_outputs;
  tree_interface.root_panel.items_array = static_cast<bNodeTreeInterfaceItem **>(MEM_malloc_arrayN(
      tree_interface.root_panel.items_num, sizeof(bNodeTreeInterfaceItem *), __func__));

  /* Convert outputs first to retain old outputs/inputs ordering. */
  int index;
  LISTBASE_FOREACH_INDEX (bNodeSocket *, socket, &ntree->outputs_legacy, index) {
    tree_interface.root_panel.items_array[index] = legacy_socket_move_to_interface(*socket,
                                                                                   SOCK_OUT);
  }
  LISTBASE_FOREACH_INDEX (bNodeSocket *, socket, &ntree->inputs_legacy, index) {
    tree_interface.root_panel.items_array[num_outputs + index] = legacy_socket_move_to_interface(
        *socket, SOCK_IN);
  }
}

/**
 * Original node tree interface conversion in did not convert socket idnames with subtype suffixes
 * to correct socket base types (see #versioning_convert_node_tree_socket_lists_to_interface).
 */
static void versioning_fix_socket_subtype_idnames(bNodeTree *ntree)
{
  bNodeTreeInterface &tree_interface = ntree->tree_interface;

  tree_interface.foreach_item([](bNodeTreeInterfaceItem &item) -> bool {
    if (item.item_type == NODE_INTERFACE_SOCKET) {
      bNodeTreeInterfaceSocket &socket = reinterpret_cast<bNodeTreeInterfaceSocket &>(item);
      blender::StringRef corrected_socket_type = legacy_socket_idname_to_socket_type(
          socket.socket_type);
      if (socket.socket_type != corrected_socket_type) {
        MEM_freeN(socket.socket_type);
        socket.socket_type = BLI_strdup(corrected_socket_type.data());
      }
    }
    return true;
  });
}

/* Convert coat inputs on the Principled BSDF. */
static void version_principled_bsdf_coat(bNodeTree *ntree)
{
  LISTBASE_FOREACH (bNode *, node, &ntree->nodes) {
    if (node->type != SH_NODE_BSDF_PRINCIPLED) {
      continue;
    }
    if (nodeFindSocket(node, SOCK_IN, "Coat IOR") != nullptr) {
      continue;
    }
    bNodeSocket *coat_ior_input = nodeAddStaticSocket(
        ntree, node, SOCK_IN, SOCK_FLOAT, PROP_NONE, "Coat IOR", "Coat IOR");

    /* Adjust for 4x change in intensity. */
    bNodeSocket *coat_input = nodeFindSocket(node, SOCK_IN, "Clearcoat");
    *version_cycles_node_socket_float_value(coat_input) *= 0.25f;
    /* When the coat input is dynamic, instead of inserting a *0.25 math node, set the Coat IOR
     * to 1.2 instead - this also roughly quarters reflectivity compared to the 1.5 default. */
    *version_cycles_node_socket_float_value(coat_ior_input) = (coat_input->link) ? 1.2f : 1.5f;
  }

  /* Rename sockets. */
  version_node_input_socket_name(ntree, SH_NODE_BSDF_PRINCIPLED, "Clearcoat", "Coat");
  version_node_input_socket_name(
      ntree, SH_NODE_BSDF_PRINCIPLED, "Clearcoat Roughness", "Coat Roughness");
  version_node_input_socket_name(
      ntree, SH_NODE_BSDF_PRINCIPLED, "Clearcoat Normal", "Coat Normal");
}

/* Convert specular tint in Principled BSDF. */
static void version_principled_bsdf_specular_tint(bNodeTree *ntree)
{
  LISTBASE_FOREACH (bNode *, node, &ntree->nodes) {
    if (node->type != SH_NODE_BSDF_PRINCIPLED) {
      continue;
    }
    bNodeSocket *specular_tint_sock = nodeFindSocket(node, SOCK_IN, "Specular Tint");
    if (specular_tint_sock->type == SOCK_RGBA) {
      /* Node is already updated. */
      continue;
    }

    bNodeSocket *base_color_sock = nodeFindSocket(node, SOCK_IN, "Base Color");
    bNodeSocket *metallic_sock = nodeFindSocket(node, SOCK_IN, "Metallic");
    float specular_tint_old = *version_cycles_node_socket_float_value(specular_tint_sock);
    float *base_color = version_cycles_node_socket_rgba_value(base_color_sock);
    float metallic = *version_cycles_node_socket_float_value(metallic_sock);

    /* Change socket type to Color. */
    nodeModifySocketTypeStatic(ntree, node, specular_tint_sock, SOCK_RGBA, 0);
    float *specular_tint = version_cycles_node_socket_rgba_value(specular_tint_sock);

    /* The conversion logic here is that the new Specular Tint should be
     * mix(one, mix(base_color, one, metallic), old_specular_tint).
     * This needs to be handled both for the fixed values, as well as for any potential connected
     * inputs. */

    static float one[] = {1.0f, 1.0f, 1.0f, 1.0f};

    /* Mix the fixed values. */
    float metallic_mix[4];
    interp_v4_v4v4(metallic_mix, base_color, one, metallic);
    interp_v4_v4v4(specular_tint, one, metallic_mix, specular_tint_old);

    if (specular_tint_sock->link == nullptr && specular_tint_old <= 0.0f) {
      /* Specular Tint was fixed at zero, we don't need any conversion node setup. */
      continue;
    }

    /* If the Metallic input is dynamic, or fixed > 0 and base color is dynamic,
     * we need to insert a node to compute the metallic_mix.
     * Otherwise, use whatever is connected to the base color, or the static value
     * if it's unconnected. */
    bNodeSocket *metallic_mix_out = nullptr;
    bNode *metallic_mix_node = nullptr;
    if (metallic_sock->link || (base_color_sock->link && metallic > 0.0f)) {
      /* Metallic Mix needs to be dynamically mixed. */
      bNode *mix = nodeAddStaticNode(nullptr, ntree, SH_NODE_MIX);
      static_cast<NodeShaderMix *>(mix->storage)->data_type = SOCK_RGBA;
      mix->locx = node->locx - 270;
      mix->locy = node->locy - 120;

      bNodeSocket *a_in = nodeFindSocket(mix, SOCK_IN, "A_Color");
      bNodeSocket *b_in = nodeFindSocket(mix, SOCK_IN, "B_Color");
      bNodeSocket *fac_in = nodeFindSocket(mix, SOCK_IN, "Factor_Float");
      metallic_mix_out = nodeFindSocket(mix, SOCK_OUT, "Result_Color");
      metallic_mix_node = mix;

      copy_v4_v4(version_cycles_node_socket_rgba_value(a_in), base_color);
      if (base_color_sock->link) {
        nodeAddLink(
            ntree, base_color_sock->link->fromnode, base_color_sock->link->fromsock, mix, a_in);
      }
      copy_v4_v4(version_cycles_node_socket_rgba_value(b_in), one);
      *version_cycles_node_socket_float_value(fac_in) = metallic;
      if (metallic_sock->link) {
        nodeAddLink(
            ntree, metallic_sock->link->fromnode, metallic_sock->link->fromsock, mix, fac_in);
      }
    }
    else if (base_color_sock->link) {
      /* Metallic Mix is a no-op and equivalent to Base Color. */
      metallic_mix_out = base_color_sock->link->fromsock;
      metallic_mix_node = base_color_sock->link->fromnode;
    }

    /* Similar to above, if the Specular Tint input is dynamic, or fixed > 0 and metallic mix
     * is dynamic, we need to insert a node to compute the new specular tint. */
    if (specular_tint_sock->link || (metallic_mix_out && specular_tint_old > 0.0f)) {
      bNode *mix = nodeAddStaticNode(nullptr, ntree, SH_NODE_MIX);
      static_cast<NodeShaderMix *>(mix->storage)->data_type = SOCK_RGBA;
      mix->locx = node->locx - 170;
      mix->locy = node->locy - 120;

      bNodeSocket *a_in = nodeFindSocket(mix, SOCK_IN, "A_Color");
      bNodeSocket *b_in = nodeFindSocket(mix, SOCK_IN, "B_Color");
      bNodeSocket *fac_in = nodeFindSocket(mix, SOCK_IN, "Factor_Float");
      bNodeSocket *result_out = nodeFindSocket(mix, SOCK_OUT, "Result_Color");

      copy_v4_v4(version_cycles_node_socket_rgba_value(a_in), one);
      copy_v4_v4(version_cycles_node_socket_rgba_value(b_in), metallic_mix);
      if (metallic_mix_out) {
        nodeAddLink(ntree, metallic_mix_node, metallic_mix_out, mix, b_in);
      }
      *version_cycles_node_socket_float_value(fac_in) = specular_tint_old;
      if (specular_tint_sock->link) {
        nodeAddLink(ntree,
                    specular_tint_sock->link->fromnode,
                    specular_tint_sock->link->fromsock,
                    mix,
                    fac_in);
        nodeRemLink(ntree, specular_tint_sock->link);
      }
      nodeAddLink(ntree, mix, result_out, node, specular_tint_sock);
    }
  }
}

static void version_copy_socket(bNodeTreeInterfaceSocket &dst,
                                const bNodeTreeInterfaceSocket &src,
                                char *identifier)
{
  /* Node socket copy function based on bNodeTreeInterface::item_copy to avoid using blenkernel. */
  dst.name = BLI_strdup_null(src.name);
  dst.description = BLI_strdup_null(src.description);
  dst.socket_type = BLI_strdup(src.socket_type);
  dst.default_attribute_name = BLI_strdup_null(src.default_attribute_name);
  dst.identifier = identifier;
  if (src.properties) {
    dst.properties = IDP_CopyProperty_ex(src.properties, 0);
  }
  if (src.socket_data != nullptr) {
    dst.socket_data = MEM_dupallocN(src.socket_data);
    /* No user count increment needed, gets reset after versioning. */
  }
}

static int version_nodes_find_valid_insert_position_for_item(const bNodeTreeInterfacePanel &panel,
                                                             const bNodeTreeInterfaceItem &item,
                                                             const int initial_pos)
{
  const bool sockets_above_panels = !(panel.flag &
                                      NODE_INTERFACE_PANEL_ALLOW_SOCKETS_AFTER_PANELS);
  const blender::Span<const bNodeTreeInterfaceItem *> items = {panel.items_array, panel.items_num};

  int pos = initial_pos;

  if (sockets_above_panels) {
    if (item.item_type == NODE_INTERFACE_PANEL) {
      /* Find the closest valid position from the end, only panels at or after #position. */
      for (int test_pos = items.size() - 1; test_pos >= initial_pos; test_pos--) {
        if (test_pos < 0) {
          /* Initial position is out of range but valid. */
          break;
        }
        if (items[test_pos]->item_type != NODE_INTERFACE_PANEL) {
          /* Found valid position, insert after the last socket item. */
          pos = test_pos + 1;
          break;
        }
      }
    }
    else {
      /* Find the closest valid position from the start, no panels at or after #position. */
      for (int test_pos = 0; test_pos <= initial_pos; test_pos++) {
        if (test_pos >= items.size()) {
          /* Initial position is out of range but valid. */
          break;
        }
        if (items[test_pos]->item_type == NODE_INTERFACE_PANEL) {
          /* Found valid position, inserting moves the first panel. */
          pos = test_pos;
          break;
        }
      }
    }
  }

  return pos;
}

static void version_nodes_insert_item(bNodeTreeInterfacePanel &parent,
                                      bNodeTreeInterfaceSocket &socket,
                                      int position)
{
  /* Apply any constraints on the item positions. */
  position = version_nodes_find_valid_insert_position_for_item(parent, socket.item, position);
  position = std::min(std::max(position, 0), parent.items_num);

  blender::MutableSpan<bNodeTreeInterfaceItem *> old_items = {parent.items_array,
                                                              parent.items_num};
  parent.items_num++;
  parent.items_array = MEM_cnew_array<bNodeTreeInterfaceItem *>(parent.items_num, __func__);
  parent.items().take_front(position).copy_from(old_items.take_front(position));
  parent.items().drop_front(position + 1).copy_from(old_items.drop_front(position));
  parent.items()[position] = &socket.item;

  if (old_items.data()) {
    MEM_freeN(old_items.data());
  }
}

/* Node group interface copy function based on bNodeTreeInterface::insert_item_copy. */
static void version_node_group_split_socket(bNodeTreeInterface &tree_interface,
                                            bNodeTreeInterfaceSocket &socket,
                                            bNodeTreeInterfacePanel *parent,
                                            int position)
{
  if (parent == nullptr) {
    parent = &tree_interface.root_panel;
  }

  bNodeTreeInterfaceSocket *csocket = static_cast<bNodeTreeInterfaceSocket *>(
      MEM_dupallocN(&socket));
  /* Generate a new unique identifier.
   * This might break existing links, but the identifiers were duplicate anyway. */
  char *dst_identifier = BLI_sprintfN("Socket_%d", tree_interface.next_uid++);
  version_copy_socket(*csocket, socket, dst_identifier);

  version_nodes_insert_item(*parent, *csocket, position);

  /* Original socket becomes output. */
  socket.flag &= ~NODE_INTERFACE_SOCKET_INPUT;
  /* Copied socket becomes input. */
  csocket->flag &= ~NODE_INTERFACE_SOCKET_OUTPUT;
}

static void versioning_node_group_sort_sockets_recursive(bNodeTreeInterfacePanel &panel)
{
  /* True if item a should be above item b. */
  auto item_compare = [](const bNodeTreeInterfaceItem *a,
                         const bNodeTreeInterfaceItem *b) -> bool {
    if (a->item_type != b->item_type) {
      /* Keep sockets above panels. */
      return a->item_type == NODE_INTERFACE_SOCKET;
    }
    else {
      /* Keep outputs above inputs. */
      if (a->item_type == NODE_INTERFACE_SOCKET) {
        const bNodeTreeInterfaceSocket *sa = reinterpret_cast<const bNodeTreeInterfaceSocket *>(a);
        const bNodeTreeInterfaceSocket *sb = reinterpret_cast<const bNodeTreeInterfaceSocket *>(b);
        const bool is_output_a = sa->flag & NODE_INTERFACE_SOCKET_OUTPUT;
        const bool is_output_b = sb->flag & NODE_INTERFACE_SOCKET_OUTPUT;
        if (is_output_a != is_output_b) {
          return is_output_a;
        }
      }
    }
    return false;
  };

  /* Sort panel content. */
  std::stable_sort(panel.items().begin(), panel.items().end(), item_compare);

  /* Sort any child panels too. */
  for (bNodeTreeInterfaceItem *item : panel.items()) {
    if (item->item_type == NODE_INTERFACE_PANEL) {
      versioning_node_group_sort_sockets_recursive(
          *reinterpret_cast<bNodeTreeInterfacePanel *>(item));
    }
  }
}

static void enable_geometry_nodes_is_modifier(Main &bmain)
{
  /* Any node group with a first socket geometry output can potentially be a modifier. Previously
   * this wasn't an explicit option, so better to enable too many groups rather than too few. */
  LISTBASE_FOREACH (bNodeTree *, group, &bmain.nodetrees) {
    if (group->type != NTREE_GEOMETRY) {
      continue;
    }
    group->tree_interface.foreach_item([&](const bNodeTreeInterfaceItem &item) {
      if (item.item_type != NODE_INTERFACE_SOCKET) {
        return true;
      }
      const auto &socket = reinterpret_cast<const bNodeTreeInterfaceSocket &>(item);
      if ((socket.flag & NODE_INTERFACE_SOCKET_OUTPUT) == 0) {
        return true;
      }
      if (!STREQ(socket.socket_type, "NodeSocketGeometry")) {
        return true;
      }
      if (!group->geometry_node_asset_traits) {
        group->geometry_node_asset_traits = MEM_new<GeometryNodeAssetTraits>(__func__);
      }
      group->geometry_node_asset_traits->flag |= GEO_NODE_ASSET_MODIFIER;
      return false;
    });
  }
}

static void version_socket_identifier_suffixes_for_dynamic_types(
    ListBase sockets, const char *separator, const std::optional<int> total = std::nullopt)
{
  int index = 0;
  LISTBASE_FOREACH (bNodeSocket *, socket, &sockets) {
    if (socket->is_available()) {
      if (char *pos = strstr(socket->identifier, separator)) {
        /* End the identifier at the separator so that the old suffix is ignored. */
        *pos = '\0';

        if (total.has_value()) {
          index++;
          if (index == *total) {
            return;
          }
        }
      }
    }
    else {
      /* Rename existing identifiers so that they don't conflict with the renamed one. Those will
       * be removed after versioning code. */
      BLI_strncat(socket->identifier, "_deprecated", sizeof(socket->identifier));
    }
  }
}

static void versioning_nodes_dynamic_sockets(bNodeTree &ntree)
{
  LISTBASE_FOREACH (bNode *, node, &ntree.nodes) {
    switch (node->type) {
      case GEO_NODE_ACCUMULATE_FIELD:
        /* This node requires the extra `total` parameter, because the `Group Index` identifier
         * also has a space in the name, that should not be treated as separator. */
        version_socket_identifier_suffixes_for_dynamic_types(node->inputs, " ", 1);
        version_socket_identifier_suffixes_for_dynamic_types(node->outputs, " ", 3);
        break;
      case GEO_NODE_CAPTURE_ATTRIBUTE:
      case GEO_NODE_ATTRIBUTE_STATISTIC:
      case GEO_NODE_BLUR_ATTRIBUTE:
      case GEO_NODE_EVALUATE_AT_INDEX:
      case GEO_NODE_EVALUATE_ON_DOMAIN:
      case GEO_NODE_INPUT_NAMED_ATTRIBUTE:
      case GEO_NODE_RAYCAST:
      case GEO_NODE_SAMPLE_INDEX:
      case GEO_NODE_SAMPLE_NEAREST_SURFACE:
      case GEO_NODE_SAMPLE_UV_SURFACE:
      case GEO_NODE_STORE_NAMED_ATTRIBUTE:
      case GEO_NODE_VIEWER:
        version_socket_identifier_suffixes_for_dynamic_types(node->inputs, "_");
        version_socket_identifier_suffixes_for_dynamic_types(node->outputs, "_");
        break;
    }
  }
}

static void versioning_nodes_dynamic_sockets_2(bNodeTree &ntree)
{
  LISTBASE_FOREACH (bNode *, node, &ntree.nodes) {
    if (!ELEM(node->type, GEO_NODE_SWITCH, GEO_NODE_SAMPLE_CURVE)) {
      continue;
    }
    version_socket_identifier_suffixes_for_dynamic_types(node->inputs, "_");
    version_socket_identifier_suffixes_for_dynamic_types(node->outputs, "_");
  }
}

static void versioning_grease_pencil_stroke_radii_scaling(GreasePencil *grease_pencil)
{
  using namespace blender;
  /* Previously, Grease Pencil used a radius convention where 1 `px` = 0.001 units. This `px` was
   * the brush size which would be stored in the stroke thickness and then scaled by the point
   * pressure factor. Finally, the render engine would divide this thickness value by 2000 (we're
   * going from a thickness to a radius, hence the factor of two) to convert back into blender
   * units.
   * Store the radius now directly in blender units. This makes it consistent with how hair curves
   * handle the radius. */
  for (GreasePencilDrawingBase *base : grease_pencil->drawings()) {
    if (base->type != GP_DRAWING) {
      continue;
    }
    bke::greasepencil::Drawing &drawing = reinterpret_cast<GreasePencilDrawing *>(base)->wrap();
    MutableSpan<float> radii = drawing.radii_for_write();
    threading::parallel_for(radii.index_range(), 8192, [&](const IndexRange range) {
      for (const int i : range) {
        radii[i] /= 2000.0f;
      }
    });
  }
}

static void fix_geometry_nodes_object_info_scale(bNodeTree &ntree)
{
  using namespace blender;
  MultiValueMap<bNodeSocket *, bNodeLink *> out_links_per_socket;
  LISTBASE_FOREACH (bNodeLink *, link, &ntree.links) {
    if (link->fromnode->type == GEO_NODE_OBJECT_INFO) {
      out_links_per_socket.add(link->fromsock, link);
    }
  }

  LISTBASE_FOREACH_MUTABLE (bNode *, node, &ntree.nodes) {
    if (node->type != GEO_NODE_OBJECT_INFO) {
      continue;
    }
    bNodeSocket *scale = nodeFindSocket(node, SOCK_OUT, "Scale");
    const Span<bNodeLink *> links = out_links_per_socket.lookup(scale);
    if (links.is_empty()) {
      continue;
    }
    bNode *absolute_value = nodeAddNode(nullptr, &ntree, "ShaderNodeVectorMath");
    absolute_value->custom1 = NODE_VECTOR_MATH_ABSOLUTE;
    absolute_value->parent = node->parent;
    absolute_value->locx = node->locx + 100;
    absolute_value->locy = node->locy - 50;
    nodeAddLink(&ntree,
                node,
                scale,
                absolute_value,
                static_cast<bNodeSocket *>(absolute_value->inputs.first));
    for (bNodeLink *link : links) {
      link->fromnode = absolute_value;
      link->fromsock = static_cast<bNodeSocket *>(absolute_value->outputs.first);
    }
  }
}

static bool seq_filter_bilinear_to_auto(Sequence *seq, void * /*user_data*/)
{
  StripTransform *transform = seq->strip->transform;
  if (transform != nullptr && transform->filter == SEQ_TRANSFORM_FILTER_BILINEAR) {
    transform->filter = SEQ_TRANSFORM_FILTER_AUTO;
  }
  return true;
}

static void update_paint_modes_for_brush_assets(Main &bmain)
{
  /* Replace paint brushes with a reference to the default brush asset for that mode. */
  LISTBASE_FOREACH (Scene *, scene, &bmain.scenes) {
    auto set_paint_asset_ref = [&](Paint &paint, const blender::StringRef asset) {
      AssetWeakReference *weak_ref = MEM_new<AssetWeakReference>(__func__);
      weak_ref->asset_library_type = eAssetLibraryType::ASSET_LIBRARY_ESSENTIALS;
      const std::string path = "brushes/essentials_brushes.blend/Brush/" + asset;
      weak_ref->relative_asset_identifier = BLI_strdupn(path.data(), path.size());
      paint.brush_asset_reference = weak_ref;
      paint.brush = nullptr;
    };

    ToolSettings *ts = scene->toolsettings;
    if (ts->sculpt) {
      set_paint_asset_ref(ts->sculpt->paint, "Draw");
    }
    if (ts->curves_sculpt) {
      set_paint_asset_ref(ts->curves_sculpt->paint, "Comb Curves");
    }
    if (ts->wpaint) {
      set_paint_asset_ref(ts->wpaint->paint, "Paint Weight");
    }
    if (ts->vpaint) {
      set_paint_asset_ref(ts->vpaint->paint, "Paint Vertex");
    }
    set_paint_asset_ref(ts->imapaint.paint, "Paint Texture");
  }

  /* Replace persistent tool references with the new single builtin brush tool. */
  LISTBASE_FOREACH (WorkSpace *, workspace, &bmain.workspaces) {
    LISTBASE_FOREACH (bToolRef *, tref, &workspace->tools) {
      if (tref->space_type != SPACE_VIEW3D) {
        continue;
      }
      if (!ELEM(tref->mode,
                CTX_MODE_SCULPT,
                CTX_MODE_SCULPT_CURVES,
                CTX_MODE_PAINT_TEXTURE,
                CTX_MODE_PAINT_VERTEX,
                CTX_MODE_PAINT_WEIGHT))
      {
        continue;
      }
      STRNCPY(tref->idname, "builtin.brush");
    }
  }
}

static void image_settings_avi_to_ffmpeg(Scene *scene)
{
  if (ELEM(scene->r.im_format.imtype, R_IMF_IMTYPE_AVIRAW, R_IMF_IMTYPE_AVIJPEG)) {
    scene->r.im_format.imtype = R_IMF_IMTYPE_FFMPEG;
  }
}

void blo_do_versions_400(FileData *fd, Library * /*lib*/, Main *bmain)
{
  if (!MAIN_VERSION_FILE_ATLEAST(bmain, 400, 1)) {
    LISTBASE_FOREACH (Mesh *, mesh, &bmain->meshes) {
      version_mesh_legacy_to_struct_of_array_format(*mesh);
    }
    version_movieclips_legacy_camera_object(bmain);
  }

  if (!MAIN_VERSION_FILE_ATLEAST(bmain, 400, 2)) {
    LISTBASE_FOREACH (Mesh *, mesh, &bmain->meshes) {
      BKE_mesh_legacy_bevel_weight_to_generic(mesh);
    }
  }

  /* 400 4 did not require any do_version here. */

  if (!MAIN_VERSION_FILE_ATLEAST(bmain, 400, 5)) {
    LISTBASE_FOREACH (Scene *, scene, &bmain->scenes) {
      ToolSettings *ts = scene->toolsettings;
      if (ts->snap_mode_tools != SCE_SNAP_TO_NONE) {
        ts->snap_mode_tools = SCE_SNAP_TO_GEOM;
      }

#define SCE_SNAP_PROJECT (1 << 3)
      if (ts->snap_flag & SCE_SNAP_PROJECT) {
        ts->snap_mode &= ~(1 << 2); /* SCE_SNAP_TO_FACE */
        ts->snap_mode |= (1 << 8);  /* SCE_SNAP_INDIVIDUAL_PROJECT */
      }
#undef SCE_SNAP_PROJECT
    }
  }

  if (!MAIN_VERSION_FILE_ATLEAST(bmain, 400, 6)) {
    FOREACH_NODETREE_BEGIN (bmain, ntree, id) {
      versioning_replace_legacy_glossy_node(ntree);
      versioning_remove_microfacet_sharp_distribution(ntree);
    }
    FOREACH_NODETREE_END;
  }

  if (!MAIN_VERSION_FILE_ATLEAST(bmain, 400, 7)) {
    LISTBASE_FOREACH (Mesh *, mesh, &bmain->meshes) {
      version_mesh_crease_generic(*bmain);
    }
  }

  if (!MAIN_VERSION_FILE_ATLEAST(bmain, 400, 8)) {
    LISTBASE_FOREACH (bAction *, act, &bmain->actions) {
      act->frame_start = max_ff(act->frame_start, MINAFRAMEF);
      act->frame_end = min_ff(act->frame_end, MAXFRAMEF);
    }
  }

  if (!MAIN_VERSION_FILE_ATLEAST(bmain, 400, 9)) {
    LISTBASE_FOREACH (Light *, light, &bmain->lights) {
      if (light->type == LA_SPOT && light->nodetree) {
        version_replace_texcoord_normal_socket(light->nodetree);
      }
    }
  }

  /* Fix brush->tip_scale_x which should never be zero. */
  LISTBASE_FOREACH (Brush *, brush, &bmain->brushes) {
    if (brush->tip_scale_x == 0.0f) {
      brush->tip_scale_x = 1.0f;
    }
  }

  if (!MAIN_VERSION_FILE_ATLEAST(bmain, 400, 10)) {
    LISTBASE_FOREACH (bScreen *, screen, &bmain->screens) {
      LISTBASE_FOREACH (ScrArea *, area, &screen->areabase) {
        LISTBASE_FOREACH (SpaceLink *, space, &area->spacedata) {
          if (space->spacetype == SPACE_NODE) {
            SpaceNode *snode = reinterpret_cast<SpaceNode *>(space);
            snode->overlay.flag |= SN_OVERLAY_SHOW_PREVIEWS;
          }
        }
      }
    }
  }

  if (!MAIN_VERSION_FILE_ATLEAST(bmain, 400, 11)) {
    version_vertex_weight_edit_preserve_threshold_exclusivity(bmain);
  }

  if (!MAIN_VERSION_FILE_ATLEAST(bmain, 400, 12)) {
    if (!DNA_struct_member_exists(fd->filesdna, "LightProbe", "int", "grid_bake_samples")) {
      LISTBASE_FOREACH (LightProbe *, lightprobe, &bmain->lightprobes) {
        lightprobe->grid_bake_samples = 2048;
        lightprobe->surfel_density = 1.0f;
        lightprobe->grid_normal_bias = 0.3f;
        lightprobe->grid_view_bias = 0.0f;
        lightprobe->grid_facing_bias = 0.5f;
        lightprobe->grid_dilation_threshold = 0.5f;
        lightprobe->grid_dilation_radius = 1.0f;
      }
    }

    /* Set default bake resolution. */
    if (!DNA_struct_member_exists(fd->filesdna, "World", "int", "probe_resolution")) {
      LISTBASE_FOREACH (World *, world, &bmain->worlds) {
        world->probe_resolution = LIGHT_PROBE_RESOLUTION_1024;
      }
    }

    if (!DNA_struct_member_exists(fd->filesdna, "LightProbe", "float", "grid_surface_bias")) {
      LISTBASE_FOREACH (LightProbe *, lightprobe, &bmain->lightprobes) {
        lightprobe->grid_surface_bias = 0.05f;
        lightprobe->grid_escape_bias = 0.1f;
      }
    }

    /* Clear removed "Z Buffer" flag. */
    {
      const int R_IMF_FLAG_ZBUF_LEGACY = 1 << 0;
      LISTBASE_FOREACH (Scene *, scene, &bmain->scenes) {
        scene->r.im_format.flag &= ~R_IMF_FLAG_ZBUF_LEGACY;
      }
    }

    /* Reset the layer opacity for all layers to 1. */
    LISTBASE_FOREACH (GreasePencil *, grease_pencil, &bmain->grease_pencils) {
      for (blender::bke::greasepencil::Layer *layer : grease_pencil->layers_for_write()) {
        layer->opacity = 1.0f;
      }
    }

    FOREACH_NODETREE_BEGIN (bmain, ntree, id) {
      if (ntree->type == NTREE_SHADER) {
        /* Remove Transmission Roughness from Principled BSDF. */
        version_principled_transmission_roughness(ntree);
        /* Convert legacy Velvet BSDF nodes into the new Sheen BSDF node. */
        version_replace_velvet_sheen_node(ntree);
        /* Convert sheen inputs on the Principled BSDF. */
        version_principled_bsdf_sheen(ntree);
      }
    }
    FOREACH_NODETREE_END;

    LISTBASE_FOREACH (bScreen *, screen, &bmain->screens) {
      LISTBASE_FOREACH (ScrArea *, area, &screen->areabase) {
        LISTBASE_FOREACH (SpaceLink *, sl, &area->spacedata) {
          ListBase *regionbase = (sl == area->spacedata.first) ? &area->regionbase :
                                                                 &sl->regionbase;

          /* Layout based regions used to also disallow resizing, now these are separate flags.
           * Make sure they are set together for old regions. */
          LISTBASE_FOREACH (ARegion *, region, regionbase) {
            if (region->flag & RGN_FLAG_DYNAMIC_SIZE) {
              region->flag |= RGN_FLAG_NO_USER_RESIZE;
            }
          }
        }
      }
    }
  }

  if (!MAIN_VERSION_FILE_ATLEAST(bmain, 400, 13)) {
    /* For the scenes configured to use the "None" display disable the color management
     * again. This will handle situation when the "None" display is removed and is replaced with
     * a "Raw" view instead.
     *
     * Note that this versioning will do nothing if the "None" display exists in the OCIO
     * configuration. */
    LISTBASE_FOREACH (Scene *, scene, &bmain->scenes) {
      const ColorManagedDisplaySettings &display_settings = scene->display_settings;
      if (STREQ(display_settings.display_device, "None")) {
        BKE_scene_disable_color_management(scene);
      }
    }
  }

  if (!MAIN_VERSION_FILE_ATLEAST(bmain, 400, 14)) {
    if (!DNA_struct_member_exists(fd->filesdna, "SceneEEVEE", "int", "ray_tracing_method")) {
      LISTBASE_FOREACH (Scene *, scene, &bmain->scenes) {
        scene->eevee.ray_tracing_method = RAYTRACE_EEVEE_METHOD_SCREEN;
      }
    }

    if (!DNA_struct_exists(fd->filesdna, "RegionAssetShelf")) {
      LISTBASE_FOREACH (bScreen *, screen, &bmain->screens) {
        LISTBASE_FOREACH (ScrArea *, area, &screen->areabase) {
          LISTBASE_FOREACH (SpaceLink *, sl, &area->spacedata) {
            if (sl->spacetype != SPACE_VIEW3D) {
              continue;
            }

            ListBase *regionbase = (sl == area->spacedata.first) ? &area->regionbase :
                                                                   &sl->regionbase;

            if (ARegion *new_shelf_region = do_versions_add_region_if_not_found(
                    regionbase,
                    RGN_TYPE_ASSET_SHELF,
                    "asset shelf for view3d (versioning)",
                    RGN_TYPE_TOOL_HEADER))
            {
              new_shelf_region->alignment = RGN_ALIGN_BOTTOM;
            }
            if (ARegion *new_shelf_header = do_versions_add_region_if_not_found(
                    regionbase,
                    RGN_TYPE_ASSET_SHELF_HEADER,
                    "asset shelf header for view3d (versioning)",
                    RGN_TYPE_ASSET_SHELF))
            {
              new_shelf_header->alignment = RGN_ALIGN_BOTTOM | RGN_SPLIT_PREV;
            }
          }
        }
      }
    }
  }

  if (!MAIN_VERSION_FILE_ATLEAST(bmain, 400, 16)) {
    /* Set Normalize property of Noise Texture node to true. */
    FOREACH_NODETREE_BEGIN (bmain, ntree, id) {
      if (ntree->type != NTREE_CUSTOM) {
        LISTBASE_FOREACH (bNode *, node, &ntree->nodes) {
          if (node->type == SH_NODE_TEX_NOISE) {
            ((NodeTexNoise *)node->storage)->normalize = true;
          }
        }
      }
    }
    FOREACH_NODETREE_END;
  }

  if (!MAIN_VERSION_FILE_ATLEAST(bmain, 400, 17)) {
    if (!DNA_struct_exists(fd->filesdna, "NodeShaderHairPrincipled")) {
      FOREACH_NODETREE_BEGIN (bmain, ntree, id) {
        if (ntree->type == NTREE_SHADER) {
          version_replace_principled_hair_model(ntree);
        }
      }
      FOREACH_NODETREE_END;
    }

    /* Panorama properties shared with Eevee. */
    if (!DNA_struct_member_exists(fd->filesdna, "Camera", "float", "fisheye_fov")) {
      Camera default_cam = *DNA_struct_default_get(Camera);
      LISTBASE_FOREACH (Camera *, camera, &bmain->cameras) {
        IDProperty *ccam = version_cycles_properties_from_ID(&camera->id);
        if (ccam) {
          camera->panorama_type = version_cycles_property_int(
              ccam, "panorama_type", default_cam.panorama_type);
          camera->fisheye_fov = version_cycles_property_float(
              ccam, "fisheye_fov", default_cam.fisheye_fov);
          camera->fisheye_lens = version_cycles_property_float(
              ccam, "fisheye_lens", default_cam.fisheye_lens);
          camera->latitude_min = version_cycles_property_float(
              ccam, "latitude_min", default_cam.latitude_min);
          camera->latitude_max = version_cycles_property_float(
              ccam, "latitude_max", default_cam.latitude_max);
          camera->longitude_min = version_cycles_property_float(
              ccam, "longitude_min", default_cam.longitude_min);
          camera->longitude_max = version_cycles_property_float(
              ccam, "longitude_max", default_cam.longitude_max);
          /* Fit to match default projective camera with focal_length 50 and sensor_width 36. */
          camera->fisheye_polynomial_k0 = version_cycles_property_float(
              ccam, "fisheye_polynomial_k0", default_cam.fisheye_polynomial_k0);
          camera->fisheye_polynomial_k1 = version_cycles_property_float(
              ccam, "fisheye_polynomial_k1", default_cam.fisheye_polynomial_k1);
          camera->fisheye_polynomial_k2 = version_cycles_property_float(
              ccam, "fisheye_polynomial_k2", default_cam.fisheye_polynomial_k2);
          camera->fisheye_polynomial_k3 = version_cycles_property_float(
              ccam, "fisheye_polynomial_k3", default_cam.fisheye_polynomial_k3);
          camera->fisheye_polynomial_k4 = version_cycles_property_float(
              ccam, "fisheye_polynomial_k4", default_cam.fisheye_polynomial_k4);
        }
        else {
          camera->panorama_type = default_cam.panorama_type;
          camera->fisheye_fov = default_cam.fisheye_fov;
          camera->fisheye_lens = default_cam.fisheye_lens;
          camera->latitude_min = default_cam.latitude_min;
          camera->latitude_max = default_cam.latitude_max;
          camera->longitude_min = default_cam.longitude_min;
          camera->longitude_max = default_cam.longitude_max;
          /* Fit to match default projective camera with focal_length 50 and sensor_width 36. */
          camera->fisheye_polynomial_k0 = default_cam.fisheye_polynomial_k0;
          camera->fisheye_polynomial_k1 = default_cam.fisheye_polynomial_k1;
          camera->fisheye_polynomial_k2 = default_cam.fisheye_polynomial_k2;
          camera->fisheye_polynomial_k3 = default_cam.fisheye_polynomial_k3;
          camera->fisheye_polynomial_k4 = default_cam.fisheye_polynomial_k4;
        }
      }
    }

    if (!DNA_struct_member_exists(fd->filesdna, "LightProbe", "float", "grid_flag")) {
      LISTBASE_FOREACH (LightProbe *, lightprobe, &bmain->lightprobes) {
        /* Keep old behavior of baking the whole lighting. */
        lightprobe->grid_flag = LIGHTPROBE_GRID_CAPTURE_WORLD | LIGHTPROBE_GRID_CAPTURE_INDIRECT |
                                LIGHTPROBE_GRID_CAPTURE_EMISSION;
      }
    }

    if (!DNA_struct_member_exists(fd->filesdna, "SceneEEVEE", "int", "gi_irradiance_pool_size")) {
      LISTBASE_FOREACH (Scene *, scene, &bmain->scenes) {
        scene->eevee.gi_irradiance_pool_size = 16;
      }
    }

    LISTBASE_FOREACH (Scene *, scene, &bmain->scenes) {
      scene->toolsettings->snap_flag_anim |= SCE_SNAP;
      scene->toolsettings->snap_anim_mode |= (1 << 10); /* SCE_SNAP_TO_FRAME */
    }
  }

  if (!MAIN_VERSION_FILE_ATLEAST(bmain, 400, 20)) {
    /* Convert old socket lists into new interface items. */
    FOREACH_NODETREE_BEGIN (bmain, ntree, id) {
      versioning_convert_node_tree_socket_lists_to_interface(ntree);
      /* Clear legacy sockets after conversion.
       * Internal data pointers have been moved or freed already. */
      BLI_freelistN(&ntree->inputs_legacy);
      BLI_freelistN(&ntree->outputs_legacy);
    }
    FOREACH_NODETREE_END;
  }
  else {
    /* Legacy node tree sockets are created for forward compatibility,
     * but have to be freed after loading and versioning. */
    FOREACH_NODETREE_BEGIN (bmain, ntree, id) {
      LISTBASE_FOREACH_MUTABLE (bNodeSocket *, legacy_socket, &ntree->inputs_legacy) {
        MEM_SAFE_FREE(legacy_socket->default_attribute_name);
        MEM_SAFE_FREE(legacy_socket->default_value);
        if (legacy_socket->prop) {
          IDP_FreeProperty(legacy_socket->prop);
        }
        MEM_delete(legacy_socket->runtime);
        MEM_freeN(legacy_socket);
      }
      LISTBASE_FOREACH_MUTABLE (bNodeSocket *, legacy_socket, &ntree->outputs_legacy) {
        MEM_SAFE_FREE(legacy_socket->default_attribute_name);
        MEM_SAFE_FREE(legacy_socket->default_value);
        if (legacy_socket->prop) {
          IDP_FreeProperty(legacy_socket->prop);
        }
        MEM_delete(legacy_socket->runtime);
        MEM_freeN(legacy_socket);
      }
      BLI_listbase_clear(&ntree->inputs_legacy);
      BLI_listbase_clear(&ntree->outputs_legacy);
    }
    FOREACH_NODETREE_END;
  }

  if (!MAIN_VERSION_FILE_ATLEAST(bmain, 400, 22)) {
    /* Initialize root panel flags in files created before these flags were added. */
    FOREACH_NODETREE_BEGIN (bmain, ntree, id) {
      ntree->tree_interface.root_panel.flag |= NODE_INTERFACE_PANEL_ALLOW_CHILD_PANELS;
    }
    FOREACH_NODETREE_END;
  }

  if (!MAIN_VERSION_FILE_ATLEAST(bmain, 400, 23)) {
    LISTBASE_FOREACH (bNodeTree *, ntree, &bmain->nodetrees) {
      if (ntree->type == NTREE_GEOMETRY) {
        LISTBASE_FOREACH (bNode *, node, &ntree->nodes) {
          if (node->type == GEO_NODE_SET_SHADE_SMOOTH) {
            node->custom1 = int8_t(blender::bke::AttrDomain::Face);
          }
        }
      }
    }
  }

  if (!MAIN_VERSION_FILE_ATLEAST(bmain, 400, 24)) {
    FOREACH_NODETREE_BEGIN (bmain, ntree, id) {
      if (ntree->type == NTREE_SHADER) {
        /* Convert coat inputs on the Principled BSDF. */
        version_principled_bsdf_coat(ntree);
        /* Convert subsurface inputs on the Principled BSDF. */
        version_principled_bsdf_subsurface(ntree);
        /* Convert emission on the Principled BSDF. */
        version_principled_bsdf_emission(ntree);
      }
    }
    FOREACH_NODETREE_END;

    {
      LISTBASE_FOREACH (bScreen *, screen, &bmain->screens) {
        LISTBASE_FOREACH (ScrArea *, area, &screen->areabase) {
          LISTBASE_FOREACH (SpaceLink *, sl, &area->spacedata) {
            const ListBase *regionbase = (sl == area->spacedata.first) ? &area->regionbase :
                                                                         &sl->regionbase;
            LISTBASE_FOREACH (ARegion *, region, regionbase) {
              if (region->regiontype != RGN_TYPE_ASSET_SHELF) {
                continue;
              }

              RegionAssetShelf *shelf_data = static_cast<RegionAssetShelf *>(region->regiondata);
              if (shelf_data && shelf_data->active_shelf &&
                  (shelf_data->active_shelf->preferred_row_count == 0))
              {
                shelf_data->active_shelf->preferred_row_count = 1;
              }
            }
          }
        }
      }
    }

    /* Convert sockets with both input and output flag into two separate sockets. */
    FOREACH_NODETREE_BEGIN (bmain, ntree, id) {
      blender::Vector<bNodeTreeInterfaceSocket *> sockets_to_split;
      ntree->tree_interface.foreach_item([&](bNodeTreeInterfaceItem &item) {
        if (item.item_type == NODE_INTERFACE_SOCKET) {
          bNodeTreeInterfaceSocket &socket = reinterpret_cast<bNodeTreeInterfaceSocket &>(item);
          if ((socket.flag & NODE_INTERFACE_SOCKET_INPUT) &&
              (socket.flag & NODE_INTERFACE_SOCKET_OUTPUT))
          {
            sockets_to_split.append(&socket);
          }
        }
        return true;
      });

      for (bNodeTreeInterfaceSocket *socket : sockets_to_split) {
        const int position = ntree->tree_interface.find_item_position(socket->item);
        bNodeTreeInterfacePanel *parent = ntree->tree_interface.find_item_parent(socket->item);
        version_node_group_split_socket(ntree->tree_interface, *socket, parent, position + 1);
      }
    }
    FOREACH_NODETREE_END;
  }

  if (!MAIN_VERSION_FILE_ATLEAST(bmain, 400, 25)) {
    FOREACH_NODETREE_BEGIN (bmain, ntree, id) {
      if (ntree->type == NTREE_SHADER) {
        /* Convert specular tint on the Principled BSDF. */
        version_principled_bsdf_specular_tint(ntree);
        /* Rename some sockets. */
        version_principled_bsdf_rename_sockets(ntree);
      }
    }
    FOREACH_NODETREE_END;
  }

  if (!MAIN_VERSION_FILE_ATLEAST(bmain, 400, 26)) {
    enable_geometry_nodes_is_modifier(*bmain);

    LISTBASE_FOREACH (Scene *, scene, &bmain->scenes) {
      scene->simulation_frame_start = scene->r.sfra;
      scene->simulation_frame_end = scene->r.efra;
    }
  }

  if (!MAIN_VERSION_FILE_ATLEAST(bmain, 400, 27)) {
    LISTBASE_FOREACH (bScreen *, screen, &bmain->screens) {
      LISTBASE_FOREACH (ScrArea *, area, &screen->areabase) {
        LISTBASE_FOREACH (SpaceLink *, sl, &area->spacedata) {
          if (sl->spacetype == SPACE_SEQ) {
            SpaceSeq *sseq = (SpaceSeq *)sl;
            sseq->timeline_overlay.flag |= SEQ_TIMELINE_SHOW_STRIP_RETIMING;
          }
        }
      }
    }

    if (!DNA_struct_member_exists(fd->filesdna, "SceneEEVEE", "float", "shadow_normal_bias")) {
      SceneEEVEE default_scene_eevee = *DNA_struct_default_get(SceneEEVEE);
      LISTBASE_FOREACH (Scene *, scene, &bmain->scenes) {
        scene->eevee.shadow_ray_count = default_scene_eevee.shadow_ray_count;
        scene->eevee.shadow_step_count = default_scene_eevee.shadow_step_count;
        scene->eevee.shadow_normal_bias = default_scene_eevee.shadow_normal_bias;
      }
    }

    if (!DNA_struct_member_exists(fd->filesdna, "Light", "float", "shadow_softness_factor")) {
      Light default_light = blender::dna::shallow_copy(*DNA_struct_default_get(Light));
      LISTBASE_FOREACH (Light *, light, &bmain->lights) {
        light->shadow_softness_factor = default_light.shadow_softness_factor;
        light->shadow_trace_distance = default_light.shadow_trace_distance;
      }
    }
  }

  if (!MAIN_VERSION_FILE_ATLEAST(bmain, 400, 28)) {
    LISTBASE_FOREACH (bScreen *, screen, &bmain->screens) {
      LISTBASE_FOREACH (ScrArea *, area, &screen->areabase) {
        LISTBASE_FOREACH (SpaceLink *, sl, &area->spacedata) {
          const ListBase *regionbase = (sl == area->spacedata.first) ? &area->regionbase :
                                                                       &sl->regionbase;
          LISTBASE_FOREACH (ARegion *, region, regionbase) {
            if (region->regiontype != RGN_TYPE_ASSET_SHELF) {
              continue;
            }

            RegionAssetShelf *shelf_data = static_cast<RegionAssetShelf *>(region->regiondata);
            if (shelf_data && shelf_data->active_shelf) {
              AssetShelfSettings &settings = shelf_data->active_shelf->settings;
              settings.asset_library_reference.custom_library_index = -1;
              settings.asset_library_reference.type = ASSET_LIBRARY_ALL;
            }

            region->flag |= RGN_FLAG_HIDDEN;
          }
        }
      }
    }
  }

  if (!MAIN_VERSION_FILE_ATLEAST(bmain, 400, 29)) {
    /* Unhide all Reroute nodes. */
    FOREACH_NODETREE_BEGIN (bmain, ntree, id) {
      LISTBASE_FOREACH (bNode *, node, &ntree->nodes) {
        if (node->is_reroute()) {
          static_cast<bNodeSocket *>(node->inputs.first)->flag &= ~SOCK_HIDDEN;
          static_cast<bNodeSocket *>(node->outputs.first)->flag &= ~SOCK_HIDDEN;
        }
      }
    }
    FOREACH_NODETREE_END;
  }

  if (!MAIN_VERSION_FILE_ATLEAST(bmain, 400, 30)) {
    LISTBASE_FOREACH (Scene *, scene, &bmain->scenes) {
      ToolSettings *ts = scene->toolsettings;
      enum { IS_DEFAULT = 0, IS_UV, IS_NODE, IS_ANIM };
      auto versioning_snap_to = [](short snap_to_old, int type) {
        eSnapMode snap_to_new = SCE_SNAP_TO_NONE;
        if (snap_to_old & (1 << 0)) {
          snap_to_new |= type == IS_NODE ? SCE_SNAP_TO_NODE_X :
                         type == IS_ANIM ? SCE_SNAP_TO_FRAME :
                                           SCE_SNAP_TO_VERTEX;
        }
        if (snap_to_old & (1 << 1)) {
          snap_to_new |= type == IS_NODE ? SCE_SNAP_TO_NODE_Y :
                         type == IS_ANIM ? SCE_SNAP_TO_SECOND :
                                           SCE_SNAP_TO_EDGE;
        }
        if (ELEM(type, IS_DEFAULT, IS_ANIM) && snap_to_old & (1 << 2)) {
          snap_to_new |= type == IS_DEFAULT ? SCE_SNAP_TO_FACE : SCE_SNAP_TO_MARKERS;
        }
        if (type == IS_DEFAULT && snap_to_old & (1 << 3)) {
          snap_to_new |= SCE_SNAP_TO_VOLUME;
        }
        if (type == IS_DEFAULT && snap_to_old & (1 << 4)) {
          snap_to_new |= SCE_SNAP_TO_EDGE_MIDPOINT;
        }
        if (type == IS_DEFAULT && snap_to_old & (1 << 5)) {
          snap_to_new |= SCE_SNAP_TO_EDGE_PERPENDICULAR;
        }
        if (ELEM(type, IS_DEFAULT, IS_UV, IS_NODE) && snap_to_old & (1 << 6)) {
          snap_to_new |= SCE_SNAP_TO_INCREMENT;
        }
        if (ELEM(type, IS_DEFAULT, IS_UV, IS_NODE) && snap_to_old & (1 << 7)) {
          snap_to_new |= SCE_SNAP_TO_GRID;
        }
        if (type == IS_DEFAULT && snap_to_old & (1 << 8)) {
          snap_to_new |= SCE_SNAP_INDIVIDUAL_NEAREST;
        }
        if (type == IS_DEFAULT && snap_to_old & (1 << 9)) {
          snap_to_new |= SCE_SNAP_INDIVIDUAL_PROJECT;
        }
        if (snap_to_old & (1 << 10)) {
          snap_to_new |= SCE_SNAP_TO_FRAME;
        }
        if (snap_to_old & (1 << 11)) {
          snap_to_new |= SCE_SNAP_TO_SECOND;
        }
        if (snap_to_old & (1 << 12)) {
          snap_to_new |= SCE_SNAP_TO_MARKERS;
        }

        if (!snap_to_new) {
          snap_to_new = eSnapMode(1 << 0);
        }

        return snap_to_new;
      };

      ts->snap_mode = versioning_snap_to(ts->snap_mode, IS_DEFAULT);
      ts->snap_uv_mode = versioning_snap_to(ts->snap_uv_mode, IS_UV);
      ts->snap_node_mode = versioning_snap_to(ts->snap_node_mode, IS_NODE);
      ts->snap_anim_mode = versioning_snap_to(ts->snap_anim_mode, IS_ANIM);
    }
  }

  if (!MAIN_VERSION_FILE_ATLEAST(bmain, 400, 31)) {
    LISTBASE_FOREACH (Curve *, curve, &bmain->curves) {
      const int curvetype = BKE_curve_type_get(curve);
      if (curvetype == OB_FONT) {
        CharInfo *info = curve->strinfo;
        if (info != nullptr) {
          for (int i = curve->len_char32 - 1; i >= 0; i--, info++) {
            if (info->mat_nr > 0) {
              /** CharInfo mat_nr used to start at 1, unlike mesh & nurbs, now zero-based. */
              info->mat_nr--;
            }
          }
        }
      }
    }
  }

  if (!MAIN_VERSION_FILE_ATLEAST(bmain, 400, 33)) {
    /* Fix node group socket order by sorting outputs and inputs. */
    LISTBASE_FOREACH (bNodeTree *, ntree, &bmain->nodetrees) {
      versioning_node_group_sort_sockets_recursive(ntree->tree_interface.root_panel);
    }
  }

  if (!MAIN_VERSION_FILE_ATLEAST(bmain, 401, 1)) {
    LISTBASE_FOREACH (GreasePencil *, grease_pencil, &bmain->grease_pencils) {
      versioning_grease_pencil_stroke_radii_scaling(grease_pencil);
    }
  }

  if (!MAIN_VERSION_FILE_ATLEAST(bmain, 401, 4)) {
    FOREACH_NODETREE_BEGIN (bmain, ntree, id) {
      if (ntree->type != NTREE_CUSTOM) {
        /* versioning_update_noise_texture_node must be done before
         * versioning_replace_musgrave_texture_node. */
        versioning_update_noise_texture_node(ntree);

        /* Convert Musgrave Texture nodes to Noise Texture nodes. */
        versioning_replace_musgrave_texture_node(ntree);
      }
    }
    FOREACH_NODETREE_END;
  }

  if (!MAIN_VERSION_FILE_ATLEAST(bmain, 401, 5)) {
    /* Unify Material::blend_shadow and Cycles.use_transparent_shadows into the
     * Material::blend_flag. */
    Scene *scene = static_cast<Scene *>(bmain->scenes.first);
    bool is_cycles = scene && STREQ(scene->r.engine, RE_engine_id_CYCLES);
    if (is_cycles) {
      LISTBASE_FOREACH (Material *, material, &bmain->materials) {
        bool transparent_shadows = true;
        if (IDProperty *cmat = version_cycles_properties_from_ID(&material->id)) {
          transparent_shadows = version_cycles_property_boolean(
              cmat, "use_transparent_shadow", true);
        }
        SET_FLAG_FROM_TEST(material->blend_flag, transparent_shadows, MA_BL_TRANSPARENT_SHADOW);
      }
    }
    else {
      LISTBASE_FOREACH (Material *, material, &bmain->materials) {
        bool transparent_shadow = material->blend_shadow != MA_BS_SOLID;
        SET_FLAG_FROM_TEST(material->blend_flag, transparent_shadow, MA_BL_TRANSPARENT_SHADOW);
      }
    }

    FOREACH_NODETREE_BEGIN (bmain, ntree, id) {
      if (ntree->type == NTREE_COMPOSIT) {
        versioning_replace_splitviewer(ntree);
      }
    }
    FOREACH_NODETREE_END;
  }

  /* 401 6 did not require any do_version here. */

  if (!MAIN_VERSION_FILE_ATLEAST(bmain, 401, 7)) {
    if (!DNA_struct_member_exists(fd->filesdna, "SceneEEVEE", "int", "volumetric_ray_depth")) {
      SceneEEVEE default_eevee = *DNA_struct_default_get(SceneEEVEE);
      LISTBASE_FOREACH (Scene *, scene, &bmain->scenes) {
        scene->eevee.volumetric_ray_depth = default_eevee.volumetric_ray_depth;
      }
    }

    if (!DNA_struct_member_exists(fd->filesdna, "Material", "char", "surface_render_method")) {
      LISTBASE_FOREACH (Material *, mat, &bmain->materials) {
        mat->surface_render_method = (mat->blend_method == MA_BM_BLEND) ?
                                         MA_SURFACE_METHOD_FORWARD :
                                         MA_SURFACE_METHOD_DEFERRED;
      }
    }

    LISTBASE_FOREACH (bScreen *, screen, &bmain->screens) {
      LISTBASE_FOREACH (ScrArea *, area, &screen->areabase) {
        LISTBASE_FOREACH (SpaceLink *, sl, &area->spacedata) {
          const ListBase *regionbase = (sl == area->spacedata.first) ? &area->regionbase :
                                                                       &sl->regionbase;
          LISTBASE_FOREACH (ARegion *, region, regionbase) {
            if (region->regiontype != RGN_TYPE_ASSET_SHELF_HEADER) {
              continue;
            }
            region->alignment &= ~RGN_SPLIT_PREV;
            region->alignment |= RGN_ALIGN_HIDE_WITH_PREV;
          }
        }
      }
    }

    if (!DNA_struct_member_exists(fd->filesdna, "SceneEEVEE", "float", "gtao_thickness")) {
      SceneEEVEE default_eevee = *DNA_struct_default_get(SceneEEVEE);
      LISTBASE_FOREACH (Scene *, scene, &bmain->scenes) {
        scene->eevee.gtao_thickness = default_eevee.gtao_thickness;
        scene->eevee.gtao_focus = default_eevee.gtao_focus;
      }
    }

    if (!DNA_struct_member_exists(fd->filesdna, "LightProbe", "float", "data_display_size")) {
      LightProbe default_probe = *DNA_struct_default_get(LightProbe);
      LISTBASE_FOREACH (LightProbe *, probe, &bmain->lightprobes) {
        probe->data_display_size = default_probe.data_display_size;
      }
    }

    LISTBASE_FOREACH (Mesh *, mesh, &bmain->meshes) {
      mesh->flag &= ~ME_NO_OVERLAPPING_TOPOLOGY;
    }
  }

  if (!MAIN_VERSION_FILE_ATLEAST(bmain, 401, 8)) {
    LISTBASE_FOREACH (bNodeTree *, ntree, &bmain->nodetrees) {
      if (ntree->type != NTREE_GEOMETRY) {
        continue;
      }
      versioning_nodes_dynamic_sockets(*ntree);
    }
  }

  if (!MAIN_VERSION_FILE_ATLEAST(bmain, 401, 9)) {
    if (!DNA_struct_member_exists(fd->filesdna, "Material", "char", "displacement_method")) {
      /* Replace Cycles.displacement_method by Material::displacement_method. */
      LISTBASE_FOREACH (Material *, material, &bmain->materials) {
        int displacement_method = MA_DISPLACEMENT_BUMP;
        if (IDProperty *cmat = version_cycles_properties_from_ID(&material->id)) {
          displacement_method = version_cycles_property_int(
              cmat, "displacement_method", MA_DISPLACEMENT_BUMP);
        }
        material->displacement_method = displacement_method;
      }
    }

    /* Prevent custom bone colors from having alpha zero.
     * Part of the fix for issue #115434. */
    LISTBASE_FOREACH (bArmature *, arm, &bmain->armatures) {
      blender::animrig::ANIM_armature_foreach_bone(&arm->bonebase, [](Bone *bone) {
        bone->color.custom.solid[3] = 255;
        bone->color.custom.select[3] = 255;
        bone->color.custom.active[3] = 255;
      });
      if (arm->edbo) {
        LISTBASE_FOREACH (EditBone *, ebone, arm->edbo) {
          ebone->color.custom.solid[3] = 255;
          ebone->color.custom.select[3] = 255;
          ebone->color.custom.active[3] = 255;
        }
      }
    }
    LISTBASE_FOREACH (Object *, obj, &bmain->objects) {
      if (obj->pose == nullptr) {
        continue;
      }
      LISTBASE_FOREACH (bPoseChannel *, pchan, &obj->pose->chanbase) {
        pchan->color.custom.solid[3] = 255;
        pchan->color.custom.select[3] = 255;
        pchan->color.custom.active[3] = 255;
      }
    }
  }

  if (!MAIN_VERSION_FILE_ATLEAST(bmain, 401, 10)) {
    if (!DNA_struct_member_exists(
            fd->filesdna, "SceneEEVEE", "RaytraceEEVEE", "ray_tracing_options"))
    {
      LISTBASE_FOREACH (Scene *, scene, &bmain->scenes) {
        scene->eevee.ray_tracing_options.flag = RAYTRACE_EEVEE_USE_DENOISE;
        scene->eevee.ray_tracing_options.denoise_stages = RAYTRACE_EEVEE_DENOISE_SPATIAL |
                                                          RAYTRACE_EEVEE_DENOISE_TEMPORAL |
                                                          RAYTRACE_EEVEE_DENOISE_BILATERAL;
        scene->eevee.ray_tracing_options.screen_trace_quality = 0.25f;
        scene->eevee.ray_tracing_options.screen_trace_thickness = 0.2f;
        scene->eevee.ray_tracing_options.screen_trace_max_roughness = 0.5f;
        scene->eevee.ray_tracing_options.sample_clamp = 10.0f;
        scene->eevee.ray_tracing_options.resolution_scale = 2;
      }
    }

    LISTBASE_FOREACH (bNodeTree *, ntree, &bmain->nodetrees) {
      if (ntree->type == NTREE_GEOMETRY) {
        version_geometry_nodes_use_rotation_socket(*ntree);
        versioning_nodes_dynamic_sockets_2(*ntree);
        fix_geometry_nodes_object_info_scale(*ntree);
      }
    }
  }

  if (MAIN_VERSION_FILE_ATLEAST(bmain, 400, 20) && !MAIN_VERSION_FILE_ATLEAST(bmain, 401, 11)) {
    /* Convert old socket lists into new interface items. */
    FOREACH_NODETREE_BEGIN (bmain, ntree, id) {
      versioning_fix_socket_subtype_idnames(ntree);
    }
    FOREACH_NODETREE_END;
  }

  if (!MAIN_VERSION_FILE_ATLEAST(bmain, 401, 12)) {
    FOREACH_NODETREE_BEGIN (bmain, ntree, id) {
      if (ntree->type == NTREE_COMPOSIT) {
        LISTBASE_FOREACH (bNode *, node, &ntree->nodes) {
          if (node->type == CMP_NODE_PIXELATE) {
            node->custom1 = 1;
          }
        }
      }
    }
    FOREACH_NODETREE_END;
  }

  if (!MAIN_VERSION_FILE_ATLEAST(bmain, 401, 13)) {
    FOREACH_NODETREE_BEGIN (bmain, ntree, id) {
      if (ntree->type == NTREE_COMPOSIT) {
        LISTBASE_FOREACH (bNode *, node, &ntree->nodes) {
          if (node->type == CMP_NODE_MAP_UV) {
            node->custom2 = CMP_NODE_MAP_UV_FILTERING_ANISOTROPIC;
          }
        }
      }
    }
    FOREACH_NODETREE_END;
  }

  if (!MAIN_VERSION_FILE_ATLEAST(bmain, 401, 14)) {
    const Brush *default_brush = DNA_struct_default_get(Brush);
    LISTBASE_FOREACH (Brush *, brush, &bmain->brushes) {
      brush->automasking_start_normal_limit = default_brush->automasking_start_normal_limit;
      brush->automasking_start_normal_falloff = default_brush->automasking_start_normal_falloff;

      brush->automasking_view_normal_limit = default_brush->automasking_view_normal_limit;
      brush->automasking_view_normal_falloff = default_brush->automasking_view_normal_falloff;
    }
  }

  if (!MAIN_VERSION_FILE_ATLEAST(bmain, 401, 15)) {
    FOREACH_NODETREE_BEGIN (bmain, ntree, id) {
      if (ntree->type == NTREE_COMPOSIT) {
        LISTBASE_FOREACH (bNode *, node, &ntree->nodes) {
          if (node->type == CMP_NODE_KEYING) {
            NodeKeyingData &keying_data = *static_cast<NodeKeyingData *>(node->storage);
            keying_data.edge_kernel_radius = max_ii(keying_data.edge_kernel_radius - 1, 0);
          }
        }
      }
    }
    FOREACH_NODETREE_END;
  }

  if (!MAIN_VERSION_FILE_ATLEAST(bmain, 401, 16)) {
    LISTBASE_FOREACH (Scene *, scene, &bmain->scenes) {
      Sculpt *sculpt = scene->toolsettings->sculpt;
      if (sculpt != nullptr) {
        Sculpt default_sculpt = *DNA_struct_default_get(Sculpt);
        sculpt->automasking_boundary_edges_propagation_steps =
            default_sculpt.automasking_boundary_edges_propagation_steps;
      }
    }
  }

  if (!MAIN_VERSION_FILE_ATLEAST(bmain, 401, 17)) {
    LISTBASE_FOREACH (Scene *, scene, &bmain->scenes) {
      ToolSettings *ts = scene->toolsettings;
      int input_sample_values[10];

      input_sample_values[0] = ts->imapaint.paint.num_input_samples_deprecated;
      input_sample_values[1] = ts->sculpt != nullptr ?
                                   ts->sculpt->paint.num_input_samples_deprecated :
                                   1;
      input_sample_values[2] = ts->curves_sculpt != nullptr ?
                                   ts->curves_sculpt->paint.num_input_samples_deprecated :
                                   1;
      input_sample_values[3] = ts->uvsculpt != nullptr ?
                                   ts->uvsculpt->paint.num_input_samples_deprecated :
                                   1;

      input_sample_values[4] = ts->gp_paint != nullptr ?
                                   ts->gp_paint->paint.num_input_samples_deprecated :
                                   1;
      input_sample_values[5] = ts->gp_vertexpaint != nullptr ?
                                   ts->gp_vertexpaint->paint.num_input_samples_deprecated :
                                   1;
      input_sample_values[6] = ts->gp_sculptpaint != nullptr ?
                                   ts->gp_sculptpaint->paint.num_input_samples_deprecated :
                                   1;
      input_sample_values[7] = ts->gp_weightpaint != nullptr ?
                                   ts->gp_weightpaint->paint.num_input_samples_deprecated :
                                   1;

      input_sample_values[8] = ts->vpaint != nullptr ?
                                   ts->vpaint->paint.num_input_samples_deprecated :
                                   1;
      input_sample_values[9] = ts->wpaint != nullptr ?
                                   ts->wpaint->paint.num_input_samples_deprecated :
                                   1;

      int unified_value = 1;
      for (int i = 0; i < 10; i++) {
        if (input_sample_values[i] != 1) {
          if (unified_value == 1) {
            unified_value = input_sample_values[i];
          }
          else {
            /* In the case of a user having multiple tools with different num_input_value values
             * set we cannot support this in the single UnifiedPaintSettings value, so fallback
             * to 1 instead of deciding that one value is more canonical than the other.
             */
            break;
          }
        }
      }

      ts->unified_paint_settings.input_samples = unified_value;
    }
    LISTBASE_FOREACH (Brush *, brush, &bmain->brushes) {
      brush->input_samples = 1;
    }
  }

  if (!MAIN_VERSION_FILE_ATLEAST(bmain, 401, 18)) {
    LISTBASE_FOREACH (Scene *, scene, &bmain->scenes) {
      if (scene->ed != nullptr) {
        SEQ_for_each_callback(&scene->ed->seqbase, seq_filter_bilinear_to_auto, nullptr);
      }
    }
  }

  if (!MAIN_VERSION_FILE_ATLEAST(bmain, 401, 19)) {
    LISTBASE_FOREACH (bNodeTree *, ntree, &bmain->nodetrees) {
      if (ntree->type == NTREE_GEOMETRY) {
        version_node_socket_name(ntree, FN_NODE_ROTATE_ROTATION, "Rotation 1", "Rotation");
        version_node_socket_name(ntree, FN_NODE_ROTATE_ROTATION, "Rotation 2", "Rotate By");
      }
    }
  }

  if (!MAIN_VERSION_FILE_ATLEAST(bmain, 401, 20)) {
    LISTBASE_FOREACH (Object *, ob, &bmain->objects) {
      int uid = 1;
      LISTBASE_FOREACH (ModifierData *, md, &ob->modifiers) {
        /* These identifiers are not necessarily stable for linked data. If the linked data has a
         * new modifier inserted, the identifiers of other modifiers can change. */
        md->persistent_uid = uid++;
      }
    }
  }

  if (!MAIN_VERSION_FILE_ATLEAST(bmain, 401, 21)) {
    LISTBASE_FOREACH (Brush *, brush, &bmain->brushes) {
      /* The `sculpt_flag` was used to store the `BRUSH_DIR_IN`
       * With the fix for #115313 this is now just using the `brush->flag`.*/
      if (brush->gpencil_settings && (brush->gpencil_settings->sculpt_flag & BRUSH_DIR_IN) != 0) {
        brush->flag |= BRUSH_DIR_IN;
      }
    }
  }

  /* Keep point/spot light soft falloff for files created before 4.0. */
  if (!MAIN_VERSION_FILE_ATLEAST(bmain, 400, 0)) {
    LISTBASE_FOREACH (Light *, light, &bmain->lights) {
      if (ELEM(light->type, LA_LOCAL, LA_SPOT)) {
        light->mode |= LA_USE_SOFT_FALLOFF;
      }
    }
  }

  if (!MAIN_VERSION_FILE_ATLEAST(bmain, 402, 1)) {
    using namespace blender::bke::greasepencil;
    /* Initialize newly added scale layer transform to one. */
    LISTBASE_FOREACH (GreasePencil *, grease_pencil, &bmain->grease_pencils) {
      for (Layer *layer : grease_pencil->layers_for_write()) {
        copy_v3_fl(layer->scale, 1.0f);
      }
    }
  }

  if (!MAIN_VERSION_FILE_ATLEAST(bmain, 402, 2)) {
    LISTBASE_FOREACH (Scene *, scene, &bmain->scenes) {
      bool is_cycles = scene && STREQ(scene->r.engine, RE_engine_id_CYCLES);
      if (is_cycles) {
        if (IDProperty *cscene = version_cycles_properties_from_ID(&scene->id)) {
          int cposition = version_cycles_property_int(cscene, "motion_blur_position", 1);
          BLI_assert(cposition >= 0 && cposition < 3);
          int order_conversion[3] = {SCE_MB_START, SCE_MB_CENTER, SCE_MB_END};
          scene->r.motion_blur_position = order_conversion[std::clamp(cposition, 0, 2)];
        }
      }
      else {
        SET_FLAG_FROM_TEST(
            scene->r.mode, scene->eevee.flag & SCE_EEVEE_MOTION_BLUR_ENABLED_DEPRECATED, R_MBLUR);
        scene->r.motion_blur_position = scene->eevee.motion_blur_position_deprecated;
        scene->r.motion_blur_shutter = scene->eevee.motion_blur_shutter_deprecated;
      }
    }
  }

  if (!MAIN_VERSION_FILE_ATLEAST(bmain, 402, 3)) {
    constexpr int NTREE_EXECUTION_MODE_FULL_FRAME = 1;

    constexpr int NTREE_COM_GROUPNODE_BUFFER = 1 << 3;
    constexpr int NTREE_COM_OPENCL = 1 << 1;

    FOREACH_NODETREE_BEGIN (bmain, ntree, id) {
      if (ntree->type != NTREE_COMPOSIT) {
        continue;
      }

      ntree->flag &= ~(NTREE_COM_GROUPNODE_BUFFER | NTREE_COM_OPENCL);

      if (ntree->execution_mode == NTREE_EXECUTION_MODE_FULL_FRAME) {
        ntree->execution_mode = NTREE_EXECUTION_MODE_CPU;
      }
    }
    FOREACH_NODETREE_END;
  }

  if (!MAIN_VERSION_FILE_ATLEAST(bmain, 402, 5)) {
    LISTBASE_FOREACH (Scene *, sce, &bmain->scenes) {
      image_settings_avi_to_ffmpeg(sce);
    }
  }

  if (!MAIN_VERSION_FILE_ATLEAST(bmain, 402, 6)) {
    if (!DNA_struct_member_exists(fd->filesdna, "SpaceImage", "float", "stretch_opacity")) {
      LISTBASE_FOREACH (bScreen *, screen, &bmain->screens) {
        LISTBASE_FOREACH (ScrArea *, area, &screen->areabase) {
          LISTBASE_FOREACH (SpaceLink *, sl, &area->spacedata) {
            if (sl->spacetype == SPACE_IMAGE) {
              SpaceImage *sima = reinterpret_cast<SpaceImage *>(sl);
              sima->stretch_opacity = 0.9f;
            }
          }
        }
      }
    }
  }

  if (!MAIN_VERSION_FILE_ATLEAST(bmain, 402, 5)) {
    LISTBASE_FOREACH (Scene *, scene, &bmain->scenes) {
      image_settings_avi_to_ffmpeg(scene);
    }
  }

  if (!MAIN_VERSION_FILE_ATLEAST(bmain, 402, 6)) {
    LISTBASE_FOREACH (Brush *, brush, &bmain->brushes) {
      if (BrushCurvesSculptSettings *settings = brush->curves_sculpt_settings) {
        settings->flag |= BRUSH_CURVES_SCULPT_FLAG_INTERPOLATE_RADIUS;
        settings->curve_radius = 0.01f;
      }
    }
  }

  if (!MAIN_VERSION_FILE_ATLEAST(bmain, 402, 8)) {
    LISTBASE_FOREACH (Light *, light, &bmain->lights) {
      light->shadow_filter_radius = 3.0f;
    }
  }

  if (!MAIN_VERSION_FILE_ATLEAST(bmain, 402, 9)) {
    const float default_snap_angle_increment = DEG2RADF(5.0f);
    const float default_snap_angle_increment_precision = DEG2RADF(1.0f);
    LISTBASE_FOREACH (Scene *, scene, &bmain->scenes) {
      scene->toolsettings->snap_angle_increment_2d = default_snap_angle_increment;
      scene->toolsettings->snap_angle_increment_3d = default_snap_angle_increment;
      scene->toolsettings->snap_angle_increment_2d_precision =
          default_snap_angle_increment_precision;
      scene->toolsettings->snap_angle_increment_3d_precision =
          default_snap_angle_increment_precision;
    }
  }

  if (!MAIN_VERSION_FILE_ATLEAST(bmain, 402, 10)) {
<<<<<<< HEAD
    update_paint_modes_for_brush_assets(*bmain);
=======
    if (!DNA_struct_member_exists(fd->filesdna, "SceneEEVEE", "int", "gtao_resolution")) {
      LISTBASE_FOREACH (Scene *, scene, &bmain->scenes) {
        scene->eevee.gtao_resolution = 2;
      }
    }
  }

  if (!MAIN_VERSION_FILE_ATLEAST(bmain, 402, 11)) {
    LISTBASE_FOREACH (Light *, light, &bmain->lights) {
      light->shadow_resolution_scale = 1.0f;
    }
>>>>>>> d0eacbd6
  }

  /**
   * Always bump subversion in BKE_blender_version.h when adding versioning
   * code here, and wrap it inside a MAIN_VERSION_FILE_ATLEAST check.
   *
   * \note Keep this message at the bottom of the function.
   */

  /* Always run this versioning; meshes are written with the legacy format which always needs to
   * be converted to the new format on file load. Can be moved to a subversion check in a larger
   * breaking release. */
  LISTBASE_FOREACH (Mesh *, mesh, &bmain->meshes) {
    blender::bke::mesh_sculpt_mask_to_generic(*mesh);
  }
}<|MERGE_RESOLUTION|>--- conflicted
+++ resolved
@@ -3114,9 +3114,6 @@
   }
 
   if (!MAIN_VERSION_FILE_ATLEAST(bmain, 402, 10)) {
-<<<<<<< HEAD
-    update_paint_modes_for_brush_assets(*bmain);
-=======
     if (!DNA_struct_member_exists(fd->filesdna, "SceneEEVEE", "int", "gtao_resolution")) {
       LISTBASE_FOREACH (Scene *, scene, &bmain->scenes) {
         scene->eevee.gtao_resolution = 2;
@@ -3128,7 +3125,10 @@
     LISTBASE_FOREACH (Light *, light, &bmain->lights) {
       light->shadow_resolution_scale = 1.0f;
     }
->>>>>>> d0eacbd6
+  }
+
+  if (!MAIN_VERSION_FILE_ATLEAST(bmain, 402, 12)) {
+    update_paint_modes_for_brush_assets(*bmain);
   }
 
   /**
