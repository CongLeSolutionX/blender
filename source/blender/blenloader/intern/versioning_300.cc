--- conflicted
+++ resolved
@@ -1349,10 +1349,11 @@
     FOREACH_NODETREE_END;
   }
 
-<<<<<<< HEAD
   if (!MAIN_VERSION_ATLEAST(bmain, 306, 5)) {
+    /* TODO: (bmain, 400, 0). */
     remove_legacy_instances_on(bmain, bmain->objects);
-=======
+  }
+
   if (!MAIN_VERSION_ATLEAST(bmain, 306, 6)) {
     LISTBASE_FOREACH (Scene *, scene, &bmain->scenes) {
       Editing *ed = SEQ_editing_get(scene);
@@ -1363,7 +1364,6 @@
       SEQ_for_each_callback(
           &scene->ed->seqbase, do_versions_sequencer_init_retiming_tool_data, scene);
     }
->>>>>>> b54398c1
   }
 
   /**
