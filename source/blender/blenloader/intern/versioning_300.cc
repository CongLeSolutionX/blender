--- conflicted
+++ resolved
@@ -3942,8 +3942,6 @@
         scene->r.simplify_shadows_render = 1.0f;
       }
     }
-<<<<<<< HEAD
-=======
 
     LISTBASE_FOREACH (bScreen *, screen, &bmain->screens) {
       LISTBASE_FOREACH (ScrArea *, area, &screen->areabase) {
@@ -3973,7 +3971,6 @@
         }
       }
     }
->>>>>>> ae84a295
   }
 
   /**
