--- conflicted
+++ resolved
@@ -1013,51 +1013,6 @@
       continue;
     }
 
-<<<<<<< HEAD
-    /* TODO: more safe socket handling */
-    bNode *capture_node = nodeAddNode(nullptr, &ntree, "GeometryNodeCaptureAttribute");
-    NodeGeometryAttributeCapture *capture_node_storage =
-        static_cast<NodeGeometryAttributeCapture *>(capture_node->storage);
-    capture_node->parent = node->parent;
-    capture_node->locx = node->locx - 25;
-    capture_node->locy = node->locy;
-    new_nodes.append(capture_node);
-    capture_node_storage->data_type_legacy = CD_PROP_BOOL;
-    capture_node_storage->domain = int8_t(bke::AttrDomain::Face);
-    nodeAddSocket(&ntree, capture_node, SOCK_IN, "NodeSocketBool", "Value", "Value");
-    nodeAddSocket(&ntree, capture_node, SOCK_OUT, "NodeSocketBool", "Attribute", "Attribute");
-
-    bNode *is_smooth_node = nodeAddNode(nullptr, &ntree, "GeometryNodeInputShadeSmooth");
-    is_smooth_node->parent = node->parent;
-    is_smooth_node->locx = capture_node->locx - 25;
-    is_smooth_node->locy = capture_node->locy;
-    new_nodes.append(is_smooth_node);
-    nodeAddLink(&ntree,
-                is_smooth_node,
-                nodeFindSocket(is_smooth_node, SOCK_OUT, "Smooth"),
-                capture_node,
-                nodeFindSocket(capture_node, SOCK_IN, "Value"));
-    nodeAddLink(&ntree,
-                capture_node,
-                nodeFindSocket(capture_node, SOCK_OUT, "Geometry"),
-                node,
-                geometry_in_socket);
-    geometry_in_link->tonode = capture_node;
-    geometry_in_link->tosock = nodeFindSocket(capture_node, SOCK_IN, "Geometry");
-
-    bNode *set_smooth_node = nodeAddNode(nullptr, &ntree, "GeometryNodeSetShadeSmooth");
-    set_smooth_node->parent = node->parent;
-    set_smooth_node->locx = node->locx + 25;
-    set_smooth_node->locy = node->locy;
-    new_nodes.append(set_smooth_node);
-    nodeAddLink(&ntree,
-                node,
-                geometry_out_socket,
-                set_smooth_node,
-                nodeFindSocket(set_smooth_node, SOCK_IN, "Geometry"));
-
-    bNodeSocket *smooth_geometry_out = nodeFindSocket(set_smooth_node, SOCK_OUT, "Geometry");
-=======
     bNode &capture_node = version_node_add_empty(ntree, "GeometryNodeCaptureAttribute");
     capture_node.parent = node->parent;
     capture_node.locx = node->locx - 25;
@@ -1065,7 +1020,7 @@
     new_nodes.append(&capture_node);
     auto *capture_node_storage = MEM_cnew<NodeGeometryAttributeCapture>(__func__);
     capture_node.storage = capture_node_storage;
-    capture_node_storage->data_type = CD_PROP_BOOL;
+    capture_node_storage->data_type_legacy = CD_PROP_BOOL;
     capture_node_storage->domain = int8_t(bke::AttrDomain::Face);
     bNodeSocket &capture_node_geo_in = version_node_add_socket(
         ntree, capture_node, SOCK_IN, "NodeSocketGeometry", "Geometry");
@@ -1105,7 +1060,6 @@
     version_node_add_link(
         ntree, *node, *geometry_out_socket, set_smooth_node, set_smooth_node_geo_in);
 
->>>>>>> b32d0264
     for (bNodeLink *link : geometry_out_links) {
       link->fromnode = &set_smooth_node;
       link->fromsock = &set_smooth_node_geo_out;
