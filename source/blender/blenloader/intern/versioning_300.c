/*
 * This program is free software; you can redistribute it and/or
 * modify it under the terms of the GNU General Public License
 * as published by the Free Software Foundation; either version 2
 * of the License, or (at your option) any later version.
 *
 * This program is distributed in the hope that it will be useful,
 * but WITHOUT ANY WARRANTY; without even the implied warranty of
 * MERCHANTABILITY or FITNESS FOR A PARTICULAR PURPOSE.  See the
 * GNU General Public License for more details.
 *
 * You should have received a copy of the GNU General Public License
 * along with this program; if not, write to the Free Software Foundation,
 * Inc., 51 Franklin Street, Fifth Floor, Boston, MA 02110-1301, USA.
 */

/** \file
 * \ingroup blenloader
 */
/* allow readfile to use deprecated functionality */
#define DNA_DEPRECATED_ALLOW

#include <string.h>

#include "CLG_log.h"

#include "MEM_guardedalloc.h"

#include "BLI_listbase.h"
#include "BLI_math_vector.h"
#include "BLI_path_util.h"
#include "BLI_string.h"
#include "BLI_string_utils.h"
#include "BLI_utildefines.h"

#include "DNA_anim_types.h"
#include "DNA_armature_types.h"
#include "DNA_brush_types.h"
#include "DNA_collection_types.h"
#include "DNA_constraint_types.h"
#include "DNA_curve_types.h"
#include "DNA_genfile.h"
#include "DNA_gpencil_modifier_types.h"
#include "DNA_lineart_types.h"
#include "DNA_listBase.h"
#include "DNA_material_types.h"
#include "DNA_mesh_types.h"
#include "DNA_modifier_types.h"
#include "DNA_screen_types.h"
#include "DNA_space_types.h"
#include "DNA_text_types.h"
#include "DNA_workspace_types.h"

#include "BKE_action.h"
#include "BKE_anim_data.h"
#include "BKE_animsys.h"
#include "BKE_armature.h"
#include "BKE_asset.h"
#include "BKE_attribute.h"
#include "BKE_brush.h"
#include "BKE_brush_engine.h"
#include "BKE_collection.h"
#include "BKE_deform.h"
#include "BKE_fcurve.h"
#include "BKE_fcurve_driver.h"
#include "BKE_idprop.h"
#include "BKE_image.h"
#include "BKE_lib_id.h"
#include "BKE_lib_override.h"
#include "BKE_main.h"
#include "BKE_modifier.h"
#include "BKE_node.h"

#include "RNA_access.h"
#include "RNA_enum_types.h"

#include "BLO_readfile.h"
#include "MEM_guardedalloc.h"
#include "readfile.h"

#include "SEQ_iterator.h"
#include "SEQ_sequencer.h"
#include "SEQ_time.h"

#include "RNA_access.h"

#include "versioning_common.h"

static CLG_LogRef LOG = {"blo.readfile.doversion"};

static void _brush_channel_transfer(BrushChannelSet *dst, BrushChannelSet *src, const char *idname)
{
  BrushChannel *ch_dst = BKE_brush_channelset_lookup(dst, idname);
  BrushChannel *ch_src = BKE_brush_channelset_lookup(src, idname);

  BKE_brush_channel_copy_data(ch_dst, ch_src, false, false);
}

#define brush_channel_transfer(dst, src, idname) \
  _brush_channel_transfer(dst, src, MAKE_BUILTIN_CH_NAME(idname))

static IDProperty *idproperty_find_ui_container(IDProperty *idprop_group)
{
  LISTBASE_FOREACH (IDProperty *, prop, &idprop_group->data.group) {
    if (prop->type == IDP_GROUP && STREQ(prop->name, "_RNA_UI")) {
      return prop;
    }
  }
  return NULL;
}

static void version_idproperty_move_data_int(IDPropertyUIDataInt *ui_data,
                                             const IDProperty *prop_ui_data)
{
  IDProperty *min = IDP_GetPropertyFromGroup(prop_ui_data, "min");
  if (min != NULL) {
    ui_data->min = ui_data->soft_min = IDP_coerce_to_int_or_zero(min);
  }
  IDProperty *max = IDP_GetPropertyFromGroup(prop_ui_data, "max");
  if (max != NULL) {
    ui_data->max = ui_data->soft_max = IDP_coerce_to_int_or_zero(max);
  }
  IDProperty *soft_min = IDP_GetPropertyFromGroup(prop_ui_data, "soft_min");
  if (soft_min != NULL) {
    ui_data->soft_min = IDP_coerce_to_int_or_zero(soft_min);
    ui_data->soft_min = MIN2(ui_data->soft_min, ui_data->min);
  }
  IDProperty *soft_max = IDP_GetPropertyFromGroup(prop_ui_data, "soft_max");
  if (soft_max != NULL) {
    ui_data->soft_max = IDP_coerce_to_int_or_zero(soft_max);
    ui_data->soft_max = MAX2(ui_data->soft_max, ui_data->max);
  }
  IDProperty *step = IDP_GetPropertyFromGroup(prop_ui_data, "step");
  if (step != NULL) {
    ui_data->step = IDP_coerce_to_int_or_zero(soft_max);
  }
  IDProperty *default_value = IDP_GetPropertyFromGroup(prop_ui_data, "default");
  if (default_value != NULL) {
    if (default_value->type == IDP_ARRAY) {
      if (default_value->subtype == IDP_INT) {
        ui_data->default_array = MEM_malloc_arrayN(default_value->len, sizeof(int), __func__);
        memcpy(ui_data->default_array, IDP_Array(default_value), sizeof(int) * default_value->len);
        ui_data->default_array_len = default_value->len;
      }
    }
    else if (default_value->type == IDP_INT) {
      ui_data->default_value = IDP_coerce_to_int_or_zero(default_value);
    }
  }
}

static void version_idproperty_move_data_float(IDPropertyUIDataFloat *ui_data,
                                               const IDProperty *prop_ui_data)
{
  IDProperty *min = IDP_GetPropertyFromGroup(prop_ui_data, "min");
  if (min != NULL) {
    ui_data->min = ui_data->soft_min = IDP_coerce_to_double_or_zero(min);
  }
  IDProperty *max = IDP_GetPropertyFromGroup(prop_ui_data, "max");
  if (max != NULL) {
    ui_data->max = ui_data->soft_max = IDP_coerce_to_double_or_zero(max);
  }
  IDProperty *soft_min = IDP_GetPropertyFromGroup(prop_ui_data, "soft_min");
  if (soft_min != NULL) {
    ui_data->soft_min = IDP_coerce_to_double_or_zero(soft_min);
    ui_data->soft_min = MAX2(ui_data->soft_min, ui_data->min);
  }
  IDProperty *soft_max = IDP_GetPropertyFromGroup(prop_ui_data, "soft_max");
  if (soft_max != NULL) {
    ui_data->soft_max = IDP_coerce_to_double_or_zero(soft_max);
    ui_data->soft_max = MIN2(ui_data->soft_max, ui_data->max);
  }
  IDProperty *step = IDP_GetPropertyFromGroup(prop_ui_data, "step");
  if (step != NULL) {
    ui_data->step = IDP_coerce_to_float_or_zero(step);
  }
  IDProperty *precision = IDP_GetPropertyFromGroup(prop_ui_data, "precision");
  if (precision != NULL) {
    ui_data->precision = IDP_coerce_to_int_or_zero(precision);
  }
  IDProperty *default_value = IDP_GetPropertyFromGroup(prop_ui_data, "default");
  if (default_value != NULL) {
    if (default_value->type == IDP_ARRAY) {
      const int array_len = default_value->len;
      ui_data->default_array_len = array_len;
      if (default_value->subtype == IDP_FLOAT) {
        ui_data->default_array = MEM_malloc_arrayN(array_len, sizeof(double), __func__);
        const float *old_default_array = IDP_Array(default_value);
        for (int i = 0; i < ui_data->default_array_len; i++) {
          ui_data->default_array[i] = (double)old_default_array[i];
        }
      }
      else if (default_value->subtype == IDP_DOUBLE) {
        ui_data->default_array = MEM_malloc_arrayN(array_len, sizeof(double), __func__);
        memcpy(ui_data->default_array, IDP_Array(default_value), sizeof(double) * array_len);
      }
    }
    else if (ELEM(default_value->type, IDP_DOUBLE, IDP_FLOAT)) {
      ui_data->default_value = IDP_coerce_to_double_or_zero(default_value);
    }
  }
}

static void version_idproperty_move_data_string(IDPropertyUIDataString *ui_data,
                                                const IDProperty *prop_ui_data)
{
  IDProperty *default_value = IDP_GetPropertyFromGroup(prop_ui_data, "default");
  if (default_value != NULL && default_value->type == IDP_STRING) {
    ui_data->default_value = BLI_strdup(IDP_String(default_value));
  }
}

static void version_idproperty_ui_data(IDProperty *idprop_group)
{
  if (idprop_group == NULL) { /* NULL check here to reduce verbosity of calls to this function. */
    return;
  }

  IDProperty *ui_container = idproperty_find_ui_container(idprop_group);
  if (ui_container == NULL) {
    return;
  }

  LISTBASE_FOREACH (IDProperty *, prop, &idprop_group->data.group) {
    IDProperty *prop_ui_data = IDP_GetPropertyFromGroup(ui_container, prop->name);
    if (prop_ui_data == NULL) {
      continue;
    }

    if (!IDP_ui_data_supported(prop)) {
      continue;
    }

    IDPropertyUIData *ui_data = IDP_ui_data_ensure(prop);

    IDProperty *subtype = IDP_GetPropertyFromGroup(prop_ui_data, "subtype");
    if (subtype != NULL && subtype->type == IDP_STRING) {
      const char *subtype_string = IDP_String(subtype);
      int result = PROP_NONE;
      RNA_enum_value_from_id(rna_enum_property_subtype_items, subtype_string, &result);
      ui_data->rna_subtype = result;
    }

    IDProperty *description = IDP_GetPropertyFromGroup(prop_ui_data, "description");
    if (description != NULL && description->type == IDP_STRING) {
      ui_data->description = BLI_strdup(IDP_String(description));
    }

    /* Type specific data. */
    switch (IDP_ui_data_type(prop)) {
      case IDP_UI_DATA_TYPE_STRING:
        version_idproperty_move_data_string((IDPropertyUIDataString *)ui_data, prop_ui_data);
        break;
      case IDP_UI_DATA_TYPE_ID:
        break;
      case IDP_UI_DATA_TYPE_INT:
        version_idproperty_move_data_int((IDPropertyUIDataInt *)ui_data, prop_ui_data);
        break;
      case IDP_UI_DATA_TYPE_FLOAT:
        version_idproperty_move_data_float((IDPropertyUIDataFloat *)ui_data, prop_ui_data);
        break;
      case IDP_UI_DATA_TYPE_UNSUPPORTED:
        BLI_assert_unreachable();
        break;
    }

    IDP_FreeFromGroup(ui_container, prop_ui_data);
  }

  IDP_FreeFromGroup(idprop_group, ui_container);
}

static void do_versions_idproperty_bones_recursive(Bone *bone)
{
  version_idproperty_ui_data(bone->prop);
  LISTBASE_FOREACH (Bone *, child_bone, &bone->childbase) {
    do_versions_idproperty_bones_recursive(child_bone);
  }
}

static void do_versions_idproperty_seq_recursive(ListBase *seqbase)
{
  LISTBASE_FOREACH (Sequence *, seq, seqbase) {
    version_idproperty_ui_data(seq->prop);
    if (seq->type == SEQ_TYPE_META) {
      do_versions_idproperty_seq_recursive(&seq->seqbase);
    }
  }
}

/**
 * For every data block that supports them, initialize the new IDProperty UI data struct based on
 * the old more complicated storage. Assumes only the top level of IDProperties below the parent
 * group had UI data in a "_RNA_UI" group.
 *
 * \note The following IDProperty groups in DNA aren't exposed in the UI or are runtime-only, so
 * they don't have UI data: wmOperator, bAddon, bUserMenuItem_Op, wmKeyMapItem, wmKeyConfigPref,
 * uiList, FFMpegCodecData, View3DShading, bToolRef, TimeMarker, ViewLayer, bPoseChannel.
 */
static void do_versions_idproperty_ui_data(Main *bmain)
{
  /* ID data. */
  ID *id;
  FOREACH_MAIN_ID_BEGIN (bmain, id) {
    IDProperty *idprop_group = IDP_GetProperties(id, false);
    version_idproperty_ui_data(idprop_group);
  }
  FOREACH_MAIN_ID_END;

  /* Bones. */
  LISTBASE_FOREACH (bArmature *, armature, &bmain->armatures) {
    LISTBASE_FOREACH (Bone *, bone, &armature->bonebase) {
      do_versions_idproperty_bones_recursive(bone);
    }
  }

  /* Nodes and node sockets. */
  LISTBASE_FOREACH (bNodeTree *, ntree, &bmain->nodetrees) {
    LISTBASE_FOREACH (bNode *, node, &ntree->nodes) {
      version_idproperty_ui_data(node->prop);
    }
    LISTBASE_FOREACH (bNodeSocket *, socket, &ntree->inputs) {
      version_idproperty_ui_data(socket->prop);
    }
    LISTBASE_FOREACH (bNodeSocket *, socket, &ntree->outputs) {
      version_idproperty_ui_data(socket->prop);
    }
  }

  LISTBASE_FOREACH (Object *, ob, &bmain->objects) {
    /* The UI data from exposed node modifier properties is just copied from the corresponding node
     * group, but the copying only runs when necessary, so we still need to version data here. */
    LISTBASE_FOREACH (ModifierData *, md, &ob->modifiers) {
      if (md->type == eModifierType_Nodes) {
        NodesModifierData *nmd = (NodesModifierData *)md;
        version_idproperty_ui_data(nmd->settings.properties);
      }
    }

    /* Object post bones. */
    if (ob->type == OB_ARMATURE && ob->pose != NULL) {
      LISTBASE_FOREACH (bPoseChannel *, pchan, &ob->pose->chanbase) {
        version_idproperty_ui_data(pchan->prop);
      }
    }
  }

  /* Sequences. */
  LISTBASE_FOREACH (Scene *, scene, &bmain->scenes) {
    if (scene->ed != NULL) {
      do_versions_idproperty_seq_recursive(&scene->ed->seqbase);
    }
  }
}

static void sort_linked_ids(Main *bmain)
{
  ListBase *lb;
  FOREACH_MAIN_LISTBASE_BEGIN (bmain, lb) {
    ListBase temp_list;
    BLI_listbase_clear(&temp_list);
    LISTBASE_FOREACH_MUTABLE (ID *, id, lb) {
      if (ID_IS_LINKED(id)) {
        BLI_remlink(lb, id);
        BLI_addtail(&temp_list, id);
        id_sort_by_name(&temp_list, id, NULL);
      }
    }
    BLI_movelisttolist(lb, &temp_list);
  }
  FOREACH_MAIN_LISTBASE_END;
}

static void assert_sorted_ids(Main *bmain)
{
#ifndef NDEBUG
  ListBase *lb;
  FOREACH_MAIN_LISTBASE_BEGIN (bmain, lb) {
    ID *id_prev = NULL;
    LISTBASE_FOREACH (ID *, id, lb) {
      if (id_prev == NULL) {
        continue;
      }
      BLI_assert(id_prev->lib != id->lib || BLI_strcasecmp(id_prev->name, id->name) < 0);
    }
  }
  FOREACH_MAIN_LISTBASE_END;
#else
  UNUSED_VARS_NDEBUG(bmain);
#endif
}

static void move_vertex_group_names_to_object_data(Main *bmain)
{
  LISTBASE_FOREACH (Object *, object, &bmain->objects) {
    if (ELEM(object->type, OB_MESH, OB_LATTICE, OB_GPENCIL)) {
      ListBase *new_defbase = BKE_object_defgroup_list_mutable(object);

      /* Choose the longest vertex group name list among all linked duplicates. */
      if (BLI_listbase_count(&object->defbase) < BLI_listbase_count(new_defbase)) {
        BLI_freelistN(&object->defbase);
      }
      else {
        /* Clear the list in case the it was already assigned from another object. */
        BLI_freelistN(new_defbase);
        *new_defbase = object->defbase;
        BKE_object_defgroup_active_index_set(object, object->actdef);
      }
    }
  }
}

static void do_versions_sequencer_speed_effect_recursive(Scene *scene, const ListBase *seqbase)
{
  /* Old SpeedControlVars->flags. */
#define SEQ_SPEED_INTEGRATE (1 << 0)
#define SEQ_SPEED_COMPRESS_IPO_Y (1 << 2)

  LISTBASE_FOREACH (Sequence *, seq, seqbase) {
    if (seq->type == SEQ_TYPE_SPEED) {
      SpeedControlVars *v = (SpeedControlVars *)seq->effectdata;
      const char *substr = NULL;
      float globalSpeed = v->globalSpeed;
      if (seq->flag & SEQ_USE_EFFECT_DEFAULT_FADE) {
        if (globalSpeed == 1.0f) {
          v->speed_control_type = SEQ_SPEED_STRETCH;
        }
        else {
          v->speed_control_type = SEQ_SPEED_MULTIPLY;
          v->speed_fader = globalSpeed *
                           ((float)seq->seq1->len /
                            max_ff((float)(seq->seq1->enddisp - seq->seq1->start), 1.0f));
        }
      }
      else if (v->flags & SEQ_SPEED_INTEGRATE) {
        v->speed_control_type = SEQ_SPEED_MULTIPLY;
        v->speed_fader = seq->speed_fader * globalSpeed;
      }
      else if (v->flags & SEQ_SPEED_COMPRESS_IPO_Y) {
        globalSpeed *= 100.0f;
        v->speed_control_type = SEQ_SPEED_LENGTH;
        v->speed_fader_length = seq->speed_fader * globalSpeed;
        substr = "speed_length";
      }
      else {
        v->speed_control_type = SEQ_SPEED_FRAME_NUMBER;
        v->speed_fader_frame_number = (int)(seq->speed_fader * globalSpeed);
        substr = "speed_frame_number";
      }

      v->flags &= ~(SEQ_SPEED_INTEGRATE | SEQ_SPEED_COMPRESS_IPO_Y);

      if (substr || globalSpeed != 1.0f) {
        FCurve *fcu = id_data_find_fcurve(&scene->id, seq, &RNA_Sequence, "speed_factor", 0, NULL);
        if (fcu) {
          if (globalSpeed != 1.0f) {
            for (int i = 0; i < fcu->totvert; i++) {
              BezTriple *bezt = &fcu->bezt[i];
              bezt->vec[0][1] *= globalSpeed;
              bezt->vec[1][1] *= globalSpeed;
              bezt->vec[2][1] *= globalSpeed;
            }
          }
          if (substr) {
            char *new_path = BLI_str_replaceN(fcu->rna_path, "speed_factor", substr);
            MEM_freeN(fcu->rna_path);
            fcu->rna_path = new_path;
          }
        }
      }
    }
    else if (seq->type == SEQ_TYPE_META) {
      do_versions_sequencer_speed_effect_recursive(scene, &seq->seqbase);
    }
  }

#undef SEQ_SPEED_INTEGRATE
#undef SEQ_SPEED_COMPRESS_IPO_Y
}

static bool do_versions_sequencer_color_tags(Sequence *seq, void *UNUSED(user_data))
{
  seq->color_tag = SEQUENCE_COLOR_NONE;
  return true;
}

static bool do_versions_sequencer_color_balance_sop(Sequence *seq, void *UNUSED(user_data))
{
  LISTBASE_FOREACH (SequenceModifierData *, smd, &seq->modifiers) {
    if (smd->type == seqModifierType_ColorBalance) {
      StripColorBalance *cb = &((ColorBalanceModifierData *)smd)->color_balance;
      cb->method = SEQ_COLOR_BALANCE_METHOD_LIFTGAMMAGAIN;
      for (int i = 0; i < 3; i++) {
        copy_v3_fl(cb->slope, 1.0f);
        copy_v3_fl(cb->offset, 1.0f);
        copy_v3_fl(cb->power, 1.0f);
      }
    }
  }
  return true;
}

static bNodeLink *find_connected_link(bNodeTree *ntree, bNodeSocket *in_socket)
{
  LISTBASE_FOREACH (bNodeLink *, link, &ntree->links) {
    if (link->tosock == in_socket) {
      return link;
    }
  }
  return NULL;
}

static void add_realize_instances_before_socket(bNodeTree *ntree,
                                                bNode *node,
                                                bNodeSocket *geometry_socket)
{
  BLI_assert(geometry_socket->type == SOCK_GEOMETRY);
  bNodeLink *link = find_connected_link(ntree, geometry_socket);
  if (link == NULL) {
    return;
  }

  /* If the realize instances node is already before this socket, no need to continue. */
  if (link->fromnode->type == GEO_NODE_REALIZE_INSTANCES) {
    return;
  }

  bNode *realize_node = nodeAddStaticNode(NULL, ntree, GEO_NODE_REALIZE_INSTANCES);
  realize_node->parent = node->parent;
  realize_node->locx = node->locx - 100;
  realize_node->locy = node->locy;
  nodeAddLink(ntree, link->fromnode, link->fromsock, realize_node, realize_node->inputs.first);
  link->fromnode = realize_node;
  link->fromsock = realize_node->outputs.first;
}

/**
 * If a node used to realize instances implicitly and will no longer do so in 3.0, add a "Realize
 * Instances" node in front of it to avoid changing behavior. Don't do this if the node will be
 * replaced anyway though.
 */
static void version_geometry_nodes_add_realize_instance_nodes(bNodeTree *ntree)
{
  LISTBASE_FOREACH_MUTABLE (bNode *, node, &ntree->nodes) {
    if (ELEM(node->type,
             GEO_NODE_CAPTURE_ATTRIBUTE,
             GEO_NODE_SEPARATE_COMPONENTS,
             GEO_NODE_CONVEX_HULL,
             GEO_NODE_CURVE_LENGTH,
             GEO_NODE_MESH_BOOLEAN,
             GEO_NODE_FILLET_CURVE,
             GEO_NODE_RESAMPLE_CURVE,
             GEO_NODE_CURVE_TO_MESH,
             GEO_NODE_TRIM_CURVE,
             GEO_NODE_REPLACE_MATERIAL,
             GEO_NODE_SUBDIVIDE_MESH,
             GEO_NODE_ATTRIBUTE_REMOVE,
             GEO_NODE_TRIANGULATE)) {
      bNodeSocket *geometry_socket = node->inputs.first;
      add_realize_instances_before_socket(ntree, node, geometry_socket);
    }
    /* Also realize instances for the profile input of the curve to mesh node. */
    if (node->type == GEO_NODE_CURVE_TO_MESH) {
      bNodeSocket *profile_socket = (bNodeSocket *)BLI_findlink(&node->inputs, 1);
      add_realize_instances_before_socket(ntree, node, profile_socket);
    }
  }
}

/**
 * The geometry nodes modifier used to realize instances for the next modifier implicitly. Now it
 * is done with the realize instances node. It also used to convert meshes to point clouds
 * automatically, which is also now done with a specific node.
 */
static bNodeTree *add_realize_node_tree(Main *bmain)
{
  bNodeTree *node_tree = ntreeAddTree(bmain, "Realize Instances 2.93 Legacy", "GeometryNodeTree");

  ntreeAddSocketInterface(node_tree, SOCK_IN, "NodeSocketGeometry", "Geometry");
  ntreeAddSocketInterface(node_tree, SOCK_OUT, "NodeSocketGeometry", "Geometry");

  bNode *group_input = nodeAddStaticNode(NULL, node_tree, NODE_GROUP_INPUT);
  group_input->locx = -400.0f;
  bNode *group_output = nodeAddStaticNode(NULL, node_tree, NODE_GROUP_OUTPUT);
  group_output->locx = 500.0f;
  group_output->flag |= NODE_DO_OUTPUT;

  bNode *join = nodeAddStaticNode(NULL, node_tree, GEO_NODE_JOIN_GEOMETRY);
  join->locx = group_output->locx - 175.0f;
  join->locy = group_output->locy;
  bNode *conv = nodeAddStaticNode(NULL, node_tree, GEO_NODE_POINTS_TO_VERTICES);
  conv->locx = join->locx - 175.0f;
  conv->locy = join->locy - 70.0;
  bNode *separate = nodeAddStaticNode(NULL, node_tree, GEO_NODE_SEPARATE_COMPONENTS);
  separate->locx = join->locx - 350.0f;
  separate->locy = join->locy + 50.0f;
  bNode *realize = nodeAddStaticNode(NULL, node_tree, GEO_NODE_REALIZE_INSTANCES);
  realize->locx = separate->locx - 200.0f;
  realize->locy = join->locy;

  nodeAddLink(node_tree, group_input, group_input->outputs.first, realize, realize->inputs.first);
  nodeAddLink(node_tree, realize, realize->outputs.first, separate, separate->inputs.first);
  nodeAddLink(node_tree, conv, conv->outputs.first, join, join->inputs.first);
  nodeAddLink(node_tree, separate, BLI_findlink(&separate->outputs, 3), join, join->inputs.first);
  nodeAddLink(node_tree, separate, BLI_findlink(&separate->outputs, 1), conv, conv->inputs.first);
  nodeAddLink(node_tree, separate, BLI_findlink(&separate->outputs, 2), join, join->inputs.first);
  nodeAddLink(node_tree, separate, separate->outputs.first, join, join->inputs.first);
  nodeAddLink(node_tree, join, join->outputs.first, group_output, group_output->inputs.first);

  LISTBASE_FOREACH (bNode *, node, &node_tree->nodes) {
    nodeSetSelected(node, false);
  }

  version_socket_update_is_used(node_tree);
  return node_tree;
}

void do_versions_after_linking_300(Main *bmain, ReportList *UNUSED(reports))
{
  if (MAIN_VERSION_ATLEAST(bmain, 300, 0) && !MAIN_VERSION_ATLEAST(bmain, 300, 1)) {
    /* Set zero user text objects to have a fake user. */
    LISTBASE_FOREACH (Text *, text, &bmain->texts) {
      if (text->id.us == 0) {
        id_fake_user_set(&text->id);
      }
    }
  }

  if (!MAIN_VERSION_ATLEAST(bmain, 300, 3)) {
    /* Use new texture socket in Attribute Sample Texture node. */
    LISTBASE_FOREACH (bNodeTree *, ntree, &bmain->nodetrees) {
      if (ntree->type != NTREE_GEOMETRY) {
        continue;
      }
      LISTBASE_FOREACH (bNode *, node, &ntree->nodes) {
        if (node->type != GEO_NODE_LEGACY_ATTRIBUTE_SAMPLE_TEXTURE) {
          continue;
        }
        if (node->id == NULL) {
          continue;
        }
        LISTBASE_FOREACH (bNodeSocket *, socket, &node->inputs) {
          if (socket->type == SOCK_TEXTURE) {
            bNodeSocketValueTexture *socket_value = (bNodeSocketValueTexture *)
                                                        socket->default_value;
            socket_value->value = (Tex *)node->id;
            break;
          }
        }
        node->id = NULL;
      }
    }

    sort_linked_ids(bmain);
    assert_sorted_ids(bmain);
  }

  if (MAIN_VERSION_ATLEAST(bmain, 300, 3)) {
    assert_sorted_ids(bmain);
  }

  if (!MAIN_VERSION_ATLEAST(bmain, 300, 11)) {
    move_vertex_group_names_to_object_data(bmain);
  }

  if (!MAIN_VERSION_ATLEAST(bmain, 300, 13)) {
    LISTBASE_FOREACH (Scene *, scene, &bmain->scenes) {
      if (scene->ed != NULL) {
        do_versions_sequencer_speed_effect_recursive(scene, &scene->ed->seqbase);
      }
    }
  }

  if (!MAIN_VERSION_ATLEAST(bmain, 300, 25)) {
    version_node_socket_index_animdata(bmain, NTREE_SHADER, SH_NODE_BSDF_PRINCIPLED, 4, 2, 25);
  }

  if (!MAIN_VERSION_ATLEAST(bmain, 300, 26)) {
    LISTBASE_FOREACH (Scene *, scene, &bmain->scenes) {
      ToolSettings *tool_settings = scene->toolsettings;
      ImagePaintSettings *imapaint = &tool_settings->imapaint;
      if (imapaint->canvas != NULL &&
          ELEM(imapaint->canvas->type, IMA_TYPE_R_RESULT, IMA_TYPE_COMPOSITE)) {
        imapaint->canvas = NULL;
      }
      if (imapaint->stencil != NULL &&
          ELEM(imapaint->stencil->type, IMA_TYPE_R_RESULT, IMA_TYPE_COMPOSITE)) {
        imapaint->stencil = NULL;
      }
      if (imapaint->clone != NULL &&
          ELEM(imapaint->clone->type, IMA_TYPE_R_RESULT, IMA_TYPE_COMPOSITE)) {
        imapaint->clone = NULL;
      }
    }

    LISTBASE_FOREACH (Brush *, brush, &bmain->brushes) {
      if (brush->clone.image != NULL &&
          ELEM(brush->clone.image->type, IMA_TYPE_R_RESULT, IMA_TYPE_COMPOSITE)) {
        brush->clone.image = NULL;
      }
    }
  }

  if (!MAIN_VERSION_ATLEAST(bmain, 300, 28)) {
    LISTBASE_FOREACH (bNodeTree *, ntree, &bmain->nodetrees) {
      if (ntree->type == NTREE_GEOMETRY) {
        version_geometry_nodes_add_realize_instance_nodes(ntree);
      }
    }
  }

  if (!MAIN_VERSION_ATLEAST(bmain, 300, 30)) {
    do_versions_idproperty_ui_data(bmain);
  }

  if (!MAIN_VERSION_ATLEAST(bmain, 300, 32)) {
    /* Update Switch Node Non-Fields switch input to Switch_001. */
    LISTBASE_FOREACH (bNodeTree *, ntree, &bmain->nodetrees) {
      if (ntree->type != NTREE_GEOMETRY) {
        continue;
      }

      LISTBASE_FOREACH (bNodeLink *, link, &ntree->links) {
        if (link->tonode->type == GEO_NODE_SWITCH) {
          if (STREQ(link->tosock->identifier, "Switch")) {
            bNode *to_node = link->tonode;

            uint8_t mode = ((NodeSwitch *)to_node->storage)->input_type;
            if (ELEM(mode,
                     SOCK_GEOMETRY,
                     SOCK_OBJECT,
                     SOCK_COLLECTION,
                     SOCK_TEXTURE,
                     SOCK_MATERIAL)) {
              link->tosock = link->tosock->next;
            }
          }
        }
      }
    }
  }

  if (!MAIN_VERSION_ATLEAST(bmain, 300, 33)) {
    /* This was missing from #move_vertex_group_names_to_object_data. */
    LISTBASE_FOREACH (Object *, object, &bmain->objects) {
      if (ELEM(object->type, OB_MESH, OB_LATTICE, OB_GPENCIL)) {
        /* This uses the fact that the active vertex group index starts counting at 1. */
        if (BKE_object_defgroup_active_index_get(object) == 0) {
          BKE_object_defgroup_active_index_set(object, object->actdef);
        }
      }
    }
  }

  if (!MAIN_VERSION_ATLEAST(bmain, 300, 35)) {
    /* Add a new modifier to realize instances from previous modifiers.
     * Previously that was done automatically by geometry nodes. */
    bNodeTree *realize_instances_node_tree = NULL;
    LISTBASE_FOREACH (Object *, ob, &bmain->objects) {
      LISTBASE_FOREACH_MUTABLE (ModifierData *, md, &ob->modifiers) {
        if (md->type != eModifierType_Nodes) {
          continue;
        }
        if (md->next == NULL) {
          break;
        }
        if (md->next->type == eModifierType_Nodes) {
          continue;
        }
        NodesModifierData *nmd = (NodesModifierData *)md;
        if (nmd->node_group == NULL) {
          continue;
        }

        NodesModifierData *new_nmd = (NodesModifierData *)BKE_modifier_new(eModifierType_Nodes);
        STRNCPY(new_nmd->modifier.name, "Realize Instances 2.93 Legacy");
        BKE_modifier_unique_name(&ob->modifiers, &new_nmd->modifier);
        BLI_insertlinkafter(&ob->modifiers, md, new_nmd);
        if (realize_instances_node_tree == NULL) {
          realize_instances_node_tree = add_realize_node_tree(bmain);
        }
        new_nmd->node_group = realize_instances_node_tree;
      }
    }
  }

  if (!MAIN_VERSION_ATLEAST(bmain, 300, 37)) {
    LISTBASE_FOREACH (bNodeTree *, ntree, &bmain->nodetrees) {
      if (ntree->type == NTREE_GEOMETRY) {
        LISTBASE_FOREACH_MUTABLE (bNode *, node, &ntree->nodes) {
          if (node->type == GEO_NODE_BOUNDING_BOX) {
            bNodeSocket *geometry_socket = node->inputs.first;
            add_realize_instances_before_socket(ntree, node, geometry_socket);
          }
        }
      }
    }
  }

  if (!MAIN_VERSION_ATLEAST(bmain, 301, 6)) {
    { /* Ensure driver variable names are unique within the driver. */
      ID *id;
      FOREACH_MAIN_ID_BEGIN (bmain, id) {
        AnimData *adt = BKE_animdata_from_id(id);
        if (adt == NULL) {
          continue;
        }
        LISTBASE_FOREACH (FCurve *, fcu, &adt->drivers) {
          ChannelDriver *driver = fcu->driver;
          /* Ensure the uniqueness front to back. Given a list of identically
           * named variables, the last one gets to keep its original name. This
           * matches the evaluation order, and thus shouldn't change the evaluated
           * value of the driver expression. */
          LISTBASE_FOREACH (DriverVar *, dvar, &driver->variables) {
            BLI_uniquename(&driver->variables,
                           dvar,
                           dvar->name,
                           '_',
                           offsetof(DriverVar, name),
                           sizeof(dvar->name));
          }
        }
      }
      FOREACH_MAIN_ID_END;
    }

    /* Ensure tiled image sources contain a UDIM token. */
    LISTBASE_FOREACH (Image *, ima, &bmain->images) {
      if (ima->source == IMA_SRC_TILED) {
        char *filename = (char *)BLI_path_basename(ima->filepath);
        BKE_image_ensure_tile_token(filename);
      }
    }
  }

  /**
   * Versioning code until next subversion bump goes here.
   *
   * \note Be sure to check when bumping the version:
   * - #blo_do_versions_300 in this file.
   * - "versioning_userdef.c", #blo_do_versions_userdef
   * - "versioning_userdef.c", #do_versions_theme
   *
   * \note Keep this message at the bottom of the function.
   */
  {
    /* Keep this block, even when empty. */
  }
}

static void version_switch_node_input_prefix(Main *bmain)
{
  FOREACH_NODETREE_BEGIN (bmain, ntree, id) {
    if (ntree->type == NTREE_GEOMETRY) {
      LISTBASE_FOREACH (bNode *, node, &ntree->nodes) {
        if (node->type == GEO_NODE_SWITCH) {
          LISTBASE_FOREACH (bNodeSocket *, socket, &node->inputs) {
            /* Skip the "switch" socket. */
            if (socket == node->inputs.first) {
              continue;
            }
            strcpy(socket->name, socket->name[0] == 'A' ? "False" : "True");

            /* Replace "A" and "B", but keep the unique number suffix at the end. */
            char number_suffix[8];
            BLI_strncpy(number_suffix, socket->identifier + 1, sizeof(number_suffix));
            strcpy(socket->identifier, socket->name);
            strcat(socket->identifier, number_suffix);
          }
        }
      }
    }
  }
  FOREACH_NODETREE_END;
}

static bool replace_bbone_len_scale_rnapath(char **p_old_path, int *p_index)
{
  char *old_path = *p_old_path;

  if (old_path == NULL) {
    return false;
  }

  int len = strlen(old_path);

  if (BLI_str_endswith(old_path, ".bbone_curveiny") ||
      BLI_str_endswith(old_path, ".bbone_curveouty")) {
    old_path[len - 1] = 'z';
    return true;
  }

  if (BLI_str_endswith(old_path, ".bbone_scaleinx") ||
      BLI_str_endswith(old_path, ".bbone_scaleiny") ||
      BLI_str_endswith(old_path, ".bbone_scaleoutx") ||
      BLI_str_endswith(old_path, ".bbone_scaleouty")) {
    int index = (old_path[len - 1] == 'y' ? 2 : 0);

    old_path[len - 1] = 0;

    if (p_index) {
      *p_index = index;
    }
    else {
      *p_old_path = BLI_sprintfN("%s[%d]", old_path, index);
      MEM_freeN(old_path);
    }

    return true;
  }

  return false;
}

static void do_version_bbone_len_scale_fcurve_fix(FCurve *fcu)
{
  /* Update driver variable paths. */
  if (fcu->driver) {
    LISTBASE_FOREACH (DriverVar *, dvar, &fcu->driver->variables) {
      DRIVER_TARGETS_LOOPER_BEGIN (dvar) {
        replace_bbone_len_scale_rnapath(&dtar->rna_path, NULL);
      }
      DRIVER_TARGETS_LOOPER_END;
    }
  }

  /* Update F-Curve's path. */
  replace_bbone_len_scale_rnapath(&fcu->rna_path, &fcu->array_index);
}

static void do_version_bbone_len_scale_animdata_cb(ID *UNUSED(id),
                                                   AnimData *adt,
                                                   void *UNUSED(wrapper_data))
{
  LISTBASE_FOREACH_MUTABLE (FCurve *, fcu, &adt->drivers) {
    do_version_bbone_len_scale_fcurve_fix(fcu);
  }
}

static void do_version_bones_bbone_len_scale(ListBase *lb)
{
  LISTBASE_FOREACH (Bone *, bone, lb) {
    if (bone->flag & BONE_ADD_PARENT_END_ROLL) {
      bone->bbone_flag |= BBONE_ADD_PARENT_END_ROLL;
    }

    copy_v3_fl3(bone->scale_in, bone->scale_in_x, 1.0f, bone->scale_in_z);
    copy_v3_fl3(bone->scale_out, bone->scale_out_x, 1.0f, bone->scale_out_z);

    do_version_bones_bbone_len_scale(&bone->childbase);
  }
}

static void do_version_constraints_spline_ik_joint_bindings(ListBase *lb)
{
  /* Binding array data could be freed without properly resetting its size data. */
  LISTBASE_FOREACH (bConstraint *, con, lb) {
    if (con->type == CONSTRAINT_TYPE_SPLINEIK) {
      bSplineIKConstraint *data = (bSplineIKConstraint *)con->data;
      if (data->points == NULL) {
        data->numpoints = 0;
      }
    }
  }
}

static bNodeSocket *do_version_replace_float_size_with_vector(bNodeTree *ntree,
                                                              bNode *node,
                                                              bNodeSocket *socket)
{
  const bNodeSocketValueFloat *socket_value = (const bNodeSocketValueFloat *)socket->default_value;
  const float old_value = socket_value->value;
  nodeRemoveSocket(ntree, node, socket);
  bNodeSocket *new_socket = nodeAddSocket(
      ntree, node, SOCK_IN, nodeStaticSocketType(SOCK_VECTOR, PROP_TRANSLATION), "Size", "Size");
  bNodeSocketValueVector *value_vector = (bNodeSocketValueVector *)new_socket->default_value;
  copy_v3_fl(value_vector->value, old_value);
  return new_socket;
}

static bool geometry_node_is_293_legacy(const short node_type)
{
  switch (node_type) {
    /* Not legacy: No attribute inputs or outputs. */
    case GEO_NODE_TRIANGULATE:
    case GEO_NODE_TRANSFORM:
    case GEO_NODE_MESH_BOOLEAN:
    case GEO_NODE_IS_VIEWPORT:
    case GEO_NODE_SUBDIVIDE_MESH:
    case GEO_NODE_MESH_PRIMITIVE_CUBE:
    case GEO_NODE_MESH_PRIMITIVE_CIRCLE:
    case GEO_NODE_MESH_PRIMITIVE_UV_SPHERE:
    case GEO_NODE_MESH_PRIMITIVE_CYLINDER:
    case GEO_NODE_MESH_PRIMITIVE_ICO_SPHERE:
    case GEO_NODE_MESH_PRIMITIVE_CONE:
    case GEO_NODE_MESH_PRIMITIVE_LINE:
    case GEO_NODE_MESH_PRIMITIVE_GRID:
    case GEO_NODE_BOUNDING_BOX:
    case GEO_NODE_RESAMPLE_CURVE:
    case GEO_NODE_INPUT_MATERIAL:
    case GEO_NODE_REPLACE_MATERIAL:
    case GEO_NODE_CURVE_LENGTH:
    case GEO_NODE_CONVEX_HULL:
    case GEO_NODE_SEPARATE_COMPONENTS:
    case GEO_NODE_CURVE_PRIMITIVE_STAR:
    case GEO_NODE_CURVE_PRIMITIVE_SPIRAL:
    case GEO_NODE_CURVE_PRIMITIVE_QUADRATIC_BEZIER:
    case GEO_NODE_CURVE_PRIMITIVE_BEZIER_SEGMENT:
    case GEO_NODE_CURVE_PRIMITIVE_CIRCLE:
    case GEO_NODE_VIEWER:
    case GEO_NODE_CURVE_PRIMITIVE_LINE:
    case GEO_NODE_CURVE_PRIMITIVE_QUADRILATERAL:
    case GEO_NODE_FILL_CURVE:
    case GEO_NODE_TRIM_CURVE:
    case GEO_NODE_CURVE_TO_MESH:
      return false;

    /* Not legacy: Newly added with fields patch. */
    case GEO_NODE_INPUT_POSITION:
    case GEO_NODE_SET_POSITION:
    case GEO_NODE_INPUT_INDEX:
    case GEO_NODE_INPUT_NORMAL:
    case GEO_NODE_CAPTURE_ATTRIBUTE:
      return false;

    /* Maybe legacy: Might need special attribute handling, depending on design. */
    case GEO_NODE_SWITCH:
    case GEO_NODE_JOIN_GEOMETRY:
    case GEO_NODE_ATTRIBUTE_REMOVE:
    case GEO_NODE_OBJECT_INFO:
    case GEO_NODE_COLLECTION_INFO:
      return false;

    /* Maybe legacy: Special case for grid names? Or finish patch from level set branch to
     * generate a mesh for all grids in the volume. */
    case GEO_NODE_LEGACY_VOLUME_TO_MESH:
      return false;

    /* Legacy: Transferred *all* attributes before, will not transfer all built-ins now. */
    case GEO_NODE_LEGACY_CURVE_ENDPOINTS:
    case GEO_NODE_LEGACY_CURVE_TO_POINTS:
      return true;

    /* Legacy: Attribute operation completely replaced by field nodes. */
    case GEO_NODE_LEGACY_ATTRIBUTE_RANDOMIZE:
    case GEO_NODE_LEGACY_ATTRIBUTE_MATH:
    case GEO_NODE_LEGACY_ATTRIBUTE_FILL:
    case GEO_NODE_LEGACY_ATTRIBUTE_MIX:
    case GEO_NODE_LEGACY_ATTRIBUTE_COLOR_RAMP:
    case GEO_NODE_LEGACY_ATTRIBUTE_COMPARE:
    case GEO_NODE_LEGACY_POINT_ROTATE:
    case GEO_NODE_LEGACY_ALIGN_ROTATION_TO_VECTOR:
    case GEO_NODE_LEGACY_POINT_SCALE:
    case GEO_NODE_LEGACY_ATTRIBUTE_SAMPLE_TEXTURE:
    case GEO_NODE_LEGACY_ATTRIBUTE_VECTOR_ROTATE:
    case GEO_NODE_LEGACY_ATTRIBUTE_CURVE_MAP:
    case GEO_NODE_LEGACY_ATTRIBUTE_MAP_RANGE:
    case GEO_NODE_LEGACY_ATTRIBUTE_CLAMP:
    case GEO_NODE_LEGACY_ATTRIBUTE_VECTOR_MATH:
    case GEO_NODE_LEGACY_ATTRIBUTE_COMBINE_XYZ:
    case GEO_NODE_LEGACY_ATTRIBUTE_SEPARATE_XYZ:
      return true;

    /* Legacy: Replaced by field node depending on another geometry. */
    case GEO_NODE_LEGACY_RAYCAST:
    case GEO_NODE_LEGACY_ATTRIBUTE_TRANSFER:
    case GEO_NODE_LEGACY_ATTRIBUTE_PROXIMITY:
      return true;

    /* Legacy: Simple selection attribute input. */
    case GEO_NODE_LEGACY_MESH_TO_CURVE:
    case GEO_NODE_LEGACY_POINT_SEPARATE:
    case GEO_NODE_LEGACY_CURVE_SELECT_HANDLES:
    case GEO_NODE_LEGACY_CURVE_SPLINE_TYPE:
    case GEO_NODE_LEGACY_CURVE_REVERSE:
    case GEO_NODE_LEGACY_MATERIAL_ASSIGN:
    case GEO_NODE_LEGACY_CURVE_SET_HANDLES:
      return true;

      /* Legacy: More complex attribute inputs or outputs. */
    case GEO_NODE_LEGACY_SUBDIVISION_SURFACE: /* Used "crease" attribute. */
    case GEO_NODE_LEGACY_EDGE_SPLIT:          /* Needs selection input version. */
    case GEO_NODE_LEGACY_DELETE_GEOMETRY:     /* Needs field input, domain drop-down. */
    case GEO_NODE_LEGACY_CURVE_SUBDIVIDE:     /* Needs field count input. */
    case GEO_NODE_LEGACY_POINTS_TO_VOLUME:    /* Needs field radius input. */
    case GEO_NODE_LEGACY_SELECT_BY_MATERIAL:  /* Output anonymous attribute. */
    case GEO_NODE_LEGACY_POINT_TRANSLATE:     /* Needs field inputs. */
    case GEO_NODE_LEGACY_POINT_INSTANCE:      /* Needs field inputs. */
    case GEO_NODE_LEGACY_POINT_DISTRIBUTE:    /* Needs field input, remove max for random mode. */
    case GEO_NODE_LEGACY_ATTRIBUTE_CONVERT:   /* Attribute Capture, Store Attribute. */
      return true;
  }
  return false;
}

static void version_geometry_nodes_change_legacy_names(bNodeTree *ntree)
{
  LISTBASE_FOREACH (bNode *, node, &ntree->nodes) {
    if (geometry_node_is_293_legacy(node->type)) {
      if (strstr(node->idname, "Legacy")) {
        /* Make sure we haven't changed this idname already, better safe than sorry. */
        continue;
      }

      char temp_idname[sizeof(node->idname)];
      BLI_strncpy(temp_idname, node->idname, sizeof(node->idname));

      BLI_snprintf(node->idname,
                   sizeof(node->idname),
                   "GeometryNodeLegacy%s",
                   temp_idname + strlen("GeometryNode"));
    }
  }
}

static bool seq_transform_origin_set(Sequence *seq, void *UNUSED(user_data))
{
  StripTransform *transform = seq->strip->transform;
  if (seq->strip->transform != NULL) {
    transform->origin[0] = transform->origin[1] = 0.5f;
  }
  return true;
}

static void do_version_subsurface_methods(bNode *node)
{
  if (node->type == SH_NODE_SUBSURFACE_SCATTERING) {
    if (!ELEM(node->custom1, SHD_SUBSURFACE_BURLEY, SHD_SUBSURFACE_RANDOM_WALK)) {
      node->custom1 = SHD_SUBSURFACE_RANDOM_WALK_FIXED_RADIUS;
    }
  }
  else if (node->type == SH_NODE_BSDF_PRINCIPLED) {
    if (!ELEM(node->custom2, SHD_SUBSURFACE_BURLEY, SHD_SUBSURFACE_RANDOM_WALK)) {
      node->custom2 = SHD_SUBSURFACE_RANDOM_WALK_FIXED_RADIUS;
    }
  }
}

static void version_geometry_nodes_add_attribute_input_settings(NodesModifierData *nmd)
{
  /* Before versioning the properties, make sure it hasn't been done already. */
  LISTBASE_FOREACH (const IDProperty *, property, &nmd->settings.properties->data.group) {
    if (strstr(property->name, "_use_attribute") || strstr(property->name, "_attribute_name")) {
      return;
    }
  }

  LISTBASE_FOREACH_MUTABLE (IDProperty *, property, &nmd->settings.properties->data.group) {
    if (!ELEM(property->type, IDP_FLOAT, IDP_INT, IDP_ARRAY)) {
      continue;
    }

    if (strstr(property->name, "_use_attribute") || strstr(property->name, "_attribute_name")) {
      continue;
    }

    char use_attribute_prop_name[MAX_IDPROP_NAME];
    BLI_snprintf(use_attribute_prop_name,
                 sizeof(use_attribute_prop_name),
                 "%s%s",
                 property->name,
                 "_use_attribute");

    IDPropertyTemplate idprop = {0};
    IDProperty *use_attribute_prop = IDP_New(IDP_INT, &idprop, use_attribute_prop_name);
    IDP_AddToGroup(nmd->settings.properties, use_attribute_prop);

    char attribute_name_prop_name[MAX_IDPROP_NAME];
    BLI_snprintf(attribute_name_prop_name,
                 sizeof(attribute_name_prop_name),
                 "%s%s",
                 property->name,
                 "_attribute_name");

    IDProperty *attribute_prop = IDP_New(IDP_STRING, &idprop, attribute_name_prop_name);
    IDP_AddToGroup(nmd->settings.properties, attribute_prop);
  }
}

/* Copy of the function before the fixes. */
static void legacy_vec_roll_to_mat3_normalized(const float nor[3],
                                               const float roll,
                                               float r_mat[3][3])
{
  const float SAFE_THRESHOLD = 1.0e-5f;     /* theta above this value has good enough precision. */
  const float CRITICAL_THRESHOLD = 1.0e-9f; /* above this is safe under certain conditions. */
  const float THRESHOLD_SQUARED = CRITICAL_THRESHOLD * CRITICAL_THRESHOLD;

  const float x = nor[0];
  const float y = nor[1];
  const float z = nor[2];

  const float theta = 1.0f + y;          /* remapping Y from [-1,+1] to [0,2]. */
  const float theta_alt = x * x + z * z; /* Helper value for matrix calculations. */
  float rMatrix[3][3], bMatrix[3][3];

  BLI_ASSERT_UNIT_V3(nor);

  /* When theta is close to zero (nor is aligned close to negative Y Axis),
   * we have to check we do have non-null X/Z components as well.
   * Also, due to float precision errors, nor can be (0.0, -0.99999994, 0.0) which results
   * in theta being close to zero. This will cause problems when theta is used as divisor.
   */
  if (theta > SAFE_THRESHOLD || (theta > CRITICAL_THRESHOLD && theta_alt > THRESHOLD_SQUARED)) {
    /* nor is *not* aligned to negative Y-axis (0,-1,0). */

    bMatrix[0][1] = -x;
    bMatrix[1][0] = x;
    bMatrix[1][1] = y;
    bMatrix[1][2] = z;
    bMatrix[2][1] = -z;

    if (theta > SAFE_THRESHOLD) {
      /* nor differs significantly from negative Y axis (0,-1,0): apply the general case. */
      bMatrix[0][0] = 1 - x * x / theta;
      bMatrix[2][2] = 1 - z * z / theta;
      bMatrix[2][0] = bMatrix[0][2] = -x * z / theta;
    }
    else {
      /* nor is close to negative Y axis (0,-1,0): apply the special case. */
      bMatrix[0][0] = (x + z) * (x - z) / -theta_alt;
      bMatrix[2][2] = -bMatrix[0][0];
      bMatrix[2][0] = bMatrix[0][2] = 2.0f * x * z / theta_alt;
    }
  }
  else {
    /* nor is very close to negative Y axis (0,-1,0): use simple symmetry by Z axis. */
    unit_m3(bMatrix);
    bMatrix[0][0] = bMatrix[1][1] = -1.0;
  }

  /* Make Roll matrix */
  axis_angle_normalized_to_mat3(rMatrix, nor, roll);

  /* Combine and output result */
  mul_m3_m3m3(r_mat, rMatrix, bMatrix);
}

static void correct_bone_roll_value(const float head[3],
                                    const float tail[3],
                                    const float check_x_axis[3],
                                    const float check_y_axis[3],
                                    float *r_roll)
{
  const float SAFE_THRESHOLD = 1.0e-5f;
  float vec[3], bone_mat[3][3], vec2[3];

  /* Compute the Y axis vector. */
  sub_v3_v3v3(vec, tail, head);
  normalize_v3(vec);

  /* Only correct when in the danger zone. */
  if (1.0f + vec[1] < SAFE_THRESHOLD * 2 && (vec[0] || vec[2])) {
    /* Use the armature matrix to double-check if adjustment is needed.
     * This should minimize issues if the file is bounced back and forth between
     * 2.92 and 2.91, provided Edit Mode isn't entered on the armature in 2.91. */
    vec_roll_to_mat3(vec, *r_roll, bone_mat);

    UNUSED_VARS_NDEBUG(check_y_axis);
    BLI_assert(dot_v3v3(bone_mat[1], check_y_axis) > 0.999f);

    if (dot_v3v3(bone_mat[0], check_x_axis) < 0.999f) {
      /* Recompute roll using legacy code to interpret the old value. */
      legacy_vec_roll_to_mat3_normalized(vec, *r_roll, bone_mat);
      mat3_to_vec_roll(bone_mat, vec2, r_roll);
      BLI_assert(compare_v3v3(vec, vec2, 0.001f));
    }
  }
}

/* Update the armature Bone roll fields for bones very close to -Y direction. */
static void do_version_bones_roll(ListBase *lb)
{
  LISTBASE_FOREACH (Bone *, bone, lb) {
    /* Parent-relative orientation (used for posing). */
    correct_bone_roll_value(
        bone->head, bone->tail, bone->bone_mat[0], bone->bone_mat[1], &bone->roll);

    /* Absolute orientation (used for Edit mode). */
    correct_bone_roll_value(
        bone->arm_head, bone->arm_tail, bone->arm_mat[0], bone->arm_mat[1], &bone->arm_roll);

    do_version_bones_roll(&bone->childbase);
  }
}

static void version_geometry_nodes_set_position_node_offset(bNodeTree *ntree)
{
  /* Add the new Offset socket. */
  LISTBASE_FOREACH (bNode *, node, &ntree->nodes) {
    if (node->type != GEO_NODE_SET_POSITION) {
      continue;
    }
    if (BLI_listbase_count(&node->inputs) < 4) {
      /* The offset socket didn't exist in the file yet. */
      return;
    }
    bNodeSocket *old_offset_socket = BLI_findlink(&node->inputs, 3);
    if (old_offset_socket->type == SOCK_VECTOR) {
      /* Versioning happened already. */
      return;
    }
    /* Change identifier of old socket, so that the there is no name collision. */
    STRNCPY(old_offset_socket->identifier, "Offset_old");
    nodeAddStaticSocket(ntree, node, SOCK_IN, SOCK_VECTOR, PROP_TRANSLATION, "Offset", "Offset");
  }

  /* Relink links that were connected to Position while Offset was enabled. */
  LISTBASE_FOREACH (bNodeLink *, link, &ntree->links) {
    if (link->tonode->type != GEO_NODE_SET_POSITION) {
      continue;
    }
    if (!STREQ(link->tosock->identifier, "Position")) {
      continue;
    }
    bNodeSocket *old_offset_socket = BLI_findlink(&link->tonode->inputs, 3);
    /* This assumes that the offset is not linked to something else. That seems to be a reasonable
     * assumption, because the node is probably only ever used in one or the other mode. */
    const bool offset_enabled =
        ((bNodeSocketValueBoolean *)old_offset_socket->default_value)->value;
    if (offset_enabled) {
      /* Relink to new offset socket. */
      link->tosock = old_offset_socket->next;
    }
  }

  /* Remove old Offset socket. */
  LISTBASE_FOREACH (bNode *, node, &ntree->nodes) {
    if (node->type != GEO_NODE_SET_POSITION) {
      continue;
    }
    bNodeSocket *old_offset_socket = BLI_findlink(&node->inputs, 3);
    nodeRemoveSocket(ntree, node, old_offset_socket);
  }
}

static void version_node_tree_socket_id_delim(bNodeTree *ntree)
{
  LISTBASE_FOREACH (bNode *, node, &ntree->nodes) {
    LISTBASE_FOREACH (bNodeSocket *, socket, &node->inputs) {
      version_node_socket_id_delim(socket);
    }
    LISTBASE_FOREACH (bNodeSocket *, socket, &node->outputs) {
      version_node_socket_id_delim(socket);
    }
  }
}

static bool version_fix_seq_meta_range(Sequence *seq, void *user_data)
{
  Scene *scene = (Scene *)user_data;
  if (seq->type == SEQ_TYPE_META) {
    SEQ_time_update_meta_strip_range(scene, seq);
  }
  return true;
}

/* Those `version_liboverride_rnacollections_*` functions mimic the old, pre-3.0 code to find
 * anchor and source items in the given list of modifiers, constraints etc., using only the
 * `subitem_local` data of the override property operation.
 *
 * Then they convert it into the new, proper `subitem_reference` data for the anchor, and
 * `subitem_local` for the source.
 *
 * NOTE: Here only the stored override ID is available, unlike in the `override_apply` functions.
 */

static void version_liboverride_rnacollections_insertion_object_constraints(
    ListBase *constraints, IDOverrideLibraryProperty *op)
{
  LISTBASE_FOREACH_MUTABLE (IDOverrideLibraryPropertyOperation *, opop, &op->operations) {
    if (opop->operation != IDOVERRIDE_LIBRARY_OP_INSERT_AFTER) {
      continue;
    }
    bConstraint *constraint_anchor = BLI_listbase_string_or_index_find(constraints,
                                                                       opop->subitem_local_name,
                                                                       offsetof(bConstraint, name),
                                                                       opop->subitem_local_index);
    bConstraint *constraint_src = constraint_anchor != NULL ? constraint_anchor->next :
                                                              constraints->first;

    if (constraint_src == NULL) {
      /* Invalid case, just remove that override property operation. */
      CLOG_ERROR(&LOG, "Could not find source constraint in stored override data");
      BKE_lib_override_library_property_operation_delete(op, opop);
      continue;
    }

    opop->subitem_reference_name = opop->subitem_local_name;
    opop->subitem_local_name = BLI_strdup(constraint_src->name);
    opop->subitem_reference_index = opop->subitem_local_index;
    opop->subitem_local_index++;
  }
}

static void version_liboverride_rnacollections_insertion_object(Object *object)
{
  IDOverrideLibrary *liboverride = object->id.override_library;
  IDOverrideLibraryProperty *op;

  op = BKE_lib_override_library_property_find(liboverride, "modifiers");
  if (op != NULL) {
    LISTBASE_FOREACH_MUTABLE (IDOverrideLibraryPropertyOperation *, opop, &op->operations) {
      if (opop->operation != IDOVERRIDE_LIBRARY_OP_INSERT_AFTER) {
        continue;
      }
      ModifierData *mod_anchor = BLI_listbase_string_or_index_find(&object->modifiers,
                                                                   opop->subitem_local_name,
                                                                   offsetof(ModifierData, name),
                                                                   opop->subitem_local_index);
      ModifierData *mod_src = mod_anchor != NULL ? mod_anchor->next : object->modifiers.first;

      if (mod_src == NULL) {
        /* Invalid case, just remove that override property operation. */
        CLOG_ERROR(&LOG, "Could not find source modifier in stored override data");
        BKE_lib_override_library_property_operation_delete(op, opop);
        continue;
      }

      opop->subitem_reference_name = opop->subitem_local_name;
      opop->subitem_local_name = BLI_strdup(mod_src->name);
      opop->subitem_reference_index = opop->subitem_local_index;
      opop->subitem_local_index++;
    }
  }

  op = BKE_lib_override_library_property_find(liboverride, "grease_pencil_modifiers");
  if (op != NULL) {
    LISTBASE_FOREACH_MUTABLE (IDOverrideLibraryPropertyOperation *, opop, &op->operations) {
      if (opop->operation != IDOVERRIDE_LIBRARY_OP_INSERT_AFTER) {
        continue;
      }
      GpencilModifierData *gp_mod_anchor = BLI_listbase_string_or_index_find(
          &object->greasepencil_modifiers,
          opop->subitem_local_name,
          offsetof(GpencilModifierData, name),
          opop->subitem_local_index);
      GpencilModifierData *gp_mod_src = gp_mod_anchor != NULL ?
                                            gp_mod_anchor->next :
                                            object->greasepencil_modifiers.first;

      if (gp_mod_src == NULL) {
        /* Invalid case, just remove that override property operation. */
        CLOG_ERROR(&LOG, "Could not find source GP modifier in stored override data");
        BKE_lib_override_library_property_operation_delete(op, opop);
        continue;
      }

      opop->subitem_reference_name = opop->subitem_local_name;
      opop->subitem_local_name = BLI_strdup(gp_mod_src->name);
      opop->subitem_reference_index = opop->subitem_local_index;
      opop->subitem_local_index++;
    }
  }

  op = BKE_lib_override_library_property_find(liboverride, "constraints");
  if (op != NULL) {
    version_liboverride_rnacollections_insertion_object_constraints(&object->constraints, op);
  }

  if (object->pose != NULL) {
    LISTBASE_FOREACH (bPoseChannel *, pchan, &object->pose->chanbase) {
      char rna_path[FILE_MAXFILE];
      BLI_snprintf(rna_path, sizeof(rna_path), "pose.bones[\"%s\"].constraints", pchan->name);
      op = BKE_lib_override_library_property_find(liboverride, rna_path);
      if (op != NULL) {
        version_liboverride_rnacollections_insertion_object_constraints(&pchan->constraints, op);
      }
    }
  }
}

static void version_liboverride_rnacollections_insertion_animdata(ID *id)
{
  AnimData *anim_data = BKE_animdata_from_id(id);
  if (anim_data == NULL) {
    return;
  }

  IDOverrideLibrary *liboverride = id->override_library;
  IDOverrideLibraryProperty *op;

  op = BKE_lib_override_library_property_find(liboverride, "animation_data.nla_tracks");
  if (op != NULL) {
    LISTBASE_FOREACH (IDOverrideLibraryPropertyOperation *, opop, &op->operations) {
      if (opop->operation != IDOVERRIDE_LIBRARY_OP_INSERT_AFTER) {
        continue;
      }
      /* NLA tracks are only referenced by index, which limits possibilities, basically they are
       * always added at the end of the list, see #rna_NLA_tracks_override_apply.
       *
       * This makes things simple here. */
      opop->subitem_reference_name = opop->subitem_local_name;
      opop->subitem_local_name = NULL;
      opop->subitem_reference_index = opop->subitem_local_index;
      opop->subitem_local_index++;
    }
  }
}

/* NOLINTNEXTLINE: readability-function-size */
void blo_do_versions_300(FileData *fd, Library *UNUSED(lib), Main *bmain)
{
  if (!MAIN_VERSION_ATLEAST(bmain, 300, 1)) {
    /* Set default value for the new bisect_threshold parameter in the mirror modifier. */
    if (!DNA_struct_elem_find(fd->filesdna, "MirrorModifierData", "float", "bisect_threshold")) {
      LISTBASE_FOREACH (Object *, ob, &bmain->objects) {
        LISTBASE_FOREACH (ModifierData *, md, &ob->modifiers) {
          if (md->type == eModifierType_Mirror) {
            MirrorModifierData *mmd = (MirrorModifierData *)md;
            /* This was the previous hard-coded value. */
            mmd->bisect_threshold = 0.001f;
          }
        }
      }
    }
    /* Grease Pencil: Set default value for dilate pixels. */
    if (!DNA_struct_elem_find(fd->filesdna, "BrushGpencilSettings", "int", "dilate_pixels")) {
      LISTBASE_FOREACH (Brush *, brush, &bmain->brushes) {
        if (brush->gpencil_settings) {
          brush->gpencil_settings->dilate_pixels = 1;
        }
      }
    }
  }

  if (!MAIN_VERSION_ATLEAST(bmain, 300, 2)) {
    version_switch_node_input_prefix(bmain);

    if (!DNA_struct_elem_find(fd->filesdna, "bPoseChannel", "float", "custom_scale_xyz[3]")) {
      LISTBASE_FOREACH (Object *, ob, &bmain->objects) {
        if (ob->pose == NULL) {
          continue;
        }
        LISTBASE_FOREACH (bPoseChannel *, pchan, &ob->pose->chanbase) {
          copy_v3_fl(pchan->custom_scale_xyz, pchan->custom_scale);
        }
      }
    }
  }

  if (!MAIN_VERSION_ATLEAST(bmain, 300, 4)) {
    /* Add a properties sidebar to the spreadsheet editor. */
    LISTBASE_FOREACH (bScreen *, screen, &bmain->screens) {
      LISTBASE_FOREACH (ScrArea *, area, &screen->areabase) {
        LISTBASE_FOREACH (SpaceLink *, sl, &area->spacedata) {
          if (sl->spacetype == SPACE_SPREADSHEET) {
            ListBase *regionbase = (sl == area->spacedata.first) ? &area->regionbase :
                                                                   &sl->regionbase;
            ARegion *new_sidebar = do_versions_add_region_if_not_found(
                regionbase, RGN_TYPE_UI, "sidebar for spreadsheet", RGN_TYPE_FOOTER);
            if (new_sidebar != NULL) {
              new_sidebar->alignment = RGN_ALIGN_RIGHT;
              new_sidebar->flag |= RGN_FLAG_HIDDEN;
            }
          }
        }
      }
    }

    /* Enable spreadsheet filtering in old files without row filters. */
    LISTBASE_FOREACH (bScreen *, screen, &bmain->screens) {
      LISTBASE_FOREACH (ScrArea *, area, &screen->areabase) {
        LISTBASE_FOREACH (SpaceLink *, sl, &area->spacedata) {
          if (sl->spacetype == SPACE_SPREADSHEET) {
            SpaceSpreadsheet *sspreadsheet = (SpaceSpreadsheet *)sl;
            sspreadsheet->filter_flag |= SPREADSHEET_FILTER_ENABLE;
          }
        }
      }
    }

    FOREACH_NODETREE_BEGIN (bmain, ntree, id) {
      if (ntree->type == NTREE_GEOMETRY) {
        version_node_socket_name(ntree, GEO_NODE_BOUNDING_BOX, "Mesh", "Bounding Box");
      }
    }
    FOREACH_NODETREE_END;

    if (!DNA_struct_elem_find(fd->filesdna, "FileAssetSelectParams", "short", "import_type")) {
      LISTBASE_FOREACH (bScreen *, screen, &bmain->screens) {
        LISTBASE_FOREACH (ScrArea *, area, &screen->areabase) {
          LISTBASE_FOREACH (SpaceLink *, sl, &area->spacedata) {
            if (sl->spacetype == SPACE_FILE) {
              SpaceFile *sfile = (SpaceFile *)sl;
              if (sfile->asset_params) {
                sfile->asset_params->import_type = FILE_ASSET_IMPORT_APPEND;
              }
            }
          }
        }
      }
    }

    /* Initialize length-wise scale B-Bone settings. */
    if (!DNA_struct_elem_find(fd->filesdna, "Bone", "int", "bbone_flag")) {
      /* Update armature data and pose channels. */
      LISTBASE_FOREACH (bArmature *, arm, &bmain->armatures) {
        do_version_bones_bbone_len_scale(&arm->bonebase);
      }

      LISTBASE_FOREACH (Object *, ob, &bmain->objects) {
        if (ob->pose) {
          LISTBASE_FOREACH (bPoseChannel *, pchan, &ob->pose->chanbase) {
            copy_v3_fl3(pchan->scale_in, pchan->scale_in_x, 1.0f, pchan->scale_in_z);
            copy_v3_fl3(pchan->scale_out, pchan->scale_out_x, 1.0f, pchan->scale_out_z);
          }
        }
      }

      /* Update action curves and drivers. */
      LISTBASE_FOREACH (bAction *, act, &bmain->actions) {
        LISTBASE_FOREACH_MUTABLE (FCurve *, fcu, &act->curves) {
          do_version_bbone_len_scale_fcurve_fix(fcu);
        }
      }

      BKE_animdata_main_cb(bmain, do_version_bbone_len_scale_animdata_cb, NULL);
    }
  }

  if (!MAIN_VERSION_ATLEAST(bmain, 300, 5)) {
    /* Add a dataset sidebar to the spreadsheet editor. */
    LISTBASE_FOREACH (bScreen *, screen, &bmain->screens) {
      LISTBASE_FOREACH (ScrArea *, area, &screen->areabase) {
        LISTBASE_FOREACH (SpaceLink *, sl, &area->spacedata) {
          if (sl->spacetype == SPACE_SPREADSHEET) {
            ListBase *regionbase = (sl == area->spacedata.first) ? &area->regionbase :
                                                                   &sl->regionbase;
            ARegion *spreadsheet_dataset_region = do_versions_add_region_if_not_found(
                regionbase, RGN_TYPE_CHANNELS, "spreadsheet dataset region", RGN_TYPE_FOOTER);

            if (spreadsheet_dataset_region) {
              spreadsheet_dataset_region->alignment = RGN_ALIGN_LEFT;
              spreadsheet_dataset_region->v2d.scroll = (V2D_SCROLL_RIGHT | V2D_SCROLL_BOTTOM);
            }
          }
        }
      }
    }
  }

  if (!MAIN_VERSION_ATLEAST(bmain, 300, 6)) {
    LISTBASE_FOREACH (bScreen *, screen, &bmain->screens) {
      LISTBASE_FOREACH (ScrArea *, area, &screen->areabase) {
        LISTBASE_FOREACH (SpaceLink *, space, &area->spacedata) {
          /* Disable View Layers filter. */
          if (space->spacetype == SPACE_OUTLINER) {
            SpaceOutliner *space_outliner = (SpaceOutliner *)space;
            space_outliner->filter |= SO_FILTER_NO_VIEW_LAYERS;
          }
        }
      }
    }
  }

  if (!MAIN_VERSION_ATLEAST(bmain, 300, 7)) {
    LISTBASE_FOREACH (Scene *, scene, &bmain->scenes) {
      ToolSettings *tool_settings = scene->toolsettings;
      tool_settings->snap_flag |= SCE_SNAP_SEQ;
      short snap_mode = tool_settings->snap_mode;
      short snap_node_mode = tool_settings->snap_node_mode;
      short snap_uv_mode = tool_settings->snap_uv_mode;
      tool_settings->snap_mode &= ~((1 << 4) | (1 << 5) | (1 << 6));
      tool_settings->snap_node_mode &= ~((1 << 5) | (1 << 6));
      tool_settings->snap_uv_mode &= ~(1 << 4);
      if (snap_mode & (1 << 4)) {
        tool_settings->snap_mode |= (1 << 6); /* SCE_SNAP_MODE_INCREMENT */
      }
      if (snap_mode & (1 << 5)) {
        tool_settings->snap_mode |= (1 << 4); /* SCE_SNAP_MODE_EDGE_MIDPOINT */
      }
      if (snap_mode & (1 << 6)) {
        tool_settings->snap_mode |= (1 << 5); /* SCE_SNAP_MODE_EDGE_PERPENDICULAR */
      }
      if (snap_node_mode & (1 << 5)) {
        tool_settings->snap_node_mode |= (1 << 0); /* SCE_SNAP_MODE_NODE_X */
      }
      if (snap_node_mode & (1 << 6)) {
        tool_settings->snap_node_mode |= (1 << 1); /* SCE_SNAP_MODE_NODE_Y */
      }
      if (snap_uv_mode & (1 << 4)) {
        tool_settings->snap_uv_mode |= (1 << 6); /* SCE_SNAP_MODE_INCREMENT */
      }

      SequencerToolSettings *sequencer_tool_settings = SEQ_tool_settings_ensure(scene);
      sequencer_tool_settings->snap_mode = SEQ_SNAP_TO_STRIPS | SEQ_SNAP_TO_CURRENT_FRAME |
                                           SEQ_SNAP_TO_STRIP_HOLD;
      sequencer_tool_settings->snap_distance = 15;
    }
  }

  if (!MAIN_VERSION_ATLEAST(bmain, 300, 8)) {
    LISTBASE_FOREACH (Scene *, scene, &bmain->scenes) {
      if (scene->master_collection != NULL) {
        BLI_strncpy(scene->master_collection->id.name + 2,
                    BKE_SCENE_COLLECTION_NAME,
                    sizeof(scene->master_collection->id.name) - 2);
      }
    }
  }

  if (!MAIN_VERSION_ATLEAST(bmain, 300, 9)) {
    /* Fix a bug where reordering FCurves and bActionGroups could cause some corruption. Just
     * reconstruct all the action groups & ensure that the FCurves of a group are continuously
     * stored (i.e. not mixed with other groups) to be sure. See T89435. */
    LISTBASE_FOREACH (bAction *, act, &bmain->actions) {
      BKE_action_groups_reconstruct(act);
    }

    FOREACH_NODETREE_BEGIN (bmain, ntree, id) {
      if (ntree->type == NTREE_GEOMETRY) {
        LISTBASE_FOREACH (bNode *, node, &ntree->nodes) {
          if (node->type == GEO_NODE_SUBDIVIDE_MESH) {
            strcpy(node->idname, "GeometryNodeMeshSubdivide");
          }
        }
      }
    }
    FOREACH_NODETREE_END;
  }

  if (!MAIN_VERSION_ATLEAST(bmain, 300, 10)) {
    LISTBASE_FOREACH (Scene *, scene, &bmain->scenes) {
      ToolSettings *tool_settings = scene->toolsettings;
      if (tool_settings->snap_uv_mode & (1 << 4)) {
        tool_settings->snap_uv_mode |= (1 << 6); /* SCE_SNAP_MODE_INCREMENT */
        tool_settings->snap_uv_mode &= ~(1 << 4);
      }
    }
    LISTBASE_FOREACH (Material *, mat, &bmain->materials) {
      if (!(mat->lineart.flags & LRT_MATERIAL_CUSTOM_OCCLUSION_EFFECTIVENESS)) {
        mat->lineart.mat_occlusion = 1;
      }
    }
  }

  if (!MAIN_VERSION_ATLEAST(bmain, 300, 13)) {
    /* Convert Surface Deform to sparse-capable bind structure. */
    if (!DNA_struct_elem_find(
            fd->filesdna, "SurfaceDeformModifierData", "int", "num_mesh_verts")) {
      LISTBASE_FOREACH (Object *, ob, &bmain->objects) {
        LISTBASE_FOREACH (ModifierData *, md, &ob->modifiers) {
          if (md->type == eModifierType_SurfaceDeform) {
            SurfaceDeformModifierData *smd = (SurfaceDeformModifierData *)md;
            if (smd->num_bind_verts && smd->verts) {
              smd->num_mesh_verts = smd->num_bind_verts;

              for (unsigned int i = 0; i < smd->num_bind_verts; i++) {
                smd->verts[i].vertex_idx = i;
              }
            }
          }
        }
        if (ob->type == OB_GPENCIL) {
          LISTBASE_FOREACH (GpencilModifierData *, md, &ob->greasepencil_modifiers) {
            if (md->type == eGpencilModifierType_Lineart) {
              LineartGpencilModifierData *lmd = (LineartGpencilModifierData *)md;
              lmd->flags |= LRT_GPENCIL_USE_CACHE;
              lmd->chain_smooth_tolerance = 0.2f;
            }
          }
        }
      }
    }

    if (!DNA_struct_elem_find(
            fd->filesdna, "WorkSpace", "AssetLibraryReference", "asset_library")) {
      LISTBASE_FOREACH (WorkSpace *, workspace, &bmain->workspaces) {
        BKE_asset_library_reference_init_default(&workspace->asset_library_ref);
      }
    }

    if (!DNA_struct_elem_find(
            fd->filesdna, "FileAssetSelectParams", "AssetLibraryReference", "asset_library_ref")) {
      LISTBASE_FOREACH (bScreen *, screen, &bmain->screens) {
        LISTBASE_FOREACH (ScrArea *, area, &screen->areabase) {
          LISTBASE_FOREACH (SpaceLink *, space, &area->spacedata) {
            if (space->spacetype == SPACE_FILE) {
              SpaceFile *sfile = (SpaceFile *)space;
              if (sfile->browse_mode != FILE_BROWSE_MODE_ASSETS) {
                continue;
              }
              BKE_asset_library_reference_init_default(&sfile->asset_params->asset_library_ref);
            }
          }
        }
      }
    }

    /* Set default 2D annotation placement. */
    LISTBASE_FOREACH (Scene *, scene, &bmain->scenes) {
      ToolSettings *ts = scene->toolsettings;
      ts->gpencil_v2d_align = GP_PROJECT_VIEWSPACE | GP_PROJECT_CURSOR;
    }
  }

  if (!MAIN_VERSION_ATLEAST(bmain, 300, 14)) {
    LISTBASE_FOREACH (Scene *, scene, &bmain->scenes) {
      ToolSettings *tool_settings = scene->toolsettings;
      tool_settings->snap_flag &= ~SCE_SNAP_SEQ;
    }
  }

  if (!MAIN_VERSION_ATLEAST(bmain, 300, 15)) {
    LISTBASE_FOREACH (bScreen *, screen, &bmain->screens) {
      LISTBASE_FOREACH (ScrArea *, area, &screen->areabase) {
        LISTBASE_FOREACH (SpaceLink *, sl, &area->spacedata) {
          if (sl->spacetype == SPACE_SEQ) {
            SpaceSeq *sseq = (SpaceSeq *)sl;
            sseq->flag |= SEQ_TIMELINE_SHOW_GRID;
          }
        }
      }
    }
  }

  /* Font names were copied directly into ID names, see: T90417. */
  if (!MAIN_VERSION_ATLEAST(bmain, 300, 16)) {
    ListBase *lb = which_libbase(bmain, ID_VF);
    BKE_main_id_repair_duplicate_names_listbase(lb);
  }

  if (!MAIN_VERSION_ATLEAST(bmain, 300, 17)) {
    if (!DNA_struct_elem_find(
            fd->filesdna, "View3DOverlay", "float", "normals_constant_screen_size")) {
      LISTBASE_FOREACH (bScreen *, screen, &bmain->screens) {
        LISTBASE_FOREACH (ScrArea *, area, &screen->areabase) {
          LISTBASE_FOREACH (SpaceLink *, sl, &area->spacedata) {
            if (sl->spacetype == SPACE_VIEW3D) {
              View3D *v3d = (View3D *)sl;
              v3d->overlay.normals_constant_screen_size = 7.0f;
            }
          }
        }
      }
    }

    /* Fix SplineIK constraint's inconsistency between binding points array and its stored size.
     */
    LISTBASE_FOREACH (Object *, ob, &bmain->objects) {
      /* NOTE: Objects should never have SplineIK constraint, so no need to apply this fix on
       * their constraints. */
      if (ob->pose) {
        LISTBASE_FOREACH (bPoseChannel *, pchan, &ob->pose->chanbase) {
          do_version_constraints_spline_ik_joint_bindings(&pchan->constraints);
        }
      }
    }
  }

  if (!MAIN_VERSION_ATLEAST(bmain, 300, 18)) {
    if (!DNA_struct_elem_find(
            fd->filesdna, "WorkSpace", "AssetLibraryReference", "asset_library_ref")) {
      LISTBASE_FOREACH (WorkSpace *, workspace, &bmain->workspaces) {
        BKE_asset_library_reference_init_default(&workspace->asset_library_ref);
      }
    }

    if (!DNA_struct_elem_find(
            fd->filesdna, "FileAssetSelectParams", "AssetLibraryReference", "asset_library_ref")) {
      LISTBASE_FOREACH (bScreen *, screen, &bmain->screens) {
        LISTBASE_FOREACH (ScrArea *, area, &screen->areabase) {
          LISTBASE_FOREACH (SpaceLink *, space, &area->spacedata) {
            if (space->spacetype != SPACE_FILE) {
              continue;
            }

            SpaceFile *sfile = (SpaceFile *)space;
            if (sfile->browse_mode != FILE_BROWSE_MODE_ASSETS) {
              continue;
            }
            BKE_asset_library_reference_init_default(&sfile->asset_params->asset_library_ref);
          }
        }
      }
    }

    /* Previously, only text ending with `.py` would run, apply this logic
     * to existing files so text that happens to have the "Register" enabled
     * doesn't suddenly start running code on startup that was previously ignored. */
    LISTBASE_FOREACH (Text *, text, &bmain->texts) {
      if ((text->flags & TXT_ISSCRIPT) && !BLI_path_extension_check(text->id.name + 2, ".py")) {
        text->flags &= ~TXT_ISSCRIPT;
      }
    }
  }

  if (!MAIN_VERSION_ATLEAST(bmain, 300, 19)) {
    /* Add node storage for subdivision surface node. */
    FOREACH_NODETREE_BEGIN (bmain, ntree, id) {
      if (ntree->type == NTREE_GEOMETRY) {
        LISTBASE_FOREACH (bNode *, node, &ntree->nodes) {
          if (node->type == GEO_NODE_LEGACY_SUBDIVISION_SURFACE) {
            if (node->storage == NULL) {
              NodeGeometrySubdivisionSurface *data = MEM_callocN(
                  sizeof(NodeGeometrySubdivisionSurface), __func__);
              data->uv_smooth = SUBSURF_UV_SMOOTH_PRESERVE_BOUNDARIES;
              data->boundary_smooth = SUBSURF_BOUNDARY_SMOOTH_ALL;
              node->storage = data;
            }
          }
        }
      }
    }
    FOREACH_NODETREE_END;

    /* Disable Fade Inactive Overlay by default as it is redundant after introducing flash on
     * mode transfer. */
    for (bScreen *screen = bmain->screens.first; screen; screen = screen->id.next) {
      LISTBASE_FOREACH (ScrArea *, area, &screen->areabase) {
        LISTBASE_FOREACH (SpaceLink *, sl, &area->spacedata) {
          if (sl->spacetype == SPACE_VIEW3D) {
            View3D *v3d = (View3D *)sl;
            v3d->overlay.flag &= ~V3D_OVERLAY_FADE_INACTIVE;
          }
        }
      }
    }

    LISTBASE_FOREACH (Scene *, scene, &bmain->scenes) {
      SequencerToolSettings *sequencer_tool_settings = SEQ_tool_settings_ensure(scene);
      sequencer_tool_settings->overlap_mode = SEQ_OVERLAP_SHUFFLE;
    }
  }

  if (!MAIN_VERSION_ATLEAST(bmain, 300, 20)) {
    /* Use new vector Size socket in Cube Mesh Primitive node. */
    LISTBASE_FOREACH (bNodeTree *, ntree, &bmain->nodetrees) {
      if (ntree->type != NTREE_GEOMETRY) {
        continue;
      }

      LISTBASE_FOREACH_MUTABLE (bNodeLink *, link, &ntree->links) {
        if (link->tonode->type == GEO_NODE_MESH_PRIMITIVE_CUBE) {
          bNode *node = link->tonode;
          if (STREQ(link->tosock->identifier, "Size") && link->tosock->type == SOCK_FLOAT) {
            bNode *link_fromnode = link->fromnode;
            bNodeSocket *link_fromsock = link->fromsock;
            bNodeSocket *socket = link->tosock;
            BLI_assert(socket);

            bNodeSocket *new_socket = do_version_replace_float_size_with_vector(
                ntree, node, socket);
            nodeAddLink(ntree, link_fromnode, link_fromsock, node, new_socket);
          }
        }
      }

      LISTBASE_FOREACH (bNode *, node, &ntree->nodes) {
        if (node->type != GEO_NODE_MESH_PRIMITIVE_CUBE) {
          continue;
        }
        LISTBASE_FOREACH (bNodeSocket *, socket, &node->inputs) {
          if (STREQ(socket->identifier, "Size") && (socket->type == SOCK_FLOAT)) {
            do_version_replace_float_size_with_vector(ntree, node, socket);
            break;
          }
        }
      }
    }
  }

  if (!MAIN_VERSION_ATLEAST(bmain, 300, 21)) {
    LISTBASE_FOREACH (Scene *, scene, &bmain->scenes) {
      ToolSettings *ts = scene->toolsettings;
      if (ts && ts->sculpt) {
        ts->sculpt->detail_range = 0.4f;
      }
    }
  }

  if (!MAIN_VERSION_ATLEAST(bmain, 300, 22)) {
    LISTBASE_FOREACH (Scene *, scene, &bmain->scenes) {
      ToolSettings *ts = scene->toolsettings;

      if (ts) {
        ts->unified_paint_settings.flag |= UNIFIED_PAINT_FLAG_HARD_EDGE_MODE;
      }
    }
  }

  if (!MAIN_VERSION_ATLEAST(bmain, 300, 22)) {
    LISTBASE_FOREACH (Scene *, scene, &bmain->scenes) {
      ToolSettings *ts = scene->toolsettings;

      if (ts) {
        ts->unified_paint_settings.flag |= UNIFIED_PAINT_FLAG_HARD_EDGE_MODE;
      }
    }
  }

  if (!MAIN_VERSION_ATLEAST(bmain, 300, 23)) {
    LISTBASE_FOREACH (Scene *, scene, &bmain->scenes) {
      ToolSettings *ts = scene->toolsettings;

      if (ts && ts->sculpt) {
        ts->sculpt->flags |= SCULPT_DYNTOPO_ENABLED;
      }
    }
  }

  if (!MAIN_VERSION_ATLEAST(bmain, 300, 22)) {
    if (!DNA_struct_elem_find(
            fd->filesdna, "LineartGpencilModifierData", "bool", "use_crease_on_smooth")) {
      LISTBASE_FOREACH (Object *, ob, &bmain->objects) {
        if (ob->type == OB_GPENCIL) {
          LISTBASE_FOREACH (GpencilModifierData *, md, &ob->greasepencil_modifiers) {
            if (md->type == eGpencilModifierType_Lineart) {
              LineartGpencilModifierData *lmd = (LineartGpencilModifierData *)md;
              lmd->calculation_flags |= LRT_USE_CREASE_ON_SMOOTH_SURFACES;
            }
          }
        }
      }
    }
  }

  if (!MAIN_VERSION_ATLEAST(bmain, 300, 26)) {
    LISTBASE_FOREACH (Brush *, br, &bmain->brushes) {
      /* buggy code in wm_toolsystem broke smear in old files,
         reset to defaults*/
      if (br->sculpt_tool == SCULPT_TOOL_SMEAR) {
        br->alpha = 1.0f;
        br->spacing = 5;
        br->flag &= ~BRUSH_ALPHA_PRESSURE;
        br->flag &= ~BRUSH_SPACE_ATTEN;
        br->curve_preset = BRUSH_CURVE_SPHERE;
      }
    }
  }

  if (!MAIN_VERSION_ATLEAST(bmain, 300, 23)) {
    for (bScreen *screen = bmain->screens.first; screen; screen = screen->id.next) {
      LISTBASE_FOREACH (ScrArea *, area, &screen->areabase) {
        LISTBASE_FOREACH (SpaceLink *, sl, &area->spacedata) {
          if (sl->spacetype == SPACE_FILE) {
            SpaceFile *sfile = (SpaceFile *)sl;
            if (sfile->asset_params) {
              sfile->asset_params->base_params.recursion_level = FILE_SELECT_MAX_RECURSIONS;
            }
          }
        }
      }
    }

    LISTBASE_FOREACH (bScreen *, screen, &bmain->screens) {
      LISTBASE_FOREACH (ScrArea *, area, &screen->areabase) {
        LISTBASE_FOREACH (SpaceLink *, sl, &area->spacedata) {
          if (sl->spacetype == SPACE_SEQ) {
            SpaceSeq *sseq = (SpaceSeq *)sl;
            int seq_show_safe_margins = (sseq->flag & SEQ_PREVIEW_SHOW_SAFE_MARGINS);
            int seq_show_gpencil = (sseq->flag & SEQ_PREVIEW_SHOW_GPENCIL);
            int seq_show_fcurves = (sseq->flag & SEQ_TIMELINE_SHOW_FCURVES);
            int seq_show_safe_center = (sseq->flag & SEQ_PREVIEW_SHOW_SAFE_CENTER);
            int seq_show_metadata = (sseq->flag & SEQ_PREVIEW_SHOW_METADATA);
            int seq_show_strip_name = (sseq->flag & SEQ_TIMELINE_SHOW_STRIP_NAME);
            int seq_show_strip_source = (sseq->flag & SEQ_TIMELINE_SHOW_STRIP_SOURCE);
            int seq_show_strip_duration = (sseq->flag & SEQ_TIMELINE_SHOW_STRIP_DURATION);
            int seq_show_grid = (sseq->flag & SEQ_TIMELINE_SHOW_GRID);
            int show_strip_offset = (sseq->draw_flag & SEQ_TIMELINE_SHOW_STRIP_OFFSETS);
            sseq->preview_overlay.flag = (seq_show_safe_margins | seq_show_gpencil |
                                          seq_show_safe_center | seq_show_metadata);
            sseq->timeline_overlay.flag = (seq_show_fcurves | seq_show_strip_name |
                                           seq_show_strip_source | seq_show_strip_duration |
                                           seq_show_grid | show_strip_offset);
          }
        }
      }
    }
  }

  if (!MAIN_VERSION_ATLEAST(bmain, 300, 24)) {
    LISTBASE_FOREACH (Scene *, scene, &bmain->scenes) {
      SequencerToolSettings *sequencer_tool_settings = SEQ_tool_settings_ensure(scene);
      sequencer_tool_settings->pivot_point = V3D_AROUND_CENTER_MEDIAN;

      if (scene->ed != NULL) {
        SEQ_for_each_callback(&scene->ed->seqbase, seq_transform_origin_set, NULL);
      }
    }
    LISTBASE_FOREACH (bScreen *, screen, &bmain->screens) {
      LISTBASE_FOREACH (ScrArea *, area, &screen->areabase) {
        LISTBASE_FOREACH (SpaceLink *, sl, &area->spacedata) {
          if (sl->spacetype == SPACE_SEQ) {
            SpaceSeq *sseq = (SpaceSeq *)sl;
            sseq->preview_overlay.flag |= SEQ_PREVIEW_SHOW_OUTLINE_SELECTED;
          }
        }
      }
    }

    LISTBASE_FOREACH (bScreen *, screen, &bmain->screens) {
      LISTBASE_FOREACH (ScrArea *, area, &screen->areabase) {
        LISTBASE_FOREACH (SpaceLink *, sl, &area->spacedata) {
          if (sl->spacetype == SPACE_SEQ) {
            ListBase *regionbase = (sl == area->spacedata.first) ? &area->regionbase :
                                                                   &sl->regionbase;
            LISTBASE_FOREACH (ARegion *, region, regionbase) {
              if (region->regiontype == RGN_TYPE_WINDOW) {
                region->v2d.min[1] = 4.0f;
              }
            }
          }
        }
      }
    }
  }

  if (!MAIN_VERSION_ATLEAST(bmain, 300, 25)) {
    FOREACH_NODETREE_BEGIN (bmain, ntree, id) {
      if (ntree->type == NTREE_SHADER) {
        LISTBASE_FOREACH (bNode *, node, &ntree->nodes) {
          do_version_subsurface_methods(node);
        }
      }
    }
    FOREACH_NODETREE_END;

    enum {
      R_EXR_TILE_FILE = (1 << 10),
      R_FULL_SAMPLE = (1 << 15),
    };
    LISTBASE_FOREACH (Scene *, scene, &bmain->scenes) {
      scene->r.scemode &= ~(R_EXR_TILE_FILE | R_FULL_SAMPLE);
    }
  }

  if (!MAIN_VERSION_ATLEAST(bmain, 300, 26)) {
    LISTBASE_FOREACH (Object *, ob, &bmain->objects) {
      LISTBASE_FOREACH (ModifierData *, md, &ob->modifiers) {
        if (md->type == eModifierType_Nodes) {
          version_geometry_nodes_add_attribute_input_settings((NodesModifierData *)md);
        }
      }
    }

    LISTBASE_FOREACH (bScreen *, screen, &bmain->screens) {
      LISTBASE_FOREACH (ScrArea *, area, &screen->areabase) {
        LISTBASE_FOREACH (SpaceLink *, sl, &area->spacedata) {
          switch (sl->spacetype) {
            case SPACE_FILE: {
              SpaceFile *sfile = (SpaceFile *)sl;
              if (sfile->params) {
                sfile->params->flag &= ~(FILE_PARAMS_FLAG_UNUSED_1 | FILE_PARAMS_FLAG_UNUSED_2 |
                                         FILE_PARAMS_FLAG_UNUSED_3 | FILE_PATH_TOKENS_ALLOW);
              }

              /* New default import type: Append with reuse. */
              if (sfile->asset_params) {
                sfile->asset_params->import_type = FILE_ASSET_IMPORT_APPEND_REUSE;
              }
              break;
            }
            default:
              break;
          }
        }
      }
    }

    /* Deprecate the random float node in favor of the random value node. */
    LISTBASE_FOREACH (bNodeTree *, ntree, &bmain->nodetrees) {
      if (ntree->type != NTREE_GEOMETRY) {
        continue;
      }
      LISTBASE_FOREACH (bNode *, node, &ntree->nodes) {
        if (node->type != FN_NODE_LEGACY_RANDOM_FLOAT) {
          continue;
        }
        if (strstr(node->idname, "Legacy")) {
          /* Make sure we haven't changed this idname already. */
          continue;
        }

        char temp_idname[sizeof(node->idname)];
        BLI_strncpy(temp_idname, node->idname, sizeof(node->idname));

        BLI_snprintf(node->idname,
                     sizeof(node->idname),
                     "FunctionNodeLegacy%s",
                     temp_idname + strlen("FunctionNode"));
      }
    }
  }

  if (!MAIN_VERSION_ATLEAST(bmain, 300, 29)) {
    LISTBASE_FOREACH (bScreen *, screen, &bmain->screens) {
      LISTBASE_FOREACH (ScrArea *, area, &screen->areabase) {
        LISTBASE_FOREACH (SpaceLink *, sl, &area->spacedata) {
          switch (sl->spacetype) {
            case SPACE_SEQ: {
              ListBase *regionbase = (sl == area->spacedata.first) ? &area->regionbase :
                                                                     &sl->regionbase;
              LISTBASE_FOREACH (ARegion *, region, regionbase) {
                if (region->regiontype == RGN_TYPE_WINDOW) {
                  region->v2d.max[1] = MAXSEQ;
                }
              }
              break;
            }
            case SPACE_IMAGE: {
              SpaceImage *sima = (SpaceImage *)sl;
              sima->custom_grid_subdiv = 10;
              break;
            }
          }
        }
      }
    }

    LISTBASE_FOREACH (bNodeTree *, ntree, &bmain->nodetrees) {
      if (ntree->type == NTREE_GEOMETRY) {
        version_geometry_nodes_change_legacy_names(ntree);
      }
    }
  }

  if (!MAIN_VERSION_ATLEAST(bmain, 300, 31)) {
    /* Swap header with the tool header so the regular header is always on the edge. */
    for (bScreen *screen = bmain->screens.first; screen; screen = screen->id.next) {
      LISTBASE_FOREACH (ScrArea *, area, &screen->areabase) {
        LISTBASE_FOREACH (SpaceLink *, sl, &area->spacedata) {
          ListBase *regionbase = (sl == area->spacedata.first) ? &area->regionbase :
                                                                 &sl->regionbase;
          ARegion *region_tool = NULL, *region_head = NULL;
          int region_tool_index = -1, region_head_index = -1, i;
          LISTBASE_FOREACH_INDEX (ARegion *, region, regionbase, i) {
            if (region->regiontype == RGN_TYPE_TOOL_HEADER) {
              region_tool = region;
              region_tool_index = i;
            }
            else if (region->regiontype == RGN_TYPE_HEADER) {
              region_head = region;
              region_head_index = i;
            }
          }
          if ((region_tool && region_head) && (region_head_index > region_tool_index)) {
            BLI_listbase_swaplinks(regionbase, region_tool, region_head);
          }
        }
      }
    }

    /* Set strip color tags to SEQUENCE_COLOR_NONE. */
    LISTBASE_FOREACH (Scene *, scene, &bmain->scenes) {
      if (scene->ed != NULL) {
        SEQ_for_each_callback(&scene->ed->seqbase, do_versions_sequencer_color_tags, NULL);
      }
    }

    /* Show sequencer color tags by default. */
    LISTBASE_FOREACH (bScreen *, screen, &bmain->screens) {
      LISTBASE_FOREACH (ScrArea *, area, &screen->areabase) {
        LISTBASE_FOREACH (SpaceLink *, sl, &area->spacedata) {
          if (sl->spacetype == SPACE_SEQ) {
            SpaceSeq *sseq = (SpaceSeq *)sl;
            sseq->timeline_overlay.flag |= SEQ_TIMELINE_SHOW_STRIP_COLOR_TAG;
          }
        }
      }
    }

    /* Set defaults for new color balance modifier parameters. */
    LISTBASE_FOREACH (Scene *, scene, &bmain->scenes) {
      if (scene->ed != NULL) {
        SEQ_for_each_callback(&scene->ed->seqbase, do_versions_sequencer_color_balance_sop, NULL);
      }
    }
  }

  if (!MAIN_VERSION_ATLEAST(bmain, 300, 33)) {
    for (bScreen *screen = bmain->screens.first; screen; screen = screen->id.next) {
      LISTBASE_FOREACH (ScrArea *, area, &screen->areabase) {
        LISTBASE_FOREACH (SpaceLink *, sl, &area->spacedata) {
          switch (sl->spacetype) {
            case SPACE_SEQ: {
              SpaceSeq *sseq = (SpaceSeq *)sl;
              enum { SEQ_DRAW_SEQUENCE = 0 };
              if (sseq->mainb == SEQ_DRAW_SEQUENCE) {
                sseq->mainb = SEQ_DRAW_IMG_IMBUF;
              }
              break;
            }
            case SPACE_TEXT: {
              SpaceText *st = (SpaceText *)sl;
              st->flags &= ~ST_FLAG_UNUSED_4;
              break;
            }
          }
        }
      }
    }
  }

  if (!MAIN_VERSION_ATLEAST(bmain, 300, 36)) {
    /* Update the `idnames` for renamed geometry and function nodes. */
    LISTBASE_FOREACH (bNodeTree *, ntree, &bmain->nodetrees) {
      if (ntree->type != NTREE_GEOMETRY) {
        continue;
      }
      version_node_id(ntree, FN_NODE_COMPARE, "FunctionNodeCompareFloats");
      version_node_id(ntree, GEO_NODE_CAPTURE_ATTRIBUTE, "GeometryNodeCaptureAttribute");
      version_node_id(ntree, GEO_NODE_MESH_BOOLEAN, "GeometryNodeMeshBoolean");
      version_node_id(ntree, GEO_NODE_FILL_CURVE, "GeometryNodeFillCurve");
      version_node_id(ntree, GEO_NODE_FILLET_CURVE, "GeometryNodeFilletCurve");
      version_node_id(ntree, GEO_NODE_REVERSE_CURVE, "GeometryNodeReverseCurve");
      version_node_id(ntree, GEO_NODE_SAMPLE_CURVE, "GeometryNodeSampleCurve");
      version_node_id(ntree, GEO_NODE_RESAMPLE_CURVE, "GeometryNodeResampleCurve");
      version_node_id(ntree, GEO_NODE_SUBDIVIDE_CURVE, "GeometryNodeSubdivideCurve");
      version_node_id(ntree, GEO_NODE_TRIM_CURVE, "GeometryNodeTrimCurve");
      version_node_id(ntree, GEO_NODE_REPLACE_MATERIAL, "GeometryNodeReplaceMaterial");
      version_node_id(ntree, GEO_NODE_SUBDIVIDE_MESH, "GeometryNodeSubdivideMesh");
      version_node_id(ntree, GEO_NODE_SET_MATERIAL, "GeometryNodeSetMaterial");
      version_node_id(ntree, GEO_NODE_SPLIT_EDGES, "GeometryNodeSplitEdges");
    }

    /* Update bone roll after a fix to vec_roll_to_mat3_normalized. */
    LISTBASE_FOREACH (bArmature *, arm, &bmain->armatures) {
      do_version_bones_roll(&arm->bonebase);
    }
  }

  if (!MAIN_VERSION_ATLEAST(bmain, 300, 37)) {
    /* Node Editor: toggle overlays on. */
    if (!DNA_struct_find(fd->filesdna, "SpaceNodeOverlay")) {
      LISTBASE_FOREACH (bScreen *, screen, &bmain->screens) {
        LISTBASE_FOREACH (ScrArea *, area, &screen->areabase) {
          LISTBASE_FOREACH (SpaceLink *, space, &area->spacedata) {
            if (space->spacetype == SPACE_NODE) {
              SpaceNode *snode = (SpaceNode *)space;
              snode->overlay.flag |= SN_OVERLAY_SHOW_OVERLAYS;
              snode->overlay.flag |= SN_OVERLAY_SHOW_WIRE_COLORS;
            }
          }
        }
      }
    }
  }

  if (!MAIN_VERSION_ATLEAST(bmain, 300, 38)) {
    LISTBASE_FOREACH (bScreen *, screen, &bmain->screens) {
      LISTBASE_FOREACH (ScrArea *, area, &screen->areabase) {
        LISTBASE_FOREACH (SpaceLink *, space, &area->spacedata) {
          if (space->spacetype == SPACE_FILE) {
            SpaceFile *sfile = (SpaceFile *)space;
            FileAssetSelectParams *asset_params = sfile->asset_params;
            if (asset_params) {
              asset_params->base_params.filter_id = FILTER_ID_ALL;
            }
          }
        }
      }
    }
  }

  if (!MAIN_VERSION_ATLEAST(bmain, 300, 39)) {
    LISTBASE_FOREACH (wmWindowManager *, wm, &bmain->wm) {
      wm->xr.session_settings.base_scale = 1.0f;
      wm->xr.session_settings.draw_flags |= (V3D_OFSDRAW_SHOW_SELECTION |
                                             V3D_OFSDRAW_XR_SHOW_CONTROLLERS |
                                             V3D_OFSDRAW_XR_SHOW_CUSTOM_OVERLAYS);
    }
  }

  if (!MAIN_VERSION_ATLEAST(bmain, 300, 40)) {
    /* Update the `idnames` for renamed geometry and function nodes. */
    LISTBASE_FOREACH (bNodeTree *, ntree, &bmain->nodetrees) {
      if (ntree->type != NTREE_GEOMETRY) {
        continue;
      }
      version_node_id(ntree, FN_NODE_SLICE_STRING, "FunctionNodeSliceString");
      version_geometry_nodes_set_position_node_offset(ntree);
      version_node_id(ntree, GEO_NODE_LEGACY_VOLUME_TO_MESH, "GeometryNodeLegacyVolumeToMesh");
    }

    /* Add storage to viewer node. */
    LISTBASE_FOREACH (bNodeTree *, ntree, &bmain->nodetrees) {
      if (ntree->type != NTREE_GEOMETRY) {
        continue;
      }
      LISTBASE_FOREACH (bNode *, node, &ntree->nodes) {
        if (node->type == GEO_NODE_VIEWER) {
          if (node->storage == NULL) {
            NodeGeometryViewer *data = (NodeGeometryViewer *)MEM_callocN(
                sizeof(NodeGeometryViewer), __func__);
            data->data_type = CD_PROP_FLOAT;
            node->storage = data;
          }
        }
      }
    }

    LISTBASE_FOREACH (bNodeTree *, ntree, &bmain->nodetrees) {
      if (ntree->type == NTREE_GEOMETRY) {
        version_node_input_socket_name(
            ntree, GEO_NODE_DISTRIBUTE_POINTS_ON_FACES, "Geometry", "Mesh");
        version_node_input_socket_name(ntree, GEO_NODE_POINTS_TO_VOLUME, "Geometry", "Points");
        version_node_output_socket_name(ntree, GEO_NODE_POINTS_TO_VOLUME, "Geometry", "Volume");
        version_node_socket_name(ntree, GEO_NODE_SUBDIVISION_SURFACE, "Geometry", "Mesh");
        version_node_socket_name(ntree, GEO_NODE_RESAMPLE_CURVE, "Geometry", "Curve");
        version_node_socket_name(ntree, GEO_NODE_SUBDIVIDE_CURVE, "Geometry", "Curve");
        version_node_socket_name(ntree, GEO_NODE_SET_CURVE_RADIUS, "Geometry", "Curve");
        version_node_socket_name(ntree, GEO_NODE_SET_CURVE_TILT, "Geometry", "Curve");
        version_node_socket_name(ntree, GEO_NODE_SET_CURVE_HANDLES, "Geometry", "Curve");
        version_node_socket_name(ntree, GEO_NODE_TRANSLATE_INSTANCES, "Geometry", "Instances");
        version_node_socket_name(ntree, GEO_NODE_ROTATE_INSTANCES, "Geometry", "Instances");
        version_node_socket_name(ntree, GEO_NODE_SCALE_INSTANCES, "Geometry", "Instances");
        version_node_output_socket_name(ntree, GEO_NODE_MESH_BOOLEAN, "Geometry", "Mesh");
        version_node_input_socket_name(ntree, GEO_NODE_MESH_BOOLEAN, "Geometry 1", "Mesh 1");
        version_node_input_socket_name(ntree, GEO_NODE_MESH_BOOLEAN, "Geometry 2", "Mesh 2");
        version_node_socket_name(ntree, GEO_NODE_SUBDIVIDE_MESH, "Geometry", "Mesh");
        version_node_socket_name(ntree, GEO_NODE_TRIANGULATE, "Geometry", "Mesh");
        version_node_output_socket_name(ntree, GEO_NODE_MESH_PRIMITIVE_CONE, "Geometry", "Mesh");
        version_node_output_socket_name(ntree, GEO_NODE_MESH_PRIMITIVE_CUBE, "Geometry", "Mesh");
        version_node_output_socket_name(
            ntree, GEO_NODE_MESH_PRIMITIVE_CYLINDER, "Geometry", "Mesh");
        version_node_output_socket_name(ntree, GEO_NODE_MESH_PRIMITIVE_GRID, "Geometry", "Mesh");
        version_node_output_socket_name(
            ntree, GEO_NODE_MESH_PRIMITIVE_ICO_SPHERE, "Geometry", "Mesh");
        version_node_output_socket_name(ntree, GEO_NODE_MESH_PRIMITIVE_CIRCLE, "Geometry", "Mesh");
        version_node_output_socket_name(ntree, GEO_NODE_MESH_PRIMITIVE_LINE, "Geometry", "Mesh");
        version_node_output_socket_name(
            ntree, GEO_NODE_MESH_PRIMITIVE_UV_SPHERE, "Geometry", "Mesh");
        version_node_socket_name(ntree, GEO_NODE_SET_POINT_RADIUS, "Geometry", "Points");
      }
    }
  }

  if (!MAIN_VERSION_ATLEAST(bmain, 300, 42)) {
    /* Use consistent socket identifiers for the math node.
     * The code to make unique identifiers from the names was inconsistent. */
    FOREACH_NODETREE_BEGIN (bmain, ntree, id) {
      if (ntree->type != NTREE_CUSTOM) {
        version_node_tree_socket_id_delim(ntree);
      }
    }
    FOREACH_NODETREE_END;

    LISTBASE_FOREACH (bScreen *, screen, &bmain->screens) {
      LISTBASE_FOREACH (ScrArea *, area, &screen->areabase) {
        LISTBASE_FOREACH (SpaceLink *, sl, &area->spacedata) {
          if (sl->spacetype == SPACE_SEQ) {
            ListBase *regionbase = (sl == area->spacedata.first) ? &area->regionbase :
                                                                   &sl->regionbase;
            LISTBASE_FOREACH (ARegion *, region, regionbase) {
              if (region->regiontype == RGN_TYPE_WINDOW) {
                region->v2d.min[1] = 1.0f;
              }
            }
          }
        }
      }
    }

    /* Change minimum zoom to 0.05f in the node editor. */
    LISTBASE_FOREACH (bScreen *, screen, &bmain->screens) {
      LISTBASE_FOREACH (ScrArea *, area, &screen->areabase) {
        LISTBASE_FOREACH (SpaceLink *, sl, &area->spacedata) {
          if (sl->spacetype == SPACE_NODE) {
            ListBase *regionbase = (sl == area->spacedata.first) ? &area->regionbase :
                                                                   &sl->regionbase;
            LISTBASE_FOREACH (ARegion *, region, regionbase) {
              if (region->regiontype == RGN_TYPE_WINDOW) {
                if (region->v2d.minzoom > 0.05f) {
                  region->v2d.minzoom = 0.05f;
                }
              }
            }
          }
        }
      }
    }

    LISTBASE_FOREACH (Scene *, scene, &bmain->scenes) {
      Editing *ed = SEQ_editing_get(scene);
      /* Make sure range of meta strips is correct.
       * It was possible to save .blend file with incorrect state of meta strip
       * range. The root cause is expected to be fixed, but need to ensure files
       * with invalid meta strip range are corrected. */
      if (ed != NULL) {
        SEQ_for_each_callback(&ed->seqbase, version_fix_seq_meta_range, scene);
      }
    }
  }

  /* Special case to handle older in-development 3.1 files, before change from 3.0 branch gets
   * merged in master. */
  if (!MAIN_VERSION_ATLEAST(bmain, 300, 42) ||
      (bmain->versionfile == 301 && !MAIN_VERSION_ATLEAST(bmain, 301, 3))) {
    /* Update LibOverride operations regarding insertions in RNA collections (i.e. modifiers,
     * constraints and NLA tracks). */
    ID *id_iter;
    FOREACH_MAIN_ID_BEGIN (bmain, id_iter) {
      if (ID_IS_OVERRIDE_LIBRARY_REAL(id_iter)) {
        version_liboverride_rnacollections_insertion_animdata(id_iter);
        if (GS(id_iter->name) == ID_OB) {
          version_liboverride_rnacollections_insertion_object((Object *)id_iter);
        }
      }
    }
    FOREACH_MAIN_ID_END;
  }

  if (!MAIN_VERSION_ATLEAST(bmain, 301, 4)) {
    LISTBASE_FOREACH (bNodeTree *, ntree, &bmain->nodetrees) {
      if (ntree->type != NTREE_GEOMETRY) {
        continue;
      }
      version_node_id(ntree, GEO_NODE_CURVE_SPLINE_PARAMETER, "GeometryNodeSplineParameter");
      LISTBASE_FOREACH (bNode *, node, &ntree->nodes) {
        if (node->type == GEO_NODE_CURVE_SPLINE_PARAMETER) {
          version_node_add_socket_if_not_exist(
              ntree, node, SOCK_OUT, SOCK_INT, PROP_NONE, "Index", "Index");
        }

        /* Convert float compare into a more general compare node. */
        if (node->type == FN_NODE_COMPARE) {
          if (node->storage == NULL) {
            NodeFunctionCompare *data = (NodeFunctionCompare *)MEM_callocN(
                sizeof(NodeFunctionCompare), __func__);
            data->data_type = SOCK_FLOAT;
            data->operation = node->custom1;
            strcpy(node->idname, "FunctionNodeCompare");
            node->storage = data;
          }
        }
      }
    }

    /* Add a toggle for the breadcrumbs overlay in the node editor. */
    LISTBASE_FOREACH (bScreen *, screen, &bmain->screens) {
      LISTBASE_FOREACH (ScrArea *, area, &screen->areabase) {
        LISTBASE_FOREACH (SpaceLink *, space, &area->spacedata) {
          if (space->spacetype == SPACE_NODE) {
            SpaceNode *snode = (SpaceNode *)space;
            snode->overlay.flag |= SN_OVERLAY_SHOW_PATH;
          }
        }
      }
    }
  }

  if (!MAIN_VERSION_ATLEAST(bmain, 301, 5)) {
    LISTBASE_FOREACH (bNodeTree *, ntree, &bmain->nodetrees) {
      if (ntree->type != NTREE_GEOMETRY) {
        continue;
      }
      LISTBASE_FOREACH (bNode *, node, &ntree->nodes) {
        if (node->type != GEO_NODE_REALIZE_INSTANCES) {
          continue;
        }
        node->custom1 |= GEO_NODE_REALIZE_INSTANCES_LEGACY_BEHAVIOR;
      }
    }
  }

  if (!MAIN_VERSION_ATLEAST(bmain, 301, 6)) {
    /* Add node storage for map range node. */
    FOREACH_NODETREE_BEGIN (bmain, ntree, id) {
      LISTBASE_FOREACH (bNode *, node, &ntree->nodes) {
        if (node->type == SH_NODE_MAP_RANGE) {
          if (node->storage == NULL) {
            NodeMapRange *data = MEM_callocN(sizeof(NodeMapRange), __func__);
            data->clamp = node->custom1;
            data->data_type = CD_PROP_FLOAT;
            data->interpolation_type = node->custom2;
            node->storage = data;
          }
        }
      }
    }
    FOREACH_NODETREE_END;

    /* Update spreadsheet data set region type. */
    LISTBASE_FOREACH (bScreen *, screen, &bmain->screens) {
      LISTBASE_FOREACH (ScrArea *, area, &screen->areabase) {
        LISTBASE_FOREACH (SpaceLink *, sl, &area->spacedata) {
          if (sl->spacetype == SPACE_SPREADSHEET) {
            ListBase *regionbase = (sl == area->spacedata.first) ? &area->regionbase :
                                                                   &sl->regionbase;
            LISTBASE_FOREACH (ARegion *, region, regionbase) {
              if (region->regiontype == RGN_TYPE_CHANNELS) {
                region->regiontype = RGN_TYPE_TOOLS;
              }
            }
          }
        }
      }
    }

    /* Initialize the bone wireframe opacity setting. */
    if (!DNA_struct_elem_find(fd->filesdna, "View3DOverlay", "float", "bone_wire_alpha")) {
      for (bScreen *screen = bmain->screens.first; screen; screen = screen->id.next) {
        LISTBASE_FOREACH (ScrArea *, area, &screen->areabase) {
          LISTBASE_FOREACH (SpaceLink *, sl, &area->spacedata) {
            if (sl->spacetype == SPACE_VIEW3D) {
              View3D *v3d = (View3D *)sl;
              v3d->overlay.bone_wire_alpha = 1.0f;
            }
          }
        }
      }
    }

    /* Rename sockets on multiple nodes */
    LISTBASE_FOREACH (bNodeTree *, ntree, &bmain->nodetrees) {
      if (ntree->type == NTREE_GEOMETRY) {
        version_node_output_socket_name(
            ntree, GEO_NODE_STRING_TO_CURVES, "Curves", "Curve Instances");
        version_node_output_socket_name(
            ntree, GEO_NODE_INPUT_MESH_EDGE_ANGLE, "Angle", "Unsigned Angle");
        version_node_output_socket_name(
            ntree, GEO_NODE_INPUT_MESH_ISLAND, "Index", "Island Index");
        version_node_input_socket_name(ntree, GEO_NODE_TRANSFER_ATTRIBUTE, "Target", "Source");
      }
    }
  }

<<<<<<< HEAD
  if (!MAIN_VERSION_ATLEAST(bmain, 300, 24)) {
    LISTBASE_FOREACH (Brush *, brush, &bmain->brushes) {
      // load old brush settings into channels
      if (brush->channels) {
        BKE_brush_channelset_free(brush->channels);
        brush->channels = NULL;
      }

      BKE_brush_builtin_create(brush, brush->sculpt_tool);
      BKE_brush_channelset_compat_load(brush->channels, brush, true);
    }
  }

  if (!MAIN_VERSION_ATLEAST(bmain, 300, 32)) {
    LISTBASE_FOREACH (Brush *, brush, &bmain->brushes) {
      BKE_brush_channelset_ui_init(brush, brush->sculpt_tool);

      if (ELEM(brush->sculpt_tool, SCULPT_TOOL_CLAY, SCULPT_TOOL_CLAY_STRIPS) && brush->channels) {
        BRUSHSET_SET_BOOL(brush->channels, autosmooth_use_spacing, true);
        BRUSHSET_SET_FLOAT(brush->channels, autosmooth_spacing, 7.0f);

        BRUSHSET_LOOKUP(brush->channels, radius)->mappings[BRUSH_MAPPING_PRESSURE].flag =
            BRUSH_MAPPING_ENABLED;
        BRUSHSET_LOOKUP(brush->channels, strength)->mappings[BRUSH_MAPPING_PRESSURE].flag =
            BRUSH_MAPPING_ENABLED;

        if (brush->sculpt_tool == SCULPT_TOOL_CLAY_STRIPS) {
          if (BRUSHSET_GET_FLOAT(brush->channels, tip_roundness, NULL) == 0.0f) {
            BRUSHSET_SET_FLOAT(brush->channels, tip_roundness, 0.18f);
          }

          BRUSHSET_LOOKUP(brush->channels, tip_roundness)->flag |= BRUSH_CHANNEL_SHOW_IN_WORKSPACE;
          BRUSHSET_SET_BOOL(brush->channels, use_space_attenuation, false);
        }

        BRUSHSET_LOOKUP(brush->channels, plane_offset)->flag |= BRUSH_CHANNEL_SHOW_IN_WORKSPACE;

        void reset_clay_mappings(BrushChannelSet * chset, bool strips);
        reset_clay_mappings(brush->channels, brush->sculpt_tool == SCULPT_TOOL_CLAY_STRIPS);
      }
    }
  }

  if (!MAIN_VERSION_ATLEAST(bmain, 300, 33)) {
    LISTBASE_FOREACH (Brush *, brush, &bmain->brushes) {
      if (brush->channels && brush->sculpt_tool == SCULPT_TOOL_SMOOTH) {
        BRUSHSET_SET_BOOL(brush->channels, dyntopo_disabled, true);
        BKE_brush_channelset_ui_init(brush, brush->sculpt_tool);
      }
    }
  }

  if (!MAIN_VERSION_ATLEAST(bmain, 300, 34)) {
    LISTBASE_FOREACH (Brush *, brush, &bmain->brushes) {
      if (brush->channels && brush->sculpt_tool == SCULPT_TOOL_SMEAR) {
        BRUSHSET_SET_BOOL(brush->channels, use_space_attenuation, false);
        BKE_brush_channelset_ui_init(brush, brush->sculpt_tool);
      }
    }
  }

  if (!MAIN_VERSION_ATLEAST(bmain, 300, 35)) {
    LISTBASE_FOREACH (Brush *, brush, &bmain->brushes) {
      BKE_brush_channelset_ui_init(brush, brush->sculpt_tool);
    }
  }

  if (!MAIN_VERSION_ATLEAST(bmain, 300, 27)) {
    LISTBASE_FOREACH (Brush *, brush, &bmain->brushes) {
      if (brush->channels) {
        BKE_brush_channelset_ui_init(brush, brush->sculpt_tool);
      }
    }
  }

  if (!MAIN_VERSION_ATLEAST(bmain, 300, 36)) {
    LISTBASE_FOREACH (Brush *, brush, &bmain->brushes) {
      if (brush->channels && brush->sculpt_tool == SCULPT_TOOL_CLOTH) {
        BKE_brush_channelset_ui_init(brush, brush->sculpt_tool);
      }
      else if (brush->channels &&
               ELEM(brush->sculpt_plane, SCULPT_TOOL_PAINT, SCULPT_TOOL_SMEAR)) {
        BKE_brush_channelset_ui_init(brush, brush->sculpt_tool);
        BRUSHSET_SET_BOOL(brush->channels, dyntopo_disabled, true);
      }
    }
  }

  if (!MAIN_VERSION_ATLEAST(bmain, 300, 37)) {
    LISTBASE_FOREACH (Brush *, brush, &bmain->brushes) {
      if (!brush->channels) {
        continue;
      }

      BrushChannel *ch;
      ch = BRUSHSET_LOOKUP(brush->channels, hue_offset);

      if (ch) {
        BKE_brush_mapping_reset(ch, brush->sculpt_tool, BRUSH_MAPPING_PRESSURE);
      }

      LISTBASE_FOREACH (BrushChannel *, ch, &brush->channels->channels) {
        if (!ch->mappings[BRUSH_MAPPING_RANDOM].factor) {
          ch->mappings[BRUSH_MAPPING_RANDOM].factor = 1.0f;
        }

        for (int i = 0; i < BRUSH_MAPPING_MAX; i++) {
          if (ch->mappings[i].blendmode == MA_RAMP_BLEND) {
            ch->mappings[i].blendmode = MA_RAMP_MULT;
          }

          if (ch->mappings[i].min == ch->mappings[i].max) {
            ch->mappings[i].min = 0.0f;
            ch->mappings[i].max = 1.0f;
          }
        }
      }
    }
  }

  if (!MAIN_VERSION_ATLEAST(bmain, 300, 38)) {
    LISTBASE_FOREACH (Scene *, scene, &bmain->scenes) {
      if (!scene->toolsettings || !scene->toolsettings->sculpt ||
          !scene->toolsettings->sculpt->channels) {
        continue;
      }

      Sculpt *sd = scene->toolsettings->sculpt;

      LISTBASE_FOREACH (BrushChannel *, ch, &sd->channels->channels) {
        if (!ch->mappings[BRUSH_MAPPING_RANDOM].factor) {
          ch->mappings[BRUSH_MAPPING_RANDOM].factor = 1.0f;
        }

        for (int i = 0; i < BRUSH_MAPPING_MAX; i++) {
          if (ch->mappings[i].premultiply == 0.0f) {
            ch->mappings[i].premultiply = 1.0f;
          }

          if (ch->mappings[i].blendmode == MA_RAMP_BLEND) {
            ch->mappings[i].blendmode = MA_RAMP_MULT;
          }

          ch->mappings[i].func_cutoff = 0.5f;

          if (ch->mappings[i].min == ch->mappings[i].max) {
            ch->mappings[i].min = 0.0f;
            ch->mappings[i].max = 1.0f;
          }
        }

        BrushMapping *mp = ch->mappings + BRUSH_MAPPING_STROKE_T;

        mp->max = 1.0f;
        mp->factor = 1.0f;
        mp->blendmode = MA_RAMP_MULT;
        mp->mapfunc = BRUSH_MAPFUNC_COS;
      }
    }

    LISTBASE_FOREACH (Brush *, brush, &bmain->brushes) {
      if (!brush->channels) {
        continue;
      }

      if (brush->sculpt_tool == SCULPT_TOOL_PAINT) {
        BRUSHSET_SET_BOOL(brush->channels, use_space_attenuation, false);
      }

      LISTBASE_FOREACH (BrushChannel *, ch, &brush->channels->channels) {
        for (int i = 0; i < BRUSH_MAPPING_MAX; i++) {
          ch->mappings[i].premultiply = 1.0f;
        }

        BrushMapping *mp = ch->mappings + BRUSH_MAPPING_STROKE_T;

        mp->func_cutoff = 0.5f;
        mp->blendmode = MA_RAMP_MULT;
        mp->max = 1.0f;
        mp->mapfunc = BRUSH_MAPFUNC_COS;
        mp->factor = 1.0f;
      }
    }
  }

  if (!MAIN_VERSION_ATLEAST(bmain, 300, 39)) {
    LISTBASE_FOREACH (Scene *, scene, &bmain->scenes) {
      if (!scene->toolsettings || !scene->toolsettings->sculpt ||
          !scene->toolsettings->sculpt->channels) {
        continue;
      }

      Sculpt *sd = scene->toolsettings->sculpt;
      BKE_brush_check_toolsettings(sd);

      BKE_brush_mapping_inherit_all(BRUSHSET_LOOKUP(sd->channels, smooth_strength_factor));
      BKE_brush_mapping_inherit_all(BRUSHSET_LOOKUP(sd->channels, smooth_strength_projection));
    }

    LISTBASE_FOREACH (Brush *, brush, &bmain->brushes) {
      if (!brush->channels) {
        continue;
      }

      BrushChannel *ch;
      if ((ch = BRUSHSET_LOOKUP(brush->channels, smooth_strength_factor))) {
        BKE_brush_mapping_inherit_all(ch);
      }
      if ((ch = BRUSHSET_LOOKUP(brush->channels, smooth_strength_projection))) {
        BKE_brush_mapping_inherit_all(ch);
      }
    }

    if (!MAIN_VERSION_ATLEAST(bmain, 300, 39)) {
      LISTBASE_FOREACH (Brush *, brush, &bmain->brushes) {
        if (brush->channels && brush->sculpt_tool == SCULPT_TOOL_SLIDE_RELAX) {
          BKE_brush_channelset_ui_init(brush, SCULPT_TOOL_SLIDE_RELAX);
        }
      }

      if (!DNA_struct_elem_find(
              fd->filesdna, "View3DOverlay", "float", "sculpt_mode_face_sets_moire_scale")) {
        for (bScreen *screen = bmain->screens.first; screen; screen = screen->id.next) {
          LISTBASE_FOREACH (ScrArea *, area, &screen->areabase) {
            LISTBASE_FOREACH (SpaceLink *, sl, &area->spacedata) {
              if (sl->spacetype == SPACE_VIEW3D) {
                View3D *v3d = (View3D *)sl;
                v3d->overlay.sculpt_mode_face_sets_moire_scale = 0.45f;
              }
            }
          }
        }
      }
    }
  }

  /* patch brush channel show in header flags */
  if (!MAIN_VERSION_ATLEAST(bmain, 300, 40)) {
    LISTBASE_FOREACH (Brush *, brush, &bmain->brushes) {
      if (!brush->channels) {
        continue;
      }

      /* copy brush channels*/
      BrushChannelSet *chset = BKE_brush_channelset_copy(brush->channels);
      Brush temp = *brush;
      temp.channels = chset;

      BKE_brush_channelset_ui_init(&temp, temp.sculpt_tool);

      LISTBASE_FOREACH (BrushChannel *, ch1, &brush->channels->channels) {
        BrushChannel *ch2 = BKE_brush_channelset_lookup(chset, ch1->idname);

        if (!ch2) {
          printf("failed to find brush channel %s\n", ch1->idname);
          continue;
        }

        ch1->flag |= ch2->flag &
                     (BRUSH_CHANNEL_SHOW_IN_HEADER | BRUSH_CHANNEL_SHOW_IN_CONTEXT_MENU);
      }

      BKE_brush_channelset_free(chset);
    }
  }

  if (!MAIN_VERSION_ATLEAST(bmain, 301, 2)) {
    LISTBASE_FOREACH (Brush *, brush, &bmain->brushes) {
      if (!brush->channels) {
        continue;
      }

      BrushChannelSet *chset = brush->channels;
      BrushChannel *ch;

      for (int i = 0; i < 2; i++) {
        ch = i ? BRUSHSET_LOOKUP(chset, smooth_strength_projection) :
                 BRUSHSET_LOOKUP(chset, smooth_strength_factor);

        for (int i = 0; i < BRUSH_MAPPING_MAX; i++) {
          ch->mappings[i].inherit_mode = BRUSH_MAPPING_INHERIT_ALWAYS;
        }
      }
    }
  }

  if (!MAIN_VERSION_ATLEAST(bmain, 301, 3)) {
    LISTBASE_FOREACH (Mesh *, me, &bmain->meshes) {
      AttributeRef ref;

      for (int step = 0; step < 2; step++) {
        bool bad = false;
        CustomDataLayer *actlayer = NULL;
        int actidx = step ? me->render_color_index : me->active_color_index;

        if (BKE_id_attribute_ref_from_index(
                &me->id, actidx, ATTR_DOMAIN_MASK_ALL, CD_MASK_PROP_ALL, &ref)) {
          if (!ELEM(ref.type, CD_PROP_COLOR, CD_MLOOPCOL) ||
              !ELEM(ref.domain, ATTR_DOMAIN_POINT, ATTR_DOMAIN_CORNER)) {
            bad = true;
          }
          else {
            actlayer = BKE_id_attribute_find(&me->id, ref.name, ref.type, ref.domain);
          }
        }

        if (bad) {
          int vact1, vact2;

          if (step) {
            vact1 = CustomData_get_render_layer_index(&me->vdata, CD_PROP_COLOR);
            vact2 = CustomData_get_render_layer_index(&me->ldata, CD_MLOOPCOL);
          }
          else {
            vact1 = CustomData_get_active_layer_index(&me->vdata, CD_PROP_COLOR);
            vact2 = CustomData_get_active_layer_index(&me->ldata, CD_MLOOPCOL);
          }

          if (vact1 != -1) {
            actlayer = me->vdata.layers + vact1;
          }
          else if (vact2 != -1) {
            actlayer = me->ldata.layers + vact2;
          }
        }

        if (actlayer) {
          if (step) {
            BKE_id_attributes_render_color_set(&me->id, actlayer);
          }
          else {
            BKE_id_attributes_active_color_set(&me->id, actlayer);
          }
        }
      }
    }
  }

  if (!MAIN_VERSION_ATLEAST(bmain, 301, 4)) {
    LISTBASE_FOREACH (Scene *, scene, &bmain->scenes) {
      if (!scene->toolsettings || !scene->toolsettings->sculpt ||
          !scene->toolsettings->sculpt->channels) {
        continue;
      }

      BrushChannelSet *chset = scene->toolsettings->sculpt->channels;

      BrushChannel *ch1 = BRUSHSET_LOOKUP(chset, smooth_strength_factor);
      BrushChannel *ch2 = BRUSHSET_LOOKUP(chset, smooth_strength_projection);

      for (int i = 0; i < BRUSH_MAPPING_MAX; i++) {
        if (ch1) {
          ch1->mappings[i].inherit_mode = BRUSH_MAPPING_INHERIT_ALWAYS;

          if (i == 0) {
            ch1->mappings[i].flag |= BRUSH_MAPPING_ENABLED;
          }
          else {
            ch1->mappings[i].flag &= ~BRUSH_MAPPING_ENABLED;
          }
        }

        if (ch2) {
          ch2->mappings[i].inherit_mode = BRUSH_MAPPING_INHERIT_ALWAYS;
          ch2->mappings[i].flag &= ~BRUSH_MAPPING_ENABLED;
        }
      }
    }

    LISTBASE_FOREACH (Brush *, brush, &bmain->brushes) {
      if (!brush->channels) {
        continue;
      }

      BrushChannel *ch1 = BRUSHSET_LOOKUP(brush->channels, smooth_strength_factor);
      BrushChannel *ch2 = BRUSHSET_LOOKUP(brush->channels, smooth_strength_projection);

      for (int i = 0; i < BRUSH_MAPPING_MAX; i++) {
        if (ch1) {
          ch1->mappings[i].inherit_mode = BRUSH_MAPPING_INHERIT_ALWAYS;

          if (i == 0) {
            ch1->mappings[i].flag |= BRUSH_MAPPING_ENABLED;
          }
          else {
            ch1->mappings[i].flag &= ~BRUSH_MAPPING_ENABLED;
          }
        }

        if (ch2) {
          ch2->mappings[i].inherit_mode = BRUSH_MAPPING_INHERIT_ALWAYS;
          ch2->mappings[i].flag &= ~BRUSH_MAPPING_ENABLED;
        }
      }
    }
  }

  /* fix custom presets of autosmooth/toplogy-rake falloff curves */
  if (!MAIN_VERSION_ATLEAST(bmain, 301, 5)) {
    LISTBASE_FOREACH (Brush *, brush, &bmain->brushes) {
      if (!brush->channels) {
        continue;
      }

      const char *names[] = {"autosmooth_falloff_curve", "topology_rake_falloff_curve"};

      LISTBASE_FOREACH (BrushChannel *, ch, &brush->channels->channels) {
        if (ch->type != BRUSH_CHANNEL_TYPE_CURVE) {
          continue;
        }

        bool ok = false;
        for (int i = 0; i < ARRAY_SIZE(names); i++) {
          if (STREQ(names[i], ch->idname)) {
            ok = true;
            break;
          }
        }

        if (ok) {
          BrushChannelType *def = ch->def;

          BKE_brush_channel_free_data(ch);
          BKE_brush_channel_init(ch, def);
        }
      }
    }
  }

  if (!MAIN_VERSION_ATLEAST(bmain, 301, 5)) {
    LISTBASE_FOREACH (Brush *, brush, &bmain->brushes) {
      if (!ELEM(brush->sculpt_tool, SCULPT_TOOL_BOUNDARY, SCULPT_TOOL_POSE)) {
        continue;
      }

      /* check that all needed channels exist */
      BKE_brush_builtin_patch(brush, brush->sculpt_tool);

      BrushChannel *ch = BRUSHSET_LOOKUP(brush->channels, cloth_use_collision);
      ch->flag |= BRUSH_CHANNEL_SHOW_IN_CONTEXT_MENU | BRUSH_CHANNEL_SHOW_IN_WORKSPACE;

      ch = BRUSHSET_LOOKUP(brush->channels, cloth_solve_bending);
      ch->flag |= BRUSH_CHANNEL_SHOW_IN_CONTEXT_MENU | BRUSH_CHANNEL_SHOW_IN_WORKSPACE;

      ch = BRUSHSET_LOOKUP(brush->channels, cloth_bending_stiffness);
      ch->flag |= BRUSH_CHANNEL_SHOW_IN_CONTEXT_MENU | BRUSH_CHANNEL_SHOW_IN_WORKSPACE;
    }
  }

  if (!DNA_struct_elem_find(fd->filesdna, "Brush", "BrushChannelSet", "*channels")) {
    LISTBASE_FOREACH (Brush *, brush, &bmain->brushes) {
      if (!brush->sculpt_tool) {
        continue;
      }

      if (!brush->channels) {
        brush->channels = BKE_brush_channelset_create(__func__);
      }

      BKE_brush_builtin_patch(brush, brush->sculpt_tool);
      BKE_brush_channelset_compat_load(brush->channels, brush, true);

      Brush temp = *brush;
      temp.channels = NULL;

      BKE_brush_builtin_create(&temp, brush->sculpt_tool);

      /* set dyntopo settings */
      LISTBASE_FOREACH (BrushChannel *, ch, &temp.channels->channels) {
        if (BLI_str_startswith(ch->idname, "dyntopo_")) {
          BrushChannel *dst = BKE_brush_channelset_lookup(brush->channels, ch->idname);
          BKE_brush_channel_copy_data(dst, ch, false, false);
        }
      }

      brush_channel_transfer(brush->channels, temp.channels, use_weighted_smooth);
      brush_channel_transfer(brush->channels, temp.channels, preserve_faceset_boundary);
      brush_channel_transfer(brush->channels, temp.channels, hard_edge_mode);
      brush_channel_transfer(brush->channels, temp.channels, fset_slide);

      brush_channel_transfer(brush->channels, temp.channels, topology_rake_mode);
      brush_channel_transfer(brush->channels, temp.channels, topology_rake_use_spacing);
      brush_channel_transfer(brush->channels, temp.channels, autosmooth_use_spacing);
      brush_channel_transfer(brush->channels, temp.channels, topology_rake_spacing);
      brush_channel_transfer(brush->channels, temp.channels, autosmooth_spacing);
      brush_channel_transfer(brush->channels, temp.channels, topology_rake_mode);

      /* set defaults that have changed */
      switch (brush->sculpt_tool) {
        case SCULPT_TOOL_SIMPLIFY:
          brush_channel_transfer(brush->channels, temp.channels, topology_rake);
          brush_channel_transfer(brush->channels, temp.channels, autosmooth);
          brush_channel_transfer(brush->channels, temp.channels, projection);
          brush_channel_transfer(brush->channels, temp.channels, smooth_deform_type);
          break;
      }

      BKE_brush_channelset_free(temp.channels);
    }
  }

=======
>>>>>>> ec2e9a43
  /**
   * Versioning code until next subversion bump goes here.
   *
   * \note Be sure to check when bumping the version:
   * - "versioning_userdef.c", #blo_do_versions_userdef
   * - "versioning_userdef.c", #do_versions_theme
   *
   * \note Keep this message at the bottom of the function.
   */
  {
    /* Keep this block, even when empty. */
<<<<<<< HEAD

    /* Add node storage for map range node. */
    FOREACH_NODETREE_BEGIN (bmain, ntree, id) {
      LISTBASE_FOREACH (bNode *, node, &ntree->nodes) {
        if (node->type == SH_NODE_MAP_RANGE) {
          if (node->storage == NULL) {
            NodeMapRange *data = MEM_callocN(sizeof(NodeMapRange), __func__);
            data->clamp = node->custom1;
            data->data_type = CD_PROP_FLOAT;
            data->interpolation_type = node->custom2;
            node->storage = data;
          }
        }
      }
    }
    FOREACH_NODETREE_END;
=======
>>>>>>> ec2e9a43
  }
}<|MERGE_RESOLUTION|>--- conflicted
+++ resolved
@@ -2617,7 +2617,6 @@
     }
   }
 
-<<<<<<< HEAD
   if (!MAIN_VERSION_ATLEAST(bmain, 300, 24)) {
     LISTBASE_FOREACH (Brush *, brush, &bmain->brushes) {
       // load old brush settings into channels
@@ -3119,8 +3118,6 @@
     }
   }
 
-=======
->>>>>>> ec2e9a43
   /**
    * Versioning code until next subversion bump goes here.
    *
@@ -3132,7 +3129,6 @@
    */
   {
     /* Keep this block, even when empty. */
-<<<<<<< HEAD
 
     /* Add node storage for map range node. */
     FOREACH_NODETREE_BEGIN (bmain, ntree, id) {
@@ -3149,7 +3145,5 @@
       }
     }
     FOREACH_NODETREE_END;
-=======
->>>>>>> ec2e9a43
   }
 }