/* SPDX-FileCopyrightText: 2022 Blender Authors
 *
 * SPDX-License-Identifier: GPL-2.0-or-later */

/** \file
 * \ingroup draw
 */

#pragma once

/* Needed for BKE_ccg.h. */
#include "BLI_assert.h"
#include "BLI_bit_group_vector.hh"
#include "BLI_math_vector_types.hh"
#include "BLI_offset_indices.hh"
#include "BLI_set.hh"
#include "BLI_span.hh"
#include "BLI_struct_equality_utils.hh"

#include "BKE_attribute.hh"
#include "BKE_ccg.h"

struct GPUBatch;
struct PBVHNode;
struct DMFlagMat;
struct Mesh;
struct MLoopTri;
struct CustomData;
struct SubdivCCG;
struct BMesh;
struct BMFace;

namespace blender::draw::pbvh {

class GenericRequest {
 public:
  std::string name;
  eCustomDataType type;
  eAttrDomain domain;
  GenericRequest(const StringRef name, const eCustomDataType type, const eAttrDomain domain)
      : name(name), type(type), domain(domain)
  {
  }
  BLI_STRUCT_EQUALITY_OPERATORS_3(GenericRequest, type, domain, name);
};

enum class CustomRequest : int8_t {
  Position,
  Normal,
  Mask,
  FaceSet,
};

using AttributeRequest = std::variant<CustomRequest, GenericRequest>;

struct PBVHBatches;

struct PBVH_GPU_Args {
  int pbvh_type;

  BMesh *bm;
  const Mesh *me;
  MutableSpan<float3> vert_positions;
  Span<int> corner_verts;
  Span<int> corner_edges;
  const CustomData *vert_data;
  const CustomData *loop_data;
  const CustomData *face_data;
  Span<float3> vert_normals;
  Span<float3> face_normals;

  const char *active_color;
  const char *render_color;

  int face_sets_color_seed;
  int face_sets_color_default;

  SubdivCCG *subdiv_ccg;
  Span<DMFlagMat> grid_flag_mats;
  Span<int> grid_indices;
  CCGKey ccg_key;
<<<<<<< HEAD
  blender::Span<CCGElem *> grids;
  const blender::BitGroupVector<> *grid_hidden;
=======
  Span<CCGElem *> grids;
  Span<const BLI_bitmap *> grid_hidden;
>>>>>>> aae0b713

  Span<int> prim_indices;

  const bool *hide_poly;

  Span<MLoopTri> mlooptri;
  Span<int> looptri_faces;

  /* BMesh. */
  const Set<BMFace *, 0> *bm_faces;
  int cd_mask_layer;
};

void node_update(PBVHBatches *batches, const PBVH_GPU_Args &args);
void update_pre(PBVHBatches *batches, const PBVH_GPU_Args &args);

void node_gpu_flush(PBVHBatches *batches);
PBVHBatches *node_create(const PBVH_GPU_Args &args);
void node_free(PBVHBatches *batches);
GPUBatch *tris_get(PBVHBatches *batches,
                   Span<AttributeRequest> attrs,
                   const PBVH_GPU_Args &args,
                   bool do_coarse_grids);
GPUBatch *lines_get(PBVHBatches *batches,
                    Span<AttributeRequest> attrs,
                    const PBVH_GPU_Args &args,
                    bool do_coarse_grids);

}  // namespace blender::draw::pbvh<|MERGE_RESOLUTION|>--- conflicted
+++ resolved
@@ -79,13 +79,8 @@
   Span<DMFlagMat> grid_flag_mats;
   Span<int> grid_indices;
   CCGKey ccg_key;
-<<<<<<< HEAD
-  blender::Span<CCGElem *> grids;
-  const blender::BitGroupVector<> *grid_hidden;
-=======
   Span<CCGElem *> grids;
-  Span<const BLI_bitmap *> grid_hidden;
->>>>>>> aae0b713
+  const BitGroupVector<> *grid_hidden;
 
   Span<int> prim_indices;
 
