/* SPDX-License-Identifier: GPL-2.0-or-later
 * Copyright 2022 Blender Foundation. */

/** \file
 * \ingroup draw
 */

#pragma once

/* Needed for BKE_ccg.h. */
#include "BLI_assert.h"
#include "BLI_bitmap.h"

#include "BKE_ccg.h"

struct PBVHAttrReq;
struct GPUBatch;
struct PBVHNode;
struct PBVHBatches;
struct PBVHGPUFormat;
struct GSet;
struct DMFlagMat;
struct Mesh;
struct MLoopTri;
struct CustomData;
struct MLoop;
struct MPoly;
struct SubdivCCG;
struct BMesh;

struct PBVH_GPU_Args {
  int pbvh_type;

  struct BMesh *bm;
  const struct Mesh *me;
  const float (*vert_positions)[3];
<<<<<<< HEAD
  const struct MLoop *mloop;
  const struct MPoly *mpoly;
=======
  const MLoop *mloop;
  const MPoly *polys;
>>>>>>> da65b21e
  int mesh_verts_num, mesh_faces_num, mesh_grids_num;
  struct CustomData *vdata, *ldata, *pdata;
  const float (*vert_normals)[3];

  const char *active_color;
  const char *render_color;

  int face_sets_color_seed, face_sets_color_default;
  int *face_sets; /* for PBVH_FACES and PBVH_GRIDS */

  struct SubdivCCG *subdiv_ccg;
  const struct DMFlagMat *grid_flag_mats;
  const int *grid_indices;
  CCGKey ccg_key;
  CCGElem **grids;
  void **gridfaces;
  BLI_bitmap **grid_hidden;

  int *prim_indices;
  int totprim;

  const bool *hide_poly;

  int node_verts_num;

  const struct MLoopTri *mlooptri;
  struct PBVHNode *node;

  bool flat_vcol_shading;
  bool show_orig;

  /* BMesh. */
  struct TableGSet *bm_unique_vert, *bm_other_verts, *bm_faces;
  int cd_mask_layer;
  struct PBVHTriBuf *tribuf, *tri_buffers;
  int tot_tri_buffers, updategen;
  struct MSculptVert *msculptverts;
};

void DRW_pbvh_node_update(PBVHBatches *batches, PBVH_GPU_Args *args);
void DRW_pbvh_update_pre(PBVHBatches *batches, PBVH_GPU_Args *args);

void DRW_pbvh_node_gpu_flush(PBVHBatches *batches);
PBVHBatches *DRW_pbvh_node_create(PBVH_GPU_Args *args);
void DRW_pbvh_node_free(PBVHBatches *batches);
GPUBatch *DRW_pbvh_tris_get(PBVHBatches *batches,
                            PBVHAttrReq *attrs,
                            int attrs_num,
                            PBVH_GPU_Args *args,
                            int *r_prim_count,
                            bool do_coarse_grids);
GPUBatch *DRW_pbvh_lines_get(PBVHBatches *batches,
                             PBVHAttrReq *attrs,
                             int attrs_num,
                             PBVH_GPU_Args *args,
                             int *r_prim_count,
                             bool do_coarse_grids);<|MERGE_RESOLUTION|>--- conflicted
+++ resolved
@@ -34,13 +34,8 @@
   struct BMesh *bm;
   const struct Mesh *me;
   const float (*vert_positions)[3];
-<<<<<<< HEAD
-  const struct MLoop *mloop;
-  const struct MPoly *mpoly;
-=======
   const MLoop *mloop;
   const MPoly *polys;
->>>>>>> da65b21e
   int mesh_verts_num, mesh_faces_num, mesh_grids_num;
   struct CustomData *vdata, *ldata, *pdata;
   const float (*vert_normals)[3];
