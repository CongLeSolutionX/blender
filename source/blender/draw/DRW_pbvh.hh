--- conflicted
+++ resolved
@@ -35,14 +35,9 @@
   BMesh *bm;
   const Mesh *me;
   const float (*vert_positions)[3];
-<<<<<<< HEAD
   blender::Span<int> corner_verts;
   blender::Span<int> corner_edges;
-  const MPoly *mpoly;
-=======
-  const MLoop *mloop;
   const MPoly *polys;
->>>>>>> 2a9f792c
   int mesh_verts_num, mesh_faces_num, mesh_grids_num;
   CustomData *vdata, *ldata, *pdata;
   const float (*vert_normals)[3];
