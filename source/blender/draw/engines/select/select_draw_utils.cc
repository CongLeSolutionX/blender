/* SPDX-FileCopyrightText: 2019 Blender Authors
 *
 * SPDX-License-Identifier: GPL-2.0-or-later */

/** \file
 * \ingroup draw_engine
 *
 * Engine for drawing a selection map where the pixels indicate the selection indices.
 */

#include "BKE_editmesh.h"
#include "BKE_mesh.hh"
#include "BKE_object.hh"

#include "DNA_mesh_types.h"
#include "DNA_scene_types.h"

#include "ED_view3d.hh"

#include "DEG_depsgraph.hh"
#include "DEG_depsgraph_query.hh"

#include "DRW_select_buffer.hh"

#include "draw_cache_impl.hh"

#include "select_private.hh"

/* -------------------------------------------------------------------- */
/** \name Draw Utilities
 * \{ */

<<<<<<< HEAD
void select_id_object_min_max(Object *obj, float r_min[3], float r_max[3])
{
  BoundBox bb;
  BMEditMesh *em = BKE_editmesh_from_object(obj);
  if (em) {
    bb = *BKE_editmesh_cage_boundbox_get(obj, em);
  }
  else {
    bb = *BKE_object_boundbox_get(obj);
  }
  copy_v3_v3(r_min, bb.vec[0]);
  copy_v3_v3(r_max, bb.vec[6]);
}

=======
>>>>>>> 1d516bba
short select_id_get_object_select_mode(Scene *scene, Object *ob)
{
  short r_select_mode = 0;
  if (ob->mode & (OB_MODE_WEIGHT_PAINT | OB_MODE_VERTEX_PAINT | OB_MODE_TEXTURE_PAINT)) {
    /* In order to sample flat colors for vertex weights / texture-paint / vertex-paint
     * we need to be in SCE_SELECT_FACE mode so select_cache_init() correctly sets up
     * a shgroup with select_id_flat.
     * Note this is not working correctly for vertex-paint (yet), but has been discussed
     * in #66645 and there is a solution by @mano-wii in P1032.
     * So OB_MODE_VERTEX_PAINT is already included here [required for P1032 I guess]. */
    Mesh *me_orig = static_cast<Mesh *>(DEG_get_original_object(ob)->data);
    if (me_orig->editflag & ME_EDIT_PAINT_VERT_SEL) {
      r_select_mode = SCE_SELECT_VERTEX;
    }
    else {
      r_select_mode = SCE_SELECT_FACE;
    }
  }
  else {
    r_select_mode = scene->toolsettings->selectmode;
  }

  return r_select_mode;
}

static bool check_ob_drawface_dot(short select_mode, const View3D *v3d, eDrawType dt)
{
  if (select_mode & SCE_SELECT_FACE) {
    if ((dt < OB_SOLID) || XRAY_FLAG_ENABLED(v3d)) {
      return true;
    }
    if (v3d->overlay.edit_flag & V3D_OVERLAY_EDIT_FACE_DOT) {
      return true;
    }
  }
  return false;
}

static void draw_select_id_edit_mesh(SELECTID_StorageList *stl,
                                     Object *ob,
                                     short select_mode,
                                     bool draw_facedot,
                                     uint initial_offset,
                                     uint *r_vert_offset,
                                     uint *r_edge_offset,
                                     uint *r_face_offset)
{
  Mesh *me = static_cast<Mesh *>(ob->data);
  BMEditMesh *em = me->edit_mesh;

  BM_mesh_elem_table_ensure(em->bm, BM_VERT | BM_EDGE | BM_FACE);

  if (select_mode & SCE_SELECT_FACE) {
    GPUBatch *geom_faces = DRW_mesh_batch_cache_get_triangles_with_select_id(me);
    DRWShadingGroup *face_shgrp = DRW_shgroup_create_sub(stl->g_data->shgrp_face_flat);
    DRW_shgroup_uniform_int_copy(face_shgrp, "offset", *(int *)&initial_offset);
    DRW_shgroup_call_no_cull(face_shgrp, geom_faces, ob);

    if (draw_facedot) {
      GPUBatch *geom_facedots = DRW_mesh_batch_cache_get_facedots_with_select_id(me);
      DRW_shgroup_call_no_cull(face_shgrp, geom_facedots, ob);
    }
    *r_face_offset = initial_offset + em->bm->totface;
  }
  else {
    if (ob->dt >= OB_SOLID) {
#ifdef USE_CAGE_OCCLUSION
      GPUBatch *geom_faces = DRW_mesh_batch_cache_get_triangles_with_select_id(me);
#else
      struct GPUBatch *geom_faces = DRW_mesh_batch_cache_get_surface(me);
#endif
      DRWShadingGroup *face_shgrp = stl->g_data->shgrp_face_unif;
      DRW_shgroup_call_no_cull(face_shgrp, geom_faces, ob);
    }
    *r_face_offset = initial_offset;
  }

  /* Unlike faces, only draw edges if edge select mode. */
  if (select_mode & SCE_SELECT_EDGE) {
    GPUBatch *geom_edges = DRW_mesh_batch_cache_get_edges_with_select_id(me);
    DRWShadingGroup *edge_shgrp = DRW_shgroup_create_sub(stl->g_data->shgrp_edge);
    DRW_shgroup_uniform_int_copy(edge_shgrp, "offset", *(int *)r_face_offset);
    DRW_shgroup_call_no_cull(edge_shgrp, geom_edges, ob);
    *r_edge_offset = *r_face_offset + em->bm->totedge;
  }
  else {
    /* Note that `r_vert_offset` is calculated from `r_edge_offset`.
     * Otherwise the first vertex is never selected, see: #53512. */
    *r_edge_offset = *r_face_offset;
  }

  /* Unlike faces, only verts if vert select mode. */
  if (select_mode & SCE_SELECT_VERTEX) {
    GPUBatch *geom_verts = DRW_mesh_batch_cache_get_verts_with_select_id(me);
    DRWShadingGroup *vert_shgrp = DRW_shgroup_create_sub(stl->g_data->shgrp_vert);
    DRW_shgroup_uniform_int_copy(vert_shgrp, "offset", *(int *)r_edge_offset);
    DRW_shgroup_call_no_cull(vert_shgrp, geom_verts, ob);
    *r_vert_offset = *r_edge_offset + em->bm->totvert;
  }
  else {
    *r_vert_offset = *r_edge_offset;
  }
}

static void draw_select_id_mesh(SELECTID_StorageList *stl,
                                Object *ob,
                                short select_mode,
                                uint initial_offset,
                                uint *r_vert_offset,
                                uint *r_edge_offset,
                                uint *r_face_offset)
{
  Mesh *me = static_cast<Mesh *>(ob->data);

  GPUBatch *geom_faces = DRW_mesh_batch_cache_get_triangles_with_select_id(me);
  DRWShadingGroup *face_shgrp;
  if (select_mode & SCE_SELECT_FACE) {
    face_shgrp = DRW_shgroup_create_sub(stl->g_data->shgrp_face_flat);
    DRW_shgroup_uniform_int_copy(face_shgrp, "offset", *(int *)&initial_offset);
    *r_face_offset = initial_offset + me->faces_num;
  }
  else {
    /* Only draw faces to mask out verts, we don't want their selection ID's. */
    face_shgrp = stl->g_data->shgrp_face_unif;
    *r_face_offset = initial_offset;
  }
  DRW_shgroup_call_no_cull(face_shgrp, geom_faces, ob);

  if (select_mode & SCE_SELECT_EDGE) {
    GPUBatch *geom_edges = DRW_mesh_batch_cache_get_edges_with_select_id(me);
    DRWShadingGroup *edge_shgrp = DRW_shgroup_create_sub(stl->g_data->shgrp_edge);
    DRW_shgroup_uniform_int_copy(edge_shgrp, "offset", *(int *)r_face_offset);
    DRW_shgroup_call_no_cull(edge_shgrp, geom_edges, ob);
    *r_edge_offset = *r_face_offset + me->totedge;
  }
  else {
    *r_edge_offset = *r_face_offset;
  }

  if (select_mode & SCE_SELECT_VERTEX) {
    GPUBatch *geom_verts = DRW_mesh_batch_cache_get_verts_with_select_id(me);
    DRWShadingGroup *vert_shgrp = DRW_shgroup_create_sub(stl->g_data->shgrp_vert);
    DRW_shgroup_uniform_int_copy(vert_shgrp, "offset", *r_edge_offset);
    DRW_shgroup_call_no_cull(vert_shgrp, geom_verts, ob);
    *r_vert_offset = *r_edge_offset + me->totvert;
  }
  else {
    *r_vert_offset = *r_edge_offset;
  }
}

void select_id_draw_object(void *vedata,
                           View3D *v3d,
                           Object *ob,
                           short select_mode,
                           uint initial_offset,
                           uint *r_vert_offset,
                           uint *r_edge_offset,
                           uint *r_face_offset)
{
  SELECTID_StorageList *stl = ((SELECTID_Data *)vedata)->stl;

  BLI_assert(initial_offset > 0);

  switch (ob->type) {
    case OB_MESH:
      if (ob->mode & OB_MODE_EDIT) {
        bool draw_facedot = check_ob_drawface_dot(select_mode, v3d, eDrawType(ob->dt));
        draw_select_id_edit_mesh(stl,
                                 ob,
                                 select_mode,
                                 draw_facedot,
                                 initial_offset,
                                 r_vert_offset,
                                 r_edge_offset,
                                 r_face_offset);
      }
      else {
        draw_select_id_mesh(
            stl, ob, select_mode, initial_offset, r_vert_offset, r_edge_offset, r_face_offset);
      }
      break;
    case OB_CURVES_LEGACY:
    case OB_SURF:
      break;
  }
}

/** \} */

#undef SELECT_ENGINE<|MERGE_RESOLUTION|>--- conflicted
+++ resolved
@@ -30,23 +30,6 @@
 /** \name Draw Utilities
  * \{ */
 
-<<<<<<< HEAD
-void select_id_object_min_max(Object *obj, float r_min[3], float r_max[3])
-{
-  BoundBox bb;
-  BMEditMesh *em = BKE_editmesh_from_object(obj);
-  if (em) {
-    bb = *BKE_editmesh_cage_boundbox_get(obj, em);
-  }
-  else {
-    bb = *BKE_object_boundbox_get(obj);
-  }
-  copy_v3_v3(r_min, bb.vec[0]);
-  copy_v3_v3(r_max, bb.vec[6]);
-}
-
-=======
->>>>>>> 1d516bba
 short select_id_get_object_select_mode(Scene *scene, Object *ob)
 {
   short r_select_mode = 0;
