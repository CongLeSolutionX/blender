--- conflicted
+++ resolved
@@ -162,12 +162,8 @@
     }
     else {
       pd->shgrp_face_unif = DRW_shgroup_create(sh->select_id_uniform, psl->select_id_face_pass);
-<<<<<<< HEAD
       DRW_shgroup_uniform_int_copy(pd->shgrp_face_unif, "select_id", 0);
-=======
-      DRW_shgroup_uniform_int_copy(pd->shgrp_face_unif, "id", 0);
       DRW_shgroup_uniform_float_copy(pd->shgrp_face_unif, "retopologyOffset", retopology_offset);
->>>>>>> e4574659
     }
 
     if (e_data.context.select_mode & SCE_SELECT_EDGE) {
