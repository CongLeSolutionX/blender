/* SPDX-FileCopyrightText: 2016 Blender Authors
 *
 * SPDX-License-Identifier: GPL-2.0-or-later */

/** \file
 * \ingroup draw_engine
 *
 * Gather all screen space effects technique such as Bloom, Motion Blur, DoF, SSAO, SSR, ...
 */

#include "DRW_render.h"

#include "BKE_global.h" /* for G.debug_value */

#include "GPU_capabilities.h"
#include "GPU_platform.h"
#include "GPU_state.h"
#include "GPU_texture.h"
#include "eevee_private.h"

static struct {
  /* These are just references, not actually allocated */
  GPUTexture *depth_src;
  GPUTexture *color_src;

  int depth_src_layer;
  /* Size can be vec3. But we only use 2 components in the shader. */
  float texel_size[2];
} e_data = {nullptr}; /* Engine data */

#define SETUP_BUFFER(tex, fb, fb_color) \
  { \
    eGPUTextureFormat format = DRW_state_is_scene_render() ? GPU_RGBA32F : GPU_RGBA16F; \
    DRW_texture_ensure_fullscreen_2d(&tex, format, DRW_TEX_FILTER); \
    GPU_framebuffer_ensure_config(&fb, \
                                  { \
                                      GPU_ATTACHMENT_TEXTURE(dtxl->depth), \
                                      GPU_ATTACHMENT_TEXTURE(tex), \
                                  }); \
    GPU_framebuffer_ensure_config(&fb_color, \
                                  { \
                                      GPU_ATTACHMENT_NONE, \
                                      GPU_ATTACHMENT_TEXTURE(tex), \
                                  }); \
  } \
  ((void)0)

#define CLEANUP_BUFFER(tex, fb, fb_color) \
  { \
    /* Cleanup to release memory */ \
    DRW_TEXTURE_FREE_SAFE(tex); \
    GPU_FRAMEBUFFER_FREE_SAFE(fb); \
    GPU_FRAMEBUFFER_FREE_SAFE(fb_color); \
  } \
  ((void)0)

void EEVEE_effects_init(EEVEE_ViewLayerData *sldata,
                        EEVEE_Data *vedata,
                        Object *camera,
                        const bool minimal)
{
  EEVEE_CommonUniformBuffer *common_data = &sldata->common_data;
  EEVEE_StorageList *stl = vedata->stl;
  EEVEE_FramebufferList *fbl = vedata->fbl;
  EEVEE_TextureList *txl = vedata->txl;
  EEVEE_EffectsInfo *effects;
  DefaultTextureList *dtxl = DRW_viewport_texture_list_get();

  const float *viewport_size = DRW_viewport_size_get();
  const int size_fs[2] = {int(viewport_size[0]), int(viewport_size[1])};

  if (!stl->effects) {
    stl->effects = static_cast<EEVEE_EffectsInfo *>(
        MEM_callocN(sizeof(EEVEE_EffectsInfo), "EEVEE_EffectsInfo"));
    stl->effects->taa_render_sample = 1;
  }

  /* WORKAROUND: EEVEE_lookdev_init can reset TAA and needs a stl->effect.
   * So putting this before EEVEE_temporal_sampling_init for now. */
  EEVEE_lookdev_init(vedata);

  effects = stl->effects;

  int div = 1 << MAX_SCREEN_BUFFERS_LOD_LEVEL;
  effects->hiz_size[0] = divide_ceil_u(size_fs[0], div) * div;
  effects->hiz_size[1] = divide_ceil_u(size_fs[1], div) * div;

  effects->enabled_effects = EEVEE_EffectsFlag(0);
  effects->enabled_effects |= (G.debug_value == 9) ? EFFECT_VELOCITY_BUFFER : EEVEE_EffectsFlag(0);
  effects->enabled_effects |= EEVEE_EffectsFlag(EEVEE_motion_blur_init(sldata, vedata));
  effects->enabled_effects |= EEVEE_EffectsFlag(EEVEE_bloom_init(sldata, vedata));
  effects->enabled_effects |= EEVEE_EffectsFlag(EEVEE_depth_of_field_init(sldata, vedata, camera));
  effects->enabled_effects |= EEVEE_EffectsFlag(EEVEE_temporal_sampling_init(sldata, vedata));
  effects->enabled_effects |= EEVEE_EffectsFlag(EEVEE_occlusion_init(sldata, vedata));
  effects->enabled_effects |= EEVEE_EffectsFlag(EEVEE_screen_raytrace_init(sldata, vedata));

  /* Update matrices here because EEVEE_screen_raytrace_init can have reset the
   * taa_current_sample. (See #66811) */
  EEVEE_temporal_sampling_update_matrices(vedata);

  EEVEE_volumes_init(sldata, vedata);
  EEVEE_subsurface_init(sldata, vedata);

  /* Force normal buffer creation. */
  if (!minimal && (stl->g_data->render_passes & EEVEE_RENDER_PASS_NORMAL) != 0) {
    effects->enabled_effects |= EFFECT_NORMAL_BUFFER;
  }

  /**
   * MinMax Pyramid
   */

  if (GPU_type_matches_ex(GPU_DEVICE_INTEL, GPU_OS_ANY, GPU_DRIVER_ANY, GPU_BACKEND_OPENGL)) {
    /* Intel gpu seems to have problem rendering to only depth hiz_format */
    DRW_texture_ensure_2d(&txl->maxzbuffer, UNPACK2(effects->hiz_size), GPU_R32F, DRW_TEX_MIPMAP);
    GPU_framebuffer_ensure_config(&fbl->maxzbuffer_fb,
                                  {
                                      GPU_ATTACHMENT_NONE,
                                      GPU_ATTACHMENT_TEXTURE(txl->maxzbuffer),
                                  });
  }
  else {
    eGPUTextureUsage usage = GPU_TEXTURE_USAGE_ATTACHMENT | GPU_TEXTURE_USAGE_SHADER_READ |
                             GPU_TEXTURE_USAGE_MIP_SWIZZLE_VIEW;
    DRW_texture_ensure_2d_ex(&txl->maxzbuffer,
                             UNPACK2(effects->hiz_size),
                             GPU_DEPTH_COMPONENT24,
                             usage,
                             DRW_TEX_MIPMAP);
    GPU_framebuffer_ensure_config(&fbl->maxzbuffer_fb,
                                  {
                                      GPU_ATTACHMENT_TEXTURE(txl->maxzbuffer),
                                      GPU_ATTACHMENT_NONE,
                                  });
  }

  if (fbl->downsample_fb == nullptr) {
    fbl->downsample_fb = GPU_framebuffer_create("downsample_fb");
  }

  /**
   * Compute hiZ texel alignment.
   */
  common_data->hiz_uv_scale[0] = viewport_size[0] / effects->hiz_size[0];
  common_data->hiz_uv_scale[1] = viewport_size[1] / effects->hiz_size[1];

  /* Compute pixel size. Size is multiplied by 2 because it is applied in NDC [-1..1] range. */
  sldata->common_data.ssr_pixelsize[0] = 2.0f / size_fs[0];
  sldata->common_data.ssr_pixelsize[1] = 2.0f / size_fs[1];

  /**
   * Color buffer with correct down-sampling alignment.
   * Used for SSReflections & SSRefractions.
   */
  if ((effects->enabled_effects & EFFECT_RADIANCE_BUFFER) != 0) {
    eGPUTextureUsage usage = GPU_TEXTURE_USAGE_ATTACHMENT | GPU_TEXTURE_USAGE_SHADER_READ |
                             GPU_TEXTURE_USAGE_MIP_SWIZZLE_VIEW;
    DRW_texture_ensure_2d_ex(&txl->filtered_radiance,
                             UNPACK2(effects->hiz_size),
                             GPU_R11F_G11F_B10F,
                             usage,
                             DRWTextureFlag(DRW_TEX_FILTER | DRW_TEX_MIPMAP));

    GPU_framebuffer_ensure_config(&fbl->radiance_filtered_fb,
                                  {
                                      GPU_ATTACHMENT_NONE,
                                      GPU_ATTACHMENT_TEXTURE(txl->filtered_radiance),
                                  });
  }
  else {
    DRW_TEXTURE_FREE_SAFE(txl->filtered_radiance);
    GPU_FRAMEBUFFER_FREE_SAFE(fbl->radiance_filtered_fb);
  }

  /**
   * Normal buffer for deferred passes.
   */
  if ((effects->enabled_effects & EFFECT_NORMAL_BUFFER) != 0) {
    eGPUTextureUsage usage = GPU_TEXTURE_USAGE_SHADER_READ | GPU_TEXTURE_USAGE_ATTACHMENT;
    effects->ssr_normal_input = DRW_texture_pool_query_2d_ex(
        size_fs[0], size_fs[1], GPU_RG16, usage, &draw_engine_eevee_type);

    GPU_framebuffer_texture_attach(fbl->main_fb, effects->ssr_normal_input, 1, 0);
  }
  else {
    effects->ssr_normal_input = nullptr;
  }

  /**
   * Motion vector buffer for correct TAA / motion blur.
   */
  if ((effects->enabled_effects & EFFECT_VELOCITY_BUFFER) != 0) {
    eGPUTextureUsage usage = GPU_TEXTURE_USAGE_SHADER_READ | GPU_TEXTURE_USAGE_ATTACHMENT;
    effects->velocity_tx = DRW_texture_pool_query_2d_ex(
        size_fs[0], size_fs[1], GPU_RGBA16, usage, &draw_engine_eevee_type);

    GPU_framebuffer_ensure_config(&fbl->velocity_fb,
                                  {
                                      GPU_ATTACHMENT_TEXTURE(dtxl->depth),
                                      GPU_ATTACHMENT_TEXTURE(effects->velocity_tx),
                                  });

    GPU_framebuffer_ensure_config(
        &fbl->velocity_resolve_fb,
        {GPU_ATTACHMENT_NONE, GPU_ATTACHMENT_TEXTURE(effects->velocity_tx)});
  }
  else {
    effects->velocity_tx = nullptr;
  }

  /**
   * Setup depth double buffer.
   */
  if ((effects->enabled_effects & EFFECT_DEPTH_DOUBLE_BUFFER) != 0) {
    DRW_texture_ensure_fullscreen_2d(
        &txl->depth_double_buffer, GPU_DEPTH24_STENCIL8, DRWTextureFlag(0));

    GPU_framebuffer_ensure_config(&fbl->double_buffer_depth_fb,
                                  {GPU_ATTACHMENT_TEXTURE(txl->depth_double_buffer)});
  }
  else {
    /* Cleanup to release memory */
    DRW_TEXTURE_FREE_SAFE(txl->depth_double_buffer);
    GPU_FRAMEBUFFER_FREE_SAFE(fbl->double_buffer_depth_fb);
  }

  if ((effects->enabled_effects & (EFFECT_TAA | EFFECT_TAA_REPROJECT)) != 0) {
    SETUP_BUFFER(txl->taa_history, fbl->taa_history_fb, fbl->taa_history_color_fb);
  }
  else {
    CLEANUP_BUFFER(txl->taa_history, fbl->taa_history_fb, fbl->taa_history_color_fb);
  }
}

void EEVEE_effects_cache_init(EEVEE_ViewLayerData *sldata, EEVEE_Data *vedata)
{
  EEVEE_PassList *psl = vedata->psl;
  EEVEE_TextureList *txl = vedata->txl;
  EEVEE_StorageList *stl = vedata->stl;
  EEVEE_EffectsInfo *effects = stl->effects;
  DRWState downsample_write = DRW_STATE_WRITE_DEPTH | DRW_STATE_DEPTH_ALWAYS;
  DRWShadingGroup *grp;

  /* Intel gpu seems to have problem rendering to only depth format.
   * Use color texture instead. */
  if (GPU_type_matches_ex(GPU_DEVICE_INTEL, GPU_OS_ANY, GPU_DRIVER_ANY, GPU_BACKEND_OPENGL)) {
    downsample_write = DRW_STATE_WRITE_COLOR;
  }

  GPUBatch *quad = DRW_cache_fullscreen_quad_get();

  if (effects->enabled_effects & EFFECT_RADIANCE_BUFFER) {
    DRW_PASS_CREATE(psl->color_copy_ps, DRW_STATE_WRITE_COLOR);
    grp = DRW_shgroup_create(EEVEE_shaders_effect_color_copy_sh_get(), psl->color_copy_ps);
    DRW_shgroup_uniform_texture_ref_ex(
        grp, "source", &e_data.color_src, GPUSamplerState::default_sampler());
    DRW_shgroup_uniform_float(grp, "fireflyFactor", &sldata->common_data.ssr_firefly_fac, 1);
    DRW_shgroup_call_procedural_triangles(grp, nullptr, 1);

    DRW_PASS_CREATE(psl->color_downsample_ps, DRW_STATE_WRITE_COLOR);
    grp = DRW_shgroup_create(EEVEE_shaders_effect_downsample_sh_get(), psl->color_downsample_ps);
    const GPUSamplerState sampler_state = {GPU_SAMPLER_FILTERING_LINEAR};
    DRW_shgroup_uniform_texture_ex(grp, "source", txl->filtered_radiance, sampler_state);
    DRW_shgroup_uniform_vec2(grp, "texelSize", e_data.texel_size, 1);
    DRW_shgroup_call_procedural_triangles(grp, nullptr, 1);
  }

  {
    DRW_PASS_CREATE(psl->color_downsample_cube_ps, DRW_STATE_WRITE_COLOR);
    grp = DRW_shgroup_create(EEVEE_shaders_effect_downsample_cube_sh_get(),
                             psl->color_downsample_cube_ps);
    DRW_shgroup_uniform_texture_ref(grp, "source", &e_data.color_src);
    DRW_shgroup_uniform_float(grp, "texelSize", e_data.texel_size, 1);
    DRW_shgroup_uniform_int_copy(grp, "Layer", 0);
    DRW_shgroup_call_instances(grp, nullptr, quad, 6);
  }

  {
    /* Perform min/max down-sample. */
    DRW_PASS_CREATE(psl->maxz_downlevel_ps, downsample_write);
    grp = DRW_shgroup_create(EEVEE_shaders_effect_maxz_downlevel_sh_get(), psl->maxz_downlevel_ps);
    DRW_shgroup_uniform_texture_ref_ex(
        grp, "depthBuffer", &txl->maxzbuffer, GPUSamplerState::default_sampler());
    DRW_shgroup_uniform_vec2(grp, "texelSize", e_data.texel_size, 1);
    DRW_shgroup_call(grp, quad, nullptr);

    /* Copy depth buffer to top level of HiZ */
    DRW_PASS_CREATE(psl->maxz_copydepth_ps, downsample_write);
    grp = DRW_shgroup_create(EEVEE_shaders_effect_maxz_copydepth_sh_get(), psl->maxz_copydepth_ps);
    DRW_shgroup_uniform_texture_ref_ex(
        grp, "depthBuffer", &e_data.depth_src, GPUSamplerState::default_sampler());
    DRW_shgroup_call(grp, quad, nullptr);

    DRW_PASS_CREATE(psl->maxz_copydepth_layer_ps, downsample_write);
    grp = DRW_shgroup_create(EEVEE_shaders_effect_maxz_copydepth_layer_sh_get(),
                             psl->maxz_copydepth_layer_ps);
    DRW_shgroup_uniform_texture_ref_ex(
        grp, "depthBuffer", &e_data.depth_src, GPUSamplerState::default_sampler());
    DRW_shgroup_uniform_int(grp, "depthLayer", &e_data.depth_src_layer, 1);
    DRW_shgroup_call(grp, quad, nullptr);
  }

  if ((effects->enabled_effects & EFFECT_VELOCITY_BUFFER) != 0) {
    EEVEE_MotionBlurData *mb_data = &effects->motion_blur;

    /* This pass compute camera motions to the non moving objects. */
    DRW_PASS_CREATE(psl->velocity_resolve, DRW_STATE_WRITE_COLOR);
    grp = DRW_shgroup_create(EEVEE_shaders_velocity_resolve_sh_get(), psl->velocity_resolve);
    DRW_shgroup_uniform_texture_ref(grp, "depthBuffer", &e_data.depth_src);
    DRW_shgroup_uniform_block(grp, "common_block", sldata->common_ubo);
    DRW_shgroup_uniform_block(grp, "renderpass_block", sldata->renderpass_ubo.combined);

    DRW_shgroup_uniform_mat4(grp, "prevViewProjMatrix", mb_data->camera[MB_PREV].persmat);
    DRW_shgroup_uniform_mat4(grp, "currViewProjMatrixInv", mb_data->camera[MB_CURR].persinv);
    DRW_shgroup_uniform_mat4(grp, "nextViewProjMatrix", mb_data->camera[MB_NEXT].persmat);
    DRW_shgroup_call(grp, quad, nullptr);
  }
}

void EEVEE_effects_draw_init(EEVEE_ViewLayerData * /*sldata*/, EEVEE_Data *vedata)
{
  EEVEE_FramebufferList *fbl = vedata->fbl;
  EEVEE_TextureList *txl = vedata->txl;
  EEVEE_EffectsInfo *effects = vedata->stl->effects;
  DefaultTextureList *dtxl = DRW_viewport_texture_list_get();
  /**
   * Setup double buffer so we can access last frame as it was before post processes.
   */
  if ((effects->enabled_effects & EFFECT_DOUBLE_BUFFER) != 0) {
    SETUP_BUFFER(txl->color_double_buffer, fbl->double_buffer_fb, fbl->double_buffer_color_fb);
  }
  else {
    CLEANUP_BUFFER(txl->color_double_buffer, fbl->double_buffer_fb, fbl->double_buffer_color_fb);
  }

  /**
   * Ping Pong buffer
   */
  if ((effects->enabled_effects & EFFECT_POST_BUFFER) != 0) {
    SETUP_BUFFER(txl->color_post, fbl->effect_fb, fbl->effect_color_fb);
  }
  else {
    CLEANUP_BUFFER(txl->color_post, fbl->effect_fb, fbl->effect_color_fb);
  }
}

#if 0 /* Not required for now */
static void min_downsample_cb(void *vedata, int /*level*/)
{
  EEVEE_PassList *psl = ((EEVEE_Data *)vedata)->psl;
  DRW_draw_pass(psl->minz_downlevel_ps);
}
#endif

static void max_downsample_cb(void *vedata, int level)
{
  EEVEE_PassList *psl = ((EEVEE_Data *)vedata)->psl;
  EEVEE_TextureList *txl = ((EEVEE_Data *)vedata)->txl;
  int texture_size[3];
  GPU_texture_get_mipmap_size(txl->maxzbuffer, level - 1, texture_size);
  e_data.texel_size[0] = 1.0f / texture_size[0];
  e_data.texel_size[1] = 1.0f / texture_size[1];
  DRW_draw_pass(psl->maxz_downlevel_ps);
}

static void simple_downsample_cube_cb(void *vedata, int level)
{
  EEVEE_PassList *psl = ((EEVEE_Data *)vedata)->psl;
  e_data.texel_size[0] = float(1 << level) / float(GPU_texture_width(e_data.color_src));
  e_data.texel_size[1] = e_data.texel_size[0];
  DRW_draw_pass(psl->color_downsample_cube_ps);
}

void EEVEE_create_minmax_buffer(EEVEE_Data *vedata, GPUTexture *depth_src, int layer)
{
  EEVEE_PassList *psl = vedata->psl;
  EEVEE_FramebufferList *fbl = vedata->fbl;

  e_data.depth_src = depth_src;
  e_data.depth_src_layer = layer;

  DRW_stats_group_start("Max buffer");
  /* Copy depth buffer to max texture top level */
  GPU_framebuffer_bind(fbl->maxzbuffer_fb);
  if (layer >= 0) {
    DRW_draw_pass(psl->maxz_copydepth_layer_ps);
  }
  else {
    DRW_draw_pass(psl->maxz_copydepth_ps);
  }
  /* Create lower levels */
  GPU_framebuffer_recursive_downsample(
      fbl->maxzbuffer_fb, MAX_SCREEN_BUFFERS_LOD_LEVEL, &max_downsample_cb, vedata);
  DRW_stats_group_end();

  /* Restore */
  GPU_framebuffer_bind(fbl->main_fb);

  if (GPU_mip_render_workaround() ||
      GPU_type_matches(GPU_DEVICE_INTEL_UHD, GPU_OS_WIN, GPU_DRIVER_ANY))
  {
    /* Fix dot corruption on intel HD5XX/HD6XX series. */
    GPU_flush();
  }
}

static void downsample_radiance_cb(void *vedata, int level)
{
  EEVEE_PassList *psl = ((EEVEE_Data *)vedata)->psl;
  EEVEE_TextureList *txl = ((EEVEE_Data *)vedata)->txl;
  int texture_size[3];
  GPU_texture_get_mipmap_size(txl->filtered_radiance, level - 1, texture_size);
  e_data.texel_size[0] = 1.0f / texture_size[0];
  e_data.texel_size[1] = 1.0f / texture_size[1];
  DRW_draw_pass(psl->color_downsample_ps);
}

void EEVEE_effects_downsample_radiance_buffer(EEVEE_Data *vedata, GPUTexture *texture_src)
{
  EEVEE_PassList *psl = vedata->psl;
  EEVEE_FramebufferList *fbl = vedata->fbl;

  e_data.color_src = texture_src;
  DRW_stats_group_start("Downsample Radiance");

  GPU_framebuffer_bind(fbl->radiance_filtered_fb);
  DRW_draw_pass(psl->color_copy_ps);

  GPU_framebuffer_recursive_downsample(
      fbl->radiance_filtered_fb, MAX_SCREEN_BUFFERS_LOD_LEVEL, &downsample_radiance_cb, vedata);
  DRW_stats_group_end();
}

void EEVEE_downsample_cube_buffer(EEVEE_Data *vedata, GPUTexture *texture_src, int level)
{
  EEVEE_FramebufferList *fbl = vedata->fbl;
  e_data.color_src = texture_src;

  /* Create lower levels */
  DRW_stats_group_start("Downsample Cube buffer");
  GPU_framebuffer_ensure_config(&fbl->downsample_fb,
                                {
                                    GPU_ATTACHMENT_NONE,
<<<<<<< HEAD
                                    GPU_ATTACHMENT_TEXTURE(texture_src, 0),
=======
                                    GPU_ATTACHMENT_TEXTURE(texture_src),
>>>>>>> 7e3e61fc
                                });
  GPU_framebuffer_recursive_downsample(
      fbl->downsample_fb, level, &simple_downsample_cube_cb, vedata);
  GPU_framebuffer_texture_detach(fbl->downsample_fb, texture_src);
  DRW_stats_group_end();
}

static void EEVEE_velocity_resolve(EEVEE_Data *vedata)
{
  EEVEE_PassList *psl = vedata->psl;
  EEVEE_FramebufferList *fbl = vedata->fbl;
  EEVEE_StorageList *stl = vedata->stl;
  EEVEE_EffectsInfo *effects = stl->effects;

  if ((effects->enabled_effects & EFFECT_VELOCITY_BUFFER) != 0) {
    DefaultTextureList *dtxl = DRW_viewport_texture_list_get();
    e_data.depth_src = dtxl->depth;

    GPU_framebuffer_bind(fbl->velocity_resolve_fb);
    DRW_draw_pass(psl->velocity_resolve);

    if (psl->velocity_object) {
      GPU_framebuffer_bind(fbl->velocity_fb);
      DRW_draw_pass(psl->velocity_object);
    }
  }
}

void EEVEE_draw_effects(EEVEE_ViewLayerData *sldata, EEVEE_Data *vedata)
{
  EEVEE_TextureList *txl = vedata->txl;
  EEVEE_FramebufferList *fbl = vedata->fbl;
  EEVEE_StorageList *stl = vedata->stl;
  EEVEE_EffectsInfo *effects = stl->effects;

  /* only once per frame after the first post process */
  effects->swap_double_buffer = ((effects->enabled_effects & EFFECT_DOUBLE_BUFFER) != 0);

  /* Init pointers */
  effects->source_buffer = txl->color;           /* latest updated texture */
  effects->target_buffer = fbl->effect_color_fb; /* next target to render to */

  /* Post process stack (order matters) */
  EEVEE_velocity_resolve(vedata);
  EEVEE_motion_blur_draw(vedata);
  EEVEE_depth_of_field_draw(vedata);

  /* NOTE: Lookdev drawing happens before TAA but after
   * motion blur and DOF to avoid distortions.
   * Velocity resolve use a hack to exclude lookdev
   * spheres from creating shimmering re-projection vectors. */
  EEVEE_lookdev_draw(vedata);

  EEVEE_temporal_sampling_draw(vedata);
  EEVEE_bloom_draw(vedata);

  /* Post effect render passes are done here just after the drawing of the effects and just before
   * the swapping of the buffers. */
  EEVEE_renderpasses_output_accumulate(sldata, vedata, true);

  /* Save the final texture and frame-buffer for final transformation or read. */
  effects->final_tx = effects->source_buffer;
  effects->final_fb = (effects->target_buffer != fbl->main_color_fb) ? fbl->main_fb :
                                                                       fbl->effect_fb;
  if ((effects->enabled_effects & EFFECT_TAA) && (effects->source_buffer == txl->taa_history)) {
    effects->final_fb = fbl->taa_history_fb;
  }

  /* If no post processes is enabled, buffers are still not swapped, do it now. */
  SWAP_DOUBLE_BUFFERS();

  if (!stl->g_data->valid_double_buffer &&
      ((effects->enabled_effects & EFFECT_DOUBLE_BUFFER) != 0) &&
      (DRW_state_is_image_render() == false))
  {
    /* If history buffer is not valid request another frame.
     * This fix black reflections on area resize. */
    DRW_viewport_request_redraw();
  }

  /* Record perspective matrix for the next frame. */
  DRW_view_persmat_get(effects->taa_view, effects->prev_persmat, false);

  /* Update double buffer status if render mode. */
  if (DRW_state_is_image_render()) {
    stl->g_data->valid_double_buffer = (txl->color_double_buffer != nullptr);
    stl->g_data->valid_taa_history = (txl->taa_history != nullptr);
  }
}<|MERGE_RESOLUTION|>--- conflicted
+++ resolved
@@ -441,11 +441,7 @@
   GPU_framebuffer_ensure_config(&fbl->downsample_fb,
                                 {
                                     GPU_ATTACHMENT_NONE,
-<<<<<<< HEAD
-                                    GPU_ATTACHMENT_TEXTURE(texture_src, 0),
-=======
                                     GPU_ATTACHMENT_TEXTURE(texture_src),
->>>>>>> 7e3e61fc
                                 });
   GPU_framebuffer_recursive_downsample(
       fbl->downsample_fb, level, &simple_downsample_cube_cb, vedata);
