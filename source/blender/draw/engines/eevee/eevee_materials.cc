--- conflicted
+++ resolved
@@ -192,17 +192,11 @@
   for (int j = 0; j < 16; j++) {
     for (int x = 0; x < 64; x++) {
       for (int y = 0; y < 64; y++) {
-<<<<<<< HEAD
-        texels_layer[y * 64 + x][0] = blender::eevee::lut::bsdf_ggx[j][y][x][0];
-        texels_layer[y * 64 + x][1] = blender::eevee::lut::bsdf_ggx[j][y][x][1];
-        texels_layer[y * 64 + x][2] = blender::eevee::lut::bsdf_ggx[j][y][x][2];
-=======
         /* BSDF LUT for `IOR < 1`. */
         texels_layer[y * 64 + x][0] = blender::eevee::lut::bsdf_ggx[j][y][x][0];
         texels_layer[y * 64 + x][1] = blender::eevee::lut::bsdf_ggx[j][y][x][1];
         texels_layer[y * 64 + x][2] = blender::eevee::lut::bsdf_ggx[j][y][x][2];
         /* BTDF LUT for `IOR > 1`, parametrized differently as above. See `eevee_lut_comp.glsl`. */
->>>>>>> e0dacfdd
         texels_layer[y * 64 + x][3] = blender::eevee::lut::btdf_ggx[j][y][x][0];
       }
     }
