/* SPDX-FileCopyrightText: 2023 Blender Authors
 *
 * SPDX-License-Identifier: GPL-2.0-or-later */

#include "workbench_private.hh"

namespace blender::workbench {

/* -------------------------------------------------------------------- */
/** \name MeshPass
 * \{ */

MeshPass::MeshPass(const char *name) : PassMain(name){};

/* Move to draw::Pass */
bool MeshPass::is_empty() const
{
  return is_empty_;
}

void MeshPass::init_pass(SceneResources &resources, DRWState state, int clip_planes)
{
  use_custom_ids = true;
  is_empty_ = true;
  PassMain::init();
  state_set(state, clip_planes);
  bind_texture(WB_MATCAP_SLOT, resources.matcap_tx);
  bind_ssbo(WB_MATERIAL_SLOT, &resources.material_buf);
  bind_ubo(WB_WORLD_SLOT, resources.world_buf);
  if (clip_planes > 0) {
    bind_ubo(DRW_CLIPPING_UBO_SLOT, resources.clip_planes_buf);
  }
}

void MeshPass::init_subpasses(ePipelineType pipeline, eLightingType lighting, bool clip)
{
  texture_subpass_map_.clear();

  static std::string pass_names[geometry_type_len][shader_type_len] = {};

  for (auto geom : IndexRange(geometry_type_len)) {
    for (auto shader : IndexRange(shader_type_len)) {
      eGeometryType geom_type = static_cast<eGeometryType>(geom);
      eShaderType shader_type = static_cast<eShaderType>(shader);
      if (pass_names[geom][shader].empty()) {
        pass_names[geom][shader] = std::string(get_name(geom_type)) +
                                   std::string(get_name(shader_type));
      }
      PassMain::Sub *pass = &sub(pass_names[geom][shader].c_str());
      pass->shader_set(
          ShaderCache::get().prepass_get(geom_type, pipeline, lighting, shader_type, clip));
      passes_[geom][shader] = pass;
    }
  }
}

PassMain::Sub &MeshPass::get_subpass(eGeometryType geometry_type,
                                     const MaterialTexture *texture /* = nullptr */)
{
  is_empty_ = false;

<<<<<<< HEAD
  if (image) {
    ImageGPUTextures gputex = BKE_image_get_gpu_material_texture(image, iuser, true);
    if (gputex.texture) {
      auto add_cb = [&] {
        PassMain::Sub *sub_pass = passes_[int(geometry_type)][int(eShaderType::TEXTURE)];
        sub_pass = &sub_pass->sub(image->id.name, GPU_PROFILE_LEVEL_RESOURCE_SUBPASS);
        if (gputex.tile_mapping) {
          sub_pass->bind_texture(WB_TILE_ARRAY_SLOT, gputex.texture, sampler_state);
          sub_pass->bind_texture(WB_TILE_DATA_SLOT, gputex.tile_mapping);
        }
        else {
          sub_pass->bind_texture(WB_TEXTURE_SLOT, gputex.texture, sampler_state);
        }
        sub_pass->push_constant("isImageTile", gputex.tile_mapping != nullptr);
        sub_pass->push_constant("imagePremult", image && image->alpha_mode == IMA_ALPHA_PREMUL);
        /* TODO(@pragma37): This setting should be exposed on the user side,
         * either as a global parameter (and set it here)
         * or by reading the Material Clipping Threshold (and set it per material) */
        float alpha_cutoff = 0.1f;
        if (ELEM(image->alpha_mode, IMA_ALPHA_IGNORE, IMA_ALPHA_CHANNEL_PACKED)) {
          alpha_cutoff = -FLT_MAX;
        }
        sub_pass->push_constant("imageTransparencyCutoff", alpha_cutoff);
        return sub_pass;
      };

      return *texture_subpass_map_.lookup_or_add_cb(
          TextureSubPassKey(gputex.texture, geometry_type), add_cb);
    }
=======
  if (texture && texture->gpu.texture) {
    auto add_cb = [&] {
      PassMain::Sub *sub_pass = passes_[int(geometry_type)][int(eShaderType::TEXTURE)];
      sub_pass = &sub_pass->sub(texture->name);
      if (texture->gpu.tile_mapping) {
        sub_pass->bind_texture(WB_TILE_ARRAY_SLOT, texture->gpu.texture, texture->sampler_state);
        sub_pass->bind_texture(WB_TILE_DATA_SLOT, texture->gpu.tile_mapping);
      }
      else {
        sub_pass->bind_texture(WB_TEXTURE_SLOT, texture->gpu.texture, texture->sampler_state);
      }
      sub_pass->push_constant("isImageTile", texture->gpu.tile_mapping != nullptr);
      sub_pass->push_constant("imagePremult", texture->premultiplied);
      /* TODO(@pragma37): This setting should be exposed on the user side,
       * either as a global parameter (and set it here)
       * or by reading the Material Clipping Threshold (and set it per material) */
      float alpha_cutoff = texture->alpha_cutoff ? 0.1f : -FLT_MAX;
      sub_pass->push_constant("imageTransparencyCutoff", alpha_cutoff);
      return sub_pass;
    };

    return *texture_subpass_map_.lookup_or_add_cb(
        TextureSubPassKey(texture->gpu.texture, geometry_type), add_cb);
>>>>>>> b5f8a50c
  }

  return *passes_[int(geometry_type)][int(eShaderType::MATERIAL)];
}

/** \} */

/* -------------------------------------------------------------------- */
/** \name OpaquePass
 * \{ */

void OpaquePass::sync(const SceneState &scene_state, SceneResources &resources)
{
  DRWState state = DRW_STATE_WRITE_COLOR | DRW_STATE_WRITE_DEPTH | DRW_STATE_DEPTH_LESS_EQUAL |
                   DRW_STATE_WRITE_STENCIL | scene_state.cull_state;

  bool clip = scene_state.clip_planes.size() > 0;

  DRWState in_front_state = state | DRW_STATE_STENCIL_ALWAYS;
  gbuffer_in_front_ps_.init_pass(resources, in_front_state, scene_state.clip_planes.size());
  gbuffer_in_front_ps_.state_stencil(uint8_t(StencilBits::OBJECT_IN_FRONT), 0xFF, 0x00);
  gbuffer_in_front_ps_.init_subpasses(ePipelineType::OPAQUE, scene_state.lighting_type, clip);

  state |= DRW_STATE_STENCIL_NEQUAL;
  gbuffer_ps_.init_pass(resources, state, scene_state.clip_planes.size());
  gbuffer_ps_.state_stencil(
      uint8_t(StencilBits::OBJECT), 0xFF, uint8_t(StencilBits::OBJECT_IN_FRONT));
  gbuffer_ps_.init_subpasses(ePipelineType::OPAQUE, scene_state.lighting_type, clip);

  deferred_ps_.init();
  deferred_ps_.state_set(DRW_STATE_WRITE_COLOR);
  deferred_ps_.shader_set(ShaderCache::get().resolve_get(scene_state.lighting_type,
                                                         scene_state.draw_cavity,
                                                         scene_state.draw_curvature,
                                                         scene_state.draw_shadows));
  deferred_ps_.push_constant("forceShadowing", false);
  deferred_ps_.bind_ubo(WB_WORLD_SLOT, resources.world_buf);
  deferred_ps_.bind_texture(WB_MATCAP_SLOT, resources.matcap_tx);
  deferred_ps_.bind_texture("normal_tx", &gbuffer_normal_tx);
  deferred_ps_.bind_texture("material_tx", &gbuffer_material_tx);
  deferred_ps_.bind_texture("depth_tx", &resources.depth_tx);
  deferred_ps_.bind_texture("stencil_tx", &deferred_ps_stencil_tx);
  resources.cavity.setup_resolve_pass(deferred_ps_, resources);
  deferred_ps_.draw_procedural(GPU_PRIM_TRIS, 1, 3);
}

void OpaquePass::draw(Manager &manager,
                      View &view,
                      SceneResources &resources,
                      int2 resolution,
                      ShadowPass *shadow_pass)
{
  if (is_empty()) {
    return;
  }
  gbuffer_material_tx.acquire(
      resolution, GPU_RGBA16F, GPU_TEXTURE_USAGE_SHADER_READ | GPU_TEXTURE_USAGE_ATTACHMENT);
  gbuffer_normal_tx.acquire(
      resolution, GPU_RG16F, GPU_TEXTURE_USAGE_SHADER_READ | GPU_TEXTURE_USAGE_ATTACHMENT);

  GPUAttachment object_id_attachment = GPU_ATTACHMENT_NONE;
  if (resources.object_id_tx.is_valid()) {
    object_id_attachment = GPU_ATTACHMENT_TEXTURE(resources.object_id_tx);
  }

  if (!gbuffer_in_front_ps_.is_empty()) {
    gbuffer_in_front_fb.ensure(GPU_ATTACHMENT_TEXTURE(resources.depth_tx),
                               GPU_ATTACHMENT_TEXTURE(gbuffer_material_tx),
                               GPU_ATTACHMENT_TEXTURE(gbuffer_normal_tx),
                               object_id_attachment);
    gbuffer_in_front_fb.bind();

    manager.submit(gbuffer_in_front_ps_, view);

    if (resources.depth_in_front_tx.is_valid()) {
      GPU_texture_copy(resources.depth_in_front_tx, resources.depth_tx);
    }
  }

  if (!gbuffer_ps_.is_empty()) {
    gbuffer_fb.ensure(GPU_ATTACHMENT_TEXTURE(resources.depth_tx),
                      GPU_ATTACHMENT_TEXTURE(gbuffer_material_tx),
                      GPU_ATTACHMENT_TEXTURE(gbuffer_normal_tx),
                      object_id_attachment);
    gbuffer_fb.bind();

    manager.submit(gbuffer_ps_, view);
  }

  if (shadow_pass) {
    shadow_depth_stencil_tx.ensure_2d(GPU_DEPTH24_STENCIL8,
                                      resolution,
                                      GPU_TEXTURE_USAGE_SHADER_READ |
                                          GPU_TEXTURE_USAGE_ATTACHMENT |
                                          GPU_TEXTURE_USAGE_FORMAT_VIEW);

    GPU_texture_copy(shadow_depth_stencil_tx, resources.depth_tx);
    clear_fb.ensure(GPU_ATTACHMENT_TEXTURE(shadow_depth_stencil_tx));
    clear_fb.bind();
    GPU_framebuffer_clear_stencil(clear_fb, 0);

    shadow_pass->draw(
        manager, view, resources, **&shadow_depth_stencil_tx, !gbuffer_in_front_ps_.is_empty());
    deferred_ps_stencil_tx = resources.stencil_view.extract(manager, shadow_depth_stencil_tx);
  }
  else {
    shadow_depth_stencil_tx.free();
    deferred_ps_stencil_tx = nullptr;
  }

  if (!shadow_pass || !shadow_pass->is_debug()) {
    /** Don't override the shadow debug output. */
    deferred_fb.ensure(GPU_ATTACHMENT_NONE, GPU_ATTACHMENT_TEXTURE(resources.color_tx));
    deferred_fb.bind();
    manager.submit(deferred_ps_, view);
  }

  gbuffer_normal_tx.release();
  gbuffer_material_tx.release();
}

bool OpaquePass::is_empty() const
{
  return gbuffer_ps_.is_empty() && gbuffer_in_front_ps_.is_empty();
}

/** \} */

/* -------------------------------------------------------------------- */
/** \name TransparentPass
 * \{ */

void TransparentPass::sync(const SceneState &scene_state, SceneResources &resources)
{
  DRWState state = DRW_STATE_WRITE_COLOR | DRW_STATE_DEPTH_LESS_EQUAL | DRW_STATE_BLEND_OIT |
                   scene_state.cull_state;

  bool clip = scene_state.clip_planes.size() > 0;

  accumulation_ps_.init_pass(
      resources, state | DRW_STATE_STENCIL_NEQUAL, scene_state.clip_planes.size());
  accumulation_ps_.state_stencil(
      uint8_t(StencilBits::OBJECT), 0xFF, uint8_t(StencilBits::OBJECT_IN_FRONT));
  accumulation_ps_.clear_color(float4(0.0f, 0.0f, 0.0f, 1.0f));
  accumulation_ps_.init_subpasses(ePipelineType::TRANSPARENT, scene_state.lighting_type, clip);

  accumulation_in_front_ps_.init_pass(resources, state, scene_state.clip_planes.size());
  accumulation_in_front_ps_.clear_color(float4(0.0f, 0.0f, 0.0f, 1.0f));
  accumulation_in_front_ps_.init_subpasses(
      ePipelineType::TRANSPARENT, scene_state.lighting_type, clip);

  resolve_ps_.init();
  resolve_ps_.state_set(DRW_STATE_WRITE_COLOR | DRW_STATE_BLEND_ALPHA);
  resolve_ps_.shader_set(ShaderCache::get().transparent_resolve.get());
  resolve_ps_.bind_texture("transparentAccum", &accumulation_tx);
  resolve_ps_.bind_texture("transparentRevealage", &reveal_tx);
  resolve_ps_.draw_procedural(GPU_PRIM_TRIS, 1, 3);
}

void TransparentPass::draw(Manager &manager,
                           View &view,
                           SceneResources &resources,
                           int2 resolution)
{
  if (is_empty()) {
    return;
  }
  accumulation_tx.acquire(
      resolution, GPU_RGBA16F, GPU_TEXTURE_USAGE_SHADER_READ | GPU_TEXTURE_USAGE_ATTACHMENT);
  reveal_tx.acquire(
      resolution, GPU_R16F, GPU_TEXTURE_USAGE_SHADER_READ | GPU_TEXTURE_USAGE_ATTACHMENT);

  resolve_fb.ensure(GPU_ATTACHMENT_NONE, GPU_ATTACHMENT_TEXTURE(resources.color_tx));

  if (!accumulation_ps_.is_empty()) {
    transparent_fb.ensure(GPU_ATTACHMENT_TEXTURE(resources.depth_tx),
                          GPU_ATTACHMENT_TEXTURE(accumulation_tx),
                          GPU_ATTACHMENT_TEXTURE(reveal_tx));
    transparent_fb.bind();
    manager.submit(accumulation_ps_, view);
    resolve_fb.bind();
    manager.submit(resolve_ps_, view);
  }
  if (!accumulation_in_front_ps_.is_empty()) {
    transparent_fb.ensure(GPU_ATTACHMENT_TEXTURE(resources.depth_in_front_tx),
                          GPU_ATTACHMENT_TEXTURE(accumulation_tx),
                          GPU_ATTACHMENT_TEXTURE(reveal_tx));
    transparent_fb.bind();
    manager.submit(accumulation_in_front_ps_, view);
    resolve_fb.bind();
    manager.submit(resolve_ps_, view);
  }

  accumulation_tx.release();
  reveal_tx.release();
}

bool TransparentPass::is_empty() const
{
  return accumulation_ps_.is_empty() && accumulation_in_front_ps_.is_empty();
}

/** \} */

/* -------------------------------------------------------------------- */
/** \name TransparentDepthPass
 * \{ */

void TransparentDepthPass::sync(const SceneState &scene_state, SceneResources &resources)
{
  DRWState state = DRW_STATE_WRITE_COLOR | DRW_STATE_WRITE_DEPTH | DRW_STATE_DEPTH_LESS_EQUAL |
                   DRW_STATE_WRITE_STENCIL | scene_state.cull_state;

  bool clip = scene_state.clip_planes.size() > 0;

  DRWState in_front_state = state | DRW_STATE_STENCIL_ALWAYS;
  in_front_ps_.init_pass(resources, in_front_state, scene_state.clip_planes.size());
  in_front_ps_.state_stencil(uint8_t(StencilBits::OBJECT_IN_FRONT), 0xFF, 0x00);
  in_front_ps_.init_subpasses(ePipelineType::OPAQUE, eLightingType::FLAT, clip);

  merge_ps_.init();
  merge_ps_.shader_set(ShaderCache::get().merge_depth.get());
  merge_ps_.state_set(DRW_STATE_WRITE_DEPTH | DRW_STATE_DEPTH_LESS | DRW_STATE_WRITE_STENCIL |
                      DRW_STATE_STENCIL_EQUAL);
  merge_ps_.state_stencil(
      uint8_t(StencilBits::OBJECT_IN_FRONT), 0xFF, uint8_t(StencilBits::OBJECT_IN_FRONT));
  merge_ps_.bind_texture("depth_tx", &resources.depth_in_front_tx);
  merge_ps_.draw_procedural(GPU_PRIM_TRIS, 1, 3);

  state |= DRW_STATE_STENCIL_NEQUAL;
  main_ps_.init_pass(resources, state, scene_state.clip_planes.size());
  main_ps_.state_stencil(
      uint8_t(StencilBits::OBJECT), 0xFF, uint8_t(StencilBits::OBJECT_IN_FRONT));
  main_ps_.init_subpasses(ePipelineType::OPAQUE, eLightingType::FLAT, clip);
}

void TransparentDepthPass::draw(Manager &manager, View &view, SceneResources &resources)
{
  if (is_empty()) {
    return;
  }

  GPUAttachment object_id_attachment = GPU_ATTACHMENT_NONE;
  if (resources.object_id_tx.is_valid()) {
    object_id_attachment = GPU_ATTACHMENT_TEXTURE(resources.object_id_tx);
  }

  if (!in_front_ps_.is_empty()) {
    in_front_fb.ensure(GPU_ATTACHMENT_TEXTURE(resources.depth_in_front_tx),
                       GPU_ATTACHMENT_NONE,
                       GPU_ATTACHMENT_NONE,
                       object_id_attachment);
    in_front_fb.bind();
    manager.submit(in_front_ps_, view);

    merge_fb.ensure(GPU_ATTACHMENT_TEXTURE(resources.depth_tx));
    merge_fb.bind();
    manager.submit(merge_ps_, view);
  }

  if (!main_ps_.is_empty()) {
    main_fb.ensure(GPU_ATTACHMENT_TEXTURE(resources.depth_tx),
                   GPU_ATTACHMENT_NONE,
                   GPU_ATTACHMENT_NONE,
                   object_id_attachment);
    main_fb.bind();
    manager.submit(main_ps_, view);
  }
}

bool TransparentDepthPass::is_empty() const
{
  return main_ps_.is_empty() && in_front_ps_.is_empty();
}

/** \} */

}  // namespace blender::workbench<|MERGE_RESOLUTION|>--- conflicted
+++ resolved
@@ -59,41 +59,10 @@
 {
   is_empty_ = false;
 
-<<<<<<< HEAD
-  if (image) {
-    ImageGPUTextures gputex = BKE_image_get_gpu_material_texture(image, iuser, true);
-    if (gputex.texture) {
-      auto add_cb = [&] {
-        PassMain::Sub *sub_pass = passes_[int(geometry_type)][int(eShaderType::TEXTURE)];
-        sub_pass = &sub_pass->sub(image->id.name, GPU_PROFILE_LEVEL_RESOURCE_SUBPASS);
-        if (gputex.tile_mapping) {
-          sub_pass->bind_texture(WB_TILE_ARRAY_SLOT, gputex.texture, sampler_state);
-          sub_pass->bind_texture(WB_TILE_DATA_SLOT, gputex.tile_mapping);
-        }
-        else {
-          sub_pass->bind_texture(WB_TEXTURE_SLOT, gputex.texture, sampler_state);
-        }
-        sub_pass->push_constant("isImageTile", gputex.tile_mapping != nullptr);
-        sub_pass->push_constant("imagePremult", image && image->alpha_mode == IMA_ALPHA_PREMUL);
-        /* TODO(@pragma37): This setting should be exposed on the user side,
-         * either as a global parameter (and set it here)
-         * or by reading the Material Clipping Threshold (and set it per material) */
-        float alpha_cutoff = 0.1f;
-        if (ELEM(image->alpha_mode, IMA_ALPHA_IGNORE, IMA_ALPHA_CHANNEL_PACKED)) {
-          alpha_cutoff = -FLT_MAX;
-        }
-        sub_pass->push_constant("imageTransparencyCutoff", alpha_cutoff);
-        return sub_pass;
-      };
-
-      return *texture_subpass_map_.lookup_or_add_cb(
-          TextureSubPassKey(gputex.texture, geometry_type), add_cb);
-    }
-=======
   if (texture && texture->gpu.texture) {
     auto add_cb = [&] {
       PassMain::Sub *sub_pass = passes_[int(geometry_type)][int(eShaderType::TEXTURE)];
-      sub_pass = &sub_pass->sub(texture->name);
+      sub_pass = &sub_pass->sub(texture->name, GPU_PROFILE_LEVEL_RESOURCE_SUBPASS);
       if (texture->gpu.tile_mapping) {
         sub_pass->bind_texture(WB_TILE_ARRAY_SLOT, texture->gpu.texture, texture->sampler_state);
         sub_pass->bind_texture(WB_TILE_DATA_SLOT, texture->gpu.tile_mapping);
@@ -113,7 +82,6 @@
 
     return *texture_subpass_map_.lookup_or_add_cb(
         TextureSubPassKey(texture->gpu.texture, geometry_type), add_cb);
->>>>>>> b5f8a50c
   }
 
   return *passes_[int(geometry_type)][int(eShaderType::MATERIAL)];
