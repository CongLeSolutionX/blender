--- conflicted
+++ resolved
@@ -45,8 +45,8 @@
     .vertex_out(gpencil_geometry_iface)
     .vertex_source("gpencil_vert.glsl")
     .fragment_source("gpencil_frag.glsl")
-<<<<<<< HEAD
-    .additional_info("draw_gpencil", "draw_resource_id_varying");
+    .depth_write(DepthWrite::ANY)
+    .additional_info("draw_gpencil");
 
 GPU_SHADER_CREATE_INFO(gpencil_geometry_next)
     .do_static_compilation(true)
@@ -79,10 +79,6 @@
     .vertex_source("gpencil_vert.glsl")
     .fragment_source("gpencil_frag.glsl")
     .additional_info("draw_gpencil_new");
-=======
-    .depth_write(DepthWrite::ANY)
-    .additional_info("draw_gpencil");
->>>>>>> 48496f14
 
 /** \} */
 
