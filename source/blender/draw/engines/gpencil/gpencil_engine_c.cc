--- conflicted
+++ resolved
@@ -732,13 +732,8 @@
     Array<int> num_vertices_per_stroke(visible_strokes.size());
     int total_num_triangles = 0;
     int total_num_vertices = 0;
-<<<<<<< HEAD
-    visible_strokes.foreach_index([&](const int stroke_i) {
+    visible_strokes.foreach_index([&](const int stroke_i, const int pos) {
       const IndexRange points = eval_points_by_curve[stroke_i];
-=======
-    visible_strokes.foreach_index([&](const int stroke_i, const int pos) {
-      const IndexRange points = points_by_curve[stroke_i];
->>>>>>> 72e52546
       const int num_stroke_triangles = (points.size() >= 3) ? (points.size() - 2) : 0;
       const int num_stroke_vertices = (points.size() +
                                        int(cyclic[stroke_i] && (points.size() >= 3)));
@@ -793,13 +788,8 @@
                             info.frame_number != pd->cfra && pd->use_multiedit_lines_only;
     const bool is_onion = info.onion_id != 0;
 
-<<<<<<< HEAD
-    visible_strokes.foreach_index([&](const int stroke_i) {
+    visible_strokes.foreach_index([&](const int stroke_i, const int pos) {
       const IndexRange points = eval_points_by_curve[stroke_i];
-=======
-    visible_strokes.foreach_index([&](const int stroke_i, const int pos) {
-      const IndexRange points = points_by_curve[stroke_i];
->>>>>>> 72e52546
       const int material_index = stroke_materials[stroke_i];
       const MaterialGPencilStyle *gp_style = BKE_gpencil_material_settings(ob, material_index + 1);
 
