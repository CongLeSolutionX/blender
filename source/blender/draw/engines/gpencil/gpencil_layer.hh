/* SPDX-FileCopyrightText: 2023 Blender Authors
 *
 * SPDX-License-Identifier: GPL-2.0-or-later */

/** \file
 * \ingroup draw
 */

#pragma once

#include "BKE_grease_pencil.hh"
#include "DRW_gpu_wrapper.hh"
#include "DRW_render.h"

#include "draw_manager.hh"
#include "draw_pass.hh"

namespace blender::draw::greasepencil {

using namespace draw;

class LayerModule {
 private:
  /** Contains all Objects in the scene. Indexed by gpObject.layer_offset + layer_id. */
  StorageVectorBuffer<gpLayer> layers_buf_ = "gp_layers_buf";

 public:
  void begin_sync()
  {
    layers_buf_.clear();
  }

  void sync(const Object * /*object*/,
            const bke::greasepencil::Layer &layer,
            bool &do_layer_blending)
  {
    /* TODO(fclem): All of this is placeholder. */
    gpLayer gp_layer;
<<<<<<< HEAD
    gp_layer.vertex_color_opacity = 1.0f;
=======
    // gp_layer.vertex_color_opacity = 0.0f; unused
>>>>>>> 8c1c7828
    gp_layer.thickness_offset = 0.0f;
    gp_layer.tint = float4(1.0f, 1.0f, 1.0f, 0.0f);
    gp_layer.stroke_index_offset = 0.0f;

    gp_layer.opacity = layer.opacity;

    if (layer.opacity != 1.0f) {
      do_layer_blending = true;
    }

    layers_buf_.append(gp_layer);
  }

  void end_sync()
  {
    layers_buf_.push_update();
  }

  void bind_resources(PassMain::Sub &sub)
  {
    sub.bind_ssbo(GPENCIL_LAYER_SLOT, &layers_buf_);
  }

  uint object_offset_get() const
  {
    return layers_buf_.size();
  }
};

}  // namespace blender::draw::greasepencil<|MERGE_RESOLUTION|>--- conflicted
+++ resolved
@@ -36,11 +36,7 @@
   {
     /* TODO(fclem): All of this is placeholder. */
     gpLayer gp_layer;
-<<<<<<< HEAD
-    gp_layer.vertex_color_opacity = 1.0f;
-=======
-    // gp_layer.vertex_color_opacity = 0.0f; unused
->>>>>>> 8c1c7828
+    gp_layer.vertex_color_opacity = 1.0f;// unused
     gp_layer.thickness_offset = 0.0f;
     gp_layer.tint = float4(1.0f, 1.0f, 1.0f, 0.0f);
     gp_layer.stroke_index_offset = 0.0f;
