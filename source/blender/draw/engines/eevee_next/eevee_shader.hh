--- conflicted
+++ resolved
@@ -31,15 +31,12 @@
   FILM_COPY,
   FILM_COMP,
   FILM_CRYPTOMATTE_POST,
-<<<<<<< HEAD
+  FILM_FRAG,
   FILM_WRITE_VIEWPORT_COMPOSITOR_PASS_COMBINED,
   FILM_WRITE_VIEWPORT_COMPOSITOR_PASS_DEPTH,
   FILM_WRITE_VIEWPORT_COMPOSITOR_PASS_VALUE,
   FILM_WRITE_VIEWPORT_COMPOSITOR_PASS_COLOR,
   FILM_WRITE_VIEWPORT_COMPOSITOR_PASS_CRYPTOMATTE,
-=======
-  FILM_FRAG,
->>>>>>> 0582553b
 
   DEFERRED_CAPTURE_EVAL,
   DEFERRED_COMBINE,
