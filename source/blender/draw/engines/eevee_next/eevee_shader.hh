--- conflicted
+++ resolved
@@ -107,18 +107,13 @@
   SHADOW_TILEMAP_TAG_USAGE_SURFELS,
   SHADOW_TILEMAP_TAG_USAGE_TRANSPARENT,
 
-<<<<<<< HEAD
-=======
   SUBSURFACE_EVAL,
 
   SURFEL_CLUSTER_BUILD,
->>>>>>> 42dfa740
   SURFEL_LIGHT,
   SURFEL_LIST_BUILD,
   SURFEL_LIST_SORT,
   SURFEL_RAY,
-
-  SUBSURFACE_EVAL,
 
   VOLUME_INTEGRATION,
   VOLUME_RESOLVE,
@@ -148,13 +143,9 @@
                                    eMaterialPipeline pipeline_type,
                                    eMaterialGeometry geometry_type,
                                    bool deferred_compilation);
-<<<<<<< HEAD
   GPUMaterial *world_shader_get(::World *blender_world,
-                                struct bNodeTree *nodetree,
+                                bNodeTree *nodetree,
                                 eMaterialPipeline pipeline_type);
-=======
-  GPUMaterial *world_shader_get(::World *blender_world, bNodeTree *nodetree);
->>>>>>> 42dfa740
   GPUMaterial *material_shader_get(const char *name,
                                    ListBase &materials,
                                    bNodeTree *nodetree,
