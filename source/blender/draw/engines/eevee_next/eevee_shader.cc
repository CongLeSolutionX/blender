--- conflicted
+++ resolved
@@ -574,13 +574,8 @@
 
     frag_gen << "Closure nodetree_surface(float closure_rand)\n";
     frag_gen << "{\n";
-<<<<<<< HEAD
     frag_gen << "  closure_weights_reset(closure_rand);\n";
-    frag_gen << ((codegen.surface) ? codegen.surface : "return Closure(0);\n");
-=======
-    frag_gen << "  closure_weights_reset();\n";
     frag_gen << ((!codegen.surface.empty()) ? codegen.surface : "return Closure(0);\n");
->>>>>>> e3e1be21
     frag_gen << "}\n\n";
 
     frag_gen << "float nodetree_thickness()\n";
@@ -597,13 +592,8 @@
 
     comp_gen << "Closure nodetree_volume()\n";
     comp_gen << "{\n";
-<<<<<<< HEAD
     comp_gen << "  closure_weights_reset(0.0);\n";
-    comp_gen << ((codegen.volume) ? codegen.volume : "return Closure(0);\n");
-=======
-    comp_gen << "  closure_weights_reset();\n";
     comp_gen << ((!codegen.volume.empty()) ? codegen.volume : "return Closure(0);\n");
->>>>>>> e3e1be21
     comp_gen << "}\n\n";
 
     info.compute_source_generated = comp_gen.str();
