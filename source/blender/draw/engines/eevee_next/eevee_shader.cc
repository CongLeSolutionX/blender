/* SPDX-FileCopyrightText: 2021 Blender Authors
 *
 * SPDX-License-Identifier: GPL-2.0-or-later */

/** \file
 * \ingroup eevee
 *
 * Shader module that manage shader libraries, deferred compilation,
 * and static shader usage.
 */

#include "GPU_capabilities.h"

#include "gpu_shader_create_info.hh"

#include "eevee_shader.hh"

#include "eevee_shadow.hh"

#include "BLI_assert.h"

namespace blender::eevee {

/* -------------------------------------------------------------------- */
/** \name Module
 *
 * \{ */

ShaderModule *ShaderModule::g_shader_module = nullptr;

ShaderModule *ShaderModule::module_get()
{
  if (g_shader_module == nullptr) {
    /* TODO(@fclem) thread-safety. */
    g_shader_module = new ShaderModule();
  }
  return g_shader_module;
}

void ShaderModule::module_free()
{
  if (g_shader_module != nullptr) {
    /* TODO(@fclem) thread-safety. */
    delete g_shader_module;
    g_shader_module = nullptr;
  }
}

ShaderModule::ShaderModule()
{
  for (GPUShader *&shader : shaders_) {
    shader = nullptr;
  }

#ifdef DEBUG
  /* Ensure all shader are described. */
  for (auto i : IndexRange(MAX_SHADER_TYPE)) {
    const char *name = static_shader_create_info_name_get(eShaderType(i));
    if (name == nullptr) {
      std::cerr << "EEVEE: Missing case for eShaderType(" << i
                << ") in static_shader_create_info_name_get().";
      BLI_assert(0);
    }
    const GPUShaderCreateInfo *create_info = GPU_shader_create_info_get(name);
    BLI_assert_msg(create_info != nullptr, "EEVEE: Missing create info for static shader.");
  }
#endif
}

ShaderModule::~ShaderModule()
{
  for (GPUShader *&shader : shaders_) {
    DRW_SHADER_FREE_SAFE(shader);
  }
}

/** \} */

/* -------------------------------------------------------------------- */
/** \name Static shaders
 *
 * \{ */

const char *ShaderModule::static_shader_create_info_name_get(eShaderType shader_type)
{
  switch (shader_type) {
    case AMBIENT_OCCLUSION_PASS:
      return "eevee_ambient_occlusion_pass";
    case FILM_FRAG:
      return "eevee_film_frag";
    case FILM_COMP:
      return "eevee_film_comp";
    case FILM_CRYPTOMATTE_POST:
      return "eevee_film_cryptomatte_post";
    case DEFERRED_COMBINE:
      return "eevee_deferred_combine";
    case DEFERRED_LIGHT:
      return "eevee_deferred_light";
    case DEFERRED_CAPTURE_EVAL:
      return "eevee_deferred_capture_eval";
    case DEFERRED_PLANAR_EVAL:
      return "eevee_deferred_planar_eval";
    case HIZ_DEBUG:
      return "eevee_hiz_debug";
    case HIZ_UPDATE:
      return "eevee_hiz_update";
    case HIZ_UPDATE_LAYER:
      return "eevee_hiz_update_layer";
    case MOTION_BLUR_GATHER:
      return "eevee_motion_blur_gather";
    case MOTION_BLUR_TILE_DILATE:
      return "eevee_motion_blur_tiles_dilate";
    case MOTION_BLUR_TILE_FLATTEN_RGBA:
      return "eevee_motion_blur_tiles_flatten_rgba";
    case MOTION_BLUR_TILE_FLATTEN_RG:
      return "eevee_motion_blur_tiles_flatten_rg";
    case DEBUG_SURFELS:
      return "eevee_debug_surfels";
    case DEBUG_IRRADIANCE_GRID:
      return "eevee_debug_irradiance_grid";
    case DISPLAY_PROBE_GRID:
      return "eevee_display_probe_grid";
    case DOF_BOKEH_LUT:
      return "eevee_depth_of_field_bokeh_lut";
    case DOF_DOWNSAMPLE:
      return "eevee_depth_of_field_downsample";
    case DOF_FILTER:
      return "eevee_depth_of_field_filter";
    case DOF_GATHER_FOREGROUND_LUT:
      return "eevee_depth_of_field_gather_foreground_lut";
    case DOF_GATHER_FOREGROUND:
      return "eevee_depth_of_field_gather_foreground_no_lut";
    case DOF_GATHER_BACKGROUND_LUT:
      return "eevee_depth_of_field_gather_background_lut";
    case DOF_GATHER_BACKGROUND:
      return "eevee_depth_of_field_gather_background_no_lut";
    case DOF_GATHER_HOLE_FILL:
      return "eevee_depth_of_field_hole_fill";
    case DOF_REDUCE:
      return "eevee_depth_of_field_reduce";
    case DOF_RESOLVE:
      return "eevee_depth_of_field_resolve_no_lut";
    case DOF_RESOLVE_LUT:
      return "eevee_depth_of_field_resolve_lut";
    case DOF_SETUP:
      return "eevee_depth_of_field_setup";
    case DOF_SCATTER:
      return "eevee_depth_of_field_scatter";
    case DOF_STABILIZE:
      return "eevee_depth_of_field_stabilize";
    case DOF_TILES_DILATE_MINABS:
      return "eevee_depth_of_field_tiles_dilate_minabs";
    case DOF_TILES_DILATE_MINMAX:
      return "eevee_depth_of_field_tiles_dilate_minmax";
    case DOF_TILES_FLATTEN:
      return "eevee_depth_of_field_tiles_flatten";
    case LIGHT_CULLING_DEBUG:
      return "eevee_light_culling_debug";
    case LIGHT_CULLING_SELECT:
      return "eevee_light_culling_select";
    case LIGHT_CULLING_SORT:
      return "eevee_light_culling_sort";
    case LIGHT_CULLING_TILE:
      return "eevee_light_culling_tile";
    case LIGHT_CULLING_ZBIN:
      return "eevee_light_culling_zbin";
    case RAY_DENOISE_SPATIAL_DIFFUSE:
      return "eevee_ray_denoise_spatial_diffuse";
    case RAY_DENOISE_SPATIAL_REFLECT:
      return "eevee_ray_denoise_spatial_reflect";
    case RAY_DENOISE_SPATIAL_REFRACT:
      return "eevee_ray_denoise_spatial_refract";
    case RAY_DENOISE_TEMPORAL:
      return "eevee_ray_denoise_temporal";
    case RAY_DENOISE_BILATERAL_DIFFUSE:
      return "eevee_ray_denoise_bilateral_diffuse";
    case RAY_DENOISE_BILATERAL_REFLECT:
      return "eevee_ray_denoise_bilateral_reflect";
    case RAY_DENOISE_BILATERAL_REFRACT:
      return "eevee_ray_denoise_bilateral_refract";
    case RAY_GENERATE_DIFFUSE:
      return "eevee_ray_generate_diffuse";
    case RAY_GENERATE_REFLECT:
      return "eevee_ray_generate_reflect";
    case RAY_GENERATE_REFRACT:
      return "eevee_ray_generate_refract";
    case RAY_TRACE_FALLBACK:
      return "eevee_ray_trace_fallback";
    case RAY_TRACE_PLANAR:
      return "eevee_ray_trace_planar";
    case RAY_TRACE_SCREEN_DIFFUSE:
      return "eevee_ray_trace_screen_diffuse";
    case RAY_TRACE_SCREEN_REFLECT:
      return "eevee_ray_trace_screen_reflect";
    case RAY_TRACE_SCREEN_REFRACT:
      return "eevee_ray_trace_screen_refract";
    case RAY_TILE_CLASSIFY:
      return "eevee_ray_tile_classify";
    case RAY_TILE_COMPACT:
      return "eevee_ray_tile_compact";
    case LIGHTPROBE_IRRADIANCE_BOUNDS:
      return "eevee_lightprobe_irradiance_bounds";
    case LIGHTPROBE_IRRADIANCE_OFFSET:
      return "eevee_lightprobe_irradiance_offset";
    case LIGHTPROBE_IRRADIANCE_RAY:
      return "eevee_lightprobe_irradiance_ray";
    case LIGHTPROBE_IRRADIANCE_LOAD:
      return "eevee_lightprobe_irradiance_load";
    case REFLECTION_PROBE_REMAP:
      return "eevee_reflection_probe_remap";
    case REFLECTION_PROBE_UPDATE_IRRADIANCE:
      return "eevee_reflection_probe_update_irradiance";
    case REFLECTION_PROBE_SELECT:
      return "eevee_reflection_probe_select";
    case SHADOW_CLIPMAP_CLEAR:
      return "eevee_shadow_clipmap_clear";
    case SHADOW_DEBUG:
      return "eevee_shadow_debug";
    case SHADOW_PAGE_ALLOCATE:
      return "eevee_shadow_page_allocate";
    case SHADOW_PAGE_CLEAR:
      return "eevee_shadow_page_clear";
    case SHADOW_PAGE_DEFRAG:
      return "eevee_shadow_page_defrag";
    case SHADOW_PAGE_FREE:
      return "eevee_shadow_page_free";
    case SHADOW_PAGE_MASK:
      return "eevee_shadow_page_mask";
    case SHADOW_TILEMAP_BOUNDS:
      return "eevee_shadow_tilemap_bounds";
    case SHADOW_TILEMAP_FINALIZE:
      return "eevee_shadow_tilemap_finalize";
    case SHADOW_TILEMAP_INIT:
      return "eevee_shadow_tilemap_init";
    case SHADOW_TILEMAP_TAG_UPDATE:
      return "eevee_shadow_tag_update";
    case SHADOW_TILEMAP_TAG_USAGE_OPAQUE:
      return "eevee_shadow_tag_usage_opaque";
    case SHADOW_TILEMAP_TAG_USAGE_SURFELS:
      return "eevee_shadow_tag_usage_surfels";
    case SHADOW_TILEMAP_TAG_USAGE_TRANSPARENT:
      return "eevee_shadow_tag_usage_transparent";
    case SHADOW_PAGE_TILE_CLEAR:
      return "eevee_shadow_page_tile_clear";
    case SHADOW_PAGE_TILE_STORE:
      return "eevee_shadow_page_tile_store";
    case SHADOW_TILEMAP_TAG_USAGE_VOLUME:
      return "eevee_shadow_tag_usage_volume";
    case SUBSURFACE_CONVOLVE:
      return "eevee_subsurface_convolve";
    case SUBSURFACE_SETUP:
      return "eevee_subsurface_setup";
    case SURFEL_CLUSTER_BUILD:
      return "eevee_surfel_cluster_build";
    case SURFEL_LIGHT:
      return "eevee_surfel_light";
    case SURFEL_LIST_BUILD:
      return "eevee_surfel_list_build";
    case SURFEL_LIST_SORT:
      return "eevee_surfel_list_sort";
    case SURFEL_RAY:
      return "eevee_surfel_ray";
    case VOLUME_INTEGRATION:
      return "eevee_volume_integration";
    case VOLUME_OCCUPANCY_CONVERT:
      return "eevee_volume_occupancy_convert";
    case VOLUME_RESOLVE:
      return "eevee_volume_resolve";
    case VOLUME_SCATTER:
      return "eevee_volume_scatter";
    case VOLUME_SCATTER_WITH_LIGHTS:
      return "eevee_volume_scatter_with_lights";
    /* To avoid compiler warning about missing case. */
    case MAX_SHADER_TYPE:
      return "";
  }
  return "";
}

GPUShader *ShaderModule::static_shader_get(eShaderType shader_type)
{
  if (shaders_[shader_type] == nullptr) {
    const char *shader_name = static_shader_create_info_name_get(shader_type);

    shaders_[shader_type] = GPU_shader_create_from_info_name(shader_name);

    if (shaders_[shader_type] == nullptr) {
      fprintf(stderr, "EEVEE: error: Could not compile static shader \"%s\"\n", shader_name);
    }
    BLI_assert(shaders_[shader_type] != nullptr);
  }
  return shaders_[shader_type];
}

/** \} */

/* -------------------------------------------------------------------- */
/** \name GPU Materials
 *
 * \{ */

void ShaderModule::material_create_info_ammend(GPUMaterial *gpumat, GPUCodegenOutput *codegen_)
{
  using namespace blender::gpu::shader;

  uint64_t shader_uuid = GPU_material_uuid_get(gpumat);

  eMaterialPipeline pipeline_type;
  eMaterialGeometry geometry_type;
  eMaterialDisplacement displacement_type;
  material_type_from_shader_uuid(shader_uuid, pipeline_type, geometry_type, displacement_type);

  GPUCodegenOutput &codegen = *codegen_;
  ShaderCreateInfo &info = *reinterpret_cast<ShaderCreateInfo *>(codegen.create_info);

  /* WORKAROUND: Replace by new ob info. */
  int64_t ob_info_index = info.additional_infos_.first_index_of_try("draw_object_infos");
  if (ob_info_index != -1) {
    info.additional_infos_[ob_info_index] = "draw_object_infos_new";
  }

  /* WORKAROUND: Add new ob attr buffer. */
  if (GPU_material_uniform_attributes(gpumat) != nullptr) {
    info.additional_info("draw_object_attribute_new");

    /* Search and remove the old object attribute UBO which would creating bind point collision. */
    for (auto &resource_info : info.batch_resources_) {
      if (resource_info.bind_type == ShaderCreateInfo::Resource::BindType::UNIFORM_BUFFER &&
          resource_info.uniformbuf.name == GPU_ATTRIBUTE_UBO_BLOCK_NAME "[512]")
      {
        info.batch_resources_.remove_first_occurrence_and_reorder(resource_info);
        break;
      }
    }
    /* Remove references to the UBO. */
    info.define("UNI_ATTR(a)", "vec4(0.0)");
  }

  /* First indices are reserved by the engine.
   * Put material samplers in reverse order, starting from the last slot. */
  int sampler_slot = GPU_max_textures_frag() - 1;
  for (auto &resource : info.batch_resources_) {
    if (resource.bind_type == ShaderCreateInfo::Resource::BindType::SAMPLER) {
      resource.slot = sampler_slot--;
    }
  }

  if (GPU_material_flag_get(gpumat, GPU_MATFLAG_AO) &&
      ELEM(pipeline_type, MAT_PIPE_FORWARD, MAT_PIPE_DEFERRED) &&
      geometry_type_has_surface(geometry_type))
  {
    info.define("MAT_AMBIENT_OCCLUSION");
  }

  if (GPU_material_flag_get(gpumat, GPU_MATFLAG_TRANSPARENT)) {
    info.define("MAT_TRANSPARENT");
    /* Transparent material do not have any velocity specific pipeline. */
    if (pipeline_type == MAT_PIPE_PREPASS_FORWARD_VELOCITY) {
      pipeline_type = MAT_PIPE_PREPASS_FORWARD;
    }
  }

  if (pipeline_type == MAT_PIPE_PREPASS_FORWARD) {
    info.define("MAT_FORWARD");
  }

  bool supports_render_passes = (pipeline_type == MAT_PIPE_DEFERRED);
  /* Opaque forward do support AOVs and render pass if not using transparency. */
  if (!GPU_material_flag_get(gpumat, GPU_MATFLAG_TRANSPARENT) &&
      (pipeline_type == MAT_PIPE_FORWARD)) {
    supports_render_passes = true;
  }

  if (supports_render_passes) {
    info.additional_info("eevee_render_pass_out");
    info.additional_info("eevee_cryptomatte_out");
  }

  if (GPU_material_flag_get(gpumat, GPU_MATFLAG_SUBSURFACE) && pipeline_type == MAT_PIPE_FORWARD) {
    info.define("SSS_TRANSMITTANCE");
  }

  if (GPU_material_flag_get(gpumat, GPU_MATFLAG_BARYCENTRIC)) {
    switch (geometry_type) {
      case MAT_GEOM_MESH:
        /* Support using gpu builtin barycentrics. */
        info.define("USE_BARYCENTRICS");
        info.builtins(BuiltinBits::BARYCENTRIC_COORD);
        break;
      case MAT_GEOM_CURVES:
        /* Support using one vec2 attribute. See #hair_get_barycentric(). */
        info.define("USE_BARYCENTRICS");
        break;
      default:
        /* No support */
        break;
    }
  }

  std::stringstream global_vars;
  switch (geometry_type) {
    case MAT_GEOM_MESH:
      /** Noop. */
      break;
    case MAT_GEOM_POINT_CLOUD:
    case MAT_GEOM_CURVES:
      /** Hair attributes come from sampler buffer. Transfer attributes to sampler. */
      for (auto &input : info.vertex_inputs_) {
        if (input.name == "orco") {
          /** NOTE: Orco is generated from strand position for now. */
          global_vars << input.type << " " << input.name << ";\n";
        }
        else {
          info.sampler(sampler_slot--, ImageType::FLOAT_BUFFER, input.name, Frequency::BATCH);
        }
      }
      info.vertex_inputs_.clear();
      break;
    case MAT_GEOM_WORLD:
      /**
       * Only orco layer is supported by world and it is procedurally generated. These are here to
       * make the attribs_load function calls valid.
       */
      ATTR_FALLTHROUGH;
    case MAT_GEOM_GPENCIL:
      /**
       * Only one uv and one color attribute layer are supported by gpencil objects and they are
       * already declared in another createInfo. These are here to make the attribs_load
       * function calls valid.
       */
      for (auto &input : info.vertex_inputs_) {
        global_vars << input.type << " " << input.name << ";\n";
      }
      info.vertex_inputs_.clear();
      break;
    case MAT_GEOM_VOLUME:
    case MAT_GEOM_VOLUME_OBJECT:
    case MAT_GEOM_VOLUME_WORLD:
      /** Volume grid attributes come from 3D textures. Transfer attributes to samplers. */
      for (auto &input : info.vertex_inputs_) {
        info.sampler(sampler_slot--, ImageType::FLOAT_3D, input.name, Frequency::BATCH);
      }
      info.vertex_inputs_.clear();
      break;
  }

  const bool do_vertex_attrib_load = !ELEM(geometry_type,
                                           MAT_GEOM_WORLD,
                                           MAT_GEOM_VOLUME_WORLD,
                                           MAT_GEOM_VOLUME_OBJECT,
                                           MAT_GEOM_VOLUME);

  if (!do_vertex_attrib_load && !info.vertex_out_interfaces_.is_empty()) {
    /* Codegen outputs only one interface. */
    const StageInterfaceInfo &iface = *info.vertex_out_interfaces_.first();
    /* Globals the attrib_load() can write to when it is in the fragment shader. */
    global_vars << "struct " << iface.name << " {\n";
    for (const auto &inout : iface.inouts) {
      global_vars << "  " << inout.type << " " << inout.name << ";\n";
    }
    global_vars << "};\n";
    global_vars << iface.name << " " << iface.instance_name << ";\n";

    info.vertex_out_interfaces_.clear();
  }

  std::stringstream attr_load;
  attr_load << "void attrib_load()\n";
  attr_load << "{\n";
  attr_load << ((codegen.attr_load) ? codegen.attr_load : "");
  attr_load << "}\n\n";

  std::stringstream vert_gen, frag_gen, comp_gen;

  bool is_compute = pipeline_type == MAT_PIPE_VOLUME_MATERIAL;

  if (do_vertex_attrib_load) {
    vert_gen << global_vars.str() << attr_load.str();
  }
  else if (!is_compute) {
    frag_gen << global_vars.str() << attr_load.str();
  }
  else {
    comp_gen << global_vars.str() << attr_load.str();
  }

  if (!is_compute) {
<<<<<<< HEAD
    const bool use_vertex_displacement = (codegen.displacement != nullptr) &&
                                         (displacement_type > MAT_DISPLACEMENT_BUMP) &&
                                         (geometry_type != MAT_GEOM_WORLD);

    vert_gen << "vec3 nodetree_displacement()\n";
    vert_gen << "{\n";
    vert_gen << ((use_vertex_displacement) ? codegen.displacement : "return vec3(0);\n");
    vert_gen << "}\n\n";
=======
    if (!ELEM(geometry_type,
              MAT_GEOM_WORLD,
              MAT_GEOM_VOLUME_WORLD,
              MAT_GEOM_VOLUME_OBJECT,
              MAT_GEOM_VOLUME))
    {
      vert_gen << "vec3 nodetree_displacement()\n";
      vert_gen << "{\n";
      vert_gen << ((codegen.displacement) ? codegen.displacement : "return vec3(0);\n");
      vert_gen << "}\n\n";
    }
>>>>>>> b0e7a6db

    info.vertex_source_generated = vert_gen.str();
  }

  if (!is_compute) {
    frag_gen << ((codegen.material_functions) ? codegen.material_functions : "\n");

    if (codegen.displacement) {
      /* Bump displacement. Needed to recompute normals after displacement. */
      info.define("MAT_DISPLACEMENT_BUMP");

      frag_gen << "vec3 nodetree_displacement()\n";
      frag_gen << "{\n";
      frag_gen << codegen.displacement;
      frag_gen << "}\n\n";
    }

    frag_gen << "Closure nodetree_surface()\n";
    frag_gen << "{\n";
    frag_gen << "  closure_weights_reset();\n";
    frag_gen << ((codegen.surface) ? codegen.surface : "return Closure(0);\n");
    frag_gen << "}\n\n";

    frag_gen << "float nodetree_thickness()\n";
    frag_gen << "{\n";
    /* TODO(fclem): Better default. */
    frag_gen << ((codegen.thickness) ? codegen.thickness : "return 0.1;\n");
    frag_gen << "}\n\n";

    info.fragment_source_generated = frag_gen.str();
  }

  if (is_compute) {
    comp_gen << ((codegen.material_functions) ? codegen.material_functions : "\n");

    comp_gen << "Closure nodetree_volume()\n";
    comp_gen << "{\n";
    comp_gen << "  closure_weights_reset();\n";
    comp_gen << ((codegen.volume) ? codegen.volume : "return Closure(0);\n");
    comp_gen << "}\n\n";

    info.compute_source_generated = comp_gen.str();
  }

  /* Geometry Info. */
  switch (geometry_type) {
    case MAT_GEOM_WORLD:
      info.additional_info("eevee_geom_world");
      break;
    case MAT_GEOM_VOLUME_WORLD:
      info.additional_info("eevee_volume_world");
      break;
    case MAT_GEOM_VOLUME_OBJECT:
      info.additional_info("eevee_volume_object");
      break;
    case MAT_GEOM_GPENCIL:
      info.additional_info("eevee_geom_gpencil");
      break;
    case MAT_GEOM_CURVES:
      info.additional_info("eevee_geom_curves");
      break;
    case MAT_GEOM_MESH:
      info.additional_info("eevee_geom_mesh");
      break;
    case MAT_GEOM_POINT_CLOUD:
      info.additional_info("eevee_geom_point_cloud");
      break;
    case MAT_GEOM_VOLUME:
      info.additional_info("eevee_geom_volume");
      break;
  }
  /* Pipeline Info. */
  switch (geometry_type) {
    case MAT_GEOM_WORLD:
      info.additional_info("eevee_surf_world");
      break;
    case MAT_GEOM_VOLUME_OBJECT:
    case MAT_GEOM_VOLUME_WORLD:
      break;
    default:
      switch (pipeline_type) {
        case MAT_PIPE_PREPASS_FORWARD_VELOCITY:
        case MAT_PIPE_PREPASS_DEFERRED_VELOCITY:
          info.additional_info("eevee_surf_depth", "eevee_velocity_geom");
          break;
        case MAT_PIPE_PREPASS_OVERLAP:
        case MAT_PIPE_PREPASS_FORWARD:
        case MAT_PIPE_PREPASS_DEFERRED:
          info.additional_info("eevee_surf_depth");
          break;
        case MAT_PIPE_PREPASS_PLANAR:
          info.additional_info("eevee_surf_depth", "eevee_clip_plane");
          break;
        case MAT_PIPE_SHADOW:
          /* Determine surface shadow shader depending on used update technique. */
          switch (ShadowModule::shadow_technique) {
            case ShadowTechnique::ATOMIC_RASTER: {
              info.additional_info("eevee_surf_shadow_atomic");
            } break;
            case ShadowTechnique::TILE_COPY: {
              info.additional_info("eevee_surf_shadow_tbdr");
            } break;
            default: {
              BLI_assert_unreachable();
            } break;
          }
          break;
        case MAT_PIPE_VOLUME_OCCUPANCY:
          info.additional_info("eevee_surf_occupancy");
          break;
        case MAT_PIPE_CAPTURE:
          info.additional_info("eevee_surf_capture");
          break;
        case MAT_PIPE_DEFERRED:
          info.additional_info("eevee_surf_deferred");
          break;
        case MAT_PIPE_FORWARD:
          info.additional_info("eevee_surf_forward");
          break;
        default:
          BLI_assert_unreachable();
          break;
      }
      break;
  }
}

/* WATCH: This can be called from another thread! Needs to not touch the shader module in any
 * thread unsafe manner. */
static void codegen_callback(void *thunk, GPUMaterial *mat, GPUCodegenOutput *codegen)
{
  reinterpret_cast<ShaderModule *>(thunk)->material_create_info_ammend(mat, codegen);
}

GPUMaterial *ShaderModule::material_shader_get(::Material *blender_mat,
                                               bNodeTree *nodetree,
                                               eMaterialPipeline pipeline_type,
                                               eMaterialGeometry geometry_type,
                                               eMaterialDisplacement displacement_type,
                                               bool deferred_compilation)
{
  bool is_volume = ELEM(pipeline_type, MAT_PIPE_VOLUME_MATERIAL, MAT_PIPE_VOLUME_OCCUPANCY);

  uint64_t shader_uuid = shader_uuid_from_material_type(pipeline_type, geometry_type);

  return DRW_shader_from_material(
      blender_mat, nodetree, shader_uuid, is_volume, deferred_compilation, codegen_callback, this);
}

GPUMaterial *ShaderModule::world_shader_get(::World *blender_world,
                                            bNodeTree *nodetree,
                                            eMaterialPipeline pipeline_type)
{
  bool is_volume = (pipeline_type == MAT_PIPE_VOLUME_MATERIAL);
  bool defer_compilation = is_volume;

  eMaterialGeometry geometry_type = is_volume ? MAT_GEOM_VOLUME_WORLD : MAT_GEOM_WORLD;

  uint64_t shader_uuid = shader_uuid_from_material_type(
      pipeline_type, geometry_type, MAT_DISPLACEMENT_BUMP);

  return DRW_shader_from_world(
      blender_world, nodetree, shader_uuid, is_volume, defer_compilation, codegen_callback, this);
}

/* Variation to compile a material only with a nodetree. Caller needs to maintain the list of
 * materials and call GPU_material_free on it to update the material. */
GPUMaterial *ShaderModule::material_shader_get(const char *name,
                                               ListBase &materials,
                                               bNodeTree *nodetree,
                                               eMaterialPipeline pipeline_type,
                                               eMaterialGeometry geometry_type,
                                               bool is_lookdev)
{
  uint64_t shader_uuid = shader_uuid_from_material_type(pipeline_type, geometry_type);

  bool is_volume = ELEM(pipeline_type, MAT_PIPE_VOLUME_MATERIAL, MAT_PIPE_VOLUME_OCCUPANCY);

  GPUMaterial *gpumat = GPU_material_from_nodetree(nullptr,
                                                   nullptr,
                                                   nodetree,
                                                   &materials,
                                                   name,
                                                   shader_uuid,
                                                   is_volume,
                                                   is_lookdev,
                                                   codegen_callback,
                                                   this);
  GPU_material_status_set(gpumat, GPU_MAT_QUEUED);
  GPU_material_compile(gpumat);
  /* Queue deferred material optimization. */
  DRW_shader_queue_optimize_material(gpumat);
  return gpumat;
}

/** \} */

}  // namespace blender::eevee<|MERGE_RESOLUTION|>--- conflicted
+++ resolved
@@ -485,28 +485,18 @@
   }
 
   if (!is_compute) {
-<<<<<<< HEAD
     const bool use_vertex_displacement = (codegen.displacement != nullptr) &&
                                          (displacement_type > MAT_DISPLACEMENT_BUMP) &&
-                                         (geometry_type != MAT_GEOM_WORLD);
+                                         (!ELEM(geometry_type,
+                                                MAT_GEOM_WORLD,
+                                                MAT_GEOM_VOLUME_WORLD,
+                                                MAT_GEOM_VOLUME_OBJECT,
+                                                MAT_GEOM_VOLUME));
 
     vert_gen << "vec3 nodetree_displacement()\n";
     vert_gen << "{\n";
     vert_gen << ((use_vertex_displacement) ? codegen.displacement : "return vec3(0);\n");
     vert_gen << "}\n\n";
-=======
-    if (!ELEM(geometry_type,
-              MAT_GEOM_WORLD,
-              MAT_GEOM_VOLUME_WORLD,
-              MAT_GEOM_VOLUME_OBJECT,
-              MAT_GEOM_VOLUME))
-    {
-      vert_gen << "vec3 nodetree_displacement()\n";
-      vert_gen << "{\n";
-      vert_gen << ((codegen.displacement) ? codegen.displacement : "return vec3(0);\n");
-      vert_gen << "}\n\n";
-    }
->>>>>>> b0e7a6db
 
     info.vertex_source_generated = vert_gen.str();
   }
@@ -645,12 +635,15 @@
                                                bNodeTree *nodetree,
                                                eMaterialPipeline pipeline_type,
                                                eMaterialGeometry geometry_type,
-                                               eMaterialDisplacement displacement_type,
                                                bool deferred_compilation)
 {
   bool is_volume = ELEM(pipeline_type, MAT_PIPE_VOLUME_MATERIAL, MAT_PIPE_VOLUME_OCCUPANCY);
 
-  uint64_t shader_uuid = shader_uuid_from_material_type(pipeline_type, geometry_type);
+  eMaterialDisplacement displacement_type = static_cast<eMaterialDisplacement>(
+      blender_mat->displacement_method);
+
+  uint64_t shader_uuid = shader_uuid_from_material_type(
+      pipeline_type, geometry_type, displacement_type);
 
   return DRW_shader_from_material(
       blender_mat, nodetree, shader_uuid, is_volume, deferred_compilation, codegen_callback, this);
@@ -665,8 +658,7 @@
 
   eMaterialGeometry geometry_type = is_volume ? MAT_GEOM_VOLUME_WORLD : MAT_GEOM_WORLD;
 
-  uint64_t shader_uuid = shader_uuid_from_material_type(
-      pipeline_type, geometry_type, MAT_DISPLACEMENT_BUMP);
+  uint64_t shader_uuid = shader_uuid_from_material_type(pipeline_type, geometry_type);
 
   return DRW_shader_from_world(
       blender_world, nodetree, shader_uuid, is_volume, defer_compilation, codegen_callback, this);
