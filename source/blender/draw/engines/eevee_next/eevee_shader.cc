/* SPDX-FileCopyrightText: 2021 Blender Authors
 *
 * SPDX-License-Identifier: GPL-2.0-or-later */

/** \file
 * \ingroup eevee
 *
 * Shader module that manage shader libraries, deferred compilation,
 * and static shader usage.
 */

#include "GPU_capabilities.h"

#include "gpu_shader_create_info.hh"

#include "eevee_shader.hh"

#include "eevee_shadow.hh"

namespace blender::eevee {

/* -------------------------------------------------------------------- */
/** \name Module
 *
 * \{ */

ShaderModule *ShaderModule::g_shader_module = nullptr;

ShaderModule *ShaderModule::module_get()
{
  if (g_shader_module == nullptr) {
    /* TODO(@fclem) thread-safety. */
    g_shader_module = new ShaderModule();
  }
  return g_shader_module;
}

void ShaderModule::module_free()
{
  if (g_shader_module != nullptr) {
    /* TODO(@fclem) thread-safety. */
    delete g_shader_module;
    g_shader_module = nullptr;
  }
}

ShaderModule::ShaderModule()
{
  for (GPUShader *&shader : shaders_) {
    shader = nullptr;
  }

#ifdef DEBUG
  /* Ensure all shader are described. */
  for (auto i : IndexRange(MAX_SHADER_TYPE)) {
    const char *name = static_shader_create_info_name_get(eShaderType(i));
    if (name == nullptr) {
      std::cerr << "EEVEE: Missing case for eShaderType(" << i
                << ") in static_shader_create_info_name_get().";
      BLI_assert(0);
    }
    const GPUShaderCreateInfo *create_info = GPU_shader_create_info_get(name);
    BLI_assert_msg(create_info != nullptr, "EEVEE: Missing create info for static shader.");
  }
#endif
}

ShaderModule::~ShaderModule()
{
  for (GPUShader *&shader : shaders_) {
    DRW_SHADER_FREE_SAFE(shader);
  }
}

/** \} */

/* -------------------------------------------------------------------- */
/** \name Static shaders
 *
 * \{ */

const char *ShaderModule::static_shader_create_info_name_get(eShaderType shader_type)
{
  switch (shader_type) {
    case AMBIENT_OCCLUSION_PASS:
      return "eevee_ambient_occlusion_pass";
    case FILM_FRAG:
      return "eevee_film_frag";
    case FILM_COMP:
      return "eevee_film_comp";
    case FILM_CRYPTOMATTE_POST:
      return "eevee_film_cryptomatte_post";
    case DEFERRED_LIGHT:
      return "eevee_deferred_light";
    case DEFERRED_LIGHT_DIFFUSE_ONLY:
      return "eevee_deferred_light_diffuse";
    case HIZ_DEBUG:
      return "eevee_hiz_debug";
    case HIZ_UPDATE:
      return "eevee_hiz_update";
    case MOTION_BLUR_GATHER:
      return "eevee_motion_blur_gather";
    case MOTION_BLUR_TILE_DILATE:
      return "eevee_motion_blur_tiles_dilate";
    case MOTION_BLUR_TILE_FLATTEN_RGBA:
      return "eevee_motion_blur_tiles_flatten_rgba";
    case MOTION_BLUR_TILE_FLATTEN_RG:
      return "eevee_motion_blur_tiles_flatten_rg";
    case DEBUG_SURFELS:
      return "eevee_debug_surfels";
    case DEBUG_IRRADIANCE_GRID:
      return "eevee_debug_irradiance_grid";
    case DISPLAY_PROBE_GRID:
      return "eevee_display_probe_grid";
    case DOF_BOKEH_LUT:
      return "eevee_depth_of_field_bokeh_lut";
    case DOF_DOWNSAMPLE:
      return "eevee_depth_of_field_downsample";
    case DOF_FILTER:
      return "eevee_depth_of_field_filter";
    case DOF_GATHER_FOREGROUND_LUT:
      return "eevee_depth_of_field_gather_foreground_lut";
    case DOF_GATHER_FOREGROUND:
      return "eevee_depth_of_field_gather_foreground_no_lut";
    case DOF_GATHER_BACKGROUND_LUT:
      return "eevee_depth_of_field_gather_background_lut";
    case DOF_GATHER_BACKGROUND:
      return "eevee_depth_of_field_gather_background_no_lut";
    case DOF_GATHER_HOLE_FILL:
      return "eevee_depth_of_field_hole_fill";
    case DOF_REDUCE:
      return "eevee_depth_of_field_reduce";
    case DOF_RESOLVE:
      return "eevee_depth_of_field_resolve_no_lut";
    case DOF_RESOLVE_LUT:
      return "eevee_depth_of_field_resolve_lut";
    case DOF_SETUP:
      return "eevee_depth_of_field_setup";
    case DOF_SCATTER:
      return "eevee_depth_of_field_scatter";
    case DOF_STABILIZE:
      return "eevee_depth_of_field_stabilize";
    case DOF_TILES_DILATE_MINABS:
      return "eevee_depth_of_field_tiles_dilate_minabs";
    case DOF_TILES_DILATE_MINMAX:
      return "eevee_depth_of_field_tiles_dilate_minmax";
    case DOF_TILES_FLATTEN:
      return "eevee_depth_of_field_tiles_flatten";
    case LIGHT_CULLING_DEBUG:
      return "eevee_light_culling_debug";
    case LIGHT_CULLING_SELECT:
      return "eevee_light_culling_select";
    case LIGHT_CULLING_SORT:
      return "eevee_light_culling_sort";
    case LIGHT_CULLING_TILE:
      return "eevee_light_culling_tile";
    case LIGHT_CULLING_ZBIN:
      return "eevee_light_culling_zbin";
    case RAY_DENOISE_SPATIAL_REFLECT:
      return "eevee_ray_denoise_spatial_reflect";
    case RAY_DENOISE_SPATIAL_REFRACT:
      return "eevee_ray_denoise_spatial_refract";
    case RAY_DENOISE_TEMPORAL:
      return "eevee_ray_denoise_temporal";
    case RAY_DENOISE_BILATERAL_REFLECT:
      return "eevee_ray_denoise_bilateral_reflect";
    case RAY_DENOISE_BILATERAL_REFRACT:
      return "eevee_ray_denoise_bilateral_refract";
    case RAY_GENERATE_REFLECT:
      return "eevee_ray_generate_reflect";
    case RAY_GENERATE_REFRACT:
      return "eevee_ray_generate_refract";
    case RAY_TRACE_FALLBACK:
      return "eevee_ray_trace_fallback";
    case RAY_TRACE_SCREEN_REFLECT:
      return "eevee_ray_trace_screen_reflect";
    case RAY_TRACE_SCREEN_REFRACT:
      return "eevee_ray_trace_screen_refract";
    case RAY_TILE_CLASSIFY:
      return "eevee_ray_tile_classify";
    case RAY_TILE_COMPACT:
      return "eevee_ray_tile_compact";
    case LIGHTPROBE_IRRADIANCE_BOUNDS:
      return "eevee_lightprobe_irradiance_bounds";
    case LIGHTPROBE_IRRADIANCE_OFFSET:
      return "eevee_lightprobe_irradiance_offset";
    case LIGHTPROBE_IRRADIANCE_RAY:
      return "eevee_lightprobe_irradiance_ray";
    case LIGHTPROBE_IRRADIANCE_LOAD:
      return "eevee_lightprobe_irradiance_load";
    case REFLECTION_PROBE_REMAP:
      return "eevee_reflection_probe_remap";
    case REFLECTION_PROBE_UPDATE_IRRADIANCE:
      return "eevee_reflection_probe_update_irradiance";
    case SHADOW_CLIPMAP_CLEAR:
      return "eevee_shadow_clipmap_clear";
    case SHADOW_DEBUG:
      return "eevee_shadow_debug";
    case SHADOW_PAGE_ALLOCATE:
      return "eevee_shadow_page_allocate";
    case SHADOW_PAGE_ALLOCATE_RBUF_CLEAR:
      return "eevee_shadow_page_allocate_renderbuf_clear";
    case SHADOW_PAGE_CLEAR_U32:
      return "eevee_shadow_page_clear_u32";
    case SHADOW_PAGE_CLEAR_F32:
      return "eevee_shadow_page_clear_f32";
    case SHADOW_PAGE_DEFRAG:
      return "eevee_shadow_page_defrag";
    case SHADOW_PAGE_FREE:
      return "eevee_shadow_page_free";
    case SHADOW_PAGE_MASK:
      return "eevee_shadow_page_mask";
    case SHADOW_TILEMAP_BOUNDS:
      return "eevee_shadow_tilemap_bounds";
    case SHADOW_TILEMAP_FINALIZE:
      return "eevee_shadow_tilemap_finalize";
    case SHADOW_TILEMAP_INIT:
      return "eevee_shadow_tilemap_init";
    case SHADOW_TILEMAP_TAG_UPDATE:
      return "eevee_shadow_tag_update";
    case SHADOW_TILEMAP_TAG_USAGE_OPAQUE:
      return "eevee_shadow_tag_usage_opaque";
    case SHADOW_TILEMAP_TAG_USAGE_SURFELS:
      return "eevee_shadow_tag_usage_surfels";
    case SHADOW_TILEMAP_TAG_USAGE_TRANSPARENT:
      return "eevee_shadow_tag_usage_transparent";
<<<<<<< HEAD
    case SHADOW_DEPTH_TBDR_PAGE_CLEAR:
      return "eevee_shadow_page_clear_metal_tbdr";
    case SHADOW_DEPTH_TBDR_PAGE_STORE_U32:
      return "eevee_shadow_page_store_metal_tbdr_u32";
    case SHADOW_DEPTH_TBDR_PAGE_STORE_F32:
      return "eevee_shadow_page_store_metal_tbdr_f32";
=======
    case SHADOW_TILEMAP_TAG_USAGE_VOLUME:
      return "eevee_shadow_tag_usage_volume";
>>>>>>> 6a0f98ae
    case SUBSURFACE_EVAL:
      return "eevee_subsurface_eval";
    case SURFEL_CLUSTER_BUILD:
      return "eevee_surfel_cluster_build";
    case SURFEL_LIGHT:
      return "eevee_surfel_light";
    case SURFEL_LIST_BUILD:
      return "eevee_surfel_list_build";
    case SURFEL_LIST_SORT:
      return "eevee_surfel_list_sort";
    case SURFEL_RAY:
      return "eevee_surfel_ray";
    case VOLUME_INTEGRATION:
      return "eevee_volume_integration";
    case VOLUME_RESOLVE:
      return "eevee_volume_resolve";
    case VOLUME_SCATTER:
      return "eevee_volume_scatter";
    case VOLUME_SCATTER_WITH_LIGHTS:
      return "eevee_volume_scatter_with_lights";
    /* To avoid compiler warning about missing case. */
    case MAX_SHADER_TYPE:
      return "";
  }
  return "";
}

GPUShader *ShaderModule::static_shader_get(eShaderType shader_type)
{
  if (shaders_[shader_type] == nullptr) {
    const char *shader_name = static_shader_create_info_name_get(shader_type);

    shaders_[shader_type] = GPU_shader_create_from_info_name(shader_name);

    if (shaders_[shader_type] == nullptr) {
      fprintf(stderr, "EEVEE: error: Could not compile static shader \"%s\"\n", shader_name);
    }
    BLI_assert(shaders_[shader_type] != nullptr);
  }
  return shaders_[shader_type];
}

/** \} */

/* -------------------------------------------------------------------- */
/** \name GPU Materials
 *
 * \{ */

void ShaderModule::material_create_info_ammend(GPUMaterial *gpumat, GPUCodegenOutput *codegen_)
{
  using namespace blender::gpu::shader;

  uint64_t shader_uuid = GPU_material_uuid_get(gpumat);

  eMaterialPipeline pipeline_type;
  eMaterialGeometry geometry_type;
  material_type_from_shader_uuid(shader_uuid, pipeline_type, geometry_type);

  GPUCodegenOutput &codegen = *codegen_;
  ShaderCreateInfo &info = *reinterpret_cast<ShaderCreateInfo *>(codegen.create_info);

  /* WORKAROUND: Replace by new ob info. */
  int64_t ob_info_index = info.additional_infos_.first_index_of_try("draw_object_infos");
  if (ob_info_index != -1) {
    info.additional_infos_[ob_info_index] = "draw_object_infos_new";
  }

  /* WORKAROUND: Add new ob attr buffer. */
  if (GPU_material_uniform_attributes(gpumat) != nullptr) {
    info.additional_info("draw_object_attribute_new");

    /* Search and remove the old object attribute UBO which would creating bind point collision. */
    for (auto &resource_info : info.batch_resources_) {
      if (resource_info.bind_type == ShaderCreateInfo::Resource::BindType::UNIFORM_BUFFER &&
          resource_info.uniformbuf.name == GPU_ATTRIBUTE_UBO_BLOCK_NAME "[512]")
      {
        info.batch_resources_.remove_first_occurrence_and_reorder(resource_info);
        break;
      }
    }
    /* Remove references to the UBO. */
    info.define("UNI_ATTR(a)", "vec4(0.0)");
  }

  /* First indices are reserved by the engine.
   * Put material samplers in reverse order, starting from the last slot. */
  int sampler_slot = GPU_max_textures_frag() - 1;
  for (auto &resource : info.batch_resources_) {
    if (resource.bind_type == ShaderCreateInfo::Resource::BindType::SAMPLER) {
      resource.slot = sampler_slot--;
    }
  }

  /* WORKAROUND: Needed because node_tree isn't present in test shaders. */
  if (pipeline_type == MAT_PIPE_DEFERRED) {
    info.additional_info("eevee_render_pass_out");
  }

  if (GPU_material_flag_get(gpumat, GPU_MATFLAG_AO) &&
      ELEM(pipeline_type, MAT_PIPE_FORWARD, MAT_PIPE_DEFERRED) &&
      ELEM(geometry_type, MAT_GEOM_MESH, MAT_GEOM_CURVES))
  {
    info.define("MAT_AMBIENT_OCCLUSION");
  }

  if (GPU_material_flag_get(gpumat, GPU_MATFLAG_TRANSPARENT)) {
    info.define("MAT_TRANSPARENT");
    /* Transparent material do not have any velocity specific pipeline. */
    if (pipeline_type == MAT_PIPE_FORWARD_PREPASS_VELOCITY) {
      pipeline_type = MAT_PIPE_FORWARD_PREPASS;
    }
  }

  if (GPU_material_flag_get(gpumat, GPU_MATFLAG_TRANSPARENT) == false &&
      pipeline_type == MAT_PIPE_FORWARD)
  {
    /* Opaque forward do support AOVs and render pass if not using transparency. */
    info.additional_info("eevee_render_pass_out");
    info.additional_info("eevee_cryptomatte_out");
  }

  if (GPU_material_flag_get(gpumat, GPU_MATFLAG_SUBSURFACE) && pipeline_type == MAT_PIPE_FORWARD) {
    info.define("SSS_TRANSMITTANCE");
  }

  if (GPU_material_flag_get(gpumat, GPU_MATFLAG_BARYCENTRIC)) {
    switch (geometry_type) {
      case MAT_GEOM_MESH:
        /* Support using gpu builtin barycentrics. */
        info.define("USE_BARYCENTRICS");
        info.builtins(BuiltinBits::BARYCENTRIC_COORD);
        break;
      case MAT_GEOM_CURVES:
        /* Support using one vec2 attribute. See #hair_get_barycentric(). */
        info.define("USE_BARYCENTRICS");
        break;
      default:
        /* No support */
        break;
    }
  }

  std::stringstream global_vars;
  switch (geometry_type) {
    case MAT_GEOM_MESH:
      /** Noop. */
      break;
    case MAT_GEOM_POINT_CLOUD:
    case MAT_GEOM_CURVES:
      /** Hair attributes come from sampler buffer. Transfer attributes to sampler. */
      for (auto &input : info.vertex_inputs_) {
        if (input.name == "orco") {
          /** NOTE: Orco is generated from strand position for now. */
          global_vars << input.type << " " << input.name << ";\n";
        }
        else {
          info.sampler(sampler_slot--, ImageType::FLOAT_BUFFER, input.name, Frequency::BATCH);
        }
      }
      info.vertex_inputs_.clear();
      break;
    case MAT_GEOM_WORLD:
      /**
       * Only orco layer is supported by world and it is procedurally generated. These are here to
       * make the attribs_load function calls valid.
       */
      ATTR_FALLTHROUGH;
    case MAT_GEOM_GPENCIL:
      /**
       * Only one uv and one color attribute layer are supported by gpencil objects and they are
       * already declared in another createInfo. These are here to make the attribs_load
       * function calls valid.
       */
      for (auto &input : info.vertex_inputs_) {
        global_vars << input.type << " " << input.name << ";\n";
      }
      info.vertex_inputs_.clear();
      break;
    case MAT_GEOM_VOLUME_OBJECT:
    case MAT_GEOM_VOLUME_WORLD:
      /** Volume grid attributes come from 3D textures. Transfer attributes to samplers. */
      for (auto &input : info.vertex_inputs_) {
        info.sampler(sampler_slot--, ImageType::FLOAT_3D, input.name, Frequency::BATCH);
      }
      info.vertex_inputs_.clear();
      break;
  }

  const bool do_vertex_attrib_load = !ELEM(
      geometry_type, MAT_GEOM_WORLD, MAT_GEOM_VOLUME_WORLD, MAT_GEOM_VOLUME_OBJECT);

  if (!do_vertex_attrib_load && !info.vertex_out_interfaces_.is_empty()) {
    /* Codegen outputs only one interface. */
    const StageInterfaceInfo &iface = *info.vertex_out_interfaces_.first();
    /* Globals the attrib_load() can write to when it is in the fragment shader. */
    global_vars << "struct " << iface.name << " {\n";
    for (const auto &inout : iface.inouts) {
      global_vars << "  " << inout.type << " " << inout.name << ";\n";
    }
    global_vars << "};\n";
    global_vars << iface.name << " " << iface.instance_name << ";\n";

    info.vertex_out_interfaces_.clear();
  }

  std::stringstream attr_load;
  attr_load << "void attrib_load()\n";
  attr_load << "{\n";
  attr_load << ((codegen.attr_load) ? codegen.attr_load : "");
  attr_load << "}\n\n";

  std::stringstream vert_gen, frag_gen, comp_gen;

  bool is_compute = pipeline_type == MAT_PIPE_VOLUME;

  if (do_vertex_attrib_load) {
    vert_gen << global_vars.str() << attr_load.str();
  }
  else if (!is_compute) {
    frag_gen << global_vars.str() << attr_load.str();
  }
  else {
    comp_gen << global_vars.str() << attr_load.str();
  }

  if (!is_compute) {
    if (!ELEM(geometry_type, MAT_GEOM_WORLD, MAT_GEOM_VOLUME_WORLD, MAT_GEOM_VOLUME_OBJECT)) {
      vert_gen << "vec3 nodetree_displacement()\n";
      vert_gen << "{\n";
      vert_gen << ((codegen.displacement) ? codegen.displacement : "return vec3(0);\n");
      vert_gen << "}\n\n";
    }

    info.vertex_source_generated = vert_gen.str();
  }

  if (!is_compute) {
    frag_gen << ((codegen.material_functions) ? codegen.material_functions : "\n");

    if (codegen.displacement) {
      /* Bump displacement. Needed to recompute normals after displacement. */
      info.define("MAT_DISPLACEMENT_BUMP");

      frag_gen << "vec3 nodetree_displacement()\n";
      frag_gen << "{\n";
      frag_gen << codegen.displacement;
      frag_gen << "}\n\n";
    }

    frag_gen << "Closure nodetree_surface()\n";
    frag_gen << "{\n";
    frag_gen << "  closure_weights_reset();\n";
    frag_gen << ((codegen.surface) ? codegen.surface : "return Closure(0);\n");
    frag_gen << "}\n\n";

    frag_gen << "float nodetree_thickness()\n";
    frag_gen << "{\n";
    /* TODO(fclem): Better default. */
    frag_gen << ((codegen.thickness) ? codegen.thickness : "return 0.1;\n");
    frag_gen << "}\n\n";

    info.fragment_source_generated = frag_gen.str();
  }

  if (is_compute) {
    comp_gen << ((codegen.material_functions) ? codegen.material_functions : "\n");

    comp_gen << "Closure nodetree_volume()\n";
    comp_gen << "{\n";
    comp_gen << "  closure_weights_reset();\n";
    comp_gen << ((codegen.volume) ? codegen.volume : "return Closure(0);\n");
    comp_gen << "}\n\n";

    info.compute_source_generated = comp_gen.str();
  }

  /* Geometry Info. */
  switch (geometry_type) {
    case MAT_GEOM_WORLD:
      info.additional_info("eevee_geom_world");
      break;
    case MAT_GEOM_VOLUME_WORLD:
      info.additional_info("eevee_volume_world");
      break;
    case MAT_GEOM_VOLUME_OBJECT:
      info.additional_info("eevee_volume_object");
      break;
    case MAT_GEOM_GPENCIL:
      info.additional_info("eevee_geom_gpencil");
      break;
    case MAT_GEOM_CURVES:
      info.additional_info("eevee_geom_curves");
      break;
    case MAT_GEOM_MESH:
      info.additional_info("eevee_geom_mesh");
      break;
    case MAT_GEOM_POINT_CLOUD:
      info.additional_info("eevee_geom_point_cloud");
      break;
  }
  /* Pipeline Info. */
  switch (geometry_type) {
    case MAT_GEOM_WORLD:
      info.additional_info("eevee_surf_world");
      break;
    case MAT_GEOM_VOLUME_OBJECT:
    case MAT_GEOM_VOLUME_WORLD:
      break;
    default:
      switch (pipeline_type) {
        case MAT_PIPE_FORWARD_PREPASS_VELOCITY:
        case MAT_PIPE_DEFERRED_PREPASS_VELOCITY:
          info.additional_info("eevee_surf_depth", "eevee_velocity_geom");
          break;
        case MAT_PIPE_FORWARD_PREPASS:
        case MAT_PIPE_DEFERRED_PREPASS:
          info.additional_info("eevee_surf_depth");
          break;
        case MAT_PIPE_SHADOW:
          /* Determine surface shadow shader depending on used update technique. */
          switch (ShadowModule::shadow_technique) {
            case eShadowUpdateTechnique::SHADOW_UPDATE_ATOMIC_RASTER: {
              if (ShadowModule::atlas_type == GPU_R32UI) {
                info.additional_info("eevee_surf_shadow_atomic_update_u32");
              }
              else {
                info.additional_info("eevee_surf_shadow_atomic_update_f32");
              }
            } break;
            case eShadowUpdateTechnique::SHADOW_UPDATE_TBDR_ROG: {
              info.additional_info("eevee_surf_shadow_tbdr_rog_update");
            } break;
            default: {
              BLI_assert_unreachable();
            } break;
          }
          break;
        case MAT_PIPE_CAPTURE:
          info.additional_info("eevee_surf_capture");
          break;
        case MAT_PIPE_DEFERRED:
          info.additional_info("eevee_surf_deferred");
          break;
        case MAT_PIPE_FORWARD:
          info.additional_info("eevee_surf_forward");
          break;
        default:
          BLI_assert_unreachable();
          break;
      }
      break;
  }
}

/* WATCH: This can be called from another thread! Needs to not touch the shader module in any
 * thread unsafe manner. */
static void codegen_callback(void *thunk, GPUMaterial *mat, GPUCodegenOutput *codegen)
{
  reinterpret_cast<ShaderModule *>(thunk)->material_create_info_ammend(mat, codegen);
}

GPUMaterial *ShaderModule::material_shader_get(::Material *blender_mat,
                                               bNodeTree *nodetree,
                                               eMaterialPipeline pipeline_type,
                                               eMaterialGeometry geometry_type,
                                               bool deferred_compilation)
{
  bool is_volume = (pipeline_type == MAT_PIPE_VOLUME);

  uint64_t shader_uuid = shader_uuid_from_material_type(pipeline_type, geometry_type);

  return DRW_shader_from_material(
      blender_mat, nodetree, shader_uuid, is_volume, deferred_compilation, codegen_callback, this);
}

GPUMaterial *ShaderModule::world_shader_get(::World *blender_world,
                                            bNodeTree *nodetree,
                                            eMaterialPipeline pipeline_type)
{
  bool is_volume = (pipeline_type == MAT_PIPE_VOLUME);
  bool defer_compilation = is_volume;

  eMaterialGeometry geometry_type = is_volume ? MAT_GEOM_VOLUME_WORLD : MAT_GEOM_WORLD;

  uint64_t shader_uuid = shader_uuid_from_material_type(pipeline_type, geometry_type);

  return DRW_shader_from_world(
      blender_world, nodetree, shader_uuid, is_volume, defer_compilation, codegen_callback, this);
}

/* Variation to compile a material only with a nodetree. Caller needs to maintain the list of
 * materials and call GPU_material_free on it to update the material. */
GPUMaterial *ShaderModule::material_shader_get(const char *name,
                                               ListBase &materials,
                                               bNodeTree *nodetree,
                                               eMaterialPipeline pipeline_type,
                                               eMaterialGeometry geometry_type,
                                               bool is_lookdev)
{
  uint64_t shader_uuid = shader_uuid_from_material_type(pipeline_type, geometry_type);

  bool is_volume = (pipeline_type == MAT_PIPE_VOLUME);

  GPUMaterial *gpumat = GPU_material_from_nodetree(nullptr,
                                                   nullptr,
                                                   nodetree,
                                                   &materials,
                                                   name,
                                                   shader_uuid,
                                                   is_volume,
                                                   is_lookdev,
                                                   codegen_callback,
                                                   this);
  GPU_material_status_set(gpumat, GPU_MAT_QUEUED);
  GPU_material_compile(gpumat);
  /* Queue deferred material optimization. */
  DRW_shader_queue_optimize_material(gpumat);
  return gpumat;
}

/** \} */

}  // namespace blender::eevee<|MERGE_RESOLUTION|>--- conflicted
+++ resolved
@@ -224,17 +224,14 @@
       return "eevee_shadow_tag_usage_surfels";
     case SHADOW_TILEMAP_TAG_USAGE_TRANSPARENT:
       return "eevee_shadow_tag_usage_transparent";
-<<<<<<< HEAD
     case SHADOW_DEPTH_TBDR_PAGE_CLEAR:
       return "eevee_shadow_page_clear_metal_tbdr";
     case SHADOW_DEPTH_TBDR_PAGE_STORE_U32:
       return "eevee_shadow_page_store_metal_tbdr_u32";
     case SHADOW_DEPTH_TBDR_PAGE_STORE_F32:
       return "eevee_shadow_page_store_metal_tbdr_f32";
-=======
     case SHADOW_TILEMAP_TAG_USAGE_VOLUME:
       return "eevee_shadow_tag_usage_volume";
->>>>>>> 6a0f98ae
     case SUBSURFACE_EVAL:
       return "eevee_subsurface_eval";
     case SURFEL_CLUSTER_BUILD:
