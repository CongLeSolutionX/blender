--- conflicted
+++ resolved
@@ -182,16 +182,6 @@
       return "eevee_shadow_tag_usage_surfels";
     case SHADOW_TILEMAP_TAG_USAGE_TRANSPARENT:
       return "eevee_shadow_tag_usage_transparent";
-<<<<<<< HEAD
-    case VOLUME_INTEGRATION:
-      return "eevee_volume_integration";
-    case VOLUME_RESOLVE:
-      return "eevee_volume_resolve";
-    case VOLUME_SCATTER:
-      return "eevee_volume_scatter";
-    case VOLUME_SCATTER_WITH_LIGHTS:
-      return "eevee_volume_scatter_with_lights";
-=======
     case SUBSURFACE_EVAL:
       return "eevee_subsurface_eval";
     case SURFEL_LIGHT:
@@ -202,7 +192,14 @@
       return "eevee_surfel_list_sort";
     case SURFEL_RAY:
       return "eevee_surfel_ray";
->>>>>>> 258ba398
+    case VOLUME_INTEGRATION:
+      return "eevee_volume_integration";
+    case VOLUME_RESOLVE:
+      return "eevee_volume_resolve";
+    case VOLUME_SCATTER:
+      return "eevee_volume_scatter";
+    case VOLUME_SCATTER_WITH_LIGHTS:
+      return "eevee_volume_scatter_with_lights";
     /* To avoid compiler warning about missing case. */
     case MAX_SHADER_TYPE:
       return "";
@@ -520,13 +517,9 @@
       blender_mat, nodetree, shader_uuid, is_volume, deferred_compilation, codegen_callback, this);
 }
 
-<<<<<<< HEAD
 GPUMaterial *ShaderModule::world_shader_get(::World *blender_world,
                                             struct bNodeTree *nodetree,
                                             eMaterialPipeline pipeline_type)
-=======
-GPUMaterial *ShaderModule::world_shader_get(::World *blender_world, bNodeTree *nodetree)
->>>>>>> 258ba398
 {
   bool is_volume = (pipeline_type == MAT_PIPE_VOLUME);
 
