/* SPDX-FileCopyrightText: 2021 Blender Foundation
 *
 * SPDX-License-Identifier: GPL-2.0-or-later */

/** \file
 * \ingroup eevee
 *
 * An instance contains all structures needed to do a complete render.
 */

#include <sstream>

#include "BKE_global.h"
#include "BKE_object.h"
#include "BLI_rect.h"
#include "DEG_depsgraph_query.h"
#include "DNA_ID.h"
#include "DNA_lightprobe_types.h"
#include "DNA_modifier_types.h"
#include "RE_pipeline.h"

#include "eevee_engine.h"
#include "eevee_instance.hh"

namespace blender::eevee {

/* -------------------------------------------------------------------- */
/** \name Initialization
 *
 * Initialization functions need to be called once at the start of a frame.
 * Active camera, render extent and enabled render passes are immutable until next init.
 * This takes care of resizing output buffers and view in case a parameter changed.
 * IMPORTANT: xxx.init() functions are NOT meant to acquire and allocate DRW resources.
 * Any attempt to do so will likely produce use after free situations.
 * \{ */

void Instance::init(const int2 &output_res,
                    const rcti *output_rect,
                    RenderEngine *render_,
                    Depsgraph *depsgraph_,
                    Object *camera_object_,
                    const RenderLayer *render_layer_,
                    const DRWView *drw_view_,
                    const View3D *v3d_,
                    const RegionView3D *rv3d_)
{
  render = render_;
  depsgraph = depsgraph_;
  camera_orig_object = camera_object_;
  render_layer = render_layer_;
  drw_view = drw_view_;
  v3d = v3d_;
  rv3d = rv3d_;
  manager = DRW_manager_get();

  if (assign_if_different(debug_mode, (eDebugMode)G.debug_value)) {
    sampling.reset();
  }

  info = "";

  update_eval_members();

  sampling.init(scene);
  camera.init();
  film.init(output_res, output_rect);
  velocity.init();
  depth_of_field.init();
  shadows.init();
  motion_blur.init();
  main_view.init();
  irradiance_cache.init();
<<<<<<< HEAD
  volume.init();
=======
  reflection_probes.init();
>>>>>>> e76fb44c
}

void Instance::init_light_bake(Depsgraph *depsgraph, draw::Manager *manager)
{
  this->depsgraph = depsgraph;
  this->manager = manager;
  camera_orig_object = nullptr;
  render = nullptr;
  render_layer = nullptr;
  drw_view = nullptr;
  v3d = nullptr;
  rv3d = nullptr;

  is_light_bake = true;
  debug_mode = (eDebugMode)G.debug_value;
  info = "";

  update_eval_members();

  sampling.init(scene);
  camera.init();
  /* Film isn't used but init to avoid side effects in other module. */
  rcti empty_rect{0, 0, 0, 0};
  film.init(int2(1), &empty_rect);
  velocity.init();
  depth_of_field.init();
  shadows.init();
  main_view.init();
  irradiance_cache.init();
}

void Instance::set_time(float time)
{
  BLI_assert(render);
  DRW_render_set_time(render, depsgraph, floorf(time), fractf(time));
  update_eval_members();
}

void Instance::update_eval_members()
{
  scene = DEG_get_evaluated_scene(depsgraph);
  view_layer = DEG_get_evaluated_view_layer(depsgraph);
  camera_eval_object = (camera_orig_object) ?
                           DEG_get_evaluated_object(depsgraph, camera_orig_object) :
                           nullptr;
}

/** \} */

/* -------------------------------------------------------------------- */
/** \name Sync
 *
 * Sync will gather data from the scene that can change over a time step (i.e: motion steps).
 * IMPORTANT: xxx.sync() functions area responsible for creating DRW resources (i.e: DRWView) as
 * well as querying temp texture pool. All DRWPasses should be ready by the end end_sync().
 * \{ */

void Instance::begin_sync()
{
  materials.begin_sync();
  velocity.begin_sync(); /* NOTE: Also syncs camera. */
  lights.begin_sync();
  shadows.begin_sync();
  volume.begin_sync();
  pipelines.begin_sync();
  cryptomatte.begin_sync();
  light_probes.begin_sync();

  gpencil_engine_enabled = false;

  scene_sync();

  depth_of_field.sync();
  motion_blur.sync();
  hiz_buffer.sync();
  main_view.sync();
  world.sync();
  film.sync();
  render_buffers.sync();
  irradiance_cache.sync();
}

void Instance::scene_sync()
{
  SceneHandle &sc_handle = sync.sync_scene(scene);

  sc_handle.reset_recalc_flag();

  /* This refers specifically to the Scene camera that can be accessed
   * via View Layer Attribute nodes, rather than the actual render camera. */
  if (scene->camera != nullptr) {
    ObjectHandle &ob_handle = sync.sync_object(scene->camera);

    ob_handle.reset_recalc_flag();
  }
}

void Instance::object_sync(Object *ob)
{
  const bool is_renderable_type = ELEM(
      ob->type, OB_CURVES, OB_GPENCIL_LEGACY, OB_MESH, OB_LAMP, OB_LIGHTPROBE, OB_VOLUME);
  const int ob_visibility = DRW_object_visibility_in_active_context(ob);
  const bool partsys_is_visible = (ob_visibility & OB_VISIBLE_PARTICLES) != 0 &&
                                  (ob->type == OB_MESH);
  const bool object_is_visible = DRW_object_is_renderable(ob) &&
                                 (ob_visibility & OB_VISIBLE_SELF) != 0;

  if (!is_renderable_type || (!partsys_is_visible && !object_is_visible)) {
    return;
  }

  /* TODO cleanup. */
  ObjectRef ob_ref = DRW_object_ref_get(ob);
  ResourceHandle res_handle = manager->resource_handle(ob_ref);

  ObjectHandle &ob_handle = sync.sync_object(ob);

  if (partsys_is_visible && ob != DRW_context_state_get()->object_edit) {
    LISTBASE_FOREACH (ModifierData *, md, &ob->modifiers) {
      if (md->type == eModifierType_ParticleSystem) {
        sync.sync_curves(ob, ob_handle, res_handle, md);
      }
    }
  }

  if (object_is_visible) {
    switch (ob->type) {
      case OB_LAMP:
        lights.sync_light(ob, ob_handle);
        break;
      case OB_MESH:
        sync.sync_mesh(ob, ob_handle, res_handle, ob_ref);
        break;
      case OB_VOLUME:
        volume.sync_object(ob, ob_handle, res_handle);
        break;
      case OB_CURVES:
        sync.sync_curves(ob, ob_handle, res_handle);
        break;
      case OB_GPENCIL_LEGACY:
        sync.sync_gpencil(ob, ob_handle, res_handle);
        break;
      case OB_LIGHTPROBE:
        light_probes.sync_probe(ob, ob_handle);
        break;
      default:
        break;
    }
  }

  ob_handle.reset_recalc_flag();
}

/* Wrapper to use with DRW_render_object_iter. */
void Instance::object_sync_render(void *instance_,
                                  Object *ob,
                                  RenderEngine *engine,
                                  Depsgraph *depsgraph)
{
  UNUSED_VARS(engine, depsgraph);
  Instance &inst = *reinterpret_cast<Instance *>(instance_);
  inst.object_sync(ob);
}

void Instance::end_sync()
{
  velocity.end_sync();
  shadows.end_sync(); /** \note: Needs to be before lights. */
  lights.end_sync();
  sampling.end_sync();
  subsurface.end_sync();
  film.end_sync();
  cryptomatte.end_sync();
  pipelines.end_sync();
  light_probes.end_sync();
  volume.end_sync();
}

void Instance::render_sync()
{
  /* TODO: Remove old draw manager calls. */
  DRW_cache_restart();

  manager->begin_sync();

  begin_sync();
  DRW_render_object_iter(this, render, depsgraph, object_sync_render);
  end_sync();

  manager->end_sync();

  /* TODO: Remove old draw manager calls. */
  DRW_render_instance_buffer_finish();

  /* Also we weed to have a correct FBO bound for #DRW_hair_update */
  // GPU_framebuffer_bind();
  // DRW_hair_update();
}

/** \} */

/* -------------------------------------------------------------------- */
/** \name Rendering
 * \{ */

/**
 * Conceptually renders one sample per pixel.
 * Everything based on random sampling should be done here (i.e: DRWViews jitter)
 **/
void Instance::render_sample()
{
  if (sampling.finished_viewport()) {
    film.display();
    return;
  }

  /* Motion blur may need to do re-sync after a certain number of sample. */
  if (!is_viewport() && sampling.do_render_sync()) {
    render_sync();
  }

  sampling.step();

  capture_view.render();
  main_view.render();

  motion_blur.step();
}

void Instance::render_read_result(RenderLayer *render_layer, const char *view_name)
{
  eViewLayerEEVEEPassType pass_bits = film.enabled_passes_get();
  for (auto i : IndexRange(EEVEE_RENDER_PASS_MAX_BIT)) {
    eViewLayerEEVEEPassType pass_type = eViewLayerEEVEEPassType(pass_bits & (1 << i));
    if (pass_type == 0) {
      continue;
    }

    Vector<std::string> pass_names = Film::pass_to_render_pass_names(pass_type, view_layer);
    for (int64_t pass_offset : IndexRange(pass_names.size())) {
      RenderPass *rp = RE_pass_find_by_name(
          render_layer, pass_names[pass_offset].c_str(), view_name);
      if (!rp) {
        continue;
      }
      float *result = film.read_pass(pass_type, pass_offset);

      if (result) {
        BLI_mutex_lock(&render->update_render_passes_mutex);
        /* WORKAROUND: We use texture read to avoid using a framebuffer to get the render result.
         * However, on some implementation, we need a buffer with a few extra bytes for the read to
         * happen correctly (see GLTexture::read()). So we need a custom memory allocation. */
        /* Avoid memcpy(), replace the pointer directly. */
        RE_pass_set_buffer_data(rp, result);
        BLI_mutex_unlock(&render->update_render_passes_mutex);
      }
    }
  }

  /* AOVs. */
  LISTBASE_FOREACH (ViewLayerAOV *, aov, &view_layer->aovs) {
    if ((aov->flag & AOV_CONFLICT) != 0) {
      continue;
    }
    RenderPass *rp = RE_pass_find_by_name(render_layer, aov->name, view_name);
    if (!rp) {
      continue;
    }
    float *result = film.read_aov(aov);

    if (result) {
      BLI_mutex_lock(&render->update_render_passes_mutex);
      /* WORKAROUND: We use texture read to avoid using a framebuffer to get the render result.
       * However, on some implementation, we need a buffer with a few extra bytes for the read to
       * happen correctly (see GLTexture::read()). So we need a custom memory allocation. */
      /* Avoid memcpy(), replace the pointer directly. */
      RE_pass_set_buffer_data(rp, result);
      BLI_mutex_unlock(&render->update_render_passes_mutex);
    }
  }

  /* The vector pass is initialized to weird values. Set it to neutral value if not rendered. */
  if ((pass_bits & EEVEE_RENDER_PASS_VECTOR) == 0) {
    for (std::string vector_pass_name :
         Film::pass_to_render_pass_names(EEVEE_RENDER_PASS_VECTOR, view_layer))
    {
      RenderPass *vector_rp = RE_pass_find_by_name(
          render_layer, vector_pass_name.c_str(), view_name);
      if (vector_rp) {
        memset(vector_rp->buffer.data, 0, sizeof(float) * 4 * vector_rp->rectx * vector_rp->recty);
      }
    }
  }
}

/** \} */

/* -------------------------------------------------------------------- */
/** \name Interface
 * \{ */

void Instance::render_frame(RenderLayer *render_layer, const char *view_name)
{
  while (!sampling.finished()) {
    this->render_sample();

    /* TODO(fclem) print progression. */
#if 0
    /* TODO(fclem): Does not currently work. But would be better to just display to 2D view like
     * cycles does. */
    if (G.background == false && first_read) {
      /* Allow to preview the first sample. */
      /* TODO(fclem): Might want to not do this during animation render to avoid too much stall. */
      this->render_read_result(render_layer, view_name);
      first_read = false;
      DRW_render_context_disable(render->re);
      /* Allow the 2D viewport to grab the ticket mutex to display the render. */
      DRW_render_context_enable(render->re);
    }
#endif
  }

  this->film.cryptomatte_sort();

  this->render_read_result(render_layer, view_name);
}

void Instance::draw_viewport(DefaultFramebufferList *dfbl)
{
  UNUSED_VARS(dfbl);
  render_sample();
  velocity.step_swap();

  /* Do not request redraw during viewport animation to lock the framerate to the animation
   * playback rate. This is in order to preserve motion blur aspect and also to avoid TAA reset
   * that can show flickering. */
  if (!sampling.finished_viewport() && !DRW_state_is_playback()) {
    DRW_viewport_request_redraw();
  }

  if (materials.queued_shaders_count > 0) {
    std::stringstream ss;
    ss << "Compiling Shaders (" << materials.queued_shaders_count << " remaining)";
    info = ss.str();
  }
}

void Instance::store_metadata(RenderResult *render_result)
{
  cryptomatte.store_metadata(render_result);
}

void Instance::update_passes(RenderEngine *engine, Scene *scene, ViewLayer *view_layer)
{
  RE_engine_register_pass(engine, scene, view_layer, RE_PASSNAME_COMBINED, 4, "RGBA", SOCK_RGBA);

#define CHECK_PASS_LEGACY(name, type, channels, chanid) \
  if (view_layer->passflag & (SCE_PASS_##name)) { \
    RE_engine_register_pass( \
        engine, scene, view_layer, RE_PASSNAME_##name, channels, chanid, type); \
  } \
  ((void)0)
#define CHECK_PASS_EEVEE(name, type, channels, chanid) \
  if (view_layer->eevee.render_passes & (EEVEE_RENDER_PASS_##name)) { \
    RE_engine_register_pass( \
        engine, scene, view_layer, RE_PASSNAME_##name, channels, chanid, type); \
  } \
  ((void)0)

  CHECK_PASS_LEGACY(Z, SOCK_FLOAT, 1, "Z");
  CHECK_PASS_LEGACY(MIST, SOCK_FLOAT, 1, "Z");
  CHECK_PASS_LEGACY(NORMAL, SOCK_VECTOR, 3, "XYZ");
  CHECK_PASS_LEGACY(DIFFUSE_DIRECT, SOCK_RGBA, 3, "RGB");
  CHECK_PASS_LEGACY(DIFFUSE_COLOR, SOCK_RGBA, 3, "RGB");
  CHECK_PASS_LEGACY(GLOSSY_DIRECT, SOCK_RGBA, 3, "RGB");
  CHECK_PASS_LEGACY(GLOSSY_COLOR, SOCK_RGBA, 3, "RGB");
  CHECK_PASS_EEVEE(VOLUME_LIGHT, SOCK_RGBA, 3, "RGB");
  CHECK_PASS_LEGACY(EMIT, SOCK_RGBA, 3, "RGB");
  CHECK_PASS_LEGACY(ENVIRONMENT, SOCK_RGBA, 3, "RGB");
  /* TODO: CHECK_PASS_LEGACY(SHADOW, SOCK_RGBA, 3, "RGB");
   * CHECK_PASS_LEGACY(AO, SOCK_RGBA, 3, "RGB");
   * When available they should be converted from Value textures to RGB. */

  LISTBASE_FOREACH (ViewLayerAOV *, aov, &view_layer->aovs) {
    if ((aov->flag & AOV_CONFLICT) != 0) {
      continue;
    }
    switch (aov->type) {
      case AOV_TYPE_COLOR:
        RE_engine_register_pass(engine, scene, view_layer, aov->name, 4, "RGBA", SOCK_RGBA);
        break;
      case AOV_TYPE_VALUE:
        RE_engine_register_pass(engine, scene, view_layer, aov->name, 1, "X", SOCK_FLOAT);
        break;
      default:
        break;
    }
  }

  /* NOTE: Name channels lowercase `rgba` so that compression rules check in OpenEXR DWA code uses
   * lossless compression. Reportedly this naming is the only one which works good from the
   * interoperability point of view. Using `xyzw` naming is not portable. */
  auto register_cryptomatte_passes = [&](eViewLayerCryptomatteFlags cryptomatte_layer,
                                         eViewLayerEEVEEPassType eevee_pass) {
    if (view_layer->cryptomatte_flag & cryptomatte_layer) {
      for (std::string pass_name : Film::pass_to_render_pass_names(eevee_pass, view_layer)) {
        RE_engine_register_pass(
            engine, scene, view_layer, pass_name.c_str(), 4, "rgba", SOCK_RGBA);
      }
    }
  };
  register_cryptomatte_passes(VIEW_LAYER_CRYPTOMATTE_OBJECT, EEVEE_RENDER_PASS_CRYPTOMATTE_OBJECT);
  register_cryptomatte_passes(VIEW_LAYER_CRYPTOMATTE_ASSET, EEVEE_RENDER_PASS_CRYPTOMATTE_ASSET);
  register_cryptomatte_passes(VIEW_LAYER_CRYPTOMATTE_MATERIAL,
                              EEVEE_RENDER_PASS_CRYPTOMATTE_MATERIAL);
}

void Instance::light_bake_irradiance(
    Object &probe,
    FunctionRef<void()> context_enable,
    FunctionRef<void()> context_disable,
    FunctionRef<bool()> stop,
    FunctionRef<void(LightProbeGridCacheFrame *, float progress)> result_update)
{
  BLI_assert(is_baking());

  auto custom_pipeline_wrapper = [&](FunctionRef<void()> callback) {
    context_enable();
    DRW_custom_pipeline_begin(&draw_engine_eevee_next_type, depsgraph);
    callback();
    DRW_custom_pipeline_end();
    context_disable();
  };

  auto context_wrapper = [&](FunctionRef<void()> callback) {
    context_enable();
    callback();
    context_disable();
  };

  irradiance_cache.bake.init(probe);

  custom_pipeline_wrapper([&]() {
    /* TODO: lightprobe visibility group option. */
    manager->begin_sync();
    render_sync();
    manager->end_sync();

    irradiance_cache.bake.surfels_create(probe);
    irradiance_cache.bake.surfels_lights_eval();
  });

  sampling.init(probe);
  while (!sampling.finished()) {
    context_wrapper([&]() {
      /* Batch ray cast by pack of 16. Avoids too much overhead of the update function & context
       * switch. */
      /* TODO(fclem): Could make the number of iteration depend on the computation time. */
      for (int i = 0; i < 16 && !sampling.finished(); i++) {
        sampling.step();

        irradiance_cache.bake.raylists_build();
        irradiance_cache.bake.propagate_light();
        irradiance_cache.bake.irradiance_capture();
      }

      if (sampling.finished()) {
        /* TODO(fclem): Dilation, filter etc... */
        // irradiance_cache.bake.irradiance_finalize();
      }

      LightProbeGridCacheFrame *cache_frame;
      if (sampling.finished()) {
        cache_frame = irradiance_cache.bake.read_result_packed();
      }
      else {
        /* TODO(fclem): Only do this read-back if needed. But it might be tricky to know when. */
        cache_frame = irradiance_cache.bake.read_result_unpacked();
      }

      float progress = sampling.sample_index() / float(sampling.sample_count());
      result_update(cache_frame, progress);
    });

    if (stop()) {
      return;
    }
  }
}

/** \} */

}  // namespace blender::eevee<|MERGE_RESOLUTION|>--- conflicted
+++ resolved
@@ -70,11 +70,8 @@
   motion_blur.init();
   main_view.init();
   irradiance_cache.init();
-<<<<<<< HEAD
+  reflection_probes.init();
   volume.init();
-=======
-  reflection_probes.init();
->>>>>>> e76fb44c
 }
 
 void Instance::init_light_bake(Depsgraph *depsgraph, draw::Manager *manager)
