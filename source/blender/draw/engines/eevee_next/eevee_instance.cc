--- conflicted
+++ resolved
@@ -565,16 +565,11 @@
   irradiance_cache.bake.init(probe);
 
   custom_pipeline_wrapper([&]() {
-<<<<<<< HEAD
-    GPU_debug_capture_begin();
-    /* TODO: lightprobe visibility group option. */
-=======
     const ::LightProbe *light_probe = static_cast<const ::LightProbe *>(probe.data);
 
     visibility_collection = light_probe->visibility_grp;
     visibility_collection_invert = (light_probe->flag & LIGHTPROBE_FLAG_INVERT_GROUP) != 0;
 
->>>>>>> d870f9e8
     manager->begin_sync();
     render_sync();
     manager->end_sync();
@@ -586,7 +581,6 @@
 
     irradiance_cache.bake.clusters_build();
     irradiance_cache.bake.irradiance_offset();
-    GPU_debug_capture_end();
   });
 
   sampling.init(probe);
