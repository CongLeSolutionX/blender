--- conflicted
+++ resolved
@@ -8,7 +8,6 @@
  * An instance contains all structures needed to do a complete render.
  */
 
-#include <fmt/format.h>
 #include <sstream>
 
 #include "BKE_global.hh"
@@ -544,7 +543,7 @@
   if (!shaders_are_ready_) {
     DefaultFramebufferList *dfbl = DRW_viewport_framebuffer_list_get();
     GPU_framebuffer_clear_color_depth(dfbl->default_fb, float4(0.0f), 1.0f);
-    screen_info("Compiling EEVEE engine shaders");
+    info_append_i18n("Compiling EEVEE engine shaders");
     DRW_viewport_request_redraw();
     return;
   }
@@ -560,36 +559,19 @@
   }
 
   if (materials.queued_shaders_count > 0) {
-<<<<<<< HEAD
-    screen_info(
-        fmt::format(RPT_("Compiling shaders ({} remaining)"), materials.queued_shaders_count),
-        false);
+    info_append_i18n("Compiling shaders ({} remaining)", materials.queued_shaders_count);
 
     if (!GPU_use_parallel_compilation() &&
         GPU_type_matches_ex(GPU_DEVICE_ANY, GPU_OS_ANY, GPU_DRIVER_ANY, GPU_BACKEND_OPENGL))
     {
-      screen_info(
+      info_append_i18n(
           "Increasing Preferences > System > Max Shader Compilation Subprocesses may improve "
           "compilation time.");
     }
-=======
-    std::stringstream ss;
-    ss << "Compiling Shaders (" << materials.queued_shaders_count << " remaining)";
-    if (!GPU_use_parallel_compilation() &&
-        GPU_type_matches_ex(GPU_DEVICE_ANY, GPU_OS_ANY, GPU_DRIVER_ANY, GPU_BACKEND_OPENGL))
-    {
-      ss << "\n"
-         << "Increasing Preferences > System > Max Shader Compilation Subprocesses "
-         << "may improve compilation time.";
-    }
-    info = ss.str();
->>>>>>> cf96136e
     DRW_viewport_request_redraw();
   }
   else if (materials.queued_optimize_shaders_count > 0) {
-    screen_info(fmt::format(RPT_("Optimizing shaders ({} remaining)"),
-                            materials.queued_optimize_shaders_count),
-                false);
+    info_append_i18n("Optimizing shaders ({} remaining)", materials.queued_optimize_shaders_count);
   }
 }
 
@@ -759,12 +741,6 @@
   }
 }
 
-void Instance::screen_info(StringRefNull msg, bool translate)
-{
-  info += translate ? RPT_(msg.c_str()) : msg;
-  info += "\n";
-}
-
 /** \} */
 
 }  // namespace blender::eevee