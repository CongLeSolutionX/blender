--- conflicted
+++ resolved
@@ -687,11 +687,7 @@
 
   eGPUTextureUsage tex_usage = GPU_TEXTURE_USAGE_SHADER_READ | GPU_TEXTURE_USAGE_SHADER_WRITE |
                                GPU_TEXTURE_USAGE_ATOMIC;
-<<<<<<< HEAD
-  if (atlas_tx_.ensure_2d_array(ShadowModule::atlas_type, atlas_extent, atlas_layers, tex_usage)) {
-=======
   if (atlas_tx_.ensure_2d_array(atlas_type, atlas_extent, atlas_layers, tex_usage)) {
->>>>>>> 1c1c6ac4
     /* Global update. */
     do_full_update = true;
   }
