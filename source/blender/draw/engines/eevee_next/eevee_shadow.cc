/* SPDX-FileCopyrightText: 2022 Blender Authors
 *
 * SPDX-License-Identifier: GPL-2.0-or-later */

/** \file
 * \ingroup eevee
 *
 * The shadow module manages shadow update tagging & shadow rendering.
 */

#include "BKE_global.hh"
#include "BLI_math_rotation.h"
#include "BLI_rect.h"

#include "eevee_instance.hh"

#include "draw_debug.hh"
#include <iostream>

namespace blender::eevee {

ShadowTechnique ShadowModule::shadow_technique = ShadowTechnique::ATOMIC_RASTER;

/* -------------------------------------------------------------------- */
/** \name Tile map
 *
 * \{ */

void ShadowTileMap::sync_orthographic(const float4x4 &object_mat_,
                                      int2 origin_offset,
                                      int clipmap_level,
                                      float lod_bias_,
                                      eShadowProjectionType projection_type_)
{
  if (projection_type != projection_type_ || (level != clipmap_level)) {
    set_dirty();
  }
  projection_type = projection_type_;
  level = clipmap_level;

  if (grid_shift == int2(0)) {
    /* Only replace shift if it is not already dirty. */
    grid_shift = origin_offset - grid_offset;
  }
  grid_offset = origin_offset;

  if (!equals_m4m4(object_mat.ptr(), object_mat_.ptr())) {
    object_mat = object_mat_;
    set_dirty();
  }

  lod_bias = lod_bias_;

  float tile_size = ShadowDirectional::tile_size_get(level);

  /* object_mat is a rotation matrix. Reduce imprecision by taking the transpose which is also the
   * inverse in this particular case. */
  viewmat = math::transpose(object_mat);

  half_size = ShadowDirectional::coverage_get(level) / 2.0f;
  center_offset = float2(grid_offset) * tile_size;
  orthographic_m4(winmat.ptr(),
                  -half_size + center_offset.x,
                  half_size + center_offset.x,
                  -half_size + center_offset.y,
                  half_size + center_offset.y,
                  /* Near/far is computed on GPU using casters bounds. */
                  -1.0,
                  1.0);
}

void ShadowTileMap::sync_cubeface(const float4x4 &object_mat_,
                                  float near_,
                                  float far_,
                                  float side_,
                                  eCubeFace face,
                                  float lod_bias_)
{
  if (projection_type != SHADOW_PROJECTION_CUBEFACE || (cubeface != face)) {
    set_dirty();
  }
  projection_type = SHADOW_PROJECTION_CUBEFACE;
  cubeface = face;
  grid_offset = int2(0);
  lod_bias = lod_bias_;

  if ((clip_near != near_) || (clip_far != far_) || (half_size != side_)) {
    set_dirty();
  }

  clip_near = near_;
  clip_far = far_;
  half_size = side_;
  center_offset = float2(0.0f);

  if (!equals_m4m4(object_mat.ptr(), object_mat_.ptr())) {
    object_mat = object_mat_;
    set_dirty();
  }

  winmat = math::projection::perspective(
      -half_size, half_size, -half_size, half_size, clip_near, clip_far);
  viewmat = float4x4(shadow_face_mat[cubeface]) * math::invert(object_mat);

  /* Update corners. */
  float4x4 viewinv = object_mat;
  corners[0] = float4(viewinv.location(), 0.0f);
  corners[1] = float4(math::transform_point(viewinv, float3(-far_, -far_, -far_)), 0.0f);
  corners[2] = float4(math::transform_point(viewinv, float3(far_, -far_, -far_)), 0.0f);
  corners[3] = float4(math::transform_point(viewinv, float3(-far_, far_, -far_)), 0.0f);
  /* Store deltas. */
  corners[2] = (corners[2] - corners[1]) / float(SHADOW_TILEMAP_RES);
  corners[3] = (corners[3] - corners[1]) / float(SHADOW_TILEMAP_RES);
}

void ShadowTileMap::debug_draw() const
{
  /** Used for debug drawing. */
  const float4 debug_color[6] = {
      {1.0f, 0.1f, 0.1f, 1.0f},
      {0.1f, 1.0f, 0.1f, 1.0f},
      {0.0f, 0.2f, 1.0f, 1.0f},
      {1.0f, 1.0f, 0.3f, 1.0f},
      {0.1f, 0.1f, 0.1f, 1.0f},
      {1.0f, 1.0f, 1.0f, 1.0f},
  };
  float4 color =
      debug_color[((projection_type == SHADOW_PROJECTION_CUBEFACE ? cubeface : level) + 9999) % 6];

  float4x4 persinv = winmat * viewmat;
  drw_debug_matrix_as_bbox(math::invert(persinv), color);
}

/** \} */

/* -------------------------------------------------------------------- */
/** \name Tile map pool
 *
 * \{ */

ShadowTileMapPool::ShadowTileMapPool()
{
  free_indices.reserve(SHADOW_MAX_TILEMAP);
  /* Reverse order to help debugging (first allocated tile-map will get 0). */
  for (int i = SHADOW_MAX_TILEMAP - 1; i >= 0; i--) {
    free_indices.append(i * SHADOW_TILEDATA_PER_TILEMAP);
  }

  int2 extent;
  extent.x = min_ii(SHADOW_MAX_TILEMAP, maps_per_row) * ShadowTileMap::tile_map_resolution;
  extent.y = (SHADOW_MAX_TILEMAP / maps_per_row) * ShadowTileMap::tile_map_resolution;

  eGPUTextureUsage usage = GPU_TEXTURE_USAGE_SHADER_READ | GPU_TEXTURE_USAGE_SHADER_WRITE |
                           GPU_TEXTURE_USAGE_ATTACHMENT;
  tilemap_tx.ensure_2d(GPU_R32UI, extent, usage);
  tilemap_tx.clear(uint4(0));
}

ShadowTileMap *ShadowTileMapPool::acquire()
{
  if (free_indices.is_empty()) {
    /* Grow the tile-map buffer. See `end_sync`. */
    for (auto i : IndexRange(free_indices.size(), SHADOW_MAX_TILEMAP)) {
      free_indices.append(i * SHADOW_TILEDATA_PER_TILEMAP);
    }
  }
  int index = free_indices.pop_last();
  return &tilemap_pool.construct(ShadowTileMap(index));
}

void ShadowTileMapPool::release(Span<ShadowTileMap *> free_list)
{
  for (ShadowTileMap *map : free_list) {
    free_indices.append(map->tiles_index);
    tilemap_pool.destruct(*map);
  }
}

void ShadowTileMapPool::end_sync(ShadowModule &module)
{
  tilemaps_data.push_update();

  uint needed_tilemap_capacity = (free_indices.size() + tilemap_pool.size());
  if (needed_tilemap_capacity != (tiles_data.size() / SHADOW_TILEDATA_PER_TILEMAP)) {
    tiles_data.resize(needed_tilemap_capacity * SHADOW_TILEDATA_PER_TILEMAP);
    tilemaps_clip.resize(needed_tilemap_capacity);
    /* We reallocated the tile-map buffer, discarding all the data it contained.
     * We need to re-initialize the page heaps. */
    module.do_full_update = true;
  }

  tilemaps_unused.clear();
  int64_t newly_unused_count = free_indices.size() - last_free_len;
  if (newly_unused_count > 0) {
    /* Upload tile-map indices which pages needs to be pushed back to the free page heap. */
    Span<uint> newly_unused_indices = free_indices.as_span().slice(last_free_len,
                                                                   newly_unused_count);
    for (uint index : newly_unused_indices) {
      /* Push a dummy tile-map to a unused tile-map buffer. It is then processed through the some
       * of the setup steps to release the pages. */
      ShadowTileMapData tilemap_data = {};
      tilemap_data.tiles_index = index;
      tilemap_data.clip_data_index = -1;
      tilemap_data.grid_shift = int2(SHADOW_TILEMAP_RES);
      tilemap_data.projection_type = SHADOW_PROJECTION_CUBEFACE;

      tilemaps_unused.append(tilemap_data);
    }
    tilemaps_unused.push_update();
  }

  last_free_len = free_indices.size();
}

/** \} */

/* -------------------------------------------------------------------- */
/** \name Shadow Punctual
 *
 * \{ */

void ShadowPunctual::sync(eLightType light_type,
                          const float4x4 &object_mat,
                          float cone_aperture,
                          float light_shape_radius,
                          float max_distance,
                          float softness_factor,
                          float shadow_radius)
{
  if (is_spot_light(light_type)) {
    tilemaps_needed_ = (cone_aperture > DEG2RADF(90.0f)) ? 5 : 1;
  }
  else if (is_area_light(light_type)) {
    tilemaps_needed_ = 5;
  }
  else {
    tilemaps_needed_ = 6;
  }

  /* Clamp for near/far clip distance calculation. */
  max_distance_ = max_ff(max_distance, 4e-4f);
  light_radius_ = min_ff(light_shape_radius, max_distance_ - 1e-4f);
  light_type_ = light_type;

  position_ = float3(object_mat[3]);
  softness_factor_ = softness_factor;
  shadow_radius_ = shadow_radius;
}

void ShadowPunctual::release_excess_tilemaps()
{
  if (tilemaps_.size() <= tilemaps_needed_) {
    return;
  }
  auto span = tilemaps_.as_span();
  shadows_.tilemap_pool.release(span.drop_front(tilemaps_needed_));
  tilemaps_ = span.take_front(tilemaps_needed_);
}

void ShadowPunctual::compute_projection_boundaries(float light_radius,
                                                   float shadow_radius,
                                                   float max_lit_distance,
                                                   float &near,
                                                   float &far,
                                                   float &side)
{
  /**
   * In order to make sure we can trace any ray in its entirety using a single tile-map, we have
   * to make sure that the tile-map cover all potential occluder that can intersect any ray shot
   * in this particular shadow quadrant.
   *
   * To this end, we shift the tile-map perspective origin behind the light shape and make sure the
   * tile-map frustum starts where the rays cannot go.
   *
   * We are interesting in finding `I` the new origin and `n` the new near plane distances.
   *
   *                                              I .... Shifted light center
   *                                             /|
   *                                            / |
   *                                           /  |
   *                                          /   |
   *                                         /    |
   *                                        /     |
   *                                       /      |
   *                                      /       |
   *                                     /        |
   *                                    /         |
   *                                   /      ....|
   *                                  /   ....    |
   *                                 / ...        |
   *                                /.            |
   *                               /              |
   *  Tangent to light shape .... T\--------------N .... Shifted near plane
   *                             /  --\ Beta      |
   *                            /      -\         |
   *                           /         --\      |
   *                          /.            --\   |
   *                         / .               -\ |
   *                        /  .           Alpha -O .... Light center
   *                       /   .              --/ |
   *                      /    .           --/    |
   *                     /      .        -/       |
   *                    /        .    --/         |
   *                   /-------------/------------x .... Desired near plane (inscribed cube)
   *                  /         --/ ..            |
   *                 /       --/      ...         |
   *                /     --/            ....     |
   *               /    -/                    ....|
   *              /  --/                          |
   *             /--/                             |
   *            F .... Most distant shadow receiver possible.
   *
   * F: The most distant shadowed point at the edge of the 45° cube-face pyramid.
   * O: The light origin.
   * T: The tangent to the circle of radius `radius` centered at the origin and passing through F.
   * I: The shifted light origin.
   * N: The shifted near plane center.
   *
   * TODO(fclem): Explain derivation.
   */
  float cos_alpha = shadow_radius / max_lit_distance;
  float sin_alpha = sqrt(1.0f - math::square(cos_alpha));
  float near_shift = M_SQRT2 * shadow_radius * 0.5f * (sin_alpha - cos_alpha);
  float side_shift = M_SQRT2 * shadow_radius * 0.5f * (sin_alpha + cos_alpha);
  float origin_shift = M_SQRT2 * shadow_radius / (sin_alpha - cos_alpha);
  /* Make near plane to be inside the inscribed cube of the sphere. */
  near = max_ff(light_radius, max_lit_distance / 4000.0f) / M_SQRT3;
  far = max_lit_distance;
  if (shadow_radius > 1e-5f) {
    side = ((side_shift / (origin_shift - near_shift)) * (origin_shift + near));
  }
  else {
    side = near;
  }
}

void ShadowPunctual::end_sync(Light &light, float lod_bias, Sampling &sampling)
{
  ShadowTileMapPool &tilemap_pool = shadows_.tilemap_pool;

  float side, near, far;
  compute_projection_boundaries(light_radius_, shadow_radius_, max_distance_, near, far, side);

  float3 origin_shift = float3(0.0f);

  if (light.do_jittering) {
    /* TODO: de-correlate. */
    float3 random = sampling.rng_3d_get(SAMPLING_SHADOW_U);
    if (is_area_light(light.type)) {
      origin_shift = light.type == LIGHT_RECT ? float3(random.xy() * 2.0f - 1.0f, 0.0f) :
                                                float3(sampling.sample_disk(random.xy()), 0.0f);
      origin_shift.x *= light._area_size_x;
      origin_shift.y *= light._area_size_y;
    }
    else {
      origin_shift = sampling.sample_ball(random);
      origin_shift *= shadow_radius_;
    }
  }

  if (is_area_light(light.type)) {
    /* Shift shadow map origin for area light to avoid clipping nearby geometry. */
    origin_shift.z += near;
  }

  float4x4 obmat_tmp = light.object_mat;
  obmat_tmp = obmat_tmp * math::from_location<float4x4>(origin_shift);

  /* Clear embedded custom data. */
  obmat_tmp[0][3] = obmat_tmp[1][3] = obmat_tmp[2][3] = 0.0f;
  obmat_tmp[3][3] = 1.0f;

  /* Acquire missing tile-maps. */
  while (tilemaps_.size() < tilemaps_needed_) {
    tilemaps_.append(tilemap_pool.acquire());
  }

  tilemaps_[Z_NEG]->sync_cubeface(obmat_tmp, near, far, side, Z_NEG, lod_bias);
  if (tilemaps_needed_ >= 5) {
    tilemaps_[X_POS]->sync_cubeface(obmat_tmp, near, far, side, X_POS, lod_bias);
    tilemaps_[X_NEG]->sync_cubeface(obmat_tmp, near, far, side, X_NEG, lod_bias);
    tilemaps_[Y_POS]->sync_cubeface(obmat_tmp, near, far, side, Y_POS, lod_bias);
    tilemaps_[Y_NEG]->sync_cubeface(obmat_tmp, near, far, side, Y_NEG, lod_bias);
  }
  if (tilemaps_needed_ == 6) {
    tilemaps_[Z_POS]->sync_cubeface(obmat_tmp, near, far, side, Z_POS, lod_bias);
  }

  light.tilemap_index = tilemap_pool.tilemaps_data.size();

  light.local.tilemaps_count = tilemaps_needed_;
  /* TODO(fclem): `as_uint()`. */
  union {
    float f;
    int32_t i;
  } as_int;
  as_int.f = near;
  light.clip_near = as_int.i;
  as_int.f = far;
  light.clip_far = as_int.i;
<<<<<<< HEAD
  light.clip_side = side;
  light.shadow_origin_shift = origin_shift;
  light.shadow_shape_scale_or_angle = softness_factor_;
=======
  light.local.clip_side = side;
  light.local.shadow_projection_shift = shift;
  light.local.shadow_scale = softness_factor_;
>>>>>>> 68d948ef

  for (ShadowTileMap *tilemap : tilemaps_) {
    /* Add shadow tile-maps grouped by lights to the GPU buffer. */
    tilemap_pool.tilemaps_data.append(*tilemap);
    tilemap->set_updated();
  }
}

/** \} */

/* -------------------------------------------------------------------- */
/** \name Directional Shadow Maps
 *
 * In order to improve shadow map density, we switch between two tile-map distribution mode.
 * One is beater suited for large FOV (clip-map), the other for really small FOV or Orthographic
 * projections (cascade).
 *
 * Clip-map distribution centers a number of log2 sized tile-maps around the view position.
 * https://developer.nvidia.com/gpugems/gpugems2/part-i-geometric-complexity/chapter-2-terrain-rendering-using-gpu-based-geometry
 *
 * Cascade distribution puts tile-maps along the frustum projection to the light space.
 * https://developer.nvidia.com/gpugems/gpugems3/part-ii-light-and-shadows/chapter-10-parallel-split-shadow-maps-programmable-gpus
 *
 * We choose to distribute cascades linearly to achieve uniform density and simplify lookup.
 * Using clip-map instead of cascades for perspective view also allows for better caching.
 * \{ */

eShadowProjectionType ShadowDirectional::directional_distribution_type_get(const Camera &camera)
{
  /* TODO(fclem): Enable the cascade projection if the FOV is tiny in perspective mode. */
  return camera.is_perspective() ? SHADOW_PROJECTION_CLIPMAP : SHADOW_PROJECTION_CASCADE;
}

/************************************************************************
 *                         Cascade Distribution                         *
 ************************************************************************/

void ShadowDirectional::cascade_tilemaps_distribution_near_far_points(const Camera &camera,
                                                                      float3 &near_point,
                                                                      float3 &far_point)
{
  const CameraData &cam_data = camera.data_get();
  /* Ideally we should only take the intersection with the scene bounds. */
  far_point = (camera.position() - camera.forward() * cam_data.clip_far) *
              float3x3(object_mat_.view<3, 3>());
  near_point = (camera.position() - camera.forward() * cam_data.clip_near) *
               float3x3(object_mat_.view<3, 3>());
}

/* \note All tile-maps are meant to have the same LOD but we still return a range starting at the
 * unique LOD. */
IndexRange ShadowDirectional::cascade_level_range(const Camera &camera, float lod_bias)
{
  using namespace blender::math;

  /* 16 is arbitrary. To avoid too much tile-map per directional lights. */
  const int max_tilemap_per_shadows = 16;
  const CameraData &cam_data = camera.data_get();

  float3 near_point, far_point;
  cascade_tilemaps_distribution_near_far_points(camera, near_point, far_point);

  /* This gives the maximum resolution in depth we can have with a fixed set of tile-maps. Gives
   * the best results when view direction is orthogonal to the light direction. */
  float depth_range_in_shadow_space = distance(far_point.xy(), near_point.xy());
  float min_depth_tilemap_size = 2 * (depth_range_in_shadow_space / max_tilemap_per_shadows);
  /* This allow coverage of the whole view with a single tile-map if camera forward is colinear
   * with the light direction. */
  float min_diagonal_tilemap_size = cam_data.screen_diagonal_length;

  if (camera.is_perspective()) {
    /* Use the far plane diagonal if using perspective. */
    min_diagonal_tilemap_size *= cam_data.clip_far / cam_data.clip_near;
  }

  /* Allow better tile-map usage without missing pages near end of view. */
  lod_bias += 0.5f;
  /* Level of detail (or size) of every tile-maps of this light. */
  int lod_level = ceil(log2(max_ff(min_depth_tilemap_size, min_diagonal_tilemap_size)) + lod_bias);

  /* Tile-maps "rotate" around the first one so their effective range is only half their size. */
  float per_tilemap_coverage = ShadowDirectional::coverage_get(lod_level) * 0.5f;
  /* Number of tile-maps needed to cover the whole view. */
  /* Note: floor + 0.5 to avoid 0 when parallel. */
  int tilemap_len = ceil(0.5f + depth_range_in_shadow_space / per_tilemap_coverage);
  return IndexRange(lod_level, tilemap_len);
}

/**
 * Distribute tile-maps in a linear pattern along camera forward vector instead of a clipmap
 * centered on camera position.
 */
void ShadowDirectional::cascade_tilemaps_distribution(Light &light, const Camera &camera)
{
  using namespace blender::math;

  /* All tile-maps use the first level size. */
  float half_size = ShadowDirectional::coverage_get(levels_range.first()) / 2.0f;
  float tile_size = ShadowDirectional::tile_size_get(levels_range.first());

  float3 near_point, far_point;
  cascade_tilemaps_distribution_near_far_points(camera, near_point, far_point);

  float2 local_view_direction = normalize(far_point.xy() - near_point.xy());
  float2 farthest_tilemap_center = local_view_direction * half_size * (levels_range.size() - 1);

  /* Offset for smooth level transitions. */
  light.object_mat.location() = near_point;

  /* Offset in tiles from the scene origin to the center of the first tile-maps. */
  int2 origin_offset = int2(round(float2(near_point) / tile_size));
  /* Offset in tiles between the first and the last tile-maps. */
  int2 offset_vector = int2(round(farthest_tilemap_center / tile_size));

  light.sun.clipmap_base_offset_pos = (offset_vector * (1 << 16)) /
                                      max_ii(levels_range.size() - 1, 1);

  /* \note: cascade_level_range starts the range at the unique LOD to apply to all tile-maps. */
  int level = levels_range.first();
  for (int i : IndexRange(levels_range.size())) {
    ShadowTileMap *tilemap = tilemaps_[i];

    /* Equal spacing between cascades layers since we want uniform shadow density. */
    int2 level_offset = origin_offset +
                        shadow_cascade_grid_offset(light.sun.clipmap_base_offset_pos, i);
    tilemap->sync_orthographic(object_mat_, level_offset, level, 0.0f, SHADOW_PROJECTION_CASCADE);

    /* Add shadow tile-maps grouped by lights to the GPU buffer. */
    shadows_.tilemap_pool.tilemaps_data.append(*tilemap);
    tilemap->set_updated();
  }

  light.sun.clipmap_origin = float2(origin_offset * tile_size);

  light.type = LIGHT_SUN_ORTHO;

  /* Not really clip-maps, but this is in order to make #light_tilemap_max_get() work and determine
   * the scaling. */
  light.sun.clipmap_lod_min = levels_range.first();
  light.sun.clipmap_lod_max = levels_range.last();

  /* The bias is applied in cascade_level_range().
   * Using clipmap_lod_min here simplify code in shadow_directional_level().
   * Minus 1 because of the ceil(). */
  light.lod_bias = light.sun.clipmap_lod_min - 1;
}

/************************************************************************
 *                         Clip-map Distribution                        *
 ************************************************************************/

IndexRange ShadowDirectional::clipmap_level_range(const Camera &camera)
{
  using namespace blender::math;

  /* 32 to be able to pack offset into two single int2. */
  const int max_tilemap_per_shadows = 32;

  int user_min_level = floorf(log2(min_resolution_));
  /* Covers the farthest points of the view. */
  int max_level = ceil(
      log2(camera.bound_radius() + distance(camera.bound_center(), camera.position())));
  /* We actually need to cover a bit more because of clipmap origin snapping. */
  max_level += 1;
  /* Covers the closest points of the view. */
  int min_level = floor(log2(abs(camera.data_get().clip_near)));
  min_level = clamp_i(user_min_level, min_level, max_level);

  IndexRange range(min_level, max_level - min_level + 1);
  /* The maximum level count is bounded by the mantissa of a 32bit float. Take top-most level to
   * still cover the whole view. */
  range = range.take_back(max_tilemap_per_shadows);

  return range;
}

void ShadowDirectional::clipmap_tilemaps_distribution(Light &light,
                                                      const Camera &camera,
                                                      float lod_bias)
{
  for (int lod : IndexRange(levels_range.size())) {
    ShadowTileMap *tilemap = tilemaps_[lod];

    int level = levels_range.first() + lod;
    /* Compute full offset from world origin to the smallest clipmap tile centered around the
     * camera position. The offset is computed in smallest tile unit. */
    float tile_size = ShadowDirectional::tile_size_get(level);
    /* Moving to light space by multiplying by the transpose (which is the inverse). */
    float2 light_space_camera_position = camera.position() * float2x3(object_mat_.view<2, 3>());
    int2 level_offset = int2(math::round(light_space_camera_position / tile_size));

    tilemap->sync_orthographic(
        object_mat_, level_offset, level, lod_bias, SHADOW_PROJECTION_CLIPMAP);

    /* Add shadow tile-maps grouped by lights to the GPU buffer. */
    shadows_.tilemap_pool.tilemaps_data.append(*tilemap);
    tilemap->set_updated();
  }

  int2 pos_offset = int2(0);
  int2 neg_offset = int2(0);
  for (int lod : IndexRange(levels_range.size() - 1)) {
    /* Since offset can only differ by one tile from the higher level, we can compress that as a
     * single integer where one bit contains offset between 2 levels. Then a single bit shift in
     * the shader gives the number of tile to offset in the given tile-map space. However we need
     * also the sign of the offset for each level offset. To this end, we split the negative
     * offsets to a separate int. */
    int2 lvl_offset_next = tilemaps_[lod + 1]->grid_offset;
    int2 lvl_offset = tilemaps_[lod]->grid_offset;
    int2 lvl_delta = lvl_offset - (lvl_offset_next << 1);
    BLI_assert(math::abs(lvl_delta.x) <= 1 && math::abs(lvl_delta.y) <= 1);
    pos_offset |= math::max(lvl_delta, int2(0)) << lod;
    neg_offset |= math::max(-lvl_delta, int2(0)) << lod;
  }

  /* Number of levels is limited to 32 by `clipmap_level_range()` for this reason. */
  light.sun.clipmap_base_offset_pos = pos_offset;
  light.sun.clipmap_base_offset_neg = neg_offset;

  float tile_size_max = ShadowDirectional::tile_size_get(levels_range.last());
  int2 level_offset_max = tilemaps_[levels_range.size() - 1]->grid_offset;

  light.type = LIGHT_SUN;

  /* Used for selecting the clipmap level. */
  light.object_mat.location() = camera.position() * float3x3(object_mat_.view<3, 3>());
  /* Used as origin for the clipmap_base_offset trick. */
  light.sun.clipmap_origin = float2(level_offset_max * tile_size_max);

  light.sun.clipmap_lod_min = levels_range.first();
  light.sun.clipmap_lod_max = levels_range.last();

  light.lod_bias = lod_bias;
}

void ShadowDirectional::sync(const float4x4 &object_mat,
                             float min_resolution,
                             float shadow_disk_angle,
                             float trace_distance)
{
  object_mat_ = object_mat;
  /* Clear embedded custom data. */
  object_mat_[0][3] = object_mat_[1][3] = object_mat_[2][3] = 0.0f;
  object_mat_[3][3] = 1.0f;
  /* Remove translation. */
  object_mat_.location() = float3(0.0f);

  min_resolution_ = min_resolution;
  disk_shape_angle_ = min_ff(shadow_disk_angle, DEG2RADF(179.9f)) / 2.0f;
  trace_distance_ = trace_distance;
}

void ShadowDirectional::release_excess_tilemaps(const Camera &camera, float lod_bias)
{
  IndexRange levels_new = directional_distribution_type_get(camera) == SHADOW_PROJECTION_CASCADE ?
                              cascade_level_range(camera, lod_bias) :
                              clipmap_level_range(camera);

  if (levels_range == levels_new) {
    return;
  }

  IndexRange isect_range = levels_range.intersect(levels_new);
  IndexRange before_range(levels_range.start(), isect_range.start() - levels_range.start());
  IndexRange after_range(isect_range.one_after_last(),
                         levels_range.one_after_last() - isect_range.one_after_last());

  auto span = tilemaps_.as_span();
  shadows_.tilemap_pool.release(span.slice(before_range.shift(-levels_range.start())));
  shadows_.tilemap_pool.release(span.slice(after_range.shift(-levels_range.start())));
  tilemaps_ = span.slice(isect_range.shift(-levels_range.start()));
  levels_range = isect_range;
}

void ShadowDirectional::end_sync(Light &light, const Camera &camera, float lod_bias)
{
  ShadowTileMapPool &tilemap_pool = shadows_.tilemap_pool;
  IndexRange levels_new = directional_distribution_type_get(camera) == SHADOW_PROJECTION_CASCADE ?
                              cascade_level_range(camera, lod_bias) :
                              clipmap_level_range(camera);

  if (levels_range != levels_new) {
    /* Acquire missing tile-maps. */
    IndexRange isect_range = levels_new.intersect(levels_range);
    int64_t before_range = isect_range.start() - levels_new.start();
    int64_t after_range = levels_new.one_after_last() - isect_range.one_after_last();

    Vector<ShadowTileMap *> cached_tilemaps = tilemaps_;
    tilemaps_.clear();
    for (int64_t i = 0; i < before_range; i++) {
      tilemaps_.append(tilemap_pool.acquire());
    }
    /* Keep cached LOD's. */
    tilemaps_.extend(cached_tilemaps);
    for (int64_t i = 0; i < after_range; i++) {
      tilemaps_.append(tilemap_pool.acquire());
    }
    levels_range = levels_new;
  }

  light.tilemap_index = tilemap_pool.tilemaps_data.size();
  light.clip_near = 0x7F7FFFFF;                    /* floatBitsToOrderedInt(FLT_MAX) */
  light.clip_far = int(0xFF7FFFFFu ^ 0x7FFFFFFFu); /* floatBitsToOrderedInt(-FLT_MAX) */
  light.sun.shadow_trace_distance = trace_distance_;
  light.sun.shadow_angle = disk_shape_angle_;

  if (directional_distribution_type_get(camera) == SHADOW_PROJECTION_CASCADE) {
    cascade_tilemaps_distribution(light, camera);
  }
  else {
    clipmap_tilemaps_distribution(light, camera, lod_bias);
  }
}

/** \} */

/* -------------------------------------------------------------------- */
/** \name Shadow Module
 *
 * \{ */

ShadowModule::ShadowModule(Instance &inst, ShadowSceneData &data) : inst_(inst), data_(data)
{
  for (int i = 0; i < statistics_buf_.size(); i++) {
    UNUSED_VARS(i);
    statistics_buf_.current().clear_to_zero();
    statistics_buf_.swap();
  }
}

void ShadowModule::init()
{
  /* Determine shadow update technique and atlas format.
   * NOTE(Metal): Metal utilizes a tile-optimized approach for Apple Silicon's architecture. */
  const bool is_metal_backend = (GPU_backend_get_type() == GPU_BACKEND_METAL);
  const bool is_tile_based_arch = (GPU_platform_architecture() == GPU_ARCHITECTURE_TBDR);
  if (is_metal_backend && is_tile_based_arch) {
    ShadowModule::shadow_technique = ShadowTechnique::TILE_COPY;
  }
  else {
    ShadowModule::shadow_technique = ShadowTechnique::ATOMIC_RASTER;
  }

  ::Scene &scene = *inst_.scene;
  bool enabled = (scene.eevee.flag & SCE_EEVEE_SHADOW_ENABLED) != 0;
  if (assign_if_different(enabled_, enabled)) {
    /* Force light reset. */
    for (Light &light : inst_.lights.light_map_.values()) {
      light.initialized = false;
    }
  }

  do_jittering_ = !inst_.is_viewport() || scene.eevee.flag & SCE_EEVEE_SHADOW_JITTERED_VIEWPORT;

  data_.ray_count = clamp_i(inst_.scene->eevee.shadow_ray_count, 1, SHADOW_MAX_RAY);
  data_.step_count = clamp_i(inst_.scene->eevee.shadow_step_count, 1, SHADOW_MAX_STEP);
  data_.normal_bias = max_ff(inst_.scene->eevee.shadow_normal_bias, 0.0f);

  /* Pool size is in MBytes. */
  const size_t pool_byte_size = enabled_ ? scene.eevee.shadow_pool_size * square_i(1024) : 1;
  const size_t page_byte_size = square_i(shadow_page_size_) * sizeof(int);
  shadow_page_len_ = int(divide_ceil_ul(pool_byte_size, page_byte_size));
  shadow_page_len_ = min_ii(shadow_page_len_, SHADOW_MAX_PAGE);

  float simplify_shadows = 1.0f;
  if (scene.r.mode & R_SIMPLIFY) {
    simplify_shadows = inst_.is_viewport() ? scene.r.simplify_shadows :
                                             scene.r.simplify_shadows_render;
  }
  lod_bias_ = -log2(simplify_shadows);

  const int2 atlas_extent = shadow_page_size_ * int2(SHADOW_PAGE_PER_ROW);
  const int atlas_layers = divide_ceil_u(shadow_page_len_, SHADOW_PAGE_PER_LAYER);

  eGPUTextureUsage tex_usage = GPU_TEXTURE_USAGE_SHADER_READ | GPU_TEXTURE_USAGE_SHADER_WRITE;
  if (ShadowModule::shadow_technique == ShadowTechnique::ATOMIC_RASTER) {
    tex_usage |= GPU_TEXTURE_USAGE_ATOMIC;
  }
  if (atlas_tx_.ensure_2d_array(atlas_type, atlas_extent, atlas_layers, tex_usage)) {
    /* Global update. */
    do_full_update = true;
  }

  /* Make allocation safe. Avoids crash later on. */
  if (!atlas_tx_.is_valid()) {
    atlas_tx_.ensure_2d_array(ShadowModule::atlas_type, int2(1), 1);
    inst_.info += "Error: Could not allocate shadow atlas. Most likely out of GPU memory.\n";
  }

  /* Read end of the swap-chain to avoid stall. */
  {
    if (inst_.sampling.finished_viewport()) {
      /* Swap enough to read the last one. */
      for (int i = 0; i < statistics_buf_.size(); i++) {
        statistics_buf_.swap();
      }
    }
    else {
      statistics_buf_.swap();
    }
    statistics_buf_.current().read();
    ShadowStatistics stats = statistics_buf_.current();

    if (stats.page_used_count > shadow_page_len_ && enabled_) {
      std::stringstream ss;
      ss << "Error: Shadow buffer full, may result in missing shadows and lower performance. ("
         << stats.page_used_count << " / " << shadow_page_len_ << ")\n";
      inst_.info += ss.str();
    }
    if (stats.view_needed_count > SHADOW_VIEW_MAX && enabled_) {
      std::stringstream ss;
      ss << "Error: Too many shadow updates, some shadow might be incorrect.\n";
      inst_.info += ss.str();
    }
  }

  atlas_tx_.filter_mode(false);

  /* Create different viewport to support different update region size. The most fitting viewport
   * is then selected during the tilemap finalize stage in `viewport_select`. */
  for (int i = 0; i < multi_viewports_.size(); i++) {
    /** IMPORTANT: Reflect changes in TBDR tile vertex shader which assumes viewport index 15
     * covers the whole framebuffer. */
    int size_in_tile = min_ii(1 << i, SHADOW_TILEMAP_RES);
    multi_viewports_[i][0] = 0;
    multi_viewports_[i][1] = 0;
    multi_viewports_[i][2] = size_in_tile * shadow_page_size_;
    multi_viewports_[i][3] = size_in_tile * shadow_page_size_;
  }
}

void ShadowModule::begin_sync()
{
  past_casters_updated_.clear();
  curr_casters_updated_.clear();
  curr_casters_.clear();
  jittered_transparent_casters_.clear();
  update_casters_ = true;

  {
    Manager &manager = *inst_.manager;

    PassMain &pass = tilemap_usage_ps_;
    pass.init();

    if (inst_.is_baking()) {
      SurfelBuf &surfels_buf = inst_.volume_probes.bake.surfels_buf_;
      CaptureInfoBuf &capture_info_buf = inst_.volume_probes.bake.capture_info_buf_;
      float surfel_coverage_area = inst_.volume_probes.bake.surfel_density_;

      /* Directional shadows. */
      float texel_size = ShadowDirectional::tile_size_get(0) / float(SHADOW_PAGE_RES);
      int directional_level = std::max(0, int(std::ceil(log2(surfel_coverage_area / texel_size))));
      /* Punctual shadows. */
      float projection_ratio = tilemap_pixel_radius() / (surfel_coverage_area / 2.0);

      PassMain::Sub &sub = pass.sub("Surfels");
      sub.shader_set(inst_.shaders.static_shader_get(SHADOW_TILEMAP_TAG_USAGE_SURFELS));
      sub.bind_ssbo("tilemaps_buf", &tilemap_pool.tilemaps_data);
      sub.bind_ssbo("tiles_buf", &tilemap_pool.tiles_data);
      sub.bind_ssbo("surfel_buf", &surfels_buf);
      sub.bind_ssbo("capture_info_buf", &capture_info_buf);
      sub.push_constant("directional_level", directional_level);
      sub.push_constant("tilemap_proj_ratio", projection_ratio);
      sub.bind_resources(inst_.lights);
      sub.dispatch(&inst_.volume_probes.bake.dispatch_per_surfel_);

      /* Skip opaque and transparent tagging for light baking. */
      return;
    }

    {
      /* Use depth buffer to tag needed shadow pages for opaque geometry. */
      PassMain::Sub &sub = pass.sub("Opaque");
      sub.shader_set(inst_.shaders.static_shader_get(SHADOW_TILEMAP_TAG_USAGE_OPAQUE));
      sub.bind_ssbo("tilemaps_buf", &tilemap_pool.tilemaps_data);
      sub.bind_ssbo("tiles_buf", &tilemap_pool.tiles_data);
      sub.bind_texture("depth_tx", &src_depth_tx_);
      sub.push_constant("tilemap_proj_ratio", &data_.tilemap_projection_ratio);
      sub.bind_resources(inst_.lights);
      sub.dispatch(&dispatch_depth_scan_size_);
    }
    {
      /* Use bounding boxes for transparent geometry. */
      PassMain::Sub &sub = pass.sub("Transparent");
      /* WORKAROUND: The DRW_STATE_WRITE_STENCIL is here only to avoid enabling the rasterizer
       * discard inside draw manager. */
      sub.state_set(DRW_STATE_CULL_FRONT | DRW_STATE_WRITE_STENCIL);
      sub.state_stencil(0, 0, 0);
      sub.framebuffer_set(&usage_tag_fb);
      sub.shader_set(inst_.shaders.static_shader_get(SHADOW_TILEMAP_TAG_USAGE_TRANSPARENT));
      sub.bind_ssbo("tilemaps_buf", &tilemap_pool.tilemaps_data);
      sub.bind_ssbo("tiles_buf", &tilemap_pool.tiles_data);
      sub.bind_ssbo("bounds_buf", &manager.bounds_buf.current());
      sub.push_constant("tilemap_proj_ratio", &data_.tilemap_projection_ratio);
      sub.push_constant("pixel_world_radius", &pixel_world_radius_);
      sub.push_constant("fb_resolution", &usage_tag_fb_resolution_);
      sub.push_constant("fb_lod", &usage_tag_fb_lod_);
      sub.bind_resources(inst_.uniform_data);
      sub.bind_resources(inst_.hiz_buffer.front);
      sub.bind_resources(inst_.lights);

      box_batch_ = DRW_cache_cube_get();
      tilemap_usage_transparent_ps_ = &sub;
    }
  }
}

void ShadowModule::sync_object(const Object *ob,
                               const ObjectHandle &handle,
                               const ResourceHandle &resource_handle,
                               bool is_alpha_blend,
                               bool has_transparent_shadows)
{
  bool is_shadow_caster = !(ob->visibility_flag & OB_HIDE_SHADOW);
  if (!is_shadow_caster && !is_alpha_blend) {
    return;
  }

  ShadowObject &shadow_ob = objects_.lookup_or_add_default(handle.object_key);
  shadow_ob.used = true;
  const bool is_initialized = shadow_ob.resource_handle.raw != 0;
  const bool has_jittered_transparency = has_transparent_shadows && do_jittering_;
  if (is_shadow_caster && (handle.recalc || !is_initialized || has_jittered_transparency)) {
    if (handle.recalc && is_initialized) {
      past_casters_updated_.append(shadow_ob.resource_handle.raw);
    }

    if (has_jittered_transparency) {
      jittered_transparent_casters_.append(resource_handle.raw);
    }
    else {
      curr_casters_updated_.append(resource_handle.raw);
    }
  }
  shadow_ob.resource_handle = resource_handle;

  if (is_shadow_caster) {
    curr_casters_.append(resource_handle.raw);
  }

  if (is_alpha_blend && !inst_.is_baking()) {
    tilemap_usage_transparent_ps_->draw(box_batch_, resource_handle);
  }
}

void ShadowModule::end_sync()
{
  /* Delete unused shadows first to release tile-maps that could be reused for new lights. */
  for (Light &light : inst_.lights.light_map_.values()) {
    if (!light.used || !enabled_) {
      light.shadow_discard_safe(*this);
    }
    else if (light.directional != nullptr) {
      light.directional->release_excess_tilemaps(inst_.camera, light.lod_bias);
    }
    else if (light.punctual != nullptr) {
      light.punctual->release_excess_tilemaps();
    }
  }

  /* Allocate new tile-maps and fill shadow data of the lights. */
  tilemap_pool.tilemaps_data.clear();
  for (Light &light : inst_.lights.light_map_.values()) {
    if (enabled_ == false) {
      light.tilemap_index = LIGHT_NO_SHADOW;
    }
    else if (light.directional != nullptr) {
      light.directional->end_sync(light, inst_.camera, light.lod_bias);
    }
    else if (light.punctual != nullptr) {
      light.punctual->end_sync(light, light.lod_bias, inst_.sampling);
    }
    else {
      light.tilemap_index = LIGHT_NO_SHADOW;
    }
  }
  tilemap_pool.end_sync(*this);

  /* Search for deleted or updated shadow casters */
  auto it_end = objects_.items().end();
  for (auto it = objects_.items().begin(); it != it_end; ++it) {
    ShadowObject &shadow_ob = (*it).value;
    if (!shadow_ob.used) {
      /* May not be a caster, but it does not matter, be conservative. */
      past_casters_updated_.append(shadow_ob.resource_handle.raw);
      objects_.remove(it);
    }
    else {
      /* Clear for next sync. */
      shadow_ob.used = false;
    }
  }
  past_casters_updated_.push_update();
  curr_casters_updated_.push_update();
  jittered_transparent_casters_.push_update();

  curr_casters_.push_update();

  if (do_full_update) {
    do_full_update = false;
    /* Put all pages in the free heap. */
    for (uint i : IndexRange(shadow_page_len_)) {
      uint3 page = {i % SHADOW_PAGE_PER_ROW,
                    (i / SHADOW_PAGE_PER_ROW) % SHADOW_PAGE_PER_COL,
                    i / SHADOW_PAGE_PER_LAYER};
      pages_free_data_[i] = shadow_page_pack(page);
    }
    for (uint i : IndexRange(shadow_page_len_, SHADOW_MAX_PAGE - shadow_page_len_)) {
      pages_free_data_[i] = 0xFFFFFFFFu;
    }
    pages_free_data_.push_update();

    /* Clear tiles to not reference any page. */
    tilemap_pool.tiles_data.clear_to_zero();
    tilemap_pool.tilemaps_clip.clear_to_zero();

    /* Clear cached page buffer. */
    GPU_storagebuf_clear(pages_cached_data_, -1);

    /* Reset info to match new state. */
    pages_infos_data_.page_free_count = shadow_page_len_;
    pages_infos_data_.page_alloc_count = 0;
    pages_infos_data_.page_cached_next = 0u;
    pages_infos_data_.page_cached_start = 0u;
    pages_infos_data_.page_cached_end = 0u;
    pages_infos_data_.push_update();
  }

  {
    Manager &manager = *inst_.manager;

    {
      PassSimple &pass = tilemap_setup_ps_;
      pass.init();

      {
        /* Clear tile-map clip buffer. */
        PassSimple::Sub &sub = pass.sub("ClearClipmap");
        sub.shader_set(inst_.shaders.static_shader_get(SHADOW_CLIPMAP_CLEAR));
        sub.bind_ssbo("tilemaps_clip_buf", tilemap_pool.tilemaps_clip);
        sub.push_constant("tilemaps_clip_buf_len", int(tilemap_pool.tilemaps_clip.size()));
        sub.dispatch(int3(
            divide_ceil_u(tilemap_pool.tilemaps_clip.size(), SHADOW_CLIPMAP_GROUP_SIZE), 1, 1));
        sub.barrier(GPU_BARRIER_SHADER_STORAGE);
      }

      {
        /* Compute near/far clip distances for directional shadows based on casters bounds. */
        PassSimple::Sub &sub = pass.sub("DirectionalBounds");
        sub.shader_set(inst_.shaders.static_shader_get(SHADOW_TILEMAP_BOUNDS));
        sub.bind_ssbo("tilemaps_buf", tilemap_pool.tilemaps_data);
        sub.bind_ssbo("tilemaps_clip_buf", tilemap_pool.tilemaps_clip);
        sub.bind_ssbo("casters_id_buf", curr_casters_);
        sub.bind_ssbo("bounds_buf", &manager.bounds_buf.current());
        sub.push_constant("resource_len", int(curr_casters_.size()));
        sub.bind_resources(inst_.lights);
        sub.dispatch(int3(
            divide_ceil_u(std::max(curr_casters_.size(), int64_t(1)), SHADOW_BOUNDS_GROUP_SIZE),
            1,
            1));
        sub.barrier(GPU_BARRIER_SHADER_STORAGE);
      }
      {
        /* Clear usage bits. Tag update from the tile-map for sun shadow clip-maps shifting. */
        PassSimple::Sub &sub = pass.sub("Init");
        sub.shader_set(inst_.shaders.static_shader_get(SHADOW_TILEMAP_INIT));
        sub.bind_ssbo("tilemaps_buf", tilemap_pool.tilemaps_data);
        sub.bind_ssbo("tilemaps_clip_buf", tilemap_pool.tilemaps_clip);
        sub.bind_ssbo("tiles_buf", tilemap_pool.tiles_data);
        sub.bind_ssbo("pages_cached_buf", pages_cached_data_);
        sub.dispatch(int3(1, 1, tilemap_pool.tilemaps_data.size()));
        /* Free unused tiles from tile-maps not used by any shadow. */
        if (tilemap_pool.tilemaps_unused.size() > 0) {
          sub.bind_ssbo("tilemaps_buf", tilemap_pool.tilemaps_unused);
          sub.dispatch(int3(1, 1, tilemap_pool.tilemaps_unused.size()));
        }
        sub.barrier(GPU_BARRIER_SHADER_STORAGE);
      }
    }

    {
      /* Mark for update all shadow pages touching an updated shadow caster. */
      PassSimple &pass = caster_update_ps_;
      pass.init();
      pass.shader_set(inst_.shaders.static_shader_get(SHADOW_TILEMAP_TAG_UPDATE));
      pass.bind_ssbo("tilemaps_buf", tilemap_pool.tilemaps_data);
      pass.bind_ssbo("tiles_buf", tilemap_pool.tiles_data);
      /* Past caster transforms. */
      if (past_casters_updated_.size() > 0) {
        pass.bind_ssbo("bounds_buf", &manager.bounds_buf.previous());
        pass.bind_ssbo("resource_ids_buf", past_casters_updated_);
        pass.dispatch(int3(past_casters_updated_.size(), 1, tilemap_pool.tilemaps_data.size()));
      }
      /* Current caster transforms. */
      if (curr_casters_updated_.size() > 0) {
        pass.bind_ssbo("bounds_buf", &manager.bounds_buf.current());
        pass.bind_ssbo("resource_ids_buf", curr_casters_updated_);
        pass.dispatch(int3(curr_casters_updated_.size(), 1, tilemap_pool.tilemaps_data.size()));
      }
      pass.barrier(GPU_BARRIER_SHADER_STORAGE);
    }

    {
      /* Mark for update all shadow pages touching a jittered transparency shadow caster. */
      PassSimple &pass = jittered_transparent_caster_update_ps_;
      pass.init();
      if (jittered_transparent_casters_.size() > 0) {
        pass.shader_set(inst_.shaders.static_shader_get(SHADOW_TILEMAP_TAG_UPDATE));
        pass.bind_ssbo("tilemaps_buf", tilemap_pool.tilemaps_data);
        pass.bind_ssbo("tiles_buf", tilemap_pool.tiles_data);
        pass.bind_ssbo("bounds_buf", &manager.bounds_buf.current());
        pass.bind_ssbo("resource_ids_buf", jittered_transparent_casters_);
        pass.dispatch(
            int3(jittered_transparent_casters_.size(), 1, tilemap_pool.tilemaps_data.size()));
        pass.barrier(GPU_BARRIER_SHADER_STORAGE);
      }
    }

    /* Non volume usage tagging happens between these two steps.
     * (Setup at begin_sync) */

    if (inst_.volume.needs_shadow_tagging() && !inst_.is_baking()) {
      PassMain::Sub &sub = tilemap_usage_ps_.sub("World Volume");
      sub.shader_set(inst_.shaders.static_shader_get(SHADOW_TILEMAP_TAG_USAGE_VOLUME));
      sub.bind_ssbo("tilemaps_buf", &tilemap_pool.tilemaps_data);
      sub.bind_ssbo("tiles_buf", &tilemap_pool.tiles_data);
      sub.push_constant("tilemap_proj_ratio", &data_.tilemap_projection_ratio);
      sub.bind_resources(inst_.uniform_data);
      sub.bind_resources(inst_.hiz_buffer.front);
      sub.bind_resources(inst_.sampling);
      sub.bind_resources(inst_.lights);
      sub.bind_resources(inst_.volume.properties);
      sub.bind_resources(inst_.volume.result);
      sub.barrier(GPU_BARRIER_SHADER_IMAGE_ACCESS);
      sub.dispatch(math::divide_ceil(inst_.volume.grid_size(), int3(VOLUME_GROUP_SIZE)));
    }

    {
      PassSimple &pass = tilemap_update_ps_;
      pass.init();
      {
        /* Mark tiles that are redundant in the mipmap chain as unused. */
        PassSimple::Sub &sub = pass.sub("MaskLod");
        sub.shader_set(inst_.shaders.static_shader_get(SHADOW_PAGE_MASK));
        sub.push_constant("max_view_per_tilemap", &max_view_per_tilemap_);
        sub.bind_ssbo("tilemaps_buf", tilemap_pool.tilemaps_data);
        sub.bind_ssbo("tiles_buf", tilemap_pool.tiles_data);
        sub.dispatch(int3(1, 1, tilemap_pool.tilemaps_data.size()));
        sub.barrier(GPU_BARRIER_SHADER_STORAGE);
      }
      {
        /* Free unused pages & Reclaim cached pages. */
        PassSimple::Sub &sub = pass.sub("Free");
        sub.shader_set(inst_.shaders.static_shader_get(SHADOW_PAGE_FREE));
        sub.bind_ssbo("tilemaps_buf", tilemap_pool.tilemaps_data);
        sub.bind_ssbo("tiles_buf", tilemap_pool.tiles_data);
        sub.bind_ssbo("pages_infos_buf", pages_infos_data_);
        sub.bind_ssbo("pages_free_buf", pages_free_data_);
        sub.bind_ssbo("pages_cached_buf", pages_cached_data_);
        sub.dispatch(int3(1, 1, tilemap_pool.tilemaps_data.size()));
        /* Free unused tiles from tile-maps not used by any shadow. */
        if (tilemap_pool.tilemaps_unused.size() > 0) {
          sub.bind_ssbo("tilemaps_buf", tilemap_pool.tilemaps_unused);
          sub.dispatch(int3(1, 1, tilemap_pool.tilemaps_unused.size()));
        }
        sub.barrier(GPU_BARRIER_SHADER_STORAGE);
      }
      {
        /* De-fragment the free page heap after cache reuse phase which can leave hole. */
        PassSimple::Sub &sub = pass.sub("Defrag");
        sub.shader_set(inst_.shaders.static_shader_get(SHADOW_PAGE_DEFRAG));
        sub.bind_ssbo("pages_infos_buf", pages_infos_data_);
        sub.bind_ssbo("pages_free_buf", pages_free_data_);
        sub.bind_ssbo("pages_cached_buf", pages_cached_data_);
        sub.bind_ssbo("statistics_buf", statistics_buf_.current());
        sub.bind_ssbo("clear_dispatch_buf", clear_dispatch_buf_);
        sub.bind_ssbo("tile_draw_buf", tile_draw_buf_);
        sub.dispatch(int3(1, 1, 1));
        sub.barrier(GPU_BARRIER_SHADER_STORAGE);
      }
      {
        /* Assign pages to tiles that have been marked as used but possess no page. */
        PassSimple::Sub &sub = pass.sub("AllocatePages");
        sub.shader_set(inst_.shaders.static_shader_get(SHADOW_PAGE_ALLOCATE));
        sub.bind_ssbo("tilemaps_buf", tilemap_pool.tilemaps_data);
        sub.bind_ssbo("tiles_buf", tilemap_pool.tiles_data);
        sub.bind_ssbo("statistics_buf", statistics_buf_.current());
        sub.bind_ssbo("pages_infos_buf", pages_infos_data_);
        sub.bind_ssbo("pages_free_buf", pages_free_data_);
        sub.bind_ssbo("pages_cached_buf", pages_cached_data_);
        sub.dispatch(int3(1, 1, tilemap_pool.tilemaps_data.size()));
        sub.barrier(GPU_BARRIER_SHADER_STORAGE);
      }
      {
        /* Convert the unordered tiles into a texture used during shading. Creates views. */
        PassSimple::Sub &sub = pass.sub("Finalize");
        sub.shader_set(inst_.shaders.static_shader_get(SHADOW_TILEMAP_FINALIZE));
        sub.bind_ssbo("tilemaps_buf", tilemap_pool.tilemaps_data);
        sub.bind_ssbo("tilemaps_clip_buf", tilemap_pool.tilemaps_clip);
        sub.bind_ssbo("tiles_buf", tilemap_pool.tiles_data);
        sub.bind_ssbo("view_infos_buf", &shadow_multi_view_.matrices_ubo_get());
        sub.bind_ssbo("statistics_buf", statistics_buf_.current());
        sub.bind_ssbo("clear_dispatch_buf", clear_dispatch_buf_);
        sub.bind_ssbo("tile_draw_buf", tile_draw_buf_);
        sub.bind_ssbo("dst_coord_buf", dst_coord_buf_);
        sub.bind_ssbo("src_coord_buf", src_coord_buf_);
        sub.bind_ssbo("render_map_buf", render_map_buf_);
        sub.bind_ssbo("viewport_index_buf", viewport_index_buf_);
        sub.bind_ssbo("pages_infos_buf", pages_infos_data_);
        sub.bind_image("tilemaps_img", tilemap_pool.tilemap_tx);
        sub.dispatch(int3(1, 1, tilemap_pool.tilemaps_data.size()));
        sub.barrier(GPU_BARRIER_SHADER_STORAGE | GPU_BARRIER_UNIFORM | GPU_BARRIER_TEXTURE_FETCH |
                    GPU_BARRIER_SHADER_IMAGE_ACCESS);
      }
      {
        /* Amend tilemap_tx content to support clipmap LODs. */
        PassSimple::Sub &sub = pass.sub("Amend");
        sub.shader_set(inst_.shaders.static_shader_get(SHADOW_TILEMAP_AMEND));
        sub.bind_image("tilemaps_img", tilemap_pool.tilemap_tx);
        sub.bind_resources(inst_.lights);
        sub.dispatch(int3(1));
        sub.barrier(GPU_BARRIER_TEXTURE_FETCH);
      }

      /* NOTE: We do not need to run the clear pass when using the TBDR update variant, as tiles
       * will be fully cleared as part of the shadow raster step. */
      if (ShadowModule::shadow_technique != ShadowTechnique::TILE_COPY) {
        /** Clear pages that need to be rendered. */
        PassSimple::Sub &sub = pass.sub("RenderClear");
        sub.framebuffer_set(&render_fb_);
        sub.state_set(DRW_STATE_WRITE_DEPTH | DRW_STATE_DEPTH_ALWAYS);
        sub.shader_set(inst_.shaders.static_shader_get(SHADOW_PAGE_CLEAR));
        sub.bind_ssbo("pages_infos_buf", pages_infos_data_);
        sub.bind_ssbo("dst_coord_buf", dst_coord_buf_);
        sub.bind_image("shadow_atlas_img", atlas_tx_);
        sub.dispatch(clear_dispatch_buf_);
        sub.barrier(GPU_BARRIER_SHADER_IMAGE_ACCESS);
      }
    }
  }

  debug_end_sync();
}

void ShadowModule::debug_end_sync()
{
  if (!ELEM(inst_.debug_mode,
            eDebugMode::DEBUG_SHADOW_TILEMAPS,
            eDebugMode::DEBUG_SHADOW_VALUES,
            eDebugMode::DEBUG_SHADOW_TILE_RANDOM_COLOR,
            eDebugMode::DEBUG_SHADOW_TILEMAP_RANDOM_COLOR))
  {
    return;
  }

  /* Init but not filled if no active object. */
  debug_draw_ps_.init();

  Object *object_active = DRW_context_state_get()->obact;
  if (object_active == nullptr) {
    return;
  }

  ObjectKey object_key(DEG_get_original_object(object_active));

  if (inst_.lights.light_map_.contains(object_key) == false) {
    return;
  }

  Light &light = inst_.lights.light_map_.lookup(object_key);

  if (light.tilemap_index >= SHADOW_MAX_TILEMAP) {
    return;
  }

  DRWState state = DRW_STATE_WRITE_COLOR | DRW_STATE_WRITE_DEPTH | DRW_STATE_DEPTH_LESS_EQUAL |
                   DRW_STATE_BLEND_CUSTOM;

  debug_draw_ps_.state_set(state);
  debug_draw_ps_.shader_set(inst_.shaders.static_shader_get(SHADOW_DEBUG));
  debug_draw_ps_.push_constant("debug_mode", int(inst_.debug_mode));
  debug_draw_ps_.push_constant("debug_tilemap_index", light.tilemap_index);
  debug_draw_ps_.bind_ssbo("tilemaps_buf", &tilemap_pool.tilemaps_data);
  debug_draw_ps_.bind_ssbo("tiles_buf", &tilemap_pool.tiles_data);
  debug_draw_ps_.bind_resources(inst_.uniform_data);
  debug_draw_ps_.bind_resources(inst_.hiz_buffer.front);
  debug_draw_ps_.bind_resources(inst_.lights);
  debug_draw_ps_.bind_resources(inst_.shadows);
  debug_draw_ps_.draw_procedural(GPU_PRIM_TRIS, 1, 3);
}

/* Compute approximate screen pixel density (as world space radius). */
float ShadowModule::screen_pixel_radius(const View &view, const int2 &extent)
{
  float min_dim = float(min_ii(extent.x, extent.y));
  float3 p0 = float3(-1.0f, -1.0f, 0.0f);
  float3 p1 = float3(float2(min_dim / extent) * 2.0f - 1.0f, 0.0f);
  mul_project_m4_v3(view.wininv().ptr(), p0);
  mul_project_m4_v3(view.wininv().ptr(), p1);
  /* Compute radius at unit plane from the camera. This is NOT the perspective division. */
  if (view.is_persp()) {
    p0 = p0 / p0.z;
    p1 = p1 / p1.z;
  }
  return math::distance(p0, p1) / min_dim;
}

/* Compute approximate screen pixel world space radius at 1 unit away of the light. */
float ShadowModule::tilemap_pixel_radius()
{
  /* This is a really rough approximation. Ideally, the cube-map distortion should be taken into
   * account per pixel. But this would make this pre-computation impossible.
   * So for now compute for the center of the cube-map. */
  const float cubeface_diagonal = M_SQRT2 * 2.0f;
  const float pixel_count = SHADOW_TILEMAP_RES * shadow_page_size_;
  return cubeface_diagonal / pixel_count;
}

bool ShadowModule::shadow_update_finished()
{
  if (!inst_.is_image_render()) {
    /* For viewport, only run the shadow update once per redraw.
     * This avoids the stall from the read-back and freezes from long shadow update. */
    return true;
  }

  int max_updated_view_count = tilemap_pool.tilemaps_data.size() * SHADOW_TILEMAP_LOD;
  if (max_updated_view_count <= SHADOW_VIEW_MAX) {
    /* There is enough shadow views to cover all tile-map updates.
     * No read-back needed as it is guaranteed that all of them will be updated. */
    return true;
  }

  /* Read back and check if there is still tile-map to update. */
  statistics_buf_.current().async_flush_to_host();
  statistics_buf_.current().read();
  ShadowStatistics stats = statistics_buf_.current();
  /* Rendering is finished if we rendered all the remaining pages. */
  return stats.page_rendered_count == stats.page_update_count;
}

int ShadowModule::max_view_per_tilemap()
{
  if (inst_.is_image_render()) {
    /* No need to limit updates per lights as we ensure all lights levels will be rendered.
     * is_image_render. */
    return SHADOW_TILEMAP_LOD;
  }
  /* For now very simple heuristic. Can be improved later by taking into consideration how many
   * tilemaps are updating, but we cannot know the ones updated by casters. */
  int potential_view_count = 0;
  for (auto i : IndexRange(tilemap_pool.tilemaps_data.size())) {
    if (tilemap_pool.tilemaps_data[i].projection_type == SHADOW_PROJECTION_CUBEFACE) {
      potential_view_count += SHADOW_TILEMAP_LOD;
    }
    else {
      potential_view_count += 1;
    }
  }
  int max_view_count = divide_ceil_u(SHADOW_VIEW_MAX, math::max(potential_view_count, 1));
  /* For viewport interactivity, have a hard maximum. This allows smoother experience. */
  if (inst_.is_transforming() || inst_.is_navigating()) {
    max_view_count = math::min(2, max_view_count);
  }
  /* For animation playback, we always want the maximum performance. */
  if (inst_.is_playback()) {
    max_view_count = math::min(1, max_view_count);
  }

  return max_view_count;
}

void ShadowModule::set_view(View &view, GPUTexture *depth_tx)
{
  if (enabled_ == false) {
    /* All lights have been tagged to have no shadow. */
    return;
  }

  GPUFrameBuffer *prev_fb = GPU_framebuffer_active_get();

  src_depth_tx_ = depth_tx;

  int3 target_size(1);
  GPU_texture_get_mipmap_size(depth_tx, 0, target_size);

  dispatch_depth_scan_size_ = math::divide_ceil(target_size, int3(SHADOW_DEPTH_SCAN_GROUP_SIZE));
  max_view_per_tilemap_ = max_view_per_tilemap();

  pixel_world_radius_ = screen_pixel_radius(view, int2(target_size));
  data_.tilemap_projection_ratio = tilemap_pixel_radius() / pixel_world_radius_;
  inst_.uniform_data.push_update();

  usage_tag_fb_resolution_ = math::divide_ceil(int2(target_size),
                                               int2(std::exp2(usage_tag_fb_lod_)));
  usage_tag_fb.ensure(usage_tag_fb_resolution_);

  eGPUTextureUsage usage = GPU_TEXTURE_USAGE_ATTACHMENT | GPU_TEXTURE_USAGE_MEMORYLESS;
  int2 fb_size = int2(SHADOW_TILEMAP_RES * shadow_page_size_);
  int fb_layers = SHADOW_VIEW_MAX;

  if (shadow_technique == ShadowTechnique::ATOMIC_RASTER) {
    /* Create attachment-less framebuffer. */
    shadow_depth_fb_tx_.free();
    shadow_depth_accum_tx_.free();
    render_fb_.ensure(fb_size);
  }
  else if (shadow_technique == ShadowTechnique::TILE_COPY) {
    /* Create memoryless depth attachment for on-tile surface depth accumulation. */
    shadow_depth_fb_tx_.ensure_2d_array(GPU_DEPTH_COMPONENT32F, fb_size, fb_layers, usage);
    shadow_depth_accum_tx_.ensure_2d_array(GPU_R32F, fb_size, fb_layers, usage);
    render_fb_.ensure(GPU_ATTACHMENT_TEXTURE(shadow_depth_fb_tx_),
                      GPU_ATTACHMENT_TEXTURE(shadow_depth_accum_tx_));
  }
  else {
    BLI_assert_unreachable();
  }

  inst_.hiz_buffer.update();
  bool first_loop = true;

  do {
    DRW_stats_group_start("Shadow");
    {
      GPU_uniformbuf_clear_to_zero(shadow_multi_view_.matrices_ubo_get());

      inst_.manager->submit(tilemap_setup_ps_, view);
      if (assign_if_different(update_casters_, false)) {
        /* Run caster update only once. */
        /* TODO(fclem): There is an optimization opportunity here where we can
         * test casters only against the static tilemaps instead of all of them. */
        inst_.manager->submit(caster_update_ps_, view);
      }
      if (assign_if_different(first_loop, false)) {
        inst_.manager->submit(jittered_transparent_caster_update_ps_, view);
      }
      inst_.manager->submit(tilemap_usage_ps_, view);
      inst_.manager->submit(tilemap_update_ps_, view);

      shadow_multi_view_.compute_procedural_bounds();

      statistics_buf_.current().async_flush_to_host();

      /* Isolate shadow update into its own command buffer.
       * If parameter buffer exceeds limits, then other work will not be impacted. */
      bool use_flush = (shadow_technique == ShadowTechnique::TILE_COPY) &&
                       (GPU_backend_get_type() == GPU_BACKEND_METAL);

      if (use_flush) {
        GPU_flush();
      }

      /* TODO(fclem): Move all of this to the draw::PassMain. */
      if (shadow_depth_fb_tx_.is_valid() && shadow_depth_accum_tx_.is_valid()) {
        GPU_framebuffer_bind_ex(
            render_fb_,
            {
                /* Depth is cleared to 0 for TBDR optimization. */
                {GPU_LOADACTION_CLEAR, GPU_STOREACTION_DONT_CARE, {0.0f, 0.0f, 0.0f, 0.0f}},
                {GPU_LOADACTION_CLEAR, GPU_STOREACTION_DONT_CARE, {1.0f, 1.0f, 1.0f, 1.0f}},
            });
      }
      else if (shadow_depth_fb_tx_.is_valid()) {
        GPU_framebuffer_bind_ex(
            render_fb_,
            {
                {GPU_LOADACTION_CLEAR, GPU_STOREACTION_DONT_CARE, {1.0f, 1.0f, 1.0f, 1.0f}},
            });
      }
      else {
        GPU_framebuffer_bind(render_fb_);
      }

      GPU_framebuffer_multi_viewports_set(render_fb_,
                                          reinterpret_cast<int(*)[4]>(multi_viewports_.data()));

      inst_.pipelines.shadow.render(shadow_multi_view_);

      if (use_flush) {
        GPU_flush();
      }

      GPU_memory_barrier(GPU_BARRIER_SHADER_IMAGE_ACCESS | GPU_BARRIER_TEXTURE_FETCH);
    }
    DRW_stats_group_end();
  } while (!shadow_update_finished());

  if (prev_fb) {
    GPU_framebuffer_bind(prev_fb);
  }
}

void ShadowModule::debug_draw(View &view, GPUFrameBuffer *view_fb)
{
  if (!ELEM(inst_.debug_mode,
            eDebugMode::DEBUG_SHADOW_TILEMAPS,
            eDebugMode::DEBUG_SHADOW_VALUES,
            eDebugMode::DEBUG_SHADOW_TILE_RANDOM_COLOR,
            eDebugMode::DEBUG_SHADOW_TILEMAP_RANDOM_COLOR))
  {
    return;
  }

  switch (inst_.debug_mode) {
    case DEBUG_SHADOW_TILEMAPS:
      inst_.info += "Debug Mode: Shadow Tilemap\n";
      break;
    case DEBUG_SHADOW_VALUES:
      inst_.info += "Debug Mode: Shadow Values\n";
      break;
    case DEBUG_SHADOW_TILE_RANDOM_COLOR:
      inst_.info += "Debug Mode: Shadow Tile Random Color\n";
      break;
    case DEBUG_SHADOW_TILEMAP_RANDOM_COLOR:
      inst_.info += "Debug Mode: Shadow Tilemap Random Color\n";
      break;
    default:
      break;
  }

  inst_.hiz_buffer.update();

  GPU_framebuffer_bind(view_fb);
  inst_.manager->submit(debug_draw_ps_, view);
}

/** \} */

}  // namespace blender::eevee<|MERGE_RESOLUTION|>--- conflicted
+++ resolved
@@ -349,8 +349,8 @@
     if (is_area_light(light.type)) {
       origin_shift = light.type == LIGHT_RECT ? float3(random.xy() * 2.0f - 1.0f, 0.0f) :
                                                 float3(sampling.sample_disk(random.xy()), 0.0f);
-      origin_shift.x *= light._area_size_x;
-      origin_shift.y *= light._area_size_y;
+      origin_shift.x *= light.area.size.x;
+      origin_shift.y *= light.area.size.y;
     }
     else {
       origin_shift = sampling.sample_ball(random);
@@ -398,15 +398,9 @@
   light.clip_near = as_int.i;
   as_int.f = far;
   light.clip_far = as_int.i;
-<<<<<<< HEAD
-  light.clip_side = side;
-  light.shadow_origin_shift = origin_shift;
-  light.shadow_shape_scale_or_angle = softness_factor_;
-=======
   light.local.clip_side = side;
-  light.local.shadow_projection_shift = shift;
+  light.local.shadow_projection_shift = origin_shift;
   light.local.shadow_scale = softness_factor_;
->>>>>>> 68d948ef
 
   for (ShadowTileMap *tilemap : tilemaps_) {
     /* Add shadow tile-maps grouped by lights to the GPU buffer. */
