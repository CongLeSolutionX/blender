--- conflicted
+++ resolved
@@ -118,13 +118,9 @@
         render_buffers(*this),
         main_view(*this),
         world(*this),
-<<<<<<< HEAD
         irradiance_cache(*this),
+        light_probes(*this),
         volume(*this){};
-=======
-        light_probes(*this),
-        irradiance_cache(*this){};
->>>>>>> 258ba398
   ~Instance(){};
 
   /* Render & Viewport. */
