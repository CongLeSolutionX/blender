/* SPDX-FileCopyrightText: 2021 Blender Foundation
 *
 * SPDX-License-Identifier: GPL-2.0-or-later */

/** \file
 * \ingroup eevee
 *
 * An renderer instance that contains all data to render a full frame.
 */

#pragma once

#include "BKE_object.h"
#include "DEG_depsgraph.h"
#include "DNA_lightprobe_types.h"
#include "DRW_render.h"

#include "eevee_ambient_occlusion.hh"
#include "eevee_camera.hh"
#include "eevee_cryptomatte.hh"
#include "eevee_depth_of_field.hh"
#include "eevee_film.hh"
#include "eevee_gbuffer.hh"
#include "eevee_hizbuffer.hh"
#include "eevee_irradiance_cache.hh"
#include "eevee_light.hh"
#include "eevee_lightprobe.hh"
#include "eevee_material.hh"
#include "eevee_motion_blur.hh"
#include "eevee_pipeline.hh"
#include "eevee_raytrace.hh"
#include "eevee_reflection_probes.hh"
#include "eevee_renderbuffers.hh"
#include "eevee_sampling.hh"
#include "eevee_shader.hh"
#include "eevee_shadow.hh"
#include "eevee_subsurface.hh"
#include "eevee_sync.hh"
#include "eevee_view.hh"
#include "eevee_world.hh"

namespace blender::eevee {

/**
 * \class Instance
 * \brief A running instance of the engine.
 */
class Instance {
  friend VelocityModule;
  friend MotionBlurModule;

 public:
  ShaderModule &shaders;
  SyncModule sync;
  MaterialModule materials;
  SubsurfaceModule subsurface;
  PipelineModule pipelines;
  ShadowModule shadows;
  LightModule lights;
<<<<<<< HEAD
  RaytracingModule raytracing;
=======
  AmbientOcclusion ambient_occlusion;
>>>>>>> 4f3e2ee8
  ReflectionProbeModule reflection_probes;
  VelocityModule velocity;
  MotionBlurModule motion_blur;
  DepthOfField depth_of_field;
  Cryptomatte cryptomatte;
  GBuffer gbuffer;
  HiZBuffer hiz_buffer;
  Sampling sampling;
  Camera camera;
  Film film;
  RenderBuffers render_buffers;
  MainView main_view;
  CaptureView capture_view;
  World world;
  LightProbeModule light_probes;
  IrradianceCache irradiance_cache;

  /** Input data. */
  Depsgraph *depsgraph;
  Manager *manager;
  /** Evaluated IDs. */
  Scene *scene;
  ViewLayer *view_layer;
  /** Camera object if rendering through a camera. nullptr otherwise. */
  Object *camera_eval_object;
  Object *camera_orig_object;
  /** Only available when rendering for final render. */
  const RenderLayer *render_layer;
  RenderEngine *render;
  /** Only available when rendering for viewport. */
  const DRWView *drw_view;
  const View3D *v3d;
  const RegionView3D *rv3d;

  /** True if the grease pencil engine might be running. */
  bool gpencil_engine_enabled;
  /** True if the instance is created for light baking. */
  bool is_light_bake = false;

  /** Info string displayed at the top of the render / viewport. */
  std::string info = "";
  /** Debug mode from debug value. */
  eDebugMode debug_mode = eDebugMode::DEBUG_NONE;

 public:
  Instance()
      : shaders(*ShaderModule::module_get()),
        sync(*this),
        materials(*this),
        subsurface(*this),
        pipelines(*this),
        shadows(*this),
        lights(*this),
<<<<<<< HEAD
        raytracing(*this),
=======
        ambient_occlusion(*this),
>>>>>>> 4f3e2ee8
        reflection_probes(*this),
        velocity(*this),
        motion_blur(*this),
        depth_of_field(*this),
        cryptomatte(*this),
        hiz_buffer(*this),
        sampling(*this),
        camera(*this),
        film(*this),
        render_buffers(*this),
        main_view(*this),
        capture_view(*this),
        world(*this),
        light_probes(*this),
        irradiance_cache(*this){};
  ~Instance(){};

  /* Render & Viewport. */
  /* TODO(fclem): Split for clarity. */
  void init(const int2 &output_res,
            const rcti *output_rect,
            RenderEngine *render,
            Depsgraph *depsgraph,
            Object *camera_object = nullptr,
            const RenderLayer *render_layer = nullptr,
            const DRWView *drw_view = nullptr,
            const View3D *v3d = nullptr,
            const RegionView3D *rv3d = nullptr);

  void begin_sync();
  void object_sync(Object *ob);
  void end_sync();

  /* Render. */

  void render_sync();
  void render_frame(RenderLayer *render_layer, const char *view_name);
  void store_metadata(RenderResult *render_result);

  /* Viewport. */

  void draw_viewport(DefaultFramebufferList *dfbl);

  /* Light bake. */

  void init_light_bake(Depsgraph *depsgraph, draw::Manager *manager);
  void light_bake_irradiance(
      Object &probe,
      FunctionRef<void()> context_enable,
      FunctionRef<void()> context_disable,
      FunctionRef<bool()> stop,
      FunctionRef<void(LightProbeGridCacheFrame *, float progress)> result_update);

  static void update_passes(RenderEngine *engine, Scene *scene, ViewLayer *view_layer);

  bool is_viewport() const
  {
    return render == nullptr && !is_baking();
  }

  bool is_baking() const
  {
    return is_light_bake;
  }

  bool overlays_enabled() const
  {
    return v3d && ((v3d->flag2 & V3D_HIDE_OVERLAYS) == 0);
  }

  bool use_scene_lights() const
  {
    return (!v3d) ||
           ((v3d->shading.type == OB_MATERIAL) &&
            (v3d->shading.flag & V3D_SHADING_SCENE_LIGHTS)) ||
           ((v3d->shading.type == OB_RENDER) &&
            (v3d->shading.flag & V3D_SHADING_SCENE_LIGHTS_RENDER));
  }

  /* Light the scene using the selected HDRI in the viewport shading pop-over. */
  bool use_studio_light() const
  {
    return (v3d) && (((v3d->shading.type == OB_MATERIAL) &&
                      ((v3d->shading.flag & V3D_SHADING_SCENE_WORLD) == 0)) ||
                     ((v3d->shading.type == OB_RENDER) &&
                      ((v3d->shading.flag & V3D_SHADING_SCENE_WORLD_RENDER) == 0)));
  }

 private:
  static void object_sync_render(void *instance_,
                                 Object *ob,
                                 RenderEngine *engine,
                                 Depsgraph *depsgraph);
  void render_sample();
  void render_read_result(RenderLayer *render_layer, const char *view_name);

  void scene_sync();
  void mesh_sync(Object *ob, ObjectHandle &ob_handle);

  void update_eval_members();

  void set_time(float time);
};

}  // namespace blender::eevee<|MERGE_RESOLUTION|>--- conflicted
+++ resolved
@@ -57,11 +57,8 @@
   PipelineModule pipelines;
   ShadowModule shadows;
   LightModule lights;
-<<<<<<< HEAD
+  AmbientOcclusion ambient_occlusion;
   RaytracingModule raytracing;
-=======
-  AmbientOcclusion ambient_occlusion;
->>>>>>> 4f3e2ee8
   ReflectionProbeModule reflection_probes;
   VelocityModule velocity;
   MotionBlurModule motion_blur;
@@ -115,11 +112,8 @@
         pipelines(*this),
         shadows(*this),
         lights(*this),
-<<<<<<< HEAD
+        ambient_occlusion(*this),
         raytracing(*this),
-=======
-        ambient_occlusion(*this),
->>>>>>> 4f3e2ee8
         reflection_probes(*this),
         velocity(*this),
         motion_blur(*this),
