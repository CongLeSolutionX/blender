--- conflicted
+++ resolved
@@ -469,11 +469,7 @@
     cryptomatte_post_ps_.state_set(DRW_STATE_NO_DRAW);
     cryptomatte_post_ps_.shader_set(inst_.shaders.static_shader_get(FILM_CRYPTOMATTE_POST));
     cryptomatte_post_ps_.bind_image("cryptomatte_img", &cryptomatte_tx_);
-<<<<<<< HEAD
-=======
-    cryptomatte_post_ps_.bind_image("weight_img", &weight_tx_.current());
     cryptomatte_post_ps_.bind_resources(inst_.uniform_data);
->>>>>>> aca76705
     cryptomatte_post_ps_.push_constant("cryptomatte_layer_len", cryptomatte_layer_count);
     cryptomatte_post_ps_.push_constant("cryptomatte_samples_per_layer",
                                        inst_.view_layer->cryptomatte_levels);
