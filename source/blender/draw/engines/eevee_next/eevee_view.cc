--- conflicted
+++ resolved
@@ -118,12 +118,8 @@
   GPU_framebuffer_bind(combined_fb_);
   GPU_framebuffer_clear_color_depth(combined_fb_, clear_color, 1.0f);
 
-<<<<<<< HEAD
-  inst_.pipelines.world_probe.render();
-  inst_.pipelines.world.render(render_view_new_);
-=======
+  inst_.pipelines.world.render();
   inst_.pipelines.background.render(render_view_new_);
->>>>>>> 95a70324
 
   /* TODO(fclem): Move it after the first prepass (and hiz update) once pipeline is stabilized. */
   inst_.lights.set_view(render_view_new_, extent_);
