--- conflicted
+++ resolved
@@ -907,18 +907,17 @@
   int scene_bound_x_max;
   int scene_bound_y_max;
   int scene_bound_z_max;
-<<<<<<< HEAD
-  int _pad0;
-  bool capture_world_direct;
-  bool capture_world_indirect;
-=======
   /** Minimum distance between a grid sample and a surface. Used to compute virtual offset. */
   float min_distance_to_surface;
   /** Maximum world scale offset an irradiance grid sample can be baked with. */
   float max_virtual_offset;
   /** Radius of surfels. */
   float surfel_radius;
->>>>>>> 4d75c048
+  /** Capture options. */
+  bool capture_world_direct;
+  bool capture_world_indirect;
+  int _pad0;
+  int _pad1;
 };
 BLI_STATIC_ASSERT_ALIGN(CaptureInfoData, 16)
 
