/* SPDX-License-Identifier: GPL-2.0-or-later */

/**
 * Shared structures, enums & defines between C++ and GLSL.
 * Can also include some math functions but they need to be simple enough to be valid in both
 * language.
 */

#ifndef USE_GPU_SHADER_CREATE_INFO
#  pragma once

#  include "BLI_memory_utils.hh"
#  include "DRW_gpu_wrapper.hh"

#  include "draw_manager.hh"
#  include "draw_pass.hh"

#  include "eevee_defines.hh"

#  include "GPU_shader_shared.h"

namespace blender::eevee {

class ShadowDirectional;
class ShadowPunctual;

using namespace draw;

constexpr GPUSamplerState no_filter = GPUSamplerState::default_sampler();
constexpr GPUSamplerState with_filter = {GPU_SAMPLER_FILTERING_LINEAR};

#endif

#define UBO_MIN_MAX_SUPPORTED_SIZE 1 << 14

/* -------------------------------------------------------------------- */
/** \name Debug Mode
 * \{ */

/** These are just to make more sense of G.debug_value's values. Reserved range is 1-30. */
enum eDebugMode : uint32_t {
  DEBUG_NONE = 0u,
  /**
   * Gradient showing light evaluation hot-spots.
   */
  DEBUG_LIGHT_CULLING = 1u,
  /**
   * Show incorrectly downsample tiles in red.
   */
  DEBUG_HIZ_VALIDATION = 2u,
  /**
   * Display IrradianceCache surfels.
   */
  DEBUG_IRRADIANCE_CACHE_SURFELS_NORMAL = 3u,
  DEBUG_IRRADIANCE_CACHE_SURFELS_IRRADIANCE = 4u,
  /**
   * Show tiles depending on their status.
   */
  DEBUG_SHADOW_TILEMAPS = 10u,
  /**
   * Show content of shadow map. Used to verify projection code.
   */
  DEBUG_SHADOW_VALUES = 11u,
  /**
   * Show random color for each tile. Verify allocation and LOD assignment.
   */
  DEBUG_SHADOW_TILE_RANDOM_COLOR = 12u,
  /**
   * Show random color for each tile. Verify distribution and LOD transitions.
   */
  DEBUG_SHADOW_TILEMAP_RANDOM_COLOR = 13u,
};

/** \} */

/* -------------------------------------------------------------------- */
/** \name Sampling
 * \{ */

enum eSamplingDimension : uint32_t {
  SAMPLING_FILTER_U = 0u,
  SAMPLING_FILTER_V = 1u,
  SAMPLING_LENS_U = 2u,
  SAMPLING_LENS_V = 3u,
  SAMPLING_TIME = 4u,
  SAMPLING_SHADOW_U = 5u,
  SAMPLING_SHADOW_V = 6u,
  SAMPLING_SHADOW_W = 7u,
  SAMPLING_SHADOW_X = 8u,
  SAMPLING_SHADOW_Y = 9u,
  SAMPLING_CLOSURE = 10u,
  SAMPLING_LIGHTPROBE = 11u,
  SAMPLING_TRANSPARENCY = 12u,
  SAMPLING_SSS_U = 13u,
  SAMPLING_SSS_V = 14u,
  SAMPLING_RAYTRACE_U = 15u,
  SAMPLING_RAYTRACE_V = 16u,
  SAMPLING_RAYTRACE_W = 17u,
  SAMPLING_RAYTRACE_X = 18u
};

/**
 * IMPORTANT: Make sure the array can contain all sampling dimensions.
 * Also note that it needs to be multiple of 4.
 */
#define SAMPLING_DIMENSION_COUNT 20

/* NOTE(@fclem): Needs to be used in #StorageBuffer because of arrays of scalar. */
struct SamplingData {
  /** Array containing random values from Low Discrepancy Sequence in [0..1) range. */
  float dimensions[SAMPLING_DIMENSION_COUNT];
};
BLI_STATIC_ASSERT_ALIGN(SamplingData, 16)

/* Returns total sample count in a web pattern of the given size. */
static inline int sampling_web_sample_count_get(int web_density, int in_ring_count)
{
  return ((in_ring_count * in_ring_count + in_ring_count) / 2) * web_density + 1;
}

/* Returns lowest possible ring count that contains at least sample_count samples. */
static inline int sampling_web_ring_count_get(int web_density, int sample_count)
{
  /* Inversion of web_sample_count_get(). */
  float x = 2.0f * (float(sample_count) - 1.0f) / float(web_density);
  /* Solving polynomial. We only search positive solution. */
  float discriminant = 1.0f + 4.0f * x;
  return int(ceilf(0.5f * (sqrtf(discriminant) - 1.0f)));
}

/** \} */

/* -------------------------------------------------------------------- */
/** \name Camera
 * \{ */

enum eCameraType : uint32_t {
  CAMERA_PERSP = 0u,
  CAMERA_ORTHO = 1u,
  CAMERA_PANO_EQUIRECT = 2u,
  CAMERA_PANO_EQUISOLID = 3u,
  CAMERA_PANO_EQUIDISTANT = 4u,
  CAMERA_PANO_MIRROR = 5u
};

static inline bool is_panoramic(eCameraType type)
{
  return type > CAMERA_ORTHO;
}

struct CameraData {
  /* View Matrices of the camera, not from any view! */
  float4x4 persmat;
  float4x4 persinv;
  float4x4 viewmat;
  float4x4 viewinv;
  float4x4 winmat;
  float4x4 wininv;
  /** Camera UV scale and bias. */
  float2 uv_scale;
  float2 uv_bias;
  /** Panorama parameters. */
  float2 equirect_scale;
  float2 equirect_scale_inv;
  float2 equirect_bias;
  float fisheye_fov;
  float fisheye_lens;
  /** Clipping distances. */
  float clip_near;
  float clip_far;
  eCameraType type;
  /** World space distance between view corners at unit distance from camera. */
  float screen_diagonal_length;
  float _pad0;
  float _pad1;
  float _pad2;

  bool1 initialized;

#ifdef __cplusplus
  /* Small constructor to allow detecting new buffers. */
  CameraData() : initialized(false){};
#endif
};
BLI_STATIC_ASSERT_ALIGN(CameraData, 16)

/** \} */

/* -------------------------------------------------------------------- */
/** \name Film
 * \{ */

#define FILM_PRECOMP_SAMPLE_MAX 16

enum eFilmWeightLayerIndex : uint32_t {
  FILM_WEIGHT_LAYER_ACCUMULATION = 0u,
  FILM_WEIGHT_LAYER_DISTANCE = 1u,
};

enum ePassStorageType : uint32_t {
  PASS_STORAGE_COLOR = 0u,
  PASS_STORAGE_VALUE = 1u,
  PASS_STORAGE_CRYPTOMATTE = 2u,
};

struct FilmSample {
  int2 texel;
  float weight;
  /** Used for accumulation. */
  float weight_sum_inv;
};
BLI_STATIC_ASSERT_ALIGN(FilmSample, 16)

struct FilmData {
  /** Size of the film in pixels. */
  int2 extent;
  /** Offset of the film in the full-res frame, in pixels. */
  int2 offset;
  /** Extent used by the render buffers when rendering the main views. */
  int2 render_extent;
  /** Sub-pixel offset applied to the window matrix.
   * NOTE: In final film pixel unit.
   * NOTE: Positive values makes the view translate in the negative axes direction.
   * NOTE: The origin is the center of the lower left film pixel of the area covered by a render
   * pixel if using scaled resolution rendering.
   */
  float2 subpixel_offset;
  /** Scaling factor to convert texel to uvs. */
  float2 extent_inv;
  /** Is true if history is valid and can be sampled. Bypass history to resets accumulation. */
  bool1 use_history;
  /** Is true if combined buffer is valid and can be re-projected to reduce variance. */
  bool1 use_reprojection;
  /** Is true if accumulation of non-filtered passes is needed. */
  bool1 has_data;
  /** Is true if accumulation of filtered passes is needed. */
  bool1 any_render_pass_1;
  bool1 any_render_pass_2;
  /** Controlled by user in lookdev mode or by render settings. */
  float background_opacity;
  float _pad0;
  /** Output counts per type. */
  int color_len, value_len;
  /** Index in color_accum_img or value_accum_img of each pass. -1 if pass is not enabled. */
  int mist_id;
  int normal_id;
  int vector_id;
  int diffuse_light_id;
  int diffuse_color_id;
  int specular_light_id;
  int specular_color_id;
  int volume_light_id;
  int emission_id;
  int environment_id;
  int shadow_id;
  int ambient_occlusion_id;
  /** Not indexed but still not -1 if enabled. */
  int depth_id;
  int combined_id;
  /** Id of the render-pass to be displayed. -1 for combined. */
  int display_id;
  /** Storage type of the render-pass to be displayed. */
  ePassStorageType display_storage_type;
  /** True if we bypass the accumulation and directly output the accumulation buffer. */
  bool1 display_only;
  /** Start of AOVs and number of aov. */
  int aov_color_id, aov_color_len;
  int aov_value_id, aov_value_len;
  /** Start of cryptomatte per layer (-1 if pass is not enabled). */
  int cryptomatte_object_id;
  int cryptomatte_asset_id;
  int cryptomatte_material_id;
  /** Max number of samples stored per layer (is even number). */
  int cryptomatte_samples_len;
  /** Settings to render mist pass */
  float mist_scale, mist_bias, mist_exponent;
  /** Scene exposure used for better noise reduction. */
  float exposure_scale;
  /** Scaling factor for scaled resolution rendering. */
  int scaling_factor;
  /** Film pixel filter radius. */
  float filter_radius;
  /** Precomputed samples. First in the table is the closest one. The rest is unordered. */
  int samples_len;
  /** Sum of the weights of all samples in the sample table. */
  float samples_weight_total;
  FilmSample samples[FILM_PRECOMP_SAMPLE_MAX];
};
BLI_STATIC_ASSERT_ALIGN(FilmData, 16)

static inline float film_filter_weight(float filter_radius, float sample_distance_sqr)
{
#if 1 /* Faster */
  /* Gaussian fitted to Blackman-Harris. */
  float r = sample_distance_sqr / (filter_radius * filter_radius);
  const float sigma = 0.284;
  const float fac = -0.5 / (sigma * sigma);
  float weight = expf(fac * r);
#else
  /* Blackman-Harris filter. */
  float r = M_2PI * saturate(0.5 + sqrtf(sample_distance_sqr) / (2.0 * filter_radius));
  float weight = 0.35875 - 0.48829 * cosf(r) + 0.14128 * cosf(2.0 * r) - 0.01168 * cosf(3.0 * r);
#endif
  return weight;
}

/** \} */

/* -------------------------------------------------------------------- */
/** \name Render passes
 * \{ */

enum eRenderPassLayerIndex : uint32_t {
  RENDER_PASS_LAYER_DIFFUSE_LIGHT = 0u,
  RENDER_PASS_LAYER_SPECULAR_LIGHT = 1u,
};

/** \} */

/* -------------------------------------------------------------------- */
/** \name Arbitrary Output Variables
 * \{ */

/* Theoretical max is 128 as we are using texture array and VRAM usage.
 * However, the output_aov() function perform a linear search inside all the hashes.
 * If we find a way to avoid this we could bump this number up. */
#define AOV_MAX 16

/* NOTE(@fclem): Needs to be used in #StorageBuffer because of arrays of scalar. */
struct AOVsInfoData {
  uint hash_value[AOV_MAX];
  uint hash_color[AOV_MAX];
  /* Length of used data. */
  uint color_len;
  uint value_len;
  /** Id of the AOV to be displayed (from the start of the AOV array). -1 for combined. */
  int display_id;
  /** True if the AOV to be displayed is from the value accum buffer. */
  bool1 display_is_value;
};
BLI_STATIC_ASSERT_ALIGN(AOVsInfoData, 16)

/** \} */

/* -------------------------------------------------------------------- */
/** \name VelocityModule
 * \{ */

#define VELOCITY_INVALID 512.0

enum eVelocityStep : uint32_t {
  STEP_PREVIOUS = 0,
  STEP_NEXT = 1,
  STEP_CURRENT = 2,
};

struct VelocityObjectIndex {
  /** Offset inside #VelocityObjectBuf for each time-step. Indexed using eVelocityStep. */
  packed_int3 ofs;
  /** Temporary index to copy this to the #VelocityIndexBuf. */
  uint resource_id;

#ifdef __cplusplus
  VelocityObjectIndex() : ofs(-1, -1, -1), resource_id(-1){};
#endif
};
BLI_STATIC_ASSERT_ALIGN(VelocityObjectIndex, 16)

struct VelocityGeometryIndex {
  /** Offset inside #VelocityGeometryBuf for each timestep. Indexed using eVelocityStep. */
  packed_int3 ofs;
  /** If true, compute deformation motion blur. */
  bool1 do_deform;
  /** Length of data inside #VelocityGeometryBuf for each timestep. Indexed using eVelocityStep. */
  packed_int3 len;

  int _pad0;

#ifdef __cplusplus
  VelocityGeometryIndex() : ofs(-1, -1, -1), do_deform(false), len(-1, -1, -1), _pad0(1){};
#endif
};
BLI_STATIC_ASSERT_ALIGN(VelocityGeometryIndex, 16)

struct VelocityIndex {
  VelocityObjectIndex obj;
  VelocityGeometryIndex geo;
};
BLI_STATIC_ASSERT_ALIGN(VelocityGeometryIndex, 16)

/** \} */

/* -------------------------------------------------------------------- */
/** \name Motion Blur
 * \{ */

#define MOTION_BLUR_TILE_SIZE 32
#define MOTION_BLUR_MAX_TILE 512 /* 16384 / MOTION_BLUR_TILE_SIZE */
struct MotionBlurData {
  /** As the name suggests. Used to avoid a division in the sampling. */
  float2 target_size_inv;
  /** Viewport motion scaling factor. Make blur relative to frame time not render time. */
  float2 motion_scale;
  /** Depth scaling factor. Avoid blurring background behind moving objects. */
  float depth_scale;

  float _pad0, _pad1, _pad2;
};
BLI_STATIC_ASSERT_ALIGN(MotionBlurData, 16)

/* For some reasons some GLSL compilers do not like this struct.
 * So we declare it as a uint array instead and do indexing ourselves. */
#ifdef __cplusplus
struct MotionBlurTileIndirection {
  /**
   * Stores indirection to the tile with the highest velocity covering each tile.
   * This is stored using velocity in the MSB to be able to use atomicMax operations.
   */
  uint prev[MOTION_BLUR_MAX_TILE][MOTION_BLUR_MAX_TILE];
  uint next[MOTION_BLUR_MAX_TILE][MOTION_BLUR_MAX_TILE];
};
BLI_STATIC_ASSERT_ALIGN(MotionBlurTileIndirection, 16)
#endif

/** \} */

/* -------------------------------------------------------------------- */
/** \name Depth of field
 * \{ */

/* 5% error threshold. */
#define DOF_FAST_GATHER_COC_ERROR 0.05
#define DOF_GATHER_RING_COUNT 5
#define DOF_DILATE_RING_COUNT 3

struct DepthOfFieldData {
  /** Size of the render targets for gather & scatter passes. */
  int2 extent;
  /** Size of a pixel in uv space (1.0 / extent). */
  float2 texel_size;
  /** Scale factor for anisotropic bokeh. */
  float2 bokeh_anisotropic_scale;
  float2 bokeh_anisotropic_scale_inv;
  /* Correction factor to align main target pixels with the filtered mipmap chain texture. */
  float2 gather_uv_fac;
  /** Scatter parameters. */
  float scatter_coc_threshold;
  float scatter_color_threshold;
  float scatter_neighbor_max_color;
  int scatter_sprite_per_row;
  /** Number of side the bokeh shape has. */
  float bokeh_blades;
  /** Rotation of the bokeh shape. */
  float bokeh_rotation;
  /** Multiplier and bias to apply to linear depth to Circle of confusion (CoC). */
  float coc_mul, coc_bias;
  /** Maximum absolute allowed Circle of confusion (CoC). Min of computed max and user max. */
  float coc_abs_max;
  /** Copy of camera type. */
  eCameraType camera_type;
  /** Weights of spatial filtering in stabilize pass. Not array to avoid alignment restriction. */
  float4 filter_samples_weight;
  float filter_center_weight;
  /** Max number of sprite in the scatter pass for each ground. */
  int scatter_max_rect;

  int _pad0, _pad1;
};
BLI_STATIC_ASSERT_ALIGN(DepthOfFieldData, 16)

struct ScatterRect {
  /** Color and CoC of the 4 pixels the scatter sprite represents. */
  float4 color_and_coc[4];
  /** Rect center position in half pixel space. */
  float2 offset;
  /** Rect half extent in half pixel space. */
  float2 half_extent;
};
BLI_STATIC_ASSERT_ALIGN(ScatterRect, 16)

/** WORKAROUND(@fclem): This is because this file is included before common_math_lib.glsl. */
#ifndef M_PI
#  define EEVEE_PI
#  define M_PI 3.14159265358979323846 /* pi */
#endif

static inline float coc_radius_from_camera_depth(DepthOfFieldData dof, float depth)
{
  depth = (dof.camera_type != CAMERA_ORTHO) ? 1.0f / depth : depth;
  return dof.coc_mul * depth + dof.coc_bias;
}

static inline float regular_polygon_side_length(float sides_count)
{
  return 2.0f * sinf(M_PI / sides_count);
}

/* Returns intersection ratio between the radius edge at theta and the regular polygon edge.
 * Start first corners at theta == 0. */
static inline float circle_to_polygon_radius(float sides_count, float theta)
{
  /* From Graphics Gems from CryENGINE 3 (Siggraph 2013) by Tiago Sousa (slide 36). */
  float side_angle = (2.0f * M_PI) / sides_count;
  return cosf(side_angle * 0.5f) /
         cosf(theta - side_angle * floorf((sides_count * theta + M_PI) / (2.0f * M_PI)));
}

/* Remap input angle to have homogenous spacing of points along a polygon edge.
 * Expects theta to be in [0..2pi] range. */
static inline float circle_to_polygon_angle(float sides_count, float theta)
{
  float side_angle = (2.0f * M_PI) / sides_count;
  float halfside_angle = side_angle * 0.5f;
  float side = floorf(theta / side_angle);
  /* Length of segment from center to the middle of polygon side. */
  float adjacent = circle_to_polygon_radius(sides_count, 0.0f);

  /* This is the relative position of the sample on the polygon half side. */
  float local_theta = theta - side * side_angle;
  float ratio = (local_theta - halfside_angle) / halfside_angle;

  float halfside_len = regular_polygon_side_length(sides_count) * 0.5f;
  float opposite = ratio * halfside_len;

  /* NOTE: atan(y_over_x) has output range [-M_PI_2..M_PI_2]. */
  float final_local_theta = atanf(opposite / adjacent);

  return side * side_angle + final_local_theta;
}

#ifdef EEVEE_PI
#  undef M_PI
#endif

/** \} */

/* -------------------------------------------------------------------- */
/** \name Light Culling
 * \{ */

/* Number of items we can cull. Limited by how we store CullingZBin. */
#define CULLING_MAX_ITEM 65536
/* Fine grained subdivision in the Z direction. Limited by the LDS in z-binning compute shader. */
#define CULLING_ZBIN_COUNT 4096
/* Max tile map resolution per axes. */
#define CULLING_TILE_RES 16

struct LightCullingData {
  /** Scale applied to tile pixel coordinates to get target UV coordinate. */
  float2 tile_to_uv_fac;
  /** Scale and bias applied to linear Z to get zbin. */
  float zbin_scale;
  float zbin_bias;
  /** Valid item count in the source data array. */
  uint items_count;
  /** Items that are processed by the 2.5D culling. */
  uint local_lights_len;
  /** Items that are **NOT** processed by the 2.5D culling (i.e: Sun Lights). */
  uint sun_lights_len;
  /** Number of items that passes the first culling test. (local lights only) */
  uint visible_count;
  /** Extent of one square tile in pixels. */
  float tile_size;
  /** Number of tiles on the X/Y axis. */
  uint tile_x_len;
  uint tile_y_len;
  /** Number of word per tile. Depends on the maximum number of lights. */
  uint tile_word_len;
};
BLI_STATIC_ASSERT_ALIGN(LightCullingData, 16)

/** \} */

/* -------------------------------------------------------------------- */
/** \name Lights
 * \{ */

#define LIGHT_NO_SHADOW -1

enum eLightType : uint32_t {
  LIGHT_SUN = 0u,
  LIGHT_SUN_ORTHO = 1u,
  LIGHT_POINT = 10u,
  LIGHT_SPOT = 11u,
  LIGHT_RECT = 20u,
  LIGHT_ELLIPSE = 21u
};

static inline bool is_area_light(eLightType type)
{
  return type >= LIGHT_RECT;
}

static inline bool is_sun_light(eLightType type)
{
  return type < LIGHT_POINT;
}

struct LightData {
  /** Normalized object matrix. Last column contains data accessible using the following macros. */
  float4x4 object_mat;
  /** Packed data in the last column of the object_mat. */
#define _area_size_x object_mat[0][3]
#define _area_size_y object_mat[1][3]
#define _radius _area_size_x
#define _spot_mul object_mat[2][3]
#define _spot_bias object_mat[3][3]
  /** Scale to convert from world units to tile space of the clipmap_lod_max. */
#define _clipmap_origin_x object_mat[2][3]
#define _clipmap_origin_y object_mat[3][3]
  /** Aliases for axes. */
#ifndef USE_GPU_SHADER_CREATE_INFO
#  define _right object_mat[0].xyz()
#  define _up object_mat[1].xyz()
#  define _back object_mat[2].xyz()
#  define _position object_mat[3].xyz()
#else
#  define _right object_mat[0].xyz
#  define _up object_mat[1].xyz
#  define _back object_mat[2].xyz
#  define _position object_mat[3].xyz
#endif
  /** Punctual : Influence radius (inverted and squared) adjusted for Surface / Volume power. */
  float influence_radius_invsqr_surface;
  float influence_radius_invsqr_volume;
  /** Punctual : Maximum influence radius. Used for culling. Equal to clip far distance. */
  float influence_radius_max;
  /** Special radius factor for point lighting. */
  float radius_squared;
  /** NOTE: It is ok to use float3 here. A float is declared right after it.
   * float3 is also aligned to 16 bytes. */
  packed_float3 color;
  /** Light Type. */
  eLightType type;
  /** Spot size. Aligned to size of float2. */
  float2 spot_size_inv;
  /** Spot angle tangent. */
  float spot_tan;
  /** Reuse for directional LOD bias. */
#define _clipmap_lod_bias spot_tan
  /** Power depending on shader type. */
  float diffuse_power;
  float specular_power;
  float volume_power;
  float transmit_power;

  /** --- Shadow Data --- */
  /** Directional : Near clip distance. Float stored as int for atomic operations. */
  int clip_near;
  int clip_far;
  /** Directional : Clip-map LOD range to avoid sampling outside of valid range. */
  int clipmap_lod_min;
  int clipmap_lod_max;
  /** Index of the first tile-map. */
  int tilemap_index;
  /** Directional : Offset of the LOD min in LOD min tile units. */
  int2 clipmap_base_offset;
  /** Punctual & Directional : Normal matrix packed for automatic bias. */
  float2 normal_mat_packed;
};
BLI_STATIC_ASSERT_ALIGN(LightData, 16)

static inline int light_tilemap_max_get(LightData light)
{
  /* This is not something we need in performance critical code. */
  return light.tilemap_index + (light.clipmap_lod_max - light.clipmap_lod_min);
}

/** \} */

/* -------------------------------------------------------------------- */
/** \name Shadows
 *
 * Shadow data for either a directional shadow or a punctual shadow.
 *
 * A punctual shadow is composed of 1, 5 or 6 shadow regions.
 * Regions are sorted in this order -Z, +X, -X, +Y, -Y, +Z.
 * Face index is computed from light's object space coordinates.
 *
 * A directional light shadow is composed of multiple clip-maps with each level
 * covering twice as much area as the previous one.
 * \{ */

enum eShadowProjectionType : uint32_t {
  SHADOW_PROJECTION_CUBEFACE = 0u,
  SHADOW_PROJECTION_CLIPMAP = 1u,
  SHADOW_PROJECTION_CASCADE = 2u,
};

static inline int2 shadow_cascade_grid_offset(int2 base_offset, int level_relative)
{
  return (base_offset * level_relative) / (1 << 16);
}

/**
 * Small descriptor used for the tile update phase. Updated by CPU & uploaded to GPU each redraw.
 */
struct ShadowTileMapData {
  /** Cached, used for rendering. */
  float4x4 viewmat, winmat;
  /** Punctual : Corners of the frustum. (vec3 padded to vec4) */
  float4 corners[4];
  /** Integer offset of the center of the 16x16 tiles from the origin of the tile space. */
  int2 grid_offset;
  /** Shift between previous and current grid_offset. Allows update tagging. */
  int2 grid_shift;
  /** True for punctual lights. */
  eShadowProjectionType projection_type;
  /** Multiple of SHADOW_TILEDATA_PER_TILEMAP. Offset inside the tile buffer. */
  int tiles_index;
  /** Index of persistent data in the persistent data buffer. */
  int clip_data_index;
  /** Bias LOD to tag for usage to lower the amount of tile used. */
  float lod_bias;
};
BLI_STATIC_ASSERT_ALIGN(ShadowTileMapData, 16)

/**
 * Per tilemap data persistent on GPU.
 */
struct ShadowTileMapClip {
  /** Clip distances that were used to render the pages. */
  float clip_near_stored;
  float clip_far_stored;
  /** Near and far clip distances for directional. Float stored as int for atomic operations. */
  int clip_near;
  int clip_far;
};
BLI_STATIC_ASSERT_ALIGN(ShadowTileMapClip, 16)

struct ShadowPagesInfoData {
  /** Number of free pages in the free page buffer. */
  int page_free_count;
  /** Number of page allocations needed for this cycle. */
  int page_alloc_count;
  /** Index of the next cache page in the cached page buffer. */
  uint page_cached_next;
  /** Index of the first page in the buffer since the last defrag. */
  uint page_cached_start;
  /** Index of the last page in the buffer since the last defrag. */
  uint page_cached_end;
  /** Number of views to be rendered during the shadow update pass. */
  int view_count;
  /** Physical page size in pixel. Pages are all squares. */
  int page_size;

  int _pad0;
};
BLI_STATIC_ASSERT_ALIGN(ShadowPagesInfoData, 16)

struct ShadowStatistics {
  /** Statistics that are read back to CPU after a few frame (to avoid stall). */
  int page_used_count;
  int page_update_count;
  int page_allocated_count;
  int page_rendered_count;
};
BLI_STATIC_ASSERT_ALIGN(ShadowStatistics, 16)

/** Decoded tile data structure. */
struct ShadowTileData {
  /** Page inside the virtual shadow map atlas. */
  uint2 page;
  /** Page index inside pages_cached_buf. Only valid if `is_cached` is true. */
  uint cache_index;
  /** LOD pointed to LOD 0 tile page. (cube-map only). */
  uint lod;
  /** If the tile is needed for rendering. */
  bool is_used;
  /** True if an update is needed. This persists even if the tile gets unused. */
  bool do_update;
  /** True if the tile owns the page (mutually exclusive with `is_cached`). */
  bool is_allocated;
  /** True if the tile has been staged for rendering. This will remove the `do_update` flag. */
  bool is_rendered;
  /** True if the tile is inside the pages_cached_buf (mutually exclusive with `is_allocated`). */
  bool is_cached;
};
/** \note Stored packed as a uint. */
#define ShadowTileDataPacked uint

enum eShadowFlag : uint32_t {
  SHADOW_NO_DATA = 0u,
  SHADOW_IS_CACHED = (1u << 27u),
  SHADOW_IS_ALLOCATED = (1u << 28u),
  SHADOW_DO_UPDATE = (1u << 29u),
  SHADOW_IS_RENDERED = (1u << 30u),
  SHADOW_IS_USED = (1u << 31u)
};

static inline ShadowTileData shadow_tile_unpack(ShadowTileDataPacked data)
{
  ShadowTileData tile;
  /* Tweaked for SHADOW_PAGE_PER_ROW = 64. */
  tile.page.x = data & 63u;
  tile.page.y = (data >> 6u) & 63u;
  /* -- 12 bits -- */
  /* Tweaked for SHADOW_TILEMAP_LOD < 8. */
  tile.lod = (data >> 12u) & 7u;
  /* -- 15 bits -- */
  /* Tweaked for SHADOW_MAX_TILEMAP = 4096. */
  tile.cache_index = (data >> 15u) & 4095u;
  /* -- 27 bits -- */
  tile.is_used = (data & SHADOW_IS_USED) != 0;
  tile.is_cached = (data & SHADOW_IS_CACHED) != 0;
  tile.is_allocated = (data & SHADOW_IS_ALLOCATED) != 0;
  tile.is_rendered = (data & SHADOW_IS_RENDERED) != 0;
  tile.do_update = (data & SHADOW_DO_UPDATE) != 0;
  return tile;
}

static inline ShadowTileDataPacked shadow_tile_pack(ShadowTileData tile)
{
  uint data;
  data = (tile.page.x & 63u);
  data |= (tile.page.y & 63u) << 6u;
  data |= (tile.lod & 7u) << 12u;
  data |= (tile.cache_index & 4095u) << 15u;
  data |= (tile.is_used ? uint(SHADOW_IS_USED) : 0);
  data |= (tile.is_allocated ? uint(SHADOW_IS_ALLOCATED) : 0);
  data |= (tile.is_cached ? uint(SHADOW_IS_CACHED) : 0);
  data |= (tile.is_rendered ? uint(SHADOW_IS_RENDERED) : 0);
  data |= (tile.do_update ? uint(SHADOW_DO_UPDATE) : 0);
  return data;
}

/** \} */

/* -------------------------------------------------------------------- */
/** \name Irradiance Cache
 * \{ */

struct Surfel {
  /** World position of the surfel. */
  packed_float3 position;
  /** Previous surfel index in the ray link-list. Only valid after sorting. */
  int prev;
  /** World orientation of the surface. */
  packed_float3 normal;
  /** Next surfel index in the ray link-list. */
  int next;
  /** Surface albedo to apply to incoming radiance. */
  packed_float3 albedo_front;
  int _pad3;
  packed_float3 albedo_back;
  /** Distance along the ray direction for sorting. */
  float ray_distance;
  /** Surface  radiance. */
  packed_float3 radiance_front;
  int _pad4;
  packed_float3 radiance_back;
  int _pad0;
  /** Radiance from previous bounce. This is what is being scattered during a bounce. */
  packed_float3 outgoing_light_front;
  int _pad1;
  packed_float3 outgoing_light_back;
  int _pad2;
  /** Accumulated radiance for the current bounce. Weight is stored in the fourth component. */
  float4 incomming_light_front;
  float4 incomming_light_back;
};
BLI_STATIC_ASSERT_ALIGN(Surfel, 16)

struct CaptureInfoData {
  /** Number of surfels inside the surfel buffer or the needed len. */
  packed_int3 irradiance_grid_size;
  /** True if the surface shader needs to write the surfel data. */
  bool1 do_surfel_output;
  /** True if the surface shader needs to increment the surfel_len. */
  bool1 do_surfel_count;
  /** Number of surfels inside the surfel buffer or the needed len. */
  uint surfel_len;
<<<<<<< HEAD
  /** Solid angle subtended by a single ray sample. Equal to `4 * pi / sample_count`. */
  float irradiance_sample_solid_angle;
  /** Accumulated solid angle. Should reach `4 * pi` at the end of the accumulation. */
  float irradiance_accum_solid_angle;
=======

  float _pad3;
  /** Accumulated directional samples in irradiance grid. */
  int irradiance_accum_sample_count;
>>>>>>> 8021e0ba
  /** Transform of the lightprobe object. */
  float4x4 irradiance_grid_local_to_world;
  /** Transform vectors from world space to local space. Does not have location component. */
  /** TODO(fclem): This could be a float3x4 or a float3x3 if padded correctly. */
  float4x4 irradiance_grid_world_to_local_rotation;
  /** Scene bounds. Stored as min & max and as int for atomic operations. */
  int scene_bound_x_min;
  int scene_bound_y_min;
  int scene_bound_z_min;
  int scene_bound_x_max;
  int scene_bound_y_max;
  int scene_bound_z_max;
  int _pad0;
  int _pad1;
  int _pad2;
};
BLI_STATIC_ASSERT_ALIGN(CaptureInfoData, 16)

struct SurfelListInfoData {
  /** Size of the grid used to project the surfels into linked lists. */
  int2 ray_grid_size;
  /** Maximum number of list. Is equal to `ray_grid_size.x * ray_grid_size.y`. */
  int list_max;

  int _pad0;
};
BLI_STATIC_ASSERT_ALIGN(SurfelListInfoData, 16)

struct IrradianceGridData {
  /** World to non-normalized local grid space [0..size-1]. Stored transposed for compactness. */
  float3x4 world_to_grid_transposed;
  /** Number of bricks for this grid. */
  packed_int3 grid_size;
  /** Index in brick descriptor list of the first brick of this grid. */
  int brick_offset;
};
BLI_STATIC_ASSERT_ALIGN(IrradianceGridData, 16)

struct IrradianceBrick {
  /* Offset in pixel to the start of the data inside the atlas texture. */
  uint2 atlas_coord;
};
/** \note Stored packed as a uint. */
#define IrradianceBrickPacked uint

static inline IrradianceBrickPacked irradiance_brick_pack(IrradianceBrick brick)
{
  uint2 data = (uint2(brick.atlas_coord) & 0xFFFFu) << uint2(0u, 16u);
  IrradianceBrickPacked brick_packed = data.x | data.y;
  return brick_packed;
}

static inline IrradianceBrick irradiance_brick_unpack(IrradianceBrickPacked brick_packed)
{
  IrradianceBrick brick;
  brick.atlas_coord = (uint2(brick_packed) >> uint2(0u, 16u)) & uint2(0xFFFFu);
  return brick;
}

/** \} */

/* -------------------------------------------------------------------- */
/** \name Hierarchical-Z Buffer
 * \{ */

struct HiZData {
  /** Scale factor to remove HiZBuffer padding. */
  float2 uv_scale;

  float2 _pad0;
};
BLI_STATIC_ASSERT_ALIGN(HiZData, 16)

/** \} */

/* -------------------------------------------------------------------- */
/** \name Ray-Tracing
 * \{ */

enum eClosureBits : uint32_t {
  /** NOTE: These are used as stencil bits. So we are limited to 8bits. */
  CLOSURE_DIFFUSE = (1u << 0u),
  CLOSURE_SSS = (1u << 1u),
  CLOSURE_REFLECTION = (1u << 2u),
  CLOSURE_REFRACTION = (1u << 3u),
  /* Non-stencil bits. */
  CLOSURE_TRANSPARENCY = (1u << 8u),
  CLOSURE_EMISSION = (1u << 9u),
  CLOSURE_HOLDOUT = (1u << 10u),
  CLOSURE_VOLUME = (1u << 11u),
  CLOSURE_AMBIENT_OCCLUSION = (1u << 12u),
};

/** \} */

/* -------------------------------------------------------------------- */
/** \name Subsurface
 * \{ */

#define SSS_SAMPLE_MAX 64
#define SSS_BURLEY_TRUNCATE 16.0
#define SSS_BURLEY_TRUNCATE_CDF 0.9963790093708328
#define SSS_TRANSMIT_LUT_SIZE 64.0
#define SSS_TRANSMIT_LUT_RADIUS 1.218
#define SSS_TRANSMIT_LUT_SCALE ((SSS_TRANSMIT_LUT_SIZE - 1.0) / float(SSS_TRANSMIT_LUT_SIZE))
#define SSS_TRANSMIT_LUT_BIAS (0.5 / float(SSS_TRANSMIT_LUT_SIZE))
#define SSS_TRANSMIT_LUT_STEP_RES 64.0

struct SubsurfaceData {
  /** xy: 2D sample position [-1..1], zw: sample_bounds. */
  /* NOTE(fclem) Using float4 for alignment. */
  float4 samples[SSS_SAMPLE_MAX];
  /** Sample index after which samples are not randomly rotated anymore. */
  int jitter_threshold;
  /** Number of samples precomputed in the set. */
  int sample_len;
  int _pad0;
  int _pad1;
};
BLI_STATIC_ASSERT_ALIGN(SubsurfaceData, 16)

/** \} */

/* -------------------------------------------------------------------- */
/** \name Utility Texture
 * \{ */

#define UTIL_TEX_SIZE 64
#define UTIL_BTDF_LAYER_COUNT 16
/* Scale and bias to avoid interpolation of the border pixel.
 * Remap UVs to the border pixels centers. */
#define UTIL_TEX_UV_SCALE ((UTIL_TEX_SIZE - 1.0f) / UTIL_TEX_SIZE)
#define UTIL_TEX_UV_BIAS (0.5f / UTIL_TEX_SIZE)

#define UTIL_BLUE_NOISE_LAYER 0
#define UTIL_LTC_MAT_LAYER 1
#define UTIL_LTC_MAG_LAYER 2
#define UTIL_BSDF_LAYER 2
#define UTIL_BTDF_LAYER 3
#define UTIL_DISK_INTEGRAL_LAYER 3
#define UTIL_DISK_INTEGRAL_COMP 2

/* __cplusplus is true when compiling with MSL, so include if inside a shader. */
#if !defined(__cplusplus) || defined(GPU_SHADER)
/* Fetch texel. Wrapping if above range. */
float4 utility_tx_fetch(sampler2DArray util_tx, float2 texel, float layer)
{
  return texelFetch(util_tx, int3(int2(texel) % UTIL_TEX_SIZE, layer), 0);
}

/* Sample at uv position. Filtered & Wrapping enabled. */
float4 utility_tx_sample(sampler2DArray util_tx, float2 uv, float layer)
{
  return textureLod(util_tx, float3(uv, layer), 0.0);
}
#endif

/** \} */

/* __cplusplus is true when compiling with MSL, so ensure we are not inside a shader. */
#if defined(__cplusplus) && !defined(GPU_SHADER)

using AOVsInfoDataBuf = draw::StorageBuffer<AOVsInfoData>;
using CameraDataBuf = draw::UniformBuffer<CameraData>;
using DepthOfFieldDataBuf = draw::UniformBuffer<DepthOfFieldData>;
using DepthOfFieldScatterListBuf = draw::StorageArrayBuffer<ScatterRect, 16, true>;
using DrawIndirectBuf = draw::StorageBuffer<DrawCommand, true>;
using FilmDataBuf = draw::UniformBuffer<FilmData>;
using HiZDataBuf = draw::UniformBuffer<HiZData>;
using IrradianceGridDataBuf = draw::UniformArrayBuffer<IrradianceGridData, IRRADIANCE_GRID_MAX>;
using IrradianceBrickBuf = draw::StorageVectorBuffer<IrradianceBrickPacked, 16>;
using LightCullingDataBuf = draw::StorageBuffer<LightCullingData>;
using LightCullingKeyBuf = draw::StorageArrayBuffer<uint, LIGHT_CHUNK, true>;
using LightCullingTileBuf = draw::StorageArrayBuffer<uint, LIGHT_CHUNK, true>;
using LightCullingZbinBuf = draw::StorageArrayBuffer<uint, CULLING_ZBIN_COUNT, true>;
using LightCullingZdistBuf = draw::StorageArrayBuffer<float, LIGHT_CHUNK, true>;
using LightDataBuf = draw::StorageArrayBuffer<LightData, LIGHT_CHUNK>;
using MotionBlurDataBuf = draw::UniformBuffer<MotionBlurData>;
using MotionBlurTileIndirectionBuf = draw::StorageBuffer<MotionBlurTileIndirection, true>;
using SamplingDataBuf = draw::StorageBuffer<SamplingData>;
using ShadowStatisticsBuf = draw::StorageBuffer<ShadowStatistics>;
using ShadowPagesInfoDataBuf = draw::StorageBuffer<ShadowPagesInfoData>;
using ShadowPageHeapBuf = draw::StorageVectorBuffer<uint, SHADOW_MAX_PAGE>;
using ShadowPageCacheBuf = draw::StorageArrayBuffer<uint2, SHADOW_MAX_PAGE, true>;
using ShadowTileMapDataBuf = draw::StorageVectorBuffer<ShadowTileMapData, SHADOW_MAX_TILEMAP>;
using ShadowTileMapClipBuf = draw::StorageArrayBuffer<ShadowTileMapClip, SHADOW_MAX_TILEMAP, true>;
using ShadowTileDataBuf = draw::StorageArrayBuffer<ShadowTileDataPacked, SHADOW_MAX_TILE, true>;
using SurfelBuf = draw::StorageArrayBuffer<Surfel, 64>;
using CaptureInfoBuf = draw::StorageBuffer<CaptureInfoData>;
using SurfelListInfoBuf = draw::StorageBuffer<SurfelListInfoData>;
using VelocityGeometryBuf = draw::StorageArrayBuffer<float4, 16, true>;
using VelocityIndexBuf = draw::StorageArrayBuffer<VelocityIndex, 16>;
using VelocityObjectBuf = draw::StorageArrayBuffer<float4x4, 16>;
using CryptomatteObjectBuf = draw::StorageArrayBuffer<float2, 16>;

}  // namespace blender::eevee
#endif<|MERGE_RESOLUTION|>--- conflicted
+++ resolved
@@ -870,17 +870,10 @@
   bool1 do_surfel_count;
   /** Number of surfels inside the surfel buffer or the needed len. */
   uint surfel_len;
-<<<<<<< HEAD
-  /** Solid angle subtended by a single ray sample. Equal to `4 * pi / sample_count`. */
-  float irradiance_sample_solid_angle;
-  /** Accumulated solid angle. Should reach `4 * pi` at the end of the accumulation. */
-  float irradiance_accum_solid_angle;
-=======
 
   float _pad3;
   /** Accumulated directional samples in irradiance grid. */
   int irradiance_accum_sample_count;
->>>>>>> 8021e0ba
   /** Transform of the lightprobe object. */
   float4x4 irradiance_grid_local_to_world;
   /** Transform vectors from world space to local space. Does not have location component. */
