/* SPDX-FileCopyrightText: 2023 Blender Foundation
 *
 * SPDX-License-Identifier: GPL-2.0-or-later */

/**
 * Shared structures, enums & defines between C++ and GLSL.
 * Can also include some math functions but they need to be simple enough to be valid in both
 * language.
 */

#ifndef USE_GPU_SHADER_CREATE_INFO
#  pragma once

#  include "BLI_memory_utils.hh"
#  include "DRW_gpu_wrapper.hh"

#  include "draw_manager.hh"
#  include "draw_pass.hh"

#  include "eevee_defines.hh"

#  include "GPU_shader_shared.h"

namespace blender::eevee {

class ShadowDirectional;
class ShadowPunctual;

using namespace draw;

constexpr GPUSamplerState no_filter = GPUSamplerState::default_sampler();
constexpr GPUSamplerState with_filter = {GPU_SAMPLER_FILTERING_LINEAR};

#endif

#define UBO_MIN_MAX_SUPPORTED_SIZE 1 << 14

/* -------------------------------------------------------------------- */
/** \name Debug Mode
 * \{ */

/** These are just to make more sense of G.debug_value's values. Reserved range is 1-30. */
enum eDebugMode : uint32_t {
  DEBUG_NONE = 0u,
  /**
   * Gradient showing light evaluation hot-spots.
   */
  DEBUG_LIGHT_CULLING = 1u,
  /**
   * Show incorrectly downsample tiles in red.
   */
  DEBUG_HIZ_VALIDATION = 2u,
  /**
   * Display IrradianceCache surfels.
   */
  DEBUG_IRRADIANCE_CACHE_SURFELS_NORMAL = 3u,
  DEBUG_IRRADIANCE_CACHE_SURFELS_IRRADIANCE = 4u,
  DEBUG_IRRADIANCE_CACHE_SURFELS_VISIBILITY = 5u,
  DEBUG_IRRADIANCE_CACHE_SURFELS_CLUSTER = 6u,
  /**
   * Display IrradianceCache virtual offset.
   */
<<<<<<< HEAD
  DEBUG_IRRADIANCE_CACHE_VIRTUAL_OFFSET = 7u,
=======
  DEBUG_IRRADIANCE_CACHE_VIRTUAL_OFFSET = 6u,
  DEBUG_IRRADIANCE_CACHE_VALIDITY = 7u,
>>>>>>> 5ac026c2
  /**
   * Show tiles depending on their status.
   */
  DEBUG_SHADOW_TILEMAPS = 10u,
  /**
   * Show content of shadow map. Used to verify projection code.
   */
  DEBUG_SHADOW_VALUES = 11u,
  /**
   * Show random color for each tile. Verify allocation and LOD assignment.
   */
  DEBUG_SHADOW_TILE_RANDOM_COLOR = 12u,
  /**
   * Show random color for each tile. Verify distribution and LOD transitions.
   */
  DEBUG_SHADOW_TILEMAP_RANDOM_COLOR = 13u,
};

/** \} */

/* -------------------------------------------------------------------- */
/** \name Sampling
 * \{ */

enum eSamplingDimension : uint32_t {
  SAMPLING_FILTER_U = 0u,
  SAMPLING_FILTER_V = 1u,
  SAMPLING_LENS_U = 2u,
  SAMPLING_LENS_V = 3u,
  SAMPLING_TIME = 4u,
  SAMPLING_SHADOW_U = 5u,
  SAMPLING_SHADOW_V = 6u,
  SAMPLING_SHADOW_W = 7u,
  SAMPLING_SHADOW_X = 8u,
  SAMPLING_SHADOW_Y = 9u,
  SAMPLING_CLOSURE = 10u,
  SAMPLING_LIGHTPROBE = 11u,
  SAMPLING_TRANSPARENCY = 12u,
  SAMPLING_SSS_U = 13u,
  SAMPLING_SSS_V = 14u,
  SAMPLING_RAYTRACE_U = 15u,
  SAMPLING_RAYTRACE_V = 16u,
  SAMPLING_RAYTRACE_W = 17u,
  SAMPLING_RAYTRACE_X = 18u,
  SAMPLING_AO_U = 19u,
  SAMPLING_AO_V = 20u,
  SAMPLING_CURVES_U = 21u,
  SAMPLING_VOLUME_U = 22u,
  SAMPLING_VOLUME_V = 23u,
  SAMPLING_VOLUME_W = 24u
};

/**
 * IMPORTANT: Make sure the array can contain all sampling dimensions.
 * Also note that it needs to be multiple of 4.
 */
#define SAMPLING_DIMENSION_COUNT 28

/* NOTE(@fclem): Needs to be used in #StorageBuffer because of arrays of scalar. */
struct SamplingData {
  /** Array containing random values from Low Discrepancy Sequence in [0..1) range. */
  float dimensions[SAMPLING_DIMENSION_COUNT];
};
BLI_STATIC_ASSERT_ALIGN(SamplingData, 16)

/* Returns total sample count in a web pattern of the given size. */
static inline int sampling_web_sample_count_get(int web_density, int in_ring_count)
{
  return ((in_ring_count * in_ring_count + in_ring_count) / 2) * web_density + 1;
}

/* Returns lowest possible ring count that contains at least sample_count samples. */
static inline int sampling_web_ring_count_get(int web_density, int sample_count)
{
  /* Inversion of web_sample_count_get(). */
  float x = 2.0f * (float(sample_count) - 1.0f) / float(web_density);
  /* Solving polynomial. We only search positive solution. */
  float discriminant = 1.0f + 4.0f * x;
  return int(ceilf(0.5f * (sqrtf(discriminant) - 1.0f)));
}

/** \} */

/* -------------------------------------------------------------------- */
/** \name Camera
 * \{ */

enum eCameraType : uint32_t {
  CAMERA_PERSP = 0u,
  CAMERA_ORTHO = 1u,
  CAMERA_PANO_EQUIRECT = 2u,
  CAMERA_PANO_EQUISOLID = 3u,
  CAMERA_PANO_EQUIDISTANT = 4u,
  CAMERA_PANO_MIRROR = 5u
};

static inline bool is_panoramic(eCameraType type)
{
  return type > CAMERA_ORTHO;
}

struct CameraData {
  /* View Matrices of the camera, not from any view! */
  float4x4 persmat;
  float4x4 persinv;
  float4x4 viewmat;
  float4x4 viewinv;
  float4x4 winmat;
  float4x4 wininv;
  /** Camera UV scale and bias. */
  float2 uv_scale;
  float2 uv_bias;
  /** Panorama parameters. */
  float2 equirect_scale;
  float2 equirect_scale_inv;
  float2 equirect_bias;
  float fisheye_fov;
  float fisheye_lens;
  /** Clipping distances. */
  float clip_near;
  float clip_far;
  eCameraType type;
  /** World space distance between view corners at unit distance from camera. */
  float screen_diagonal_length;
  float _pad0;
  float _pad1;
  float _pad2;

  bool1 initialized;

#ifdef __cplusplus
  /* Small constructor to allow detecting new buffers. */
  CameraData() : initialized(false){};
#endif
};
BLI_STATIC_ASSERT_ALIGN(CameraData, 16)

/** \} */

/* -------------------------------------------------------------------- */
/** \name Film
 * \{ */

#define FILM_PRECOMP_SAMPLE_MAX 16

enum eFilmWeightLayerIndex : uint32_t {
  FILM_WEIGHT_LAYER_ACCUMULATION = 0u,
  FILM_WEIGHT_LAYER_DISTANCE = 1u,
};

enum ePassStorageType : uint32_t {
  PASS_STORAGE_COLOR = 0u,
  PASS_STORAGE_VALUE = 1u,
  PASS_STORAGE_CRYPTOMATTE = 2u,
};

struct FilmSample {
  int2 texel;
  float weight;
  /** Used for accumulation. */
  float weight_sum_inv;
};
BLI_STATIC_ASSERT_ALIGN(FilmSample, 16)

struct FilmData {
  /** Size of the film in pixels. */
  int2 extent;
  /** Offset of the film in the full-res frame, in pixels. */
  int2 offset;
  /** Extent used by the render buffers when rendering the main views. */
  int2 render_extent;
  /**
   * Sub-pixel offset applied to the window matrix.
   * NOTE: In final film pixel unit.
   * NOTE: Positive values makes the view translate in the negative axes direction.
   * NOTE: The origin is the center of the lower left film pixel of the area covered by a render
   * pixel if using scaled resolution rendering.
   */
  float2 subpixel_offset;
  /** Scaling factor to convert texel to uvs. */
  float2 extent_inv;
  /** Is true if history is valid and can be sampled. Bypass history to resets accumulation. */
  bool1 use_history;
  /** Is true if combined buffer is valid and can be re-projected to reduce variance. */
  bool1 use_reprojection;
  /** Is true if accumulation of non-filtered passes is needed. */
  bool1 has_data;
  /** Is true if accumulation of filtered passes is needed. */
  bool1 any_render_pass_1;
  bool1 any_render_pass_2;
  /** Controlled by user in lookdev mode or by render settings. */
  float background_opacity;
  float _pad0;
  /** Output counts per type. */
  int color_len, value_len;
  /** Index in color_accum_img or value_accum_img of each pass. -1 if pass is not enabled. */
  int mist_id;
  int normal_id;
  int vector_id;
  int diffuse_light_id;
  int diffuse_color_id;
  int specular_light_id;
  int specular_color_id;
  int volume_light_id;
  int emission_id;
  int environment_id;
  int shadow_id;
  int ambient_occlusion_id;
  /** Not indexed but still not -1 if enabled. */
  int depth_id;
  int combined_id;
  /** Id of the render-pass to be displayed. -1 for combined. */
  int display_id;
  /** Storage type of the render-pass to be displayed. */
  ePassStorageType display_storage_type;
  /** True if we bypass the accumulation and directly output the accumulation buffer. */
  bool1 display_only;
  /** Start of AOVs and number of aov. */
  int aov_color_id, aov_color_len;
  int aov_value_id, aov_value_len;
  /** Start of cryptomatte per layer (-1 if pass is not enabled). */
  int cryptomatte_object_id;
  int cryptomatte_asset_id;
  int cryptomatte_material_id;
  /** Max number of samples stored per layer (is even number). */
  int cryptomatte_samples_len;
  /** Settings to render mist pass */
  float mist_scale, mist_bias, mist_exponent;
  /** Scene exposure used for better noise reduction. */
  float exposure_scale;
  /** Scaling factor for scaled resolution rendering. */
  int scaling_factor;
  /** Film pixel filter radius. */
  float filter_radius;
  /** Precomputed samples. First in the table is the closest one. The rest is unordered. */
  int samples_len;
  /** Sum of the weights of all samples in the sample table. */
  float samples_weight_total;
  FilmSample samples[FILM_PRECOMP_SAMPLE_MAX];
};
BLI_STATIC_ASSERT_ALIGN(FilmData, 16)

static inline float film_filter_weight(float filter_radius, float sample_distance_sqr)
{
#if 1 /* Faster */
  /* Gaussian fitted to Blackman-Harris. */
  float r = sample_distance_sqr / (filter_radius * filter_radius);
  const float sigma = 0.284;
  const float fac = -0.5 / (sigma * sigma);
  float weight = expf(fac * r);
#else
  /* Blackman-Harris filter. */
  float r = M_2PI * saturate(0.5 + sqrtf(sample_distance_sqr) / (2.0 * filter_radius));
  float weight = 0.35875 - 0.48829 * cosf(r) + 0.14128 * cosf(2.0 * r) - 0.01168 * cosf(3.0 * r);
#endif
  return weight;
}

/** \} */

/* -------------------------------------------------------------------- */
/** \name RenderBuffers
 * \{ */

/* Theoretical max is 128 as we are using texture array and VRAM usage.
 * However, the output_aov() function perform a linear search inside all the hashes.
 * If we find a way to avoid this we could bump this number up. */
#define AOV_MAX 16

struct AOVsInfoData {
  /* Use uint4 to workaround std140 packing rules.
   * Only the x value is used. */
  uint4 hash_value[AOV_MAX];
  uint4 hash_color[AOV_MAX];
  /* Length of used data. */
  int color_len;
  int value_len;
  /** Id of the AOV to be displayed (from the start of the AOV array). -1 for combined. */
  int display_id;
  /** True if the AOV to be displayed is from the value accumulation buffer. */
  bool1 display_is_value;
};
BLI_STATIC_ASSERT_ALIGN(AOVsInfoData, 16)

struct RenderBuffersInfoData {
  AOVsInfoData aovs;
  /* Color. */
  int color_len;
  int normal_id;
  int diffuse_light_id;
  int diffuse_color_id;
  int specular_light_id;
  int specular_color_id;
  int volume_light_id;
  int emission_id;
  int environment_id;
  /* Value */
  int value_len;
  int shadow_id;
  int ambient_occlusion_id;
};
BLI_STATIC_ASSERT_ALIGN(RenderBuffersInfoData, 16)

/** \} */

/* -------------------------------------------------------------------- */
/** \name VelocityModule
 * \{ */

#define VELOCITY_INVALID 512.0

enum eVelocityStep : uint32_t {
  STEP_PREVIOUS = 0,
  STEP_NEXT = 1,
  STEP_CURRENT = 2,
};

struct VelocityObjectIndex {
  /** Offset inside #VelocityObjectBuf for each time-step. Indexed using eVelocityStep. */
  packed_int3 ofs;
  /** Temporary index to copy this to the #VelocityIndexBuf. */
  uint resource_id;

#ifdef __cplusplus
  VelocityObjectIndex() : ofs(-1, -1, -1), resource_id(-1){};
#endif
};
BLI_STATIC_ASSERT_ALIGN(VelocityObjectIndex, 16)

struct VelocityGeometryIndex {
  /** Offset inside #VelocityGeometryBuf for each timestep. Indexed using eVelocityStep. */
  packed_int3 ofs;
  /** If true, compute deformation motion blur. */
  bool1 do_deform;
  /** Length of data inside #VelocityGeometryBuf for each timestep. Indexed using eVelocityStep. */
  packed_int3 len;

  int _pad0;

#ifdef __cplusplus
  VelocityGeometryIndex() : ofs(-1, -1, -1), do_deform(false), len(-1, -1, -1), _pad0(1){};
#endif
};
BLI_STATIC_ASSERT_ALIGN(VelocityGeometryIndex, 16)

struct VelocityIndex {
  VelocityObjectIndex obj;
  VelocityGeometryIndex geo;
};
BLI_STATIC_ASSERT_ALIGN(VelocityGeometryIndex, 16)

/** \} */

/* -------------------------------------------------------------------- */
/** \name Motion Blur
 * \{ */

#define MOTION_BLUR_TILE_SIZE 32
#define MOTION_BLUR_MAX_TILE 512 /* 16384 / MOTION_BLUR_TILE_SIZE */
struct MotionBlurData {
  /** As the name suggests. Used to avoid a division in the sampling. */
  float2 target_size_inv;
  /** Viewport motion scaling factor. Make blur relative to frame time not render time. */
  float2 motion_scale;
  /** Depth scaling factor. Avoid blurring background behind moving objects. */
  float depth_scale;

  float _pad0, _pad1, _pad2;
};
BLI_STATIC_ASSERT_ALIGN(MotionBlurData, 16)

/* For some reasons some GLSL compilers do not like this struct.
 * So we declare it as a uint array instead and do indexing ourselves. */
#ifdef __cplusplus
struct MotionBlurTileIndirection {
  /**
   * Stores indirection to the tile with the highest velocity covering each tile.
   * This is stored using velocity in the MSB to be able to use atomicMax operations.
   */
  uint prev[MOTION_BLUR_MAX_TILE][MOTION_BLUR_MAX_TILE];
  uint next[MOTION_BLUR_MAX_TILE][MOTION_BLUR_MAX_TILE];
};
BLI_STATIC_ASSERT_ALIGN(MotionBlurTileIndirection, 16)
#endif

/** \} */

/* -------------------------------------------------------------------- */
/** \name Volumes
 * \{ */

struct VolumesInfoData {
  float2 coord_scale;
  float2 viewport_size_inv;
  packed_int3 tex_size;
  float light_clamp;
  packed_float3 inv_tex_size;
  float shadow_steps;
  bool1 use_lights;
  bool1 use_soft_shadows;
  float depth_near;
  float depth_far;
  float depth_distribution;
  float _pad0;
  float _pad1;
  float _pad2;
};
BLI_STATIC_ASSERT_ALIGN(VolumesInfoData, 16)

/* Volume slice to view space depth. */
static inline float volume_z_to_view_z(
    float near, float far, float distribution, bool is_persp, float z)
{
  if (is_persp) {
    /* Exponential distribution. */
    return (exp2(z / distribution) - near) / far;
  }
  else {
    /* Linear distribution. */
    return near + (far - near) * z;
  }
}

static inline float view_z_to_volume_z(
    float near, float far, float distribution, bool is_persp, float depth)
{
  if (is_persp) {
    /* Exponential distribution. */
    return distribution * log2(depth * far + near);
  }
  else {
    /* Linear distribution. */
    return (depth - near) * distribution;
  }
}

static inline float3 ndc_to_volume(float4x4 projection_matrix,
                                   float near,
                                   float far,
                                   float distribution,
                                   float2 coord_scale,
                                   float3 coord)
{
  bool is_persp = projection_matrix[3][3] == 0.0;

  /* get_view_z_from_depth */
  float d = 2.0 * coord.z - 1.0;
  if (is_persp) {
    coord.z = -projection_matrix[3][2] / (d + projection_matrix[2][2]);
  }
  else {
    coord.z = (d - projection_matrix[3][2]) / projection_matrix[2][2];
  }

  coord.z = view_z_to_volume_z(near, far, distribution, is_persp, coord.z);
  coord.x *= coord_scale.x;
  coord.y *= coord_scale.y;
  return coord;
}

/** \} */

/* -------------------------------------------------------------------- */
/** \name Depth of field
 * \{ */

/* 5% error threshold. */
#define DOF_FAST_GATHER_COC_ERROR 0.05
#define DOF_GATHER_RING_COUNT 5
#define DOF_DILATE_RING_COUNT 3

struct DepthOfFieldData {
  /** Size of the render targets for gather & scatter passes. */
  int2 extent;
  /** Size of a pixel in uv space (1.0 / extent). */
  float2 texel_size;
  /** Scale factor for anisotropic bokeh. */
  float2 bokeh_anisotropic_scale;
  float2 bokeh_anisotropic_scale_inv;
  /* Correction factor to align main target pixels with the filtered mipmap chain texture. */
  float2 gather_uv_fac;
  /** Scatter parameters. */
  float scatter_coc_threshold;
  float scatter_color_threshold;
  float scatter_neighbor_max_color;
  int scatter_sprite_per_row;
  /** Number of side the bokeh shape has. */
  float bokeh_blades;
  /** Rotation of the bokeh shape. */
  float bokeh_rotation;
  /** Multiplier and bias to apply to linear depth to Circle of confusion (CoC). */
  float coc_mul, coc_bias;
  /** Maximum absolute allowed Circle of confusion (CoC). Min of computed max and user max. */
  float coc_abs_max;
  /** Copy of camera type. */
  eCameraType camera_type;
  /** Weights of spatial filtering in stabilize pass. Not array to avoid alignment restriction. */
  float4 filter_samples_weight;
  float filter_center_weight;
  /** Max number of sprite in the scatter pass for each ground. */
  int scatter_max_rect;

  int _pad0, _pad1;
};
BLI_STATIC_ASSERT_ALIGN(DepthOfFieldData, 16)

struct ScatterRect {
  /** Color and CoC of the 4 pixels the scatter sprite represents. */
  float4 color_and_coc[4];
  /** Rect center position in half pixel space. */
  float2 offset;
  /** Rect half extent in half pixel space. */
  float2 half_extent;
};
BLI_STATIC_ASSERT_ALIGN(ScatterRect, 16)

/** WORKAROUND(@fclem): This is because this file is included before common_math_lib.glsl. */
#ifndef M_PI
#  define EEVEE_PI
#  define M_PI 3.14159265358979323846 /* pi */
#endif

static inline float coc_radius_from_camera_depth(DepthOfFieldData dof, float depth)
{
  depth = (dof.camera_type != CAMERA_ORTHO) ? 1.0f / depth : depth;
  return dof.coc_mul * depth + dof.coc_bias;
}

static inline float regular_polygon_side_length(float sides_count)
{
  return 2.0f * sinf(M_PI / sides_count);
}

/* Returns intersection ratio between the radius edge at theta and the regular polygon edge.
 * Start first corners at theta == 0. */
static inline float circle_to_polygon_radius(float sides_count, float theta)
{
  /* From Graphics Gems from CryENGINE 3 (Siggraph 2013) by Tiago Sousa (slide 36). */
  float side_angle = (2.0f * M_PI) / sides_count;
  return cosf(side_angle * 0.5f) /
         cosf(theta - side_angle * floorf((sides_count * theta + M_PI) / (2.0f * M_PI)));
}

/* Remap input angle to have homogenous spacing of points along a polygon edge.
 * Expects theta to be in [0..2pi] range. */
static inline float circle_to_polygon_angle(float sides_count, float theta)
{
  float side_angle = (2.0f * M_PI) / sides_count;
  float halfside_angle = side_angle * 0.5f;
  float side = floorf(theta / side_angle);
  /* Length of segment from center to the middle of polygon side. */
  float adjacent = circle_to_polygon_radius(sides_count, 0.0f);

  /* This is the relative position of the sample on the polygon half side. */
  float local_theta = theta - side * side_angle;
  float ratio = (local_theta - halfside_angle) / halfside_angle;

  float halfside_len = regular_polygon_side_length(sides_count) * 0.5f;
  float opposite = ratio * halfside_len;

  /* NOTE: atan(y_over_x) has output range [-M_PI_2..M_PI_2]. */
  float final_local_theta = atanf(opposite / adjacent);

  return side * side_angle + final_local_theta;
}

#ifdef EEVEE_PI
#  undef M_PI
#endif

/** \} */

/* -------------------------------------------------------------------- */
/** \name Light Culling
 * \{ */

/* Number of items we can cull. Limited by how we store CullingZBin. */
#define CULLING_MAX_ITEM 65536
/* Fine grained subdivision in the Z direction. Limited by the LDS in z-binning compute shader. */
#define CULLING_ZBIN_COUNT 4096
/* Max tile map resolution per axes. */
#define CULLING_TILE_RES 16

struct LightCullingData {
  /** Scale applied to tile pixel coordinates to get target UV coordinate. */
  float2 tile_to_uv_fac;
  /** Scale and bias applied to linear Z to get zbin. */
  float zbin_scale;
  float zbin_bias;
  /** Valid item count in the source data array. */
  uint items_count;
  /** Items that are processed by the 2.5D culling. */
  uint local_lights_len;
  /** Items that are **NOT** processed by the 2.5D culling (i.e: Sun Lights). */
  uint sun_lights_len;
  /** Number of items that passes the first culling test. (local lights only) */
  uint visible_count;
  /** Extent of one square tile in pixels. */
  float tile_size;
  /** Number of tiles on the X/Y axis. */
  uint tile_x_len;
  uint tile_y_len;
  /** Number of word per tile. Depends on the maximum number of lights. */
  uint tile_word_len;
};
BLI_STATIC_ASSERT_ALIGN(LightCullingData, 16)

/** \} */

/* -------------------------------------------------------------------- */
/** \name Lights
 * \{ */

#define LIGHT_NO_SHADOW -1

enum eLightType : uint32_t {
  LIGHT_SUN = 0u,
  LIGHT_SUN_ORTHO = 1u,
  LIGHT_POINT = 10u,
  LIGHT_SPOT = 11u,
  LIGHT_RECT = 20u,
  LIGHT_ELLIPSE = 21u
};

static inline bool is_area_light(eLightType type)
{
  return type >= LIGHT_RECT;
}

static inline bool is_sun_light(eLightType type)
{
  return type < LIGHT_POINT;
}

struct LightData {
  /** Normalized object matrix. Last column contains data accessible using the following macros. */
  float4x4 object_mat;
  /** Packed data in the last column of the object_mat. */
#define _area_size_x object_mat[0][3]
#define _area_size_y object_mat[1][3]
#define _radius _area_size_x
#define _spot_mul object_mat[2][3]
#define _spot_bias object_mat[3][3]
  /** Scale to convert from world units to tile space of the clipmap_lod_max. */
#define _clipmap_origin_x object_mat[2][3]
#define _clipmap_origin_y object_mat[3][3]
  /** Aliases for axes. */
#ifndef USE_GPU_SHADER_CREATE_INFO
#  define _right object_mat[0].xyz()
#  define _up object_mat[1].xyz()
#  define _back object_mat[2].xyz()
#  define _position object_mat[3].xyz()
#else
#  define _right object_mat[0].xyz
#  define _up object_mat[1].xyz
#  define _back object_mat[2].xyz
#  define _position object_mat[3].xyz
#endif
  /** Punctual : Influence radius (inverted and squared) adjusted for Surface / Volume power. */
  float influence_radius_invsqr_surface;
  float influence_radius_invsqr_volume;
  /** Punctual : Maximum influence radius. Used for culling. Equal to clip far distance. */
  float influence_radius_max;
  /** Special radius factor for point lighting. */
  float radius_squared;
  /** NOTE: It is ok to use float3 here. A float is declared right after it.
   * float3 is also aligned to 16 bytes. */
  packed_float3 color;
  /** Light Type. */
  eLightType type;
  /** Spot size. Aligned to size of float2. */
  float2 spot_size_inv;
  /** Spot angle tangent. */
  float spot_tan;
  /** Reuse for directional LOD bias. */
#define _clipmap_lod_bias spot_tan
  /** Power depending on shader type. */
  float diffuse_power;
  float specular_power;
  float volume_power;
  float transmit_power;

  /** --- Shadow Data --- */
  /** Directional : Near clip distance. Float stored as int for atomic operations. */
  int clip_near;
  int clip_far;
  /** Directional : Clip-map LOD range to avoid sampling outside of valid range. */
  int clipmap_lod_min;
  int clipmap_lod_max;
  /** Index of the first tile-map. */
  int tilemap_index;
  /** Directional : Offset of the LOD min in LOD min tile units. */
  int2 clipmap_base_offset;
  /** Punctual & Directional : Normal matrix packed for automatic bias. */
  float2 normal_mat_packed;
};
BLI_STATIC_ASSERT_ALIGN(LightData, 16)

static inline int light_tilemap_max_get(LightData light)
{
  /* This is not something we need in performance critical code. */
  return light.tilemap_index + (light.clipmap_lod_max - light.clipmap_lod_min);
}

/** \} */

/* -------------------------------------------------------------------- */
/** \name Shadows
 *
 * Shadow data for either a directional shadow or a punctual shadow.
 *
 * A punctual shadow is composed of 1, 5 or 6 shadow regions.
 * Regions are sorted in this order -Z, +X, -X, +Y, -Y, +Z.
 * Face index is computed from light's object space coordinates.
 *
 * A directional light shadow is composed of multiple clip-maps with each level
 * covering twice as much area as the previous one.
 * \{ */

enum eShadowProjectionType : uint32_t {
  SHADOW_PROJECTION_CUBEFACE = 0u,
  SHADOW_PROJECTION_CLIPMAP = 1u,
  SHADOW_PROJECTION_CASCADE = 2u,
};

static inline int2 shadow_cascade_grid_offset(int2 base_offset, int level_relative)
{
  return (base_offset * level_relative) / (1 << 16);
}

/**
 * Small descriptor used for the tile update phase. Updated by CPU & uploaded to GPU each redraw.
 */
struct ShadowTileMapData {
  /** Cached, used for rendering. */
  float4x4 viewmat, winmat;
  /** Punctual : Corners of the frustum. (vec3 padded to vec4) */
  float4 corners[4];
  /** Integer offset of the center of the 16x16 tiles from the origin of the tile space. */
  int2 grid_offset;
  /** Shift between previous and current grid_offset. Allows update tagging. */
  int2 grid_shift;
  /** True for punctual lights. */
  eShadowProjectionType projection_type;
  /** Multiple of SHADOW_TILEDATA_PER_TILEMAP. Offset inside the tile buffer. */
  int tiles_index;
  /** Index of persistent data in the persistent data buffer. */
  int clip_data_index;
  /** Bias LOD to tag for usage to lower the amount of tile used. */
  float lod_bias;
};
BLI_STATIC_ASSERT_ALIGN(ShadowTileMapData, 16)

/**
 * Per tilemap data persistent on GPU.
 */
struct ShadowTileMapClip {
  /** Clip distances that were used to render the pages. */
  float clip_near_stored;
  float clip_far_stored;
  /** Near and far clip distances for directional. Float stored as int for atomic operations. */
  int clip_near;
  int clip_far;
};
BLI_STATIC_ASSERT_ALIGN(ShadowTileMapClip, 16)

struct ShadowPagesInfoData {
  /** Number of free pages in the free page buffer. */
  int page_free_count;
  /** Number of page allocations needed for this cycle. */
  int page_alloc_count;
  /** Index of the next cache page in the cached page buffer. */
  uint page_cached_next;
  /** Index of the first page in the buffer since the last defrag. */
  uint page_cached_start;
  /** Index of the last page in the buffer since the last defrag. */
  uint page_cached_end;
  /** Number of views to be rendered during the shadow update pass. */
  int view_count;
  /** Physical page size in pixel. Pages are all squares. */
  int page_size;

  int _pad0;
};
BLI_STATIC_ASSERT_ALIGN(ShadowPagesInfoData, 16)

struct ShadowStatistics {
  /** Statistics that are read back to CPU after a few frame (to avoid stall). */
  int page_used_count;
  int page_update_count;
  int page_allocated_count;
  int page_rendered_count;
};
BLI_STATIC_ASSERT_ALIGN(ShadowStatistics, 16)

/** Decoded tile data structure. */
struct ShadowTileData {
  /** Page inside the virtual shadow map atlas. */
  uint2 page;
  /** Page index inside pages_cached_buf. Only valid if `is_cached` is true. */
  uint cache_index;
  /** LOD pointed to LOD 0 tile page. (cube-map only). */
  uint lod;
  /** If the tile is needed for rendering. */
  bool is_used;
  /** True if an update is needed. This persists even if the tile gets unused. */
  bool do_update;
  /** True if the tile owns the page (mutually exclusive with `is_cached`). */
  bool is_allocated;
  /** True if the tile has been staged for rendering. This will remove the `do_update` flag. */
  bool is_rendered;
  /** True if the tile is inside the pages_cached_buf (mutually exclusive with `is_allocated`). */
  bool is_cached;
};
/** \note Stored packed as a uint. */
#define ShadowTileDataPacked uint

enum eShadowFlag : uint32_t {
  SHADOW_NO_DATA = 0u,
  SHADOW_IS_CACHED = (1u << 27u),
  SHADOW_IS_ALLOCATED = (1u << 28u),
  SHADOW_DO_UPDATE = (1u << 29u),
  SHADOW_IS_RENDERED = (1u << 30u),
  SHADOW_IS_USED = (1u << 31u)
};

static inline ShadowTileData shadow_tile_unpack(ShadowTileDataPacked data)
{
  ShadowTileData tile;
  /* Tweaked for SHADOW_PAGE_PER_ROW = 64. */
  tile.page.x = data & 63u;
  tile.page.y = (data >> 6u) & 63u;
  /* -- 12 bits -- */
  /* Tweaked for SHADOW_TILEMAP_LOD < 8. */
  tile.lod = (data >> 12u) & 7u;
  /* -- 15 bits -- */
  /* Tweaked for SHADOW_MAX_TILEMAP = 4096. */
  tile.cache_index = (data >> 15u) & 4095u;
  /* -- 27 bits -- */
  tile.is_used = (data & SHADOW_IS_USED) != 0;
  tile.is_cached = (data & SHADOW_IS_CACHED) != 0;
  tile.is_allocated = (data & SHADOW_IS_ALLOCATED) != 0;
  tile.is_rendered = (data & SHADOW_IS_RENDERED) != 0;
  tile.do_update = (data & SHADOW_DO_UPDATE) != 0;
  return tile;
}

static inline ShadowTileDataPacked shadow_tile_pack(ShadowTileData tile)
{
  uint data;
  data = (tile.page.x & 63u);
  data |= (tile.page.y & 63u) << 6u;
  data |= (tile.lod & 7u) << 12u;
  data |= (tile.cache_index & 4095u) << 15u;
  data |= (tile.is_used ? uint(SHADOW_IS_USED) : 0);
  data |= (tile.is_allocated ? uint(SHADOW_IS_ALLOCATED) : 0);
  data |= (tile.is_cached ? uint(SHADOW_IS_CACHED) : 0);
  data |= (tile.is_rendered ? uint(SHADOW_IS_RENDERED) : 0);
  data |= (tile.do_update ? uint(SHADOW_DO_UPDATE) : 0);
  return data;
}

/** \} */

/* -------------------------------------------------------------------- */
/** \name Irradiance Cache
 * \{ */

struct SurfelRadiance {
  /* Actually stores radiance and world (sky) visibility. Stored normalized. */
  float4 front;
  float4 back;
  /* Accumulated weights per face. */
  float front_weight;
  float back_weight;
  float _pad0;
  float _pad1;
};
BLI_STATIC_ASSERT_ALIGN(SurfelRadiance, 16)

struct Surfel {
  /** World position of the surfel. */
  packed_float3 position;
  /** Previous surfel index in the ray link-list. Only valid after sorting. */
  int prev;
  /** World orientation of the surface. */
  packed_float3 normal;
  /** Next surfel index in the ray link-list. */
  int next;
  /** Surface albedo to apply to incoming radiance. */
  packed_float3 albedo_front;
  /** Distance along the ray direction for sorting. */
  float ray_distance;
  /** Surface albedo to apply to incoming radiance. */
  packed_float3 albedo_back;
  /** Cluster this surfel is assigned to. */
  int cluster_id;
  /** Surface radiance: Emission + Direct Lighting. */
  SurfelRadiance radiance_direct;
  /** Surface radiance: Indirect Lighting. Double buffered to avoid race conditions. */
  SurfelRadiance radiance_indirect[2];
};
BLI_STATIC_ASSERT_ALIGN(Surfel, 16)

struct CaptureInfoData {
  /** Number of surfels inside the surfel buffer or the needed len. */
  packed_int3 irradiance_grid_size;
  /** True if the surface shader needs to write the surfel data. */
  bool1 do_surfel_output;
  /** True if the surface shader needs to increment the surfel_len. */
  bool1 do_surfel_count;
  /** Number of surfels inside the surfel buffer or the needed len. */
  uint surfel_len;
  /** Total number of a ray for light transportation. */
  float sample_count;
  /** 0 based sample index. */
  float sample_index;
  /** Transform of the light-probe object. */
  float4x4 irradiance_grid_local_to_world;
  /** Transform of the light-probe object. */
  float4x4 irradiance_grid_world_to_local;
  /** Transform vectors from world space to local space. Does not have location component. */
  /** TODO(fclem): This could be a float3x4 or a float3x3 if padded correctly. */
  float4x4 irradiance_grid_world_to_local_rotation;
  /** Scene bounds. Stored as min & max and as int for atomic operations. */
  int scene_bound_x_min;
  int scene_bound_y_min;
  int scene_bound_z_min;
  int scene_bound_x_max;
  int scene_bound_y_max;
  int scene_bound_z_max;
  /** Minimum distance between a grid sample and a surface. Used to compute virtual offset. */
  float min_distance_to_surface;
  /** Maximum world scale offset an irradiance grid sample can be baked with. */
  float max_virtual_offset;
  /** Radius of surfels. */
  float surfel_radius;
  /** Capture options. */
  bool1 capture_world_direct;
  bool1 capture_world_indirect;
  bool1 capture_visibility_direct;
  bool1 capture_visibility_indirect;
  bool1 capture_indirect;
  bool1 capture_emission;
  int _pad0;
};
BLI_STATIC_ASSERT_ALIGN(CaptureInfoData, 16)

struct SurfelListInfoData {
  /** Size of the grid used to project the surfels into linked lists. */
  int2 ray_grid_size;
  /** Maximum number of list. Is equal to `ray_grid_size.x * ray_grid_size.y`. */
  int list_max;

  int _pad0;
};
BLI_STATIC_ASSERT_ALIGN(SurfelListInfoData, 16)

struct IrradianceGridData {
  /** World to non-normalized local grid space [0..size-1]. Stored transposed for compactness. */
  float3x4 world_to_grid_transposed;
  /** Number of bricks for this grid. */
  packed_int3 grid_size;
  /** Index in brick descriptor list of the first brick of this grid. */
  int brick_offset;
  /** Biases to apply to the shading point in order to sample a valid probe. */
  float normal_bias;
  float view_bias;
  float facing_bias;
  int _pad1;
};
BLI_STATIC_ASSERT_ALIGN(IrradianceGridData, 16)

struct IrradianceBrick {
  /* Offset in pixel to the start of the data inside the atlas texture. */
  uint2 atlas_coord;
};
/** \note Stored packed as a uint. */
#define IrradianceBrickPacked uint

static inline IrradianceBrickPacked irradiance_brick_pack(IrradianceBrick brick)
{
  uint2 data = (uint2(brick.atlas_coord) & 0xFFFFu) << uint2(0u, 16u);
  IrradianceBrickPacked brick_packed = data.x | data.y;
  return brick_packed;
}

static inline IrradianceBrick irradiance_brick_unpack(IrradianceBrickPacked brick_packed)
{
  IrradianceBrick brick;
  brick.atlas_coord = (uint2(brick_packed) >> uint2(0u, 16u)) & uint2(0xFFFFu);
  return brick;
}

/** \} */

/* -------------------------------------------------------------------- */
/** \name Hierarchical-Z Buffer
 * \{ */

struct HiZData {
  /** Scale factor to remove HiZBuffer padding. */
  float2 uv_scale;

  float2 _pad0;
};
BLI_STATIC_ASSERT_ALIGN(HiZData, 16)

/** \} */

/* -------------------------------------------------------------------- */
/** \name Ray-Tracing
 * \{ */

enum eClosureBits : uint32_t {
  CLOSURE_NONE = 0u,
  /** NOTE: These are used as stencil bits. So we are limited to 8bits. */
  CLOSURE_DIFFUSE = (1u << 0u),
  CLOSURE_SSS = (1u << 1u),
  CLOSURE_REFLECTION = (1u << 2u),
  CLOSURE_REFRACTION = (1u << 3u),
  /* Non-stencil bits. */
  CLOSURE_TRANSPARENCY = (1u << 8u),
  CLOSURE_EMISSION = (1u << 9u),
  CLOSURE_HOLDOUT = (1u << 10u),
  CLOSURE_VOLUME = (1u << 11u),
  CLOSURE_AMBIENT_OCCLUSION = (1u << 12u),
};

struct RayTraceData {
  /** ViewProjection matrix used to render the previous frame. */
  float4x4 history_persmat;
  /** Input resolution. */
  int2 full_resolution;
  /** Inverse of input resolution to get screen UVs. */
  float2 full_resolution_inv;
  /** Scale and bias to go from ray-trace resolution to input resolution. */
  int2 resolution_bias;
  int resolution_scale;
  /** View space thickness the objects. */
  float thickness;
  /** Determine how fast the sample steps are getting bigger. */
  float quality;
  /** Maximum brightness during lighting evaluation. */
  float brightness_clamp;
  /** Maximum roughness for which we will trace a ray. */
  float max_trace_roughness;
  /** If set to true will bypass spatial denoising. */
  bool1 skip_denoise;
  /** Closure being ray-traced. */
  eClosureBits closure_active;
};
BLI_STATIC_ASSERT_ALIGN(RayTraceData, 16)

/** \} */

/* -------------------------------------------------------------------- */
/** \name Ambient Occlusion
 * \{ */

struct AOData {
  float distance;
  float quality;
  float2 pixel_size;
};
BLI_STATIC_ASSERT_ALIGN(AOData, 16)

/** \} */

/* -------------------------------------------------------------------- */
/** \name Subsurface
 * \{ */

#define SSS_SAMPLE_MAX 64
#define SSS_BURLEY_TRUNCATE 16.0
#define SSS_BURLEY_TRUNCATE_CDF 0.9963790093708328
#define SSS_TRANSMIT_LUT_SIZE 64.0
#define SSS_TRANSMIT_LUT_RADIUS 1.218
#define SSS_TRANSMIT_LUT_SCALE ((SSS_TRANSMIT_LUT_SIZE - 1.0) / float(SSS_TRANSMIT_LUT_SIZE))
#define SSS_TRANSMIT_LUT_BIAS (0.5 / float(SSS_TRANSMIT_LUT_SIZE))
#define SSS_TRANSMIT_LUT_STEP_RES 64.0

struct SubsurfaceData {
  /** xy: 2D sample position [-1..1], zw: sample_bounds. */
  /* NOTE(fclem) Using float4 for alignment. */
  float4 samples[SSS_SAMPLE_MAX];
  /** Sample index after which samples are not randomly rotated anymore. */
  int jitter_threshold;
  /** Number of samples precomputed in the set. */
  int sample_len;
  int _pad0;
  int _pad1;
};
BLI_STATIC_ASSERT_ALIGN(SubsurfaceData, 16)

/** \} */

/* -------------------------------------------------------------------- */
/** \name Reflection Probes
 * \{ */

/** Mapping data to locate a reflection probe in texture. */
struct ReflectionProbeData {
  /**
   * Position of the light probe in world space.
   * World probe uses origin.
   *
   * 4th component is not used.
   */
  float4 pos;

  /** On which layer of the texture array is this reflection probe stored. */
  int layer;

  /**
   * Subdivision of the layer. 0 = no subdivision and resolution would be
   * ReflectionProbeModule::MAX_RESOLUTION.
   */
  int layer_subdivision;

  /**
   * Which area of the subdivided layer is the reflection probe located.
   *
   * A layer has (2^layer_subdivision)^2 areas.
   */
  int area_index;

  /**
   * LOD factor for mipmap selection.
   */
  float lod_factor;
};
BLI_STATIC_ASSERT_ALIGN(ReflectionProbeData, 16)

/** \} */

/* -------------------------------------------------------------------- */
/** \name Utility Texture
 * \{ */

#define UTIL_TEX_SIZE 64
#define UTIL_BTDF_LAYER_COUNT 16
/* Scale and bias to avoid interpolation of the border pixel.
 * Remap UVs to the border pixels centers. */
#define UTIL_TEX_UV_SCALE ((UTIL_TEX_SIZE - 1.0f) / UTIL_TEX_SIZE)
#define UTIL_TEX_UV_BIAS (0.5f / UTIL_TEX_SIZE)

#define UTIL_BLUE_NOISE_LAYER 0
#define UTIL_LTC_MAT_LAYER 1
#define UTIL_LTC_MAG_LAYER 2
#define UTIL_BSDF_LAYER 2
#define UTIL_BTDF_LAYER 3
#define UTIL_DISK_INTEGRAL_LAYER 3
#define UTIL_DISK_INTEGRAL_COMP 2

/* __cplusplus is true when compiling with MSL, so include if inside a shader. */
#if !defined(__cplusplus) || defined(GPU_SHADER)
/* Fetch texel. Wrapping if above range. */
float4 utility_tx_fetch(sampler2DArray util_tx, float2 texel, float layer)
{
  return texelFetch(util_tx, int3(int2(texel) % UTIL_TEX_SIZE, layer), 0);
}

/* Sample at uv position. Filtered & Wrapping enabled. */
float4 utility_tx_sample(sampler2DArray util_tx, float2 uv, float layer)
{
  return textureLod(util_tx, float3(uv, layer), 0.0);
}

/* Sample at uv position but with scale and bias so that uv space bounds lie on texel centers. */
float4 utility_tx_sample_lut(sampler2DArray util_tx, float2 uv, float layer)
{
  /* Scale and bias coordinates, for correct filtered lookup. */
  uv = uv * ((UTIL_TEX_SIZE - 1.0) / UTIL_TEX_SIZE) + (0.5 / UTIL_TEX_SIZE);
  return textureLod(util_tx, float3(uv, layer), 0.0);
}
#endif

/** \} */

/* __cplusplus is true when compiling with MSL, so ensure we are not inside a shader. */
#if defined(__cplusplus) && !defined(GPU_SHADER)

using AOVsInfoDataBuf = draw::StorageBuffer<AOVsInfoData>;
using CameraDataBuf = draw::UniformBuffer<CameraData>;
using DepthOfFieldDataBuf = draw::UniformBuffer<DepthOfFieldData>;
using DepthOfFieldScatterListBuf = draw::StorageArrayBuffer<ScatterRect, 16, true>;
using DrawIndirectBuf = draw::StorageBuffer<DrawCommand, true>;
using DispatchIndirectBuf = draw::StorageBuffer<DispatchCommand>;
using FilmDataBuf = draw::UniformBuffer<FilmData>;
using HiZDataBuf = draw::UniformBuffer<HiZData>;
using IrradianceGridDataBuf = draw::UniformArrayBuffer<IrradianceGridData, IRRADIANCE_GRID_MAX>;
using IrradianceBrickBuf = draw::StorageVectorBuffer<IrradianceBrickPacked, 16>;
using LightCullingDataBuf = draw::StorageBuffer<LightCullingData>;
using LightCullingKeyBuf = draw::StorageArrayBuffer<uint, LIGHT_CHUNK, true>;
using LightCullingTileBuf = draw::StorageArrayBuffer<uint, LIGHT_CHUNK, true>;
using LightCullingZbinBuf = draw::StorageArrayBuffer<uint, CULLING_ZBIN_COUNT, true>;
using LightCullingZdistBuf = draw::StorageArrayBuffer<float, LIGHT_CHUNK, true>;
using LightDataBuf = draw::StorageArrayBuffer<LightData, LIGHT_CHUNK>;
using MotionBlurDataBuf = draw::UniformBuffer<MotionBlurData>;
using MotionBlurTileIndirectionBuf = draw::StorageBuffer<MotionBlurTileIndirection, true>;
using RayTraceTileBuf = draw::StorageArrayBuffer<uint, 1024, true>;
using RayTraceDataBuf = draw::UniformBuffer<RayTraceData>;
using ReflectionProbeDataBuf =
    draw::UniformArrayBuffer<ReflectionProbeData, REFLECTION_PROBES_MAX>;
using SamplingDataBuf = draw::StorageBuffer<SamplingData>;
using ShadowStatisticsBuf = draw::StorageBuffer<ShadowStatistics>;
using ShadowPagesInfoDataBuf = draw::StorageBuffer<ShadowPagesInfoData>;
using ShadowPageHeapBuf = draw::StorageVectorBuffer<uint, SHADOW_MAX_PAGE>;
using ShadowPageCacheBuf = draw::StorageArrayBuffer<uint2, SHADOW_MAX_PAGE, true>;
using ShadowTileMapDataBuf = draw::StorageVectorBuffer<ShadowTileMapData, SHADOW_MAX_TILEMAP>;
using ShadowTileMapClipBuf = draw::StorageArrayBuffer<ShadowTileMapClip, SHADOW_MAX_TILEMAP, true>;
using ShadowTileDataBuf = draw::StorageArrayBuffer<ShadowTileDataPacked, SHADOW_MAX_TILE, true>;
using SubsurfaceDataBuf = draw::UniformBuffer<SubsurfaceData>;
using SurfelBuf = draw::StorageArrayBuffer<Surfel, 64>;
using SurfelRadianceBuf = draw::StorageArrayBuffer<SurfelRadiance, 64>;
using CaptureInfoBuf = draw::StorageBuffer<CaptureInfoData>;
using SurfelListInfoBuf = draw::StorageBuffer<SurfelListInfoData>;
using VelocityGeometryBuf = draw::StorageArrayBuffer<float4, 16, true>;
using VelocityIndexBuf = draw::StorageArrayBuffer<VelocityIndex, 16>;
using VelocityObjectBuf = draw::StorageArrayBuffer<float4x4, 16>;
using VolumesInfoDataBuf = draw::UniformBuffer<VolumesInfoData>;
using CryptomatteObjectBuf = draw::StorageArrayBuffer<float2, 16>;
using AODataBuf = draw::UniformBuffer<AOData>;

}  // namespace blender::eevee
#endif<|MERGE_RESOLUTION|>--- conflicted
+++ resolved
@@ -60,12 +60,8 @@
   /**
    * Display IrradianceCache virtual offset.
    */
-<<<<<<< HEAD
   DEBUG_IRRADIANCE_CACHE_VIRTUAL_OFFSET = 7u,
-=======
-  DEBUG_IRRADIANCE_CACHE_VIRTUAL_OFFSET = 6u,
-  DEBUG_IRRADIANCE_CACHE_VALIDITY = 7u,
->>>>>>> 5ac026c2
+  DEBUG_IRRADIANCE_CACHE_VALIDITY = 8u,
   /**
    * Show tiles depending on their status.
    */
