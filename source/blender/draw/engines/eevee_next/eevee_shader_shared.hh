--- conflicted
+++ resolved
@@ -850,12 +850,10 @@
 
   float _pad3;
   float _pad4;
+  float _pad5;
+  float _pad6;
 
   /** --- Shadow Data --- */
-  /** Bias used during tile tagging phase to request higher or lower LODs than default. */
-  float clipmap_lod_bias;
-  float _pad6;
-
   /** Offset of the LOD min in LOD min tile units. */
   int2 clipmap_base_offset;
   /** Angle covered by the light shape for shadow ray casting. */
@@ -894,20 +892,6 @@
   packed_float3 color;
   /** Light Type. */
   eLightType type;
-<<<<<<< HEAD
-=======
-  /** Inverse spot size (in X and Y axes). Aligned to size of float2. */
-  float2 spot_size_inv;
-  /** Punctual : Influence radius (inverted and squared) adjusted for Surface / Volume power. */
-  float influence_radius_invsqr_surface;
-  float influence_radius_invsqr_volume;
-  /** Punctual : Maximum influence radius. Used for culling. Equal to clip far distance. */
-  float influence_radius_max;
-  /** Special radius factor for point lighting. */
-  float radius_squared;
-  /** Spot angle tangent. */
-  float spot_tan;
->>>>>>> 81ceff8e
 
   /** --- Shadow Data --- */
   /** Near clip distances. Float stored as int for atomic operations. */
@@ -917,7 +901,12 @@
   int tilemap_index;
   /* Radius in pixels for shadow filtering. */
   float pcf_radius;
-<<<<<<< HEAD
+
+  /* Shadow Map resolution bias. */
+  float lod_bias;
+  float _pad0;
+  float _pad1;
+  float _pad2;
 
 #if defined(GPU_SHADER) && !defined(GPU_BACKEND_METAL)
   /* Spot is used by default. Avoid casting for all sphere and spot lights.
@@ -930,10 +919,6 @@
     LightSunData sun;
   };
 #endif
-=======
-  /* Shadow Map resolution bias. */
-  float lod_bias;
->>>>>>> 81ceff8e
 };
 BLI_STATIC_ASSERT_ALIGN(LightData, 16)
 
@@ -967,7 +952,6 @@
 {
   LightSunData data;
   SAFE_ASSIGN(LightSunData, radius, radius_squared)
-  SAFE_ASSIGN(LightSunData, clipmap_lod_bias, shadow_projection_shift)
   SAFE_ASSIGN_INT2_REINTERPRET(LightSunData, clipmap_base_offset, _pad0_reserved, _pad1_reserved)
   SAFE_ASSIGN(LightSunData, shadow_angle, radius)
   SAFE_ASSIGN(LightSunData, shadow_trace_distance, spot_mul)
