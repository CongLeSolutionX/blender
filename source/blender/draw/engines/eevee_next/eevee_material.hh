--- conflicted
+++ resolved
@@ -67,6 +67,11 @@
   MAT_DISPLACEMENT_BOTH,
 };
 
+static inline eMaterialDisplacement to_displacement_type(int displacement_method)
+{
+  return static_cast<eMaterialDisplacement>(displacement_method);
+}
+
 enum eMaterialProbe {
   MAT_PROBE_NONE = 0,
   MAT_PROBE_REFLECTION,
@@ -76,46 +81,30 @@
 static inline void material_type_from_shader_uuid(uint64_t shader_uuid,
                                                   eMaterialPipeline &pipeline_type,
                                                   eMaterialGeometry &geometry_type,
-<<<<<<< HEAD
-                                                  eMaterialDisplacement &displacement_type)
-=======
+                                                  eMaterialDisplacement &displacement_type,
                                                   bool &transparent_shadows)
->>>>>>> cb9b7eaa
 {
   const uint64_t geometry_mask = ((1u << 4u) - 1u);
   const uint64_t pipeline_mask = ((1u << 4u) - 1u);
   const uint64_t displacement_mask = ((1u << 2u) - 1u);
   geometry_type = static_cast<eMaterialGeometry>(shader_uuid & geometry_mask);
   pipeline_type = static_cast<eMaterialPipeline>((shader_uuid >> 4u) & pipeline_mask);
-<<<<<<< HEAD
   displacement_type = static_cast<eMaterialDisplacement>((shader_uuid >> 8u) & displacement_mask);
+  transparent_shadows = (shader_uuid >> 10u) & 1u;
 }
 
 static inline uint64_t shader_uuid_from_material_type(
     eMaterialPipeline pipeline_type,
     eMaterialGeometry geometry_type,
-    eMaterialDisplacement displacement_type = MAT_DISPLACEMENT_BUMP)
-{
-  BLI_assert(geometry_type < (1 << 4));
+    eMaterialDisplacement displacement_type = MAT_DISPLACEMENT_BUMP,
+    char blend_flags = 0)
+{
   BLI_assert(displacement_type < (1 << 2));
-  /* NOTE(@fclem): Displacement type requires shader recompilation but it is not a shader
-   * variation as there can be only one displacement type set per material. We still store it
-   * inside the uuid to pass it to `material_create_info_ammend()` instead of relying on the weak
-   * reference to the ::Material. */
-  return geometry_type | (pipeline_type << 4) | (displacement_type << 8);
-=======
-  transparent_shadows = (shader_uuid >> 8u) & 1u;
-}
-
-static inline uint64_t shader_uuid_from_material_type(eMaterialPipeline pipeline_type,
-                                                      eMaterialGeometry geometry_type,
-                                                      char blend_flags)
-{
   BLI_assert(geometry_type < (1 << 4));
   BLI_assert(pipeline_type < (1 << 4));
-  uchar transparent_shadows = blend_flags & MA_BL_TRANSPARENT_SHADOW ? 1 : 0;
-  return geometry_type | (pipeline_type << 4) | (transparent_shadows << 8);
->>>>>>> cb9b7eaa
+  uint64_t transparent_shadows = blend_flags & MA_BL_TRANSPARENT_SHADOW ? 1 : 0;
+  return geometry_type | (pipeline_type << 4) | (displacement_type << 8) |
+         (transparent_shadows << 10);
 }
 
 ENUM_OPERATORS(eClosureBits, CLOSURE_AMBIENT_OCCLUSION)
@@ -176,7 +165,8 @@
 
   MaterialKey(::Material *mat_, eMaterialGeometry geometry, eMaterialPipeline pipeline) : mat(mat_)
   {
-    options = shader_uuid_from_material_type(pipeline, geometry, mat_->blend_flag);
+    options = shader_uuid_from_material_type(
+        pipeline, geometry, to_displacement_type(mat_->displacement_method), mat_->blend_flag);
   }
 
   uint64_t hash() const
