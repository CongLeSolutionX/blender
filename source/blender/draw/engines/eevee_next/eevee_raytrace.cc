--- conflicted
+++ resolved
@@ -167,14 +167,10 @@
     inst_.bind_uniform_data(&pass);
     inst_.sampling.bind_resources(pass);
     inst_.gbuffer.bind_resources(pass);
-<<<<<<< HEAD
     pass.specialize_constant(SC_raytrace_resolution_scale_SLOT,
                              &inst_.raytracing.data_.resolution_scale);
     pass.specialize_constant(SC_raytrace_skip_denoise_SLOT, &inst_.raytracing.data_.skip_denoise);
-    pass.dispatch(denoise_dispatch_buf_);
-=======
     pass.dispatch(ray_denoise_dispatch_buf_);
->>>>>>> f06fd85d
     pass.barrier(GPU_BARRIER_SHADER_IMAGE_ACCESS);
   }
   {
