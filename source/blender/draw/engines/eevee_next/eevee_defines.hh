/* SPDX-FileCopyrightText: 2021 Blender Foundation
 *
 * SPDX-License-Identifier: GPL-2.0-or-later */

/** \file
 * \ingroup eevee
 *
 * List of defines that are shared with the GPUShaderCreateInfos. We do this to avoid
 * dragging larger headers into the createInfo pipeline which would cause problems.
 */

#ifndef GPU_SHADER
#  pragma once
#endif

/* Hierarchical Z down-sampling. */
#define HIZ_MIP_COUNT 8
/* NOTE: The shader is written to update 5 mipmaps using LDS. */
#define HIZ_GROUP_SIZE 32

/* Avoid too much overhead caused by resizing the light buffers too many time. */
#define LIGHT_CHUNK 256

#define CULLING_SELECT_GROUP_SIZE 256
#define CULLING_SORT_GROUP_SIZE 256
#define CULLING_ZBIN_GROUP_SIZE 1024
#define CULLING_TILE_GROUP_SIZE 256

/**
 * IMPORTANT: Some data packing are tweaked for these values.
 * Be sure to update them accordingly.
 * SHADOW_TILEMAP_RES max is 32 because of the shared bitmaps used for LOD tagging.
 * It is also limited by the maximum thread group size (1024).
 */
#define SHADOW_TILEMAP_RES 32
#define SHADOW_TILEMAP_LOD 5 /* LOG2(SHADOW_TILEMAP_RES) */
#define SHADOW_TILEMAP_LOD0_LEN ((SHADOW_TILEMAP_RES / 1) * (SHADOW_TILEMAP_RES / 1))
#define SHADOW_TILEMAP_LOD1_LEN ((SHADOW_TILEMAP_RES / 2) * (SHADOW_TILEMAP_RES / 2))
#define SHADOW_TILEMAP_LOD2_LEN ((SHADOW_TILEMAP_RES / 4) * (SHADOW_TILEMAP_RES / 4))
#define SHADOW_TILEMAP_LOD3_LEN ((SHADOW_TILEMAP_RES / 8) * (SHADOW_TILEMAP_RES / 8))
#define SHADOW_TILEMAP_LOD4_LEN ((SHADOW_TILEMAP_RES / 16) * (SHADOW_TILEMAP_RES / 16))
#define SHADOW_TILEMAP_LOD5_LEN ((SHADOW_TILEMAP_RES / 32) * (SHADOW_TILEMAP_RES / 32))
#define SHADOW_TILEMAP_PER_ROW 64
#define SHADOW_TILEDATA_PER_TILEMAP \
  (SHADOW_TILEMAP_LOD0_LEN + SHADOW_TILEMAP_LOD1_LEN + SHADOW_TILEMAP_LOD2_LEN + \
   SHADOW_TILEMAP_LOD3_LEN + SHADOW_TILEMAP_LOD4_LEN + SHADOW_TILEMAP_LOD5_LEN)
#define SHADOW_PAGE_CLEAR_GROUP_SIZE 32
#define SHADOW_PAGE_RES 256
#define SHADOW_DEPTH_SCAN_GROUP_SIZE 8
#define SHADOW_AABB_TAG_GROUP_SIZE 64
#define SHADOW_MAX_TILEMAP 4096
#define SHADOW_MAX_TILE (SHADOW_MAX_TILEMAP * SHADOW_TILEDATA_PER_TILEMAP)
#define SHADOW_MAX_PAGE 4096
#define SHADOW_PAGE_PER_ROW 64
#define SHADOW_ATLAS_SLOT 5
#define SHADOW_BOUNDS_GROUP_SIZE 64
#define SHADOW_CLIPMAP_GROUP_SIZE 64
#define SHADOW_VIEW_MAX 64 /* Must match DRW_VIEW_MAX. */

/* Ray-tracing. */
#define RAYTRACE_GROUP_SIZE 16
#define RAYTRACE_MAX_TILES (16384 / RAYTRACE_GROUP_SIZE) * (16384 / RAYTRACE_GROUP_SIZE)

/* Minimum visibility size. */
#define LIGHTPROBE_FILTER_VIS_GROUP_SIZE 16

/* Film. */
#define FILM_GROUP_SIZE 16

/* Motion Blur. */
#define MOTION_BLUR_GROUP_SIZE 32
#define MOTION_BLUR_DILATE_GROUP_SIZE 512

/* Irradiance Cache. */
/** Maximum number of entities inside the cache. */
#define IRRADIANCE_GRID_MAX 64

/* Depth Of Field. */
#define DOF_TILES_SIZE 8
#define DOF_TILES_FLATTEN_GROUP_SIZE DOF_TILES_SIZE
#define DOF_TILES_DILATE_GROUP_SIZE 8
#define DOF_BOKEH_LUT_SIZE 32
#define DOF_MAX_SLIGHT_FOCUS_RADIUS 5
#define DOF_SLIGHT_FOCUS_SAMPLE_MAX 16
#define DOF_MIP_COUNT 4
#define DOF_REDUCE_GROUP_SIZE (1 << (DOF_MIP_COUNT - 1))
#define DOF_DEFAULT_GROUP_SIZE 32
#define DOF_STABILIZE_GROUP_SIZE 16
#define DOF_FILTER_GROUP_SIZE 8
#define DOF_GATHER_GROUP_SIZE DOF_TILES_SIZE
#define DOF_RESOLVE_GROUP_SIZE (DOF_TILES_SIZE * 2)

/* IrradianceBake. */
#define SURFEL_GROUP_SIZE 256
#define SURFEL_LIST_GROUP_SIZE 256
#define IRRADIANCE_GRID_GROUP_SIZE 4 /* In each dimension, so 4x4x4 workgroup size. */
#define IRRADIANCE_GRID_BRICK_SIZE 4 /* In each dimension, so 4x4x4 brick size. */
#define IRRADIANCE_BOUNDS_GROUP_SIZE 64

/* Resource bindings. */

<<<<<<< HEAD
/* Texture. */
#define IRRADIANCE_ATLAS_TEX_SLOT 11
#define SHADOW_TILEMAPS_TEX_SLOT 12
/* Only during surface shading. */
#define SHADOW_ATLAS_TEX_SLOT 13
/* Only during shadow rendering. */
#define SHADOW_RENDER_MAP_SLOT 13
#define RBUFS_UTILITY_TEX_SLOT 14
#define HIZ_TEX_SLOT 15
=======
/* Textures. */
/* Used anywhere. (Starts at index 2, since 0 and 1 are used by draw_gpencil) */
#define RBUFS_UTILITY_TEX_SLOT 2
#define HIZ_TEX_SLOT 3
/* Only during surface shading (forward and deferred eval). */
#define SHADOW_TILEMAPS_TEX_SLOT 4
#define SHADOW_ATLAS_TEX_SLOT 5
#define SSS_TRANSMITTANCE_TEX_SLOT 6
/* Only during shadow rendering. */
#define SHADOW_RENDER_MAP_SLOT 4
>>>>>>> 28799a20

/* Images. */
#define RBUFS_COLOR_SLOT 0
#define RBUFS_VALUE_SLOT 1
#define RBUFS_CRYPTOMATTE_SLOT 2
#define GBUF_CLOSURE_SLOT 3
#define GBUF_COLOR_SLOT 4

/* Uniform Buffers. */
#define IRRADIANCE_GRID_BUF_SLOT 3
#define HIZ_BUF_SLOT 5
/* Only during pre-pass. */
#define VELOCITY_CAMERA_PREV_BUF 3
#define VELOCITY_CAMERA_CURR_BUF 4
#define VELOCITY_CAMERA_NEXT_BUF 5

#define CAMERA_BUF_SLOT 6
#define RBUFS_BUF_SLOT 7

/* Storage Buffers. */
#define LIGHT_CULL_BUF_SLOT 0
#define LIGHT_BUF_SLOT 1
#define LIGHT_ZBIN_BUF_SLOT 2
#define LIGHT_TILE_BUF_SLOT 3
#define IRRADIANCE_BRICK_BUF_SLOT 4
/* Only during surface capture. */
#define SURFEL_BUF_SLOT 4
/* Only during surface capture. */
#define CAPTURE_BUF_SLOT 5
/* Only during shadow rendering. */
#define SHADOW_PAGE_INFO_SLOT 4
#define SAMPLING_BUF_SLOT 6
#define CRYPTOMATTE_BUF_SLOT 7

/* Only during pre-pass. */
#define VELOCITY_OBJ_PREV_BUF_SLOT 0
#define VELOCITY_OBJ_NEXT_BUF_SLOT 1
#define VELOCITY_GEO_PREV_BUF_SLOT 2
#define VELOCITY_GEO_NEXT_BUF_SLOT 3
#define VELOCITY_INDIRECTION_BUF_SLOT 4<|MERGE_RESOLUTION|>--- conflicted
+++ resolved
@@ -99,17 +99,7 @@
 
 /* Resource bindings. */
 
-<<<<<<< HEAD
-/* Texture. */
-#define IRRADIANCE_ATLAS_TEX_SLOT 11
-#define SHADOW_TILEMAPS_TEX_SLOT 12
-/* Only during surface shading. */
-#define SHADOW_ATLAS_TEX_SLOT 13
-/* Only during shadow rendering. */
-#define SHADOW_RENDER_MAP_SLOT 13
-#define RBUFS_UTILITY_TEX_SLOT 14
-#define HIZ_TEX_SLOT 15
-=======
+
 /* Textures. */
 /* Used anywhere. (Starts at index 2, since 0 and 1 are used by draw_gpencil) */
 #define RBUFS_UTILITY_TEX_SLOT 2
@@ -118,9 +108,9 @@
 #define SHADOW_TILEMAPS_TEX_SLOT 4
 #define SHADOW_ATLAS_TEX_SLOT 5
 #define SSS_TRANSMITTANCE_TEX_SLOT 6
+#define IRRADIANCE_ATLAS_TEX_SLOT 7
 /* Only during shadow rendering. */
 #define SHADOW_RENDER_MAP_SLOT 4
->>>>>>> 28799a20
 
 /* Images. */
 #define RBUFS_COLOR_SLOT 0
