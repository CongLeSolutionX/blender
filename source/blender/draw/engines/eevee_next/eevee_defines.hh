/* SPDX-FileCopyrightText: 2021 Blender Foundation
 *
 * SPDX-License-Identifier: GPL-2.0-or-later */

/** \file
 * \ingroup eevee
 *
 * List of defines that are shared with the GPUShaderCreateInfos. We do this to avoid
 * dragging larger headers into the createInfo pipeline which would cause problems.
 */

#ifndef GPU_SHADER
#  pragma once
#endif

/* Hierarchical Z down-sampling. */
#define HIZ_MIP_COUNT 8
/* NOTE: The shader is written to update 5 mipmaps using LDS. */
#define HIZ_GROUP_SIZE 32

/* Avoid too much overhead caused by resizing the light buffers too many time. */
#define LIGHT_CHUNK 256

#define CULLING_SELECT_GROUP_SIZE 256
#define CULLING_SORT_GROUP_SIZE 256
#define CULLING_ZBIN_GROUP_SIZE 1024
#define CULLING_TILE_GROUP_SIZE 256

/**
 * IMPORTANT: Some data packing are tweaked for these values.
 * Be sure to update them accordingly.
 * SHADOW_TILEMAP_RES max is 32 because of the shared bitmaps used for LOD tagging.
 * It is also limited by the maximum thread group size (1024).
 */
#define SHADOW_TILEMAP_RES 32
#define SHADOW_TILEMAP_LOD 5 /* LOG2(SHADOW_TILEMAP_RES) */
#define SHADOW_TILEMAP_LOD0_LEN ((SHADOW_TILEMAP_RES / 1) * (SHADOW_TILEMAP_RES / 1))
#define SHADOW_TILEMAP_LOD1_LEN ((SHADOW_TILEMAP_RES / 2) * (SHADOW_TILEMAP_RES / 2))
#define SHADOW_TILEMAP_LOD2_LEN ((SHADOW_TILEMAP_RES / 4) * (SHADOW_TILEMAP_RES / 4))
#define SHADOW_TILEMAP_LOD3_LEN ((SHADOW_TILEMAP_RES / 8) * (SHADOW_TILEMAP_RES / 8))
#define SHADOW_TILEMAP_LOD4_LEN ((SHADOW_TILEMAP_RES / 16) * (SHADOW_TILEMAP_RES / 16))
#define SHADOW_TILEMAP_LOD5_LEN ((SHADOW_TILEMAP_RES / 32) * (SHADOW_TILEMAP_RES / 32))
#define SHADOW_TILEMAP_PER_ROW 64
#define SHADOW_TILEDATA_PER_TILEMAP \
  (SHADOW_TILEMAP_LOD0_LEN + SHADOW_TILEMAP_LOD1_LEN + SHADOW_TILEMAP_LOD2_LEN + \
   SHADOW_TILEMAP_LOD3_LEN + SHADOW_TILEMAP_LOD4_LEN + SHADOW_TILEMAP_LOD5_LEN)
#define SHADOW_PAGE_CLEAR_GROUP_SIZE 32
#define SHADOW_PAGE_RES 256
#define SHADOW_DEPTH_SCAN_GROUP_SIZE 8
#define SHADOW_AABB_TAG_GROUP_SIZE 64
#define SHADOW_MAX_TILEMAP 4096
#define SHADOW_MAX_TILE (SHADOW_MAX_TILEMAP * SHADOW_TILEDATA_PER_TILEMAP)
#define SHADOW_MAX_PAGE 4096
#define SHADOW_PAGE_PER_ROW 64
#define SHADOW_ATLAS_SLOT 5
#define SHADOW_BOUNDS_GROUP_SIZE 64
#define SHADOW_CLIPMAP_GROUP_SIZE 64
#define SHADOW_VIEW_MAX 64 /* Must match DRW_VIEW_MAX. */

/* Ray-tracing. */
#define RAYTRACE_GROUP_SIZE 16
#define RAYTRACE_MAX_TILES (16384 / RAYTRACE_GROUP_SIZE) * (16384 / RAYTRACE_GROUP_SIZE)

/* Minimum visibility size. */
#define LIGHTPROBE_FILTER_VIS_GROUP_SIZE 16

/* Film. */
#define FILM_GROUP_SIZE 16

/* Motion Blur. */
#define MOTION_BLUR_GROUP_SIZE 32
#define MOTION_BLUR_DILATE_GROUP_SIZE 512

/* Irradiance Cache. */
/** Maximum number of entities inside the cache. */
#define IRRADIANCE_GRID_MAX 64

/* Depth Of Field. */
#define DOF_TILES_SIZE 8
#define DOF_TILES_FLATTEN_GROUP_SIZE DOF_TILES_SIZE
#define DOF_TILES_DILATE_GROUP_SIZE 8
#define DOF_BOKEH_LUT_SIZE 32
#define DOF_MAX_SLIGHT_FOCUS_RADIUS 5
#define DOF_SLIGHT_FOCUS_SAMPLE_MAX 16
#define DOF_MIP_COUNT 4
#define DOF_REDUCE_GROUP_SIZE (1 << (DOF_MIP_COUNT - 1))
#define DOF_DEFAULT_GROUP_SIZE 32
#define DOF_STABILIZE_GROUP_SIZE 16
#define DOF_FILTER_GROUP_SIZE 8
#define DOF_GATHER_GROUP_SIZE DOF_TILES_SIZE
#define DOF_RESOLVE_GROUP_SIZE (DOF_TILES_SIZE * 2)

<<<<<<< HEAD
/* Volumes. */
#define VOLUME_GROUP_SIZE 4
#define VOLUME_INTEGRATION_GROUP_SIZE 8

/* Resource bindings. */

/* Texture. */
/* Only used by forward pipeline. */
#define VOLUME_SCATTERING_TEX_SLOT 10
#define VOLUME_TRANSMITTANCE_TEX_SLOT 11
#define SHADOW_TILEMAPS_TEX_SLOT 12
/* Only during surface shading. */
#define SHADOW_ATLAS_TEX_SLOT 13
=======
/* IrradianceBake. */
#define SURFEL_GROUP_SIZE 256
#define SURFEL_LIST_GROUP_SIZE 256
#define IRRADIANCE_GRID_GROUP_SIZE 4 /* In each dimension, so 4x4x4 workgroup size. */
#define IRRADIANCE_GRID_BRICK_SIZE 4 /* In each dimension, so 4x4x4 brick size. */
#define IRRADIANCE_BOUNDS_GROUP_SIZE 64

/* Resource bindings. */

/* Textures. */
/* Used anywhere. (Starts at index 2, since 0 and 1 are used by draw_gpencil) */
#define RBUFS_UTILITY_TEX_SLOT 2
#define HIZ_TEX_SLOT 3
/* Only during surface shading (forward and deferred eval). */
#define SHADOW_TILEMAPS_TEX_SLOT 4
#define SHADOW_ATLAS_TEX_SLOT 5
#define SSS_TRANSMITTANCE_TEX_SLOT 6
#define IRRADIANCE_ATLAS_TEX_SLOT 7
>>>>>>> 258ba398
/* Only during shadow rendering. */
#define SHADOW_RENDER_MAP_SLOT 4

/* Images. */
#define RBUFS_COLOR_SLOT 0
#define RBUFS_VALUE_SLOT 1
#define RBUFS_CRYPTOMATTE_SLOT 2
#define GBUF_CLOSURE_SLOT 3
#define GBUF_COLOR_SLOT 4
/* Volume properties pass do not write to rbufs. Reuse the same bind points. */
#define VOLUME_PROP_SCATTERING_TEX_SLOT 0
#define VOLUME_PROP_EXTINCTION_TEX_SLOT 1
#define VOLUME_PROP_EMISSION_TEX_SLOT 2
#define VOLUME_PROP_PHASE_TEX_SLOT 3

/* Uniform Buffers. */
#define IRRADIANCE_GRID_BUF_SLOT 3
#define HIZ_BUF_SLOT 5
/* Only during pre-pass. */
#define VELOCITY_CAMERA_PREV_BUF 3
#define VELOCITY_CAMERA_CURR_BUF 4
#define VELOCITY_CAMERA_NEXT_BUF 5

#define CAMERA_BUF_SLOT 6
#define RBUFS_BUF_SLOT 7
#define VOLUMES_INFO_BUF_SLOT 8

/* Storage Buffers. */
#define LIGHT_CULL_BUF_SLOT 0
#define LIGHT_BUF_SLOT 1
#define LIGHT_ZBIN_BUF_SLOT 2
#define LIGHT_TILE_BUF_SLOT 3
#define IRRADIANCE_BRICK_BUF_SLOT 4
/* Only during surface capture. */
#define SURFEL_BUF_SLOT 4
/* Only during surface capture. */
#define CAPTURE_BUF_SLOT 5
/* Only during shadow rendering. */
#define SHADOW_PAGE_INFO_SLOT 4
#define SAMPLING_BUF_SLOT 6
#define CRYPTOMATTE_BUF_SLOT 7

/* Only during pre-pass. */
#define VELOCITY_OBJ_PREV_BUF_SLOT 0
#define VELOCITY_OBJ_NEXT_BUF_SLOT 1
#define VELOCITY_GEO_PREV_BUF_SLOT 2
#define VELOCITY_GEO_NEXT_BUF_SLOT 3
#define VELOCITY_INDIRECTION_BUF_SLOT 4<|MERGE_RESOLUTION|>--- conflicted
+++ resolved
@@ -90,27 +90,16 @@
 #define DOF_GATHER_GROUP_SIZE DOF_TILES_SIZE
 #define DOF_RESOLVE_GROUP_SIZE (DOF_TILES_SIZE * 2)
 
-<<<<<<< HEAD
-/* Volumes. */
-#define VOLUME_GROUP_SIZE 4
-#define VOLUME_INTEGRATION_GROUP_SIZE 8
-
-/* Resource bindings. */
-
-/* Texture. */
-/* Only used by forward pipeline. */
-#define VOLUME_SCATTERING_TEX_SLOT 10
-#define VOLUME_TRANSMITTANCE_TEX_SLOT 11
-#define SHADOW_TILEMAPS_TEX_SLOT 12
-/* Only during surface shading. */
-#define SHADOW_ATLAS_TEX_SLOT 13
-=======
 /* IrradianceBake. */
 #define SURFEL_GROUP_SIZE 256
 #define SURFEL_LIST_GROUP_SIZE 256
 #define IRRADIANCE_GRID_GROUP_SIZE 4 /* In each dimension, so 4x4x4 workgroup size. */
 #define IRRADIANCE_GRID_BRICK_SIZE 4 /* In each dimension, so 4x4x4 brick size. */
 #define IRRADIANCE_BOUNDS_GROUP_SIZE 64
+
+/* Volumes. */
+#define VOLUME_GROUP_SIZE 4
+#define VOLUME_INTEGRATION_GROUP_SIZE 8
 
 /* Resource bindings. */
 
@@ -123,7 +112,8 @@
 #define SHADOW_ATLAS_TEX_SLOT 5
 #define SSS_TRANSMITTANCE_TEX_SLOT 6
 #define IRRADIANCE_ATLAS_TEX_SLOT 7
->>>>>>> 258ba398
+#define VOLUME_SCATTERING_TEX_SLOT 8
+#define VOLUME_TRANSMITTANCE_TEX_SLOT 9
 /* Only during shadow rendering. */
 #define SHADOW_RENDER_MAP_SLOT 4
 
