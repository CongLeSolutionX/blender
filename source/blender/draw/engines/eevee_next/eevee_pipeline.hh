--- conflicted
+++ resolved
@@ -348,16 +348,12 @@
 
  public:
   PipelineModule(Instance &inst)
-<<<<<<< HEAD
-      : world(inst), world_probe(inst), deferred(inst), forward(inst), shadow(inst){};
-=======
       : world(inst),
         world_probe(inst),
         deferred(inst),
         forward(inst),
         shadow(inst),
         capture(inst){};
->>>>>>> d1f87e78
 
   void begin_sync()
   {
@@ -365,10 +361,7 @@
     forward.sync();
     shadow.sync();
     world_probe.sync();
-<<<<<<< HEAD
-=======
     capture.sync();
->>>>>>> d1f87e78
   }
 
   void end_sync()
