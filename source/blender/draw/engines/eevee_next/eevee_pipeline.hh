--- conflicted
+++ resolved
@@ -410,17 +410,10 @@
         Layer &layer = data[UTIL_BTDF_LAYER + layer_id];
         for (auto x : IndexRange(lut_size)) {
           for (auto y : IndexRange(lut_size)) {
-<<<<<<< HEAD
-            layer.data[y][x][0] = lut::btdf_split_sum_ggx[layer_id][y][x][0];
-            layer.data[y][x][1] = lut::btdf_split_sum_ggx[layer_id][y][x][1];
-            layer.data[y][x][2] = 0.0f;
-            layer.data[y][x][3] = 0.0f;
-=======
             layer.data[y][x][0] = lut::bsdf_ggx[layer_id][y][x][0];
             layer.data[y][x][1] = lut::bsdf_ggx[layer_id][y][x][1];
             layer.data[y][x][2] = lut::bsdf_ggx[layer_id][y][x][2];
             layer.data[y][x][3] = lut::btdf_ggx[layer_id][y][x][0];
->>>>>>> 78315faf
           }
         }
       }
