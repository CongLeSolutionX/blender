/* SPDX-FileCopyrightText: 2021 Blender Foundation
 *
 * SPDX-License-Identifier: GPL-2.0-or-later */

/** \file
 * \ingroup eevee
 *
 * Shading passes contain drawcalls specific to shading pipelines.
 * They are shared across views.
 * This file is only for shading passes. Other passes are declared in their own module.
 */

#pragma once

#include "DRW_render.h"
#include "draw_shader_shared.h"

/* TODO(fclem): Move it to GPU/DRAW. */
#include "../eevee/eevee_lut.h"

namespace blender::eevee {

class Instance;

/* -------------------------------------------------------------------- */
/** \name World Background Pipeline
 *
 * Render world background values.
 * \{ */

class BackgroundPipeline {
 private:
  Instance &inst_;

  PassSimple world_ps_ = {"World.Background"};

 public:
  BackgroundPipeline(Instance &inst) : inst_(inst){};

  void sync(GPUMaterial *gpumat, float background_opacity);
  void render(View &view);
};

/** \} */

/* -------------------------------------------------------------------- */
/** \name World Probe Pipeline
 *
 * Renders a single side for the world reflection probe.
 * \{ */

class WorldPipeline {
 private:
  Instance &inst_;

  /* Dummy textures: required to reuse background shader and avoid another shader variation. */
  Texture dummy_renderpass_tx_;
  Texture dummy_cryptomatte_tx_;
  Texture dummy_aov_color_tx_;
  Texture dummy_aov_value_tx_;

  PassSimple cubemap_face_ps_ = {"World.Probe"};

 public:
  WorldPipeline(Instance &inst) : inst_(inst){};

  void sync(GPUMaterial *gpumat);
  void render(View &view);

};  // namespace blender::eevee

/** \} */

/* -------------------------------------------------------------------- */
/** \name World Volume Pipeline
 *
 * \{ */

class WorldVolumePipeline {
 private:
  Instance &inst_;

  PassSimple world_ps_ = {"World.Volume"};

 public:
  WorldVolumePipeline(Instance &inst) : inst_(inst){};

  void sync(GPUMaterial *gpumat);
  void render(View &view);
};

/** \} */

/* -------------------------------------------------------------------- */
/** \name Shadow Pass
 *
 * \{ */

class ShadowPipeline {
 private:
  Instance &inst_;

  PassMain surface_ps_ = {"Shadow.Surface"};

 public:
  ShadowPipeline(Instance &inst) : inst_(inst){};

  PassMain::Sub *surface_material_add(GPUMaterial *gpumat);

  void sync();
  void render(View &view);
};

/** \} */

/* -------------------------------------------------------------------- */
/** \name Forward Pass
 *
 * Handles alpha blended surfaces and NPR materials (using Closure to RGBA).
 * \{ */

class ForwardPipeline {
 private:
  Instance &inst_;

  PassMain prepass_ps_ = {"Prepass"};
  PassMain::Sub *prepass_single_sided_static_ps_ = nullptr;
  PassMain::Sub *prepass_single_sided_moving_ps_ = nullptr;
  PassMain::Sub *prepass_double_sided_static_ps_ = nullptr;
  PassMain::Sub *prepass_double_sided_moving_ps_ = nullptr;

  PassMain opaque_ps_ = {"Shading"};
  PassMain::Sub *opaque_single_sided_ps_ = nullptr;
  PassMain::Sub *opaque_double_sided_ps_ = nullptr;

  PassSortable transparent_ps_ = {"Forward.Transparent"};
  float3 camera_forward_;

  // GPUTexture *input_screen_radiance_tx_ = nullptr;

 public:
  ForwardPipeline(Instance &inst) : inst_(inst){};

  void sync();

  PassMain::Sub *prepass_opaque_add(::Material *blender_mat, GPUMaterial *gpumat, bool has_motion);
  PassMain::Sub *material_opaque_add(::Material *blender_mat, GPUMaterial *gpumat);

  PassMain::Sub *prepass_transparent_add(const Object *ob,
                                         ::Material *blender_mat,
                                         GPUMaterial *gpumat);
  PassMain::Sub *material_transparent_add(const Object *ob,
                                          ::Material *blender_mat,
                                          GPUMaterial *gpumat);

  void render_opaque(View &view,
                     Framebuffer &prepass_fb,
                     Framebuffer &combined_fb,
                     GPUTexture *combined_tx);

  void render_transparent(View &view, Framebuffer &combined_fb, GPUTexture *combined_tx);
};

/** \} */

/* -------------------------------------------------------------------- */
/** \name Deferred lighting.
 * \{ */

class DeferredLayer {
 private:
  Instance &inst_;

  PassMain prepass_ps_ = {"Prepass"};
  PassMain::Sub *prepass_single_sided_static_ps_ = nullptr;
  PassMain::Sub *prepass_single_sided_moving_ps_ = nullptr;
  PassMain::Sub *prepass_double_sided_static_ps_ = nullptr;
  PassMain::Sub *prepass_double_sided_moving_ps_ = nullptr;

  PassMain gbuffer_ps_ = {"Shading"};
  PassMain::Sub *gbuffer_single_sided_ps_ = nullptr;
  PassMain::Sub *gbuffer_double_sided_ps_ = nullptr;

  PassSimple eval_light_ps_ = {"EvalLights"};

  /* Closures bits from the materials in this pass. */
  eClosureBits closure_bits_ = CLOSURE_NONE;

  /**
   * Accumulation textures for all stages of lighting evaluation (Light, SSR, SSSS, SSGI ...).
   * These are split and separate from the main radiance buffer in order to accumulate light for
   * the render passes and avoid too much bandwidth waste. Otherwise, we would have to load the
   * BSDF color and do additive blending for each of the lighting step.
   *
   * NOTE: Not to be confused with the render passes.
   */
  TextureFromPool diffuse_light_tx_ = {"diffuse_light_accum_tx"};
  TextureFromPool specular_light_tx_ = {"specular_light_accum_tx"};

 public:
  DeferredLayer(Instance &inst) : inst_(inst){};

  void begin_sync();
  void end_sync();

  PassMain::Sub *prepass_add(::Material *blender_mat, GPUMaterial *gpumat, bool has_motion);
  PassMain::Sub *material_add(::Material *blender_mat, GPUMaterial *gpumat);

  void render(View &view, Framebuffer &prepass_fb, Framebuffer &combined_fb, int2 extent);
};

class DeferredPipeline {
 private:
  /* Gbuffer filling passes. We could have an arbitrary number of them but for now we just have
   * a hardcoded number of them. */
  DeferredLayer opaque_layer_;
  DeferredLayer refraction_layer_;
  DeferredLayer volumetric_layer_;

 public:
  DeferredPipeline(Instance &inst)
      : opaque_layer_(inst), refraction_layer_(inst), volumetric_layer_(inst){};

  void begin_sync();
  void end_sync();

  PassMain::Sub *prepass_add(::Material *material, GPUMaterial *gpumat, bool has_motion);
  PassMain::Sub *material_add(::Material *material, GPUMaterial *gpumat);

  void render(View &view, Framebuffer &prepass_fb, Framebuffer &combined_fb, int2 extent);
};

/** \} */

/* -------------------------------------------------------------------- */
<<<<<<< HEAD
/** \name Volume Pass
 *
 * \{ */

class VolumePipeline {
 private:
  Instance &inst_;

  PassMain volume_ps_ = {"Volume.Objects"};

 public:
  VolumePipeline(Instance &inst) : inst_(inst){};

  PassMain::Sub *volume_material_add(GPUMaterial *gpumat);

  void sync();
  void render(View &view);
=======
/** \name Deferred Probe Capture.
 * \{ */
class DeferredProbeLayer {
 private:
  Instance &inst_;

  PassMain prepass_ps_ = {"Prepass"};
  PassMain::Sub *prepass_single_sided_ps_ = nullptr;
  PassMain::Sub *prepass_double_sided_ps_ = nullptr;

  PassMain gbuffer_ps_ = {"Shading"};
  PassMain::Sub *gbuffer_single_sided_ps_ = nullptr;
  PassMain::Sub *gbuffer_double_sided_ps_ = nullptr;

  PassSimple eval_light_ps_ = {"EvalLights"};

  /* Closures bits from the materials in this pass. */
  eClosureBits closure_bits_;

  Texture dummy_light_tx_ = {"dummy_light_accum_tx"};

 public:
  DeferredProbeLayer(Instance &inst) : inst_(inst){};

  void begin_sync();
  void end_sync();

  PassMain::Sub *prepass_add(::Material *blender_mat, GPUMaterial *gpumat);
  PassMain::Sub *material_add(::Material *blender_mat, GPUMaterial *gpumat);

  void render(View &view, Framebuffer &prepass_fb, Framebuffer &combined_fb, int2 extent);
};

class DeferredProbePipeline {
 private:
  DeferredProbeLayer opaque_layer_;

 public:
  DeferredProbePipeline(Instance &inst) : opaque_layer_(inst){};

  void begin_sync();
  void end_sync();

  PassMain::Sub *prepass_add(::Material *material, GPUMaterial *gpumat);
  PassMain::Sub *material_add(::Material *material, GPUMaterial *gpumat);

  void render(View &view, Framebuffer &prepass_fb, Framebuffer &combined_fb, int2 extent);
>>>>>>> 48e8d8f9
};

/** \} */

/* -------------------------------------------------------------------- */
/** \name Capture Pipeline
 *
 * \{ */

class CapturePipeline {
 private:
  Instance &inst_;

  PassMain surface_ps_ = {"Capture.Surface"};

 public:
  CapturePipeline(Instance &inst) : inst_(inst){};

  PassMain::Sub *surface_material_add(GPUMaterial *gpumat);

  void sync();
  void render(View &view);
};

/** \} */

/* -------------------------------------------------------------------- */
/** \name Utility texture
 *
 * 64x64 2D array texture containing LUT tables and blue noises.
 * \{ */

class UtilityTexture : public Texture {
  struct Layer {
    float data[UTIL_TEX_SIZE * UTIL_TEX_SIZE][4];
  };

  static constexpr int lut_size = UTIL_TEX_SIZE;
  static constexpr int lut_size_sqr = lut_size * lut_size;
  static constexpr int layer_count = 4 + UTIL_BTDF_LAYER_COUNT;

 public:
  UtilityTexture()
      : Texture("UtilityTx",
                GPU_RGBA16F,
                GPU_TEXTURE_USAGE_SHADER_READ,
                int2(lut_size),
                layer_count,
                nullptr)
  {
#ifdef RUNTIME_LUT_CREATION
    float *bsdf_ggx_lut = EEVEE_lut_update_ggx_brdf(lut_size);
    float(*btdf_ggx_lut)[lut_size_sqr * 2] = (float(*)[lut_size_sqr * 2])
        EEVEE_lut_update_ggx_btdf(lut_size, UTIL_BTDF_LAYER_COUNT);
#else
    const float *bsdf_ggx_lut = bsdf_split_sum_ggx;
    const float(*btdf_ggx_lut)[lut_size_sqr * 2] = btdf_split_sum_ggx;
#endif

    Vector<Layer> data(layer_count);
    {
      Layer &layer = data[UTIL_BLUE_NOISE_LAYER];
      memcpy(layer.data, blue_noise, sizeof(layer));
    }
    {
      Layer &layer = data[UTIL_LTC_MAT_LAYER];
      memcpy(layer.data, ltc_mat_ggx, sizeof(layer));
    }
    {
      Layer &layer = data[UTIL_LTC_MAG_LAYER];
      for (auto i : IndexRange(lut_size_sqr)) {
        layer.data[i][0] = bsdf_ggx_lut[i * 2 + 0];
        layer.data[i][1] = bsdf_ggx_lut[i * 2 + 1];
        layer.data[i][2] = ltc_mag_ggx[i * 2 + 0];
        layer.data[i][3] = ltc_mag_ggx[i * 2 + 1];
      }
      BLI_assert(UTIL_LTC_MAG_LAYER == UTIL_BSDF_LAYER);
    }
    {
      Layer &layer = data[UTIL_DISK_INTEGRAL_LAYER];
      for (auto i : IndexRange(lut_size_sqr)) {
        layer.data[i][UTIL_DISK_INTEGRAL_COMP] = ltc_disk_integral[i];
      }
    }
    {
      for (auto layer_id : IndexRange(16)) {
        Layer &layer = data[3 + layer_id];
        for (auto i : IndexRange(lut_size_sqr)) {
          layer.data[i][0] = btdf_ggx_lut[layer_id][i * 2 + 0];
          layer.data[i][1] = btdf_ggx_lut[layer_id][i * 2 + 1];
        }
      }
    }
    GPU_texture_update_mipmap(*this, 0, GPU_DATA_FLOAT, data.data());
  }

  ~UtilityTexture(){};
};

/** \} */

/* -------------------------------------------------------------------- */
/** \name Pipelines
 *
 * Contains Shading passes. Shared between views. Objects will subscribe to at least one of them.
 * \{ */

class PipelineModule {
 public:
  BackgroundPipeline background;
  WorldPipeline world;
<<<<<<< HEAD
  WorldVolumePipeline world_volume;
=======
  DeferredProbePipeline probe;
>>>>>>> 48e8d8f9
  DeferredPipeline deferred;
  ForwardPipeline forward;
  ShadowPipeline shadow;
  VolumePipeline volume;
  CapturePipeline capture;

  UtilityTexture utility_tx;

 public:
  PipelineModule(Instance &inst)
      : background(inst),
        world(inst),
<<<<<<< HEAD
        world_volume(inst),
=======
        probe(inst),
>>>>>>> 48e8d8f9
        deferred(inst),
        forward(inst),
        shadow(inst),
        volume(inst),
        capture(inst){};

  void begin_sync()
  {
    probe.begin_sync();
    deferred.begin_sync();
    forward.sync();
    shadow.sync();
    volume.sync();
    capture.sync();
  }

  void end_sync()
  {
    probe.end_sync();
    deferred.end_sync();
  }

  PassMain::Sub *material_add(Object *ob,
                              ::Material *blender_mat,
                              GPUMaterial *gpumat,
                              eMaterialPipeline pipeline_type,
                              bool probe_capture)
  {
    if (probe_capture) {
      switch (pipeline_type) {
        case MAT_PIPE_DEFERRED_PREPASS:
          return probe.prepass_add(blender_mat, gpumat);
        case MAT_PIPE_DEFERRED:
          return probe.material_add(blender_mat, gpumat);
        default:
          break;
      }
    }

    switch (pipeline_type) {
      case MAT_PIPE_DEFERRED_PREPASS:
        return deferred.prepass_add(blender_mat, gpumat, false);
      case MAT_PIPE_FORWARD_PREPASS:
        if (GPU_material_flag_get(gpumat, GPU_MATFLAG_TRANSPARENT)) {
          return forward.prepass_transparent_add(ob, blender_mat, gpumat);
        }
        return forward.prepass_opaque_add(blender_mat, gpumat, false);

      case MAT_PIPE_DEFERRED_PREPASS_VELOCITY:
        return deferred.prepass_add(blender_mat, gpumat, true);
      case MAT_PIPE_FORWARD_PREPASS_VELOCITY:
        if (GPU_material_flag_get(gpumat, GPU_MATFLAG_TRANSPARENT)) {
          return forward.prepass_transparent_add(ob, blender_mat, gpumat);
        }
        return forward.prepass_opaque_add(blender_mat, gpumat, true);

      case MAT_PIPE_DEFERRED:
        return deferred.material_add(blender_mat, gpumat);
      case MAT_PIPE_FORWARD:
        if (GPU_material_flag_get(gpumat, GPU_MATFLAG_TRANSPARENT)) {
          return forward.material_transparent_add(ob, blender_mat, gpumat);
        }
        return forward.material_opaque_add(blender_mat, gpumat);
      case MAT_PIPE_VOLUME:
        return volume.volume_material_add(gpumat);
      case MAT_PIPE_SHADOW:
        return shadow.surface_material_add(gpumat);
      case MAT_PIPE_CAPTURE:
        return capture.surface_material_add(gpumat);
    }
    return nullptr;
  }
};

/** \} */

}  // namespace blender::eevee<|MERGE_RESOLUTION|>--- conflicted
+++ resolved
@@ -233,7 +233,6 @@
 /** \} */
 
 /* -------------------------------------------------------------------- */
-<<<<<<< HEAD
 /** \name Volume Pass
  *
  * \{ */
@@ -251,7 +250,11 @@
 
   void sync();
   void render(View &view);
-=======
+};
+
+/** \} */
+
+/* -------------------------------------------------------------------- */
 /** \name Deferred Probe Capture.
  * \{ */
 class DeferredProbeLayer {
@@ -299,7 +302,6 @@
   PassMain::Sub *material_add(::Material *material, GPUMaterial *gpumat);
 
   void render(View &view, Framebuffer &prepass_fb, Framebuffer &combined_fb, int2 extent);
->>>>>>> 48e8d8f9
 };
 
 /** \} */
@@ -411,11 +413,8 @@
  public:
   BackgroundPipeline background;
   WorldPipeline world;
-<<<<<<< HEAD
   WorldVolumePipeline world_volume;
-=======
   DeferredProbePipeline probe;
->>>>>>> 48e8d8f9
   DeferredPipeline deferred;
   ForwardPipeline forward;
   ShadowPipeline shadow;
@@ -428,11 +427,8 @@
   PipelineModule(Instance &inst)
       : background(inst),
         world(inst),
-<<<<<<< HEAD
         world_volume(inst),
-=======
         probe(inst),
->>>>>>> 48e8d8f9
         deferred(inst),
         forward(inst),
         shadow(inst),
