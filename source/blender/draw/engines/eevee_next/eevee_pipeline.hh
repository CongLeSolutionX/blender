/* SPDX-FileCopyrightText: 2021 Blender Foundation
 *
 * SPDX-License-Identifier: GPL-2.0-or-later */

/** \file
 * \ingroup eevee
 *
 * Shading passes contain drawcalls specific to shading pipelines.
 * They are shared across views.
 * This file is only for shading passes. Other passes are declared in their own module.
 */

#pragma once

#include "DRW_render.h"
#include "draw_shader_shared.h"

/* TODO(fclem): Move it to GPU/DRAW. */
#include "../eevee/eevee_lut.h"

namespace blender::eevee {

class Instance;

/* -------------------------------------------------------------------- */
/** \name World Background Pipeline
 *
 * Render world background values.
 * \{ */

class BackgroundPipeline {
 private:
  Instance &inst_;

  PassSimple world_ps_ = {"World.Background"};

 public:
  BackgroundPipeline(Instance &inst) : inst_(inst){};

  void sync(GPUMaterial *gpumat);
  void render(View &view);
};

/** \} */

/* -------------------------------------------------------------------- */
/** \name World Probe Pipeline
 *
 * Render reflection probe of the world background.
 * \{ */

class WorldProbePipeline {
 private:
  Instance &inst_;

  /* Dummy textures: required to reuse background shader and avoid another shader variation. */
  Texture dummy_renderpass_tx_;
  Texture dummy_cryptomatte_tx_;
  Texture dummy_aov_color_tx_;
  Texture dummy_aov_value_tx_;

  struct CubemapSide {
    PassSimple cubemap_face_ps;
    View view;
    Framebuffer cubemap_face_fb;
    void render(Instance &instance);
  };

  /**
   * Keep track if the world probe needs to be updated. This should only be the case when the
   * world is updated. This flag is used to skip updating mipmaps when the world isn't changed.
   */
  bool has_draw_commands_ = false;

  CubemapSide sides_[6] = {
      {{"PosX"}, {"PosX"}},
      {{"NegX"}, {"NegX"}},
      {{"PosY"}, {"PosY"}},
      {{"NegY"}, {"NegY"}},
      {{"PosZ"}, {"PosZ"}},
      {{"NegZ"}, {"NegZ"}},
  };

 public:
  WorldProbePipeline(Instance &inst) : inst_(inst){};

  void sync();
  void sync(GPUMaterial *gpumat);
  void render();

 private:
  void sync(GPUMaterial *gpumat, int face);
};  // namespace blender::eevee

/** \} */

/* -------------------------------------------------------------------- */
/** \name Shadow Pass
 *
 * \{ */

class ShadowPipeline {
 private:
  Instance &inst_;

  PassMain surface_ps_ = {"Shadow.Surface"};

 public:
  ShadowPipeline(Instance &inst) : inst_(inst){};

  PassMain::Sub *surface_material_add(GPUMaterial *gpumat);

  void sync();
  void render(View &view);
};

/** \} */

/* -------------------------------------------------------------------- */
/** \name Forward Pass
 *
 * Handles alpha blended surfaces and NPR materials (using Closure to RGBA).
 * \{ */

class ForwardPipeline {
 private:
  Instance &inst_;

  PassMain prepass_ps_ = {"Prepass"};
  PassMain::Sub *prepass_single_sided_static_ps_ = nullptr;
  PassMain::Sub *prepass_single_sided_moving_ps_ = nullptr;
  PassMain::Sub *prepass_double_sided_static_ps_ = nullptr;
  PassMain::Sub *prepass_double_sided_moving_ps_ = nullptr;

  PassMain opaque_ps_ = {"Shading"};
  PassMain::Sub *opaque_single_sided_ps_ = nullptr;
  PassMain::Sub *opaque_double_sided_ps_ = nullptr;

  PassSortable transparent_ps_ = {"Forward.Transparent"};
  float3 camera_forward_;

  // GPUTexture *input_screen_radiance_tx_ = nullptr;

 public:
  ForwardPipeline(Instance &inst) : inst_(inst){};

  void sync();

  PassMain::Sub *prepass_opaque_add(::Material *blender_mat, GPUMaterial *gpumat, bool has_motion);
  PassMain::Sub *material_opaque_add(::Material *blender_mat, GPUMaterial *gpumat);

  PassMain::Sub *prepass_transparent_add(const Object *ob,
                                         ::Material *blender_mat,
                                         GPUMaterial *gpumat);
  PassMain::Sub *material_transparent_add(const Object *ob,
                                          ::Material *blender_mat,
                                          GPUMaterial *gpumat);

  void render(View &view,
              Framebuffer &prepass_fb,
              Framebuffer &combined_fb,
              GPUTexture *combined_tx);
};

/** \} */

/* -------------------------------------------------------------------- */
/** \name Deferred lighting.
 * \{ */

class DeferredLayer {
 private:
  Instance &inst_;

  PassMain prepass_ps_ = {"Prepass"};
  PassMain::Sub *prepass_single_sided_static_ps_ = nullptr;
  PassMain::Sub *prepass_single_sided_moving_ps_ = nullptr;
  PassMain::Sub *prepass_double_sided_static_ps_ = nullptr;
  PassMain::Sub *prepass_double_sided_moving_ps_ = nullptr;

  PassMain gbuffer_ps_ = {"Shading"};
  PassMain::Sub *gbuffer_single_sided_ps_ = nullptr;
  PassMain::Sub *gbuffer_double_sided_ps_ = nullptr;

  PassSimple eval_light_ps_ = {"EvalLights"};

  /* Closures bits from the materials in this pass. */
  eClosureBits closure_bits_;

  /**
   * Accumulation textures for all stages of lighting evaluation (Light, SSR, SSSS, SSGI ...).
   * These are split and separate from the main radiance buffer in order to accumulate light for
   * the render passes and avoid too much bandwidth waste. Otherwise, we would have to load the
   * BSDF color and do additive blending for each of the lighting step.
   *
   * NOTE: Not to be confused with the render passes.
   */
  TextureFromPool diffuse_light_tx_ = {"diffuse_light_accum_tx"};
  TextureFromPool specular_light_tx_ = {"specular_light_accum_tx"};

 public:
  DeferredLayer(Instance &inst) : inst_(inst){};

  void begin_sync();
  void end_sync();

  PassMain::Sub *prepass_add(::Material *blender_mat, GPUMaterial *gpumat, bool has_motion);
  PassMain::Sub *material_add(::Material *blender_mat, GPUMaterial *gpumat);

  void render(View &view, Framebuffer &prepass_fb, Framebuffer &combined_fb, int2 extent);
};

class DeferredPipeline {
 private:
  /* Gbuffer filling passes. We could have an arbitrary number of them but for now we just have
   * a hardcoded number of them. */
  DeferredLayer opaque_layer_;
  DeferredLayer refraction_layer_;
  DeferredLayer volumetric_layer_;

 public:
  DeferredPipeline(Instance &inst)
      : opaque_layer_(inst), refraction_layer_(inst), volumetric_layer_(inst){};

  void begin_sync();
  void end_sync();

  PassMain::Sub *prepass_add(::Material *material, GPUMaterial *gpumat, bool has_motion);
  PassMain::Sub *material_add(::Material *material, GPUMaterial *gpumat);

  void render(View &view, Framebuffer &prepass_fb, Framebuffer &combined_fb, int2 extent);
};

/** \} */

/* -------------------------------------------------------------------- */
/** \name Capture Pipeline
 *
 * \{ */

class CapturePipeline {
 private:
  Instance &inst_;

  PassMain surface_ps_ = {"Capture.Surface"};

 public:
  CapturePipeline(Instance &inst) : inst_(inst){};

  PassMain::Sub *surface_material_add(GPUMaterial *gpumat);

  void sync();
  void render(View &view);
};

/** \} */

/* -------------------------------------------------------------------- */
/** \name Utility texture
 *
 * 64x64 2D array texture containing LUT tables and blue noises.
 * \{ */

class UtilityTexture : public Texture {
  struct Layer {
    float data[UTIL_TEX_SIZE * UTIL_TEX_SIZE][4];
  };

  static constexpr int lut_size = UTIL_TEX_SIZE;
  static constexpr int lut_size_sqr = lut_size * lut_size;
  static constexpr int layer_count = 4 + UTIL_BTDF_LAYER_COUNT;

 public:
  UtilityTexture()
      : Texture("UtilityTx",
                GPU_RGBA16F,
                GPU_TEXTURE_USAGE_SHADER_READ,
                int2(lut_size),
                layer_count,
                nullptr)
  {
#ifdef RUNTIME_LUT_CREATION
    float *bsdf_ggx_lut = EEVEE_lut_update_ggx_brdf(lut_size);
    float(*btdf_ggx_lut)[lut_size_sqr * 2] = (float(*)[lut_size_sqr * 2])
        EEVEE_lut_update_ggx_btdf(lut_size, UTIL_BTDF_LAYER_COUNT);
#else
    const float *bsdf_ggx_lut = bsdf_split_sum_ggx;
    const float(*btdf_ggx_lut)[lut_size_sqr * 2] = btdf_split_sum_ggx;
#endif

    Vector<Layer> data(layer_count);
    {
      Layer &layer = data[UTIL_BLUE_NOISE_LAYER];
      memcpy(layer.data, blue_noise, sizeof(layer));
    }
    {
      Layer &layer = data[UTIL_LTC_MAT_LAYER];
      memcpy(layer.data, ltc_mat_ggx, sizeof(layer));
    }
    {
      Layer &layer = data[UTIL_LTC_MAG_LAYER];
      for (auto i : IndexRange(lut_size_sqr)) {
        layer.data[i][0] = bsdf_ggx_lut[i * 2 + 0];
        layer.data[i][1] = bsdf_ggx_lut[i * 2 + 1];
        layer.data[i][2] = ltc_mag_ggx[i * 2 + 0];
        layer.data[i][3] = ltc_mag_ggx[i * 2 + 1];
      }
      BLI_assert(UTIL_LTC_MAG_LAYER == UTIL_BSDF_LAYER);
    }
    {
      Layer &layer = data[UTIL_DISK_INTEGRAL_LAYER];
      for (auto i : IndexRange(lut_size_sqr)) {
        layer.data[i][UTIL_DISK_INTEGRAL_COMP] = ltc_disk_integral[i];
      }
    }
    {
      for (auto layer_id : IndexRange(16)) {
        Layer &layer = data[3 + layer_id];
        for (auto i : IndexRange(lut_size_sqr)) {
          layer.data[i][0] = btdf_ggx_lut[layer_id][i * 2 + 0];
          layer.data[i][1] = btdf_ggx_lut[layer_id][i * 2 + 1];
        }
      }
    }
    GPU_texture_update_mipmap(*this, 0, GPU_DATA_FLOAT, data.data());
  }

  ~UtilityTexture(){};
};

/** \} */

/* -------------------------------------------------------------------- */
/** \name Pipelines
 *
 * Contains Shading passes. Shared between views. Objects will subscribe to at least one of them.
 * \{ */

class PipelineModule {
 public:
<<<<<<< HEAD
  WorldPipeline world;
  WorldProbePipeline world_probe;
=======
  BackgroundPipeline background;
>>>>>>> 95a70324
  DeferredPipeline deferred;
  ForwardPipeline forward;
  ShadowPipeline shadow;
  CapturePipeline capture;

  UtilityTexture utility_tx;

 public:
  PipelineModule(Instance &inst)
<<<<<<< HEAD
      : world(inst),
        world_probe(inst),
        deferred(inst),
        forward(inst),
        shadow(inst),
        capture(inst){};
=======
      : background(inst), deferred(inst), forward(inst), shadow(inst), capture(inst){};
>>>>>>> 95a70324

  void begin_sync()
  {
    deferred.begin_sync();
    forward.sync();
    shadow.sync();
    world_probe.sync();
    capture.sync();
  }

  void end_sync()
  {
    deferred.end_sync();
  }

  PassMain::Sub *material_add(Object *ob,
                              ::Material *blender_mat,
                              GPUMaterial *gpumat,
                              eMaterialPipeline pipeline_type)
  {
    switch (pipeline_type) {
      case MAT_PIPE_DEFERRED_PREPASS:
        return deferred.prepass_add(blender_mat, gpumat, false);
      case MAT_PIPE_FORWARD_PREPASS:
        if (GPU_material_flag_get(gpumat, GPU_MATFLAG_TRANSPARENT)) {
          return forward.prepass_transparent_add(ob, blender_mat, gpumat);
        }
        return forward.prepass_opaque_add(blender_mat, gpumat, false);

      case MAT_PIPE_DEFERRED_PREPASS_VELOCITY:
        return deferred.prepass_add(blender_mat, gpumat, true);
      case MAT_PIPE_FORWARD_PREPASS_VELOCITY:
        if (GPU_material_flag_get(gpumat, GPU_MATFLAG_TRANSPARENT)) {
          return forward.prepass_transparent_add(ob, blender_mat, gpumat);
        }
        return forward.prepass_opaque_add(blender_mat, gpumat, true);

      case MAT_PIPE_DEFERRED:
        return deferred.material_add(blender_mat, gpumat);
      case MAT_PIPE_FORWARD:
        if (GPU_material_flag_get(gpumat, GPU_MATFLAG_TRANSPARENT)) {
          return forward.material_transparent_add(ob, blender_mat, gpumat);
        }
        return forward.material_opaque_add(blender_mat, gpumat);

      case MAT_PIPE_VOLUME:
        /* TODO(fclem) volume pass. */
        return nullptr;
      case MAT_PIPE_SHADOW:
        return shadow.surface_material_add(gpumat);
      case MAT_PIPE_CAPTURE:
        return capture.surface_material_add(gpumat);
    }
    return nullptr;
  }
};

/** \} */

}  // namespace blender::eevee<|MERGE_RESOLUTION|>--- conflicted
+++ resolved
@@ -46,10 +46,10 @@
 /* -------------------------------------------------------------------- */
 /** \name World Probe Pipeline
  *
- * Render reflection probe of the world background.
- * \{ */
-
-class WorldProbePipeline {
+ * Renders a single side for the world reflection probe.
+ * \{ */
+
+class WorldPipeline {
  private:
   Instance &inst_;
 
@@ -82,7 +82,7 @@
   };
 
  public:
-  WorldProbePipeline(Instance &inst) : inst_(inst){};
+  WorldPipeline(Instance &inst) : inst_(inst){};
 
   void sync();
   void sync(GPUMaterial *gpumat);
@@ -338,12 +338,8 @@
 
 class PipelineModule {
  public:
-<<<<<<< HEAD
+  BackgroundPipeline background;
   WorldPipeline world;
-  WorldProbePipeline world_probe;
-=======
-  BackgroundPipeline background;
->>>>>>> 95a70324
   DeferredPipeline deferred;
   ForwardPipeline forward;
   ShadowPipeline shadow;
@@ -353,23 +349,19 @@
 
  public:
   PipelineModule(Instance &inst)
-<<<<<<< HEAD
-      : world(inst),
-        world_probe(inst),
+      : background(inst),
+        world(inst),
         deferred(inst),
         forward(inst),
         shadow(inst),
         capture(inst){};
-=======
-      : background(inst), deferred(inst), forward(inst), shadow(inst), capture(inst){};
->>>>>>> 95a70324
 
   void begin_sync()
   {
     deferred.begin_sync();
     forward.sync();
     shadow.sync();
-    world_probe.sync();
+    world.sync();
     capture.sync();
   }
 
