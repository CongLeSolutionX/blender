/* SPDX-FileCopyrightText: 2021 Blender Foundation
 *
 * SPDX-License-Identifier: GPL-2.0-or-later */

/** \file
 * \ingroup eevee
 *
 * Shading passes contain drawcalls specific to shading pipelines.
 * They are shared across views.
 * This file is only for shading passes. Other passes are declared in their own module.
 */

#pragma once

#include "DRW_render.h"
#include "draw_shader_shared.h"

/* TODO(fclem): Move it to GPU/DRAW. */
#include "../eevee/eevee_lut.h"

namespace blender::eevee {

class Instance;

/* -------------------------------------------------------------------- */
/** \name World Pipeline
 *
 * Render world values.
 * \{ */

class WorldPipeline {
 private:
  Instance &inst_;

  PassSimple world_ps_ = {"World.Background"};

 public:
  WorldPipeline(Instance &inst) : inst_(inst){};

  void sync(GPUMaterial *gpumat);
  void render(View &view);
};

/** \} */

/* -------------------------------------------------------------------- */
/** \name World Probe Pipeline
 *
 * Render reflection probe of the world background.
 * \{ */

class WorldProbePipeline {
 private:
  Instance &inst_;

  Texture dummy_renderpass_tx_;
  Texture dummy_cryptomatte_tx_;
  Texture dummy_aov_color_tx_;
  Texture dummy_aov_value_tx_;

  struct CubemapSide {
    PassSimple cubemap_face_ps;
    View view;
    Framebuffer cubemap_face_fb;
    void render(Instance &instance);
  };

  /**
   * Keep track if the world probe needs to be updated. This should only be the case when the
   * world is updated. This flag is used to skip updating mipmaps when the world isn't changed.
   */
  bool has_draw_commands_ = false;

  CubemapSide sides_[6] = {
      {{"PosX"}, {"PosX"}},
      {{"NegX"}, {"NegX"}},
      {{"PosY"}, {"PosY"}},
      {{"NegY"}, {"NegY"}},
      {{"PosZ"}, {"PosZ"}},
      {{"NegZ"}, {"NegZ"}},
  };

 public:
  WorldProbePipeline(Instance &inst) : inst_(inst){};

  void sync();
  void sync(GPUMaterial *gpumat);
  void render();

 private:
  void sync(GPUMaterial *gpumat, int face);
};  // namespace blender::eevee

/** \} */

/* -------------------------------------------------------------------- */
/** \name Shadow Pass
 *
 * \{ */

class ShadowPipeline {
 private:
  Instance &inst_;

  PassMain surface_ps_ = {"Shadow.Surface"};

 public:
  ShadowPipeline(Instance &inst) : inst_(inst){};

  PassMain::Sub *surface_material_add(GPUMaterial *gpumat);

  void sync();
  void render(View &view);
};

/** \} */

/* -------------------------------------------------------------------- */
/** \name Forward Pass
 *
 * Handles alpha blended surfaces and NPR materials (using Closure to RGBA).
 * \{ */

class ForwardPipeline {
 private:
  Instance &inst_;

  PassMain prepass_ps_ = {"Prepass"};
  PassMain::Sub *prepass_single_sided_static_ps_ = nullptr;
  PassMain::Sub *prepass_single_sided_moving_ps_ = nullptr;
  PassMain::Sub *prepass_double_sided_static_ps_ = nullptr;
  PassMain::Sub *prepass_double_sided_moving_ps_ = nullptr;

  PassMain opaque_ps_ = {"Shading"};
  PassMain::Sub *opaque_single_sided_ps_ = nullptr;
  PassMain::Sub *opaque_double_sided_ps_ = nullptr;

  PassSortable transparent_ps_ = {"Forward.Transparent"};
  float3 camera_forward_;

  // GPUTexture *input_screen_radiance_tx_ = nullptr;

 public:
  ForwardPipeline(Instance &inst) : inst_(inst){};

  void sync();

  PassMain::Sub *prepass_opaque_add(::Material *blender_mat, GPUMaterial *gpumat, bool has_motion);
  PassMain::Sub *material_opaque_add(::Material *blender_mat, GPUMaterial *gpumat);

  PassMain::Sub *prepass_transparent_add(const Object *ob,
                                         ::Material *blender_mat,
                                         GPUMaterial *gpumat);
  PassMain::Sub *material_transparent_add(const Object *ob,
                                          ::Material *blender_mat,
                                          GPUMaterial *gpumat);

  void render(View &view,
              Framebuffer &prepass_fb,
              Framebuffer &combined_fb,
              GPUTexture *combined_tx);
};

/** \} */

/* -------------------------------------------------------------------- */
/** \name Deferred lighting.
 * \{ */

class DeferredLayer {
 private:
  Instance &inst_;

  PassMain prepass_ps_ = {"Prepass"};
  PassMain::Sub *prepass_single_sided_static_ps_ = nullptr;
  PassMain::Sub *prepass_single_sided_moving_ps_ = nullptr;
  PassMain::Sub *prepass_double_sided_static_ps_ = nullptr;
  PassMain::Sub *prepass_double_sided_moving_ps_ = nullptr;

  PassMain gbuffer_ps_ = {"Shading"};
  PassMain::Sub *gbuffer_single_sided_ps_ = nullptr;
  PassMain::Sub *gbuffer_double_sided_ps_ = nullptr;

  PassSimple eval_light_ps_ = {"EvalLights"};

  /* Closures bits from the materials in this pass. */
  eClosureBits closure_bits_;

  /**
   * Accumulation textures for all stages of lighting evaluation (Light, SSR, SSSS, SSGI ...).
   * These are split and separate from the main radiance buffer in order to accumulate light for
   * the render passes and avoid too much bandwidth waste. Otherwise, we would have to load the
   * BSDF color and do additive blending for each of the lighting step.
   *
   * NOTE: Not to be confused with the render passes.
   */
  TextureFromPool diffuse_light_tx_ = {"diffuse_light_accum_tx"};
  TextureFromPool specular_light_tx_ = {"specular_light_accum_tx"};

 public:
  DeferredLayer(Instance &inst) : inst_(inst){};

  void begin_sync();
  void end_sync();

  PassMain::Sub *prepass_add(::Material *blender_mat, GPUMaterial *gpumat, bool has_motion);
  PassMain::Sub *material_add(::Material *blender_mat, GPUMaterial *gpumat);

  void render(View &view, Framebuffer &prepass_fb, Framebuffer &combined_fb, int2 extent);
};

class DeferredPipeline {
 private:
  /* Gbuffer filling passes. We could have an arbitrary number of them but for now we just have
   * a hardcoded number of them. */
  DeferredLayer opaque_layer_;
  DeferredLayer refraction_layer_;
  DeferredLayer volumetric_layer_;

 public:
  DeferredPipeline(Instance &inst)
      : opaque_layer_(inst), refraction_layer_(inst), volumetric_layer_(inst){};

  void begin_sync();
  void end_sync();

  PassMain::Sub *prepass_add(::Material *material, GPUMaterial *gpumat, bool has_motion);
  PassMain::Sub *material_add(::Material *material, GPUMaterial *gpumat);

  void render(View &view, Framebuffer &prepass_fb, Framebuffer &combined_fb, int2 extent);
};

/** \} */

/* -------------------------------------------------------------------- */
/** \name Capture Pipeline
 *
 * \{ */

class CapturePipeline {
 private:
  Instance &inst_;

  PassMain surface_ps_ = {"Capture.Surface"};

 public:
  CapturePipeline(Instance &inst) : inst_(inst){};

  PassMain::Sub *surface_material_add(GPUMaterial *gpumat);

  void sync();
  void render(View &view);
};

/** \} */

/* -------------------------------------------------------------------- */
/** \name Utility texture
 *
 * 64x64 2D array texture containing LUT tables and blue noises.
 * \{ */

class UtilityTexture : public Texture {
  struct Layer {
    float data[UTIL_TEX_SIZE * UTIL_TEX_SIZE][4];
  };

  static constexpr int lut_size = UTIL_TEX_SIZE;
  static constexpr int lut_size_sqr = lut_size * lut_size;
  static constexpr int layer_count = 4 + UTIL_BTDF_LAYER_COUNT;

 public:
  UtilityTexture()
      : Texture("UtilityTx",
                GPU_RGBA16F,
                GPU_TEXTURE_USAGE_SHADER_READ,
                int2(lut_size),
                layer_count,
                nullptr)
  {
#ifdef RUNTIME_LUT_CREATION
    float *bsdf_ggx_lut = EEVEE_lut_update_ggx_brdf(lut_size);
    float(*btdf_ggx_lut)[lut_size_sqr * 2] = (float(*)[lut_size_sqr * 2])
        EEVEE_lut_update_ggx_btdf(lut_size, UTIL_BTDF_LAYER_COUNT);
#else
    const float *bsdf_ggx_lut = bsdf_split_sum_ggx;
    const float(*btdf_ggx_lut)[lut_size_sqr * 2] = btdf_split_sum_ggx;
#endif

    Vector<Layer> data(layer_count);
    {
      Layer &layer = data[UTIL_BLUE_NOISE_LAYER];
      memcpy(layer.data, blue_noise, sizeof(layer));
    }
    {
      Layer &layer = data[UTIL_LTC_MAT_LAYER];
      memcpy(layer.data, ltc_mat_ggx, sizeof(layer));
    }
    {
      Layer &layer = data[UTIL_LTC_MAG_LAYER];
      for (auto i : IndexRange(lut_size_sqr)) {
        layer.data[i][0] = bsdf_ggx_lut[i * 2 + 0];
        layer.data[i][1] = bsdf_ggx_lut[i * 2 + 1];
        layer.data[i][2] = ltc_mag_ggx[i * 2 + 0];
        layer.data[i][3] = ltc_mag_ggx[i * 2 + 1];
      }
      BLI_assert(UTIL_LTC_MAG_LAYER == UTIL_BSDF_LAYER);
    }
    {
      Layer &layer = data[UTIL_DISK_INTEGRAL_LAYER];
      for (auto i : IndexRange(lut_size_sqr)) {
        layer.data[i][UTIL_DISK_INTEGRAL_COMP] = ltc_disk_integral[i];
      }
    }
    {
      for (auto layer_id : IndexRange(16)) {
        Layer &layer = data[3 + layer_id];
        for (auto i : IndexRange(lut_size_sqr)) {
          layer.data[i][0] = btdf_ggx_lut[layer_id][i * 2 + 0];
          layer.data[i][1] = btdf_ggx_lut[layer_id][i * 2 + 1];
        }
      }
    }
    GPU_texture_update_mipmap(*this, 0, GPU_DATA_FLOAT, data.data());
  }

  ~UtilityTexture(){};
};

/** \} */

/* -------------------------------------------------------------------- */
/** \name Pipelines
 *
 * Contains Shading passes. Shared between views. Objects will subscribe to at least one of them.
 * \{ */

class PipelineModule {
 public:
  WorldPipeline world;
  WorldProbePipeline world_probe;
  DeferredPipeline deferred;
  ForwardPipeline forward;
  ShadowPipeline shadow;
  CapturePipeline capture;

  UtilityTexture utility_tx;

 public:
  PipelineModule(Instance &inst)
<<<<<<< HEAD
      : world(inst), world_probe(inst), deferred(inst), forward(inst), shadow(inst){};
=======
      : world(inst), deferred(inst), forward(inst), shadow(inst), capture(inst){};
>>>>>>> 0d6fda3b

  void begin_sync()
  {
    deferred.begin_sync();
    forward.sync();
    shadow.sync();
<<<<<<< HEAD
    world_probe.sync();
=======
    capture.sync();
>>>>>>> 0d6fda3b
  }

  void end_sync()
  {
    deferred.end_sync();
  }

  PassMain::Sub *material_add(Object *ob,
                              ::Material *blender_mat,
                              GPUMaterial *gpumat,
                              eMaterialPipeline pipeline_type)
  {
    switch (pipeline_type) {
      case MAT_PIPE_DEFERRED_PREPASS:
        return deferred.prepass_add(blender_mat, gpumat, false);
      case MAT_PIPE_FORWARD_PREPASS:
        if (GPU_material_flag_get(gpumat, GPU_MATFLAG_TRANSPARENT)) {
          return forward.prepass_transparent_add(ob, blender_mat, gpumat);
        }
        return forward.prepass_opaque_add(blender_mat, gpumat, false);

      case MAT_PIPE_DEFERRED_PREPASS_VELOCITY:
        return deferred.prepass_add(blender_mat, gpumat, true);
      case MAT_PIPE_FORWARD_PREPASS_VELOCITY:
        if (GPU_material_flag_get(gpumat, GPU_MATFLAG_TRANSPARENT)) {
          return forward.prepass_transparent_add(ob, blender_mat, gpumat);
        }
        return forward.prepass_opaque_add(blender_mat, gpumat, true);

      case MAT_PIPE_DEFERRED:
        return deferred.material_add(blender_mat, gpumat);
      case MAT_PIPE_FORWARD:
        if (GPU_material_flag_get(gpumat, GPU_MATFLAG_TRANSPARENT)) {
          return forward.material_transparent_add(ob, blender_mat, gpumat);
        }
        return forward.material_opaque_add(blender_mat, gpumat);

      case MAT_PIPE_VOLUME:
        /* TODO(fclem) volume pass. */
        return nullptr;
      case MAT_PIPE_SHADOW:
        return shadow.surface_material_add(gpumat);
      case MAT_PIPE_CAPTURE:
        return capture.surface_material_add(gpumat);
    }
    return nullptr;
  }
};

/** \} */

}  // namespace blender::eevee<|MERGE_RESOLUTION|>--- conflicted
+++ resolved
@@ -348,22 +348,20 @@
 
  public:
   PipelineModule(Instance &inst)
-<<<<<<< HEAD
-      : world(inst), world_probe(inst), deferred(inst), forward(inst), shadow(inst){};
-=======
-      : world(inst), deferred(inst), forward(inst), shadow(inst), capture(inst){};
->>>>>>> 0d6fda3b
+      : world(inst),
+        world_probe(inst),
+        deferred(inst),
+        forward(inst),
+        shadow(inst),
+        capture(inst){};
 
   void begin_sync()
   {
     deferred.begin_sync();
     forward.sync();
     shadow.sync();
-<<<<<<< HEAD
     world_probe.sync();
-=======
     capture.sync();
->>>>>>> 0d6fda3b
   }
 
   void end_sync()
