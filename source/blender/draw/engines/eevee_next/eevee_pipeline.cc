--- conflicted
+++ resolved
@@ -363,12 +363,9 @@
     eval_light_ps_.bind_image(RBUFS_COLOR_SLOT, &inst_.render_buffers.rp_color_tx);
     eval_light_ps_.bind_image(RBUFS_VALUE_SLOT, &inst_.render_buffers.rp_value_tx);
     eval_light_ps_.bind_texture(RBUFS_UTILITY_TEX_SLOT, inst_.pipelines.utility_tx);
-<<<<<<< HEAD
     eval_light_ps_.bind_texture(SSS_TRANSMITTANCE_TEX_SLOT,
                                 inst_.subsurface.transmittance_tx_get());
-=======
     eval_light_ps_.bind_ubo(RBUFS_BUF_SLOT, &inst_.render_buffers.data);
->>>>>>> c08282f4
 
     inst_.lights.bind_resources(&eval_light_ps_);
     inst_.shadows.bind_resources(&eval_light_ps_);
