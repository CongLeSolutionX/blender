/* SPDX-FileCopyrightText: 2021 Blender Authors
 *
 * SPDX-License-Identifier: GPL-2.0-or-later */

/** \file
 * \ingroup eevee
 *
 * Shading passes contain drawcalls specific to shading pipelines.
 * They are to be shared across views.
 * This file is only for shading passes. Other passes are declared in their own module.
 */

#include "eevee_instance.hh"

#include "eevee_pipeline.hh"

#include "eevee_shadow.hh"

#include "draw_common.hh"

namespace blender::eevee {

/* -------------------------------------------------------------------- */
/** \name World Pipeline
 *
 * Used to draw background.
 * \{ */

void BackgroundPipeline::sync(GPUMaterial *gpumat, const float background_opacity)
{
  Manager &manager = *inst_.manager;
  RenderBuffers &rbufs = inst_.render_buffers;

  ResourceHandle handle = manager.resource_handle(float4x4::identity());

  world_ps_.init();
  world_ps_.state_set(DRW_STATE_WRITE_COLOR);
  world_ps_.material_set(manager, gpumat);
  world_ps_.push_constant("world_opacity_fade", background_opacity);
  world_ps_.bind_texture("utility_tx", inst_.pipelines.utility_tx);
  /* RenderPasses & AOVs. Cleared by background (even if bad practice). */
  world_ps_.bind_image("rp_color_img", &rbufs.rp_color_tx);
  world_ps_.bind_image("rp_value_img", &rbufs.rp_value_tx);
  world_ps_.bind_image("rp_cryptomatte_img", &rbufs.cryptomatte_tx);
  /* Required by validation layers. */
  inst_.cryptomatte.bind_resources(&world_ps_);

  inst_.bind_uniform_data(&world_ps_);

  world_ps_.draw(DRW_cache_fullscreen_quad_get(), handle);
  /* To allow opaque pass rendering over it. */
  world_ps_.barrier(GPU_BARRIER_SHADER_IMAGE_ACCESS);
}

void BackgroundPipeline::render(View &view)
{
  inst_.manager->submit(world_ps_, view);
}

/** \} */

/* -------------------------------------------------------------------- */
/** \name World Probe Pipeline
 * \{ */

void WorldPipeline::sync(GPUMaterial *gpumat)
{
  const int2 extent(1);
  constexpr eGPUTextureUsage usage = GPU_TEXTURE_USAGE_SHADER_WRITE |
                                     GPU_TEXTURE_USAGE_SHADER_READ;
  dummy_cryptomatte_tx_.ensure_2d(GPU_RGBA32F, extent, usage);
  dummy_renderpass_tx_.ensure_2d(GPU_RGBA16F, extent, usage);
  dummy_aov_color_tx_.ensure_2d_array(GPU_RGBA16F, extent, 1, usage);
  dummy_aov_value_tx_.ensure_2d_array(GPU_R16F, extent, 1, usage);

  PassSimple &pass = cubemap_face_ps_;
  pass.init();
  pass.state_set(DRW_STATE_WRITE_COLOR | DRW_STATE_DEPTH_ALWAYS);

  Manager &manager = *inst_.manager;
  ResourceHandle handle = manager.resource_handle(float4x4::identity());
  pass.material_set(manager, gpumat);
  pass.push_constant("world_opacity_fade", 1.0f);

  pass.bind_texture(RBUFS_UTILITY_TEX_SLOT, inst_.pipelines.utility_tx);
  inst_.bind_uniform_data(&pass);
  pass.bind_image("rp_normal_img", dummy_renderpass_tx_);
  pass.bind_image("rp_light_img", dummy_renderpass_tx_);
  pass.bind_image("rp_diffuse_color_img", dummy_renderpass_tx_);
  pass.bind_image("rp_specular_color_img", dummy_renderpass_tx_);
  pass.bind_image("rp_emission_img", dummy_renderpass_tx_);
  pass.bind_image("rp_cryptomatte_img", dummy_cryptomatte_tx_);
  pass.bind_image("rp_color_img", dummy_aov_color_tx_);
  pass.bind_image("rp_value_img", dummy_aov_value_tx_);
  /* Required by validation layers. */
  inst_.cryptomatte.bind_resources(&pass);

  pass.bind_image("aov_color_img", dummy_aov_color_tx_);
  pass.bind_image("aov_value_img", dummy_aov_value_tx_);
  pass.bind_ssbo("aov_buf", &inst_.film.aovs_info);

  pass.draw(DRW_cache_fullscreen_quad_get(), handle);
}

void WorldPipeline::render(View &view)
{
  inst_.manager->submit(cubemap_face_ps_, view);
}

/** \} */

/* -------------------------------------------------------------------- */
/** \name World Volume Pipeline
 *
 * \{ */

void WorldVolumePipeline::sync(GPUMaterial *gpumat)
{
  world_ps_.init();
  world_ps_.state_set(DRW_STATE_WRITE_COLOR);
  inst_.bind_uniform_data(&world_ps_);
  inst_.volume.bind_properties_buffers(world_ps_);
  inst_.sampling.bind_resources(&world_ps_);

  if (GPU_material_status(gpumat) != GPU_MAT_SUCCESS) {
    /* Skip if the material has not compiled yet. */
    return;
  }

  world_ps_.material_set(*inst_.manager, gpumat);
  volume_sub_pass(world_ps_, nullptr, nullptr, gpumat);

  world_ps_.dispatch(math::divide_ceil(inst_.volume.grid_size(), int3(VOLUME_GROUP_SIZE)));
  /* Sync with object property pass. */
  world_ps_.barrier(GPU_BARRIER_SHADER_IMAGE_ACCESS);
}

void WorldVolumePipeline::render(View &view)
{
  inst_.manager->submit(world_ps_, view);
}

/** \} */

/* -------------------------------------------------------------------- */
/** \name Shadow Pipeline
 *
 * \{ */

void ShadowPipeline::sync()
{
  /* NOTE: Metal backend performs a three-pass implementation. First performing the clear directly
   * on tile, followed by a fast depth-only pass, then storing the on-tile results into the shadow
   * atlas during a final storage pass. This takes advantage of Apple Silicon's tile-based
   * architecture, reducing overdraw and additional per-fragment calculations. */
  bool shadow_update_tbdr = (ShadowModule::shadow_technique ==
                             eShadowUpdateTechnique::SHADOW_UPDATE_TBDR_ROG);

  surface_ps_.init();
  DRWState state = DRW_STATE_WRITE_DEPTH | DRW_STATE_DEPTH_LESS;
  if (shadow_update_tbdr) {
    /* Metal writes depth value in local tile memory, which is considered a color attachment. */
    state |= DRW_STATE_WRITE_COLOR;
  }
  surface_ps_.state_set(state);
  surface_ps_.bind_texture(RBUFS_UTILITY_TEX_SLOT, inst_.pipelines.utility_tx);
<<<<<<< HEAD
  surface_ps_.bind_ubo(CAMERA_BUF_SLOT, inst_.camera.ubo_get());
  surface_ps_.bind_ssbo(SHADOW_VIEWPORT_INDEX_BUF_SLOT, &inst_.shadows.viewport_index_buf_);
  if (!shadow_update_tbdr) {
    /* We do not need all of the shadow information when using the TBDR-optimized approach. */
    surface_ps_.bind_image(SHADOW_ATLAS_IMG_SLOT, inst_.shadows.atlas_tx_);
    surface_ps_.bind_ssbo(SHADOW_RENDER_MAP_BUF_SLOT, &inst_.shadows.render_map_buf_);
    surface_ps_.bind_ssbo(SHADOW_PAGE_INFO_SLOT, &inst_.shadows.pages_infos_data_);
  }
=======
  surface_ps_.bind_image(SHADOW_ATLAS_IMG_SLOT, inst_.shadows.atlas_tx_);
  surface_ps_.bind_ssbo(SHADOW_RENDER_MAP_BUF_SLOT, &inst_.shadows.render_map_buf_);
  surface_ps_.bind_ssbo(SHADOW_VIEWPORT_INDEX_BUF_SLOT, &inst_.shadows.viewport_index_buf_);
  surface_ps_.bind_ssbo(SHADOW_PAGE_INFO_SLOT, &inst_.shadows.pages_infos_data_);
  inst_.bind_uniform_data(&surface_ps_);
>>>>>>> 6a0f98ae
  inst_.sampling.bind_resources(&surface_ps_);

  /* Configure page clear and page write passes optimal for tile-based architecture implementation.
   * Page clear runs as a pre-pass for clearing depth of passes being updated within the render
   * pipeline. Page write pass writes final tile depth results into the shadow atlas. */
  if (shadow_update_tbdr) {
    tbdr_page_clear_ps_.init();
    tbdr_page_clear_ps_.shader_set(inst_.shaders.static_shader_get(SHADOW_DEPTH_TBDR_PAGE_CLEAR));
    tbdr_page_clear_ps_.state_set(DRW_STATE_WRITE_DEPTH | DRW_STATE_DEPTH_GREATER_EQUAL);
    tbdr_page_clear_ps_.bind_texture(RBUFS_UTILITY_TEX_SLOT, inst_.pipelines.utility_tx);
    tbdr_page_clear_ps_.bind_image(SHADOW_ATLAS_IMG_SLOT, inst_.shadows.atlas_tx_);
    tbdr_page_clear_ps_.bind_ubo(CAMERA_BUF_SLOT, inst_.camera.ubo_get());
    tbdr_page_clear_ps_.bind_ssbo(SHADOW_RENDER_MAP_BUF_SLOT, &inst_.shadows.render_map_buf_);
    tbdr_page_clear_ps_.bind_ssbo(SHADOW_VIEWPORT_INDEX_BUF_SLOT,
                                  &inst_.shadows.viewport_index_buf_);
    tbdr_page_clear_ps_.bind_ssbo(SHADOW_PAGE_INFO_SLOT, &inst_.shadows.pages_infos_data_);
    inst_.sampling.bind_resources(&tbdr_page_clear_ps_);
    tbdr_page_clear_ps_.draw_procedural(
        GPU_PRIM_TRIS, (SHADOW_TILEMAP_RES) * (SHADOW_TILEMAP_RES)*SHADOW_VIEW_MAX, 6);

    tbdr_page_store_ps_.init();
    tbdr_page_store_ps_.shader_set(inst_.shaders.static_shader_get(
        (ShadowModule::atlas_type == GPU_R32UI) ? SHADOW_DEPTH_TBDR_PAGE_STORE_U32 :
                                                  SHADOW_DEPTH_TBDR_PAGE_STORE_F32));
    /* NOTE: Setting to DRW_STATE_DEPTH_ALWAYS allows removal of the SHADOW_PAGE_CLEAR pass as
     * all tile texels are cleared within tile memory and stored.
     * DRW_STATE_DEPTH_GREATER/GREATER_EQUAL is the most optimal for the update pass itself, as it
     * means only those pixels whose depth has been updated by geometry get rastered. However, in
     * this case, the more expensive split compute-based clear is required.
     *
     * For relative perf, raster-based clear within tile update adds around 0.1ms vs 0.25ms for
     * compute based for a simple testcase. */
    tbdr_page_store_ps_.state_set(DRW_STATE_DEPTH_ALWAYS);
    tbdr_page_store_ps_.bind_texture(RBUFS_UTILITY_TEX_SLOT, inst_.pipelines.utility_tx);
    tbdr_page_store_ps_.bind_image(SHADOW_ATLAS_IMG_SLOT, inst_.shadows.atlas_tx_);
    tbdr_page_store_ps_.bind_ubo(CAMERA_BUF_SLOT, inst_.camera.ubo_get());
    tbdr_page_store_ps_.bind_ssbo(SHADOW_RENDER_MAP_BUF_SLOT, &inst_.shadows.render_map_buf_);
    tbdr_page_store_ps_.bind_ssbo(SHADOW_VIEWPORT_INDEX_BUF_SLOT,
                                  &inst_.shadows.viewport_index_buf_);
    tbdr_page_store_ps_.bind_ssbo(SHADOW_PAGE_INFO_SLOT, &inst_.shadows.pages_infos_data_);
    inst_.sampling.bind_resources(&tbdr_page_store_ps_);
    tbdr_page_store_ps_.draw_procedural(
        GPU_PRIM_TRIS, (SHADOW_TILEMAP_RES) * (SHADOW_TILEMAP_RES)*SHADOW_VIEW_MAX, 6);
  }
}

PassMain::Sub *ShadowPipeline::surface_material_add(GPUMaterial *gpumat)
{
  return &surface_ps_.sub(GPU_material_get_name(gpumat));
}

void ShadowPipeline::render(View &view)
{
  inst_.manager->submit(surface_ps_, view);
}

void ShadowPipeline::render_prepare_visibility(View &view, command::RecordingState *state)
{
  inst_.manager->submit_prepare_visibility(surface_ps_, view, state);
}

void ShadowPipeline::render_main_pass(View &view, command::RecordingState *state)
{
  inst_.manager->submit_pass_only(surface_ps_, view, state);
}

void ShadowPipeline::render_tile_clear(View &view)
{
  inst_.manager->submit(tbdr_page_clear_ps_, view);
}

void ShadowPipeline::render_tile_store(View &view)
{
  inst_.manager->submit(tbdr_page_store_ps_, view);
}

/** \} */

/* -------------------------------------------------------------------- */
/** \name Forward Pass
 *
 * NPR materials (using Closure to RGBA) or material using ALPHA_BLEND.
 * \{ */

void ForwardPipeline::sync()
{
  camera_forward_ = inst_.camera.forward();

  DRWState state_depth_only = DRW_STATE_WRITE_DEPTH | DRW_STATE_DEPTH_LESS;
  DRWState state_depth_color = DRW_STATE_WRITE_DEPTH | DRW_STATE_DEPTH_LESS |
                               DRW_STATE_WRITE_COLOR;
  {
    prepass_ps_.init();

    {
      /* Common resources. */

      /* Textures. */
      prepass_ps_.bind_texture(RBUFS_UTILITY_TEX_SLOT, inst_.pipelines.utility_tx);

      inst_.bind_uniform_data(&prepass_ps_);
      inst_.velocity.bind_resources(&prepass_ps_);
      inst_.sampling.bind_resources(&prepass_ps_);
    }

    prepass_double_sided_static_ps_ = &prepass_ps_.sub("DoubleSided.Static");
    prepass_double_sided_static_ps_->state_set(state_depth_only);

    prepass_single_sided_static_ps_ = &prepass_ps_.sub("SingleSided.Static");
    prepass_single_sided_static_ps_->state_set(state_depth_only | DRW_STATE_CULL_BACK);

    prepass_double_sided_moving_ps_ = &prepass_ps_.sub("DoubleSided.Moving");
    prepass_double_sided_moving_ps_->state_set(state_depth_color);

    prepass_single_sided_moving_ps_ = &prepass_ps_.sub("SingleSided.Moving");
    prepass_single_sided_moving_ps_->state_set(state_depth_color | DRW_STATE_CULL_BACK);
  }
  {
    opaque_ps_.init();

    {
      /* Common resources. */
      /* RenderPasses & AOVs. */
      opaque_ps_.bind_image(RBUFS_COLOR_SLOT, &inst_.render_buffers.rp_color_tx);
      opaque_ps_.bind_image(RBUFS_VALUE_SLOT, &inst_.render_buffers.rp_value_tx);
      /* Cryptomatte. */
      opaque_ps_.bind_image(RBUFS_CRYPTOMATTE_SLOT, &inst_.render_buffers.cryptomatte_tx);
      /* Textures. */
      opaque_ps_.bind_texture(RBUFS_UTILITY_TEX_SLOT, inst_.pipelines.utility_tx);

      inst_.bind_uniform_data(&opaque_ps_);
      inst_.lights.bind_resources(&opaque_ps_);
      inst_.shadows.bind_resources(&opaque_ps_);
      inst_.sampling.bind_resources(&opaque_ps_);
      inst_.hiz_buffer.bind_resources(&opaque_ps_);
    }

    opaque_single_sided_ps_ = &opaque_ps_.sub("SingleSided");
    opaque_single_sided_ps_->state_set(DRW_STATE_WRITE_COLOR | DRW_STATE_DEPTH_EQUAL |
                                       DRW_STATE_CULL_BACK);

    opaque_double_sided_ps_ = &opaque_ps_.sub("DoubleSided");
    opaque_double_sided_ps_->state_set(DRW_STATE_WRITE_COLOR | DRW_STATE_DEPTH_EQUAL);
  }
  {
    transparent_ps_.init();
    /* Workaround limitation of PassSortable. Use dummy pass that will be sorted first in all
     * circumstances. */
    PassMain::Sub &sub = transparent_ps_.sub("ResourceBind", -FLT_MAX);

    /* Common resources. */

    /* Textures. */
    sub.bind_texture(RBUFS_UTILITY_TEX_SLOT, inst_.pipelines.utility_tx);

    inst_.bind_uniform_data(&sub);
    inst_.lights.bind_resources(&sub);
    inst_.shadows.bind_resources(&sub);
    inst_.volume.bind_resources(sub);
    inst_.sampling.bind_resources(&sub);
    inst_.hiz_buffer.bind_resources(&sub);
  }
}

PassMain::Sub *ForwardPipeline::prepass_opaque_add(::Material *blender_mat,
                                                   GPUMaterial *gpumat,
                                                   bool has_motion)
{
  PassMain::Sub *pass = (blender_mat->blend_flag & MA_BL_CULL_BACKFACE) ?
                            (has_motion ? prepass_single_sided_moving_ps_ :
                                          prepass_single_sided_static_ps_) :
                            (has_motion ? prepass_double_sided_moving_ps_ :
                                          prepass_double_sided_static_ps_);
  return &pass->sub(GPU_material_get_name(gpumat));
}

PassMain::Sub *ForwardPipeline::material_opaque_add(::Material *blender_mat, GPUMaterial *gpumat)
{
  PassMain::Sub *pass = (blender_mat->blend_flag & MA_BL_CULL_BACKFACE) ? opaque_single_sided_ps_ :
                                                                          opaque_double_sided_ps_;
  return &pass->sub(GPU_material_get_name(gpumat));
}

PassMain::Sub *ForwardPipeline::prepass_transparent_add(const Object *ob,
                                                        ::Material *blender_mat,
                                                        GPUMaterial *gpumat)
{
  if ((blender_mat->blend_flag & MA_BL_HIDE_BACKFACE) == 0) {
    return nullptr;
  }
  DRWState state = DRW_STATE_WRITE_DEPTH | DRW_STATE_DEPTH_LESS_EQUAL;
  if (blender_mat->blend_flag & MA_BL_CULL_BACKFACE) {
    state |= DRW_STATE_CULL_BACK;
  }
  float sorting_value = math::dot(float3(ob->object_to_world[3]), camera_forward_);
  PassMain::Sub *pass = &transparent_ps_.sub(GPU_material_get_name(gpumat), sorting_value);
  pass->state_set(state);
  pass->material_set(*inst_.manager, gpumat);
  return pass;
}

PassMain::Sub *ForwardPipeline::material_transparent_add(const Object *ob,
                                                         ::Material *blender_mat,
                                                         GPUMaterial *gpumat)
{
  DRWState state = DRW_STATE_WRITE_COLOR | DRW_STATE_BLEND_CUSTOM | DRW_STATE_DEPTH_LESS_EQUAL;
  if (blender_mat->blend_flag & MA_BL_CULL_BACKFACE) {
    state |= DRW_STATE_CULL_BACK;
  }
  float sorting_value = math::dot(float3(ob->object_to_world[3]), camera_forward_);
  PassMain::Sub *pass = &transparent_ps_.sub(GPU_material_get_name(gpumat), sorting_value);
  pass->state_set(state);
  pass->material_set(*inst_.manager, gpumat);
  return pass;
}

void ForwardPipeline::render(View &view,
                             Framebuffer &prepass_fb,
                             Framebuffer &combined_fb,
                             GPUTexture * /*combined_tx*/)
{
  DRW_stats_group_start("Forward.Opaque");

  prepass_fb.bind();
  inst_.manager->submit(prepass_ps_, view);

  // if (!DRW_pass_is_empty(prepass_ps_)) {
  inst_.hiz_buffer.set_dirty();
  // }

  // if (inst_.raytracing.enabled()) {
  //   rt_buffer.radiance_copy(combined_tx);
  //   inst_.hiz_buffer.update();
  // }

  inst_.shadows.set_view(view);
  inst_.irradiance_cache.set_view(view);

  combined_fb.bind();
  inst_.manager->submit(opaque_ps_, view);

  DRW_stats_group_end();

  inst_.volume.draw_resolve(view);

  inst_.manager->submit(transparent_ps_, view);

  // if (inst_.raytracing.enabled()) {
  //   gbuffer.ray_radiance_tx.release();
  // }
}

/** \} */

/* -------------------------------------------------------------------- */
/** \name Deferred Layer
 * \{ */

void DeferredLayer::begin_sync()
{
  {
    prepass_ps_.init();
    {
      /* Common resources. */

      /* Textures. */
      prepass_ps_.bind_texture(RBUFS_UTILITY_TEX_SLOT, inst_.pipelines.utility_tx);

      inst_.bind_uniform_data(&prepass_ps_);
      inst_.velocity.bind_resources(&prepass_ps_);
      inst_.sampling.bind_resources(&prepass_ps_);
    }

    DRWState state_depth_only = DRW_STATE_WRITE_DEPTH | DRW_STATE_DEPTH_LESS;
    DRWState state_depth_color = DRW_STATE_WRITE_DEPTH | DRW_STATE_DEPTH_LESS |
                                 DRW_STATE_WRITE_COLOR;

    prepass_double_sided_static_ps_ = &prepass_ps_.sub("DoubleSided.Static");
    prepass_double_sided_static_ps_->state_set(state_depth_only);

    prepass_single_sided_static_ps_ = &prepass_ps_.sub("SingleSided.Static");
    prepass_single_sided_static_ps_->state_set(state_depth_only | DRW_STATE_CULL_BACK);

    prepass_double_sided_moving_ps_ = &prepass_ps_.sub("DoubleSided.Moving");
    prepass_double_sided_moving_ps_->state_set(state_depth_color);

    prepass_single_sided_moving_ps_ = &prepass_ps_.sub("SingleSided.Moving");
    prepass_single_sided_moving_ps_->state_set(state_depth_color | DRW_STATE_CULL_BACK);
  }
  {
    gbuffer_ps_.init();
    gbuffer_ps_.clear_stencil(0x00u);
    gbuffer_ps_.state_stencil(0xFFu, 0xFFu, 0xFFu);

    {
      /* Common resources. */

      /* G-buffer. */
      gbuffer_ps_.bind_image(GBUF_CLOSURE_SLOT, &inst_.gbuffer.closure_tx);
      gbuffer_ps_.bind_image(GBUF_COLOR_SLOT, &inst_.gbuffer.color_tx);
      /* RenderPasses & AOVs. */
      gbuffer_ps_.bind_image(RBUFS_COLOR_SLOT, &inst_.render_buffers.rp_color_tx);
      gbuffer_ps_.bind_image(RBUFS_VALUE_SLOT, &inst_.render_buffers.rp_value_tx);
      /* Cryptomatte. */
      gbuffer_ps_.bind_image(RBUFS_CRYPTOMATTE_SLOT, &inst_.render_buffers.cryptomatte_tx);
      /* Storage Buffer. */
      /* Textures. */
      gbuffer_ps_.bind_texture(RBUFS_UTILITY_TEX_SLOT, inst_.pipelines.utility_tx);

      inst_.bind_uniform_data(&gbuffer_ps_);
      inst_.sampling.bind_resources(&gbuffer_ps_);
      inst_.hiz_buffer.bind_resources(&gbuffer_ps_);
      inst_.cryptomatte.bind_resources(&gbuffer_ps_);
    }

    DRWState state = DRW_STATE_WRITE_COLOR | DRW_STATE_BLEND_CUSTOM | DRW_STATE_DEPTH_EQUAL |
                     DRW_STATE_WRITE_STENCIL | DRW_STATE_STENCIL_ALWAYS;

    gbuffer_double_sided_ps_ = &gbuffer_ps_.sub("DoubleSided");
    gbuffer_double_sided_ps_->state_set(state);

    gbuffer_single_sided_ps_ = &gbuffer_ps_.sub("SingleSided");
    gbuffer_single_sided_ps_->state_set(state | DRW_STATE_CULL_BACK);
  }

  closure_bits_ = CLOSURE_NONE;
}

void DeferredLayer::end_sync()
{
  eClosureBits evaluated_closures = CLOSURE_DIFFUSE | CLOSURE_REFLECTION | CLOSURE_REFRACTION;
  if (closure_bits_ & evaluated_closures) {
    const bool is_last_eval_pass = !(closure_bits_ & CLOSURE_SSS);

    eval_light_ps_.init();
    /* Use stencil test to reject pixel not written by this layer. */
    eval_light_ps_.state_set(DRW_STATE_WRITE_COLOR | DRW_STATE_STENCIL_NEQUAL |
                             DRW_STATE_BLEND_CUSTOM);
    eval_light_ps_.state_stencil(0x00u, 0x00u, evaluated_closures);
    eval_light_ps_.shader_set(inst_.shaders.static_shader_get(DEFERRED_LIGHT));
    eval_light_ps_.bind_image("out_diffuse_light_img", &diffuse_light_tx_);
    eval_light_ps_.bind_image("out_specular_light_img", &specular_light_tx_);
    eval_light_ps_.bind_image("indirect_refraction_img", &indirect_refraction_tx_);
    eval_light_ps_.bind_image("indirect_reflection_img", &indirect_reflection_tx_);
    eval_light_ps_.bind_texture("gbuffer_closure_tx", &inst_.gbuffer.closure_tx);
    eval_light_ps_.bind_texture("gbuffer_color_tx", &inst_.gbuffer.color_tx);
    eval_light_ps_.push_constant("is_last_eval_pass", is_last_eval_pass);
    eval_light_ps_.bind_image(RBUFS_COLOR_SLOT, &inst_.render_buffers.rp_color_tx);
    eval_light_ps_.bind_image(RBUFS_VALUE_SLOT, &inst_.render_buffers.rp_value_tx);
    eval_light_ps_.bind_texture(RBUFS_UTILITY_TEX_SLOT, inst_.pipelines.utility_tx);

    inst_.bind_uniform_data(&eval_light_ps_);
    inst_.lights.bind_resources(&eval_light_ps_);
    inst_.shadows.bind_resources(&eval_light_ps_);
    inst_.sampling.bind_resources(&eval_light_ps_);
    inst_.hiz_buffer.bind_resources(&eval_light_ps_);
    inst_.reflection_probes.bind_resources(&eval_light_ps_);
    inst_.irradiance_cache.bind_resources(&eval_light_ps_);

    eval_light_ps_.barrier(GPU_BARRIER_TEXTURE_FETCH | GPU_BARRIER_SHADER_IMAGE_ACCESS);
    eval_light_ps_.draw_procedural(GPU_PRIM_TRIS, 1, 3);
  }
}

PassMain::Sub *DeferredLayer::prepass_add(::Material *blender_mat,
                                          GPUMaterial *gpumat,
                                          bool has_motion)
{
  PassMain::Sub *pass = (blender_mat->blend_flag & MA_BL_CULL_BACKFACE) ?
                            (has_motion ? prepass_single_sided_moving_ps_ :
                                          prepass_single_sided_static_ps_) :
                            (has_motion ? prepass_double_sided_moving_ps_ :
                                          prepass_double_sided_static_ps_);

  return &pass->sub(GPU_material_get_name(gpumat));
}

PassMain::Sub *DeferredLayer::material_add(::Material *blender_mat, GPUMaterial *gpumat)
{
  eClosureBits closure_bits = shader_closure_bits_from_flag(gpumat);
  closure_bits_ |= closure_bits;

  PassMain::Sub *pass = (blender_mat->blend_flag & MA_BL_CULL_BACKFACE) ?
                            gbuffer_single_sided_ps_ :
                            gbuffer_double_sided_ps_;
  pass = &pass->sub(GPU_material_get_name(gpumat));
  pass->state_stencil(closure_bits, 0xFFu, 0xFFu);
  return pass;
}

void DeferredLayer::render(View &main_view,
                           View &render_view,
                           Framebuffer &prepass_fb,
                           Framebuffer &combined_fb,
                           int2 extent,
                           RayTraceBuffer &rt_buffer,
                           bool is_first_pass)
{
  RenderBuffers &rb = inst_.render_buffers;

  /* The first pass will never have any surfaces behind it. Nothing is refracted except the
   * environment. So in this case, disable tracing and fallback to probe. */
  bool do_screen_space_refraction = !is_first_pass && (closure_bits_ & CLOSURE_REFRACTION);
  bool do_screen_space_reflection = (closure_bits_ & CLOSURE_REFLECTION);

  if (do_screen_space_reflection) {
    /* TODO(fclem): Verify if GPU_TEXTURE_USAGE_ATTACHMENT is needed for the copy and the clear. */
    eGPUTextureUsage usage = GPU_TEXTURE_USAGE_ATTACHMENT | GPU_TEXTURE_USAGE_SHADER_READ;
    if (radiance_feedback_tx_.ensure_2d(rb.color_format, extent, usage)) {
      radiance_feedback_tx_.clear(float4(0.0));
      radiance_feedback_persmat_ = render_view.persmat();
    }
  }
  else {
    /* Dummy texture. Will not be used. */
    radiance_feedback_tx_.ensure_2d(rb.color_format, int2(1), GPU_TEXTURE_USAGE_SHADER_READ);
  }

  if (do_screen_space_refraction) {
    /* Update for refraction. */
    inst_.hiz_buffer.update();
    /* TODO(fclem): Verify if GPU_TEXTURE_USAGE_ATTACHMENT is needed for the copy. */
    eGPUTextureUsage usage = GPU_TEXTURE_USAGE_ATTACHMENT | GPU_TEXTURE_USAGE_SHADER_READ;
    radiance_behind_tx_.ensure_2d(rb.color_format, extent, usage);
    GPU_texture_copy(radiance_behind_tx_, rb.combined_tx);
  }
  else {
    /* Dummy texture. Will not be used. */
    radiance_behind_tx_.ensure_2d(rb.color_format, int2(1), GPU_TEXTURE_USAGE_SHADER_READ);
  }

  GPU_framebuffer_bind(prepass_fb);
  inst_.manager->submit(prepass_ps_, render_view);

  inst_.gbuffer.acquire(extent, closure_bits_);

  if (closure_bits_ & CLOSURE_AMBIENT_OCCLUSION) {
    /* If the shader needs Ambient Occlusion, we need to update the HiZ here. */
    if (do_screen_space_refraction) {
      /* TODO(fclem): This update conflicts with the refraction screen tracing which need the depth
       * behind the refractive surface. In this case, we do not update the Hi-Z and only consider
       * surfaces already in the Hi-Z buffer for the ambient occlusion computation. This might be
       * solved (if really problematic) by having another copy of the Hi-Z buffer. */
    }
    else {
      inst_.hiz_buffer.update();
    }
  }

  GPU_framebuffer_bind(combined_fb);
  inst_.manager->submit(gbuffer_ps_, render_view);

  inst_.hiz_buffer.set_dirty();

  inst_.irradiance_cache.set_view(render_view);

  RayTraceResult refract_result = inst_.raytracing.trace(rt_buffer,
                                                         radiance_behind_tx_,
                                                         render_view.persmat(),
                                                         closure_bits_,
                                                         CLOSURE_REFRACTION,
                                                         main_view,
                                                         render_view,
                                                         !do_screen_space_refraction);
  indirect_refraction_tx_ = refract_result.get();

  /* Only update the HiZ after refraction tracing. */
  inst_.hiz_buffer.update();

  RayTraceResult reflect_result = inst_.raytracing.trace(rt_buffer,
                                                         radiance_feedback_tx_,
                                                         radiance_feedback_persmat_,
                                                         closure_bits_,
                                                         CLOSURE_REFLECTION,
                                                         main_view,
                                                         render_view);
  indirect_reflection_tx_ = reflect_result.get();

  {
    eGPUTextureUsage usage = GPU_TEXTURE_USAGE_SHADER_READ | GPU_TEXTURE_USAGE_SHADER_WRITE |
                             GPU_TEXTURE_USAGE_ATTACHMENT;
    diffuse_light_tx_.acquire(extent, GPU_RGBA16F, usage);
    diffuse_light_tx_.clear(float4(0.0f));
    specular_light_tx_.acquire(extent, GPU_RGBA16F, usage);
    specular_light_tx_.clear(float4(0.0f));
  }

  inst_.shadows.set_view(render_view);

  inst_.manager->submit(eval_light_ps_, render_view);

  refract_result.release();
  reflect_result.release();

  if (closure_bits_ & CLOSURE_SSS) {
    inst_.subsurface.render(render_view, combined_fb, diffuse_light_tx_);
  }

  if (do_screen_space_reflection) {
    GPU_texture_copy(radiance_feedback_tx_, rb.combined_tx);
    radiance_feedback_persmat_ = render_view.persmat();
  }

  diffuse_light_tx_.release();
  specular_light_tx_.release();

  inst_.gbuffer.release();
}

/** \} */

/* -------------------------------------------------------------------- */
/** \name Deferred Pipeline
 *
 * Closure data are written to intermediate buffer allowing screen space processing.
 * \{ */

void DeferredPipeline::begin_sync()
{
  opaque_layer_.begin_sync();
  refraction_layer_.begin_sync();
}

void DeferredPipeline::end_sync()
{
  opaque_layer_.end_sync();
  refraction_layer_.end_sync();
}

PassMain::Sub *DeferredPipeline::prepass_add(::Material *blender_mat,
                                             GPUMaterial *gpumat,
                                             bool has_motion)
{
  if (blender_mat->blend_flag & MA_BL_SS_REFRACTION) {
    return refraction_layer_.prepass_add(blender_mat, gpumat, has_motion);
  }
  else {
    return opaque_layer_.prepass_add(blender_mat, gpumat, has_motion);
  }
}

PassMain::Sub *DeferredPipeline::material_add(::Material *blender_mat, GPUMaterial *gpumat)
{
  if (blender_mat->blend_flag & MA_BL_SS_REFRACTION) {
    return refraction_layer_.material_add(blender_mat, gpumat);
  }
  else {
    return opaque_layer_.material_add(blender_mat, gpumat);
  }
}

void DeferredPipeline::render(View &main_view,
                              View &render_view,
                              Framebuffer &prepass_fb,
                              Framebuffer &combined_fb,
                              int2 extent,
                              RayTraceBuffer &rt_buffer_opaque_layer,
                              RayTraceBuffer &rt_buffer_refract_layer)
{
  DRW_stats_group_start("Deferred.Opaque");
  opaque_layer_.render(
      main_view, render_view, prepass_fb, combined_fb, extent, rt_buffer_opaque_layer, true);
  DRW_stats_group_end();

  DRW_stats_group_start("Deferred.Refract");
  refraction_layer_.render(
      main_view, render_view, prepass_fb, combined_fb, extent, rt_buffer_refract_layer, false);
  DRW_stats_group_end();
}

/** \} */

/* -------------------------------------------------------------------- */
/** \name Volume Pipeline
 *
 * \{ */

void VolumePipeline::sync()
{
  volume_ps_.init();
  volume_ps_.bind_texture(RBUFS_UTILITY_TEX_SLOT, inst_.pipelines.utility_tx);
  inst_.bind_uniform_data(&volume_ps_);
  inst_.volume.bind_properties_buffers(volume_ps_);
  inst_.sampling.bind_resources(&volume_ps_);
}

PassMain::Sub *VolumePipeline::volume_material_add(GPUMaterial *gpumat)
{
  return &volume_ps_.sub(GPU_material_get_name(gpumat));
}

void VolumePipeline::render(View &view)
{
  inst_.manager->submit(volume_ps_, view);
}

/** \} */

/* -------------------------------------------------------------------- */
/** \name Deferred Probe Layer
 * \{ */

void DeferredProbeLayer::begin_sync()
{
  {
    prepass_ps_.init();
    {
      /* Common resources. */

      /* Textures. */
      prepass_ps_.bind_texture(RBUFS_UTILITY_TEX_SLOT, inst_.pipelines.utility_tx);

      inst_.bind_uniform_data(&prepass_ps_);
      inst_.velocity.bind_resources(&prepass_ps_);
      inst_.sampling.bind_resources(&prepass_ps_);
    }

    DRWState state_depth_only = DRW_STATE_WRITE_DEPTH | DRW_STATE_DEPTH_LESS;

    prepass_double_sided_ps_ = &prepass_ps_.sub("DoubleSided");
    prepass_double_sided_ps_->state_set(state_depth_only);

    prepass_single_sided_ps_ = &prepass_ps_.sub("SingleSided");
    prepass_single_sided_ps_->state_set(state_depth_only | DRW_STATE_CULL_BACK);
  }
  {
    gbuffer_ps_.init();
    gbuffer_ps_.clear_stencil(0x00u);
    gbuffer_ps_.state_stencil(0xFFu, 0xFFu, 0xFFu);

    {
      /* Common resources. */

      /* G-buffer. */
      gbuffer_ps_.bind_image(GBUF_CLOSURE_SLOT, &inst_.gbuffer.closure_tx);
      gbuffer_ps_.bind_image(GBUF_COLOR_SLOT, &inst_.gbuffer.color_tx);
      /* RenderPasses & AOVs. */
      gbuffer_ps_.bind_image(RBUFS_COLOR_SLOT, &inst_.render_buffers.rp_color_tx);
      gbuffer_ps_.bind_image(RBUFS_VALUE_SLOT, &inst_.render_buffers.rp_value_tx);
      /* Cryptomatte. */
      gbuffer_ps_.bind_image(RBUFS_CRYPTOMATTE_SLOT, &inst_.render_buffers.cryptomatte_tx);
      /* Storage Buffer. */
      /* Textures. */
      gbuffer_ps_.bind_texture(RBUFS_UTILITY_TEX_SLOT, inst_.pipelines.utility_tx);

      inst_.bind_uniform_data(&gbuffer_ps_);
      inst_.sampling.bind_resources(&gbuffer_ps_);
      inst_.hiz_buffer.bind_resources(&gbuffer_ps_);
      inst_.cryptomatte.bind_resources(&gbuffer_ps_);
    }

    DRWState state = DRW_STATE_WRITE_COLOR | DRW_STATE_BLEND_CUSTOM | DRW_STATE_DEPTH_EQUAL |
                     DRW_STATE_WRITE_STENCIL | DRW_STATE_STENCIL_ALWAYS;

    gbuffer_double_sided_ps_ = &gbuffer_ps_.sub("DoubleSided");
    gbuffer_double_sided_ps_->state_set(state);

    gbuffer_single_sided_ps_ = &gbuffer_ps_.sub("SingleSided");
    gbuffer_single_sided_ps_->state_set(state | DRW_STATE_CULL_BACK);
  }

  /* Light evaluate resources. */
  {
    eGPUTextureUsage usage = GPU_TEXTURE_USAGE_SHADER_READ | GPU_TEXTURE_USAGE_SHADER_WRITE;
    dummy_light_tx_.ensure_2d(GPU_RGBA16F, int2(1), usage);
  }
}

void DeferredProbeLayer::end_sync()
{
  if (closure_bits_ & (CLOSURE_DIFFUSE | CLOSURE_REFLECTION)) {
    const bool is_last_eval_pass = !(closure_bits_ & CLOSURE_SSS);

    eval_light_ps_.init();
    /* Use stencil test to reject pixel not written by this layer. */
    eval_light_ps_.state_set(DRW_STATE_WRITE_COLOR | DRW_STATE_STENCIL_NEQUAL |
                             DRW_STATE_BLEND_CUSTOM);
    eval_light_ps_.state_stencil(0x00u, 0x00u, (CLOSURE_DIFFUSE | CLOSURE_REFLECTION));
    eval_light_ps_.shader_set(inst_.shaders.static_shader_get(DEFERRED_LIGHT_DIFFUSE_ONLY));
    eval_light_ps_.bind_image("out_diffuse_light_img", dummy_light_tx_);
    eval_light_ps_.bind_image("out_specular_light_img", dummy_light_tx_);
    eval_light_ps_.bind_image("indirect_refraction_img", dummy_light_tx_);
    eval_light_ps_.bind_image("indirect_reflection_img", dummy_light_tx_);
    eval_light_ps_.bind_texture("gbuffer_closure_tx", &inst_.gbuffer.closure_tx);
    eval_light_ps_.bind_texture("gbuffer_color_tx", &inst_.gbuffer.color_tx);
    eval_light_ps_.push_constant("is_last_eval_pass", is_last_eval_pass);
    eval_light_ps_.bind_image(RBUFS_COLOR_SLOT, &inst_.render_buffers.rp_color_tx);
    eval_light_ps_.bind_image(RBUFS_VALUE_SLOT, &inst_.render_buffers.rp_value_tx);
    eval_light_ps_.bind_texture(RBUFS_UTILITY_TEX_SLOT, inst_.pipelines.utility_tx);

    inst_.bind_uniform_data(&eval_light_ps_);
    inst_.lights.bind_resources(&eval_light_ps_);
    inst_.shadows.bind_resources(&eval_light_ps_);
    inst_.sampling.bind_resources(&eval_light_ps_);
    inst_.hiz_buffer.bind_resources(&eval_light_ps_);
    inst_.reflection_probes.bind_resources(&eval_light_ps_);
    inst_.irradiance_cache.bind_resources(&eval_light_ps_);

    eval_light_ps_.barrier(GPU_BARRIER_TEXTURE_FETCH | GPU_BARRIER_SHADER_IMAGE_ACCESS);
    eval_light_ps_.draw_procedural(GPU_PRIM_TRIS, 1, 3);
  }
}

PassMain::Sub *DeferredProbeLayer::prepass_add(::Material *blender_mat, GPUMaterial *gpumat)
{
  PassMain::Sub *pass = (blender_mat->blend_flag & MA_BL_CULL_BACKFACE) ?
                            prepass_single_sided_ps_ :
                            prepass_double_sided_ps_;

  return &pass->sub(GPU_material_get_name(gpumat));
}

PassMain::Sub *DeferredProbeLayer::material_add(::Material *blender_mat, GPUMaterial *gpumat)
{
  eClosureBits closure_bits = shader_closure_bits_from_flag(gpumat);
  closure_bits_ |= closure_bits;

  PassMain::Sub *pass = (blender_mat->blend_flag & MA_BL_CULL_BACKFACE) ?
                            gbuffer_single_sided_ps_ :
                            gbuffer_double_sided_ps_;
  pass = &pass->sub(GPU_material_get_name(gpumat));
  pass->state_stencil(closure_bits, 0xFFu, 0xFFu);
  return pass;
}

void DeferredProbeLayer::render(View &view,
                                Framebuffer &prepass_fb,
                                Framebuffer &combined_fb,
                                int2 extent)
{
  GPU_framebuffer_bind(prepass_fb);
  inst_.manager->submit(prepass_ps_, view);

  inst_.hiz_buffer.set_dirty();
  inst_.lights.set_view(view, extent);
  inst_.shadows.set_view(view);
  inst_.irradiance_cache.set_view(view);

  inst_.gbuffer.acquire(extent, closure_bits_);

  GPU_framebuffer_bind(combined_fb);
  inst_.manager->submit(gbuffer_ps_, view);

  inst_.manager->submit(eval_light_ps_, view);

  inst_.gbuffer.release();
}

/** \} */

/* -------------------------------------------------------------------- */
/** \name Deferred Probe Pipeline
 *
 * Closure data are written to intermediate buffer allowing screen space processing.
 * \{ */

void DeferredProbePipeline::begin_sync()
{
  opaque_layer_.begin_sync();
}

void DeferredProbePipeline::end_sync()
{
  opaque_layer_.end_sync();
}

PassMain::Sub *DeferredProbePipeline::prepass_add(::Material *blender_mat, GPUMaterial *gpumat)
{
  return opaque_layer_.prepass_add(blender_mat, gpumat);
}

PassMain::Sub *DeferredProbePipeline::material_add(::Material *blender_mat, GPUMaterial *gpumat)
{
  return opaque_layer_.material_add(blender_mat, gpumat);
}

void DeferredProbePipeline::render(View &view,
                                   Framebuffer &prepass_fb,
                                   Framebuffer &combined_fb,
                                   int2 extent)
{
  GPU_debug_group_begin("Probe.Render");
  opaque_layer_.render(view, prepass_fb, combined_fb, extent);
  GPU_debug_group_end();
}

/** \} */

/* -------------------------------------------------------------------- */
/** \name Capture Pipeline
 *
 * \{ */

void CapturePipeline::sync()
{
  surface_ps_.init();
  /* Surfel output is done using a SSBO, so no need for a fragment shader output color or depth. */
  /* WORKAROUND: Avoid rasterizer discard, but the shaders actually use no fragment output. */
  surface_ps_.state_set(DRW_STATE_WRITE_STENCIL);
  surface_ps_.framebuffer_set(&inst_.irradiance_cache.bake.empty_raster_fb_);

  surface_ps_.bind_ssbo(SURFEL_BUF_SLOT, &inst_.irradiance_cache.bake.surfels_buf_);
  surface_ps_.bind_ssbo(CAPTURE_BUF_SLOT, &inst_.irradiance_cache.bake.capture_info_buf_);

  surface_ps_.bind_texture(RBUFS_UTILITY_TEX_SLOT, inst_.pipelines.utility_tx);
  /* TODO(fclem): Remove. Bind to get the camera data,
   * but there should be no view dependent behavior during capture. */
  inst_.bind_uniform_data(&surface_ps_);
}

PassMain::Sub *CapturePipeline::surface_material_add(GPUMaterial *gpumat)
{
  return &surface_ps_.sub(GPU_material_get_name(gpumat));
}

void CapturePipeline::render(View &view)
{
  inst_.manager->submit(surface_ps_, view);
}

/** \} */

}  // namespace blender::eevee<|MERGE_RESOLUTION|>--- conflicted
+++ resolved
@@ -164,8 +164,6 @@
   }
   surface_ps_.state_set(state);
   surface_ps_.bind_texture(RBUFS_UTILITY_TEX_SLOT, inst_.pipelines.utility_tx);
-<<<<<<< HEAD
-  surface_ps_.bind_ubo(CAMERA_BUF_SLOT, inst_.camera.ubo_get());
   surface_ps_.bind_ssbo(SHADOW_VIEWPORT_INDEX_BUF_SLOT, &inst_.shadows.viewport_index_buf_);
   if (!shadow_update_tbdr) {
     /* We do not need all of the shadow information when using the TBDR-optimized approach. */
@@ -173,13 +171,7 @@
     surface_ps_.bind_ssbo(SHADOW_RENDER_MAP_BUF_SLOT, &inst_.shadows.render_map_buf_);
     surface_ps_.bind_ssbo(SHADOW_PAGE_INFO_SLOT, &inst_.shadows.pages_infos_data_);
   }
-=======
-  surface_ps_.bind_image(SHADOW_ATLAS_IMG_SLOT, inst_.shadows.atlas_tx_);
-  surface_ps_.bind_ssbo(SHADOW_RENDER_MAP_BUF_SLOT, &inst_.shadows.render_map_buf_);
-  surface_ps_.bind_ssbo(SHADOW_VIEWPORT_INDEX_BUF_SLOT, &inst_.shadows.viewport_index_buf_);
-  surface_ps_.bind_ssbo(SHADOW_PAGE_INFO_SLOT, &inst_.shadows.pages_infos_data_);
   inst_.bind_uniform_data(&surface_ps_);
->>>>>>> 6a0f98ae
   inst_.sampling.bind_resources(&surface_ps_);
 
   /* Configure page clear and page write passes optimal for tile-based architecture implementation.
@@ -191,12 +183,12 @@
     tbdr_page_clear_ps_.state_set(DRW_STATE_WRITE_DEPTH | DRW_STATE_DEPTH_GREATER_EQUAL);
     tbdr_page_clear_ps_.bind_texture(RBUFS_UTILITY_TEX_SLOT, inst_.pipelines.utility_tx);
     tbdr_page_clear_ps_.bind_image(SHADOW_ATLAS_IMG_SLOT, inst_.shadows.atlas_tx_);
-    tbdr_page_clear_ps_.bind_ubo(CAMERA_BUF_SLOT, inst_.camera.ubo_get());
     tbdr_page_clear_ps_.bind_ssbo(SHADOW_RENDER_MAP_BUF_SLOT, &inst_.shadows.render_map_buf_);
     tbdr_page_clear_ps_.bind_ssbo(SHADOW_VIEWPORT_INDEX_BUF_SLOT,
                                   &inst_.shadows.viewport_index_buf_);
     tbdr_page_clear_ps_.bind_ssbo(SHADOW_PAGE_INFO_SLOT, &inst_.shadows.pages_infos_data_);
     inst_.sampling.bind_resources(&tbdr_page_clear_ps_);
+    inst_.bind_uniform_data(&tbdr_page_clear_ps_);
     tbdr_page_clear_ps_.draw_procedural(
         GPU_PRIM_TRIS, (SHADOW_TILEMAP_RES) * (SHADOW_TILEMAP_RES)*SHADOW_VIEW_MAX, 6);
 
@@ -215,14 +207,15 @@
     tbdr_page_store_ps_.state_set(DRW_STATE_DEPTH_ALWAYS);
     tbdr_page_store_ps_.bind_texture(RBUFS_UTILITY_TEX_SLOT, inst_.pipelines.utility_tx);
     tbdr_page_store_ps_.bind_image(SHADOW_ATLAS_IMG_SLOT, inst_.shadows.atlas_tx_);
-    tbdr_page_store_ps_.bind_ubo(CAMERA_BUF_SLOT, inst_.camera.ubo_get());
     tbdr_page_store_ps_.bind_ssbo(SHADOW_RENDER_MAP_BUF_SLOT, &inst_.shadows.render_map_buf_);
     tbdr_page_store_ps_.bind_ssbo(SHADOW_VIEWPORT_INDEX_BUF_SLOT,
                                   &inst_.shadows.viewport_index_buf_);
     tbdr_page_store_ps_.bind_ssbo(SHADOW_PAGE_INFO_SLOT, &inst_.shadows.pages_infos_data_);
     inst_.sampling.bind_resources(&tbdr_page_store_ps_);
+    inst_.bind_uniform_data(&tbdr_page_store_ps_);
     tbdr_page_store_ps_.draw_procedural(
         GPU_PRIM_TRIS, (SHADOW_TILEMAP_RES) * (SHADOW_TILEMAP_RES)*SHADOW_VIEW_MAX, 6);
+        
   }
 }
 
