--- conflicted
+++ resolved
@@ -639,13 +639,8 @@
   capture_indirect_ = (lightprobe->grid_flag & LIGHTPROBE_GRID_CAPTURE_INDIRECT);
   capture_emission_ = (lightprobe->grid_flag & LIGHTPROBE_GRID_CAPTURE_EMISSION);
 
-<<<<<<< HEAD
-  /* Initialice views data, since they're used by other modules.*/
+  /* Initialize views data, since they're used by other modules.*/
   surfel_raster_views_sync(float3(0.0f), float3(1.0f), float4x4::identity());
-=======
-  /* Initialize views data, since they're used by other modules.*/
-  surfel_raster_views_sync(float3(0.0f), float3(1.0f));
->>>>>>> a6536ca9
 }
 
 void IrradianceBake::sync()
