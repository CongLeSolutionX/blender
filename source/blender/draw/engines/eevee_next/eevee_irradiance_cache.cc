/* SPDX-License-Identifier: GPL-2.0-or-later */

#include "DNA_lightprobe_types.h"

#include "BKE_lightprobe.h"

#include "GPU_capabilities.h"
#include "GPU_debug.h"

#include "BLI_math_rotation.hh"

#include "eevee_instance.hh"

#include "eevee_irradiance_cache.hh"

namespace blender::eevee {

/* -------------------------------------------------------------------- */
/** \name Interface
 * \{ */

void IrradianceCache::init()
{
  display_grids_enabled_ = DRW_state_draw_support() &&
                           (inst_.scene->eevee.flag & SCE_EEVEE_SHOW_IRRADIANCE);

  /* TODO option. */
  int atlas_byte_size = 1024 * 1024 * 16;
  /* This might become an option in the future. */
  bool use_l2_band = false;
  int sh_coef_len = use_l2_band ? 9 : 4;
  int texel_byte_size = 8; /* Assumes GPU_RGBA16F. */
  int3 atlas_extent(IRRADIANCE_GRID_BRICK_SIZE);
  atlas_extent.z *= sh_coef_len;
  int atlas_col_count = 256;
  atlas_extent.x *= atlas_col_count;
  /* Determine the row count depending on the scene settings. */
  int row_byte_size = atlas_extent.x * atlas_extent.y * atlas_extent.z * texel_byte_size;
  int atlas_row_count = divide_ceil_u(atlas_byte_size, row_byte_size);
  atlas_extent.y *= atlas_row_count;

  eGPUTextureUsage usage = GPU_TEXTURE_USAGE_SHADER_WRITE | GPU_TEXTURE_USAGE_SHADER_READ |
                           GPU_TEXTURE_USAGE_ATTACHMENT;
  do_full_update_ = irradiance_atlas_tx_.ensure_3d(GPU_RGBA16F, atlas_extent, usage);

  if (do_full_update_) {
    /* Delete all references to existing bricks. */
    for (IrradianceGrid &grid : inst_.light_probes.grid_map_.values()) {
      grid.bricks.clear();
    }
    brick_pool_.clear();
    /* Fill with all the available bricks. */
    for (auto i : IndexRange(atlas_row_count * atlas_col_count)) {
      if (i == 0) {
        /* Reserve one brick for the world. */
        world_brick_index_ = 0;
      }
      else {
        IrradianceBrick brick;
        brick.atlas_coord = uint2(i % atlas_col_count, i / atlas_col_count) *
                            IRRADIANCE_GRID_BRICK_SIZE;
        brick_pool_.append(irradiance_brick_pack(brick));
      }
    }

    if (irradiance_atlas_tx_.is_valid()) {
      irradiance_atlas_tx_.clear(float4(0.0f));
    }
  }

  if (irradiance_atlas_tx_.is_valid() == false) {
    inst_.info = "Irradiance Atlas texture could not be created";
  }
}

void IrradianceCache::sync()
<<<<<<< HEAD
{
  if (inst_.is_baking()) {
    bake.sync();
  }
}

Vector<IrradianceBrickPacked> IrradianceCache::bricks_alloc(int brick_len)
{
  if (brick_pool_.size() < brick_len) {
    /* Fail allocation. Not enough brick in the atlas. */
    return {};
  }
=======
{
  if (inst_.is_baking()) {
    bake.sync();
  }
}

Vector<IrradianceBrickPacked> IrradianceCache::bricks_alloc(int brick_len)
{
  if (brick_pool_.size() < brick_len) {
    /* Fail allocation. Not enough brick in the atlas. */
    return {};
  }
>>>>>>> 8021e0ba
  Vector<IrradianceBrickPacked> allocated;
  allocated.resize(brick_len);
  /* Copy bricks to return vector. */
  allocated.as_mutable_span().copy_from(brick_pool_.as_span().take_back(brick_len));
  /* Remove bricks from the pool. */
  brick_pool_.resize(brick_pool_.size() - brick_len);

  return allocated;
}

void IrradianceCache::bricks_free(Vector<IrradianceBrickPacked> &bricks)
{
  brick_pool_.extend(bricks.as_span());
  bricks.clear();
}

void IrradianceCache::set_view(View & /*view*/)
{
  Vector<IrradianceGrid *> grid_updates;

  /* First allocate the needed bricks and populate the brick buffer. */
  int grids_len = 0;
  bricks_infos_buf_.clear();
  for (IrradianceGrid &grid : inst_.light_probes.grid_map_.values()) {
    LightProbeGridCacheFrame *cache = grid.cache ? grid.cache->grid_static_cache : nullptr;
    if (cache == nullptr) {
      continue;
    }

    if (cache->baking.L0 == nullptr && cache->irradiance.L0 == nullptr) {
      /* No data. */
      continue;
    }

    int3 grid_size = int3(cache->size);
    if (grid_size.x <= 0 || grid_size.y <= 0 || grid_size.z <= 0) {
      inst_.info = "Error: Malformed irradiance grid data";
      continue;
    }

    /* TODO frustum cull and only load visible grids. */

    /* Note that we reserve 1 slot for the world irradiance. */
    if (grids_len >= IRRADIANCE_GRID_MAX - 1) {
      inst_.info = "Error: Too many grid visible";
      continue;
    }

    if (grid.bricks.is_empty()) {
      int3 grid_size_in_bricks = math::divide_ceil(grid_size,
                                                   int3(IRRADIANCE_GRID_BRICK_SIZE - 1));
      int brick_len = grid_size_in_bricks.x * grid_size_in_bricks.y * grid_size_in_bricks.z;
      grid.bricks = bricks_alloc(brick_len);

      if (grid.bricks.is_empty()) {
        inst_.info = "Error: Irradiance grid allocation failed";
        continue;
      }

      grid_updates.append(&grid);
    }

    grid.brick_offset = bricks_infos_buf_.size();
    bricks_infos_buf_.extend(grid.bricks);

    if (grid_size.x <= 0 || grid_size.y <= 0 || grid_size.z <= 0) {
      inst_.info = "Error: Malformed irradiance grid data";
      continue;
    }

    float4x4 grid_to_world = grid.object_to_world * math::from_location<float4x4>(float3(-1.0f)) *
                             math::from_scale<float4x4>(float3(2.0f / float3(grid_size))) *
                             math::from_location<float4x4>(float3(0.0f));

    grid.world_to_grid_transposed = float3x4(math::transpose(math::invert(grid_to_world)));
    grid.grid_size = grid_size;
    grid.grid_index = grids_len;
    grids_infos_buf_[grids_len++] = grid;
  }
<<<<<<< HEAD
  /* TODO: Stable sorting of grids. */
=======

  {
    /* Stable sorting of grids. */
    MutableSpan<IrradianceGridData> grid_span(grids_infos_buf_.data(), grids_len);

    std::sort(grid_span.begin(),
              grid_span.end(),
              [](const IrradianceGridData &a, const IrradianceGridData &b) {
                float volume_a = math::determinant(float3x3(a.world_to_grid_transposed));
                float volume_b = math::determinant(float3x3(b.world_to_grid_transposed));
                if (volume_a != volume_b) {
                  /* Smallest first. */
                  return volume_a > volume_b;
                }
                /* Volumes are identical. Any arbitrary criteria can be used to sort them.
                 * Use position to avoid unstable result caused by depsgraph non deterministic eval
                 * order. This could also become a parameter. */
                return a.world_to_grid_transposed[0][0] < a.world_to_grid_transposed[0][0] ||
                       a.world_to_grid_transposed[0][1] < a.world_to_grid_transposed[0][1] ||
                       a.world_to_grid_transposed[0][2] < a.world_to_grid_transposed[0][2];
              });
  }
>>>>>>> 8021e0ba

  {
    /* Insert world grid last. */
    IrradianceGridData grid;
    grid.world_to_grid_transposed = float3x4::identity();
    grid.grid_size = int3(1);
    grid.brick_offset = bricks_infos_buf_.size();
    grids_infos_buf_[grids_len++] = grid;
    bricks_infos_buf_.append(world_brick_index_);
  }

  if (grids_len < IRRADIANCE_GRID_MAX) {
    /* Tag last grid as invalid to stop the iteration. */
    grids_infos_buf_[grids_len].grid_size = int3(-1);
  }

  bricks_infos_buf_.push_update();
  grids_infos_buf_.push_update();

  /* Upload data for each grid that need to be inserted in the atlas. */
  for (IrradianceGrid *grid : grid_updates) {
    LightProbeGridCacheFrame *cache = grid->cache->grid_static_cache;

    /* Staging textures are recreated for each light grid to avoid increasing VRAM usage. */
    draw::Texture irradiance_a_tx = {"irradiance_a_tx"};
    draw::Texture irradiance_b_tx = {"irradiance_b_tx"};
    draw::Texture irradiance_c_tx = {"irradiance_c_tx"};
    draw::Texture irradiance_d_tx = {"irradiance_d_tx"};

    eGPUTextureUsage usage = GPU_TEXTURE_USAGE_SHADER_READ;
    int3 grid_size = int3(cache->size);
    if (cache->baking.L0) {
      irradiance_a_tx.ensure_3d(GPU_RGBA16F, grid_size, usage, (float *)cache->baking.L0);
      irradiance_b_tx.ensure_3d(GPU_RGBA16F, grid_size, usage, (float *)cache->baking.L1_a);
      irradiance_c_tx.ensure_3d(GPU_RGBA16F, grid_size, usage, (float *)cache->baking.L1_b);
      irradiance_d_tx.ensure_3d(GPU_RGBA16F, grid_size, usage, (float *)cache->baking.L1_c);
    }
    else if (cache->irradiance.L0) {
      irradiance_a_tx.ensure_3d(GPU_RGB16F, grid_size, usage, (float *)cache->irradiance.L0);
      irradiance_b_tx.ensure_3d(GPU_RGB16F, grid_size, usage, (float *)cache->irradiance.L1_a);
      irradiance_c_tx.ensure_3d(GPU_RGB16F, grid_size, usage, (float *)cache->irradiance.L1_b);
      irradiance_d_tx.ensure_3d(GPU_RGB16F, grid_size, usage, (float *)cache->irradiance.L1_c);
    }
    else {
      continue;
    }

    if (irradiance_a_tx.is_valid() == false) {
      inst_.info = "Error: Could not allocate irradiance staging texture";
      /* Avoid undefined behavior with uninitialized values. */
      irradiance_a_tx.clear(float4(0.0f));
      irradiance_b_tx.clear(float4(0.0f));
      irradiance_c_tx.clear(float4(0.0f));
      irradiance_d_tx.clear(float4(0.0f));
    }

    grid_upload_ps_.init();
    grid_upload_ps_.shader_set(inst_.shaders.static_shader_get(LIGHTPROBE_IRRADIANCE_LOAD));

    grid_upload_ps_.push_constant("grid_index", grid->grid_index);
    grid_upload_ps_.bind_ubo("grids_infos_buf", &grids_infos_buf_);
    grid_upload_ps_.bind_ssbo("bricks_infos_buf", &bricks_infos_buf_);
    grid_upload_ps_.bind_texture("irradiance_a_tx", &irradiance_a_tx);
    grid_upload_ps_.bind_texture("irradiance_b_tx", &irradiance_b_tx);
    grid_upload_ps_.bind_texture("irradiance_c_tx", &irradiance_c_tx);
    grid_upload_ps_.bind_texture("irradiance_d_tx", &irradiance_d_tx);
    grid_upload_ps_.bind_image("irradiance_atlas_img", &irradiance_atlas_tx_);

    /* Note that we take into account the padding border of each brick. */
    int3 grid_size_in_bricks = math::divide_ceil(grid_size, int3(IRRADIANCE_GRID_BRICK_SIZE - 1));
    grid_upload_ps_.dispatch(grid_size_in_bricks);

    inst_.manager->submit(grid_upload_ps_);

    irradiance_a_tx.free();
    irradiance_b_tx.free();
    irradiance_c_tx.free();
    irradiance_d_tx.free();
  }

  do_full_update_ = false;
}

void IrradianceCache::viewport_draw(View &view, GPUFrameBuffer *view_fb)
{
  if (!inst_.is_baking()) {
    debug_pass_draw(view, view_fb);
    display_pass_draw(view, view_fb);
  }
}

void IrradianceCache::debug_pass_draw(View &view, GPUFrameBuffer *view_fb)
{
  switch (inst_.debug_mode) {
    case eDebugMode::DEBUG_IRRADIANCE_CACHE_SURFELS_NORMAL:
      inst_.info = "Debug Mode: Surfels Normal";
      break;
    case eDebugMode::DEBUG_IRRADIANCE_CACHE_SURFELS_IRRADIANCE:
      inst_.info = "Debug Mode: Surfels Irradiance";
      break;
    default:
      /* Nothing to display. */
      return;
  }

  for (const IrradianceGrid &grid : inst_.light_probes.grid_map_.values()) {
    if (grid.cache == nullptr) {
      continue;
    }

    LightProbeGridCacheFrame *cache = grid.cache->grid_static_cache;

    if (cache->surfels == nullptr || cache->surfels_len == 0) {
      continue;
    }

    debug_surfels_ps_.init();
    debug_surfels_ps_.state_set(DRW_STATE_WRITE_COLOR | DRW_STATE_WRITE_DEPTH |
                                DRW_STATE_DEPTH_LESS_EQUAL);
    display_grids_ps_.framebuffer_set(&view_fb);
    debug_surfels_ps_.shader_set(inst_.shaders.static_shader_get(DEBUG_SURFELS));
    debug_surfels_ps_.push_constant("surfel_radius", 1.5f / 4.0f);
    debug_surfels_ps_.push_constant("debug_mode", static_cast<int>(inst_.debug_mode));

    debug_surfels_buf_.resize(cache->surfels_len);
    /* TODO(fclem): Cleanup: Could have a function in draw::StorageArrayBuffer that takes an input
     * data. */
    Span<Surfel> grid_surfels(static_cast<Surfel *>(cache->surfels), cache->surfels_len);
    MutableSpan<Surfel>(debug_surfels_buf_.data(), cache->surfels_len).copy_from(grid_surfels);
    debug_surfels_buf_.push_update();

    debug_surfels_ps_.bind_ssbo("surfels_buf", debug_surfels_buf_);
    debug_surfels_ps_.draw_procedural(GPU_PRIM_TRI_STRIP, cache->surfels_len, 4);

    inst_.manager->submit(debug_surfels_ps_, view);
  }
}

void IrradianceCache::display_pass_draw(View &view, GPUFrameBuffer *view_fb)
{
  if (!display_grids_enabled_) {
    return;
  }

  for (const IrradianceGrid &grid : inst_.light_probes.grid_map_.values()) {
    if (grid.cache == nullptr) {
      continue;
    }

    LightProbeGridCacheFrame *cache = grid.cache->grid_static_cache;

    if (cache == nullptr) {
      continue;
    }

    /* Display texture. Updated for each individual light grid to avoid increasing VRAM usage. */
    draw::Texture irradiance_a_tx = {"irradiance_a_tx"};
    draw::Texture irradiance_b_tx = {"irradiance_b_tx"};
    draw::Texture irradiance_c_tx = {"irradiance_c_tx"};
    draw::Texture irradiance_d_tx = {"irradiance_d_tx"};

    eGPUTextureUsage usage = GPU_TEXTURE_USAGE_SHADER_READ;
    int3 grid_size = int3(cache->size);
    if (cache->baking.L0) {
      irradiance_a_tx.ensure_3d(GPU_RGBA16F, grid_size, usage, (float *)cache->baking.L0);
      irradiance_b_tx.ensure_3d(GPU_RGBA16F, grid_size, usage, (float *)cache->baking.L1_a);
      irradiance_c_tx.ensure_3d(GPU_RGBA16F, grid_size, usage, (float *)cache->baking.L1_b);
      irradiance_d_tx.ensure_3d(GPU_RGBA16F, grid_size, usage, (float *)cache->baking.L1_c);
    }
    else if (cache->irradiance.L0) {
      irradiance_a_tx.ensure_3d(GPU_RGB16F, grid_size, usage, (float *)cache->irradiance.L0);
      irradiance_b_tx.ensure_3d(GPU_RGB16F, grid_size, usage, (float *)cache->irradiance.L1_a);
      irradiance_c_tx.ensure_3d(GPU_RGB16F, grid_size, usage, (float *)cache->irradiance.L1_b);
      irradiance_d_tx.ensure_3d(GPU_RGB16F, grid_size, usage, (float *)cache->irradiance.L1_c);
    }
    else {
      continue;
    }

    display_grids_ps_.init();
    display_grids_ps_.state_set(DRW_STATE_WRITE_COLOR | DRW_STATE_WRITE_DEPTH |
                                DRW_STATE_DEPTH_LESS_EQUAL | DRW_STATE_CULL_BACK);
    display_grids_ps_.framebuffer_set(&view_fb);
    display_grids_ps_.shader_set(inst_.shaders.static_shader_get(DISPLAY_PROBE_GRID));

    display_grids_ps_.push_constant("sphere_radius", 0.3f); /* TODO property */
    display_grids_ps_.push_constant("grid_resolution", grid_size);
    display_grids_ps_.push_constant("grid_to_world", grid.object_to_world);
    display_grids_ps_.push_constant("world_to_grid", grid.world_to_object);

    display_grids_ps_.bind_texture("irradiance_a_tx", &irradiance_a_tx);
    display_grids_ps_.bind_texture("irradiance_b_tx", &irradiance_b_tx);
    display_grids_ps_.bind_texture("irradiance_c_tx", &irradiance_c_tx);
    display_grids_ps_.bind_texture("irradiance_d_tx", &irradiance_d_tx);

    int sample_count = static_cast<int>(BKE_lightprobe_grid_cache_frame_sample_count(cache));
    int triangle_count = sample_count * 2;
    display_grids_ps_.draw_procedural(GPU_PRIM_TRIS, 1, triangle_count * 3);

    inst_.manager->submit(display_grids_ps_, view);

    irradiance_a_tx.free();
    irradiance_b_tx.free();
    irradiance_c_tx.free();
    irradiance_d_tx.free();
  }
}

/** \} */

/* -------------------------------------------------------------------- */
/** \name Baking
 * \{ */

void IrradianceBake::sync()
{
  {
    PassSimple &pass = surfel_light_eval_ps_;
    pass.init();
    /* Apply lights contribution to scene surfel representation. */
    pass.shader_set(inst_.shaders.static_shader_get(SURFEL_LIGHT));
    pass.bind_ssbo(SURFEL_BUF_SLOT, &surfels_buf_);
    pass.bind_ssbo(CAPTURE_BUF_SLOT, &capture_info_buf_);
    pass.bind_texture(RBUFS_UTILITY_TEX_SLOT, inst_.pipelines.utility_tx);
    inst_.lights.bind_resources(&pass);
    inst_.shadows.bind_resources(&pass);
    /* Sync with the surfel creation stage. */
    pass.barrier(GPU_BARRIER_SHADER_STORAGE);
    pass.barrier(GPU_BARRIER_SHADER_IMAGE_ACCESS);
    pass.barrier(GPU_BARRIER_TEXTURE_FETCH);
    pass.dispatch(&dispatch_per_surfel_);
  }
  {
<<<<<<< HEAD
    PassSimple &pass = surfel_light_propagate_ps_;
=======
    PassSimple &pass = surfel_ray_build_ps_;
>>>>>>> 8021e0ba
    pass.init();
    {
      PassSimple::Sub &sub = pass.sub("ListBuild");
      sub.shader_set(inst_.shaders.static_shader_get(SURFEL_LIST_BUILD));
      sub.bind_ssbo(SURFEL_BUF_SLOT, &surfels_buf_);
      sub.bind_ssbo(CAPTURE_BUF_SLOT, &capture_info_buf_);
      sub.bind_ssbo("list_start_buf", &list_start_buf_);
      sub.bind_ssbo("list_info_buf", &list_info_buf_);
      sub.barrier(GPU_BARRIER_SHADER_STORAGE);
      sub.dispatch(&dispatch_per_surfel_);
    }
    {
      PassSimple::Sub &sub = pass.sub("ListSort");
      sub.shader_set(inst_.shaders.static_shader_get(SURFEL_LIST_SORT));
      sub.bind_ssbo(SURFEL_BUF_SLOT, &surfels_buf_);
      sub.bind_ssbo(CAPTURE_BUF_SLOT, &capture_info_buf_);
      sub.bind_ssbo("list_start_buf", &list_start_buf_);
      sub.bind_ssbo("list_info_buf", &list_info_buf_);
      sub.barrier(GPU_BARRIER_SHADER_STORAGE);
      sub.dispatch(&dispatch_per_list_);
    }
<<<<<<< HEAD
=======
  }
  {
    PassSimple &pass = surfel_light_propagate_ps_;
    pass.init();
>>>>>>> 8021e0ba
    {
      PassSimple::Sub &sub = pass.sub("RayEval");
      sub.shader_set(inst_.shaders.static_shader_get(SURFEL_RAY));
      sub.bind_ssbo(SURFEL_BUF_SLOT, &surfels_buf_);
      sub.bind_ssbo(CAPTURE_BUF_SLOT, &capture_info_buf_);
<<<<<<< HEAD
      inst_.reflection_probes.bind_resources(&sub);
=======
>>>>>>> 8021e0ba
      sub.barrier(GPU_BARRIER_SHADER_STORAGE);
      sub.dispatch(&dispatch_per_surfel_);
    }
  }
  {
    PassSimple &pass = irradiance_capture_ps_;
    pass.init();
    pass.shader_set(inst_.shaders.static_shader_get(LIGHTPROBE_IRRADIANCE_RAY));
    pass.bind_ssbo(SURFEL_BUF_SLOT, &surfels_buf_);
    pass.bind_ssbo(CAPTURE_BUF_SLOT, &capture_info_buf_);
    pass.bind_ssbo("list_start_buf", &list_start_buf_);
    pass.bind_ssbo("list_info_buf", &list_info_buf_);
    pass.bind_image("irradiance_L0_img", &irradiance_L0_tx_);
    pass.bind_image("irradiance_L1_a_img", &irradiance_L1_a_tx_);
    pass.bind_image("irradiance_L1_b_img", &irradiance_L1_b_tx_);
    pass.bind_image("irradiance_L1_c_img", &irradiance_L1_c_tx_);
<<<<<<< HEAD
    inst_.reflection_probes.bind_resources(&pass);
=======
>>>>>>> 8021e0ba
    pass.barrier(GPU_BARRIER_SHADER_STORAGE | GPU_BARRIER_SHADER_IMAGE_ACCESS);
    pass.dispatch(&dispatch_per_grid_sample_);
  }
  {
    PassSimple &pass = surfel_light_bounce_ps_;
    pass.init();
    pass.shader_set(inst_.shaders.static_shader_get(SURFEL_BOUNCE));
    pass.bind_ssbo(SURFEL_BUF_SLOT, &surfels_buf_);
    pass.bind_ssbo(CAPTURE_BUF_SLOT, &capture_info_buf_);
    pass.barrier(GPU_BARRIER_SHADER_STORAGE);
    pass.dispatch(&dispatch_per_surfel_);
  }
}

void IrradianceBake::surfel_raster_views_sync(const float3 &scene_min, const float3 &scene_max)
{
  using namespace blender::math;

  grid_pixel_extent_ = max(int3(1), int3(surfel_density_ * (scene_max - scene_min)));

  grid_pixel_extent_ = min(grid_pixel_extent_, int3(16384));

  /* We could use multi-view rendering here to avoid multiple submissions but it is unlikely to
   * make any difference. The bottleneck is still the light propagation loop. */
  auto sync_view = [&](View &view, CartesianBasis basis) {
    float3 extent_min = transform_point(invert(basis), scene_min);
    float3 extent_max = transform_point(invert(basis), scene_max);
    float4x4 winmat = projection::orthographic(
<<<<<<< HEAD
        extent_min.x, extent_max.x, extent_min.y, extent_max.y, extent_min.z, extent_max.z);
=======
        extent_min.x, extent_max.x, extent_min.y, extent_max.y, -extent_min.z, -extent_max.z);
>>>>>>> 8021e0ba
    float4x4 viewinv = from_rotation<float4x4>(to_quaternion<float>(basis));
    view.visibility_test(false);
    view.sync(invert(viewinv), winmat);
  };

  sync_view(view_x_, basis_x_);
  sync_view(view_y_, basis_y_);
  sync_view(view_z_, basis_z_);
}

void IrradianceBake::surfels_create(const Object &probe_object)
{
  /**
   * We rasterize the scene along the 3 axes. Each generated fragment will write a surface element
   * so raster grid density need to match the desired surfel density. We do a first pass to know
   * how much surfel to allocate then render again to create the surfels.
   */
  using namespace blender::math;

  const ::LightProbe *lightprobe = static_cast<::LightProbe *>(probe_object.data);

  int3 grid_resolution = int3(&lightprobe->grid_resolution_x);
  float4x4 grid_local_to_world = invert(float4x4(probe_object.world_to_object));

  dispatch_per_grid_sample_ = math::divide_ceil(grid_resolution, int3(IRRADIANCE_GRID_GROUP_SIZE));
  capture_info_buf_.irradiance_grid_size = grid_resolution;
  capture_info_buf_.irradiance_grid_local_to_world = grid_local_to_world;
  capture_info_buf_.irradiance_grid_world_to_local_rotation = float4x4(
      (invert(normalize(float3x3(grid_local_to_world)))));
<<<<<<< HEAD
  capture_info_buf_.irradiance_accum_solid_angle = 0.0f;
  /* Divide by twice the sample count because each ray is evaluated in both directions. */
  capture_info_buf_.irradiance_sample_solid_angle = 4.0f * float(M_PI) /
                                                    (2 * inst_.sampling.sample_count());
=======
  capture_info_buf_.irradiance_accum_sample_count = 0;
>>>>>>> 8021e0ba

  eGPUTextureUsage texture_usage = GPU_TEXTURE_USAGE_SHADER_READ | GPU_TEXTURE_USAGE_SHADER_WRITE |
                                   GPU_TEXTURE_USAGE_HOST_READ | GPU_TEXTURE_USAGE_ATTACHMENT;

  /* 32bit float is needed here otherwise we loose too much energy from rounding error during the
   * accumulation when the sample count is above 500. */
  irradiance_L0_tx_.ensure_3d(GPU_RGBA32F, grid_resolution, texture_usage);
  irradiance_L1_a_tx_.ensure_3d(GPU_RGBA32F, grid_resolution, texture_usage);
  irradiance_L1_b_tx_.ensure_3d(GPU_RGBA32F, grid_resolution, texture_usage);
  irradiance_L1_c_tx_.ensure_3d(GPU_RGBA32F, grid_resolution, texture_usage);
  irradiance_L0_tx_.clear(float4(0.0f));
  irradiance_L1_a_tx_.clear(float4(0.0f));
  irradiance_L1_b_tx_.clear(float4(0.0f));
  irradiance_L1_c_tx_.clear(float4(0.0f));

  DRW_stats_group_start("IrradianceBake.SceneBounds");

  {
    draw::Manager &manager = *inst_.manager;
    PassSimple &pass = irradiance_bounds_ps_;
    pass.init();
    pass.shader_set(inst_.shaders.static_shader_get(LIGHTPROBE_IRRADIANCE_BOUNDS));
    pass.bind_ssbo("capture_info_buf", &capture_info_buf_);
    pass.bind_ssbo("bounds_buf", &manager.bounds_buf.current());
    pass.push_constant("resource_len", int(manager.resource_handle_count()));
    pass.dispatch(
        int3(divide_ceil_u(manager.resource_handle_count(), IRRADIANCE_BOUNDS_GROUP_SIZE), 1, 1));
<<<<<<< HEAD
  }

  /* Raster the scene to query the number of surfel needed. */
  capture_info_buf_.do_surfel_count = false;
  capture_info_buf_.do_surfel_output = false;

  int neg_flt_max = int(0xFF7FFFFFu ^ 0x7FFFFFFFu); /* floatBitsToOrderedInt(-FLT_MAX) */
  int pos_flt_max = 0x7F7FFFFF;                     /* floatBitsToOrderedInt(FLT_MAX) */
  capture_info_buf_.scene_bound_x_min = pos_flt_max;
  capture_info_buf_.scene_bound_y_min = pos_flt_max;
  capture_info_buf_.scene_bound_z_min = pos_flt_max;
  capture_info_buf_.scene_bound_x_max = neg_flt_max;
  capture_info_buf_.scene_bound_y_max = neg_flt_max;
  capture_info_buf_.scene_bound_z_max = neg_flt_max;

  capture_info_buf_.push_update();

  inst_.manager->submit(irradiance_bounds_ps_);

  GPU_memory_barrier(GPU_BARRIER_BUFFER_UPDATE);
  capture_info_buf_.read();

  auto ordered_int_bits_to_float = [](int32_t int_value) -> float {
    int32_t float_bits = (int_value < 0) ? (int_value ^ 0x7FFFFFFF) : int_value;
    return *reinterpret_cast<float *>(&float_bits);
  };

  float3 scene_min = float3(ordered_int_bits_to_float(capture_info_buf_.scene_bound_x_min),
                            ordered_int_bits_to_float(capture_info_buf_.scene_bound_y_min),
                            ordered_int_bits_to_float(capture_info_buf_.scene_bound_z_min));
  float3 scene_max = float3(ordered_int_bits_to_float(capture_info_buf_.scene_bound_x_max),
                            ordered_int_bits_to_float(capture_info_buf_.scene_bound_y_max),
                            ordered_int_bits_to_float(capture_info_buf_.scene_bound_z_max));
  /* To avoid loosing any surface to the clipping planes, add some padding. */
  float epsilon = 1.0f / surfel_density_;
  scene_min -= epsilon;
  scene_max += epsilon;
  surfel_raster_views_sync(scene_min, scene_max);

  /* Extract bounding box. Order is arbitrary as it is not important for our usage. */
  scene_bbox_vertices_.clear();
  scene_bbox_vertices_.append(float3{scene_max.x, scene_max.y, scene_max.z});
  scene_bbox_vertices_.append(float3{scene_min.x, scene_max.y, scene_max.z});
  scene_bbox_vertices_.append(float3{scene_max.x, scene_min.y, scene_max.z});
  scene_bbox_vertices_.append(float3{scene_min.x, scene_min.y, scene_max.z});
  scene_bbox_vertices_.append(float3{scene_max.x, scene_max.y, scene_min.z});
  scene_bbox_vertices_.append(float3{scene_min.x, scene_max.y, scene_min.z});
  scene_bbox_vertices_.append(float3{scene_max.x, scene_min.y, scene_min.z});
  scene_bbox_vertices_.append(float3{scene_min.x, scene_min.y, scene_min.z});

  DRW_stats_group_end();

  /* WORKAROUND: Sync camera with correct bounds for light culling. */
  inst_.camera.sync();

  DRW_stats_group_start("IrradianceBake.SurfelsCount");

  /* Raster the scene to query the number of surfel needed. */
  capture_info_buf_.do_surfel_count = true;
  capture_info_buf_.do_surfel_output = false;
  capture_info_buf_.surfel_len = 0u;
  capture_info_buf_.push_update();

  empty_raster_fb_.ensure(transform_point(invert(basis_x_), grid_pixel_extent_).xy());
  inst_.pipelines.capture.render(view_x_);
  empty_raster_fb_.ensure(transform_point(invert(basis_y_), grid_pixel_extent_).xy());
  inst_.pipelines.capture.render(view_y_);
  empty_raster_fb_.ensure(transform_point(invert(basis_z_), grid_pixel_extent_).xy());
  inst_.pipelines.capture.render(view_z_);

  DRW_stats_group_end();

  /* Allocate surfel pool. */
  GPU_memory_barrier(GPU_BARRIER_BUFFER_UPDATE);
  capture_info_buf_.read();
  if (capture_info_buf_.surfel_len == 0) {
    /* No surfel to allocated. */
    return;
  }

=======
  }

  /* Raster the scene to query the number of surfel needed. */
  capture_info_buf_.do_surfel_count = false;
  capture_info_buf_.do_surfel_output = false;

  int neg_flt_max = int(0xFF7FFFFFu ^ 0x7FFFFFFFu); /* floatBitsToOrderedInt(-FLT_MAX) */
  int pos_flt_max = 0x7F7FFFFF;                     /* floatBitsToOrderedInt(FLT_MAX) */
  capture_info_buf_.scene_bound_x_min = pos_flt_max;
  capture_info_buf_.scene_bound_y_min = pos_flt_max;
  capture_info_buf_.scene_bound_z_min = pos_flt_max;
  capture_info_buf_.scene_bound_x_max = neg_flt_max;
  capture_info_buf_.scene_bound_y_max = neg_flt_max;
  capture_info_buf_.scene_bound_z_max = neg_flt_max;

  capture_info_buf_.push_update();

  inst_.manager->submit(irradiance_bounds_ps_);

  GPU_memory_barrier(GPU_BARRIER_BUFFER_UPDATE);
  capture_info_buf_.read();

  auto ordered_int_bits_to_float = [](int32_t int_value) -> float {
    int32_t float_bits = (int_value < 0) ? (int_value ^ 0x7FFFFFFF) : int_value;
    return *reinterpret_cast<float *>(&float_bits);
  };

  float3 scene_min = float3(ordered_int_bits_to_float(capture_info_buf_.scene_bound_x_min),
                            ordered_int_bits_to_float(capture_info_buf_.scene_bound_y_min),
                            ordered_int_bits_to_float(capture_info_buf_.scene_bound_z_min));
  float3 scene_max = float3(ordered_int_bits_to_float(capture_info_buf_.scene_bound_x_max),
                            ordered_int_bits_to_float(capture_info_buf_.scene_bound_y_max),
                            ordered_int_bits_to_float(capture_info_buf_.scene_bound_z_max));
  /* To avoid loosing any surface to the clipping planes, add some padding. */
  float epsilon = 1.0f / surfel_density_;
  scene_min -= epsilon;
  scene_max += epsilon;
  surfel_raster_views_sync(scene_min, scene_max);

  /* Extract bounding box. Order is arbitrary as it is not important for our usage. */
  scene_bbox_vertices_.clear();
  scene_bbox_vertices_.append(float3{scene_max.x, scene_max.y, scene_max.z});
  scene_bbox_vertices_.append(float3{scene_min.x, scene_max.y, scene_max.z});
  scene_bbox_vertices_.append(float3{scene_max.x, scene_min.y, scene_max.z});
  scene_bbox_vertices_.append(float3{scene_min.x, scene_min.y, scene_max.z});
  scene_bbox_vertices_.append(float3{scene_max.x, scene_max.y, scene_min.z});
  scene_bbox_vertices_.append(float3{scene_min.x, scene_max.y, scene_min.z});
  scene_bbox_vertices_.append(float3{scene_max.x, scene_min.y, scene_min.z});
  scene_bbox_vertices_.append(float3{scene_min.x, scene_min.y, scene_min.z});

  DRW_stats_group_end();

  /* WORKAROUND: Sync camera with correct bounds for light culling. */
  inst_.camera.sync();

  DRW_stats_group_start("IrradianceBake.SurfelsCount");

  /* Raster the scene to query the number of surfel needed. */
  capture_info_buf_.do_surfel_count = true;
  capture_info_buf_.do_surfel_output = false;
  capture_info_buf_.surfel_len = 0u;
  capture_info_buf_.push_update();

  empty_raster_fb_.ensure(transform_point(invert(basis_x_), grid_pixel_extent_).xy());
  inst_.pipelines.capture.render(view_x_);
  empty_raster_fb_.ensure(transform_point(invert(basis_y_), grid_pixel_extent_).xy());
  inst_.pipelines.capture.render(view_y_);
  empty_raster_fb_.ensure(transform_point(invert(basis_z_), grid_pixel_extent_).xy());
  inst_.pipelines.capture.render(view_z_);

  DRW_stats_group_end();

  /* Allocate surfel pool. */
  GPU_memory_barrier(GPU_BARRIER_BUFFER_UPDATE);
  capture_info_buf_.read();
  if (capture_info_buf_.surfel_len == 0) {
    /* No surfel to allocated. */
    return;
  }

>>>>>>> 8021e0ba
  /* TODO(fclem): Check for GL limit and abort if the surfel cache doesn't fit the GPU memory. */
  surfels_buf_.resize(capture_info_buf_.surfel_len);

  dispatch_per_surfel_.x = divide_ceil_u(surfels_buf_.size(), SURFEL_GROUP_SIZE);

  DRW_stats_group_start("IrradianceBake.SurfelsCreate");

  /* Raster the scene to generate the surfels. */
  capture_info_buf_.do_surfel_count = true;
  capture_info_buf_.do_surfel_output = true;
  capture_info_buf_.surfel_len = 0u;
  capture_info_buf_.push_update();

  empty_raster_fb_.ensure(transform_point(invert(basis_x_), grid_pixel_extent_).xy());
  inst_.pipelines.capture.render(view_x_);
  empty_raster_fb_.ensure(transform_point(invert(basis_y_), grid_pixel_extent_).xy());
  inst_.pipelines.capture.render(view_y_);
  empty_raster_fb_.ensure(transform_point(invert(basis_z_), grid_pixel_extent_).xy());
  inst_.pipelines.capture.render(view_z_);

  /* Sync with any other following pass using the surfel buffer. */
  GPU_memory_barrier(GPU_BARRIER_SHADER_STORAGE);
<<<<<<< HEAD
=======
  /* Read back so that following push_update will contain correct surfel count. */
  capture_info_buf_.read();
>>>>>>> 8021e0ba

  DRW_stats_group_end();
}

void IrradianceBake::surfels_lights_eval()
{
  /* Use the last setup view. This should work since the view is orthographic. */
  /* TODO(fclem): Remove this. It is only present to avoid crash inside `shadows.set_view` */
  inst_.render_buffers.acquire(int2(1));
  inst_.lights.set_view(view_z_, grid_pixel_extent_.xy());
  inst_.shadows.set_view(view_z_);
  inst_.render_buffers.release();

  inst_.manager->submit(surfel_light_eval_ps_, view_z_);
}

<<<<<<< HEAD
void IrradianceBake::propagate_light_sample()
=======
void IrradianceBake::raylists_build()
>>>>>>> 8021e0ba
{
  using namespace blender::math;

  float2 rand_uv = inst_.sampling.rng_2d_get(eSamplingDimension::SAMPLING_FILTER_U);
  const float3 ray_direction = inst_.sampling.sample_hemisphere(rand_uv);
  const float3 up = ray_direction;
  const float3 forward = cross(up, normalize(orthogonal(up)));
  const float4x4 viewinv = from_orthonormal_axes<float4x4>(float3(0.0f), forward, up);
  const float4x4 viewmat = invert(viewinv);

  /* Compute projection bounds. */
  float2 min, max;
  INIT_MINMAX2(min, max);
  for (const float3 &point : scene_bbox_vertices_) {
    min_max(transform_point(viewmat, point).xy(), min, max);
  }

  /* NOTE: Z values do not really matter since we are not doing any rasterization. */
  const float4x4 winmat = projection::orthographic<float>(min.x, max.x, min.y, max.y, 0, 1);

<<<<<<< HEAD
  View ray_view = {"RayProjectionView"};
  ray_view.sync(viewmat, winmat);
=======
  ray_view_.sync(viewmat, winmat);
>>>>>>> 8021e0ba

  /* This avoid light leaking by making sure that for one surface there will always be at least 1
   * surfel capture inside a ray list. Since the surface with the maximum distance (after
   * projection) between adjacent surfels is a slope that goes through 3 corners of a cube,
   * the distance the grid needs to cover is the diagonal of a cube face.
   *
   * The lower the number the more surfels it clumps together in the same surfel-list.
   * Biasing the grid_density like that will create many invalid link between coplanar surfels.
   * These are dealt with during the list sorting pass.
   *
   * We add an extra epsilon just in case. We really need this step to be leak free. */
  const float max_distance_between_neighbor_surfels_inv = M_SQRT1_2 - 1e-4;
  const float ray_grid_density = surfel_density_ * max_distance_between_neighbor_surfels_inv;
  list_info_buf_.ray_grid_size = math::max(int2(1), int2(ray_grid_density * (max - min)));
  list_info_buf_.list_max = list_info_buf_.ray_grid_size.x * list_info_buf_.ray_grid_size.y;
  list_info_buf_.push_update();

  dispatch_per_list_.x = divide_ceil_u(list_info_buf_.list_max, SURFEL_LIST_GROUP_SIZE);

  list_start_buf_.resize(ceil_to_multiple_u(list_info_buf_.list_max, 4));

  GPU_storagebuf_clear(list_start_buf_, -1);
<<<<<<< HEAD
  inst_.manager->submit(surfel_light_propagate_ps_, ray_view);
  inst_.manager->submit(irradiance_capture_ps_, ray_view);
=======
  inst_.manager->submit(surfel_ray_build_ps_, ray_view_);
}

void IrradianceBake::propagate_light()
{
  inst_.manager->submit(surfel_light_propagate_ps_, ray_view_);
}

void IrradianceBake::irradiance_capture()
{
  capture_info_buf_.push_update();

  inst_.manager->submit(irradiance_capture_ps_, ray_view_);

  /* Increment twice because each ray is evaluated in both directions. */
  capture_info_buf_.irradiance_accum_sample_count += 2;
>>>>>>> 8021e0ba
}

void IrradianceBake::accumulate_bounce()
{
  inst_.manager->submit(surfel_light_bounce_ps_);
}

void IrradianceBake::read_surfels(LightProbeGridCacheFrame *cache_frame)
{
  if (!ELEM(inst_.debug_mode,
            eDebugMode::DEBUG_IRRADIANCE_CACHE_SURFELS_NORMAL,
            eDebugMode::DEBUG_IRRADIANCE_CACHE_SURFELS_IRRADIANCE))
  {
    return;
  }

  GPU_memory_barrier(GPU_BARRIER_BUFFER_UPDATE);
  capture_info_buf_.read();
  surfels_buf_.read();

  cache_frame->surfels_len = capture_info_buf_.surfel_len;
  cache_frame->surfels = MEM_malloc_arrayN(cache_frame->surfels_len, sizeof(Surfel), __func__);

  MutableSpan<Surfel> surfels_dst((Surfel *)cache_frame->surfels, cache_frame->surfels_len);
  Span<Surfel> surfels_src(surfels_buf_.data(), cache_frame->surfels_len);
  surfels_dst.copy_from(surfels_src);
}

LightProbeGridCacheFrame *IrradianceBake::read_result_unpacked()
{
  LightProbeGridCacheFrame *cache_frame = BKE_lightprobe_grid_cache_frame_create();

  read_surfels(cache_frame);

  cache_frame->size[0] = irradiance_L0_tx_.width();
  cache_frame->size[1] = irradiance_L0_tx_.height();
  cache_frame->size[2] = irradiance_L0_tx_.depth();

  GPU_memory_barrier(GPU_BARRIER_TEXTURE_UPDATE);

  cache_frame->baking.L0 = (float(*)[4])irradiance_L0_tx_.read<float4>(GPU_DATA_FLOAT);
  cache_frame->baking.L1_a = (float(*)[4])irradiance_L1_a_tx_.read<float4>(GPU_DATA_FLOAT);
  cache_frame->baking.L1_b = (float(*)[4])irradiance_L1_b_tx_.read<float4>(GPU_DATA_FLOAT);
  cache_frame->baking.L1_c = (float(*)[4])irradiance_L1_c_tx_.read<float4>(GPU_DATA_FLOAT);

  /* TODO(fclem): Connectivity. */
  // cache_frame->connectivity.bitmask = connectivity_tx_.read<uint8_t>(GPU_DATA_FLOAT);

  return cache_frame;
}

LightProbeGridCacheFrame *IrradianceBake::read_result_packed()
{
  LightProbeGridCacheFrame *cache_frame = BKE_lightprobe_grid_cache_frame_create();

  read_surfels(cache_frame);

  cache_frame->size[0] = irradiance_L0_tx_.width();
  cache_frame->size[1] = irradiance_L0_tx_.height();
  cache_frame->size[2] = irradiance_L0_tx_.depth();

  GPU_memory_barrier(GPU_BARRIER_TEXTURE_UPDATE);

  cache_frame->baking.L0 = (float(*)[4])irradiance_L0_tx_.read<float4>(GPU_DATA_FLOAT);
  cache_frame->baking.L1_a = (float(*)[4])irradiance_L1_a_tx_.read<float4>(GPU_DATA_FLOAT);
  cache_frame->baking.L1_b = (float(*)[4])irradiance_L1_b_tx_.read<float4>(GPU_DATA_FLOAT);
  cache_frame->baking.L1_c = (float(*)[4])irradiance_L1_c_tx_.read<float4>(GPU_DATA_FLOAT);

  int64_t sample_count = irradiance_L0_tx_.width() * irradiance_L0_tx_.height() *
                         irradiance_L0_tx_.depth();
  size_t coefficient_texture_size = sizeof(*cache_frame->irradiance.L0) * sample_count;
  cache_frame->irradiance.L0 = (float(*)[3])MEM_mallocN(coefficient_texture_size, __func__);
  cache_frame->irradiance.L1_a = (float(*)[3])MEM_mallocN(coefficient_texture_size, __func__);
  cache_frame->irradiance.L1_b = (float(*)[3])MEM_mallocN(coefficient_texture_size, __func__);
  cache_frame->irradiance.L1_c = (float(*)[3])MEM_mallocN(coefficient_texture_size, __func__);

  for (auto i : IndexRange(sample_count)) {
    copy_v3_v3(cache_frame->irradiance.L0[i], cache_frame->baking.L0[i]);
    copy_v3_v3(cache_frame->irradiance.L1_a[i], cache_frame->baking.L1_a[i]);
    copy_v3_v3(cache_frame->irradiance.L1_b[i], cache_frame->baking.L1_b[i]);
    copy_v3_v3(cache_frame->irradiance.L1_c[i], cache_frame->baking.L1_c[i]);
  }

  MEM_SAFE_FREE(cache_frame->baking.L0);
  MEM_SAFE_FREE(cache_frame->baking.L1_a);
  MEM_SAFE_FREE(cache_frame->baking.L1_b);
  MEM_SAFE_FREE(cache_frame->baking.L1_c);

  // cache_frame->visibility.L0 = irradiance_only_L0_tx_.read<uint8_t>(GPU_DATA_UBYTE);
  // cache_frame->visibility.L1_a = irradiance_only_L1_a_tx_.read<uint8_t>(GPU_DATA_UBYTE);
  // cache_frame->visibility.L1_b = irradiance_only_L1_b_tx_.read<uint8_t>(GPU_DATA_UBYTE);
  // cache_frame->visibility.L1_c = irradiance_only_L1_c_tx_.read<uint8_t>(GPU_DATA_UBYTE);

  /* TODO(fclem): Connectivity. */
  // cache_frame->connectivity.bitmask = connectivity_tx_.read<uint8_t>(GPU_DATA_FLOAT);

  return cache_frame;
}

/** \} */

}  // namespace blender::eevee<|MERGE_RESOLUTION|>--- conflicted
+++ resolved
@@ -74,7 +74,6 @@
 }
 
 void IrradianceCache::sync()
-<<<<<<< HEAD
 {
   if (inst_.is_baking()) {
     bake.sync();
@@ -87,20 +86,6 @@
     /* Fail allocation. Not enough brick in the atlas. */
     return {};
   }
-=======
-{
-  if (inst_.is_baking()) {
-    bake.sync();
-  }
-}
-
-Vector<IrradianceBrickPacked> IrradianceCache::bricks_alloc(int brick_len)
-{
-  if (brick_pool_.size() < brick_len) {
-    /* Fail allocation. Not enough brick in the atlas. */
-    return {};
-  }
->>>>>>> 8021e0ba
   Vector<IrradianceBrickPacked> allocated;
   allocated.resize(brick_len);
   /* Copy bricks to return vector. */
@@ -180,9 +165,6 @@
     grid.grid_index = grids_len;
     grids_infos_buf_[grids_len++] = grid;
   }
-<<<<<<< HEAD
-  /* TODO: Stable sorting of grids. */
-=======
 
   {
     /* Stable sorting of grids. */
@@ -205,7 +187,6 @@
                        a.world_to_grid_transposed[0][2] < a.world_to_grid_transposed[0][2];
               });
   }
->>>>>>> 8021e0ba
 
   {
     /* Insert world grid last. */
@@ -439,11 +420,7 @@
     pass.dispatch(&dispatch_per_surfel_);
   }
   {
-<<<<<<< HEAD
-    PassSimple &pass = surfel_light_propagate_ps_;
-=======
     PassSimple &pass = surfel_ray_build_ps_;
->>>>>>> 8021e0ba
     pass.init();
     {
       PassSimple::Sub &sub = pass.sub("ListBuild");
@@ -465,22 +442,16 @@
       sub.barrier(GPU_BARRIER_SHADER_STORAGE);
       sub.dispatch(&dispatch_per_list_);
     }
-<<<<<<< HEAD
-=======
   }
   {
     PassSimple &pass = surfel_light_propagate_ps_;
     pass.init();
->>>>>>> 8021e0ba
     {
       PassSimple::Sub &sub = pass.sub("RayEval");
       sub.shader_set(inst_.shaders.static_shader_get(SURFEL_RAY));
       sub.bind_ssbo(SURFEL_BUF_SLOT, &surfels_buf_);
       sub.bind_ssbo(CAPTURE_BUF_SLOT, &capture_info_buf_);
-<<<<<<< HEAD
       inst_.reflection_probes.bind_resources(&sub);
-=======
->>>>>>> 8021e0ba
       sub.barrier(GPU_BARRIER_SHADER_STORAGE);
       sub.dispatch(&dispatch_per_surfel_);
     }
@@ -497,10 +468,7 @@
     pass.bind_image("irradiance_L1_a_img", &irradiance_L1_a_tx_);
     pass.bind_image("irradiance_L1_b_img", &irradiance_L1_b_tx_);
     pass.bind_image("irradiance_L1_c_img", &irradiance_L1_c_tx_);
-<<<<<<< HEAD
     inst_.reflection_probes.bind_resources(&pass);
-=======
->>>>>>> 8021e0ba
     pass.barrier(GPU_BARRIER_SHADER_STORAGE | GPU_BARRIER_SHADER_IMAGE_ACCESS);
     pass.dispatch(&dispatch_per_grid_sample_);
   }
@@ -529,11 +497,7 @@
     float3 extent_min = transform_point(invert(basis), scene_min);
     float3 extent_max = transform_point(invert(basis), scene_max);
     float4x4 winmat = projection::orthographic(
-<<<<<<< HEAD
-        extent_min.x, extent_max.x, extent_min.y, extent_max.y, extent_min.z, extent_max.z);
-=======
         extent_min.x, extent_max.x, extent_min.y, extent_max.y, -extent_min.z, -extent_max.z);
->>>>>>> 8021e0ba
     float4x4 viewinv = from_rotation<float4x4>(to_quaternion<float>(basis));
     view.visibility_test(false);
     view.sync(invert(viewinv), winmat);
@@ -563,14 +527,7 @@
   capture_info_buf_.irradiance_grid_local_to_world = grid_local_to_world;
   capture_info_buf_.irradiance_grid_world_to_local_rotation = float4x4(
       (invert(normalize(float3x3(grid_local_to_world)))));
-<<<<<<< HEAD
-  capture_info_buf_.irradiance_accum_solid_angle = 0.0f;
-  /* Divide by twice the sample count because each ray is evaluated in both directions. */
-  capture_info_buf_.irradiance_sample_solid_angle = 4.0f * float(M_PI) /
-                                                    (2 * inst_.sampling.sample_count());
-=======
   capture_info_buf_.irradiance_accum_sample_count = 0;
->>>>>>> 8021e0ba
 
   eGPUTextureUsage texture_usage = GPU_TEXTURE_USAGE_SHADER_READ | GPU_TEXTURE_USAGE_SHADER_WRITE |
                                    GPU_TEXTURE_USAGE_HOST_READ | GPU_TEXTURE_USAGE_ATTACHMENT;
@@ -598,7 +555,6 @@
     pass.push_constant("resource_len", int(manager.resource_handle_count()));
     pass.dispatch(
         int3(divide_ceil_u(manager.resource_handle_count(), IRRADIANCE_BOUNDS_GROUP_SIZE), 1, 1));
-<<<<<<< HEAD
   }
 
   /* Raster the scene to query the number of surfel needed. */
@@ -679,67 +635,16 @@
     return;
   }
 
-=======
-  }
-
-  /* Raster the scene to query the number of surfel needed. */
-  capture_info_buf_.do_surfel_count = false;
-  capture_info_buf_.do_surfel_output = false;
-
-  int neg_flt_max = int(0xFF7FFFFFu ^ 0x7FFFFFFFu); /* floatBitsToOrderedInt(-FLT_MAX) */
-  int pos_flt_max = 0x7F7FFFFF;                     /* floatBitsToOrderedInt(FLT_MAX) */
-  capture_info_buf_.scene_bound_x_min = pos_flt_max;
-  capture_info_buf_.scene_bound_y_min = pos_flt_max;
-  capture_info_buf_.scene_bound_z_min = pos_flt_max;
-  capture_info_buf_.scene_bound_x_max = neg_flt_max;
-  capture_info_buf_.scene_bound_y_max = neg_flt_max;
-  capture_info_buf_.scene_bound_z_max = neg_flt_max;
-
-  capture_info_buf_.push_update();
-
-  inst_.manager->submit(irradiance_bounds_ps_);
-
-  GPU_memory_barrier(GPU_BARRIER_BUFFER_UPDATE);
-  capture_info_buf_.read();
-
-  auto ordered_int_bits_to_float = [](int32_t int_value) -> float {
-    int32_t float_bits = (int_value < 0) ? (int_value ^ 0x7FFFFFFF) : int_value;
-    return *reinterpret_cast<float *>(&float_bits);
-  };
-
-  float3 scene_min = float3(ordered_int_bits_to_float(capture_info_buf_.scene_bound_x_min),
-                            ordered_int_bits_to_float(capture_info_buf_.scene_bound_y_min),
-                            ordered_int_bits_to_float(capture_info_buf_.scene_bound_z_min));
-  float3 scene_max = float3(ordered_int_bits_to_float(capture_info_buf_.scene_bound_x_max),
-                            ordered_int_bits_to_float(capture_info_buf_.scene_bound_y_max),
-                            ordered_int_bits_to_float(capture_info_buf_.scene_bound_z_max));
-  /* To avoid loosing any surface to the clipping planes, add some padding. */
-  float epsilon = 1.0f / surfel_density_;
-  scene_min -= epsilon;
-  scene_max += epsilon;
-  surfel_raster_views_sync(scene_min, scene_max);
-
-  /* Extract bounding box. Order is arbitrary as it is not important for our usage. */
-  scene_bbox_vertices_.clear();
-  scene_bbox_vertices_.append(float3{scene_max.x, scene_max.y, scene_max.z});
-  scene_bbox_vertices_.append(float3{scene_min.x, scene_max.y, scene_max.z});
-  scene_bbox_vertices_.append(float3{scene_max.x, scene_min.y, scene_max.z});
-  scene_bbox_vertices_.append(float3{scene_min.x, scene_min.y, scene_max.z});
-  scene_bbox_vertices_.append(float3{scene_max.x, scene_max.y, scene_min.z});
-  scene_bbox_vertices_.append(float3{scene_min.x, scene_max.y, scene_min.z});
-  scene_bbox_vertices_.append(float3{scene_max.x, scene_min.y, scene_min.z});
-  scene_bbox_vertices_.append(float3{scene_min.x, scene_min.y, scene_min.z});
-
-  DRW_stats_group_end();
-
-  /* WORKAROUND: Sync camera with correct bounds for light culling. */
-  inst_.camera.sync();
-
-  DRW_stats_group_start("IrradianceBake.SurfelsCount");
-
-  /* Raster the scene to query the number of surfel needed. */
+  /* TODO(fclem): Check for GL limit and abort if the surfel cache doesn't fit the GPU memory. */
+  surfels_buf_.resize(capture_info_buf_.surfel_len);
+
+  dispatch_per_surfel_.x = divide_ceil_u(surfels_buf_.size(), SURFEL_GROUP_SIZE);
+
+  DRW_stats_group_start("IrradianceBake.SurfelsCreate");
+
+  /* Raster the scene to generate the surfels. */
   capture_info_buf_.do_surfel_count = true;
-  capture_info_buf_.do_surfel_output = false;
+  capture_info_buf_.do_surfel_output = true;
   capture_info_buf_.surfel_len = 0u;
   capture_info_buf_.push_update();
 
@@ -750,44 +655,10 @@
   empty_raster_fb_.ensure(transform_point(invert(basis_z_), grid_pixel_extent_).xy());
   inst_.pipelines.capture.render(view_z_);
 
-  DRW_stats_group_end();
-
-  /* Allocate surfel pool. */
-  GPU_memory_barrier(GPU_BARRIER_BUFFER_UPDATE);
-  capture_info_buf_.read();
-  if (capture_info_buf_.surfel_len == 0) {
-    /* No surfel to allocated. */
-    return;
-  }
-
->>>>>>> 8021e0ba
-  /* TODO(fclem): Check for GL limit and abort if the surfel cache doesn't fit the GPU memory. */
-  surfels_buf_.resize(capture_info_buf_.surfel_len);
-
-  dispatch_per_surfel_.x = divide_ceil_u(surfels_buf_.size(), SURFEL_GROUP_SIZE);
-
-  DRW_stats_group_start("IrradianceBake.SurfelsCreate");
-
-  /* Raster the scene to generate the surfels. */
-  capture_info_buf_.do_surfel_count = true;
-  capture_info_buf_.do_surfel_output = true;
-  capture_info_buf_.surfel_len = 0u;
-  capture_info_buf_.push_update();
-
-  empty_raster_fb_.ensure(transform_point(invert(basis_x_), grid_pixel_extent_).xy());
-  inst_.pipelines.capture.render(view_x_);
-  empty_raster_fb_.ensure(transform_point(invert(basis_y_), grid_pixel_extent_).xy());
-  inst_.pipelines.capture.render(view_y_);
-  empty_raster_fb_.ensure(transform_point(invert(basis_z_), grid_pixel_extent_).xy());
-  inst_.pipelines.capture.render(view_z_);
-
   /* Sync with any other following pass using the surfel buffer. */
   GPU_memory_barrier(GPU_BARRIER_SHADER_STORAGE);
-<<<<<<< HEAD
-=======
   /* Read back so that following push_update will contain correct surfel count. */
   capture_info_buf_.read();
->>>>>>> 8021e0ba
 
   DRW_stats_group_end();
 }
@@ -804,11 +675,7 @@
   inst_.manager->submit(surfel_light_eval_ps_, view_z_);
 }
 
-<<<<<<< HEAD
-void IrradianceBake::propagate_light_sample()
-=======
 void IrradianceBake::raylists_build()
->>>>>>> 8021e0ba
 {
   using namespace blender::math;
 
@@ -829,12 +696,7 @@
   /* NOTE: Z values do not really matter since we are not doing any rasterization. */
   const float4x4 winmat = projection::orthographic<float>(min.x, max.x, min.y, max.y, 0, 1);
 
-<<<<<<< HEAD
-  View ray_view = {"RayProjectionView"};
-  ray_view.sync(viewmat, winmat);
-=======
   ray_view_.sync(viewmat, winmat);
->>>>>>> 8021e0ba
 
   /* This avoid light leaking by making sure that for one surface there will always be at least 1
    * surfel capture inside a ray list. Since the surface with the maximum distance (after
@@ -857,10 +719,6 @@
   list_start_buf_.resize(ceil_to_multiple_u(list_info_buf_.list_max, 4));
 
   GPU_storagebuf_clear(list_start_buf_, -1);
-<<<<<<< HEAD
-  inst_.manager->submit(surfel_light_propagate_ps_, ray_view);
-  inst_.manager->submit(irradiance_capture_ps_, ray_view);
-=======
   inst_.manager->submit(surfel_ray_build_ps_, ray_view_);
 }
 
@@ -877,7 +735,6 @@
 
   /* Increment twice because each ray is evaluated in both directions. */
   capture_info_buf_.irradiance_accum_sample_count += 2;
->>>>>>> 8021e0ba
 }
 
 void IrradianceBake::accumulate_bounce()
