/* SPDX-FileCopyrightText: 2023 Blender Foundation
 *
 * SPDX-License-Identifier: GPL-2.0-or-later */

#include "eevee_reflection_probes.hh"
#include "eevee_instance.hh"

namespace blender::eevee {

void ReflectionProbeModule::init()
{
<<<<<<< HEAD
  if (probes_.is_empty()) {
    ReflectionProbeData init_probe_data = {};
    init_probe_data.layer = -1;
    for (int i : IndexRange(REFLECTION_PROBES_MAX)) {
      data_buf_[i] = init_probe_data;
    }

    /* Initialize the world cubemap. */
    ReflectionProbeData world_probe_data{};
    world_probe_data.layer = 0;
    world_probe_data.layer_subdivision = world_subdivision_level_;
    world_probe_data.area_index = 0;
    world_probe_data.color = float4(0.0f);
    world_probe_data.pos = float3(0.0f);
    world_probe_data.intensity = 1.0f;
    data_buf_[0] = world_probe_data;

    ReflectionProbe world_cubemap;
    world_cubemap.type = ReflectionProbe::Type::World;
    world_cubemap.is_dirty = true;
    world_cubemap.is_cubemap_dirty = true;
    world_cubemap.index = 0;
    probes_.append(world_cubemap);

    const int max_mipmap_levels = log(max_resolution_) + 1;
    cubemaps_tx_.ensure_2d_array(GPU_RGBA16F,
                                 int2(max_resolution_),
                                 max_probes_ * 6,
                                 GPU_TEXTURE_USAGE_SHADER_READ | GPU_TEXTURE_USAGE_ATTACHMENT,
                                 NULL,
                                 max_mipmap_levels);
    GPU_texture_mipmap_mode(cubemaps_tx_, true, true);
=======
  if (!initialized_) {
    initialized_ = true;

    const int max_mipmap_levels = log(max_resolution_) + 1;
    probes_tx_.ensure_2d_array(GPU_RGBA16F,
                               int2(max_resolution_),
                               max_probes_,
                               GPU_TEXTURE_USAGE_SHADER_WRITE,
                               nullptr,
                               max_mipmap_levels);
    GPU_texture_mipmap_mode(probes_tx_, true, true);

    /* Cubemap is half of the resolution of the octahedral map. */
    cubemap_tx_.ensure_cube(
        GPU_RGBA16F, max_resolution_ / 2, GPU_TEXTURE_USAGE_ATTACHMENT, nullptr, 1);
    GPU_texture_mipmap_mode(cubemap_tx_, false, true);
>>>>>>> 8f00659f
  }

  {
    PassSimple &pass = remap_ps_;
    pass.init();
    pass.shader_set(instance_.shaders.static_shader_get(REFLECTION_PROBE_REMAP));
    pass.bind_texture("cubemap_tx", cubemap_tx_);
    pass.bind_image("octahedral_img", probes_tx_);
    pass.dispatch(int2(ceil_division(max_resolution_, REFLECTION_PROBE_GROUP_SIZE)));
  }
}

void ReflectionProbeModule::remap_to_octahedral_projection()
{
  instance_.manager->submit(remap_ps_);
  GPU_texture_update_mipmap_chain(probes_tx_);
}
void ReflectionProbeModule::begin_sync()
{
  for (ReflectionProbe &reflection_probe : probes_) {
    if (reflection_probe.type == ReflectionProbe::Type::Probe) {
      reflection_probe.is_used = false;
    }
  }
}

int ReflectionProbeModule::needed_layers_get() const
{
  const int max_probe_data_index = reflection_probe_data_index_max();
  int max_layer = 0;
  for (const ReflectionProbeData &data :
       Span<ReflectionProbeData>(data_buf_.data(), max_probe_data_index + 1))
  {
    max_layer = max_ii(max_layer, data.layer);
  }
  return max_layer + 1;
}

void ReflectionProbeModule::sync(const ReflectionProbe &cubemap)
{
  switch (cubemap.type) {
    case ReflectionProbe::Type::World: {
      break;
    }
    case ReflectionProbe::Type::Probe: {
      // TODO: upload the baked probe to the cubemaps.
      if (cubemap.is_cubemap_dirty) {
        upload_dummy_cubemap(cubemap);
      }
      break;
    }
    case ReflectionProbe::Type::Unused: {
      break;
    }
  }
}

void ReflectionProbeModule::sync_object(Object *ob,
                                        ObjectHandle &ob_handle,
                                        ResourceHandle /*res_handle*/,
                                        bool is_dirty)
{
  const ::LightProbe *light_probe = (::LightProbe *)ob->data;
  if (light_probe->type != LIGHTPROBE_TYPE_CUBE) {
    return;
  }
  ReflectionProbe &probe = find_or_insert(ob_handle, reflection_probe_subdivision_level_);
  probe.is_dirty |= is_dirty;
  probe.is_used = true;

  /* TODO: remove debug color.*/
  ReflectionProbeData &probe_data = data_buf_[probe.index];
  probe_data.color = ob->color;
  probe_data.pos = float3(float4x4(ob->object_to_world) * float4(0.0, 0.0, 0.0, 1.0));
  probe_data.intensity = light_probe->intensity;
}

ReflectionProbe &ReflectionProbeModule::find_or_insert(ObjectHandle &ob_handle,
                                                       int subdivision_level)
{
  ReflectionProbe *first_unused = nullptr;
  for (ReflectionProbe &reflection_probe : probes_) {
    if (reflection_probe.type == ReflectionProbe::Type::Probe &&
        reflection_probe.object_hash_value == ob_handle.object_key.hash_value)
    {
      return reflection_probe;
    }
    if (first_unused == nullptr && reflection_probe.type == ReflectionProbe::Type::Unused) {
      first_unused = &reflection_probe;
    }
  }

  if (first_unused == nullptr) {
    ReflectionProbe new_slot{};
    probes_.append_as(new_slot);
    first_unused = &probes_.last();
  }
  BLI_assert(first_unused != nullptr);
  first_unused->index = -1;
  ReflectionProbeData probe_data = find_empty_reflection_probe_data(subdivision_level);

  first_unused->is_dirty = true;
  first_unused->is_cubemap_dirty = true;
  first_unused->object_hash_value = ob_handle.object_key.hash_value;
  first_unused->type = ReflectionProbe::Type::Probe;
  first_unused->index = reflection_probe_data_index_max() + 1;

  data_buf_[first_unused->index] = probe_data;

  return *first_unused;
}

int ReflectionProbeModule::reflection_probe_data_index_max() const
{
  int result = -1;
  for (const ReflectionProbe &probe : probes_) {
    if (probe.type != ReflectionProbe::Type::Unused) {
      result = max_ii(result, probe.index);
    }
  }
  return result;
}

/**
 * Utility class to find a location in the cubemap that can be used to store a new probe cubemap in
 * a specified subdivision level.
 */
class ProbeLocationFinder {
  BitVector<> taken_spots_;
  int probes_per_dimension_;
  int probes_per_layer_;
  int subdivision_level_;

 public:
  ProbeLocationFinder(int num_layers, int subdivision_level)
  {
    subdivision_level_ = subdivision_level;
    probes_per_dimension_ = 1 << subdivision_level_;
    probes_per_layer_ = probes_per_dimension_ * probes_per_dimension_;
    int num_spots = num_layers * probes_per_layer_;
    taken_spots_.resize(num_spots, false);
  }

  /**
   * Mark space to be occupied by the given probe_data.
   *
   * The input probe data can be stored in a different subdivision level and should be converted to
   * the subdivision level what we are looking for.
   */
  void mark_space_used(const ReflectionProbeData &probe_data)
  {
    /* Number of spots that the probe data will occupied in a single dimension. */
    int clamped_subdivision_shift = max_ii(probe_data.layer_subdivision - subdivision_level_, 0);
    int spots_per_dimension = 1 << max_ii(subdivision_level_ - probe_data.layer_subdivision, 0);
    int probes_per_dimension_in_probe_data = 1 << probe_data.layer_subdivision;
    int2 pos_in_probe_data = int2(probe_data.area_index % probes_per_dimension_in_probe_data,
                                  probe_data.area_index / probes_per_dimension_in_probe_data);
    int2 pos_in_location_finder = int2(pos_in_probe_data.x >> clamped_subdivision_shift,
                                       pos_in_probe_data.y >> clamped_subdivision_shift);
    int layer_offset = probe_data.layer * probes_per_layer_;
    for (int y : IndexRange(spots_per_dimension)) {
      for (int x : IndexRange(spots_per_dimension)) {
        int2 pos = pos_in_location_finder + int2(x, y);
        int area_index = pos.x + pos.y * probes_per_dimension_;
        taken_spots_[area_index + layer_offset].set();
      }
    }
  }

  /**
   * Get the first free spot.
   *
   * .x contains the layer the first free spot was detected.
   * .y contains the area_index to use.
   *
   * Asserts when no free spot is found. ProbeLocationFinder should always be initialized with an
   * additional layer to make sure that there is always a free spot.
   */
  ReflectionProbeData first_free_spot() const
  {
    ReflectionProbeData result = {};
    result.layer_subdivision = subdivision_level_;
    for (int index : taken_spots_.index_range()) {
      if (!taken_spots_[index]) {
        int layer = index / probes_per_layer_;
        int area_index = index % probes_per_layer_;
        result.layer = layer;
        result.area_index = area_index;
        return result;
      }
    }

    BLI_assert_unreachable();
    return result;
  }
};

ReflectionProbeData ReflectionProbeModule::find_empty_reflection_probe_data(
    int subdivision_level) const
{
  ProbeLocationFinder location_finder(needed_layers_get() + 1, subdivision_level);
  for (const ReflectionProbeData &data :
       Span<ReflectionProbeData>(data_buf_.data(), reflection_probe_data_index_max() + 1))
  {
    location_finder.mark_space_used(data);
  }
  return location_finder.first_free_spot();
}

void ReflectionProbeModule::end_sync()
{
  remove_unused_probes();
  data_buf_.push_update();

#if true
  debug_print();
  validate();
#endif

  int number_layers_needed = needed_layers_get();
  int current_layers = cubemaps_tx_.depth() / 6;
  bool resize_layers = current_layers < number_layers_needed;
  if (resize_layers) {
    const int max_mipmap_levels = log(max_resolution_) + 1;
    cubemaps_tx_.ensure_2d_array(GPU_RGBA16F,
                                 int2(max_resolution_),
                                 number_layers_needed * 6,
                                 GPU_TEXTURE_USAGE_SHADER_READ | GPU_TEXTURE_USAGE_ATTACHMENT,
                                 NULL,
                                 max_mipmap_levels);
    GPU_texture_mipmap_mode(cubemaps_tx_, true, true);
  }

  /* Regenerate mipmaps when a cubemap is updated. It can be postponed when the world probe is also
   * updated. In this case it would happen as part of the WorldProbePipeline. */
  bool regenerate_mipmaps = false;
  bool regenerate_mipmaps_postponed = false;

  for (ReflectionProbe &cubemap : probes_) {
    cubemap.is_dirty |= resize_layers;
    cubemap.is_cubemap_dirty |= resize_layers;

    if (!cubemap.needs_update()) {
      continue;
    }
    sync(cubemap);

    switch (cubemap.type) {
      case ReflectionProbe::Type::World:
        regenerate_mipmaps_postponed = true;
        break;

      case ReflectionProbe::Type::Probe:
        regenerate_mipmaps = cubemap.is_cubemap_dirty;
        break;

      case ReflectionProbe::Type::Unused:
        BLI_assert_unreachable();
        break;
    }
    cubemap.is_dirty = false;
    cubemap.is_cubemap_dirty = false;
  }

  if (regenerate_mipmaps) {
    GPU_memory_barrier(GPU_BARRIER_TEXTURE_UPDATE);
    if (!regenerate_mipmaps_postponed) {
      GPU_texture_update_mipmap_chain(cubemaps_tx_);
    }
  }
}

void ReflectionProbeModule::remove_unused_probes()
{
  for (ReflectionProbe &probe : probes_) {
    if (probe.type == ReflectionProbe::Type::Probe && !probe.is_used) {
      remove_reflection_probe_data(probe.index);
      probe.type = ReflectionProbe::Type::Unused;
      probe.object_hash_value = 0;
      BLI_assert(probe.index == -1);
    }
  }
}

void ReflectionProbeModule::remove_reflection_probe_data(int reflection_probe_data_index)
{
  int max_index = reflection_probe_data_index_max();
  BLI_assert_msg(reflection_probe_data_index <= max_index,
                 "Trying to remove reflection probes when it isn't part of the reflection probe "
                 "data. This can also happens when the state is set to "
                 "ReflectionProbe::Type::UNUSED, before removing the data.");
  for (int index = reflection_probe_data_index; index < max_index; index++) {
    data_buf_[index] = data_buf_[index + 1];
  }
  for (ReflectionProbe &probe : probes_) {
    if (probe.index == reflection_probe_data_index) {
      probe.index = -1;
    }
    if (probe.index > reflection_probe_data_index) {
      probe.index--;
    }
  }
  data_buf_[max_index].layer = -1;
  BLI_assert(reflection_probe_data_index_max() == max_index - 1);
}

void ReflectionProbeModule::debug_print() const
{
  std::stringstream out;

  out << "\n *** " << __func__ << " ***\n";
  for (const ReflectionProbe &probe : probes_) {
    switch (probe.type) {
      case ReflectionProbe::Type::Unused: {
        out << "UNUSED\n";

        break;
      }
      case ReflectionProbe::Type::World: {
        out << "WORLD";
        out << " is_dirty: " << probe.is_dirty;
        out << " index: " << probe.index;
        out << "\n";
        break;
      }
      case ReflectionProbe::Type::Probe: {
        out << "PROBE";
        out << " is_dirty: " << probe.is_dirty;
        out << " is_used: " << probe.is_used;
        out << " ob_hash: " << probe.object_hash_value;
        out << " index: " << probe.index;
        out << "\n";
        break;
      }
    }

    if (probe.index != -1) {
      const ReflectionProbeData &data = data_buf_[probe.index];
      out << " - layer: " << data.layer;
      out << " subdivision: " << data.layer_subdivision;
      out << " area: " << data.area_index;
      out << "\n";
      out << "   intensity: " << data.intensity;
      out << "\n";
    }
  }

  printf("%s", out.str().c_str());
}

void ReflectionProbeModule::validate() const
{
  for (const ReflectionProbe &probe : probes_) {
    switch (probe.type) {
      case ReflectionProbe::Type::Unused: {
        BLI_assert(probe.index == -1);
        break;
      }
      case ReflectionProbe::Type::World: {
        BLI_assert(probe.index != -1);
        break;
      }
      case ReflectionProbe::Type::Probe: {
        BLI_assert(probe.index != -1);
        break;
      }
    }
  }
}

/* -------------------------------------------------------------------- */
/** \name World
 *
 * \{ */

bool ReflectionProbe::needs_update() const
{
  switch (type) {
    case Type::Unused:
      return false;
    case Type::World:
      return is_dirty;
    case Type::Probe:
      return is_dirty && is_used;
  }
  return false;
}

/** \} */

void ReflectionProbeModule::upload_dummy_cubemap(const ReflectionProbe &probe)
{
  const ReflectionProbeData &probe_data = data_buf_[probe.index];
  const int resolution = max_resolution_ >> probe_data.layer_subdivision;
  float4 *data = static_cast<float4 *>(
      MEM_mallocN(sizeof(float4) * resolution * resolution, __func__));

  /* Generate dummy checker pattern. */
  int index = 0;
  const int BLOCK_SIZE = max_ii(1024 >> probe_data.layer_subdivision, 1);
  for (int y : IndexRange(resolution)) {
    for (int x : IndexRange(resolution)) {
      int tx = (x / BLOCK_SIZE) & 1;
      int ty = (y / BLOCK_SIZE) & 1;
      bool solid = (tx + ty) & 1;
      if (solid) {
        data[index] = float4(probe_data.color.x, probe_data.color.y, probe_data.color.z, 1.0f);
      }
      else {
        data[index] = float4(0.0f);
      }

      index++;
    }
  }

  /* Upload the checker pattern to each side of the cubemap*/
  int probes_per_dimension = 1 << probe_data.layer_subdivision;
  int2 probe_area_pos(probe_data.area_index % probes_per_dimension,
                      probe_data.area_index / probes_per_dimension);
  int2 pos = probe_area_pos * int2(max_resolution_ / probes_per_dimension);
  for (int side : IndexRange(6)) {
    int layer = 6 * probe_data.layer + side;
    GPU_texture_update_sub(
        cubemaps_tx_, GPU_DATA_FLOAT, data, UNPACK2(pos), layer, resolution, resolution, 1);
  }

  MEM_freeN(data);
}

}  // namespace blender::eevee<|MERGE_RESOLUTION|>--- conflicted
+++ resolved
@@ -9,7 +9,6 @@
 
 void ReflectionProbeModule::init()
 {
-<<<<<<< HEAD
   if (probes_.is_empty()) {
     ReflectionProbeData init_probe_data = {};
     init_probe_data.layer = -1;
@@ -35,18 +34,6 @@
     probes_.append(world_cubemap);
 
     const int max_mipmap_levels = log(max_resolution_) + 1;
-    cubemaps_tx_.ensure_2d_array(GPU_RGBA16F,
-                                 int2(max_resolution_),
-                                 max_probes_ * 6,
-                                 GPU_TEXTURE_USAGE_SHADER_READ | GPU_TEXTURE_USAGE_ATTACHMENT,
-                                 NULL,
-                                 max_mipmap_levels);
-    GPU_texture_mipmap_mode(cubemaps_tx_, true, true);
-=======
-  if (!initialized_) {
-    initialized_ = true;
-
-    const int max_mipmap_levels = log(max_resolution_) + 1;
     probes_tx_.ensure_2d_array(GPU_RGBA16F,
                                int2(max_resolution_),
                                max_probes_,
@@ -59,7 +46,6 @@
     cubemap_tx_.ensure_cube(
         GPU_RGBA16F, max_resolution_ / 2, GPU_TEXTURE_USAGE_ATTACHMENT, nullptr, 1);
     GPU_texture_mipmap_mode(cubemap_tx_, false, true);
->>>>>>> 8f00659f
   }
 
   {
@@ -70,12 +56,6 @@
     pass.bind_image("octahedral_img", probes_tx_);
     pass.dispatch(int2(ceil_division(max_resolution_, REFLECTION_PROBE_GROUP_SIZE)));
   }
-}
-
-void ReflectionProbeModule::remap_to_octahedral_projection()
-{
-  instance_.manager->submit(remap_ps_);
-  GPU_texture_update_mipmap_chain(probes_tx_);
 }
 void ReflectionProbeModule::begin_sync()
 {
@@ -490,4 +470,10 @@
   MEM_freeN(data);
 }
 
+void ReflectionProbeModule::remap_to_octahedral_projection()
+{
+  instance_.manager->submit(remap_ps_);
+  GPU_texture_update_mipmap_chain(probes_tx_);
+}
+
 }  // namespace blender::eevee