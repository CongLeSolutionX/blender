--- conflicted
+++ resolved
@@ -260,13 +260,8 @@
 
 void ReflectionProbeModule::sync_object(Object *ob, ObjectHandle &ob_handle)
 {
-<<<<<<< HEAD
   const ::LightProbe &light_probe = *(::LightProbe *)ob->data;
-  if (light_probe.type != LIGHTPROBE_TYPE_CUBE) {
-=======
-  const ::LightProbe *light_probe = (::LightProbe *)ob->data;
-  if (light_probe->type != LIGHTPROBE_TYPE_SPHERE) {
->>>>>>> 1ba16eda
+  if (light_probe.type != LIGHTPROBE_TYPE_SPHERE) {
     return;
   }
 
