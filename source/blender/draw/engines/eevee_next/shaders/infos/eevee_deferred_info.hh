--- conflicted
+++ resolved
@@ -37,11 +37,8 @@
     .additional_info("eevee_shared",
                      "eevee_utility_texture",
                      "eevee_light_data",
-<<<<<<< HEAD
                      "eevee_lightprobe_data",
-=======
                      "eevee_reflection_probe_data",
->>>>>>> e3608d68
                      "eevee_shadow_data",
                      "eevee_deferred_base",
                      "eevee_hiz_data",
