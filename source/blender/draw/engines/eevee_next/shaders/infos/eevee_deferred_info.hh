--- conflicted
+++ resolved
@@ -38,10 +38,7 @@
                      "eevee_utility_texture",
                      "eevee_light_data",
                      "eevee_reflection_probe_data",
-<<<<<<< HEAD
-=======
                      "eevee_lightprobe_data",
->>>>>>> d1f87e78
                      "eevee_shadow_data",
                      "eevee_deferred_base",
                      "eevee_transmittance_data",
