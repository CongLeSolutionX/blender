/* SPDX-FileCopyrightText: 2023 Blender Authors
 *
 * SPDX-License-Identifier: GPL-2.0-or-later */

#include "eevee_defines.hh"
#include "gpu_shader_create_info.hh"

#define image_out(slot, format, name) \
  image(slot, format, Qualifier::WRITE, ImageType::FLOAT_2D, name, Frequency::PASS)
#define image_in(slot, format, name) \
  image(slot, format, Qualifier::READ, ImageType::FLOAT_2D, name, Frequency::PASS)
#define image_array_out(slot, qualifier, format, name) \
  image(slot, format, qualifier, ImageType::FLOAT_2D_ARRAY, name, Frequency::PASS)

GPU_SHADER_CREATE_INFO(eevee_gbuffer_data)
    .sampler(8, ImageType::UINT_2D, "gbuf_header_tx")
    .sampler(9, ImageType::FLOAT_2D_ARRAY, "gbuf_closure_tx")
    .sampler(10, ImageType::FLOAT_2D_ARRAY, "gbuf_color_tx");

GPU_SHADER_CREATE_INFO(eevee_deferred_tile_classify)
    .fragment_source("eevee_deferred_tile_classify_frag.glsl")
    /* Early fragment test is needed to avoid processing background fragments. */
    .early_fragment_test(true)
    .additional_info("eevee_shared", "draw_fullscreen")
    .subpass_in(1, Type::UINT, "in_gbuffer_header", DEFERRED_GBUFFER_ROG_ID)
    .typedef_source("draw_shader_shared.h")
    .image(0, GPU_R8UI, Qualifier::WRITE, ImageType::UINT_2D_ARRAY, "tile_mask_img")
    .push_constant(Type::INT, "closure_tile_size_shift")
    .do_static_compilation(true);

GPU_SHADER_CREATE_INFO(eevee_deferred_tile_compact)
    .additional_info("eevee_shared")
    .typedef_source("draw_shader_shared.h")
    .vertex_source("eevee_deferred_tile_compact_vert.glsl")
    /* Reuse dummy stencil frag. */
    .fragment_source("eevee_deferred_tile_stencil_frag.glsl")
    .storage_buf(0, Qualifier::READ_WRITE, "DrawCommand", "closure_single_draw_buf")
    .storage_buf(1, Qualifier::READ_WRITE, "DrawCommand", "closure_double_draw_buf")
    .storage_buf(2, Qualifier::READ_WRITE, "DrawCommand", "closure_triple_draw_buf")
    .storage_buf(3, Qualifier::WRITE, "uint", "closure_single_tile_buf[]")
    .storage_buf(4, Qualifier::WRITE, "uint", "closure_double_tile_buf[]")
    .storage_buf(5, Qualifier::WRITE, "uint", "closure_triple_tile_buf[]")
    .sampler(0, ImageType::UINT_2D_ARRAY, "tile_mask_tx")
    .do_static_compilation(true);

GPU_SHADER_CREATE_INFO(eevee_deferred_tile_stencil)
    .vertex_source("eevee_deferred_tile_stencil_vert.glsl")
    .fragment_source("eevee_deferred_tile_stencil_frag.glsl")
    .additional_info("eevee_shared")
    /* Only for texture size. */
    .sampler(0, ImageType::FLOAT_2D, "direct_radiance_tx")
    .storage_buf(4, Qualifier::READ, "uint", "closure_tile_buf[]")
    .push_constant(Type::INT, "closure_tile_size_shift")
    .typedef_source("draw_shader_shared.h")
    .do_static_compilation(true);

GPU_SHADER_CREATE_INFO(eevee_deferred_light)
    .fragment_source("eevee_deferred_light_frag.glsl")
    /* Early fragment test is needed to avoid processing background fragments. */
    .early_fragment_test(true)
    /* Chaining to next pass. */
    .image_out(2, DEFERRED_RADIANCE_FORMAT, "direct_radiance_1_img")
    .image_out(3, DEFERRED_RADIANCE_FORMAT, "direct_radiance_2_img")
    .image_out(4, DEFERRED_RADIANCE_FORMAT, "direct_radiance_3_img")
    .additional_info("eevee_shared",
                     "eevee_gbuffer_data",
                     "eevee_utility_texture",
                     "eevee_sampling_data",
                     "eevee_light_data",
                     "eevee_shadow_data",
                     "eevee_hiz_data",
                     "eevee_render_pass_out",
<<<<<<< HEAD
                     "draw_view",
                     "draw_fullscreen")
    .define("SPECIALIZED_SHADOW_PARAMS")
    .specialization_constant(SC_render_pass_shadow_id_SLOT,
                             Type::INT,
                             "SC_render_pass_shadow_id",
                             "uniform_buf.render_pass.shadow_id")
    .specialization_constant(SC_shadow_ray_count_SLOT,
                             Type::INT,
                             "SC_shadow_ray_count",
                             "uniform_buf.shadow.ray_count")
    .specialization_constant(SC_shadow_ray_step_count_SLOT,
                             Type::INT,
                             "SC_shadow_ray_step_count",
                             "uniform_buf.shadow.step_count")
    .specialization_constant(SC_shadow_normal_bias_SLOT,
                             Type::FLOAT,
                             "SC_shadow_normal_bias",
                             "uniform_buf.shadow.normal_bias")
=======
                     "draw_fullscreen",
                     "draw_view");

GPU_SHADER_CREATE_INFO(eevee_deferred_light_single)
    .additional_info("eevee_deferred_light")
    .define("LIGHT_CLOSURE_EVAL_COUNT", "1")
    .do_static_compilation(true);

GPU_SHADER_CREATE_INFO(eevee_deferred_light_double)
    .additional_info("eevee_deferred_light")
    .define("LIGHT_CLOSURE_EVAL_COUNT", "2")
    .do_static_compilation(true);

GPU_SHADER_CREATE_INFO(eevee_deferred_light_triple)
    .additional_info("eevee_deferred_light")
    .define("SHADOW_SUBSURFACE")
    .define("MAT_SUBSURFACE")
    .define("LIGHT_CLOSURE_EVAL_COUNT", "3")
>>>>>>> 5c868e92
    .do_static_compilation(true);

GPU_SHADER_CREATE_INFO(eevee_deferred_combine)
    /* Early fragment test is needed to avoid processing fragments background fragments. */
    .early_fragment_test(true)
    /* Inputs. */
    .image_in(2, DEFERRED_RADIANCE_FORMAT, "direct_radiance_1_img")
    .image_in(3, DEFERRED_RADIANCE_FORMAT, "direct_radiance_2_img")
    .image_in(4, DEFERRED_RADIANCE_FORMAT, "direct_radiance_3_img")
    .image_in(5, RAYTRACE_RADIANCE_FORMAT, "indirect_diffuse_img")
    .image_in(6, RAYTRACE_RADIANCE_FORMAT, "indirect_reflect_img")
    .image_in(7, RAYTRACE_RADIANCE_FORMAT, "indirect_refract_img")
    .fragment_out(0, Type::VEC4, "out_combined")
    .additional_info("eevee_shared",
                     "eevee_gbuffer_data",
                     "eevee_render_pass_out",
                     "draw_fullscreen")
    .fragment_source("eevee_deferred_combine_frag.glsl")
    .specialization_constant(SC_diffuse_light_id_SLOT,
                             Type::INT,
                             "SC_diffuse_light_id",
                             "uniform_buf.render_pass.diffuse_light_id")
    .specialization_constant(SC_specular_light_id_SLOT,
                             Type::INT,
                             "SC_specular_light_id",
                             "uniform_buf.render_pass.specular_light_id")
    .do_static_compilation(true);

GPU_SHADER_CREATE_INFO(eevee_deferred_capture_eval)
    /* Early fragment test is needed to avoid processing fragments without correct GBuffer data. */
    .early_fragment_test(true)
    /* Inputs. */
    .fragment_out(0, Type::VEC4, "out_radiance")
    .define("SHADOW_SUBSURFACE")
    .additional_info("eevee_shared",
                     "eevee_gbuffer_data",
                     "eevee_utility_texture",
                     "eevee_sampling_data",
                     "eevee_light_data",
                     "eevee_shadow_data",
                     "eevee_hiz_data",
                     "eevee_volume_probe_data",
                     "draw_view",
                     "draw_fullscreen")
    .fragment_source("eevee_deferred_capture_frag.glsl")
    .do_static_compilation(true);

GPU_SHADER_CREATE_INFO(eevee_deferred_planar_eval)
    /* Early fragment test is needed to avoid processing fragments without correct GBuffer data. */
    .early_fragment_test(true)
    /* Inputs. */
    .fragment_out(0, Type::VEC4, "out_radiance")
    .define("REFLECTION_PROBE")
    .define("SHADOW_SUBSURFACE")
    .define("LIGHT_CLOSURE_EVAL_COUNT", "2")
    .additional_info("eevee_shared",
                     "eevee_gbuffer_data",
                     "eevee_utility_texture",
                     "eevee_sampling_data",
                     "eevee_light_data",
                     "eevee_lightprobe_data",
                     "eevee_shadow_data",
                     "eevee_hiz_data",
                     "draw_view",
                     "draw_fullscreen")
    .fragment_source("eevee_deferred_planar_frag.glsl")
    .do_static_compilation(true);

#undef image_array_out
#undef image_out
#undef image_in

/* -------------------------------------------------------------------- */
/** \name Debug
 * \{ */

GPU_SHADER_CREATE_INFO(eevee_debug_gbuffer)
    .do_static_compilation(true)
    .fragment_out(0, Type::VEC4, "out_color_add", DualBlend::SRC_0)
    .fragment_out(0, Type::VEC4, "out_color_mul", DualBlend::SRC_1)
    .push_constant(Type::INT, "debug_mode")
    .fragment_source("eevee_debug_gbuffer_frag.glsl")
    .additional_info("draw_view", "draw_fullscreen", "eevee_shared", "eevee_gbuffer_data");

/** \} */<|MERGE_RESOLUTION|>--- conflicted
+++ resolved
@@ -62,17 +62,6 @@
     .image_out(2, DEFERRED_RADIANCE_FORMAT, "direct_radiance_1_img")
     .image_out(3, DEFERRED_RADIANCE_FORMAT, "direct_radiance_2_img")
     .image_out(4, DEFERRED_RADIANCE_FORMAT, "direct_radiance_3_img")
-    .additional_info("eevee_shared",
-                     "eevee_gbuffer_data",
-                     "eevee_utility_texture",
-                     "eevee_sampling_data",
-                     "eevee_light_data",
-                     "eevee_shadow_data",
-                     "eevee_hiz_data",
-                     "eevee_render_pass_out",
-<<<<<<< HEAD
-                     "draw_view",
-                     "draw_fullscreen")
     .define("SPECIALIZED_SHADOW_PARAMS")
     .specialization_constant(SC_render_pass_shadow_id_SLOT,
                              Type::INT,
@@ -90,7 +79,14 @@
                              Type::FLOAT,
                              "SC_shadow_normal_bias",
                              "uniform_buf.shadow.normal_bias")
-=======
+    .additional_info("eevee_shared",
+                     "eevee_gbuffer_data",
+                     "eevee_utility_texture",
+                     "eevee_sampling_data",
+                     "eevee_light_data",
+                     "eevee_shadow_data",
+                     "eevee_hiz_data",
+                     "eevee_render_pass_out",
                      "draw_fullscreen",
                      "draw_view");
 
@@ -109,7 +105,6 @@
     .define("SHADOW_SUBSURFACE")
     .define("MAT_SUBSURFACE")
     .define("LIGHT_CLOSURE_EVAL_COUNT", "3")
->>>>>>> 5c868e92
     .do_static_compilation(true);
 
 GPU_SHADER_CREATE_INFO(eevee_deferred_combine)
