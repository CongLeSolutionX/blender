/* SPDX-FileCopyrightText: 2023 Blender Foundation
 *
 * SPDX-License-Identifier: GPL-2.0-or-later */

#include "eevee_defines.hh"
#include "gpu_shader_create_info.hh"

/* -------------------------------------------------------------------- */
/** \name Display
 * \{ */

GPU_SHADER_INTERFACE_INFO(eevee_debug_surfel_iface, "")
    .smooth(Type::VEC3, "P")
    .flat(Type::INT, "surfel_index");

GPU_SHADER_CREATE_INFO(eevee_debug_surfels)
    .additional_info("eevee_shared", "draw_view")
    .vertex_source("eevee_debug_surfels_vert.glsl")
    .vertex_out(eevee_debug_surfel_iface)
    .fragment_source("eevee_debug_surfels_frag.glsl")
    .fragment_out(0, Type::VEC4, "out_color")
    .storage_buf(0, Qualifier::READ, "Surfel", "surfels_buf[]")
    .push_constant(Type::FLOAT, "surfel_radius")
    .push_constant(Type::INT, "debug_mode")
    .do_static_compilation(true);

GPU_SHADER_INTERFACE_INFO(eevee_debug_irradiance_grid_iface, "")
    .smooth(Type::VEC4, "interp_color");

GPU_SHADER_CREATE_INFO(eevee_debug_irradiance_grid)
    .additional_info("eevee_shared", "draw_view")
    .fragment_out(0, Type::VEC4, "out_color")
    .vertex_out(eevee_debug_irradiance_grid_iface)
    .sampler(0, ImageType::FLOAT_3D, "debug_data_tx")
    .push_constant(Type::MAT4, "grid_mat")
    .push_constant(Type::INT, "debug_mode")
    .push_constant(Type::FLOAT, "debug_value")
    .vertex_source("eevee_debug_irradiance_grid_vert.glsl")
    .fragment_source("eevee_debug_irradiance_grid_frag.glsl")
    .do_static_compilation(true);

GPU_SHADER_INTERFACE_INFO(eevee_display_probe_grid_iface, "")
    .smooth(Type::VEC2, "lP")
    .flat(Type::IVEC3, "cell");

GPU_SHADER_CREATE_INFO(eevee_display_probe_grid)
    .additional_info("eevee_shared", "draw_view")
    .vertex_source("eevee_display_probe_grid_vert.glsl")
    .vertex_out(eevee_display_probe_grid_iface)
    .fragment_source("eevee_display_probe_grid_frag.glsl")
    .fragment_out(0, Type::VEC4, "out_color")
    .push_constant(Type::FLOAT, "sphere_radius")
    .push_constant(Type::IVEC3, "grid_resolution")
    .push_constant(Type::MAT4, "grid_to_world")
    .push_constant(Type::MAT4, "world_to_grid")
    .push_constant(Type::BOOL, "display_validity")
    .sampler(0, ImageType::FLOAT_3D, "irradiance_a_tx")
    .sampler(1, ImageType::FLOAT_3D, "irradiance_b_tx")
    .sampler(2, ImageType::FLOAT_3D, "irradiance_c_tx")
    .sampler(3, ImageType::FLOAT_3D, "irradiance_d_tx")
    .sampler(4, ImageType::FLOAT_3D, "validity_tx")
    .do_static_compilation(true);

/** \} */

/* -------------------------------------------------------------------- */
/** \name Baking
 * \{ */

GPU_SHADER_CREATE_INFO(eevee_surfel_common)
    .storage_buf(SURFEL_BUF_SLOT, Qualifier::READ_WRITE, "Surfel", "surfel_buf[]")
    .storage_buf(CAPTURE_BUF_SLOT, Qualifier::READ, "CaptureInfoData", "capture_info_buf");

GPU_SHADER_CREATE_INFO(eevee_surfel_light)
    .local_group_size(SURFEL_GROUP_SIZE)
    .additional_info("eevee_shared",
                     "draw_view",
                     "eevee_utility_texture",
                     "eevee_surfel_common",
                     "eevee_light_data",
                     "eevee_shadow_data")
    .compute_source("eevee_surfel_light_comp.glsl")
    .do_static_compilation(true);

GPU_SHADER_CREATE_INFO(eevee_surfel_cluster_build)
    .local_group_size(SURFEL_GROUP_SIZE)
    .additional_info("eevee_shared", "eevee_surfel_common", "draw_view")
    .image(0, GPU_R32I, Qualifier::READ_WRITE, ImageType::INT_3D, "cluster_list_img")
    .compute_source("eevee_surfel_cluster_build_comp.glsl")
    .do_static_compilation(true);

GPU_SHADER_CREATE_INFO(eevee_surfel_list_build)
    .local_group_size(SURFEL_GROUP_SIZE)
    .additional_info("eevee_shared", "eevee_surfel_common", "draw_view")
    .storage_buf(0, Qualifier::READ_WRITE, "int", "list_start_buf[]")
    .storage_buf(6, Qualifier::READ_WRITE, "SurfelListInfoData", "list_info_buf")
    .compute_source("eevee_surfel_list_build_comp.glsl")
    .do_static_compilation(true);

GPU_SHADER_CREATE_INFO(eevee_surfel_list_sort)
    .local_group_size(SURFEL_LIST_GROUP_SIZE)
    .additional_info("eevee_shared", "eevee_surfel_common", "draw_view")
    .storage_buf(0, Qualifier::READ_WRITE, "int", "list_start_buf[]")
    .storage_buf(6, Qualifier::READ, "SurfelListInfoData", "list_info_buf")
    .compute_source("eevee_surfel_list_sort_comp.glsl")
    .do_static_compilation(true);

GPU_SHADER_CREATE_INFO(eevee_surfel_ray)
    .local_group_size(SURFEL_GROUP_SIZE)
    .additional_info("eevee_shared",
                     "eevee_surfel_common",
                     "eevee_reflection_probe_data",
                     "draw_view")
    .push_constant(Type::INT, "radiance_src")
    .push_constant(Type::INT, "radiance_dst")
    .compute_source("eevee_surfel_ray_comp.glsl")
    .do_static_compilation(true);

GPU_SHADER_CREATE_INFO(eevee_lightprobe_irradiance_bounds)
    .do_static_compilation(true)
    .local_group_size(IRRADIANCE_BOUNDS_GROUP_SIZE)
    .storage_buf(0, Qualifier::READ_WRITE, "CaptureInfoData", "capture_info_buf")
    .storage_buf(1, Qualifier::READ, "ObjectBounds", "bounds_buf[]")
    .push_constant(Type::INT, "resource_len")
    .typedef_source("draw_shader_shared.h")
    .additional_info("eevee_shared")
    .compute_source("eevee_lightprobe_irradiance_bounds_comp.glsl");

GPU_SHADER_CREATE_INFO(eevee_lightprobe_irradiance_ray)
    .local_group_size(IRRADIANCE_GRID_GROUP_SIZE,
                      IRRADIANCE_GRID_GROUP_SIZE,
                      IRRADIANCE_GRID_GROUP_SIZE)
    .additional_info("eevee_shared",
                     "eevee_surfel_common",
                     "eevee_reflection_probe_data",
                     "draw_view")
    .push_constant(Type::INT, "radiance_src")
    .storage_buf(0, Qualifier::READ, "int", "list_start_buf[]")
    .storage_buf(6, Qualifier::READ, "SurfelListInfoData", "list_info_buf")
    .image(0, GPU_RGBA32F, Qualifier::READ_WRITE, ImageType::FLOAT_3D, "irradiance_L0_img")
    .image(1, GPU_RGBA32F, Qualifier::READ_WRITE, ImageType::FLOAT_3D, "irradiance_L1_a_img")
    .image(2, GPU_RGBA32F, Qualifier::READ_WRITE, ImageType::FLOAT_3D, "irradiance_L1_b_img")
    .image(3, GPU_RGBA32F, Qualifier::READ_WRITE, ImageType::FLOAT_3D, "irradiance_L1_c_img")
    .image(4, GPU_RGBA16F, Qualifier::READ, ImageType::FLOAT_3D, "virtual_offset_img")
    .image(5, GPU_R32F, Qualifier::READ_WRITE, ImageType::FLOAT_3D, "validity_img")
    .compute_source("eevee_lightprobe_irradiance_ray_comp.glsl")
    .do_static_compilation(true);

GPU_SHADER_CREATE_INFO(eevee_lightprobe_irradiance_offset)
    .local_group_size(IRRADIANCE_GRID_GROUP_SIZE,
                      IRRADIANCE_GRID_GROUP_SIZE,
                      IRRADIANCE_GRID_GROUP_SIZE)
    .additional_info("eevee_shared", "eevee_surfel_common", "draw_view")
    .storage_buf(0, Qualifier::READ, "int", "list_start_buf[]")
    .storage_buf(6, Qualifier::READ, "SurfelListInfoData", "list_info_buf")
    .image(0, GPU_R32I, Qualifier::READ, ImageType::INT_3D, "cluster_list_img")
    .image(1, GPU_RGBA16F, Qualifier::READ_WRITE, ImageType::FLOAT_3D, "virtual_offset_img")
    .compute_source("eevee_lightprobe_irradiance_offset_comp.glsl")
    .do_static_compilation(true);

/** \} */

/* -------------------------------------------------------------------- */
/** \name Runtime
 * \{ */

GPU_SHADER_CREATE_INFO(eevee_lightprobe_irradiance_load)
    .local_group_size(IRRADIANCE_GRID_BRICK_SIZE,
                      IRRADIANCE_GRID_BRICK_SIZE,
                      IRRADIANCE_GRID_BRICK_SIZE)
    .define("IRRADIANCE_GRID_UPLOAD")
    .additional_info("eevee_shared")
    .push_constant(Type::MAT4, "grid_local_to_world")
    .push_constant(Type::INT, "grid_index")
<<<<<<< HEAD
    .push_constant(Type::INT, "grid_start_index")
=======
    .push_constant(Type::FLOAT, "validity_threshold")
>>>>>>> 5ac026c2
    .push_constant(Type::FLOAT, "dilation_threshold")
    .push_constant(Type::FLOAT, "dilation_radius")
    .uniform_buf(0, "IrradianceGridData", "grids_infos_buf[IRRADIANCE_GRID_MAX]")
    .storage_buf(0, Qualifier::READ, "uint", "bricks_infos_buf[]")
    .sampler(0, ImageType::FLOAT_3D, "irradiance_a_tx")
    .sampler(1, ImageType::FLOAT_3D, "irradiance_b_tx")
    .sampler(2, ImageType::FLOAT_3D, "irradiance_c_tx")
    .sampler(3, ImageType::FLOAT_3D, "irradiance_d_tx")
    .sampler(4, ImageType::FLOAT_3D, "visibility_a_tx")
    .sampler(5, ImageType::FLOAT_3D, "visibility_b_tx")
    .sampler(6, ImageType::FLOAT_3D, "visibility_c_tx")
    .sampler(7, ImageType::FLOAT_3D, "visibility_d_tx")
    .sampler(8, ImageType::FLOAT_3D, "irradiance_atlas_tx")
    .sampler(9, ImageType::FLOAT_3D, "validity_tx")
    .image(0, GPU_RGBA16F, Qualifier::READ_WRITE, ImageType::FLOAT_3D, "irradiance_atlas_img")
    .compute_source("eevee_lightprobe_irradiance_load_comp.glsl")
    .do_static_compilation(true);

GPU_SHADER_CREATE_INFO(eevee_lightprobe_data)
    .uniform_buf(IRRADIANCE_GRID_BUF_SLOT,
                 "IrradianceGridData",
                 "grids_infos_buf[IRRADIANCE_GRID_MAX]")
    /* NOTE: Use uint instead of IrradianceBrickPacked because Metal needs to know the exact
     * type.*/
    .storage_buf(IRRADIANCE_BRICK_BUF_SLOT, Qualifier::READ, "uint", "bricks_infos_buf[]")
    .sampler(IRRADIANCE_ATLAS_TEX_SLOT, ImageType::FLOAT_3D, "irradiance_atlas_tx");

/** \} */<|MERGE_RESOLUTION|>--- conflicted
+++ resolved
@@ -172,11 +172,8 @@
     .additional_info("eevee_shared")
     .push_constant(Type::MAT4, "grid_local_to_world")
     .push_constant(Type::INT, "grid_index")
-<<<<<<< HEAD
     .push_constant(Type::INT, "grid_start_index")
-=======
     .push_constant(Type::FLOAT, "validity_threshold")
->>>>>>> 5ac026c2
     .push_constant(Type::FLOAT, "dilation_threshold")
     .push_constant(Type::FLOAT, "dilation_radius")
     .uniform_buf(0, "IrradianceGridData", "grids_infos_buf[IRRADIANCE_GRID_MAX]")
