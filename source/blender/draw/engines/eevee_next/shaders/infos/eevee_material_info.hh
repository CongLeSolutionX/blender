/* SPDX-FileCopyrightText: 2023 Blender Authors
 *
 * SPDX-License-Identifier: GPL-2.0-or-later */

#include "eevee_defines.hh"
#include "gpu_shader_create_info.hh"

/* -------------------------------------------------------------------- */
/** \name Common
 * \{ */

/* TODO(@fclem): This is a bit out of place at the moment. */
GPU_SHADER_CREATE_INFO(eevee_shared)
    .typedef_source("eevee_defines.hh")
    .typedef_source("eevee_shader_shared.hh");

GPU_SHADER_CREATE_INFO(eevee_global_ubo)
    .uniform_buf(UNIFORM_BUF_SLOT, "UniformData", "uniform_buf");

GPU_SHADER_CREATE_INFO(eevee_sampling_data)
    .define("EEVEE_SAMPLING_DATA")
    .additional_info("eevee_shared")
    .storage_buf(SAMPLING_BUF_SLOT, Qualifier::READ, "SamplingData", "sampling_buf");

GPU_SHADER_CREATE_INFO(eevee_utility_texture)
    .define("EEVEE_UTILITY_TX")
    .sampler(RBUFS_UTILITY_TEX_SLOT, ImageType::FLOAT_2D_ARRAY, "utility_tx");

GPU_SHADER_INTERFACE_INFO(eevee_clip_plane_iface, "clip_interp")
    .smooth(Type::FLOAT, "clip_distance");

GPU_SHADER_CREATE_INFO(eevee_clip_plane)
    .vertex_out(eevee_clip_plane_iface)
    .uniform_buf(CLIP_PLANE_BUF, "ClipPlaneData", "clip_plane")
    .define("MAT_CLIP_PLANE");

/** \} */

/* -------------------------------------------------------------------- */
/** \name Surface Mesh Type
 * \{ */

/* Common interface */
GPU_SHADER_INTERFACE_INFO(eevee_surf_iface, "interp")
    /* World Position. */
    .smooth(Type::VEC3, "P")
    /* World Normal. */
    .smooth(Type::VEC3, "N");

GPU_SHADER_CREATE_INFO(eevee_geom_mesh)
    .additional_info("eevee_shared")
    .define("MAT_GEOM_MESH")
    .vertex_in(0, Type::VEC3, "pos")
    .vertex_in(1, Type::VEC3, "nor")
    .vertex_source("eevee_geom_mesh_vert.glsl")
    .vertex_out(eevee_surf_iface)
    .additional_info("draw_modelmat_new", "draw_resource_id_varying", "draw_view");

GPU_SHADER_INTERFACE_INFO(eevee_surf_point_cloud_iface, "point_cloud_interp")
    .smooth(Type::FLOAT, "radius")
    .smooth(Type::VEC3, "position");
GPU_SHADER_INTERFACE_INFO(eevee_surf_point_cloud_flat_iface, "point_cloud_interp_flat")
    .flat(Type::INT, "id");

GPU_SHADER_CREATE_INFO(eevee_geom_point_cloud)
    .additional_info("eevee_shared")
    .define("MAT_GEOM_POINT_CLOUD")
    .vertex_source("eevee_geom_point_cloud_vert.glsl")
    .vertex_out(eevee_surf_iface)
    .vertex_out(eevee_surf_point_cloud_iface)
    .vertex_out(eevee_surf_point_cloud_flat_iface)
    /* TODO(Miguel Pozo): Remove once we get rid of old EEVEE. */
    .define("pointRadius", "point_cloud_interp.radius")
    .define("pointPosition", "point_cloud_interp.position")
    .define("pointID", "point_cloud_interp_flat.id")
    .additional_info("draw_pointcloud_new",
                     "draw_modelmat_new",
                     "draw_resource_id_varying",
                     "draw_view");

GPU_SHADER_CREATE_INFO(eevee_geom_gpencil)
    .additional_info("eevee_shared")
    .define("MAT_GEOM_GPENCIL")
    .vertex_source("eevee_geom_gpencil_vert.glsl")
    .vertex_out(eevee_surf_iface)
    .additional_info("draw_gpencil_new", "draw_resource_id_varying", "draw_resource_id_new");

GPU_SHADER_INTERFACE_INFO(eevee_surf_curve_iface, "curve_interp")
    .smooth(Type::VEC2, "barycentric_coords")
    .smooth(Type::VEC3, "tangent")
    .smooth(Type::VEC3, "binormal")
    .smooth(Type::FLOAT, "time")
    .smooth(Type::FLOAT, "time_width")
    .smooth(Type::FLOAT, "thickness");
GPU_SHADER_INTERFACE_INFO(eevee_surf_curve_flat_iface, "curve_interp_flat")
    .flat(Type::INT, "strand_id");

GPU_SHADER_CREATE_INFO(eevee_geom_curves)
    .additional_info("eevee_shared")
    .define("MAT_GEOM_CURVES")
    .vertex_source("eevee_geom_curves_vert.glsl")
    .vertex_out(eevee_surf_iface)
    .vertex_out(eevee_surf_curve_iface)
    .vertex_out(eevee_surf_curve_flat_iface)
    .additional_info("draw_modelmat_new",
                     "draw_resource_id_varying",
                     "draw_view",
                     "draw_hair_new",
                     "draw_curves_infos");

GPU_SHADER_CREATE_INFO(eevee_geom_world)
    .additional_info("eevee_shared")
    .define("MAT_GEOM_WORLD")
    .builtins(BuiltinBits::VERTEX_ID)
    .vertex_source("eevee_geom_world_vert.glsl")
    .vertex_out(eevee_surf_iface)
    .additional_info("draw_modelmat_new", "draw_resource_id_varying", "draw_view");

/** \} */

/* -------------------------------------------------------------------- */
/** \name Surface
 * \{ */

#define image_out(slot, qualifier, format, name) \
  image(slot, format, qualifier, ImageType::FLOAT_2D, name, Frequency::PASS)
#define image_array_out(slot, qualifier, format, name) \
  image(slot, format, qualifier, ImageType::FLOAT_2D_ARRAY, name, Frequency::PASS)

GPU_SHADER_CREATE_INFO(eevee_render_pass_out)
    .define("MAT_RENDER_PASS_SUPPORT")
    .additional_info("eevee_global_ubo")
    .image_array_out(RBUFS_COLOR_SLOT, Qualifier::WRITE, GPU_RGBA16F, "rp_color_img")
    .image_array_out(RBUFS_VALUE_SLOT, Qualifier::WRITE, GPU_R16F, "rp_value_img");

GPU_SHADER_CREATE_INFO(eevee_cryptomatte_out)
    .storage_buf(CRYPTOMATTE_BUF_SLOT, Qualifier::READ, "vec2", "cryptomatte_object_buf[]")
    .image_out(RBUFS_CRYPTOMATTE_SLOT, Qualifier::WRITE, GPU_RGBA32F, "rp_cryptomatte_img");

GPU_SHADER_CREATE_INFO(eevee_surf_deferred)
    /* NOTE: This removes the possibility of using gl_FragDepth. */
    .early_fragment_test(true)
    /* Direct output. (Emissive, Holdout) */
    .fragment_out(0, Type::VEC4, "out_radiance", DualBlend::SRC_0)
    .fragment_out(0, Type::VEC4, "out_transmittance", DualBlend::SRC_1)
    /* Everything is stored inside a two layered target, one for each format. This is to fit the
     * limitation of the number of images we can bind on a single shader. */
    .image_array_out(GBUF_CLOSURE_SLOT, Qualifier::WRITE, GPU_RGBA16, "out_gbuf_closure_img")
    .image_array_out(GBUF_COLOR_SLOT, Qualifier::WRITE, GPU_RGB10_A2, "out_gbuf_color_img")
    .image(GBUF_HEADER_SLOT, GPU_R8UI, Qualifier::WRITE, ImageType::UINT_2D, "out_gbuf_header_img")
    .fragment_source("eevee_surf_deferred_frag.glsl")
    .additional_info("eevee_global_ubo",
                     "eevee_utility_texture",
                     "eevee_sampling_data",
                     "eevee_hiz_data",
                     /* Added at runtime because of test shaders not having `node_tree`. */
                     //  "eevee_render_pass_out",
                     "eevee_cryptomatte_out");

GPU_SHADER_CREATE_INFO(eevee_surf_forward)
    /* Early fragment test is needed for render passes support for forward surfaces. */
    /* NOTE: This removes the possibility of using gl_FragDepth. */
    .early_fragment_test(true)
    .fragment_out(0, Type::VEC4, "out_radiance", DualBlend::SRC_0)
    .fragment_out(0, Type::VEC4, "out_transmittance", DualBlend::SRC_1)
    .fragment_source("eevee_surf_forward_frag.glsl")
    .additional_info("eevee_global_ubo",
                     "eevee_light_data",
                     "eevee_utility_texture",
                     "eevee_sampling_data",
                     "eevee_shadow_data",
                     "eevee_hiz_data",
                     "eevee_volume_lib"
                     /* Optionally added depending on the material. */
                     // "eevee_render_pass_out",
                     // "eevee_cryptomatte_out",
    );

GPU_SHADER_CREATE_INFO(eevee_surf_capture)
    .define("MAT_CAPTURE")
    .storage_buf(SURFEL_BUF_SLOT, Qualifier::WRITE, "Surfel", "surfel_buf[]")
    .storage_buf(CAPTURE_BUF_SLOT, Qualifier::READ_WRITE, "CaptureInfoData", "capture_info_buf")
    .fragment_source("eevee_surf_capture_frag.glsl")
    .additional_info("eevee_global_ubo", "eevee_utility_texture");

GPU_SHADER_CREATE_INFO(eevee_surf_depth)
    .define("MAT_DEPTH")
    .fragment_source("eevee_surf_depth_frag.glsl")
    .additional_info("eevee_global_ubo", "eevee_sampling_data", "eevee_utility_texture");

GPU_SHADER_CREATE_INFO(eevee_surf_world)
    .push_constant(Type::FLOAT, "world_opacity_fade")
    .fragment_out(0, Type::VEC4, "out_background")
    .fragment_source("eevee_surf_world_frag.glsl")
    .additional_info("eevee_global_ubo",
                     "eevee_render_pass_out",
                     "eevee_cryptomatte_out",
                     "eevee_utility_texture");

GPU_SHADER_CREATE_INFO(eevee_surf_shadow)
    .define("DRW_VIEW_LEN", STRINGIFY(SHADOW_VIEW_MAX))
    .define("MAT_SHADOW")
<<<<<<< HEAD
    .builtins(BuiltinBits::VIEWPORT_INDEX | BuiltinBits::LAYER)
    /* Early fragment test for speeding up platforms that requires a depth buffer. */
    /* NOTE: This removes the possibility of using gl_FragDepth. */
    .early_fragment_test(true)
    .vertex_out(eevee_surf_iface)
    .vertex_out(eevee_surf_flat_iface)
=======
    .define("USE_ATOMIC")
    .builtins(BuiltinBits::VIEWPORT_INDEX)
    .builtins(BuiltinBits::LAYER)
    .builtins(BuiltinBits::TEXTURE_ATOMIC)
    .storage_buf(SHADOW_RENDER_MAP_BUF_SLOT,
                 Qualifier::READ,
                 "uint",
                 "render_map_buf[SHADOW_RENDER_MAP_SIZE]")
>>>>>>> acde11f1
    .storage_buf(SHADOW_VIEWPORT_INDEX_BUF_SLOT,
                 Qualifier::READ,
                 "uint",
                 "viewport_index_buf[SHADOW_VIEW_MAX]")
    .fragment_source("eevee_surf_shadow_frag.glsl")
    .additional_info("eevee_global_ubo", "eevee_utility_texture", "eevee_sampling_data");

GPU_SHADER_CREATE_INFO(eevee_surf_shadow_atomic)
    .additional_info("eevee_surf_shadow")
    .define("SHADOW_UPDATE_ATOMIC_RASTER")
    .builtins(BuiltinBits::TEXTURE_ATOMIC)
    .storage_buf(SHADOW_RENDER_MAP_BUF_SLOT,
                 Qualifier::READ,
                 "uint",
                 "render_map_buf[SHADOW_RENDER_MAP_SIZE]")
    .image(SHADOW_ATLAS_IMG_SLOT,
           GPU_R32UI,
           Qualifier::READ_WRITE,
           ImageType::UINT_2D_ARRAY,
           "shadow_atlas_img");

GPU_SHADER_CREATE_INFO(eevee_surf_shadow_tbdr)
    .additional_info("eevee_surf_shadow")
    .define("SHADOW_UPDATE_TBDR")
    /* F32 color attachment for on-tile depth accumulation without atomics. */
    .fragment_out(0, Type::FLOAT, "out_depth", DualBlend::NONE, SHADOW_ROG_ID);

#undef image_out
#undef image_array_out

/** \} */

/* -------------------------------------------------------------------- */
/** \name Volume
 * \{ */

GPU_SHADER_CREATE_INFO(eevee_volume_material_common)
    .compute_source("eevee_volume_material_comp.glsl")
    .local_group_size(VOLUME_GROUP_SIZE, VOLUME_GROUP_SIZE, VOLUME_GROUP_SIZE)
    .define("VOLUMETRICS")
    .additional_info("draw_modelmat_new_common",
                     "draw_resource_id_uniform",
                     "draw_view",
                     "eevee_shared",
                     "eevee_global_ubo",
                     "eevee_sampling_data",
                     "eevee_utility_texture");

GPU_SHADER_CREATE_INFO(eevee_volume_object)
    .define("MAT_GEOM_VOLUME_OBJECT")
    .push_constant(Type::IVEC3, "grid_coords_min")
    .image(VOLUME_PROP_SCATTERING_IMG_SLOT,
           GPU_R11F_G11F_B10F,
           Qualifier::READ_WRITE,
           ImageType::FLOAT_3D,
           "out_scattering_img")
    .image(VOLUME_PROP_EXTINCTION_IMG_SLOT,
           GPU_R11F_G11F_B10F,
           Qualifier::READ_WRITE,
           ImageType::FLOAT_3D,
           "out_extinction_img")
    .image(VOLUME_PROP_EMISSION_IMG_SLOT,
           GPU_R11F_G11F_B10F,
           Qualifier::READ_WRITE,
           ImageType::FLOAT_3D,
           "out_emissive_img")
    .image(VOLUME_PROP_PHASE_IMG_SLOT,
           GPU_RG16F,
           Qualifier::READ_WRITE,
           ImageType::FLOAT_3D,
           "out_phase_img")
    .additional_info("eevee_volume_material_common", "draw_object_infos_new", "draw_volume_infos");

GPU_SHADER_CREATE_INFO(eevee_volume_world)
    .image(VOLUME_PROP_SCATTERING_IMG_SLOT,
           GPU_R11F_G11F_B10F,
           Qualifier::WRITE,
           ImageType::FLOAT_3D,
           "out_scattering_img")
    .image(VOLUME_PROP_EXTINCTION_IMG_SLOT,
           GPU_R11F_G11F_B10F,
           Qualifier::WRITE,
           ImageType::FLOAT_3D,
           "out_extinction_img")
    .image(VOLUME_PROP_EMISSION_IMG_SLOT,
           GPU_R11F_G11F_B10F,
           Qualifier::WRITE,
           ImageType::FLOAT_3D,
           "out_emissive_img")
    .image(VOLUME_PROP_PHASE_IMG_SLOT,
           GPU_RG16F,
           Qualifier::WRITE,
           ImageType::FLOAT_3D,
           "out_phase_img")
    .define("MAT_GEOM_VOLUME_WORLD")
    .additional_info("eevee_volume_material_common");

#if 0 /* TODO */
GPU_SHADER_INTERFACE_INFO(eevee_volume_iface, "interp")
    .smooth(Type::VEC3, "P_start")
    .smooth(Type::VEC3, "P_end");

GPU_SHADER_CREATE_INFO(eevee_volume_deferred)
    .sampler(0, ImageType::DEPTH_2D, "depth_max_tx")
    .vertex_in(0, Type::VEC3, "pos")
    .vertex_out(eevee_volume_iface)
    .fragment_out(0, Type::UVEC4, "out_volume_data")
    .fragment_out(1, Type::VEC4, "out_transparency_data")
    .additional_info("eevee_shared")
    .vertex_source("eevee_volume_vert.glsl")
    .fragment_source("eevee_volume_deferred_frag.glsl")
    .additional_info("draw_fullscreen");
#endif

/** \} */

/* -------------------------------------------------------------------- */
/** \name Test shaders
 *
 * Variations that are only there to test shaders at compile time.
 * \{ */

#ifdef DEBUG

/* Stub functions defined by the material evaluation. */
GPU_SHADER_CREATE_INFO(eevee_material_stub)
    .define("EEVEE_MATERIAL_STUBS")
    /* Dummy uniform buffer to detect overlap with material node-tree. */
    .uniform_buf(0, "int", "node_tree");

#  define EEVEE_MAT_FINAL_VARIATION(name, ...) \
    GPU_SHADER_CREATE_INFO(name).additional_info(__VA_ARGS__).do_static_compilation(true);

#  define EEVEE_MAT_GEOM_VARIATIONS(prefix, ...) \
    EEVEE_MAT_FINAL_VARIATION(prefix##_world, "eevee_geom_world", __VA_ARGS__) \
    EEVEE_MAT_FINAL_VARIATION(prefix##_gpencil, "eevee_geom_gpencil", __VA_ARGS__) \
    EEVEE_MAT_FINAL_VARIATION(prefix##_curves, "eevee_geom_curves", __VA_ARGS__) \
    EEVEE_MAT_FINAL_VARIATION(prefix##_mesh, "eevee_geom_mesh", __VA_ARGS__) \
    EEVEE_MAT_FINAL_VARIATION(prefix##_point_cloud, "eevee_geom_point_cloud", __VA_ARGS__)

#  define EEVEE_MAT_PIPE_VARIATIONS(name, ...) \
    EEVEE_MAT_GEOM_VARIATIONS(name##_world, "eevee_surf_world", __VA_ARGS__) \
    EEVEE_MAT_GEOM_VARIATIONS(name##_depth, "eevee_surf_depth", __VA_ARGS__) \
    EEVEE_MAT_GEOM_VARIATIONS(name##_deferred, "eevee_surf_deferred", __VA_ARGS__) \
    EEVEE_MAT_GEOM_VARIATIONS(name##_forward, "eevee_surf_forward", __VA_ARGS__) \
    EEVEE_MAT_GEOM_VARIATIONS(name##_capture, "eevee_surf_capture", __VA_ARGS__) \
    EEVEE_MAT_GEOM_VARIATIONS(name##_shadow_atomic, "eevee_surf_shadow_atomic", __VA_ARGS__) \
    EEVEE_MAT_GEOM_VARIATIONS(name##_shadow_tbdr, "eevee_surf_shadow_tbdr", __VA_ARGS__)

EEVEE_MAT_PIPE_VARIATIONS(eevee_surface, "eevee_material_stub")

#endif

/** \} */<|MERGE_RESOLUTION|>--- conflicted
+++ resolved
@@ -200,23 +200,7 @@
 GPU_SHADER_CREATE_INFO(eevee_surf_shadow)
     .define("DRW_VIEW_LEN", STRINGIFY(SHADOW_VIEW_MAX))
     .define("MAT_SHADOW")
-<<<<<<< HEAD
     .builtins(BuiltinBits::VIEWPORT_INDEX | BuiltinBits::LAYER)
-    /* Early fragment test for speeding up platforms that requires a depth buffer. */
-    /* NOTE: This removes the possibility of using gl_FragDepth. */
-    .early_fragment_test(true)
-    .vertex_out(eevee_surf_iface)
-    .vertex_out(eevee_surf_flat_iface)
-=======
-    .define("USE_ATOMIC")
-    .builtins(BuiltinBits::VIEWPORT_INDEX)
-    .builtins(BuiltinBits::LAYER)
-    .builtins(BuiltinBits::TEXTURE_ATOMIC)
-    .storage_buf(SHADOW_RENDER_MAP_BUF_SLOT,
-                 Qualifier::READ,
-                 "uint",
-                 "render_map_buf[SHADOW_RENDER_MAP_SIZE]")
->>>>>>> acde11f1
     .storage_buf(SHADOW_VIEWPORT_INDEX_BUF_SLOT,
                  Qualifier::READ,
                  "uint",
@@ -228,6 +212,9 @@
     .additional_info("eevee_surf_shadow")
     .define("SHADOW_UPDATE_ATOMIC_RASTER")
     .builtins(BuiltinBits::TEXTURE_ATOMIC)
+    /* Early fragment test for speeding up platforms that requires a depth buffer. */
+    /* NOTE: This removes the possibility of using gl_FragDepth. */
+    .early_fragment_test(true)
     .storage_buf(SHADOW_RENDER_MAP_BUF_SLOT,
                  Qualifier::READ,
                  "uint",
