/* SPDX-FileCopyrightText: 2023 Blender Authors
 *
 * SPDX-License-Identifier: GPL-2.0-or-later */

#include "eevee_defines.hh"
#include "gpu_shader_create_info.hh"

/* -------------------------------------------------------------------- */
/** \name Ray tracing Pipeline
 * \{ */

#define image_out(slot, format, type, name) \
  image(slot, format, Qualifier::WRITE, type, name, Frequency::PASS)
#define image_in(slot, format, type, name) \
  image(slot, format, Qualifier::READ, type, name, Frequency::PASS)

GPU_SHADER_CREATE_INFO(eevee_ray_tile_classify)
    .do_static_compilation(true)
    .local_group_size(RAYTRACE_GROUP_SIZE, RAYTRACE_GROUP_SIZE)
    .additional_info("eevee_shared", "eevee_gbuffer_data", "eevee_global_ubo")
    .typedef_source("draw_shader_shared.h")
    .image_out(0, RAYTRACE_TILEMASK_FORMAT, ImageType::UINT_2D_ARRAY, "tile_raytrace_denoise_img")
    .image_out(1, RAYTRACE_TILEMASK_FORMAT, ImageType::UINT_2D_ARRAY, "tile_raytrace_tracing_img")
    .image_out(2, RAYTRACE_TILEMASK_FORMAT, ImageType::UINT_2D_ARRAY, "tile_horizon_denoise_img")
    .image_out(3, RAYTRACE_TILEMASK_FORMAT, ImageType::UINT_2D_ARRAY, "tile_horizon_tracing_img")
    .compute_source("eevee_ray_tile_classify_comp.glsl");

GPU_SHADER_CREATE_INFO(eevee_ray_tile_compact)
    .do_static_compilation(true)
    .local_group_size(RAYTRACE_GROUP_SIZE, RAYTRACE_GROUP_SIZE)
    .additional_info("eevee_shared", "eevee_global_ubo")
    .typedef_source("draw_shader_shared.h")
    .image_in(0, RAYTRACE_TILEMASK_FORMAT, ImageType::UINT_2D_ARRAY, "tile_raytrace_denoise_img")
    .image_in(1, RAYTRACE_TILEMASK_FORMAT, ImageType::UINT_2D_ARRAY, "tile_raytrace_tracing_img")
    .image_in(2, RAYTRACE_TILEMASK_FORMAT, ImageType::UINT_2D_ARRAY, "tile_horizon_denoise_img")
    .image_in(3, RAYTRACE_TILEMASK_FORMAT, ImageType::UINT_2D_ARRAY, "tile_horizon_tracing_img")
    .storage_buf(0, Qualifier::READ_WRITE, "DispatchCommand", "raytrace_tracing_dispatch_buf")
    .storage_buf(1, Qualifier::READ_WRITE, "DispatchCommand", "raytrace_denoise_dispatch_buf")
    .storage_buf(2, Qualifier::READ_WRITE, "DispatchCommand", "horizon_tracing_dispatch_buf")
    .storage_buf(3, Qualifier::READ_WRITE, "DispatchCommand", "horizon_denoise_dispatch_buf")
    .storage_buf(4, Qualifier::WRITE, "uint", "raytrace_tracing_tiles_buf[]")
    .storage_buf(5, Qualifier::WRITE, "uint", "raytrace_denoise_tiles_buf[]")
    .storage_buf(6, Qualifier::WRITE, "uint", "horizon_tracing_tiles_buf[]")
    .storage_buf(7, Qualifier::WRITE, "uint", "horizon_denoise_tiles_buf[]")
    .specialization_constant(Type::INT, "closure_index", 0)
    .compute_source("eevee_ray_tile_compact_comp.glsl");

GPU_SHADER_CREATE_INFO(eevee_ray_generate)
    .do_static_compilation(true)
    .local_group_size(RAYTRACE_GROUP_SIZE, RAYTRACE_GROUP_SIZE)
    .additional_info("eevee_shared",
                     "eevee_gbuffer_data",
                     "eevee_global_ubo",
                     "eevee_sampling_data",
                     "draw_view",
                     "eevee_utility_texture")
    .image(0, GPU_RGBA16F, Qualifier::WRITE, ImageType::FLOAT_2D, "out_ray_data_img")
    .storage_buf(4, Qualifier::READ, "uint", "tiles_coord_buf[]")
    .specialization_constant(Type::INT, "closure_index", 0)
    .compute_source("eevee_ray_generate_comp.glsl");

GPU_SHADER_CREATE_INFO(eevee_ray_trace_fallback)
    .do_static_compilation(true)
    .local_group_size(RAYTRACE_GROUP_SIZE, RAYTRACE_GROUP_SIZE)
    .additional_info("eevee_shared",
                     "eevee_global_ubo",
                     "draw_view",
                     "eevee_sampling_data",
                     "eevee_lightprobe_data")
    .image(0, GPU_RGBA16F, Qualifier::READ, ImageType::FLOAT_2D, "ray_data_img")
    .image(1, RAYTRACE_RAYTIME_FORMAT, Qualifier::WRITE, ImageType::FLOAT_2D, "ray_time_img")
    .image(2, RAYTRACE_RADIANCE_FORMAT, Qualifier::WRITE, ImageType::FLOAT_2D, "ray_radiance_img")
    .sampler(1, ImageType::DEPTH_2D, "depth_tx")
    .storage_buf(5, Qualifier::READ, "uint", "tiles_coord_buf[]")
    .compute_source("eevee_ray_trace_fallback_comp.glsl");

GPU_SHADER_CREATE_INFO(eevee_ray_trace_planar)
    .do_static_compilation(true)
    .local_group_size(RAYTRACE_GROUP_SIZE, RAYTRACE_GROUP_SIZE)
    .define("PLANAR_PROBES")
    .additional_info("eevee_shared",
                     "eevee_global_ubo",
                     "eevee_sampling_data",
                     "eevee_gbuffer_data",
                     "draw_view",
                     "eevee_lightprobe_data",
                     "eevee_lightprobe_planar_data")
    .image(0, GPU_RGBA16F, Qualifier::READ_WRITE, ImageType::FLOAT_2D, "ray_data_img")
    .image(1, RAYTRACE_RAYTIME_FORMAT, Qualifier::WRITE, ImageType::FLOAT_2D, "ray_time_img")
    .image(2, RAYTRACE_RADIANCE_FORMAT, Qualifier::WRITE, ImageType::FLOAT_2D, "ray_radiance_img")
    .sampler(2, ImageType::DEPTH_2D, "depth_tx")
    .storage_buf(5, Qualifier::READ, "uint", "tiles_coord_buf[]")
    .specialization_constant(Type::INT, "closure_index", 0)
    .compute_source("eevee_ray_trace_planar_comp.glsl");

GPU_SHADER_CREATE_INFO(eevee_ray_trace_screen)
    .do_static_compilation(true)
    .local_group_size(RAYTRACE_GROUP_SIZE, RAYTRACE_GROUP_SIZE)
    .additional_info("eevee_shared",
                     "eevee_global_ubo",
                     "eevee_sampling_data",
                     "eevee_gbuffer_data",
                     "draw_view",
                     "eevee_hiz_data",
                     "eevee_lightprobe_data")
    .image(0, GPU_RGBA16F, Qualifier::READ, ImageType::FLOAT_2D, "ray_data_img")
    .image(1, RAYTRACE_RAYTIME_FORMAT, Qualifier::WRITE, ImageType::FLOAT_2D, "ray_time_img")
    .image(2, RAYTRACE_RADIANCE_FORMAT, Qualifier::WRITE, ImageType::FLOAT_2D, "ray_radiance_img")
    .sampler(0, ImageType::DEPTH_2D, "depth_tx")
    .sampler(1, ImageType::FLOAT_2D, "radiance_front_tx")
    .sampler(2, ImageType::FLOAT_2D, "radiance_back_tx")
    .sampler(4, ImageType::FLOAT_2D, "hiz_front_tx")
    .sampler(5, ImageType::FLOAT_2D, "hiz_back_tx")
    .storage_buf(5, Qualifier::READ, "uint", "tiles_coord_buf[]")
<<<<<<< HEAD
    .compute_source("eevee_ray_trace_screen_comp.glsl")
    /* Metal: Provide compiler with hint to tune per-thread resource allocation. */
    .custom_parameter(CustomParameterKey::MTL_MAX_THREADS_PER_THREADGROUP, 400);
=======
    .specialization_constant(Type::BOOL, "trace_refraction", true)
    .specialization_constant(Type::INT, "closure_index", 0)
    .compute_source("eevee_ray_trace_screen_comp.glsl");
>>>>>>> 9a7ea993

GPU_SHADER_CREATE_INFO(eevee_ray_denoise_spatial)
    .do_static_compilation(true)
    .local_group_size(RAYTRACE_GROUP_SIZE, RAYTRACE_GROUP_SIZE)
    .additional_info("eevee_shared",
                     "eevee_gbuffer_data",
                     "eevee_global_ubo",
                     "eevee_sampling_data",
                     "draw_view",
                     "eevee_utility_texture")
    .sampler(3, ImageType::DEPTH_2D, "depth_tx")
    .image(0, GPU_RGBA16F, Qualifier::READ, ImageType::FLOAT_2D, "ray_data_img")
    .image(1, RAYTRACE_RAYTIME_FORMAT, Qualifier::READ, ImageType::FLOAT_2D, "ray_time_img")
    .image(2, RAYTRACE_RADIANCE_FORMAT, Qualifier::READ, ImageType::FLOAT_2D, "ray_radiance_img")
    .image(3, RAYTRACE_RADIANCE_FORMAT, Qualifier::WRITE, ImageType::FLOAT_2D, "out_radiance_img")
    .image(4, RAYTRACE_VARIANCE_FORMAT, Qualifier::WRITE, ImageType::FLOAT_2D, "out_variance_img")
    .image(5, GPU_R32F, Qualifier::WRITE, ImageType::FLOAT_2D, "out_hit_depth_img")
    .image(6, RAYTRACE_TILEMASK_FORMAT, Qualifier::READ, ImageType::UINT_2D_ARRAY, "tile_mask_img")
    .storage_buf(4, Qualifier::READ, "uint", "tiles_coord_buf[]")
<<<<<<< HEAD
    /* Metal: Provide compiler with hint to tune per-thread resource allocation. */
    .custom_parameter(CustomParameterKey::MTL_MAX_THREADS_PER_THREADGROUP, 316)
=======
    .specialization_constant(Type::INT, "raytrace_resolution_scale", 2)
    .specialization_constant(Type::BOOL, "skip_denoise", false)
    .specialization_constant(Type::INT, "closure_index", 0)
>>>>>>> 9a7ea993
    .compute_source("eevee_ray_denoise_spatial_comp.glsl");

GPU_SHADER_CREATE_INFO(eevee_ray_denoise_temporal)
    .do_static_compilation(true)
    .local_group_size(RAYTRACE_GROUP_SIZE, RAYTRACE_GROUP_SIZE)
    .additional_info("eevee_shared", "eevee_global_ubo", "draw_view")
    .sampler(0, ImageType::FLOAT_2D, "radiance_history_tx")
    .sampler(1, ImageType::FLOAT_2D, "variance_history_tx")
    .sampler(2, ImageType::UINT_2D_ARRAY, "tilemask_history_tx")
    .sampler(3, ImageType::DEPTH_2D, "depth_tx")
    .image(0, GPU_R32F, Qualifier::READ, ImageType::FLOAT_2D, "hit_depth_img")
    .image(1, RAYTRACE_RADIANCE_FORMAT, Qualifier::READ, ImageType::FLOAT_2D, "in_radiance_img")
    .image(2, RAYTRACE_RADIANCE_FORMAT, Qualifier::WRITE, ImageType::FLOAT_2D, "out_radiance_img")
    .image(3, RAYTRACE_VARIANCE_FORMAT, Qualifier::READ, ImageType::FLOAT_2D, "in_variance_img")
    .image(4, RAYTRACE_VARIANCE_FORMAT, Qualifier::WRITE, ImageType::FLOAT_2D, "out_variance_img")
    .storage_buf(4, Qualifier::READ, "uint", "tiles_coord_buf[]")
<<<<<<< HEAD
    .compute_source("eevee_ray_denoise_temporal_comp.glsl")
    /* Metal: Provide compiler with hint to tune per-thread resource allocation. */
    .custom_parameter(CustomParameterKey::MTL_MAX_THREADS_PER_THREADGROUP, 512);
=======
    .specialization_constant(Type::INT, "closure_index", 0)
    .compute_source("eevee_ray_denoise_temporal_comp.glsl");
>>>>>>> 9a7ea993

GPU_SHADER_CREATE_INFO(eevee_ray_denoise_bilateral)
    .do_static_compilation(true)
    .local_group_size(RAYTRACE_GROUP_SIZE, RAYTRACE_GROUP_SIZE)
    .additional_info("eevee_shared",
                     "eevee_gbuffer_data",
                     "eevee_global_ubo",
                     "eevee_sampling_data",
                     "draw_view")
    .sampler(1, ImageType::DEPTH_2D, "depth_tx")
    .image(1, RAYTRACE_RADIANCE_FORMAT, Qualifier::READ, ImageType::FLOAT_2D, "in_radiance_img")
    .image(2, RAYTRACE_RADIANCE_FORMAT, Qualifier::WRITE, ImageType::FLOAT_2D, "out_radiance_img")
    .image(3, RAYTRACE_VARIANCE_FORMAT, Qualifier::READ, ImageType::FLOAT_2D, "in_variance_img")
    .image(6, RAYTRACE_TILEMASK_FORMAT, Qualifier::READ, ImageType::UINT_2D_ARRAY, "tile_mask_img")
    .storage_buf(4, Qualifier::READ, "uint", "tiles_coord_buf[]")
    .specialization_constant(Type::INT, "closure_index", 0)
    .compute_source("eevee_ray_denoise_bilateral_comp.glsl");

GPU_SHADER_CREATE_INFO(eevee_horizon_setup)
    .do_static_compilation(true)
    .local_group_size(RAYTRACE_GROUP_SIZE, RAYTRACE_GROUP_SIZE)
    .additional_info("eevee_shared", "eevee_gbuffer_data", "eevee_global_ubo", "draw_view")
    .sampler(0, ImageType::DEPTH_2D, "depth_tx")
    .sampler(1, ImageType::FLOAT_2D, "in_radiance_tx")
    .image(2, RAYTRACE_RADIANCE_FORMAT, Qualifier::WRITE, ImageType::FLOAT_2D, "out_radiance_img")
    .image(3, GPU_RGBA8, Qualifier::WRITE, ImageType::FLOAT_2D, "out_normal_img")
    .compute_source("eevee_horizon_setup_comp.glsl");

GPU_SHADER_CREATE_INFO(eevee_horizon_scan)
    .do_static_compilation(true)
    .local_group_size(RAYTRACE_GROUP_SIZE, RAYTRACE_GROUP_SIZE)
    .additional_info("eevee_shared",
                     "eevee_gbuffer_data",
                     "eevee_global_ubo",
                     "eevee_sampling_data",
                     "eevee_utility_texture",
                     "eevee_hiz_data",
                     "draw_view")
    .sampler(0, ImageType::FLOAT_2D, "screen_radiance_tx")
    .sampler(1, ImageType::FLOAT_2D, "screen_normal_tx")
    .image(
        2, RAYTRACE_RADIANCE_FORMAT, Qualifier::WRITE, ImageType::FLOAT_2D, "horizon_radiance_img")
    .image(3, GPU_R8, Qualifier::WRITE, ImageType::FLOAT_2D, "horizon_occlusion_img")
    .storage_buf(7, Qualifier::READ, "uint", "tiles_coord_buf[]")
    .specialization_constant(Type::INT, "closure_index", 0)
    .compute_source("eevee_horizon_scan_comp.glsl");

GPU_SHADER_CREATE_INFO(eevee_horizon_denoise)
    .do_static_compilation(true)
    .local_group_size(RAYTRACE_GROUP_SIZE, RAYTRACE_GROUP_SIZE)
    .additional_info("eevee_shared",
                     "eevee_gbuffer_data",
                     "eevee_global_ubo",
                     "eevee_sampling_data",
                     "eevee_lightprobe_data",
                     "draw_view")
    .sampler(1, ImageType::DEPTH_2D, "depth_tx")
    .image(
        2, RAYTRACE_RADIANCE_FORMAT, Qualifier::READ, ImageType::FLOAT_2D, "horizon_radiance_img")
    .image(3, GPU_R8, Qualifier::READ, ImageType::FLOAT_2D, "horizon_occlusion_img")
    .image(4, RAYTRACE_RADIANCE_FORMAT, Qualifier::READ_WRITE, ImageType::FLOAT_2D, "radiance_img")
    .image(6, RAYTRACE_TILEMASK_FORMAT, Qualifier::READ, ImageType::UINT_2D_ARRAY, "tile_mask_img")
    .storage_buf(7, Qualifier::READ, "uint", "tiles_coord_buf[]")
    .specialization_constant(Type::INT, "closure_index", 0)
    .compute_source("eevee_horizon_denoise_comp.glsl");

#undef image_out
#undef image_in

/** \} */<|MERGE_RESOLUTION|>--- conflicted
+++ resolved
@@ -112,15 +112,12 @@
     .sampler(4, ImageType::FLOAT_2D, "hiz_front_tx")
     .sampler(5, ImageType::FLOAT_2D, "hiz_back_tx")
     .storage_buf(5, Qualifier::READ, "uint", "tiles_coord_buf[]")
-<<<<<<< HEAD
     .compute_source("eevee_ray_trace_screen_comp.glsl")
     /* Metal: Provide compiler with hint to tune per-thread resource allocation. */
-    .custom_parameter(CustomParameterKey::MTL_MAX_THREADS_PER_THREADGROUP, 400);
-=======
+    .mtl_max_total_threads_per_threadgroup(400)
     .specialization_constant(Type::BOOL, "trace_refraction", true)
     .specialization_constant(Type::INT, "closure_index", 0)
     .compute_source("eevee_ray_trace_screen_comp.glsl");
->>>>>>> 9a7ea993
 
 GPU_SHADER_CREATE_INFO(eevee_ray_denoise_spatial)
     .do_static_compilation(true)
@@ -140,14 +137,11 @@
     .image(5, GPU_R32F, Qualifier::WRITE, ImageType::FLOAT_2D, "out_hit_depth_img")
     .image(6, RAYTRACE_TILEMASK_FORMAT, Qualifier::READ, ImageType::UINT_2D_ARRAY, "tile_mask_img")
     .storage_buf(4, Qualifier::READ, "uint", "tiles_coord_buf[]")
-<<<<<<< HEAD
     /* Metal: Provide compiler with hint to tune per-thread resource allocation. */
-    .custom_parameter(CustomParameterKey::MTL_MAX_THREADS_PER_THREADGROUP, 316)
-=======
+    .mtl_max_total_threads_per_threadgroup(316)
     .specialization_constant(Type::INT, "raytrace_resolution_scale", 2)
     .specialization_constant(Type::BOOL, "skip_denoise", false)
     .specialization_constant(Type::INT, "closure_index", 0)
->>>>>>> 9a7ea993
     .compute_source("eevee_ray_denoise_spatial_comp.glsl");
 
 GPU_SHADER_CREATE_INFO(eevee_ray_denoise_temporal)
@@ -164,14 +158,11 @@
     .image(3, RAYTRACE_VARIANCE_FORMAT, Qualifier::READ, ImageType::FLOAT_2D, "in_variance_img")
     .image(4, RAYTRACE_VARIANCE_FORMAT, Qualifier::WRITE, ImageType::FLOAT_2D, "out_variance_img")
     .storage_buf(4, Qualifier::READ, "uint", "tiles_coord_buf[]")
-<<<<<<< HEAD
     .compute_source("eevee_ray_denoise_temporal_comp.glsl")
     /* Metal: Provide compiler with hint to tune per-thread resource allocation. */
-    .custom_parameter(CustomParameterKey::MTL_MAX_THREADS_PER_THREADGROUP, 512);
-=======
+    .mtl_max_total_threads_per_threadgroup(512)
     .specialization_constant(Type::INT, "closure_index", 0)
     .compute_source("eevee_ray_denoise_temporal_comp.glsl");
->>>>>>> 9a7ea993
 
 GPU_SHADER_CREATE_INFO(eevee_ray_denoise_bilateral)
     .do_static_compilation(true)
