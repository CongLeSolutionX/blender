--- conflicted
+++ resolved
@@ -10,13 +10,10 @@
  * \{ */
 
 GPU_SHADER_CREATE_INFO(eevee_reflection_probe_data)
-<<<<<<< HEAD
-    .sampler(REFLECTION_PROBE_TEX_SLOT, ImageType::FLOAT_CUBE_ARRAY, "reflectionProbes")
     .storage_buf(REFLECTION_PROBE_BUF_SLOT,
                  Qualifier::READ,
                  "ReflectionProbeData",
-                 "reflection_probe_buf[]");
-=======
+                 "reflection_probe_buf[]")
     .sampler(REFLECTION_PROBE_TEX_SLOT, ImageType::FLOAT_2D_ARRAY, "reflectionProbes");
 
 /* Sample cubemap and remap into an octahedral texture. */
@@ -26,6 +23,5 @@
     .image(0, GPU_RGBA16F, Qualifier::WRITE, ImageType::FLOAT_2D_ARRAY, "octahedral_img")
     .compute_source("eevee_reflection_probe_remap_comp.glsl")
     .do_static_compilation(true);
->>>>>>> 8f00659f
 
 /** \} */