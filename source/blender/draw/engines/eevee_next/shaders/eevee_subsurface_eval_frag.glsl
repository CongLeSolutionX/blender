/* SPDX-FileCopyrightText: 2023 Blender Authors
 *
 * SPDX-License-Identifier: GPL-2.0-or-later */

/**
 * Postprocess diffuse radiance output from the diffuse evaluation pass to mimic subsurface
 * transmission.
 *
 * This implementation follows the technique described in the siggraph presentation:
 * "Efficient screen space subsurface scattering Siggraph 2018"
 * by Evgenii Golubev
 *
 * But, instead of having all the precomputed weights for all three color primaries,
 * we precompute a weight profile texture to be able to support per pixel AND per channel radius.
 */

#pragma BLENDER_REQUIRE(gpu_shader_codegen_lib.glsl)
#pragma BLENDER_REQUIRE(eevee_gbuffer_lib.glsl)
#pragma BLENDER_REQUIRE(common_view_lib.glsl)
#pragma BLENDER_REQUIRE(common_math_geom_lib.glsl)
#pragma BLENDER_REQUIRE(eevee_sampling_lib.glsl)

void main(void)
{
  vec2 center_uv = uvcoordsvar.xy;
  ivec2 texel = ivec2(gl_FragCoord.xy);

  float gbuffer_depth = texelFetch(hiz_tx, texel, 0).r;
  vec3 vP = get_view_space_from_depth(center_uv, gbuffer_depth);

  GBufferData gbuf = gbuffer_read(gbuf_header_tx, gbuf_closure_tx, gbuf_color_tx, texel);

  if (gbuf.diffuse.sss_id == 0u) {
    /* Normal diffuse is already in combined pass. */
    /* Refraction also go into this case. */
    out_combined = vec4(0.0);
    return;
  }

  float max_radius = max_v3(gbuf.diffuse.sss_radius);

  float homcoord = ProjectionMatrix[2][3] * vP.z + ProjectionMatrix[3][3];
  vec2 sample_scale = vec2(ProjectionMatrix[0][0], ProjectionMatrix[1][1]) *
                      (0.5 * max_radius / homcoord);

  float pixel_footprint = sample_scale.x * textureSize(hiz_tx, 0).x;
  if (pixel_footprint <= 1.0) {
    /* Early out. */
    out_combined = vec4(0.0);
    return;
  }

<<<<<<< HEAD
  /* Avoid too small radii that have float imprecision. */
  vec3 clamped_sss_radius = max(vec3(1e-4), gbuf.diffuse.sss_radius / max_radius) * max_radius;
  vec3 d = burley_setup(clamped_sss_radius, gbuf.diffuse.color);
=======
  diffuse.sss_radius = max(vec3(1e-4), diffuse.sss_radius / max_radius) * max_radius;
  /* Scale albedo because we can have HDR value caused by BSDF sampling. */
  vec3 albedo = diffuse.color / max(1e-6, max_v3(diffuse.color));
  vec3 d = burley_setup(diffuse.sss_radius, albedo);
>>>>>>> e2cef1c7

  /* Do not rotate too much to avoid too much cache misses. */
  float golden_angle = M_PI * (3.0 - sqrt(5.0));
  float theta = interlieved_gradient_noise(gl_FragCoord.xy, 0, 0.0) * golden_angle;
  float cos_theta = cos(theta);
  float sin_theta = sqrt(1.0 - sqr(cos_theta));
  mat2 rot = mat2(cos_theta, sin_theta, -sin_theta, cos_theta);

  mat2 scale = mat2(sample_scale.x, 0.0, 0.0, sample_scale.y);
  mat2 sample_space = scale * rot;

  vec3 accum_weight = vec3(0.0);
  vec3 accum = vec3(0.0);

  /* TODO/OPTI(fclem) Make separate sample set for lower radius. */

  for (int i = 0; i < uniform_buf.subsurface.sample_len; i++) {
    vec2 sample_uv = center_uv + sample_space * uniform_buf.subsurface.samples[i].xy;
    float pdf_inv = uniform_buf.subsurface.samples[i].z;

    float sample_depth = textureLod(hiz_tx, sample_uv * uniform_buf.hiz.uv_scale, 0.0).r;
    vec3 sample_vP = get_view_space_from_depth(sample_uv, sample_depth);

    vec4 sample_data = texture(radiance_tx, sample_uv);
    vec3 sample_radiance = sample_data.rgb;
    uint sample_sss_id = uint(sample_data.a);

    if (sample_sss_id != gbuf.diffuse.sss_id) {
      continue;
    }

    /* Discard out of bounds samples. */
    if (any(lessThan(sample_uv, vec2(0.0))) || any(greaterThan(sample_uv, vec2(1.0)))) {
      continue;
    }

    /* Slide 34. */
    float r = distance(sample_vP, vP);
    vec3 weight = burley_eval(d, r) * pdf_inv;

    accum += sample_radiance * weight;
    accum_weight += weight;
  }
  /* Normalize the sum (slide 34). */
  accum /= accum_weight;

  if (uniform_buf.render_pass.diffuse_light_id >= 0) {
    imageStore(
        rp_color_img, ivec3(texel, uniform_buf.render_pass.diffuse_light_id), vec4(accum, 1.0));
  }

  /* This pass uses additive blending.
   * Subtract the surface diffuse radiance so it's not added twice. */
  accum -= texelFetch(radiance_tx, texel, 0).rgb;

  /* Apply surface color on final radiance. */
  accum *= gbuf.diffuse.color;

  /* Debug, detect NaNs. */
  if (any(isnan(accum))) {
    accum = vec3(1.0, 0.0, 1.0);
  }

  out_combined = vec4(accum, 0.0);
}<|MERGE_RESOLUTION|>--- conflicted
+++ resolved
@@ -50,16 +50,11 @@
     return;
   }
 
-<<<<<<< HEAD
   /* Avoid too small radii that have float imprecision. */
   vec3 clamped_sss_radius = max(vec3(1e-4), gbuf.diffuse.sss_radius / max_radius) * max_radius;
-  vec3 d = burley_setup(clamped_sss_radius, gbuf.diffuse.color);
-=======
-  diffuse.sss_radius = max(vec3(1e-4), diffuse.sss_radius / max_radius) * max_radius;
   /* Scale albedo because we can have HDR value caused by BSDF sampling. */
-  vec3 albedo = diffuse.color / max(1e-6, max_v3(diffuse.color));
-  vec3 d = burley_setup(diffuse.sss_radius, albedo);
->>>>>>> e2cef1c7
+  vec3 albedo = gbuf.diffuse.color / max(1e-6, max_v3(gbuf.diffuse.color));
+  vec3 d = burley_setup(clamped_sss_radius, albedo);
 
   /* Do not rotate too much to avoid too much cache misses. */
   float golden_angle = M_PI * (3.0 - sqrt(5.0));
