/* SPDX-FileCopyrightText: 2022-2023 Blender Authors
 *
 * SPDX-License-Identifier: GPL-2.0-or-later */

#pragma BLENDER_REQUIRE(draw_view_lib.glsl)
#pragma BLENDER_REQUIRE(gpu_shader_utildefines_lib.glsl)
#pragma BLENDER_REQUIRE(gpu_shader_math_base_lib.glsl)
#pragma BLENDER_REQUIRE(gpu_shader_codegen_lib.glsl)
#pragma BLENDER_REQUIRE(eevee_renderpass_lib.glsl)

vec3 g_emission;
vec3 g_transmittance;
float g_holdout;

vec3 g_volume_scattering;
float g_volume_anisotropy;
vec3 g_volume_absorption;

/* The Closure type is never used. Use float as dummy type. */
#define Closure float
#define CLOSURE_DEFAULT 0.0

/* Sampled closure parameters. */
<<<<<<< HEAD
ClosureUndetermined g_diffuse_data;
ClosureUndetermined g_translucent_data;
ClosureUndetermined g_reflection_data;
ClosureUndetermined g_refraction_data;
=======
ClosureDiffuse g_diffuse_data;
ClosureTranslucent g_translucent_data;
ClosureReflection g_reflection_data;
ClosureRefraction g_refraction_data;
>>>>>>> ad6e68d1
/* Random number per sampled closure type. */
float g_diffuse_rand;
float g_translucent_rand;
float g_reflection_rand;
float g_refraction_rand;

ClosureType closure_type_get(ClosureDiffuse cl)
{
  return CLOSURE_BSDF_DIFFUSE_ID;
}

ClosureType closure_type_get(ClosureTranslucent cl)
{
  return CLOSURE_BSDF_TRANSLUCENT_ID;
}

ClosureType closure_type_get(ClosureReflection cl)
{
  return CLOSURE_BSDF_MICROFACET_GGX_REFLECTION_ID;
}

ClosureType closure_type_get(ClosureRefraction cl)
{
  return CLOSURE_BSDF_MICROFACET_GGX_REFRACTION_ID;
}

// ClosureType closure_type_get(ClosureSubsurface cl)
// {
//   return CLOSURE_BSSRDF_BURLEY_ID;
// }

/**
 * Returns true if the closure is to be selected based on the input weight.
 */
bool closure_select_check(float weight, inout float total_weight, inout float r)
{
  if (weight < 1e-5) {
    return false;
  }
  total_weight += weight;
  float x = weight / total_weight;
  bool chosen = (r < x);
  /* Assuming that if r is in the interval [0,x] or [x,1], it's still uniformly distributed within
   * that interval, so remapping to [0,1] again to explore this space of probability. */
  r = (chosen) ? (r / x) : ((r - x) / (1.0 - x));
  return chosen;
}

/**
 * Assign `candidate` to `destination` based on a random value and the respective weights.
 */
void closure_select(inout ClosureUndetermined destination,
                    float random,
                    ClosureUndetermined candidate)
{
  if (closure_select_check(candidate.weight, destination.weight, random)) {
    float tmp = destination.weight;
    destination = candidate;
    destination.weight = tmp;
  }
}

float g_closure_rand;

void closure_weights_reset()
{
  g_diffuse_data.weight = 0.0;
  g_translucent_data.weight = 0.0;
  g_reflection_data.weight = 0.0;
  g_refraction_data.weight = 0.0;
<<<<<<< HEAD
=======
  g_refraction_data.color = vec3(0.0);
  g_refraction_data.N = vec3(0.0);
  g_refraction_data.roughness = 0.0;
  g_refraction_data.ior = 0.0;

  g_volume_scattering = vec3(0.0);
  g_volume_anisotropy = 0.0;
  g_volume_absorption = vec3(0.0);
>>>>>>> ad6e68d1

#if defined(GPU_FRAGMENT_SHADER)
  g_diffuse_rand = g_translucent_rand = g_reflection_rand = g_refraction_rand = g_closure_rand;
#else
  g_diffuse_rand = 0.0;
  g_translucent_rand = 0.0;
  g_reflection_rand = 0.0;
  g_refraction_rand = 0.0;
#endif

  g_emission = vec3(0.0);
  g_transmittance = vec3(0.0);
  g_volume_scattering = vec3(0.0);
  g_volume_absorption = vec3(0.0);
  g_holdout = 0.0;
}

#define closure_base_copy(cl, in_cl) \
  cl.weight = in_cl.weight; \
  cl.color = in_cl.color; \
  cl.N = in_cl.N; \
  cl.type = closure_type_get(in_cl);

/* Single BSDFs. */
Closure closure_eval(ClosureDiffuse diffuse)
{
  ClosureUndetermined cl;
  closure_base_copy(cl, diffuse);
  /* TODO: Have dedicated ClosureSubsurface */
  if (diffuse.sss_id != 0u) {
    cl.type = CLOSURE_BSSRDF_BURLEY_ID;
    cl.data.rgb = diffuse.sss_radius;
  }
  closure_select(g_diffuse_data, g_diffuse_rand, cl);
  return Closure(0);
}

Closure closure_eval(ClosureTranslucent translucent)
{
  ClosureUndetermined cl;
  closure_base_copy(cl, translucent);
  closure_select(g_translucent_data, g_translucent_rand, cl);
  return Closure(0);
}

Closure closure_eval(ClosureReflection reflection)
{
  ClosureUndetermined cl;
  closure_base_copy(cl, reflection);
  cl.data.r = reflection.roughness;
  closure_select(g_reflection_data, g_reflection_rand, cl);
  return Closure(0);
}

Closure closure_eval(ClosureRefraction refraction)
{
  ClosureUndetermined cl;
  closure_base_copy(cl, refraction);
  cl.data.r = refraction.roughness;
  cl.data.g = refraction.ior;
  closure_select(g_refraction_data, g_refraction_rand, cl);
  return Closure(0);
}

Closure closure_eval(ClosureEmission emission)
{
  g_emission += emission.emission * emission.weight;
  return Closure(0);
}

Closure closure_eval(ClosureTransparency transparency)
{
  g_transmittance += transparency.transmittance * transparency.weight;
  g_holdout += transparency.holdout * transparency.weight;
  return Closure(0);
}

Closure closure_eval(ClosureVolumeScatter volume_scatter)
{
  g_volume_scattering += volume_scatter.scattering * volume_scatter.weight;
  g_volume_anisotropy += volume_scatter.anisotropy * volume_scatter.weight;
  return Closure(0);
}

Closure closure_eval(ClosureVolumeAbsorption volume_absorption)
{
  g_volume_absorption += volume_absorption.absorption * volume_absorption.weight;
  return Closure(0);
}

Closure closure_eval(ClosureHair hair)
{
  /* TODO */
  return Closure(0);
}

/* Glass BSDF. */
Closure closure_eval(ClosureReflection reflection, ClosureRefraction refraction)
{
  closure_eval(reflection);
  closure_eval(refraction);
  return Closure(0);
}

/* Dielectric BSDF. */
Closure closure_eval(ClosureDiffuse diffuse, ClosureReflection reflection)
{
  closure_eval(diffuse);
  closure_eval(reflection);
  return Closure(0);
}

/* Coat BSDF. */
Closure closure_eval(ClosureReflection reflection, ClosureReflection coat)
{
  closure_eval(reflection);
  closure_eval(coat);
  return Closure(0);
}

/* Volume BSDF. */
Closure closure_eval(ClosureVolumeScatter volume_scatter,
                     ClosureVolumeAbsorption volume_absorption,
                     ClosureEmission emission)
{
  closure_eval(volume_scatter);
  closure_eval(volume_absorption);
  closure_eval(emission);
  return Closure(0);
}

/* Specular BSDF. */
Closure closure_eval(ClosureDiffuse diffuse, ClosureReflection reflection, ClosureReflection coat)
{
  closure_eval(diffuse);
  closure_eval(reflection);
  closure_eval(coat);
  return Closure(0);
}

/* Principled BSDF. */
Closure closure_eval(ClosureDiffuse diffuse,
                     ClosureReflection reflection,
                     ClosureReflection coat,
                     ClosureRefraction refraction)
{
  closure_eval(diffuse);
  closure_eval(reflection);
  closure_eval(coat);
  closure_eval(refraction);
  return Closure(0);
}

/* NOP since we are sampling closures. */
Closure closure_add(Closure cl1, Closure cl2)
{
  return Closure(0);
}
Closure closure_mix(Closure cl1, Closure cl2, float fac)
{
  return Closure(0);
}

float ambient_occlusion_eval(vec3 normal,
                             float max_distance,
                             const float inverted,
                             const float sample_count)
{
  /* Avoid multi-line pre-processor conditionals.
   * Some drivers don't handle them correctly. */
  // clang-format off
#if defined(GPU_FRAGMENT_SHADER) && defined(MAT_AMBIENT_OCCLUSION) && !defined(MAT_DEPTH) && !defined(MAT_SHADOW)
  // clang-format on
#  if 0 /* TODO(fclem): Finish inverted horizon scan. */
  /* TODO(fclem): Replace eevee_ambient_occlusion_lib by eevee_horizon_scan_eval_lib when this is
   * finished. */
  vec3 vP = drw_point_world_to_view(g_data.P);
  vec3 vN = drw_normal_world_to_view(normal);

  ivec2 texel = ivec2(gl_FragCoord.xy);
  vec2 noise;
  noise.x = interlieved_gradient_noise(vec2(texel), 3.0, 0.0);
  noise.y = utility_tx_fetch(utility_tx, vec2(texel), UTIL_BLUE_NOISE_LAYER).r;
  noise = fract(noise + sampling_rng_2D_get(SAMPLING_AO_U));

  ClosureOcclusion occlusion;
  occlusion.N = (inverted != 0.0) ? -vN : vN;

  HorizonScanContext ctx;
  ctx.occlusion = occlusion;

  horizon_scan_eval(vP,
                    ctx,
                    noise,
                    uniform_buf.ao.pixel_size,
                    max_distance,
                    uniform_buf.ao.thickness,
                    uniform_buf.ao.angle_bias,
                    10,
                    inverted != 0.0);

  return saturate(ctx.occlusion_result.r);
#  else
  vec3 vP = drw_point_world_to_view(g_data.P);
  ivec2 texel = ivec2(gl_FragCoord.xy);
  OcclusionData data = ambient_occlusion_search(
      vP, hiz_tx, texel, max_distance, inverted, sample_count);

  vec3 V = drw_world_incident_vector(g_data.P);
  vec3 N = normal;
  vec3 Ng = g_data.Ng;

  float unused_error, visibility;
  vec3 unused;
  ambient_occlusion_eval(data, texel, V, N, Ng, inverted, visibility, unused_error, unused);
  return visibility;
#  endif
#else
  return 1.0;
#endif
}

#ifndef GPU_METAL
void attrib_load();
Closure nodetree_surface();
/* Closure nodetree_volume(); */
vec3 nodetree_displacement();
float nodetree_thickness();
vec4 closure_to_rgba(Closure cl);
#endif

/* Simplified form of F_eta(eta, 1.0). */
float F0_from_ior(float eta)
{
  float A = (eta - 1.0) / (eta + 1.0);
  return A * A;
}

/* Return the fresnel color from a precomputed LUT value (from brdf_lut). */
vec3 F_brdf_single_scatter(vec3 f0, vec3 f90, vec2 lut)
{
  return f0 * lut.x + f90 * lut.y;
}

/* Multi-scattering brdf approximation from
 * "A Multiple-Scattering Microfacet Model for Real-Time Image-based Lighting"
 * https://jcgt.org/published/0008/01/03/paper.pdf by Carmelo J. Fdez-Agüera. */
vec3 F_brdf_multi_scatter(vec3 f0, vec3 f90, vec2 lut)
{
  vec3 FssEss = F_brdf_single_scatter(f0, f90, lut);

  float Ess = lut.x + lut.y;
  float Ems = 1.0 - Ess;
  vec3 Favg = f0 + (f90 - f0) / 21.0;

  /* The original paper uses `FssEss * radiance + Fms*Ems * irradiance`, but
   * "A Journey Through Implementing Multi-scattering BRDFs and Area Lights" by Steve McAuley
   * suggests to use `FssEss * radiance + Fms*Ems * radiance` which results in comparable quality.
   * We handle `radiance` outside of this function, so the result simplifies to:
   * `FssEss + Fms*Ems = FssEss * (1 + Ems*Favg / (1 - Ems*Favg)) = FssEss / (1 - Ems*Favg)`.
   * This is a simple albedo scaling very similar to the approach used by Cycles:
   * "Practical multiple scattering compensation for microfacet model". */
  return FssEss / (1.0 - Ems * Favg);
}

vec2 brdf_lut(float cos_theta, float roughness)
{
#ifdef EEVEE_UTILITY_TX
  return utility_tx_sample_lut(utility_tx, cos_theta, roughness, UTIL_BSDF_LAYER).rg;
#else
  return vec2(1.0, 0.0);
#endif
}

void brdf_f82_tint_lut(vec3 F0,
                       vec3 F82,
                       float cos_theta,
                       float roughness,
                       bool do_multiscatter,
                       out vec3 reflectance)
{
#ifdef EEVEE_UTILITY_TX
  vec3 split_sum = utility_tx_sample_lut(utility_tx, cos_theta, roughness, UTIL_BSDF_LAYER).rgb;
#else
  vec3 split_sum = vec3(1.0, 0.0, 0.0);
#endif

  reflectance = do_multiscatter ? F_brdf_multi_scatter(F0, vec3(1.0), split_sum.xy) :
                                  F_brdf_single_scatter(F0, vec3(1.0), split_sum.xy);

  /* Precompute the F82 term factor for the Fresnel model.
   * In the classic F82 model, the F82 input directly determines the value of the Fresnel
   * model at ~82°, similar to F0 and F90.
   * With F82-Tint, on the other hand, the value at 82° is the value of the classic Schlick
   * model multiplied by the tint input.
   * Therefore, the factor follows by setting `F82Tint(cosI) = FSchlick(cosI) - b*cosI*(1-cosI)^6`
   * and `F82Tint(acos(1/7)) = FSchlick(acos(1/7)) * f82_tint` and solving for `b`. */
  const float f = 6.0 / 7.0;
  const float f5 = (f * f) * (f * f) * f;
  const float f6 = (f * f) * (f * f) * (f * f);
  vec3 F_schlick = mix(F0, vec3(1.0), f5);
  vec3 b = F_schlick * (7.0 / f6) * (1.0 - F82);
  reflectance -= b * split_sum.z;
}

/* Return texture coordinates to sample BSDF LUT. */
vec3 lut_coords_bsdf(float cos_theta, float roughness, float ior)
{
  /* IOR is the sine of the critical angle. */
  float critical_cos = sqrt(1.0 - ior * ior);

  vec3 coords;
  coords.x = square(ior);
  coords.y = cos_theta;
  coords.y -= critical_cos;
  coords.y /= (coords.y > 0.0) ? (1.0 - critical_cos) : critical_cos;
  coords.y = coords.y * 0.5 + 0.5;
  coords.z = roughness;

  return saturate(coords);
}

/* Return texture coordinates to sample Surface LUT. */
vec3 lut_coords_btdf(float cos_theta, float roughness, float ior)
{
  return vec3(sqrt((ior - 1.0) / (ior + 1.0)), sqrt(1.0 - cos_theta), roughness);
}

/* Computes the reflectance and transmittance based on the tint (`f0`, `f90`, `transmission_tint`)
 * and the BSDF LUT. */
void bsdf_lut(vec3 F0,
              vec3 F90,
              vec3 transmission_tint,
              float cos_theta,
              float roughness,
              float ior,
              bool do_multiscatter,
              out vec3 reflectance,
              out vec3 transmittance)
{
#ifdef EEVEE_UTILITY_TX
  if (ior == 1.0) {
    reflectance = vec3(0.0);
    transmittance = transmission_tint;
    return;
  }

  vec2 split_sum;
  float transmission_factor;

  if (ior > 1.0) {
    split_sum = brdf_lut(cos_theta, roughness);
    vec3 coords = lut_coords_btdf(cos_theta, roughness, ior);
    transmission_factor = utility_tx_sample_bsdf_lut(utility_tx, coords.xy, coords.z).a;
    /* Gradually increase `f90` from 0 to 1 when IOR is in the range of [1.0, 1.33], to avoid harsh
     * transition at `IOR == 1`. */
    if (all(equal(F90, vec3(1.0)))) {
      F90 = vec3(saturate(2.33 / 0.33 * (ior - 1.0) / (ior + 1.0)));
    }
  }
  else {
    vec3 coords = lut_coords_bsdf(cos_theta, roughness, ior);
    vec3 bsdf = utility_tx_sample_bsdf_lut(utility_tx, coords.xy, coords.z).rgb;
    split_sum = bsdf.rg;
    transmission_factor = bsdf.b;
  }

  reflectance = F_brdf_single_scatter(F0, F90, split_sum);
  transmittance = (vec3(1.0) - F0) * transmission_factor * transmission_tint;

  if (do_multiscatter) {
    float real_F0 = F0_from_ior(ior);
    float Ess = real_F0 * split_sum.x + split_sum.y + (1.0 - real_F0) * transmission_factor;
    float Ems = 1.0 - Ess;
    /* Assume that the transmissive tint makes up most of the overall color if it's not zero. */
    vec3 Favg = all(equal(transmission_tint, vec3(0.0))) ? F0 + (F90 - F0) / 21.0 :
                                                           transmission_tint;

    vec3 scale = 1.0 / (1.0 - Ems * Favg);
    reflectance *= scale;
    transmittance *= scale;
  }
#else
  reflectance = vec3(0.0);
  transmittance = vec3(0.0);
#endif
  return;
}

/* Computes the reflectance and transmittance based on the BSDF LUT. */
vec2 bsdf_lut(float cos_theta, float roughness, float ior, bool do_multiscatter)
{
  float F0 = F0_from_ior(ior);
  vec3 color = vec3(1.0);
  vec3 reflectance, transmittance;
  bsdf_lut(vec3(F0),
           color,
           color,
           cos_theta,
           roughness,
           ior,
           do_multiscatter,
           reflectance,
           transmittance);
  return vec2(reflectance.r, transmittance.r);
}

#ifdef EEVEE_MATERIAL_STUBS
#  define attrib_load()
#  define nodetree_displacement() vec3(0.0)
#  define nodetree_surface() Closure(0)
#  define nodetree_volume() Closure(0)
#  define nodetree_thickness() 0.1
#endif

#ifdef GPU_VERTEX_SHADER
#  define closure_to_rgba(a) vec4(0.0)
#endif

/* -------------------------------------------------------------------- */
/** \name Fragment Displacement
 *
 * Displacement happening in the fragment shader.
 * Can be used in conjunction with a per vertex displacement.
 *
 * \{ */

#ifdef MAT_DISPLACEMENT_BUMP
/* Return new shading normal. */
vec3 displacement_bump()
{
#  if defined(GPU_FRAGMENT_SHADER) && !defined(MAT_GEOM_CURVES)
  vec2 dHd;
  dF_branch(dot(nodetree_displacement(), g_data.N + dF_impl(g_data.N)), dHd);

  vec3 dPdx = dFdx(g_data.P);
  vec3 dPdy = dFdy(g_data.P);

  /* Get surface tangents from normal. */
  vec3 Rx = cross(dPdy, g_data.N);
  vec3 Ry = cross(g_data.N, dPdx);

  /* Compute surface gradient and determinant. */
  float det = dot(dPdx, Rx);

  vec3 surfgrad = dHd.x * Rx + dHd.y * Ry;

  float facing = FrontFacing ? 1.0 : -1.0;
  return normalize(abs(det) * g_data.N - facing * sign(det) * surfgrad);
#  else
  return g_data.N;
#  endif
}
#endif

void fragment_displacement()
{
#ifdef MAT_DISPLACEMENT_BUMP
  g_data.N = displacement_bump();
#endif
}

/** \} */

/* -------------------------------------------------------------------- */
/** \name Coordinate implementations
 *
 * Callbacks for the texture coordinate node.
 *
 * \{ */

vec3 coordinate_camera(vec3 P)
{
  vec3 vP;
  if (false /* Probe. */) {
    /* Unsupported. It would make the probe camera-dependent. */
    vP = P;
  }
  else {
#ifdef MAT_GEOM_WORLD
    vP = drw_normal_world_to_view(P);
#else
    vP = drw_point_world_to_view(P);
#endif
  }
  vP.z = -vP.z;
  return vP;
}

vec3 coordinate_screen(vec3 P)
{
  vec3 window = vec3(0.0);
  if (false /* Probe. */) {
    /* Unsupported. It would make the probe camera-dependent. */
    window.xy = vec2(0.5);
  }
  else {
#ifdef MAT_GEOM_WORLD
    window.xy = drw_point_view_to_screen(interp.P).xy;
#else
    /* TODO(fclem): Actual camera transform. */
    window.xy = drw_point_world_to_screen(P).xy;
#endif
    window.xy = window.xy * uniform_buf.camera.uv_scale + uniform_buf.camera.uv_bias;
  }
  return window;
}

vec3 coordinate_reflect(vec3 P, vec3 N)
{
#ifdef MAT_GEOM_WORLD
  return N;
#else
  return -reflect(drw_world_incident_vector(P), N);
#endif
}

vec3 coordinate_incoming(vec3 P)
{
#ifdef MAT_GEOM_WORLD
  return -P;
#else
  return drw_world_incident_vector(P);
#endif
}

/** \} */

/* -------------------------------------------------------------------- */
/** \name Volume Attribute post
 *
 * TODO(@fclem): These implementation details should concern the DRWManager and not be a fix on
 * the engine side. But as of now, the engines are responsible for loading the attributes.
 *
 * \{ */

#if defined(MAT_GEOM_VOLUME_OBJECT) || defined(MAT_GEOM_VOLUME_WORLD)

float attr_load_temperature_post(float attr)
{
#  ifdef MAT_GEOM_VOLUME_OBJECT
  /* Bring the into standard range without having to modify the grid values */
  attr = (attr > 0.01) ? (attr * drw_volume.temperature_mul + drw_volume.temperature_bias) : 0.0;
#  endif
  return attr;
}
vec4 attr_load_color_post(vec4 attr)
{
#  ifdef MAT_GEOM_VOLUME_OBJECT
  /* Density is premultiplied for interpolation, divide it out here. */
  attr.rgb *= safe_rcp(attr.a);
  attr.rgb *= drw_volume.color_mul.rgb;
  attr.a = 1.0;
#  endif
  return attr;
}

#else /* NOP for any other surface. */

float attr_load_temperature_post(float attr)
{
  return attr;
}
vec4 attr_load_color_post(vec4 attr)
{
  return attr;
}

#endif

/** \} */

/* -------------------------------------------------------------------- */
/** \name Uniform Attributes
 *
 * TODO(@fclem): These implementation details should concern the DRWManager and not be a fix on
 * the engine side. But as of now, the engines are responsible for loading the attributes.
 *
 * \{ */

vec4 attr_load_uniform(vec4 attr, const uint attr_hash)
{
#if defined(OBATTR_LIB)
  uint index = floatBitsToUint(ObjectAttributeStart);
  for (uint i = 0; i < floatBitsToUint(ObjectAttributeLen); i++, index++) {
    if (drw_attrs[index].hash_code == attr_hash) {
      return vec4(drw_attrs[index].data_x,
                  drw_attrs[index].data_y,
                  drw_attrs[index].data_z,
                  drw_attrs[index].data_w);
    }
  }
  return vec4(0.0);
#else
  return attr;
#endif
}

/** \} */<|MERGE_RESOLUTION|>--- conflicted
+++ resolved
@@ -21,17 +21,10 @@
 #define CLOSURE_DEFAULT 0.0
 
 /* Sampled closure parameters. */
-<<<<<<< HEAD
 ClosureUndetermined g_diffuse_data;
 ClosureUndetermined g_translucent_data;
 ClosureUndetermined g_reflection_data;
 ClosureUndetermined g_refraction_data;
-=======
-ClosureDiffuse g_diffuse_data;
-ClosureTranslucent g_translucent_data;
-ClosureReflection g_reflection_data;
-ClosureRefraction g_refraction_data;
->>>>>>> ad6e68d1
 /* Random number per sampled closure type. */
 float g_diffuse_rand;
 float g_translucent_rand;
@@ -102,17 +95,10 @@
   g_translucent_data.weight = 0.0;
   g_reflection_data.weight = 0.0;
   g_refraction_data.weight = 0.0;
-<<<<<<< HEAD
-=======
-  g_refraction_data.color = vec3(0.0);
-  g_refraction_data.N = vec3(0.0);
-  g_refraction_data.roughness = 0.0;
-  g_refraction_data.ior = 0.0;
 
   g_volume_scattering = vec3(0.0);
   g_volume_anisotropy = 0.0;
   g_volume_absorption = vec3(0.0);
->>>>>>> ad6e68d1
 
 #if defined(GPU_FRAGMENT_SHADER)
   g_diffuse_rand = g_translucent_rand = g_reflection_rand = g_refraction_rand = g_closure_rand;
