--- conflicted
+++ resolved
@@ -96,13 +96,8 @@
 
   /* Output remaining closures using image store. */
   /* NOTE: The image view start at layer 2 so all destination layer is `layer - 2`. */
-<<<<<<< HEAD
-  for (int layer = 2; layer < GBUFFER_DATA_MAX && layer < gbuf.layer_data; layer++) {
+  for (int layer = 2; layer < GBUFFER_DATA_MAX && layer < gbuf.data_len; layer++) {
     imageStore(out_gbuf_closure_img, ivec3(out_texel, layer - 2), float4(gbuf.data[layer]));
-=======
-  for (int layer = 2; layer < GBUFFER_DATA_MAX && layer < gbuf.data_len; layer++) {
-    imageStore(out_gbuf_closure_img, ivec3(out_texel, layer - 2), gbuf.data[layer]);
->>>>>>> e53d4e42
   }
   /* NOTE: The image view start at layer 1 so all destination layer is `layer - 1`. */
   for (int layer = 1; layer < GBUFFER_NORMAL_MAX && layer < gbuf.normal_len; layer++) {
