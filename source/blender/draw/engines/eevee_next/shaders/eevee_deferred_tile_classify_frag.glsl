--- conflicted
+++ resolved
@@ -13,27 +13,6 @@
 {
   GBufferReader gbuf = gbuffer_read_header_closure_types(in_gbuffer_header);
 
-<<<<<<< HEAD
-  ivec2 tile_co = texel >> closure_tile_size_shift;
-
-  GBufferReader gbuf = gbuffer_read_header(in_gbuffer_header);
-
-  if (gbuf.has_diffuse) {
-    imageStoreFast(tile_mask_img, ivec3(tile_co, 0), uvec4(1u));
-  }
-  if (gbuf.has_reflection) {
-    imageStoreFast(tile_mask_img, ivec3(tile_co, 1), uvec4(1u));
-  }
-  if (gbuf.has_refraction) {
-    imageStoreFast(tile_mask_img, ivec3(tile_co, 2), uvec4(1u));
-  }
-  if (gbuf.has_translucent) {
-    imageStoreFast(tile_mask_img, ivec3(tile_co, 3), uvec4(1u));
-  }
-  /* TODO(fclem): For now, override SSS if we have translucency. */
-  else if (gbuf.has_sss) {
-    imageStoreFast(tile_mask_img, ivec3(tile_co, 3), uvec4(1u));
-=======
 #if defined(GPU_ARB_shader_stencil_export) || defined(GPU_METAL)
   gl_FragStencilRefARB = gbuf.closure_count;
 #else
@@ -43,7 +22,6 @@
   if ((current_bit & int(gbuf.closure_count)) == 0) {
     discard;
     return;
->>>>>>> eb747c5d
   }
 #endif
 }