--- conflicted
+++ resolved
@@ -14,28 +14,17 @@
 
 void main()
 {
-<<<<<<< HEAD
-  GBufferReader gbuf = gbuffer_read_header(in_gbuffer_header);
+  GBufferReader gbuf = gbuffer_read_header_closure_types(in_gbuffer_header);
 
+#ifdef USE_STENCIL_EXPORT
   gl_FragStencilRefARB = gbuf.closure_count;
-=======
-  ivec2 texel = ivec2(gl_FragCoord.xy);
-
-  ivec2 tile_co = texel >> closure_tile_size_shift;
-
-  uint closure_count = gbuffer_closure_count(in_gbuffer_header);
-
-  if (closure_count > 0) {
-    imageStore(tile_mask_img, ivec3(tile_co, 0), uvec4(1u));
+#else
+  /* Instead of setting the stencil at once, we do it (literally) bit by bit.
+   * Discard fragments that do not have a number of closure whose bit-pattern overlap the current
+   * bit. */
+  if ((current_bit & int(gbuf.closure_count)) == 0) {
+    discard;
+    return;
   }
-  if (closure_count > 1) {
-    imageStore(tile_mask_img, ivec3(tile_co, 1), uvec4(1u));
-  }
-  if (closure_count > 2) {
-    imageStore(tile_mask_img, ivec3(tile_co, 2), uvec4(1u));
-  }
-  if (closure_count > 3) {
-    imageStore(tile_mask_img, ivec3(tile_co, 3), uvec4(1u));
-  }
->>>>>>> b8b9ed07
+#endif
 }