/* SPDX-FileCopyrightText: 2022-2023 Blender Authors
 *
 * SPDX-License-Identifier: GPL-2.0-or-later */

/**
 * Film accumulation utils functions.
 */

#pragma BLENDER_REQUIRE(draw_view_lib.glsl)
#pragma BLENDER_REQUIRE(eevee_colorspace_lib.glsl)
#pragma BLENDER_REQUIRE(eevee_cryptomatte_lib.glsl)
#pragma BLENDER_REQUIRE(gpu_shader_math_vector_lib.glsl)
#pragma BLENDER_REQUIRE(draw_math_geom_lib.glsl)
#pragma BLENDER_REQUIRE(eevee_velocity_lib.glsl)

/* Return scene linear Z depth from the camera or radial depth for panoramic cameras. */
float film_depth_convert_to_scene(float depth)
{
  if (false /* Panoramic. */) {
    /* TODO */
    return 1.0;
  }
  return abs(drw_depth_screen_to_view(depth));
}

/* Load a texture sample in a specific format. Combined pass needs to use this. */
vec4 film_texelfetch_as_YCoCg_opacity(sampler2D tx, ivec2 texel)
{
  vec4 color = texelFetch(combined_tx, texel, 0);
  /* Convert transmittance to opacity. */
  color.a = saturate(1.0 - color.a);
  /* Transform to YCoCg for accumulation. */
  color.rgb = colorspace_YCoCg_from_scene_linear(color.rgb);
  return color;
}

/* Returns a weight based on Luma to reduce the flickering introduced by high energy pixels. */
float film_luma_weight(float luma)
{
  /* Slide 20 of "High Quality Temporal Supersampling" by Brian Karis at SIGGRAPH 2014. */
  /* To preserve more details in dark areas, we use a bigger bias. */
  return 1.0 / (4.0 + luma * uniform_buf.film.exposure_scale);
}

/* -------------------------------------------------------------------- */
/** \name Filter
 * \{ */

FilmSample film_sample_get(int sample_n, ivec2 texel_film)
{
#ifdef PANORAMIC
  /* TODO(fclem): Panoramic projection will be more complex. The samples will have to be retrieve
   * at runtime, maybe by scanning a whole region. Offset and weight will have to be computed by
   * reprojecting the incoming pixel data into film pixel space. */
#else

#  ifdef SCALED_RENDERING
  texel_film /= uniform_buf.film.scaling_factor;
#  endif

  FilmSample film_sample = uniform_buf.film.samples[sample_n];
  film_sample.texel += texel_film + uniform_buf.film.render_offset;
  /* Use extend on borders. */
  film_sample.texel = clamp(film_sample.texel, ivec2(0, 0), uniform_buf.film.render_extent - 1);

  /* TODO(fclem): Panoramic projection will need to compute the sample weight in the shader
   * instead of precomputing it on CPU. */
#  ifdef SCALED_RENDERING
  /* We need to compute the real distance and weight since a sample
   * can be used by many final pixel. */
  vec2 offset = uniform_buf.film.subpixel_offset -
                vec2(texel_film % uniform_buf.film.scaling_factor);
  film_sample.weight = film_filter_weight(uniform_buf.film.filter_size, length_squared(offset));
#  endif

#endif /* PANORAMIC */

  /* Always return a weight above 0 to avoid blind spots between samples. */
  film_sample.weight = max(film_sample.weight, 1e-6);

  return film_sample;
}

/* Returns the combined weights of all samples affecting this film pixel. */
float film_weight_accumulation(ivec2 texel_film)
{
#if 0 /* TODO(fclem): Reference implementation, also needed for panoramic cameras. */
  float weight = 0.0;
  for (int i = 0; i < uniform_buf.film.samples_len; i++) {
    weight += film_sample_get(i, texel_film).weight;
  }
  return weight;
#endif
  return uniform_buf.film.samples_weight_total;
}

void film_sample_accum(
    FilmSample samp, int pass_id, int layer, sampler2DArray tex, inout vec4 accum)
{
  if (pass_id < 0 || layer < 0) {
    return;
  }
  accum += texelFetch(tex, ivec3(samp.texel, layer), 0) * samp.weight;
}

void film_sample_accum(
    FilmSample samp, int pass_id, int layer, sampler2DArray tex, inout float accum)
{
  if (pass_id < 0 || layer < 0) {
    return;
  }
  accum += texelFetch(tex, ivec3(samp.texel, layer), 0).x * samp.weight;
}

void film_sample_accum_mist(FilmSample samp, inout float accum)
{
  if (uniform_buf.film.mist_id == -1) {
    return;
  }
  float depth = texelFetch(depth_tx, samp.texel, 0).x;
  vec2 uv = (vec2(samp.texel) + 0.5) / vec2(textureSize(depth_tx, 0).xy);
  vec3 vP = drw_point_screen_to_view(vec3(uv, depth));
  bool is_persp = ProjectionMatrix[3][3] == 0.0;
  float mist = (is_persp) ? length(vP) : abs(vP.z);
  /* Remap to 0..1 range. */
  mist = saturate(mist * uniform_buf.film.mist_scale + uniform_buf.film.mist_bias);
  /* Falloff. */
  mist = pow(mist, uniform_buf.film.mist_exponent);
  accum += mist * samp.weight;
}

void film_sample_accum_combined(FilmSample samp, inout vec4 accum, inout float weight_accum)
{
  if (uniform_buf.film.combined_id == -1) {
    return;
  }
  vec4 color = film_texelfetch_as_YCoCg_opacity(combined_tx, samp.texel);

  /* Weight by luma to remove fireflies. */
  float weight = film_luma_weight(color.x) * samp.weight;

  accum += color * weight;
  weight_accum += weight;
}

#ifdef GPU_METAL
void film_sample_cryptomatte_accum(FilmSample samp,
                                   int layer,
                                   sampler2D tex,
                                   thread vec2 *crypto_samples)
#else
void film_sample_cryptomatte_accum(FilmSample samp,
                                   int layer,
                                   sampler2D tex,
                                   inout vec2 crypto_samples[4])
#endif
{
  float hash = texelFetch(tex, samp.texel, 0)[layer];
  /* Find existing entry. */
  for (int i = 0; i < 4; i++) {
    if (crypto_samples[i].x == hash) {
      crypto_samples[i].y += samp.weight;
      return;
    }
  }
  /* Overwrite entry with less weight. */
  for (int i = 0; i < 4; i++) {
    if (crypto_samples[i].y < samp.weight) {
      crypto_samples[i] = vec2(hash, samp.weight);
      return;
    }
  }
}

void film_cryptomatte_layer_accum_and_store(
    FilmSample dst, ivec2 texel_film, int pass_id, int layer_component, inout vec4 out_color)
{
  if (pass_id == -1) {
    return;
  }
  /* x = hash, y = accumulated weight. Only keep track of 4 highest weighted samples. */
  vec2 crypto_samples[4] = vec2[4](vec2(0.0), vec2(0.0), vec2(0.0), vec2(0.0));
  for (int i = 0; i < uniform_buf.film.samples_len; i++) {
    FilmSample src = film_sample_get(i, texel_film);
    film_sample_cryptomatte_accum(src, layer_component, cryptomatte_tx, crypto_samples);
  }
  for (int i = 0; i < 4; i++) {
    cryptomatte_store_film_sample(dst, pass_id, crypto_samples[i], out_color);
  }
}

/** \} */

/* -------------------------------------------------------------------- */
/** \name Load/Store Data
 * \{ */

/* Returns the distance used to store nearest interpolation data. */
float film_distance_load(ivec2 texel)
{
  /* Repeat texture coordinates as the weight can be optimized to a small portion of the film. */
  texel = texel % imageSize(in_weight_img).xy;

  if (!uniform_buf.film.use_history || uniform_buf.film.use_reprojection) {
    return 1.0e16;
  }
  return imageLoadFast(in_weight_img, ivec3(texel, FILM_WEIGHT_LAYER_DISTANCE)).x;
}

float film_weight_load(ivec2 texel)
{
  /* Repeat texture coordinates as the weight can be optimized to a small portion of the film. */
  texel = texel % imageSize(in_weight_img).xy;

  if (!uniform_buf.film.use_history || uniform_buf.film.use_reprojection) {
    return 0.0;
  }
  return imageLoadFast(in_weight_img, ivec3(texel, FILM_WEIGHT_LAYER_ACCUMULATION)).x;
}

/* Returns motion in pixel space to retrieve the pixel history. */
vec2 film_pixel_history_motion_vector(ivec2 texel_sample)
{
  /**
   * Dilate velocity by using the nearest pixel in a cross pattern.
   * "High Quality Temporal Supersampling" by Brian Karis at SIGGRAPH 2014 (Slide 27)
   */
  const ivec2 corners[4] = ivec2[4](ivec2(-2, -2), ivec2(2, -2), ivec2(-2, 2), ivec2(2, 2));
  float min_depth = texelFetch(depth_tx, texel_sample, 0).x;
  ivec2 nearest_texel = texel_sample;
  for (int i = 0; i < 4; i++) {
    ivec2 texel = clamp(texel_sample + corners[i], ivec2(0), textureSize(depth_tx, 0).xy - 1);
    float depth = texelFetch(depth_tx, texel, 0).x;
    if (min_depth > depth) {
      min_depth = depth;
      nearest_texel = texel;
    }
  }

  vec4 vector = velocity_resolve(vector_tx, nearest_texel, min_depth);

  /* Transform to pixel space. */
  vector.xy *= vec2(uniform_buf.film.extent);

  return vector.xy;
}

/* \a t is inter-pixel position. 0 means perfectly on a pixel center.
 * Returns weights in both dimensions.
 * Multiply each dimension weights to get final pixel weights. */
#ifdef GPU_METAL
void film_get_catmull_rom_weights(vec2 t, thread vec2 *weights)
#else
void film_get_catmull_rom_weights(vec2 t, out vec2 weights[4])
#endif
{
  vec2 t2 = t * t;
  vec2 t3 = t2 * t;
  float fc = 0.5; /* Catmull-Rom. */

  vec2 fct = t * fc;
  vec2 fct2 = t2 * fc;
  vec2 fct3 = t3 * fc;
  weights[0] = (fct2 * 2.0 - fct3) - fct;
  weights[1] = (t3 * 2.0 - fct3) + (-t2 * 3.0 + fct2) + 1.0;
  weights[2] = (-t3 * 2.0 + fct3) + (t2 * 3.0 - (2.0 * fct2)) + fct;
  weights[3] = fct3 - fct2;
}

/* Load color using a special filter to avoid losing detail.
 * \a texel is sample position with subpixel accuracy. */
vec4 film_sample_catmull_rom(sampler2D color_tx, vec2 input_texel)
{
  vec2 center_texel;
  vec2 inter_texel = modf(input_texel, center_texel);
  vec2 weights[4];
  film_get_catmull_rom_weights(inter_texel, weights);

#if 0 /* Reference. 16 Taps. */
  vec4 color = vec4(0.0);
  for (int y = 0; y < 4; y++) {
    for (int x = 0; x < 4; x++) {
      ivec2 texel = ivec2(center_texel) + ivec2(x, y) - 1;
      texel = clamp(texel, ivec2(0), textureSize(color_tx, 0).xy - 1);
      color += texelFetch(color_tx, texel, 0) * weights[x].x * weights[y].y;
    }
  }
  return color;

#elif 1 /* Optimize version. 5 Bilinear Taps. */
  /**
   * Use optimized version by leveraging bilinear filtering from hardware sampler and by removing
   * corner taps.
   * From "Filmic SMAA" by Jorge Jimenez at SIGGRAPH 2016
   * http://advances.realtimerendering.com/s2016/Filmic%20SMAA%20v7.pptx
   */
  center_texel += 0.5;

  /* Slide 92. */
  vec2 weight_12 = weights[1] + weights[2];
  vec2 uv_12 = (center_texel + weights[2] / weight_12) * uniform_buf.film.extent_inv;
  vec2 uv_0 = (center_texel - 1.0) * uniform_buf.film.extent_inv;
  vec2 uv_3 = (center_texel + 2.0) * uniform_buf.film.extent_inv;

  vec4 color;
  vec4 weight_cross = weight_12.xyyx * vec4(weights[0].yx, weights[3].xy);
  float weight_center = weight_12.x * weight_12.y;

  color = textureLod(color_tx, uv_12, 0.0) * weight_center;
  color += textureLod(color_tx, vec2(uv_12.x, uv_0.y), 0.0) * weight_cross.x;
  color += textureLod(color_tx, vec2(uv_0.x, uv_12.y), 0.0) * weight_cross.y;
  color += textureLod(color_tx, vec2(uv_3.x, uv_12.y), 0.0) * weight_cross.z;
  color += textureLod(color_tx, vec2(uv_12.x, uv_3.y), 0.0) * weight_cross.w;
  /* Re-normalize for the removed corners. */
  return color / (weight_center + reduce_add(weight_cross));

#else /* Nearest interpolation for debugging. 1 Tap. */
  ivec2 texel = ivec2(center_texel) + ivec2(greaterThan(inter_texel, vec2(0.5)));
  texel = clamp(texel, ivec2(0), textureSize(color_tx, 0).xy - 1);
  return texelFetch(color_tx, texel, 0);
#endif
}

/* Return history clipping bounding box in YCoCg color space. */
void film_combined_neighbor_boundbox(ivec2 texel, out vec4 min_c, out vec4 max_c)
{
  /* Plus (+) shape offsets. */
  const ivec2 plus_offsets[5] = ivec2[5](ivec2(0, 0), /* Center */
                                         ivec2(-1, 0),
                                         ivec2(0, -1),
                                         ivec2(1, 0),
                                         ivec2(0, 1));
#if 0
  /**
   * Compute Variance of neighborhood as described in:
   * "An Excursion in Temporal Supersampling" by Marco Salvi at GDC 2016.
   * and:
   * "A Survey of Temporal Anti-aliasing Techniques" by Yang et al.
   */

  /* First 2 moments. */
  vec4 mu1 = vec4(0), mu2 = vec4(0);
  for (int i = 0; i < 5; i++) {
    vec4 color = film_texelfetch_as_YCoCg_opacity(combined_tx, texel + plus_offsets[i]);
    mu1 += color;
    mu2 += square(color);
  }
  mu1 *= (1.0 / 5.0);
  mu2 *= (1.0 / 5.0);

  /* Extent scaling. Range [0.75..1.25].
   * Balance between more flickering (0.75) or more ghosting (1.25). */
  const float gamma = 1.25;
  /* Standard deviation. */
  vec4 sigma = sqrt(abs(mu2 - square(mu1)));
  /* eq. 6 in "A Survey of Temporal Anti-aliasing Techniques". */
  min_c = mu1 - gamma * sigma;
  max_c = mu1 + gamma * sigma;
#else
  /**
   * Simple bounding box calculation in YCoCg as described in:
   * "High Quality Temporal Supersampling" by Brian Karis at SIGGRAPH 2014
   */
  min_c = vec4(1e16);
  max_c = vec4(-1e16);
  for (int i = 0; i < 5; i++) {
    vec4 color = film_texelfetch_as_YCoCg_opacity(combined_tx, texel + plus_offsets[i]);
    min_c = min(min_c, color);
    max_c = max(max_c, color);
  }
  /* (Slide 32) Simple clamp to min/max of 8 neighbors results in 3x3 box artifacts.
   * Round bbox shape by averaging 2 different min/max from 2 different neighborhood. */
  vec4 min_c_3x3 = min_c;
  vec4 max_c_3x3 = max_c;
  const ivec2 corners[4] = ivec2[4](ivec2(-1, -1), ivec2(1, -1), ivec2(-1, 1), ivec2(1, 1));
  for (int i = 0; i < 4; i++) {
    vec4 color = film_texelfetch_as_YCoCg_opacity(combined_tx, texel + corners[i]);
    min_c_3x3 = min(min_c_3x3, color);
    max_c_3x3 = max(max_c_3x3, color);
  }
  min_c = (min_c + min_c_3x3) * 0.5;
  max_c = (max_c + max_c_3x3) * 0.5;
#endif
}

/* 1D equivalent of line_aabb_clipping_dist(). */
float film_aabb_clipping_dist_alpha(float origin, float direction, float aabb_min, float aabb_max)
{
  if (abs(direction) < 1e-5) {
    return 0.0;
  }
  float nearest_plane = (direction > 0.0) ? aabb_min : aabb_max;
  return (nearest_plane - origin) / direction;
}

/* Modulate the history color to avoid ghosting artifact. */
vec4 film_amend_combined_history(
    vec4 min_color, vec4 max_color, vec4 color_history, vec4 src_color, ivec2 src_texel)
{
  /* Clip instead of clamping to avoid color accumulating in the AABB corners. */
  vec4 clip_dir = src_color - color_history;

  float t = line_aabb_clipping_dist(color_history.rgb, clip_dir.rgb, min_color.rgb, max_color.rgb);
  color_history.rgb += clip_dir.rgb * saturate(t);

  /* Clip alpha on its own to avoid interference with other channels. */
  float t_a = film_aabb_clipping_dist_alpha(color_history.a, clip_dir.a, min_color.a, max_color.a);
  color_history.a += clip_dir.a * saturate(t_a);

  return color_history;
}

float film_history_blend_factor(float velocity,
                                vec2 texel,
                                float luma_min,
                                float luma_max,
                                float luma_incoming,
                                float luma_history)
{
  /* 5% of incoming color by default. */
  float blend = 0.05;
  /* Blend less history if the pixel has substantial velocity. */
  blend = mix(blend, 0.20, saturate(velocity * 0.02));
  /**
   * "High Quality Temporal Supersampling" by Brian Karis at SIGGRAPH 2014 (Slide 43)
   * Bias towards history if incoming pixel is near clamping. Reduces flicker.
   */
  float distance_to_luma_clip = reduce_min(vec2(luma_history - luma_min, luma_max - luma_history));
  /* Divide by bbox size to get a factor. 2 factor to compensate the line above. */
  distance_to_luma_clip *= 2.0 * safe_rcp(luma_max - luma_min);
  /* Linearly blend when history gets below to 25% of the bbox size. */
  blend *= saturate(distance_to_luma_clip * 4.0 + 0.1);
  /* Discard out of view history. */
  if (any(lessThan(texel, vec2(0))) || any(greaterThanEqual(texel, vec2(uniform_buf.film.extent))))
  {
    blend = 1.0;
  }
  /* Discard history if invalid. */
  if (uniform_buf.film.use_history == false) {
    blend = 1.0;
  }
  return blend;
}

/* Returns resolved final color. */
void film_store_combined(
    FilmSample dst, ivec2 src_texel, vec4 color, float color_weight, inout vec4 display)
{
  if (uniform_buf.film.combined_id == -1) {
    return;
  }

  vec4 color_src, color_dst;
  float weight_src, weight_dst;

  /* Undo the weighting to get final spatially-filtered color. */
  color_src = color / color_weight;

  if (uniform_buf.film.use_reprojection) {
    /* Interactive accumulation. Do reprojection and Temporal Anti-Aliasing. */

    /* Reproject by finding where this pixel was in the previous frame. */
    vec2 motion = film_pixel_history_motion_vector(src_texel);
    vec2 history_texel = vec2(dst.texel) + motion;

    float velocity = length(motion);

    /* Load weight if it is not uniform across the whole buffer (i.e: upsampling, panoramic). */
    // dst.weight = film_weight_load(texel_combined);

    color_dst = film_sample_catmull_rom(in_combined_tx, history_texel);
    color_dst.rgb = colorspace_YCoCg_from_scene_linear(color_dst.rgb);

    /* Get local color bounding box of source neighborhood. */
    vec4 min_color, max_color;
    film_combined_neighbor_boundbox(src_texel, min_color, max_color);

    float blend = film_history_blend_factor(
        velocity, history_texel, min_color.x, max_color.x, color_src.x, color_dst.x);

    color_dst = film_amend_combined_history(min_color, max_color, color_dst, color_src, src_texel);

    /* Luma weighted blend to avoid flickering. */
    weight_dst = film_luma_weight(color_dst.x) * (1.0 - blend);
    weight_src = film_luma_weight(color_src.x) * (blend);
  }
  else {
    /* Everything is static. Use render accumulation. */
    color_dst = texelFetch(in_combined_tx, dst.texel, 0);
    color_dst.rgb = colorspace_YCoCg_from_scene_linear(color_dst.rgb);

    /* Luma weighted blend to avoid flickering. */
    weight_dst = film_luma_weight(color_dst.x) * dst.weight;
    weight_src = color_weight;
  }
  /* Weighted blend. */
  color = color_dst * weight_dst + color_src * weight_src;
  color /= weight_src + weight_dst;

  color.rgb = colorspace_scene_linear_from_YCoCg(color.rgb);

  /* Fix alpha not accumulating to 1 because of float imprecision. */
  if (color.a > 0.995) {
    color.a = 1.0;
  }

  /* Filter NaNs. */
  if (any(isnan(color))) {
    color = vec4(0.0, 0.0, 0.0, 1.0);
  }

  if (uniform_buf.film.display_id == -1) {
    display = color;
  }
  imageStoreFast(out_combined_img, dst.texel, color);
}

void film_store_color(FilmSample dst, int pass_id, vec4 color, inout vec4 display)
{
  if (pass_id == -1) {
    return;
  }

  vec4 data_film = imageLoadFast(color_accum_img, ivec3(dst.texel, pass_id));

  color = (data_film * dst.weight + color) * dst.weight_sum_inv;

  /* Filter NaNs. */
  if (any(isnan(color))) {
    color = vec4(0.0, 0.0, 0.0, 1.0);
  }

  if (uniform_buf.film.display_id == pass_id) {
    display = color;
  }
  imageStoreFast(color_accum_img, ivec3(dst.texel, pass_id), color);
}

void film_store_value(FilmSample dst, int pass_id, float value, inout vec4 display)
{
  if (pass_id == -1) {
    return;
  }

  float data_film = imageLoadFast(value_accum_img, ivec3(dst.texel, pass_id)).x;

  value = (data_film * dst.weight + value) * dst.weight_sum_inv;

  /* Filter NaNs. */
  if (isnan(value)) {
    value = 0.0;
  }

  if (uniform_buf.film.display_id == pass_id) {
    display = vec4(value, value, value, 1.0);
  }
  imageStoreFast(value_accum_img, ivec3(dst.texel, pass_id), vec4(value));
}

/* Nearest sample variant. Always stores the data. */
void film_store_data(ivec2 texel_film, int pass_id, vec4 data_sample, inout vec4 display)
{
  if (pass_id == -1) {
    return;
  }

  if (uniform_buf.film.display_id == pass_id) {
    display = data_sample;
  }
  imageStoreFast(color_accum_img, ivec3(texel_film, pass_id), data_sample);
}

void film_store_depth(ivec2 texel_film, float value, out float out_depth)
{
  if (uniform_buf.film.depth_id == -1) {
    return;
  }

  out_depth = film_depth_convert_to_scene(value);

  imageStoreFast_1chFloat(depth_img, texel_film, out_depth);
}

void film_store_distance(ivec2 texel, float value)
{
  imageStoreFast(out_weight_img, ivec3(texel, FILM_WEIGHT_LAYER_DISTANCE), vec4(value));
}

void film_store_weight(ivec2 texel, float value)
{
  imageStoreFast(out_weight_img, ivec3(texel, FILM_WEIGHT_LAYER_ACCUMULATION), vec4(value));
}

float film_display_depth_ammend(ivec2 texel, float depth)
{
  /* This effectively offsets the depth of the whole 2x2 region to the lowest value of the region
   * twice. One for X and one for Y direction. */
  /* TODO(fclem): This could be improved as it gives flickering result at depth discontinuity.
   * But this is the quickest stable result I could come with for now. */
#ifdef GPU_FRAGMENT_SHADER
  depth += fwidth(depth);
#endif
  /* Small offset to avoid depth test lessEqual failing because of all the conversions loss. */
  depth += 2.4e-7 * 4.0;
  return saturate(depth);
}

/** \} */

/** NOTE: out_depth is scene linear depth from the camera origin. */
void film_process_data(ivec2 texel_film, out vec4 out_color, out float out_depth)
{
  out_color = vec4(0.0);
  out_depth = 0.0;

  float weight_accum = film_weight_accumulation(texel_film);
  float film_weight = film_weight_load(texel_film);
  float weight_sum = film_weight + weight_accum;
  film_store_weight(texel_film, weight_sum);

  FilmSample dst;
  dst.texel = texel_film;
  dst.weight = film_weight;
  dst.weight_sum_inv = 1.0 / weight_sum;

  /* NOTE: We split the accumulations into separate loops to avoid using too much registers and
   * maximize occupancy. */

  if (uniform_buf.film.combined_id != -1) {
    /* NOTE: Do weight accumulation again since we use custom weights. */
    float weight_accum = 0.0;
    vec4 combined_accum = vec4(0.0);

    FilmSample src;
    for (int i = uniform_buf.film.samples_len - 1; i >= 0; i--) {
      src = film_sample_get(i, texel_film);
      film_sample_accum_combined(src, combined_accum, weight_accum);
    }
    /* NOTE: src.texel is center texel in incoming data buffer. */
    film_store_combined(dst, src.texel, combined_accum, weight_accum, out_color);
  }

  if (uniform_buf.film.has_data) {
    float film_distance = film_distance_load(texel_film);

    /* Get sample closest to target texel. It is always sample 0. */
    FilmSample film_sample = film_sample_get(0, texel_film);

    if (uniform_buf.film.use_reprojection || film_sample.weight < film_distance) {
      float depth = texelFetch(depth_tx, film_sample.texel, 0).x;
      vec4 vector = velocity_resolve(vector_tx, film_sample.texel, depth);
      /* Transform to pixel space, matching Cycles format. */
      vector *= vec4(vec2(uniform_buf.film.render_extent), vec2(uniform_buf.film.render_extent));

      film_store_depth(texel_film, depth, out_depth);
      if (uniform_buf.film.normal_id != -1) {
        vec4 normal = texelFetch(
            rp_color_tx, ivec3(film_sample.texel, uniform_buf.render_pass.normal_id), 0);
        film_store_data(texel_film, uniform_buf.film.normal_id, normal, out_color);
      }
      if (uniform_buf.film.position_id != -1) {
        vec4 position = texelFetch(
            rp_color_tx, ivec3(film_sample.texel, uniform_buf.render_pass.position_id), 0);
        film_store_data(texel_film, uniform_buf.film.position_id, position, out_color);
      }
      film_store_data(texel_film, uniform_buf.film.vector_id, vector, out_color);
      film_store_distance(texel_film, film_sample.weight);
    }
    else {
      out_depth = imageLoadFast(depth_img, texel_film).r;
      if (uniform_buf.film.display_id != -1 &&
<<<<<<< HEAD
          uniform_buf.film.display_id == uniform_buf.film.normal_id) {
        out_color = imageLoadFast(color_accum_img, ivec3(texel_film, uniform_buf.film.display_id));
=======
          uniform_buf.film.display_id == uniform_buf.film.normal_id)
      {
        out_color = imageLoad(color_accum_img, ivec3(texel_film, uniform_buf.film.display_id));
>>>>>>> 17b32e1d
      }
    }
  }

  if (uniform_buf.film.any_render_pass_1) {
    vec4 diffuse_light_accum = vec4(0.0);
    vec4 specular_light_accum = vec4(0.0);
    vec4 volume_light_accum = vec4(0.0);
    vec4 emission_accum = vec4(0.0);

    for (int i = 0; i < uniform_buf.film.samples_len; i++) {
      FilmSample src = film_sample_get(i, texel_film);
      film_sample_accum(src,
                        uniform_buf.film.diffuse_light_id,
                        uniform_buf.render_pass.diffuse_light_id,
                        rp_color_tx,
                        diffuse_light_accum);
      film_sample_accum(src,
                        uniform_buf.film.specular_light_id,
                        uniform_buf.render_pass.specular_light_id,
                        rp_color_tx,
                        specular_light_accum);
      film_sample_accum(src,
                        uniform_buf.film.volume_light_id,
                        uniform_buf.render_pass.volume_light_id,
                        rp_color_tx,
                        volume_light_accum);
      film_sample_accum(src,
                        uniform_buf.film.emission_id,
                        uniform_buf.render_pass.emission_id,
                        rp_color_tx,
                        emission_accum);
    }
    film_store_color(dst, uniform_buf.film.diffuse_light_id, diffuse_light_accum, out_color);
    film_store_color(dst, uniform_buf.film.specular_light_id, specular_light_accum, out_color);
    film_store_color(dst, uniform_buf.film.volume_light_id, volume_light_accum, out_color);
    film_store_color(dst, uniform_buf.film.emission_id, emission_accum, out_color);
  }

  if (uniform_buf.film.any_render_pass_2) {
    vec4 diffuse_color_accum = vec4(0.0);
    vec4 specular_color_accum = vec4(0.0);
    vec4 environment_accum = vec4(0.0);
    float mist_accum = 0.0;
    float shadow_accum = 0.0;
    float ao_accum = 0.0;

    for (int i = 0; i < uniform_buf.film.samples_len; i++) {
      FilmSample src = film_sample_get(i, texel_film);
      film_sample_accum(src,
                        uniform_buf.film.diffuse_color_id,
                        uniform_buf.render_pass.diffuse_color_id,
                        rp_color_tx,
                        diffuse_color_accum);
      film_sample_accum(src,
                        uniform_buf.film.specular_color_id,
                        uniform_buf.render_pass.specular_color_id,
                        rp_color_tx,
                        specular_color_accum);
      film_sample_accum(src,
                        uniform_buf.film.environment_id,
                        uniform_buf.render_pass.environment_id,
                        rp_color_tx,
                        environment_accum);
      film_sample_accum(src,
                        uniform_buf.film.shadow_id,
                        uniform_buf.render_pass.shadow_id,
                        rp_value_tx,
                        shadow_accum);
      film_sample_accum(src,
                        uniform_buf.film.ambient_occlusion_id,
                        uniform_buf.render_pass.ambient_occlusion_id,
                        rp_value_tx,
                        ao_accum);
      film_sample_accum_mist(src, mist_accum);
    }
    /* Monochrome render passes that have colored outputs. Set alpha to 1. */
    vec4 shadow_accum_color = vec4(vec3(shadow_accum), weight_accum);
    vec4 ao_accum_color = vec4(vec3(ao_accum), weight_accum);

    film_store_color(dst, uniform_buf.film.diffuse_color_id, diffuse_color_accum, out_color);
    film_store_color(dst, uniform_buf.film.specular_color_id, specular_color_accum, out_color);
    film_store_color(dst, uniform_buf.film.environment_id, environment_accum, out_color);
    film_store_color(dst, uniform_buf.film.shadow_id, shadow_accum_color, out_color);
    film_store_color(dst, uniform_buf.film.ambient_occlusion_id, ao_accum_color, out_color);
    film_store_value(dst, uniform_buf.film.mist_id, mist_accum, out_color);
  }

  if (uniform_buf.film.any_render_pass_3) {
    vec4 transparent_accum = vec4(0.0);

    for (int i = 0; i < uniform_buf.film.samples_len; i++) {
      FilmSample src = film_sample_get(i, texel_film);
      film_sample_accum(src,
                        uniform_buf.film.transparent_id,
                        uniform_buf.render_pass.transparent_id,
                        rp_color_tx,
                        transparent_accum);
    }
    /* Alpha stores transmittance for transparent pass. */
    transparent_accum.a = weight_accum - transparent_accum.a;

    film_store_color(dst, uniform_buf.film.transparent_id, transparent_accum, out_color);
  }

  for (int aov = 0; aov < uniform_buf.film.aov_color_len; aov++) {
    vec4 aov_accum = vec4(0.0);

    for (int i = 0; i < uniform_buf.film.samples_len; i++) {
      FilmSample src = film_sample_get(i, texel_film);
      film_sample_accum(src, 0, uniform_buf.render_pass.color_len + aov, rp_color_tx, aov_accum);
    }
    film_store_color(dst, uniform_buf.film.aov_color_id + aov, aov_accum, out_color);
  }

  for (int aov = 0; aov < uniform_buf.film.aov_value_len; aov++) {
    float aov_accum = 0.0;

    for (int i = 0; i < uniform_buf.film.samples_len; i++) {
      FilmSample src = film_sample_get(i, texel_film);
      film_sample_accum(src, 0, uniform_buf.render_pass.value_len + aov, rp_value_tx, aov_accum);
    }
    film_store_value(dst, uniform_buf.film.aov_value_id + aov, aov_accum, out_color);
  }

  if (uniform_buf.film.cryptomatte_samples_len != 0) {
    /* Cryptomatte passes cannot be cleared by a weighted store like other passes. */
    if (!uniform_buf.film.use_history || uniform_buf.film.use_reprojection) {
      cryptomatte_clear_samples(dst);
    }

    film_cryptomatte_layer_accum_and_store(
        dst, texel_film, uniform_buf.film.cryptomatte_object_id, 0, out_color);
    film_cryptomatte_layer_accum_and_store(
        dst, texel_film, uniform_buf.film.cryptomatte_asset_id, 1, out_color);
    film_cryptomatte_layer_accum_and_store(
        dst, texel_film, uniform_buf.film.cryptomatte_material_id, 2, out_color);
  }
}<|MERGE_RESOLUTION|>--- conflicted
+++ resolved
@@ -669,14 +669,9 @@
     else {
       out_depth = imageLoadFast(depth_img, texel_film).r;
       if (uniform_buf.film.display_id != -1 &&
-<<<<<<< HEAD
-          uniform_buf.film.display_id == uniform_buf.film.normal_id) {
-        out_color = imageLoadFast(color_accum_img, ivec3(texel_film, uniform_buf.film.display_id));
-=======
           uniform_buf.film.display_id == uniform_buf.film.normal_id)
       {
-        out_color = imageLoad(color_accum_img, ivec3(texel_film, uniform_buf.film.display_id));
->>>>>>> 17b32e1d
+        out_color = imageLoadFast(color_accum_img, ivec3(texel_film, uniform_buf.film.display_id));
       }
     }
   }
