/* SPDX-FileCopyrightText: 2023 Blender Authors
 *
 * SPDX-License-Identifier: GPL-2.0-or-later */

/**
 * Forward lighting evaluation: Lighting is evaluated during the geometry rasterization.
 *
 * This is used by alpha blended materials and materials using Shader to RGB nodes.
 */

#pragma BLENDER_REQUIRE(gpu_shader_codegen_lib.glsl)
#pragma BLENDER_REQUIRE(eevee_subsurface_lib.glsl)
#pragma BLENDER_REQUIRE(eevee_light_eval_lib.glsl)
#pragma BLENDER_REQUIRE(eevee_lightprobe_eval_lib.glsl)
#pragma BLENDER_REQUIRE(eevee_colorspace_lib.glsl)

#if CLOSURE_BIN_COUNT != LIGHT_CLOSURE_EVAL_COUNT
#  error Closure data count and eval count must match
#endif

void forward_lighting_eval(float thickness, out vec3 radiance, out vec3 transmittance)
{
  float vPz = dot(drw_view_forward(), g_data.P) - dot(drw_view_forward(), drw_view_position());
  vec3 V = drw_world_incident_vector(g_data.P);

  vec3 surface_N = vec3(0.0);
  bool valid_N = false;
  ClosureLightStack stack;
  for (int i = 0; i < LIGHT_CLOSURE_EVAL_COUNT; i++) {
    ClosureUndetermined cl = g_closure_get(i);
    if (!valid_N && (cl.weight > 0.0)) {
      surface_N = cl.N;
    }
    stack.cl[i] = closure_light_new(cl, V);
  }

  /* TODO(fclem): If transmission (no SSS) is present, we could reduce LIGHT_CLOSURE_EVAL_COUNT
   * by 1 for this evaluation and skip evaluating the transmission closure twice. */
  light_eval_reflection(stack, g_data.P, surface_N, V, vPz);

#if defined(MAT_SUBSURFACE) || defined(MAT_REFRACTION) || defined(MAT_TRANSLUCENT)

  ClosureUndetermined cl_transmit = g_closure_get(0);
  if (cl_transmit.type != CLOSURE_NONE) {
#  if defined(MAT_SUBSURFACE)
    vec3 sss_reflect_shadowed, sss_reflect_unshadowed;
    if (cl_transmit.type == CLOSURE_BSSRDF_BURLEY_ID) {
      sss_reflect_shadowed = stack.cl[0].light_shadowed;
      sss_reflect_unshadowed = stack.cl[0].light_unshadowed;
    }
#  endif

    stack.cl[0] = closure_light_new(cl_transmit, V, thickness);

    /* Note: Only evaluates `stack.cl[0]`. */
    light_eval_transmission(stack, g_data.P, surface_N, V, vPz);

#  if defined(MAT_SUBSURFACE)
    if (cl_transmit.type == CLOSURE_BSSRDF_BURLEY_ID) {
      /* Apply transmission profile onto transmitted light and sum with reflected light. */
      vec3 sss_profile = subsurface_transmission(to_closure_subsurface(cl_transmit).sss_radius,
                                                 thickness);
      stack.cl[0].light_shadowed *= sss_profile;
      stack.cl[0].light_unshadowed *= sss_profile;
      stack.cl[0].light_shadowed += sss_reflect_shadowed;
      stack.cl[0].light_unshadowed += sss_reflect_unshadowed;
    }
#  endif
  }
#endif

  LightProbeSample samp = lightprobe_load(g_data.P, surface_N, V);

  float clamp_indirect_sh = uniform_buf.clamp.surface_indirect;
  samp.volume_irradiance = spherical_harmonics_clamp(samp.volume_irradiance, clamp_indirect_sh);

  /* Combine all radiance. */
  vec3 radiance_direct = vec3(0.0);
  vec3 radiance_indirect = vec3(0.0);
  for (int i = 0; i < LIGHT_CLOSURE_EVAL_COUNT; i++) {
    ClosureUndetermined cl = g_closure_get(i);
<<<<<<< HEAD
    vec3 ls = stack.cl[i].light_shadowed;
    lightprobe_eval(samp, cl, g_data.P, V, ls);
    stack.cl[i].light_shadowed = ls;
=======
>>>>>>> 5f6516a1
    if (cl.weight > 1e-5) {
      vec3 direct_light = stack.cl[i].light_shadowed;
      vec3 indirect_light = lightprobe_eval(samp, cl, g_data.P, V, thickness);

      if ((cl.type == CLOSURE_BSDF_TRANSLUCENT_ID ||
           cl.type == CLOSURE_BSDF_MICROFACET_GGX_REFRACTION_ID) &&
          (thickness > 0.0))
      {
        /* We model two transmission event, so the surface color need to be applied twice. */
        cl.color *= cl.color;
      }
      cl.color *= cl.weight;

      radiance_direct += direct_light * cl.color;
      radiance_indirect += indirect_light * cl.color;
    }
  }
  /* Light clamping. */
  float clamp_direct = uniform_buf.clamp.surface_direct;
  float clamp_indirect = uniform_buf.clamp.surface_indirect;
  radiance_direct = colorspace_brightness_clamp_max(radiance_direct, clamp_direct);
  radiance_indirect = colorspace_brightness_clamp_max(radiance_indirect, clamp_indirect);

  radiance = radiance_direct + radiance_indirect + g_emission;
  transmittance = g_transmittance;
}<|MERGE_RESOLUTION|>--- conflicted
+++ resolved
@@ -79,12 +79,6 @@
   vec3 radiance_indirect = vec3(0.0);
   for (int i = 0; i < LIGHT_CLOSURE_EVAL_COUNT; i++) {
     ClosureUndetermined cl = g_closure_get(i);
-<<<<<<< HEAD
-    vec3 ls = stack.cl[i].light_shadowed;
-    lightprobe_eval(samp, cl, g_data.P, V, ls);
-    stack.cl[i].light_shadowed = ls;
-=======
->>>>>>> 5f6516a1
     if (cl.weight > 1e-5) {
       vec3 direct_light = stack.cl[i].light_shadowed;
       vec3 indirect_light = lightprobe_eval(samp, cl, g_data.P, V, thickness);
