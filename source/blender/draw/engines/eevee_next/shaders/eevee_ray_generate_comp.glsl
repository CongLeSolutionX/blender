--- conflicted
+++ resolved
@@ -41,11 +41,6 @@
   /* Store inverse pdf to speedup denoising.
    * Limit to the smallest non-0 value that the format can encode.
    * Strangely it does not correspond to the IEEE spec. */
-<<<<<<< HEAD
-  float inv_pdf = (pdf == 0.0) ? 0.0 : max(6e-8, 1.0 / pdf);
-  imageStoreFast(out_ray_data_img, texel, vec4(ray_direction, inv_pdf));
-=======
   float inv_pdf = (samp.pdf == 0.0) ? 0.0 : max(6e-8, 1.0 / samp.pdf);
-  imageStore(out_ray_data_img, texel, vec4(samp.direction, inv_pdf));
->>>>>>> 17b32e1d
+  imageStoreFast(out_ray_data_img, texel, vec4(samp.direction, inv_pdf));
 }