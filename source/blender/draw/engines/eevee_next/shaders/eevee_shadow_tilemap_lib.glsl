/* SPDX-FileCopyrightText: 2023 Blender Authors
 *
 * SPDX-License-Identifier: GPL-2.0-or-later */

#pragma BLENDER_REQUIRE(common_shape_lib.glsl)
#pragma BLENDER_REQUIRE(gpu_shader_utildefines_lib.glsl)

/* ---------------------------------------------------------------------- */
/** \name Tile-map data
 * \{ */

int shadow_tile_index(ivec2 tile)
{
  return tile.x + tile.y * SHADOW_TILEMAP_RES;
}

ivec2 shadow_tile_coord(int tile_index)
{
  return ivec2(tile_index % SHADOW_TILEMAP_RES, tile_index / SHADOW_TILEMAP_RES);
}

/* Return bottom left pixel position of the tile-map inside the tile-map atlas. */
ivec2 shadow_tilemap_start(int tilemap_index)
{
  return SHADOW_TILEMAP_RES *
         ivec2(tilemap_index % SHADOW_TILEMAP_PER_ROW, tilemap_index / SHADOW_TILEMAP_PER_ROW);
}

ivec2 shadow_tile_coord_in_atlas(ivec2 tile, int tilemap_index)
{
  return shadow_tilemap_start(tilemap_index) + tile;
}

/**
 * Return tile index inside `tiles_buf` for a given tile coordinate inside a specific LOD.
 * `tiles_index` should be `ShadowTileMapData.tiles_index`.
 */
int shadow_tile_offset(ivec2 tile, int tiles_index, int lod)
{
#if SHADOW_TILEMAP_LOD > 5
#  error This needs to be adjusted
#endif
  const int lod0_width = SHADOW_TILEMAP_RES / 1;
  const int lod1_width = SHADOW_TILEMAP_RES / 2;
  const int lod2_width = SHADOW_TILEMAP_RES / 4;
  const int lod3_width = SHADOW_TILEMAP_RES / 8;
  const int lod4_width = SHADOW_TILEMAP_RES / 16;
  const int lod5_width = SHADOW_TILEMAP_RES / 32;
  const int lod0_size = lod0_width * lod0_width;
  const int lod1_size = lod1_width * lod1_width;
  const int lod2_size = lod2_width * lod2_width;
  const int lod3_size = lod3_width * lod3_width;
  const int lod4_size = lod4_width * lod4_width;
  const int lod5_size = lod5_width * lod5_width;

  int offset = tiles_index;
  switch (lod) {
    case 5:
      offset += lod0_size + lod1_size + lod2_size + lod3_size + lod4_size;
      offset += tile.y * lod5_width;
      break;
    case 4:
      offset += lod0_size + lod1_size + lod2_size + lod3_size;
      offset += tile.y * lod4_width;
      break;
    case 3:
      offset += lod0_size + lod1_size + lod2_size;
      offset += tile.y * lod3_width;
      break;
    case 2:
      offset += lod0_size + lod1_size;
      offset += tile.y * lod2_width;
      break;
    case 1:
      offset += lod0_size;
      offset += tile.y * lod1_width;
      break;
    case 0:
    default:
      offset += tile.y * lod0_width;
      break;
  }
  offset += tile.x;
  return offset;
}

/** \} */

/* ---------------------------------------------------------------------- */
/** \name Load / Store functions.
 * \{ */

/** \note: Will clamp if out of bounds. */
ShadowTileData shadow_tile_load(usampler2D tilemaps_tx, ivec2 tile_co, int tilemap_index)
{
  /* NOTE(@fclem): This clamp can hide some small imprecision at clip-map transition.
   * Can be disabled to check if the clip-map is well centered. */
  tile_co = clamp(tile_co, ivec2(0), ivec2(SHADOW_TILEMAP_RES - 1));
  uint tile_data =
      texelFetch(tilemaps_tx, shadow_tile_coord_in_atlas(tile_co, tilemap_index), 0).x;
  return shadow_tile_unpack(tile_data);
}

/**
 * This function should be the inverse of ShadowDirectional::coverage_get().
 *
 * \a lP shading point position in light space, relative to the to camera position snapped to
 * the smallest clip-map level (`shadow_world_to_local(light, P) - light._position`).
 */

float shadow_directional_level_fractional(LightData light, vec3 lP)
{
  float lod;
  if (light.type == LIGHT_SUN) {
    /* We need to hide one tile worth of data to hide the moving transition. */
    const float narrowing = float(SHADOW_TILEMAP_RES) / (float(SHADOW_TILEMAP_RES) - 1.0001);
    /* Since the distance is centered around the camera (and thus by extension the tile-map),
     * we need to multiply by 2 to get the lod level which covers the following range:
     * [-coverage_get(lod)/2..coverage_get(lod)/2] */
    lod = log2(length(lP) * narrowing * 2.0);
  }
  else {
    /* The narrowing need to be stronger since the tile-map position is not rounded but floored. */
    const float narrowing = float(SHADOW_TILEMAP_RES) / (float(SHADOW_TILEMAP_RES) - 2.5001);
    /* Since we want half of the size, bias the level by -1. */
    float lod_min_half_size = exp2(float(light_sun_data_get(light).clipmap_lod_min - 1));
    lod = length(lP.xy) * narrowing / lod_min_half_size;
  }
  float clipmap_lod = lod + light.lod_bias;
<<<<<<< HEAD
  return clamp(clipmap_lod,
               light_sun_data_get(light).clipmap_lod_min,
               light_sun_data_get(light).clipmap_lod_max);
=======
  return clamp(clipmap_lod, float(light.clipmap_lod_min), float(light.clipmap_lod_max));
>>>>>>> 2906ea97
}

int shadow_directional_level(LightData light, vec3 lP)
{
  return int(ceil(shadow_directional_level_fractional(light, lP)));
}

/* How much a tilemap pixel covers a final image pixel. */
float shadow_punctual_footprint_ratio(LightData light,
                                      vec3 P,
                                      bool is_perspective,
                                      float dist_to_cam,
                                      float tilemap_projection_ratio)
{
  /* We project a shadow map pixel (as a sphere for simplicity) to the receiver plane.
   * We then reproject this sphere onto the camera screen and compare it to the film pixel size.
   * This gives a good approximation of what LOD to select to get a somewhat uniform shadow map
   * resolution in screen space. */

  float dist_to_light = distance(P, light._position);
  float footprint_ratio = dist_to_light;
  /* Project the radius to the screen. 1 unit away from the camera the same way
   * pixel_world_radius_inv was computed. Not needed in orthographic mode. */
  if (is_perspective) {
    footprint_ratio /= dist_to_cam;
  }
  /* Apply resolution ratio. */
  footprint_ratio *= tilemap_projection_ratio;
  /* Take the frustum padding into account. */
  footprint_ratio *= light.local.clip_side / orderedIntBitsToFloat(light.clip_near);
  return footprint_ratio;
}

struct ShadowCoordinates {
  /* Index of the tile-map to containing the tile. */
  int tilemap_index;
  /* LOD of the tile to load relative to the min level. Always positive. */
  int lod_relative;
  /* Tile coordinate inside the tile-map. */
  ivec2 tile_coord;
  /* UV coordinates in [0..SHADOW_TILEMAP_RES) range. */
  vec2 uv;
};

/* Retain sign bit and avoid costly int division. */
ivec2 shadow_decompress_grid_offset(eLightType light_type, ivec2 offset, int level_relative)
{
  if (light_type == LIGHT_SUN_ORTHO) {
    return shadow_cascade_grid_offset(offset, level_relative);
  }
  else {
    return ((offset & 0xFFFF) >> level_relative) - ((offset >> 16) >> level_relative);
  }
}

/**
 * \a lP shading point position in light space (`shadow_world_to_local(light, P)`).
 */
ShadowCoordinates shadow_directional_coordinates_at_level(LightData light, vec3 lP, int level)
{
  ShadowCoordinates ret;
  /* This difference needs to be less than 32 for the later shift to be valid.
   * This is ensured by `ShadowDirectional::clipmap_level_range()`. */
  int level_relative = level - light_sun_data_get(light).clipmap_lod_min;

  ret.tilemap_index = light.tilemap_index + level_relative;

  ret.lod_relative = (light.type == LIGHT_SUN_ORTHO) ? light_sun_data_get(light).clipmap_lod_min :
                                                       level;

  /* Compute offset in tile. */
  ivec2 clipmap_offset = shadow_decompress_grid_offset(
      light.type, light_sun_data_get(light).clipmap_base_offset, level_relative);

  ret.uv = lP.xy - light_sun_data_get(light).clipmap_origin;
  ret.uv /= exp2(float(ret.lod_relative));
  ret.uv = ret.uv * float(SHADOW_TILEMAP_RES) + float(SHADOW_TILEMAP_RES / 2);
  ret.uv -= vec2(clipmap_offset);
  /* Clamp to avoid out of tile-map access. */
  ret.tile_coord = clamp(ivec2(ret.uv), ivec2(0.0), ivec2(SHADOW_TILEMAP_RES - 1));
  return ret;
}

/**
 * \a lP shading point position in light space (`shadow_world_to_local(light, P)`).
 */
ShadowCoordinates shadow_directional_coordinates(LightData light, vec3 lP)
{
  int level = shadow_directional_level(light, lP - light._position);
  return shadow_directional_coordinates_at_level(light, lP, level);
}

/* Transform vector to face local coordinate. */
vec3 shadow_punctual_local_position_to_face_local(int face_id, vec3 lL)
{
  switch (face_id) {
    case 1:
      return vec3(-lL.y, lL.z, -lL.x);
    case 2:
      return vec3(lL.y, lL.z, lL.x);
    case 3:
      return vec3(lL.x, lL.z, -lL.y);
    case 4:
      return vec3(-lL.x, lL.z, lL.y);
    case 5:
      return vec3(lL.x, -lL.y, -lL.z);
    default:
      return lL;
  }
}

vec3 shadow_punctual_face_local_to_local_position(int face_id, vec3 fL)
{
  switch (face_id) {
    case 1:
      return vec3(-fL.z, -fL.x, fL.y);
    case 2:
      return vec3(fL.z, fL.x, fL.y);
    case 3:
      return vec3(fL.x, -fL.z, fL.y);
    case 4:
      return vec3(-fL.x, fL.z, fL.y);
    case 5:
      return vec3(fL.x, -fL.y, -fL.z);
    default:
      return fL;
  }
}

/* Turns local light coordinate into shadow region index. Matches eCubeFace order.
 * \note lL does not need to be normalized. */
int shadow_punctual_face_index_get(vec3 lL)
{
  vec3 aP = abs(lL);
  if (all(greaterThan(aP.xx, aP.yz))) {
    return (lL.x > 0.0) ? 1 : 2;
  }
  else if (all(greaterThan(aP.yy, aP.xz))) {
    return (lL.y > 0.0) ? 3 : 4;
  }
  else {
    return (lL.z > 0.0) ? 5 : 0;
  }
}

/**
 * \a lP shading point position in face local space (world unit).
 * \a face_id is the one used to rotate lP using shadow_punctual_local_position_to_face_local().
 */
ShadowCoordinates shadow_punctual_coordinates(LightData light, vec3 lP, int face_id)
{
  float clip_near = intBitsToFloat(light.clip_near);
  float clip_side = light.local.clip_side;

  ShadowCoordinates ret;
  ret.tilemap_index = light.tilemap_index + face_id;
  /* UVs in [-1..+1] range. */
  ret.uv = (lP.xy * clip_near) / abs(lP.z * clip_side);
  /* UVs in [0..SHADOW_TILEMAP_RES] range. */
  ret.uv = ret.uv * float(SHADOW_TILEMAP_RES / 2) + float(SHADOW_TILEMAP_RES / 2);
  /* Clamp to avoid out of tile-map access. */
  ret.tile_coord = clamp(ivec2(ret.uv), ivec2(0), ivec2(SHADOW_TILEMAP_RES - 1));
  return ret;
}

/** \} */

/* ---------------------------------------------------------------------- */
/** \name Frustum shapes.
 * \{ */

vec3 shadow_tile_corner_persp(ShadowTileMapData tilemap, ivec2 tile)
{
  return tilemap.corners[1].xyz + tilemap.corners[2].xyz * float(tile.x) +
         tilemap.corners[3].xyz * float(tile.y);
}

Pyramid shadow_tilemap_cubeface_bounds(ShadowTileMapData tilemap,
                                       ivec2 tile_start,
                                       const ivec2 extent)
{
  Pyramid shape;
  shape.corners[0] = tilemap.corners[0].xyz;
  shape.corners[1] = shadow_tile_corner_persp(tilemap, tile_start + ivec2(0, 0));
  shape.corners[2] = shadow_tile_corner_persp(tilemap, tile_start + ivec2(extent.x, 0));
  shape.corners[3] = shadow_tile_corner_persp(tilemap, tile_start + extent);
  shape.corners[4] = shadow_tile_corner_persp(tilemap, tile_start + ivec2(0, extent.y));
  return shape;
}

/** \} */

/* ---------------------------------------------------------------------- */
/** \name Render map layout.
 *
 * Since a view can cover at most the number of tile contained in LOD0,
 * index every LOD like they were LOD0.
 * \{ */

int shadow_render_page_index_get(int view_index, ivec2 tile_coordinate_in_lod)
{
  return view_index * SHADOW_TILEMAP_LOD0_LEN + tile_coordinate_in_lod.y * SHADOW_TILEMAP_RES +
         tile_coordinate_in_lod.x;
}

/** \} */<|MERGE_RESOLUTION|>--- conflicted
+++ resolved
@@ -127,13 +127,9 @@
     lod = length(lP.xy) * narrowing / lod_min_half_size;
   }
   float clipmap_lod = lod + light.lod_bias;
-<<<<<<< HEAD
   return clamp(clipmap_lod,
-               light_sun_data_get(light).clipmap_lod_min,
-               light_sun_data_get(light).clipmap_lod_max);
-=======
-  return clamp(clipmap_lod, float(light.clipmap_lod_min), float(light.clipmap_lod_max));
->>>>>>> 2906ea97
+               float(light_sun_data_get(light).clipmap_lod_min),
+               float(light_sun_data_get(light).clipmap_lod_max));
 }
 
 int shadow_directional_level(LightData light, vec3 lP)
