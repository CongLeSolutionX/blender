--- conflicted
+++ resolved
@@ -21,16 +21,13 @@
 
 void main()
 {
-<<<<<<< HEAD
   uint index = gl_GlobalInvocationID.x;
   /* Keep uniform control flow. Do not return. */
   index = min(index, uint(resource_len) - 1);
   uint resource_id = casters_id_buf[index];
   /* Mask negative scale bit. */
   resource_id = (resource_id & 0x7FFFFFFFu);
-=======
   IsectBox box;
->>>>>>> 6a0f98ae
 
   if (resource_len > 0) {
     uint index = gl_GlobalInvocationID.x;
