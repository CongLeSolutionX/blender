--- conflicted
+++ resolved
@@ -38,27 +38,17 @@
 /* Result of Packing the GBuffer. */
 struct GBufferWriter {
   /* TODO(fclem): Better packing. */
-<<<<<<< HEAD
   packed_vec4 data[GBUFFER_DATA_MAX];
   packed_vec2 N[GBUFFER_NORMAL_MAX];
-  uint header;
-  /* Only used for book-keeping. Not actually written. Can be derived from header. */
-  uchar closure_count;
-  uchar layer_data;
-  uchar layer_normal;
-=======
-  vec4 data[GBUFFER_DATA_MAX];
-  vec2 N[GBUFFER_NORMAL_MAX];
 
   uint header;
   /** Only used for book-keeping. Not actually written. Can be derived from header. */
   /* Number of layers written in the header. */
-  int layer_gbuf;
+  uchar layer_gbuf;
   /* Number of data written in the data array. */
-  int layer_data;
+  uchar layer_data;
   /* Number of normal written in the normal array. */
-  int layer_normal;
->>>>>>> f2e27ef7
+  uchar layer_normal;
 };
 
 /* Result of loading the GBuffer. */
@@ -70,18 +60,10 @@
   float thickness;
   uint object_id;
 
-<<<<<<< HEAD
-=======
-  uint header;
-  /* Number of valid closure encoded in the gbuffer. */
-  int closure_count;
-  /* Only used for book-keeping when reading. */
-  int layer_data;
-  int layer_normal;
->>>>>>> f2e27ef7
   /* Texel of the gbuffer being read. */
   ivec2 texel;
 
+  uint header;
   /* Number of valid closure encoded in the gbuffer. */
   uchar closure_count;
   /* Only used for book-keeping when reading. */
