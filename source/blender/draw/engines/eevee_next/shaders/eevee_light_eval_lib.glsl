/* SPDX-FileCopyrightText: 2022-2023 Blender Authors
 *
 * SPDX-License-Identifier: GPL-2.0-or-later */

/**
 * The resources expected to be defined are:
 * - light_buf
 * - light_zbin_buf
 * - light_cull_buf
 * - light_tile_buf
 * - shadow_atlas_tx
 * - shadow_tilemaps_tx
 * - utility_tx
 */

#pragma BLENDER_REQUIRE(eevee_shadow_tracing_lib.glsl)
#pragma BLENDER_REQUIRE(eevee_bxdf_lib.glsl)
#pragma BLENDER_REQUIRE(eevee_light_lib.glsl)
#pragma BLENDER_REQUIRE(eevee_shadow_lib.glsl)
#pragma BLENDER_REQUIRE(eevee_thickness_lib.glsl)
#pragma BLENDER_REQUIRE(gpu_shader_codegen_lib.glsl)

/* If using compute, the shader should define its own pixel. */
#if !defined(PIXEL) && defined(GPU_FRAGMENT_SHADER)
#  define PIXEL gl_FragCoord.xy
#endif

#if !defined(LIGHT_CLOSURE_EVAL_COUNT)
#  define LIGHT_CLOSURE_EVAL_COUNT 1
#  define SKIP_LIGHT_EVAL
#endif

uint shadow_pack(float visibility, uint bit_depth, uint shift)
{
  return uint(visibility * float((1u << bit_depth) - 1u)) << shift;
}

float shadow_unpack(uint shadow_bits, uint bit_depth, uint shift)
{
  return float((shadow_bits >> shift) & ~(~0u << bit_depth)) / float((1u << bit_depth) - 1u);
}

void light_shadow_single(uint l_idx,
                         const bool is_directional,
                         const bool is_transmission,
                         vec3 P,
                         vec3 Ng,
                         inout uint shadow_bits,
                         inout uint shift)
{
  LightData light = light_buf[l_idx];

  if (light.tilemap_index == LIGHT_NO_SHADOW) {
    return;
  }

  LightVector lv = light_vector_get(light, is_directional, P);
  float attenuation = light_attenuation_surface(
      light, is_directional, is_transmission, false, Ng, lv);
  if (attenuation < LIGHT_ATTENUATION_THRESHOLD) {
    return;
  }

#if defined(SPECIALIZED_SHADOW_PARAMS)
  int ray_count = shadow_ray_count;
  int ray_step_count = shadow_ray_step_count;
#else
  int ray_count = uniform_buf.shadow.ray_count;
  int ray_step_count = uniform_buf.shadow.step_count;
#endif

  ShadowEvalResult result = shadow_eval(
      light, is_directional, is_transmission, false, P, Ng, Ng, ray_count, ray_step_count);

  shadow_bits |= shadow_pack(result.light_visibilty, ray_count, shift);
  shift += ray_count;
}

void light_shadow_mask(vec3 P, vec3 Ng, float vPz, out uint shadow_bits)
{
  int ray_count = uniform_buf.shadow.ray_count;
  int ray_step_count = uniform_buf.shadow.step_count;

  uint shift = 0u;
  shadow_bits = 0u;
  LIGHT_FOREACH_BEGIN_DIRECTIONAL (light_cull_buf, l_idx) {
    light_shadow_single(l_idx, true, false, P, Ng, shadow_bits, shift);
  }
  LIGHT_FOREACH_END

  LIGHT_FOREACH_BEGIN_LOCAL (light_cull_buf, light_zbin_buf, light_tile_buf, PIXEL, vPz, l_idx) {
    light_shadow_single(l_idx, false, false, P, Ng, shadow_bits, shift);
  }
  LIGHT_FOREACH_END
}

struct ClosureLight {
  /* LTC matrix. */
  vec4 ltc_mat;
<<<<<<< HEAD
  /* Output both shadowed and unshadowed for shadow denoising. */
  packed_float3 light_shadowed;
  packed_float3 light_unshadowed;
  /* Shading normal. */
  packed_float3 N;
  /* Enum (used as index) telling how to treat the lighting. */
  LightingType type;
  /* True if closure is receiving light from below the surface. */
  bool subsurface;
=======
  /* Shading normal. */
  vec3 N;
  /* Enum used as index to fetch which light intensity to use [0..3]. */
  LightingType type;
  /* Output both shadowed and unshadowed for shadow denoising. */
  vec3 light_shadowed;
  vec3 light_unshadowed;

  /** Only for transmission BSDFs. */
  vec3 shading_offset;
  float shadow_offset;
>>>>>>> 5f6516a1
};

struct ClosureLightStack {
  /* NOTE: This is wrapped into a struct to avoid array shenanigans on MSL. */
  ClosureLight cl[LIGHT_CLOSURE_EVAL_COUNT];
};

ClosureLight closure_light_new_ex(ClosureUndetermined cl,
                                  vec3 V,
                                  float thickness,
                                  const bool is_transmission)
{
  ClosureLight cl_light;
  cl_light.N = cl.N;
  cl_light.ltc_mat = LTC_LAMBERT_MAT;
  cl_light.type = LIGHT_DIFFUSE;
  cl_light.light_shadowed = vec3(0.0);
  cl_light.light_unshadowed = vec3(0.0);
  cl_light.shading_offset = vec3(0.0);
  cl_light.shadow_offset = is_transmission ? thickness : 0.0;
  switch (cl.type) {
    case CLOSURE_BSDF_TRANSLUCENT_ID:
      if (is_transmission) {
        cl_light.N = -cl.N;
        if (thickness > 0.0) {
          /* Strangely, a translucent sphere lit by a light outside the sphere transmits the light
           * uniformly over the sphere. To mimic this phenomenon, we shift the shading position to
           * a unique position on the sphere and use the light vector as normal. */
          cl_light.shading_offset = -cl.N * thickness * 0.5;
          cl_light.N = vec3(0.0);
        }
      }
      break;
    case CLOSURE_BSSRDF_BURLEY_ID:
      if (is_transmission) {
        /* If the `thickness / sss_radius` ratio is near 0, this transmission term should converge
         * to a uniform term like the translucent BSDF. But we need to find what to do in other
         * cases. For now, approximate the transmission term as just back-facing. */
        cl_light.N = -cl.N;
        /* Lit and shadow as outside of the object. */
        cl_light.shading_offset = -cl.N * thickness;
      }
      /* Reflection term uses the lambertian diffuse. */
      break;
    case CLOSURE_BSDF_DIFFUSE_ID:
      break;
    case CLOSURE_BSDF_MICROFACET_GGX_REFLECTION_ID:
      cl_light.ltc_mat = LTC_GGX_MAT(dot(cl.N, V), cl.data.x);
      cl_light.type = LIGHT_SPECULAR;
      break;
    case CLOSURE_BSDF_MICROFACET_GGX_REFRACTION_ID: {
      if (is_transmission) {
        ClosureRefraction cl_refract = to_closure_refraction(cl);
        cl_refract.roughness = refraction_roughness_remapping(cl_refract.roughness,
                                                              cl_refract.ior);

        if (thickness > 0.0) {
          vec3 L = refraction_dominant_dir(cl.N, V, cl_refract.ior, cl_refract.roughness);

          ThicknessIsect isect = thickness_sphere_intersect(thickness, cl.N, L);
          cl.N = -isect.hit_N;
          cl_light.shading_offset = isect.hit_P;

          cl_refract.ior = 1.0 / cl_refract.ior;
          V = -L;
        }
        vec3 R = refract(-V, cl.N, 1.0 / cl_refract.ior);
        cl_light.ltc_mat = LTC_GGX_MAT(dot(-cl.N, R), cl_refract.roughness);
        cl_light.N = -cl.N;
        cl_light.type = LIGHT_TRANSMISSION;
      }
      break;
    }
    case CLOSURE_NONE_ID:
      /* Can happen in forward. */
      break;
  }
  return cl_light;
}

ClosureLight closure_light_new(ClosureUndetermined cl, vec3 V, float thickness)
{
  return closure_light_new_ex(cl, V, thickness, true);
}

ClosureLight closure_light_new(ClosureUndetermined cl, vec3 V)
{
  return closure_light_new_ex(cl, V, 0.0, false);
}

void light_eval_single_closure(LightData light,
                               LightVector lv,
                               inout ClosureLight cl,
                               vec3 V,
                               float attenuation,
                               float shadow,
                               const bool is_transmission)
{
  if (light.power[cl.type] > 0.0) {
    float ltc_result = light_ltc(utility_tx, light, cl.N, V, lv, cl.ltc_mat);
    vec3 out_radiance = light.color * light.power[cl.type] * ltc_result;
    float visibility = shadow * attenuation;
    cl.light_shadowed += visibility * out_radiance;
    cl.light_unshadowed += attenuation * out_radiance;
  }
}

void light_eval_single(uint l_idx,
                       const bool is_directional,
                       const bool is_transmission,
                       inout ClosureLightStack stack,
                       vec3 P,
                       vec3 Ng,
                       vec3 V,
                       uint packed_shadows,
                       inout uint shift)
{
  LightData light = light_buf[l_idx];

#if defined(SPECIALIZED_SHADOW_PARAMS)
  int ray_count = shadow_ray_count;
  int ray_step_count = shadow_ray_step_count;
#else
  int ray_count = uniform_buf.shadow.ray_count;
  int ray_step_count = uniform_buf.shadow.step_count;
#endif

  vec3 shading_P = (is_transmission) ? P + stack.cl[0].shading_offset : P;
  LightVector lv = light_vector_get(light, is_directional, shading_P);

  bool is_translucent_with_thickness = is_transmission && all(equal(stack.cl[0].N, vec3(0.0)));

  float attenuation = light_attenuation_surface(
      light, is_directional, is_transmission, is_translucent_with_thickness, Ng, lv);
  if (attenuation < LIGHT_ATTENUATION_THRESHOLD) {
    return;
  }

  float shadow = 1.0;
  if (light.tilemap_index != LIGHT_NO_SHADOW) {
#ifdef SHADOW_DEFERRED
    shadow = shadow_unpack(packed_shadows, ray_count, shift);
    shift += ray_count;
#else

    vec3 shadow_P = (is_transmission) ? P + lv.L * stack.cl[0].shadow_offset : P;
    ShadowEvalResult result = shadow_eval(light,
                                          is_directional,
                                          is_transmission,
                                          is_translucent_with_thickness,
                                          shadow_P,
                                          Ng,
                                          lv.L,
                                          ray_count,
                                          ray_step_count);
    shadow = result.light_visibilty;
#endif
  }

  if (is_translucent_with_thickness) {
    /* This makes the LTC compute the solid angle of the light (still with the cosine term applied
     * but that still works great enough in practice). */
    stack.cl[0].N = lv.L;
    /* Adjust power because of the second lambertian distribution. */
    attenuation *= M_1_PI;
  }

  light_eval_single_closure(light, lv, stack.cl[0], V, attenuation, shadow, is_transmission);
  if (!is_transmission) {
#if LIGHT_CLOSURE_EVAL_COUNT > 1
    light_eval_single_closure(light, lv, stack.cl[1], V, attenuation, shadow, is_transmission);
#endif
#if LIGHT_CLOSURE_EVAL_COUNT > 2
    light_eval_single_closure(light, lv, stack.cl[2], V, attenuation, shadow, is_transmission);
#endif
#if LIGHT_CLOSURE_EVAL_COUNT > 3
#  error
#endif
  }
}

void light_eval_transmission(inout ClosureLightStack stack, vec3 P, vec3 Ng, vec3 V, float vPz)
{
#ifdef SKIP_LIGHT_EVAL
  return;
#endif
  /* Packed / Decoupled shadow evaluation. Not yet implemented. */
  uint packed_shadows = 0u;
  uint shift = 0u;

  LIGHT_FOREACH_BEGIN_DIRECTIONAL (light_cull_buf, l_idx) {
    light_eval_single(l_idx, true, true, stack, P, Ng, V, packed_shadows, shift);
  }
  LIGHT_FOREACH_END

  LIGHT_FOREACH_BEGIN_LOCAL (light_cull_buf, light_zbin_buf, light_tile_buf, PIXEL, vPz, l_idx) {
    light_eval_single(l_idx, false, true, stack, P, Ng, V, packed_shadows, shift);
  }
  LIGHT_FOREACH_END
}

void light_eval_reflection(inout ClosureLightStack stack, vec3 P, vec3 Ng, vec3 V, float vPz)
{
#ifdef SKIP_LIGHT_EVAL
  return;
#endif
  /* Packed / Decoupled shadow evaluation. Not yet implemented. */
  uint packed_shadows = 0u;
  uint shift = 0u;

  LIGHT_FOREACH_BEGIN_DIRECTIONAL (light_cull_buf, l_idx) {
    light_eval_single(l_idx, true, false, stack, P, Ng, V, packed_shadows, shift);
  }
  LIGHT_FOREACH_END

  LIGHT_FOREACH_BEGIN_LOCAL (light_cull_buf, light_zbin_buf, light_tile_buf, PIXEL, vPz, l_idx) {
    light_eval_single(l_idx, false, false, stack, P, Ng, V, packed_shadows, shift);
  }
  LIGHT_FOREACH_END
}<|MERGE_RESOLUTION|>--- conflicted
+++ resolved
@@ -97,29 +97,19 @@
 struct ClosureLight {
   /* LTC matrix. */
   vec4 ltc_mat;
-<<<<<<< HEAD
+  /* Shading normal. */
+  packed_float3 N;
+ 
   /* Output both shadowed and unshadowed for shadow denoising. */
   packed_float3 light_shadowed;
   packed_float3 light_unshadowed;
-  /* Shading normal. */
-  packed_float3 N;
-  /* Enum (used as index) telling how to treat the lighting. */
-  LightingType type;
-  /* True if closure is receiving light from below the surface. */
-  bool subsurface;
-=======
-  /* Shading normal. */
-  vec3 N;
+
+  /** Only for transmission BSDFs. */
+  packed_float3 shading_offset;
+  float shadow_offset;
+
   /* Enum used as index to fetch which light intensity to use [0..3]. */
   LightingType type;
-  /* Output both shadowed and unshadowed for shadow denoising. */
-  vec3 light_shadowed;
-  vec3 light_unshadowed;
-
-  /** Only for transmission BSDFs. */
-  vec3 shading_offset;
-  float shadow_offset;
->>>>>>> 5f6516a1
 };
 
 struct ClosureLightStack {
