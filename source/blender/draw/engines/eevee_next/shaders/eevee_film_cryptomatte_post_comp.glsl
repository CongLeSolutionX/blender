/* SPDX-FileCopyrightText: 2022-2023 Blender Authors
 *
 * SPDX-License-Identifier: GPL-2.0-or-later */

#pragma BLENDER_REQUIRE(gpu_shader_math_base_lib.glsl)

#define CRYPTOMATTE_LEVELS_MAX 16

void cryptomatte_load_samples(ivec2 texel, int layer, out vec2 samples[CRYPTOMATTE_LEVELS_MAX])
{
  int pass_len = divide_ceil(cryptomatte_samples_per_layer, 2);
  int layer_id = layer * pass_len;

  /* Read all samples from the cryptomatte layer. */
  for (int p = 0; p < pass_len; p++) {
    vec4 pass_sample = imageLoadFast(cryptomatte_img, ivec3(texel, p + layer_id));
    samples[p * 2] = pass_sample.xy;
    samples[p * 2 + 1] = pass_sample.zw;
  }
  for (int i = pass_len * 2; i < CRYPTOMATTE_LEVELS_MAX; i++) {
    samples[i] = vec2(0.0);
  }
}

void cryptomatte_sort_samples(inout vec2 samples[CRYPTOMATTE_LEVELS_MAX])
{
  /* Sort samples. Lame implementation, can be replaced with a more efficient algorithm. */
  for (int i = 0; i < cryptomatte_samples_per_layer - 1 && samples[i].y != 0.0; i++) {
    int highest_index = i;
    float highest_weight = samples[i].y;
    for (int j = i + 1; j < cryptomatte_samples_per_layer && samples[j].y != 0.0; j++) {
      if (samples[j].y > highest_weight) {
        highest_index = j;
        highest_weight = samples[j].y;
      }
    };

    if (highest_index != i) {
      vec2 tmp = samples[i];
      samples[i] = samples[highest_index];
      samples[highest_index] = tmp;
    }
  }
}

void cryptomatte_store_samples(ivec2 texel, int layer, vec2 samples[CRYPTOMATTE_LEVELS_MAX])
{
  int pass_len = divide_ceil(cryptomatte_samples_per_layer, 2);
  int layer_id = layer * pass_len;

  /* Store samples back to the cryptomatte layer. */
  for (int p = 0; p < pass_len; p++) {
    vec4 pass_sample;
    pass_sample.xy = samples[p * 2];
    pass_sample.zw = samples[p * 2 + 1];
    imageStoreFast(cryptomatte_img, ivec3(texel, p + layer_id), pass_sample);
  }
  /* Ensure stores are visible to later reads. */
  imageFence(cryptomatte_img);
}

void main()
{
  ivec2 texel = ivec2(gl_GlobalInvocationID.xy);

  if (any(greaterThanEqual(texel, uniform_buf.film.extent))) {
    return;
  }

  for (int layer = 0; layer < cryptomatte_layer_len; layer++) {
    vec2 samples[CRYPTOMATTE_LEVELS_MAX];
    cryptomatte_load_samples(texel, layer, samples);
    cryptomatte_sort_samples(samples);
<<<<<<< HEAD
=======
    /* Repeat texture coordinates as the weight can be optimized to a small portion of the film. */
    float weight = imageLoadFast(
                       weight_img,
                       ivec3(texel % imageSize(weight_img).xy, FILM_WEIGHT_LAYER_ACCUMULATION))
                       .x;
    cryptomatte_normalize_weight(weight, samples);
>>>>>>> de443e03
    cryptomatte_store_samples(texel, layer, samples);
  }
}<|MERGE_RESOLUTION|>--- conflicted
+++ resolved
@@ -71,15 +71,6 @@
     vec2 samples[CRYPTOMATTE_LEVELS_MAX];
     cryptomatte_load_samples(texel, layer, samples);
     cryptomatte_sort_samples(samples);
-<<<<<<< HEAD
-=======
-    /* Repeat texture coordinates as the weight can be optimized to a small portion of the film. */
-    float weight = imageLoadFast(
-                       weight_img,
-                       ivec3(texel % imageSize(weight_img).xy, FILM_WEIGHT_LAYER_ACCUMULATION))
-                       .x;
-    cryptomatte_normalize_weight(weight, samples);
->>>>>>> de443e03
     cryptomatte_store_samples(texel, layer, samples);
   }
 }