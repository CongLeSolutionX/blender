/* SPDX-FileCopyrightText: 2023 Blender Authors
 *
 * SPDX-License-Identifier: GPL-2.0-or-later */

#pragma BLENDER_REQUIRE(gpu_shader_utildefines_lib.glsl)
#pragma BLENDER_REQUIRE(gpu_shader_math_matrix_lib.glsl)
#pragma BLENDER_REQUIRE(eevee_shadow_tilemap_lib.glsl)

#define EEVEE_SHADOW_LIB

#ifdef SHADOW_READ_ATOMIC
#  define SHADOW_ATLAS_TYPE usampler2DArrayAtomic
#else
#  define SHADOW_ATLAS_TYPE usampler2DArray
#endif

struct ShadowSampleParams {
  vec3 lP;
  vec3 uv;
  int tilemap_index;
  float z_range;
};

ShadowTileData shadow_tile_data_get(usampler2D tilemaps_tx, ShadowSampleParams params)
{
  /* Prevent out of bound access. Assumes the input is already non negative. */
  vec2 tilemap_uv = min(params.uv.xy, vec2(0.99999));

  ivec2 texel_coord = ivec2(tilemap_uv * float(SHADOW_MAP_MAX_RES));
  /* Using bitwise ops is way faster than integer ops. */
  const int page_shift = SHADOW_PAGE_LOD;

  ivec2 tile_coord = texel_coord >> page_shift;
  return shadow_tile_load(tilemaps_tx, tile_coord, params.tilemap_index);
}

float shadow_read_depth(SHADOW_ATLAS_TYPE atlas_tx,
                        usampler2D tilemaps_tx,
                        ShadowSampleParams params)
{
  /* Prevent out of bound access. Assumes the input is already non negative. */
  vec2 tilemap_uv = min(params.uv.xy, vec2(0.99999));

  ivec2 texel_coord = ivec2(tilemap_uv * float(SHADOW_MAP_MAX_RES));
  /* Using bitwise ops is way faster than integer ops. */
  const int page_shift = SHADOW_PAGE_LOD;

  ivec2 tile_coord = texel_coord >> page_shift;
  ShadowTileData tile = shadow_tile_load(tilemaps_tx, tile_coord, params.tilemap_index);

  if (!tile.is_allocated) {
    return -1.0;
  }

  int page_mask = ~(0xFFFFFFFF << (SHADOW_PAGE_LOD + int(tile.lod)));
  ivec2 texel_page = (texel_coord & page_mask) >> int(tile.lod);
  ivec3 texel = ivec3((ivec2(tile.page.xy) << page_shift) | texel_page, tile.page.z);

  return uintBitsToFloat(texelFetch(atlas_tx, texel, 0).r);
}

struct ShadowEvalResult {
  /* Visibility of the light. */
  float light_visibilty;
  /* Average occluder distance. In world space linear distance. */
  float occluder_distance;
};

/* ---------------------------------------------------------------------- */
/** \name Shadow Sampling Functions
 * \{ */

mat4x4 shadow_projection_perspective(float side, float near_clip, float far_clip)
{
  float z_delta = far_clip - near_clip;

  mat4x4 mat = mat4x4(1.0);
  mat[0][0] = near_clip / side;
  mat[1][1] = near_clip / side;
  mat[2][0] = 0.0;
  mat[2][1] = 0.0;
  mat[2][2] = -(far_clip + near_clip) / z_delta;
  mat[2][3] = -1.0;
  mat[3][2] = (-2.0 * near_clip * far_clip) / z_delta;
  mat[3][3] = 0.0;
  return mat;
}

mat4x4 shadow_projection_perspective_inverse(float side, float near_clip, float far_clip)
{
  float z_delta = far_clip - near_clip;
  float d = 2.0 * near_clip * far_clip;

  mat4x4 mat = mat4x4(1.0);
  mat[0][0] = side / near_clip;
  mat[1][1] = side / near_clip;
  mat[2][0] = 0.0;
  mat[2][1] = 0.0;
  mat[2][2] = 0.0;
  mat[2][3] = (near_clip - far_clip) / d;
  mat[3][2] = -1.0;
  mat[3][3] = (near_clip + far_clip) / d;
  return mat;
}

/**
 * Convert occluder distance in shadow space to world space distance.
 * Assuming the occluder is above the shading point in direction to the shadow projection center.
 */
float shadow_linear_occluder_distance(LightData light,
                                      const bool is_directional,
                                      vec3 lP,
                                      float occluder)
{
  float near = orderedIntBitsToFloat(light.clip_near);
  float far = orderedIntBitsToFloat(light.clip_far);

  float occluder_z = (is_directional) ? (occluder * (far - near) + near) :
                                        ((near * far) / (occluder * (near - far) + far));
  float receiver_z = (is_directional) ? -lP.z : max(abs(lP.x), max(abs(lP.y), abs(lP.z)));

  return receiver_z - occluder_z;
}

mat4 shadow_punctual_projection_perspective(LightData light)
{
  /* Face Local (View) Space > Clip Space. */
  float clip_far = intBitsToFloat(light.clip_far);
  float clip_near = intBitsToFloat(light.clip_near);
  float clip_side = light.clip_side;
  return shadow_projection_perspective(clip_side, clip_near, clip_far);
}

mat4 shadow_punctual_projection_perspective_inverse(LightData light)
{
  /* Face Local (View) Space > Clip Space. */
  float clip_far = intBitsToFloat(light.clip_far);
  float clip_near = intBitsToFloat(light.clip_near);
  float clip_side = light.clip_side;
  return shadow_projection_perspective_inverse(clip_side, clip_near, clip_far);
}

vec3 shadow_punctual_reconstruct_position(ShadowSampleParams params,
                                          mat4 wininv,
                                          LightData light,
                                          vec3 uvw)
{
  vec3 clip_P = uvw * 2.0 - 1.0;
  vec3 lP = project_point(wininv, clip_P);
  int face_id = params.tilemap_index - light.tilemap_index;
  lP = shadow_punctual_face_local_to_local_position(face_id, lP);
  return mat3(light.object_mat) * lP + light._position;
}

<<<<<<< HEAD
ShadowSampleParams shadow_punctual_sample_params_get(LightData light, vec3 P)
=======
#ifdef ADDITIONAL_SHADOW_BIAS
float g_additional_shadow_bias = 0.0;
#endif

ShadowSample shadow_punctual_sample_get(
    usampler2DArray atlas_tx, usampler2D tilemaps_tx, LightData light, vec3 lP, vec3 lNg)
>>>>>>> 01c1d86c
{
  vec3 lP = (P - light._position) * mat3(light.object_mat);

  int face_id = shadow_punctual_face_index_get(lP);
  /* Local Light Space > Face Local (View) Space. */
  lP = shadow_punctual_local_position_to_face_local(face_id, lP);
  mat4 winmat = shadow_punctual_projection_perspective(light);
  vec3 clip_P = project_point(winmat, lP);
  /* Clip Space > UV Space. */
  vec3 uv_P = saturate(clip_P * 0.5 + 0.5);

  ShadowSampleParams result;
  result.lP = lP;
  result.uv = uv_P;
  result.tilemap_index = light.tilemap_index + face_id;
  result.z_range = 1.0;
  return result;
}

ShadowEvalResult shadow_punctual_sample_get(SHADOW_ATLAS_TYPE atlas_tx,
                                            usampler2D tilemaps_tx,
                                            LightData light,
                                            vec3 P)
{
  ShadowSampleParams params = shadow_punctual_sample_params_get(light, P);

  float depth = shadow_read_depth(atlas_tx, tilemaps_tx, params);

  ShadowEvalResult result;
  result.light_visibilty = float(params.uv.z < depth);
  result.occluder_distance = shadow_linear_occluder_distance(light, false, params.lP, depth);
  return result;
}

struct ShadowDirectionalSampleInfo {
  float clip_near;
  float clip_far;
  int level_relative;
  int lod_relative;
  ivec2 clipmap_offset;
  vec2 clipmap_origin;
};

ShadowDirectionalSampleInfo shadow_directional_sample_info_get(LightData light, vec3 lP)
{
  ShadowDirectionalSampleInfo info;
  info.clip_near = orderedIntBitsToFloat(light.clip_near);
  info.clip_far = orderedIntBitsToFloat(light.clip_far);

  int level = shadow_directional_level(light, lP - light._position);
  /* This difference needs to be less than 32 for the later shift to be valid.
   * This is ensured by ShadowDirectional::clipmap_level_range(). */
  info.level_relative = level - light.clipmap_lod_min;
  info.lod_relative = (light.type == LIGHT_SUN_ORTHO) ? light.clipmap_lod_min : level;

  info.clipmap_offset = shadow_decompress_grid_offset(
      light.type, light.clipmap_base_offset, info.level_relative);
  info.clipmap_origin = vec2(light._clipmap_origin_x, light._clipmap_origin_y);

<<<<<<< HEAD
  return info;
=======
  ShadowCoordinates coord = shadow_punctual_coordinates(light, lP, face_id);

  vec2 atlas_size = vec2(textureSize(atlas_tx, 0).xy);

  ShadowSample samp;
  samp.tile = shadow_tile_load(tilemaps_tx, coord.tile_coord, coord.tilemap_index);
  samp.uv = shadow_page_uv_transform(
      atlas_size, samp.tile.page, samp.tile.lod, coord.uv, coord.tile_coord);
  samp.bias = shadow_slope_bias_get(atlas_size, light, lNg, lP, samp.uv, samp.tile.lod);

  float occluder_ndc = shadow_tile_depth_get(atlas_tx, samp.tile, samp.uv);
  /* Depth is cleared to FLT_MAX, clamp it to 1 to avoid issues when converting to linear. */
  occluder_ndc = saturate(occluder_ndc);

  /* NOTE: Given to be both positive, so can use intBitsToFloat instead of orderedInt version. */
  float near = intBitsToFloat(light.clip_near);
  float far = intBitsToFloat(light.clip_far);
  /* Shadow is stored as gl_FragCoord.z. Convert to radial distance along with the bias. */
  vec2 occluder = vec2(occluder_ndc, saturate(occluder_ndc + samp.bias));
  vec2 occluder_z = shadow_punctual_linear_depth(occluder, near, far);
  float receiver_dist = length(lP);
  float radius_divisor = receiver_dist / abs(lP.z);
  samp.occluder_dist = occluder_z.x * radius_divisor;
  samp.bias = (occluder_z.y - occluder_z.x) * radius_divisor;
#ifdef ADDITIONAL_SHADOW_BIAS
  samp.bias += g_additional_shadow_bias;
#endif
  samp.occluder_delta = samp.occluder_dist - receiver_dist;
  return samp;
>>>>>>> 01c1d86c
}

vec3 shadow_directional_reconstruct_position(ShadowSampleParams params, LightData light, vec3 uvw)
{
  ShadowDirectionalSampleInfo info = shadow_directional_sample_info_get(light, params.lP);

  vec2 tilemap_uv = uvw.xy;
  tilemap_uv += vec2(info.clipmap_offset) / float(SHADOW_TILEMAP_RES);
  vec2 clipmap_pos = (tilemap_uv - 0.5) / exp2(-float(info.lod_relative));

  vec3 lP;
  lP.xy = clipmap_pos + info.clipmap_origin;
  lP.z = (params.uv.z + info.clip_near) * -1.0;

  return mat3(light.object_mat) * lP;
}

ShadowSampleParams shadow_directional_sample_params_get(usampler2D tilemaps_tx,
                                                        LightData light,
                                                        vec3 P)
{
  vec3 lP = P * mat3(light.object_mat);
  ShadowDirectionalSampleInfo info = shadow_directional_sample_info_get(light, lP);

  ShadowCoordinates coord = shadow_directional_coordinates(light, lP);

<<<<<<< HEAD
  /* Assumed to be non-null. */
  float z_range = info.clip_far - info.clip_near;
  float dist_to_near_plane = -lP.z - info.clip_near;

  vec2 clipmap_pos = lP.xy - info.clipmap_origin;
  vec2 tilemap_uv = clipmap_pos * exp2(-float(info.lod_relative)) + 0.5;

  /* Translate tilemap UVs to its origin. */
  tilemap_uv -= vec2(info.clipmap_offset) / float(SHADOW_TILEMAP_RES);
  /* Clamp to avoid out of tilemap access. */
  tilemap_uv = saturate(tilemap_uv);

  ShadowSampleParams result;
  result.lP = lP;
  result.uv = vec3(tilemap_uv, dist_to_near_plane);
  result.tilemap_index = light.tilemap_index + info.level_relative;
  result.z_range = z_range;
  return result;
}

ShadowEvalResult shadow_directional_sample_get(SHADOW_ATLAS_TYPE atlas_tx,
                                               usampler2D tilemaps_tx,
                                               LightData light,
                                               vec3 P)
{
  ShadowSampleParams params = shadow_directional_sample_params_get(tilemaps_tx, light, P);

  float depth = shadow_read_depth(atlas_tx, tilemaps_tx, params);

  ShadowEvalResult result;
  result.light_visibilty = float(params.uv.z < depth * params.z_range);
  result.occluder_distance = shadow_linear_occluder_distance(light, true, params.lP, depth);
  return result;
=======
  vec2 atlas_size = vec2(textureSize(atlas_tx, 0).xy);

  ShadowSample samp;
  samp.tile = shadow_tile_load(tilemaps_tx, coord.tile_coord, coord.tilemap_index);
  samp.uv = shadow_page_uv_transform(
      atlas_size, samp.tile.page, samp.tile.lod, coord.uv, coord.tile_coord);
  samp.bias = shadow_slope_bias_get(atlas_size, light, lNg, lP, samp.uv, samp.tile.lod);
  samp.bias *= exp2(float(coord.lod_relative));

  float occluder_ndc = shadow_tile_depth_get(atlas_tx, samp.tile, samp.uv);

  float near = shadow_orderedIntBitsToFloat(light.clip_near);
  float far = shadow_orderedIntBitsToFloat(light.clip_far);
  samp.occluder_dist = shadow_directional_linear_depth(occluder_ndc, near, far);
  /* Receiver distance needs to also be increasing.
   * Negate since Z distance follows blender camera convention of -Z as forward. */
  float receiver_dist = -lP.z;
  samp.bias *= far - near;
#ifdef ADDITIONAL_SHADOW_BIAS
  samp.bias += g_additional_shadow_bias;
#endif
  samp.occluder_delta = samp.occluder_dist - receiver_dist;
  return samp;
>>>>>>> 01c1d86c
}

ShadowEvalResult shadow_sample(const bool is_directional,
                               SHADOW_ATLAS_TYPE atlas_tx,
                               usampler2D tilemaps_tx,
                               LightData light,
                               vec3 P)
{
  if (is_directional) {
    return shadow_directional_sample_get(atlas_tx, tilemaps_tx, light, P);
  }
  else {
    return shadow_punctual_sample_get(atlas_tx, tilemaps_tx, light, P);
  }
}

/** \} */<|MERGE_RESOLUTION|>--- conflicted
+++ resolved
@@ -12,6 +12,10 @@
 #  define SHADOW_ATLAS_TYPE usampler2DArrayAtomic
 #else
 #  define SHADOW_ATLAS_TYPE usampler2DArray
+#endif
+
+#ifdef DEPTH_RECONSTRUCTION_BIAS
+float g_depth_reconstructionn_bias = 0.0;
 #endif
 
 struct ShadowSampleParams {
@@ -152,16 +156,7 @@
   return mat3(light.object_mat) * lP + light._position;
 }
 
-<<<<<<< HEAD
 ShadowSampleParams shadow_punctual_sample_params_get(LightData light, vec3 P)
-=======
-#ifdef ADDITIONAL_SHADOW_BIAS
-float g_additional_shadow_bias = 0.0;
-#endif
-
-ShadowSample shadow_punctual_sample_get(
-    usampler2DArray atlas_tx, usampler2D tilemaps_tx, LightData light, vec3 lP, vec3 lNg)
->>>>>>> 01c1d86c
 {
   vec3 lP = (P - light._position) * mat3(light.object_mat);
 
@@ -221,39 +216,7 @@
       light.type, light.clipmap_base_offset, info.level_relative);
   info.clipmap_origin = vec2(light._clipmap_origin_x, light._clipmap_origin_y);
 
-<<<<<<< HEAD
   return info;
-=======
-  ShadowCoordinates coord = shadow_punctual_coordinates(light, lP, face_id);
-
-  vec2 atlas_size = vec2(textureSize(atlas_tx, 0).xy);
-
-  ShadowSample samp;
-  samp.tile = shadow_tile_load(tilemaps_tx, coord.tile_coord, coord.tilemap_index);
-  samp.uv = shadow_page_uv_transform(
-      atlas_size, samp.tile.page, samp.tile.lod, coord.uv, coord.tile_coord);
-  samp.bias = shadow_slope_bias_get(atlas_size, light, lNg, lP, samp.uv, samp.tile.lod);
-
-  float occluder_ndc = shadow_tile_depth_get(atlas_tx, samp.tile, samp.uv);
-  /* Depth is cleared to FLT_MAX, clamp it to 1 to avoid issues when converting to linear. */
-  occluder_ndc = saturate(occluder_ndc);
-
-  /* NOTE: Given to be both positive, so can use intBitsToFloat instead of orderedInt version. */
-  float near = intBitsToFloat(light.clip_near);
-  float far = intBitsToFloat(light.clip_far);
-  /* Shadow is stored as gl_FragCoord.z. Convert to radial distance along with the bias. */
-  vec2 occluder = vec2(occluder_ndc, saturate(occluder_ndc + samp.bias));
-  vec2 occluder_z = shadow_punctual_linear_depth(occluder, near, far);
-  float receiver_dist = length(lP);
-  float radius_divisor = receiver_dist / abs(lP.z);
-  samp.occluder_dist = occluder_z.x * radius_divisor;
-  samp.bias = (occluder_z.y - occluder_z.x) * radius_divisor;
-#ifdef ADDITIONAL_SHADOW_BIAS
-  samp.bias += g_additional_shadow_bias;
-#endif
-  samp.occluder_delta = samp.occluder_dist - receiver_dist;
-  return samp;
->>>>>>> 01c1d86c
 }
 
 vec3 shadow_directional_reconstruct_position(ShadowSampleParams params, LightData light, vec3 uvw)
@@ -280,7 +243,6 @@
 
   ShadowCoordinates coord = shadow_directional_coordinates(light, lP);
 
-<<<<<<< HEAD
   /* Assumed to be non-null. */
   float z_range = info.clip_far - info.clip_near;
   float dist_to_near_plane = -lP.z - info.clip_near;
@@ -314,31 +276,6 @@
   result.light_visibilty = float(params.uv.z < depth * params.z_range);
   result.occluder_distance = shadow_linear_occluder_distance(light, true, params.lP, depth);
   return result;
-=======
-  vec2 atlas_size = vec2(textureSize(atlas_tx, 0).xy);
-
-  ShadowSample samp;
-  samp.tile = shadow_tile_load(tilemaps_tx, coord.tile_coord, coord.tilemap_index);
-  samp.uv = shadow_page_uv_transform(
-      atlas_size, samp.tile.page, samp.tile.lod, coord.uv, coord.tile_coord);
-  samp.bias = shadow_slope_bias_get(atlas_size, light, lNg, lP, samp.uv, samp.tile.lod);
-  samp.bias *= exp2(float(coord.lod_relative));
-
-  float occluder_ndc = shadow_tile_depth_get(atlas_tx, samp.tile, samp.uv);
-
-  float near = shadow_orderedIntBitsToFloat(light.clip_near);
-  float far = shadow_orderedIntBitsToFloat(light.clip_far);
-  samp.occluder_dist = shadow_directional_linear_depth(occluder_ndc, near, far);
-  /* Receiver distance needs to also be increasing.
-   * Negate since Z distance follows blender camera convention of -Z as forward. */
-  float receiver_dist = -lP.z;
-  samp.bias *= far - near;
-#ifdef ADDITIONAL_SHADOW_BIAS
-  samp.bias += g_additional_shadow_bias;
-#endif
-  samp.occluder_delta = samp.occluder_dist - receiver_dist;
-  return samp;
->>>>>>> 01c1d86c
 }
 
 ShadowEvalResult shadow_sample(const bool is_directional,
@@ -347,6 +284,11 @@
                                LightData light,
                                vec3 P)
 {
+#ifdef DEPTH_RECONSTRUCTION_BIAS
+  vec3 L = light_vector_get(light, is_directional, P).L;
+  P += L * g_depth_reconstructionn_bias;
+#endif
+
   if (is_directional) {
     return shadow_directional_sample_get(atlas_tx, tilemaps_tx, light, P);
   }
