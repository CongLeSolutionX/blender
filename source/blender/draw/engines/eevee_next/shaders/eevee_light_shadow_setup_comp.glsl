--- conflicted
+++ resolved
@@ -319,10 +319,7 @@
         position_on_light = vec3(point_on_unit_shape * light_area_data_get(light).size, 0.0);
       }
       else {
-<<<<<<< HEAD
         vec3 rand = r_3d(sampling_buf.sample_index);
-        position_on_light = sample_ball(rand) * light_local_data_get(light).shape_radius;
-=======
         if (light_local_data_get(light).shadow_radius == 0.0) {
           /* The shape is a point. There is nothing to jitter.
            * `shape_radius` is clamped to a minimum for precision reasons, so `shadow_radius` is
@@ -331,7 +328,6 @@
         else {
           position_on_light = sample_ball(rand) * light_local_data_get(light).shape_radius;
         }
->>>>>>> de7e3f99
       }
     }
 
