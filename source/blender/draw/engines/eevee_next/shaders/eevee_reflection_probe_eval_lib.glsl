--- conflicted
+++ resolved
@@ -66,11 +66,7 @@
        reflection_probe_buf.probes[index].layer != -1 && index < REFLECTION_PROBES_MAX;
        index++)
   {
-<<<<<<< HEAD
-    float dist = distance(P, reflection_probe_buf.probes[index].pos);
-=======
-    float dist = distance(P, reflection_probe_buf[index].pos.xyz);
->>>>>>> 5aff5bc0
+    float dist = distance(P, reflection_probe_buf.probes[index].pos.xyz);
     if (dist < closest_distance) {
       closest_distance = dist;
       closest_index = index;
