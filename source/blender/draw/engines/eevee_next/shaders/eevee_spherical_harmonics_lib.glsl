--- conflicted
+++ resolved
@@ -1,9 +1,6 @@
 
 #pragma BLENDER_REQUIRE(gpu_shader_math_base_lib.glsl)
-<<<<<<< HEAD
-=======
 #pragma BLENDER_REQUIRE(gpu_shader_math_vector_lib.glsl)
->>>>>>> d1f87e78
 
 /* -------------------------------------------------------------------- */
 /** \name Spherical Harmonics Functions
@@ -256,8 +253,6 @@
   return radiance;
 }
 
-<<<<<<< HEAD
-=======
 /**
  * Use non-linear reconstruction method to avoid negative lobe artifacts.
  * See this reference for more explanation:
@@ -292,7 +287,6 @@
   return radiance / M_PI;
 }
 
->>>>>>> d1f87e78
 /** \} */
 
 /* -------------------------------------------------------------------- */
@@ -331,205 +325,6 @@
   L0_L1_b.w = sh.L1.Mp1.y;
   L0_L1_c.w = sh.L1.Mp1.z;
   L0_L1_vis = vec4(sh.L0.M0.w, sh.L1.Mn1.w, sh.L1.M0.w, sh.L1.Mp1.w);
-<<<<<<< HEAD
-}
-
-/** \} */
-
-/* -------------------------------------------------------------------- */
-/** \name Deringing
- *
- * Adapted from Google's Filament under Apache 2.0 licence.
- * https://github.com/google/filament
- *
- * SH from environment with high dynamic range (or high frequencies -- high dynamic range creates
- * high frequencies) exhibit "ringing" and negative values when reconstructed.
- * To mitigate this, we need to low-pass the input image -- or equivalently window the SH by
- * coefficient that tapper towards zero with the band.
- *
- * "Stupid Spherical Harmonics (SH)"
- * "Deringing Spherical Harmonics"
- * by Peter-Pike Sloan
- * https://www.ppsloan.org/publications/shdering.pdf
- *
- * \{ */
-
-float spherical_harmonics_sinc_window(const int l, float w)
-{
-  if (l == 0) {
-    return 1.0;
-  }
-  else if (float(l) >= w) {
-    return 0.0;
-  }
-
-  /* We use a sinc window scaled to the desired window size in bands units a sinc window only has
-   * zonal harmonics. */
-  float x = (M_PI * float(l)) / w;
-  x = sin(x) / x;
-
-  /* The convolution of a SH function f and a ZH function h is just the product of both
-   * scaled by 1 / K(0,l) -- the window coefficients include this scale factor. */
-
-  /* Taking the window to power N is equivalent to applying the filter N times. */
-  return pow4f(x);
-}
-
-void spherical_harmonics_apply_windowing(inout SphericalHarmonicL2 sh, float cutoff)
-{
-  float w_l0 = spherical_harmonics_sinc_window(0, cutoff);
-  sh.L0.M0 *= w_l0;
-
-  float w_l1 = spherical_harmonics_sinc_window(1, cutoff);
-  sh.L1.Mn1 *= w_l1;
-  sh.L1.M0 *= w_l1;
-  sh.L1.Mp1 *= w_l1;
-
-  float w_l2 = spherical_harmonics_sinc_window(2, cutoff);
-  sh.L2.Mn2 *= w_l2;
-  sh.L2.Mn1 *= w_l2;
-  sh.L2.M0 *= w_l2;
-  sh.L2.Mp1 *= w_l2;
-  sh.L2.Mp2 *= w_l2;
-}
-
-/**
- * Find the minimum of the Spherical harmonic function.
- * Section 2.3 from the paper.
- * Only work on a single channel at a time.
- */
-float spherical_harmonics_find_minimum(SphericalHarmonicL2 sh, int channel)
-{
-  const int comp = channel;
-  const float coef_L0_M0 = 0.282094792;
-  const float coef_L1_Mn1 = -0.488602512;
-  const float coef_L1_M0 = 0.488602512;
-  const float coef_L1_Mp1 = -0.488602512;
-  const float coef_L2_Mn2 = 1.092548431;
-  const float coef_L2_Mn1 = -1.092548431;
-  const float coef_L2_M0 = 0.315391565;
-  const float coef_L2_Mp1 = -1.092548431;
-  const float coef_L2_Mp2 = 0.546274215;
-
-  /* Align the SH Z axis with the optimal linear direction. */
-  vec3 z_axis = normalize(vec3(sh.L1.Mp1[comp], sh.L1.Mn1[comp], -sh.L1.M0[comp]));
-  vec3 x_axis = normalize(cross(z_axis, vec3(0.0, 1.0, 0.0)));
-  vec3 y_axis = cross(x_axis, z_axis);
-  mat3x3 rotation = transpose(mat3x3(x_axis, y_axis, -z_axis));
-
-  spherical_harmonics_L1_rotate(rotation, sh.L1);
-
-  /* 2.3.2: Find the min for |m| = 2:
-   *
-   * Peter-Pike Sloan shows that the minimum can be expressed as a function
-   * of z such as:  m2min = -m2_max * (1 - z^2) =  m2_max * z^2 - m2_max
-   *      with m2_max = A[8] * sqrt(f[8] * f[8] + f[4] * f[4]);
-   * We can therefore include this in the ZH min computation (which is function of z^2 as well).
-   */
-  float m2_max = coef_L2_Mp2 * sqrt(square_f(sh.L2.Mp2[comp]) + square_f(sh.L2.Mn2[comp]));
-
-  /* 2.3.1: Find the min of the zonal harmonics:
-   *
-   * This comes from minimizing the function:
-   *      ZH(z) = (coef_L0_M0 * sh.L0.M0)
-   *            + (coef_L1_M0 * sh.L1.M0) * z
-   *            + (coef_L2_M0 * sh.L2.M0) * (3 * sqr(s.z) - 1)
-   *
-   * We do that by finding where it's derivative d/dz is zero:
-   *      dZH(z)/dz = a * z^2 + b * z + c
-   *      which is zero for z = -b / 2 * a
-   *
-   * We also needs to check that -1 < z < 1, otherwise the min is either in z = -1 or 1
-   */
-  float a = 3.0 * coef_L2_M0 * sh.L2.M0[comp] + m2_max;
-  float b = coef_L1_M0 * sh.L1.M0[comp];
-  float c = coef_L0_M0 * sh.L0.M0[comp] - coef_L2_M0 * sh.L2.M0[comp] - m2_max;
-
-  float z_min = -b / (2.0 * a);
-  float m0_min_z = a * pow2f(z_min) + b * z_min + c;
-  float m0_min_b = min(a + b + c, a - b + c);
-
-  float m0_min = (a > 0.0 && z_min >= -1.0 && z_min <= 1.0) ? m0_min_z : m0_min_b;
-
-  /* 2.3.3: Find the min for l = 2, |m| = 1:
-   *
-   * Note l = 1, |m| = 1 is guaranteed to be 0 because of the rotation step
-   *
-   * The function considered is:
-   *        Y(x, y, z) = A[5] * f[5] * s.y * s.z
-   *                   + A[7] * f[7] * s.z * s.x
-   */
-  float d = coef_L2_Mn2 * sqrt(square_f(sh.L2.Mp1[comp]) + square_f(sh.L2.Mn1[comp]));
-
-  /* The |m|=1 function is minimal in -0.5 -- use that to skip the Newton's loop when possible. */
-  float minimum = m0_min - 0.5 * d;
-  if (minimum < 0) {
-    /* We could be negative, to find the minimum we will use Newton's method
-     * See https://en.wikipedia.org/wiki/Newton%27s_method_in_optimization */
-
-    /* This is the function we're trying to minimize:
-     * y = a * sqr(x) + b * x + c) + (d * x * sqrt(1.0 - sqr(x))
-     * First term accounts for ZH + |m| = 2, second terms for |m| = 1. */
-
-    /* We start guessing at the min of |m|=1 function. */
-    float z = -M_SQRT1_2;
-    float dz;
-    do {
-      /* Evaluate our function. */
-      minimum = (a * pow2f(z) + b * z + c) + (d * z * sqrt(1.0 - pow2f(z)));
-      /* This is `func' / func''`. This was computed with Mathematica. */
-      dz = (pow2f(z) - 1.0) * (d - 2 * d * pow2f(z) + (b + 2.0 * a * z) * sqrt(1 - pow2f(z))) /
-           (3 * d * z - 2 * d * pow3f(z) - 2.0 * a * pow(1 - pow2f(z), 1.5f));
-      /* Refine our guess by this amount. */
-      z = z - dz;
-      /* Exit if z goes out of range, or if we have reached enough precision. */
-    } while (abs(z) <= 1.0 && abs(dz) > 1.0e-5);
-
-    if (abs(z) > 1.0) {
-      /* z was out of range. Compute `min(function(1), function(-1))`. */
-      float func_pos = (a + b + c);
-      float func_neg = (a - b + c);
-      minimum = min(func_pos, func_neg);
-    }
-  }
-  return minimum;
-}
-
-void spherical_harmonics_dering(inout SphericalHarmonicL2 sh)
-{
-  float cutoff = 0.0;
-  if (true) {
-    /* Auto windowing.
-     * Find cutoff threshold automatically. Can be replaced by manual cutoff value. */
-    SphericalHarmonicL2 tmp_sh = sh;
-
-    const int num_bands = 3;
-    /* Start at a large band. */
-    float cutoff = float(num_bands * 4 + 1);
-    /* We need to process each channel separately. */
-    for (int channel = 0; channel < 4; channel++) {
-      /* Find a cut-off band that works. */
-      float l = num_bands;
-      float r = cutoff;
-      for (int i = 0; i < 16 && (l + 0.1) < r; i++) {
-        float m = 0.5 * (l + r);
-        spherical_harmonics_apply_windowing(tmp_sh, m);
-
-        float sh_min = spherical_harmonics_find_minimum(tmp_sh, channel);
-        if (sh_min < 0.0) {
-          r = m;
-        }
-        else {
-          l = m;
-        }
-      }
-      cutoff = min(cutoff, l);
-    }
-  }
-
-  spherical_harmonics_apply_windowing(sh, cutoff);
-=======
->>>>>>> d1f87e78
 }
 
 /** \} */