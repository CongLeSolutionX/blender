--- conflicted
+++ resolved
@@ -52,14 +52,9 @@
 
   vec3 diffuse_light = vec3(0.0);
   vec3 reflection_light = vec3(0.0);
-<<<<<<< HEAD
+  float shadow = 1.0;
 
   lightprobe_eval(diffuse_data, reflection_data, P, Ng, V, diffuse_light, reflection_light);
-
-  light_eval(
-      diffuse_data, reflection_data, P, Ng, V, vP_z, thickness, diffuse_light, reflection_light);
-=======
-  float shadow = 1.0;
 
   light_eval(diffuse_data,
              reflection_data,
@@ -71,7 +66,6 @@
              diffuse_light,
              reflection_light,
              shadow);
->>>>>>> 0e20e232
 
   if (is_last_eval_pass) {
     /* Apply color and output lighting to render-passes. */
