--- conflicted
+++ resolved
@@ -101,11 +101,6 @@
 
     for (int i = 0; i < LIGHT_CLOSURE_EVAL_COUNT && i < gbuf.closure_count; i++) {
       ClosureUndetermined cl = gbuffer_closure_get(gbuf, i);
-<<<<<<< HEAD
-      vec3 ls = stack.cl[i].light_shadowed;
-      lightprobe_eval(samp, cl, g_data.P, V, ls);
-      stack.cl[i].light_shadowed = ls;
-=======
       vec3 indirect_light = lightprobe_eval(samp, cl, P, V, gbuf.thickness);
 
       if (use_split_indirect) {
@@ -124,7 +119,6 @@
       else {
         stack.cl[i].light_shadowed += indirect_light;
       }
->>>>>>> 5f6516a1
     }
   }
 
