
/**
 * Compute light objects lighting contribution using Gbuffer data.
 *
 * Output light either directly to the radiance buffers or to temporary radiance accumulation
 * buffer that will be processed by other deferred lighting passes.
 */

#pragma BLENDER_REQUIRE(eevee_gbuffer_lib.glsl)
#pragma BLENDER_REQUIRE(common_view_lib.glsl)
#pragma BLENDER_REQUIRE(eevee_light_eval_lib.glsl)

void main()
{
  ivec2 texel = ivec2(gl_FragCoord.xy);

  float depth = texelFetch(hiz_tx, ivec2(gl_FragCoord.xy), 0).r;
  vec3 P = get_world_space_from_depth(uvcoordsvar.xy, depth);

  /* TODO(fclem): High precision derivative. */
  vec3 Ng = safe_normalize(cross(dFdx(P), dFdy(P)));
  vec3 V = cameraVec(P);
  float vP_z = dot(cameraForward, P) - dot(cameraForward, cameraPos);

  vec4 gbuffer_0_packed = texelFetch(gbuffer_closure_tx, ivec3(texel, 0), 0);
  vec4 gbuffer_1_packed = texelFetch(gbuffer_closure_tx, ivec3(texel, 1), 0);

  ClosureReflection reflection_data;
  reflection_data.N = gbuffer_normal_unpack(gbuffer_0_packed.xy);
  reflection_data.roughness = gbuffer_0_packed.z;

  ClosureDiffuse diffuse_data;
  diffuse_data.N = gbuffer_normal_unpack(gbuffer_1_packed.xy);
  /* These are only set for SSS case. */
  diffuse_data.sss_radius = vec3(0.0);
  diffuse_data.sss_id = 0u;
  float thickness = 0.0;

  bool is_refraction = gbuffer_is_refraction(gbuffer_1_packed);
  if (is_refraction) {
    /* Still evaluate the diffuse light so that dithered SSS / Refraction combination still
     * produces a complete diffuse light buffer that will be correctly convolved by the SSSS.
     * The refraction pixels will just set the diffuse radiance to 0. */
  }
  else if (textureSize(gbuffer_closure_tx, 0).z >= 3) {
    vec4 gbuffer_2_packed = texelFetch(gbuffer_closure_tx, ivec3(texel, 2), 0);
    diffuse_data.sss_radius = gbuffer_sss_radii_unpack(gbuffer_2_packed.xyz);
    diffuse_data.sss_id = gbuffer_object_id_unorm16_unpack(gbuffer_2_packed.w);
    thickness = gbuffer_thickness_unpack(gbuffer_1_packed.z);
  }

  vec3 diffuse_light = vec3(0.0);
  vec3 reflection_light = vec3(0.0);
  float shadow = 1.0;

  light_eval(diffuse_data,
             reflection_data,
             P,
             Ng,
             V,
             vP_z,
             thickness,
             diffuse_light,
             reflection_light,
             shadow);

<<<<<<< HEAD
  if (!is_last_eval_pass) {
=======
  if (is_last_eval_pass) {
    /* Apply color and output lighting to render-passes. */
    vec4 color_0_packed = texelFetch(gbuffer_color_tx, ivec3(texel, 0), 0);
    vec4 color_1_packed = texelFetch(gbuffer_color_tx, ivec3(texel, 1), 0);

    reflection_data.color = gbuffer_color_unpack(color_0_packed);
    diffuse_data.color = gbuffer_color_unpack(color_1_packed);

    if (is_refraction) {
      diffuse_data.color = vec3(0.0);
    }

    /* Light passes. */
    if (rp_buf.diffuse_light_id >= 0) {
      imageStore(rp_color_img, ivec3(texel, rp_buf.diffuse_light_id), vec4(diffuse_light, 1.0));
    }
    if (rp_buf.specular_light_id >= 0) {
      imageStore(
          rp_color_img, ivec3(texel, rp_buf.specular_light_id), vec4(reflection_light, 1.0));
    }
    if (rp_buf.shadow_id >= 0) {
      imageStore(rp_value_img, ivec3(texel, rp_buf.shadow_id), vec4(shadow));
    }
    /* TODO: AO. */

    diffuse_light *= diffuse_data.color;
    reflection_light *= reflection_data.color;
    /* Add radiance to combined pass. */
    out_radiance = vec4(diffuse_light + reflection_light, 0.0);
    out_transmittance = vec4(1.0);
  }
  else {
>>>>>>> c08282f4
    /* Store lighting for next deferred pass. */

    /* Output diffuse light along with object ID for sub-surface screen space processing. */
    vec4 diffuse_radiance;
    diffuse_radiance.xyz = diffuse_light;
    diffuse_radiance.w = gbuffer_object_id_f16_pack(diffuse_data.sss_id);
    imageStore(out_diffuse_light_img, texel, diffuse_radiance);

    imageStore(out_specular_light_img, texel, vec4(reflection_light, 0.0));
  }

  /* Apply color and output lighting to render-passes. */
  vec4 color_0_packed = texelFetch(gbuffer_color_tx, ivec3(texel, 0), 0);
  vec4 color_1_packed = texelFetch(gbuffer_color_tx, ivec3(texel, 1), 0);

  reflection_data.color = gbuffer_color_unpack(color_0_packed);
  diffuse_data.color = gbuffer_color_unpack(color_1_packed);

  if (is_refraction) {
    diffuse_data.color = vec3(0.0);
  }

  reflection_light *= reflection_data.color;
  diffuse_light *= diffuse_data.color;
  /* Add radiance to light pass. */
  imageStore(
      rp_light_img, ivec3(texel, RENDER_PASS_LAYER_DIFFUSE_LIGHT), vec4(diffuse_light, 1.0));
  imageStore(
      rp_light_img, ivec3(texel, RENDER_PASS_LAYER_SPECULAR_LIGHT), vec4(reflection_light, 1.0));
  /* Add radiance to combined pass. */
  out_radiance = vec4(diffuse_light + reflection_light, 0.0);
  out_transmittance = vec4(1.0);
}<|MERGE_RESOLUTION|>--- conflicted
+++ resolved
@@ -64,50 +64,12 @@
              reflection_light,
              shadow);
 
-<<<<<<< HEAD
   if (!is_last_eval_pass) {
-=======
-  if (is_last_eval_pass) {
-    /* Apply color and output lighting to render-passes. */
-    vec4 color_0_packed = texelFetch(gbuffer_color_tx, ivec3(texel, 0), 0);
-    vec4 color_1_packed = texelFetch(gbuffer_color_tx, ivec3(texel, 1), 0);
-
-    reflection_data.color = gbuffer_color_unpack(color_0_packed);
-    diffuse_data.color = gbuffer_color_unpack(color_1_packed);
-
-    if (is_refraction) {
-      diffuse_data.color = vec3(0.0);
-    }
-
-    /* Light passes. */
-    if (rp_buf.diffuse_light_id >= 0) {
-      imageStore(rp_color_img, ivec3(texel, rp_buf.diffuse_light_id), vec4(diffuse_light, 1.0));
-    }
-    if (rp_buf.specular_light_id >= 0) {
-      imageStore(
-          rp_color_img, ivec3(texel, rp_buf.specular_light_id), vec4(reflection_light, 1.0));
-    }
-    if (rp_buf.shadow_id >= 0) {
-      imageStore(rp_value_img, ivec3(texel, rp_buf.shadow_id), vec4(shadow));
-    }
-    /* TODO: AO. */
-
-    diffuse_light *= diffuse_data.color;
-    reflection_light *= reflection_data.color;
-    /* Add radiance to combined pass. */
-    out_radiance = vec4(diffuse_light + reflection_light, 0.0);
-    out_transmittance = vec4(1.0);
-  }
-  else {
->>>>>>> c08282f4
-    /* Store lighting for next deferred pass. */
-
     /* Output diffuse light along with object ID for sub-surface screen space processing. */
     vec4 diffuse_radiance;
     diffuse_radiance.xyz = diffuse_light;
     diffuse_radiance.w = gbuffer_object_id_f16_pack(diffuse_data.sss_id);
     imageStore(out_diffuse_light_img, texel, diffuse_radiance);
-
     imageStore(out_specular_light_img, texel, vec4(reflection_light, 0.0));
   }
 
@@ -122,13 +84,20 @@
     diffuse_data.color = vec3(0.0);
   }
 
+  /* Light passes. */
+  if (rp_buf.diffuse_light_id >= 0) {
+    imageStore(rp_color_img, ivec3(texel, rp_buf.diffuse_light_id), vec4(diffuse_light, 1.0));
+  }
+  if (rp_buf.specular_light_id >= 0) {
+    imageStore(rp_color_img, ivec3(texel, rp_buf.specular_light_id), vec4(reflection_light, 1.0));
+  }
+  if (rp_buf.shadow_id >= 0) {
+    imageStore(rp_value_img, ivec3(texel, rp_buf.shadow_id), vec4(shadow));
+  }
+  /* TODO: AO. */
+
+  diffuse_light *= diffuse_data.color;
   reflection_light *= reflection_data.color;
-  diffuse_light *= diffuse_data.color;
-  /* Add radiance to light pass. */
-  imageStore(
-      rp_light_img, ivec3(texel, RENDER_PASS_LAYER_DIFFUSE_LIGHT), vec4(diffuse_light, 1.0));
-  imageStore(
-      rp_light_img, ivec3(texel, RENDER_PASS_LAYER_SPECULAR_LIGHT), vec4(reflection_light, 1.0));
   /* Add radiance to combined pass. */
   out_radiance = vec4(diffuse_light + reflection_light, 0.0);
   out_transmittance = vec4(1.0);
