--- conflicted
+++ resolved
@@ -279,7 +279,6 @@
         info.vertex_inputs_.pop_last();
       });
 
-<<<<<<< HEAD
   particle_dot = selectable_shader("overlay_particle_dot",
                                    [](gpu::shader::ShaderCreateInfo &info) {
                                      info.additional_infos_.clear();
@@ -295,7 +294,7 @@
 
   particle_hair = selectable_shader("overlay_particle_hair_next",
                                     [](gpu::shader::ShaderCreateInfo & /*info*/) {});
-=======
+
   wireframe_mesh = selectable_shader("overlay_wireframe", [](gpu::shader::ShaderCreateInfo &info) {
     info.additional_infos_.clear();
     info.define("CUSTOM_DEPTH_BIAS_CONST");
@@ -312,7 +311,6 @@
 
   wireframe_curve = selectable_shader("overlay_wireframe_curve",
                                       [](gpu::shader::ShaderCreateInfo &info) {});
->>>>>>> 7d2672fb
 }
 
 ShaderModule &ShaderModule::module_get(SelectionType selection_type, bool clipping_enabled)
