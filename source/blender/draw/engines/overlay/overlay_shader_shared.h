/* SPDX-FileCopyrightText: 2023 Blender Foundation
 *
 * SPDX-License-Identifier: GPL-2.0-or-later */

#ifndef GPU_SHADER
#  pragma once

#  include "GPU_shader_shared_utils.h"

#  include "DNA_action_types.h"
#  include "DNA_view3d_types.h"

#  ifdef __cplusplus
extern "C" {
#  else
typedef enum OVERLAY_GridBits OVERLAY_GridBits;
#  endif
typedef struct OVERLAY_GridData OVERLAY_GridData;
typedef struct ThemeColorData ThemeColorData;
typedef struct ExtraInstanceData ExtraInstanceData;
#endif

/* TODO(fclem): Should eventually become OVERLAY_BackgroundType.
 * But there is no uint push constant functions at the moment. */
#define BG_SOLID 0
#define BG_GRADIENT 1
#define BG_CHECKER 2
#define BG_RADIAL 3
#define BG_SOLID_CHECKER 4
#define BG_MASK 5

enum OVERLAY_GridBits {
  SHOW_AXIS_X = (1u << 0u),
  SHOW_AXIS_Y = (1u << 1u),
  SHOW_AXIS_Z = (1u << 2u),
  SHOW_GRID = (1u << 3u),
  PLANE_XY = (1u << 4u),
  PLANE_XZ = (1u << 5u),
  PLANE_YZ = (1u << 6u),
  CLIP_ZPOS = (1u << 7u),
  CLIP_ZNEG = (1u << 8u),
  GRID_BACK = (1u << 9u),
  GRID_CAMERA = (1u << 10u),
  PLANE_IMAGE = (1u << 11u),
  CUSTOM_GRID = (1u << 12u),
};
#ifndef GPU_SHADER
ENUM_OPERATORS(OVERLAY_GridBits, CUSTOM_GRID)
#endif

/* Match: #SI_GRID_STEPS_LEN */
#define OVERLAY_GRID_STEPS_LEN 8

struct OVERLAY_GridData {
  float4 steps[OVERLAY_GRID_STEPS_LEN]; /* float arrays are padded to float4 in std130. */
  float4 size;                          /* float3 padded to float4. */
  float distance;
  float line_size;
  float zoom_factor; /* Only for UV editor */
  float _pad0;
};
BLI_STATIC_ASSERT_ALIGN(OVERLAY_GridData, 16)

#ifdef GPU_SHADER
/* Keep the same values as in `draw_cache_imp_curve.c` */
#  define ACTIVE_NURB (1u << 2)
#  define BEZIER_HANDLE (1u << 3)
#  define EVEN_U_BIT (1u << 4)
#  define COLOR_SHIFT 5u

/* Keep the same value in `handle_display` in `DNA_view3d_types.h` */
#  define CURVE_HANDLE_SELECTED 0u
#  define CURVE_HANDLE_ALL 1u

#  define GP_EDIT_POINT_SELECTED 1u  /* 1 << 0 */
#  define GP_EDIT_STROKE_SELECTED 2u /* 1 << 1 */
#  define GP_EDIT_MULTIFRAME 4u      /* 1 << 2 */
#  define GP_EDIT_STROKE_START 8u    /* 1 << 3 */
#  define GP_EDIT_STROKE_END 16u     /* 1 << 4 */
#  define GP_EDIT_POINT_DIMMED 32u   /* 1 << 5 */

#  define MOTIONPATH_VERT_SEL (1u << 0)
#  define MOTIONPATH_VERT_KEY (1u << 1)

#else
/* TODO(fclem): Find a better way to share enums/defines from DNA files with GLSL. */
BLI_STATIC_ASSERT(CURVE_HANDLE_SELECTED == 0u, "Ensure value is sync");
BLI_STATIC_ASSERT(CURVE_HANDLE_ALL == 1u, "Ensure value is sync");
BLI_STATIC_ASSERT(MOTIONPATH_VERT_SEL == (1u << 0), "Ensure value is sync");
BLI_STATIC_ASSERT(MOTIONPATH_VERT_KEY == (1u << 1), "Ensure value is sync");
#endif

struct ThemeColorData {
  float4 color_wire;
  float4 color_wire_edit;
  float4 color_active;
  float4 color_select;
  float4 color_library_select;
  float4 color_library;
  float4 color_transform;
  float4 color_light;
  float4 color_speaker;
  float4 color_camera;
  float4 color_camera_path;
  float4 color_empty;
  float4 color_vertex;
  float4 color_vertex_select;
  float4 color_vertex_unreferenced;
  float4 color_vertex_missing_data;
  float4 color_edit_mesh_active;
  float4 color_edge_select;
  float4 color_edge_seam;
  float4 color_edge_sharp;
  float4 color_edge_crease;
  float4 color_edge_bweight;
  float4 color_edge_face_select;
  float4 color_edge_freestyle;
  float4 color_face;
  float4 color_face_select;
  float4 color_face_freestyle;
  float4 color_gpencil_vertex;
  float4 color_gpencil_vertex_select;
  float4 color_normal;
  float4 color_vnormal;
  float4 color_lnormal;
  float4 color_facedot;
  float4 color_skinroot;

  float4 color_deselect;
  float4 color_outline;
  float4 color_light_no_alpha;

  float4 color_background;
  float4 color_background_gradient;
  float4 color_checker_primary;
  float4 color_checker_secondary;
  float4 color_clipping_border;
  float4 color_edit_mesh_middle;

  float4 color_handle_free;
  float4 color_handle_auto;
  float4 color_handle_vect;
  float4 color_handle_align;
  float4 color_handle_autoclamp;
  float4 color_handle_sel_free;
  float4 color_handle_sel_auto;
  float4 color_handle_sel_vect;
  float4 color_handle_sel_align;
  float4 color_handle_sel_autoclamp;
  float4 color_nurb_uline;
  float4 color_nurb_vline;
  float4 color_nurb_sel_uline;
  float4 color_nurb_sel_vline;
  float4 color_active_spline;

  float4 color_bone_pose;
  float4 color_bone_pose_active;
  float4 color_bone_pose_active_unsel;
  float4 color_bone_pose_constraint;
  float4 color_bone_pose_ik;
  float4 color_bone_pose_spline_ik;
  float4 color_bone_pose_target;
  float4 color_bone_solid;
  float4 color_bone_locked;
  float4 color_bone_active;
  float4 color_bone_active_unsel;
  float4 color_bone_select;
  float4 color_bone_ik_line;
  float4 color_bone_ik_line_no_target;
  float4 color_bone_ik_line_spline;

  float4 color_text;
  float4 color_text_hi;

  float4 color_bundle_solid;

  float4 color_mball_radius;
  float4 color_mball_radius_select;
  float4 color_mball_stiffness;
  float4 color_mball_stiffness_select;

  float4 color_current_frame;

  float4 color_grid;
  float4 color_grid_emphasis;
  float4 color_grid_axis_x;
  float4 color_grid_axis_y;
  float4 color_grid_axis_z;

  float4 color_face_back;
  float4 color_face_front;

  float4 color_uv_shadow;
};
BLI_STATIC_ASSERT_ALIGN(ThemeColorData, 16)

struct ExtraInstanceData {
<<<<<<< HEAD
#ifdef GPU_SHADER
  /** NOTE: The `color` token is reserved for its macro alias. */
  float4 _color;
#else
  float4 color;
#endif
  float4x4 matrix;

#if !defined(GPU_SHADER) && defined(__cplusplus)
  ExtraInstanceData() = default;

  ExtraInstanceData(const float4x4 &object_to_world, const float4 &color, float draw_size)
  {
    this->color = color;
    this->matrix = object_to_world;
    this->matrix[3][3] = draw_size;
  };

  ExtraInstanceData(const Object *object, const float4 &color)
      : ExtraInstanceData(float4x4(object->object_to_world),
                          color,
                          object->type == OB_EMPTY ? object->empty_drawsize : 1.0f){};

  ExtraInstanceData with_matrix(const float4x4 &matrix) const
  {
    ExtraInstanceData copy = *this;
    copy.matrix = matrix;
    copy.matrix[3][3] = this->matrix[3][3];
    return copy;
  }

  ExtraInstanceData with_color(const float4 &color) const
  {
    ExtraInstanceData copy = *this;
    copy.color = color;
    copy.matrix[3][3] = this->matrix[3][3];
    return copy;
  }

  ExtraInstanceData with_size(const float &draw_size) const
  {
    ExtraInstanceData copy = *this;
    copy.matrix[3][3] = draw_size;
    return copy;
  }
=======
  float4 color_;
  float4x4 object_to_world_;

#if !defined(GPU_SHADER) && defined(__cplusplus)
  ExtraInstanceData(const float4x4 &object_to_world, float4 &color, float draw_size)
  {
    this->color_ = color;
    this->object_to_world_ = object_to_world;
    this->object_to_world_[3][3] = draw_size;
  };
>>>>>>> 4394de61
#endif
};
BLI_STATIC_ASSERT_ALIGN(ExtraInstanceData, 16)

#ifndef GPU_SHADER
#  ifdef __cplusplus
}
#  endif
#endif<|MERGE_RESOLUTION|>--- conflicted
+++ resolved
@@ -195,7 +195,6 @@
 BLI_STATIC_ASSERT_ALIGN(ThemeColorData, 16)
 
 struct ExtraInstanceData {
-<<<<<<< HEAD
 #ifdef GPU_SHADER
   /** NOTE: The `color` token is reserved for its macro alias. */
   float4 _color;
@@ -241,18 +240,6 @@
     copy.matrix[3][3] = draw_size;
     return copy;
   }
-=======
-  float4 color_;
-  float4x4 object_to_world_;
-
-#if !defined(GPU_SHADER) && defined(__cplusplus)
-  ExtraInstanceData(const float4x4 &object_to_world, float4 &color, float draw_size)
-  {
-    this->color_ = color;
-    this->object_to_world_ = object_to_world;
-    this->object_to_world_[3][3] = draw_size;
-  };
->>>>>>> 4394de61
 #endif
 };
 BLI_STATIC_ASSERT_ALIGN(ExtraInstanceData, 16)
