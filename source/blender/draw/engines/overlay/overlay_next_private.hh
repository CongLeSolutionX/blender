/* SPDX-FileCopyrightText: 2019 Blender Authors
 *
 * SPDX-License-Identifier: GPL-2.0-or-later */

/** \file
 * \ingroup overlay
 */

#pragma once

#include "BLI_function_ref.hh"

#include "DRW_gpu_wrapper.hh"
#include "DRW_render.hh"
#include "UI_resources.hh"
#include "draw_manager.hh"
#include "draw_pass.hh"
#include "gpu_shader_create_info.hh"

#include "../select/select_instance.hh"
#include "overlay_shader_shared.h"

/* Needed for BoneInstanceData. */
#include "overlay_private.hh"

namespace blender::draw::overlay {

using SelectionType = select::SelectionType;

using blender::draw::Framebuffer;
using blender::draw::StorageVectorBuffer;
using blender::draw::Texture;
using blender::draw::TextureFromPool;
using blender::draw::TextureRef;

struct State {
  Depsgraph *depsgraph;
  const ViewLayer *view_layer;
  const Scene *scene;
  const View3D *v3d;
  const RegionView3D *rv3d;
  const Base *active_base;
  View3DOverlay overlay;
  float pixelsize;
  enum eSpace_Type space_type;
  enum eContextObjectMode ctx_mode;
  enum eObjectMode object_mode;
  bool clear_in_front;
  bool use_in_front;
  bool is_wireframe_mode;
  bool hide_overlays;
  bool xray_enabled;
  bool xray_enabled_and_not_wire;
  float xray_opacity;
  short v3d_flag;     /* TODO: move to #View3DOverlay. */
  short v3d_gridflag; /* TODO: move to #View3DOverlay. */
  int cfra;
  DRWState clipping_state;
};

/**
 * Contains all overlay generic geometry batches.
 */
class ShapeCache {
 private:
  struct BatchDeleter {
    void operator()(gpu::Batch *shader)
    {
      GPU_BATCH_DISCARD_SAFE(shader);
    }
  };
  using BatchPtr = std::unique_ptr<gpu::Batch, BatchDeleter>;

 public:
  BatchPtr quad_wire;
  BatchPtr plain_axes;
  BatchPtr single_arrow;
  BatchPtr cube;
  BatchPtr circle;
  BatchPtr empty_sphere;
  BatchPtr empty_cone;
  BatchPtr cylinder;
  BatchPtr capsule_body;
  BatchPtr capsule_cap;
  BatchPtr arrows;
  BatchPtr metaball_wire_circle;

  BatchPtr speaker;

<<<<<<< HEAD
  BatchPtr camera_distances;
  BatchPtr camera_frame;
  BatchPtr camera_tria_wire;
  BatchPtr camera_tria;

  BatchPtr camera_volume;
  BatchPtr camera_volume_wire;

  BatchPtr sphere_low_detail;
=======
  BatchPtr ground_line;

  BatchPtr light_icon_outer_lines;
  BatchPtr light_icon_inner_lines;
  BatchPtr light_icon_sun_rays;
  BatchPtr light_point_lines;
  BatchPtr light_sun_lines;
  BatchPtr light_spot_lines;
  BatchPtr light_area_disk_lines;
  BatchPtr light_area_square_lines;
  BatchPtr light_spot_volume;
>>>>>>> e3567374

  ShapeCache();
};

/**
 * Shader module. Shared between instances.
 */
class ShaderModule {
 private:
  struct ShaderDeleter {
    void operator()(GPUShader *shader)
    {
      DRW_SHADER_FREE_SAFE(shader);
    }
  };
  using ShaderPtr = std::unique_ptr<GPUShader, ShaderDeleter>;

  /** Shared shader module across all engine instances. */
  static ShaderModule *g_shader_modules[2 /* Selection Instance. */][2 /* Clipping Enabled. */];

  const SelectionType selection_type_;
  /** TODO: Support clipping. This global state should be set by the overlay::Instance and switch
   * to the shader variations that use clipping. */
  const bool clipping_enabled_;

 public:
  /** Shaders */
  ShaderPtr grid = shader("overlay_grid");
  ShaderPtr background_fill = shader("overlay_background");
  ShaderPtr background_clip_bound = shader("overlay_clipbound");

  /** Selectable Shaders */
  ShaderPtr armature_sphere_outline;
  ShaderPtr depth_mesh;
  ShaderPtr extra_shape;
  ShaderPtr extra_wire_object;
<<<<<<< HEAD
  ShaderPtr extra_wire;
=======
  ShaderPtr extra_ground_line;
>>>>>>> e3567374
  ShaderPtr lattice_points;
  ShaderPtr lattice_wire;

  ShaderModule(const SelectionType selection_type, const bool clipping_enabled);

  /** Module */
  /** Only to be used by Instance constructor. */
  static ShaderModule &module_get(SelectionType selection_type, bool clipping_enabled);
  static void module_free();

 private:
  ShaderPtr shader(const char *create_info_name)
  {
    return ShaderPtr(GPU_shader_create_from_info_name(create_info_name));
  }
  ShaderPtr selectable_shader(const char *create_info_name);
  ShaderPtr selectable_shader(const char *create_info_name,
                              FunctionRef<void(gpu::shader::ShaderCreateInfo &info)> patch);
};

struct Resources : public select::SelectMap {
  ShaderModule &shaders;

  Framebuffer overlay_fb = {"overlay_fb"};
  Framebuffer overlay_in_front_fb = {"overlay_in_front_fb"};
  Framebuffer overlay_color_only_fb = {"overlay_color_only_fb"};
  Framebuffer overlay_line_fb = {"overlay_line_fb"};
  Framebuffer overlay_line_in_front_fb = {"overlay_line_in_front_fb"};

  TextureFromPool line_tx = {"line_tx"};
  TextureFromPool depth_in_front_alloc_tx = {"overlay_depth_in_front_tx"};
  TextureFromPool color_overlay_alloc_tx = {"overlay_color_overlay_alloc_tx"};
  TextureFromPool color_render_alloc_tx = {"overlay_color_render_alloc_tx"};

  /** TODO(fclem): Copy of G_data.block that should become theme colors only and managed by the
   * engine. */
  GlobalsUboStorage theme_settings;
  /* References, not owned. */
  GPUUniformBuf *globals_buf;
  TextureRef depth_tx;
  TextureRef depth_in_front_tx;
  TextureRef color_overlay_tx;
  TextureRef color_render_tx;
  TextureRef weight_ramp_tx;

  Resources(const SelectionType selection_type_, ShaderModule &shader_module)
      : select::SelectMap(selection_type_), shaders(shader_module){};

  ThemeColorID object_wire_theme_id(const ObjectRef &ob_ref, const State &state) const
  {
    const bool is_edit = (state.object_mode & OB_MODE_EDIT) &&
                         (ob_ref.object->mode & OB_MODE_EDIT);
    const bool active = (state.active_base != nullptr) &&
                        ((ob_ref.dupli_parent != nullptr) ?
                             (state.active_base->object == ob_ref.dupli_parent) :
                             (state.active_base->object == ob_ref.object));
    const bool is_selected = ((ob_ref.object->base_flag & BASE_SELECTED) != 0);

    /* Object in edit mode. */
    if (is_edit) {
      return TH_WIRE_EDIT;
    }
    /* Transformed object during operators. */
    if (((G.moving & G_TRANSFORM_OBJ) != 0) && is_selected) {
      return TH_TRANSFORM;
    }
    /* Sets the 'theme_id' or fallback to wire */
    if ((ob_ref.object->base_flag & BASE_SELECTED) != 0) {
      return (active) ? TH_ACTIVE : TH_SELECT;
    }

    switch (ob_ref.object->type) {
      case OB_LAMP:
        return TH_LIGHT;
      case OB_SPEAKER:
        return TH_SPEAKER;
      case OB_CAMERA:
        return TH_CAMERA;
      case OB_LIGHTPROBE:
        /* TODO: add light-probe color. Use empty color for now. */
      case OB_EMPTY:
        return TH_EMPTY;
      default:
        return (is_edit) ? TH_WIRE_EDIT : TH_WIRE;
    }
  }

  const float4 &object_wire_color(const ObjectRef &ob_ref, ThemeColorID theme_id) const
  {
    if (UNLIKELY(ob_ref.object->base_flag & BASE_FROM_SET)) {
      return theme_settings.color_wire;
    }
    switch (theme_id) {
      case TH_WIRE_EDIT:
        return theme_settings.color_wire_edit;
      case TH_ACTIVE:
        return theme_settings.color_active;
      case TH_SELECT:
        return theme_settings.color_select;
      case TH_TRANSFORM:
        return theme_settings.color_transform;
      case TH_SPEAKER:
        return theme_settings.color_speaker;
      case TH_CAMERA:
        return theme_settings.color_camera;
      case TH_EMPTY:
        return theme_settings.color_empty;
      case TH_LIGHT:
        return theme_settings.color_light;
      default:
        return theme_settings.color_wire;
    }
  }

  const float4 &object_wire_color(const ObjectRef &ob_ref, const State &state) const
  {
    ThemeColorID theme_id = object_wire_theme_id(ob_ref, state);
    return object_wire_color(ob_ref, theme_id);
  }
};

/**
 * Buffer containing instances of a certain shape.
 */
template<typename InstanceDataT> struct ShapeInstanceBuf : private select::SelectBuf {

  StorageVectorBuffer<InstanceDataT> data_buf;

  ShapeInstanceBuf(const SelectionType selection_type, const char *name = nullptr)
      : select::SelectBuf(selection_type), data_buf(name){};

  void clear()
  {
    this->select_clear();
    data_buf.clear();
  }

  void append(const InstanceDataT &data, select::ID select_id)
  {
    this->select_append(select_id);
    data_buf.append(data);
  }

  void end_sync(PassSimple::Sub &pass, gpu::Batch *shape)
  {
    if (data_buf.is_empty()) {
      return;
    }
    this->select_bind(pass);
    data_buf.push_update();
    pass.bind_ssbo("data_buf", &data_buf);
    pass.draw(shape, data_buf.size());
  }
};

struct LineInstanceBuf : private select::SelectBuf {

  StorageVectorBuffer<PointData> data_buf;
  int color_id = 0;

  LineInstanceBuf(const SelectionType selection_type, const char *name = nullptr)
      : select::SelectBuf(selection_type), data_buf(name){};

  void clear()
  {
    this->select_clear();
    data_buf.clear();
    color_id = 0;
  }

  void append(const float3 &start, const float3 &end, const float4 &color, select::ID select_id)
  {
    this->select_append(select_id);
    data_buf.append({float4{start}, color});
    data_buf.append({float4{end}, color});
  }

  void append(const float3 &start, const float3 &end, const int color_id, select::ID select_id)
  {
    this->color_id = color_id;
    this->select_append(select_id);
    data_buf.append({float4{start}, float4{}});
    data_buf.append({float4{end}, float4{}});
  }

  void end_sync(PassSimple::Sub &pass)
  {
    if (data_buf.is_empty()) {
      return;
    }
    this->select_bind(pass);
    data_buf.push_update();
    pass.bind_ssbo("data_buf", &data_buf);
    if (color_id) {
      pass.push_constant("colorid", color_id);
    }
    pass.draw_procedural(GPU_PRIM_LINES, data_buf.size() / 2, 2);
  }
};

}  // namespace blender::draw::overlay<|MERGE_RESOLUTION|>--- conflicted
+++ resolved
@@ -87,7 +87,6 @@
 
   BatchPtr speaker;
 
-<<<<<<< HEAD
   BatchPtr camera_distances;
   BatchPtr camera_frame;
   BatchPtr camera_tria_wire;
@@ -97,7 +96,7 @@
   BatchPtr camera_volume_wire;
 
   BatchPtr sphere_low_detail;
-=======
+
   BatchPtr ground_line;
 
   BatchPtr light_icon_outer_lines;
@@ -109,7 +108,6 @@
   BatchPtr light_area_disk_lines;
   BatchPtr light_area_square_lines;
   BatchPtr light_spot_volume;
->>>>>>> e3567374
 
   ShapeCache();
 };
@@ -146,11 +144,8 @@
   ShaderPtr depth_mesh;
   ShaderPtr extra_shape;
   ShaderPtr extra_wire_object;
-<<<<<<< HEAD
   ShaderPtr extra_wire;
-=======
   ShaderPtr extra_ground_line;
->>>>>>> e3567374
   ShaderPtr lattice_points;
   ShaderPtr lattice_wire;
 
