--- conflicted
+++ resolved
@@ -130,13 +130,10 @@
   ShaderPtr armature_sphere_outline;
   ShaderPtr depth_mesh;
   ShaderPtr extra_shape;
-<<<<<<< HEAD
+  ShaderPtr extra_wire_object;
   ShaderPtr extra_ground_line;
-=======
-  ShaderPtr extra_wire_object;
   ShaderPtr lattice_points;
   ShaderPtr lattice_wire;
->>>>>>> be6d82a4
 
   ShaderModule(const SelectionType selection_type, const bool clipping_enabled);
 
