/* SPDX-FileCopyrightText: 2019 Blender Authors
 *
 * SPDX-License-Identifier: GPL-2.0-or-later */

/** \file
 * \ingroup overlay
 */

#pragma once

#include "BLI_function_ref.hh"

#include "DRW_gpu_wrapper.hh"
#include "DRW_render.hh"
#include "UI_resources.hh"
#include "draw_manager.hh"
#include "draw_pass.hh"
#include "gpu_shader_create_info.hh"

#include "../select/select_instance.hh"
#include "overlay_shader_shared.h"

/* Needed for BoneInstanceData. */
#include "overlay_private.hh"

namespace blender::draw::overlay {

using SelectionType = select::SelectionType;

using blender::draw::Framebuffer;
using blender::draw::StorageVectorBuffer;
using blender::draw::Texture;
using blender::draw::TextureFromPool;
using blender::draw::TextureRef;

struct State {
  Depsgraph *depsgraph;
  const ViewLayer *view_layer;
  const Scene *scene;
  const View3D *v3d;
  const RegionView3D *rv3d;
  const Base *active_base;
  View3DOverlay overlay;
  float pixelsize;
  enum eSpace_Type space_type;
  enum eContextObjectMode ctx_mode;
  enum eObjectMode object_mode;
  bool clear_in_front;
  bool use_in_front;
  bool is_wireframe_mode;
  bool hide_overlays;
  bool xray_enabled;
  bool xray_enabled_and_not_wire;
  float xray_opacity;
  short v3d_flag;     /* TODO: move to #View3DOverlay. */
  short v3d_gridflag; /* TODO: move to #View3DOverlay. */
  int cfra;
  DRWState clipping_state;
};

/**
 * Contains all overlay generic geometry batches.
 */
class ShapeCache {
 private:
  struct BatchDeleter {
    void operator()(gpu::Batch *shader)
    {
      GPU_BATCH_DISCARD_SAFE(shader);
    }
  };
  using BatchPtr = std::unique_ptr<gpu::Batch, BatchDeleter>;

 public:
  BatchPtr quad_wire;
  BatchPtr plain_axes;
  BatchPtr single_arrow;
  BatchPtr cube;
  BatchPtr circle;
  BatchPtr empty_sphere;
  BatchPtr empty_cone;
  BatchPtr arrows;
  BatchPtr metaball_wire_circle;

  BatchPtr speaker;

  BatchPtr camera_distances;
  BatchPtr camera_frame;
  BatchPtr camera_tria_wire;
  BatchPtr camera_tria;

  BatchPtr camera_volume;
  BatchPtr camera_volume_wire;

  BatchPtr sphere_low_detail;

  ShapeCache();
};

/**
 * Shader module. Shared between instances.
 */
class ShaderModule {
 private:
  struct ShaderDeleter {
    void operator()(GPUShader *shader)
    {
      DRW_SHADER_FREE_SAFE(shader);
    }
  };
  using ShaderPtr = std::unique_ptr<GPUShader, ShaderDeleter>;

  /** Shared shader module across all engine instances. */
  static ShaderModule *g_shader_modules[2 /* Selection Instance. */][2 /* Clipping Enabled. */];

  const SelectionType selection_type_;
  /** TODO: Support clipping. This global state should be set by the overlay::Instance and switch
   * to the shader variations that use clipping. */
  const bool clipping_enabled_;

 public:
  /** Shaders */
  ShaderPtr grid = shader("overlay_grid");
  ShaderPtr background_fill = shader("overlay_background");
  ShaderPtr background_clip_bound = shader("overlay_clipbound");

  /** Selectable Shaders */
  ShaderPtr armature_sphere_outline;
  ShaderPtr depth_mesh;
  ShaderPtr extra_shape;
<<<<<<< HEAD
  ShaderPtr extra_wire;
=======
  ShaderPtr extra_wire_object;
  ShaderPtr lattice_points;
  ShaderPtr lattice_wire;
>>>>>>> a882473f

  ShaderModule(const SelectionType selection_type, const bool clipping_enabled);

  /** Module */
  /** Only to be used by Instance constructor. */
  static ShaderModule &module_get(SelectionType selection_type, bool clipping_enabled);
  static void module_free();

 private:
  ShaderPtr shader(const char *create_info_name)
  {
    return ShaderPtr(GPU_shader_create_from_info_name(create_info_name));
  }
  ShaderPtr selectable_shader(const char *create_info_name);
  ShaderPtr selectable_shader(const char *create_info_name,
                              FunctionRef<void(gpu::shader::ShaderCreateInfo &info)> patch);
};

struct Resources : public select::SelectMap {
  ShaderModule &shaders;

  Framebuffer overlay_fb = {"overlay_fb"};
  Framebuffer overlay_in_front_fb = {"overlay_in_front_fb"};
  Framebuffer overlay_color_only_fb = {"overlay_color_only_fb"};
  Framebuffer overlay_line_fb = {"overlay_line_fb"};
  Framebuffer overlay_line_in_front_fb = {"overlay_line_in_front_fb"};

  TextureFromPool line_tx = {"line_tx"};
  TextureFromPool depth_in_front_alloc_tx = {"overlay_depth_in_front_tx"};
  TextureFromPool color_overlay_alloc_tx = {"overlay_color_overlay_alloc_tx"};
  TextureFromPool color_render_alloc_tx = {"overlay_color_render_alloc_tx"};

  /** TODO(fclem): Copy of G_data.block that should become theme colors only and managed by the
   * engine. */
  GlobalsUboStorage theme_settings;
  /* References, not owned. */
  GPUUniformBuf *globals_buf;
  TextureRef depth_tx;
  TextureRef depth_in_front_tx;
  TextureRef color_overlay_tx;
  TextureRef color_render_tx;
  TextureRef weight_ramp_tx;

  Resources(const SelectionType selection_type_, ShaderModule &shader_module)
      : select::SelectMap(selection_type_), shaders(shader_module){};

  ThemeColorID object_wire_theme_id(const ObjectRef &ob_ref, const State &state) const
  {
    const bool is_edit = (state.object_mode & OB_MODE_EDIT) &&
                         (ob_ref.object->mode & OB_MODE_EDIT);
    const bool active = (state.active_base != nullptr) &&
                        ((ob_ref.dupli_parent != nullptr) ?
                             (state.active_base->object == ob_ref.dupli_parent) :
                             (state.active_base->object == ob_ref.object));
    const bool is_selected = ((ob_ref.object->base_flag & BASE_SELECTED) != 0);

    /* Object in edit mode. */
    if (is_edit) {
      return TH_WIRE_EDIT;
    }
    /* Transformed object during operators. */
    if (((G.moving & G_TRANSFORM_OBJ) != 0) && is_selected) {
      return TH_TRANSFORM;
    }
    /* Sets the 'theme_id' or fallback to wire */
    if ((ob_ref.object->base_flag & BASE_SELECTED) != 0) {
      return (active) ? TH_ACTIVE : TH_SELECT;
    }

    switch (ob_ref.object->type) {
      case OB_LAMP:
        return TH_LIGHT;
      case OB_SPEAKER:
        return TH_SPEAKER;
      case OB_CAMERA:
        return TH_CAMERA;
      case OB_LIGHTPROBE:
        /* TODO: add light-probe color. Use empty color for now. */
      case OB_EMPTY:
        return TH_EMPTY;
      default:
        return (is_edit) ? TH_WIRE_EDIT : TH_WIRE;
    }
  }

  const float4 &object_wire_color(const ObjectRef &ob_ref, ThemeColorID theme_id) const
  {
    if (UNLIKELY(ob_ref.object->base_flag & BASE_FROM_SET)) {
      return theme_settings.color_wire;
    }
    switch (theme_id) {
      case TH_WIRE_EDIT:
        return theme_settings.color_wire_edit;
      case TH_ACTIVE:
        return theme_settings.color_active;
      case TH_SELECT:
        return theme_settings.color_select;
      case TH_TRANSFORM:
        return theme_settings.color_transform;
      case TH_SPEAKER:
        return theme_settings.color_speaker;
      case TH_CAMERA:
        return theme_settings.color_camera;
      case TH_EMPTY:
        return theme_settings.color_empty;
      case TH_LIGHT:
        return theme_settings.color_light;
      default:
        return theme_settings.color_wire;
    }
  }

  const float4 &object_wire_color(const ObjectRef &ob_ref, const State &state) const
  {
    ThemeColorID theme_id = object_wire_theme_id(ob_ref, state);
    return object_wire_color(ob_ref, theme_id);
  }
};

/**
 * Buffer containing instances of a certain shape.
 */
template<typename InstanceDataT> struct ShapeInstanceBuf : private select::SelectBuf {

  StorageVectorBuffer<InstanceDataT> data_buf;

  ShapeInstanceBuf(const SelectionType selection_type, const char *name = nullptr)
      : select::SelectBuf(selection_type), data_buf(name){};

  void clear()
  {
    this->select_clear();
    data_buf.clear();
  }

  void append(const InstanceDataT &data, select::ID select_id)
  {
    this->select_append(select_id);
    data_buf.append(data);
  }

  void end_sync(PassSimple::Sub &pass, gpu::Batch *shape)
  {
    if (data_buf.is_empty()) {
      return;
    }
    this->select_bind(pass);
    data_buf.push_update();
    pass.bind_ssbo("data_buf", &data_buf);
    pass.draw(shape, data_buf.size());
  }
};

struct LineInstanceBuf : private select::SelectBuf {

  StorageVectorBuffer<PointData> data_buf;
  int color_id = 0;

  LineInstanceBuf(const SelectionType selection_type, const char *name = nullptr)
      : select::SelectBuf(selection_type), data_buf(name){};

  void clear()
  {
    this->select_clear();
    data_buf.clear();
    color_id = 0;
  }

  void append(const float3 &start, const float3 &end, const float4 &color, select::ID select_id)
  {
    this->select_append(select_id);
    data_buf.append({float4{start}, color});
    data_buf.append({float4{end}, color});
  }

  void append(const float3 &start, const float3 &end, const int color_id, select::ID select_id)
  {
    this->color_id = color_id;
    this->select_append(select_id);
    data_buf.append({float4{start}, float4{}});
    data_buf.append({float4{end}, float4{}});
  }

  void end_sync(PassSimple::Sub &pass)
  {
    if (data_buf.is_empty()) {
      return;
    }
    this->select_bind(pass);
    data_buf.push_update();
    pass.bind_ssbo("data_buf", &data_buf);
    if (color_id) {
      pass.push_constant("colorid", color_id);
    }
    pass.draw_procedural(GPU_PRIM_LINES, data_buf.size() / 2, 2);
  }
};

}  // namespace blender::draw::overlay<|MERGE_RESOLUTION|>--- conflicted
+++ resolved
@@ -128,13 +128,10 @@
   ShaderPtr armature_sphere_outline;
   ShaderPtr depth_mesh;
   ShaderPtr extra_shape;
-<<<<<<< HEAD
+  ShaderPtr extra_wire_object;
   ShaderPtr extra_wire;
-=======
-  ShaderPtr extra_wire_object;
   ShaderPtr lattice_points;
   ShaderPtr lattice_wire;
->>>>>>> a882473f
 
   ShaderModule(const SelectionType selection_type, const bool clipping_enabled);
 
