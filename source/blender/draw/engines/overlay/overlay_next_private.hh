--- conflicted
+++ resolved
@@ -210,16 +210,13 @@
   ShaderPtr extra_loose_points;
   ShaderPtr extra_ground_line;
   ShaderPtr facing;
-<<<<<<< HEAD
-  ShaderPtr image_plane;
-=======
   ShaderPtr fluid_grid_lines_flags;
   ShaderPtr fluid_grid_lines_flat;
   ShaderPtr fluid_grid_lines_range;
   ShaderPtr fluid_velocity_streamline;
   ShaderPtr fluid_velocity_mac;
   ShaderPtr fluid_velocity_needle;
->>>>>>> cfb26192
+  ShaderPtr image_plane;
   ShaderPtr lattice_points;
   ShaderPtr lattice_wire;
   ShaderPtr particle_dot;
