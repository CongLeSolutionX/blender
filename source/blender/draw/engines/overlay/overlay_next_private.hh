--- conflicted
+++ resolved
@@ -208,12 +208,9 @@
   ShaderPtr curve_edit_handles;
   ShaderPtr facing;
   ShaderPtr grid = shader("overlay_grid");
-<<<<<<< HEAD
+  ShaderPtr grid_background;
   ShaderPtr grid_grease_pencil = shader("overlay_gpencil_canvas");
-=======
-  ShaderPtr grid_background;
   ShaderPtr grid_image;
->>>>>>> a1182e07
   ShaderPtr legacy_curve_edit_wires;
   ShaderPtr legacy_curve_edit_normals = shader("overlay_edit_curve_normals");
   ShaderPtr legacy_curve_edit_handles = shader("overlay_edit_curve_handle_next");
