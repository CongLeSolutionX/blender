--- conflicted
+++ resolved
@@ -300,11 +300,8 @@
     layer.speakers.draw(framebuffer, manager, view);
     layer.lattices.draw(framebuffer, manager, view);
     layer.metaballs.draw(framebuffer, manager, view);
-<<<<<<< HEAD
+    layer.relations.draw(framebuffer, manager, view);
     layer.meshes.draw(framebuffer, manager, view);
-=======
-    layer.relations.draw(framebuffer, manager, view);
->>>>>>> e5805ba0
   };
 
   draw_layer(regular, resources.overlay_line_fb);
