--- conflicted
+++ resolved
@@ -94,14 +94,9 @@
 
   auto begin_sync_layer = [&](OverlayLayer &layer) {
     layer.bounds.begin_sync();
-<<<<<<< HEAD
     layer.cameras.begin_sync(resources, state, view);
+    layer.curves.begin_sync(resources, state, view);
     layer.empties.begin_sync(resources, state, view);
-=======
-    layer.cameras.begin_sync();
-    layer.curves.begin_sync(resources, state, view);
-    layer.empties.begin_sync();
->>>>>>> cfb26192
     layer.facing.begin_sync(resources, state);
     layer.force_fields.begin_sync();
     layer.fluids.begin_sync(resources, state);
