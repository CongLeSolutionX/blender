/* SPDX-FileCopyrightText: 2023 Blender Authors
 *
 * SPDX-License-Identifier: GPL-2.0-or-later */

/** \file
 * \ingroup overlay
 */

#include "DEG_depsgraph_query.hh"

#include "ED_view3d.hh"

#include "draw_debug.hh"

#include "overlay_next_instance.hh"

namespace blender::draw::overlay {

void Instance::init()
{
  /* TODO(fclem): Remove DRW global usage. */
  const DRWContextState *ctx = DRW_context_state_get();
  /* Was needed by `object_wire_theme_id()` when doing the port. Not sure if needed nowadays. */
  BKE_view_layer_synced_ensure(ctx->scene, ctx->view_layer);

  state.depsgraph = ctx->depsgraph;
  state.view_layer = ctx->view_layer;
  state.scene = ctx->scene;
  state.v3d = ctx->v3d;
  state.rv3d = ctx->rv3d;
  state.active_base = BKE_view_layer_active_base_get(ctx->view_layer);
  state.object_mode = ctx->object_mode;

  state.pixelsize = U.pixelsize;
  state.ctx_mode = CTX_data_mode_enum_ex(ctx->object_edit, ctx->obact, ctx->object_mode);
  state.space_type = state.v3d != nullptr ? SPACE_VIEW3D : eSpace_Type(ctx->space_data->spacetype);
  if (state.v3d != nullptr) {
    state.clear_in_front = (state.v3d->shading.type != OB_SOLID);
    state.use_in_front = (state.v3d->shading.type <= OB_SOLID) ||
                         BKE_scene_uses_blender_workbench(state.scene);
    state.is_wireframe_mode = (state.v3d->shading.type == OB_WIRE);
    state.hide_overlays = (state.v3d->flag2 & V3D_HIDE_OVERLAYS) != 0;
    state.xray_enabled = XRAY_ACTIVE(state.v3d);
    state.xray_enabled_and_not_wire = state.xray_enabled && (state.v3d->shading.type > OB_WIRE);
    state.xray_opacity = XRAY_ALPHA(state.v3d);
    state.cfra = DEG_get_ctime(state.depsgraph);
    state.clipping_state = RV3D_CLIPPING_ENABLED(state.v3d, state.rv3d) ? DRW_STATE_CLIP_PLANES :
                                                                          DRWState(0);
    if (!state.hide_overlays) {
      state.overlay = state.v3d->overlay;
      state.v3d_flag = state.v3d->flag;
      state.v3d_gridflag = state.v3d->gridflag;
    }
    else {
      memset(&state.overlay, 0, sizeof(state.overlay));
      state.v3d_flag = 0;
      state.v3d_gridflag = 0;
      state.overlay.flag = V3D_OVERLAY_HIDE_TEXT | V3D_OVERLAY_HIDE_MOTION_PATHS |
                           V3D_OVERLAY_HIDE_BONES | V3D_OVERLAY_HIDE_OBJECT_XTRAS |
                           V3D_OVERLAY_HIDE_OBJECT_ORIGINS;
      state.overlay.wireframe_threshold = state.v3d->overlay.wireframe_threshold;
      state.overlay.wireframe_opacity = state.v3d->overlay.wireframe_opacity;
    }
  }

  /* TODO(fclem): Remove DRW global usage. */
  resources.globals_buf = G_draw.block_ubo;
  resources.theme_settings = G_draw.block;
  resources.weight_ramp_tx.wrap(G_draw.weight_ramp);
}

void Instance::begin_sync()
{
  const DRWView *view_legacy = DRW_view_default_get();
  View view("OverlayView", view_legacy);

  resources.begin_sync();

  background.begin_sync(resources, state);
  prepass.begin_sync(resources, state);
  empties.begin_sync();
<<<<<<< HEAD
  lights.begin_sync();
=======
  lattices.begin_sync(resources, state);
>>>>>>> be6d82a4
  metaballs.begin_sync();
  speakers.begin_sync();
  grid.begin_sync(resources, state, view);
}

void Instance::object_sync(ObjectRef &ob_ref, Manager &manager)
{
  const bool in_edit_mode = object_is_edit_mode(ob_ref.object);
  const bool needs_prepass = true; /* TODO */

  if (needs_prepass) {
    switch (ob_ref.object->type) {
      case OB_MESH:
      case OB_SURF:
      case OB_CURVES:
      case OB_FONT:
      case OB_CURVES_LEGACY:
        prepass.object_sync(manager, ob_ref, resources);
        break;
    }
  }

  if (in_edit_mode && !state.hide_overlays) {
    switch (ob_ref.object->type) {
      case OB_MESH:
        break;
      case OB_ARMATURE:
        break;
      case OB_CURVES_LEGACY:
        break;
      case OB_SURF:
        break;
      case OB_LATTICE:
        lattices.edit_object_sync(manager, ob_ref, resources);
        break;
      case OB_MBALL:
        metaballs.edit_object_sync(ob_ref, resources);
        break;
      case OB_FONT:
        break;
      case OB_CURVES:
        break;
    }
  }

  if (!state.hide_overlays) {
    switch (ob_ref.object->type) {
      case OB_EMPTY:
        empties.object_sync(ob_ref, resources, state);
        break;
      case OB_ARMATURE:
        break;
<<<<<<< HEAD
      case OB_LAMP:
        lights.object_sync(ob_ref, resources, state);
=======
      case OB_LATTICE:
        if (!in_edit_mode) {
          lattices.object_sync(manager, ob_ref, resources, state);
        }
>>>>>>> be6d82a4
        break;
      case OB_MBALL:
        if (!in_edit_mode) {
          metaballs.object_sync(ob_ref, resources, state);
        }
        break;
      case OB_GPENCIL_LEGACY:
        break;
      case OB_SPEAKER:
        speakers.object_sync(ob_ref, resources, state);
        break;
    }
  }
}

void Instance::end_sync()
{
  resources.end_sync();

  lights.end_sync(resources, shapes, state);
  metaballs.end_sync(resources, shapes, state);
  empties.end_sync(resources, shapes, state);
  speakers.end_sync(resources, shapes, state);
}

void Instance::draw(Manager &manager)
{
  resources.depth_tx.wrap(DRW_viewport_texture_list_get()->depth);
  resources.depth_in_front_tx.wrap(DRW_viewport_texture_list_get()->depth_in_front);
  resources.color_overlay_tx.wrap(DRW_viewport_texture_list_get()->color_overlay);
  resources.color_render_tx.wrap(DRW_viewport_texture_list_get()->color);

  int2 render_size = int2(resources.depth_tx.size());

  const DRWView *view_legacy = DRW_view_default_get();
  View view("OverlayView", view_legacy);

  /* TODO: Better semantics using a switch? */
  if (!resources.color_overlay_tx.is_valid()) {
    /* Likely to be the selection case. Allocate dummy texture and bind only depth buffer. */
    resources.line_tx.acquire(int2(1, 1), GPU_RGBA8);
    resources.color_overlay_alloc_tx.acquire(int2(1, 1), GPU_SRGB8_A8);
    resources.color_render_alloc_tx.acquire(int2(1, 1), GPU_SRGB8_A8);

    resources.color_overlay_tx.wrap(resources.color_overlay_alloc_tx);
    resources.color_render_tx.wrap(resources.color_render_alloc_tx);

    resources.overlay_fb.ensure(GPU_ATTACHMENT_TEXTURE(resources.depth_tx));
    resources.overlay_line_fb.ensure(GPU_ATTACHMENT_TEXTURE(resources.depth_tx));
    /* Create it but shouldn't even be used. */
    resources.overlay_color_only_fb.ensure(GPU_ATTACHMENT_NONE,
                                           GPU_ATTACHMENT_TEXTURE(resources.color_overlay_tx));
  }
  else {
    resources.line_tx.acquire(render_size, GPU_RGBA8);

    resources.overlay_fb.ensure(GPU_ATTACHMENT_TEXTURE(resources.depth_tx),
                                GPU_ATTACHMENT_TEXTURE(resources.color_overlay_tx));
    resources.overlay_line_fb.ensure(GPU_ATTACHMENT_TEXTURE(resources.depth_tx),
                                     GPU_ATTACHMENT_TEXTURE(resources.color_overlay_tx),
                                     GPU_ATTACHMENT_TEXTURE(resources.line_tx));
    resources.overlay_color_only_fb.ensure(GPU_ATTACHMENT_NONE,
                                           GPU_ATTACHMENT_TEXTURE(resources.color_overlay_tx));
  }

  /* TODO(fclem): Remove mandatory allocation. */
  if (!resources.depth_in_front_tx.is_valid()) {
    resources.depth_in_front_alloc_tx.acquire(render_size, GPU_DEPTH_COMPONENT24);
    resources.depth_in_front_tx.wrap(resources.depth_in_front_alloc_tx);
  }

  resources.overlay_in_front_fb.ensure(GPU_ATTACHMENT_TEXTURE(resources.depth_in_front_tx),
                                       GPU_ATTACHMENT_TEXTURE(resources.color_overlay_tx));
  resources.overlay_line_in_front_fb.ensure(GPU_ATTACHMENT_TEXTURE(resources.depth_in_front_tx),
                                            GPU_ATTACHMENT_TEXTURE(resources.color_overlay_tx),
                                            GPU_ATTACHMENT_TEXTURE(resources.line_tx));

  GPU_framebuffer_bind(resources.overlay_color_only_fb);

  float4 clear_color(0.0f);
  GPU_framebuffer_clear_color(resources.overlay_color_only_fb, clear_color);

  prepass.draw(resources, manager, view);
  prepass.draw_in_front(resources, manager, view);

  background.draw(resources, manager);

  lights.draw(resources, manager, view);
  empties.draw(resources, manager, view);
  lattices.draw(resources, manager, view);
  metaballs.draw(resources, manager, view);
  speakers.draw(resources, manager, view);

  grid.draw(resources, manager, view);

  empties.draw_in_front(resources, manager, view);
<<<<<<< HEAD
  lights.draw_in_front(resources, manager, view);
=======
  lattices.draw_in_front(resources, manager, view);
>>>>>>> be6d82a4
  metaballs.draw_in_front(resources, manager, view);
  speakers.draw_in_front(resources, manager, view);

  // anti_aliasing.draw(resources, manager, view);

  resources.line_tx.release();
  resources.depth_in_front_alloc_tx.release();
  resources.color_overlay_alloc_tx.release();
  resources.color_render_alloc_tx.release();

  resources.read_result();
}

bool Instance::object_is_edit_mode(const Object *ob)
{
  if (DRW_object_is_in_edit_mode(ob)) {
    /* Also check for context mode as the object mode is not 100% reliable. (see T72490) */
    switch (ob->type) {
      case OB_MESH:
        return state.ctx_mode == CTX_MODE_EDIT_MESH;
      case OB_ARMATURE:
        return state.ctx_mode == CTX_MODE_EDIT_ARMATURE;
      case OB_CURVES_LEGACY:
        return state.ctx_mode == CTX_MODE_EDIT_CURVE;
      case OB_SURF:
        return state.ctx_mode == CTX_MODE_EDIT_SURFACE;
      case OB_LATTICE:
        return state.ctx_mode == CTX_MODE_EDIT_LATTICE;
      case OB_MBALL:
        return state.ctx_mode == CTX_MODE_EDIT_METABALL;
      case OB_FONT:
        return state.ctx_mode == CTX_MODE_EDIT_TEXT;
      case OB_CURVES:
        return state.ctx_mode == CTX_MODE_EDIT_CURVES;
      case OB_POINTCLOUD:
        return state.ctx_mode == CTX_MODE_EDIT_POINT_CLOUD;
      case OB_VOLUME:
        /* No edit mode yet. */
        return false;
    }
  }
  return false;
}

}  // namespace blender::draw::overlay

#include "overlay_private.hh"

/* TODO(fclem): Move elsewhere. */
BoneInstanceData::BoneInstanceData(Object *ob,
                                   const float *pos,
                                   const float radius,
                                   const float color[4])
{
  /* TODO(fclem): Use C++ math API. */
  mul_v3_v3fl(this->mat[0], ob->object_to_world().ptr()[0], radius);
  mul_v3_v3fl(this->mat[1], ob->object_to_world().ptr()[1], radius);
  mul_v3_v3fl(this->mat[2], ob->object_to_world().ptr()[2], radius);
  mul_v3_m4v3(this->mat[3], ob->object_to_world().ptr(), pos);
  /* WATCH: Reminder, alpha is wire-size. */
  OVERLAY_bone_instance_data_set_color(this, color);
}<|MERGE_RESOLUTION|>--- conflicted
+++ resolved
@@ -79,11 +79,8 @@
   background.begin_sync(resources, state);
   prepass.begin_sync(resources, state);
   empties.begin_sync();
-<<<<<<< HEAD
+  lattices.begin_sync(resources, state);
   lights.begin_sync();
-=======
-  lattices.begin_sync(resources, state);
->>>>>>> be6d82a4
   metaballs.begin_sync();
   speakers.begin_sync();
   grid.begin_sync(resources, state, view);
@@ -136,15 +133,13 @@
         break;
       case OB_ARMATURE:
         break;
-<<<<<<< HEAD
-      case OB_LAMP:
-        lights.object_sync(ob_ref, resources, state);
-=======
       case OB_LATTICE:
         if (!in_edit_mode) {
           lattices.object_sync(manager, ob_ref, resources, state);
         }
->>>>>>> be6d82a4
+        break;
+      case OB_LAMP:
+        lights.object_sync(ob_ref, resources, state);
         break;
       case OB_MBALL:
         if (!in_edit_mode) {
@@ -241,11 +236,8 @@
   grid.draw(resources, manager, view);
 
   empties.draw_in_front(resources, manager, view);
-<<<<<<< HEAD
+  lattices.draw_in_front(resources, manager, view);
   lights.draw_in_front(resources, manager, view);
-=======
-  lattices.draw_in_front(resources, manager, view);
->>>>>>> be6d82a4
   metaballs.draw_in_front(resources, manager, view);
   speakers.draw_in_front(resources, manager, view);
 
