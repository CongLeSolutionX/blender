--- conflicted
+++ resolved
@@ -33,12 +33,9 @@
   state.region = ctx->region;
   state.rv3d = ctx->rv3d;
   state.active_base = BKE_view_layer_active_base_get(ctx->view_layer);
+  state.object_active = ctx->obact;
   state.object_mode = ctx->object_mode;
-<<<<<<< HEAD
   state.cfra = DEG_get_ctime(state.depsgraph);
-=======
-  state.object_active = ctx->obact;
->>>>>>> bae268c5
 
   /* Note there might be less than 6 planes, but we always compute the 6 of them for simplicity. */
   state.clipping_plane_count = clipping_enabled_ ? 6 : 0;
@@ -78,7 +75,6 @@
                               ctx->object_pose != nullptr;
   }
   else if (state.space_type == SPACE_IMAGE) {
-<<<<<<< HEAD
     SpaceImage *space_image = (SpaceImage *)state.space_data;
 
     state.clear_in_front = false;
@@ -93,10 +89,6 @@
     ED_space_image_get_uv_aspect(space_image, &state.image_uv_aspect.x, &state.image_uv_aspect.y);
     ED_space_image_get_size(space_image, &state.image_size.x, &state.image_size.y);
     ED_space_image_get_aspect(space_image, &state.image_aspect.x, &state.image_aspect.y);
-=======
-    const SpaceImage *sima = (SpaceImage *)state.space_data;
-    state.hide_overlays = (sima->overlay.flag & SI_OVERLAY_SHOW_OVERLAYS) == 0;
->>>>>>> bae268c5
   }
 
   /* TODO(fclem): Remove DRW global usage. */
