--- conflicted
+++ resolved
@@ -81,11 +81,8 @@
     LightProbes light_probes = {selection_type_};
     Metaballs metaballs = {selection_type_};
     Meshes meshes;
-<<<<<<< HEAD
+    MeshUVs mesh_uvs;
     Paints paints;
-=======
-    MeshUVs mesh_uvs;
->>>>>>> a1182e07
     Particles particles;
     Prepass prepass = {selection_type_};
     Relations relations = {selection_type_};
