--- conflicted
+++ resolved
@@ -13,12 +13,8 @@
 
 void main()
 {
-<<<<<<< HEAD
-  select_id_set(in_select_buf[gl_InstanceID]);
-=======
   select_id_set(drw_CustomID);
 
->>>>>>> a882473f
   vec3 world_pos = point_object_to_world(pos);
   gl_Position = point_world_to_ndc(world_pos);
 
