/* SPDX-FileCopyrightText: 2019 Blender Authors
 *
 * SPDX-License-Identifier: GPL-2.0-or-later */

/** \file
 * \ingroup draw
 */

#pragma once

#include "BLI_math_matrix_types.hh"
#include "BLI_utildefines.h"

#include "GPU_shader.h"

#include "draw_attributes.hh"

struct GPUBatch;
struct GPUIndexBuf;
struct TaskGraph;

namespace blender::draw {

struct MeshRenderData;
struct DRWSubdivCache;

/* Vertex Group Selection and display options */
struct DRW_MeshWeightState {
  int defgroup_active;
  int defgroup_len;

  short flags;
  char alert_mode;

  /* Set of all selected bones for Multi-paint. */
  bool *defgroup_sel; /* #defgroup_len */
  int defgroup_sel_count;

  /* Set of all locked and unlocked deform bones for Lock Relative mode. */
  bool *defgroup_locked;   /* #defgroup_len */
  bool *defgroup_unlocked; /* #defgroup_len */
};

/* DRW_MeshWeightState.flags */
enum {
  DRW_MESH_WEIGHT_STATE_MULTIPAINT = (1 << 0),
  DRW_MESH_WEIGHT_STATE_AUTO_NORMALIZE = (1 << 1),
  DRW_MESH_WEIGHT_STATE_LOCK_RELATIVE = (1 << 2),
};

enum eMRIterType {
  MR_ITER_CORNER_TRI = 1 << 0,
  MR_ITER_POLY = 1 << 1,
  MR_ITER_LOOSE_EDGE = 1 << 2,
  MR_ITER_LOOSE_VERT = 1 << 3,
};
ENUM_OPERATORS(eMRIterType, MR_ITER_LOOSE_VERT)

enum eMRDataType {
  MR_DATA_NONE = 0,
  MR_DATA_POLY_NOR = 1 << 1,
  MR_DATA_LOOP_NOR = 1 << 2,
  MR_DATA_CORNER_TRI = 1 << 3,
  MR_DATA_LOOSE_GEOM = 1 << 4,
  /** Force loop normals calculation. */
  MR_DATA_TAN_LOOP_NOR = 1 << 5,
  MR_DATA_POLYS_SORTED = 1 << 6,
};
ENUM_OPERATORS(eMRDataType, MR_DATA_POLYS_SORTED)

int mesh_render_mat_len_get(const Object *object, const Mesh *mesh);

struct MeshBufferList {
  /* Every VBO below contains at least enough data for every loop in the mesh
   * (except fdots and skin roots). For some VBOs, it extends to (in this exact order) :
   * loops + loose_edges * 2 + loose_verts */
  struct {
    GPUVertBuf *pos;      /* extend */
    GPUVertBuf *nor;      /* extend */
    GPUVertBuf *edge_fac; /* extend */
    GPUVertBuf *weights;  /* extend */
    GPUVertBuf *uv;
    GPUVertBuf *tan;
    GPUVertBuf *sculpt_data;
    GPUVertBuf *orco;
    /* Only for edit mode. */
    GPUVertBuf *edit_data; /* extend */
    GPUVertBuf *edituv_data;
    GPUVertBuf *edituv_stretch_area;
    GPUVertBuf *edituv_stretch_angle;
    GPUVertBuf *mesh_analysis;
    GPUVertBuf *fdots_pos;
    GPUVertBuf *fdots_nor;
    GPUVertBuf *fdots_uv;
    // GPUVertBuf *fdots_edit_data; /* inside fdots_nor for now. */
    GPUVertBuf *fdots_edituv_data;
    GPUVertBuf *skin_roots;
    /* Selection */
    GPUVertBuf *vert_idx; /* extend */
    GPUVertBuf *edge_idx; /* extend */
    GPUVertBuf *face_idx;
    GPUVertBuf *fdot_idx;
    GPUVertBuf *attr[GPU_MAX_ATTR];
    GPUVertBuf *attr_viewer;
    GPUVertBuf *vnor;
  } vbo;
  /* Index Buffers:
   * Only need to be updated when topology changes. */
  struct {
    /* Indices to vloops. Ordered per material. */
    GPUIndexBuf *tris;
    /* Loose edges last. */
    GPUIndexBuf *lines;
    /* Sub buffer of `lines` only containing the loose edges. */
    GPUIndexBuf *lines_loose;
    GPUIndexBuf *points;
    GPUIndexBuf *fdots;
    /* 3D overlays. */
    /* no loose edges. */
    GPUIndexBuf *lines_paint_mask;
    GPUIndexBuf *lines_adjacency;
    /** UV overlays. (visibility can differ from 3D view). */
    GPUIndexBuf *edituv_tris;
    GPUIndexBuf *edituv_lines;
    GPUIndexBuf *edituv_points;
    GPUIndexBuf *edituv_fdots;
  } ibo;
};

struct MeshBatchList {
  /* Surfaces / Render */
  GPUBatch *surface;
  GPUBatch *surface_weights;
  /* Edit mode */
  GPUBatch *edit_triangles;
  GPUBatch *edit_vertices;
  GPUBatch *edit_edges;
  GPUBatch *edit_vnor;
  GPUBatch *edit_lnor;
  GPUBatch *edit_fdots;
  GPUBatch *edit_mesh_analysis;
  GPUBatch *edit_skin_roots;
  /* Edit UVs */
  GPUBatch *edituv_faces_stretch_area;
  GPUBatch *edituv_faces_stretch_angle;
  GPUBatch *edituv_faces;
  GPUBatch *edituv_edges;
  GPUBatch *edituv_verts;
  GPUBatch *edituv_fdots;
  /* Edit selection */
  GPUBatch *edit_selection_verts;
  GPUBatch *edit_selection_edges;
  GPUBatch *edit_selection_faces;
  GPUBatch *edit_selection_fdots;
  /* Common display / Other */
  GPUBatch *all_verts;
  GPUBatch *all_edges;
  GPUBatch *loose_edges;
  GPUBatch *edge_detection;
  /* Individual edges with face normals. */
  GPUBatch *wire_edges;
  /* Loops around faces. no edges between selected faces */
  GPUBatch *wire_loops;
  /* Same as wire_loops but only has uvs. */
  GPUBatch *wire_loops_uvs;
  GPUBatch *sculpt_overlays;
  GPUBatch *surface_viewer_attribute;
};

#define MBC_BATCH_LEN (sizeof(MeshBatchList) / sizeof(void *))
#define MBC_VBO_LEN (sizeof(MeshBufferList::vbo) / sizeof(void *))
#define MBC_IBO_LEN (sizeof(MeshBufferList::ibo) / sizeof(void *))

#define MBC_BATCH_INDEX(batch) (offsetof(MeshBatchList, batch) / sizeof(void *))

enum DRWBatchFlag {
  MBC_SURFACE = (1u << MBC_BATCH_INDEX(surface)),
  MBC_SURFACE_WEIGHTS = (1u << MBC_BATCH_INDEX(surface_weights)),
  MBC_EDIT_TRIANGLES = (1u << MBC_BATCH_INDEX(edit_triangles)),
  MBC_EDIT_VERTICES = (1u << MBC_BATCH_INDEX(edit_vertices)),
  MBC_EDIT_EDGES = (1u << MBC_BATCH_INDEX(edit_edges)),
  MBC_EDIT_VNOR = (1u << MBC_BATCH_INDEX(edit_vnor)),
  MBC_EDIT_LNOR = (1u << MBC_BATCH_INDEX(edit_lnor)),
  MBC_EDIT_FACEDOTS = (1u << MBC_BATCH_INDEX(edit_fdots)),
  MBC_EDIT_MESH_ANALYSIS = (1u << MBC_BATCH_INDEX(edit_mesh_analysis)),
  MBC_SKIN_ROOTS = (1u << MBC_BATCH_INDEX(edit_skin_roots)),
  MBC_EDITUV_FACES_STRETCH_AREA = (1u << MBC_BATCH_INDEX(edituv_faces_stretch_area)),
  MBC_EDITUV_FACES_STRETCH_ANGLE = (1u << MBC_BATCH_INDEX(edituv_faces_stretch_angle)),
  MBC_EDITUV_FACES = (1u << MBC_BATCH_INDEX(edituv_faces)),
  MBC_EDITUV_EDGES = (1u << MBC_BATCH_INDEX(edituv_edges)),
  MBC_EDITUV_VERTS = (1u << MBC_BATCH_INDEX(edituv_verts)),
  MBC_EDITUV_FACEDOTS = (1u << MBC_BATCH_INDEX(edituv_fdots)),
  MBC_EDIT_SELECTION_VERTS = (1u << MBC_BATCH_INDEX(edit_selection_verts)),
  MBC_EDIT_SELECTION_EDGES = (1u << MBC_BATCH_INDEX(edit_selection_edges)),
  MBC_EDIT_SELECTION_FACES = (1u << MBC_BATCH_INDEX(edit_selection_faces)),
  MBC_EDIT_SELECTION_FACEDOTS = (1u << MBC_BATCH_INDEX(edit_selection_fdots)),
  MBC_ALL_VERTS = (1u << MBC_BATCH_INDEX(all_verts)),
  MBC_ALL_EDGES = (1u << MBC_BATCH_INDEX(all_edges)),
  MBC_LOOSE_EDGES = (1u << MBC_BATCH_INDEX(loose_edges)),
  MBC_EDGE_DETECTION = (1u << MBC_BATCH_INDEX(edge_detection)),
  MBC_WIRE_EDGES = (1u << MBC_BATCH_INDEX(wire_edges)),
  MBC_WIRE_LOOPS = (1u << MBC_BATCH_INDEX(wire_loops)),
  MBC_WIRE_LOOPS_UVS = (1u << MBC_BATCH_INDEX(wire_loops_uvs)),
  MBC_SCULPT_OVERLAYS = (1u << MBC_BATCH_INDEX(sculpt_overlays)),
  MBC_VIEWER_ATTRIBUTE_OVERLAY = (1u << MBC_BATCH_INDEX(surface_viewer_attribute)),
  MBC_SURFACE_PER_MAT = (1u << MBC_BATCH_LEN),
};
ENUM_OPERATORS(DRWBatchFlag, MBC_SURFACE_PER_MAT);

BLI_STATIC_ASSERT(MBC_BATCH_LEN < 32, "Number of batches exceeded the limit of bit fields");

struct MeshExtractLooseGeom {
  /** Indices of all vertices not used by edges in the #Mesh or #BMesh. */
  Array<int> verts;
  /** Indices of all edges not used by faces in the #Mesh or #BMesh. */
  Array<int> edges;
};

struct SortedFaceData {
<<<<<<< HEAD
  /** The number of visible triangles assigned to each material. */
  Array<int> mat_tri_counts;
  /* The total number of visible triangles (a sum of the values in #mat_tri_counts). */
  int visible_tri_len;
  /**
   * The first triangle index for each polygon, sorted into slices by material.
   * May be empty if the mesh only has a single material.
   */
  std::optional<Array<int>> face_tri_offsets;
=======
  /* The total number of visible triangles (a sum of the values in #mat_tri_counts). */
  int visible_tris_num;
  /** The number of visible triangles assigned to each material. */
  Array<int> tris_num_by_material;
  /**
   * The first triangle index for each face, sorted into slices by material.
   */
  Array<int> face_tri_offsets;
>>>>>>> 76c55875
};

/**
 * Data that are kept around between extractions to reduce rebuilding time.
 *
 * - Loose geometry.
 */
struct MeshBufferCache {
  MeshBufferList buff;

  MeshExtractLooseGeom loose_geom;

  SortedFaceData face_sorted;
};

#define FOREACH_MESH_BUFFER_CACHE(batch_cache, mbc) \
  for (MeshBufferCache *mbc = &batch_cache.final; \
       mbc == &batch_cache.final || mbc == &batch_cache.cage || mbc == &batch_cache.uv_cage; \
       mbc = (mbc == &batch_cache.final) ? \
                 &batch_cache.cage : \
                 ((mbc == &batch_cache.cage) ? &batch_cache.uv_cage : nullptr))

struct MeshBatchCache {
  MeshBufferCache final, cage, uv_cage;

  MeshBatchList batch;

  /* Index buffer per material. These are sub-ranges of `ibo.tris`. */
  GPUIndexBuf **tris_per_mat;

  GPUBatch **surface_per_mat;

  DRWSubdivCache *subdiv_cache;

  DRWBatchFlag batch_requested;
  DRWBatchFlag batch_ready;

  /* Settings to determine if cache is invalid. */
  int edge_len;
  int tri_len;
  int face_len;
  int vert_len;
  int mat_len;
  /* Instantly invalidates cache, skipping mesh check */
  bool is_dirty;
  bool is_editmode;
  bool is_uvsyncsel;

  DRW_MeshWeightState weight_state;

  DRW_MeshCDMask cd_used, cd_needed, cd_used_over_time;

  DRW_Attributes attr_used, attr_needed, attr_used_over_time;

  int lastmatch;

  /* Valid only if edge_detection is up to date. */
  bool is_manifold;

  /* Total areas for drawing UV Stretching. Contains the summed area in mesh
   * space (`tot_area`) and the summed area in uv space (`tot_uvarea`).
   *
   * Only valid after `DRW_mesh_batch_cache_create_requested` has been called. */
  float tot_area, tot_uv_area;

  bool no_loose_wire;

  eV3DShadingColorType color_type;
  bool pbvh_is_drawing;
};

#define MBC_EDITUV \
  (MBC_EDITUV_FACES_STRETCH_AREA | MBC_EDITUV_FACES_STRETCH_ANGLE | MBC_EDITUV_FACES | \
   MBC_EDITUV_EDGES | MBC_EDITUV_VERTS | MBC_EDITUV_FACEDOTS | MBC_WIRE_LOOPS_UVS)

void mesh_buffer_cache_create_requested(TaskGraph *task_graph,
                                        MeshBatchCache &cache,
                                        MeshBufferCache &mbc,
                                        Object *object,
                                        Mesh *mesh,
                                        bool is_editmode,
                                        bool is_paint_mode,
                                        bool is_mode_active,
                                        const float4x4 &object_to_world,
                                        bool do_final,
                                        bool do_uvedit,
                                        const Scene *scene,
                                        const ToolSettings *ts,
                                        bool use_hide);

void mesh_buffer_cache_create_requested_subdiv(MeshBatchCache &cache,
                                               MeshBufferCache &mbc,
                                               DRWSubdivCache &subdiv_cache,
                                               MeshRenderData &mr);

}  // namespace blender::draw<|MERGE_RESOLUTION|>--- conflicted
+++ resolved
@@ -217,26 +217,15 @@
 };
 
 struct SortedFaceData {
-<<<<<<< HEAD
-  /** The number of visible triangles assigned to each material. */
-  Array<int> mat_tri_counts;
-  /* The total number of visible triangles (a sum of the values in #mat_tri_counts). */
-  int visible_tri_len;
-  /**
-   * The first triangle index for each polygon, sorted into slices by material.
-   * May be empty if the mesh only has a single material.
-   */
-  std::optional<Array<int>> face_tri_offsets;
-=======
   /* The total number of visible triangles (a sum of the values in #mat_tri_counts). */
   int visible_tris_num;
   /** The number of visible triangles assigned to each material. */
   Array<int> tris_num_by_material;
   /**
    * The first triangle index for each face, sorted into slices by material.
+   * May be empty if the mesh only has a single material.
    */
-  Array<int> face_tri_offsets;
->>>>>>> 76c55875
+  std::optional<Array<int>> face_tri_offsets;
 };
 
 /**
