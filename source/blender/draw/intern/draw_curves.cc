--- conflicted
+++ resolved
@@ -394,13 +394,8 @@
   const int curves_num = cache->curves_num;
   const int final_points_len = cache->final.resolution * curves_num;
 
-<<<<<<< HEAD
-  auto cache_update = [&](GPUVertBuf *output_buf, GPUVertBuf *input_buf) {
+  auto cache_update = [&](gpu::VertBuf *output_buf, gpu::VertBuf *input_buf) {
     PassSimple::Sub &ob_ps = g_pass->sub("Object Pass", GPU_PROFILE_LEVEL_RESOURCE_SUBPASS);
-=======
-  auto cache_update = [&](gpu::VertBuf *output_buf, gpu::VertBuf *input_buf) {
-    PassSimple::Sub &ob_ps = g_pass->sub("Object Pass");
->>>>>>> b5f8a50c
 
     ob_ps.shader_set(DRW_shader_curves_refine_get(CURVES_EVAL_CATMULL_ROM));
 
@@ -412,15 +407,9 @@
 
     const int max_strands_per_call = GPU_max_work_group_count(0);
     int strands_start = 0;
-<<<<<<< HEAD
-    while (strands_start < strands_len) {
-      int batch_strands_len = std::min(strands_len - strands_start, max_strands_per_call);
-      PassSimple::Sub &sub_ps = ob_ps.sub("Sub Pass", GPU_PROFILE_LEVEL_RESOURCE_SUBPASS);
-=======
     while (strands_start < curves_num) {
       int batch_strands_len = std::min(curves_num - strands_start, max_strands_per_call);
-      PassSimple::Sub &sub_ps = ob_ps.sub("Sub Pass");
->>>>>>> b5f8a50c
+      PassSimple::Sub &sub_ps = ob_ps.sub("Sub Pass", GPU_PROFILE_LEVEL_RESOURCE_SUBPASS);
       sub_ps.push_constant("hairStrandOffset", strands_start);
       sub_ps.dispatch(int3(batch_strands_len, cache->final.resolution, 1));
       strands_start += batch_strands_len;
