--- conflicted
+++ resolved
@@ -321,15 +321,6 @@
   DRW_shgroup_buffer_texture(shgrp, "au", g_dummy_vbo);
   DRW_shgroup_buffer_texture(shgrp, "c", g_dummy_vbo);
   DRW_shgroup_buffer_texture(shgrp, "ac", g_dummy_vbo);
-<<<<<<< HEAD
-  /*
-  DRW_shgroup_uniform_texture(shgrp, "u", g_dummy_texture);
-  DRW_shgroup_uniform_texture(shgrp, "au", g_dummy_texture);
-  DRW_shgroup_uniform_texture(shgrp, "c", g_dummy_texture);
-  DRW_shgroup_uniform_texture(shgrp, "ac", g_dummy_texture);
-  */
-=======
->>>>>>> 5eab240f
 
   /* TODO: Generalize radius implementation for curves data type. */
   float hair_rad_shape = 0.0f;
