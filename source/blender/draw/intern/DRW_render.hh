/* SPDX-FileCopyrightText: 2016 Blender Authors
 *
 * SPDX-License-Identifier: GPL-2.0-or-later */

/** \file
 * \ingroup draw
 */

/* This is the Render Functions used by Realtime engines to draw with OpenGL */

#pragma once

#include "BLI_listbase.h"
#include "BLI_math_matrix.h"
#include "BLI_math_vector.h"
#include "BLI_string.h"

#include "BKE_context.hh"
#include "BKE_layer.hh"
#include "BKE_material.h"
#include "BKE_pbvh.hh"
#include "BKE_scene.hh"

#include "BLT_translation.hh"

#include "DNA_light_types.h"
#include "DNA_material_types.h"
#include "DNA_object_types.h"
#include "DNA_scene_types.h"
#include "DNA_world_types.h"

#include "GPU_framebuffer.hh"
#include "GPU_material.hh"
#include "GPU_primitive.hh"
#include "GPU_shader.hh"
#include "GPU_storage_buffer.hh"
#include "GPU_texture.hh"
#include "GPU_uniform_buffer.hh"

#include "draw_cache.hh"
#include "draw_common_c.hh"
#include "draw_view_c.hh"

#include "draw_debug_c.hh"
#include "draw_manager_profiling.hh"
#include "draw_state.hh"
#include "draw_view_data.hh"

#include "MEM_guardedalloc.h"

#include "RE_engine.h"

#include "DEG_depsgraph.hh"

/* Uncomment to track unused resource bindings. */
// #define DRW_UNUSED_RESOURCE_TRACKING

#ifdef DRW_UNUSED_RESOURCE_TRACKING
#  define DRW_DEBUG_FILE_LINE_ARGS , const char *file, int line
#else
#  define DRW_DEBUG_FILE_LINE_ARGS
#endif

namespace blender::gpu {
class Batch;
}
struct GPUMaterial;
struct GPUShader;
struct GPUTexture;
struct GPUUniformBuf;
struct Object;
struct ParticleSystem;
struct RenderEngineType;
struct bContext;
struct rcti;
struct TaskGraph;
namespace blender::draw {
class TextureFromPool;
struct DRW_Attributes;
struct DRW_MeshCDMask;
}  // namespace blender::draw

typedef struct DRWCallBuffer DRWCallBuffer;
typedef struct DRWInterface DRWInterface;
typedef struct DRWPass DRWPass;
typedef struct DRWShaderLibrary DRWShaderLibrary;
typedef struct DRWShadingGroup DRWShadingGroup;
typedef struct DRWUniform DRWUniform;
typedef struct DRWView DRWView;

/* TODO: Put it somewhere else? */
struct BoundSphere {
  float center[3], radius;
};

/* declare members as empty (unused) */
typedef char DRWViewportEmptyList;

#define DRW_VIEWPORT_LIST_SIZE(list) \
  (sizeof(list) == sizeof(DRWViewportEmptyList) ? 0 : (sizeof(list) / sizeof(void *)))

/* Unused members must be either pass list or 'char *' when not used. */
#define DRW_VIEWPORT_DATA_SIZE(ty) \
  { \
    DRW_VIEWPORT_LIST_SIZE(*(((ty *)nullptr)->fbl)), \
        DRW_VIEWPORT_LIST_SIZE(*(((ty *)nullptr)->txl)), \
        DRW_VIEWPORT_LIST_SIZE(*(((ty *)nullptr)->psl)), \
        DRW_VIEWPORT_LIST_SIZE(*(((ty *)nullptr)->stl)), \
  }

struct DrawEngineDataSize {
  int fbl_len;
  int txl_len;
  int psl_len;
  int stl_len;
};

struct DrawEngineType {
  DrawEngineType *next, *prev;

  char idname[32];

  const DrawEngineDataSize *vedata_size;

  void (*engine_init)(void *vedata);
  void (*engine_free)();

  void (*instance_free)(void *instance_data);

  void (*cache_init)(void *vedata);
  void (*cache_populate)(void *vedata, Object *ob);
  void (*cache_finish)(void *vedata);

  void (*draw_scene)(void *vedata);

  void (*view_update)(void *vedata);
  void (*id_update)(void *vedata, ID *id);

  void (*render_to_image)(void *vedata,
                          RenderEngine *engine,
                          RenderLayer *layer,
                          const rcti *rect);
  void (*store_metadata)(void *vedata, RenderResult *render_result);
};

/* Textures */
enum DRWTextureFlag {
  DRW_TEX_FILTER = (1 << 0),
  DRW_TEX_WRAP = (1 << 1),
  DRW_TEX_COMPARE = (1 << 2),
  DRW_TEX_MIPMAP = (1 << 3),
};

/**
 * Textures from `DRW_texture_pool_query_*` have the options
 * #DRW_TEX_FILTER for color float textures, and no options
 * for depth textures and integer textures.
 */
GPUTexture *DRW_texture_pool_query_2d(int w,
                                      int h,
                                      eGPUTextureFormat format,
                                      DrawEngineType *engine_type);
GPUTexture *DRW_texture_pool_query_fullscreen(eGPUTextureFormat format,
                                              DrawEngineType *engine_type);

GPUTexture *DRW_texture_create_1d(int w,
                                  eGPUTextureFormat format,
                                  DRWTextureFlag flags,
                                  const float *fpixels);
GPUTexture *DRW_texture_create_2d(
    int w, int h, eGPUTextureFormat format, DRWTextureFlag flags, const float *fpixels);
GPUTexture *DRW_texture_create_2d_array(
    int w, int h, int d, eGPUTextureFormat format, DRWTextureFlag flags, const float *fpixels);
GPUTexture *DRW_texture_create_3d(
    int w, int h, int d, eGPUTextureFormat format, DRWTextureFlag flags, const float *fpixels);
GPUTexture *DRW_texture_create_cube(int w,
                                    eGPUTextureFormat format,
                                    DRWTextureFlag flags,
                                    const float *fpixels);
GPUTexture *DRW_texture_create_cube_array(
    int w, int d, eGPUTextureFormat format, DRWTextureFlag flags, const float *fpixels);

void DRW_texture_ensure_fullscreen_2d(GPUTexture **tex,
                                      eGPUTextureFormat format,
                                      DRWTextureFlag flags);
void DRW_texture_ensure_2d(
    GPUTexture **tex, int w, int h, eGPUTextureFormat format, DRWTextureFlag flags);

/* Explicit parameter variants. */
GPUTexture *DRW_texture_pool_query_2d_ex(
    int w, int h, eGPUTextureFormat format, eGPUTextureUsage usage, DrawEngineType *engine_type);
GPUTexture *DRW_texture_pool_query_fullscreen_ex(eGPUTextureFormat format,
                                                 eGPUTextureUsage usage,
                                                 DrawEngineType *engine_type);

GPUTexture *DRW_texture_create_1d_ex(int w,
                                     eGPUTextureFormat format,
                                     eGPUTextureUsage usage_flags,
                                     DRWTextureFlag flags,
                                     const float *fpixels);
GPUTexture *DRW_texture_create_2d_ex(int w,
                                     int h,
                                     eGPUTextureFormat format,
                                     eGPUTextureUsage usage_flags,
                                     DRWTextureFlag flags,
                                     const float *fpixels);
GPUTexture *DRW_texture_create_2d_array_ex(int w,
                                           int h,
                                           int d,
                                           eGPUTextureFormat format,
                                           eGPUTextureUsage usage_flags,
                                           DRWTextureFlag flags,
                                           const float *fpixels);
GPUTexture *DRW_texture_create_3d_ex(int w,
                                     int h,
                                     int d,
                                     eGPUTextureFormat format,
                                     eGPUTextureUsage usage_flags,
                                     DRWTextureFlag flags,
                                     const float *fpixels);
GPUTexture *DRW_texture_create_cube_ex(int w,
                                       eGPUTextureFormat format,
                                       eGPUTextureUsage usage_flags,
                                       DRWTextureFlag flags,
                                       const float *fpixels);
GPUTexture *DRW_texture_create_cube_array_ex(int w,
                                             int d,
                                             eGPUTextureFormat format,
                                             eGPUTextureUsage usage_flags,
                                             DRWTextureFlag flags,
                                             const float *fpixels);

void DRW_texture_ensure_fullscreen_2d_ex(GPUTexture **tex,
                                         eGPUTextureFormat format,
                                         eGPUTextureUsage usage,
                                         DRWTextureFlag flags);
void DRW_texture_ensure_2d_ex(GPUTexture **tex,
                              int w,
                              int h,
                              eGPUTextureFormat format,
                              eGPUTextureUsage usage,
                              DRWTextureFlag flags);

void DRW_texture_generate_mipmaps(GPUTexture *tex);
void DRW_texture_free(GPUTexture *tex);
#define DRW_TEXTURE_FREE_SAFE(tex) \
  do { \
    if (tex != nullptr) { \
      DRW_texture_free(tex); \
      tex = nullptr; \
    } \
  } while (0)

#define DRW_UBO_FREE_SAFE(ubo) \
  do { \
    if (ubo != nullptr) { \
      GPU_uniformbuf_free(ubo); \
      ubo = nullptr; \
    } \
  } while (0)

/* Shaders */

GPUMaterial *DRW_shader_from_world(World *wo,
                                   bNodeTree *ntree,
                                   eGPUMaterialEngine engine,
                                   const uint64_t shader_id,
                                   const bool is_volume_shader,
                                   bool deferred,
                                   GPUCodegenCallbackFn callback,
                                   void *thunk);
GPUMaterial *DRW_shader_from_material(
    Material *ma,
    bNodeTree *ntree,
    eGPUMaterialEngine engine,
    const uint64_t shader_id,
    const bool is_volume_shader,
    bool deferred,
    GPUCodegenCallbackFn callback,
    void *thunk,
    GPUMaterialPassReplacementCallbackFn pass_replacement_cb = nullptr);
void DRW_shader_queue_optimize_material(GPUMaterial *mat);
void DRW_shader_free(GPUShader *shader);
#define DRW_SHADER_FREE_SAFE(shader) \
  do { \
    if (shader != nullptr) { \
      DRW_shader_free(shader); \
      shader = nullptr; \
    } \
  } while (0)

/* Batches */

enum eDRWAttrType {
  DRW_ATTR_INT,
  DRW_ATTR_FLOAT,
};

struct DRWInstanceAttrFormat {
  char name[32];
  eDRWAttrType type;
  int components;
};

GPUVertFormat *DRW_shgroup_instance_format_array(const DRWInstanceAttrFormat attrs[],
                                                 int arraysize);
#define DRW_shgroup_instance_format(format, ...) \
  do { \
    if (format == nullptr) { \
      DRWInstanceAttrFormat drw_format[] = __VA_ARGS__; \
      format = DRW_shgroup_instance_format_array( \
          drw_format, (sizeof(drw_format) / sizeof(DRWInstanceAttrFormat))); \
    } \
  } while (0)

DRWShadingGroup *DRW_shgroup_create(GPUShader *shader, DRWPass *pass);
DRWShadingGroup *DRW_shgroup_create_sub(DRWShadingGroup *shgroup);
DRWShadingGroup *DRW_shgroup_material_create(GPUMaterial *material, DRWPass *pass);
DRWShadingGroup *DRW_shgroup_transform_feedback_create(GPUShader *shader,
                                                       DRWPass *pass,
                                                       blender::gpu::VertBuf *tf_target);

void DRW_shgroup_add_material_resources(DRWShadingGroup *grp, GPUMaterial *material);

/**
 * Return final visibility.
 */
typedef bool(DRWCallVisibilityFn)(bool vis_in, void *user_data);

void DRW_shgroup_call_ex(DRWShadingGroup *shgroup,
                         const Object *ob,
                         const float (*obmat)[4],
                         blender::gpu::Batch *geom,
                         bool bypass_culling,
                         void *user_data);

/**
 * If ob is nullptr, unit model-matrix is assumed and culling is bypassed.
 */
#define DRW_shgroup_call(shgroup, geom, ob) \
  DRW_shgroup_call_ex(shgroup, ob, nullptr, geom, false, nullptr)

/**
 * Same as #DRW_shgroup_call but override the `obmat`. Not culled.
 */
#define DRW_shgroup_call_obmat(shgroup, geom, obmat) \
  DRW_shgroup_call_ex(shgroup, nullptr, obmat, geom, false, nullptr)

/* TODO(fclem): remove this when we have #DRWView */
/* user_data is used by #DRWCallVisibilityFn defined in #DRWView. */
#define DRW_shgroup_call_with_callback(shgroup, geom, ob, user_data) \
  DRW_shgroup_call_ex(shgroup, ob, nullptr, geom, false, user_data)

/**
 * Same as #DRW_shgroup_call but bypass culling even if ob is not nullptr.
 */
#define DRW_shgroup_call_no_cull(shgroup, geom, ob) \
  DRW_shgroup_call_ex(shgroup, ob, nullptr, geom, true, nullptr)

void DRW_shgroup_call_range(
    DRWShadingGroup *shgroup, const Object *ob, blender::gpu::Batch *geom, uint v_sta, uint v_num);
/**
 * A count of 0 instance will use the default number of instance in the batch.
 */
void DRW_shgroup_call_instance_range(
    DRWShadingGroup *shgroup, const Object *ob, blender::gpu::Batch *geom, uint i_sta, uint i_num);

void DRW_shgroup_call_compute(DRWShadingGroup *shgroup,
                              int groups_x_len,
                              int groups_y_len,
                              int groups_z_len);
/**
 * \warning this keeps the ref to groups_ref until it actually dispatch.
 */
void DRW_shgroup_call_compute_ref(DRWShadingGroup *shgroup, int groups_ref[3]);
/**
 * \note No need for a barrier. \a indirect_buf is internally synchronized.
 */
void DRW_shgroup_call_compute_indirect(DRWShadingGroup *shgroup, GPUStorageBuf *indirect_buf);
void DRW_shgroup_call_procedural_points(DRWShadingGroup *sh, const Object *ob, uint point_count);
void DRW_shgroup_call_procedural_lines(DRWShadingGroup *sh, const Object *ob, uint line_count);
void DRW_shgroup_call_procedural_triangles(DRWShadingGroup *sh, const Object *ob, uint tri_count);
void DRW_shgroup_call_procedural_indirect(DRWShadingGroup *shgroup,
                                          GPUPrimType primitive_type,
                                          Object *ob,
                                          GPUStorageBuf *indirect_buf);
/**
 * \warning Only use with Shaders that have `IN_PLACE_INSTANCES` defined.
 * TODO: Should be removed.
 */
void DRW_shgroup_call_instances(DRWShadingGroup *shgroup,
                                const Object *ob,
                                blender::gpu::Batch *geom,
                                uint count);
/**
 * \warning Only use with Shaders that have INSTANCED_ATTR defined.
 */
void DRW_shgroup_call_instances_with_attrs(DRWShadingGroup *shgroup,
                                           const Object *ob,
                                           blender::gpu::Batch *geom,
                                           blender::gpu::Batch *inst_attributes);

void DRW_shgroup_call_sculpt(DRWShadingGroup *shgroup,
                             Object *ob,
                             bool use_wire,
                             bool use_mask,
                             bool use_fset,
                             bool use_color,
                             bool use_uv);

void DRW_shgroup_call_sculpt_with_materials(DRWShadingGroup **shgroups,
                                            GPUMaterial **gpumats,
                                            int num_shgroups,
                                            const Object *ob);

DRWCallBuffer *DRW_shgroup_call_buffer(DRWShadingGroup *shgroup,
                                       GPUVertFormat *format,
                                       GPUPrimType prim_type);
DRWCallBuffer *DRW_shgroup_call_buffer_instance(DRWShadingGroup *shgroup,
                                                GPUVertFormat *format,
                                                blender::gpu::Batch *geom);

void DRW_buffer_add_entry_struct(DRWCallBuffer *callbuf, const void *data);
void DRW_buffer_add_entry_array(DRWCallBuffer *callbuf, const void *attr[], uint attr_len);

#define DRW_buffer_add_entry(buffer, ...) \
  do { \
    const void *array[] = {__VA_ARGS__}; \
    DRW_buffer_add_entry_array(buffer, array, (sizeof(array) / sizeof(*array))); \
  } while (0)

/**
 * Can only be called during iteration phase.
 */
uint32_t DRW_object_resource_id_get(Object *ob);

/**
 * State is added to #Pass.state while drawing.
 * Use to temporarily enable draw options.
 */
void DRW_shgroup_state_enable(DRWShadingGroup *shgroup, DRWState state);
void DRW_shgroup_state_disable(DRWShadingGroup *shgroup, DRWState state);

/**
 * Reminders:
 * - (compare_mask & reference) is what is tested against (compare_mask & stencil_value)
 *   stencil_value being the value stored in the stencil buffer.
 * - (write-mask & reference) is what gets written if the test condition is fulfilled.
 */
void DRW_shgroup_stencil_set(DRWShadingGroup *shgroup,
                             uint write_mask,
                             uint reference,
                             uint compare_mask);
/**
 * TODO: remove this function. Obsolete version. mask is actually reference value.
 */
void DRW_shgroup_stencil_mask(DRWShadingGroup *shgroup, uint mask);

/**
 * Issue a barrier command.
 */
void DRW_shgroup_barrier(DRWShadingGroup *shgroup, eGPUBarrier type);

/**
 * Issue a clear command.
 */
void DRW_shgroup_clear_framebuffer(DRWShadingGroup *shgroup,
                                   eGPUFrameBufferBits channels,
                                   uchar r,
                                   uchar g,
                                   uchar b,
                                   uchar a,
                                   float depth,
                                   uchar stencil);

void DRW_shgroup_uniform_texture_ex(DRWShadingGroup *shgroup,
                                    const char *name,
                                    const GPUTexture *tex,
                                    GPUSamplerState sampler_state);
void DRW_shgroup_uniform_texture_ref_ex(DRWShadingGroup *shgroup,
                                        const char *name,
                                        GPUTexture **tex,
                                        GPUSamplerState sampler_state);
void DRW_shgroup_uniform_texture(DRWShadingGroup *shgroup,
                                 const char *name,
                                 const GPUTexture *tex);
void DRW_shgroup_uniform_texture_ref(DRWShadingGroup *shgroup, const char *name, GPUTexture **tex);
void DRW_shgroup_uniform_block_ex(DRWShadingGroup *shgroup,
                                  const char *name,
                                  const GPUUniformBuf *ubo DRW_DEBUG_FILE_LINE_ARGS);
void DRW_shgroup_uniform_block_ref_ex(DRWShadingGroup *shgroup,
                                      const char *name,
                                      GPUUniformBuf **ubo DRW_DEBUG_FILE_LINE_ARGS);
void DRW_shgroup_storage_block_ex(DRWShadingGroup *shgroup,
                                  const char *name,
                                  const GPUStorageBuf *ssbo DRW_DEBUG_FILE_LINE_ARGS);
void DRW_shgroup_storage_block_ref_ex(DRWShadingGroup *shgroup,
                                      const char *name,
                                      GPUStorageBuf **ssbo DRW_DEBUG_FILE_LINE_ARGS);
void DRW_shgroup_uniform_float(DRWShadingGroup *shgroup,
                               const char *name,
                               const float *value,
                               int arraysize);
void DRW_shgroup_uniform_vec2(DRWShadingGroup *shgroup,
                              const char *name,
                              const float *value,
                              int arraysize);
void DRW_shgroup_uniform_vec3(DRWShadingGroup *shgroup,
                              const char *name,
                              const float *value,
                              int arraysize);
void DRW_shgroup_uniform_vec4(DRWShadingGroup *shgroup,
                              const char *name,
                              const float *value,
                              int arraysize);
void DRW_shgroup_uniform_bool(DRWShadingGroup *shgroup,
                              const char *name,
                              const int *value,
                              int arraysize);
void DRW_shgroup_uniform_int(DRWShadingGroup *shgroup,
                             const char *name,
                             const int *value,
                             int arraysize);
void DRW_shgroup_uniform_ivec2(DRWShadingGroup *shgroup,
                               const char *name,
                               const int *value,
                               int arraysize);
void DRW_shgroup_uniform_ivec3(DRWShadingGroup *shgroup,
                               const char *name,
                               const int *value,
                               int arraysize);
void DRW_shgroup_uniform_ivec4(DRWShadingGroup *shgroup,
                               const char *name,
                               const int *value,
                               int arraysize);
void DRW_shgroup_uniform_mat3(DRWShadingGroup *shgroup, const char *name, const float (*value)[3]);
void DRW_shgroup_uniform_mat4(DRWShadingGroup *shgroup, const char *name, const float (*value)[4]);
void DRW_shgroup_uniform_image(DRWShadingGroup *shgroup, const char *name, const GPUTexture *tex);
void DRW_shgroup_uniform_image_ref(DRWShadingGroup *shgroup, const char *name, GPUTexture **tex);

/* Store value instead of referencing it. */

void DRW_shgroup_uniform_int_copy(DRWShadingGroup *shgroup, const char *name, int value);
void DRW_shgroup_uniform_ivec2_copy(DRWShadingGroup *shgroup, const char *name, const int *value);
void DRW_shgroup_uniform_ivec3_copy(DRWShadingGroup *shgroup, const char *name, const int *value);
void DRW_shgroup_uniform_ivec4_copy(DRWShadingGroup *shgroup, const char *name, const int *value);
void DRW_shgroup_uniform_bool_copy(DRWShadingGroup *shgroup, const char *name, bool value);
void DRW_shgroup_uniform_float_copy(DRWShadingGroup *shgroup, const char *name, float value);
void DRW_shgroup_uniform_vec2_copy(DRWShadingGroup *shgroup, const char *name, const float *value);
void DRW_shgroup_uniform_vec3_copy(DRWShadingGroup *shgroup, const char *name, const float *value);
void DRW_shgroup_uniform_vec4_copy(DRWShadingGroup *shgroup, const char *name, const float *value);
void DRW_shgroup_uniform_mat4_copy(DRWShadingGroup *shgroup,
                                   const char *name,
                                   const float (*value)[4]);
void DRW_shgroup_vertex_buffer_ex(DRWShadingGroup *shgroup,
                                  const char *name,
                                  blender::gpu::VertBuf *vertex_buffer DRW_DEBUG_FILE_LINE_ARGS);
void DRW_shgroup_vertex_buffer_ref_ex(DRWShadingGroup *shgroup,
                                      const char *name,
                                      blender::gpu::VertBuf **vertex_buffer
                                          DRW_DEBUG_FILE_LINE_ARGS);
void DRW_shgroup_buffer_texture(DRWShadingGroup *shgroup,
                                const char *name,
                                blender::gpu::VertBuf *vertex_buffer);
void DRW_shgroup_buffer_texture_ref(DRWShadingGroup *shgroup,
                                    const char *name,
                                    blender::gpu::VertBuf **vertex_buffer);

#ifdef DRW_UNUSED_RESOURCE_TRACKING
#  define DRW_shgroup_vertex_buffer(shgroup, name, vert) \
    DRW_shgroup_vertex_buffer_ex(shgroup, name, vert, __FILE__, __LINE__)
#  define DRW_shgroup_vertex_buffer_ref(shgroup, name, vert) \
    DRW_shgroup_vertex_buffer_ref_ex(shgroup, name, vert, __FILE__, __LINE__)
#  define DRW_shgroup_uniform_block(shgroup, name, ubo) \
    DRW_shgroup_uniform_block_ex(shgroup, name, ubo, __FILE__, __LINE__)
#  define DRW_shgroup_uniform_block_ref(shgroup, name, ubo) \
    DRW_shgroup_uniform_block_ref_ex(shgroup, name, ubo, __FILE__, __LINE__)
#  define DRW_shgroup_storage_block(shgroup, name, ssbo) \
    DRW_shgroup_storage_block_ex(shgroup, name, ssbo, __FILE__, __LINE__)
#  define DRW_shgroup_storage_block_ref(shgroup, name, ssbo) \
    DRW_shgroup_storage_block_ref_ex(shgroup, name, ssbo, __FILE__, __LINE__)
#else
#  define DRW_shgroup_vertex_buffer(shgroup, name, vert) \
    DRW_shgroup_vertex_buffer_ex(shgroup, name, vert)
#  define DRW_shgroup_vertex_buffer_ref(shgroup, name, vert) \
    DRW_shgroup_vertex_buffer_ref_ex(shgroup, name, vert)
#  define DRW_shgroup_uniform_block(shgroup, name, ubo) \
    DRW_shgroup_uniform_block_ex(shgroup, name, ubo)
#  define DRW_shgroup_uniform_block_ref(shgroup, name, ubo) \
    DRW_shgroup_uniform_block_ref_ex(shgroup, name, ubo)
#  define DRW_shgroup_storage_block(shgroup, name, ssbo) \
    DRW_shgroup_storage_block_ex(shgroup, name, ssbo)
#  define DRW_shgroup_storage_block_ref(shgroup, name, ssbo) \
    DRW_shgroup_storage_block_ref_ex(shgroup, name, ssbo)
#endif

bool DRW_shgroup_is_empty(DRWShadingGroup *shgroup);

/* Passes. */

DRWPass *DRW_pass_create(const char *name, DRWState state);
/**
 * Create an instance of the original pass that will execute the same drawcalls but with its own
 * #DRWState.
 */
DRWPass *DRW_pass_create_instance(const char *name, DRWPass *original, DRWState state);
/**
 * Link two passes so that they are both rendered if the first one is being drawn.
 */
void DRW_pass_link(DRWPass *first, DRWPass *second);
void DRW_pass_foreach_shgroup(DRWPass *pass,
                              void (*callback)(void *user_data, DRWShadingGroup *shgroup),
                              void *user_data);
/**
 * Sort Shading groups by decreasing Z of their first draw call.
 * This is useful for order dependent effect such as alpha-blending.
 */
void DRW_pass_sort_shgroup_z(DRWPass *pass);
/**
 * Reverse Shading group submission order.
 */
void DRW_pass_sort_shgroup_reverse(DRWPass *pass);

bool DRW_pass_is_empty(DRWPass *pass);

#define DRW_PASS_CREATE(pass, state) (pass = DRW_pass_create(#pass, state))
#define DRW_PASS_INSTANCE_CREATE(pass, original, state) \
  (pass = DRW_pass_create_instance(#pass, (original), state))

/* Views. */

/**
 * Create a view with culling.
 */
DRWView *DRW_view_create(const float viewmat[4][4],
                         const float winmat[4][4],
                         const float (*culling_viewmat)[4],
                         const float (*culling_winmat)[4],
                         DRWCallVisibilityFn *visibility_fn);
/**
 * Create a view with culling done by another view.
 */
DRWView *DRW_view_create_sub(const DRWView *parent_view,
                             const float viewmat[4][4],
                             const float winmat[4][4]);

/**
 * Update matrices of a view created with #DRW_view_create.
 */
void DRW_view_update(DRWView *view,
                     const float viewmat[4][4],
                     const float winmat[4][4],
                     const float (*culling_viewmat)[4],
                     const float (*culling_winmat)[4]);
/**
 * Update matrices of a view created with #DRW_view_create_sub.
 */
void DRW_view_update_sub(DRWView *view, const float viewmat[4][4], const float winmat[4][4]);

/**
 * \return default view if it is a viewport render.
 */
const DRWView *DRW_view_default_get();
/**
 * MUST only be called once per render and only in render mode. Sets default view.
 */
void DRW_view_default_set(const DRWView *view);
/**
 * \warning Only use in render AND only if you are going to set view_default again.
 */
void DRW_view_reset();
/**
 * Set active view for rendering.
 */
void DRW_view_set_active(const DRWView *view);
const DRWView *DRW_view_get_active();

/**
 * This only works if DRWPasses have been tagged with DRW_STATE_CLIP_PLANES,
 * and if the shaders have support for it (see usage of gl_ClipDistance).
 * \note planes must be in world space.
 */
void DRW_view_clip_planes_set(DRWView *view, float (*planes)[4], int plane_len);

/* For all getters, if view is nullptr, default view is assumed. */

void DRW_view_winmat_get(const DRWView *view, float mat[4][4], bool inverse);
void DRW_view_viewmat_get(const DRWView *view, float mat[4][4], bool inverse);
void DRW_view_persmat_get(const DRWView *view, float mat[4][4], bool inverse);

/**
 * \return world space frustum corners.
 */
void DRW_view_frustum_corners_get(const DRWView *view, BoundBox *corners);
/**
 * \return world space frustum sides as planes.
 * See #draw_frustum_culling_planes_calc() for the plane order.
 */
void DRW_view_frustum_planes_get(const DRWView *view, float planes[6][4]);

/**
 * These are in view-space, so negative if in perspective.
 * Extract near and far clip distance from the projection matrix.
 */
float DRW_view_near_distance_get(const DRWView *view);
float DRW_view_far_distance_get(const DRWView *view);
bool DRW_view_is_persp_get(const DRWView *view);

/* Culling, return true if object is inside view frustum. */

/**
 * \return True if the given BoundSphere intersect the current view frustum.
 * bsphere must be in world space.
 */
bool DRW_culling_sphere_test(const DRWView *view, const BoundSphere *bsphere);
/**
 * \return True if the given BoundBox intersect the current view frustum.
 * bbox must be in world space.
 */
bool DRW_culling_box_test(const DRWView *view, const BoundBox *bbox);
/**
 * \return True if the view frustum is inside or intersect the given plane.
 * plane must be in world space.
 */
bool DRW_culling_plane_test(const DRWView *view, const float plane[4]);
/**
 * Return True if the given box intersect the current view frustum.
 * This function will have to be replaced when world space bounding-box per objects is implemented.
 */
bool DRW_culling_min_max_test(const DRWView *view, float obmat[4][4], float min[3], float max[3]);

void DRW_culling_frustum_corners_get(const DRWView *view, BoundBox *corners);
void DRW_culling_frustum_planes_get(const DRWView *view, float planes[6][4]);

/* Viewport. */

const float *DRW_viewport_size_get();
const float *DRW_viewport_invert_size_get();
const float *DRW_viewport_pixelsize_get();

DefaultFramebufferList *DRW_viewport_framebuffer_list_get();
DefaultTextureList *DRW_viewport_texture_list_get();

/* See DRW_viewport_pass_texture_get. */
blender::draw::TextureFromPool &DRW_viewport_pass_texture_get(const char *pass_name);

void DRW_viewport_request_redraw();

void DRW_render_to_image(RenderEngine *engine, Depsgraph *depsgraph);
void DRW_render_object_iter(
    void *vedata,
    RenderEngine *engine,
    Depsgraph *depsgraph,
    void (*callback)(void *vedata, Object *ob, RenderEngine *engine, Depsgraph *depsgraph));
/**
 * Must run after all instance datas have been added.
 */
void DRW_render_instance_buffer_finish();
/**
 * \warning Changing frame might free the #ViewLayerEngineData.
 */
void DRW_render_set_time(RenderEngine *engine, Depsgraph *depsgraph, int frame, float subframe);
/**
 * \warning only use for custom pipeline. 99% of the time, you don't want to use this.
 */
void DRW_render_viewport_size_set(const int size[2]);

/**
 * Assume a valid GL context is bound (and that the gl_context_mutex has been acquired).
 * This function only setup DST and execute the given function.
 * \warning similar to DRW_render_to_image you cannot use default lists (`dfbl` & `dtxl`).
 */
void DRW_custom_pipeline(DrawEngineType *draw_engine_type,
                         Depsgraph *depsgraph,
                         void (*callback)(void *vedata, void *user_data),
                         void *user_data);
/**
 * Same as `DRW_custom_pipeline` but allow better code-flow than a callback.
 */
void DRW_custom_pipeline_begin(DrawEngineType *draw_engine_type, Depsgraph *depsgraph);
void DRW_custom_pipeline_end();

/**
 * Used when the render engine want to redo another cache populate inside the same render frame.
 */
void DRW_cache_restart();

/* ViewLayers */

void *DRW_view_layer_engine_data_get(DrawEngineType *engine_type);
void **DRW_view_layer_engine_data_ensure_ex(ViewLayer *view_layer,
                                            DrawEngineType *engine_type,
                                            void (*callback)(void *storage));
void **DRW_view_layer_engine_data_ensure(DrawEngineType *engine_type,
                                         void (*callback)(void *storage));

/* DrawData */

DrawData *DRW_drawdata_get(ID *id, DrawEngineType *engine_type);
DrawData *DRW_drawdata_ensure(ID *id,
                              DrawEngineType *engine_type,
                              size_t size,
                              DrawDataInitCb init_cb,
                              DrawDataFreeCb free_cb);
/**
 * Return nullptr if not a dupli or a pointer of pointer to the engine data.
 */
void **DRW_duplidata_get(void *vedata);

/* Settings. */

bool DRW_object_is_renderable(const Object *ob);
/**
 * Does `ob` needs to be rendered in edit mode.
 *
 * When using duplicate linked meshes, objects that are not in edit-mode will be drawn as
 * it is in edit mode, when another object with the same mesh is in edit mode.
 * This will not be the case when one of the objects are influenced by modifiers.
 */
bool DRW_object_is_in_edit_mode(const Object *ob);
/**
 * Return whether this object is visible depending if
 * we are rendering or drawing in the viewport.
 */
int DRW_object_visibility_in_active_context(const Object *ob);
bool DRW_object_use_hide_faces(const Object *ob);

bool DRW_object_is_visible_psys_in_active_context(const Object *object,
                                                  const ParticleSystem *psys);

Object *DRW_object_get_dupli_parent(const Object *ob);
DupliObject *DRW_object_get_dupli(const Object *ob);

/* Draw commands */

void DRW_draw_pass(DRWPass *pass);
/**
 * Draw only a subset of shgroups. Used in special situations as grease pencil strokes.
 */
void DRW_draw_pass_subset(DRWPass *pass, DRWShadingGroup *start_group, DRWShadingGroup *end_group);

void DRW_draw_callbacks_pre_scene();
void DRW_draw_callbacks_post_scene();

/**
 * Reset state to not interfere with other UI draw-call.
 */
void DRW_state_reset_ex(DRWState state);
void DRW_state_reset();
/**
 * Use with care, intended so selection code can override passes depth settings,
 * which is important for selection to work properly.
 *
 * Should be set in main draw loop, cleared afterwards
 */
void DRW_state_lock(DRWState state);

/* Selection. */

void DRW_select_load_id(uint id);

/* Draw State. */

/**
 * When false, drawing doesn't output to a pixel buffer
 * eg: Occlusion queries, or when we have setup a context to draw in already.
 */
bool DRW_state_is_fbo();
/**
 * For when engines need to know if this is drawing for selection or not.
 */
bool DRW_state_is_select();
bool DRW_state_is_material_select();
bool DRW_state_is_depth();
/**
 * Whether we are rendering for an image
 */
bool DRW_state_is_image_render();
/**
 * Whether we are rendering only the render engine,
 * or if we should also render the mode engines.
 */
bool DRW_state_is_scene_render();
/**
 * Whether we are rendering simple opengl render
 */
bool DRW_state_is_viewport_image_render();
bool DRW_state_is_playback();
/**
 * Is the user navigating or painting the region.
 */
bool DRW_state_is_navigating();
/**
 * Is the user painting?
 */
bool DRW_state_is_painting();
/**
 * Should text draw in this mode?
 */
bool DRW_state_show_text();
/**
 * Should draw support elements
 * Objects center, selection outline, probe data, ...
 */
bool DRW_state_draw_support();
/**
 * Whether we should render the background
 */
bool DRW_state_draw_background();

/* Avoid too many lookups while drawing */
struct DRWContextState {

  ARegion *region;       /* 'CTX_wm_region(C)' */
  RegionView3D *rv3d;    /* 'CTX_wm_region_view3d(C)' */
  View3D *v3d;           /* 'CTX_wm_view3d(C)' */
  SpaceLink *space_data; /* 'CTX_wm_space_data(C)' */

  Scene *scene;          /* 'CTX_data_scene(C)' */
  ViewLayer *view_layer; /* 'CTX_data_view_layer(C)' */

  /* Use 'object_edit' for edit-mode */
  Object *obact;

  RenderEngineType *engine_type;

  Depsgraph *depsgraph;

  TaskGraph *task_graph;

  eObjectMode object_mode;

  eGPUShaderConfig sh_cfg;

  /** Last resort (some functions take this as an arg so we can't easily avoid).
   * May be nullptr when used for selection or depth buffer. */
  const bContext *evil_C;

  /* ---- */

  /* Cache: initialized by 'drw_context_state_init'. */
  Object *object_pose;
  Object *object_edit;
};

const DRWContextState *DRW_context_state_get();

void DRW_mesh_batch_cache_get_attributes(Object *object,
                                         Mesh *mesh,
                                         blender::draw::DRW_Attributes **r_attrs,
                                         blender::draw::DRW_MeshCDMask **r_cd_needed);

<<<<<<< HEAD
void DRW_sculpt_debug_cb(blender::bke::pbvh::Node *node,
                         void *user_data,
                         const float bmin[3],
                         const float bmax[3],
                         PBVHNodeFlags flag);
=======
void DRW_sculpt_debug_cb(
    PBVHNode *node, void *user_data, const float bmin[3], const float bmax[3], PBVHNodeFlags flag);

bool DRW_is_viewport_compositor_enabled();
>>>>>>> 73e519de
<|MERGE_RESOLUTION|>--- conflicted
+++ resolved
@@ -950,15 +950,10 @@
                                          blender::draw::DRW_Attributes **r_attrs,
                                          blender::draw::DRW_MeshCDMask **r_cd_needed);
 
-<<<<<<< HEAD
 void DRW_sculpt_debug_cb(blender::bke::pbvh::Node *node,
                          void *user_data,
                          const float bmin[3],
                          const float bmax[3],
                          PBVHNodeFlags flag);
-=======
-void DRW_sculpt_debug_cb(
-    PBVHNode *node, void *user_data, const float bmin[3], const float bmax[3], PBVHNodeFlags flag);
-
-bool DRW_is_viewport_compositor_enabled();
->>>>>>> 73e519de
+
+bool DRW_is_viewport_compositor_enabled();