--- conflicted
+++ resolved
@@ -260,50 +260,8 @@
   } while (0)
 
 /* Shaders */
-<<<<<<< HEAD
 void DRW_shader_init();
 void DRW_shader_exit();
-
-GPUShader *DRW_shader_create_from_info_name(const char *info_name);
-GPUShader *DRW_shader_create_ex(
-    const char *vert, const char *geom, const char *frag, const char *defines, const char *name);
-GPUShader *DRW_shader_create_with_lib_ex(const char *vert,
-                                         const char *geom,
-                                         const char *frag,
-                                         const char *lib,
-                                         const char *defines,
-                                         const char *name);
-GPUShader *DRW_shader_create_with_shaderlib_ex(const char *vert,
-                                               const char *geom,
-                                               const char *frag,
-                                               const DRWShaderLibrary *lib,
-                                               const char *defines,
-                                               const char *name);
-GPUShader *DRW_shader_create_with_transform_feedback(const char *vert,
-                                                     const char *geom,
-                                                     const char *defines,
-                                                     eGPUShaderTFBType prim_type,
-                                                     const char **varying_names,
-                                                     int varying_count);
-GPUShader *DRW_shader_create_fullscreen_ex(const char *frag,
-                                           const char *defines,
-                                           const char *name);
-GPUShader *DRW_shader_create_fullscreen_with_shaderlib_ex(const char *frag,
-                                                          const DRWShaderLibrary *lib,
-                                                          const char *defines,
-                                                          const char *name);
-#define DRW_shader_create(vert, geom, frag, defines) \
-  DRW_shader_create_ex(vert, geom, frag, defines, __func__)
-#define DRW_shader_create_with_lib(vert, geom, frag, lib, defines) \
-  DRW_shader_create_with_lib_ex(vert, geom, frag, lib, defines, __func__)
-#define DRW_shader_create_with_shaderlib(vert, geom, frag, lib, defines) \
-  DRW_shader_create_with_shaderlib_ex(vert, geom, frag, lib, defines, __func__)
-#define DRW_shader_create_fullscreen(frag, defines) \
-  DRW_shader_create_fullscreen_ex(frag, defines, __func__)
-#define DRW_shader_create_fullscreen_with_shaderlib(frag, lib, defines) \
-  DRW_shader_create_fullscreen_with_shaderlib_ex(frag, lib, defines, __func__)
-=======
->>>>>>> a83348fb
 
 GPUMaterial *DRW_shader_from_world(World *wo,
                                    bNodeTree *ntree,
