--- conflicted
+++ resolved
@@ -22,8 +22,6 @@
 #include "BLI_vector.hh"
 
 #include "BKE_editmesh.h"
-#include "BKE_paint.h"   //NotForPR, show uv edges in sculpt mode
-#include "BKE_sculpt.h"  //NotForPR show uv edges in sculpt mode
 
 #include "GPU_capabilities.h"
 
@@ -383,50 +381,11 @@
   ExtractorIterData range_data;
   range_data.mr = &mr;
 
-#ifdef DEBUG_SHOW_SCULPT_BM_UV_EDGES
-  Vector<BMLoop *> looptris;
-#endif
-
   TaskParallelRangeFunc func;
   int stop;
   switch (iter_type) {
     case MR_ITER_LOOPTRI:
-<<<<<<< HEAD
-#ifdef DEBUG_SHOW_SCULPT_BM_UV_EDGES
-      if (is_mesh || mr->edit_bmesh) {
-        range_data.elems = is_mesh ? mr->looptris.data() : (void *)mr->edit_bmesh->looptris;
-      }
-      else {
-        /* Generate triangles ad-hoc. */
-        BMIter iter;
-        BMFace *f;
-        BM_ITER_MESH (f, &iter, mr->bm, BM_FACES_OF_MESH) {
-          BMLoop *l = f->l_first;
-
-          switch (f->len) {
-            case 4:
-              looptris.append(l);
-              looptris.append(l->next->next);
-              looptris.append(l->next->next->next);
-            case 3:
-              looptris.append(l);
-              looptris.append(l->next);
-              looptris.append(l->next->next);
-              break;
-            default:
-              /* Unsupported. */
-              break;
-          }
-        }
-
-        range_data.elems = static_cast<void *>(looptris.data());
-      }
-#else
-      range_data.elems = is_mesh ? mr->looptris.data() : (void *)mr->edit_bmesh->looptris;
-#endif
-=======
       range_data.elems = is_mesh ? mr.looptris.data() : (void *)mr.edit_bmesh->looptris;
->>>>>>> dd9a9278
       func = is_mesh ? extract_range_iter_looptri_mesh : extract_range_iter_looptri_bm;
       stop = mr.tri_len;
       break;
