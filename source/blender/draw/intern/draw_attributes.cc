--- conflicted
+++ resolved
@@ -83,12 +83,8 @@
   const eCustomDataType possible_attribute_types[9] = {
       CD_PROP_BOOL,
       CD_PROP_INT8,
-<<<<<<< HEAD
-      CD_PROP_INT2,
-=======
+      CD_PROP_INT32,
       CD_PROP_INT32_2D,
->>>>>>> 988f23ce
-      CD_PROP_INT32,
       CD_PROP_FLOAT,
       CD_PROP_FLOAT2,
       CD_PROP_FLOAT3,
