--- conflicted
+++ resolved
@@ -78,16 +78,11 @@
     const MPoly *mp = mr->mpoly;
     for (int mp_index = 0; mp_index < mr->poly_len; mp_index++, mp++) {
       float area = BKE_mesh_calc_poly_area(
-<<<<<<< HEAD
           mp,
           &mr->corner_verts[mp->loopstart],
           reinterpret_cast<const float(*)[3]>(mr->vert_positions));
-      float uvarea = BKE_mesh_calc_poly_uv_area(mp, uv_data);
-=======
-          mp, &mr->mloop[mp->loopstart], reinterpret_cast<const float(*)[3]>(mr->vert_positions));
       float uvarea = area_poly_v2(reinterpret_cast<const float(*)[2]>(&uv_data[mp->loopstart]),
                                   mp->totloop);
->>>>>>> aaaa75f9
       tot_area += area;
       tot_uv_area += uvarea;
       r_area_ratio[mp_index] = area_ratio_get(area, uvarea);
