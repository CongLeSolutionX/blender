--- conflicted
+++ resolved
@@ -75,14 +75,10 @@
     const MLoopUV *uv_data = (const MLoopUV *)CustomData_get_layer(&mr->me->ldata, CD_MLOOPUV);
     const MPoly *mp = mr->mpoly;
     for (int mp_index = 0; mp_index < mr->poly_len; mp_index++, mp++) {
-<<<<<<< HEAD
-      float area = BKE_mesh_calc_poly_area(mp,
-                                           &mr->corner_verts[mp->loopstart],
-                                           reinterpret_cast<const float(*)[3]>(mr->positions));
-=======
       float area = BKE_mesh_calc_poly_area(
-          mp, &mr->mloop[mp->loopstart], reinterpret_cast<const float(*)[3]>(mr->vert_positions));
->>>>>>> 0c358882
+          mp,
+          &mr->corner_verts[mp->loopstart],
+          reinterpret_cast<const float(*)[3]>(mr->vert_positions));
       float uvarea = BKE_mesh_calc_poly_uv_area(mp, uv_data);
       tot_area += area;
       tot_uv_area += uvarea;
