--- conflicted
+++ resolved
@@ -38,29 +38,16 @@
 }
 
 static void extract_fdots_iter_poly_mesh(const MeshRenderData *mr,
-<<<<<<< HEAD
-                                         const int mp_index,
-                                         void *_userdata)
-{
-  const bool hidden = mr->use_hide && mr->hide_poly && mr->hide_poly[mp_index];
-=======
-                                         const MPoly *poly,
                                          const int poly_index,
                                          void *_userdata)
 {
   const bool hidden = mr->use_hide && mr->hide_poly && mr->hide_poly[poly_index];
->>>>>>> a8fc9871
 
   GPUIndexBufBuilder *elb = static_cast<GPUIndexBufBuilder *>(_userdata);
   if (mr->use_subsurf_fdots) {
     const BitSpan facedot_tags = mr->me->runtime->subsurf_face_dot_tags;
 
-<<<<<<< HEAD
-    for (const int ml_index : mr->polys[mp_index]) {
-=======
-    const int ml_index_end = poly->loopstart + poly->totloop;
-    for (int ml_index = poly->loopstart; ml_index < ml_index_end; ml_index += 1) {
->>>>>>> a8fc9871
+    for (const int ml_index : mr->polys[poly_index]) {
       const int vert = mr->corner_verts[ml_index];
       if (facedot_tags[vert] && !hidden) {
         GPU_indexbuf_set_point_vert(elb, poly_index, poly_index);
