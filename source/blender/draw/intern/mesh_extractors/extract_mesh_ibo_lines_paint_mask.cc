/* SPDX-License-Identifier: GPL-2.0-or-later
 * Copyright 2021 Blender Foundation. All rights reserved. */

/** \file
 * \ingroup draw
 */

#include "BLI_bitmap.h"
#include "BLI_vector.hh"
#include "atomic_ops.h"

#include "MEM_guardedalloc.h"

#include "draw_subdivision.h"
#include "extract_mesh.hh"

namespace blender::draw {
/* ---------------------------------------------------------------------- */
/** \name Extract Paint Mask Line Indices
 * \{ */

struct MeshExtract_LinePaintMask_Data {
  GPUIndexBufBuilder elb;
  /** One bit per edge set if face is selected. */
  BLI_bitmap *select_map;
};

static void extract_lines_paint_mask_init(const MeshRenderData *mr,
                                          MeshBatchCache * /*cache*/,
                                          void * /*ibo*/,
                                          void *tls_data)
{
  MeshExtract_LinePaintMask_Data *data = static_cast<MeshExtract_LinePaintMask_Data *>(tls_data);
  data->select_map = BLI_BITMAP_NEW(mr->edge_len, __func__);
  GPU_indexbuf_init(&data->elb, GPU_PRIM_LINES, mr->edge_len, mr->loop_len);
}

static void extract_lines_paint_mask_iter_poly_mesh(const MeshRenderData *mr,
<<<<<<< HEAD
                                                    const int mp_index,
                                                    void *_data)
{
  MeshExtract_LinePaintMask_Data *data = static_cast<MeshExtract_LinePaintMask_Data *>(_data);
  const IndexRange poly = mr->polys[mp_index];

  const int ml_index_end = poly.start() + poly.size();
  for (int ml_index = poly.start(); ml_index < ml_index_end; ml_index += 1) {
=======
                                                    const MPoly *poly,
                                                    const int poly_index,
                                                    void *_data)
{
  MeshExtract_LinePaintMask_Data *data = static_cast<MeshExtract_LinePaintMask_Data *>(_data);
  const int ml_index_end = poly->loopstart + poly->totloop;
  for (int ml_index = poly->loopstart; ml_index < ml_index_end; ml_index += 1) {
>>>>>>> a8fc9871
    const int e_index = mr->corner_edges[ml_index];

    if (!((mr->use_hide && mr->hide_edge && mr->hide_edge[e_index]) ||
          ((mr->e_origindex) && (mr->e_origindex[e_index] == ORIGINDEX_NONE)))) {

<<<<<<< HEAD
      const int ml_index_last = poly.size() + poly.start() - 1;
      const int ml_index_other = (ml_index == ml_index_last) ? poly.start() : (ml_index + 1);
      if (mr->select_poly && mr->select_poly[mp_index]) {
=======
      const int ml_index_last = poly->totloop + poly->loopstart - 1;
      const int ml_index_other = (ml_index == ml_index_last) ? poly->loopstart : (ml_index + 1);
      if (mr->select_poly && mr->select_poly[poly_index]) {
>>>>>>> a8fc9871
        if (BLI_BITMAP_TEST_AND_SET_ATOMIC(data->select_map, e_index)) {
          /* Hide edge as it has more than 2 selected loop. */
          GPU_indexbuf_set_line_restart(&data->elb, e_index);
        }
        else {
          /* First selected loop. Set edge visible, overwriting any unselected loop. */
          GPU_indexbuf_set_line_verts(&data->elb, e_index, ml_index, ml_index_other);
        }
      }
      else {
        /* Set these unselected loop only if this edge has no other selected loop. */
        if (!BLI_BITMAP_TEST(data->select_map, e_index)) {
          GPU_indexbuf_set_line_verts(&data->elb, e_index, ml_index, ml_index_other);
        }
      }
    }
    else {
      GPU_indexbuf_set_line_restart(&data->elb, e_index);
    }
  }
}

static void extract_lines_paint_mask_finish(const MeshRenderData * /*mr*/,
                                            MeshBatchCache * /*cache*/,
                                            void *buf,
                                            void *_data)
{
  MeshExtract_LinePaintMask_Data *data = static_cast<MeshExtract_LinePaintMask_Data *>(_data);
  GPUIndexBuf *ibo = static_cast<GPUIndexBuf *>(buf);
  GPU_indexbuf_build_in_place(&data->elb, ibo);
  MEM_freeN(data->select_map);
}

static void extract_lines_paint_mask_init_subdiv(const DRWSubdivCache *subdiv_cache,
                                                 const MeshRenderData *mr,
                                                 MeshBatchCache * /*cache*/,
                                                 void * /*buf*/,
                                                 void *tls_data)
{
  MeshExtract_LinePaintMask_Data *data = static_cast<MeshExtract_LinePaintMask_Data *>(tls_data);
  data->select_map = BLI_BITMAP_NEW(mr->edge_len, __func__);
  GPU_indexbuf_init(&data->elb,
                    GPU_PRIM_LINES,
                    subdiv_cache->num_subdiv_edges,
                    subdiv_cache->num_subdiv_loops * 2);
}

static void extract_lines_paint_mask_iter_subdiv_mesh(const DRWSubdivCache *subdiv_cache,
                                                      const MeshRenderData *mr,
                                                      void *_data,
                                                      uint subdiv_quad_index,
                                                      const int coarse_quad_index)
{
  MeshExtract_LinePaintMask_Data *data = static_cast<MeshExtract_LinePaintMask_Data *>(_data);
  int *subdiv_loop_edge_index = (int *)GPU_vertbuf_get_data(subdiv_cache->edges_orig_index);
  int *subdiv_loop_subdiv_edge_index = subdiv_cache->subdiv_loop_subdiv_edge_index;

<<<<<<< HEAD
=======
  const int coarse_quad_index = coarse_quad - mr->polys.data();

>>>>>>> a8fc9871
  uint start_loop_idx = subdiv_quad_index * 4;
  uint end_loop_idx = (subdiv_quad_index + 1) * 4;
  for (uint loop_idx = start_loop_idx; loop_idx < end_loop_idx; loop_idx++) {
    const uint coarse_edge_index = uint(subdiv_loop_edge_index[loop_idx]);
    const uint subdiv_edge_index = uint(subdiv_loop_subdiv_edge_index[loop_idx]);

    if (coarse_edge_index == -1u) {
      GPU_indexbuf_set_line_restart(&data->elb, subdiv_edge_index);
    }
    else {
      if (!((mr->use_hide && mr->hide_edge && mr->hide_edge[coarse_edge_index]) ||
            ((mr->e_origindex) && (mr->e_origindex[coarse_edge_index] == ORIGINDEX_NONE)))) {
        const uint ml_index_other = (loop_idx == (end_loop_idx - 1)) ? start_loop_idx :
                                                                       loop_idx + 1;
        if (mr->select_poly && mr->select_poly[coarse_quad_index]) {
          if (BLI_BITMAP_TEST_AND_SET_ATOMIC(data->select_map, coarse_edge_index)) {
            /* Hide edge as it has more than 2 selected loop. */
            GPU_indexbuf_set_line_restart(&data->elb, subdiv_edge_index);
          }
          else {
            /* First selected loop. Set edge visible, overwriting any unselected loop. */
            GPU_indexbuf_set_line_verts(&data->elb, subdiv_edge_index, loop_idx, ml_index_other);
          }
        }
        else {
          /* Set these unselected loop only if this edge has no other selected loop. */
          if (!BLI_BITMAP_TEST(data->select_map, coarse_edge_index)) {
            GPU_indexbuf_set_line_verts(&data->elb, subdiv_edge_index, loop_idx, ml_index_other);
          }
        }
      }
      else {
        GPU_indexbuf_set_line_restart(&data->elb, subdiv_edge_index);
      }
    }
  }
}

static void extract_lines_paint_mask_finish_subdiv(const struct DRWSubdivCache * /*subdiv_cache*/,
                                                   const MeshRenderData *mr,
                                                   MeshBatchCache *cache,
                                                   void *buf,
                                                   void *_data)
{
  extract_lines_paint_mask_finish(mr, cache, buf, _data);
}

constexpr MeshExtract create_extractor_lines_paint_mask()
{
  MeshExtract extractor = {nullptr};
  extractor.init = extract_lines_paint_mask_init;
  extractor.iter_poly_mesh = extract_lines_paint_mask_iter_poly_mesh;
  extractor.finish = extract_lines_paint_mask_finish;
  extractor.init_subdiv = extract_lines_paint_mask_init_subdiv;
  extractor.iter_subdiv_mesh = extract_lines_paint_mask_iter_subdiv_mesh;
  extractor.finish_subdiv = extract_lines_paint_mask_finish_subdiv;
  extractor.data_type = MR_DATA_NONE;
  extractor.data_size = sizeof(MeshExtract_LinePaintMask_Data);
  extractor.use_threading = false;
  extractor.mesh_buffer_offset = offsetof(MeshBufferList, ibo.lines_paint_mask);
  return extractor;
}

/** \} */

}  // namespace blender::draw

const MeshExtract extract_lines_paint_mask = blender::draw::create_extractor_lines_paint_mask();<|MERGE_RESOLUTION|>--- conflicted
+++ resolved
@@ -36,38 +36,22 @@
 }
 
 static void extract_lines_paint_mask_iter_poly_mesh(const MeshRenderData *mr,
-<<<<<<< HEAD
-                                                    const int mp_index,
-                                                    void *_data)
-{
-  MeshExtract_LinePaintMask_Data *data = static_cast<MeshExtract_LinePaintMask_Data *>(_data);
-  const IndexRange poly = mr->polys[mp_index];
-
-  const int ml_index_end = poly.start() + poly.size();
-  for (int ml_index = poly.start(); ml_index < ml_index_end; ml_index += 1) {
-=======
-                                                    const MPoly *poly,
                                                     const int poly_index,
                                                     void *_data)
 {
   MeshExtract_LinePaintMask_Data *data = static_cast<MeshExtract_LinePaintMask_Data *>(_data);
-  const int ml_index_end = poly->loopstart + poly->totloop;
-  for (int ml_index = poly->loopstart; ml_index < ml_index_end; ml_index += 1) {
->>>>>>> a8fc9871
+  const IndexRange poly = mr->polys[poly_index];
+
+  const int ml_index_end = poly.start() + poly.size();
+  for (int ml_index = poly.start(); ml_index < ml_index_end; ml_index += 1) {
     const int e_index = mr->corner_edges[ml_index];
 
     if (!((mr->use_hide && mr->hide_edge && mr->hide_edge[e_index]) ||
           ((mr->e_origindex) && (mr->e_origindex[e_index] == ORIGINDEX_NONE)))) {
 
-<<<<<<< HEAD
       const int ml_index_last = poly.size() + poly.start() - 1;
       const int ml_index_other = (ml_index == ml_index_last) ? poly.start() : (ml_index + 1);
-      if (mr->select_poly && mr->select_poly[mp_index]) {
-=======
-      const int ml_index_last = poly->totloop + poly->loopstart - 1;
-      const int ml_index_other = (ml_index == ml_index_last) ? poly->loopstart : (ml_index + 1);
       if (mr->select_poly && mr->select_poly[poly_index]) {
->>>>>>> a8fc9871
         if (BLI_BITMAP_TEST_AND_SET_ATOMIC(data->select_map, e_index)) {
           /* Hide edge as it has more than 2 selected loop. */
           GPU_indexbuf_set_line_restart(&data->elb, e_index);
@@ -125,11 +109,6 @@
   int *subdiv_loop_edge_index = (int *)GPU_vertbuf_get_data(subdiv_cache->edges_orig_index);
   int *subdiv_loop_subdiv_edge_index = subdiv_cache->subdiv_loop_subdiv_edge_index;
 
-<<<<<<< HEAD
-=======
-  const int coarse_quad_index = coarse_quad - mr->polys.data();
-
->>>>>>> a8fc9871
   uint start_loop_idx = subdiv_quad_index * 4;
   uint end_loop_idx = (subdiv_quad_index + 1) * 4;
   for (uint loop_idx = start_loop_idx; loop_idx < end_loop_idx; loop_idx++) {
