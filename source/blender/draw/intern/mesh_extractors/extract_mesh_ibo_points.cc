/* SPDX-License-Identifier: GPL-2.0-or-later
 * Copyright 2021 Blender Foundation. All rights reserved. */

/** \file
 * \ingroup draw
 */

#include "BLI_vector.hh"

#include "MEM_guardedalloc.h"

#include "draw_subdivision.h"
#include "extract_mesh.hh"

namespace blender::draw {

/* ---------------------------------------------------------------------- */
/** \name Extract Point Indices
 * \{ */

static void extract_points_init(const MeshRenderData *mr,
                                MeshBatchCache * /*cache*/,
                                void * /*buf*/,
                                void *tls_data)
{
  GPUIndexBufBuilder *elb = static_cast<GPUIndexBufBuilder *>(tls_data);
  GPU_indexbuf_init(elb, GPU_PRIM_POINTS, mr->vert_len, mr->loop_len + mr->loop_loose_len);
}

BLI_INLINE void vert_set_bm(GPUIndexBufBuilder *elb, const BMVert *eve, int l_index)
{
  const int v_index = BM_elem_index_get(eve);
  if (!BM_elem_flag_test(eve, BM_ELEM_HIDDEN)) {
    GPU_indexbuf_set_point_vert(elb, v_index, l_index);
  }
  else {
    GPU_indexbuf_set_point_restart(elb, v_index);
  }
}

BLI_INLINE void vert_set_mesh(GPUIndexBufBuilder *elb,
                              const MeshRenderData *mr,
                              const int v_index,
                              const int l_index)
{
  const bool hidden = mr->use_hide && mr->hide_vert && mr->hide_vert[v_index];

  if (!(hidden || ((mr->v_origindex) && (mr->v_origindex[v_index] == ORIGINDEX_NONE)))) {
    GPU_indexbuf_set_point_vert(elb, v_index, l_index);
  }
  else {
    GPU_indexbuf_set_point_restart(elb, v_index);
  }
}

static void extract_points_iter_poly_bm(const MeshRenderData * /*mr*/,
                                        const BMFace *f,
                                        const int /*f_index*/,
                                        void *_userdata)
{
  GPUIndexBufBuilder *elb = static_cast<GPUIndexBufBuilder *>(_userdata);
  BMLoop *l_iter, *l_first;
  l_iter = l_first = BM_FACE_FIRST_LOOP(f);
  do {
    const int l_index = BM_elem_index_get(l_iter);

    vert_set_bm(elb, l_iter->v, l_index);
  } while ((l_iter = l_iter->next) != l_first);
}

static void extract_points_iter_poly_mesh(const MeshRenderData *mr,
<<<<<<< HEAD
                                          const int mp_index,
                                          void *_userdata)
{
  GPUIndexBufBuilder *elb = static_cast<GPUIndexBufBuilder *>(_userdata);
  for (const int ml_index : mr->polys[mp_index]) {
=======
                                          const MPoly *poly,
                                          const int /*poly_index*/,
                                          void *_userdata)
{
  GPUIndexBufBuilder *elb = static_cast<GPUIndexBufBuilder *>(_userdata);
  const int ml_index_end = poly->loopstart + poly->totloop;
  for (int ml_index = poly->loopstart; ml_index < ml_index_end; ml_index += 1) {
>>>>>>> a8fc9871
    vert_set_mesh(elb, mr, mr->corner_verts[ml_index], ml_index);
  }
}

static void extract_points_iter_ledge_bm(const MeshRenderData *mr,
                                         const BMEdge *eed,
                                         const int ledge_index,
                                         void *_userdata)
{
  GPUIndexBufBuilder *elb = static_cast<GPUIndexBufBuilder *>(_userdata);
  vert_set_bm(elb, eed->v1, mr->loop_len + (ledge_index * 2));
  vert_set_bm(elb, eed->v2, mr->loop_len + (ledge_index * 2) + 1);
}

static void extract_points_iter_ledge_mesh(const MeshRenderData *mr,
                                           const MEdge *edge,
                                           const int ledge_index,
                                           void *_userdata)
{
  GPUIndexBufBuilder *elb = static_cast<GPUIndexBufBuilder *>(_userdata);
  vert_set_mesh(elb, mr, edge->v1, mr->loop_len + (ledge_index * 2));
  vert_set_mesh(elb, mr, edge->v2, mr->loop_len + (ledge_index * 2) + 1);
}

static void extract_points_iter_lvert_bm(const MeshRenderData *mr,
                                         const BMVert *eve,
                                         const int lvert_index,
                                         void *_userdata)
{
  GPUIndexBufBuilder *elb = static_cast<GPUIndexBufBuilder *>(_userdata);
  const int offset = mr->loop_len + (mr->edge_loose_len * 2);
  vert_set_bm(elb, eve, offset + lvert_index);
}

static void extract_points_iter_lvert_mesh(const MeshRenderData *mr,
                                           const int lvert_index,
                                           void *_userdata)
{
  GPUIndexBufBuilder *elb = static_cast<GPUIndexBufBuilder *>(_userdata);
  const int offset = mr->loop_len + (mr->edge_loose_len * 2);
  vert_set_mesh(elb, mr, mr->lverts[lvert_index], offset + lvert_index);
}

static void extract_points_task_reduce(void *_userdata_to, void *_userdata_from)
{
  GPUIndexBufBuilder *elb_to = static_cast<GPUIndexBufBuilder *>(_userdata_to);
  GPUIndexBufBuilder *elb_from = static_cast<GPUIndexBufBuilder *>(_userdata_from);
  GPU_indexbuf_join(elb_to, elb_from);
}

static void extract_points_finish(const MeshRenderData * /*mr*/,
                                  MeshBatchCache * /*cache*/,
                                  void *buf,
                                  void *_userdata)
{
  GPUIndexBufBuilder *elb = static_cast<GPUIndexBufBuilder *>(_userdata);
  GPUIndexBuf *ibo = static_cast<GPUIndexBuf *>(buf);
  GPU_indexbuf_build_in_place(elb, ibo);
}

static void extract_points_init_subdiv(const DRWSubdivCache *subdiv_cache,
                                       const MeshRenderData *mr,
                                       MeshBatchCache * /*cache*/,
                                       void * /*buffer*/,
                                       void *data)
{
  GPUIndexBufBuilder *elb = static_cast<GPUIndexBufBuilder *>(data);
  GPU_indexbuf_init(elb,
                    GPU_PRIM_POINTS,
                    mr->vert_len,
                    subdiv_cache->num_subdiv_loops + subdiv_cache->loose_geom.loop_len);
}

static void extract_points_iter_subdiv_common(GPUIndexBufBuilder *elb,
                                              const MeshRenderData *mr,
                                              const DRWSubdivCache *subdiv_cache,
                                              uint subdiv_quad_index,
                                              bool for_bmesh)
{
  int *subdiv_loop_vert_index = (int *)GPU_vertbuf_get_data(subdiv_cache->verts_orig_index);
  uint start_loop_idx = subdiv_quad_index * 4;
  uint end_loop_idx = (subdiv_quad_index + 1) * 4;
  for (uint i = start_loop_idx; i < end_loop_idx; i++) {
    int coarse_vertex_index = subdiv_loop_vert_index[i];

    if (coarse_vertex_index == -1) {
      continue;
    }

    if (mr->v_origindex && mr->v_origindex[coarse_vertex_index] == -1) {
      continue;
    }

    if (for_bmesh) {
      const BMVert *mv = BM_vert_at_index(mr->bm, coarse_vertex_index);
      if (BM_elem_flag_test(mv, BM_ELEM_HIDDEN)) {
        GPU_indexbuf_set_point_restart(elb, coarse_vertex_index);
        continue;
      }
    }
    else {
      if (mr->use_hide && mr->hide_vert && mr->hide_vert[coarse_vertex_index]) {
        GPU_indexbuf_set_point_restart(elb, coarse_vertex_index);
        continue;
      }
    }

    GPU_indexbuf_set_point_vert(elb, coarse_vertex_index, i);
  }
}

static void extract_points_iter_subdiv_bm(const DRWSubdivCache *subdiv_cache,
                                          const MeshRenderData *mr,
                                          void *_data,
                                          uint subdiv_quad_index,
                                          const BMFace * /*coarse_quad*/)
{
  GPUIndexBufBuilder *elb = static_cast<GPUIndexBufBuilder *>(_data);
  extract_points_iter_subdiv_common(elb, mr, subdiv_cache, subdiv_quad_index, true);
}

static void extract_points_iter_subdiv_mesh(const DRWSubdivCache *subdiv_cache,
                                            const MeshRenderData *mr,
                                            void *_data,
                                            uint subdiv_quad_index,
                                            const int /*coarse_quad_index*/)
{
  GPUIndexBufBuilder *elb = static_cast<GPUIndexBufBuilder *>(_data);
  extract_points_iter_subdiv_common(elb, mr, subdiv_cache, subdiv_quad_index, false);
}

static void extract_points_loose_geom_subdiv(const DRWSubdivCache *subdiv_cache,
                                             const MeshRenderData *mr,
                                             void * /*buffer*/,
                                             void *data)
{
  const DRWSubdivLooseGeom &loose_geom = subdiv_cache->loose_geom;
  const int loop_loose_len = loose_geom.loop_len;
  if (loop_loose_len == 0) {
    return;
  }

  GPUIndexBufBuilder *elb = static_cast<GPUIndexBufBuilder *>(data);

  uint offset = subdiv_cache->num_subdiv_loops;

  if (mr->extract_type != MR_EXTRACT_BMESH) {
    blender::Span<DRWSubdivLooseEdge> loose_edges = draw_subdiv_cache_get_loose_edges(
        subdiv_cache);

    for (const DRWSubdivLooseEdge &loose_edge : loose_edges) {
      const DRWSubdivLooseVertex &v1 = loose_geom.verts[loose_edge.loose_subdiv_v1_index];
      const DRWSubdivLooseVertex &v2 = loose_geom.verts[loose_edge.loose_subdiv_v2_index];
      if (v1.coarse_vertex_index != -1u) {
        vert_set_mesh(elb, mr, v1.coarse_vertex_index, offset);
      }
      if (v2.coarse_vertex_index != -1u) {
        vert_set_mesh(elb, mr, v2.coarse_vertex_index, offset + 1);
      }

      offset += 2;
    }
    blender::Span<DRWSubdivLooseVertex> loose_verts = draw_subdiv_cache_get_loose_verts(
        subdiv_cache);

    for (const DRWSubdivLooseVertex &loose_vert : loose_verts) {
      vert_set_mesh(elb, mr, loose_vert.coarse_vertex_index, offset);
      offset += 1;
    }
  }
  else {
    blender::Span<DRWSubdivLooseEdge> loose_edges = draw_subdiv_cache_get_loose_edges(
        subdiv_cache);

    for (const DRWSubdivLooseEdge &loose_edge : loose_edges) {
      const DRWSubdivLooseVertex &v1 = loose_geom.verts[loose_edge.loose_subdiv_v1_index];
      const DRWSubdivLooseVertex &v2 = loose_geom.verts[loose_edge.loose_subdiv_v2_index];
      if (v1.coarse_vertex_index != -1u) {
        BMVert *eve = mr->v_origindex ? bm_original_vert_get(mr, v1.coarse_vertex_index) :
                                        BM_vert_at_index(mr->bm, v1.coarse_vertex_index);
        vert_set_bm(elb, eve, offset);
      }
      if (v2.coarse_vertex_index != -1u) {
        BMVert *eve = mr->v_origindex ? bm_original_vert_get(mr, v2.coarse_vertex_index) :
                                        BM_vert_at_index(mr->bm, v2.coarse_vertex_index);
        vert_set_bm(elb, eve, offset + 1);
      }

      offset += 2;
    }
    blender::Span<DRWSubdivLooseVertex> loose_verts = draw_subdiv_cache_get_loose_verts(
        subdiv_cache);

    for (const DRWSubdivLooseVertex &loose_vert : loose_verts) {
      BMVert *eve = mr->v_origindex ? bm_original_vert_get(mr, loose_vert.coarse_vertex_index) :
                                      BM_vert_at_index(mr->bm, loose_vert.coarse_vertex_index);
      vert_set_bm(elb, eve, offset);
      offset += 1;
    }
  }
}

static void extract_points_finish_subdiv(const DRWSubdivCache * /*subdiv_cache*/,
                                         const MeshRenderData * /*mr*/,
                                         MeshBatchCache * /*cache*/,
                                         void *buf,
                                         void *_userdata)
{
  GPUIndexBufBuilder *elb = static_cast<GPUIndexBufBuilder *>(_userdata);
  GPUIndexBuf *ibo = static_cast<GPUIndexBuf *>(buf);
  GPU_indexbuf_build_in_place(elb, ibo);
}

constexpr MeshExtract create_extractor_points()
{
  MeshExtract extractor = {nullptr};
  extractor.init = extract_points_init;
  extractor.iter_poly_bm = extract_points_iter_poly_bm;
  extractor.iter_poly_mesh = extract_points_iter_poly_mesh;
  extractor.iter_ledge_bm = extract_points_iter_ledge_bm;
  extractor.iter_ledge_mesh = extract_points_iter_ledge_mesh;
  extractor.iter_lvert_bm = extract_points_iter_lvert_bm;
  extractor.iter_lvert_mesh = extract_points_iter_lvert_mesh;
  extractor.task_reduce = extract_points_task_reduce;
  extractor.finish = extract_points_finish;
  extractor.init_subdiv = extract_points_init_subdiv;
  extractor.iter_subdiv_bm = extract_points_iter_subdiv_bm;
  extractor.iter_subdiv_mesh = extract_points_iter_subdiv_mesh;
  extractor.iter_loose_geom_subdiv = extract_points_loose_geom_subdiv;
  extractor.finish_subdiv = extract_points_finish_subdiv;
  extractor.use_threading = true;
  extractor.data_type = MR_DATA_NONE;
  extractor.data_size = sizeof(GPUIndexBufBuilder);
  extractor.mesh_buffer_offset = offsetof(MeshBufferList, ibo.points);
  return extractor;
}

/** \} */

}  // namespace blender::draw

const MeshExtract extract_points = blender::draw::create_extractor_points();<|MERGE_RESOLUTION|>--- conflicted
+++ resolved
@@ -69,21 +69,11 @@
 }
 
 static void extract_points_iter_poly_mesh(const MeshRenderData *mr,
-<<<<<<< HEAD
-                                          const int mp_index,
+                                          const int poly_index,
                                           void *_userdata)
 {
   GPUIndexBufBuilder *elb = static_cast<GPUIndexBufBuilder *>(_userdata);
-  for (const int ml_index : mr->polys[mp_index]) {
-=======
-                                          const MPoly *poly,
-                                          const int /*poly_index*/,
-                                          void *_userdata)
-{
-  GPUIndexBufBuilder *elb = static_cast<GPUIndexBufBuilder *>(_userdata);
-  const int ml_index_end = poly->loopstart + poly->totloop;
-  for (int ml_index = poly->loopstart; ml_index < ml_index_end; ml_index += 1) {
->>>>>>> a8fc9871
+  for (const int ml_index : mr->polys[poly_index]) {
     vert_set_mesh(elb, mr, mr->corner_verts[ml_index], ml_index);
   }
 }
