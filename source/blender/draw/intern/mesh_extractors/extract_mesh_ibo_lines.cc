--- conflicted
+++ resolved
@@ -85,29 +85,18 @@
 }
 
 static void extract_lines_iter_poly_mesh(const MeshRenderData *mr,
-<<<<<<< HEAD
                                          const int poly_index,
-                                         void *data)
-{
-  GPUIndexBufBuilder *elb = static_cast<GPUIndexBufBuilder *>(data);
+                                         void *tls_data)
+{
+  MeshExtract_LinesData *data = static_cast<MeshExtract_LinesData *>(tls_data);
+  GPUIndexBufBuilder *elb = &data->elb;
+
   const IndexRange poly = mr->polys[poly_index];
+
   /* Using poly & loop iterator would complicate accessing the adjacent loop. */
-  const int *e_origindex = (mr->hide_unmapped_edges) ? mr->e_origindex : nullptr;
-  if (mr->use_hide || (e_origindex != nullptr)) {
+  if (data->test_visibility) {
     const int ml_index_last = poly.last();
     int ml_index = ml_index_last, ml_index_next = poly.start();
-=======
-                                         const MPoly *poly,
-                                         const int /*poly_index*/,
-                                         void *tls_data)
-{
-  MeshExtract_LinesData *data = static_cast<MeshExtract_LinesData *>(tls_data);
-  GPUIndexBufBuilder *elb = &data->elb;
-  /* Using poly & loop iterator would complicate accessing the adjacent loop. */
-  if (data->test_visibility) {
-    const int ml_index_last = poly->loopstart + (poly->totloop - 1);
-    int ml_index = ml_index_last, ml_index_next = poly->loopstart;
->>>>>>> 8833f5db
     do {
       const int edge = mr->corner_edges[ml_index];
       if (is_edge_visible(data, edge)) {
