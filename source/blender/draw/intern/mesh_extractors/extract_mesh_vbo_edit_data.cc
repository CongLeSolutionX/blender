--- conflicted
+++ resolved
@@ -145,22 +145,12 @@
 }
 
 static void extract_edit_data_iter_poly_mesh(const MeshRenderData *mr,
-<<<<<<< HEAD
-                                             const int mp_index,
-=======
-                                             const MPoly *poly,
                                              const int poly_index,
->>>>>>> a8fc9871
                                              void *_data)
 {
   EditLoopData *vbo_data = *(EditLoopData **)_data;
 
-<<<<<<< HEAD
-  for (const int ml_index : mr->polys[mp_index]) {
-=======
-  const int ml_index_end = poly->loopstart + poly->totloop;
-  for (int ml_index = poly->loopstart; ml_index < ml_index_end; ml_index += 1) {
->>>>>>> a8fc9871
+  for (const int ml_index : mr->polys[poly_index]) {
     EditLoopData *data = vbo_data + ml_index;
     memset(data, 0x0, sizeof(*data));
     BMFace *efa = bm_original_face_get(mr, poly_index);
@@ -305,10 +295,6 @@
                                                uint subdiv_quad_index,
                                                const int coarse_quad_index)
 {
-<<<<<<< HEAD
-=======
-  const int coarse_quad_index = int(coarse_quad - mr->polys.data());
->>>>>>> a8fc9871
   BMFace *coarse_quad_bm = bm_original_face_get(mr, coarse_quad_index);
   extract_edit_data_iter_subdiv_bm(subdiv_cache, mr, _data, subdiv_quad_index, coarse_quad_bm);
 }
