/* SPDX-License-Identifier: GPL-2.0-or-later
 * Copyright 2021 Blender Foundation. All rights reserved. */

/** \file
 * \ingroup draw
 */

#include "BLI_bitmap.h"

#include "extract_mesh.hh"

#include "draw_subdivision.h"

namespace blender::draw {

/* ---------------------------------------------------------------------- */
/** \name Extract Face-dots positions
 * \{ */

static GPUVertFormat *get_fdots_pos_format()
{
  static GPUVertFormat format = {0};
  if (format.attr_len == 0) {
    GPU_vertformat_attr_add(&format, "pos", GPU_COMP_F32, 3, GPU_FETCH_FLOAT);
  }
  return &format;
}

static GPUVertFormat *get_fdots_nor_format_subdiv()
{
  static GPUVertFormat format = {0};
  if (format.attr_len == 0) {
    GPU_vertformat_attr_add(&format, "norAndFlag", GPU_COMP_F32, 4, GPU_FETCH_FLOAT);
  }
  return &format;
}

static void extract_fdots_pos_init(const MeshRenderData *mr,
                                   MeshBatchCache * /*cache*/,
                                   void *buf,
                                   void *tls_data)
{
  GPUVertBuf *vbo = static_cast<GPUVertBuf *>(buf);
  GPUVertFormat *format = get_fdots_pos_format();
  GPU_vertbuf_init_with_format(vbo, format);
  GPU_vertbuf_data_alloc(vbo, mr->poly_len);
  void *vbo_data = GPU_vertbuf_get_data(vbo);
  *(float(**)[3])tls_data = static_cast<float(*)[3]>(vbo_data);
}

static void extract_fdots_pos_iter_poly_bm(const MeshRenderData *mr,
                                           const BMFace *f,
                                           const int f_index,
                                           void *data)
{
  float(*center)[3] = *static_cast<float(**)[3]>(data);

  float *co = center[f_index];
  zero_v3(co);

  BMLoop *l_iter, *l_first;
  l_iter = l_first = BM_FACE_FIRST_LOOP(f);
  do {
    add_v3_v3(co, bm_vert_co_get(mr, l_iter->v));
  } while ((l_iter = l_iter->next) != l_first);
  mul_v3_fl(co, 1.0f / float(f->len));
}

static void extract_fdots_pos_iter_poly_mesh(const MeshRenderData *mr,
                                             const int mp_index,
                                             void *data)
{
  float(*center)[3] = *static_cast<float(**)[3]>(data);
  float *co = center[mp_index];
  zero_v3(co);

<<<<<<< HEAD
  const BitVector<> &facedot_tags = mr->me->runtime->subsurf_face_dot_tags;

  for (const int ml_index : mr->polys[mp_index]) {
=======
  const BitSpan facedot_tags = mr->me->runtime->subsurf_face_dot_tags;

  const int ml_index_end = mp->loopstart + mp->totloop;
  for (int ml_index = mp->loopstart; ml_index < ml_index_end; ml_index += 1) {
>>>>>>> 4e60ed79
    const int vert = mr->corner_verts[ml_index];
    if (mr->use_subsurf_fdots) {
      if (facedot_tags[vert]) {
        copy_v3_v3(center[mp_index], mr->vert_positions[vert]);
        break;
      }
    }
    else {
      add_v3_v3(center[mp_index], mr->vert_positions[vert]);
    }
  }

  if (!mr->use_subsurf_fdots) {
    mul_v3_fl(co, 1.0f / float(mr->polys[mp_index].size()));
  }
}

static void extract_fdots_init_subdiv(const DRWSubdivCache *subdiv_cache,
                                      const MeshRenderData * /*mr*/,
                                      MeshBatchCache *cache,
                                      void *buffer,
                                      void * /*data*/)
{
  /* We "extract" positions, normals, and indices at once. */
  GPUVertBuf *fdots_pos_vbo = static_cast<GPUVertBuf *>(buffer);
  GPUVertBuf *fdots_nor_vbo = cache->final.buff.vbo.fdots_nor;
  GPUIndexBuf *fdots_pos_ibo = cache->final.buff.ibo.fdots;

  /* The normals may not be requested. */
  if (fdots_nor_vbo) {
    GPU_vertbuf_init_build_on_device(
        fdots_nor_vbo, get_fdots_nor_format_subdiv(), subdiv_cache->num_coarse_poly);
  }
  GPU_vertbuf_init_build_on_device(
      fdots_pos_vbo, get_fdots_pos_format(), subdiv_cache->num_coarse_poly);
  GPU_indexbuf_init_build_on_device(fdots_pos_ibo, subdiv_cache->num_coarse_poly);
  draw_subdiv_build_fdots_buffers(subdiv_cache, fdots_pos_vbo, fdots_nor_vbo, fdots_pos_ibo);
}

constexpr MeshExtract create_extractor_fdots_pos()
{
  MeshExtract extractor = {nullptr};
  extractor.init = extract_fdots_pos_init;
  extractor.init_subdiv = extract_fdots_init_subdiv;
  extractor.iter_poly_bm = extract_fdots_pos_iter_poly_bm;
  extractor.iter_poly_mesh = extract_fdots_pos_iter_poly_mesh;
  extractor.data_type = MR_DATA_NONE;
  extractor.data_size = sizeof(float(*)[3]);
  extractor.use_threading = true;
  extractor.mesh_buffer_offset = offsetof(MeshBufferList, vbo.fdots_pos);
  return extractor;
}

/** \} */

}  // namespace blender::draw

const MeshExtract extract_fdots_pos = blender::draw::create_extractor_fdots_pos();<|MERGE_RESOLUTION|>--- conflicted
+++ resolved
@@ -74,16 +74,9 @@
   float *co = center[mp_index];
   zero_v3(co);
 
-<<<<<<< HEAD
-  const BitVector<> &facedot_tags = mr->me->runtime->subsurf_face_dot_tags;
+  const BitSpan facedot_tags = mr->me->runtime->subsurf_face_dot_tags;
 
   for (const int ml_index : mr->polys[mp_index]) {
-=======
-  const BitSpan facedot_tags = mr->me->runtime->subsurf_face_dot_tags;
-
-  const int ml_index_end = mp->loopstart + mp->totloop;
-  for (int ml_index = mp->loopstart; ml_index < ml_index_end; ml_index += 1) {
->>>>>>> 4e60ed79
     const int vert = mr->corner_verts[ml_index];
     if (mr->use_subsurf_fdots) {
       if (facedot_tags[vert]) {
