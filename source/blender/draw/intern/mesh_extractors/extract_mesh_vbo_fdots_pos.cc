/* SPDX-License-Identifier: GPL-2.0-or-later
 * Copyright 2021 Blender Foundation. All rights reserved. */

/** \file
 * \ingroup draw
 */

#include "BLI_bitmap.h"

#include "extract_mesh.hh"

#include "draw_subdivision.h"

namespace blender::draw {

/* ---------------------------------------------------------------------- */
/** \name Extract Face-dots positions
 * \{ */

static GPUVertFormat *get_fdots_pos_format()
{
  static GPUVertFormat format = {0};
  if (format.attr_len == 0) {
    GPU_vertformat_attr_add(&format, "pos", GPU_COMP_F32, 3, GPU_FETCH_FLOAT);
  }
  return &format;
}

static GPUVertFormat *get_fdots_nor_format_subdiv()
{
  static GPUVertFormat format = {0};
  if (format.attr_len == 0) {
    GPU_vertformat_attr_add(&format, "norAndFlag", GPU_COMP_F32, 4, GPU_FETCH_FLOAT);
  }
  return &format;
}

static void extract_fdots_pos_init(const MeshRenderData *mr,
                                   MeshBatchCache * /*cache*/,
                                   void *buf,
                                   void *tls_data)
{
  GPUVertBuf *vbo = static_cast<GPUVertBuf *>(buf);
  GPUVertFormat *format = get_fdots_pos_format();
  GPU_vertbuf_init_with_format(vbo, format);
  GPU_vertbuf_data_alloc(vbo, mr->poly_len);
  void *vbo_data = GPU_vertbuf_get_data(vbo);
  *(float(**)[3])tls_data = static_cast<float(*)[3]>(vbo_data);
}

static void extract_fdots_pos_iter_poly_bm(const MeshRenderData *mr,
                                           const BMFace *f,
                                           const int f_index,
                                           void *data)
{
  float(*center)[3] = *static_cast<float(**)[3]>(data);

  float *co = center[f_index];
  zero_v3(co);

  BMLoop *l_iter, *l_first;
  l_iter = l_first = BM_FACE_FIRST_LOOP(f);
  do {
    add_v3_v3(co, bm_vert_co_get(mr, l_iter->v));
  } while ((l_iter = l_iter->next) != l_first);
  mul_v3_fl(co, 1.0f / float(f->len));
}

static void extract_fdots_pos_iter_poly_mesh(const MeshRenderData *mr,
                                             const MPoly *mp,
                                             const int mp_index,
                                             void *data)
{
  float(*center)[3] = *static_cast<float(**)[3]>(data);
  float *co = center[mp_index];
  zero_v3(co);

<<<<<<< HEAD
  const BLI_bitmap *facedot_tags = mr->me->runtime->subsurf_face_dot_tags;
=======
  const MLoop *mloop = mr->mloop;
  const BitVector<> &facedot_tags = mr->me->runtime->subsurf_face_dot_tags;
>>>>>>> d3500c48

  const int ml_index_end = mp->loopstart + mp->totloop;
  for (int ml_index = mp->loopstart; ml_index < ml_index_end; ml_index += 1) {
    const int vert = mr->corner_verts[ml_index];
    if (mr->use_subsurf_fdots) {
<<<<<<< HEAD
      if (BLI_BITMAP_TEST(facedot_tags, vert)) {
        copy_v3_v3(center[mp_index], mr->vert_positions[vert]);
=======
      if (facedot_tags[ml->v]) {
        copy_v3_v3(center[mp_index], mr->vert_positions[ml->v]);
>>>>>>> d3500c48
        break;
      }
    }
    else {
      add_v3_v3(center[mp_index], mr->vert_positions[vert]);
    }
  }

  if (!mr->use_subsurf_fdots) {
    mul_v3_fl(co, 1.0f / float(mp->totloop));
  }
}

static void extract_fdots_init_subdiv(const DRWSubdivCache *subdiv_cache,
                                      const MeshRenderData * /*mr*/,
                                      MeshBatchCache *cache,
                                      void *buffer,
                                      void * /*data*/)
{
  /* We "extract" positions, normals, and indices at once. */
  GPUVertBuf *fdots_pos_vbo = static_cast<GPUVertBuf *>(buffer);
  GPUVertBuf *fdots_nor_vbo = cache->final.buff.vbo.fdots_nor;
  GPUIndexBuf *fdots_pos_ibo = cache->final.buff.ibo.fdots;

  /* The normals may not be requested. */
  if (fdots_nor_vbo) {
    GPU_vertbuf_init_build_on_device(
        fdots_nor_vbo, get_fdots_nor_format_subdiv(), subdiv_cache->num_coarse_poly);
  }
  GPU_vertbuf_init_build_on_device(
      fdots_pos_vbo, get_fdots_pos_format(), subdiv_cache->num_coarse_poly);
  GPU_indexbuf_init_build_on_device(fdots_pos_ibo, subdiv_cache->num_coarse_poly);
  draw_subdiv_build_fdots_buffers(subdiv_cache, fdots_pos_vbo, fdots_nor_vbo, fdots_pos_ibo);
}

constexpr MeshExtract create_extractor_fdots_pos()
{
  MeshExtract extractor = {nullptr};
  extractor.init = extract_fdots_pos_init;
  extractor.init_subdiv = extract_fdots_init_subdiv;
  extractor.iter_poly_bm = extract_fdots_pos_iter_poly_bm;
  extractor.iter_poly_mesh = extract_fdots_pos_iter_poly_mesh;
  extractor.data_type = MR_DATA_NONE;
  extractor.data_size = sizeof(float(*)[3]);
  extractor.use_threading = true;
  extractor.mesh_buffer_offset = offsetof(MeshBufferList, vbo.fdots_pos);
  return extractor;
}

/** \} */

}  // namespace blender::draw

const MeshExtract extract_fdots_pos = blender::draw::create_extractor_fdots_pos();<|MERGE_RESOLUTION|>--- conflicted
+++ resolved
@@ -75,24 +75,14 @@
   float *co = center[mp_index];
   zero_v3(co);
 
-<<<<<<< HEAD
-  const BLI_bitmap *facedot_tags = mr->me->runtime->subsurf_face_dot_tags;
-=======
-  const MLoop *mloop = mr->mloop;
   const BitVector<> &facedot_tags = mr->me->runtime->subsurf_face_dot_tags;
->>>>>>> d3500c48
 
   const int ml_index_end = mp->loopstart + mp->totloop;
   for (int ml_index = mp->loopstart; ml_index < ml_index_end; ml_index += 1) {
     const int vert = mr->corner_verts[ml_index];
     if (mr->use_subsurf_fdots) {
-<<<<<<< HEAD
-      if (BLI_BITMAP_TEST(facedot_tags, vert)) {
+      if (facedot_tags[vert]) {
         copy_v3_v3(center[mp_index], mr->vert_positions[vert]);
-=======
-      if (facedot_tags[ml->v]) {
-        copy_v3_v3(center[mp_index], mr->vert_positions[ml->v]);
->>>>>>> d3500c48
         break;
       }
     }
