/* SPDX-License-Identifier: GPL-2.0-or-later
 * Copyright 2021 Blender Foundation */

/** \file
 * \ingroup draw
 */

#include "MEM_guardedalloc.h"

#include <functional>

#include "BLI_color.hh"
#include "BLI_math_vector_types.hh"
#include "BLI_string.h"

#include "BKE_attribute.h"
#include "BKE_attribute.hh"
#include "BKE_mesh.hh"

#include "draw_attributes.hh"
#include "draw_subdivision.h"
#include "extract_mesh.hh"

namespace blender::draw {

/* ---------------------------------------------------------------------- */
/** \name Extract Attributes
 * \{ */

static CustomData *get_custom_data_for_domain(const MeshRenderData *mr, eAttrDomain domain)
{
  switch (domain) {
    case ATTR_DOMAIN_POINT:
      return (mr->extract_type == MR_EXTRACT_BMESH) ? &mr->bm->vdata : &mr->me->vdata;
    case ATTR_DOMAIN_CORNER:
      return (mr->extract_type == MR_EXTRACT_BMESH) ? &mr->bm->ldata : &mr->me->ldata;
    case ATTR_DOMAIN_FACE:
      return (mr->extract_type == MR_EXTRACT_BMESH) ? &mr->bm->pdata : &mr->me->pdata;
    case ATTR_DOMAIN_EDGE:
      return (mr->extract_type == MR_EXTRACT_BMESH) ? &mr->bm->edata : &mr->me->edata;
    default:
      return nullptr;
  }
}

/* Utility to convert from the type used in the attributes to the types for the VBO.
 * This is mostly used to promote integers and booleans to floats, as other types (float, float2,
 * etc.) directly map to available GPU types. Booleans are still converted as attributes are vec4
 * in the shader.
 */
template<typename AttributeType, typename VBOType> struct AttributeTypeConverter {
  static VBOType convert_value(AttributeType value)
  {
    if constexpr (std::is_same_v<AttributeType, VBOType>) {
      return value;
    }

    /* This should only concern bools which are converted to floats. */
    return static_cast<VBOType>(value);
  }
};

struct gpuMeshCol {
  ushort r, g, b, a;
};

template<> struct AttributeTypeConverter<MPropCol, gpuMeshCol> {
  static gpuMeshCol convert_value(MPropCol value)
  {
    gpuMeshCol result;
    result.r = unit_float_to_ushort_clamp(value.color[0]);
    result.g = unit_float_to_ushort_clamp(value.color[1]);
    result.b = unit_float_to_ushort_clamp(value.color[2]);
    result.a = unit_float_to_ushort_clamp(value.color[3]);
    return result;
  }
};

template<> struct AttributeTypeConverter<ColorGeometry4b, gpuMeshCol> {
  static gpuMeshCol convert_value(ColorGeometry4b value)
  {
    gpuMeshCol result;
    result.r = unit_float_to_ushort_clamp(BLI_color_from_srgb_table[value.r]);
    result.g = unit_float_to_ushort_clamp(BLI_color_from_srgb_table[value.g]);
    result.b = unit_float_to_ushort_clamp(BLI_color_from_srgb_table[value.b]);
    result.a = unit_float_to_ushort_clamp(value.a * (1.0f / 255.0f));
    return result;
  }
};

template<> struct AttributeTypeConverter<int2, int3> {
  static int3 convert_value(int2 value)
  {
    return {value[0], value[1], 0};
  }
};

/* Return the number of component for the attribute's value type, or 0 if is it unsupported. */
static uint gpu_component_size_for_attribute_type(eCustomDataType type)
{
  switch (type) {
    case CD_PROP_BOOL:
    case CD_PROP_INT8:
    case CD_PROP_INT32:
    case CD_PROP_FLOAT:
      /* TODO(@kevindietrich): should be 1 when scalar attributes conversion is handled by us. See
       * comment #extract_attr_init. */
      return 3;
    case CD_PROP_INT2:
    case CD_PROP_FLOAT2:
    case CD_PROP_INT32_2D:
      return 2;
    case CD_PROP_FLOAT3:
      return 3;
    case CD_PROP_COLOR:
    case CD_PROP_BYTE_COLOR:
      return 4;
    default:
      return 0;
  }
}

static GPUVertFetchMode get_fetch_mode_for_type(eCustomDataType type)
{
  switch (type) {
    case CD_PROP_INT8:
    case CD_PROP_INT2:
    case CD_PROP_INT32:
    case CD_PROP_INT32_2D:
      return GPU_FETCH_INT_TO_FLOAT;
    case CD_PROP_BYTE_COLOR:
      return GPU_FETCH_INT_TO_FLOAT_UNIT;
    default:
      return GPU_FETCH_FLOAT;
  }
}

static GPUVertCompType get_comp_type_for_type(eCustomDataType type)
{
  switch (type) {
    case CD_PROP_INT8:
<<<<<<< HEAD
    case CD_PROP_INT2:
=======
    case CD_PROP_INT32_2D:
>>>>>>> 988f23ce
    case CD_PROP_INT32:
      return GPU_COMP_I32;
    case CD_PROP_BYTE_COLOR:
      /* This should be u8,
       * but u16 is required to store the color in linear space without precision loss */
      return GPU_COMP_U16;
    default:
      return GPU_COMP_F32;
  }
}

static void init_vbo_for_attribute(const MeshRenderData &mr,
                                   GPUVertBuf *vbo,
                                   const DRW_AttributeRequest &request,
                                   bool build_on_device,
                                   uint32_t len)
{
  GPUVertCompType comp_type = get_comp_type_for_type(request.cd_type);
  GPUVertFetchMode fetch_mode = get_fetch_mode_for_type(request.cd_type);
  const uint comp_size = gpu_component_size_for_attribute_type(request.cd_type);
  /* We should not be here if the attribute type is not supported. */
  BLI_assert(comp_size != 0);

  char attr_name[32], attr_safe_name[GPU_MAX_SAFE_ATTR_NAME];
  GPU_vertformat_safe_attr_name(request.attribute_name, attr_safe_name, GPU_MAX_SAFE_ATTR_NAME);
  /* Attributes use auto-name. */
  BLI_snprintf(attr_name, sizeof(attr_name), "a%s", attr_safe_name);

  GPUVertFormat format = {0};
  GPU_vertformat_deinterleave(&format);
  GPU_vertformat_attr_add(&format, attr_name, comp_type, comp_size, fetch_mode);

  if (mr.active_color_name && STREQ(request.attribute_name, mr.active_color_name)) {
    GPU_vertformat_alias_add(&format, "ac");
  }
  if (mr.default_color_name && STREQ(request.attribute_name, mr.default_color_name)) {
    GPU_vertformat_alias_add(&format, "c");
  }

  if (build_on_device) {
    GPU_vertbuf_init_build_on_device(vbo, &format, len);
  }
  else {
    GPU_vertbuf_init_with_format(vbo, &format);
    GPU_vertbuf_data_alloc(vbo, len);
  }
}

template<typename AttributeType, typename VBOType>
static void fill_vertbuf_with_attribute(const MeshRenderData *mr,
                                        VBOType *vbo_data,
                                        const DRW_AttributeRequest &request)
{
  const CustomData *custom_data = get_custom_data_for_domain(mr, request.domain);
  BLI_assert(custom_data);
  const int layer_index = request.layer_index;

  const Span<int> corner_verts = mr->corner_verts;
  const Span<int> corner_edges = mr->corner_edges;

  const AttributeType *attr_data = static_cast<const AttributeType *>(
      CustomData_get_layer_n(custom_data, request.cd_type, layer_index));

  using Converter = AttributeTypeConverter<AttributeType, VBOType>;

  switch (request.domain) {
    case ATTR_DOMAIN_POINT:
      for (int ml_index = 0; ml_index < mr->loop_len; ml_index++, vbo_data++) {
        *vbo_data = Converter::convert_value(attr_data[corner_verts[ml_index]]);
      }
      break;
    case ATTR_DOMAIN_CORNER:
      for (int ml_index = 0; ml_index < mr->loop_len; ml_index++, vbo_data++) {
        *vbo_data = Converter::convert_value(attr_data[ml_index]);
      }
      break;
    case ATTR_DOMAIN_EDGE:
      for (int ml_index = 0; ml_index < mr->loop_len; ml_index++, vbo_data++) {
        *vbo_data = Converter::convert_value(attr_data[corner_edges[ml_index]]);
      }
      break;
    case ATTR_DOMAIN_FACE:
      for (int poly_index = 0; poly_index < mr->poly_len; poly_index++) {
        const IndexRange poly = mr->polys[poly_index];
        const VBOType value = Converter::convert_value(attr_data[poly_index]);
        for (int l = 0; l < poly.size(); l++) {
          *vbo_data++ = value;
        }
      }
      break;
    default:
      BLI_assert_unreachable();
      break;
  }
}

template<typename AttributeType, typename VBOType>
static void fill_vertbuf_with_attribute_bm(const MeshRenderData *mr,
                                           VBOType *&vbo_data,
                                           const DRW_AttributeRequest &request)
{
  const CustomData *custom_data = get_custom_data_for_domain(mr, request.domain);
  BLI_assert(custom_data);
  const int layer_index = request.layer_index;

  const int cd_ofs = CustomData_get_n_offset(custom_data, request.cd_type, layer_index);

  using Converter = AttributeTypeConverter<AttributeType, VBOType>;

  BMIter f_iter;
  BMFace *efa;
  BM_ITER_MESH (efa, &f_iter, mr->bm, BM_FACES_OF_MESH) {
    BMLoop *l_iter, *l_first;
    l_iter = l_first = BM_FACE_FIRST_LOOP(efa);
    do {
      const AttributeType *attr_data = nullptr;
      if (request.domain == ATTR_DOMAIN_POINT) {
        attr_data = static_cast<const AttributeType *>(BM_ELEM_CD_GET_VOID_P(l_iter->v, cd_ofs));
      }
      else if (request.domain == ATTR_DOMAIN_CORNER) {
        attr_data = static_cast<const AttributeType *>(BM_ELEM_CD_GET_VOID_P(l_iter, cd_ofs));
      }
      else if (request.domain == ATTR_DOMAIN_FACE) {
        attr_data = static_cast<const AttributeType *>(BM_ELEM_CD_GET_VOID_P(efa, cd_ofs));
      }
      else if (request.domain == ATTR_DOMAIN_EDGE) {
        attr_data = static_cast<const AttributeType *>(BM_ELEM_CD_GET_VOID_P(l_iter->e, cd_ofs));
      }
      else {
        BLI_assert_unreachable();
        continue;
      }
      *vbo_data = Converter::convert_value(*attr_data);
      vbo_data++;
    } while ((l_iter = l_iter->next) != l_first);
  }
}

template<typename AttributeType, typename VBOType = AttributeType>
static void extract_attr_generic(const MeshRenderData *mr,
                                 GPUVertBuf *vbo,
                                 const DRW_AttributeRequest &request)
{
  VBOType *vbo_data = static_cast<VBOType *>(GPU_vertbuf_get_data(vbo));

  if (mr->extract_type == MR_EXTRACT_BMESH) {
    fill_vertbuf_with_attribute_bm<AttributeType>(mr, vbo_data, request);
  }
  else {
    fill_vertbuf_with_attribute<AttributeType>(mr, vbo_data, request);
  }
}

static void extract_attr(const MeshRenderData *mr,
                         GPUVertBuf *vbo,
                         const DRW_AttributeRequest &request)
{
  /* TODO(@kevindietrich): float3 is used for scalar attributes as the implicit conversion done by
   * OpenGL to vec4 for a scalar `s` will produce a `vec4(s, 0, 0, 1)`. However, following the
   * Blender convention, it should be `vec4(s, s, s, 1)`. This could be resolved using a similar
   * texture as for volume attribute, so we can control the conversion ourselves. */
  switch (request.cd_type) {
    case CD_PROP_BOOL:
      extract_attr_generic<bool, float3>(mr, vbo, request);
      break;
    case CD_PROP_INT8:
      extract_attr_generic<int8_t, int3>(mr, vbo, request);
      break;
    case CD_PROP_INT2:
      extract_attr_generic<int2, int3>(mr, vbo, request);
      break;
    case CD_PROP_INT32:
      extract_attr_generic<int32_t, int3>(mr, vbo, request);
      break;
    case CD_PROP_INT32_2D:
      extract_attr_generic<int2>(mr, vbo, request);
      break;
    case CD_PROP_FLOAT:
      extract_attr_generic<float, float3>(mr, vbo, request);
      break;
    case CD_PROP_FLOAT2:
      extract_attr_generic<float2>(mr, vbo, request);
      break;
    case CD_PROP_FLOAT3:
      extract_attr_generic<float3>(mr, vbo, request);
      break;
    case CD_PROP_COLOR:
      extract_attr_generic<float4>(mr, vbo, request);
      break;
    case CD_PROP_BYTE_COLOR:
      extract_attr_generic<ColorGeometry4b, gpuMeshCol>(mr, vbo, request);
      break;
    default:
      BLI_assert_unreachable();
  }
}

static void extract_attr_init(
    const MeshRenderData *mr, MeshBatchCache *cache, void *buf, void * /*tls_data*/, int index)
{
  const DRW_Attributes *attrs_used = &cache->attr_used;
  const DRW_AttributeRequest &request = attrs_used->requests[index];

  GPUVertBuf *vbo = static_cast<GPUVertBuf *>(buf);

  init_vbo_for_attribute(*mr, vbo, request, false, uint32_t(mr->loop_len));

  extract_attr(mr, vbo, request);
}

static void extract_attr_init_subdiv(const DRWSubdivCache *subdiv_cache,
                                     const MeshRenderData *mr,
                                     MeshBatchCache *cache,
                                     void *buffer,
                                     void * /*tls_data*/,
                                     int index)
{
  const DRW_Attributes *attrs_used = &cache->attr_used;
  const DRW_AttributeRequest &request = attrs_used->requests[index];

  Mesh *coarse_mesh = subdiv_cache->mesh;

  GPUVertCompType comp_type = get_comp_type_for_type(request.cd_type);
  GPUVertFetchMode fetch_mode = get_fetch_mode_for_type(request.cd_type);
  const uint32_t dimensions = gpu_component_size_for_attribute_type(request.cd_type);

  /* Prepare VBO for coarse data. The compute shader only expects floats. */
  GPUVertBuf *src_data = GPU_vertbuf_calloc();
  GPUVertFormat coarse_format = {0};
  GPU_vertformat_attr_add(&coarse_format, "data", comp_type, dimensions, fetch_mode);
  GPU_vertbuf_init_with_format_ex(src_data, &coarse_format, GPU_USAGE_STATIC);
  GPU_vertbuf_data_alloc(src_data, uint32_t(coarse_mesh->totloop));

  extract_attr(mr, src_data, request);

  GPUVertBuf *dst_buffer = static_cast<GPUVertBuf *>(buffer);
  init_vbo_for_attribute(*mr, dst_buffer, request, true, subdiv_cache->num_subdiv_loops);

  /* Ensure data is uploaded properly. */
  GPU_vertbuf_tag_dirty(src_data);
  draw_subdiv_interp_custom_data(
      subdiv_cache, src_data, dst_buffer, comp_type, int(dimensions), 0);

  GPU_vertbuf_discard(src_data);
}

/* Wrappers around extract_attr_init so we can pass the index of the attribute that we want to
 * extract. The overall API does not allow us to pass this in a convenient way. */
#define EXTRACT_INIT_WRAPPER(index) \
  static void extract_attr_init##index( \
      const MeshRenderData *mr, MeshBatchCache *cache, void *buf, void *tls_data) \
  { \
    extract_attr_init(mr, cache, buf, tls_data, index); \
  } \
  static void extract_attr_init_subdiv##index(const DRWSubdivCache *subdiv_cache, \
                                              const MeshRenderData *mr, \
                                              MeshBatchCache *cache, \
                                              void *buf, \
                                              void *tls_data) \
  { \
    extract_attr_init_subdiv(subdiv_cache, mr, cache, buf, tls_data, index); \
  }

EXTRACT_INIT_WRAPPER(0)
EXTRACT_INIT_WRAPPER(1)
EXTRACT_INIT_WRAPPER(2)
EXTRACT_INIT_WRAPPER(3)
EXTRACT_INIT_WRAPPER(4)
EXTRACT_INIT_WRAPPER(5)
EXTRACT_INIT_WRAPPER(6)
EXTRACT_INIT_WRAPPER(7)
EXTRACT_INIT_WRAPPER(8)
EXTRACT_INIT_WRAPPER(9)
EXTRACT_INIT_WRAPPER(10)
EXTRACT_INIT_WRAPPER(11)
EXTRACT_INIT_WRAPPER(12)
EXTRACT_INIT_WRAPPER(13)
EXTRACT_INIT_WRAPPER(14)

template<int Index>
constexpr MeshExtract create_extractor_attr(ExtractInitFn fn, ExtractInitSubdivFn subdiv_fn)
{
  MeshExtract extractor = {nullptr};
  extractor.init = fn;
  extractor.init_subdiv = subdiv_fn;
  extractor.data_type = MR_DATA_NONE;
  extractor.data_size = 0;
  extractor.use_threading = false;
  extractor.mesh_buffer_offset = offsetof(MeshBufferList, vbo.attr[Index]);
  return extractor;
}

static void extract_mesh_attr_viewer_init(const MeshRenderData *mr,
                                          MeshBatchCache * /*cache*/,
                                          void *buf,
                                          void * /*tls_data*/)
{
  GPUVertBuf *vbo = static_cast<GPUVertBuf *>(buf);
  static GPUVertFormat format = {0};
  if (format.attr_len == 0) {
    GPU_vertformat_attr_add(&format, "attribute_value", GPU_COMP_F32, 4, GPU_FETCH_FLOAT);
  }

  GPU_vertbuf_init_with_format(vbo, &format);
  GPU_vertbuf_data_alloc(vbo, mr->loop_len);
  MutableSpan<ColorGeometry4f> attr{static_cast<ColorGeometry4f *>(GPU_vertbuf_get_data(vbo)),
                                    mr->loop_len};

  const StringRefNull attr_name = ".viewer";
  const bke::AttributeAccessor attributes = mr->me->attributes();
  attributes
      .lookup_or_default<ColorGeometry4f>(attr_name, ATTR_DOMAIN_CORNER, {1.0f, 0.0f, 1.0f, 1.0f})
      .materialize(attr);
}

constexpr MeshExtract create_extractor_attr_viewer()
{
  MeshExtract extractor = {nullptr};
  extractor.init = extract_mesh_attr_viewer_init;
  extractor.data_type = MR_DATA_NONE;
  extractor.data_size = 0;
  extractor.use_threading = false;
  extractor.mesh_buffer_offset = offsetof(MeshBufferList, vbo.attr_viewer);
  return extractor;
}

/** \} */

}  // namespace blender::draw

#define CREATE_EXTRACTOR_ATTR(index) \
  blender::draw::create_extractor_attr<index>(blender::draw::extract_attr_init##index, \
                                              blender::draw::extract_attr_init_subdiv##index)

const MeshExtract extract_attr[GPU_MAX_ATTR] = {
    CREATE_EXTRACTOR_ATTR(0),
    CREATE_EXTRACTOR_ATTR(1),
    CREATE_EXTRACTOR_ATTR(2),
    CREATE_EXTRACTOR_ATTR(3),
    CREATE_EXTRACTOR_ATTR(4),
    CREATE_EXTRACTOR_ATTR(5),
    CREATE_EXTRACTOR_ATTR(6),
    CREATE_EXTRACTOR_ATTR(7),
    CREATE_EXTRACTOR_ATTR(8),
    CREATE_EXTRACTOR_ATTR(9),
    CREATE_EXTRACTOR_ATTR(10),
    CREATE_EXTRACTOR_ATTR(11),
    CREATE_EXTRACTOR_ATTR(12),
    CREATE_EXTRACTOR_ATTR(13),
    CREATE_EXTRACTOR_ATTR(14),
};

const MeshExtract extract_attr_viewer = blender::draw::create_extractor_attr_viewer();<|MERGE_RESOLUTION|>--- conflicted
+++ resolved
@@ -106,7 +106,6 @@
       /* TODO(@kevindietrich): should be 1 when scalar attributes conversion is handled by us. See
        * comment #extract_attr_init. */
       return 3;
-    case CD_PROP_INT2:
     case CD_PROP_FLOAT2:
     case CD_PROP_INT32_2D:
       return 2;
@@ -124,7 +123,6 @@
 {
   switch (type) {
     case CD_PROP_INT8:
-    case CD_PROP_INT2:
     case CD_PROP_INT32:
     case CD_PROP_INT32_2D:
       return GPU_FETCH_INT_TO_FLOAT;
@@ -139,12 +137,8 @@
 {
   switch (type) {
     case CD_PROP_INT8:
-<<<<<<< HEAD
-    case CD_PROP_INT2:
-=======
+    case CD_PROP_INT32:
     case CD_PROP_INT32_2D:
->>>>>>> 988f23ce
-    case CD_PROP_INT32:
       return GPU_COMP_I32;
     case CD_PROP_BYTE_COLOR:
       /* This should be u8,
@@ -312,7 +306,7 @@
     case CD_PROP_INT8:
       extract_attr_generic<int8_t, int3>(mr, vbo, request);
       break;
-    case CD_PROP_INT2:
+    case CD_PROP_INT32_2D:
       extract_attr_generic<int2, int3>(mr, vbo, request);
       break;
     case CD_PROP_INT32:
