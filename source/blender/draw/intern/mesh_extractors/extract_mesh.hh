--- conflicted
+++ resolved
@@ -94,12 +94,8 @@
   const bool *select_vert;
   const bool *select_edge;
   const bool *select_poly;
-<<<<<<< HEAD
+  const bool *sharp_faces;
   blender::Array<blender::float3> loop_normals;
-=======
-  const bool *sharp_faces;
-  float (*loop_normals)[3];
->>>>>>> 28a581d6
   int *lverts, *ledges;
 
   const char *active_color_name;
