/* SPDX-License-Identifier: GPL-2.0-or-later
 * Copyright 2021 Blender Foundation. All rights reserved. */

/** \file
 * \ingroup draw
 */

#include "MEM_guardedalloc.h"

#include "GPU_capabilities.h"

#include "draw_subdivision.h"
#include "extract_mesh.hh"

namespace blender::draw {

/* ---------------------------------------------------------------------- */
/** \name Extract Edge Factor
 * Defines how much an edge is visible.
 * \{ */

struct MeshExtract_EdgeFac_Data {
  uint8_t *vbo_data;
  bool use_edge_render;
  /* Number of loop per edge. */
  uint8_t *edge_loop_count;
};

static float loop_edge_factor_get(const float f_no[3],
                                  const float v_co[3],
                                  const float v_no[3],
                                  const float v_next_co[3])
{
  float enor[3], evec[3];
  sub_v3_v3v3(evec, v_next_co, v_co);
  cross_v3_v3v3(enor, v_no, evec);
  normalize_v3(enor);
  float d = fabsf(dot_v3v3(enor, f_no));
  /* Re-scale to the slider range. */
  d *= (1.0f / 0.065f);
  CLAMP(d, 0.0f, 1.0f);
  return d;
}

static void extract_edge_fac_init(const MeshRenderData *mr,
                                  MeshBatchCache * /*cache*/,
                                  void *buf,
                                  void *tls_data)
{
  GPUVertBuf *vbo = static_cast<GPUVertBuf *>(buf);
  static GPUVertFormat format = {0};
  if (format.attr_len == 0) {
    GPU_vertformat_attr_add(&format, "wd", GPU_COMP_U8, 1, GPU_FETCH_INT_TO_FLOAT_UNIT);
  }

  GPU_vertbuf_init_with_format(vbo, &format);
  GPU_vertbuf_data_alloc(vbo, mr->loop_len + mr->loop_loose_len);

  MeshExtract_EdgeFac_Data *data = static_cast<MeshExtract_EdgeFac_Data *>(tls_data);

  if (mr->extract_type == MR_EXTRACT_MESH) {
    data->edge_loop_count = MEM_cnew_array<uint8_t>(mr->edge_len, __func__);
    if (!mr->me->runtime->subsurf_optimal_display_edges.is_empty()) {
      data->use_edge_render = true;
    }
  }
  else {
    /* HACK to bypass non-manifold check in mesh_edge_fac_finish(). */
    data->use_edge_render = true;
  }

  data->vbo_data = static_cast<uchar *>(GPU_vertbuf_get_data(vbo));
}

static void extract_edge_fac_iter_poly_bm(const MeshRenderData *mr,
                                          const BMFace *f,
                                          const int /*f_index*/,
                                          void *_data)
{
  MeshExtract_EdgeFac_Data *data = static_cast<MeshExtract_EdgeFac_Data *>(_data);
  BMLoop *l_iter, *l_first;
  l_iter = l_first = BM_FACE_FIRST_LOOP(f);
  do {
    const int l_index = BM_elem_index_get(l_iter);

    if (BM_edge_is_manifold(l_iter->e)) {
      float ratio = loop_edge_factor_get(bm_face_no_get(mr, f),
                                         bm_vert_co_get(mr, l_iter->v),
                                         bm_vert_no_get(mr, l_iter->v),
                                         bm_vert_co_get(mr, l_iter->next->v));
      data->vbo_data[l_index] = ratio * 253 + 1;
    }
    else {
      data->vbo_data[l_index] = 255;
    }
  } while ((l_iter = l_iter->next) != l_first);
}

static void extract_edge_fac_iter_poly_mesh(const MeshRenderData *mr,
                                            const int mp_index,
                                            void *_data)
{
  MeshExtract_EdgeFac_Data *data = static_cast<MeshExtract_EdgeFac_Data *>(_data);
<<<<<<< HEAD
  const IndexRange poly = mr->polys[mp_index];
  const BitVector<> &optimal_display_edges = mr->me->runtime->subsurf_optimal_display_edges;

  for (const int ml_index : poly) {
=======
  const BitSpan optimal_display_edges = mr->me->runtime->subsurf_optimal_display_edges;

  const int ml_index_end = mp->loopstart + mp->totloop;
  for (int ml_index = mp->loopstart; ml_index < ml_index_end; ml_index += 1) {
>>>>>>> 4e60ed79
    const int vert = mr->corner_verts[ml_index];
    const int edge = mr->corner_edges[ml_index];

    if (data->use_edge_render) {
      data->vbo_data[ml_index] = optimal_display_edges[edge] ? 255 : 0;
    }
    else {

      /* Count loop per edge to detect non-manifold. */
      if (data->edge_loop_count[edge] < 3) {
        data->edge_loop_count[edge]++;
      }
      if (data->edge_loop_count[edge] == 2) {
        /* Manifold */
<<<<<<< HEAD
        const int ml_index_other = (ml_index == poly.last()) ? poly.start() : (ml_index + 1);
=======
        const int ml_index_last = mp->totloop + mp->loopstart - 1;
        const int ml_index_other = (ml_index == ml_index_last) ? mp->loopstart : (ml_index + 1);
>>>>>>> 4e60ed79
        const int vert_next = mr->corner_verts[ml_index_other];
        float ratio = loop_edge_factor_get(mr->poly_normals[mp_index],
                                           mr->vert_positions[vert],
                                           mr->vert_normals[vert],
                                           mr->vert_positions[vert_next]);
        data->vbo_data[ml_index] = ratio * 253 + 1;
      }
      else {
        /* Non-manifold */
        data->vbo_data[ml_index] = 255;
      }
    }
  }
}

static void extract_edge_fac_iter_ledge_bm(const MeshRenderData *mr,
                                           const BMEdge * /*eed*/,
                                           const int ledge_index,
                                           void *_data)
{
  MeshExtract_EdgeFac_Data *data = static_cast<MeshExtract_EdgeFac_Data *>(_data);
  data->vbo_data[mr->loop_len + (ledge_index * 2) + 0] = 255;
  data->vbo_data[mr->loop_len + (ledge_index * 2) + 1] = 255;
}

static void extract_edge_fac_iter_ledge_mesh(const MeshRenderData *mr,
                                             const MEdge * /*med*/,
                                             const int ledge_index,
                                             void *_data)
{
  MeshExtract_EdgeFac_Data *data = static_cast<MeshExtract_EdgeFac_Data *>(_data);

  data->vbo_data[mr->loop_len + ledge_index * 2 + 0] = 255;
  data->vbo_data[mr->loop_len + ledge_index * 2 + 1] = 255;
}

static void extract_edge_fac_finish(const MeshRenderData *mr,
                                    MeshBatchCache * /*cache*/,
                                    void *buf,
                                    void *_data)
{
  GPUVertBuf *vbo = static_cast<GPUVertBuf *>(buf);
  MeshExtract_EdgeFac_Data *data = static_cast<MeshExtract_EdgeFac_Data *>(_data);

  if (GPU_crappy_amd_driver() || GPU_minimum_per_vertex_stride() > 1) {
    /* Some AMD drivers strangely crash with VBO's with a one byte format.
     * To workaround we reinitialize the VBO with another format and convert
     * all bytes to floats. */
    static GPUVertFormat format = {0};
    if (format.attr_len == 0) {
      GPU_vertformat_attr_add(&format, "wd", GPU_COMP_F32, 1, GPU_FETCH_FLOAT);
    }
    /* We keep the data reference in data->vbo_data. */
    data->vbo_data = static_cast<uchar *>(GPU_vertbuf_steal_data(vbo));
    GPU_vertbuf_clear(vbo);

    int buf_len = mr->loop_len + mr->loop_loose_len;
    GPU_vertbuf_init_with_format(vbo, &format);
    GPU_vertbuf_data_alloc(vbo, buf_len);

    float *fdata = (float *)GPU_vertbuf_get_data(vbo);
    for (int ml_index = 0; ml_index < buf_len; ml_index++, fdata++) {
      *fdata = data->vbo_data[ml_index] / 255.0f;
    }
    /* Free old byte data. */
    MEM_freeN(data->vbo_data);
  }
  MEM_SAFE_FREE(data->edge_loop_count);
}

/* Different function than the one used for the non-subdivision case, as we directly take care of
 * the buggy AMD driver case. */
static GPUVertFormat *get_subdiv_edge_fac_format()
{
  static GPUVertFormat format = {0};
  if (format.attr_len == 0) {
    if (GPU_crappy_amd_driver() || GPU_minimum_per_vertex_stride() > 1) {
      GPU_vertformat_attr_add(&format, "wd", GPU_COMP_F32, 1, GPU_FETCH_FLOAT);
    }
    else {
      GPU_vertformat_attr_add(&format, "wd", GPU_COMP_U8, 1, GPU_FETCH_INT_TO_FLOAT_UNIT);
    }
  }
  return &format;
}

static void extract_edge_fac_init_subdiv(const DRWSubdivCache *subdiv_cache,
                                         const MeshRenderData * /*mr*/,
                                         MeshBatchCache *cache,
                                         void *buffer,
                                         void * /*data*/)
{
  const DRWSubdivLooseGeom &loose_geom = subdiv_cache->loose_geom;
  GPUVertBuf *edge_idx = cache->final.buff.vbo.edge_idx;
  GPUVertBuf *pos_nor = cache->final.buff.vbo.pos_nor;
  GPUVertBuf *vbo = static_cast<GPUVertBuf *>(buffer);
  GPU_vertbuf_init_build_on_device(
      vbo, get_subdiv_edge_fac_format(), subdiv_cache->num_subdiv_loops + loose_geom.loop_len);

  /* Create a temporary buffer for the edge original indices if it was not requested. */
  const bool has_edge_idx = edge_idx != nullptr;
  GPUVertBuf *loop_edge_idx = nullptr;
  if (has_edge_idx) {
    loop_edge_idx = edge_idx;
  }
  else {
    loop_edge_idx = GPU_vertbuf_calloc();
    draw_subdiv_init_origindex_buffer(
        loop_edge_idx,
        static_cast<int *>(GPU_vertbuf_get_data(subdiv_cache->edges_orig_index)),
        subdiv_cache->num_subdiv_loops,
        0);
  }

  draw_subdiv_build_edge_fac_buffer(subdiv_cache, pos_nor, loop_edge_idx, vbo);

  if (!has_edge_idx) {
    GPU_vertbuf_discard(loop_edge_idx);
  }
}

static void extract_edge_fac_loose_geom_subdiv(const DRWSubdivCache *subdiv_cache,
                                               const MeshRenderData * /*mr*/,
                                               void *buffer,
                                               void * /*data*/)
{
  const DRWSubdivLooseGeom &loose_geom = subdiv_cache->loose_geom;
  if (loose_geom.edge_len == 0) {
    return;
  }

  GPUVertBuf *vbo = static_cast<GPUVertBuf *>(buffer);

  /* Make sure buffer is active for sending loose data. */
  GPU_vertbuf_use(vbo);

  uint offset = subdiv_cache->num_subdiv_loops;
  for (int i = 0; i < loose_geom.edge_len; i++) {
    if (GPU_crappy_amd_driver() || GPU_minimum_per_vertex_stride() > 1) {
      float loose_edge_fac[2] = {1.0f, 1.0f};
      GPU_vertbuf_update_sub(vbo, offset * sizeof(float), sizeof(loose_edge_fac), loose_edge_fac);
    }
    else {
      char loose_edge_fac[2] = {255, 255};
      GPU_vertbuf_update_sub(vbo, offset * sizeof(char), sizeof(loose_edge_fac), loose_edge_fac);
    }

    offset += 2;
  }
}

constexpr MeshExtract create_extractor_edge_fac()
{
  MeshExtract extractor = {nullptr};
  extractor.init = extract_edge_fac_init;
  extractor.iter_poly_bm = extract_edge_fac_iter_poly_bm;
  extractor.iter_poly_mesh = extract_edge_fac_iter_poly_mesh;
  extractor.iter_ledge_bm = extract_edge_fac_iter_ledge_bm;
  extractor.iter_ledge_mesh = extract_edge_fac_iter_ledge_mesh;
  extractor.init_subdiv = extract_edge_fac_init_subdiv;
  extractor.iter_loose_geom_subdiv = extract_edge_fac_loose_geom_subdiv;
  extractor.finish = extract_edge_fac_finish;
  extractor.data_type = MR_DATA_POLY_NOR;
  extractor.data_size = sizeof(MeshExtract_EdgeFac_Data);
  extractor.use_threading = false;
  extractor.mesh_buffer_offset = offsetof(MeshBufferList, vbo.edge_fac);
  return extractor;
}

/** \} */

}  // namespace blender::draw

const MeshExtract extract_edge_fac = blender::draw::create_extractor_edge_fac();<|MERGE_RESOLUTION|>--- conflicted
+++ resolved
@@ -101,17 +101,10 @@
                                             void *_data)
 {
   MeshExtract_EdgeFac_Data *data = static_cast<MeshExtract_EdgeFac_Data *>(_data);
-<<<<<<< HEAD
   const IndexRange poly = mr->polys[mp_index];
-  const BitVector<> &optimal_display_edges = mr->me->runtime->subsurf_optimal_display_edges;
+  const BitSpan optimal_display_edges = mr->me->runtime->subsurf_optimal_display_edges;
 
   for (const int ml_index : poly) {
-=======
-  const BitSpan optimal_display_edges = mr->me->runtime->subsurf_optimal_display_edges;
-
-  const int ml_index_end = mp->loopstart + mp->totloop;
-  for (int ml_index = mp->loopstart; ml_index < ml_index_end; ml_index += 1) {
->>>>>>> 4e60ed79
     const int vert = mr->corner_verts[ml_index];
     const int edge = mr->corner_edges[ml_index];
 
@@ -126,12 +119,7 @@
       }
       if (data->edge_loop_count[edge] == 2) {
         /* Manifold */
-<<<<<<< HEAD
         const int ml_index_other = (ml_index == poly.last()) ? poly.start() : (ml_index + 1);
-=======
-        const int ml_index_last = mp->totloop + mp->loopstart - 1;
-        const int ml_index_other = (ml_index == ml_index_last) ? mp->loopstart : (ml_index + 1);
->>>>>>> 4e60ed79
         const int vert_next = mr->corner_verts[ml_index_other];
         float ratio = loop_edge_factor_get(mr->poly_normals[mp_index],
                                            mr->vert_positions[vert],
