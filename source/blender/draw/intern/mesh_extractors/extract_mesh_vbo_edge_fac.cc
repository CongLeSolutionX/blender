/* SPDX-License-Identifier: GPL-2.0-or-later
 * Copyright 2021 Blender Foundation. All rights reserved. */

/** \file
 * \ingroup draw
 */

#include "MEM_guardedalloc.h"

#include "GPU_capabilities.h"

#include "draw_subdivision.h"
#include "extract_mesh.hh"

namespace blender::draw {

/* ---------------------------------------------------------------------- */
/** \name Extract Edge Factor
 * Defines how much an edge is visible.
 * \{ */

struct MeshExtract_EdgeFac_Data {
  uint8_t *vbo_data;
  bool use_edge_render;
  /* Number of loop per edge. */
  uint8_t *edge_loop_count;
};

static float loop_edge_factor_get(const float f_no[3],
                                  const float v_co[3],
                                  const float v_no[3],
                                  const float v_next_co[3])
{
  float enor[3], evec[3];
  sub_v3_v3v3(evec, v_next_co, v_co);
  cross_v3_v3v3(enor, v_no, evec);
  normalize_v3(enor);
  float d = fabsf(dot_v3v3(enor, f_no));
  /* Re-scale to the slider range. */
  d *= (1.0f / 0.065f);
  CLAMP(d, 0.0f, 1.0f);
  return d;
}

static void extract_edge_fac_init(const MeshRenderData *mr,
                                  MeshBatchCache * /*cache*/,
                                  void *buf,
                                  void *tls_data)
{
  GPUVertBuf *vbo = static_cast<GPUVertBuf *>(buf);
  static GPUVertFormat format = {0};
  if (format.attr_len == 0) {
    GPU_vertformat_attr_add(&format, "wd", GPU_COMP_U8, 1, GPU_FETCH_INT_TO_FLOAT_UNIT);
  }

  GPU_vertbuf_init_with_format(vbo, &format);
  GPU_vertbuf_data_alloc(vbo, mr->loop_len + mr->loop_loose_len);

  MeshExtract_EdgeFac_Data *data = static_cast<MeshExtract_EdgeFac_Data *>(tls_data);

  if (mr->extract_type == MR_EXTRACT_MESH) {
    data->edge_loop_count = MEM_cnew_array<uint8_t>(mr->edge_len, __func__);
    if (!mr->me->runtime->subsurf_optimal_display_edges.is_empty()) {
      data->use_edge_render = true;
    }
  }
  else {
    /* HACK to bypass non-manifold check in mesh_edge_fac_finish(). */
    data->use_edge_render = true;
  }

  data->vbo_data = static_cast<uchar *>(GPU_vertbuf_get_data(vbo));
}

static void extract_edge_fac_iter_poly_bm(const MeshRenderData *mr,
                                          const BMFace *f,
                                          const int /*f_index*/,
                                          void *_data)
{
  MeshExtract_EdgeFac_Data *data = static_cast<MeshExtract_EdgeFac_Data *>(_data);
  BMLoop *l_iter, *l_first;
  l_iter = l_first = BM_FACE_FIRST_LOOP(f);
  do {
    const int l_index = BM_elem_index_get(l_iter);

    if (BM_edge_is_manifold(l_iter->e)) {
      float ratio = loop_edge_factor_get(bm_face_no_get(mr, f),
                                         bm_vert_co_get(mr, l_iter->v),
                                         bm_vert_no_get(mr, l_iter->v),
                                         bm_vert_co_get(mr, l_iter->next->v));
      data->vbo_data[l_index] = ratio * 253 + 1;
    }
    else {
      data->vbo_data[l_index] = 255;
    }
  } while ((l_iter = l_iter->next) != l_first);
}

static void extract_edge_fac_iter_poly_mesh(const MeshRenderData *mr,
                                            const MPoly *mp,
                                            const int mp_index,
                                            void *_data)
{
  MeshExtract_EdgeFac_Data *data = static_cast<MeshExtract_EdgeFac_Data *>(_data);
  const BitVector<> &optimal_display_edges = mr->me->runtime->subsurf_optimal_display_edges;

  const int ml_index_end = mp->loopstart + mp->totloop;
  for (int ml_index = mp->loopstart; ml_index < ml_index_end; ml_index += 1) {
    const int vert = mr->corner_verts[ml_index];
    const int edge = mr->corner_edges[ml_index];

    if (data->use_edge_render) {
<<<<<<< HEAD
      const MEdge *med = &mr->medge[edge];
      data->vbo_data[ml_index] = (med->flag & ME_EDGEDRAW) ? 255 : 0;
=======
      data->vbo_data[ml_index] = optimal_display_edges[ml->e] ? 255 : 0;
>>>>>>> 7e0e0765
    }
    else {

      /* Count loop per edge to detect non-manifold. */
      if (data->edge_loop_count[edge] < 3) {
        data->edge_loop_count[edge]++;
      }
      if (data->edge_loop_count[edge] == 2) {
        /* Manifold */
        const int ml_index_last = mp->totloop + mp->loopstart - 1;
        const int ml_index_other = (ml_index == ml_index_last) ? mp->loopstart : (ml_index + 1);
        const int vert_next = mr->corner_verts[ml_index_other];
        float ratio = loop_edge_factor_get(mr->poly_normals[mp_index],
                                           mr->vert_positions[vert],
                                           mr->vert_normals[vert],
                                           mr->vert_positions[vert_next]);
        data->vbo_data[ml_index] = ratio * 253 + 1;
      }
      else {
        /* Non-manifold */
        data->vbo_data[ml_index] = 255;
      }
    }
  }
}

static void extract_edge_fac_iter_ledge_bm(const MeshRenderData *mr,
                                           const BMEdge * /*eed*/,
                                           const int ledge_index,
                                           void *_data)
{
  MeshExtract_EdgeFac_Data *data = static_cast<MeshExtract_EdgeFac_Data *>(_data);
  data->vbo_data[mr->loop_len + (ledge_index * 2) + 0] = 255;
  data->vbo_data[mr->loop_len + (ledge_index * 2) + 1] = 255;
}

static void extract_edge_fac_iter_ledge_mesh(const MeshRenderData *mr,
                                             const MEdge * /*med*/,
                                             const int ledge_index,
                                             void *_data)
{
  MeshExtract_EdgeFac_Data *data = static_cast<MeshExtract_EdgeFac_Data *>(_data);

  data->vbo_data[mr->loop_len + ledge_index * 2 + 0] = 255;
  data->vbo_data[mr->loop_len + ledge_index * 2 + 1] = 255;
}

static void extract_edge_fac_finish(const MeshRenderData *mr,
                                    MeshBatchCache * /*cache*/,
                                    void *buf,
                                    void *_data)
{
  GPUVertBuf *vbo = static_cast<GPUVertBuf *>(buf);
  MeshExtract_EdgeFac_Data *data = static_cast<MeshExtract_EdgeFac_Data *>(_data);

  if (GPU_crappy_amd_driver() || GPU_minimum_per_vertex_stride() > 1) {
    /* Some AMD drivers strangely crash with VBO's with a one byte format.
     * To workaround we reinitialize the VBO with another format and convert
     * all bytes to floats. */
    static GPUVertFormat format = {0};
    if (format.attr_len == 0) {
      GPU_vertformat_attr_add(&format, "wd", GPU_COMP_F32, 1, GPU_FETCH_FLOAT);
    }
    /* We keep the data reference in data->vbo_data. */
    data->vbo_data = static_cast<uchar *>(GPU_vertbuf_steal_data(vbo));
    GPU_vertbuf_clear(vbo);

    int buf_len = mr->loop_len + mr->loop_loose_len;
    GPU_vertbuf_init_with_format(vbo, &format);
    GPU_vertbuf_data_alloc(vbo, buf_len);

    float *fdata = (float *)GPU_vertbuf_get_data(vbo);
    for (int ml_index = 0; ml_index < buf_len; ml_index++, fdata++) {
      *fdata = data->vbo_data[ml_index] / 255.0f;
    }
    /* Free old byte data. */
    MEM_freeN(data->vbo_data);
  }
  MEM_SAFE_FREE(data->edge_loop_count);
}

/* Different function than the one used for the non-subdivision case, as we directly take care of
 * the buggy AMD driver case. */
static GPUVertFormat *get_subdiv_edge_fac_format()
{
  static GPUVertFormat format = {0};
  if (format.attr_len == 0) {
    if (GPU_crappy_amd_driver() || GPU_minimum_per_vertex_stride() > 1) {
      GPU_vertformat_attr_add(&format, "wd", GPU_COMP_F32, 1, GPU_FETCH_FLOAT);
    }
    else {
      GPU_vertformat_attr_add(&format, "wd", GPU_COMP_U8, 1, GPU_FETCH_INT_TO_FLOAT_UNIT);
    }
  }
  return &format;
}

static void extract_edge_fac_init_subdiv(const DRWSubdivCache *subdiv_cache,
                                         const MeshRenderData * /*mr*/,
                                         MeshBatchCache *cache,
                                         void *buffer,
                                         void * /*data*/)
{
  const DRWSubdivLooseGeom &loose_geom = subdiv_cache->loose_geom;
  GPUVertBuf *edge_idx = cache->final.buff.vbo.edge_idx;
  GPUVertBuf *pos_nor = cache->final.buff.vbo.pos_nor;
  GPUVertBuf *vbo = static_cast<GPUVertBuf *>(buffer);
  GPU_vertbuf_init_build_on_device(
      vbo, get_subdiv_edge_fac_format(), subdiv_cache->num_subdiv_loops + loose_geom.loop_len);

  /* Create a temporary buffer for the edge original indices if it was not requested. */
  const bool has_edge_idx = edge_idx != nullptr;
  GPUVertBuf *loop_edge_idx = nullptr;
  if (has_edge_idx) {
    loop_edge_idx = edge_idx;
  }
  else {
    loop_edge_idx = GPU_vertbuf_calloc();
    draw_subdiv_init_origindex_buffer(
        loop_edge_idx,
        static_cast<int *>(GPU_vertbuf_get_data(subdiv_cache->edges_orig_index)),
        subdiv_cache->num_subdiv_loops,
        0);
  }

  draw_subdiv_build_edge_fac_buffer(subdiv_cache, pos_nor, loop_edge_idx, vbo);

  if (!has_edge_idx) {
    GPU_vertbuf_discard(loop_edge_idx);
  }
}

static void extract_edge_fac_loose_geom_subdiv(const DRWSubdivCache *subdiv_cache,
                                               const MeshRenderData * /*mr*/,
                                               void *buffer,
                                               void * /*data*/)
{
  const DRWSubdivLooseGeom &loose_geom = subdiv_cache->loose_geom;
  if (loose_geom.edge_len == 0) {
    return;
  }

  GPUVertBuf *vbo = static_cast<GPUVertBuf *>(buffer);

  /* Make sure buffer is active for sending loose data. */
  GPU_vertbuf_use(vbo);

  uint offset = subdiv_cache->num_subdiv_loops;
  for (int i = 0; i < loose_geom.edge_len; i++) {
    if (GPU_crappy_amd_driver() || GPU_minimum_per_vertex_stride() > 1) {
      float loose_edge_fac[2] = {1.0f, 1.0f};
      GPU_vertbuf_update_sub(vbo, offset * sizeof(float), sizeof(loose_edge_fac), loose_edge_fac);
    }
    else {
      char loose_edge_fac[2] = {255, 255};
      GPU_vertbuf_update_sub(vbo, offset * sizeof(char), sizeof(loose_edge_fac), loose_edge_fac);
    }

    offset += 2;
  }
}

constexpr MeshExtract create_extractor_edge_fac()
{
  MeshExtract extractor = {nullptr};
  extractor.init = extract_edge_fac_init;
  extractor.iter_poly_bm = extract_edge_fac_iter_poly_bm;
  extractor.iter_poly_mesh = extract_edge_fac_iter_poly_mesh;
  extractor.iter_ledge_bm = extract_edge_fac_iter_ledge_bm;
  extractor.iter_ledge_mesh = extract_edge_fac_iter_ledge_mesh;
  extractor.init_subdiv = extract_edge_fac_init_subdiv;
  extractor.iter_loose_geom_subdiv = extract_edge_fac_loose_geom_subdiv;
  extractor.finish = extract_edge_fac_finish;
  extractor.data_type = MR_DATA_POLY_NOR;
  extractor.data_size = sizeof(MeshExtract_EdgeFac_Data);
  extractor.use_threading = false;
  extractor.mesh_buffer_offset = offsetof(MeshBufferList, vbo.edge_fac);
  return extractor;
}

/** \} */

}  // namespace blender::draw

const MeshExtract extract_edge_fac = blender::draw::create_extractor_edge_fac();<|MERGE_RESOLUTION|>--- conflicted
+++ resolved
@@ -110,12 +110,7 @@
     const int edge = mr->corner_edges[ml_index];
 
     if (data->use_edge_render) {
-<<<<<<< HEAD
-      const MEdge *med = &mr->medge[edge];
-      data->vbo_data[ml_index] = (med->flag & ME_EDGEDRAW) ? 255 : 0;
-=======
-      data->vbo_data[ml_index] = optimal_display_edges[ml->e] ? 255 : 0;
->>>>>>> 7e0e0765
+      data->vbo_data[ml_index] = optimal_display_edges[edge] ? 255 : 0;
     }
     else {
 
