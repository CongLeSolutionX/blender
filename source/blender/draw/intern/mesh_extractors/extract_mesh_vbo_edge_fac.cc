--- conflicted
+++ resolved
@@ -101,11 +101,8 @@
                                             void *_data)
 {
   MeshExtract_EdgeFac_Data *data = static_cast<MeshExtract_EdgeFac_Data *>(_data);
-<<<<<<< HEAD
   const IndexRange poly = mr->polys[mp_index];
-=======
   const BitVector<> &optimal_display_edges = mr->me->runtime->subsurf_optimal_display_edges;
->>>>>>> 79a03329
 
   for (const int ml_index : poly) {
     const int vert = mr->corner_verts[ml_index];
