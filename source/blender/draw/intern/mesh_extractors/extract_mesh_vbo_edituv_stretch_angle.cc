/* SPDX-License-Identifier: GPL-2.0-or-later
 * Copyright 2021 Blender Foundation. All rights reserved. */

/** \file
 * \ingroup draw
 */

#include "MEM_guardedalloc.h"

#include "BKE_mesh.h"

#include "BLI_math_vector_types.hh"

#include "extract_mesh.hh"

#include "draw_subdivision.h"

namespace blender::draw {

/* ---------------------------------------------------------------------- */
/** \name Extract Edit UV angle stretch
 * \{ */

struct UVStretchAngle {
  int16_t angle;
  int16_t uv_angles[2];
};

struct MeshExtract_StretchAngle_Data {
  UVStretchAngle *vbo_data;
  const float2 *uv;
  float auv[2][2], last_auv[2];
  float av[2][3], last_av[3];
  int cd_ofs;
};

static void compute_normalize_edge_vectors(float auv[2][2],
                                           float av[2][3],
                                           const float uv[2],
                                           const float uv_prev[2],
                                           const float co[3],
                                           const float co_prev[3])
{
  /* Move previous edge. */
  copy_v2_v2(auv[0], auv[1]);
  copy_v3_v3(av[0], av[1]);
  /* 2d edge */
  sub_v2_v2v2(auv[1], uv_prev, uv);
  normalize_v2(auv[1]);
  /* 3d edge */
  sub_v3_v3v3(av[1], co_prev, co);
  normalize_v3(av[1]);
}

static short v2_to_short_angle(const float v[2])
{
  return atan2f(v[1], v[0]) * float(M_1_PI) * SHRT_MAX;
}

static void edituv_get_edituv_stretch_angle(float auv[2][2],
                                            const float av[2][3],
                                            UVStretchAngle *r_stretch)
{
  /* Send UV's to the shader and let it compute the aspect corrected angle. */
  r_stretch->uv_angles[0] = v2_to_short_angle(auv[0]);
  r_stretch->uv_angles[1] = v2_to_short_angle(auv[1]);
  /* Compute 3D angle here. */
  r_stretch->angle = angle_normalized_v3v3(av[0], av[1]) * float(M_1_PI) * SHRT_MAX;

#if 0 /* here for reference, this is done in shader now. */
  float uvang = angle_normalized_v2v2(auv0, auv1);
  float ang = angle_normalized_v3v3(av0, av1);
  float stretch = fabsf(uvang - ang) / (float)M_PI;
  return 1.0f - pow2f(1.0f - stretch);
#endif
}

static void extract_edituv_stretch_angle_init(const MeshRenderData *mr,
                                              MeshBatchCache * /*cache*/,
                                              void *buf,
                                              void *tls_data)
{
  GPUVertBuf *vbo = static_cast<GPUVertBuf *>(buf);
  static GPUVertFormat format = {0};
  if (format.attr_len == 0) {
    /* Waning: adjust #UVStretchAngle struct accordingly. */
    GPU_vertformat_attr_add(&format, "angle", GPU_COMP_I16, 1, GPU_FETCH_INT_TO_FLOAT_UNIT);
    GPU_vertformat_attr_add(&format, "uv_angles", GPU_COMP_I16, 2, GPU_FETCH_INT_TO_FLOAT_UNIT);
  }

  GPU_vertbuf_init_with_format(vbo, &format);
  GPU_vertbuf_data_alloc(vbo, mr->loop_len);

  MeshExtract_StretchAngle_Data *data = static_cast<MeshExtract_StretchAngle_Data *>(tls_data);
  data->vbo_data = (UVStretchAngle *)GPU_vertbuf_get_data(vbo);

  /* Special iterator needed to save about half of the computing cost. */
  if (mr->extract_type == MR_EXTRACT_BMESH) {
    data->cd_ofs = CustomData_get_offset(&mr->bm->ldata, CD_PROP_FLOAT2);
  }
  else {
    BLI_assert(mr->extract_type == MR_EXTRACT_MESH);
    data->uv = (const float2 *)CustomData_get_layer(&mr->me->ldata, CD_PROP_FLOAT2);
  }
}

static void extract_edituv_stretch_angle_iter_poly_bm(const MeshRenderData *mr,
                                                      const BMFace *f,
                                                      const int /*f_index*/,
                                                      void *_data)
{
  MeshExtract_StretchAngle_Data *data = static_cast<MeshExtract_StretchAngle_Data *>(_data);
  float(*auv)[2] = data->auv, *last_auv = data->last_auv;
  float(*av)[3] = data->av, *last_av = data->last_av;
  BMLoop *l_iter, *l_first;
  l_iter = l_first = BM_FACE_FIRST_LOOP(f);
  do {
    const int l_index = BM_elem_index_get(l_iter);

    const float(*luv)[2], (*luv_next)[2];
    BMLoop *l_next = l_iter->next;
    if (l_iter == BM_FACE_FIRST_LOOP(f)) {
      /* First loop in face. */
      BMLoop *l_tmp = l_iter->prev;
      BMLoop *l_next_tmp = l_iter;
      luv = BM_ELEM_CD_GET_FLOAT2_P(l_tmp, data->cd_ofs);
      luv_next = BM_ELEM_CD_GET_FLOAT2_P(l_next_tmp, data->cd_ofs);
      compute_normalize_edge_vectors(auv,
                                     av,
                                     *luv,
                                     *luv_next,
                                     bm_vert_co_get(mr, l_tmp->v),
                                     bm_vert_co_get(mr, l_next_tmp->v));
      /* Save last edge. */
      copy_v2_v2(last_auv, auv[1]);
      copy_v3_v3(last_av, av[1]);
    }
    if (l_next == BM_FACE_FIRST_LOOP(f)) {
      /* Move previous edge. */
      copy_v2_v2(auv[0], auv[1]);
      copy_v3_v3(av[0], av[1]);
      /* Copy already calculated last edge. */
      copy_v2_v2(auv[1], last_auv);
      copy_v3_v3(av[1], last_av);
    }
    else {
      luv = BM_ELEM_CD_GET_FLOAT2_P(l_iter, data->cd_ofs);
      luv_next = BM_ELEM_CD_GET_FLOAT2_P(l_next, data->cd_ofs);
      compute_normalize_edge_vectors(
          auv, av, *luv, *luv_next, bm_vert_co_get(mr, l_iter->v), bm_vert_co_get(mr, l_next->v));
    }
    edituv_get_edituv_stretch_angle(auv, av, &data->vbo_data[l_index]);
  } while ((l_iter = l_iter->next) != l_first);
}

static void extract_edituv_stretch_angle_iter_poly_mesh(const MeshRenderData *mr,
                                                        const MPoly *mp,
                                                        const int /*mp_index*/,
                                                        void *_data)
{
  MeshExtract_StretchAngle_Data *data = static_cast<MeshExtract_StretchAngle_Data *>(_data);

  const int ml_index_end = mp->loopstart + mp->totloop;
  for (int ml_index = mp->loopstart; ml_index < ml_index_end; ml_index += 1) {
    float(*auv)[2] = data->auv, *last_auv = data->last_auv;
    float(*av)[3] = data->av, *last_av = data->last_av;
    int l_next = ml_index + 1;
    if (ml_index == mp->loopstart) {
      /* First loop in face. */
      const int ml_index_last = ml_index_end - 1;
      const int l_next_tmp = mp->loopstart;
      compute_normalize_edge_vectors(auv,
                                     av,
<<<<<<< HEAD
                                     data->luv[ml_index_last].uv,
                                     data->luv[l_next_tmp].uv,
                                     mr->vert_positions[mr->corner_verts[ml_index_last]],
                                     mr->vert_positions[mr->corner_verts[l_next_tmp]]);
=======
                                     data->uv[ml_index_last],
                                     data->uv[l_next_tmp],
                                     mr->vert_positions[mr->mloop[ml_index_last].v],
                                     mr->vert_positions[mr->mloop[l_next_tmp].v]);
>>>>>>> aaaa75f9
      /* Save last edge. */
      copy_v2_v2(last_auv, auv[1]);
      copy_v3_v3(last_av, av[1]);
    }
    if (l_next == ml_index_end) {
      l_next = mp->loopstart;
      /* Move previous edge. */
      copy_v2_v2(auv[0], auv[1]);
      copy_v3_v3(av[0], av[1]);
      /* Copy already calculated last edge. */
      copy_v2_v2(auv[1], last_auv);
      copy_v3_v3(av[1], last_av);
    }
    else {
      compute_normalize_edge_vectors(auv,
                                     av,
<<<<<<< HEAD
                                     data->luv[ml_index].uv,
                                     data->luv[l_next].uv,
                                     mr->vert_positions[mr->corner_verts[ml_index]],
                                     mr->vert_positions[mr->corner_verts[l_next]]);
=======
                                     data->uv[ml_index],
                                     data->uv[l_next],
                                     mr->vert_positions[mr->mloop[ml_index].v],
                                     mr->vert_positions[mr->mloop[l_next].v]);
>>>>>>> aaaa75f9
    }
    edituv_get_edituv_stretch_angle(auv, av, &data->vbo_data[ml_index]);
  }
}

static GPUVertFormat *get_edituv_stretch_angle_format_subdiv()
{
  static GPUVertFormat format = {0};
  if (format.attr_len == 0) {
    /* Waning: adjust #UVStretchAngle struct accordingly. */
    GPU_vertformat_attr_add(&format, "angle", GPU_COMP_F32, 1, GPU_FETCH_FLOAT);
    GPU_vertformat_attr_add(&format, "uv_angles", GPU_COMP_F32, 2, GPU_FETCH_FLOAT);
  }
  return &format;
}

static void extract_edituv_stretch_angle_init_subdiv(const DRWSubdivCache *subdiv_cache,
                                                     const MeshRenderData *mr,
                                                     MeshBatchCache *cache,
                                                     void *buffer,
                                                     void * /*tls_data*/)
{
  GPUVertBuf *refined_vbo = static_cast<GPUVertBuf *>(buffer);

  GPU_vertbuf_init_build_on_device(
      refined_vbo, get_edituv_stretch_angle_format_subdiv(), subdiv_cache->num_subdiv_loops);

  GPUVertBuf *pos_nor = cache->final.buff.vbo.pos_nor;
  GPUVertBuf *uvs = cache->final.buff.vbo.uv;

  /* It may happen that the data for the UV editor is requested before (as a separate draw update)
   * the data for the mesh when switching to the `UV Editing` workspace, and therefore the position
   * buffer might not be created yet. In this case, create a buffer it locally, the subdivision
   * data should already be evaluated if we are here. This can happen if the subsurf modifier is
   * only enabled in edit-mode. See T96338. */
  if (!pos_nor) {
    const DRWSubdivLooseGeom &loose_geom = subdiv_cache->loose_geom;
    pos_nor = GPU_vertbuf_calloc();
    GPU_vertbuf_init_build_on_device(pos_nor,
                                     draw_subdiv_get_pos_nor_format(),
                                     subdiv_cache->num_subdiv_loops + loose_geom.loop_len);

    draw_subdiv_extract_pos_nor(subdiv_cache, nullptr, pos_nor, nullptr);
  }

  /* UVs are stored contiguously so we need to compute the offset in the UVs buffer for the active
   * UV layer. */
  CustomData *cd_ldata = (mr->extract_type == MR_EXTRACT_MESH) ? &mr->me->ldata : &mr->bm->ldata;

  uint32_t uv_layers = cache->cd_used.uv;
  /* HACK to fix T68857 */
  if (mr->extract_type == MR_EXTRACT_BMESH && cache->cd_used.edit_uv == 1) {
    int layer = CustomData_get_active_layer(cd_ldata, CD_PROP_FLOAT2);
    if (layer != -1) {
      uv_layers |= (1 << layer);
    }
  }

  int uvs_offset = 0;
  for (int i = 0; i < MAX_MTFACE; i++) {
    if (uv_layers & (1 << i)) {
      if (i == CustomData_get_active_layer(cd_ldata, CD_PROP_FLOAT2)) {
        break;
      }

      uvs_offset += 1;
    }
  }

  /* The data is at `offset * num loops`, and we have 2 values per index. */
  uvs_offset *= subdiv_cache->num_subdiv_loops * 2;

  draw_subdiv_build_edituv_stretch_angle_buffer(
      subdiv_cache, pos_nor, uvs, uvs_offset, refined_vbo);

  if (!cache->final.buff.vbo.pos_nor) {
    GPU_vertbuf_discard(pos_nor);
  }
}

constexpr MeshExtract create_extractor_edituv_edituv_stretch_angle()
{
  MeshExtract extractor = {nullptr};
  extractor.init = extract_edituv_stretch_angle_init;
  extractor.iter_poly_bm = extract_edituv_stretch_angle_iter_poly_bm;
  extractor.iter_poly_mesh = extract_edituv_stretch_angle_iter_poly_mesh;
  extractor.init_subdiv = extract_edituv_stretch_angle_init_subdiv;
  extractor.data_type = MR_DATA_NONE;
  extractor.data_size = sizeof(MeshExtract_StretchAngle_Data);
  extractor.use_threading = false;
  extractor.mesh_buffer_offset = offsetof(MeshBufferList, vbo.edituv_stretch_angle);
  return extractor;
}

/** \} */

}  // namespace blender::draw

const MeshExtract extract_edituv_stretch_angle =
    blender::draw::create_extractor_edituv_edituv_stretch_angle();<|MERGE_RESOLUTION|>--- conflicted
+++ resolved
@@ -171,17 +171,10 @@
       const int l_next_tmp = mp->loopstart;
       compute_normalize_edge_vectors(auv,
                                      av,
-<<<<<<< HEAD
-                                     data->luv[ml_index_last].uv,
-                                     data->luv[l_next_tmp].uv,
+                                     data->uv[ml_index_last],
+                                     data->uv[l_next_tmp],
                                      mr->vert_positions[mr->corner_verts[ml_index_last]],
                                      mr->vert_positions[mr->corner_verts[l_next_tmp]]);
-=======
-                                     data->uv[ml_index_last],
-                                     data->uv[l_next_tmp],
-                                     mr->vert_positions[mr->mloop[ml_index_last].v],
-                                     mr->vert_positions[mr->mloop[l_next_tmp].v]);
->>>>>>> aaaa75f9
       /* Save last edge. */
       copy_v2_v2(last_auv, auv[1]);
       copy_v3_v3(last_av, av[1]);
@@ -198,17 +191,10 @@
     else {
       compute_normalize_edge_vectors(auv,
                                      av,
-<<<<<<< HEAD
-                                     data->luv[ml_index].uv,
-                                     data->luv[l_next].uv,
+                                     data->uv[ml_index],
+                                     data->uv[l_next],
                                      mr->vert_positions[mr->corner_verts[ml_index]],
                                      mr->vert_positions[mr->corner_verts[l_next]]);
-=======
-                                     data->uv[ml_index],
-                                     data->uv[l_next],
-                                     mr->vert_positions[mr->mloop[ml_index].v],
-                                     mr->vert_positions[mr->mloop[l_next].v]);
->>>>>>> aaaa75f9
     }
     edituv_get_edituv_stretch_angle(auv, av, &data->vbo_data[ml_index]);
   }
