/* SPDX-License-Identifier: GPL-2.0-or-later
 * Copyright 2021 Blender Foundation. All rights reserved. */

/** \file
 * \ingroup draw
 */

#include "draw_subdivision.h"
#include "extract_mesh.hh"

namespace blender::draw {

/* ---------------------------------------------------------------------- */
/** \name Extract Selection Index
 * \{ */

static void extract_select_idx_init_impl(const MeshRenderData * /*mr*/,
                                         const int len,
                                         void *buf,
                                         void *tls_data)
{
  GPUVertBuf *vbo = static_cast<GPUVertBuf *>(buf);
  static GPUVertFormat format = {0};
  if (format.attr_len == 0) {
    GPU_vertformat_attr_add(&format, "index", GPU_COMP_I32, 1, GPU_FETCH_INT);
  }
  GPU_vertbuf_init_with_format(vbo, &format);
  GPU_vertbuf_data_alloc(vbo, len);
  *(int32_t **)tls_data = (int32_t *)GPU_vertbuf_get_data(vbo);
}

static void extract_select_idx_init(const MeshRenderData *mr,
                                    MeshBatchCache * /*cache*/,
                                    void *buf,
                                    void *tls_data)
{
  extract_select_idx_init_impl(mr, mr->loop_len + mr->loop_loose_len, buf, tls_data);
}

/* TODO: Use #glVertexID to get loop index and use the data structure on the CPU to retrieve the
 * select element associated with this loop ID. This would remove the need for this separate
 * index VBO's. We could upload the p/e/v_origindex as a buffer texture and sample it inside the
 * shader to output original index. */

static void extract_poly_idx_iter_poly_bm(const MeshRenderData * /*mr*/,
                                          const BMFace *f,
                                          const int f_index,
                                          void *data)
{
  BMLoop *l_iter, *l_first;
  l_iter = l_first = BM_FACE_FIRST_LOOP(f);
  do {
    const int l_index = BM_elem_index_get(l_iter);
    (*(int32_t **)data)[l_index] = f_index;
  } while ((l_iter = l_iter->next) != l_first);
}

static void extract_edge_idx_iter_poly_bm(const MeshRenderData * /*mr*/,
                                          const BMFace *f,
                                          const int /*f_index*/,
                                          void *data)
{
  BMLoop *l_iter, *l_first;
  l_iter = l_first = BM_FACE_FIRST_LOOP(f);
  do {
    const int l_index = BM_elem_index_get(l_iter);
    (*(int32_t **)data)[l_index] = BM_elem_index_get(l_iter->e);
  } while ((l_iter = l_iter->next) != l_first);
}

static void extract_vert_idx_iter_poly_bm(const MeshRenderData * /*mr*/,
                                          const BMFace *f,
                                          const int /*f_index*/,
                                          void *data)
{
  BMLoop *l_iter, *l_first;
  l_iter = l_first = BM_FACE_FIRST_LOOP(f);
  do {
    const int l_index = BM_elem_index_get(l_iter);
    (*(int32_t **)data)[l_index] = BM_elem_index_get(l_iter->v);
  } while ((l_iter = l_iter->next) != l_first);
}

static void extract_edge_idx_iter_ledge_bm(const MeshRenderData *mr,
                                           const BMEdge *eed,
                                           const int ledge_index,
                                           void *data)
{
  (*(int32_t **)data)[mr->loop_len + ledge_index * 2 + 0] = BM_elem_index_get(eed);
  (*(int32_t **)data)[mr->loop_len + ledge_index * 2 + 1] = BM_elem_index_get(eed);
}

static void extract_vert_idx_iter_ledge_bm(const MeshRenderData *mr,
                                           const BMEdge *eed,
                                           const int ledge_index,
                                           void *data)
{
  (*(int32_t **)data)[mr->loop_len + ledge_index * 2 + 0] = BM_elem_index_get(eed->v1);
  (*(int32_t **)data)[mr->loop_len + ledge_index * 2 + 1] = BM_elem_index_get(eed->v2);
}

static void extract_vert_idx_iter_lvert_bm(const MeshRenderData *mr,
                                           const BMVert *eve,
                                           const int lvert_index,
                                           void *data)
{
  const int offset = mr->loop_len + (mr->edge_loose_len * 2);

  (*(int32_t **)data)[offset + lvert_index] = BM_elem_index_get(eve);
}

static void extract_poly_idx_iter_poly_mesh(const MeshRenderData *mr,
                                            const MPoly *poly,
                                            const int poly_index,
                                            void *data)
{
  const int ml_index_end = poly->loopstart + poly->totloop;
  for (int ml_index = poly->loopstart; ml_index < ml_index_end; ml_index += 1) {
    (*(int32_t **)data)[ml_index] = (mr->p_origindex) ? mr->p_origindex[poly_index] : poly_index;
  }
}

static void extract_edge_idx_iter_poly_mesh(const MeshRenderData *mr,
                                            const MPoly *poly,
                                            const int /*poly_index*/,
                                            void *data)
{
<<<<<<< HEAD
  const int ml_index_end = mp->loopstart + mp->totloop;
  for (int ml_index = mp->loopstart; ml_index < ml_index_end; ml_index += 1) {
    const int edge = mr->corner_edges[ml_index];
    (*(int32_t **)data)[ml_index] = (mr->e_origindex) ? mr->e_origindex[edge] : edge;
=======
  const int ml_index_end = poly->loopstart + poly->totloop;
  for (int ml_index = poly->loopstart; ml_index < ml_index_end; ml_index += 1) {
    const MLoop *ml = &mr->loops[ml_index];
    (*(int32_t **)data)[ml_index] = (mr->e_origindex) ? mr->e_origindex[ml->e] : ml->e;
>>>>>>> 2a9f792c
  }
}

static void extract_vert_idx_iter_poly_mesh(const MeshRenderData *mr,
                                            const MPoly *poly,
                                            const int /*poly_index*/,
                                            void *data)
{
<<<<<<< HEAD
  const int ml_index_end = mp->loopstart + mp->totloop;
  for (int ml_index = mp->loopstart; ml_index < ml_index_end; ml_index += 1) {
    const int vert = mr->corner_verts[ml_index];
    (*(int32_t **)data)[ml_index] = (mr->v_origindex) ? mr->v_origindex[vert] : vert;
=======
  const int ml_index_end = poly->loopstart + poly->totloop;
  for (int ml_index = poly->loopstart; ml_index < ml_index_end; ml_index += 1) {
    const MLoop *ml = &mr->loops[ml_index];
    (*(int32_t **)data)[ml_index] = (mr->v_origindex) ? mr->v_origindex[ml->v] : ml->v;
>>>>>>> 2a9f792c
  }
}

static void extract_edge_idx_iter_ledge_mesh(const MeshRenderData *mr,
                                             const MEdge * /*edge*/,
                                             const int ledge_index,
                                             void *data)
{
  const int e_index = mr->ledges[ledge_index];
  const int e_orig = (mr->e_origindex) ? mr->e_origindex[e_index] : e_index;
  (*(int32_t **)data)[mr->loop_len + ledge_index * 2 + 0] = e_orig;
  (*(int32_t **)data)[mr->loop_len + ledge_index * 2 + 1] = e_orig;
}

static void extract_vert_idx_iter_ledge_mesh(const MeshRenderData *mr,
                                             const MEdge *edge,
                                             const int ledge_index,
                                             void *data)
{
  int v1_orig = (mr->v_origindex) ? mr->v_origindex[edge->v1] : edge->v1;
  int v2_orig = (mr->v_origindex) ? mr->v_origindex[edge->v2] : edge->v2;
  (*(int32_t **)data)[mr->loop_len + ledge_index * 2 + 0] = v1_orig;
  (*(int32_t **)data)[mr->loop_len + ledge_index * 2 + 1] = v2_orig;
}

static void extract_vert_idx_iter_lvert_mesh(const MeshRenderData *mr,
                                             const int lvert_index,
                                             void *data)
{
  const int offset = mr->loop_len + (mr->edge_loose_len * 2);

  const int v_index = mr->lverts[lvert_index];
  const int v_orig = (mr->v_origindex) ? mr->v_origindex[v_index] : v_index;
  (*(int32_t **)data)[offset + lvert_index] = v_orig;
}

static void extract_vert_idx_init_subdiv(const DRWSubdivCache *subdiv_cache,
                                         const MeshRenderData *mr,
                                         MeshBatchCache * /*cache*/,
                                         void *buf,
                                         void * /*data*/)
{
  GPUVertBuf *vbo = static_cast<GPUVertBuf *>(buf);
  const DRWSubdivLooseGeom &loose_geom = subdiv_cache->loose_geom;
  /* Each element points to an element in the `ibo.points`. */
  draw_subdiv_init_origindex_buffer(
      vbo,
      (int32_t *)GPU_vertbuf_get_data(subdiv_cache->verts_orig_index),
      subdiv_cache->num_subdiv_loops,
      loose_geom.loop_len);
  if (!mr->v_origindex) {
    return;
  }

  /* Remap the vertex indices to those pointed by the origin indices layer. At this point, the
   * VBO data is a copy of #verts_orig_index which contains the coarse vertices indices, so
   * the memory can both be accessed for lookup and immediately overwritten. */
  int32_t *vbo_data = static_cast<int32_t *>(GPU_vertbuf_get_data(vbo));
  for (int i = 0; i < subdiv_cache->num_subdiv_loops; i++) {
    if (vbo_data[i] == -1) {
      continue;
    }
    vbo_data[i] = mr->v_origindex[vbo_data[i]];
  }
}

static void extract_vert_idx_loose_geom_subdiv(const DRWSubdivCache *subdiv_cache,
                                               const MeshRenderData *mr,
                                               void *buffer,
                                               void * /*data*/)
{
  const DRWSubdivLooseGeom &loose_geom = subdiv_cache->loose_geom;
  if (loose_geom.loop_len == 0) {
    return;
  }

  GPUVertBuf *vbo = static_cast<GPUVertBuf *>(buffer);
  int32_t *vert_idx_data = (int32_t *)GPU_vertbuf_get_data(vbo);
  uint offset = subdiv_cache->num_subdiv_loops;

  blender::Span<DRWSubdivLooseEdge> loose_edges = draw_subdiv_cache_get_loose_edges(subdiv_cache);

  for (const DRWSubdivLooseEdge &loose_edge : loose_edges) {
    const DRWSubdivLooseVertex &v1 = loose_geom.verts[loose_edge.loose_subdiv_v1_index];
    const DRWSubdivLooseVertex &v2 = loose_geom.verts[loose_edge.loose_subdiv_v2_index];

    if (v1.coarse_vertex_index != -1u) {
      vert_idx_data[offset] = mr->v_origindex ? mr->v_origindex[v1.coarse_vertex_index] :
                                                v1.coarse_vertex_index;
    }

    if (v2.coarse_vertex_index != -1u) {
      vert_idx_data[offset + 1] = mr->v_origindex ? mr->v_origindex[v2.coarse_vertex_index] :
                                                    v2.coarse_vertex_index;
    }

    offset += 2;
  }

  blender::Span<DRWSubdivLooseVertex> loose_verts = draw_subdiv_cache_get_loose_verts(
      subdiv_cache);

  for (const DRWSubdivLooseVertex &loose_vert : loose_verts) {
    vert_idx_data[offset] = mr->v_origindex ? mr->v_origindex[loose_vert.coarse_vertex_index] :
                                              loose_vert.coarse_vertex_index;
    offset += 1;
  }
}

static void extract_edge_idx_init_subdiv(const DRWSubdivCache *subdiv_cache,
                                         const MeshRenderData * /*mr*/,
                                         MeshBatchCache * /*cache*/,
                                         void *buf,
                                         void * /*data*/)
{
  GPUVertBuf *vbo = static_cast<GPUVertBuf *>(buf);
  const DRWSubdivLooseGeom &loose_geom = subdiv_cache->loose_geom;
  draw_subdiv_init_origindex_buffer(
      vbo,
      static_cast<int32_t *>(GPU_vertbuf_get_data(subdiv_cache->edges_orig_index)),
      subdiv_cache->num_subdiv_loops,
      loose_geom.edge_len * 2);
}

static void extract_edge_idx_loose_geom_subdiv(const DRWSubdivCache *subdiv_cache,
                                               const MeshRenderData *mr,
                                               void *buffer,
                                               void * /*data*/)
{
  const DRWSubdivLooseGeom &loose_geom = subdiv_cache->loose_geom;
  if (loose_geom.edge_len == 0) {
    return;
  }

  GPUVertBuf *vbo = static_cast<GPUVertBuf *>(buffer);
  int32_t *vert_idx_data = (int32_t *)GPU_vertbuf_get_data(vbo);
  uint offset = subdiv_cache->num_subdiv_loops;

  blender::Span<DRWSubdivLooseEdge> loose_edges = draw_subdiv_cache_get_loose_edges(subdiv_cache);
  for (const DRWSubdivLooseEdge &loose_edge : loose_edges) {
    const int coarse_edge_index = mr->e_origindex ? mr->e_origindex[loose_edge.coarse_edge_index] :
                                                    loose_edge.coarse_edge_index;
    vert_idx_data[offset] = coarse_edge_index;
    vert_idx_data[offset + 1] = coarse_edge_index;
    offset += 2;
  }
}

static void extract_poly_idx_init_subdiv(const DRWSubdivCache *subdiv_cache,
                                         const MeshRenderData *mr,
                                         MeshBatchCache * /*cache*/,
                                         void *buf,
                                         void * /*data*/)
{
  GPUVertBuf *vbo = static_cast<GPUVertBuf *>(buf);
  draw_subdiv_init_origindex_buffer(
      vbo, subdiv_cache->subdiv_loop_poly_index, subdiv_cache->num_subdiv_loops, 0);

  if (!mr->p_origindex) {
    return;
  }

  /* Remap the polygon indices to those pointed by the origin indices layer. At this point, the
   * VBO data is a copy of #subdiv_loop_poly_index which contains the coarse polygon indices, so
   * the memory can both be accessed for lookup and immediately overwritten. */
  int32_t *vbo_data = static_cast<int32_t *>(GPU_vertbuf_get_data(vbo));
  for (int i = 0; i < subdiv_cache->num_subdiv_loops; i++) {
    vbo_data[i] = mr->p_origindex[vbo_data[i]];
  }
}

constexpr MeshExtract create_extractor_poly_idx()
{
  MeshExtract extractor = {nullptr};
  extractor.init = extract_select_idx_init;
  extractor.iter_poly_bm = extract_poly_idx_iter_poly_bm;
  extractor.iter_poly_mesh = extract_poly_idx_iter_poly_mesh;
  extractor.init_subdiv = extract_poly_idx_init_subdiv;
  extractor.data_type = MR_DATA_NONE;
  extractor.data_size = sizeof(int32_t *);
  extractor.use_threading = true;
  extractor.mesh_buffer_offset = offsetof(MeshBufferList, vbo.poly_idx);
  return extractor;
}

constexpr MeshExtract create_extractor_edge_idx()
{
  MeshExtract extractor = {nullptr};
  extractor.init = extract_select_idx_init;
  extractor.iter_poly_bm = extract_edge_idx_iter_poly_bm;
  extractor.iter_poly_mesh = extract_edge_idx_iter_poly_mesh;
  extractor.iter_ledge_bm = extract_edge_idx_iter_ledge_bm;
  extractor.iter_ledge_mesh = extract_edge_idx_iter_ledge_mesh;
  extractor.init_subdiv = extract_edge_idx_init_subdiv;
  extractor.iter_loose_geom_subdiv = extract_edge_idx_loose_geom_subdiv;
  extractor.data_type = MR_DATA_NONE;
  extractor.data_size = sizeof(int32_t *);
  extractor.use_threading = true;
  extractor.mesh_buffer_offset = offsetof(MeshBufferList, vbo.edge_idx);
  return extractor;
}

constexpr MeshExtract create_extractor_vert_idx()
{
  MeshExtract extractor = {nullptr};
  extractor.init = extract_select_idx_init;
  extractor.iter_poly_bm = extract_vert_idx_iter_poly_bm;
  extractor.iter_poly_mesh = extract_vert_idx_iter_poly_mesh;
  extractor.iter_ledge_bm = extract_vert_idx_iter_ledge_bm;
  extractor.iter_ledge_mesh = extract_vert_idx_iter_ledge_mesh;
  extractor.iter_lvert_bm = extract_vert_idx_iter_lvert_bm;
  extractor.iter_lvert_mesh = extract_vert_idx_iter_lvert_mesh;
  extractor.init_subdiv = extract_vert_idx_init_subdiv;
  extractor.iter_loose_geom_subdiv = extract_vert_idx_loose_geom_subdiv;
  extractor.data_type = MR_DATA_NONE;
  extractor.data_size = sizeof(int32_t *);
  extractor.use_threading = true;
  extractor.mesh_buffer_offset = offsetof(MeshBufferList, vbo.vert_idx);
  return extractor;
}

static void extract_fdot_idx_init(const MeshRenderData *mr,
                                  MeshBatchCache * /*cache*/,
                                  void *buf,
                                  void *tls_data)
{
  extract_select_idx_init_impl(mr, mr->poly_len, buf, tls_data);
}

static void extract_fdot_idx_iter_poly_bm(const MeshRenderData * /*mr*/,
                                          const BMFace * /*f*/,
                                          const int f_index,
                                          void *data)
{
  (*(int32_t **)data)[f_index] = f_index;
}

static void extract_fdot_idx_iter_poly_mesh(const MeshRenderData *mr,
                                            const MPoly * /*poly*/,
                                            const int poly_index,
                                            void *data)
{
  if (mr->p_origindex != nullptr) {
    (*(int32_t **)data)[poly_index] = mr->p_origindex[poly_index];
  }
  else {
    (*(int32_t **)data)[poly_index] = poly_index;
  }
}

constexpr MeshExtract create_extractor_fdot_idx()
{
  MeshExtract extractor = {nullptr};
  extractor.init = extract_fdot_idx_init;
  extractor.iter_poly_bm = extract_fdot_idx_iter_poly_bm;
  extractor.iter_poly_mesh = extract_fdot_idx_iter_poly_mesh;
  extractor.data_type = MR_DATA_NONE;
  extractor.data_size = sizeof(int32_t *);
  extractor.use_threading = true;
  extractor.mesh_buffer_offset = offsetof(MeshBufferList, vbo.fdot_idx);
  return extractor;
}

/** \} */

}  // namespace blender::draw

const MeshExtract extract_poly_idx = blender::draw::create_extractor_poly_idx();
const MeshExtract extract_edge_idx = blender::draw::create_extractor_edge_idx();
const MeshExtract extract_vert_idx = blender::draw::create_extractor_vert_idx();
const MeshExtract extract_fdot_idx = blender::draw::create_extractor_fdot_idx();<|MERGE_RESOLUTION|>--- conflicted
+++ resolved
@@ -125,17 +125,10 @@
                                             const int /*poly_index*/,
                                             void *data)
 {
-<<<<<<< HEAD
-  const int ml_index_end = mp->loopstart + mp->totloop;
-  for (int ml_index = mp->loopstart; ml_index < ml_index_end; ml_index += 1) {
+  const int ml_index_end = poly->loopstart + poly->totloop;
+  for (int ml_index = poly->loopstart; ml_index < ml_index_end; ml_index += 1) {
     const int edge = mr->corner_edges[ml_index];
     (*(int32_t **)data)[ml_index] = (mr->e_origindex) ? mr->e_origindex[edge] : edge;
-=======
-  const int ml_index_end = poly->loopstart + poly->totloop;
-  for (int ml_index = poly->loopstart; ml_index < ml_index_end; ml_index += 1) {
-    const MLoop *ml = &mr->loops[ml_index];
-    (*(int32_t **)data)[ml_index] = (mr->e_origindex) ? mr->e_origindex[ml->e] : ml->e;
->>>>>>> 2a9f792c
   }
 }
 
@@ -144,17 +137,10 @@
                                             const int /*poly_index*/,
                                             void *data)
 {
-<<<<<<< HEAD
-  const int ml_index_end = mp->loopstart + mp->totloop;
-  for (int ml_index = mp->loopstart; ml_index < ml_index_end; ml_index += 1) {
+  const int ml_index_end = poly->loopstart + poly->totloop;
+  for (int ml_index = poly->loopstart; ml_index < ml_index_end; ml_index += 1) {
     const int vert = mr->corner_verts[ml_index];
     (*(int32_t **)data)[ml_index] = (mr->v_origindex) ? mr->v_origindex[vert] : vert;
-=======
-  const int ml_index_end = poly->loopstart + poly->totloop;
-  for (int ml_index = poly->loopstart; ml_index < ml_index_end; ml_index += 1) {
-    const MLoop *ml = &mr->loops[ml_index];
-    (*(int32_t **)data)[ml_index] = (mr->v_origindex) ? mr->v_origindex[ml->v] : ml->v;
->>>>>>> 2a9f792c
   }
 }
 
