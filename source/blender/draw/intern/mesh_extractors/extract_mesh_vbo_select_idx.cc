--- conflicted
+++ resolved
@@ -110,57 +110,29 @@
 }
 
 static void extract_poly_idx_iter_poly_mesh(const MeshRenderData *mr,
-<<<<<<< HEAD
-                                            const int mp_index,
-                                            void *data)
-{
-  for (const int ml_index : mr->polys[mp_index]) {
-    (*(int32_t **)data)[ml_index] = (mr->p_origindex) ? mr->p_origindex[mp_index] : mp_index;
-=======
-                                            const MPoly *poly,
                                             const int poly_index,
                                             void *data)
 {
-  const int ml_index_end = poly->loopstart + poly->totloop;
-  for (int ml_index = poly->loopstart; ml_index < ml_index_end; ml_index += 1) {
+  for (const int ml_index : mr->polys[poly_index]) {
     (*(int32_t **)data)[ml_index] = (mr->p_origindex) ? mr->p_origindex[poly_index] : poly_index;
->>>>>>> a8fc9871
   }
 }
 
 static void extract_edge_idx_iter_poly_mesh(const MeshRenderData *mr,
-<<<<<<< HEAD
-                                            const int mp_index,
+                                            const int poly_index,
                                             void *data)
 {
-  for (const int ml_index : mr->polys[mp_index]) {
-=======
-                                            const MPoly *poly,
-                                            const int /*poly_index*/,
-                                            void *data)
-{
-  const int ml_index_end = poly->loopstart + poly->totloop;
-  for (int ml_index = poly->loopstart; ml_index < ml_index_end; ml_index += 1) {
->>>>>>> a8fc9871
+  for (const int ml_index : mr->polys[poly_index]) {
     const int edge = mr->corner_edges[ml_index];
     (*(int32_t **)data)[ml_index] = (mr->e_origindex) ? mr->e_origindex[edge] : edge;
   }
 }
 
 static void extract_vert_idx_iter_poly_mesh(const MeshRenderData *mr,
-<<<<<<< HEAD
-                                            const int mp_index,
+                                            const int poly_index,
                                             void *data)
 {
-  for (const int ml_index : mr->polys[mp_index]) {
-=======
-                                            const MPoly *poly,
-                                            const int /*poly_index*/,
-                                            void *data)
-{
-  const int ml_index_end = poly->loopstart + poly->totloop;
-  for (int ml_index = poly->loopstart; ml_index < ml_index_end; ml_index += 1) {
->>>>>>> a8fc9871
+  for (const int ml_index : mr->polys[poly_index]) {
     const int vert = mr->corner_verts[ml_index];
     (*(int32_t **)data)[ml_index] = (mr->v_origindex) ? mr->v_origindex[vert] : vert;
   }
@@ -401,12 +373,7 @@
 }
 
 static void extract_fdot_idx_iter_poly_mesh(const MeshRenderData *mr,
-<<<<<<< HEAD
-                                            const int mp_index,
-=======
-                                            const MPoly * /*poly*/,
                                             const int poly_index,
->>>>>>> a8fc9871
                                             void *data)
 {
   if (mr->p_origindex != nullptr) {
