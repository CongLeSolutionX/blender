/* SPDX-FileCopyrightText: 2021 Blender Authors
 *
 * SPDX-License-Identifier: GPL-2.0-or-later */

/** \file
 * \ingroup draw
 */

#include "MEM_guardedalloc.h"

#include "BLI_jitter_2d.h"
<<<<<<< HEAD
#include "BLI_ordered_edge.hh"
=======
#include "BLI_math_matrix.h"
#include "BLI_math_rotation.h"
>>>>>>> c02f2f49

#include "BKE_bvhutils.h"
#include "BKE_editmesh_bvh.h"
#include "BKE_editmesh_cache.hh"

#include "extract_mesh.hh"

namespace blender::draw {

/* ---------------------------------------------------------------------- */
/** \name Extract Edit Mesh Analysis Colors
 * \{ */

static void extract_mesh_analysis_init(const MeshRenderData &mr,
                                       MeshBatchCache & /*cache*/,
                                       void *buf,
                                       void * /*tls_data*/)
{
  GPUVertBuf *vbo = static_cast<GPUVertBuf *>(buf);
  static GPUVertFormat format = {0};
  if (format.attr_len == 0) {
    GPU_vertformat_attr_add(&format, "weight", GPU_COMP_F32, 1, GPU_FETCH_FLOAT);
  }

  GPU_vertbuf_init_with_format(vbo, &format);
  GPU_vertbuf_data_alloc(vbo, mr.loop_len);
}

static void axis_from_enum_v3(float v[3], const char axis)
{
  zero_v3(v);
  if (axis < 3) {
    v[axis] = 1.0f;
  }
  else {
    v[axis - 3] = -1.0f;
  }
}

BLI_INLINE float overhang_remap(float fac, float min, float max, float minmax_irange)
{
  if (fac < min) {
    fac = 1.0f;
  }
  else if (fac > max) {
    fac = -1.0f;
  }
  else {
    fac = (fac - min) * minmax_irange;
    fac = 1.0f - fac;
    CLAMP(fac, 0.0f, 1.0f);
  }
  return fac;
}

static void statvis_calc_overhang(const MeshRenderData &mr, float *r_overhang)
{
  const MeshStatVis *statvis = &mr.toolsettings->statvis;
  const float min = statvis->overhang_min / float(M_PI);
  const float max = statvis->overhang_max / float(M_PI);
  const char axis = statvis->overhang_axis;
  BMEditMesh *em = mr.edit_bmesh;
  BMIter iter;
  BMesh *bm = em->bm;
  BMFace *f;
  float dir[3];
  const float minmax_irange = 1.0f / (max - min);

  BLI_assert(min <= max);

  axis_from_enum_v3(dir, axis);

  /* now convert into global space */
  mul_transposed_mat3_m4_v3(mr.obmat, dir);
  normalize_v3(dir);

  if (mr.extract_type == MR_EXTRACT_BMESH) {
    int l_index = 0;
    BM_ITER_MESH (f, &iter, bm, BM_FACES_OF_MESH) {
      float fac = angle_normalized_v3v3(bm_face_no_get(mr, f), dir) / float(M_PI);
      fac = overhang_remap(fac, min, max, minmax_irange);
      for (int i = 0; i < f->len; i++, l_index++) {
        r_overhang[l_index] = fac;
      }
    }
  }
  else {
    for (const int face_i : mr.faces.index_range()) {
      float fac = angle_normalized_v3v3(mr.face_normals[face_i], dir) / float(M_PI);
      fac = overhang_remap(fac, min, max, minmax_irange);
      for (const int loop_i : mr.faces[face_i]) {
        r_overhang[loop_i] = fac;
      }
    }
  }
}

/**
 * Needed so we can use jitter values for face interpolation.
 */
static void uv_from_jitter_v2(float uv[2])
{
  uv[0] += 0.5f;
  uv[1] += 0.5f;
  if (uv[0] + uv[1] > 1.0f) {
    uv[0] = 1.0f - uv[0];
    uv[1] = 1.0f - uv[1];
  }

  clamp_v2(uv, 0.0f, 1.0f);
}

BLI_INLINE float thickness_remap(float fac, float min, float max, float minmax_irange)
{
  /* important not '<=' */
  if (fac < max) {
    fac = (fac - min) * minmax_irange;
    fac = 1.0f - fac;
    CLAMP(fac, 0.0f, 1.0f);
  }
  else {
    fac = -1.0f;
  }
  return fac;
}

static void statvis_calc_thickness(const MeshRenderData &mr, float *r_thickness)
{
  const float eps_offset = 0.00002f; /* values <= 0.00001 give errors */
  /* cheating to avoid another allocation */
  float *face_dists = r_thickness + (mr.loop_len - mr.face_len);
  BMEditMesh *em = mr.edit_bmesh;
  const float scale = 1.0f / mat4_to_scale(mr.obmat);
  const MeshStatVis *statvis = &mr.toolsettings->statvis;
  const float min = statvis->thickness_min * scale;
  const float max = statvis->thickness_max * scale;
  const float minmax_irange = 1.0f / (max - min);
  const int samples = statvis->thickness_samples;
  float jit_ofs[32][2];
  BLI_assert(samples <= 32);
  BLI_assert(min <= max);

  copy_vn_fl(face_dists, mr.face_len, max);

  BLI_jitter_init(jit_ofs, samples);
  for (int j = 0; j < samples; j++) {
    uv_from_jitter_v2(jit_ofs[j]);
  }

  if (mr.extract_type == MR_EXTRACT_BMESH) {
    BMesh *bm = em->bm;
    BM_mesh_elem_index_ensure(bm, BM_FACE);

    BMBVHTree *bmtree = BKE_bmbvh_new_from_editmesh(em, 0, nullptr, false);
    BMLoop *(*looptris)[3] = em->looptris;
    for (int i = 0; i < mr.tri_len; i++) {
      BMLoop **ltri = looptris[i];
      const int index = BM_elem_index_get(ltri[0]->f);
      const float *cos[3] = {
          bm_vert_co_get(mr, ltri[0]->v),
          bm_vert_co_get(mr, ltri[1]->v),
          bm_vert_co_get(mr, ltri[2]->v),
      };
      float ray_co[3];
      float ray_no[3];

      normal_tri_v3(ray_no, cos[2], cos[1], cos[0]);

      for (int j = 0; j < samples; j++) {
        float dist = face_dists[index];
        interp_v3_v3v3v3_uv(ray_co, cos[0], cos[1], cos[2], jit_ofs[j]);
        madd_v3_v3fl(ray_co, ray_no, eps_offset);

        BMFace *f_hit = BKE_bmbvh_ray_cast(bmtree, ray_co, ray_no, 0.0f, &dist, nullptr, nullptr);
        if (f_hit && dist < face_dists[index]) {
          float angle_fac = fabsf(
              dot_v3v3(bm_face_no_get(mr, ltri[0]->f), bm_face_no_get(mr, f_hit)));
          angle_fac = 1.0f - angle_fac;
          angle_fac = angle_fac * angle_fac * angle_fac;
          angle_fac = 1.0f - angle_fac;
          dist /= angle_fac;
          if (dist < face_dists[index]) {
            face_dists[index] = dist;
          }
        }
      }
    }
    BKE_bmbvh_free(bmtree);

    BMIter iter;
    BMFace *f;
    int l_index = 0;
    BM_ITER_MESH (f, &iter, bm, BM_FACES_OF_MESH) {
      float fac = face_dists[BM_elem_index_get(f)];
      fac = thickness_remap(fac, min, max, minmax_irange);
      for (int i = 0; i < f->len; i++, l_index++) {
        r_thickness[l_index] = fac;
      }
    }
  }
  else {
    BVHTreeFromMesh treeData = {nullptr};

    BVHTree *tree = BKE_bvhtree_from_mesh_get(&treeData, mr.me, BVHTREE_FROM_LOOPTRI, 4);
    const Span<MLoopTri> looptris = mr.looptris;
    const Span<int> looptri_faces = mr.looptri_faces;
    for (const int i : looptris.index_range()) {
      const int index = looptri_faces[i];
      const float *cos[3] = {mr.vert_positions[mr.corner_verts[looptris[i].tri[0]]],
                             mr.vert_positions[mr.corner_verts[looptris[i].tri[1]]],
                             mr.vert_positions[mr.corner_verts[looptris[i].tri[2]]]};
      float ray_co[3];
      float ray_no[3];

      normal_tri_v3(ray_no, cos[2], cos[1], cos[0]);

      for (int j = 0; j < samples; j++) {
        interp_v3_v3v3v3_uv(ray_co, cos[0], cos[1], cos[2], jit_ofs[j]);
        madd_v3_v3fl(ray_co, ray_no, eps_offset);

        BVHTreeRayHit hit;
        hit.index = -1;
        hit.dist = face_dists[index];
        if ((BLI_bvhtree_ray_cast(
                 tree, ray_co, ray_no, 0.0f, &hit, treeData.raycast_callback, &treeData) != -1) &&
            hit.dist < face_dists[index])
        {
          float angle_fac = fabsf(dot_v3v3(mr.face_normals[index], hit.no));
          angle_fac = 1.0f - angle_fac;
          angle_fac = angle_fac * angle_fac * angle_fac;
          angle_fac = 1.0f - angle_fac;
          hit.dist /= angle_fac;
          if (hit.dist < face_dists[index]) {
            face_dists[index] = hit.dist;
          }
        }
      }
    }

    for (const int face_i : mr.faces.index_range()) {
      float fac = face_dists[face_i];
      fac = thickness_remap(fac, min, max, minmax_irange);
      for (const int loop_i : mr.faces[face_i]) {
        r_thickness[loop_i] = fac;
      }
    }
  }
}

struct BVHTree_OverlapData {
  Span<float3> positions;
  Span<int> corner_verts;
  Span<MLoopTri> looptris;
  Span<int> looptri_faces;
  float epsilon;
};

static bool bvh_overlap_cb(void *userdata, int index_a, int index_b, int /*thread*/)
{
  BVHTree_OverlapData *data = static_cast<BVHTree_OverlapData *>(userdata);

  if (UNLIKELY(data->looptri_faces[index_a] == data->looptri_faces[index_b])) {
    return false;
  }

  const MLoopTri *tri_a = &data->looptris[index_a];
  const MLoopTri *tri_b = &data->looptris[index_b];

  const float *tri_a_co[3] = {data->positions[data->corner_verts[tri_a->tri[0]]],
                              data->positions[data->corner_verts[tri_a->tri[1]]],
                              data->positions[data->corner_verts[tri_a->tri[2]]]};
  const float *tri_b_co[3] = {data->positions[data->corner_verts[tri_b->tri[0]]],
                              data->positions[data->corner_verts[tri_b->tri[1]]],
                              data->positions[data->corner_verts[tri_b->tri[2]]]};
  float ix_pair[2][3];
  int verts_shared = 0;

  verts_shared = (ELEM(tri_a_co[0], UNPACK3(tri_b_co)) + ELEM(tri_a_co[1], UNPACK3(tri_b_co)) +
                  ELEM(tri_a_co[2], UNPACK3(tri_b_co)));

  /* if 2 points are shared, bail out */
  if (verts_shared >= 2) {
    return false;
  }

  return (isect_tri_tri_v3(UNPACK3(tri_a_co), UNPACK3(tri_b_co), ix_pair[0], ix_pair[1]) &&
          /* if we share a vertex, check the intersection isn't a 'point' */
          ((verts_shared == 0) || (len_squared_v3v3(ix_pair[0], ix_pair[1]) > data->epsilon)));
}

static void statvis_calc_intersect(const MeshRenderData &mr, float *r_intersect)
{
  BMEditMesh *em = mr.edit_bmesh;

  for (int l_index = 0; l_index < mr.loop_len; l_index++) {
    r_intersect[l_index] = -1.0f;
  }

  if (mr.extract_type == MR_EXTRACT_BMESH) {
    uint overlap_len;
    BMesh *bm = em->bm;

    BM_mesh_elem_index_ensure(bm, BM_FACE);

    BMBVHTree *bmtree = BKE_bmbvh_new_from_editmesh(em, 0, nullptr, false);
    BVHTreeOverlap *overlap = BKE_bmbvh_overlap_self(bmtree, &overlap_len);

    if (overlap) {
      for (int i = 0; i < overlap_len; i++) {
        BMFace *f_hit_pair[2] = {
            em->looptris[overlap[i].indexA][0]->f,
            em->looptris[overlap[i].indexB][0]->f,
        };
        for (int j = 0; j < 2; j++) {
          BMFace *f_hit = f_hit_pair[j];
          BMLoop *l_first = BM_FACE_FIRST_LOOP(f_hit);
          int l_index = BM_elem_index_get(l_first);
          for (int k = 0; k < f_hit->len; k++, l_index++) {
            r_intersect[l_index] = 1.0f;
          }
        }
      }
      MEM_freeN(overlap);
    }

    BKE_bmbvh_free(bmtree);
  }
  else {
    uint overlap_len;
    BVHTreeFromMesh treeData = {nullptr};

    BVHTree *tree = BKE_bvhtree_from_mesh_get(&treeData, mr.me, BVHTREE_FROM_LOOPTRI, 4);

    BVHTree_OverlapData data = {};
    data.positions = mr.vert_positions;
    data.corner_verts = mr.corner_verts;
    data.looptris = mr.looptris;
    data.looptri_faces = mr.looptri_faces;
    data.epsilon = BLI_bvhtree_get_epsilon(tree);

    BVHTreeOverlap *overlap = BLI_bvhtree_overlap_self(tree, &overlap_len, bvh_overlap_cb, &data);
    if (overlap) {
      for (int i = 0; i < overlap_len; i++) {

        for (const IndexRange f_hit : {mr.faces[mr.looptri_faces[overlap[i].indexA]],
                                       mr.faces[mr.looptri_faces[overlap[i].indexB]]})
        {
          int l_index = f_hit.start();
          for (int k = 0; k < f_hit.size(); k++, l_index++) {
            r_intersect[l_index] = 1.0f;
          }
        }
      }
      MEM_freeN(overlap);
    }
  }
}

BLI_INLINE float distort_remap(float fac, float min, float /*max*/, float minmax_irange)
{
  if (fac >= min) {
    fac = (fac - min) * minmax_irange;
    CLAMP(fac, 0.0f, 1.0f);
  }
  else {
    /* fallback */
    fac = -1.0f;
  }
  return fac;
}

static void statvis_calc_distort(const MeshRenderData &mr, float *r_distort)
{
  BMEditMesh *em = mr.edit_bmesh;
  const MeshStatVis *statvis = &mr.toolsettings->statvis;
  const float min = statvis->distort_min;
  const float max = statvis->distort_max;
  const float minmax_irange = 1.0f / (max - min);

  if (mr.extract_type == MR_EXTRACT_BMESH) {
    BMIter iter;
    BMesh *bm = em->bm;
    BMFace *f;

    if (!mr.bm_vert_coords.is_empty()) {
      BKE_editmesh_cache_ensure_face_normals(em, mr.edit_data);

      /* Most likely this is already valid, ensure just in case.
       * Needed for #BM_loop_calc_face_normal_safe_vcos. */
      BM_mesh_elem_index_ensure(em->bm, BM_VERT);
    }

    int l_index = 0;
    int f_index = 0;
    BM_ITER_MESH_INDEX (f, &iter, bm, BM_FACES_OF_MESH, f_index) {
      float fac = -1.0f;

      if (f->len > 3) {
        BMLoop *l_iter, *l_first;

        fac = 0.0f;
        l_iter = l_first = BM_FACE_FIRST_LOOP(f);
        do {
          const float *no_face;
          float no_corner[3];
          if (!mr.bm_vert_coords.is_empty()) {
            no_face = mr.bm_face_normals[f_index];
            BM_loop_calc_face_normal_safe_vcos(
                l_iter,
                no_face,
                reinterpret_cast<const float(*)[3]>(mr.bm_vert_coords.data()),
                no_corner);
          }
          else {
            no_face = f->no;
            BM_loop_calc_face_normal_safe(l_iter, no_corner);
          }

          /* simple way to detect (what is most likely) concave */
          if (dot_v3v3(no_face, no_corner) < 0.0f) {
            negate_v3(no_corner);
          }
          fac = max_ff(fac, angle_normalized_v3v3(no_face, no_corner));

        } while ((l_iter = l_iter->next) != l_first);
        fac *= 2.0f;
      }

      fac = distort_remap(fac, min, max, minmax_irange);
      for (int i = 0; i < f->len; i++, l_index++) {
        r_distort[l_index] = fac;
      }
    }
  }
  else {
    for (const int face_index : mr.faces.index_range()) {
      const IndexRange face = mr.faces[face_index];
      float fac = -1.0f;

      if (face.size() > 3) {
        const float *f_no = mr.face_normals[face_index];
        fac = 0.0f;

        for (int i = 1; i <= face.size(); i++) {
          const int corner_prev = face.start() + (i - 1) % face.size();
          const int corner_curr = face.start() + (i + 0) % face.size();
          const int corner_next = face.start() + (i + 1) % face.size();
          float no_corner[3];
          normal_tri_v3(no_corner,
                        mr.vert_positions[mr.corner_verts[corner_prev]],
                        mr.vert_positions[mr.corner_verts[corner_curr]],
                        mr.vert_positions[mr.corner_verts[corner_next]]);
          /* simple way to detect (what is most likely) concave */
          if (dot_v3v3(f_no, no_corner) < 0.0f) {
            negate_v3(no_corner);
          }
          fac = max_ff(fac, angle_normalized_v3v3(f_no, no_corner));
        }
        fac *= 2.0f;
      }

      fac = distort_remap(fac, min, max, minmax_irange);
      for (const int corner : face) {
        r_distort[corner] = fac;
      }
    }
  }
}

BLI_INLINE float sharp_remap(float fac, float min, float /*max*/, float minmax_irange)
{
  /* important not '>=' */
  if (fac > min) {
    fac = (fac - min) * minmax_irange;
    CLAMP(fac, 0.0f, 1.0f);
  }
  else {
    /* fallback */
    fac = -1.0f;
  }
  return fac;
}

static void statvis_calc_sharp(const MeshRenderData &mr, float *r_sharp)
{
  BMEditMesh *em = mr.edit_bmesh;
  const MeshStatVis *statvis = &mr.toolsettings->statvis;
  const float min = statvis->sharp_min;
  const float max = statvis->sharp_max;
  const float minmax_irange = 1.0f / (max - min);

  /* Can we avoid this extra allocation? */
  float *vert_angles = (float *)MEM_mallocN(sizeof(float) * mr.vert_len, __func__);
  copy_vn_fl(vert_angles, mr.vert_len, -M_PI);

  if (mr.extract_type == MR_EXTRACT_BMESH) {
    BMIter iter;
    BMesh *bm = em->bm;
    BMFace *efa;
    BMEdge *e;
    /* first assign float values to verts */
    BM_ITER_MESH (e, &iter, bm, BM_EDGES_OF_MESH) {
      float angle = BM_edge_calc_face_angle_signed(e);
      float *col1 = &vert_angles[BM_elem_index_get(e->v1)];
      float *col2 = &vert_angles[BM_elem_index_get(e->v2)];
      *col1 = max_ff(*col1, angle);
      *col2 = max_ff(*col2, angle);
    }
    /* Copy vert value to loops. */
    BM_ITER_MESH (efa, &iter, bm, BM_FACES_OF_MESH) {
      BMLoop *l_iter, *l_first;
      l_iter = l_first = BM_FACE_FIRST_LOOP(efa);
      do {
        int l_index = BM_elem_index_get(l_iter);
        int v_index = BM_elem_index_get(l_iter->v);
        r_sharp[l_index] = sharp_remap(vert_angles[v_index], min, max, minmax_irange);
      } while ((l_iter = l_iter->next) != l_first);
    }
  }
  else {
    /* first assign float values to verts */

<<<<<<< HEAD
    Map<OrderedEdge, int> eh;
=======
    EdgeHash *eh = BLI_edgehash_new_ex(__func__, mr.edge_len);
>>>>>>> c02f2f49

    for (int face_index = 0; face_index < mr.face_len; face_index++) {
      const IndexRange face = mr.faces[face_index];
      for (int i = 0; i < face.size(); i++) {
        const int vert_curr = mr.corner_verts[face.start() + (i + 0) % face.size()];
        const int vert_next = mr.corner_verts[face.start() + (i + 1) % face.size()];
        float angle;
<<<<<<< HEAD
        eh.add_or_modify(
            {vert_curr, vert_next},
            [&](int *value) { *value = face_index; },
            [&](int *value) {
              const int other_face_index = *value;
              if (other_face_index == -1) {
                /* non-manifold edge */
                angle = DEG2RADF(90.0f);
                return;
              }
              const float *f1_no = mr->face_normals[face_index];
              const float *f2_no = mr->face_normals[other_face_index];
              angle = angle_normalized_v3v3(f1_no, f2_no);
              angle = is_edge_convex_v3(mr->vert_positions[vert_curr],
                                        mr->vert_positions[vert_next],
                                        f1_no,
                                        f2_no) ?
                          angle :
                          -angle;
              /* Tag as manifold. */
              *value = -1;
            });
=======
        void **pval;
        bool value_is_init = BLI_edgehash_ensure_p(eh, vert_curr, vert_next, &pval);
        if (!value_is_init) {
          *pval = (void *)&mr.face_normals[face_index];
          /* non-manifold edge, yet... */
          continue;
        }
        if (*pval != nullptr) {
          const float *f1_no = mr.face_normals[face_index];
          const float *f2_no = static_cast<const float *>(*pval);
          angle = angle_normalized_v3v3(f1_no, f2_no);
          angle = is_edge_convex_v3(
                      mr.vert_positions[vert_curr], mr.vert_positions[vert_next], f1_no, f2_no) ?
                      angle :
                      -angle;
          /* Tag as manifold. */
          *pval = nullptr;
        }
        else {
          /* non-manifold edge */
          angle = DEG2RADF(90.0f);
        }
>>>>>>> c02f2f49
        float *col1 = &vert_angles[vert_curr];
        float *col2 = &vert_angles[vert_next];
        *col1 = max_ff(*col1, angle);
        *col2 = max_ff(*col2, angle);
      }
    }
    /* Remaining non manifold edges. */
    for (const OrderedEdge &edge : eh.keys()) {
      const float angle = DEG2RADF(90.0f);
      float *col1 = &vert_angles[edge.v_low];
      float *col2 = &vert_angles[edge.v_high];
      *col1 = max_ff(*col1, angle);
      *col2 = max_ff(*col2, angle);
    }

    for (int l_index = 0; l_index < mr.loop_len; l_index++) {
      const int vert = mr.corner_verts[l_index];
      r_sharp[l_index] = sharp_remap(vert_angles[vert], min, max, minmax_irange);
    }
  }

  MEM_freeN(vert_angles);
}

static void extract_analysis_iter_finish_mesh(const MeshRenderData &mr,
                                              MeshBatchCache & /*cache*/,
                                              void *buf,
                                              void * /*data*/)
{
  GPUVertBuf *vbo = static_cast<GPUVertBuf *>(buf);
  BLI_assert(mr.edit_bmesh);

  float *l_weight = (float *)GPU_vertbuf_get_data(vbo);

  switch (mr.toolsettings->statvis.type) {
    case SCE_STATVIS_OVERHANG:
      statvis_calc_overhang(mr, l_weight);
      break;
    case SCE_STATVIS_THICKNESS:
      statvis_calc_thickness(mr, l_weight);
      break;
    case SCE_STATVIS_INTERSECT:
      statvis_calc_intersect(mr, l_weight);
      break;
    case SCE_STATVIS_DISTORT:
      statvis_calc_distort(mr, l_weight);
      break;
    case SCE_STATVIS_SHARP:
      statvis_calc_sharp(mr, l_weight);
      break;
  }
}

constexpr MeshExtract create_extractor_mesh_analysis()
{
  MeshExtract extractor = {nullptr};
  extractor.init = extract_mesh_analysis_init;
  extractor.finish = extract_analysis_iter_finish_mesh;
  /* This is not needed for all visualization types.
   * Maybe split into different extract. */
  extractor.data_type = MR_DATA_POLY_NOR | MR_DATA_LOOPTRI;
  extractor.data_size = 0;
  extractor.use_threading = false;
  extractor.mesh_buffer_offset = offsetof(MeshBufferList, vbo.mesh_analysis);
  return extractor;
}

/** \} */

}  // namespace blender::draw

const MeshExtract extract_mesh_analysis = blender::draw::create_extractor_mesh_analysis();<|MERGE_RESOLUTION|>--- conflicted
+++ resolved
@@ -9,12 +9,9 @@
 #include "MEM_guardedalloc.h"
 
 #include "BLI_jitter_2d.h"
-<<<<<<< HEAD
-#include "BLI_ordered_edge.hh"
-=======
 #include "BLI_math_matrix.h"
 #include "BLI_math_rotation.h"
->>>>>>> c02f2f49
+#include "BLI_ordered_edge.hh"
 
 #include "BKE_bvhutils.h"
 #include "BKE_editmesh_bvh.h"
@@ -537,11 +534,8 @@
   else {
     /* first assign float values to verts */
 
-<<<<<<< HEAD
     Map<OrderedEdge, int> eh;
-=======
-    EdgeHash *eh = BLI_edgehash_new_ex(__func__, mr.edge_len);
->>>>>>> c02f2f49
+    eh.reserve(mr.edge_len);
 
     for (int face_index = 0; face_index < mr.face_len; face_index++) {
       const IndexRange face = mr.faces[face_index];
@@ -549,7 +543,6 @@
         const int vert_curr = mr.corner_verts[face.start() + (i + 0) % face.size()];
         const int vert_next = mr.corner_verts[face.start() + (i + 1) % face.size()];
         float angle;
-<<<<<<< HEAD
         eh.add_or_modify(
             {vert_curr, vert_next},
             [&](int *value) { *value = face_index; },
@@ -560,11 +553,11 @@
                 angle = DEG2RADF(90.0f);
                 return;
               }
-              const float *f1_no = mr->face_normals[face_index];
-              const float *f2_no = mr->face_normals[other_face_index];
+              const float *f1_no = mr.face_normals[face_index];
+              const float *f2_no = mr.face_normals[other_face_index];
               angle = angle_normalized_v3v3(f1_no, f2_no);
-              angle = is_edge_convex_v3(mr->vert_positions[vert_curr],
-                                        mr->vert_positions[vert_next],
+              angle = is_edge_convex_v3(mr.vert_positions[vert_curr],
+                                        mr.vert_positions[vert_next],
                                         f1_no,
                                         f2_no) ?
                           angle :
@@ -572,30 +565,6 @@
               /* Tag as manifold. */
               *value = -1;
             });
-=======
-        void **pval;
-        bool value_is_init = BLI_edgehash_ensure_p(eh, vert_curr, vert_next, &pval);
-        if (!value_is_init) {
-          *pval = (void *)&mr.face_normals[face_index];
-          /* non-manifold edge, yet... */
-          continue;
-        }
-        if (*pval != nullptr) {
-          const float *f1_no = mr.face_normals[face_index];
-          const float *f2_no = static_cast<const float *>(*pval);
-          angle = angle_normalized_v3v3(f1_no, f2_no);
-          angle = is_edge_convex_v3(
-                      mr.vert_positions[vert_curr], mr.vert_positions[vert_next], f1_no, f2_no) ?
-                      angle :
-                      -angle;
-          /* Tag as manifold. */
-          *pval = nullptr;
-        }
-        else {
-          /* non-manifold edge */
-          angle = DEG2RADF(90.0f);
-        }
->>>>>>> c02f2f49
         float *col1 = &vert_angles[vert_curr];
         float *col2 = &vert_angles[vert_next];
         *col1 = max_ff(*col1, angle);
