/* SPDX-License-Identifier: GPL-2.0-or-later
 * Copyright 2021 Blender Foundation. All rights reserved. */

/** \file
 * \ingroup draw
 */

#include "MEM_guardedalloc.h"

#include "BLI_edgehash.h"
#include "BLI_jitter_2d.h"

#include "BKE_bvhutils.h"
#include "BKE_editmesh_bvh.h"
#include "BKE_editmesh_cache.h"

#include "extract_mesh.hh"

namespace blender::draw {

/* ---------------------------------------------------------------------- */
/** \name Extract Edit Mesh Analysis Colors
 * \{ */

static void extract_mesh_analysis_init(const MeshRenderData *mr,
                                       MeshBatchCache * /*cache*/,
                                       void *buf,
                                       void * /*tls_data*/)
{
  GPUVertBuf *vbo = static_cast<GPUVertBuf *>(buf);
  static GPUVertFormat format = {0};
  if (format.attr_len == 0) {
    GPU_vertformat_attr_add(&format, "weight", GPU_COMP_F32, 1, GPU_FETCH_FLOAT);
  }

  GPU_vertbuf_init_with_format(vbo, &format);
  GPU_vertbuf_data_alloc(vbo, mr->loop_len);
}

static void axis_from_enum_v3(float v[3], const char axis)
{
  zero_v3(v);
  if (axis < 3) {
    v[axis] = 1.0f;
  }
  else {
    v[axis - 3] = -1.0f;
  }
}

BLI_INLINE float overhang_remap(float fac, float min, float max, float minmax_irange)
{
  if (fac < min) {
    fac = 1.0f;
  }
  else if (fac > max) {
    fac = -1.0f;
  }
  else {
    fac = (fac - min) * minmax_irange;
    fac = 1.0f - fac;
    CLAMP(fac, 0.0f, 1.0f);
  }
  return fac;
}

static void statvis_calc_overhang(const MeshRenderData *mr, float *r_overhang)
{
  const MeshStatVis *statvis = &mr->toolsettings->statvis;
  const float min = statvis->overhang_min / float(M_PI);
  const float max = statvis->overhang_max / float(M_PI);
  const char axis = statvis->overhang_axis;
  BMEditMesh *em = mr->edit_bmesh;
  BMIter iter;
  BMesh *bm = em->bm;
  BMFace *f;
  float dir[3];
  const float minmax_irange = 1.0f / (max - min);

  BLI_assert(min <= max);

  axis_from_enum_v3(dir, axis);

  /* now convert into global space */
  mul_transposed_mat3_m4_v3(mr->obmat, dir);
  normalize_v3(dir);

  if (mr->extract_type == MR_EXTRACT_BMESH) {
    int l_index = 0;
    BM_ITER_MESH (f, &iter, bm, BM_FACES_OF_MESH) {
      float fac = angle_normalized_v3v3(bm_face_no_get(mr, f), dir) / float(M_PI);
      fac = overhang_remap(fac, min, max, minmax_irange);
      for (int i = 0; i < f->len; i++, l_index++) {
        r_overhang[l_index] = fac;
      }
    }
  }
  else {
    for (const int poly_i : mr->polys.index_range()) {
      const MPoly &poly = mr->polys[poly_i];
      float fac = angle_normalized_v3v3(mr->poly_normals[poly_i], dir) / float(M_PI);
      fac = overhang_remap(fac, min, max, minmax_irange);
      for (const int loop_i : IndexRange(poly.loopstart, poly.totloop)) {
        r_overhang[loop_i] = fac;
      }
    }
  }
}

/**
 * Needed so we can use jitter values for face interpolation.
 */
static void uv_from_jitter_v2(float uv[2])
{
  uv[0] += 0.5f;
  uv[1] += 0.5f;
  if (uv[0] + uv[1] > 1.0f) {
    uv[0] = 1.0f - uv[0];
    uv[1] = 1.0f - uv[1];
  }

  clamp_v2(uv, 0.0f, 1.0f);
}

BLI_INLINE float thickness_remap(float fac, float min, float max, float minmax_irange)
{
  /* important not '<=' */
  if (fac < max) {
    fac = (fac - min) * minmax_irange;
    fac = 1.0f - fac;
    CLAMP(fac, 0.0f, 1.0f);
  }
  else {
    fac = -1.0f;
  }
  return fac;
}

static void statvis_calc_thickness(const MeshRenderData *mr, float *r_thickness)
{
  const float eps_offset = 0.00002f; /* values <= 0.00001 give errors */
  /* cheating to avoid another allocation */
  float *face_dists = r_thickness + (mr->loop_len - mr->poly_len);
  BMEditMesh *em = mr->edit_bmesh;
  const float scale = 1.0f / mat4_to_scale(mr->obmat);
  const MeshStatVis *statvis = &mr->toolsettings->statvis;
  const float min = statvis->thickness_min * scale;
  const float max = statvis->thickness_max * scale;
  const float minmax_irange = 1.0f / (max - min);
  const int samples = statvis->thickness_samples;
  float jit_ofs[32][2];
  BLI_assert(samples <= 32);
  BLI_assert(min <= max);

  copy_vn_fl(face_dists, mr->poly_len, max);

  BLI_jitter_init(jit_ofs, samples);
  for (int j = 0; j < samples; j++) {
    uv_from_jitter_v2(jit_ofs[j]);
  }

  if (mr->extract_type == MR_EXTRACT_BMESH) {
    BMesh *bm = em->bm;
    BM_mesh_elem_index_ensure(bm, BM_FACE);

    struct BMBVHTree *bmtree = BKE_bmbvh_new_from_editmesh(em, 0, nullptr, false);
    struct BMLoop *(*looptris)[3] = em->looptris;
    for (int i = 0; i < mr->tri_len; i++) {
      BMLoop **ltri = looptris[i];
      const int index = BM_elem_index_get(ltri[0]->f);
      const float *cos[3] = {
          bm_vert_co_get(mr, ltri[0]->v),
          bm_vert_co_get(mr, ltri[1]->v),
          bm_vert_co_get(mr, ltri[2]->v),
      };
      float ray_co[3];
      float ray_no[3];

      normal_tri_v3(ray_no, cos[2], cos[1], cos[0]);

      for (int j = 0; j < samples; j++) {
        float dist = face_dists[index];
        interp_v3_v3v3v3_uv(ray_co, cos[0], cos[1], cos[2], jit_ofs[j]);
        madd_v3_v3fl(ray_co, ray_no, eps_offset);

        BMFace *f_hit = BKE_bmbvh_ray_cast(bmtree, ray_co, ray_no, 0.0f, &dist, nullptr, nullptr);
        if (f_hit && dist < face_dists[index]) {
          float angle_fac = fabsf(
              dot_v3v3(bm_face_no_get(mr, ltri[0]->f), bm_face_no_get(mr, f_hit)));
          angle_fac = 1.0f - angle_fac;
          angle_fac = angle_fac * angle_fac * angle_fac;
          angle_fac = 1.0f - angle_fac;
          dist /= angle_fac;
          if (dist < face_dists[index]) {
            face_dists[index] = dist;
          }
        }
      }
    }
    BKE_bmbvh_free(bmtree);

    BMIter iter;
    BMFace *f;
    int l_index = 0;
    BM_ITER_MESH (f, &iter, bm, BM_FACES_OF_MESH) {
      float fac = face_dists[BM_elem_index_get(f)];
      fac = thickness_remap(fac, min, max, minmax_irange);
      for (int i = 0; i < f->len; i++, l_index++) {
        r_thickness[l_index] = fac;
      }
    }
  }
  else {
    BVHTreeFromMesh treeData = {nullptr};

    BVHTree *tree = BKE_bvhtree_from_mesh_get(&treeData, mr->me, BVHTREE_FROM_LOOPTRI, 4);
    const Span<MLoopTri> looptris = mr->looptris;
    for (const int i : looptris.index_range()) {
      const int index = looptris[i].poly;
      const float *cos[3] = {mr->vert_positions[mr->corner_verts[looptris[i].tri[0]]],
                             mr->vert_positions[mr->corner_verts[looptris[i].tri[1]]],
                             mr->vert_positions[mr->corner_verts[looptris[i].tri[2]]]};
      float ray_co[3];
      float ray_no[3];

      normal_tri_v3(ray_no, cos[2], cos[1], cos[0]);

      for (int j = 0; j < samples; j++) {
        interp_v3_v3v3v3_uv(ray_co, cos[0], cos[1], cos[2], jit_ofs[j]);
        madd_v3_v3fl(ray_co, ray_no, eps_offset);

        BVHTreeRayHit hit;
        hit.index = -1;
        hit.dist = face_dists[index];
        if ((BLI_bvhtree_ray_cast(
                 tree, ray_co, ray_no, 0.0f, &hit, treeData.raycast_callback, &treeData) != -1) &&
            hit.dist < face_dists[index]) {
          float angle_fac = fabsf(dot_v3v3(mr->poly_normals[index], hit.no));
          angle_fac = 1.0f - angle_fac;
          angle_fac = angle_fac * angle_fac * angle_fac;
          angle_fac = 1.0f - angle_fac;
          hit.dist /= angle_fac;
          if (hit.dist < face_dists[index]) {
            face_dists[index] = hit.dist;
          }
        }
      }
    }

    for (const int poly_i : mr->polys.index_range()) {
      const MPoly &poly = mr->polys[poly_i];
      float fac = face_dists[poly_i];
      fac = thickness_remap(fac, min, max, minmax_irange);
      for (const int loop_i : IndexRange(poly.loopstart, poly.totloop)) {
        r_thickness[loop_i] = fac;
      }
    }
  }
}

struct BVHTree_OverlapData {
  Span<float3> positions;
  Span<int> corner_verts;
  Span<MLoopTri> looptris;
  float epsilon;
};

static bool bvh_overlap_cb(void *userdata, int index_a, int index_b, int /*thread*/)
{
  struct BVHTree_OverlapData *data = static_cast<struct BVHTree_OverlapData *>(userdata);

  const MLoopTri *tri_a = &data->looptris[index_a];
  const MLoopTri *tri_b = &data->looptris[index_b];

  if (UNLIKELY(tri_a->poly == tri_b->poly)) {
    return false;
  }

  const float *tri_a_co[3] = {data->positions[data->corner_verts[tri_a->tri[0]]],
                              data->positions[data->corner_verts[tri_a->tri[1]]],
                              data->positions[data->corner_verts[tri_a->tri[2]]]};
  const float *tri_b_co[3] = {data->positions[data->corner_verts[tri_b->tri[0]]],
                              data->positions[data->corner_verts[tri_b->tri[1]]],
                              data->positions[data->corner_verts[tri_b->tri[2]]]};
  float ix_pair[2][3];
  int verts_shared = 0;

  verts_shared = (ELEM(tri_a_co[0], UNPACK3(tri_b_co)) + ELEM(tri_a_co[1], UNPACK3(tri_b_co)) +
                  ELEM(tri_a_co[2], UNPACK3(tri_b_co)));

  /* if 2 points are shared, bail out */
  if (verts_shared >= 2) {
    return false;
  }

  return (isect_tri_tri_v3(UNPACK3(tri_a_co), UNPACK3(tri_b_co), ix_pair[0], ix_pair[1]) &&
          /* if we share a vertex, check the intersection isn't a 'point' */
          ((verts_shared == 0) || (len_squared_v3v3(ix_pair[0], ix_pair[1]) > data->epsilon)));
}

static void statvis_calc_intersect(const MeshRenderData *mr, float *r_intersect)
{
  BMEditMesh *em = mr->edit_bmesh;

  for (int l_index = 0; l_index < mr->loop_len; l_index++) {
    r_intersect[l_index] = -1.0f;
  }

  if (mr->extract_type == MR_EXTRACT_BMESH) {
    uint overlap_len;
    BMesh *bm = em->bm;

    BM_mesh_elem_index_ensure(bm, BM_FACE);

    struct BMBVHTree *bmtree = BKE_bmbvh_new_from_editmesh(em, 0, nullptr, false);
    BVHTreeOverlap *overlap = BKE_bmbvh_overlap_self(bmtree, &overlap_len);

    if (overlap) {
      for (int i = 0; i < overlap_len; i++) {
        BMFace *f_hit_pair[2] = {
            em->looptris[overlap[i].indexA][0]->f,
            em->looptris[overlap[i].indexB][0]->f,
        };
        for (int j = 0; j < 2; j++) {
          BMFace *f_hit = f_hit_pair[j];
          BMLoop *l_first = BM_FACE_FIRST_LOOP(f_hit);
          int l_index = BM_elem_index_get(l_first);
          for (int k = 0; k < f_hit->len; k++, l_index++) {
            r_intersect[l_index] = 1.0f;
          }
        }
      }
      MEM_freeN(overlap);
    }

    BKE_bmbvh_free(bmtree);
  }
  else {
    uint overlap_len;
    BVHTreeFromMesh treeData = {nullptr};

    BVHTree *tree = BKE_bvhtree_from_mesh_get(&treeData, mr->me, BVHTREE_FROM_LOOPTRI, 4);

    struct BVHTree_OverlapData data = {};
    data.positions = mr->vert_positions;
    data.corner_verts = mr->corner_verts;
    data.looptris = mr->looptris;
    data.epsilon = BLI_bvhtree_get_epsilon(tree);

    BVHTreeOverlap *overlap = BLI_bvhtree_overlap_self(tree, &overlap_len, bvh_overlap_cb, &data);
    if (overlap) {
      for (int i = 0; i < overlap_len; i++) {
        const MPoly *f_hit_pair[2] = {
            &mr->polys[mr->looptris[overlap[i].indexA].poly],
            &mr->polys[mr->looptris[overlap[i].indexB].poly],
        };
        for (int j = 0; j < 2; j++) {
          const MPoly *f_hit = f_hit_pair[j];
          int l_index = f_hit->loopstart;
          for (int k = 0; k < f_hit->totloop; k++, l_index++) {
            r_intersect[l_index] = 1.0f;
          }
        }
      }
      MEM_freeN(overlap);
    }
  }
}

BLI_INLINE float distort_remap(float fac, float min, float /*max*/, float minmax_irange)
{
  if (fac >= min) {
    fac = (fac - min) * minmax_irange;
    CLAMP(fac, 0.0f, 1.0f);
  }
  else {
    /* fallback */
    fac = -1.0f;
  }
  return fac;
}

static void statvis_calc_distort(const MeshRenderData *mr, float *r_distort)
{
  BMEditMesh *em = mr->edit_bmesh;
  const MeshStatVis *statvis = &mr->toolsettings->statvis;
  const float min = statvis->distort_min;
  const float max = statvis->distort_max;
  const float minmax_irange = 1.0f / (max - min);

  if (mr->extract_type == MR_EXTRACT_BMESH) {
    BMIter iter;
    BMesh *bm = em->bm;
    BMFace *f;

    if (mr->bm_vert_coords != nullptr) {
      BKE_editmesh_cache_ensure_poly_normals(em, mr->edit_data);

      /* Most likely this is already valid, ensure just in case.
       * Needed for #BM_loop_calc_face_normal_safe_vcos. */
      BM_mesh_elem_index_ensure(em->bm, BM_VERT);
    }

    int l_index = 0;
    int f_index = 0;
    BM_ITER_MESH_INDEX (f, &iter, bm, BM_FACES_OF_MESH, f_index) {
      float fac = -1.0f;

      if (f->len > 3) {
        BMLoop *l_iter, *l_first;

        fac = 0.0f;
        l_iter = l_first = BM_FACE_FIRST_LOOP(f);
        do {
          const float *no_face;
          float no_corner[3];
          if (mr->bm_vert_coords != nullptr) {
            no_face = mr->bm_poly_normals[f_index];
            BM_loop_calc_face_normal_safe_vcos(l_iter, no_face, mr->bm_vert_coords, no_corner);
          }
          else {
            no_face = f->no;
            BM_loop_calc_face_normal_safe(l_iter, no_corner);
          }

          /* simple way to detect (what is most likely) concave */
          if (dot_v3v3(no_face, no_corner) < 0.0f) {
            negate_v3(no_corner);
          }
          fac = max_ff(fac, angle_normalized_v3v3(no_face, no_corner));

        } while ((l_iter = l_iter->next) != l_first);
        fac *= 2.0f;
      }

      fac = distort_remap(fac, min, max, minmax_irange);
      for (int i = 0; i < f->len; i++, l_index++) {
        r_distort[l_index] = fac;
      }
    }
  }
  else {
    int l_index = 0;
    for (const int poly_index : mr->polys.index_range()) {
      const MPoly &poly = mr->polys[poly_index];
      float fac = -1.0f;

      if (poly.totloop > 3) {
        const float *f_no = mr->poly_normals[poly_index];
        fac = 0.0f;

<<<<<<< HEAD
        for (int i = 1; i <= poly->totloop; i++) {
          const int corner_prev = poly->loopstart + (i - 1) % poly->totloop;
          const int corner_curr = poly->loopstart + (i + 0) % poly->totloop;
          const int corner_next = poly->loopstart + (i + 1) % poly->totloop;
=======
        for (int i = 1; i <= poly.totloop; i++) {
          const MLoop *l_prev = &mr->loops[poly.loopstart + (i - 1) % poly.totloop];
          const MLoop *l_curr = &mr->loops[poly.loopstart + (i + 0) % poly.totloop];
          const MLoop *l_next = &mr->loops[poly.loopstart + (i + 1) % poly.totloop];
>>>>>>> 915ff8d1
          float no_corner[3];
          normal_tri_v3(no_corner,
                        mr->vert_positions[mr->corner_verts[corner_prev]],
                        mr->vert_positions[mr->corner_verts[corner_curr]],
                        mr->vert_positions[mr->corner_verts[corner_next]]);
          /* simple way to detect (what is most likely) concave */
          if (dot_v3v3(f_no, no_corner) < 0.0f) {
            negate_v3(no_corner);
          }
          fac = max_ff(fac, angle_normalized_v3v3(f_no, no_corner));
        }
        fac *= 2.0f;
      }

      fac = distort_remap(fac, min, max, minmax_irange);
      for (int i = 0; i < poly.totloop; i++, l_index++) {
        r_distort[l_index] = fac;
      }
    }
  }
}

BLI_INLINE float sharp_remap(float fac, float min, float /*max*/, float minmax_irange)
{
  /* important not '>=' */
  if (fac > min) {
    fac = (fac - min) * minmax_irange;
    CLAMP(fac, 0.0f, 1.0f);
  }
  else {
    /* fallback */
    fac = -1.0f;
  }
  return fac;
}

static void statvis_calc_sharp(const MeshRenderData *mr, float *r_sharp)
{
  BMEditMesh *em = mr->edit_bmesh;
  const MeshStatVis *statvis = &mr->toolsettings->statvis;
  const float min = statvis->sharp_min;
  const float max = statvis->sharp_max;
  const float minmax_irange = 1.0f / (max - min);

  /* Can we avoid this extra allocation? */
  float *vert_angles = (float *)MEM_mallocN(sizeof(float) * mr->vert_len, __func__);
  copy_vn_fl(vert_angles, mr->vert_len, -M_PI);

  if (mr->extract_type == MR_EXTRACT_BMESH) {
    BMIter iter;
    BMesh *bm = em->bm;
    BMFace *efa;
    BMEdge *e;
    /* first assign float values to verts */
    BM_ITER_MESH (e, &iter, bm, BM_EDGES_OF_MESH) {
      float angle = BM_edge_calc_face_angle_signed(e);
      float *col1 = &vert_angles[BM_elem_index_get(e->v1)];
      float *col2 = &vert_angles[BM_elem_index_get(e->v2)];
      *col1 = max_ff(*col1, angle);
      *col2 = max_ff(*col2, angle);
    }
    /* Copy vert value to loops. */
    BM_ITER_MESH (efa, &iter, bm, BM_FACES_OF_MESH) {
      BMLoop *l_iter, *l_first;
      l_iter = l_first = BM_FACE_FIRST_LOOP(efa);
      do {
        int l_index = BM_elem_index_get(l_iter);
        int v_index = BM_elem_index_get(l_iter->v);
        r_sharp[l_index] = sharp_remap(vert_angles[v_index], min, max, minmax_irange);
      } while ((l_iter = l_iter->next) != l_first);
    }
  }
  else {
    /* first assign float values to verts */

    EdgeHash *eh = BLI_edgehash_new_ex(__func__, mr->edge_len);

<<<<<<< HEAD
    for (int poly_index = 0; poly_index < mr->poly_len; poly_index++, poly++) {
      for (int i = 0; i < poly->totloop; i++) {
        const int vert_curr = mr->corner_verts[poly->loopstart + (i + 0) % poly->totloop];
        const int vert_next = mr->corner_verts[poly->loopstart + (i + 1) % poly->totloop];
=======
    for (const int poly_index : mr->polys.index_range()) {
      const MPoly &poly = mr->polys[poly_index];
      for (int i = 0; i < poly.totloop; i++) {
        const MLoop *l_curr = &mr->loops[poly.loopstart + (i + 0) % poly.totloop];
        const MLoop *l_next = &mr->loops[poly.loopstart + (i + 1) % poly.totloop];
>>>>>>> 915ff8d1
        float angle;
        void **pval;
        bool value_is_init = BLI_edgehash_ensure_p(eh, vert_curr, vert_next, &pval);
        if (!value_is_init) {
          *pval = (void *)&mr->poly_normals[poly_index];
          /* non-manifold edge, yet... */
          continue;
        }
        if (*pval != nullptr) {
          const float *f1_no = mr->poly_normals[poly_index];
          const float *f2_no = static_cast<const float *>(*pval);
          angle = angle_normalized_v3v3(f1_no, f2_no);
          angle = is_edge_convex_v3(
                      mr->vert_positions[vert_curr], mr->vert_positions[vert_next], f1_no, f2_no) ?
                      angle :
                      -angle;
          /* Tag as manifold. */
          *pval = nullptr;
        }
        else {
          /* non-manifold edge */
          angle = DEG2RADF(90.0f);
        }
        float *col1 = &vert_angles[vert_curr];
        float *col2 = &vert_angles[vert_next];
        *col1 = max_ff(*col1, angle);
        *col2 = max_ff(*col2, angle);
      }
    }
    /* Remaining non manifold edges. */
    EdgeHashIterator *ehi = BLI_edgehashIterator_new(eh);
    for (; !BLI_edgehashIterator_isDone(ehi); BLI_edgehashIterator_step(ehi)) {
      if (BLI_edgehashIterator_getValue(ehi) != nullptr) {
        uint v1, v2;
        const float angle = DEG2RADF(90.0f);
        BLI_edgehashIterator_getKey(ehi, &v1, &v2);
        float *col1 = &vert_angles[v1];
        float *col2 = &vert_angles[v2];
        *col1 = max_ff(*col1, angle);
        *col2 = max_ff(*col2, angle);
      }
    }
    BLI_edgehashIterator_free(ehi);
    BLI_edgehash_free(eh, nullptr);

    for (int l_index = 0; l_index < mr->loop_len; l_index++) {
      const int vert = mr->corner_verts[l_index];
      r_sharp[l_index] = sharp_remap(vert_angles[vert], min, max, minmax_irange);
    }
  }

  MEM_freeN(vert_angles);
}

static void extract_analysis_iter_finish_mesh(const MeshRenderData *mr,
                                              MeshBatchCache * /*cache*/,
                                              void *buf,
                                              void * /*data*/)
{
  GPUVertBuf *vbo = static_cast<GPUVertBuf *>(buf);
  BLI_assert(mr->edit_bmesh);

  float *l_weight = (float *)GPU_vertbuf_get_data(vbo);

  switch (mr->toolsettings->statvis.type) {
    case SCE_STATVIS_OVERHANG:
      statvis_calc_overhang(mr, l_weight);
      break;
    case SCE_STATVIS_THICKNESS:
      statvis_calc_thickness(mr, l_weight);
      break;
    case SCE_STATVIS_INTERSECT:
      statvis_calc_intersect(mr, l_weight);
      break;
    case SCE_STATVIS_DISTORT:
      statvis_calc_distort(mr, l_weight);
      break;
    case SCE_STATVIS_SHARP:
      statvis_calc_sharp(mr, l_weight);
      break;
  }
}

constexpr MeshExtract create_extractor_mesh_analysis()
{
  MeshExtract extractor = {nullptr};
  extractor.init = extract_mesh_analysis_init;
  extractor.finish = extract_analysis_iter_finish_mesh;
  /* This is not needed for all visualization types.
   * Maybe split into different extract. */
  extractor.data_type = MR_DATA_POLY_NOR | MR_DATA_LOOPTRI;
  extractor.data_size = 0;
  extractor.use_threading = false;
  extractor.mesh_buffer_offset = offsetof(MeshBufferList, vbo.mesh_analysis);
  return extractor;
}

/** \} */

}  // namespace blender::draw

const MeshExtract extract_mesh_analysis = blender::draw::create_extractor_mesh_analysis();<|MERGE_RESOLUTION|>--- conflicted
+++ resolved
@@ -449,17 +449,10 @@
         const float *f_no = mr->poly_normals[poly_index];
         fac = 0.0f;
 
-<<<<<<< HEAD
-        for (int i = 1; i <= poly->totloop; i++) {
-          const int corner_prev = poly->loopstart + (i - 1) % poly->totloop;
-          const int corner_curr = poly->loopstart + (i + 0) % poly->totloop;
-          const int corner_next = poly->loopstart + (i + 1) % poly->totloop;
-=======
         for (int i = 1; i <= poly.totloop; i++) {
-          const MLoop *l_prev = &mr->loops[poly.loopstart + (i - 1) % poly.totloop];
-          const MLoop *l_curr = &mr->loops[poly.loopstart + (i + 0) % poly.totloop];
-          const MLoop *l_next = &mr->loops[poly.loopstart + (i + 1) % poly.totloop];
->>>>>>> 915ff8d1
+          const int corner_prev = poly.loopstart + (i - 1) % poly.totloop;
+          const int corner_curr = poly.loopstart + (i + 0) % poly.totloop;
+          const int corner_next = poly.loopstart + (i + 1) % poly.totloop;
           float no_corner[3];
           normal_tri_v3(no_corner,
                         mr->vert_positions[mr->corner_verts[corner_prev]],
@@ -537,18 +530,11 @@
 
     EdgeHash *eh = BLI_edgehash_new_ex(__func__, mr->edge_len);
 
-<<<<<<< HEAD
-    for (int poly_index = 0; poly_index < mr->poly_len; poly_index++, poly++) {
-      for (int i = 0; i < poly->totloop; i++) {
-        const int vert_curr = mr->corner_verts[poly->loopstart + (i + 0) % poly->totloop];
-        const int vert_next = mr->corner_verts[poly->loopstart + (i + 1) % poly->totloop];
-=======
     for (const int poly_index : mr->polys.index_range()) {
       const MPoly &poly = mr->polys[poly_index];
       for (int i = 0; i < poly.totloop; i++) {
-        const MLoop *l_curr = &mr->loops[poly.loopstart + (i + 0) % poly.totloop];
-        const MLoop *l_next = &mr->loops[poly.loopstart + (i + 1) % poly.totloop];
->>>>>>> 915ff8d1
+        const int vert_curr = mr->corner_verts[poly.loopstart + (i + 0) % poly.totloop];
+        const int vert_next = mr->corner_verts[poly.loopstart + (i + 1) % poly.totloop];
         float angle;
         void **pval;
         bool value_is_init = BLI_edgehash_ensure_p(eh, vert_curr, vert_next, &pval);
