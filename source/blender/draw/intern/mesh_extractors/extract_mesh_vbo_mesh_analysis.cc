--- conflicted
+++ resolved
@@ -353,14 +353,9 @@
     if (overlap) {
       for (int i = 0; i < overlap_len; i++) {
 
-<<<<<<< HEAD
         for (const IndexRange f_hit : {mr->polys[mr->looptri_polys[overlap[i].indexA]],
-                                       mr->polys[mr->looptri_polys[overlap[i].indexB]]}) {
-=======
-        for (const IndexRange f_hit : {mr->polys[mr->looptris[overlap[i].indexA].poly],
-                                       mr->polys[mr->looptris[overlap[i].indexB].poly]})
+                                       mr->polys[mr->looptri_polys[overlap[i].indexB]]})
         {
->>>>>>> 0de54b84
           int l_index = f_hit.start();
           for (int k = 0; k < f_hit.size(); k++, l_index++) {
             r_intersect[l_index] = 1.0f;
