--- conflicted
+++ resolved
@@ -64,26 +64,15 @@
 {
   const bool hidden = mr->hide_poly && mr->hide_poly[poly_index];
 
-<<<<<<< HEAD
-  const int ml_index_end = mp->loopstart + mp->totloop;
-  for (int ml_index = mp->loopstart; ml_index < ml_index_end; ml_index += 1) {
-    const int vert = mr->corner_verts[ml_index];
-=======
   const int ml_index_end = poly->loopstart + poly->totloop;
   for (int ml_index = poly->loopstart; ml_index < ml_index_end; ml_index += 1) {
-    const MLoop *ml = &mr->loops[ml_index];
->>>>>>> 2a9f792c
+    const int vert = mr->corner_verts[ml_index];
     GPUPackedNormal *lnor_data = &(*(GPUPackedNormal **)data)[ml_index];
     if (mr->loop_normals) {
       *lnor_data = GPU_normal_convert_i10_v3(mr->loop_normals[ml_index]);
     }
-<<<<<<< HEAD
-    else if (mp->flag & ME_SMOOTH) {
+    else if (poly->flag & ME_SMOOTH) {
       *lnor_data = GPU_normal_convert_i10_v3(mr->vert_normals[vert]);
-=======
-    else if (poly->flag & ME_SMOOTH) {
-      *lnor_data = GPU_normal_convert_i10_v3(mr->vert_normals[ml->v]);
->>>>>>> 2a9f792c
     }
     else {
       *lnor_data = GPU_normal_convert_i10_v3(mr->poly_normals[poly_index]);
@@ -199,26 +188,15 @@
 {
   const bool hidden = mr->hide_poly && mr->hide_poly[poly_index];
 
-<<<<<<< HEAD
-  const int ml_index_end = mp->loopstart + mp->totloop;
-  for (int ml_index = mp->loopstart; ml_index < ml_index_end; ml_index += 1) {
-    const int vert = mr->corner_verts[ml_index];
-=======
   const int ml_index_end = poly->loopstart + poly->totloop;
   for (int ml_index = poly->loopstart; ml_index < ml_index_end; ml_index += 1) {
-    const MLoop *ml = &mr->loops[ml_index];
->>>>>>> 2a9f792c
+    const int vert = mr->corner_verts[ml_index];
     gpuHQNor *lnor_data = &(*(gpuHQNor **)data)[ml_index];
     if (mr->loop_normals) {
       normal_float_to_short_v3(&lnor_data->x, mr->loop_normals[ml_index]);
     }
-<<<<<<< HEAD
-    else if (mp->flag & ME_SMOOTH) {
+    else if (poly->flag & ME_SMOOTH) {
       normal_float_to_short_v3(&lnor_data->x, mr->vert_normals[vert]);
-=======
-    else if (poly->flag & ME_SMOOTH) {
-      normal_float_to_short_v3(&lnor_data->x, mr->vert_normals[ml->v]);
->>>>>>> 2a9f792c
     }
     else {
       normal_float_to_short_v3(&lnor_data->x, mr->poly_normals[poly_index]);
