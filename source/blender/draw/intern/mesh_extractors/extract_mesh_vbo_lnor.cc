/* SPDX-License-Identifier: GPL-2.0-or-later
 * Copyright 2021 Blender Foundation. All rights reserved. */

/** \file
 * \ingroup draw
 */

#include "extract_mesh.hh"

#include "draw_subdivision.h"

namespace blender::draw {

/* ---------------------------------------------------------------------- */
/** \name Extract Loop Normal
 * \{ */

static void extract_lnor_init(const MeshRenderData *mr,
                              MeshBatchCache * /*cache*/,
                              void *buf,
                              void *tls_data)
{
  GPUVertBuf *vbo = static_cast<GPUVertBuf *>(buf);
  static GPUVertFormat format = {0};
  if (format.attr_len == 0) {
    GPU_vertformat_attr_add(&format, "nor", GPU_COMP_I10, 4, GPU_FETCH_INT_TO_FLOAT_UNIT);
    GPU_vertformat_alias_add(&format, "lnor");
  }
  GPU_vertbuf_init_with_format(vbo, &format);
  GPU_vertbuf_data_alloc(vbo, mr->loop_len);

  *(GPUPackedNormal **)tls_data = static_cast<GPUPackedNormal *>(GPU_vertbuf_get_data(vbo));
}

static void extract_lnor_iter_poly_bm(const MeshRenderData *mr,
                                      const BMFace *f,
                                      const int /*f_index*/,
                                      void *data)
{
  BMLoop *l_iter, *l_first;
  l_iter = l_first = BM_FACE_FIRST_LOOP(f);
  do {
    const int l_index = BM_elem_index_get(l_iter);
    if (mr->loop_normals) {
      (*(GPUPackedNormal **)data)[l_index] = GPU_normal_convert_i10_v3(mr->loop_normals[l_index]);
    }
    else {
      if (BM_elem_flag_test(f, BM_ELEM_SMOOTH)) {
        (*(GPUPackedNormal **)data)[l_index] = GPU_normal_convert_i10_v3(
            bm_vert_no_get(mr, l_iter->v));
      }
      else {
        (*(GPUPackedNormal **)data)[l_index] = GPU_normal_convert_i10_v3(bm_face_no_get(mr, f));
      }
    }
    (*(GPUPackedNormal **)data)[l_index].w = BM_elem_flag_test(f, BM_ELEM_HIDDEN) ? -1 : 0;
  } while ((l_iter = l_iter->next) != l_first);
}

static void extract_lnor_iter_poly_mesh(const MeshRenderData *mr,
                                        const MPoly *poly,
                                        const int poly_index,
                                        void *data)
{
  const bool hidden = mr->hide_poly && mr->hide_poly[poly_index];

  const int ml_index_end = poly->loopstart + poly->totloop;
  for (int ml_index = poly->loopstart; ml_index < ml_index_end; ml_index += 1) {
    const int vert = mr->corner_verts[ml_index];
    GPUPackedNormal *lnor_data = &(*(GPUPackedNormal **)data)[ml_index];
    if (mr->loop_normals) {
      *lnor_data = GPU_normal_convert_i10_v3(mr->loop_normals[ml_index]);
    }
<<<<<<< HEAD
    else if (poly->flag & ME_SMOOTH) {
      *lnor_data = GPU_normal_convert_i10_v3(mr->vert_normals[vert]);
=======
    else if (mr->sharp_faces && mr->sharp_faces[poly_index]) {
      *lnor_data = GPU_normal_convert_i10_v3(mr->poly_normals[poly_index]);
>>>>>>> 5876573e
    }
    else {
      *lnor_data = GPU_normal_convert_i10_v3(mr->vert_normals[ml->v]);
    }

    /* Flag for paint mode overlay.
     * Only use origindex in edit mode where it is used to display the edge-normals.
     * In paint mode it will use the un-mapped data to draw the wire-frame. */
    if (hidden ||
        (mr->edit_bmesh && (mr->v_origindex) && mr->v_origindex[vert] == ORIGINDEX_NONE)) {
      lnor_data->w = -1;
    }
    else if (mr->select_poly && mr->select_poly[poly_index]) {
      lnor_data->w = 1;
    }
    else {
      lnor_data->w = 0;
    }
  }
}

static GPUVertFormat *get_subdiv_lnor_format()
{
  static GPUVertFormat format = {0};
  if (format.attr_len == 0) {
    GPU_vertformat_attr_add(&format, "nor", GPU_COMP_F32, 4, GPU_FETCH_FLOAT);
    GPU_vertformat_alias_add(&format, "lnor");
  }
  return &format;
}

static void extract_lnor_init_subdiv(const DRWSubdivCache *subdiv_cache,
                                     const MeshRenderData * /*mr*/,
                                     MeshBatchCache *cache,
                                     void *buffer,
                                     void * /*data*/)
{
  GPUVertBuf *vbo = static_cast<GPUVertBuf *>(buffer);
  GPUVertBuf *pos_nor = cache->final.buff.vbo.pos_nor;
  BLI_assert(pos_nor);
  GPU_vertbuf_init_build_on_device(vbo, get_subdiv_lnor_format(), subdiv_cache->num_subdiv_loops);
  draw_subdiv_build_lnor_buffer(subdiv_cache, pos_nor, vbo);
}

constexpr MeshExtract create_extractor_lnor()
{
  MeshExtract extractor = {nullptr};
  extractor.init = extract_lnor_init;
  extractor.init_subdiv = extract_lnor_init_subdiv;
  extractor.iter_poly_bm = extract_lnor_iter_poly_bm;
  extractor.iter_poly_mesh = extract_lnor_iter_poly_mesh;
  extractor.data_type = MR_DATA_LOOP_NOR;
  extractor.data_size = sizeof(GPUPackedNormal *);
  extractor.use_threading = true;
  extractor.mesh_buffer_offset = offsetof(MeshBufferList, vbo.lnor);
  return extractor;
}

/** \} */

/* ---------------------------------------------------------------------- */
/** \name Extract HQ Loop Normal
 * \{ */

struct gpuHQNor {
  short x, y, z, w;
};

static void extract_lnor_hq_init(const MeshRenderData *mr,
                                 MeshBatchCache * /*cache*/,
                                 void *buf,
                                 void *tls_data)
{
  GPUVertBuf *vbo = static_cast<GPUVertBuf *>(buf);
  static GPUVertFormat format = {0};
  if (format.attr_len == 0) {
    GPU_vertformat_attr_add(&format, "nor", GPU_COMP_I16, 4, GPU_FETCH_INT_TO_FLOAT_UNIT);
    GPU_vertformat_alias_add(&format, "lnor");
  }
  GPU_vertbuf_init_with_format(vbo, &format);
  GPU_vertbuf_data_alloc(vbo, mr->loop_len);

  *(gpuHQNor **)tls_data = static_cast<gpuHQNor *>(GPU_vertbuf_get_data(vbo));
}

static void extract_lnor_hq_iter_poly_bm(const MeshRenderData *mr,
                                         const BMFace *f,
                                         const int /*f_index*/,
                                         void *data)
{
  BMLoop *l_iter, *l_first;
  l_iter = l_first = BM_FACE_FIRST_LOOP(f);
  do {
    const int l_index = BM_elem_index_get(l_iter);
    if (mr->loop_normals) {
      normal_float_to_short_v3(&(*(gpuHQNor **)data)[l_index].x, mr->loop_normals[l_index]);
    }
    else {
      if (BM_elem_flag_test(f, BM_ELEM_SMOOTH)) {
        normal_float_to_short_v3(&(*(gpuHQNor **)data)[l_index].x, bm_vert_no_get(mr, l_iter->v));
      }
      else {
        normal_float_to_short_v3(&(*(gpuHQNor **)data)[l_index].x, bm_face_no_get(mr, f));
      }
    }
  } while ((l_iter = l_iter->next) != l_first);
}

static void extract_lnor_hq_iter_poly_mesh(const MeshRenderData *mr,
                                           const MPoly *poly,
                                           const int poly_index,
                                           void *data)
{
  const bool hidden = mr->hide_poly && mr->hide_poly[poly_index];

  const int ml_index_end = poly->loopstart + poly->totloop;
  for (int ml_index = poly->loopstart; ml_index < ml_index_end; ml_index += 1) {
    const int vert = mr->corner_verts[ml_index];
    gpuHQNor *lnor_data = &(*(gpuHQNor **)data)[ml_index];
    if (mr->loop_normals) {
      normal_float_to_short_v3(&lnor_data->x, mr->loop_normals[ml_index]);
    }
<<<<<<< HEAD
    else if (poly->flag & ME_SMOOTH) {
      normal_float_to_short_v3(&lnor_data->x, mr->vert_normals[vert]);
=======
    else if (mr->sharp_faces && mr->sharp_faces[poly_index]) {
      normal_float_to_short_v3(&lnor_data->x, mr->poly_normals[poly_index]);
>>>>>>> 5876573e
    }
    else {
      normal_float_to_short_v3(&lnor_data->x, mr->vert_normals[ml->v]);
    }

    /* Flag for paint mode overlay.
     * Only use origindex in edit mode where it is used to display the edge-normals.
     * In paint mode it will use the un-mapped data to draw the wire-frame. */
    if (hidden ||
        (mr->edit_bmesh && (mr->v_origindex) && mr->v_origindex[vert] == ORIGINDEX_NONE)) {
      lnor_data->w = -1;
    }
    else if (mr->select_poly && mr->select_poly[poly_index]) {
      lnor_data->w = 1;
    }
    else {
      lnor_data->w = 0;
    }
  }
}

constexpr MeshExtract create_extractor_lnor_hq()
{
  MeshExtract extractor = {nullptr};
  extractor.init = extract_lnor_hq_init;
  extractor.init_subdiv = extract_lnor_init_subdiv;
  extractor.iter_poly_bm = extract_lnor_hq_iter_poly_bm;
  extractor.iter_poly_mesh = extract_lnor_hq_iter_poly_mesh;
  extractor.data_type = MR_DATA_LOOP_NOR;
  extractor.data_size = sizeof(gpuHQNor *);
  extractor.use_threading = true;
  extractor.mesh_buffer_offset = offsetof(MeshBufferList, vbo.lnor);
  return extractor;
}

/** \} */

}  // namespace blender::draw

const MeshExtract extract_lnor = blender::draw::create_extractor_lnor();
const MeshExtract extract_lnor_hq = blender::draw::create_extractor_lnor_hq();<|MERGE_RESOLUTION|>--- conflicted
+++ resolved
@@ -71,16 +71,11 @@
     if (mr->loop_normals) {
       *lnor_data = GPU_normal_convert_i10_v3(mr->loop_normals[ml_index]);
     }
-<<<<<<< HEAD
-    else if (poly->flag & ME_SMOOTH) {
-      *lnor_data = GPU_normal_convert_i10_v3(mr->vert_normals[vert]);
-=======
     else if (mr->sharp_faces && mr->sharp_faces[poly_index]) {
       *lnor_data = GPU_normal_convert_i10_v3(mr->poly_normals[poly_index]);
->>>>>>> 5876573e
-    }
-    else {
-      *lnor_data = GPU_normal_convert_i10_v3(mr->vert_normals[ml->v]);
+    }
+    else {
+      *lnor_data = GPU_normal_convert_i10_v3(mr->vert_normals[vert]);
     }
 
     /* Flag for paint mode overlay.
@@ -200,16 +195,11 @@
     if (mr->loop_normals) {
       normal_float_to_short_v3(&lnor_data->x, mr->loop_normals[ml_index]);
     }
-<<<<<<< HEAD
-    else if (poly->flag & ME_SMOOTH) {
-      normal_float_to_short_v3(&lnor_data->x, mr->vert_normals[vert]);
-=======
     else if (mr->sharp_faces && mr->sharp_faces[poly_index]) {
       normal_float_to_short_v3(&lnor_data->x, mr->poly_normals[poly_index]);
->>>>>>> 5876573e
-    }
-    else {
-      normal_float_to_short_v3(&lnor_data->x, mr->vert_normals[ml->v]);
+    }
+    else {
+      normal_float_to_short_v3(&lnor_data->x, mr->vert_normals[vert]);
     }
 
     /* Flag for paint mode overlay.
