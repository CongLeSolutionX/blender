/* SPDX-License-Identifier: GPL-2.0-or-later
 * Copyright 2021 Blender Foundation. All rights reserved. */

/** \file
 * \ingroup draw
 */

#include "extract_mesh.hh"

#include "draw_subdivision.h"

namespace blender::draw {

/* ---------------------------------------------------------------------- */
/** \name Extract Loop Normal
 * \{ */

static void extract_lnor_init(const MeshRenderData *mr,
                              MeshBatchCache * /*cache*/,
                              void *buf,
                              void *tls_data)
{
  GPUVertBuf *vbo = static_cast<GPUVertBuf *>(buf);
  static GPUVertFormat format = {0};
  if (format.attr_len == 0) {
    GPU_vertformat_attr_add(&format, "nor", GPU_COMP_I10, 4, GPU_FETCH_INT_TO_FLOAT_UNIT);
    GPU_vertformat_alias_add(&format, "lnor");
  }
  GPU_vertbuf_init_with_format(vbo, &format);
  GPU_vertbuf_data_alloc(vbo, mr->loop_len);

  *(GPUPackedNormal **)tls_data = static_cast<GPUPackedNormal *>(GPU_vertbuf_get_data(vbo));
}

static void extract_lnor_iter_poly_bm(const MeshRenderData *mr,
                                      const BMFace *f,
                                      const int /*f_index*/,
                                      void *data)
{
  BMLoop *l_iter, *l_first;
  l_iter = l_first = BM_FACE_FIRST_LOOP(f);
  do {
    const int l_index = BM_elem_index_get(l_iter);
    if (mr->loop_normals) {
      (*(GPUPackedNormal **)data)[l_index] = GPU_normal_convert_i10_v3(mr->loop_normals[l_index]);
    }
    else {
      if (BM_elem_flag_test(f, BM_ELEM_SMOOTH)) {
        (*(GPUPackedNormal **)data)[l_index] = GPU_normal_convert_i10_v3(
            bm_vert_no_get(mr, l_iter->v));
      }
      else {
        (*(GPUPackedNormal **)data)[l_index] = GPU_normal_convert_i10_v3(bm_face_no_get(mr, f));
      }
    }
    (*(GPUPackedNormal **)data)[l_index].w = BM_elem_flag_test(f, BM_ELEM_HIDDEN) ? -1 : 0;
  } while ((l_iter = l_iter->next) != l_first);
}

static void extract_lnor_iter_poly_mesh(const MeshRenderData *mr,
                                        const MPoly *mp,
                                        const int mp_index,
                                        void *data)
{
  const bool hidden = mr->hide_poly && mr->hide_poly[mp_index];

  const int ml_index_end = mp->loopstart + mp->totloop;
  for (int ml_index = mp->loopstart; ml_index < ml_index_end; ml_index += 1) {
    const int vert = mr->corner_verts[ml_index];
    GPUPackedNormal *lnor_data = &(*(GPUPackedNormal **)data)[ml_index];
    if (mr->loop_normals) {
      *lnor_data = GPU_normal_convert_i10_v3(mr->loop_normals[ml_index]);
    }
<<<<<<< HEAD
    else if (mr->sharp_faces && mr->sharp_faces[mp_index]) {
      *lnor_data = GPU_normal_convert_i10_v3(mr->poly_normals[mp_index]);
=======
    else if (mp->flag & ME_SMOOTH) {
      *lnor_data = GPU_normal_convert_i10_v3(mr->vert_normals[vert]);
>>>>>>> 95915484
    }
    else {
      *lnor_data = GPU_normal_convert_i10_v3(mr->vert_normals[ml->v]);
    }

    /* Flag for paint mode overlay.
     * Only use origindex in edit mode where it is used to display the edge-normals.
     * In paint mode it will use the un-mapped data to draw the wire-frame. */
    if (hidden ||
        (mr->edit_bmesh && (mr->v_origindex) && mr->v_origindex[vert] == ORIGINDEX_NONE)) {
      lnor_data->w = -1;
    }
    else if (mr->select_poly && mr->select_poly[mp_index]) {
      lnor_data->w = 1;
    }
    else {
      lnor_data->w = 0;
    }
  }
}

static GPUVertFormat *get_subdiv_lnor_format()
{
  static GPUVertFormat format = {0};
  if (format.attr_len == 0) {
    GPU_vertformat_attr_add(&format, "nor", GPU_COMP_F32, 4, GPU_FETCH_FLOAT);
    GPU_vertformat_alias_add(&format, "lnor");
  }
  return &format;
}

static void extract_lnor_init_subdiv(const DRWSubdivCache *subdiv_cache,
                                     const MeshRenderData * /*mr*/,
                                     MeshBatchCache *cache,
                                     void *buffer,
                                     void * /*data*/)
{
  GPUVertBuf *vbo = static_cast<GPUVertBuf *>(buffer);
  GPUVertBuf *pos_nor = cache->final.buff.vbo.pos_nor;
  BLI_assert(pos_nor);
  GPU_vertbuf_init_build_on_device(vbo, get_subdiv_lnor_format(), subdiv_cache->num_subdiv_loops);
  draw_subdiv_build_lnor_buffer(subdiv_cache, pos_nor, vbo);
}

constexpr MeshExtract create_extractor_lnor()
{
  MeshExtract extractor = {nullptr};
  extractor.init = extract_lnor_init;
  extractor.init_subdiv = extract_lnor_init_subdiv;
  extractor.iter_poly_bm = extract_lnor_iter_poly_bm;
  extractor.iter_poly_mesh = extract_lnor_iter_poly_mesh;
  extractor.data_type = MR_DATA_LOOP_NOR;
  extractor.data_size = sizeof(GPUPackedNormal *);
  extractor.use_threading = true;
  extractor.mesh_buffer_offset = offsetof(MeshBufferList, vbo.lnor);
  return extractor;
}

/** \} */

/* ---------------------------------------------------------------------- */
/** \name Extract HQ Loop Normal
 * \{ */

struct gpuHQNor {
  short x, y, z, w;
};

static void extract_lnor_hq_init(const MeshRenderData *mr,
                                 MeshBatchCache * /*cache*/,
                                 void *buf,
                                 void *tls_data)
{
  GPUVertBuf *vbo = static_cast<GPUVertBuf *>(buf);
  static GPUVertFormat format = {0};
  if (format.attr_len == 0) {
    GPU_vertformat_attr_add(&format, "nor", GPU_COMP_I16, 4, GPU_FETCH_INT_TO_FLOAT_UNIT);
    GPU_vertformat_alias_add(&format, "lnor");
  }
  GPU_vertbuf_init_with_format(vbo, &format);
  GPU_vertbuf_data_alloc(vbo, mr->loop_len);

  *(gpuHQNor **)tls_data = static_cast<gpuHQNor *>(GPU_vertbuf_get_data(vbo));
}

static void extract_lnor_hq_iter_poly_bm(const MeshRenderData *mr,
                                         const BMFace *f,
                                         const int /*f_index*/,
                                         void *data)
{
  BMLoop *l_iter, *l_first;
  l_iter = l_first = BM_FACE_FIRST_LOOP(f);
  do {
    const int l_index = BM_elem_index_get(l_iter);
    if (mr->loop_normals) {
      normal_float_to_short_v3(&(*(gpuHQNor **)data)[l_index].x, mr->loop_normals[l_index]);
    }
    else {
      if (BM_elem_flag_test(f, BM_ELEM_SMOOTH)) {
        normal_float_to_short_v3(&(*(gpuHQNor **)data)[l_index].x, bm_vert_no_get(mr, l_iter->v));
      }
      else {
        normal_float_to_short_v3(&(*(gpuHQNor **)data)[l_index].x, bm_face_no_get(mr, f));
      }
    }
  } while ((l_iter = l_iter->next) != l_first);
}

static void extract_lnor_hq_iter_poly_mesh(const MeshRenderData *mr,
                                           const MPoly *mp,
                                           const int mp_index,
                                           void *data)
{
  const bool hidden = mr->hide_poly && mr->hide_poly[mp_index];

  const int ml_index_end = mp->loopstart + mp->totloop;
  for (int ml_index = mp->loopstart; ml_index < ml_index_end; ml_index += 1) {
    const int vert = mr->corner_verts[ml_index];
    gpuHQNor *lnor_data = &(*(gpuHQNor **)data)[ml_index];
    if (mr->loop_normals) {
      normal_float_to_short_v3(&lnor_data->x, mr->loop_normals[ml_index]);
    }
<<<<<<< HEAD
    else if (mr->sharp_faces && mr->sharp_faces[mp_index]) {
      normal_float_to_short_v3(&lnor_data->x, mr->poly_normals[mp_index]);
=======
    else if (mp->flag & ME_SMOOTH) {
      normal_float_to_short_v3(&lnor_data->x, mr->vert_normals[vert]);
>>>>>>> 95915484
    }
    else {
      normal_float_to_short_v3(&lnor_data->x, mr->vert_normals[ml->v]);
    }

    /* Flag for paint mode overlay.
     * Only use origindex in edit mode where it is used to display the edge-normals.
     * In paint mode it will use the un-mapped data to draw the wire-frame. */
    if (hidden ||
        (mr->edit_bmesh && (mr->v_origindex) && mr->v_origindex[vert] == ORIGINDEX_NONE)) {
      lnor_data->w = -1;
    }
    else if (mr->select_poly && mr->select_poly[mp_index]) {
      lnor_data->w = 1;
    }
    else {
      lnor_data->w = 0;
    }
  }
}

constexpr MeshExtract create_extractor_lnor_hq()
{
  MeshExtract extractor = {nullptr};
  extractor.init = extract_lnor_hq_init;
  extractor.init_subdiv = extract_lnor_init_subdiv;
  extractor.iter_poly_bm = extract_lnor_hq_iter_poly_bm;
  extractor.iter_poly_mesh = extract_lnor_hq_iter_poly_mesh;
  extractor.data_type = MR_DATA_LOOP_NOR;
  extractor.data_size = sizeof(gpuHQNor *);
  extractor.use_threading = true;
  extractor.mesh_buffer_offset = offsetof(MeshBufferList, vbo.lnor);
  return extractor;
}

/** \} */

}  // namespace blender::draw

const MeshExtract extract_lnor = blender::draw::create_extractor_lnor();
const MeshExtract extract_lnor_hq = blender::draw::create_extractor_lnor_hq();<|MERGE_RESOLUTION|>--- conflicted
+++ resolved
@@ -71,16 +71,11 @@
     if (mr->loop_normals) {
       *lnor_data = GPU_normal_convert_i10_v3(mr->loop_normals[ml_index]);
     }
-<<<<<<< HEAD
     else if (mr->sharp_faces && mr->sharp_faces[mp_index]) {
       *lnor_data = GPU_normal_convert_i10_v3(mr->poly_normals[mp_index]);
-=======
-    else if (mp->flag & ME_SMOOTH) {
+    }
+    else {
       *lnor_data = GPU_normal_convert_i10_v3(mr->vert_normals[vert]);
->>>>>>> 95915484
-    }
-    else {
-      *lnor_data = GPU_normal_convert_i10_v3(mr->vert_normals[ml->v]);
     }
 
     /* Flag for paint mode overlay.
@@ -200,16 +195,11 @@
     if (mr->loop_normals) {
       normal_float_to_short_v3(&lnor_data->x, mr->loop_normals[ml_index]);
     }
-<<<<<<< HEAD
     else if (mr->sharp_faces && mr->sharp_faces[mp_index]) {
       normal_float_to_short_v3(&lnor_data->x, mr->poly_normals[mp_index]);
-=======
-    else if (mp->flag & ME_SMOOTH) {
+    }
+    else {
       normal_float_to_short_v3(&lnor_data->x, mr->vert_normals[vert]);
->>>>>>> 95915484
-    }
-    else {
-      normal_float_to_short_v3(&lnor_data->x, mr->vert_normals[ml->v]);
     }
 
     /* Flag for paint mode overlay.
