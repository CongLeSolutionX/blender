/*
 * This program is free software; you can redistribute it and/or
 * modify it under the terms of the GNU General Public License
 * as published by the Free Software Foundation; either version 2
 * of the License, or (at your option) any later version.
 *
 * This program is distributed in the hope that it will be useful,
 * but WITHOUT ANY WARRANTY; without even the implied warranty of
 * MERCHANTABILITY or FITNESS FOR A PARTICULAR PURPOSE.  See the
 * GNU General Public License for more details.
 *
 * You should have received a copy of the GNU General Public License
 * along with this program; if not, write to the Free Software Foundation,
 * Inc., 51 Franklin Street, Fifth Floor, Boston, MA 02110-1301, USA.
 *
 * The Original Code is Copyright (C) 2021 by Blender Foundation.
 * All rights reserved.
 */

/** \file
 * \ingroup draw
 */

#include "MEM_guardedalloc.h"

#include "BLI_string.h"

#include "extract_mesh.h"

namespace blender::draw {

/* ---------------------------------------------------------------------- */
/** \name Extract VCol
 * \{ */

static void extract_vcol_init(const MeshRenderData *mr,
                              struct MeshBatchCache *cache,
                              void *buf,
                              void *UNUSED(tls_data))
{
  GPUVertBuf *vbo = static_cast<GPUVertBuf *>(buf);
  GPUVertFormat format = {0};
  GPU_vertformat_deinterleave(&format);

  CustomData *cd_ldata = (mr->extract_type == MR_EXTRACT_BMESH) ? &mr->bm->ldata : &mr->me->ldata;
  uint32_t vcol_layers = cache->cd_used.vcol;

  for (int i = 0; i < MAX_MCOL; i++) {
    if (vcol_layers & (1 << i)) {
      char attr_name[32], attr_safe_name[GPU_MAX_SAFE_ATTR_NAME];
      const char *layer_name = CustomData_get_layer_name(cd_ldata, CD_MLOOPCOL, i);
      GPU_vertformat_safe_attr_name(layer_name, attr_safe_name, GPU_MAX_SAFE_ATTR_NAME);

      BLI_snprintf(attr_name, sizeof(attr_name), "c%s", attr_safe_name);
      GPU_vertformat_attr_add(&format, attr_name, GPU_COMP_U16, 4, GPU_FETCH_INT_TO_FLOAT_UNIT);

      if (i == CustomData_get_render_layer(cd_ldata, CD_MLOOPCOL)) {
        GPU_vertformat_alias_add(&format, "c");
      }
      if (i == CustomData_get_active_layer(cd_ldata, CD_MLOOPCOL)) {
        GPU_vertformat_alias_add(&format, "ac");
      }

      /* Gather number of auto layers. */
      /* We only do `vcols` that are not overridden by `uvs`. */
      if (CustomData_get_named_layer_index(cd_ldata, CD_MLOOPUV, layer_name) == -1) {
        BLI_snprintf(attr_name, sizeof(attr_name), "a%s", attr_safe_name);
        GPU_vertformat_alias_add(&format, attr_name);
      }
    }
  }

<<<<<<< HEAD
  /* Sculpt Vertex Colors */
  for (int i = 0; i < 8; i++) {
    if (svcol_layers & (1 << i)) {
      char attr_name[32], attr_safe_name[GPU_MAX_SAFE_ATTR_NAME];
      const char *layer_name = CustomData_get_layer_name(cd_vdata, CD_PROP_COLOR, i);
      GPU_vertformat_safe_attr_name(layer_name, attr_safe_name, GPU_MAX_SAFE_ATTR_NAME);

      BLI_snprintf(attr_name, sizeof(attr_name), "c%s", attr_safe_name);
      GPU_vertformat_attr_add(&format, attr_name, GPU_COMP_U16, 4, GPU_FETCH_INT_TO_FLOAT_UNIT);

      if (i == CustomData_get_render_layer(cd_vdata, CD_PROP_COLOR)) {
        GPU_vertformat_alias_add(&format, "c");
      }
      if (i == CustomData_get_active_layer(cd_vdata, CD_PROP_COLOR)) {
        GPU_vertformat_alias_add(&format, "ac");
      }
      /* Gather number of auto layers. */
      /* We only do `vcols` that are not overridden by `uvs`. */
      if (CustomData_get_named_layer_index(cd_ldata, CD_MLOOPUV, layer_name) == -1) {
        BLI_snprintf(attr_name, sizeof(attr_name), "a%s", attr_safe_name);
        GPU_vertformat_alias_add(&format, attr_name);
      }
    }
  }

=======
>>>>>>> ccead2ed
  GPU_vertbuf_init_with_format(vbo, &format);
  GPU_vertbuf_data_alloc(vbo, mr->loop_len);

  using gpuMeshVcol = struct gpuMeshVcol {
    ushort r, g, b, a;
  };

  gpuMeshVcol *vcol_data = (gpuMeshVcol *)GPU_vertbuf_get_data(vbo);

  for (int i = 0; i < MAX_MCOL; i++) {
    if (vcol_layers & (1 << i)) {
      if (mr->extract_type == MR_EXTRACT_BMESH) {
        int cd_ofs = CustomData_get_n_offset(cd_ldata, CD_MLOOPCOL, i);
        BMIter f_iter;
        BMFace *efa;
        BM_ITER_MESH (efa, &f_iter, mr->bm, BM_FACES_OF_MESH) {
          BMLoop *l_iter, *l_first;
          l_iter = l_first = BM_FACE_FIRST_LOOP(efa);
          do {
            const MLoopCol *mloopcol = (const MLoopCol *)BM_ELEM_CD_GET_VOID_P(l_iter, cd_ofs);
            vcol_data->r = unit_float_to_ushort_clamp(BLI_color_from_srgb_table[mloopcol->r]);
            vcol_data->g = unit_float_to_ushort_clamp(BLI_color_from_srgb_table[mloopcol->g]);
            vcol_data->b = unit_float_to_ushort_clamp(BLI_color_from_srgb_table[mloopcol->b]);
            vcol_data->a = unit_float_to_ushort_clamp(mloopcol->a * (1.0f / 255.0f));
            vcol_data++;
          } while ((l_iter = l_iter->next) != l_first);
        }
      }
      else {
        const MLoopCol *mloopcol = (MLoopCol *)CustomData_get_layer_n(cd_ldata, CD_MLOOPCOL, i);
        for (int ml_index = 0; ml_index < mr->loop_len; ml_index++, mloopcol++, vcol_data++) {
          vcol_data->r = unit_float_to_ushort_clamp(BLI_color_from_srgb_table[mloopcol->r]);
          vcol_data->g = unit_float_to_ushort_clamp(BLI_color_from_srgb_table[mloopcol->g]);
          vcol_data->b = unit_float_to_ushort_clamp(BLI_color_from_srgb_table[mloopcol->b]);
          vcol_data->a = unit_float_to_ushort_clamp(mloopcol->a * (1.0f / 255.0f));
        }
      }
    }
<<<<<<< HEAD

    if (svcol_layers & (1 << i)) {
      if (mr->extract_type == MR_EXTRACT_BMESH) {
        int cd_ofs = CustomData_get_n_offset(cd_vdata, CD_PROP_COLOR, i);
        BMIter f_iter;
        BMFace *efa;
        BM_ITER_MESH (efa, &f_iter, mr->bm, BM_FACES_OF_MESH) {
          BMLoop *l_iter, *l_first;
          l_iter = l_first = BM_FACE_FIRST_LOOP(efa);
          do {
            const MPropCol *prop_col = (const MPropCol *)BM_ELEM_CD_GET_VOID_P(l_iter->v, cd_ofs);
            vcol_data->r = unit_float_to_ushort_clamp(prop_col->color[0]);
            vcol_data->g = unit_float_to_ushort_clamp(prop_col->color[1]);
            vcol_data->b = unit_float_to_ushort_clamp(prop_col->color[2]);
            vcol_data->a = unit_float_to_ushort_clamp(prop_col->color[3]);
            vcol_data++;
          } while ((l_iter = l_iter->next) != l_first);
        }
      }
      else {
        MPropCol *vcol = (MPropCol *)CustomData_get_layer_n(cd_vdata, CD_PROP_COLOR, i);
        for (int ml_index = 0; ml_index < mr->loop_len; ml_index++, vcol_data++) {
          vcol_data->r = unit_float_to_ushort_clamp(vcol[loops[ml_index].v].color[0]);
          vcol_data->g = unit_float_to_ushort_clamp(vcol[loops[ml_index].v].color[1]);
          vcol_data->b = unit_float_to_ushort_clamp(vcol[loops[ml_index].v].color[2]);
          vcol_data->a = unit_float_to_ushort_clamp(vcol[loops[ml_index].v].color[3]);
        }
      }
    }
=======
>>>>>>> ccead2ed
  }
}

constexpr MeshExtract create_extractor_vcol()
{
  MeshExtract extractor = {nullptr};
  extractor.init = extract_vcol_init;
  extractor.data_type = MR_DATA_NONE;
  extractor.data_size = 0;
  extractor.use_threading = false;
  extractor.mesh_buffer_offset = offsetof(MeshBufferList, vbo.vcol);
  return extractor;
}

/** \} */

}  // namespace blender::draw

extern "C" {
const MeshExtract extract_vcol = blender::draw::create_extractor_vcol();
}<|MERGE_RESOLUTION|>--- conflicted
+++ resolved
@@ -42,9 +42,11 @@
   GPUVertFormat format = {0};
   GPU_vertformat_deinterleave(&format);
 
+  CustomData *cd_vdata = (mr->extract_type == MR_EXTRACT_BMESH) ? &mr->bm->vdata : &mr->me->vdata;
   CustomData *cd_ldata = (mr->extract_type == MR_EXTRACT_BMESH) ? &mr->bm->ldata : &mr->me->ldata;
   uint32_t vcol_layers = cache->cd_used.vcol;
 
+#if 0
   for (int i = 0; i < MAX_MCOL; i++) {
     if (vcol_layers & (1 << i)) {
       char attr_name[32], attr_safe_name[GPU_MAX_SAFE_ATTR_NAME];
@@ -69,35 +71,48 @@
       }
     }
   }
-
-<<<<<<< HEAD
-  /* Sculpt Vertex Colors */
-  for (int i = 0; i < 8; i++) {
-    if (svcol_layers & (1 << i)) {
-      char attr_name[32], attr_safe_name[GPU_MAX_SAFE_ATTR_NAME];
-      const char *layer_name = CustomData_get_layer_name(cd_vdata, CD_PROP_COLOR, i);
-      GPU_vertformat_safe_attr_name(layer_name, attr_safe_name, GPU_MAX_SAFE_ATTR_NAME);
-
-      BLI_snprintf(attr_name, sizeof(attr_name), "c%s", attr_safe_name);
-      GPU_vertformat_attr_add(&format, attr_name, GPU_COMP_U16, 4, GPU_FETCH_INT_TO_FLOAT_UNIT);
-
-      if (i == CustomData_get_render_layer(cd_vdata, CD_PROP_COLOR)) {
-        GPU_vertformat_alias_add(&format, "c");
-      }
-      if (i == CustomData_get_active_layer(cd_vdata, CD_PROP_COLOR)) {
-        GPU_vertformat_alias_add(&format, "ac");
-      }
-      /* Gather number of auto layers. */
-      /* We only do `vcols` that are not overridden by `uvs`. */
-      if (CustomData_get_named_layer_index(cd_ldata, CD_MLOOPUV, layer_name) == -1) {
-        BLI_snprintf(attr_name, sizeof(attr_name), "a%s", attr_safe_name);
-        GPU_vertformat_alias_add(&format, attr_name);
+#endif
+
+  /*
+  note that there are three color attribute types that operate over two domains
+  (verts and face corners)
+  */
+  int vcol_types[3] = {CD_MLOOPCOL, CD_PROP_COLOR, CD_PROP_FLOAT3};
+
+  for (int i = 0; i < 3; i++) {
+    int type = vcol_types[i];
+
+    for (int step = 0; step < 2; step++) {
+      CustomData *cdata = step ? cd_ldata : cd_vdata;
+      int count = CustomData_number_of_layers(cdata, type);
+
+      for (int j = 0; j < count; j++) {
+        int idx = CustomData_get_layer_index_n(cdata, type, j);
+
+        char attr_name[32], attr_safe_name[GPU_MAX_SAFE_ATTR_NAME];
+        const char *layer_name = CustomData_get_layer_name(cdata, type, i);
+        GPU_vertformat_safe_attr_name(layer_name, attr_safe_name, GPU_MAX_SAFE_ATTR_NAME);
+
+        BLI_snprintf(attr_name, sizeof(attr_name), "c%s", attr_safe_name);
+        GPU_vertformat_attr_add(&format, attr_name, GPU_COMP_U16, 4, GPU_FETCH_INT_TO_FLOAT_UNIT);
+
+        if (i == CustomData_get_render_layer(cdata, type)) {
+          GPU_vertformat_alias_add(&format, "c");
+        }
+        if (i == CustomData_get_active_layer(cdata, type)) {
+          GPU_vertformat_alias_add(&format, "ac");
+        }
+
+        /* Gather number of auto layers. */
+        /* We only do `vcols` that are not overridden by `uvs`. */
+        if (CustomData_get_named_layer_index(cd_ldata, CD_MLOOPUV, layer_name) == -1) {
+          BLI_snprintf(attr_name, sizeof(attr_name), "a%s", attr_safe_name);
+          GPU_vertformat_alias_add(&format, attr_name);
+        }
       }
     }
   }
 
-=======
->>>>>>> ccead2ed
   GPU_vertbuf_init_with_format(vbo, &format);
   GPU_vertbuf_data_alloc(vbo, mr->loop_len);
 
@@ -107,67 +122,143 @@
 
   gpuMeshVcol *vcol_data = (gpuMeshVcol *)GPU_vertbuf_get_data(vbo);
 
-  for (int i = 0; i < MAX_MCOL; i++) {
-    if (vcol_layers & (1 << i)) {
-      if (mr->extract_type == MR_EXTRACT_BMESH) {
-        int cd_ofs = CustomData_get_n_offset(cd_ldata, CD_MLOOPCOL, i);
-        BMIter f_iter;
-        BMFace *efa;
-        BM_ITER_MESH (efa, &f_iter, mr->bm, BM_FACES_OF_MESH) {
-          BMLoop *l_iter, *l_first;
-          l_iter = l_first = BM_FACE_FIRST_LOOP(efa);
-          do {
-            const MLoopCol *mloopcol = (const MLoopCol *)BM_ELEM_CD_GET_VOID_P(l_iter, cd_ofs);
-            vcol_data->r = unit_float_to_ushort_clamp(BLI_color_from_srgb_table[mloopcol->r]);
-            vcol_data->g = unit_float_to_ushort_clamp(BLI_color_from_srgb_table[mloopcol->g]);
-            vcol_data->b = unit_float_to_ushort_clamp(BLI_color_from_srgb_table[mloopcol->b]);
-            vcol_data->a = unit_float_to_ushort_clamp(mloopcol->a * (1.0f / 255.0f));
-            vcol_data++;
-          } while ((l_iter = l_iter->next) != l_first);
-        }
-      }
-      else {
-        const MLoopCol *mloopcol = (MLoopCol *)CustomData_get_layer_n(cd_ldata, CD_MLOOPCOL, i);
-        for (int ml_index = 0; ml_index < mr->loop_len; ml_index++, mloopcol++, vcol_data++) {
-          vcol_data->r = unit_float_to_ushort_clamp(BLI_color_from_srgb_table[mloopcol->r]);
-          vcol_data->g = unit_float_to_ushort_clamp(BLI_color_from_srgb_table[mloopcol->g]);
-          vcol_data->b = unit_float_to_ushort_clamp(BLI_color_from_srgb_table[mloopcol->b]);
-          vcol_data->a = unit_float_to_ushort_clamp(mloopcol->a * (1.0f / 255.0f));
+  for (int i = 0; i < 3; i++) {
+    int type = vcol_types[i];
+
+    for (int step = 0; step < 2; step++) {
+      CustomData *cdata = step ? cd_ldata : cd_vdata;
+      int count = CustomData_number_of_layers(cdata, type);
+
+      for (int j = 0; j < count; j++) {
+        int idx = CustomData_get_layer_index_n(cdata, type, j);
+
+        if (mr->extract_type == MR_EXTRACT_BMESH) {
+          BMFace *f;
+          BMIter iter;
+
+          int cd_vcol = cdata->layers[idx].offset;
+
+          BM_ITER_MESH (f, &iter, mr->bm, BM_FACES_OF_MESH) {
+            BMLoop *l_iter = BM_FACE_FIRST_LOOP(f);
+            do {
+              BMElem *elem = step ? (BMElem *)l_iter : (BMElem *)l_iter->v;
+
+              switch (type) {
+                case CD_PROP_FLOAT3:
+                case CD_PROP_COLOR: {
+                  float *color = (float *)BM_ELEM_CD_GET_VOID_P(elem, cd_vcol);
+
+                  vcol_data->r = unit_float_to_ushort_clamp(color[0]);
+                  vcol_data->g = unit_float_to_ushort_clamp(color[1]);
+                  vcol_data->b = unit_float_to_ushort_clamp(color[2]);
+                  vcol_data->a = unit_float_to_ushort_clamp(type == CD_PROP_COLOR ? color[3] :
+                                                                                    1.0f);
+
+                  break;
+                }
+                case CD_MLOOPCOL: {
+                  MLoopCol *mloopcol = (MLoopCol *)BM_ELEM_CD_GET_VOID_P(elem, cd_vcol);
+
+                  vcol_data->r = unit_float_to_ushort_clamp(
+                      BLI_color_from_srgb_table[mloopcol->r]);
+                  vcol_data->g = unit_float_to_ushort_clamp(
+                      BLI_color_from_srgb_table[mloopcol->r]);
+                  vcol_data->b = unit_float_to_ushort_clamp(
+                      BLI_color_from_srgb_table[mloopcol->r]);
+                  vcol_data->a = unit_float_to_ushort_clamp(mloopcol->a * (1.0f / 255.0f));
+                  break;
+                }
+              }
+
+              vcol_data++;
+            } while ((l_iter = l_iter->next) != BM_FACE_FIRST_LOOP(f));
+          }
+        }
+        else {
+          using MPropCol3 = struct {
+            float color[3];
+          };
+
+          switch (type) {
+            case CD_PROP_FLOAT3: {
+              MPropCol3 *colors = (MPropCol3 *)cdata->layers[idx].data;
+
+              if (step) {
+                for (int k = 0; k < mr->loop_len; k++, vcol_data++, colors++) {
+                  vcol_data->r = unit_float_to_ushort_clamp(colors->color[0]);
+                  vcol_data->g = unit_float_to_ushort_clamp(colors->color[1]);
+                  vcol_data->b = unit_float_to_ushort_clamp(colors->color[2]);
+                  unit_float_to_ushort_clamp(1.0f);
+                }
+              }
+              else {
+                const MLoop *ml = mr->mloop;
+
+                for (int k = 0; k < mr->loop_len; k++, vcol_data++, ml++) {
+                  MPropCol3 *color = colors + ml->v;
+
+                  vcol_data->r = unit_float_to_ushort_clamp(color->color[0]);
+                  vcol_data->g = unit_float_to_ushort_clamp(color->color[1]);
+                  vcol_data->b = unit_float_to_ushort_clamp(color->color[2]);
+                  vcol_data->a = unit_float_to_ushort_clamp(1.0f);
+                }
+              }
+              break;
+            }
+            case CD_PROP_COLOR: {
+              MPropCol *colors = (MPropCol *)cdata->layers[idx].data;
+
+              if (step) {
+                for (int k = 0; k < mr->loop_len; k++, vcol_data++, colors++) {
+                  vcol_data->r = unit_float_to_ushort_clamp(colors->color[0]);
+                  vcol_data->g = unit_float_to_ushort_clamp(colors->color[1]);
+                  vcol_data->b = unit_float_to_ushort_clamp(colors->color[2]);
+                  vcol_data->a = unit_float_to_ushort_clamp(colors->color[3]);
+                }
+              }
+              else {
+                const MLoop *ml = mr->mloop;
+
+                for (int k = 0; k < mr->loop_len; k++, vcol_data++, ml++) {
+                  MPropCol *color = colors + ml->v;
+
+                  vcol_data->r = unit_float_to_ushort_clamp(color->color[0]);
+                  vcol_data->g = unit_float_to_ushort_clamp(color->color[1]);
+                  vcol_data->b = unit_float_to_ushort_clamp(color->color[2]);
+                  vcol_data->a = unit_float_to_ushort_clamp(color->color[3]);
+                }
+              }
+              break;
+            }
+            case CD_MLOOPCOL: {
+              MLoopCol *colors = (MLoopCol *)cdata->layers[idx].data;
+
+              if (step) {
+                for (int k = 0; k < mr->loop_len; k++, vcol_data++, colors++) {
+                  vcol_data->r = unit_float_to_ushort_clamp(BLI_color_from_srgb_table[colors->r]);
+                  vcol_data->g = unit_float_to_ushort_clamp(BLI_color_from_srgb_table[colors->g]);
+                  vcol_data->b = unit_float_to_ushort_clamp(BLI_color_from_srgb_table[colors->b]);
+                  vcol_data->a = unit_float_to_ushort_clamp((float)colors->a * (1.0f / 255.0f));
+                }
+              }
+              else {
+                const MLoop *ml = mr->mloop;
+
+                for (int k = 0; k < mr->loop_len; k++, vcol_data++, ml++) {
+                  MLoopCol *color = colors + ml->v;
+
+                  vcol_data->r = unit_float_to_ushort_clamp(BLI_color_from_srgb_table[color->r]);
+                  vcol_data->g = unit_float_to_ushort_clamp(BLI_color_from_srgb_table[color->g]);
+                  vcol_data->b = unit_float_to_ushort_clamp(BLI_color_from_srgb_table[color->b]);
+                  vcol_data->a = unit_float_to_ushort_clamp((float)color->a * (1.0f / 255.0f));
+                }
+              }
+              break;
+            }
+          }
         }
       }
     }
-<<<<<<< HEAD
-
-    if (svcol_layers & (1 << i)) {
-      if (mr->extract_type == MR_EXTRACT_BMESH) {
-        int cd_ofs = CustomData_get_n_offset(cd_vdata, CD_PROP_COLOR, i);
-        BMIter f_iter;
-        BMFace *efa;
-        BM_ITER_MESH (efa, &f_iter, mr->bm, BM_FACES_OF_MESH) {
-          BMLoop *l_iter, *l_first;
-          l_iter = l_first = BM_FACE_FIRST_LOOP(efa);
-          do {
-            const MPropCol *prop_col = (const MPropCol *)BM_ELEM_CD_GET_VOID_P(l_iter->v, cd_ofs);
-            vcol_data->r = unit_float_to_ushort_clamp(prop_col->color[0]);
-            vcol_data->g = unit_float_to_ushort_clamp(prop_col->color[1]);
-            vcol_data->b = unit_float_to_ushort_clamp(prop_col->color[2]);
-            vcol_data->a = unit_float_to_ushort_clamp(prop_col->color[3]);
-            vcol_data++;
-          } while ((l_iter = l_iter->next) != l_first);
-        }
-      }
-      else {
-        MPropCol *vcol = (MPropCol *)CustomData_get_layer_n(cd_vdata, CD_PROP_COLOR, i);
-        for (int ml_index = 0; ml_index < mr->loop_len; ml_index++, vcol_data++) {
-          vcol_data->r = unit_float_to_ushort_clamp(vcol[loops[ml_index].v].color[0]);
-          vcol_data->g = unit_float_to_ushort_clamp(vcol[loops[ml_index].v].color[1]);
-          vcol_data->b = unit_float_to_ushort_clamp(vcol[loops[ml_index].v].color[2]);
-          vcol_data->a = unit_float_to_ushort_clamp(vcol[loops[ml_index].v].color[3]);
-        }
-      }
-    }
-=======
->>>>>>> ccead2ed
   }
 }
 
