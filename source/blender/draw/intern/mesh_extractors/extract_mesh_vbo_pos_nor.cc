--- conflicted
+++ resolved
@@ -262,13 +262,7 @@
 
   if (subdiv_cache->use_custom_loop_normals) {
     Mesh *coarse_mesh = subdiv_cache->mesh;
-<<<<<<< HEAD
-    const float(*lnors)[3] = BKE_mesh_corner_normals_ensure(coarse_mesh);
-=======
-    const float(*loop_normals)[3] = static_cast<const float(*)[3]>(
-        CustomData_get_layer(&coarse_mesh->ldata, CD_NORMAL));
-    BLI_assert(loop_normals != nullptr);
->>>>>>> 96abaae9
+    const float(*loop_normals)[3] = BKE_mesh_corner_normals_ensure(coarse_mesh);
 
     GPUVertBuf *src_custom_normals = GPU_vertbuf_calloc();
     GPU_vertbuf_init_with_format(src_custom_normals, get_custom_normals_format());
