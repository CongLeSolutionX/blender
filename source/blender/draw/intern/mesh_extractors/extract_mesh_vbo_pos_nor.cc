--- conflicted
+++ resolved
@@ -82,23 +82,13 @@
 }
 
 static void extract_pos_nor_iter_poly_mesh(const MeshRenderData *mr,
-<<<<<<< HEAD
-                                           const int mp_index,
-=======
-                                           const MPoly *poly,
                                            const int poly_index,
->>>>>>> a8fc9871
                                            void *_data)
 {
   MeshExtract_PosNor_Data *data = static_cast<MeshExtract_PosNor_Data *>(_data);
   const bool poly_hidden = mr->hide_poly && mr->hide_poly[poly_index];
 
-<<<<<<< HEAD
-  for (const int ml_index : mr->polys[mp_index]) {
-=======
-  const int ml_index_end = poly->loopstart + poly->totloop;
-  for (int ml_index = poly->loopstart; ml_index < ml_index_end; ml_index += 1) {
->>>>>>> a8fc9871
+  for (const int ml_index : mr->polys[poly_index]) {
     const int vert_i = mr->corner_verts[ml_index];
     PosNorLoop *vert = &data->vbo_data[ml_index];
     const bool vert_hidden = mr->hide_vert && mr->hide_vert[vert_i];
@@ -464,25 +454,13 @@
 }
 
 static void extract_pos_nor_hq_iter_poly_mesh(const MeshRenderData *mr,
-<<<<<<< HEAD
-                                              const int mp_index,
+                                              const int poly_index,
                                               void *_data)
 {
   MeshExtract_PosNorHQ_Data *data = static_cast<MeshExtract_PosNorHQ_Data *>(_data);
-  const bool poly_hidden = mr->hide_poly && mr->hide_poly[mp_index];
-
-  for (const int ml_index : mr->polys[mp_index]) {
-=======
-                                              const MPoly *poly,
-                                              const int /*poly_index*/,
-                                              void *_data)
-{
-  MeshExtract_PosNorHQ_Data *data = static_cast<MeshExtract_PosNorHQ_Data *>(_data);
-  const bool poly_hidden = mr->hide_poly && mr->hide_poly[poly - mr->polys.data()];
-
-  const int ml_index_end = poly->loopstart + poly->totloop;
-  for (int ml_index = poly->loopstart; ml_index < ml_index_end; ml_index += 1) {
->>>>>>> a8fc9871
+  const bool poly_hidden = mr->hide_poly && mr->hide_poly[poly_index];
+
+  for (const int ml_index : mr->polys[poly_index]) {
     const int vert_i = mr->corner_verts[ml_index];
 
     const bool vert_hidden = mr->hide_vert && mr->hide_vert[vert_i];
