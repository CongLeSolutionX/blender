/* SPDX-License-Identifier: GPL-2.0-or-later
 * Copyright 2021 Blender Foundation. All rights reserved. */

/** \file
 * \ingroup draw
 */

#include "extract_mesh.hh"

namespace blender::draw {

/* ---------------------------------------------------------------------- */
/** \name Extract Orco
 * \{ */

struct MeshExtract_Orco_Data {
  float (*vbo_data)[4];
  const float (*orco)[3];
};

static void extract_orco_init(const MeshRenderData *mr,
                              MeshBatchCache * /*cache*/,
                              void *buf,
                              void *tls_data)
{
  GPUVertBuf *vbo = static_cast<GPUVertBuf *>(buf);
  static GPUVertFormat format = {0};
  if (format.attr_len == 0) {
    /* FIXME(fclem): We use the last component as a way to differentiate from generic vertex
     * attributes. This is a substantial waste of video-ram and should be done another way.
     * Unfortunately, at the time of writing, I did not found any other "non disruptive"
     * alternative. */
    GPU_vertformat_attr_add(&format, "orco", GPU_COMP_F32, 4, GPU_FETCH_FLOAT);
  }

  GPU_vertbuf_init_with_format(vbo, &format);
  GPU_vertbuf_data_alloc(vbo, mr->loop_len);

  CustomData *cd_vdata = &mr->me->vdata;

  MeshExtract_Orco_Data *data = static_cast<MeshExtract_Orco_Data *>(tls_data);
  data->vbo_data = (float(*)[4])GPU_vertbuf_get_data(vbo);
  data->orco = static_cast<const float(*)[3]>(CustomData_get_layer(cd_vdata, CD_ORCO));
  /* Make sure `orco` layer was requested only if needed! */
  BLI_assert(data->orco);
}

static void extract_orco_iter_poly_bm(const MeshRenderData * /*mr*/,
                                      const BMFace *f,
                                      const int /*f_index*/,
                                      void *data)
{
  MeshExtract_Orco_Data *orco_data = (MeshExtract_Orco_Data *)data;
  BMLoop *l_iter, *l_first;
  l_iter = l_first = BM_FACE_FIRST_LOOP(f);
  do {
    const int l_index = BM_elem_index_get(l_iter);
    float *loop_orco = orco_data->vbo_data[l_index];
    copy_v3_v3(loop_orco, orco_data->orco[BM_elem_index_get(l_iter->v)]);
    loop_orco[3] = 0.0; /* Tag as not a generic attribute. */
  } while ((l_iter = l_iter->next) != l_first);
}

static void extract_orco_iter_poly_mesh(const MeshRenderData *mr,
                                        const MPoly *poly,
                                        const int /*poly_index*/,
                                        void *data)
{
<<<<<<< HEAD
  const int ml_index_end = mp->loopstart + mp->totloop;
  for (int ml_index = mp->loopstart; ml_index < ml_index_end; ml_index += 1) {
    const int vert_i = mr->corner_verts[ml_index];
=======
  const int ml_index_end = poly->loopstart + poly->totloop;
  for (int ml_index = poly->loopstart; ml_index < ml_index_end; ml_index += 1) {
    const MLoop *ml = &mr->loops[ml_index];
>>>>>>> 2a9f792c
    MeshExtract_Orco_Data *orco_data = (MeshExtract_Orco_Data *)data;
    float *loop_orco = orco_data->vbo_data[ml_index];
    copy_v3_v3(loop_orco, orco_data->orco[vert_i]);
    loop_orco[3] = 0.0; /* Tag as not a generic attribute. */
  }
}

constexpr MeshExtract create_extractor_orco()
{
  MeshExtract extractor = {nullptr};
  extractor.init = extract_orco_init;
  extractor.iter_poly_bm = extract_orco_iter_poly_bm;
  extractor.iter_poly_mesh = extract_orco_iter_poly_mesh;
  extractor.data_type = MR_DATA_NONE;
  extractor.data_size = sizeof(MeshExtract_Orco_Data);
  extractor.use_threading = true;
  extractor.mesh_buffer_offset = offsetof(MeshBufferList, vbo.orco);
  return extractor;
}

/** \} */

}  // namespace blender::draw

const MeshExtract extract_orco = blender::draw::create_extractor_orco();<|MERGE_RESOLUTION|>--- conflicted
+++ resolved
@@ -66,15 +66,9 @@
                                         const int /*poly_index*/,
                                         void *data)
 {
-<<<<<<< HEAD
-  const int ml_index_end = mp->loopstart + mp->totloop;
-  for (int ml_index = mp->loopstart; ml_index < ml_index_end; ml_index += 1) {
-    const int vert_i = mr->corner_verts[ml_index];
-=======
   const int ml_index_end = poly->loopstart + poly->totloop;
   for (int ml_index = poly->loopstart; ml_index < ml_index_end; ml_index += 1) {
-    const MLoop *ml = &mr->loops[ml_index];
->>>>>>> 2a9f792c
+    const int vert_i = mr->corner_verts[ml_index];
     MeshExtract_Orco_Data *orco_data = (MeshExtract_Orco_Data *)data;
     float *loop_orco = orco_data->vbo_data[ml_index];
     copy_v3_v3(loop_orco, orco_data->orco[vert_i]);
