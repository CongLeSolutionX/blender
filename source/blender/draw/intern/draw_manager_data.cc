/* SPDX-FileCopyrightText: 2016 Blender Authors
 *
 * SPDX-License-Identifier: GPL-2.0-or-later */

/** \file
 * \ingroup draw
 */

#include "DRW_pbvh.hh"

#include "draw_attributes.hh"
#include "draw_manager.h"
#include "draw_pbvh.h"

#include "BKE_curve.hh"
#include "BKE_duplilist.h"
#include "BKE_global.h"
#include "BKE_image.h"
#include "BKE_mesh.hh"
#include "BKE_object.hh"
#include "BKE_paint.hh"
#include "BKE_pbvh_api.hh"
#include "BKE_volume.hh"

/* For debug cursor position. */
#include "WM_api.hh"
#include "wm_window.hh"

#include "DNA_curve_types.h"
#include "DNA_mesh_types.h"
#include "DNA_meta_types.h"
#include "DNA_screen_types.h"

#include "BLI_array.hh"
#include "BLI_hash.h"
#include "BLI_link_utils.h"
#include "BLI_listbase.h"
#include "BLI_math_bits.h"
#include "BLI_memblock.h"
#include "BLI_mempool.h"

#ifdef DRW_DEBUG_CULLING
#  include "BLI_math_bits.h"
#endif

#include "GPU_capabilities.h"
#include "GPU_material.h"
#include "GPU_uniform_buffer.h"

#include "intern/gpu_codegen.h"

/**
 * IMPORTANT:
 * In order to be able to write to the same print buffer sequentially, we add a barrier to allow
 * multiple shader calls writing to the same buffer.
 * However, this adds explicit synchronization events which might change the rest of the
 * application behavior and hide some bugs. If you know you are using shader debug print in only
 * one shader pass, you can comment this out to remove the aforementioned barrier.
 */
#define DISABLE_DEBUG_SHADER_PRINT_BARRIER

/* -------------------------------------------------------------------- */
/** \name Uniform Buffer Object (DRW_uniformbuffer)
 * \{ */

static void draw_call_sort(DRWCommand *array, DRWCommand *array_tmp, int array_len)
{
  /* Count unique batches. It's not really important if
   * there is collisions. If there is a lot of different batches,
   * the sorting benefit will be negligible.
   * So at least sort fast! */
  uchar idx[128] = {0};
  /* Shift by 6 positions knowing each GPUBatch is > 64 bytes */
#define KEY(a) ((size_t((a).draw.batch) >> 6) % ARRAY_SIZE(idx))
  BLI_assert(array_len <= ARRAY_SIZE(idx));

  for (int i = 0; i < array_len; i++) {
    /* Early out if nothing to sort. */
    if (++idx[KEY(array[i])] == array_len) {
      return;
    }
  }
  /* Accumulate batch indices */
  for (int i = 1; i < ARRAY_SIZE(idx); i++) {
    idx[i] += idx[i - 1];
  }
  /* Traverse in reverse to not change the order of the resource ID's. */
  for (int src = array_len - 1; src >= 0; src--) {
    array_tmp[--idx[KEY(array[src])]] = array[src];
  }
#undef KEY

  memcpy(array, array_tmp, sizeof(*array) * array_len);
}

void drw_resource_buffer_finish(DRWData *vmempool)
{
  int chunk_id = DRW_handle_chunk_get(&DST.resource_handle);
  int elem_id = DRW_handle_id_get(&DST.resource_handle);
  int ubo_len = 1 + chunk_id - ((elem_id == 0) ? 1 : 0);
  size_t list_size = sizeof(GPUUniformBuf *) * ubo_len;

  /* TODO: find a better system. currently a lot of obinfos UBO are going to be unused
   * if not rendering with Eevee. */

  if (vmempool->matrices_ubo == nullptr) {
    vmempool->matrices_ubo = static_cast<GPUUniformBuf **>(MEM_callocN(list_size, __func__));
    vmempool->obinfos_ubo = static_cast<GPUUniformBuf **>(MEM_callocN(list_size, __func__));
    vmempool->ubo_len = ubo_len;
  }

  /* Remove unnecessary buffers */
  for (int i = ubo_len; i < vmempool->ubo_len; i++) {
    GPU_uniformbuf_free(vmempool->matrices_ubo[i]);
    GPU_uniformbuf_free(vmempool->obinfos_ubo[i]);
  }

  if (ubo_len != vmempool->ubo_len) {
    vmempool->matrices_ubo = static_cast<GPUUniformBuf **>(
        MEM_recallocN(vmempool->matrices_ubo, list_size));
    vmempool->obinfos_ubo = static_cast<GPUUniformBuf **>(
        MEM_recallocN(vmempool->obinfos_ubo, list_size));
    vmempool->ubo_len = ubo_len;
  }

  /* Create/Update buffers. */
  for (int i = 0; i < ubo_len; i++) {
    void *data_obmat = BLI_memblock_elem_get(vmempool->obmats, i, 0);
    void *data_infos = BLI_memblock_elem_get(vmempool->obinfos, i, 0);
    if (vmempool->matrices_ubo[i] == nullptr) {
      vmempool->matrices_ubo[i] = GPU_uniformbuf_create(sizeof(DRWObjectMatrix) *
                                                        DRW_RESOURCE_CHUNK_LEN);
      vmempool->obinfos_ubo[i] = GPU_uniformbuf_create(sizeof(DRWObjectInfos) *
                                                       DRW_RESOURCE_CHUNK_LEN);
    }
    GPU_uniformbuf_update(vmempool->matrices_ubo[i], data_obmat);
    GPU_uniformbuf_update(vmempool->obinfos_ubo[i], data_infos);
  }

  DRW_uniform_attrs_pool_flush_all(vmempool->obattrs_ubo_pool);

  /* Aligned alloc to avoid unaligned memcpy. */
  DRWCommandChunk *chunk_tmp = static_cast<DRWCommandChunk *>(
      MEM_mallocN_aligned(sizeof(DRWCommandChunk), 16, __func__));
  DRWCommandChunk *chunk;
  BLI_memblock_iter iter;
  BLI_memblock_iternew(vmempool->commands, &iter);
  while ((chunk = static_cast<DRWCommandChunk *>(BLI_memblock_iterstep(&iter)))) {
    bool sortable = true;
    /* We can only sort chunks that contain #DRWCommandDraw only. */
    for (int i = 0; i < ARRAY_SIZE(chunk->command_type) && sortable; i++) {
      if (chunk->command_type[i] != 0) {
        sortable = false;
      }
    }
    if (sortable) {
      draw_call_sort(chunk->commands, chunk_tmp->commands, chunk->command_used);
    }
  }
  MEM_freeN(chunk_tmp);
}

/** \} */

/* -------------------------------------------------------------------- */
/** \name Uniforms (DRW_shgroup_uniform)
 * \{ */

static void drw_shgroup_uniform_create_ex(DRWShadingGroup *shgroup,
                                          int loc,
                                          DRWUniformType type,
                                          const void *value,
                                          GPUSamplerState sampler_state,
                                          int length,
                                          int arraysize)
{
  if (loc == -1) {
    /* Nice to enable eventually, for now EEVEE uses uniforms that might not exist. */
    // BLI_assert(0);
    return;
  }

  DRWUniformChunk *unichunk = shgroup->uniforms;
  /* Happens on first uniform or if chunk is full. */
  if (!unichunk || unichunk->uniform_used == unichunk->uniform_len) {
    unichunk = static_cast<DRWUniformChunk *>(BLI_memblock_alloc(DST.vmempool->uniforms));
    unichunk->uniform_len = BOUNDED_ARRAY_TYPE_SIZE<decltype(shgroup->uniforms->uniforms)>();
    unichunk->uniform_used = 0;
    BLI_LINKS_PREPEND(shgroup->uniforms, unichunk);
  }

  DRWUniform *uni = unichunk->uniforms + unichunk->uniform_used++;

  uni->location = loc;
  uni->type = type;
  uni->length = length;
  uni->arraysize = arraysize;

  switch (type) {
    case DRW_UNIFORM_INT_COPY:
      BLI_assert(length <= 4);
      memcpy(uni->ivalue, value, sizeof(int) * length);
      break;
    case DRW_UNIFORM_FLOAT_COPY:
      BLI_assert(length <= 4);
      memcpy(uni->fvalue, value, sizeof(float) * length);
      break;
    case DRW_UNIFORM_BLOCK:
      uni->block = (GPUUniformBuf *)value;
      break;
    case DRW_UNIFORM_BLOCK_REF:
      uni->block_ref = (GPUUniformBuf **)value;
      break;
    case DRW_UNIFORM_IMAGE:
    case DRW_UNIFORM_TEXTURE:
      uni->texture = (GPUTexture *)value;
      uni->sampler_state = sampler_state;
      break;
    case DRW_UNIFORM_IMAGE_REF:
    case DRW_UNIFORM_TEXTURE_REF:
      uni->texture_ref = (GPUTexture **)value;
      uni->sampler_state = sampler_state;
      break;
    case DRW_UNIFORM_BLOCK_OBATTRS:
      uni->uniform_attrs = (GPUUniformAttrList *)value;
      break;
    default:
      uni->pvalue = (const float *)value;
      break;
  }
}

static void drw_shgroup_uniform(DRWShadingGroup *shgroup,
                                const char *name,
                                DRWUniformType type,
                                const void *value,
                                int length,
                                int arraysize)
{
  BLI_assert(arraysize > 0 && arraysize <= 16);
  BLI_assert(length >= 0 && length <= 16);
  BLI_assert(!ELEM(type,
                   DRW_UNIFORM_STORAGE_BLOCK,
                   DRW_UNIFORM_STORAGE_BLOCK_REF,
                   DRW_UNIFORM_BLOCK,
                   DRW_UNIFORM_BLOCK_REF,
                   DRW_UNIFORM_TEXTURE,
                   DRW_UNIFORM_TEXTURE_REF));
  int location = GPU_shader_get_uniform(shgroup->shader, name);
  drw_shgroup_uniform_create_ex(
      shgroup, location, type, value, GPUSamplerState::default_sampler(), length, arraysize);
}

void DRW_shgroup_uniform_texture_ex(DRWShadingGroup *shgroup,
                                    const char *name,
                                    const GPUTexture *tex,
                                    GPUSamplerState sampler_state)
{
  BLI_assert(tex != nullptr);
  int loc = GPU_shader_get_sampler_binding(shgroup->shader, name);
  drw_shgroup_uniform_create_ex(shgroup, loc, DRW_UNIFORM_TEXTURE, tex, sampler_state, 0, 1);
}

void DRW_shgroup_uniform_texture(DRWShadingGroup *shgroup, const char *name, const GPUTexture *tex)
{
  DRW_shgroup_uniform_texture_ex(shgroup, name, tex, GPUSamplerState::internal_sampler());
}

void DRW_shgroup_uniform_texture_ref_ex(DRWShadingGroup *shgroup,
                                        const char *name,
                                        GPUTexture **tex,
                                        GPUSamplerState sampler_state)
{
  BLI_assert(tex != nullptr);
  int loc = GPU_shader_get_sampler_binding(shgroup->shader, name);
  drw_shgroup_uniform_create_ex(shgroup, loc, DRW_UNIFORM_TEXTURE_REF, tex, sampler_state, 0, 1);
}

void DRW_shgroup_uniform_texture_ref(DRWShadingGroup *shgroup, const char *name, GPUTexture **tex)
{
  DRW_shgroup_uniform_texture_ref_ex(shgroup, name, tex, GPUSamplerState::internal_sampler());
}

void DRW_shgroup_uniform_image(DRWShadingGroup *shgroup, const char *name, const GPUTexture *tex)
{
  BLI_assert(tex != nullptr);
  int loc = GPU_shader_get_sampler_binding(shgroup->shader, name);
  drw_shgroup_uniform_create_ex(
      shgroup, loc, DRW_UNIFORM_IMAGE, tex, GPUSamplerState::default_sampler(), 0, 1);
}

void DRW_shgroup_uniform_image_ref(DRWShadingGroup *shgroup, const char *name, GPUTexture **tex)
{
  BLI_assert(tex != nullptr);
  int loc = GPU_shader_get_sampler_binding(shgroup->shader, name);
  drw_shgroup_uniform_create_ex(
      shgroup, loc, DRW_UNIFORM_IMAGE_REF, tex, GPUSamplerState::default_sampler(), 0, 1);
}

void DRW_shgroup_uniform_block_ex(DRWShadingGroup *shgroup,
                                  const char *name,
                                  const GPUUniformBuf *ubo DRW_DEBUG_FILE_LINE_ARGS)
{
  BLI_assert(ubo != nullptr);
  int loc = GPU_shader_get_ubo_binding(shgroup->shader, name);
  if (loc == -1) {
#ifdef DRW_UNUSED_RESOURCE_TRACKING
    printf("%s:%d: Unable to locate binding of shader uniform buffer object: %s.\n",
           file,
           line,
           name);
#else
    /* TODO(@fclem): Would be good to have, but eevee has too much of this for the moment. */
    // BLI_assert_msg(0, "Unable to locate binding of shader uniform buffer objects.");
#endif
    return;
  }
  drw_shgroup_uniform_create_ex(
      shgroup, loc, DRW_UNIFORM_BLOCK, ubo, GPUSamplerState::default_sampler(), 0, 1);
}

void DRW_shgroup_uniform_block_ref_ex(DRWShadingGroup *shgroup,
                                      const char *name,
                                      GPUUniformBuf **ubo DRW_DEBUG_FILE_LINE_ARGS)
{
  BLI_assert(ubo != nullptr);
  int loc = GPU_shader_get_ubo_binding(shgroup->shader, name);
  if (loc == -1) {
#ifdef DRW_UNUSED_RESOURCE_TRACKING
    printf("%s:%d: Unable to locate binding of shader uniform buffer object: %s.\n",
           file,
           line,
           name);
#else
    /* TODO(@fclem): Would be good to have, but eevee has too much of this for the moment. */
    // BLI_assert_msg(0, "Unable to locate binding of shader uniform buffer objects.");
#endif
    return;
  }
  drw_shgroup_uniform_create_ex(
      shgroup, loc, DRW_UNIFORM_BLOCK_REF, ubo, GPUSamplerState::default_sampler(), 0, 1);
}

void DRW_shgroup_storage_block_ex(DRWShadingGroup *shgroup,
                                  const char *name,
                                  const GPUStorageBuf *ssbo DRW_DEBUG_FILE_LINE_ARGS)
{
  BLI_assert(ssbo != nullptr);
  /* TODO(@fclem): Fix naming inconsistency. */
  int loc = GPU_shader_get_ssbo_binding(shgroup->shader, name);
  if (loc == -1) {
#ifdef DRW_UNUSED_RESOURCE_TRACKING
    printf("%s:%d: Unable to locate binding of shader storage buffer object: %s.\n",
           file,
           line,
           name);
#else
    /* TODO(@fclem): Would be good to have, but eevee has too much of this for the moment. */
    // BLI_assert_msg(0, "Unable to locate binding of shader storage buffer objects.");
#endif
    return;
  }
  drw_shgroup_uniform_create_ex(
      shgroup, loc, DRW_UNIFORM_STORAGE_BLOCK, ssbo, GPUSamplerState::default_sampler(), 0, 1);
}

void DRW_shgroup_storage_block_ref_ex(DRWShadingGroup *shgroup,
                                      const char *name,
                                      GPUStorageBuf **ssbo DRW_DEBUG_FILE_LINE_ARGS)
{
  BLI_assert(ssbo != nullptr);
  /* TODO(@fclem): Fix naming inconsistency. */
  int loc = GPU_shader_get_ssbo_binding(shgroup->shader, name);
  if (loc == -1) {
#ifdef DRW_UNUSED_RESOURCE_TRACKING
    printf("%s:%d: Unable to locate binding of shader storage buffer object: %s.\n",
           file,
           line,
           name);
#else
    /* TODO(@fclem): Would be good to have, but eevee has too much of this for the moment. */
    // BLI_assert_msg(0, "Unable to locate binding of shader storage buffer objects.");
#endif
    return;
  }
  drw_shgroup_uniform_create_ex(
      shgroup, loc, DRW_UNIFORM_STORAGE_BLOCK_REF, ssbo, GPUSamplerState::default_sampler(), 0, 1);
}

void DRW_shgroup_uniform_bool(DRWShadingGroup *shgroup,
                              const char *name,
                              const int *value,
                              int arraysize)
{
  /* Boolean are expected to be 4bytes longs for OpenGL! */
  drw_shgroup_uniform(shgroup, name, DRW_UNIFORM_INT, value, 1, arraysize);
}

void DRW_shgroup_uniform_float(DRWShadingGroup *shgroup,
                               const char *name,
                               const float *value,
                               int arraysize)
{
  drw_shgroup_uniform(shgroup, name, DRW_UNIFORM_FLOAT, value, 1, arraysize);
}

void DRW_shgroup_uniform_vec2(DRWShadingGroup *shgroup,
                              const char *name,
                              const float *value,
                              int arraysize)
{
  drw_shgroup_uniform(shgroup, name, DRW_UNIFORM_FLOAT, value, 2, arraysize);
}

void DRW_shgroup_uniform_vec3(DRWShadingGroup *shgroup,
                              const char *name,
                              const float *value,
                              int arraysize)
{
  drw_shgroup_uniform(shgroup, name, DRW_UNIFORM_FLOAT, value, 3, arraysize);
}

void DRW_shgroup_uniform_vec4(DRWShadingGroup *shgroup,
                              const char *name,
                              const float *value,
                              int arraysize)
{
  drw_shgroup_uniform(shgroup, name, DRW_UNIFORM_FLOAT, value, 4, arraysize);
}

void DRW_shgroup_uniform_int(DRWShadingGroup *shgroup,
                             const char *name,
                             const int *value,
                             int arraysize)
{
  drw_shgroup_uniform(shgroup, name, DRW_UNIFORM_INT, value, 1, arraysize);
}

void DRW_shgroup_uniform_ivec2(DRWShadingGroup *shgroup,
                               const char *name,
                               const int *value,
                               int arraysize)
{
  drw_shgroup_uniform(shgroup, name, DRW_UNIFORM_INT, value, 2, arraysize);
}

void DRW_shgroup_uniform_ivec3(DRWShadingGroup *shgroup,
                               const char *name,
                               const int *value,
                               int arraysize)
{
  drw_shgroup_uniform(shgroup, name, DRW_UNIFORM_INT, value, 3, arraysize);
}

void DRW_shgroup_uniform_ivec4(DRWShadingGroup *shgroup,
                               const char *name,
                               const int *value,
                               int arraysize)
{
  drw_shgroup_uniform(shgroup, name, DRW_UNIFORM_INT, value, 4, arraysize);
}

void DRW_shgroup_uniform_mat3(DRWShadingGroup *shgroup, const char *name, const float (*value)[3])
{
  drw_shgroup_uniform(shgroup, name, DRW_UNIFORM_FLOAT, (float *)value, 9, 1);
}

void DRW_shgroup_uniform_mat4(DRWShadingGroup *shgroup, const char *name, const float (*value)[4])
{
  drw_shgroup_uniform(shgroup, name, DRW_UNIFORM_FLOAT, (float *)value, 16, 1);
}

void DRW_shgroup_uniform_int_copy(DRWShadingGroup *shgroup, const char *name, const int value)
{
  drw_shgroup_uniform(shgroup, name, DRW_UNIFORM_INT_COPY, &value, 1, 1);
}

void DRW_shgroup_uniform_ivec2_copy(DRWShadingGroup *shgroup, const char *name, const int *value)
{
  drw_shgroup_uniform(shgroup, name, DRW_UNIFORM_INT_COPY, value, 2, 1);
}

void DRW_shgroup_uniform_ivec3_copy(DRWShadingGroup *shgroup, const char *name, const int *value)
{
  drw_shgroup_uniform(shgroup, name, DRW_UNIFORM_INT_COPY, value, 3, 1);
}

void DRW_shgroup_uniform_ivec4_copy(DRWShadingGroup *shgroup, const char *name, const int *value)
{
  drw_shgroup_uniform(shgroup, name, DRW_UNIFORM_INT_COPY, value, 4, 1);
}

void DRW_shgroup_uniform_bool_copy(DRWShadingGroup *shgroup, const char *name, const bool value)
{
  int ival = value;
  drw_shgroup_uniform(shgroup, name, DRW_UNIFORM_INT_COPY, &ival, 1, 1);
}

void DRW_shgroup_uniform_float_copy(DRWShadingGroup *shgroup, const char *name, const float value)
{
  drw_shgroup_uniform(shgroup, name, DRW_UNIFORM_FLOAT_COPY, &value, 1, 1);
}

void DRW_shgroup_uniform_vec2_copy(DRWShadingGroup *shgroup, const char *name, const float *value)
{
  drw_shgroup_uniform(shgroup, name, DRW_UNIFORM_FLOAT_COPY, value, 2, 1);
}

void DRW_shgroup_uniform_vec3_copy(DRWShadingGroup *shgroup, const char *name, const float *value)
{
  drw_shgroup_uniform(shgroup, name, DRW_UNIFORM_FLOAT_COPY, value, 3, 1);
}

void DRW_shgroup_uniform_vec4_copy(DRWShadingGroup *shgroup, const char *name, const float *value)
{
  drw_shgroup_uniform(shgroup, name, DRW_UNIFORM_FLOAT_COPY, value, 4, 1);
}

void DRW_shgroup_uniform_mat4_copy(DRWShadingGroup *shgroup,
                                   const char *name,
                                   const float (*value)[4])
{
  int location = GPU_shader_get_uniform(shgroup->shader, name);

  if (location == -1) {
    /* Nice to enable eventually, for now EEVEE uses uniforms that might not exist. */
    // BLI_assert(0);
    return;
  }

  /* Each array element stored as an individual entry in the uniform list.
   * All entries from the same array share the same base location,
   * and array-size used to determine the number of elements
   * copied in draw_update_uniforms. */
  for (int i = 0; i < 4; i++) {
    drw_shgroup_uniform_create_ex(shgroup,
                                  location,
                                  DRW_UNIFORM_FLOAT_COPY,
                                  &value[i],
                                  GPUSamplerState::default_sampler(),
                                  4,
                                  4);
  }
}

void DRW_shgroup_vertex_buffer_ex(DRWShadingGroup *shgroup,
                                  const char *name,
                                  GPUVertBuf *vertex_buffer DRW_DEBUG_FILE_LINE_ARGS)
{
  int location = GPU_shader_get_ssbo_binding(shgroup->shader, name);
  if (location == -1) {
#ifdef DRW_UNUSED_RESOURCE_TRACKING
    printf("%s:%d: Unable to locate binding of shader storage buffer object: %s.\n",
           file,
           line,
           name);
#else
    BLI_assert_msg(0, "Unable to locate binding of shader storage buffer objects.");
#endif
    return;
  }
  drw_shgroup_uniform_create_ex(shgroup,
                                location,
                                DRW_UNIFORM_VERTEX_BUFFER_AS_STORAGE,
                                vertex_buffer,
                                GPUSamplerState::default_sampler(),
                                0,
                                1);
}

void DRW_shgroup_vertex_buffer_ref_ex(DRWShadingGroup *shgroup,
                                      const char *name,
                                      GPUVertBuf **vertex_buffer DRW_DEBUG_FILE_LINE_ARGS)
{
  int location = GPU_shader_get_ssbo_binding(shgroup->shader, name);
  if (location == -1) {
#ifdef DRW_UNUSED_RESOURCE_TRACKING
    printf("%s:%d: Unable to locate binding of shader storage buffer object: %s.\n",
           file,
           line,
           name);
#else
    BLI_assert_msg(0, "Unable to locate binding of shader storage buffer objects.");
#endif
    return;
  }
  drw_shgroup_uniform_create_ex(shgroup,
                                location,
                                DRW_UNIFORM_VERTEX_BUFFER_AS_STORAGE_REF,
                                vertex_buffer,
                                GPUSamplerState::default_sampler(),
                                0,
                                1);
}

void DRW_shgroup_buffer_texture(DRWShadingGroup *shgroup,
                                const char *name,
                                GPUVertBuf *vertex_buffer)
{
  int location = GPU_shader_get_sampler_binding(shgroup->shader, name);
  if (location == -1) {
    return;
  }
  drw_shgroup_uniform_create_ex(shgroup,
                                location,
                                DRW_UNIFORM_VERTEX_BUFFER_AS_TEXTURE,
                                vertex_buffer,
                                GPUSamplerState::default_sampler(),
                                0,
                                1);
}

void DRW_shgroup_buffer_texture_ref(DRWShadingGroup *shgroup,
                                    const char *name,
                                    GPUVertBuf **vertex_buffer)
{
  int location = GPU_shader_get_sampler_binding(shgroup->shader, name);
  if (location == -1) {
    return;
  }
  drw_shgroup_uniform_create_ex(shgroup,
                                location,
                                DRW_UNIFORM_VERTEX_BUFFER_AS_TEXTURE_REF,
                                vertex_buffer,
                                GPUSamplerState::default_sampler(),
                                0,
                                1);
}
/** \} */

/* -------------------------------------------------------------------- */
/** \name Draw Call (DRW_calls)
 * \{ */

static void drw_call_calc_orco(Object *ob, float (*r_orcofacs)[4])
{
  ID *ob_data = (ob) ? static_cast<ID *>(ob->data) : nullptr;
  struct {
    float texspace_location[3], texspace_size[3];
  } static_buf;
  float *texspace_location = nullptr;
  float *texspace_size = nullptr;
  if (ob_data != nullptr) {
    switch (GS(ob_data->name)) {
      case ID_VO: {
<<<<<<< HEAD
        BoundBox *bbox = BKE_volume_boundbox_get(ob);
        mid_v3_v3v3(static_buf.texspace_location, bbox->vec[0], bbox->vec[6]);
        sub_v3_v3v3(static_buf.texspace_size, bbox->vec[0], bbox->vec[6]);
        static_buf.texspace_size[0] = std::max(static_buf.texspace_size[0], 0.001f);
        static_buf.texspace_size[1] = std::max(static_buf.texspace_size[1], 0.001f);
        static_buf.texspace_size[2] = std::max(static_buf.texspace_size[2], 0.001f);
=======
        const Volume &volume = *reinterpret_cast<const Volume *>(ob_data);
        const blender::Bounds<blender::float3> bounds = *BKE_volume_min_max(&volume);
        mid_v3_v3v3(static_buf.texspace_location, bounds.max, bounds.min);
        sub_v3_v3v3(static_buf.texspace_size, bounds.max, bounds.min);
>>>>>>> 1970de9d
        texspace_location = static_buf.texspace_location;
        break;
      }
      case ID_ME:
        BKE_mesh_texspace_get_reference(
            (Mesh *)ob_data, nullptr, &texspace_location, &texspace_size);
        break;
      case ID_CU_LEGACY: {
        Curve *cu = (Curve *)ob_data;
        BKE_curve_texspace_ensure(cu);
        texspace_location = cu->texspace_location;
        texspace_size = cu->texspace_size;
        break;
      }
      case ID_MB: {
        MetaBall *mb = (MetaBall *)ob_data;
        texspace_location = mb->texspace_location;
        texspace_size = mb->texspace_size;
        break;
      }
      default:
        break;
    }
  }

  if ((texspace_location != nullptr) && (texspace_size != nullptr)) {
    mul_v3_v3fl(r_orcofacs[1], texspace_size, 2.0f);
    invert_v3(r_orcofacs[1]);
    sub_v3_v3v3(r_orcofacs[0], texspace_location, texspace_size);
    negate_v3(r_orcofacs[0]);
    mul_v3_v3(r_orcofacs[0], r_orcofacs[1]); /* result in a nice MADD in the shader */
  }
  else {
    copy_v3_fl(r_orcofacs[0], 0.0f);
    copy_v3_fl(r_orcofacs[1], 1.0f);
  }
}

BLI_INLINE void drw_call_matrix_init(DRWObjectMatrix *ob_mats, Object *ob, float (*obmat)[4])
{
  copy_m4_m4(ob_mats->model, obmat);
  if (ob) {
    copy_m4_m4(ob_mats->modelinverse, ob->world_to_object);
  }
  else {
    /* WATCH: Can be costly. */
    invert_m4_m4(ob_mats->modelinverse, ob_mats->model);
  }
}

static void drw_call_obinfos_init(DRWObjectInfos *ob_infos, Object *ob)
{
  BLI_assert(ob);
  /* Index. */
  ob_infos->ob_index = ob->index;
  /* Orco factors. */
  drw_call_calc_orco(ob, ob_infos->orcotexfac);
  /* Random float value. */
  uint random = (DST.dupli_source) ?
                     DST.dupli_source->random_id :
                     /* TODO(fclem): this is rather costly to do at runtime. Maybe we can
                      * put it in ob->runtime and make depsgraph ensure it is up to date. */
                     BLI_hash_int_2d(BLI_hash_string(ob->id.name + 2), 0);
  ob_infos->ob_random = random * (1.0f / float(0xFFFFFFFF));
  /* Object State. */
  ob_infos->ob_flag = 1.0f; /* Required to have a correct sign */
  ob_infos->ob_flag += (ob->base_flag & BASE_SELECTED) ? (1 << 1) : 0;
  ob_infos->ob_flag += (ob->base_flag & BASE_FROM_DUPLI) ? (1 << 2) : 0;
  ob_infos->ob_flag += (ob->base_flag & BASE_FROM_SET) ? (1 << 3) : 0;
  if (ob->base_flag & BASE_FROM_DUPLI) {
    ob_infos->ob_flag += (DRW_object_get_dupli_parent(ob) == DST.draw_ctx.obact) ? (1 << 4) : 0;
  }
  else {
    ob_infos->ob_flag += (ob == DST.draw_ctx.obact) ? (1 << 4) : 0;
  }
  /* Negative scaling. */
  ob_infos->ob_flag *= (ob->transflag & OB_NEG_SCALE) ? -1.0f : 1.0f;
  /* Object Color. */
  copy_v4_v4(ob_infos->ob_color, ob->color);
}

static void drw_call_culling_init(DRWCullingState *cull, Object *ob)
{
  using namespace blender;
  std::optional<Bounds<float3>> bounds;
  if (ob != nullptr && (bounds = BKE_object_boundbox_get(ob))) {
    float corner[3];
    /* Get BoundSphere center and radius from the BoundBox. */
    mid_v3_v3v3(cull->bsphere.center, bounds->max, bounds->min);
    mul_v3_m4v3(corner, ob->object_to_world, bounds->max);
    mul_m4_v3(ob->object_to_world, cull->bsphere.center);
    cull->bsphere.radius = len_v3v3(cull->bsphere.center, corner);

    /* Bypass test for very large objects (see #67319). */
    if (UNLIKELY(cull->bsphere.radius > 1e12)) {
      cull->bsphere.radius = -1.0f;
    }
  }
  else {
    /* Bypass test. */
    cull->bsphere.radius = -1.0f;
  }
  /* Reset user data */
  cull->user_data = nullptr;
}

static DRWResourceHandle drw_resource_handle_new(float (*obmat)[4], Object *ob)
{
  DRWCullingState *culling = static_cast<DRWCullingState *>(
      BLI_memblock_alloc(DST.vmempool->cullstates));
  DRWObjectMatrix *ob_mats = static_cast<DRWObjectMatrix *>(
      BLI_memblock_alloc(DST.vmempool->obmats));
  /* FIXME Meh, not always needed but can be accessed after creation.
   * Also it needs to have the same resource handle. */
  DRWObjectInfos *ob_infos = static_cast<DRWObjectInfos *>(
      BLI_memblock_alloc(DST.vmempool->obinfos));
  UNUSED_VARS(ob_infos);

  DRWResourceHandle handle = DST.resource_handle;
  DRW_handle_increment(&DST.resource_handle);

  if (ob && (ob->transflag & OB_NEG_SCALE)) {
    DRW_handle_negative_scale_enable(&handle);
  }

  drw_call_matrix_init(ob_mats, ob, obmat);
  drw_call_culling_init(culling, ob);
  /* ob_infos is init only if needed. */

  return handle;
}

uint32_t DRW_object_resource_id_get(Object * /*ob*/)
{
  DRWResourceHandle handle = DST.ob_handle;
  if (handle == 0) {
    /* Handle not yet allocated. Return next handle. */
    handle = DST.resource_handle;
  }
  return handle & ~(1u << 31);
}

static DRWResourceHandle drw_resource_handle(DRWShadingGroup *shgroup,
                                             float (*obmat)[4],
                                             Object *ob)
{
  if (ob == nullptr) {
    if (obmat == nullptr) {
      DRWResourceHandle handle = 0;
      return handle;
    }

    return drw_resource_handle_new(obmat, nullptr);
  }

  if (DST.ob_handle == 0) {
    DST.ob_handle = drw_resource_handle_new(obmat, ob);
    DST.ob_state_obinfo_init = false;
  }

  if (shgroup->objectinfo) {
    if (!DST.ob_state_obinfo_init) {
      DST.ob_state_obinfo_init = true;
      DRWObjectInfos *ob_infos = static_cast<DRWObjectInfos *>(
          DRW_memblock_elem_from_handle(DST.vmempool->obinfos, &DST.ob_handle));

      drw_call_obinfos_init(ob_infos, ob);
    }
  }

  if (shgroup->uniform_attrs) {
    drw_uniform_attrs_pool_update(DST.vmempool->obattrs_ubo_pool,
                                  shgroup->uniform_attrs,
                                  &DST.ob_handle,
                                  ob,
                                  DST.dupli_parent,
                                  DST.dupli_source);
  }

  return DST.ob_handle;
}

static void command_type_set(uint64_t *command_type_bits, int index, eDRWCommandType type)
{
  command_type_bits[index / 16] |= uint64_t(type) << ((index % 16) * 4);
}

eDRWCommandType command_type_get(const uint64_t *command_type_bits, int index)
{
  return eDRWCommandType((command_type_bits[index / 16] >> ((index % 16) * 4)) & 0xF);
}

static void *drw_command_create(DRWShadingGroup *shgroup, eDRWCommandType type)
{
  DRWCommandChunk *chunk = shgroup->cmd.last;

  if (chunk == nullptr) {
    DRWCommandSmallChunk *smallchunk = static_cast<DRWCommandSmallChunk *>(
        BLI_memblock_alloc(DST.vmempool->commands_small));
    smallchunk->command_len = ARRAY_SIZE(smallchunk->commands);
    smallchunk->command_used = 0;
    smallchunk->command_type[0] = 0x0lu;
    chunk = (DRWCommandChunk *)smallchunk;
    BLI_LINKS_APPEND(&shgroup->cmd, chunk);
  }
  else if (chunk->command_used == chunk->command_len) {
    chunk = static_cast<DRWCommandChunk *>(BLI_memblock_alloc(DST.vmempool->commands));
    chunk->command_len = ARRAY_SIZE(chunk->commands);
    chunk->command_used = 0;
    memset(chunk->command_type, 0x0, sizeof(chunk->command_type));
    BLI_LINKS_APPEND(&shgroup->cmd, chunk);
  }

  command_type_set(chunk->command_type, chunk->command_used, type);

  return chunk->commands + chunk->command_used++;
}

static void drw_command_draw(DRWShadingGroup *shgroup, GPUBatch *batch, DRWResourceHandle handle)
{
  DRWCommandDraw *cmd = static_cast<DRWCommandDraw *>(drw_command_create(shgroup, DRW_CMD_DRAW));
  cmd->batch = batch;
  cmd->handle = handle;
}

static void drw_command_draw_range(
    DRWShadingGroup *shgroup, GPUBatch *batch, DRWResourceHandle handle, uint start, uint count)
{
  DRWCommandDrawRange *cmd = static_cast<DRWCommandDrawRange *>(
      drw_command_create(shgroup, DRW_CMD_DRAW_RANGE));
  cmd->batch = batch;
  cmd->handle = handle;
  cmd->vert_first = start;
  cmd->vert_count = count;
}

static void drw_command_draw_instance(
    DRWShadingGroup *shgroup, GPUBatch *batch, DRWResourceHandle handle, uint count, bool use_attr)
{
  DRWCommandDrawInstance *cmd = static_cast<DRWCommandDrawInstance *>(
      drw_command_create(shgroup, DRW_CMD_DRAW_INSTANCE));
  cmd->batch = batch;
  cmd->handle = handle;
  cmd->inst_count = count;
  cmd->use_attrs = use_attr;
}

static void drw_command_draw_intance_range(
    DRWShadingGroup *shgroup, GPUBatch *batch, DRWResourceHandle handle, uint start, uint count)
{
  DRWCommandDrawInstanceRange *cmd = static_cast<DRWCommandDrawInstanceRange *>(
      drw_command_create(shgroup, DRW_CMD_DRAW_INSTANCE_RANGE));
  cmd->batch = batch;
  cmd->handle = handle;
  cmd->inst_first = start;
  cmd->inst_count = count;
}

static void drw_command_compute(DRWShadingGroup *shgroup,
                                int groups_x_len,
                                int groups_y_len,
                                int groups_z_len)
{
  DRWCommandCompute *cmd = static_cast<DRWCommandCompute *>(
      drw_command_create(shgroup, DRW_CMD_COMPUTE));
  cmd->groups_x_len = groups_x_len;
  cmd->groups_y_len = groups_y_len;
  cmd->groups_z_len = groups_z_len;
}

static void drw_command_compute_ref(DRWShadingGroup *shgroup, int groups_ref[3])
{
  DRWCommandComputeRef *cmd = static_cast<DRWCommandComputeRef *>(
      drw_command_create(shgroup, DRW_CMD_COMPUTE_REF));
  cmd->groups_ref = groups_ref;
}

static void drw_command_compute_indirect(DRWShadingGroup *shgroup, GPUStorageBuf *indirect_buf)
{
  DRWCommandComputeIndirect *cmd = static_cast<DRWCommandComputeIndirect *>(
      drw_command_create(shgroup, DRW_CMD_COMPUTE_INDIRECT));
  cmd->indirect_buf = indirect_buf;
}

static void drw_command_barrier(DRWShadingGroup *shgroup, eGPUBarrier type)
{
  DRWCommandBarrier *cmd = static_cast<DRWCommandBarrier *>(
      drw_command_create(shgroup, DRW_CMD_BARRIER));
  cmd->type = type;
}

static void drw_command_draw_procedural(DRWShadingGroup *shgroup,
                                        GPUBatch *batch,
                                        DRWResourceHandle handle,
                                        uint vert_count)
{
  DRWCommandDrawProcedural *cmd = static_cast<DRWCommandDrawProcedural *>(
      drw_command_create(shgroup, DRW_CMD_DRAW_PROCEDURAL));
  cmd->batch = batch;
  cmd->handle = handle;
  cmd->vert_count = vert_count;
}

static void drw_command_draw_indirect(DRWShadingGroup *shgroup,
                                      GPUBatch *batch,
                                      DRWResourceHandle handle,
                                      GPUStorageBuf *indirect_buf)
{
  DRWCommandDrawIndirect *cmd = static_cast<DRWCommandDrawIndirect *>(
      drw_command_create(shgroup, DRW_CMD_DRAW_INDIRECT));
  cmd->batch = batch;
  cmd->handle = handle;
  cmd->indirect_buf = indirect_buf;
}

static void drw_command_set_select_id(DRWShadingGroup *shgroup, GPUVertBuf *buf, uint select_id)
{
  /* Only one can be valid. */
  BLI_assert(buf == nullptr || select_id == -1);
  DRWCommandSetSelectID *cmd = static_cast<DRWCommandSetSelectID *>(
      drw_command_create(shgroup, DRW_CMD_SELECTID));
  cmd->select_buf = buf;
  cmd->select_id = select_id;
}

static void drw_command_set_stencil_mask(DRWShadingGroup *shgroup,
                                         uint write_mask,
                                         uint reference,
                                         uint compare_mask)
{
  BLI_assert(write_mask <= 0xFF);
  BLI_assert(reference <= 0xFF);
  BLI_assert(compare_mask <= 0xFF);
  DRWCommandSetStencil *cmd = static_cast<DRWCommandSetStencil *>(
      drw_command_create(shgroup, DRW_CMD_STENCIL));
  cmd->write_mask = write_mask;
  cmd->comp_mask = compare_mask;
  cmd->ref = reference;
}

static void drw_command_clear(DRWShadingGroup *shgroup,
                              eGPUFrameBufferBits channels,
                              uchar r,
                              uchar g,
                              uchar b,
                              uchar a,
                              float depth,
                              uchar stencil)
{
  DRWCommandClear *cmd = static_cast<DRWCommandClear *>(
      drw_command_create(shgroup, DRW_CMD_CLEAR));
  cmd->clear_channels = channels;
  cmd->r = r;
  cmd->g = g;
  cmd->b = b;
  cmd->a = a;
  cmd->depth = depth;
  cmd->stencil = stencil;
}

static void drw_command_set_mutable_state(DRWShadingGroup *shgroup,
                                          DRWState enable,
                                          DRWState disable)
{
  /* TODO: Restrict what state can be changed. */
  DRWCommandSetMutableState *cmd = static_cast<DRWCommandSetMutableState *>(
      drw_command_create(shgroup, DRW_CMD_DRWSTATE));
  cmd->enable = enable;
  cmd->disable = disable;
}

void DRW_shgroup_call_ex(DRWShadingGroup *shgroup,
                         Object *ob,
                         float (*obmat)[4],
                         GPUBatch *geom,
                         bool bypass_culling,
                         void *user_data)
{
  BLI_assert(geom != nullptr);
  if (G.f & G_FLAG_PICKSEL) {
    drw_command_set_select_id(shgroup, nullptr, DST.select_id);
  }
  DRWResourceHandle handle = drw_resource_handle(shgroup, ob ? ob->object_to_world : obmat, ob);
  drw_command_draw(shgroup, geom, handle);

  /* Culling data. */
  if (user_data || bypass_culling) {
    DRWCullingState *culling = static_cast<DRWCullingState *>(
        DRW_memblock_elem_from_handle(DST.vmempool->cullstates, &DST.ob_handle));

    if (user_data) {
      culling->user_data = user_data;
    }
    if (bypass_culling) {
      /* NOTE: this will disable culling for the whole object. */
      culling->bsphere.radius = -1.0f;
    }
  }
}

void DRW_shgroup_call_range(
    DRWShadingGroup *shgroup, Object *ob, GPUBatch *geom, uint v_sta, uint v_num)
{
  BLI_assert(geom != nullptr);
  if (G.f & G_FLAG_PICKSEL) {
    drw_command_set_select_id(shgroup, nullptr, DST.select_id);
  }
  DRWResourceHandle handle = drw_resource_handle(shgroup, ob ? ob->object_to_world : nullptr, ob);
  drw_command_draw_range(shgroup, geom, handle, v_sta, v_num);
}

void DRW_shgroup_call_instance_range(
    DRWShadingGroup *shgroup, Object *ob, GPUBatch *geom, uint i_sta, uint i_num)
{
  BLI_assert(geom != nullptr);
  if (G.f & G_FLAG_PICKSEL) {
    drw_command_set_select_id(shgroup, nullptr, DST.select_id);
  }
  DRWResourceHandle handle = drw_resource_handle(shgroup, ob ? ob->object_to_world : nullptr, ob);
  drw_command_draw_intance_range(shgroup, geom, handle, i_sta, i_num);
}

void DRW_shgroup_call_compute(DRWShadingGroup *shgroup,
                              int groups_x_len,
                              int groups_y_len,
                              int groups_z_len)
{
  BLI_assert(groups_x_len > 0 && groups_y_len > 0 && groups_z_len > 0);
  BLI_assert(GPU_compute_shader_support());

  drw_command_compute(shgroup, groups_x_len, groups_y_len, groups_z_len);
}

void DRW_shgroup_call_compute_ref(DRWShadingGroup *shgroup, int groups_ref[3])
{
  BLI_assert(GPU_compute_shader_support());

  drw_command_compute_ref(shgroup, groups_ref);
}

void DRW_shgroup_call_compute_indirect(DRWShadingGroup *shgroup, GPUStorageBuf *indirect_buf)
{
  BLI_assert(GPU_compute_shader_support());

  drw_command_compute_indirect(shgroup, indirect_buf);
}

void DRW_shgroup_barrier(DRWShadingGroup *shgroup, eGPUBarrier type)
{
  BLI_assert(GPU_compute_shader_support());

  drw_command_barrier(shgroup, type);
}

static void drw_shgroup_call_procedural_add_ex(DRWShadingGroup *shgroup,
                                               GPUBatch *geom,
                                               Object *ob,
                                               uint vert_count)
{
  BLI_assert(vert_count > 0);
  BLI_assert(geom != nullptr);
  if (G.f & G_FLAG_PICKSEL) {
    drw_command_set_select_id(shgroup, nullptr, DST.select_id);
  }
  DRWResourceHandle handle = drw_resource_handle(shgroup, ob ? ob->object_to_world : nullptr, ob);
  drw_command_draw_procedural(shgroup, geom, handle, vert_count);
}

void DRW_shgroup_call_procedural_points(DRWShadingGroup *shgroup, Object *ob, uint point_count)
{
  GPUBatch *geom = drw_cache_procedural_points_get();
  drw_shgroup_call_procedural_add_ex(shgroup, geom, ob, point_count);
}

void DRW_shgroup_call_procedural_lines(DRWShadingGroup *shgroup, Object *ob, uint line_count)
{
  GPUBatch *geom = drw_cache_procedural_lines_get();
  drw_shgroup_call_procedural_add_ex(shgroup, geom, ob, line_count * 2);
}

void DRW_shgroup_call_procedural_triangles(DRWShadingGroup *shgroup, Object *ob, uint tri_count)
{
  GPUBatch *geom = drw_cache_procedural_triangles_get();
  drw_shgroup_call_procedural_add_ex(shgroup, geom, ob, tri_count * 3);
}

void DRW_shgroup_call_procedural_indirect(DRWShadingGroup *shgroup,
                                          GPUPrimType primitive_type,
                                          Object *ob,
                                          GPUStorageBuf *indirect_buf)
{
  GPUBatch *geom = nullptr;
  switch (primitive_type) {
    case GPU_PRIM_POINTS:
      geom = drw_cache_procedural_points_get();
      break;
    case GPU_PRIM_LINES:
      geom = drw_cache_procedural_lines_get();
      break;
    case GPU_PRIM_TRIS:
      geom = drw_cache_procedural_triangles_get();
      break;
    case GPU_PRIM_TRI_STRIP:
      geom = drw_cache_procedural_triangle_strips_get();
      break;
    default:
      BLI_assert_msg(0,
                     "Unsupported primitive type in DRW_shgroup_call_procedural_indirect. Add new "
                     "one as needed.");
      break;
  }
  if (G.f & G_FLAG_PICKSEL) {
    drw_command_set_select_id(shgroup, nullptr, DST.select_id);
  }
  DRWResourceHandle handle = drw_resource_handle(shgroup, ob ? ob->object_to_world : nullptr, ob);
  drw_command_draw_indirect(shgroup, geom, handle, indirect_buf);
}

void DRW_shgroup_call_instances(DRWShadingGroup *shgroup, Object *ob, GPUBatch *geom, uint count)
{
  BLI_assert(geom != nullptr);
  if (G.f & G_FLAG_PICKSEL) {
    drw_command_set_select_id(shgroup, nullptr, DST.select_id);
  }
  DRWResourceHandle handle = drw_resource_handle(shgroup, ob ? ob->object_to_world : nullptr, ob);
  drw_command_draw_instance(shgroup, geom, handle, count, false);
}

void DRW_shgroup_call_instances_with_attrs(DRWShadingGroup *shgroup,
                                           Object *ob,
                                           GPUBatch *geom,
                                           GPUBatch *inst_attributes)
{
  BLI_assert(geom != nullptr);
  BLI_assert(inst_attributes != nullptr);
  if (G.f & G_FLAG_PICKSEL) {
    drw_command_set_select_id(shgroup, nullptr, DST.select_id);
  }
  DRWResourceHandle handle = drw_resource_handle(shgroup, ob ? ob->object_to_world : nullptr, ob);
  GPUBatch *batch = DRW_temp_batch_instance_request(
      DST.vmempool->idatalist, nullptr, inst_attributes, geom);
  drw_command_draw_instance(shgroup, batch, handle, 0, true);
}

#define SCULPT_DEBUG_BUFFERS (G.debug_value == 889)
struct DRWSculptCallbackData {
  Object *ob;
  DRWShadingGroup **shading_groups;
  int num_shading_groups;
  bool use_wire;
  bool use_mats;
  bool use_mask;
  bool use_fsets;
  bool fast_mode; /* Set by draw manager. Do not init. */

  int debug_node_nr;
  PBVHAttrReq *attrs;
  int attrs_num;
};

#define SCULPT_DEBUG_COLOR(id) (sculpt_debug_colors[id % 9])
static float sculpt_debug_colors[9][4] = {
    {1.0f, 0.2f, 0.2f, 1.0f},
    {0.2f, 1.0f, 0.2f, 1.0f},
    {0.2f, 0.2f, 1.0f, 1.0f},
    {1.0f, 1.0f, 0.2f, 1.0f},
    {0.2f, 1.0f, 1.0f, 1.0f},
    {1.0f, 0.2f, 1.0f, 1.0f},
    {1.0f, 0.7f, 0.2f, 1.0f},
    {0.2f, 1.0f, 0.7f, 1.0f},
    {0.7f, 0.2f, 1.0f, 1.0f},
};

static void sculpt_draw_cb(DRWSculptCallbackData *scd,
                           PBVHBatches *batches,
                           const PBVH_GPU_Args &pbvh_draw_args)
{
  if (!batches) {
    return;
  }

  int primcount;
  GPUBatch *geom;

  if (!scd->use_wire) {
    geom = DRW_pbvh_tris_get(
        batches, scd->attrs, scd->attrs_num, pbvh_draw_args, &primcount, scd->fast_mode);
  }
  else {
    geom = DRW_pbvh_lines_get(
        batches, scd->attrs, scd->attrs_num, pbvh_draw_args, &primcount, scd->fast_mode);
  }

  short index = 0;

  if (scd->use_mats) {
    index = drw_pbvh_material_index_get(batches);
    index = clamp_i(index, 0, scd->num_shading_groups - 1);
  }

  DRWShadingGroup *shgrp = scd->shading_groups[index];
  if (geom != nullptr && shgrp != nullptr) {
    if (SCULPT_DEBUG_BUFFERS) {
      /* Color each buffers in different colors. Only work in solid/X-ray mode. */
      shgrp = DRW_shgroup_create_sub(shgrp);
      DRW_shgroup_uniform_vec3(
          shgrp, "materialDiffuseColor", SCULPT_DEBUG_COLOR(scd->debug_node_nr++), 1);
    }

    /* DRW_shgroup_call_no_cull reuses matrices calculations for all the drawcalls of this
     * object. */
    DRW_shgroup_call_no_cull(shgrp, geom, scd->ob);
  }
}

void DRW_sculpt_debug_cb(
    PBVHNode *node, void *user_data, const float bmin[3], const float bmax[3], PBVHNodeFlags flag)
{
  int *debug_node_nr = (int *)user_data;
  BoundBox bb;
  BKE_boundbox_init_from_minmax(&bb, bmin, bmax);

#if 0 /* Nodes hierarchy. */
  if (flag & PBVH_Leaf) {
    DRW_debug_bbox(&bb, blender::float4{0.0f, 1.0f, 0.0f, 1.0f});
  }
  else {
    DRW_debug_bbox(&bb, blender::float4{0.5f, 0.5f, 0.5f, 0.6f});
  }
#else /* Color coded leaf bounds. */
  if (flag & (PBVH_Leaf | PBVH_TexLeaf)) {
    DRW_debug_bbox(&bb, SCULPT_DEBUG_COLOR((*debug_node_nr)++));
    int color = (*debug_node_nr)++;
    color += BKE_pbvh_debug_draw_gen_get(node);

    DRW_debug_bbox(&bb, SCULPT_DEBUG_COLOR(color));
  }
#endif
}

static void drw_sculpt_get_frustum_planes(Object *ob, float planes[6][4])
{
  /* TODO: take into account partial redraw for clipping planes. */
  DRW_view_frustum_planes_get(DRW_view_default_get(), planes);

  /* Transform clipping planes to object space. Transforming a plane with a
   * 4x4 matrix is done by multiplying with the transpose inverse.
   * The inverse cancels out here since we transform by inverse(obmat). */
  float tmat[4][4];
  transpose_m4_m4(tmat, ob->object_to_world);
  for (int i = 0; i < 6; i++) {
    mul_m4_v4(tmat, planes[i]);
  }
}

static void drw_sculpt_generate_calls(DRWSculptCallbackData *scd)
{
  /* PBVH should always exist for non-empty meshes, created by depsgraph eval. */
  PBVH *pbvh = (scd->ob->sculpt) ? scd->ob->sculpt->pbvh : nullptr;
  if (!pbvh) {
    return;
  }

  const DRWContextState *drwctx = DRW_context_state_get();
  RegionView3D *rv3d = drwctx->rv3d;
  const bool navigating = rv3d && (rv3d->rflag & RV3D_NAVIGATING);

  Paint *p = nullptr;
  if (drwctx->evil_C != nullptr) {
    p = BKE_paint_get_active_from_context(drwctx->evil_C);
  }

  /* Frustum planes to show only visible PBVH nodes. */
  float update_planes[6][4];
  float draw_planes[6][4];
  PBVHFrustumPlanes update_frustum;
  PBVHFrustumPlanes draw_frustum;

  if (p && (p->flags & PAINT_SCULPT_DELAY_UPDATES)) {
    update_frustum.planes = update_planes;
    update_frustum.num_planes = 6;
    BKE_pbvh_get_frustum_planes(pbvh, &update_frustum);
    if (!navigating) {
      drw_sculpt_get_frustum_planes(scd->ob, update_planes);
      update_frustum.planes = update_planes;
      update_frustum.num_planes = 6;
      BKE_pbvh_set_frustum_planes(pbvh, &update_frustum);
    }
  }
  else {
    drw_sculpt_get_frustum_planes(scd->ob, update_planes);
    update_frustum.planes = update_planes;
    update_frustum.num_planes = 6;
  }

  drw_sculpt_get_frustum_planes(scd->ob, draw_planes);
  draw_frustum.planes = draw_planes;
  draw_frustum.num_planes = 6;

  /* Fast mode to show low poly multires while navigating. */
  scd->fast_mode = false;
  if (p && (p->flags & PAINT_FAST_NAVIGATE)) {
    scd->fast_mode = rv3d && (rv3d->rflag & RV3D_NAVIGATING);
  }

  /* Update draw buffers only for visible nodes while painting.
   * But do update them otherwise so navigating stays smooth. */
  bool update_only_visible = rv3d && !(rv3d->rflag & RV3D_PAINTING);
  if (p && (p->flags & PAINT_SCULPT_DELAY_UPDATES)) {
    update_only_visible = true;
  }

  Mesh *mesh = static_cast<Mesh *>(scd->ob->data);
  BKE_pbvh_update_normals(pbvh, mesh->runtime->subdiv_ccg);

  BKE_pbvh_draw_cb(*mesh,
                   pbvh,
                   update_only_visible,
                   &update_frustum,
                   &draw_frustum,
                   (void (*)(void *, PBVHBatches *, const PBVH_GPU_Args &))sculpt_draw_cb,
                   scd,
                   scd->use_mats,
                   scd->attrs,
                   scd->attrs_num);

  if (SCULPT_DEBUG_BUFFERS) {
    int debug_node_nr = 0;
    DRW_debug_modelmat(scd->ob->object_to_world);
    BKE_pbvh_draw_debug_cb(
        pbvh,
        (void (*)(PBVHNode * n, void *d, const float min[3], const float max[3], PBVHNodeFlags f))
            DRW_sculpt_debug_cb,
        &debug_node_nr);
  }
}

void DRW_shgroup_call_sculpt(DRWShadingGroup *shgroup,
                             Object *ob,
                             bool use_wire,
                             bool use_mask,
                             bool use_fset,
                             bool use_color,
                             bool use_uv)
{
  DRWSculptCallbackData scd{};
  scd.ob = ob;
  scd.shading_groups = &shgroup;
  scd.num_shading_groups = 1;
  scd.use_wire = use_wire;
  scd.use_mats = false;
  scd.use_mask = use_mask;

  PBVHAttrReq attrs[16] = {};
  int attrs_num = 0;

  /* NOTE: these are NOT #eCustomDataType, they are extended values, ASAN may warn about this. */
  attrs[attrs_num++] = PBVHAttrReq(ATTR_DOMAIN_POINT, eCustomDataType(CD_PBVH_CO_TYPE));
  attrs[attrs_num++] = PBVHAttrReq(ATTR_DOMAIN_POINT, eCustomDataType(CD_PBVH_NO_TYPE));

  if (use_mask) {
    attrs[attrs_num++] = PBVHAttrReq(ATTR_DOMAIN_POINT, eCustomDataType(CD_PBVH_MASK_TYPE));
  }

  if (use_fset) {
    attrs[attrs_num++] = PBVHAttrReq(ATTR_DOMAIN_FACE, eCustomDataType(CD_PBVH_FSET_TYPE));
  }

  Mesh *me = BKE_object_get_original_mesh(ob);

  if (use_color) {
    const CustomDataLayer *layer = BKE_id_attributes_color_find(&me->id,
                                                                me->active_color_attribute);
    if (layer) {
      eAttrDomain domain = BKE_id_attribute_domain(&me->id, layer);

      attrs[attrs_num].type = eCustomDataType(layer->type);
      attrs[attrs_num].domain = domain;

      attrs[attrs_num].name = layer->name;
      attrs_num++;
    }
  }

  if (use_uv) {
    int layer_i = CustomData_get_active_layer_index(&me->loop_data, CD_PROP_FLOAT2);
    if (layer_i != -1) {
      CustomDataLayer *layer = me->loop_data.layers + layer_i;

      attrs[attrs_num].type = CD_PROP_FLOAT2;
      attrs[attrs_num].domain = ATTR_DOMAIN_CORNER;
      attrs[attrs_num].name = layer->name;

      attrs_num++;
    }
  }

  scd.attrs = attrs;
  scd.attrs_num = attrs_num;

  drw_sculpt_generate_calls(&scd);
}

void DRW_shgroup_call_sculpt_with_materials(DRWShadingGroup **shgroups,
                                            GPUMaterial **gpumats,
                                            int num_shgroups,
                                            Object *ob)
{
  DRW_Attributes draw_attrs;
  DRW_MeshCDMask cd_needed;

  if (gpumats) {
    DRW_mesh_get_attributes(ob, (Mesh *)ob->data, gpumats, num_shgroups, &draw_attrs, &cd_needed);
  }
  else {
    memset(&draw_attrs, 0, sizeof(draw_attrs));
    memset(&cd_needed, 0, sizeof(cd_needed));
  }

  int attrs_num = 2 + draw_attrs.num_requests;

  /* UV maps are not in attribute requests. */
  attrs_num += count_bits_i(cd_needed.uv);

  blender::Array<PBVHAttrReq, 16> attrs(attrs_num, PBVHAttrReq{});

  int attrs_i = 0;

  /* NOTE: these are NOT #eCustomDataType, they are extended values, ASAN may warn about this. */
  attrs[attrs_i++].type = (eCustomDataType)CD_PBVH_CO_TYPE;
  attrs[attrs_i++].type = (eCustomDataType)CD_PBVH_NO_TYPE;

  for (int i = 0; i < draw_attrs.num_requests; i++) {
    DRW_AttributeRequest *req = draw_attrs.requests + i;

    attrs[attrs_i].type = req->cd_type;
    attrs[attrs_i].domain = req->domain;
    attrs[attrs_i].name = req->attribute_name;
    attrs_i++;
  }

  /* UV maps are not in attribute requests. */
  Mesh *me = (Mesh *)ob->data;

  for (uint i = 0; i < 32; i++) {
    if (cd_needed.uv & (1 << i)) {
      int layer_i = CustomData_get_layer_index_n(&me->loop_data, CD_PROP_FLOAT2, i);
      CustomDataLayer *layer = layer_i != -1 ? me->loop_data.layers + layer_i : nullptr;

      if (layer) {
        attrs[attrs_i].type = CD_PROP_FLOAT2;
        attrs[attrs_i].domain = ATTR_DOMAIN_CORNER;
        attrs[attrs_i].name = layer->name;
        attrs_i++;
      }
    }
  }

  attrs_num = attrs_i;

  DRWSculptCallbackData scd{};
  scd.ob = ob;
  scd.shading_groups = shgroups;
  scd.num_shading_groups = num_shgroups;
  scd.use_wire = false;
  scd.use_mats = true;
  scd.use_mask = false;
  scd.attrs = attrs.data();
  scd.attrs_num = attrs_num;

  drw_sculpt_generate_calls(&scd);
}

static GPUVertFormat inst_select_format = {0};

DRWCallBuffer *DRW_shgroup_call_buffer(DRWShadingGroup *shgroup,
                                       GPUVertFormat *format,
                                       GPUPrimType prim_type)
{
  BLI_assert(ELEM(prim_type, GPU_PRIM_POINTS, GPU_PRIM_LINES, GPU_PRIM_TRI_FAN));
  BLI_assert(format != nullptr);

  DRWCallBuffer *callbuf = static_cast<DRWCallBuffer *>(
      BLI_memblock_alloc(DST.vmempool->callbuffers));
  callbuf->buf = DRW_temp_buffer_request(DST.vmempool->idatalist, format, &callbuf->count);
  callbuf->buf_select = nullptr;
  callbuf->count = 0;

  if (G.f & G_FLAG_PICKSEL) {
    /* Not actually used for rendering but allocated in one chunk. */
    if (inst_select_format.attr_len == 0) {
      GPU_vertformat_attr_add(&inst_select_format, "selectId", GPU_COMP_I32, 1, GPU_FETCH_INT);
    }
    callbuf->buf_select = DRW_temp_buffer_request(
        DST.vmempool->idatalist, &inst_select_format, &callbuf->count);
    drw_command_set_select_id(shgroup, callbuf->buf_select, -1);
  }

  DRWResourceHandle handle = drw_resource_handle(shgroup, nullptr, nullptr);
  GPUBatch *batch = DRW_temp_batch_request(DST.vmempool->idatalist, callbuf->buf, prim_type);
  drw_command_draw(shgroup, batch, handle);

  return callbuf;
}

DRWCallBuffer *DRW_shgroup_call_buffer_instance(DRWShadingGroup *shgroup,
                                                GPUVertFormat *format,
                                                GPUBatch *geom)
{
  BLI_assert(geom != nullptr);
  BLI_assert(format != nullptr);

  DRWCallBuffer *callbuf = static_cast<DRWCallBuffer *>(
      BLI_memblock_alloc(DST.vmempool->callbuffers));
  callbuf->buf = DRW_temp_buffer_request(DST.vmempool->idatalist, format, &callbuf->count);
  callbuf->buf_select = nullptr;
  callbuf->count = 0;

  if (G.f & G_FLAG_PICKSEL) {
    /* Not actually used for rendering but allocated in one chunk. */
    if (inst_select_format.attr_len == 0) {
      GPU_vertformat_attr_add(&inst_select_format, "selectId", GPU_COMP_I32, 1, GPU_FETCH_INT);
    }
    callbuf->buf_select = DRW_temp_buffer_request(
        DST.vmempool->idatalist, &inst_select_format, &callbuf->count);
    drw_command_set_select_id(shgroup, callbuf->buf_select, -1);
  }

  DRWResourceHandle handle = drw_resource_handle(shgroup, nullptr, nullptr);
  GPUBatch *batch = DRW_temp_batch_instance_request(
      DST.vmempool->idatalist, callbuf->buf, nullptr, geom);
  drw_command_draw(shgroup, batch, handle);

  return callbuf;
}

void DRW_buffer_add_entry_struct(DRWCallBuffer *callbuf, const void *data)
{
  GPUVertBuf *buf = callbuf->buf;
  const bool resize = (callbuf->count == GPU_vertbuf_get_vertex_alloc(buf));

  if (UNLIKELY(resize)) {
    GPU_vertbuf_data_resize(buf, callbuf->count + DRW_BUFFER_VERTS_CHUNK);
  }

  GPU_vertbuf_vert_set(buf, callbuf->count, data);

  if (G.f & G_FLAG_PICKSEL) {
    if (UNLIKELY(resize)) {
      GPU_vertbuf_data_resize(callbuf->buf_select, callbuf->count + DRW_BUFFER_VERTS_CHUNK);
    }
    GPU_vertbuf_attr_set(callbuf->buf_select, 0, callbuf->count, &DST.select_id);
  }

  callbuf->count++;
}

void DRW_buffer_add_entry_array(DRWCallBuffer *callbuf, const void *attr[], uint attr_len)
{
  GPUVertBuf *buf = callbuf->buf;
  const bool resize = (callbuf->count == GPU_vertbuf_get_vertex_alloc(buf));

  BLI_assert(attr_len == GPU_vertbuf_get_format(buf)->attr_len);
  UNUSED_VARS_NDEBUG(attr_len);

  if (UNLIKELY(resize)) {
    GPU_vertbuf_data_resize(buf, callbuf->count + DRW_BUFFER_VERTS_CHUNK);
  }

  for (int i = 0; i < attr_len; i++) {
    GPU_vertbuf_attr_set(buf, i, callbuf->count, attr[i]);
  }

  if (G.f & G_FLAG_PICKSEL) {
    if (UNLIKELY(resize)) {
      GPU_vertbuf_data_resize(callbuf->buf_select, callbuf->count + DRW_BUFFER_VERTS_CHUNK);
    }
    GPU_vertbuf_attr_set(callbuf->buf_select, 0, callbuf->count, &DST.select_id);
  }

  callbuf->count++;
}

/** \} */

/* -------------------------------------------------------------------- */
/** \name Shading Groups (DRW_shgroup)
 * \{ */

static void drw_shgroup_init(DRWShadingGroup *shgroup, GPUShader *shader)
{
  shgroup->uniforms = nullptr;
  shgroup->uniform_attrs = nullptr;

  int clipping_ubo_location = GPU_shader_get_builtin_block(shader, GPU_UNIFORM_BLOCK_DRW_CLIPPING);
  int view_ubo_location = GPU_shader_get_builtin_block(shader, GPU_UNIFORM_BLOCK_VIEW);
  int model_ubo_location = GPU_shader_get_builtin_block(shader, GPU_UNIFORM_BLOCK_MODEL);
  int info_ubo_location = GPU_shader_get_builtin_block(shader, GPU_UNIFORM_BLOCK_INFO);
  int baseinst_location = GPU_shader_get_builtin_uniform(shader, GPU_UNIFORM_BASE_INSTANCE);
  int chunkid_location = GPU_shader_get_builtin_uniform(shader, GPU_UNIFORM_RESOURCE_CHUNK);
  int resourceid_location = GPU_shader_get_builtin_uniform(shader, GPU_UNIFORM_RESOURCE_ID);

  /* TODO(@fclem): Will take the place of the above after the GPUShaderCreateInfo port. */
  if (view_ubo_location == -1) {
    view_ubo_location = GPU_shader_get_builtin_block(shader, GPU_UNIFORM_BLOCK_DRW_VIEW);
  }
  if (model_ubo_location == -1) {
    model_ubo_location = GPU_shader_get_builtin_block(shader, GPU_UNIFORM_BLOCK_DRW_MODEL);
  }
  if (info_ubo_location == -1) {
    info_ubo_location = GPU_shader_get_builtin_block(shader, GPU_UNIFORM_BLOCK_DRW_INFOS);
  }

  if (chunkid_location != -1) {
    drw_shgroup_uniform_create_ex(shgroup,
                                  chunkid_location,
                                  DRW_UNIFORM_RESOURCE_CHUNK,
                                  nullptr,
                                  GPUSamplerState::default_sampler(),
                                  0,
                                  1);
  }

  if (resourceid_location != -1) {
    drw_shgroup_uniform_create_ex(shgroup,
                                  resourceid_location,
                                  DRW_UNIFORM_RESOURCE_ID,
                                  nullptr,
                                  GPUSamplerState::default_sampler(),
                                  0,
                                  1);
  }

  if (baseinst_location != -1) {
    drw_shgroup_uniform_create_ex(shgroup,
                                  baseinst_location,
                                  DRW_UNIFORM_BASE_INSTANCE,
                                  nullptr,
                                  GPUSamplerState::default_sampler(),
                                  0,
                                  1);
  }

  if (model_ubo_location != -1) {
    drw_shgroup_uniform_create_ex(shgroup,
                                  model_ubo_location,
                                  DRW_UNIFORM_BLOCK_OBMATS,
                                  nullptr,
                                  GPUSamplerState::default_sampler(),
                                  0,
                                  1);
  }
  else {
    /* NOTE: This is only here to support old hardware fallback where uniform buffer is still
     * too slow or buggy. */
    int model = GPU_shader_get_builtin_uniform(shader, GPU_UNIFORM_MODEL);
    int modelinverse = GPU_shader_get_builtin_uniform(shader, GPU_UNIFORM_MODEL_INV);
    if (model != -1) {
      drw_shgroup_uniform_create_ex(shgroup,
                                    model,
                                    DRW_UNIFORM_MODEL_MATRIX,
                                    nullptr,
                                    GPUSamplerState::default_sampler(),
                                    0,
                                    1);
    }
    if (modelinverse != -1) {
      drw_shgroup_uniform_create_ex(shgroup,
                                    modelinverse,
                                    DRW_UNIFORM_MODEL_MATRIX_INVERSE,
                                    nullptr,
                                    GPUSamplerState::default_sampler(),
                                    0,
                                    1);
    }
  }

  if (info_ubo_location != -1) {
    drw_shgroup_uniform_create_ex(shgroup,
                                  info_ubo_location,
                                  DRW_UNIFORM_BLOCK_OBINFOS,
                                  nullptr,
                                  GPUSamplerState::default_sampler(),
                                  0,
                                  1);

    /* Abusing this loc to tell shgroup we need the obinfos. */
    shgroup->objectinfo = 1;
  }
  else {
    shgroup->objectinfo = 0;
  }

  if (view_ubo_location != -1) {
    drw_shgroup_uniform_create_ex(shgroup,
                                  view_ubo_location,
                                  DRW_UNIFORM_BLOCK,
                                  G_draw.view_ubo,
                                  GPUSamplerState::default_sampler(),
                                  0,
                                  1);
  }

  if (clipping_ubo_location != -1) {
    drw_shgroup_uniform_create_ex(shgroup,
                                  clipping_ubo_location,
                                  DRW_UNIFORM_BLOCK,
                                  G_draw.clipping_ubo,
                                  GPUSamplerState::default_sampler(),
                                  0,
                                  1);
  }

  /* Not supported. */
  BLI_assert(GPU_shader_get_builtin_uniform(shader, GPU_UNIFORM_MODELVIEW_INV) == -1);
  BLI_assert(GPU_shader_get_builtin_uniform(shader, GPU_UNIFORM_MODELVIEW) == -1);
  BLI_assert(GPU_shader_get_builtin_uniform(shader, GPU_UNIFORM_NORMAL) == -1);
  BLI_assert(GPU_shader_get_builtin_uniform(shader, GPU_UNIFORM_VIEW) == -1);
  BLI_assert(GPU_shader_get_builtin_uniform(shader, GPU_UNIFORM_VIEW_INV) == -1);
  BLI_assert(GPU_shader_get_builtin_uniform(shader, GPU_UNIFORM_VIEWPROJECTION) == -1);
  BLI_assert(GPU_shader_get_builtin_uniform(shader, GPU_UNIFORM_VIEWPROJECTION_INV) == -1);
  BLI_assert(GPU_shader_get_builtin_uniform(shader, GPU_UNIFORM_PROJECTION) == -1);
  BLI_assert(GPU_shader_get_builtin_uniform(shader, GPU_UNIFORM_PROJECTION_INV) == -1);
  BLI_assert(GPU_shader_get_builtin_uniform(shader, GPU_UNIFORM_CLIPPLANES) == -1);
  BLI_assert(GPU_shader_get_builtin_uniform(shader, GPU_UNIFORM_MVP) == -1);
}

static DRWShadingGroup *drw_shgroup_create_ex(GPUShader *shader, DRWPass *pass)
{
  DRWShadingGroup *shgroup = static_cast<DRWShadingGroup *>(
      BLI_memblock_alloc(DST.vmempool->shgroups));

  BLI_LINKS_APPEND(&pass->shgroups, shgroup);

  shgroup->shader = shader;
  shgroup->cmd.first = nullptr;
  shgroup->cmd.last = nullptr;
  shgroup->pass_handle = pass->handle;

  return shgroup;
}

static DRWShadingGroup *drw_shgroup_material_create_ex(GPUPass *gpupass, DRWPass *pass)
{
  if (!gpupass) {
    /* Shader compilation error */
    return nullptr;
  }

  GPUShader *sh = GPU_pass_shader_get(gpupass);

  if (!sh) {
    /* Shader not yet compiled */
    return nullptr;
  }

  DRWShadingGroup *grp = drw_shgroup_create_ex(sh, pass);
  return grp;
}

static void drw_shgroup_material_texture(DRWShadingGroup *grp,
                                         GPUTexture *gputex,
                                         const char *name,
                                         GPUSamplerState state)
{
  DRW_shgroup_uniform_texture_ex(grp, name, gputex, state);

  GPUTexture **gputex_ref = static_cast<GPUTexture **>(BLI_memblock_alloc(DST.vmempool->images));
  *gputex_ref = gputex;
  GPU_texture_ref(gputex);
}

void DRW_shgroup_add_material_resources(DRWShadingGroup *grp, GPUMaterial *material)
{
  ListBase textures = GPU_material_textures(material);

  /* Bind all textures needed by the material. */
  LISTBASE_FOREACH (GPUMaterialTexture *, tex, &textures) {
    if (tex->ima) {
      /* Image */
      GPUTexture *gputex;
      ImageUser *iuser = tex->iuser_available ? &tex->iuser : nullptr;
      if (tex->tiled_mapping_name[0]) {
        gputex = BKE_image_get_gpu_tiles(tex->ima, iuser, nullptr);
        drw_shgroup_material_texture(grp, gputex, tex->sampler_name, tex->sampler_state);
        gputex = BKE_image_get_gpu_tilemap(tex->ima, iuser, nullptr);
        drw_shgroup_material_texture(grp, gputex, tex->tiled_mapping_name, tex->sampler_state);
      }
      else {
        gputex = BKE_image_get_gpu_texture(tex->ima, iuser, nullptr);
        drw_shgroup_material_texture(grp, gputex, tex->sampler_name, tex->sampler_state);
      }
    }
    else if (tex->colorband) {
      /* Color Ramp */
      DRW_shgroup_uniform_texture(grp, tex->sampler_name, *tex->colorband);
    }
    else if (tex->sky) {
      /* Sky */
      DRW_shgroup_uniform_texture_ex(grp, tex->sampler_name, *tex->sky, tex->sampler_state);
    }
  }

  GPUUniformBuf *ubo = GPU_material_uniform_buffer_get(material);
  if (ubo != nullptr) {
    DRW_shgroup_uniform_block(grp, GPU_UBO_BLOCK_NAME, ubo);
  }

  const GPUUniformAttrList *uattrs = GPU_material_uniform_attributes(material);
  if (uattrs != nullptr) {
    int loc = GPU_shader_get_ubo_binding(grp->shader, GPU_ATTRIBUTE_UBO_BLOCK_NAME);
    drw_shgroup_uniform_create_ex(
        grp, loc, DRW_UNIFORM_BLOCK_OBATTRS, uattrs, GPUSamplerState::default_sampler(), 0, 1);
    grp->uniform_attrs = uattrs;
  }

  if (GPU_material_layer_attributes(material) != nullptr) {
    int loc = GPU_shader_get_ubo_binding(grp->shader, GPU_LAYER_ATTRIBUTE_UBO_BLOCK_NAME);
    drw_shgroup_uniform_create_ex(
        grp, loc, DRW_UNIFORM_BLOCK_VLATTRS, nullptr, GPUSamplerState::default_sampler(), 0, 1);
  }
}

GPUVertFormat *DRW_shgroup_instance_format_array(const DRWInstanceAttrFormat attrs[],
                                                 int arraysize)
{
  GPUVertFormat *format = MEM_cnew<GPUVertFormat>(__func__);

  for (int i = 0; i < arraysize; i++) {
    GPU_vertformat_attr_add(format,
                            attrs[i].name,
                            (attrs[i].type == DRW_ATTR_INT) ? GPU_COMP_I32 : GPU_COMP_F32,
                            attrs[i].components,
                            (attrs[i].type == DRW_ATTR_INT) ? GPU_FETCH_INT : GPU_FETCH_FLOAT);
  }
  return format;
}

DRWShadingGroup *DRW_shgroup_material_create(GPUMaterial *material, DRWPass *pass)
{
  GPUPass *gpupass = GPU_material_get_pass(material);
  DRWShadingGroup *shgroup = drw_shgroup_material_create_ex(gpupass, pass);

  if (shgroup) {
    drw_shgroup_init(shgroup, GPU_pass_shader_get(gpupass));
    DRW_shgroup_add_material_resources(shgroup, material);
  }
  return shgroup;
}

DRWShadingGroup *DRW_shgroup_create(GPUShader *shader, DRWPass *pass)
{
  DRWShadingGroup *shgroup = drw_shgroup_create_ex(shader, pass);
  drw_shgroup_init(shgroup, shader);
  return shgroup;
}

DRWShadingGroup *DRW_shgroup_transform_feedback_create(GPUShader *shader,
                                                       DRWPass *pass,
                                                       GPUVertBuf *tf_target)
{
  BLI_assert(tf_target != nullptr);
  DRWShadingGroup *shgroup = drw_shgroup_create_ex(shader, pass);
  drw_shgroup_init(shgroup, shader);
  drw_shgroup_uniform_create_ex(shgroup,
                                0,
                                DRW_UNIFORM_TFEEDBACK_TARGET,
                                tf_target,
                                GPUSamplerState::default_sampler(),
                                0,
                                1);
  return shgroup;
}

void DRW_shgroup_state_enable(DRWShadingGroup *shgroup, DRWState state)
{
  drw_command_set_mutable_state(shgroup, state, DRW_STATE_NO_DRAW);
}

void DRW_shgroup_state_disable(DRWShadingGroup *shgroup, DRWState state)
{
  drw_command_set_mutable_state(shgroup, DRW_STATE_NO_DRAW, state);
}

void DRW_shgroup_stencil_set(DRWShadingGroup *shgroup,
                             uint write_mask,
                             uint reference,
                             uint compare_mask)
{
  drw_command_set_stencil_mask(shgroup, write_mask, reference, compare_mask);
}

void DRW_shgroup_stencil_mask(DRWShadingGroup *shgroup, uint mask)
{
  drw_command_set_stencil_mask(shgroup, 0xFF, mask, 0xFF);
}

void DRW_shgroup_clear_framebuffer(DRWShadingGroup *shgroup,
                                   eGPUFrameBufferBits channels,
                                   uchar r,
                                   uchar g,
                                   uchar b,
                                   uchar a,
                                   float depth,
                                   uchar stencil)
{
  drw_command_clear(shgroup, channels, r, g, b, a, depth, stencil);
}

bool DRW_shgroup_is_empty(DRWShadingGroup *shgroup)
{
  DRWCommandChunk *chunk = shgroup->cmd.first;
  for (; chunk; chunk = chunk->next) {
    for (int i = 0; i < chunk->command_used; i++) {
      if (command_type_get(chunk->command_type, i) <= DRW_MAX_DRAW_CMD_TYPE) {
        return false;
      }
    }
  }
  return true;
}

DRWShadingGroup *DRW_shgroup_create_sub(DRWShadingGroup *shgroup)
{
  DRWShadingGroup *shgroup_new = static_cast<DRWShadingGroup *>(
      BLI_memblock_alloc(DST.vmempool->shgroups));

  *shgroup_new = *shgroup;
  drw_shgroup_init(shgroup_new, shgroup_new->shader);
  shgroup_new->cmd.first = nullptr;
  shgroup_new->cmd.last = nullptr;

  DRWPass *parent_pass = static_cast<DRWPass *>(
      DRW_memblock_elem_from_handle(DST.vmempool->passes, &shgroup->pass_handle));

  BLI_LINKS_INSERT_AFTER(&parent_pass->shgroups, shgroup, shgroup_new);

  return shgroup_new;
}

/** \} */

/* -------------------------------------------------------------------- */
/** \name View (DRW_view)
 * \{ */

/* Extract the 8 corners from a Projection Matrix.
 * Although less accurate, this solution can be simplified as follows:
 * BKE_boundbox_init_from_minmax(&bbox, (const float[3]){-1.0f, -1.0f, -1.0f}, (const
 * float[3]){1.0f, 1.0f, 1.0f}); for (int i = 0; i < 8; i++) {mul_project_m4_v3(projinv,
 * bbox.vec[i]);}
 */
static void draw_frustum_boundbox_calc(const float (*viewinv)[4],
                                       const float (*projmat)[4],
                                       BoundBox *r_bbox)
{
  float left, right, bottom, top, near, far;
  bool is_persp = projmat[3][3] == 0.0f;

#if 0 /* Equivalent to this but it has accuracy problems. */
  BKE_boundbox_init_from_minmax(
      &bbox, blender::float3{-1.0f, -1.0f, -1.0f}, blender::float3{1.0f, 1.0f, 1.0f});
  for (int i = 0; i < 8; i++) {
    mul_project_m4_v3(projinv, bbox.vec[i]);
  }
#endif

  projmat_dimensions(projmat, &left, &right, &bottom, &top, &near, &far);

  r_bbox->vec[0][2] = r_bbox->vec[3][2] = r_bbox->vec[7][2] = r_bbox->vec[4][2] = -near;
  r_bbox->vec[0][0] = r_bbox->vec[3][0] = left;
  r_bbox->vec[4][0] = r_bbox->vec[7][0] = right;
  r_bbox->vec[0][1] = r_bbox->vec[4][1] = bottom;
  r_bbox->vec[7][1] = r_bbox->vec[3][1] = top;

  /* Get the coordinates of the far plane. */
  if (is_persp) {
    float sca_far = far / near;
    left *= sca_far;
    right *= sca_far;
    bottom *= sca_far;
    top *= sca_far;
  }

  r_bbox->vec[1][2] = r_bbox->vec[2][2] = r_bbox->vec[6][2] = r_bbox->vec[5][2] = -far;
  r_bbox->vec[1][0] = r_bbox->vec[2][0] = left;
  r_bbox->vec[6][0] = r_bbox->vec[5][0] = right;
  r_bbox->vec[1][1] = r_bbox->vec[5][1] = bottom;
  r_bbox->vec[2][1] = r_bbox->vec[6][1] = top;

  /* Transform into world space. */
  for (int i = 0; i < 8; i++) {
    mul_m4_v3(viewinv, r_bbox->vec[i]);
  }
}

static void draw_frustum_culling_planes_calc(const float (*persmat)[4], float (*frustum_planes)[4])
{
  planes_from_projmat(persmat,
                      frustum_planes[0],
                      frustum_planes[5],
                      frustum_planes[1],
                      frustum_planes[3],
                      frustum_planes[4],
                      frustum_planes[2]);

  /* Normalize. */
  for (int p = 0; p < 6; p++) {
    frustum_planes[p][3] /= normalize_v3(frustum_planes[p]);
  }
}

static void draw_frustum_bound_sphere_calc(const BoundBox *bbox,
                                           const float (*viewinv)[4],
                                           const float (*projmat)[4],
                                           const float (*projinv)[4],
                                           BoundSphere *bsphere)
{
  /* Extract Bounding Sphere */
  if (projmat[3][3] != 0.0f) {
    /* Orthographic */
    /* The most extreme points on the near and far plane. (normalized device coords). */
    const float *nearpoint = bbox->vec[0];
    const float *farpoint = bbox->vec[6];

    /* just use median point */
    mid_v3_v3v3(bsphere->center, farpoint, nearpoint);
    bsphere->radius = len_v3v3(bsphere->center, farpoint);
  }
  else if (projmat[2][0] == 0.0f && projmat[2][1] == 0.0f) {
    /* Perspective with symmetrical frustum. */

    /* We obtain the center and radius of the circumscribed circle of the
     * isosceles trapezoid composed by the diagonals of the near and far clipping plane */

    /* center of each clipping plane */
    float mid_min[3], mid_max[3];
    mid_v3_v3v3(mid_min, bbox->vec[3], bbox->vec[4]);
    mid_v3_v3v3(mid_max, bbox->vec[2], bbox->vec[5]);

    /* square length of the diagonals of each clipping plane */
    float a_sq = len_squared_v3v3(bbox->vec[3], bbox->vec[4]);
    float b_sq = len_squared_v3v3(bbox->vec[2], bbox->vec[5]);

    /* distance squared between clipping planes */
    float h_sq = len_squared_v3v3(mid_min, mid_max);

    float fac = (4 * h_sq + b_sq - a_sq) / (8 * h_sq);

    /* The goal is to get the smallest sphere,
     * not the sphere that passes through each corner */
    CLAMP(fac, 0.0f, 1.0f);

    interp_v3_v3v3(bsphere->center, mid_min, mid_max, fac);

    /* distance from the center to one of the points of the far plane (1, 2, 5, 6) */
    bsphere->radius = len_v3v3(bsphere->center, bbox->vec[1]);
  }
  else {
    /* Perspective with asymmetrical frustum. */

    /* We put the sphere center on the line that goes from origin
     * to the center of the far clipping plane. */

    /* Detect which of the corner of the far clipping plane is the farthest to the origin */
    float nfar[4];               /* most extreme far point in NDC space */
    float farxy[2];              /* far-point projection onto the near plane */
    float farpoint[3] = {0.0f};  /* most extreme far point in camera coordinate */
    float nearpoint[3];          /* most extreme near point in camera coordinate */
    float farcenter[3] = {0.0f}; /* center of far clipping plane in camera coordinate */
    float F = -1.0f, N;          /* square distance of far and near point to origin */
    float f, n; /* distance of far and near point to z axis. f is always > 0 but n can be < 0 */
    float e, s; /* far and near clipping distance (<0) */
    float c;    /* slope of center line = distance of far clipping center
                 * to z axis / far clipping distance. */
    float z;    /* projection of sphere center on z axis (<0) */

    /* Find farthest corner and center of far clip plane. */
    float corner[3] = {1.0f, 1.0f, 1.0f}; /* in clip space */
    for (int i = 0; i < 4; i++) {
      float point[3];
      mul_v3_project_m4_v3(point, projinv, corner);
      float len = len_squared_v3(point);
      if (len > F) {
        copy_v3_v3(nfar, corner);
        copy_v3_v3(farpoint, point);
        F = len;
      }
      add_v3_v3(farcenter, point);
      /* rotate by 90 degree to walk through the 4 points of the far clip plane */
      float tmp = corner[0];
      corner[0] = -corner[1];
      corner[1] = tmp;
    }

    /* the far center is the average of the far clipping points */
    mul_v3_fl(farcenter, 0.25f);
    /* the extreme near point is the opposite point on the near clipping plane */
    copy_v3_fl3(nfar, -nfar[0], -nfar[1], -1.0f);
    mul_v3_project_m4_v3(nearpoint, projinv, nfar);
    /* this is a frustum projection */
    N = len_squared_v3(nearpoint);
    e = farpoint[2];
    s = nearpoint[2];
    /* distance to view Z axis */
    f = len_v2(farpoint);
    /* get corresponding point on the near plane */
    mul_v2_v2fl(farxy, farpoint, s / e);
    /* this formula preserve the sign of n */
    sub_v2_v2(nearpoint, farxy);
    n = f * s / e - len_v2(nearpoint);
    c = len_v2(farcenter) / e;
    /* the big formula, it simplifies to (F-N)/(2(e-s)) for the symmetric case */
    z = (F - N) / (2.0f * (e - s + c * (f - n)));

    bsphere->center[0] = farcenter[0] * z / e;
    bsphere->center[1] = farcenter[1] * z / e;
    bsphere->center[2] = z;

    /* For XR, the view matrix may contain a scale factor. Then, transforming only the center
     * into world space after calculating the radius will result in incorrect behavior. */
    mul_m4_v3(viewinv, bsphere->center); /* Transform to world space. */
    mul_m4_v3(viewinv, farpoint);
    bsphere->radius = len_v3v3(bsphere->center, farpoint);
  }
}

static void draw_view_matrix_state_update(DRWView *view,
                                          const float viewmat[4][4],
                                          const float winmat[4][4])
{
  ViewMatrices *storage = &view->storage;

  copy_m4_m4(storage->viewmat.ptr(), viewmat);
  invert_m4_m4(storage->viewinv.ptr(), storage->viewmat.ptr());

  copy_m4_m4(storage->winmat.ptr(), winmat);
  invert_m4_m4(storage->wininv.ptr(), storage->winmat.ptr());

  mul_m4_m4m4(view->persmat.ptr(), winmat, viewmat);
  invert_m4_m4(view->persinv.ptr(), view->persmat.ptr());
}

DRWView *DRW_view_create(const float viewmat[4][4],
                         const float winmat[4][4],
                         const float (*culling_viewmat)[4],
                         const float (*culling_winmat)[4],
                         DRWCallVisibilityFn *visibility_fn)
{
  DRWView *view = static_cast<DRWView *>(BLI_memblock_alloc(DST.vmempool->views));

  if (DST.primary_view_num < MAX_CULLED_VIEWS) {
    view->culling_mask = 1u << DST.primary_view_num++;
  }
  else {
    BLI_assert(0);
    view->culling_mask = 0u;
  }
  view->clip_planes_len = 0;
  view->visibility_fn = visibility_fn;
  view->parent = nullptr;

  DRW_view_update(view, viewmat, winmat, culling_viewmat, culling_winmat);

  return view;
}

DRWView *DRW_view_create_sub(const DRWView *parent_view,
                             const float viewmat[4][4],
                             const float winmat[4][4])
{
  /* Search original parent. */
  const DRWView *ori_view = parent_view;
  while (ori_view->parent != nullptr) {
    ori_view = ori_view->parent;
  }

  DRWView *view = static_cast<DRWView *>(BLI_memblock_alloc(DST.vmempool->views));

  /* Perform copy. */
  *view = *ori_view;
  view->parent = (DRWView *)ori_view;

  DRW_view_update_sub(view, viewmat, winmat);

  return view;
}

/* DRWView Update:
 * This is meant to be done on existing views when rendering in a loop and there is no
 * need to allocate more DRWViews. */

void DRW_view_update_sub(DRWView *view, const float viewmat[4][4], const float winmat[4][4])
{
  BLI_assert(view->parent != nullptr);

  view->is_dirty = true;
  view->is_inverted = (is_negative_m4(viewmat) == is_negative_m4(winmat));

  draw_view_matrix_state_update(view, viewmat, winmat);
}

void DRW_view_update(DRWView *view,
                     const float viewmat[4][4],
                     const float winmat[4][4],
                     const float (*culling_viewmat)[4],
                     const float (*culling_winmat)[4])
{
  /* DO NOT UPDATE THE DEFAULT VIEW.
   * Create sub-views instead, or a copy. */
  BLI_assert(view != DST.view_default);
  BLI_assert(view->parent == nullptr);

  view->is_dirty = true;
  view->is_inverted = (is_negative_m4(viewmat) == is_negative_m4(winmat));

  draw_view_matrix_state_update(view, viewmat, winmat);

  /* Prepare frustum culling. */

#ifdef DRW_DEBUG_CULLING
  static float mv[MAX_CULLED_VIEWS][4][4], mw[MAX_CULLED_VIEWS][4][4];

  /* Select view here. */
  if (view->culling_mask != 0) {
    uint index = bitscan_forward_uint(view->culling_mask);

    if (G.debug_value == 0) {
      copy_m4_m4(mv[index], culling_viewmat ? culling_viewmat : viewmat);
      copy_m4_m4(mw[index], culling_winmat ? culling_winmat : winmat);
    }
    else {
      culling_winmat = mw[index];
      culling_viewmat = mv[index];
    }
  }
#endif

  float wininv[4][4];
  if (culling_winmat) {
    winmat = culling_winmat;
    invert_m4_m4(wininv, winmat);
  }
  else {
    copy_m4_m4(wininv, view->storage.wininv.ptr());
  }

  float viewinv[4][4];
  if (culling_viewmat) {
    viewmat = culling_viewmat;
    invert_m4_m4(viewinv, viewmat);
  }
  else {
    copy_m4_m4(viewinv, view->storage.viewinv.ptr());
  }

  draw_frustum_boundbox_calc(viewinv, winmat, &view->frustum_corners);
  draw_frustum_culling_planes_calc(view->persmat.ptr(), view->frustum_planes);
  draw_frustum_bound_sphere_calc(
      &view->frustum_corners, viewinv, winmat, wininv, &view->frustum_bsphere);

#ifdef DRW_DEBUG_CULLING
  if (G.debug_value != 0) {
    DRW_debug_sphere(
        view->frustum_bsphere.center, view->frustum_bsphere.radius, blender::float4{1, 1, 0, 1});
    DRW_debug_bbox(&view->frustum_corners, blender::float4{1, 1, 0, 1});
  }
#endif
}

const DRWView *DRW_view_default_get()
{
  return DST.view_default;
}

void DRW_view_reset()
{
  DST.view_default = nullptr;
  DST.view_active = nullptr;
  DST.view_previous = nullptr;
}

void DRW_view_default_set(const DRWView *view)
{
  BLI_assert(DST.view_default == nullptr);
  DST.view_default = (DRWView *)view;
}

void DRW_view_clip_planes_set(DRWView *view, float (*planes)[4], int plane_len)
{
  BLI_assert(plane_len <= MAX_CLIP_PLANES);
  view->clip_planes_len = plane_len;
  if (plane_len > 0) {
    memcpy(view->clip_planes, planes, sizeof(float[4]) * plane_len);
  }
}

void DRW_view_frustum_corners_get(const DRWView *view, BoundBox *corners)
{
  memcpy(corners, &view->frustum_corners, sizeof(view->frustum_corners));
}

void DRW_view_frustum_planes_get(const DRWView *view, float planes[6][4])
{
  memcpy(planes, &view->frustum_planes, sizeof(view->frustum_planes));
}

bool DRW_view_is_persp_get(const DRWView *view)
{
  view = (view) ? view : DST.view_default;
  return view->storage.winmat[3][3] == 0.0f;
}

float DRW_view_near_distance_get(const DRWView *view)
{
  view = (view) ? view : DST.view_default;
  const float4x4 &projmat = view->storage.winmat;

  if (DRW_view_is_persp_get(view)) {
    return -projmat[3][2] / (projmat[2][2] - 1.0f);
  }

  return -(projmat[3][2] + 1.0f) / projmat[2][2];
}

float DRW_view_far_distance_get(const DRWView *view)
{
  view = (view) ? view : DST.view_default;
  const float4x4 &projmat = view->storage.winmat;

  if (DRW_view_is_persp_get(view)) {
    return -projmat[3][2] / (projmat[2][2] + 1.0f);
  }

  return -(projmat[3][2] - 1.0f) / projmat[2][2];
}

void DRW_view_viewmat_get(const DRWView *view, float mat[4][4], bool inverse)
{
  view = (view) ? view : DST.view_default;
  const ViewMatrices *storage = &view->storage;
  copy_m4_m4(mat, (inverse) ? storage->viewinv.ptr() : storage->viewmat.ptr());
}

void DRW_view_winmat_get(const DRWView *view, float mat[4][4], bool inverse)
{
  view = (view) ? view : DST.view_default;
  const ViewMatrices *storage = &view->storage;
  copy_m4_m4(mat, (inverse) ? storage->wininv.ptr() : storage->winmat.ptr());
}

void DRW_view_persmat_get(const DRWView *view, float mat[4][4], bool inverse)
{
  view = (view) ? view : DST.view_default;
  copy_m4_m4(mat, (inverse) ? view->persinv.ptr() : view->persmat.ptr());
}

/** \} */

/* -------------------------------------------------------------------- */
/** \name Passes (DRW_pass)
 * \{ */

DRWPass *DRW_pass_create(const char *name, DRWState state)
{
  DRWPass *pass = static_cast<DRWPass *>(BLI_memblock_alloc(DST.vmempool->passes));
  pass->state = state | DRW_STATE_PROGRAM_POINT_SIZE;
  if (G.debug & G_DEBUG_GPU) {
    STRNCPY(pass->name, name);
  }

  pass->shgroups.first = nullptr;
  pass->shgroups.last = nullptr;
  pass->handle = DST.pass_handle;
  DRW_handle_increment(&DST.pass_handle);

  pass->original = nullptr;
  pass->next = nullptr;

  return pass;
}

DRWPass *DRW_pass_create_instance(const char *name, DRWPass *original, DRWState state)
{
  DRWPass *pass = DRW_pass_create(name, state);
  pass->original = original;

  return pass;
}

void DRW_pass_link(DRWPass *first, DRWPass *second)
{
  BLI_assert(first != second);
  BLI_assert(first->next == nullptr);
  first->next = second;
}

bool DRW_pass_is_empty(DRWPass *pass)
{
  if (pass->original) {
    return DRW_pass_is_empty(pass->original);
  }

  LISTBASE_FOREACH (DRWShadingGroup *, shgroup, &pass->shgroups) {
    if (!DRW_shgroup_is_empty(shgroup)) {
      return false;
    }
  }
  return true;
}

void DRW_pass_foreach_shgroup(DRWPass *pass,
                              void (*callback)(void *user_data, DRWShadingGroup *shgrp),
                              void *user_data)
{
  LISTBASE_FOREACH (DRWShadingGroup *, shgroup, &pass->shgroups) {
    callback(user_data, shgroup);
  }
}

static int pass_shgroup_dist_sort(const void *a, const void *b)
{
  const DRWShadingGroup *shgrp_a = (const DRWShadingGroup *)a;
  const DRWShadingGroup *shgrp_b = (const DRWShadingGroup *)b;

  if (shgrp_a->z_sorting.distance < shgrp_b->z_sorting.distance) {
    return 1;
  }
  if (shgrp_a->z_sorting.distance > shgrp_b->z_sorting.distance) {
    return -1;
  }

  /* If distances are the same, keep original order. */
  if (shgrp_a->z_sorting.original_index > shgrp_b->z_sorting.original_index) {
    return -1;
  }

  return 0;
}

/* ------------------ Shading group sorting --------------------- */

#define SORT_IMPL_LINKTYPE DRWShadingGroup

#define SORT_IMPL_FUNC shgroup_sort_fn_r
#include "../../blenlib/intern/list_sort_impl.h"
#undef SORT_IMPL_FUNC

#undef SORT_IMPL_LINKTYPE

void DRW_pass_sort_shgroup_z(DRWPass *pass)
{
  const float4x4 &viewinv = DST.view_active->storage.viewinv;

  if (!(pass->shgroups.first && pass->shgroups.first->next)) {
    /* Nothing to sort */
    return;
  }

  uint index = 0;
  DRWShadingGroup *shgroup = pass->shgroups.first;
  do {
    DRWResourceHandle handle = 0;
    /* Find first DRWCommandDraw. */
    DRWCommandChunk *cmd_chunk = shgroup->cmd.first;
    for (; cmd_chunk && handle == 0; cmd_chunk = cmd_chunk->next) {
      for (int i = 0; i < cmd_chunk->command_used && handle == 0; i++) {
        if (DRW_CMD_DRAW == command_type_get(cmd_chunk->command_type, i)) {
          handle = cmd_chunk->commands[i].draw.handle;
        }
      }
    }
    /* To be sorted a shgroup needs to have at least one draw command. */
    /* FIXME(fclem): In some case, we can still have empty shading group to sort. However their
     * final order is not well defined.
     * (see #76730 & D7729). */
    // BLI_assert(handle != 0);

    DRWObjectMatrix *obmats = static_cast<DRWObjectMatrix *>(
        DRW_memblock_elem_from_handle(DST.vmempool->obmats, &handle));

    /* Compute distance to camera. */
    float tmp[3];
    sub_v3_v3v3(tmp, viewinv[3], obmats->model[3]);
    shgroup->z_sorting.distance = dot_v3v3(viewinv[2], tmp);
    shgroup->z_sorting.original_index = index++;

  } while ((shgroup = shgroup->next));

  /* Sort using computed distances. */
  pass->shgroups.first = shgroup_sort_fn_r(pass->shgroups.first, pass_shgroup_dist_sort);

  /* Find the new last */
  DRWShadingGroup *last = pass->shgroups.first;
  while ((last = last->next)) {
    /* Reset the pass id for debugging. */
    last->pass_handle = pass->handle;
  }
  pass->shgroups.last = last;
}

void DRW_pass_sort_shgroup_reverse(DRWPass *pass)
{
  pass->shgroups.last = pass->shgroups.first;
  /* WARNING: Assume that DRWShadingGroup->next is the first member. */
  BLI_linklist_reverse((LinkNode **)&pass->shgroups.first);
}

/** \} */<|MERGE_RESOLUTION|>--- conflicted
+++ resolved
@@ -643,19 +643,13 @@
   if (ob_data != nullptr) {
     switch (GS(ob_data->name)) {
       case ID_VO: {
-<<<<<<< HEAD
-        BoundBox *bbox = BKE_volume_boundbox_get(ob);
-        mid_v3_v3v3(static_buf.texspace_location, bbox->vec[0], bbox->vec[6]);
-        sub_v3_v3v3(static_buf.texspace_size, bbox->vec[0], bbox->vec[6]);
-        static_buf.texspace_size[0] = std::max(static_buf.texspace_size[0], 0.001f);
-        static_buf.texspace_size[1] = std::max(static_buf.texspace_size[1], 0.001f);
-        static_buf.texspace_size[2] = std::max(static_buf.texspace_size[2], 0.001f);
-=======
         const Volume &volume = *reinterpret_cast<const Volume *>(ob_data);
         const blender::Bounds<blender::float3> bounds = *BKE_volume_min_max(&volume);
         mid_v3_v3v3(static_buf.texspace_location, bounds.max, bounds.min);
         sub_v3_v3v3(static_buf.texspace_size, bounds.max, bounds.min);
->>>>>>> 1970de9d
+        static_buf.texspace_size[0] = std::max(static_buf.texspace_size[0], 0.001f);
+        static_buf.texspace_size[1] = std::max(static_buf.texspace_size[1], 0.001f);
+        static_buf.texspace_size[2] = std::max(static_buf.texspace_size[2], 0.001f);
         texspace_location = static_buf.texspace_location;
         break;
       }
