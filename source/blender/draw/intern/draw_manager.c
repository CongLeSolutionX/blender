--- conflicted
+++ resolved
@@ -1171,7 +1171,8 @@
     case OB_WIRE:
     case OB_SOLID:
       if (U.experimental.enable_workbench_next &&
-          STREQ(engine_type->idname, "BLENDER_WORKBENCH_NEXT")) {
+          STREQ(engine_type->idname, "BLENDER_WORKBENCH_NEXT"))
+      {
         use_drw_engine(DRW_engine_viewport_workbench_next_type.draw_engine);
         break;
       }
@@ -2100,14 +2101,7 @@
   drw_task_graph_deinit();
 }
 
-<<<<<<< HEAD
-void DRW_custom_pipeline_begin(DrawEngineType *draw_engine_type, struct Depsgraph *depsgraph)
-=======
-void DRW_custom_pipeline(DrawEngineType *draw_engine_type,
-                         Depsgraph *depsgraph,
-                         void (*callback)(void *vedata, void *user_data),
-                         void *user_data)
->>>>>>> 0e20e232
+void DRW_custom_pipeline_begin(DrawEngineType *draw_engine_type, Depsgraph *depsgraph)
 {
   Scene *scene = DEG_get_evaluated_scene(depsgraph);
   ViewLayer *view_layer = DEG_get_evaluated_view_layer(depsgraph);
