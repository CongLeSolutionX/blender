/* SPDX-FileCopyrightText: 2021 Blender Foundation
 *
 * SPDX-License-Identifier: GPL-2.0-or-later */

/** \file
 * \ingroup draw
 *
 * \brief Extraction of Mesh data into VBO to feed to GPU.
 */

#include "MEM_guardedalloc.h"

#include "BLI_array.hh"
#include "BLI_bitmap.h"
#include "BLI_math.h"
#include "BLI_task.h"

#include "BKE_attribute.hh"
#include "BKE_editmesh.h"
#include "BKE_editmesh_cache.hh"
#include "BKE_mesh.hh"
#include "BKE_mesh_runtime.h"

#include "GPU_batch.h"

#include "ED_mesh.h"

#include "mesh_extractors/extract_mesh.hh"

/* ---------------------------------------------------------------------- */
/** \name Update Loose Geometry
 * \{ */

static void extract_set_bits(const blender::BitSpan bits, blender::MutableSpan<int> indices)
{
  int count = 0;
  for (const int64_t i : bits.index_range()) {
    if (bits[i]) {
      indices[count] = int(i);
      count++;
    }
  }
  BLI_assert(count == indices.size());
}

static void mesh_render_data_loose_geom_mesh(const MeshRenderData *mr, MeshBufferCache *cache)
{
  using namespace blender;
  const bke::LooseEdgeCache &loose_edges = mr->me->loose_edges();
  if (loose_edges.count > 0) {
    cache->loose_geom.edges.reinitialize(loose_edges.count);
    extract_set_bits(loose_edges.is_loose_bits, cache->loose_geom.edges);
  }

  const bke::LooseVertCache &loose_verts = mr->me->loose_verts();
  if (loose_verts.count > 0) {
    cache->loose_geom.verts.reinitialize(loose_verts.count);
    extract_set_bits(loose_verts.is_loose_bits, cache->loose_geom.verts);
  }
}

static void mesh_render_data_loose_verts_bm(const MeshRenderData *mr,
                                            MeshBufferCache *cache,
                                            BMesh *bm)
{
  using namespace blender;
  int i;
  BMIter iter;
  BMVert *vert;
  int count = 0;
  Array<int> loose_verts(mr->vert_len);
  BM_ITER_MESH_INDEX (vert, &iter, bm, BM_VERTS_OF_MESH, i) {
    if (vert->e == nullptr) {
      loose_verts[count] = i;
      count++;
    }
  }
  if (count < mr->vert_len) {
    cache->loose_geom.verts = loose_verts.as_span().take_front(count);
  }
  else {
    cache->loose_geom.verts = std::move(loose_verts);
  }
}

static void mesh_render_data_loose_edges_bm(const MeshRenderData *mr,
                                            MeshBufferCache *cache,
                                            BMesh *bm)
{
  using namespace blender;
  int i;
  BMIter iter;
  BMEdge *edge;
  int count = 0;
  Array<int> loose_edges(mr->edge_len);
  BM_ITER_MESH_INDEX (edge, &iter, bm, BM_EDGES_OF_MESH, i) {
    if (edge->l == nullptr) {
      loose_edges[count] = i;
      count++;
    }
  }
  if (count < mr->edge_len) {
    cache->loose_geom.edges = loose_edges.as_span().take_front(count);
  }
  else {
    cache->loose_geom.edges = std::move(loose_edges);
  }
}

static void mesh_render_data_loose_geom_build(const MeshRenderData *mr, MeshBufferCache *cache)
{
  if (mr->extract_type != MR_EXTRACT_BMESH) {
    /* Mesh */
    mesh_render_data_loose_geom_mesh(mr, cache);
  }
  else {
    /* #BMesh */
    BMesh *bm = mr->bm;
    mesh_render_data_loose_verts_bm(mr, cache, bm);
    mesh_render_data_loose_edges_bm(mr, cache, bm);
  }
}

static void mesh_render_data_loose_geom_ensure(const MeshRenderData *mr, MeshBufferCache *cache)
{
  /* Early exit: Are loose geometry already available.
   * Only checking for loose verts as loose edges and verts are calculated at the same time. */
  if (!cache->loose_geom.verts.is_empty()) {
    return;
  }
  mesh_render_data_loose_geom_build(mr, cache);
}

void mesh_render_data_update_loose_geom(MeshRenderData *mr,
                                        MeshBufferCache *cache,
                                        const eMRIterType iter_type,
                                        const eMRDataType data_flag)
{
  if ((iter_type & (MR_ITER_LOOSE_EDGE | MR_ITER_LOOSE_VERT)) || (data_flag & MR_DATA_LOOSE_GEOM))
  {
    mesh_render_data_loose_geom_ensure(mr, cache);
    mr->loose_edges = cache->loose_geom.edges;
    mr->loose_verts = cache->loose_geom.verts;
    mr->vert_loose_len = cache->loose_geom.verts.size();
    mr->edge_loose_len = cache->loose_geom.edges.size();

    mr->loop_loose_len = mr->vert_loose_len + (mr->edge_loose_len * 2);
  }
}

/** \} */

/* ---------------------------------------------------------------------- */
/** \name Polygons sorted per material
 *
 * Contains face indices sorted based on their material.
 * \{ */

static void mesh_render_data_mat_tri_len_bm_range_fn(void *__restrict userdata,
                                                     const int iter,
                                                     const TaskParallelTLS *__restrict tls)
{
  MeshRenderData *mr = static_cast<MeshRenderData *>(userdata);
  int *mat_tri_len = static_cast<int *>(tls->userdata_chunk);

  BMesh *bm = mr->bm;
  BMFace *efa = BM_face_at_index(bm, iter);
  if (!BM_elem_flag_test(efa, BM_ELEM_HIDDEN)) {
    int mat = clamp_i(efa->mat_nr, 0, mr->mat_len - 1);
    mat_tri_len[mat] += efa->len - 2;
  }
}

static void mesh_render_data_mat_tri_len_mesh_range_fn(void *__restrict userdata,
                                                       const int iter,
                                                       const TaskParallelTLS *__restrict tls)
{
  MeshRenderData *mr = static_cast<MeshRenderData *>(userdata);
  int *mat_tri_len = static_cast<int *>(tls->userdata_chunk);

  if (!(mr->use_hide && mr->hide_poly && mr->hide_poly[iter])) {
    const int mat = mr->material_indices ?
                        clamp_i(mr->material_indices[iter], 0, mr->mat_len - 1) :
                        0;
    mat_tri_len[mat] += mr->faces[iter].size() - 2;
  }
}

static void mesh_render_data_mat_tri_len_reduce_fn(const void *__restrict userdata,
                                                   void *__restrict chunk_join,
                                                   void *__restrict chunk)
{
  const MeshRenderData *mr = static_cast<const MeshRenderData *>(userdata);
  int *dst_mat_len = static_cast<int *>(chunk_join);
  int *src_mat_len = static_cast<int *>(chunk);
  for (int i = 0; i < mr->mat_len; i++) {
    dst_mat_len[i] += src_mat_len[i];
  }
}

static void mesh_render_data_mat_tri_len_build_threaded(MeshRenderData *mr,
                                                        int face_len,
                                                        TaskParallelRangeFunc range_func,
                                                        blender::MutableSpan<int> mat_tri_len)
{
  TaskParallelSettings settings;
  BLI_parallel_range_settings_defaults(&settings);
  settings.userdata_chunk = mat_tri_len.data();
  settings.userdata_chunk_size = mat_tri_len.as_span().size_in_bytes();
  settings.min_iter_per_thread = MIN_RANGE_LEN;
  settings.func_reduce = mesh_render_data_mat_tri_len_reduce_fn;
  BLI_task_parallel_range(0, face_len, mr, range_func, &settings);
}

/* Count how many triangles for each material. */
static blender::Array<int> mesh_render_data_mat_tri_len_build(MeshRenderData *mr)
{
  blender::Array<int> mat_tri_len(mr->mat_len, 0);
  if (mr->extract_type == MR_EXTRACT_BMESH) {
    BMesh *bm = mr->bm;
    mesh_render_data_mat_tri_len_build_threaded(
        mr, bm->totface, mesh_render_data_mat_tri_len_bm_range_fn, mat_tri_len);
  }
  else {
    mesh_render_data_mat_tri_len_build_threaded(
        mr, mr->face_len, mesh_render_data_mat_tri_len_mesh_range_fn, mat_tri_len);
  }
  return mat_tri_len;
}

static void mesh_render_data_faces_sorted_build(MeshRenderData *mr, MeshBufferCache *cache)
{
  using namespace blender;
  cache->face_sorted.mat_tri_len = mesh_render_data_mat_tri_len_build(mr);
  const Span<int> mat_tri_len = cache->face_sorted.mat_tri_len;

  /* Apply offset. */
  int visible_tri_len = 0;
  blender::Array<int, 32> mat_tri_offs(mr->mat_len);
  {
    for (int i = 0; i < mr->mat_len; i++) {
      mat_tri_offs[i] = visible_tri_len;
      visible_tri_len += mat_tri_len[i];
    }
  }
  cache->face_sorted.visible_tri_len = visible_tri_len;

  cache->face_sorted.tri_first_index.reinitialize(mr->face_len);
  MutableSpan<int> tri_first_index = cache->face_sorted.tri_first_index;

  /* Sort per material. */
  int mat_last = mr->mat_len - 1;
  if (mr->extract_type == MR_EXTRACT_BMESH) {
    BMIter iter;
    BMFace *f;
    int i;
    BM_ITER_MESH_INDEX (f, &iter, mr->bm, BM_FACES_OF_MESH, i) {
      if (!BM_elem_flag_test(f, BM_ELEM_HIDDEN)) {
        const int mat = clamp_i(f->mat_nr, 0, mat_last);
        tri_first_index[i] = mat_tri_offs[mat];
        mat_tri_offs[mat] += f->len - 2;
      }
      else {
        tri_first_index[i] = -1;
      }
    }
  }
  else {
    for (int i = 0; i < mr->face_len; i++) {
      if (!(mr->use_hide && mr->hide_poly && mr->hide_poly[i])) {
        const int mat = mr->material_indices ? clamp_i(mr->material_indices[i], 0, mat_last) : 0;
        tri_first_index[i] = mat_tri_offs[mat];
        mat_tri_offs[mat] += mr->faces[i].size() - 2;
      }
      else {
        tri_first_index[i] = -1;
      }
    }
  }
}

static void mesh_render_data_faces_sorted_ensure(MeshRenderData *mr, MeshBufferCache *cache)
{
  if (!cache->face_sorted.tri_first_index.is_empty()) {
    return;
  }
  mesh_render_data_faces_sorted_build(mr, cache);
}

void mesh_render_data_update_faces_sorted(MeshRenderData *mr,
                                          MeshBufferCache *cache,
                                          const eMRDataType data_flag)
{
  if (data_flag & MR_DATA_POLYS_SORTED) {
    mesh_render_data_faces_sorted_ensure(mr, cache);
    mr->face_sorted = &cache->face_sorted;
  }
}

/** \} */

/* ---------------------------------------------------------------------- */
/** \name Mesh/BMesh Interface (indirect, partially cached access to complex data).
 * \{ */

void mesh_render_data_update_looptris(MeshRenderData *mr,
                                      const eMRIterType iter_type,
                                      const eMRDataType data_flag)
{
  if (mr->extract_type != MR_EXTRACT_BMESH) {
    /* Mesh */
    if ((iter_type & MR_ITER_LOOPTRI) || (data_flag & MR_DATA_LOOPTRI)) {
      mr->looptris = mr->me->looptris();
      mr->looptri_faces = mr->me->looptri_faces();
    }
  }
  else {
    /* #BMesh */
    if ((iter_type & MR_ITER_LOOPTRI) || (data_flag & MR_DATA_LOOPTRI)) {
      /* Edit mode ensures this is valid, no need to calculate. */
      BLI_assert((mr->bm->totloop == 0) || (mr->edit_bmesh->looptris != nullptr));
    }
  }
}

void mesh_render_data_update_normals(MeshRenderData *mr, const eMRDataType data_flag)
{
  Mesh *me = mr->me;
  const bool is_auto_smooth = (me->flag & ME_AUTOSMOOTH) != 0;
  const float split_angle = is_auto_smooth ? me->smoothresh : float(M_PI);

  if (mr->extract_type != MR_EXTRACT_BMESH) {
    /* Mesh */
    mr->vert_normals = mr->me->vert_normals();
    if (data_flag & (MR_DATA_POLY_NOR | MR_DATA_LOOP_NOR | MR_DATA_TAN_LOOP_NOR)) {
      mr->face_normals = mr->me->face_normals();
    }
    if (((data_flag & MR_DATA_LOOP_NOR) && is_auto_smooth) || (data_flag & MR_DATA_TAN_LOOP_NOR)) {
      mr->loop_normals.reinitialize(mr->corner_verts.size());
<<<<<<< HEAD
      const blender::short2 *clnors = static_cast<const blender::short2 *>(
          CustomData_get_layer(&mr->me->ldata, CD_CUSTOMLOOPNORMAL));
=======
      blender::short2 *clnors = static_cast<blender::short2 *>(CustomData_get_layer_for_write(
          &mr->me->loop_data, CD_CUSTOMLOOPNORMAL, mr->me->totloop));
>>>>>>> aebc743b
      const bool *sharp_edges = static_cast<const bool *>(
          CustomData_get_layer_named(&mr->me->edge_data, CD_PROP_BOOL, "sharp_edge"));
      blender::bke::mesh::normals_calc_loop(mr->vert_positions,
                                            mr->edges,
                                            mr->faces,
                                            mr->corner_verts,
                                            mr->corner_edges,
                                            {},
                                            mr->vert_normals,
                                            mr->face_normals,
                                            sharp_edges,
                                            mr->sharp_faces,
                                            is_auto_smooth,
                                            split_angle,
                                            clnors,
                                            nullptr,
                                            mr->loop_normals);
    }
  }
  else {
    /* #BMesh */
    if (data_flag & MR_DATA_POLY_NOR) {
      /* Use #BMFace.no instead. */
    }
    if (((data_flag & MR_DATA_LOOP_NOR) && is_auto_smooth) || (data_flag & MR_DATA_TAN_LOOP_NOR)) {

      const float(*vert_coords)[3] = nullptr;
      const float(*vert_normals)[3] = nullptr;
      const float(*face_normals)[3] = nullptr;

      if (mr->edit_data && !mr->edit_data->vertexCos.is_empty()) {
        vert_coords = reinterpret_cast<const float(*)[3]>(mr->bm_vert_coords.data());
        vert_normals = reinterpret_cast<const float(*)[3]>(mr->bm_vert_normals.data());
        face_normals = reinterpret_cast<const float(*)[3]>(mr->bm_face_normals.data());
      }

      mr->loop_normals.reinitialize(mr->loop_len);
      const int clnors_offset = CustomData_get_offset(&mr->bm->ldata, CD_CUSTOMLOOPNORMAL);
      BM_loops_calc_normal_vcos(mr->bm,
                                vert_coords,
                                vert_normals,
                                face_normals,
                                is_auto_smooth,
                                split_angle,
                                reinterpret_cast<float(*)[3]>(mr->loop_normals.data()),
                                nullptr,
                                nullptr,
                                clnors_offset,
                                false);
    }
  }
}

static void retrieve_active_attribute_names(MeshRenderData &mr,
                                            const Object &object,
                                            const Mesh &mesh)
{
  const Mesh *mesh_final = editmesh_final_or_this(&object, &mesh);
  mr.active_color_name = mesh_final->active_color_attribute;
  mr.default_color_name = mesh_final->default_color_attribute;
}

MeshRenderData *mesh_render_data_create(Object *object,
                                        Mesh *me,
                                        const bool is_editmode,
                                        const bool is_paint_mode,
                                        const bool is_mode_active,
                                        const float obmat[4][4],
                                        const bool do_final,
                                        const bool do_uvedit,
                                        const ToolSettings *ts)
{
  MeshRenderData *mr = MEM_new<MeshRenderData>(__func__);
  mr->toolsettings = ts;
  mr->mat_len = mesh_render_mat_len_get(object, me);

  copy_m4_m4(mr->obmat, obmat);

  if (is_editmode) {
    Mesh *editmesh_eval_final = BKE_object_get_editmesh_eval_final(object);
    Mesh *editmesh_eval_cage = BKE_object_get_editmesh_eval_cage(object);

    BLI_assert(editmesh_eval_cage && editmesh_eval_final);
    mr->bm = me->edit_mesh->bm;
    mr->edit_bmesh = me->edit_mesh;
    mr->me = (do_final) ? editmesh_eval_final : editmesh_eval_cage;
    mr->edit_data = is_mode_active ? mr->me->runtime->edit_data : nullptr;

    /* If there is no distinct cage, hide unmapped edges that can't be selected. */
    mr->hide_unmapped_edges = !do_final || editmesh_eval_final == editmesh_eval_cage;

    if (mr->edit_data) {
      blender::bke::EditMeshData *emd = mr->edit_data;
      if (!emd->vertexCos.is_empty()) {
        BKE_editmesh_cache_ensure_vert_normals(mr->edit_bmesh, emd);
        BKE_editmesh_cache_ensure_face_normals(mr->edit_bmesh, emd);
      }

      mr->bm_vert_coords = mr->edit_data->vertexCos;
      mr->bm_vert_normals = mr->edit_data->vertexNos;
      mr->bm_face_normals = mr->edit_data->faceNos;
      mr->bm_face_centers = mr->edit_data->faceCos;
    }

    int bm_ensure_types = BM_VERT | BM_EDGE | BM_LOOP | BM_FACE;

    BM_mesh_elem_index_ensure(mr->bm, bm_ensure_types);
    BM_mesh_elem_table_ensure(mr->bm, bm_ensure_types & ~BM_LOOP);

    mr->efa_act_uv = EDBM_uv_active_face_get(mr->edit_bmesh, false, false);
    mr->efa_act = BM_mesh_active_face_get(mr->bm, false, true);
    mr->eed_act = BM_mesh_active_edge_get(mr->bm);
    mr->eve_act = BM_mesh_active_vert_get(mr->bm);

    mr->vert_crease_ofs = CustomData_get_offset_named(
        &mr->bm->vdata, CD_PROP_FLOAT, "crease_vert");
    mr->edge_crease_ofs = CustomData_get_offset_named(
        &mr->bm->edata, CD_PROP_FLOAT, "crease_edge");
    mr->bweight_ofs = CustomData_get_offset_named(
        &mr->bm->edata, CD_PROP_FLOAT, "bevel_weight_edge");
#ifdef WITH_FREESTYLE
    mr->freestyle_edge_ofs = CustomData_get_offset(&mr->bm->edata, CD_FREESTYLE_EDGE);
    mr->freestyle_face_ofs = CustomData_get_offset(&mr->bm->pdata, CD_FREESTYLE_FACE);
#endif

    /* Use bmesh directly when the object is in edit mode unchanged by any modifiers.
     * For non-final UVs, always use original bmesh since the UV editor does not support
     * using the cage mesh with deformed coordinates. */
    if ((is_mode_active && mr->me->runtime->is_original_bmesh &&
         mr->me->runtime->wrapper_type == ME_WRAPPER_TYPE_BMESH) ||
        (do_uvedit && !do_final))
    {
      mr->extract_type = MR_EXTRACT_BMESH;
    }
    else {
      mr->extract_type = MR_EXTRACT_MESH;

      /* Use mapping from final to original mesh when the object is in edit mode. */
      if (is_mode_active && do_final) {
        mr->v_origindex = static_cast<const int *>(
            CustomData_get_layer(&mr->me->vert_data, CD_ORIGINDEX));
        mr->e_origindex = static_cast<const int *>(
            CustomData_get_layer(&mr->me->edge_data, CD_ORIGINDEX));
        mr->p_origindex = static_cast<const int *>(
            CustomData_get_layer(&mr->me->face_data, CD_ORIGINDEX));
      }
      else {
        mr->v_origindex = nullptr;
        mr->e_origindex = nullptr;
        mr->p_origindex = nullptr;
      }
    }
  }
  else {
    mr->me = me;
    mr->edit_bmesh = nullptr;
    mr->extract_type = MR_EXTRACT_MESH;
    mr->hide_unmapped_edges = false;

    if (is_paint_mode && mr->me) {
      mr->v_origindex = static_cast<const int *>(
          CustomData_get_layer(&mr->me->vert_data, CD_ORIGINDEX));
      mr->e_origindex = static_cast<const int *>(
          CustomData_get_layer(&mr->me->edge_data, CD_ORIGINDEX));
      mr->p_origindex = static_cast<const int *>(
          CustomData_get_layer(&mr->me->face_data, CD_ORIGINDEX));
    }
    else {
      mr->v_origindex = nullptr;
      mr->e_origindex = nullptr;
      mr->p_origindex = nullptr;
    }
  }

  if (mr->extract_type != MR_EXTRACT_BMESH) {
    /* Mesh */
    mr->vert_len = mr->me->totvert;
    mr->edge_len = mr->me->totedge;
    mr->loop_len = mr->me->totloop;
    mr->face_len = mr->me->faces_num;
    mr->tri_len = poly_to_tri_count(mr->face_len, mr->loop_len);

    mr->vert_positions = mr->me->vert_positions();
    mr->edges = mr->me->edges();
    mr->faces = mr->me->faces();
    mr->corner_verts = mr->me->corner_verts();
    mr->corner_edges = mr->me->corner_edges();

    mr->v_origindex = static_cast<const int *>(
        CustomData_get_layer(&mr->me->vert_data, CD_ORIGINDEX));
    mr->e_origindex = static_cast<const int *>(
        CustomData_get_layer(&mr->me->edge_data, CD_ORIGINDEX));
    mr->p_origindex = static_cast<const int *>(
        CustomData_get_layer(&mr->me->face_data, CD_ORIGINDEX));

    mr->material_indices = static_cast<const int *>(
        CustomData_get_layer_named(&mr->me->face_data, CD_PROP_INT32, "material_index"));

    mr->hide_vert = static_cast<const bool *>(
        CustomData_get_layer_named(&mr->me->vert_data, CD_PROP_BOOL, ".hide_vert"));
    mr->hide_edge = static_cast<const bool *>(
        CustomData_get_layer_named(&mr->me->edge_data, CD_PROP_BOOL, ".hide_edge"));
    mr->hide_poly = static_cast<const bool *>(
        CustomData_get_layer_named(&mr->me->face_data, CD_PROP_BOOL, ".hide_poly"));

    mr->select_vert = static_cast<const bool *>(
        CustomData_get_layer_named(&mr->me->vert_data, CD_PROP_BOOL, ".select_vert"));
    mr->select_edge = static_cast<const bool *>(
        CustomData_get_layer_named(&mr->me->edge_data, CD_PROP_BOOL, ".select_edge"));
    mr->select_poly = static_cast<const bool *>(
        CustomData_get_layer_named(&mr->me->face_data, CD_PROP_BOOL, ".select_poly"));

    mr->sharp_faces = static_cast<const bool *>(
        CustomData_get_layer_named(&mr->me->face_data, CD_PROP_BOOL, "sharp_face"));
  }
  else {
    /* #BMesh */
    BMesh *bm = mr->bm;

    mr->vert_len = bm->totvert;
    mr->edge_len = bm->totedge;
    mr->loop_len = bm->totloop;
    mr->face_len = bm->totface;
    mr->tri_len = poly_to_tri_count(mr->face_len, mr->loop_len);
  }

  retrieve_active_attribute_names(*mr, *object, *mr->me);

  return mr;
}

void mesh_render_data_free(MeshRenderData *mr)
{
  MEM_delete(mr);
}

/** \} */<|MERGE_RESOLUTION|>--- conflicted
+++ resolved
@@ -337,13 +337,8 @@
     }
     if (((data_flag & MR_DATA_LOOP_NOR) && is_auto_smooth) || (data_flag & MR_DATA_TAN_LOOP_NOR)) {
       mr->loop_normals.reinitialize(mr->corner_verts.size());
-<<<<<<< HEAD
       const blender::short2 *clnors = static_cast<const blender::short2 *>(
-          CustomData_get_layer(&mr->me->ldata, CD_CUSTOMLOOPNORMAL));
-=======
-      blender::short2 *clnors = static_cast<blender::short2 *>(CustomData_get_layer_for_write(
-          &mr->me->loop_data, CD_CUSTOMLOOPNORMAL, mr->me->totloop));
->>>>>>> aebc743b
+          CustomData_get_layer(&mr->me->loop_data, CD_CUSTOMLOOPNORMAL));
       const bool *sharp_edges = static_cast<const bool *>(
           CustomData_get_layer_named(&mr->me->edge_data, CD_PROP_BOOL, "sharp_edge"));
       blender::bke::mesh::normals_calc_loop(mr->vert_positions,
