--- conflicted
+++ resolved
@@ -176,7 +176,6 @@
 static void accumululate_material_counts_bm(
     const BMesh &bm, threading::EnumerableThreadSpecific<Array<int>> &all_tri_counts)
 {
-<<<<<<< HEAD
   threading::parallel_for(IndexRange(bm.totface), 1024, [&](const IndexRange range) {
     Array<int> &tri_counts = all_tri_counts.local();
     const short last_index = tri_counts.size() - 1;
@@ -188,17 +187,6 @@
       }
     }
   });
-=======
-  MeshRenderData *mr = static_cast<MeshRenderData *>(userdata);
-  int *mat_tri_len = static_cast<int *>(tls->userdata_chunk);
-
-  if (!(mr->use_hide && mr->hide_poly && mr->hide_poly[iter])) {
-    const int mat = mr->material_indices ?
-                        clamp_i(mr->material_indices[iter], 0, mr->mat_len - 1) :
-                        0;
-    mat_tri_len[mat] += mr->polys[iter].size() - 2;
-  }
->>>>>>> e785d956
 }
 
 static void accumululate_material_counts_mesh(
@@ -209,7 +197,7 @@
     return;
   }
 
-  const Span<MPoly> polys = mr.polys;
+  const OffsetIndices polys = mr.polys;
   const Span material_indices(mr.material_indices, mr.poly_len);
   threading::parallel_for(material_indices.index_range(), 1024, [&](const IndexRange range) {
     Array<int> &tri_counts = all_tri_counts.local();
@@ -218,14 +206,14 @@
       for (const int i : range) {
         if (!mr.hide_poly[i]) {
           const int mat = std::clamp(material_indices[i], 0, last_index);
-          tri_counts[mat] += ME_POLY_TRI_TOT(&polys[i]);
+          tri_counts[mat] += ME_POLY_TRI_TOT(polys[i].size());
         }
       }
     }
     else {
       for (const int i : range) {
         const int mat = std::clamp(material_indices[i], 0, last_index);
-        tri_counts[mat] += ME_POLY_TRI_TOT(&polys[i]);
+        tri_counts[mat] += ME_POLY_TRI_TOT(polys[i].size());
       }
     }
   });
