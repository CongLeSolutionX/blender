--- conflicted
+++ resolved
@@ -351,27 +351,15 @@
       const blender::short2 *clnors = static_cast<const blender::short2 *>(
           CustomData_get_layer(&mr.me->loop_data, CD_CUSTOMLOOPNORMAL));
       const bool *sharp_edges = static_cast<const bool *>(
-<<<<<<< HEAD
-          CustomData_get_layer_named(&mr->me->edata, CD_PROP_BOOL, "sharp_edge"));
-      blender::bke::mesh::normals_calc_loop(mr->vert_positions,
-                                            mr->edges,
-                                            mr->polys,
-                                            mr->corner_verts,
-                                            mr->corner_edges,
-                                            mr->me->corner_to_poly_map(),
-                                            mr->vert_normals,
-                                            mr->poly_normals,
-=======
           CustomData_get_layer_named(&mr.me->edge_data, CD_PROP_BOOL, "sharp_edge"));
       blender::bke::mesh::normals_calc_loop(mr.vert_positions,
                                             mr.edges,
                                             mr.faces,
                                             mr.corner_verts,
                                             mr.corner_edges,
-                                            {},
+                                            mr.me->corner_to_face_map(),
                                             mr.vert_normals,
                                             mr.face_normals,
->>>>>>> 0b23816d
                                             sharp_edges,
                                             mr.sharp_faces,
                                             clnors,
