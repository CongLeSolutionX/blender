/* SPDX-FileCopyrightText: 2021 Blender Foundation
 *
 * SPDX-License-Identifier: GPL-2.0-or-later */

/** \file
 * \ingroup draw
 *
 * \brief Extraction of Mesh data into VBO to feed to GPU.
 */

#include "MEM_guardedalloc.h"

#include "BLI_array.hh"
#include "BLI_enumerable_thread_specific.hh"
#include "BLI_task.hh"

#include "BKE_attribute.hh"
#include "BKE_editmesh.h"
#include "BKE_editmesh_cache.hh"
#include "BKE_mesh.hh"
#include "BKE_mesh_runtime.hh"

#include "GPU_batch.h"

#include "ED_mesh.h"

#include "mesh_extractors/extract_mesh.hh"

/* ---------------------------------------------------------------------- */
/** \name Update Loose Geometry
 * \{ */

static void extract_set_bits(const blender::BitSpan bits, blender::MutableSpan<int> indices)
{
  int count = 0;
  for (const int64_t i : bits.index_range()) {
    if (bits[i]) {
      indices[count] = int(i);
      count++;
    }
  }
  BLI_assert(count == indices.size());
}

static void mesh_render_data_loose_geom_mesh(const MeshRenderData &mr, MeshBufferCache &cache)
{
  using namespace blender;
  const Mesh &mesh = *mr.me;
  const bool no_loose_vert_hint = mesh.runtime->loose_verts_cache.is_cached() &&
                                  mesh.runtime->loose_verts_cache.data().count == 0;
  const bool no_loose_edge_hint = mesh.runtime->loose_edges_cache.is_cached() &&
                                  mesh.runtime->loose_edges_cache.data().count == 0;
  threading::parallel_invoke(
      mesh.totedge > 4096 && !no_loose_vert_hint && !no_loose_edge_hint,
      [&]() {
        const bke::LooseEdgeCache &loose_edges = mesh.loose_edges();
        if (loose_edges.count > 0) {
          cache.loose_geom.edges.reinitialize(loose_edges.count);
          extract_set_bits(loose_edges.is_loose_bits, cache.loose_geom.edges);
        }
      },
      [&]() {
        const bke::LooseVertCache &loose_verts = mesh.loose_verts();
        if (loose_verts.count > 0) {
          cache.loose_geom.verts.reinitialize(loose_verts.count);
          extract_set_bits(loose_verts.is_loose_bits, cache.loose_geom.verts);
        }
      });
}

static void mesh_render_data_loose_verts_bm(const MeshRenderData &mr,
                                            MeshBufferCache &cache,
                                            BMesh &bm)
{
  using namespace blender;
  int i;
  BMIter iter;
  BMVert *vert;
  int count = 0;
  Array<int> loose_verts(mr.vert_len);
  BM_ITER_MESH_INDEX (vert, &iter, &bm, BM_VERTS_OF_MESH, i) {
    if (vert->e == nullptr) {
      loose_verts[count] = i;
      count++;
    }
  }
  if (count < mr.vert_len) {
    cache.loose_geom.verts = loose_verts.as_span().take_front(count);
  }
  else {
    cache.loose_geom.verts = std::move(loose_verts);
  }
}

static void mesh_render_data_loose_edges_bm(const MeshRenderData &mr,
                                            MeshBufferCache &cache,
                                            BMesh &bm)
{
  using namespace blender;
  int i;
  BMIter iter;
  BMEdge *edge;
  int count = 0;
  Array<int> loose_edges(mr.edge_len);
  BM_ITER_MESH_INDEX (edge, &iter, &bm, BM_EDGES_OF_MESH, i) {
    if (edge->l == nullptr) {
      loose_edges[count] = i;
      count++;
    }
  }
  if (count < mr.edge_len) {
    cache.loose_geom.edges = loose_edges.as_span().take_front(count);
  }
  else {
    cache.loose_geom.edges = std::move(loose_edges);
  }
}

static void mesh_render_data_loose_geom_build(const MeshRenderData &mr, MeshBufferCache &cache)
{
  if (mr.extract_type != MR_EXTRACT_BMESH) {
    /* Mesh */
    mesh_render_data_loose_geom_mesh(mr, cache);
  }
  else {
    /* #BMesh */
    BMesh &bm = *mr.bm;
    mesh_render_data_loose_verts_bm(mr, cache, bm);
    mesh_render_data_loose_edges_bm(mr, cache, bm);
  }
}

static void mesh_render_data_loose_geom_ensure(const MeshRenderData &mr, MeshBufferCache &cache)
{
  /* Early exit: Are loose geometry already available.
   * Only checking for loose verts as loose edges and verts are calculated at the same time. */
  if (!cache.loose_geom.verts.is_empty()) {
    return;
  }
  mesh_render_data_loose_geom_build(mr, cache);
}

void mesh_render_data_update_loose_geom(MeshRenderData &mr,
                                        MeshBufferCache &cache,
                                        const eMRIterType iter_type,
                                        const eMRDataType data_flag)
{
  if ((iter_type & (MR_ITER_LOOSE_EDGE | MR_ITER_LOOSE_VERT)) || (data_flag & MR_DATA_LOOSE_GEOM))
  {
    mesh_render_data_loose_geom_ensure(mr, cache);
    mr.loose_edges = cache.loose_geom.edges;
    mr.loose_verts = cache.loose_geom.verts;
    mr.vert_loose_len = cache.loose_geom.verts.size();
    mr.edge_loose_len = cache.loose_geom.edges.size();

    mr.loop_loose_len = mr.vert_loose_len + (mr.edge_loose_len * 2);
  }
}

/** \} */

/* ---------------------------------------------------------------------- */
/** \name Polygons sorted per material
 *
 * Contains face indices sorted based on their material.
 * \{ */

namespace blender::draw {

static void accumululate_material_counts_bm(
    const BMesh &bm, threading::EnumerableThreadSpecific<Array<int>> &all_tri_counts)
{
  threading::parallel_for(IndexRange(bm.totface), 1024, [&](const IndexRange range) {
    Array<int> &tri_counts = all_tri_counts.local();
    const short last_index = tri_counts.size() - 1;
    for (const int i : range) {
      const BMFace &face = *BM_face_at_index(&const_cast<BMesh &>(bm), i);
      if (!BM_elem_flag_test(&face, BM_ELEM_HIDDEN)) {
        const short mat = std::clamp<short>(face.mat_nr, 0, last_index);
        tri_counts[mat] += face.len - 2;
      }
    }
  });
}

static void accumululate_material_counts_mesh(
    const MeshRenderData &mr, threading::EnumerableThreadSpecific<Array<int>> &all_tri_counts)
{
  if (!mr.material_indices) {
    all_tri_counts.local().first() = poly_to_tri_count(mr.face_len, mr.loop_len);
    return;
  }

  const OffsetIndices faces = mr.faces;
  const Span material_indices(mr.material_indices, mr.face_len);
  threading::parallel_for(material_indices.index_range(), 1024, [&](const IndexRange range) {
    Array<int> &tri_counts = all_tri_counts.local();
    const int last_index = tri_counts.size() - 1;
    if (mr.use_hide && mr.hide_poly) {
      for (const int i : range) {
        if (!mr.hide_poly[i]) {
          const int mat = std::clamp(material_indices[i], 0, last_index);
          tri_counts[mat] += ME_FACE_TRI_TOT(faces[i].size());
        }
      }
    }
    else {
      for (const int i : range) {
        const int mat = std::clamp(material_indices[i], 0, last_index);
        tri_counts[mat] += ME_FACE_TRI_TOT(faces[i].size());
      }
    }
  });
}

/* Count how many triangles for each material. */
static Array<int> mesh_render_data_mat_tri_len_build(const MeshRenderData &mr)
{
  threading::EnumerableThreadSpecific<Array<int>> all_tri_counts(
      [&]() { return Array<int>(mr.mat_len, 0); });

  if (mr.extract_type == MR_EXTRACT_BMESH) {
    accumululate_material_counts_bm(*mr.bm, all_tri_counts);
  }
  else {
    accumululate_material_counts_mesh(mr, all_tri_counts);
  }

  Array<int> &mat_tri_len = all_tri_counts.local();
  for (const Array<int> &counts : all_tri_counts) {
    if (&counts != &mat_tri_len) {
      for (const int i : mat_tri_len.index_range()) {
        mat_tri_len[i] += counts[i];
      }
    }
  }
  return std::move(mat_tri_len);
}

static void mesh_render_data_faces_sorted_build(MeshRenderData &mr, MeshBufferCache &cache)
{
  cache.face_sorted.mat_tri_len = mesh_render_data_mat_tri_len_build(mr);
  const Span<int> mat_tri_len = cache.face_sorted.mat_tri_len;

  /* Apply offset. */
  int visible_tri_len = 0;
  Array<int, 32> mat_tri_offs(mr.mat_len);
  {
    for (int i = 0; i < mr.mat_len; i++) {
      mat_tri_offs[i] = visible_tri_len;
      visible_tri_len += mat_tri_len[i];
    }
  }
  cache.face_sorted.visible_tri_len = visible_tri_len;

  cache.face_sorted.tri_first_index.reinitialize(mr.face_len);
  MutableSpan<int> tri_first_index = cache.face_sorted.tri_first_index;

  /* Sort per material. */
  int mat_last = mr.mat_len - 1;
  if (mr.extract_type == MR_EXTRACT_BMESH) {
    BMIter iter;
    BMFace *f;
    int i;
    BM_ITER_MESH_INDEX (f, &iter, mr.bm, BM_FACES_OF_MESH, i) {
      if (!BM_elem_flag_test(f, BM_ELEM_HIDDEN)) {
        const int mat = clamp_i(f->mat_nr, 0, mat_last);
        tri_first_index[i] = mat_tri_offs[mat];
        mat_tri_offs[mat] += f->len - 2;
      }
      else {
        tri_first_index[i] = -1;
      }
    }
  }
  else {
    for (int i = 0; i < mr.face_len; i++) {
      if (!(mr.use_hide && mr.hide_poly && mr.hide_poly[i])) {
        const int mat = mr.material_indices ? clamp_i(mr.material_indices[i], 0, mat_last) : 0;
        tri_first_index[i] = mat_tri_offs[mat];
        mat_tri_offs[mat] += mr.faces[i].size() - 2;
      }
      else {
        tri_first_index[i] = -1;
      }
    }
  }
}

static void mesh_render_data_faces_sorted_ensure(MeshRenderData &mr, MeshBufferCache &cache)
{
  if (!cache.face_sorted.tri_first_index.is_empty()) {
    return;
  }
  mesh_render_data_faces_sorted_build(mr, cache);
}

}  // namespace blender::draw

void mesh_render_data_update_faces_sorted(MeshRenderData &mr,
                                          MeshBufferCache &cache,
                                          const eMRDataType data_flag)
{
  if (data_flag & MR_DATA_POLYS_SORTED) {
    blender::draw::mesh_render_data_faces_sorted_ensure(mr, cache);
    mr.face_sorted = &cache.face_sorted;
  }
}

/** \} */

/* ---------------------------------------------------------------------- */
/** \name Mesh/BMesh Interface (indirect, partially cached access to complex data).
 * \{ */

void mesh_render_data_update_looptris(MeshRenderData &mr,
                                      const eMRIterType iter_type,
                                      const eMRDataType data_flag)
{
  if (mr.extract_type != MR_EXTRACT_BMESH) {
    /* Mesh */
    if ((iter_type & MR_ITER_LOOPTRI) || (data_flag & MR_DATA_LOOPTRI)) {
      mr.looptris = mr.me->looptris();
      mr.looptri_faces = mr.me->looptri_faces();
    }
  }
  else {
    /* #BMesh */
    if ((iter_type & MR_ITER_LOOPTRI) || (data_flag & MR_DATA_LOOPTRI)) {
      /* Edit mode ensures this is valid, no need to calculate. */
      BLI_assert((mr.bm->totloop == 0) || (mr.edit_bmesh->looptris != nullptr));
    }
  }
}

void mesh_render_data_update_normals(MeshRenderData &mr, const eMRDataType data_flag)
{
<<<<<<< HEAD
  if (mr->extract_type != MR_EXTRACT_BMESH) {
=======
  Mesh *me = mr.me;
  const bool is_auto_smooth = (me->flag & ME_AUTOSMOOTH) != 0;
  const float split_angle = is_auto_smooth ? me->smoothresh : float(M_PI);

  if (mr.extract_type != MR_EXTRACT_BMESH) {
>>>>>>> d0d21f29
    /* Mesh */
    mr.vert_normals = mr.me->vert_normals();
    if (data_flag & (MR_DATA_POLY_NOR | MR_DATA_LOOP_NOR | MR_DATA_TAN_LOOP_NOR)) {
      mr.face_normals = mr.me->face_normals();
    }
<<<<<<< HEAD
    if (((data_flag & MR_DATA_LOOP_NOR) &&
         mr->me->normal_domain_all_info() == ATTR_DOMAIN_CORNER) ||
        (data_flag & MR_DATA_TAN_LOOP_NOR))
    {
      mr->loop_normals = mr->me->corner_normals();
=======
    if (((data_flag & MR_DATA_LOOP_NOR) && is_auto_smooth) || (data_flag & MR_DATA_TAN_LOOP_NOR)) {
      mr.loop_normals.reinitialize(mr.corner_verts.size());
      const blender::short2 *clnors = static_cast<const blender::short2 *>(
          CustomData_get_layer(&mr.me->loop_data, CD_CUSTOMLOOPNORMAL));
      const bool *sharp_edges = static_cast<const bool *>(
          CustomData_get_layer_named(&mr.me->edge_data, CD_PROP_BOOL, "sharp_edge"));
      blender::bke::mesh::normals_calc_loop(mr.vert_positions,
                                            mr.edges,
                                            mr.faces,
                                            mr.corner_verts,
                                            mr.corner_edges,
                                            {},
                                            mr.vert_normals,
                                            mr.face_normals,
                                            sharp_edges,
                                            mr.sharp_faces,
                                            clnors,
                                            is_auto_smooth,
                                            split_angle,
                                            nullptr,
                                            mr.loop_normals);
>>>>>>> d0d21f29
    }
  }
  else {
    /* #BMesh */
    if (data_flag & MR_DATA_POLY_NOR) {
      /* Use #BMFace.no instead. */
    }
    if (((data_flag & MR_DATA_LOOP_NOR)) || (data_flag & MR_DATA_TAN_LOOP_NOR)) {

      const float(*vert_coords)[3] = nullptr;
      const float(*vert_normals)[3] = nullptr;
      const float(*face_normals)[3] = nullptr;

      if (mr.edit_data && !mr.edit_data->vertexCos.is_empty()) {
        vert_coords = reinterpret_cast<const float(*)[3]>(mr.bm_vert_coords.data());
        vert_normals = reinterpret_cast<const float(*)[3]>(mr.bm_vert_normals.data());
        face_normals = reinterpret_cast<const float(*)[3]>(mr.bm_face_normals.data());
      }

<<<<<<< HEAD
      mr->bm_loop_normals.reinitialize(mr->loop_len);
      const int clnors_offset = CustomData_get_offset(&mr->bm->ldata, CD_CUSTOMLOOPNORMAL);
      BM_loops_calc_normal_vcos(mr->bm,
                                vert_coords,
                                vert_normals,
                                face_normals,
                                true,
                                reinterpret_cast<float(*)[3]>(mr->bm_loop_normals.data()),
=======
      mr.loop_normals.reinitialize(mr.loop_len);
      const int clnors_offset = CustomData_get_offset(&mr.bm->ldata, CD_CUSTOMLOOPNORMAL);
      BM_loops_calc_normal_vcos(mr.bm,
                                vert_coords,
                                vert_normals,
                                face_normals,
                                is_auto_smooth,
                                split_angle,
                                reinterpret_cast<float(*)[3]>(mr.loop_normals.data()),
>>>>>>> d0d21f29
                                nullptr,
                                nullptr,
                                clnors_offset,
                                false);
      mr->loop_normals = mr->bm_loop_normals;
    }
  }
}

static void retrieve_active_attribute_names(MeshRenderData &mr,
                                            const Object &object,
                                            const Mesh &mesh)
{
  const Mesh *mesh_final = editmesh_final_or_this(&object, &mesh);
  mr.active_color_name = mesh_final->active_color_attribute;
  mr.default_color_name = mesh_final->default_color_attribute;
}

MeshRenderData *mesh_render_data_create(Object *object,
                                        Mesh *me,
                                        const bool is_editmode,
                                        const bool is_paint_mode,
                                        const bool is_mode_active,
                                        const float obmat[4][4],
                                        const bool do_final,
                                        const bool do_uvedit,
                                        const ToolSettings *ts)
{
  MeshRenderData *mr = MEM_new<MeshRenderData>(__func__);
  mr->toolsettings = ts;
  mr->mat_len = mesh_render_mat_len_get(object, me);

  copy_m4_m4(mr->obmat, obmat);

  if (is_editmode) {
    Mesh *editmesh_eval_final = BKE_object_get_editmesh_eval_final(object);
    Mesh *editmesh_eval_cage = BKE_object_get_editmesh_eval_cage(object);

    BLI_assert(editmesh_eval_cage && editmesh_eval_final);
    mr->bm = me->edit_mesh->bm;
    mr->edit_bmesh = me->edit_mesh;
    mr->me = (do_final) ? editmesh_eval_final : editmesh_eval_cage;
    mr->edit_data = is_mode_active ? mr->me->runtime->edit_data : nullptr;

    /* If there is no distinct cage, hide unmapped edges that can't be selected. */
    mr->hide_unmapped_edges = !do_final || editmesh_eval_final == editmesh_eval_cage;

    if (mr->edit_data) {
      blender::bke::EditMeshData *emd = mr->edit_data;
      if (!emd->vertexCos.is_empty()) {
        BKE_editmesh_cache_ensure_vert_normals(mr->edit_bmesh, emd);
        BKE_editmesh_cache_ensure_face_normals(mr->edit_bmesh, emd);
      }

      mr->bm_vert_coords = mr->edit_data->vertexCos;
      mr->bm_vert_normals = mr->edit_data->vertexNos;
      mr->bm_face_normals = mr->edit_data->faceNos;
      mr->bm_face_centers = mr->edit_data->faceCos;
    }

    int bm_ensure_types = BM_VERT | BM_EDGE | BM_LOOP | BM_FACE;

    BM_mesh_elem_index_ensure(mr->bm, bm_ensure_types);
    BM_mesh_elem_table_ensure(mr->bm, bm_ensure_types & ~BM_LOOP);

    mr->efa_act_uv = EDBM_uv_active_face_get(mr->edit_bmesh, false, false);
    mr->efa_act = BM_mesh_active_face_get(mr->bm, false, true);
    mr->eed_act = BM_mesh_active_edge_get(mr->bm);
    mr->eve_act = BM_mesh_active_vert_get(mr->bm);

    mr->vert_crease_ofs = CustomData_get_offset_named(
        &mr->bm->vdata, CD_PROP_FLOAT, "crease_vert");
    mr->edge_crease_ofs = CustomData_get_offset_named(
        &mr->bm->edata, CD_PROP_FLOAT, "crease_edge");
    mr->bweight_ofs = CustomData_get_offset_named(
        &mr->bm->edata, CD_PROP_FLOAT, "bevel_weight_edge");
#ifdef WITH_FREESTYLE
    mr->freestyle_edge_ofs = CustomData_get_offset(&mr->bm->edata, CD_FREESTYLE_EDGE);
    mr->freestyle_face_ofs = CustomData_get_offset(&mr->bm->pdata, CD_FREESTYLE_FACE);
#endif

    /* Use bmesh directly when the object is in edit mode unchanged by any modifiers.
     * For non-final UVs, always use original bmesh since the UV editor does not support
     * using the cage mesh with deformed coordinates. */
    if ((is_mode_active && mr->me->runtime->is_original_bmesh &&
         mr->me->runtime->wrapper_type == ME_WRAPPER_TYPE_BMESH) ||
        (do_uvedit && !do_final))
    {
      mr->extract_type = MR_EXTRACT_BMESH;
    }
    else {
      mr->extract_type = MR_EXTRACT_MESH;

      /* Use mapping from final to original mesh when the object is in edit mode. */
      if (is_mode_active && do_final) {
        mr->v_origindex = static_cast<const int *>(
            CustomData_get_layer(&mr->me->vert_data, CD_ORIGINDEX));
        mr->e_origindex = static_cast<const int *>(
            CustomData_get_layer(&mr->me->edge_data, CD_ORIGINDEX));
        mr->p_origindex = static_cast<const int *>(
            CustomData_get_layer(&mr->me->face_data, CD_ORIGINDEX));
      }
      else {
        mr->v_origindex = nullptr;
        mr->e_origindex = nullptr;
        mr->p_origindex = nullptr;
      }
    }
  }
  else {
    mr->me = me;
    mr->edit_bmesh = nullptr;
    mr->extract_type = MR_EXTRACT_MESH;
    mr->hide_unmapped_edges = false;

    if (is_paint_mode && mr->me) {
      mr->v_origindex = static_cast<const int *>(
          CustomData_get_layer(&mr->me->vert_data, CD_ORIGINDEX));
      mr->e_origindex = static_cast<const int *>(
          CustomData_get_layer(&mr->me->edge_data, CD_ORIGINDEX));
      mr->p_origindex = static_cast<const int *>(
          CustomData_get_layer(&mr->me->face_data, CD_ORIGINDEX));
    }
    else {
      mr->v_origindex = nullptr;
      mr->e_origindex = nullptr;
      mr->p_origindex = nullptr;
    }
  }

  if (mr->extract_type != MR_EXTRACT_BMESH) {
    /* Mesh */
    mr->vert_len = mr->me->totvert;
    mr->edge_len = mr->me->totedge;
    mr->loop_len = mr->me->totloop;
    mr->face_len = mr->me->faces_num;
    mr->tri_len = poly_to_tri_count(mr->face_len, mr->loop_len);

    mr->vert_positions = mr->me->vert_positions();
    mr->edges = mr->me->edges();
    mr->faces = mr->me->faces();
    mr->corner_verts = mr->me->corner_verts();
    mr->corner_edges = mr->me->corner_edges();

    mr->v_origindex = static_cast<const int *>(
        CustomData_get_layer(&mr->me->vert_data, CD_ORIGINDEX));
    mr->e_origindex = static_cast<const int *>(
        CustomData_get_layer(&mr->me->edge_data, CD_ORIGINDEX));
    mr->p_origindex = static_cast<const int *>(
        CustomData_get_layer(&mr->me->face_data, CD_ORIGINDEX));

    mr->material_indices = static_cast<const int *>(
        CustomData_get_layer_named(&mr->me->face_data, CD_PROP_INT32, "material_index"));

    mr->hide_vert = static_cast<const bool *>(
        CustomData_get_layer_named(&mr->me->vert_data, CD_PROP_BOOL, ".hide_vert"));
    mr->hide_edge = static_cast<const bool *>(
        CustomData_get_layer_named(&mr->me->edge_data, CD_PROP_BOOL, ".hide_edge"));
    mr->hide_poly = static_cast<const bool *>(
        CustomData_get_layer_named(&mr->me->face_data, CD_PROP_BOOL, ".hide_poly"));

    mr->select_vert = static_cast<const bool *>(
        CustomData_get_layer_named(&mr->me->vert_data, CD_PROP_BOOL, ".select_vert"));
    mr->select_edge = static_cast<const bool *>(
        CustomData_get_layer_named(&mr->me->edge_data, CD_PROP_BOOL, ".select_edge"));
    mr->select_poly = static_cast<const bool *>(
        CustomData_get_layer_named(&mr->me->face_data, CD_PROP_BOOL, ".select_poly"));

    mr->sharp_faces = static_cast<const bool *>(
        CustomData_get_layer_named(&mr->me->face_data, CD_PROP_BOOL, "sharp_face"));
  }
  else {
    /* #BMesh */
    BMesh *bm = mr->bm;

    mr->vert_len = bm->totvert;
    mr->edge_len = bm->totedge;
    mr->loop_len = bm->totloop;
    mr->face_len = bm->totface;
    mr->tri_len = poly_to_tri_count(mr->face_len, mr->loop_len);
  }

  retrieve_active_attribute_names(*mr, *object, *mr->me);

  return mr;
}

void mesh_render_data_free(MeshRenderData *mr)
{
  MEM_delete(mr);
}

/** \} */<|MERGE_RESOLUTION|>--- conflicted
+++ resolved
@@ -335,49 +335,17 @@
 
 void mesh_render_data_update_normals(MeshRenderData &mr, const eMRDataType data_flag)
 {
-<<<<<<< HEAD
-  if (mr->extract_type != MR_EXTRACT_BMESH) {
-=======
-  Mesh *me = mr.me;
-  const bool is_auto_smooth = (me->flag & ME_AUTOSMOOTH) != 0;
-  const float split_angle = is_auto_smooth ? me->smoothresh : float(M_PI);
-
   if (mr.extract_type != MR_EXTRACT_BMESH) {
->>>>>>> d0d21f29
     /* Mesh */
     mr.vert_normals = mr.me->vert_normals();
     if (data_flag & (MR_DATA_POLY_NOR | MR_DATA_LOOP_NOR | MR_DATA_TAN_LOOP_NOR)) {
       mr.face_normals = mr.me->face_normals();
     }
-<<<<<<< HEAD
     if (((data_flag & MR_DATA_LOOP_NOR) &&
-         mr->me->normal_domain_all_info() == ATTR_DOMAIN_CORNER) ||
+         mr.me->normal_domain_all_info() == ATTR_DOMAIN_CORNER) ||
         (data_flag & MR_DATA_TAN_LOOP_NOR))
     {
-      mr->loop_normals = mr->me->corner_normals();
-=======
-    if (((data_flag & MR_DATA_LOOP_NOR) && is_auto_smooth) || (data_flag & MR_DATA_TAN_LOOP_NOR)) {
-      mr.loop_normals.reinitialize(mr.corner_verts.size());
-      const blender::short2 *clnors = static_cast<const blender::short2 *>(
-          CustomData_get_layer(&mr.me->loop_data, CD_CUSTOMLOOPNORMAL));
-      const bool *sharp_edges = static_cast<const bool *>(
-          CustomData_get_layer_named(&mr.me->edge_data, CD_PROP_BOOL, "sharp_edge"));
-      blender::bke::mesh::normals_calc_loop(mr.vert_positions,
-                                            mr.edges,
-                                            mr.faces,
-                                            mr.corner_verts,
-                                            mr.corner_edges,
-                                            {},
-                                            mr.vert_normals,
-                                            mr.face_normals,
-                                            sharp_edges,
-                                            mr.sharp_faces,
-                                            clnors,
-                                            is_auto_smooth,
-                                            split_angle,
-                                            nullptr,
-                                            mr.loop_normals);
->>>>>>> d0d21f29
+      mr.loop_normals = mr.me->corner_normals();
     }
   }
   else {
@@ -397,31 +365,19 @@
         face_normals = reinterpret_cast<const float(*)[3]>(mr.bm_face_normals.data());
       }
 
-<<<<<<< HEAD
-      mr->bm_loop_normals.reinitialize(mr->loop_len);
-      const int clnors_offset = CustomData_get_offset(&mr->bm->ldata, CD_CUSTOMLOOPNORMAL);
-      BM_loops_calc_normal_vcos(mr->bm,
-                                vert_coords,
-                                vert_normals,
-                                face_normals,
-                                true,
-                                reinterpret_cast<float(*)[3]>(mr->bm_loop_normals.data()),
-=======
-      mr.loop_normals.reinitialize(mr.loop_len);
+      mr.bm_loop_normals.reinitialize(mr.loop_len);
       const int clnors_offset = CustomData_get_offset(&mr.bm->ldata, CD_CUSTOMLOOPNORMAL);
       BM_loops_calc_normal_vcos(mr.bm,
                                 vert_coords,
                                 vert_normals,
                                 face_normals,
-                                is_auto_smooth,
-                                split_angle,
-                                reinterpret_cast<float(*)[3]>(mr.loop_normals.data()),
->>>>>>> d0d21f29
+                                true,
+                                reinterpret_cast<float(*)[3]>(mr.bm_loop_normals.data()),
                                 nullptr,
                                 nullptr,
                                 clnors_offset,
                                 false);
-      mr->loop_normals = mr->bm_loop_normals;
+      mr.loop_normals = mr.bm_loop_normals;
     }
   }
 }
