--- conflicted
+++ resolved
@@ -369,24 +369,15 @@
           CustomData_get_layer_for_write(&mr->me->ldata, CD_CUSTOMLOOPNORMAL, mr->me->totloop));
       const bool *sharp_edges = static_cast<const bool *>(
           CustomData_get_layer_named(&mr->me->edata, CD_PROP_BOOL, "sharp_edge"));
-<<<<<<< HEAD
-      BKE_mesh_normals_loop_split(reinterpret_cast<const float(*)[3]>(mr->vert_positions),
-                                  mr->vert_normals,
-                                  mr->vert_len,
-                                  mr->medge,
-                                  mr->edge_len,
-                                  mr->corner_verts,
-                                  mr->corner_edges,
-=======
       BKE_mesh_normals_loop_split(reinterpret_cast<const float(*)[3]>(mr->vert_positions.data()),
                                   reinterpret_cast<const float(*)[3]>(mr->vert_normals.data()),
                                   mr->vert_positions.size(),
                                   mr->edges.data(),
                                   mr->edges.size(),
-                                  mr->loops.data(),
->>>>>>> 2a9f792c
+                                  mr->corner_verts.data(),
+                                  mr->corner_edges.data(),
                                   mr->loop_normals,
-                                  mr->loops.size(),
+                                  mr->corner_verts.size(),
                                   mr->polys.data(),
                                   reinterpret_cast<const float(*)[3]>(mr->poly_normals.data()),
                                   mr->polys.size(),
@@ -554,18 +545,11 @@
     mr->poly_len = mr->me->totpoly;
     mr->tri_len = poly_to_tri_count(mr->poly_len, mr->loop_len);
 
-<<<<<<< HEAD
-    mr->vert_positions = mr->me->vert_positions().data();
-    mr->medge = mr->me->edges().data();
-    mr->mpoly = mr->me->polys().data();
-    mr->corner_verts = mr->me->corner_verts().data();
-    mr->corner_edges = mr->me->corner_edges().data();
-=======
     mr->vert_positions = mr->me->vert_positions();
     mr->edges = mr->me->edges();
     mr->polys = mr->me->polys();
-    mr->loops = mr->me->loops();
->>>>>>> 2a9f792c
+    mr->corner_verts = mr->me->corner_verts();
+    mr->corner_edges = mr->me->corner_edges();
 
     mr->v_origindex = static_cast<const int *>(CustomData_get_layer(&mr->me->vdata, CD_ORIGINDEX));
     mr->e_origindex = static_cast<const int *>(CustomData_get_layer(&mr->me->edata, CD_ORIGINDEX));
