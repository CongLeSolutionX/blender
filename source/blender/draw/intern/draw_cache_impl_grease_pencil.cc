/* SPDX-FileCopyrightText: 2023 Blender Authors
 *
 * SPDX-License-Identifier: GPL-2.0-or-later */

/** \file
 * \ingroup draw
 *
 * \brief Grease Pencil API for render engines
 */

#include "BKE_curves.hh"
#include "BKE_grease_pencil.h"
#include "BKE_grease_pencil.hh"

#include "BLI_task.hh"

#include "DNA_grease_pencil_types.h"

#include "DRW_engine.h"
#include "DRW_render.h"

#include "ED_curves.hh"
#include "ED_grease_pencil.hh"

#include "GPU_batch.h"

#include "draw_cache_impl.hh"

#include "../engines/gpencil/gpencil_defines.h"
#include "../engines/gpencil/gpencil_shader_shared.h"

namespace blender::draw {

struct GreasePencilBatchCache {
  /** Instancing Data */
  GPUVertBuf *vbo;
  GPUVertBuf *vbo_col;
  /** Indices in material order, then stroke order with fill first. */
  GPUIndexBuf *ibo;
  /** Batches */
  GPUBatch *geom_batch;
  GPUBatch *edit_points;
  GPUBatch *edit_lines;

  /* Crazy-space point positions for original points. */
  GPUVertBuf *edit_points_pos;
  /* Selection of original points. */
  GPUVertBuf *edit_points_selection;
  /* Indices for lines segments. */
  GPUIndexBuf *edit_line_indices;
  /* Indices of visible points. */
  GPUIndexBuf *edit_points_indices;

  /** Cache is dirty. */
  bool is_dirty;
  /** Last cached frame. */
  int cache_frame;
};

/* -------------------------------------------------------------------- */
/** \name Vertex Formats
 * \{ */

/* MUST match the format below. */
struct GreasePencilStrokeVert {
  /** Position and radius packed in the same attribute. */
  float pos[3], radius;
  /** Material Index, Stroke Index, Point Index, Packed aspect + hardness + rotation. */
  int32_t mat, stroke_id, point_id, packed_asp_hard_rot;
  /** UV and opacity packed in the same attribute. */
  float uv_fill[2], u_stroke, opacity;
};

static GPUVertFormat *grease_pencil_stroke_format()
{
  static GPUVertFormat format = {0};
  if (format.attr_len == 0) {
    GPU_vertformat_attr_add(&format, "pos", GPU_COMP_F32, 4, GPU_FETCH_FLOAT);
    GPU_vertformat_attr_add(&format, "ma", GPU_COMP_I32, 4, GPU_FETCH_INT);
    GPU_vertformat_attr_add(&format, "uv", GPU_COMP_F32, 4, GPU_FETCH_FLOAT);
  }
  return &format;
}

/* MUST match the format below. */
struct GreasePencilColorVert {
  float vcol[4]; /* Vertex color */
  float fcol[4]; /* Fill color */
};

static GPUVertFormat *grease_pencil_color_format()
{
  static GPUVertFormat format = {0};
  if (format.attr_len == 0) {
    GPU_vertformat_attr_add(&format, "col", GPU_COMP_F32, 4, GPU_FETCH_FLOAT);
    GPU_vertformat_attr_add(&format, "fcol", GPU_COMP_F32, 4, GPU_FETCH_FLOAT);
  }
  return &format;
}

/** \} */

/* -------------------------------------------------------------------- */
/** \name Internal Utilities
 * \{ */

static bool grease_pencil_batch_cache_valid(const GreasePencil &grease_pencil)
{
  BLI_assert(grease_pencil.runtime != nullptr);
  const GreasePencilBatchCache *cache = static_cast<GreasePencilBatchCache *>(
      grease_pencil.runtime->batch_cache);
  return (cache && cache->is_dirty == false &&
          cache->cache_frame == grease_pencil.runtime->eval_frame);
}

static GreasePencilBatchCache *grease_pencil_batch_cache_init(GreasePencil &grease_pencil)
{
  BLI_assert(grease_pencil.runtime != nullptr);
  GreasePencilBatchCache *cache = static_cast<GreasePencilBatchCache *>(
      grease_pencil.runtime->batch_cache);
  if (cache == nullptr) {
    cache = MEM_new<GreasePencilBatchCache>(__func__);
    grease_pencil.runtime->batch_cache = cache;
  }
  else {
    *cache = {};
  }

  cache->is_dirty = false;
  cache->cache_frame = grease_pencil.runtime->eval_frame;

  return cache;
}

static void grease_pencil_batch_cache_clear(GreasePencil &grease_pencil)
{
  BLI_assert(grease_pencil.runtime != nullptr);
  GreasePencilBatchCache *cache = static_cast<GreasePencilBatchCache *>(
      grease_pencil.runtime->batch_cache);
  if (cache == nullptr) {
    return;
  }

  GPU_BATCH_DISCARD_SAFE(cache->geom_batch);
  GPU_VERTBUF_DISCARD_SAFE(cache->vbo);
  GPU_VERTBUF_DISCARD_SAFE(cache->vbo_col);
  GPU_INDEXBUF_DISCARD_SAFE(cache->ibo);

  GPU_BATCH_DISCARD_SAFE(cache->edit_points);
  GPU_BATCH_DISCARD_SAFE(cache->edit_lines);
  GPU_VERTBUF_DISCARD_SAFE(cache->edit_points_pos);
  GPU_VERTBUF_DISCARD_SAFE(cache->edit_points_selection);
  GPU_INDEXBUF_DISCARD_SAFE(cache->edit_line_indices);
  GPU_INDEXBUF_DISCARD_SAFE(cache->edit_points_indices);

  cache->is_dirty = true;
}

static GreasePencilBatchCache *grease_pencil_batch_cache_get(GreasePencil &grease_pencil)
{
  BLI_assert(grease_pencil.runtime != nullptr);
  GreasePencilBatchCache *cache = static_cast<GreasePencilBatchCache *>(
      grease_pencil.runtime->batch_cache);
  if (!grease_pencil_batch_cache_valid(grease_pencil)) {
    grease_pencil_batch_cache_clear(grease_pencil);
    return grease_pencil_batch_cache_init(grease_pencil);
  }

  return cache;
}

/** \} */

/* -------------------------------------------------------------------- */
/** \name Vertex Buffers
 * \{ */

BLI_INLINE int32_t pack_rotation_aspect_hardness(float rot, float asp, float hard)
{
  int32_t packed = 0;
  /* Aspect uses 9 bits */
  float asp_normalized = (asp > 1.0f) ? (1.0f / asp) : asp;
  packed |= int32_t(unit_float_to_uchar_clamp(asp_normalized));
  /* Store if inverted in the 9th bit. */
  if (asp > 1.0f) {
    packed |= 1 << 8;
  }
  /* Rotation uses 9 bits */
  /* Rotation are in [-90..90] degree range, so we can encode the sign of the angle + the cosine
   * because the cosine will always be positive. */
  packed |= int32_t(unit_float_to_uchar_clamp(cosf(rot))) << 9;
  /* Store sine sign in 9th bit. */
  if (rot < 0.0f) {
    packed |= 1 << 17;
  }
  /* Hardness uses 8 bits */
  packed |= int32_t(unit_float_to_uchar_clamp(hard)) << 18;
  return packed;
}

static void grease_pencil_edit_batch_ensure(Object &object,
                                            const GreasePencil &grease_pencil,
                                            const Scene &scene)
{
  using namespace blender::bke::greasepencil;
  BLI_assert(grease_pencil.runtime != nullptr);
  GreasePencilBatchCache *cache = static_cast<GreasePencilBatchCache *>(
      grease_pencil.runtime->batch_cache);

  /* Get the visible drawings. */
  const Array<ed::greasepencil::DrawingInfo> drawings =
      ed::greasepencil::retrieve_visible_drawings(scene, grease_pencil);

  const Span<const Layer *> layers = grease_pencil.layers();

  static GPUVertFormat format_edit_points_pos = {0};
  if (format_edit_points_pos.attr_len == 0) {
    GPU_vertformat_attr_add(&format_edit_points_pos, "pos", GPU_COMP_F32, 3, GPU_FETCH_FLOAT);
  }

  static GPUVertFormat format_edit_points_selection = {0};
  if (format_edit_points_selection.attr_len == 0) {
    GPU_vertformat_attr_add(
        &format_edit_points_selection, "selection", GPU_COMP_F32, 1, GPU_FETCH_FLOAT);
  }

  cache->edit_points_pos = GPU_vertbuf_create_with_format(&format_edit_points_pos);
  cache->edit_points_selection = GPU_vertbuf_create_with_format(&format_edit_points_selection);

  int total_points_num = 0;
  for (const ed::greasepencil::DrawingInfo &info : drawings) {
    const bke::CurvesGeometry &curves = info.drawing.strokes();
    total_points_num += curves.points_num();
  }

  GPU_vertbuf_data_alloc(cache->edit_points_pos, total_points_num);
  GPU_vertbuf_data_alloc(cache->edit_points_selection, total_points_num);

  MutableSpan<float3> edit_points = {
      static_cast<float3 *>(GPU_vertbuf_get_data(cache->edit_points_pos)),
      GPU_vertbuf_get_vertex_len(cache->edit_points_pos)};
  MutableSpan<float> edit_points_selection = {
      static_cast<float *>(GPU_vertbuf_get_data(cache->edit_points_selection)),
      GPU_vertbuf_get_vertex_len(cache->edit_points_selection)};

  int visible_points_num = 0;
  int total_line_ids_num = 0;
  int drawing_start_offset = 0;
  for (const ed::greasepencil::DrawingInfo &info : drawings) {
    const Layer *layer = layers[info.layer_index];
    const bke::CurvesGeometry &curves = info.drawing.strokes();
    const bke::AttributeAccessor attributes = curves.attributes();
    const OffsetIndices<int> points_by_curve = curves.points_by_curve();
    const VArray<bool> cyclic = curves.cyclic();
    IndexMaskMemory memory;
    const IndexMask editable_strokes = ed::greasepencil::retrieve_editable_strokes(
        object, info.drawing, memory);

    /* Assumes that if the ".selection" attribute does not exist, all points are selected. */
    const VArray<float> selection_float = *attributes.lookup_or_default<float>(
        ".selection", ATTR_DOMAIN_POINT, true);

    edit_points.slice(drawing_start_offset, curves.points_num()).copy_from(curves.positions());
    MutableSpan<float> selection_slice = edit_points_selection.slice(drawing_start_offset,
                                                                     curves.points_num());
    /* Do not show selection for locked layers. */
    if (layer->is_locked()) {
      selection_slice.fill(0.0f);
    }
    else {
      selection_float.materialize(selection_slice);
    }
    drawing_start_offset += curves.points_num();

    /* Add one id for the restart after every curve. */
    total_line_ids_num += editable_strokes.size();
    Array<int> size_per_editable_stroke(editable_strokes.size());
    offset_indices::gather_group_sizes(
        points_by_curve, editable_strokes, size_per_editable_stroke);
    /* Add one id for every non-cyclic segment. */
    total_line_ids_num += std::accumulate(
        size_per_editable_stroke.begin(), size_per_editable_stroke.end(), 0);
    /* Add one id for the last segment of every cyclic curve. */
    total_line_ids_num += array_utils::count_booleans(curves.cyclic(), editable_strokes);

    /* Do not show points for locked layers. */
    if (layer->is_locked()) {
      continue;
    }

    const VArray<bool> selection = *attributes.lookup_or_default<bool>(
        ".selection", ATTR_DOMAIN_POINT, true);

    editable_strokes.foreach_index([&](const int curve_i) {
      const IndexRange points = points_by_curve[curve_i];
      if (ed::curves::has_anything_selected(selection, points)) {
        visible_points_num += points.size();
      }
    });
  }

  GPUIndexBufBuilder elb;
  GPU_indexbuf_init_ex(&elb,
                       GPU_PRIM_LINE_STRIP,
                       total_line_ids_num,
                       GPU_vertbuf_get_vertex_len(cache->edit_points_pos));

  GPUIndexBufBuilder epb;
  GPU_indexbuf_init_ex(&epb,
                       GPU_PRIM_POINTS,
                       visible_points_num,
                       GPU_vertbuf_get_vertex_len(cache->edit_points_pos));

  /* Fill line index and point index buffers with data. */
  drawing_start_offset = 0;
  for (const ed::greasepencil::DrawingInfo &info : drawings) {
    const Layer *layer = layers[info.layer_index];
    const bke::CurvesGeometry &curves = info.drawing.strokes();
    const OffsetIndices<int> points_by_curve = curves.points_by_curve();
    const VArray<bool> cyclic = curves.cyclic();
    IndexMaskMemory memory;
    const IndexMask editable_strokes = ed::greasepencil::retrieve_editable_strokes(
        object, info.drawing, memory);

    /* Fill line indices. */
    editable_strokes.foreach_index([&](const int curve_i) {
      const IndexRange points = points_by_curve[curve_i];
      const bool is_cyclic = cyclic[curve_i];

      for (const int point_i : points) {
        GPU_indexbuf_add_generic_vert(&elb, point_i + drawing_start_offset);
      }

      if (is_cyclic) {
        GPU_indexbuf_add_generic_vert(&elb, points.first() + drawing_start_offset);
      }

      GPU_indexbuf_add_primitive_restart(&elb);
    });

    /* Assumes that if the ".selection" attribute does not exist, all points are selected. */
    const VArray<bool> selection = *curves.attributes().lookup_or_default<bool>(
        ".selection", ATTR_DOMAIN_POINT, true);

    /* Fill point indices. */
    if (!layer->is_locked()) {
      editable_strokes.foreach_index([&](const int curve_i) {
        const IndexRange points = points_by_curve[curve_i];
        if (!ed::curves::has_anything_selected(selection, points)) {
          return;
        }

        for (const int point : points) {
          GPU_indexbuf_add_generic_vert(&epb, point + drawing_start_offset);
        }
      });
    }

    drawing_start_offset += curves.points_num();
  }

  cache->edit_line_indices = GPU_indexbuf_build(&elb);
  cache->edit_points_indices = GPU_indexbuf_build(&epb);

  /* Create the batches */
  cache->edit_points = GPU_batch_create(
      GPU_PRIM_POINTS, cache->edit_points_pos, cache->edit_points_indices);
  GPU_batch_vertbuf_add(cache->edit_points, cache->edit_points_selection, false);

  cache->edit_lines = GPU_batch_create(
      GPU_PRIM_LINE_STRIP, cache->edit_points_pos, cache->edit_line_indices);
  GPU_batch_vertbuf_add(cache->edit_lines, cache->edit_points_selection, false);

  cache->is_dirty = false;
}

static void grease_pencil_geom_batch_ensure(Object &object,
                                            const GreasePencil &grease_pencil,
                                            const Scene &scene)
{
  using namespace blender::bke::greasepencil;
  BLI_assert(grease_pencil.runtime != nullptr);
  GreasePencilBatchCache *cache = static_cast<GreasePencilBatchCache *>(
      grease_pencil.runtime->batch_cache);

  if (cache->vbo != nullptr) {
    return;
  }

  /* Should be discarded together. */
  BLI_assert(cache->vbo == nullptr && cache->ibo == nullptr);
  BLI_assert(cache->geom_batch == nullptr);

  /* Get the visible drawings. */
  const Array<ed::greasepencil::DrawingInfo> drawings =
      ed::greasepencil::retrieve_visible_drawings(scene, grease_pencil);

  /* First, count how many vertices and triangles are needed for the whole object. Also record the
   * offsets into the curves for the vertices and triangles. */
  int total_verts_num = 0;
  int total_triangles_num = 0;
  int v_offset = 0;
  Vector<Array<int>> verts_start_offsets_per_visible_drawing;
  Vector<Array<int>> tris_start_offsets_per_visible_drawing;
  for (const ed::greasepencil::DrawingInfo &info : drawings) {
    const bke::CurvesGeometry &curves = info.drawing.strokes();
    const OffsetIndices<int> points_by_curve = curves.points_by_curve();
    const VArray<bool> cyclic = curves.cyclic();
    IndexMaskMemory memory;
    const IndexMask visible_strokes = ed::greasepencil::retrieve_visible_strokes(
        object, info.drawing, memory);

    const int num_curves = visible_strokes.size();
    const int verts_start_offsets_size = num_curves;
    const int tris_start_offsets_size = num_curves;
    Array<int> verts_start_offsets(verts_start_offsets_size);
    Array<int> tris_start_offsets(tris_start_offsets_size);

    /* Calculate the triangle offsets for all the visible curves. */
    int t_offset = 0;
    int pos = 0;
    for (const int curve_i : curves.curves_range()) {
      IndexRange points = points_by_curve[curve_i];
      if (visible_strokes.contains(curve_i)) {
        tris_start_offsets[pos] = t_offset;
        pos++;
      }
      if (points.size() >= 3) {
        t_offset += points.size() - 2;
      }
    }

    /* Calculate the vertex offsets for all the visible curves. */
    int num_cyclic = 0;
    int num_points = 0;
    visible_strokes.foreach_index([&](const int curve_i, const int pos) {
      IndexRange points = points_by_curve[curve_i];
      const bool is_cyclic = cyclic[curve_i];

      if (is_cyclic) {
        num_cyclic++;
      }

      verts_start_offsets[pos] = v_offset;
      v_offset += 1 + points.size() + (is_cyclic ? 1 : 0) + 1;
      num_points += points.size();
    });

    /* One vertex is stored before and after as padding. Cyclic strokes have one extra vertex. */
    total_verts_num += num_points + num_cyclic + num_curves * 2;
    total_triangles_num += (num_points + num_cyclic) * 2;
    total_triangles_num += info.drawing.triangles().size();

    verts_start_offsets_per_visible_drawing.append(std::move(verts_start_offsets));
    tris_start_offsets_per_visible_drawing.append(std::move(tris_start_offsets));
  }

  GPUUsageType vbo_flag = GPU_USAGE_STATIC | GPU_USAGE_FLAG_BUFFER_TEXTURE_ONLY;
  /* Create VBOs. */
  GPUVertFormat *format = grease_pencil_stroke_format();
  GPUVertFormat *format_col = grease_pencil_color_format();
  cache->vbo = GPU_vertbuf_create_with_format_ex(format, vbo_flag);
  cache->vbo_col = GPU_vertbuf_create_with_format_ex(format_col, vbo_flag);
  /* Add extra space at the end of the buffer because of quad load. */
  GPU_vertbuf_data_alloc(cache->vbo, total_verts_num + 2);
  GPU_vertbuf_data_alloc(cache->vbo_col, total_verts_num + 2);

  GPUIndexBufBuilder ibo;
  MutableSpan<GreasePencilStrokeVert> verts = {
      static_cast<GreasePencilStrokeVert *>(GPU_vertbuf_get_data(cache->vbo)),
      GPU_vertbuf_get_vertex_len(cache->vbo)};
  MutableSpan<GreasePencilColorVert> cols = {
      static_cast<GreasePencilColorVert *>(GPU_vertbuf_get_data(cache->vbo_col)),
      GPU_vertbuf_get_vertex_len(cache->vbo_col)};
  /* Create IBO. */
  GPU_indexbuf_init(&ibo, GPU_PRIM_TRIS, total_triangles_num, 0xFFFFFFFFu);

  /* Fill buffers with data. */
  for (const int drawing_i : drawings.index_range()) {
    const ed::greasepencil::DrawingInfo &info = drawings[drawing_i];
    const bke::CurvesGeometry &curves = info.drawing.strokes();
    const bke::AttributeAccessor attributes = curves.attributes();
    const OffsetIndices<int> points_by_curve = curves.points_by_curve();
    const Span<float3> positions = curves.positions();
    const VArray<bool> cyclic = curves.cyclic();
    const VArray<float> radii = info.drawing.radii();
    const VArray<float> opacities = info.drawing.opacities();
    const VArray<ColorGeometry4f> vertex_colors = *attributes.lookup_or_default<ColorGeometry4f>(
        "vertex_color", ATTR_DOMAIN_POINT, ColorGeometry4f(0.0f, 0.0f, 0.0f, 0.0f));
    /* Assumes that if the ".selection" attribute does not exist, all points are selected. */
    const VArray<float> selection_float = *attributes.lookup_or_default<float>(
        ".selection", ATTR_DOMAIN_POINT, true);
    const VArray<int8_t> start_caps = *attributes.lookup_or_default<int8_t>(
        "start_cap", ATTR_DOMAIN_CURVE, 0);
    const VArray<int8_t> end_caps = *attributes.lookup_or_default<int8_t>(
        "end_cap", ATTR_DOMAIN_CURVE, 0);
    const VArray<int> materials = *attributes.lookup_or_default<int>(
        "material_index", ATTR_DOMAIN_CURVE, 0);
    const Span<uint3> triangles = info.drawing.triangles();
    const Span<int> verts_start_offsets = verts_start_offsets_per_visible_drawing[drawing_i];
    const Span<int> tris_start_offsets = tris_start_offsets_per_visible_drawing[drawing_i];
    IndexMaskMemory memory;
    const IndexMask visible_strokes = ed::greasepencil::retrieve_visible_strokes(
        object, info.drawing, memory);

    auto populate_point = [&](IndexRange verts_range,
                              int curve_i,
                              int8_t start_cap,
                              int8_t end_cap,
                              int point_i,
                              int idx,
                              float4x2 texture_matrix,
                              GreasePencilStrokeVert &s_vert,
                              GreasePencilColorVert &c_vert) {
      const float3 pos = positions[point_i];
      copy_v3_v3(s_vert.pos, pos);
      s_vert.radius = radii[point_i] * ((end_cap == GP_STROKE_CAP_TYPE_ROUND) ? 1.0f : -1.0f);
      s_vert.opacity = opacities[point_i] *
                       ((start_cap == GP_STROKE_CAP_TYPE_ROUND) ? 1.0f : -1.0f);
      s_vert.point_id = verts_range[idx];
      s_vert.stroke_id = verts_range.first();
      s_vert.mat = materials[curve_i] % GPENCIL_MATERIAL_BUFFER_LEN;

      /* TODO: Populate rotation, aspect and hardness. */
      s_vert.packed_asp_hard_rot = pack_rotation_aspect_hardness(0.0f, 1.0f, 1.0f);
      /* TODO: Populate stroke UVs. */
      s_vert.u_stroke = 0;
      copy_v2_v2(s_vert.uv_fill, texture_matrix * float4(pos, 1.0f));

      copy_v4_v4(c_vert.vcol, vertex_colors[point_i]);
      copy_v4_v4(c_vert.fcol, vertex_colors[point_i]);
      c_vert.fcol[3] = (int(c_vert.fcol[3] * 10000.0f) * 10.0f) + 1.0f;

      int v_mat = (verts_range[idx] << GP_VERTEX_ID_SHIFT) | GP_IS_STROKE_VERTEX_BIT;
      GPU_indexbuf_add_tri_verts(&ibo, v_mat + 0, v_mat + 1, v_mat + 2);
      GPU_indexbuf_add_tri_verts(&ibo, v_mat + 2, v_mat + 1, v_mat + 3);
    };

<<<<<<< HEAD
    threading::parallel_for(curves.curves_range(), 512, [&](IndexRange range) {
      for (const int curve_i : range) {
        IndexRange points = points_by_curve[curve_i];
        const bool is_cyclic = cyclic[curve_i];
        const int verts_start_offset = verts_start_offsets[curve_i];
        const int tris_start_offset = tris_start_offsets[curve_i];
        const int num_verts = 1 + points.size() + (is_cyclic ? 1 : 0) + 1;
        IndexRange verts_range = IndexRange(verts_start_offset, num_verts);
        MutableSpan<GreasePencilStrokeVert> verts_slice = verts.slice(verts_range);
        MutableSpan<GreasePencilColorVert> cols_slice = cols.slice(verts_range);
        const float4x2 texture_matrix = get_texture_matrix(curves, curve_i);

        /* First vertex is not drawn. */
        verts_slice.first().mat = -1;

        /* If the stroke has more than 2 points, add the triangle indices to the index buffer. */
        if (points.size() >= 3) {
          const Span<uint3> tris_slice = triangles.slice(tris_start_offset, points.size() - 2);
          for (const uint3 tri : tris_slice) {
            GPU_indexbuf_add_tri_verts(&ibo,
                                       (verts_range[1] + tri.x) << GP_VERTEX_ID_SHIFT,
                                       (verts_range[1] + tri.y) << GP_VERTEX_ID_SHIFT,
                                       (verts_range[1] + tri.z) << GP_VERTEX_ID_SHIFT);
          }
        }

        /* Write all the point attributes to the vertex buffers. Create a quad for each point. */
        for (const int i : IndexRange(points.size())) {
          const int idx = i + 1;
          populate_point(verts_range,
                         curve_i,
                         start_caps[curve_i],
                         end_caps[curve_i],
                         points[i],
                         idx,
                         texture_matrix,
                         verts_slice[idx],
                         cols_slice[idx]);
        }

        if (is_cyclic) {
          const int idx = points.size() + 1;
          populate_point(verts_range,
                         curve_i,
                         start_caps[curve_i],
                         end_caps[curve_i],
                         points[0],
                         idx,
                         texture_matrix,
                         verts_slice[idx],
                         cols_slice[idx]);
=======
    visible_strokes.foreach_index([&](const int curve_i, const int pos) {
      IndexRange points = points_by_curve[curve_i];
      const bool is_cyclic = cyclic[curve_i];
      const int verts_start_offset = verts_start_offsets[pos];
      const int tris_start_offset = tris_start_offsets[pos];
      const int num_verts = 1 + points.size() + (is_cyclic ? 1 : 0) + 1;
      IndexRange verts_range = IndexRange(verts_start_offset, num_verts);
      MutableSpan<GreasePencilStrokeVert> verts_slice = verts.slice(verts_range);
      MutableSpan<GreasePencilColorVert> cols_slice = cols.slice(verts_range);

      /* First vertex is not drawn. */
      verts_slice.first().mat = -1;

      /* If the stroke has more than 2 points, add the triangle indices to the index buffer. */
      if (points.size() >= 3) {
        const Span<uint3> tris_slice = triangles.slice(tris_start_offset, points.size() - 2);
        for (const uint3 tri : tris_slice) {
          GPU_indexbuf_add_tri_verts(&ibo,
                                     (verts_range[1] + tri.x) << GP_VERTEX_ID_SHIFT,
                                     (verts_range[1] + tri.y) << GP_VERTEX_ID_SHIFT,
                                     (verts_range[1] + tri.z) << GP_VERTEX_ID_SHIFT);
>>>>>>> 5e07e9f7
        }
      }

      /* Write all the point attributes to the vertex buffers. Create a quad for each point. */
      for (const int i : IndexRange(points.size())) {
        const int idx = i + 1;
        populate_point(verts_range,
                       curve_i,
                       start_caps[curve_i],
                       end_caps[curve_i],
                       points[i],
                       idx,
                       verts_slice[idx],
                       cols_slice[idx]);
      }

      if (is_cyclic) {
        const int idx = points.size() + 1;
        populate_point(verts_range,
                       curve_i,
                       start_caps[curve_i],
                       end_caps[curve_i],
                       points[0],
                       idx,
                       verts_slice[idx],
                       cols_slice[idx]);
      }

      /* Last vertex is not drawn. */
      verts_slice.last().mat = -1;
    });
  }

  /* Mark last 2 verts as invalid. */
  verts[total_verts_num + 0].mat = -1;
  verts[total_verts_num + 1].mat = -1;
  /* Also mark first vert as invalid. */
  verts[0].mat = -1;

  /* Finish the IBO. */
  cache->ibo = GPU_indexbuf_build(&ibo);
  /* Create the batches */
  cache->geom_batch = GPU_batch_create(GPU_PRIM_TRIS, cache->vbo, cache->ibo);
  /* Allow creation of buffer texture. */
  GPU_vertbuf_use(cache->vbo);
  GPU_vertbuf_use(cache->vbo_col);

  cache->is_dirty = false;
}

/** \} */

}  // namespace blender::draw

void DRW_grease_pencil_batch_cache_dirty_tag(GreasePencil *grease_pencil, int mode)
{
  using namespace blender::draw;
  BLI_assert(grease_pencil->runtime != nullptr);
  GreasePencilBatchCache *cache = static_cast<GreasePencilBatchCache *>(
      grease_pencil->runtime->batch_cache);
  if (cache == nullptr) {
    return;
  }
  switch (mode) {
    case BKE_GREASEPENCIL_BATCH_DIRTY_ALL:
      cache->is_dirty = true;
      break;
    default:
      BLI_assert_unreachable();
  }
}

void DRW_grease_pencil_batch_cache_validate(GreasePencil *grease_pencil)
{
  using namespace blender::draw;
  BLI_assert(grease_pencil->runtime != nullptr);
  if (!grease_pencil_batch_cache_valid(*grease_pencil)) {
    grease_pencil_batch_cache_clear(*grease_pencil);
    grease_pencil_batch_cache_init(*grease_pencil);
  }
}

void DRW_grease_pencil_batch_cache_free(GreasePencil *grease_pencil)
{
  using namespace blender::draw;
  grease_pencil_batch_cache_clear(*grease_pencil);
  MEM_delete(static_cast<GreasePencilBatchCache *>(grease_pencil->runtime->batch_cache));
  grease_pencil->runtime->batch_cache = nullptr;
}

GPUBatch *DRW_cache_grease_pencil_get(const Scene *scene, Object *ob)
{
  using namespace blender::draw;
  GreasePencil &grease_pencil = *static_cast<GreasePencil *>(ob->data);
  GreasePencilBatchCache *cache = grease_pencil_batch_cache_get(grease_pencil);
  grease_pencil_geom_batch_ensure(*ob, grease_pencil, *scene);

  return cache->geom_batch;
}

GPUBatch *DRW_cache_grease_pencil_edit_points_get(const Scene *scene, Object *ob)
{
  using namespace blender::draw;
  GreasePencil &grease_pencil = *static_cast<GreasePencil *>(ob->data);
  GreasePencilBatchCache *cache = grease_pencil_batch_cache_get(grease_pencil);
  grease_pencil_edit_batch_ensure(*ob, grease_pencil, *scene);

  return cache->edit_points;
}

GPUBatch *DRW_cache_grease_pencil_edit_lines_get(const Scene *scene, Object *ob)
{
  using namespace blender::draw;
  GreasePencil &grease_pencil = *static_cast<GreasePencil *>(ob->data);
  GreasePencilBatchCache *cache = grease_pencil_batch_cache_get(grease_pencil);
  grease_pencil_edit_batch_ensure(*ob, grease_pencil, *scene);

  return cache->edit_lines;
}

GPUVertBuf *DRW_cache_grease_pencil_position_buffer_get(const Scene *scene, Object *ob)
{
  using namespace blender::draw;
  GreasePencil &grease_pencil = *static_cast<GreasePencil *>(ob->data);
  GreasePencilBatchCache *cache = grease_pencil_batch_cache_get(grease_pencil);
  grease_pencil_geom_batch_ensure(*ob, grease_pencil, *scene);

  return cache->vbo;
}

GPUVertBuf *DRW_cache_grease_pencil_color_buffer_get(const Scene *scene, Object *ob)
{
  using namespace blender::draw;
  GreasePencil &grease_pencil = *static_cast<GreasePencil *>(ob->data);
  GreasePencilBatchCache *cache = grease_pencil_batch_cache_get(grease_pencil);
  grease_pencil_geom_batch_ensure(*ob, grease_pencil, *scene);

  return cache->vbo_col;
}<|MERGE_RESOLUTION|>--- conflicted
+++ resolved
@@ -536,59 +536,6 @@
       GPU_indexbuf_add_tri_verts(&ibo, v_mat + 2, v_mat + 1, v_mat + 3);
     };
 
-<<<<<<< HEAD
-    threading::parallel_for(curves.curves_range(), 512, [&](IndexRange range) {
-      for (const int curve_i : range) {
-        IndexRange points = points_by_curve[curve_i];
-        const bool is_cyclic = cyclic[curve_i];
-        const int verts_start_offset = verts_start_offsets[curve_i];
-        const int tris_start_offset = tris_start_offsets[curve_i];
-        const int num_verts = 1 + points.size() + (is_cyclic ? 1 : 0) + 1;
-        IndexRange verts_range = IndexRange(verts_start_offset, num_verts);
-        MutableSpan<GreasePencilStrokeVert> verts_slice = verts.slice(verts_range);
-        MutableSpan<GreasePencilColorVert> cols_slice = cols.slice(verts_range);
-        const float4x2 texture_matrix = get_texture_matrix(curves, curve_i);
-
-        /* First vertex is not drawn. */
-        verts_slice.first().mat = -1;
-
-        /* If the stroke has more than 2 points, add the triangle indices to the index buffer. */
-        if (points.size() >= 3) {
-          const Span<uint3> tris_slice = triangles.slice(tris_start_offset, points.size() - 2);
-          for (const uint3 tri : tris_slice) {
-            GPU_indexbuf_add_tri_verts(&ibo,
-                                       (verts_range[1] + tri.x) << GP_VERTEX_ID_SHIFT,
-                                       (verts_range[1] + tri.y) << GP_VERTEX_ID_SHIFT,
-                                       (verts_range[1] + tri.z) << GP_VERTEX_ID_SHIFT);
-          }
-        }
-
-        /* Write all the point attributes to the vertex buffers. Create a quad for each point. */
-        for (const int i : IndexRange(points.size())) {
-          const int idx = i + 1;
-          populate_point(verts_range,
-                         curve_i,
-                         start_caps[curve_i],
-                         end_caps[curve_i],
-                         points[i],
-                         idx,
-                         texture_matrix,
-                         verts_slice[idx],
-                         cols_slice[idx]);
-        }
-
-        if (is_cyclic) {
-          const int idx = points.size() + 1;
-          populate_point(verts_range,
-                         curve_i,
-                         start_caps[curve_i],
-                         end_caps[curve_i],
-                         points[0],
-                         idx,
-                         texture_matrix,
-                         verts_slice[idx],
-                         cols_slice[idx]);
-=======
     visible_strokes.foreach_index([&](const int curve_i, const int pos) {
       IndexRange points = points_by_curve[curve_i];
       const bool is_cyclic = cyclic[curve_i];
@@ -598,6 +545,7 @@
       IndexRange verts_range = IndexRange(verts_start_offset, num_verts);
       MutableSpan<GreasePencilStrokeVert> verts_slice = verts.slice(verts_range);
       MutableSpan<GreasePencilColorVert> cols_slice = cols.slice(verts_range);
+      const float4x2 texture_matrix = get_texture_matrix(curves, curve_i);
 
       /* First vertex is not drawn. */
       verts_slice.first().mat = -1;
@@ -610,7 +558,6 @@
                                      (verts_range[1] + tri.x) << GP_VERTEX_ID_SHIFT,
                                      (verts_range[1] + tri.y) << GP_VERTEX_ID_SHIFT,
                                      (verts_range[1] + tri.z) << GP_VERTEX_ID_SHIFT);
->>>>>>> 5e07e9f7
         }
       }
 
@@ -623,6 +570,7 @@
                        end_caps[curve_i],
                        points[i],
                        idx,
+                       texture_matrix,
                        verts_slice[idx],
                        cols_slice[idx]);
       }
@@ -635,6 +583,7 @@
                        end_caps[curve_i],
                        points[0],
                        idx,
+                       texture_matrix,
                        verts_slice[idx],
                        cols_slice[idx]);
       }
