/* SPDX-FileCopyrightText: 2023 Blender Authors
 *
 * SPDX-License-Identifier: GPL-2.0-or-later */

/** \file
 * \ingroup draw
 *
 * \brief Grease Pencil API for render engines
 */

#include "BKE_attribute.hh"
#include "BKE_curves.hh"
#include "BKE_deform.hh"
#include "BKE_grease_pencil.h"
#include "BKE_grease_pencil.hh"

#include "BLI_offset_indices.hh"
#include "BLI_task.hh"

#include "DNA_grease_pencil_types.h"

#include "DRW_engine.hh"
#include "DRW_render.hh"

#include "ED_curves.hh"
#include "ED_grease_pencil.hh"

#include "GPU_batch.hh"

#include "draw_cache_impl.hh"

#include "../engines/gpencil/gpencil_defines.h"
#include "../engines/gpencil/gpencil_shader_shared.h"

namespace blender::draw {

struct GreasePencilBatchCache {
  /** Instancing Data */
  gpu::VertBuf *vbo;
  gpu::VertBuf *vbo_col;
  /** Indices in material order, then stroke order with fill first. */
  gpu::IndexBuf *ibo;
  /** Batches */
  gpu::Batch *geom_batch;
  gpu::Batch *lines_batch;
  gpu::Batch *edit_points;
  gpu::Batch *edit_lines;

  /* Crazy-space point positions for original points. */
  gpu::VertBuf *edit_points_pos;
  /* Selection of original points. */
  gpu::VertBuf *edit_points_selection;
  /* Indices of visible points. */
  gpu::IndexBuf *edit_points_indices;

  /* Crazy-space point positions for all line points. */
  gpu::VertBuf *edit_line_pos;
  /* Selection of line points. */
  gpu::VertBuf *edit_line_selection;
  /* Indices for lines segments. */
  gpu::IndexBuf *edit_line_indices;

  /** Cache is dirty. */
  bool is_dirty;
  /** Last cached frame. */
  int cache_frame;
};

/* -------------------------------------------------------------------- */
/** \name Vertex Formats
 * \{ */

/* MUST match the format below. */
struct GreasePencilStrokeVert {
  /** Position and radius packed in the same attribute. */
  float pos[3], radius;
  /** Material Index, Stroke Index, Point Index, Packed aspect + hardness + rotation. */
  int32_t mat, stroke_id, point_id, packed_asp_hard_rot;
  /** UV and opacity packed in the same attribute. */
  float uv_fill[2], u_stroke, opacity;
};

static GPUVertFormat *grease_pencil_stroke_format()
{
  static GPUVertFormat format = {0};
  if (format.attr_len == 0) {
    GPU_vertformat_attr_add(&format, "pos", GPU_COMP_F32, 4, GPU_FETCH_FLOAT);
    GPU_vertformat_attr_add(&format, "ma", GPU_COMP_I32, 4, GPU_FETCH_INT);
    GPU_vertformat_attr_add(&format, "uv", GPU_COMP_F32, 4, GPU_FETCH_FLOAT);
  }
  return &format;
}

/* MUST match the format below. */
struct GreasePencilColorVert {
  float vcol[4]; /* Vertex color */
  float fcol[4]; /* Fill color */
};

static GPUVertFormat *grease_pencil_color_format()
{
  static GPUVertFormat format = {0};
  if (format.attr_len == 0) {
    GPU_vertformat_attr_add(&format, "col", GPU_COMP_F32, 4, GPU_FETCH_FLOAT);
    GPU_vertformat_attr_add(&format, "fcol", GPU_COMP_F32, 4, GPU_FETCH_FLOAT);
  }
  return &format;
}

/** \} */

/* -------------------------------------------------------------------- */
/** \name Internal Utilities
 * \{ */

static bool grease_pencil_batch_cache_valid(const GreasePencil &grease_pencil)
{
  BLI_assert(grease_pencil.runtime != nullptr);
  const GreasePencilBatchCache *cache = static_cast<GreasePencilBatchCache *>(
      grease_pencil.runtime->batch_cache);
  return (cache && cache->is_dirty == false &&
          cache->cache_frame == grease_pencil.runtime->eval_frame);
}

static GreasePencilBatchCache *grease_pencil_batch_cache_init(GreasePencil &grease_pencil)
{
  BLI_assert(grease_pencil.runtime != nullptr);
  GreasePencilBatchCache *cache = static_cast<GreasePencilBatchCache *>(
      grease_pencil.runtime->batch_cache);
  if (cache == nullptr) {
    cache = MEM_new<GreasePencilBatchCache>(__func__);
    grease_pencil.runtime->batch_cache = cache;
  }
  else {
    *cache = {};
  }

  cache->is_dirty = false;
  cache->cache_frame = grease_pencil.runtime->eval_frame;

  return cache;
}

static void grease_pencil_batch_cache_clear(GreasePencil &grease_pencil)
{
  BLI_assert(grease_pencil.runtime != nullptr);
  GreasePencilBatchCache *cache = static_cast<GreasePencilBatchCache *>(
      grease_pencil.runtime->batch_cache);
  if (cache == nullptr) {
    return;
  }

  GPU_BATCH_DISCARD_SAFE(cache->geom_batch);
  GPU_VERTBUF_DISCARD_SAFE(cache->vbo);
  GPU_VERTBUF_DISCARD_SAFE(cache->vbo_col);
  GPU_INDEXBUF_DISCARD_SAFE(cache->ibo);

  GPU_BATCH_DISCARD_SAFE(cache->lines_batch);
  GPU_BATCH_DISCARD_SAFE(cache->edit_points);
  GPU_BATCH_DISCARD_SAFE(cache->edit_lines);

  GPU_VERTBUF_DISCARD_SAFE(cache->edit_points_pos);
  GPU_VERTBUF_DISCARD_SAFE(cache->edit_points_selection);
  GPU_INDEXBUF_DISCARD_SAFE(cache->edit_points_indices);

  GPU_VERTBUF_DISCARD_SAFE(cache->edit_line_pos);
  GPU_VERTBUF_DISCARD_SAFE(cache->edit_line_selection);
  GPU_INDEXBUF_DISCARD_SAFE(cache->edit_line_indices);

  cache->is_dirty = true;
}

static GreasePencilBatchCache *grease_pencil_batch_cache_get(GreasePencil &grease_pencil)
{
  BLI_assert(grease_pencil.runtime != nullptr);
  GreasePencilBatchCache *cache = static_cast<GreasePencilBatchCache *>(
      grease_pencil.runtime->batch_cache);
  if (!grease_pencil_batch_cache_valid(grease_pencil)) {
    grease_pencil_batch_cache_clear(grease_pencil);
    return grease_pencil_batch_cache_init(grease_pencil);
  }

  return cache;
}

/** \} */

/* -------------------------------------------------------------------- */
/** \name Vertex Buffers
 * \{ */

BLI_INLINE int32_t pack_rotation_aspect_hardness(float rot, float asp, float softness)
{
  int32_t packed = 0;
  /* Aspect uses 9 bits */
  float asp_normalized = (asp > 1.0f) ? (1.0f / asp) : asp;
  packed |= int32_t(unit_float_to_uchar_clamp(asp_normalized));
  /* Store if inverted in the 9th bit. */
  if (asp > 1.0f) {
    packed |= 1 << 8;
  }
  /* Rotation uses 9 bits */
  /* Rotation are in [-90..90] degree range, so we can encode the sign of the angle + the cosine
   * because the cosine will always be positive. */
  packed |= int32_t(unit_float_to_uchar_clamp(cosf(rot))) << 9;
  /* Store sine sign in 9th bit. */
  if (rot < 0.0f) {
    packed |= 1 << 17;
  }
  /* Hardness uses 8 bits */
  packed |= int32_t(unit_float_to_uchar_clamp(1.0f - softness)) << 18;
  return packed;
}

static void copy_transformed_positions(const Span<float3> src_positions,
                                       const IndexRange range,
                                       const float4x4 &transform,
                                       MutableSpan<float3> dst_positions)
{
  for (const int point_i : range) {
    dst_positions[point_i] = math::transform_point(transform, src_positions[point_i]);
  }
}

[[maybe_unused]] static bool grease_pencil_batch_cache_is_edit_discarded(
    GreasePencilBatchCache *cache)
{
  return cache->edit_points_pos == nullptr && cache->edit_line_indices == nullptr &&
         cache->edit_points_indices == nullptr && cache->edit_points == nullptr &&
         cache->edit_lines == nullptr;
}

static void grease_pencil_weight_batch_ensure(Object &object,
                                              const GreasePencil &grease_pencil,
                                              const Scene &scene)
{
  using namespace blender::bke::greasepencil;

  constexpr float no_active_weight = 666.0f;

  BLI_assert(grease_pencil.runtime != nullptr);
  GreasePencilBatchCache *cache = static_cast<GreasePencilBatchCache *>(
      grease_pencil.runtime->batch_cache);

  if (cache->edit_points_pos != nullptr) {
    return;
  }

  /* Should be discarded together. */
  BLI_assert(grease_pencil_batch_cache_is_edit_discarded(cache));

  /* Get active vertex group. */
  const bDeformGroup *active_defgroup = static_cast<bDeformGroup *>(BLI_findlink(
      &grease_pencil.vertex_group_names, grease_pencil.vertex_group_active_index - 1));
  const char *active_defgroup_name = (active_defgroup == nullptr) ? "" : active_defgroup->name;

  /* Get the visible drawings. */
  const Vector<ed::greasepencil::DrawingInfo> drawings =
      ed::greasepencil::retrieve_visible_drawings(scene, grease_pencil, false);

  const Span<const Layer *> layers = grease_pencil.layers();

  static GPUVertFormat format_points_pos = {0};
  if (format_points_pos.attr_len == 0) {
    GPU_vertformat_attr_add(&format_points_pos, "pos", GPU_COMP_F32, 3, GPU_FETCH_FLOAT);
  }

  static GPUVertFormat format_points_weight = {0};
  if (format_points_weight.attr_len == 0) {
    GPU_vertformat_attr_add(&format_points_weight, "selection", GPU_COMP_F32, 1, GPU_FETCH_FLOAT);
  }

  GPUUsageType vbo_flag = GPU_USAGE_STATIC | GPU_USAGE_FLAG_BUFFER_TEXTURE_ONLY;
  cache->edit_points_pos = GPU_vertbuf_create_with_format_ex(format_points_pos, vbo_flag);
  cache->edit_points_selection = GPU_vertbuf_create_with_format_ex(format_points_weight, vbo_flag);

  int visible_points_num = 0;
  int total_line_ids_num = 0;
  int total_points_num = 0;
  for (const ed::greasepencil::DrawingInfo &info : drawings) {
    const bke::CurvesGeometry &curves = info.drawing.strokes();
    total_points_num += curves.points_num();
  }

  GPU_vertbuf_data_alloc(*cache->edit_points_pos, total_points_num);
  GPU_vertbuf_data_alloc(*cache->edit_points_selection, total_points_num);

  MutableSpan<float3> points_pos = cache->edit_points_pos->data<float3>();
  MutableSpan<float> points_weight = cache->edit_points_selection->data<float>();

  int drawing_start_offset = 0;
  for (const ed::greasepencil::DrawingInfo &info : drawings) {
    const Layer &layer = *layers[info.layer_index];
    const float4x4 layer_space_to_object_space = layer.to_object_space(object);
    const bke::CurvesGeometry &curves = info.drawing.strokes();
    const OffsetIndices<int> points_by_curve = curves.points_by_curve();
    const VArray<bool> cyclic = curves.cyclic();
    IndexMaskMemory memory;
    const IndexMask visible_strokes = ed::greasepencil::retrieve_visible_strokes(
        object, info.drawing, memory);

    const IndexRange points(drawing_start_offset, curves.points_num());
    const Span<float3> positions = curves.positions();
    MutableSpan<float3> positions_slice = points_pos.slice(points);
    threading::parallel_for(curves.points_range(), 1024, [&](const IndexRange range) {
      copy_transformed_positions(positions, range, layer_space_to_object_space, positions_slice);
    });

    /* Get vertex weights of the active vertex group in this drawing. */
    const VArray<float> weights = *curves.attributes().lookup_or_default<float>(
        active_defgroup_name, bke::AttrDomain::Point, no_active_weight);
    MutableSpan<float> weights_slice = points_weight.slice(points);
    weights.materialize(weights_slice);

    drawing_start_offset += curves.points_num();

    /* Add one id for the restart after every curve. */
    total_line_ids_num += visible_strokes.size();
    Array<int> size_per_editable_stroke(visible_strokes.size());
    offset_indices::gather_group_sizes(points_by_curve, visible_strokes, size_per_editable_stroke);
    /* Add one id for every non-cyclic segment. */
    total_line_ids_num += std::accumulate(
        size_per_editable_stroke.begin(), size_per_editable_stroke.end(), 0);
    /* Add one id for the last segment of every cyclic curve. */
    total_line_ids_num += array_utils::count_booleans(curves.cyclic(), visible_strokes);

    /* Do not show weights for locked layers. */
    if (layer.is_locked()) {
      continue;
    }

    visible_strokes.foreach_index([&](const int curve_i) {
      const IndexRange points = points_by_curve[curve_i];
      visible_points_num += points.size();
    });
  }

  GPUIndexBufBuilder elb;
  GPU_indexbuf_init_ex(&elb,
                       GPU_PRIM_LINE_STRIP,
                       total_line_ids_num,
                       GPU_vertbuf_get_vertex_len(cache->edit_points_pos));

  GPUIndexBufBuilder epb;
  GPU_indexbuf_init_ex(&epb,
                       GPU_PRIM_POINTS,
                       visible_points_num,
                       GPU_vertbuf_get_vertex_len(cache->edit_points_pos));

  /* Fill point index buffer with data. */
  drawing_start_offset = 0;
  for (const ed::greasepencil::DrawingInfo &info : drawings) {
    const Layer *layer = layers[info.layer_index];
    const bke::CurvesGeometry &curves = info.drawing.strokes();
    const OffsetIndices<int> points_by_curve = curves.points_by_curve();
    const VArray<bool> cyclic = curves.cyclic();
    IndexMaskMemory memory;
    const IndexMask visible_strokes = ed::greasepencil::retrieve_visible_strokes(
        object, info.drawing, memory);

    /* Fill line indices. */
    visible_strokes.foreach_index([&](const int curve_i) {
      const IndexRange points = points_by_curve[curve_i];
      const bool is_cyclic = cyclic[curve_i];

      for (const int point_i : points) {
        GPU_indexbuf_add_generic_vert(&elb, point_i + drawing_start_offset);
      }

      if (is_cyclic) {
        GPU_indexbuf_add_generic_vert(&elb, points.first() + drawing_start_offset);
      }

      GPU_indexbuf_add_primitive_restart(&elb);
    });

    /* Fill point indices. */
    if (!layer->is_locked()) {
      visible_strokes.foreach_index([&](const int curve_i) {
        const IndexRange points = points_by_curve[curve_i];
        for (const int point : points) {
          GPU_indexbuf_add_generic_vert(&epb, point + drawing_start_offset);
        }
      });
    }

    drawing_start_offset += curves.points_num();
  }

  cache->edit_line_indices = GPU_indexbuf_build(&elb);
  cache->edit_points_indices = GPU_indexbuf_build(&epb);

  /* Create the batches. */
  cache->edit_points = GPU_batch_create(
      GPU_PRIM_POINTS, cache->edit_points_pos, cache->edit_points_indices);
  GPU_batch_vertbuf_add(cache->edit_points, cache->edit_points_selection, false);

  cache->edit_lines = GPU_batch_create(
      GPU_PRIM_LINE_STRIP, cache->edit_points_pos, cache->edit_line_indices);
  GPU_batch_vertbuf_add(cache->edit_lines, cache->edit_points_selection, false);

  /* Allow creation of buffer texture. */
  GPU_vertbuf_use(cache->edit_points_pos);
  GPU_vertbuf_use(cache->edit_points_selection);

  cache->is_dirty = false;
}

static IndexMask grease_pencil_get_visible_nurbs_points(Object &object,
                                                        const bke::greasepencil::Drawing &drawing,
                                                        int layer_index,
                                                        IndexMaskMemory &memory)
{
  const bke::CurvesGeometry &curves = drawing.strokes();

  if (!curves.has_curve_with_type(CURVE_TYPE_NURBS)) {
    return IndexMask(0);
  }

  const Array<int> point_to_curve_map = curves.point_to_curve_map();
  const VArray<int8_t> types = curves.curve_types();

  const IndexMask editable_and_selected_curves =
      ed::greasepencil::retrieve_editable_and_selected_strokes(
          object, drawing, layer_index, memory);

  const IndexMask nurbs_points = IndexMask::from_predicate(
      curves.points_range(), GrainSize(4096), memory, [&](const int64_t point_i) {
        const int curve_i = point_to_curve_map[point_i];
        const bool is_selected = editable_and_selected_curves.contains(curve_i);
        const bool is_nurbs = types[curve_i] == CURVE_TYPE_NURBS;
        return is_selected && is_nurbs;
      });

  return nurbs_points;
}

static IndexMask grease_pencil_get_visible_nurbs_curves(Object &object,
                                                        const bke::greasepencil::Drawing &drawing,
                                                        int layer_index,
                                                        IndexMaskMemory &memory)
{
  const bke::CurvesGeometry &curves = drawing.strokes();

  if (!curves.has_curve_with_type(CURVE_TYPE_NURBS)) {
    return IndexMask(0);
  }

  const VArray<int8_t> types = curves.curve_types();

  const IndexMask selected_editable_strokes =
      ed::greasepencil::retrieve_editable_and_selected_strokes(
          object, drawing, layer_index, memory);

  const IndexMask nurbs_curves = IndexMask::from_predicate(
      curves.curves_range(), GrainSize(4096), memory, [&](const int64_t curve_i) {
        return types[curve_i] == CURVE_TYPE_NURBS;
      });

  return IndexMask::from_intersection(selected_editable_strokes, nurbs_curves, memory);
}

static IndexMask grease_pencil_get_visible_non_nurbs_curves(
    Object &object, const bke::greasepencil::Drawing &drawing, IndexMaskMemory &memory)
{
  const bke::CurvesGeometry &curves = drawing.strokes();
  const IndexMask visible_strokes = ed::greasepencil::retrieve_visible_strokes(
      object, drawing, memory);

  const VArray<int8_t> types = curves.curve_types();
  const IndexMask non_nurbs_curves = IndexMask::from_predicate(
      curves.curves_range(), GrainSize(4096), memory, [&](const int64_t curve_i) {
        return types[curve_i] != CURVE_TYPE_NURBS;
      });

  return IndexMask::from_intersection(visible_strokes, non_nurbs_curves, memory);
}

static void grease_pencil_cache_add_nurbs(Object &object,
                                          const bke::greasepencil::Drawing &drawing,
                                          const int layer_index,
                                          IndexMaskMemory &memory,
                                          const VArray<float> &selected_point,
                                          const float4x4 &layer_space_to_object_space,
                                          MutableSpan<float3> edit_line_points,
                                          MutableSpan<float> edit_line_selection,
                                          int *r_drawing_line_start_offset,
                                          int *r_total_line_ids_num)
{
  const IndexMask nurbs_curves = grease_pencil_get_visible_nurbs_curves(
      object, drawing, layer_index, memory);
  if (nurbs_curves.is_empty()) {
    return;
  }

  const bke::CurvesGeometry &curves = drawing.strokes();
  const Span<float3> positions = curves.positions();

  const IndexMask nurbs_points = grease_pencil_get_visible_nurbs_points(
      object, drawing, layer_index, memory);
  const IndexRange eval_slice = IndexRange(*r_drawing_line_start_offset, nurbs_points.size());

  MutableSpan<float3> positions_eval_slice = edit_line_points.slice(eval_slice);

  /* This will copy over the position but without the layer transform. */
  array_utils::gather(positions, nurbs_points, positions_eval_slice);

  /* Go through the position and apply the layer transform. */
  threading::parallel_for(nurbs_points.index_range(), 1024, [&](const IndexRange range) {
    copy_transformed_positions(
        positions_eval_slice, range, layer_space_to_object_space, positions_eval_slice);
  });

  MutableSpan<float> selection_eval_slice = edit_line_selection.slice(eval_slice);

  array_utils::gather(selected_point, nurbs_points, selection_eval_slice);

  /* Add one point for each NURBS point. */
  *r_drawing_line_start_offset += nurbs_points.size();
  *r_total_line_ids_num += nurbs_points.size();

  /* Add one id for the restart after every NURBS. */
  *r_total_line_ids_num += nurbs_curves.size();
}

static void index_buf_add_line_points(Object &object,
                                      const bke::greasepencil::Drawing &drawing,
                                      int /*layer_index*/,
                                      GPUIndexBufBuilder *elb,
                                      IndexMaskMemory &memory,
                                      int *r_drawing_line_start_offset)
{
  const bke::CurvesGeometry &curves = drawing.strokes();
  const VArray<bool> cyclic = curves.cyclic();
  const OffsetIndices<int> points_by_curve_eval = curves.evaluated_points_by_curve();

  const IndexMask visible_strokes_for_lines = grease_pencil_get_visible_non_nurbs_curves(
      object, drawing, memory);

  /* Fill line indices. */
  visible_strokes_for_lines.foreach_index([&](const int curve_i) {
    const IndexRange points = points_by_curve_eval[curve_i];
    const bool is_cyclic = cyclic[curve_i];

    for (const int point_i : points) {
      GPU_indexbuf_add_generic_vert(elb, point_i + (*r_drawing_line_start_offset));
    }

    if (is_cyclic) {
      GPU_indexbuf_add_generic_vert(elb, points.first() + (*r_drawing_line_start_offset));
    }

    GPU_indexbuf_add_primitive_restart(elb);
  });

  *r_drawing_line_start_offset += curves.evaluated_points_num();
}

static void index_buf_add_nurbs_lines(Object &object,
                                      const bke::greasepencil::Drawing &drawing,
                                      int layer_index,
                                      GPUIndexBufBuilder *elb,
                                      IndexMaskMemory &memory,
                                      int *r_drawing_line_start_offset)
{
  const bke::CurvesGeometry &curves = drawing.strokes();
  const OffsetIndices<int> points_by_curve = curves.points_by_curve();
  const IndexMask nurbs_curves = grease_pencil_get_visible_nurbs_curves(
      object, drawing, layer_index, memory);
  if (nurbs_curves.is_empty()) {
    return;
  }

  /* Add all NURBS points. */
  nurbs_curves.foreach_index([&](const int curve_i) {
    const IndexRange points = points_by_curve[curve_i];

    for (const int point_i : points.index_range()) {
      GPU_indexbuf_add_generic_vert(elb, point_i + (*r_drawing_line_start_offset));
    }

    GPU_indexbuf_add_primitive_restart(elb);

    *r_drawing_line_start_offset += points.size();
  });
}

static void index_buf_add_bezier_lines(Object &object,
                                       const bke::greasepencil::Drawing &drawing,
                                       int layer_index,
                                       GPUIndexBufBuilder *elb,
                                       IndexMaskMemory &memory,
                                       int *r_drawing_line_start_offset)
{
  const IndexMask bezier_points = ed::greasepencil::retrieve_visible_bezier_handle_points(
      object, drawing, layer_index, memory);
  if (bezier_points.is_empty()) {
    return;
  }

  /* Add all bezier points. */
  for (const int point : bezier_points.index_range()) {
    GPU_indexbuf_add_generic_vert(
        elb, point + bezier_points.size() * 0 + (*r_drawing_line_start_offset));
    GPU_indexbuf_add_generic_vert(
        elb, point + bezier_points.size() * 1 + (*r_drawing_line_start_offset));
    GPU_indexbuf_add_generic_vert(
        elb, point + bezier_points.size() * 2 + (*r_drawing_line_start_offset));

    GPU_indexbuf_add_primitive_restart(elb);
  }

  *r_drawing_line_start_offset += bezier_points.size() * 3;
}

static void index_buf_add_points(Object &object,
                                 const bke::greasepencil::Drawing &drawing,
                                 int layer_index,
                                 GPUIndexBufBuilder *epb,
                                 IndexMaskMemory &memory,
                                 int *r_drawing_start_offset)
{
  const bke::CurvesGeometry &curves = drawing.strokes();
  const OffsetIndices<int> points_by_curve = curves.points_by_curve();

  /* Fill point indices. */
  const IndexMask selected_editable_strokes =
      ed::greasepencil::retrieve_editable_and_selected_strokes(
          object, drawing, layer_index, memory);

  selected_editable_strokes.foreach_index([&](const int curve_i) {
    const IndexRange points = points_by_curve[curve_i];
    for (const int point : points) {
      GPU_indexbuf_add_generic_vert(epb, point + (*r_drawing_start_offset));
    }
  });

  *r_drawing_start_offset += curves.points_num();
}

static void index_buf_add_bezier_line_points(Object &object,
                                             const bke::greasepencil::Drawing &drawing,
                                             int layer_index,
                                             GPUIndexBufBuilder *epb,
                                             IndexMaskMemory &memory,
                                             int *r_drawing_start_offset)
{
  const IndexMask bezier_points = ed::greasepencil::retrieve_visible_bezier_handle_points(
      object, drawing, layer_index, memory);

  if (bezier_points.is_empty()) {
    return;
  }

  /* Add all bezier points. */
  for (const int point : IndexRange(bezier_points.size() * 2)) {
    GPU_indexbuf_add_generic_vert(epb, point + (*r_drawing_start_offset));
  }

  *r_drawing_start_offset += bezier_points.size() * 2;
}

static void grease_pencil_edit_batch_ensure(Object &object,
                                            const GreasePencil &grease_pencil,
                                            const Scene &scene)
{
  using namespace blender::bke::greasepencil;
  BLI_assert(grease_pencil.runtime != nullptr);
  GreasePencilBatchCache *cache = static_cast<GreasePencilBatchCache *>(
      grease_pencil.runtime->batch_cache);

  if (cache->edit_points_pos != nullptr) {
    return;
  }

  /* Should be discarded together. */
  BLI_assert(grease_pencil_batch_cache_is_edit_discarded(cache));

  /* Get the visible drawings. */
  const Vector<ed::greasepencil::DrawingInfo> drawings =
      ed::greasepencil::retrieve_visible_drawings(scene, grease_pencil, false);

  const Span<const Layer *> layers = grease_pencil.layers();

  static GPUVertFormat format_edit_points_pos = {0};
  if (format_edit_points_pos.attr_len == 0) {
    GPU_vertformat_attr_add(&format_edit_points_pos, "pos", GPU_COMP_F32, 3, GPU_FETCH_FLOAT);
  }

  static GPUVertFormat format_edit_line_pos = {0};
  if (format_edit_line_pos.attr_len == 0) {
    GPU_vertformat_attr_add(&format_edit_line_pos, "pos", GPU_COMP_F32, 3, GPU_FETCH_FLOAT);
  }

  static GPUVertFormat format_edit_points_selection = {0};
  if (format_edit_points_selection.attr_len == 0) {
    GPU_vertformat_attr_add(
        &format_edit_points_selection, "selection", GPU_COMP_F32, 1, GPU_FETCH_FLOAT);
  }

  static GPUVertFormat format_edit_line_selection = {0};
  if (format_edit_line_selection.attr_len == 0) {
    GPU_vertformat_attr_add(
        &format_edit_line_selection, "selection", GPU_COMP_F32, 1, GPU_FETCH_FLOAT);
  }

  GPUUsageType vbo_flag = GPU_USAGE_STATIC | GPU_USAGE_FLAG_BUFFER_TEXTURE_ONLY;
  cache->edit_points_pos = GPU_vertbuf_create_with_format_ex(format_edit_points_pos, vbo_flag);
  cache->edit_points_selection = GPU_vertbuf_create_with_format_ex(format_edit_points_selection,
                                                                   vbo_flag);
  cache->edit_line_pos = GPU_vertbuf_create_with_format_ex(format_edit_line_pos, vbo_flag);
  cache->edit_line_selection = GPU_vertbuf_create_with_format_ex(format_edit_line_selection,
                                                                 vbo_flag);

  int total_points_num = 0;
  for (const ed::greasepencil::DrawingInfo &info : drawings) {
    const Layer &layer = *layers[info.layer_index];
    /* Do not show points for locked layers. */
    if (layer.is_locked()) {
      continue;
    }

    const bke::CurvesGeometry &curves = info.drawing.strokes();
    total_points_num += curves.points_num();
  }

  int total_line_points_num = 0;
  for (const ed::greasepencil::DrawingInfo &info : drawings) {
    const bke::CurvesGeometry &curves = info.drawing.strokes();
    total_line_points_num += curves.evaluated_points_num();
  }

  int total_bezier_point_num = 0;
  for (const ed::greasepencil::DrawingInfo &info : drawings) {
    IndexMaskMemory memory;
    const IndexMask bezier_points = ed::greasepencil::retrieve_visible_bezier_handle_points(
        object, info.drawing, info.layer_index, memory);

    total_bezier_point_num += bezier_points.size();
  }

  for (const ed::greasepencil::DrawingInfo &info : drawings) {
    IndexMaskMemory memory;
    const IndexMask nurbs_points = grease_pencil_get_visible_nurbs_points(
        object, info.drawing, info.layer_index, memory);

    /* Add one point for each NURBS point. */
    total_line_points_num += nurbs_points.size();
  }

  /* Add two for each bezier point, (one left, one right). */
  total_points_num += total_bezier_point_num * 2;
  /* Add three for each bezier point, (one left, one right and one for the center point). */
  total_line_points_num += total_bezier_point_num * 3;

  if (total_points_num == 0) {
    return;
  }

  GPU_vertbuf_data_alloc(*cache->edit_points_pos, total_points_num);
  GPU_vertbuf_data_alloc(*cache->edit_points_selection, total_points_num);
  GPU_vertbuf_data_alloc(*cache->edit_line_pos, total_line_points_num);
  GPU_vertbuf_data_alloc(*cache->edit_line_selection, total_line_points_num);

  MutableSpan<float3> edit_points = cache->edit_points_pos->data<float3>();
  MutableSpan<float> edit_points_selection = cache->edit_points_selection->data<float>();
  MutableSpan<float3> edit_line_points = cache->edit_line_pos->data<float3>();
  MutableSpan<float> edit_line_selection = cache->edit_line_selection->data<float>();
  edit_points_selection.fill(0.0f);
  edit_line_selection.fill(0.0f);

  int visible_points_num = 0;
  int total_line_ids_num = 0;
  int drawing_start_offset = 0;
  int drawing_line_start_offset = 0;
  for (const ed::greasepencil::DrawingInfo &info : drawings) {
    const Layer &layer = *layers[info.layer_index];
    const float4x4 layer_space_to_object_space = layer.to_object_space(object);
    const bke::CurvesGeometry &curves = info.drawing.strokes();
    const OffsetIndices<int> points_by_curve_eval = curves.evaluated_points_by_curve();
    const OffsetIndices<int> points_by_curve = curves.points_by_curve();

    IndexMaskMemory memory;
    const IndexMask visible_strokes_for_lines = grease_pencil_get_visible_non_nurbs_curves(
        object, info.drawing, memory);

    const IndexRange points(drawing_start_offset, curves.points_num());
    const IndexRange points_eval(drawing_line_start_offset, curves.evaluated_points_num());

    const Span<float3> positions = curves.positions();
    if (!layer.is_locked()) {
      MutableSpan<float3> positions_slice = edit_points.slice(points);
      threading::parallel_for(curves.points_range(), 1024, [&](const IndexRange range) {
        copy_transformed_positions(positions, range, layer_space_to_object_space, positions_slice);
      });
    }

    const Span<float3> positions_eval = curves.evaluated_positions();

    MutableSpan<float3> positions_eval_slice = edit_line_points.slice(points_eval);
    threading::parallel_for(
        IndexRange(curves.evaluated_points_num()), 1024, [&](const IndexRange range) {
          copy_transformed_positions(
              positions_eval, range, layer_space_to_object_space, positions_eval_slice);
        });

    /* Do not show selection for locked layers. */
    if (!layer.is_locked()) {
      const IndexMask selected_editable_points =
          ed::greasepencil::retrieve_editable_and_selected_points(
              object, info.drawing, info.layer_index, memory);

      MutableSpan<float> selection_slice = edit_points_selection.slice(points);
      index_mask::masked_fill(selection_slice, 1.0f, selected_editable_points);

      MutableSpan<float> line_selection_slice = edit_line_selection.slice(points_eval);

      /* Poly curves evaluated points match the curve points, no need to interpolate. */
      if (curves.is_single_type(CURVE_TYPE_POLY)) {
        array_utils::copy(selection_slice.as_span(), line_selection_slice);
      }
      else {
        curves.ensure_can_interpolate_to_evaluated();
        curves.interpolate_to_evaluated(selection_slice.as_span(), line_selection_slice);
      }
    }

    drawing_line_start_offset += curves.evaluated_points_num();

    /* Add one id for the restart after every curve. */
    total_line_ids_num += visible_strokes_for_lines.size();
    Array<int> size_per_editable_stroke(visible_strokes_for_lines.size());
    offset_indices::gather_group_sizes(
        points_by_curve_eval, visible_strokes_for_lines, size_per_editable_stroke);
    /* Add one id for every non-cyclic segment. */
    total_line_ids_num += std::accumulate(
        size_per_editable_stroke.begin(), size_per_editable_stroke.end(), 0);
    /* Add one id for the last segment of every cyclic curve. */
    total_line_ids_num += array_utils::count_booleans(curves.cyclic(), visible_strokes_for_lines);

    /* Do not show points for locked layers. */
    if (layer.is_locked()) {
      continue;
    }

    drawing_start_offset += curves.points_num();
    const IndexMask selected_editable_strokes =
        ed::greasepencil::retrieve_editable_and_selected_strokes(
            object, info.drawing, info.layer_index, memory);

    Array<int> size_per_selected_editable_stroke(selected_editable_strokes.size());
    offset_indices::gather_group_sizes(
        points_by_curve, selected_editable_strokes, size_per_selected_editable_stroke);

    /* Add one id for every point in a selected curve. */
    visible_points_num += std::accumulate(
        size_per_selected_editable_stroke.begin(), size_per_selected_editable_stroke.end(), 0);

    const VArray<float> selected_point = *curves.attributes().lookup_or_default<float>(
        ".selection", bke::AttrDomain::Point, true);

    grease_pencil_cache_add_nurbs(object,
                                  info.drawing,
                                  info.layer_index,
                                  memory,
                                  selected_point,
                                  layer_space_to_object_space,
                                  edit_line_points,
                                  edit_line_selection,
                                  &drawing_line_start_offset,
                                  &total_line_ids_num);

    const IndexMask bezier_points = ed::greasepencil::retrieve_visible_bezier_handle_points(
        object, info.drawing, info.layer_index, memory);
    if (bezier_points.is_empty()) {
      continue;
    }

    const IndexRange left_slice = IndexRange(drawing_start_offset, bezier_points.size());
    const IndexRange right_slice = IndexRange(drawing_start_offset + bezier_points.size(),
                                              bezier_points.size());

    MutableSpan<float3> positions_slice_left = edit_points.slice(left_slice);
    MutableSpan<float3> positions_slice_right = edit_points.slice(right_slice);

    const Span<float3> handles_left = curves.handle_positions_left();
    const Span<float3> handles_right = curves.handle_positions_right();

    /* This will copy over the position but without the layer transform. */
    array_utils::gather(handles_left, bezier_points, positions_slice_left);
    array_utils::gather(handles_right, bezier_points, positions_slice_right);

    /* Go through the position and apply the layer transform. */
    threading::parallel_for(bezier_points.index_range(), 1024, [&](const IndexRange range) {
      copy_transformed_positions(
          positions_slice_left, range, layer_space_to_object_space, positions_slice_left);
      copy_transformed_positions(
          positions_slice_right, range, layer_space_to_object_space, positions_slice_right);
    });

    const VArray<float> selected_left = *curves.attributes().lookup_or_default<float>(
        ".selection_handle_left", bke::AttrDomain::Point, true);
    const VArray<float> selected_right = *curves.attributes().lookup_or_default<float>(
        ".selection_handle_right", bke::AttrDomain::Point, true);

    MutableSpan<float> selection_slice_left = edit_points_selection.slice(left_slice);
    MutableSpan<float> selection_slice_right = edit_points_selection.slice(right_slice);
    array_utils::gather(selected_left, bezier_points, selection_slice_left);
    array_utils::gather(selected_right, bezier_points, selection_slice_right);

    const IndexRange eval_left_slice = IndexRange(drawing_line_start_offset, bezier_points.size());
    const IndexRange eval_center_slice = IndexRange(
        drawing_line_start_offset + bezier_points.size(), bezier_points.size());
    const IndexRange eval_right_slice = IndexRange(
        drawing_line_start_offset + bezier_points.size() * 2, bezier_points.size());

    MutableSpan<float3> positions_eval_left_slice = edit_line_points.slice(eval_left_slice);
    MutableSpan<float3> positions_eval_center_slice = edit_line_points.slice(eval_center_slice);
    MutableSpan<float3> positions_eval_right_slice = edit_line_points.slice(eval_right_slice);

    array_utils::copy(positions_slice_left.as_span(), positions_eval_left_slice);
    array_utils::copy(positions_slice_right.as_span(), positions_eval_right_slice);

    /* This will copy over the position but without the layer transform. */
    array_utils::gather(positions, bezier_points, positions_eval_center_slice);

    /* Go through the position and apply the layer transform. */
    threading::parallel_for(bezier_points.index_range(), 1024, [&](const IndexRange range) {
      copy_transformed_positions(positions_eval_center_slice,
                                 range,
                                 layer_space_to_object_space,
                                 positions_eval_center_slice);
    });

    MutableSpan<float> selection_eval_slice_left = edit_line_selection.slice(eval_left_slice);
    MutableSpan<float> selection_eval_slice_center = edit_line_selection.slice(eval_center_slice);
    MutableSpan<float> selection_eval_slice_right = edit_line_selection.slice(eval_right_slice);
    array_utils::copy(selection_slice_left.as_span(), selection_eval_slice_left);
    array_utils::copy(selection_slice_right.as_span(), selection_eval_slice_right);

    array_utils::gather(selected_point, bezier_points, selection_eval_slice_center);

    /* Add two for each bezier point, (one left, one right). */
    visible_points_num += bezier_points.size() * 2;
    drawing_start_offset += bezier_points.size() * 2;

    /* Add three for each bezier point, (one left, one right and one for the center point). */
    drawing_line_start_offset += bezier_points.size() * 3;
    total_line_ids_num += bezier_points.size() * 3;

    /* Add one id for the restart after every bezier. */
    total_line_ids_num += bezier_points.size();
  }

  GPUIndexBufBuilder elb;
  GPU_indexbuf_init_ex(&elb,
                       GPU_PRIM_LINE_STRIP,
                       total_line_ids_num,
                       GPU_vertbuf_get_vertex_len(cache->edit_line_pos));

  GPUIndexBufBuilder epb;
  GPU_indexbuf_init_ex(&epb,
                       GPU_PRIM_POINTS,
                       visible_points_num,
                       GPU_vertbuf_get_vertex_len(cache->edit_points_pos));

  /* Fill line index and point index buffers with data. */
  drawing_start_offset = 0;
  drawing_line_start_offset = 0;
  for (const ed::greasepencil::DrawingInfo &info : drawings) {
    const Layer *layer = layers[info.layer_index];
    IndexMaskMemory memory;

    index_buf_add_line_points(
        object, info.drawing, info.layer_index, &elb, memory, &drawing_line_start_offset);

    if (!layer->is_locked()) {
      index_buf_add_nurbs_lines(
          object, info.drawing, info.layer_index, &elb, memory, &drawing_line_start_offset);
      index_buf_add_bezier_lines(
          object, info.drawing, info.layer_index, &elb, memory, &drawing_line_start_offset);
      index_buf_add_points(
          object, info.drawing, info.layer_index, &epb, memory, &drawing_start_offset);
      index_buf_add_bezier_line_points(
          object, info.drawing, info.layer_index, &epb, memory, &drawing_start_offset);
    }
  }

  cache->edit_line_indices = GPU_indexbuf_build(&elb);
  cache->edit_points_indices = GPU_indexbuf_build(&epb);

  /* Create the batches */
  cache->edit_points = GPU_batch_create(
      GPU_PRIM_POINTS, cache->edit_points_pos, cache->edit_points_indices);
  GPU_batch_vertbuf_add(cache->edit_points, cache->edit_points_selection, false);

  cache->edit_lines = GPU_batch_create(
      GPU_PRIM_LINE_STRIP, cache->edit_line_pos, cache->edit_line_indices);
  GPU_batch_vertbuf_add(cache->edit_lines, cache->edit_line_selection, false);

  /* Allow creation of buffer texture. */
  GPU_vertbuf_use(cache->edit_points_pos);
  GPU_vertbuf_use(cache->edit_line_pos);
  GPU_vertbuf_use(cache->edit_points_selection);
  GPU_vertbuf_use(cache->edit_line_selection);

  cache->is_dirty = false;
}

template<typename T>
static VArray<T> attribute_interpolate(const VArray<T> &input, const bke::CurvesGeometry &curves)
{
  if (curves.is_single_type(CURVE_TYPE_POLY)) {
    return input;
  }

  Array<T> out(curves.evaluated_points_num());
  curves.interpolate_to_evaluated(VArraySpan(input), out.as_mutable_span());
  return VArray<T>::ForContainer(std::move(out));
};

static float4 mix_tint(const float4 base, const float4 tint)
{
  return base * (1.0 - tint.w) + tint * tint.w;
}

static void grease_pencil_geom_batch_ensure(Object &object,
                                            const GreasePencil &grease_pencil,
                                            const Scene &scene)
{
  using namespace blender::bke::greasepencil;
  BLI_assert(grease_pencil.runtime != nullptr);
  GreasePencilBatchCache *cache = static_cast<GreasePencilBatchCache *>(
      grease_pencil.runtime->batch_cache);

  if (cache->vbo != nullptr) {
    return;
  }

  /* Should be discarded together. */
  BLI_assert(cache->vbo == nullptr && cache->ibo == nullptr);
  BLI_assert(cache->geom_batch == nullptr);

  /* Get the visible drawings. */
  const Vector<ed::greasepencil::DrawingInfo> drawings =
      ed::greasepencil::retrieve_visible_drawings(scene, grease_pencil, true);

  /* First, count how many vertices and triangles are needed for the whole object. Also record the
   * offsets into the curves for the vertices and triangles. */
  int total_verts_num = 0;
  int total_triangles_num = 0;
  int v_offset = 0;
  Vector<Array<int>> verts_start_offsets_per_visible_drawing;
  Vector<Array<int>> tris_start_offsets_per_visible_drawing;
  for (const ed::greasepencil::DrawingInfo &info : drawings) {
    const bke::CurvesGeometry &curves = info.drawing.strokes();
    const OffsetIndices<int> points_by_curve = curves.evaluated_points_by_curve();
    const VArray<bool> cyclic = curves.cyclic();
    IndexMaskMemory memory;
    const IndexMask visible_strokes = ed::greasepencil::retrieve_visible_strokes(
        object, info.drawing, memory);

    const int num_curves = visible_strokes.size();
    const int verts_start_offsets_size = num_curves;
    const int tris_start_offsets_size = num_curves;
    Array<int> verts_start_offsets(verts_start_offsets_size);
    Array<int> tris_start_offsets(tris_start_offsets_size);

    /* Calculate the triangle offsets for all the visible curves. */
    int t_offset = 0;
    int pos = 0;
    for (const int curve_i : curves.curves_range()) {
      IndexRange points = points_by_curve[curve_i];
      if (visible_strokes.contains(curve_i)) {
        tris_start_offsets[pos] = t_offset;
        pos++;
      }
      if (points.size() >= 3) {
        t_offset += points.size() - 2;
      }
    }

    /* Calculate the vertex offsets for all the visible curves. */
    int num_cyclic = 0;
    int num_points = 0;
    visible_strokes.foreach_index([&](const int curve_i, const int pos) {
      IndexRange points = points_by_curve[curve_i];
      const bool is_cyclic = cyclic[curve_i] && (points.size() > 2);

      if (is_cyclic) {
        num_cyclic++;
      }

      verts_start_offsets[pos] = v_offset;
      v_offset += 1 + points.size() + (is_cyclic ? 1 : 0) + 1;
      num_points += points.size();
    });

    /* One vertex is stored before and after as padding. Cyclic strokes have one extra vertex. */
    total_verts_num += num_points + num_cyclic + num_curves * 2;
    total_triangles_num += (num_points + num_cyclic) * 2;
    total_triangles_num += info.drawing.triangles().size();

    verts_start_offsets_per_visible_drawing.append(std::move(verts_start_offsets));
    tris_start_offsets_per_visible_drawing.append(std::move(tris_start_offsets));
  }

  GPUUsageType vbo_flag = GPU_USAGE_STATIC | GPU_USAGE_FLAG_BUFFER_TEXTURE_ONLY;
  /* Create VBOs. */
  GPUVertFormat *format = grease_pencil_stroke_format();
  GPUVertFormat *format_col = grease_pencil_color_format();
  cache->vbo = GPU_vertbuf_create_with_format_ex(*format, vbo_flag);
  cache->vbo_col = GPU_vertbuf_create_with_format_ex(*format_col, vbo_flag);
  /* Add extra space at the end of the buffer because of quad load. */
  GPU_vertbuf_data_alloc(*cache->vbo, total_verts_num + 2);
  GPU_vertbuf_data_alloc(*cache->vbo_col, total_verts_num + 2);

  GPUIndexBufBuilder ibo;
  MutableSpan<GreasePencilStrokeVert> verts = cache->vbo->data<GreasePencilStrokeVert>();
  MutableSpan<GreasePencilColorVert> cols = cache->vbo_col->data<GreasePencilColorVert>();
  /* Create IBO. */
  GPU_indexbuf_init(&ibo, GPU_PRIM_TRIS, total_triangles_num, 0xFFFFFFFFu);

  const bke::AttributeAccessor layer_attributes = grease_pencil.attributes();
  const VArray<ColorGeometry4f> tint_colors = *layer_attributes.lookup_or_default<ColorGeometry4f>(
      "tint_color", bke::AttrDomain::Layer, ColorGeometry4f(0.0f, 0.0f, 0.0f, 0.0f));

  /* Fill buffers with data. */
  for (const int drawing_i : drawings.index_range()) {
    const ed::greasepencil::DrawingInfo &info = drawings[drawing_i];
<<<<<<< HEAD
    const Layer &layer = *grease_pencil.layer(info.layer_index);
    const float4 tint_color = float4(tint_colors[info.layer_index]);
=======
    const Layer &layer = grease_pencil.layer(info.layer_index);
>>>>>>> e0352eb8
    const float4x4 layer_space_to_object_space = layer.to_object_space(object);
    const float4x4 object_space_to_layer_space = math::invert(layer_space_to_object_space);
    const bke::CurvesGeometry &curves = info.drawing.strokes();
    if (curves.evaluated_points_num() == 0) {
      continue;
    }

    const bke::AttributeAccessor attributes = curves.attributes();
    const OffsetIndices<int> points_by_curve = curves.evaluated_points_by_curve();
    const Span<float3> positions = curves.evaluated_positions();
    const VArray<bool> cyclic = curves.cyclic();

    curves.ensure_can_interpolate_to_evaluated();

    const VArray<float> radii = attribute_interpolate<float>(info.drawing.radii(), curves);
    const VArray<float> opacities = attribute_interpolate<float>(info.drawing.opacities(), curves);
    const VArray<float> rotations = attribute_interpolate<float>(
        *attributes.lookup_or_default<float>("rotation", bke::AttrDomain::Point, 0.0f), curves);
    const VArray<ColorGeometry4f> vertex_colors = attribute_interpolate<ColorGeometry4f>(
        *attributes.lookup_or_default<ColorGeometry4f>(
            "vertex_color", bke::AttrDomain::Point, ColorGeometry4f(0.0f, 0.0f, 0.0f, 0.0f)),
        curves);

    /* Assumes that if the ".selection" attribute does not exist, all points are selected. */
    const VArray<float> selection_float = *attributes.lookup_or_default<float>(
        ".selection", bke::AttrDomain::Point, true);
    const VArray<int8_t> start_caps = *attributes.lookup_or_default<int8_t>(
        "start_cap", bke::AttrDomain::Curve, GP_STROKE_CAP_TYPE_ROUND);
    const VArray<int8_t> end_caps = *attributes.lookup_or_default<int8_t>(
        "end_cap", bke::AttrDomain::Curve, 0);
    const VArray<float> stroke_softness = *attributes.lookup_or_default<float>(
        "softness", bke::AttrDomain::Curve, 0.0f);
    const VArray<float> stroke_point_aspect_ratios = *attributes.lookup_or_default<float>(
        "aspect_ratio", bke::AttrDomain::Curve, 1.0f);
    const VArray<ColorGeometry4f> stroke_fill_colors = info.drawing.fill_colors();
    const VArray<int> materials = *attributes.lookup_or_default<int>(
        "material_index", bke::AttrDomain::Curve, 0);
    const VArray<float> u_translations = *attributes.lookup_or_default<float>(
        "u_translation", bke::AttrDomain::Curve, 0.0f);
    const VArray<float> u_scales = *attributes.lookup_or_default<float>(
        "u_scale", bke::AttrDomain::Curve, 1.0f);
    const VArray<float> fill_opacities = *attributes.lookup_or_default<float>(
        "fill_opacity", bke::AttrDomain::Curve, 1.0f);

    const Span<uint3> triangles = info.drawing.triangles();
    const Span<float4x2> texture_matrices = info.drawing.texture_matrices();
    const Span<int> verts_start_offsets = verts_start_offsets_per_visible_drawing[drawing_i];
    const Span<int> tris_start_offsets = tris_start_offsets_per_visible_drawing[drawing_i];
    IndexMaskMemory memory;
    const IndexMask visible_strokes = ed::greasepencil::retrieve_visible_strokes(
        object, info.drawing, memory);

    curves.ensure_evaluated_lengths();

    auto populate_point = [&](IndexRange verts_range,
                              int curve_i,
                              int8_t start_cap,
                              int8_t end_cap,
                              int point_i,
                              int idx,
                              float u_stroke,
                              const float4x2 &texture_matrix,
                              GreasePencilStrokeVert &s_vert,
                              GreasePencilColorVert &c_vert) {
      const float3 pos = math::transform_point(layer_space_to_object_space, positions[point_i]);
      copy_v3_v3(s_vert.pos, pos);
      /* GP data itself does not constrain radii to be positive, but drawing code expects it, and
       * use negative values as a special 'flag' to get rounded caps. */
      s_vert.radius = math::max(radii[point_i], 0.0f) *
                      ((end_cap == GP_STROKE_CAP_TYPE_ROUND) ? 1.0f : -1.0f);
      /* Convert to legacy "pixel" space. We divide here, because the shader expects the values to
       * be in the `px` space rather than world space. Otherwise the values will get clamped. */
      s_vert.radius /= bke::greasepencil::LEGACY_RADIUS_CONVERSION_FACTOR;
      s_vert.opacity = opacities[point_i] *
                       ((start_cap == GP_STROKE_CAP_TYPE_ROUND) ? 1.0f : -1.0f);
      s_vert.point_id = verts_range[idx];
      s_vert.stroke_id = verts_range.first();
      s_vert.mat = materials[curve_i] % GPENCIL_MATERIAL_BUFFER_LEN;

      s_vert.packed_asp_hard_rot = pack_rotation_aspect_hardness(
          rotations[point_i], stroke_point_aspect_ratios[curve_i], stroke_softness[curve_i]);
      s_vert.u_stroke = u_stroke;
      copy_v2_v2(s_vert.uv_fill, texture_matrix * float4(pos, 1.0f));

      copy_v4_v4(c_vert.vcol, mix_tint(float4(vertex_colors[point_i]), tint_color));
      copy_v4_v4(c_vert.fcol, mix_tint(float4(stroke_fill_colors[curve_i]), tint_color));
      c_vert.fcol[3] = (int(c_vert.fcol[3] * 10000.0f) * 10.0f) + fill_opacities[curve_i];

      int v_mat = (verts_range[idx] << GP_VERTEX_ID_SHIFT) | GP_IS_STROKE_VERTEX_BIT;
      GPU_indexbuf_add_tri_verts(&ibo, v_mat + 0, v_mat + 1, v_mat + 2);
      GPU_indexbuf_add_tri_verts(&ibo, v_mat + 2, v_mat + 1, v_mat + 3);
    };

    visible_strokes.foreach_index([&](const int curve_i, const int pos) {
      const IndexRange points = points_by_curve[curve_i];
      const bool is_cyclic = cyclic[curve_i] && (points.size() > 2);
      const int verts_start_offset = verts_start_offsets[pos];
      const int tris_start_offset = tris_start_offsets[pos];
      const int num_verts = 1 + points.size() + (is_cyclic ? 1 : 0) + 1;
      const IndexRange verts_range = IndexRange(verts_start_offset, num_verts);
      MutableSpan<GreasePencilStrokeVert> verts_slice = verts.slice(verts_range);
      MutableSpan<GreasePencilColorVert> cols_slice = cols.slice(verts_range);
      const float4x2 texture_matrix = texture_matrices[curve_i] * object_space_to_layer_space;

      const Span<float> lengths = curves.evaluated_lengths_for_curve(curve_i, cyclic[curve_i]);

      /* First vertex is not drawn. */
      verts_slice.first().mat = -1;

      /* If the stroke has more than 2 points, add the triangle indices to the index buffer. */
      if (points.size() >= 3) {
        const Span<uint3> tris_slice = triangles.slice(tris_start_offset, points.size() - 2);
        for (const uint3 tri : tris_slice) {
          GPU_indexbuf_add_tri_verts(&ibo,
                                     (verts_range[1] + tri.x) << GP_VERTEX_ID_SHIFT,
                                     (verts_range[1] + tri.y) << GP_VERTEX_ID_SHIFT,
                                     (verts_range[1] + tri.z) << GP_VERTEX_ID_SHIFT);
        }
      }

      /* Write all the point attributes to the vertex buffers. Create a quad for each point. */
      const float u_scale = u_scales[curve_i];
      const float u_translation = u_translations[curve_i];
      for (const int i : IndexRange(points.size())) {
        const int idx = i + 1;
        const float u_stroke = u_scale * (i > 0 ? lengths[i - 1] : 0.0f) + u_translation;
        populate_point(verts_range,
                       curve_i,
                       start_caps[curve_i],
                       end_caps[curve_i],
                       points[i],
                       idx,
                       u_stroke,
                       texture_matrix,
                       verts_slice[idx],
                       cols_slice[idx]);
      }

      if (is_cyclic) {
        const int idx = points.size() + 1;
        const float u = points.size() > 1 ? lengths[points.size() - 1] : 0.0f;
        const float u_stroke = u_scale * u + u_translation;
        populate_point(verts_range,
                       curve_i,
                       start_caps[curve_i],
                       end_caps[curve_i],
                       points[0],
                       idx,
                       u_stroke,
                       texture_matrix,
                       verts_slice[idx],
                       cols_slice[idx]);
      }

      /* Last vertex is not drawn. */
      verts_slice.last().mat = -1;
    });
  }

  /* Mark last 2 verts as invalid. */
  verts[total_verts_num + 0].mat = -1;
  verts[total_verts_num + 1].mat = -1;
  /* Also mark first vert as invalid. */
  verts[0].mat = -1;

  /* Finish the IBO. */
  cache->ibo = GPU_indexbuf_build(&ibo);
  /* Create the batches */
  cache->geom_batch = GPU_batch_create(GPU_PRIM_TRIS, cache->vbo, cache->ibo);
  /* Allow creation of buffer texture. */
  GPU_vertbuf_use(cache->vbo);
  GPU_vertbuf_use(cache->vbo_col);

  cache->is_dirty = false;
}

static void grease_pencil_wire_batch_ensure(Object &object,
                                            const GreasePencil &grease_pencil,
                                            const Scene &scene)
{
  using namespace blender::bke::greasepencil;

  BLI_assert(grease_pencil.runtime != nullptr);
  GreasePencilBatchCache *cache = static_cast<GreasePencilBatchCache *>(
      grease_pencil.runtime->batch_cache);

  if (cache->lines_batch != nullptr) {
    return;
  }

  grease_pencil_geom_batch_ensure(object, grease_pencil, scene);
  uint32_t max_index = GPU_vertbuf_get_vertex_len(cache->vbo);

  /* Get the visible drawings. */
  const Vector<ed::greasepencil::DrawingInfo> drawings =
      ed::greasepencil::retrieve_visible_drawings(scene, grease_pencil, false);

  Vector<int> index_start_per_curve;
  Vector<bool> cyclic_per_curve;

  int index_len = 0;
  for (const ed::greasepencil::DrawingInfo &info : drawings) {
    const bke::CurvesGeometry &curves = info.drawing.strokes();
    const OffsetIndices<int> points_by_curve = curves.points_by_curve();
    const VArray<bool> cyclic = curves.cyclic();
    IndexMaskMemory memory;
    const IndexMask visible_strokes = ed::greasepencil::retrieve_visible_strokes(
        object, info.drawing, memory);

    visible_strokes.foreach_index([&](const int curve_i) {
      const IndexRange points = points_by_curve[curve_i];
      const int point_len = points.size();
      const int point_start = index_len;
      const bool is_cyclic = cyclic[curve_i] && (point_len > 2);
      /* Count the primitive restart. */
      index_len += point_len + (is_cyclic ? 1 : 0) + 1;
      index_start_per_curve.append(point_start);
      cyclic_per_curve.append(is_cyclic);
    });
  }
  index_start_per_curve.append(index_len);
  const OffsetIndices<int> range_per_curve(index_start_per_curve, offset_indices::NoSortCheck{});

  GPUIndexBufBuilder elb;
  GPU_indexbuf_init_ex(&elb, GPU_PRIM_LINE_STRIP, index_len, max_index);

  blender::MutableSpan<uint32_t> indices = GPU_indexbuf_get_data(&elb);

  threading::parallel_for(cyclic_per_curve.index_range(), 1024, [&](const IndexRange range) {
    for (const int curve : range) {
      /* Drop the trailing restart index. */
      const IndexRange offset_range = range_per_curve[curve].drop_back(1);
      /* Shift the range by `curve` to account for the second padding vertices.
       * The first one is already accounted for during counting (as primitive restart). */
      const IndexRange index_range = offset_range.shift(curve + 1);
      for (const int i : offset_range.index_range()) {
        indices[offset_range[i]] = index_range[i];
      }
      if (cyclic_per_curve[curve]) {
        indices[offset_range.last()] = index_range.first();
      }
      indices[offset_range.one_after_last()] = gpu::RESTART_INDEX;
    }
  });

  gpu::IndexBuf *ibo = GPU_indexbuf_calloc();
  GPU_indexbuf_build_in_place_ex(&elb, 0, max_index, true, ibo);

  cache->lines_batch = GPU_batch_create_ex(
      GPU_PRIM_LINE_STRIP, cache->vbo, ibo, GPU_BATCH_OWNS_INDEX);

  cache->is_dirty = false;
}

/** \} */

void DRW_grease_pencil_batch_cache_dirty_tag(GreasePencil *grease_pencil, int mode)
{
  BLI_assert(grease_pencil->runtime != nullptr);
  GreasePencilBatchCache *cache = static_cast<GreasePencilBatchCache *>(
      grease_pencil->runtime->batch_cache);
  if (cache == nullptr) {
    return;
  }
  switch (mode) {
    case BKE_GREASEPENCIL_BATCH_DIRTY_ALL:
      cache->is_dirty = true;
      break;
    default:
      BLI_assert_unreachable();
  }
}

void DRW_grease_pencil_batch_cache_validate(GreasePencil *grease_pencil)
{
  BLI_assert(grease_pencil->runtime != nullptr);
  if (!grease_pencil_batch_cache_valid(*grease_pencil)) {
    grease_pencil_batch_cache_clear(*grease_pencil);
    grease_pencil_batch_cache_init(*grease_pencil);
  }
}

void DRW_grease_pencil_batch_cache_free(GreasePencil *grease_pencil)
{
  grease_pencil_batch_cache_clear(*grease_pencil);
  MEM_delete(static_cast<GreasePencilBatchCache *>(grease_pencil->runtime->batch_cache));
  grease_pencil->runtime->batch_cache = nullptr;
}

gpu::Batch *DRW_cache_grease_pencil_get(const Scene *scene, Object *ob)
{
  GreasePencil &grease_pencil = *static_cast<GreasePencil *>(ob->data);
  GreasePencilBatchCache *cache = grease_pencil_batch_cache_get(grease_pencil);
  grease_pencil_geom_batch_ensure(*ob, grease_pencil, *scene);

  return cache->geom_batch;
}

gpu::Batch *DRW_cache_grease_pencil_edit_points_get(const Scene *scene, Object *ob)
{
  GreasePencil &grease_pencil = *static_cast<GreasePencil *>(ob->data);
  GreasePencilBatchCache *cache = grease_pencil_batch_cache_get(grease_pencil);
  grease_pencil_edit_batch_ensure(*ob, grease_pencil, *scene);

  return cache->edit_points;
}

gpu::Batch *DRW_cache_grease_pencil_edit_lines_get(const Scene *scene, Object *ob)
{
  GreasePencil &grease_pencil = *static_cast<GreasePencil *>(ob->data);
  GreasePencilBatchCache *cache = grease_pencil_batch_cache_get(grease_pencil);
  grease_pencil_edit_batch_ensure(*ob, grease_pencil, *scene);

  return cache->edit_lines;
}

gpu::VertBuf *DRW_cache_grease_pencil_position_buffer_get(const Scene *scene, Object *ob)
{
  GreasePencil &grease_pencil = *static_cast<GreasePencil *>(ob->data);
  GreasePencilBatchCache *cache = grease_pencil_batch_cache_get(grease_pencil);
  grease_pencil_geom_batch_ensure(*ob, grease_pencil, *scene);

  return cache->vbo;
}

gpu::VertBuf *DRW_cache_grease_pencil_color_buffer_get(const Scene *scene, Object *ob)
{
  GreasePencil &grease_pencil = *static_cast<GreasePencil *>(ob->data);
  GreasePencilBatchCache *cache = grease_pencil_batch_cache_get(grease_pencil);
  grease_pencil_geom_batch_ensure(*ob, grease_pencil, *scene);

  return cache->vbo_col;
}

gpu::Batch *DRW_cache_grease_pencil_weight_points_get(const Scene *scene, Object *ob)
{
  GreasePencil &grease_pencil = *static_cast<GreasePencil *>(ob->data);
  GreasePencilBatchCache *cache = grease_pencil_batch_cache_get(grease_pencil);
  grease_pencil_weight_batch_ensure(*ob, grease_pencil, *scene);

  return cache->edit_points;
}

gpu::Batch *DRW_cache_grease_pencil_weight_lines_get(const Scene *scene, Object *ob)
{
  GreasePencil &grease_pencil = *static_cast<GreasePencil *>(ob->data);
  GreasePencilBatchCache *cache = grease_pencil_batch_cache_get(grease_pencil);
  grease_pencil_weight_batch_ensure(*ob, grease_pencil, *scene);

  return cache->edit_lines;
}

gpu::Batch *DRW_cache_grease_pencil_face_wireframe_get(const Scene *scene, Object *ob)
{
  GreasePencil &grease_pencil = *static_cast<GreasePencil *>(ob->data);
  GreasePencilBatchCache *cache = grease_pencil_batch_cache_get(grease_pencil);
  grease_pencil_wire_batch_ensure(*ob, grease_pencil, *scene);

  return cache->lines_batch;
}

}  // namespace blender::draw<|MERGE_RESOLUTION|>--- conflicted
+++ resolved
@@ -1128,12 +1128,8 @@
   /* Fill buffers with data. */
   for (const int drawing_i : drawings.index_range()) {
     const ed::greasepencil::DrawingInfo &info = drawings[drawing_i];
-<<<<<<< HEAD
-    const Layer &layer = *grease_pencil.layer(info.layer_index);
+    const Layer &layer = grease_pencil.layer(info.layer_index);
     const float4 tint_color = float4(tint_colors[info.layer_index]);
-=======
-    const Layer &layer = grease_pencil.layer(info.layer_index);
->>>>>>> e0352eb8
     const float4x4 layer_space_to_object_space = layer.to_object_space(object);
     const float4x4 object_space_to_layer_space = math::invert(layer_space_to_object_space);
     const bke::CurvesGeometry &curves = info.drawing.strokes();
