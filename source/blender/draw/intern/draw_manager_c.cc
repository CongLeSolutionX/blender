--- conflicted
+++ resolved
@@ -3275,18 +3275,8 @@
 void DRW_gpu_context_disable_ex(bool restore)
 {
   if (DST.system_gpu_context != nullptr) {
-<<<<<<< HEAD
-#ifdef __APPLE__
-    /* Need to flush before disabling draw context, otherwise it does not
-     * always finish drawing and viewport can be empty or partially drawn */
-    if (GPU_type_matches_ex(GPU_DEVICE_ANY, GPU_OS_MAC, GPU_DRIVER_ANY, GPU_BACKEND_OPENGL)) {
-      GPU_flush();
-    }
-#endif
     GPU_context_end_frame(DST.blender_gpu_context);
 
-=======
->>>>>>> b5f8a50c
     if (BLI_thread_is_main() && restore) {
       wm_window_reset_drawable();
     }
