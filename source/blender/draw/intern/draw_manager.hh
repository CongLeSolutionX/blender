--- conflicted
+++ resolved
@@ -14,12 +14,6 @@
  * \note It is currently work in progress and should replace the old global draw manager.
  */
 
-<<<<<<< HEAD
-#include "BKE_paint.hh"
-#include "BKE_paint_bvh.hh"
-
-=======
->>>>>>> 16b7e5c7
 #include "BLI_map.hh"
 #include "BLI_sys_types.h"
 
