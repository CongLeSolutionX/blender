--- conflicted
+++ resolved
@@ -105,15 +105,10 @@
     case ID_VO: {
       std::optional<const blender::Bounds<float3>> bounds = BKE_volume_min_max(
           static_cast<const Volume *>(ref.object->data));
-<<<<<<< HEAD
       if (bounds) {
         orco_add = blender::math::midpoint(bounds->min, bounds->max);
-        orco_mul = (bounds->max - bounds->max) * 0.5f;
+        orco_mul = (bounds->max - bounds->min) * 0.5f;
       }
-=======
-      orco_add = blender::math::midpoint(bounds.min, bounds.max);
-      orco_mul = (bounds.max - bounds.min) * 0.5f;
->>>>>>> 689040db
       break;
     }
     case ID_ME: {
