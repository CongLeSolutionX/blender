/* SPDX-FileCopyrightText: 2005 Blender Authors
 *
 * SPDX-License-Identifier: GPL-2.0-or-later */

/** \file
 * \ingroup gpu
 *
 * PBVH drawing.
 * Embeds GPU meshes inside of PBVH nodes, used by mesh sculpt mode.
 */

#include <algorithm>
#include <climits>
#include <cstddef>
#include <cstdlib>
#include <cstring>
#include <string>
#include <vector>

#include "MEM_guardedalloc.h"

#include "BLI_bitmap.h"
#include "BLI_function_ref.hh"
#include "BLI_ghash.h"
#include "BLI_index_range.hh"
#include "BLI_map.hh"
#include "BLI_math_color.h"
#include "BLI_math_vector_types.hh"
#include "BLI_string.h"
#include "BLI_string_ref.hh"
#include "BLI_timeit.hh"
#include "BLI_utildefines.h"
#include "BLI_vector.hh"

#include "DNA_mesh_types.h"

#include "BKE_DerivedMesh.hh"
#include "BKE_attribute.hh"
#include "BKE_attribute_math.hh"
#include "BKE_ccg.h"
#include "BKE_customdata.hh"
#include "BKE_mesh.hh"
#include "BKE_paint.hh"
#include "BKE_pbvh_api.hh"
#include "BKE_subdiv_ccg.hh"

#include "GPU_batch.h"

#include "DRW_engine.h"
#include "DRW_pbvh.hh"

#include "attribute_convert.hh"
#include "bmesh.hh"
#include "draw_pbvh.hh"
#include "gpu_private.h"

#define MAX_PBVH_BATCH_KEY 512
#define MAX_PBVH_VBOS 16

namespace blender::draw::pbvh {

static bool pbvh_attr_supported(const AttributeRequest &request)
{
  if (std::holds_alternative<CustomRequest>(request)) {
    return true;
  }
  const GenericRequest &attr = std::get<GenericRequest>(request);
  if (!ELEM(attr.domain, bke::AttrDomain::Point, bke::AttrDomain::Face, bke::AttrDomain::Corner)) {
    /* PBVH drawing does not support edge domain attributes. */
    return false;
  }
  bool type_supported = false;
  bke::attribute_math::convert_to_static_type(attr.type, [&](auto dummy) {
    using T = decltype(dummy);
    using Converter = AttributeConverter<T>;
    using VBOType = typename Converter::VBOType;
    if constexpr (!std::is_void_v<VBOType>) {
      type_supported = true;
    }
  });
  return type_supported;
}

static std::string calc_request_key(const AttributeRequest &request)
{
  char buf[512];
  if (const CustomRequest *request_type = std::get_if<CustomRequest>(&request)) {
    SNPRINTF(buf, "%d:%d:", int(*request_type) + CD_NUMTYPES, 0);
  }
  else {
    const GenericRequest &attr = std::get<GenericRequest>(request);
    const StringRefNull name = attr.name;
    const bke::AttrDomain domain = attr.domain;
    const eCustomDataType data_type = attr.type;
    SNPRINTF(buf, "%d:%d:%s", int(data_type), int(domain), name.c_str());
  }
  return buf;
}

struct PBVHVbo {
  AttributeRequest request;
  GPUVertBuf *vert_buf = nullptr;
  std::string key;

  PBVHVbo(const AttributeRequest &request) : request(request)
  {
    key = calc_request_key(request);
  }

  void clear_data()
  {
    GPU_vertbuf_clear(vert_buf);
  }
};

inline short4 normal_float_to_short(const float3 &value)
{
  short3 result;
  normal_float_to_short_v3(result, value);
  return short4(result.x, result.y, result.z, 0);
}

template<typename T>
void extract_data_vert_faces(const PBVH_GPU_Args &args, const Span<T> attribute, GPUVertBuf &vbo)
{
  using Converter = AttributeConverter<T>;
  using VBOType = typename Converter::VBOType;
  const Span<int> corner_verts = args.corner_verts;
  const Span<int3> corner_tris = args.corner_tris;
  const Span<int> tri_faces = args.tri_faces;
  const Span<bool> hide_poly = args.hide_poly;

  VBOType *data = static_cast<VBOType *>(GPU_vertbuf_get_data(&vbo));
  for (const int tri_i : args.prim_indices) {
    if (!hide_poly.is_empty() && hide_poly[tri_faces[tri_i]]) {
      continue;
    }
    for (int i : IndexRange(3)) {
      const int vert = corner_verts[corner_tris[tri_i][i]];
      *data = Converter::convert(attribute[vert]);
      data++;
    }
  }
}

template<typename T>
void extract_data_face_faces(const PBVH_GPU_Args &args, const Span<T> attribute, GPUVertBuf &vbo)
{
  using Converter = AttributeConverter<T>;
  using VBOType = typename Converter::VBOType;

  const Span<int> tri_faces = args.tri_faces;
  const Span<bool> hide_poly = args.hide_poly;

  VBOType *data = static_cast<VBOType *>(GPU_vertbuf_get_data(&vbo));
  for (const int tri_i : args.prim_indices) {
    const int face = tri_faces[tri_i];
    if (!hide_poly.is_empty() && hide_poly[face]) {
      continue;
    }
    std::fill_n(data, 3, Converter::convert(attribute[face]));
    data += 3;
  }
}

template<typename T>
void extract_data_corner_faces(const PBVH_GPU_Args &args, const Span<T> attribute, GPUVertBuf &vbo)
{
  using Converter = AttributeConverter<T>;
  using VBOType = typename Converter::VBOType;

  const Span<int3> corner_tris = args.corner_tris;
  const Span<int> tri_faces = args.tri_faces;
  const Span<bool> hide_poly = args.hide_poly;

  VBOType *data = static_cast<VBOType *>(GPU_vertbuf_get_data(&vbo));
  for (const int tri_i : args.prim_indices) {
    if (!hide_poly.is_empty() && hide_poly[tri_faces[tri_i]]) {
      continue;
    }
    for (int i : IndexRange(3)) {
      const int corner = corner_tris[tri_i][i];
      *data = Converter::convert(attribute[corner]);
      data++;
    }
  }
}

template<typename T> const T &bmesh_cd_vert_get(const BMVert &vert, const int offset)
{
  return *static_cast<const T *>(POINTER_OFFSET(vert.head.data, offset));
}

template<typename T> const T &bmesh_cd_loop_get(const BMLoop &loop, const int offset)
{
  return *static_cast<const T *>(POINTER_OFFSET(loop.head.data, offset));
}

template<typename T> const T &bmesh_cd_face_get(const BMFace &face, const int offset)
{
  return *static_cast<const T *>(POINTER_OFFSET(face.head.data, offset));
}

template<typename T>
void extract_data_vert_bmesh(const PBVH_GPU_Args &args, const int cd_offset, GPUVertBuf &vbo)
{
  using Converter = AttributeConverter<T>;
  using VBOType = typename Converter::VBOType;
  VBOType *data = static_cast<VBOType *>(GPU_vertbuf_get_data(&vbo));

  for (const BMFace *f : *args.bm_faces) {
    if (BM_elem_flag_test(f, BM_ELEM_HIDDEN)) {
      continue;
    }
    const BMLoop *l = f->l_first;
    *data = Converter::convert(bmesh_cd_vert_get<T>(*l->prev->v, cd_offset));
    data++;
    *data = Converter::convert(bmesh_cd_vert_get<T>(*l->v, cd_offset));
    data++;
    *data = Converter::convert(bmesh_cd_vert_get<T>(*l->next->v, cd_offset));
    data++;
  }
}

template<typename T>
void extract_data_face_bmesh(const PBVH_GPU_Args &args, const int cd_offset, GPUVertBuf &vbo)
{
  using Converter = AttributeConverter<T>;
  using VBOType = typename Converter::VBOType;
  VBOType *data = static_cast<VBOType *>(GPU_vertbuf_get_data(&vbo));

  for (const BMFace *f : *args.bm_faces) {
    if (BM_elem_flag_test(f, BM_ELEM_HIDDEN)) {
      continue;
    }
    std::fill_n(data, 3, Converter::convert(bmesh_cd_face_get<T>(*f, cd_offset)));
    data += 3;
  }
}

template<typename T>
void extract_data_corner_bmesh(const PBVH_GPU_Args &args, const int cd_offset, GPUVertBuf &vbo)
{
  using Converter = AttributeConverter<T>;
  using VBOType = typename Converter::VBOType;
  VBOType *data = static_cast<VBOType *>(GPU_vertbuf_get_data(&vbo));

  for (const BMFace *f : *args.bm_faces) {
    if (BM_elem_flag_test(f, BM_ELEM_HIDDEN)) {
      continue;
    }
    const BMLoop *l = f->l_first;
    *data = Converter::convert(bmesh_cd_loop_get<T>(*l->prev, cd_offset));
    data++;
    *data = Converter::convert(bmesh_cd_loop_get<T>(*l, cd_offset));
    data++;
    *data = Converter::convert(bmesh_cd_loop_get<T>(*l->next, cd_offset));
    data++;
  }
}

struct PBVHBatch {
  Vector<int> vbos;
  GPUBatch *tris = nullptr, *lines = nullptr;
  int tris_count = 0, lines_count = 0;
  /* Coarse multi-resolution, will use full-sized VBOs only index buffer changes. */
  bool is_coarse = false;

  void sort_vbos(Vector<PBVHVbo> &master_vbos)
  {
    struct cmp {
      Vector<PBVHVbo> &master_vbos;

      cmp(Vector<PBVHVbo> &_master_vbos) : master_vbos(_master_vbos) {}

      bool operator()(const int &a, const int &b)
      {
        return master_vbos[a].key < master_vbos[b].key;
      }
    };

    std::sort(vbos.begin(), vbos.end(), cmp(master_vbos));
  }

  std::string build_key(Vector<PBVHVbo> &master_vbos)
  {
    std::string key = "";

    if (is_coarse) {
      key += "c:";
    }

    sort_vbos(master_vbos);

    for (int vbo_i : vbos) {
      key += master_vbos[vbo_i].key + ":";
    }

    return key;
  }
};

static const CustomData *get_cdata(bke::AttrDomain domain, const PBVH_GPU_Args &args)
{
  switch (domain) {
    case bke::AttrDomain::Point:
      return args.vert_data;
    case bke::AttrDomain::Corner:
      return args.corner_data;
    case bke::AttrDomain::Face:
      return args.face_data;
    default:
      return nullptr;
  }
}

struct PBVHBatches {
  Vector<PBVHVbo> vbos;
  Map<std::string, PBVHBatch> batches;
  GPUIndexBuf *tri_index = nullptr;
  GPUIndexBuf *lines_index = nullptr;
  int faces_count = 0; /* Used by PBVH_BMESH and PBVH_GRIDS */
  int tris_count = 0, lines_count = 0;
  bool needs_tri_index = false;

  int material_index = 0;

  /* Stuff for displaying coarse multires grids. */
  GPUIndexBuf *tri_index_coarse = nullptr;
  GPUIndexBuf *lines_index_coarse = nullptr;
  int coarse_level = 0; /* Coarse multires depth. */
  int tris_count_coarse = 0, lines_count_coarse = 0;

  int count_faces(const PBVH_GPU_Args &args)
  {
    int count = 0;

    switch (args.pbvh_type) {
      case PBVH_FACES: {
        if (!args.hide_poly.is_empty()) {
          for (const int tri_i : args.prim_indices) {
            if (!args.hide_poly[args.tri_faces[tri_i]]) {
              count++;
            }
          }
        }
        else {
          count = args.prim_indices.size();
        }
        break;
      }
      case PBVH_GRIDS: {
        count = bke::pbvh::count_grid_quads(args.subdiv_ccg->grid_hidden,
                                            args.grid_indices,
                                            args.ccg_key.grid_size,
                                            args.ccg_key.grid_size);

        break;
      }
      case PBVH_BMESH: {
        for (const BMFace *f : *args.bm_faces) {
          if (!BM_elem_flag_test(f, BM_ELEM_HIDDEN)) {
            count++;
          }
        }
      }
    }

    return count;
  }

  PBVHBatches(const PBVH_GPU_Args &args)
  {
    faces_count = count_faces(args);

    if (args.pbvh_type == PBVH_BMESH) {
      tris_count = faces_count;
    }
  }

  ~PBVHBatches()
  {
    for (PBVHBatch &batch : batches.values()) {
      GPU_BATCH_DISCARD_SAFE(batch.tris);
      GPU_BATCH_DISCARD_SAFE(batch.lines);
    }

    for (PBVHVbo &vbo : vbos) {
      GPU_vertbuf_discard(vbo.vert_buf);
    }

    GPU_INDEXBUF_DISCARD_SAFE(tri_index);
    GPU_INDEXBUF_DISCARD_SAFE(lines_index);
    GPU_INDEXBUF_DISCARD_SAFE(tri_index_coarse);
    GPU_INDEXBUF_DISCARD_SAFE(lines_index_coarse);
  }

  std::string build_key(const Span<AttributeRequest> requests, bool do_coarse_grids)
  {
    PBVHBatch batch;
    Vector<PBVHVbo> vbos;

    for (const int i : requests.index_range()) {
      const AttributeRequest &request = requests[i];
      if (!pbvh_attr_supported(request)) {
        continue;
      }
      vbos.append_as(request);
      batch.vbos.append(i);
    }

    batch.is_coarse = do_coarse_grids;
    return batch.build_key(vbos);
  }

  int ensure_vbo(const AttributeRequest &request, const PBVH_GPU_Args &args)
  {
    for (const int i : vbos.index_range()) {
      if (this->vbos[i].request == request) {
        return i;
      }
    }
    return this->create_vbo(request, args);
  }

  PBVHBatch &ensure_batch(const Span<AttributeRequest> requests,
                          const PBVH_GPU_Args &args,
                          bool do_coarse_grids)
  {
    std::string key = this->build_key(requests, do_coarse_grids);
    if (PBVHBatch *batch = batches.lookup_ptr(key)) {
      return *batch;
    }
    return batches.lookup_or_add(std::move(key), create_batch(requests, args, do_coarse_grids));
  }

  void fill_vbo_normal_faces(const PBVH_GPU_Args &args, GPUVertBuf &vert_buf)
  {
    const bke::AttributeAccessor attributes = args.mesh->attributes();
    const VArraySpan sharp_faces = *attributes.lookup<bool>("sharp_face", bke::AttrDomain::Face);

    short4 *data = static_cast<short4 *>(GPU_vertbuf_get_data(&vert_buf));

    short4 face_no;
    int last_face = -1;
    for (const int tri_i : args.prim_indices) {
      const int face_i = args.tri_faces[tri_i];
      if (!args.hide_poly.is_empty() && args.hide_poly[face_i]) {
        continue;
      }
      if (!sharp_faces.is_empty() && sharp_faces[face_i]) {
        if (face_i != last_face) {
          face_no = normal_float_to_short(args.face_normals[face_i]);
          last_face = face_i;
        }
        std::fill_n(data, 3, face_no);
        data += 3;
      }
      else {
        for (const int i : IndexRange(3)) {
          const int vert = args.corner_verts[args.corner_tris[tri_i][i]];
          *data = normal_float_to_short(args.vert_normals[vert]);
          data++;
        }
      }
    }
  }

  void fill_vbo_grids_intern(
      PBVHVbo &vbo,
      const PBVH_GPU_Args &args,
      FunctionRef<void(FunctionRef<void(int x, int y, int grid_index, CCGElem *elems[4], int i)>
                           func)> foreach_grids)
  {
    uint vert_per_grid = square_i(args.ccg_key.grid_size - 1) * 4;
    uint vert_count = args.grid_indices.size() * vert_per_grid;

    int existing_num = GPU_vertbuf_get_vertex_len(vbo.vert_buf);
    void *existing_data = GPU_vertbuf_get_data(vbo.vert_buf);

    if (existing_data == nullptr || existing_num != vert_count) {
      /* Allocate buffer if not allocated yet or size changed. */
      GPU_vertbuf_data_alloc(vbo.vert_buf, vert_count);
    }

    GPUVertBufRaw access;
    GPU_vertbuf_attr_get_raw_data(vbo.vert_buf, 0, &access);

    if (const CustomRequest *request_type = std::get_if<CustomRequest>(&vbo.request)) {
      switch (*request_type) {
        case CustomRequest::Position: {
          foreach_grids([&](int /*x*/, int /*y*/, int /*grid_index*/, CCGElem *elems[4], int i) {
            float *co = CCG_elem_co(&args.ccg_key, elems[i]);

            *static_cast<float3 *>(GPU_vertbuf_raw_step(&access)) = co;
          });
          break;
        }
        case CustomRequest::Normal: {
          const Span<int> grid_to_face_map = args.subdiv_ccg->grid_to_face_map;
          const bke::AttributeAccessor attributes = args.mesh->attributes();
          const VArraySpan sharp_faces = *attributes.lookup<bool>("sharp_face",
                                                                  bke::AttrDomain::Face);

          foreach_grids([&](int /*x*/, int /*y*/, int grid_index, CCGElem *elems[4], int /*i*/) {
            float3 no(0.0f, 0.0f, 0.0f);

            const bool smooth = !(!sharp_faces.is_empty() &&
                                  sharp_faces[grid_to_face_map[grid_index]]);

            if (smooth) {
              no = CCG_elem_no(&args.ccg_key, elems[0]);
            }
            else {
              normal_quad_v3(no,
                             CCG_elem_co(&args.ccg_key, elems[3]),
                             CCG_elem_co(&args.ccg_key, elems[2]),
                             CCG_elem_co(&args.ccg_key, elems[1]),
                             CCG_elem_co(&args.ccg_key, elems[0]));
            }

            short sno[3];

            normal_float_to_short_v3(sno, no);

            *static_cast<short3 *>(GPU_vertbuf_raw_step(&access)) = sno;
          });
          break;
        }
        case CustomRequest::Mask: {
          if (args.ccg_key.has_mask) {
            foreach_grids([&](int /*x*/, int /*y*/, int /*grid_index*/, CCGElem *elems[4], int i) {
              float *mask = CCG_elem_mask(&args.ccg_key, elems[i]);

              *static_cast<float *>(GPU_vertbuf_raw_step(&access)) = *mask;
            });
          }
          else {
            MutableSpan(static_cast<float *>(GPU_vertbuf_get_data(vbo.vert_buf)),
                        GPU_vertbuf_get_vertex_len(vbo.vert_buf))
                .fill(0.0f);
          }
          break;
        }
        case CustomRequest::FaceSet: {
          const bke::AttributeAccessor attributes = args.mesh->attributes();
          if (const VArray<int> face_sets = *attributes.lookup<int>(".sculpt_face_set",
                                                                    bke::AttrDomain::Face))
          {
            const VArraySpan<int> face_sets_span(face_sets);
            foreach_grids(
                [&](int /*x*/, int /*y*/, int grid_index, CCGElem * /*elems*/[4], int /*i*/) {
                  uchar face_set_color[4] = {UCHAR_MAX, UCHAR_MAX, UCHAR_MAX, UCHAR_MAX};

                  const int face_index = BKE_subdiv_ccg_grid_to_face_index(*args.subdiv_ccg,
                                                                           grid_index);
                  const int fset = face_sets_span[face_index];

                  /* Skip for the default color Face Set to render it white. */
                  if (fset != args.face_sets_color_default) {
                    BKE_paint_face_set_overlay_color_get(
                        fset, args.face_sets_color_seed, face_set_color);
                  }

                  *static_cast<uchar4 *>(GPU_vertbuf_raw_step(&access)) = face_set_color;
                });
          }
          else {
            const uchar white[4] = {UCHAR_MAX, UCHAR_MAX, UCHAR_MAX};
            foreach_grids(
                [&](int /*x*/, int /*y*/, int /*grid_index*/, CCGElem * /*elems*/[4], int /*i*/) {
                  *static_cast<uchar4 *>(GPU_vertbuf_raw_step(&access)) = white;
                });
          }
          break;
        }
      }
    }
    else {
      const eCustomDataType type = std::get<GenericRequest>(vbo.request).type;
      bke::attribute_math::convert_to_static_type(type, [&](auto dummy) {
        using T = decltype(dummy);
        using Converter = AttributeConverter<T>;
        using VBOType = typename Converter::VBOType;
        if constexpr (!std::is_void_v<VBOType>) {
          std::fill_n(static_cast<VBOType *>(GPU_vertbuf_get_data(vbo.vert_buf)),
                      GPU_vertbuf_get_vertex_len(vbo.vert_buf),
                      VBOType());
        }
      });
    }
  }

  void fill_vbo_grids(PBVHVbo &vbo, const PBVH_GPU_Args &args)
  {
    int gridsize = args.ccg_key.grid_size;

    uint totgrid = args.grid_indices.size();

    auto foreach_solid =
        [&](FunctionRef<void(int x, int y, int grid_index, CCGElem *elems[4], int i)> func) {
          for (int i = 0; i < totgrid; i++) {
            const int grid_index = args.grid_indices[i];

            CCGElem *grid = args.grids[grid_index];

            for (int y = 0; y < gridsize - 1; y++) {
              for (int x = 0; x < gridsize - 1; x++) {
                CCGElem *elems[4] = {
                    CCG_grid_elem(&args.ccg_key, grid, x, y),
                    CCG_grid_elem(&args.ccg_key, grid, x + 1, y),
                    CCG_grid_elem(&args.ccg_key, grid, x + 1, y + 1),
                    CCG_grid_elem(&args.ccg_key, grid, x, y + 1),
                };

                func(x, y, grid_index, elems, 0);
                func(x + 1, y, grid_index, elems, 1);
                func(x + 1, y + 1, grid_index, elems, 2);
                func(x, y + 1, grid_index, elems, 3);
              }
            }
          }
        };

    auto foreach_indexed =
        [&](FunctionRef<void(int x, int y, int grid_index, CCGElem *elems[4], int i)> func) {
          for (int i = 0; i < totgrid; i++) {
            const int grid_index = args.grid_indices[i];

            CCGElem *grid = args.grids[grid_index];

            for (int y = 0; y < gridsize; y++) {
              for (int x = 0; x < gridsize; x++) {
                CCGElem *elems[4] = {
                    CCG_grid_elem(&args.ccg_key, grid, x, y),
                    CCG_grid_elem(&args.ccg_key, grid, min_ii(x + 1, gridsize - 1), y),
                    CCG_grid_elem(&args.ccg_key,
                                  grid,
                                  min_ii(x + 1, gridsize - 1),
                                  min_ii(y + 1, gridsize - 1)),
                    CCG_grid_elem(&args.ccg_key, grid, x, min_ii(y + 1, gridsize - 1)),
                };

                func(x, y, grid_index, elems, 0);
              }
            }
          }
        };

    if (needs_tri_index) {
      fill_vbo_grids_intern(vbo, args, foreach_indexed);
    }
    else {
      fill_vbo_grids_intern(vbo, args, foreach_solid);
    }
  }

  void fill_vbo_faces(PBVHVbo &vbo, const PBVH_GPU_Args &args)
  {
    const int totvert = this->count_faces(args) * 3;

    int existing_num = GPU_vertbuf_get_vertex_len(vbo.vert_buf);
    void *existing_data = GPU_vertbuf_get_data(vbo.vert_buf);

    if (existing_data == nullptr || existing_num != totvert) {
      /* Allocate buffer if not allocated yet or size changed. */
      GPU_vertbuf_data_alloc(vbo.vert_buf, totvert);
    }

    GPUVertBuf &vert_buf = *vbo.vert_buf;

    const bke::AttributeAccessor attributes = args.mesh->attributes();

    if (const CustomRequest *request_type = std::get_if<CustomRequest>(&vbo.request)) {
      switch (*request_type) {
        case CustomRequest::Position: {
          extract_data_vert_faces<float3>(args, args.vert_positions, vert_buf);
          break;
        }
        case CustomRequest::Normal: {
          fill_vbo_normal_faces(args, vert_buf);
          break;
        }
        case CustomRequest::Mask: {
          float *data = static_cast<float *>(GPU_vertbuf_get_data(&vert_buf));
          if (const VArray<float> mask = *attributes.lookup<float>(".sculpt_mask",
                                                                   bke::AttrDomain::Point)) {
            const VArraySpan<float> mask_span(mask);
            const Span<int> corner_verts = args.corner_verts;
            const Span<int3> corner_tris = args.corner_tris;
            const Span<int> tri_faces = args.tri_faces;
            const Span<bool> hide_poly = args.hide_poly;

            for (const int tri_i : args.prim_indices) {
              if (!hide_poly.is_empty() && hide_poly[tri_faces[tri_i]]) {
                continue;
              }
              for (int i : IndexRange(3)) {
                const int vert = corner_verts[corner_tris[tri_i][i]];
                *data = mask_span[vert];
                data++;
              }
            }
          }
          else {
            MutableSpan(data, totvert).fill(0);
          }
          break;
        }
        case CustomRequest::FaceSet: {
          uchar4 *data = static_cast<uchar4 *>(GPU_vertbuf_get_data(vbo.vert_buf));
          if (const VArray<int> face_sets = *attributes.lookup<int>(".sculpt_face_set",
                                                                    bke::AttrDomain::Face))
          {
            const VArraySpan<int> face_sets_span(face_sets);
            int last_face = -1;
            uchar4 fset_color(UCHAR_MAX);

            for (const int tri_i : args.prim_indices) {
              if (!args.hide_poly.is_empty() && args.hide_poly[args.tri_faces[tri_i]]) {
                continue;
              }
              const int face_i = args.tri_faces[tri_i];
              if (last_face != face_i) {
                last_face = face_i;

                const int fset = face_sets_span[face_i];

                if (fset != args.face_sets_color_default) {
                  BKE_paint_face_set_overlay_color_get(
                      fset, args.face_sets_color_seed, fset_color);
                }
                else {
                  /* Skip for the default color face set to render it white. */
                  fset_color[0] = fset_color[1] = fset_color[2] = UCHAR_MAX;
                }
              }
              std::fill_n(data, 3, fset_color);
              data += 3;
            }
          }
          else {
            MutableSpan(data, totvert).fill(uchar4(255));
          }
          break;
        }
      }
    }
    else {
      const bke::AttributeAccessor attributes = args.mesh->attributes();
      const GenericRequest &request = std::get<GenericRequest>(vbo.request);
      const StringRef name = request.name;
      const bke::AttrDomain domain = request.domain;
      const eCustomDataType data_type = request.type;
      const GVArraySpan attribute = *attributes.lookup_or_default(name, domain, data_type);
      bke::attribute_math::convert_to_static_type(data_type, [&](auto dummy) {
        using T = decltype(dummy);
<<<<<<< HEAD
        if constexpr (!std::is_void_v<typename AttributeConverter<T>::VBOType>) {
          switch (domain) {
            case ATTR_DOMAIN_POINT:
              extract_data_vert_faces<T>(args, attribute.typed<T>(), vert_buf);
              break;
            case ATTR_DOMAIN_FACE:
              extract_data_face_faces<T>(args, attribute.typed<T>(), vert_buf);
              break;
            case ATTR_DOMAIN_CORNER:
              extract_data_corner_faces<T>(args, attribute.typed<T>(), vert_buf);
              break;
            default:
              BLI_assert_unreachable();
          }
=======
        switch (domain) {
          case bke::AttrDomain::Point:
            extract_data_vert_faces<T>(args, attribute.typed<T>(), vert_buf);
            break;
          case bke::AttrDomain::Face:
            extract_data_face_faces<T>(args, attribute.typed<T>(), vert_buf);
            break;
          case bke::AttrDomain::Corner:
            extract_data_corner_faces<T>(args, attribute.typed<T>(), vert_buf);
            break;
          default:
            BLI_assert_unreachable();
>>>>>>> 06eda2a4
        }
      });
    }
  }

  void gpu_flush()
  {
    for (PBVHVbo &vbo : vbos) {
      if (vbo.vert_buf && GPU_vertbuf_get_data(vbo.vert_buf)) {
        GPU_vertbuf_use(vbo.vert_buf);
      }
    }
  }

  void update(const PBVH_GPU_Args &args)
  {
    if (!lines_index) {
      create_index(args);
    }
    for (PBVHVbo &vbo : vbos) {
      fill_vbo(vbo, args);
    }
  }

  void fill_vbo_bmesh(PBVHVbo &vbo, const PBVH_GPU_Args &args)
  {
    faces_count = tris_count = count_faces(args);

    int existing_num = GPU_vertbuf_get_vertex_len(vbo.vert_buf);
    void *existing_data = GPU_vertbuf_get_data(vbo.vert_buf);

    int vert_count = tris_count * 3;

    if (existing_data == nullptr || existing_num != vert_count) {
      /* Allocate buffer if not allocated yet or size changed. */
      GPU_vertbuf_data_alloc(vbo.vert_buf, vert_count);
    }

    GPUVertBufRaw access;
    GPU_vertbuf_attr_get_raw_data(vbo.vert_buf, 0, &access);

#if 0 /* Enable to fuzz GPU data (to check for over-allocation). */
    existing_data = GPU_vertbuf_get_data(vbo.vert_buf);
    uchar *c = static_cast<uchar *>(existing_data);
    for (int i : IndexRange(vert_count * access.stride)) {
      *c++ = i & 255;
    }
#endif

    if (const CustomRequest *request_type = std::get_if<CustomRequest>(&vbo.request)) {
      switch (*request_type) {
        case CustomRequest::Position: {
          float3 *data = static_cast<float3 *>(GPU_vertbuf_get_data(vbo.vert_buf));
          for (const BMFace *f : *args.bm_faces) {
            if (BM_elem_flag_test(f, BM_ELEM_HIDDEN)) {
              continue;
            }
            const BMLoop *l = f->l_first;
            *data = l->prev->v->co;
            data++;
            *data = l->v->co;
            data++;
            *data = l->next->v->co;
            data++;
          }
          break;
        }
        case CustomRequest::Normal: {
          short4 *data = static_cast<short4 *>(GPU_vertbuf_get_data(vbo.vert_buf));
          for (const BMFace *f : *args.bm_faces) {
            if (BM_elem_flag_test(f, BM_ELEM_HIDDEN)) {
              continue;
            }
            if (BM_elem_flag_test(f, BM_ELEM_SMOOTH)) {
              const BMLoop *l = f->l_first;
              *data = normal_float_to_short(l->prev->v->no);
              data++;
              *data = normal_float_to_short(l->v->no);
              data++;
              *data = normal_float_to_short(l->next->v->no);
              data++;
            }
            else {
              std::fill_n(data, 3, normal_float_to_short(f->no));
              data += 3;
            }
          }
          break;
        }
        case CustomRequest::Mask: {
          const int cd_offset = args.cd_mask_layer;
          if (cd_offset != -1) {
            float *data = static_cast<float *>(GPU_vertbuf_get_data(vbo.vert_buf));

            for (const BMFace *f : *args.bm_faces) {
              if (BM_elem_flag_test(f, BM_ELEM_HIDDEN)) {
                continue;
              }
              const BMLoop *l = f->l_first;
              *data = bmesh_cd_vert_get<float>(*l->prev->v, cd_offset);
              data++;
              *data = bmesh_cd_vert_get<float>(*l->v, cd_offset);
              data++;
              *data = bmesh_cd_vert_get<float>(*l->next->v, cd_offset);
              data++;
            }
          }
          else {
            MutableSpan(static_cast<float *>(GPU_vertbuf_get_data(vbo.vert_buf)),
                        GPU_vertbuf_get_vertex_len(vbo.vert_buf))
                .fill(0.0f);
          }
          break;
        }
        case CustomRequest::FaceSet: {
          const int cd_offset = CustomData_get_offset_named(
              &args.bm->pdata, CD_PROP_INT32, ".sculpt_face_set");

          uchar4 *data = static_cast<uchar4 *>(GPU_vertbuf_get_data(vbo.vert_buf));
          if (cd_offset != -1) {
            for (const BMFace *f : *args.bm_faces) {
              if (BM_elem_flag_test(f, BM_ELEM_HIDDEN)) {
                continue;
              }

              const int fset = bmesh_cd_face_get<int>(*f, cd_offset);

              uchar4 fset_color;
              if (fset != args.face_sets_color_default) {
                BKE_paint_face_set_overlay_color_get(fset, args.face_sets_color_seed, fset_color);
              }
              else {
                /* Skip for the default color face set to render it white. */
                fset_color[0] = fset_color[1] = fset_color[2] = UCHAR_MAX;
              }
              std::fill_n(data, 3, fset_color);
              data += 3;
            }
            break;
          }
          else {
            MutableSpan(data, GPU_vertbuf_get_vertex_len(vbo.vert_buf)).fill(uchar4(255));
          }
        }
      }
    }
    else {
      const GenericRequest &request = std::get<GenericRequest>(vbo.request);
      const StringRefNull name = request.name;
      const bke::AttrDomain domain = request.domain;
      const eCustomDataType data_type = request.type;
      const CustomData &custom_data = *get_cdata(domain, args);
      const int cd_offset = CustomData_get_offset_named(&custom_data, data_type, name.c_str());
      bke::attribute_math::convert_to_static_type(data_type, [&](auto dummy) {
        using T = decltype(dummy);
<<<<<<< HEAD
        if constexpr (!std::is_void_v<typename AttributeConverter<T>::VBOType>) {
          switch (domain) {
            case ATTR_DOMAIN_POINT:
              extract_data_vert_bmesh<T>(args, cd_offset, *vbo.vert_buf);
              break;
            case ATTR_DOMAIN_FACE:
              extract_data_face_bmesh<T>(args, cd_offset, *vbo.vert_buf);
              break;
            case ATTR_DOMAIN_CORNER:
              extract_data_corner_bmesh<T>(args, cd_offset, *vbo.vert_buf);
              break;
            default:
              BLI_assert_unreachable();
          }
=======
        switch (domain) {
          case bke::AttrDomain::Point:
            extract_data_vert_bmesh<T>(args, cd_offset, *vbo.vert_buf);
            break;
          case bke::AttrDomain::Face:
            extract_data_face_bmesh<T>(args, cd_offset, *vbo.vert_buf);
            break;
          case bke::AttrDomain::Corner:
            extract_data_corner_bmesh<T>(args, cd_offset, *vbo.vert_buf);
            break;
          default:
            BLI_assert_unreachable();
>>>>>>> 06eda2a4
        }
      });
    }
  }

  void fill_vbo(PBVHVbo &vbo, const PBVH_GPU_Args &args)
  {
    switch (args.pbvh_type) {
      case PBVH_FACES:
        fill_vbo_faces(vbo, args);
        break;
      case PBVH_GRIDS:
        fill_vbo_grids(vbo, args);
        break;
      case PBVH_BMESH:
        fill_vbo_bmesh(vbo, args);
        break;
    }
  }

  int create_vbo(const AttributeRequest &request, const PBVH_GPU_Args &args)
  {

    GPUVertFormat format;
    GPU_vertformat_clear(&format);
    if (const CustomRequest *request_type = std::get_if<CustomRequest>(&request)) {
      switch (*request_type) {
        case CustomRequest::Position:
          GPU_vertformat_attr_add(&format, "pos", GPU_COMP_F32, 3, GPU_FETCH_FLOAT);
          break;
        case CustomRequest::Normal:
          GPU_vertformat_attr_add(&format, "nor", GPU_COMP_I16, 3, GPU_FETCH_INT_TO_FLOAT_UNIT);
          break;
        case CustomRequest::Mask:
          GPU_vertformat_attr_add(&format, "msk", GPU_COMP_F32, 1, GPU_FETCH_FLOAT);
          break;
        case CustomRequest::FaceSet:
          GPU_vertformat_attr_add(&format, "fset", GPU_COMP_U8, 3, GPU_FETCH_INT_TO_FLOAT_UNIT);
          break;
      }
    }
    else {
      const GenericRequest &attr = std::get<GenericRequest>(request);
      const StringRefNull name = attr.name;
      const bke::AttrDomain domain = attr.domain;
      const eCustomDataType data_type = attr.type;

      format = draw::init_format_for_attribute(data_type, "data");

      const CustomData *cdata = get_cdata(domain, args);

      bool is_render, is_active;
      const char *prefix = "a";

      if (CD_TYPE_AS_MASK(data_type) & CD_MASK_COLOR_ALL) {
        prefix = "c";
        is_active = StringRef(args.active_color) == name;
        is_render = StringRef(args.render_color) == name;
      }
      if (data_type == CD_PROP_FLOAT2) {
        prefix = "u";
        is_active = StringRef(CustomData_get_active_layer_name(cdata, data_type)) == name;
        is_render = StringRef(CustomData_get_render_layer_name(cdata, data_type)) == name;
      }

      DRW_cdlayer_attr_aliases_add(&format, prefix, data_type, name.c_str(), is_render, is_active);
    }

    vbos.append_as(request);
    vbos.last().vert_buf = GPU_vertbuf_create_with_format_ex(&format, GPU_USAGE_STATIC);
    fill_vbo(vbos.last(), args);

    return vbos.index_range().last();
  }

  void update_pre(const PBVH_GPU_Args &args)
  {
    if (args.pbvh_type == PBVH_BMESH) {
      int count = count_faces(args);

      if (faces_count != count) {
        for (PBVHVbo &vbo : vbos) {
          vbo.clear_data();
        }

        GPU_INDEXBUF_DISCARD_SAFE(tri_index);
        GPU_INDEXBUF_DISCARD_SAFE(lines_index);
        GPU_INDEXBUF_DISCARD_SAFE(tri_index_coarse);
        GPU_INDEXBUF_DISCARD_SAFE(lines_index_coarse);

        tri_index = lines_index = tri_index_coarse = lines_index_coarse = nullptr;
        faces_count = tris_count = count;
      }
    }
  }

  void create_index_faces(const PBVH_GPU_Args &args)
  {
    const bke::AttributeAccessor attributes = args.mesh->attributes();
    const VArray material_indices = *attributes.lookup_or_default<int>(
        "material_index", bke::AttrDomain::Face, 0);
    material_index = material_indices[args.tri_faces[args.prim_indices.first()]];

    const Span<int2> edges = args.mesh->edges();

    /* Calculate number of edges. */
    int edge_count = 0;
    for (const int tri_i : args.prim_indices) {
      const int face_i = args.tri_faces[tri_i];
      if (!args.hide_poly.is_empty() && args.hide_poly[face_i]) {
        continue;
      }

      const int3 real_edges = bke::mesh::corner_tri_get_real_edges(
          edges, args.corner_verts, args.corner_edges, args.corner_tris[tri_i]);

      if (real_edges[0] != -1) {
        edge_count++;
      }
      if (real_edges[1] != -1) {
        edge_count++;
      }
      if (real_edges[2] != -1) {
        edge_count++;
      }
    }

    GPUIndexBufBuilder elb_lines;
    GPU_indexbuf_init(&elb_lines, GPU_PRIM_LINES, edge_count * 2, INT_MAX);

    int vertex_i = 0;
    for (const int tri_i : args.prim_indices) {
      const int face_i = args.tri_faces[tri_i];
      if (!args.hide_poly.is_empty() && args.hide_poly[face_i]) {
        continue;
      }

      const int3 real_edges = bke::mesh::corner_tri_get_real_edges(
          edges, args.corner_verts, args.corner_edges, args.corner_tris[tri_i]);

      if (real_edges[0] != -1) {
        GPU_indexbuf_add_line_verts(&elb_lines, vertex_i, vertex_i + 1);
      }
      if (real_edges[1] != -1) {
        GPU_indexbuf_add_line_verts(&elb_lines, vertex_i + 1, vertex_i + 2);
      }
      if (real_edges[2] != -1) {
        GPU_indexbuf_add_line_verts(&elb_lines, vertex_i + 2, vertex_i);
      }

      vertex_i += 3;
    }

    lines_index = GPU_indexbuf_build(&elb_lines);
  }

  void create_index_bmesh(const PBVH_GPU_Args &args)
  {
    GPUIndexBufBuilder elb_lines;
    GPU_indexbuf_init(&elb_lines, GPU_PRIM_LINES, tris_count * 3 * 2, INT_MAX);

    int v_index = 0;
    lines_count = 0;

    for (const BMFace *f : *args.bm_faces) {
      if (BM_elem_flag_test(f, BM_ELEM_HIDDEN)) {
        continue;
      }

      GPU_indexbuf_add_line_verts(&elb_lines, v_index, v_index + 1);
      GPU_indexbuf_add_line_verts(&elb_lines, v_index + 1, v_index + 2);
      GPU_indexbuf_add_line_verts(&elb_lines, v_index + 2, v_index);

      lines_count += 3;
      v_index += 3;
    }

    lines_index = GPU_indexbuf_build(&elb_lines);
  }

  void create_index_grids(const PBVH_GPU_Args &args, bool do_coarse)
  {
    const bke::AttributeAccessor attributes = args.mesh->attributes();
    const VArraySpan sharp_faces = *attributes.lookup<bool>("sharp_face", bke::AttrDomain::Face);
    const VArray material_indices = *attributes.lookup_or_default<int>(
        "material_index", bke::AttrDomain::Face, 0);
    const BitGroupVector<> &grid_hidden = args.subdiv_ccg->grid_hidden;
    const Span<int> grid_to_face_map = args.subdiv_ccg->grid_to_face_map;

    material_index = material_indices[BKE_subdiv_ccg_grid_to_face_index(
        *args.subdiv_ccg, args.grid_indices.first())];

    needs_tri_index = true;
    int gridsize = args.ccg_key.grid_size;
    int display_gridsize = gridsize;
    int totgrid = args.grid_indices.size();
    int skip = 1;

    const int display_level = do_coarse ? coarse_level : args.ccg_key.level;

    if (display_level < args.ccg_key.level) {
      display_gridsize = (1 << display_level) + 1;
      skip = 1 << (args.ccg_key.level - display_level - 1);
    }

    for (const int grid_index : args.grid_indices) {
      bool smooth = !(!sharp_faces.is_empty() && sharp_faces[grid_to_face_map[grid_index]]);
      if (!grid_hidden.is_empty()) {
        const BoundedBitSpan gh = grid_hidden[grid_index];
        for (int y = 0; y < gridsize - 1; y += skip) {
          for (int x = 0; x < gridsize - 1; x += skip) {
            if (paint_is_grid_face_hidden(gh, gridsize, x, y)) {
              /* Skip hidden faces by just setting smooth to true. */
              smooth = true;
              goto outer_loop_break;
            }
          }
        }
      }

    outer_loop_break:

      if (!smooth) {
        needs_tri_index = false;
        break;
      }
    }

    GPUIndexBufBuilder elb, elb_lines;

    const CCGKey *key = &args.ccg_key;

    uint visible_quad_len = bke::pbvh::count_grid_quads(
        grid_hidden, args.grid_indices, key->grid_size, display_gridsize);

    GPU_indexbuf_init(&elb, GPU_PRIM_TRIS, 2 * visible_quad_len, INT_MAX);
    GPU_indexbuf_init(&elb_lines,
                      GPU_PRIM_LINES,
                      2 * totgrid * display_gridsize * (display_gridsize - 1),
                      INT_MAX);

    if (needs_tri_index) {
      uint offset = 0;
      const uint grid_vert_len = gridsize * gridsize;
      for (int i = 0; i < totgrid; i++, offset += grid_vert_len) {
        uint v0, v1, v2, v3;
        bool grid_visible = false;

        const BoundedBitSpan gh = grid_hidden.is_empty() ? BoundedBitSpan() :
                                                           grid_hidden[args.grid_indices[i]];

        for (int j = 0; j < gridsize - skip; j += skip) {
          for (int k = 0; k < gridsize - skip; k += skip) {
            /* Skip hidden grid face */
            if (!gh.is_empty() && paint_is_grid_face_hidden(gh, gridsize, k, j)) {
              continue;
            }
            /* Indices in a Clockwise QUAD disposition. */
            v0 = offset + j * gridsize + k;
            v1 = offset + j * gridsize + k + skip;
            v2 = offset + (j + skip) * gridsize + k + skip;
            v3 = offset + (j + skip) * gridsize + k;

            GPU_indexbuf_add_tri_verts(&elb, v0, v2, v1);
            GPU_indexbuf_add_tri_verts(&elb, v0, v3, v2);

            GPU_indexbuf_add_line_verts(&elb_lines, v0, v1);
            GPU_indexbuf_add_line_verts(&elb_lines, v0, v3);

            if (j / skip + 2 == display_gridsize) {
              GPU_indexbuf_add_line_verts(&elb_lines, v2, v3);
            }
            grid_visible = true;
          }

          if (grid_visible) {
            GPU_indexbuf_add_line_verts(&elb_lines, v1, v2);
          }
        }
      }
    }
    else {
      uint offset = 0;
      const uint grid_vert_len = square_uint(gridsize - 1) * 4;

      for (int i = 0; i < totgrid; i++, offset += grid_vert_len) {
        bool grid_visible = false;
        const BoundedBitSpan gh = grid_hidden.is_empty() ? BoundedBitSpan() :
                                                           grid_hidden[args.grid_indices[i]];

        uint v0, v1, v2, v3;
        for (int j = 0; j < gridsize - skip; j += skip) {
          for (int k = 0; k < gridsize - skip; k += skip) {
            /* Skip hidden grid face */
            if (!gh.is_empty() && paint_is_grid_face_hidden(gh, gridsize, k, j)) {
              continue;
            }

            v0 = (j * (gridsize - 1) + k) * 4;

            if (skip > 1) {
              v1 = (j * (gridsize - 1) + k + skip - 1) * 4;
              v2 = ((j + skip - 1) * (gridsize - 1) + k + skip - 1) * 4;
              v3 = ((j + skip - 1) * (gridsize - 1) + k) * 4;
            }
            else {
              v1 = v2 = v3 = v0;
            }

            /* VBO data are in a Clockwise QUAD disposition.  Note
             * that vertices might be in different quads if we're
             * building a coarse index buffer.
             */
            v0 += offset;
            v1 += offset + 1;
            v2 += offset + 2;
            v3 += offset + 3;

            GPU_indexbuf_add_tri_verts(&elb, v0, v2, v1);
            GPU_indexbuf_add_tri_verts(&elb, v0, v3, v2);

            GPU_indexbuf_add_line_verts(&elb_lines, v0, v1);
            GPU_indexbuf_add_line_verts(&elb_lines, v0, v3);

            if ((j / skip) + 2 == display_gridsize) {
              GPU_indexbuf_add_line_verts(&elb_lines, v2, v3);
            }
            grid_visible = true;
          }

          if (grid_visible) {
            GPU_indexbuf_add_line_verts(&elb_lines, v1, v2);
          }
        }
      }
    }

    if (do_coarse) {
      tri_index_coarse = GPU_indexbuf_build(&elb);
      lines_index_coarse = GPU_indexbuf_build(&elb_lines);
      tris_count_coarse = visible_quad_len;
      lines_count_coarse = totgrid * display_gridsize * (display_gridsize - 1);
    }
    else {
      tri_index = GPU_indexbuf_build(&elb);
      lines_index = GPU_indexbuf_build(&elb_lines);
    }
  }

  void create_index(const PBVH_GPU_Args &args)
  {
    switch (args.pbvh_type) {
      case PBVH_FACES:
        create_index_faces(args);
        break;
      case PBVH_BMESH:
        create_index_bmesh(args);
        break;
      case PBVH_GRIDS:
        create_index_grids(args, false);

        if (args.ccg_key.level > coarse_level) {
          create_index_grids(args, true);
        }

        break;
    }

    for (PBVHBatch &batch : batches.values()) {
      if (tri_index) {
        GPU_batch_elembuf_set(batch.tris, tri_index, false);
      }
      else {
        /* Still flag the batch as dirty even if we're using the default index layout. */
        batch.tris->flag |= GPU_BATCH_DIRTY;
      }

      if (lines_index) {
        GPU_batch_elembuf_set(batch.lines, lines_index, false);
      }
    }
  }

  PBVHBatch create_batch(const Span<AttributeRequest> requests,
                         const PBVH_GPU_Args &args,
                         bool do_coarse_grids)
  {
    if (!lines_index) {
      create_index(args);
    }

    PBVHBatch batch;

    batch.tris = GPU_batch_create(GPU_PRIM_TRIS,
                                  nullptr,
                                  /* can be nullptr if buffer is empty */
                                  do_coarse_grids ? tri_index_coarse : tri_index);
    batch.tris_count = do_coarse_grids ? tris_count_coarse : tris_count;
    batch.is_coarse = do_coarse_grids;

    if (lines_index) {
      batch.lines = GPU_batch_create(
          GPU_PRIM_LINES, nullptr, do_coarse_grids ? lines_index_coarse : lines_index);
      batch.lines_count = do_coarse_grids ? lines_count_coarse : lines_count;
    }

    for (const AttributeRequest &request : requests) {
      if (!pbvh_attr_supported(request)) {
        continue;
      }
      const int i = this->ensure_vbo(request, args);
      batch.vbos.append(i);
      const PBVHVbo &vbo = this->vbos[i];

      GPU_batch_vertbuf_add(batch.tris, vbo.vert_buf, false);
      if (batch.lines) {
        GPU_batch_vertbuf_add(batch.lines, vbo.vert_buf, false);
      }
    }

    return batch;
  }
};

void node_update(PBVHBatches *batches, const PBVH_GPU_Args &args)
{
  batches->update(args);
}

void node_gpu_flush(PBVHBatches *batches)
{
  batches->gpu_flush();
}

PBVHBatches *node_create(const PBVH_GPU_Args &args)
{
  PBVHBatches *batches = new PBVHBatches(args);
  return batches;
}

void node_free(PBVHBatches *batches)
{
  delete batches;
}

GPUBatch *tris_get(PBVHBatches *batches,
                   const Span<AttributeRequest> attrs,
                   const PBVH_GPU_Args &args,
                   bool do_coarse_grids)
{
  do_coarse_grids &= args.pbvh_type == PBVH_GRIDS;
  PBVHBatch &batch = batches->ensure_batch(attrs, args, do_coarse_grids);
  return batch.tris;
}

GPUBatch *lines_get(PBVHBatches *batches,
                    const Span<AttributeRequest> attrs,
                    const PBVH_GPU_Args &args,
                    bool do_coarse_grids)
{
  do_coarse_grids &= args.pbvh_type == PBVH_GRIDS;
  PBVHBatch &batch = batches->ensure_batch(attrs, args, do_coarse_grids);
  return batch.lines;
}

void update_pre(PBVHBatches *batches, const PBVH_GPU_Args &args)
{
  batches->update_pre(args);
}

int material_index_get(PBVHBatches *batches)
{
  return batches->material_index;
}

}  // namespace blender::draw::pbvh<|MERGE_RESOLUTION|>--- conflicted
+++ resolved
@@ -755,35 +755,20 @@
       const GVArraySpan attribute = *attributes.lookup_or_default(name, domain, data_type);
       bke::attribute_math::convert_to_static_type(data_type, [&](auto dummy) {
         using T = decltype(dummy);
-<<<<<<< HEAD
         if constexpr (!std::is_void_v<typename AttributeConverter<T>::VBOType>) {
           switch (domain) {
-            case ATTR_DOMAIN_POINT:
+            case bke::AttrDomain::Point:
               extract_data_vert_faces<T>(args, attribute.typed<T>(), vert_buf);
               break;
-            case ATTR_DOMAIN_FACE:
+            case bke::AttrDomain::Face:
               extract_data_face_faces<T>(args, attribute.typed<T>(), vert_buf);
               break;
-            case ATTR_DOMAIN_CORNER:
+            case bke::AttrDomain::Corner:
               extract_data_corner_faces<T>(args, attribute.typed<T>(), vert_buf);
               break;
             default:
               BLI_assert_unreachable();
           }
-=======
-        switch (domain) {
-          case bke::AttrDomain::Point:
-            extract_data_vert_faces<T>(args, attribute.typed<T>(), vert_buf);
-            break;
-          case bke::AttrDomain::Face:
-            extract_data_face_faces<T>(args, attribute.typed<T>(), vert_buf);
-            break;
-          case bke::AttrDomain::Corner:
-            extract_data_corner_faces<T>(args, attribute.typed<T>(), vert_buf);
-            break;
-          default:
-            BLI_assert_unreachable();
->>>>>>> 06eda2a4
         }
       });
     }
@@ -939,35 +924,20 @@
       const int cd_offset = CustomData_get_offset_named(&custom_data, data_type, name.c_str());
       bke::attribute_math::convert_to_static_type(data_type, [&](auto dummy) {
         using T = decltype(dummy);
-<<<<<<< HEAD
         if constexpr (!std::is_void_v<typename AttributeConverter<T>::VBOType>) {
           switch (domain) {
-            case ATTR_DOMAIN_POINT:
+            case bke::AttrDomain::Point:
               extract_data_vert_bmesh<T>(args, cd_offset, *vbo.vert_buf);
               break;
-            case ATTR_DOMAIN_FACE:
+            case bke::AttrDomain::Face:
               extract_data_face_bmesh<T>(args, cd_offset, *vbo.vert_buf);
               break;
-            case ATTR_DOMAIN_CORNER:
+            case bke::AttrDomain::Corner:
               extract_data_corner_bmesh<T>(args, cd_offset, *vbo.vert_buf);
               break;
             default:
               BLI_assert_unreachable();
           }
-=======
-        switch (domain) {
-          case bke::AttrDomain::Point:
-            extract_data_vert_bmesh<T>(args, cd_offset, *vbo.vert_buf);
-            break;
-          case bke::AttrDomain::Face:
-            extract_data_face_bmesh<T>(args, cd_offset, *vbo.vert_buf);
-            break;
-          case bke::AttrDomain::Corner:
-            extract_data_corner_bmesh<T>(args, cd_offset, *vbo.vert_buf);
-            break;
-          default:
-            BLI_assert_unreachable();
->>>>>>> 06eda2a4
         }
       });
     }
