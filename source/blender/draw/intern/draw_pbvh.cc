--- conflicted
+++ resolved
@@ -346,12 +346,8 @@
 
         if (sharp_faces && sharp_faces[tri->poly]) {
           smooth = true;
-<<<<<<< HEAD
           const MPoly *mp = args->mpoly + tri->poly;
-          BKE_mesh_calc_poly_normal(mp, args->mloop + mp->loopstart, args->mvert, fno);
-=======
           BKE_mesh_calc_poly_normal(mp, args->mloop + mp->loopstart, args->vert_positions, fno);
->>>>>>> dd9e1ede
           normal_float_to_short_v3(no, fno);
         }
         else {
