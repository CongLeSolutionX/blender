/* SPDX-License-Identifier: GPL-2.0-or-later
 * Copyright 2005 Blender Foundation. All rights reserved. */

/** \file
 * \ingroup gpu
 *
 * PBVH drawing.
 * Embeds GPU meshes inside of PBVH nodes, used by mesh sculpt mode.
 */

#include <algorithm>
#include <climits>
#include <cstddef>
#include <cstdlib>
#include <cstring>
#include <string>
#include <vector>

#include "MEM_guardedalloc.h"

#include "BLI_bitmap.h"
#include "BLI_ghash.h"
#include "BLI_index_range.hh"
#include "BLI_map.hh"
#include "BLI_math_color.h"
#include "BLI_math_vector_types.hh"
#include "BLI_string_ref.hh"
#include "BLI_timeit.hh"
#include "BLI_utildefines.h"
#include "BLI_vector.hh"

#include "DNA_mesh_types.h"
#include "DNA_meshdata_types.h"

#include "BKE_DerivedMesh.h"
#include "BKE_attribute.h"
#include "BKE_ccg.h"
#include "BKE_customdata.h"
#include "BKE_mesh.h"
#include "BKE_paint.h"
#include "BKE_pbvh.h"
#include "BKE_subdiv_ccg.h"

#include "GPU_batch.h"

#include "DRW_engine.h"
#include "DRW_pbvh.hh"

#include "bmesh.h"
#include "draw_pbvh.h"
#include "gpu_private.h"

#define MAX_PBVH_BATCH_KEY 512
#define MAX_PBVH_VBOS 16

using blender::char3;
using blender::float2;
using blender::float3;
using blender::float4;
using blender::IndexRange;
using blender::Map;
using blender::short3;
using blender::uchar3;
using blender::ushort3;
using blender::ushort4;
using blender::Vector;

using string = std::string;

static bool valid_pbvh_attr(int type)
{
  switch (type) {
    case CD_PBVH_CO_TYPE:
    case CD_PBVH_NO_TYPE:
    case CD_PBVH_FSET_TYPE:
    case CD_PBVH_MASK_TYPE:
    case CD_PROP_COLOR:
    case CD_PROP_BYTE_COLOR:
    case CD_PROP_FLOAT2:
      return true;
  }

  return false;
}

struct PBVHVbo {
  uint64_t type;
  eAttrDomain domain;
  string name;
  GPUVertBuf *vert_buf = nullptr;
  string key;

  PBVHVbo(eAttrDomain _domain, uint64_t _type, string _name)
      : type(_type), domain(_domain), name(_name)
  {
  }

  void clear_data()
  {
    GPU_vertbuf_clear(vert_buf);
  }

  string build_key()
  {
    char buf[512];

    BLI_snprintf(buf, sizeof(buf), "%d:%d:%s", int(type), int(domain), name.c_str());

    key = string(buf);
    return key;
  }
};

struct PBVHBatch {
  Vector<int> vbos;
  string key;
  GPUBatch *tris = nullptr, *lines = nullptr;
  int tris_count = 0, lines_count = 0;
  bool is_coarse =
      false; /* Coarse multires, will use full-sized VBOs only index buffer changes. */

  void sort_vbos(Vector<PBVHVbo> &master_vbos)
  {
    struct cmp {
      Vector<PBVHVbo> &master_vbos;

      cmp(Vector<PBVHVbo> &_master_vbos) : master_vbos(_master_vbos)
      {
      }

      bool operator()(const int &a, const int &b)
      {
        return master_vbos[a].key < master_vbos[b].key;
      }
    };

    std::sort(vbos.begin(), vbos.end(), cmp(master_vbos));
  }

  string build_key(Vector<PBVHVbo> &master_vbos)
  {
    key = "";

    if (is_coarse) {
      key += "c:";
    }

    sort_vbos(master_vbos);

    for (int vbo_i : vbos) {
      key += master_vbos[vbo_i].key + ":";
    }

    return key;
  }
};

static CustomData *get_cdata(eAttrDomain domain, PBVH_GPU_Args *args)
{
  switch (domain) {
    case ATTR_DOMAIN_POINT:
      return args->vdata;
    case ATTR_DOMAIN_CORNER:
      return args->ldata;
    case ATTR_DOMAIN_FACE:
      return args->pdata;
    default:
      return nullptr;
  }
}

struct PBVHBatches {
  Vector<PBVHVbo> vbos;
  Map<string, PBVHBatch> batches;
  GPUIndexBuf *tri_index = nullptr;
  GPUIndexBuf *lines_index = nullptr;
  int faces_count = 0; /* Used by PBVH_BMESH and PBVH_GRIDS */
  int tris_count = 0, lines_count = 0;
  bool needs_tri_index = false;

  int material_index = 0;

  /* Stuff for displaying coarse multires grids. */
  GPUIndexBuf *tri_index_coarse = nullptr;
  GPUIndexBuf *lines_index_coarse = nullptr;
  int coarse_level = 0; /* Coarse multires depth. */
  int tris_count_coarse = 0, lines_count_coarse = 0;

  int count_faces(PBVH_GPU_Args *args)
  {
    int count = 0;

    switch (args->pbvh_type) {
      case PBVH_FACES: {
        for (int i = 0; i < args->totprim; i++) {
          int face_index = args->mlooptri[args->prim_indices[i]].poly;

          if (args->hide_poly && args->hide_poly[face_index]) {
            continue;
          }

          count++;
        }
        break;
      }
      case PBVH_GRIDS: {
        count = BKE_pbvh_count_grid_quads((BLI_bitmap **)args->grid_hidden,
                                          args->grid_indices,
                                          args->totprim,
                                          args->ccg_key.grid_size,
                                          args->ccg_key.grid_size);

        break;
      }
      case PBVH_BMESH: {
        GSET_FOREACH_BEGIN (BMFace *, f, args->bm_faces) {
          if (!BM_elem_flag_test(f, BM_ELEM_HIDDEN)) {
            count++;
          }
        }
        GSET_FOREACH_END();
      }
    }

    return count;
  }

  PBVHBatches(PBVH_GPU_Args *args)
  {
    faces_count = count_faces(args);

    if (args->pbvh_type == PBVH_BMESH) {
      tris_count = faces_count;
    }
  }

  ~PBVHBatches()
  {
    for (PBVHBatch &batch : batches.values()) {
      GPU_BATCH_DISCARD_SAFE(batch.tris);
      GPU_BATCH_DISCARD_SAFE(batch.lines);
    }

    for (PBVHVbo &vbo : vbos) {
      GPU_vertbuf_discard(vbo.vert_buf);
    }

    GPU_INDEXBUF_DISCARD_SAFE(tri_index);
    GPU_INDEXBUF_DISCARD_SAFE(lines_index);
    GPU_INDEXBUF_DISCARD_SAFE(tri_index_coarse);
    GPU_INDEXBUF_DISCARD_SAFE(lines_index_coarse);
  }

  string build_key(PBVHAttrReq *attrs, int attrs_num, bool do_coarse_grids)
  {
    string key;
    PBVHBatch batch;
    Vector<PBVHVbo> vbos;

    for (int i : IndexRange(attrs_num)) {
      PBVHAttrReq *attr = attrs + i;

      if (!valid_pbvh_attr(attr->type)) {
        continue;
      }

      PBVHVbo vbo(attr->domain, attr->type, string(attr->name));
      vbo.build_key();

      vbos.append(vbo);
      batch.vbos.append(i);
    }

    batch.is_coarse = do_coarse_grids;
    batch.build_key(vbos);
    return batch.key;
  }

  bool has_vbo(eAttrDomain domain, int type, string name)
  {
    for (PBVHVbo &vbo : vbos) {
      if (vbo.domain == domain && vbo.type == type && vbo.name == name) {
        return true;
      }
    }

    return false;
  }

  int get_vbo_index(PBVHVbo *vbo)
  {
    for (int i : IndexRange(vbos.size())) {
      if (vbo == &vbos[i]) {
        return i;
      }
    }

    return -1;
  }

  PBVHVbo *get_vbo(eAttrDomain domain, int type, string name)
  {
    for (PBVHVbo &vbo : vbos) {
      if (vbo.domain == domain && vbo.type == type && vbo.name == name) {
        return &vbo;
      }
    }

    return nullptr;
  }

  bool has_batch(PBVHAttrReq *attrs, int attrs_num, bool do_coarse_grids)
  {
    return batches.contains(build_key(attrs, attrs_num, do_coarse_grids));
  }

  PBVHBatch &ensure_batch(PBVHAttrReq *attrs,
                          int attrs_num,
                          PBVH_GPU_Args *args,
                          bool do_coarse_grids)
  {
    if (!has_batch(attrs, attrs_num, do_coarse_grids)) {
      create_batch(attrs, attrs_num, args, do_coarse_grids);
    }

    return batches.lookup(build_key(attrs, attrs_num, do_coarse_grids));
  }

  void fill_vbo_normal_faces(
      PBVHVbo & /*vbo*/,
      PBVH_GPU_Args *args,
      std::function<void(std::function<void(int, int, int, const MLoopTri *)> callback)>
          foreach_faces,
      GPUVertBufRaw *access)
  {
    float fno[3];
    short no[3];
    int last_poly = -1;
    bool smooth = false;

    foreach_faces([&](int /*buffer_i*/, int /*tri_i*/, int vertex_i, const MLoopTri *tri) {
      if (tri->poly != last_poly) {
        last_poly = tri->poly;

        const MPoly &poly = args->polys[tri->poly];
        if (!(poly.flag & ME_SMOOTH)) {
          smooth = true;
          BKE_mesh_calc_poly_normal(
<<<<<<< HEAD
              poly, &args->corner_verts[poly->loopstart], args->vert_positions, fno);
=======
              &poly, args->mloop + poly.loopstart, args->vert_positions, fno);
>>>>>>> 915ff8d1
          normal_float_to_short_v3(no, fno);
        }
        else {
          smooth = false;
        }
      }

      if (!smooth) {
        normal_float_to_short_v3(no, args->vert_normals[vertex_i]);
      }

      *static_cast<short3 *>(GPU_vertbuf_raw_step(access)) = no;
    });
  }

  void fill_vbo_grids_intern(
      PBVHVbo &vbo,
      PBVH_GPU_Args *args,
      std::function<
          void(std::function<void(int x, int y, int grid_index, CCGElem *elems[4], int i)> func)>
          foreach_grids)
  {
    uint vert_per_grid = square_i(args->ccg_key.grid_size - 1) * 4;
    uint vert_count = args->totprim * vert_per_grid;

    int existing_num = GPU_vertbuf_get_vertex_len(vbo.vert_buf);
    void *existing_data = GPU_vertbuf_get_data(vbo.vert_buf);

    if (existing_data == nullptr || existing_num != vert_count) {
      /* Allocate buffer if not allocated yet or size changed. */
      GPU_vertbuf_data_alloc(vbo.vert_buf, vert_count);
    }

    GPUVertBufRaw access;
    GPU_vertbuf_attr_get_raw_data(vbo.vert_buf, 0, &access);

    switch (vbo.type) {
      case CD_PROP_COLOR:
      case CD_PROP_BYTE_COLOR: {
        /* TODO: Implement color support for multires similar to the mesh cache
         * extractor code. For now just upload white.
         */
        const ushort4 white(USHRT_MAX, USHRT_MAX, USHRT_MAX, USHRT_MAX);

        foreach_grids(
            [&](int /*x*/, int /*y*/, int /*grid_index*/, CCGElem * /*elems*/[4], int /*i*/) {
              *static_cast<ushort4 *>(GPU_vertbuf_raw_step(&access)) = white;
            });
        break;
      }
      case CD_PBVH_CO_TYPE:
        foreach_grids([&](int /*x*/, int /*y*/, int /*grid_index*/, CCGElem *elems[4], int i) {
          float *co = CCG_elem_co(&args->ccg_key, elems[i]);

          *static_cast<float3 *>(GPU_vertbuf_raw_step(&access)) = co;
        });
        break;

      case CD_PBVH_NO_TYPE:
        foreach_grids([&](int /*x*/, int /*y*/, int grid_index, CCGElem *elems[4], int /*i*/) {
          float3 no(0.0f, 0.0f, 0.0f);

          const bool smooth = args->grid_flag_mats[grid_index].flag & ME_SMOOTH;

          if (smooth) {
            no = CCG_elem_no(&args->ccg_key, elems[0]);
          }
          else {
            normal_quad_v3(no,
                           CCG_elem_co(&args->ccg_key, elems[3]),
                           CCG_elem_co(&args->ccg_key, elems[2]),
                           CCG_elem_co(&args->ccg_key, elems[1]),
                           CCG_elem_co(&args->ccg_key, elems[0]));
          }

          short sno[3];

          normal_float_to_short_v3(sno, no);

          *static_cast<short3 *>(GPU_vertbuf_raw_step(&access)) = sno;
        });
        break;

      case CD_PBVH_MASK_TYPE:
        if (args->ccg_key.has_mask) {
          foreach_grids([&](int /*x*/, int /*y*/, int /*grid_index*/, CCGElem *elems[4], int i) {
            float *mask = CCG_elem_mask(&args->ccg_key, elems[i]);

            *static_cast<uchar *>(GPU_vertbuf_raw_step(&access)) = uchar(*mask * 255.0f);
          });
        }
        else {
          foreach_grids(
              [&](int /*x*/, int /*y*/, int /*grid_index*/, CCGElem * /*elems*/[4], int /*i*/) {
                *static_cast<uchar *>(GPU_vertbuf_raw_step(&access)) = 0;
              });
        }
        break;

      case CD_PBVH_FSET_TYPE: {
        int *face_sets = args->face_sets;

        if (!face_sets) {
          uchar white[3] = {UCHAR_MAX, UCHAR_MAX, UCHAR_MAX};

          foreach_grids(
              [&](int /*x*/, int /*y*/, int /*grid_index*/, CCGElem * /*elems*/[4], int /*i*/) {
                *static_cast<uchar3 *>(GPU_vertbuf_raw_step(&access)) = white;
              });
        }
        else {
          foreach_grids(
              [&](int /*x*/, int /*y*/, int grid_index, CCGElem * /*elems*/[4], int /*i*/) {
                uchar face_set_color[4] = {UCHAR_MAX, UCHAR_MAX, UCHAR_MAX, UCHAR_MAX};

                if (face_sets) {
                  const int face_index = BKE_subdiv_ccg_grid_to_face_index(args->subdiv_ccg,
                                                                           grid_index);
                  const int fset = face_sets[face_index];

                  /* Skip for the default color Face Set to render it white. */
                  if (fset != args->face_sets_color_default) {
                    BKE_paint_face_set_overlay_color_get(
                        fset, args->face_sets_color_seed, face_set_color);
                  }
                }

                *static_cast<uchar3 *>(GPU_vertbuf_raw_step(&access)) = face_set_color;
              });
        }
        break;
      }
    }
  }

  void fill_vbo_grids(PBVHVbo &vbo, PBVH_GPU_Args *args)
  {
    int gridsize = args->ccg_key.grid_size;

    uint totgrid = args->totprim;

    auto foreach_solid =
        [&](std::function<void(int x, int y, int grid_index, CCGElem *elems[4], int i)> func) {
          for (int i = 0; i < totgrid; i++) {
            const int grid_index = args->grid_indices[i];

            CCGElem *grid = args->grids[grid_index];

            for (int y = 0; y < gridsize - 1; y++) {
              for (int x = 0; x < gridsize - 1; x++) {
                CCGElem *elems[4] = {
                    CCG_grid_elem(&args->ccg_key, grid, x, y),
                    CCG_grid_elem(&args->ccg_key, grid, x + 1, y),
                    CCG_grid_elem(&args->ccg_key, grid, x + 1, y + 1),
                    CCG_grid_elem(&args->ccg_key, grid, x, y + 1),
                };

                func(x, y, grid_index, elems, 0);
                func(x + 1, y, grid_index, elems, 1);
                func(x + 1, y + 1, grid_index, elems, 2);
                func(x, y + 1, grid_index, elems, 3);
              }
            }
          }
        };

    auto foreach_indexed =
        [&](std::function<void(int x, int y, int grid_index, CCGElem *elems[4], int i)> func) {
          for (int i = 0; i < totgrid; i++) {
            const int grid_index = args->grid_indices[i];

            CCGElem *grid = args->grids[grid_index];

            for (int y = 0; y < gridsize; y++) {
              for (int x = 0; x < gridsize; x++) {
                CCGElem *elems[4] = {
                    CCG_grid_elem(&args->ccg_key, grid, x, y),
                    CCG_grid_elem(&args->ccg_key, grid, min_ii(x + 1, gridsize - 1), y),
                    CCG_grid_elem(&args->ccg_key,
                                  grid,
                                  min_ii(x + 1, gridsize - 1),
                                  min_ii(y + 1, gridsize - 1)),
                    CCG_grid_elem(&args->ccg_key, grid, x, min_ii(y + 1, gridsize - 1)),
                };

                func(x, y, grid_index, elems, 0);
              }
            }
          }
        };

    if (needs_tri_index) {
      fill_vbo_grids_intern(vbo, args, foreach_indexed);
    }
    else {
      fill_vbo_grids_intern(vbo, args, foreach_solid);
    }
  }

  void fill_vbo_faces(PBVHVbo &vbo, PBVH_GPU_Args *args)
  {
    const blender::Span<int> corner_verts = args->corner_verts;
    auto foreach_faces =
        [&](std::function<void(int buffer_i, int tri_i, int vertex_i, const MLoopTri *tri)> func) {
          int buffer_i = 0;

          for (int i : IndexRange(args->totprim)) {
            int face_index = args->mlooptri[args->prim_indices[i]].poly;

            if (args->hide_poly && args->hide_poly[face_index]) {
              continue;
            }

            const MLoopTri *tri = args->mlooptri + args->prim_indices[i];

            for (int j : IndexRange(3)) {
              func(buffer_i, j, corner_verts[tri->tri[j]], tri);
              buffer_i++;
            }
          }
        };

    int totvert = 0;
    foreach_faces([&totvert](int, int, int, const MLoopTri *) { totvert++; });

    int existing_num = GPU_vertbuf_get_vertex_len(vbo.vert_buf);
    void *existing_data = GPU_vertbuf_get_data(vbo.vert_buf);

    if (existing_data == nullptr || existing_num != totvert) {
      /* Allocate buffer if not allocated yet or size changed. */
      GPU_vertbuf_data_alloc(vbo.vert_buf, totvert);
    }

    GPUVertBufRaw access;
    GPU_vertbuf_attr_get_raw_data(vbo.vert_buf, 0, &access);

    switch (vbo.type) {
      case CD_PBVH_CO_TYPE:
        foreach_faces(
            [&](int /*buffer_i*/, int /*tri_i*/, int vertex_i, const MLoopTri * /*tri*/) {
              *static_cast<float3 *>(
                  GPU_vertbuf_raw_step(&access)) = args->vert_positions[vertex_i];
            });
        break;
      case CD_PBVH_NO_TYPE:
        fill_vbo_normal_faces(vbo, args, foreach_faces, &access);
        break;
      case CD_PBVH_MASK_TYPE: {
        const float *mask = static_cast<const float *>(
            CustomData_get_layer(args->vdata, CD_PAINT_MASK));

        if (mask) {
          foreach_faces(
              [&](int /*buffer_i*/, int /*tri_i*/, int vertex_i, const MLoopTri * /*tri*/) {
                *static_cast<uchar *>(GPU_vertbuf_raw_step(&access)) = uchar(mask[vertex_i] *
                                                                             255.0f);
              });
        }
        else {
          foreach_faces(
              [&](int /*buffer_i*/, int /*tri_i*/, int /*vertex_i*/, const MLoopTri * /*tri*/) {
                *static_cast<uchar *>(GPU_vertbuf_raw_step(&access)) = 0;
              });
        }
        break;
      }
      case CD_PBVH_FSET_TYPE: {
        const int *face_sets = static_cast<const int *>(
            CustomData_get_layer_named(args->pdata, CD_PROP_INT32, ".sculpt_face_set"));

        if (face_sets) {
          int last_poly = -1;
          uchar fset_color[4] = {UCHAR_MAX, UCHAR_MAX, UCHAR_MAX, UCHAR_MAX};

          foreach_faces(
              [&](int /*buffer_i*/, int /*tri_i*/, int /*vertex_i*/, const MLoopTri *tri) {
                if (last_poly != tri->poly) {
                  last_poly = tri->poly;

                  const int fset = face_sets[tri->poly];

                  if (fset != args->face_sets_color_default) {
                    BKE_paint_face_set_overlay_color_get(
                        fset, args->face_sets_color_seed, fset_color);
                  }
                  else {
                    /* Skip for the default color face set to render it white. */
                    fset_color[0] = fset_color[1] = fset_color[2] = UCHAR_MAX;
                  }
                }

                *static_cast<uchar3 *>(GPU_vertbuf_raw_step(&access)) = fset_color;
              });
        }
        else {
          uchar fset_color[4] = {255, 255, 255, 255};

          foreach_faces(
              [&](int /*buffer_i*/, int /*tri_i*/, int /*vertex_i*/, const MLoopTri * /*tri*/) {
                *static_cast<uchar3 *>(GPU_vertbuf_raw_step(&access)) = fset_color;
              });
        }

        break;
      }
      case CD_PROP_COLOR:
        if (vbo.domain == ATTR_DOMAIN_POINT) {
          const MPropCol *mpropcol = static_cast<const MPropCol *>(
              CustomData_get_layer_named(args->vdata, CD_PROP_COLOR, vbo.name.c_str()));

          foreach_faces(
              [&](int /*buffer_i*/, int /*tri_i*/, int vertex_i, const MLoopTri * /*tri*/) {
                ushort color[4];
                const MPropCol *col = mpropcol + vertex_i;

                color[0] = unit_float_to_ushort_clamp(col->color[0]);
                color[1] = unit_float_to_ushort_clamp(col->color[1]);
                color[2] = unit_float_to_ushort_clamp(col->color[2]);
                color[3] = unit_float_to_ushort_clamp(col->color[3]);

                *static_cast<ushort4 *>(GPU_vertbuf_raw_step(&access)) = color;
              });
        }
        else if (vbo.domain == ATTR_DOMAIN_CORNER) {
          const MPropCol *mpropcol = static_cast<const MPropCol *>(
              CustomData_get_layer_named(args->ldata, CD_PROP_COLOR, vbo.name.c_str()));

          foreach_faces([&](int /*buffer_i*/, int tri_i, int /*vertex_i*/, const MLoopTri *tri) {
            ushort color[4];
            const MPropCol *col = mpropcol + tri->tri[tri_i];

            color[0] = unit_float_to_ushort_clamp(col->color[0]);
            color[1] = unit_float_to_ushort_clamp(col->color[1]);
            color[2] = unit_float_to_ushort_clamp(col->color[2]);
            color[3] = unit_float_to_ushort_clamp(col->color[3]);

            *static_cast<ushort4 *>(GPU_vertbuf_raw_step(&access)) = color;
          });
        }
        break;
      case CD_PROP_BYTE_COLOR:
        if (vbo.domain == ATTR_DOMAIN_POINT) {
          const MLoopCol *mbytecol = static_cast<const MLoopCol *>(
              CustomData_get_layer_named(args->vdata, CD_PROP_BYTE_COLOR, vbo.name.c_str()));

          foreach_faces(
              [&](int /*buffer_i*/, int /*tri_i*/, int vertex_i, const MLoopTri * /*tri*/) {
                ushort color[4];
                const MLoopCol *col = mbytecol + vertex_i;

                color[0] = unit_float_to_ushort_clamp(BLI_color_from_srgb_table[col->r]);
                color[1] = unit_float_to_ushort_clamp(BLI_color_from_srgb_table[col->g]);
                color[2] = unit_float_to_ushort_clamp(BLI_color_from_srgb_table[col->b]);
                color[3] = col->a * 257;

                *static_cast<ushort4 *>(GPU_vertbuf_raw_step(&access)) = color;
              });
        }
        else if (vbo.domain == ATTR_DOMAIN_CORNER) {
          const MLoopCol *mbytecol = static_cast<const MLoopCol *>(
              CustomData_get_layer_named(args->ldata, CD_PROP_BYTE_COLOR, vbo.name.c_str()));

          foreach_faces([&](int /*buffer_i*/, int tri_i, int /*vertex_i*/, const MLoopTri *tri) {
            ushort color[4];
            const MLoopCol *col = mbytecol + tri->tri[tri_i];

            color[0] = unit_float_to_ushort_clamp(BLI_color_from_srgb_table[col->r]);
            color[1] = unit_float_to_ushort_clamp(BLI_color_from_srgb_table[col->g]);
            color[2] = unit_float_to_ushort_clamp(BLI_color_from_srgb_table[col->b]);
            color[3] = col->a * 257;

            *static_cast<ushort4 *>(GPU_vertbuf_raw_step(&access)) = color;
          });
        }
        break;
      case CD_PROP_FLOAT2: {
        const float2 *mloopuv = static_cast<const float2 *>(
            CustomData_get_layer_named(args->ldata, CD_PROP_FLOAT2, vbo.name.c_str()));

        foreach_faces([&](int /*buffer_i*/, int tri_i, int /*vertex_i*/, const MLoopTri *tri) {
          *static_cast<float2 *>(GPU_vertbuf_raw_step(&access)) = mloopuv[tri->tri[tri_i]];
        });
        break;
      }
    }
  }

  void gpu_flush()
  {
    for (PBVHVbo &vbo : vbos) {
      if (vbo.vert_buf && GPU_vertbuf_get_data(vbo.vert_buf)) {
        GPU_vertbuf_use(vbo.vert_buf);
      }
    }
  }

  void update(PBVH_GPU_Args *args)
  {
    check_index_buffers(args);

    for (PBVHVbo &vbo : vbos) {
      fill_vbo(vbo, args);
    }
  }

  void fill_vbo_bmesh(PBVHVbo &vbo, PBVH_GPU_Args *args)
  {
    auto foreach_bmesh = [&](std::function<void(BMLoop * l)> callback) {
      GSET_FOREACH_BEGIN (BMFace *, f, args->bm_faces) {
        if (BM_elem_flag_test(f, BM_ELEM_HIDDEN)) {
          continue;
        }

        BMLoop *l = f->l_first;
        callback(l->prev);
        callback(l);
        callback(l->next);
      }
      GSET_FOREACH_END();
    };

    faces_count = tris_count = count_faces(args);

    int existing_num = GPU_vertbuf_get_vertex_len(vbo.vert_buf);
    void *existing_data = GPU_vertbuf_get_data(vbo.vert_buf);

    int vert_count = tris_count * 3;

    if (existing_data == nullptr || existing_num != vert_count) {
      /* Allocate buffer if not allocated yet or size changed. */
      GPU_vertbuf_data_alloc(vbo.vert_buf, vert_count);
    }

    GPUVertBufRaw access;
    GPU_vertbuf_attr_get_raw_data(vbo.vert_buf, 0, &access);

#if 0 /* Enable to fuzz GPU data (to check for over-allocation). */
    existing_data = GPU_vertbuf_get_data(vbo.vert_buf);
    uchar *c = static_cast<uchar *>(existing_data);
    for (int i : IndexRange(vert_count * access.stride)) {
      *c++ = i & 255;
    }
#endif

    switch (vbo.type) {
      case CD_PROP_COLOR:
      case CD_PROP_BYTE_COLOR: {
        ushort4 white = {USHRT_MAX, USHRT_MAX, USHRT_MAX, USHRT_MAX};

        foreach_bmesh([&](BMLoop * /*l*/) {
          *static_cast<ushort4 *>(GPU_vertbuf_raw_step(&access)) = white;
        });
        break;
      }
      case CD_PBVH_CO_TYPE:
        foreach_bmesh(
            [&](BMLoop *l) { *static_cast<float3 *>(GPU_vertbuf_raw_step(&access)) = l->v->co; });
        break;

      case CD_PBVH_NO_TYPE:
        foreach_bmesh([&](BMLoop *l) {
          short no[3];
          bool smooth = BM_elem_flag_test(l->f, BM_ELEM_SMOOTH);

          normal_float_to_short_v3(no, smooth ? l->v->no : l->f->no);
          *static_cast<short3 *>(GPU_vertbuf_raw_step(&access)) = no;
        });
        break;

      case CD_PBVH_MASK_TYPE: {
        int cd_mask = args->cd_mask_layer;

        if (cd_mask == -1) {
          foreach_bmesh(
              [&](BMLoop * /*l*/) { *static_cast<float *>(GPU_vertbuf_raw_step(&access)) = 0; });
        }
        else {
          foreach_bmesh([&](BMLoop *l) {
            float mask = BM_ELEM_CD_GET_FLOAT(l->v, cd_mask);

            *static_cast<uchar *>(GPU_vertbuf_raw_step(&access)) = uchar(mask * 255.0f);
          });
        }
        break;
      }
      case CD_PBVH_FSET_TYPE: {
        uchar3 white(UCHAR_MAX, UCHAR_MAX, UCHAR_MAX);

        foreach_bmesh([&](BMLoop * /*l*/) {
          *static_cast<uchar3 *>(GPU_vertbuf_raw_step(&access)) = white;
        });
      }
    }
  }

  void fill_vbo(PBVHVbo &vbo, PBVH_GPU_Args *args)
  {
    switch (args->pbvh_type) {
      case PBVH_FACES:
        fill_vbo_faces(vbo, args);
        break;
      case PBVH_GRIDS:
        fill_vbo_grids(vbo, args);
        break;
      case PBVH_BMESH:
        fill_vbo_bmesh(vbo, args);
        break;
    }
  }

  void create_vbo(eAttrDomain domain, const uint32_t type, string name, PBVH_GPU_Args *args)
  {
    PBVHVbo vbo(domain, type, name);
    GPUVertFormat format;

    bool need_aliases = !ELEM(
        type, CD_PBVH_CO_TYPE, CD_PBVH_NO_TYPE, CD_PBVH_FSET_TYPE, CD_PBVH_MASK_TYPE);

    GPU_vertformat_clear(&format);

    switch (type) {
      case CD_PBVH_CO_TYPE:
        GPU_vertformat_attr_add(&format, "pos", GPU_COMP_F32, 3, GPU_FETCH_FLOAT);
        break;
      case CD_PROP_FLOAT3:
        GPU_vertformat_attr_add(&format, "a", GPU_COMP_F32, 3, GPU_FETCH_FLOAT);
        need_aliases = true;
        break;
      case CD_PBVH_NO_TYPE:
        GPU_vertformat_attr_add(&format, "nor", GPU_COMP_I16, 3, GPU_FETCH_INT_TO_FLOAT_UNIT);
        break;
      case CD_PROP_FLOAT2:
        GPU_vertformat_attr_add(&format, "a", GPU_COMP_F32, 2, GPU_FETCH_FLOAT);
        need_aliases = true;
        break;
      case CD_PBVH_FSET_TYPE:
        GPU_vertformat_attr_add(&format, "fset", GPU_COMP_U8, 3, GPU_FETCH_INT_TO_FLOAT_UNIT);
        break;
      case CD_PBVH_MASK_TYPE:
        GPU_vertformat_attr_add(&format, "msk", GPU_COMP_U8, 1, GPU_FETCH_INT_TO_FLOAT_UNIT);
        break;
      case CD_PROP_FLOAT:
        GPU_vertformat_attr_add(&format, "f", GPU_COMP_F32, 1, GPU_FETCH_FLOAT);
        need_aliases = true;
        break;
      case CD_PROP_COLOR:
      case CD_PROP_BYTE_COLOR: {
        GPU_vertformat_attr_add(&format, "c", GPU_COMP_U16, 4, GPU_FETCH_INT_TO_FLOAT_UNIT);
        need_aliases = true;
        break;
      }
      default:
        printf("%s: Unsupported attribute type %u\n", __func__, type);
        BLI_assert_unreachable();

        return;
    }

    if (need_aliases) {
      CustomData *cdata = get_cdata(domain, args);
      int layer_i = cdata ? CustomData_get_named_layer_index(cdata, type, name.c_str()) : -1;
      CustomDataLayer *layer = layer_i != -1 ? cdata->layers + layer_i : nullptr;

      if (layer) {
        bool is_render, is_active;
        const char *prefix = "a";

        if (ELEM(type, CD_PROP_COLOR, CD_PROP_BYTE_COLOR)) {
          prefix = "c";
          is_active = blender::StringRef(args->active_color) == layer->name;
          is_render = blender::StringRef(args->render_color) == layer->name;
        }
        else {
          switch (type) {
            case CD_PROP_FLOAT2:
              prefix = "u";
              break;
            default:
              break;
          }

          const char *active_name = CustomData_get_active_layer_name(cdata, type);
          const char *render_name = CustomData_get_render_layer_name(cdata, type);

          is_active = active_name && STREQ(layer->name, active_name);
          is_render = render_name && STREQ(layer->name, render_name);
        }

        DRW_cdlayer_attr_aliases_add(&format, prefix, cdata, layer, is_render, is_active);
      }
      else {
        printf("%s: error looking up attribute %s\n", __func__, name.c_str());
      }
    }

    vbo.vert_buf = GPU_vertbuf_create_with_format_ex(&format, GPU_USAGE_STATIC);
    vbo.build_key();
    fill_vbo(vbo, args);

    vbos.append(vbo);
  }

  void update_pre(PBVH_GPU_Args *args)
  {
    if (args->pbvh_type == PBVH_BMESH) {
      int count = count_faces(args);

      if (faces_count != count) {
        for (PBVHVbo &vbo : vbos) {
          vbo.clear_data();
        }

        GPU_INDEXBUF_DISCARD_SAFE(tri_index);
        GPU_INDEXBUF_DISCARD_SAFE(lines_index);
        GPU_INDEXBUF_DISCARD_SAFE(tri_index_coarse);
        GPU_INDEXBUF_DISCARD_SAFE(lines_index_coarse);

        tri_index = lines_index = tri_index_coarse = lines_index_coarse = nullptr;
        faces_count = tris_count = count;
      }
    }
  }

  void create_index_faces(PBVH_GPU_Args *args)
  {
    const int *mat_index = static_cast<const int *>(
        CustomData_get_layer_named(args->pdata, CD_PROP_INT32, "material_index"));

    if (mat_index && args->totprim) {
      int poly_index = args->mlooptri[args->prim_indices[0]].poly;
      material_index = mat_index[poly_index];
    }

    const blender::Span<MEdge> edges = args->me->edges();

    /* Calculate number of edges. */
    int edge_count = 0;
    for (int i = 0; i < args->totprim; i++) {
      const MLoopTri *lt = args->mlooptri + args->prim_indices[i];

      if (args->hide_poly && args->hide_poly[lt->poly]) {
        continue;
      }

      int r_edges[3];
      BKE_mesh_looptri_get_real_edges(
          edges.data(), args->corner_verts.data(), args->corner_edges.data(), lt, r_edges);

      if (r_edges[0] != -1) {
        edge_count++;
      }
      if (r_edges[1] != -1) {
        edge_count++;
      }
      if (r_edges[2] != -1) {
        edge_count++;
      }
    }

    GPUIndexBufBuilder elb_lines;
    GPU_indexbuf_init(&elb_lines, GPU_PRIM_LINES, edge_count * 2, INT_MAX);

    int vertex_i = 0;
    for (int i = 0; i < args->totprim; i++) {
      const MLoopTri *lt = args->mlooptri + args->prim_indices[i];

      if (args->hide_poly && args->hide_poly[lt->poly]) {
        continue;
      }

      int r_edges[3];
      BKE_mesh_looptri_get_real_edges(
          edges.data(), args->corner_verts.data(), args->corner_edges.data(), lt, r_edges);

      if (r_edges[0] != -1) {
        GPU_indexbuf_add_line_verts(&elb_lines, vertex_i, vertex_i + 1);
      }
      if (r_edges[1] != -1) {
        GPU_indexbuf_add_line_verts(&elb_lines, vertex_i + 1, vertex_i + 2);
      }
      if (r_edges[2] != -1) {
        GPU_indexbuf_add_line_verts(&elb_lines, vertex_i + 2, vertex_i);
      }

      vertex_i += 3;
    }

    lines_index = GPU_indexbuf_build(&elb_lines);
  }

  void create_index_bmesh(PBVH_GPU_Args *args)
  {
    GPUIndexBufBuilder elb_lines;
    GPU_indexbuf_init(&elb_lines, GPU_PRIM_LINES, tris_count * 3 * 2, INT_MAX);

    int v_index = 0;
    lines_count = 0;

    GSET_FOREACH_BEGIN (BMFace *, f, args->bm_faces) {
      if (BM_elem_flag_test(f, BM_ELEM_HIDDEN)) {
        continue;
      }

      GPU_indexbuf_add_line_verts(&elb_lines, v_index, v_index + 1);
      GPU_indexbuf_add_line_verts(&elb_lines, v_index + 1, v_index + 2);
      GPU_indexbuf_add_line_verts(&elb_lines, v_index + 2, v_index);

      lines_count += 3;
      v_index += 3;
    }
    GSET_FOREACH_END();

    lines_index = GPU_indexbuf_build(&elb_lines);
  }

  void create_index_grids(PBVH_GPU_Args *args, bool do_coarse)
  {
    const int *mat_index = static_cast<const int *>(
        CustomData_get_layer_named(args->pdata, CD_PROP_INT32, "material_index"));

    if (mat_index && args->totprim) {
      int poly_index = BKE_subdiv_ccg_grid_to_face_index(args->subdiv_ccg, args->grid_indices[0]);
      material_index = mat_index[poly_index];
    }

    needs_tri_index = true;
    int gridsize = args->ccg_key.grid_size;
    int display_gridsize = gridsize;
    int totgrid = args->totprim;
    int skip = 1;

    const int display_level = do_coarse ? coarse_level : args->ccg_key.level;

    if (display_level < args->ccg_key.level) {
      display_gridsize = (1 << display_level) + 1;
      skip = 1 << (args->ccg_key.level - display_level - 1);
    }

    for (int i : IndexRange(args->totprim)) {
      int grid_index = args->grid_indices[i];
      bool smooth = args->grid_flag_mats[grid_index].flag & ME_SMOOTH;
      BLI_bitmap *gh = args->grid_hidden[grid_index];

      for (int y = 0; y < gridsize - 1; y += skip) {
        for (int x = 0; x < gridsize - 1; x += skip) {
          if (gh && paint_is_grid_face_hidden(gh, gridsize, x, y)) {
            /* Skip hidden faces by just setting smooth to true. */
            smooth = true;
            goto outer_loop_break;
          }
        }
      }

    outer_loop_break:

      if (!smooth) {
        needs_tri_index = false;
        break;
      }
    }

    GPUIndexBufBuilder elb, elb_lines;

    CCGKey *key = &args->ccg_key;

    uint visible_quad_len = BKE_pbvh_count_grid_quads((BLI_bitmap **)args->grid_hidden,
                                                      args->grid_indices,
                                                      totgrid,
                                                      key->grid_size,
                                                      display_gridsize);

    GPU_indexbuf_init(&elb, GPU_PRIM_TRIS, 2 * visible_quad_len, INT_MAX);
    GPU_indexbuf_init(&elb_lines,
                      GPU_PRIM_LINES,
                      2 * totgrid * display_gridsize * (display_gridsize - 1),
                      INT_MAX);

    if (needs_tri_index) {
      uint offset = 0;
      const uint grid_vert_len = gridsize * gridsize;
      for (int i = 0; i < totgrid; i++, offset += grid_vert_len) {
        uint v0, v1, v2, v3;
        bool grid_visible = false;

        BLI_bitmap *gh = args->grid_hidden[args->grid_indices[i]];

        for (int j = 0; j < gridsize - skip; j += skip) {
          for (int k = 0; k < gridsize - skip; k += skip) {
            /* Skip hidden grid face */
            if (gh && paint_is_grid_face_hidden(gh, gridsize, k, j)) {
              continue;
            }
            /* Indices in a Clockwise QUAD disposition. */
            v0 = offset + j * gridsize + k;
            v1 = offset + j * gridsize + k + skip;
            v2 = offset + (j + skip) * gridsize + k + skip;
            v3 = offset + (j + skip) * gridsize + k;

            GPU_indexbuf_add_tri_verts(&elb, v0, v2, v1);
            GPU_indexbuf_add_tri_verts(&elb, v0, v3, v2);

            GPU_indexbuf_add_line_verts(&elb_lines, v0, v1);
            GPU_indexbuf_add_line_verts(&elb_lines, v0, v3);

            if (j / skip + 2 == display_gridsize) {
              GPU_indexbuf_add_line_verts(&elb_lines, v2, v3);
            }
            grid_visible = true;
          }

          if (grid_visible) {
            GPU_indexbuf_add_line_verts(&elb_lines, v1, v2);
          }
        }
      }
    }
    else {
      uint offset = 0;
      const uint grid_vert_len = square_uint(gridsize - 1) * 4;

      for (int i = 0; i < totgrid; i++, offset += grid_vert_len) {
        bool grid_visible = false;
        BLI_bitmap *gh = args->grid_hidden[args->grid_indices[i]];

        uint v0, v1, v2, v3;
        for (int j = 0; j < gridsize - skip; j += skip) {
          for (int k = 0; k < gridsize - skip; k += skip) {
            /* Skip hidden grid face */
            if (gh && paint_is_grid_face_hidden(gh, gridsize, k, j)) {
              continue;
            }

            v0 = (j * (gridsize - 1) + k) * 4;

            if (skip > 1) {
              v1 = (j * (gridsize - 1) + k + skip - 1) * 4;
              v2 = ((j + skip - 1) * (gridsize - 1) + k + skip - 1) * 4;
              v3 = ((j + skip - 1) * (gridsize - 1) + k) * 4;
            }
            else {
              v1 = v2 = v3 = v0;
            }

            /* VBO data are in a Clockwise QUAD disposition.  Note
             * that vertices might be in different quads if we're
             * building a coarse index buffer.
             */
            v0 += offset;
            v1 += offset + 1;
            v2 += offset + 2;
            v3 += offset + 3;

            GPU_indexbuf_add_tri_verts(&elb, v0, v2, v1);
            GPU_indexbuf_add_tri_verts(&elb, v0, v3, v2);

            GPU_indexbuf_add_line_verts(&elb_lines, v0, v1);
            GPU_indexbuf_add_line_verts(&elb_lines, v0, v3);

            if ((j / skip) + 2 == display_gridsize) {
              GPU_indexbuf_add_line_verts(&elb_lines, v2, v3);
            }
            grid_visible = true;
          }

          if (grid_visible) {
            GPU_indexbuf_add_line_verts(&elb_lines, v1, v2);
          }
        }
      }
    }

    if (do_coarse) {
      tri_index_coarse = GPU_indexbuf_build(&elb);
      lines_index_coarse = GPU_indexbuf_build(&elb_lines);
      tris_count_coarse = visible_quad_len;
      lines_count_coarse = totgrid * display_gridsize * (display_gridsize - 1);
    }
    else {
      tri_index = GPU_indexbuf_build(&elb);
      lines_index = GPU_indexbuf_build(&elb_lines);
    }
  }

  void create_index(PBVH_GPU_Args *args)
  {
    switch (args->pbvh_type) {
      case PBVH_FACES:
        create_index_faces(args);
        break;
      case PBVH_BMESH:
        create_index_bmesh(args);
        break;
      case PBVH_GRIDS:
        create_index_grids(args, false);

        if (args->ccg_key.level > coarse_level) {
          create_index_grids(args, true);
        }

        break;
    }

    for (PBVHBatch &batch : batches.values()) {
      if (tri_index) {
        GPU_batch_elembuf_set(batch.tris, tri_index, false);
      }
      else {
        /* Still flag the batch as dirty even if we're using the default index layout. */
        batch.tris->flag |= GPU_BATCH_DIRTY;
      }

      if (lines_index) {
        GPU_batch_elembuf_set(batch.lines, lines_index, false);
      }
    }
  }

  void check_index_buffers(PBVH_GPU_Args *args)
  {
    if (!lines_index) {
      create_index(args);
    }
  }

  void create_batch(PBVHAttrReq *attrs, int attrs_num, PBVH_GPU_Args *args, bool do_coarse_grids)
  {
    check_index_buffers(args);

    PBVHBatch batch;

    batch.tris = GPU_batch_create(GPU_PRIM_TRIS,
                                  nullptr,
                                  /* can be nullptr if buffer is empty */
                                  do_coarse_grids ? tri_index_coarse : tri_index);
    batch.tris_count = do_coarse_grids ? tris_count_coarse : tris_count;
    batch.is_coarse = do_coarse_grids;

    if (lines_index) {
      batch.lines = GPU_batch_create(
          GPU_PRIM_LINES, nullptr, do_coarse_grids ? lines_index_coarse : lines_index);
      batch.lines_count = do_coarse_grids ? lines_count_coarse : lines_count;
    }

    for (int i : IndexRange(attrs_num)) {
      PBVHAttrReq *attr = attrs + i;

      if (!valid_pbvh_attr(attr->type)) {
        continue;
      }

      if (!has_vbo(attr->domain, int(attr->type), attr->name)) {
        create_vbo(attr->domain, uint32_t(attr->type), attr->name, args);
      }

      PBVHVbo *vbo = get_vbo(attr->domain, uint32_t(attr->type), attr->name);
      int vbo_i = get_vbo_index(vbo);

      batch.vbos.append(vbo_i);
      GPU_batch_vertbuf_add(batch.tris, vbo->vert_buf, false);

      if (batch.lines) {
        GPU_batch_vertbuf_add(batch.lines, vbo->vert_buf, false);
      }
    }

    batch.build_key(vbos);
    batches.add(batch.key, batch);
  }
};

void DRW_pbvh_node_update(PBVHBatches *batches, PBVH_GPU_Args *args)
{
  batches->update(args);
}

void DRW_pbvh_node_gpu_flush(PBVHBatches *batches)
{
  batches->gpu_flush();
}

PBVHBatches *DRW_pbvh_node_create(PBVH_GPU_Args *args)
{
  PBVHBatches *batches = new PBVHBatches(args);
  return batches;
}

void DRW_pbvh_node_free(PBVHBatches *batches)
{
  delete batches;
}

GPUBatch *DRW_pbvh_tris_get(PBVHBatches *batches,
                            PBVHAttrReq *attrs,
                            int attrs_num,
                            PBVH_GPU_Args *args,
                            int *r_prim_count,
                            bool do_coarse_grids)
{
  do_coarse_grids &= args->pbvh_type == PBVH_GRIDS;

  PBVHBatch &batch = batches->ensure_batch(attrs, attrs_num, args, do_coarse_grids);

  *r_prim_count = batch.tris_count;

  return batch.tris;
}

GPUBatch *DRW_pbvh_lines_get(PBVHBatches *batches,
                             PBVHAttrReq *attrs,
                             int attrs_num,
                             PBVH_GPU_Args *args,
                             int *r_prim_count,
                             bool do_coarse_grids)
{
  do_coarse_grids &= args->pbvh_type == PBVH_GRIDS;

  PBVHBatch &batch = batches->ensure_batch(attrs, attrs_num, args, do_coarse_grids);

  *r_prim_count = batch.lines_count;

  return batch.lines;
}

void DRW_pbvh_update_pre(struct PBVHBatches *batches, struct PBVH_GPU_Args *args)
{
  batches->update_pre(args);
}

int drw_pbvh_material_index_get(struct PBVHBatches *batches)
{
  return batches->material_index;
}<|MERGE_RESOLUTION|>--- conflicted
+++ resolved
@@ -346,11 +346,7 @@
         if (!(poly.flag & ME_SMOOTH)) {
           smooth = true;
           BKE_mesh_calc_poly_normal(
-<<<<<<< HEAD
-              poly, &args->corner_verts[poly->loopstart], args->vert_positions, fno);
-=======
-              &poly, args->mloop + poly.loopstart, args->vert_positions, fno);
->>>>>>> 915ff8d1
+              &poly, &args->corner_verts[poly.loopstart], args->vert_positions, fno);
           normal_float_to_short_v3(no, fno);
         }
         else {
