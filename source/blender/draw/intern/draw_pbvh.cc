/* SPDX-License-Identifier: GPL-2.0-or-later
 * Copyright 2005 Blender Foundation. All rights reserved. */

/** \file
 * \ingroup gpu
 *
 * PBVH drawing.
 * Embeds GPU meshes inside of PBVH nodes, used by mesh sculpt mode.
 */

#include <algorithm>
#include <climits>
#include <cstddef>
#include <cstdlib>
#include <cstring>
#include <string>
#include <vector>

#include "MEM_guardedalloc.h"

#include "BLI_bitmap.h"
#include "BLI_ghash.h"
#include "BLI_index_range.hh"
#include "BLI_map.hh"
#include "BLI_math_color.h"
#include "BLI_math_vector_types.hh"
#include "BLI_string_ref.hh"
#include "BLI_timeit.hh"
#include "BLI_utildefines.h"
#include "BLI_vector.hh"

#include "DNA_mesh_types.h"
#include "DNA_meshdata_types.h"

#include "BKE_DerivedMesh.h"
#include "BKE_attribute.h"
#include "BKE_ccg.h"
#include "BKE_customdata.h"
#include "BKE_mesh.hh"
#include "BKE_paint.h"
#include "BKE_pbvh.h"
#include "BKE_subdiv_ccg.h"

#include "GPU_batch.h"

#include "DRW_engine.h"
#include "DRW_pbvh.hh"

#include "bmesh.h"
#include "draw_pbvh.h"
#include "gpu_private.h"

#define MAX_PBVH_BATCH_KEY 512
#define MAX_PBVH_VBOS 16

using blender::char3;
using blender::float2;
using blender::float3;
using blender::float4;
using blender::IndexRange;
using blender::Map;
using blender::short3;
using blender::uchar3;
using blender::ushort3;
using blender::ushort4;
using blender::Vector;

using string = std::string;

static bool valid_pbvh_attr(int type)
{
  switch (type) {
    case CD_PBVH_CO_TYPE:
    case CD_PBVH_NO_TYPE:
    case CD_PBVH_FSET_TYPE:
    case CD_PBVH_MASK_TYPE:
    case CD_PROP_COLOR:
    case CD_PROP_BYTE_COLOR:
    case CD_PROP_FLOAT2:
      return true;
  }

  return false;
}

struct PBVHVbo {
  uint64_t type;
  eAttrDomain domain;
  string name;
  GPUVertBuf *vert_buf = nullptr;
  string key;

  PBVHVbo(eAttrDomain _domain, uint64_t _type, string _name)
      : type(_type), domain(_domain), name(_name)
  {
  }

  void clear_data()
  {
    GPU_vertbuf_clear(vert_buf);
  }

  string build_key()
  {
    char buf[512];

    BLI_snprintf(buf, sizeof(buf), "%d:%d:%s", int(type), int(domain), name.c_str());

    key = string(buf);
    return key;
  }
};

struct PBVHBatch {
  Vector<int> vbos;
  string key;
  GPUBatch *tris = nullptr, *lines = nullptr;
  int tris_count = 0, lines_count = 0;
  bool is_coarse =
      false; /* Coarse multires, will use full-sized VBOs only index buffer changes. */

  void sort_vbos(Vector<PBVHVbo> &master_vbos)
  {
    struct cmp {
      Vector<PBVHVbo> &master_vbos;

      cmp(Vector<PBVHVbo> &_master_vbos) : master_vbos(_master_vbos)
      {
      }

      bool operator()(const int &a, const int &b)
      {
        return master_vbos[a].key < master_vbos[b].key;
      }
    };

    std::sort(vbos.begin(), vbos.end(), cmp(master_vbos));
  }

  string build_key(Vector<PBVHVbo> &master_vbos)
  {
    key = "";

    if (is_coarse) {
      key += "c:";
    }

    sort_vbos(master_vbos);

    for (int vbo_i : vbos) {
      key += master_vbos[vbo_i].key + ":";
    }

    return key;
  }
};

static CustomData *get_cdata(eAttrDomain domain, PBVH_GPU_Args *args)
{
  switch (domain) {
    case ATTR_DOMAIN_POINT:
      return args->vdata;
    case ATTR_DOMAIN_CORNER:
      return args->ldata;
    case ATTR_DOMAIN_FACE:
      return args->pdata;
    default:
      return nullptr;
  }
}

struct PBVHBatches {
  Vector<PBVHVbo> vbos;
  Map<string, PBVHBatch> batches;
  GPUIndexBuf *tri_index = nullptr;
  GPUIndexBuf *lines_index = nullptr;
  int faces_count = 0; /* Used by PBVH_BMESH and PBVH_GRIDS */
  int tris_count = 0, lines_count = 0;
  bool needs_tri_index = false;

  int material_index = 0;

  /* Stuff for displaying coarse multires grids. */
  GPUIndexBuf *tri_index_coarse = nullptr;
  GPUIndexBuf *lines_index_coarse = nullptr;
  int coarse_level = 0; /* Coarse multires depth. */
  int tris_count_coarse = 0, lines_count_coarse = 0;

  int count_faces(PBVH_GPU_Args *args)
  {
    int count = 0;

    switch (args->pbvh_type) {
      case PBVH_FACES: {
        for (int i = 0; i < args->totprim; i++) {
          int face_index = args->mlooptri[args->prim_indices[i]].poly;

          if (args->hide_poly && args->hide_poly[face_index]) {
            continue;
          }

          count++;
        }
        break;
      }
      case PBVH_GRIDS: {
        count = BKE_pbvh_count_grid_quads((BLI_bitmap **)args->grid_hidden,
                                          args->grid_indices,
                                          args->totprim,
                                          args->ccg_key.grid_size,
                                          args->ccg_key.grid_size);

        break;
      }
      case PBVH_BMESH: {
        GSET_FOREACH_BEGIN (BMFace *, f, args->bm_faces) {
          if (!BM_elem_flag_test(f, BM_ELEM_HIDDEN)) {
            count++;
          }
        }
        GSET_FOREACH_END();
      }
    }

    return count;
  }

  PBVHBatches(PBVH_GPU_Args *args)
  {
    faces_count = count_faces(args);

    if (args->pbvh_type == PBVH_BMESH) {
      tris_count = faces_count;
    }
  }

  ~PBVHBatches()
  {
    for (PBVHBatch &batch : batches.values()) {
      GPU_BATCH_DISCARD_SAFE(batch.tris);
      GPU_BATCH_DISCARD_SAFE(batch.lines);
    }

    for (PBVHVbo &vbo : vbos) {
      GPU_vertbuf_discard(vbo.vert_buf);
    }

    GPU_INDEXBUF_DISCARD_SAFE(tri_index);
    GPU_INDEXBUF_DISCARD_SAFE(lines_index);
    GPU_INDEXBUF_DISCARD_SAFE(tri_index_coarse);
    GPU_INDEXBUF_DISCARD_SAFE(lines_index_coarse);
  }

  string build_key(PBVHAttrReq *attrs, int attrs_num, bool do_coarse_grids)
  {
    string key;
    PBVHBatch batch;
    Vector<PBVHVbo> vbos;

    for (int i : IndexRange(attrs_num)) {
      PBVHAttrReq *attr = attrs + i;

      if (!valid_pbvh_attr(attr->type)) {
        continue;
      }

      PBVHVbo vbo(attr->domain, attr->type, string(attr->name));
      vbo.build_key();

      vbos.append(vbo);
      batch.vbos.append(i);
    }

    batch.is_coarse = do_coarse_grids;
    batch.build_key(vbos);
    return batch.key;
  }

  bool has_vbo(eAttrDomain domain, int type, string name)
  {
    for (PBVHVbo &vbo : vbos) {
      if (vbo.domain == domain && vbo.type == type && vbo.name == name) {
        return true;
      }
    }

    return false;
  }

  int get_vbo_index(PBVHVbo *vbo)
  {
    for (int i : IndexRange(vbos.size())) {
      if (vbo == &vbos[i]) {
        return i;
      }
    }

    return -1;
  }

  PBVHVbo *get_vbo(eAttrDomain domain, int type, string name)
  {
    for (PBVHVbo &vbo : vbos) {
      if (vbo.domain == domain && vbo.type == type && vbo.name == name) {
        return &vbo;
      }
    }

    return nullptr;
  }

  bool has_batch(PBVHAttrReq *attrs, int attrs_num, bool do_coarse_grids)
  {
    return batches.contains(build_key(attrs, attrs_num, do_coarse_grids));
  }

  PBVHBatch &ensure_batch(PBVHAttrReq *attrs,
                          int attrs_num,
                          PBVH_GPU_Args *args,
                          bool do_coarse_grids)
  {
    if (!has_batch(attrs, attrs_num, do_coarse_grids)) {
      create_batch(attrs, attrs_num, args, do_coarse_grids);
    }

    return batches.lookup(build_key(attrs, attrs_num, do_coarse_grids));
  }

  void fill_vbo_normal_faces(
      PBVHVbo & /*vbo*/,
      PBVH_GPU_Args *args,
      std::function<void(std::function<void(int, int, int, const MLoopTri *)> callback)>
          foreach_faces,
      GPUVertBufRaw *access)
  {
    float3 fno;
    short no[3];
    int last_poly = -1;
    bool smooth = false;

    foreach_faces([&](int /*buffer_i*/, int /*tri_i*/, int vertex_i, const MLoopTri *tri) {
      if (tri->poly != last_poly) {
        last_poly = tri->poly;

        const MPoly &poly = args->polys[tri->poly];
        if (!(poly.flag & ME_SMOOTH)) {
          smooth = true;
<<<<<<< HEAD
          fno = blender::bke::mesh::poly_normal_calc(
              {reinterpret_cast<const float3 *>(args->vert_positions), args->mesh_verts_num},
              {&args->mloop[poly->loopstart], poly->totloop});
=======
          BKE_mesh_calc_poly_normal(
              &poly, args->mloop + poly.loopstart, args->vert_positions, fno);
>>>>>>> 915ff8d1
          normal_float_to_short_v3(no, fno);
        }
        else {
          smooth = false;
        }
      }

      if (!smooth) {
        normal_float_to_short_v3(no, args->vert_normals[vertex_i]);
      }

      *static_cast<short3 *>(GPU_vertbuf_raw_step(access)) = no;
    });
  }

  void fill_vbo_grids_intern(
      PBVHVbo &vbo,
      PBVH_GPU_Args *args,
      std::function<
          void(std::function<void(int x, int y, int grid_index, CCGElem *elems[4], int i)> func)>
          foreach_grids)
  {
    uint vert_per_grid = square_i(args->ccg_key.grid_size - 1) * 4;
    uint vert_count = args->totprim * vert_per_grid;

    int existing_num = GPU_vertbuf_get_vertex_len(vbo.vert_buf);
    void *existing_data = GPU_vertbuf_get_data(vbo.vert_buf);

    if (existing_data == nullptr || existing_num != vert_count) {
      /* Allocate buffer if not allocated yet or size changed. */
      GPU_vertbuf_data_alloc(vbo.vert_buf, vert_count);
    }

    GPUVertBufRaw access;
    GPU_vertbuf_attr_get_raw_data(vbo.vert_buf, 0, &access);

    switch (vbo.type) {
      case CD_PROP_COLOR:
      case CD_PROP_BYTE_COLOR: {
        /* TODO: Implement color support for multires similar to the mesh cache
         * extractor code. For now just upload white.
         */
        const ushort4 white(USHRT_MAX, USHRT_MAX, USHRT_MAX, USHRT_MAX);

        foreach_grids(
            [&](int /*x*/, int /*y*/, int /*grid_index*/, CCGElem * /*elems*/[4], int /*i*/) {
              *static_cast<ushort4 *>(GPU_vertbuf_raw_step(&access)) = white;
            });
        break;
      }
      case CD_PBVH_CO_TYPE:
        foreach_grids([&](int /*x*/, int /*y*/, int /*grid_index*/, CCGElem *elems[4], int i) {
          float *co = CCG_elem_co(&args->ccg_key, elems[i]);

          *static_cast<float3 *>(GPU_vertbuf_raw_step(&access)) = co;
        });
        break;

      case CD_PBVH_NO_TYPE:
        foreach_grids([&](int /*x*/, int /*y*/, int grid_index, CCGElem *elems[4], int /*i*/) {
          float3 no(0.0f, 0.0f, 0.0f);

          const bool smooth = args->grid_flag_mats[grid_index].flag & ME_SMOOTH;

          if (smooth) {
            no = CCG_elem_no(&args->ccg_key, elems[0]);
          }
          else {
            normal_quad_v3(no,
                           CCG_elem_co(&args->ccg_key, elems[3]),
                           CCG_elem_co(&args->ccg_key, elems[2]),
                           CCG_elem_co(&args->ccg_key, elems[1]),
                           CCG_elem_co(&args->ccg_key, elems[0]));
          }

          short sno[3];

          normal_float_to_short_v3(sno, no);

          *static_cast<short3 *>(GPU_vertbuf_raw_step(&access)) = sno;
        });
        break;

      case CD_PBVH_MASK_TYPE:
        if (args->ccg_key.has_mask) {
          foreach_grids([&](int /*x*/, int /*y*/, int /*grid_index*/, CCGElem *elems[4], int i) {
            float *mask = CCG_elem_mask(&args->ccg_key, elems[i]);

            *static_cast<uchar *>(GPU_vertbuf_raw_step(&access)) = uchar(*mask * 255.0f);
          });
        }
        else {
          foreach_grids(
              [&](int /*x*/, int /*y*/, int /*grid_index*/, CCGElem * /*elems*/[4], int /*i*/) {
                *static_cast<uchar *>(GPU_vertbuf_raw_step(&access)) = 0;
              });
        }
        break;

      case CD_PBVH_FSET_TYPE: {
        int *face_sets = args->face_sets;

        if (!face_sets) {
          uchar white[3] = {UCHAR_MAX, UCHAR_MAX, UCHAR_MAX};

          foreach_grids(
              [&](int /*x*/, int /*y*/, int /*grid_index*/, CCGElem * /*elems*/[4], int /*i*/) {
                *static_cast<uchar3 *>(GPU_vertbuf_raw_step(&access)) = white;
              });
        }
        else {
          foreach_grids(
              [&](int /*x*/, int /*y*/, int grid_index, CCGElem * /*elems*/[4], int /*i*/) {
                uchar face_set_color[4] = {UCHAR_MAX, UCHAR_MAX, UCHAR_MAX, UCHAR_MAX};

                if (face_sets) {
                  const int face_index = BKE_subdiv_ccg_grid_to_face_index(args->subdiv_ccg,
                                                                           grid_index);
                  const int fset = face_sets[face_index];

                  /* Skip for the default color Face Set to render it white. */
                  if (fset != args->face_sets_color_default) {
                    BKE_paint_face_set_overlay_color_get(
                        fset, args->face_sets_color_seed, face_set_color);
                  }
                }

                *static_cast<uchar3 *>(GPU_vertbuf_raw_step(&access)) = face_set_color;
              });
        }
        break;
      }
    }
  }

  void fill_vbo_grids(PBVHVbo &vbo, PBVH_GPU_Args *args)
  {
    int gridsize = args->ccg_key.grid_size;

    uint totgrid = args->totprim;

    auto foreach_solid =
        [&](std::function<void(int x, int y, int grid_index, CCGElem *elems[4], int i)> func) {
          for (int i = 0; i < totgrid; i++) {
            const int grid_index = args->grid_indices[i];

            CCGElem *grid = args->grids[grid_index];

            for (int y = 0; y < gridsize - 1; y++) {
              for (int x = 0; x < gridsize - 1; x++) {
                CCGElem *elems[4] = {
                    CCG_grid_elem(&args->ccg_key, grid, x, y),
                    CCG_grid_elem(&args->ccg_key, grid, x + 1, y),
                    CCG_grid_elem(&args->ccg_key, grid, x + 1, y + 1),
                    CCG_grid_elem(&args->ccg_key, grid, x, y + 1),
                };

                func(x, y, grid_index, elems, 0);
                func(x + 1, y, grid_index, elems, 1);
                func(x + 1, y + 1, grid_index, elems, 2);
                func(x, y + 1, grid_index, elems, 3);
              }
            }
          }
        };

    auto foreach_indexed =
        [&](std::function<void(int x, int y, int grid_index, CCGElem *elems[4], int i)> func) {
          for (int i = 0; i < totgrid; i++) {
            const int grid_index = args->grid_indices[i];

            CCGElem *grid = args->grids[grid_index];

            for (int y = 0; y < gridsize; y++) {
              for (int x = 0; x < gridsize; x++) {
                CCGElem *elems[4] = {
                    CCG_grid_elem(&args->ccg_key, grid, x, y),
                    CCG_grid_elem(&args->ccg_key, grid, min_ii(x + 1, gridsize - 1), y),
                    CCG_grid_elem(&args->ccg_key,
                                  grid,
                                  min_ii(x + 1, gridsize - 1),
                                  min_ii(y + 1, gridsize - 1)),
                    CCG_grid_elem(&args->ccg_key, grid, x, min_ii(y + 1, gridsize - 1)),
                };

                func(x, y, grid_index, elems, 0);
              }
            }
          }
        };

    if (needs_tri_index) {
      fill_vbo_grids_intern(vbo, args, foreach_indexed);
    }
    else {
      fill_vbo_grids_intern(vbo, args, foreach_solid);
    }
  }

  void fill_vbo_faces(PBVHVbo &vbo, PBVH_GPU_Args *args)
  {
    auto foreach_faces =
        [&](std::function<void(int buffer_i, int tri_i, int vertex_i, const MLoopTri *tri)> func) {
          int buffer_i = 0;
          const MLoop *mloop = args->mloop;

          for (int i : IndexRange(args->totprim)) {
            int face_index = args->mlooptri[args->prim_indices[i]].poly;

            if (args->hide_poly && args->hide_poly[face_index]) {
              continue;
            }

            const MLoopTri *tri = args->mlooptri + args->prim_indices[i];

            for (int j : IndexRange(3)) {
              func(buffer_i, j, mloop[tri->tri[j]].v, tri);
              buffer_i++;
            }
          }
        };

    int totvert = 0;
    foreach_faces([&totvert](int, int, int, const MLoopTri *) { totvert++; });

    int existing_num = GPU_vertbuf_get_vertex_len(vbo.vert_buf);
    void *existing_data = GPU_vertbuf_get_data(vbo.vert_buf);

    if (existing_data == nullptr || existing_num != totvert) {
      /* Allocate buffer if not allocated yet or size changed. */
      GPU_vertbuf_data_alloc(vbo.vert_buf, totvert);
    }

    GPUVertBufRaw access;
    GPU_vertbuf_attr_get_raw_data(vbo.vert_buf, 0, &access);

    switch (vbo.type) {
      case CD_PBVH_CO_TYPE:
        foreach_faces(
            [&](int /*buffer_i*/, int /*tri_i*/, int vertex_i, const MLoopTri * /*tri*/) {
              *static_cast<float3 *>(
                  GPU_vertbuf_raw_step(&access)) = args->vert_positions[vertex_i];
            });
        break;
      case CD_PBVH_NO_TYPE:
        fill_vbo_normal_faces(vbo, args, foreach_faces, &access);
        break;
      case CD_PBVH_MASK_TYPE: {
        const float *mask = static_cast<const float *>(
            CustomData_get_layer(args->vdata, CD_PAINT_MASK));

        if (mask) {
          foreach_faces(
              [&](int /*buffer_i*/, int /*tri_i*/, int vertex_i, const MLoopTri * /*tri*/) {
                *static_cast<uchar *>(GPU_vertbuf_raw_step(&access)) = uchar(mask[vertex_i] *
                                                                             255.0f);
              });
        }
        else {
          foreach_faces(
              [&](int /*buffer_i*/, int /*tri_i*/, int /*vertex_i*/, const MLoopTri * /*tri*/) {
                *static_cast<uchar *>(GPU_vertbuf_raw_step(&access)) = 0;
              });
        }
        break;
      }
      case CD_PBVH_FSET_TYPE: {
        const int *face_sets = static_cast<const int *>(
            CustomData_get_layer_named(args->pdata, CD_PROP_INT32, ".sculpt_face_set"));

        if (face_sets) {
          int last_poly = -1;
          uchar fset_color[4] = {UCHAR_MAX, UCHAR_MAX, UCHAR_MAX, UCHAR_MAX};

          foreach_faces(
              [&](int /*buffer_i*/, int /*tri_i*/, int /*vertex_i*/, const MLoopTri *tri) {
                if (last_poly != tri->poly) {
                  last_poly = tri->poly;

                  const int fset = face_sets[tri->poly];

                  if (fset != args->face_sets_color_default) {
                    BKE_paint_face_set_overlay_color_get(
                        fset, args->face_sets_color_seed, fset_color);
                  }
                  else {
                    /* Skip for the default color face set to render it white. */
                    fset_color[0] = fset_color[1] = fset_color[2] = UCHAR_MAX;
                  }
                }

                *static_cast<uchar3 *>(GPU_vertbuf_raw_step(&access)) = fset_color;
              });
        }
        else {
          uchar fset_color[4] = {255, 255, 255, 255};

          foreach_faces(
              [&](int /*buffer_i*/, int /*tri_i*/, int /*vertex_i*/, const MLoopTri * /*tri*/) {
                *static_cast<uchar3 *>(GPU_vertbuf_raw_step(&access)) = fset_color;
              });
        }

        break;
      }
      case CD_PROP_COLOR:
        if (vbo.domain == ATTR_DOMAIN_POINT) {
          const MPropCol *mpropcol = static_cast<const MPropCol *>(
              CustomData_get_layer_named(args->vdata, CD_PROP_COLOR, vbo.name.c_str()));

          foreach_faces(
              [&](int /*buffer_i*/, int /*tri_i*/, int vertex_i, const MLoopTri * /*tri*/) {
                ushort color[4];
                const MPropCol *col = mpropcol + vertex_i;

                color[0] = unit_float_to_ushort_clamp(col->color[0]);
                color[1] = unit_float_to_ushort_clamp(col->color[1]);
                color[2] = unit_float_to_ushort_clamp(col->color[2]);
                color[3] = unit_float_to_ushort_clamp(col->color[3]);

                *static_cast<ushort4 *>(GPU_vertbuf_raw_step(&access)) = color;
              });
        }
        else if (vbo.domain == ATTR_DOMAIN_CORNER) {
          const MPropCol *mpropcol = static_cast<const MPropCol *>(
              CustomData_get_layer_named(args->ldata, CD_PROP_COLOR, vbo.name.c_str()));

          foreach_faces([&](int /*buffer_i*/, int tri_i, int /*vertex_i*/, const MLoopTri *tri) {
            ushort color[4];
            const MPropCol *col = mpropcol + tri->tri[tri_i];

            color[0] = unit_float_to_ushort_clamp(col->color[0]);
            color[1] = unit_float_to_ushort_clamp(col->color[1]);
            color[2] = unit_float_to_ushort_clamp(col->color[2]);
            color[3] = unit_float_to_ushort_clamp(col->color[3]);

            *static_cast<ushort4 *>(GPU_vertbuf_raw_step(&access)) = color;
          });
        }
        break;
      case CD_PROP_BYTE_COLOR:
        if (vbo.domain == ATTR_DOMAIN_POINT) {
          const MLoopCol *mbytecol = static_cast<const MLoopCol *>(
              CustomData_get_layer_named(args->vdata, CD_PROP_BYTE_COLOR, vbo.name.c_str()));

          foreach_faces(
              [&](int /*buffer_i*/, int /*tri_i*/, int vertex_i, const MLoopTri * /*tri*/) {
                ushort color[4];
                const MLoopCol *col = mbytecol + vertex_i;

                color[0] = unit_float_to_ushort_clamp(BLI_color_from_srgb_table[col->r]);
                color[1] = unit_float_to_ushort_clamp(BLI_color_from_srgb_table[col->g]);
                color[2] = unit_float_to_ushort_clamp(BLI_color_from_srgb_table[col->b]);
                color[3] = col->a * 257;

                *static_cast<ushort4 *>(GPU_vertbuf_raw_step(&access)) = color;
              });
        }
        else if (vbo.domain == ATTR_DOMAIN_CORNER) {
          const MLoopCol *mbytecol = static_cast<const MLoopCol *>(
              CustomData_get_layer_named(args->ldata, CD_PROP_BYTE_COLOR, vbo.name.c_str()));

          foreach_faces([&](int /*buffer_i*/, int tri_i, int /*vertex_i*/, const MLoopTri *tri) {
            ushort color[4];
            const MLoopCol *col = mbytecol + tri->tri[tri_i];

            color[0] = unit_float_to_ushort_clamp(BLI_color_from_srgb_table[col->r]);
            color[1] = unit_float_to_ushort_clamp(BLI_color_from_srgb_table[col->g]);
            color[2] = unit_float_to_ushort_clamp(BLI_color_from_srgb_table[col->b]);
            color[3] = col->a * 257;

            *static_cast<ushort4 *>(GPU_vertbuf_raw_step(&access)) = color;
          });
        }
        break;
      case CD_PROP_FLOAT2: {
        const float2 *mloopuv = static_cast<const float2 *>(
            CustomData_get_layer_named(args->ldata, CD_PROP_FLOAT2, vbo.name.c_str()));

        foreach_faces([&](int /*buffer_i*/, int tri_i, int /*vertex_i*/, const MLoopTri *tri) {
          *static_cast<float2 *>(GPU_vertbuf_raw_step(&access)) = mloopuv[tri->tri[tri_i]];
        });
        break;
      }
    }
  }

  void gpu_flush()
  {
    for (PBVHVbo &vbo : vbos) {
      if (vbo.vert_buf && GPU_vertbuf_get_data(vbo.vert_buf)) {
        GPU_vertbuf_use(vbo.vert_buf);
      }
    }
  }

  void update(PBVH_GPU_Args *args)
  {
    check_index_buffers(args);

    for (PBVHVbo &vbo : vbos) {
      fill_vbo(vbo, args);
    }
  }

  void fill_vbo_bmesh(PBVHVbo &vbo, PBVH_GPU_Args *args)
  {
    auto foreach_bmesh = [&](std::function<void(BMLoop * l)> callback) {
      GSET_FOREACH_BEGIN (BMFace *, f, args->bm_faces) {
        if (BM_elem_flag_test(f, BM_ELEM_HIDDEN)) {
          continue;
        }

        BMLoop *l = f->l_first;
        callback(l->prev);
        callback(l);
        callback(l->next);
      }
      GSET_FOREACH_END();
    };

    faces_count = tris_count = count_faces(args);

    int existing_num = GPU_vertbuf_get_vertex_len(vbo.vert_buf);
    void *existing_data = GPU_vertbuf_get_data(vbo.vert_buf);

    int vert_count = tris_count * 3;

    if (existing_data == nullptr || existing_num != vert_count) {
      /* Allocate buffer if not allocated yet or size changed. */
      GPU_vertbuf_data_alloc(vbo.vert_buf, vert_count);
    }

    GPUVertBufRaw access;
    GPU_vertbuf_attr_get_raw_data(vbo.vert_buf, 0, &access);

#if 0 /* Enable to fuzz GPU data (to check for over-allocation). */
    existing_data = GPU_vertbuf_get_data(vbo.vert_buf);
    uchar *c = static_cast<uchar *>(existing_data);
    for (int i : IndexRange(vert_count * access.stride)) {
      *c++ = i & 255;
    }
#endif

    switch (vbo.type) {
      case CD_PROP_COLOR:
      case CD_PROP_BYTE_COLOR: {
        ushort4 white = {USHRT_MAX, USHRT_MAX, USHRT_MAX, USHRT_MAX};

        foreach_bmesh([&](BMLoop * /*l*/) {
          *static_cast<ushort4 *>(GPU_vertbuf_raw_step(&access)) = white;
        });
        break;
      }
      case CD_PBVH_CO_TYPE:
        foreach_bmesh(
            [&](BMLoop *l) { *static_cast<float3 *>(GPU_vertbuf_raw_step(&access)) = l->v->co; });
        break;

      case CD_PBVH_NO_TYPE:
        foreach_bmesh([&](BMLoop *l) {
          short no[3];
          bool smooth = BM_elem_flag_test(l->f, BM_ELEM_SMOOTH);

          normal_float_to_short_v3(no, smooth ? l->v->no : l->f->no);
          *static_cast<short3 *>(GPU_vertbuf_raw_step(&access)) = no;
        });
        break;

      case CD_PBVH_MASK_TYPE: {
        int cd_mask = args->cd_mask_layer;

        if (cd_mask == -1) {
          foreach_bmesh(
              [&](BMLoop * /*l*/) { *static_cast<float *>(GPU_vertbuf_raw_step(&access)) = 0; });
        }
        else {
          foreach_bmesh([&](BMLoop *l) {
            float mask = BM_ELEM_CD_GET_FLOAT(l->v, cd_mask);

            *static_cast<uchar *>(GPU_vertbuf_raw_step(&access)) = uchar(mask * 255.0f);
          });
        }
        break;
      }
      case CD_PBVH_FSET_TYPE: {
        uchar3 white(UCHAR_MAX, UCHAR_MAX, UCHAR_MAX);

        foreach_bmesh([&](BMLoop * /*l*/) {
          *static_cast<uchar3 *>(GPU_vertbuf_raw_step(&access)) = white;
        });
      }
    }
  }

  void fill_vbo(PBVHVbo &vbo, PBVH_GPU_Args *args)
  {
    switch (args->pbvh_type) {
      case PBVH_FACES:
        fill_vbo_faces(vbo, args);
        break;
      case PBVH_GRIDS:
        fill_vbo_grids(vbo, args);
        break;
      case PBVH_BMESH:
        fill_vbo_bmesh(vbo, args);
        break;
    }
  }

  void create_vbo(eAttrDomain domain, const uint32_t type, string name, PBVH_GPU_Args *args)
  {
    PBVHVbo vbo(domain, type, name);
    GPUVertFormat format;

    bool need_aliases = !ELEM(
        type, CD_PBVH_CO_TYPE, CD_PBVH_NO_TYPE, CD_PBVH_FSET_TYPE, CD_PBVH_MASK_TYPE);

    GPU_vertformat_clear(&format);

    switch (type) {
      case CD_PBVH_CO_TYPE:
        GPU_vertformat_attr_add(&format, "pos", GPU_COMP_F32, 3, GPU_FETCH_FLOAT);
        break;
      case CD_PROP_FLOAT3:
        GPU_vertformat_attr_add(&format, "a", GPU_COMP_F32, 3, GPU_FETCH_FLOAT);
        need_aliases = true;
        break;
      case CD_PBVH_NO_TYPE:
        GPU_vertformat_attr_add(&format, "nor", GPU_COMP_I16, 3, GPU_FETCH_INT_TO_FLOAT_UNIT);
        break;
      case CD_PROP_FLOAT2:
        GPU_vertformat_attr_add(&format, "a", GPU_COMP_F32, 2, GPU_FETCH_FLOAT);
        need_aliases = true;
        break;
      case CD_PBVH_FSET_TYPE:
        GPU_vertformat_attr_add(&format, "fset", GPU_COMP_U8, 3, GPU_FETCH_INT_TO_FLOAT_UNIT);
        break;
      case CD_PBVH_MASK_TYPE:
        GPU_vertformat_attr_add(&format, "msk", GPU_COMP_U8, 1, GPU_FETCH_INT_TO_FLOAT_UNIT);
        break;
      case CD_PROP_FLOAT:
        GPU_vertformat_attr_add(&format, "f", GPU_COMP_F32, 1, GPU_FETCH_FLOAT);
        need_aliases = true;
        break;
      case CD_PROP_COLOR:
      case CD_PROP_BYTE_COLOR: {
        GPU_vertformat_attr_add(&format, "c", GPU_COMP_U16, 4, GPU_FETCH_INT_TO_FLOAT_UNIT);
        need_aliases = true;
        break;
      }
      default:
        printf("%s: Unsupported attribute type %u\n", __func__, type);
        BLI_assert_unreachable();

        return;
    }

    if (need_aliases) {
      CustomData *cdata = get_cdata(domain, args);
      int layer_i = cdata ? CustomData_get_named_layer_index(cdata, type, name.c_str()) : -1;
      CustomDataLayer *layer = layer_i != -1 ? cdata->layers + layer_i : nullptr;

      if (layer) {
        bool is_render, is_active;
        const char *prefix = "a";

        if (ELEM(type, CD_PROP_COLOR, CD_PROP_BYTE_COLOR)) {
          prefix = "c";
          is_active = blender::StringRef(args->active_color) == layer->name;
          is_render = blender::StringRef(args->render_color) == layer->name;
        }
        else {
          switch (type) {
            case CD_PROP_FLOAT2:
              prefix = "u";
              break;
            default:
              break;
          }

          const char *active_name = CustomData_get_active_layer_name(cdata, type);
          const char *render_name = CustomData_get_render_layer_name(cdata, type);

          is_active = active_name && STREQ(layer->name, active_name);
          is_render = render_name && STREQ(layer->name, render_name);
        }

        DRW_cdlayer_attr_aliases_add(&format, prefix, cdata, layer, is_render, is_active);
      }
      else {
        printf("%s: error looking up attribute %s\n", __func__, name.c_str());
      }
    }

    vbo.vert_buf = GPU_vertbuf_create_with_format_ex(&format, GPU_USAGE_STATIC);
    vbo.build_key();
    fill_vbo(vbo, args);

    vbos.append(vbo);
  }

  void update_pre(PBVH_GPU_Args *args)
  {
    if (args->pbvh_type == PBVH_BMESH) {
      int count = count_faces(args);

      if (faces_count != count) {
        for (PBVHVbo &vbo : vbos) {
          vbo.clear_data();
        }

        GPU_INDEXBUF_DISCARD_SAFE(tri_index);
        GPU_INDEXBUF_DISCARD_SAFE(lines_index);
        GPU_INDEXBUF_DISCARD_SAFE(tri_index_coarse);
        GPU_INDEXBUF_DISCARD_SAFE(lines_index_coarse);

        tri_index = lines_index = tri_index_coarse = lines_index_coarse = nullptr;
        faces_count = tris_count = count;
      }
    }
  }

  void create_index_faces(PBVH_GPU_Args *args)
  {
    const int *mat_index = static_cast<const int *>(
        CustomData_get_layer_named(args->pdata, CD_PROP_INT32, "material_index"));

    if (mat_index && args->totprim) {
      int poly_index = args->mlooptri[args->prim_indices[0]].poly;
      material_index = mat_index[poly_index];
    }

    const blender::Span<MEdge> edges = args->me->edges();

    /* Calculate number of edges. */
    int edge_count = 0;
    for (int i = 0; i < args->totprim; i++) {
      const MLoopTri *lt = args->mlooptri + args->prim_indices[i];

      if (args->hide_poly && args->hide_poly[lt->poly]) {
        continue;
      }

      int r_edges[3];
      BKE_mesh_looptri_get_real_edges(edges.data(), args->mloop, lt, r_edges);

      if (r_edges[0] != -1) {
        edge_count++;
      }
      if (r_edges[1] != -1) {
        edge_count++;
      }
      if (r_edges[2] != -1) {
        edge_count++;
      }
    }

    GPUIndexBufBuilder elb_lines;
    GPU_indexbuf_init(&elb_lines, GPU_PRIM_LINES, edge_count * 2, INT_MAX);

    int vertex_i = 0;
    for (int i = 0; i < args->totprim; i++) {
      const MLoopTri *lt = args->mlooptri + args->prim_indices[i];

      if (args->hide_poly && args->hide_poly[lt->poly]) {
        continue;
      }

      int r_edges[3];
      BKE_mesh_looptri_get_real_edges(edges.data(), args->mloop, lt, r_edges);

      if (r_edges[0] != -1) {
        GPU_indexbuf_add_line_verts(&elb_lines, vertex_i, vertex_i + 1);
      }
      if (r_edges[1] != -1) {
        GPU_indexbuf_add_line_verts(&elb_lines, vertex_i + 1, vertex_i + 2);
      }
      if (r_edges[2] != -1) {
        GPU_indexbuf_add_line_verts(&elb_lines, vertex_i + 2, vertex_i);
      }

      vertex_i += 3;
    }

    lines_index = GPU_indexbuf_build(&elb_lines);
  }

  void create_index_bmesh(PBVH_GPU_Args *args)
  {
    GPUIndexBufBuilder elb_lines;
    GPU_indexbuf_init(&elb_lines, GPU_PRIM_LINES, tris_count * 3 * 2, INT_MAX);

    int v_index = 0;
    lines_count = 0;

    GSET_FOREACH_BEGIN (BMFace *, f, args->bm_faces) {
      if (BM_elem_flag_test(f, BM_ELEM_HIDDEN)) {
        continue;
      }

      GPU_indexbuf_add_line_verts(&elb_lines, v_index, v_index + 1);
      GPU_indexbuf_add_line_verts(&elb_lines, v_index + 1, v_index + 2);
      GPU_indexbuf_add_line_verts(&elb_lines, v_index + 2, v_index);

      lines_count += 3;
      v_index += 3;
    }
    GSET_FOREACH_END();

    lines_index = GPU_indexbuf_build(&elb_lines);
  }

  void create_index_grids(PBVH_GPU_Args *args, bool do_coarse)
  {
    const int *mat_index = static_cast<const int *>(
        CustomData_get_layer_named(args->pdata, CD_PROP_INT32, "material_index"));

    if (mat_index && args->totprim) {
      int poly_index = BKE_subdiv_ccg_grid_to_face_index(args->subdiv_ccg, args->grid_indices[0]);
      material_index = mat_index[poly_index];
    }

    needs_tri_index = true;
    int gridsize = args->ccg_key.grid_size;
    int display_gridsize = gridsize;
    int totgrid = args->totprim;
    int skip = 1;

    const int display_level = do_coarse ? coarse_level : args->ccg_key.level;

    if (display_level < args->ccg_key.level) {
      display_gridsize = (1 << display_level) + 1;
      skip = 1 << (args->ccg_key.level - display_level - 1);
    }

    for (int i : IndexRange(args->totprim)) {
      int grid_index = args->grid_indices[i];
      bool smooth = args->grid_flag_mats[grid_index].flag & ME_SMOOTH;
      BLI_bitmap *gh = args->grid_hidden[grid_index];

      for (int y = 0; y < gridsize - 1; y += skip) {
        for (int x = 0; x < gridsize - 1; x += skip) {
          if (gh && paint_is_grid_face_hidden(gh, gridsize, x, y)) {
            /* Skip hidden faces by just setting smooth to true. */
            smooth = true;
            goto outer_loop_break;
          }
        }
      }

    outer_loop_break:

      if (!smooth) {
        needs_tri_index = false;
        break;
      }
    }

    GPUIndexBufBuilder elb, elb_lines;

    CCGKey *key = &args->ccg_key;

    uint visible_quad_len = BKE_pbvh_count_grid_quads((BLI_bitmap **)args->grid_hidden,
                                                      args->grid_indices,
                                                      totgrid,
                                                      key->grid_size,
                                                      display_gridsize);

    GPU_indexbuf_init(&elb, GPU_PRIM_TRIS, 2 * visible_quad_len, INT_MAX);
    GPU_indexbuf_init(&elb_lines,
                      GPU_PRIM_LINES,
                      2 * totgrid * display_gridsize * (display_gridsize - 1),
                      INT_MAX);

    if (needs_tri_index) {
      uint offset = 0;
      const uint grid_vert_len = gridsize * gridsize;
      for (int i = 0; i < totgrid; i++, offset += grid_vert_len) {
        uint v0, v1, v2, v3;
        bool grid_visible = false;

        BLI_bitmap *gh = args->grid_hidden[args->grid_indices[i]];

        for (int j = 0; j < gridsize - skip; j += skip) {
          for (int k = 0; k < gridsize - skip; k += skip) {
            /* Skip hidden grid face */
            if (gh && paint_is_grid_face_hidden(gh, gridsize, k, j)) {
              continue;
            }
            /* Indices in a Clockwise QUAD disposition. */
            v0 = offset + j * gridsize + k;
            v1 = offset + j * gridsize + k + skip;
            v2 = offset + (j + skip) * gridsize + k + skip;
            v3 = offset + (j + skip) * gridsize + k;

            GPU_indexbuf_add_tri_verts(&elb, v0, v2, v1);
            GPU_indexbuf_add_tri_verts(&elb, v0, v3, v2);

            GPU_indexbuf_add_line_verts(&elb_lines, v0, v1);
            GPU_indexbuf_add_line_verts(&elb_lines, v0, v3);

            if (j / skip + 2 == display_gridsize) {
              GPU_indexbuf_add_line_verts(&elb_lines, v2, v3);
            }
            grid_visible = true;
          }

          if (grid_visible) {
            GPU_indexbuf_add_line_verts(&elb_lines, v1, v2);
          }
        }
      }
    }
    else {
      uint offset = 0;
      const uint grid_vert_len = square_uint(gridsize - 1) * 4;

      for (int i = 0; i < totgrid; i++, offset += grid_vert_len) {
        bool grid_visible = false;
        BLI_bitmap *gh = args->grid_hidden[args->grid_indices[i]];

        uint v0, v1, v2, v3;
        for (int j = 0; j < gridsize - skip; j += skip) {
          for (int k = 0; k < gridsize - skip; k += skip) {
            /* Skip hidden grid face */
            if (gh && paint_is_grid_face_hidden(gh, gridsize, k, j)) {
              continue;
            }

            v0 = (j * (gridsize - 1) + k) * 4;

            if (skip > 1) {
              v1 = (j * (gridsize - 1) + k + skip - 1) * 4;
              v2 = ((j + skip - 1) * (gridsize - 1) + k + skip - 1) * 4;
              v3 = ((j + skip - 1) * (gridsize - 1) + k) * 4;
            }
            else {
              v1 = v2 = v3 = v0;
            }

            /* VBO data are in a Clockwise QUAD disposition.  Note
             * that vertices might be in different quads if we're
             * building a coarse index buffer.
             */
            v0 += offset;
            v1 += offset + 1;
            v2 += offset + 2;
            v3 += offset + 3;

            GPU_indexbuf_add_tri_verts(&elb, v0, v2, v1);
            GPU_indexbuf_add_tri_verts(&elb, v0, v3, v2);

            GPU_indexbuf_add_line_verts(&elb_lines, v0, v1);
            GPU_indexbuf_add_line_verts(&elb_lines, v0, v3);

            if ((j / skip) + 2 == display_gridsize) {
              GPU_indexbuf_add_line_verts(&elb_lines, v2, v3);
            }
            grid_visible = true;
          }

          if (grid_visible) {
            GPU_indexbuf_add_line_verts(&elb_lines, v1, v2);
          }
        }
      }
    }

    if (do_coarse) {
      tri_index_coarse = GPU_indexbuf_build(&elb);
      lines_index_coarse = GPU_indexbuf_build(&elb_lines);
      tris_count_coarse = visible_quad_len;
      lines_count_coarse = totgrid * display_gridsize * (display_gridsize - 1);
    }
    else {
      tri_index = GPU_indexbuf_build(&elb);
      lines_index = GPU_indexbuf_build(&elb_lines);
    }
  }

  void create_index(PBVH_GPU_Args *args)
  {
    switch (args->pbvh_type) {
      case PBVH_FACES:
        create_index_faces(args);
        break;
      case PBVH_BMESH:
        create_index_bmesh(args);
        break;
      case PBVH_GRIDS:
        create_index_grids(args, false);

        if (args->ccg_key.level > coarse_level) {
          create_index_grids(args, true);
        }

        break;
    }

    for (PBVHBatch &batch : batches.values()) {
      if (tri_index) {
        GPU_batch_elembuf_set(batch.tris, tri_index, false);
      }
      else {
        /* Still flag the batch as dirty even if we're using the default index layout. */
        batch.tris->flag |= GPU_BATCH_DIRTY;
      }

      if (lines_index) {
        GPU_batch_elembuf_set(batch.lines, lines_index, false);
      }
    }
  }

  void check_index_buffers(PBVH_GPU_Args *args)
  {
    if (!lines_index) {
      create_index(args);
    }
  }

  void create_batch(PBVHAttrReq *attrs, int attrs_num, PBVH_GPU_Args *args, bool do_coarse_grids)
  {
    check_index_buffers(args);

    PBVHBatch batch;

    batch.tris = GPU_batch_create(GPU_PRIM_TRIS,
                                  nullptr,
                                  /* can be nullptr if buffer is empty */
                                  do_coarse_grids ? tri_index_coarse : tri_index);
    batch.tris_count = do_coarse_grids ? tris_count_coarse : tris_count;
    batch.is_coarse = do_coarse_grids;

    if (lines_index) {
      batch.lines = GPU_batch_create(
          GPU_PRIM_LINES, nullptr, do_coarse_grids ? lines_index_coarse : lines_index);
      batch.lines_count = do_coarse_grids ? lines_count_coarse : lines_count;
    }

    for (int i : IndexRange(attrs_num)) {
      PBVHAttrReq *attr = attrs + i;

      if (!valid_pbvh_attr(attr->type)) {
        continue;
      }

      if (!has_vbo(attr->domain, int(attr->type), attr->name)) {
        create_vbo(attr->domain, uint32_t(attr->type), attr->name, args);
      }

      PBVHVbo *vbo = get_vbo(attr->domain, uint32_t(attr->type), attr->name);
      int vbo_i = get_vbo_index(vbo);

      batch.vbos.append(vbo_i);
      GPU_batch_vertbuf_add(batch.tris, vbo->vert_buf, false);

      if (batch.lines) {
        GPU_batch_vertbuf_add(batch.lines, vbo->vert_buf, false);
      }
    }

    batch.build_key(vbos);
    batches.add(batch.key, batch);
  }
};

void DRW_pbvh_node_update(PBVHBatches *batches, PBVH_GPU_Args *args)
{
  batches->update(args);
}

void DRW_pbvh_node_gpu_flush(PBVHBatches *batches)
{
  batches->gpu_flush();
}

PBVHBatches *DRW_pbvh_node_create(PBVH_GPU_Args *args)
{
  PBVHBatches *batches = new PBVHBatches(args);
  return batches;
}

void DRW_pbvh_node_free(PBVHBatches *batches)
{
  delete batches;
}

GPUBatch *DRW_pbvh_tris_get(PBVHBatches *batches,
                            PBVHAttrReq *attrs,
                            int attrs_num,
                            PBVH_GPU_Args *args,
                            int *r_prim_count,
                            bool do_coarse_grids)
{
  do_coarse_grids &= args->pbvh_type == PBVH_GRIDS;

  PBVHBatch &batch = batches->ensure_batch(attrs, attrs_num, args, do_coarse_grids);

  *r_prim_count = batch.tris_count;

  return batch.tris;
}

GPUBatch *DRW_pbvh_lines_get(PBVHBatches *batches,
                             PBVHAttrReq *attrs,
                             int attrs_num,
                             PBVH_GPU_Args *args,
                             int *r_prim_count,
                             bool do_coarse_grids)
{
  do_coarse_grids &= args->pbvh_type == PBVH_GRIDS;

  PBVHBatch &batch = batches->ensure_batch(attrs, attrs_num, args, do_coarse_grids);

  *r_prim_count = batch.lines_count;

  return batch.lines;
}

void DRW_pbvh_update_pre(struct PBVHBatches *batches, struct PBVH_GPU_Args *args)
{
  batches->update_pre(args);
}

int drw_pbvh_material_index_get(struct PBVHBatches *batches)
{
  return batches->material_index;
}<|MERGE_RESOLUTION|>--- conflicted
+++ resolved
@@ -345,14 +345,9 @@
         const MPoly &poly = args->polys[tri->poly];
         if (!(poly.flag & ME_SMOOTH)) {
           smooth = true;
-<<<<<<< HEAD
           fno = blender::bke::mesh::poly_normal_calc(
               {reinterpret_cast<const float3 *>(args->vert_positions), args->mesh_verts_num},
-              {&args->mloop[poly->loopstart], poly->totloop});
-=======
-          BKE_mesh_calc_poly_normal(
-              &poly, args->mloop + poly.loopstart, args->vert_positions, fno);
->>>>>>> 915ff8d1
+              {&args->mloop[poly.loopstart], poly.totloop});
           normal_float_to_short_v3(no, fno);
         }
         else {
