/* SPDX-FileCopyrightText: 2005 Blender Authors
 *
 * SPDX-License-Identifier: GPL-2.0-or-later */

/** \file
 * \ingroup gpu
 *
 * bke::pbvh::Tree drawing.
 * Embeds GPU meshes inside of bke::pbvh::Tree nodes, used by mesh sculpt mode.
 */

#include <algorithm>
#include <climits>
#include <cstddef>
#include <cstdlib>
#include <cstring>
#include <string>
#include <vector>

#include "MEM_guardedalloc.h"

#include "BLI_bitmap.h"
#include "BLI_function_ref.hh"
#include "BLI_ghash.h"
#include "BLI_index_range.hh"
#include "BLI_map.hh"
#include "BLI_math_color.h"
#include "BLI_math_vector_types.hh"
#include "BLI_string.h"
#include "BLI_string_ref.hh"
#include "BLI_timeit.hh"
#include "BLI_utildefines.h"
#include "BLI_vector.hh"

#include "DNA_mesh_types.h"
#include "DNA_object_types.h"

#include "BKE_attribute.hh"
#include "BKE_attribute_math.hh"
#include "BKE_ccg.hh"
#include "BKE_customdata.hh"
#include "BKE_mesh.hh"
#include "BKE_paint.hh"
#include "BKE_pbvh_api.hh"
#include "BKE_subdiv_ccg.hh"

#include "DEG_depsgraph_query.hh"

#include "GPU_batch.hh"

#include "DRW_engine.hh"
#include "DRW_pbvh.hh"

#include "attribute_convert.hh"
#include "bmesh.hh"
#include "gpu_private.hh"

#define MAX_PBVH_BATCH_KEY 512
#define MAX_PBVH_VBOS 16

namespace blender::draw::pbvh {

<<<<<<< HEAD
struct OrigMeshData {
  StringRef active_color;
  StringRef default_color;
  StringRef active_uv_map;
  StringRef default_uv_map;
  int face_set_default;
  int face_set_seed;
  OrigMeshData(const Mesh &mesh)
      : active_color(mesh.active_color_attribute),
        default_color(mesh.default_color_attribute),
        active_uv_map(CustomData_get_active_layer_name(&mesh.corner_data, CD_PROP_FLOAT2)),
        default_uv_map(CustomData_get_render_layer_name(&mesh.corner_data, CD_PROP_FLOAT2))
  {
  }
};

static const GPUVertFormat &position_format()
{
  static GPUVertFormat format{};
  if (format.attr_len == 0) {
    GPU_vertformat_attr_add(&format, "pos", GPU_COMP_F32, 3, GPU_FETCH_FLOAT);
  }
  return format;
}

=======
>>>>>>> 1376c78e
static const GPUVertFormat &position_format()
{
  static GPUVertFormat format{};
  if (format.attr_len == 0) {
    GPU_vertformat_attr_add(&format, "pos", GPU_COMP_F32, 3, GPU_FETCH_FLOAT);
  }
  return format;
}

static const GPUVertFormat &normal_format()
{
  static GPUVertFormat format{};
  if (format.attr_len == 0) {
    GPU_vertformat_attr_add(&format, "nor", GPU_COMP_I16, 3, GPU_FETCH_INT_TO_FLOAT_UNIT);
  }
  return format;
}

static const GPUVertFormat &mask_format()
{
  static GPUVertFormat format{};
  if (format.attr_len == 0) {
    GPU_vertformat_attr_add(&format, "msk", GPU_COMP_F32, 1, GPU_FETCH_FLOAT);
  }
  return format;
}

static const GPUVertFormat &face_set_format()
{
  static GPUVertFormat format{};
  if (format.attr_len == 0) {
    GPU_vertformat_attr_add(&format, "fset", GPU_COMP_U8, 3, GPU_FETCH_INT_TO_FLOAT_UNIT);
  }
  return format;
}

<<<<<<< HEAD
static GPUVertFormat attribute_format(const OrigMeshData &orig_mesh_data,
=======
static GPUVertFormat attribute_format(const PBVH_GPU_Args &args,
>>>>>>> 1376c78e
                                      const StringRefNull name,
                                      const eCustomDataType data_type)
{
  GPUVertFormat format = draw::init_format_for_attribute(data_type, "data");

  bool is_render, is_active;
  const char *prefix = "a";

  if (CD_TYPE_AS_MASK(data_type) & CD_MASK_COLOR_ALL) {
    prefix = "c";
<<<<<<< HEAD
    is_active = orig_mesh_data.active_color == name;
    is_render = orig_mesh_data.default_color == name;
  }
  if (data_type == CD_PROP_FLOAT2) {
    prefix = "u";
    is_active = orig_mesh_data.active_uv_map == name;
    is_render = orig_mesh_data.default_uv_map == name;
=======
    is_active = args.active_color == name;
    is_render = args.render_color == name;
  }
  if (data_type == CD_PROP_FLOAT2) {
    prefix = "u";
    is_active = StringRef(CustomData_get_active_layer_name(args.corner_data, data_type)) == name;
    is_render = StringRef(CustomData_get_render_layer_name(args.corner_data, data_type)) == name;
>>>>>>> 1376c78e
  }

  DRW_cdlayer_attr_aliases_add(&format, prefix, data_type, name.c_str(), is_render, is_active);
  return format;
}

<<<<<<< HEAD
static GPUVertFormat format_for_request(const OrigMeshData &orig_mesh_data,
                                        const AttributeRequest &request)
{
  if (const CustomRequest *request_type = std::get_if<CustomRequest>(&request)) {
    GPUVertFormat format;
=======
static GPUVertFormat format_for_request(const PBVH_GPU_Args &args, const AttributeRequest &request)
{
  if (const CustomRequest *request_type = std::get_if<CustomRequest>(&request)) {
>>>>>>> 1376c78e
    switch (*request_type) {
      case CustomRequest::Position:
        return position_format();
      case CustomRequest::Normal:
        return normal_format();
      case CustomRequest::Mask:
        return mask_format();
      case CustomRequest::FaceSet:
        return face_set_format();
    }
  }
  else {
    const GenericRequest &attr = std::get<GenericRequest>(request);
<<<<<<< HEAD
    return attribute_format(orig_mesh_data, attr.name, attr.type);
=======
    return attribute_format(args, attr.name, attr.type);
>>>>>>> 1376c78e
  }
  BLI_assert_unreachable();
  return {};
}

static bool pbvh_attr_supported(const AttributeRequest &request)
{
  if (std::holds_alternative<CustomRequest>(request)) {
    return true;
  }
  const GenericRequest &attr = std::get<GenericRequest>(request);
  if (!ELEM(attr.domain, bke::AttrDomain::Point, bke::AttrDomain::Face, bke::AttrDomain::Corner)) {
    /* blender::bke::pbvh::Tree drawing does not support edge domain attributes. */
    return false;
  }
  bool type_supported = false;
  bke::attribute_math::convert_to_static_type(attr.type, [&](auto dummy) {
    using T = decltype(dummy);
    using Converter = AttributeConverter<T>;
    using VBOType = typename Converter::VBOType;
    if constexpr (!std::is_void_v<VBOType>) {
      type_supported = true;
    }
  });
  return type_supported;
}

inline short4 normal_float_to_short(const float3 &value)
{
  short3 result;
  normal_float_to_short_v3(result, value);
  return short4(result.x, result.y, result.z, 0);
}

template<typename T>
void extract_data_vert_mesh(const Span<int> corner_verts,
                            const Span<int3> corner_tris,
                            const Span<int> tri_faces,
                            const Span<bool> hide_poly,
                            const Span<T> attribute,
                            const Span<int> tris,
                            gpu::VertBuf &vbo)
{
  using Converter = AttributeConverter<T>;
  using VBOType = typename Converter::VBOType;
  VBOType *data = vbo.data<VBOType>().data();
  for (const int tri : tris) {
    if (!hide_poly.is_empty() && hide_poly[tri_faces[tri]]) {
      continue;
    }
    for (int i : IndexRange(3)) {
      const int vert = corner_verts[corner_tris[tri][i]];
      *data = Converter::convert(attribute[vert]);
      data++;
    }
  }
}

template<typename T>
void extract_data_face_mesh(const Span<int> tri_faces,
                            const Span<bool> hide_poly,
                            const Span<T> attribute,
                            const Span<int> tris,
                            gpu::VertBuf &vbo)
{
  using Converter = AttributeConverter<T>;
  using VBOType = typename Converter::VBOType;

  VBOType *data = vbo.data<VBOType>().data();
  for (const int tri : tris) {
    const int face = tri_faces[tri];
    if (!hide_poly.is_empty() && hide_poly[face]) {
      continue;
    }
    std::fill_n(data, 3, Converter::convert(attribute[face]));
    data += 3;
  }
}

template<typename T>
void extract_data_corner_mesh(const Span<int3> corner_tris,
                              const Span<int> tri_faces,
                              const Span<bool> hide_poly,
                              const Span<T> attribute,
                              const Span<int> tris,
                              gpu::VertBuf &vbo)
{
  using Converter = AttributeConverter<T>;
  using VBOType = typename Converter::VBOType;

  VBOType *data = vbo.data<VBOType>().data();
  for (const int tri : tris) {
    if (!hide_poly.is_empty() && hide_poly[tri_faces[tri]]) {
      continue;
    }
    for (int i : IndexRange(3)) {
      const int corner = corner_tris[tri][i];
      *data = Converter::convert(attribute[corner]);
      data++;
    }
  }
}

template<typename T> const T &bmesh_cd_vert_get(const BMVert &vert, const int offset)
{
  return *static_cast<const T *>(POINTER_OFFSET(vert.head.data, offset));
}

template<typename T> const T &bmesh_cd_loop_get(const BMLoop &loop, const int offset)
{
  return *static_cast<const T *>(POINTER_OFFSET(loop.head.data, offset));
}

template<typename T> const T &bmesh_cd_face_get(const BMFace &face, const int offset)
{
  return *static_cast<const T *>(POINTER_OFFSET(face.head.data, offset));
}

template<typename T>
void extract_data_vert_bmesh(const Set<BMFace *, 0> &faces, const int cd_offset, gpu::VertBuf &vbo)
{
  using Converter = AttributeConverter<T>;
  using VBOType = typename Converter::VBOType;
  VBOType *data = vbo.data<VBOType>().data();

  for (const BMFace *face : faces) {
    if (BM_elem_flag_test(face, BM_ELEM_HIDDEN)) {
      continue;
    }
    const BMLoop *l = face->l_first;
    *data = Converter::convert(bmesh_cd_vert_get<T>(*l->prev->v, cd_offset));
    data++;
    *data = Converter::convert(bmesh_cd_vert_get<T>(*l->v, cd_offset));
    data++;
    *data = Converter::convert(bmesh_cd_vert_get<T>(*l->next->v, cd_offset));
    data++;
  }
}

template<typename T>
void extract_data_face_bmesh(const Set<BMFace *, 0> &faces, const int cd_offset, gpu::VertBuf &vbo)
{
  using Converter = AttributeConverter<T>;
  using VBOType = typename Converter::VBOType;
  VBOType *data = vbo.data<VBOType>().data();

  for (const BMFace *face : faces) {
    if (BM_elem_flag_test(face, BM_ELEM_HIDDEN)) {
      continue;
    }
    std::fill_n(data, 3, Converter::convert(bmesh_cd_face_get<T>(*face, cd_offset)));
    data += 3;
  }
}

template<typename T>
void extract_data_corner_bmesh(const Set<BMFace *, 0> &faces,
                               const int cd_offset,
                               gpu::VertBuf &vbo)
{
  using Converter = AttributeConverter<T>;
  using VBOType = typename Converter::VBOType;
  VBOType *data = vbo.data<VBOType>().data();

  for (const BMFace *face : faces) {
    if (BM_elem_flag_test(face, BM_ELEM_HIDDEN)) {
      continue;
    }
    const BMLoop *l = face->l_first;
    *data = Converter::convert(bmesh_cd_loop_get<T>(*l->prev, cd_offset));
    data++;
    *data = Converter::convert(bmesh_cd_loop_get<T>(*l, cd_offset));
    data++;
    *data = Converter::convert(bmesh_cd_loop_get<T>(*l->next, cd_offset));
    data++;
  }
}

static const CustomData *get_cdata(const BMesh &bm, const bke::AttrDomain domain)
{
  switch (domain) {
    case bke::AttrDomain::Point:
      return &bm.vdata;
    case bke::AttrDomain::Corner:
      return &bm.ldata;
    case bke::AttrDomain::Face:
      return &bm.pdata;
    default:
      return nullptr;
  }
}

template<typename T> T fallback_value_for_fill()
{
  return T();
}

template<> ColorGeometry4f fallback_value_for_fill()
{
  return ColorGeometry4f(1.0f, 1.0f, 1.0f, 1.0f);
}

template<> ColorGeometry4b fallback_value_for_fill()
{
  return fallback_value_for_fill<ColorGeometry4f>().encode();
}

static int count_visible_tris_mesh(const Span<int> tris,
                                   const Span<int> tri_faces,
                                   const Span<bool> hide_poly)
{
  if (hide_poly.is_empty()) {
    return tris.size();
  }
  return std::count_if(
      tris.begin(), tris.end(), [&](const int tri) { return !hide_poly[tri_faces[tri]]; });
}

static int count_visible_tris_bmesh(const Set<BMFace *, 0> &faces)
{
  return std::count_if(faces.begin(), faces.end(), [&](const BMFace *face) {
    return !BM_elem_flag_test_bool(face, BM_ELEM_HIDDEN);
  });
}

<<<<<<< HEAD
=======
static int count_faces(const PBVH_GPU_Args &args)
{
  switch (args.pbvh_type) {
    case bke::pbvh::Type::Mesh:
      return count_visible_tris_mesh(args.prim_indices, args.tri_faces, args.hide_poly);
    case bke::pbvh::Type::Grids:
      return bke::pbvh::count_grid_quads(args.subdiv_ccg->grid_hidden,
                                         args.grid_indices,
                                         args.ccg_key.grid_size,
                                         args.ccg_key.grid_size);

    case bke::pbvh::Type::BMesh:
      return count_visible_tris_bmesh(*args.bm_faces);
  }
  BLI_assert_unreachable();
  return 0;
}

PBVHBatches::PBVHBatches(const PBVH_GPU_Args &args)
{
  this->faces_count = count_faces(args);
}

PBVHBatches::~PBVHBatches()
{
  for (PBVHBatch &batch : this->batches.values()) {
    GPU_BATCH_DISCARD_SAFE(batch.tris);
    GPU_BATCH_DISCARD_SAFE(batch.lines);
  }

  for (PBVHVbo &vbo : this->vbos) {
    GPU_vertbuf_discard(vbo.vert_buf);
  }

  GPU_INDEXBUF_DISCARD_SAFE(this->tri_index);
  GPU_INDEXBUF_DISCARD_SAFE(this->lines_index);
  GPU_INDEXBUF_DISCARD_SAFE(this->tri_index_coarse);
  GPU_INDEXBUF_DISCARD_SAFE(this->lines_index_coarse);
}

static std::string build_key(const Span<AttributeRequest> requests, bool do_coarse_grids)
{
  PBVHBatch batch;
  Vector<PBVHVbo> vbos;

  for (const int i : requests.index_range()) {
    const AttributeRequest &request = requests[i];
    if (!pbvh_attr_supported(request)) {
      continue;
    }
    vbos.append_as(request);
    batch.vbos.append(i);
  }

  batch.is_coarse = do_coarse_grids;
  return batch.build_key(vbos);
}

int PBVHBatches::ensure_vbo(const AttributeRequest &request, const PBVH_GPU_Args &args)
{
  for (const int i : this->vbos.index_range()) {
    if (this->vbos[i].request == request) {
      return i;
    }
  }
  return this->create_vbo(request, args);
}

>>>>>>> 1376c78e
static void fill_vbo_normal_mesh(const Span<int> corner_verts,
                                 const Span<int3> corner_tris,
                                 const Span<int> tri_faces,
                                 const Span<bool> sharp_faces,
                                 const Span<bool> hide_poly,
                                 const Span<float3> vert_normals,
                                 const Span<float3> face_normals,
                                 const Span<int> tris,
                                 gpu::VertBuf &vert_buf)
{
  short4 *data = vert_buf.data<short4>().data();

  short4 face_no;
  int last_face = -1;
  for (const int tri : tris) {
    const int face = tri_faces[tri];
    if (!hide_poly.is_empty() && hide_poly[face]) {
      continue;
    }
    if (!sharp_faces.is_empty() && sharp_faces[face]) {
      if (face != last_face) {
        face_no = normal_float_to_short(face_normals[face]);
        last_face = face;
      }
      std::fill_n(data, 3, face_no);
      data += 3;
    }
    else {
      for (const int i : IndexRange(3)) {
        const int vert = corner_verts[corner_tris[tri][i]];
        *data = normal_float_to_short(vert_normals[vert]);
        data++;
      }
    }
  }
}

static void fill_vbo_mask_mesh(const Span<int> corner_verts,
                               const Span<int3> corner_tris,
                               const Span<int> tri_faces,
                               const Span<bool> hide_poly,
                               const Span<float> mask,
                               const Span<int> tris,
                               gpu::VertBuf &vbo)
{
  float *data = vbo.data<float>().data();
  for (const int tri : tris) {
    if (!hide_poly.is_empty() && hide_poly[tri_faces[tri]]) {
      continue;
    }
    for (int i : IndexRange(3)) {
      const int vert = corner_verts[corner_tris[tri][i]];
      *data = mask[vert];
      data++;
    }
  }
}

static void fill_vbo_face_set_mesh(const Span<int> tri_faces,
                                   const Span<bool> hide_poly,
                                   const Span<int> face_sets,
                                   const int color_default,
                                   const int color_seed,
                                   const Span<int> tris,
                                   gpu::VertBuf &vert_buf)
{
  uchar4 *data = vert_buf.data<uchar4>().data();
  int last_face = -1;
  uchar4 fset_color(UCHAR_MAX);
  for (const int tri : tris) {
    if (!hide_poly.is_empty() && hide_poly[tri_faces[tri]]) {
      continue;
    }
    const int face = tri_faces[tri];
    if (last_face != face) {
      last_face = face;

      const int id = face_sets[face];

      if (id != color_default) {
        BKE_paint_face_set_overlay_color_get(id, color_seed, fset_color);
      }
      else {
        /* Skip for the default color face set to render it white. */
        fset_color[0] = fset_color[1] = fset_color[2] = UCHAR_MAX;
      }
    }
    std::fill_n(data, 3, fset_color);
    data += 3;
  }
}

static void fill_vbo_attribute_mesh(const Span<int> corner_verts,
                                    const Span<int3> corner_tris,
                                    const Span<int> tri_faces,
                                    const Span<bool> hide_poly,
                                    const GSpan attribute,
                                    const bke::AttrDomain domain,
                                    const Span<int> tris,
                                    gpu::VertBuf &vert_buf)
{
  bke::attribute_math::convert_to_static_type(attribute.type(), [&](auto dummy) {
    using T = decltype(dummy);
    if constexpr (!std::is_void_v<typename AttributeConverter<T>::VBOType>) {
      switch (domain) {
        case bke::AttrDomain::Point:
          extract_data_vert_mesh<T>(corner_verts,
                                    corner_tris,
                                    tri_faces,
                                    hide_poly,
                                    attribute.typed<T>(),
                                    tris,
                                    vert_buf);
          break;
        case bke::AttrDomain::Face:
          extract_data_face_mesh<T>(tri_faces, hide_poly, attribute.typed<T>(), tris, vert_buf);
          break;
        case bke::AttrDomain::Corner:
          extract_data_corner_mesh<T>(
              corner_tris, tri_faces, hide_poly, attribute.typed<T>(), tris, vert_buf);
          break;
        default:
          BLI_assert_unreachable();
      }
    }
  });
}

static void fill_vbo_position_grids(const CCGKey &key,
                                    const Span<CCGElem *> grids,
                                    const bool use_flat_layout,
                                    const Span<int> grid_indices,
                                    gpu::VertBuf &vert_buf)
{
  float3 *data = vert_buf.data<float3>().data();
  if (use_flat_layout) {
    const int grid_size_1 = key.grid_size - 1;
    for (const int i : grid_indices.index_range()) {
      CCGElem *grid = grids[grid_indices[i]];
      for (int y = 0; y < grid_size_1; y++) {
        for (int x = 0; x < grid_size_1; x++) {
          *data = CCG_grid_elem_co(key, grid, x, y);
          data++;
          *data = CCG_grid_elem_co(key, grid, x + 1, y);
          data++;
          *data = CCG_grid_elem_co(key, grid, x + 1, y + 1);
          data++;
          *data = CCG_grid_elem_co(key, grid, x, y + 1);
          data++;
        }
      }
    }
  }
  else {
    for (const int i : grid_indices.index_range()) {
      CCGElem *grid = grids[grid_indices[i]];
      for (const int offset : IndexRange(key.grid_area)) {
        *data = CCG_elem_offset_co(key, grid, offset);
        data++;
      }
    }
  }
}

static void fill_vbo_normal_grids(const CCGKey &key,
                                  const Span<CCGElem *> grids,
                                  const Span<int> grid_to_face_map,
                                  const Span<bool> sharp_faces,
                                  const bool use_flat_layout,
                                  const Span<int> grid_indices,
                                  gpu::VertBuf &vert_buf)
{

  short4 *data = vert_buf.data<short4>().data();

  if (use_flat_layout) {
    const int grid_size_1 = key.grid_size - 1;
    for (const int i : grid_indices.index_range()) {
      const int grid_index = grid_indices[i];
      CCGElem *grid = grids[grid_index];
      if (!sharp_faces.is_empty() && sharp_faces[grid_to_face_map[grid_index]]) {
        for (int y = 0; y < grid_size_1; y++) {
          for (int x = 0; x < grid_size_1; x++) {
            float3 no;
            normal_quad_v3(no,
                           CCG_grid_elem_co(key, grid, x, y + 1),
                           CCG_grid_elem_co(key, grid, x + 1, y + 1),
                           CCG_grid_elem_co(key, grid, x + 1, y),
                           CCG_grid_elem_co(key, grid, x, y));
            std::fill_n(data, 4, normal_float_to_short(no));
            data += 4;
          }
        }
      }
      else {
        for (int y = 0; y < grid_size_1; y++) {
          for (int x = 0; x < grid_size_1; x++) {
            std::fill_n(data, 4, normal_float_to_short(CCG_grid_elem_no(key, grid, x, y)));
            data += 4;
          }
        }
      }
    }
  }
  else {
    /* The non-flat VBO layout does not support sharp faces. */
    for (const int i : grid_indices.index_range()) {
      CCGElem *grid = grids[grid_indices[i]];
      for (const int offset : IndexRange(key.grid_area)) {
        *data = normal_float_to_short(CCG_elem_offset_no(key, grid, offset));
        data++;
      }
    }
  }
}

static void fill_vbo_mask_grids(const CCGKey &key,
                                const Span<CCGElem *> grids,
                                const bool use_flat_layout,
                                const Span<int> grid_indices,
                                gpu::VertBuf &vert_buf)
{
  if (key.has_mask) {
    float *data = vert_buf.data<float>().data();
    if (use_flat_layout) {
      const int grid_size_1 = key.grid_size - 1;
      for (const int i : grid_indices.index_range()) {
        CCGElem *grid = grids[grid_indices[i]];
        for (int y = 0; y < grid_size_1; y++) {
          for (int x = 0; x < grid_size_1; x++) {
            *data = CCG_grid_elem_mask(key, grid, x, y);
            data++;
            *data = CCG_grid_elem_mask(key, grid, x + 1, y);
            data++;
            *data = CCG_grid_elem_mask(key, grid, x + 1, y + 1);
            data++;
            *data = CCG_grid_elem_mask(key, grid, x, y + 1);
            data++;
          }
        }
      }
    }
    else {
      for (const int i : grid_indices.index_range()) {
        CCGElem *grid = grids[grid_indices[i]];
        for (const int offset : IndexRange(key.grid_area)) {
          *data = CCG_elem_offset_mask(key, grid, offset);
          data++;
        }
      }
    }
  }
  else {
    vert_buf.data<float>().fill(0.0f);
  }
}

static void fill_vbo_face_set_grids(const CCGKey &key,
                                    const Span<int> grid_to_face_map,
                                    const Span<int> face_sets,
                                    const int color_default,
                                    const int color_seed,
                                    const bool use_flat_layout,
                                    const Span<int> grid_indices,
                                    gpu::VertBuf &vert_buf)
{
  const int verts_per_grid = use_flat_layout ? square_i(key.grid_size - 1) * 4 :
                                               square_i(key.grid_size);
  uchar4 *data = vert_buf.data<uchar4>().data();
  for (const int i : grid_indices.index_range()) {
    uchar4 color{UCHAR_MAX};
    const int fset = face_sets[grid_to_face_map[grid_indices[i]]];
    if (fset != color_default) {
      BKE_paint_face_set_overlay_color_get(fset, color_seed, color);
    }

    std::fill_n(data, verts_per_grid, color);
    data += verts_per_grid;
  }
}

static void fill_vbos_grids(const Object &object,
                            const OrigMeshData &orig_mesh_data,
                            const Span<bke::pbvh::Node> nodes,
                            const Span<bool> use_flat_layout,
                            const IndexMask &nodes_to_update,
                            const AttributeRequest &request,
                            const MutableSpan<gpu::VertBuf *> vbos)
{
  const SculptSession &ss = *object.sculpt;
  const SubdivCCG &subdiv_ccg = *ss.subdiv_ccg;
  const CCGKey key = BKE_subdiv_ccg_key_top_level(subdiv_ccg);
  const Span<CCGElem *> grids = subdiv_ccg.grids;

  if (const CustomRequest *request_type = std::get_if<CustomRequest>(&request)) {
    switch (*request_type) {
      case CustomRequest::Position: {
        nodes_to_update.foreach_index(GrainSize(1), [&](const int i) {
          fill_vbo_position_grids(
              key, grids, use_flat_layout[i], bke::pbvh::node_grid_indices(nodes[i]), *vbos[i]);
        });
        break;
      }
      case CustomRequest::Normal: {
        const Mesh &mesh = *static_cast<const Mesh *>(object.data);
        const Span<int> grid_to_face_map = subdiv_ccg.grid_to_face_map;
        const bke::AttributeAccessor attributes = mesh.attributes();
        const VArraySpan sharp_faces = *attributes.lookup<bool>("sharp_face",
                                                                bke::AttrDomain::Face);
        nodes_to_update.foreach_index(GrainSize(1), [&](const int i) {
          fill_vbo_normal_grids(key,
                                grids,
                                grid_to_face_map,
                                sharp_faces,
                                use_flat_layout[i],
                                bke::pbvh::node_grid_indices(nodes[i]),
                                *vbos[i]);
        });

        break;
      }
      case CustomRequest::Mask: {
        nodes_to_update.foreach_index(GrainSize(1), [&](const int i) {
          fill_vbo_mask_grids(
              key, grids, use_flat_layout[i], bke::pbvh::node_grid_indices(nodes[i]), *vbos[i]);
        });
        break;
      }
      case CustomRequest::FaceSet: {
<<<<<<< HEAD
        const Mesh &mesh = *static_cast<const Mesh *>(object.data);
=======
        const Mesh &mesh = *args.mesh;
        const int face_set_default = args.face_sets_color_default;
        const int face_set_seed = args.face_sets_color_seed;
>>>>>>> 1376c78e
        const Span<int> grid_to_face_map = subdiv_ccg.grid_to_face_map;
        const bke::AttributeAccessor attributes = mesh.attributes();
        if (const VArray<int> face_sets = *attributes.lookup<int>(".sculpt_face_set",
                                                                  bke::AttrDomain::Face))
        {
          const VArraySpan<int> face_sets_span(face_sets);
<<<<<<< HEAD
          nodes_to_update.foreach_index(GrainSize(1), [&](const int i) {
            fill_vbo_face_set_grids(key,
                                    grid_to_face_map,
                                    face_sets_span,
                                    orig_mesh_data.face_set_default,
                                    orig_mesh_data.face_set_seed,
                                    use_flat_layout[i],
                                    bke::pbvh::node_grid_indices(nodes[i]),
                                    *vbos[i]);
          });
=======
          fill_vbo_face_set_grids(key,
                                  grid_to_face_map,
                                  face_sets_span,
                                  face_set_default,
                                  face_set_seed,
                                  use_flat_layout,
                                  grid_indices,
                                  *vbo.vert_buf);
>>>>>>> 1376c78e
        }
        else {
          nodes_to_update.foreach_index(
              GrainSize(1), [&](const int i) { vbos[i]->data<uchar4>().fill(uchar4{UCHAR_MAX}); });
        }
        break;
      }
    }
  }
  else {
    const eCustomDataType type = std::get<GenericRequest>(request).type;
    nodes_to_update.foreach_index(GrainSize(1), [&](const int i) {
      bke::attribute_math::convert_to_static_type(type, [&](auto dummy) {
        using T = decltype(dummy);
        using Converter = AttributeConverter<T>;
        using VBOType = typename Converter::VBOType;
        if constexpr (!std::is_void_v<VBOType>) {
          vbo.vert_buf->data<VBOType>().fill(Converter::convert(fallback_value_for_fill<T>()));
        }
      });
    });
  }
}

static void fill_vbos_mesh(const Object &object,
                           const OrigMeshData &orig_mesh_data,
                           const Span<bke::pbvh::Node> nodes,
                           const IndexMask &nodes_to_update,
                           const AttributeRequest &request,
                           const MutableSpan<gpu::VertBuf *> vbos)
{
  const Mesh &mesh = *static_cast<const Mesh *>(object.data);
  const Span<int> corner_verts = mesh.corner_verts();
  const Span<int3> corner_tris = mesh.corner_tris();
  const Span<int> tri_faces = mesh.corner_tri_faces();
  const bke::AttributeAccessor attributes = mesh.attributes();
  const VArraySpan hide_poly = *attributes.lookup<bool>(".hide_poly", bke::AttrDomain::Face);

  if (const CustomRequest *request_type = std::get_if<CustomRequest>(&request)) {
    switch (*request_type) {
      case CustomRequest::Position: {
<<<<<<< HEAD
        const Span<float3> vert_positions = bke::pbvh::vert_positions_eval_from_eval(object);
        nodes_to_update.foreach_index(GrainSize(1), [&](const int i) {
          extract_data_vert_mesh<float3>(corner_verts,
                                         corner_tris,
                                         tri_faces,
                                         hide_poly,
                                         vert_positions,
                                         bke::pbvh::node_tri_indices(nodes[i]),
                                         *vbos[i]);
        });
        break;
      }
      case CustomRequest::Normal: {
        const Span<float3> vert_normals = bke::pbvh::vert_normals_eval_from_eval(object);
        const Span<float3> face_normals = bke::pbvh::face_normals_eval_from_eval(object);
        const VArraySpan sharp_faces = *attributes.lookup<bool>("sharp_face",
                                                                bke::AttrDomain::Face);
        nodes_to_update.foreach_index(GrainSize(1), [&](const int i) {
          fill_vbo_normal_mesh(corner_verts,
                               corner_tris,
                               tri_faces,
                               sharp_faces,
                               hide_poly,
                               vert_normals,
                               face_normals,
                               bke::pbvh::node_tri_indices(nodes[i]),
                               *vbos[i]);
        });
=======
        const Span<float3> vert_positions = args.vert_positions;
        extract_data_vert_mesh<float3>(corner_verts,
                                       corner_tris,
                                       tri_faces,
                                       hide_poly,
                                       vert_positions,
                                       args.prim_indices,
                                       vert_buf);
        break;
      }
      case CustomRequest::Normal: {
        const Span<float3> vert_normals = args.vert_normals;
        const Span<float3> face_normals = args.face_normals;
        const VArraySpan sharp_faces = *attributes.lookup<bool>("sharp_face",
                                                                bke::AttrDomain::Face);
        fill_vbo_normal_mesh(corner_verts,
                             corner_tris,
                             tri_faces,
                             sharp_faces,
                             hide_poly,
                             vert_normals,
                             face_normals,
                             args.prim_indices,
                             vert_buf);
>>>>>>> 1376c78e
        break;
      }
      case CustomRequest::Mask: {
        const VArraySpan mask = *attributes.lookup<float>(".sculpt_mask", bke::AttrDomain::Point);
        if (!mask.is_empty()) {
          nodes_to_update.foreach_index(GrainSize(1), [&](const int i) {
            extract_data_vert_mesh<float>(corner_verts,
                                          corner_tris,
                                          tri_faces,
                                          hide_poly,
                                          mask,
                                          bke::pbvh::node_tri_indices(nodes[i]),
                                          *vbos[i]);
          });
        }
        else {
          nodes_to_update.foreach_index(GrainSize(16),
                                        [&](const int i) { vbos[i]->data<float>().fill(0.0f); });
        }
        break;
      }
      case CustomRequest::FaceSet: {
        const int face_set_default = args.face_sets_color_default;
        const int face_set_seed = args.face_sets_color_seed;
        const VArraySpan face_sets = *attributes.lookup<int>(".sculpt_face_set",
                                                             bke::AttrDomain::Face);
        if (!face_sets.is_empty()) {
<<<<<<< HEAD
          nodes_to_update.foreach_index(GrainSize(1), [&](const int i) {
            fill_vbo_face_set_mesh(tri_faces,
                                   hide_poly,
                                   face_sets,
                                   orig_mesh_data.face_set_default,
                                   orig_mesh_data.face_set_seed,
                                   bke::pbvh::node_tri_indices(nodes[i]),
                                   *vbos[i]);
          });
=======
          fill_vbo_face_set_mesh(tri_faces,
                                 hide_poly,
                                 face_sets,
                                 face_set_default,
                                 face_set_seed,
                                 args.prim_indices,
                                 vert_buf);
>>>>>>> 1376c78e
        }
        else {
          nodes_to_update.foreach_index(
              GrainSize(16), [&](const int i) { vbos[i]->data<uchar4>().fill(uchar4(255)); });
        }
        break;
      }
    }
  }
  else {
    const GenericRequest &attr = std::get<GenericRequest>(request);
    const StringRef name = attr.name;
    const bke::AttrDomain domain = attr.domain;
    const eCustomDataType data_type = attr.type;
    const GVArraySpan attribute = *attributes.lookup_or_default(name, domain, data_type);
    nodes_to_update.foreach_index(GrainSize(1), [&](const int i) {
      fill_vbo_attribute_mesh(corner_verts,
                              corner_tris,
                              tri_faces,
                              hide_poly,
                              attribute,
                              domain,
                              bke::pbvh::node_tri_indices(nodes[i]),
                              *vbos[i]);
    });
  }
}

static void fill_vbo_position_bmesh(const Set<BMFace *, 0> &faces, gpu::VertBuf &vbo)
{
  float3 *data = vbo.data<float3>().data();
  for (const BMFace *face : faces) {
    if (BM_elem_flag_test(face, BM_ELEM_HIDDEN)) {
      continue;
    }
    const BMLoop *l = face->l_first;
    *data = l->prev->v->co;
    data++;
    *data = l->v->co;
    data++;
    *data = l->next->v->co;
    data++;
  }
}

static void fill_vbo_normal_bmesh(const Set<BMFace *, 0> &faces, gpu::VertBuf &vbo)
{
  short4 *data = vbo.data<short4>().data();
  for (const BMFace *face : faces) {
    if (BM_elem_flag_test(face, BM_ELEM_HIDDEN)) {
      continue;
    }
    if (BM_elem_flag_test(face, BM_ELEM_SMOOTH)) {
      const BMLoop *l = face->l_first;
      *data = normal_float_to_short(l->prev->v->no);
      data++;
      *data = normal_float_to_short(l->v->no);
      data++;
      *data = normal_float_to_short(l->next->v->no);
      data++;
    }
    else {
      std::fill_n(data, 3, normal_float_to_short(face->no));
      data += 3;
    }
  }
}

static void fill_vbo_mask_bmesh(const Set<BMFace *, 0> &faces,
                                const int cd_offset,
                                gpu::VertBuf &vbo)
{
  float *data = vbo.data<float>().data();
  for (const BMFace *face : faces) {
    if (BM_elem_flag_test(face, BM_ELEM_HIDDEN)) {
      continue;
    }
    const BMLoop *l = face->l_first;
    *data = bmesh_cd_vert_get<float>(*l->prev->v, cd_offset);
    data++;
    *data = bmesh_cd_vert_get<float>(*l->v, cd_offset);
    data++;
    *data = bmesh_cd_vert_get<float>(*l->next->v, cd_offset);
    data++;
  }
}

static void fill_vbo_face_set_bmesh(const Set<BMFace *, 0> &faces,
                                    const int color_default,
                                    const int color_seed,
                                    const int offset,
                                    gpu::VertBuf &vbo)
{
  uchar4 *data = vbo.data<uchar4>().data();
  for (const BMFace *face : faces) {
    if (BM_elem_flag_test(face, BM_ELEM_HIDDEN)) {
      continue;
    }
    uchar4 color{UCHAR_MAX};
    const int fset = bmesh_cd_face_get<int>(*face, offset);
    if (fset != color_default) {
      BKE_paint_face_set_overlay_color_get(fset, color_seed, color);
    }
    std::fill_n(data, 3, color);
    data += 3;
  }
}

static void fill_vbo_attribute_bmesh(const Set<BMFace *, 0> &faces,
                                     const eCustomDataType data_type,
                                     const bke::AttrDomain domain,
                                     const int offset,
                                     gpu::VertBuf &vbo)
{
  bke::attribute_math::convert_to_static_type(data_type, [&](auto dummy) {
    using T = decltype(dummy);
    if constexpr (!std::is_void_v<typename AttributeConverter<T>::VBOType>) {
      switch (domain) {
        case bke::AttrDomain::Point:
          extract_data_vert_bmesh<T>(faces, offset, vbo);
          break;
        case bke::AttrDomain::Face:
          extract_data_face_bmesh<T>(faces, offset, vbo);
          break;
        case bke::AttrDomain::Corner:
          extract_data_corner_bmesh<T>(faces, offset, vbo);
          break;
        default:
          BLI_assert_unreachable();
      }
    }
  });
}

static void fill_vbos_bmesh(const Object &object,
                            const OrigMeshData &orig_mesh_data,
                            const Span<bke::pbvh::Node> nodes,
                            const IndexMask &nodes_to_update,
                            const AttributeRequest &request,
                            const MutableSpan<gpu::VertBuf *> vbos)
{
  const SculptSession &ss = *object.sculpt;
  const BMesh &bm = *ss.bm;
  if (const CustomRequest *request_type = std::get_if<CustomRequest>(&request)) {
    switch (*request_type) {
      case CustomRequest::Position: {
        nodes_to_update.foreach_index(GrainSize(1), [&](const int i) {
          fill_vbo_position_bmesh(
              BKE_pbvh_bmesh_node_faces(&const_cast<bke::pbvh::Node &>(nodes[i])), *vbos[i]);
        });
        break;
      }
      case CustomRequest::Normal: {
        nodes_to_update.foreach_index(GrainSize(1), [&](const int i) {
          fill_vbo_normal_bmesh(
              BKE_pbvh_bmesh_node_faces(&const_cast<bke::pbvh::Node &>(nodes[i])), *vbos[i]);
        });
        break;
      }
      case CustomRequest::Mask: {
        const int cd_offset = CustomData_get_offset_named(
            &bm.vdata, CD_PROP_FLOAT, ".sculpt_mask");
        if (cd_offset != -1) {
          nodes_to_update.foreach_index(GrainSize(1), [&](const int i) {
            extract_data_vert_bmesh<float>(
                BKE_pbvh_bmesh_node_faces(&const_cast<bke::pbvh::Node &>(nodes[i])),
                cd_offset,
                *vbos[i]);
          });
        }
        else {
          nodes_to_update.foreach_index(GrainSize(16),
                                        [&](const int i) { vbos[i]->data<float>().fill(0.0f); });
        }
        break;
      }
      case CustomRequest::FaceSet: {
        const int face_set_default = args.face_sets_color_default;
        const int face_set_seed = args.face_sets_color_seed;
        const int cd_offset = CustomData_get_offset_named(
            &bm.pdata, CD_PROP_INT32, ".sculpt_face_set");
        if (cd_offset != -1) {
<<<<<<< HEAD
          nodes_to_update.foreach_index(GrainSize(1), [&](const int i) {
            fill_vbo_face_set_bmesh(
                BKE_pbvh_bmesh_node_faces(&const_cast<bke::pbvh::Node &>(nodes[i])),
                orig_mesh_data.face_set_default,
                orig_mesh_data.face_set_seed,
                cd_offset,
                *vbos[i]);
          });
=======
          fill_vbo_face_set_bmesh(
              *args.bm_faces, face_set_default, face_set_seed, cd_offset, *vbo.vert_buf);
>>>>>>> 1376c78e
        }
        else {
          nodes_to_update.foreach_index(
              GrainSize(16), [&](const int i) { vbos[i]->data<uchar4>().fill(uchar4(255)); });
        }
        break;
      }
    }
  }
  else {
<<<<<<< HEAD
    const GenericRequest &attr = std::get<GenericRequest>(request);
    const StringRefNull name = attr.name;
    const bke::AttrDomain domain = attr.domain;
    const eCustomDataType data_type = attr.type;
    const CustomData &custom_data = *get_cdata(bm, domain);
    const int offset = CustomData_get_offset_named(&custom_data, data_type, name);
    nodes_to_update.foreach_index(GrainSize(1), [&](const int i) {
      fill_vbo_attribute_bmesh(BKE_pbvh_bmesh_node_faces(&const_cast<bke::pbvh::Node &>(nodes[i])),
                               data_type,
                               domain,
                               offset,
                               *vbos[i]);
    });
=======
    const GenericRequest &attr = std::get<GenericRequest>(vbo.request);
    const bke::AttrDomain domain = attr.domain;
    const eCustomDataType data_type = attr.type;
    const CustomData &custom_data = *get_cdata(domain, args);
    const int cd_offset = CustomData_get_offset_named(&custom_data, data_type, attr.name);
    fill_vbo_attribute_bmesh(*args.bm_faces, attr.type, attr.domain, cd_offset, *vbo.vert_buf);
  }
}

void PBVHBatches::update(const PBVH_GPU_Args &args)
{
  if (!this->lines_index) {
    this->create_index(args);
  }
  for (PBVHVbo &vbo : this->vbos) {
    switch (args.pbvh_type) {
      case bke::pbvh::Type::Mesh:
        fill_vbo_faces(vbo, args);
        break;
      case bke::pbvh::Type::Grids:
        fill_vbo_grids(vbo, args, this->use_flat_layout);
        break;
      case bke::pbvh::Type::BMesh:
        fill_vbo_bmesh(vbo, args);
        break;
    }
  }
}

int PBVHBatches::create_vbo(const AttributeRequest &request, const PBVH_GPU_Args &args)
{
  const GPUVertFormat format = format_for_request(args, request);
  this->vbos.append_as(request);
  this->vbos.last().vert_buf = GPU_vertbuf_create_with_format_ex(format, GPU_USAGE_STATIC);
  switch (args.pbvh_type) {
    case bke::pbvh::Type::Mesh:
      fill_vbo_faces(vbos.last(), args);
      break;
    case bke::pbvh::Type::Grids:
      fill_vbo_grids(vbos.last(), args, this->use_flat_layout);
      break;
    case bke::pbvh::Type::BMesh:
      fill_vbo_bmesh(vbos.last(), args);
      break;
  }

  return vbos.index_range().last();
}

void PBVHBatches::update_pre(const PBVH_GPU_Args &args)
{
  if (args.pbvh_type == bke::pbvh::Type::BMesh) {
    int count = count_faces(args);

    if (this->faces_count != count) {
      for (PBVHVbo &vbo : this->vbos) {
        vbo.clear_data();
      }

      GPU_INDEXBUF_DISCARD_SAFE(this->tri_index);
      GPU_INDEXBUF_DISCARD_SAFE(this->lines_index);
      GPU_INDEXBUF_DISCARD_SAFE(this->tri_index_coarse);
      GPU_INDEXBUF_DISCARD_SAFE(this->lines_index_coarse);

      this->faces_count = count;
    }
>>>>>>> 1376c78e
  }
}

static gpu::IndexBuf *create_index_faces(const Span<int2> edges,
                                         const Span<int> corner_verts,
                                         const Span<int> corner_edges,
                                         const Span<int3> corner_tris,
                                         const Span<int> tri_faces,
                                         const Span<bool> hide_poly,
                                         const Span<int> tri_indices)
{
  /* Calculate number of edges. */
  int edge_count = 0;
  for (const int tri_i : tri_indices) {
    if (!hide_poly.is_empty() && hide_poly[tri_faces[tri_i]]) {
      continue;
    }
    const int3 real_edges = bke::mesh::corner_tri_get_real_edges(
        edges, corner_verts, corner_edges, corner_tris[tri_i]);
    if (real_edges[0] != -1) {
      edge_count++;
    }
    if (real_edges[1] != -1) {
      edge_count++;
    }
    if (real_edges[2] != -1) {
      edge_count++;
    }
  }

  GPUIndexBufBuilder builder;
  GPU_indexbuf_init(&builder, GPU_PRIM_LINES, edge_count, INT_MAX);
  MutableSpan<uint2> data = GPU_indexbuf_get_data(&builder).cast<uint2>();

  int edge_i = 0;
  int vert_i = 0;
  for (const int tri_i : tri_indices) {
    if (!hide_poly.is_empty() && hide_poly[tri_faces[tri_i]]) {
      continue;
    }

    const int3 real_edges = bke::mesh::corner_tri_get_real_edges(
        edges, corner_verts, corner_edges, corner_tris[tri_i]);

    if (real_edges[0] != -1) {
      data[edge_i] = uint2(vert_i, vert_i + 1);
      edge_i++;
    }
    if (real_edges[1] != -1) {
      data[edge_i] = uint2(vert_i + 1, vert_i + 2);
      edge_i++;
    }
    if (real_edges[2] != -1) {
      data[edge_i] = uint2(vert_i + 2, vert_i);
      edge_i++;
    }

    vert_i += 3;
  }

  gpu::IndexBuf *ibo = GPU_indexbuf_calloc();
  GPU_indexbuf_build_in_place_ex(&builder, 0, vert_i, false, ibo);
  return ibo;
}

static gpu::IndexBuf *create_index_bmesh(const Set<BMFace *, 0> &faces,
                                         const int visible_faces_num)
{
  GPUIndexBufBuilder elb_lines;
  GPU_indexbuf_init(&elb_lines, GPU_PRIM_LINES, visible_faces_num * 3, INT_MAX);

  int v_index = 0;

  for (const BMFace *face : faces) {
    if (BM_elem_flag_test(face, BM_ELEM_HIDDEN)) {
      continue;
    }

    GPU_indexbuf_add_line_verts(&elb_lines, v_index, v_index + 1);
    GPU_indexbuf_add_line_verts(&elb_lines, v_index + 1, v_index + 2);
    GPU_indexbuf_add_line_verts(&elb_lines, v_index + 2, v_index);

    v_index += 3;
  }

  return GPU_indexbuf_build(&elb_lines);
}

static void create_tri_index_grids(const Span<int> grid_indices,
                                   int display_gridsize,
                                   GPUIndexBufBuilder &elb,
                                   const BitGroupVector<> &grid_hidden,
                                   const int gridsize,
                                   const int skip,
                                   const int totgrid)
{
  uint offset = 0;
  const uint grid_vert_len = gridsize * gridsize;
  for (int i = 0; i < totgrid; i++, offset += grid_vert_len) {
    uint v0, v1, v2, v3;

    const BoundedBitSpan gh = grid_hidden.is_empty() ? BoundedBitSpan() :
                                                       grid_hidden[grid_indices[i]];

    for (int y = 0; y < gridsize - skip; y += skip) {
      for (int x = 0; x < gridsize - skip; x += skip) {
        /* Skip hidden grid face */
        if (!gh.is_empty() && paint_is_grid_face_hidden(gh, gridsize, x, y)) {
          continue;
        }
        /* Indices in a Clockwise QUAD disposition. */
        v0 = offset + CCG_grid_xy_to_index(gridsize, x, y);
        v1 = offset + CCG_grid_xy_to_index(gridsize, x + skip, y);
        v2 = offset + CCG_grid_xy_to_index(gridsize, x + skip, y + skip);
        v3 = offset + CCG_grid_xy_to_index(gridsize, x, y + skip);

        GPU_indexbuf_add_tri_verts(&elb, v0, v2, v1);
        GPU_indexbuf_add_tri_verts(&elb, v0, v3, v2);
      }
    }
  }
}

static void create_tri_index_grids_flat_layout(const Span<int> grid_indices,
                                               int display_gridsize,
                                               GPUIndexBufBuilder &elb,
                                               const BitGroupVector<> &grid_hidden,
                                               const int gridsize,
                                               const int skip,
                                               const int totgrid)
{
  uint offset = 0;
  const uint grid_vert_len = square_uint(gridsize - 1) * 4;

  for (int i = 0; i < totgrid; i++, offset += grid_vert_len) {
    const BoundedBitSpan gh = grid_hidden.is_empty() ? BoundedBitSpan() :
                                                       grid_hidden[grid_indices[i]];

    uint v0, v1, v2, v3;
    for (int y = 0; y < gridsize - skip; y += skip) {
      for (int x = 0; x < gridsize - skip; x += skip) {
        /* Skip hidden grid face */
        if (!gh.is_empty() && paint_is_grid_face_hidden(gh, gridsize, x, y)) {
          continue;
        }

        v0 = (y * (gridsize - 1) + x) * 4;

        if (skip > 1) {
          v1 = (y * (gridsize - 1) + x + skip - 1) * 4;
          v2 = ((y + skip - 1) * (gridsize - 1) + x + skip - 1) * 4;
          v3 = ((y + skip - 1) * (gridsize - 1) + x) * 4;
        }
        else {
          v1 = v2 = v3 = v0;
        }

        /* VBO data are in a Clockwise QUAD disposition.  Note
         * that vertices might be in different quads if we're
         * building a coarse index buffer.
         */
        v0 += offset;
        v1 += offset + 1;
        v2 += offset + 2;
        v3 += offset + 3;

        GPU_indexbuf_add_tri_verts(&elb, v0, v2, v1);
        GPU_indexbuf_add_tri_verts(&elb, v0, v3, v2);
      }
    }
  }
}

static void create_lines_index_grids(const Span<int> grid_indices,
                                     int display_gridsize,
                                     GPUIndexBufBuilder &elb_lines,
                                     const BitGroupVector<> &grid_hidden,
                                     const int gridsize,
                                     const int skip,
                                     const int totgrid)
{
  uint offset = 0;
  const uint grid_vert_len = gridsize * gridsize;
  for (int i = 0; i < totgrid; i++, offset += grid_vert_len) {
    uint v0, v1, v2, v3;
    bool grid_visible = false;

    const BoundedBitSpan gh = grid_hidden.is_empty() ? BoundedBitSpan() :
                                                       grid_hidden[grid_indices[i]];

    for (int y = 0; y < gridsize - skip; y += skip) {
      for (int x = 0; x < gridsize - skip; x += skip) {
        /* Skip hidden grid face */
        if (!gh.is_empty() && paint_is_grid_face_hidden(gh, gridsize, x, y)) {
          continue;
        }
        /* Indices in a Clockwise QUAD disposition. */
        v0 = offset + CCG_grid_xy_to_index(gridsize, x, y);
        v1 = offset + CCG_grid_xy_to_index(gridsize, x + skip, y);
        v2 = offset + CCG_grid_xy_to_index(gridsize, x + skip, y + skip);
        v3 = offset + CCG_grid_xy_to_index(gridsize, x, y + skip);

        GPU_indexbuf_add_line_verts(&elb_lines, v0, v1);
        GPU_indexbuf_add_line_verts(&elb_lines, v0, v3);

        if (y / skip + 2 == display_gridsize) {
          GPU_indexbuf_add_line_verts(&elb_lines, v2, v3);
        }
        grid_visible = true;
      }

      if (grid_visible) {
        GPU_indexbuf_add_line_verts(&elb_lines, v1, v2);
      }
    }
  }
}

static void create_lines_index_grids_flat_layout(const Span<int> grid_indices,
                                                 int display_gridsize,
                                                 GPUIndexBufBuilder &elb_lines,
                                                 const BitGroupVector<> &grid_hidden,
                                                 const int gridsize,
                                                 const int skip,
                                                 const int totgrid)
{
  uint offset = 0;
  const uint grid_vert_len = square_uint(gridsize - 1) * 4;

  for (int i = 0; i < totgrid; i++, offset += grid_vert_len) {
    bool grid_visible = false;
    const BoundedBitSpan gh = grid_hidden.is_empty() ? BoundedBitSpan() :
                                                       grid_hidden[grid_indices[i]];

    uint v0, v1, v2, v3;
    for (int y = 0; y < gridsize - skip; y += skip) {
      for (int x = 0; x < gridsize - skip; x += skip) {
        /* Skip hidden grid face */
        if (!gh.is_empty() && paint_is_grid_face_hidden(gh, gridsize, x, y)) {
          continue;
        }

        v0 = (y * (gridsize - 1) + x) * 4;

        if (skip > 1) {
          v1 = (y * (gridsize - 1) + x + skip - 1) * 4;
          v2 = ((y + skip - 1) * (gridsize - 1) + x + skip - 1) * 4;
          v3 = ((y + skip - 1) * (gridsize - 1) + x) * 4;
        }
        else {
          v1 = v2 = v3 = v0;
        }

        /* VBO data are in a Clockwise QUAD disposition.  Note
         * that vertices might be in different quads if we're
         * building a coarse index buffer.
         */
        v0 += offset;
        v1 += offset + 1;
        v2 += offset + 2;
        v3 += offset + 3;

        GPU_indexbuf_add_line_verts(&elb_lines, v0, v1);
        GPU_indexbuf_add_line_verts(&elb_lines, v0, v3);

        if (y / skip + 2 == display_gridsize) {
          GPU_indexbuf_add_line_verts(&elb_lines, v2, v3);
        }
        grid_visible = true;
      }

      if (grid_visible) {
        GPU_indexbuf_add_line_verts(&elb_lines, v1, v2);
      }
    }
  }
}

static void calc_material_indices(const Object &object,
                                  const Span<bke::pbvh::Node> nodes,
                                  const IndexMask &nodes_to_update,
                                  MutableSpan<int> node_materials)
{
  const SculptSession &ss = *object.sculpt;
  const bke::pbvh::Tree &pbvh = *ss.pbvh;
  switch (pbvh.type()) {
    case bke::pbvh::Type::Mesh: {
      const Mesh &mesh = *static_cast<const Mesh *>(object.data);
      const Span<int> tri_faces = mesh.corner_tri_faces();
      const bke::AttributeAccessor attributes = mesh.attributes();
      const VArray material_indices = *attributes.lookup_or_default<int>(
          "material_index", bke::AttrDomain::Face, 0);
      nodes_to_update.foreach_index(GrainSize(16), [&](const int i) {
        const Span<int> tris = bke::pbvh::node_tri_indices(nodes[i]);
        if (tris.is_empty()) {
          node_materials[i] = 0;
        }
        node_materials[i] = material_indices[tri_faces[tris.first()]];
      });
      break;
    }
    case bke::pbvh::Type::Grids: {
      const Mesh &mesh = *static_cast<const Mesh *>(object.data);
      const bke::AttributeAccessor attributes = mesh.attributes();
      const VArray material_indices = *attributes.lookup_or_default<int>(
          "material_index", bke::AttrDomain::Face, 0);
      const SubdivCCG &subdiv_ccg = *ss.subdiv_ccg;
      const Span<int> grid_faces = subdiv_ccg.grid_to_face_map;
      nodes_to_update.foreach_index(GrainSize(16), [&](const int i) {
        const Span<int> grids = bke::pbvh::node_grid_indices(nodes[i]);
        if (grids.is_empty()) {
          node_materials[i] = 0;
        }
        node_materials[i] = material_indices[grid_faces[grids.first()]];
      });
      break;
    }
    case bke::pbvh::Type::BMesh:
      node_materials.fill(0);
      break;
  }
}

static void ensure_use_flat_layout_check(const Object &object,
                                         const Span<bke::pbvh::Node> nodes,
                                         DrawCache &draw_data)
{
<<<<<<< HEAD
  const bke::pbvh::Tree &pbvh = *object.sculpt->pbvh;
  switch (pbvh.type()) {
    case bke::pbvh::Type::Mesh:
      break;
    case bke::pbvh::Type::Grids: {
      if (draw_data.use_flat_layout.size() == nodes.size()) {
        return;
      }
      draw_data.use_flat_layout.resize(nodes.size());
      const MutableSpan<bool> use_flat_layout = draw_data.use_flat_layout;

      const Mesh &mesh = *static_cast<const Mesh *>(object.data);
      const bke::AttributeAccessor attributes = mesh.attributes();
      const VArraySpan sharp_faces = *attributes.lookup<bool>("sharp_face", bke::AttrDomain::Face);
      if (sharp_faces.is_empty()) {
        use_flat_layout.fill(false);
      }
      else {
        const SubdivCCG &subdiv_ccg = *object.sculpt->subdiv_ccg;
        const Span<int> grid_to_face_map = subdiv_ccg.grid_to_face_map;
        threading::parallel_for(nodes.index_range(), 4, [&](const IndexRange range) {
          for (const int i : range) {
            const Span<int> grids = bke::pbvh::node_grid_indices(nodes[i]);
            use_flat_layout[i] = std::any_of(grids.begin(), grids.end(), [&](const int grid) {
              return sharp_faces[grid_to_face_map[grid]];
            });
          }
        });
      }
      break;
    }
    case bke::pbvh::Type::BMesh:
      break;
=======
  const Mesh &mesh = *args.mesh;
  const bke::AttributeAccessor attributes = mesh.attributes();
  const VArraySpan sharp_faces = *attributes.lookup<bool>("sharp_face", bke::AttrDomain::Face);
  if (sharp_faces.is_empty()) {
    return false;
  }
  else {
    const SubdivCCG &subdiv_ccg = *args.subdiv_ccg;
    const Span<int> grid_to_face_map = subdiv_ccg.grid_to_face_map;
    const Span<int> grids = args.grid_indices;
    return std::any_of(grids.begin(), grids.end(), [&](const int grid) {
      return sharp_faces[grid_to_face_map[grid]];
    });
>>>>>>> 1376c78e
  }
}

static gpu::IndexBuf *create_tri_index_grids(const CCGKey &key,
                                             const SubdivCCG &subdiv_ccg,
                                             const Span<bool> sharp_faces,
                                             const bool do_coarse,
                                             const Span<int> grid_indices,
                                             const bool use_flat_layout)
{
  const BitGroupVector<> &grid_hidden = subdiv_ccg.grid_hidden;
  const Span<int> grid_to_face_map = subdiv_ccg.grid_to_face_map;

  int gridsize = key.grid_size;
  int display_gridsize = gridsize;
  int totgrid = grid_indices.size();
  int skip = 1;

  const int display_level = do_coarse ? 0 : key.level;

  if (display_level < key.level) {
    display_gridsize = (1 << display_level) + 1;
    skip = 1 << (key.level - display_level - 1);
  }

  GPUIndexBufBuilder elb;

  // TODO
  uint visible_quad_len = bke::pbvh::count_grid_quads(
      grid_hidden, grid_indices, key.grid_size, display_gridsize);

  GPU_indexbuf_init(&elb, GPU_PRIM_TRIS, 2 * visible_quad_len, INT_MAX);

  if (use_flat_layout) {
    create_tri_index_grids_flat_layout(
        grid_indices, display_gridsize, elb, grid_hidden, gridsize, skip, totgrid);
  }
  else {
    create_tri_index_grids(
        grid_indices, display_gridsize, elb, grid_hidden, gridsize, skip, totgrid);
  }

  return GPU_indexbuf_build(&elb);
}

static gpu::IndexBuf *create_lines_index_grids(const CCGKey &key,
                                               const SubdivCCG &subdiv_ccg,
                                               const Span<bool> sharp_faces,
                                               const bool do_coarse,
                                               const Span<int> grid_indices,
                                               const bool use_flat_layout)
{
  const BitGroupVector<> &grid_hidden = subdiv_ccg.grid_hidden;
  const Span<int> grid_to_face_map = subdiv_ccg.grid_to_face_map;

  int gridsize = key.grid_size;
  int display_gridsize = gridsize;
  int totgrid = grid_indices.size();
  int skip = 1;

  const int display_level = do_coarse ? 0 : key.level;

  if (display_level < key.level) {
    display_gridsize = (1 << display_level) + 1;
    skip = 1 << (key.level - display_level - 1);
  }

  GPUIndexBufBuilder elb_lines;
  GPU_indexbuf_init(&elb_lines,
                    GPU_PRIM_LINES,
                    2 * totgrid * display_gridsize * (display_gridsize - 1),
                    INT_MAX);

  if (use_flat_layout) {
    create_lines_index_grids_flat_layout(
        grid_indices, display_gridsize, elb_lines, grid_hidden, gridsize, skip, totgrid);
  }
  else {
    create_lines_index_grids(
        grid_indices, display_gridsize, elb_lines, grid_hidden, gridsize, skip, totgrid);
  }

  return GPU_indexbuf_build(&elb_lines);
}

static Span<gpu::IndexBuf *> ensure_lines_ibos(const Object &object,
                                               const Span<bke::pbvh::Node> nodes,
                                               const IndexMask &nodes_to_update,
                                               DrawCache &draw_data)
{
<<<<<<< HEAD
  const bke::pbvh::Tree &pbvh = *object.sculpt->pbvh;
  draw_data.tris_ibos.resize(nodes.size(), nullptr);
  MutableSpan<gpu::IndexBuf *> ibos = draw_data.tris_ibos;

  IndexMaskMemory memory;
  const IndexMask nodes_to_calculate = IndexMask::from_predicate(
      nodes_to_update, GrainSize(128), memory, [&](const int i) { return !ibos[i]; });

  switch (pbvh.type()) {
    case bke::pbvh::Type::Mesh: {
      const Mesh &mesh = *static_cast<const Mesh *>(object.data);
      const Span<int2> edges = mesh.edges();
      const Span<int> corner_verts = mesh.corner_verts();
      const Span<int> corner_edges = mesh.corner_edges();
      const Span<int3> corner_tris = mesh.corner_tris();
      const Span<int> tri_faces = mesh.corner_tri_faces();
      const bke::AttributeAccessor attributes = mesh.attributes();
      const VArraySpan hide_poly = *attributes.lookup<bool>(".hide_poly", bke::AttrDomain::Face);
      nodes_to_calculate.foreach_index(GrainSize(1), [&](const int i) {
        ibos[i] = create_index_faces(edges,
                                     corner_verts,
                                     corner_edges,
                                     corner_tris,
                                     tri_faces,
                                     hide_poly,
                                     bke::pbvh::node_tri_indices(nodes[i]));
      });
      break;
    }
    case bke::pbvh::Type::Grids: {
      nodes_to_calculate.foreach_index(GrainSize(1), [&](const int i) {
        const Mesh &base_mesh = *static_cast<const Mesh *>(object.data);
        const bke::AttributeAccessor attributes = base_mesh.attributes();
        const VArraySpan sharp_faces = *attributes.lookup<bool>(".sharp_face",
                                                                bke::AttrDomain::Face);

        const SubdivCCG &subdiv_ccg = *object.sculpt->subdiv_ccg;
        const CCGKey key = BKE_subdiv_ccg_key_top_level(subdiv_ccg);
        ibos[i] = create_lines_index_grids(key,
                                           subdiv_ccg,
                                           sharp_faces,
                                           false,  // TODO
                                           bke::pbvh::node_tri_indices(nodes[i]),
                                           draw_data.use_flat_layout[i]);
      });
      break;
    }
    case bke::pbvh::Type::BMesh: {
      nodes_to_calculate.foreach_index(GrainSize(1), [&](const int i) {
        const int visible_faces_num = 100;
        ibos[i] = create_index_bmesh(
            BKE_pbvh_bmesh_node_faces(&const_cast<bke::pbvh::Node &>(nodes[i])),
            visible_faces_num);
      });
      break;
    }
=======
  switch (args.pbvh_type) {
    case bke::pbvh::Type::Mesh: {
      const Mesh &mesh = *args.mesh;
      const Span<int2> edges = mesh.edges();
      const Span<int> corner_verts = args.corner_verts;
      const Span<int> corner_edges = args.corner_edges;
      const Span<int3> corner_tris = args.corner_tris;
      const Span<int> tri_faces = args.tri_faces;
      const Span<bool> hide_poly = args.hide_poly;
      const Span<int> tris = args.prim_indices;
      this->lines_index = create_index_faces(
          edges, corner_verts, corner_edges, corner_tris, tri_faces, hide_poly, tris);
      break;
    }

    case bke::pbvh::Type::Grids: {
      this->use_flat_layout = calc_use_flat_layout(args);
      create_index_grids(
          args.ccg_key, *args.subdiv_ccg, false, args.grid_indices, this->use_flat_layout, *this);
      if (args.ccg_key.level > coarse_level) {
        create_index_grids(
            args.ccg_key, *args.subdiv_ccg, true, args.grid_indices, this->use_flat_layout, *this);
      }
      break;
    }
    case bke::pbvh::Type::BMesh: {
      this->lines_index = create_index_bmesh(*args.bm_faces, faces_count);
      break;
    }
>>>>>>> 1376c78e
  }
}

static void ensure_vbos_allocated_mesh(const Object &object,
                                       const GPUVertFormat &format,
                                       const Span<bke::pbvh::Node> nodes,
                                       const IndexMask &nodes_to_update,
                                       const MutableSpan<gpu::VertBuf *> vbos)
{
  const Mesh &mesh = *static_cast<Mesh *>(object.data);
  const Span<int> tri_faces = mesh.corner_tri_faces();
  const bke::AttributeAccessor attributes = mesh.attributes();
  const VArraySpan hide_poly = *attributes.lookup<bool>(".hide_poly", bke::AttrDomain::Face);
  nodes_to_update.foreach_index(GrainSize(16), [&](const int i) {
    if (!vbos[i]) {
      vbos[i] = GPU_vertbuf_create_with_format(format);
    }
    const Span<int> tris = bke::pbvh::node_tri_indices(nodes[i]);
    const int verts_num = count_visible_tris_mesh(tris, tri_faces, hide_poly) * 3;
    if (GPU_vertbuf_get_vertex_len(vbos[i]) != verts_num) {
      GPU_vertbuf_data_alloc(*vbos[i], verts_num);
    }
  });
}

<<<<<<< HEAD
static void ensure_vbos_allocated_grids(const Object &object,
                                        const GPUVertFormat &format,
                                        const Span<bke::pbvh::Node> nodes,
                                        const IndexMask &nodes_to_update,
                                        const MutableSpan<gpu::VertBuf *> vbos)
{
  const SculptSession &ss = *object.sculpt;
  const SubdivCCG &subdiv_ccg = *ss.subdiv_ccg;
  const BitGroupVector<> &grid_hidden = subdiv_ccg.grid_hidden;
  const CCGKey key = BKE_subdiv_ccg_key_top_level(subdiv_ccg);
  nodes_to_update.foreach_index(GrainSize(16), [&](const int i) {
    if (!vbos[i]) {
      vbos[i] = GPU_vertbuf_create_with_format(format);
=======
    if (this->lines_index) {
      GPU_batch_elembuf_set(batch.lines, this->lines_index, false);
>>>>>>> 1376c78e
    }
    const int verts_per_grid = square_i(key.grid_size - 1) * 4;  // TODO: use_flat_layout
    const int verts_num = bke::pbvh::node_grid_indices(nodes[i]).size() * verts_per_grid;
    if (GPU_vertbuf_get_vertex_len(vbos[i]) != verts_num) {
      GPU_vertbuf_data_alloc(*vbos[i], verts_num);
    }
  });
}

static void ensure_vbos_allocated_bmesh(const Object &object,
                                        const GPUVertFormat &format,
                                        const Span<bke::pbvh::Node> nodes,
                                        const IndexMask &nodes_to_update,
                                        const MutableSpan<gpu::VertBuf *> vbos)
{
  const SculptSession &ss = *object.sculpt;
  const BMesh &bm = *ss.bm;
  nodes_to_update.foreach_index(GrainSize(16), [&](const int i) {
    if (!vbos[i]) {
      vbos[i] = GPU_vertbuf_create_with_format(format);
    }
    const Set<BMFace *, 0> &faces = BKE_pbvh_bmesh_node_faces(
        &const_cast<bke::pbvh::Node &>(nodes[i]));
    const int verts_num = count_visible_tris_bmesh(faces) * 3;
    if (GPU_vertbuf_get_vertex_len(vbos[i]) != verts_num) {
      GPU_vertbuf_data_alloc(*vbos[i], verts_num);
    }
  });
}

static Span<gpu::VertBuf *> ensure_vbos(const Object &object,
                                        const OrigMeshData &orig_mesh_data,
                                        const Span<bke::pbvh::Node> nodes,
                                        const IndexMask &nodes_to_update,
                                        const AttributeRequest &attr,
                                        DrawCache &draw_data)
{
  Vector<gpu::VertBuf *> &vbos = draw_data.attribute_vbos.lookup_or_add_default(attr);
  vbos.resize(nodes.size(), nullptr);

  const GPUVertFormat format = format_for_request(orig_mesh_data, attr);

  const bke::pbvh::Tree &pbvh = *object.sculpt->pbvh;
  switch (pbvh.type()) {
    case bke::pbvh::Type::Mesh: {
      ensure_vbos_allocated_mesh(object, format, nodes, nodes_to_update, vbos);
      fill_vbos_mesh(object, orig_mesh_data, nodes, nodes_to_update, attr, vbos);
      break;
    }
    case bke::pbvh::Type::Grids: {
      ensure_vbos_allocated_grids(object, format, nodes, nodes_to_update, vbos);
      fill_vbos_grids(
          object, orig_mesh_data, nodes, draw_data.use_flat_layout, nodes_to_update, attr, vbos);
      break;
    }
    case bke::pbvh::Type::BMesh: {
      ensure_vbos_allocated_bmesh(object, format, nodes, nodes_to_update, vbos);
      fill_vbos_bmesh(object, orig_mesh_data, nodes, nodes_to_update, attr, vbos);
      break;
    }
  }

  return vbos;
}

static Span<gpu::IndexBuf *> ensure_tris_ibos(const Object &object,
                                              const Span<bke::pbvh::Node> nodes,
                                              const IndexMask &nodes_to_update,
                                              DrawCache &draw_data)
{
  const bke::pbvh::Tree &pbvh = *object.sculpt->pbvh;
  switch (pbvh.type()) {
    case bke::pbvh::Type::Mesh:
      break;
    case bke::pbvh::Type::Grids: {
      draw_data.tris_ibos.resize(nodes.size(), nullptr);
      const MutableSpan<gpu::IndexBuf *> ibos = draw_data.tris_ibos;
      IndexMaskMemory memory;
      const IndexMask nodes_to_calculate = IndexMask::from_predicate(
          nodes_to_update, GrainSize(8196), memory, [&](const int i) { return !ibos[i]; });

      const Mesh &mesh = *static_cast<const Mesh *>(object.data);
      const bke::AttributeAccessor attributes = mesh.attributes();
      const VArraySpan sharp_faces = *attributes.lookup<bool>(".sharp_face",
                                                              bke::AttrDomain::Face);
      const SubdivCCG &subdiv_ccg = *object.sculpt->subdiv_ccg;
      const CCGKey key = BKE_subdiv_ccg_key_top_level(subdiv_ccg);

      nodes_to_calculate.foreach_index(GrainSize(1), [&](const int i) {
        ibos[i] = create_tri_index_grids(key,
                                         subdiv_ccg,
                                         sharp_faces,
                                         false,  // TODO
                                         bke::pbvh::node_grid_indices(nodes[i]),
                                         draw_data.use_flat_layout[i]);
      });
      break;
    }
    case bke::pbvh::Type::BMesh:
      break;
  }
  return draw_data.tris_ibos;
}

Span<gpu::Batch *> ensure_tris_batches(const Object &object,
                                       const ViewportRequest &request,
                                       const IndexMask &nodes_to_update,
                                       DrawCache &draw_data)
{
  const Object &object_orig = *DEG_get_original_object(&const_cast<Object &>(object));
  const Mesh &mesh_orig = *static_cast<const Mesh *>(object_orig.data);

  const bke::pbvh::Tree &pbvh = *object.sculpt->pbvh;
  const Span<bke::pbvh::Node> nodes = pbvh.nodes_;

  ensure_use_flat_layout_check(object, nodes, draw_data);

  const OrigMeshData orig_mesh_data{mesh_orig};

  Vector<Span<gpu::VertBuf *>> requested_vbos;
  for (const AttributeRequest &attr : request.attributes) {
    requested_vbos.append(
        ensure_vbos(object, orig_mesh_data, nodes, nodes_to_update, attr, draw_data));
  }

  const Span<gpu::IndexBuf *> ibos = ensure_tris_ibos(object, nodes, nodes_to_update, draw_data);

  Vector<gpu::Batch *> &batches = draw_data.tris_batches.lookup_or_add_default(request);
  batches.resize(nodes.size(), nullptr);
  nodes_to_update.foreach_index(GrainSize(1), [&](const int i) {
    if (!batches[i]) {
      GPU_batch_create(GPU_PRIM_LINES, nullptr, ibos[i]);
      for (Span<gpu::VertBuf *> vbos : requested_vbos) {
        GPU_batch_vertbuf_add(batches[i], vbos[i], false);
      }
    }
  });

  return batches;
}

static void clear_all_data(DrawCache &batches)
{
  batches.lines_ibos.clear();
  batches.tris_ibos.clear();
  batches.attribute_vbos.clear();

  batches.lines_batches.clear();
  batches.tris_batches.clear();
}

Span<gpu::Batch *> ensure_lines_batches(const Object &object,
                                        const ViewportRequest &request,  // TODO: Use coarseness
                                        const IndexMask &nodes_to_update,
                                        DrawCache &draw_data)
{
  const Object &object_orig = *DEG_get_original_object(&const_cast<Object &>(object));
  const Mesh &mesh_orig = *static_cast<const Mesh *>(object_orig.data);

  const bke::pbvh::Tree &pbvh = *object.sculpt->pbvh;
  const Span<bke::pbvh::Node> nodes = pbvh.nodes_;

  const Span<gpu::VertBuf *> position_vbos = ensure_vbos(
      object, OrigMeshData{mesh_orig}, nodes, nodes_to_update, CustomRequest::Position, draw_data);
  const Span<gpu::IndexBuf *> ibos = ensure_lines_ibos(object, nodes, nodes_to_update, draw_data);

  draw_data.lines_batches.resize(nodes.size(), nullptr);
  MutableSpan<gpu::Batch *> batches = draw_data.lines_batches;

  const Span<gpu::IndexBuf *> ibos = draw_data.lines_ibos;

  nodes_to_update.foreach_index(GrainSize(1), [&](const int i) {
    if (!batches[i]) {
      GPU_batch_create(GPU_PRIM_LINES, nullptr, ibos[i]);
      GPU_batch_vertbuf_add(batches[i], position_vbos[i], false);
    }
  });

  return draw_data.lines_batches;
}

Span<int> ensure_material_indices(const Object &object, DrawCache &draw_data)
{
  const bke::pbvh::Tree &pbvh = *object.sculpt->pbvh;
  const Span<bke::pbvh::Node> nodes = pbvh.nodes_;
  if (draw_data.material_indices.size() != nodes.size()) {
    // TODO: Allow to be empty when no material indices
    draw_data.material_indices.reinitialize(nodes.size());
    calc_material_indices(object, nodes, nodes.index_range(), draw_data.material_indices);
  }
  return draw_data.material_indices;
}

}  // namespace blender::draw::pbvh<|MERGE_RESOLUTION|>--- conflicted
+++ resolved
@@ -60,7 +60,6 @@
 
 namespace blender::draw::pbvh {
 
-<<<<<<< HEAD
 struct OrigMeshData {
   StringRef active_color;
   StringRef default_color;
@@ -86,17 +85,6 @@
   return format;
 }
 
-=======
->>>>>>> 1376c78e
-static const GPUVertFormat &position_format()
-{
-  static GPUVertFormat format{};
-  if (format.attr_len == 0) {
-    GPU_vertformat_attr_add(&format, "pos", GPU_COMP_F32, 3, GPU_FETCH_FLOAT);
-  }
-  return format;
-}
-
 static const GPUVertFormat &normal_format()
 {
   static GPUVertFormat format{};
@@ -124,11 +112,7 @@
   return format;
 }
 
-<<<<<<< HEAD
 static GPUVertFormat attribute_format(const OrigMeshData &orig_mesh_data,
-=======
-static GPUVertFormat attribute_format(const PBVH_GPU_Args &args,
->>>>>>> 1376c78e
                                       const StringRefNull name,
                                       const eCustomDataType data_type)
 {
@@ -139,7 +123,6 @@
 
   if (CD_TYPE_AS_MASK(data_type) & CD_MASK_COLOR_ALL) {
     prefix = "c";
-<<<<<<< HEAD
     is_active = orig_mesh_data.active_color == name;
     is_render = orig_mesh_data.default_color == name;
   }
@@ -147,32 +130,16 @@
     prefix = "u";
     is_active = orig_mesh_data.active_uv_map == name;
     is_render = orig_mesh_data.default_uv_map == name;
-=======
-    is_active = args.active_color == name;
-    is_render = args.render_color == name;
-  }
-  if (data_type == CD_PROP_FLOAT2) {
-    prefix = "u";
-    is_active = StringRef(CustomData_get_active_layer_name(args.corner_data, data_type)) == name;
-    is_render = StringRef(CustomData_get_render_layer_name(args.corner_data, data_type)) == name;
->>>>>>> 1376c78e
   }
 
   DRW_cdlayer_attr_aliases_add(&format, prefix, data_type, name.c_str(), is_render, is_active);
   return format;
 }
 
-<<<<<<< HEAD
 static GPUVertFormat format_for_request(const OrigMeshData &orig_mesh_data,
                                         const AttributeRequest &request)
 {
   if (const CustomRequest *request_type = std::get_if<CustomRequest>(&request)) {
-    GPUVertFormat format;
-=======
-static GPUVertFormat format_for_request(const PBVH_GPU_Args &args, const AttributeRequest &request)
-{
-  if (const CustomRequest *request_type = std::get_if<CustomRequest>(&request)) {
->>>>>>> 1376c78e
     switch (*request_type) {
       case CustomRequest::Position:
         return position_format();
@@ -186,11 +153,7 @@
   }
   else {
     const GenericRequest &attr = std::get<GenericRequest>(request);
-<<<<<<< HEAD
     return attribute_format(orig_mesh_data, attr.name, attr.type);
-=======
-    return attribute_format(args, attr.name, attr.type);
->>>>>>> 1376c78e
   }
   BLI_assert_unreachable();
   return {};
@@ -416,77 +379,6 @@
   });
 }
 
-<<<<<<< HEAD
-=======
-static int count_faces(const PBVH_GPU_Args &args)
-{
-  switch (args.pbvh_type) {
-    case bke::pbvh::Type::Mesh:
-      return count_visible_tris_mesh(args.prim_indices, args.tri_faces, args.hide_poly);
-    case bke::pbvh::Type::Grids:
-      return bke::pbvh::count_grid_quads(args.subdiv_ccg->grid_hidden,
-                                         args.grid_indices,
-                                         args.ccg_key.grid_size,
-                                         args.ccg_key.grid_size);
-
-    case bke::pbvh::Type::BMesh:
-      return count_visible_tris_bmesh(*args.bm_faces);
-  }
-  BLI_assert_unreachable();
-  return 0;
-}
-
-PBVHBatches::PBVHBatches(const PBVH_GPU_Args &args)
-{
-  this->faces_count = count_faces(args);
-}
-
-PBVHBatches::~PBVHBatches()
-{
-  for (PBVHBatch &batch : this->batches.values()) {
-    GPU_BATCH_DISCARD_SAFE(batch.tris);
-    GPU_BATCH_DISCARD_SAFE(batch.lines);
-  }
-
-  for (PBVHVbo &vbo : this->vbos) {
-    GPU_vertbuf_discard(vbo.vert_buf);
-  }
-
-  GPU_INDEXBUF_DISCARD_SAFE(this->tri_index);
-  GPU_INDEXBUF_DISCARD_SAFE(this->lines_index);
-  GPU_INDEXBUF_DISCARD_SAFE(this->tri_index_coarse);
-  GPU_INDEXBUF_DISCARD_SAFE(this->lines_index_coarse);
-}
-
-static std::string build_key(const Span<AttributeRequest> requests, bool do_coarse_grids)
-{
-  PBVHBatch batch;
-  Vector<PBVHVbo> vbos;
-
-  for (const int i : requests.index_range()) {
-    const AttributeRequest &request = requests[i];
-    if (!pbvh_attr_supported(request)) {
-      continue;
-    }
-    vbos.append_as(request);
-    batch.vbos.append(i);
-  }
-
-  batch.is_coarse = do_coarse_grids;
-  return batch.build_key(vbos);
-}
-
-int PBVHBatches::ensure_vbo(const AttributeRequest &request, const PBVH_GPU_Args &args)
-{
-  for (const int i : this->vbos.index_range()) {
-    if (this->vbos[i].request == request) {
-      return i;
-    }
-  }
-  return this->create_vbo(request, args);
-}
-
->>>>>>> 1376c78e
 static void fill_vbo_normal_mesh(const Span<int> corner_verts,
                                  const Span<int3> corner_tris,
                                  const Span<int> tri_faces,
@@ -816,40 +708,25 @@
         break;
       }
       case CustomRequest::FaceSet: {
-<<<<<<< HEAD
+        const int face_set_default = orig_mesh_data.face_set_default;
+        const int face_set_seed = orig_mesh_data.face_set_seed;
         const Mesh &mesh = *static_cast<const Mesh *>(object.data);
-=======
-        const Mesh &mesh = *args.mesh;
-        const int face_set_default = args.face_sets_color_default;
-        const int face_set_seed = args.face_sets_color_seed;
->>>>>>> 1376c78e
         const Span<int> grid_to_face_map = subdiv_ccg.grid_to_face_map;
         const bke::AttributeAccessor attributes = mesh.attributes();
         if (const VArray<int> face_sets = *attributes.lookup<int>(".sculpt_face_set",
                                                                   bke::AttrDomain::Face))
         {
           const VArraySpan<int> face_sets_span(face_sets);
-<<<<<<< HEAD
           nodes_to_update.foreach_index(GrainSize(1), [&](const int i) {
             fill_vbo_face_set_grids(key,
                                     grid_to_face_map,
                                     face_sets_span,
-                                    orig_mesh_data.face_set_default,
-                                    orig_mesh_data.face_set_seed,
+                                    face_set_default,
+                                    face_set_seed,
                                     use_flat_layout[i],
                                     bke::pbvh::node_grid_indices(nodes[i]),
                                     *vbos[i]);
           });
-=======
-          fill_vbo_face_set_grids(key,
-                                  grid_to_face_map,
-                                  face_sets_span,
-                                  face_set_default,
-                                  face_set_seed,
-                                  use_flat_layout,
-                                  grid_indices,
-                                  *vbo.vert_buf);
->>>>>>> 1376c78e
         }
         else {
           nodes_to_update.foreach_index(
@@ -891,7 +768,6 @@
   if (const CustomRequest *request_type = std::get_if<CustomRequest>(&request)) {
     switch (*request_type) {
       case CustomRequest::Position: {
-<<<<<<< HEAD
         const Span<float3> vert_positions = bke::pbvh::vert_positions_eval_from_eval(object);
         nodes_to_update.foreach_index(GrainSize(1), [&](const int i) {
           extract_data_vert_mesh<float3>(corner_verts,
@@ -920,32 +796,6 @@
                                bke::pbvh::node_tri_indices(nodes[i]),
                                *vbos[i]);
         });
-=======
-        const Span<float3> vert_positions = args.vert_positions;
-        extract_data_vert_mesh<float3>(corner_verts,
-                                       corner_tris,
-                                       tri_faces,
-                                       hide_poly,
-                                       vert_positions,
-                                       args.prim_indices,
-                                       vert_buf);
-        break;
-      }
-      case CustomRequest::Normal: {
-        const Span<float3> vert_normals = args.vert_normals;
-        const Span<float3> face_normals = args.face_normals;
-        const VArraySpan sharp_faces = *attributes.lookup<bool>("sharp_face",
-                                                                bke::AttrDomain::Face);
-        fill_vbo_normal_mesh(corner_verts,
-                             corner_tris,
-                             tri_faces,
-                             sharp_faces,
-                             hide_poly,
-                             vert_normals,
-                             face_normals,
-                             args.prim_indices,
-                             vert_buf);
->>>>>>> 1376c78e
         break;
       }
       case CustomRequest::Mask: {
@@ -968,30 +818,20 @@
         break;
       }
       case CustomRequest::FaceSet: {
-        const int face_set_default = args.face_sets_color_default;
-        const int face_set_seed = args.face_sets_color_seed;
+        const int face_set_default = orig_mesh_data.face_set_default;
+        const int face_set_seed = orig_mesh_data.face_set_seed;
         const VArraySpan face_sets = *attributes.lookup<int>(".sculpt_face_set",
                                                              bke::AttrDomain::Face);
         if (!face_sets.is_empty()) {
-<<<<<<< HEAD
           nodes_to_update.foreach_index(GrainSize(1), [&](const int i) {
             fill_vbo_face_set_mesh(tri_faces,
                                    hide_poly,
                                    face_sets,
-                                   orig_mesh_data.face_set_default,
-                                   orig_mesh_data.face_set_seed,
+                                   face_set_default,
+                                   face_set_seed,
                                    bke::pbvh::node_tri_indices(nodes[i]),
                                    *vbos[i]);
           });
-=======
-          fill_vbo_face_set_mesh(tri_faces,
-                                 hide_poly,
-                                 face_sets,
-                                 face_set_default,
-                                 face_set_seed,
-                                 args.prim_indices,
-                                 vert_buf);
->>>>>>> 1376c78e
         }
         else {
           nodes_to_update.foreach_index(
@@ -1169,24 +1009,19 @@
         break;
       }
       case CustomRequest::FaceSet: {
-        const int face_set_default = args.face_sets_color_default;
-        const int face_set_seed = args.face_sets_color_seed;
+        const int face_set_default = orig_mesh_data.face_set_default;
+        const int face_set_seed = orig_mesh_data.face_set_seed;
         const int cd_offset = CustomData_get_offset_named(
             &bm.pdata, CD_PROP_INT32, ".sculpt_face_set");
         if (cd_offset != -1) {
-<<<<<<< HEAD
           nodes_to_update.foreach_index(GrainSize(1), [&](const int i) {
             fill_vbo_face_set_bmesh(
                 BKE_pbvh_bmesh_node_faces(&const_cast<bke::pbvh::Node &>(nodes[i])),
-                orig_mesh_data.face_set_default,
-                orig_mesh_data.face_set_seed,
+                face_set_default,
+                face_set_seed,
                 cd_offset,
                 *vbos[i]);
           });
-=======
-          fill_vbo_face_set_bmesh(
-              *args.bm_faces, face_set_default, face_set_seed, cd_offset, *vbo.vert_buf);
->>>>>>> 1376c78e
         }
         else {
           nodes_to_update.foreach_index(
@@ -1197,7 +1032,6 @@
     }
   }
   else {
-<<<<<<< HEAD
     const GenericRequest &attr = std::get<GenericRequest>(request);
     const StringRefNull name = attr.name;
     const bke::AttrDomain domain = attr.domain;
@@ -1211,74 +1045,6 @@
                                offset,
                                *vbos[i]);
     });
-=======
-    const GenericRequest &attr = std::get<GenericRequest>(vbo.request);
-    const bke::AttrDomain domain = attr.domain;
-    const eCustomDataType data_type = attr.type;
-    const CustomData &custom_data = *get_cdata(domain, args);
-    const int cd_offset = CustomData_get_offset_named(&custom_data, data_type, attr.name);
-    fill_vbo_attribute_bmesh(*args.bm_faces, attr.type, attr.domain, cd_offset, *vbo.vert_buf);
-  }
-}
-
-void PBVHBatches::update(const PBVH_GPU_Args &args)
-{
-  if (!this->lines_index) {
-    this->create_index(args);
-  }
-  for (PBVHVbo &vbo : this->vbos) {
-    switch (args.pbvh_type) {
-      case bke::pbvh::Type::Mesh:
-        fill_vbo_faces(vbo, args);
-        break;
-      case bke::pbvh::Type::Grids:
-        fill_vbo_grids(vbo, args, this->use_flat_layout);
-        break;
-      case bke::pbvh::Type::BMesh:
-        fill_vbo_bmesh(vbo, args);
-        break;
-    }
-  }
-}
-
-int PBVHBatches::create_vbo(const AttributeRequest &request, const PBVH_GPU_Args &args)
-{
-  const GPUVertFormat format = format_for_request(args, request);
-  this->vbos.append_as(request);
-  this->vbos.last().vert_buf = GPU_vertbuf_create_with_format_ex(format, GPU_USAGE_STATIC);
-  switch (args.pbvh_type) {
-    case bke::pbvh::Type::Mesh:
-      fill_vbo_faces(vbos.last(), args);
-      break;
-    case bke::pbvh::Type::Grids:
-      fill_vbo_grids(vbos.last(), args, this->use_flat_layout);
-      break;
-    case bke::pbvh::Type::BMesh:
-      fill_vbo_bmesh(vbos.last(), args);
-      break;
-  }
-
-  return vbos.index_range().last();
-}
-
-void PBVHBatches::update_pre(const PBVH_GPU_Args &args)
-{
-  if (args.pbvh_type == bke::pbvh::Type::BMesh) {
-    int count = count_faces(args);
-
-    if (this->faces_count != count) {
-      for (PBVHVbo &vbo : this->vbos) {
-        vbo.clear_data();
-      }
-
-      GPU_INDEXBUF_DISCARD_SAFE(this->tri_index);
-      GPU_INDEXBUF_DISCARD_SAFE(this->lines_index);
-      GPU_INDEXBUF_DISCARD_SAFE(this->tri_index_coarse);
-      GPU_INDEXBUF_DISCARD_SAFE(this->lines_index_coarse);
-
-      this->faces_count = count;
-    }
->>>>>>> 1376c78e
   }
 }
 
@@ -1606,7 +1372,6 @@
                                          const Span<bke::pbvh::Node> nodes,
                                          DrawCache &draw_data)
 {
-<<<<<<< HEAD
   const bke::pbvh::Tree &pbvh = *object.sculpt->pbvh;
   switch (pbvh.type()) {
     case bke::pbvh::Type::Mesh:
@@ -1640,21 +1405,6 @@
     }
     case bke::pbvh::Type::BMesh:
       break;
-=======
-  const Mesh &mesh = *args.mesh;
-  const bke::AttributeAccessor attributes = mesh.attributes();
-  const VArraySpan sharp_faces = *attributes.lookup<bool>("sharp_face", bke::AttrDomain::Face);
-  if (sharp_faces.is_empty()) {
-    return false;
-  }
-  else {
-    const SubdivCCG &subdiv_ccg = *args.subdiv_ccg;
-    const Span<int> grid_to_face_map = subdiv_ccg.grid_to_face_map;
-    const Span<int> grids = args.grid_indices;
-    return std::any_of(grids.begin(), grids.end(), [&](const int grid) {
-      return sharp_faces[grid_to_face_map[grid]];
-    });
->>>>>>> 1376c78e
   }
 }
 
@@ -1745,7 +1495,6 @@
                                                const IndexMask &nodes_to_update,
                                                DrawCache &draw_data)
 {
-<<<<<<< HEAD
   const bke::pbvh::Tree &pbvh = *object.sculpt->pbvh;
   draw_data.tris_ibos.resize(nodes.size(), nullptr);
   MutableSpan<gpu::IndexBuf *> ibos = draw_data.tris_ibos;
@@ -1802,37 +1551,6 @@
       });
       break;
     }
-=======
-  switch (args.pbvh_type) {
-    case bke::pbvh::Type::Mesh: {
-      const Mesh &mesh = *args.mesh;
-      const Span<int2> edges = mesh.edges();
-      const Span<int> corner_verts = args.corner_verts;
-      const Span<int> corner_edges = args.corner_edges;
-      const Span<int3> corner_tris = args.corner_tris;
-      const Span<int> tri_faces = args.tri_faces;
-      const Span<bool> hide_poly = args.hide_poly;
-      const Span<int> tris = args.prim_indices;
-      this->lines_index = create_index_faces(
-          edges, corner_verts, corner_edges, corner_tris, tri_faces, hide_poly, tris);
-      break;
-    }
-
-    case bke::pbvh::Type::Grids: {
-      this->use_flat_layout = calc_use_flat_layout(args);
-      create_index_grids(
-          args.ccg_key, *args.subdiv_ccg, false, args.grid_indices, this->use_flat_layout, *this);
-      if (args.ccg_key.level > coarse_level) {
-        create_index_grids(
-            args.ccg_key, *args.subdiv_ccg, true, args.grid_indices, this->use_flat_layout, *this);
-      }
-      break;
-    }
-    case bke::pbvh::Type::BMesh: {
-      this->lines_index = create_index_bmesh(*args.bm_faces, faces_count);
-      break;
-    }
->>>>>>> 1376c78e
   }
 }
 
@@ -1858,7 +1576,6 @@
   });
 }
 
-<<<<<<< HEAD
 static void ensure_vbos_allocated_grids(const Object &object,
                                         const GPUVertFormat &format,
                                         const Span<bke::pbvh::Node> nodes,
@@ -1872,10 +1589,6 @@
   nodes_to_update.foreach_index(GrainSize(16), [&](const int i) {
     if (!vbos[i]) {
       vbos[i] = GPU_vertbuf_create_with_format(format);
-=======
-    if (this->lines_index) {
-      GPU_batch_elembuf_set(batch.lines, this->lines_index, false);
->>>>>>> 1376c78e
     }
     const int verts_per_grid = square_i(key.grid_size - 1) * 4;  // TODO: use_flat_layout
     const int verts_num = bke::pbvh::node_grid_indices(nodes[i]).size() * verts_per_grid;
