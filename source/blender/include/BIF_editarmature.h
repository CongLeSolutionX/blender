--- conflicted
+++ resolved
@@ -68,14 +68,11 @@
 
 } EditBone;
 
-<<<<<<< HEAD
 EditBone *addEditBone(char *name, struct ListBase *ebones, struct bArmature *arm);
 
 float rollBoneToVector(EditBone *bone, float new_up_axis[3]);
-=======
 void	make_boneList(struct ListBase *list, struct ListBase *bones, EditBone *parent);
 void	editbones_to_armature (struct ListBase *list, struct Object *ob);
->>>>>>> 481831bd
 
 void	adduplicate_armature(void);
 void	addvert_armature(void);
