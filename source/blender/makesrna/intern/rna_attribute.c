/* SPDX-License-Identifier: GPL-2.0-or-later */

/** \file
 * \ingroup RNA
 */

#include <stdlib.h>

#include "RNA_access.h"
#include "RNA_define.h"
#include "RNA_enum_types.h"

#include "rna_internal.h"

#include "DNA_curves_types.h"
#include "DNA_customdata_types.h"
#include "DNA_mesh_types.h"
#include "DNA_meshdata_types.h"
#include "DNA_pointcloud_types.h"

#include "BKE_attribute.h"
#include "BKE_customdata.h"

#include "BLT_translation.h"

#include "WM_types.h"

const EnumPropertyItem rna_enum_attribute_type_items[] = {
    {CD_PROP_FLOAT, "FLOAT", 0, "Float", "Floating-point value"},
    {CD_PROP_INT32, "INT", 0, "Integer", "32-bit integer"},
    {CD_PROP_FLOAT3, "FLOAT_VECTOR", 0, "Vector", "3D vector with floating-point values"},
    {CD_PROP_COLOR, "FLOAT_COLOR", 0, "Color", "RGBA color with 32-bit floating-point values"},
    {CD_PROP_BYTE_COLOR,
     "BYTE_COLOR",
     0,
     "Byte Color",
     "RGBA color with 8-bit positive integer values"},
    {CD_PROP_STRING, "STRING", 0, "String", "Text string"},
    {CD_PROP_BOOL, "BOOLEAN", 0, "Boolean", "True or false"},
    {CD_PROP_FLOAT2, "FLOAT2", 0, "2D Vector", "2D vector with floating-point values"},
    {CD_PROP_INT8, "INT8", 0, "8-Bit Integer", "Smaller integer with a range from -128 to 127"},
<<<<<<< HEAD
    {CD_PROP_INT2, "INT2", 0, "2D Integer Vector", "32-bit signed integer vector"},
=======
    {CD_PROP_INT32_2D, "INT32_2D", 0, "2D Integer Vector", "32-bit signed integer vector"},
>>>>>>> 988f23ce
    {0, NULL, 0, NULL, NULL},
};

const EnumPropertyItem rna_enum_color_attribute_type_items[] = {
    {CD_PROP_COLOR, "FLOAT_COLOR", 0, "Color", "RGBA color 32-bit floating-point values"},
    {CD_PROP_BYTE_COLOR,
     "BYTE_COLOR",
     0,
     "Byte Color",
     "RGBA color with 8-bit positive integer values"},
    {0, NULL, 0, NULL, NULL}};

const EnumPropertyItem rna_enum_attribute_type_with_auto_items[] = {
    {CD_AUTO_FROM_NAME, "AUTO", 0, "Auto", ""},
    {CD_PROP_FLOAT, "FLOAT", 0, "Float", "Floating-point value"},
    {CD_PROP_INT32, "INT", 0, "Integer", "32-bit integer"},
    {CD_PROP_FLOAT3, "FLOAT_VECTOR", 0, "Vector", "3D vector with floating-point values"},
    {CD_PROP_COLOR, "FLOAT_COLOR", 0, "Color", "RGBA color with 32-bit floating-point values"},
    {CD_PROP_BYTE_COLOR,
     "BYTE_COLOR",
     0,
     "Byte Color",
     "RGBA color with 8-bit positive integer values"},
    {CD_PROP_STRING, "STRING", 0, "String", "Text string"},
    {CD_PROP_BOOL, "BOOLEAN", 0, "Boolean", "True or false"},
    {CD_PROP_FLOAT2, "FLOAT2", 0, "2D Vector", "2D vector with floating-point values"},
    {CD_PROP_FLOAT2, "FLOAT2", 0, "2D Vector", "2D vector with floating-point values"},
<<<<<<< HEAD
    {CD_PROP_INT2, "INT2", 0, "2D Integer Vector", "32-bit signed integer vector"},
=======
    {CD_PROP_INT32_2D, "INT32_2D", 0, "2D Integer Vector", "32-bit signed integer vector"},
>>>>>>> 988f23ce
    {0, NULL, 0, NULL, NULL},
};

const EnumPropertyItem rna_enum_attribute_domain_items[] = {
    /* Not implement yet */
    // {ATTR_DOMAIN_GEOMETRY, "GEOMETRY", 0, "Geometry", "Attribute on (whole) geometry"},
    {ATTR_DOMAIN_POINT, "POINT", 0, "Point", "Attribute on point"},
    {ATTR_DOMAIN_EDGE, "EDGE", 0, "Edge", "Attribute on mesh edge"},
    {ATTR_DOMAIN_FACE, "FACE", 0, "Face", "Attribute on mesh faces"},
    {ATTR_DOMAIN_CORNER, "CORNER", 0, "Face Corner", "Attribute on mesh face corner"},
    /* Not implement yet */
    // {ATTR_DOMAIN_GRIDS, "GRIDS", 0, "Grids", "Attribute on mesh multires grids"},
    {ATTR_DOMAIN_CURVE, "CURVE", 0, "Spline", "Attribute on spline"},
    {ATTR_DOMAIN_INSTANCE, "INSTANCE", 0, "Instance", "Attribute on instance"},
    {0, NULL, 0, NULL, NULL},
};

const EnumPropertyItem rna_enum_attribute_domain_only_mesh_items[] = {
    {ATTR_DOMAIN_POINT, "POINT", 0, "Point", "Attribute on point"},
    {ATTR_DOMAIN_EDGE, "EDGE", 0, "Edge", "Attribute on mesh edge"},
    {ATTR_DOMAIN_FACE, "FACE", 0, "Face", "Attribute on mesh faces"},
    {ATTR_DOMAIN_CORNER, "CORNER", 0, "Face Corner", "Attribute on mesh face corner"},
    {0, NULL, 0, NULL, NULL},
};

const EnumPropertyItem rna_enum_attribute_domain_without_corner_items[] = {
    {ATTR_DOMAIN_POINT, "POINT", 0, "Point", "Attribute on point"},
    {ATTR_DOMAIN_EDGE, "EDGE", 0, "Edge", "Attribute on mesh edge"},
    {ATTR_DOMAIN_FACE, "FACE", 0, "Face", "Attribute on mesh faces"},
    {ATTR_DOMAIN_CURVE, "CURVE", 0, "Spline", "Attribute on spline"},
    {ATTR_DOMAIN_INSTANCE, "INSTANCE", 0, "Instance", "Attribute on instance"},
    {0, NULL, 0, NULL, NULL},
};

const EnumPropertyItem rna_enum_attribute_domain_with_auto_items[] = {
    {ATTR_DOMAIN_AUTO, "AUTO", 0, "Auto", ""},
    {ATTR_DOMAIN_POINT, "POINT", 0, "Point", "Attribute on point"},
    {ATTR_DOMAIN_EDGE, "EDGE", 0, "Edge", "Attribute on mesh edge"},
    {ATTR_DOMAIN_FACE, "FACE", 0, "Face", "Attribute on mesh faces"},
    {ATTR_DOMAIN_CORNER, "CORNER", 0, "Face Corner", "Attribute on mesh face corner"},
    {ATTR_DOMAIN_CURVE, "CURVE", 0, "Spline", "Attribute on spline"},
    {ATTR_DOMAIN_INSTANCE, "INSTANCE", 0, "Instance", "Attribute on instance"},
    {0, NULL, 0, NULL, NULL},
};

const EnumPropertyItem rna_enum_color_attribute_domain_items[] = {
    {ATTR_DOMAIN_POINT, "POINT", 0, "Vertex", ""},
    {ATTR_DOMAIN_CORNER, "CORNER", 0, "Face Corner", ""},
    {0, NULL, 0, NULL, NULL}};

const EnumPropertyItem rna_enum_attribute_curves_domain_items[] = {
    {ATTR_DOMAIN_POINT, "POINT", 0, "Control Point", ""},
    {ATTR_DOMAIN_CURVE, "CURVE", 0, "Curve", ""},
    {0, NULL, 0, NULL, NULL}};

#ifdef RNA_RUNTIME

#  include "BLI_math.h"

#  include "DEG_depsgraph.h"

#  include "BLT_translation.h"

#  include "WM_api.h"

/* Attribute */

static char *rna_Attribute_path(const PointerRNA *ptr)
{
  const CustomDataLayer *layer = ptr->data;
  char layer_name_esc[sizeof(layer->name) * 2];
  BLI_str_escape(layer_name_esc, layer->name, sizeof(layer_name_esc));
  return BLI_sprintfN("attributes[\"%s\"]", layer_name_esc);
}

static StructRNA *srna_by_custom_data_layer_type(const eCustomDataType type)
{
  switch (type) {
    case CD_PROP_FLOAT:
      return &RNA_FloatAttribute;
    case CD_PROP_INT32:
      return &RNA_IntAttribute;
    case CD_PROP_FLOAT3:
      return &RNA_FloatVectorAttribute;
    case CD_PROP_COLOR:
      return &RNA_FloatColorAttribute;
    case CD_PROP_BYTE_COLOR:
      return &RNA_ByteColorAttribute;
    case CD_PROP_STRING:
      return &RNA_StringAttribute;
    case CD_PROP_BOOL:
      return &RNA_BoolAttribute;
    case CD_PROP_FLOAT2:
      return &RNA_Float2Attribute;
    case CD_PROP_INT8:
      return &RNA_ByteIntAttribute;
<<<<<<< HEAD
    case CD_PROP_INT2:
=======
    case CD_PROP_INT32_2D:
>>>>>>> 988f23ce
      return &RNA_Int2Attribute;
    default:
      return NULL;
  }
}

static StructRNA *rna_Attribute_refine(PointerRNA *ptr)
{
  CustomDataLayer *layer = ptr->data;
  return srna_by_custom_data_layer_type(layer->type);
}

static void rna_Attribute_name_set(PointerRNA *ptr, const char *value)
{
  const CustomDataLayer *layer = (const CustomDataLayer *)ptr->data;
  BKE_id_attribute_rename(ptr->owner_id, layer->name, value, NULL);
}

static int rna_Attribute_name_editable(PointerRNA *ptr, const char **r_info)
{
  CustomDataLayer *layer = ptr->data;
  if (BKE_id_attribute_required(ptr->owner_id, layer->name)) {
    *r_info = N_("Cannot modify name of required geometry attribute");
    return false;
  }

  return true;
}

static int rna_Attribute_type_get(PointerRNA *ptr)
{
  CustomDataLayer *layer = ptr->data;
  return layer->type;
}

const EnumPropertyItem *rna_enum_attribute_domain_itemf(ID *id,
                                                        bool include_instances,
                                                        bool *r_free)
{
  EnumPropertyItem *item = NULL;
  const EnumPropertyItem *domain_item = NULL;
  const ID_Type id_type = GS(id->name);
  int totitem = 0, a;

  static EnumPropertyItem mesh_vertex_domain_item = {
      ATTR_DOMAIN_POINT, "POINT", 0, N_("Vertex"), N_("Attribute per point/vertex")};

  for (a = 0; rna_enum_attribute_domain_items[a].identifier; a++) {
    domain_item = &rna_enum_attribute_domain_items[a];

    if (id_type == ID_PT && !ELEM(domain_item->value, ATTR_DOMAIN_POINT)) {
      continue;
    }
    if (id_type == ID_CV && !ELEM(domain_item->value, ATTR_DOMAIN_POINT, ATTR_DOMAIN_CURVE)) {
      continue;
    }
    if (id_type == ID_ME && ELEM(domain_item->value, ATTR_DOMAIN_CURVE)) {
      continue;
    }
    if (!include_instances && domain_item->value == ATTR_DOMAIN_INSTANCE) {
      continue;
    }

    if (domain_item->value == ATTR_DOMAIN_POINT && id_type == ID_ME) {
      RNA_enum_item_add(&item, &totitem, &mesh_vertex_domain_item);
    }
    else {
      RNA_enum_item_add(&item, &totitem, domain_item);
    }
  }
  RNA_enum_item_end(&item, &totitem);

  *r_free = true;
  return item;
}

static const EnumPropertyItem *rna_Attribute_domain_itemf(bContext *UNUSED(C),
                                                          PointerRNA *ptr,
                                                          PropertyRNA *UNUSED(prop),
                                                          bool *r_free)
{
  return rna_enum_attribute_domain_itemf(ptr->owner_id, true, r_free);
}

static int rna_Attribute_domain_get(PointerRNA *ptr)
{
  return BKE_id_attribute_domain(ptr->owner_id, ptr->data);
}

static bool rna_Attribute_is_internal_get(PointerRNA *ptr)
{
  const CustomDataLayer *layer = (const CustomDataLayer *)ptr->data;
  return !BKE_attribute_allow_procedural_access(layer->name);
}

static void rna_Attribute_data_begin(CollectionPropertyIterator *iter, PointerRNA *ptr)
{
  ID *id = ptr->owner_id;
  CustomDataLayer *layer = (CustomDataLayer *)ptr->data;

  int length = BKE_id_attribute_data_length(id, layer);
  size_t struct_size;

  switch (layer->type) {
    case CD_PROP_FLOAT:
      struct_size = sizeof(MFloatProperty);
      break;
    case CD_PROP_INT32:
      struct_size = sizeof(MIntProperty);
      break;
    case CD_PROP_FLOAT3:
      struct_size = sizeof(float[3]);
      break;
    case CD_PROP_COLOR:
      struct_size = sizeof(MPropCol);
      break;
    case CD_PROP_BYTE_COLOR:
      struct_size = sizeof(MLoopCol);
      break;
    case CD_PROP_STRING:
      struct_size = sizeof(MStringProperty);
      break;
    case CD_PROP_BOOL:
      struct_size = sizeof(MBoolProperty);
      break;
    case CD_PROP_FLOAT2:
      struct_size = sizeof(float[2]);
      break;
    case CD_PROP_INT8:
      struct_size = sizeof(int8_t);
      break;
<<<<<<< HEAD
    case CD_PROP_INT2:
=======
    case CD_PROP_INT32_2D:
>>>>>>> 988f23ce
      struct_size = sizeof(int[2]);
      break;
    default:
      struct_size = 0;
      length = 0;
      break;
  }

  rna_iterator_array_begin(iter, layer->data, struct_size, length, 0, NULL);
}

static int rna_Attribute_data_length(PointerRNA *ptr)
{
  ID *id = ptr->owner_id;
  CustomDataLayer *layer = (CustomDataLayer *)ptr->data;
  return BKE_id_attribute_data_length(id, layer);
}

static void rna_Attribute_update_data(Main *UNUSED(bmain), Scene *UNUSED(scene), PointerRNA *ptr)
{
  ID *id = ptr->owner_id;

  /* cheating way for importers to avoid slow updates */
  if (id->us > 0) {
    DEG_id_tag_update(id, 0);
    WM_main_add_notifier(NC_GEOM | ND_DATA, id);
  }
}

/* Color Attribute */

static void rna_ByteColorAttributeValue_color_get(PointerRNA *ptr, float *values)
{
  MLoopCol *mlcol = (MLoopCol *)ptr->data;
  srgb_to_linearrgb_uchar4(values, &mlcol->r);
}

static void rna_ByteColorAttributeValue_color_set(PointerRNA *ptr, const float *values)
{
  MLoopCol *mlcol = (MLoopCol *)ptr->data;
  linearrgb_to_srgb_uchar4(&mlcol->r, values);
}

static void rna_ByteColorAttributeValue_color_srgb_get(PointerRNA *ptr, float *values)
{
  MLoopCol *col = (MLoopCol *)ptr->data;
  values[0] = col->r / 255.0f;
  values[1] = col->g / 255.0f;
  values[2] = col->b / 255.0f;
  values[3] = col->a / 255.0f;
}

static void rna_ByteColorAttributeValue_color_srgb_set(PointerRNA *ptr, const float *values)
{
  MLoopCol *col = (MLoopCol *)ptr->data;
  col->r = round_fl_to_uchar_clamp(values[0] * 255.0f);
  col->g = round_fl_to_uchar_clamp(values[1] * 255.0f);
  col->b = round_fl_to_uchar_clamp(values[2] * 255.0f);
  col->a = round_fl_to_uchar_clamp(values[3] * 255.0f);
}

static void rna_FloatColorAttributeValue_color_srgb_get(PointerRNA *ptr, float *values)
{
  MPropCol *col = (MPropCol *)ptr->data;
  linearrgb_to_srgb_v4(values, col->color);
}

static void rna_FloatColorAttributeValue_color_srgb_set(PointerRNA *ptr, const float *values)
{
  MPropCol *col = (MPropCol *)ptr->data;
  srgb_to_linearrgb_v4(col->color, values);
}

/* Int8 Attribute. */

static int rna_ByteIntAttributeValue_get(PointerRNA *ptr)
{
  int8_t *value = (int8_t *)ptr->data;
  return (int)(*value);
}

static void rna_ByteIntAttributeValue_set(PointerRNA *ptr, const int new_value)
{
  int8_t *value = (int8_t *)ptr->data;
  if (new_value > INT8_MAX) {
    *value = INT8_MAX;
  }
  else if (new_value < INT8_MIN) {
    *value = INT8_MIN;
  }
  else {
    *value = (int8_t)new_value;
  }
}

/* Attribute Group */

static PointerRNA rna_AttributeGroup_new(
    ID *id, ReportList *reports, const char *name, const int type, const int domain)
{
  CustomDataLayer *layer = BKE_id_attribute_new(id, name, type, domain, reports);

  if ((GS(id->name) == ID_ME) && ELEM(layer->type, CD_PROP_COLOR, CD_PROP_BYTE_COLOR)) {
    Mesh *mesh = (Mesh *)id;
    if (!mesh->active_color_attribute) {
      mesh->active_color_attribute = BLI_strdup(layer->name);
    }
    if (!mesh->default_color_attribute) {
      mesh->default_color_attribute = BLI_strdup(layer->name);
    }
  }

  DEG_id_tag_update(id, ID_RECALC_GEOMETRY);
  WM_main_add_notifier(NC_GEOM | ND_DATA, id);

  PointerRNA ptr;
  RNA_pointer_create(id, &RNA_Attribute, layer, &ptr);
  return ptr;
}

static void rna_AttributeGroup_remove(ID *id, ReportList *reports, PointerRNA *attribute_ptr)
{
  const CustomDataLayer *layer = (const CustomDataLayer *)attribute_ptr->data;
  BKE_id_attribute_remove(id, layer->name, reports);
  RNA_POINTER_INVALIDATE(attribute_ptr);

  DEG_id_tag_update(id, ID_RECALC_GEOMETRY);
  WM_main_add_notifier(NC_GEOM | ND_DATA, id);
}

static int rna_Attributes_layer_skip(CollectionPropertyIterator *UNUSED(iter), void *data)
{
  CustomDataLayer *layer = (CustomDataLayer *)data;
  return !(CD_TYPE_AS_MASK(layer->type) & CD_MASK_PROP_ALL);
}

static int rna_Attributes_noncolor_layer_skip(CollectionPropertyIterator *iter, void *data)
{
  CustomDataLayer *layer = (CustomDataLayer *)data;

  /* Check valid domain here, too, keep in line with rna_AttributeGroup_color_length(). */
  ID *id = iter->parent.owner_id;
  eAttrDomain domain = BKE_id_attribute_domain(id, layer);
  if (!ELEM(domain, ATTR_DOMAIN_POINT, ATTR_DOMAIN_CORNER)) {
    return 1;
  }

  return !(CD_TYPE_AS_MASK(layer->type) & CD_MASK_COLOR_ALL) || (layer->flag & CD_FLAG_TEMPORARY);
}

/* Attributes are spread over multiple domains in separate CustomData, we use repeated
 * array iterators to loop over all. */
static void rna_AttributeGroup_next_domain(ID *id,
                                           CollectionPropertyIterator *iter,
                                           int(skip)(CollectionPropertyIterator *iter, void *data))
{
  do {
    CustomDataLayer *prev_layers = (iter->internal.array.endptr == NULL) ?
                                       NULL :
                                       (CustomDataLayer *)iter->internal.array.endptr -
                                           iter->internal.array.length;
    CustomData *customdata = BKE_id_attributes_iterator_next_domain(id, prev_layers);
    if (customdata == NULL) {
      return;
    }
    rna_iterator_array_begin(
        iter, customdata->layers, sizeof(CustomDataLayer), customdata->totlayer, false, skip);
  } while (!iter->valid);
}

void rna_AttributeGroup_iterator_begin(CollectionPropertyIterator *iter, PointerRNA *ptr)
{
  memset(&iter->internal.array, 0, sizeof(iter->internal.array));
  rna_AttributeGroup_next_domain(ptr->owner_id, iter, rna_Attributes_layer_skip);
}

void rna_AttributeGroup_iterator_next(CollectionPropertyIterator *iter)
{
  rna_iterator_array_next(iter);

  if (!iter->valid) {
    ID *id = iter->parent.owner_id;
    rna_AttributeGroup_next_domain(id, iter, rna_Attributes_layer_skip);
  }
}

PointerRNA rna_AttributeGroup_iterator_get(CollectionPropertyIterator *iter)
{
  /* Refine to the proper type. */
  CustomDataLayer *layer = rna_iterator_array_get(iter);
  StructRNA *type = srna_by_custom_data_layer_type(layer->type);
  if (type == NULL) {
    return PointerRNA_NULL;
  }
  return rna_pointer_inherit_refine(&iter->parent, type, layer);
}

void rna_AttributeGroup_color_iterator_begin(CollectionPropertyIterator *iter, PointerRNA *ptr)
{
  memset(&iter->internal.array, 0, sizeof(iter->internal.array));
  rna_AttributeGroup_next_domain(ptr->owner_id, iter, rna_Attributes_noncolor_layer_skip);
}

void rna_AttributeGroup_color_iterator_next(CollectionPropertyIterator *iter)
{
  rna_iterator_array_next(iter);

  if (!iter->valid) {
    ID *id = iter->parent.owner_id;
    rna_AttributeGroup_next_domain(id, iter, rna_Attributes_noncolor_layer_skip);
  }
}

PointerRNA rna_AttributeGroup_color_iterator_get(CollectionPropertyIterator *iter)
{
  /* Refine to the proper type. */
  CustomDataLayer *layer = rna_iterator_array_get(iter);
  StructRNA *type = srna_by_custom_data_layer_type(layer->type);
  if (type == NULL) {
    return PointerRNA_NULL;
  }
  return rna_pointer_inherit_refine(&iter->parent, type, layer);
}

int rna_AttributeGroup_color_length(PointerRNA *ptr)
{
  return BKE_id_attributes_length(ptr->owner_id,
                                  ATTR_DOMAIN_MASK_POINT | ATTR_DOMAIN_MASK_CORNER,
                                  CD_MASK_PROP_COLOR | CD_MASK_PROP_BYTE_COLOR);
}

int rna_AttributeGroup_length(PointerRNA *ptr)
{
  return BKE_id_attributes_length(ptr->owner_id, ATTR_DOMAIN_MASK_ALL, CD_MASK_PROP_ALL);
}

static int rna_AttributeGroup_active_index_get(PointerRNA *ptr)
{
  return *BKE_id_attributes_active_index_p(ptr->owner_id);
}

static PointerRNA rna_AttributeGroup_active_get(PointerRNA *ptr)
{
  ID *id = ptr->owner_id;
  CustomDataLayer *layer = BKE_id_attributes_active_get(id);

  PointerRNA attribute_ptr;
  RNA_pointer_create(id, &RNA_Attribute, layer, &attribute_ptr);
  return attribute_ptr;
}

static void rna_AttributeGroup_active_set(PointerRNA *ptr,
                                          PointerRNA attribute_ptr,
                                          ReportList *UNUSED(reports))
{
  ID *id = ptr->owner_id;
  CustomDataLayer *layer = attribute_ptr.data;
  BKE_id_attributes_active_set(id, layer->name);
}

static void rna_AttributeGroup_active_index_set(PointerRNA *ptr, int value)
{
  *BKE_id_attributes_active_index_p(ptr->owner_id) = value;
}

static void rna_AttributeGroup_active_index_range(
    PointerRNA *ptr, int *min, int *max, int *softmin, int *softmax)
{
  *min = 0;
  *max = BKE_id_attributes_length(ptr->owner_id, ATTR_DOMAIN_MASK_ALL, CD_MASK_PROP_ALL);

  *softmin = *min;
  *softmax = *max;
}

static void rna_AttributeGroup_update_active(Main *bmain, Scene *scene, PointerRNA *ptr)
{
  rna_Attribute_update_data(bmain, scene, ptr);
}

static PointerRNA rna_AttributeGroup_active_color_get(PointerRNA *ptr)
{
  ID *id = ptr->owner_id;
  CustomDataLayer *layer = BKE_id_attribute_search(ptr->owner_id,
                                                   BKE_id_attributes_active_color_name(id),
                                                   CD_MASK_COLOR_ALL,
                                                   ATTR_DOMAIN_MASK_COLOR);

  PointerRNA attribute_ptr;
  RNA_pointer_create(id, &RNA_Attribute, layer, &attribute_ptr);
  return attribute_ptr;
}

static void rna_AttributeGroup_active_color_set(PointerRNA *ptr,
                                                PointerRNA attribute_ptr,
                                                ReportList *UNUSED(reports))
{
  ID *id = ptr->owner_id;
  CustomDataLayer *layer = attribute_ptr.data;
  BKE_id_attributes_active_color_set(id, layer->name);
}

static int rna_AttributeGroup_active_color_index_get(PointerRNA *ptr)
{
  const CustomDataLayer *layer = BKE_id_attribute_search(
      ptr->owner_id,
      BKE_id_attributes_active_color_name(ptr->owner_id),
      CD_MASK_COLOR_ALL,
      ATTR_DOMAIN_MASK_COLOR);

  return BKE_id_attribute_to_index(
      ptr->owner_id, layer, ATTR_DOMAIN_MASK_COLOR, CD_MASK_COLOR_ALL);
}

static void rna_AttributeGroup_active_color_index_set(PointerRNA *ptr, int value)
{
  CustomDataLayer *layer = BKE_id_attribute_from_index(
      ptr->owner_id, value, ATTR_DOMAIN_MASK_COLOR, CD_MASK_COLOR_ALL);

  if (!layer) {
    fprintf(stderr, "%s: error setting active color index to %d\n", __func__, value);
    return;
  }

  BKE_id_attributes_active_color_set(ptr->owner_id, layer->name);
}

static void rna_AttributeGroup_active_color_index_range(
    PointerRNA *ptr, int *min, int *max, int *softmin, int *softmax)
{
  *min = 0;
  *max = BKE_id_attributes_length(ptr->owner_id, ATTR_DOMAIN_MASK_COLOR, CD_MASK_COLOR_ALL);

  *softmin = *min;
  *softmax = *max;
}

static void rna_AttributeGroup_update_active_color(Main *UNUSED(bmain),
                                                   Scene *UNUSED(scene),
                                                   PointerRNA *ptr)
{
  ID *id = ptr->owner_id;

  /* Cheating way for importers to avoid slow updates. */
  if (id->us > 0) {
    DEG_id_tag_update(id, 0);
    WM_main_add_notifier(NC_GEOM | ND_DATA, id);
  }
}

static int rna_AttributeGroup_render_color_index_get(PointerRNA *ptr)
{
  const CustomDataLayer *layer = BKE_id_attributes_color_find(
      ptr->owner_id, BKE_id_attributes_default_color_name(ptr->owner_id));

  return BKE_id_attribute_to_index(
      ptr->owner_id, layer, ATTR_DOMAIN_MASK_COLOR, CD_MASK_COLOR_ALL);
}

static void rna_AttributeGroup_render_color_index_set(PointerRNA *ptr, int value)
{
  CustomDataLayer *layer = BKE_id_attribute_from_index(
      ptr->owner_id, value, ATTR_DOMAIN_MASK_COLOR, CD_MASK_COLOR_ALL);

  if (!layer) {
    fprintf(stderr, "%s: error setting render color index to %d\n", __func__, value);
    return;
  }

  BKE_id_attributes_default_color_set(ptr->owner_id, layer->name);
}

static void rna_AttributeGroup_render_color_index_range(
    PointerRNA *ptr, int *min, int *max, int *softmin, int *softmax)
{
  *min = 0;
  *max = BKE_id_attributes_length(ptr->owner_id, ATTR_DOMAIN_MASK_COLOR, CD_MASK_COLOR_ALL);

  *softmin = *min;
  *softmax = *max;
}

static void rna_AttributeGroup_default_color_name_get(PointerRNA *ptr, char *value)
{
  const ID *id = ptr->owner_id;
  const char *name = BKE_id_attributes_default_color_name(id);
  if (!name) {
    value[0] = '\0';
    return;
  }
  BLI_strncpy(value, name, MAX_CUSTOMDATA_LAYER_NAME);
}

static int rna_AttributeGroup_default_color_name_length(PointerRNA *ptr)
{
  const ID *id = ptr->owner_id;
  const char *name = BKE_id_attributes_default_color_name(id);
  return name ? strlen(name) : 0;
}

static void rna_AttributeGroup_default_color_name_set(PointerRNA *ptr, const char *value)
{
  ID *id = ptr->owner_id;
  if (GS(id->name) == ID_ME) {
    Mesh *mesh = (Mesh *)id;
    MEM_SAFE_FREE(mesh->default_color_attribute);
    if (value[0]) {
      mesh->default_color_attribute = BLI_strdup(value);
    }
  }
}

static void rna_AttributeGroup_active_color_name_get(PointerRNA *ptr, char *value)
{
  const ID *id = ptr->owner_id;
  const char *name = BKE_id_attributes_active_color_name(id);
  if (!name) {
    value[0] = '\0';
    return;
  }
  BLI_strncpy(value, name, MAX_CUSTOMDATA_LAYER_NAME);
}

static int rna_AttributeGroup_active_color_name_length(PointerRNA *ptr)
{
  const ID *id = ptr->owner_id;
  const char *name = BKE_id_attributes_active_color_name(id);
  return name ? strlen(name) : 0;
}

static void rna_AttributeGroup_active_color_name_set(PointerRNA *ptr, const char *value)
{
  ID *id = ptr->owner_id;
  if (GS(id->name) == ID_ME) {
    Mesh *mesh = (Mesh *)id;
    MEM_SAFE_FREE(mesh->active_color_attribute);
    if (value[0]) {
      mesh->active_color_attribute = BLI_strdup(value);
    }
  }
}

#else

static void rna_def_attribute_float(BlenderRNA *brna)
{
  StructRNA *srna;
  PropertyRNA *prop;

  srna = RNA_def_struct(brna, "FloatAttribute", "Attribute");
  RNA_def_struct_sdna(srna, "CustomDataLayer");
  RNA_def_struct_ui_text(
      srna, "Float Attribute", "Geometry attribute that stores floating-point values");

  prop = RNA_def_property(srna, "data", PROP_COLLECTION, PROP_NONE);
  RNA_def_property_struct_type(prop, "FloatAttributeValue");
  RNA_def_property_collection_funcs(prop,
                                    "rna_Attribute_data_begin",
                                    "rna_iterator_array_next",
                                    "rna_iterator_array_end",
                                    "rna_iterator_array_get",
                                    "rna_Attribute_data_length",
                                    NULL,
                                    NULL,
                                    NULL);

  srna = RNA_def_struct(brna, "FloatAttributeValue", NULL);
  RNA_def_struct_sdna(srna, "MFloatProperty");
  RNA_def_struct_ui_text(
      srna, "Float Attribute Value", "Floating-point value in geometry attribute");
  prop = RNA_def_property(srna, "value", PROP_FLOAT, PROP_NONE);
  RNA_def_property_float_sdna(prop, NULL, "f");
  RNA_def_property_update(prop, 0, "rna_Attribute_update_data");
}

static void rna_def_attribute_float_vector(BlenderRNA *brna)
{
  StructRNA *srna;
  PropertyRNA *prop;

  /* Float Vector Attribute */
  srna = RNA_def_struct(brna, "FloatVectorAttribute", "Attribute");
  RNA_def_struct_sdna(srna, "CustomDataLayer");
  RNA_def_struct_ui_text(
      srna, "Float Vector Attribute", "Geometry attribute that stores floating-point 3D vectors");

  prop = RNA_def_property(srna, "data", PROP_COLLECTION, PROP_NONE);
  RNA_def_property_struct_type(prop, "FloatVectorAttributeValue");
  RNA_def_property_collection_funcs(prop,
                                    "rna_Attribute_data_begin",
                                    "rna_iterator_array_next",
                                    "rna_iterator_array_end",
                                    "rna_iterator_array_get",
                                    "rna_Attribute_data_length",
                                    NULL,
                                    NULL,
                                    NULL);

  /* Float Vector Attribute Value */
  srna = RNA_def_struct(brna, "FloatVectorAttributeValue", NULL);
  RNA_def_struct_sdna(srna, "vec3f");
  RNA_def_struct_ui_text(
      srna, "Float Vector Attribute Value", "Vector value in geometry attribute");

  prop = RNA_def_property(srna, "vector", PROP_FLOAT, PROP_DIRECTION);
  RNA_def_property_ui_text(prop, "Vector", "3D vector");
  RNA_def_property_float_sdna(prop, NULL, "x");
  RNA_def_property_array(prop, 3);
  RNA_def_property_update(prop, 0, "rna_Attribute_update_data");
}

static void rna_def_attribute_float_color(BlenderRNA *brna)
{
  StructRNA *srna;
  PropertyRNA *prop;

  /* Float Color Attribute */
  srna = RNA_def_struct(brna, "FloatColorAttribute", "Attribute");
  RNA_def_struct_sdna(srna, "CustomDataLayer");
  RNA_def_struct_ui_text(srna,
                         "Float Color Attribute",
                         "Geometry attribute that stores RGBA colors as floating-point values "
                         "using 32-bits per channel");

  prop = RNA_def_property(srna, "data", PROP_COLLECTION, PROP_NONE);
  RNA_def_property_struct_type(prop, "FloatColorAttributeValue");
  RNA_def_property_collection_funcs(prop,
                                    "rna_Attribute_data_begin",
                                    "rna_iterator_array_next",
                                    "rna_iterator_array_end",
                                    "rna_iterator_array_get",
                                    "rna_Attribute_data_length",
                                    NULL,
                                    NULL,
                                    NULL);

  /* Float Color Attribute Value */
  srna = RNA_def_struct(brna, "FloatColorAttributeValue", NULL);
  RNA_def_struct_sdna(srna, "MPropCol");
  RNA_def_struct_ui_text(srna, "Float Color Attribute Value", "Color value in geometry attribute");

  prop = RNA_def_property(srna, "color", PROP_FLOAT, PROP_COLOR);
  RNA_def_property_ui_text(prop, "Color", "RGBA color in scene linear color space");
  RNA_def_property_float_sdna(prop, NULL, "color");
  RNA_def_property_array(prop, 4);
  RNA_def_property_update(prop, 0, "rna_Attribute_update_data");

  prop = RNA_def_property(srna, "color_srgb", PROP_FLOAT, PROP_COLOR);
  RNA_def_property_ui_text(prop, "Color", "RGBA color in sRGB color space");
  RNA_def_property_float_sdna(prop, NULL, "color");
  RNA_def_property_array(prop, 4);
  RNA_def_property_float_funcs(prop,
                               "rna_FloatColorAttributeValue_color_srgb_get",
                               "rna_FloatColorAttributeValue_color_srgb_set",
                               NULL);
  RNA_def_property_update(prop, 0, "rna_Attribute_update_data");
}

static void rna_def_attribute_byte_color(BlenderRNA *brna)
{
  StructRNA *srna;
  PropertyRNA *prop;

  /* Byte Color Attribute */
  srna = RNA_def_struct(brna, "ByteColorAttribute", "Attribute");
  RNA_def_struct_sdna(srna, "CustomDataLayer");
  RNA_def_struct_ui_text(srna,
                         "Byte Color Attribute",
                         "Geometry attribute that stores RGBA colors as positive integer values "
                         "using 8-bits per channel");

  prop = RNA_def_property(srna, "data", PROP_COLLECTION, PROP_NONE);
  RNA_def_property_struct_type(prop, "ByteColorAttributeValue");
  RNA_def_property_collection_funcs(prop,
                                    "rna_Attribute_data_begin",
                                    "rna_iterator_array_next",
                                    "rna_iterator_array_end",
                                    "rna_iterator_array_get",
                                    "rna_Attribute_data_length",
                                    NULL,
                                    NULL,
                                    NULL);

  /* Byte Color Attribute Value */
  srna = RNA_def_struct(brna, "ByteColorAttributeValue", NULL);
  RNA_def_struct_sdna(srna, "MLoopCol");
  RNA_def_struct_ui_text(srna, "Byte Color Attribute Value", "Color value in geometry attribute");

  prop = RNA_def_property(srna, "color", PROP_FLOAT, PROP_COLOR);
  RNA_def_property_array(prop, 4);
  RNA_def_property_range(prop, 0.0f, 1.0f);
  RNA_def_property_float_funcs(prop,
                               "rna_ByteColorAttributeValue_color_get",
                               "rna_ByteColorAttributeValue_color_set",
                               NULL);
  RNA_def_property_ui_text(prop, "Color", "RGBA color in scene linear color space");
  RNA_def_property_update(prop, 0, "rna_Attribute_update_data");

  prop = RNA_def_property(srna, "color_srgb", PROP_FLOAT, PROP_COLOR);
  RNA_def_property_array(prop, 4);
  RNA_def_property_range(prop, 0.0f, 1.0f);
  RNA_def_property_float_funcs(prop,
                               "rna_ByteColorAttributeValue_color_srgb_get",
                               "rna_ByteColorAttributeValue_color_srgb_set",
                               NULL);
  RNA_def_property_ui_text(prop, "Color", "RGBA color in sRGB color space");
  RNA_def_property_update(prop, 0, "rna_Attribute_update_data");
}

static void rna_def_attribute_int(BlenderRNA *brna)
{
  StructRNA *srna;
  PropertyRNA *prop;

  srna = RNA_def_struct(brna, "IntAttribute", "Attribute");
  RNA_def_struct_sdna(srna, "CustomDataLayer");
  RNA_def_struct_ui_text(
      srna, "Integer Attribute", "Geometry attribute that stores integer values");

  prop = RNA_def_property(srna, "data", PROP_COLLECTION, PROP_NONE);
  RNA_def_property_struct_type(prop, "IntAttributeValue");
  RNA_def_property_collection_funcs(prop,
                                    "rna_Attribute_data_begin",
                                    "rna_iterator_array_next",
                                    "rna_iterator_array_end",
                                    "rna_iterator_array_get",
                                    "rna_Attribute_data_length",
                                    NULL,
                                    NULL,
                                    NULL);

  srna = RNA_def_struct(brna, "IntAttributeValue", NULL);
  RNA_def_struct_sdna(srna, "MIntProperty");
  RNA_def_struct_ui_text(srna, "Integer Attribute Value", "Integer value in geometry attribute");
  prop = RNA_def_property(srna, "value", PROP_INT, PROP_NONE);
  RNA_def_property_int_sdna(prop, NULL, "i");
  RNA_def_property_update(prop, 0, "rna_Attribute_update_data");
}

static void rna_def_attribute_string(BlenderRNA *brna)
{
  StructRNA *srna;
  PropertyRNA *prop;

  srna = RNA_def_struct(brna, "StringAttribute", "Attribute");
  RNA_def_struct_sdna(srna, "CustomDataLayer");
  RNA_def_struct_ui_text(srna, "String Attribute", "Geometry attribute that stores strings");

  prop = RNA_def_property(srna, "data", PROP_COLLECTION, PROP_NONE);
  RNA_def_property_struct_type(prop, "StringAttributeValue");
  RNA_def_property_collection_funcs(prop,
                                    "rna_Attribute_data_begin",
                                    "rna_iterator_array_next",
                                    "rna_iterator_array_end",
                                    "rna_iterator_array_get",
                                    "rna_Attribute_data_length",
                                    NULL,
                                    NULL,
                                    NULL);

  srna = RNA_def_struct(brna, "StringAttributeValue", NULL);
  RNA_def_struct_sdna(srna, "MStringProperty");
  RNA_def_struct_ui_text(srna, "String Attribute Value", "String value in geometry attribute");
  prop = RNA_def_property(srna, "value", PROP_STRING, PROP_NONE);
  RNA_def_property_string_sdna(prop, NULL, "s");
  RNA_def_property_update(prop, 0, "rna_Attribute_update_data");
}

static void rna_def_attribute_bool(BlenderRNA *brna)
{
  StructRNA *srna;
  PropertyRNA *prop;

  srna = RNA_def_struct(brna, "BoolAttribute", "Attribute");
  RNA_def_struct_sdna(srna, "CustomDataLayer");
  RNA_def_struct_ui_text(srna, "Bool Attribute", "Geometry attribute that stores booleans");

  prop = RNA_def_property(srna, "data", PROP_COLLECTION, PROP_NONE);
  RNA_def_property_struct_type(prop, "BoolAttributeValue");
  RNA_def_property_collection_funcs(prop,
                                    "rna_Attribute_data_begin",
                                    "rna_iterator_array_next",
                                    "rna_iterator_array_end",
                                    "rna_iterator_array_get",
                                    "rna_Attribute_data_length",
                                    NULL,
                                    NULL,
                                    NULL);

  srna = RNA_def_struct(brna, "BoolAttributeValue", NULL);
  RNA_def_struct_sdna(srna, "MBoolProperty");
  RNA_def_struct_ui_text(srna, "Bool Attribute Value", "Bool value in geometry attribute");
  prop = RNA_def_property(srna, "value", PROP_BOOLEAN, PROP_NONE);
  RNA_def_property_boolean_sdna(prop, NULL, "b", 0x01);
}

static void rna_def_attribute_int8(BlenderRNA *brna)
{
  StructRNA *srna;
  PropertyRNA *prop;

  srna = RNA_def_struct(brna, "ByteIntAttribute", "Attribute");
  RNA_def_struct_sdna(srna, "CustomDataLayer");
  RNA_def_struct_ui_text(
      srna, "8-bit Integer Attribute", "Geometry attribute that stores 8-bit integers");

  prop = RNA_def_property(srna, "data", PROP_COLLECTION, PROP_NONE);
  RNA_def_property_struct_type(prop, "ByteIntAttributeValue");
  RNA_def_property_collection_funcs(prop,
                                    "rna_Attribute_data_begin",
                                    "rna_iterator_array_next",
                                    "rna_iterator_array_end",
                                    "rna_iterator_array_get",
                                    "rna_Attribute_data_length",
                                    NULL,
                                    NULL,
                                    NULL);

  srna = RNA_def_struct(brna, "ByteIntAttributeValue", NULL);
  RNA_def_struct_sdna(srna, "MInt8Property");
  RNA_def_struct_ui_text(
      srna, "8-bit Integer Attribute Value", "8-bit value in geometry attribute");
  prop = RNA_def_property(srna, "value", PROP_INT, PROP_NONE);
  RNA_def_property_int_funcs(
      prop, "rna_ByteIntAttributeValue_get", "rna_ByteIntAttributeValue_set", NULL);
}

static void rna_def_attribute_int2(BlenderRNA *brna)
{
  StructRNA *srna;
  PropertyRNA *prop;

  srna = RNA_def_struct(brna, "Int2Attribute", "Attribute");
  RNA_def_struct_sdna(srna, "CustomDataLayer");
  RNA_def_struct_ui_text(
      srna, "2D Integer Vector Attribute", "Geometry attribute that stores 2D integer vectors");

  prop = RNA_def_property(srna, "data", PROP_COLLECTION, PROP_NONE);
  RNA_def_property_struct_type(prop, "Int2AttributeValue");
  RNA_def_property_collection_funcs(prop,
                                    "rna_Attribute_data_begin",
                                    "rna_iterator_array_next",
                                    "rna_iterator_array_end",
                                    "rna_iterator_array_get",
                                    "rna_Attribute_data_length",
                                    NULL,
                                    NULL,
                                    NULL);

  srna = RNA_def_struct(brna, "Int2AttributeValue", NULL);
  RNA_def_struct_sdna(srna, "vec2i");
  RNA_def_struct_ui_text(
      srna, "2D Integer Vector Attribute Value", "2D value in geometry attribute");

  prop = RNA_def_property(srna, "value", PROP_INT, PROP_NONE);
  RNA_def_property_ui_text(prop, "Vector", "2D vector");
  RNA_def_property_int_sdna(prop, NULL, "x");
  RNA_def_property_array(prop, 2);
  RNA_def_property_update(prop, 0, "rna_Attribute_update_data");
}

static void rna_def_attribute_float2(BlenderRNA *brna)
{
  StructRNA *srna;
  PropertyRNA *prop;

  /* Float2 Attribute */
  srna = RNA_def_struct(brna, "Float2Attribute", "Attribute");
  RNA_def_struct_sdna(srna, "CustomDataLayer");
  RNA_def_struct_ui_text(
      srna, "Float2 Attribute", "Geometry attribute that stores floating-point 2D vectors");

  prop = RNA_def_property(srna, "data", PROP_COLLECTION, PROP_NONE);
  RNA_def_property_struct_type(prop, "Float2AttributeValue");
  RNA_def_property_collection_funcs(prop,
                                    "rna_Attribute_data_begin",
                                    "rna_iterator_array_next",
                                    "rna_iterator_array_end",
                                    "rna_iterator_array_get",
                                    "rna_Attribute_data_length",
                                    NULL,
                                    NULL,
                                    NULL);

  /* Float2 Attribute Value */
  srna = RNA_def_struct(brna, "Float2AttributeValue", NULL);
  RNA_def_struct_sdna(srna, "vec2f");
  RNA_def_struct_ui_text(srna, "Float2 Attribute Value", "2D Vector value in geometry attribute");

  prop = RNA_def_property(srna, "vector", PROP_FLOAT, PROP_DIRECTION);
  RNA_def_property_ui_text(prop, "Vector", "2D vector");
  RNA_def_property_float_sdna(prop, NULL, "x");
  RNA_def_property_array(prop, 2);
  RNA_def_property_update(prop, 0, "rna_Attribute_update_data");
}

static void rna_def_attribute(BlenderRNA *brna)
{
  PropertyRNA *prop;
  StructRNA *srna;

  srna = RNA_def_struct(brna, "Attribute", NULL);
  RNA_def_struct_sdna(srna, "CustomDataLayer");
  RNA_def_struct_ui_text(srna, "Attribute", "Geometry attribute");
  RNA_def_struct_path_func(srna, "rna_Attribute_path");
  RNA_def_struct_refine_func(srna, "rna_Attribute_refine");

  prop = RNA_def_property(srna, "name", PROP_STRING, PROP_NONE);
  RNA_def_property_string_funcs(prop, NULL, NULL, "rna_Attribute_name_set");
  RNA_def_property_editable_func(prop, "rna_Attribute_name_editable");
  RNA_def_property_ui_text(prop, "Name", "Name of the Attribute");
  RNA_def_struct_name_property(srna, prop);

  prop = RNA_def_property(srna, "data_type", PROP_ENUM, PROP_NONE);
  RNA_def_property_enum_sdna(prop, NULL, "type");
  RNA_def_property_enum_items(prop, rna_enum_attribute_type_items);
  RNA_def_property_enum_funcs(prop, "rna_Attribute_type_get", NULL, NULL);
  RNA_def_property_ui_text(prop, "Data Type", "Type of data stored in attribute");
  RNA_def_property_clear_flag(prop, PROP_EDITABLE);

  prop = RNA_def_property(srna, "domain", PROP_ENUM, PROP_NONE);
  RNA_def_property_enum_items(prop, rna_enum_attribute_domain_items);
  RNA_def_property_enum_funcs(
      prop, "rna_Attribute_domain_get", NULL, "rna_Attribute_domain_itemf");
  RNA_def_property_ui_text(prop, "Domain", "Domain of the Attribute");
  RNA_def_property_clear_flag(prop, PROP_EDITABLE);

  prop = RNA_def_property(srna, "is_internal", PROP_BOOLEAN, PROP_NONE);
  RNA_def_property_boolean_funcs(prop, "rna_Attribute_is_internal_get", NULL);
  RNA_def_property_ui_text(
      prop, "Is Internal", "The attribute is meant for internal use by Blender");
  RNA_def_property_clear_flag(prop, PROP_EDITABLE);

  /* types */
  rna_def_attribute_float(brna);
  rna_def_attribute_float_vector(brna);
  rna_def_attribute_float_color(brna);
  rna_def_attribute_byte_color(brna);
  rna_def_attribute_int(brna);
  rna_def_attribute_int2(brna);
  rna_def_attribute_string(brna);
  rna_def_attribute_bool(brna);
  rna_def_attribute_float2(brna);
  rna_def_attribute_int8(brna);
}

/* Mesh/PointCloud/Curves.attributes */
static void rna_def_attribute_group(BlenderRNA *brna)
{
  StructRNA *srna;
  PropertyRNA *prop;
  FunctionRNA *func;
  PropertyRNA *parm;

  srna = RNA_def_struct(brna, "AttributeGroup", NULL);
  RNA_def_struct_ui_text(srna, "Attribute Group", "Group of geometry attributes");
  RNA_def_struct_sdna(srna, "ID");

  /* API */
  func = RNA_def_function(srna, "new", "rna_AttributeGroup_new");
  RNA_def_function_ui_description(func, "Add attribute to geometry");
  RNA_def_function_flag(func, FUNC_USE_REPORTS);
  parm = RNA_def_string(func, "name", "Attribute", 0, "Name", "Name of geometry attribute");
  RNA_def_parameter_flags(parm, 0, PARM_REQUIRED);

  parm = RNA_def_enum(
      func, "type", rna_enum_attribute_type_items, CD_PROP_FLOAT, "Type", "Attribute type");
  RNA_def_parameter_flags(parm, 0, PARM_REQUIRED);

  parm = RNA_def_enum(func,
                      "domain",
                      rna_enum_attribute_domain_items,
                      ATTR_DOMAIN_POINT,
                      "Domain",
                      "Type of element that attribute is stored on");
  RNA_def_parameter_flags(parm, 0, PARM_REQUIRED);

  parm = RNA_def_pointer(func, "attribute", "Attribute", "", "New geometry attribute");
  RNA_def_parameter_flags(parm, 0, PARM_RNAPTR);
  RNA_def_function_return(func, parm);

  func = RNA_def_function(srna, "remove", "rna_AttributeGroup_remove");
  RNA_def_function_ui_description(func, "Remove attribute from geometry");
  RNA_def_function_flag(func, FUNC_USE_REPORTS);
  parm = RNA_def_pointer(func, "attribute", "Attribute", "", "Geometry Attribute");
  RNA_def_parameter_flags(parm, PROP_NEVER_NULL, PARM_REQUIRED | PARM_RNAPTR);
  RNA_def_parameter_clear_flags(parm, PROP_THICK_WRAP, 0);

  /* Active */
  prop = RNA_def_property(srna, "active", PROP_POINTER, PROP_NONE);
  RNA_def_property_struct_type(prop, "Attribute");
  RNA_def_property_ui_text(prop, "Active Attribute", "Active attribute");
  RNA_def_property_pointer_funcs(
      prop, "rna_AttributeGroup_active_get", "rna_AttributeGroup_active_set", NULL, NULL);
  RNA_def_property_flag(prop, PROP_EDITABLE | PROP_NEVER_UNLINK);
  RNA_def_property_update(prop, 0, "rna_AttributeGroup_update_active");

  prop = RNA_def_property(srna, "active_index", PROP_INT, PROP_NONE);
  RNA_def_property_ui_text(prop, "Active Attribute Index", "Active attribute index");
  RNA_def_property_clear_flag(prop, PROP_ANIMATABLE);
  RNA_def_property_int_funcs(prop,
                             "rna_AttributeGroup_active_index_get",
                             "rna_AttributeGroup_active_index_set",
                             "rna_AttributeGroup_active_index_range");
  RNA_def_property_update(prop, 0, "rna_AttributeGroup_update_active");

  prop = RNA_def_property(srna, "active_color", PROP_POINTER, PROP_NONE);
  RNA_def_property_struct_type(prop, "Attribute");
  RNA_def_property_ui_text(prop, "Active Color", "Active color attribute for display and editing");
  RNA_def_property_pointer_funcs(prop,
                                 "rna_AttributeGroup_active_color_get",
                                 "rna_AttributeGroup_active_color_set",
                                 NULL,
                                 NULL);
  RNA_def_property_flag(prop, PROP_EDITABLE | PROP_NEVER_UNLINK);
  RNA_def_property_update(prop, 0, "rna_AttributeGroup_update_active_color");

  prop = RNA_def_property(srna, "active_color_index", PROP_INT, PROP_NONE);
  RNA_def_property_ui_text(prop, "Active Color Index", "Active color attribute index");
  RNA_def_property_clear_flag(prop, PROP_ANIMATABLE);
  RNA_def_property_int_funcs(prop,
                             "rna_AttributeGroup_active_color_index_get",
                             "rna_AttributeGroup_active_color_index_set",
                             "rna_AttributeGroup_active_color_index_range");
  RNA_def_property_update(prop, 0, "rna_AttributeGroup_update_active_color");

  prop = RNA_def_property(srna, "render_color_index", PROP_INT, PROP_NONE);
  RNA_def_property_ui_text(prop,
                           "Active Render Color Index",
                           "The index of the color attribute used as a fallback for rendering");
  RNA_def_property_clear_flag(prop, PROP_ANIMATABLE);
  RNA_def_property_int_funcs(prop,
                             "rna_AttributeGroup_render_color_index_get",
                             "rna_AttributeGroup_render_color_index_set",
                             "rna_AttributeGroup_render_color_index_range");
  RNA_def_property_update(prop, 0, "rna_AttributeGroup_update_active_color");

  prop = RNA_def_property(srna, "default_color_name", PROP_STRING, PROP_NONE);
  RNA_def_property_string_maxlength(prop, MAX_CUSTOMDATA_LAYER_NAME_NO_PREFIX);
  RNA_def_property_string_funcs(prop,
                                "rna_AttributeGroup_default_color_name_get",
                                "rna_AttributeGroup_default_color_name_length",
                                "rna_AttributeGroup_default_color_name_set");
  RNA_def_property_ui_text(
      prop,
      "Default Color Attribute",
      "The name of the default color attribute used as a fallback for rendering");

  prop = RNA_def_property(srna, "active_color_name", PROP_STRING, PROP_NONE);
  RNA_def_property_string_maxlength(prop, MAX_CUSTOMDATA_LAYER_NAME_NO_PREFIX);
  RNA_def_property_string_funcs(prop,
                                "rna_AttributeGroup_active_color_name_get",
                                "rna_AttributeGroup_active_color_name_length",
                                "rna_AttributeGroup_active_color_name_set");
  RNA_def_property_ui_text(prop,
                           "Active Color Attribute",
                           "The name of the active color attribute for display and editing");
}

void rna_def_attributes_common(StructRNA *srna)
{
  PropertyRNA *prop;

  /* Attributes */
  prop = RNA_def_property(srna, "attributes", PROP_COLLECTION, PROP_NONE);
  RNA_def_property_collection_funcs(prop,
                                    "rna_AttributeGroup_iterator_begin",
                                    "rna_AttributeGroup_iterator_next",
                                    "rna_iterator_array_end",
                                    "rna_AttributeGroup_iterator_get",
                                    "rna_AttributeGroup_length",
                                    NULL,
                                    NULL,
                                    NULL);
  RNA_def_property_struct_type(prop, "Attribute");
  RNA_def_property_ui_text(prop, "Attributes", "Geometry attributes");
  RNA_def_property_srna(prop, "AttributeGroup");

  prop = RNA_def_property(srna, "color_attributes", PROP_COLLECTION, PROP_NONE);
  RNA_def_property_collection_funcs(prop,
                                    "rna_AttributeGroup_color_iterator_begin",
                                    "rna_AttributeGroup_color_iterator_next",
                                    "rna_iterator_array_end",
                                    "rna_AttributeGroup_color_iterator_get",
                                    "rna_AttributeGroup_color_length",
                                    NULL,
                                    NULL,
                                    NULL);
  RNA_def_property_struct_type(prop, "Attribute");
  RNA_def_property_ui_text(prop, "Color Attributes", "Geometry color attributes");
  RNA_def_property_srna(prop, "AttributeGroup");
}

void RNA_def_attribute(BlenderRNA *brna)
{
  rna_def_attribute(brna);
  rna_def_attribute_group(brna);
}
#endif<|MERGE_RESOLUTION|>--- conflicted
+++ resolved
@@ -39,11 +39,7 @@
     {CD_PROP_BOOL, "BOOLEAN", 0, "Boolean", "True or false"},
     {CD_PROP_FLOAT2, "FLOAT2", 0, "2D Vector", "2D vector with floating-point values"},
     {CD_PROP_INT8, "INT8", 0, "8-Bit Integer", "Smaller integer with a range from -128 to 127"},
-<<<<<<< HEAD
-    {CD_PROP_INT2, "INT2", 0, "2D Integer Vector", "32-bit signed integer vector"},
-=======
     {CD_PROP_INT32_2D, "INT32_2D", 0, "2D Integer Vector", "32-bit signed integer vector"},
->>>>>>> 988f23ce
     {0, NULL, 0, NULL, NULL},
 };
 
@@ -71,11 +67,7 @@
     {CD_PROP_BOOL, "BOOLEAN", 0, "Boolean", "True or false"},
     {CD_PROP_FLOAT2, "FLOAT2", 0, "2D Vector", "2D vector with floating-point values"},
     {CD_PROP_FLOAT2, "FLOAT2", 0, "2D Vector", "2D vector with floating-point values"},
-<<<<<<< HEAD
-    {CD_PROP_INT2, "INT2", 0, "2D Integer Vector", "32-bit signed integer vector"},
-=======
     {CD_PROP_INT32_2D, "INT32_2D", 0, "2D Integer Vector", "32-bit signed integer vector"},
->>>>>>> 988f23ce
     {0, NULL, 0, NULL, NULL},
 };
 
@@ -172,11 +164,7 @@
       return &RNA_Float2Attribute;
     case CD_PROP_INT8:
       return &RNA_ByteIntAttribute;
-<<<<<<< HEAD
-    case CD_PROP_INT2:
-=======
     case CD_PROP_INT32_2D:
->>>>>>> 988f23ce
       return &RNA_Int2Attribute;
     default:
       return NULL;
@@ -308,11 +296,7 @@
     case CD_PROP_INT8:
       struct_size = sizeof(int8_t);
       break;
-<<<<<<< HEAD
-    case CD_PROP_INT2:
-=======
     case CD_PROP_INT32_2D:
->>>>>>> 988f23ce
       struct_size = sizeof(int[2]);
       break;
     default:
