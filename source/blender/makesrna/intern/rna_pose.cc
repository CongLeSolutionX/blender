--- conflicted
+++ resolved
@@ -1166,13 +1166,9 @@
   RNA_def_property_float_sdna(prop, nullptr, "custom_shape_wire_width");
   RNA_def_property_ui_text(
       prop, "Custom Shape Wire Width", "Adjust the line thickness of custom shapes");
-<<<<<<< HEAD
-  RNA_def_property_range(prop, 1.0f, WIRE_WIDTH_COMPRESSION);
-=======
   /* When changing the upper limit of the range, also adjust the WIRE_WIDTH_COMPRESSION in
    * overlay_shader_shared.h */
   RNA_def_property_range(prop, 1.0f, 16.0f);
->>>>>>> ef4644f3
   RNA_def_property_ui_range(prop, 1.0f, 10.0f, 1, 1);
   RNA_def_property_update(prop, NC_OBJECT | ND_POSE, "rna_Pose_update");
 
