--- conflicted
+++ resolved
@@ -4598,14 +4598,10 @@
     {"rna_text.c", "rna_text_api.c", RNA_def_text},
     {"rna_timeline.c", NULL, RNA_def_timeline_marker},
     {"rna_sound.c", "rna_sound_api.c", RNA_def_sound},
-<<<<<<< HEAD
-    {"rna_ui.c", "rna_ui_api.c", RNA_def_ui},
+    {"rna_ui.cc", "rna_ui_api.cc", RNA_def_ui},
 #ifdef WITH_USD
     {"rna_usd.c", NULL, RNA_def_usd},
 #endif
-=======
-    {"rna_ui.cc", "rna_ui_api.cc", RNA_def_ui},
->>>>>>> 81b99c32
     {"rna_userdef.c", NULL, RNA_def_userdef},
     {"rna_vfont.c", "rna_vfont_api.c", RNA_def_vfont},
     {"rna_volume.c", NULL, RNA_def_volume},
