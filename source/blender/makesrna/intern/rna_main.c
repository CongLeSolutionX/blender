/* SPDX-License-Identifier: GPL-2.0-or-later */

/** \file
 * \ingroup RNA
 */

#include <stdlib.h>
#include <string.h>

#include "BLI_path_util.h"
#include "BLI_utildefines.h"

#include "RNA_access.h"
#include "RNA_define.h"

#include "rna_internal.h"

#ifdef RNA_RUNTIME

#  include "BKE_global.h"
#  include "BKE_main.h"
#  include "BKE_mesh.h"

/* all the list begin functions are added manually here, Main is not in SDNA */

static bool rna_Main_use_autopack_get(PointerRNA *UNUSED(ptr))
{
  if (G.fileflags & G_FILE_AUTOPACK) {
    return 1;
  }

  return 0;
}

static void rna_Main_use_autopack_set(PointerRNA *UNUSED(ptr), bool value)
{
  if (value) {
    G.fileflags |= G_FILE_AUTOPACK;
  }
  else {
    G.fileflags &= ~G_FILE_AUTOPACK;
  }
}

static bool rna_Main_is_saved_get(PointerRNA *ptr)
{
  const Main *bmain = (Main *)ptr->data;
  return (bmain->filepath[0] != '\0');
}

static bool rna_Main_is_dirty_get(PointerRNA *ptr)
{
  /* XXX, not totally nice to do it this way, should store in main ? */
  Main *bmain = (Main *)ptr->data;
  wmWindowManager *wm;
  if ((wm = bmain->wm.first)) {
    return !wm->file_saved;
  }

  return true;
}

static void rna_Main_filepath_get(PointerRNA *ptr, char *value)
{
  Main *bmain = (Main *)ptr->data;
  strcpy(value, bmain->filepath);
}

static int rna_Main_filepath_length(PointerRNA *ptr)
{
  Main *bmain = (Main *)ptr->data;
  return strlen(bmain->filepath);
}

#  if 0
static void rna_Main_filepath_set(PointerRNA *ptr, const char *value)
{
  Main *bmain = (Main *)ptr->data;
  STRNCPY(bmain->filepath, value);
}
#  endif

#  define RNA_MAIN_LISTBASE_FUNCS_DEF(_listbase_name) \
    static void rna_Main_##_listbase_name##_begin(CollectionPropertyIterator *iter, \
                                                  PointerRNA *ptr) \
    { \
      rna_iterator_listbase_begin(iter, &((Main *)ptr->data)->_listbase_name, NULL); \
    }

RNA_MAIN_LISTBASE_FUNCS_DEF(actions)
RNA_MAIN_LISTBASE_FUNCS_DEF(armatures)
RNA_MAIN_LISTBASE_FUNCS_DEF(brushes)
RNA_MAIN_LISTBASE_FUNCS_DEF(cachefiles)
RNA_MAIN_LISTBASE_FUNCS_DEF(cameras)
RNA_MAIN_LISTBASE_FUNCS_DEF(collections)
RNA_MAIN_LISTBASE_FUNCS_DEF(curves)
RNA_MAIN_LISTBASE_FUNCS_DEF(fonts)
RNA_MAIN_LISTBASE_FUNCS_DEF(gpencils)
RNA_MAIN_LISTBASE_FUNCS_DEF(grease_pencils)
RNA_MAIN_LISTBASE_FUNCS_DEF(hair_curves)
RNA_MAIN_LISTBASE_FUNCS_DEF(images)
RNA_MAIN_LISTBASE_FUNCS_DEF(lattices)
RNA_MAIN_LISTBASE_FUNCS_DEF(libraries)
RNA_MAIN_LISTBASE_FUNCS_DEF(lightprobes)
RNA_MAIN_LISTBASE_FUNCS_DEF(lights)
RNA_MAIN_LISTBASE_FUNCS_DEF(linestyles)
RNA_MAIN_LISTBASE_FUNCS_DEF(masks)
RNA_MAIN_LISTBASE_FUNCS_DEF(materials)
RNA_MAIN_LISTBASE_FUNCS_DEF(meshes)
RNA_MAIN_LISTBASE_FUNCS_DEF(metaballs)
RNA_MAIN_LISTBASE_FUNCS_DEF(movieclips)
RNA_MAIN_LISTBASE_FUNCS_DEF(nodetrees)
RNA_MAIN_LISTBASE_FUNCS_DEF(objects)
RNA_MAIN_LISTBASE_FUNCS_DEF(paintcurves)
RNA_MAIN_LISTBASE_FUNCS_DEF(palettes)
RNA_MAIN_LISTBASE_FUNCS_DEF(particles)
RNA_MAIN_LISTBASE_FUNCS_DEF(pointclouds)
RNA_MAIN_LISTBASE_FUNCS_DEF(scenes)
RNA_MAIN_LISTBASE_FUNCS_DEF(screens)
RNA_MAIN_LISTBASE_FUNCS_DEF(shapekeys)
#  ifdef WITH_SIMULATION_DATABLOCK
RNA_MAIN_LISTBASE_FUNCS_DEF(simulations)
#  endif
RNA_MAIN_LISTBASE_FUNCS_DEF(sounds)
RNA_MAIN_LISTBASE_FUNCS_DEF(speakers)
RNA_MAIN_LISTBASE_FUNCS_DEF(texts)
RNA_MAIN_LISTBASE_FUNCS_DEF(textures)
RNA_MAIN_LISTBASE_FUNCS_DEF(volumes)
RNA_MAIN_LISTBASE_FUNCS_DEF(wm)
RNA_MAIN_LISTBASE_FUNCS_DEF(workspaces)
RNA_MAIN_LISTBASE_FUNCS_DEF(worlds)

#  undef RNA_MAIN_LISTBASE_FUNCS_DEF

static void rna_Main_version_get(PointerRNA *ptr, int *value)
{
  Main *bmain = (Main *)ptr->data;
  value[0] = bmain->versionfile / 100;
  value[1] = bmain->versionfile % 100;
  value[2] = bmain->subversionfile;
}

#  ifdef UNIT_TEST

static PointerRNA rna_Test_test_get(PointerRNA *ptr)
{
  PointerRNA ret = *ptr;
  ret.type = &RNA_Test;

  return ret;
}

#  endif

#else

/* local convenience types */
typedef void(CollectionDefFunc)(struct BlenderRNA *brna, struct PropertyRNA *cprop);

typedef struct MainCollectionDef {
  const char *identifier;
  const char *type;
  const char *iter_begin;
  const char *name;
  const char *description;
  CollectionDefFunc *func;
} MainCollectionDef;

void RNA_def_main(BlenderRNA *brna)
{
  StructRNA *srna;
  PropertyRNA *prop;

  /* plural must match idtypes in readblenentry.c */
  MainCollectionDef lists[] = {
      {"cameras",
       "Camera",
       "rna_Main_cameras_begin",
       "Cameras",
       "Camera data-blocks",
       RNA_def_main_cameras},
      {"scenes",
       "Scene",
       "rna_Main_scenes_begin",
       "Scenes",
       "Scene data-blocks",
       RNA_def_main_scenes},
      {"objects",
       "Object",
       "rna_Main_objects_begin",
       "Objects",
       "Object data-blocks",
       RNA_def_main_objects},
      {"materials",
       "Material",
       "rna_Main_materials_begin",
       "Materials",
       "Material data-blocks",
       RNA_def_main_materials},
      {"node_groups",
       "NodeTree",
       "rna_Main_nodetrees_begin",
       "Node Groups",
       "Node group data-blocks",
       RNA_def_main_node_groups},
      {"meshes",
       "Mesh",
       "rna_Main_meshes_begin",
       "Meshes",
       "Mesh data-blocks",
       RNA_def_main_meshes},
      {"lights",
       "Light",
       "rna_Main_lights_begin",
       "Lights",
       "Light data-blocks",
       RNA_def_main_lights},
      {"libraries",
       "Library",
       "rna_Main_libraries_begin",
       "Libraries",
       "Library data-blocks",
       RNA_def_main_libraries},
      {"screens",
       "Screen",
       "rna_Main_screens_begin",
       "Screens",
       "Screen data-blocks",
       RNA_def_main_screens},
      {"window_managers",
       "WindowManager",
       "rna_Main_wm_begin",
       "Window Managers",
       "Window manager data-blocks",
       RNA_def_main_window_managers},
      {"images",
       "Image",
       "rna_Main_images_begin",
       "Images",
       "Image data-blocks",
       RNA_def_main_images},
      {"lattices",
       "Lattice",
       "rna_Main_lattices_begin",
       "Lattices",
       "Lattice data-blocks",
       RNA_def_main_lattices},
      {"curves",
       "Curve",
       "rna_Main_curves_begin",
       "Curves",
       "Curve data-blocks",
       RNA_def_main_curves},
      {"metaballs",
       "MetaBall",
       "rna_Main_metaballs_begin",
       "Metaballs",
       "Metaball data-blocks",
       RNA_def_main_metaballs},
      {"fonts",
       "VectorFont",
       "rna_Main_fonts_begin",
       "Vector Fonts",
       "Vector font data-blocks",
       RNA_def_main_fonts},
      {"textures",
       "Texture",
       "rna_Main_textures_begin",
       "Textures",
       "Texture data-blocks",
       RNA_def_main_textures},
      {"brushes",
       "Brush",
       "rna_Main_brushes_begin",
       "Brushes",
       "Brush data-blocks",
       RNA_def_main_brushes},
      {"worlds",
       "World",
       "rna_Main_worlds_begin",
       "Worlds",
       "World data-blocks",
       RNA_def_main_worlds},
      {"collections",
       "Collection",
       "rna_Main_collections_begin",
       "Collections",
       "Collection data-blocks",
       RNA_def_main_collections},
      {"shape_keys",
       "Key",
       "rna_Main_shapekeys_begin",
       "Shape Keys",
       "Shape Key data-blocks",
       NULL},
      {"texts", "Text", "rna_Main_texts_begin", "Texts", "Text data-blocks", RNA_def_main_texts},
      {"speakers",
       "Speaker",
       "rna_Main_speakers_begin",
       "Speakers",
       "Speaker data-blocks",
       RNA_def_main_speakers},
      {"sounds",
       "Sound",
       "rna_Main_sounds_begin",
       "Sounds",
       "Sound data-blocks",
       RNA_def_main_sounds},
      {"armatures",
       "Armature",
       "rna_Main_armatures_begin",
       "Armatures",
       "Armature data-blocks",
       RNA_def_main_armatures},
      {"actions",
       "Action",
       "rna_Main_actions_begin",
       "Actions",
       "Action data-blocks",
       RNA_def_main_actions},
      {"particles",
       "ParticleSettings",
       "rna_Main_particles_begin",
       "Particles",
       "Particle data-blocks",
       RNA_def_main_particles},
      {"palettes",
       "Palette",
       "rna_Main_palettes_begin",
       "Palettes",
       "Palette data-blocks",
       RNA_def_main_palettes},
      {"grease_pencils",
       "GreasePencil",
       "rna_Main_gpencils_begin",
#  ifdef WITH_GREASE_PENCIL_V3
       "Grease Pencil (legacy)",
       "Grease Pencil (legacy) data-blocks",
<<<<<<< HEAD
#  else
       "Grease Pencil",
       "Grease Pencil data-blocks",
#  endif
       RNA_def_main_gpencil},
      {"grease_pencils_v3",
       "GreasePencilv3",
       "rna_Main_grease_pencils_begin",
       "Grease Pencil",
       "Grease Pencil data-blocks",
       RNA_def_main_grease_pencil},
=======
       RNA_def_main_gpencil_legacy},
>>>>>>> 4492fe30
      {"movieclips",
       "MovieClip",
       "rna_Main_movieclips_begin",
       "Movie Clips",
       "Movie Clip data-blocks",
       RNA_def_main_movieclips},
      {"masks", "Mask", "rna_Main_masks_begin", "Masks", "Masks data-blocks", RNA_def_main_masks},
      {"linestyles",
       "FreestyleLineStyle",
       "rna_Main_linestyles_begin",
       "Line Styles",
       "Line Style data-blocks",
       RNA_def_main_linestyles},
      {"cache_files",
       "CacheFile",
       "rna_Main_cachefiles_begin",
       "Cache Files",
       "Cache Files data-blocks",
       RNA_def_main_cachefiles},
      {"paint_curves",
       "PaintCurve",
       "rna_Main_paintcurves_begin",
       "Paint Curves",
       "Paint Curves data-blocks",
       RNA_def_main_paintcurves},
      {"workspaces",
       "WorkSpace",
       "rna_Main_workspaces_begin",
       "Workspaces",
       "Workspace data-blocks",
       RNA_def_main_workspaces},
      {"lightprobes",
       "LightProbe",
       "rna_Main_lightprobes_begin",
       "Light Probes",
       "Light Probe data-blocks",
       RNA_def_main_lightprobes},
      /**
       * \note The name `hair_curves` is chosen to be different than `curves`,
       * but they are generic curve data-blocks, not just for hair.
       */
      {"hair_curves",
       "Curves",
       "rna_Main_hair_curves_begin",
       "Hair Curves",
       "Hair curve data-blocks",
       RNA_def_main_hair_curves},
      {"pointclouds",
       "PointCloud",
       "rna_Main_pointclouds_begin",
       "Point Clouds",
       "Point cloud data-blocks",
       RNA_def_main_pointclouds},
      {"volumes",
       "Volume",
       "rna_Main_volumes_begin",
       "Volumes",
       "Volume data-blocks",
       RNA_def_main_volumes},
#  ifdef WITH_SIMULATION_DATABLOCK
      {"simulations",
       "Simulation",
       "rna_Main_simulations_begin",
       "Simulations",
       "Simulation data-blocks",
       RNA_def_main_simulations},
#  endif
      {NULL, NULL, NULL, NULL, NULL, NULL},
  };

  int i;

  srna = RNA_def_struct(brna, "BlendData", NULL);
  RNA_def_struct_ui_text(srna,
                         "Blend-File Data",
                         "Main data structure representing a .blend file and all its data-blocks");
  RNA_def_struct_ui_icon(srna, ICON_BLENDER);

  prop = RNA_def_property(srna, "filepath", PROP_STRING, PROP_FILEPATH);
  RNA_def_property_string_maxlength(prop, FILE_MAX);
  RNA_def_property_string_funcs(
      prop, "rna_Main_filepath_get", "rna_Main_filepath_length", "rna_Main_filepath_set");
  RNA_def_property_clear_flag(prop, PROP_EDITABLE);
  RNA_def_property_ui_text(prop, "Filename", "Path to the .blend file");

  prop = RNA_def_property(srna, "is_dirty", PROP_BOOLEAN, PROP_NONE);
  RNA_def_property_clear_flag(prop, PROP_EDITABLE);
  RNA_def_property_boolean_funcs(prop, "rna_Main_is_dirty_get", NULL);
  RNA_def_property_ui_text(
      prop, "File Has Unsaved Changes", "Have recent edits been saved to disk");

  prop = RNA_def_property(srna, "is_saved", PROP_BOOLEAN, PROP_NONE);
  RNA_def_property_clear_flag(prop, PROP_EDITABLE);
  RNA_def_property_boolean_funcs(prop, "rna_Main_is_saved_get", NULL);
  RNA_def_property_ui_text(
      prop, "File is Saved", "Has the current session been saved to disk as a .blend file");

  prop = RNA_def_property(srna, "use_autopack", PROP_BOOLEAN, PROP_NONE);
  RNA_def_property_boolean_funcs(prop, "rna_Main_use_autopack_get", "rna_Main_use_autopack_set");
  RNA_def_property_ui_text(
      prop, "Use Auto-Pack", "Automatically pack all external data into .blend file");

  prop = RNA_def_int_vector(srna,
                            "version",
                            3,
                            NULL,
                            0,
                            INT_MAX,
                            "Version",
                            "File format version the .blend file was saved with",
                            0,
                            INT_MAX);
  RNA_def_property_int_funcs(prop, "rna_Main_version_get", NULL, NULL);
  RNA_def_property_clear_flag(prop, PROP_EDITABLE);
  RNA_def_property_flag(prop, PROP_THICK_WRAP);

  for (i = 0; lists[i].name; i++) {
    prop = RNA_def_property(srna, lists[i].identifier, PROP_COLLECTION, PROP_NONE);
    RNA_def_property_struct_type(prop, lists[i].type);
    RNA_def_property_collection_funcs(prop,
                                      lists[i].iter_begin,
                                      "rna_iterator_listbase_next",
                                      "rna_iterator_listbase_end",
                                      "rna_iterator_listbase_get",
                                      NULL,
                                      NULL,
                                      NULL,
                                      NULL);
    RNA_def_property_ui_text(prop, lists[i].name, lists[i].description);

    /* collection functions */
    CollectionDefFunc *func = lists[i].func;
    if (func) {
      func(brna, prop);
    }
  }

  RNA_api_main(srna);

#  ifdef UNIT_TEST

  RNA_define_verify_sdna(0);

  prop = RNA_def_property(srna, "test", PROP_POINTER, PROP_NONE);
  RNA_def_property_struct_type(prop, "Test");
  RNA_def_property_pointer_funcs(prop, "rna_Test_test_get", NULL, NULL, NULL);

  RNA_define_verify_sdna(1);

#  endif
}

#endif<|MERGE_RESOLUTION|>--- conflicted
+++ resolved
@@ -336,21 +336,17 @@
 #  ifdef WITH_GREASE_PENCIL_V3
        "Grease Pencil (legacy)",
        "Grease Pencil (legacy) data-blocks",
-<<<<<<< HEAD
 #  else
        "Grease Pencil",
        "Grease Pencil data-blocks",
 #  endif
-       RNA_def_main_gpencil},
+       RNA_def_main_gpencil_legacy},
       {"grease_pencils_v3",
        "GreasePencilv3",
        "rna_Main_grease_pencils_begin",
        "Grease Pencil",
        "Grease Pencil data-blocks",
        RNA_def_main_grease_pencil},
-=======
-       RNA_def_main_gpencil_legacy},
->>>>>>> 4492fe30
       {"movieclips",
        "MovieClip",
        "rna_Main_movieclips_begin",
