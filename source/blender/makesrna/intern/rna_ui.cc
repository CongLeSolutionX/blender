--- conflicted
+++ resolved
@@ -2339,7 +2339,6 @@
   RNA_def_property_flag(prop, PROP_REGISTER_OPTIONAL | PROP_ENUM_FLAG);
   RNA_def_property_ui_text(prop, "Options", "Options for this asset shelf type");
 
-<<<<<<< HEAD
   prop = RNA_def_property(srna, "bl_activate_operator", PROP_STRING, PROP_NONE);
   RNA_def_property_string_funcs(prop,
                                 "rna_AssetShelf_activate_operator_get",
@@ -2350,14 +2349,13 @@
       prop,
       "Activate Operator",
       "Operator to call when activating an item with asset reference properties");
-=======
+
   prop = RNA_def_property(srna, "bl_default_preview_size", PROP_INT, PROP_UNSIGNED);
   RNA_def_property_int_sdna(prop, nullptr, "type->default_preview_size");
   RNA_def_property_range(prop, 32, 256);
   RNA_def_property_flag(prop, PROP_REGISTER_OPTIONAL);
   RNA_def_property_ui_text(
       prop, "Default Preview Size", "Default size of the asset preview thumbnails in pixels");
->>>>>>> 13c7bb4e
 
   PropertyRNA *parm;
   FunctionRNA *func;
