/* SPDX-FileCopyrightText: 2023 Blender Authors
 *
 * SPDX-License-Identifier: GPL-2.0-or-later */

/** \file
 * \ingroup RNA
 */

#include <cstdlib>

#include "MEM_guardedalloc.h"

#include "DNA_material_types.h"
#include "DNA_mesh_types.h"
#include "DNA_meshdata_types.h"
#include "DNA_object_types.h"

#include "BLI_math_base.h"
#include "BLI_math_geom.h"
#include "BLI_math_rotation.h"
#include "BLI_string_utf8.h"
#include "BLI_utildefines.h"

#include "BKE_attribute.hh"
#include "BKE_editmesh.hh"
#include "BKE_mesh_types.hh"

#include "RNA_access.hh"
#include "RNA_define.hh"
#include "RNA_enum_types.hh"
#include "RNA_types.hh"

#include "rna_internal.hh"

#include "WM_types.hh"

const EnumPropertyItem rna_enum_mesh_delimit_mode_items[] = {
    {BMO_DELIM_NORMAL, "NORMAL", 0, "Normal", "Delimit by face directions"},
    {BMO_DELIM_MATERIAL, "MATERIAL", 0, "Material", "Delimit by face material"},
    {BMO_DELIM_SEAM, "SEAM", 0, "Seam", "Delimit by edge seams"},
    {BMO_DELIM_SHARP, "SHARP", 0, "Sharp", "Delimit by sharp edges"},
    {BMO_DELIM_UV, "UV", 0, "UVs", "Delimit by UV coordinates"},
    {0, nullptr, 0, nullptr, nullptr},
};

static const EnumPropertyItem rna_enum_mesh_remesh_mode_items[] = {
    {REMESH_VOXEL, "VOXEL", 0, "Voxel", "Use the voxel remesher"},
    {REMESH_QUAD, "QUAD", 0, "Quad", "Use the quad remesher"},
    {0, nullptr, 0, nullptr, nullptr},
};

#ifdef RNA_RUNTIME

#  include <fmt/format.h>

#  include "DNA_scene_types.h"

#  include "BLI_math_vector.h"

#  include "BKE_attribute.hh"
#  include "BKE_customdata.hh"
#  include "BKE_main.hh"
#  include "BKE_mesh.hh"
#  include "BKE_mesh_runtime.hh"
#  include "BKE_report.hh"

#  include "DEG_depsgraph.hh"

#  include "ED_mesh.hh" /* XXX Bad level call */

#  include "WM_api.hh"

#  include "rna_mesh_utils.hh"

/* -------------------------------------------------------------------- */
/** \name Generic Helpers
 * \{ */

static Mesh *rna_mesh(const PointerRNA *ptr)
{
  Mesh *mesh = (Mesh *)ptr->owner_id;
  return mesh;
}

static CustomData *rna_mesh_vdata_helper(Mesh *mesh)
{
  return (mesh->edit_mesh) ? &mesh->edit_mesh->bm->vdata : &mesh->vert_data;
}

static CustomData *rna_mesh_ldata_helper(Mesh *mesh)
{
  return (mesh->edit_mesh) ? &mesh->edit_mesh->bm->ldata : &mesh->corner_data;
}

static CustomData *rna_mesh_vdata(const PointerRNA *ptr)
{
  Mesh *mesh = rna_mesh(ptr);
  return rna_mesh_vdata_helper(mesh);
}
static CustomData *rna_mesh_ldata(const PointerRNA *ptr)
{
  Mesh *mesh = rna_mesh(ptr);
  return rna_mesh_ldata_helper(mesh);
}

/** \} */

/* -------------------------------------------------------------------- */
/** \name Generic CustomData Layer Functions
 * \{ */

static void rna_cd_layer_name_set(CustomData *cdata, CustomDataLayer *cdl, const char *value)
{
  STRNCPY_UTF8(cdl->name, value);
  CustomData_set_layer_unique_name(cdata, cdl - cdata->layers);
}

static void rna_MeshVertexLayer_name_set(PointerRNA *ptr, const char *value)
{
  CustomDataLayer *layer = (CustomDataLayer *)ptr->data;

  if (CD_TYPE_AS_MASK(layer->type) & CD_MASK_PROP_ALL) {
    BKE_id_attribute_rename(ptr->owner_id, layer->name, value, nullptr);
  }
  else {
    rna_cd_layer_name_set(rna_mesh_vdata(ptr), layer, value);
  }
}
#  if 0
static void rna_MeshEdgeLayer_name_set(PointerRNA *ptr, const char *value)
{
  CustomDataLayer *layer = (CustomDataLayer *)ptr->data;

  if (CD_TYPE_AS_MASK(layer->type) & CD_MASK_PROP_ALL) {
    BKE_id_attribute_rename(ptr->owner_id, layer->name, value, nullptr);
  }
  else {
    rna_cd_layer_name_set(rna_mesh_edata(ptr), layer, value);
  }
}
#  endif
static void rna_MeshLoopLayer_name_set(PointerRNA *ptr, const char *value)
{
  CustomDataLayer *layer = (CustomDataLayer *)ptr->data;

  if (CD_TYPE_AS_MASK(layer->type) & CD_MASK_PROP_ALL) {
    BKE_id_attribute_rename(ptr->owner_id, layer->name, value, nullptr);
  }
  else {
    rna_cd_layer_name_set(rna_mesh_ldata(ptr), layer, value);
  }
}

static bool rna_Mesh_has_custom_normals_get(PointerRNA *ptr)
{
  Mesh *mesh = static_cast<Mesh *>(ptr->data);
  return BKE_mesh_has_custom_loop_normals(mesh);
}

/** \} */

/* -------------------------------------------------------------------- */
/** \name Update Callbacks
 *
 * \note Skipping meshes without users is a simple way to avoid updates on newly created meshes.
 * This speeds up importers that manipulate mesh data before linking it to an object & collection.
 *
 * \{ */

/**
 * \warning This calls `DEG_id_tag_update(id, 0)` which is something that should be phased out
 * (see #deg_graph_node_tag_zero), for now it's kept since changes to updates must be carefully
 * tested to make sure there aren't any regressions.
 *
 * This function should be replaced with more specific update flags where possible.
 */
static void rna_Mesh_update_data_legacy_deg_tag_all(Main * /*bmain*/,
                                                    Scene * /*scene*/,
                                                    PointerRNA *ptr)
{
  ID *id = ptr->owner_id;
  if (id->us <= 0) { /* See note in section heading. */
    return;
  }

  DEG_id_tag_update(id, 0);
  WM_main_add_notifier(NC_GEOM | ND_DATA, id);
}

static void rna_Mesh_update_geom_and_params(Main * /*bmain*/, Scene * /*scene*/, PointerRNA *ptr)
{
  ID *id = ptr->owner_id;
  if (id->us <= 0) { /* See note in section heading. */
    return;
  }

  DEG_id_tag_update(id, ID_RECALC_GEOMETRY | ID_RECALC_PARAMETERS);
  WM_main_add_notifier(NC_GEOM | ND_DATA, id);
}

static void rna_Mesh_update_data_edit_weight(Main *bmain, Scene *scene, PointerRNA *ptr)
{
  BKE_mesh_batch_cache_dirty_tag(rna_mesh(ptr), BKE_MESH_BATCH_DIRTY_ALL);

  rna_Mesh_update_data_legacy_deg_tag_all(bmain, scene, ptr);
}

static void rna_Mesh_update_data_edit_active_color(Main *bmain, Scene *scene, PointerRNA *ptr)
{
  BKE_mesh_batch_cache_dirty_tag(rna_mesh(ptr), BKE_MESH_BATCH_DIRTY_ALL);

  rna_Mesh_update_data_legacy_deg_tag_all(bmain, scene, ptr);
}
static void rna_Mesh_update_select(Main * /*bmain*/, Scene * /*scene*/, PointerRNA *ptr)
{
  ID *id = ptr->owner_id;
  if (id->us <= 0) { /* See note in section heading. */
    return;
  }

  WM_main_add_notifier(NC_GEOM | ND_SELECT, id);
}

void rna_Mesh_update_draw(Main * /*bmain*/, Scene * /*scene*/, PointerRNA *ptr)
{
  ID *id = ptr->owner_id;
  if (id->us <= 0) { /* See note in section heading. */
    return;
  }

  WM_main_add_notifier(NC_GEOM | ND_DATA, id);
}

static void rna_Mesh_update_bone_selection_mode(Main *bmain, Scene *scene, PointerRNA *ptr)
{
  Mesh *mesh = static_cast<Mesh *>(ptr->data);
  mesh->editflag &= ~ME_EDIT_PAINT_VERT_SEL;
  mesh->editflag &= ~ME_EDIT_PAINT_FACE_SEL;

  BKE_mesh_batch_cache_dirty_tag(mesh, BKE_MESH_BATCH_DIRTY_ALL);

  rna_Mesh_update_draw(bmain, scene, ptr);
}

static void rna_Mesh_update_vertmask(Main *bmain, Scene *scene, PointerRNA *ptr)
{
  Mesh *mesh = static_cast<Mesh *>(ptr->data);
  if ((mesh->editflag & ME_EDIT_PAINT_VERT_SEL) && (mesh->editflag & ME_EDIT_PAINT_FACE_SEL)) {
    mesh->editflag &= ~ME_EDIT_PAINT_FACE_SEL;
  }

  BKE_mesh_batch_cache_dirty_tag(mesh, BKE_MESH_BATCH_DIRTY_ALL);

  rna_Mesh_update_draw(bmain, scene, ptr);
}

static void rna_Mesh_update_facemask(Main *bmain, Scene *scene, PointerRNA *ptr)
{
  Mesh *mesh = static_cast<Mesh *>(ptr->data);
  if ((mesh->editflag & ME_EDIT_PAINT_VERT_SEL) && (mesh->editflag & ME_EDIT_PAINT_FACE_SEL)) {
    mesh->editflag &= ~ME_EDIT_PAINT_VERT_SEL;
  }

  BKE_mesh_batch_cache_dirty_tag(mesh, BKE_MESH_BATCH_DIRTY_ALL);

  rna_Mesh_update_draw(bmain, scene, ptr);
}

static void rna_Mesh_update_positions_tag(Main *bmain, Scene *scene, PointerRNA *ptr)
{
  Mesh *mesh = rna_mesh(ptr);
  mesh->tag_positions_changed();
  rna_Mesh_update_data_legacy_deg_tag_all(bmain, scene, ptr);
}

/** \} */

/* -------------------------------------------------------------------- */
/** \name Property get/set Callbacks
 * \{ */

static int rna_MeshVertex_index_get(PointerRNA *ptr)
{
  const Mesh *mesh = rna_mesh(ptr);
  const blender::float3 *position = static_cast<const blender::float3 *>(ptr->data);
  const int index = int(position - mesh->vert_positions().data());
  BLI_assert(index >= 0);
  BLI_assert(index < mesh->verts_num);
  return index;
}

static int rna_MeshEdge_index_get(PointerRNA *ptr)
{
  using namespace blender;
  const Mesh *mesh = rna_mesh(ptr);
  const blender::int2 *edge = static_cast<const blender::int2 *>(ptr->data);
  const blender::int2 *edges = static_cast<const blender::int2 *>(
      CustomData_get_layer_named(&mesh->edge_data, CD_PROP_INT32_2D, ".edge_verts"));
  const int index = int(edge - edges);
  BLI_assert(index >= 0);
  BLI_assert(index < mesh->edges_num);
  return index;
}

static int rna_MeshPolygon_index_get(PointerRNA *ptr)
{
  const Mesh *mesh = rna_mesh(ptr);
  const int *face_offset = static_cast<const int *>(ptr->data);
  const int index = int(face_offset - mesh->face_offsets().data());
  BLI_assert(index >= 0);
  BLI_assert(index < mesh->faces_num);
  return index;
}

static int rna_MeshLoop_index_get(PointerRNA *ptr)
{
  const Mesh *mesh = rna_mesh(ptr);
  const int *corner_vert = static_cast<const int *>(ptr->data);
  const int index = int(corner_vert - mesh->corner_verts().data());
  BLI_assert(index >= 0);
  BLI_assert(index < mesh->corners_num);
  return index;
}

static int rna_MeshLoopTriangle_index_get(PointerRNA *ptr)
{
  const Mesh *mesh = rna_mesh(ptr);
  const blender::int3 *tri = static_cast<const blender::int3 *>(ptr->data);
  const int index = int(tri - mesh->corner_tris().data());
  BLI_assert(index >= 0);
  BLI_assert(index < BKE_mesh_runtime_corner_tris_len(mesh));
  return index;
}

static int rna_MeshLoopTriangle_polygon_index_get(PointerRNA *ptr)
{
  const Mesh *mesh = rna_mesh(ptr);
  const int index = rna_MeshLoopTriangle_index_get(ptr);
  return mesh->corner_tri_faces()[index];
}

static void rna_Mesh_loop_triangles_begin(CollectionPropertyIterator *iter, PointerRNA *ptr)
{
  const Mesh *mesh = rna_mesh(ptr);
  const blender::Span<blender::int3> corner_tris = mesh->corner_tris();
  rna_iterator_array_begin(iter,
                           const_cast<blender::int3 *>(corner_tris.data()),
                           sizeof(blender::int3),
                           corner_tris.size(),
                           false,
                           nullptr);
}

static int rna_Mesh_loop_triangles_length(PointerRNA *ptr)
{
  const Mesh *mesh = rna_mesh(ptr);
  return BKE_mesh_runtime_corner_tris_len(mesh);
}

int rna_Mesh_loop_triangles_lookup_int(PointerRNA *ptr, int index, PointerRNA *r_ptr)
{
  const Mesh *mesh = rna_mesh(ptr);
  if (index < 0 || index >= BKE_mesh_runtime_corner_tris_len(mesh)) {
    return false;
  }
  /* Casting away const is okay because this RNA type doesn't allow changing the value. */
  r_ptr->owner_id = (ID *)&mesh->id;
  r_ptr->type = &RNA_MeshLoopTriangle;
  r_ptr->data = const_cast<blender::int3 *>(&mesh->corner_tris()[index]);
  return true;
}

static void rna_Mesh_loop_triangle_polygons_begin(CollectionPropertyIterator *iter,
                                                  PointerRNA *ptr)
{
  const Mesh *mesh = rna_mesh(ptr);
  rna_iterator_array_begin(iter,
                           const_cast<int *>(mesh->corner_tri_faces().data()),
                           sizeof(int),
                           BKE_mesh_runtime_corner_tris_len(mesh),
                           false,
                           nullptr);
}

int rna_Mesh_loop_triangle_polygons_lookup_int(PointerRNA *ptr, int index, PointerRNA *r_ptr)
{
  const Mesh *mesh = rna_mesh(ptr);
  if (index < 0 || index >= BKE_mesh_runtime_corner_tris_len(mesh)) {
    return false;
  }
  /* Casting away const is okay because this RNA type doesn't allow changing the value. */
  r_ptr->owner_id = (ID *)&mesh->id;
  r_ptr->type = &RNA_ReadOnlyInteger;
  r_ptr->data = const_cast<int *>(&mesh->corner_tri_faces()[index]);
  return true;
}

static void rna_MeshVertex_co_get(PointerRNA *ptr, float *value)
{
  copy_v3_v3(value, (const float *)ptr->data);
}

static void rna_MeshVertex_co_set(PointerRNA *ptr, const float *value)
{
  copy_v3_v3((float *)ptr->data, value);
}

static void rna_MeshVertex_normal_get(PointerRNA *ptr, float *value)
{
  Mesh *mesh = rna_mesh(ptr);
  const blender::Span<blender::float3> vert_normals = mesh->vert_normals();
  const int index = rna_MeshVertex_index_get(ptr);
  copy_v3_v3(value, vert_normals[index]);
}

static bool rna_MeshVertex_hide_get(PointerRNA *ptr)
{
  const Mesh *mesh = rna_mesh(ptr);
  const bool *hide_vert = static_cast<const bool *>(
      CustomData_get_layer_named(&mesh->vert_data, CD_PROP_BOOL, ".hide_vert"));
  const int index = rna_MeshVertex_index_get(ptr);
  return hide_vert == nullptr ? false : hide_vert[index];
}

static void rna_MeshVertex_hide_set(PointerRNA *ptr, bool value)
{
  Mesh *mesh = rna_mesh(ptr);
  bool *hide_vert = static_cast<bool *>(CustomData_get_layer_named_for_write(
      &mesh->vert_data, CD_PROP_BOOL, ".hide_vert", mesh->verts_num));
  if (!hide_vert) {
    if (!value) {
      /* Skip adding layer if it doesn't exist already anyway and we're not hiding an element. */
      return;
    }
    hide_vert = static_cast<bool *>(CustomData_add_layer_named(
        &mesh->vert_data, CD_PROP_BOOL, CD_SET_DEFAULT, mesh->verts_num, ".hide_vert"));
  }
  const int index = rna_MeshVertex_index_get(ptr);
  hide_vert[index] = value;
}

static bool rna_MeshVertex_select_get(PointerRNA *ptr)
{
  const Mesh *mesh = rna_mesh(ptr);
  const bool *select_vert = static_cast<const bool *>(
      CustomData_get_layer_named(&mesh->vert_data, CD_PROP_BOOL, ".select_vert"));
  const int index = rna_MeshVertex_index_get(ptr);
  return select_vert == nullptr ? false : select_vert[index];
}

static void rna_MeshVertex_select_set(PointerRNA *ptr, bool value)
{
  Mesh *mesh = rna_mesh(ptr);
  bool *select_vert = static_cast<bool *>(CustomData_get_layer_named_for_write(
      &mesh->vert_data, CD_PROP_BOOL, ".select_vert", mesh->verts_num));
  if (!select_vert) {
    if (!value) {
      /* Skip adding layer if it doesn't exist already anyway and we're not hiding an element. */
      return;
    }
    select_vert = static_cast<bool *>(CustomData_add_layer_named(
        &mesh->vert_data, CD_PROP_BOOL, CD_SET_DEFAULT, mesh->verts_num, ".select_vert"));
  }
  const int index = rna_MeshVertex_index_get(ptr);
  select_vert[index] = value;
}

static int rna_MeshLoop_vertex_index_get(PointerRNA *ptr)
{
  return *(int *)ptr->data;
}

static void rna_MeshLoop_vertex_index_set(PointerRNA *ptr, int value)
{
  *(int *)ptr->data = value;
}

static int rna_MeshLoop_edge_index_get(PointerRNA *ptr)
{
  const Mesh *mesh = rna_mesh(ptr);
  const int index = rna_MeshLoop_index_get(ptr);
  return mesh->corner_edges()[index];
}

static void rna_MeshLoop_edge_index_set(PointerRNA *ptr, int value)
{
  Mesh *mesh = rna_mesh(ptr);
  const int index = rna_MeshLoop_index_get(ptr);
  mesh->corner_edges_for_write()[index] = value;
}

static void rna_MeshLoop_normal_get(PointerRNA *ptr, float *values)
{
  Mesh *mesh = rna_mesh(ptr);
  const int index = rna_MeshLoop_index_get(ptr);
  copy_v3_v3(values, mesh->corner_normals()[index]);
}

static void rna_MeshLoop_tangent_get(PointerRNA *ptr, float *values)
{
  Mesh *mesh = rna_mesh(ptr);
  const int index = rna_MeshLoop_index_get(ptr);
  const float(*layer)[4] = static_cast<const float(*)[4]>(
      CustomData_get_layer(&mesh->corner_data, CD_MLOOPTANGENT));

  if (!layer) {
    zero_v3(values);
  }
  else {
    copy_v3_v3(values, (const float *)(layer + index));
  }
}

static float rna_MeshLoop_bitangent_sign_get(PointerRNA *ptr)
{
  Mesh *mesh = rna_mesh(ptr);
  const int index = rna_MeshLoop_index_get(ptr);
  const float(*vec)[4] = static_cast<const float(*)[4]>(
      CustomData_get_layer(&mesh->corner_data, CD_MLOOPTANGENT));

  return (vec) ? vec[index][3] : 0.0f;
}

static void rna_MeshLoop_bitangent_get(PointerRNA *ptr, float *values)
{
  Mesh *mesh = rna_mesh(ptr);
  const int index = rna_MeshLoop_index_get(ptr);
  const float(*vec)[4] = static_cast<const float(*)[4]>(
      CustomData_get_layer(&mesh->corner_data, CD_MLOOPTANGENT));

  if (vec) {
    cross_v3_v3v3(values, mesh->corner_normals()[index], vec[index]);
    mul_v3_fl(values, vec[index][3]);
  }
  else {
    zero_v3(values);
  }
}

static void rna_MeshPolygon_normal_get(PointerRNA *ptr, float *values)
{
  using namespace blender;
  Mesh *mesh = rna_mesh(ptr);
  const int poly_start = *((const int *)ptr->data);
  const int poly_size = *(((const int *)ptr->data) + 1) - poly_start;
  const Span<int> face_verts = mesh->corner_verts().slice(poly_start, poly_size);
  const float3 result = bke::mesh::face_normal_calc(mesh->vert_positions(), face_verts);
  copy_v3_v3(values, result);
}

static bool rna_MeshPolygon_hide_get(PointerRNA *ptr)
{
  const Mesh *mesh = rna_mesh(ptr);
  const bool *hide_poly = static_cast<const bool *>(
      CustomData_get_layer_named(&mesh->face_data, CD_PROP_BOOL, ".hide_poly"));
  const int index = rna_MeshPolygon_index_get(ptr);
  return hide_poly == nullptr ? false : hide_poly[index];
}

static void rna_MeshPolygon_hide_set(PointerRNA *ptr, bool value)
{
  Mesh *mesh = rna_mesh(ptr);
  bool *hide_poly = static_cast<bool *>(CustomData_get_layer_named_for_write(
      &mesh->face_data, CD_PROP_BOOL, ".hide_poly", mesh->faces_num));
  if (!hide_poly) {
    if (!value) {
      /* Skip adding layer if it doesn't exist already anyway and we're not hiding an element. */
      return;
    }
    hide_poly = static_cast<bool *>(CustomData_add_layer_named(
        &mesh->face_data, CD_PROP_BOOL, CD_SET_DEFAULT, mesh->faces_num, ".hide_poly"));
  }
  const int index = rna_MeshPolygon_index_get(ptr);
  hide_poly[index] = value;
}

static bool rna_MeshPolygon_use_smooth_get(PointerRNA *ptr)
{
  const Mesh *mesh = rna_mesh(ptr);
  const bool *sharp_faces = static_cast<const bool *>(
      CustomData_get_layer_named(&mesh->face_data, CD_PROP_BOOL, "sharp_face"));
  const int index = rna_MeshPolygon_index_get(ptr);
  return !(sharp_faces && sharp_faces[index]);
}

static void rna_MeshPolygon_use_smooth_set(PointerRNA *ptr, bool value)
{
  Mesh *mesh = rna_mesh(ptr);
  bool *sharp_faces = static_cast<bool *>(CustomData_get_layer_named_for_write(
      &mesh->face_data, CD_PROP_BOOL, "sharp_face", mesh->faces_num));
  if (!sharp_faces) {
    if (value) {
      /* Skip adding layer if the value is the same as the default. */
      return;
    }
    sharp_faces = static_cast<bool *>(CustomData_add_layer_named(
        &mesh->face_data, CD_PROP_BOOL, CD_SET_DEFAULT, mesh->faces_num, "sharp_face"));
  }
  const int index = rna_MeshPolygon_index_get(ptr);
  if (value == sharp_faces[index]) {
    sharp_faces[index] = !value;
    mesh->tag_sharpness_changed();
  }
}

static bool rna_MeshPolygon_select_get(PointerRNA *ptr)
{
  const Mesh *mesh = rna_mesh(ptr);
  const bool *select_poly = static_cast<const bool *>(
      CustomData_get_layer_named(&mesh->face_data, CD_PROP_BOOL, ".select_poly"));
  const int index = rna_MeshPolygon_index_get(ptr);
  return select_poly == nullptr ? false : select_poly[index];
}

static void rna_MeshPolygon_select_set(PointerRNA *ptr, bool value)
{
  Mesh *mesh = rna_mesh(ptr);
  bool *select_poly = static_cast<bool *>(CustomData_get_layer_named_for_write(
      &mesh->face_data, CD_PROP_BOOL, ".select_poly", mesh->faces_num));
  if (!select_poly) {
    if (!value) {
      /* Skip adding layer if it doesn't exist already anyway and we're not hiding an element. */
      return;
    }
    select_poly = static_cast<bool *>(CustomData_add_layer_named(
        &mesh->face_data, CD_PROP_BOOL, CD_SET_DEFAULT, mesh->faces_num, ".select_poly"));
  }
  const int index = rna_MeshPolygon_index_get(ptr);
  select_poly[index] = value;
}

static int rna_MeshPolygon_material_index_get(PointerRNA *ptr)
{
  using namespace blender;
  const Mesh *mesh = rna_mesh(ptr);
  const bke::AttributeAccessor attributes = mesh->attributes();
  const VArray material_index = *attributes.lookup_or_default<int>(
      "material_index", bke::AttrDomain::Face, 0);
  return material_index[rna_MeshPolygon_index_get(ptr)];
}

static void rna_MeshPolygon_material_index_set(PointerRNA *ptr, int value)
{
  using namespace blender;
  Mesh *mesh = rna_mesh(ptr);
  bke::MutableAttributeAccessor attributes = mesh->attributes_for_write();
  bke::AttributeWriter material_index = attributes.lookup_or_add_for_write<int>(
      "material_index", bke::AttrDomain::Face);
  material_index.varray.set(rna_MeshPolygon_index_get(ptr), max_ii(0, value));
  material_index.finish();
}

static void rna_MeshPolygon_center_get(PointerRNA *ptr, float *values)
{
  using namespace blender;
  Mesh *mesh = rna_mesh(ptr);
  const int poly_start = *((const int *)ptr->data);
  const int poly_size = *(((const int *)ptr->data) + 1) - poly_start;
  const Span<int> face_verts = mesh->corner_verts().slice(poly_start, poly_size);
  const float3 result = bke::mesh::face_center_calc(mesh->vert_positions(), face_verts);
  copy_v3_v3(values, result);
}

static float rna_MeshPolygon_area_get(PointerRNA *ptr)
{
  using namespace blender;
  Mesh *mesh = (Mesh *)ptr->owner_id;
  const int poly_start = *((const int *)ptr->data);
  const int poly_size = *(((const int *)ptr->data) + 1) - poly_start;
  const Span<int> face_verts = mesh->corner_verts().slice(poly_start, poly_size);
  return bke::mesh::face_area_calc(mesh->vert_positions(), face_verts);
}

static void rna_MeshPolygon_flip(ID *id, MIntProperty *poly_offset_p)
{
  using namespace blender;
  Mesh *mesh = (Mesh *)id;
  const int index = reinterpret_cast<int *>(poly_offset_p) - mesh->faces().data().data();
  bke::mesh_flip_faces(*mesh, IndexMask(IndexRange(index, 1)));
  BKE_mesh_tessface_clear(mesh);
  BKE_mesh_runtime_clear_geometry(mesh);
}

static void rna_MeshLoopTriangle_verts_get(PointerRNA *ptr, int *values)
{
  Mesh *mesh = rna_mesh(ptr);
  const blender::Span<int> corner_verts = mesh->corner_verts();
  blender::int3 tri = *(blender::int3 *)ptr->data;
  values[0] = corner_verts[tri[0]];
  values[1] = corner_verts[tri[1]];
  values[2] = corner_verts[tri[2]];
}

static void rna_MeshLoopTriangle_normal_get(PointerRNA *ptr, float *values)
{
  Mesh *mesh = rna_mesh(ptr);
  blender::int3 tri = *(blender::int3 *)ptr->data;
  const blender::Span<blender::float3> positions = mesh->vert_positions();
  const blender::Span<int> corner_verts = mesh->corner_verts();
  const int v1 = corner_verts[tri[0]];
  const int v2 = corner_verts[tri[1]];
  const int v3 = corner_verts[tri[2]];

  normal_tri_v3(values, positions[v1], positions[v2], positions[v3]);
}

static void rna_MeshLoopTriangle_split_normals_get(PointerRNA *ptr, float *values)
{
  Mesh *mesh = rna_mesh(ptr);
  const blender::Span<blender::float3> corner_normals = mesh->corner_normals();
  const blender::int3 tri = *(const blender::int3 *)ptr->data;
  copy_v3_v3(values + 0, corner_normals[tri[0]]);
  copy_v3_v3(values + 3, corner_normals[tri[1]]);
  copy_v3_v3(values + 6, corner_normals[tri[2]]);
}

static float rna_MeshLoopTriangle_area_get(PointerRNA *ptr)
{
  Mesh *mesh = rna_mesh(ptr);
  blender::int3 tri = *(blender::int3 *)ptr->data;
  const blender::Span<blender::float3> positions = mesh->vert_positions();
  const blender::Span<int> corner_verts = mesh->corner_verts();
  const int v1 = corner_verts[tri[0]];
  const int v2 = corner_verts[tri[1]];
  const int v3 = corner_verts[tri[2]];
  return area_tri_v3(positions[v1], positions[v2], positions[v3]);
}

static void rna_MeshLoopColor_color_get(PointerRNA *ptr, float *values)
{
  MLoopCol *mlcol = (MLoopCol *)ptr->data;

  values[0] = mlcol->r / 255.0f;
  values[1] = mlcol->g / 255.0f;
  values[2] = mlcol->b / 255.0f;
  values[3] = mlcol->a / 255.0f;
}

static void rna_MeshLoopColor_color_set(PointerRNA *ptr, const float *values)
{
  MLoopCol *mlcol = (MLoopCol *)ptr->data;

  mlcol->r = round_fl_to_uchar_clamp(values[0] * 255.0f);
  mlcol->g = round_fl_to_uchar_clamp(values[1] * 255.0f);
  mlcol->b = round_fl_to_uchar_clamp(values[2] * 255.0f);
  mlcol->a = round_fl_to_uchar_clamp(values[3] * 255.0f);
}

static int rna_Mesh_texspace_editable(const PointerRNA *ptr, const char ** /*r_info*/)
{
  Mesh *mesh = (Mesh *)ptr->data;
  return (mesh->texspace_flag & ME_TEXSPACE_FLAG_AUTO) ? PropertyFlag(0) : PROP_EDITABLE;
}

static void rna_Mesh_texspace_size_get(PointerRNA *ptr, float values[3])
{
  Mesh *mesh = (Mesh *)ptr->data;

  BKE_mesh_texspace_ensure(mesh);

  copy_v3_v3(values, mesh->texspace_size);
}

static void rna_Mesh_texspace_location_get(PointerRNA *ptr, float values[3])
{
  Mesh *mesh = (Mesh *)ptr->data;

  BKE_mesh_texspace_ensure(mesh);

  copy_v3_v3(values, mesh->texspace_location);
}

static void rna_MeshVertex_groups_begin(CollectionPropertyIterator *iter, PointerRNA *ptr)
{
  Mesh *mesh = rna_mesh(ptr);
  MDeformVert *dverts = mesh->deform_verts_for_write().data();
  if (dverts) {
    const int index = rna_MeshVertex_index_get(ptr);
    MDeformVert *dvert = &dverts[index];

    rna_iterator_array_begin(iter, dvert->dw, sizeof(MDeformWeight), dvert->totweight, 0, nullptr);
  }
  else {
    rna_iterator_array_begin(iter, nullptr, 0, 0, 0, nullptr);
  }
}

static void rna_MeshVertex_undeformed_co_get(PointerRNA *ptr, float values[3])
{
  Mesh *mesh = rna_mesh(ptr);
  const float *position = (const float *)ptr->data;
  const float(*orco)[3] = static_cast<const float(*)[3]>(
      CustomData_get_layer(&mesh->vert_data, CD_ORCO));

  if (orco) {
    const int index = rna_MeshVertex_index_get(ptr);
    /* orco is normalized to 0..1, we do inverse to match the vertex position */
    float texspace_location[3], texspace_size[3];

    BKE_mesh_texspace_get(
        mesh->texcomesh ? mesh->texcomesh : mesh, texspace_location, texspace_size);
    madd_v3_v3v3v3(values, texspace_location, orco[index], texspace_size);
  }
  else {
    copy_v3_v3(values, position);
  }
}

static int rna_CustomDataLayer_active_get(PointerRNA *ptr, CustomData *data, int type, bool render)
{
  int n = ((CustomDataLayer *)ptr->data) - data->layers;

  if (render) {
    return (n == CustomData_get_render_layer_index(data, eCustomDataType(type)));
  }
  else {
    return (n == CustomData_get_active_layer_index(data, eCustomDataType(type)));
  }
}

static int rna_CustomDataLayer_clone_get(PointerRNA *ptr, CustomData *data, int type)
{
  int n = ((CustomDataLayer *)ptr->data) - data->layers;

  return (n == CustomData_get_clone_layer_index(data, eCustomDataType(type)));
}

static void rna_CustomDataLayer_active_set(
    PointerRNA *ptr, CustomData *data, int value, int type, int render)
{
  Mesh *mesh = (Mesh *)ptr->owner_id;
  int n = (((CustomDataLayer *)ptr->data) - data->layers) -
          CustomData_get_layer_index(data, eCustomDataType(type));

  if (value == 0) {
    return;
  }

  if (render) {
    CustomData_set_layer_render(data, eCustomDataType(type), n);
  }
  else {
    CustomData_set_layer_active(data, eCustomDataType(type), n);
  }

  BKE_mesh_tessface_clear(mesh);
}

static void rna_CustomDataLayer_clone_set(PointerRNA *ptr, CustomData *data, int value, int type)
{
  int n = ((CustomDataLayer *)ptr->data) - data->layers;

  if (value == 0) {
    return;
  }

  CustomData_set_layer_clone_index(data, eCustomDataType(type), n);
}

static bool rna_MEdge_freestyle_edge_mark_get(PointerRNA *ptr)
{
  const Mesh *mesh = rna_mesh(ptr);
  const int index = rna_MeshEdge_index_get(ptr);
  const FreestyleEdge *fed = static_cast<const FreestyleEdge *>(
      CustomData_get_layer(&mesh->edge_data, CD_FREESTYLE_EDGE));

  return fed && (fed[index].flag & FREESTYLE_EDGE_MARK) != 0;
}

static void rna_MEdge_freestyle_edge_mark_set(PointerRNA *ptr, bool value)
{
  Mesh *mesh = rna_mesh(ptr);
  const int index = rna_MeshEdge_index_get(ptr);
  FreestyleEdge *fed = static_cast<FreestyleEdge *>(
      CustomData_get_layer_for_write(&mesh->edge_data, CD_FREESTYLE_EDGE, mesh->edges_num));

  if (!fed) {
    fed = static_cast<FreestyleEdge *>(CustomData_add_layer(
        &mesh->edge_data, CD_FREESTYLE_EDGE, CD_SET_DEFAULT, mesh->edges_num));
  }
  if (value) {
    fed[index].flag |= FREESTYLE_EDGE_MARK;
  }
  else {
    fed[index].flag &= ~FREESTYLE_EDGE_MARK;
  }
}

static bool rna_MPoly_freestyle_face_mark_get(PointerRNA *ptr)
{
  const Mesh *mesh = rna_mesh(ptr);
  const int index = rna_MeshPolygon_index_get(ptr);
  const FreestyleFace *ffa = static_cast<const FreestyleFace *>(
      CustomData_get_layer(&mesh->face_data, CD_FREESTYLE_FACE));

  return ffa && (ffa[index].flag & FREESTYLE_FACE_MARK) != 0;
}

static void rna_MPoly_freestyle_face_mark_set(PointerRNA *ptr, bool value)
{
  Mesh *mesh = rna_mesh(ptr);
  const int index = rna_MeshPolygon_index_get(ptr);
  FreestyleFace *ffa = static_cast<FreestyleFace *>(
      CustomData_get_layer_for_write(&mesh->face_data, CD_FREESTYLE_FACE, mesh->faces_num));

  if (!ffa) {
    ffa = static_cast<FreestyleFace *>(CustomData_add_layer(
        &mesh->face_data, CD_FREESTYLE_FACE, CD_SET_DEFAULT, mesh->faces_num));
  }
  if (value) {
    ffa[index].flag |= FREESTYLE_FACE_MARK;
  }
  else {
    ffa[index].flag &= ~FREESTYLE_FACE_MARK;
  }
}

/* uv_layers */

DEFINE_CUSTOMDATA_LAYER_COLLECTION(uv_layer, ldata, CD_PROP_FLOAT2)
DEFINE_CUSTOMDATA_LAYER_COLLECTION_ACTIVEITEM(
    uv_layer, ldata, CD_PROP_FLOAT2, active, MeshUVLoopLayer)
DEFINE_CUSTOMDATA_LAYER_COLLECTION_ACTIVEITEM(
    uv_layer, ldata, CD_PROP_FLOAT2, clone, MeshUVLoopLayer)
DEFINE_CUSTOMDATA_LAYER_COLLECTION_ACTIVEITEM(
    uv_layer, ldata, CD_PROP_FLOAT2, stencil, MeshUVLoopLayer)
DEFINE_CUSTOMDATA_LAYER_COLLECTION_ACTIVEITEM(
    uv_layer, ldata, CD_PROP_FLOAT2, render, MeshUVLoopLayer)

/* MeshUVLoopLayer */

static std::optional<std::string> rna_MeshUVLoopLayer_path(const PointerRNA *ptr)
{
  const CustomDataLayer *cdl = static_cast<const CustomDataLayer *>(ptr->data);
  char name_esc[sizeof(cdl->name) * 2];
  BLI_str_escape(name_esc, cdl->name, sizeof(name_esc));
  return fmt::format("uv_layers[\"{}\"]", name_esc);
}

static void rna_MeshUVLoopLayer_data_begin(CollectionPropertyIterator *iter, PointerRNA *ptr)
{
  Mesh *mesh = rna_mesh(ptr);
  CustomDataLayer *layer = (CustomDataLayer *)ptr->data;
  rna_iterator_array_begin(
      iter, layer->data, sizeof(float[2]), (mesh->edit_mesh) ? 0 : mesh->corners_num, 0, nullptr);
}

static int rna_MeshUVLoopLayer_data_length(PointerRNA *ptr)
{
  Mesh *mesh = rna_mesh(ptr);
  return (mesh->edit_mesh) ? 0 : mesh->corners_num;
}

static MBoolProperty *MeshUVLoopLayer_get_bool_layer(Mesh *mesh, char const *name)
{
  void *layer = CustomData_get_layer_named_for_write(
      &mesh->corner_data, CD_PROP_BOOL, name, mesh->corners_num);
  if (layer == nullptr) {
    layer = CustomData_add_layer_named(
        &mesh->corner_data, CD_PROP_BOOL, CD_SET_DEFAULT, mesh->corners_num, name);
  }

  BLI_assert(layer);

  return (MBoolProperty *)layer;
}

static void bool_layer_begin(CollectionPropertyIterator *iter,
                             PointerRNA *ptr,
                             const char *(*layername_func)(const char *uv_name, char *name))
{
  char bool_layer_name[MAX_CUSTOMDATA_LAYER_NAME];
  Mesh *mesh = rna_mesh(ptr);
  CustomDataLayer *layer = (CustomDataLayer *)ptr->data;
  layername_func(layer->name, bool_layer_name);

  rna_iterator_array_begin(iter,
                           MeshUVLoopLayer_get_bool_layer(mesh, bool_layer_name),
                           sizeof(MBoolProperty),
                           (mesh->edit_mesh) ? 0 : mesh->corners_num,
                           0,
                           nullptr);
}

static int bool_layer_lookup_int(PointerRNA *ptr,
                                 int index,
                                 PointerRNA *r_ptr,
                                 const char *(*layername_func)(const char *uv_name, char *name))
{
  char bool_layer_name[MAX_CUSTOMDATA_LAYER_NAME];
  Mesh *mesh = rna_mesh(ptr);
  if (mesh->edit_mesh || index < 0 || index >= mesh->corners_num) {
    return 0;
  }
  CustomDataLayer *layer = (CustomDataLayer *)ptr->data;
  layername_func(layer->name, bool_layer_name);

  r_ptr->owner_id = &mesh->id;
  r_ptr->type = &RNA_BoolAttributeValue;
  r_ptr->data = MeshUVLoopLayer_get_bool_layer(mesh, bool_layer_name) + index;
  return 1;
}

/* Collection accessors for vert_select. */
static void rna_MeshUVLoopLayer_vert_select_begin(CollectionPropertyIterator *iter,
                                                  PointerRNA *ptr)
{
  bool_layer_begin(iter, ptr, BKE_uv_map_vert_select_name_get);
}

static int rna_MeshUVLoopLayer_vert_select_lookup_int(PointerRNA *ptr,
                                                      int index,
                                                      PointerRNA *r_ptr)
{
  return bool_layer_lookup_int(ptr, index, r_ptr, BKE_uv_map_vert_select_name_get);
}

/* Collection accessors for edge_select. */
static void rna_MeshUVLoopLayer_edge_select_begin(CollectionPropertyIterator *iter,
                                                  PointerRNA *ptr)
{
  bool_layer_begin(iter, ptr, BKE_uv_map_edge_select_name_get);
}

static int rna_MeshUVLoopLayer_edge_select_lookup_int(PointerRNA *ptr,
                                                      int index,
                                                      PointerRNA *r_ptr)
{
  return bool_layer_lookup_int(ptr, index, r_ptr, BKE_uv_map_edge_select_name_get);
}

/* Collection accessors for pin. */
static void rna_MeshUVLoopLayer_pin_begin(CollectionPropertyIterator *iter, PointerRNA *ptr)
{
  bool_layer_begin(iter, ptr, BKE_uv_map_pin_name_get);
}

static int rna_MeshUVLoopLayer_pin_lookup_int(PointerRNA *ptr, int index, PointerRNA *r_ptr)
{
  return bool_layer_lookup_int(ptr, index, r_ptr, BKE_uv_map_pin_name_get);
}

static void rna_MeshUVLoopLayer_uv_begin(CollectionPropertyIterator *iter, PointerRNA *ptr)
{
  Mesh *mesh = rna_mesh(ptr);
  CustomDataLayer *layer = (CustomDataLayer *)ptr->data;

  rna_iterator_array_begin(
      iter, layer->data, sizeof(float[2]), (mesh->edit_mesh) ? 0 : mesh->corners_num, 0, nullptr);
}

int rna_MeshUVLoopLayer_uv_lookup_int(PointerRNA *ptr, int index, PointerRNA *r_ptr)
{
  Mesh *mesh = rna_mesh(ptr);
  if (mesh->edit_mesh || index < 0 || index >= mesh->corners_num) {
    return 0;
  }
  CustomDataLayer *layer = (CustomDataLayer *)ptr->data;

  r_ptr->owner_id = &mesh->id;
  r_ptr->type = &RNA_Float2AttributeValue;
  r_ptr->data = (float *)layer->data + 2 * index;
  return 1;
}

static bool rna_MeshUVLoopLayer_active_render_get(PointerRNA *ptr)
{
  return rna_CustomDataLayer_active_get(ptr, rna_mesh_ldata(ptr), CD_PROP_FLOAT2, 1);
}

static bool rna_MeshUVLoopLayer_active_get(PointerRNA *ptr)
{
  return rna_CustomDataLayer_active_get(ptr, rna_mesh_ldata(ptr), CD_PROP_FLOAT2, 0);
}

static bool rna_MeshUVLoopLayer_clone_get(PointerRNA *ptr)
{
  return rna_CustomDataLayer_clone_get(ptr, rna_mesh_ldata(ptr), CD_PROP_FLOAT2);
}

static void rna_MeshUVLoopLayer_active_render_set(PointerRNA *ptr, bool value)
{
  rna_CustomDataLayer_active_set(ptr, rna_mesh_ldata(ptr), value, CD_PROP_FLOAT2, 1);
}

static void rna_MeshUVLoopLayer_active_set(PointerRNA *ptr, bool value)
{
  rna_CustomDataLayer_active_set(ptr, rna_mesh_ldata(ptr), value, CD_PROP_FLOAT2, 0);
}

static void rna_MeshUVLoopLayer_clone_set(PointerRNA *ptr, bool value)
{
  rna_CustomDataLayer_clone_set(ptr, rna_mesh_ldata(ptr), value, CD_PROP_FLOAT2);
}

/* vertex_color_layers */

DEFINE_CUSTOMDATA_LAYER_COLLECTION(vertex_color, ldata, CD_PROP_BYTE_COLOR)

static PointerRNA rna_Mesh_vertex_color_active_get(PointerRNA *ptr)
{
  Mesh *mesh = (Mesh *)ptr->data;
  CustomDataLayer *layer = BKE_id_attribute_search_for_write(
      &mesh->id, mesh->active_color_attribute, CD_MASK_PROP_BYTE_COLOR, ATTR_DOMAIN_MASK_CORNER);
  return rna_pointer_inherit_refine(ptr, &RNA_MeshLoopColorLayer, layer);
}

static void rna_Mesh_vertex_color_active_set(PointerRNA *ptr,
                                             const PointerRNA value,
                                             ReportList * /*reports*/)
{
  Mesh *mesh = (Mesh *)ptr->data;
  CustomDataLayer *layer = (CustomDataLayer *)value.data;

  if (!layer) {
    return;
  }

  BKE_id_attributes_active_color_set(&mesh->id, layer->name);
}

static int rna_Mesh_vertex_color_active_index_get(PointerRNA *ptr)
{
  Mesh *mesh = (Mesh *)ptr->data;
  const CustomDataLayer *layer = BKE_id_attribute_search(
      &mesh->id, mesh->active_color_attribute, CD_MASK_PROP_BYTE_COLOR, ATTR_DOMAIN_MASK_CORNER);
  if (!layer) {
    return 0;
  }
  CustomData *ldata = rna_mesh_ldata(ptr);
  return layer - ldata->layers + CustomData_get_layer_index(ldata, CD_PROP_BYTE_COLOR);
}

static void rna_Mesh_vertex_color_active_index_set(PointerRNA *ptr, int value)
{
  Mesh *mesh = (Mesh *)ptr->data;
  CustomData *ldata = rna_mesh_ldata(ptr);

  if (value < 0 || value >= CustomData_number_of_layers(ldata, CD_PROP_BYTE_COLOR)) {
    fprintf(stderr, "Invalid loop byte attribute index %d\n", value);
    return;
  }

  CustomDataLayer *layer = ldata->layers + CustomData_get_layer_index(ldata, CD_PROP_BYTE_COLOR) +
                           value;

  BKE_id_attributes_active_color_set(&mesh->id, layer->name);
}

static void rna_MeshLoopColorLayer_data_begin(CollectionPropertyIterator *iter, PointerRNA *ptr)
{
  Mesh *mesh = rna_mesh(ptr);
  CustomDataLayer *layer = (CustomDataLayer *)ptr->data;
  rna_iterator_array_begin(
      iter, layer->data, sizeof(MLoopCol), (mesh->edit_mesh) ? 0 : mesh->corners_num, 0, nullptr);
}

static int rna_MeshLoopColorLayer_data_length(PointerRNA *ptr)
{
  Mesh *mesh = rna_mesh(ptr);
  return (mesh->edit_mesh) ? 0 : mesh->corners_num;
}

static bool rna_mesh_color_active_render_get(PointerRNA *ptr)
{
  const Mesh *mesh = rna_mesh(ptr);
  const CustomDataLayer *layer = (const CustomDataLayer *)ptr->data;
  return mesh->default_color_attribute && STREQ(mesh->default_color_attribute, layer->name);
}

static bool rna_mesh_color_active_get(PointerRNA *ptr)
{
  const Mesh *mesh = rna_mesh(ptr);
  const CustomDataLayer *layer = (const CustomDataLayer *)ptr->data;
  return mesh->active_color_attribute && STREQ(mesh->active_color_attribute, layer->name);
}

static void rna_mesh_color_active_render_set(PointerRNA *ptr, bool value)
{
  if (value == false) {
    return;
  }
  Mesh *mesh = (Mesh *)ptr->owner_id;
  CustomDataLayer *layer = (CustomDataLayer *)ptr->data;
  BKE_id_attributes_default_color_set(&mesh->id, layer->name);
}

static void rna_mesh_color_active_set(PointerRNA *ptr, bool value)
{
  if (value == false) {
    return;
  }
  Mesh *mesh = (Mesh *)ptr->owner_id;
  CustomDataLayer *layer = (CustomDataLayer *)ptr->data;

  BKE_id_attributes_active_color_set(&mesh->id, layer->name);
}

/* Skin vertices */
DEFINE_CUSTOMDATA_LAYER_COLLECTION(skin_vertice, vdata, CD_MVERT_SKIN)

static std::optional<std::string> rna_MeshSkinVertexLayer_path(const PointerRNA *ptr)
{
  const CustomDataLayer *cdl = static_cast<const CustomDataLayer *>(ptr->data);
  char name_esc[sizeof(cdl->name) * 2];
  BLI_str_escape(name_esc, cdl->name, sizeof(name_esc));
  return fmt::format("skin_vertices[\"{}\"]", name_esc);
}

static std::optional<std::string> rna_VertCustomData_data_path(const PointerRNA *ptr,
                                                               const char *collection,
                                                               int type);
static std::optional<std::string> rna_MeshSkinVertex_path(const PointerRNA *ptr)
{
  return rna_VertCustomData_data_path(ptr, "skin_vertices", CD_MVERT_SKIN);
}

static void rna_MeshSkinVertexLayer_data_begin(CollectionPropertyIterator *iter, PointerRNA *ptr)
{
  Mesh *mesh = rna_mesh(ptr);
  CustomDataLayer *layer = (CustomDataLayer *)ptr->data;
  rna_iterator_array_begin(iter, layer->data, sizeof(MVertSkin), mesh->verts_num, 0, nullptr);
}

static int rna_MeshSkinVertexLayer_data_length(PointerRNA *ptr)
{
  Mesh *mesh = rna_mesh(ptr);
  return mesh->verts_num;
}

/* End skin vertices */

/* poly.vertices - this is faked loop access for convenience */
static int rna_MeshPoly_vertices_get_length(const PointerRNA *ptr,
                                            int length[RNA_MAX_ARRAY_DIMENSION])
{
  const int *poly_offset_p = static_cast<const int *>(ptr->data);
  const int poly_start = *poly_offset_p;
  const int poly_size = *(poly_offset_p + 1) - poly_start;
  /* NOTE: raw access uses dummy item, this _could_ crash,
   * watch out for this, #MFace uses it but it can't work here. */
  return (length[0] = poly_size);
}

static void rna_MeshPoly_vertices_get(PointerRNA *ptr, int *values)
{
  const Mesh *mesh = rna_mesh(ptr);
  const int *poly_offset_p = static_cast<const int *>(ptr->data);
  const int poly_start = *poly_offset_p;
  const int poly_size = *(poly_offset_p + 1) - poly_start;
  memcpy(values, &mesh->corner_verts()[poly_start], sizeof(int) * poly_size);
}

static int rna_MeshPolygon_loop_total_get(PointerRNA *ptr)
{
  const int *data = static_cast<const int *>(ptr->data);
  return *(data + 1) - *data;
}

static void rna_MeshPoly_vertices_set(PointerRNA *ptr, const int *values)
{
  Mesh *mesh = rna_mesh(ptr);
  const int *poly_offset_p = static_cast<const int *>(ptr->data);
  const int poly_start = *poly_offset_p;
  const int poly_size = *(poly_offset_p + 1) - poly_start;
  memcpy(&mesh->corner_verts_for_write()[poly_start], values, sizeof(int) * poly_size);
}

/* disabling, some importers don't know the total material count when assigning materials */
#  if 0
static void rna_MeshPoly_material_index_range(
    PointerRNA *ptr, int *min, int *max, int *softmin, int *softmax)
{
  Mesh *mesh = rna_mesh(ptr);
  *min = 0;
  *max = max_ii(0, mesh->totcol - 1);
}
#  endif

static bool rna_MeshEdge_hide_get(PointerRNA *ptr)
{
  const Mesh *mesh = rna_mesh(ptr);
  const bool *hide_edge = static_cast<const bool *>(
      CustomData_get_layer_named(&mesh->edge_data, CD_PROP_BOOL, ".hide_edge"));
  const int index = rna_MeshEdge_index_get(ptr);
  return hide_edge == nullptr ? false : hide_edge[index];
}

static void rna_MeshEdge_hide_set(PointerRNA *ptr, bool value)
{
  Mesh *mesh = rna_mesh(ptr);
  bool *hide_edge = static_cast<bool *>(CustomData_get_layer_named_for_write(
      &mesh->edge_data, CD_PROP_BOOL, ".hide_edge", mesh->edges_num));
  if (!hide_edge) {
    if (!value) {
      /* Skip adding layer if it doesn't exist already anyway and we're not hiding an element. */
      return;
    }
    hide_edge = static_cast<bool *>(CustomData_add_layer_named(
        &mesh->edge_data, CD_PROP_BOOL, CD_SET_DEFAULT, mesh->edges_num, ".hide_edge"));
  }
  const int index = rna_MeshEdge_index_get(ptr);
  hide_edge[index] = value;
}

static bool rna_MeshEdge_select_get(PointerRNA *ptr)
{
  const Mesh *mesh = rna_mesh(ptr);
  const bool *select_edge = static_cast<const bool *>(
      CustomData_get_layer_named(&mesh->edge_data, CD_PROP_BOOL, ".select_edge"));
  const int index = rna_MeshEdge_index_get(ptr);
  return select_edge == nullptr ? false : select_edge[index];
}

static void rna_MeshEdge_select_set(PointerRNA *ptr, bool value)
{
  Mesh *mesh = rna_mesh(ptr);
  bool *select_edge = static_cast<bool *>(CustomData_get_layer_named_for_write(
      &mesh->edge_data, CD_PROP_BOOL, ".select_edge", mesh->edges_num));
  if (!select_edge) {
    if (!value) {
      /* Skip adding layer if it doesn't exist already anyway and we're not hiding an element. */
      return;
    }
    select_edge = static_cast<bool *>(CustomData_add_layer_named(
        &mesh->edge_data, CD_PROP_BOOL, CD_SET_DEFAULT, mesh->edges_num, ".select_edge"));
  }
  const int index = rna_MeshEdge_index_get(ptr);
  select_edge[index] = value;
}

static bool rna_MeshEdge_use_edge_sharp_get(PointerRNA *ptr)
{
  const Mesh *mesh = rna_mesh(ptr);
  const bool *sharp_edge = static_cast<const bool *>(
      CustomData_get_layer_named(&mesh->edge_data, CD_PROP_BOOL, "sharp_edge"));
  const int index = rna_MeshEdge_index_get(ptr);
  return sharp_edge == nullptr ? false : sharp_edge[index];
}

static void rna_MeshEdge_use_edge_sharp_set(PointerRNA *ptr, bool value)
{
  Mesh *mesh = rna_mesh(ptr);
  bool *sharp_edge = static_cast<bool *>(CustomData_get_layer_named_for_write(
      &mesh->edge_data, CD_PROP_BOOL, "sharp_edge", mesh->edges_num));
  if (!sharp_edge) {
    if (!value) {
      /* Skip adding layer if it doesn't exist already anyway and we're not hiding an element. */
      return;
    }
    sharp_edge = static_cast<bool *>(CustomData_add_layer_named(
        &mesh->edge_data, CD_PROP_BOOL, CD_SET_DEFAULT, mesh->edges_num, "sharp_edge"));
  }
  const int index = rna_MeshEdge_index_get(ptr);
  if (value != sharp_edge[index]) {
    sharp_edge[index] = value;
    mesh->tag_sharpness_changed();
  }
}

static bool rna_MeshEdge_use_seam_get(PointerRNA *ptr)
{
  const Mesh *mesh = rna_mesh(ptr);
  const bool *seam_edge = static_cast<const bool *>(
      CustomData_get_layer_named(&mesh->edge_data, CD_PROP_BOOL, ".uv_seam"));
  const int index = rna_MeshEdge_index_get(ptr);
  return seam_edge == nullptr ? false : seam_edge[index];
}

static void rna_MeshEdge_use_seam_set(PointerRNA *ptr, bool value)
{
  Mesh *mesh = rna_mesh(ptr);
  bool *seam_edge = static_cast<bool *>(CustomData_get_layer_named_for_write(
      &mesh->edge_data, CD_PROP_BOOL, ".uv_seam", mesh->edges_num));
  if (!seam_edge) {
    if (!value) {
      /* Skip adding layer if it doesn't exist already anyway and we're not hiding an element. */
      return;
    }
    seam_edge = static_cast<bool *>(CustomData_add_layer_named(
        &mesh->edge_data, CD_PROP_BOOL, CD_SET_DEFAULT, mesh->edges_num, ".uv_seam"));
  }
  const int index = rna_MeshEdge_index_get(ptr);
  seam_edge[index] = value;
}

static bool rna_MeshEdge_is_loose_get(PointerRNA *ptr)
{
  const Mesh *mesh = rna_mesh(ptr);
  const int index = rna_MeshEdge_index_get(ptr);
  const blender::bke::LooseEdgeCache &loose_edges = mesh->loose_edges();
  return loose_edges.count > 0 && loose_edges.is_loose_bits[index];
}

static int rna_MeshLoopTriangle_material_index_get(PointerRNA *ptr)
{
  using namespace blender;
  const Mesh *mesh = rna_mesh(ptr);
  const bke::AttributeAccessor attributes = mesh->attributes();
  const VArray material_indices = *attributes.lookup_or_default<int>(
      "material_index", bke::AttrDomain::Face, 0);
  return material_indices[rna_MeshLoopTriangle_polygon_index_get(ptr)];
}

static bool rna_MeshLoopTriangle_use_smooth_get(PointerRNA *ptr)
{
  const Mesh *mesh = rna_mesh(ptr);
  const int face_i = rna_MeshLoopTriangle_polygon_index_get(ptr);
  const bool *sharp_faces = static_cast<const bool *>(
      CustomData_get_layer_named(&mesh->face_data, CD_PROP_BOOL, "sharp_face"));
  return !(sharp_faces && sharp_faces[face_i]);
}

/* path construction */

static std::optional<std::string> rna_VertexGroupElement_path(const PointerRNA *ptr)
{
  const Mesh *mesh = rna_mesh(ptr); /* XXX not always! */
  const MDeformWeight *dw = (MDeformWeight *)ptr->data;
  const MDeformVert *dvert = mesh->deform_verts().data();
  int a, b;

  for (a = 0; a < mesh->verts_num; a++, dvert++) {
    for (b = 0; b < dvert->totweight; b++) {
      if (dw == &dvert->dw[b]) {
        return fmt::format("vertices[{}].groups[{}]", a, b);
      }
    }
  }

  return std::nullopt;
}

static std::optional<std::string> rna_MeshPolygon_path(const PointerRNA *ptr)
{
  return fmt::format("polygons[{}]", rna_MeshPolygon_index_get(const_cast<PointerRNA *>(ptr)));
}

static std::optional<std::string> rna_MeshLoopTriangle_path(const PointerRNA *ptr)
{
  const int index = rna_MeshLoopTriangle_index_get(const_cast<PointerRNA *>(ptr));
  return fmt::format("loop_triangles[{}]", index);
}

static std::optional<std::string> rna_MeshEdge_path(const PointerRNA *ptr)
{
  return fmt::format("edges[{}]", rna_MeshEdge_index_get(const_cast<PointerRNA *>(ptr)));
}

static std::optional<std::string> rna_MeshLoop_path(const PointerRNA *ptr)
{
  return fmt::format("loops[{}]", rna_MeshLoop_index_get(const_cast<PointerRNA *>(ptr)));
}

static std::optional<std::string> rna_MeshVertex_path(const PointerRNA *ptr)
{
  return fmt::format("vertices[{}]", rna_MeshVertex_index_get(const_cast<PointerRNA *>(ptr)));
}

static std::optional<std::string> rna_VertCustomData_data_path(const PointerRNA *ptr,
                                                               const char *collection,
                                                               int type)
{
  const CustomDataLayer *cdl;
  const Mesh *mesh = rna_mesh(ptr);
  const CustomData *vdata = rna_mesh_vdata(ptr);
  int a, b, totvert = (mesh->edit_mesh) ? 0 : mesh->verts_num;

  for (cdl = vdata->layers, a = 0; a < vdata->totlayer; cdl++, a++) {
    if (cdl->type == type) {
      b = ((char *)ptr->data - ((char *)cdl->data)) / CustomData_sizeof(eCustomDataType(type));
      if (b >= 0 && b < totvert) {
        char name_esc[sizeof(cdl->name) * 2];
        BLI_str_escape(name_esc, cdl->name, sizeof(name_esc));
        return fmt::format("{}[\"{}\"].data[{}]", collection, name_esc, b);
      }
    }
  }

  return std::nullopt;
}

static std::optional<std::string> rna_LoopCustomData_data_path(const PointerRNA *ptr,
                                                               const char *collection,
                                                               int type)
{
  const CustomDataLayer *cdl;
  const Mesh *mesh = rna_mesh(ptr);
  const CustomData *ldata = rna_mesh_ldata(ptr);
  int a, b, totloop = (mesh->edit_mesh) ? 0 : mesh->corners_num;

  for (cdl = ldata->layers, a = 0; a < ldata->totlayer; cdl++, a++) {
    if (cdl->type == type) {
      b = ((char *)ptr->data - ((char *)cdl->data)) / CustomData_sizeof(eCustomDataType(type));
      if (b >= 0 && b < totloop) {
        char name_esc[sizeof(cdl->name) * 2];
        BLI_str_escape(name_esc, cdl->name, sizeof(name_esc));
        return fmt::format("{}[\"{}\"].data[{}]", collection, name_esc, b);
      }
    }
  }

  return std::nullopt;
}

static void rna_Mesh_vertices_begin(CollectionPropertyIterator *iter, PointerRNA *ptr)
{
  Mesh *mesh = rna_mesh(ptr);
  rna_iterator_array_begin(iter,
                           mesh->vert_positions_for_write().data(),
                           sizeof(blender::float3),
                           mesh->verts_num,
                           false,
                           nullptr);
}
static int rna_Mesh_vertices_length(PointerRNA *ptr)
{
  const Mesh *mesh = rna_mesh(ptr);
  return mesh->verts_num;
}
int rna_Mesh_vertices_lookup_int(PointerRNA *ptr, int index, PointerRNA *r_ptr)
{
  Mesh *mesh = rna_mesh(ptr);
  if (index < 0 || index >= mesh->verts_num) {
    return false;
  }
  r_ptr->owner_id = &mesh->id;
  r_ptr->type = &RNA_MeshVertex;
  r_ptr->data = &mesh->vert_positions_for_write()[index];
  return true;
}

static void rna_Mesh_edges_begin(CollectionPropertyIterator *iter, PointerRNA *ptr)
{
  using namespace blender;
  Mesh *mesh = rna_mesh(ptr);
  blender::int2 *edges = static_cast<blender::int2 *>(CustomData_get_layer_named_for_write(
      &mesh->edge_data, CD_PROP_INT32_2D, ".edge_verts", mesh->edges_num));
  rna_iterator_array_begin(iter, edges, sizeof(blender::int2), mesh->edges_num, false, nullptr);
}
static int rna_Mesh_edges_length(PointerRNA *ptr)
{
  const Mesh *mesh = rna_mesh(ptr);
  return mesh->edges_num;
}
int rna_Mesh_edges_lookup_int(PointerRNA *ptr, int index, PointerRNA *r_ptr)
{
  using namespace blender;
  Mesh *mesh = rna_mesh(ptr);
  if (index < 0 || index >= mesh->edges_num) {
    return false;
  }
  blender::int2 *edges = static_cast<blender::int2 *>(CustomData_get_layer_named_for_write(
      &mesh->edge_data, CD_PROP_INT32_2D, ".edge_verts", mesh->edges_num));
  r_ptr->owner_id = &mesh->id;
  r_ptr->type = &RNA_MeshEdge;
  r_ptr->data = &edges[index];
  return true;
}

static void rna_Mesh_polygons_begin(CollectionPropertyIterator *iter, PointerRNA *ptr)
{
  Mesh *mesh = rna_mesh(ptr);
  rna_iterator_array_begin(
      iter, mesh->face_offsets_for_write().data(), sizeof(int), mesh->faces_num, false, nullptr);
}
static int rna_Mesh_polygons_length(PointerRNA *ptr)
{
  const Mesh *mesh = rna_mesh(ptr);
  return mesh->faces_num;
}
int rna_Mesh_polygons_lookup_int(PointerRNA *ptr, int index, PointerRNA *r_ptr)
{
  Mesh *mesh = rna_mesh(ptr);
  if (index < 0 || index >= mesh->faces_num) {
    return false;
  }
  r_ptr->owner_id = &mesh->id;
  r_ptr->type = &RNA_MeshPolygon;
  r_ptr->data = &mesh->face_offsets_for_write()[index];
  return true;
}

static void rna_Mesh_loops_begin(CollectionPropertyIterator *iter, PointerRNA *ptr)
{
  Mesh *mesh = rna_mesh(ptr);
  rna_iterator_array_begin(
      iter, mesh->corner_verts_for_write().data(), sizeof(int), mesh->corners_num, false, nullptr);
}
static int rna_Mesh_loops_length(PointerRNA *ptr)
{
  const Mesh *mesh = rna_mesh(ptr);
  return mesh->corners_num;
}
int rna_Mesh_loops_lookup_int(PointerRNA *ptr, int index, PointerRNA *r_ptr)
{
  Mesh *mesh = rna_mesh(ptr);
  if (index < 0 || index >= mesh->corners_num) {
    return false;
  }
  r_ptr->owner_id = &mesh->id;
  r_ptr->type = &RNA_MeshLoop;
  r_ptr->data = &mesh->corner_verts_for_write()[index];
  return true;
}

static int rna_Mesh_normals_domain_get(PointerRNA *ptr)
{
  return int(rna_mesh(ptr)->normals_domain());
}

static void rna_Mesh_vertex_normals_begin(CollectionPropertyIterator *iter, PointerRNA *ptr)
{
  const Mesh *mesh = rna_mesh(ptr);
  const blender::Span<blender::float3> normals = mesh->vert_normals();
  rna_iterator_array_begin(iter,
                           const_cast<blender::float3 *>(normals.data()),
                           sizeof(blender::float3),
                           normals.size(),
                           false,
                           nullptr);
}

static int rna_Mesh_vertex_normals_length(PointerRNA *ptr)
{
  const Mesh *mesh = rna_mesh(ptr);
  return mesh->verts_num;
}

int rna_Mesh_vertex_normals_lookup_int(PointerRNA *ptr, int index, PointerRNA *r_ptr)
{
  const Mesh *mesh = rna_mesh(ptr);
  if (index < 0 || index >= mesh->verts_num) {
    return false;
  }
  /* Casting away const is okay because this RNA type doesn't allow changing the value. */
  r_ptr->owner_id = (ID *)&mesh->id;
  r_ptr->type = &RNA_MeshNormalValue;
  r_ptr->data = const_cast<blender::float3 *>(&mesh->vert_normals()[index]);
  return true;
}

static void rna_Mesh_poly_normals_begin(CollectionPropertyIterator *iter, PointerRNA *ptr)
{
  const Mesh *mesh = rna_mesh(ptr);
  const blender::Span<blender::float3> normals = mesh->face_normals();
  rna_iterator_array_begin(iter,
                           const_cast<blender::float3 *>(normals.data()),
                           sizeof(blender::float3),
                           normals.size(),
                           false,
                           nullptr);
}

static int rna_Mesh_poly_normals_length(PointerRNA *ptr)
{
  const Mesh *mesh = rna_mesh(ptr);
  return mesh->faces_num;
}

int rna_Mesh_poly_normals_lookup_int(PointerRNA *ptr, int index, PointerRNA *r_ptr)
{
  const Mesh *mesh = rna_mesh(ptr);
  if (index < 0 || index >= mesh->faces_num) {
    return false;
  }
  /* Casting away const is okay because this RNA type doesn't allow changing the value. */
  r_ptr->owner_id = (ID *)&mesh->id;
  r_ptr->type = &RNA_MeshNormalValue;
  r_ptr->data = const_cast<blender::float3 *>(&mesh->face_normals()[index]);
  return true;
}

static void rna_Mesh_corner_normals_begin(CollectionPropertyIterator *iter, PointerRNA *ptr)
{
  const Mesh *mesh = rna_mesh(ptr);
  const blender::Span<blender::float3> normals = mesh->corner_normals();
  if (normals.is_empty()) {
    iter->valid = false;
    return;
  }
  rna_iterator_array_begin(
      iter, (void *)normals.data(), sizeof(float[3]), mesh->corners_num, false, nullptr);
}

static int rna_Mesh_corner_normals_length(PointerRNA *ptr)
{
  const Mesh *mesh = rna_mesh(ptr);
  return mesh->corners_num;
}

int rna_Mesh_corner_normals_lookup_int(PointerRNA *ptr, int index, PointerRNA *r_ptr)
{
  const Mesh *mesh = rna_mesh(ptr);
  const blender::Span<blender::float3> normals = mesh->corner_normals();
  if (index < 0 || index >= mesh->corners_num || normals.is_empty()) {
    return false;
  }
  /* Casting away const is okay because this RNA type doesn't allow changing the value. */
  r_ptr->owner_id = (ID *)&mesh->id;
  r_ptr->type = &RNA_MeshNormalValue;
  r_ptr->data = (float *)&normals[index];
  return true;
}

static std::optional<std::string> rna_MeshUVLoop_path(const PointerRNA *ptr)
{
  return rna_LoopCustomData_data_path(ptr, "uv_layers", CD_PROP_FLOAT2);
}
/* The rna_MeshUVLoop_*_get/set() functions get passed a pointer to
 * the (float2) uv attribute. This is for historical reasons because
 * the api used to wrap MLoopUV, which contained the uv and all the selection
 * pin states in a single struct. But since that struct no longer exists and
 * we still can use only a single pointer to access these, we need to look up
 * the original attribute layer and the index of the uv in it to be able to
 * find the associated bool layers. So we scan the available foat2 layers
 * to find into which layer the pointer we got passed points. */
static bool get_uv_index_and_layer(const PointerRNA *ptr,
                                   int *r_uv_map_index,
                                   int *r_index_in_attribute)
{
  const Mesh *mesh = rna_mesh(ptr);
  const blender::float2 *uv_coord = static_cast<const blender::float2 *>(ptr->data);

  /* We don't know from which attribute the RNA pointer is from, so we need to scan them all. */
  const int uv_layers_num = CustomData_number_of_layers(&mesh->corner_data, CD_PROP_FLOAT2);
  for (int layer_i = 0; layer_i < uv_layers_num; layer_i++) {
    const blender::float2 *layer_data = static_cast<const blender::float2 *>(
        CustomData_get_layer_n(&mesh->corner_data, CD_PROP_FLOAT2, layer_i));
    const ptrdiff_t index = uv_coord - layer_data;
    if (index >= 0 && index < mesh->corners_num) {
      *r_uv_map_index = layer_i;
      *r_index_in_attribute = index;
      return true;
    }
  }
  /* This can happen if the Customdata arrays were re-allocated between obtaining the
   * Python object and accessing it. */
  return false;
}

static bool rna_MeshUVLoop_select_get(PointerRNA *ptr)
{
  const Mesh *mesh = rna_mesh(ptr);
  int uv_map_index;
  int loop_index;
  const bool *select = nullptr;
  if (get_uv_index_and_layer(ptr, &uv_map_index, &loop_index)) {
    select = ED_mesh_uv_map_vert_select_layer_get(mesh, uv_map_index);
  }
  return select ? select[loop_index] : false;
}

static void rna_MeshUVLoop_select_set(PointerRNA *ptr, const bool value)
{
  Mesh *mesh = rna_mesh(ptr);
  int uv_map_index;
  int loop_index;
  if (get_uv_index_and_layer(ptr, &uv_map_index, &loop_index)) {
    bool *select = ED_mesh_uv_map_vert_select_layer_ensure(mesh, uv_map_index);
    select[loop_index] = value;
  }
}

static bool rna_MeshUVLoop_select_edge_get(PointerRNA *ptr)
{
  const Mesh *mesh = rna_mesh(ptr);
  int uv_map_index;
  int loop_index;
  const bool *select_edge = nullptr;
  if (get_uv_index_and_layer(ptr, &uv_map_index, &loop_index)) {
    select_edge = ED_mesh_uv_map_edge_select_layer_get(mesh, uv_map_index);
  }
  return select_edge ? select_edge[loop_index] : false;
}

static void rna_MeshUVLoop_select_edge_set(PointerRNA *ptr, const bool value)
{
  Mesh *mesh = rna_mesh(ptr);
  int uv_map_index;
  int loop_index;
  if (get_uv_index_and_layer(ptr, &uv_map_index, &loop_index)) {
    bool *select_edge = ED_mesh_uv_map_edge_select_layer_ensure(mesh, uv_map_index);
    select_edge[loop_index] = value;
  }
}

static bool rna_MeshUVLoop_pin_uv_get(PointerRNA *ptr)
{
  const Mesh *mesh = rna_mesh(ptr);
  int uv_map_index;
  int loop_index;
  const bool *pin_uv = nullptr;
  if (get_uv_index_and_layer(ptr, &uv_map_index, &loop_index)) {
    pin_uv = ED_mesh_uv_map_pin_layer_get(mesh, uv_map_index);
  }
  return pin_uv ? pin_uv[loop_index] : false;
}

static void rna_MeshUVLoop_pin_uv_set(PointerRNA *ptr, const bool value)
{
  Mesh *mesh = rna_mesh(ptr);
  int uv_map_index;
  int loop_index;
  if (get_uv_index_and_layer(ptr, &uv_map_index, &loop_index)) {
    bool *pin_uv = ED_mesh_uv_map_pin_layer_ensure(mesh, uv_map_index);
    pin_uv[loop_index] = value;
  }
}

static void rna_MeshUVLoop_uv_get(PointerRNA *ptr, float *value)
{
  copy_v2_v2(value, static_cast<const float *>(ptr->data));
}

static void rna_MeshUVLoop_uv_set(PointerRNA *ptr, const float *value)
{
  copy_v2_v2(static_cast<float *>(ptr->data), value);
}

static std::optional<std::string> rna_MeshLoopColorLayer_path(const PointerRNA *ptr)
{
  const CustomDataLayer *cdl = static_cast<const CustomDataLayer *>(ptr->data);
  char name_esc[sizeof(cdl->name) * 2];
  BLI_str_escape(name_esc, cdl->name, sizeof(name_esc));
  return fmt::format("vertex_colors[\"{}\"]", name_esc);
}

static std::optional<std::string> rna_MeshColor_path(const PointerRNA *ptr)
{
  return rna_LoopCustomData_data_path(ptr, "vertex_colors", CD_PROP_BYTE_COLOR);
}

/***************************************/

static int rna_Mesh_tot_vert_get(PointerRNA *ptr)
{
  Mesh *mesh = rna_mesh(ptr);
  return mesh->edit_mesh ? mesh->edit_mesh->bm->totvertsel : 0;
}
static int rna_Mesh_tot_edge_get(PointerRNA *ptr)
{
  Mesh *mesh = rna_mesh(ptr);
  return mesh->edit_mesh ? mesh->edit_mesh->bm->totedgesel : 0;
}
static int rna_Mesh_tot_face_get(PointerRNA *ptr)
{
  Mesh *mesh = rna_mesh(ptr);
  return mesh->edit_mesh ? mesh->edit_mesh->bm->totfacesel : 0;
}

static PointerRNA rna_Mesh_vertex_color_new(Mesh *mesh,
                                            ReportList *reports,
                                            const char *name,
                                            const bool do_init)
{
  CustomData *ldata;
  CustomDataLayer *cdl = nullptr;
  int index = ED_mesh_color_add(mesh, name, false, do_init, reports);

  if (index != -1) {
    ldata = rna_mesh_ldata_helper(mesh);
    cdl = &ldata->layers[CustomData_get_layer_index_n(ldata, CD_PROP_BYTE_COLOR, index)];

    if (!mesh->active_color_attribute) {
      mesh->active_color_attribute = BLI_strdup(cdl->name);
    }
    if (!mesh->default_color_attribute) {
      mesh->default_color_attribute = BLI_strdup(cdl->name);
    }
  }

  PointerRNA ptr = RNA_pointer_create(&mesh->id, &RNA_MeshLoopColorLayer, cdl);
  return ptr;
}

static void rna_Mesh_vertex_color_remove(Mesh *mesh, ReportList *reports, CustomDataLayer *layer)
{
  BKE_id_attribute_remove(&mesh->id, layer->name, reports);
}

static PointerRNA rna_Mesh_uv_layers_new(Mesh *mesh,
                                         ReportList *reports,
                                         const char *name,
                                         const bool do_init)
{
  CustomData *ldata;
  CustomDataLayer *cdl = nullptr;
  int index = ED_mesh_uv_add(mesh, name, false, do_init, reports);

  if (index != -1) {
    ldata = rna_mesh_ldata_helper(mesh);
    cdl = &ldata->layers[CustomData_get_layer_index_n(ldata, CD_PROP_FLOAT2, index)];
  }

  PointerRNA ptr = RNA_pointer_create(&mesh->id, &RNA_MeshUVLoopLayer, cdl);
  return ptr;
}

static void rna_Mesh_uv_layers_remove(Mesh *mesh, ReportList *reports, CustomDataLayer *layer)
{
  using namespace blender;
  if (!BKE_id_attribute_find(&mesh->id, layer->name, CD_PROP_FLOAT2, bke::AttrDomain::Corner)) {
    BKE_reportf(reports, RPT_ERROR, "UV map '%s' not found", layer->name);
    return;
  }
  BKE_id_attribute_remove(&mesh->id, layer->name, reports);
}

static bool rna_Mesh_is_editmode_get(PointerRNA *ptr)
{
  Mesh *mesh = rna_mesh(ptr);
  return (mesh->edit_mesh != nullptr);
}

static bool rna_Mesh_materials_override_apply(Main *bmain,
                                              RNAPropertyOverrideApplyContext &rnaapply_ctx)
{
  PointerRNA *ptr_dst = &rnaapply_ctx.ptr_dst;
  PropertyRNA *prop_dst = rnaapply_ctx.prop_dst;
  PointerRNA *ptr_item_dst = &rnaapply_ctx.ptr_item_dst;
  PointerRNA *ptr_item_src = &rnaapply_ctx.ptr_item_src;
  IDOverrideLibraryPropertyOperation *opop = rnaapply_ctx.liboverride_operation;

  BLI_assert_msg(opop->operation == LIBOVERRIDE_OP_REPLACE,
                 "Unsupported RNA override operation on collections' objects");
  UNUSED_VARS_NDEBUG(opop);

  Mesh *mesh_dst = (Mesh *)ptr_dst->owner_id;

  if (ptr_item_dst->type == nullptr || ptr_item_src->type == nullptr) {
    // BLI_assert_msg(0, "invalid source or destination material.");
    return false;
  }

  Material *mat_dst = static_cast<Material *>(ptr_item_dst->data);
  Material *mat_src = static_cast<Material *>(ptr_item_src->data);

  if (mat_src == mat_dst) {
    return true;
  }

  bool is_modified = false;
  for (int i = 0; i < mesh_dst->totcol; i++) {
    if (mesh_dst->mat[i] == mat_dst) {
      id_us_min(&mat_dst->id);
      mesh_dst->mat[i] = mat_src;
      id_us_plus(&mat_src->id);
      is_modified = true;
    }
  }

  if (is_modified) {
    RNA_property_update_main(bmain, nullptr, ptr_dst, prop_dst);
  }

  return true;
}

/** \} */

#else

/* -------------------------------------------------------------------- */
/** \name RNA Mesh Definition
 * \{ */

static void rna_def_mvert_group(BlenderRNA *brna)
{
  StructRNA *srna;
  PropertyRNA *prop;

  srna = RNA_def_struct(brna, "VertexGroupElement", nullptr);
  RNA_def_struct_sdna(srna, "MDeformWeight");
  RNA_def_struct_path_func(srna, "rna_VertexGroupElement_path");
  RNA_def_struct_ui_text(
      srna, "Vertex Group Element", "Weight value of a vertex in a vertex group");
  RNA_def_struct_ui_icon(srna, ICON_GROUP_VERTEX);

  /* we can't point to actual group, it is in the object and so
   * there is no unique group to point to, hence the index */
  prop = RNA_def_property(srna, "group", PROP_INT, PROP_UNSIGNED);
  RNA_def_property_int_sdna(prop, nullptr, "def_nr");
  RNA_def_property_clear_flag(prop, PROP_EDITABLE);
  RNA_def_property_ui_text(prop, "Group Index", "");
  RNA_def_property_update(prop, 0, "rna_Mesh_update_data_legacy_deg_tag_all");

  prop = RNA_def_property(srna, "weight", PROP_FLOAT, PROP_NONE);
  RNA_def_property_range(prop, 0.0f, 1.0f);
  RNA_def_property_ui_text(prop, "Weight", "Vertex Weight");
  RNA_def_property_update(prop, 0, "rna_Mesh_update_data_edit_weight");
}

static void rna_def_mvert(BlenderRNA *brna)
{
  StructRNA *srna;
  PropertyRNA *prop;

  srna = RNA_def_struct(brna, "MeshVertex", nullptr);
  RNA_def_struct_ui_text(srna, "Mesh Vertex", "Vertex in a Mesh data-block");
  RNA_def_struct_path_func(srna, "rna_MeshVertex_path");
  RNA_def_struct_ui_icon(srna, ICON_VERTEXSEL);

  prop = RNA_def_property(srna, "co", PROP_FLOAT, PROP_TRANSLATION);
  RNA_def_property_array(prop, 3);
  RNA_def_property_float_funcs(prop, "rna_MeshVertex_co_get", "rna_MeshVertex_co_set", nullptr);
  RNA_def_property_ui_text(prop, "Position", "");
  RNA_def_property_update(prop, 0, "rna_Mesh_update_positions_tag");

  prop = RNA_def_property(srna, "normal", PROP_FLOAT, PROP_DIRECTION);
  RNA_def_property_array(prop, 3);
  RNA_def_property_clear_flag(prop, PROP_EDITABLE);
  RNA_def_property_float_funcs(prop, "rna_MeshVertex_normal_get", nullptr, nullptr);
  RNA_def_property_ui_text(prop, "Normal", "Vertex Normal");

  prop = RNA_def_property(srna, "select", PROP_BOOLEAN, PROP_NONE);
  RNA_def_property_boolean_funcs(prop, "rna_MeshVertex_select_get", "rna_MeshVertex_select_set");
  RNA_def_property_ui_text(prop, "Select", "");
  RNA_def_property_update(prop, 0, "rna_Mesh_update_select");

  prop = RNA_def_property(srna, "hide", PROP_BOOLEAN, PROP_NONE);
  RNA_def_property_ui_text(prop, "Hide", "");
  RNA_def_property_boolean_funcs(prop, "rna_MeshVertex_hide_get", "rna_MeshVertex_hide_set");
  RNA_def_property_update(prop, 0, "rna_Mesh_update_select");

  prop = RNA_def_property(srna, "groups", PROP_COLLECTION, PROP_NONE);
  RNA_def_property_collection_funcs(prop,
                                    "rna_MeshVertex_groups_begin",
                                    "rna_iterator_array_next",
                                    "rna_iterator_array_end",
                                    "rna_iterator_array_get",
                                    nullptr,
                                    nullptr,
                                    nullptr,
                                    nullptr);
  RNA_def_property_struct_type(prop, "VertexGroupElement");
  RNA_def_property_ui_text(
      prop, "Groups", "Weights for the vertex groups this vertex is member of");

  prop = RNA_def_property(srna, "index", PROP_INT, PROP_UNSIGNED);
  RNA_def_property_clear_flag(prop, PROP_EDITABLE);
  RNA_def_property_int_funcs(prop, "rna_MeshVertex_index_get", nullptr, nullptr);
  RNA_def_property_ui_text(prop, "Index", "Index of this vertex");

  prop = RNA_def_property(srna, "undeformed_co", PROP_FLOAT, PROP_TRANSLATION);
  RNA_def_property_array(prop, 3);
  RNA_def_property_ui_text(
      prop,
      "Undeformed Location",
      "For meshes with modifiers applied, the coordinate of the vertex with no deforming "
      "modifiers applied, as used for generated texture coordinates");
  RNA_def_property_float_funcs(prop, "rna_MeshVertex_undeformed_co_get", nullptr, nullptr);
  RNA_def_property_clear_flag(prop, PROP_EDITABLE);
}

static void rna_def_medge(BlenderRNA *brna)
{
  StructRNA *srna;
  PropertyRNA *prop;

  srna = RNA_def_struct(brna, "MeshEdge", nullptr);
  RNA_def_struct_sdna(srna, "vec2i");
  RNA_def_struct_ui_text(srna, "Mesh Edge", "Edge in a Mesh data-block");
  RNA_def_struct_path_func(srna, "rna_MeshEdge_path");
  RNA_def_struct_ui_icon(srna, ICON_EDGESEL);

  prop = RNA_def_property(srna, "vertices", PROP_INT, PROP_UNSIGNED);
  RNA_def_property_int_sdna(prop, nullptr, "x");
  RNA_def_property_array(prop, 2);
  RNA_def_property_ui_text(prop, "Vertices", "Vertex indices");
  /* XXX allows creating invalid meshes */

  prop = RNA_def_property(srna, "select", PROP_BOOLEAN, PROP_NONE);
  RNA_def_property_boolean_funcs(prop, "rna_MeshEdge_select_get", "rna_MeshEdge_select_set");
  RNA_def_property_ui_text(prop, "Select", "");
  RNA_def_property_update(prop, 0, "rna_Mesh_update_select");

  prop = RNA_def_property(srna, "hide", PROP_BOOLEAN, PROP_NONE);
  RNA_def_property_ui_text(prop, "Hide", "");
  RNA_def_property_boolean_funcs(prop, "rna_MeshEdge_hide_get", "rna_MeshEdge_hide_set");
  RNA_def_property_update(prop, 0, "rna_Mesh_update_select");

  prop = RNA_def_property(srna, "use_seam", PROP_BOOLEAN, PROP_NONE);
  RNA_def_property_boolean_funcs(prop, "rna_MeshEdge_use_seam_get", "rna_MeshEdge_use_seam_set");
  RNA_def_property_ui_text(prop, "Seam", "Seam edge for UV unwrapping");
  RNA_def_property_update(prop, 0, "rna_Mesh_update_select");

  prop = RNA_def_property(srna, "use_edge_sharp", PROP_BOOLEAN, PROP_NONE);
  RNA_def_property_boolean_funcs(
      prop, "rna_MeshEdge_use_edge_sharp_get", "rna_MeshEdge_use_edge_sharp_set");
  RNA_def_property_ui_text(prop, "Sharp", "Sharp edge for shading");
  RNA_def_property_update(prop, 0, "rna_Mesh_update_data_legacy_deg_tag_all");

  prop = RNA_def_property(srna, "is_loose", PROP_BOOLEAN, PROP_NONE);
  RNA_def_property_clear_flag(prop, PROP_EDITABLE);
  RNA_def_property_boolean_funcs(prop, "rna_MeshEdge_is_loose_get", nullptr);
  RNA_def_property_ui_text(prop, "Loose", "Edge is not connected to any faces");

  prop = RNA_def_property(srna, "use_freestyle_mark", PROP_BOOLEAN, PROP_NONE);
  RNA_def_property_boolean_funcs(
      prop, "rna_MEdge_freestyle_edge_mark_get", "rna_MEdge_freestyle_edge_mark_set");
  RNA_def_property_ui_text(prop, "Freestyle Edge Mark", "Edge mark for Freestyle line rendering");
  RNA_def_property_update(prop, 0, "rna_Mesh_update_data_legacy_deg_tag_all");

  prop = RNA_def_property(srna, "index", PROP_INT, PROP_UNSIGNED);
  RNA_def_property_clear_flag(prop, PROP_EDITABLE);
  RNA_def_property_int_funcs(prop, "rna_MeshEdge_index_get", nullptr, nullptr);
  RNA_def_property_ui_text(prop, "Index", "Index of this edge");
}

static void rna_def_mlooptri(BlenderRNA *brna)
{
  StructRNA *srna;
  PropertyRNA *prop;
  const int splitnor_dim[] = {3, 3};

  srna = RNA_def_struct(brna, "MeshLoopTriangle", nullptr);
  RNA_def_struct_sdna(srna, "vec3i");
  RNA_def_struct_ui_text(srna, "Mesh Loop Triangle", "Tessellated triangle in a Mesh data-block");
  RNA_def_struct_path_func(srna, "rna_MeshLoopTriangle_path");
  RNA_def_struct_ui_icon(srna, ICON_FACESEL);

  prop = RNA_def_property(srna, "vertices", PROP_INT, PROP_UNSIGNED);
  RNA_def_property_array(prop, 3);
  RNA_def_property_int_funcs(prop, "rna_MeshLoopTriangle_verts_get", nullptr, nullptr);
  RNA_def_property_ui_text(prop, "Vertices", "Indices of triangle vertices");
  RNA_def_property_clear_flag(prop, PROP_EDITABLE);

  prop = RNA_def_property(srna, "loops", PROP_INT, PROP_UNSIGNED);
  RNA_def_property_int_sdna(prop, nullptr, "x");
  RNA_def_property_array(prop, 3);
  RNA_def_property_ui_text(prop, "Loops", "Indices of mesh loops that make up the triangle");
  RNA_def_property_clear_flag(prop, PROP_EDITABLE);

  prop = RNA_def_property(srna, "polygon_index", PROP_INT, PROP_UNSIGNED);
  RNA_def_property_int_funcs(prop, "rna_MeshLoopTriangle_polygon_index_get", nullptr, nullptr);
  RNA_def_property_ui_text(prop, "Polygon", "Index of mesh face that the triangle is a part of");
  RNA_def_property_clear_flag(prop, PROP_EDITABLE);

  prop = RNA_def_property(srna, "normal", PROP_FLOAT, PROP_DIRECTION);
  RNA_def_property_array(prop, 3);
  RNA_def_property_range(prop, -1.0f, 1.0f);
  RNA_def_property_clear_flag(prop, PROP_EDITABLE);
  RNA_def_property_float_funcs(prop, "rna_MeshLoopTriangle_normal_get", nullptr, nullptr);
  RNA_def_property_ui_text(
      prop, "Triangle Normal", "Local space unit length normal vector for this triangle");

  prop = RNA_def_property(srna, "split_normals", PROP_FLOAT, PROP_DIRECTION);
  RNA_def_property_multi_array(prop, 2, splitnor_dim);
  RNA_def_property_range(prop, -1.0f, 1.0f);
  RNA_def_property_clear_flag(prop, PROP_EDITABLE);
  RNA_def_property_float_funcs(prop, "rna_MeshLoopTriangle_split_normals_get", nullptr, nullptr);
  RNA_def_property_ui_text(
      prop,
      "Split Normals",
      "Local space unit length split normal vectors of the face corners of this triangle");

  prop = RNA_def_property(srna, "area", PROP_FLOAT, PROP_UNSIGNED);
  RNA_def_property_clear_flag(prop, PROP_EDITABLE);
  RNA_def_property_float_funcs(prop, "rna_MeshLoopTriangle_area_get", nullptr, nullptr);
  RNA_def_property_ui_text(prop, "Triangle Area", "Area of this triangle");

  prop = RNA_def_property(srna, "index", PROP_INT, PROP_UNSIGNED);
  RNA_def_property_clear_flag(prop, PROP_EDITABLE);
  RNA_def_property_int_funcs(prop, "rna_MeshLoopTriangle_index_get", nullptr, nullptr);
  RNA_def_property_ui_text(prop, "Index", "Index of this loop triangle");

  prop = RNA_def_property(srna, "material_index", PROP_INT, PROP_UNSIGNED);
  RNA_def_property_clear_flag(prop, PROP_EDITABLE);
  RNA_def_property_int_funcs(prop, "rna_MeshLoopTriangle_material_index_get", nullptr, nullptr);
  RNA_def_property_ui_text(prop, "Material Index", "Material slot index of this triangle");

  prop = RNA_def_property(srna, "use_smooth", PROP_BOOLEAN, PROP_NONE);
  RNA_def_property_clear_flag(prop, PROP_EDITABLE);
  RNA_def_property_boolean_funcs(prop, "rna_MeshLoopTriangle_use_smooth_get", nullptr);
  RNA_def_property_ui_text(prop, "Smooth", "");
}

static void rna_def_mloop(BlenderRNA *brna)
{
  StructRNA *srna;
  PropertyRNA *prop;

  srna = RNA_def_struct(brna, "MeshLoop", nullptr);
  RNA_def_struct_ui_text(srna, "Mesh Loop", "Loop in a Mesh data-block");
  RNA_def_struct_path_func(srna, "rna_MeshLoop_path");
  RNA_def_struct_ui_icon(srna, ICON_EDGESEL);

  prop = RNA_def_property(srna, "vertex_index", PROP_INT, PROP_UNSIGNED);
  RNA_def_property_int_funcs(
      prop, "rna_MeshLoop_vertex_index_get", "rna_MeshLoop_vertex_index_set", nullptr);
  RNA_def_property_ui_text(prop, "Vertex", "Vertex index");

  prop = RNA_def_property(srna, "edge_index", PROP_INT, PROP_UNSIGNED);
  RNA_def_property_int_funcs(
      prop, "rna_MeshLoop_edge_index_get", "rna_MeshLoop_edge_index_set", nullptr);
  RNA_def_property_ui_text(prop, "Edge", "Edge index");

  prop = RNA_def_property(srna, "index", PROP_INT, PROP_UNSIGNED);
  RNA_def_property_clear_flag(prop, PROP_EDITABLE);
  RNA_def_property_int_funcs(prop, "rna_MeshLoop_index_get", nullptr, nullptr);
  RNA_def_property_ui_text(prop, "Index", "Index of this loop");

  prop = RNA_def_property(srna, "normal", PROP_FLOAT, PROP_DIRECTION);
  RNA_def_property_clear_flag(prop, PROP_EDITABLE);
  RNA_def_property_array(prop, 3);
  RNA_def_property_range(prop, -1.0f, 1.0f);
  RNA_def_property_float_funcs(prop, "rna_MeshLoop_normal_get", nullptr, nullptr);
  RNA_def_property_ui_text(prop,
                           "Normal",
                           "The normal direction of the face corner, taking into account sharp "
                           "faces, sharp edges, and custom normal data");

  prop = RNA_def_property(srna, "tangent", PROP_FLOAT, PROP_DIRECTION);
  RNA_def_property_array(prop, 3);
  RNA_def_property_range(prop, -1.0f, 1.0f);
  RNA_def_property_clear_flag(prop, PROP_EDITABLE);
  RNA_def_property_float_funcs(prop, "rna_MeshLoop_tangent_get", nullptr, nullptr);
  RNA_def_property_ui_text(prop,
                           "Tangent",
                           "Local space unit length tangent vector of this vertex for this face "
                           "(must be computed beforehand using calc_tangents)");

  prop = RNA_def_property(srna, "bitangent_sign", PROP_FLOAT, PROP_NONE);
  RNA_def_property_range(prop, -1.0f, 1.0f);
  RNA_def_property_clear_flag(prop, PROP_EDITABLE);
  RNA_def_property_float_funcs(prop, "rna_MeshLoop_bitangent_sign_get", nullptr, nullptr);
  RNA_def_property_ui_text(
      prop,
      "Bitangent Sign",
      "Sign of the bitangent vector of this vertex for this face (must be computed "
      "beforehand using calc_tangents, bitangent = bitangent_sign * cross(normal, tangent))");

  prop = RNA_def_property(srna, "bitangent", PROP_FLOAT, PROP_DIRECTION);
  RNA_def_property_array(prop, 3);
  RNA_def_property_range(prop, -1.0f, 1.0f);
  RNA_def_property_clear_flag(prop, PROP_EDITABLE);
  RNA_def_property_float_funcs(prop, "rna_MeshLoop_bitangent_get", nullptr, nullptr);
  RNA_def_property_ui_text(
      prop,
      "Bitangent",
      "Bitangent vector of this vertex for this face (must be computed beforehand using "
      "calc_tangents, use it only if really needed, slower access than bitangent_sign)");
}

static void rna_def_mpolygon(BlenderRNA *brna)
{
  StructRNA *srna;
  PropertyRNA *prop;
  FunctionRNA *func;

  srna = RNA_def_struct(brna, "MeshPolygon", nullptr);
  RNA_def_struct_sdna(srna, "MIntProperty");
  RNA_def_struct_ui_text(srna, "Mesh Polygon", "Polygon in a Mesh data-block");
  RNA_def_struct_path_func(srna, "rna_MeshPolygon_path");
  RNA_def_struct_ui_icon(srna, ICON_FACESEL);

  /* Faked, actually access to loop vertex values, don't this way because manually setting up
   * vertex/edge per loop is very low level.
   * Instead we setup face sizes, assign indices, then calc edges automatic when creating
   * meshes from rna/py. */
  prop = RNA_def_property(srna, "vertices", PROP_INT, PROP_UNSIGNED);
  /* Eek, this is still used in some cases but in fact we don't want to use it at all here. */
  RNA_def_property_array(prop, 3);
  RNA_def_property_flag(prop, PROP_DYNAMIC);
  RNA_def_property_dynamic_array_funcs(prop, "rna_MeshPoly_vertices_get_length");
  RNA_def_property_int_funcs(
      prop, "rna_MeshPoly_vertices_get", "rna_MeshPoly_vertices_set", nullptr);
  RNA_def_property_ui_text(prop, "Vertices", "Vertex indices");

  /* these are both very low level access */
  prop = RNA_def_property(srna, "loop_start", PROP_INT, PROP_UNSIGNED);
  RNA_def_property_int_sdna(prop, nullptr, "i");
  RNA_def_property_ui_text(prop, "Loop Start", "Index of the first loop of this face");
  /* also low level */
  prop = RNA_def_property(srna, "loop_total", PROP_INT, PROP_UNSIGNED);
  RNA_def_property_clear_flag(prop, PROP_EDITABLE);
  RNA_def_property_int_funcs(prop, "rna_MeshPolygon_loop_total_get", nullptr, nullptr);
  RNA_def_property_ui_text(prop, "Loop Total", "Number of loops used by this face");

  prop = RNA_def_property(srna, "material_index", PROP_INT, PROP_UNSIGNED);
  RNA_def_property_int_funcs(
      prop, "rna_MeshPolygon_material_index_get", "rna_MeshPolygon_material_index_set", nullptr);
  RNA_def_property_ui_text(prop, "Material Index", "Material slot index of this face");
#  if 0
  RNA_def_property_int_funcs(prop, nullptr, nullptr, "rna_MeshPoly_material_index_range");
#  endif
  RNA_def_property_update(prop, 0, "rna_Mesh_update_data_legacy_deg_tag_all");

  prop = RNA_def_property(srna, "select", PROP_BOOLEAN, PROP_NONE);
  RNA_def_property_boolean_funcs(prop, "rna_MeshPolygon_select_get", "rna_MeshPolygon_select_set");
  RNA_def_property_ui_text(prop, "Select", "");
  RNA_def_property_update(prop, 0, "rna_Mesh_update_select");

  prop = RNA_def_property(srna, "hide", PROP_BOOLEAN, PROP_NONE);
  RNA_def_property_ui_text(prop, "Hide", "");
  RNA_def_property_boolean_funcs(prop, "rna_MeshPolygon_hide_get", "rna_MeshPolygon_hide_set");
  RNA_def_property_update(prop, 0, "rna_Mesh_update_select");

  prop = RNA_def_property(srna, "use_smooth", PROP_BOOLEAN, PROP_NONE);
  RNA_def_property_boolean_funcs(
      prop, "rna_MeshPolygon_use_smooth_get", "rna_MeshPolygon_use_smooth_set");
  RNA_def_property_ui_text(prop, "Smooth", "");
  RNA_def_property_update(prop, 0, "rna_Mesh_update_data_legacy_deg_tag_all");

  prop = RNA_def_property(srna, "use_freestyle_mark", PROP_BOOLEAN, PROP_NONE);
  RNA_def_property_boolean_funcs(
      prop, "rna_MPoly_freestyle_face_mark_get", "rna_MPoly_freestyle_face_mark_set");
  RNA_def_property_ui_text(prop, "Freestyle Face Mark", "Face mark for Freestyle line rendering");
  RNA_def_property_update(prop, 0, "rna_Mesh_update_data_legacy_deg_tag_all");

  prop = RNA_def_property(srna, "normal", PROP_FLOAT, PROP_DIRECTION);
  RNA_def_property_array(prop, 3);
  RNA_def_property_range(prop, -1.0f, 1.0f);
  RNA_def_property_clear_flag(prop, PROP_EDITABLE);
  RNA_def_property_float_funcs(prop, "rna_MeshPolygon_normal_get", nullptr, nullptr);
  RNA_def_property_ui_text(
      prop, "Polygon Normal", "Local space unit length normal vector for this face");

  prop = RNA_def_property(srna, "center", PROP_FLOAT, PROP_XYZ);
  RNA_def_property_array(prop, 3);
  RNA_def_property_clear_flag(prop, PROP_EDITABLE);
  RNA_def_property_float_funcs(prop, "rna_MeshPolygon_center_get", nullptr, nullptr);
  RNA_def_property_ui_text(prop, "Polygon Center", "Center of this face");

  prop = RNA_def_property(srna, "area", PROP_FLOAT, PROP_UNSIGNED);
  RNA_def_property_clear_flag(prop, PROP_EDITABLE);
  RNA_def_property_float_funcs(prop, "rna_MeshPolygon_area_get", nullptr, nullptr);
  RNA_def_property_ui_text(prop, "Polygon Area", "Read only area of this face");

  prop = RNA_def_property(srna, "index", PROP_INT, PROP_UNSIGNED);
  RNA_def_property_clear_flag(prop, PROP_EDITABLE);
  RNA_def_property_int_funcs(prop, "rna_MeshPolygon_index_get", nullptr, nullptr);
  RNA_def_property_ui_text(prop, "Index", "Index of this face");

  func = RNA_def_function(srna, "flip", "rna_MeshPolygon_flip");
  RNA_def_function_flag(func, FUNC_USE_SELF_ID);
  RNA_def_function_ui_description(func, "Invert winding of this face (flip its normal)");
}

/* mesh.loop_uvs */
static void rna_def_mloopuv(BlenderRNA *brna)
{
  StructRNA *srna;
  PropertyRNA *prop;

  srna = RNA_def_struct(brna, "MeshUVLoopLayer", nullptr);
  RNA_def_struct_sdna(srna, "CustomDataLayer");
  RNA_def_struct_path_func(srna, "rna_MeshUVLoopLayer_path");

  prop = RNA_def_property(srna, "data", PROP_COLLECTION, PROP_NONE);
  RNA_def_property_struct_type(prop, "MeshUVLoop");
  RNA_def_property_ui_text(
      prop,
      "MeshUVLoop (Deprecated)",
      "Deprecated, use 'uv', 'vertex_select', 'edge_select' or 'pin' properties instead");
  RNA_def_property_override_flag(prop, PROPOVERRIDE_IGNORE);
  RNA_def_property_collection_funcs(prop,
                                    "rna_MeshUVLoopLayer_data_begin",
                                    "rna_iterator_array_next",
                                    "rna_iterator_array_end",
                                    "rna_iterator_array_get",
                                    "rna_MeshUVLoopLayer_data_length",
                                    nullptr,
                                    nullptr,
                                    nullptr);

  prop = RNA_def_property(srna, "name", PROP_STRING, PROP_NONE);
  RNA_def_struct_name_property(srna, prop);
  RNA_def_property_string_funcs(prop, nullptr, nullptr, "rna_MeshLoopLayer_name_set");
  RNA_def_property_string_maxlength(prop, MAX_CUSTOMDATA_LAYER_NAME_NO_PREFIX);
  RNA_def_property_ui_text(prop, "Name", "Name of UV map");
  RNA_def_property_update(prop, 0, "rna_Mesh_update_data_legacy_deg_tag_all");

  prop = RNA_def_property(srna, "active", PROP_BOOLEAN, PROP_NONE);
  RNA_def_property_boolean_funcs(
      prop, "rna_MeshUVLoopLayer_active_get", "rna_MeshUVLoopLayer_active_set");
  RNA_def_property_ui_text(prop, "Active", "Set the map as active for display and editing");
  RNA_def_property_update(prop, 0, "rna_Mesh_update_data_legacy_deg_tag_all");

  prop = RNA_def_property(srna, "active_render", PROP_BOOLEAN, PROP_NONE);
  RNA_def_property_boolean_sdna(prop, nullptr, "active_rnd", 0);
  RNA_def_property_boolean_funcs(
      prop, "rna_MeshUVLoopLayer_active_render_get", "rna_MeshUVLoopLayer_active_render_set");
  RNA_def_property_ui_text(prop, "Active Render", "Set the UV map as active for rendering");
  RNA_def_property_update(prop, 0, "rna_Mesh_update_data_legacy_deg_tag_all");

  prop = RNA_def_property(srna, "active_clone", PROP_BOOLEAN, PROP_NONE);
  RNA_def_property_boolean_sdna(prop, nullptr, "active_clone", 0);
  RNA_def_property_boolean_funcs(
      prop, "rna_MeshUVLoopLayer_clone_get", "rna_MeshUVLoopLayer_clone_set");
  RNA_def_property_ui_text(prop, "Active Clone", "Set the map as active for cloning");
  RNA_def_property_update(prop, 0, "rna_Mesh_update_data_legacy_deg_tag_all");

  prop = RNA_def_property(srna, "uv", PROP_COLLECTION, PROP_NONE);
  RNA_def_property_struct_type(prop, "Float2AttributeValue");
  RNA_def_property_ui_text(prop, "UV", "UV coordinates on face corners");
  RNA_def_property_override_flag(prop, PROPOVERRIDE_IGNORE);
  RNA_def_property_collection_funcs(prop,
                                    "rna_MeshUVLoopLayer_uv_begin",
                                    "rna_iterator_array_next",
                                    "rna_iterator_array_end",
                                    "rna_iterator_array_get",
                                    "rna_MeshUVLoopLayer_data_length",
                                    "rna_MeshUVLoopLayer_uv_lookup_int",
                                    nullptr,
                                    nullptr);

  prop = RNA_def_property(srna, "vertex_selection", PROP_COLLECTION, PROP_NONE);
  RNA_def_property_struct_type(prop, "BoolAttributeValue");
  RNA_def_property_ui_text(
      prop, "UV Vertex Selection", "Selection state of the face corner the UV editor");
  RNA_def_property_override_flag(prop, PROPOVERRIDE_IGNORE);
  RNA_def_property_collection_funcs(prop,
                                    "rna_MeshUVLoopLayer_vert_select_begin",
                                    "rna_iterator_array_next",
                                    "rna_iterator_array_end",
                                    "rna_iterator_array_get",
                                    "rna_MeshUVLoopLayer_data_length",
                                    "rna_MeshUVLoopLayer_vert_select_lookup_int",
                                    nullptr,
                                    nullptr);

  prop = RNA_def_property(srna, "edge_selection", PROP_COLLECTION, PROP_NONE);
  RNA_def_property_struct_type(prop, "BoolAttributeValue");
  RNA_def_property_ui_text(
      prop, "UV Edge Selection", "Selection state of the edge in the UV editor");
  RNA_def_property_override_flag(prop, PROPOVERRIDE_IGNORE);
  RNA_def_property_collection_funcs(prop,
                                    "rna_MeshUVLoopLayer_edge_select_begin",
                                    "rna_iterator_array_next",
                                    "rna_iterator_array_end",
                                    "rna_iterator_array_get",
                                    "rna_MeshUVLoopLayer_data_length",
                                    "rna_MeshUVLoopLayer_edge_select_lookup_int",
                                    nullptr,
                                    nullptr);

  prop = RNA_def_property(srna, "pin", PROP_COLLECTION, PROP_NONE);
  RNA_def_property_struct_type(prop, "BoolAttributeValue");
  RNA_def_property_ui_text(prop, "UV Pin", "UV pinned state in the UV editor");
  RNA_def_property_override_flag(prop, PROPOVERRIDE_IGNORE);
  RNA_def_property_collection_funcs(prop,
                                    "rna_MeshUVLoopLayer_pin_begin",
                                    "rna_iterator_array_next",
                                    "rna_iterator_array_end",
                                    "rna_iterator_array_get",
                                    "rna_MeshUVLoopLayer_data_length",
                                    "rna_MeshUVLoopLayer_pin_lookup_int",
                                    nullptr,
                                    nullptr);

  srna = RNA_def_struct(brna, "MeshUVLoop", nullptr);
  RNA_def_struct_ui_text(
      srna, "Mesh UV Layer", "(Deprecated) Layer of UV coordinates in a Mesh data-block");
  RNA_def_struct_path_func(srna, "rna_MeshUVLoop_path");

  prop = RNA_def_property(srna, "uv", PROP_FLOAT, PROP_XYZ);
  RNA_def_property_array(prop, 2);
  RNA_def_property_float_funcs(prop, "rna_MeshUVLoop_uv_get", "rna_MeshUVLoop_uv_set", nullptr);
  RNA_def_property_update(prop, 0, "rna_Mesh_update_data_legacy_deg_tag_all");

  prop = RNA_def_property(srna, "pin_uv", PROP_BOOLEAN, PROP_NONE);
  RNA_def_property_boolean_funcs(prop, "rna_MeshUVLoop_pin_uv_get", "rna_MeshUVLoop_pin_uv_set");
  RNA_def_property_ui_text(prop, "UV Pinned", "");

  prop = RNA_def_property(srna, "select", PROP_BOOLEAN, PROP_NONE);
  RNA_def_property_boolean_funcs(prop, "rna_MeshUVLoop_select_get", "rna_MeshUVLoop_select_set");
  RNA_def_property_ui_text(prop, "UV Select", "");

  prop = RNA_def_property(srna, "select_edge", PROP_BOOLEAN, PROP_NONE);
  RNA_def_property_boolean_funcs(
      prop, "rna_MeshUVLoop_select_edge_get", "rna_MeshUVLoop_select_edge_set");
  RNA_def_property_ui_text(prop, "UV Edge Select", "");
}

static void rna_def_mloopcol(BlenderRNA *brna)
{
  StructRNA *srna;
  PropertyRNA *prop;

  srna = RNA_def_struct(brna, "MeshLoopColorLayer", nullptr);
  RNA_def_struct_ui_text(
      srna, "Mesh Vertex Color Layer", "Layer of vertex colors in a Mesh data-block");
  RNA_def_struct_sdna(srna, "CustomDataLayer");
  RNA_def_struct_path_func(srna, "rna_MeshLoopColorLayer_path");
  RNA_def_struct_ui_icon(srna, ICON_GROUP_VCOL);

  prop = RNA_def_property(srna, "name", PROP_STRING, PROP_NONE);
  RNA_def_struct_name_property(srna, prop);
  RNA_def_property_string_funcs(prop, nullptr, nullptr, "rna_MeshLoopLayer_name_set");
  RNA_def_property_string_maxlength(prop, MAX_CUSTOMDATA_LAYER_NAME_NO_PREFIX);
  RNA_def_property_ui_text(prop, "Name", "Name of Vertex color layer");
  RNA_def_property_update(prop, 0, "rna_Mesh_update_data_legacy_deg_tag_all");

  prop = RNA_def_property(srna, "active", PROP_BOOLEAN, PROP_NONE);
  RNA_def_property_boolean_funcs(prop, "rna_mesh_color_active_get", "rna_mesh_color_active_set");
  RNA_def_property_ui_text(prop, "Active", "Sets the layer as active for display and editing");
  RNA_def_property_update(prop, 0, "rna_Mesh_update_data_legacy_deg_tag_all");

  prop = RNA_def_property(srna, "active_render", PROP_BOOLEAN, PROP_NONE);
  RNA_def_property_boolean_sdna(prop, nullptr, "active_rnd", 0);
  RNA_def_property_boolean_funcs(
      prop, "rna_mesh_color_active_render_get", "rna_mesh_color_active_render_set");
  RNA_def_property_ui_text(prop, "Active Render", "Sets the layer as active for rendering");
  RNA_def_property_update(prop, 0, "rna_Mesh_update_data_legacy_deg_tag_all");

  prop = RNA_def_property(srna, "data", PROP_COLLECTION, PROP_NONE);
  RNA_def_property_struct_type(prop, "MeshLoopColor");
  RNA_def_property_ui_text(prop, "Data", "");
  RNA_def_property_override_flag(prop, PROPOVERRIDE_IGNORE);
  RNA_def_property_collection_funcs(prop,
                                    "rna_MeshLoopColorLayer_data_begin",
                                    "rna_iterator_array_next",
                                    "rna_iterator_array_end",
                                    "rna_iterator_array_get",
                                    "rna_MeshLoopColorLayer_data_length",
                                    nullptr,
                                    nullptr,
                                    nullptr);

  srna = RNA_def_struct(brna, "MeshLoopColor", nullptr);
  RNA_def_struct_sdna(srna, "MLoopCol");
  RNA_def_struct_ui_text(srna, "Mesh Vertex Color", "Vertex loop colors in a Mesh");
  RNA_def_struct_path_func(srna, "rna_MeshColor_path");

  prop = RNA_def_property(srna, "color", PROP_FLOAT, PROP_COLOR);
  RNA_def_property_array(prop, 4);
  RNA_def_property_range(prop, 0.0f, 1.0f);
  RNA_def_property_float_funcs(
      prop, "rna_MeshLoopColor_color_get", "rna_MeshLoopColor_color_set", nullptr);
  RNA_def_property_ui_text(prop, "Color", "Color in sRGB color space");
  RNA_def_property_update(prop, 0, "rna_Mesh_update_data_legacy_deg_tag_all");
}

void rna_def_texmat_common(StructRNA *srna, const char *texspace_editable)
{
  PropertyRNA *prop;

  /* texture space */
  prop = RNA_def_property(srna, "auto_texspace", PROP_BOOLEAN, PROP_NONE);
  RNA_def_property_boolean_sdna(prop, nullptr, "texspace_flag", ME_TEXSPACE_FLAG_AUTO);
  RNA_def_property_ui_text(
      prop,
      "Auto Texture Space",
      "Adjust active object's texture space automatically when transforming object");

  prop = RNA_def_property(srna, "texspace_location", PROP_FLOAT, PROP_TRANSLATION);
  RNA_def_property_float_sdna(prop, nullptr, "texspace_location");
  RNA_def_property_ui_text(prop, "Texture Space Location", "Texture space location");
  RNA_def_property_float_funcs(prop, "rna_Mesh_texspace_location_get", nullptr, nullptr);
  RNA_def_property_editable_func(prop, texspace_editable);
  RNA_def_property_update(prop, 0, "rna_Mesh_update_data_legacy_deg_tag_all");

  prop = RNA_def_property(srna, "texspace_size", PROP_FLOAT, PROP_XYZ);
  RNA_def_property_float_sdna(prop, nullptr, "texspace_size");
  RNA_def_property_flag(prop, PROP_PROPORTIONAL);
  RNA_def_property_ui_text(prop, "Texture Space Size", "Texture space size");
  RNA_def_property_float_funcs(prop, "rna_Mesh_texspace_size_get", nullptr, nullptr);
  RNA_def_property_editable_func(prop, texspace_editable);
  RNA_def_property_update(prop, 0, "rna_Mesh_update_data_legacy_deg_tag_all");

  /* materials */
  prop = RNA_def_property(srna, "materials", PROP_COLLECTION, PROP_NONE);
  RNA_def_property_collection_sdna(prop, nullptr, "mat", "totcol");
  RNA_def_property_struct_type(prop, "Material");
  RNA_def_property_ui_text(prop, "Materials", "");
  RNA_def_property_srna(prop, "IDMaterials"); /* see rna_ID.cc */
  RNA_def_property_override_flag(prop, PROPOVERRIDE_OVERRIDABLE_LIBRARY);
  RNA_def_property_override_funcs(prop, nullptr, nullptr, "rna_Mesh_materials_override_apply");
  RNA_def_property_collection_funcs(prop,
                                    nullptr,
                                    nullptr,
                                    nullptr,
                                    nullptr,
                                    nullptr,
                                    nullptr,
                                    nullptr,
                                    "rna_IDMaterials_assign_int");
}

/* scene.objects */
/* mesh.vertices */
static void rna_def_mesh_vertices(BlenderRNA *brna, PropertyRNA *cprop)
{
  StructRNA *srna;
  // PropertyRNA *prop;

  FunctionRNA *func;
  PropertyRNA *parm;

  RNA_def_property_srna(cprop, "MeshVertices");
  srna = RNA_def_struct(brna, "MeshVertices", nullptr);
  RNA_def_struct_sdna(srna, "Mesh");
  RNA_def_struct_ui_text(srna, "Mesh Vertices", "Collection of mesh vertices");

  func = RNA_def_function(srna, "add", "ED_mesh_verts_add");
  RNA_def_function_flag(func, FUNC_USE_REPORTS);
  parm = RNA_def_int(
      func, "count", 0, 0, INT_MAX, "Count", "Number of vertices to add", 0, INT_MAX);
  RNA_def_parameter_flags(parm, PropertyFlag(0), PARM_REQUIRED);
#  if 0 /* BMESH_TODO Remove until BMesh merge */
  func = RNA_def_function(srna, "remove", "ED_mesh_verts_remove");
  RNA_def_function_flag(func, FUNC_USE_REPORTS);
  RNA_def_int(func, "count", 0, 0, INT_MAX, "Count", "Number of vertices to remove", 0, INT_MAX);
#  endif
}

/* mesh.edges */
static void rna_def_mesh_edges(BlenderRNA *brna, PropertyRNA *cprop)
{
  StructRNA *srna;
  // PropertyRNA *prop;

  FunctionRNA *func;
  PropertyRNA *parm;

  RNA_def_property_srna(cprop, "MeshEdges");
  srna = RNA_def_struct(brna, "MeshEdges", nullptr);
  RNA_def_struct_sdna(srna, "Mesh");
  RNA_def_struct_ui_text(srna, "Mesh Edges", "Collection of mesh edges");

  func = RNA_def_function(srna, "add", "ED_mesh_edges_add");
  RNA_def_function_flag(func, FUNC_USE_REPORTS);
  parm = RNA_def_int(func, "count", 0, 0, INT_MAX, "Count", "Number of edges to add", 0, INT_MAX);
  RNA_def_parameter_flags(parm, PropertyFlag(0), PARM_REQUIRED);
#  if 0 /* BMESH_TODO Remove until BMesh merge */
  func = RNA_def_function(srna, "remove", "ED_mesh_edges_remove");
  RNA_def_function_flag(func, FUNC_USE_REPORTS);
  RNA_def_int(func, "count", 0, 0, INT_MAX, "Count", "Number of edges to remove", 0, INT_MAX);
#  endif
}

/* mesh.loop_triangles */
static void rna_def_mesh_looptris(BlenderRNA *brna, PropertyRNA *cprop)
{
  StructRNA *srna;

  RNA_def_property_srna(cprop, "MeshLoopTriangles");
  srna = RNA_def_struct(brna, "MeshLoopTriangles", nullptr);
  RNA_def_struct_sdna(srna, "Mesh");
  RNA_def_struct_ui_text(
      srna, "Mesh Loop Triangles", "Tessellation of mesh polygons into triangles");
}

/* mesh.loops */
static void rna_def_mesh_loops(BlenderRNA *brna, PropertyRNA *cprop)
{
  StructRNA *srna;

  // PropertyRNA *prop;

  FunctionRNA *func;
  PropertyRNA *parm;

  RNA_def_property_srna(cprop, "MeshLoops");
  srna = RNA_def_struct(brna, "MeshLoops", nullptr);
  RNA_def_struct_sdna(srna, "Mesh");
  RNA_def_struct_ui_text(srna, "Mesh Loops", "Collection of mesh loops");

  func = RNA_def_function(srna, "add", "ED_mesh_loops_add");
  RNA_def_function_flag(func, FUNC_USE_REPORTS);
  parm = RNA_def_int(func, "count", 0, 0, INT_MAX, "Count", "Number of loops to add", 0, INT_MAX);
  RNA_def_parameter_flags(parm, PropertyFlag(0), PARM_REQUIRED);
}

/* mesh.polygons */
static void rna_def_mesh_polygons(BlenderRNA *brna, PropertyRNA *cprop)
{
  StructRNA *srna;

  PropertyRNA *prop;

  FunctionRNA *func;
  PropertyRNA *parm;

  RNA_def_property_srna(cprop, "MeshPolygons");
  srna = RNA_def_struct(brna, "MeshPolygons", nullptr);
  RNA_def_struct_sdna(srna, "Mesh");
  RNA_def_struct_ui_text(srna, "Mesh Polygons", "Collection of mesh polygons");

  prop = RNA_def_property(srna, "active", PROP_INT, PROP_NONE);
  RNA_def_property_int_sdna(prop, nullptr, "act_face");
  RNA_def_property_ui_text(prop, "Active Polygon", "The active face for this mesh");

  func = RNA_def_function(srna, "add", "ED_mesh_faces_add");
  RNA_def_function_flag(func, FUNC_USE_REPORTS);
  parm = RNA_def_int(
      func, "count", 0, 0, INT_MAX, "Count", "Number of polygons to add", 0, INT_MAX);
  RNA_def_parameter_flags(parm, PropertyFlag(0), PARM_REQUIRED);
}

/* Defines a read-only vector type since normals can not be modified manually. */
static void rna_def_normal_layer_value(BlenderRNA *brna)
{
  StructRNA *srna = RNA_def_struct(brna, "MeshNormalValue", nullptr);
  RNA_def_struct_sdna(srna, "vec3f");
  RNA_def_struct_ui_text(srna, "Mesh Normal Vector", "Vector in a mesh normal array");

  PropertyRNA *prop = RNA_def_property(srna, "vector", PROP_FLOAT, PROP_DIRECTION);
  RNA_def_property_ui_text(prop, "Vector", "3D vector");
  RNA_def_property_float_sdna(prop, nullptr, "x");
  RNA_def_property_array(prop, 3);
  RNA_def_property_clear_flag(prop, PROP_EDITABLE);
}

static void rna_def_loop_colors(BlenderRNA *brna, PropertyRNA *cprop)
{
  StructRNA *srna;
  PropertyRNA *prop;

  FunctionRNA *func;
  PropertyRNA *parm;

  RNA_def_property_srna(cprop, "LoopColors");
  srna = RNA_def_struct(brna, "LoopColors", nullptr);
  RNA_def_struct_sdna(srna, "Mesh");
  RNA_def_struct_ui_text(srna, "Loop Colors", "Collection of vertex colors");

  func = RNA_def_function(srna, "new", "rna_Mesh_vertex_color_new");
  RNA_def_function_ui_description(func, "Add a vertex color layer to Mesh");
  RNA_def_function_flag(func, FUNC_USE_REPORTS);
  RNA_def_string(func, "name", "Col", 0, "", "Vertex color name");
  RNA_def_boolean(func,
                  "do_init",
                  true,
                  "",
                  "Whether new layer's data should be initialized by copying current active one");
  parm = RNA_def_pointer(func, "layer", "MeshLoopColorLayer", "", "The newly created layer");
  RNA_def_parameter_flags(parm, PropertyFlag(0), PARM_RNAPTR);
  RNA_def_function_return(func, parm);

  func = RNA_def_function(srna, "remove", "rna_Mesh_vertex_color_remove");
  RNA_def_function_ui_description(func, "Remove a vertex color layer");
  RNA_def_function_flag(func, FUNC_USE_REPORTS);
  parm = RNA_def_pointer(func, "layer", "MeshLoopColorLayer", "", "The layer to remove");
  RNA_def_parameter_flags(parm, PROP_NEVER_NULL, PARM_REQUIRED);
  RNA_def_property_clear_flag(parm, PROP_THICK_WRAP);

  prop = RNA_def_property(srna, "active", PROP_POINTER, PROP_NONE);
  RNA_def_property_struct_type(prop, "MeshLoopColorLayer");
  RNA_def_property_pointer_funcs(prop,
                                 "rna_Mesh_vertex_color_active_get",
                                 "rna_Mesh_vertex_color_active_set",
                                 nullptr,
                                 nullptr);
  RNA_def_property_flag(prop, PROP_EDITABLE | PROP_NEVER_UNLINK);
  RNA_def_property_ui_text(prop, "Active Vertex Color Layer", "Active vertex color layer");
  RNA_def_property_update(prop, 0, "rna_Mesh_update_data_edit_active_color");

  prop = RNA_def_property(srna, "active_index", PROP_INT, PROP_UNSIGNED);
  RNA_def_property_int_funcs(prop,
                             "rna_Mesh_vertex_color_active_index_get",
                             "rna_Mesh_vertex_color_active_index_set",
                             "rna_Mesh_vertex_color_index_range");
  RNA_def_property_ui_text(prop, "Active Vertex Color Index", "Active vertex color index");
  RNA_def_property_update(prop, 0, "rna_Mesh_update_data_edit_active_color");
}

static void rna_def_uv_layers(BlenderRNA *brna, PropertyRNA *cprop)
{
  StructRNA *srna;
  PropertyRNA *prop;

  FunctionRNA *func;
  PropertyRNA *parm;

  RNA_def_property_srna(cprop, "UVLoopLayers");
  srna = RNA_def_struct(brna, "UVLoopLayers", nullptr);
  RNA_def_struct_sdna(srna, "Mesh");
  RNA_def_struct_ui_text(srna, "UV Map Layers", "Collection of UV map layers");

  func = RNA_def_function(srna, "new", "rna_Mesh_uv_layers_new");
  RNA_def_function_flag(func, FUNC_USE_REPORTS);
  RNA_def_function_ui_description(func, "Add a UV map layer to Mesh");
  RNA_def_string(func, "name", "UVMap", 0, "", "UV map name");
  RNA_def_boolean(func,
                  "do_init",
                  true,
                  "",
                  "Whether new layer's data should be initialized by copying current active one, "
                  "or if none is active, with a default UVmap");
  parm = RNA_def_pointer(func, "layer", "MeshUVLoopLayer", "", "The newly created layer");
  RNA_def_parameter_flags(parm, PropertyFlag(0), PARM_RNAPTR);
  RNA_def_function_return(func, parm);

  func = RNA_def_function(srna, "remove", "rna_Mesh_uv_layers_remove");
  RNA_def_function_ui_description(func, "Remove a vertex color layer");
  RNA_def_function_flag(func, FUNC_USE_REPORTS);
  parm = RNA_def_pointer(func, "layer", "MeshUVLoopLayer", "", "The layer to remove");
  RNA_def_parameter_flags(parm, PROP_NEVER_NULL, PARM_REQUIRED);

  prop = RNA_def_property(srna, "active", PROP_POINTER, PROP_NONE);
  RNA_def_property_struct_type(prop, "MeshUVLoopLayer");
  RNA_def_property_pointer_funcs(
      prop, "rna_Mesh_uv_layer_active_get", "rna_Mesh_uv_layer_active_set", nullptr, nullptr);
  RNA_def_property_flag(prop, PROP_EDITABLE | PROP_NEVER_UNLINK);
  RNA_def_property_ui_text(prop, "Active UV Map Layer", "Active UV Map layer");
  RNA_def_property_update(prop, 0, "rna_Mesh_update_data_legacy_deg_tag_all");

  prop = RNA_def_property(srna, "active_index", PROP_INT, PROP_UNSIGNED);
  RNA_def_property_int_funcs(prop,
                             "rna_Mesh_uv_layer_active_index_get",
                             "rna_Mesh_uv_layer_active_index_set",
                             "rna_Mesh_uv_layer_index_range");
  RNA_def_property_ui_text(prop, "Active UV Map Index", "Active UV map index");
  RNA_def_property_update(prop, 0, "rna_Mesh_update_data_legacy_deg_tag_all");
}

static void rna_def_skin_vertices(BlenderRNA *brna, PropertyRNA * /*cprop*/)
{
  StructRNA *srna;
  PropertyRNA *prop;

  srna = RNA_def_struct(brna, "MeshSkinVertexLayer", nullptr);
  RNA_def_struct_ui_text(
      srna, "Mesh Skin Vertex Layer", "Per-vertex skin data for use with the Skin modifier");
  RNA_def_struct_sdna(srna, "CustomDataLayer");
  RNA_def_struct_path_func(srna, "rna_MeshSkinVertexLayer_path");

  prop = RNA_def_property(srna, "name", PROP_STRING, PROP_NONE);
  RNA_def_struct_name_property(srna, prop);
  RNA_def_property_string_funcs(prop, nullptr, nullptr, "rna_MeshVertexLayer_name_set");
  RNA_def_property_string_maxlength(prop, MAX_CUSTOMDATA_LAYER_NAME_NO_PREFIX);
  RNA_def_property_ui_text(prop, "Name", "Name of skin layer");
  RNA_def_property_update(prop, 0, "rna_Mesh_update_data_legacy_deg_tag_all");

  prop = RNA_def_property(srna, "data", PROP_COLLECTION, PROP_NONE);
  RNA_def_property_struct_type(prop, "MeshSkinVertex");
  RNA_def_property_ui_text(prop, "Data", "");
  RNA_def_property_override_flag(prop, PROPOVERRIDE_IGNORE);
  RNA_def_property_collection_funcs(prop,
                                    "rna_MeshSkinVertexLayer_data_begin",
                                    "rna_iterator_array_next",
                                    "rna_iterator_array_end",
                                    "rna_iterator_array_get",
                                    "rna_MeshSkinVertexLayer_data_length",
                                    nullptr,
                                    nullptr,
                                    nullptr);

  /* SkinVertex struct */
  srna = RNA_def_struct(brna, "MeshSkinVertex", nullptr);
  RNA_def_struct_sdna(srna, "MVertSkin");
  RNA_def_struct_ui_text(
      srna, "Skin Vertex", "Per-vertex skin data for use with the Skin modifier");
  RNA_def_struct_path_func(srna, "rna_MeshSkinVertex_path");

  prop = RNA_def_property(srna, "radius", PROP_FLOAT, PROP_UNSIGNED);
  RNA_def_property_array(prop, 2);
  RNA_def_property_ui_range(prop, 0.001, 100.0, 1, 3);
  RNA_def_property_ui_text(prop, "Radius", "Radius of the skin");
  RNA_def_property_update(prop, 0, "rna_Mesh_update_data_legacy_deg_tag_all");

  /* Flags */

  prop = RNA_def_property(srna, "use_root", PROP_BOOLEAN, PROP_NONE);
  RNA_def_property_boolean_sdna(prop, nullptr, "flag", MVERT_SKIN_ROOT);
  RNA_def_property_ui_text(prop,
                           "Root",
                           "Vertex is a root for rotation calculations and armature generation, "
                           "setting this flag does not clear other roots in the same mesh island");
  RNA_def_property_update(prop, 0, "rna_Mesh_update_data_legacy_deg_tag_all");

  prop = RNA_def_property(srna, "use_loose", PROP_BOOLEAN, PROP_NONE);
  RNA_def_property_boolean_sdna(prop, nullptr, "flag", MVERT_SKIN_LOOSE);
  RNA_def_property_ui_text(
      prop, "Loose", "If vertex has multiple adjacent edges, it is hulled to them directly");
  RNA_def_property_update(prop, 0, "rna_Mesh_update_data_legacy_deg_tag_all");
}

static void rna_def_looptri_poly_value(BlenderRNA *brna)
{
  StructRNA *srna = RNA_def_struct(brna, "ReadOnlyInteger", nullptr);
  RNA_def_struct_sdna(srna, "MIntProperty");
  RNA_def_struct_ui_text(srna, "Read-only Integer", "");

  PropertyRNA *prop = RNA_def_property(srna, "value", PROP_INT, PROP_NONE);
  RNA_def_property_ui_text(prop, "Value", "");
  RNA_def_property_int_sdna(prop, nullptr, "i");
  RNA_def_property_clear_flag(prop, PROP_EDITABLE);
}

static void rna_def_mesh(BlenderRNA *brna)
{
  StructRNA *srna;
  PropertyRNA *prop;

  srna = RNA_def_struct(brna, "Mesh", "ID");
  RNA_def_struct_ui_text(srna, "Mesh", "Mesh data-block defining geometric surfaces");
  RNA_def_struct_ui_icon(srna, ICON_MESH_DATA);

  prop = RNA_def_property(srna, "vertices", PROP_COLLECTION, PROP_NONE);
  RNA_def_property_collection_funcs(prop,
                                    "rna_Mesh_vertices_begin",
                                    "rna_iterator_array_next",
                                    "rna_iterator_array_end",
                                    "rna_iterator_array_get",
                                    "rna_Mesh_vertices_length",
                                    "rna_Mesh_vertices_lookup_int",
                                    nullptr,
                                    nullptr);
  RNA_def_property_struct_type(prop, "MeshVertex");
  RNA_def_property_override_flag(prop, PROPOVERRIDE_IGNORE);
  RNA_def_property_ui_text(prop, "Vertices", "Vertices of the mesh");
  rna_def_mesh_vertices(brna, prop);

  prop = RNA_def_property(srna, "edges", PROP_COLLECTION, PROP_NONE);
  RNA_def_property_collection_funcs(prop,
                                    "rna_Mesh_edges_begin",
                                    "rna_iterator_array_next",
                                    "rna_iterator_array_end",
                                    "rna_iterator_array_get",
                                    "rna_Mesh_edges_length",
                                    "rna_Mesh_edges_lookup_int",
                                    nullptr,
                                    nullptr);
  RNA_def_property_struct_type(prop, "MeshEdge");
  RNA_def_property_override_flag(prop, PROPOVERRIDE_IGNORE);
  RNA_def_property_ui_text(prop, "Edges", "Edges of the mesh");
  rna_def_mesh_edges(brna, prop);

  prop = RNA_def_property(srna, "loops", PROP_COLLECTION, PROP_NONE);
  RNA_def_property_collection_funcs(prop,
                                    "rna_Mesh_loops_begin",
                                    "rna_iterator_array_next",
                                    "rna_iterator_array_end",
                                    "rna_iterator_array_get",
                                    "rna_Mesh_loops_length",
                                    "rna_Mesh_loops_lookup_int",
                                    nullptr,
                                    nullptr);
  RNA_def_property_struct_type(prop, "MeshLoop");
  RNA_def_property_override_flag(prop, PROPOVERRIDE_IGNORE);
  RNA_def_property_ui_text(prop, "Loops", "Loops of the mesh (face corners)");
  rna_def_mesh_loops(brna, prop);

  prop = RNA_def_property(srna, "polygons", PROP_COLLECTION, PROP_NONE);
  RNA_def_property_collection_funcs(prop,
                                    "rna_Mesh_polygons_begin",
                                    "rna_iterator_array_next",
                                    "rna_iterator_array_end",
                                    "rna_iterator_array_get",
                                    "rna_Mesh_polygons_length",
                                    "rna_Mesh_polygons_lookup_int",
                                    nullptr,
                                    nullptr);
  RNA_def_property_struct_type(prop, "MeshPolygon");
  RNA_def_property_override_flag(prop, PROPOVERRIDE_IGNORE);
  RNA_def_property_ui_text(prop, "Polygons", "Polygons of the mesh");
  rna_def_mesh_polygons(brna, prop);

  rna_def_normal_layer_value(brna);

  static const EnumPropertyItem normal_domain_items[] = {
      {int(blender::bke::MeshNormalDomain::Point), "POINT", 0, "Point", ""},
      {int(blender::bke::MeshNormalDomain::Face), "FACE", 0, "Face", ""},
      {int(blender::bke::MeshNormalDomain::Corner), "CORNER", 0, "Corner", ""},
      {0, nullptr, 0, nullptr, nullptr},
  };

  prop = RNA_def_property(srna, "normals_domain", PROP_ENUM, PROP_NONE);
  RNA_def_property_enum_items(prop, normal_domain_items);
  RNA_def_property_ui_text(
      prop,
      "Normal Domain",
      "The attribute domain that gives enough information to represent the mesh's normals");
  RNA_def_property_clear_flag(prop, PROP_EDITABLE);
  RNA_def_property_enum_funcs(prop, "rna_Mesh_normals_domain_get", nullptr, nullptr);

  prop = RNA_def_property(srna, "vertex_normals", PROP_COLLECTION, PROP_NONE);
  RNA_def_property_struct_type(prop, "MeshNormalValue");
  RNA_def_property_override_flag(prop, PROPOVERRIDE_IGNORE);
  RNA_def_property_ui_text(prop,
                           "Vertex Normals",
                           "The normal direction of each vertex, defined as the average of the "
                           "surrounding face normals");
  RNA_def_property_collection_funcs(prop,
                                    "rna_Mesh_vertex_normals_begin",
                                    "rna_iterator_array_next",
                                    "rna_iterator_array_end",
                                    "rna_iterator_array_get",
                                    "rna_Mesh_vertex_normals_length",
                                    "rna_Mesh_vertex_normals_lookup_int",
                                    nullptr,
                                    nullptr);

  prop = RNA_def_property(srna, "polygon_normals", PROP_COLLECTION, PROP_NONE);
  RNA_def_property_struct_type(prop, "MeshNormalValue");
  RNA_def_property_override_flag(prop, PROPOVERRIDE_IGNORE);
  RNA_def_property_ui_text(prop,
                           "Polygon Normals",
                           "The normal direction of each face, defined by the winding order "
                           "and position of its vertices");
  RNA_def_property_collection_funcs(prop,
                                    "rna_Mesh_poly_normals_begin",
                                    "rna_iterator_array_next",
                                    "rna_iterator_array_end",
                                    "rna_iterator_array_get",
                                    "rna_Mesh_poly_normals_length",
                                    "rna_Mesh_poly_normals_lookup_int",
                                    nullptr,
                                    nullptr);

  prop = RNA_def_property(srna, "corner_normals", PROP_COLLECTION, PROP_NONE);
  RNA_def_property_struct_type(prop, "MeshNormalValue");
  RNA_def_property_override_flag(prop, PROPOVERRIDE_IGNORE);
  RNA_def_property_ui_text(
      prop,
      "Corner Normals",
      "The \"slit\" normal direction of each face corner, influenced by vertex normals, "
      "sharp faces, sharp edges, and custom normals. May be empty");
  RNA_def_property_collection_funcs(prop,
                                    "rna_Mesh_corner_normals_begin",
                                    "rna_iterator_array_next",
                                    "rna_iterator_array_end",
                                    "rna_iterator_array_get",
                                    "rna_Mesh_corner_normals_length",
                                    "rna_Mesh_corner_normals_lookup_int",
                                    nullptr,
                                    nullptr);

  prop = RNA_def_property(srna, "loop_triangles", PROP_COLLECTION, PROP_NONE);
  RNA_def_property_collection_funcs(prop,
                                    "rna_Mesh_loop_triangles_begin",
                                    "rna_iterator_array_next",
                                    "rna_iterator_array_end",
                                    "rna_iterator_array_get",
                                    "rna_Mesh_loop_triangles_length",
                                    "rna_Mesh_loop_triangles_lookup_int",
                                    nullptr,
                                    nullptr);
  RNA_def_property_struct_type(prop, "MeshLoopTriangle");
  RNA_def_property_override_flag(prop, PROPOVERRIDE_IGNORE);
  RNA_def_property_ui_text(prop, "Loop Triangles", "Tessellation of mesh polygons into triangles");
  rna_def_mesh_looptris(brna, prop);

  rna_def_looptri_poly_value(brna);

  prop = RNA_def_property(srna, "loop_triangle_polygons", PROP_COLLECTION, PROP_NONE);
  RNA_def_property_collection_funcs(prop,
                                    "rna_Mesh_loop_triangle_polygons_begin",
                                    "rna_iterator_array_next",
                                    "rna_iterator_array_end",
                                    "rna_iterator_array_get",
                                    "rna_Mesh_loop_triangles_length",
                                    "rna_Mesh_loop_triangle_polygons_lookup_int",
                                    nullptr,
                                    nullptr);
  RNA_def_property_struct_type(prop, "ReadOnlyInteger");
  RNA_def_property_override_flag(prop, PROPOVERRIDE_IGNORE);
  RNA_def_property_clear_flag(prop, PROP_EDITABLE);
  RNA_def_property_ui_text(prop, "Triangle Faces", "The face index for each loop triangle");

  /* TODO: should this be allowed to be itself? */
  prop = RNA_def_property(srna, "texture_mesh", PROP_POINTER, PROP_NONE);
  RNA_def_property_pointer_sdna(prop, nullptr, "texcomesh");
  RNA_def_property_flag(prop, PROP_EDITABLE | PROP_ID_SELF_CHECK);
  RNA_def_property_override_flag(prop, PROPOVERRIDE_OVERRIDABLE_LIBRARY);
  RNA_def_property_ui_text(
      prop,
      "Texture Mesh",
      "Use another mesh for texture indices (vertex indices must be aligned)");

  /* UV loop layers */
  prop = RNA_def_property(srna, "uv_layers", PROP_COLLECTION, PROP_NONE);
  RNA_def_property_collection_sdna(prop, nullptr, "corner_data.layers", "corner_data.totlayer");
  RNA_def_property_collection_funcs(prop,
                                    "rna_Mesh_uv_layers_begin",
                                    nullptr,
                                    nullptr,
                                    nullptr,
                                    "rna_Mesh_uv_layers_length",
                                    nullptr,
                                    nullptr,
                                    nullptr);
  RNA_def_property_struct_type(prop, "MeshUVLoopLayer");
  RNA_def_property_override_flag(prop, PROPOVERRIDE_IGNORE);
  RNA_def_property_ui_text(prop, "UV Loop Layers", "All UV loop layers");
  rna_def_uv_layers(brna, prop);

  prop = RNA_def_property(srna, "uv_layer_clone", PROP_POINTER, PROP_NONE);
  RNA_def_property_struct_type(prop, "MeshUVLoopLayer");
  RNA_def_property_pointer_funcs(
      prop, "rna_Mesh_uv_layer_clone_get", "rna_Mesh_uv_layer_clone_set", nullptr, nullptr);
  RNA_def_property_flag(prop, PROP_EDITABLE);
  RNA_def_property_override_flag(prop, PROPOVERRIDE_IGNORE);
  RNA_def_property_ui_text(
      prop, "Clone UV Loop Layer", "UV loop layer to be used as cloning source");

  prop = RNA_def_property(srna, "uv_layer_clone_index", PROP_INT, PROP_UNSIGNED);
  RNA_def_property_int_funcs(prop,
                             "rna_Mesh_uv_layer_clone_index_get",
                             "rna_Mesh_uv_layer_clone_index_set",
                             "rna_Mesh_uv_layer_index_range");
  RNA_def_property_ui_text(prop, "Clone UV Loop Layer Index", "Clone UV loop layer index");

  prop = RNA_def_property(srna, "uv_layer_stencil", PROP_POINTER, PROP_NONE);
  RNA_def_property_struct_type(prop, "MeshUVLoopLayer");
  RNA_def_property_pointer_funcs(
      prop, "rna_Mesh_uv_layer_stencil_get", "rna_Mesh_uv_layer_stencil_set", nullptr, nullptr);
  RNA_def_property_flag(prop, PROP_EDITABLE);
  RNA_def_property_override_flag(prop, PROPOVERRIDE_IGNORE);
  RNA_def_property_ui_text(prop, "Mask UV Loop Layer", "UV loop layer to mask the painted area");

  prop = RNA_def_property(srna, "uv_layer_stencil_index", PROP_INT, PROP_UNSIGNED);
  RNA_def_property_int_funcs(prop,
                             "rna_Mesh_uv_layer_stencil_index_get",
                             "rna_Mesh_uv_layer_stencil_index_set",
                             "rna_Mesh_uv_layer_index_range");
  RNA_def_property_ui_text(prop, "Mask UV Loop Layer Index", "Mask UV loop layer index");
  RNA_def_property_update(prop, 0, "rna_Mesh_update_data_legacy_deg_tag_all");

  /* Vertex colors */

  prop = RNA_def_property(srna, "vertex_colors", PROP_COLLECTION, PROP_NONE);
  RNA_def_property_collection_sdna(prop, nullptr, "corner_data.layers", "corner_data.totlayer");
  RNA_def_property_collection_funcs(prop,
                                    "rna_Mesh_vertex_colors_begin",
                                    nullptr,
                                    nullptr,
                                    nullptr,
                                    "rna_Mesh_vertex_colors_length",
                                    nullptr,
                                    nullptr,
                                    nullptr);
  RNA_def_property_struct_type(prop, "MeshLoopColorLayer");
  RNA_def_property_override_flag(prop, PROPOVERRIDE_IGNORE);
  RNA_def_property_ui_text(prop,
                           "Vertex Colors",
                           "Legacy vertex color layers. Deprecated, use color attributes instead");
  rna_def_loop_colors(brna, prop);

  /* Skin vertices */
  prop = RNA_def_property(srna, "skin_vertices", PROP_COLLECTION, PROP_NONE);
  RNA_def_property_collection_sdna(prop, nullptr, "vert_data.layers", "vert_data.totlayer");
  RNA_def_property_collection_funcs(prop,
                                    "rna_Mesh_skin_vertices_begin",
                                    nullptr,
                                    nullptr,
                                    nullptr,
                                    "rna_Mesh_skin_vertices_length",
                                    nullptr,
                                    nullptr,
                                    nullptr);
  RNA_def_property_struct_type(prop, "MeshSkinVertexLayer");
  RNA_def_property_override_flag(prop, PROPOVERRIDE_IGNORE);
  RNA_def_property_ui_text(prop, "Skin Vertices", "All skin vertices");
  rna_def_skin_vertices(brna, prop);
  /* End skin vertices */

  /* Attributes */
  rna_def_attributes_common(srna);

  /* Remesh */
  prop = RNA_def_property(srna, "remesh_voxel_size", PROP_FLOAT, PROP_DISTANCE);
  RNA_def_property_float_sdna(prop, nullptr, "remesh_voxel_size");
  RNA_def_property_range(prop, 0.0001f, FLT_MAX);
  RNA_def_property_ui_range(prop, 0.0001f, FLT_MAX, 0.01, 4);
  RNA_def_property_ui_text(prop,
                           "Voxel Size",
                           "Size of the voxel in object space used for volume evaluation. Lower "
                           "values preserve finer details");
  RNA_def_property_update(prop, 0, "rna_Mesh_update_draw");
  RNA_def_property_flag(prop, PROP_NO_DEG_UPDATE);

  prop = RNA_def_property(srna, "remesh_voxel_adaptivity", PROP_FLOAT, PROP_DISTANCE);
  RNA_def_property_float_sdna(prop, nullptr, "remesh_voxel_adaptivity");
  RNA_def_property_range(prop, 0.0f, 1.0f);
  RNA_def_property_ui_range(prop, 0.0f, 1.0f, 0.01, 4);
  RNA_def_property_ui_text(
      prop,
      "Adaptivity",
      "Reduces the final face count by simplifying geometry where detail is not needed, "
      "generating triangles. A value greater than 0 disables Fix Poles");
  RNA_def_property_update(prop, 0, "rna_Mesh_update_draw");
  RNA_def_property_flag(prop, PROP_NO_DEG_UPDATE);

  prop = RNA_def_property(srna, "use_remesh_fix_poles", PROP_BOOLEAN, PROP_NONE);
  RNA_def_property_boolean_sdna(prop, nullptr, "flag", ME_REMESH_FIX_POLES);
  RNA_def_property_ui_text(prop, "Fix Poles", "Produces fewer poles and a better topology flow");
  RNA_def_property_update(prop, 0, "rna_Mesh_update_draw");
  RNA_def_property_flag(prop, PROP_NO_DEG_UPDATE);

  prop = RNA_def_property(srna, "use_remesh_preserve_volume", PROP_BOOLEAN, PROP_NONE);
  RNA_def_property_boolean_sdna(prop, nullptr, "flag", ME_REMESH_REPROJECT_VOLUME);
  RNA_def_property_ui_text(
      prop,
      "Preserve Volume",
      "Projects the mesh to preserve the volume and details of the original mesh");
  RNA_def_property_update(prop, 0, "rna_Mesh_update_draw");
  RNA_def_property_flag(prop, PROP_NO_DEG_UPDATE);

  prop = RNA_def_property(srna, "use_remesh_preserve_attributes", PROP_BOOLEAN, PROP_NONE);
  RNA_def_property_boolean_sdna(prop, nullptr, "flag", ME_REMESH_REPROJECT_ATTRIBUTES);
  RNA_def_property_ui_text(prop, "Preserve Attributes", "Transfer all attributes to the new mesh");
  RNA_def_property_update(prop, 0, "rna_Mesh_update_draw");
  RNA_def_property_flag(prop, PROP_NO_DEG_UPDATE);

  prop = RNA_def_property(srna, "remesh_mode", PROP_ENUM, PROP_NONE);
  RNA_def_property_enum_sdna(prop, nullptr, "remesh_mode");
  RNA_def_property_enum_items(prop, rna_enum_mesh_remesh_mode_items);
  RNA_def_property_ui_text(prop, "Remesh Mode", "");
  RNA_def_property_update(prop, 0, "rna_Mesh_update_draw");
  RNA_def_property_flag(prop, PROP_NO_DEG_UPDATE);

  /* End remesh */

  /* Symmetry */
  prop = RNA_def_property(srna, "use_mirror_x", PROP_BOOLEAN, PROP_NONE);
  RNA_def_property_boolean_sdna(prop, nullptr, "symmetry", ME_SYMMETRY_X);
  RNA_def_property_ui_text(prop, "X", "Enable symmetry in the X axis");
  RNA_def_property_update(prop, 0, "rna_Mesh_update_draw");

  prop = RNA_def_property(srna, "use_mirror_y", PROP_BOOLEAN, PROP_NONE);
  RNA_def_property_boolean_sdna(prop, nullptr, "symmetry", ME_SYMMETRY_Y);
  RNA_def_property_ui_text(prop, "Y", "Enable symmetry in the Y axis");
  RNA_def_property_update(prop, 0, "rna_Mesh_update_draw");

  prop = RNA_def_property(srna, "use_mirror_z", PROP_BOOLEAN, PROP_NONE);
  RNA_def_property_boolean_sdna(prop, nullptr, "symmetry", ME_SYMMETRY_Z);
  RNA_def_property_ui_text(prop, "Z", "Enable symmetry in the Z axis");
  RNA_def_property_update(prop, 0, "rna_Mesh_update_draw");

  prop = RNA_def_property(srna, "use_mirror_vertex_groups", PROP_BOOLEAN, PROP_NONE);
  RNA_def_property_boolean_sdna(prop, nullptr, "editflag", ME_EDIT_MIRROR_VERTEX_GROUPS);
  RNA_def_property_ui_text(prop,
                           "Mirror Vertex Groups",
                           "Mirror the left/right vertex groups when painting. The symmetry axis "
                           "is determined by the symmetry settings");
  RNA_def_property_update(prop, 0, "rna_Mesh_update_draw");

  prop = RNA_def_property(srna, "radial_symmetry", PROP_INT, PROP_XYZ);
  RNA_def_property_int_sdna(prop, NULL, "radial_symmetry");
  RNA_def_property_int_default(prop, 1);
  RNA_def_property_array(prop, 3);
  RNA_def_property_range(prop, 1, 64);
  RNA_def_property_ui_range(prop, 1, 32, 1, 1);
  RNA_def_property_ui_text(prop,
                           "Radial Symmetry Count",
                           "Number of times to copy strokes across the surface about each axis");

  prop = RNA_def_property(srna, "symmetrize_direction", PROP_ENUM, PROP_NONE);
  RNA_def_property_enum_items(prop, rna_enum_symmetrize_direction_items);
  RNA_def_property_ui_text(prop, "Direction", "Source and destination for symmetrize operator");

  prop = RNA_def_property(srna, "use_symmetry_feather", PROP_BOOLEAN, PROP_NONE);
  RNA_def_property_boolean_sdna(prop, NULL, "symmetry", ME_SYMMETRY_FEATHER);
  RNA_def_property_ui_text(
      prop, "Symmetry Feathering", "Reduce the strength where it overlaps with symmetric daubs");
  RNA_def_property_update(prop, NC_SCENE | ND_TOOLSETTINGS, "rna_Mesh_update_draw");
  /* End Symmetry */

<<<<<<< HEAD
  /* Deform Tiling */
  prop = RNA_def_property(srna, "tile_x", PROP_BOOLEAN, PROP_NONE);
  RNA_def_property_boolean_sdna(prop, NULL, "symmetry", ME_TILE_X);
  RNA_def_property_ui_text(prop, "X", "Tile deformation along the X axis");
  RNA_def_property_update(prop, 0, "rna_Mesh_update_draw");

  prop = RNA_def_property(srna, "tile_y", PROP_BOOLEAN, PROP_NONE);
  RNA_def_property_boolean_sdna(prop, NULL, "symmetry", ME_TILE_Y);
  RNA_def_property_ui_text(prop, "Y", "Tile deformation along the Y axis");
  RNA_def_property_update(prop, 0, "rna_Mesh_update_draw");

  prop = RNA_def_property(srna, "tile_z", PROP_BOOLEAN, PROP_NONE);
  RNA_def_property_boolean_sdna(prop, NULL, "symmetry", ME_TILE_Z);
  RNA_def_property_ui_text(prop, "Z", "Tile deformation along the Z axis");
  RNA_def_property_update(prop, 0, "rna_Mesh_update_draw");

  prop = RNA_def_property(srna, "tile_offset", PROP_FLOAT, PROP_XYZ_LENGTH);
  RNA_def_property_float_sdna(prop, NULL, "tile_offset");
  RNA_def_property_float_default(prop, 1);
  RNA_def_property_array(prop, 3);
  RNA_def_property_ui_range(prop, 0.01, 100, 1 * 100, 2);
  RNA_def_property_range(prop, 0.01, FLT_MAX);
  RNA_def_property_ui_text(
      prop, "Tiling offset along each axis", "Stride at which tiled strokes are copied");
  /* End Tiling */

  /* Deform Axis Lock */
  prop = RNA_def_property(srna, "lock_x", PROP_BOOLEAN, PROP_NONE);
  RNA_def_property_boolean_sdna(prop, NULL, "lock", ME_LOCK_X);
  RNA_def_property_ui_text(prop, "X", "Prevent deformation along the X axis");
  RNA_def_property_update(prop, 0, "rna_Mesh_update_draw");

  prop = RNA_def_property(srna, "lock_y", PROP_BOOLEAN, PROP_NONE);
  RNA_def_property_boolean_sdna(prop, NULL, "lock", ME_LOCK_Y);
  RNA_def_property_ui_text(prop, "Y", "Prevent deformation along the Y axis");
  RNA_def_property_update(prop, 0, "rna_Mesh_update_draw");

  prop = RNA_def_property(srna, "lock_z", PROP_BOOLEAN, PROP_NONE);
  RNA_def_property_boolean_sdna(prop, NULL, "lock", ME_LOCK_Z);
  RNA_def_property_ui_text(prop, "Z", "Prevent deformation along the Z axis");
  RNA_def_property_update(prop, 0, "rna_Mesh_update_draw");
  /* End Deform Axis Lock */

  prop = RNA_def_property(srna, "use_auto_smooth", PROP_BOOLEAN, PROP_NONE);
  RNA_def_property_boolean_sdna(prop, nullptr, "flag", ME_AUTOSMOOTH);
  RNA_def_property_ui_text(
      prop,
      "Auto Smooth",
      "Auto smooth (based on smooth/sharp faces/edges and angle between faces), "
      "or use custom split normals data if available");
  RNA_def_property_update(prop, 0, "rna_Mesh_update_geom_and_params");

  prop = RNA_def_property(srna, "auto_smooth_angle", PROP_FLOAT, PROP_ANGLE);
  RNA_def_property_float_sdna(prop, nullptr, "smoothresh");
  RNA_def_property_range(prop, 0.0f, DEG2RADF(180.0f));
  RNA_def_property_ui_text(prop,
                           "Auto Smooth Angle",
                           "Maximum angle between face normals that will be considered as smooth "
                           "(unused if custom split normals data are available)");
  RNA_def_property_update(prop, 0, "rna_Mesh_update_geom_and_params");

=======
>>>>>>> ed5fb3ea
  RNA_define_verify_sdna(false);
  prop = RNA_def_property(srna, "has_custom_normals", PROP_BOOLEAN, PROP_NONE);
  RNA_def_property_boolean_sdna(prop, nullptr, "", 0);
  RNA_def_property_clear_flag(prop, PROP_EDITABLE);
  RNA_def_property_ui_text(
      prop, "Has Custom Normals", "True if there are custom split normals data in this mesh");
  RNA_def_property_boolean_funcs(prop, "rna_Mesh_has_custom_normals_get", nullptr);
  RNA_define_verify_sdna(true);

  prop = RNA_def_property(srna, "texco_mesh", PROP_POINTER, PROP_NONE);
  RNA_def_property_pointer_sdna(prop, nullptr, "texcomesh");
  RNA_def_property_flag(prop, PROP_EDITABLE);
  RNA_def_property_override_flag(prop, PROPOVERRIDE_OVERRIDABLE_LIBRARY);
  RNA_def_property_ui_text(
      prop, "Texture Space Mesh", "Derive texture coordinates from another mesh");

  prop = RNA_def_property(srna, "shape_keys", PROP_POINTER, PROP_NONE);
  RNA_def_property_pointer_sdna(prop, nullptr, "key");
  RNA_def_property_override_flag(prop, PROPOVERRIDE_OVERRIDABLE_LIBRARY);
  RNA_def_property_clear_flag(prop, PROP_PTR_NO_OWNERSHIP);
  RNA_def_property_ui_text(prop, "Shape Keys", "");

  /* texture space */
  prop = RNA_def_property(srna, "use_auto_texspace", PROP_BOOLEAN, PROP_NONE);
  RNA_def_property_boolean_sdna(prop, nullptr, "texspace_flag", ME_TEXSPACE_FLAG_AUTO);
  RNA_def_property_ui_text(
      prop,
      "Auto Texture Space",
      "Adjust active object's texture space automatically when transforming object");
  RNA_def_property_update(prop, 0, "rna_Mesh_update_geom_and_params");

#  if 0
  prop = RNA_def_property(srna, "texspace_location", PROP_FLOAT, PROP_TRANSLATION);
  RNA_def_property_array(prop, 3);
  RNA_def_property_ui_text(prop, "Texture Space Location", "Texture space location");
  RNA_def_property_editable_func(prop, "rna_Mesh_texspace_editable");
  RNA_def_property_float_funcs(
      prop, "rna_Mesh_texspace_location_get", "rna_Mesh_texspace_location_set", nullptr);
  RNA_def_property_update(prop, 0, "rna_Mesh_update_draw");
#  endif

  /* editflag */
  prop = RNA_def_property(srna, "use_mirror_topology", PROP_BOOLEAN, PROP_NONE);
  RNA_def_property_boolean_sdna(prop, nullptr, "editflag", ME_EDIT_MIRROR_TOPO);
  RNA_def_property_ui_text(prop,
                           "Topology Mirror",
                           "Use topology based mirroring "
                           "(for when both sides of mesh have matching, unique topology)");

  prop = RNA_def_property(srna, "use_paint_bone_selection", PROP_BOOLEAN, PROP_NONE);
  RNA_def_property_boolean_negative_sdna(
      prop, nullptr, "editflag", ME_EDIT_PAINT_FACE_SEL | ME_EDIT_PAINT_VERT_SEL);
  RNA_def_property_ui_text(prop, "Bone Selection", "Bone selection during painting");
  RNA_def_property_ui_icon(prop, ICON_BONE_DATA, 0);
  RNA_def_property_update(prop, NC_SPACE | ND_SPACE_VIEW3D, "rna_Mesh_update_bone_selection_mode");

  prop = RNA_def_property(srna, "use_paint_mask", PROP_BOOLEAN, PROP_NONE);
  RNA_def_property_boolean_sdna(prop, nullptr, "editflag", ME_EDIT_PAINT_FACE_SEL);
  RNA_def_property_ui_text(prop, "Paint Mask", "Face selection masking for painting");
  RNA_def_property_ui_icon(prop, ICON_FACESEL, 0);
  RNA_def_property_update(prop, NC_SPACE | ND_SPACE_VIEW3D, "rna_Mesh_update_facemask");

  prop = RNA_def_property(srna, "use_paint_mask_vertex", PROP_BOOLEAN, PROP_NONE);
  RNA_def_property_boolean_sdna(prop, nullptr, "editflag", ME_EDIT_PAINT_VERT_SEL);
  RNA_def_property_ui_text(prop, "Vertex Selection", "Vertex selection masking for painting");
  RNA_def_property_ui_icon(prop, ICON_VERTEXSEL, 0);
  RNA_def_property_update(prop, NC_SPACE | ND_SPACE_VIEW3D, "rna_Mesh_update_vertmask");

  /* readonly editmesh info - use for extrude menu */
  prop = RNA_def_property(srna, "total_vert_sel", PROP_INT, PROP_UNSIGNED);
  RNA_def_property_int_funcs(prop, "rna_Mesh_tot_vert_get", nullptr, nullptr);
  RNA_def_property_ui_text(prop, "Selected Vertex Total", "Selected vertex count in editmode");
  RNA_def_property_clear_flag(prop, PROP_EDITABLE);

  prop = RNA_def_property(srna, "total_edge_sel", PROP_INT, PROP_UNSIGNED);
  RNA_def_property_int_funcs(prop, "rna_Mesh_tot_edge_get", nullptr, nullptr);
  RNA_def_property_ui_text(prop, "Selected Edge Total", "Selected edge count in editmode");
  RNA_def_property_clear_flag(prop, PROP_EDITABLE);

  prop = RNA_def_property(srna, "total_face_sel", PROP_INT, PROP_UNSIGNED);
  RNA_def_property_int_funcs(prop, "rna_Mesh_tot_face_get", nullptr, nullptr);
  RNA_def_property_ui_text(prop, "Selected Face Total", "Selected face count in editmode");
  RNA_def_property_clear_flag(prop, PROP_EDITABLE);

  prop = RNA_def_property(srna, "is_editmode", PROP_BOOLEAN, PROP_NONE);
  RNA_def_property_boolean_funcs(prop, "rna_Mesh_is_editmode_get", nullptr);
  RNA_def_property_clear_flag(prop, PROP_EDITABLE);
  RNA_def_property_ui_text(prop, "Is Editmode", "True when used in editmode");

  /* pointers */
  rna_def_animdata_common(srna);
  rna_def_texmat_common(srna, "rna_Mesh_texspace_editable");

  RNA_api_mesh(srna);
}

void RNA_def_mesh(BlenderRNA *brna)
{
  rna_def_mesh(brna);
  rna_def_mvert(brna);
  rna_def_mvert_group(brna);
  rna_def_medge(brna);
  rna_def_mlooptri(brna);
  rna_def_mloop(brna);
  rna_def_mpolygon(brna);
  rna_def_mloopuv(brna);
  rna_def_mloopcol(brna);
}

#endif

/** \} */<|MERGE_RESOLUTION|>--- conflicted
+++ resolved
@@ -3251,7 +3251,6 @@
   RNA_def_property_update(prop, NC_SCENE | ND_TOOLSETTINGS, "rna_Mesh_update_draw");
   /* End Symmetry */
 
-<<<<<<< HEAD
   /* Deform Tiling */
   prop = RNA_def_property(srna, "tile_x", PROP_BOOLEAN, PROP_NONE);
   RNA_def_property_boolean_sdna(prop, NULL, "symmetry", ME_TILE_X);
@@ -3296,7 +3295,7 @@
   /* End Deform Axis Lock */
 
   prop = RNA_def_property(srna, "use_auto_smooth", PROP_BOOLEAN, PROP_NONE);
-  RNA_def_property_boolean_sdna(prop, nullptr, "flag", ME_AUTOSMOOTH);
+  RNA_def_property_boolean_sdna(prop, nullptr, "flag", ME_AUTOSMOOTH_LEGACY);
   RNA_def_property_ui_text(
       prop,
       "Auto Smooth",
@@ -3305,7 +3304,7 @@
   RNA_def_property_update(prop, 0, "rna_Mesh_update_geom_and_params");
 
   prop = RNA_def_property(srna, "auto_smooth_angle", PROP_FLOAT, PROP_ANGLE);
-  RNA_def_property_float_sdna(prop, nullptr, "smoothresh");
+  RNA_def_property_float_sdna(prop, nullptr, "smoothresh_legacy");
   RNA_def_property_range(prop, 0.0f, DEG2RADF(180.0f));
   RNA_def_property_ui_text(prop,
                            "Auto Smooth Angle",
@@ -3313,8 +3312,6 @@
                            "(unused if custom split normals data are available)");
   RNA_def_property_update(prop, 0, "rna_Mesh_update_geom_and_params");
 
-=======
->>>>>>> ed5fb3ea
   RNA_define_verify_sdna(false);
   prop = RNA_def_property(srna, "has_custom_normals", PROP_BOOLEAN, PROP_NONE);
   RNA_def_property_boolean_sdna(prop, nullptr, "", 0);
