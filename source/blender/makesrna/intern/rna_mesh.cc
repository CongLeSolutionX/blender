/* SPDX-FileCopyrightText: 2023 Blender Foundation
 *
 * SPDX-License-Identifier: GPL-2.0-or-later */

/** \file
 * \ingroup RNA
 */

#include <cstdlib>

#include "MEM_guardedalloc.h"

#include "DNA_material_types.h"
#include "DNA_mesh_types.h"
#include "DNA_meshdata_types.h"
#include "DNA_object_types.h"

#include "BLI_math_base.h"
#include "BLI_math_rotation.h"
#include "BLI_string_utf8.h"
#include "BLI_utildefines.h"

#include "BKE_attribute.h"
#include "BKE_editmesh.h"

#include "RNA_access.h"
#include "RNA_define.h"
#include "RNA_enum_types.h"
#include "RNA_types.h"

#include "rna_internal.h"

#include "WM_types.h"

const EnumPropertyItem rna_enum_mesh_delimit_mode_items[] = {
    {BMO_DELIM_NORMAL, "NORMAL", 0, "Normal", "Delimit by face directions"},
    {BMO_DELIM_MATERIAL, "MATERIAL", 0, "Material", "Delimit by face material"},
    {BMO_DELIM_SEAM, "SEAM", 0, "Seam", "Delimit by edge seams"},
    {BMO_DELIM_SHARP, "SHARP", 0, "Sharp", "Delimit by sharp edges"},
    {BMO_DELIM_UV, "UV", 0, "UVs", "Delimit by UV coordinates"},
    {0, nullptr, 0, nullptr, nullptr},
};

static const EnumPropertyItem rna_enum_mesh_remesh_mode_items[] = {
    {REMESH_VOXEL, "VOXEL", 0, "Voxel", "Use the voxel remesher"},
    {REMESH_QUAD, "QUAD", 0, "Quad", "Use the quad remesher"},
    {0, nullptr, 0, nullptr, nullptr},
};

#ifdef RNA_RUNTIME

#  include "DNA_scene_types.h"

#  include "BLI_math_vector.h"

#  include "BKE_customdata.h"
#  include "BKE_main.h"
#  include "BKE_mesh.hh"
#  include "BKE_mesh_runtime.h"
#  include "BKE_report.h"

#  include "DEG_depsgraph.h"

#  include "ED_mesh.h" /* XXX Bad level call */

#  include "WM_api.h"

#  include "rna_mesh_utils.hh"

/* -------------------------------------------------------------------- */
/** \name Generic Helpers
 * \{ */

static Mesh *rna_mesh(const PointerRNA *ptr)
{
  Mesh *me = (Mesh *)ptr->owner_id;
  return me;
}

static CustomData *rna_mesh_vdata_helper(Mesh *me)
{
  return (me->edit_mesh) ? &me->edit_mesh->bm->vdata : &me->vert_data;
}

static CustomData *rna_mesh_ldata_helper(Mesh *me)
{
  return (me->edit_mesh) ? &me->edit_mesh->bm->ldata : &me->loop_data;
}

static CustomData *rna_mesh_vdata(const PointerRNA *ptr)
{
  Mesh *me = rna_mesh(ptr);
  return rna_mesh_vdata_helper(me);
}
static CustomData *rna_mesh_ldata(const PointerRNA *ptr)
{
  Mesh *me = rna_mesh(ptr);
  return rna_mesh_ldata_helper(me);
}

/** \} */

/* -------------------------------------------------------------------- */
/** \name Generic CustomData Layer Functions
 * \{ */

static void rna_cd_layer_name_set(CustomData *cdata, CustomDataLayer *cdl, const char *value)
{
  STRNCPY_UTF8(cdl->name, value);
  CustomData_set_layer_unique_name(cdata, cdl - cdata->layers);
}

static void rna_MeshVertexLayer_name_set(PointerRNA *ptr, const char *value)
{
  CustomDataLayer *layer = (CustomDataLayer *)ptr->data;

  if (CD_TYPE_AS_MASK(layer->type) & CD_MASK_PROP_ALL) {
    BKE_id_attribute_rename(ptr->owner_id, layer->name, value, nullptr);
  }
  else {
    rna_cd_layer_name_set(rna_mesh_vdata(ptr), layer, value);
  }
}
#  if 0
static void rna_MeshEdgeLayer_name_set(PointerRNA *ptr, const char *value)
{
  CustomDataLayer *layer = (CustomDataLayer *)ptr->data;

  if (CD_TYPE_AS_MASK(layer->type) & CD_MASK_PROP_ALL) {
    BKE_id_attribute_rename(ptr->owner_id, layer->name, value, nullptr);
  }
  else {
    rna_cd_layer_name_set(rna_mesh_edata(ptr), layer, value);
  }
}
#  endif
static void rna_MeshLoopLayer_name_set(PointerRNA *ptr, const char *value)
{
  CustomDataLayer *layer = (CustomDataLayer *)ptr->data;

  if (CD_TYPE_AS_MASK(layer->type) & CD_MASK_PROP_ALL) {
    BKE_id_attribute_rename(ptr->owner_id, layer->name, value, nullptr);
  }
  else {
    rna_cd_layer_name_set(rna_mesh_ldata(ptr), layer, value);
  }
}

static bool rna_Mesh_has_custom_normals_get(PointerRNA *ptr)
{
  Mesh *me = static_cast<Mesh *>(ptr->data);
  return BKE_mesh_has_custom_loop_normals(me);
}

/** \} */

/* -------------------------------------------------------------------- */
/** \name Update Callbacks
 *
 * \note Skipping meshes without users is a simple way to avoid updates on newly created meshes.
 * This speeds up importers that manipulate mesh data before linking it to an object & collection.
 *
 * \{ */

/**
 * \warning This calls `DEG_id_tag_update(id, 0)` which is something that should be phased out
 * (see #deg_graph_node_tag_zero), for now it's kept since changes to updates must be carefully
 * tested to make sure there aren't any regressions.
 *
 * This function should be replaced with more specific update flags where possible.
 */
static void rna_Mesh_update_data_legacy_deg_tag_all(Main * /*bmain*/,
                                                    Scene * /*scene*/,
                                                    PointerRNA *ptr)
{
  ID *id = ptr->owner_id;
  if (id->us <= 0) { /* See note in section heading. */
    return;
  }

  DEG_id_tag_update(id, 0);
  WM_main_add_notifier(NC_GEOM | ND_DATA, id);
}

static void rna_Mesh_update_geom_and_params(Main * /*bmain*/, Scene * /*scene*/, PointerRNA *ptr)
{
  ID *id = ptr->owner_id;
  if (id->us <= 0) { /* See note in section heading. */
    return;
  }

  DEG_id_tag_update(id, ID_RECALC_GEOMETRY | ID_RECALC_PARAMETERS);
  WM_main_add_notifier(NC_GEOM | ND_DATA, id);
}

static void rna_Mesh_update_data_edit_weight(Main *bmain, Scene *scene, PointerRNA *ptr)
{
  BKE_mesh_batch_cache_dirty_tag(rna_mesh(ptr), BKE_MESH_BATCH_DIRTY_ALL);

  rna_Mesh_update_data_legacy_deg_tag_all(bmain, scene, ptr);
}

static void rna_Mesh_update_data_edit_active_color(Main *bmain, Scene *scene, PointerRNA *ptr)
{
  BKE_mesh_batch_cache_dirty_tag(rna_mesh(ptr), BKE_MESH_BATCH_DIRTY_ALL);

  rna_Mesh_update_data_legacy_deg_tag_all(bmain, scene, ptr);
}
static void rna_Mesh_update_select(Main * /*bmain*/, Scene * /*scene*/, PointerRNA *ptr)
{
  ID *id = ptr->owner_id;
  if (id->us <= 0) { /* See note in section heading. */
    return;
  }

  WM_main_add_notifier(NC_GEOM | ND_SELECT, id);
}

void rna_Mesh_update_draw(Main * /*bmain*/, Scene * /*scene*/, PointerRNA *ptr)
{
  ID *id = ptr->owner_id;
  if (id->us <= 0) { /* See note in section heading. */
    return;
  }

  WM_main_add_notifier(NC_GEOM | ND_DATA, id);
}

static void rna_Mesh_update_vertmask(Main *bmain, Scene *scene, PointerRNA *ptr)
{
  Mesh *me = static_cast<Mesh *>(ptr->data);
  if ((me->editflag & ME_EDIT_PAINT_VERT_SEL) && (me->editflag & ME_EDIT_PAINT_FACE_SEL)) {
    me->editflag &= ~ME_EDIT_PAINT_FACE_SEL;
  }

  BKE_mesh_batch_cache_dirty_tag(me, BKE_MESH_BATCH_DIRTY_ALL);

  rna_Mesh_update_draw(bmain, scene, ptr);
}

static void rna_Mesh_update_facemask(Main *bmain, Scene *scene, PointerRNA *ptr)
{
  Mesh *me = static_cast<Mesh *>(ptr->data);
  if ((me->editflag & ME_EDIT_PAINT_VERT_SEL) && (me->editflag & ME_EDIT_PAINT_FACE_SEL)) {
    me->editflag &= ~ME_EDIT_PAINT_VERT_SEL;
  }

  BKE_mesh_batch_cache_dirty_tag(me, BKE_MESH_BATCH_DIRTY_ALL);

  rna_Mesh_update_draw(bmain, scene, ptr);
}

static void rna_Mesh_update_positions_tag(Main *bmain, Scene *scene, PointerRNA *ptr)
{
  Mesh *mesh = rna_mesh(ptr);
  BKE_mesh_tag_positions_changed(mesh);
  rna_Mesh_update_data_legacy_deg_tag_all(bmain, scene, ptr);
}

/** \} */

/* -------------------------------------------------------------------- */
/** \name Property get/set Callbacks
 * \{ */

static int rna_MeshVertex_index_get(PointerRNA *ptr)
{
  const Mesh *mesh = rna_mesh(ptr);
  const blender::float3 *position = static_cast<const blender::float3 *>(ptr->data);
  const int index = int(position - mesh->vert_positions().data());
  BLI_assert(index >= 0);
  BLI_assert(index < mesh->totvert);
  return index;
}

static int rna_MeshEdge_index_get(PointerRNA *ptr)
{
  using namespace blender;
  const Mesh *mesh = rna_mesh(ptr);
  const blender::int2 *edge = static_cast<const blender::int2 *>(ptr->data);
  const blender::int2 *edges = static_cast<const blender::int2 *>(
      CustomData_get_layer_named(&mesh->edge_data, CD_PROP_INT32_2D, ".edge_verts"));
  const int index = int(edge - edges);
  BLI_assert(index >= 0);
  BLI_assert(index < mesh->totedge);
  return index;
}

static int rna_MeshPolygon_index_get(PointerRNA *ptr)
{
  const Mesh *mesh = rna_mesh(ptr);
  const int *face_offset = static_cast<const int *>(ptr->data);
  const int index = int(face_offset - mesh->face_offsets().data());
  BLI_assert(index >= 0);
  BLI_assert(index < mesh->faces_num);
  return index;
}

static int rna_MeshLoop_index_get(PointerRNA *ptr)
{
  const Mesh *mesh = rna_mesh(ptr);
  const int *corner_vert = static_cast<const int *>(ptr->data);
  const int index = int(corner_vert - mesh->corner_verts().data());
  BLI_assert(index >= 0);
  BLI_assert(index < mesh->totloop);
  return index;
}

static int rna_MeshLoopTriangle_index_get(PointerRNA *ptr)
{
  const Mesh *mesh = rna_mesh(ptr);
  const MLoopTri *tri = static_cast<const MLoopTri *>(ptr->data);
  const int index = int(tri - mesh->looptris().data());
  BLI_assert(index >= 0);
  BLI_assert(index < BKE_mesh_runtime_looptri_len(mesh));
  return index;
}

static int rna_MeshLoopTriangle_polygon_index_get(PointerRNA *ptr)
{
  const Mesh *mesh = rna_mesh(ptr);
  const int index = rna_MeshLoopTriangle_index_get(ptr);
  return mesh->looptri_faces()[index];
}

static void rna_Mesh_loop_triangles_begin(CollectionPropertyIterator *iter, PointerRNA *ptr)
{
  const Mesh *mesh = rna_mesh(ptr);
  const blender::Span<MLoopTri> looptris = mesh->looptris();
  rna_iterator_array_begin(iter,
                           const_cast<MLoopTri *>(looptris.data()),
                           sizeof(MLoopTri),
                           looptris.size(),
                           false,
                           nullptr);
}

static int rna_Mesh_loop_triangles_length(PointerRNA *ptr)
{
  const Mesh *mesh = rna_mesh(ptr);
  return BKE_mesh_runtime_looptri_len(mesh);
}

int rna_Mesh_loop_triangles_lookup_int(PointerRNA *ptr, int index, PointerRNA *r_ptr)
{
  const Mesh *mesh = rna_mesh(ptr);
  if (index < 0 || index >= BKE_mesh_runtime_looptri_len(mesh)) {
    return false;
  }
  /* Casting away const is okay because this RNA type doesn't allow changing the value. */
  r_ptr->owner_id = (ID *)&mesh->id;
  r_ptr->type = &RNA_MeshLoopTriangle;
  r_ptr->data = const_cast<MLoopTri *>(&mesh->looptris()[index]);
  return true;
}

static void rna_Mesh_loop_triangle_polygons_begin(CollectionPropertyIterator *iter,
                                                  PointerRNA *ptr)
{
  const Mesh *mesh = rna_mesh(ptr);
  rna_iterator_array_begin(iter,
                           const_cast<int *>(mesh->looptri_faces().data()),
                           sizeof(int),
                           BKE_mesh_runtime_looptri_len(mesh),
                           false,
                           nullptr);
}

int rna_Mesh_loop_triangle_polygons_lookup_int(PointerRNA *ptr, int index, PointerRNA *r_ptr)
{
  const Mesh *mesh = rna_mesh(ptr);
  if (index < 0 || index >= BKE_mesh_runtime_looptri_len(mesh)) {
    return false;
  }
  /* Casting away const is okay because this RNA type doesn't allow changing the value. */
  r_ptr->owner_id = (ID *)&mesh->id;
  r_ptr->type = &RNA_ReadOnlyInteger;
  r_ptr->data = const_cast<int *>(&mesh->looptri_faces()[index]);
  return true;
}

static void rna_MeshVertex_co_get(PointerRNA *ptr, float *value)
{
  copy_v3_v3(value, (const float *)ptr->data);
}

static void rna_MeshVertex_co_set(PointerRNA *ptr, const float *value)
{
  copy_v3_v3((float *)ptr->data, value);
}

static void rna_MeshVertex_normal_get(PointerRNA *ptr, float *value)
{
  Mesh *mesh = rna_mesh(ptr);
  const blender::Span<blender::float3> vert_normals = mesh->vert_normals();
  const int index = rna_MeshVertex_index_get(ptr);
  copy_v3_v3(value, vert_normals[index]);
}

static bool rna_MeshVertex_hide_get(PointerRNA *ptr)
{
  const Mesh *mesh = rna_mesh(ptr);
  const bool *hide_vert = static_cast<const bool *>(
      CustomData_get_layer_named(&mesh->vert_data, CD_PROP_BOOL, ".hide_vert"));
  const int index = rna_MeshVertex_index_get(ptr);
  return hide_vert == nullptr ? false : hide_vert[index];
}

static void rna_MeshVertex_hide_set(PointerRNA *ptr, bool value)
{
  Mesh *mesh = rna_mesh(ptr);
  bool *hide_vert = static_cast<bool *>(CustomData_get_layer_named_for_write(
      &mesh->vert_data, CD_PROP_BOOL, ".hide_vert", mesh->totvert));
  if (!hide_vert) {
    if (!value) {
      /* Skip adding layer if it doesn't exist already anyway and we're not hiding an element. */
      return;
    }
    hide_vert = static_cast<bool *>(CustomData_add_layer_named(
        &mesh->vert_data, CD_PROP_BOOL, CD_SET_DEFAULT, mesh->totvert, ".hide_vert"));
  }
  const int index = rna_MeshVertex_index_get(ptr);
  hide_vert[index] = value;
}

static bool rna_MeshVertex_select_get(PointerRNA *ptr)
{
  const Mesh *mesh = rna_mesh(ptr);
  const bool *select_vert = static_cast<const bool *>(
      CustomData_get_layer_named(&mesh->vert_data, CD_PROP_BOOL, ".select_vert"));
  const int index = rna_MeshVertex_index_get(ptr);
  return select_vert == nullptr ? false : select_vert[index];
}

static void rna_MeshVertex_select_set(PointerRNA *ptr, bool value)
{
  Mesh *mesh = rna_mesh(ptr);
  bool *select_vert = static_cast<bool *>(CustomData_get_layer_named_for_write(
      &mesh->vert_data, CD_PROP_BOOL, ".select_vert", mesh->totvert));
  if (!select_vert) {
    if (!value) {
      /* Skip adding layer if it doesn't exist already anyway and we're not hiding an element. */
      return;
    }
    select_vert = static_cast<bool *>(CustomData_add_layer_named(
        &mesh->vert_data, CD_PROP_BOOL, CD_SET_DEFAULT, mesh->totvert, ".select_vert"));
  }
  const int index = rna_MeshVertex_index_get(ptr);
  select_vert[index] = value;
}

static int rna_MeshLoop_vertex_index_get(PointerRNA *ptr)
{
  return *(int *)ptr->data;
}

static void rna_MeshLoop_vertex_index_set(PointerRNA *ptr, int value)
{
  *(int *)ptr->data = value;
}

static int rna_MeshLoop_edge_index_get(PointerRNA *ptr)
{
  const Mesh *me = rna_mesh(ptr);
  const int index = rna_MeshLoop_index_get(ptr);
  return me->corner_edges()[index];
}

static void rna_MeshLoop_edge_index_set(PointerRNA *ptr, int value)
{
  Mesh *me = rna_mesh(ptr);
  const int index = rna_MeshLoop_index_get(ptr);
  me->corner_edges_for_write()[index] = value;
}

static void rna_MeshLoop_normal_get(PointerRNA *ptr, float *values)
{
  Mesh *me = rna_mesh(ptr);
  const int index = rna_MeshLoop_index_get(ptr);
<<<<<<< HEAD
  copy_v3_v3(values, me->corner_normals()[index]);
=======
  const float(*layer)[3] = static_cast<const float(*)[3]>(
      CustomData_get_layer(&me->loop_data, CD_NORMAL));

  if (!layer) {
    zero_v3(values);
  }
  else {
    copy_v3_v3(values, layer[index]);
  }
}

static void rna_MeshLoop_normal_set(PointerRNA *ptr, const float *values)
{
  Mesh *me = rna_mesh(ptr);
  const int index = rna_MeshLoop_index_get(ptr);
  float(*layer)[3] = static_cast<float(*)[3]>(
      CustomData_get_layer_for_write(&me->loop_data, CD_NORMAL, me->totloop));

  if (layer) {
    normalize_v3_v3(layer[index], values);
  }
>>>>>>> aebc743b
}

static void rna_MeshLoop_tangent_get(PointerRNA *ptr, float *values)
{
  Mesh *me = rna_mesh(ptr);
  const int index = rna_MeshLoop_index_get(ptr);
  const float(*layer)[4] = static_cast<const float(*)[4]>(
      CustomData_get_layer(&me->loop_data, CD_MLOOPTANGENT));

  if (!layer) {
    zero_v3(values);
  }
  else {
    copy_v3_v3(values, (const float *)(layer + index));
  }
}

static float rna_MeshLoop_bitangent_sign_get(PointerRNA *ptr)
{
  Mesh *me = rna_mesh(ptr);
  const int index = rna_MeshLoop_index_get(ptr);
  const float(*vec)[4] = static_cast<const float(*)[4]>(
      CustomData_get_layer(&me->loop_data, CD_MLOOPTANGENT));

  return (vec) ? vec[index][3] : 0.0f;
}

static void rna_MeshLoop_bitangent_get(PointerRNA *ptr, float *values)
{
  Mesh *me = rna_mesh(ptr);
  const int index = rna_MeshLoop_index_get(ptr);
<<<<<<< HEAD
=======
  const float(*nor)[3] = static_cast<const float(*)[3]>(
      CustomData_get_layer(&me->loop_data, CD_NORMAL));
>>>>>>> aebc743b
  const float(*vec)[4] = static_cast<const float(*)[4]>(
      CustomData_get_layer(&me->loop_data, CD_MLOOPTANGENT));

  if (vec) {
    cross_v3_v3v3(values, me->corner_normals()[index], vec[index]);
    mul_v3_fl(values, vec[index][3]);
  }
  else {
    zero_v3(values);
  }
}

static void rna_MeshPolygon_normal_get(PointerRNA *ptr, float *values)
{
  using namespace blender;
  Mesh *me = rna_mesh(ptr);
  const int poly_start = *((const int *)ptr->data);
  const int poly_size = *(((const int *)ptr->data) + 1) - poly_start;
  const Span<int> face_verts = me->corner_verts().slice(poly_start, poly_size);
  const float3 result = bke::mesh::face_normal_calc(me->vert_positions(), face_verts);
  copy_v3_v3(values, result);
}

static bool rna_MeshPolygon_hide_get(PointerRNA *ptr)
{
  const Mesh *mesh = rna_mesh(ptr);
  const bool *hide_poly = static_cast<const bool *>(
      CustomData_get_layer_named(&mesh->face_data, CD_PROP_BOOL, ".hide_poly"));
  const int index = rna_MeshPolygon_index_get(ptr);
  return hide_poly == nullptr ? false : hide_poly[index];
}

static void rna_MeshPolygon_hide_set(PointerRNA *ptr, bool value)
{
  Mesh *mesh = rna_mesh(ptr);
  bool *hide_poly = static_cast<bool *>(CustomData_get_layer_named_for_write(
      &mesh->face_data, CD_PROP_BOOL, ".hide_poly", mesh->faces_num));
  if (!hide_poly) {
    if (!value) {
      /* Skip adding layer if it doesn't exist already anyway and we're not hiding an element. */
      return;
    }
    hide_poly = static_cast<bool *>(CustomData_add_layer_named(
        &mesh->face_data, CD_PROP_BOOL, CD_SET_DEFAULT, mesh->faces_num, ".hide_poly"));
  }
  const int index = rna_MeshPolygon_index_get(ptr);
  hide_poly[index] = value;
}

static bool rna_MeshPolygon_use_smooth_get(PointerRNA *ptr)
{
  const Mesh *mesh = rna_mesh(ptr);
  const bool *sharp_faces = static_cast<const bool *>(
      CustomData_get_layer_named(&mesh->face_data, CD_PROP_BOOL, "sharp_face"));
  const int index = rna_MeshPolygon_index_get(ptr);
  return !(sharp_faces && sharp_faces[index]);
}

static void rna_MeshPolygon_use_smooth_set(PointerRNA *ptr, bool value)
{
  Mesh *mesh = rna_mesh(ptr);
  bool *sharp_faces = static_cast<bool *>(CustomData_get_layer_named_for_write(
      &mesh->face_data, CD_PROP_BOOL, "sharp_face", mesh->faces_num));
  if (!sharp_faces) {
    if (value) {
      /* Skip adding layer if the value is the same as the default. */
      return;
    }
    sharp_faces = static_cast<bool *>(CustomData_add_layer_named(
        &mesh->face_data, CD_PROP_BOOL, CD_SET_DEFAULT, mesh->faces_num, "sharp_face"));
  }
  const int index = rna_MeshPolygon_index_get(ptr);
  sharp_faces[index] = !value;
}

static bool rna_MeshPolygon_select_get(PointerRNA *ptr)
{
  const Mesh *mesh = rna_mesh(ptr);
  const bool *select_poly = static_cast<const bool *>(
      CustomData_get_layer_named(&mesh->face_data, CD_PROP_BOOL, ".select_poly"));
  const int index = rna_MeshPolygon_index_get(ptr);
  return select_poly == nullptr ? false : select_poly[index];
}

static void rna_MeshPolygon_select_set(PointerRNA *ptr, bool value)
{
  Mesh *mesh = rna_mesh(ptr);
  bool *select_poly = static_cast<bool *>(CustomData_get_layer_named_for_write(
      &mesh->face_data, CD_PROP_BOOL, ".select_poly", mesh->faces_num));
  if (!select_poly) {
    if (!value) {
      /* Skip adding layer if it doesn't exist already anyway and we're not hiding an element. */
      return;
    }
    select_poly = static_cast<bool *>(CustomData_add_layer_named(
        &mesh->face_data, CD_PROP_BOOL, CD_SET_DEFAULT, mesh->faces_num, ".select_poly"));
  }
  const int index = rna_MeshPolygon_index_get(ptr);
  select_poly[index] = value;
}

static int rna_MeshPolygon_material_index_get(PointerRNA *ptr)
{
  const Mesh *mesh = rna_mesh(ptr);
  const int *material_indices = BKE_mesh_material_indices(mesh);
  const int index = rna_MeshPolygon_index_get(ptr);
  return material_indices == nullptr ? 0 : material_indices[index];
}

static void rna_MeshPolygon_material_index_set(PointerRNA *ptr, int value)
{
  Mesh *mesh = rna_mesh(ptr);
  int *material_indices = BKE_mesh_material_indices_for_write(mesh);
  const int index = rna_MeshPolygon_index_get(ptr);
  material_indices[index] = max_ii(0, value);
}

static void rna_MeshPolygon_center_get(PointerRNA *ptr, float *values)
{
  using namespace blender;
  Mesh *me = rna_mesh(ptr);
  const int poly_start = *((const int *)ptr->data);
  const int poly_size = *(((const int *)ptr->data) + 1) - poly_start;
  const Span<int> face_verts = me->corner_verts().slice(poly_start, poly_size);
  const float3 result = bke::mesh::face_center_calc(me->vert_positions(), face_verts);
  copy_v3_v3(values, result);
}

static float rna_MeshPolygon_area_get(PointerRNA *ptr)
{
  using namespace blender;
  Mesh *me = (Mesh *)ptr->owner_id;
  const int poly_start = *((const int *)ptr->data);
  const int poly_size = *(((const int *)ptr->data) + 1) - poly_start;
  const Span<int> face_verts = me->corner_verts().slice(poly_start, poly_size);
  return bke::mesh::face_area_calc(me->vert_positions(), face_verts);
}

static void rna_MeshPolygon_flip(ID *id, MIntProperty *poly_offset_p)
{
  Mesh *me = (Mesh *)id;
  const int poly_start = *((const int *)poly_offset_p);
  const int poly_size = *(((const int *)poly_offset_p) + 1) - poly_start;
  int *corner_verts = me->corner_verts_for_write().data();
  int *corner_edges = me->corner_edges_for_write().data();
  BKE_mesh_face_flip(
      poly_start, poly_size, corner_verts, corner_edges, &me->loop_data, me->totloop);
  BKE_mesh_tessface_clear(me);
  BKE_mesh_runtime_clear_geometry(me);
}

static void rna_MeshLoopTriangle_verts_get(PointerRNA *ptr, int *values)
{
  Mesh *me = rna_mesh(ptr);
  const blender::Span<int> corner_verts = me->corner_verts();
  MLoopTri *lt = (MLoopTri *)ptr->data;
  values[0] = corner_verts[lt->tri[0]];
  values[1] = corner_verts[lt->tri[1]];
  values[2] = corner_verts[lt->tri[2]];
}

static void rna_MeshLoopTriangle_normal_get(PointerRNA *ptr, float *values)
{
  Mesh *me = rna_mesh(ptr);
  MLoopTri *lt = (MLoopTri *)ptr->data;
  const blender::Span<blender::float3> positions = me->vert_positions();
  const blender::Span<int> corner_verts = me->corner_verts();
  const int v1 = corner_verts[lt->tri[0]];
  const int v2 = corner_verts[lt->tri[1]];
  const int v3 = corner_verts[lt->tri[2]];

  normal_tri_v3(values, positions[v1], positions[v2], positions[v3]);
}

static void rna_MeshLoopTriangle_split_normals_get(PointerRNA *ptr, float *values)
{
  Mesh *me = rna_mesh(ptr);
<<<<<<< HEAD
  const blender::Span<blender::float3> loop_normals = me->corner_normals();
  const MLoopTri *lt = (const MLoopTri *)ptr->data;
  copy_v3_v3(values + 0, loop_normals[lt->tri[0]]);
  copy_v3_v3(values + 3, loop_normals[lt->tri[1]]);
  copy_v3_v3(values + 6, loop_normals[lt->tri[2]]);
=======
  const float(*lnors)[3] = static_cast<const float(*)[3]>(
      CustomData_get_layer(&me->loop_data, CD_NORMAL));

  if (!lnors) {
    zero_v3(values + 0);
    zero_v3(values + 3);
    zero_v3(values + 6);
  }
  else {
    MLoopTri *lt = (MLoopTri *)ptr->data;
    copy_v3_v3(values + 0, lnors[lt->tri[0]]);
    copy_v3_v3(values + 3, lnors[lt->tri[1]]);
    copy_v3_v3(values + 6, lnors[lt->tri[2]]);
  }
>>>>>>> aebc743b
}

static float rna_MeshLoopTriangle_area_get(PointerRNA *ptr)
{
  Mesh *me = rna_mesh(ptr);
  MLoopTri *lt = (MLoopTri *)ptr->data;
  const blender::Span<blender::float3> positions = me->vert_positions();
  const blender::Span<int> corner_verts = me->corner_verts();
  const int v1 = corner_verts[lt->tri[0]];
  const int v2 = corner_verts[lt->tri[1]];
  const int v3 = corner_verts[lt->tri[2]];
  return area_tri_v3(positions[v1], positions[v2], positions[v3]);
}

static void rna_MeshLoopColor_color_get(PointerRNA *ptr, float *values)
{
  MLoopCol *mlcol = (MLoopCol *)ptr->data;

  values[0] = mlcol->r / 255.0f;
  values[1] = mlcol->g / 255.0f;
  values[2] = mlcol->b / 255.0f;
  values[3] = mlcol->a / 255.0f;
}

static void rna_MeshLoopColor_color_set(PointerRNA *ptr, const float *values)
{
  MLoopCol *mlcol = (MLoopCol *)ptr->data;

  mlcol->r = round_fl_to_uchar_clamp(values[0] * 255.0f);
  mlcol->g = round_fl_to_uchar_clamp(values[1] * 255.0f);
  mlcol->b = round_fl_to_uchar_clamp(values[2] * 255.0f);
  mlcol->a = round_fl_to_uchar_clamp(values[3] * 255.0f);
}

static int rna_Mesh_texspace_editable(PointerRNA *ptr, const char ** /*r_info*/)
{
  Mesh *me = (Mesh *)ptr->data;
  return (me->texspace_flag & ME_TEXSPACE_FLAG_AUTO) ? PropertyFlag(0) : PROP_EDITABLE;
}

static void rna_Mesh_texspace_size_get(PointerRNA *ptr, float values[3])
{
  Mesh *me = (Mesh *)ptr->data;

  BKE_mesh_texspace_ensure(me);

  copy_v3_v3(values, me->texspace_size);
}

static void rna_Mesh_texspace_location_get(PointerRNA *ptr, float values[3])
{
  Mesh *me = (Mesh *)ptr->data;

  BKE_mesh_texspace_ensure(me);

  copy_v3_v3(values, me->texspace_location);
}

static void rna_MeshVertex_groups_begin(CollectionPropertyIterator *iter, PointerRNA *ptr)
{
  Mesh *me = rna_mesh(ptr);
  MDeformVert *dverts = (MDeformVert *)BKE_mesh_deform_verts(me);
  if (dverts) {
    const int index = rna_MeshVertex_index_get(ptr);
    MDeformVert *dvert = &dverts[index];

    rna_iterator_array_begin(iter, dvert->dw, sizeof(MDeformWeight), dvert->totweight, 0, nullptr);
  }
  else {
    rna_iterator_array_begin(iter, nullptr, 0, 0, 0, nullptr);
  }
}

static void rna_MeshVertex_undeformed_co_get(PointerRNA *ptr, float values[3])
{
  Mesh *me = rna_mesh(ptr);
  const float *position = (const float *)ptr->data;
  const float(*orco)[3] = static_cast<const float(*)[3]>(
      CustomData_get_layer(&me->vert_data, CD_ORCO));

  if (orco) {
    const int index = rna_MeshVertex_index_get(ptr);
    /* orco is normalized to 0..1, we do inverse to match the vertex position */
    float texspace_location[3], texspace_size[3];

    BKE_mesh_texspace_get(me->texcomesh ? me->texcomesh : me, texspace_location, texspace_size);
    madd_v3_v3v3v3(values, texspace_location, orco[index], texspace_size);
  }
  else {
    copy_v3_v3(values, position);
  }
}

static int rna_CustomDataLayer_active_get(PointerRNA *ptr, CustomData *data, int type, bool render)
{
  int n = ((CustomDataLayer *)ptr->data) - data->layers;

  if (render) {
    return (n == CustomData_get_render_layer_index(data, eCustomDataType(type)));
  }
  else {
    return (n == CustomData_get_active_layer_index(data, eCustomDataType(type)));
  }
}

static int rna_CustomDataLayer_clone_get(PointerRNA *ptr, CustomData *data, int type)
{
  int n = ((CustomDataLayer *)ptr->data) - data->layers;

  return (n == CustomData_get_clone_layer_index(data, eCustomDataType(type)));
}

static void rna_CustomDataLayer_active_set(
    PointerRNA *ptr, CustomData *data, int value, int type, int render)
{
  Mesh *me = (Mesh *)ptr->owner_id;
  int n = (((CustomDataLayer *)ptr->data) - data->layers) -
          CustomData_get_layer_index(data, eCustomDataType(type));

  if (value == 0) {
    return;
  }

  if (render) {
    CustomData_set_layer_render(data, eCustomDataType(type), n);
  }
  else {
    CustomData_set_layer_active(data, eCustomDataType(type), n);
  }

  BKE_mesh_tessface_clear(me);
}

static void rna_CustomDataLayer_clone_set(PointerRNA *ptr, CustomData *data, int value, int type)
{
  int n = ((CustomDataLayer *)ptr->data) - data->layers;

  if (value == 0) {
    return;
  }

  CustomData_set_layer_clone_index(data, eCustomDataType(type), n);
}

static bool rna_MEdge_freestyle_edge_mark_get(PointerRNA *ptr)
{
  const Mesh *me = rna_mesh(ptr);
  const int index = rna_MeshEdge_index_get(ptr);
  const FreestyleEdge *fed = static_cast<const FreestyleEdge *>(
      CustomData_get_layer(&me->edge_data, CD_FREESTYLE_EDGE));

  return fed && (fed[index].flag & FREESTYLE_EDGE_MARK) != 0;
}

static void rna_MEdge_freestyle_edge_mark_set(PointerRNA *ptr, bool value)
{
  Mesh *me = rna_mesh(ptr);
  const int index = rna_MeshEdge_index_get(ptr);
  FreestyleEdge *fed = static_cast<FreestyleEdge *>(
      CustomData_get_layer_for_write(&me->edge_data, CD_FREESTYLE_EDGE, me->totedge));

  if (!fed) {
    fed = static_cast<FreestyleEdge *>(
        CustomData_add_layer(&me->edge_data, CD_FREESTYLE_EDGE, CD_SET_DEFAULT, me->totedge));
  }
  if (value) {
    fed[index].flag |= FREESTYLE_EDGE_MARK;
  }
  else {
    fed[index].flag &= ~FREESTYLE_EDGE_MARK;
  }
}

static bool rna_MPoly_freestyle_face_mark_get(PointerRNA *ptr)
{
  const Mesh *me = rna_mesh(ptr);
  const int index = rna_MeshPolygon_index_get(ptr);
  const FreestyleFace *ffa = static_cast<const FreestyleFace *>(
      CustomData_get_layer(&me->face_data, CD_FREESTYLE_FACE));

  return ffa && (ffa[index].flag & FREESTYLE_FACE_MARK) != 0;
}

static void rna_MPoly_freestyle_face_mark_set(PointerRNA *ptr, bool value)
{
  Mesh *me = rna_mesh(ptr);
  const int index = rna_MeshPolygon_index_get(ptr);
  FreestyleFace *ffa = static_cast<FreestyleFace *>(
      CustomData_get_layer_for_write(&me->face_data, CD_FREESTYLE_FACE, me->faces_num));

  if (!ffa) {
    ffa = static_cast<FreestyleFace *>(
        CustomData_add_layer(&me->face_data, CD_FREESTYLE_FACE, CD_SET_DEFAULT, me->faces_num));
  }
  if (value) {
    ffa[index].flag |= FREESTYLE_FACE_MARK;
  }
  else {
    ffa[index].flag &= ~FREESTYLE_FACE_MARK;
  }
}

/* uv_layers */

DEFINE_CUSTOMDATA_LAYER_COLLECTION(uv_layer, ldata, CD_PROP_FLOAT2)
DEFINE_CUSTOMDATA_LAYER_COLLECTION_ACTIVEITEM(
    uv_layer, ldata, CD_PROP_FLOAT2, active, MeshUVLoopLayer)
DEFINE_CUSTOMDATA_LAYER_COLLECTION_ACTIVEITEM(
    uv_layer, ldata, CD_PROP_FLOAT2, clone, MeshUVLoopLayer)
DEFINE_CUSTOMDATA_LAYER_COLLECTION_ACTIVEITEM(
    uv_layer, ldata, CD_PROP_FLOAT2, stencil, MeshUVLoopLayer)
DEFINE_CUSTOMDATA_LAYER_COLLECTION_ACTIVEITEM(
    uv_layer, ldata, CD_PROP_FLOAT2, render, MeshUVLoopLayer)

/* MeshUVLoopLayer */

static char *rna_MeshUVLoopLayer_path(const PointerRNA *ptr)
{
  const CustomDataLayer *cdl = static_cast<const CustomDataLayer *>(ptr->data);
  char name_esc[sizeof(cdl->name) * 2];
  BLI_str_escape(name_esc, cdl->name, sizeof(name_esc));
  return BLI_sprintfN("uv_layers[\"%s\"]", name_esc);
}

static void rna_MeshUVLoopLayer_data_begin(CollectionPropertyIterator *iter, PointerRNA *ptr)
{
  Mesh *mesh = rna_mesh(ptr);
  CustomDataLayer *layer = (CustomDataLayer *)ptr->data;
  rna_iterator_array_begin(
      iter, layer->data, sizeof(float[2]), (mesh->edit_mesh) ? 0 : mesh->totloop, 0, nullptr);
}

static int rna_MeshUVLoopLayer_data_length(PointerRNA *ptr)
{
  Mesh *mesh = rna_mesh(ptr);
  return (mesh->edit_mesh) ? 0 : mesh->totloop;
}

static MBoolProperty *MeshUVLoopLayer_get_bool_layer(Mesh *mesh, char const *name)
{
  void *layer = CustomData_get_layer_named_for_write(
      &mesh->loop_data, CD_PROP_BOOL, name, mesh->totloop);
  if (layer == nullptr) {
    layer = CustomData_add_layer_named(
        &mesh->loop_data, CD_PROP_BOOL, CD_SET_DEFAULT, mesh->totloop, name);
  }

  BLI_assert(layer);

  return (MBoolProperty *)layer;
}

static void bool_layer_begin(CollectionPropertyIterator *iter,
                             PointerRNA *ptr,
                             const char *(*layername_func)(const char *uv_name, char *name))
{
  char bool_layer_name[MAX_CUSTOMDATA_LAYER_NAME];
  Mesh *mesh = rna_mesh(ptr);
  CustomDataLayer *layer = (CustomDataLayer *)ptr->data;
  layername_func(layer->name, bool_layer_name);

  rna_iterator_array_begin(iter,
                           MeshUVLoopLayer_get_bool_layer(mesh, bool_layer_name),
                           sizeof(MBoolProperty),
                           (mesh->edit_mesh) ? 0 : mesh->totloop,
                           0,
                           nullptr);
}

static int bool_layer_lookup_int(PointerRNA *ptr,
                                 int index,
                                 PointerRNA *r_ptr,
                                 const char *(*layername_func)(const char *uv_name, char *name))
{
  char bool_layer_name[MAX_CUSTOMDATA_LAYER_NAME];
  Mesh *mesh = rna_mesh(ptr);
  if (mesh->edit_mesh || index < 0 || index >= mesh->totloop) {
    return 0;
  }
  CustomDataLayer *layer = (CustomDataLayer *)ptr->data;
  layername_func(layer->name, bool_layer_name);

  r_ptr->owner_id = &mesh->id;
  r_ptr->type = &RNA_BoolAttributeValue;
  r_ptr->data = MeshUVLoopLayer_get_bool_layer(mesh, bool_layer_name) + index;
  return 1;
}

/* Collection accessors for vert_select. */
static void rna_MeshUVLoopLayer_vert_select_begin(CollectionPropertyIterator *iter,
                                                  PointerRNA *ptr)
{
  bool_layer_begin(iter, ptr, BKE_uv_map_vert_select_name_get);
}

static int rna_MeshUVLoopLayer_vert_select_lookup_int(PointerRNA *ptr,
                                                      int index,
                                                      PointerRNA *r_ptr)
{
  return bool_layer_lookup_int(ptr, index, r_ptr, BKE_uv_map_vert_select_name_get);
}

/* Collection accessors for edge_select. */
static void rna_MeshUVLoopLayer_edge_select_begin(CollectionPropertyIterator *iter,
                                                  PointerRNA *ptr)
{
  bool_layer_begin(iter, ptr, BKE_uv_map_edge_select_name_get);
}

static int rna_MeshUVLoopLayer_edge_select_lookup_int(PointerRNA *ptr,
                                                      int index,
                                                      PointerRNA *r_ptr)
{
  return bool_layer_lookup_int(ptr, index, r_ptr, BKE_uv_map_edge_select_name_get);
}

/* Collection accessors for pin. */
static void rna_MeshUVLoopLayer_pin_begin(CollectionPropertyIterator *iter, PointerRNA *ptr)
{
  bool_layer_begin(iter, ptr, BKE_uv_map_pin_name_get);
}

static int rna_MeshUVLoopLayer_pin_lookup_int(PointerRNA *ptr, int index, PointerRNA *r_ptr)
{
  return bool_layer_lookup_int(ptr, index, r_ptr, BKE_uv_map_pin_name_get);
}

static void rna_MeshUVLoopLayer_uv_begin(CollectionPropertyIterator *iter, PointerRNA *ptr)
{
  Mesh *me = rna_mesh(ptr);
  CustomDataLayer *layer = (CustomDataLayer *)ptr->data;

  rna_iterator_array_begin(
      iter, layer->data, sizeof(float[2]), (me->edit_mesh) ? 0 : me->totloop, 0, nullptr);
}

int rna_MeshUVLoopLayer_uv_lookup_int(PointerRNA *ptr, int index, PointerRNA *r_ptr)
{
  Mesh *mesh = rna_mesh(ptr);
  if (mesh->edit_mesh || index < 0 || index >= mesh->totloop) {
    return 0;
  }
  CustomDataLayer *layer = (CustomDataLayer *)ptr->data;

  r_ptr->owner_id = &mesh->id;
  r_ptr->type = &RNA_Float2AttributeValue;
  r_ptr->data = (float *)layer->data + 2 * index;
  return 1;
}

static bool rna_MeshUVLoopLayer_active_render_get(PointerRNA *ptr)
{
  return rna_CustomDataLayer_active_get(ptr, rna_mesh_ldata(ptr), CD_PROP_FLOAT2, 1);
}

static bool rna_MeshUVLoopLayer_active_get(PointerRNA *ptr)
{
  return rna_CustomDataLayer_active_get(ptr, rna_mesh_ldata(ptr), CD_PROP_FLOAT2, 0);
}

static bool rna_MeshUVLoopLayer_clone_get(PointerRNA *ptr)
{
  return rna_CustomDataLayer_clone_get(ptr, rna_mesh_ldata(ptr), CD_PROP_FLOAT2);
}

static void rna_MeshUVLoopLayer_active_render_set(PointerRNA *ptr, bool value)
{
  rna_CustomDataLayer_active_set(ptr, rna_mesh_ldata(ptr), value, CD_PROP_FLOAT2, 1);
}

static void rna_MeshUVLoopLayer_active_set(PointerRNA *ptr, bool value)
{
  rna_CustomDataLayer_active_set(ptr, rna_mesh_ldata(ptr), value, CD_PROP_FLOAT2, 0);
}

static void rna_MeshUVLoopLayer_clone_set(PointerRNA *ptr, bool value)
{
  rna_CustomDataLayer_clone_set(ptr, rna_mesh_ldata(ptr), value, CD_PROP_FLOAT2);
}

/* vertex_color_layers */

DEFINE_CUSTOMDATA_LAYER_COLLECTION(vertex_color, ldata, CD_PROP_BYTE_COLOR)

static PointerRNA rna_Mesh_vertex_color_active_get(PointerRNA *ptr)
{
  Mesh *mesh = (Mesh *)ptr->data;
  CustomDataLayer *layer = BKE_id_attribute_search(
      &mesh->id, mesh->active_color_attribute, CD_MASK_PROP_BYTE_COLOR, ATTR_DOMAIN_MASK_CORNER);
  return rna_pointer_inherit_refine(ptr, &RNA_MeshLoopColorLayer, layer);
}

static void rna_Mesh_vertex_color_active_set(PointerRNA *ptr,
                                             const PointerRNA value,
                                             ReportList * /*reports*/)
{
  Mesh *mesh = (Mesh *)ptr->data;
  CustomDataLayer *layer = (CustomDataLayer *)value.data;

  if (!layer) {
    return;
  }

  BKE_id_attributes_active_color_set(&mesh->id, layer->name);
}

static int rna_Mesh_vertex_color_active_index_get(PointerRNA *ptr)
{
  Mesh *mesh = (Mesh *)ptr->data;
  CustomDataLayer *layer = BKE_id_attribute_search(
      &mesh->id, mesh->active_color_attribute, CD_MASK_PROP_BYTE_COLOR, ATTR_DOMAIN_MASK_CORNER);
  if (!layer) {
    return 0;
  }
  CustomData *ldata = rna_mesh_ldata(ptr);
  return layer - ldata->layers + CustomData_get_layer_index(ldata, CD_PROP_BYTE_COLOR);
}

static void rna_Mesh_vertex_color_active_index_set(PointerRNA *ptr, int value)
{
  Mesh *mesh = (Mesh *)ptr->data;
  CustomData *ldata = rna_mesh_ldata(ptr);

  if (value < 0 || value >= CustomData_number_of_layers(ldata, CD_PROP_BYTE_COLOR)) {
    fprintf(stderr, "Invalid loop byte attribute index %d\n", value);
    return;
  }

  CustomDataLayer *layer = ldata->layers + CustomData_get_layer_index(ldata, CD_PROP_BYTE_COLOR) +
                           value;

  BKE_id_attributes_active_color_set(&mesh->id, layer->name);
}

static void rna_MeshLoopColorLayer_data_begin(CollectionPropertyIterator *iter, PointerRNA *ptr)
{
  Mesh *me = rna_mesh(ptr);
  CustomDataLayer *layer = (CustomDataLayer *)ptr->data;
  rna_iterator_array_begin(
      iter, layer->data, sizeof(MLoopCol), (me->edit_mesh) ? 0 : me->totloop, 0, nullptr);
}

static int rna_MeshLoopColorLayer_data_length(PointerRNA *ptr)
{
  Mesh *me = rna_mesh(ptr);
  return (me->edit_mesh) ? 0 : me->totloop;
}

static bool rna_mesh_color_active_render_get(PointerRNA *ptr)
{
  const Mesh *mesh = rna_mesh(ptr);
  const CustomDataLayer *layer = (const CustomDataLayer *)ptr->data;
  return mesh->default_color_attribute && STREQ(mesh->default_color_attribute, layer->name);
}

static bool rna_mesh_color_active_get(PointerRNA *ptr)
{
  const Mesh *mesh = rna_mesh(ptr);
  const CustomDataLayer *layer = (const CustomDataLayer *)ptr->data;
  return mesh->active_color_attribute && STREQ(mesh->active_color_attribute, layer->name);
}

static void rna_mesh_color_active_render_set(PointerRNA *ptr, bool value)
{
  if (value == false) {
    return;
  }
  Mesh *mesh = (Mesh *)ptr->owner_id;
  CustomDataLayer *layer = (CustomDataLayer *)ptr->data;
  BKE_id_attributes_default_color_set(&mesh->id, layer->name);
}

static void rna_mesh_color_active_set(PointerRNA *ptr, bool value)
{
  if (value == false) {
    return;
  }
  Mesh *mesh = (Mesh *)ptr->owner_id;
  CustomDataLayer *layer = (CustomDataLayer *)ptr->data;

  BKE_id_attributes_active_color_set(&mesh->id, layer->name);
}

/* Skin vertices */
DEFINE_CUSTOMDATA_LAYER_COLLECTION(skin_vertice, vdata, CD_MVERT_SKIN)

static char *rna_MeshSkinVertexLayer_path(const PointerRNA *ptr)
{
  const CustomDataLayer *cdl = static_cast<const CustomDataLayer *>(ptr->data);
  char name_esc[sizeof(cdl->name) * 2];
  BLI_str_escape(name_esc, cdl->name, sizeof(name_esc));
  return BLI_sprintfN("skin_vertices[\"%s\"]", name_esc);
}

static char *rna_VertCustomData_data_path(const PointerRNA *ptr, const char *collection, int type);
static char *rna_MeshSkinVertex_path(const PointerRNA *ptr)
{
  return rna_VertCustomData_data_path(ptr, "skin_vertices", CD_MVERT_SKIN);
}

static void rna_MeshSkinVertexLayer_data_begin(CollectionPropertyIterator *iter, PointerRNA *ptr)
{
  Mesh *me = rna_mesh(ptr);
  CustomDataLayer *layer = (CustomDataLayer *)ptr->data;
  rna_iterator_array_begin(iter, layer->data, sizeof(MVertSkin), me->totvert, 0, nullptr);
}

static int rna_MeshSkinVertexLayer_data_length(PointerRNA *ptr)
{
  Mesh *me = rna_mesh(ptr);
  return me->totvert;
}

/* End skin vertices */

/* Paint mask */
DEFINE_CUSTOMDATA_LAYER_COLLECTION(vertex_paint_mask, vdata, CD_PAINT_MASK)

static char *rna_MeshPaintMaskLayer_path(const PointerRNA *ptr)
{
  const CustomDataLayer *cdl = static_cast<const CustomDataLayer *>(ptr->data);
  char name_esc[sizeof(cdl->name) * 2];
  BLI_str_escape(name_esc, cdl->name, sizeof(name_esc));
  return BLI_sprintfN("vertex_paint_masks[\"%s\"]", name_esc);
}

static char *rna_MeshPaintMask_path(const PointerRNA *ptr)
{
  return rna_VertCustomData_data_path(ptr, "vertex_paint_masks", CD_PAINT_MASK);
}

static void rna_MeshPaintMaskLayer_data_begin(CollectionPropertyIterator *iter, PointerRNA *ptr)
{
  Mesh *me = rna_mesh(ptr);
  CustomDataLayer *layer = (CustomDataLayer *)ptr->data;
  rna_iterator_array_begin(
      iter, layer->data, sizeof(MFloatProperty), (me->edit_mesh) ? 0 : me->totvert, 0, nullptr);
}

static int rna_MeshPaintMaskLayer_data_length(PointerRNA *ptr)
{
  Mesh *me = rna_mesh(ptr);
  return (me->edit_mesh) ? 0 : me->totvert;
}

/* End paint mask */

/* poly.vertices - this is faked loop access for convenience */
static int rna_MeshPoly_vertices_get_length(const PointerRNA *ptr,
                                            int length[RNA_MAX_ARRAY_DIMENSION])
{
  const int *poly_offset_p = static_cast<const int *>(ptr->data);
  const int poly_start = *poly_offset_p;
  const int poly_size = *(poly_offset_p + 1) - poly_start;
  /* NOTE: raw access uses dummy item, this _could_ crash,
   * watch out for this, #MFace uses it but it can't work here. */
  return (length[0] = poly_size);
}

static void rna_MeshPoly_vertices_get(PointerRNA *ptr, int *values)
{
  const Mesh *me = rna_mesh(ptr);
  const int *poly_offset_p = static_cast<const int *>(ptr->data);
  const int poly_start = *poly_offset_p;
  const int poly_size = *(poly_offset_p + 1) - poly_start;
  memcpy(values, &me->corner_verts()[poly_start], sizeof(int) * poly_size);
}

static int rna_MeshPolygon_loop_start_get(PointerRNA *ptr)
{
  return *static_cast<const int *>(ptr->data);
}

static void rna_MeshPolygon_loop_start_set(PointerRNA *ptr, int value)
{
  *static_cast<int *>(ptr->data) = value;
}

static int rna_MeshPolygon_loop_total_get(PointerRNA *ptr)
{
  const int *data = static_cast<const int *>(ptr->data);
  return *(data + 1) - *data;
}

static void rna_MeshPoly_vertices_set(PointerRNA *ptr, const int *values)
{
  Mesh *me = rna_mesh(ptr);
  const int *poly_offset_p = static_cast<const int *>(ptr->data);
  const int poly_start = *poly_offset_p;
  const int poly_size = *(poly_offset_p + 1) - poly_start;
  memcpy(&me->corner_verts_for_write()[poly_start], values, sizeof(int) * poly_size);
}

/* disabling, some importers don't know the total material count when assigning materials */
#  if 0
static void rna_MeshPoly_material_index_range(
    PointerRNA *ptr, int *min, int *max, int *softmin, int *softmax)
{
  Mesh *me = rna_mesh(ptr);
  *min = 0;
  *max = max_ii(0, me->totcol - 1);
}
#  endif

static bool rna_MeshEdge_hide_get(PointerRNA *ptr)
{
  const Mesh *mesh = rna_mesh(ptr);
  const bool *hide_edge = static_cast<const bool *>(
      CustomData_get_layer_named(&mesh->edge_data, CD_PROP_BOOL, ".hide_edge"));
  const int index = rna_MeshEdge_index_get(ptr);
  return hide_edge == nullptr ? false : hide_edge[index];
}

static void rna_MeshEdge_hide_set(PointerRNA *ptr, bool value)
{
  Mesh *mesh = rna_mesh(ptr);
  bool *hide_edge = static_cast<bool *>(CustomData_get_layer_named_for_write(
      &mesh->edge_data, CD_PROP_BOOL, ".hide_edge", mesh->totedge));
  if (!hide_edge) {
    if (!value) {
      /* Skip adding layer if it doesn't exist already anyway and we're not hiding an element. */
      return;
    }
    hide_edge = static_cast<bool *>(CustomData_add_layer_named(
        &mesh->edge_data, CD_PROP_BOOL, CD_SET_DEFAULT, mesh->totedge, ".hide_edge"));
  }
  const int index = rna_MeshEdge_index_get(ptr);
  hide_edge[index] = value;
}

static bool rna_MeshEdge_select_get(PointerRNA *ptr)
{
  const Mesh *mesh = rna_mesh(ptr);
  const bool *select_edge = static_cast<const bool *>(
      CustomData_get_layer_named(&mesh->edge_data, CD_PROP_BOOL, ".select_edge"));
  const int index = rna_MeshEdge_index_get(ptr);
  return select_edge == nullptr ? false : select_edge[index];
}

static void rna_MeshEdge_select_set(PointerRNA *ptr, bool value)
{
  Mesh *mesh = rna_mesh(ptr);
  bool *select_edge = static_cast<bool *>(CustomData_get_layer_named_for_write(
      &mesh->edge_data, CD_PROP_BOOL, ".select_edge", mesh->totedge));
  if (!select_edge) {
    if (!value) {
      /* Skip adding layer if it doesn't exist already anyway and we're not hiding an element. */
      return;
    }
    select_edge = static_cast<bool *>(CustomData_add_layer_named(
        &mesh->edge_data, CD_PROP_BOOL, CD_SET_DEFAULT, mesh->totedge, ".select_edge"));
  }
  const int index = rna_MeshEdge_index_get(ptr);
  select_edge[index] = value;
}

static bool rna_MeshEdge_use_edge_sharp_get(PointerRNA *ptr)
{
  const Mesh *mesh = rna_mesh(ptr);
  const bool *sharp_edge = static_cast<const bool *>(
      CustomData_get_layer_named(&mesh->edge_data, CD_PROP_BOOL, "sharp_edge"));
  const int index = rna_MeshEdge_index_get(ptr);
  return sharp_edge == nullptr ? false : sharp_edge[index];
}

static void rna_MeshEdge_use_edge_sharp_set(PointerRNA *ptr, bool value)
{
  Mesh *mesh = rna_mesh(ptr);
  bool *sharp_edge = static_cast<bool *>(CustomData_get_layer_named_for_write(
      &mesh->edge_data, CD_PROP_BOOL, "sharp_edge", mesh->totedge));
  if (!sharp_edge) {
    if (!value) {
      /* Skip adding layer if it doesn't exist already anyway and we're not hiding an element. */
      return;
    }
    sharp_edge = static_cast<bool *>(CustomData_add_layer_named(
        &mesh->edge_data, CD_PROP_BOOL, CD_SET_DEFAULT, mesh->totedge, "sharp_edge"));
  }
  const int index = rna_MeshEdge_index_get(ptr);
  sharp_edge[index] = value;
}

static bool rna_MeshEdge_use_seam_get(PointerRNA *ptr)
{
  const Mesh *mesh = rna_mesh(ptr);
  const bool *seam_edge = static_cast<const bool *>(
      CustomData_get_layer_named(&mesh->edge_data, CD_PROP_BOOL, ".uv_seam"));
  const int index = rna_MeshEdge_index_get(ptr);
  return seam_edge == nullptr ? false : seam_edge[index];
}

static void rna_MeshEdge_use_seam_set(PointerRNA *ptr, bool value)
{
  Mesh *mesh = rna_mesh(ptr);
  bool *seam_edge = static_cast<bool *>(CustomData_get_layer_named_for_write(
      &mesh->edge_data, CD_PROP_BOOL, ".uv_seam", mesh->totedge));
  if (!seam_edge) {
    if (!value) {
      /* Skip adding layer if it doesn't exist already anyway and we're not hiding an element. */
      return;
    }
    seam_edge = static_cast<bool *>(CustomData_add_layer_named(
        &mesh->edge_data, CD_PROP_BOOL, CD_SET_DEFAULT, mesh->totedge, ".uv_seam"));
  }
  const int index = rna_MeshEdge_index_get(ptr);
  seam_edge[index] = value;
}

static bool rna_MeshEdge_is_loose_get(PointerRNA *ptr)
{
  const Mesh *mesh = rna_mesh(ptr);
  const int index = rna_MeshEdge_index_get(ptr);
  const blender::bke::LooseEdgeCache &loose_edges = mesh->loose_edges();
  return loose_edges.count > 0 && loose_edges.is_loose_bits[index];
}

static int rna_MeshLoopTriangle_material_index_get(PointerRNA *ptr)
{
  const Mesh *me = rna_mesh(ptr);
  const int face_i = rna_MeshLoopTriangle_polygon_index_get(ptr);
  const int *material_indices = BKE_mesh_material_indices(me);
  return material_indices == nullptr ? 0 : material_indices[face_i];
}

static bool rna_MeshLoopTriangle_use_smooth_get(PointerRNA *ptr)
{
  const Mesh *me = rna_mesh(ptr);
  const int face_i = rna_MeshLoopTriangle_polygon_index_get(ptr);
  const bool *sharp_faces = static_cast<const bool *>(
      CustomData_get_layer_named(&me->face_data, CD_PROP_BOOL, "sharp_face"));
  return !(sharp_faces && sharp_faces[face_i]);
}

/* path construction */

static char *rna_VertexGroupElement_path(const PointerRNA *ptr)
{
  const Mesh *me = rna_mesh(ptr); /* XXX not always! */
  const MDeformWeight *dw = (MDeformWeight *)ptr->data;
  const MDeformVert *dvert = BKE_mesh_deform_verts(me);
  int a, b;

  for (a = 0; a < me->totvert; a++, dvert++) {
    for (b = 0; b < dvert->totweight; b++) {
      if (dw == &dvert->dw[b]) {
        return BLI_sprintfN("vertices[%d].groups[%d]", a, b);
      }
    }
  }

  return nullptr;
}

static char *rna_MeshPolygon_path(const PointerRNA *ptr)
{
  return BLI_sprintfN("polygons[%d]", rna_MeshPolygon_index_get(const_cast<PointerRNA *>(ptr)));
}

static char *rna_MeshLoopTriangle_path(const PointerRNA *ptr)
{
  const int index = rna_MeshLoopTriangle_index_get(const_cast<PointerRNA *>(ptr));
  return BLI_sprintfN("loop_triangles[%d]", index);
}

static char *rna_MeshEdge_path(const PointerRNA *ptr)
{
  return BLI_sprintfN("edges[%d]", rna_MeshEdge_index_get(const_cast<PointerRNA *>(ptr)));
}

static char *rna_MeshLoop_path(const PointerRNA *ptr)
{
  return BLI_sprintfN("loops[%d]", rna_MeshLoop_index_get(const_cast<PointerRNA *>(ptr)));
}

static char *rna_MeshVertex_path(const PointerRNA *ptr)
{
  return BLI_sprintfN("vertices[%d]", rna_MeshVertex_index_get(const_cast<PointerRNA *>(ptr)));
}

static char *rna_VertCustomData_data_path(const PointerRNA *ptr, const char *collection, int type)
{
  const CustomDataLayer *cdl;
  const Mesh *me = rna_mesh(ptr);
  const CustomData *vdata = rna_mesh_vdata(ptr);
  int a, b, totvert = (me->edit_mesh) ? 0 : me->totvert;

  for (cdl = vdata->layers, a = 0; a < vdata->totlayer; cdl++, a++) {
    if (cdl->type == type) {
      b = ((char *)ptr->data - ((char *)cdl->data)) / CustomData_sizeof(eCustomDataType(type));
      if (b >= 0 && b < totvert) {
        char name_esc[sizeof(cdl->name) * 2];
        BLI_str_escape(name_esc, cdl->name, sizeof(name_esc));
        return BLI_sprintfN("%s[\"%s\"].data[%d]", collection, name_esc, b);
      }
    }
  }

  return nullptr;
}

static char *rna_LoopCustomData_data_path(const PointerRNA *ptr, const char *collection, int type)
{
  const CustomDataLayer *cdl;
  const Mesh *me = rna_mesh(ptr);
  const CustomData *ldata = rna_mesh_ldata(ptr);
  int a, b, totloop = (me->edit_mesh) ? 0 : me->totloop;

  for (cdl = ldata->layers, a = 0; a < ldata->totlayer; cdl++, a++) {
    if (cdl->type == type) {
      b = ((char *)ptr->data - ((char *)cdl->data)) / CustomData_sizeof(eCustomDataType(type));
      if (b >= 0 && b < totloop) {
        char name_esc[sizeof(cdl->name) * 2];
        BLI_str_escape(name_esc, cdl->name, sizeof(name_esc));
        return BLI_sprintfN("%s[\"%s\"].data[%d]", collection, name_esc, b);
      }
    }
  }

  return nullptr;
}

static void rna_Mesh_vertices_begin(CollectionPropertyIterator *iter, PointerRNA *ptr)
{
  Mesh *mesh = rna_mesh(ptr);
  rna_iterator_array_begin(iter,
                           mesh->vert_positions_for_write().data(),
                           sizeof(blender::float3),
                           mesh->totvert,
                           false,
                           nullptr);
}
static int rna_Mesh_vertices_length(PointerRNA *ptr)
{
  const Mesh *mesh = rna_mesh(ptr);
  return mesh->totvert;
}
int rna_Mesh_vertices_lookup_int(PointerRNA *ptr, int index, PointerRNA *r_ptr)
{
  Mesh *mesh = rna_mesh(ptr);
  if (index < 0 || index >= mesh->totvert) {
    return false;
  }
  r_ptr->owner_id = &mesh->id;
  r_ptr->type = &RNA_MeshVertex;
  r_ptr->data = &mesh->vert_positions_for_write()[index];
  return true;
}

static void rna_Mesh_edges_begin(CollectionPropertyIterator *iter, PointerRNA *ptr)
{
  using namespace blender;
  Mesh *mesh = rna_mesh(ptr);
  blender::int2 *edges = static_cast<blender::int2 *>(CustomData_get_layer_named_for_write(
      &mesh->edge_data, CD_PROP_INT32_2D, ".edge_verts", mesh->totedge));
  rna_iterator_array_begin(iter, edges, sizeof(blender::int2), mesh->totedge, false, nullptr);
}
static int rna_Mesh_edges_length(PointerRNA *ptr)
{
  const Mesh *mesh = rna_mesh(ptr);
  return mesh->totedge;
}
int rna_Mesh_edges_lookup_int(PointerRNA *ptr, int index, PointerRNA *r_ptr)
{
  using namespace blender;
  Mesh *mesh = rna_mesh(ptr);
  if (index < 0 || index >= mesh->totedge) {
    return false;
  }
  blender::int2 *edges = static_cast<blender::int2 *>(CustomData_get_layer_named_for_write(
      &mesh->edge_data, CD_PROP_INT32_2D, ".edge_verts", mesh->totedge));
  r_ptr->owner_id = &mesh->id;
  r_ptr->type = &RNA_MeshEdge;
  r_ptr->data = &edges[index];
  return true;
}

static void rna_Mesh_polygons_begin(CollectionPropertyIterator *iter, PointerRNA *ptr)
{
  Mesh *mesh = rna_mesh(ptr);
  rna_iterator_array_begin(
      iter, mesh->face_offsets_for_write().data(), sizeof(int), mesh->faces_num, false, nullptr);
}
static int rna_Mesh_polygons_length(PointerRNA *ptr)
{
  const Mesh *mesh = rna_mesh(ptr);
  return mesh->faces_num;
}
int rna_Mesh_polygons_lookup_int(PointerRNA *ptr, int index, PointerRNA *r_ptr)
{
  Mesh *mesh = rna_mesh(ptr);
  if (index < 0 || index >= mesh->faces_num) {
    return false;
  }
  r_ptr->owner_id = &mesh->id;
  r_ptr->type = &RNA_MeshPolygon;
  r_ptr->data = &mesh->face_offsets_for_write()[index];
  return true;
}

static void rna_Mesh_loops_begin(CollectionPropertyIterator *iter, PointerRNA *ptr)
{
  Mesh *mesh = rna_mesh(ptr);
  rna_iterator_array_begin(
      iter, mesh->corner_verts_for_write().data(), sizeof(int), mesh->totloop, false, nullptr);
}
static int rna_Mesh_loops_length(PointerRNA *ptr)
{
  const Mesh *mesh = rna_mesh(ptr);
  return mesh->totloop;
}
int rna_Mesh_loops_lookup_int(PointerRNA *ptr, int index, PointerRNA *r_ptr)
{
  Mesh *mesh = rna_mesh(ptr);
  if (index < 0 || index >= mesh->totloop) {
    return false;
  }
  r_ptr->owner_id = &mesh->id;
  r_ptr->type = &RNA_MeshLoop;
  r_ptr->data = &mesh->corner_verts_for_write()[index];
  return true;
}

static int rna_Mesh_normal_domain_all_info_get(PointerRNA *ptr)
{
  return rna_mesh(ptr)->normal_domain_all_info();
}

static void rna_Mesh_vertex_normals_begin(CollectionPropertyIterator *iter, PointerRNA *ptr)
{
  const Mesh *mesh = rna_mesh(ptr);
  const blender::Span<blender::float3> normals = mesh->vert_normals();
  rna_iterator_array_begin(iter,
                           const_cast<blender::float3 *>(normals.data()),
                           sizeof(blender::float3),
                           normals.size(),
                           false,
                           nullptr);
}

static int rna_Mesh_vertex_normals_length(PointerRNA *ptr)
{
  const Mesh *mesh = rna_mesh(ptr);
  return mesh->totvert;
}

int rna_Mesh_vertex_normals_lookup_int(PointerRNA *ptr, int index, PointerRNA *r_ptr)
{
  const Mesh *mesh = rna_mesh(ptr);
  if (index < 0 || index >= mesh->totvert) {
    return false;
  }
  /* Casting away const is okay because this RNA type doesn't allow changing the value. */
  r_ptr->owner_id = (ID *)&mesh->id;
  r_ptr->type = &RNA_MeshNormalValue;
  r_ptr->data = const_cast<blender::float3 *>(&mesh->vert_normals()[index]);
  return true;
}

static void rna_Mesh_poly_normals_begin(CollectionPropertyIterator *iter, PointerRNA *ptr)
{
  const Mesh *mesh = rna_mesh(ptr);
  const blender::Span<blender::float3> normals = mesh->face_normals();
  rna_iterator_array_begin(iter,
                           const_cast<blender::float3 *>(normals.data()),
                           sizeof(blender::float3),
                           normals.size(),
                           false,
                           nullptr);
}

static int rna_Mesh_poly_normals_length(PointerRNA *ptr)
{
  const Mesh *mesh = rna_mesh(ptr);
  return mesh->faces_num;
}

int rna_Mesh_poly_normals_lookup_int(PointerRNA *ptr, int index, PointerRNA *r_ptr)
{
  const Mesh *mesh = rna_mesh(ptr);
  if (index < 0 || index >= mesh->faces_num) {
    return false;
  }
  /* Casting away const is okay because this RNA type doesn't allow changing the value. */
  r_ptr->owner_id = (ID *)&mesh->id;
  r_ptr->type = &RNA_MeshNormalValue;
  r_ptr->data = const_cast<blender::float3 *>(&mesh->face_normals()[index]);
  return true;
}

static void rna_Mesh_corner_normals_begin(CollectionPropertyIterator *iter, PointerRNA *ptr)
{
  const Mesh *mesh = rna_mesh(ptr);
<<<<<<< HEAD
  const blender::Span<blender::float3> normals = mesh->corner_normals();
  if (normals.is_empty()) {
    iter->valid = false;
    return;
  }
  rna_iterator_array_begin(
      iter, (void *)normals.data(), sizeof(float[3]), mesh->totloop, false, nullptr);
=======
  const blender::float3 *normals = static_cast<const blender::float3 *>(
      CustomData_get_layer(&mesh->loop_data, CD_NORMAL));
  if (!normals) {
    iter->valid = false;
    return;
  }
  rna_iterator_array_begin(iter,
                           const_cast<blender::float3 *>(normals),
                           sizeof(float[3]),
                           mesh->totloop,
                           false,
                           nullptr);
>>>>>>> aebc743b
}

static int rna_Mesh_corner_normals_length(PointerRNA *ptr)
{
  const Mesh *mesh = rna_mesh(ptr);
<<<<<<< HEAD
=======
  if (!CustomData_has_layer(&mesh->loop_data, CD_NORMAL)) {
    return 0;
  }
>>>>>>> aebc743b
  return mesh->totloop;
}

int rna_Mesh_corner_normals_lookup_int(PointerRNA *ptr, int index, PointerRNA *r_ptr)
{
  const Mesh *mesh = rna_mesh(ptr);
<<<<<<< HEAD
  const blender::Span<blender::float3> normals = mesh->corner_normals();
  if (index < 0 || index >= mesh->totloop || normals.is_empty()) {
=======
  const blender::float3 *normals = static_cast<const blender::float3 *>(
      CustomData_get_layer(&mesh->loop_data, CD_NORMAL));
  if (index < 0 || index >= mesh->totloop || !normals) {
>>>>>>> aebc743b
    return false;
  }
  /* Casting away const is okay because this RNA type doesn't allow changing the value. */
  r_ptr->owner_id = (ID *)&mesh->id;
  r_ptr->type = &RNA_MeshNormalValue;
<<<<<<< HEAD
  r_ptr->data = (float *)&normals[index];
=======
  r_ptr->data = const_cast<blender::float3 *>(&normals[index]);
>>>>>>> aebc743b
  return true;
}

static char *rna_MeshUVLoop_path(const PointerRNA *ptr)
{
  return rna_LoopCustomData_data_path(ptr, "uv_layers", CD_PROP_FLOAT2);
}
/* The rna_MeshUVLoop_*_get/set() functions get passed a pointer to
 * the (float2) uv attribute. This is for historical reasons because
 * the api used to wrap MLoopUV, which contained the uv and all the selection
 * pin states in a single struct. But since that struct no longer exists and
 * we still can use only a single pointer to access these, we need to look up
 * the original attribute layer and the index of the uv in it to be able to
 * find the associated bool layers. So we scan the available foat2 layers
 * to find into which layer the pointer we got passed points. */
static bool get_uv_index_and_layer(const PointerRNA *ptr,
                                   int *r_uv_map_index,
                                   int *r_index_in_attribute)
{
  const Mesh *mesh = rna_mesh(ptr);
  const blender::float2 *uv_coord = static_cast<const blender::float2 *>(ptr->data);

  /* We don't know from which attribute the RNA pointer is from, so we need to scan them all. */
  const int uv_layers_num = CustomData_number_of_layers(&mesh->loop_data, CD_PROP_FLOAT2);
  for (int layer_i = 0; layer_i < uv_layers_num; layer_i++) {
    const blender::float2 *layer_data = static_cast<const blender::float2 *>(
        CustomData_get_layer_n(&mesh->loop_data, CD_PROP_FLOAT2, layer_i));
    const ptrdiff_t index = uv_coord - layer_data;
    if (index >= 0 && index < mesh->totloop) {
      *r_uv_map_index = layer_i;
      *r_index_in_attribute = index;
      return true;
    }
  }
  /* This can happen if the Customdata arrays were re-allocated between obtaining the
   * Python object and accessing it. */
  return false;
}

static bool rna_MeshUVLoop_select_get(PointerRNA *ptr)
{
  const Mesh *mesh = rna_mesh(ptr);
  int uv_map_index;
  int loop_index;
  const bool *select = nullptr;
  if (get_uv_index_and_layer(ptr, &uv_map_index, &loop_index)) {
    select = ED_mesh_uv_map_vert_select_layer_get(mesh, uv_map_index);
  }
  return select ? select[loop_index] : false;
}

static void rna_MeshUVLoop_select_set(PointerRNA *ptr, const bool value)
{
  Mesh *mesh = rna_mesh(ptr);
  int uv_map_index;
  int loop_index;
  if (get_uv_index_and_layer(ptr, &uv_map_index, &loop_index)) {
    bool *select = ED_mesh_uv_map_vert_select_layer_ensure(mesh, uv_map_index);
    select[loop_index] = value;
  }
}

static bool rna_MeshUVLoop_select_edge_get(PointerRNA *ptr)
{
  const Mesh *mesh = rna_mesh(ptr);
  int uv_map_index;
  int loop_index;
  const bool *select_edge = nullptr;
  if (get_uv_index_and_layer(ptr, &uv_map_index, &loop_index)) {
    select_edge = ED_mesh_uv_map_edge_select_layer_get(mesh, uv_map_index);
  }
  return select_edge ? select_edge[loop_index] : false;
}

static void rna_MeshUVLoop_select_edge_set(PointerRNA *ptr, const bool value)
{
  Mesh *mesh = rna_mesh(ptr);
  int uv_map_index;
  int loop_index;
  if (get_uv_index_and_layer(ptr, &uv_map_index, &loop_index)) {
    bool *select_edge = ED_mesh_uv_map_edge_select_layer_ensure(mesh, uv_map_index);
    select_edge[loop_index] = value;
  }
}

static bool rna_MeshUVLoop_pin_uv_get(PointerRNA *ptr)
{
  const Mesh *mesh = rna_mesh(ptr);
  int uv_map_index;
  int loop_index;
  const bool *pin_uv = nullptr;
  if (get_uv_index_and_layer(ptr, &uv_map_index, &loop_index)) {
    pin_uv = ED_mesh_uv_map_pin_layer_get(mesh, uv_map_index);
  }
  return pin_uv ? pin_uv[loop_index] : false;
}

static void rna_MeshUVLoop_pin_uv_set(PointerRNA *ptr, const bool value)
{
  Mesh *mesh = rna_mesh(ptr);
  int uv_map_index;
  int loop_index;
  if (get_uv_index_and_layer(ptr, &uv_map_index, &loop_index)) {
    bool *pin_uv = ED_mesh_uv_map_pin_layer_ensure(mesh, uv_map_index);
    pin_uv[loop_index] = value;
  }
}

static void rna_MeshUVLoop_uv_get(PointerRNA *ptr, float *value)
{
  copy_v2_v2(value, static_cast<const float *>(ptr->data));
}

static void rna_MeshUVLoop_uv_set(PointerRNA *ptr, const float *value)
{
  copy_v2_v2(static_cast<float *>(ptr->data), value);
}

static char *rna_MeshLoopColorLayer_path(const PointerRNA *ptr)
{
  const CustomDataLayer *cdl = static_cast<const CustomDataLayer *>(ptr->data);
  char name_esc[sizeof(cdl->name) * 2];
  BLI_str_escape(name_esc, cdl->name, sizeof(name_esc));
  return BLI_sprintfN("vertex_colors[\"%s\"]", name_esc);
}

static char *rna_MeshColor_path(const PointerRNA *ptr)
{
  return rna_LoopCustomData_data_path(ptr, "vertex_colors", CD_PROP_BYTE_COLOR);
}

/***************************************/

static int rna_Mesh_tot_vert_get(PointerRNA *ptr)
{
  Mesh *me = rna_mesh(ptr);
  return me->edit_mesh ? me->edit_mesh->bm->totvertsel : 0;
}
static int rna_Mesh_tot_edge_get(PointerRNA *ptr)
{
  Mesh *me = rna_mesh(ptr);
  return me->edit_mesh ? me->edit_mesh->bm->totedgesel : 0;
}
static int rna_Mesh_tot_face_get(PointerRNA *ptr)
{
  Mesh *me = rna_mesh(ptr);
  return me->edit_mesh ? me->edit_mesh->bm->totfacesel : 0;
}

static PointerRNA rna_Mesh_vertex_color_new(Mesh *me,
                                            ReportList *reports,
                                            const char *name,
                                            const bool do_init)
{
  PointerRNA ptr;
  CustomData *ldata;
  CustomDataLayer *cdl = nullptr;
  int index = ED_mesh_color_add(me, name, false, do_init, reports);

  if (index != -1) {
    ldata = rna_mesh_ldata_helper(me);
    cdl = &ldata->layers[CustomData_get_layer_index_n(ldata, CD_PROP_BYTE_COLOR, index)];

    if (!me->active_color_attribute) {
      me->active_color_attribute = BLI_strdup(cdl->name);
    }
    if (!me->default_color_attribute) {
      me->default_color_attribute = BLI_strdup(cdl->name);
    }
  }

  RNA_pointer_create(&me->id, &RNA_MeshLoopColorLayer, cdl, &ptr);
  return ptr;
}

static void rna_Mesh_vertex_color_remove(Mesh *me, ReportList *reports, CustomDataLayer *layer)
{
  BKE_id_attribute_remove(&me->id, layer->name, reports);
}

static PointerRNA rna_Mesh_uv_layers_new(Mesh *me,
                                         ReportList *reports,
                                         const char *name,
                                         const bool do_init)
{
  PointerRNA ptr;
  CustomData *ldata;
  CustomDataLayer *cdl = nullptr;
  int index = ED_mesh_uv_add(me, name, false, do_init, reports);

  if (index != -1) {
    ldata = rna_mesh_ldata_helper(me);
    cdl = &ldata->layers[CustomData_get_layer_index_n(ldata, CD_PROP_FLOAT2, index)];
  }

  RNA_pointer_create(&me->id, &RNA_MeshUVLoopLayer, cdl, &ptr);
  return ptr;
}

static void rna_Mesh_uv_layers_remove(Mesh *me, ReportList *reports, CustomDataLayer *layer)
{
  if (!BKE_id_attribute_find(&me->id, layer->name, CD_PROP_FLOAT2, ATTR_DOMAIN_CORNER)) {
    BKE_reportf(reports, RPT_ERROR, "UV map '%s' not found", layer->name);
    return;
  }
  BKE_id_attribute_remove(&me->id, layer->name, reports);
}

static bool rna_Mesh_is_editmode_get(PointerRNA *ptr)
{
  Mesh *me = rna_mesh(ptr);
  return (me->edit_mesh != nullptr);
}

static bool rna_Mesh_materials_override_apply(Main *bmain,
                                              PointerRNA *ptr_dst,
                                              PointerRNA * /*ptr_src*/,
                                              PointerRNA * /*ptr_storage*/,
                                              PropertyRNA *prop_dst,
                                              PropertyRNA * /*prop_src*/,
                                              PropertyRNA * /*prop_storage*/,
                                              const int /*len_dst*/,
                                              const int /*len_src*/,
                                              const int /*len_storage*/,
                                              PointerRNA *ptr_item_dst,
                                              PointerRNA *ptr_item_src,
                                              PointerRNA * /*ptr_item_storage*/,
                                              IDOverrideLibraryPropertyOperation *opop)
{
  BLI_assert_msg(opop->operation == LIBOVERRIDE_OP_REPLACE,
                 "Unsupported RNA override operation on collections' objects");
  UNUSED_VARS_NDEBUG(opop);

  Mesh *mesh_dst = (Mesh *)ptr_dst->owner_id;

  if (ptr_item_dst->type == nullptr || ptr_item_src->type == nullptr) {
    // BLI_assert_msg(0, "invalid source or destination material.");
    return false;
  }

  Material *mat_dst = static_cast<Material *>(ptr_item_dst->data);
  Material *mat_src = static_cast<Material *>(ptr_item_src->data);

  if (mat_src == mat_dst) {
    return true;
  }

  bool is_modified = false;
  for (int i = 0; i < mesh_dst->totcol; i++) {
    if (mesh_dst->mat[i] == mat_dst) {
      id_us_min(&mat_dst->id);
      mesh_dst->mat[i] = mat_src;
      id_us_plus(&mat_src->id);
      is_modified = true;
    }
  }

  if (is_modified) {
    RNA_property_update_main(bmain, nullptr, ptr_dst, prop_dst);
  }

  return true;
}

/** \} */

#else

/* -------------------------------------------------------------------- */
/** \name RNA Mesh Definition
 * \{ */

static void rna_def_mvert_group(BlenderRNA *brna)
{
  StructRNA *srna;
  PropertyRNA *prop;

  srna = RNA_def_struct(brna, "VertexGroupElement", nullptr);
  RNA_def_struct_sdna(srna, "MDeformWeight");
  RNA_def_struct_path_func(srna, "rna_VertexGroupElement_path");
  RNA_def_struct_ui_text(
      srna, "Vertex Group Element", "Weight value of a vertex in a vertex group");
  RNA_def_struct_ui_icon(srna, ICON_GROUP_VERTEX);

  /* we can't point to actual group, it is in the object and so
   * there is no unique group to point to, hence the index */
  prop = RNA_def_property(srna, "group", PROP_INT, PROP_UNSIGNED);
  RNA_def_property_int_sdna(prop, nullptr, "def_nr");
  RNA_def_property_clear_flag(prop, PROP_EDITABLE);
  RNA_def_property_ui_text(prop, "Group Index", "");
  RNA_def_property_update(prop, 0, "rna_Mesh_update_data_legacy_deg_tag_all");

  prop = RNA_def_property(srna, "weight", PROP_FLOAT, PROP_NONE);
  RNA_def_property_range(prop, 0.0f, 1.0f);
  RNA_def_property_ui_text(prop, "Weight", "Vertex Weight");
  RNA_def_property_update(prop, 0, "rna_Mesh_update_data_edit_weight");
}

static void rna_def_mvert(BlenderRNA *brna)
{
  StructRNA *srna;
  PropertyRNA *prop;

  srna = RNA_def_struct(brna, "MeshVertex", nullptr);
  RNA_def_struct_ui_text(srna, "Mesh Vertex", "Vertex in a Mesh data-block");
  RNA_def_struct_path_func(srna, "rna_MeshVertex_path");
  RNA_def_struct_ui_icon(srna, ICON_VERTEXSEL);

  prop = RNA_def_property(srna, "co", PROP_FLOAT, PROP_TRANSLATION);
  RNA_def_property_array(prop, 3);
  RNA_def_property_float_funcs(prop, "rna_MeshVertex_co_get", "rna_MeshVertex_co_set", nullptr);
  RNA_def_property_ui_text(prop, "Position", "");
  RNA_def_property_update(prop, 0, "rna_Mesh_update_positions_tag");

  prop = RNA_def_property(srna, "normal", PROP_FLOAT, PROP_DIRECTION);
  RNA_def_property_array(prop, 3);
  RNA_def_property_clear_flag(prop, PROP_EDITABLE);
  RNA_def_property_float_funcs(prop, "rna_MeshVertex_normal_get", nullptr, nullptr);
  RNA_def_property_ui_text(prop, "Normal", "Vertex Normal");

  prop = RNA_def_property(srna, "select", PROP_BOOLEAN, PROP_NONE);
  RNA_def_property_boolean_funcs(prop, "rna_MeshVertex_select_get", "rna_MeshVertex_select_set");
  RNA_def_property_ui_text(prop, "Select", "");
  RNA_def_property_update(prop, 0, "rna_Mesh_update_select");

  prop = RNA_def_property(srna, "hide", PROP_BOOLEAN, PROP_NONE);
  RNA_def_property_ui_text(prop, "Hide", "");
  RNA_def_property_boolean_funcs(prop, "rna_MeshVertex_hide_get", "rna_MeshVertex_hide_set");
  RNA_def_property_update(prop, 0, "rna_Mesh_update_select");

  prop = RNA_def_property(srna, "groups", PROP_COLLECTION, PROP_NONE);
  RNA_def_property_collection_funcs(prop,
                                    "rna_MeshVertex_groups_begin",
                                    "rna_iterator_array_next",
                                    "rna_iterator_array_end",
                                    "rna_iterator_array_get",
                                    nullptr,
                                    nullptr,
                                    nullptr,
                                    nullptr);
  RNA_def_property_struct_type(prop, "VertexGroupElement");
  RNA_def_property_ui_text(
      prop, "Groups", "Weights for the vertex groups this vertex is member of");

  prop = RNA_def_property(srna, "index", PROP_INT, PROP_UNSIGNED);
  RNA_def_property_clear_flag(prop, PROP_EDITABLE);
  RNA_def_property_int_funcs(prop, "rna_MeshVertex_index_get", nullptr, nullptr);
  RNA_def_property_ui_text(prop, "Index", "Index of this vertex");

  prop = RNA_def_property(srna, "undeformed_co", PROP_FLOAT, PROP_TRANSLATION);
  RNA_def_property_array(prop, 3);
  RNA_def_property_ui_text(
      prop,
      "Undeformed Location",
      "For meshes with modifiers applied, the coordinate of the vertex with no deforming "
      "modifiers applied, as used for generated texture coordinates");
  RNA_def_property_float_funcs(prop, "rna_MeshVertex_undeformed_co_get", nullptr, nullptr);
  RNA_def_property_clear_flag(prop, PROP_EDITABLE);
}

static void rna_def_medge(BlenderRNA *brna)
{
  StructRNA *srna;
  PropertyRNA *prop;

  srna = RNA_def_struct(brna, "MeshEdge", nullptr);
  RNA_def_struct_sdna(srna, "vec2i");
  RNA_def_struct_ui_text(srna, "Mesh Edge", "Edge in a Mesh data-block");
  RNA_def_struct_path_func(srna, "rna_MeshEdge_path");
  RNA_def_struct_ui_icon(srna, ICON_EDGESEL);

  prop = RNA_def_property(srna, "vertices", PROP_INT, PROP_UNSIGNED);
  RNA_def_property_int_sdna(prop, nullptr, "x");
  RNA_def_property_array(prop, 2);
  RNA_def_property_ui_text(prop, "Vertices", "Vertex indices");
  /* XXX allows creating invalid meshes */

  prop = RNA_def_property(srna, "select", PROP_BOOLEAN, PROP_NONE);
  RNA_def_property_boolean_funcs(prop, "rna_MeshEdge_select_get", "rna_MeshEdge_select_set");
  RNA_def_property_ui_text(prop, "Select", "");
  RNA_def_property_update(prop, 0, "rna_Mesh_update_select");

  prop = RNA_def_property(srna, "hide", PROP_BOOLEAN, PROP_NONE);
  RNA_def_property_ui_text(prop, "Hide", "");
  RNA_def_property_boolean_funcs(prop, "rna_MeshEdge_hide_get", "rna_MeshEdge_hide_set");
  RNA_def_property_update(prop, 0, "rna_Mesh_update_select");

  prop = RNA_def_property(srna, "use_seam", PROP_BOOLEAN, PROP_NONE);
  RNA_def_property_boolean_funcs(prop, "rna_MeshEdge_use_seam_get", "rna_MeshEdge_use_seam_set");
  RNA_def_property_ui_text(prop, "Seam", "Seam edge for UV unwrapping");
  RNA_def_property_update(prop, 0, "rna_Mesh_update_select");

  prop = RNA_def_property(srna, "use_edge_sharp", PROP_BOOLEAN, PROP_NONE);
  RNA_def_property_boolean_funcs(
      prop, "rna_MeshEdge_use_edge_sharp_get", "rna_MeshEdge_use_edge_sharp_set");
  RNA_def_property_ui_text(prop, "Sharp", "Sharp edge for shading");
  RNA_def_property_update(prop, 0, "rna_Mesh_update_data_legacy_deg_tag_all");

  prop = RNA_def_property(srna, "is_loose", PROP_BOOLEAN, PROP_NONE);
  RNA_def_property_clear_flag(prop, PROP_EDITABLE);
  RNA_def_property_boolean_funcs(prop, "rna_MeshEdge_is_loose_get", nullptr);
  RNA_def_property_ui_text(prop, "Loose", "Edge is not connected to any faces");

  prop = RNA_def_property(srna, "use_freestyle_mark", PROP_BOOLEAN, PROP_NONE);
  RNA_def_property_boolean_funcs(
      prop, "rna_MEdge_freestyle_edge_mark_get", "rna_MEdge_freestyle_edge_mark_set");
  RNA_def_property_ui_text(prop, "Freestyle Edge Mark", "Edge mark for Freestyle line rendering");
  RNA_def_property_update(prop, 0, "rna_Mesh_update_data_legacy_deg_tag_all");

  prop = RNA_def_property(srna, "index", PROP_INT, PROP_UNSIGNED);
  RNA_def_property_clear_flag(prop, PROP_EDITABLE);
  RNA_def_property_int_funcs(prop, "rna_MeshEdge_index_get", nullptr, nullptr);
  RNA_def_property_ui_text(prop, "Index", "Index of this edge");
}

static void rna_def_mlooptri(BlenderRNA *brna)
{
  StructRNA *srna;
  PropertyRNA *prop;
  const int splitnor_dim[] = {3, 3};

  srna = RNA_def_struct(brna, "MeshLoopTriangle", nullptr);
  RNA_def_struct_sdna(srna, "MLoopTri");
  RNA_def_struct_ui_text(srna, "Mesh Loop Triangle", "Tessellated triangle in a Mesh data-block");
  RNA_def_struct_path_func(srna, "rna_MeshLoopTriangle_path");
  RNA_def_struct_ui_icon(srna, ICON_FACESEL);

  prop = RNA_def_property(srna, "vertices", PROP_INT, PROP_UNSIGNED);
  RNA_def_property_array(prop, 3);
  RNA_def_property_int_funcs(prop, "rna_MeshLoopTriangle_verts_get", nullptr, nullptr);
  RNA_def_property_ui_text(prop, "Vertices", "Indices of triangle vertices");
  RNA_def_property_clear_flag(prop, PROP_EDITABLE);

  prop = RNA_def_property(srna, "loops", PROP_INT, PROP_UNSIGNED);
  RNA_def_property_int_sdna(prop, nullptr, "tri");
  RNA_def_property_ui_text(prop, "Loops", "Indices of mesh loops that make up the triangle");
  RNA_def_property_clear_flag(prop, PROP_EDITABLE);

  prop = RNA_def_property(srna, "polygon_index", PROP_INT, PROP_UNSIGNED);
  RNA_def_property_int_funcs(prop, "rna_MeshLoopTriangle_polygon_index_get", nullptr, nullptr);
  RNA_def_property_ui_text(prop, "Polygon", "Index of mesh face that the triangle is a part of");
  RNA_def_property_clear_flag(prop, PROP_EDITABLE);

  prop = RNA_def_property(srna, "normal", PROP_FLOAT, PROP_DIRECTION);
  RNA_def_property_array(prop, 3);
  RNA_def_property_range(prop, -1.0f, 1.0f);
  RNA_def_property_clear_flag(prop, PROP_EDITABLE);
  RNA_def_property_float_funcs(prop, "rna_MeshLoopTriangle_normal_get", nullptr, nullptr);
  RNA_def_property_ui_text(
      prop, "Triangle Normal", "Local space unit length normal vector for this triangle");

  prop = RNA_def_property(srna, "split_normals", PROP_FLOAT, PROP_DIRECTION);
  RNA_def_property_multi_array(prop, 2, splitnor_dim);
  RNA_def_property_range(prop, -1.0f, 1.0f);
  RNA_def_property_clear_flag(prop, PROP_EDITABLE);
  RNA_def_property_float_funcs(prop, "rna_MeshLoopTriangle_split_normals_get", nullptr, nullptr);
  RNA_def_property_ui_text(
      prop,
      "Split Normals",
      "Local space unit length split normal vectors of the face corners of this triangle");

  prop = RNA_def_property(srna, "area", PROP_FLOAT, PROP_UNSIGNED);
  RNA_def_property_clear_flag(prop, PROP_EDITABLE);
  RNA_def_property_float_funcs(prop, "rna_MeshLoopTriangle_area_get", nullptr, nullptr);
  RNA_def_property_ui_text(prop, "Triangle Area", "Area of this triangle");

  prop = RNA_def_property(srna, "index", PROP_INT, PROP_UNSIGNED);
  RNA_def_property_clear_flag(prop, PROP_EDITABLE);
  RNA_def_property_int_funcs(prop, "rna_MeshLoopTriangle_index_get", nullptr, nullptr);
  RNA_def_property_ui_text(prop, "Index", "Index of this loop triangle");

  prop = RNA_def_property(srna, "material_index", PROP_INT, PROP_UNSIGNED);
  RNA_def_property_clear_flag(prop, PROP_EDITABLE);
  RNA_def_property_int_funcs(prop, "rna_MeshLoopTriangle_material_index_get", nullptr, nullptr);
  RNA_def_property_ui_text(prop, "Material Index", "Material slot index of this triangle");

  prop = RNA_def_property(srna, "use_smooth", PROP_BOOLEAN, PROP_NONE);
  RNA_def_property_clear_flag(prop, PROP_EDITABLE);
  RNA_def_property_boolean_funcs(prop, "rna_MeshLoopTriangle_use_smooth_get", nullptr);
  RNA_def_property_ui_text(prop, "Smooth", "");
}

static void rna_def_mloop(BlenderRNA *brna)
{
  StructRNA *srna;
  PropertyRNA *prop;

  srna = RNA_def_struct(brna, "MeshLoop", nullptr);
  RNA_def_struct_ui_text(srna, "Mesh Loop", "Loop in a Mesh data-block");
  RNA_def_struct_path_func(srna, "rna_MeshLoop_path");
  RNA_def_struct_ui_icon(srna, ICON_EDGESEL);

  prop = RNA_def_property(srna, "vertex_index", PROP_INT, PROP_UNSIGNED);
  RNA_def_property_int_funcs(
      prop, "rna_MeshLoop_vertex_index_get", "rna_MeshLoop_vertex_index_set", nullptr);
  RNA_def_property_ui_text(prop, "Vertex", "Vertex index");

  prop = RNA_def_property(srna, "edge_index", PROP_INT, PROP_UNSIGNED);
  RNA_def_property_int_funcs(
      prop, "rna_MeshLoop_edge_index_get", "rna_MeshLoop_edge_index_set", nullptr);
  RNA_def_property_ui_text(prop, "Edge", "Edge index");

  prop = RNA_def_property(srna, "index", PROP_INT, PROP_UNSIGNED);
  RNA_def_property_clear_flag(prop, PROP_EDITABLE);
  RNA_def_property_int_funcs(prop, "rna_MeshLoop_index_get", nullptr, nullptr);
  RNA_def_property_ui_text(prop, "Index", "Index of this loop");

  prop = RNA_def_property(srna, "normal", PROP_FLOAT, PROP_DIRECTION);
  RNA_def_property_clear_flag(prop, PROP_EDITABLE);
  RNA_def_property_array(prop, 3);
  RNA_def_property_range(prop, -1.0f, 1.0f);
  RNA_def_property_float_funcs(prop, "rna_MeshLoop_normal_get", nullptr, nullptr);
  RNA_def_property_ui_text(
      prop,
      "Normal",
      "Local space unit length split normal vector of this vertex for this face "
      "(must be computed beforehand using calc_normals_split or calc_tangents)");

  prop = RNA_def_property(srna, "tangent", PROP_FLOAT, PROP_DIRECTION);
  RNA_def_property_array(prop, 3);
  RNA_def_property_range(prop, -1.0f, 1.0f);
  RNA_def_property_clear_flag(prop, PROP_EDITABLE);
  RNA_def_property_float_funcs(prop, "rna_MeshLoop_tangent_get", nullptr, nullptr);
  RNA_def_property_ui_text(prop,
                           "Tangent",
                           "Local space unit length tangent vector of this vertex for this face "
                           "(must be computed beforehand using calc_tangents)");

  prop = RNA_def_property(srna, "bitangent_sign", PROP_FLOAT, PROP_NONE);
  RNA_def_property_range(prop, -1.0f, 1.0f);
  RNA_def_property_clear_flag(prop, PROP_EDITABLE);
  RNA_def_property_float_funcs(prop, "rna_MeshLoop_bitangent_sign_get", nullptr, nullptr);
  RNA_def_property_ui_text(
      prop,
      "Bitangent Sign",
      "Sign of the bitangent vector of this vertex for this face (must be computed "
      "beforehand using calc_tangents, bitangent = bitangent_sign * cross(normal, tangent))");

  prop = RNA_def_property(srna, "bitangent", PROP_FLOAT, PROP_DIRECTION);
  RNA_def_property_array(prop, 3);
  RNA_def_property_range(prop, -1.0f, 1.0f);
  RNA_def_property_clear_flag(prop, PROP_EDITABLE);
  RNA_def_property_float_funcs(prop, "rna_MeshLoop_bitangent_get", nullptr, nullptr);
  RNA_def_property_ui_text(
      prop,
      "Bitangent",
      "Bitangent vector of this vertex for this face (must be computed beforehand using "
      "calc_tangents, use it only if really needed, slower access than bitangent_sign)");
}

static void rna_def_mpolygon(BlenderRNA *brna)
{
  StructRNA *srna;
  PropertyRNA *prop;
  FunctionRNA *func;

  srna = RNA_def_struct(brna, "MeshPolygon", nullptr);
  RNA_def_struct_sdna(srna, "MIntProperty");
  RNA_def_struct_ui_text(srna, "Mesh Polygon", "Polygon in a Mesh data-block");
  RNA_def_struct_path_func(srna, "rna_MeshPolygon_path");
  RNA_def_struct_ui_icon(srna, ICON_FACESEL);

  /* Faked, actually access to loop vertex values, don't this way because manually setting up
   * vertex/edge per loop is very low level.
   * Instead we setup face sizes, assign indices, then calc edges automatic when creating
   * meshes from rna/py. */
  prop = RNA_def_property(srna, "vertices", PROP_INT, PROP_UNSIGNED);
  /* Eek, this is still used in some cases but in fact we don't want to use it at all here. */
  RNA_def_property_array(prop, 3);
  RNA_def_property_flag(prop, PROP_DYNAMIC);
  RNA_def_property_dynamic_array_funcs(prop, "rna_MeshPoly_vertices_get_length");
  RNA_def_property_int_funcs(
      prop, "rna_MeshPoly_vertices_get", "rna_MeshPoly_vertices_set", nullptr);
  RNA_def_property_ui_text(prop, "Vertices", "Vertex indices");

  /* these are both very low level access */
  prop = RNA_def_property(srna, "loop_start", PROP_INT, PROP_UNSIGNED);
  RNA_def_property_int_funcs(
      prop, "rna_MeshPolygon_loop_start_get", "rna_MeshPolygon_loop_start_set", nullptr);
  RNA_def_property_ui_text(prop, "Loop Start", "Index of the first loop of this face");
  /* also low level */
  prop = RNA_def_property(srna, "loop_total", PROP_INT, PROP_UNSIGNED);
  RNA_def_property_clear_flag(prop, PROP_EDITABLE);
  RNA_def_property_int_funcs(prop, "rna_MeshPolygon_loop_total_get", nullptr, nullptr);
  RNA_def_property_ui_text(prop, "Loop Total", "Number of loops used by this face");

  prop = RNA_def_property(srna, "material_index", PROP_INT, PROP_UNSIGNED);
  RNA_def_property_int_funcs(
      prop, "rna_MeshPolygon_material_index_get", "rna_MeshPolygon_material_index_set", nullptr);
  RNA_def_property_ui_text(prop, "Material Index", "Material slot index of this face");
#  if 0
  RNA_def_property_int_funcs(prop, nullptr, nullptr, "rna_MeshPoly_material_index_range");
#  endif
  RNA_def_property_update(prop, 0, "rna_Mesh_update_data_legacy_deg_tag_all");

  prop = RNA_def_property(srna, "select", PROP_BOOLEAN, PROP_NONE);
  RNA_def_property_boolean_funcs(prop, "rna_MeshPolygon_select_get", "rna_MeshPolygon_select_set");
  RNA_def_property_ui_text(prop, "Select", "");
  RNA_def_property_update(prop, 0, "rna_Mesh_update_select");

  prop = RNA_def_property(srna, "hide", PROP_BOOLEAN, PROP_NONE);
  RNA_def_property_ui_text(prop, "Hide", "");
  RNA_def_property_boolean_funcs(prop, "rna_MeshPolygon_hide_get", "rna_MeshPolygon_hide_set");
  RNA_def_property_update(prop, 0, "rna_Mesh_update_select");

  prop = RNA_def_property(srna, "use_smooth", PROP_BOOLEAN, PROP_NONE);
  RNA_def_property_boolean_funcs(
      prop, "rna_MeshPolygon_use_smooth_get", "rna_MeshPolygon_use_smooth_set");
  RNA_def_property_ui_text(prop, "Smooth", "");
  RNA_def_property_update(prop, 0, "rna_Mesh_update_data_legacy_deg_tag_all");

  prop = RNA_def_property(srna, "use_freestyle_mark", PROP_BOOLEAN, PROP_NONE);
  RNA_def_property_boolean_funcs(
      prop, "rna_MPoly_freestyle_face_mark_get", "rna_MPoly_freestyle_face_mark_set");
  RNA_def_property_ui_text(prop, "Freestyle Face Mark", "Face mark for Freestyle line rendering");
  RNA_def_property_update(prop, 0, "rna_Mesh_update_data_legacy_deg_tag_all");

  prop = RNA_def_property(srna, "normal", PROP_FLOAT, PROP_DIRECTION);
  RNA_def_property_array(prop, 3);
  RNA_def_property_range(prop, -1.0f, 1.0f);
  RNA_def_property_clear_flag(prop, PROP_EDITABLE);
  RNA_def_property_float_funcs(prop, "rna_MeshPolygon_normal_get", nullptr, nullptr);
  RNA_def_property_ui_text(
      prop, "Polygon Normal", "Local space unit length normal vector for this face");

  prop = RNA_def_property(srna, "center", PROP_FLOAT, PROP_XYZ);
  RNA_def_property_array(prop, 3);
  RNA_def_property_clear_flag(prop, PROP_EDITABLE);
  RNA_def_property_float_funcs(prop, "rna_MeshPolygon_center_get", nullptr, nullptr);
  RNA_def_property_ui_text(prop, "Polygon Center", "Center of this face");

  prop = RNA_def_property(srna, "area", PROP_FLOAT, PROP_UNSIGNED);
  RNA_def_property_clear_flag(prop, PROP_EDITABLE);
  RNA_def_property_float_funcs(prop, "rna_MeshPolygon_area_get", nullptr, nullptr);
  RNA_def_property_ui_text(prop, "Polygon Area", "Read only area of this face");

  prop = RNA_def_property(srna, "index", PROP_INT, PROP_UNSIGNED);
  RNA_def_property_clear_flag(prop, PROP_EDITABLE);
  RNA_def_property_int_funcs(prop, "rna_MeshPolygon_index_get", nullptr, nullptr);
  RNA_def_property_ui_text(prop, "Index", "Index of this face");

  func = RNA_def_function(srna, "flip", "rna_MeshPolygon_flip");
  RNA_def_function_flag(func, FUNC_USE_SELF_ID);
  RNA_def_function_ui_description(func, "Invert winding of this face (flip its normal)");
}

/* mesh.loop_uvs */
static void rna_def_mloopuv(BlenderRNA *brna)
{
  StructRNA *srna;
  PropertyRNA *prop;

  srna = RNA_def_struct(brna, "MeshUVLoopLayer", nullptr);
  RNA_def_struct_sdna(srna, "CustomDataLayer");
  RNA_def_struct_path_func(srna, "rna_MeshUVLoopLayer_path");

  prop = RNA_def_property(srna, "data", PROP_COLLECTION, PROP_NONE);
  RNA_def_property_struct_type(prop, "MeshUVLoop");
  RNA_def_property_ui_text(
      prop,
      "MeshUVLoop (Deprecated)",
      "Deprecated, use 'uv', 'vertex_select', 'edge_select' or 'pin' properties instead");
  RNA_def_property_override_flag(prop, PROPOVERRIDE_IGNORE);
  RNA_def_property_collection_funcs(prop,
                                    "rna_MeshUVLoopLayer_data_begin",
                                    "rna_iterator_array_next",
                                    "rna_iterator_array_end",
                                    "rna_iterator_array_get",
                                    "rna_MeshUVLoopLayer_data_length",
                                    nullptr,
                                    nullptr,
                                    nullptr);

  prop = RNA_def_property(srna, "name", PROP_STRING, PROP_NONE);
  RNA_def_struct_name_property(srna, prop);
  RNA_def_property_string_funcs(prop, nullptr, nullptr, "rna_MeshLoopLayer_name_set");
  RNA_def_property_string_maxlength(prop, MAX_CUSTOMDATA_LAYER_NAME_NO_PREFIX);
  RNA_def_property_ui_text(prop, "Name", "Name of UV map");
  RNA_def_property_update(prop, 0, "rna_Mesh_update_data_legacy_deg_tag_all");

  prop = RNA_def_property(srna, "active", PROP_BOOLEAN, PROP_NONE);
  RNA_def_property_boolean_funcs(
      prop, "rna_MeshUVLoopLayer_active_get", "rna_MeshUVLoopLayer_active_set");
  RNA_def_property_ui_text(prop, "Active", "Set the map as active for display and editing");
  RNA_def_property_update(prop, 0, "rna_Mesh_update_data_legacy_deg_tag_all");

  prop = RNA_def_property(srna, "active_render", PROP_BOOLEAN, PROP_NONE);
  RNA_def_property_boolean_sdna(prop, nullptr, "active_rnd", 0);
  RNA_def_property_boolean_funcs(
      prop, "rna_MeshUVLoopLayer_active_render_get", "rna_MeshUVLoopLayer_active_render_set");
  RNA_def_property_ui_text(prop, "Active Render", "Set the UV map as active for rendering");
  RNA_def_property_update(prop, 0, "rna_Mesh_update_data_legacy_deg_tag_all");

  prop = RNA_def_property(srna, "active_clone", PROP_BOOLEAN, PROP_NONE);
  RNA_def_property_boolean_sdna(prop, nullptr, "active_clone", 0);
  RNA_def_property_boolean_funcs(
      prop, "rna_MeshUVLoopLayer_clone_get", "rna_MeshUVLoopLayer_clone_set");
  RNA_def_property_ui_text(prop, "Active Clone", "Set the map as active for cloning");
  RNA_def_property_update(prop, 0, "rna_Mesh_update_data_legacy_deg_tag_all");

  prop = RNA_def_property(srna, "uv", PROP_COLLECTION, PROP_NONE);
  RNA_def_property_struct_type(prop, "Float2AttributeValue");
  RNA_def_property_ui_text(prop, "UV", "UV coordinates on face corners");
  RNA_def_property_override_flag(prop, PROPOVERRIDE_IGNORE);
  RNA_def_property_collection_funcs(prop,
                                    "rna_MeshUVLoopLayer_uv_begin",
                                    "rna_iterator_array_next",
                                    "rna_iterator_array_end",
                                    "rna_iterator_array_get",
                                    "rna_MeshUVLoopLayer_data_length",
                                    "rna_MeshUVLoopLayer_uv_lookup_int",
                                    nullptr,
                                    nullptr);

  prop = RNA_def_property(srna, "vertex_selection", PROP_COLLECTION, PROP_NONE);
  RNA_def_property_struct_type(prop, "BoolAttributeValue");
  RNA_def_property_ui_text(
      prop, "UV Vertex Selection", "Selection state of the face corner the UV editor");
  RNA_def_property_override_flag(prop, PROPOVERRIDE_IGNORE);
  RNA_def_property_collection_funcs(prop,
                                    "rna_MeshUVLoopLayer_vert_select_begin",
                                    "rna_iterator_array_next",
                                    "rna_iterator_array_end",
                                    "rna_iterator_array_get",
                                    "rna_MeshUVLoopLayer_data_length",
                                    "rna_MeshUVLoopLayer_vert_select_lookup_int",
                                    nullptr,
                                    nullptr);

  prop = RNA_def_property(srna, "edge_selection", PROP_COLLECTION, PROP_NONE);
  RNA_def_property_struct_type(prop, "BoolAttributeValue");
  RNA_def_property_ui_text(
      prop, "UV Edge Selection", "Selection state of the edge in the UV editor");
  RNA_def_property_override_flag(prop, PROPOVERRIDE_IGNORE);
  RNA_def_property_collection_funcs(prop,
                                    "rna_MeshUVLoopLayer_edge_select_begin",
                                    "rna_iterator_array_next",
                                    "rna_iterator_array_end",
                                    "rna_iterator_array_get",
                                    "rna_MeshUVLoopLayer_data_length",
                                    "rna_MeshUVLoopLayer_edge_select_lookup_int",
                                    nullptr,
                                    nullptr);

  prop = RNA_def_property(srna, "pin", PROP_COLLECTION, PROP_NONE);
  RNA_def_property_struct_type(prop, "BoolAttributeValue");
  RNA_def_property_ui_text(prop, "UV Pin", "UV pinned state in the UV editor");
  RNA_def_property_override_flag(prop, PROPOVERRIDE_IGNORE);
  RNA_def_property_collection_funcs(prop,
                                    "rna_MeshUVLoopLayer_pin_begin",
                                    "rna_iterator_array_next",
                                    "rna_iterator_array_end",
                                    "rna_iterator_array_get",
                                    "rna_MeshUVLoopLayer_data_length",
                                    "rna_MeshUVLoopLayer_pin_lookup_int",
                                    nullptr,
                                    nullptr);

  srna = RNA_def_struct(brna, "MeshUVLoop", nullptr);
  RNA_def_struct_ui_text(
      srna, "Mesh UV Layer", "(Deprecated) Layer of UV coordinates in a Mesh data-block");
  RNA_def_struct_path_func(srna, "rna_MeshUVLoop_path");

  prop = RNA_def_property(srna, "uv", PROP_FLOAT, PROP_XYZ);
  RNA_def_property_array(prop, 2);
  RNA_def_property_float_funcs(prop, "rna_MeshUVLoop_uv_get", "rna_MeshUVLoop_uv_set", nullptr);
  RNA_def_property_update(prop, 0, "rna_Mesh_update_data_legacy_deg_tag_all");

  prop = RNA_def_property(srna, "pin_uv", PROP_BOOLEAN, PROP_NONE);
  RNA_def_property_boolean_funcs(prop, "rna_MeshUVLoop_pin_uv_get", "rna_MeshUVLoop_pin_uv_set");
  RNA_def_property_ui_text(prop, "UV Pinned", "");

  prop = RNA_def_property(srna, "select", PROP_BOOLEAN, PROP_NONE);
  RNA_def_property_boolean_funcs(prop, "rna_MeshUVLoop_select_get", "rna_MeshUVLoop_select_set");
  RNA_def_property_ui_text(prop, "UV Select", "");

  prop = RNA_def_property(srna, "select_edge", PROP_BOOLEAN, PROP_NONE);
  RNA_def_property_boolean_funcs(
      prop, "rna_MeshUVLoop_select_edge_get", "rna_MeshUVLoop_select_edge_set");
  RNA_def_property_ui_text(prop, "UV Edge Select", "");
}

static void rna_def_mloopcol(BlenderRNA *brna)
{
  StructRNA *srna;
  PropertyRNA *prop;

  srna = RNA_def_struct(brna, "MeshLoopColorLayer", nullptr);
  RNA_def_struct_ui_text(
      srna, "Mesh Vertex Color Layer", "Layer of vertex colors in a Mesh data-block");
  RNA_def_struct_sdna(srna, "CustomDataLayer");
  RNA_def_struct_path_func(srna, "rna_MeshLoopColorLayer_path");
  RNA_def_struct_ui_icon(srna, ICON_GROUP_VCOL);

  prop = RNA_def_property(srna, "name", PROP_STRING, PROP_NONE);
  RNA_def_struct_name_property(srna, prop);
  RNA_def_property_string_funcs(prop, nullptr, nullptr, "rna_MeshLoopLayer_name_set");
  RNA_def_property_string_maxlength(prop, MAX_CUSTOMDATA_LAYER_NAME_NO_PREFIX);
  RNA_def_property_ui_text(prop, "Name", "Name of Vertex color layer");
  RNA_def_property_update(prop, 0, "rna_Mesh_update_data_legacy_deg_tag_all");

  prop = RNA_def_property(srna, "active", PROP_BOOLEAN, PROP_NONE);
  RNA_def_property_boolean_funcs(prop, "rna_mesh_color_active_get", "rna_mesh_color_active_set");
  RNA_def_property_ui_text(prop, "Active", "Sets the layer as active for display and editing");
  RNA_def_property_update(prop, 0, "rna_Mesh_update_data_legacy_deg_tag_all");

  prop = RNA_def_property(srna, "active_render", PROP_BOOLEAN, PROP_NONE);
  RNA_def_property_boolean_sdna(prop, nullptr, "active_rnd", 0);
  RNA_def_property_boolean_funcs(
      prop, "rna_mesh_color_active_render_get", "rna_mesh_color_active_render_set");
  RNA_def_property_ui_text(prop, "Active Render", "Sets the layer as active for rendering");
  RNA_def_property_update(prop, 0, "rna_Mesh_update_data_legacy_deg_tag_all");

  prop = RNA_def_property(srna, "data", PROP_COLLECTION, PROP_NONE);
  RNA_def_property_struct_type(prop, "MeshLoopColor");
  RNA_def_property_ui_text(prop, "Data", "");
  RNA_def_property_override_flag(prop, PROPOVERRIDE_IGNORE);
  RNA_def_property_collection_funcs(prop,
                                    "rna_MeshLoopColorLayer_data_begin",
                                    "rna_iterator_array_next",
                                    "rna_iterator_array_end",
                                    "rna_iterator_array_get",
                                    "rna_MeshLoopColorLayer_data_length",
                                    nullptr,
                                    nullptr,
                                    nullptr);

  srna = RNA_def_struct(brna, "MeshLoopColor", nullptr);
  RNA_def_struct_sdna(srna, "MLoopCol");
  RNA_def_struct_ui_text(srna, "Mesh Vertex Color", "Vertex loop colors in a Mesh");
  RNA_def_struct_path_func(srna, "rna_MeshColor_path");

  prop = RNA_def_property(srna, "color", PROP_FLOAT, PROP_COLOR);
  RNA_def_property_array(prop, 4);
  RNA_def_property_range(prop, 0.0f, 1.0f);
  RNA_def_property_float_funcs(
      prop, "rna_MeshLoopColor_color_get", "rna_MeshLoopColor_color_set", nullptr);
  RNA_def_property_ui_text(prop, "Color", "Color in sRGB color space");
  RNA_def_property_update(prop, 0, "rna_Mesh_update_data_legacy_deg_tag_all");
}

void rna_def_texmat_common(StructRNA *srna, const char *texspace_editable)
{
  PropertyRNA *prop;

  /* texture space */
  prop = RNA_def_property(srna, "auto_texspace", PROP_BOOLEAN, PROP_NONE);
  RNA_def_property_boolean_sdna(prop, nullptr, "texspace_flag", ME_TEXSPACE_FLAG_AUTO);
  RNA_def_property_ui_text(
      prop,
      "Auto Texture Space",
      "Adjust active object's texture space automatically when transforming object");

  prop = RNA_def_property(srna, "texspace_location", PROP_FLOAT, PROP_TRANSLATION);
  RNA_def_property_float_sdna(prop, nullptr, "texspace_location");
  RNA_def_property_ui_text(prop, "Texture Space Location", "Texture space location");
  RNA_def_property_float_funcs(prop, "rna_Mesh_texspace_location_get", nullptr, nullptr);
  RNA_def_property_editable_func(prop, texspace_editable);
  RNA_def_property_update(prop, 0, "rna_Mesh_update_data_legacy_deg_tag_all");

  prop = RNA_def_property(srna, "texspace_size", PROP_FLOAT, PROP_XYZ);
  RNA_def_property_float_sdna(prop, nullptr, "texspace_size");
  RNA_def_property_flag(prop, PROP_PROPORTIONAL);
  RNA_def_property_ui_text(prop, "Texture Space Size", "Texture space size");
  RNA_def_property_float_funcs(prop, "rna_Mesh_texspace_size_get", nullptr, nullptr);
  RNA_def_property_editable_func(prop, texspace_editable);
  RNA_def_property_update(prop, 0, "rna_Mesh_update_data_legacy_deg_tag_all");

  /* materials */
  prop = RNA_def_property(srna, "materials", PROP_COLLECTION, PROP_NONE);
  RNA_def_property_collection_sdna(prop, nullptr, "mat", "totcol");
  RNA_def_property_struct_type(prop, "Material");
  RNA_def_property_ui_text(prop, "Materials", "");
  RNA_def_property_srna(prop, "IDMaterials"); /* see rna_ID.cc */
  RNA_def_property_override_flag(prop, PROPOVERRIDE_OVERRIDABLE_LIBRARY);
  RNA_def_property_override_funcs(prop, nullptr, nullptr, "rna_Mesh_materials_override_apply");
  RNA_def_property_collection_funcs(prop,
                                    nullptr,
                                    nullptr,
                                    nullptr,
                                    nullptr,
                                    nullptr,
                                    nullptr,
                                    nullptr,
                                    "rna_IDMaterials_assign_int");
}

/* scene.objects */
/* mesh.vertices */
static void rna_def_mesh_vertices(BlenderRNA *brna, PropertyRNA *cprop)
{
  StructRNA *srna;
  /*  PropertyRNA *prop; */

  FunctionRNA *func;
  PropertyRNA *parm;

  RNA_def_property_srna(cprop, "MeshVertices");
  srna = RNA_def_struct(brna, "MeshVertices", nullptr);
  RNA_def_struct_sdna(srna, "Mesh");
  RNA_def_struct_ui_text(srna, "Mesh Vertices", "Collection of mesh vertices");

  func = RNA_def_function(srna, "add", "ED_mesh_verts_add");
  RNA_def_function_flag(func, FUNC_USE_REPORTS);
  parm = RNA_def_int(
      func, "count", 0, 0, INT_MAX, "Count", "Number of vertices to add", 0, INT_MAX);
  RNA_def_parameter_flags(parm, PropertyFlag(0), PARM_REQUIRED);
#  if 0 /* BMESH_TODO Remove until BMesh merge */
  func = RNA_def_function(srna, "remove", "ED_mesh_verts_remove");
  RNA_def_function_flag(func, FUNC_USE_REPORTS);
  RNA_def_int(func, "count", 0, 0, INT_MAX, "Count", "Number of vertices to remove", 0, INT_MAX);
#  endif
}

/* mesh.edges */
static void rna_def_mesh_edges(BlenderRNA *brna, PropertyRNA *cprop)
{
  StructRNA *srna;
  /*  PropertyRNA *prop; */

  FunctionRNA *func;
  PropertyRNA *parm;

  RNA_def_property_srna(cprop, "MeshEdges");
  srna = RNA_def_struct(brna, "MeshEdges", nullptr);
  RNA_def_struct_sdna(srna, "Mesh");
  RNA_def_struct_ui_text(srna, "Mesh Edges", "Collection of mesh edges");

  func = RNA_def_function(srna, "add", "ED_mesh_edges_add");
  RNA_def_function_flag(func, FUNC_USE_REPORTS);
  parm = RNA_def_int(func, "count", 0, 0, INT_MAX, "Count", "Number of edges to add", 0, INT_MAX);
  RNA_def_parameter_flags(parm, PropertyFlag(0), PARM_REQUIRED);
#  if 0 /* BMESH_TODO Remove until BMesh merge */
  func = RNA_def_function(srna, "remove", "ED_mesh_edges_remove");
  RNA_def_function_flag(func, FUNC_USE_REPORTS);
  RNA_def_int(func, "count", 0, 0, INT_MAX, "Count", "Number of edges to remove", 0, INT_MAX);
#  endif
}

/* mesh.loop_triangles */
static void rna_def_mesh_looptris(BlenderRNA *brna, PropertyRNA *cprop)
{
  StructRNA *srna;

  RNA_def_property_srna(cprop, "MeshLoopTriangles");
  srna = RNA_def_struct(brna, "MeshLoopTriangles", nullptr);
  RNA_def_struct_sdna(srna, "Mesh");
  RNA_def_struct_ui_text(
      srna, "Mesh Loop Triangles", "Tessellation of mesh polygons into triangles");
}

/* mesh.loops */
static void rna_def_mesh_loops(BlenderRNA *brna, PropertyRNA *cprop)
{
  StructRNA *srna;

  // PropertyRNA *prop;

  FunctionRNA *func;
  PropertyRNA *parm;

  RNA_def_property_srna(cprop, "MeshLoops");
  srna = RNA_def_struct(brna, "MeshLoops", nullptr);
  RNA_def_struct_sdna(srna, "Mesh");
  RNA_def_struct_ui_text(srna, "Mesh Loops", "Collection of mesh loops");

  func = RNA_def_function(srna, "add", "ED_mesh_loops_add");
  RNA_def_function_flag(func, FUNC_USE_REPORTS);
  parm = RNA_def_int(func, "count", 0, 0, INT_MAX, "Count", "Number of loops to add", 0, INT_MAX);
  RNA_def_parameter_flags(parm, PropertyFlag(0), PARM_REQUIRED);
}

/* mesh.polygons */
static void rna_def_mesh_polygons(BlenderRNA *brna, PropertyRNA *cprop)
{
  StructRNA *srna;

  PropertyRNA *prop;

  FunctionRNA *func;
  PropertyRNA *parm;

  RNA_def_property_srna(cprop, "MeshPolygons");
  srna = RNA_def_struct(brna, "MeshPolygons", nullptr);
  RNA_def_struct_sdna(srna, "Mesh");
  RNA_def_struct_ui_text(srna, "Mesh Polygons", "Collection of mesh polygons");

  prop = RNA_def_property(srna, "active", PROP_INT, PROP_NONE);
  RNA_def_property_int_sdna(prop, nullptr, "act_face");
  RNA_def_property_ui_text(prop, "Active Polygon", "The active face for this mesh");

  func = RNA_def_function(srna, "add", "ED_mesh_faces_add");
  RNA_def_function_flag(func, FUNC_USE_REPORTS);
  parm = RNA_def_int(
      func, "count", 0, 0, INT_MAX, "Count", "Number of polygons to add", 0, INT_MAX);
  RNA_def_parameter_flags(parm, PropertyFlag(0), PARM_REQUIRED);
}

/* Defines a read-only vector type since normals can not be modified manually. */
static void rna_def_normal_layer_value(BlenderRNA *brna)
{
  StructRNA *srna = RNA_def_struct(brna, "MeshNormalValue", nullptr);
  RNA_def_struct_sdna(srna, "vec3f");
  RNA_def_struct_ui_text(srna, "Mesh Normal Vector", "Vector in a mesh normal array");

  PropertyRNA *prop = RNA_def_property(srna, "vector", PROP_FLOAT, PROP_DIRECTION);
  RNA_def_property_ui_text(prop, "Vector", "3D vector");
  RNA_def_property_float_sdna(prop, nullptr, "x");
  RNA_def_property_array(prop, 3);
  RNA_def_property_clear_flag(prop, PROP_EDITABLE);
}

static void rna_def_loop_colors(BlenderRNA *brna, PropertyRNA *cprop)
{
  StructRNA *srna;
  PropertyRNA *prop;

  FunctionRNA *func;
  PropertyRNA *parm;

  RNA_def_property_srna(cprop, "LoopColors");
  srna = RNA_def_struct(brna, "LoopColors", nullptr);
  RNA_def_struct_sdna(srna, "Mesh");
  RNA_def_struct_ui_text(srna, "Loop Colors", "Collection of vertex colors");

  func = RNA_def_function(srna, "new", "rna_Mesh_vertex_color_new");
  RNA_def_function_ui_description(func, "Add a vertex color layer to Mesh");
  RNA_def_function_flag(func, FUNC_USE_REPORTS);
  RNA_def_string(func, "name", "Col", 0, "", "Vertex color name");
  RNA_def_boolean(func,
                  "do_init",
                  true,
                  "",
                  "Whether new layer's data should be initialized by copying current active one");
  parm = RNA_def_pointer(func, "layer", "MeshLoopColorLayer", "", "The newly created layer");
  RNA_def_parameter_flags(parm, PropertyFlag(0), PARM_RNAPTR);
  RNA_def_function_return(func, parm);

  func = RNA_def_function(srna, "remove", "rna_Mesh_vertex_color_remove");
  RNA_def_function_ui_description(func, "Remove a vertex color layer");
  RNA_def_function_flag(func, FUNC_USE_REPORTS);
  parm = RNA_def_pointer(func, "layer", "MeshLoopColorLayer", "", "The layer to remove");
  RNA_def_parameter_flags(parm, PROP_NEVER_NULL, PARM_REQUIRED);
  RNA_def_property_clear_flag(parm, PROP_THICK_WRAP);

  prop = RNA_def_property(srna, "active", PROP_POINTER, PROP_NONE);
  RNA_def_property_struct_type(prop, "MeshLoopColorLayer");
  RNA_def_property_pointer_funcs(prop,
                                 "rna_Mesh_vertex_color_active_get",
                                 "rna_Mesh_vertex_color_active_set",
                                 nullptr,
                                 nullptr);
  RNA_def_property_flag(prop, PROP_EDITABLE | PROP_NEVER_UNLINK);
  RNA_def_property_ui_text(prop, "Active Vertex Color Layer", "Active vertex color layer");
  RNA_def_property_update(prop, 0, "rna_Mesh_update_data_edit_active_color");

  prop = RNA_def_property(srna, "active_index", PROP_INT, PROP_UNSIGNED);
  RNA_def_property_int_funcs(prop,
                             "rna_Mesh_vertex_color_active_index_get",
                             "rna_Mesh_vertex_color_active_index_set",
                             "rna_Mesh_vertex_color_index_range");
  RNA_def_property_ui_text(prop, "Active Vertex Color Index", "Active vertex color index");
  RNA_def_property_update(prop, 0, "rna_Mesh_update_data_edit_active_color");
}

static void rna_def_uv_layers(BlenderRNA *brna, PropertyRNA *cprop)
{
  StructRNA *srna;
  PropertyRNA *prop;

  FunctionRNA *func;
  PropertyRNA *parm;

  RNA_def_property_srna(cprop, "UVLoopLayers");
  srna = RNA_def_struct(brna, "UVLoopLayers", nullptr);
  RNA_def_struct_sdna(srna, "Mesh");
  RNA_def_struct_ui_text(srna, "UV Map Layers", "Collection of UV map layers");

  func = RNA_def_function(srna, "new", "rna_Mesh_uv_layers_new");
  RNA_def_function_flag(func, FUNC_USE_REPORTS);
  RNA_def_function_ui_description(func, "Add a UV map layer to Mesh");
  RNA_def_string(func, "name", "UVMap", 0, "", "UV map name");
  RNA_def_boolean(func,
                  "do_init",
                  true,
                  "",
                  "Whether new layer's data should be initialized by copying current active one, "
                  "or if none is active, with a default UVmap");
  parm = RNA_def_pointer(func, "layer", "MeshUVLoopLayer", "", "The newly created layer");
  RNA_def_parameter_flags(parm, PropertyFlag(0), PARM_RNAPTR);
  RNA_def_function_return(func, parm);

  func = RNA_def_function(srna, "remove", "rna_Mesh_uv_layers_remove");
  RNA_def_function_ui_description(func, "Remove a vertex color layer");
  RNA_def_function_flag(func, FUNC_USE_REPORTS);
  parm = RNA_def_pointer(func, "layer", "MeshUVLoopLayer", "", "The layer to remove");
  RNA_def_parameter_flags(parm, PROP_NEVER_NULL, PARM_REQUIRED);

  prop = RNA_def_property(srna, "active", PROP_POINTER, PROP_NONE);
  RNA_def_property_struct_type(prop, "MeshUVLoopLayer");
  RNA_def_property_pointer_funcs(
      prop, "rna_Mesh_uv_layer_active_get", "rna_Mesh_uv_layer_active_set", nullptr, nullptr);
  RNA_def_property_flag(prop, PROP_EDITABLE | PROP_NEVER_UNLINK);
  RNA_def_property_ui_text(prop, "Active UV Map Layer", "Active UV Map layer");
  RNA_def_property_update(prop, 0, "rna_Mesh_update_data_legacy_deg_tag_all");

  prop = RNA_def_property(srna, "active_index", PROP_INT, PROP_UNSIGNED);
  RNA_def_property_int_funcs(prop,
                             "rna_Mesh_uv_layer_active_index_get",
                             "rna_Mesh_uv_layer_active_index_set",
                             "rna_Mesh_uv_layer_index_range");
  RNA_def_property_ui_text(prop, "Active UV Map Index", "Active UV map index");
  RNA_def_property_update(prop, 0, "rna_Mesh_update_data_legacy_deg_tag_all");
}

static void rna_def_skin_vertices(BlenderRNA *brna, PropertyRNA * /*cprop*/)
{
  StructRNA *srna;
  PropertyRNA *prop;

  srna = RNA_def_struct(brna, "MeshSkinVertexLayer", nullptr);
  RNA_def_struct_ui_text(
      srna, "Mesh Skin Vertex Layer", "Per-vertex skin data for use with the Skin modifier");
  RNA_def_struct_sdna(srna, "CustomDataLayer");
  RNA_def_struct_path_func(srna, "rna_MeshSkinVertexLayer_path");

  prop = RNA_def_property(srna, "name", PROP_STRING, PROP_NONE);
  RNA_def_struct_name_property(srna, prop);
  RNA_def_property_string_funcs(prop, nullptr, nullptr, "rna_MeshVertexLayer_name_set");
  RNA_def_property_string_maxlength(prop, MAX_CUSTOMDATA_LAYER_NAME_NO_PREFIX);
  RNA_def_property_ui_text(prop, "Name", "Name of skin layer");
  RNA_def_property_update(prop, 0, "rna_Mesh_update_data_legacy_deg_tag_all");

  prop = RNA_def_property(srna, "data", PROP_COLLECTION, PROP_NONE);
  RNA_def_property_struct_type(prop, "MeshSkinVertex");
  RNA_def_property_ui_text(prop, "Data", "");
  RNA_def_property_override_flag(prop, PROPOVERRIDE_IGNORE);
  RNA_def_property_collection_funcs(prop,
                                    "rna_MeshSkinVertexLayer_data_begin",
                                    "rna_iterator_array_next",
                                    "rna_iterator_array_end",
                                    "rna_iterator_array_get",
                                    "rna_MeshSkinVertexLayer_data_length",
                                    nullptr,
                                    nullptr,
                                    nullptr);

  /* SkinVertex struct */
  srna = RNA_def_struct(brna, "MeshSkinVertex", nullptr);
  RNA_def_struct_sdna(srna, "MVertSkin");
  RNA_def_struct_ui_text(
      srna, "Skin Vertex", "Per-vertex skin data for use with the Skin modifier");
  RNA_def_struct_path_func(srna, "rna_MeshSkinVertex_path");

  prop = RNA_def_property(srna, "radius", PROP_FLOAT, PROP_UNSIGNED);
  RNA_def_property_array(prop, 2);
  RNA_def_property_ui_range(prop, 0.001, 100.0, 1, 3);
  RNA_def_property_ui_text(prop, "Radius", "Radius of the skin");
  RNA_def_property_update(prop, 0, "rna_Mesh_update_data_legacy_deg_tag_all");

  /* Flags */

  prop = RNA_def_property(srna, "use_root", PROP_BOOLEAN, PROP_NONE);
  RNA_def_property_boolean_sdna(prop, nullptr, "flag", MVERT_SKIN_ROOT);
  RNA_def_property_ui_text(prop,
                           "Root",
                           "Vertex is a root for rotation calculations and armature generation, "
                           "setting this flag does not clear other roots in the same mesh island");
  RNA_def_property_update(prop, 0, "rna_Mesh_update_data_legacy_deg_tag_all");

  prop = RNA_def_property(srna, "use_loose", PROP_BOOLEAN, PROP_NONE);
  RNA_def_property_boolean_sdna(prop, nullptr, "flag", MVERT_SKIN_LOOSE);
  RNA_def_property_ui_text(
      prop, "Loose", "If vertex has multiple adjacent edges, it is hulled to them directly");
  RNA_def_property_update(prop, 0, "rna_Mesh_update_data_legacy_deg_tag_all");
}

static void rna_def_paint_mask(BlenderRNA *brna, PropertyRNA * /*cprop*/)
{
  StructRNA *srna;
  PropertyRNA *prop;

  srna = RNA_def_struct(brna, "MeshPaintMaskLayer", nullptr);
  RNA_def_struct_ui_text(srna, "Mesh Paint Mask Layer", "Per-vertex paint mask data");
  RNA_def_struct_sdna(srna, "CustomDataLayer");
  RNA_def_struct_path_func(srna, "rna_MeshPaintMaskLayer_path");

  prop = RNA_def_property(srna, "data", PROP_COLLECTION, PROP_NONE);
  RNA_def_property_struct_type(prop, "MeshPaintMaskProperty");
  RNA_def_property_ui_text(prop, "Data", "");

  RNA_def_property_collection_funcs(prop,
                                    "rna_MeshPaintMaskLayer_data_begin",
                                    "rna_iterator_array_next",
                                    "rna_iterator_array_end",
                                    "rna_iterator_array_get",
                                    "rna_MeshPaintMaskLayer_data_length",
                                    nullptr,
                                    nullptr,
                                    nullptr);

  srna = RNA_def_struct(brna, "MeshPaintMaskProperty", nullptr);
  RNA_def_struct_sdna(srna, "MFloatProperty");
  RNA_def_struct_ui_text(srna, "Mesh Paint Mask Property", "Floating-point paint mask value");
  RNA_def_struct_path_func(srna, "rna_MeshPaintMask_path");

  prop = RNA_def_property(srna, "value", PROP_FLOAT, PROP_NONE);
  RNA_def_property_float_sdna(prop, nullptr, "f");
  RNA_def_property_ui_text(prop, "Value", "");
  RNA_def_property_update(prop, 0, "rna_Mesh_update_data_legacy_deg_tag_all");
}

static void rna_def_looptri_poly_value(BlenderRNA *brna)
{
  StructRNA *srna = RNA_def_struct(brna, "ReadOnlyInteger", nullptr);
  RNA_def_struct_sdna(srna, "MIntProperty");
  RNA_def_struct_ui_text(srna, "Read-only Integer", "");

  PropertyRNA *prop = RNA_def_property(srna, "value", PROP_INT, PROP_NONE);
  RNA_def_property_ui_text(prop, "Value", "");
  RNA_def_property_int_sdna(prop, nullptr, "i");
  RNA_def_property_clear_flag(prop, PROP_EDITABLE);
}

static void rna_def_mesh(BlenderRNA *brna)
{
  StructRNA *srna;
  PropertyRNA *prop;

  srna = RNA_def_struct(brna, "Mesh", "ID");
  RNA_def_struct_ui_text(srna, "Mesh", "Mesh data-block defining geometric surfaces");
  RNA_def_struct_ui_icon(srna, ICON_MESH_DATA);

  prop = RNA_def_property(srna, "vertices", PROP_COLLECTION, PROP_NONE);
  RNA_def_property_collection_funcs(prop,
                                    "rna_Mesh_vertices_begin",
                                    "rna_iterator_array_next",
                                    "rna_iterator_array_end",
                                    "rna_iterator_array_get",
                                    "rna_Mesh_vertices_length",
                                    "rna_Mesh_vertices_lookup_int",
                                    nullptr,
                                    nullptr);
  RNA_def_property_struct_type(prop, "MeshVertex");
  RNA_def_property_override_flag(prop, PROPOVERRIDE_IGNORE);
  RNA_def_property_ui_text(prop, "Vertices", "Vertices of the mesh");
  rna_def_mesh_vertices(brna, prop);

  prop = RNA_def_property(srna, "edges", PROP_COLLECTION, PROP_NONE);
  RNA_def_property_collection_funcs(prop,
                                    "rna_Mesh_edges_begin",
                                    "rna_iterator_array_next",
                                    "rna_iterator_array_end",
                                    "rna_iterator_array_get",
                                    "rna_Mesh_edges_length",
                                    "rna_Mesh_edges_lookup_int",
                                    nullptr,
                                    nullptr);
  RNA_def_property_struct_type(prop, "MeshEdge");
  RNA_def_property_override_flag(prop, PROPOVERRIDE_IGNORE);
  RNA_def_property_ui_text(prop, "Edges", "Edges of the mesh");
  rna_def_mesh_edges(brna, prop);

  prop = RNA_def_property(srna, "loops", PROP_COLLECTION, PROP_NONE);
  RNA_def_property_collection_funcs(prop,
                                    "rna_Mesh_loops_begin",
                                    "rna_iterator_array_next",
                                    "rna_iterator_array_end",
                                    "rna_iterator_array_get",
                                    "rna_Mesh_loops_length",
                                    "rna_Mesh_loops_lookup_int",
                                    nullptr,
                                    nullptr);
  RNA_def_property_struct_type(prop, "MeshLoop");
  RNA_def_property_override_flag(prop, PROPOVERRIDE_IGNORE);
  RNA_def_property_ui_text(prop, "Loops", "Loops of the mesh (face corners)");
  rna_def_mesh_loops(brna, prop);

  prop = RNA_def_property(srna, "polygons", PROP_COLLECTION, PROP_NONE);
  RNA_def_property_collection_funcs(prop,
                                    "rna_Mesh_polygons_begin",
                                    "rna_iterator_array_next",
                                    "rna_iterator_array_end",
                                    "rna_iterator_array_get",
                                    "rna_Mesh_polygons_length",
                                    "rna_Mesh_polygons_lookup_int",
                                    nullptr,
                                    nullptr);
  RNA_def_property_struct_type(prop, "MeshPolygon");
  RNA_def_property_override_flag(prop, PROPOVERRIDE_IGNORE);
  RNA_def_property_ui_text(prop, "Polygons", "Polygons of the mesh");
  rna_def_mesh_polygons(brna, prop);

  rna_def_normal_layer_value(brna);

  prop = RNA_def_property(srna, "normal_domain_all_info", PROP_ENUM, PROP_NONE);
  RNA_def_property_enum_items(prop, rna_enum_attribute_domain_only_mesh_no_edge_items);
  RNA_def_property_ui_text(
      prop,
      "Normal Domain All Info",
      "The attribute domain that gives enough information to represent the mesh's normals");
  RNA_def_property_clear_flag(prop, PROP_EDITABLE);
  RNA_def_property_enum_funcs(prop, "rna_Mesh_normal_domain_all_info_get", NULL, NULL);

  prop = RNA_def_property(srna, "vertex_normals", PROP_COLLECTION, PROP_NONE);
  RNA_def_property_struct_type(prop, "MeshNormalValue");
  RNA_def_property_override_flag(prop, PROPOVERRIDE_IGNORE);
  RNA_def_property_ui_text(prop,
                           "Vertex Normals",
                           "The normal direction of each vertex, defined as the average of the "
                           "surrounding face normals");
  RNA_def_property_collection_funcs(prop,
                                    "rna_Mesh_vertex_normals_begin",
                                    "rna_iterator_array_next",
                                    "rna_iterator_array_end",
                                    "rna_iterator_array_get",
                                    "rna_Mesh_vertex_normals_length",
                                    "rna_Mesh_vertex_normals_lookup_int",
                                    nullptr,
                                    nullptr);

  prop = RNA_def_property(srna, "polygon_normals", PROP_COLLECTION, PROP_NONE);
  RNA_def_property_struct_type(prop, "MeshNormalValue");
  RNA_def_property_override_flag(prop, PROPOVERRIDE_IGNORE);
  RNA_def_property_ui_text(prop,
                           "Polygon Normals",
                           "The normal direction of each face, defined by the winding order "
                           "and position of its vertices");
  RNA_def_property_collection_funcs(prop,
                                    "rna_Mesh_poly_normals_begin",
                                    "rna_iterator_array_next",
                                    "rna_iterator_array_end",
                                    "rna_iterator_array_get",
                                    "rna_Mesh_poly_normals_length",
                                    "rna_Mesh_poly_normals_lookup_int",
                                    nullptr,
                                    nullptr);

  prop = RNA_def_property(srna, "corner_normals", PROP_COLLECTION, PROP_NONE);
  RNA_def_property_struct_type(prop, "MeshNormalValue");
  RNA_def_property_override_flag(prop, PROPOVERRIDE_IGNORE);
  RNA_def_property_ui_text(
      prop,
      "Corner Normals",
      "The \"slit\" normal direction of each face corner, influenced by vertex normals, "
      "sharp faces, sharp edges, and custom normals. May be empty");
  RNA_def_property_collection_funcs(prop,
                                    "rna_Mesh_corner_normals_begin",
                                    "rna_iterator_array_next",
                                    "rna_iterator_array_end",
                                    "rna_iterator_array_get",
                                    "rna_Mesh_corner_normals_length",
                                    "rna_Mesh_corner_normals_lookup_int",
                                    nullptr,
                                    nullptr);

  prop = RNA_def_property(srna, "loop_triangles", PROP_COLLECTION, PROP_NONE);
  RNA_def_property_collection_funcs(prop,
                                    "rna_Mesh_loop_triangles_begin",
                                    "rna_iterator_array_next",
                                    "rna_iterator_array_end",
                                    "rna_iterator_array_get",
                                    "rna_Mesh_loop_triangles_length",
                                    "rna_Mesh_loop_triangles_lookup_int",
                                    nullptr,
                                    nullptr);
  RNA_def_property_struct_type(prop, "MeshLoopTriangle");
  RNA_def_property_override_flag(prop, PROPOVERRIDE_IGNORE);
  RNA_def_property_ui_text(prop, "Loop Triangles", "Tessellation of mesh polygons into triangles");
  rna_def_mesh_looptris(brna, prop);

  rna_def_looptri_poly_value(brna);

  prop = RNA_def_property(srna, "loop_triangle_polygons", PROP_COLLECTION, PROP_NONE);
  RNA_def_property_collection_funcs(prop,
                                    "rna_Mesh_loop_triangle_polygons_begin",
                                    "rna_iterator_array_next",
                                    "rna_iterator_array_end",
                                    "rna_iterator_array_get",
                                    "rna_Mesh_loop_triangles_length",
                                    "rna_Mesh_loop_triangle_polygons_lookup_int",
                                    nullptr,
                                    nullptr);
  RNA_def_property_struct_type(prop, "ReadOnlyInteger");
  RNA_def_property_override_flag(prop, PROPOVERRIDE_IGNORE);
  RNA_def_property_clear_flag(prop, PROP_EDITABLE);
  RNA_def_property_ui_text(prop, "Triangle Faces", "The face index for each loop triangle");

  /* TODO: should this be allowed to be itself? */
  prop = RNA_def_property(srna, "texture_mesh", PROP_POINTER, PROP_NONE);
  RNA_def_property_pointer_sdna(prop, nullptr, "texcomesh");
  RNA_def_property_flag(prop, PROP_EDITABLE | PROP_ID_SELF_CHECK);
  RNA_def_property_override_flag(prop, PROPOVERRIDE_OVERRIDABLE_LIBRARY);
  RNA_def_property_ui_text(
      prop,
      "Texture Mesh",
      "Use another mesh for texture indices (vertex indices must be aligned)");

  /* UV loop layers */
  prop = RNA_def_property(srna, "uv_layers", PROP_COLLECTION, PROP_NONE);
  RNA_def_property_collection_sdna(prop, nullptr, "loop_data.layers", "loop_data.totlayer");
  RNA_def_property_collection_funcs(prop,
                                    "rna_Mesh_uv_layers_begin",
                                    nullptr,
                                    nullptr,
                                    nullptr,
                                    "rna_Mesh_uv_layers_length",
                                    nullptr,
                                    nullptr,
                                    nullptr);
  RNA_def_property_struct_type(prop, "MeshUVLoopLayer");
  RNA_def_property_override_flag(prop, PROPOVERRIDE_IGNORE);
  RNA_def_property_ui_text(prop, "UV Loop Layers", "All UV loop layers");
  rna_def_uv_layers(brna, prop);

  prop = RNA_def_property(srna, "uv_layer_clone", PROP_POINTER, PROP_NONE);
  RNA_def_property_struct_type(prop, "MeshUVLoopLayer");
  RNA_def_property_pointer_funcs(
      prop, "rna_Mesh_uv_layer_clone_get", "rna_Mesh_uv_layer_clone_set", nullptr, nullptr);
  RNA_def_property_flag(prop, PROP_EDITABLE);
  RNA_def_property_override_flag(prop, PROPOVERRIDE_IGNORE);
  RNA_def_property_ui_text(
      prop, "Clone UV Loop Layer", "UV loop layer to be used as cloning source");

  prop = RNA_def_property(srna, "uv_layer_clone_index", PROP_INT, PROP_UNSIGNED);
  RNA_def_property_int_funcs(prop,
                             "rna_Mesh_uv_layer_clone_index_get",
                             "rna_Mesh_uv_layer_clone_index_set",
                             "rna_Mesh_uv_layer_index_range");
  RNA_def_property_ui_text(prop, "Clone UV Loop Layer Index", "Clone UV loop layer index");

  prop = RNA_def_property(srna, "uv_layer_stencil", PROP_POINTER, PROP_NONE);
  RNA_def_property_struct_type(prop, "MeshUVLoopLayer");
  RNA_def_property_pointer_funcs(
      prop, "rna_Mesh_uv_layer_stencil_get", "rna_Mesh_uv_layer_stencil_set", nullptr, nullptr);
  RNA_def_property_flag(prop, PROP_EDITABLE);
  RNA_def_property_override_flag(prop, PROPOVERRIDE_IGNORE);
  RNA_def_property_ui_text(prop, "Mask UV Loop Layer", "UV loop layer to mask the painted area");

  prop = RNA_def_property(srna, "uv_layer_stencil_index", PROP_INT, PROP_UNSIGNED);
  RNA_def_property_int_funcs(prop,
                             "rna_Mesh_uv_layer_stencil_index_get",
                             "rna_Mesh_uv_layer_stencil_index_set",
                             "rna_Mesh_uv_layer_index_range");
  RNA_def_property_ui_text(prop, "Mask UV Loop Layer Index", "Mask UV loop layer index");
  RNA_def_property_update(prop, 0, "rna_Mesh_update_data_legacy_deg_tag_all");

  /* Vertex colors */

  prop = RNA_def_property(srna, "vertex_colors", PROP_COLLECTION, PROP_NONE);
  RNA_def_property_collection_sdna(prop, nullptr, "loop_data.layers", "loop_data.totlayer");
  RNA_def_property_collection_funcs(prop,
                                    "rna_Mesh_vertex_colors_begin",
                                    nullptr,
                                    nullptr,
                                    nullptr,
                                    "rna_Mesh_vertex_colors_length",
                                    nullptr,
                                    nullptr,
                                    nullptr);
  RNA_def_property_struct_type(prop, "MeshLoopColorLayer");
  RNA_def_property_override_flag(prop, PROPOVERRIDE_IGNORE);
  RNA_def_property_ui_text(prop,
                           "Vertex Colors",
                           "Legacy vertex color layers. Deprecated, use color attributes instead");
  rna_def_loop_colors(brna, prop);

  /* Skin vertices */
  prop = RNA_def_property(srna, "skin_vertices", PROP_COLLECTION, PROP_NONE);
  RNA_def_property_collection_sdna(prop, nullptr, "vert_data.layers", "vert_data.totlayer");
  RNA_def_property_collection_funcs(prop,
                                    "rna_Mesh_skin_vertices_begin",
                                    nullptr,
                                    nullptr,
                                    nullptr,
                                    "rna_Mesh_skin_vertices_length",
                                    nullptr,
                                    nullptr,
                                    nullptr);
  RNA_def_property_struct_type(prop, "MeshSkinVertexLayer");
  RNA_def_property_override_flag(prop, PROPOVERRIDE_IGNORE);
  RNA_def_property_ui_text(prop, "Skin Vertices", "All skin vertices");
  rna_def_skin_vertices(brna, prop);
  /* End skin vertices */

  /* Paint mask */
  prop = RNA_def_property(srna, "vertex_paint_masks", PROP_COLLECTION, PROP_NONE);
  RNA_def_property_collection_sdna(prop, nullptr, "vert_data.layers", "vert_data.totlayer");
  RNA_def_property_collection_funcs(prop,
                                    "rna_Mesh_vertex_paint_masks_begin",
                                    nullptr,
                                    nullptr,
                                    nullptr,
                                    "rna_Mesh_vertex_paint_masks_length",
                                    nullptr,
                                    nullptr,
                                    nullptr);
  RNA_def_property_struct_type(prop, "MeshPaintMaskLayer");
  RNA_def_property_override_flag(prop, PROPOVERRIDE_IGNORE);
  RNA_def_property_ui_text(prop, "Vertex Paint Mask", "Vertex paint mask");
  rna_def_paint_mask(brna, prop);
  /* End paint mask */

  /* Attributes */
  rna_def_attributes_common(srna);

  /* Remesh */
  prop = RNA_def_property(srna, "remesh_voxel_size", PROP_FLOAT, PROP_DISTANCE);
  RNA_def_property_float_sdna(prop, nullptr, "remesh_voxel_size");
  RNA_def_property_range(prop, 0.0001f, FLT_MAX);
  RNA_def_property_ui_range(prop, 0.0001f, FLT_MAX, 0.01, 4);
  RNA_def_property_ui_text(prop,
                           "Voxel Size",
                           "Size of the voxel in object space used for volume evaluation. Lower "
                           "values preserve finer details");
  RNA_def_property_update(prop, 0, "rna_Mesh_update_draw");
  RNA_def_property_flag(prop, PROP_NO_DEG_UPDATE);

  prop = RNA_def_property(srna, "remesh_voxel_adaptivity", PROP_FLOAT, PROP_DISTANCE);
  RNA_def_property_float_sdna(prop, nullptr, "remesh_voxel_adaptivity");
  RNA_def_property_range(prop, 0.0f, 1.0f);
  RNA_def_property_ui_range(prop, 0.0f, 1.0f, 0.01, 4);
  RNA_def_property_ui_text(
      prop,
      "Adaptivity",
      "Reduces the final face count by simplifying geometry where detail is not needed, "
      "generating triangles. A value greater than 0 disables Fix Poles");
  RNA_def_property_update(prop, 0, "rna_Mesh_update_draw");
  RNA_def_property_flag(prop, PROP_NO_DEG_UPDATE);

  prop = RNA_def_property(srna, "use_remesh_fix_poles", PROP_BOOLEAN, PROP_NONE);
  RNA_def_property_boolean_sdna(prop, nullptr, "flag", ME_REMESH_FIX_POLES);
  RNA_def_property_ui_text(prop, "Fix Poles", "Produces less poles and a better topology flow");
  RNA_def_property_update(prop, 0, "rna_Mesh_update_draw");
  RNA_def_property_flag(prop, PROP_NO_DEG_UPDATE);

  prop = RNA_def_property(srna, "use_remesh_preserve_volume", PROP_BOOLEAN, PROP_NONE);
  RNA_def_property_boolean_sdna(prop, nullptr, "flag", ME_REMESH_REPROJECT_VOLUME);
  RNA_def_property_ui_text(
      prop,
      "Preserve Volume",
      "Projects the mesh to preserve the volume and details of the original mesh");
  RNA_def_property_update(prop, 0, "rna_Mesh_update_draw");
  RNA_def_property_flag(prop, PROP_NO_DEG_UPDATE);

  prop = RNA_def_property(srna, "use_remesh_preserve_paint_mask", PROP_BOOLEAN, PROP_NONE);
  RNA_def_property_boolean_sdna(prop, nullptr, "flag", ME_REMESH_REPROJECT_PAINT_MASK);
  RNA_def_property_ui_text(prop, "Preserve Paint Mask", "Keep the current mask on the new mesh");
  RNA_def_property_update(prop, 0, "rna_Mesh_update_draw");
  RNA_def_property_flag(prop, PROP_NO_DEG_UPDATE);

  prop = RNA_def_property(srna, "use_remesh_preserve_sculpt_face_sets", PROP_BOOLEAN, PROP_NONE);
  RNA_def_property_boolean_sdna(prop, nullptr, "flag", ME_REMESH_REPROJECT_SCULPT_FACE_SETS);
  RNA_def_property_ui_text(
      prop, "Preserve Face Sets", "Keep the current Face Sets on the new mesh");
  RNA_def_property_update(prop, 0, "rna_Mesh_update_draw");
  RNA_def_property_flag(prop, PROP_NO_DEG_UPDATE);

  prop = RNA_def_property(srna, "use_remesh_preserve_vertex_colors", PROP_BOOLEAN, PROP_NONE);
  RNA_def_property_boolean_sdna(prop, nullptr, "flag", ME_REMESH_REPROJECT_VERTEX_COLORS);
  RNA_def_property_ui_text(
      prop, "Preserve Vertex Colors", "Keep the current vertex colors on the new mesh");
  RNA_def_property_update(prop, 0, "rna_Mesh_update_draw");
  RNA_def_property_flag(prop, PROP_NO_DEG_UPDATE);

  prop = RNA_def_property(srna, "remesh_mode", PROP_ENUM, PROP_NONE);
  RNA_def_property_enum_sdna(prop, nullptr, "remesh_mode");
  RNA_def_property_enum_items(prop, rna_enum_mesh_remesh_mode_items);
  RNA_def_property_ui_text(prop, "Remesh Mode", "");
  RNA_def_property_update(prop, 0, "rna_Mesh_update_draw");
  RNA_def_property_flag(prop, PROP_NO_DEG_UPDATE);

  /* End remesh */

  /* Symmetry */
  prop = RNA_def_property(srna, "use_mirror_x", PROP_BOOLEAN, PROP_NONE);
  RNA_def_property_boolean_sdna(prop, nullptr, "symmetry", ME_SYMMETRY_X);
  RNA_def_property_ui_text(prop, "X", "Enable symmetry in the X axis");
  RNA_def_property_update(prop, 0, "rna_Mesh_update_draw");

  prop = RNA_def_property(srna, "use_mirror_y", PROP_BOOLEAN, PROP_NONE);
  RNA_def_property_boolean_sdna(prop, nullptr, "symmetry", ME_SYMMETRY_Y);
  RNA_def_property_ui_text(prop, "Y", "Enable symmetry in the Y axis");
  RNA_def_property_update(prop, 0, "rna_Mesh_update_draw");

  prop = RNA_def_property(srna, "use_mirror_z", PROP_BOOLEAN, PROP_NONE);
  RNA_def_property_boolean_sdna(prop, nullptr, "symmetry", ME_SYMMETRY_Z);
  RNA_def_property_ui_text(prop, "Z", "Enable symmetry in the Z axis");
  RNA_def_property_update(prop, 0, "rna_Mesh_update_draw");

  prop = RNA_def_property(srna, "use_mirror_vertex_groups", PROP_BOOLEAN, PROP_NONE);
  RNA_def_property_boolean_sdna(prop, nullptr, "editflag", ME_EDIT_MIRROR_VERTEX_GROUPS);
  RNA_def_property_ui_text(prop,
                           "Mirror Vertex Groups",
                           "Mirror the left/right vertex groups when painting. The symmetry axis "
                           "is determined by the symmetry settings");
  RNA_def_property_update(prop, 0, "rna_Mesh_update_draw");
  /* End Symmetry */

  RNA_define_verify_sdna(false);
  prop = RNA_def_property(srna, "has_custom_normals", PROP_BOOLEAN, PROP_NONE);
  RNA_def_property_boolean_sdna(prop, nullptr, "", 0);
  RNA_def_property_clear_flag(prop, PROP_EDITABLE);
  RNA_def_property_ui_text(
      prop, "Has Custom Normals", "True if there are custom split normals data in this mesh");
  RNA_def_property_boolean_funcs(prop, "rna_Mesh_has_custom_normals_get", nullptr);
  RNA_define_verify_sdna(true);

  prop = RNA_def_property(srna, "texco_mesh", PROP_POINTER, PROP_NONE);
  RNA_def_property_pointer_sdna(prop, nullptr, "texcomesh");
  RNA_def_property_flag(prop, PROP_EDITABLE);
  RNA_def_property_override_flag(prop, PROPOVERRIDE_OVERRIDABLE_LIBRARY);
  RNA_def_property_ui_text(
      prop, "Texture Space Mesh", "Derive texture coordinates from another mesh");

  prop = RNA_def_property(srna, "shape_keys", PROP_POINTER, PROP_NONE);
  RNA_def_property_pointer_sdna(prop, nullptr, "key");
  RNA_def_property_override_flag(prop, PROPOVERRIDE_OVERRIDABLE_LIBRARY);
  RNA_def_property_clear_flag(prop, PROP_PTR_NO_OWNERSHIP);
  RNA_def_property_ui_text(prop, "Shape Keys", "");

  /* texture space */
  prop = RNA_def_property(srna, "use_auto_texspace", PROP_BOOLEAN, PROP_NONE);
  RNA_def_property_boolean_sdna(prop, nullptr, "texspace_flag", ME_TEXSPACE_FLAG_AUTO);
  RNA_def_property_ui_text(
      prop,
      "Auto Texture Space",
      "Adjust active object's texture space automatically when transforming object");
  RNA_def_property_update(prop, 0, "rna_Mesh_update_geom_and_params");

#  if 0
  prop = RNA_def_property(srna, "texspace_location", PROP_FLOAT, PROP_TRANSLATION);
  RNA_def_property_array(prop, 3);
  RNA_def_property_ui_text(prop, "Texture Space Location", "Texture space location");
  RNA_def_property_editable_func(prop, "rna_Mesh_texspace_editable");
  RNA_def_property_float_funcs(
      prop, "rna_Mesh_texspace_location_get", "rna_Mesh_texspace_location_set", nullptr);
  RNA_def_property_update(prop, 0, "rna_Mesh_update_draw");
#  endif

  /* editflag */
  prop = RNA_def_property(srna, "use_mirror_topology", PROP_BOOLEAN, PROP_NONE);
  RNA_def_property_boolean_sdna(prop, nullptr, "editflag", ME_EDIT_MIRROR_TOPO);
  RNA_def_property_ui_text(prop,
                           "Topology Mirror",
                           "Use topology based mirroring "
                           "(for when both sides of mesh have matching, unique topology)");

  prop = RNA_def_property(srna, "use_paint_mask", PROP_BOOLEAN, PROP_NONE);
  RNA_def_property_boolean_sdna(prop, nullptr, "editflag", ME_EDIT_PAINT_FACE_SEL);
  RNA_def_property_ui_text(prop, "Paint Mask", "Face selection masking for painting");
  RNA_def_property_ui_icon(prop, ICON_FACESEL, 0);
  RNA_def_property_update(prop, NC_SPACE | ND_SPACE_VIEW3D, "rna_Mesh_update_facemask");

  prop = RNA_def_property(srna, "use_paint_mask_vertex", PROP_BOOLEAN, PROP_NONE);
  RNA_def_property_boolean_sdna(prop, nullptr, "editflag", ME_EDIT_PAINT_VERT_SEL);
  RNA_def_property_ui_text(prop, "Vertex Selection", "Vertex selection masking for painting");
  RNA_def_property_ui_icon(prop, ICON_VERTEXSEL, 0);
  RNA_def_property_update(prop, NC_SPACE | ND_SPACE_VIEW3D, "rna_Mesh_update_vertmask");

  /* readonly editmesh info - use for extrude menu */
  prop = RNA_def_property(srna, "total_vert_sel", PROP_INT, PROP_UNSIGNED);
  RNA_def_property_int_funcs(prop, "rna_Mesh_tot_vert_get", nullptr, nullptr);
  RNA_def_property_ui_text(prop, "Selected Vertex Total", "Selected vertex count in editmode");
  RNA_def_property_clear_flag(prop, PROP_EDITABLE);

  prop = RNA_def_property(srna, "total_edge_sel", PROP_INT, PROP_UNSIGNED);
  RNA_def_property_int_funcs(prop, "rna_Mesh_tot_edge_get", nullptr, nullptr);
  RNA_def_property_ui_text(prop, "Selected Edge Total", "Selected edge count in editmode");
  RNA_def_property_clear_flag(prop, PROP_EDITABLE);

  prop = RNA_def_property(srna, "total_face_sel", PROP_INT, PROP_UNSIGNED);
  RNA_def_property_int_funcs(prop, "rna_Mesh_tot_face_get", nullptr, nullptr);
  RNA_def_property_ui_text(prop, "Selected Face Total", "Selected face count in editmode");
  RNA_def_property_clear_flag(prop, PROP_EDITABLE);

  prop = RNA_def_property(srna, "is_editmode", PROP_BOOLEAN, PROP_NONE);
  RNA_def_property_boolean_funcs(prop, "rna_Mesh_is_editmode_get", nullptr);
  RNA_def_property_clear_flag(prop, PROP_EDITABLE);
  RNA_def_property_ui_text(prop, "Is Editmode", "True when used in editmode");

  /* pointers */
  rna_def_animdata_common(srna);
  rna_def_texmat_common(srna, "rna_Mesh_texspace_editable");

  RNA_api_mesh(srna);
}

void RNA_def_mesh(BlenderRNA *brna)
{
  rna_def_mesh(brna);
  rna_def_mvert(brna);
  rna_def_mvert_group(brna);
  rna_def_medge(brna);
  rna_def_mlooptri(brna);
  rna_def_mloop(brna);
  rna_def_mpolygon(brna);
  rna_def_mloopuv(brna);
  rna_def_mloopcol(brna);
}

#endif

/** \} */<|MERGE_RESOLUTION|>--- conflicted
+++ resolved
@@ -477,31 +477,7 @@
 {
   Mesh *me = rna_mesh(ptr);
   const int index = rna_MeshLoop_index_get(ptr);
-<<<<<<< HEAD
   copy_v3_v3(values, me->corner_normals()[index]);
-=======
-  const float(*layer)[3] = static_cast<const float(*)[3]>(
-      CustomData_get_layer(&me->loop_data, CD_NORMAL));
-
-  if (!layer) {
-    zero_v3(values);
-  }
-  else {
-    copy_v3_v3(values, layer[index]);
-  }
-}
-
-static void rna_MeshLoop_normal_set(PointerRNA *ptr, const float *values)
-{
-  Mesh *me = rna_mesh(ptr);
-  const int index = rna_MeshLoop_index_get(ptr);
-  float(*layer)[3] = static_cast<float(*)[3]>(
-      CustomData_get_layer_for_write(&me->loop_data, CD_NORMAL, me->totloop));
-
-  if (layer) {
-    normalize_v3_v3(layer[index], values);
-  }
->>>>>>> aebc743b
 }
 
 static void rna_MeshLoop_tangent_get(PointerRNA *ptr, float *values)
@@ -533,11 +509,6 @@
 {
   Mesh *me = rna_mesh(ptr);
   const int index = rna_MeshLoop_index_get(ptr);
-<<<<<<< HEAD
-=======
-  const float(*nor)[3] = static_cast<const float(*)[3]>(
-      CustomData_get_layer(&me->loop_data, CD_NORMAL));
->>>>>>> aebc743b
   const float(*vec)[4] = static_cast<const float(*)[4]>(
       CustomData_get_layer(&me->loop_data, CD_MLOOPTANGENT));
 
@@ -715,28 +686,11 @@
 static void rna_MeshLoopTriangle_split_normals_get(PointerRNA *ptr, float *values)
 {
   Mesh *me = rna_mesh(ptr);
-<<<<<<< HEAD
   const blender::Span<blender::float3> loop_normals = me->corner_normals();
   const MLoopTri *lt = (const MLoopTri *)ptr->data;
   copy_v3_v3(values + 0, loop_normals[lt->tri[0]]);
   copy_v3_v3(values + 3, loop_normals[lt->tri[1]]);
   copy_v3_v3(values + 6, loop_normals[lt->tri[2]]);
-=======
-  const float(*lnors)[3] = static_cast<const float(*)[3]>(
-      CustomData_get_layer(&me->loop_data, CD_NORMAL));
-
-  if (!lnors) {
-    zero_v3(values + 0);
-    zero_v3(values + 3);
-    zero_v3(values + 6);
-  }
-  else {
-    MLoopTri *lt = (MLoopTri *)ptr->data;
-    copy_v3_v3(values + 0, lnors[lt->tri[0]]);
-    copy_v3_v3(values + 3, lnors[lt->tri[1]]);
-    copy_v3_v3(values + 6, lnors[lt->tri[2]]);
-  }
->>>>>>> aebc743b
 }
 
 static float rna_MeshLoopTriangle_area_get(PointerRNA *ptr)
@@ -1729,7 +1683,6 @@
 static void rna_Mesh_corner_normals_begin(CollectionPropertyIterator *iter, PointerRNA *ptr)
 {
   const Mesh *mesh = rna_mesh(ptr);
-<<<<<<< HEAD
   const blender::Span<blender::float3> normals = mesh->corner_normals();
   if (normals.is_empty()) {
     iter->valid = false;
@@ -1737,55 +1690,25 @@
   }
   rna_iterator_array_begin(
       iter, (void *)normals.data(), sizeof(float[3]), mesh->totloop, false, nullptr);
-=======
-  const blender::float3 *normals = static_cast<const blender::float3 *>(
-      CustomData_get_layer(&mesh->loop_data, CD_NORMAL));
-  if (!normals) {
-    iter->valid = false;
-    return;
-  }
-  rna_iterator_array_begin(iter,
-                           const_cast<blender::float3 *>(normals),
-                           sizeof(float[3]),
-                           mesh->totloop,
-                           false,
-                           nullptr);
->>>>>>> aebc743b
 }
 
 static int rna_Mesh_corner_normals_length(PointerRNA *ptr)
 {
   const Mesh *mesh = rna_mesh(ptr);
-<<<<<<< HEAD
-=======
-  if (!CustomData_has_layer(&mesh->loop_data, CD_NORMAL)) {
-    return 0;
-  }
->>>>>>> aebc743b
   return mesh->totloop;
 }
 
 int rna_Mesh_corner_normals_lookup_int(PointerRNA *ptr, int index, PointerRNA *r_ptr)
 {
   const Mesh *mesh = rna_mesh(ptr);
-<<<<<<< HEAD
   const blender::Span<blender::float3> normals = mesh->corner_normals();
   if (index < 0 || index >= mesh->totloop || normals.is_empty()) {
-=======
-  const blender::float3 *normals = static_cast<const blender::float3 *>(
-      CustomData_get_layer(&mesh->loop_data, CD_NORMAL));
-  if (index < 0 || index >= mesh->totloop || !normals) {
->>>>>>> aebc743b
     return false;
   }
   /* Casting away const is okay because this RNA type doesn't allow changing the value. */
   r_ptr->owner_id = (ID *)&mesh->id;
   r_ptr->type = &RNA_MeshNormalValue;
-<<<<<<< HEAD
   r_ptr->data = (float *)&normals[index];
-=======
-  r_ptr->data = const_cast<blender::float3 *>(&normals[index]);
->>>>>>> aebc743b
   return true;
 }
 
