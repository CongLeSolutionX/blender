/*
 * ***** BEGIN GPL LICENSE BLOCK *****
 *
 * This program is free software; you can redistribute it and/or
 * modify it under the terms of the GNU General Public License
 * as published by the Free Software Foundation; either version 2
 * of the License, or (at your option) any later version.
 *
 * This program is distributed in the hope that it will be useful,
 * but WITHOUT ANY WARRANTY; without even the implied warranty of
 * MERCHANTABILITY or FITNESS FOR A PARTICULAR PURPOSE.  See the
 * GNU General Public License for more details.
 *
 * You should have received a copy of the GNU General Public License
 * along with this program; if not, write to the Free Software Foundation,
 * Inc., 51 Franklin Street, Fifth Floor, Boston, MA 02110-1301, USA.
 *
 * Contributor(s): Blender Foundation (2008), Nathan Letwory
 *
 * ***** END GPL LICENSE BLOCK *****
 */

/** \file blender/makesrna/intern/rna_material.c
 *  \ingroup RNA
 */

#include <float.h>
#include <stdlib.h>

#include "DNA_material_types.h"
#include "DNA_texture_types.h"

#include "RNA_define.h"
#include "RNA_enum_types.h"

#include "rna_internal.h"

#include "WM_api.h"
#include "WM_types.h"

const EnumPropertyItem rna_enum_ramp_blend_items[] = {
	{MA_RAMP_BLEND, "MIX", 0, "Mix", ""},
	{MA_RAMP_ADD, "ADD", 0, "Add", ""},
	{MA_RAMP_MULT, "MULTIPLY", 0, "Multiply", ""},
	{MA_RAMP_SUB, "SUBTRACT", 0, "Subtract", ""},
	{MA_RAMP_SCREEN, "SCREEN", 0, "Screen", ""},
	{MA_RAMP_DIV, "DIVIDE", 0, "Divide", ""},
	{MA_RAMP_DIFF, "DIFFERENCE", 0, "Difference", ""},
	{MA_RAMP_DARK, "DARKEN", 0, "Darken", ""},
	{MA_RAMP_LIGHT, "LIGHTEN", 0, "Lighten", ""},
	{MA_RAMP_OVERLAY, "OVERLAY", 0, "Overlay", ""},
	{MA_RAMP_DODGE, "DODGE", 0, "Dodge", ""},
	{MA_RAMP_BURN, "BURN", 0, "Burn", ""},
	{MA_RAMP_HUE, "HUE", 0, "Hue", ""},
	{MA_RAMP_SAT, "SATURATION", 0, "Saturation", ""},
	{MA_RAMP_VAL, "VALUE", 0, "Value", ""},
	{MA_RAMP_COLOR, "COLOR", 0, "Color", ""},
	{MA_RAMP_SOFT, "SOFT_LIGHT", 0, "Soft Light", ""},
	{MA_RAMP_LINEAR, "LINEAR_LIGHT", 0, "Linear Light", ""},
	{0, NULL, 0, NULL, NULL}
};

#ifdef RNA_RUNTIME

#include "MEM_guardedalloc.h"

#include "DNA_node_types.h"
#include "DNA_object_types.h"
#include "DNA_screen_types.h"
#include "DNA_space_types.h"

#include "BKE_colorband.h"
#include "BKE_context.h"
#include "BKE_main.h"
#include "BKE_material.h"
#include "BKE_texture.h"
#include "BKE_node.h"
#include "BKE_paint.h"
#include "BKE_scene.h"
#include "BKE_workspace.h"

#include "DEG_depsgraph.h"
#include "DEG_depsgraph_build.h"

#include "ED_node.h"
#include "ED_image.h"
#include "ED_screen.h"

static void rna_Material_update(Main *UNUSED(bmain), Scene *UNUSED(scene), PointerRNA *ptr)
{
	Material *ma = ptr->id.data;

	DEG_id_tag_update(&ma->id, DEG_TAG_COPY_ON_WRITE);
	WM_main_add_notifier(NC_MATERIAL | ND_SHADING, ma);
}

static void rna_Material_update_previews(Main *UNUSED(bmain), Scene *UNUSED(scene), PointerRNA *ptr)
{
	Material *ma = ptr->id.data;

	if (ma->nodetree)
		BKE_node_preview_clear_tree(ma->nodetree);

	WM_main_add_notifier(NC_MATERIAL | ND_SHADING_PREVIEW, ma);
}

static void rna_Material_draw_update(Main *UNUSED(bmain), Scene *UNUSED(scene), PointerRNA *ptr)
{
	Material *ma = ptr->id.data;

	DEG_id_tag_update(&ma->id, DEG_TAG_COPY_ON_WRITE);
	WM_main_add_notifier(NC_MATERIAL | ND_SHADING_DRAW, ma);
}

static void rna_Material_texpaint_begin(CollectionPropertyIterator *iter, PointerRNA *ptr)
{
	Material *ma = (Material *)ptr->data;
	rna_iterator_array_begin(iter, (void *)ma->texpaintslot, sizeof(TexPaintSlot), ma->tot_slots, 0, NULL);
}


static void rna_Material_active_paint_texture_index_update(Main *bmain, Scene *scene, PointerRNA *ptr)
{
	bScreen *sc;
	Material *ma = ptr->id.data;

	if (ma->use_nodes && ma->nodetree) {
		struct bNode *node;
		int index = 0;
		for (node = ma->nodetree->nodes.first; node; node = node->next) {
			if (node->typeinfo->nclass == NODE_CLASS_TEXTURE && node->typeinfo->type == SH_NODE_TEX_IMAGE && node->id) {
				if (index++ == ma->paint_active_slot) {
					break;
				}
			}
		}
		if (node)
			nodeSetActive(ma->nodetree, node);
	}

	if (ma->texpaintslot) {
		Image *image = ma->texpaintslot[ma->paint_active_slot].ima;
		for (sc = bmain->screen.first; sc; sc = sc->id.next) {
			wmWindow *win = ED_screen_window_find(sc, bmain->wm.first);
			if (win == NULL) {
				continue;
			}

			Object *obedit = NULL;
			{
				WorkSpace *workspace = WM_window_get_active_workspace(win);
				ViewLayer *view_layer = BKE_workspace_view_layer_get(workspace, scene);
				obedit = OBEDIT_FROM_VIEW_LAYER(view_layer);
			}

			ScrArea *sa;
			for (sa = sc->areabase.first; sa; sa = sa->next) {
				SpaceLink *sl;
				for (sl = sa->spacedata.first; sl; sl = sl->next) {
					if (sl->spacetype == SPACE_IMAGE) {
						SpaceImage *sima = (SpaceImage *)sl;
<<<<<<< HEAD
						if (!sima->pin) {
							ED_space_image_set(sima, scene, obedit, image);
						}
=======

						if (!sima->pin)
							ED_space_image_set(bmain, sima, scene, scene->obedit, image);
>>>>>>> fb565ddb
					}
				}
			}
		}
	}

	DEG_id_tag_update(&ma->id, 0);
	WM_main_add_notifier(NC_MATERIAL | ND_SHADING, ma);
}

<<<<<<< HEAD
=======
static PointerRNA rna_Material_active_texture_get(PointerRNA *ptr)
{
	Material *ma = (Material *)ptr->data;
	Tex *tex;

	tex = give_current_material_texture(ma);
	return rna_pointer_inherit_refine(ptr, &RNA_Texture, tex);
}

static void rna_Material_active_texture_set(PointerRNA *ptr, PointerRNA value)
{
	Material *ma = (Material *)ptr->data;

	set_current_material_texture(ma, value.data);
}

static int rna_Material_active_texture_editable(PointerRNA *ptr, const char **UNUSED(r_info))
{
	Material *ma = (Material *)ptr->id.data;

	return has_current_material_texture(ma) ? PROP_EDITABLE : 0;
}

static PointerRNA rna_Material_active_node_material_get(PointerRNA *ptr)
{
	Material *ma = give_node_material((Material *)ptr->data);
	return rna_pointer_inherit_refine(ptr, &RNA_Material, ma);
}

static void rna_Material_active_node_material_set(PointerRNA *ptr, PointerRNA value)
{
	Material *ma = (Material *)ptr->data;
	Material *ma_act = value.data;

	nodeSetActiveID(ma->nodetree, ID_MA, &ma_act->id);
}

static void rna_MaterialStrand_start_size_range(PointerRNA *ptr, float *min, float *max,
                                                float *UNUSED(softmin), float *UNUSED(softmax))
{
	Material *ma = (Material *)ptr->id.data;

	if (ma->mode & MA_STR_B_UNITS) {
		*min = 0.0001f;
		*max = 2.0f;
	}
	else {
		*min = 0.25f;
		*max = 20.0f;
	}
}

static void rna_MaterialStrand_end_size_range(PointerRNA *ptr, float *min, float *max,
                                              float *UNUSED(softmin), float *UNUSED(softmax))
{
	Material *ma = (Material *)ptr->id.data;

	if (ma->mode & MA_STR_B_UNITS) {
		*min = 0.0001f;
		*max = 1.0f;
	}
	else {
		*min = 0.25f;
		*max = 10.0f;
	}
}

static int rna_MaterialTextureSlot_use_get(PointerRNA *ptr)
{
	Material *ma = (Material *)ptr->id.data;
	MTex *mtex = (MTex *)ptr->data;
	int a;

	for (a = 0; a < MAX_MTEX; a++)
		if (ma->mtex[a] == mtex)
			return (ma->septex & (1 << a)) == 0;

	return 0;
}

static void rna_MaterialTextureSlot_use_set(PointerRNA *ptr, int value)
{
	Material *ma = (Material *)ptr->id.data;
	MTex *mtex = (MTex *)ptr->data;
	int a;

	for (a = 0; a < MAX_MTEX; a++) {
		if (ma->mtex[a] == mtex) {
			if (value)
				ma->septex &= ~(1 << a);
			else
				ma->septex |= (1 << a);
		}
	}
}

static void rna_Material_use_diffuse_ramp_set(PointerRNA *ptr, int value)
{
	Material *ma = (Material *)ptr->data;

	if (value) ma->mode |= MA_RAMP_COL;
	else ma->mode &= ~MA_RAMP_COL;

	if ((ma->mode & MA_RAMP_COL) && ma->ramp_col == NULL)
		ma->ramp_col = BKE_colorband_add(false);
}

static void rna_Material_use_specular_ramp_set(PointerRNA *ptr, int value)
{
	Material *ma = (Material *)ptr->data;

	if (value) ma->mode |= MA_RAMP_SPEC;
	else ma->mode &= ~MA_RAMP_SPEC;

	if ((ma->mode & MA_RAMP_SPEC) && ma->ramp_spec == NULL)
		ma->ramp_spec = BKE_colorband_add(false);
}

>>>>>>> fb565ddb
static void rna_Material_use_nodes_update(bContext *C, PointerRNA *ptr)
{
	Material *ma = (Material *)ptr->data;
	Main *bmain = CTX_data_main(C);

	if (ma->use_nodes && ma->nodetree == NULL)
		ED_node_shader_default(C, &ma->id);
<<<<<<< HEAD

	DEG_relations_tag_update(bmain);
	rna_Material_draw_update(bmain, CTX_data_scene(C), ptr);
=======

	rna_Material_draw_update(CTX_data_main(C), CTX_data_scene(C), ptr);
}

static const EnumPropertyItem *rna_Material_texture_coordinates_itemf(bContext *UNUSED(C), PointerRNA *ptr,
                                                                PropertyRNA *UNUSED(prop), bool *r_free)
{
	Material *ma = (Material *)ptr->id.data;
	EnumPropertyItem *item = NULL;
	int totitem = 0;

	RNA_enum_items_add_value(&item, &totitem, prop_texture_coordinates_items, TEXCO_GLOB);
	RNA_enum_items_add_value(&item, &totitem, prop_texture_coordinates_items, TEXCO_OBJECT);
	RNA_enum_items_add_value(&item, &totitem, prop_texture_coordinates_items, TEXCO_ORCO);

	if (ma->material_type == MA_TYPE_VOLUME) {
		/* pass */
	}
	else if (ELEM(ma->material_type, MA_TYPE_SURFACE, MA_TYPE_HALO, MA_TYPE_WIRE)) {
		RNA_enum_items_add_value(&item, &totitem, prop_texture_coordinates_items, TEXCO_UV);
		RNA_enum_items_add_value(&item, &totitem, prop_texture_coordinates_items, TEXCO_STRAND);
		RNA_enum_items_add_value(&item, &totitem, prop_texture_coordinates_items, TEXCO_WINDOW);
		RNA_enum_items_add_value(&item, &totitem, prop_texture_coordinates_items, TEXCO_NORM);
		RNA_enum_items_add_value(&item, &totitem, prop_texture_coordinates_items, TEXCO_REFL);
		RNA_enum_items_add_value(&item, &totitem, prop_texture_coordinates_items, TEXCO_STRESS);
		RNA_enum_items_add_value(&item, &totitem, prop_texture_coordinates_items, TEXCO_TANGENT);
	}

	RNA_enum_item_end(&item, &totitem);
	*r_free = true;

	return item;
>>>>>>> fb565ddb
}

MTex *rna_mtex_texture_slots_add(ID *self_id, struct bContext *C, ReportList *reports)
{
	MTex *mtex = BKE_texture_mtex_add_id(self_id, -1);
	if (mtex == NULL) {
		BKE_reportf(reports, RPT_ERROR, "Maximum number of textures added %d", MAX_MTEX);
		return NULL;
	}

	/* for redraw only */
	WM_event_add_notifier(C, NC_TEXTURE, CTX_data_scene(C));

	return mtex;
}

MTex *rna_mtex_texture_slots_create(ID *self_id, struct bContext *C, ReportList *reports, int index)
{
	MTex *mtex;

	if (index < 0 || index >= MAX_MTEX) {
		BKE_reportf(reports, RPT_ERROR, "Index %d is invalid", index);
		return NULL;
	}

	mtex = BKE_texture_mtex_add_id(self_id, index);

	/* for redraw only */
	WM_event_add_notifier(C, NC_TEXTURE, CTX_data_scene(C));

	return mtex;
}

void rna_mtex_texture_slots_clear(ID *self_id, struct bContext *C, ReportList *reports, int index)
{
	MTex **mtex_ar;
	short act;

	give_active_mtex(self_id, &mtex_ar, &act);

	if (mtex_ar == NULL) {
		BKE_report(reports, RPT_ERROR, "Mtex not found for this type");
		return;
	}

	if (index < 0 || index >= MAX_MTEX) {
		BKE_reportf(reports, RPT_ERROR, "Index %d is invalid", index);
		return;
	}

	if (mtex_ar[index]) {
		id_us_min((ID *)mtex_ar[index]->tex);
		MEM_freeN(mtex_ar[index]);
		mtex_ar[index] = NULL;
		DEG_id_tag_update(self_id, 0);
	}

	/* for redraw only */
	WM_event_add_notifier(C, NC_TEXTURE, CTX_data_scene(C));
}

#else

static void rna_def_material_display(StructRNA *srna)
{
	PropertyRNA *prop;

<<<<<<< HEAD
	prop = RNA_def_property(srna, "diffuse_color", PROP_FLOAT, PROP_COLOR);
	RNA_def_property_float_sdna(prop, NULL, "r");
	RNA_def_property_array(prop, 3);
	RNA_def_property_ui_text(prop, "Diffuse Color", "Diffuse color of the material");
	RNA_def_property_update(prop, 0, "rna_Material_draw_update");
	
	prop = RNA_def_property(srna, "specular_color", PROP_FLOAT, PROP_COLOR);
	RNA_def_property_float_sdna(prop, NULL, "specr");
	RNA_def_property_array(prop, 3);
	RNA_def_property_ui_text(prop, "Specular Color", "Specular color of the material");
	RNA_def_property_update(prop, 0, "rna_Material_draw_update");

	prop = RNA_def_property(srna, "roughness", PROP_FLOAT, PROP_FACTOR);
	RNA_def_property_float_sdna(prop, NULL, "roughness");
	RNA_def_property_float_default(prop, 0.25f);
	RNA_def_property_range(prop, 0, 1);
	RNA_def_property_ui_text(prop, "Roughness", "Roughness of the material");
	RNA_def_property_update(prop, 0, "rna_Material_draw_update");
	
	prop = RNA_def_property(srna, "specular_intensity", PROP_FLOAT, PROP_FACTOR);
	RNA_def_property_float_sdna(prop, NULL, "spec");
	RNA_def_property_float_default(prop, 0.5f);
	RNA_def_property_range(prop, 0, 1);
	RNA_def_property_ui_text(prop, "Specular", "How intense (bright) the specular reflection is");
	RNA_def_property_update(prop, 0, "rna_Material_draw_update");
=======
	static const EnumPropertyItem prop_mapping_items[] = {
		{MTEX_FLAT, "FLAT", 0, "Flat", "Map X and Y coordinates directly"},
		{MTEX_CUBE, "CUBE", 0, "Cube", "Map using the normal vector"},
		{MTEX_TUBE, "TUBE", 0, "Tube", "Map with Z as central axis"},
		{MTEX_SPHERE, "SPHERE", 0, "Sphere", "Map with Z as central axis"},
		{0, NULL, 0, NULL, NULL}
	};

	static const EnumPropertyItem prop_x_mapping_items[] = {
		{0, "NONE", 0, "None", ""},
		{1, "X", 0, "X", ""},
		{2, "Y", 0, "Y", ""},
		{3, "Z", 0, "Z", ""},
		{0, NULL, 0, NULL, NULL}
	};

	static const EnumPropertyItem prop_y_mapping_items[] = {
		{0, "NONE", 0, "None", ""},
		{1, "X", 0, "X", ""},
		{2, "Y", 0, "Y", ""},
		{3, "Z", 0, "Z", ""},
		{0, NULL, 0, NULL, NULL}
	};

	static const EnumPropertyItem prop_z_mapping_items[] = {
		{0, "NONE", 0, "None", ""},
		{1, "X", 0, "X", ""},
		{2, "Y", 0, "Y", ""},
		{3, "Z", 0, "Z", ""},
		{0, NULL, 0, NULL, NULL}
	};

	static const EnumPropertyItem prop_normal_map_space_items[] = {
		{MTEX_NSPACE_CAMERA, "CAMERA", 0, "Camera", ""},
		{MTEX_NSPACE_WORLD, "WORLD", 0, "World", ""},
		{MTEX_NSPACE_OBJECT, "OBJECT", 0, "Object", ""},
		{MTEX_NSPACE_TANGENT, "TANGENT", 0, "Tangent", ""},
		{0, NULL, 0, NULL, NULL}
	};

	static const EnumPropertyItem prop_bump_method_items[] = {
		{0, "BUMP_ORIGINAL", 0, "Original", ""},
		{MTEX_COMPAT_BUMP, "BUMP_COMPATIBLE", 0, "Compatible", ""},
		{MTEX_3TAP_BUMP, "BUMP_LOW_QUALITY", 0, "Low Quality", "Use 3 tap filtering"},
		{MTEX_5TAP_BUMP, "BUMP_MEDIUM_QUALITY", 0, "Medium Quality", "Use 5 tap filtering"},
		{MTEX_BICUBIC_BUMP, "BUMP_BEST_QUALITY", 0,
		 "Best Quality", "Use bicubic filtering (requires OpenGL 3.0+, it will fall back on "
		 "medium setting for other systems)"},
		{0, NULL, 0, NULL, NULL}
	};

	static const EnumPropertyItem prop_bump_space_items[] = {
		{0, "BUMP_VIEWSPACE", 0, "ViewSpace", ""},
		{MTEX_BUMP_OBJECTSPACE, "BUMP_OBJECTSPACE", 0, "ObjectSpace", ""},
		{MTEX_BUMP_TEXTURESPACE, "BUMP_TEXTURESPACE", 0, "TextureSpace", ""},
		{0, NULL, 0, NULL, NULL}
	};

	srna = RNA_def_struct(brna, "MaterialTextureSlot", "TextureSlot");
	RNA_def_struct_sdna(srna, "MTex");
	RNA_def_struct_ui_text(srna, "Material Texture Slot", "Texture slot for textures in a Material data-block");

	prop = RNA_def_property(srna, "texture_coords", PROP_ENUM, PROP_NONE);
	RNA_def_property_enum_sdna(prop, NULL, "texco");
	RNA_def_property_enum_items(prop, prop_texture_coordinates_items);
	RNA_def_property_enum_funcs(prop, NULL, NULL, "rna_Material_texture_coordinates_itemf");
	RNA_def_property_ui_text(prop, "Texture Coordinates", "");
	RNA_def_property_update(prop, 0, "rna_Material_update");

	prop = RNA_def_property(srna, "object", PROP_POINTER, PROP_NONE);
	RNA_def_property_pointer_sdna(prop, NULL, "object");
	RNA_def_property_struct_type(prop, "Object");
	RNA_def_property_flag(prop, PROP_EDITABLE);
	RNA_def_property_ui_text(prop, "Object", "Object to use for mapping with Object texture coordinates");
	RNA_def_property_update(prop, 0, "rna_Material_update");

	prop = RNA_def_property(srna, "uv_layer", PROP_STRING, PROP_NONE);
	RNA_def_property_string_sdna(prop, NULL, "uvname");
	RNA_def_property_ui_text(prop, "UV Map", "UV map to use for mapping with UV texture coordinates");
	RNA_def_property_update(prop, 0, "rna_Material_update");

	prop = RNA_def_property(srna, "use_from_dupli", PROP_BOOLEAN, PROP_NONE);
	RNA_def_property_boolean_sdna(prop, NULL, "texflag", MTEX_DUPLI_MAPTO);
	RNA_def_property_ui_text(prop, "From Dupli",
	                         "Dupli's instanced from verts, faces or particles, inherit texture coordinate "
	                         "from their parent");
	RNA_def_property_update(prop, 0, "rna_Material_update");

	prop = RNA_def_property(srna, "use_map_to_bounds", PROP_BOOLEAN, PROP_NONE);
	RNA_def_property_boolean_sdna(prop, NULL, "texflag", MTEX_MAPTO_BOUNDS);
	RNA_def_property_ui_text(prop, "Map to Bounds",
	                         "Map coordinates in object bounds");
	RNA_def_property_update(prop, 0, "rna_Material_update");

	prop = RNA_def_property(srna, "use_from_original", PROP_BOOLEAN, PROP_NONE);
	RNA_def_property_boolean_sdna(prop, NULL, "texflag", MTEX_OB_DUPLI_ORIG);
	RNA_def_property_ui_text(prop, "From Original",
	                         "Dupli's derive their object coordinates from the original object's transformation");
	RNA_def_property_update(prop, 0, "rna_Material_update");

	prop = RNA_def_property(srna, "use_map_color_diffuse", PROP_BOOLEAN, PROP_NONE);
	RNA_def_property_boolean_sdna(prop, NULL, "mapto", MAP_COL);
	RNA_def_property_ui_text(prop, "Diffuse Color", "The texture affects basic color of the material");
	RNA_def_property_update(prop, 0, "rna_Material_update");

	prop = RNA_def_property(srna, "use_map_normal", PROP_BOOLEAN, PROP_NONE);
	RNA_def_property_boolean_sdna(prop, NULL, "mapto", MAP_NORM);
	RNA_def_property_ui_text(prop, "Normal", "The texture affects the rendered normal");
	RNA_def_property_update(prop, 0, "rna_Material_update");

	prop = RNA_def_property(srna, "use_map_color_spec", PROP_BOOLEAN, PROP_NONE);
	RNA_def_property_boolean_sdna(prop, NULL, "mapto", MAP_COLSPEC);
	RNA_def_property_ui_text(prop, "Specular Color", "The texture affects the specularity color");
	RNA_def_property_update(prop, 0, "rna_Material_update");

	prop = RNA_def_property(srna, "use_map_mirror", PROP_BOOLEAN, PROP_NONE);
	RNA_def_property_boolean_sdna(prop, NULL, "mapto", MAP_COLMIR);
	RNA_def_property_ui_text(prop, "Mirror", "The texture affects the mirror color");
	RNA_def_property_update(prop, 0, "rna_Material_update");

	prop = RNA_def_property(srna, "use_map_diffuse", PROP_BOOLEAN, PROP_NONE);
	RNA_def_property_boolean_sdna(prop, NULL, "mapto", MAP_REF);
	RNA_def_property_ui_text(prop, "Diffuse", "The texture affects the value of diffuse reflectivity");
	RNA_def_property_update(prop, 0, "rna_Material_update");

	prop = RNA_def_property(srna, "use_map_specular", PROP_BOOLEAN, PROP_NONE);
	RNA_def_property_boolean_sdna(prop, NULL, "mapto", MAP_SPEC);
	RNA_def_property_ui_text(prop, "Specular", "The texture affects the value of specular reflectivity");
	RNA_def_property_update(prop, 0, "rna_Material_update");

	prop = RNA_def_property(srna, "use_map_ambient", PROP_BOOLEAN, PROP_NONE);
	RNA_def_property_boolean_sdna(prop, NULL, "mapto", MAP_AMB);
	RNA_def_property_ui_text(prop, "Ambient", "The texture affects the value of ambient");
	RNA_def_property_update(prop, 0, "rna_Material_update");

	prop = RNA_def_property(srna, "use_map_hardness", PROP_BOOLEAN, PROP_NONE);
	RNA_def_property_boolean_sdna(prop, NULL, "mapto", MAP_HAR);
	RNA_def_property_ui_text(prop, "Hardness", "The texture affects the hardness value");
	RNA_def_property_update(prop, 0, "rna_Material_update");

	prop = RNA_def_property(srna, "use_map_raymir", PROP_BOOLEAN, PROP_NONE);
	RNA_def_property_boolean_sdna(prop, NULL, "mapto", MAP_RAYMIRR);
	RNA_def_property_ui_text(prop, "Ray-Mirror", "The texture affects the ray-mirror value");
	RNA_def_property_update(prop, 0, "rna_Material_update");

	prop = RNA_def_property(srna, "use_map_alpha", PROP_BOOLEAN, PROP_NONE);
	RNA_def_property_boolean_sdna(prop, NULL, "mapto", MAP_ALPHA);
	RNA_def_property_ui_text(prop, "Alpha", "The texture affects the alpha value");
	RNA_def_property_update(prop, 0, "rna_Material_update");

	prop = RNA_def_property(srna, "use_map_emit", PROP_BOOLEAN, PROP_NONE);
	RNA_def_property_boolean_sdna(prop, NULL, "mapto", MAP_EMIT);
	RNA_def_property_ui_text(prop, "Emit", "The texture affects the emit value");
	RNA_def_property_update(prop, 0, "rna_Material_update");

	prop = RNA_def_property(srna, "use_map_translucency", PROP_BOOLEAN, PROP_NONE);
	RNA_def_property_boolean_sdna(prop, NULL, "mapto", MAP_TRANSLU);
	RNA_def_property_ui_text(prop, "Translucency", "The texture affects the translucency value");
	RNA_def_property_update(prop, 0, "rna_Material_update");

	prop = RNA_def_property(srna, "use_map_displacement", PROP_BOOLEAN, PROP_NONE);
	RNA_def_property_boolean_sdna(prop, NULL, "mapto", MAP_DISPLACE);
	RNA_def_property_ui_text(prop, "Displacement", "Let the texture displace the surface");
	RNA_def_property_update(prop, 0, "rna_Material_update");

	prop = RNA_def_property(srna, "use_map_warp", PROP_BOOLEAN, PROP_NONE);
	RNA_def_property_boolean_sdna(prop, NULL, "mapto", MAP_WARP);
	RNA_def_property_ui_text(prop, "Warp", "Let the texture warp texture coordinates of next channels");
	RNA_def_property_update(prop, 0, "rna_Material_update");

	prop = RNA_def_property(srna, "mapping_x", PROP_ENUM, PROP_NONE);
	RNA_def_property_enum_sdna(prop, NULL, "projx");
	RNA_def_property_enum_items(prop, prop_x_mapping_items);
	RNA_def_property_ui_text(prop, "X Mapping", "");
	RNA_def_property_update(prop, 0, "rna_Material_update");

	prop = RNA_def_property(srna, "mapping_y", PROP_ENUM, PROP_NONE);
	RNA_def_property_enum_sdna(prop, NULL, "projy");
	RNA_def_property_enum_items(prop, prop_y_mapping_items);
	RNA_def_property_ui_text(prop, "Y Mapping", "");
	RNA_def_property_update(prop, 0, "rna_Material_update");

	prop = RNA_def_property(srna, "mapping_z", PROP_ENUM, PROP_NONE);
	RNA_def_property_enum_sdna(prop, NULL, "projz");
	RNA_def_property_enum_items(prop, prop_z_mapping_items);
	RNA_def_property_ui_text(prop, "Z Mapping", "");
	RNA_def_property_update(prop, 0, "rna_Material_update");

	prop = RNA_def_property(srna, "mapping", PROP_ENUM, PROP_NONE);
	RNA_def_property_enum_items(prop, prop_mapping_items);
	RNA_def_property_ui_text(prop, "Mapping", "");
	RNA_def_property_update(prop, 0, "rna_Material_update");
>>>>>>> fb565ddb

	prop = RNA_def_property(srna, "metallic", PROP_FLOAT, PROP_FACTOR);
	RNA_def_property_float_sdna(prop, NULL, "metallic");
	RNA_def_property_range(prop, 0.0f, 1.0f);
	RNA_def_property_ui_text(prop, "Metallic", "Amount of mirror reflection for raytrace");
	RNA_def_property_update(prop, 0, "rna_Material_update");

	/* Freestyle line color */
	prop = RNA_def_property(srna, "line_color", PROP_FLOAT, PROP_COLOR);
	RNA_def_property_float_sdna(prop, NULL, "line_col");
	RNA_def_property_array(prop, 4);
	RNA_def_property_ui_text(prop, "Line Color", "Line color used for Freestyle line rendering");
	RNA_def_property_update(prop, 0, "rna_Material_update");

	prop = RNA_def_property(srna, "line_priority", PROP_INT, PROP_NONE);
	RNA_def_property_int_sdna(prop, NULL, "line_priority");
	RNA_def_property_range(prop, 0, 32767);
	RNA_def_property_ui_text(prop, "Line Priority",
	                         "The line color of a higher priority is used at material boundaries");
	RNA_def_property_update(prop, 0, "rna_Material_update");
}

void RNA_def_material(BlenderRNA *brna)
{
	StructRNA *srna;
	PropertyRNA *prop;

	/* Render Preview Types */
	static const EnumPropertyItem preview_type_items[] = {
		{MA_FLAT, "FLAT", ICON_MATPLANE, "Flat", "Flat XY plane"},
		{MA_SPHERE, "SPHERE", ICON_MATSPHERE, "Sphere", "Sphere"},
		{MA_CUBE, "CUBE", ICON_MATCUBE, "Cube", "Cube"},
		{MA_MONKEY, "MONKEY", ICON_MONKEY, "Monkey", "Monkey"},
		{MA_HAIR, "HAIR", ICON_HAIR, "Hair", "Hair strands"},
		{MA_SPHERE_A, "SPHERE_A", ICON_MAT_SPHERE_SKY, "World Sphere", "Large sphere with sky"},
		{0, NULL, 0, NULL, NULL}
	};

	static EnumPropertyItem prop_eevee_blend_items[] = {
		{MA_BM_SOLID, "OPAQUE", 0, "Opaque", "Render surface without transparency"},
		{MA_BM_ADD, "ADD", 0, "Additive", "Render surface and blend the result with additive blending"},
		{MA_BM_MULTIPLY, "MULTIPLY", 0, "Multiply", "Render surface and blend the result with multiplicative blending"},
		{MA_BM_CLIP, "CLIP", 0, "Alpha Clip", "Use the alpha threshold to clip the visibility (binary visibility)"},
		{MA_BM_HASHED, "HASHED", 0, "Alpha Hashed", "Use noise to dither the binary visibility (works well with multi-samples)"},
		{MA_BM_BLEND, "BLEND", 0, "Alpha Blend", "Render polygon transparent, depending on alpha channel of the texture"},
		{0, NULL, 0, NULL, NULL}
	};

	static EnumPropertyItem prop_eevee_blend_shadow_items[] = {
		{MA_BS_NONE, "NONE", 0, "None", "Material will cast no shadow"},
		{MA_BS_SOLID, "OPAQUE", 0, "Opaque", "Material will cast shadows without transparency"},
		{MA_BS_CLIP, "CLIP", 0, "Clip", "Use the alpha threshold to clip the visibility (binary visibility)"},
		{MA_BS_HASHED, "HASHED", 0, "Hashed", "Use noise to dither the binary visibility and use filtering to reduce the noise"},
		{0, NULL, 0, NULL, NULL}
	};

	srna = RNA_def_struct(brna, "Material", "ID");
	RNA_def_struct_ui_text(srna, "Material",
	                       "Material data-block to define the appearance of geometric objects for rendering");
	RNA_def_struct_ui_icon(srna, ICON_MATERIAL_DATA);
	
	/* Blending (only Eevee for now) */
	prop = RNA_def_property(srna, "blend_method", PROP_ENUM, PROP_NONE);
	RNA_def_property_enum_items(prop, prop_eevee_blend_items);
	RNA_def_property_ui_text(prop, "Blend Mode", "Blend Mode for Transparent Faces");
	RNA_def_property_update(prop, 0, "rna_Material_draw_update");

	prop = RNA_def_property(srna, "transparent_shadow_method", PROP_ENUM, PROP_NONE);
	RNA_def_property_enum_sdna(prop, NULL, "blend_shadow");
	RNA_def_property_enum_items(prop, prop_eevee_blend_shadow_items);
	RNA_def_property_ui_text(prop, "Transparent Shadow", "Shadow method for transparent material");
	RNA_def_property_update(prop, 0, "rna_Material_draw_update");

	prop = RNA_def_property(srna, "alpha_threshold", PROP_FLOAT, PROP_FACTOR);
	RNA_def_property_range(prop, 0, 1);
	RNA_def_property_ui_text(prop, "Clip Threshold", "A pixel is rendered only if its alpha value is above this threshold");
	RNA_def_property_update(prop, 0, "rna_Material_draw_update");

	prop = RNA_def_property(srna, "show_transparent_backside", PROP_BOOLEAN, PROP_NONE);
	RNA_def_property_boolean_negative_sdna(prop, NULL, "blend_flag", MA_BL_HIDE_BACKSIDE);
	RNA_def_property_ui_text(prop, "Show Backside", "Limit transparency to a single layer "
	                                                 "(avoids transparency sorting problems)");
	RNA_def_property_update(prop, 0, "rna_Material_draw_update");

	prop = RNA_def_property(srna, "use_screen_refraction", PROP_BOOLEAN, PROP_NONE);
	RNA_def_property_boolean_sdna(prop, NULL, "blend_flag", MA_BL_SS_REFRACTION);
	RNA_def_property_ui_text(prop, "Screen Space Refraction", "Use raytraced screen space refractions");
	RNA_def_property_update(prop, 0, "rna_Material_draw_update");

	prop = RNA_def_property(srna, "use_screen_subsurface", PROP_BOOLEAN, PROP_NONE);
	RNA_def_property_boolean_sdna(prop, NULL, "blend_flag", MA_BL_SS_SUBSURFACE);
	RNA_def_property_ui_text(prop, "Screen Space Subsurface Scattering", "Use post process subsurface scattering");
	RNA_def_property_update(prop, 0, "rna_Material_draw_update");

	prop = RNA_def_property(srna, "use_sss_translucency", PROP_BOOLEAN, PROP_NONE);
	RNA_def_property_boolean_sdna(prop, NULL, "blend_flag", MA_BL_TRANSLUCENCY);
	RNA_def_property_ui_text(prop, "Subsurface Translucency", "Add translucency effect to subsurface");
	RNA_def_property_update(prop, 0, "rna_Material_draw_update");

	prop = RNA_def_property(srna, "refraction_depth", PROP_FLOAT, PROP_DISTANCE);
	RNA_def_property_float_sdna(prop, NULL, "refract_depth");
	RNA_def_property_range(prop, 0.0f, FLT_MAX);
	RNA_def_property_ui_text(prop, "Refraction Depth", "Approximate the thickness of the object to compute two refraction "
	                                                   "event (0 is disabled)");
	RNA_def_property_update(prop, 0, "rna_Material_draw_update");

<<<<<<< HEAD
=======
	/* volume material */
	prop = RNA_def_property(srna, "use_map_color_emission", PROP_BOOLEAN, PROP_NONE);
	RNA_def_property_boolean_sdna(prop, NULL, "mapto", MAP_EMISSION_COL);
	RNA_def_property_ui_text(prop, "Emission Color", "The texture affects the color of emission");
	RNA_def_property_update(prop, 0, "rna_Material_update");

	prop = RNA_def_property(srna, "use_map_color_reflection", PROP_BOOLEAN, PROP_NONE);
	RNA_def_property_boolean_sdna(prop, NULL, "mapto", MAP_REFLECTION_COL);
	RNA_def_property_ui_text(prop, "Reflection Color", "The texture affects the color of scattered light");
	RNA_def_property_update(prop, 0, "rna_Material_update");

	prop = RNA_def_property(srna, "use_map_color_transmission", PROP_BOOLEAN, PROP_NONE);
	RNA_def_property_boolean_sdna(prop, NULL, "mapto", MAP_TRANSMISSION_COL);
	RNA_def_property_ui_text(prop, "Transmission Color",
	                         "The texture affects the result color after other light has been scattered/absorbed");
	RNA_def_property_update(prop, NC_TEXTURE, NULL);

	prop = RNA_def_property(srna, "use_map_density", PROP_BOOLEAN, PROP_NONE);
	RNA_def_property_boolean_sdna(prop, NULL, "mapto", MAP_DENSITY);
	RNA_def_property_ui_text(prop, "Density", "The texture affects the volume's density");
	RNA_def_property_update(prop, 0, "rna_Material_update");

	prop = RNA_def_property(srna, "use_map_emission", PROP_BOOLEAN, PROP_NONE);
	RNA_def_property_boolean_sdna(prop, NULL, "mapto", MAP_EMISSION);
	RNA_def_property_ui_text(prop, "Emission", "The texture affects the volume's emission");
	RNA_def_property_update(prop, 0, "rna_Material_update");

	prop = RNA_def_property(srna, "use_map_scatter", PROP_BOOLEAN, PROP_NONE);
	RNA_def_property_boolean_sdna(prop, NULL, "mapto", MAP_SCATTERING);
	RNA_def_property_ui_text(prop, "Scattering", "The texture affects the volume's scattering");
	RNA_def_property_update(prop, 0, "rna_Material_update");

	prop = RNA_def_property(srna, "use_map_reflect", PROP_BOOLEAN, PROP_NONE);
	RNA_def_property_boolean_sdna(prop, NULL, "mapto", MAP_REFLECTION);
	RNA_def_property_ui_text(prop, "Reflection", "The texture affects the reflected light's brightness");
	RNA_def_property_update(prop, NC_TEXTURE, NULL);

	prop = RNA_def_property(srna, "emission_color_factor", PROP_FLOAT, PROP_NONE);
	RNA_def_property_float_sdna(prop, NULL, "colemitfac");
	RNA_def_property_ui_range(prop, 0, 1, 10, 3);
	RNA_def_property_ui_text(prop, "Emission Color Factor", "Amount texture affects emission color");
	RNA_def_property_update(prop, 0, "rna_Material_update");

	prop = RNA_def_property(srna, "reflection_color_factor", PROP_FLOAT, PROP_NONE);
	RNA_def_property_float_sdna(prop, NULL, "colreflfac");
	RNA_def_property_ui_range(prop, 0, 1, 10, 3);
	RNA_def_property_ui_text(prop, "Reflection Color Factor", "Amount texture affects color of out-scattered light");
	RNA_def_property_update(prop, 0, "rna_Material_update");

	prop = RNA_def_property(srna, "transmission_color_factor", PROP_FLOAT, PROP_NONE);
	RNA_def_property_float_sdna(prop, NULL, "coltransfac");
	RNA_def_property_ui_range(prop, 0, 1, 10, 3);
	RNA_def_property_ui_text(prop, "Transmission Color Factor",
	                         "Amount texture affects result color after light has been scattered/absorbed");
	RNA_def_property_update(prop, NC_TEXTURE, NULL);

	prop = RNA_def_property(srna, "density_factor", PROP_FLOAT, PROP_NONE);
	RNA_def_property_float_sdna(prop, NULL, "densfac");
	RNA_def_property_ui_range(prop, 0, 1, 10, 3);
	RNA_def_property_ui_text(prop, "Density Factor", "Amount texture affects density");
	RNA_def_property_update(prop, 0, "rna_Material_update");

	prop = RNA_def_property(srna, "emission_factor", PROP_FLOAT, PROP_NONE);
	RNA_def_property_float_sdna(prop, NULL, "emitfac");
	RNA_def_property_ui_range(prop, 0, 1, 10, 3);
	RNA_def_property_ui_text(prop, "Emission Factor", "Amount texture affects emission");
	RNA_def_property_update(prop, 0, "rna_Material_update");

	prop = RNA_def_property(srna, "scattering_factor", PROP_FLOAT, PROP_NONE);
	RNA_def_property_float_sdna(prop, NULL, "scatterfac");
	RNA_def_property_ui_range(prop, 0, 1, 10, 3);
	RNA_def_property_ui_text(prop, "Scattering Factor", "Amount texture affects scattering");
	RNA_def_property_update(prop, 0, "rna_Material_update");

	prop = RNA_def_property(srna, "reflection_factor", PROP_FLOAT, PROP_NONE);
	RNA_def_property_float_sdna(prop, NULL, "reflfac");
	RNA_def_property_ui_range(prop, 0, 1, 10, 3);
	RNA_def_property_ui_text(prop, "Reflection Factor", "Amount texture affects brightness of out-scattered light");
	RNA_def_property_update(prop, 0, "rna_Material_update");

	/* end volume material */

	prop = RNA_def_property(srna, "use", PROP_BOOLEAN, PROP_NONE);
	RNA_def_property_boolean_funcs(prop, "rna_MaterialTextureSlot_use_get", "rna_MaterialTextureSlot_use_set");
	RNA_def_property_ui_text(prop, "Enabled", "Enable this material texture slot");
	RNA_def_property_update(prop, 0, "rna_Material_update");

	prop = RNA_def_property(srna, "bump_method", PROP_ENUM, PROP_NONE);
	RNA_def_property_enum_bitflag_sdna(prop, NULL, "texflag");
	RNA_def_property_enum_items(prop, prop_bump_method_items);
	RNA_def_property_ui_text(prop, "Bump Method", "Method to use for bump mapping");
	RNA_def_property_update(prop, 0, "rna_Material_update");

	prop = RNA_def_property(srna, "bump_objectspace", PROP_ENUM, PROP_NONE);
	RNA_def_property_enum_bitflag_sdna(prop, NULL, "texflag");
	RNA_def_property_enum_items(prop, prop_bump_space_items);
	RNA_def_property_ui_text(prop, "Bump Space", "Space to apply bump mapping in");
	RNA_def_property_update(prop, 0, "rna_Material_update");
}

static void rna_def_material_gamesettings(BlenderRNA *brna)
{
	StructRNA *srna;
	PropertyRNA *prop;

	static const EnumPropertyItem prop_alpha_blend_items[] = {
		{GEMAT_SOLID, "OPAQUE", 0, "Opaque", "Render color of textured face as color"},
		{GEMAT_ADD, "ADD", 0, "Add", "Render face transparent and add color of face"},
		{GEMAT_CLIP, "CLIP", 0, "Alpha Clip", "Use the image alpha values clipped with no blending (binary alpha)"},
		{GEMAT_ALPHA, "ALPHA", 0, "Alpha Blend",
		 "Render polygon transparent, depending on alpha channel of the texture"},
		{GEMAT_ALPHA_SORT, "ALPHA_SORT", 0, "Alpha Sort",
		 "Sort faces for correct alpha drawing (slow, use Alpha Clip instead when possible)"},
		{GEMAT_ALPHA_TO_COVERAGE, "ALPHA_ANTIALIASING", 0, "Alpha Anti-Aliasing",
		 "Use textures alpha as anti-aliasing mask, requires multi-sample OpenGL display"},
		{0, NULL, 0, NULL, NULL}
	};

	static const EnumPropertyItem prop_face_orientation_items[] = {
		{GEMAT_NORMAL, "NORMAL", 0, "Normal", "No transformation"},
		{GEMAT_HALO, "HALO", 0, "Halo", "Screen aligned billboard"},
		{GEMAT_BILLBOARD, "BILLBOARD", 0, "Billboard", "Billboard with Z-axis constraint"},
		{GEMAT_SHADOW, "SHADOW", 0, "Shadow", "Faces are used for shadow"},
		{0, NULL, 0, NULL, NULL}
	};

	srna = RNA_def_struct(brna, "MaterialGameSettings", NULL);
	RNA_def_struct_sdna(srna, "GameSettings");
	RNA_def_struct_nested(brna, srna, "Material");
	RNA_def_struct_ui_text(srna, "Material Game Settings", "Game Engine settings for a Material data-block");

	prop = RNA_def_property(srna, "use_backface_culling", PROP_BOOLEAN, PROP_NONE);
	RNA_def_property_boolean_sdna(prop, NULL, "flag", GEMAT_BACKCULL); /* use bitflags */
	RNA_def_property_ui_text(prop, "Backface Culling", "Hide Back of the face in Game Engine ");
	RNA_def_property_update(prop, 0, "rna_Material_draw_update");

	prop = RNA_def_property(srna, "text", PROP_BOOLEAN, PROP_NONE);
	RNA_def_property_boolean_sdna(prop, NULL, "flag", GEMAT_TEXT); /* use bitflags */
	RNA_def_property_ui_text(prop, "Text", "Use material as text in Game Engine ");
	RNA_def_property_update(prop, 0, "rna_Material_draw_update");

	prop = RNA_def_property(srna, "invisible", PROP_BOOLEAN, PROP_NONE);
	RNA_def_property_boolean_sdna(prop, NULL, "flag", GEMAT_INVISIBLE); /* use bitflags */
	RNA_def_property_ui_text(prop, "Invisible", "Make face invisible");
	RNA_def_property_update(prop, 0, "rna_Material_draw_update");

	prop = RNA_def_property(srna, "alpha_blend", PROP_ENUM, PROP_NONE);
	RNA_def_property_enum_sdna(prop, NULL, "alpha_blend");
	RNA_def_property_enum_items(prop, prop_alpha_blend_items);
	RNA_def_property_ui_text(prop, "Blend Mode", "Blend Mode for Transparent Faces");
	RNA_def_property_update(prop, 0, "rna_Material_draw_update");

	prop = RNA_def_property(srna, "face_orientation", PROP_ENUM, PROP_NONE);
	RNA_def_property_enum_items(prop, prop_face_orientation_items);
	RNA_def_property_ui_text(prop, "Face Orientations", "Especial face orientation options");

	prop = RNA_def_property(srna, "physics", PROP_BOOLEAN, PROP_NONE);
	RNA_def_property_boolean_negative_sdna(prop, NULL, "flag", GEMAT_NOPHYSICS); /* use bitflags */
	RNA_def_property_ui_text(prop, "Physics", "Use physics properties of materials ");
}

static void rna_def_material_colors(StructRNA *srna)
{
	PropertyRNA *prop;

	static const EnumPropertyItem prop_ramp_input_items[] = {
		{MA_RAMP_IN_SHADER, "SHADER", 0, "Shader", ""},
		{MA_RAMP_IN_ENERGY, "ENERGY", 0, "Energy", ""},
		{MA_RAMP_IN_NOR, "NORMAL", 0, "Normal", ""},
		{MA_RAMP_IN_RESULT, "RESULT", 0, "Result", ""},
		{0, NULL, 0, NULL, NULL}
	};

	prop = RNA_def_property(srna, "diffuse_color", PROP_FLOAT, PROP_COLOR);
	RNA_def_property_float_sdna(prop, NULL, "r");
	RNA_def_property_array(prop, 3);
	RNA_def_property_ui_text(prop, "Diffuse Color", "Diffuse color of the material");
	RNA_def_property_update(prop, 0, "rna_Material_draw_update");

	prop = RNA_def_property(srna, "specular_color", PROP_FLOAT, PROP_COLOR);
	RNA_def_property_float_sdna(prop, NULL, "specr");
	RNA_def_property_array(prop, 3);
	RNA_def_property_ui_text(prop, "Specular Color", "Specular color of the material");
	RNA_def_property_update(prop, 0, "rna_Material_draw_update");

	prop = RNA_def_property(srna, "mirror_color", PROP_FLOAT, PROP_COLOR);
	RNA_def_property_float_sdna(prop, NULL, "mirr");
	RNA_def_property_array(prop, 3);
	RNA_def_property_ui_text(prop, "Mirror Color", "Mirror color of the material");
	RNA_def_property_update(prop, 0, "rna_Material_update");

	prop = RNA_def_property(srna, "alpha", PROP_FLOAT, PROP_FACTOR);
	RNA_def_property_range(prop, 0.0f, 1.0f);
	RNA_def_property_ui_text(prop, "Alpha", "Alpha transparency of the material");
	RNA_def_property_update(prop, 0, "rna_Material_draw_update");

	prop = RNA_def_property(srna, "specular_alpha", PROP_FLOAT, PROP_FACTOR);
	RNA_def_property_float_sdna(prop, NULL, "spectra");
	RNA_def_property_range(prop, 0.0f, 1.0f);
	RNA_def_property_ui_text(prop, "Specular Alpha", "Alpha transparency for specular areas");
	RNA_def_property_update(prop, 0, "rna_Material_update");

	/* Color bands */
	prop = RNA_def_property(srna, "use_diffuse_ramp", PROP_BOOLEAN, PROP_NONE);
	RNA_def_property_boolean_sdna(prop, NULL, "mode", MA_RAMP_COL);
	RNA_def_property_boolean_funcs(prop, NULL, "rna_Material_use_diffuse_ramp_set");
	RNA_def_property_ui_text(prop, "Use Diffuse Ramp", "Toggle diffuse ramp operations");
	RNA_def_property_update(prop, 0, "rna_Material_update");

	prop = RNA_def_property(srna, "diffuse_ramp", PROP_POINTER, PROP_NONE);
	RNA_def_property_pointer_sdna(prop, NULL, "ramp_col");
	RNA_def_property_struct_type(prop, "ColorRamp");
	RNA_def_property_ui_text(prop, "Diffuse Ramp", "Color ramp used to affect diffuse shading");
	RNA_def_property_update(prop, 0, "rna_Material_update");

	prop = RNA_def_property(srna, "use_specular_ramp", PROP_BOOLEAN, PROP_NONE);
	RNA_def_property_boolean_sdna(prop, NULL, "mode", MA_RAMP_SPEC);
	RNA_def_property_boolean_funcs(prop, NULL, "rna_Material_use_specular_ramp_set");
	RNA_def_property_ui_text(prop, "Use Specular Ramp", "Toggle specular ramp operations");
	RNA_def_property_update(prop, 0, "rna_Material_update");

	prop = RNA_def_property(srna, "specular_ramp", PROP_POINTER, PROP_NONE);
	RNA_def_property_pointer_sdna(prop, NULL, "ramp_spec");
	RNA_def_property_struct_type(prop, "ColorRamp");
	RNA_def_property_ui_text(prop, "Specular Ramp", "Color ramp used to affect specular shading");
	RNA_def_property_update(prop, 0, "rna_Material_update");

	prop = RNA_def_property(srna, "diffuse_ramp_blend", PROP_ENUM, PROP_NONE);
	RNA_def_property_enum_sdna(prop, NULL, "rampblend_col");
	RNA_def_property_enum_items(prop, rna_enum_ramp_blend_items);
	RNA_def_property_ui_text(prop, "Diffuse Ramp Blend", "Blending method of the ramp and the diffuse color");
	RNA_def_property_update(prop, 0, "rna_Material_update");

	prop = RNA_def_property(srna, "specular_ramp_blend", PROP_ENUM, PROP_NONE);
	RNA_def_property_enum_sdna(prop, NULL, "rampblend_spec");
	RNA_def_property_enum_items(prop, rna_enum_ramp_blend_items);
	RNA_def_property_ui_text(prop, "Specular Ramp Blend", "Blending method of the ramp and the specular color");
	RNA_def_property_update(prop, 0, "rna_Material_update");

	prop = RNA_def_property(srna, "diffuse_ramp_input", PROP_ENUM, PROP_NONE);
	RNA_def_property_enum_sdna(prop, NULL, "rampin_col");
	RNA_def_property_enum_items(prop, prop_ramp_input_items);
	RNA_def_property_ui_text(prop, "Diffuse Ramp Input", "How the ramp maps on the surface");
	RNA_def_property_update(prop, 0, "rna_Material_update");

	prop = RNA_def_property(srna, "specular_ramp_input", PROP_ENUM, PROP_NONE);
	RNA_def_property_enum_sdna(prop, NULL, "rampin_spec");
	RNA_def_property_enum_items(prop, prop_ramp_input_items);
	RNA_def_property_ui_text(prop, "Specular Ramp Input", "How the ramp maps on the surface");
	RNA_def_property_update(prop, 0, "rna_Material_update");

	prop = RNA_def_property(srna, "diffuse_ramp_factor", PROP_FLOAT, PROP_FACTOR);
	RNA_def_property_float_sdna(prop, NULL, "rampfac_col");
	RNA_def_property_range(prop, 0.0f, 1.0f);
	RNA_def_property_ui_text(prop, "Diffuse Ramp Factor", "Blending factor (also uses alpha in Colorband)");
	RNA_def_property_update(prop, 0, "rna_Material_update");

	prop = RNA_def_property(srna, "specular_ramp_factor", PROP_FLOAT, PROP_FACTOR);
	RNA_def_property_float_sdna(prop, NULL, "rampfac_spec");
	RNA_def_property_range(prop, 0.0f, 1.0f);
	RNA_def_property_ui_text(prop, "Specular Ramp Factor", "Blending factor (also uses alpha in Colorband)");
	RNA_def_property_update(prop, 0, "rna_Material_update");

	/* Freestyle line color */
	prop = RNA_def_property(srna, "line_color", PROP_FLOAT, PROP_COLOR);
	RNA_def_property_float_sdna(prop, NULL, "line_col");
	RNA_def_property_array(prop, 4);
	RNA_def_property_ui_text(prop, "Line Color", "Line color used for Freestyle line rendering");
	RNA_def_property_update(prop, 0, "rna_Material_update");

	prop = RNA_def_property(srna, "line_priority", PROP_INT, PROP_NONE);
	RNA_def_property_int_sdna(prop, NULL, "line_priority");
	RNA_def_property_range(prop, 0, 32767);
	RNA_def_property_ui_text(prop, "Line Priority",
	                         "The line color of a higher priority is used at material boundaries");
	RNA_def_property_update(prop, 0, "rna_Material_update");
}

static void rna_def_material_diffuse(StructRNA *srna)
{
	PropertyRNA *prop;

	static const EnumPropertyItem prop_diff_shader_items[] = {
		{MA_DIFF_LAMBERT, "LAMBERT", 0, "Lambert", "Use a Lambertian shader"},
		{MA_DIFF_ORENNAYAR, "OREN_NAYAR", 0, "Oren-Nayar", "Use an Oren-Nayar shader"},
		{MA_DIFF_TOON, "TOON", 0, "Toon", "Use a toon shader"},
		{MA_DIFF_MINNAERT, "MINNAERT", 0, "Minnaert", "Use a Minnaert shader"},
		{MA_DIFF_FRESNEL, "FRESNEL", 0, "Fresnel", "Use a Fresnel shader"},
		{0, NULL, 0, NULL, NULL}
	};

	prop = RNA_def_property(srna, "diffuse_shader", PROP_ENUM, PROP_NONE);
	RNA_def_property_enum_sdna(prop, NULL, "diff_shader");
	RNA_def_property_enum_items(prop, prop_diff_shader_items);
	RNA_def_property_ui_text(prop, "Diffuse Shader Model", "");
	RNA_def_property_update(prop, 0, "rna_Material_update");

	prop = RNA_def_property(srna, "diffuse_intensity", PROP_FLOAT, PROP_FACTOR);
	RNA_def_property_float_sdna(prop, NULL, "ref");
	RNA_def_property_range(prop, 0.0f, 1.0f);
	RNA_def_property_ui_text(prop, "Diffuse Intensity", "Amount of diffuse reflection");
	RNA_def_property_update(prop, 0, "rna_Material_draw_update");

	prop = RNA_def_property(srna, "roughness", PROP_FLOAT, PROP_NONE);
	RNA_def_property_range(prop, 0.0f, 3.14f);
	RNA_def_property_ui_text(prop, "Roughness", "Oren-Nayar Roughness");
	RNA_def_property_update(prop, 0, "rna_Material_update");

	prop = RNA_def_property(srna, "diffuse_toon_size", PROP_FLOAT, PROP_NONE);
	RNA_def_property_float_sdna(prop, NULL, "param[0]");
	RNA_def_property_range(prop, 0.0f, 3.14f);
	RNA_def_property_ui_text(prop, "Diffuse Toon Size", "Size of diffuse toon area");
	RNA_def_property_update(prop, 0, "rna_Material_update");

	prop = RNA_def_property(srna, "diffuse_toon_smooth", PROP_FLOAT, PROP_FACTOR);
	RNA_def_property_float_sdna(prop, NULL, "param[1]");
	RNA_def_property_range(prop, 0.0f, 1.0f);
	RNA_def_property_ui_text(prop, "Diffuse Toon Smooth", "Smoothness of diffuse toon area");
	RNA_def_property_update(prop, 0, "rna_Material_update");

	prop = RNA_def_property(srna, "diffuse_fresnel", PROP_FLOAT, PROP_NONE);
	RNA_def_property_float_sdna(prop, NULL, "param[1]");
	RNA_def_property_range(prop, 0.0f, 5.0f);
	RNA_def_property_ui_text(prop, "Diffuse Fresnel", "Power of Fresnel");
	RNA_def_property_update(prop, 0, "rna_Material_update");

	prop = RNA_def_property(srna, "diffuse_fresnel_factor", PROP_FLOAT, PROP_NONE);
	RNA_def_property_float_sdna(prop, NULL, "param[0]");
	RNA_def_property_range(prop, 0.0f, 5.0f);
	RNA_def_property_ui_text(prop, "Diffuse Fresnel Factor", "Blending factor of Fresnel");
	RNA_def_property_update(prop, 0, "rna_Material_update");

	prop = RNA_def_property(srna, "darkness", PROP_FLOAT, PROP_NONE);
	RNA_def_property_range(prop, 0.0f, 2.0f);
	RNA_def_property_ui_text(prop, "Darkness", "Minnaert darkness");
	RNA_def_property_update(prop, 0, "rna_Material_update");
}

static void rna_def_material_raymirror(BlenderRNA *brna)
{
	StructRNA *srna;
	PropertyRNA *prop;

	static const EnumPropertyItem prop_fadeto_mir_items[] = {
		{MA_RAYMIR_FADETOSKY, "FADE_TO_SKY", 0, "Sky", ""},
		{MA_RAYMIR_FADETOMAT, "FADE_TO_MATERIAL", 0, "Material", ""},
		{0, NULL, 0, NULL, NULL}
	};

	srna = RNA_def_struct(brna, "MaterialRaytraceMirror", NULL);
	RNA_def_struct_sdna(srna, "Material");
	RNA_def_struct_nested(brna, srna, "Material");
	RNA_def_struct_ui_text(srna, "Material Raytrace Mirror", "Raytraced reflection settings for a Material data-block");

	prop = RNA_def_property(srna, "use", PROP_BOOLEAN, PROP_NONE);
	RNA_def_property_boolean_sdna(prop, NULL, "mode", MA_RAYMIRROR); /* use bitflags */
	RNA_def_property_ui_text(prop, "Enabled", "Enable raytraced reflections");
	RNA_def_property_update(prop, 0, "rna_Material_update");

	prop = RNA_def_property(srna, "reflect_factor", PROP_FLOAT, PROP_FACTOR);
	RNA_def_property_float_sdna(prop, NULL, "ray_mirror");
	RNA_def_property_range(prop, 0.0f, 1.0f);
	RNA_def_property_ui_text(prop, "Reflectivity", "Amount of mirror reflection for raytrace");
	RNA_def_property_update(prop, 0, "rna_Material_update");

	prop = RNA_def_property(srna, "fresnel", PROP_FLOAT, PROP_NONE);
	RNA_def_property_float_sdna(prop, NULL, "fresnel_mir");
	RNA_def_property_range(prop, 0.0f, 5.0f);
	RNA_def_property_ui_text(prop, "Fresnel", "Power of Fresnel for mirror reflection");
	RNA_def_property_update(prop, 0, "rna_Material_update");

	prop = RNA_def_property(srna, "fresnel_factor", PROP_FLOAT, PROP_FACTOR);
	RNA_def_property_float_sdna(prop, NULL, "fresnel_mir_i");
	RNA_def_property_range(prop, 0.0f, 5.0f);
	RNA_def_property_ui_text(prop, "Fresnel Factor", "Blending factor for Fresnel");
	RNA_def_property_update(prop, 0, "rna_Material_update");

	prop = RNA_def_property(srna, "gloss_factor", PROP_FLOAT, PROP_FACTOR);
	RNA_def_property_float_sdna(prop, NULL, "gloss_mir");
	RNA_def_property_range(prop, 0.0f, 1.0f);
	RNA_def_property_ui_text(prop, "Gloss Amount",
	                         "The shininess of the reflection (values < 1.0 give diffuse, blurry reflections)");
	RNA_def_property_update(prop, 0, "rna_Material_update");

	prop = RNA_def_property(srna, "gloss_anisotropic", PROP_FLOAT, PROP_FACTOR);
	RNA_def_property_float_sdna(prop, NULL, "aniso_gloss_mir");
	RNA_def_property_range(prop, 0.0f, 1.0f);
	RNA_def_property_ui_text(prop, "Gloss Anisotropy",
	                         "The shape of the reflection, from 0.0 (circular) to 1.0 "
	                         "(fully stretched along the tangent");
	RNA_def_property_update(prop, 0, "rna_Material_update");

	prop = RNA_def_property(srna, "gloss_samples", PROP_INT, PROP_NONE);
	RNA_def_property_int_sdna(prop, NULL, "samp_gloss_mir");
	RNA_def_property_range(prop, 0, 1024);
	RNA_def_property_ui_text(prop, "Gloss Samples", "Number of cone samples averaged for blurry reflections");
	RNA_def_property_update(prop, 0, "rna_Material_update");

	prop = RNA_def_property(srna, "gloss_threshold", PROP_FLOAT, PROP_FACTOR);
	RNA_def_property_float_sdna(prop, NULL, "adapt_thresh_mir");
	RNA_def_property_range(prop, 0.0f, 1.0f);
	RNA_def_property_ui_text(prop, "Gloss Threshold",
	                         "Threshold for adaptive sampling (if a sample contributes less than "
	                         "this amount [as a percentage], sampling is stopped)");
	RNA_def_property_update(prop, 0, "rna_Material_update");

	prop = RNA_def_property(srna, "depth", PROP_INT, PROP_UNSIGNED);
	RNA_def_property_int_sdna(prop, NULL, "ray_depth");
	RNA_def_property_ui_range(prop, 0, 100, 1, 3);
	RNA_def_property_ui_text(prop, "Depth", "Maximum allowed number of light inter-reflections");
	RNA_def_property_update(prop, 0, "rna_Material_update");

	prop = RNA_def_property(srna, "distance", PROP_FLOAT, PROP_DISTANCE);
	RNA_def_property_float_sdna(prop, NULL, "dist_mir");
	RNA_def_property_range(prop, 0.0f, 10000.0f);
	RNA_def_property_ui_text(prop, "Maximum Distance",
	                         "Maximum distance of reflected rays (reflections further than this "
	                         "range fade to sky color or material color)");
	RNA_def_property_update(prop, 0, "rna_Material_update");

	prop = RNA_def_property(srna, "fade_to", PROP_ENUM, PROP_NONE);
	RNA_def_property_enum_sdna(prop, NULL, "fadeto_mir");
	RNA_def_property_enum_items(prop, prop_fadeto_mir_items);
	RNA_def_property_ui_text(prop, "Fade-out Color",
	                         "The color that rays with no intersection within the Max Distance take "
	                         "(material color can be best for indoor scenes, sky color for outdoor)");
	RNA_def_property_update(prop, 0, "rna_Material_update");
}

static void rna_def_material_raytra(BlenderRNA *brna)
{
	StructRNA *srna;
	PropertyRNA *prop;

	srna = RNA_def_struct(brna, "MaterialRaytraceTransparency", NULL);
	RNA_def_struct_sdna(srna, "Material");
	RNA_def_struct_nested(brna, srna, "Material");
	RNA_def_struct_ui_text(srna, "Material Raytrace Transparency",
	                       "Raytraced refraction settings for a Material data-block");

	prop = RNA_def_property(srna, "ior", PROP_FLOAT, PROP_NONE);
	RNA_def_property_float_sdna(prop, NULL, "ang");
	RNA_def_property_range(prop, 0.25f, 4.0f);
	RNA_def_property_ui_text(prop, "IOR", "Angular index of refraction for raytraced refraction");
	RNA_def_property_update(prop, 0, "rna_Material_update");

	prop = RNA_def_property(srna, "fresnel", PROP_FLOAT, PROP_NONE);
	RNA_def_property_float_sdna(prop, NULL, "fresnel_tra");
	RNA_def_property_range(prop, 0.0f, 5.0f);
	RNA_def_property_ui_text(prop, "Fresnel", "Power of Fresnel for transparency (Ray or ZTransp)");
	RNA_def_property_update(prop, 0, "rna_Material_update");

	prop = RNA_def_property(srna, "fresnel_factor", PROP_FLOAT, PROP_FACTOR);
	RNA_def_property_float_sdna(prop, NULL, "fresnel_tra_i");
	RNA_def_property_range(prop, 1.0f, 5.0f);
	RNA_def_property_ui_text(prop, "Fresnel Factor", "Blending factor for Fresnel");
	RNA_def_property_update(prop, 0, "rna_Material_update");

	prop = RNA_def_property(srna, "gloss_factor", PROP_FLOAT, PROP_FACTOR);
	RNA_def_property_float_sdna(prop, NULL, "gloss_tra");
	RNA_def_property_range(prop, 0.0f, 1.0f);
	RNA_def_property_ui_text(prop, "Gloss Amount",
	                         "The clarity of the refraction. Values < 1.0 give diffuse, blurry refractions");
	RNA_def_property_update(prop, 0, "rna_Material_update");

	prop = RNA_def_property(srna, "gloss_samples", PROP_INT, PROP_NONE);
	RNA_def_property_int_sdna(prop, NULL, "samp_gloss_tra");
	RNA_def_property_range(prop, 0, 1024);
	RNA_def_property_ui_text(prop, "Gloss Samples", "Number of cone samples averaged for blurry refractions");
	RNA_def_property_update(prop, 0, "rna_Material_update");

	prop = RNA_def_property(srna, "gloss_threshold", PROP_FLOAT, PROP_FACTOR);
	RNA_def_property_float_sdna(prop, NULL, "adapt_thresh_tra");
	RNA_def_property_range(prop, 0.0f, 1.0f);
	RNA_def_property_ui_text(prop, "Gloss Threshold",
	                         "Threshold for adaptive sampling. If a sample contributes less than "
	                         "this amount (as a percentage), sampling is stopped");
	RNA_def_property_update(prop, 0, "rna_Material_update");

	prop = RNA_def_property(srna, "depth", PROP_INT, PROP_UNSIGNED);
	RNA_def_property_int_sdna(prop, NULL, "ray_depth_tra");
	RNA_def_property_ui_range(prop, 0, 100, 1, 3);
	RNA_def_property_ui_text(prop, "Depth", "Maximum allowed number of light inter-refractions");
	RNA_def_property_update(prop, 0, "rna_Material_update");

	prop = RNA_def_property(srna, "filter", PROP_FLOAT, PROP_FACTOR);
	RNA_def_property_float_sdna(prop, NULL, "filter");
	RNA_def_property_range(prop, 0.0f, 1.0f);
	RNA_def_property_ui_text(prop, "Filter",
	                         "Amount to blend in the material's diffuse color in raytraced "
	                         "transparency (simulating absorption)");
	RNA_def_property_update(prop, 0, "rna_Material_update");

	prop = RNA_def_property(srna, "depth_max", PROP_FLOAT, PROP_DISTANCE);
	RNA_def_property_float_sdna(prop, NULL, "tx_limit");
	RNA_def_property_range(prop, 0.0f, 100.0f);
	RNA_def_property_ui_text(prop, "Limit",
	                         "Maximum depth for light to travel through the transparent material "
	                         "before becoming fully filtered (0.0 is disabled)");
	RNA_def_property_update(prop, 0, "rna_Material_update");

	prop = RNA_def_property(srna, "falloff", PROP_FLOAT, PROP_NONE);
	RNA_def_property_float_sdna(prop, NULL, "tx_falloff");
	RNA_def_property_range(prop, 0.1f, 10.0f);
	RNA_def_property_ui_text(prop, "Falloff", "Falloff power for transmissivity filter effect (1.0 is linear)");
	RNA_def_property_update(prop, 0, "rna_Material_update");
}

static void rna_def_material_volume(BlenderRNA *brna)
{
	StructRNA *srna;
	PropertyRNA *prop;

	static const EnumPropertyItem prop_lighting_items[] = {
		{MA_VOL_SHADE_SHADELESS, "SHADELESS", 0, "Shadeless", "Do not calculate lighting and shadows"},
		{MA_VOL_SHADE_SHADOWED, "SHADOWED", 0, "Shadowed", ""},
		{MA_VOL_SHADE_SHADED, "SHADED", 0, "Shaded", ""},
		{MA_VOL_SHADE_MULTIPLE, "MULTIPLE_SCATTERING", 0, "Multiple Scattering", ""},
		{MA_VOL_SHADE_SHADEDPLUSMULTIPLE, "SHADED_PLUS_MULTIPLE_SCATTERING", 0, "Shaded + Multiple Scattering", ""},
		{0, NULL, 0, NULL, NULL}
	};

	static const EnumPropertyItem prop_stepsize_items[] = {
		{MA_VOL_STEP_RANDOMIZED, "RANDOMIZED", 0, "Randomized", ""},
		{MA_VOL_STEP_CONSTANT, "CONSTANT", 0, "Constant", ""},
		/*{MA_VOL_STEP_ADAPTIVE, "ADAPTIVE", 0, "Adaptive", ""}, */
		{0, NULL, 0, NULL, NULL}
	};

	srna = RNA_def_struct(brna, "MaterialVolume", NULL);
	RNA_def_struct_sdna(srna, "VolumeSettings");
	RNA_def_struct_nested(brna, srna, "Material");
	RNA_def_struct_ui_text(srna, "Material Volume", "Volume rendering settings for a Material data-block");

	prop = RNA_def_property(srna, "step_method", PROP_ENUM, PROP_NONE);
	RNA_def_property_enum_sdna(prop, NULL, "stepsize_type");
	RNA_def_property_enum_items(prop, prop_stepsize_items);
	RNA_def_property_ui_text(prop, "Step Calculation", "Method of calculating the steps through the volume");
	RNA_def_property_update(prop, 0, "rna_Material_update");

	prop = RNA_def_property(srna, "step_size", PROP_FLOAT, PROP_NONE);
	RNA_def_property_float_sdna(prop, NULL, "stepsize");
	RNA_def_property_range(prop, 0.0f, FLT_MAX);
	RNA_def_property_ui_range(prop, 0.001f, 1.0f, 1, 3);
	RNA_def_property_ui_text(prop, "Step Size", "Distance between subsequent volume depth samples");
	RNA_def_property_update(prop, 0, "rna_Material_update");

	prop = RNA_def_property(srna, "light_method", PROP_ENUM, PROP_NONE);
	RNA_def_property_enum_sdna(prop, NULL, "shade_type");
	RNA_def_property_enum_items(prop, prop_lighting_items);
	RNA_def_property_ui_text(prop, "Lighting Mode",
	                         "Method of shading, attenuating, and scattering light through the volume");
	RNA_def_property_update(prop, 0, "rna_Material_update");

	prop = RNA_def_property(srna, "use_external_shadows", PROP_BOOLEAN, PROP_NONE);
	RNA_def_property_boolean_sdna(prop, NULL, "shadeflag", MA_VOL_RECV_EXT_SHADOW); /* use bitflags */
	RNA_def_property_ui_text(prop, "External Shadows", "Receive shadows from sources outside the volume (temporary)");
	RNA_def_property_update(prop, 0, "rna_Material_update");

	prop = RNA_def_property(srna, "use_light_cache", PROP_BOOLEAN, PROP_NONE);
	RNA_def_property_boolean_sdna(prop, NULL, "shadeflag", MA_VOL_PRECACHESHADING); /* use bitflags */
	RNA_def_property_ui_text(prop, "Light Cache",
	                         "Pre-calculate the shading information into a voxel grid, "
	                         "speeds up shading at slightly less accuracy");
	RNA_def_property_update(prop, 0, "rna_Material_update");

	prop = RNA_def_property(srna, "cache_resolution", PROP_INT, PROP_NONE);
	RNA_def_property_int_sdna(prop, NULL, "precache_resolution");
	RNA_def_property_range(prop, 1, 1024);
	RNA_def_property_ui_text(prop, "Resolution",
	                         "Resolution of the voxel grid, low resolutions are faster, "
	                         "high resolutions use more memory");
	RNA_def_property_update(prop, 0, "rna_Material_update");

	prop = RNA_def_property(srna, "ms_diffusion", PROP_FLOAT, PROP_NONE);
	RNA_def_property_float_sdna(prop, NULL, "ms_diff");
	RNA_def_property_range(prop, 0.0f, FLT_MAX);
	RNA_def_property_ui_text(prop, "Diffusion", "Diffusion factor, the strength of the blurring effect");
	RNA_def_property_update(prop, 0, "rna_Material_update");

	prop = RNA_def_property(srna, "ms_spread", PROP_FLOAT, PROP_NONE);
	RNA_def_property_float_sdna(prop, NULL, "ms_spread");
	RNA_def_property_range(prop, 0, FLT_MAX);
	RNA_def_property_ui_range(prop, 0.0f, 1.0f, 1, 3);
	RNA_def_property_ui_text(prop, "Spread", "Proportional distance over which the light is diffused");
	RNA_def_property_update(prop, 0, "rna_Material_update");

	prop = RNA_def_property(srna, "ms_intensity", PROP_FLOAT, PROP_NONE);
	RNA_def_property_float_sdna(prop, NULL, "ms_intensity");
	RNA_def_property_range(prop, 0.0f, FLT_MAX);
	RNA_def_property_ui_text(prop, "Intensity", "Multiplier for multiple scattered light energy");
	RNA_def_property_update(prop, 0, "rna_Material_update");

	prop = RNA_def_property(srna, "depth_threshold", PROP_FLOAT, PROP_NONE);
	RNA_def_property_float_sdna(prop, NULL, "depth_cutoff");
	RNA_def_property_range(prop, 0.0f, 1.0f);
	RNA_def_property_ui_text(prop, "Depth Cutoff",
	                         "Stop ray marching early if transmission drops below this luminance - "
	                         "higher values give speedups in dense volumes at the expense of accuracy");
	RNA_def_property_update(prop, 0, "rna_Material_update");

	prop = RNA_def_property(srna, "density", PROP_FLOAT, PROP_FACTOR);
	RNA_def_property_float_sdna(prop, NULL, "density");
	RNA_def_property_range(prop, 0.0f, 1.0f);
	RNA_def_property_ui_text(prop, "Density", "The base density of the volume");
	RNA_def_property_update(prop, 0, "rna_Material_update");

	prop = RNA_def_property(srna, "density_scale", PROP_FLOAT, PROP_NONE);
	RNA_def_property_float_sdna(prop, NULL, "density_scale");
	RNA_def_property_range(prop, 0.0f, FLT_MAX);
	RNA_def_property_ui_range(prop, 0.0f, 10.0f, 1, 3);
	RNA_def_property_ui_text(prop, "Density Scale", "Multiplier for the material's density");
	RNA_def_property_update(prop, 0, "rna_Material_update");

	prop = RNA_def_property(srna, "scattering", PROP_FLOAT, PROP_NONE);
	RNA_def_property_float_sdna(prop, NULL, "scattering");
	RNA_def_property_range(prop, 0.0f, FLT_MAX);
	RNA_def_property_ui_range(prop, 0.0f, 10.0f, 1, 3);
	RNA_def_property_ui_text(prop, "Scattering",
	                         "Amount of light that gets scattered out by the volume - "
	                         "the more out-scattering, the shallower the light will penetrate");
	RNA_def_property_update(prop, 0, "rna_Material_update");

	prop = RNA_def_property(srna, "transmission_color", PROP_FLOAT, PROP_COLOR);
	RNA_def_property_float_sdna(prop, NULL, "transmission_col");
	RNA_def_property_array(prop, 3);
	RNA_def_property_ui_text(prop, "Transmission Color",
	                         "Result color of the volume, after other light has been scattered/absorbed");
	RNA_def_property_update(prop, 0, "rna_Material_draw_update");

	prop = RNA_def_property(srna, "reflection_color", PROP_FLOAT, PROP_COLOR);
	RNA_def_property_float_sdna(prop, NULL, "reflection_col");
	RNA_def_property_array(prop, 3);
	RNA_def_property_ui_text(prop, "Reflection Color",
	                         "Color of light scattered out of the volume (does not affect transmission)");
	RNA_def_property_update(prop, 0, "rna_Material_draw_update");

	prop = RNA_def_property(srna, "reflection", PROP_FLOAT, PROP_NONE);
	RNA_def_property_float_sdna(prop, NULL, "reflection");
	RNA_def_property_range(prop, 0.0f, FLT_MAX);
	RNA_def_property_ui_range(prop, 0.0f, 100.0f, 1, 3);
	RNA_def_property_ui_text(prop, "Reflection",
	                         "Multiplier to make out-scattered light brighter or darker (non-physically correct)");
	RNA_def_property_update(prop, 0, "rna_Material_update");

	prop = RNA_def_property(srna, "emission_color", PROP_FLOAT, PROP_COLOR);
	RNA_def_property_float_sdna(prop, NULL, "emission_col");
	RNA_def_property_array(prop, 3);
	RNA_def_property_ui_text(prop, "Emission Color", "Color of emitted light");
	RNA_def_property_update(prop, 0, "rna_Material_draw_update");

	prop = RNA_def_property(srna, "emission", PROP_FLOAT, PROP_NONE);
	RNA_def_property_float_sdna(prop, NULL, "emission");
	RNA_def_property_range(prop, 0.0f, FLT_MAX);
	RNA_def_property_ui_range(prop, 0.0f, 10.0f, 1, 3);
	RNA_def_property_ui_text(prop, "Emission", "Amount of light that gets emitted by the volume");
	RNA_def_property_update(prop, 0, "rna_Material_update");

	prop = RNA_def_property(srna, "asymmetry", PROP_FLOAT, PROP_NONE);
	RNA_def_property_float_sdna(prop, NULL, "asymmetry");
	RNA_def_property_range(prop, -1.0f, 1.0f);
	RNA_def_property_ui_text(prop, "Asymmetry",
	                         "Back scattering (-1.0) to Forward scattering (1.0) and the range in between");
	RNA_def_property_update(prop, 0, "rna_Material_update");
}


static void rna_def_material_halo(BlenderRNA *brna)
{
	StructRNA *srna;
	PropertyRNA *prop;

	srna = RNA_def_struct(brna, "MaterialHalo", NULL);
	RNA_def_struct_sdna(srna, "Material");
	RNA_def_struct_nested(brna, srna, "Material");
	RNA_def_struct_ui_text(srna, "Material Halo", "Halo particle effect settings for a Material data-block");

	prop = RNA_def_property(srna, "size", PROP_FLOAT, PROP_NONE);
	RNA_def_property_float_sdna(prop, NULL, "hasize");
	RNA_def_property_range(prop, 0.0f, 100.0f);
	RNA_def_property_ui_text(prop, "Size", "Dimension of the halo");
	RNA_def_property_update(prop, 0, "rna_Material_update");

	prop = RNA_def_property(srna, "hardness", PROP_INT, PROP_NONE);
	RNA_def_property_int_sdna(prop, NULL, "har");
	RNA_def_property_range(prop, 0, 127);
	RNA_def_property_ui_text(prop, "Hardness", "Hardness of the halo");
	RNA_def_property_update(prop, 0, "rna_Material_update");

	prop = RNA_def_property(srna, "add", PROP_FLOAT, PROP_FACTOR);
	RNA_def_property_float_sdna(prop, NULL, "add");
	RNA_def_property_range(prop, 0.0f, 1.0f);
	RNA_def_property_ui_text(prop, "Add", "Strength of the add effect");
	RNA_def_property_update(prop, 0, "rna_Material_update");

	prop = RNA_def_property(srna, "ring_count", PROP_INT, PROP_NONE);
	RNA_def_property_int_sdna(prop, NULL, "ringc");
	RNA_def_property_range(prop, 0, 24);
	RNA_def_property_ui_text(prop, "Rings", "Number of rings rendered over the halo");
	RNA_def_property_update(prop, 0, "rna_Material_update");

	prop = RNA_def_property(srna, "line_count", PROP_INT, PROP_NONE);
	RNA_def_property_int_sdna(prop, NULL, "linec");
	RNA_def_property_range(prop, 0, 250);
	RNA_def_property_ui_text(prop, "Line Number", "Number of star shaped lines rendered over the halo");
	RNA_def_property_update(prop, 0, "rna_Material_update");

	prop = RNA_def_property(srna, "star_tip_count", PROP_INT, PROP_NONE);
	RNA_def_property_int_sdna(prop, NULL, "starc");
	RNA_def_property_range(prop, 3, 50);
	RNA_def_property_ui_text(prop, "Star Tips", "Number of points on the star shaped halo");
	RNA_def_property_update(prop, 0, "rna_Material_update");

	prop = RNA_def_property(srna, "seed", PROP_INT, PROP_NONE);
	RNA_def_property_int_sdna(prop, NULL, "seed1");
	RNA_def_property_range(prop, 0, 255);
	RNA_def_property_ui_text(prop, "Seed", "Randomize ring dimension and line location");
	RNA_def_property_update(prop, 0, "rna_Material_update");

	prop = RNA_def_property(srna, "use_flare_mode", PROP_BOOLEAN, PROP_NONE);
	RNA_def_property_boolean_sdna(prop, NULL, "mode", MA_HALO_FLARE); /* use bitflags */
	RNA_def_property_ui_text(prop, "Flare", "Render halo as a lens flare");
	RNA_def_property_update(prop, 0, "rna_Material_update");

	prop = RNA_def_property(srna, "flare_size", PROP_FLOAT, PROP_NONE);
	RNA_def_property_float_sdna(prop, NULL, "flaresize");
	RNA_def_property_range(prop, 0.1f, 25.0f);
	RNA_def_property_ui_text(prop, "Flare Size", "Factor by which the flare is larger than the halo");
	RNA_def_property_update(prop, 0, "rna_Material_update");

	prop = RNA_def_property(srna, "flare_subflare_size", PROP_FLOAT, PROP_NONE);
	RNA_def_property_float_sdna(prop, NULL, "subsize");
	RNA_def_property_range(prop, 0.1f, 25.0f);
	RNA_def_property_ui_text(prop, "Flare Subsize", "Dimension of the sub-flares, dots and circles");
	RNA_def_property_update(prop, 0, "rna_Material_update");

	prop = RNA_def_property(srna, "flare_boost", PROP_FLOAT, PROP_NONE);
	RNA_def_property_float_sdna(prop, NULL, "flareboost");
	RNA_def_property_range(prop, 0.1f, 10.0f);
	RNA_def_property_ui_text(prop, "Flare Boost", "Give the flare extra strength");
	RNA_def_property_update(prop, 0, "rna_Material_update");

	prop = RNA_def_property(srna, "flare_seed", PROP_INT, PROP_NONE);
	RNA_def_property_int_sdna(prop, NULL, "seed2");
	RNA_def_property_range(prop, 0, 255);
	RNA_def_property_ui_text(prop, "Flare Seed", "Offset in the flare seed table");
	RNA_def_property_update(prop, 0, "rna_Material_update");

	prop = RNA_def_property(srna, "flare_subflare_count", PROP_INT, PROP_NONE);
	RNA_def_property_int_sdna(prop, NULL, "flarec");
	RNA_def_property_range(prop, 1, 32);
	RNA_def_property_ui_text(prop, "Flares Sub", "Number of sub-flares");
	RNA_def_property_update(prop, 0, "rna_Material_update");

	prop = RNA_def_property(srna, "use_ring", PROP_BOOLEAN, PROP_NONE);
	RNA_def_property_boolean_sdna(prop, NULL, "mode", MA_HALO_RINGS);
	RNA_def_property_ui_text(prop, "Rings", "Render rings over halo");
	RNA_def_property_update(prop, 0, "rna_Material_update");

	prop = RNA_def_property(srna, "use_lines", PROP_BOOLEAN, PROP_NONE);
	RNA_def_property_boolean_sdna(prop, NULL, "mode", MA_HALO_LINES);
	RNA_def_property_ui_text(prop, "Lines", "Render star shaped lines over halo");
	RNA_def_property_update(prop, 0, "rna_Material_update");

	prop = RNA_def_property(srna, "use_star", PROP_BOOLEAN, PROP_NONE);
	RNA_def_property_boolean_sdna(prop, NULL, "mode", MA_STAR);
	RNA_def_property_ui_text(prop, "Star", "Render halo as a star");
	RNA_def_property_update(prop, 0, "rna_Material_update");

	prop = RNA_def_property(srna, "use_texture", PROP_BOOLEAN, PROP_NONE);
	RNA_def_property_boolean_sdna(prop, NULL, "mode", MA_HALOTEX);
	RNA_def_property_ui_text(prop, "Texture", "Give halo a texture");
	RNA_def_property_update(prop, 0, "rna_Material_update");

	prop = RNA_def_property(srna, "use_vertex_normal", PROP_BOOLEAN, PROP_NONE);
	RNA_def_property_boolean_sdna(prop, NULL, "mode", MA_HALOPUNO);
	RNA_def_property_ui_text(prop, "Vertex Normal", "Use the vertex normal to specify the dimension of the halo");
	RNA_def_property_update(prop, 0, "rna_Material_update");

	prop = RNA_def_property(srna, "use_extreme_alpha", PROP_BOOLEAN, PROP_NONE);
	RNA_def_property_boolean_sdna(prop, NULL, "mode", MA_HALO_XALPHA);
	RNA_def_property_ui_text(prop, "Extreme Alpha", "Use extreme alpha");
	RNA_def_property_update(prop, 0, "rna_Material_update");

	prop = RNA_def_property(srna, "use_shaded", PROP_BOOLEAN, PROP_NONE);
	RNA_def_property_boolean_sdna(prop, NULL, "mode", MA_HALO_SHADE);
	RNA_def_property_ui_text(prop, "Shaded", "Let halo receive light and shadows from external objects");
	RNA_def_property_update(prop, 0, "rna_Material_update");

	prop = RNA_def_property(srna, "use_soft", PROP_BOOLEAN, PROP_NONE);
	RNA_def_property_boolean_sdna(prop, NULL, "mode", MA_HALO_SOFT);
	RNA_def_property_ui_text(prop, "Soft", "Soften the edges of halos at intersections with other geometry");
	RNA_def_property_update(prop, 0, "rna_Material_update");
}

static void rna_def_material_sss(BlenderRNA *brna)
{
	StructRNA *srna;
	PropertyRNA *prop;

	srna = RNA_def_struct(brna, "MaterialSubsurfaceScattering", NULL);
	RNA_def_struct_sdna(srna, "Material");
	RNA_def_struct_nested(brna, srna, "Material");
	RNA_def_struct_ui_text(srna, "Material Subsurface Scattering",
	                       "Diffuse subsurface scattering settings for a Material data-block");

	prop = RNA_def_property(srna, "radius", PROP_FLOAT, PROP_COLOR | PROP_UNIT_LENGTH);
	RNA_def_property_float_sdna(prop, NULL, "sss_radius");
	RNA_def_property_range(prop, 0.001, FLT_MAX);
	RNA_def_property_ui_range(prop, 0.001, 10000, 1, 3);
	RNA_def_property_ui_text(prop, "Radius", "Mean red/green/blue scattering path length");
	RNA_def_property_update(prop, 0, "rna_Material_update");

	prop = RNA_def_property(srna, "color", PROP_FLOAT, PROP_COLOR);
	RNA_def_property_float_sdna(prop, NULL, "sss_col");
	RNA_def_property_ui_text(prop, "Color", "Scattering color");
	RNA_def_property_update(prop, 0, "rna_Material_update");

	prop = RNA_def_property(srna, "error_threshold", PROP_FLOAT, PROP_NONE);
	RNA_def_property_float_sdna(prop, NULL, "sss_error");
	RNA_def_property_ui_range(prop, 0.0001, 10, 1, 3);
	RNA_def_property_ui_text(prop, "Error Tolerance", "Error tolerance (low values are slower and higher quality)");
	RNA_def_property_update(prop, 0, "rna_Material_update");

	prop = RNA_def_property(srna, "scale", PROP_FLOAT, PROP_NONE);
	RNA_def_property_float_sdna(prop, NULL, "sss_scale");
	RNA_def_property_ui_range(prop, 0.001, 1000, 1, 3);
	RNA_def_property_ui_text(prop, "Scale", "Object scale factor");
	RNA_def_property_update(prop, 0, "rna_Material_update");

	prop = RNA_def_property(srna, "ior", PROP_FLOAT, PROP_NONE);
	RNA_def_property_float_sdna(prop, NULL, "sss_ior");
	RNA_def_property_ui_range(prop, 0.1, 2, 1, 3);
	RNA_def_property_ui_text(prop, "IOR", "Index of refraction (higher values are denser)");
	RNA_def_property_update(prop, 0, "rna_Material_update");

	prop = RNA_def_property(srna, "color_factor", PROP_FLOAT, PROP_FACTOR);
	RNA_def_property_float_sdna(prop, NULL, "sss_colfac");
	RNA_def_property_ui_range(prop, 0, 1, 10, 3);
	RNA_def_property_ui_text(prop, "Color Factor", "Blend factor for SSS colors");
	RNA_def_property_update(prop, 0, "rna_Material_update");

	prop = RNA_def_property(srna, "texture_factor", PROP_FLOAT, PROP_FACTOR);
	RNA_def_property_float_sdna(prop, NULL, "sss_texfac");
	RNA_def_property_ui_range(prop, 0, 1, 10, 3);
	RNA_def_property_ui_text(prop, "Texture Factor", "Texture scattering blend factor");
	RNA_def_property_update(prop, 0, "rna_Material_update");

	prop = RNA_def_property(srna, "front", PROP_FLOAT, PROP_NONE);
	RNA_def_property_float_sdna(prop, NULL, "sss_front");
	RNA_def_property_range(prop, 0, 2);
	RNA_def_property_ui_text(prop, "Front", "Front scattering weight");
	RNA_def_property_update(prop, 0, "rna_Material_update");

	prop = RNA_def_property(srna, "back", PROP_FLOAT, PROP_NONE);
	RNA_def_property_float_sdna(prop, NULL, "sss_back");
	RNA_def_property_range(prop, 0, 10);
	RNA_def_property_ui_text(prop, "Back", "Back scattering weight");
	RNA_def_property_update(prop, 0, "rna_Material_update");

	prop = RNA_def_property(srna, "use", PROP_BOOLEAN, PROP_NONE);
	RNA_def_property_boolean_sdna(prop, NULL, "sss_flag", MA_DIFF_SSS);
	RNA_def_property_ui_text(prop, "Enabled", "Enable diffuse subsurface scattering effects in a material");
	RNA_def_property_update(prop, 0, "rna_Material_update");
}

static void rna_def_material_specularity(StructRNA *srna)
{
	PropertyRNA *prop;

	static const EnumPropertyItem prop_specular_shader_items[] = {
		{MA_SPEC_COOKTORR, "COOKTORR", 0, "CookTorr", "Use a Cook-Torrance shader"},
		{MA_SPEC_PHONG, "PHONG", 0, "Phong", "Use a Phong shader"},
		{MA_SPEC_BLINN, "BLINN", 0, "Blinn", "Use a Blinn shader"},
		{MA_SPEC_TOON, "TOON", 0, "Toon", "Use a toon shader"},
		{MA_SPEC_WARDISO, "WARDISO", 0, "WardIso", "Use a Ward anisotropic shader"},
		{0, NULL, 0, NULL, NULL}
	};

	prop = RNA_def_property(srna, "specular_shader", PROP_ENUM, PROP_NONE);
	RNA_def_property_enum_sdna(prop, NULL, "spec_shader");
	RNA_def_property_enum_items(prop, prop_specular_shader_items);
	RNA_def_property_ui_text(prop, "Specular Shader Model", "");
	RNA_def_property_update(prop, 0, "rna_Material_update");

	prop = RNA_def_property(srna, "specular_intensity", PROP_FLOAT, PROP_FACTOR);
	RNA_def_property_float_sdna(prop, NULL, "spec");
	RNA_def_property_range(prop, 0, 1);
	RNA_def_property_ui_text(prop, "Specular Intensity", "How intense (bright) the specular reflection is");
	RNA_def_property_update(prop, 0, "rna_Material_draw_update");

	/* NOTE: "har", "param", etc are used for multiple purposes depending on
	 * settings. This should be fixed in DNA once, for RNA we just expose them
	 * multiple times, which may give somewhat strange changes in the outliner,
	 * but in the UI they are never visible at the same time. */

	prop = RNA_def_property(srna, "specular_hardness", PROP_INT, PROP_NONE);
	RNA_def_property_int_sdna(prop, NULL, "har");
	RNA_def_property_range(prop, 1, 511);
	RNA_def_property_ui_text(prop, "Specular Hardness", "How hard (sharp) the specular reflection is");
	RNA_def_property_update(prop, 0, "rna_Material_draw_update");

	prop = RNA_def_property(srna, "specular_ior", PROP_FLOAT, PROP_NONE);
	RNA_def_property_float_sdna(prop, NULL, "refrac");
	RNA_def_property_range(prop, 1, 10);
	RNA_def_property_ui_text(prop, "Specular IOR", "Specular index of refraction");
	RNA_def_property_update(prop, 0, "rna_Material_update");

	prop = RNA_def_property(srna, "specular_toon_size", PROP_FLOAT, PROP_NONE);
	RNA_def_property_float_sdna(prop, NULL, "param[2]");
	RNA_def_property_range(prop, 0.0f, 1.53f);
	RNA_def_property_ui_text(prop, "Specular Toon Size", "Size of specular toon area");
	RNA_def_property_update(prop, 0, "rna_Material_update");

	prop = RNA_def_property(srna, "specular_toon_smooth", PROP_FLOAT, PROP_FACTOR);
	RNA_def_property_float_sdna(prop, NULL, "param[3]");
	RNA_def_property_range(prop, 0.0f, 1.0f);
	RNA_def_property_ui_text(prop, "Specular Toon Smooth", "Smoothness of specular toon area");
	RNA_def_property_update(prop, 0, "rna_Material_update");

	prop = RNA_def_property(srna, "specular_slope", PROP_FLOAT, PROP_FACTOR);
	RNA_def_property_float_sdna(prop, NULL, "rms");
	RNA_def_property_range(prop, 0, 0.4);
	RNA_def_property_ui_text(prop, "Specular Slope", "The standard deviation of surface slope");
	RNA_def_property_update(prop, 0, "rna_Material_update");
}

static void rna_def_material_strand(BlenderRNA *brna)
{
	StructRNA *srna;
	PropertyRNA *prop;

	srna = RNA_def_struct(brna, "MaterialStrand", NULL);
	RNA_def_struct_sdna(srna, "Material");
	RNA_def_struct_nested(brna, srna, "Material");
	RNA_def_struct_ui_text(srna, "Material Strand", "Strand settings for a Material data-block");

	prop = RNA_def_property(srna, "use_tangent_shading", PROP_BOOLEAN, PROP_NONE);
	RNA_def_property_boolean_sdna(prop, NULL, "mode", MA_TANGENT_STR);
	RNA_def_property_ui_text(prop, "Tangent Shading", "Use direction of strands as normal for tangent-shading");
	RNA_def_property_update(prop, 0, "rna_Material_update");

	/* this flag is only set when rendering, not to be edited manually */
	prop = RNA_def_property(srna, "use_surface_diffuse", PROP_BOOLEAN, PROP_NONE);
	RNA_def_property_boolean_sdna(prop, NULL, "mode", MA_STR_SURFDIFF);
	RNA_def_property_clear_flag(prop, PROP_EDITABLE);
	RNA_def_property_ui_text(prop, "Surface Diffuse", "Make diffuse shading more similar to shading the surface");
	RNA_def_property_update(prop, 0, "rna_Material_update");

	prop = RNA_def_property(srna, "blend_distance", PROP_FLOAT, PROP_DISTANCE);
	RNA_def_property_float_sdna(prop, NULL, "strand_surfnor");
	RNA_def_property_range(prop, 0, 10);
	RNA_def_property_ui_text(prop, "Blend Distance", "Worldspace distance over which to blend in the surface normal");
	RNA_def_property_update(prop, 0, "rna_Material_update");

	prop = RNA_def_property(srna, "use_blender_units", PROP_BOOLEAN, PROP_NONE);
	RNA_def_property_boolean_sdna(prop, NULL, "mode", MA_STR_B_UNITS);
	RNA_def_property_ui_text(prop, "Blender Units", "Use Blender units for widths instead of pixels");
	RNA_def_property_update(prop, 0, "rna_Material_update");

	prop = RNA_def_property(srna, "root_size", PROP_FLOAT, PROP_UNSIGNED);
	RNA_def_property_float_sdna(prop, NULL, "strand_sta");
	RNA_def_property_float_funcs(prop, NULL, NULL, "rna_MaterialStrand_start_size_range");
	RNA_def_property_ui_range(prop, 0, 10.0f, 10, 5);
	RNA_def_property_ui_text(prop, "Root Size", "Start size of strands in pixels or Blender units");
	RNA_def_property_update(prop, 0, "rna_Material_update");

	prop = RNA_def_property(srna, "tip_size", PROP_FLOAT, PROP_UNSIGNED);
	RNA_def_property_float_sdna(prop, NULL, "strand_end");
	RNA_def_property_ui_range(prop, 0, 10.0f, 10, 5);
	RNA_def_property_float_funcs(prop, NULL, NULL, "rna_MaterialStrand_end_size_range");
	RNA_def_property_ui_text(prop, "Tip Size", "End size of strands in pixels or Blender units");
	RNA_def_property_update(prop, 0, "rna_Material_update");

	prop = RNA_def_property(srna, "size_min", PROP_FLOAT, PROP_UNSIGNED);
	RNA_def_property_float_sdna(prop, NULL, "strand_min");
	RNA_def_property_range(prop, 0.001, 10);
	RNA_def_property_ui_text(prop, "Minimum Size", "Minimum size of strands in pixels");
	RNA_def_property_update(prop, 0, "rna_Material_update");

	prop = RNA_def_property(srna, "shape", PROP_FLOAT, PROP_NONE);
	RNA_def_property_float_sdna(prop, NULL, "strand_ease");
	RNA_def_property_range(prop, -0.9, 0.9);
	RNA_def_property_ui_text(prop, "Shape", "Positive values make strands rounder, negative ones make strands spiky");
	RNA_def_property_update(prop, 0, "rna_Material_update");

	prop = RNA_def_property(srna, "width_fade", PROP_FLOAT, PROP_NONE);
	RNA_def_property_float_sdna(prop, NULL, "strand_widthfade");
	RNA_def_property_range(prop, 0, 2);
	RNA_def_property_ui_text(prop, "Width Fade", "Transparency along the width of the strand");
	RNA_def_property_update(prop, 0, "rna_Material_update");

	prop = RNA_def_property(srna, "uv_layer", PROP_STRING, PROP_NONE);
	RNA_def_property_string_sdna(prop, NULL, "strand_uvname");
	RNA_def_property_ui_text(prop, "UV Map", "Name of UV map to override");
	RNA_def_property_update(prop, 0, "rna_Material_update");
}

static void rna_def_material_physics(BlenderRNA *brna)
{
	StructRNA *srna;
	PropertyRNA *prop;

	srna = RNA_def_struct(brna, "MaterialPhysics", NULL);
	RNA_def_struct_sdna(srna, "Material");
	RNA_def_struct_nested(brna, srna, "Material");
	RNA_def_struct_ui_text(srna, "Material Physics", "Physics settings for a Material data-block");

	prop = RNA_def_property(srna, "friction", PROP_FLOAT, PROP_NONE);
	RNA_def_property_float_sdna(prop, NULL, "friction");
	RNA_def_property_range(prop, 0, 100);
	RNA_def_property_ui_text(prop, "Friction", "Coulomb friction coefficient, when inside the physics distance area");

	prop = RNA_def_property(srna, "elasticity", PROP_FLOAT, PROP_NONE);
	RNA_def_property_float_sdna(prop, NULL, "reflect");
	RNA_def_property_range(prop, 0, 1);
	RNA_def_property_ui_text(prop, "Elasticity", "Elasticity of collisions");

	/* FH/Force Field Settings */
	prop = RNA_def_property(srna, "use_fh_normal", PROP_BOOLEAN, PROP_NONE);
	RNA_def_property_boolean_sdna(prop, NULL, "dynamode", MA_FH_NOR);
	RNA_def_property_ui_text(prop, "Align to Normal",
	                         "Align dynamic game objects along the surface normal, "
	                         "when inside the physics distance area");

	prop = RNA_def_property(srna, "fh_force", PROP_FLOAT, PROP_NONE);
	RNA_def_property_float_sdna(prop, NULL, "fh");
	RNA_def_property_range(prop, 0, 1);
	RNA_def_property_ui_range(prop, 0.0, 1.0, 10, 2);
	RNA_def_property_ui_text(prop, "Force", "Upward spring force, when inside the physics distance area");

	prop = RNA_def_property(srna, "fh_distance", PROP_FLOAT, PROP_NONE);
	RNA_def_property_float_sdna(prop, NULL, "fhdist");
	RNA_def_property_range(prop, 0, 20);
	RNA_def_property_ui_text(prop, "Distance", "Distance of the physics area");

	prop = RNA_def_property(srna, "fh_damping", PROP_FLOAT, PROP_NONE);
	RNA_def_property_float_sdna(prop, NULL, "xyfrict");
	RNA_def_property_range(prop, 0, 1);
	RNA_def_property_ui_text(prop, "Damping", "Damping of the spring force, when inside the physics distance area");
}

void RNA_def_material(BlenderRNA *brna)
{
	StructRNA *srna;
	PropertyRNA *prop;

	static const EnumPropertyItem prop_type_items[] = {
		{MA_TYPE_SURFACE, "SURFACE", 0, "Surface", "Render object as a surface"},
		{MA_TYPE_WIRE, "WIRE", 0, "Wire", "Render the edges of faces as wires (not supported in raytracing)"},
		{MA_TYPE_VOLUME, "VOLUME", 0, "Volume", "Render object as a volume"},
		{MA_TYPE_HALO, "HALO", 0, "Halo", "Render object as halo particles"},
		{0, NULL, 0, NULL, NULL}
	};
	static const EnumPropertyItem transparency_items[] = {
		{0, "MASK", 0, "Mask", "Mask the background"},
		{MA_ZTRANSP, "Z_TRANSPARENCY", 0, "Z Transparency", "Use alpha buffer for transparent faces"},
		{MA_RAYTRANSP, "RAYTRACE", 0, "Raytrace", "Use raytracing for transparent refraction rendering"},
		{0, NULL, 0, NULL, NULL}
	};

	/* Render Preview Types */
	static const EnumPropertyItem preview_type_items[] = {
		{MA_FLAT, "FLAT", ICON_MATPLANE, "Flat", "Flat XY plane"},
		{MA_SPHERE, "SPHERE", ICON_MATSPHERE, "Sphere", "Sphere"},
		{MA_CUBE, "CUBE", ICON_MATCUBE, "Cube", "Cube"},
		{MA_MONKEY, "MONKEY", ICON_MONKEY, "Monkey", "Monkey"},
		{MA_HAIR, "HAIR", ICON_HAIR, "Hair", "Hair strands"},
		{MA_SPHERE_A, "SPHERE_A", ICON_MAT_SPHERE_SKY, "World Sphere", "Large sphere with sky"},
		{0, NULL, 0, NULL, NULL}
	};

	static const EnumPropertyItem prop_shadows_only_items[] = {
		{MA_SO_OLD, "SHADOW_ONLY_OLD", 0, "Shadow and Distance", "Old shadow only method"},
		{MA_SO_SHADOW, "SHADOW_ONLY", 0, "Shadow Only", "Improved shadow only method"},
		{MA_SO_SHADED, "SHADOW_ONLY_SHADED", 0, "Shadow and Shading",
		 "Improved shadow only method which also renders lightless areas as shadows"},
		{0, NULL, 0, NULL, NULL}
	};

	srna = RNA_def_struct(brna, "Material", "ID");
	RNA_def_struct_ui_text(srna, "Material",
	                       "Material data-block to define the appearance of geometric objects for rendering");
	RNA_def_struct_ui_icon(srna, ICON_MATERIAL_DATA);

	prop = RNA_def_property(srna, "type", PROP_ENUM, PROP_NONE);
	RNA_def_property_enum_sdna(prop, NULL, "material_type");
	RNA_def_property_enum_items(prop, prop_type_items);
	RNA_def_property_ui_text(prop, "Type", "Material type defining how the object is rendered");
	RNA_def_property_enum_funcs(prop, NULL, "rna_Material_type_set", NULL);
	RNA_def_property_update(prop, 0, "rna_Material_draw_update");

	prop = RNA_def_property(srna, "use_transparency", PROP_BOOLEAN, PROP_NONE);
	RNA_def_property_boolean_sdna(prop, NULL, "mode", MA_TRANSP);
	RNA_def_property_ui_text(prop, "Transparency", "Render material as transparent");
	RNA_def_property_update(prop, 0, "rna_Material_draw_update");

	prop = RNA_def_property(srna, "transparency_method", PROP_ENUM, PROP_NONE);
	RNA_def_property_enum_bitflag_sdna(prop, NULL, "mode");
	RNA_def_property_enum_items(prop, transparency_items);
	RNA_def_property_ui_text(prop, "Transparency Method", "Method to use for rendering transparency");
	RNA_def_property_update(prop, 0, "rna_Material_update");

>>>>>>> fb565ddb
	/* For Preview Render */
	prop = RNA_def_property(srna, "preview_render_type", PROP_ENUM, PROP_NONE);
	RNA_def_property_enum_sdna(prop, NULL, "pr_type");
	RNA_def_property_enum_items(prop, preview_type_items);
	RNA_def_property_ui_text(prop, "Preview render type", "Type of preview render");
	RNA_def_property_update(prop, 0, "rna_Material_update_previews");
<<<<<<< HEAD
	
=======

	prop = RNA_def_property(srna, "ambient", PROP_FLOAT, PROP_FACTOR);
	RNA_def_property_float_sdna(prop, NULL, "amb");
	RNA_def_property_range(prop, 0, 1);
	RNA_def_property_ui_text(prop, "Ambient", "Amount of global ambient color the material receives");
	RNA_def_property_update(prop, 0, "rna_Material_update");

	prop = RNA_def_property(srna, "emit", PROP_FLOAT, PROP_NONE);
	RNA_def_property_range(prop, 0, FLT_MAX);
	RNA_def_property_ui_range(prop, 0, 2.0f, 1, 2);
	RNA_def_property_ui_text(prop, "Emit", "Amount of light to emit");
	RNA_def_property_update(prop, 0, "rna_Material_draw_update");

	prop = RNA_def_property(srna, "translucency", PROP_FLOAT, PROP_FACTOR);
	RNA_def_property_range(prop, 0, 1);
	RNA_def_property_ui_text(prop, "Translucency", "Amount of diffuse shading on the back side");
	RNA_def_property_update(prop, 0, "rna_Material_update");

	prop = RNA_def_property(srna, "use_cubic", PROP_BOOLEAN, PROP_NONE);
	RNA_def_property_boolean_sdna(prop, NULL, "shade_flag", MA_CUBIC);
	RNA_def_property_ui_text(prop, "Cubic Interpolation",
	                         "Use cubic interpolation for diffuse values, for smoother transitions");
	RNA_def_property_update(prop, 0, "rna_Material_update");

	prop = RNA_def_property(srna, "use_object_color", PROP_BOOLEAN, PROP_NONE);
	RNA_def_property_boolean_sdna(prop, NULL, "shade_flag", MA_OBCOLOR);
	RNA_def_property_ui_text(prop, "Object Color", "Modulate the result with a per-object color");
	RNA_def_property_update(prop, 0, "rna_Material_draw_update");

	prop = RNA_def_property(srna, "shadow_ray_bias", PROP_FLOAT, PROP_NONE);
	RNA_def_property_float_sdna(prop, NULL, "sbias");
	RNA_def_property_range(prop, 0, 0.25);
	RNA_def_property_ui_text(prop, "Shadow Ray Bias",
	                         "Shadow raytracing bias to prevent terminator problems on shadow boundary");

	prop = RNA_def_property(srna, "shadow_buffer_bias", PROP_FLOAT, PROP_NONE);
	RNA_def_property_float_sdna(prop, NULL, "lbias");
	RNA_def_property_range(prop, 0, 10);
	RNA_def_property_ui_text(prop, "Shadow Buffer Bias", "Factor to multiply shadow buffer bias with (0 is ignore)");

	prop = RNA_def_property(srna, "shadow_cast_alpha", PROP_FLOAT, PROP_FACTOR);
	RNA_def_property_float_sdna(prop, NULL, "shad_alpha");
	RNA_def_property_range(prop, 0.001, 1);
	RNA_def_property_ui_text(prop, "Shadow Casting Alpha",
	                         "Shadow casting alpha, in use for Irregular and Deep shadow buffer");
	RNA_def_property_update(prop, 0, "rna_Material_update");

	prop = RNA_def_property(srna, "light_group", PROP_POINTER, PROP_NONE);
	RNA_def_property_pointer_sdna(prop, NULL, "group");
	RNA_def_property_struct_type(prop, "Group");
	RNA_def_property_flag(prop, PROP_EDITABLE);
	RNA_def_property_ui_text(prop, "Light Group", "Limit lighting to lamps in this Group");
	RNA_def_property_update(prop, 0, "rna_Material_update");

>>>>>>> fb565ddb
	prop = RNA_def_property(srna, "pass_index", PROP_INT, PROP_UNSIGNED);
	RNA_def_property_int_sdna(prop, NULL, "index");
	RNA_def_property_ui_text(prop, "Pass Index", "Index number for the \"Material Index\" render pass");
	RNA_def_property_update(prop, NC_OBJECT, "rna_Material_update");

<<<<<<< HEAD
=======
	/* flags */

	prop = RNA_def_property(srna, "use_light_group_exclusive", PROP_BOOLEAN, PROP_NONE);
	RNA_def_property_boolean_sdna(prop, NULL, "mode", MA_GROUP_NOLAY);
	RNA_def_property_ui_text(prop, "Light Group Exclusive",
	                         "Material uses the light group exclusively - these lamps are excluded "
	                         "from other scene lighting");
	RNA_def_property_update(prop, 0, "rna_Material_update");

	prop = RNA_def_property(srna, "use_light_group_local", PROP_BOOLEAN, PROP_NONE);
	RNA_def_property_boolean_sdna(prop, NULL, "shade_flag", MA_GROUP_LOCAL);
	RNA_def_property_ui_text(prop, "Light Group Local", "When linked in, material uses local light group with the same name");
	RNA_def_property_update(prop, 0, "rna_Material_update");

	prop = RNA_def_property(srna, "use_raytrace", PROP_BOOLEAN, PROP_NONE);
	RNA_def_property_boolean_sdna(prop, NULL, "mode", MA_TRACEBLE);
	RNA_def_property_ui_text(prop, "Traceable",
	                         "Include this material and geometry that uses it in raytracing calculations");
	RNA_def_property_update(prop, 0, "rna_Material_update");

	prop = RNA_def_property(srna, "use_shadows", PROP_BOOLEAN, PROP_NONE);
	RNA_def_property_boolean_sdna(prop, NULL, "mode", MA_SHADOW);
	RNA_def_property_ui_text(prop, "Shadows", "Allow this material to receive shadows");
	RNA_def_property_update(prop, 0, "rna_Material_update");

	prop = RNA_def_property(srna, "use_shadeless", PROP_BOOLEAN, PROP_NONE);
	RNA_def_property_boolean_sdna(prop, NULL, "mode", MA_SHLESS);
	RNA_def_property_ui_text(prop, "Shadeless", "Make this material insensitive to light or shadow");
	RNA_def_property_update(prop, 0, "rna_Material_draw_update");

	prop = RNA_def_property(srna, "use_vertex_color_light", PROP_BOOLEAN, PROP_NONE);
	RNA_def_property_boolean_sdna(prop, NULL, "mode", MA_VERTEXCOL);
	RNA_def_property_ui_text(prop, "Vertex Color Light", "Add vertex colors as additional lighting");
	RNA_def_property_update(prop, 0, "rna_Material_update");

	prop = RNA_def_property(srna, "use_vertex_color_paint", PROP_BOOLEAN, PROP_NONE);
	RNA_def_property_boolean_sdna(prop, NULL, "mode", MA_VERTEXCOLP);
	RNA_def_property_ui_text(prop, "Vertex Color Paint",
	                         "Replace object base color with vertex colors (multiply with "
	                         "'texture face' face assigned textures)");
	RNA_def_property_update(prop, 0, "rna_Material_update");

	prop = RNA_def_property(srna, "invert_z", PROP_BOOLEAN, PROP_NONE);
	RNA_def_property_boolean_sdna(prop, NULL, "mode", MA_ZINV);
	RNA_def_property_ui_text(prop, "Invert Z Depth",
	                         "Render material's faces with an inverted Z buffer (scanline only)");
	RNA_def_property_update(prop, 0, "rna_Material_update");

	prop = RNA_def_property(srna, "offset_z", PROP_FLOAT, PROP_NONE);
	RNA_def_property_float_sdna(prop, NULL, "zoffs");
	RNA_def_property_ui_text(prop, "Z Offset", "Give faces an artificial offset in the Z buffer for Z transparency");
	RNA_def_property_update(prop, 0, "rna_Material_update");

	prop = RNA_def_property(srna, "use_sky", PROP_BOOLEAN, PROP_NONE);
	RNA_def_property_boolean_sdna(prop, NULL, "mode", MA_ENV);
	RNA_def_property_ui_text(prop, "Sky",
	                         "Render this material with zero alpha, with sky background in place (scanline only)");
	RNA_def_property_update(prop, 0, "rna_Material_update");

	prop = RNA_def_property(srna, "use_only_shadow", PROP_BOOLEAN, PROP_NONE);
	RNA_def_property_boolean_sdna(prop, NULL, "mode", MA_ONLYSHADOW);
	RNA_def_property_ui_text(prop, "Only Shadow",
	                         "Render shadows as the material's alpha value, making the material "
	                         "transparent except for shadowed areas");
	RNA_def_property_update(prop, 0, "rna_Material_update");

	prop = RNA_def_property(srna, "shadow_only_type", PROP_ENUM, PROP_NONE);
	RNA_def_property_enum_bitflag_sdna(prop, NULL, "shadowonly_flag");
	RNA_def_property_enum_items(prop, prop_shadows_only_items);
	RNA_def_property_ui_text(prop, "Shadow Type", "How to draw shadows");
	RNA_def_property_update(prop, 0, "rna_Material_update");

	prop = RNA_def_property(srna, "use_face_texture", PROP_BOOLEAN, PROP_NONE);
	RNA_def_property_boolean_sdna(prop, NULL, "mode", MA_FACETEXTURE);
	RNA_def_property_ui_text(prop, "Face Textures",
	                         "Replace the object's base color with color from UV map image textures");
	RNA_def_property_update(prop, 0, "rna_Material_update");

	prop = RNA_def_property(srna, "use_face_texture_alpha", PROP_BOOLEAN, PROP_NONE);
	RNA_def_property_boolean_sdna(prop, NULL, "mode", MA_FACETEXTURE_ALPHA);
	RNA_def_property_ui_text(prop, "Face Textures Alpha",
	                         "Replace the object's base alpha value with alpha from UV map image textures");
	RNA_def_property_update(prop, 0, "rna_Material_update");

	prop = RNA_def_property(srna, "use_cast_shadows", PROP_BOOLEAN, PROP_NONE);
	RNA_def_property_boolean_sdna(prop, NULL, "mode2", MA_CASTSHADOW);
	RNA_def_property_ui_text(prop, "Cast Shadows",
	                         "Allow this material to cast shadows");
	RNA_def_property_update(prop, 0, "rna_Material_update");

	prop = RNA_def_property(srna, "use_cast_shadows_only", PROP_BOOLEAN, PROP_NONE);
	RNA_def_property_boolean_sdna(prop, NULL, "mode", MA_ONLYCAST);
	RNA_def_property_ui_text(prop, "Cast Shadows Only",
	                         "Make objects with this material appear invisible (not rendered), only casting shadows");
	RNA_def_property_update(prop, 0, "rna_Material_update");

	prop = RNA_def_property(srna, "use_mist", PROP_BOOLEAN, PROP_NONE);
	RNA_def_property_boolean_negative_sdna(prop, NULL, "mode", MA_NOMIST);
	RNA_def_property_ui_text(prop, "Use Mist", "Use mist with this material (in world settings)");
	RNA_def_property_update(prop, 0, "rna_Material_update");

	prop = RNA_def_property(srna, "use_transparent_shadows", PROP_BOOLEAN, PROP_NONE);
	RNA_def_property_boolean_sdna(prop, NULL, "mode", MA_SHADOW_TRA);
	RNA_def_property_ui_text(prop, "Receive Transparent Shadows",
	                         "Allow this object to receive transparent shadows cast through other objects");
	RNA_def_property_update(prop, 0, "rna_Material_update");

	prop = RNA_def_property(srna, "use_ray_shadow_bias", PROP_BOOLEAN, PROP_NONE);
	RNA_def_property_boolean_sdna(prop, NULL, "mode", MA_RAYBIAS);
	RNA_def_property_ui_text(prop, "Ray Shadow Bias",
	                         "Prevent raytraced shadow errors on surfaces with smooth shaded normals "
	                         "(terminator problem)");
	RNA_def_property_update(prop, 0, "rna_Material_update");

	prop = RNA_def_property(srna, "use_full_oversampling", PROP_BOOLEAN, PROP_NONE);
	RNA_def_property_boolean_sdna(prop, NULL, "mode", MA_FULL_OSA);
	RNA_def_property_ui_text(prop, "Full Oversampling",
	                         "Force this material to render full shading/textures for all anti-aliasing samples");
	RNA_def_property_update(prop, 0, "rna_Material_update");

	prop = RNA_def_property(srna, "use_cast_buffer_shadows", PROP_BOOLEAN, PROP_NONE);
	RNA_def_property_boolean_sdna(prop, NULL, "mode", MA_SHADBUF);
	RNA_def_property_ui_text(prop, "Cast Buffer Shadows",
	                         "Allow this material to cast shadows from shadow buffer lamps");
	RNA_def_property_update(prop, 0, "rna_Material_update");

	prop = RNA_def_property(srna, "use_cast_approximate", PROP_BOOLEAN, PROP_NONE);
	RNA_def_property_boolean_sdna(prop, NULL, "shade_flag", MA_APPROX_OCCLUSION);
	RNA_def_property_ui_text(prop, "Cast Approximate",
	                         "Allow this material to cast shadows when using approximate ambient occlusion");
	RNA_def_property_update(prop, 0, "rna_Material_update");

	prop = RNA_def_property(srna, "use_tangent_shading", PROP_BOOLEAN, PROP_NONE);
	RNA_def_property_boolean_sdna(prop, NULL, "mode", MA_TANGENT_V);
	RNA_def_property_ui_text(prop, "Tangent Shading",
	                         "Use the material's tangent vector instead of the normal for shading "
	                         "- for anisotropic shading effects");
	RNA_def_property_update(prop, 0, "rna_Material_update");

	prop = RNA_def_property(srna, "use_uv_project", PROP_BOOLEAN, PROP_NONE);
	RNA_def_property_boolean_sdna(prop, NULL, "mapflag", MA_MAPFLAG_UVPROJECT);
	RNA_def_property_ui_text(prop, "UV Project",
	                         "Use to ensure UV interpolation is correct for camera projections (use with UV project modifier)");
	RNA_def_property_update(prop, 0, "rna_Material_update");

	/* nested structs */
	prop = RNA_def_property(srna, "raytrace_mirror", PROP_POINTER, PROP_NONE);
	RNA_def_property_flag(prop, PROP_NEVER_NULL);
	RNA_def_property_struct_type(prop, "MaterialRaytraceMirror");
	RNA_def_property_pointer_funcs(prop, "rna_Material_mirror_get", NULL, NULL, NULL);
	RNA_def_property_ui_text(prop, "Raytrace Mirror", "Raytraced reflection settings for the material");

	prop = RNA_def_property(srna, "raytrace_transparency", PROP_POINTER, PROP_NONE);
	RNA_def_property_flag(prop, PROP_NEVER_NULL);
	RNA_def_property_struct_type(prop, "MaterialRaytraceTransparency");
	RNA_def_property_pointer_funcs(prop, "rna_Material_transp_get", NULL, NULL, NULL);
	RNA_def_property_ui_text(prop, "Raytrace Transparency", "Raytraced transparency settings for the material");

	prop = RNA_def_property(srna, "volume", PROP_POINTER, PROP_NONE);
	RNA_def_property_flag(prop, PROP_NEVER_NULL);
	RNA_def_property_pointer_sdna(prop, NULL, "vol");
	RNA_def_property_struct_type(prop, "MaterialVolume");
	RNA_def_property_ui_text(prop, "Volume", "Volume settings for the material");

	prop = RNA_def_property(srna, "halo", PROP_POINTER, PROP_NONE);
	RNA_def_property_flag(prop, PROP_NEVER_NULL);
	RNA_def_property_struct_type(prop, "MaterialHalo");
	RNA_def_property_pointer_funcs(prop, "rna_Material_halo_get", NULL, NULL, NULL);
	RNA_def_property_ui_text(prop, "Halo", "Halo settings for the material");

	prop = RNA_def_property(srna, "subsurface_scattering", PROP_POINTER, PROP_NONE);
	RNA_def_property_flag(prop, PROP_NEVER_NULL);
	RNA_def_property_struct_type(prop, "MaterialSubsurfaceScattering");
	RNA_def_property_pointer_funcs(prop, "rna_Material_sss_get", NULL, NULL, NULL);
	RNA_def_property_ui_text(prop, "Subsurface Scattering", "Subsurface scattering settings for the material");

	prop = RNA_def_property(srna, "strand", PROP_POINTER, PROP_NONE);
	RNA_def_property_flag(prop, PROP_NEVER_NULL);
	RNA_def_property_struct_type(prop, "MaterialStrand");
	RNA_def_property_pointer_funcs(prop, "rna_Material_strand_get", NULL, NULL, NULL);
	RNA_def_property_ui_text(prop, "Strand", "Strand settings for the material");

	prop = RNA_def_property(srna, "physics", PROP_POINTER, PROP_NONE);
	RNA_def_property_flag(prop, PROP_NEVER_NULL);
	RNA_def_property_struct_type(prop, "MaterialPhysics");
	RNA_def_property_pointer_funcs(prop, "rna_Material_physics_get", NULL, NULL, NULL);
	RNA_def_property_ui_text(prop, "Physics", "Game physics settings");

	/* game settings */
	prop = RNA_def_property(srna, "game_settings", PROP_POINTER, PROP_NONE);
	RNA_def_property_flag(prop, PROP_NEVER_NULL);
	RNA_def_property_pointer_sdna(prop, NULL, "game");
	RNA_def_property_struct_type(prop, "MaterialGameSettings");
	RNA_def_property_ui_text(prop, "Game Settings", "Game material settings");

>>>>>>> fb565ddb
	/* nodetree */
	prop = RNA_def_property(srna, "node_tree", PROP_POINTER, PROP_NONE);
	RNA_def_property_pointer_sdna(prop, NULL, "nodetree");
	RNA_def_property_ui_text(prop, "Node Tree", "Node tree for node based materials");

	prop = RNA_def_property(srna, "use_nodes", PROP_BOOLEAN, PROP_NONE);
	RNA_def_property_boolean_sdna(prop, NULL, "use_nodes", 1);
	RNA_def_property_clear_flag(prop, PROP_ANIMATABLE);
	RNA_def_property_flag(prop, PROP_CONTEXT_UPDATE);
	RNA_def_property_ui_text(prop, "Use Nodes", "Use shader nodes to render the material");
	RNA_def_property_update(prop, 0, "rna_Material_use_nodes_update");

	/* common */
	rna_def_animdata_common(srna);
	rna_def_texpaint_slots(brna, srna);

	rna_def_material_display(srna);

	RNA_api_material(srna);
}


static void rna_def_texture_slots(BlenderRNA *brna, PropertyRNA *cprop, const char *structname,
                                  const char *structname_slots)
{
	StructRNA *srna;

	FunctionRNA *func;
	PropertyRNA *parm;

	RNA_def_property_srna(cprop, structname_slots);
	srna = RNA_def_struct(brna, structname_slots, NULL);
	RNA_def_struct_sdna(srna, "ID");
	RNA_def_struct_ui_text(srna, "Texture Slots", "Collection of texture slots");

	/* functions */
	func = RNA_def_function(srna, "add", "rna_mtex_texture_slots_add");
	RNA_def_function_flag(func, FUNC_USE_SELF_ID | FUNC_NO_SELF | FUNC_USE_CONTEXT | FUNC_USE_REPORTS);
	parm = RNA_def_pointer(func, "mtex", structname, "", "The newly initialized mtex");
	RNA_def_function_return(func, parm);

	func = RNA_def_function(srna, "create", "rna_mtex_texture_slots_create");
	RNA_def_function_flag(func, FUNC_USE_SELF_ID | FUNC_NO_SELF | FUNC_USE_CONTEXT | FUNC_USE_REPORTS);
	parm = RNA_def_int(func, "index", 0, 0, INT_MAX, "Index", "Slot index to initialize", 0, INT_MAX);
	RNA_def_parameter_flags(parm, 0, PARM_REQUIRED);
	parm = RNA_def_pointer(func, "mtex", structname, "", "The newly initialized mtex");
	RNA_def_function_return(func, parm);

	func = RNA_def_function(srna, "clear", "rna_mtex_texture_slots_clear");
	RNA_def_function_flag(func, FUNC_USE_SELF_ID | FUNC_NO_SELF | FUNC_USE_CONTEXT | FUNC_USE_REPORTS);
	parm = RNA_def_int(func, "index", 0, 0, INT_MAX, "Index", "Slot index to clear", 0, INT_MAX);
	RNA_def_parameter_flags(parm, 0, PARM_REQUIRED);
}

void rna_def_mtex_common(BlenderRNA *brna, StructRNA *srna, const char *begin,
                         const char *activeget, const char *activeset, const char *activeeditable,
                         const char *structname, const char *structname_slots, const char *update, const char *update_index)
{
	PropertyRNA *prop;

	/* mtex */
	prop = RNA_def_property(srna, "texture_slots", PROP_COLLECTION, PROP_NONE);
	RNA_def_property_struct_type(prop, structname);
	RNA_def_property_collection_funcs(prop, begin, "rna_iterator_array_next", "rna_iterator_array_end",
	                                  "rna_iterator_array_dereference_get", NULL, NULL, NULL, NULL);
	RNA_def_property_ui_text(prop, "Textures", "Texture slots defining the mapping and influence of textures");
	rna_def_texture_slots(brna, prop, structname, structname_slots);

	prop = RNA_def_property(srna, "active_texture", PROP_POINTER, PROP_NONE);
	RNA_def_property_struct_type(prop, "Texture");
	RNA_def_property_flag(prop, PROP_EDITABLE);
	if (activeeditable)
		RNA_def_property_editable_func(prop, activeeditable);
	RNA_def_property_pointer_funcs(prop, activeget, activeset, NULL, NULL);
	RNA_def_property_ui_text(prop, "Active Texture", "Active texture slot being displayed");
	RNA_def_property_update(prop, NC_MATERIAL | ND_SHADING_LINKS, update);

	prop = RNA_def_property(srna, "active_texture_index", PROP_INT, PROP_UNSIGNED);
	RNA_def_property_int_sdna(prop, NULL, "texact");
	RNA_def_property_range(prop, 0, MAX_MTEX - 1);
	RNA_def_property_ui_text(prop, "Active Texture Index", "Index of active texture slot");
	RNA_def_property_update(prop, NC_MATERIAL | ND_SHADING_LINKS, update_index);
}

static void rna_def_tex_slot(BlenderRNA *brna)
{
	StructRNA *srna;
	PropertyRNA *prop;

	srna = RNA_def_struct(brna, "TexPaintSlot", NULL);
	RNA_def_struct_ui_text(srna, "Texture Paint Slot",
	                       "Slot that contains information about texture painting");

	prop = RNA_def_property(srna, "uv_layer", PROP_STRING, PROP_NONE);
	RNA_def_property_string_maxlength(prop, 64); /* else it uses the pointer size! */
	RNA_def_property_string_sdna(prop, NULL, "uvname");
	RNA_def_property_ui_text(prop, "UV Map", "Name of UV map");
	RNA_def_property_update(prop, NC_GEOM | ND_DATA, "rna_Material_update");
<<<<<<< HEAD
	
	prop = RNA_def_property(srna, "is_valid", PROP_BOOLEAN, PROP_NONE);
	RNA_def_property_boolean_sdna(prop, NULL, "valid", 1);
=======

	prop = RNA_def_property(srna, "index", PROP_INT, PROP_NONE);
>>>>>>> fb565ddb
	RNA_def_property_clear_flag(prop, PROP_EDITABLE);
	RNA_def_property_ui_text(prop, "Valid", "Slot has a valid image and UV map");
}


void rna_def_texpaint_slots(BlenderRNA *brna, StructRNA *srna)
{
	PropertyRNA *prop;

	rna_def_tex_slot(brna);

	/* mtex */
	prop = RNA_def_property(srna, "texture_paint_images", PROP_COLLECTION, PROP_NONE);
	RNA_def_property_collection_sdna(prop, NULL, "texpaintslot", NULL);
	RNA_def_property_collection_funcs(prop, "rna_Material_texpaint_begin", "rna_iterator_array_next", "rna_iterator_array_end",
	                                  "rna_iterator_array_dereference_get", NULL, NULL, NULL, NULL);
	RNA_def_property_struct_type(prop, "Image");
	RNA_def_property_ui_text(prop, "Texture Slot Images", "Texture images used for texture painting");

	prop = RNA_def_property(srna, "texture_paint_slots", PROP_COLLECTION, PROP_NONE);
	RNA_def_property_collection_funcs(prop, "rna_Material_texpaint_begin", "rna_iterator_array_next", "rna_iterator_array_end",
	                                  "rna_iterator_array_get", NULL, NULL, NULL, NULL);
	RNA_def_property_struct_type(prop, "TexPaintSlot");
	RNA_def_property_ui_text(prop, "Texture Slots", "Texture slots defining the mapping and influence of textures");

	prop = RNA_def_property(srna, "paint_active_slot", PROP_INT, PROP_UNSIGNED);
	RNA_def_property_range(prop, 0, SHRT_MAX);
	RNA_def_property_ui_text(prop, "Active Paint Texture Index", "Index of active texture paint slot");
	RNA_def_property_update(prop, NC_MATERIAL | ND_SHADING_LINKS, "rna_Material_active_paint_texture_index_update");

	prop = RNA_def_property(srna, "paint_clone_slot", PROP_INT, PROP_UNSIGNED);
	RNA_def_property_range(prop, 0, SHRT_MAX);
	RNA_def_property_ui_text(prop, "Clone Paint Texture Index", "Index of clone texture paint slot");
	RNA_def_property_update(prop, NC_MATERIAL | ND_SHADING_LINKS, NULL);
}

#endif<|MERGE_RESOLUTION|>--- conflicted
+++ resolved
@@ -159,15 +159,9 @@
 				for (sl = sa->spacedata.first; sl; sl = sl->next) {
 					if (sl->spacetype == SPACE_IMAGE) {
 						SpaceImage *sima = (SpaceImage *)sl;
-<<<<<<< HEAD
 						if (!sima->pin) {
 							ED_space_image_set(sima, scene, obedit, image);
 						}
-=======
-
-						if (!sima->pin)
-							ED_space_image_set(bmain, sima, scene, scene->obedit, image);
->>>>>>> fb565ddb
 					}
 				}
 			}
@@ -178,127 +172,6 @@
 	WM_main_add_notifier(NC_MATERIAL | ND_SHADING, ma);
 }
 
-<<<<<<< HEAD
-=======
-static PointerRNA rna_Material_active_texture_get(PointerRNA *ptr)
-{
-	Material *ma = (Material *)ptr->data;
-	Tex *tex;
-
-	tex = give_current_material_texture(ma);
-	return rna_pointer_inherit_refine(ptr, &RNA_Texture, tex);
-}
-
-static void rna_Material_active_texture_set(PointerRNA *ptr, PointerRNA value)
-{
-	Material *ma = (Material *)ptr->data;
-
-	set_current_material_texture(ma, value.data);
-}
-
-static int rna_Material_active_texture_editable(PointerRNA *ptr, const char **UNUSED(r_info))
-{
-	Material *ma = (Material *)ptr->id.data;
-
-	return has_current_material_texture(ma) ? PROP_EDITABLE : 0;
-}
-
-static PointerRNA rna_Material_active_node_material_get(PointerRNA *ptr)
-{
-	Material *ma = give_node_material((Material *)ptr->data);
-	return rna_pointer_inherit_refine(ptr, &RNA_Material, ma);
-}
-
-static void rna_Material_active_node_material_set(PointerRNA *ptr, PointerRNA value)
-{
-	Material *ma = (Material *)ptr->data;
-	Material *ma_act = value.data;
-
-	nodeSetActiveID(ma->nodetree, ID_MA, &ma_act->id);
-}
-
-static void rna_MaterialStrand_start_size_range(PointerRNA *ptr, float *min, float *max,
-                                                float *UNUSED(softmin), float *UNUSED(softmax))
-{
-	Material *ma = (Material *)ptr->id.data;
-
-	if (ma->mode & MA_STR_B_UNITS) {
-		*min = 0.0001f;
-		*max = 2.0f;
-	}
-	else {
-		*min = 0.25f;
-		*max = 20.0f;
-	}
-}
-
-static void rna_MaterialStrand_end_size_range(PointerRNA *ptr, float *min, float *max,
-                                              float *UNUSED(softmin), float *UNUSED(softmax))
-{
-	Material *ma = (Material *)ptr->id.data;
-
-	if (ma->mode & MA_STR_B_UNITS) {
-		*min = 0.0001f;
-		*max = 1.0f;
-	}
-	else {
-		*min = 0.25f;
-		*max = 10.0f;
-	}
-}
-
-static int rna_MaterialTextureSlot_use_get(PointerRNA *ptr)
-{
-	Material *ma = (Material *)ptr->id.data;
-	MTex *mtex = (MTex *)ptr->data;
-	int a;
-
-	for (a = 0; a < MAX_MTEX; a++)
-		if (ma->mtex[a] == mtex)
-			return (ma->septex & (1 << a)) == 0;
-
-	return 0;
-}
-
-static void rna_MaterialTextureSlot_use_set(PointerRNA *ptr, int value)
-{
-	Material *ma = (Material *)ptr->id.data;
-	MTex *mtex = (MTex *)ptr->data;
-	int a;
-
-	for (a = 0; a < MAX_MTEX; a++) {
-		if (ma->mtex[a] == mtex) {
-			if (value)
-				ma->septex &= ~(1 << a);
-			else
-				ma->septex |= (1 << a);
-		}
-	}
-}
-
-static void rna_Material_use_diffuse_ramp_set(PointerRNA *ptr, int value)
-{
-	Material *ma = (Material *)ptr->data;
-
-	if (value) ma->mode |= MA_RAMP_COL;
-	else ma->mode &= ~MA_RAMP_COL;
-
-	if ((ma->mode & MA_RAMP_COL) && ma->ramp_col == NULL)
-		ma->ramp_col = BKE_colorband_add(false);
-}
-
-static void rna_Material_use_specular_ramp_set(PointerRNA *ptr, int value)
-{
-	Material *ma = (Material *)ptr->data;
-
-	if (value) ma->mode |= MA_RAMP_SPEC;
-	else ma->mode &= ~MA_RAMP_SPEC;
-
-	if ((ma->mode & MA_RAMP_SPEC) && ma->ramp_spec == NULL)
-		ma->ramp_spec = BKE_colorband_add(false);
-}
-
->>>>>>> fb565ddb
 static void rna_Material_use_nodes_update(bContext *C, PointerRNA *ptr)
 {
 	Material *ma = (Material *)ptr->data;
@@ -306,44 +179,9 @@
 
 	if (ma->use_nodes && ma->nodetree == NULL)
 		ED_node_shader_default(C, &ma->id);
-<<<<<<< HEAD
 
 	DEG_relations_tag_update(bmain);
 	rna_Material_draw_update(bmain, CTX_data_scene(C), ptr);
-=======
-
-	rna_Material_draw_update(CTX_data_main(C), CTX_data_scene(C), ptr);
-}
-
-static const EnumPropertyItem *rna_Material_texture_coordinates_itemf(bContext *UNUSED(C), PointerRNA *ptr,
-                                                                PropertyRNA *UNUSED(prop), bool *r_free)
-{
-	Material *ma = (Material *)ptr->id.data;
-	EnumPropertyItem *item = NULL;
-	int totitem = 0;
-
-	RNA_enum_items_add_value(&item, &totitem, prop_texture_coordinates_items, TEXCO_GLOB);
-	RNA_enum_items_add_value(&item, &totitem, prop_texture_coordinates_items, TEXCO_OBJECT);
-	RNA_enum_items_add_value(&item, &totitem, prop_texture_coordinates_items, TEXCO_ORCO);
-
-	if (ma->material_type == MA_TYPE_VOLUME) {
-		/* pass */
-	}
-	else if (ELEM(ma->material_type, MA_TYPE_SURFACE, MA_TYPE_HALO, MA_TYPE_WIRE)) {
-		RNA_enum_items_add_value(&item, &totitem, prop_texture_coordinates_items, TEXCO_UV);
-		RNA_enum_items_add_value(&item, &totitem, prop_texture_coordinates_items, TEXCO_STRAND);
-		RNA_enum_items_add_value(&item, &totitem, prop_texture_coordinates_items, TEXCO_WINDOW);
-		RNA_enum_items_add_value(&item, &totitem, prop_texture_coordinates_items, TEXCO_NORM);
-		RNA_enum_items_add_value(&item, &totitem, prop_texture_coordinates_items, TEXCO_REFL);
-		RNA_enum_items_add_value(&item, &totitem, prop_texture_coordinates_items, TEXCO_STRESS);
-		RNA_enum_items_add_value(&item, &totitem, prop_texture_coordinates_items, TEXCO_TANGENT);
-	}
-
-	RNA_enum_item_end(&item, &totitem);
-	*r_free = true;
-
-	return item;
->>>>>>> fb565ddb
 }
 
 MTex *rna_mtex_texture_slots_add(ID *self_id, struct bContext *C, ReportList *reports)
@@ -411,13 +249,12 @@
 {
 	PropertyRNA *prop;
 
-<<<<<<< HEAD
 	prop = RNA_def_property(srna, "diffuse_color", PROP_FLOAT, PROP_COLOR);
 	RNA_def_property_float_sdna(prop, NULL, "r");
 	RNA_def_property_array(prop, 3);
 	RNA_def_property_ui_text(prop, "Diffuse Color", "Diffuse color of the material");
 	RNA_def_property_update(prop, 0, "rna_Material_draw_update");
-	
+
 	prop = RNA_def_property(srna, "specular_color", PROP_FLOAT, PROP_COLOR);
 	RNA_def_property_float_sdna(prop, NULL, "specr");
 	RNA_def_property_array(prop, 3);
@@ -430,207 +267,13 @@
 	RNA_def_property_range(prop, 0, 1);
 	RNA_def_property_ui_text(prop, "Roughness", "Roughness of the material");
 	RNA_def_property_update(prop, 0, "rna_Material_draw_update");
-	
+
 	prop = RNA_def_property(srna, "specular_intensity", PROP_FLOAT, PROP_FACTOR);
 	RNA_def_property_float_sdna(prop, NULL, "spec");
 	RNA_def_property_float_default(prop, 0.5f);
 	RNA_def_property_range(prop, 0, 1);
 	RNA_def_property_ui_text(prop, "Specular", "How intense (bright) the specular reflection is");
 	RNA_def_property_update(prop, 0, "rna_Material_draw_update");
-=======
-	static const EnumPropertyItem prop_mapping_items[] = {
-		{MTEX_FLAT, "FLAT", 0, "Flat", "Map X and Y coordinates directly"},
-		{MTEX_CUBE, "CUBE", 0, "Cube", "Map using the normal vector"},
-		{MTEX_TUBE, "TUBE", 0, "Tube", "Map with Z as central axis"},
-		{MTEX_SPHERE, "SPHERE", 0, "Sphere", "Map with Z as central axis"},
-		{0, NULL, 0, NULL, NULL}
-	};
-
-	static const EnumPropertyItem prop_x_mapping_items[] = {
-		{0, "NONE", 0, "None", ""},
-		{1, "X", 0, "X", ""},
-		{2, "Y", 0, "Y", ""},
-		{3, "Z", 0, "Z", ""},
-		{0, NULL, 0, NULL, NULL}
-	};
-
-	static const EnumPropertyItem prop_y_mapping_items[] = {
-		{0, "NONE", 0, "None", ""},
-		{1, "X", 0, "X", ""},
-		{2, "Y", 0, "Y", ""},
-		{3, "Z", 0, "Z", ""},
-		{0, NULL, 0, NULL, NULL}
-	};
-
-	static const EnumPropertyItem prop_z_mapping_items[] = {
-		{0, "NONE", 0, "None", ""},
-		{1, "X", 0, "X", ""},
-		{2, "Y", 0, "Y", ""},
-		{3, "Z", 0, "Z", ""},
-		{0, NULL, 0, NULL, NULL}
-	};
-
-	static const EnumPropertyItem prop_normal_map_space_items[] = {
-		{MTEX_NSPACE_CAMERA, "CAMERA", 0, "Camera", ""},
-		{MTEX_NSPACE_WORLD, "WORLD", 0, "World", ""},
-		{MTEX_NSPACE_OBJECT, "OBJECT", 0, "Object", ""},
-		{MTEX_NSPACE_TANGENT, "TANGENT", 0, "Tangent", ""},
-		{0, NULL, 0, NULL, NULL}
-	};
-
-	static const EnumPropertyItem prop_bump_method_items[] = {
-		{0, "BUMP_ORIGINAL", 0, "Original", ""},
-		{MTEX_COMPAT_BUMP, "BUMP_COMPATIBLE", 0, "Compatible", ""},
-		{MTEX_3TAP_BUMP, "BUMP_LOW_QUALITY", 0, "Low Quality", "Use 3 tap filtering"},
-		{MTEX_5TAP_BUMP, "BUMP_MEDIUM_QUALITY", 0, "Medium Quality", "Use 5 tap filtering"},
-		{MTEX_BICUBIC_BUMP, "BUMP_BEST_QUALITY", 0,
-		 "Best Quality", "Use bicubic filtering (requires OpenGL 3.0+, it will fall back on "
-		 "medium setting for other systems)"},
-		{0, NULL, 0, NULL, NULL}
-	};
-
-	static const EnumPropertyItem prop_bump_space_items[] = {
-		{0, "BUMP_VIEWSPACE", 0, "ViewSpace", ""},
-		{MTEX_BUMP_OBJECTSPACE, "BUMP_OBJECTSPACE", 0, "ObjectSpace", ""},
-		{MTEX_BUMP_TEXTURESPACE, "BUMP_TEXTURESPACE", 0, "TextureSpace", ""},
-		{0, NULL, 0, NULL, NULL}
-	};
-
-	srna = RNA_def_struct(brna, "MaterialTextureSlot", "TextureSlot");
-	RNA_def_struct_sdna(srna, "MTex");
-	RNA_def_struct_ui_text(srna, "Material Texture Slot", "Texture slot for textures in a Material data-block");
-
-	prop = RNA_def_property(srna, "texture_coords", PROP_ENUM, PROP_NONE);
-	RNA_def_property_enum_sdna(prop, NULL, "texco");
-	RNA_def_property_enum_items(prop, prop_texture_coordinates_items);
-	RNA_def_property_enum_funcs(prop, NULL, NULL, "rna_Material_texture_coordinates_itemf");
-	RNA_def_property_ui_text(prop, "Texture Coordinates", "");
-	RNA_def_property_update(prop, 0, "rna_Material_update");
-
-	prop = RNA_def_property(srna, "object", PROP_POINTER, PROP_NONE);
-	RNA_def_property_pointer_sdna(prop, NULL, "object");
-	RNA_def_property_struct_type(prop, "Object");
-	RNA_def_property_flag(prop, PROP_EDITABLE);
-	RNA_def_property_ui_text(prop, "Object", "Object to use for mapping with Object texture coordinates");
-	RNA_def_property_update(prop, 0, "rna_Material_update");
-
-	prop = RNA_def_property(srna, "uv_layer", PROP_STRING, PROP_NONE);
-	RNA_def_property_string_sdna(prop, NULL, "uvname");
-	RNA_def_property_ui_text(prop, "UV Map", "UV map to use for mapping with UV texture coordinates");
-	RNA_def_property_update(prop, 0, "rna_Material_update");
-
-	prop = RNA_def_property(srna, "use_from_dupli", PROP_BOOLEAN, PROP_NONE);
-	RNA_def_property_boolean_sdna(prop, NULL, "texflag", MTEX_DUPLI_MAPTO);
-	RNA_def_property_ui_text(prop, "From Dupli",
-	                         "Dupli's instanced from verts, faces or particles, inherit texture coordinate "
-	                         "from their parent");
-	RNA_def_property_update(prop, 0, "rna_Material_update");
-
-	prop = RNA_def_property(srna, "use_map_to_bounds", PROP_BOOLEAN, PROP_NONE);
-	RNA_def_property_boolean_sdna(prop, NULL, "texflag", MTEX_MAPTO_BOUNDS);
-	RNA_def_property_ui_text(prop, "Map to Bounds",
-	                         "Map coordinates in object bounds");
-	RNA_def_property_update(prop, 0, "rna_Material_update");
-
-	prop = RNA_def_property(srna, "use_from_original", PROP_BOOLEAN, PROP_NONE);
-	RNA_def_property_boolean_sdna(prop, NULL, "texflag", MTEX_OB_DUPLI_ORIG);
-	RNA_def_property_ui_text(prop, "From Original",
-	                         "Dupli's derive their object coordinates from the original object's transformation");
-	RNA_def_property_update(prop, 0, "rna_Material_update");
-
-	prop = RNA_def_property(srna, "use_map_color_diffuse", PROP_BOOLEAN, PROP_NONE);
-	RNA_def_property_boolean_sdna(prop, NULL, "mapto", MAP_COL);
-	RNA_def_property_ui_text(prop, "Diffuse Color", "The texture affects basic color of the material");
-	RNA_def_property_update(prop, 0, "rna_Material_update");
-
-	prop = RNA_def_property(srna, "use_map_normal", PROP_BOOLEAN, PROP_NONE);
-	RNA_def_property_boolean_sdna(prop, NULL, "mapto", MAP_NORM);
-	RNA_def_property_ui_text(prop, "Normal", "The texture affects the rendered normal");
-	RNA_def_property_update(prop, 0, "rna_Material_update");
-
-	prop = RNA_def_property(srna, "use_map_color_spec", PROP_BOOLEAN, PROP_NONE);
-	RNA_def_property_boolean_sdna(prop, NULL, "mapto", MAP_COLSPEC);
-	RNA_def_property_ui_text(prop, "Specular Color", "The texture affects the specularity color");
-	RNA_def_property_update(prop, 0, "rna_Material_update");
-
-	prop = RNA_def_property(srna, "use_map_mirror", PROP_BOOLEAN, PROP_NONE);
-	RNA_def_property_boolean_sdna(prop, NULL, "mapto", MAP_COLMIR);
-	RNA_def_property_ui_text(prop, "Mirror", "The texture affects the mirror color");
-	RNA_def_property_update(prop, 0, "rna_Material_update");
-
-	prop = RNA_def_property(srna, "use_map_diffuse", PROP_BOOLEAN, PROP_NONE);
-	RNA_def_property_boolean_sdna(prop, NULL, "mapto", MAP_REF);
-	RNA_def_property_ui_text(prop, "Diffuse", "The texture affects the value of diffuse reflectivity");
-	RNA_def_property_update(prop, 0, "rna_Material_update");
-
-	prop = RNA_def_property(srna, "use_map_specular", PROP_BOOLEAN, PROP_NONE);
-	RNA_def_property_boolean_sdna(prop, NULL, "mapto", MAP_SPEC);
-	RNA_def_property_ui_text(prop, "Specular", "The texture affects the value of specular reflectivity");
-	RNA_def_property_update(prop, 0, "rna_Material_update");
-
-	prop = RNA_def_property(srna, "use_map_ambient", PROP_BOOLEAN, PROP_NONE);
-	RNA_def_property_boolean_sdna(prop, NULL, "mapto", MAP_AMB);
-	RNA_def_property_ui_text(prop, "Ambient", "The texture affects the value of ambient");
-	RNA_def_property_update(prop, 0, "rna_Material_update");
-
-	prop = RNA_def_property(srna, "use_map_hardness", PROP_BOOLEAN, PROP_NONE);
-	RNA_def_property_boolean_sdna(prop, NULL, "mapto", MAP_HAR);
-	RNA_def_property_ui_text(prop, "Hardness", "The texture affects the hardness value");
-	RNA_def_property_update(prop, 0, "rna_Material_update");
-
-	prop = RNA_def_property(srna, "use_map_raymir", PROP_BOOLEAN, PROP_NONE);
-	RNA_def_property_boolean_sdna(prop, NULL, "mapto", MAP_RAYMIRR);
-	RNA_def_property_ui_text(prop, "Ray-Mirror", "The texture affects the ray-mirror value");
-	RNA_def_property_update(prop, 0, "rna_Material_update");
-
-	prop = RNA_def_property(srna, "use_map_alpha", PROP_BOOLEAN, PROP_NONE);
-	RNA_def_property_boolean_sdna(prop, NULL, "mapto", MAP_ALPHA);
-	RNA_def_property_ui_text(prop, "Alpha", "The texture affects the alpha value");
-	RNA_def_property_update(prop, 0, "rna_Material_update");
-
-	prop = RNA_def_property(srna, "use_map_emit", PROP_BOOLEAN, PROP_NONE);
-	RNA_def_property_boolean_sdna(prop, NULL, "mapto", MAP_EMIT);
-	RNA_def_property_ui_text(prop, "Emit", "The texture affects the emit value");
-	RNA_def_property_update(prop, 0, "rna_Material_update");
-
-	prop = RNA_def_property(srna, "use_map_translucency", PROP_BOOLEAN, PROP_NONE);
-	RNA_def_property_boolean_sdna(prop, NULL, "mapto", MAP_TRANSLU);
-	RNA_def_property_ui_text(prop, "Translucency", "The texture affects the translucency value");
-	RNA_def_property_update(prop, 0, "rna_Material_update");
-
-	prop = RNA_def_property(srna, "use_map_displacement", PROP_BOOLEAN, PROP_NONE);
-	RNA_def_property_boolean_sdna(prop, NULL, "mapto", MAP_DISPLACE);
-	RNA_def_property_ui_text(prop, "Displacement", "Let the texture displace the surface");
-	RNA_def_property_update(prop, 0, "rna_Material_update");
-
-	prop = RNA_def_property(srna, "use_map_warp", PROP_BOOLEAN, PROP_NONE);
-	RNA_def_property_boolean_sdna(prop, NULL, "mapto", MAP_WARP);
-	RNA_def_property_ui_text(prop, "Warp", "Let the texture warp texture coordinates of next channels");
-	RNA_def_property_update(prop, 0, "rna_Material_update");
-
-	prop = RNA_def_property(srna, "mapping_x", PROP_ENUM, PROP_NONE);
-	RNA_def_property_enum_sdna(prop, NULL, "projx");
-	RNA_def_property_enum_items(prop, prop_x_mapping_items);
-	RNA_def_property_ui_text(prop, "X Mapping", "");
-	RNA_def_property_update(prop, 0, "rna_Material_update");
-
-	prop = RNA_def_property(srna, "mapping_y", PROP_ENUM, PROP_NONE);
-	RNA_def_property_enum_sdna(prop, NULL, "projy");
-	RNA_def_property_enum_items(prop, prop_y_mapping_items);
-	RNA_def_property_ui_text(prop, "Y Mapping", "");
-	RNA_def_property_update(prop, 0, "rna_Material_update");
-
-	prop = RNA_def_property(srna, "mapping_z", PROP_ENUM, PROP_NONE);
-	RNA_def_property_enum_sdna(prop, NULL, "projz");
-	RNA_def_property_enum_items(prop, prop_z_mapping_items);
-	RNA_def_property_ui_text(prop, "Z Mapping", "");
-	RNA_def_property_update(prop, 0, "rna_Material_update");
-
-	prop = RNA_def_property(srna, "mapping", PROP_ENUM, PROP_NONE);
-	RNA_def_property_enum_items(prop, prop_mapping_items);
-	RNA_def_property_ui_text(prop, "Mapping", "");
-	RNA_def_property_update(prop, 0, "rna_Material_update");
->>>>>>> fb565ddb
 
 	prop = RNA_def_property(srna, "metallic", PROP_FLOAT, PROP_FACTOR);
 	RNA_def_property_float_sdna(prop, NULL, "metallic");
@@ -691,7 +334,7 @@
 	RNA_def_struct_ui_text(srna, "Material",
 	                       "Material data-block to define the appearance of geometric objects for rendering");
 	RNA_def_struct_ui_icon(srna, ICON_MATERIAL_DATA);
-	
+
 	/* Blending (only Eevee for now) */
 	prop = RNA_def_property(srna, "blend_method", PROP_ENUM, PROP_NONE);
 	RNA_def_property_enum_items(prop, prop_eevee_blend_items);
@@ -737,1379 +380,18 @@
 	                                                   "event (0 is disabled)");
 	RNA_def_property_update(prop, 0, "rna_Material_draw_update");
 
-<<<<<<< HEAD
-=======
-	/* volume material */
-	prop = RNA_def_property(srna, "use_map_color_emission", PROP_BOOLEAN, PROP_NONE);
-	RNA_def_property_boolean_sdna(prop, NULL, "mapto", MAP_EMISSION_COL);
-	RNA_def_property_ui_text(prop, "Emission Color", "The texture affects the color of emission");
-	RNA_def_property_update(prop, 0, "rna_Material_update");
-
-	prop = RNA_def_property(srna, "use_map_color_reflection", PROP_BOOLEAN, PROP_NONE);
-	RNA_def_property_boolean_sdna(prop, NULL, "mapto", MAP_REFLECTION_COL);
-	RNA_def_property_ui_text(prop, "Reflection Color", "The texture affects the color of scattered light");
-	RNA_def_property_update(prop, 0, "rna_Material_update");
-
-	prop = RNA_def_property(srna, "use_map_color_transmission", PROP_BOOLEAN, PROP_NONE);
-	RNA_def_property_boolean_sdna(prop, NULL, "mapto", MAP_TRANSMISSION_COL);
-	RNA_def_property_ui_text(prop, "Transmission Color",
-	                         "The texture affects the result color after other light has been scattered/absorbed");
-	RNA_def_property_update(prop, NC_TEXTURE, NULL);
-
-	prop = RNA_def_property(srna, "use_map_density", PROP_BOOLEAN, PROP_NONE);
-	RNA_def_property_boolean_sdna(prop, NULL, "mapto", MAP_DENSITY);
-	RNA_def_property_ui_text(prop, "Density", "The texture affects the volume's density");
-	RNA_def_property_update(prop, 0, "rna_Material_update");
-
-	prop = RNA_def_property(srna, "use_map_emission", PROP_BOOLEAN, PROP_NONE);
-	RNA_def_property_boolean_sdna(prop, NULL, "mapto", MAP_EMISSION);
-	RNA_def_property_ui_text(prop, "Emission", "The texture affects the volume's emission");
-	RNA_def_property_update(prop, 0, "rna_Material_update");
-
-	prop = RNA_def_property(srna, "use_map_scatter", PROP_BOOLEAN, PROP_NONE);
-	RNA_def_property_boolean_sdna(prop, NULL, "mapto", MAP_SCATTERING);
-	RNA_def_property_ui_text(prop, "Scattering", "The texture affects the volume's scattering");
-	RNA_def_property_update(prop, 0, "rna_Material_update");
-
-	prop = RNA_def_property(srna, "use_map_reflect", PROP_BOOLEAN, PROP_NONE);
-	RNA_def_property_boolean_sdna(prop, NULL, "mapto", MAP_REFLECTION);
-	RNA_def_property_ui_text(prop, "Reflection", "The texture affects the reflected light's brightness");
-	RNA_def_property_update(prop, NC_TEXTURE, NULL);
-
-	prop = RNA_def_property(srna, "emission_color_factor", PROP_FLOAT, PROP_NONE);
-	RNA_def_property_float_sdna(prop, NULL, "colemitfac");
-	RNA_def_property_ui_range(prop, 0, 1, 10, 3);
-	RNA_def_property_ui_text(prop, "Emission Color Factor", "Amount texture affects emission color");
-	RNA_def_property_update(prop, 0, "rna_Material_update");
-
-	prop = RNA_def_property(srna, "reflection_color_factor", PROP_FLOAT, PROP_NONE);
-	RNA_def_property_float_sdna(prop, NULL, "colreflfac");
-	RNA_def_property_ui_range(prop, 0, 1, 10, 3);
-	RNA_def_property_ui_text(prop, "Reflection Color Factor", "Amount texture affects color of out-scattered light");
-	RNA_def_property_update(prop, 0, "rna_Material_update");
-
-	prop = RNA_def_property(srna, "transmission_color_factor", PROP_FLOAT, PROP_NONE);
-	RNA_def_property_float_sdna(prop, NULL, "coltransfac");
-	RNA_def_property_ui_range(prop, 0, 1, 10, 3);
-	RNA_def_property_ui_text(prop, "Transmission Color Factor",
-	                         "Amount texture affects result color after light has been scattered/absorbed");
-	RNA_def_property_update(prop, NC_TEXTURE, NULL);
-
-	prop = RNA_def_property(srna, "density_factor", PROP_FLOAT, PROP_NONE);
-	RNA_def_property_float_sdna(prop, NULL, "densfac");
-	RNA_def_property_ui_range(prop, 0, 1, 10, 3);
-	RNA_def_property_ui_text(prop, "Density Factor", "Amount texture affects density");
-	RNA_def_property_update(prop, 0, "rna_Material_update");
-
-	prop = RNA_def_property(srna, "emission_factor", PROP_FLOAT, PROP_NONE);
-	RNA_def_property_float_sdna(prop, NULL, "emitfac");
-	RNA_def_property_ui_range(prop, 0, 1, 10, 3);
-	RNA_def_property_ui_text(prop, "Emission Factor", "Amount texture affects emission");
-	RNA_def_property_update(prop, 0, "rna_Material_update");
-
-	prop = RNA_def_property(srna, "scattering_factor", PROP_FLOAT, PROP_NONE);
-	RNA_def_property_float_sdna(prop, NULL, "scatterfac");
-	RNA_def_property_ui_range(prop, 0, 1, 10, 3);
-	RNA_def_property_ui_text(prop, "Scattering Factor", "Amount texture affects scattering");
-	RNA_def_property_update(prop, 0, "rna_Material_update");
-
-	prop = RNA_def_property(srna, "reflection_factor", PROP_FLOAT, PROP_NONE);
-	RNA_def_property_float_sdna(prop, NULL, "reflfac");
-	RNA_def_property_ui_range(prop, 0, 1, 10, 3);
-	RNA_def_property_ui_text(prop, "Reflection Factor", "Amount texture affects brightness of out-scattered light");
-	RNA_def_property_update(prop, 0, "rna_Material_update");
-
-	/* end volume material */
-
-	prop = RNA_def_property(srna, "use", PROP_BOOLEAN, PROP_NONE);
-	RNA_def_property_boolean_funcs(prop, "rna_MaterialTextureSlot_use_get", "rna_MaterialTextureSlot_use_set");
-	RNA_def_property_ui_text(prop, "Enabled", "Enable this material texture slot");
-	RNA_def_property_update(prop, 0, "rna_Material_update");
-
-	prop = RNA_def_property(srna, "bump_method", PROP_ENUM, PROP_NONE);
-	RNA_def_property_enum_bitflag_sdna(prop, NULL, "texflag");
-	RNA_def_property_enum_items(prop, prop_bump_method_items);
-	RNA_def_property_ui_text(prop, "Bump Method", "Method to use for bump mapping");
-	RNA_def_property_update(prop, 0, "rna_Material_update");
-
-	prop = RNA_def_property(srna, "bump_objectspace", PROP_ENUM, PROP_NONE);
-	RNA_def_property_enum_bitflag_sdna(prop, NULL, "texflag");
-	RNA_def_property_enum_items(prop, prop_bump_space_items);
-	RNA_def_property_ui_text(prop, "Bump Space", "Space to apply bump mapping in");
-	RNA_def_property_update(prop, 0, "rna_Material_update");
-}
-
-static void rna_def_material_gamesettings(BlenderRNA *brna)
-{
-	StructRNA *srna;
-	PropertyRNA *prop;
-
-	static const EnumPropertyItem prop_alpha_blend_items[] = {
-		{GEMAT_SOLID, "OPAQUE", 0, "Opaque", "Render color of textured face as color"},
-		{GEMAT_ADD, "ADD", 0, "Add", "Render face transparent and add color of face"},
-		{GEMAT_CLIP, "CLIP", 0, "Alpha Clip", "Use the image alpha values clipped with no blending (binary alpha)"},
-		{GEMAT_ALPHA, "ALPHA", 0, "Alpha Blend",
-		 "Render polygon transparent, depending on alpha channel of the texture"},
-		{GEMAT_ALPHA_SORT, "ALPHA_SORT", 0, "Alpha Sort",
-		 "Sort faces for correct alpha drawing (slow, use Alpha Clip instead when possible)"},
-		{GEMAT_ALPHA_TO_COVERAGE, "ALPHA_ANTIALIASING", 0, "Alpha Anti-Aliasing",
-		 "Use textures alpha as anti-aliasing mask, requires multi-sample OpenGL display"},
-		{0, NULL, 0, NULL, NULL}
-	};
-
-	static const EnumPropertyItem prop_face_orientation_items[] = {
-		{GEMAT_NORMAL, "NORMAL", 0, "Normal", "No transformation"},
-		{GEMAT_HALO, "HALO", 0, "Halo", "Screen aligned billboard"},
-		{GEMAT_BILLBOARD, "BILLBOARD", 0, "Billboard", "Billboard with Z-axis constraint"},
-		{GEMAT_SHADOW, "SHADOW", 0, "Shadow", "Faces are used for shadow"},
-		{0, NULL, 0, NULL, NULL}
-	};
-
-	srna = RNA_def_struct(brna, "MaterialGameSettings", NULL);
-	RNA_def_struct_sdna(srna, "GameSettings");
-	RNA_def_struct_nested(brna, srna, "Material");
-	RNA_def_struct_ui_text(srna, "Material Game Settings", "Game Engine settings for a Material data-block");
-
-	prop = RNA_def_property(srna, "use_backface_culling", PROP_BOOLEAN, PROP_NONE);
-	RNA_def_property_boolean_sdna(prop, NULL, "flag", GEMAT_BACKCULL); /* use bitflags */
-	RNA_def_property_ui_text(prop, "Backface Culling", "Hide Back of the face in Game Engine ");
-	RNA_def_property_update(prop, 0, "rna_Material_draw_update");
-
-	prop = RNA_def_property(srna, "text", PROP_BOOLEAN, PROP_NONE);
-	RNA_def_property_boolean_sdna(prop, NULL, "flag", GEMAT_TEXT); /* use bitflags */
-	RNA_def_property_ui_text(prop, "Text", "Use material as text in Game Engine ");
-	RNA_def_property_update(prop, 0, "rna_Material_draw_update");
-
-	prop = RNA_def_property(srna, "invisible", PROP_BOOLEAN, PROP_NONE);
-	RNA_def_property_boolean_sdna(prop, NULL, "flag", GEMAT_INVISIBLE); /* use bitflags */
-	RNA_def_property_ui_text(prop, "Invisible", "Make face invisible");
-	RNA_def_property_update(prop, 0, "rna_Material_draw_update");
-
-	prop = RNA_def_property(srna, "alpha_blend", PROP_ENUM, PROP_NONE);
-	RNA_def_property_enum_sdna(prop, NULL, "alpha_blend");
-	RNA_def_property_enum_items(prop, prop_alpha_blend_items);
-	RNA_def_property_ui_text(prop, "Blend Mode", "Blend Mode for Transparent Faces");
-	RNA_def_property_update(prop, 0, "rna_Material_draw_update");
-
-	prop = RNA_def_property(srna, "face_orientation", PROP_ENUM, PROP_NONE);
-	RNA_def_property_enum_items(prop, prop_face_orientation_items);
-	RNA_def_property_ui_text(prop, "Face Orientations", "Especial face orientation options");
-
-	prop = RNA_def_property(srna, "physics", PROP_BOOLEAN, PROP_NONE);
-	RNA_def_property_boolean_negative_sdna(prop, NULL, "flag", GEMAT_NOPHYSICS); /* use bitflags */
-	RNA_def_property_ui_text(prop, "Physics", "Use physics properties of materials ");
-}
-
-static void rna_def_material_colors(StructRNA *srna)
-{
-	PropertyRNA *prop;
-
-	static const EnumPropertyItem prop_ramp_input_items[] = {
-		{MA_RAMP_IN_SHADER, "SHADER", 0, "Shader", ""},
-		{MA_RAMP_IN_ENERGY, "ENERGY", 0, "Energy", ""},
-		{MA_RAMP_IN_NOR, "NORMAL", 0, "Normal", ""},
-		{MA_RAMP_IN_RESULT, "RESULT", 0, "Result", ""},
-		{0, NULL, 0, NULL, NULL}
-	};
-
-	prop = RNA_def_property(srna, "diffuse_color", PROP_FLOAT, PROP_COLOR);
-	RNA_def_property_float_sdna(prop, NULL, "r");
-	RNA_def_property_array(prop, 3);
-	RNA_def_property_ui_text(prop, "Diffuse Color", "Diffuse color of the material");
-	RNA_def_property_update(prop, 0, "rna_Material_draw_update");
-
-	prop = RNA_def_property(srna, "specular_color", PROP_FLOAT, PROP_COLOR);
-	RNA_def_property_float_sdna(prop, NULL, "specr");
-	RNA_def_property_array(prop, 3);
-	RNA_def_property_ui_text(prop, "Specular Color", "Specular color of the material");
-	RNA_def_property_update(prop, 0, "rna_Material_draw_update");
-
-	prop = RNA_def_property(srna, "mirror_color", PROP_FLOAT, PROP_COLOR);
-	RNA_def_property_float_sdna(prop, NULL, "mirr");
-	RNA_def_property_array(prop, 3);
-	RNA_def_property_ui_text(prop, "Mirror Color", "Mirror color of the material");
-	RNA_def_property_update(prop, 0, "rna_Material_update");
-
-	prop = RNA_def_property(srna, "alpha", PROP_FLOAT, PROP_FACTOR);
-	RNA_def_property_range(prop, 0.0f, 1.0f);
-	RNA_def_property_ui_text(prop, "Alpha", "Alpha transparency of the material");
-	RNA_def_property_update(prop, 0, "rna_Material_draw_update");
-
-	prop = RNA_def_property(srna, "specular_alpha", PROP_FLOAT, PROP_FACTOR);
-	RNA_def_property_float_sdna(prop, NULL, "spectra");
-	RNA_def_property_range(prop, 0.0f, 1.0f);
-	RNA_def_property_ui_text(prop, "Specular Alpha", "Alpha transparency for specular areas");
-	RNA_def_property_update(prop, 0, "rna_Material_update");
-
-	/* Color bands */
-	prop = RNA_def_property(srna, "use_diffuse_ramp", PROP_BOOLEAN, PROP_NONE);
-	RNA_def_property_boolean_sdna(prop, NULL, "mode", MA_RAMP_COL);
-	RNA_def_property_boolean_funcs(prop, NULL, "rna_Material_use_diffuse_ramp_set");
-	RNA_def_property_ui_text(prop, "Use Diffuse Ramp", "Toggle diffuse ramp operations");
-	RNA_def_property_update(prop, 0, "rna_Material_update");
-
-	prop = RNA_def_property(srna, "diffuse_ramp", PROP_POINTER, PROP_NONE);
-	RNA_def_property_pointer_sdna(prop, NULL, "ramp_col");
-	RNA_def_property_struct_type(prop, "ColorRamp");
-	RNA_def_property_ui_text(prop, "Diffuse Ramp", "Color ramp used to affect diffuse shading");
-	RNA_def_property_update(prop, 0, "rna_Material_update");
-
-	prop = RNA_def_property(srna, "use_specular_ramp", PROP_BOOLEAN, PROP_NONE);
-	RNA_def_property_boolean_sdna(prop, NULL, "mode", MA_RAMP_SPEC);
-	RNA_def_property_boolean_funcs(prop, NULL, "rna_Material_use_specular_ramp_set");
-	RNA_def_property_ui_text(prop, "Use Specular Ramp", "Toggle specular ramp operations");
-	RNA_def_property_update(prop, 0, "rna_Material_update");
-
-	prop = RNA_def_property(srna, "specular_ramp", PROP_POINTER, PROP_NONE);
-	RNA_def_property_pointer_sdna(prop, NULL, "ramp_spec");
-	RNA_def_property_struct_type(prop, "ColorRamp");
-	RNA_def_property_ui_text(prop, "Specular Ramp", "Color ramp used to affect specular shading");
-	RNA_def_property_update(prop, 0, "rna_Material_update");
-
-	prop = RNA_def_property(srna, "diffuse_ramp_blend", PROP_ENUM, PROP_NONE);
-	RNA_def_property_enum_sdna(prop, NULL, "rampblend_col");
-	RNA_def_property_enum_items(prop, rna_enum_ramp_blend_items);
-	RNA_def_property_ui_text(prop, "Diffuse Ramp Blend", "Blending method of the ramp and the diffuse color");
-	RNA_def_property_update(prop, 0, "rna_Material_update");
-
-	prop = RNA_def_property(srna, "specular_ramp_blend", PROP_ENUM, PROP_NONE);
-	RNA_def_property_enum_sdna(prop, NULL, "rampblend_spec");
-	RNA_def_property_enum_items(prop, rna_enum_ramp_blend_items);
-	RNA_def_property_ui_text(prop, "Specular Ramp Blend", "Blending method of the ramp and the specular color");
-	RNA_def_property_update(prop, 0, "rna_Material_update");
-
-	prop = RNA_def_property(srna, "diffuse_ramp_input", PROP_ENUM, PROP_NONE);
-	RNA_def_property_enum_sdna(prop, NULL, "rampin_col");
-	RNA_def_property_enum_items(prop, prop_ramp_input_items);
-	RNA_def_property_ui_text(prop, "Diffuse Ramp Input", "How the ramp maps on the surface");
-	RNA_def_property_update(prop, 0, "rna_Material_update");
-
-	prop = RNA_def_property(srna, "specular_ramp_input", PROP_ENUM, PROP_NONE);
-	RNA_def_property_enum_sdna(prop, NULL, "rampin_spec");
-	RNA_def_property_enum_items(prop, prop_ramp_input_items);
-	RNA_def_property_ui_text(prop, "Specular Ramp Input", "How the ramp maps on the surface");
-	RNA_def_property_update(prop, 0, "rna_Material_update");
-
-	prop = RNA_def_property(srna, "diffuse_ramp_factor", PROP_FLOAT, PROP_FACTOR);
-	RNA_def_property_float_sdna(prop, NULL, "rampfac_col");
-	RNA_def_property_range(prop, 0.0f, 1.0f);
-	RNA_def_property_ui_text(prop, "Diffuse Ramp Factor", "Blending factor (also uses alpha in Colorband)");
-	RNA_def_property_update(prop, 0, "rna_Material_update");
-
-	prop = RNA_def_property(srna, "specular_ramp_factor", PROP_FLOAT, PROP_FACTOR);
-	RNA_def_property_float_sdna(prop, NULL, "rampfac_spec");
-	RNA_def_property_range(prop, 0.0f, 1.0f);
-	RNA_def_property_ui_text(prop, "Specular Ramp Factor", "Blending factor (also uses alpha in Colorband)");
-	RNA_def_property_update(prop, 0, "rna_Material_update");
-
-	/* Freestyle line color */
-	prop = RNA_def_property(srna, "line_color", PROP_FLOAT, PROP_COLOR);
-	RNA_def_property_float_sdna(prop, NULL, "line_col");
-	RNA_def_property_array(prop, 4);
-	RNA_def_property_ui_text(prop, "Line Color", "Line color used for Freestyle line rendering");
-	RNA_def_property_update(prop, 0, "rna_Material_update");
-
-	prop = RNA_def_property(srna, "line_priority", PROP_INT, PROP_NONE);
-	RNA_def_property_int_sdna(prop, NULL, "line_priority");
-	RNA_def_property_range(prop, 0, 32767);
-	RNA_def_property_ui_text(prop, "Line Priority",
-	                         "The line color of a higher priority is used at material boundaries");
-	RNA_def_property_update(prop, 0, "rna_Material_update");
-}
-
-static void rna_def_material_diffuse(StructRNA *srna)
-{
-	PropertyRNA *prop;
-
-	static const EnumPropertyItem prop_diff_shader_items[] = {
-		{MA_DIFF_LAMBERT, "LAMBERT", 0, "Lambert", "Use a Lambertian shader"},
-		{MA_DIFF_ORENNAYAR, "OREN_NAYAR", 0, "Oren-Nayar", "Use an Oren-Nayar shader"},
-		{MA_DIFF_TOON, "TOON", 0, "Toon", "Use a toon shader"},
-		{MA_DIFF_MINNAERT, "MINNAERT", 0, "Minnaert", "Use a Minnaert shader"},
-		{MA_DIFF_FRESNEL, "FRESNEL", 0, "Fresnel", "Use a Fresnel shader"},
-		{0, NULL, 0, NULL, NULL}
-	};
-
-	prop = RNA_def_property(srna, "diffuse_shader", PROP_ENUM, PROP_NONE);
-	RNA_def_property_enum_sdna(prop, NULL, "diff_shader");
-	RNA_def_property_enum_items(prop, prop_diff_shader_items);
-	RNA_def_property_ui_text(prop, "Diffuse Shader Model", "");
-	RNA_def_property_update(prop, 0, "rna_Material_update");
-
-	prop = RNA_def_property(srna, "diffuse_intensity", PROP_FLOAT, PROP_FACTOR);
-	RNA_def_property_float_sdna(prop, NULL, "ref");
-	RNA_def_property_range(prop, 0.0f, 1.0f);
-	RNA_def_property_ui_text(prop, "Diffuse Intensity", "Amount of diffuse reflection");
-	RNA_def_property_update(prop, 0, "rna_Material_draw_update");
-
-	prop = RNA_def_property(srna, "roughness", PROP_FLOAT, PROP_NONE);
-	RNA_def_property_range(prop, 0.0f, 3.14f);
-	RNA_def_property_ui_text(prop, "Roughness", "Oren-Nayar Roughness");
-	RNA_def_property_update(prop, 0, "rna_Material_update");
-
-	prop = RNA_def_property(srna, "diffuse_toon_size", PROP_FLOAT, PROP_NONE);
-	RNA_def_property_float_sdna(prop, NULL, "param[0]");
-	RNA_def_property_range(prop, 0.0f, 3.14f);
-	RNA_def_property_ui_text(prop, "Diffuse Toon Size", "Size of diffuse toon area");
-	RNA_def_property_update(prop, 0, "rna_Material_update");
-
-	prop = RNA_def_property(srna, "diffuse_toon_smooth", PROP_FLOAT, PROP_FACTOR);
-	RNA_def_property_float_sdna(prop, NULL, "param[1]");
-	RNA_def_property_range(prop, 0.0f, 1.0f);
-	RNA_def_property_ui_text(prop, "Diffuse Toon Smooth", "Smoothness of diffuse toon area");
-	RNA_def_property_update(prop, 0, "rna_Material_update");
-
-	prop = RNA_def_property(srna, "diffuse_fresnel", PROP_FLOAT, PROP_NONE);
-	RNA_def_property_float_sdna(prop, NULL, "param[1]");
-	RNA_def_property_range(prop, 0.0f, 5.0f);
-	RNA_def_property_ui_text(prop, "Diffuse Fresnel", "Power of Fresnel");
-	RNA_def_property_update(prop, 0, "rna_Material_update");
-
-	prop = RNA_def_property(srna, "diffuse_fresnel_factor", PROP_FLOAT, PROP_NONE);
-	RNA_def_property_float_sdna(prop, NULL, "param[0]");
-	RNA_def_property_range(prop, 0.0f, 5.0f);
-	RNA_def_property_ui_text(prop, "Diffuse Fresnel Factor", "Blending factor of Fresnel");
-	RNA_def_property_update(prop, 0, "rna_Material_update");
-
-	prop = RNA_def_property(srna, "darkness", PROP_FLOAT, PROP_NONE);
-	RNA_def_property_range(prop, 0.0f, 2.0f);
-	RNA_def_property_ui_text(prop, "Darkness", "Minnaert darkness");
-	RNA_def_property_update(prop, 0, "rna_Material_update");
-}
-
-static void rna_def_material_raymirror(BlenderRNA *brna)
-{
-	StructRNA *srna;
-	PropertyRNA *prop;
-
-	static const EnumPropertyItem prop_fadeto_mir_items[] = {
-		{MA_RAYMIR_FADETOSKY, "FADE_TO_SKY", 0, "Sky", ""},
-		{MA_RAYMIR_FADETOMAT, "FADE_TO_MATERIAL", 0, "Material", ""},
-		{0, NULL, 0, NULL, NULL}
-	};
-
-	srna = RNA_def_struct(brna, "MaterialRaytraceMirror", NULL);
-	RNA_def_struct_sdna(srna, "Material");
-	RNA_def_struct_nested(brna, srna, "Material");
-	RNA_def_struct_ui_text(srna, "Material Raytrace Mirror", "Raytraced reflection settings for a Material data-block");
-
-	prop = RNA_def_property(srna, "use", PROP_BOOLEAN, PROP_NONE);
-	RNA_def_property_boolean_sdna(prop, NULL, "mode", MA_RAYMIRROR); /* use bitflags */
-	RNA_def_property_ui_text(prop, "Enabled", "Enable raytraced reflections");
-	RNA_def_property_update(prop, 0, "rna_Material_update");
-
-	prop = RNA_def_property(srna, "reflect_factor", PROP_FLOAT, PROP_FACTOR);
-	RNA_def_property_float_sdna(prop, NULL, "ray_mirror");
-	RNA_def_property_range(prop, 0.0f, 1.0f);
-	RNA_def_property_ui_text(prop, "Reflectivity", "Amount of mirror reflection for raytrace");
-	RNA_def_property_update(prop, 0, "rna_Material_update");
-
-	prop = RNA_def_property(srna, "fresnel", PROP_FLOAT, PROP_NONE);
-	RNA_def_property_float_sdna(prop, NULL, "fresnel_mir");
-	RNA_def_property_range(prop, 0.0f, 5.0f);
-	RNA_def_property_ui_text(prop, "Fresnel", "Power of Fresnel for mirror reflection");
-	RNA_def_property_update(prop, 0, "rna_Material_update");
-
-	prop = RNA_def_property(srna, "fresnel_factor", PROP_FLOAT, PROP_FACTOR);
-	RNA_def_property_float_sdna(prop, NULL, "fresnel_mir_i");
-	RNA_def_property_range(prop, 0.0f, 5.0f);
-	RNA_def_property_ui_text(prop, "Fresnel Factor", "Blending factor for Fresnel");
-	RNA_def_property_update(prop, 0, "rna_Material_update");
-
-	prop = RNA_def_property(srna, "gloss_factor", PROP_FLOAT, PROP_FACTOR);
-	RNA_def_property_float_sdna(prop, NULL, "gloss_mir");
-	RNA_def_property_range(prop, 0.0f, 1.0f);
-	RNA_def_property_ui_text(prop, "Gloss Amount",
-	                         "The shininess of the reflection (values < 1.0 give diffuse, blurry reflections)");
-	RNA_def_property_update(prop, 0, "rna_Material_update");
-
-	prop = RNA_def_property(srna, "gloss_anisotropic", PROP_FLOAT, PROP_FACTOR);
-	RNA_def_property_float_sdna(prop, NULL, "aniso_gloss_mir");
-	RNA_def_property_range(prop, 0.0f, 1.0f);
-	RNA_def_property_ui_text(prop, "Gloss Anisotropy",
-	                         "The shape of the reflection, from 0.0 (circular) to 1.0 "
-	                         "(fully stretched along the tangent");
-	RNA_def_property_update(prop, 0, "rna_Material_update");
-
-	prop = RNA_def_property(srna, "gloss_samples", PROP_INT, PROP_NONE);
-	RNA_def_property_int_sdna(prop, NULL, "samp_gloss_mir");
-	RNA_def_property_range(prop, 0, 1024);
-	RNA_def_property_ui_text(prop, "Gloss Samples", "Number of cone samples averaged for blurry reflections");
-	RNA_def_property_update(prop, 0, "rna_Material_update");
-
-	prop = RNA_def_property(srna, "gloss_threshold", PROP_FLOAT, PROP_FACTOR);
-	RNA_def_property_float_sdna(prop, NULL, "adapt_thresh_mir");
-	RNA_def_property_range(prop, 0.0f, 1.0f);
-	RNA_def_property_ui_text(prop, "Gloss Threshold",
-	                         "Threshold for adaptive sampling (if a sample contributes less than "
-	                         "this amount [as a percentage], sampling is stopped)");
-	RNA_def_property_update(prop, 0, "rna_Material_update");
-
-	prop = RNA_def_property(srna, "depth", PROP_INT, PROP_UNSIGNED);
-	RNA_def_property_int_sdna(prop, NULL, "ray_depth");
-	RNA_def_property_ui_range(prop, 0, 100, 1, 3);
-	RNA_def_property_ui_text(prop, "Depth", "Maximum allowed number of light inter-reflections");
-	RNA_def_property_update(prop, 0, "rna_Material_update");
-
-	prop = RNA_def_property(srna, "distance", PROP_FLOAT, PROP_DISTANCE);
-	RNA_def_property_float_sdna(prop, NULL, "dist_mir");
-	RNA_def_property_range(prop, 0.0f, 10000.0f);
-	RNA_def_property_ui_text(prop, "Maximum Distance",
-	                         "Maximum distance of reflected rays (reflections further than this "
-	                         "range fade to sky color or material color)");
-	RNA_def_property_update(prop, 0, "rna_Material_update");
-
-	prop = RNA_def_property(srna, "fade_to", PROP_ENUM, PROP_NONE);
-	RNA_def_property_enum_sdna(prop, NULL, "fadeto_mir");
-	RNA_def_property_enum_items(prop, prop_fadeto_mir_items);
-	RNA_def_property_ui_text(prop, "Fade-out Color",
-	                         "The color that rays with no intersection within the Max Distance take "
-	                         "(material color can be best for indoor scenes, sky color for outdoor)");
-	RNA_def_property_update(prop, 0, "rna_Material_update");
-}
-
-static void rna_def_material_raytra(BlenderRNA *brna)
-{
-	StructRNA *srna;
-	PropertyRNA *prop;
-
-	srna = RNA_def_struct(brna, "MaterialRaytraceTransparency", NULL);
-	RNA_def_struct_sdna(srna, "Material");
-	RNA_def_struct_nested(brna, srna, "Material");
-	RNA_def_struct_ui_text(srna, "Material Raytrace Transparency",
-	                       "Raytraced refraction settings for a Material data-block");
-
-	prop = RNA_def_property(srna, "ior", PROP_FLOAT, PROP_NONE);
-	RNA_def_property_float_sdna(prop, NULL, "ang");
-	RNA_def_property_range(prop, 0.25f, 4.0f);
-	RNA_def_property_ui_text(prop, "IOR", "Angular index of refraction for raytraced refraction");
-	RNA_def_property_update(prop, 0, "rna_Material_update");
-
-	prop = RNA_def_property(srna, "fresnel", PROP_FLOAT, PROP_NONE);
-	RNA_def_property_float_sdna(prop, NULL, "fresnel_tra");
-	RNA_def_property_range(prop, 0.0f, 5.0f);
-	RNA_def_property_ui_text(prop, "Fresnel", "Power of Fresnel for transparency (Ray or ZTransp)");
-	RNA_def_property_update(prop, 0, "rna_Material_update");
-
-	prop = RNA_def_property(srna, "fresnel_factor", PROP_FLOAT, PROP_FACTOR);
-	RNA_def_property_float_sdna(prop, NULL, "fresnel_tra_i");
-	RNA_def_property_range(prop, 1.0f, 5.0f);
-	RNA_def_property_ui_text(prop, "Fresnel Factor", "Blending factor for Fresnel");
-	RNA_def_property_update(prop, 0, "rna_Material_update");
-
-	prop = RNA_def_property(srna, "gloss_factor", PROP_FLOAT, PROP_FACTOR);
-	RNA_def_property_float_sdna(prop, NULL, "gloss_tra");
-	RNA_def_property_range(prop, 0.0f, 1.0f);
-	RNA_def_property_ui_text(prop, "Gloss Amount",
-	                         "The clarity of the refraction. Values < 1.0 give diffuse, blurry refractions");
-	RNA_def_property_update(prop, 0, "rna_Material_update");
-
-	prop = RNA_def_property(srna, "gloss_samples", PROP_INT, PROP_NONE);
-	RNA_def_property_int_sdna(prop, NULL, "samp_gloss_tra");
-	RNA_def_property_range(prop, 0, 1024);
-	RNA_def_property_ui_text(prop, "Gloss Samples", "Number of cone samples averaged for blurry refractions");
-	RNA_def_property_update(prop, 0, "rna_Material_update");
-
-	prop = RNA_def_property(srna, "gloss_threshold", PROP_FLOAT, PROP_FACTOR);
-	RNA_def_property_float_sdna(prop, NULL, "adapt_thresh_tra");
-	RNA_def_property_range(prop, 0.0f, 1.0f);
-	RNA_def_property_ui_text(prop, "Gloss Threshold",
-	                         "Threshold for adaptive sampling. If a sample contributes less than "
-	                         "this amount (as a percentage), sampling is stopped");
-	RNA_def_property_update(prop, 0, "rna_Material_update");
-
-	prop = RNA_def_property(srna, "depth", PROP_INT, PROP_UNSIGNED);
-	RNA_def_property_int_sdna(prop, NULL, "ray_depth_tra");
-	RNA_def_property_ui_range(prop, 0, 100, 1, 3);
-	RNA_def_property_ui_text(prop, "Depth", "Maximum allowed number of light inter-refractions");
-	RNA_def_property_update(prop, 0, "rna_Material_update");
-
-	prop = RNA_def_property(srna, "filter", PROP_FLOAT, PROP_FACTOR);
-	RNA_def_property_float_sdna(prop, NULL, "filter");
-	RNA_def_property_range(prop, 0.0f, 1.0f);
-	RNA_def_property_ui_text(prop, "Filter",
-	                         "Amount to blend in the material's diffuse color in raytraced "
-	                         "transparency (simulating absorption)");
-	RNA_def_property_update(prop, 0, "rna_Material_update");
-
-	prop = RNA_def_property(srna, "depth_max", PROP_FLOAT, PROP_DISTANCE);
-	RNA_def_property_float_sdna(prop, NULL, "tx_limit");
-	RNA_def_property_range(prop, 0.0f, 100.0f);
-	RNA_def_property_ui_text(prop, "Limit",
-	                         "Maximum depth for light to travel through the transparent material "
-	                         "before becoming fully filtered (0.0 is disabled)");
-	RNA_def_property_update(prop, 0, "rna_Material_update");
-
-	prop = RNA_def_property(srna, "falloff", PROP_FLOAT, PROP_NONE);
-	RNA_def_property_float_sdna(prop, NULL, "tx_falloff");
-	RNA_def_property_range(prop, 0.1f, 10.0f);
-	RNA_def_property_ui_text(prop, "Falloff", "Falloff power for transmissivity filter effect (1.0 is linear)");
-	RNA_def_property_update(prop, 0, "rna_Material_update");
-}
-
-static void rna_def_material_volume(BlenderRNA *brna)
-{
-	StructRNA *srna;
-	PropertyRNA *prop;
-
-	static const EnumPropertyItem prop_lighting_items[] = {
-		{MA_VOL_SHADE_SHADELESS, "SHADELESS", 0, "Shadeless", "Do not calculate lighting and shadows"},
-		{MA_VOL_SHADE_SHADOWED, "SHADOWED", 0, "Shadowed", ""},
-		{MA_VOL_SHADE_SHADED, "SHADED", 0, "Shaded", ""},
-		{MA_VOL_SHADE_MULTIPLE, "MULTIPLE_SCATTERING", 0, "Multiple Scattering", ""},
-		{MA_VOL_SHADE_SHADEDPLUSMULTIPLE, "SHADED_PLUS_MULTIPLE_SCATTERING", 0, "Shaded + Multiple Scattering", ""},
-		{0, NULL, 0, NULL, NULL}
-	};
-
-	static const EnumPropertyItem prop_stepsize_items[] = {
-		{MA_VOL_STEP_RANDOMIZED, "RANDOMIZED", 0, "Randomized", ""},
-		{MA_VOL_STEP_CONSTANT, "CONSTANT", 0, "Constant", ""},
-		/*{MA_VOL_STEP_ADAPTIVE, "ADAPTIVE", 0, "Adaptive", ""}, */
-		{0, NULL, 0, NULL, NULL}
-	};
-
-	srna = RNA_def_struct(brna, "MaterialVolume", NULL);
-	RNA_def_struct_sdna(srna, "VolumeSettings");
-	RNA_def_struct_nested(brna, srna, "Material");
-	RNA_def_struct_ui_text(srna, "Material Volume", "Volume rendering settings for a Material data-block");
-
-	prop = RNA_def_property(srna, "step_method", PROP_ENUM, PROP_NONE);
-	RNA_def_property_enum_sdna(prop, NULL, "stepsize_type");
-	RNA_def_property_enum_items(prop, prop_stepsize_items);
-	RNA_def_property_ui_text(prop, "Step Calculation", "Method of calculating the steps through the volume");
-	RNA_def_property_update(prop, 0, "rna_Material_update");
-
-	prop = RNA_def_property(srna, "step_size", PROP_FLOAT, PROP_NONE);
-	RNA_def_property_float_sdna(prop, NULL, "stepsize");
-	RNA_def_property_range(prop, 0.0f, FLT_MAX);
-	RNA_def_property_ui_range(prop, 0.001f, 1.0f, 1, 3);
-	RNA_def_property_ui_text(prop, "Step Size", "Distance between subsequent volume depth samples");
-	RNA_def_property_update(prop, 0, "rna_Material_update");
-
-	prop = RNA_def_property(srna, "light_method", PROP_ENUM, PROP_NONE);
-	RNA_def_property_enum_sdna(prop, NULL, "shade_type");
-	RNA_def_property_enum_items(prop, prop_lighting_items);
-	RNA_def_property_ui_text(prop, "Lighting Mode",
-	                         "Method of shading, attenuating, and scattering light through the volume");
-	RNA_def_property_update(prop, 0, "rna_Material_update");
-
-	prop = RNA_def_property(srna, "use_external_shadows", PROP_BOOLEAN, PROP_NONE);
-	RNA_def_property_boolean_sdna(prop, NULL, "shadeflag", MA_VOL_RECV_EXT_SHADOW); /* use bitflags */
-	RNA_def_property_ui_text(prop, "External Shadows", "Receive shadows from sources outside the volume (temporary)");
-	RNA_def_property_update(prop, 0, "rna_Material_update");
-
-	prop = RNA_def_property(srna, "use_light_cache", PROP_BOOLEAN, PROP_NONE);
-	RNA_def_property_boolean_sdna(prop, NULL, "shadeflag", MA_VOL_PRECACHESHADING); /* use bitflags */
-	RNA_def_property_ui_text(prop, "Light Cache",
-	                         "Pre-calculate the shading information into a voxel grid, "
-	                         "speeds up shading at slightly less accuracy");
-	RNA_def_property_update(prop, 0, "rna_Material_update");
-
-	prop = RNA_def_property(srna, "cache_resolution", PROP_INT, PROP_NONE);
-	RNA_def_property_int_sdna(prop, NULL, "precache_resolution");
-	RNA_def_property_range(prop, 1, 1024);
-	RNA_def_property_ui_text(prop, "Resolution",
-	                         "Resolution of the voxel grid, low resolutions are faster, "
-	                         "high resolutions use more memory");
-	RNA_def_property_update(prop, 0, "rna_Material_update");
-
-	prop = RNA_def_property(srna, "ms_diffusion", PROP_FLOAT, PROP_NONE);
-	RNA_def_property_float_sdna(prop, NULL, "ms_diff");
-	RNA_def_property_range(prop, 0.0f, FLT_MAX);
-	RNA_def_property_ui_text(prop, "Diffusion", "Diffusion factor, the strength of the blurring effect");
-	RNA_def_property_update(prop, 0, "rna_Material_update");
-
-	prop = RNA_def_property(srna, "ms_spread", PROP_FLOAT, PROP_NONE);
-	RNA_def_property_float_sdna(prop, NULL, "ms_spread");
-	RNA_def_property_range(prop, 0, FLT_MAX);
-	RNA_def_property_ui_range(prop, 0.0f, 1.0f, 1, 3);
-	RNA_def_property_ui_text(prop, "Spread", "Proportional distance over which the light is diffused");
-	RNA_def_property_update(prop, 0, "rna_Material_update");
-
-	prop = RNA_def_property(srna, "ms_intensity", PROP_FLOAT, PROP_NONE);
-	RNA_def_property_float_sdna(prop, NULL, "ms_intensity");
-	RNA_def_property_range(prop, 0.0f, FLT_MAX);
-	RNA_def_property_ui_text(prop, "Intensity", "Multiplier for multiple scattered light energy");
-	RNA_def_property_update(prop, 0, "rna_Material_update");
-
-	prop = RNA_def_property(srna, "depth_threshold", PROP_FLOAT, PROP_NONE);
-	RNA_def_property_float_sdna(prop, NULL, "depth_cutoff");
-	RNA_def_property_range(prop, 0.0f, 1.0f);
-	RNA_def_property_ui_text(prop, "Depth Cutoff",
-	                         "Stop ray marching early if transmission drops below this luminance - "
-	                         "higher values give speedups in dense volumes at the expense of accuracy");
-	RNA_def_property_update(prop, 0, "rna_Material_update");
-
-	prop = RNA_def_property(srna, "density", PROP_FLOAT, PROP_FACTOR);
-	RNA_def_property_float_sdna(prop, NULL, "density");
-	RNA_def_property_range(prop, 0.0f, 1.0f);
-	RNA_def_property_ui_text(prop, "Density", "The base density of the volume");
-	RNA_def_property_update(prop, 0, "rna_Material_update");
-
-	prop = RNA_def_property(srna, "density_scale", PROP_FLOAT, PROP_NONE);
-	RNA_def_property_float_sdna(prop, NULL, "density_scale");
-	RNA_def_property_range(prop, 0.0f, FLT_MAX);
-	RNA_def_property_ui_range(prop, 0.0f, 10.0f, 1, 3);
-	RNA_def_property_ui_text(prop, "Density Scale", "Multiplier for the material's density");
-	RNA_def_property_update(prop, 0, "rna_Material_update");
-
-	prop = RNA_def_property(srna, "scattering", PROP_FLOAT, PROP_NONE);
-	RNA_def_property_float_sdna(prop, NULL, "scattering");
-	RNA_def_property_range(prop, 0.0f, FLT_MAX);
-	RNA_def_property_ui_range(prop, 0.0f, 10.0f, 1, 3);
-	RNA_def_property_ui_text(prop, "Scattering",
-	                         "Amount of light that gets scattered out by the volume - "
-	                         "the more out-scattering, the shallower the light will penetrate");
-	RNA_def_property_update(prop, 0, "rna_Material_update");
-
-	prop = RNA_def_property(srna, "transmission_color", PROP_FLOAT, PROP_COLOR);
-	RNA_def_property_float_sdna(prop, NULL, "transmission_col");
-	RNA_def_property_array(prop, 3);
-	RNA_def_property_ui_text(prop, "Transmission Color",
-	                         "Result color of the volume, after other light has been scattered/absorbed");
-	RNA_def_property_update(prop, 0, "rna_Material_draw_update");
-
-	prop = RNA_def_property(srna, "reflection_color", PROP_FLOAT, PROP_COLOR);
-	RNA_def_property_float_sdna(prop, NULL, "reflection_col");
-	RNA_def_property_array(prop, 3);
-	RNA_def_property_ui_text(prop, "Reflection Color",
-	                         "Color of light scattered out of the volume (does not affect transmission)");
-	RNA_def_property_update(prop, 0, "rna_Material_draw_update");
-
-	prop = RNA_def_property(srna, "reflection", PROP_FLOAT, PROP_NONE);
-	RNA_def_property_float_sdna(prop, NULL, "reflection");
-	RNA_def_property_range(prop, 0.0f, FLT_MAX);
-	RNA_def_property_ui_range(prop, 0.0f, 100.0f, 1, 3);
-	RNA_def_property_ui_text(prop, "Reflection",
-	                         "Multiplier to make out-scattered light brighter or darker (non-physically correct)");
-	RNA_def_property_update(prop, 0, "rna_Material_update");
-
-	prop = RNA_def_property(srna, "emission_color", PROP_FLOAT, PROP_COLOR);
-	RNA_def_property_float_sdna(prop, NULL, "emission_col");
-	RNA_def_property_array(prop, 3);
-	RNA_def_property_ui_text(prop, "Emission Color", "Color of emitted light");
-	RNA_def_property_update(prop, 0, "rna_Material_draw_update");
-
-	prop = RNA_def_property(srna, "emission", PROP_FLOAT, PROP_NONE);
-	RNA_def_property_float_sdna(prop, NULL, "emission");
-	RNA_def_property_range(prop, 0.0f, FLT_MAX);
-	RNA_def_property_ui_range(prop, 0.0f, 10.0f, 1, 3);
-	RNA_def_property_ui_text(prop, "Emission", "Amount of light that gets emitted by the volume");
-	RNA_def_property_update(prop, 0, "rna_Material_update");
-
-	prop = RNA_def_property(srna, "asymmetry", PROP_FLOAT, PROP_NONE);
-	RNA_def_property_float_sdna(prop, NULL, "asymmetry");
-	RNA_def_property_range(prop, -1.0f, 1.0f);
-	RNA_def_property_ui_text(prop, "Asymmetry",
-	                         "Back scattering (-1.0) to Forward scattering (1.0) and the range in between");
-	RNA_def_property_update(prop, 0, "rna_Material_update");
-}
-
-
-static void rna_def_material_halo(BlenderRNA *brna)
-{
-	StructRNA *srna;
-	PropertyRNA *prop;
-
-	srna = RNA_def_struct(brna, "MaterialHalo", NULL);
-	RNA_def_struct_sdna(srna, "Material");
-	RNA_def_struct_nested(brna, srna, "Material");
-	RNA_def_struct_ui_text(srna, "Material Halo", "Halo particle effect settings for a Material data-block");
-
-	prop = RNA_def_property(srna, "size", PROP_FLOAT, PROP_NONE);
-	RNA_def_property_float_sdna(prop, NULL, "hasize");
-	RNA_def_property_range(prop, 0.0f, 100.0f);
-	RNA_def_property_ui_text(prop, "Size", "Dimension of the halo");
-	RNA_def_property_update(prop, 0, "rna_Material_update");
-
-	prop = RNA_def_property(srna, "hardness", PROP_INT, PROP_NONE);
-	RNA_def_property_int_sdna(prop, NULL, "har");
-	RNA_def_property_range(prop, 0, 127);
-	RNA_def_property_ui_text(prop, "Hardness", "Hardness of the halo");
-	RNA_def_property_update(prop, 0, "rna_Material_update");
-
-	prop = RNA_def_property(srna, "add", PROP_FLOAT, PROP_FACTOR);
-	RNA_def_property_float_sdna(prop, NULL, "add");
-	RNA_def_property_range(prop, 0.0f, 1.0f);
-	RNA_def_property_ui_text(prop, "Add", "Strength of the add effect");
-	RNA_def_property_update(prop, 0, "rna_Material_update");
-
-	prop = RNA_def_property(srna, "ring_count", PROP_INT, PROP_NONE);
-	RNA_def_property_int_sdna(prop, NULL, "ringc");
-	RNA_def_property_range(prop, 0, 24);
-	RNA_def_property_ui_text(prop, "Rings", "Number of rings rendered over the halo");
-	RNA_def_property_update(prop, 0, "rna_Material_update");
-
-	prop = RNA_def_property(srna, "line_count", PROP_INT, PROP_NONE);
-	RNA_def_property_int_sdna(prop, NULL, "linec");
-	RNA_def_property_range(prop, 0, 250);
-	RNA_def_property_ui_text(prop, "Line Number", "Number of star shaped lines rendered over the halo");
-	RNA_def_property_update(prop, 0, "rna_Material_update");
-
-	prop = RNA_def_property(srna, "star_tip_count", PROP_INT, PROP_NONE);
-	RNA_def_property_int_sdna(prop, NULL, "starc");
-	RNA_def_property_range(prop, 3, 50);
-	RNA_def_property_ui_text(prop, "Star Tips", "Number of points on the star shaped halo");
-	RNA_def_property_update(prop, 0, "rna_Material_update");
-
-	prop = RNA_def_property(srna, "seed", PROP_INT, PROP_NONE);
-	RNA_def_property_int_sdna(prop, NULL, "seed1");
-	RNA_def_property_range(prop, 0, 255);
-	RNA_def_property_ui_text(prop, "Seed", "Randomize ring dimension and line location");
-	RNA_def_property_update(prop, 0, "rna_Material_update");
-
-	prop = RNA_def_property(srna, "use_flare_mode", PROP_BOOLEAN, PROP_NONE);
-	RNA_def_property_boolean_sdna(prop, NULL, "mode", MA_HALO_FLARE); /* use bitflags */
-	RNA_def_property_ui_text(prop, "Flare", "Render halo as a lens flare");
-	RNA_def_property_update(prop, 0, "rna_Material_update");
-
-	prop = RNA_def_property(srna, "flare_size", PROP_FLOAT, PROP_NONE);
-	RNA_def_property_float_sdna(prop, NULL, "flaresize");
-	RNA_def_property_range(prop, 0.1f, 25.0f);
-	RNA_def_property_ui_text(prop, "Flare Size", "Factor by which the flare is larger than the halo");
-	RNA_def_property_update(prop, 0, "rna_Material_update");
-
-	prop = RNA_def_property(srna, "flare_subflare_size", PROP_FLOAT, PROP_NONE);
-	RNA_def_property_float_sdna(prop, NULL, "subsize");
-	RNA_def_property_range(prop, 0.1f, 25.0f);
-	RNA_def_property_ui_text(prop, "Flare Subsize", "Dimension of the sub-flares, dots and circles");
-	RNA_def_property_update(prop, 0, "rna_Material_update");
-
-	prop = RNA_def_property(srna, "flare_boost", PROP_FLOAT, PROP_NONE);
-	RNA_def_property_float_sdna(prop, NULL, "flareboost");
-	RNA_def_property_range(prop, 0.1f, 10.0f);
-	RNA_def_property_ui_text(prop, "Flare Boost", "Give the flare extra strength");
-	RNA_def_property_update(prop, 0, "rna_Material_update");
-
-	prop = RNA_def_property(srna, "flare_seed", PROP_INT, PROP_NONE);
-	RNA_def_property_int_sdna(prop, NULL, "seed2");
-	RNA_def_property_range(prop, 0, 255);
-	RNA_def_property_ui_text(prop, "Flare Seed", "Offset in the flare seed table");
-	RNA_def_property_update(prop, 0, "rna_Material_update");
-
-	prop = RNA_def_property(srna, "flare_subflare_count", PROP_INT, PROP_NONE);
-	RNA_def_property_int_sdna(prop, NULL, "flarec");
-	RNA_def_property_range(prop, 1, 32);
-	RNA_def_property_ui_text(prop, "Flares Sub", "Number of sub-flares");
-	RNA_def_property_update(prop, 0, "rna_Material_update");
-
-	prop = RNA_def_property(srna, "use_ring", PROP_BOOLEAN, PROP_NONE);
-	RNA_def_property_boolean_sdna(prop, NULL, "mode", MA_HALO_RINGS);
-	RNA_def_property_ui_text(prop, "Rings", "Render rings over halo");
-	RNA_def_property_update(prop, 0, "rna_Material_update");
-
-	prop = RNA_def_property(srna, "use_lines", PROP_BOOLEAN, PROP_NONE);
-	RNA_def_property_boolean_sdna(prop, NULL, "mode", MA_HALO_LINES);
-	RNA_def_property_ui_text(prop, "Lines", "Render star shaped lines over halo");
-	RNA_def_property_update(prop, 0, "rna_Material_update");
-
-	prop = RNA_def_property(srna, "use_star", PROP_BOOLEAN, PROP_NONE);
-	RNA_def_property_boolean_sdna(prop, NULL, "mode", MA_STAR);
-	RNA_def_property_ui_text(prop, "Star", "Render halo as a star");
-	RNA_def_property_update(prop, 0, "rna_Material_update");
-
-	prop = RNA_def_property(srna, "use_texture", PROP_BOOLEAN, PROP_NONE);
-	RNA_def_property_boolean_sdna(prop, NULL, "mode", MA_HALOTEX);
-	RNA_def_property_ui_text(prop, "Texture", "Give halo a texture");
-	RNA_def_property_update(prop, 0, "rna_Material_update");
-
-	prop = RNA_def_property(srna, "use_vertex_normal", PROP_BOOLEAN, PROP_NONE);
-	RNA_def_property_boolean_sdna(prop, NULL, "mode", MA_HALOPUNO);
-	RNA_def_property_ui_text(prop, "Vertex Normal", "Use the vertex normal to specify the dimension of the halo");
-	RNA_def_property_update(prop, 0, "rna_Material_update");
-
-	prop = RNA_def_property(srna, "use_extreme_alpha", PROP_BOOLEAN, PROP_NONE);
-	RNA_def_property_boolean_sdna(prop, NULL, "mode", MA_HALO_XALPHA);
-	RNA_def_property_ui_text(prop, "Extreme Alpha", "Use extreme alpha");
-	RNA_def_property_update(prop, 0, "rna_Material_update");
-
-	prop = RNA_def_property(srna, "use_shaded", PROP_BOOLEAN, PROP_NONE);
-	RNA_def_property_boolean_sdna(prop, NULL, "mode", MA_HALO_SHADE);
-	RNA_def_property_ui_text(prop, "Shaded", "Let halo receive light and shadows from external objects");
-	RNA_def_property_update(prop, 0, "rna_Material_update");
-
-	prop = RNA_def_property(srna, "use_soft", PROP_BOOLEAN, PROP_NONE);
-	RNA_def_property_boolean_sdna(prop, NULL, "mode", MA_HALO_SOFT);
-	RNA_def_property_ui_text(prop, "Soft", "Soften the edges of halos at intersections with other geometry");
-	RNA_def_property_update(prop, 0, "rna_Material_update");
-}
-
-static void rna_def_material_sss(BlenderRNA *brna)
-{
-	StructRNA *srna;
-	PropertyRNA *prop;
-
-	srna = RNA_def_struct(brna, "MaterialSubsurfaceScattering", NULL);
-	RNA_def_struct_sdna(srna, "Material");
-	RNA_def_struct_nested(brna, srna, "Material");
-	RNA_def_struct_ui_text(srna, "Material Subsurface Scattering",
-	                       "Diffuse subsurface scattering settings for a Material data-block");
-
-	prop = RNA_def_property(srna, "radius", PROP_FLOAT, PROP_COLOR | PROP_UNIT_LENGTH);
-	RNA_def_property_float_sdna(prop, NULL, "sss_radius");
-	RNA_def_property_range(prop, 0.001, FLT_MAX);
-	RNA_def_property_ui_range(prop, 0.001, 10000, 1, 3);
-	RNA_def_property_ui_text(prop, "Radius", "Mean red/green/blue scattering path length");
-	RNA_def_property_update(prop, 0, "rna_Material_update");
-
-	prop = RNA_def_property(srna, "color", PROP_FLOAT, PROP_COLOR);
-	RNA_def_property_float_sdna(prop, NULL, "sss_col");
-	RNA_def_property_ui_text(prop, "Color", "Scattering color");
-	RNA_def_property_update(prop, 0, "rna_Material_update");
-
-	prop = RNA_def_property(srna, "error_threshold", PROP_FLOAT, PROP_NONE);
-	RNA_def_property_float_sdna(prop, NULL, "sss_error");
-	RNA_def_property_ui_range(prop, 0.0001, 10, 1, 3);
-	RNA_def_property_ui_text(prop, "Error Tolerance", "Error tolerance (low values are slower and higher quality)");
-	RNA_def_property_update(prop, 0, "rna_Material_update");
-
-	prop = RNA_def_property(srna, "scale", PROP_FLOAT, PROP_NONE);
-	RNA_def_property_float_sdna(prop, NULL, "sss_scale");
-	RNA_def_property_ui_range(prop, 0.001, 1000, 1, 3);
-	RNA_def_property_ui_text(prop, "Scale", "Object scale factor");
-	RNA_def_property_update(prop, 0, "rna_Material_update");
-
-	prop = RNA_def_property(srna, "ior", PROP_FLOAT, PROP_NONE);
-	RNA_def_property_float_sdna(prop, NULL, "sss_ior");
-	RNA_def_property_ui_range(prop, 0.1, 2, 1, 3);
-	RNA_def_property_ui_text(prop, "IOR", "Index of refraction (higher values are denser)");
-	RNA_def_property_update(prop, 0, "rna_Material_update");
-
-	prop = RNA_def_property(srna, "color_factor", PROP_FLOAT, PROP_FACTOR);
-	RNA_def_property_float_sdna(prop, NULL, "sss_colfac");
-	RNA_def_property_ui_range(prop, 0, 1, 10, 3);
-	RNA_def_property_ui_text(prop, "Color Factor", "Blend factor for SSS colors");
-	RNA_def_property_update(prop, 0, "rna_Material_update");
-
-	prop = RNA_def_property(srna, "texture_factor", PROP_FLOAT, PROP_FACTOR);
-	RNA_def_property_float_sdna(prop, NULL, "sss_texfac");
-	RNA_def_property_ui_range(prop, 0, 1, 10, 3);
-	RNA_def_property_ui_text(prop, "Texture Factor", "Texture scattering blend factor");
-	RNA_def_property_update(prop, 0, "rna_Material_update");
-
-	prop = RNA_def_property(srna, "front", PROP_FLOAT, PROP_NONE);
-	RNA_def_property_float_sdna(prop, NULL, "sss_front");
-	RNA_def_property_range(prop, 0, 2);
-	RNA_def_property_ui_text(prop, "Front", "Front scattering weight");
-	RNA_def_property_update(prop, 0, "rna_Material_update");
-
-	prop = RNA_def_property(srna, "back", PROP_FLOAT, PROP_NONE);
-	RNA_def_property_float_sdna(prop, NULL, "sss_back");
-	RNA_def_property_range(prop, 0, 10);
-	RNA_def_property_ui_text(prop, "Back", "Back scattering weight");
-	RNA_def_property_update(prop, 0, "rna_Material_update");
-
-	prop = RNA_def_property(srna, "use", PROP_BOOLEAN, PROP_NONE);
-	RNA_def_property_boolean_sdna(prop, NULL, "sss_flag", MA_DIFF_SSS);
-	RNA_def_property_ui_text(prop, "Enabled", "Enable diffuse subsurface scattering effects in a material");
-	RNA_def_property_update(prop, 0, "rna_Material_update");
-}
-
-static void rna_def_material_specularity(StructRNA *srna)
-{
-	PropertyRNA *prop;
-
-	static const EnumPropertyItem prop_specular_shader_items[] = {
-		{MA_SPEC_COOKTORR, "COOKTORR", 0, "CookTorr", "Use a Cook-Torrance shader"},
-		{MA_SPEC_PHONG, "PHONG", 0, "Phong", "Use a Phong shader"},
-		{MA_SPEC_BLINN, "BLINN", 0, "Blinn", "Use a Blinn shader"},
-		{MA_SPEC_TOON, "TOON", 0, "Toon", "Use a toon shader"},
-		{MA_SPEC_WARDISO, "WARDISO", 0, "WardIso", "Use a Ward anisotropic shader"},
-		{0, NULL, 0, NULL, NULL}
-	};
-
-	prop = RNA_def_property(srna, "specular_shader", PROP_ENUM, PROP_NONE);
-	RNA_def_property_enum_sdna(prop, NULL, "spec_shader");
-	RNA_def_property_enum_items(prop, prop_specular_shader_items);
-	RNA_def_property_ui_text(prop, "Specular Shader Model", "");
-	RNA_def_property_update(prop, 0, "rna_Material_update");
-
-	prop = RNA_def_property(srna, "specular_intensity", PROP_FLOAT, PROP_FACTOR);
-	RNA_def_property_float_sdna(prop, NULL, "spec");
-	RNA_def_property_range(prop, 0, 1);
-	RNA_def_property_ui_text(prop, "Specular Intensity", "How intense (bright) the specular reflection is");
-	RNA_def_property_update(prop, 0, "rna_Material_draw_update");
-
-	/* NOTE: "har", "param", etc are used for multiple purposes depending on
-	 * settings. This should be fixed in DNA once, for RNA we just expose them
-	 * multiple times, which may give somewhat strange changes in the outliner,
-	 * but in the UI they are never visible at the same time. */
-
-	prop = RNA_def_property(srna, "specular_hardness", PROP_INT, PROP_NONE);
-	RNA_def_property_int_sdna(prop, NULL, "har");
-	RNA_def_property_range(prop, 1, 511);
-	RNA_def_property_ui_text(prop, "Specular Hardness", "How hard (sharp) the specular reflection is");
-	RNA_def_property_update(prop, 0, "rna_Material_draw_update");
-
-	prop = RNA_def_property(srna, "specular_ior", PROP_FLOAT, PROP_NONE);
-	RNA_def_property_float_sdna(prop, NULL, "refrac");
-	RNA_def_property_range(prop, 1, 10);
-	RNA_def_property_ui_text(prop, "Specular IOR", "Specular index of refraction");
-	RNA_def_property_update(prop, 0, "rna_Material_update");
-
-	prop = RNA_def_property(srna, "specular_toon_size", PROP_FLOAT, PROP_NONE);
-	RNA_def_property_float_sdna(prop, NULL, "param[2]");
-	RNA_def_property_range(prop, 0.0f, 1.53f);
-	RNA_def_property_ui_text(prop, "Specular Toon Size", "Size of specular toon area");
-	RNA_def_property_update(prop, 0, "rna_Material_update");
-
-	prop = RNA_def_property(srna, "specular_toon_smooth", PROP_FLOAT, PROP_FACTOR);
-	RNA_def_property_float_sdna(prop, NULL, "param[3]");
-	RNA_def_property_range(prop, 0.0f, 1.0f);
-	RNA_def_property_ui_text(prop, "Specular Toon Smooth", "Smoothness of specular toon area");
-	RNA_def_property_update(prop, 0, "rna_Material_update");
-
-	prop = RNA_def_property(srna, "specular_slope", PROP_FLOAT, PROP_FACTOR);
-	RNA_def_property_float_sdna(prop, NULL, "rms");
-	RNA_def_property_range(prop, 0, 0.4);
-	RNA_def_property_ui_text(prop, "Specular Slope", "The standard deviation of surface slope");
-	RNA_def_property_update(prop, 0, "rna_Material_update");
-}
-
-static void rna_def_material_strand(BlenderRNA *brna)
-{
-	StructRNA *srna;
-	PropertyRNA *prop;
-
-	srna = RNA_def_struct(brna, "MaterialStrand", NULL);
-	RNA_def_struct_sdna(srna, "Material");
-	RNA_def_struct_nested(brna, srna, "Material");
-	RNA_def_struct_ui_text(srna, "Material Strand", "Strand settings for a Material data-block");
-
-	prop = RNA_def_property(srna, "use_tangent_shading", PROP_BOOLEAN, PROP_NONE);
-	RNA_def_property_boolean_sdna(prop, NULL, "mode", MA_TANGENT_STR);
-	RNA_def_property_ui_text(prop, "Tangent Shading", "Use direction of strands as normal for tangent-shading");
-	RNA_def_property_update(prop, 0, "rna_Material_update");
-
-	/* this flag is only set when rendering, not to be edited manually */
-	prop = RNA_def_property(srna, "use_surface_diffuse", PROP_BOOLEAN, PROP_NONE);
-	RNA_def_property_boolean_sdna(prop, NULL, "mode", MA_STR_SURFDIFF);
-	RNA_def_property_clear_flag(prop, PROP_EDITABLE);
-	RNA_def_property_ui_text(prop, "Surface Diffuse", "Make diffuse shading more similar to shading the surface");
-	RNA_def_property_update(prop, 0, "rna_Material_update");
-
-	prop = RNA_def_property(srna, "blend_distance", PROP_FLOAT, PROP_DISTANCE);
-	RNA_def_property_float_sdna(prop, NULL, "strand_surfnor");
-	RNA_def_property_range(prop, 0, 10);
-	RNA_def_property_ui_text(prop, "Blend Distance", "Worldspace distance over which to blend in the surface normal");
-	RNA_def_property_update(prop, 0, "rna_Material_update");
-
-	prop = RNA_def_property(srna, "use_blender_units", PROP_BOOLEAN, PROP_NONE);
-	RNA_def_property_boolean_sdna(prop, NULL, "mode", MA_STR_B_UNITS);
-	RNA_def_property_ui_text(prop, "Blender Units", "Use Blender units for widths instead of pixels");
-	RNA_def_property_update(prop, 0, "rna_Material_update");
-
-	prop = RNA_def_property(srna, "root_size", PROP_FLOAT, PROP_UNSIGNED);
-	RNA_def_property_float_sdna(prop, NULL, "strand_sta");
-	RNA_def_property_float_funcs(prop, NULL, NULL, "rna_MaterialStrand_start_size_range");
-	RNA_def_property_ui_range(prop, 0, 10.0f, 10, 5);
-	RNA_def_property_ui_text(prop, "Root Size", "Start size of strands in pixels or Blender units");
-	RNA_def_property_update(prop, 0, "rna_Material_update");
-
-	prop = RNA_def_property(srna, "tip_size", PROP_FLOAT, PROP_UNSIGNED);
-	RNA_def_property_float_sdna(prop, NULL, "strand_end");
-	RNA_def_property_ui_range(prop, 0, 10.0f, 10, 5);
-	RNA_def_property_float_funcs(prop, NULL, NULL, "rna_MaterialStrand_end_size_range");
-	RNA_def_property_ui_text(prop, "Tip Size", "End size of strands in pixels or Blender units");
-	RNA_def_property_update(prop, 0, "rna_Material_update");
-
-	prop = RNA_def_property(srna, "size_min", PROP_FLOAT, PROP_UNSIGNED);
-	RNA_def_property_float_sdna(prop, NULL, "strand_min");
-	RNA_def_property_range(prop, 0.001, 10);
-	RNA_def_property_ui_text(prop, "Minimum Size", "Minimum size of strands in pixels");
-	RNA_def_property_update(prop, 0, "rna_Material_update");
-
-	prop = RNA_def_property(srna, "shape", PROP_FLOAT, PROP_NONE);
-	RNA_def_property_float_sdna(prop, NULL, "strand_ease");
-	RNA_def_property_range(prop, -0.9, 0.9);
-	RNA_def_property_ui_text(prop, "Shape", "Positive values make strands rounder, negative ones make strands spiky");
-	RNA_def_property_update(prop, 0, "rna_Material_update");
-
-	prop = RNA_def_property(srna, "width_fade", PROP_FLOAT, PROP_NONE);
-	RNA_def_property_float_sdna(prop, NULL, "strand_widthfade");
-	RNA_def_property_range(prop, 0, 2);
-	RNA_def_property_ui_text(prop, "Width Fade", "Transparency along the width of the strand");
-	RNA_def_property_update(prop, 0, "rna_Material_update");
-
-	prop = RNA_def_property(srna, "uv_layer", PROP_STRING, PROP_NONE);
-	RNA_def_property_string_sdna(prop, NULL, "strand_uvname");
-	RNA_def_property_ui_text(prop, "UV Map", "Name of UV map to override");
-	RNA_def_property_update(prop, 0, "rna_Material_update");
-}
-
-static void rna_def_material_physics(BlenderRNA *brna)
-{
-	StructRNA *srna;
-	PropertyRNA *prop;
-
-	srna = RNA_def_struct(brna, "MaterialPhysics", NULL);
-	RNA_def_struct_sdna(srna, "Material");
-	RNA_def_struct_nested(brna, srna, "Material");
-	RNA_def_struct_ui_text(srna, "Material Physics", "Physics settings for a Material data-block");
-
-	prop = RNA_def_property(srna, "friction", PROP_FLOAT, PROP_NONE);
-	RNA_def_property_float_sdna(prop, NULL, "friction");
-	RNA_def_property_range(prop, 0, 100);
-	RNA_def_property_ui_text(prop, "Friction", "Coulomb friction coefficient, when inside the physics distance area");
-
-	prop = RNA_def_property(srna, "elasticity", PROP_FLOAT, PROP_NONE);
-	RNA_def_property_float_sdna(prop, NULL, "reflect");
-	RNA_def_property_range(prop, 0, 1);
-	RNA_def_property_ui_text(prop, "Elasticity", "Elasticity of collisions");
-
-	/* FH/Force Field Settings */
-	prop = RNA_def_property(srna, "use_fh_normal", PROP_BOOLEAN, PROP_NONE);
-	RNA_def_property_boolean_sdna(prop, NULL, "dynamode", MA_FH_NOR);
-	RNA_def_property_ui_text(prop, "Align to Normal",
-	                         "Align dynamic game objects along the surface normal, "
-	                         "when inside the physics distance area");
-
-	prop = RNA_def_property(srna, "fh_force", PROP_FLOAT, PROP_NONE);
-	RNA_def_property_float_sdna(prop, NULL, "fh");
-	RNA_def_property_range(prop, 0, 1);
-	RNA_def_property_ui_range(prop, 0.0, 1.0, 10, 2);
-	RNA_def_property_ui_text(prop, "Force", "Upward spring force, when inside the physics distance area");
-
-	prop = RNA_def_property(srna, "fh_distance", PROP_FLOAT, PROP_NONE);
-	RNA_def_property_float_sdna(prop, NULL, "fhdist");
-	RNA_def_property_range(prop, 0, 20);
-	RNA_def_property_ui_text(prop, "Distance", "Distance of the physics area");
-
-	prop = RNA_def_property(srna, "fh_damping", PROP_FLOAT, PROP_NONE);
-	RNA_def_property_float_sdna(prop, NULL, "xyfrict");
-	RNA_def_property_range(prop, 0, 1);
-	RNA_def_property_ui_text(prop, "Damping", "Damping of the spring force, when inside the physics distance area");
-}
-
-void RNA_def_material(BlenderRNA *brna)
-{
-	StructRNA *srna;
-	PropertyRNA *prop;
-
-	static const EnumPropertyItem prop_type_items[] = {
-		{MA_TYPE_SURFACE, "SURFACE", 0, "Surface", "Render object as a surface"},
-		{MA_TYPE_WIRE, "WIRE", 0, "Wire", "Render the edges of faces as wires (not supported in raytracing)"},
-		{MA_TYPE_VOLUME, "VOLUME", 0, "Volume", "Render object as a volume"},
-		{MA_TYPE_HALO, "HALO", 0, "Halo", "Render object as halo particles"},
-		{0, NULL, 0, NULL, NULL}
-	};
-	static const EnumPropertyItem transparency_items[] = {
-		{0, "MASK", 0, "Mask", "Mask the background"},
-		{MA_ZTRANSP, "Z_TRANSPARENCY", 0, "Z Transparency", "Use alpha buffer for transparent faces"},
-		{MA_RAYTRANSP, "RAYTRACE", 0, "Raytrace", "Use raytracing for transparent refraction rendering"},
-		{0, NULL, 0, NULL, NULL}
-	};
-
-	/* Render Preview Types */
-	static const EnumPropertyItem preview_type_items[] = {
-		{MA_FLAT, "FLAT", ICON_MATPLANE, "Flat", "Flat XY plane"},
-		{MA_SPHERE, "SPHERE", ICON_MATSPHERE, "Sphere", "Sphere"},
-		{MA_CUBE, "CUBE", ICON_MATCUBE, "Cube", "Cube"},
-		{MA_MONKEY, "MONKEY", ICON_MONKEY, "Monkey", "Monkey"},
-		{MA_HAIR, "HAIR", ICON_HAIR, "Hair", "Hair strands"},
-		{MA_SPHERE_A, "SPHERE_A", ICON_MAT_SPHERE_SKY, "World Sphere", "Large sphere with sky"},
-		{0, NULL, 0, NULL, NULL}
-	};
-
-	static const EnumPropertyItem prop_shadows_only_items[] = {
-		{MA_SO_OLD, "SHADOW_ONLY_OLD", 0, "Shadow and Distance", "Old shadow only method"},
-		{MA_SO_SHADOW, "SHADOW_ONLY", 0, "Shadow Only", "Improved shadow only method"},
-		{MA_SO_SHADED, "SHADOW_ONLY_SHADED", 0, "Shadow and Shading",
-		 "Improved shadow only method which also renders lightless areas as shadows"},
-		{0, NULL, 0, NULL, NULL}
-	};
-
-	srna = RNA_def_struct(brna, "Material", "ID");
-	RNA_def_struct_ui_text(srna, "Material",
-	                       "Material data-block to define the appearance of geometric objects for rendering");
-	RNA_def_struct_ui_icon(srna, ICON_MATERIAL_DATA);
-
-	prop = RNA_def_property(srna, "type", PROP_ENUM, PROP_NONE);
-	RNA_def_property_enum_sdna(prop, NULL, "material_type");
-	RNA_def_property_enum_items(prop, prop_type_items);
-	RNA_def_property_ui_text(prop, "Type", "Material type defining how the object is rendered");
-	RNA_def_property_enum_funcs(prop, NULL, "rna_Material_type_set", NULL);
-	RNA_def_property_update(prop, 0, "rna_Material_draw_update");
-
-	prop = RNA_def_property(srna, "use_transparency", PROP_BOOLEAN, PROP_NONE);
-	RNA_def_property_boolean_sdna(prop, NULL, "mode", MA_TRANSP);
-	RNA_def_property_ui_text(prop, "Transparency", "Render material as transparent");
-	RNA_def_property_update(prop, 0, "rna_Material_draw_update");
-
-	prop = RNA_def_property(srna, "transparency_method", PROP_ENUM, PROP_NONE);
-	RNA_def_property_enum_bitflag_sdna(prop, NULL, "mode");
-	RNA_def_property_enum_items(prop, transparency_items);
-	RNA_def_property_ui_text(prop, "Transparency Method", "Method to use for rendering transparency");
-	RNA_def_property_update(prop, 0, "rna_Material_update");
-
->>>>>>> fb565ddb
 	/* For Preview Render */
 	prop = RNA_def_property(srna, "preview_render_type", PROP_ENUM, PROP_NONE);
 	RNA_def_property_enum_sdna(prop, NULL, "pr_type");
 	RNA_def_property_enum_items(prop, preview_type_items);
 	RNA_def_property_ui_text(prop, "Preview render type", "Type of preview render");
 	RNA_def_property_update(prop, 0, "rna_Material_update_previews");
-<<<<<<< HEAD
-	
-=======
-
-	prop = RNA_def_property(srna, "ambient", PROP_FLOAT, PROP_FACTOR);
-	RNA_def_property_float_sdna(prop, NULL, "amb");
-	RNA_def_property_range(prop, 0, 1);
-	RNA_def_property_ui_text(prop, "Ambient", "Amount of global ambient color the material receives");
-	RNA_def_property_update(prop, 0, "rna_Material_update");
-
-	prop = RNA_def_property(srna, "emit", PROP_FLOAT, PROP_NONE);
-	RNA_def_property_range(prop, 0, FLT_MAX);
-	RNA_def_property_ui_range(prop, 0, 2.0f, 1, 2);
-	RNA_def_property_ui_text(prop, "Emit", "Amount of light to emit");
-	RNA_def_property_update(prop, 0, "rna_Material_draw_update");
-
-	prop = RNA_def_property(srna, "translucency", PROP_FLOAT, PROP_FACTOR);
-	RNA_def_property_range(prop, 0, 1);
-	RNA_def_property_ui_text(prop, "Translucency", "Amount of diffuse shading on the back side");
-	RNA_def_property_update(prop, 0, "rna_Material_update");
-
-	prop = RNA_def_property(srna, "use_cubic", PROP_BOOLEAN, PROP_NONE);
-	RNA_def_property_boolean_sdna(prop, NULL, "shade_flag", MA_CUBIC);
-	RNA_def_property_ui_text(prop, "Cubic Interpolation",
-	                         "Use cubic interpolation for diffuse values, for smoother transitions");
-	RNA_def_property_update(prop, 0, "rna_Material_update");
-
-	prop = RNA_def_property(srna, "use_object_color", PROP_BOOLEAN, PROP_NONE);
-	RNA_def_property_boolean_sdna(prop, NULL, "shade_flag", MA_OBCOLOR);
-	RNA_def_property_ui_text(prop, "Object Color", "Modulate the result with a per-object color");
-	RNA_def_property_update(prop, 0, "rna_Material_draw_update");
-
-	prop = RNA_def_property(srna, "shadow_ray_bias", PROP_FLOAT, PROP_NONE);
-	RNA_def_property_float_sdna(prop, NULL, "sbias");
-	RNA_def_property_range(prop, 0, 0.25);
-	RNA_def_property_ui_text(prop, "Shadow Ray Bias",
-	                         "Shadow raytracing bias to prevent terminator problems on shadow boundary");
-
-	prop = RNA_def_property(srna, "shadow_buffer_bias", PROP_FLOAT, PROP_NONE);
-	RNA_def_property_float_sdna(prop, NULL, "lbias");
-	RNA_def_property_range(prop, 0, 10);
-	RNA_def_property_ui_text(prop, "Shadow Buffer Bias", "Factor to multiply shadow buffer bias with (0 is ignore)");
-
-	prop = RNA_def_property(srna, "shadow_cast_alpha", PROP_FLOAT, PROP_FACTOR);
-	RNA_def_property_float_sdna(prop, NULL, "shad_alpha");
-	RNA_def_property_range(prop, 0.001, 1);
-	RNA_def_property_ui_text(prop, "Shadow Casting Alpha",
-	                         "Shadow casting alpha, in use for Irregular and Deep shadow buffer");
-	RNA_def_property_update(prop, 0, "rna_Material_update");
-
-	prop = RNA_def_property(srna, "light_group", PROP_POINTER, PROP_NONE);
-	RNA_def_property_pointer_sdna(prop, NULL, "group");
-	RNA_def_property_struct_type(prop, "Group");
-	RNA_def_property_flag(prop, PROP_EDITABLE);
-	RNA_def_property_ui_text(prop, "Light Group", "Limit lighting to lamps in this Group");
-	RNA_def_property_update(prop, 0, "rna_Material_update");
-
->>>>>>> fb565ddb
+
 	prop = RNA_def_property(srna, "pass_index", PROP_INT, PROP_UNSIGNED);
 	RNA_def_property_int_sdna(prop, NULL, "index");
 	RNA_def_property_ui_text(prop, "Pass Index", "Index number for the \"Material Index\" render pass");
 	RNA_def_property_update(prop, NC_OBJECT, "rna_Material_update");
 
-<<<<<<< HEAD
-=======
-	/* flags */
-
-	prop = RNA_def_property(srna, "use_light_group_exclusive", PROP_BOOLEAN, PROP_NONE);
-	RNA_def_property_boolean_sdna(prop, NULL, "mode", MA_GROUP_NOLAY);
-	RNA_def_property_ui_text(prop, "Light Group Exclusive",
-	                         "Material uses the light group exclusively - these lamps are excluded "
-	                         "from other scene lighting");
-	RNA_def_property_update(prop, 0, "rna_Material_update");
-
-	prop = RNA_def_property(srna, "use_light_group_local", PROP_BOOLEAN, PROP_NONE);
-	RNA_def_property_boolean_sdna(prop, NULL, "shade_flag", MA_GROUP_LOCAL);
-	RNA_def_property_ui_text(prop, "Light Group Local", "When linked in, material uses local light group with the same name");
-	RNA_def_property_update(prop, 0, "rna_Material_update");
-
-	prop = RNA_def_property(srna, "use_raytrace", PROP_BOOLEAN, PROP_NONE);
-	RNA_def_property_boolean_sdna(prop, NULL, "mode", MA_TRACEBLE);
-	RNA_def_property_ui_text(prop, "Traceable",
-	                         "Include this material and geometry that uses it in raytracing calculations");
-	RNA_def_property_update(prop, 0, "rna_Material_update");
-
-	prop = RNA_def_property(srna, "use_shadows", PROP_BOOLEAN, PROP_NONE);
-	RNA_def_property_boolean_sdna(prop, NULL, "mode", MA_SHADOW);
-	RNA_def_property_ui_text(prop, "Shadows", "Allow this material to receive shadows");
-	RNA_def_property_update(prop, 0, "rna_Material_update");
-
-	prop = RNA_def_property(srna, "use_shadeless", PROP_BOOLEAN, PROP_NONE);
-	RNA_def_property_boolean_sdna(prop, NULL, "mode", MA_SHLESS);
-	RNA_def_property_ui_text(prop, "Shadeless", "Make this material insensitive to light or shadow");
-	RNA_def_property_update(prop, 0, "rna_Material_draw_update");
-
-	prop = RNA_def_property(srna, "use_vertex_color_light", PROP_BOOLEAN, PROP_NONE);
-	RNA_def_property_boolean_sdna(prop, NULL, "mode", MA_VERTEXCOL);
-	RNA_def_property_ui_text(prop, "Vertex Color Light", "Add vertex colors as additional lighting");
-	RNA_def_property_update(prop, 0, "rna_Material_update");
-
-	prop = RNA_def_property(srna, "use_vertex_color_paint", PROP_BOOLEAN, PROP_NONE);
-	RNA_def_property_boolean_sdna(prop, NULL, "mode", MA_VERTEXCOLP);
-	RNA_def_property_ui_text(prop, "Vertex Color Paint",
-	                         "Replace object base color with vertex colors (multiply with "
-	                         "'texture face' face assigned textures)");
-	RNA_def_property_update(prop, 0, "rna_Material_update");
-
-	prop = RNA_def_property(srna, "invert_z", PROP_BOOLEAN, PROP_NONE);
-	RNA_def_property_boolean_sdna(prop, NULL, "mode", MA_ZINV);
-	RNA_def_property_ui_text(prop, "Invert Z Depth",
-	                         "Render material's faces with an inverted Z buffer (scanline only)");
-	RNA_def_property_update(prop, 0, "rna_Material_update");
-
-	prop = RNA_def_property(srna, "offset_z", PROP_FLOAT, PROP_NONE);
-	RNA_def_property_float_sdna(prop, NULL, "zoffs");
-	RNA_def_property_ui_text(prop, "Z Offset", "Give faces an artificial offset in the Z buffer for Z transparency");
-	RNA_def_property_update(prop, 0, "rna_Material_update");
-
-	prop = RNA_def_property(srna, "use_sky", PROP_BOOLEAN, PROP_NONE);
-	RNA_def_property_boolean_sdna(prop, NULL, "mode", MA_ENV);
-	RNA_def_property_ui_text(prop, "Sky",
-	                         "Render this material with zero alpha, with sky background in place (scanline only)");
-	RNA_def_property_update(prop, 0, "rna_Material_update");
-
-	prop = RNA_def_property(srna, "use_only_shadow", PROP_BOOLEAN, PROP_NONE);
-	RNA_def_property_boolean_sdna(prop, NULL, "mode", MA_ONLYSHADOW);
-	RNA_def_property_ui_text(prop, "Only Shadow",
-	                         "Render shadows as the material's alpha value, making the material "
-	                         "transparent except for shadowed areas");
-	RNA_def_property_update(prop, 0, "rna_Material_update");
-
-	prop = RNA_def_property(srna, "shadow_only_type", PROP_ENUM, PROP_NONE);
-	RNA_def_property_enum_bitflag_sdna(prop, NULL, "shadowonly_flag");
-	RNA_def_property_enum_items(prop, prop_shadows_only_items);
-	RNA_def_property_ui_text(prop, "Shadow Type", "How to draw shadows");
-	RNA_def_property_update(prop, 0, "rna_Material_update");
-
-	prop = RNA_def_property(srna, "use_face_texture", PROP_BOOLEAN, PROP_NONE);
-	RNA_def_property_boolean_sdna(prop, NULL, "mode", MA_FACETEXTURE);
-	RNA_def_property_ui_text(prop, "Face Textures",
-	                         "Replace the object's base color with color from UV map image textures");
-	RNA_def_property_update(prop, 0, "rna_Material_update");
-
-	prop = RNA_def_property(srna, "use_face_texture_alpha", PROP_BOOLEAN, PROP_NONE);
-	RNA_def_property_boolean_sdna(prop, NULL, "mode", MA_FACETEXTURE_ALPHA);
-	RNA_def_property_ui_text(prop, "Face Textures Alpha",
-	                         "Replace the object's base alpha value with alpha from UV map image textures");
-	RNA_def_property_update(prop, 0, "rna_Material_update");
-
-	prop = RNA_def_property(srna, "use_cast_shadows", PROP_BOOLEAN, PROP_NONE);
-	RNA_def_property_boolean_sdna(prop, NULL, "mode2", MA_CASTSHADOW);
-	RNA_def_property_ui_text(prop, "Cast Shadows",
-	                         "Allow this material to cast shadows");
-	RNA_def_property_update(prop, 0, "rna_Material_update");
-
-	prop = RNA_def_property(srna, "use_cast_shadows_only", PROP_BOOLEAN, PROP_NONE);
-	RNA_def_property_boolean_sdna(prop, NULL, "mode", MA_ONLYCAST);
-	RNA_def_property_ui_text(prop, "Cast Shadows Only",
-	                         "Make objects with this material appear invisible (not rendered), only casting shadows");
-	RNA_def_property_update(prop, 0, "rna_Material_update");
-
-	prop = RNA_def_property(srna, "use_mist", PROP_BOOLEAN, PROP_NONE);
-	RNA_def_property_boolean_negative_sdna(prop, NULL, "mode", MA_NOMIST);
-	RNA_def_property_ui_text(prop, "Use Mist", "Use mist with this material (in world settings)");
-	RNA_def_property_update(prop, 0, "rna_Material_update");
-
-	prop = RNA_def_property(srna, "use_transparent_shadows", PROP_BOOLEAN, PROP_NONE);
-	RNA_def_property_boolean_sdna(prop, NULL, "mode", MA_SHADOW_TRA);
-	RNA_def_property_ui_text(prop, "Receive Transparent Shadows",
-	                         "Allow this object to receive transparent shadows cast through other objects");
-	RNA_def_property_update(prop, 0, "rna_Material_update");
-
-	prop = RNA_def_property(srna, "use_ray_shadow_bias", PROP_BOOLEAN, PROP_NONE);
-	RNA_def_property_boolean_sdna(prop, NULL, "mode", MA_RAYBIAS);
-	RNA_def_property_ui_text(prop, "Ray Shadow Bias",
-	                         "Prevent raytraced shadow errors on surfaces with smooth shaded normals "
-	                         "(terminator problem)");
-	RNA_def_property_update(prop, 0, "rna_Material_update");
-
-	prop = RNA_def_property(srna, "use_full_oversampling", PROP_BOOLEAN, PROP_NONE);
-	RNA_def_property_boolean_sdna(prop, NULL, "mode", MA_FULL_OSA);
-	RNA_def_property_ui_text(prop, "Full Oversampling",
-	                         "Force this material to render full shading/textures for all anti-aliasing samples");
-	RNA_def_property_update(prop, 0, "rna_Material_update");
-
-	prop = RNA_def_property(srna, "use_cast_buffer_shadows", PROP_BOOLEAN, PROP_NONE);
-	RNA_def_property_boolean_sdna(prop, NULL, "mode", MA_SHADBUF);
-	RNA_def_property_ui_text(prop, "Cast Buffer Shadows",
-	                         "Allow this material to cast shadows from shadow buffer lamps");
-	RNA_def_property_update(prop, 0, "rna_Material_update");
-
-	prop = RNA_def_property(srna, "use_cast_approximate", PROP_BOOLEAN, PROP_NONE);
-	RNA_def_property_boolean_sdna(prop, NULL, "shade_flag", MA_APPROX_OCCLUSION);
-	RNA_def_property_ui_text(prop, "Cast Approximate",
-	                         "Allow this material to cast shadows when using approximate ambient occlusion");
-	RNA_def_property_update(prop, 0, "rna_Material_update");
-
-	prop = RNA_def_property(srna, "use_tangent_shading", PROP_BOOLEAN, PROP_NONE);
-	RNA_def_property_boolean_sdna(prop, NULL, "mode", MA_TANGENT_V);
-	RNA_def_property_ui_text(prop, "Tangent Shading",
-	                         "Use the material's tangent vector instead of the normal for shading "
-	                         "- for anisotropic shading effects");
-	RNA_def_property_update(prop, 0, "rna_Material_update");
-
-	prop = RNA_def_property(srna, "use_uv_project", PROP_BOOLEAN, PROP_NONE);
-	RNA_def_property_boolean_sdna(prop, NULL, "mapflag", MA_MAPFLAG_UVPROJECT);
-	RNA_def_property_ui_text(prop, "UV Project",
-	                         "Use to ensure UV interpolation is correct for camera projections (use with UV project modifier)");
-	RNA_def_property_update(prop, 0, "rna_Material_update");
-
-	/* nested structs */
-	prop = RNA_def_property(srna, "raytrace_mirror", PROP_POINTER, PROP_NONE);
-	RNA_def_property_flag(prop, PROP_NEVER_NULL);
-	RNA_def_property_struct_type(prop, "MaterialRaytraceMirror");
-	RNA_def_property_pointer_funcs(prop, "rna_Material_mirror_get", NULL, NULL, NULL);
-	RNA_def_property_ui_text(prop, "Raytrace Mirror", "Raytraced reflection settings for the material");
-
-	prop = RNA_def_property(srna, "raytrace_transparency", PROP_POINTER, PROP_NONE);
-	RNA_def_property_flag(prop, PROP_NEVER_NULL);
-	RNA_def_property_struct_type(prop, "MaterialRaytraceTransparency");
-	RNA_def_property_pointer_funcs(prop, "rna_Material_transp_get", NULL, NULL, NULL);
-	RNA_def_property_ui_text(prop, "Raytrace Transparency", "Raytraced transparency settings for the material");
-
-	prop = RNA_def_property(srna, "volume", PROP_POINTER, PROP_NONE);
-	RNA_def_property_flag(prop, PROP_NEVER_NULL);
-	RNA_def_property_pointer_sdna(prop, NULL, "vol");
-	RNA_def_property_struct_type(prop, "MaterialVolume");
-	RNA_def_property_ui_text(prop, "Volume", "Volume settings for the material");
-
-	prop = RNA_def_property(srna, "halo", PROP_POINTER, PROP_NONE);
-	RNA_def_property_flag(prop, PROP_NEVER_NULL);
-	RNA_def_property_struct_type(prop, "MaterialHalo");
-	RNA_def_property_pointer_funcs(prop, "rna_Material_halo_get", NULL, NULL, NULL);
-	RNA_def_property_ui_text(prop, "Halo", "Halo settings for the material");
-
-	prop = RNA_def_property(srna, "subsurface_scattering", PROP_POINTER, PROP_NONE);
-	RNA_def_property_flag(prop, PROP_NEVER_NULL);
-	RNA_def_property_struct_type(prop, "MaterialSubsurfaceScattering");
-	RNA_def_property_pointer_funcs(prop, "rna_Material_sss_get", NULL, NULL, NULL);
-	RNA_def_property_ui_text(prop, "Subsurface Scattering", "Subsurface scattering settings for the material");
-
-	prop = RNA_def_property(srna, "strand", PROP_POINTER, PROP_NONE);
-	RNA_def_property_flag(prop, PROP_NEVER_NULL);
-	RNA_def_property_struct_type(prop, "MaterialStrand");
-	RNA_def_property_pointer_funcs(prop, "rna_Material_strand_get", NULL, NULL, NULL);
-	RNA_def_property_ui_text(prop, "Strand", "Strand settings for the material");
-
-	prop = RNA_def_property(srna, "physics", PROP_POINTER, PROP_NONE);
-	RNA_def_property_flag(prop, PROP_NEVER_NULL);
-	RNA_def_property_struct_type(prop, "MaterialPhysics");
-	RNA_def_property_pointer_funcs(prop, "rna_Material_physics_get", NULL, NULL, NULL);
-	RNA_def_property_ui_text(prop, "Physics", "Game physics settings");
-
-	/* game settings */
-	prop = RNA_def_property(srna, "game_settings", PROP_POINTER, PROP_NONE);
-	RNA_def_property_flag(prop, PROP_NEVER_NULL);
-	RNA_def_property_pointer_sdna(prop, NULL, "game");
-	RNA_def_property_struct_type(prop, "MaterialGameSettings");
-	RNA_def_property_ui_text(prop, "Game Settings", "Game material settings");
-
->>>>>>> fb565ddb
 	/* nodetree */
 	prop = RNA_def_property(srna, "node_tree", PROP_POINTER, PROP_NONE);
 	RNA_def_property_pointer_sdna(prop, NULL, "nodetree");
@@ -2208,14 +490,9 @@
 	RNA_def_property_string_sdna(prop, NULL, "uvname");
 	RNA_def_property_ui_text(prop, "UV Map", "Name of UV map");
 	RNA_def_property_update(prop, NC_GEOM | ND_DATA, "rna_Material_update");
-<<<<<<< HEAD
-	
+
 	prop = RNA_def_property(srna, "is_valid", PROP_BOOLEAN, PROP_NONE);
 	RNA_def_property_boolean_sdna(prop, NULL, "valid", 1);
-=======
-
-	prop = RNA_def_property(srna, "index", PROP_INT, PROP_NONE);
->>>>>>> fb565ddb
 	RNA_def_property_clear_flag(prop, PROP_EDITABLE);
 	RNA_def_property_ui_text(prop, "Valid", "Slot has a valid image and UV map");
 }
