--- conflicted
+++ resolved
@@ -79,23 +79,12 @@
   }
 
   ntree->ensure_topology_cache();
-<<<<<<< HEAD
   const blender::bke::bNodeTreeInterfaceCache &cache = ntree->interface_cache();
   for (const int index : cache.items.index_range()) {
     if (cache.items[index] == item) {
       return BLI_sprintfN("interface.ui_items[%d]", index);
     }
   }
-=======
-  UNUSED_VARS(item);
-  // Note: New API, will be enabled after new interface cache is added.
-  //  const blender::bke::bNodeTreeInterfaceCache &cache = ntree->interface_cache();
-  //  for (const int index : cache.items.index_range()) {
-  //    if (cache.items[index] == item) {
-  //      return BLI_sprintfN("interface.ui_items[%d]", index);
-  //    }
-  //  }
->>>>>>> 8275674c
   return nullptr;
 }
 
@@ -122,19 +111,14 @@
 {
   bNodeSocketType *typeinfo = interface_socket->socket_typeinfo();
   if (typeinfo && typeinfo->interface_draw) {
-<<<<<<< HEAD
     typeinfo->interface_draw(id, interface_socket, C, layout);
-=======
-    UNUSED_VARS(id, C, layout);
-    // Note: New API, will be enabled after typeinfo callbacks change.
-    //    typeinfo->interface_draw(id, interface_socket, C, layout);
->>>>>>> 8275674c
-  }
-}
-
-// Note: New API, interface draw callback used after changing callbacks.
-static void UNUSED_FUNCTION(rna_NodeTreeInterfaceSocket_draw_custom)(
-    ID *id, bNodeTreeInterfaceSocket *interface_socket, bContext *C, uiLayout *layout)
+  }
+}
+
+static void rna_NodeTreeInterfaceSocket_draw_custom(ID *id,
+                                                    bNodeTreeInterfaceSocket *interface_socket,
+                                                    bContext *C,
+                                                    uiLayout *layout)
 {
   bNodeSocketType *typeinfo = nodeSocketTypeFind(interface_socket->socket_type);
   if (typeinfo == nullptr) {
@@ -164,18 +148,11 @@
 {
   bNodeSocketType *typeinfo = interface_socket->socket_typeinfo();
   if (typeinfo && typeinfo->interface_draw) {
-<<<<<<< HEAD
     typeinfo->interface_init_socket(id, interface_socket, node, socket, data_path);
-=======
-    // Note: New API, callback signatures change.
-    UNUSED_VARS(id, node, socket, data_path);
-    //    typeinfo->interface_init_socket(id, interface_socket, node, socket, data_path);
->>>>>>> 8275674c
-  }
-}
-
-// Note: New API, used when callbacks change.
-static void UNUSED_FUNCTION(rna_NodeTreeInterfaceSocket_init_socket_custom)(
+  }
+}
+
+static void rna_NodeTreeInterfaceSocket_init_socket_custom(
     ID *id,
     const bNodeTreeInterfaceSocket *interface_socket,
     bNode *node,
@@ -212,18 +189,11 @@
 {
   bNodeSocketType *typeinfo = interface_socket->socket_typeinfo();
   if (typeinfo && typeinfo->interface_draw) {
-<<<<<<< HEAD
     typeinfo->interface_from_socket(id, interface_socket, node, socket);
-=======
-    // Note: New API, callback signatures change.
-    UNUSED_VARS(id, node, socket);
-    //    typeinfo->interface_from_socket(id, interface_socket, node, socket);
->>>>>>> 8275674c
-  }
-}
-
-// Note: New API, used after callback signatures change.
-static void UNUSED_FUNCTION(rna_NodeTreeInterfaceSocket_from_socket_custom)(
+  }
+}
+
+static void rna_NodeTreeInterfaceSocket_from_socket_custom(
     ID *id,
     bNodeTreeInterfaceSocket *interface_socket,
     const bNode *node,
@@ -300,22 +270,11 @@
   st->ext_interface.free = free;
   RNA_struct_blender_type_set(st->ext_interface.srna, st);
 
-<<<<<<< HEAD
   st->interface_draw = (have_function[0]) ? rna_NodeTreeInterfaceSocket_draw_custom : nullptr;
   st->interface_init_socket = (have_function[1]) ? rna_NodeTreeInterfaceSocket_init_socket_custom :
                                                    nullptr;
   st->interface_from_socket = (have_function[2]) ? rna_NodeTreeInterfaceSocket_from_socket_custom :
                                                    nullptr;
-=======
-  // Note: New API callbacks.
-  //  st->interface_draw = (have_function[0]) ? rna_NodeTreeInterfaceSocket_draw_custom : nullptr;
-  //  st->interface_init_socket = (have_function[1]) ?
-  //  rna_NodeTreeInterfaceSocket_init_socket_custom :
-  //                                                   nullptr;
-  //  st->interface_from_socket = (have_function[2]) ?
-  //  rna_NodeTreeInterfaceSocket_from_socket_custom :
-  //                                                   nullptr;
->>>>>>> 8275674c
 
   /* Cleanup local dummy type. */
   MEM_SAFE_FREE(dummy_socket.socket_type);
@@ -687,7 +646,6 @@
   }
 
   ntree->ensure_topology_cache();
-<<<<<<< HEAD
   const blender::bke::bNodeTreeInterfaceCache &cache = ntree->interface_cache();
   rna_iterator_array_begin(iter,
                            const_cast<bNodeTreeInterfaceItem **>(cache.items.data()),
@@ -695,17 +653,6 @@
                            cache.items.size(),
                            false,
                            nullptr);
-=======
-  // Note: New API, enabled when interface cache is added.
-  UNUSED_VARS(iter);
-  //  const blender::bke::bNodeTreeInterfaceCache &cache = ntree->interface_cache();
-  //  rna_iterator_array_begin(iter,
-  //                           const_cast<bNodeTreeInterfaceItem **>(cache.items.data()),
-  //                           sizeof(bNodeTreeInterfaceItem *),
-  //                           cache.items.size(),
-  //                           false,
-  //                           nullptr);
->>>>>>> 8275674c
 }
 
 static int rna_NodeTreeInterface_items_length(PointerRNA *ptr)
@@ -716,13 +663,7 @@
   }
 
   ntree->ensure_topology_cache();
-<<<<<<< HEAD
   return ntree->interface_cache().items.size();
-=======
-  // Note: New API callbacks.
-  //  return ntree->interface_cache().items.size();
-  return 0;
->>>>>>> 8275674c
 }
 
 static int rna_NodeTreeInterface_items_lookup_int(PointerRNA *ptr, int index, PointerRNA *r_ptr)
@@ -733,19 +674,10 @@
   }
 
   ntree->ensure_topology_cache();
-<<<<<<< HEAD
   const blender::bke::bNodeTreeInterfaceCache &cache = ntree->interface_cache();
   if (!cache.items.index_range().contains(index)) {
     return false;
   }
-=======
-  // Note: New API, enabled when interface cache is added.
-  UNUSED_VARS(index, r_ptr);
-  //  const blender::bke::bNodeTreeInterfaceCache &cache = ntree->interface_cache();
-  //  if (!cache.items.index_range().contains(index)) {
-  //    return false;
-  //  }
->>>>>>> 8275674c
 
   RNA_pointer_create(ptr->owner_id, &RNA_NodeTreeInterfaceItem, cache.items[index], r_ptr);
   return true;
@@ -761,7 +693,6 @@
   }
 
   ntree->ensure_topology_cache();
-<<<<<<< HEAD
   const blender::bke::bNodeTreeInterfaceCache &cache = ntree->interface_cache();
   for (bNodeTreeInterfaceItem *item : cache.items) {
     switch (item->item_type) {
@@ -783,31 +714,6 @@
       }
     }
   }
-=======
-  // Note: New API, enabled when interface cache is added.
-  UNUSED_VARS(key, r_ptr);
-  //  const blender::bke::bNodeTreeInterfaceCache &cache = ntree->interface_cache();
-  //  for (bNodeTreeInterfaceItem *item : cache.items) {
-  //    switch (item->item_type) {
-  //      case NODE_INTERFACE_SOCKET: {
-  //        bNodeTreeInterfaceSocket *socket = reinterpret_cast<bNodeTreeInterfaceSocket *>(item);
-  //        if (STREQ(socket->name, key)) {
-  //          RNA_pointer_create(ptr->owner_id, &RNA_NodeTreeInterfaceSocket, socket, r_ptr);
-  //          return true;
-  //        }
-  //        break;
-  //      }
-  //      case NODE_INTERFACE_PANEL: {
-  //        bNodeTreeInterfacePanel *panel = reinterpret_cast<bNodeTreeInterfacePanel *>(item);
-  //        if (STREQ(panel->name, key)) {
-  //          RNA_pointer_create(ptr->owner_id, &RNA_NodeTreeInterfacePanel, panel, r_ptr);
-  //          return true;
-  //        }
-  //        break;
-  //      }
-  //    }
-  //  }
->>>>>>> 8275674c
   return false;
 }
 
