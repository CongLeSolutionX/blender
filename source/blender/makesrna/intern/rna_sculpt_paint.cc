--- conflicted
+++ resolved
@@ -672,13 +672,12 @@
       "Update the geometry when it enters the view, providing faster view navigation");
   RNA_def_property_update(prop, NC_SCENE | ND_TOOLSETTINGS, nullptr);
 
-<<<<<<< HEAD
   prop = RNA_def_property(srna, "input_samples", PROP_INT, PROP_UNSIGNED);
-  RNA_def_property_int_sdna(prop, nullptr, "num_input_samples");
+  RNA_def_property_int_sdna(prop, nullptr, "num_input_samples_deprecated");
   RNA_def_property_ui_range(prop, 1, PAINT_MAX_INPUT_SAMPLES, 1, -1);
   RNA_def_property_ui_text(
       prop, "Input Samples", "Average multiple input samples together to smooth the brush stroke");
-=======
+
   prop = RNA_def_property(srna, "use_symmetry_x", PROP_BOOLEAN, PROP_NONE);
   RNA_def_property_boolean_sdna(prop, nullptr, "symmetry_flags", PAINT_SYMM_X);
   RNA_def_property_ui_text(prop, "Symmetry X", "Mirror brush across the X axis");
@@ -699,7 +698,7 @@
   RNA_def_property_ui_text(prop,
                            "Symmetry Feathering",
                            "Reduce the strength of the brush where it overlaps symmetrical daubs");
->>>>>>> ed5fb3ea
+
   RNA_def_property_update(prop, NC_SCENE | ND_TOOLSETTINGS, nullptr);
 
   prop = RNA_def_property(srna, "cavity_curve", PROP_POINTER, PROP_NONE);
