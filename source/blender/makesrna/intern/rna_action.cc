--- conflicted
+++ resolved
@@ -615,10 +615,6 @@
   WM_event_add_notifier(C, NC_ANIMATION | ND_KEYFRAME | NA_EDITED, nullptr);
 }
 
-<<<<<<< HEAD
-static ActionChannelBag *rna_ActionStrip_channels(ActionStrip *self,
-                                                  const animrig::slot_handle_t slot_handle)
-=======
 static void rna_iterator_ChannelBag_groups_begin(CollectionPropertyIterator *iter, PointerRNA *ptr)
 {
   animrig::ChannelBag &bag = rna_data_channelbag(ptr);
@@ -659,9 +655,8 @@
   WM_main_add_notifier(NC_ANIMATION | ND_KEYFRAME | NA_EDITED, nullptr);
 }
 
-static ActionChannelBag *rna_KeyframeActionStrip_channels(KeyframeActionStrip *self,
-                                                          const animrig::slot_handle_t slot_handle)
->>>>>>> 948d6a88
+static ActionChannelBag *rna_ActionStrip_channels(ActionStrip *self,
+                                                  const animrig::slot_handle_t slot_handle)
 {
   animrig::StripKeyframeData &strip_data = self->wrap().keyframe_data();
   return strip_data.channelbag_for_slot(slot_handle);
