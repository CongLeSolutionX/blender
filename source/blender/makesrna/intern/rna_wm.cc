/* SPDX-FileCopyrightText: 2023 Blender Authors
 *
 * SPDX-License-Identifier: GPL-2.0-or-later */

/** \file
 * \ingroup RNA
 */

#include <cstdlib>

#include "DNA_screen_types.h"
#include "DNA_space_types.h"
#include "DNA_userdef_types.h"
#include "DNA_windowmanager_types.h"

#include "BLI_string_utf8_symbols.h"
#include "BLI_utildefines.h"

#include "BLT_translation.hh"

#include "BKE_keyconfig.h"
#include "BKE_screen.hh"
#include "BKE_workspace.hh"

#include "RNA_access.hh"
#include "RNA_define.hh"
#include "RNA_enum_types.hh"

#include "rna_internal.hh"

#include "WM_api.hh"
#include "WM_types.hh"

#ifdef RNA_RUNTIME

#  include "wm_event_system.hh"

static const EnumPropertyItem event_mouse_type_items[] = {
    {LEFTMOUSE, "LEFTMOUSE", 0, CTX_N_(BLT_I18NCONTEXT_UI_EVENTS, "Left"), ""},
    {MIDDLEMOUSE, "MIDDLEMOUSE", 0, CTX_N_(BLT_I18NCONTEXT_UI_EVENTS, "Middle"), ""},
    {RIGHTMOUSE, "RIGHTMOUSE", 0, CTX_N_(BLT_I18NCONTEXT_UI_EVENTS, "Right"), ""},
    {BUTTON4MOUSE, "BUTTON4MOUSE", 0, CTX_N_(BLT_I18NCONTEXT_UI_EVENTS, "Button4"), ""},
    {BUTTON5MOUSE, "BUTTON5MOUSE", 0, CTX_N_(BLT_I18NCONTEXT_UI_EVENTS, "Button5"), ""},
    {BUTTON6MOUSE, "BUTTON6MOUSE", 0, CTX_N_(BLT_I18NCONTEXT_UI_EVENTS, "Button6"), ""},
    {BUTTON7MOUSE, "BUTTON7MOUSE", 0, CTX_N_(BLT_I18NCONTEXT_UI_EVENTS, "Button7"), ""},
    RNA_ENUM_ITEM_SEPR,
    {TABLET_STYLUS, "PEN", 0, CTX_N_(BLT_I18NCONTEXT_UI_EVENTS, "Pen"), ""},
    {TABLET_ERASER, "ERASER", 0, CTX_N_(BLT_I18NCONTEXT_UI_EVENTS, "Eraser"), ""},
    RNA_ENUM_ITEM_SEPR,
    {MOUSEMOVE, "MOUSEMOVE", 0, CTX_N_(BLT_I18NCONTEXT_UI_EVENTS, "Move"), ""},
    {MOUSEPAN, "TRACKPADPAN", 0, CTX_N_(BLT_I18NCONTEXT_UI_EVENTS, "Mouse/Trackpad Pan"), ""},
    {MOUSEZOOM, "TRACKPADZOOM", 0, CTX_N_(BLT_I18NCONTEXT_UI_EVENTS, "Mouse/Trackpad Zoom"), ""},
    {MOUSEROTATE,
     "MOUSEROTATE",
     0,
     CTX_N_(BLT_I18NCONTEXT_UI_EVENTS, "Mouse/Trackpad Rotate"),
     ""},
    {MOUSESMARTZOOM,
     "MOUSESMARTZOOM",
     0,
     CTX_N_(BLT_I18NCONTEXT_UI_EVENTS, "Mouse/Trackpad Smart Zoom"),
     ""},
    RNA_ENUM_ITEM_SEPR,
    {WHEELUPMOUSE, "WHEELUPMOUSE", 0, CTX_N_(BLT_I18NCONTEXT_UI_EVENTS, "Wheel Up"), ""},
    {WHEELDOWNMOUSE, "WHEELDOWNMOUSE", 0, CTX_N_(BLT_I18NCONTEXT_UI_EVENTS, "Wheel Down"), ""},
    {WHEELINMOUSE, "WHEELINMOUSE", 0, CTX_N_(BLT_I18NCONTEXT_UI_EVENTS, "Wheel In"), ""},
    {WHEELOUTMOUSE, "WHEELOUTMOUSE", 0, CTX_N_(BLT_I18NCONTEXT_UI_EVENTS, "Wheel Out"), ""},
    {0, nullptr, 0, nullptr, nullptr},
};

static const EnumPropertyItem event_timer_type_items[] = {
    {TIMER, "TIMER", 0, "Timer", ""},
    {TIMER0, "TIMER0", 0, "Timer 0", ""},
    {TIMER1, "TIMER1", 0, "Timer 1", ""},
    {TIMER2, "TIMER2", 0, "Timer 2", ""},
    {TIMERJOBS, "TIMER_JOBS", 0, "Timer Jobs", ""},
    {TIMERAUTOSAVE, "TIMER_AUTOSAVE", 0, "Timer Autosave", ""},
    {TIMERREPORT, "TIMER_REPORT", 0, "Timer Report", ""},
    {TIMERREGION, "TIMERREGION", 0, "Timer Region", ""},
    {0, nullptr, 0, nullptr, nullptr},
};

static const EnumPropertyItem event_textinput_type_items[] = {
    {KM_TEXTINPUT, "TEXTINPUT", 0, "Text Input", ""},
    {0, nullptr, 0, nullptr, nullptr},
};

static const EnumPropertyItem event_ndof_type_items[] = {
    {NDOF_MOTION, "NDOF_MOTION", 0, CTX_N_(BLT_I18NCONTEXT_UI_EVENTS, "Motion"), ""},
    /* buttons on all 3dconnexion devices */
    {NDOF_BUTTON_MENU, "NDOF_BUTTON_MENU", 0, CTX_N_(BLT_I18NCONTEXT_UI_EVENTS, "Menu"), ""},
    {NDOF_BUTTON_FIT, "NDOF_BUTTON_FIT", 0, CTX_N_(BLT_I18NCONTEXT_UI_EVENTS, "Fit"), ""},
    /* view buttons */
    {NDOF_BUTTON_TOP, "NDOF_BUTTON_TOP", 0, CTX_N_(BLT_I18NCONTEXT_UI_EVENTS, "Top"), ""},
    {NDOF_BUTTON_BOTTOM, "NDOF_BUTTON_BOTTOM", 0, CTX_N_(BLT_I18NCONTEXT_UI_EVENTS, "Bottom"), ""},
    {NDOF_BUTTON_LEFT, "NDOF_BUTTON_LEFT", 0, CTX_N_(BLT_I18NCONTEXT_UI_EVENTS, "Left"), ""},
    {NDOF_BUTTON_RIGHT, "NDOF_BUTTON_RIGHT", 0, CTX_N_(BLT_I18NCONTEXT_UI_EVENTS, "Right"), ""},
    {NDOF_BUTTON_FRONT, "NDOF_BUTTON_FRONT", 0, CTX_N_(BLT_I18NCONTEXT_UI_EVENTS, "Front"), ""},
    {NDOF_BUTTON_BACK, "NDOF_BUTTON_BACK", 0, CTX_N_(BLT_I18NCONTEXT_UI_EVENTS, "Back"), ""},
    /* more views */
    {NDOF_BUTTON_ISO1,
     "NDOF_BUTTON_ISO1",
     0,
     CTX_N_(BLT_I18NCONTEXT_UI_EVENTS, "Isometric 1"),
     ""},
    {NDOF_BUTTON_ISO2,
     "NDOF_BUTTON_ISO2",
     0,
     CTX_N_(BLT_I18NCONTEXT_UI_EVENTS, "Isometric 2"),
     ""},
    /* 90 degree rotations */
    {NDOF_BUTTON_ROLL_CW,
     "NDOF_BUTTON_ROLL_CW",
     0,
     CTX_N_(BLT_I18NCONTEXT_UI_EVENTS, "Roll CW"),
     ""},
    {NDOF_BUTTON_ROLL_CCW,
     "NDOF_BUTTON_ROLL_CCW",
     0,
     CTX_N_(BLT_I18NCONTEXT_UI_EVENTS, "Roll CCW"),
     ""},
    {NDOF_BUTTON_SPIN_CW,
     "NDOF_BUTTON_SPIN_CW",
     0,
     CTX_N_(BLT_I18NCONTEXT_UI_EVENTS, "Spin CW"),
     ""},
    {NDOF_BUTTON_SPIN_CCW,
     "NDOF_BUTTON_SPIN_CCW",
     0,
     CTX_N_(BLT_I18NCONTEXT_UI_EVENTS, "Spin CCW"),
     ""},
    {NDOF_BUTTON_TILT_CW,
     "NDOF_BUTTON_TILT_CW",
     0,
     CTX_N_(BLT_I18NCONTEXT_UI_EVENTS, "Tilt CW"),
     ""},
    {NDOF_BUTTON_TILT_CCW,
     "NDOF_BUTTON_TILT_CCW",
     0,
     CTX_N_(BLT_I18NCONTEXT_UI_EVENTS, "Tilt CCW"),
     ""},
    /* device control */
    {NDOF_BUTTON_ROTATE, "NDOF_BUTTON_ROTATE", 0, CTX_N_(BLT_I18NCONTEXT_UI_EVENTS, "Rotate"), ""},
    {NDOF_BUTTON_PANZOOM,
     "NDOF_BUTTON_PANZOOM",
     0,
     CTX_N_(BLT_I18NCONTEXT_UI_EVENTS, "Pan/Zoom"),
     ""},
    {NDOF_BUTTON_DOMINANT,
     "NDOF_BUTTON_DOMINANT",
     0,
     CTX_N_(BLT_I18NCONTEXT_UI_EVENTS, "Dominant"),
     ""},
    {NDOF_BUTTON_PLUS, "NDOF_BUTTON_PLUS", 0, CTX_N_(BLT_I18NCONTEXT_UI_EVENTS, "Plus"), ""},
    {NDOF_BUTTON_MINUS, "NDOF_BUTTON_MINUS", 0, CTX_N_(BLT_I18NCONTEXT_UI_EVENTS, "Minus"), ""},
    /* View buttons. */
    {NDOF_BUTTON_V1, "NDOF_BUTTON_V1", 0, CTX_N_(BLT_I18NCONTEXT_UI_EVENTS, "View 1"), ""},
    {NDOF_BUTTON_V2, "NDOF_BUTTON_V2", 0, CTX_N_(BLT_I18NCONTEXT_UI_EVENTS, "View 2"), ""},
    {NDOF_BUTTON_V3, "NDOF_BUTTON_V3", 0, CTX_N_(BLT_I18NCONTEXT_UI_EVENTS, "View 3"), ""},
    /* general-purpose buttons */
    {NDOF_BUTTON_1, "NDOF_BUTTON_1", 0, CTX_N_(BLT_I18NCONTEXT_UI_EVENTS, "Button 1"), ""},
    {NDOF_BUTTON_2, "NDOF_BUTTON_2", 0, CTX_N_(BLT_I18NCONTEXT_UI_EVENTS, "Button 2"), ""},
    {NDOF_BUTTON_3, "NDOF_BUTTON_3", 0, CTX_N_(BLT_I18NCONTEXT_UI_EVENTS, "Button 3"), ""},
    {NDOF_BUTTON_4, "NDOF_BUTTON_4", 0, CTX_N_(BLT_I18NCONTEXT_UI_EVENTS, "Button 4"), ""},
    {NDOF_BUTTON_5, "NDOF_BUTTON_5", 0, CTX_N_(BLT_I18NCONTEXT_UI_EVENTS, "Button 5"), ""},
    {NDOF_BUTTON_6, "NDOF_BUTTON_6", 0, CTX_N_(BLT_I18NCONTEXT_UI_EVENTS, "Button 6"), ""},
    {NDOF_BUTTON_7, "NDOF_BUTTON_7", 0, CTX_N_(BLT_I18NCONTEXT_UI_EVENTS, "Button 7"), ""},
    {NDOF_BUTTON_8, "NDOF_BUTTON_8", 0, CTX_N_(BLT_I18NCONTEXT_UI_EVENTS, "Button 8"), ""},
    {NDOF_BUTTON_9, "NDOF_BUTTON_9", 0, CTX_N_(BLT_I18NCONTEXT_UI_EVENTS, "Button 9"), ""},
    {NDOF_BUTTON_10, "NDOF_BUTTON_10", 0, CTX_N_(BLT_I18NCONTEXT_UI_EVENTS, "Button 10"), ""},
    {NDOF_BUTTON_11, "NDOF_BUTTON_11", 0, CTX_N_(BLT_I18NCONTEXT_UI_EVENTS, "Button 11"), ""},
    {NDOF_BUTTON_12, "NDOF_BUTTON_12", 0, CTX_N_(BLT_I18NCONTEXT_UI_EVENTS, "Button 12"), ""},
#  if 0 /* Never used (converted to keyboard events by GHOST). */
    /* keyboard emulation */
    {NDOF_BUTTON_ESC, "NDOF_BUTTON_ESC", 0, CTX_N_(BLT_I18NCONTEXT_UI_EVENTS, "Esc")},
    {NDOF_BUTTON_ENTER, "NDOF_BUTTON_ENTER", 0, CTX_N_(BLT_I18NCONTEXT_UI_EVENTS, "Enter")},
    {NDOF_BUTTON_DELETE, "NDOF_BUTTON_DELETE", 0, CTX_N_(BLT_I18NCONTEXT_UI_EVENTS, "Delete")},
    {NDOF_BUTTON_TAB, "NDOF_BUTTON_TAB", 0, CTX_N_(BLT_I18NCONTEXT_UI_EVENTS, "Tab")},
    {NDOF_BUTTON_SPACE, "NDOF_BUTTON_SPACE", 0, CTX_N_(BLT_I18NCONTEXT_UI_EVENTS, "Space")},
    {NDOF_BUTTON_ALT, "NDOF_BUTTON_ALT", 0, CTX_N_(BLT_I18NCONTEXT_UI_EVENTS, "Alt")},
    {NDOF_BUTTON_SHIFT, "NDOF_BUTTON_SHIFT", 0, CTX_N_(BLT_I18NCONTEXT_UI_EVENTS, "Shift")},
    {NDOF_BUTTON_CTRL, "NDOF_BUTTON_CTRL", 0, CTX_N_(BLT_I18NCONTEXT_UI_EVENTS, "Ctrl")},
#  endif
    {0, nullptr, 0, nullptr, nullptr},
};

/** Gamepad Buttons.
 * This specific order visually separates the buttons that are to the left/right of the gamepad, so
 * they are not ordered by value.
 */

static const EnumPropertyItem event_gamepad_type_items[] = {
    RNA_ENUM_ITEM_HEADING("Gamepad buttons", ""),
    {GAMEPAD_LEFT_TRIGGER, "GAMEPAD_LEFT_TRIGGER", 0, "LT", ""},
    {GAMEPAD_BUTTON_LEFT_SHOULDER, "GAMEPAD_BUTTON_LEFT_SHOULDER", 0, "LB", ""},
    {GAMEPAD_BUTTON_LEFT_THUMB, "GAMEPAD_BUTTON_LEFT_THUMB", 0, "L3", ""},
    RNA_ENUM_ITEM_SEPR,
    {GAMEPAD_LEFT_THUMB, "GAMEPAD_LEFT_THUMB", 0, "Left Thumb", ""},
    RNA_ENUM_ITEM_SEPR,
    {GAMEPAD_BUTTON_DPAD_UP, "GAMEPAD_BUTTON_DPAD_UP", 0, "Up", ""},
    {GAMEPAD_BUTTON_DPAD_DOWN, "GAMEPAD_BUTTON_DPAD_DOWN", 0, "Down", ""},
    {GAMEPAD_BUTTON_DPAD_LEFT, "GAMEPAD_BUTTON_DPAD_LEFT", 0, "Left", ""},
    {GAMEPAD_BUTTON_DPAD_RIGHT, "GAMEPAD_BUTTON_DPAD_RIGHT", 0, "Right", ""},
    RNA_ENUM_ITEM_SEPR,
    {GAMEPAD_BUTTON_VIEW, "GAMEPAD_BUTTON_VIEW", 0, "View", ""},

    RNA_ENUM_ITEM_SEPR_COLUMN,
    {GAMEPAD_RIGHT_TRIGGER, "GAMEPAD_RIGHT_TRIGGER", 0, "RT", ""},
    {GAMEPAD_BUTTON_RIGHT_SHOULDER, "GAMEPAD_BUTTON_RIGHT_SHOULDER", 0, "RB", ""},
    {GAMEPAD_BUTTON_RIGHT_THUMB, "GAMEPAD_BUTTON_RIGHT_THUMB", 0, "R3", ""},
    RNA_ENUM_ITEM_SEPR,
    {GAMEPAD_RIGHT_THUMB, "GAMEPAD_RIGHT_THUMB", 0, "Right Thumb", ""},
    RNA_ENUM_ITEM_SEPR,
    {GAMEPAD_BUTTON_A, "GAMEPAD_BUTTON_A", 0, "A", ""},
    {GAMEPAD_BUTTON_B, "GAMEPAD_BUTTON_B", 0, "B", ""},
    {GAMEPAD_BUTTON_X, "GAMEPAD_BUTTON_X", 0, "X", ""},
    {GAMEPAD_BUTTON_Y, "GAMEPAD_BUTTON_Y", 0, "Y", ""},
    RNA_ENUM_ITEM_SEPR,
    {GAMEPAD_BUTTON_MENU, "GAMEPAD_BUTTON_MENU", 0, "Menu", ""},

    {0, nullptr, 0, nullptr, nullptr},
};
#endif /* RNA_RUNTIME */

/**
 * Job types for use in the `bpy.app.is_job_running(job_type)` call.
 *
 * This is a subset of the `WM_JOB_TYPE_...` anonymous enum defined in `WM_api.hh`. It is
 * intentionally kept as a subset, such that by default how jobs are handled is kept as an
 * "internal implementation detail" of Blender, rather than a public, reliable part of the API.
 *
 * This array can be expanded on a case-by-case basis, when there is a clear and testable use case.
 */
const EnumPropertyItem rna_enum_wm_job_type_items[] = {
    {WM_JOB_TYPE_RENDER, "RENDER", 0, "Regular rendering", ""},
    {WM_JOB_TYPE_RENDER_PREVIEW, "RENDER_PREVIEW", 0, "Rendering previews", ""},
    {WM_JOB_TYPE_OBJECT_BAKE, "OBJECT_BAKE", 0, "Object Baking", ""},
    {WM_JOB_TYPE_COMPOSITE, "COMPOSITE", 0, "Compositing", ""},
    {WM_JOB_TYPE_SHADER_COMPILATION, "SHADER_COMPILATION", 0, "Shader compilation", ""},
    {0, nullptr, 0, nullptr, nullptr},
};

const EnumPropertyItem rna_enum_event_type_items[] = {
    /* - Note we abuse 'tooltip' message here to store a 'compact' form of some (too) long names.
     * - Intentionally excluded: #CAPSLOCKKEY, #UNKNOWNKEY.
     */
    {0, "NONE", 0, "", ""},
    {LEFTMOUSE, "LEFTMOUSE", 0, "Left Mouse", "LMB"},
    {MIDDLEMOUSE, "MIDDLEMOUSE", 0, "Middle Mouse", "MMB"},
    {RIGHTMOUSE, "RIGHTMOUSE", 0, "Right Mouse", "RMB"},
    {BUTTON4MOUSE, "BUTTON4MOUSE", 0, "Button4 Mouse", "MB4"},
    {BUTTON5MOUSE, "BUTTON5MOUSE", 0, "Button5 Mouse", "MB5"},
    {BUTTON6MOUSE, "BUTTON6MOUSE", 0, "Button6 Mouse", "MB6"},
    {BUTTON7MOUSE, "BUTTON7MOUSE", 0, "Button7 Mouse", "MB7"},
    RNA_ENUM_ITEM_SEPR,
    {TABLET_STYLUS, "PEN", 0, "Pen", ""},
    {TABLET_ERASER, "ERASER", 0, "Eraser", ""},
    RNA_ENUM_ITEM_SEPR,
    {MOUSEMOVE, "MOUSEMOVE", 0, "Mouse Move", "MsMov"},
    {INBETWEEN_MOUSEMOVE, "INBETWEEN_MOUSEMOVE", 0, "In-between Move", "MsSubMov"},
    {MOUSEPAN, "TRACKPADPAN", 0, "Mouse/Trackpad Pan", "MsPan"},
    {MOUSEZOOM, "TRACKPADZOOM", 0, "Mouse/Trackpad Zoom", "MsZoom"},
    {MOUSEROTATE, "MOUSEROTATE", 0, "Mouse/Trackpad Rotate", "MsRot"},
    {MOUSESMARTZOOM, "MOUSESMARTZOOM", 0, "Mouse/Trackpad Smart Zoom", "MsSmartZoom"},
    RNA_ENUM_ITEM_SEPR,
    {WHEELUPMOUSE, "WHEELUPMOUSE", 0, "Wheel Up", "WhUp"},
    {WHEELDOWNMOUSE, "WHEELDOWNMOUSE", 0, "Wheel Down", "WhDown"},
    {WHEELINMOUSE, "WHEELINMOUSE", 0, "Wheel In", "WhIn"},
    {WHEELOUTMOUSE, "WHEELOUTMOUSE", 0, "Wheel Out", "WhOut"},
    RNA_ENUM_ITEM_SEPR,
    {EVT_AKEY, "A", 0, "A", ""},
    {EVT_BKEY, "B", 0, "B", ""},
    {EVT_CKEY, "C", 0, "C", ""},
    {EVT_DKEY, "D", 0, "D", ""},
    {EVT_EKEY, "E", 0, "E", ""},
    {EVT_FKEY, "F", 0, "F", ""},
    {EVT_GKEY, "G", 0, "G", ""},
    {EVT_HKEY, "H", 0, "H", ""},
    {EVT_IKEY, "I", 0, "I", ""},
    {EVT_JKEY, "J", 0, "J", ""},
    {EVT_KKEY, "K", 0, "K", ""},
    {EVT_LKEY, "L", 0, "L", ""},
    {EVT_MKEY, "M", 0, "M", ""},
    {EVT_NKEY, "N", 0, "N", ""},
    {EVT_OKEY, "O", 0, "O", ""},
    {EVT_PKEY, "P", 0, "P", ""},
    {EVT_QKEY, "Q", 0, "Q", ""},
    {EVT_RKEY, "R", 0, "R", ""},
    {EVT_SKEY, "S", 0, "S", ""},
    {EVT_TKEY, "T", 0, "T", ""},
    {EVT_UKEY, "U", 0, "U", ""},
    {EVT_VKEY, "V", 0, "V", ""},
    {EVT_WKEY, "W", 0, "W", ""},
    {EVT_XKEY, "X", 0, "X", ""},
    {EVT_YKEY, "Y", 0, "Y", ""},
    {EVT_ZKEY, "Z", 0, "Z", ""},
    RNA_ENUM_ITEM_SEPR,
    {EVT_ZEROKEY, "ZERO", 0, "0", ""},
    {EVT_ONEKEY, "ONE", 0, "1", ""},
    {EVT_TWOKEY, "TWO", 0, "2", ""},
    {EVT_THREEKEY, "THREE", 0, "3", ""},
    {EVT_FOURKEY, "FOUR", 0, "4", ""},
    {EVT_FIVEKEY, "FIVE", 0, "5", ""},
    {EVT_SIXKEY, "SIX", 0, "6", ""},
    {EVT_SEVENKEY, "SEVEN", 0, "7", ""},
    {EVT_EIGHTKEY, "EIGHT", 0, "8", ""},
    {EVT_NINEKEY, "NINE", 0, "9", ""},
    RNA_ENUM_ITEM_SEPR,
    {EVT_LEFTCTRLKEY, "LEFT_CTRL", 0, "Left Ctrl", "CtrlL"},
    {EVT_LEFTALTKEY, "LEFT_ALT", 0, "Left Alt", "AltL"},
    {EVT_LEFTSHIFTKEY, "LEFT_SHIFT", 0, "Left Shift", "ShiftL"},
    {EVT_RIGHTALTKEY, "RIGHT_ALT", 0, "Right Alt", "AltR"},
    {EVT_RIGHTCTRLKEY, "RIGHT_CTRL", 0, "Right Ctrl", "CtrlR"},
    {EVT_RIGHTSHIFTKEY, "RIGHT_SHIFT", 0, "Right Shift", "ShiftR"},
    RNA_ENUM_ITEM_SEPR,
    {EVT_OSKEY, "OSKEY", 0, "OS Key", "Cmd"},
    {EVT_APPKEY, "APP", 0, "Application", "App"},
    {EVT_GRLESSKEY, "GRLESS", 0, "Grless", ""},
    {EVT_ESCKEY, "ESC", 0, "Esc", ""},
    {EVT_TABKEY, "TAB", 0, "Tab", ""},
    {EVT_RETKEY, "RET", 0, "Return", "Enter"},
    {EVT_SPACEKEY, "SPACE", 0, "Spacebar", "Space"},
    {EVT_LINEFEEDKEY, "LINE_FEED", 0, "Line Feed", ""},
    {EVT_BACKSPACEKEY, "BACK_SPACE", 0, "Backspace", "BkSpace"},
    {EVT_DELKEY, "DEL", 0, "Delete", "Del"},
    {EVT_SEMICOLONKEY, "SEMI_COLON", 0, ";", ""},
    {EVT_PERIODKEY, "PERIOD", 0, ".", ""},
    {EVT_COMMAKEY, "COMMA", 0, ",", ""},
    {EVT_QUOTEKEY, "QUOTE", 0, "\"", ""},
    {EVT_ACCENTGRAVEKEY, "ACCENT_GRAVE", 0, "`", ""},
    {EVT_MINUSKEY, "MINUS", 0, "-", ""},
    {EVT_PLUSKEY, "PLUS", 0, "+", ""},
    {EVT_SLASHKEY, "SLASH", 0, "/", ""},
    {EVT_BACKSLASHKEY, "BACK_SLASH", 0, "\\", ""},
    {EVT_EQUALKEY, "EQUAL", 0, "=", ""},
    {EVT_LEFTBRACKETKEY, "LEFT_BRACKET", 0, "[", ""},
    {EVT_RIGHTBRACKETKEY, "RIGHT_BRACKET", 0, "]", ""},
    {EVT_LEFTARROWKEY, "LEFT_ARROW", 0, "Left Arrow", BLI_STR_UTF8_LEFTWARDS_ARROW},
    {EVT_DOWNARROWKEY, "DOWN_ARROW", 0, "Down Arrow", BLI_STR_UTF8_DOWNWARDS_ARROW},
    {EVT_RIGHTARROWKEY, "RIGHT_ARROW", 0, "Right Arrow", BLI_STR_UTF8_RIGHTWARDS_ARROW},
    {EVT_UPARROWKEY, "UP_ARROW", 0, "Up Arrow", BLI_STR_UTF8_UPWARDS_ARROW},
    {EVT_PAD2, "NUMPAD_2", 0, "Numpad 2", "Pad2"},
    {EVT_PAD4, "NUMPAD_4", 0, "Numpad 4", "Pad4"},
    {EVT_PAD6, "NUMPAD_6", 0, "Numpad 6", "Pad6"},
    {EVT_PAD8, "NUMPAD_8", 0, "Numpad 8", "Pad8"},
    {EVT_PAD1, "NUMPAD_1", 0, "Numpad 1", "Pad1"},
    {EVT_PAD3, "NUMPAD_3", 0, "Numpad 3", "Pad3"},
    {EVT_PAD5, "NUMPAD_5", 0, "Numpad 5", "Pad5"},
    {EVT_PAD7, "NUMPAD_7", 0, "Numpad 7", "Pad7"},
    {EVT_PAD9, "NUMPAD_9", 0, "Numpad 9", "Pad9"},
    {EVT_PADPERIOD, "NUMPAD_PERIOD", 0, "Numpad .", "Pad."},
    {EVT_PADSLASHKEY, "NUMPAD_SLASH", 0, "Numpad /", "Pad/"},
    {EVT_PADASTERKEY, "NUMPAD_ASTERIX", 0, "Numpad *", "Pad*"},
    {EVT_PAD0, "NUMPAD_0", 0, "Numpad 0", "Pad0"},
    {EVT_PADMINUS, "NUMPAD_MINUS", 0, "Numpad -", "Pad-"},
    {EVT_PADENTER, "NUMPAD_ENTER", 0, "Numpad Enter", "PadEnter"},
    {EVT_PADPLUSKEY, "NUMPAD_PLUS", 0, "Numpad +", "Pad+"},
    {EVT_F1KEY, "F1", 0, "F1", ""},
    {EVT_F2KEY, "F2", 0, "F2", ""},
    {EVT_F3KEY, "F3", 0, "F3", ""},
    {EVT_F4KEY, "F4", 0, "F4", ""},
    {EVT_F5KEY, "F5", 0, "F5", ""},
    {EVT_F6KEY, "F6", 0, "F6", ""},
    {EVT_F7KEY, "F7", 0, "F7", ""},
    {EVT_F8KEY, "F8", 0, "F8", ""},
    {EVT_F9KEY, "F9", 0, "F9", ""},
    {EVT_F10KEY, "F10", 0, "F10", ""},
    {EVT_F11KEY, "F11", 0, "F11", ""},
    {EVT_F12KEY, "F12", 0, "F12", ""},
    {EVT_F13KEY, "F13", 0, "F13", ""},
    {EVT_F14KEY, "F14", 0, "F14", ""},
    {EVT_F15KEY, "F15", 0, "F15", ""},
    {EVT_F16KEY, "F16", 0, "F16", ""},
    {EVT_F17KEY, "F17", 0, "F17", ""},
    {EVT_F18KEY, "F18", 0, "F18", ""},
    {EVT_F19KEY, "F19", 0, "F19", ""},
    {EVT_F20KEY, "F20", 0, "F20", ""},
    {EVT_F21KEY, "F21", 0, "F21", ""},
    {EVT_F22KEY, "F22", 0, "F22", ""},
    {EVT_F23KEY, "F23", 0, "F23", ""},
    {EVT_F24KEY, "F24", 0, "F24", ""},
    {EVT_PAUSEKEY, "PAUSE", 0, "Pause", ""},
    {EVT_INSERTKEY, "INSERT", 0, "Insert", "Ins"},
    {EVT_HOMEKEY, "HOME", 0, "Home", ""},
    {EVT_PAGEUPKEY, "PAGE_UP", 0, "Page Up", "PgUp"},
    {EVT_PAGEDOWNKEY, "PAGE_DOWN", 0, "Page Down", "PgDown"},
    {EVT_ENDKEY, "END", 0, "End", ""},
    RNA_ENUM_ITEM_SEPR,
    {EVT_MEDIAPLAY,
     "MEDIA_PLAY",
     0,
     "Media Play/Pause",
     BLI_STR_UTF8_BLACK_RIGHT_POINTING_TRIANGLE_WITH_DOUBLE_VERTICAL_BAR},
    {EVT_MEDIASTOP, "MEDIA_STOP", 0, "Media Stop", BLI_STR_UTF8_BLACK_SQUARE_FOR_STOP},
    {EVT_MEDIAFIRST,
     "MEDIA_FIRST",
     0,
     "Media First",
     BLI_STR_UTF8_BLACK_LEFT_POINTING_DOUBLE_TRIANGLE_WITH_VERTICAL_BAR},
    {EVT_MEDIALAST,
     "MEDIA_LAST",
     0,
     "Media Last",
     BLI_STR_UTF8_BLACK_RIGHT_POINTING_DOUBLE_TRIANGLE_WITH_VERTICAL_BAR},
    RNA_ENUM_ITEM_SEPR,
    {KM_TEXTINPUT, "TEXTINPUT", 0, "Text Input", "TxtIn"},
    RNA_ENUM_ITEM_SEPR,
    {WINDEACTIVATE, "WINDOW_DEACTIVATE", 0, "Window Deactivate", ""},
    {TIMER, "TIMER", 0, "Timer", "Tmr"},
    {TIMER0, "TIMER0", 0, "Timer 0", "Tmr0"},
    {TIMER1, "TIMER1", 0, "Timer 1", "Tmr1"},
    {TIMER2, "TIMER2", 0, "Timer 2", "Tmr2"},
    {TIMERJOBS, "TIMER_JOBS", 0, "Timer Jobs", "TmrJob"},
    {TIMERAUTOSAVE, "TIMER_AUTOSAVE", 0, "Timer Autosave", "TmrSave"},
    {TIMERREPORT, "TIMER_REPORT", 0, "Timer Report", "TmrReport"},
    {TIMERREGION, "TIMERREGION", 0, "Timer Region", "TmrReg"},
    RNA_ENUM_ITEM_SEPR,
    {NDOF_MOTION, "NDOF_MOTION", 0, "NDOF Motion", "NdofMov"},
    /* buttons on all 3dconnexion devices */
    {NDOF_BUTTON_MENU, "NDOF_BUTTON_MENU", 0, "NDOF Menu", "NdofMenu"},
    {NDOF_BUTTON_FIT, "NDOF_BUTTON_FIT", 0, "NDOF Fit", "NdofFit"},
    /* view buttons */
    {NDOF_BUTTON_TOP, "NDOF_BUTTON_TOP", 0, "NDOF Top", "Ndof" BLI_STR_UTF8_UPWARDS_ARROW},
    {NDOF_BUTTON_BOTTOM,
     "NDOF_BUTTON_BOTTOM",
     0,
     "NDOF Bottom",
     "Ndof" BLI_STR_UTF8_DOWNWARDS_ARROW},
    {NDOF_BUTTON_LEFT, "NDOF_BUTTON_LEFT", 0, "NDOF Left", "Ndof" BLI_STR_UTF8_LEFTWARDS_ARROW},
    {NDOF_BUTTON_RIGHT,
     "NDOF_BUTTON_RIGHT",
     0,
     "NDOF Right",
     "Ndof" BLI_STR_UTF8_RIGHTWARDS_ARROW},
    {NDOF_BUTTON_FRONT, "NDOF_BUTTON_FRONT", 0, "NDOF Front", "NdofFront"},
    {NDOF_BUTTON_BACK, "NDOF_BUTTON_BACK", 0, "NDOF Back", "NdofBack"},
    /* more views */
    {NDOF_BUTTON_ISO1, "NDOF_BUTTON_ISO1", 0, "NDOF Isometric 1", "NdofIso1"},
    {NDOF_BUTTON_ISO2, "NDOF_BUTTON_ISO2", 0, "NDOF Isometric 2", "NdofIso2"},
    /* 90 degree rotations */
    {NDOF_BUTTON_ROLL_CW, "NDOF_BUTTON_ROLL_CW", 0, "NDOF Roll CW", "NdofRCW"},
    {NDOF_BUTTON_ROLL_CCW, "NDOF_BUTTON_ROLL_CCW", 0, "NDOF Roll CCW", "NdofRCCW"},
    {NDOF_BUTTON_SPIN_CW, "NDOF_BUTTON_SPIN_CW", 0, "NDOF Spin CW", "NdofSCW"},
    {NDOF_BUTTON_SPIN_CCW, "NDOF_BUTTON_SPIN_CCW", 0, "NDOF Spin CCW", "NdofSCCW"},
    {NDOF_BUTTON_TILT_CW, "NDOF_BUTTON_TILT_CW", 0, "NDOF Tilt CW", "NdofTCW"},
    {NDOF_BUTTON_TILT_CCW, "NDOF_BUTTON_TILT_CCW", 0, "NDOF Tilt CCW", "NdofTCCW"},
    /* device control */
    {NDOF_BUTTON_ROTATE, "NDOF_BUTTON_ROTATE", 0, "NDOF Rotate", "NdofRot"},
    {NDOF_BUTTON_PANZOOM, "NDOF_BUTTON_PANZOOM", 0, "NDOF Pan/Zoom", "NdofPanZoom"},
    {NDOF_BUTTON_DOMINANT, "NDOF_BUTTON_DOMINANT", 0, "NDOF Dominant", "NdofDom"},
    {NDOF_BUTTON_PLUS, "NDOF_BUTTON_PLUS", 0, "NDOF Plus", "Ndof+"},
    {NDOF_BUTTON_MINUS, "NDOF_BUTTON_MINUS", 0, "NDOF Minus", "Ndof-"},
#if 0 /* Never used (converted to keyboard events by GHOST). */
    /* keyboard emulation */
    {NDOF_BUTTON_ESC, "NDOF_BUTTON_ESC", 0, "NDOF Esc", "NdofEsc"},
    {NDOF_BUTTON_ALT, "NDOF_BUTTON_ALT", 0, "NDOF Alt", "NdofAlt"},
    {NDOF_BUTTON_SHIFT, "NDOF_BUTTON_SHIFT", 0, "NDOF Shift", "NdofShift"},
    {NDOF_BUTTON_CTRL, "NDOF_BUTTON_CTRL", 0, "NDOF Ctrl", "NdofCtrl"},
#endif
    /* View buttons. */
    {NDOF_BUTTON_V1, "NDOF_BUTTON_V1", 0, "NDOF View 1", "NdofView1"},
    {NDOF_BUTTON_V2, "NDOF_BUTTON_V2", 0, "NDOF View 2", "NdofView2"},
    {NDOF_BUTTON_V3, "NDOF_BUTTON_V3", 0, "NDOF View 3", "NdofView3"},
    {NDOF_BUTTON_SAVE_V1, "NDOF_BUTTON_SAVE_V1", 0, "NDOF Save View 1", "NdofSaveView1"},
    {NDOF_BUTTON_SAVE_V2, "NDOF_BUTTON_SAVE_V2", 0, "NDOF Save View 2", "NdofSaveView2"},
    {NDOF_BUTTON_SAVE_V3, "NDOF_BUTTON_SAVE_V3", 0, "NDOF Save View 3", "NdofSaveView3"},
    /* general-purpose buttons */
    {NDOF_BUTTON_1, "NDOF_BUTTON_1", 0, "NDOF Button 1", "NdofB1"},
    {NDOF_BUTTON_2, "NDOF_BUTTON_2", 0, "NDOF Button 2", "NdofB2"},
    {NDOF_BUTTON_3, "NDOF_BUTTON_3", 0, "NDOF Button 3", "NdofB3"},
    {NDOF_BUTTON_4, "NDOF_BUTTON_4", 0, "NDOF Button 4", "NdofB4"},
    {NDOF_BUTTON_5, "NDOF_BUTTON_5", 0, "NDOF Button 5", "NdofB5"},
    {NDOF_BUTTON_6, "NDOF_BUTTON_6", 0, "NDOF Button 6", "NdofB6"},
    {NDOF_BUTTON_7, "NDOF_BUTTON_7", 0, "NDOF Button 7", "NdofB7"},
    {NDOF_BUTTON_8, "NDOF_BUTTON_8", 0, "NDOF Button 8", "NdofB8"},
    {NDOF_BUTTON_9, "NDOF_BUTTON_9", 0, "NDOF Button 9", "NdofB9"},
    {NDOF_BUTTON_10, "NDOF_BUTTON_10", 0, "NDOF Button 10", "NdofB10"},
<<<<<<< HEAD
    {NDOF_BUTTON_A, "NDOF_BUTTON_A", 0, "NDOF Button A", "NdofBA"},
    {NDOF_BUTTON_B, "NDOF_BUTTON_B", 0, "NDOF Button B", "NdofBB"},
    {NDOF_BUTTON_C, "NDOF_BUTTON_C", 0, "NDOF Button C", "NdofBC"},
    RNA_ENUM_ITEM_SEPR,
    {GAMEPAD_LEFT_THUMB, "GAMEPAD_LEFT_THUMB", 0, "Gamepad Left Thumb", "Left Thumb"},
    {GAMEPAD_RIGHT_THUMB, "GAMEPAD_RIGHT_THUMB", 0, "Gamepad Right Thumb", "Right Thumb"},
    {GAMEPAD_LEFT_TRIGGER, "GAMEPAD_LEFT_TRIGGER", 0, "Gamepad Left Trigger", "LT"},
    {GAMEPAD_RIGHT_TRIGGER, "GAMEPAD_RIGHT_TRIGGER", 0, "Gamepad Right Trigger", "RT"},
    RNA_ENUM_ITEM_SEPR,
    {GAMEPAD_BUTTON_A, "GAMEPAD_BUTTON_A", 0, "Gamepad A", "A"},
    {GAMEPAD_BUTTON_B, "GAMEPAD_BUTTON_B", 0, "Gamepad B", "B"},
    {GAMEPAD_BUTTON_X, "GAMEPAD_BUTTON_X", 0, "Gamepad X", "X"},
    {GAMEPAD_BUTTON_Y, "GAMEPAD_BUTTON_Y", 0, "Gamepad Y", "Y"},
    RNA_ENUM_ITEM_SEPR,
    {GAMEPAD_BUTTON_LEFT_SHOULDER, "GAMEPAD_BUTTON_LEFT_SHOULDER", 0, "Left Shoulder", "LB"},
    {GAMEPAD_BUTTON_RIGHT_SHOULDER, "GAMEPAD_BUTTON_RIGHT_SHOULDER", 0, "Right Shoulder", "RB"},
    RNA_ENUM_ITEM_SEPR,
    {GAMEPAD_BUTTON_VIEW, "GAMEPAD_BUTTON_VIEW", 0, "Gamepad View", "View"},
    {GAMEPAD_BUTTON_MENU, "GAMEPAD_BUTTON_MENU", 0, "Gamepad Menu", "Menu"},
    RNA_ENUM_ITEM_SEPR,
    {GAMEPAD_BUTTON_LEFT_THUMB, "GAMEPAD_BUTTON_LEFT_THUMB", 0, "Button Left Thumb", "L3"},
    {GAMEPAD_BUTTON_RIGHT_THUMB, "GAMEPAD_BUTTON_RIGHT_THUMB", 0, "Button Right Thumb", "R3"},
    RNA_ENUM_ITEM_SEPR,
    {GAMEPAD_BUTTON_DPAD_UP, "GAMEPAD_BUTTON_DPAD_UP", 0, "DPAD Up", "Up"},
    {GAMEPAD_BUTTON_DPAD_DOWN, "GAMEPAD_BUTTON_DPAD_DOWN", 0, "DPAD Down", "Down"},
    {GAMEPAD_BUTTON_DPAD_LEFT, "GAMEPAD_BUTTON_DPAD_LEFT", 0, "DPAD Left", "Left"},
    {GAMEPAD_BUTTON_DPAD_RIGHT, "GAMEPAD_BUTTON_DPAD_RIGHT", 0, "DPAD Right", "Right"},
    RNA_ENUM_ITEM_SEPR,
=======
    {NDOF_BUTTON_11, "NDOF_BUTTON_11", 0, "NDOF Button 11", "NdofB11"},
    {NDOF_BUTTON_12, "NDOF_BUTTON_12", 0, "NDOF Button 12", "NdofB12"},

>>>>>>> 2fb0847d
    /* Action Zones. */
    {EVT_ACTIONZONE_AREA, "ACTIONZONE_AREA", 0, "ActionZone Area", "AZone Area"},
    {EVT_ACTIONZONE_REGION, "ACTIONZONE_REGION", 0, "ActionZone Region", "AZone Region"},
    {EVT_ACTIONZONE_FULLSCREEN,
     "ACTIONZONE_FULLSCREEN",
     0,
     "ActionZone Fullscreen",
     "AZone FullScr"},
    /* xr */
    {EVT_XR_ACTION, "XR_ACTION", 0, "XR Action", ""},
    {0, nullptr, 0, nullptr, nullptr},
};

/**
 * \note This contains overlapping items from:
 * - #rna_enum_event_value_keymouse_items
 * - #rna_enum_event_value_tweak_items
 *
 * This is needed for `km.keymap_items.new` value argument,
 * to accept values from different types.
 */
const EnumPropertyItem rna_enum_event_value_items[] = {
    {KM_ANY, "ANY", 0, "Any", ""},
    {KM_PRESS, "PRESS", 0, "Press", ""},
    {KM_RELEASE, "RELEASE", 0, "Release", ""},
    {KM_CLICK, "CLICK", 0, "Click", ""},
    {KM_DBL_CLICK, "DOUBLE_CLICK", 0, "Double Click", ""},
    {KM_CLICK_DRAG, "CLICK_DRAG", 0, "Click Drag", ""},
    /* Used for NDOF and trackpad events. */
    {KM_NOTHING, "NOTHING", 0, "Nothing", ""},
    {0, nullptr, 0, nullptr, nullptr},
};

const EnumPropertyItem rna_enum_event_direction_items[] = {
    {KM_ANY, "ANY", 0, "Any", ""},
    {KM_DIRECTION_N, "NORTH", 0, "North", ""},
    {KM_DIRECTION_NE, "NORTH_EAST", 0, "North-East", ""},
    {KM_DIRECTION_E, "EAST", 0, "East", ""},
    {KM_DIRECTION_SE, "SOUTH_EAST", 0, "South-East", ""},
    {KM_DIRECTION_S, "SOUTH", 0, "South", ""},
    {KM_DIRECTION_SW, "SOUTH_WEST", 0, "South-West", ""},
    {KM_DIRECTION_W, "WEST", 0, "West", ""},
    {KM_DIRECTION_NW, "NORTH_WEST", 0, "North-West", ""},
    {0, nullptr, 0, nullptr, nullptr},
};

const EnumPropertyItem rna_enum_keymap_propvalue_items[] = {
    {0, "NONE", 0, "", ""},
    {0, nullptr, 0, nullptr, nullptr},
};

/* Mask event types used in keymap items. */
const EnumPropertyItem rna_enum_event_type_mask_items[] = {
    {EVT_TYPE_MASK_KEYBOARD_MODIFIER, "KEYBOARD_MODIFIER", 0, "Keyboard Modifier", ""},
    {EVT_TYPE_MASK_KEYBOARD, "KEYBOARD", 0, "Keyboard", ""},
    {EVT_TYPE_MASK_MOUSE_WHEEL, "MOUSE_WHEEL", 0, "Mouse Wheel", ""},
    {EVT_TYPE_MASK_MOUSE_GESTURE, "MOUSE_GESTURE", 0, "Mouse Gesture", ""},
    {EVT_TYPE_MASK_MOUSE_BUTTON, "MOUSE_BUTTON", 0, "Mouse Button", ""},
    {EVT_TYPE_MASK_MOUSE, "MOUSE", 0, "Mouse", ""},
    {EVT_TYPE_MASK_NDOF, "NDOF", 0, "NDOF", ""},
    {EVT_TYPE_MASK_ACTIONZONE, "ACTIONZONE", 0, "Action Zone", ""},
    {EVT_TYPE_MASK_GAMEPAD, "GAMEPAD", 0, "Gamepad", ""},
    {0, nullptr, 0, nullptr, nullptr},
};

#if 0
static const EnumPropertyItem keymap_modifiers_items[] = {
    {KM_ANY, "ANY", 0, "Any", ""},
    {0, "NONE", 0, "None", ""},
    {KM_MOD_HELD, "HELD", 0, "Held", ""},
    {0, nullptr, 0, nullptr, nullptr},
};
#endif

const EnumPropertyItem rna_enum_operator_type_flag_items[] = {
    {OPTYPE_REGISTER,
     "REGISTER",
     0,
     "Register",
     "Display in the info window and support the redo toolbar panel"},
    {OPTYPE_UNDO, "UNDO", 0, "Undo", "Push an undo event (needed for operator redo)"},
    {OPTYPE_UNDO_GROUPED,
     "UNDO_GROUPED",
     0,
     "Grouped Undo",
     "Push a single undo event for repeated instances of this operator"},
    {OPTYPE_BLOCKING, "BLOCKING", 0, "Blocking", "Block anything else from using the cursor"},
    {OPTYPE_MACRO, "MACRO", 0, "Macro", "Use to check if an operator is a macro"},
    {OPTYPE_GRAB_CURSOR_XY,
     "GRAB_CURSOR",
     0,
     "Grab Pointer",
     "Use so the operator grabs the mouse focus, enables wrapping when continuous grab "
     "is enabled"},
    {OPTYPE_GRAB_CURSOR_X, "GRAB_CURSOR_X", 0, "Grab Pointer X", "Grab, only warping the X axis"},
    {OPTYPE_GRAB_CURSOR_Y, "GRAB_CURSOR_Y", 0, "Grab Pointer Y", "Grab, only warping the Y axis"},
    {OPTYPE_DEPENDS_ON_CURSOR,
     "DEPENDS_ON_CURSOR",
     0,
     "Depends on Cursor",
     "The initial cursor location is used, "
     "when running from a menus or buttons the user is prompted to place the cursor "
     "before beginning the operation"},
    {OPTYPE_PRESET, "PRESET", 0, "Preset", "Display a preset button with the operators settings"},
    {OPTYPE_INTERNAL, "INTERNAL", 0, "Internal", "Removes the operator from search results"},
    {OPTYPE_MODAL_PRIORITY,
     "MODAL_PRIORITY",
     0,
     "Modal Priority",
     "Handle events before other modal operators without this option. Use with caution, do not "
     "modify data that other modal operators assume is unchanged during their operation."},
    {0, nullptr, 0, nullptr, nullptr},
};

const EnumPropertyItem rna_enum_operator_return_items[] = {
    {OPERATOR_RUNNING_MODAL,
     "RUNNING_MODAL",
     0,
     "Running Modal",
     "Keep the operator running with blender"},
    {OPERATOR_CANCELLED,
     "CANCELLED",
     0,
     "Cancelled",
     "The operator exited without doing anything, so no undo entry should be pushed"},
    {OPERATOR_FINISHED,
     "FINISHED",
     0,
     "Finished",
     "The operator exited after completing its action"},
    /* used as a flag */
    {OPERATOR_PASS_THROUGH, "PASS_THROUGH", 0, "Pass Through", "Do nothing and pass the event on"},
    {OPERATOR_INTERFACE, "INTERFACE", 0, "Interface", "Handled but not executed (popup menus)"},
    {0, nullptr, 0, nullptr, nullptr},
};

const EnumPropertyItem rna_enum_operator_property_tag_items[] = {
    {OP_PROP_TAG_ADVANCED,
     "ADVANCED",
     0,
     "Advanced",
     "The property is advanced so UI is suggested to hide it"},
    {0, nullptr, 0, nullptr, nullptr},
};

/* flag/enum */
const EnumPropertyItem rna_enum_wm_report_items[] = {
    {RPT_DEBUG, "DEBUG", 0, "Debug", ""},
    {RPT_INFO, "INFO", 0, "Info", ""},
    {RPT_OPERATOR, "OPERATOR", 0, "Operator", ""},
    {RPT_PROPERTY, "PROPERTY", 0, "Property", ""},
    {RPT_WARNING, "WARNING", 0, "Warning", ""},
    {RPT_ERROR, "ERROR", 0, "Error", ""},
    {RPT_ERROR_INVALID_INPUT, "ERROR_INVALID_INPUT", 0, "Invalid Input", ""},
    {RPT_ERROR_INVALID_CONTEXT, "ERROR_INVALID_CONTEXT", 0, "Invalid Context", ""},
    {RPT_ERROR_OUT_OF_MEMORY, "ERROR_OUT_OF_MEMORY", 0, "Out of Memory", ""},
    {0, nullptr, 0, nullptr, nullptr},
};

#ifdef RNA_RUNTIME

#  include "BLI_string_utils.hh"

#  include "WM_api.hh"

#  include "DNA_object_types.h"
#  include "DNA_workspace_types.h"

#  include "ED_screen.hh"

#  include "UI_interface.hh"

#  include "BKE_global.hh"
#  include "BKE_idprop.hh"

#  include "MEM_guardedalloc.h"

#  ifdef WITH_PYTHON
#    include "BPY_extern.hh"
#  endif

static wmOperator *rna_OperatorProperties_find_operator(PointerRNA *ptr)
{
  if (ptr->owner_id == nullptr || GS(ptr->owner_id->name) != ID_WM) {
    return nullptr;
  }

  wmWindowManager *wm = (wmWindowManager *)ptr->owner_id;

  IDProperty *properties = (IDProperty *)ptr->data;
  for (wmOperator *op = static_cast<wmOperator *>(wm->operators.last); op; op = op->prev) {
    if (op->properties == properties) {
      return op;
    }
  }

  return nullptr;
}

static StructRNA *rna_OperatorProperties_refine(PointerRNA *ptr)
{
  wmOperator *op = rna_OperatorProperties_find_operator(ptr);

  if (op) {
    return op->type->srna;
  }
  else {
    return ptr->type;
  }
}

static IDProperty **rna_OperatorProperties_idprops(PointerRNA *ptr)
{
  return (IDProperty **)&ptr->data;
}

static void rna_Operator_name_get(PointerRNA *ptr, char *value)
{
  wmOperator *op = (wmOperator *)ptr->data;
  strcpy(value, op->type->name);
}

static int rna_Operator_name_length(PointerRNA *ptr)
{
  wmOperator *op = (wmOperator *)ptr->data;
  return strlen(op->type->name);
}

static bool rna_Operator_has_reports_get(PointerRNA *ptr)
{
  wmOperator *op = (wmOperator *)ptr->data;
  return (op->reports && op->reports->list.first);
}

static PointerRNA rna_Operator_layout_get(PointerRNA *ptr)
{
  /* Operator owner is not inherited, layout is owned by WM. */
  wmOperator *op = (wmOperator *)ptr->data;
  return RNA_pointer_create(nullptr, &RNA_UILayout, op->layout);
}

static PointerRNA rna_Operator_options_get(PointerRNA *ptr)
{
  return rna_pointer_inherit_refine(ptr, &RNA_OperatorOptions, ptr->data);
}

static PointerRNA rna_Operator_properties_get(PointerRNA *ptr)
{
  wmOperator *op = (wmOperator *)ptr->data;

  PointerRNA result;
  WM_operator_properties_create_ptr(&result, op->type);
  result.owner_id = (ptr->owner_id) ? ptr->owner_id : result.owner_id;
  result.data = op->properties;
  return result;
}

static PointerRNA rna_OperatorMacro_properties_get(PointerRNA *ptr)
{
  wmOperatorTypeMacro *otmacro = (wmOperatorTypeMacro *)ptr->data;
  wmOperatorType *ot = WM_operatortype_find(otmacro->idname, true);

  PointerRNA result;
  WM_operator_properties_create_ptr(&result, ot);
  result.owner_id = (ptr->owner_id) ? ptr->owner_id : result.owner_id;
  result.data = otmacro->properties;
  return result;
}

static void rna_Event_ascii_get(PointerRNA *ptr, char *value)
{
  const wmEvent *event = static_cast<wmEvent *>(ptr->data);
  value[0] = WM_event_utf8_to_ascii(event);
  value[1] = '\0';
}

static int rna_Event_ascii_length(PointerRNA *ptr)
{
  const wmEvent *event = static_cast<wmEvent *>(ptr->data);
  return WM_event_utf8_to_ascii(event) ? 1 : 0;
}

static void rna_Event_unicode_get(PointerRNA *ptr, char *value)
{
  const wmEvent *event = static_cast<wmEvent *>(ptr->data);
  size_t len = 0;

  if (event->utf8_buf[0]) {
    if (BLI_str_utf8_as_unicode_step_or_error(event->utf8_buf, sizeof(event->utf8_buf), &len) !=
        BLI_UTF8_ERR)
      memcpy(value, event->utf8_buf, len);
  }

  value[len] = '\0';
}

static int rna_Event_unicode_length(PointerRNA *ptr)
{
  const wmEvent *event = static_cast<wmEvent *>(ptr->data);
  int len = 0;
  if (event->utf8_buf[0]) {
    len = BLI_str_utf8_size_or_error(event->utf8_buf);
    if (len == -1) {
      /* Even though this is documented as always being a valid UTF8 sequence,
       * assert instead of returning a negative length if it is. */
      BLI_assert_unreachable();
      len = 0;
    }
  }
  return len;
}

static bool rna_Event_is_repeat_get(PointerRNA *ptr)
{
  const wmEvent *event = static_cast<wmEvent *>(ptr->data);
  return (event->flag & WM_EVENT_IS_REPEAT) != 0;
}

static bool rna_Event_is_consecutive_get(PointerRNA *ptr)
{
  const wmEvent *event = static_cast<wmEvent *>(ptr->data);
  return (event->flag & WM_EVENT_IS_CONSECUTIVE) != 0;
}

static float rna_Event_pressure_get(PointerRNA *ptr)
{
  const wmEvent *event = static_cast<wmEvent *>(ptr->data);
  return WM_event_tablet_data(event, nullptr, nullptr);
}

static bool rna_Event_is_tablet_get(PointerRNA *ptr)
{
  const wmEvent *event = static_cast<wmEvent *>(ptr->data);
  return WM_event_is_tablet(event);
}

static void rna_Event_tilt_get(PointerRNA *ptr, float *values)
{
  wmEvent *event = static_cast<wmEvent *>(ptr->data);
  WM_event_tablet_data(event, nullptr, values);
}

static PointerRNA rna_Event_xr_get(PointerRNA *ptr)
{
#  ifdef WITH_XR_OPENXR
  wmEvent *event = static_cast<wmEvent *>(ptr->data);
  wmXrActionData *actiondata = static_cast<wmXrActionData *>(
      WM_event_is_xr(event) ? event->customdata : nullptr);
  return rna_pointer_inherit_refine(ptr, &RNA_XrEventData, actiondata);
#  else
  UNUSED_VARS(ptr);
  return PointerRNA_NULL;
#  endif
}

static PointerRNA rna_PopupMenu_layout_get(PointerRNA *ptr)
{
  uiPopupMenu *pup = static_cast<uiPopupMenu *>(ptr->data);
  uiLayout *layout = UI_popup_menu_layout(pup);

  PointerRNA rptr = RNA_pointer_create(ptr->owner_id, &RNA_UILayout, layout);
  return rptr;
}

static PointerRNA rna_PopoverMenu_layout_get(PointerRNA *ptr)
{
  uiPopover *pup = static_cast<uiPopover *>(ptr->data);
  uiLayout *layout = UI_popover_layout(pup);

  PointerRNA rptr = RNA_pointer_create(ptr->owner_id, &RNA_UILayout, layout);
  return rptr;
}

static PointerRNA rna_PieMenu_layout_get(PointerRNA *ptr)
{
  uiPieMenu *pie = static_cast<uiPieMenu *>(ptr->data);
  uiLayout *layout = UI_pie_menu_layout(pie);

  PointerRNA rptr = RNA_pointer_create(ptr->owner_id, &RNA_UILayout, layout);
  return rptr;
}

static void rna_Window_scene_set(PointerRNA *ptr, PointerRNA value, ReportList * /*reports*/)
{
  wmWindow *win = static_cast<wmWindow *>(ptr->data);

  if (value.data == nullptr) {
    return;
  }

  win->new_scene = static_cast<Scene *>(value.data);
}

static void rna_Window_scene_update(bContext *C, PointerRNA *ptr)
{
  Main *bmain = CTX_data_main(C);
  wmWindow *win = static_cast<wmWindow *>(ptr->data);

  /* Exception: must use context so notifier gets to the right window. */
  if (win->new_scene) {
#  ifdef WITH_PYTHON
    BPy_BEGIN_ALLOW_THREADS;
#  endif

    WM_window_set_active_scene(bmain, C, win, win->new_scene);

#  ifdef WITH_PYTHON
    BPy_END_ALLOW_THREADS;
#  endif

    wmWindowManager *wm = CTX_wm_manager(C);
    WM_event_add_notifier_ex(wm, win, NC_SCENE | ND_SCENEBROWSE, win->new_scene);

    if (G.debug & G_DEBUG) {
      printf("scene set %p\n", win->new_scene);
    }

    win->new_scene = nullptr;
  }
}

static PointerRNA rna_Window_workspace_get(PointerRNA *ptr)
{
  wmWindow *win = static_cast<wmWindow *>(ptr->data);
  return rna_pointer_inherit_refine(
      ptr, &RNA_WorkSpace, BKE_workspace_active_get(win->workspace_hook));
}

static void rna_Window_workspace_set(PointerRNA *ptr, PointerRNA value, ReportList * /*reports*/)
{
  wmWindow *win = (wmWindow *)ptr->data;

  /* disallow ID-browsing away from temp screens */
  if (WM_window_is_temp_screen(win)) {
    return;
  }
  if (value.data == nullptr) {
    return;
  }

  /* exception: can't set workspaces inside of area/region handlers */
  win->workspace_hook->temp_workspace_store = static_cast<WorkSpace *>(value.data);
}

static void rna_Window_workspace_update(bContext *C, PointerRNA *ptr)
{
  wmWindow *win = static_cast<wmWindow *>(ptr->data);
  WorkSpace *new_workspace = win->workspace_hook->temp_workspace_store;

  /* exception: can't set screens inside of area/region handlers,
   * and must use context so notifier gets to the right window */
  if (new_workspace) {
    wmWindowManager *wm = CTX_wm_manager(C);
    WM_event_add_notifier_ex(wm, win, NC_SCREEN | ND_WORKSPACE_SET, new_workspace);
    WM_event_add_notifier(C, NC_SPACE | ND_SPACE_INFO, nullptr);
    win->workspace_hook->temp_workspace_store = nullptr;
  }
}

PointerRNA rna_Window_screen_get(PointerRNA *ptr)
{
  wmWindow *win = static_cast<wmWindow *>(ptr->data);
  return rna_pointer_inherit_refine(
      ptr, &RNA_Screen, BKE_workspace_active_screen_get(win->workspace_hook));
}

static void rna_Window_screen_set(PointerRNA *ptr, PointerRNA value, ReportList * /*reports*/)
{
  wmWindow *win = static_cast<wmWindow *>(ptr->data);
  WorkSpace *workspace = BKE_workspace_active_get(win->workspace_hook);
  WorkSpaceLayout *layout_new;
  const bScreen *screen = BKE_workspace_active_screen_get(win->workspace_hook);

  /* disallow ID-browsing away from temp screens */
  if (screen->temp) {
    return;
  }
  if (value.data == nullptr) {
    return;
  }

  /* exception: can't set screens inside of area/region handlers */
  layout_new = static_cast<WorkSpaceLayout *>(
      BKE_workspace_layout_find(workspace, static_cast<bScreen *>(value.data)));
  win->workspace_hook->temp_layout_store = layout_new;
}

static bool rna_Window_screen_assign_poll(PointerRNA * /*ptr*/, PointerRNA value)
{
  bScreen *screen = (bScreen *)value.owner_id;
  return !screen->temp;
}

static void rna_workspace_screen_update(bContext *C, PointerRNA *ptr)
{
  wmWindow *win = static_cast<wmWindow *>(ptr->data);
  WorkSpaceLayout *layout_new = win->workspace_hook->temp_layout_store;

  /* exception: can't set screens inside of area/region handlers,
   * and must use context so notifier gets to the right window */
  if (layout_new) {
    wmWindowManager *wm = CTX_wm_manager(C);
    WM_event_add_notifier_ex(wm, win, NC_SCREEN | ND_LAYOUTBROWSE, layout_new);
    win->workspace_hook->temp_layout_store = nullptr;
  }
}

static PointerRNA rna_Window_view_layer_get(PointerRNA *ptr)
{
  wmWindow *win = static_cast<wmWindow *>(ptr->data);
  Scene *scene = WM_window_get_active_scene(win);
  ViewLayer *view_layer = WM_window_get_active_view_layer(win);

  PointerRNA scene_ptr = RNA_id_pointer_create(&scene->id);
  return rna_pointer_inherit_refine(&scene_ptr, &RNA_ViewLayer, view_layer);
}

static void rna_Window_view_layer_set(PointerRNA *ptr, PointerRNA value, ReportList * /*reports*/)
{
  wmWindow *win = static_cast<wmWindow *>(ptr->data);
  ViewLayer *view_layer = static_cast<ViewLayer *>(value.data);

  WM_window_set_active_view_layer(win, view_layer);
}

static bool rna_Window_modal_handler_skip(CollectionPropertyIterator * /*iter*/, void *data)
{
  const wmEventHandler_Op *handler = (wmEventHandler_Op *)data;
  return handler->head.type != WM_HANDLER_TYPE_OP;
}

static void rna_Window_modal_operators_begin(CollectionPropertyIterator *iter, PointerRNA *ptr)
{
  wmWindow *window = static_cast<wmWindow *>(ptr->data);
  rna_iterator_listbase_begin(iter, &window->modalhandlers, rna_Window_modal_handler_skip);
}

static PointerRNA rna_Window_modal_operators_get(CollectionPropertyIterator *iter)
{
  const wmEventHandler_Op *handler = static_cast<wmEventHandler_Op *>(
      rna_iterator_listbase_get(iter));
  return RNA_pointer_create(iter->parent.owner_id, &RNA_Operator, handler->op);
}

static void rna_KeyMap_modal_event_values_items_begin(CollectionPropertyIterator *iter,
                                                      PointerRNA *ptr)
{
  wmKeyMap *km = static_cast<wmKeyMap *>(ptr->data);

  const EnumPropertyItem *items = rna_enum_keymap_propvalue_items;
  if ((km->flag & KEYMAP_MODAL) != 0 && km->modal_items != nullptr) {
    items = static_cast<const EnumPropertyItem *>(km->modal_items);
  }

  const int totitem = RNA_enum_items_count(items);

  rna_iterator_array_begin(iter, (void *)items, sizeof(EnumPropertyItem), totitem, false, nullptr);
}

static PointerRNA rna_KeyMapItem_properties_get(PointerRNA *ptr)
{
  wmKeyMapItem *kmi = static_cast<wmKeyMapItem *>(ptr->data);

  if (kmi->ptr) {
    BLI_assert(kmi->ptr->owner_id == nullptr);
    return *(kmi->ptr);
  }

  // return rna_pointer_inherit_refine(ptr, &RNA_OperatorProperties, op->properties);
  return PointerRNA_NULL;
}

static int rna_wmKeyMapItem_map_type_get(PointerRNA *ptr)
{
  wmKeyMapItem *kmi = static_cast<wmKeyMapItem *>(ptr->data);

  return WM_keymap_item_map_type_get(kmi);
}

static void rna_wmKeyMapItem_map_type_set(PointerRNA *ptr, int value)
{
  wmKeyMapItem *kmi = static_cast<wmKeyMapItem *>(ptr->data);
  int map_type = rna_wmKeyMapItem_map_type_get(ptr);

  if (value != map_type) {
    switch (value) {
      case KMI_TYPE_KEYBOARD:
        kmi->type = EVT_AKEY;
        kmi->val = KM_PRESS;
        break;
      case KMI_TYPE_MOUSE:
        kmi->type = LEFTMOUSE;
        kmi->val = KM_PRESS;
        break;
      case KMI_TYPE_TEXTINPUT:
        kmi->type = KM_TEXTINPUT;
        kmi->val = KM_NOTHING;
        break;
      case KMI_TYPE_TIMER:
        kmi->type = TIMER;
        kmi->val = KM_NOTHING;
        break;
      case KMI_TYPE_NDOF:
        kmi->type = NDOF_MOTION;
        kmi->val = KM_NOTHING;
        break;
      case KMI_TYPE_GAMEPAD:
        kmi->type = GAMEPAD_LEFT_THUMB;
        kmi->val = KM_PRESS;
        break;
    }
  }
}

/**
 * Assumes value to be an enum from rna_enum_event_type_items.
 * Function makes sure key-modifiers are only valid keys, ESC keeps it unaltered.
 */
static void rna_wmKeyMapItem_keymodifier_set(PointerRNA *ptr, int value)
{
  wmKeyMapItem *kmi = static_cast<wmKeyMapItem *>(ptr->data);

  /* XXX, this should really be managed in an _itemf function,
   * giving a list of valid enums, then silently changing them when they are set is not
   * a good precedent, don't do this unless you have a good reason! */
  if (value == EVT_ESCKEY) {
    /* pass */
  }
  else if (ISKEYBOARD(value) && !ISKEYMODIFIER(value)) {
    kmi->keymodifier = value;
  }
  else {
    kmi->keymodifier = 0;
  }
}

static const EnumPropertyItem *rna_KeyMapItem_type_itemf(bContext * /*C*/,
                                                         PointerRNA *ptr,
                                                         PropertyRNA * /*prop*/,
                                                         bool * /*r_free*/)
{
  int map_type = rna_wmKeyMapItem_map_type_get(ptr);

  if (map_type == KMI_TYPE_MOUSE) {
    return event_mouse_type_items;
  }
  if (map_type == KMI_TYPE_TIMER) {
    return event_timer_type_items;
  }
  if (map_type == KMI_TYPE_NDOF) {
    return event_ndof_type_items;
  }
  if (map_type == KMI_TYPE_GAMEPAD) {
    return event_gamepad_type_items;
  }
  if (map_type == KMI_TYPE_TEXTINPUT) {
    return event_textinput_type_items;
  }
  else {
    return rna_enum_event_type_items;
  }
}

static const EnumPropertyItem *rna_KeyMapItem_propvalue_itemf(bContext *C,
                                                              PointerRNA *ptr,
                                                              PropertyRNA * /*prop*/,
                                                              bool * /*r_free*/)
{
  wmWindowManager *wm = CTX_wm_manager(C);
  wmKeyConfig *kc;
  wmKeyMap *km;

  for (kc = static_cast<wmKeyConfig *>(wm->keyconfigs.first); kc; kc = kc->next) {
    for (km = static_cast<wmKeyMap *>(kc->keymaps.first); km; km = km->next) {
      /* only check if it's a modal keymap */
      if (km->modal_items) {
        wmKeyMapItem *kmi;
        for (kmi = static_cast<wmKeyMapItem *>(km->items.first); kmi; kmi = kmi->next) {
          if (kmi == ptr->data) {
            return static_cast<const EnumPropertyItem *>(km->modal_items);
          }
        }
      }
    }
  }

  return rna_enum_keymap_propvalue_items; /* ERROR */
}

static bool rna_KeyMapItem_any_get(PointerRNA *ptr)
{
  wmKeyMapItem *kmi = (wmKeyMapItem *)ptr->data;

  if (kmi->shift == KM_ANY && kmi->ctrl == KM_ANY && kmi->alt == KM_ANY && kmi->oskey == KM_ANY) {
    return 1;
  }
  else {
    return 0;
  }
}

static void rna_KeyMapItem_any_set(PointerRNA *ptr, bool value)
{
  wmKeyMapItem *kmi = (wmKeyMapItem *)ptr->data;

  if (value) {
    kmi->shift = kmi->ctrl = kmi->alt = kmi->oskey = KM_ANY;
  }
  else {
    kmi->shift = kmi->ctrl = kmi->alt = kmi->oskey = 0;
  }
}

static bool rna_KeyMapItem_shift_get(PointerRNA *ptr)
{
  wmKeyMapItem *kmi = (wmKeyMapItem *)ptr->data;
  return kmi->shift != 0;
}

static bool rna_KeyMapItem_ctrl_get(PointerRNA *ptr)
{
  wmKeyMapItem *kmi = (wmKeyMapItem *)ptr->data;
  return kmi->ctrl != 0;
}

static bool rna_KeyMapItem_alt_get(PointerRNA *ptr)
{
  wmKeyMapItem *kmi = (wmKeyMapItem *)ptr->data;
  return kmi->alt != 0;
}

static bool rna_KeyMapItem_oskey_get(PointerRNA *ptr)
{
  wmKeyMapItem *kmi = (wmKeyMapItem *)ptr->data;
  return kmi->oskey != 0;
}

static PointerRNA rna_WindowManager_active_keyconfig_get(PointerRNA *ptr)
{
  wmWindowManager *wm = static_cast<wmWindowManager *>(ptr->data);
  wmKeyConfig *kc;

  kc = static_cast<wmKeyConfig *>(
      BLI_findstring(&wm->keyconfigs, U.keyconfigstr, offsetof(wmKeyConfig, idname)));

  if (!kc) {
    kc = wm->defaultconf;
  }

  return rna_pointer_inherit_refine(ptr, &RNA_KeyConfig, kc);
}

static void rna_WindowManager_active_keyconfig_set(PointerRNA *ptr,
                                                   PointerRNA value,
                                                   ReportList * /*reports*/)
{
  wmWindowManager *wm = static_cast<wmWindowManager *>(ptr->data);
  wmKeyConfig *kc = static_cast<wmKeyConfig *>(value.data);

  if (kc) {
    WM_keyconfig_set_active(wm, kc->idname);
  }
}

static void rna_WindowManager_extensions_statusbar_update(Main * /*bmain*/,
                                                          Scene * /*scene*/,
                                                          PointerRNA *ptr)
{
  if ((U.statusbar_flag & STATUSBAR_SHOW_EXTENSIONS_UPDATES) == 0) {
    return;
  }

  wmWindowManager *wm = static_cast<wmWindowManager *>(ptr->data);
  LISTBASE_FOREACH (wmWindow *, win, &wm->windows) {
    WM_window_status_area_tag_redraw(win);
  }
}

/* -------------------------------------------------------------------- */
/** \name Key Config Preferences
 * \{ */

static PointerRNA rna_wmKeyConfig_preferences_get(PointerRNA *ptr)
{
  wmKeyConfig *kc = static_cast<wmKeyConfig *>(ptr->data);
  wmKeyConfigPrefType_Runtime *kpt_rt = BKE_keyconfig_pref_type_find(kc->idname, true);
  if (kpt_rt) {
    wmKeyConfigPref *kpt = BKE_keyconfig_pref_ensure(&U, kc->idname);
    return rna_pointer_inherit_refine(ptr, kpt_rt->rna_ext.srna, kpt->prop);
  }
  else {
    return PointerRNA_NULL;
  }
}

static IDProperty **rna_wmKeyConfigPref_idprops(PointerRNA *ptr)
{
  return (IDProperty **)&ptr->data;
}

static bool rna_wmKeyConfigPref_unregister(Main * /*bmain*/, StructRNA *type)
{
  wmKeyConfigPrefType_Runtime *kpt_rt = static_cast<wmKeyConfigPrefType_Runtime *>(
      RNA_struct_blender_type_get(type));

  if (!kpt_rt) {
    return false;
  }

  RNA_struct_free_extension(type, &kpt_rt->rna_ext);
  RNA_struct_free(&BLENDER_RNA, type);

  /* Possible we're not in the preferences if they have been reset. */
  BKE_keyconfig_pref_type_remove(kpt_rt);

  /* update while blender is running */
  WM_main_add_notifier(NC_WINDOW, nullptr);
  return true;
}

static StructRNA *rna_wmKeyConfigPref_register(Main *bmain,
                                               ReportList *reports,
                                               void *data,
                                               const char *identifier,
                                               StructValidateFunc validate,
                                               StructCallbackFunc call,
                                               StructFreeFunc free)
{
  const char *error_prefix = "Registering key-config preferences class:";
  wmKeyConfigPrefType_Runtime *kpt_rt, dummy_kpt_rt = {{'\0'}};
  wmKeyConfigPref dummy_kpt = {nullptr};
  // bool have_function[1];

  /* setup dummy keyconf-prefs & keyconf-prefs type to store static properties in */
  PointerRNA dummy_kpt_ptr = RNA_pointer_create(nullptr, &RNA_KeyConfigPreferences, &dummy_kpt);

  /* validate the python class */
  if (validate(&dummy_kpt_ptr, data, nullptr /*have_function*/) != 0) {
    return nullptr;
  }

  STRNCPY(dummy_kpt_rt.idname, dummy_kpt.idname);
  if (strlen(identifier) >= sizeof(dummy_kpt_rt.idname)) {
    BKE_reportf(reports,
                RPT_ERROR,
                "%s '%s' is too long, maximum length is %d",
                error_prefix,
                identifier,
                int(sizeof(dummy_kpt_rt.idname)));
    return nullptr;
  }

  /* check if we have registered this keyconf-prefs type before, and remove it */
  kpt_rt = BKE_keyconfig_pref_type_find(dummy_kpt.idname, true);
  if (kpt_rt) {
    BKE_reportf(reports,
                RPT_INFO,
                "%s '%s', bl_idname '%s' has been registered before, unregistering previous",
                error_prefix,
                identifier,
                dummy_kpt.idname);

    StructRNA *srna = kpt_rt->rna_ext.srna;
    if (!(srna && rna_wmKeyConfigPref_unregister(bmain, srna))) {
      BKE_reportf(reports,
                  RPT_ERROR,
                  "%s '%s', bl_idname '%s' %s",
                  error_prefix,
                  identifier,
                  dummy_kpt.idname,
                  srna ? "is built-in" : "could not be unregistered");
      return nullptr;
    }
  }

  /* create a new keyconf-prefs type */
  kpt_rt = static_cast<wmKeyConfigPrefType_Runtime *>(
      MEM_mallocN(sizeof(wmKeyConfigPrefType_Runtime), "keyconfigpreftype"));
  memcpy(kpt_rt, &dummy_kpt_rt, sizeof(dummy_kpt_rt));

  BKE_keyconfig_pref_type_add(kpt_rt);

  kpt_rt->rna_ext.srna = RNA_def_struct_ptr(&BLENDER_RNA, identifier, &RNA_KeyConfigPreferences);
  kpt_rt->rna_ext.data = data;
  kpt_rt->rna_ext.call = call;
  kpt_rt->rna_ext.free = free;
  RNA_struct_blender_type_set(kpt_rt->rna_ext.srna, kpt_rt);

  //  kpt_rt->draw = (have_function[0]) ? header_draw : nullptr;

  /* update while blender is running */
  WM_main_add_notifier(NC_WINDOW, nullptr);

  return kpt_rt->rna_ext.srna;
}

/* placeholder, doesn't do anything useful yet */
static StructRNA *rna_wmKeyConfigPref_refine(PointerRNA *ptr)
{
  return (ptr->type) ? ptr->type : &RNA_KeyConfigPreferences;
}

/** \} */

static void rna_wmKeyMapItem_idname_get(PointerRNA *ptr, char *value)
{
  wmKeyMapItem *kmi = static_cast<wmKeyMapItem *>(ptr->data);
  /* Pass in a fixed size buffer as the value may be allocated based on the callbacks length. */
  char value_buf[OP_MAX_TYPENAME];
  int len = WM_operator_py_idname(value_buf, kmi->idname);
  memcpy(value, value_buf, len + 1);
}

static int rna_wmKeyMapItem_idname_length(PointerRNA *ptr)
{
  wmKeyMapItem *kmi = static_cast<wmKeyMapItem *>(ptr->data);
  char pyname[OP_MAX_TYPENAME];
  return WM_operator_py_idname(pyname, kmi->idname);
}

static void rna_wmKeyMapItem_idname_set(PointerRNA *ptr, const char *value)
{
  wmKeyMapItem *kmi = static_cast<wmKeyMapItem *>(ptr->data);
  char idname[OP_MAX_TYPENAME];

  WM_operator_bl_idname(idname, value);

  if (!STREQ(idname, kmi->idname)) {
    STRNCPY(kmi->idname, idname);

    WM_keymap_item_properties_reset(kmi, nullptr);
  }
}

static void rna_wmKeyMapItem_name_get(PointerRNA *ptr, char *value)
{
  wmKeyMapItem *kmi = static_cast<wmKeyMapItem *>(ptr->data);
  wmOperatorType *ot = WM_operatortype_find(kmi->idname, 1);
  strcpy(value, ot ? WM_operatortype_name(ot, kmi->ptr).c_str() : kmi->idname);
}

static int rna_wmKeyMapItem_name_length(PointerRNA *ptr)
{
  wmKeyMapItem *kmi = static_cast<wmKeyMapItem *>(ptr->data);
  wmOperatorType *ot = WM_operatortype_find(kmi->idname, 1);
  return strlen(ot ? WM_operatortype_name(ot, kmi->ptr).c_str() : kmi->idname);
}

static bool rna_KeyMapItem_userdefined_get(PointerRNA *ptr)
{
  wmKeyMapItem *kmi = static_cast<wmKeyMapItem *>(ptr->data);
  return kmi->id < 0;
}

static PointerRNA rna_WindowManager_xr_session_state_get(PointerRNA *ptr)
{
  wmWindowManager *wm = static_cast<wmWindowManager *>(ptr->data);
  struct wmXrSessionState *state =
#  ifdef WITH_XR_OPENXR
      WM_xr_session_state_handle_get(&wm->xr);
#  else
      nullptr;
  UNUSED_VARS(wm);
#  endif

  return rna_pointer_inherit_refine(ptr, &RNA_XrSessionState, state);
}

#  ifdef WITH_PYTHON

static bool rna_operator_poll_cb(bContext *C, wmOperatorType *ot)
{
  extern FunctionRNA rna_Operator_poll_func;

  ParameterList list;
  FunctionRNA *func;
  void *ret;
  bool visible;

  PointerRNA ptr = RNA_pointer_create(nullptr, ot->rna_ext.srna, nullptr); /* dummy */
  func = &rna_Operator_poll_func; /* RNA_struct_find_function(&ptr, "poll"); */

  RNA_parameter_list_create(&list, &ptr, func);
  RNA_parameter_set_lookup(&list, "context", &C);
  ot->rna_ext.call(C, &ptr, func, &list);

  RNA_parameter_get_lookup(&list, "visible", &ret);
  visible = *(bool *)ret;

  RNA_parameter_list_free(&list);

  return visible;
}

static int rna_operator_exec_cb(bContext *C, wmOperator *op)
{
  extern FunctionRNA rna_Operator_execute_func;

  ParameterList list;
  FunctionRNA *func;
  void *ret;
  int result;

  ID *owner_id = (op->ptr) ? op->ptr->owner_id : nullptr;
  PointerRNA opr = RNA_pointer_create(owner_id, op->type->rna_ext.srna, op);
  func = &rna_Operator_execute_func; /* RNA_struct_find_function(&opr, "execute"); */

  RNA_parameter_list_create(&list, &opr, func);
  RNA_parameter_set_lookup(&list, "context", &C);
  const bool has_error = op->type->rna_ext.call(C, &opr, func, &list) == -1;

  RNA_parameter_get_lookup(&list, "result", &ret);
  result = *(int *)ret;

  RNA_parameter_list_free(&list);

  if (UNLIKELY(has_error)) {
    /* A modal handler may have been added, ensure this is removed, see: #113479. */
    WM_event_remove_modal_handler_all(op, false);
  }

  return result;
}

/* same as execute() but no return value */
static bool rna_operator_check_cb(bContext *C, wmOperator *op)
{
  extern FunctionRNA rna_Operator_check_func;

  ParameterList list;
  FunctionRNA *func;
  void *ret;
  bool result;

  ID *owner_id = (op->ptr) ? op->ptr->owner_id : nullptr;
  PointerRNA opr = RNA_pointer_create(owner_id, op->type->rna_ext.srna, op);
  func = &rna_Operator_check_func; /* RNA_struct_find_function(&opr, "check"); */

  RNA_parameter_list_create(&list, &opr, func);
  RNA_parameter_set_lookup(&list, "context", &C);
  op->type->rna_ext.call(C, &opr, func, &list);

  RNA_parameter_get_lookup(&list, "result", &ret);
  result = (*(bool *)ret) != 0;

  RNA_parameter_list_free(&list);

  return result;
}

static int rna_operator_invoke_cb(bContext *C, wmOperator *op, const wmEvent *event)
{
  extern FunctionRNA rna_Operator_invoke_func;

  ParameterList list;
  FunctionRNA *func;
  void *ret;
  int result;

  ID *owner_id = (op->ptr) ? op->ptr->owner_id : nullptr;
  PointerRNA opr = RNA_pointer_create(owner_id, op->type->rna_ext.srna, op);
  func = &rna_Operator_invoke_func; /* RNA_struct_find_function(&opr, "invoke"); */

  RNA_parameter_list_create(&list, &opr, func);
  RNA_parameter_set_lookup(&list, "context", &C);
  RNA_parameter_set_lookup(&list, "event", &event);
  const bool has_error = op->type->rna_ext.call(C, &opr, func, &list) == -1;

  RNA_parameter_get_lookup(&list, "result", &ret);
  result = *(int *)ret;

  RNA_parameter_list_free(&list);

  if (UNLIKELY(has_error)) {
    /* A modal handler may have been added, ensure this is removed, see: #113479. */
    WM_event_remove_modal_handler_all(op, false);
  }

  return result;
}

/* same as invoke */
static int rna_operator_modal_cb(bContext *C, wmOperator *op, const wmEvent *event)
{
  extern FunctionRNA rna_Operator_modal_func;

  ParameterList list;
  FunctionRNA *func;
  void *ret;
  int result;

  ID *owner_id = (op->ptr) ? op->ptr->owner_id : nullptr;
  PointerRNA opr = RNA_pointer_create(owner_id, op->type->rna_ext.srna, op);
  func = &rna_Operator_modal_func; /* RNA_struct_find_function(&opr, "modal"); */

  RNA_parameter_list_create(&list, &opr, func);
  RNA_parameter_set_lookup(&list, "context", &C);
  RNA_parameter_set_lookup(&list, "event", &event);
  op->type->rna_ext.call(C, &opr, func, &list);

  RNA_parameter_get_lookup(&list, "result", &ret);
  result = *(int *)ret;

  RNA_parameter_list_free(&list);

  return result;
}

static void rna_operator_draw_cb(bContext *C, wmOperator *op)
{
  extern FunctionRNA rna_Operator_draw_func;

  ParameterList list;
  FunctionRNA *func;

  /* Operator draw gets reused for drawing stored properties, in which
   * case we need a proper owner. */
  ID *owner_id = (op->ptr) ? op->ptr->owner_id : nullptr;
  PointerRNA opr = RNA_pointer_create(owner_id, op->type->rna_ext.srna, op);
  func = &rna_Operator_draw_func; /* RNA_struct_find_function(&opr, "draw"); */

  RNA_parameter_list_create(&list, &opr, func);
  RNA_parameter_set_lookup(&list, "context", &C);
  op->type->rna_ext.call(C, &opr, func, &list);

  RNA_parameter_list_free(&list);
}

/* same as exec(), but call cancel */
static void rna_operator_cancel_cb(bContext *C, wmOperator *op)
{
  extern FunctionRNA rna_Operator_cancel_func;

  ParameterList list;
  FunctionRNA *func;

  ID *owner_id = (op->ptr) ? op->ptr->owner_id : nullptr;
  PointerRNA opr = RNA_pointer_create(owner_id, op->type->rna_ext.srna, op);
  func = &rna_Operator_cancel_func; /* RNA_struct_find_function(&opr, "cancel"); */

  RNA_parameter_list_create(&list, &opr, func);
  RNA_parameter_set_lookup(&list, "context", &C);
  op->type->rna_ext.call(C, &opr, func, &list);

  RNA_parameter_list_free(&list);
}

static std::string rna_operator_description_cb(bContext *C,
                                               wmOperatorType *ot,
                                               PointerRNA *prop_ptr)
{
  extern FunctionRNA rna_Operator_description_func;

  ParameterList list;
  FunctionRNA *func;
  void *ret;

  PointerRNA ptr = RNA_pointer_create(nullptr, ot->rna_ext.srna, nullptr); /* dummy */
  func = &rna_Operator_description_func; /* RNA_struct_find_function(&ptr, "description"); */

  RNA_parameter_list_create(&list, &ptr, func);
  RNA_parameter_set_lookup(&list, "context", &C);
  RNA_parameter_set_lookup(&list, "properties", prop_ptr);
  ot->rna_ext.call(C, &ptr, func, &list);

  RNA_parameter_get_lookup(&list, "result", &ret);
  std::string result = ret ? std::string(static_cast<const char *>(ret)) : "";

  RNA_parameter_list_free(&list);

  return result;
}

static bool rna_Operator_unregister(Main *bmain, StructRNA *type);

/* `bpy_operator_wrap.cc` */

extern void BPY_RNA_operator_wrapper(wmOperatorType *ot, void *userdata);
extern void BPY_RNA_operator_macro_wrapper(wmOperatorType *ot, void *userdata);

static StructRNA *rna_Operator_register(Main *bmain,
                                        ReportList *reports,
                                        void *data,
                                        const char *identifier,
                                        StructValidateFunc validate,
                                        StructCallbackFunc call,
                                        StructFreeFunc free)
{
  const char *error_prefix = "Registering operator class:";
  wmOperatorType dummy_ot = {nullptr};
  wmOperator dummy_operator = {nullptr};
  bool have_function[8];

  struct {
    char idname[OP_MAX_TYPENAME];
    char name[OP_MAX_TYPENAME];
    char description[RNA_DYN_DESCR_MAX];
    char translation_context[BKE_ST_MAXNAME];
    char undo_group[OP_MAX_TYPENAME];
  } temp_buffers;

  /* setup dummy operator & operator type to store static properties in */
  dummy_operator.type = &dummy_ot;
  dummy_ot.idname = temp_buffers.idname; /* only assign the pointer, string is nullptr'd */
  dummy_ot.name = temp_buffers.name;     /* only assign the pointer, string is nullptr'd */
  dummy_ot.description =
      temp_buffers.description; /* only assign the pointer, string is nullptr'd */
  dummy_ot.translation_context =
      temp_buffers.translation_context;          /* only assign the pointer, string is nullptr'd */
  dummy_ot.undo_group = temp_buffers.undo_group; /* only assign the pointer, string is nullptr'd */
  PointerRNA dummy_operator_ptr = RNA_pointer_create(nullptr, &RNA_Operator, &dummy_operator);

  /* clear in case they are left unset */
  temp_buffers.idname[0] = temp_buffers.name[0] = temp_buffers.description[0] =
      temp_buffers.undo_group[0] = temp_buffers.translation_context[0] = '\0';

  /* validate the python class */
  if (validate(&dummy_operator_ptr, data, have_function) != 0) {
    return nullptr;
  }

  /* check if we have registered this operator type before, and remove it */
  {
    wmOperatorType *ot = WM_operatortype_find(dummy_ot.idname, true);
    if (ot) {
      BKE_reportf(reports,
                  RPT_INFO,
                  "%s '%s', bl_idname '%s' has been registered before, unregistering previous",
                  error_prefix,
                  identifier,
                  dummy_ot.idname);

      StructRNA *srna = ot->rna_ext.srna;
      if (!(srna && rna_Operator_unregister(bmain, srna))) {
        BKE_reportf(reports,
                    RPT_ERROR,
                    "%s '%s', bl_idname '%s' %s",
                    error_prefix,
                    identifier,
                    dummy_ot.idname,
                    srna ? "is built-in" : "could not be unregistered");
        return nullptr;
      }
    }
  }

  if (!WM_operator_py_idname_ok_or_report(reports, identifier, dummy_ot.idname)) {
    return nullptr;
  }

  char idname_conv[sizeof(dummy_operator.idname)];
  WM_operator_bl_idname(idname_conv, dummy_ot.idname); /* convert the idname from python */

  if (!RNA_struct_available_or_report(reports, idname_conv)) {
    return nullptr;
  }

  /* We have to set default context if the class doesn't define it. */
  if (temp_buffers.translation_context[0] == '\0') {
    STRNCPY(temp_buffers.translation_context, BLT_I18NCONTEXT_OPERATOR_DEFAULT);
  }

  /* Convert foo.bar to FOO_OT_bar
   * allocate all strings at once. */
  {
    const char *strings[] = {
        idname_conv,
        temp_buffers.name,
        temp_buffers.description,
        temp_buffers.translation_context,
        temp_buffers.undo_group,
    };
    char *strings_table[ARRAY_SIZE(strings)];
    BLI_string_join_array_by_sep_char_with_tableN(
        '\0', strings_table, strings, ARRAY_SIZE(strings));

    dummy_ot.idname = strings_table[0]; /* allocated string stored here */
    dummy_ot.name = strings_table[1];
    dummy_ot.description = *strings_table[2] ? strings_table[2] : nullptr;
    dummy_ot.translation_context = strings_table[3];
    dummy_ot.undo_group = strings_table[4];
    BLI_assert(ARRAY_SIZE(strings) == 5);
  }

  /* XXX, this doubles up with the operator name #29666.
   * for now just remove from `dir(bpy.types)`. */

  /* create a new operator type */
  dummy_ot.rna_ext.srna = RNA_def_struct_ptr(&BLENDER_RNA, dummy_ot.idname, &RNA_Operator);

  /* Operator properties are registered separately. */
  RNA_def_struct_flag(dummy_ot.rna_ext.srna, STRUCT_NO_IDPROPERTIES);

  RNA_def_struct_property_tags(dummy_ot.rna_ext.srna, rna_enum_operator_property_tag_items);
  RNA_def_struct_translation_context(dummy_ot.rna_ext.srna, dummy_ot.translation_context);
  dummy_ot.rna_ext.data = data;
  dummy_ot.rna_ext.call = call;
  dummy_ot.rna_ext.free = free;

  dummy_ot.pyop_poll = (have_function[0]) ? rna_operator_poll_cb : nullptr;
  dummy_ot.exec = (have_function[1]) ? rna_operator_exec_cb : nullptr;
  dummy_ot.check = (have_function[2]) ? rna_operator_check_cb : nullptr;
  dummy_ot.invoke = (have_function[3]) ? rna_operator_invoke_cb : nullptr;
  dummy_ot.modal = (have_function[4]) ? rna_operator_modal_cb : nullptr;
  dummy_ot.ui = (have_function[5]) ? rna_operator_draw_cb : nullptr;
  dummy_ot.cancel = (have_function[6]) ? rna_operator_cancel_cb : nullptr;
  dummy_ot.get_description = (have_function[7]) ? rna_operator_description_cb : nullptr;
  WM_operatortype_append_ptr(BPY_RNA_operator_wrapper, (void *)&dummy_ot);

  /* update while blender is running */
  WM_main_add_notifier(NC_SCREEN | NA_EDITED, nullptr);

  return dummy_ot.rna_ext.srna;
}

static bool rna_Operator_unregister(Main *bmain, StructRNA *type)
{
  const char *idname;
  wmOperatorType *ot = static_cast<wmOperatorType *>(RNA_struct_blender_type_get(type));
  wmWindowManager *wm;

  if (!ot) {
    return false;
  }

  /* update while blender is running */
  wm = static_cast<wmWindowManager *>(bmain->wm.first);
  if (wm) {
    WM_operator_stack_clear(wm);

    WM_operator_handlers_clear(wm, ot);
  }
  WM_main_add_notifier(NC_SCREEN | NA_EDITED, nullptr);

  RNA_struct_free_extension(type, &ot->rna_ext);

  idname = ot->idname;
  WM_operatortype_remove_ptr(ot);

  /* Not to be confused with the RNA_struct_free that WM_operatortype_remove calls,
   * they are 2 different srna's. */
  RNA_struct_free(&BLENDER_RNA, type);

  MEM_freeN((void *)idname);
  return true;
}

static void **rna_Operator_instance(PointerRNA *ptr)
{
  wmOperator *op = static_cast<wmOperator *>(ptr->data);
  return &op->py_instance;
}

static StructRNA *rna_MacroOperator_register(Main *bmain,
                                             ReportList *reports,
                                             void *data,
                                             const char *identifier,
                                             StructValidateFunc validate,
                                             StructCallbackFunc call,
                                             StructFreeFunc free)
{
  const char *error_prefix = "Registering operator macro class:";
  wmOperatorType dummy_ot = {nullptr};
  wmOperator dummy_operator = {nullptr};
  bool have_function[2];

  struct {
    char idname[OP_MAX_TYPENAME];
    char name[OP_MAX_TYPENAME];
    char description[RNA_DYN_DESCR_MAX];
    char translation_context[BKE_ST_MAXNAME];
    char undo_group[OP_MAX_TYPENAME];
  } temp_buffers;

  /* setup dummy operator & operator type to store static properties in */
  dummy_operator.type = &dummy_ot;
  dummy_ot.idname = temp_buffers.idname; /* only assign the pointer, string is nullptr'd */
  dummy_ot.name = temp_buffers.name;     /* only assign the pointer, string is nullptr'd */
  dummy_ot.description =
      temp_buffers.description; /* only assign the pointer, string is nullptr'd */
  dummy_ot.translation_context =
      temp_buffers.translation_context;          /* only assign the pointer, string is nullptr'd */
  dummy_ot.undo_group = temp_buffers.undo_group; /* only assign the pointer, string is nullptr'd */
  PointerRNA dummy_operator_ptr = RNA_pointer_create(nullptr, &RNA_Macro, &dummy_operator);

  /* clear in case they are left unset */
  temp_buffers.idname[0] = temp_buffers.name[0] = temp_buffers.description[0] =
      temp_buffers.undo_group[0] = temp_buffers.translation_context[0] = '\0';

  /* validate the python class */
  if (validate(&dummy_operator_ptr, data, have_function) != 0) {
    return nullptr;
  }

  if (!WM_operator_py_idname_ok_or_report(reports, identifier, dummy_ot.idname)) {
    return nullptr;
  }

  /* check if we have registered this operator type before, and remove it */
  {
    wmOperatorType *ot = WM_operatortype_find(dummy_ot.idname, true);
    if (ot) {
      BKE_reportf(reports,
                  RPT_INFO,
                  "%s '%s', bl_idname '%s' has been registered before, unregistering previous",
                  error_prefix,
                  identifier,
                  dummy_ot.idname);

      StructRNA *srna = ot->rna_ext.srna;
      if (!(srna && rna_Operator_unregister(bmain, srna))) {
        BKE_reportf(reports,
                    RPT_ERROR,
                    "%s '%s', bl_idname '%s' %s",
                    error_prefix,
                    identifier,
                    dummy_ot.idname,
                    srna ? "is built-in" : "could not be unregistered");
        return nullptr;
      }
    }
  }

  char idname_conv[sizeof(dummy_operator.idname)];
  WM_operator_bl_idname(idname_conv, dummy_ot.idname); /* convert the idname from python */

  if (!RNA_struct_available_or_report(reports, idname_conv)) {
    return nullptr;
  }

  /* We have to set default context if the class doesn't define it. */
  if (temp_buffers.translation_context[0] == '\0') {
    STRNCPY(temp_buffers.translation_context, BLT_I18NCONTEXT_OPERATOR_DEFAULT);
  }

  /* Convert foo.bar to FOO_OT_bar
   * allocate all strings at once. */
  {
    const char *strings[] = {
        idname_conv,
        temp_buffers.name,
        temp_buffers.description,
        temp_buffers.translation_context,
        temp_buffers.undo_group,
    };
    char *strings_table[ARRAY_SIZE(strings)];
    BLI_string_join_array_by_sep_char_with_tableN(
        '\0', strings_table, strings, ARRAY_SIZE(strings));

    dummy_ot.idname = strings_table[0]; /* allocated string stored here */
    dummy_ot.name = strings_table[1];
    dummy_ot.description = *strings_table[2] ? strings_table[2] : nullptr;
    dummy_ot.translation_context = strings_table[3];
    dummy_ot.undo_group = strings_table[4];
    BLI_assert(ARRAY_SIZE(strings) == 5);
  }

  /* XXX, this doubles up with the operator name #29666.
   * for now just remove from `dir(bpy.types)`. */

  /* create a new operator type */
  dummy_ot.rna_ext.srna = RNA_def_struct_ptr(&BLENDER_RNA, dummy_ot.idname, &RNA_Operator);
  RNA_def_struct_translation_context(dummy_ot.rna_ext.srna, dummy_ot.translation_context);
  dummy_ot.rna_ext.data = data;
  dummy_ot.rna_ext.call = call;
  dummy_ot.rna_ext.free = free;

  dummy_ot.pyop_poll = (have_function[0]) ? rna_operator_poll_cb : nullptr;
  dummy_ot.ui = (have_function[1]) ? rna_operator_draw_cb : nullptr;

  WM_operatortype_append_macro_ptr(BPY_RNA_operator_macro_wrapper, (void *)&dummy_ot);

  /* update while blender is running */
  WM_main_add_notifier(NC_SCREEN | NA_EDITED, nullptr);

  return dummy_ot.rna_ext.srna;
}
#  endif /* WITH_PYTHON */

static StructRNA *rna_Operator_refine(PointerRNA *opr)
{
  wmOperator *op = (wmOperator *)opr->data;
  return (op->type && op->type->rna_ext.srna) ? op->type->rna_ext.srna : &RNA_Operator;
}

static StructRNA *rna_MacroOperator_refine(PointerRNA *opr)
{
  wmOperator *op = (wmOperator *)opr->data;
  return (op->type && op->type->rna_ext.srna) ? op->type->rna_ext.srna : &RNA_Macro;
}

/* just to work around 'const char *' warning and to ensure this is a python op */
static void rna_Operator_bl_idname_set(PointerRNA *ptr, const char *value)
{
  wmOperator *data = (wmOperator *)(ptr->data);
  char *str = (char *)data->type->idname;
  if (!str[0]) {
    /* Calling UTF8 copy is disputable since registering ensures the value isn't truncated.
     * Use a UTF8 copy to ensure truncating never causes an incomplete UTF8 sequence,
     * even before registration. */
    BLI_strncpy_utf8(str, value, OP_MAX_TYPENAME);
  }
  else {
    BLI_assert_msg(0, "setting the bl_idname on a non-builtin operator");
  }
}

static void rna_Operator_bl_label_set(PointerRNA *ptr, const char *value)
{
  wmOperator *data = (wmOperator *)(ptr->data);
  char *str = (char *)data->type->name;
  if (!str[0]) {
    BLI_strncpy_utf8(str, value, OP_MAX_TYPENAME);
  }
  else {
    BLI_assert_msg(0, "setting the bl_label on a non-builtin operator");
  }
}

/**
 * Use callbacks that check for nullptr instead of clearing #PROP_NEVER_NULL on the string
 * property, so the internal value may be nullptr, without allowing Python to assign `None` which
 * doesn't make any sense in this case.
 */
#  define OPERATOR_STR_MAYBE_NULL_GETSET(attr, attr_maxncpy) \
    static void rna_Operator_bl_##attr##_set(PointerRNA *ptr, const char *value) \
    { \
      wmOperator *data = (wmOperator *)(ptr->data); \
      char *str = (char *)data->type->attr; \
      if (str && !str[0]) { \
        BLI_strncpy_utf8(str, value, attr_maxncpy); \
      } \
      else { \
        BLI_assert_msg(false, "setting the bl_" #attr " on a non-builtin operator"); \
      } \
    } \
    static void rna_Operator_bl_##attr##_get(PointerRNA *ptr, char *value) \
    { \
      const wmOperator *data = (wmOperator *)(ptr->data); \
      const char *str = data->type->attr; \
      strcpy(value, str ? str : ""); \
    } \
    static int rna_Operator_bl_##attr##_length(PointerRNA *ptr) \
    { \
      const wmOperator *data = (wmOperator *)(ptr->data); \
      const char *str = data->type->attr; \
      return str ? strlen(str) : 0; \
    }

OPERATOR_STR_MAYBE_NULL_GETSET(translation_context, BKE_ST_MAXNAME)
OPERATOR_STR_MAYBE_NULL_GETSET(description, RNA_DYN_DESCR_MAX)
OPERATOR_STR_MAYBE_NULL_GETSET(undo_group, OP_MAX_TYPENAME)

static void rna_KeyMapItem_update(Main * /*bmain*/, Scene * /*scene*/, PointerRNA *ptr)
{
  wmKeyMapItem *kmi = static_cast<wmKeyMapItem *>(ptr->data);
  WM_keyconfig_update_tag(nullptr, kmi);
}

#else /* RNA_RUNTIME */

/**
 * expose `Operator.options` as its own type so we can control each flags use
 * (some are read-only).
 */
static void rna_def_operator_options_runtime(BlenderRNA *brna)
{
  StructRNA *srna;
  PropertyRNA *prop;

  srna = RNA_def_struct(brna, "OperatorOptions", nullptr);
  RNA_def_struct_ui_text(srna, "Operator Options", "Runtime options");
  RNA_def_struct_sdna(srna, "wmOperator");

  prop = RNA_def_property(srna, "is_grab_cursor", PROP_BOOLEAN, PROP_BOOLEAN);
  RNA_def_property_boolean_sdna(prop, nullptr, "flag", OP_IS_MODAL_GRAB_CURSOR);
  RNA_def_property_ui_text(prop, "Grab Cursor", "True when the cursor is grabbed");
  RNA_def_property_clear_flag(prop, PROP_EDITABLE);

  prop = RNA_def_property(srna, "is_invoke", PROP_BOOLEAN, PROP_BOOLEAN);
  RNA_def_property_boolean_sdna(prop, nullptr, "flag", OP_IS_INVOKE);
  RNA_def_property_ui_text(
      prop, "Invoke", "True when invoked (even if only the execute callbacks available)");
  RNA_def_property_clear_flag(prop, PROP_EDITABLE);

  prop = RNA_def_property(srna, "is_repeat", PROP_BOOLEAN, PROP_BOOLEAN);
  RNA_def_property_boolean_sdna(prop, nullptr, "flag", OP_IS_REPEAT);
  RNA_def_property_ui_text(prop, "Repeat", "True when run from the 'Adjust Last Operation' panel");
  RNA_def_property_clear_flag(prop, PROP_EDITABLE);

  prop = RNA_def_property(srna, "is_repeat_last", PROP_BOOLEAN, PROP_BOOLEAN);
  RNA_def_property_boolean_sdna(prop, nullptr, "flag", OP_IS_REPEAT_LAST);
  RNA_def_property_ui_text(prop, "Repeat Call", "True when run from the operator 'Repeat Last'");
  RNA_def_property_clear_flag(prop, PROP_EDITABLE);

  prop = RNA_def_property(srna, "use_cursor_region", PROP_BOOLEAN, PROP_BOOLEAN);
  RNA_def_property_boolean_sdna(prop, nullptr, "flag", OP_IS_MODAL_CURSOR_REGION);
  RNA_def_property_ui_text(
      prop, "Focus Region", "Enable to use the region under the cursor for modal execution");
}

static void rna_def_operator_common(StructRNA *srna)
{
  PropertyRNA *prop;

  prop = RNA_def_property(srna, "name", PROP_STRING, PROP_NONE);
  RNA_def_property_clear_flag(prop, PROP_EDITABLE);
  RNA_def_property_string_funcs(
      prop, "rna_Operator_name_get", "rna_Operator_name_length", nullptr);
  RNA_def_property_ui_text(prop, "Name", "");

  prop = RNA_def_property(srna, "properties", PROP_POINTER, PROP_NONE);
  RNA_def_property_flag(prop, PROP_NEVER_NULL);
  RNA_def_property_struct_type(prop, "OperatorProperties");
  RNA_def_property_ui_text(prop, "Properties", "");
  RNA_def_property_pointer_funcs(prop, "rna_Operator_properties_get", nullptr, nullptr, nullptr);

  prop = RNA_def_property(srna, "has_reports", PROP_BOOLEAN, PROP_NONE);
  RNA_def_property_clear_flag(prop, PROP_EDITABLE); /* this is 'virtual' property */
  RNA_def_property_boolean_funcs(prop, "rna_Operator_has_reports_get", nullptr);
  RNA_def_property_ui_text(
      prop,
      "Has Reports",
      "Operator has a set of reports (warnings and errors) from last execution");

  /* Registration */
  prop = RNA_def_property(srna, "bl_idname", PROP_STRING, PROP_NONE);
  RNA_def_property_string_sdna(prop, nullptr, "type->idname");
  /* String stored here is the 'BL' identifier (`OPMODULE_OT_my_op`),
   * not the 'python' identifier (`opmodule.my_op`). */
  RNA_def_property_string_maxlength(prop, OP_MAX_TYPENAME);
  RNA_def_property_string_funcs(prop, nullptr, nullptr, "rna_Operator_bl_idname_set");
  // RNA_def_property_clear_flag(prop, PROP_EDITABLE);
  RNA_def_property_flag(prop, PROP_REGISTER);
  RNA_def_struct_name_property(srna, prop);

  prop = RNA_def_property(srna, "bl_label", PROP_STRING, PROP_NONE);
  RNA_def_property_string_sdna(prop, nullptr, "type->name");
  RNA_def_property_string_maxlength(prop, OP_MAX_TYPENAME); /* else it uses the pointer size! */
  RNA_def_property_string_funcs(prop, nullptr, nullptr, "rna_Operator_bl_label_set");
  // RNA_def_property_clear_flag(prop, PROP_EDITABLE);
  RNA_def_property_flag(prop, PROP_REGISTER);

  prop = RNA_def_property(srna, "bl_translation_context", PROP_STRING, PROP_NONE);
  RNA_def_property_string_sdna(prop, nullptr, "type->translation_context");
  RNA_def_property_string_maxlength(prop, BKE_ST_MAXNAME); /* else it uses the pointer size! */
  RNA_def_property_string_funcs(prop,
                                "rna_Operator_bl_translation_context_get",
                                "rna_Operator_bl_translation_context_length",
                                "rna_Operator_bl_translation_context_set");
  RNA_def_property_string_default(prop, BLT_I18NCONTEXT_OPERATOR_DEFAULT);
  RNA_def_property_flag(prop, PROP_REGISTER_OPTIONAL);

  prop = RNA_def_property(srna, "bl_description", PROP_STRING, PROP_NONE);
  RNA_def_property_string_sdna(prop, nullptr, "type->description");
  RNA_def_property_string_maxlength(prop, RNA_DYN_DESCR_MAX); /* else it uses the pointer size! */
  RNA_def_property_string_funcs(prop,
                                "rna_Operator_bl_description_get",
                                "rna_Operator_bl_description_length",
                                "rna_Operator_bl_description_set");
  // RNA_def_property_clear_flag(prop, PROP_EDITABLE);
  RNA_def_property_flag(prop, PROP_REGISTER_OPTIONAL);

  prop = RNA_def_property(srna, "bl_undo_group", PROP_STRING, PROP_NONE);
  RNA_def_property_string_sdna(prop, nullptr, "type->undo_group");
  RNA_def_property_string_maxlength(prop, OP_MAX_TYPENAME); /* else it uses the pointer size! */
  RNA_def_property_string_funcs(prop,
                                "rna_Operator_bl_undo_group_get",
                                "rna_Operator_bl_undo_group_length",
                                "rna_Operator_bl_undo_group_set");
  // RNA_def_property_clear_flag(prop, PROP_EDITABLE);
  RNA_def_property_flag(prop, PROP_REGISTER_OPTIONAL);

  prop = RNA_def_property(srna, "bl_options", PROP_ENUM, PROP_NONE);
  RNA_def_property_enum_sdna(prop, nullptr, "type->flag");
  RNA_def_property_enum_items(prop, rna_enum_operator_type_flag_items);
  RNA_def_property_flag(prop, PROP_REGISTER_OPTIONAL | PROP_ENUM_FLAG);
  RNA_def_property_ui_text(prop, "Options", "Options for this operator type");

  prop = RNA_def_property(srna, "bl_cursor_pending", PROP_ENUM, PROP_NONE);
  RNA_def_property_enum_sdna(prop, nullptr, "type->cursor_pending");
  RNA_def_property_enum_items(prop, rna_enum_window_cursor_items);
  RNA_def_property_flag(prop, PROP_REGISTER_OPTIONAL);
  RNA_def_property_ui_text(
      prop,
      "Idle Cursor",
      "Cursor to use when waiting for the user to select a location to activate the operator "
      "(when ``bl_options`` has ``DEPENDS_ON_CURSOR`` set)");
}

static void rna_def_operator(BlenderRNA *brna)
{
  StructRNA *srna;
  PropertyRNA *prop;

  srna = RNA_def_struct(brna, "Operator", nullptr);
  RNA_def_struct_ui_text(
      srna, "Operator", "Storage of an operator being executed, or registered after execution");
  RNA_def_struct_sdna(srna, "wmOperator");
  RNA_def_struct_refine_func(srna, "rna_Operator_refine");
#  ifdef WITH_PYTHON
  RNA_def_struct_register_funcs(
      srna, "rna_Operator_register", "rna_Operator_unregister", "rna_Operator_instance");
#  endif
  RNA_def_struct_translation_context(srna, BLT_I18NCONTEXT_OPERATOR_DEFAULT);
  RNA_def_struct_flag(srna, STRUCT_PUBLIC_NAMESPACE_INHERIT);

  rna_def_operator_common(srna);

  prop = RNA_def_property(srna, "layout", PROP_POINTER, PROP_NONE);
  RNA_def_property_struct_type(prop, "UILayout");
  RNA_def_property_pointer_funcs(prop, "rna_Operator_layout_get", nullptr, nullptr, nullptr);

  prop = RNA_def_property(srna, "options", PROP_POINTER, PROP_NONE);
  RNA_def_property_flag(prop, PROP_NEVER_NULL);
  RNA_def_property_struct_type(prop, "OperatorOptions");
  RNA_def_property_pointer_funcs(prop, "rna_Operator_options_get", nullptr, nullptr, nullptr);
  RNA_def_property_ui_text(prop, "Options", "Runtime options");

  prop = RNA_def_property(srna, "macros", PROP_COLLECTION, PROP_NONE);
  RNA_def_property_collection_sdna(prop, nullptr, "macro", nullptr);
  RNA_def_property_struct_type(prop, "Macro");
  RNA_def_property_ui_text(prop, "Macros", "");

  RNA_api_operator(srna);

  srna = RNA_def_struct(brna, "OperatorProperties", nullptr);
  RNA_def_struct_ui_text(srna, "Operator Properties", "Input properties of an operator");
  RNA_def_struct_refine_func(srna, "rna_OperatorProperties_refine");
  RNA_def_struct_idprops_func(srna, "rna_OperatorProperties_idprops");
  RNA_def_struct_property_tags(srna, rna_enum_operator_property_tag_items);
  RNA_def_struct_flag(srna, STRUCT_NO_DATABLOCK_IDPROPERTIES | STRUCT_NO_CONTEXT_WITHOUT_OWNER_ID);
}

static void rna_def_macro_operator(BlenderRNA *brna)
{
  StructRNA *srna;

  srna = RNA_def_struct(brna, "Macro", nullptr);
  RNA_def_struct_ui_text(
      srna,
      "Macro Operator",
      "Storage of a macro operator being executed, or registered after execution");
  RNA_def_struct_sdna(srna, "wmOperator");
  RNA_def_struct_refine_func(srna, "rna_MacroOperator_refine");
#  ifdef WITH_PYTHON
  RNA_def_struct_register_funcs(
      srna, "rna_MacroOperator_register", "rna_Operator_unregister", "rna_Operator_instance");
#  endif
  RNA_def_struct_translation_context(srna, BLT_I18NCONTEXT_OPERATOR_DEFAULT);
  RNA_def_struct_flag(srna, STRUCT_PUBLIC_NAMESPACE_INHERIT);

  rna_def_operator_common(srna);

  RNA_api_macro(srna);
}

static void rna_def_operator_type_macro(BlenderRNA *brna)
{
  StructRNA *srna;
  PropertyRNA *prop;

  srna = RNA_def_struct(brna, "OperatorMacro", nullptr);
  RNA_def_struct_ui_text(
      srna, "Operator Macro", "Storage of a sub operator in a macro after it has been added");
  RNA_def_struct_sdna(srna, "wmOperatorTypeMacro");

#  if 0
  prop = RNA_def_property(srna, "name", PROP_STRING, PROP_NONE);
  RNA_def_property_clear_flag(prop, PROP_EDITABLE);
  RNA_def_property_string_sdna(prop, nullptr, "idname");
  RNA_def_property_ui_text(prop, "Name", "Name of the sub operator");
  RNA_def_struct_name_property(srna, prop);
#  endif

  prop = RNA_def_property(srna, "properties", PROP_POINTER, PROP_NONE);
  RNA_def_property_flag(prop, PROP_NEVER_NULL);
  RNA_def_property_struct_type(prop, "OperatorProperties");
  RNA_def_property_ui_text(prop, "Properties", "");
  RNA_def_property_pointer_funcs(
      prop, "rna_OperatorMacro_properties_get", nullptr, nullptr, nullptr);
}

static void rna_def_operator_utils(BlenderRNA *brna)
{
  StructRNA *srna;
  PropertyRNA *prop;

  srna = RNA_def_struct(brna, "OperatorMousePath", "PropertyGroup");
  RNA_def_struct_ui_text(
      srna, "Operator Mouse Path", "Mouse path values for operators that record such paths");

  prop = RNA_def_property(srna, "loc", PROP_FLOAT, PROP_XYZ);
  RNA_def_property_flag(prop, PROP_IDPROPERTY);
  RNA_def_property_array(prop, 2);
  RNA_def_property_ui_text(prop, "Location", "Mouse location");

  prop = RNA_def_property(srna, "time", PROP_FLOAT, PROP_NONE);
  RNA_def_property_flag(prop, PROP_IDPROPERTY);
  RNA_def_property_ui_text(prop, "Time", "Time of mouse location");
}

static void rna_def_operator_filelist_element(BlenderRNA *brna)
{
  StructRNA *srna;
  PropertyRNA *prop;

  srna = RNA_def_struct(brna, "OperatorFileListElement", "PropertyGroup");
  RNA_def_struct_ui_text(srna, "Operator File List Element", "");

  prop = RNA_def_property(srna, "name", PROP_STRING, PROP_FILENAME);
  RNA_def_property_flag(prop, PROP_IDPROPERTY);
  RNA_def_property_ui_text(prop, "Name", "Name of a file or directory within a file list");
}

static void rna_def_event(BlenderRNA *brna)
{
  StructRNA *srna;
  PropertyRNA *prop;

  srna = RNA_def_struct(brna, "Event", nullptr);
  RNA_def_struct_ui_text(srna, "Event", "Window Manager Event");
  RNA_def_struct_sdna(srna, "wmEvent");

  RNA_define_verify_sdna(false); /* not in sdna */

  /* strings */
  prop = RNA_def_property(srna, "ascii", PROP_STRING, PROP_NONE);
  RNA_def_property_clear_flag(prop, PROP_EDITABLE);
  RNA_def_property_string_funcs(prop, "rna_Event_ascii_get", "rna_Event_ascii_length", nullptr);
  RNA_def_property_ui_text(prop, "ASCII", "Single ASCII character for this event");

  prop = RNA_def_property(srna, "unicode", PROP_STRING, PROP_NONE);
  RNA_def_property_clear_flag(prop, PROP_EDITABLE);
  RNA_def_property_string_funcs(
      prop, "rna_Event_unicode_get", "rna_Event_unicode_length", nullptr);
  RNA_def_property_ui_text(prop, "Unicode", "Single unicode character for this event");

  /* enums */
  prop = RNA_def_property(srna, "value", PROP_ENUM, PROP_NONE);
  RNA_def_property_enum_sdna(prop, nullptr, "val");
  RNA_def_property_enum_items(prop, rna_enum_event_value_items);
  RNA_def_property_clear_flag(prop, PROP_EDITABLE);
  RNA_def_property_ui_text(prop, "Value", "The type of event, only applies to some");

  prop = RNA_def_property(srna, "value_prev", PROP_ENUM, PROP_NONE);
  RNA_def_property_enum_sdna(prop, nullptr, "prev_val");
  RNA_def_property_enum_items(prop, rna_enum_event_value_items);
  RNA_def_property_clear_flag(prop, PROP_EDITABLE);
  RNA_def_property_ui_text(prop, "Previous Value", "The type of event, only applies to some");

  prop = RNA_def_property(srna, "type", PROP_ENUM, PROP_NONE);
  RNA_def_property_enum_sdna(prop, nullptr, "type");
  RNA_def_property_enum_items(prop, rna_enum_event_type_items);
  RNA_def_property_translation_context(prop, BLT_I18NCONTEXT_UI_EVENTS);
  RNA_def_property_clear_flag(prop, PROP_EDITABLE);
  RNA_def_property_ui_text(prop, "Type", "");

  prop = RNA_def_property(srna, "type_prev", PROP_ENUM, PROP_NONE);
  RNA_def_property_enum_sdna(prop, nullptr, "prev_type");
  RNA_def_property_enum_items(prop, rna_enum_event_type_items);
  RNA_def_property_translation_context(prop, BLT_I18NCONTEXT_UI_EVENTS);
  RNA_def_property_clear_flag(prop, PROP_EDITABLE);
  RNA_def_property_ui_text(prop, "Previous Type", "");

  prop = RNA_def_property(srna, "direction", PROP_ENUM, PROP_NONE);
  RNA_def_property_enum_sdna(prop, nullptr, "direction");
  RNA_def_property_enum_items(prop, rna_enum_event_direction_items);
  RNA_def_property_clear_flag(prop, PROP_EDITABLE);
  RNA_def_property_ui_text(prop, "Direction", "The direction (only applies to drag events)");

  /* keyboard */
  prop = RNA_def_property(srna, "is_repeat", PROP_BOOLEAN, PROP_NONE);
  RNA_def_property_clear_flag(prop, PROP_EDITABLE);
  RNA_def_property_boolean_funcs(prop, "rna_Event_is_repeat_get", nullptr);
  RNA_def_property_ui_text(prop, "Is Repeat", "The event is generated by holding a key down");

  /* Trackpad & NDOF. */
  prop = RNA_def_property(srna, "is_consecutive", PROP_BOOLEAN, PROP_NONE);
  RNA_def_property_clear_flag(prop, PROP_EDITABLE);
  RNA_def_property_boolean_funcs(prop, "rna_Event_is_consecutive_get", nullptr);
  RNA_def_property_ui_text(prop,
                           "Is Consecutive",
                           "Part of a trackpad or NDOF motion, "
                           "interrupted by cursor motion, button or key press events");

  /* mouse */
  prop = RNA_def_property(srna, "mouse_x", PROP_INT, PROP_NONE);
  RNA_def_property_int_sdna(prop, nullptr, "xy[0]");
  RNA_def_property_clear_flag(prop, PROP_EDITABLE);
  RNA_def_property_ui_text(
      prop, "Mouse X Position", "The window relative horizontal location of the mouse");

  prop = RNA_def_property(srna, "mouse_y", PROP_INT, PROP_NONE);
  RNA_def_property_int_sdna(prop, nullptr, "xy[1]");
  RNA_def_property_clear_flag(prop, PROP_EDITABLE);
  RNA_def_property_ui_text(
      prop, "Mouse Y Position", "The window relative vertical location of the mouse");

  prop = RNA_def_property(srna, "mouse_region_x", PROP_INT, PROP_NONE);
  RNA_def_property_int_sdna(prop, nullptr, "mval[0]");
  RNA_def_property_clear_flag(prop, PROP_EDITABLE);
  RNA_def_property_ui_text(
      prop, "Mouse X Position", "The region relative horizontal location of the mouse");

  prop = RNA_def_property(srna, "mouse_region_y", PROP_INT, PROP_NONE);
  RNA_def_property_int_sdna(prop, nullptr, "mval[1]");
  RNA_def_property_clear_flag(prop, PROP_EDITABLE);
  RNA_def_property_ui_text(
      prop, "Mouse Y Position", "The region relative vertical location of the mouse");

  prop = RNA_def_property(srna, "mouse_prev_x", PROP_INT, PROP_NONE);
  RNA_def_property_int_sdna(prop, nullptr, "prev_xy[0]");
  RNA_def_property_clear_flag(prop, PROP_EDITABLE);
  RNA_def_property_ui_text(
      prop, "Mouse Previous X Position", "The window relative horizontal location of the mouse");

  prop = RNA_def_property(srna, "mouse_prev_y", PROP_INT, PROP_NONE);
  RNA_def_property_int_sdna(prop, nullptr, "prev_xy[1]");
  RNA_def_property_clear_flag(prop, PROP_EDITABLE);
  RNA_def_property_ui_text(
      prop, "Mouse Previous Y Position", "The window relative vertical location of the mouse");

  prop = RNA_def_property(srna, "mouse_prev_press_x", PROP_INT, PROP_NONE);
  RNA_def_property_int_sdna(prop, nullptr, "prev_press_xy[0]");
  RNA_def_property_clear_flag(prop, PROP_EDITABLE);
  RNA_def_property_ui_text(prop,
                           "Mouse Previous X Press Position",
                           "The window relative horizontal location of the last press event");

  prop = RNA_def_property(srna, "mouse_prev_press_y", PROP_INT, PROP_NONE);
  RNA_def_property_int_sdna(prop, nullptr, "prev_press_xy[1]");
  RNA_def_property_clear_flag(prop, PROP_EDITABLE);
  RNA_def_property_ui_text(prop,
                           "Mouse Previous Y Press Position",
                           "The window relative vertical location of the last press event");

  prop = RNA_def_property(srna, "pressure", PROP_FLOAT, PROP_FACTOR);
  RNA_def_property_float_default(prop, 1.0f);
  RNA_def_property_clear_flag(prop, PROP_EDITABLE);
  RNA_def_property_float_funcs(prop, "rna_Event_pressure_get", nullptr, nullptr);
  RNA_def_property_ui_text(
      prop, "Tablet Pressure", "The pressure of the tablet or 1.0 if no tablet present");

  prop = RNA_def_property(srna, "tilt", PROP_FLOAT, PROP_XYZ_LENGTH);
  RNA_def_property_array(prop, 2);
  RNA_def_property_clear_flag(prop, PROP_EDITABLE);
  RNA_def_property_float_funcs(prop, "rna_Event_tilt_get", nullptr, nullptr);
  RNA_def_property_ui_text(
      prop, "Tablet Tilt", "The pressure of the tablet or zeroes if no tablet present");

  prop = RNA_def_property(srna, "is_tablet", PROP_BOOLEAN, PROP_NONE);
  RNA_def_property_clear_flag(prop, PROP_EDITABLE);
  RNA_def_property_boolean_funcs(prop, "rna_Event_is_tablet_get", nullptr);
  RNA_def_property_ui_text(prop, "Is Tablet", "The event has tablet data");

  prop = RNA_def_property(srna, "is_mouse_absolute", PROP_BOOLEAN, PROP_NONE);
  RNA_def_property_boolean_sdna(prop, nullptr, "tablet.is_motion_absolute", 1);
  RNA_def_property_clear_flag(prop, PROP_EDITABLE);
  RNA_def_property_ui_text(prop, "Absolute Motion", "The last motion event was an absolute input");

  /* xr */
  prop = RNA_def_property(srna, "xr", PROP_POINTER, PROP_NONE);
  RNA_def_property_struct_type(prop, "XrEventData");
  RNA_def_property_clear_flag(prop, PROP_EDITABLE);
  RNA_def_property_pointer_funcs(prop, "rna_Event_xr_get", nullptr, nullptr, nullptr);
  RNA_def_property_ui_text(prop, "XR", "XR event data");

  /* modifiers */
  prop = RNA_def_property(srna, "shift", PROP_BOOLEAN, PROP_NONE);
  RNA_def_property_boolean_sdna(prop, nullptr, "modifier", KM_SHIFT);
  RNA_def_property_clear_flag(prop, PROP_EDITABLE);
  RNA_def_property_ui_text(prop, "Shift", "True when the Shift key is held");
  RNA_def_property_translation_context(prop, BLT_I18NCONTEXT_ID_WINDOWMANAGER);

  prop = RNA_def_property(srna, "ctrl", PROP_BOOLEAN, PROP_NONE);
  RNA_def_property_boolean_sdna(prop, nullptr, "modifier", KM_CTRL);
  RNA_def_property_clear_flag(prop, PROP_EDITABLE);
  RNA_def_property_ui_text(prop, "Ctrl", "True when the Ctrl key is held");

  prop = RNA_def_property(srna, "alt", PROP_BOOLEAN, PROP_NONE);
  RNA_def_property_boolean_sdna(prop, nullptr, "modifier", KM_ALT);
  RNA_def_property_clear_flag(prop, PROP_EDITABLE);
  RNA_def_property_ui_text(prop, "Alt", "True when the Alt/Option key is held");

  prop = RNA_def_property(srna, "oskey", PROP_BOOLEAN, PROP_NONE);
  RNA_def_property_boolean_sdna(prop, nullptr, "modifier", KM_OSKEY);
  RNA_def_property_clear_flag(prop, PROP_EDITABLE);
  RNA_def_property_ui_text(prop, "OS Key", "True when the Cmd key is held");

  RNA_define_verify_sdna(true); /* not in sdna */
}

static void rna_def_timer(BlenderRNA *brna)
{
  StructRNA *srna;
  PropertyRNA *prop;

  srna = RNA_def_struct(brna, "Timer", nullptr);
  RNA_def_struct_ui_text(srna, "Timer", "Window event timer");
  RNA_def_struct_sdna(srna, "wmTimer");

  RNA_define_verify_sdna(false); /* not in sdna */

  /* could wrap more, for now this is enough */
  prop = RNA_def_property(srna, "time_step", PROP_FLOAT, PROP_NONE);
  RNA_def_property_float_sdna(prop, nullptr, "time_step");
  RNA_def_property_clear_flag(prop, PROP_EDITABLE);
  RNA_def_property_ui_text(prop, "Time Step", "");

  prop = RNA_def_property(srna, "time_delta", PROP_FLOAT, PROP_NONE);
  RNA_def_property_float_sdna(prop, nullptr, "time_delta");
  RNA_def_property_clear_flag(prop, PROP_EDITABLE);
  RNA_def_property_ui_text(prop, "Delta", "Time since last step in seconds");

  prop = RNA_def_property(srna, "time_duration", PROP_FLOAT, PROP_NONE);
  RNA_def_property_float_sdna(prop, nullptr, "time_duration");
  RNA_def_property_clear_flag(prop, PROP_EDITABLE);
  RNA_def_property_ui_text(prop, "Delta", "Time since the timer started seconds");

  RNA_define_verify_sdna(true); /* not in sdna */
}

static void rna_def_popup_menu_wrapper(BlenderRNA *brna,
                                       const char *rna_type,
                                       const char *c_type,
                                       const char *layout_get_fn)
{
  StructRNA *srna;
  PropertyRNA *prop;

  srna = RNA_def_struct(brna, rna_type, nullptr);
  /* UI name isn't visible, name same as type. */
  RNA_def_struct_ui_text(srna, rna_type, "");
  RNA_def_struct_sdna(srna, c_type);

  RNA_define_verify_sdna(false); /* not in sdna */

  /* could wrap more, for now this is enough */
  prop = RNA_def_property(srna, "layout", PROP_POINTER, PROP_NONE);
  RNA_def_property_struct_type(prop, "UILayout");
  RNA_def_property_pointer_funcs(prop, layout_get_fn, nullptr, nullptr, nullptr);

  RNA_define_verify_sdna(true); /* not in sdna */
}

static void rna_def_popupmenu(BlenderRNA *brna)
{
  rna_def_popup_menu_wrapper(brna, "UIPopupMenu", "uiPopupMenu", "rna_PopupMenu_layout_get");
}

static void rna_def_popovermenu(BlenderRNA *brna)
{
  rna_def_popup_menu_wrapper(brna, "UIPopover", "uiPopover", "rna_PopoverMenu_layout_get");
}

static void rna_def_piemenu(BlenderRNA *brna)
{
  rna_def_popup_menu_wrapper(brna, "UIPieMenu", "uiPieMenu", "rna_PieMenu_layout_get");
}

static void rna_def_window_stereo3d(BlenderRNA *brna)
{
  StructRNA *srna;
  PropertyRNA *prop;

  srna = RNA_def_struct(brna, "Stereo3dDisplay", nullptr);
  RNA_def_struct_sdna(srna, "Stereo3dFormat");
  RNA_def_struct_ui_text(srna, "Stereo 3D Display", "Settings for stereo 3D display");

  prop = RNA_def_property(srna, "display_mode", PROP_ENUM, PROP_NONE);
  RNA_def_property_enum_items(prop, rna_enum_stereo3d_display_items);
  RNA_def_property_ui_text(prop, "Display Mode", "");

  prop = RNA_def_property(srna, "anaglyph_type", PROP_ENUM, PROP_NONE);
  RNA_def_property_enum_items(prop, rna_enum_stereo3d_anaglyph_type_items);
  RNA_def_property_ui_text(prop, "Anaglyph Type", "");

  prop = RNA_def_property(srna, "interlace_type", PROP_ENUM, PROP_NONE);
  RNA_def_property_enum_items(prop, rna_enum_stereo3d_interlace_type_items);
  RNA_def_property_ui_text(prop, "Interlace Type", "");

  prop = RNA_def_property(srna, "use_interlace_swap", PROP_BOOLEAN, PROP_BOOLEAN);
  RNA_def_property_boolean_sdna(prop, nullptr, "flag", S3D_INTERLACE_SWAP);
  RNA_def_property_ui_text(prop, "Swap Left/Right", "Swap left and right stereo channels");

  prop = RNA_def_property(srna, "use_sidebyside_crosseyed", PROP_BOOLEAN, PROP_BOOLEAN);
  RNA_def_property_boolean_sdna(prop, nullptr, "flag", S3D_SIDEBYSIDE_CROSSEYED);
  RNA_def_property_ui_text(prop, "Cross-Eyed", "Right eye should see left image and vice versa");
}

static void rna_def_window(BlenderRNA *brna)
{
  StructRNA *srna;
  PropertyRNA *prop;

  srna = RNA_def_struct(brna, "Window", nullptr);
  RNA_def_struct_ui_text(srna, "Window", "Open window");
  RNA_def_struct_sdna(srna, "wmWindow");

  prop = RNA_def_property(srna, "parent", PROP_POINTER, PROP_NONE);
  RNA_def_property_ui_text(prop, "Parent Window", "Active workspace and scene follow this window");

  rna_def_window_stereo3d(brna);

  prop = RNA_def_property(srna, "scene", PROP_POINTER, PROP_NONE);
  RNA_def_property_flag(prop, PROP_EDITABLE | PROP_NEVER_NULL);
  RNA_def_property_pointer_funcs(prop, nullptr, "rna_Window_scene_set", nullptr, nullptr);
  RNA_def_property_ui_text(prop, "Scene", "Active scene to be edited in the window");
  RNA_def_property_flag(prop, PROP_CONTEXT_UPDATE);
  RNA_def_property_update(prop, 0, "rna_Window_scene_update");

  prop = RNA_def_property(srna, "workspace", PROP_POINTER, PROP_NONE);
  RNA_def_property_flag(prop, PROP_NEVER_NULL);
  RNA_def_property_struct_type(prop, "WorkSpace");
  RNA_def_property_ui_text(prop, "Workspace", "Active workspace showing in the window");
  RNA_def_property_pointer_funcs(
      prop, "rna_Window_workspace_get", "rna_Window_workspace_set", nullptr, nullptr);
  RNA_def_property_flag(prop, PROP_EDITABLE | PROP_CONTEXT_UPDATE);
  RNA_def_property_update(prop, 0, "rna_Window_workspace_update");

  prop = RNA_def_property(srna, "screen", PROP_POINTER, PROP_NONE);
  RNA_def_property_struct_type(prop, "Screen");
  RNA_def_property_ui_text(prop, "Screen", "Active workspace screen showing in the window");
  RNA_def_property_pointer_funcs(prop,
                                 "rna_Window_screen_get",
                                 "rna_Window_screen_set",
                                 nullptr,
                                 "rna_Window_screen_assign_poll");
  RNA_def_property_translation_context(prop, BLT_I18NCONTEXT_ID_SCREEN);
  RNA_def_property_flag(prop, PROP_NEVER_NULL | PROP_EDITABLE | PROP_CONTEXT_UPDATE);
  RNA_def_property_update(prop, 0, "rna_workspace_screen_update");

  prop = RNA_def_property(srna, "view_layer", PROP_POINTER, PROP_NONE);
  RNA_def_property_struct_type(prop, "ViewLayer");
  RNA_def_property_pointer_funcs(
      prop, "rna_Window_view_layer_get", "rna_Window_view_layer_set", nullptr, nullptr);
  RNA_def_property_ui_text(
      prop, "Active View Layer", "The active workspace view layer showing in the window");
  RNA_def_property_flag(prop, PROP_EDITABLE | PROP_NEVER_NULL);
  RNA_def_property_update(prop, NC_SCREEN | ND_LAYER, nullptr);

  prop = RNA_def_property(srna, "x", PROP_INT, PROP_NONE);
  RNA_def_property_int_sdna(prop, nullptr, "posx");
  RNA_def_property_clear_flag(prop, PROP_EDITABLE);
  RNA_def_property_ui_text(prop, "X Position", "Horizontal location of the window");

  prop = RNA_def_property(srna, "y", PROP_INT, PROP_NONE);
  RNA_def_property_int_sdna(prop, nullptr, "posy");
  RNA_def_property_clear_flag(prop, PROP_EDITABLE);
  RNA_def_property_ui_text(prop, "Y Position", "Vertical location of the window");

  prop = RNA_def_property(srna, "width", PROP_INT, PROP_UNSIGNED);
  RNA_def_property_int_sdna(prop, nullptr, "sizex");
  RNA_def_property_clear_flag(prop, PROP_EDITABLE);
  RNA_def_property_ui_text(prop, "Width", "Window width");

  prop = RNA_def_property(srna, "height", PROP_INT, PROP_UNSIGNED);
  RNA_def_property_int_sdna(prop, nullptr, "sizey");
  RNA_def_property_clear_flag(prop, PROP_EDITABLE);
  RNA_def_property_ui_text(prop, "Height", "Window height");

  prop = RNA_def_property(srna, "stereo_3d_display", PROP_POINTER, PROP_NONE);
  RNA_def_property_pointer_sdna(prop, nullptr, "stereo3d_format");
  RNA_def_property_flag(prop, PROP_NEVER_NULL);
  RNA_def_property_struct_type(prop, "Stereo3dDisplay");
  RNA_def_property_ui_text(prop, "Stereo 3D Display", "Settings for stereo 3D display");

  prop = RNA_def_property(srna, "modal_operators", PROP_COLLECTION, PROP_NONE);
  RNA_def_property_struct_type(prop, "Operator");
  RNA_def_property_clear_flag(prop, PROP_EDITABLE);
  RNA_def_property_collection_funcs(prop,
                                    "rna_Window_modal_operators_begin",
                                    "rna_iterator_listbase_next",
                                    "rna_iterator_listbase_end",
                                    "rna_Window_modal_operators_get",
                                    nullptr,
                                    nullptr,
                                    nullptr,
                                    nullptr);
  RNA_def_property_ui_text(prop, "Modal Operators", "A list of currently running modal operators");

  RNA_api_window(srna);
}

/* curve.splines */
static void rna_def_wm_keyconfigs(BlenderRNA *brna, PropertyRNA *cprop)
{
  StructRNA *srna;
  PropertyRNA *prop;

  RNA_def_property_srna(cprop, "KeyConfigurations");
  srna = RNA_def_struct(brna, "KeyConfigurations", nullptr);
  RNA_def_struct_sdna(srna, "wmWindowManager");
  RNA_def_struct_ui_text(srna, "KeyConfigs", "Collection of KeyConfigs");

  prop = RNA_def_property(srna, "active", PROP_POINTER, PROP_NONE);
  RNA_def_property_struct_type(prop, "KeyConfig");
  RNA_def_property_pointer_funcs(prop,
                                 "rna_WindowManager_active_keyconfig_get",
                                 "rna_WindowManager_active_keyconfig_set",
                                 nullptr,
                                 nullptr);
  RNA_def_property_flag(prop, PROP_EDITABLE);
  RNA_def_property_ui_text(prop, "Active KeyConfig", "Active key configuration (preset)");

  prop = RNA_def_property(srna, "default", PROP_POINTER, PROP_NEVER_NULL);
  RNA_def_property_pointer_sdna(prop, nullptr, "defaultconf");
  RNA_def_property_struct_type(prop, "KeyConfig");
  RNA_def_property_ui_text(prop, "Default Key Configuration", "Default builtin key configuration");

  prop = RNA_def_property(srna, "addon", PROP_POINTER, PROP_NEVER_NULL);
  RNA_def_property_pointer_sdna(prop, nullptr, "addonconf");
  RNA_def_property_struct_type(prop, "KeyConfig");
  RNA_def_property_ui_text(
      prop,
      "Add-on Key Configuration",
      "Key configuration that can be extended by add-ons, and is added to the active "
      "configuration when handling events");

  prop = RNA_def_property(srna, "user", PROP_POINTER, PROP_NEVER_NULL);
  RNA_def_property_pointer_sdna(prop, nullptr, "userconf");
  RNA_def_property_struct_type(prop, "KeyConfig");
  RNA_def_property_ui_text(
      prop,
      "User Key Configuration",
      "Final key configuration that combines keymaps from the active and add-on configurations, "
      "and can be edited by the user");

  RNA_api_keyconfigs(srna);
}

static void rna_def_windowmanager(BlenderRNA *brna)
{
  StructRNA *srna;
  PropertyRNA *prop;

  srna = RNA_def_struct(brna, "WindowManager", "ID");
  RNA_def_struct_ui_text(
      srna,
      "Window Manager",
      "Window manager data-block defining open windows and other user interface data");
  RNA_def_struct_clear_flag(srna, STRUCT_ID_REFCOUNT);
  RNA_def_struct_sdna(srna, "wmWindowManager");

  prop = RNA_def_property(srna, "operators", PROP_COLLECTION, PROP_NONE);
  RNA_def_property_struct_type(prop, "Operator");
  RNA_def_property_ui_text(prop, "Operators", "Operator registry");

  prop = RNA_def_property(srna, "windows", PROP_COLLECTION, PROP_NONE);
  RNA_def_property_struct_type(prop, "Window");
  RNA_def_property_ui_text(prop, "Windows", "Open windows");

  prop = RNA_def_property(srna, "keyconfigs", PROP_COLLECTION, PROP_NONE);
  RNA_def_property_struct_type(prop, "KeyConfig");
  RNA_def_property_ui_text(prop, "Key Configurations", "Registered key configurations");
  rna_def_wm_keyconfigs(brna, prop);

  prop = RNA_def_property(srna, "xr_session_settings", PROP_POINTER, PROP_NONE);
  RNA_def_property_pointer_sdna(prop, nullptr, "xr.session_settings");
  RNA_def_property_flag(prop, PROP_NEVER_NULL);
  RNA_def_property_ui_text(prop, "XR Session Settings", "");

  prop = RNA_def_property(srna, "xr_session_state", PROP_POINTER, PROP_NONE);
  RNA_def_property_struct_type(prop, "XrSessionState");
  RNA_def_property_pointer_funcs(
      prop, "rna_WindowManager_xr_session_state_get", nullptr, nullptr, nullptr);
  RNA_def_property_clear_flag(prop, PROP_EDITABLE);
  RNA_def_property_ui_text(
      prop, "XR Session State", "Runtime state information about the VR session");

  prop = RNA_def_property(srna, "extensions_updates", PROP_INT, PROP_NONE);
  RNA_def_property_ui_text(
      prop, "Extensions Updates", "Number of extensions with available update");
  RNA_def_property_update(prop, 0, "rna_WindowManager_extensions_statusbar_update");

  prop = RNA_def_property(srna, "extensions_blocked", PROP_INT, PROP_NONE);
  RNA_def_property_ui_text(
      prop, "Extensions Blocked", "Number of installed extensions which are blocked");
  RNA_def_property_update(prop, 0, "rna_WindowManager_extensions_statusbar_update");

  RNA_api_wm(srna);
}

/* keyconfig.items */
static void rna_def_keymap_items(BlenderRNA *brna, PropertyRNA *cprop)
{
  StructRNA *srna;

  RNA_def_property_srna(cprop, "KeyMapItems");
  srna = RNA_def_struct(brna, "KeyMapItems", nullptr);
  RNA_def_struct_sdna(srna, "wmKeyMap");
  RNA_def_struct_ui_text(srna, "KeyMap Items", "Collection of keymap items");

  RNA_api_keymapitems(srna);
}

static void rna_def_wm_keymaps(BlenderRNA *brna, PropertyRNA *cprop)
{
  StructRNA *srna;

  RNA_def_property_srna(cprop, "KeyMaps");
  srna = RNA_def_struct(brna, "KeyMaps", nullptr);
  RNA_def_struct_sdna(srna, "wmKeyConfig");
  RNA_def_struct_ui_text(srna, "Key Maps", "Collection of keymaps");

  RNA_api_keymaps(srna);
}

static void rna_def_keyconfig_prefs(BlenderRNA *brna)
{
  StructRNA *srna;
  PropertyRNA *prop;

  srna = RNA_def_struct(brna, "KeyConfigPreferences", nullptr);
  RNA_def_struct_ui_text(srna, "Key-Config Preferences", "");
  RNA_def_struct_sdna(srna, "wmKeyConfigPref"); /* WARNING: only a bAddon during registration */

  RNA_def_struct_refine_func(srna, "rna_wmKeyConfigPref_refine");
  RNA_def_struct_register_funcs(
      srna, "rna_wmKeyConfigPref_register", "rna_wmKeyConfigPref_unregister", nullptr);
  RNA_def_struct_idprops_func(srna, "rna_wmKeyConfigPref_idprops");
  RNA_def_struct_flag(srna, STRUCT_NO_DATABLOCK_IDPROPERTIES); /* Mandatory! */

  /* registration */
  RNA_define_verify_sdna(false);
  prop = RNA_def_property(srna, "bl_idname", PROP_STRING, PROP_NONE);
  RNA_def_property_string_sdna(prop, nullptr, "idname");
  RNA_def_property_flag(prop, PROP_REGISTER);
  RNA_define_verify_sdna(true);
}

static void rna_def_keyconfig(BlenderRNA *brna)
{
  StructRNA *srna;
  PropertyRNA *prop;

  static const EnumPropertyItem map_type_items[] = {
      {KMI_TYPE_KEYBOARD, "KEYBOARD", 0, "Keyboard", ""},
      {KMI_TYPE_MOUSE, "MOUSE", 0, "Mouse", ""},
      {KMI_TYPE_NDOF, "NDOF", 0, "NDOF", ""},
      {KMI_TYPE_TEXTINPUT, "TEXTINPUT", 0, "Text Input", ""},
      {KMI_TYPE_TIMER, "TIMER", 0, "Timer", ""},
      {KMI_TYPE_GAMEPAD, "GAMEPAD", 0, "Gamepad", ""},
      {0, nullptr, 0, nullptr, nullptr},
  };

  /* KeyConfig */
  srna = RNA_def_struct(brna, "KeyConfig", nullptr);
  RNA_def_struct_sdna(srna, "wmKeyConfig");
  RNA_def_struct_ui_text(srna, "Key Configuration", "Input configuration, including keymaps");

  prop = RNA_def_property(srna, "name", PROP_STRING, PROP_NONE);
  RNA_def_property_string_sdna(prop, nullptr, "idname");
  RNA_def_property_ui_text(prop, "Name", "Name of the key configuration");
  RNA_def_struct_name_property(srna, prop);

  prop = RNA_def_property(srna, "keymaps", PROP_COLLECTION, PROP_NONE);
  RNA_def_property_struct_type(prop, "KeyMap");
  RNA_def_property_ui_text(prop, "Key Maps", "Key maps configured as part of this configuration");
  rna_def_wm_keymaps(brna, prop);

  prop = RNA_def_property(srna, "is_user_defined", PROP_BOOLEAN, PROP_NONE);
  RNA_def_property_boolean_sdna(prop, nullptr, "flag", KEYCONF_USER);
  RNA_def_property_clear_flag(prop, PROP_EDITABLE);
  RNA_def_property_ui_text(
      prop, "User Defined", "Indicates that a keyconfig was defined by the user");

  /* Collection active property */
  prop = RNA_def_property(srna, "preferences", PROP_POINTER, PROP_NONE);
  RNA_def_property_struct_type(prop, "KeyConfigPreferences");
  RNA_def_property_pointer_funcs(
      prop, "rna_wmKeyConfig_preferences_get", nullptr, nullptr, nullptr);

  RNA_api_keyconfig(srna);

  /* KeyMap */
  srna = RNA_def_struct(brna, "KeyMap", nullptr);
  RNA_def_struct_sdna(srna, "wmKeyMap");
  RNA_def_struct_ui_text(srna, "Key Map", "Input configuration, including keymaps");

  prop = RNA_def_property(srna, "name", PROP_STRING, PROP_NONE);
  RNA_def_property_string_sdna(prop, nullptr, "idname");
  RNA_def_property_clear_flag(prop, PROP_EDITABLE);
  RNA_def_property_ui_text(prop, "Name", "Name of the key map");
  RNA_def_struct_name_property(srna, prop);

  prop = RNA_def_property(srna, "bl_owner_id", PROP_STRING, PROP_NONE);
  RNA_def_property_string_sdna(prop, nullptr, "owner_id");
  RNA_def_property_ui_text(prop, "Owner", "Internal owner");

  prop = RNA_def_property(srna, "space_type", PROP_ENUM, PROP_NONE);
  RNA_def_property_enum_sdna(prop, nullptr, "spaceid");
  RNA_def_property_clear_flag(prop, PROP_EDITABLE);
  RNA_def_property_enum_items(prop, rna_enum_space_type_items);
  RNA_def_property_ui_text(prop, "Space Type", "Optional space type keymap is associated with");

  prop = RNA_def_property(srna, "region_type", PROP_ENUM, PROP_NONE);
  RNA_def_property_enum_sdna(prop, nullptr, "regionid");
  RNA_def_property_clear_flag(prop, PROP_EDITABLE);
  RNA_def_property_enum_items(prop, rna_enum_region_type_items);
  RNA_def_property_ui_text(prop, "Region Type", "Optional region type keymap is associated with");

  prop = RNA_def_property(srna, "keymap_items", PROP_COLLECTION, PROP_NONE);
  RNA_def_property_collection_sdna(prop, nullptr, "items", nullptr);
  RNA_def_property_struct_type(prop, "KeyMapItem");
  RNA_def_property_ui_text(
      prop, "Items", "Items in the keymap, linking an operator to an input event");
  rna_def_keymap_items(brna, prop);

  prop = RNA_def_property(srna, "is_user_modified", PROP_BOOLEAN, PROP_NONE);
  RNA_def_property_boolean_sdna(prop, nullptr, "flag", KEYMAP_USER_MODIFIED);
  RNA_def_property_ui_text(prop, "User Defined", "Keymap is defined by the user");

  prop = RNA_def_property(srna, "is_modal", PROP_BOOLEAN, PROP_NONE);
  RNA_def_property_boolean_sdna(prop, nullptr, "flag", KEYMAP_MODAL);
  RNA_def_property_clear_flag(prop, PROP_EDITABLE);
  RNA_def_property_ui_text(
      prop,
      "Modal Keymap",
      "Indicates that a keymap is used for translate modal events for an operator");

  prop = RNA_def_property(srna, "show_expanded_items", PROP_BOOLEAN, PROP_NONE);
  RNA_def_property_boolean_sdna(prop, nullptr, "flag", KEYMAP_EXPANDED);
  RNA_def_property_ui_text(prop, "Items Expanded", "Expanded in the user interface");
  RNA_def_property_ui_icon(prop, ICON_RIGHTARROW, 1);

  prop = RNA_def_property(srna, "show_expanded_children", PROP_BOOLEAN, PROP_NONE);
  RNA_def_property_boolean_sdna(prop, nullptr, "flag", KEYMAP_CHILDREN_EXPANDED);
  RNA_def_property_ui_text(prop, "Children Expanded", "Children expanded in the user interface");
  RNA_def_property_ui_icon(prop, ICON_RIGHTARROW, 1);

  prop = RNA_def_property(srna, "modal_event_values", PROP_COLLECTION, PROP_NONE);
  RNA_def_property_clear_flag(prop, PROP_EDITABLE);
  RNA_def_property_struct_type(prop, "EnumPropertyItem");
  RNA_def_property_collection_funcs(prop,
                                    "rna_KeyMap_modal_event_values_items_begin",
                                    "rna_iterator_array_next",
                                    "rna_iterator_array_end",
                                    "rna_iterator_array_get",
                                    nullptr,
                                    nullptr,
                                    nullptr,
                                    nullptr);
  RNA_def_property_ui_text(prop,
                           "Modal Events",
                           "Give access to the possible event values of this modal keymap's items "
                           "(#KeyMapItem.propvalue), for API introspection");

  RNA_api_keymap(srna);

  /* KeyMapItem */
  srna = RNA_def_struct(brna, "KeyMapItem", nullptr);
  RNA_def_struct_sdna(srna, "wmKeyMapItem");
  RNA_def_struct_ui_text(srna, "Key Map Item", "Item in a Key Map");

  prop = RNA_def_property(srna, "idname", PROP_STRING, PROP_NONE);
  RNA_def_property_string_sdna(prop, nullptr, "idname");
  RNA_def_property_ui_text(prop, "Identifier", "Identifier of operator to call on input event");
  RNA_def_property_string_funcs(prop,
                                "rna_wmKeyMapItem_idname_get",
                                "rna_wmKeyMapItem_idname_length",
                                "rna_wmKeyMapItem_idname_set");
  RNA_def_property_string_search_func(prop,
                                      "WM_operatortype_idname_visit_for_search",
                                      PROP_STRING_SEARCH_SORT | PROP_STRING_SEARCH_SUGGESTION);
  RNA_def_struct_name_property(srna, prop);
  RNA_def_property_update(prop, 0, "rna_KeyMapItem_update");

  /* this is in fact the operator name, but if the operator can't be found we
   * fallback on the operator ID */
  prop = RNA_def_property(srna, "name", PROP_STRING, PROP_NONE);
  RNA_def_property_clear_flag(prop, PROP_EDITABLE);
  RNA_def_property_ui_text(prop, "Name", "Name of operator (translated) to call on input event");
  RNA_def_property_string_funcs(
      prop, "rna_wmKeyMapItem_name_get", "rna_wmKeyMapItem_name_length", nullptr);

  prop = RNA_def_property(srna, "properties", PROP_POINTER, PROP_NONE);
  RNA_def_property_struct_type(prop, "OperatorProperties");
  RNA_def_property_pointer_funcs(prop, "rna_KeyMapItem_properties_get", nullptr, nullptr, nullptr);
  RNA_def_property_ui_text(prop, "Properties", "Properties to set when the operator is called");
  RNA_def_property_update(prop, 0, "rna_KeyMapItem_update");

  prop = RNA_def_property(srna, "map_type", PROP_ENUM, PROP_NONE);
  RNA_def_property_enum_sdna(prop, nullptr, "maptype");
  RNA_def_property_enum_items(prop, map_type_items);
  RNA_def_property_enum_funcs(
      prop, "rna_wmKeyMapItem_map_type_get", "rna_wmKeyMapItem_map_type_set", nullptr);
  RNA_def_property_ui_text(prop, "Map Type", "Type of event mapping");
  RNA_def_property_update(prop, 0, "rna_KeyMapItem_update");

  prop = RNA_def_property(srna, "type", PROP_ENUM, PROP_NONE);
  RNA_def_property_enum_sdna(prop, nullptr, "type");
  RNA_def_property_enum_items(prop, rna_enum_event_type_items);
  RNA_def_property_translation_context(prop, BLT_I18NCONTEXT_UI_EVENTS);
  RNA_def_property_enum_funcs(prop, nullptr, nullptr, "rna_KeyMapItem_type_itemf");
  RNA_def_property_ui_text(prop, "Type", "Type of event");
  RNA_def_property_update(prop, 0, "rna_KeyMapItem_update");

  prop = RNA_def_property(srna, "value", PROP_ENUM, PROP_NONE);
  RNA_def_property_enum_sdna(prop, nullptr, "val");
  RNA_def_property_enum_items(prop, rna_enum_event_value_items);
  RNA_def_property_ui_text(prop, "Value", "");
  RNA_def_property_update(prop, 0, "rna_KeyMapItem_update");

  prop = RNA_def_property(srna, "direction", PROP_ENUM, PROP_NONE);
  RNA_def_property_enum_sdna(prop, nullptr, "direction");
  RNA_def_property_enum_items(prop, rna_enum_event_direction_items);
  RNA_def_property_ui_text(prop, "Direction", "The direction (only applies to drag events)");
  RNA_def_property_update(prop, 0, "rna_KeyMapItem_update");

  prop = RNA_def_property(srna, "id", PROP_INT, PROP_NONE);
  RNA_def_property_int_sdna(prop, nullptr, "id");
  RNA_def_property_clear_flag(prop, PROP_EDITABLE);
  RNA_def_property_ui_text(prop, "ID", "ID of the item");
  RNA_def_property_update(prop, 0, "rna_KeyMapItem_update");

  prop = RNA_def_property(srna, "any", PROP_BOOLEAN, PROP_NONE);
  RNA_def_property_boolean_funcs(prop, "rna_KeyMapItem_any_get", "rna_KeyMapItem_any_set");
  RNA_def_property_ui_text(prop, "Any", "Any modifier keys pressed");
  RNA_def_property_update(prop, 0, "rna_KeyMapItem_update");

  prop = RNA_def_property(srna, "shift", PROP_INT, PROP_NONE);
  RNA_def_property_int_sdna(prop, nullptr, "shift");
  RNA_def_property_range(prop, KM_ANY, KM_MOD_HELD);
  RNA_def_property_ui_text(prop, "Shift", "Shift key pressed, -1 for any state");
  RNA_def_property_translation_context(prop, BLT_I18NCONTEXT_ID_WINDOWMANAGER);
  RNA_def_property_update(prop, 0, "rna_KeyMapItem_update");

  prop = RNA_def_property(srna, "ctrl", PROP_INT, PROP_NONE);
  RNA_def_property_int_sdna(prop, nullptr, "ctrl");
  RNA_def_property_range(prop, KM_ANY, KM_MOD_HELD);
  RNA_def_property_ui_text(prop, "Ctrl", "Control key pressed, -1 for any state");
  RNA_def_property_update(prop, 0, "rna_KeyMapItem_update");

  prop = RNA_def_property(srna, "alt", PROP_INT, PROP_NONE);
  RNA_def_property_int_sdna(prop, nullptr, "alt");
  RNA_def_property_range(prop, KM_ANY, KM_MOD_HELD);
  RNA_def_property_ui_text(prop, "Alt", "Alt key pressed, -1 for any state");
  RNA_def_property_update(prop, 0, "rna_KeyMapItem_update");

  prop = RNA_def_property(srna, "oskey", PROP_INT, PROP_NONE);
  RNA_def_property_int_sdna(prop, nullptr, "oskey");
  RNA_def_property_range(prop, KM_ANY, KM_MOD_HELD);
  RNA_def_property_ui_text(prop, "OS Key", "Operating system key pressed, -1 for any state");
  RNA_def_property_update(prop, 0, "rna_KeyMapItem_update");

  /* XXX(@ideasman42): the `*_ui` suffix is only for the UI, may be removed,
   * since this is only exposed so the UI can show these settings as toggle-buttons. */
  prop = RNA_def_property(srna, "shift_ui", PROP_BOOLEAN, PROP_NONE);
  RNA_def_property_boolean_sdna(prop, nullptr, "shift", 0);
  RNA_def_property_boolean_funcs(prop, "rna_KeyMapItem_shift_get", nullptr);
  // RNA_def_property_enum_items(prop, keymap_modifiers_items);
  RNA_def_property_ui_text(prop, "Shift", "Shift key pressed");
  RNA_def_property_translation_context(prop, BLT_I18NCONTEXT_ID_WINDOWMANAGER);
  RNA_def_property_update(prop, 0, "rna_KeyMapItem_update");

  prop = RNA_def_property(srna, "ctrl_ui", PROP_BOOLEAN, PROP_NONE);
  RNA_def_property_boolean_sdna(prop, nullptr, "ctrl", 0);
  RNA_def_property_boolean_funcs(prop, "rna_KeyMapItem_ctrl_get", nullptr);
  // RNA_def_property_enum_items(prop, keymap_modifiers_items);
  RNA_def_property_ui_text(prop, "Ctrl", "Control key pressed");
  RNA_def_property_update(prop, 0, "rna_KeyMapItem_update");

  prop = RNA_def_property(srna, "alt_ui", PROP_BOOLEAN, PROP_NONE);
  RNA_def_property_boolean_sdna(prop, nullptr, "alt", 0);
  RNA_def_property_boolean_funcs(prop, "rna_KeyMapItem_alt_get", nullptr);
  // RNA_def_property_enum_items(prop, keymap_modifiers_items);
  RNA_def_property_ui_text(prop, "Alt", "Alt key pressed");
  RNA_def_property_update(prop, 0, "rna_KeyMapItem_update");

  prop = RNA_def_property(srna, "oskey_ui", PROP_BOOLEAN, PROP_NONE);
  RNA_def_property_boolean_sdna(prop, nullptr, "oskey", 0);
  RNA_def_property_boolean_funcs(prop, "rna_KeyMapItem_oskey_get", nullptr);
  // RNA_def_property_enum_items(prop, keymap_modifiers_items);
  RNA_def_property_ui_text(prop, "OS Key", "Operating system key pressed");
  RNA_def_property_update(prop, 0, "rna_KeyMapItem_update");
  /* End `_ui` modifiers. */

  prop = RNA_def_property(srna, "key_modifier", PROP_ENUM, PROP_NONE);
  RNA_def_property_enum_sdna(prop, nullptr, "keymodifier");
  RNA_def_property_enum_items(prop, rna_enum_event_type_items);
  RNA_def_property_translation_context(prop, BLT_I18NCONTEXT_UI_EVENTS);
  RNA_def_property_enum_funcs(prop, nullptr, "rna_wmKeyMapItem_keymodifier_set", nullptr);
  RNA_def_property_ui_text(prop, "Key Modifier", "Regular key pressed as a modifier");
  RNA_def_property_update(prop, 0, "rna_KeyMapItem_update");

  prop = RNA_def_property(srna, "repeat", PROP_BOOLEAN, PROP_NONE);
  RNA_def_property_flag(prop, PROP_NO_DEG_UPDATE);
  RNA_def_property_boolean_negative_sdna(prop, nullptr, "flag", KMI_REPEAT_IGNORE);
  RNA_def_property_ui_text(prop, "Repeat", "Active on key-repeat events (when a key is held)");
  RNA_def_property_update(prop, 0, "rna_KeyMapItem_update");

  prop = RNA_def_property(srna, "show_expanded", PROP_BOOLEAN, PROP_NONE);
  RNA_def_property_flag(prop, PROP_NO_DEG_UPDATE);
  RNA_def_property_boolean_sdna(prop, nullptr, "flag", KMI_EXPANDED);
  RNA_def_property_ui_text(
      prop, "Expanded", "Show key map event and property details in the user interface");
  RNA_def_property_ui_icon(prop, ICON_RIGHTARROW, 1);
  /* Display only, no need to call `rna_KeyMapItem_update`. */

  prop = RNA_def_property(srna, "propvalue", PROP_ENUM, PROP_NONE);
  RNA_def_property_enum_sdna(prop, nullptr, "propvalue");
  RNA_def_property_enum_items(prop, rna_enum_keymap_propvalue_items);
  RNA_def_property_enum_funcs(prop, nullptr, nullptr, "rna_KeyMapItem_propvalue_itemf");
  RNA_def_property_ui_text(
      prop, "Property Value", "The value this event translates to in a modal keymap");
  RNA_def_property_translation_context(prop, BLT_I18NCONTEXT_ID_WINDOWMANAGER);
  RNA_def_property_update(prop, 0, "rna_KeyMapItem_update");

  prop = RNA_def_property(srna, "active", PROP_BOOLEAN, PROP_NONE);
  RNA_def_property_boolean_negative_sdna(prop, nullptr, "flag", KMI_INACTIVE);
  RNA_def_property_ui_text(prop, "Active", "Activate or deactivate item");
  RNA_def_property_ui_icon(prop, ICON_CHECKBOX_DEHLT, 1);
  RNA_def_property_update(prop, 0, "rna_KeyMapItem_update");

  prop = RNA_def_property(srna, "is_user_modified", PROP_BOOLEAN, PROP_NONE);
  RNA_def_property_boolean_sdna(prop, nullptr, "flag", KMI_USER_MODIFIED);
  RNA_def_property_clear_flag(prop, PROP_EDITABLE);
  RNA_def_property_ui_text(prop, "User Modified", "Is this keymap item modified by the user");

  prop = RNA_def_property(srna, "is_user_defined", PROP_BOOLEAN, PROP_NONE);
  RNA_def_property_clear_flag(prop, PROP_EDITABLE);
  RNA_def_property_ui_text(
      prop,
      "User Defined",
      "Is this keymap item user defined (doesn't just replace a builtin item)");
  RNA_def_property_boolean_funcs(prop, "rna_KeyMapItem_userdefined_get", nullptr);

  RNA_api_keymapitem(srna);
}

void RNA_def_wm(BlenderRNA *brna)
{
  rna_def_operator(brna);
  rna_def_operator_options_runtime(brna);
  rna_def_operator_utils(brna);
  rna_def_operator_filelist_element(brna);
  rna_def_macro_operator(brna);
  rna_def_operator_type_macro(brna);
  rna_def_event(brna);
  rna_def_timer(brna);
  rna_def_popupmenu(brna);
  rna_def_popovermenu(brna);
  rna_def_piemenu(brna);
  rna_def_window(brna);
  rna_def_windowmanager(brna);
  rna_def_keyconfig_prefs(brna);
  rna_def_keyconfig(brna);
}

#endif /* RNA_RUNTIME */<|MERGE_RESOLUTION|>--- conflicted
+++ resolved
@@ -475,10 +475,9 @@
     {NDOF_BUTTON_8, "NDOF_BUTTON_8", 0, "NDOF Button 8", "NdofB8"},
     {NDOF_BUTTON_9, "NDOF_BUTTON_9", 0, "NDOF Button 9", "NdofB9"},
     {NDOF_BUTTON_10, "NDOF_BUTTON_10", 0, "NDOF Button 10", "NdofB10"},
-<<<<<<< HEAD
-    {NDOF_BUTTON_A, "NDOF_BUTTON_A", 0, "NDOF Button A", "NdofBA"},
-    {NDOF_BUTTON_B, "NDOF_BUTTON_B", 0, "NDOF Button B", "NdofBB"},
-    {NDOF_BUTTON_C, "NDOF_BUTTON_C", 0, "NDOF Button C", "NdofBC"},
+    {NDOF_BUTTON_11, "NDOF_BUTTON_11", 0, "NDOF Button 11", "NdofB11"},
+    {NDOF_BUTTON_12, "NDOF_BUTTON_12", 0, "NDOF Button 12", "NdofB12"},
+
     RNA_ENUM_ITEM_SEPR,
     {GAMEPAD_LEFT_THUMB, "GAMEPAD_LEFT_THUMB", 0, "Gamepad Left Thumb", "Left Thumb"},
     {GAMEPAD_RIGHT_THUMB, "GAMEPAD_RIGHT_THUMB", 0, "Gamepad Right Thumb", "Right Thumb"},
@@ -504,11 +503,6 @@
     {GAMEPAD_BUTTON_DPAD_LEFT, "GAMEPAD_BUTTON_DPAD_LEFT", 0, "DPAD Left", "Left"},
     {GAMEPAD_BUTTON_DPAD_RIGHT, "GAMEPAD_BUTTON_DPAD_RIGHT", 0, "DPAD Right", "Right"},
     RNA_ENUM_ITEM_SEPR,
-=======
-    {NDOF_BUTTON_11, "NDOF_BUTTON_11", 0, "NDOF Button 11", "NdofB11"},
-    {NDOF_BUTTON_12, "NDOF_BUTTON_12", 0, "NDOF Button 12", "NdofB12"},
-
->>>>>>> 2fb0847d
     /* Action Zones. */
     {EVT_ACTIONZONE_AREA, "ACTIONZONE_AREA", 0, "ActionZone Area", "AZone Area"},
     {EVT_ACTIONZONE_REGION, "ACTIONZONE_REGION", 0, "ActionZone Region", "AZone Region"},
