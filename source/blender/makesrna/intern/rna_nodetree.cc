/* SPDX-FileCopyrightText: 2023 Blender Authors
 *
 * SPDX-License-Identifier: GPL-2.0-or-later */

/** \file
 * \ingroup RNA
 */

#include <climits>
#include <cstdlib>
#include <cstring>

#include <utility>

#include "BLI_function_ref.hh"
#include "BLI_linear_allocator.hh"
#include "BLI_math_rotation.h"
#include "BLI_string.h"
#include "BLI_string_utf8_symbols.h"
#include "BLI_utildefines.h"

#include "BLF_api.hh"

#include "BLT_translation.hh"

#include "DNA_curves_types.h"
#include "DNA_material_types.h"
#include "DNA_mesh_types.h"
#include "DNA_modifier_types.h"
#include "DNA_node_types.h"
#include "DNA_object_types.h"
#include "DNA_particle_types.h"
#include "DNA_text_types.h"
#include "DNA_texture_types.h"

#include "BKE_animsys.h"
#include "BKE_attribute.hh"
#include "BKE_context.hh"
#include "BKE_cryptomatte.h"
#include "BKE_geometry_set.hh"
#include "BKE_image.h"
#include "BKE_node.hh"
#include "BKE_node_runtime.hh"
#include "BKE_node_tree_update.hh"
#include "BKE_scene.hh"
#include "BKE_texture.h"

#include "RNA_access.hh"
#include "RNA_define.hh"
#include "RNA_enum_types.hh"

#include "rna_internal.hh"
#include "rna_internal_types.hh"

#include "IMB_colormanagement.hh"
#include "IMB_imbuf.hh"
#include "IMB_imbuf_types.hh"

#include "WM_types.hh"

#include "MEM_guardedalloc.h"

#include "RE_texture.h"

#include "NOD_composite.hh"
#include "NOD_geometry.hh"
#include "NOD_geometry_nodes_lazy_function.hh"
#include "NOD_socket.hh"

#include "DEG_depsgraph.hh"
#include "DEG_depsgraph_query.hh"

#include "BLI_string_utils.hh"

const EnumPropertyItem rna_enum_node_socket_in_out_items[] = {{SOCK_IN, "IN", 0, "Input", ""},
                                                              {SOCK_OUT, "OUT", 0, "Output", ""},
                                                              {0, nullptr, 0, nullptr, nullptr}};

const EnumPropertyItem rna_enum_node_socket_data_type_items[] = {
    {SOCK_FLOAT, "FLOAT", 0, "Float", ""},
    {SOCK_INT, "INT", 0, "Integer", ""},
    {SOCK_BOOLEAN, "BOOLEAN", 0, "Boolean", ""},
    {SOCK_VECTOR, "VECTOR", 0, "Vector", ""},
    {SOCK_ROTATION, "ROTATION", 0, "Rotation", ""},
    {SOCK_MATRIX, "MATRIX", 0, "Matrix", ""},
    {SOCK_STRING, "STRING", 0, "String", ""},
    {SOCK_MENU, "MENU", 0, "Menu", ""},
    {SOCK_RGBA, "RGBA", 0, "Color", ""},
    {SOCK_OBJECT, "OBJECT", 0, "Object", ""},
    {SOCK_IMAGE, "IMAGE", 0, "Image", ""},
    {SOCK_GEOMETRY, "GEOMETRY", 0, "Geometry", ""},
    {SOCK_COLLECTION, "COLLECTION", 0, "Collection", ""},
    {SOCK_TEXTURE, "TEXTURE", 0, "Texture", ""},
    {SOCK_MATERIAL, "MATERIAL", 0, "Material", ""},
    {0, nullptr, 0, nullptr, nullptr},
};

const EnumPropertyItem rna_enum_node_group_color_tag_items[] = {
    {int(blender::bke::NodeGroupColorTag::None),
     "NONE",
     0,
     "None",
     "Default tag for new node groups"},
    {int(blender::bke::NodeGroupColorTag::Attribute), "ATTRIBUTE", 0, "Attribute", ""},
    {int(blender::bke::NodeGroupColorTag::Color), "COLOR", 0, "Color", ""},
    {int(blender::bke::NodeGroupColorTag::Converter), "CONVERTER", 0, "Converter", ""},
    {int(blender::bke::NodeGroupColorTag::Distort), "DISTORT", 0, "Distort", ""},
    {int(blender::bke::NodeGroupColorTag::Filter), "FILTER", 0, "Filter", ""},
    {int(blender::bke::NodeGroupColorTag::Geometry), "GEOMETRY", 0, "Geometry", ""},
    {int(blender::bke::NodeGroupColorTag::Input), "INPUT", 0, "Input", ""},
    {int(blender::bke::NodeGroupColorTag::Matte), "MATTE", 0, "Matte", ""},
    {int(blender::bke::NodeGroupColorTag::Output), "OUTPUT", 0, "Output", ""},
    {int(blender::bke::NodeGroupColorTag::Script), "SCRIPT", 0, "Script", ""},
    {int(blender::bke::NodeGroupColorTag::Shader), "SHADER", 0, "Shader", ""},
    {int(blender::bke::NodeGroupColorTag::Texture), "TEXTURE", 0, "Texture", ""},
    {int(blender::bke::NodeGroupColorTag::Vector), "VECTOR", 0, "Vector", ""},
    {0, nullptr, 0, nullptr, nullptr},
};

const EnumPropertyItem rna_enum_mapping_type_items[] = {
    {NODE_MAPPING_TYPE_POINT, "POINT", 0, "Point", "Transform a point"},
    {NODE_MAPPING_TYPE_TEXTURE,
     "TEXTURE",
     0,
     "Texture",
     "Transform a texture by inverse mapping the texture coordinate"},
    {NODE_MAPPING_TYPE_VECTOR,
     "VECTOR",
     0,
     "Vector",
     "Transform a direction vector (Location is ignored)"},
    {NODE_MAPPING_TYPE_NORMAL,
     "NORMAL",
     0,
     "Normal",
     "Transform a unit normal vector (Location is ignored)"},
    {0, nullptr, 0, nullptr, nullptr},
};

static const EnumPropertyItem rna_enum_vector_rotate_type_items[] = {
    {NODE_VECTOR_ROTATE_TYPE_AXIS,
     "AXIS_ANGLE",
     0,
     "Axis Angle",
     "Rotate a point using axis angle"},
    {NODE_VECTOR_ROTATE_TYPE_AXIS_X, "X_AXIS", 0, "X Axis", "Rotate a point using X axis"},
    {NODE_VECTOR_ROTATE_TYPE_AXIS_Y, "Y_AXIS", 0, "Y Axis", "Rotate a point using Y axis"},
    {NODE_VECTOR_ROTATE_TYPE_AXIS_Z, "Z_AXIS", 0, "Z Axis", "Rotate a point using Z axis"},
    {NODE_VECTOR_ROTATE_TYPE_EULER_XYZ, "EULER_XYZ", 0, "Euler", "Rotate a point using XYZ order"},
    {0, nullptr, 0, nullptr, nullptr},
};

const EnumPropertyItem rna_enum_node_math_items[] = {
    RNA_ENUM_ITEM_HEADING(CTX_N_(BLT_I18NCONTEXT_ID_NODETREE, "Functions"), nullptr),
    {NODE_MATH_ADD, "ADD", 0, "Add", "A + B"},
    {NODE_MATH_SUBTRACT, "SUBTRACT", 0, "Subtract", "A - B"},
    {NODE_MATH_MULTIPLY, "MULTIPLY", 0, "Multiply", "A * B"},
    {NODE_MATH_DIVIDE, "DIVIDE", 0, "Divide", "A / B"},
    {NODE_MATH_MULTIPLY_ADD, "MULTIPLY_ADD", 0, "Multiply Add", "A * B + C"},
    RNA_ENUM_ITEM_SEPR,
    {NODE_MATH_POWER, "POWER", 0, "Power", "A power B"},
    {NODE_MATH_LOGARITHM, "LOGARITHM", 0, "Logarithm", "Logarithm A base B"},
    {NODE_MATH_SQRT, "SQRT", 0, "Square Root", "Square root of A"},
    {NODE_MATH_INV_SQRT, "INVERSE_SQRT", 0, "Inverse Square Root", "1 / Square root of A"},
    {NODE_MATH_ABSOLUTE, "ABSOLUTE", 0, "Absolute", "Magnitude of A"},
    {NODE_MATH_EXPONENT, "EXPONENT", 0, "Exponent", "exp(A)"},
    RNA_ENUM_ITEM_HEADING(CTX_N_(BLT_I18NCONTEXT_ID_NODETREE, "Comparison"), nullptr),
    {NODE_MATH_MINIMUM, "MINIMUM", 0, "Minimum", "The minimum from A and B"},
    {NODE_MATH_MAXIMUM, "MAXIMUM", 0, "Maximum", "The maximum from A and B"},
    {NODE_MATH_LESS_THAN, "LESS_THAN", 0, "Less Than", "1 if A < B else 0"},
    {NODE_MATH_GREATER_THAN, "GREATER_THAN", 0, "Greater Than", "1 if A > B else 0"},
    {NODE_MATH_SIGN, "SIGN", 0, "Sign", "Returns the sign of A"},
    {NODE_MATH_COMPARE, "COMPARE", 0, "Compare", "1 if (A == B) within tolerance C else 0"},
    {NODE_MATH_SMOOTH_MIN,
     "SMOOTH_MIN",
     0,
     "Smooth Minimum",
     "The minimum from A and B with smoothing C"},
    {NODE_MATH_SMOOTH_MAX,
     "SMOOTH_MAX",
     0,
     "Smooth Maximum",
     "The maximum from A and B with smoothing C"},
    RNA_ENUM_ITEM_HEADING(CTX_N_(BLT_I18NCONTEXT_ID_NODETREE, "Rounding"), nullptr),
    {NODE_MATH_ROUND,
     "ROUND",
     0,
     "Round",
     "Round A to the nearest integer. Round upward if the fraction part is 0.5"},
    {NODE_MATH_FLOOR, "FLOOR", 0, "Floor", "The largest integer smaller than or equal A"},
    {NODE_MATH_CEIL, "CEIL", 0, "Ceil", "The smallest integer greater than or equal A"},
    {NODE_MATH_TRUNC, "TRUNC", 0, "Truncate", "The integer part of A, removing fractional digits"},
    RNA_ENUM_ITEM_SEPR,
    {NODE_MATH_FRACTION, "FRACT", 0, "Fraction", "The fraction part of A"},
    {NODE_MATH_MODULO,
     "MODULO",
     0,
     "Truncated Modulo",
     "The remainder of truncated division using fmod(A,B)"},
    {NODE_MATH_FLOORED_MODULO,
     "FLOORED_MODULO",
     0,
     "Floored Modulo",
     "The remainder of floored division"},
    {NODE_MATH_WRAP, "WRAP", 0, "Wrap", "Wrap value to range, wrap(A,B)"},
    {NODE_MATH_SNAP, "SNAP", 0, "Snap", "Snap to increment, snap(A,B)"},
    {NODE_MATH_PINGPONG,
     "PINGPONG",
     0,
     "Ping-Pong",
     "Wraps a value and reverses every other cycle (A,B)"},
    RNA_ENUM_ITEM_HEADING(CTX_N_(BLT_I18NCONTEXT_ID_NODETREE, "Trigonometric"), nullptr),
    {NODE_MATH_SINE, "SINE", 0, "Sine", "sin(A)"},
    {NODE_MATH_COSINE, "COSINE", 0, "Cosine", "cos(A)"},
    {NODE_MATH_TANGENT, "TANGENT", 0, "Tangent", "tan(A)"},
    RNA_ENUM_ITEM_SEPR,
    {NODE_MATH_ARCSINE, "ARCSINE", 0, "Arcsine", "arcsin(A)"},
    {NODE_MATH_ARCCOSINE, "ARCCOSINE", 0, "Arccosine", "arccos(A)"},
    {NODE_MATH_ARCTANGENT, "ARCTANGENT", 0, "Arctangent", "arctan(A)"},
    {NODE_MATH_ARCTAN2, "ARCTAN2", 0, "Arctan2", "The signed angle arctan(A / B)"},
    RNA_ENUM_ITEM_SEPR,
    {NODE_MATH_SINH, "SINH", 0, "Hyperbolic Sine", "sinh(A)"},
    {NODE_MATH_COSH, "COSH", 0, "Hyperbolic Cosine", "cosh(A)"},
    {NODE_MATH_TANH, "TANH", 0, "Hyperbolic Tangent", "tanh(A)"},
    RNA_ENUM_ITEM_HEADING(CTX_N_(BLT_I18NCONTEXT_ID_NODETREE, "Conversion"), nullptr),
    {NODE_MATH_RADIANS, "RADIANS", 0, "To Radians", "Convert from degrees to radians"},
    {NODE_MATH_DEGREES, "DEGREES", 0, "To Degrees", "Convert from radians to degrees"},
    {0, nullptr, 0, nullptr, nullptr},
};

const EnumPropertyItem rna_enum_node_vec_math_items[] = {
    {NODE_VECTOR_MATH_ADD, "ADD", 0, "Add", "A + B"},
    {NODE_VECTOR_MATH_SUBTRACT, "SUBTRACT", 0, "Subtract", "A - B"},
    {NODE_VECTOR_MATH_MULTIPLY, "MULTIPLY", 0, "Multiply", "Entry-wise multiply"},
    {NODE_VECTOR_MATH_DIVIDE, "DIVIDE", 0, "Divide", "Entry-wise divide"},
    {NODE_VECTOR_MATH_MULTIPLY_ADD, "MULTIPLY_ADD", 0, "Multiply Add", "A * B + C"},
    RNA_ENUM_ITEM_SEPR,
    {NODE_VECTOR_MATH_CROSS_PRODUCT, "CROSS_PRODUCT", 0, "Cross Product", "A cross B"},
    {NODE_VECTOR_MATH_PROJECT, "PROJECT", 0, "Project", "Project A onto B"},
    {NODE_VECTOR_MATH_REFLECT,
     "REFLECT",
     0,
     "Reflect",
     "Reflect A around the normal B. B doesn't need to be normalized."},
    {NODE_VECTOR_MATH_REFRACT,
     "REFRACT",
     0,
     "Refract",
     "For a given incident vector A, surface normal B and ratio of indices of refraction, Ior, "
     "refract returns the refraction vector, R"},
    {NODE_VECTOR_MATH_FACEFORWARD,
     "FACEFORWARD",
     0,
     "Faceforward",
     "Orients a vector A to point away from a surface B as defined by its normal C. "
     "Returns (dot(B, C) < 0) ? A : -A"},
    {NODE_VECTOR_MATH_DOT_PRODUCT, "DOT_PRODUCT", 0, "Dot Product", "A dot B"},
    RNA_ENUM_ITEM_SEPR,
    {NODE_VECTOR_MATH_DISTANCE, "DISTANCE", 0, "Distance", "Distance between A and B"},
    {NODE_VECTOR_MATH_LENGTH, "LENGTH", 0, "Length", "Length of A"},
    {NODE_VECTOR_MATH_SCALE, "SCALE", 0, "Scale", "A multiplied by Scale"},
    {NODE_VECTOR_MATH_NORMALIZE, "NORMALIZE", 0, "Normalize", "Normalize A"},
    RNA_ENUM_ITEM_SEPR,
    {NODE_VECTOR_MATH_ABSOLUTE, "ABSOLUTE", 0, "Absolute", "Entry-wise absolute"},
    {NODE_VECTOR_MATH_MINIMUM, "MINIMUM", 0, "Minimum", "Entry-wise minimum"},
    {NODE_VECTOR_MATH_MAXIMUM, "MAXIMUM", 0, "Maximum", "Entry-wise maximum"},
    {NODE_VECTOR_MATH_FLOOR, "FLOOR", 0, "Floor", "Entry-wise floor"},
    {NODE_VECTOR_MATH_CEIL, "CEIL", 0, "Ceil", "Entry-wise ceil"},
    {NODE_VECTOR_MATH_FRACTION, "FRACTION", 0, "Fraction", "The fraction part of A entry-wise"},
    {NODE_VECTOR_MATH_MODULO, "MODULO", 0, "Modulo", "Entry-wise modulo using fmod(A,B)"},
    {NODE_VECTOR_MATH_WRAP, "WRAP", 0, "Wrap", "Entry-wise wrap(A,B)"},
    {NODE_VECTOR_MATH_SNAP,
     "SNAP",
     0,
     "Snap",
     "Round A to the largest integer multiple of B less than or equal A"},
    RNA_ENUM_ITEM_SEPR,
    {NODE_VECTOR_MATH_SINE, "SINE", 0, "Sine", "Entry-wise sin(A)"},
    {NODE_VECTOR_MATH_COSINE, "COSINE", 0, "Cosine", "Entry-wise cos(A)"},
    {NODE_VECTOR_MATH_TANGENT, "TANGENT", 0, "Tangent", "Entry-wise tan(A)"},
    {0, nullptr, 0, nullptr, nullptr},
};

const EnumPropertyItem rna_enum_node_boolean_math_items[] = {
    {NODE_BOOLEAN_MATH_AND, "AND", 0, "And", "True when both inputs are true"},
    {NODE_BOOLEAN_MATH_OR, "OR", 0, "Or", "True when at least one input is true"},
    {NODE_BOOLEAN_MATH_NOT, "NOT", 0, "Not", "Opposite of the input"},
    RNA_ENUM_ITEM_SEPR,
    {NODE_BOOLEAN_MATH_NAND, "NAND", 0, "Not And", "True when at least one input is false"},
    {NODE_BOOLEAN_MATH_NOR, "NOR", 0, "Nor", "True when both inputs are false"},
    {NODE_BOOLEAN_MATH_XNOR,
     "XNOR",
     0,
     "Equal",
     "True when both inputs are equal (exclusive nor)"},
    {NODE_BOOLEAN_MATH_XOR,
     "XOR",
     0,
     "Not Equal",
     "True when both inputs are different (exclusive or)"},
    RNA_ENUM_ITEM_SEPR,
    {NODE_BOOLEAN_MATH_IMPLY,
     "IMPLY",
     0,
     "Imply",
     "True unless the first input is true and the second is false"},
    {NODE_BOOLEAN_MATH_NIMPLY,
     "NIMPLY",
     0,
     "Subtract",
     "True when the first input is true and the second is false (not imply)"},
    {0, nullptr, 0, nullptr, nullptr},
};

const EnumPropertyItem rna_enum_node_float_compare_items[] = {
    {NODE_COMPARE_LESS_THAN,
     "LESS_THAN",
     0,
     "Less Than",
     "True when the first input is smaller than second input"},
    {NODE_COMPARE_LESS_EQUAL,
     "LESS_EQUAL",
     0,
     "Less Than or Equal",
     "True when the first input is smaller than the second input or equal"},
    {NODE_COMPARE_GREATER_THAN,
     "GREATER_THAN",
     0,
     "Greater Than",
     "True when the first input is greater than the second input"},
    {NODE_COMPARE_GREATER_EQUAL,
     "GREATER_EQUAL",
     0,
     "Greater Than or Equal",
     "True when the first input is greater than the second input or equal"},
    {NODE_COMPARE_EQUAL, "EQUAL", 0, "Equal", "True when both inputs are approximately equal"},
    {NODE_COMPARE_NOT_EQUAL,
     "NOT_EQUAL",
     0,
     "Not Equal",
     "True when both inputs are not approximately equal"},
    {0, nullptr, 0, nullptr, nullptr},
};

<<<<<<< HEAD
const EnumPropertyItem rna_enum_node_bit_math_items[] = {
    RNA_ENUM_ITEM_HEADING(CTX_N_(BLT_I18NCONTEXT_ID_NODETREE, "Bitwise"), nullptr),
    {NODE_BIT_MATH_AND,
     "AND",
     0,
     "And",
     "Compares bit values of A and B then returns a value where the bits are both set, A & B"},
    {NODE_BIT_MATH_OR,
     "OR",
     0,
     "Or",
     "Compares bit values of A and B then returns a value where either bit is set, A | B"},
    {NODE_BIT_MATH_XOR,
     "XOR",
     0,
     "Exclusive Or",
     "Compares bit values of A and B then returns a value where only one bit from A or B is set, "
     "A ^ B"},
    {NODE_BIT_MATH_NOT,
     "NOT",
     0,
     "Not",
     "Returns the opposite bit value of A, in decimal it is equivalent of A = -A − 1, ~ A"},
    {NODE_BIT_MATH_AND_NOT,
     "AND_NOT",
     0,
     "And Not",
     "Returns the cleared bit value of A by B, A &= ~B"},
    {NODE_BIT_MATH_LEFT_SHIFT,
     "LEFT_SHIFT",
     0,
     "Left Shift",
     "Shifts the bit values of A to the left by B, A << B"},
    {NODE_BIT_MATH_RIGHT_SHIFT,
     "RIGHT_SHIFT",
     0,
     "Right Shift",
     "Shifts the bit values of A to the right by B, A >> B"},
=======
const EnumPropertyItem rna_enum_node_integer_math_items[] = {
    RNA_ENUM_ITEM_HEADING(CTX_N_(BLT_I18NCONTEXT_ID_NODETREE, "Functions"), nullptr),
    {NODE_INTEGER_MATH_ADD, "ADD", 0, "Add", "A + B"},
    {NODE_INTEGER_MATH_SUBTRACT, "SUBTRACT", 0, "Subtract", "A - B"},
    {NODE_INTEGER_MATH_MULTIPLY, "MULTIPLY", 0, "Multiply", "A * B"},
    {NODE_INTEGER_MATH_DIVIDE, "DIVIDE", 0, "Divide", "A / B"},
    {NODE_INTEGER_MATH_MULTIPLY_ADD, "MULTIPLY_ADD", 0, "Multiply Add", "A * B + C"},
    RNA_ENUM_ITEM_SEPR,
    {NODE_INTEGER_MATH_ABSOLUTE, "ABSOLUTE", 0, "Absolute", "Non-negative value of A, abs(A)"},
    {NODE_INTEGER_MATH_NEGATE, "NEGATE", 0, "Negate", "-A"},
    {NODE_INTEGER_MATH_POWER, "POWER", 0, "Power", "A power B, pow(A,B)"},
    RNA_ENUM_ITEM_HEADING(CTX_N_(BLT_I18NCONTEXT_ID_NODETREE, "Comparison"), nullptr),
    {NODE_INTEGER_MATH_MINIMUM,
     "MINIMUM",
     0,
     "Minimum",
     "The minimum value from A and B, min(A,B)"},
    {NODE_INTEGER_MATH_MAXIMUM,
     "MAXIMUM",
     0,
     "Maximum",
     "The maximum value from A and B, max(A,B)"},
    {NODE_INTEGER_MATH_SIGN, "SIGN", 0, "Sign", "Return the sign of A, sign(A)"},
    RNA_ENUM_ITEM_HEADING(CTX_N_(BLT_I18NCONTEXT_ID_NODETREE, "Rounding"), nullptr),
    {NODE_INTEGER_MATH_DIVIDE_ROUND,
     "DIVIDE_ROUND",
     0,
     "Divide Round",
     "Divide and round result toward zero"},
    {NODE_INTEGER_MATH_DIVIDE_FLOOR,
     "DIVIDE_FLOOR",
     0,
     "Divide Floor",
     "Divide and floor result, the largest integer smaller than or equal A"},
    {NODE_INTEGER_MATH_DIVIDE_CEIL,
     "DIVIDE_CEIL",
     0,
     "Divide Ceiling",
     "Divide and ceil result, the smallest integer greater than or equal A"},
    RNA_ENUM_ITEM_SEPR,
    {NODE_INTEGER_MATH_FLOORED_MODULO,
     "FLOORED_MODULO",
     0,
     "Floored Modulo",
     "Modulo that is periodic for both negative and positive operands"},
    {NODE_INTEGER_MATH_MODULO, "MODULO", 0, "Modulo", "Modulo which is the remainder of A / B"},
    RNA_ENUM_ITEM_SEPR,
    {NODE_INTEGER_MATH_GCD,
     "GCD",
     0,
     "Greatest Common Divisor",
     "The largest positive integer that divides into each of the values A and B, "
     "e.g. GCD(8,12) = 4"},
    {NODE_INTEGER_MATH_LCM,
     "LCM",
     0,
     "Least Common Multiple",
     "The smallest positive integer that is divisible by both A and B, e.g. LCM(6,10) = 30"},
>>>>>>> 7edbfa94
    {0, nullptr, 0, nullptr, nullptr},
};

const EnumPropertyItem rna_enum_node_compare_operation_items[] = {
    {NODE_COMPARE_LESS_THAN,
     "LESS_THAN",
     0,
     "Less Than",
     "True when the first input is smaller than second input"},
    {NODE_COMPARE_LESS_EQUAL,
     "LESS_EQUAL",
     0,
     "Less Than or Equal",
     "True when the first input is smaller than the second input or equal"},
    {NODE_COMPARE_GREATER_THAN,
     "GREATER_THAN",
     0,
     "Greater Than",
     "True when the first input is greater than the second input"},
    {NODE_COMPARE_GREATER_EQUAL,
     "GREATER_EQUAL",
     0,
     "Greater Than or Equal",
     "True when the first input is greater than the second input or equal"},
    {NODE_COMPARE_EQUAL, "EQUAL", 0, "Equal", "True when both inputs are approximately equal"},
    {NODE_COMPARE_NOT_EQUAL,
     "NOT_EQUAL",
     0,
     "Not Equal",
     "True when both inputs are not approximately equal"},
    {NODE_COMPARE_COLOR_BRIGHTER,
     "BRIGHTER",
     0,
     "Brighter",
     "True when the first input is brighter"},
    {NODE_COMPARE_COLOR_DARKER, "DARKER", 0, "Darker", "True when the first input is darker"},
    {0, nullptr, 0, nullptr, nullptr},
};

const EnumPropertyItem rna_enum_node_float_to_int_items[] = {
    {FN_NODE_FLOAT_TO_INT_ROUND,
     "ROUND",
     0,
     "Round",
     "Round the float up or down to the nearest integer"},
    {FN_NODE_FLOAT_TO_INT_FLOOR,
     "FLOOR",
     0,
     "Floor",
     "Round the float down to the next smallest integer"},
    {FN_NODE_FLOAT_TO_INT_CEIL,
     "CEILING",
     0,
     "Ceiling",
     "Round the float up to the next largest integer"},
    {FN_NODE_FLOAT_TO_INT_TRUNCATE,
     "TRUNCATE",
     0,
     "Truncate",
     "Round the float to the closest integer in the direction of zero (floor if positive; ceiling "
     "if negative)"},
    {0, nullptr, 0, nullptr, nullptr},
};

const EnumPropertyItem rna_enum_node_map_range_items[] = {
    {NODE_MAP_RANGE_LINEAR,
     "LINEAR",
     0,
     "Linear",
     "Linear interpolation between From Min and From Max values"},
    {NODE_MAP_RANGE_STEPPED,
     "STEPPED",
     0,
     "Stepped Linear",
     "Stepped linear interpolation between From Min and From Max values"},
    {NODE_MAP_RANGE_SMOOTHSTEP,
     "SMOOTHSTEP",
     0,
     "Smooth Step",
     "Smooth Hermite edge interpolation between From Min and From Max values"},
    {NODE_MAP_RANGE_SMOOTHERSTEP,
     "SMOOTHERSTEP",
     0,
     "Smoother Step",
     "Smoother Hermite edge interpolation between From Min and From Max values"},
    {0, nullptr, 0, nullptr, nullptr},
};

const EnumPropertyItem rna_enum_node_clamp_items[] = {
    {NODE_CLAMP_MINMAX, "MINMAX", 0, "Min Max", "Constrain value between min and max"},
    {NODE_CLAMP_RANGE,
     "RANGE",
     0,
     "Range",
     "Constrain value between min and max, swapping arguments when min > max"},
    {0, nullptr, 0, nullptr, nullptr},
};

static const EnumPropertyItem rna_enum_node_tex_dimensions_items[] = {
    {1, "1D", 0, "1D", "Use the scalar value W as input"},
    {2, "2D", 0, "2D", "Use the 2D vector (X, Y) as input. The Z component is ignored."},
    {3, "3D", 0, "3D", "Use the 3D vector (X, Y, Z) as input"},
    {4, "4D", 0, "4D", "Use the 4D vector (X, Y, Z, W) as input"},
    {0, nullptr, 0, nullptr, nullptr},
};

const EnumPropertyItem rna_enum_node_filter_items[] = {
    {0, "SOFTEN", 0, "Soften", ""},
    {1, "SHARPEN", 0, "Box Sharpen", "An aggressive sharpening filter"},
    {7, "SHARPEN_DIAMOND", 0, "Diamond Sharpen", "A moderate sharpening filter"},
    {2, "LAPLACE", 0, "Laplace", ""},
    {3, "SOBEL", 0, "Sobel", ""},
    {4, "PREWITT", 0, "Prewitt", ""},
    {5, "KIRSCH", 0, "Kirsch", ""},
    {6, "SHADOW", 0, "Shadow", ""},
    {0, nullptr, 0, nullptr, nullptr},
};

static const EnumPropertyItem rna_node_geometry_curve_handle_type_items[] = {
    {GEO_NODE_CURVE_HANDLE_FREE,
     "FREE",
     ICON_HANDLE_FREE,
     "Free",
     "The handle can be moved anywhere, and doesn't influence the point's other handle"},
    {GEO_NODE_CURVE_HANDLE_AUTO,
     "AUTO",
     ICON_HANDLE_AUTO,
     "Auto",
     "The location is automatically calculated to be smooth"},
    {GEO_NODE_CURVE_HANDLE_VECTOR,
     "VECTOR",
     ICON_HANDLE_VECTOR,
     "Vector",
     "The location is calculated to point to the next/previous control point"},
    {GEO_NODE_CURVE_HANDLE_ALIGN,
     "ALIGN",
     ICON_HANDLE_ALIGNED,
     "Align",
     "The location is constrained to point in the opposite direction as the other handle"},
    {0, nullptr, 0, nullptr, nullptr}};

const EnumPropertyItem rna_enum_node_geometry_curve_handle_side_items[] = {
    {GEO_NODE_CURVE_HANDLE_LEFT, "LEFT", ICON_NONE, "Left", "Use the left handles"},
    {GEO_NODE_CURVE_HANDLE_RIGHT, "RIGHT", ICON_NONE, "Right", "Use the right handles"},
    {0, nullptr, 0, nullptr, nullptr}};

const EnumPropertyItem rna_enum_node_combsep_color_items[] = {
    {NODE_COMBSEP_COLOR_RGB, "RGB", ICON_NONE, "RGB", "Use RGB color processing"},
    {NODE_COMBSEP_COLOR_HSV, "HSV", ICON_NONE, "HSV", "Use HSV color processing"},
    {NODE_COMBSEP_COLOR_HSL, "HSL", ICON_NONE, "HSL", "Use HSL color processing"},
    {0, nullptr, 0, nullptr, nullptr},
};

static const EnumPropertyItem rna_enum_mix_data_type_items[] = {
    {SOCK_FLOAT, "FLOAT", 0, "Float", ""},
    {SOCK_VECTOR, "VECTOR", 0, "Vector", ""},
    {SOCK_RGBA, "RGBA", 0, "Color", ""},
    {SOCK_ROTATION, "ROTATION", 0, "Rotation", ""},
    {0, nullptr, 0, nullptr, nullptr},
};

const EnumPropertyItem rna_enum_node_geometry_mesh_circle_fill_type_items[] = {
    {GEO_NODE_MESH_CIRCLE_FILL_NONE, "NONE", 0, "None", ""},
    {GEO_NODE_MESH_CIRCLE_FILL_NGON, "NGON", 0, "N-Gon", ""},
    {GEO_NODE_MESH_CIRCLE_FILL_TRIANGLE_FAN, "TRIANGLE_FAN", 0, "Triangles", ""},
    {0, nullptr, 0, nullptr, nullptr},
};

const EnumPropertyItem rna_enum_geometry_nodes_gizmo_color_items[] = {
    {GEO_NODE_GIZMO_COLOR_PRIMARY, "PRIMARY", 0, "Primary", ""},
    {GEO_NODE_GIZMO_COLOR_SECONDARY, "SECONDARY", 0, "Secondary", ""},
    {GEO_NODE_GIZMO_COLOR_X, "X", 0, "X", ""},
    {GEO_NODE_GIZMO_COLOR_Y, "Y", 0, "Y", ""},
    {GEO_NODE_GIZMO_COLOR_Z, "Z", 0, "Z", ""},
    {0, nullptr, 0, nullptr, nullptr},
};

const EnumPropertyItem rna_enum_geometry_nodes_linear_gizmo_draw_style_items[] = {
    {GEO_NODE_LINEAR_GIZMO_DRAW_STYLE_ARROW, "ARROW", 0, "Arrow", ""},
    {GEO_NODE_LINEAR_GIZMO_DRAW_STYLE_CROSS, "CROSS", 0, "Cross", ""},
    {GEO_NODE_LINEAR_GIZMO_DRAW_STYLE_BOX, "BOX", 0, "Box", ""},
    {0, nullptr, 0, nullptr, nullptr},
};

#ifndef RNA_RUNTIME
static const EnumPropertyItem node_sampler_type_items[] = {
    {0, "NEAREST", 0, "Nearest", ""},
    {1, "BILINEAR", 0, "Bilinear", ""},
    {2, "BICUBIC", 0, "Bicubic", ""},
    {0, nullptr, 0, nullptr, nullptr},
};

static const EnumPropertyItem prop_shader_output_target_items[] = {
    {SHD_OUTPUT_ALL,
     "ALL",
     0,
     "All",
     "Use shaders for all renderers and viewports, unless there exists a more specific output"},
    {SHD_OUTPUT_EEVEE, "EEVEE", 0, "EEVEE", "Use shaders for EEVEE renderer"},
    {SHD_OUTPUT_CYCLES, "CYCLES", 0, "Cycles", "Use shaders for Cycles renderer"},
    {0, nullptr, 0, nullptr, nullptr},
};

static const EnumPropertyItem node_cryptomatte_layer_name_items[] = {
    {0, "CryptoObject", 0, "Object", "Use Object layer"},
    {1, "CryptoMaterial", 0, "Material", "Use Material layer"},
    {2, "CryptoAsset", 0, "Asset", "Use Asset layer"},
    {0, nullptr, 0, nullptr, nullptr},
};

#endif /* !RNA_RUNTIME */

#undef ITEM_ATTRIBUTE
#undef ITEM_FLOAT
#undef ITEM_VECTOR
#undef ITEM_COLOR
#undef ITEM_BOOLEAN

#ifdef RNA_RUNTIME

#  include <fmt/format.h>

#  include "BLI_linklist.h"
#  include "BLI_string.h"

#  include "BKE_context.hh"
#  include "BKE_idprop.hh"

#  include "BKE_global.hh"

#  include "ED_node.hh"
#  include "ED_render.hh"

#  include "GPU_material.hh"

#  include "NOD_common.h"
#  include "NOD_composite.hh"
#  include "NOD_geo_bake.hh"
#  include "NOD_geo_capture_attribute.hh"
#  include "NOD_geo_index_switch.hh"
#  include "NOD_geo_menu_switch.hh"
#  include "NOD_geo_repeat.hh"
#  include "NOD_geo_simulation.hh"
#  include "NOD_geometry.hh"
#  include "NOD_shader.h"
#  include "NOD_socket.hh"
#  include "NOD_socket_items.hh"
#  include "NOD_texture.h"

#  include "RE_engine.h"
#  include "RE_pipeline.h"

#  include "DNA_scene_types.h"
#  include "WM_api.hh"

using blender::nodes::BakeItemsAccessor;
using blender::nodes::CaptureAttributeItemsAccessor;
using blender::nodes::IndexSwitchItemsAccessor;
using blender::nodes::MenuSwitchItemsAccessor;
using blender::nodes::RepeatItemsAccessor;
using blender::nodes::SimulationItemsAccessor;

extern FunctionRNA rna_NodeTree_poll_func;
extern FunctionRNA rna_NodeTree_update_func;
extern FunctionRNA rna_NodeTree_get_from_context_func;
extern FunctionRNA rna_NodeTree_valid_socket_type_func;
extern FunctionRNA rna_Node_poll_func;
extern FunctionRNA rna_Node_poll_instance_func;
extern FunctionRNA rna_Node_update_func;
extern FunctionRNA rna_Node_insert_link_func;
extern FunctionRNA rna_Node_init_func;
extern FunctionRNA rna_Node_copy_func;
extern FunctionRNA rna_Node_free_func;
extern FunctionRNA rna_Node_draw_buttons_func;
extern FunctionRNA rna_Node_draw_buttons_ext_func;
extern FunctionRNA rna_Node_draw_label_func;

void rna_Node_socket_update(Main *bmain, Scene * /*scene*/, PointerRNA *ptr);

int rna_node_tree_idname_to_enum(const char *idname)
{
  int i = 0, result = -1;
  NODE_TREE_TYPES_BEGIN (nt) {
    if (STREQ(nt->idname, idname)) {
      result = i;
      break;
    }
    i++;
  }
  NODE_TREE_TYPES_END;
  return result;
}

blender::bke::bNodeTreeType *rna_node_tree_type_from_enum(int value)
{
  int i = 0;
  blender::bke::bNodeTreeType *result = nullptr;
  NODE_TREE_TYPES_BEGIN (nt) {
    if (i == value) {
      result = nt;
      break;
    }
    i++;
  }
  NODE_TREE_TYPES_END;
  return result;
}

const EnumPropertyItem *rna_node_tree_type_itemf(
    void *data, bool (*poll)(void *data, blender::bke::bNodeTreeType *), bool *r_free)
{
  EnumPropertyItem tmp = {0};
  EnumPropertyItem *item = nullptr;
  int totitem = 0, i = 0;

  NODE_TREE_TYPES_BEGIN (nt) {
    if (poll && !poll(data, nt)) {
      i++;
      continue;
    }

    tmp.value = i;
    tmp.identifier = nt->idname;
    tmp.icon = nt->ui_icon;
    tmp.name = nt->ui_name;
    tmp.description = nt->ui_description;

    RNA_enum_item_add(&item, &totitem, &tmp);

    i++;
  }
  NODE_TREE_TYPES_END;

  if (totitem == 0) {
    *r_free = false;
    return rna_enum_dummy_NULL_items;
  }

  RNA_enum_item_end(&item, &totitem);
  *r_free = true;

  return item;
}

int rna_node_socket_idname_to_enum(const char *idname)
{
  int i = 0, result = -1;
  NODE_SOCKET_TYPES_BEGIN (stype) {
    if (STREQ(stype->idname, idname)) {
      result = i;
      break;
    }
    i++;
  }
  NODE_SOCKET_TYPES_END;
  return result;
}

blender::bke::bNodeSocketType *rna_node_socket_type_from_enum(int value)
{
  int i = 0;
  blender::bke::bNodeSocketType *result = nullptr;
  NODE_SOCKET_TYPES_BEGIN (stype) {
    if (i == value) {
      result = stype;
      break;
    }
    i++;
  }
  NODE_SOCKET_TYPES_END;
  return result;
}

const EnumPropertyItem *rna_node_socket_type_itemf(
    void *data, bool (*poll)(void *data, blender::bke::bNodeSocketType *), bool *r_free)
{
  EnumPropertyItem *item = nullptr;
  EnumPropertyItem tmp = {0};
  int totitem = 0, i = 0;
  StructRNA *srna;

  NODE_SOCKET_TYPES_BEGIN (stype) {
    if (poll && !poll(data, stype)) {
      i++;
      continue;
    }

    srna = stype->ext_socket.srna;
    tmp.value = i;
    tmp.identifier = stype->idname;
    tmp.icon = RNA_struct_ui_icon(srna);
    tmp.name = blender::bke::node_socket_type_label(stype);
    tmp.description = RNA_struct_ui_description(srna);

    RNA_enum_item_add(&item, &totitem, &tmp);

    i++;
  }
  NODE_SOCKET_TYPES_END;

  if (totitem == 0) {
    *r_free = false;
    return rna_enum_dummy_NULL_items;
  }

  RNA_enum_item_end(&item, &totitem);
  *r_free = true;

  return item;
}

static const EnumPropertyItem *rna_node_static_type_itemf(bContext * /*C*/,
                                                          PointerRNA *ptr,
                                                          PropertyRNA * /*prop*/,
                                                          bool *r_free)
{
  EnumPropertyItem *item = nullptr;
  EnumPropertyItem tmp;
  int totitem = 0;

  /* hack, don't want to add include path to RNA just for this, since in the future RNA types
   * for nodes should be defined locally at runtime anyway ...
   */

  tmp.value = NODE_CUSTOM;
  tmp.identifier = "CUSTOM";
  tmp.name = N_("Custom");
  tmp.description = N_("Custom Node");
  tmp.icon = ICON_NONE;
  RNA_enum_item_add(&item, &totitem, &tmp);

  tmp.value = NODE_CUSTOM_GROUP;
  tmp.identifier = "CUSTOM GROUP";
  tmp.name = N_("CustomGroup");
  tmp.description = N_("Custom Group Node");
  tmp.icon = ICON_NONE;
  RNA_enum_item_add(&item, &totitem, &tmp);

  tmp.value = NODE_UNDEFINED;
  tmp.identifier = "UNDEFINED";
  tmp.name = N_("UNDEFINED");
  tmp.description = "";
  tmp.icon = ICON_NONE;
  RNA_enum_item_add(&item, &totitem, &tmp);

  const char *category = "";
  if (RNA_struct_is_a(ptr->type, &RNA_ShaderNode)) {
    category = "ShaderNode";
  }
  else if (RNA_struct_is_a(ptr->type, &RNA_CompositorNode)) {
    category = "CompositorNode";
  }
  else if (RNA_struct_is_a(ptr->type, &RNA_TextureNode)) {
    category = "TextureNode";
  }
  else if (RNA_struct_is_a(ptr->type, &RNA_GeometryNode)) {
    category = "GeometryNode";
  }
  else if (RNA_struct_is_a(ptr->type, &RNA_FunctionNode)) {
    category = "FunctionNode";
  }

  NODE_TYPES_BEGIN (ntype) {
    if (ntype->enum_name_legacy &&
        (BLI_str_startswith(ntype->idname, "Node") || BLI_str_startswith(ntype->idname, category)))
    {
      tmp.value = ntype->type;
      tmp.identifier = ntype->enum_name_legacy;
      tmp.name = ntype->ui_name;
      tmp.description = ntype->ui_description;
      tmp.icon = ICON_NONE;
      RNA_enum_item_add(&item, &totitem, &tmp);
    }
  }
  NODE_TYPES_END;

  RNA_enum_item_end(&item, &totitem);
  *r_free = true;

  return item;
}

/* ******** Node Tree ******** */

static StructRNA *rna_NodeTree_refine(PointerRNA *ptr)
{
  bNodeTree *ntree = static_cast<bNodeTree *>(ptr->data);

  if (ntree->typeinfo->rna_ext.srna) {
    return ntree->typeinfo->rna_ext.srna;
  }
  else {
    return &RNA_NodeTree;
  }
}

static bool rna_NodeTree_poll(const bContext *C, blender::bke::bNodeTreeType *ntreetype)
{
  ParameterList list;
  FunctionRNA *func;
  void *ret;
  bool visible;

  PointerRNA ptr = RNA_pointer_create(nullptr, ntreetype->rna_ext.srna, nullptr); /* dummy */
  func = &rna_NodeTree_poll_func; /* RNA_struct_find_function(&ptr, "poll"); */

  RNA_parameter_list_create(&list, &ptr, func);
  RNA_parameter_set_lookup(&list, "context", &C);
  ntreetype->rna_ext.call(const_cast<bContext *>(C), &ptr, func, &list);

  RNA_parameter_get_lookup(&list, "visible", &ret);
  visible = *static_cast<bool *>(ret);

  RNA_parameter_list_free(&list);

  return visible;
}

static void rna_NodeTree_update_reg(bNodeTree *ntree)
{
  ParameterList list;
  FunctionRNA *func;

  PointerRNA ptr = RNA_id_pointer_create(&ntree->id);
  func = &rna_NodeTree_update_func; /* RNA_struct_find_function(&ptr, "update"); */

  RNA_parameter_list_create(&list, &ptr, func);
  ntree->typeinfo->rna_ext.call(nullptr, &ptr, func, &list);

  RNA_parameter_list_free(&list);
}

static void rna_NodeTree_get_from_context(const bContext *C,
                                          blender::bke::bNodeTreeType *ntreetype,
                                          bNodeTree **r_ntree,
                                          ID **r_id,
                                          ID **r_from)
{
  ParameterList list;
  FunctionRNA *func;
  void *ret1, *ret2, *ret3;

  PointerRNA ptr = RNA_pointer_create(nullptr, ntreetype->rna_ext.srna, nullptr); /* dummy */
  // RNA_struct_find_function(&ptr, "get_from_context");
  func = &rna_NodeTree_get_from_context_func;

  RNA_parameter_list_create(&list, &ptr, func);
  RNA_parameter_set_lookup(&list, "context", &C);
  ntreetype->rna_ext.call(const_cast<bContext *>(C), &ptr, func, &list);

  RNA_parameter_get_lookup(&list, "result_1", &ret1);
  RNA_parameter_get_lookup(&list, "result_2", &ret2);
  RNA_parameter_get_lookup(&list, "result_3", &ret3);
  *r_ntree = *(bNodeTree **)ret1;
  *r_id = *(ID **)ret2;
  *r_from = *(ID **)ret3;

  RNA_parameter_list_free(&list);
}

static bool rna_NodeTree_valid_socket_type(blender::bke::bNodeTreeType *ntreetype,
                                           blender::bke::bNodeSocketType *socket_type)
{
  ParameterList list;
  FunctionRNA *func;
  void *ret;
  bool valid;

  PointerRNA ptr = RNA_pointer_create(nullptr, ntreetype->rna_ext.srna, nullptr); /* dummy */
  func = &rna_NodeTree_valid_socket_type_func;

  RNA_parameter_list_create(&list, &ptr, func);
  RNA_parameter_set_lookup(&list, "idname", &socket_type->idname);
  ntreetype->rna_ext.call(nullptr, &ptr, func, &list);

  RNA_parameter_get_lookup(&list, "valid", &ret);
  valid = *static_cast<bool *>(ret);

  RNA_parameter_list_free(&list);

  return valid;
}

static bool rna_NodeTree_unregister(Main * /*bmain*/, StructRNA *type)
{
  blender::bke::bNodeTreeType *nt = static_cast<blender::bke::bNodeTreeType *>(
      RNA_struct_blender_type_get(type));

  if (!nt) {
    return false;
  }

  RNA_struct_free_extension(type, &nt->rna_ext);
  RNA_struct_free(&BLENDER_RNA, type);

  blender::bke::node_tree_type_free_link(nt);

  /* update while blender is running */
  WM_main_add_notifier(NC_NODE | NA_EDITED, nullptr);
  return true;
}

static StructRNA *rna_NodeTree_register(Main *bmain,
                                        ReportList *reports,
                                        void *data,
                                        const char *identifier,
                                        StructValidateFunc validate,
                                        StructCallbackFunc call,
                                        StructFreeFunc free)
{
  blender::bke::bNodeTreeType *nt, dummy_nt;
  bNodeTree dummy_ntree;
  bool have_function[4];

  /* setup dummy tree & tree type to store static properties in */
  memset(&dummy_nt, 0, sizeof(blender::bke::bNodeTreeType));
  memset(&dummy_ntree, 0, sizeof(bNodeTree));
  dummy_ntree.typeinfo = &dummy_nt;
  PointerRNA dummy_ntree_ptr = RNA_pointer_create(nullptr, &RNA_NodeTree, &dummy_ntree);

  /* validate the python class */
  if (validate(&dummy_ntree_ptr, data, have_function) != 0) {
    return nullptr;
  }

  if (strlen(identifier) >= sizeof(dummy_nt.idname)) {
    BKE_reportf(reports,
                RPT_ERROR,
                "Registering node tree class: '%s' is too long, maximum length is %d",
                identifier,
                int(sizeof(dummy_nt.idname)));
    return nullptr;
  }

  /* check if we have registered this tree type before, and remove it */
  nt = blender::bke::node_tree_type_find(dummy_nt.idname);
  if (nt) {
    BKE_reportf(reports,
                RPT_INFO,
                "Registering node tree class: '%s', bl_idname '%s' has been registered before, "
                "unregistering previous",
                identifier,
                dummy_nt.idname);

    /* NOTE: unlike most types `nt->rna_ext.srna` doesn't need to be checked for nullptr. */
    if (!rna_NodeTree_unregister(bmain, nt->rna_ext.srna)) {
      BKE_reportf(reports,
                  RPT_ERROR,
                  "Registering node tree class: '%s', bl_idname '%s' could not be unregistered",
                  identifier,
                  dummy_nt.idname);
      return nullptr;
    }
  }

  /* create a new node tree type */
  nt = static_cast<blender::bke::bNodeTreeType *>(
      MEM_mallocN(sizeof(blender::bke::bNodeTreeType), "node tree type"));
  memcpy(nt, &dummy_nt, sizeof(dummy_nt));

  nt->type = NTREE_CUSTOM;

  nt->rna_ext.srna = RNA_def_struct_ptr(&BLENDER_RNA, nt->idname, &RNA_NodeTree);
  nt->rna_ext.data = data;
  nt->rna_ext.call = call;
  nt->rna_ext.free = free;
  RNA_struct_blender_type_set(nt->rna_ext.srna, nt);

  RNA_def_struct_ui_text(nt->rna_ext.srna, nt->ui_name, nt->ui_description);
  RNA_def_struct_ui_icon(nt->rna_ext.srna, nt->ui_icon);

  nt->poll = (have_function[0]) ? rna_NodeTree_poll : nullptr;
  nt->update = (have_function[1]) ? rna_NodeTree_update_reg : nullptr;
  nt->get_from_context = (have_function[2]) ? rna_NodeTree_get_from_context : nullptr;
  nt->valid_socket_type = (have_function[3]) ? rna_NodeTree_valid_socket_type : nullptr;

  blender::bke::node_tree_type_add(nt);

  /* update while blender is running */
  WM_main_add_notifier(NC_NODE | NA_EDITED, nullptr);

  return nt->rna_ext.srna;
}

static bool rna_NodeTree_check(bNodeTree *ntree, ReportList *reports)
{
  if (!blender::bke::node_tree_is_registered(ntree)) {
    if (reports) {
      BKE_reportf(reports,
                  RPT_ERROR,
                  "Node tree '%s' has undefined type %s",
                  ntree->id.name + 2,
                  ntree->idname);
    }
    return false;
  }
  else {
    return true;
  }
}

static void rna_NodeTree_update(Main *bmain, Scene * /*scene*/, PointerRNA *ptr)
{
  bNodeTree *ntree = reinterpret_cast<bNodeTree *>(ptr->owner_id);

  WM_main_add_notifier(NC_NODE | NA_EDITED, &ntree->id);
  WM_main_add_notifier(NC_SCENE | ND_NODES, &ntree->id);

  ED_node_tree_propagate_change(nullptr, bmain, ntree);
}

static void rna_NodeTree_update_asset(Main *bmain, Scene *scene, PointerRNA *ptr)
{
  rna_NodeTree_update(bmain, scene, ptr);
  WM_main_add_notifier(NC_NODE | ND_NODE_ASSET_DATA, nullptr);
  blender::bke::node_update_asset_metadata(*reinterpret_cast<bNodeTree *>(ptr->owner_id));
}

static const EnumPropertyItem *rna_NodeTree_color_tag_itemf(bContext * /*C*/,
                                                            PointerRNA *ptr,
                                                            PropertyRNA * /*prop*/,
                                                            bool *r_free)
{
  const bNodeTree &ntree = *reinterpret_cast<const bNodeTree *>(ptr->owner_id);

  EnumPropertyItem *items = nullptr;
  int items_num = 0;

  for (const EnumPropertyItem *item = rna_enum_node_group_color_tag_items; item->identifier;
       item++)
  {
    switch (blender::bke::NodeGroupColorTag(item->value)) {
      case blender::bke::NodeGroupColorTag::Attribute:
      case blender::bke::NodeGroupColorTag::Geometry: {
        if (ntree.type == NTREE_GEOMETRY) {
          RNA_enum_item_add(&items, &items_num, item);
        }
        break;
      }
      case blender::bke::NodeGroupColorTag::Shader:
      case blender::bke::NodeGroupColorTag::Script: {
        if (ntree.type == NTREE_SHADER) {
          RNA_enum_item_add(&items, &items_num, item);
        }
        break;
      }
      case blender::bke::NodeGroupColorTag::Distort:
      case blender::bke::NodeGroupColorTag::Filter:
      case blender::bke::NodeGroupColorTag::Matte: {
        if (ntree.type == NTREE_COMPOSIT) {
          RNA_enum_item_add(&items, &items_num, item);
        }
        break;
      }
      default: {
        RNA_enum_item_add(&items, &items_num, item);
        break;
      }
    }
  }

  RNA_enum_item_end(&items, &items_num);

  *r_free = true;
  return items;
}

static bNode *rna_NodeTree_node_new(bNodeTree *ntree,
                                    bContext *C,
                                    ReportList *reports,
                                    const char *type)
{
  blender::bke::bNodeType *ntype;
  bNode *node;

  if (!rna_NodeTree_check(ntree, reports)) {
    return nullptr;
  }

  /* If the given idname is an alias, translate it to the proper idname. */
  type = blender::bke::node_type_find_alias(type);

  ntype = blender::bke::node_type_find(type);
  if (!ntype) {
    BKE_reportf(reports, RPT_ERROR, "Node type %s undefined", type);
    return nullptr;
  }

  const char *disabled_hint = nullptr;
  if (ntype->poll && !ntype->poll(ntype, ntree, &disabled_hint)) {
    if (disabled_hint) {
      BKE_reportf(reports,
                  RPT_ERROR,
                  "Cannot add node of type %s to node tree '%s'\n  %s",
                  type,
                  ntree->id.name + 2,
                  disabled_hint);
      return nullptr;
    }
    else {
      BKE_reportf(reports,
                  RPT_ERROR,
                  "Cannot add node of type %s to node tree '%s'",
                  type,
                  ntree->id.name + 2);
      return nullptr;
    }
  }

  node = blender::bke::node_add_node(C, ntree, type);
  BLI_assert(node && node->typeinfo);

  if (ntree->type == NTREE_TEXTURE) {
    ntreeTexCheckCyclics(ntree);
  }

  Main *bmain = CTX_data_main(C);
  ED_node_tree_propagate_change(C, bmain, ntree);
  WM_main_add_notifier(NC_NODE | NA_EDITED, ntree);

  return node;
}

static void rna_NodeTree_node_remove(bNodeTree *ntree,
                                     Main *bmain,
                                     ReportList *reports,
                                     PointerRNA *node_ptr)
{
  bNode *node = static_cast<bNode *>(node_ptr->data);

  if (!rna_NodeTree_check(ntree, reports)) {
    return;
  }

  if (BLI_findindex(&ntree->nodes, node) == -1) {
    BKE_reportf(reports, RPT_ERROR, "Unable to locate node '%s' in node tree", node->name);
    return;
  }

  blender::bke::node_remove_node(bmain, ntree, node, true);

  RNA_POINTER_INVALIDATE(node_ptr);

  ED_node_tree_propagate_change(nullptr, bmain, ntree);
  WM_main_add_notifier(NC_NODE | NA_EDITED, ntree);
}

static void rna_NodeTree_node_clear(bNodeTree *ntree, Main *bmain, ReportList *reports)
{
  bNode *node = static_cast<bNode *>(ntree->nodes.first);

  if (!rna_NodeTree_check(ntree, reports)) {
    return;
  }

  while (node) {
    bNode *next_node = node->next;

    blender::bke::node_remove_node(bmain, ntree, node, true);

    node = next_node;
  }

  ED_node_tree_propagate_change(nullptr, bmain, ntree);
  WM_main_add_notifier(NC_NODE | NA_EDITED, ntree);
}

static PointerRNA rna_NodeTree_active_node_get(PointerRNA *ptr)
{
  bNodeTree *ntree = static_cast<bNodeTree *>(ptr->data);
  bNode *node = blender::bke::node_get_active(ntree);
  return rna_pointer_inherit_refine(ptr, &RNA_Node, node);
}

static void rna_NodeTree_active_node_set(PointerRNA *ptr,
                                         const PointerRNA value,
                                         ReportList * /*reports*/)
{
  bNodeTree *ntree = static_cast<bNodeTree *>(ptr->data);
  bNode *node = static_cast<bNode *>(value.data);

  if (node && BLI_findindex(&ntree->nodes, node) != -1) {
    blender::bke::node_set_active(ntree, node);

    /* Handle NODE_DO_OUTPUT as well. */
    if (node->typeinfo->nclass == NODE_CLASS_OUTPUT && node->type != CMP_NODE_OUTPUT_FILE) {
      /* If this node becomes the active output, the others of the same type can't be the active
       * output anymore. */
      LISTBASE_FOREACH (bNode *, other_node, &ntree->nodes) {
        if (other_node->type == node->type) {
          other_node->flag &= ~NODE_DO_OUTPUT;
        }
      }
      node->flag |= NODE_DO_OUTPUT;
      blender::bke::node_tree_set_output(ntree);
      BKE_ntree_update_tag_active_output_changed(ntree);
    }
  }
  else {
    blender::bke::node_clear_active(ntree);
  }
}

static bNodeLink *rna_NodeTree_link_new(bNodeTree *ntree,
                                        Main *bmain,
                                        ReportList *reports,
                                        bNodeSocket *fromsock,
                                        bNodeSocket *tosock,
                                        bool verify_limits,
                                        bool handle_dynamic_sockets)
{
  bNodeLink *ret;
  bNode *fromnode = nullptr, *tonode = nullptr;

  if (!rna_NodeTree_check(ntree, reports)) {
    return nullptr;
  }

  blender::bke::node_find_node_try(ntree, fromsock, &fromnode, nullptr);
  blender::bke::node_find_node_try(ntree, tosock, &tonode, nullptr);
  /* check validity of the sockets:
   * if sockets from different trees are passed in this will fail!
   */
  if (!fromnode || !tonode) {
    return nullptr;
  }

  if (fromsock->in_out == tosock->in_out) {
    BKE_report(reports, RPT_ERROR, "Same input/output direction of sockets");
    return nullptr;
  }

  if (fromsock->in_out == SOCK_IN) {
    std::swap(fromsock, tosock);
    std::swap(fromnode, tonode);
  }

  if (handle_dynamic_sockets) {
    bNodeLink new_link{};
    new_link.fromnode = fromnode;
    new_link.fromsock = fromsock;
    new_link.tonode = tonode;
    new_link.tosock = tosock;

    if (fromnode->typeinfo->insert_link) {
      if (!fromnode->typeinfo->insert_link(ntree, fromnode, &new_link)) {
        return nullptr;
      }
    }
    if (tonode->typeinfo->insert_link) {
      if (!tonode->typeinfo->insert_link(ntree, tonode, &new_link)) {
        return nullptr;
      }
    }

    fromsock = new_link.fromsock;
    tosock = new_link.tosock;
  }

  if (verify_limits) {
    /* remove other socket links if limit is exceeded */
    if (blender::bke::node_count_socket_links(ntree, fromsock) + 1 >
        blender::bke::node_socket_link_limit(fromsock))
    {
      blender::bke::node_remove_socket_links(ntree, fromsock);
    }
    if (blender::bke::node_count_socket_links(ntree, tosock) + 1 >
        blender::bke::node_socket_link_limit(tosock))
    {
      blender::bke::node_remove_socket_links(ntree, tosock);
    }
    if (tosock->flag & SOCK_MULTI_INPUT) {
      LISTBASE_FOREACH_MUTABLE (bNodeLink *, link, &ntree->links) {
        if (link->fromsock == fromsock && link->tosock == tosock) {
          blender::bke::node_remove_link(ntree, link);
        }
      }
    }
  }

  ret = blender::bke::node_add_link(ntree, fromnode, fromsock, tonode, tosock);

  if (ret) {

    /* not an issue from the UI, clear hidden from API to keep valid state. */
    fromsock->flag &= ~SOCK_HIDDEN;
    tosock->flag &= ~SOCK_HIDDEN;

    ED_node_tree_propagate_change(nullptr, bmain, ntree);
    WM_main_add_notifier(NC_NODE | NA_EDITED, ntree);
  }
  return ret;
}

static void rna_NodeTree_link_remove(bNodeTree *ntree,
                                     Main *bmain,
                                     ReportList *reports,
                                     PointerRNA *link_ptr)
{
  bNodeLink *link = static_cast<bNodeLink *>(link_ptr->data);

  if (!rna_NodeTree_check(ntree, reports)) {
    return;
  }

  if (BLI_findindex(&ntree->links, link) == -1) {
    BKE_report(reports, RPT_ERROR, "Unable to locate link in node tree");
    return;
  }

  blender::bke::node_remove_link(ntree, link);
  RNA_POINTER_INVALIDATE(link_ptr);

  ED_node_tree_propagate_change(nullptr, bmain, ntree);
  WM_main_add_notifier(NC_NODE | NA_EDITED, ntree);
}

static void rna_NodeTree_link_clear(bNodeTree *ntree, Main *bmain, ReportList *reports)
{
  bNodeLink *link = static_cast<bNodeLink *>(ntree->links.first);

  if (!rna_NodeTree_check(ntree, reports)) {
    return;
  }

  while (link) {
    bNodeLink *next_link = link->next;

    blender::bke::node_remove_link(ntree, link);

    link = next_link;
  }
  ED_node_tree_propagate_change(nullptr, bmain, ntree);
  WM_main_add_notifier(NC_NODE | NA_EDITED, ntree);
}

static bool rna_NodeTree_contains_tree(bNodeTree *tree, bNodeTree *sub_tree)
{
  return blender::bke::node_tree_contains_tree(tree, sub_tree);
}

static void rna_NodeTree_debug_lazy_function_graph(bNodeTree *tree,
                                                   bContext *C,
                                                   const char **r_str,
                                                   int *r_len)
{
  *r_len = 0;
  *r_str = nullptr;
  if (DEG_is_original_id(&tree->id)) {
    /* The graph is only stored on the evaluated data. */
    Depsgraph *depsgraph = CTX_data_ensure_evaluated_depsgraph(C);
    tree = reinterpret_cast<bNodeTree *>(DEG_get_evaluated_id(depsgraph, &tree->id));
  }
  std::lock_guard lock{tree->runtime->geometry_nodes_lazy_function_graph_info_mutex};
  if (!tree->runtime->geometry_nodes_lazy_function_graph_info) {
    return;
  }
  std::string dot_str = tree->runtime->geometry_nodes_lazy_function_graph_info->graph.to_dot();
  *r_str = BLI_strdup(dot_str.c_str());
  *r_len = dot_str.size();
}

static void rna_NodeTree_debug_zone_body_lazy_function_graph(
    ID *tree_id, bNode *node, bContext *C, const char **r_str, int *r_len)
{
  *r_len = 0;
  *r_str = nullptr;
  bNodeTree *tree = reinterpret_cast<bNodeTree *>(tree_id);
  if (DEG_is_original_id(&tree->id)) {
    /* The graph is only stored on the evaluated data. */
    Depsgraph *depsgraph = CTX_data_ensure_evaluated_depsgraph(C);
    tree = reinterpret_cast<bNodeTree *>(DEG_get_evaluated_id(depsgraph, &tree->id));
  }
  std::lock_guard lock{tree->runtime->geometry_nodes_lazy_function_graph_info_mutex};
  if (!tree->runtime->geometry_nodes_lazy_function_graph_info) {
    return;
  }
  const auto *graph = tree->runtime->geometry_nodes_lazy_function_graph_info
                          ->debug_zone_body_graphs.lookup_default(node->identifier, nullptr);
  if (!graph) {
    return;
  }
  std::string dot_str = graph->to_dot();
  *r_str = BLI_strdup(dot_str.c_str());
  *r_len = dot_str.size();
}

static void rna_NodeTree_debug_zone_lazy_function_graph(
    ID *tree_id, bNode *node, bContext *C, const char **r_str, int *r_len)
{
  *r_len = 0;
  *r_str = nullptr;
  Main *bmain = CTX_data_main(C);
  Depsgraph *depsgraph = CTX_data_ensure_evaluated_depsgraph(C);
  bNodeTree *tree = reinterpret_cast<bNodeTree *>(tree_id);

  if (tree->type != NTREE_GEOMETRY) {
    return;
  }
  /* By creating this data we tell the evaluation that we want to log it. */
  tree->runtime->logged_zone_graphs = std::make_unique<blender::bke::LoggedZoneGraphs>();
  BLI_SCOPED_DEFER([&]() { tree->runtime->logged_zone_graphs.reset(); })

  /* Make sure that dependencies of this tree will be evaluated. */
  DEG_id_tag_update_for_side_effect_request(depsgraph, &tree->id, ID_RECALC_NTREE_OUTPUT);
  /* Actually do evaluation. */
  BKE_scene_graph_evaluated_ensure(depsgraph, bmain);

  /* Get logged graph if it was evaluated. */
  std::optional<std::string> dot_str = tree->runtime->logged_zone_graphs->graph_by_zone_id.pop_try(
      node->identifier);
  if (!dot_str) {
    return;
  }
  *r_str = BLI_strdup(dot_str->c_str());
  *r_len = dot_str->size();
}

static void rna_NodeTree_interface_update(bNodeTree *ntree, bContext *C)
{
  Main *bmain = CTX_data_main(C);
  ntree->tree_interface.tag_items_changed();
  ED_node_tree_propagate_change(nullptr, bmain, ntree);
}

/* ******** NodeLink ******** */

static bool rna_NodeLink_is_hidden_get(PointerRNA *ptr)
{
  bNodeLink *link = static_cast<bNodeLink *>(ptr->data);
  return blender::bke::node_link_is_hidden(link);
}

static void rna_NodeLink_swap_multi_input_sort_id(
    ID *id, bNodeLink *self, Main *bmain, ReportList *reports, bNodeLink *other)
{
  if (self->tosock != other->tosock) {
    BKE_report(reports, RPT_ERROR_INVALID_INPUT, "The links must be siblings");
    return;
  }

  std::swap(self->multi_input_sort_id, other->multi_input_sort_id);

  bNodeTree *ntree = reinterpret_cast<bNodeTree *>(id);
  BKE_ntree_update_tag_link_changed(ntree);
  ED_node_tree_propagate_change(nullptr, bmain, ntree);
  WM_main_add_notifier(NC_NODE | NA_EDITED, ntree);
}

/* ******** Node ******** */

static StructRNA *rna_Node_refine(PointerRNA *ptr)
{
  bNode *node = static_cast<bNode *>(ptr->data);

  if (node->typeinfo->rna_ext.srna) {
    return node->typeinfo->rna_ext.srna;
  }
  else {
    return ptr->type;
  }
}

static std::optional<std::string> rna_Node_path(const PointerRNA *ptr)
{
  const bNode *node = static_cast<bNode *>(ptr->data);
  char name_esc[sizeof(node->name) * 2];

  BLI_str_escape(name_esc, node->name, sizeof(name_esc));
  return fmt::format("nodes[\"{}\"]", name_esc);
}

std::optional<std::string> rna_Node_ImageUser_path(const PointerRNA *ptr)
{
  bNodeTree *ntree = reinterpret_cast<bNodeTree *>(ptr->owner_id);
  if (!ELEM(ntree->type, NTREE_SHADER, NTREE_CUSTOM)) {
    return std::nullopt;
  }

  for (bNode *node = static_cast<bNode *>(ntree->nodes.first); node; node = node->next) {
    switch (node->type) {
      case SH_NODE_TEX_ENVIRONMENT: {
        NodeTexEnvironment *data = static_cast<NodeTexEnvironment *>(node->storage);
        if (&data->iuser != ptr->data) {
          continue;
        }
        break;
      }
      case SH_NODE_TEX_IMAGE: {
        NodeTexImage *data = static_cast<NodeTexImage *>(node->storage);
        if (&data->iuser != ptr->data) {
          continue;
        }
        break;
      }
      default:
        continue;
    }

    char name_esc[sizeof(node->name) * 2];
    BLI_str_escape(name_esc, node->name, sizeof(name_esc));
    return fmt::format("nodes[\"{}\"].image_user", name_esc);
  }

  return std::nullopt;
}

static bool rna_Node_poll(const blender::bke::bNodeType *ntype,
                          const bNodeTree *ntree,
                          const char ** /*r_disabled_hint*/)
{
  ParameterList list;
  FunctionRNA *func;
  void *ret;
  bool visible;

  PointerRNA ptr = RNA_pointer_create(nullptr, ntype->rna_ext.srna, nullptr); /* dummy */
  func = &rna_Node_poll_func; /* RNA_struct_find_function(&ptr, "poll"); */

  RNA_parameter_list_create(&list, &ptr, func);
  RNA_parameter_set_lookup(&list, "node_tree", &ntree);
  ntype->rna_ext.call(nullptr, &ptr, func, &list);

  RNA_parameter_get_lookup(&list, "visible", &ret);
  visible = *static_cast<bool *>(ret);

  RNA_parameter_list_free(&list);

  return visible;
}

static bool rna_Node_poll_instance(const bNode *node,
                                   const bNodeTree *ntree,
                                   const char ** /*disabled_info*/)
{
  ParameterList list;
  FunctionRNA *func;
  void *ret;
  bool visible;

  PointerRNA ptr = RNA_pointer_create(
      nullptr, node->typeinfo->rna_ext.srna, const_cast<bNode *>(node)); /* dummy */
  func = &rna_Node_poll_instance_func; /* RNA_struct_find_function(&ptr, "poll_instance"); */

  RNA_parameter_list_create(&list, &ptr, func);
  RNA_parameter_set_lookup(&list, "node_tree", &ntree);
  node->typeinfo->rna_ext.call(nullptr, &ptr, func, &list);

  RNA_parameter_get_lookup(&list, "visible", &ret);
  visible = *static_cast<bool *>(ret);

  RNA_parameter_list_free(&list);

  return visible;
}

static bool rna_Node_poll_instance_default(const bNode *node,
                                           const bNodeTree *ntree,
                                           const char **disabled_info)
{
  /* use the basic poll function */
  return rna_Node_poll(node->typeinfo, ntree, disabled_info);
}

static void rna_Node_update_reg(bNodeTree *ntree, bNode *node)
{
  ParameterList list;
  FunctionRNA *func;

  PointerRNA ptr = RNA_pointer_create(
      reinterpret_cast<ID *>(ntree), node->typeinfo->rna_ext.srna, node);
  func = &rna_Node_update_func; /* RNA_struct_find_function(&ptr, "update"); */

  RNA_parameter_list_create(&list, &ptr, func);
  node->typeinfo->rna_ext.call(nullptr, &ptr, func, &list);

  RNA_parameter_list_free(&list);
}

static bool rna_Node_insert_link(bNodeTree *ntree, bNode *node, bNodeLink *link)
{
  ParameterList list;
  FunctionRNA *func;

  PointerRNA ptr = RNA_pointer_create(
      reinterpret_cast<ID *>(ntree), node->typeinfo->rna_ext.srna, node);
  func = &rna_Node_insert_link_func;

  RNA_parameter_list_create(&list, &ptr, func);
  RNA_parameter_set_lookup(&list, "link", &link);
  node->typeinfo->rna_ext.call(nullptr, &ptr, func, &list);

  RNA_parameter_list_free(&list);
  return true;
}

static void rna_Node_init(const bContext *C, PointerRNA *ptr)
{
  bNode *node = static_cast<bNode *>(ptr->data);
  ParameterList list;
  FunctionRNA *func;

  func = &rna_Node_init_func; /* RNA_struct_find_function(&ptr, "init"); */

  RNA_parameter_list_create(&list, ptr, func);
  node->typeinfo->rna_ext.call(const_cast<bContext *>(C), ptr, func, &list);

  RNA_parameter_list_free(&list);
}

static void rna_Node_copy(PointerRNA *ptr, const bNode *copynode)
{
  bNode *node = static_cast<bNode *>(ptr->data);
  ParameterList list;
  FunctionRNA *func;

  func = &rna_Node_copy_func; /* RNA_struct_find_function(&ptr, "copy"); */

  RNA_parameter_list_create(&list, ptr, func);
  RNA_parameter_set_lookup(&list, "node", &copynode);
  node->typeinfo->rna_ext.call(nullptr, ptr, func, &list);

  RNA_parameter_list_free(&list);
}

static void rna_Node_free(PointerRNA *ptr)
{
  bNode *node = static_cast<bNode *>(ptr->data);
  ParameterList list;
  FunctionRNA *func;

  func = &rna_Node_free_func; /* RNA_struct_find_function(&ptr, "free"); */

  RNA_parameter_list_create(&list, ptr, func);
  node->typeinfo->rna_ext.call(nullptr, ptr, func, &list);

  RNA_parameter_list_free(&list);
}

static void rna_Node_draw_buttons(uiLayout *layout, bContext *C, PointerRNA *ptr)
{
  bNode *node = static_cast<bNode *>(ptr->data);
  ParameterList list;
  FunctionRNA *func;

  func = &rna_Node_draw_buttons_func; /* RNA_struct_find_function(&ptr, "draw_buttons"); */

  RNA_parameter_list_create(&list, ptr, func);
  RNA_parameter_set_lookup(&list, "context", &C);
  RNA_parameter_set_lookup(&list, "layout", &layout);
  node->typeinfo->rna_ext.call(C, ptr, func, &list);

  RNA_parameter_list_free(&list);
}

static void rna_Node_draw_buttons_ext(uiLayout *layout, bContext *C, PointerRNA *ptr)
{
  bNode *node = static_cast<bNode *>(ptr->data);
  ParameterList list;
  FunctionRNA *func;

  func = &rna_Node_draw_buttons_ext_func; /* RNA_struct_find_function(&ptr, "draw_buttons_ext"); */

  RNA_parameter_list_create(&list, ptr, func);
  RNA_parameter_set_lookup(&list, "context", &C);
  RNA_parameter_set_lookup(&list, "layout", &layout);
  node->typeinfo->rna_ext.call(C, ptr, func, &list);

  RNA_parameter_list_free(&list);
}

static void rna_Node_draw_label(const bNodeTree *ntree,
                                const bNode *node,
                                char *label,
                                int label_maxncpy)
{
  ParameterList list;
  FunctionRNA *func;
  void *ret;
  char *rlabel;

  func = &rna_Node_draw_label_func; /* RNA_struct_find_function(&ptr, "draw_label"); */

  PointerRNA ptr = RNA_pointer_create(
      const_cast<ID *>(&ntree->id), &RNA_Node, const_cast<bNode *>(node));
  RNA_parameter_list_create(&list, &ptr, func);
  node->typeinfo->rna_ext.call(nullptr, &ptr, func, &list);

  RNA_parameter_get_lookup(&list, "label", &ret);
  rlabel = static_cast<char *>(ret);
  BLI_strncpy(label, rlabel != nullptr ? rlabel : "", label_maxncpy);

  RNA_parameter_list_free(&list);
}

static bool rna_Node_is_registered_node_type(StructRNA *type)
{
  return (RNA_struct_blender_type_get(type) != nullptr);
}

static bool rna_Node_is_builtin(blender::bke::bNodeType *nt)
{
  BLI_assert(nt);

  /* `nt->rna_ext.data` is the python object. If it's nullptr then it's a
   * builtin node. */
  return nt->rna_ext.data == nullptr;
}

static void rna_Node_is_registered_node_type_runtime(bContext * /*C*/,
                                                     ReportList * /*reports*/,
                                                     PointerRNA *ptr,
                                                     ParameterList *parms)
{
  int result = (RNA_struct_blender_type_get(ptr->type) != nullptr);
  RNA_parameter_set_lookup(parms, "result", &result);
}

static bool rna_Node_unregister(Main * /*bmain*/, StructRNA *type)
{
  blender::bke::bNodeType *nt = static_cast<blender::bke::bNodeType *>(
      RNA_struct_blender_type_get(type));

  if (!nt || rna_Node_is_builtin(nt)) {
    return false;
  }

  RNA_struct_free_extension(type, &nt->rna_ext);
  RNA_struct_free(&BLENDER_RNA, type);

  /* this also frees the allocated nt pointer, no MEM_free call needed! */
  blender::bke::node_unregister_type(nt);

  /* update while blender is running */
  WM_main_add_notifier(NC_NODE | NA_EDITED, nullptr);
  return true;
}

/* Generic internal registration function.
 * Can be used to implement callbacks for registerable RNA node sub-types.
 */
static blender::bke::bNodeType *rna_Node_register_base(Main *bmain,
                                                       ReportList *reports,
                                                       StructRNA *basetype,
                                                       void *data,
                                                       const char *identifier,
                                                       StructValidateFunc validate,
                                                       StructCallbackFunc call,
                                                       StructFreeFunc free)
{
  blender::bke::bNodeType *nt, dummy_nt;
  bNode dummy_node;
  FunctionRNA *func;
  PropertyRNA *parm;
  bool have_function[10];

  /* setup dummy node & node type to store static properties in */
  memset(&dummy_nt, 0, sizeof(blender::bke::bNodeType));
  /* this does some additional initialization of default values */
  blender::bke::node_type_base_custom(&dummy_nt, identifier, "", "CUSTOM", 0);

  memset(&dummy_node, 0, sizeof(bNode));
  dummy_node.typeinfo = &dummy_nt;
  PointerRNA dummy_node_ptr = RNA_pointer_create(nullptr, basetype, &dummy_node);

  /* validate the python class */
  if (validate(&dummy_node_ptr, data, have_function) != 0) {
    return nullptr;
  }

  if (strlen(identifier) >= sizeof(dummy_nt.idname)) {
    BKE_reportf(reports,
                RPT_ERROR,
                "Registering node class: '%s' is too long, maximum length is %d",
                identifier,
                int(sizeof(dummy_nt.idname)));
    return nullptr;
  }

  /* check if we have registered this node type before, and remove it */
  nt = blender::bke::node_type_find(dummy_nt.idname);
  if (nt) {
    /* If it's an internal node, we cannot proceed. */
    if (rna_Node_is_builtin(nt)) {
      BKE_reportf(reports,
                  RPT_ERROR,
                  "Registering node class: '%s', bl_idname '%s' is a builtin node",
                  identifier,
                  dummy_nt.idname);
      return nullptr;
    }

    BKE_reportf(reports,
                RPT_INFO,
                "Registering node class: '%s', bl_idname '%s' has been registered before, "
                "unregistering previous",
                identifier,
                dummy_nt.idname);

    /* NOTE: unlike most types `nt->rna_ext.srna` doesn't need to be checked for nullptr. */
    if (!rna_Node_unregister(bmain, nt->rna_ext.srna)) {
      BKE_reportf(reports,
                  RPT_ERROR,
                  "Registering node class: '%s', bl_idname '%s' could not be unregistered",
                  identifier,
                  dummy_nt.idname);
      return nullptr;
    }
  }

  /* create a new node type */
  nt = static_cast<blender::bke::bNodeType *>(
      MEM_mallocN(sizeof(blender::bke::bNodeType), "node type"));
  memcpy(nt, &dummy_nt, sizeof(dummy_nt));
  nt->free_self = reinterpret_cast<void (*)(blender::bke::bNodeType *)>(MEM_freeN);

  nt->rna_ext.srna = RNA_def_struct_ptr(&BLENDER_RNA, nt->idname, basetype);
  nt->rna_ext.data = data;
  nt->rna_ext.call = call;
  nt->rna_ext.free = free;
  RNA_struct_blender_type_set(nt->rna_ext.srna, nt);

  RNA_def_struct_ui_text(nt->rna_ext.srna, nt->ui_name, nt->ui_description);
  RNA_def_struct_ui_icon(nt->rna_ext.srna, nt->ui_icon);

  func = RNA_def_function_runtime(
      nt->rna_ext.srna, "is_registered_node_type", rna_Node_is_registered_node_type_runtime);
  RNA_def_function_ui_description(func, "True if a registered node type");
  RNA_def_function_flag(func, FUNC_NO_SELF | FUNC_USE_SELF_TYPE);
  parm = RNA_def_boolean(func, "result", false, "Result", "");
  RNA_def_function_return(func, parm);

  /* XXX bad level call! needed to initialize the basic draw functions ... */
  ED_init_custom_node_type(nt);

  nt->poll = (have_function[0]) ? rna_Node_poll : nullptr;
  nt->poll_instance = (have_function[1]) ? rna_Node_poll_instance : rna_Node_poll_instance_default;
  nt->updatefunc = (have_function[2]) ? rna_Node_update_reg : nullptr;
  nt->insert_link = (have_function[3]) ? rna_Node_insert_link : nullptr;
  nt->initfunc_api = (have_function[4]) ? rna_Node_init : nullptr;
  nt->copyfunc_api = (have_function[5]) ? rna_Node_copy : nullptr;
  nt->freefunc_api = (have_function[6]) ? rna_Node_free : nullptr;
  nt->draw_buttons = (have_function[7]) ? rna_Node_draw_buttons : nullptr;
  nt->draw_buttons_ex = (have_function[8]) ? rna_Node_draw_buttons_ext : nullptr;
  nt->labelfunc = (have_function[9]) ? rna_Node_draw_label : nullptr;

  /* sanitize size values in case not all have been registered */
  if (nt->maxwidth < nt->minwidth) {
    nt->maxwidth = nt->minwidth;
  }
  if (nt->maxheight < nt->minheight) {
    nt->maxheight = nt->minheight;
  }
  CLAMP(nt->width, nt->minwidth, nt->maxwidth);
  CLAMP(nt->height, nt->minheight, nt->maxheight);

  return nt;
}

static StructRNA *rna_Node_register(Main *bmain,
                                    ReportList *reports,
                                    void *data,
                                    const char *identifier,
                                    StructValidateFunc validate,
                                    StructCallbackFunc call,
                                    StructFreeFunc free)
{
  blender::bke::bNodeType *nt = rna_Node_register_base(
      bmain, reports, &RNA_Node, data, identifier, validate, call, free);
  if (!nt) {
    return nullptr;
  }

  blender::bke::node_register_type(nt);

  /* update while blender is running */
  WM_main_add_notifier(NC_NODE | NA_EDITED, nullptr);

  return nt->rna_ext.srna;
}

static const EnumPropertyItem *itemf_function_check(
    const EnumPropertyItem *original_item_array,
    blender::FunctionRef<bool(const EnumPropertyItem *item)> value_supported)
{
  EnumPropertyItem *item_array = nullptr;
  int items_len = 0;

  for (const EnumPropertyItem *item = original_item_array; item->identifier != nullptr; item++) {
    if (value_supported(item)) {
      RNA_enum_item_add(&item_array, &items_len, item);
    }
  }

  RNA_enum_item_end(&item_array, &items_len);
  return item_array;
}

static bool geometry_node_asset_trait_flag_get(PointerRNA *ptr,
                                               const GeometryNodeAssetTraitFlag flag)
{
  const bNodeTree *ntree = static_cast<const bNodeTree *>(ptr->data);
  if (!ntree->geometry_node_asset_traits) {
    return false;
  }
  return ntree->geometry_node_asset_traits->flag & flag;
}

static void geometry_node_asset_trait_flag_set(PointerRNA *ptr,
                                               const GeometryNodeAssetTraitFlag flag,
                                               const bool value)
{
  bNodeTree *ntree = static_cast<bNodeTree *>(ptr->data);
  if (!ntree->geometry_node_asset_traits) {
    ntree->geometry_node_asset_traits = MEM_cnew<GeometryNodeAssetTraits>(__func__);
  }
  SET_FLAG_FROM_TEST(ntree->geometry_node_asset_traits->flag, value, flag);
}

static bool rna_GeometryNodeTree_is_tool_get(PointerRNA *ptr)
{
  return geometry_node_asset_trait_flag_get(ptr, GEO_NODE_ASSET_TOOL);
}
static void rna_GeometryNodeTree_is_tool_set(PointerRNA *ptr, bool value)
{
  geometry_node_asset_trait_flag_set(ptr, GEO_NODE_ASSET_TOOL, value);
}

static bool rna_GeometryNodeTree_is_modifier_get(PointerRNA *ptr)
{
  return geometry_node_asset_trait_flag_get(ptr, GEO_NODE_ASSET_MODIFIER);
}
static void rna_GeometryNodeTree_is_modifier_set(PointerRNA *ptr, bool value)
{
  geometry_node_asset_trait_flag_set(ptr, GEO_NODE_ASSET_MODIFIER, value);
}

static bool rna_GeometryNodeTree_is_mode_object_get(PointerRNA *ptr)
{
  return geometry_node_asset_trait_flag_get(ptr, GEO_NODE_ASSET_OBJECT);
}
static void rna_GeometryNodeTree_is_mode_object_set(PointerRNA *ptr, bool value)
{
  geometry_node_asset_trait_flag_set(ptr, GEO_NODE_ASSET_OBJECT, value);
}

static bool rna_GeometryNodeTree_is_mode_edit_get(PointerRNA *ptr)
{
  return geometry_node_asset_trait_flag_get(ptr, GEO_NODE_ASSET_EDIT);
}
static void rna_GeometryNodeTree_is_mode_edit_set(PointerRNA *ptr, bool value)
{
  geometry_node_asset_trait_flag_set(ptr, GEO_NODE_ASSET_EDIT, value);
}

static bool rna_GeometryNodeTree_is_mode_sculpt_get(PointerRNA *ptr)
{
  return geometry_node_asset_trait_flag_get(ptr, GEO_NODE_ASSET_SCULPT);
}
static void rna_GeometryNodeTree_is_mode_sculpt_set(PointerRNA *ptr, bool value)
{
  geometry_node_asset_trait_flag_set(ptr, GEO_NODE_ASSET_SCULPT, value);
}

static bool rna_GeometryNodeTree_is_type_mesh_get(PointerRNA *ptr)
{
  return geometry_node_asset_trait_flag_get(ptr, GEO_NODE_ASSET_MESH);
}
static void rna_GeometryNodeTree_is_type_mesh_set(PointerRNA *ptr, bool value)
{
  geometry_node_asset_trait_flag_set(ptr, GEO_NODE_ASSET_MESH, value);
}

static bool rna_GeometryNodeTree_is_type_curve_get(PointerRNA *ptr)
{
  return geometry_node_asset_trait_flag_get(ptr, GEO_NODE_ASSET_CURVE);
}
static void rna_GeometryNodeTree_is_type_curve_set(PointerRNA *ptr, bool value)
{
  geometry_node_asset_trait_flag_set(ptr, GEO_NODE_ASSET_CURVE, value);
}

static bool rna_GeometryNodeTree_is_type_point_cloud_get(PointerRNA *ptr)
{
  return geometry_node_asset_trait_flag_get(ptr, GEO_NODE_ASSET_POINT_CLOUD);
}
static void rna_GeometryNodeTree_is_type_point_cloud_set(PointerRNA *ptr, bool value)
{
  geometry_node_asset_trait_flag_set(ptr, GEO_NODE_ASSET_POINT_CLOUD, value);
}

static bool rna_GeometryNodeTree_use_wait_for_click_get(PointerRNA *ptr)
{
  return geometry_node_asset_trait_flag_get(ptr, GEO_NODE_ASSET_WAIT_FOR_CURSOR);
}
static void rna_GeometryNodeTree_use_wait_for_click_set(PointerRNA *ptr, bool value)
{
  geometry_node_asset_trait_flag_set(ptr, GEO_NODE_ASSET_WAIT_FOR_CURSOR, value);
}

static bool random_value_type_supported(const EnumPropertyItem *item)
{
  return ELEM(item->value, CD_PROP_FLOAT, CD_PROP_FLOAT3, CD_PROP_BOOL, CD_PROP_INT32);
}
static const EnumPropertyItem *rna_FunctionNodeRandomValue_type_itemf(bContext * /*C*/,
                                                                      PointerRNA * /*ptr*/,
                                                                      PropertyRNA * /*prop*/,
                                                                      bool *r_free)
{
  *r_free = true;
  return itemf_function_check(rna_enum_attribute_type_items, random_value_type_supported);
}

static bool generic_attribute_type_supported(const EnumPropertyItem *item)
{
  return ELEM(item->value,
              CD_PROP_FLOAT,
              CD_PROP_FLOAT2,
              CD_PROP_FLOAT3,
              CD_PROP_COLOR,
              CD_PROP_BOOL,
              CD_PROP_INT32,
              CD_PROP_BYTE_COLOR,
              CD_PROP_QUATERNION,
              CD_PROP_FLOAT4X4);
}

static bool generic_attribute_type_supported_with_socket(const EnumPropertyItem *item)
{
  return generic_attribute_type_supported(item) &&
         !ELEM(item->value, CD_PROP_BYTE_COLOR, CD_PROP_FLOAT2);
}

static const EnumPropertyItem *rna_GeometryNodeAttributeType_type_with_socket_itemf(
    bContext * /*C*/, PointerRNA * /*ptr*/, PropertyRNA * /*prop*/, bool *r_free)
{
  *r_free = true;
  return itemf_function_check(rna_enum_attribute_type_items,
                              generic_attribute_type_supported_with_socket);
}

static const EnumPropertyItem *rna_GeometryNodeAttributeDomain_attribute_domain_itemf(
    bContext * /*C*/, PointerRNA * /*ptr*/, PropertyRNA * /*prop*/, bool *r_free)
{
  using namespace blender;
  EnumPropertyItem *item_array = nullptr;
  int items_len = 0;

  for (const EnumPropertyItem *item = rna_enum_attribute_domain_items; item->identifier != nullptr;
       item++)
  {
    RNA_enum_item_add(&item_array, &items_len, item);
  }
  RNA_enum_item_end(&item_array, &items_len);

  *r_free = true;
  return item_array;
}

static StructRNA *rna_ShaderNode_register(Main *bmain,
                                          ReportList *reports,
                                          void *data,
                                          const char *identifier,
                                          StructValidateFunc validate,
                                          StructCallbackFunc call,
                                          StructFreeFunc free)
{
  blender::bke::bNodeType *nt = rna_Node_register_base(
      bmain, reports, &RNA_ShaderNode, data, identifier, validate, call, free);
  if (!nt) {
    return nullptr;
  }

  blender::bke::node_register_type(nt);

  /* update while blender is running */
  WM_main_add_notifier(NC_NODE | NA_EDITED, nullptr);

  return nt->rna_ext.srna;
}

static StructRNA *rna_CompositorNode_register(Main *bmain,
                                              ReportList *reports,
                                              void *data,
                                              const char *identifier,
                                              StructValidateFunc validate,
                                              StructCallbackFunc call,
                                              StructFreeFunc free)
{
  blender::bke::bNodeType *nt = rna_Node_register_base(
      bmain, reports, &RNA_CompositorNode, data, identifier, validate, call, free);
  if (!nt) {
    return nullptr;
  }

  blender::bke::node_register_type(nt);

  /* update while blender is running */
  WM_main_add_notifier(NC_NODE | NA_EDITED, nullptr);

  return nt->rna_ext.srna;
}

static StructRNA *rna_TextureNode_register(Main *bmain,
                                           ReportList *reports,
                                           void *data,
                                           const char *identifier,
                                           StructValidateFunc validate,
                                           StructCallbackFunc call,
                                           StructFreeFunc free)
{
  blender::bke::bNodeType *nt = rna_Node_register_base(
      bmain, reports, &RNA_TextureNode, data, identifier, validate, call, free);
  if (!nt) {
    return nullptr;
  }

  blender::bke::node_register_type(nt);

  /* update while blender is running */
  WM_main_add_notifier(NC_NODE | NA_EDITED, nullptr);

  return nt->rna_ext.srna;
}

static StructRNA *rna_GeometryNode_register(Main *bmain,
                                            ReportList *reports,
                                            void *data,
                                            const char *identifier,
                                            StructValidateFunc validate,
                                            StructCallbackFunc call,
                                            StructFreeFunc free)
{
  blender::bke::bNodeType *nt = rna_Node_register_base(
      bmain, reports, &RNA_GeometryNode, data, identifier, validate, call, free);
  if (!nt) {
    return nullptr;
  }

  blender::bke::node_register_type(nt);

  /* update while blender is running */
  WM_main_add_notifier(NC_NODE | NA_EDITED, nullptr);

  return nt->rna_ext.srna;
}

static StructRNA *rna_FunctionNode_register(Main *bmain,
                                            ReportList *reports,
                                            void *data,
                                            const char *identifier,
                                            StructValidateFunc validate,
                                            StructCallbackFunc call,
                                            StructFreeFunc free)
{
  blender::bke::bNodeType *nt = rna_Node_register_base(
      bmain, reports, &RNA_FunctionNode, data, identifier, validate, call, free);
  if (!nt) {
    return nullptr;
  }

  blender::bke::node_register_type(nt);

  /* update while blender is running */
  WM_main_add_notifier(NC_NODE | NA_EDITED, nullptr);

  return nt->rna_ext.srna;
}

static IDProperty **rna_Node_idprops(PointerRNA *ptr)
{
  bNode *node = static_cast<bNode *>(ptr->data);
  return &node->prop;
}

static void rna_Node_parent_set(PointerRNA *ptr, PointerRNA value, ReportList * /*reports*/)
{
  bNode *node = static_cast<bNode *>(ptr->data);
  bNode *parent = static_cast<bNode *>(value.data);
  bNodeTree *ntree = reinterpret_cast<bNodeTree *>(ptr->owner_id);

  if (!parent) {
    blender::bke::node_detach_node(ntree, node);
    return;
  }

  /* XXX only Frame node allowed for now,
   * in the future should have a poll function or so to test possible attachment.
   */
  if (parent->type != NODE_FRAME) {
    return;
  }

  if (blender::bke::node_is_parent_and_child(node, parent)) {
    return;
  }

  blender::bke::node_detach_node(ntree, node);
  blender::bke::node_attach_node(ntree, node, parent);
}

static void rna_Node_internal_links_begin(CollectionPropertyIterator *iter, PointerRNA *ptr)
{
  bNode *node = static_cast<bNode *>(ptr->data);
  bNodeLink *begin;
  int len;
  blender::bke::node_internal_links(node, &begin, &len);
  rna_iterator_array_begin(iter, begin, sizeof(bNodeLink), len, false, nullptr);
}

/**
 * Forbid identifier lookup in nodes whose identifiers are likely to change soon because
 * dynamically typed sockets are joined into one.
 */
static bool allow_identifier_lookup(const bNode &node)
{
  switch (node.type) {
    case FN_NODE_RANDOM_VALUE:
    case SH_NODE_MIX:
    case FN_NODE_COMPARE:
    case SH_NODE_MAP_RANGE:
      return false;
    default:
      return true;
  }
}

static bNodeSocket *find_socket_by_key(bNode &node,
                                       const eNodeSocketInOut in_out,
                                       const blender::StringRef key)
{
  ListBase *sockets = in_out == SOCK_IN ? &node.inputs : &node.outputs;
  if (allow_identifier_lookup(node)) {
    LISTBASE_FOREACH (bNodeSocket *, socket, sockets) {
      if (socket->is_available()) {
        if (socket->identifier == key) {
          return socket;
        }
      }
    }
  }
  LISTBASE_FOREACH (bNodeSocket *, socket, sockets) {
    if (socket->is_available()) {
      if (socket->name == key) {
        return socket;
      }
    }
  }
  return nullptr;
}

static bool rna_NodeInputs_lookup_string(PointerRNA *ptr, const char *key, PointerRNA *r_ptr)
{
  bNode *node = static_cast<bNode *>(ptr->data);
  if (bNodeSocket *socket = find_socket_by_key(*node, SOCK_IN, key)) {
    *r_ptr = RNA_pointer_create(ptr->owner_id, &RNA_NodeSocket, socket);
    return true;
  }
  return false;
}

static bool rna_NodeOutputs_lookup_string(PointerRNA *ptr, const char *key, PointerRNA *r_ptr)
{
  bNode *node = static_cast<bNode *>(ptr->data);
  if (bNodeSocket *socket = find_socket_by_key(*node, SOCK_OUT, key)) {
    *r_ptr = RNA_pointer_create(ptr->owner_id, &RNA_NodeSocket, socket);
    return true;
  }
  return false;
}

static bool rna_Node_parent_poll(PointerRNA *ptr, PointerRNA value)
{
  bNode *node = static_cast<bNode *>(ptr->data);
  bNode *parent = static_cast<bNode *>(value.data);

  /* XXX only Frame node allowed for now,
   * in the future should have a poll function or so to test possible attachment.
   */
  if (parent->type != NODE_FRAME) {
    return false;
  }

  if (node->type == NODE_FRAME && blender::bke::node_is_parent_and_child(node, parent)) {
    return false;
  }

  return true;
}

void rna_Node_update(Main *bmain, Scene * /*scene*/, PointerRNA *ptr)
{
  bNodeTree *ntree = reinterpret_cast<bNodeTree *>(ptr->owner_id);
  bNode *node = static_cast<bNode *>(ptr->data);
  BKE_ntree_update_tag_node_property(ntree, node);
  ED_node_tree_propagate_change(nullptr, bmain, ntree);
}

void rna_Node_update_relations(Main *bmain, Scene *scene, PointerRNA *ptr)
{
  rna_Node_update(bmain, scene, ptr);
  DEG_relations_tag_update(bmain);
}

static void rna_Node_socket_value_update(ID *id, bNode * /*node*/, bContext *C)
{
  BKE_ntree_update_tag_all(reinterpret_cast<bNodeTree *>(id));
  ED_node_tree_propagate_change(C, CTX_data_main(C), reinterpret_cast<bNodeTree *>(id));
}

static void rna_Node_select_set(PointerRNA *ptr, bool value)
{
  bNode *node = static_cast<bNode *>(ptr->data);
  blender::bke::node_set_selected(node, value);
}

static void rna_Node_name_set(PointerRNA *ptr, const char *value)
{
  bNodeTree *ntree = reinterpret_cast<bNodeTree *>(ptr->owner_id);
  bNode *node = static_cast<bNode *>(ptr->data);
  char oldname[sizeof(node->name)];

  /* make a copy of the old name first */
  STRNCPY(oldname, node->name);
  /* set new name */
  STRNCPY_UTF8(node->name, value);

  blender::bke::node_unique_name(ntree, node);

  /* fix all the animation data which may link to this */
  BKE_animdata_fix_paths_rename_all(nullptr, "nodes", oldname, node->name);
}

static bool allow_changing_sockets(bNode *node)
{
  return ELEM(node->type, NODE_CUSTOM, SH_NODE_SCRIPT, CMP_NODE_OUTPUT_FILE);
}

static bNodeSocket *rna_Node_inputs_new(ID *id,
                                        bNode *node,
                                        Main *bmain,
                                        ReportList *reports,
                                        const char *type,
                                        const char *name,
                                        const char *identifier,
                                        const bool use_multi_input)
{
  if (!allow_changing_sockets(node)) {
    BKE_report(reports, RPT_ERROR, "Cannot add socket to built-in node");
    return nullptr;
  }

  bNodeTree *ntree = reinterpret_cast<bNodeTree *>(id);
  bNodeSocket *sock = blender::bke::node_add_socket(ntree, node, SOCK_IN, type, identifier, name);

  if (sock == nullptr) {
    BKE_report(reports, RPT_ERROR, "Unable to create socket");
  }
  else {
    if (use_multi_input) {
      sock->flag |= SOCK_MULTI_INPUT;
    }
    ED_node_tree_propagate_change(nullptr, bmain, ntree);
    WM_main_add_notifier(NC_NODE | NA_EDITED, ntree);
  }

  return sock;
}

static bNodeSocket *rna_Node_outputs_new(ID *id,
                                         bNode *node,
                                         Main *bmain,
                                         ReportList *reports,
                                         const char *type,
                                         const char *name,
                                         const char *identifier,
                                         const bool use_multi_input)
{
  if (!allow_changing_sockets(node)) {
    BKE_report(reports, RPT_ERROR, "Cannot add socket to built-in node");
    return nullptr;
  }

  if (use_multi_input) {
    BKE_report(reports, RPT_ERROR, "Output sockets cannot be multi-input");
    return nullptr;
  }

  bNodeTree *ntree = reinterpret_cast<bNodeTree *>(id);
  bNodeSocket *sock = blender::bke::node_add_socket(ntree, node, SOCK_OUT, type, identifier, name);

  if (sock == nullptr) {
    BKE_report(reports, RPT_ERROR, "Unable to create socket");
  }
  else {
    ED_node_tree_propagate_change(nullptr, bmain, ntree);
    WM_main_add_notifier(NC_NODE | NA_EDITED, ntree);
  }

  return sock;
}

static void rna_Node_socket_remove(
    ID *id, bNode *node, Main *bmain, ReportList *reports, bNodeSocket *sock)
{
  if (!allow_changing_sockets(node)) {
    BKE_report(reports, RPT_ERROR, "Unable to remove socket from built-in node");
    return;
  }

  bNodeTree *ntree = reinterpret_cast<bNodeTree *>(id);

  if (BLI_findindex(&node->inputs, sock) == -1 && BLI_findindex(&node->outputs, sock) == -1) {
    BKE_reportf(reports, RPT_ERROR, "Unable to locate socket '%s' in node", sock->identifier);
  }
  else {
    blender::bke::node_remove_socket(ntree, node, sock);

    ED_node_tree_propagate_change(nullptr, bmain, ntree);
    WM_main_add_notifier(NC_NODE | NA_EDITED, ntree);
  }
}

static void rna_Node_inputs_clear(ID *id, bNode *node, Main *bmain, ReportList *reports)
{
  if (!allow_changing_sockets(node)) {
    BKE_report(reports, RPT_ERROR, "Unable to remove sockets from built-in node");
    return;
  }

  bNodeTree *ntree = reinterpret_cast<bNodeTree *>(id);
  bNodeSocket *sock, *nextsock;

  for (sock = static_cast<bNodeSocket *>(node->inputs.first); sock; sock = nextsock) {
    nextsock = sock->next;
    blender::bke::node_remove_socket(ntree, node, sock);
  }

  ED_node_tree_propagate_change(nullptr, bmain, ntree);
  WM_main_add_notifier(NC_NODE | NA_EDITED, ntree);
}

static void rna_Node_outputs_clear(ID *id, bNode *node, Main *bmain, ReportList *reports)
{
  if (!allow_changing_sockets(node)) {
    BKE_report(reports, RPT_ERROR, "Unable to remove socket from built-in node");
    return;
  }

  bNodeTree *ntree = reinterpret_cast<bNodeTree *>(id);
  bNodeSocket *sock, *nextsock;

  for (sock = static_cast<bNodeSocket *>(node->outputs.first); sock; sock = nextsock) {
    nextsock = sock->next;
    blender::bke::node_remove_socket(ntree, node, sock);
  }

  ED_node_tree_propagate_change(nullptr, bmain, ntree);
  WM_main_add_notifier(NC_NODE | NA_EDITED, ntree);
}

static void rna_Node_inputs_move(
    ID *id, bNode *node, Main *bmain, ReportList *reports, int from_index, int to_index)
{
  if (!allow_changing_sockets(node)) {
    BKE_report(reports, RPT_ERROR, "Unable to move sockets in built-in node");
    return;
  }

  bNodeTree *ntree = reinterpret_cast<bNodeTree *>(id);
  bNodeSocket *sock;

  if (from_index == to_index) {
    return;
  }
  if (from_index < 0 || to_index < 0) {
    return;
  }

  sock = static_cast<bNodeSocket *>(BLI_findlink(&node->inputs, from_index));
  if (to_index < from_index) {
    bNodeSocket *nextsock = static_cast<bNodeSocket *>(BLI_findlink(&node->inputs, to_index));
    if (nextsock) {
      BLI_remlink(&node->inputs, sock);
      BLI_insertlinkbefore(&node->inputs, nextsock, sock);
    }
  }
  else {
    bNodeSocket *prevsock = static_cast<bNodeSocket *>(BLI_findlink(&node->inputs, to_index));
    if (prevsock) {
      BLI_remlink(&node->inputs, sock);
      BLI_insertlinkafter(&node->inputs, prevsock, sock);
    }
  }

  BKE_ntree_update_tag_node_property(ntree, node);
  ED_node_tree_propagate_change(nullptr, bmain, ntree);
  WM_main_add_notifier(NC_NODE | NA_EDITED, ntree);
}

static void rna_Node_outputs_move(
    ID *id, bNode *node, Main *bmain, ReportList *reports, int from_index, int to_index)
{
  if (!allow_changing_sockets(node)) {
    BKE_report(reports, RPT_ERROR, "Unable to move sockets in built-in node");
    return;
  }

  bNodeTree *ntree = reinterpret_cast<bNodeTree *>(id);
  bNodeSocket *sock;

  if (from_index == to_index) {
    return;
  }
  if (from_index < 0 || to_index < 0) {
    return;
  }

  sock = static_cast<bNodeSocket *>(BLI_findlink(&node->outputs, from_index));
  if (to_index < from_index) {
    bNodeSocket *nextsock = static_cast<bNodeSocket *>(BLI_findlink(&node->outputs, to_index));
    if (nextsock) {
      BLI_remlink(&node->outputs, sock);
      BLI_insertlinkbefore(&node->outputs, nextsock, sock);
    }
  }
  else {
    bNodeSocket *prevsock = static_cast<bNodeSocket *>(BLI_findlink(&node->outputs, to_index));
    if (prevsock) {
      BLI_remlink(&node->outputs, sock);
      BLI_insertlinkafter(&node->outputs, prevsock, sock);
    }
  }

  BKE_ntree_update_tag_node_property(ntree, node);
  ED_node_tree_propagate_change(nullptr, bmain, ntree);
  WM_main_add_notifier(NC_NODE | NA_EDITED, ntree);
}

static void rna_Node_width_range(
    PointerRNA *ptr, float *min, float *max, float *softmin, float *softmax)
{
  bNode *node = static_cast<bNode *>(ptr->data);
  *min = *softmin = node->typeinfo->minwidth;
  *max = *softmax = node->typeinfo->maxwidth;
}

static void rna_Node_height_range(
    PointerRNA *ptr, float *min, float *max, float *softmin, float *softmax)
{
  bNode *node = static_cast<bNode *>(ptr->data);
  *min = *softmin = node->typeinfo->minheight;
  *max = *softmax = node->typeinfo->maxheight;
}

static void rna_Node_dimensions_get(PointerRNA *ptr, float *value)
{
  bNode *node = static_cast<bNode *>(ptr->data);
  blender::bke::node_dimensions_get(node, &value[0], &value[1]);
}

/* ******** Node Types ******** */

static void rna_NodeInternalSocketTemplate_name_get(PointerRNA *ptr, char *value)
{
  blender::bke::bNodeSocketTemplate *stemp = static_cast<blender::bke::bNodeSocketTemplate *>(
      ptr->data);
  strcpy(value, stemp->name);
}

static int rna_NodeInternalSocketTemplate_name_length(PointerRNA *ptr)
{
  blender::bke::bNodeSocketTemplate *stemp = static_cast<blender::bke::bNodeSocketTemplate *>(
      ptr->data);
  return strlen(stemp->name);
}

static void rna_NodeInternalSocketTemplate_identifier_get(PointerRNA *ptr, char *value)
{
  blender::bke::bNodeSocketTemplate *stemp = static_cast<blender::bke::bNodeSocketTemplate *>(
      ptr->data);
  strcpy(value, stemp->identifier);
}

static int rna_NodeInternalSocketTemplate_identifier_length(PointerRNA *ptr)
{
  blender::bke::bNodeSocketTemplate *stemp = static_cast<blender::bke::bNodeSocketTemplate *>(
      ptr->data);
  return strlen(stemp->identifier);
}

static int rna_NodeInternalSocketTemplate_type_get(PointerRNA *ptr)
{
  blender::bke::bNodeSocketTemplate *stemp = static_cast<blender::bke::bNodeSocketTemplate *>(
      ptr->data);
  return stemp->type;
}

static PointerRNA rna_NodeInternal_input_template(StructRNA *srna, int index)
{
  blender::bke::bNodeType *ntype = static_cast<blender::bke::bNodeType *>(
      RNA_struct_blender_type_get(srna));
  if (ntype && ntype->inputs) {
    blender::bke::bNodeSocketTemplate *stemp = ntype->inputs;
    int i = 0;
    while (i < index && stemp->type >= 0) {
      i++;
      stemp++;
    }
    if (i == index && stemp->type >= 0) {
      PointerRNA ptr = RNA_pointer_create(nullptr, &RNA_NodeInternalSocketTemplate, stemp);
      return ptr;
    }
  }
  return PointerRNA_NULL;
}

static PointerRNA rna_NodeInternal_output_template(StructRNA *srna, int index)
{
  blender::bke::bNodeType *ntype = static_cast<blender::bke::bNodeType *>(
      RNA_struct_blender_type_get(srna));
  if (ntype && ntype->outputs) {
    blender::bke::bNodeSocketTemplate *stemp = ntype->outputs;
    int i = 0;
    while (i < index && stemp->type >= 0) {
      i++;
      stemp++;
    }
    if (i == index && stemp->type >= 0) {
      PointerRNA ptr = RNA_pointer_create(nullptr, &RNA_NodeInternalSocketTemplate, stemp);
      return ptr;
    }
  }
  return PointerRNA_NULL;
}

static bool rna_NodeInternal_poll(StructRNA *srna, bNodeTree *ntree)
{
  blender::bke::bNodeType *ntype = static_cast<blender::bke::bNodeType *>(
      RNA_struct_blender_type_get(srna));
  const char *disabled_hint;
  return ntype && (!ntype->poll || ntype->poll(ntype, ntree, &disabled_hint));
}

static bool rna_NodeInternal_poll_instance(bNode *node, bNodeTree *ntree)
{
  blender::bke::bNodeType *ntype = node->typeinfo;
  const char *disabled_hint;
  if (ntype->poll_instance) {
    return ntype->poll_instance(node, ntree, &disabled_hint);
  }
  else {
    /* fall back to basic poll function */
    return !ntype->poll || ntype->poll(ntype, ntree, &disabled_hint);
  }
}

static void rna_NodeInternal_update(ID *id, bNode *node, Main *bmain)
{
  bNodeTree *ntree = reinterpret_cast<bNodeTree *>(id);
  BKE_ntree_update_tag_node_property(ntree, node);
  ED_node_tree_propagate_change(nullptr, bmain, ntree);
}

static void rna_NodeInternal_draw_buttons(ID *id, bNode *node, bContext *C, uiLayout *layout)
{
  if (node->typeinfo->draw_buttons) {
    PointerRNA ptr = RNA_pointer_create(id, &RNA_Node, node);
    node->typeinfo->draw_buttons(layout, C, &ptr);
  }
}

static void rna_NodeInternal_draw_buttons_ext(ID *id, bNode *node, bContext *C, uiLayout *layout)
{
  if (node->typeinfo->draw_buttons_ex) {
    PointerRNA ptr = RNA_pointer_create(id, &RNA_Node, node);
    node->typeinfo->draw_buttons_ex(layout, C, &ptr);
  }
  else if (node->typeinfo->draw_buttons) {
    PointerRNA ptr = RNA_pointer_create(id, &RNA_Node, node);
    node->typeinfo->draw_buttons(layout, C, &ptr);
  }
}

static StructRNA *rna_NodeCustomGroup_register(Main *bmain,
                                               ReportList *reports,
                                               void *data,
                                               const char *identifier,
                                               StructValidateFunc validate,
                                               StructCallbackFunc call,
                                               StructFreeFunc free)
{
  blender::bke::bNodeType *nt = rna_Node_register_base(
      bmain, reports, &RNA_NodeCustomGroup, data, identifier, validate, call, free);
  if (!nt) {
    return nullptr;
  }

  blender::bke::node_register_type(nt);

  /* update while blender is running */
  WM_main_add_notifier(NC_NODE | NA_EDITED, nullptr);

  return nt->rna_ext.srna;
}

static StructRNA *rna_GeometryNodeCustomGroup_register(Main *bmain,
                                                       ReportList *reports,
                                                       void *data,
                                                       const char *identifier,
                                                       StructValidateFunc validate,
                                                       StructCallbackFunc call,
                                                       StructFreeFunc free)
{
  blender::bke::bNodeType *nt = rna_Node_register_base(
      bmain, reports, &RNA_GeometryNodeCustomGroup, data, identifier, validate, call, free);

  if (!nt) {
    return nullptr;
  }

  nt->type = NODE_CUSTOM_GROUP;

  register_node_type_geo_custom_group(nt);

  blender::bke::node_register_type(nt);

  WM_main_add_notifier(NC_NODE | NA_EDITED, nullptr);

  return nt->rna_ext.srna;
}

void register_node_type_geo_custom_group(blender::bke::bNodeType *ntype);

static StructRNA *rna_ShaderNodeCustomGroup_register(Main *bmain,
                                                     ReportList *reports,
                                                     void *data,
                                                     const char *identifier,
                                                     StructValidateFunc validate,
                                                     StructCallbackFunc call,
                                                     StructFreeFunc free)
{
  blender::bke::bNodeType *nt = rna_Node_register_base(
      bmain, reports, &RNA_ShaderNodeCustomGroup, data, identifier, validate, call, free);

  if (!nt) {
    return nullptr;
  }

  nt->type = NODE_CUSTOM_GROUP;

  register_node_type_sh_custom_group(nt);

  blender::bke::node_register_type(nt);

  WM_main_add_notifier(NC_NODE | NA_EDITED, nullptr);

  return nt->rna_ext.srna;
}

static StructRNA *rna_CompositorNodeCustomGroup_register(Main *bmain,
                                                         ReportList *reports,
                                                         void *data,
                                                         const char *identifier,
                                                         StructValidateFunc validate,
                                                         StructCallbackFunc call,
                                                         StructFreeFunc free)
{
  blender::bke::bNodeType *nt = rna_Node_register_base(
      bmain, reports, &RNA_CompositorNodeCustomGroup, data, identifier, validate, call, free);
  if (!nt) {
    return nullptr;
  }

  nt->type = NODE_CUSTOM_GROUP;

  register_node_type_cmp_custom_group(nt);

  blender::bke::node_register_type(nt);

  WM_main_add_notifier(NC_NODE | NA_EDITED, nullptr);

  return nt->rna_ext.srna;
}

static void rna_CompositorNode_tag_need_exec(bNode *node)
{
  ntreeCompositTagNeedExec(node);
}

static void rna_Node_tex_image_update(Main *bmain, Scene * /*scene*/, PointerRNA *ptr)
{
  bNodeTree *ntree = reinterpret_cast<bNodeTree *>(ptr->owner_id);
  bNode *node = static_cast<bNode *>(ptr->data);

  BKE_ntree_update_tag_node_property(ntree, node);
  ED_node_tree_propagate_change(nullptr, bmain, ntree);
  WM_main_add_notifier(NC_IMAGE, nullptr);
}

static void rna_NodeGroup_update(Main *bmain, Scene * /*scene*/, PointerRNA *ptr)
{
  bNodeTree *ntree = reinterpret_cast<bNodeTree *>(ptr->owner_id);
  bNode *node = static_cast<bNode *>(ptr->data);

  BKE_ntree_update_tag_node_property(ntree, node);
  ED_node_tree_propagate_change(nullptr, bmain, ntree);
  DEG_relations_tag_update(bmain);
}

static void rna_NodeGroup_node_tree_set(PointerRNA *ptr,
                                        const PointerRNA value,
                                        ReportList * /*reports*/)
{
  bNodeTree *ntree = reinterpret_cast<bNodeTree *>(ptr->owner_id);
  bNode *node = static_cast<bNode *>(ptr->data);
  bNodeTree *ngroup = static_cast<bNodeTree *>(value.data);

  const char *disabled_hint = nullptr;
  if (blender::bke::node_group_poll(ntree, ngroup, &disabled_hint)) {
    if (node->id) {
      id_us_min(node->id);
    }
    if (ngroup) {
      id_us_plus(&ngroup->id);
    }

    node->id = &ngroup->id;
  }
}

static bool rna_NodeGroup_node_tree_poll(PointerRNA *ptr, const PointerRNA value)
{
  bNodeTree *ntree = reinterpret_cast<bNodeTree *>(ptr->owner_id);
  bNodeTree *ngroup = static_cast<bNodeTree *>(value.data);

  /* only allow node trees of the same type as the group node's tree */
  if (ngroup->type != ntree->type) {
    return false;
  }

  const char *disabled_hint = nullptr;
  return blender::bke::node_group_poll(ntree, ngroup, &disabled_hint);
}

static void rna_distance_matte_t1_set(PointerRNA *ptr, float value)
{
  bNode *node = static_cast<bNode *>(ptr->data);
  NodeChroma *chroma = static_cast<NodeChroma *>(node->storage);

  chroma->t1 = value;
}

static void rna_distance_matte_t2_set(PointerRNA *ptr, float value)
{
  bNode *node = static_cast<bNode *>(ptr->data);
  NodeChroma *chroma = static_cast<NodeChroma *>(node->storage);

  chroma->t2 = value;
}

static void rna_difference_matte_t1_set(PointerRNA *ptr, float value)
{
  bNode *node = static_cast<bNode *>(ptr->data);
  NodeChroma *chroma = static_cast<NodeChroma *>(node->storage);

  chroma->t1 = value;
}

static void rna_difference_matte_t2_set(PointerRNA *ptr, float value)
{
  bNode *node = static_cast<bNode *>(ptr->data);
  NodeChroma *chroma = static_cast<NodeChroma *>(node->storage);

  chroma->t2 = value;
}

/* Button Set Functions for Matte Nodes */
static void rna_Matte_t1_set(PointerRNA *ptr, float value)
{
  bNode *node = static_cast<bNode *>(ptr->data);
  NodeChroma *chroma = static_cast<NodeChroma *>(node->storage);

  chroma->t1 = value;

  if (value < chroma->t2) {
    chroma->t2 = value;
  }
}

static void rna_Matte_t2_set(PointerRNA *ptr, float value)
{
  bNode *node = static_cast<bNode *>(ptr->data);
  NodeChroma *chroma = static_cast<NodeChroma *>(node->storage);

  if (value > chroma->t1) {
    value = chroma->t1;
  }

  chroma->t2 = value;
}

static void rna_Node_scene_set(PointerRNA *ptr, PointerRNA value, ReportList * /*reports*/)
{
  bNode *node = static_cast<bNode *>(ptr->data);

  if (node->id) {
    id_us_min(node->id);
    node->id = nullptr;
  }

  node->id = static_cast<ID *>(value.data);

  id_us_plus(node->id);
}

static void rna_Node_image_layer_update(Main *bmain, Scene *scene, PointerRNA *ptr)
{
  bNode *node = static_cast<bNode *>(ptr->data);
  Image *ima = reinterpret_cast<Image *>(node->id);
  ImageUser *iuser = static_cast<ImageUser *>(node->storage);

  if (node->type == CMP_NODE_CRYPTOMATTE && node->custom1 != CMP_NODE_CRYPTOMATTE_SOURCE_IMAGE) {
    return;
  }

  BKE_image_multilayer_index(ima->rr, iuser);
  BKE_image_signal(bmain, ima, iuser, IMA_SIGNAL_SRC_CHANGE);

  rna_Node_update(bmain, scene, ptr);

  if (scene != nullptr && scene->nodetree != nullptr) {
    ntreeCompositUpdateRLayers(scene->nodetree);
  }
}

static const EnumPropertyItem *renderresult_layers_add_enum(RenderLayer *rl)
{
  EnumPropertyItem *item = nullptr;
  EnumPropertyItem tmp = {0};
  int i = 0, totitem = 0;

  while (rl) {
    tmp.identifier = rl->name;
    /* Little trick: using space char instead empty string
     * makes the item selectable in the drop-down. */
    if (rl->name[0] == '\0') {
      tmp.name = " ";
    }
    else {
      tmp.name = rl->name;
    }
    tmp.value = i++;
    RNA_enum_item_add(&item, &totitem, &tmp);
    rl = rl->next;
  }

  RNA_enum_item_end(&item, &totitem);

  return item;
}

static const EnumPropertyItem *rna_ShaderNodeMix_data_type_itemf(bContext * /*C*/,
                                                                 PointerRNA *ptr,
                                                                 PropertyRNA * /*prop*/,
                                                                 bool *r_free)
{
  *r_free = true;

  const auto rotation_supported_mix = [&](const EnumPropertyItem *item) -> bool {
    const eNodeSocketDatatype data_type = eNodeSocketDatatype(item->value);
    if (data_type == SOCK_ROTATION) {
      const bNodeTree *tree = reinterpret_cast<const bNodeTree *>(ptr->owner_id);
      if (tree->type == NTREE_GEOMETRY) {
        return true;
      }
    }
    return ELEM(data_type, SOCK_FLOAT, SOCK_VECTOR, SOCK_RGBA);
  };

  return itemf_function_check(rna_enum_mix_data_type_items, rotation_supported_mix);
}

static const EnumPropertyItem *rna_Node_image_layer_itemf(bContext * /*C*/,
                                                          PointerRNA *ptr,
                                                          PropertyRNA * /*prop*/,
                                                          bool *r_free)
{
  bNode *node = static_cast<bNode *>(ptr->data);
  Image *ima = reinterpret_cast<Image *>(node->id);
  const EnumPropertyItem *item = nullptr;
  RenderLayer *rl;

  if (node->type == CMP_NODE_CRYPTOMATTE && node->custom1 != CMP_NODE_CRYPTOMATTE_SOURCE_IMAGE) {
    return rna_enum_dummy_NULL_items;
  }

  if (ima == nullptr || ima->rr == nullptr) {
    *r_free = false;
    return rna_enum_dummy_NULL_items;
  }

  rl = static_cast<RenderLayer *>(ima->rr->layers.first);
  item = renderresult_layers_add_enum(rl);

  *r_free = true;

  return item;
}

static bool rna_Node_image_has_layers_get(PointerRNA *ptr)
{
  bNode *node = static_cast<bNode *>(ptr->data);
  Image *ima = reinterpret_cast<Image *>(node->id);

  if (node->type == CMP_NODE_CRYPTOMATTE && node->custom1 != CMP_NODE_CRYPTOMATTE_SOURCE_IMAGE) {
    return false;
  }

  if (!ima || !(ima->rr)) {
    return false;
  }

  return RE_layers_have_name(ima->rr);
}

static bool rna_Node_image_has_views_get(PointerRNA *ptr)
{
  bNode *node = static_cast<bNode *>(ptr->data);
  Image *ima = reinterpret_cast<Image *>(node->id);

  if (node->type == CMP_NODE_CRYPTOMATTE && node->custom1 != CMP_NODE_CRYPTOMATTE_SOURCE_IMAGE) {
    return false;
  }

  if (!ima || !(ima->rr)) {
    return false;
  }

  return BLI_listbase_count_at_most(&ima->rr->views, 2) > 1;
}

static const EnumPropertyItem *renderresult_views_add_enum(RenderView *rv)
{
  EnumPropertyItem *item = nullptr;
  EnumPropertyItem tmp = {0, "ALL", 0, "All", ""};
  int i = 1, totitem = 0;

  /* option to use all views */
  RNA_enum_item_add(&item, &totitem, &tmp);

  while (rv) {
    tmp.identifier = rv->name;
    /* Little trick: using space char instead empty string
     * makes the item selectable in the drop-down. */
    if (rv->name[0] == '\0') {
      tmp.name = " ";
    }
    else {
      tmp.name = rv->name;
    }
    tmp.value = i++;
    RNA_enum_item_add(&item, &totitem, &tmp);
    rv = rv->next;
  }

  RNA_enum_item_end(&item, &totitem);

  return item;
}

static const EnumPropertyItem *rna_Node_image_view_itemf(bContext * /*C*/,
                                                         PointerRNA *ptr,
                                                         PropertyRNA * /*prop*/,
                                                         bool *r_free)
{
  bNode *node = static_cast<bNode *>(ptr->data);
  Image *ima = reinterpret_cast<Image *>(node->id);
  const EnumPropertyItem *item = nullptr;
  RenderView *rv;

  if (node->type == CMP_NODE_CRYPTOMATTE && node->custom1 != CMP_NODE_CRYPTOMATTE_SOURCE_IMAGE) {
    return rna_enum_dummy_NULL_items;
  }

  if (ima == nullptr || ima->rr == nullptr) {
    *r_free = false;
    return rna_enum_dummy_NULL_items;
  }

  rv = static_cast<RenderView *>(ima->rr->views.first);
  item = renderresult_views_add_enum(rv);

  *r_free = true;

  return item;
}

static const EnumPropertyItem *rna_Node_view_layer_itemf(bContext * /*C*/,
                                                         PointerRNA *ptr,
                                                         PropertyRNA * /*prop*/,
                                                         bool *r_free)
{
  bNode *node = static_cast<bNode *>(ptr->data);
  Scene *sce = reinterpret_cast<Scene *>(node->id);
  const EnumPropertyItem *item = nullptr;
  RenderLayer *rl;

  if (sce == nullptr) {
    *r_free = false;
    return rna_enum_dummy_NULL_items;
  }

  rl = static_cast<RenderLayer *>(sce->view_layers.first);
  item = renderresult_layers_add_enum(rl);

  *r_free = true;

  return item;
}

static void rna_Node_view_layer_update(Main *bmain, Scene *scene, PointerRNA *ptr)
{
  rna_Node_update_relations(bmain, scene, ptr);
  if (scene != nullptr && scene->nodetree != nullptr) {
    ntreeCompositUpdateRLayers(scene->nodetree);
  }
}

static const EnumPropertyItem *rna_Node_channel_itemf(bContext * /*C*/,
                                                      PointerRNA *ptr,
                                                      PropertyRNA * /*prop*/,
                                                      bool *r_free)
{
  bNode *node = static_cast<bNode *>(ptr->data);
  EnumPropertyItem *item = nullptr;
  EnumPropertyItem tmp = {0};
  int totitem = 0;

  switch (node->custom1) {
    case CMP_NODE_CHANNEL_MATTE_CS_RGB:
      tmp.identifier = "R";
      tmp.name = "R";
      tmp.value = 1;
      RNA_enum_item_add(&item, &totitem, &tmp);
      tmp.identifier = "G";
      tmp.name = "G";
      tmp.value = 2;
      RNA_enum_item_add(&item, &totitem, &tmp);
      tmp.identifier = "B";
      tmp.name = "B";
      tmp.value = 3;
      RNA_enum_item_add(&item, &totitem, &tmp);
      break;
    case CMP_NODE_CHANNEL_MATTE_CS_HSV:
      tmp.identifier = "H";
      tmp.name = "H";
      tmp.value = 1;
      RNA_enum_item_add(&item, &totitem, &tmp);
      tmp.identifier = "S";
      tmp.name = "S";
      tmp.value = 2;
      RNA_enum_item_add(&item, &totitem, &tmp);
      tmp.identifier = "V";
      tmp.name = "V";
      tmp.value = 3;
      RNA_enum_item_add(&item, &totitem, &tmp);
      break;
    case CMP_NODE_CHANNEL_MATTE_CS_YUV:
      tmp.identifier = "Y";
      tmp.name = "Y";
      tmp.value = 1;
      RNA_enum_item_add(&item, &totitem, &tmp);
      tmp.identifier = "G";
      tmp.name = "U";
      tmp.value = 2;
      RNA_enum_item_add(&item, &totitem, &tmp);
      tmp.identifier = "V";
      tmp.name = "V";
      tmp.value = 3;
      RNA_enum_item_add(&item, &totitem, &tmp);
      break;
    case CMP_NODE_CHANNEL_MATTE_CS_YCC:
      tmp.identifier = "Y";
      tmp.name = "Y";
      tmp.value = 1;
      RNA_enum_item_add(&item, &totitem, &tmp);
      tmp.identifier = "CB";
      tmp.name = "Cr";
      tmp.value = 2;
      RNA_enum_item_add(&item, &totitem, &tmp);
      tmp.identifier = "CR";
      tmp.name = "Cb";
      tmp.value = 3;
      RNA_enum_item_add(&item, &totitem, &tmp);
      break;
    default:
      return rna_enum_dummy_NULL_items;
  }

  RNA_enum_item_end(&item, &totitem);
  *r_free = true;

  return item;
}

static void rna_Image_Node_update_id(Main *bmain, Scene *scene, PointerRNA *ptr)
{
  bNode *node = static_cast<bNode *>(ptr->data);

  blender::bke::node_tag_update_id(node);
  rna_Node_update_relations(bmain, scene, ptr);
}

static void rna_NodeOutputFile_slots_begin(CollectionPropertyIterator *iter, PointerRNA *ptr)
{
  bNode *node = static_cast<bNode *>(ptr->data);
  rna_iterator_listbase_begin(iter, &node->inputs, nullptr);
}

static PointerRNA rna_NodeOutputFile_slot_file_get(CollectionPropertyIterator *iter)
{
  bNodeSocket *sock = static_cast<bNodeSocket *>(rna_iterator_listbase_get(iter));
  PointerRNA ptr = RNA_pointer_create(
      iter->parent.owner_id, &RNA_NodeOutputFileSlotFile, sock->storage);
  return ptr;
}

static void rna_NodeColorBalance_update_lgg(Main *bmain, Scene *scene, PointerRNA *ptr)
{
  ntreeCompositColorBalanceSyncFromLGG(reinterpret_cast<bNodeTree *>(ptr->owner_id),
                                       static_cast<bNode *>(ptr->data));
  rna_Node_update(bmain, scene, ptr);
}

static void rna_NodeColorBalance_update_cdl(Main *bmain, Scene *scene, PointerRNA *ptr)
{
  ntreeCompositColorBalanceSyncFromCDL(reinterpret_cast<bNodeTree *>(ptr->owner_id),
                                       static_cast<bNode *>(ptr->data));
  rna_Node_update(bmain, scene, ptr);
}

static void rna_NodeColorBalance_input_whitepoint_get(PointerRNA *ptr, float value[3])
{
  bNode *node = static_cast<bNode *>(ptr->data);
  NodeColorBalance *n = static_cast<NodeColorBalance *>(node->storage);
  IMB_colormanagement_get_whitepoint(n->input_temperature, n->input_tint, value);
}

static void rna_NodeColorBalance_input_whitepoint_set(PointerRNA *ptr, const float value[3])
{
  bNode *node = static_cast<bNode *>(ptr->data);
  NodeColorBalance *n = static_cast<NodeColorBalance *>(node->storage);
  IMB_colormanagement_set_whitepoint(value, n->input_temperature, n->input_tint);
}

static void rna_NodeColorBalance_output_whitepoint_get(PointerRNA *ptr, float value[3])
{
  bNode *node = static_cast<bNode *>(ptr->data);
  NodeColorBalance *n = static_cast<NodeColorBalance *>(node->storage);
  IMB_colormanagement_get_whitepoint(n->output_temperature, n->output_tint, value);
}

static void rna_NodeColorBalance_output_whitepoint_set(PointerRNA *ptr, const float value[3])
{
  bNode *node = static_cast<bNode *>(ptr->data);
  NodeColorBalance *n = static_cast<NodeColorBalance *>(node->storage);
  IMB_colormanagement_set_whitepoint(value, n->output_temperature, n->output_tint);
}

static void rna_NodeCryptomatte_source_set(PointerRNA *ptr, int value)
{
  bNode *node = static_cast<bNode *>(ptr->data);
  if (node->id && node->custom1 != value) {
    id_us_min(node->id);
    node->id = nullptr;
  }
  node->custom1 = value;
}

static int rna_NodeCryptomatte_layer_name_get(PointerRNA *ptr)
{
  int index = 0;
  bNode *node = static_cast<bNode *>(ptr->data);
  NodeCryptomatte *storage = static_cast<NodeCryptomatte *>(node->storage);
  LISTBASE_FOREACH_INDEX (CryptomatteLayer *, layer, &storage->runtime.layers, index) {
    if (STREQLEN(storage->layer_name, layer->name, sizeof(storage->layer_name))) {
      return index;
    }
  }
  return 0;
}

static void rna_NodeCryptomatte_layer_name_set(PointerRNA *ptr, int new_value)
{
  bNode *node = static_cast<bNode *>(ptr->data);
  NodeCryptomatte *storage = static_cast<NodeCryptomatte *>(node->storage);

  CryptomatteLayer *layer = static_cast<CryptomatteLayer *>(
      BLI_findlink(&storage->runtime.layers, new_value));
  if (layer) {
    STRNCPY(storage->layer_name, layer->name);
  }
}

static const EnumPropertyItem *rna_NodeCryptomatte_layer_name_itemf(bContext * /*C*/,
                                                                    PointerRNA *ptr,
                                                                    PropertyRNA * /*prop*/,
                                                                    bool *r_free)
{
  bNode *node = static_cast<bNode *>(ptr->data);
  NodeCryptomatte *storage = static_cast<NodeCryptomatte *>(node->storage);
  EnumPropertyItem *item = nullptr;
  EnumPropertyItem temp = {0, "", 0, "", ""};
  int totitem = 0;

  int layer_index;
  LISTBASE_FOREACH_INDEX (CryptomatteLayer *, layer, &storage->runtime.layers, layer_index) {
    temp.value = layer_index;
    temp.identifier = layer->name;
    temp.name = layer->name;
    RNA_enum_item_add(&item, &totitem, &temp);
  }

  RNA_enum_item_end(&item, &totitem);
  *r_free = true;

  return item;
}

static PointerRNA rna_NodeCryptomatte_scene_get(PointerRNA *ptr)
{
  bNode *node = static_cast<bNode *>(ptr->data);

  Scene *scene = (node->custom1 == CMP_NODE_CRYPTOMATTE_SOURCE_RENDER) ?
                     reinterpret_cast<Scene *>(node->id) :
                     nullptr;
  return rna_pointer_inherit_refine(ptr, &RNA_Scene, scene);
}

static void rna_NodeCryptomatte_scene_set(PointerRNA *ptr, PointerRNA value, ReportList *reports)
{
  bNode *node = static_cast<bNode *>(ptr->data);

  if (node->custom1 == CMP_NODE_CRYPTOMATTE_SOURCE_RENDER) {
    rna_Node_scene_set(ptr, value, reports);
  }
}

static PointerRNA rna_NodeCryptomatte_image_get(PointerRNA *ptr)
{
  bNode *node = static_cast<bNode *>(ptr->data);

  Image *image = (node->custom1 == CMP_NODE_CRYPTOMATTE_SOURCE_IMAGE) ?
                     reinterpret_cast<Image *>(node->id) :
                     nullptr;
  return rna_pointer_inherit_refine(ptr, &RNA_Image, image);
}

static void rna_NodeCryptomatte_image_set(PointerRNA *ptr,
                                          PointerRNA value,
                                          ReportList * /*reports*/)
{
  bNode *node = static_cast<bNode *>(ptr->data);

  if (node->custom1 == CMP_NODE_CRYPTOMATTE_SOURCE_IMAGE) {
    if (node->id)
      id_us_min(node->id);
    if (value.data)
      id_us_plus(static_cast<ID *>(value.data));

    node->id = static_cast<ID *>(value.data);
  }
}

static bool rna_NodeCryptomatte_image_poll(PointerRNA * /*ptr*/, PointerRNA value)
{
  Image *image = reinterpret_cast<Image *>(value.owner_id);
  return image->type == IMA_TYPE_MULTILAYER;
}

static void rna_NodeCryptomatte_matte_get(PointerRNA *ptr, char *value)
{
  bNode *node = static_cast<bNode *>(ptr->data);
  NodeCryptomatte *nc = static_cast<NodeCryptomatte *>(node->storage);
  char *matte_id = BKE_cryptomatte_entries_to_matte_id(nc);
  strcpy(value, matte_id);
  MEM_freeN(matte_id);
}

static int rna_NodeCryptomatte_matte_length(PointerRNA *ptr)
{
  bNode *node = static_cast<bNode *>(ptr->data);
  NodeCryptomatte *nc = static_cast<NodeCryptomatte *>(node->storage);
  char *matte_id = BKE_cryptomatte_entries_to_matte_id(nc);
  int result = strlen(matte_id);
  MEM_freeN(matte_id);
  return result;
}

static void rna_NodeCryptomatte_matte_set(PointerRNA *ptr, const char *value)
{
  bNode *node = static_cast<bNode *>(ptr->data);
  NodeCryptomatte *nc = static_cast<NodeCryptomatte *>(node->storage);
  BKE_cryptomatte_matte_id_to_entries(nc, value);
}

static void rna_NodeCryptomatte_update_add(Main *bmain, Scene *scene, PointerRNA *ptr)
{
  ntreeCompositCryptomatteSyncFromAdd(static_cast<bNode *>(ptr->data));
  rna_Node_update(bmain, scene, ptr);
}

static void rna_NodeCryptomatte_update_remove(Main *bmain, Scene *scene, PointerRNA *ptr)
{
  ntreeCompositCryptomatteSyncFromRemove(static_cast<bNode *>(ptr->data));
  rna_Node_update(bmain, scene, ptr);
}

static PointerRNA rna_Node_paired_output_get(PointerRNA *ptr)
{
  bNodeTree *ntree = reinterpret_cast<bNodeTree *>(ptr->owner_id);
  bNode *node = static_cast<bNode *>(ptr->data);
  const blender::bke::bNodeZoneType &zone_type = *blender::bke::zone_type_by_node_type(node->type);
  bNode *output_node = zone_type.get_corresponding_output(*ntree, *node);
  PointerRNA r_ptr = RNA_pointer_create(&ntree->id, &RNA_Node, output_node);
  return r_ptr;
}

static bool rna_Node_pair_with_output(
    ID *id, bNode *node, bContext *C, ReportList *reports, bNode *output_node)
{
  bNodeTree *ntree = reinterpret_cast<bNodeTree *>(id);
  const blender::bke::bNodeZoneType &zone_type = *blender::bke::zone_type_by_node_type(node->type);
  if (output_node->type != zone_type.output_type) {
    BKE_reportf(
        reports,
        RPT_ERROR,
        "Can't pair zone input node %s with %s because it does not have the same zone type",
        node->name,
        output_node->name);
    return false;
  }
  for (const bNode *other_input_node : ntree->nodes_by_type(zone_type.input_idname)) {
    if (other_input_node != node) {
      if (zone_type.get_corresponding_output(*ntree, *other_input_node) == output_node) {
        BKE_reportf(reports,
                    RPT_ERROR,
                    "The output node %s is already paired with %s",
                    output_node->name,
                    other_input_node->name);
        return false;
      }
    }
  }
  int &output_node_id = zone_type.get_corresponding_output_id(*node);
  output_node_id = output_node->identifier;

  BKE_ntree_update_tag_node_property(ntree, node);
  ED_node_tree_propagate_change(C, CTX_data_main(C), ntree);
  WM_main_add_notifier(NC_NODE | NA_EDITED, ntree);
  return true;
}

template<typename Accessor>
static void rna_Node_ItemArray_remove(ID *id,
                                      bNode *node,
                                      Main *bmain,
                                      ReportList *reports,
                                      typename Accessor::ItemT *item_to_remove)
{
  blender::nodes::socket_items::SocketItemsRef ref = Accessor::get_items_from_node(*node);
  if (item_to_remove < *ref.items || item_to_remove >= *ref.items + *ref.items_num) {
    if constexpr (Accessor::has_name) {
      char **name_ptr = Accessor::get_name(*item_to_remove);
      if (name_ptr && *name_ptr) {
        BKE_reportf(reports, RPT_ERROR, "Unable to locate item '%s' in node", *name_ptr);
        return;
      }
    }
    else {
      BKE_report(reports, RPT_ERROR, "Unable to locate item in node");
    }
    return;
  }
  const int remove_index = item_to_remove - *ref.items;
  blender::dna::array::remove_index(
      ref.items, ref.items_num, ref.active_index, remove_index, Accessor::destruct_item);

  bNodeTree *ntree = reinterpret_cast<bNodeTree *>(id);
  BKE_ntree_update_tag_node_property(ntree, node);
  ED_node_tree_propagate_change(nullptr, bmain, ntree);
  WM_main_add_notifier(NC_NODE | NA_EDITED, ntree);
}

template<typename Accessor> static void rna_Node_ItemArray_clear(ID *id, bNode *node, Main *bmain)
{
  blender::nodes::socket_items::SocketItemsRef ref = Accessor::get_items_from_node(*node);
  blender::dna::array::clear(ref.items, ref.items_num, ref.active_index, Accessor::destruct_item);

  bNodeTree *ntree = reinterpret_cast<bNodeTree *>(id);
  BKE_ntree_update_tag_node_property(ntree, node);
  ED_node_tree_propagate_change(nullptr, bmain, ntree);
  WM_main_add_notifier(NC_NODE | NA_EDITED, ntree);
}

template<typename Accessor>
static void rna_Node_ItemArray_move(
    ID *id, bNode *node, Main *bmain, const int from_index, const int to_index)
{
  blender::nodes::socket_items::SocketItemsRef ref = Accessor::get_items_from_node(*node);
  const int items_num = *ref.items_num;
  if (from_index < 0 || to_index < 0 || from_index >= items_num || to_index >= items_num) {
    return;
  }
  blender::dna::array::move_index(*ref.items, items_num, from_index, to_index);

  bNodeTree *ntree = reinterpret_cast<bNodeTree *>(id);
  BKE_ntree_update_tag_node_property(ntree, node);
  ED_node_tree_propagate_change(nullptr, bmain, ntree);
  WM_main_add_notifier(NC_NODE | NA_EDITED, ntree);
}

template<typename Accessor> static PointerRNA rna_Node_ItemArray_active_get(PointerRNA *ptr)
{
  bNode *node = static_cast<bNode *>(ptr->data);
  blender::nodes::socket_items::SocketItemsRef ref = Accessor::get_items_from_node(*node);
  typename Accessor::ItemT *active_item = nullptr;
  const int active_index = *ref.active_index;
  const int items_num = *ref.items_num;
  if (active_index >= 0 && active_index < items_num) {
    active_item = &(*ref.items)[active_index];
  }
  return RNA_pointer_create(ptr->owner_id, Accessor::item_srna, active_item);
}
template<typename Accessor>
static void rna_Node_ItemArray_active_set(PointerRNA *ptr,
                                          PointerRNA value,
                                          ReportList * /*reports*/)
{
  using ItemT = typename Accessor::ItemT;
  bNode *node = static_cast<bNode *>(ptr->data);
  ItemT *item = static_cast<ItemT *>(value.data);

  blender::nodes::socket_items::SocketItemsRef ref = Accessor::get_items_from_node(*node);
  if (item >= *ref.items && item < *ref.items + *ref.items_num) {
    *ref.active_index = item - *ref.items;
  }
}

template<typename Accessor>
static void rna_Node_ItemArray_item_update(Main *bmain, Scene * /*scene*/, PointerRNA *ptr)
{
  using ItemT = typename Accessor::ItemT;
  bNodeTree &ntree = *reinterpret_cast<bNodeTree *>(ptr->owner_id);
  ItemT &item = *static_cast<ItemT *>(ptr->data);
  bNode *node = blender::nodes::socket_items::find_node_by_item<Accessor>(ntree, item);
  BLI_assert(node != nullptr);

  BKE_ntree_update_tag_node_property(&ntree, node);
  ED_node_tree_propagate_change(nullptr, bmain, &ntree);
}

template<typename Accessor>
static const EnumPropertyItem *rna_Node_ItemArray_socket_type_itemf(bContext * /*C*/,
                                                                    PointerRNA * /*ptr*/,
                                                                    PropertyRNA * /*prop*/,
                                                                    bool *r_free)
{
  *r_free = true;
  return itemf_function_check(
      rna_enum_node_socket_data_type_items, [](const EnumPropertyItem *item) {
        return Accessor::supports_socket_type(eNodeSocketDatatype(item->value));
      });
}

template<typename Accessor>
static void rna_Node_ItemArray_item_name_set(PointerRNA *ptr, const char *value)
{
  using ItemT = typename Accessor::ItemT;
  bNodeTree &ntree = *reinterpret_cast<bNodeTree *>(ptr->owner_id);
  ItemT &item = *static_cast<ItemT *>(ptr->data);
  bNode *node = blender::nodes::socket_items::find_node_by_item<Accessor>(ntree, item);
  BLI_assert(node != nullptr);
  blender::nodes::socket_items::set_item_name_and_make_unique<Accessor>(*node, item, value);
}

template<typename Accessors>
static void rna_Node_ItemArray_item_color_get(PointerRNA *ptr, float *values)
{
  using ItemT = typename Accessors::ItemT;
  ItemT &item = *static_cast<ItemT *>(ptr->data);
  const char *socket_type_idname = blender::bke::node_static_socket_type(
      Accessors::get_socket_type(item), 0);
  ED_node_type_draw_color(socket_type_idname, values);
}

template<typename Accessor>
typename Accessor::ItemT *rna_Node_ItemArray_new_with_socket_and_name(
    ID *id, bNode *node, Main *bmain, ReportList *reports, int socket_type, const char *name)
{
  using ItemT = typename Accessor::ItemT;
  if (!Accessor::supports_socket_type(eNodeSocketDatatype(socket_type))) {
    BKE_report(reports, RPT_ERROR, "Unable to create item with this socket type");
    return nullptr;
  }
  ItemT *new_item = blender::nodes::socket_items::add_item_with_socket_type_and_name<Accessor>(
      *node, eNodeSocketDatatype(socket_type), name);

  bNodeTree *ntree = reinterpret_cast<bNodeTree *>(id);
  BKE_ntree_update_tag_node_property(ntree, node);
  ED_node_tree_propagate_change(nullptr, bmain, ntree);
  WM_main_add_notifier(NC_NODE | NA_EDITED, ntree);

  return new_item;
}

static IndexSwitchItem *rna_NodeIndexSwitchItems_new(ID *id, bNode *node, Main *bmain)
{
  IndexSwitchItem *new_item = blender::nodes::socket_items::add_item<IndexSwitchItemsAccessor>(
      *node);

  bNodeTree *ntree = reinterpret_cast<bNodeTree *>(id);
  BKE_ntree_update_tag_node_property(ntree, node);
  ED_node_tree_propagate_change(nullptr, bmain, ntree);
  WM_main_add_notifier(NC_NODE | NA_EDITED, ntree);

  return new_item;
}

static const EnumPropertyItem *rna_NodeGeometryCaptureAttributeItem_data_type_itemf(
    bContext * /*C*/, PointerRNA * /*ptr*/, PropertyRNA * /*prop*/, bool *r_free)
{
  *r_free = true;
  /* See #attribute_type_type_with_socket_fn. */
  return itemf_function_check(rna_enum_attribute_type_items, [](const EnumPropertyItem *item) {
    return ELEM(item->value,
                CD_PROP_FLOAT,
                CD_PROP_FLOAT3,
                CD_PROP_COLOR,
                CD_PROP_BOOL,
                CD_PROP_INT32,
                CD_PROP_QUATERNION,
                CD_PROP_FLOAT4X4);
  });
}

/* ******** Node Socket Types ******** */

static PointerRNA rna_NodeOutputFile_slot_layer_get(CollectionPropertyIterator *iter)
{
  bNodeSocket *sock = static_cast<bNodeSocket *>(rna_iterator_listbase_get(iter));
  PointerRNA ptr = RNA_pointer_create(
      iter->parent.owner_id, &RNA_NodeOutputFileSlotLayer, sock->storage);
  return ptr;
}

static int rna_NodeOutputFileSocket_find_node(bNodeTree *ntree,
                                              NodeImageMultiFileSocket *data,
                                              bNode **nodep,
                                              bNodeSocket **sockp)
{
  bNode *node;
  bNodeSocket *sock;

  for (node = static_cast<bNode *>(ntree->nodes.first); node; node = node->next) {
    for (sock = static_cast<bNodeSocket *>(node->inputs.first); sock; sock = sock->next) {
      NodeImageMultiFileSocket *sockdata = static_cast<NodeImageMultiFileSocket *>(sock->storage);
      if (sockdata == data) {
        *nodep = node;
        *sockp = sock;
        return 1;
      }
    }
  }

  *nodep = nullptr;
  *sockp = nullptr;
  return 0;
}

static void rna_NodeOutputFileSlotFile_path_set(PointerRNA *ptr, const char *value)
{
  bNodeTree *ntree = reinterpret_cast<bNodeTree *>(ptr->owner_id);
  NodeImageMultiFileSocket *sockdata = static_cast<NodeImageMultiFileSocket *>(ptr->data);
  bNode *node;
  bNodeSocket *sock;

  if (rna_NodeOutputFileSocket_find_node(ntree, sockdata, &node, &sock)) {
    ntreeCompositOutputFileSetPath(node, sock, value);
  }
}

static void rna_NodeOutputFileSlotLayer_name_set(PointerRNA *ptr, const char *value)
{
  bNodeTree *ntree = reinterpret_cast<bNodeTree *>(ptr->owner_id);
  NodeImageMultiFileSocket *sockdata = static_cast<NodeImageMultiFileSocket *>(ptr->data);
  bNode *node;
  bNodeSocket *sock;

  if (rna_NodeOutputFileSocket_find_node(ntree, sockdata, &node, &sock)) {
    ntreeCompositOutputFileSetLayer(node, sock, value);
  }
}

static bNodeSocket *rna_NodeOutputFile_slots_new(
    ID *id, bNode *node, bContext *C, ReportList * /*reports*/, const char *name)
{
  bNodeTree *ntree = reinterpret_cast<bNodeTree *>(id);
  Scene *scene = CTX_data_scene(C);
  ImageFormatData *im_format = nullptr;
  bNodeSocket *sock;
  if (scene) {
    im_format = &scene->r.im_format;
  }

  sock = ntreeCompositOutputFileAddSocket(ntree, node, name, im_format);

  ED_node_tree_propagate_change(C, CTX_data_main(C), ntree);
  WM_main_add_notifier(NC_NODE | NA_EDITED, ntree);

  return sock;
}

static void rna_FrameNode_label_size_update(Main *bmain, Scene *scene, PointerRNA *ptr)
{
  BLF_cache_clear();
  rna_Node_update(bmain, scene, ptr);
}

static void rna_ShaderNodeTexIES_mode_set(PointerRNA *ptr, int value)
{
  bNode *node = static_cast<bNode *>(ptr->data);
  NodeShaderTexIES *nss = static_cast<NodeShaderTexIES *>(node->storage);

  if (nss->mode != value) {
    nss->mode = value;
    nss->filepath[0] = '\0';

    /* replace text datablock by filepath */
    if (node->id) {
      Text *text = reinterpret_cast<Text *>(node->id);

      if (value == NODE_IES_EXTERNAL && text->filepath) {
        STRNCPY(nss->filepath, text->filepath);
        BLI_path_rel(nss->filepath, BKE_main_blendfile_path_from_global());
      }

      id_us_min(node->id);
      node->id = nullptr;
    }
  }
}

static void rna_ShaderNodeScript_mode_set(PointerRNA *ptr, int value)
{
  bNode *node = static_cast<bNode *>(ptr->data);
  NodeShaderScript *nss = static_cast<NodeShaderScript *>(node->storage);

  if (nss->mode != value) {
    nss->mode = value;
    nss->filepath[0] = '\0';
    nss->flag &= ~NODE_SCRIPT_AUTO_UPDATE;

    /* replace text data-block by filepath */
    if (node->id) {
      Text *text = reinterpret_cast<Text *>(node->id);

      if (value == NODE_SCRIPT_EXTERNAL && text->filepath) {
        STRNCPY(nss->filepath, text->filepath);
        BLI_path_rel(nss->filepath, BKE_main_blendfile_path_from_global());
      }

      id_us_min(node->id);
      node->id = nullptr;
    }

    /* remove any bytecode */
    if (nss->bytecode) {
      MEM_freeN(nss->bytecode);
      nss->bytecode = nullptr;
    }

    nss->bytecode_hash[0] = '\0';
  }
}

static void rna_ShaderNodeScript_bytecode_get(PointerRNA *ptr, char *value)
{
  bNode *node = static_cast<bNode *>(ptr->data);
  NodeShaderScript *nss = static_cast<NodeShaderScript *>(node->storage);

  strcpy(value, (nss->bytecode) ? nss->bytecode : "");
}

static int rna_ShaderNodeScript_bytecode_length(PointerRNA *ptr)
{
  bNode *node = static_cast<bNode *>(ptr->data);
  NodeShaderScript *nss = static_cast<NodeShaderScript *>(node->storage);

  return (nss->bytecode) ? strlen(nss->bytecode) : 0;
}

static void rna_ShaderNodeScript_bytecode_set(PointerRNA *ptr, const char *value)
{
  bNode *node = static_cast<bNode *>(ptr->data);
  NodeShaderScript *nss = static_cast<NodeShaderScript *>(node->storage);

  if (nss->bytecode) {
    MEM_freeN(nss->bytecode);
  }

  if (value && value[0]) {
    nss->bytecode = BLI_strdup(value);
  }
  else {
    nss->bytecode = nullptr;
  }
}

static void rna_ShaderNodeScript_update(Main *bmain, Scene *scene, PointerRNA *ptr)
{
  bNodeTree *ntree = reinterpret_cast<bNodeTree *>(ptr->owner_id);
  bNode *node = static_cast<bNode *>(ptr->data);
  RenderEngineType *engine_type = (scene != nullptr) ? RE_engines_find(scene->r.engine) : nullptr;

  if (engine_type && engine_type->update_script_node) {
    /* auto update node */
    RenderEngine *engine = RE_engine_create(engine_type);
    engine_type->update_script_node(engine, ntree, node);
    RE_engine_free(engine);
  }

  BKE_ntree_update_tag_node_property(ntree, node);
  ED_node_tree_propagate_change(nullptr, bmain, ntree);
}

static void rna_ShaderNode_socket_update(Main *bmain, Scene *scene, PointerRNA *ptr)
{
  rna_Node_update(bmain, scene, ptr);
}

void rna_Node_socket_update(Main *bmain, Scene *scene, PointerRNA *ptr)
{
  rna_Node_update(bmain, scene, ptr);
}

static void rna_CompositorNodeScale_update(Main *bmain, Scene *scene, PointerRNA *ptr)
{
  rna_Node_update(bmain, scene, ptr);
}

static void rna_ShaderNode_is_active_output_set(PointerRNA *ptr, bool value)
{
  bNodeTree *ntree = reinterpret_cast<bNodeTree *>(ptr->owner_id);
  bNode *node = static_cast<bNode *>(ptr->data);
  if (value) {
    /* If this node becomes the active output, the others of the same type can't be the active
     * output anymore. */
    LISTBASE_FOREACH (bNode *, other_node, &ntree->nodes) {
      if (other_node->type == node->type) {
        other_node->flag &= ~NODE_DO_OUTPUT;
      }
    }
    node->flag |= NODE_DO_OUTPUT;
  }
  else {
    node->flag &= ~NODE_DO_OUTPUT;
  }
}

static void rna_GroupOutput_is_active_output_set(PointerRNA *ptr, bool value)
{
  bNodeTree *ntree = reinterpret_cast<bNodeTree *>(ptr->owner_id);
  bNode *node = static_cast<bNode *>(ptr->data);
  if (value) {
    /* Make sure that no other group output is active at the same time. */
    LISTBASE_FOREACH (bNode *, other_node, &ntree->nodes) {
      if (other_node->type == NODE_GROUP_OUTPUT) {
        other_node->flag &= ~NODE_DO_OUTPUT;
      }
    }
    node->flag |= NODE_DO_OUTPUT;
  }
  else {
    node->flag &= ~NODE_DO_OUTPUT;
  }
}

static PointerRNA rna_ShaderNodePointDensity_psys_get(PointerRNA *ptr)
{
  bNode *node = static_cast<bNode *>(ptr->data);
  NodeShaderTexPointDensity *shader_point_density = static_cast<NodeShaderTexPointDensity *>(
      node->storage);
  Object *ob = reinterpret_cast<Object *>(node->id);
  ParticleSystem *psys = nullptr;

  if (ob && shader_point_density->particle_system) {
    psys = static_cast<ParticleSystem *>(
        BLI_findlink(&ob->particlesystem, shader_point_density->particle_system - 1));
  }

  PointerRNA value = RNA_pointer_create(&ob->id, &RNA_ParticleSystem, psys);
  return value;
}

static void rna_ShaderNodePointDensity_psys_set(PointerRNA *ptr,
                                                PointerRNA value,
                                                ReportList * /*reports*/)
{
  bNode *node = static_cast<bNode *>(ptr->data);
  NodeShaderTexPointDensity *shader_point_density = static_cast<NodeShaderTexPointDensity *>(
      node->storage);
  Object *ob = reinterpret_cast<Object *>(node->id);

  if (ob && value.owner_id == &ob->id) {
    shader_point_density->particle_system = BLI_findindex(&ob->particlesystem, value.data) + 1;
  }
  else {
    shader_point_density->particle_system = 0;
  }
}

static int point_density_particle_color_source_from_shader(
    NodeShaderTexPointDensity *shader_point_density)
{
  switch (shader_point_density->color_source) {
    case SHD_POINTDENSITY_COLOR_PARTAGE:
      return TEX_PD_COLOR_PARTAGE;
    case SHD_POINTDENSITY_COLOR_PARTSPEED:
      return TEX_PD_COLOR_PARTSPEED;
    case SHD_POINTDENSITY_COLOR_PARTVEL:
      return TEX_PD_COLOR_PARTVEL;
    default:
      BLI_assert_msg(0, "Unknown color source");
      return TEX_PD_COLOR_CONSTANT;
  }
}

static int point_density_vertex_color_source_from_shader(
    NodeShaderTexPointDensity *shader_point_density)
{
  switch (shader_point_density->ob_color_source) {
    case SHD_POINTDENSITY_COLOR_VERTCOL:
      return TEX_PD_COLOR_VERTCOL;
    case SHD_POINTDENSITY_COLOR_VERTWEIGHT:
      return TEX_PD_COLOR_VERTWEIGHT;
    case SHD_POINTDENSITY_COLOR_VERTNOR:
      return TEX_PD_COLOR_VERTNOR;
    default:
      BLI_assert_msg(0, "Unknown color source");
      return TEX_PD_COLOR_CONSTANT;
  }
}

void rna_ShaderNodePointDensity_density_cache(bNode *self, Depsgraph *depsgraph)
{
  NodeShaderTexPointDensity *shader_point_density = static_cast<NodeShaderTexPointDensity *>(
      self->storage);
  PointDensity *pd = &shader_point_density->pd;

  if (depsgraph == nullptr) {
    return;
  }

  /* Make sure there's no cached data. */
  BKE_texture_pointdensity_free_data(pd);
  RE_point_density_free(pd);

  /* Create PointDensity structure from node for sampling. */
  BKE_texture_pointdensity_init_data(pd);
  pd->object = reinterpret_cast<Object *>(self->id);
  pd->radius = shader_point_density->radius;
  if (shader_point_density->point_source == SHD_POINTDENSITY_SOURCE_PSYS) {
    pd->source = TEX_PD_PSYS;
    pd->psys = shader_point_density->particle_system;
    pd->psys_cache_space = TEX_PD_OBJECTSPACE;
    pd->color_source = point_density_particle_color_source_from_shader(shader_point_density);
  }
  else {
    BLI_assert(shader_point_density->point_source == SHD_POINTDENSITY_SOURCE_OBJECT);
    pd->source = TEX_PD_OBJECT;
    pd->ob_cache_space = TEX_PD_OBJECTSPACE;
    pd->ob_color_source = point_density_vertex_color_source_from_shader(shader_point_density);
    STRNCPY(pd->vertex_attribute_name, shader_point_density->vertex_attribute_name);
  }

  /* Store resolution, so it can be changed in the UI. */
  shader_point_density->cached_resolution = shader_point_density->resolution;

  /* Single-threaded sampling of the voxel domain. */
  RE_point_density_cache(depsgraph, pd);
}

void rna_ShaderNodePointDensity_density_calc(bNode *self,
                                             Depsgraph *depsgraph,
                                             float **values,
                                             int *values_num)
{
  NodeShaderTexPointDensity *shader_point_density = static_cast<NodeShaderTexPointDensity *>(
      self->storage);
  PointDensity *pd = &shader_point_density->pd;
  const int resolution = shader_point_density->cached_resolution;

  if (depsgraph == nullptr) {
    *values_num = 0;
    return;
  }

  /* TODO(sergey): Will likely overflow, but how to pass size_t via RNA? */
  *values_num = 4 * resolution * resolution * resolution;

  if (*values == nullptr) {
    *values = static_cast<float *>(
        MEM_mallocN(sizeof(float) * (*values_num), "point density dynamic array"));
  }

  /* Single-threaded sampling of the voxel domain. */
  RE_point_density_sample(depsgraph, pd, resolution, *values);

  /* We're done, time to clean up. */
  BKE_texture_pointdensity_free_data(pd);
  *pd = blender::dna::shallow_zero_initialize();

  shader_point_density->cached_resolution = 0.0f;
}

void rna_ShaderNodePointDensity_density_minmax(bNode *self,
                                               Depsgraph *depsgraph,
                                               float r_min[3],
                                               float r_max[3])
{
  NodeShaderTexPointDensity *shader_point_density = static_cast<NodeShaderTexPointDensity *>(
      self->storage);
  PointDensity *pd = &shader_point_density->pd;

  if (depsgraph == nullptr) {
    zero_v3(r_min);
    zero_v3(r_max);
    return;
  }

  RE_point_density_minmax(depsgraph, pd, r_min, r_max);
}

static int rna_NodeConvertColorSpace_from_color_space_get(PointerRNA *ptr)
{
  bNode *node = static_cast<bNode *>(ptr->data);
  NodeConvertColorSpace *node_storage = static_cast<NodeConvertColorSpace *>(node->storage);
  return IMB_colormanagement_colorspace_get_named_index(node_storage->from_color_space);
}

static void rna_NodeConvertColorSpace_from_color_space_set(PointerRNA *ptr, int value)
{
  bNode *node = static_cast<bNode *>(ptr->data);
  NodeConvertColorSpace *node_storage = static_cast<NodeConvertColorSpace *>(node->storage);
  const char *name = IMB_colormanagement_colorspace_get_indexed_name(value);

  if (name && name[0]) {
    STRNCPY(node_storage->from_color_space, name);
  }
}
static int rna_NodeConvertColorSpace_to_color_space_get(PointerRNA *ptr)
{
  bNode *node = static_cast<bNode *>(ptr->data);
  NodeConvertColorSpace *node_storage = static_cast<NodeConvertColorSpace *>(node->storage);
  return IMB_colormanagement_colorspace_get_named_index(node_storage->to_color_space);
}

static void rna_NodeConvertColorSpace_to_color_space_set(PointerRNA *ptr, int value)
{
  bNode *node = static_cast<bNode *>(ptr->data);
  NodeConvertColorSpace *node_storage = static_cast<NodeConvertColorSpace *>(node->storage);
  const char *name = IMB_colormanagement_colorspace_get_indexed_name(value);

  if (name && name[0]) {
    STRNCPY(node_storage->to_color_space, name);
  }
}

static void rna_reroute_node_socket_type_set(PointerRNA *ptr, const char *value)
{
  const bNodeTree &ntree = *reinterpret_cast<bNodeTree *>(ptr->owner_id);
  blender::bke::bNodeTreeType *ntree_type = ntree.typeinfo;

  bNode &node = *static_cast<bNode *>(ptr->data);

  blender::bke::bNodeSocketType *socket_type = blender::bke::node_socket_type_find(value);
  if (socket_type == nullptr) {
    return;
  }
  if (socket_type->subtype != PROP_NONE) {
    return;
  }
  if (ntree_type->valid_socket_type && !ntree_type->valid_socket_type(ntree_type, socket_type)) {
    return;
  }
  NodeReroute *storage = static_cast<NodeReroute *>(node.storage);
  STRNCPY(storage->type_idname, value);
}

static const EnumPropertyItem *rna_NodeConvertColorSpace_color_space_itemf(bContext * /*C*/,
                                                                           PointerRNA * /*ptr*/,
                                                                           PropertyRNA * /*prop*/,
                                                                           bool *r_free)
{
  EnumPropertyItem *items = nullptr;
  int totitem = 0;

  IMB_colormanagement_colorspace_items_add(&items, &totitem);
  RNA_enum_item_end(&items, &totitem);

  *r_free = true;

  return items;
}

static NodeEnumItem *rna_NodeMenuSwitchItems_new(ID *id,
                                                 bNode *node,
                                                 Main *bmain,
                                                 const char *name)
{
  NodeEnumItem *new_item =
      blender::nodes::socket_items::add_item_with_name<MenuSwitchItemsAccessor>(*node, name);

  bNodeTree *ntree = reinterpret_cast<bNodeTree *>(id);
  BKE_ntree_update_tag_node_property(ntree, node);
  ED_node_tree_propagate_change(nullptr, bmain, ntree);
  WM_main_add_notifier(NC_NODE | NA_EDITED, ntree);

  return new_item;
}

static PointerRNA rna_NodeMenuSwitch_enum_definition_get(PointerRNA *ptr)
{
  /* Return node itself. The data is now directly available on the node and does not have to be
   * accessed through "enum_definition". */
  return *ptr;
}

#else

static const EnumPropertyItem prop_image_layer_items[] = {
    {0, "PLACEHOLDER", 0, "Placeholder", ""},
    {0, nullptr, 0, nullptr, nullptr},
};

static const EnumPropertyItem prop_image_view_items[] = {
    {0, "ALL", 0, "All", ""},
    {0, nullptr, 0, nullptr, nullptr},
};

static const EnumPropertyItem prop_view_layer_items[] = {
    {0, "PLACEHOLDER", 0, "Placeholder", ""},
    {0, nullptr, 0, nullptr, nullptr},
};

static const EnumPropertyItem prop_tri_channel_items[] = {
    {1, "R", 0, "R", "Red"},
    {2, "G", 0, "G", "Green"},
    {3, "B", 0, "B", "Blue"},
    {0, nullptr, 0, nullptr, nullptr},
};

static const EnumPropertyItem node_flip_items[] = {
    {0, "X", 0, "Flip X", ""},
    {1, "Y", 0, "Flip Y", ""},
    {2, "XY", 0, "Flip X & Y", ""},
    {0, nullptr, 0, nullptr, nullptr},
};

static const EnumPropertyItem node_ycc_items[] = {
    {0, "ITUBT601", 0, "ITU 601", ""},
    {1, "ITUBT709", 0, "ITU 709", ""},
    {2, "JFIF", 0, "JPEG", ""},
    {0, nullptr, 0, nullptr, nullptr},
};

static const EnumPropertyItem node_metallic_distribution_items[] = {
    {SHD_GLOSSY_BECKMANN, "BECKMANN", 0, "Beckmann", ""},
    {SHD_GLOSSY_GGX, "GGX", 0, "GGX", ""},
    {SHD_GLOSSY_MULTI_GGX,
     "MULTI_GGX",
     0,
     "Multiscatter GGX",
     "GGX with additional correction to account for multiple scattering, preserve energy and "
     "prevent unexpected darkening at high roughness"},
    {0, nullptr, 0, nullptr, nullptr},
};

static const EnumPropertyItem node_metallic_fresnel_type_items[] = {
    {SHD_PHYSICAL_CONDUCTOR,
     "PHYSICAL_CONDUCTOR",
     0,
     "Physical Conductor",
     "Fresnel conductor based on the complex refractive index per color channel"},
    {SHD_CONDUCTOR_F82,
     "F82",
     0,
     "F82 Tint",
     "An approximation of the Fresnel conductor curve based on the colors at perpendicular and "
     "near-grazing (roughly 82°) angles"},
    {0, nullptr, 0, nullptr, nullptr},
};

static const EnumPropertyItem node_glossy_items[] = {
    {SHD_GLOSSY_BECKMANN, "BECKMANN", 0, "Beckmann", ""},
    {SHD_GLOSSY_GGX, "GGX", 0, "GGX", ""},
    {SHD_GLOSSY_ASHIKHMIN_SHIRLEY, "ASHIKHMIN_SHIRLEY", 0, "Ashikhmin-Shirley", ""},
    {SHD_GLOSSY_MULTI_GGX,
     "MULTI_GGX",
     0,
     "Multiscatter GGX",
     "GGX with additional correction to account for multiple scattering, preserve energy and "
     "prevent unexpected darkening at high roughness"},
    {0, nullptr, 0, nullptr, nullptr},
};

static const EnumPropertyItem node_glass_items[] = {
    {SHD_GLOSSY_BECKMANN, "BECKMANN", 0, "Beckmann", ""},
    {SHD_GLOSSY_GGX, "GGX", 0, "GGX", ""},
    {SHD_GLOSSY_MULTI_GGX,
     "MULTI_GGX",
     0,
     "Multiscatter GGX",
     "GGX with additional correction to account for multiple scattering, preserve energy and "
     "prevent unexpected darkening at high roughness"},
    {0, nullptr, 0, nullptr, nullptr},
};

static const EnumPropertyItem node_refraction_items[] = {
    {SHD_GLOSSY_BECKMANN, "BECKMANN", 0, "Beckmann", ""},
    {SHD_GLOSSY_GGX, "GGX", 0, "GGX", ""},
    {0, nullptr, 0, nullptr, nullptr},
};

static const EnumPropertyItem node_sheen_items[] = {
    {SHD_SHEEN_ASHIKHMIN, "ASHIKHMIN", 0, "Ashikhmin", "Classic Ashikhmin velvet (legacy model)"},
    {SHD_SHEEN_MICROFIBER,
     "MICROFIBER",
     0,
     "Microfiber",
     "Microflake-based model of multiple scattering between normal-oriented fibers"},
    {0, nullptr, 0, nullptr, nullptr},
};

static const EnumPropertyItem node_toon_items[] = {
    {SHD_TOON_DIFFUSE, "DIFFUSE", 0, "Diffuse", "Use diffuse BSDF"},
    {SHD_TOON_GLOSSY, "GLOSSY", 0, "Glossy", "Use glossy BSDF"},
    {0, nullptr, 0, nullptr, nullptr},
};

static const EnumPropertyItem node_hair_items[] = {
    {SHD_HAIR_REFLECTION,
     "Reflection",
     0,
     "Reflection",
     "The light that bounces off the surface of the hair"},
    {SHD_HAIR_TRANSMISSION,
     "Transmission",
     0,
     "Transmission",
     "The light that passes through the hair and exits on the other side"},
    {0, nullptr, 0, nullptr, nullptr},
};

static const EnumPropertyItem node_principled_hair_model_items[] = {
    {SHD_PRINCIPLED_HAIR_CHIANG,
     "CHIANG",
     0,
     "Chiang",
     "Near-field hair scattering model by Chiang et al. 2016, suitable for close-up looks, but is "
     "more noisy when viewing from a distance."},
    {SHD_PRINCIPLED_HAIR_HUANG,
     "HUANG",
     0,
     "Huang",
     "Multi-scale hair scattering model by Huang et al. 2022, suitable for viewing both up close "
     "and from a distance, supports elliptical cross-sections and has more precise highlight in "
     "forward scattering directions."},
    {0, nullptr, 0, nullptr, nullptr},
};

static const EnumPropertyItem node_principled_hair_parametrization_items[] = {
    {SHD_PRINCIPLED_HAIR_DIRECT_ABSORPTION,
     "ABSORPTION",
     0,
     "Absorption Coefficient",
     "Directly set the absorption coefficient \"sigma_a\" (this is not the most intuitive way to "
     "color hair)"},
    {SHD_PRINCIPLED_HAIR_PIGMENT_CONCENTRATION,
     "MELANIN",
     0,
     "Melanin Concentration",
     "Define the melanin concentrations below to get the most realistic-looking hair (you can get "
     "the concentrations for different types of hair online)"},
    {SHD_PRINCIPLED_HAIR_REFLECTANCE,
     "COLOR",
     0,
     "Direct Coloring",
     "Choose the color of your preference, and the shader will approximate the absorption "
     "coefficient to render lookalike hair"},
    {0, nullptr, 0, nullptr, nullptr},
};

static const EnumPropertyItem node_script_mode_items[] = {
    {NODE_SCRIPT_INTERNAL, "INTERNAL", 0, "Internal", "Use internal text data-block"},
    {NODE_SCRIPT_EXTERNAL, "EXTERNAL", 0, "External", "Use external .osl or .oso file"},
    {0, nullptr, 0, nullptr, nullptr},
};

static EnumPropertyItem node_ies_mode_items[] = {
    {NODE_IES_INTERNAL, "INTERNAL", 0, "Internal", "Use internal text data-block"},
    {NODE_IES_EXTERNAL, "EXTERNAL", 0, "External", "Use external .ies file"},
    {0, nullptr, 0, nullptr, nullptr},
};

static const EnumPropertyItem node_principled_distribution_items[] = {
    {SHD_GLOSSY_GGX, "GGX", 0, "GGX", ""},
    {SHD_GLOSSY_MULTI_GGX,
     "MULTI_GGX",
     0,
     "Multiscatter GGX",
     "GGX with additional correction to account for multiple scattering, preserve energy and "
     "prevent unexpected darkening at high roughness"},
    {0, nullptr, 0, nullptr, nullptr},
};

static const EnumPropertyItem node_subsurface_method_items[] = {
    {SHD_SUBSURFACE_BURLEY,
     "BURLEY",
     0,
     "Christensen-Burley",
     "Approximation to physically based volume scattering"},
    {SHD_SUBSURFACE_RANDOM_WALK,
     "RANDOM_WALK",
     0,
     "Random Walk",
     "Volumetric approximation to physically based volume scattering, using the scattering radius "
     "as specified"},
    {SHD_SUBSURFACE_RANDOM_WALK_SKIN,
     "RANDOM_WALK_SKIN",
     0,
     "Random Walk (Skin)",
     "Volumetric approximation to physically based volume scattering, with scattering radius "
     "automatically adjusted to match color textures. Designed for skin shading."},
    {0, nullptr, 0, nullptr, nullptr}};

static const EnumPropertyItem prop_image_extension[] = {
    {SHD_IMAGE_EXTENSION_REPEAT,
     "REPEAT",
     0,
     "Repeat",
     "Cause the image to repeat horizontally and vertically"},
    {SHD_IMAGE_EXTENSION_EXTEND,
     "EXTEND",
     0,
     "Extend",
     "Extend by repeating edge pixels of the image"},
    {SHD_IMAGE_EXTENSION_CLIP,
     "CLIP",
     0,
     "Clip",
     "Clip to image size and set exterior pixels as transparent"},
    {SHD_IMAGE_EXTENSION_MIRROR,
     "MIRROR",
     0,
     "Mirror",
     "Repeatedly flip the image horizontally and vertically"},
    {0, nullptr, 0, nullptr, nullptr},
};

/* -- Common nodes ---------------------------------------------------------- */

static void def_group_input(StructRNA * /*srna*/) {}

static void def_group_output(StructRNA *srna)
{
  PropertyRNA *prop;

  prop = RNA_def_property(srna, "is_active_output", PROP_BOOLEAN, PROP_NONE);
  RNA_def_property_boolean_sdna(prop, nullptr, "flag", NODE_DO_OUTPUT);
  RNA_def_property_ui_text(
      prop, "Active Output", "True if this node is used as the active group output");
  RNA_def_property_boolean_funcs(prop, nullptr, "rna_GroupOutput_is_active_output_set");
  RNA_def_property_update(prop, NC_NODE | NA_EDITED, "rna_Node_update");
}

static void def_group(StructRNA *srna)
{
  PropertyRNA *prop;

  prop = RNA_def_property(srna, "node_tree", PROP_POINTER, PROP_NONE);
  RNA_def_property_pointer_sdna(prop, nullptr, "id");
  RNA_def_property_struct_type(prop, "NodeTree");
  RNA_def_property_pointer_funcs(
      prop, nullptr, "rna_NodeGroup_node_tree_set", nullptr, "rna_NodeGroup_node_tree_poll");
  RNA_def_property_flag(prop, PROP_EDITABLE);
  RNA_def_property_override_flag(prop, PROPOVERRIDE_OVERRIDABLE_LIBRARY);
  RNA_def_property_ui_text(prop, "Node Tree", "");
  RNA_def_property_update(prop, NC_NODE | NA_EDITED, "rna_NodeGroup_update");
}

static void def_custom_group(BlenderRNA *brna,
                             const char *struct_name,
                             const char *base_name,
                             const char *ui_name,
                             const char *ui_desc,
                             const char *reg_func)
{
  StructRNA *srna;

  srna = RNA_def_struct(brna, struct_name, base_name);
  RNA_def_struct_ui_text(srna, ui_name, ui_desc);
  RNA_def_struct_sdna(srna, "bNode");

  RNA_def_struct_register_funcs(srna, reg_func, "rna_Node_unregister", nullptr);

  def_group(srna);
}

static void def_frame(StructRNA *srna)
{
  PropertyRNA *prop;

  prop = RNA_def_property(srna, "text", PROP_POINTER, PROP_NONE);
  RNA_def_property_pointer_sdna(prop, nullptr, "id");
  RNA_def_property_struct_type(prop, "Text");
  RNA_def_property_flag(prop, PROP_EDITABLE | PROP_ID_REFCOUNT);
  RNA_def_property_override_flag(prop, PROPOVERRIDE_OVERRIDABLE_LIBRARY);
  RNA_def_property_ui_text(prop, "Text", "");
  RNA_def_property_update(prop, NC_NODE | NA_EDITED, "rna_Node_update");

  RNA_def_struct_sdna_from(srna, "NodeFrame", "storage");
  RNA_def_struct_translation_context(srna, BLT_I18NCONTEXT_ID_NODETREE);

  prop = RNA_def_property(srna, "shrink", PROP_BOOLEAN, PROP_NONE);
  RNA_def_property_boolean_sdna(prop, nullptr, "flag", NODE_FRAME_SHRINK);
  RNA_def_property_ui_text(prop, "Shrink", "Shrink the frame to minimal bounding box");
  RNA_def_property_update(prop, NC_NODE | ND_DISPLAY, nullptr);

  prop = RNA_def_property(srna, "label_size", PROP_INT, PROP_NONE);
  RNA_def_property_int_sdna(prop, nullptr, "label_size");
  RNA_def_property_range(prop, 8, 64);
  RNA_def_property_ui_text(prop, "Label Font Size", "Font size to use for displaying the label");
  RNA_def_property_update(prop, NC_NODE | ND_DISPLAY, "rna_FrameNode_label_size_update");
}

static void def_clamp(StructRNA *srna)
{
  PropertyRNA *prop;

  prop = RNA_def_property(srna, "clamp_type", PROP_ENUM, PROP_NONE);
  RNA_def_property_enum_sdna(prop, nullptr, "custom1");
  RNA_def_property_enum_items(prop, rna_enum_node_clamp_items);
  RNA_def_property_ui_text(prop, "Clamp Type", "");
  RNA_def_property_update(prop, NC_NODE | NA_EDITED, "rna_ShaderNode_socket_update");
}

static void def_map_range(StructRNA *srna)
{
  static const EnumPropertyItem rna_enum_data_type_items[] = {
      {CD_PROP_FLOAT, "FLOAT", 0, "Float", "Floating-point value"},
      {CD_PROP_FLOAT3, "FLOAT_VECTOR", 0, "Vector", "3D vector with floating-point values"},
      {0, nullptr, 0, nullptr, nullptr},
  };

  RNA_def_struct_sdna_from(srna, "NodeMapRange", "storage");

  PropertyRNA *prop;

  prop = RNA_def_property(srna, "clamp", PROP_BOOLEAN, PROP_NONE);
  RNA_def_property_boolean_sdna(prop, nullptr, "clamp", 1);
  RNA_def_property_ui_text(prop, "Clamp", "Clamp the result to the target range [To Min, To Max]");
  RNA_def_property_update(prop, NC_NODE | NA_EDITED, "rna_Node_update");

  prop = RNA_def_property(srna, "interpolation_type", PROP_ENUM, PROP_NONE);
  RNA_def_property_enum_sdna(prop, nullptr, "interpolation_type");
  RNA_def_property_enum_items(prop, rna_enum_node_map_range_items);
  RNA_def_property_ui_text(prop, "Interpolation Type", "");
  RNA_def_property_update(prop, NC_NODE | NA_EDITED, "rna_ShaderNode_socket_update");

  prop = RNA_def_property(srna, "data_type", PROP_ENUM, PROP_NONE);
  RNA_def_property_enum_bitflag_sdna(prop, nullptr, "data_type");
  RNA_def_property_enum_items(prop, rna_enum_data_type_items);
  RNA_def_property_ui_text(prop, "Data Type", "");
  RNA_def_property_update(prop, NC_NODE | NA_EDITED, "rna_ShaderNode_socket_update");
}

static void def_math(StructRNA *srna)
{
  PropertyRNA *prop;

  prop = RNA_def_property(srna, "operation", PROP_ENUM, PROP_NONE);
  RNA_def_property_enum_sdna(prop, nullptr, "custom1");
  RNA_def_property_enum_items(prop, rna_enum_node_math_items);
  RNA_def_property_ui_text(prop, "Operation", "");
  RNA_def_property_translation_context(prop, BLT_I18NCONTEXT_ID_NODETREE);
  RNA_def_property_update(prop, NC_NODE | NA_EDITED, "rna_ShaderNode_socket_update");

  prop = RNA_def_property(srna, "use_clamp", PROP_BOOLEAN, PROP_NONE);
  RNA_def_property_boolean_sdna(prop, nullptr, "custom2", SHD_MATH_CLAMP);
  RNA_def_property_ui_text(prop, "Clamp", "Clamp result of the node to 0.0 to 1.0 range");
  RNA_def_property_update(prop, NC_NODE | NA_EDITED, "rna_Node_update");
}

static void def_sh_mix(StructRNA *srna)
{
  static const EnumPropertyItem rna_enum_mix_mode_items[] = {
      {NODE_MIX_MODE_UNIFORM, "UNIFORM", 0, "Uniform", "Use a single factor for all components"},
      {NODE_MIX_MODE_NON_UNIFORM, "NON_UNIFORM", 0, "Non-Uniform", "Per component factor"},
      {0, nullptr, 0, nullptr, nullptr},
  };

  PropertyRNA *prop;

  RNA_def_struct_sdna_from(srna, "NodeShaderMix", "storage");

  prop = RNA_def_property(srna, "data_type", PROP_ENUM, PROP_NONE);
  RNA_def_property_enum_funcs(prop, nullptr, nullptr, "rna_ShaderNodeMix_data_type_itemf");
  RNA_def_property_enum_items(prop, rna_enum_mix_data_type_items);
  RNA_def_property_enum_default(prop, SOCK_FLOAT);
  RNA_def_property_ui_text(prop, "Data Type", "");
  RNA_def_property_update(prop, NC_NODE | NA_EDITED, "rna_Node_socket_update");

  prop = RNA_def_property(srna, "factor_mode", PROP_ENUM, PROP_NONE);
  RNA_def_property_enum_items(prop, rna_enum_mix_mode_items);
  RNA_def_property_enum_default(prop, NODE_MIX_MODE_UNIFORM);
  RNA_def_property_ui_text(prop, "Factor Mode", "");
  RNA_def_property_update(prop, NC_NODE | NA_EDITED, "rna_Node_socket_update");

  prop = RNA_def_property(srna, "blend_type", PROP_ENUM, PROP_NONE);
  RNA_def_property_enum_sdna(prop, nullptr, "blend_type");
  RNA_def_property_enum_items(prop, rna_enum_ramp_blend_items);
  RNA_def_property_ui_text(prop, "Blending Mode", "");
  RNA_def_property_update(prop, NC_NODE | NA_EDITED, "rna_Node_update");

  prop = RNA_def_property(srna, "clamp_factor", PROP_BOOLEAN, PROP_NONE);
  RNA_def_property_boolean_sdna(prop, nullptr, "clamp_factor", 1);
  RNA_def_property_ui_text(prop, "Clamp Factor", "Clamp the factor to [0,1] range");
  RNA_def_property_update(prop, NC_NODE | NA_EDITED, "rna_Node_update");

  prop = RNA_def_property(srna, "clamp_result", PROP_BOOLEAN, PROP_NONE);
  RNA_def_property_boolean_sdna(prop, nullptr, "clamp_result", 1);
  RNA_def_property_ui_text(prop, "Clamp Result", "Clamp the result to [0,1] range");
  RNA_def_property_update(prop, NC_NODE | NA_EDITED, "rna_Node_update");
}

static void def_float_to_int(StructRNA *srna)
{
  PropertyRNA *prop;

  prop = RNA_def_property(srna, "rounding_mode", PROP_ENUM, PROP_NONE);
  RNA_def_property_enum_sdna(prop, nullptr, "custom1");
  RNA_def_property_enum_items(prop, rna_enum_node_float_to_int_items);
  RNA_def_property_ui_text(
      prop, "Rounding Mode", "Method used to convert the float to an integer");
  RNA_def_property_translation_context(prop, BLT_I18NCONTEXT_ID_NODETREE);
  RNA_def_property_update(prop, NC_NODE | NA_EDITED, "rna_Node_update");
}

static void def_vector_math(StructRNA *srna)
{
  PropertyRNA *prop;

  prop = RNA_def_property(srna, "operation", PROP_ENUM, PROP_NONE);
  RNA_def_property_enum_sdna(prop, nullptr, "custom1");
  RNA_def_property_enum_items(prop, rna_enum_node_vec_math_items);
  RNA_def_property_ui_text(prop, "Operation", "");
  RNA_def_property_translation_context(prop, BLT_I18NCONTEXT_ID_NODETREE);
  RNA_def_property_update(prop, NC_NODE | NA_EDITED, "rna_ShaderNode_socket_update");
}

static void def_rgb_curve(StructRNA *srna)
{
  PropertyRNA *prop;

  prop = RNA_def_property(srna, "mapping", PROP_POINTER, PROP_NONE);
  RNA_def_property_pointer_sdna(prop, nullptr, "storage");
  RNA_def_property_struct_type(prop, "CurveMapping");
  RNA_def_property_ui_text(prop, "Mapping", "");
  RNA_def_property_update(prop, NC_NODE | NA_EDITED, "rna_Node_update");
}

static void def_vector_curve(StructRNA *srna)
{
  PropertyRNA *prop;

  prop = RNA_def_property(srna, "mapping", PROP_POINTER, PROP_NONE);
  RNA_def_property_pointer_sdna(prop, nullptr, "storage");
  RNA_def_property_struct_type(prop, "CurveMapping");
  RNA_def_property_ui_text(prop, "Mapping", "");
  RNA_def_property_update(prop, NC_NODE | NA_EDITED, "rna_Node_update");
}

static void def_float_curve(StructRNA *srna)
{
  PropertyRNA *prop;

  prop = RNA_def_property(srna, "mapping", PROP_POINTER, PROP_NONE);
  RNA_def_property_pointer_sdna(prop, nullptr, "storage");
  RNA_def_property_struct_type(prop, "CurveMapping");
  RNA_def_property_ui_text(prop, "Mapping", "");
  RNA_def_property_update(prop, NC_NODE | NA_EDITED, "rna_Node_update");
}

static void def_time(StructRNA *srna)
{
  PropertyRNA *prop;

  prop = RNA_def_property(srna, "curve", PROP_POINTER, PROP_NONE);
  RNA_def_property_pointer_sdna(prop, nullptr, "storage");
  RNA_def_property_struct_type(prop, "CurveMapping");
  RNA_def_property_ui_text(prop, "Curve", "");
  RNA_def_property_update(prop, NC_NODE | NA_EDITED, "rna_Node_update");

  prop = RNA_def_property(srna, "frame_start", PROP_INT, PROP_NONE);
  RNA_def_property_int_sdna(prop, nullptr, "custom1");
  RNA_def_property_ui_text(prop, "Start Frame", "");
  RNA_def_property_update(prop, NC_NODE | NA_EDITED, "rna_Node_update");

  prop = RNA_def_property(srna, "frame_end", PROP_INT, PROP_NONE);
  RNA_def_property_int_sdna(prop, nullptr, "custom2");
  RNA_def_property_ui_text(prop, "End Frame", "");
  RNA_def_property_update(prop, NC_NODE | NA_EDITED, "rna_Node_update");
}

static void def_colorramp(StructRNA *srna)
{
  PropertyRNA *prop;

  prop = RNA_def_property(srna, "color_ramp", PROP_POINTER, PROP_NONE);
  RNA_def_property_pointer_sdna(prop, nullptr, "storage");
  RNA_def_property_struct_type(prop, "ColorRamp");
  RNA_def_property_ui_text(prop, "Color Ramp", "");
  RNA_def_property_update(prop, NC_NODE | NA_EDITED, "rna_Node_update");
}

static void def_mix_rgb(StructRNA *srna)
{
  PropertyRNA *prop;

  prop = RNA_def_property(srna, "blend_type", PROP_ENUM, PROP_NONE);
  RNA_def_property_enum_sdna(prop, nullptr, "custom1");
  RNA_def_property_enum_items(prop, rna_enum_ramp_blend_items);
  RNA_def_property_ui_text(prop, "Blending Mode", "");
  RNA_def_property_update(prop, NC_NODE | NA_EDITED, "rna_Node_update");

  prop = RNA_def_property(srna, "use_alpha", PROP_BOOLEAN, PROP_NONE);
  RNA_def_property_boolean_sdna(prop, nullptr, "custom2", SHD_MIXRGB_USE_ALPHA);
  RNA_def_property_ui_text(prop, "Alpha", "Include alpha of second input in this operation");
  RNA_def_property_update(prop, NC_NODE | NA_EDITED, "rna_Node_update");

  prop = RNA_def_property(srna, "use_clamp", PROP_BOOLEAN, PROP_NONE);
  RNA_def_property_boolean_sdna(prop, nullptr, "custom2", SHD_MIXRGB_CLAMP);
  RNA_def_property_ui_text(prop, "Clamp", "Clamp result of the node to 0.0 to 1.0 range");
  RNA_def_property_update(prop, NC_NODE | NA_EDITED, "rna_Node_update");
}

static void def_texture(StructRNA *srna)
{
  PropertyRNA *prop;

  prop = RNA_def_property(srna, "texture", PROP_POINTER, PROP_NONE);
  RNA_def_property_pointer_sdna(prop, nullptr, "id");
  RNA_def_property_struct_type(prop, "Texture");
  RNA_def_property_flag(prop, PROP_EDITABLE);
  RNA_def_property_override_flag(prop, PROPOVERRIDE_OVERRIDABLE_LIBRARY);
  RNA_def_property_ui_text(prop, "Texture", "");
  RNA_def_property_update(prop, NC_NODE | NA_EDITED, "rna_Node_update_relations");

  prop = RNA_def_property(srna, "node_output", PROP_INT, PROP_NONE);
  RNA_def_property_int_sdna(prop, nullptr, "custom1");
  RNA_def_property_ui_text(
      prop, "Node Output", "For node-based textures, which output node to use");
  RNA_def_property_update(prop, NC_NODE | NA_EDITED, "rna_Node_update");
}

static void def_fn_input_color(StructRNA *srna)
{
  PropertyRNA *prop;

  RNA_def_struct_sdna_from(srna, "NodeInputColor", "storage");

  prop = RNA_def_property(srna, "value", PROP_FLOAT, PROP_COLOR);
  RNA_def_property_array(prop, 4);
  RNA_def_property_float_sdna(prop, nullptr, "color");
  RNA_def_property_ui_text(prop, "Color", "");
  RNA_def_property_update(prop, NC_NODE | NA_EDITED, "rna_Node_update");
}

static void def_fn_input_bool(StructRNA *srna)
{
  PropertyRNA *prop;

  RNA_def_struct_sdna_from(srna, "NodeInputBool", "storage");

  prop = RNA_def_property(srna, "boolean", PROP_BOOLEAN, PROP_NONE);
  RNA_def_property_boolean_sdna(prop, nullptr, "boolean", 1);
  RNA_def_property_ui_text(prop, "Boolean", "Input value used for unconnected socket");
  RNA_def_property_update(prop, NC_NODE | NA_EDITED, "rna_Node_update");
}

static void def_fn_input_int(StructRNA *srna)
{
  PropertyRNA *prop;

  RNA_def_struct_sdna_from(srna, "NodeInputInt", "storage");

  prop = RNA_def_property(srna, "integer", PROP_INT, PROP_NONE);
  RNA_def_property_int_sdna(prop, nullptr, "integer");
  RNA_def_property_int_default(prop, 1);
  RNA_def_property_ui_text(prop, "Integer", "Input value used for unconnected socket");
  RNA_def_property_update(prop, NC_NODE | NA_EDITED, "rna_Node_update");
}

static void def_fn_input_rotation(StructRNA *srna)
{
  PropertyRNA *prop;

  RNA_def_struct_sdna_from(srna, "NodeInputRotation", "storage");

  prop = RNA_def_property(srna, "rotation_euler", PROP_FLOAT, PROP_EULER);
  RNA_def_property_float_sdna(prop, nullptr, "rotation_euler");
  RNA_def_property_ui_text(prop, "Rotation", "Input value used for unconnected socket");
  RNA_def_property_update(prop, NC_NODE | NA_EDITED, "rna_Node_update");
}

static void def_fn_input_vector(StructRNA *srna)
{
  PropertyRNA *prop;

  RNA_def_struct_sdna_from(srna, "NodeInputVector", "storage");

  prop = RNA_def_property(srna, "vector", PROP_FLOAT, PROP_XYZ);
  RNA_def_property_array(prop, 3);
  RNA_def_property_float_sdna(prop, nullptr, "vector");
  RNA_def_property_ui_text(prop, "Vector", "");
  RNA_def_property_update(prop, NC_NODE | NA_EDITED, "rna_Node_update");
}

static void def_fn_input_string(StructRNA *srna)
{
  PropertyRNA *prop;

  RNA_def_struct_sdna_from(srna, "NodeInputString", "storage");

  prop = RNA_def_property(srna, "string", PROP_STRING, PROP_NONE);
  RNA_def_property_ui_text(prop, "String", "");
  RNA_def_property_update(prop, NC_NODE | NA_EDITED, "rna_Node_update");
}

/* -- Shader Nodes ---------------------------------------------------------- */

static void def_sh_output(StructRNA *srna)
{
  PropertyRNA *prop;

  prop = RNA_def_property(srna, "is_active_output", PROP_BOOLEAN, PROP_NONE);
  RNA_def_property_boolean_sdna(prop, nullptr, "flag", NODE_DO_OUTPUT);
  RNA_def_property_ui_text(
      prop, "Active Output", "True if this node is used as the active output");
  RNA_def_property_boolean_funcs(prop, nullptr, "rna_ShaderNode_is_active_output_set");
  RNA_def_property_update(prop, NC_NODE | NA_EDITED, "rna_Node_update");

  prop = RNA_def_property(srna, "target", PROP_ENUM, PROP_NONE);
  RNA_def_property_enum_sdna(prop, nullptr, "custom1");
  RNA_def_property_enum_items(prop, prop_shader_output_target_items);
  RNA_def_property_ui_text(
      prop, "Target", "Which renderer and viewport shading types to use the shaders for");
  RNA_def_property_update(prop, NC_NODE | NA_EDITED, "rna_Node_update");
}

static void def_sh_output_linestyle(StructRNA *srna)
{
  def_sh_output(srna);
  def_mix_rgb(srna);
}

static void def_sh_mapping(StructRNA *srna)
{
  PropertyRNA *prop;

  prop = RNA_def_property(srna, "vector_type", PROP_ENUM, PROP_NONE);
  RNA_def_property_enum_sdna(prop, nullptr, "custom1");
  RNA_def_property_enum_items(prop, rna_enum_mapping_type_items);
  RNA_def_property_ui_text(prop, "Type", "Type of vector that the mapping transforms");
  RNA_def_property_update(prop, NC_NODE | NA_EDITED, "rna_ShaderNode_socket_update");
}

static void def_sh_vector_rotate(StructRNA *srna)
{
  PropertyRNA *prop;

  prop = RNA_def_property(srna, "rotation_type", PROP_ENUM, PROP_NONE);
  RNA_def_property_enum_sdna(prop, nullptr, "custom1");
  RNA_def_property_enum_items(prop, rna_enum_vector_rotate_type_items);
  RNA_def_property_ui_text(prop, "Type", "Type of angle input");
  RNA_def_property_update(prop, NC_NODE | NA_EDITED, "rna_ShaderNode_socket_update");

  prop = RNA_def_property(srna, "invert", PROP_BOOLEAN, PROP_NONE);
  RNA_def_property_boolean_sdna(prop, nullptr, "custom2", 0);
  RNA_def_property_ui_text(prop, "Invert", "Invert the rotation angle");
  RNA_def_property_update(prop, NC_NODE | NA_EDITED, "rna_Node_update");
}

static void def_sh_attribute(StructRNA *srna)
{
  static const EnumPropertyItem prop_attribute_type[] = {
      {SHD_ATTRIBUTE_GEOMETRY,
       "GEOMETRY",
       0,
       "Geometry",
       "The attribute is associated with the object geometry, and its value "
       "varies from vertex to vertex, or within the object volume"},
      {SHD_ATTRIBUTE_OBJECT,
       "OBJECT",
       0,
       "Object",
       "The attribute is associated with the object or mesh data-block itself, "
       "and its value is uniform"},
      {SHD_ATTRIBUTE_INSTANCER,
       "INSTANCER",
       0,
       "Instancer",
       "The attribute is associated with the instancer particle system or object, "
       "falling back to the Object mode if the attribute isn't found, or the object "
       "is not instanced"},
      {SHD_ATTRIBUTE_VIEW_LAYER,
       "VIEW_LAYER",
       0,
       "View Layer",
       "The attribute is associated with the View Layer, Scene or World that is being rendered"},
      {0, nullptr, 0, nullptr, nullptr},
  };
  PropertyRNA *prop;

  RNA_def_struct_sdna_from(srna, "NodeShaderAttribute", "storage");

  prop = RNA_def_property(srna, "attribute_type", PROP_ENUM, PROP_NONE);
  RNA_def_property_enum_sdna(prop, nullptr, "type");
  RNA_def_property_enum_items(prop, prop_attribute_type);
  RNA_def_property_ui_text(prop, "Attribute Type", "General type of the attribute");
  RNA_def_property_update(prop, NC_NODE | NA_EDITED, "rna_Node_update");

  prop = RNA_def_property(srna, "attribute_name", PROP_STRING, PROP_NONE);
  RNA_def_property_string_sdna(prop, nullptr, "name");
  RNA_def_property_ui_text(prop, "Attribute Name", "");
  RNA_def_property_update(prop, NC_NODE | NA_EDITED, "rna_Node_update");
}

static void def_sh_tex(StructRNA *srna)
{
  PropertyRNA *prop;

  prop = RNA_def_property(srna, "texture_mapping", PROP_POINTER, PROP_NONE);
  RNA_def_property_pointer_sdna(prop, nullptr, "base.tex_mapping");
  RNA_def_property_flag(prop, PROP_NEVER_NULL);
  RNA_def_property_ui_text(prop, "Texture Mapping", "Texture coordinate mapping settings");

  prop = RNA_def_property(srna, "color_mapping", PROP_POINTER, PROP_NONE);
  RNA_def_property_pointer_sdna(prop, nullptr, "base.color_mapping");
  RNA_def_property_flag(prop, PROP_NEVER_NULL);
  RNA_def_property_ui_text(prop, "Color Mapping", "Color mapping settings");
}

static void def_sh_tex_sky(StructRNA *srna)
{
  static const EnumPropertyItem prop_sky_type[] = {
      {SHD_SKY_PREETHAM, "PREETHAM", 0, "Preetham", "Preetham 1999"},
      {SHD_SKY_HOSEK, "HOSEK_WILKIE", 0, "Hosek / Wilkie", "Hosek / Wilkie 2012"},
      {SHD_SKY_NISHITA, "NISHITA", 0, "Nishita", "Nishita 1993 improved"},
      {0, nullptr, 0, nullptr, nullptr},
  };
  static float default_dir[3] = {0.0f, 0.0f, 1.0f};

  PropertyRNA *prop;

  RNA_def_struct_sdna_from(srna, "NodeTexSky", "storage");
  def_sh_tex(srna);

  prop = RNA_def_property(srna, "sky_type", PROP_ENUM, PROP_NONE);
  RNA_def_property_enum_sdna(prop, nullptr, "sky_model");
  RNA_def_property_enum_items(prop, prop_sky_type);
  RNA_def_property_ui_text(prop, "Sky Type", "Which sky model should be used");
  RNA_def_property_update(prop, 0, "rna_ShaderNode_socket_update");

  prop = RNA_def_property(srna, "sun_direction", PROP_FLOAT, PROP_DIRECTION);
  RNA_def_property_ui_text(prop, "Sun Direction", "Direction from where the sun is shining");
  RNA_def_property_array(prop, 3);
  RNA_def_property_float_array_default(prop, default_dir);
  RNA_def_property_update(prop, NC_NODE | NA_EDITED, "rna_Node_update");

  prop = RNA_def_property(srna, "turbidity", PROP_FLOAT, PROP_NONE);
  RNA_def_property_range(prop, 1.0f, 10.0f);
  RNA_def_property_ui_range(prop, 1.0f, 10.0f, 10, 3);
  RNA_def_property_ui_text(prop, "Turbidity", "Atmospheric turbidity");
  RNA_def_property_update(prop, NC_NODE | NA_EDITED, "rna_Node_update");

  prop = RNA_def_property(srna, "ground_albedo", PROP_FLOAT, PROP_FACTOR);
  RNA_def_property_range(prop, 0.0f, 1.0f);
  RNA_def_property_ui_text(
      prop, "Ground Albedo", "Ground color that is subtly reflected in the sky");
  RNA_def_property_update(prop, NC_NODE | NA_EDITED, "rna_Node_update");

  prop = RNA_def_property(srna, "sun_disc", PROP_BOOLEAN, PROP_NONE);
  RNA_def_property_ui_text(prop, "Sun Disc", "Include the sun itself in the output");
  RNA_def_property_boolean_sdna(prop, nullptr, "sun_disc", 1);
  RNA_def_property_boolean_default(prop, true);
  RNA_def_property_update(prop, 0, "rna_ShaderNode_socket_update");

  prop = RNA_def_property(srna, "sun_size", PROP_FLOAT, PROP_ANGLE);
  RNA_def_property_ui_text(prop, "Sun Size", "Size of sun disc");
  RNA_def_property_range(prop, 0.0f, M_PI_2);
  RNA_def_property_float_default(prop, DEG2RADF(0.545));
  RNA_def_property_update(prop, NC_NODE | NA_EDITED, "rna_Node_update");

  prop = RNA_def_property(srna, "sun_intensity", PROP_FLOAT, PROP_NONE);
  RNA_def_property_ui_text(prop, "Sun Intensity", "Strength of sun");
  RNA_def_property_range(prop, 0.0f, 1000.0f);
  RNA_def_property_float_default(prop, 1.0f);
  RNA_def_property_update(prop, NC_NODE | NA_EDITED, "rna_Node_update");

  prop = RNA_def_property(srna, "sun_elevation", PROP_FLOAT, PROP_ANGLE);
  RNA_def_property_ui_text(prop, "Sun Elevation", "Sun angle from horizon");
  RNA_def_property_float_default(prop, M_PI_2);
  RNA_def_property_update(prop, NC_NODE | NA_EDITED, "rna_Node_update");

  prop = RNA_def_property(srna, "sun_rotation", PROP_FLOAT, PROP_ANGLE);
  RNA_def_property_ui_text(prop, "Sun Rotation", "Rotation of sun around zenith");
  RNA_def_property_float_default(prop, 0.0f);
  RNA_def_property_update(prop, NC_NODE | NA_EDITED, "rna_Node_update");

  prop = RNA_def_property(srna, "altitude", PROP_FLOAT, PROP_DISTANCE);
  RNA_def_property_ui_text(prop, "Altitude", "Height from sea level");
  RNA_def_property_range(prop, 0.0f, 60000.0f);
  RNA_def_property_ui_range(prop, 0.0f, 60000.0f, 10, 1);
  RNA_def_property_float_default(prop, 0.0f);
  RNA_def_property_update(prop, NC_NODE | NA_EDITED, "rna_Node_update");

  prop = RNA_def_property(srna, "air_density", PROP_FLOAT, PROP_FACTOR);
  RNA_def_property_ui_text(prop,
                           "Air",
                           "Density of air molecules.\n"
                           "\u2022 0 - No air.\n"
                           "\u2022 1 - Clear day atmosphere.\n"
                           "\u2022 2 - Highly polluted day");
  RNA_def_property_range(prop, 0.0f, 10.0f);
  RNA_def_property_float_default(prop, 1.0f);
  RNA_def_property_update(prop, NC_NODE | NA_EDITED, "rna_Node_update");

  prop = RNA_def_property(srna, "dust_density", PROP_FLOAT, PROP_FACTOR);
  RNA_def_property_ui_text(prop,
                           "Dust",
                           "Density of dust molecules and water droplets.\n"
                           "\u2022 0 - No dust.\n"
                           "\u2022 1 - Clear day atmosphere.\n"
                           "\u2022 5 - City like atmosphere.\n"
                           "\u2022 10 - Hazy day");
  RNA_def_property_range(prop, 0.0f, 10.0f);
  RNA_def_property_float_default(prop, 1.0f);
  RNA_def_property_update(prop, NC_NODE | NA_EDITED, "rna_Node_update");

  prop = RNA_def_property(srna, "ozone_density", PROP_FLOAT, PROP_FACTOR);
  RNA_def_property_ui_text(prop,
                           "Ozone",
                           "Density of ozone layer.\n"
                           "\u2022 0 - No ozone.\n"
                           "\u2022 1 - Clear day atmosphere.\n"
                           "\u2022 2 - City like atmosphere");
  RNA_def_property_range(prop, 0.0f, 10.0f);
  RNA_def_property_float_default(prop, 1.0f);
  RNA_def_property_update(prop, NC_NODE | NA_EDITED, "rna_Node_update");
}

static const EnumPropertyItem sh_tex_prop_interpolation_items[] = {
    {SHD_INTERP_LINEAR, "Linear", 0, "Linear", "Linear interpolation"},
    {SHD_INTERP_CLOSEST, "Closest", 0, "Closest", "No interpolation (sample closest texel)"},
    {SHD_INTERP_CUBIC, "Cubic", 0, "Cubic", "Cubic interpolation"},
    {SHD_INTERP_SMART, "Smart", 0, "Smart", "Bicubic when magnifying, else bilinear (OSL only)"},
    {0, nullptr, 0, nullptr, nullptr},
};

static void def_sh_tex_environment(StructRNA *srna)
{
  static const EnumPropertyItem prop_projection_items[] = {
      {SHD_PROJ_EQUIRECTANGULAR,
       "EQUIRECTANGULAR",
       0,
       "Equirectangular",
       "Equirectangular or latitude-longitude projection"},
      {SHD_PROJ_MIRROR_BALL,
       "MIRROR_BALL",
       0,
       "Mirror Ball",
       "Projection from an orthographic photo of a mirror ball"},
      {0, nullptr, 0, nullptr, nullptr},
  };

  PropertyRNA *prop;

  prop = RNA_def_property(srna, "image", PROP_POINTER, PROP_NONE);
  RNA_def_property_pointer_sdna(prop, nullptr, "id");
  RNA_def_property_struct_type(prop, "Image");
  RNA_def_property_flag(prop, PROP_EDITABLE);
  RNA_def_property_override_flag(prop, PROPOVERRIDE_OVERRIDABLE_LIBRARY);
  RNA_def_property_ui_text(prop, "Image", "");
  RNA_def_property_update(prop, NC_NODE | NA_EDITED, "rna_Node_tex_image_update");

  RNA_def_struct_sdna_from(srna, "NodeTexEnvironment", "storage");
  def_sh_tex(srna);

  prop = RNA_def_property(srna, "projection", PROP_ENUM, PROP_NONE);
  RNA_def_property_enum_items(prop, prop_projection_items);
  RNA_def_property_ui_text(prop, "Projection", "Projection of the input image");
  RNA_def_property_update(prop, 0, "rna_Node_update");

  prop = RNA_def_property(srna, "interpolation", PROP_ENUM, PROP_NONE);
  RNA_def_property_enum_items(prop, sh_tex_prop_interpolation_items);
  RNA_def_property_ui_text(prop, "Interpolation", "Texture interpolation");
  RNA_def_property_update(prop, 0, "rna_Node_update");

  prop = RNA_def_property(srna, "image_user", PROP_POINTER, PROP_NONE);
  RNA_def_property_flag(prop, PROP_NEVER_NULL);
  RNA_def_property_pointer_sdna(prop, nullptr, "iuser");
  RNA_def_property_ui_text(
      prop,
      "Image User",
      "Parameters defining which layer, pass and frame of the image is displayed");
  RNA_def_property_update(prop, 0, "rna_Node_update");
}

static void def_sh_tex_gabor(StructRNA *srna)
{
  static const EnumPropertyItem prop_gabor_types[] = {
      {SHD_GABOR_TYPE_2D,
       "2D",
       0,
       "2D",
       "Use the 2D vector (X, Y) as input. The Z component is ignored."},
      {SHD_GABOR_TYPE_3D, "3D", 0, "3D", "Use the 3D vector (X, Y, Z) as input"},
      {0, nullptr, 0, nullptr, nullptr},
  };

  RNA_def_struct_sdna_from(srna, "NodeTexGabor", "storage");
  def_sh_tex(srna);

  PropertyRNA *prop;
  prop = RNA_def_property(srna, "gabor_type", PROP_ENUM, PROP_NONE);
  RNA_def_property_enum_sdna(prop, nullptr, "type");
  RNA_def_property_enum_items(prop, prop_gabor_types);
  RNA_def_property_ui_text(prop, "Type", "The type of Gabor noise to evaluate");
  RNA_def_property_update(prop, 0, "rna_ShaderNode_socket_update");
}

static void def_sh_tex_image(StructRNA *srna)
{
  static const EnumPropertyItem prop_projection_items[] = {
      {SHD_PROJ_FLAT,
       "FLAT",
       0,
       "Flat",
       "Image is projected flat using the X and Y coordinates of the texture vector"},
      {SHD_PROJ_BOX,
       "BOX",
       0,
       "Box",
       "Image is projected using different components for each side of the object space bounding "
       "box"},
      {SHD_PROJ_SPHERE,
       "SPHERE",
       0,
       "Sphere",
       "Image is projected spherically using the Z axis as central"},
      {SHD_PROJ_TUBE,
       "TUBE",
       0,
       "Tube",
       "Image is projected from the tube using the Z axis as central"},
      {0, nullptr, 0, nullptr, nullptr},
  };

  PropertyRNA *prop;

  prop = RNA_def_property(srna, "image", PROP_POINTER, PROP_NONE);
  RNA_def_property_pointer_sdna(prop, nullptr, "id");
  RNA_def_property_struct_type(prop, "Image");
  RNA_def_property_flag(prop, PROP_EDITABLE);
  RNA_def_property_override_flag(prop, PROPOVERRIDE_OVERRIDABLE_LIBRARY);
  RNA_def_property_ui_text(prop, "Image", "");
  RNA_def_property_update(prop, NC_NODE | NA_EDITED, "rna_Node_tex_image_update");

  RNA_def_struct_sdna_from(srna, "NodeTexImage", "storage");
  def_sh_tex(srna);

  prop = RNA_def_property(srna, "projection", PROP_ENUM, PROP_NONE);
  RNA_def_property_enum_items(prop, prop_projection_items);
  RNA_def_property_ui_text(
      prop, "Projection", "Method to project 2D image on object with a 3D texture vector");
  RNA_def_property_translation_context(prop, BLT_I18NCONTEXT_ID_IMAGE);
  RNA_def_property_update(prop, 0, "rna_Node_update");

  prop = RNA_def_property(srna, "interpolation", PROP_ENUM, PROP_NONE);
  RNA_def_property_enum_items(prop, sh_tex_prop_interpolation_items);
  RNA_def_property_ui_text(prop, "Interpolation", "Texture interpolation");
  RNA_def_property_update(prop, 0, "rna_Node_update");

  prop = RNA_def_property(srna, "projection_blend", PROP_FLOAT, PROP_FACTOR);
  RNA_def_property_ui_text(
      prop, "Projection Blend", "For box projection, amount of blend to use between sides");
  RNA_def_property_update(prop, 0, "rna_Node_update");

  prop = RNA_def_property(srna, "extension", PROP_ENUM, PROP_NONE);
  RNA_def_property_enum_items(prop, prop_image_extension);
  RNA_def_property_ui_text(
      prop, "Extension", "How the image is extrapolated past its original bounds");
  RNA_def_property_translation_context(prop, BLT_I18NCONTEXT_ID_IMAGE);
  RNA_def_property_update(prop, 0, "rna_Node_update");

  prop = RNA_def_property(srna, "image_user", PROP_POINTER, PROP_NONE);
  RNA_def_property_flag(prop, PROP_NEVER_NULL);
  RNA_def_property_pointer_sdna(prop, nullptr, "iuser");
  RNA_def_property_ui_text(
      prop,
      "Image User",
      "Parameters defining which layer, pass and frame of the image is displayed");
  RNA_def_property_update(prop, 0, "rna_Node_update");
}

static void def_tex_combsep_color(StructRNA *srna)
{
  PropertyRNA *prop;

  prop = RNA_def_property(srna, "mode", PROP_ENUM, PROP_NONE);
  RNA_def_property_enum_sdna(prop, nullptr, "custom1");
  RNA_def_property_enum_items(prop, rna_enum_node_combsep_color_items);
  RNA_def_property_ui_text(prop, "Mode", "Mode of color processing");
  RNA_def_property_update(prop, NC_NODE | NA_EDITED, "rna_Node_socket_update");
}

static void def_geo_image_texture(StructRNA *srna)
{
  static const EnumPropertyItem fn_tex_prop_interpolation_items[] = {
      {SHD_INTERP_LINEAR, "Linear", 0, "Linear", "Linear interpolation"},
      {SHD_INTERP_CLOSEST, "Closest", 0, "Closest", "No interpolation (sample closest texel)"},
      {SHD_INTERP_CUBIC, "Cubic", 0, "Cubic", "Cubic interpolation"},
      {0, nullptr, 0, nullptr, nullptr},
  };

  PropertyRNA *prop;

  RNA_def_struct_sdna_from(srna, "NodeGeometryImageTexture", "storage");

  prop = RNA_def_property(srna, "interpolation", PROP_ENUM, PROP_NONE);
  RNA_def_property_enum_items(prop, fn_tex_prop_interpolation_items);
  RNA_def_property_ui_text(prop, "Interpolation", "Method for smoothing values between pixels");
  RNA_def_property_update(prop, 0, "rna_Node_update");

  prop = RNA_def_property(srna, "extension", PROP_ENUM, PROP_NONE);
  RNA_def_property_enum_items(prop, prop_image_extension);
  RNA_def_property_ui_text(
      prop, "Extension", "How the image is extrapolated past its original bounds");
  RNA_def_property_translation_context(prop, BLT_I18NCONTEXT_ID_IMAGE);
  RNA_def_property_update(prop, 0, "rna_Node_update");
}

static void rna_def_geo_gizmo_transform(StructRNA *srna)
{
  PropertyRNA *prop;

  RNA_def_struct_sdna_from(srna, "NodeGeometryTransformGizmo", "storage");

  prop = RNA_def_property(srna, "use_translation_x", PROP_BOOLEAN, PROP_NONE);
  RNA_def_property_boolean_sdna(prop, nullptr, "flag", GEO_NODE_TRANSFORM_GIZMO_USE_TRANSLATION_X);
  RNA_def_property_ui_text(prop, "Use Translation X", nullptr);
  RNA_def_property_update(prop, 0, "rna_Node_update");

  prop = RNA_def_property(srna, "use_translation_y", PROP_BOOLEAN, PROP_NONE);
  RNA_def_property_boolean_sdna(prop, nullptr, "flag", GEO_NODE_TRANSFORM_GIZMO_USE_TRANSLATION_Y);
  RNA_def_property_ui_text(prop, "Use Translation Y", nullptr);
  RNA_def_property_update(prop, 0, "rna_Node_update");

  prop = RNA_def_property(srna, "use_translation_z", PROP_BOOLEAN, PROP_NONE);
  RNA_def_property_boolean_sdna(prop, nullptr, "flag", GEO_NODE_TRANSFORM_GIZMO_USE_TRANSLATION_Z);
  RNA_def_property_ui_text(prop, "Use Translation Z", nullptr);
  RNA_def_property_update(prop, 0, "rna_Node_update");

  prop = RNA_def_property(srna, "use_rotation_x", PROP_BOOLEAN, PROP_NONE);
  RNA_def_property_boolean_sdna(prop, nullptr, "flag", GEO_NODE_TRANSFORM_GIZMO_USE_ROTATION_X);
  RNA_def_property_ui_text(prop, "Use Rotation X", nullptr);
  RNA_def_property_update(prop, 0, "rna_Node_update");

  prop = RNA_def_property(srna, "use_rotation_y", PROP_BOOLEAN, PROP_NONE);
  RNA_def_property_boolean_sdna(prop, nullptr, "flag", GEO_NODE_TRANSFORM_GIZMO_USE_ROTATION_Y);
  RNA_def_property_ui_text(prop, "Use Rotation Y", nullptr);
  RNA_def_property_update(prop, 0, "rna_Node_update");

  prop = RNA_def_property(srna, "use_rotation_z", PROP_BOOLEAN, PROP_NONE);
  RNA_def_property_boolean_sdna(prop, nullptr, "flag", GEO_NODE_TRANSFORM_GIZMO_USE_ROTATION_Z);
  RNA_def_property_ui_text(prop, "Use Rotation Z", nullptr);
  RNA_def_property_update(prop, 0, "rna_Node_update");

  prop = RNA_def_property(srna, "use_scale_x", PROP_BOOLEAN, PROP_NONE);
  RNA_def_property_boolean_sdna(prop, nullptr, "flag", GEO_NODE_TRANSFORM_GIZMO_USE_SCALE_X);
  RNA_def_property_ui_text(prop, "Use Scale X", nullptr);
  RNA_def_property_update(prop, 0, "rna_Node_update");

  prop = RNA_def_property(srna, "use_scale_y", PROP_BOOLEAN, PROP_NONE);
  RNA_def_property_boolean_sdna(prop, nullptr, "flag", GEO_NODE_TRANSFORM_GIZMO_USE_SCALE_Y);
  RNA_def_property_ui_text(prop, "Use Scale Y", nullptr);
  RNA_def_property_update(prop, 0, "rna_Node_update");

  prop = RNA_def_property(srna, "use_scale_z", PROP_BOOLEAN, PROP_NONE);
  RNA_def_property_boolean_sdna(prop, nullptr, "flag", GEO_NODE_TRANSFORM_GIZMO_USE_SCALE_Z);
  RNA_def_property_ui_text(prop, "Use Scale Z", nullptr);
  RNA_def_property_update(prop, 0, "rna_Node_update");
}

static void def_sh_tex_gradient(StructRNA *srna)
{
  static const EnumPropertyItem prop_gradient_type[] = {
      {SHD_BLEND_LINEAR, "LINEAR", 0, "Linear", "Create a linear progression"},
      {SHD_BLEND_QUADRATIC, "QUADRATIC", 0, "Quadratic", "Create a quadratic progression"},
      {SHD_BLEND_EASING,
       "EASING",
       0,
       "Easing",
       "Create a progression easing from one step to the next"},
      {SHD_BLEND_DIAGONAL, "DIAGONAL", 0, "Diagonal", "Create a diagonal progression"},
      {SHD_BLEND_SPHERICAL, "SPHERICAL", 0, "Spherical", "Create a spherical progression"},
      {SHD_BLEND_QUADRATIC_SPHERE,
       "QUADRATIC_SPHERE",
       0,
       "Quadratic Sphere",
       "Create a quadratic progression in the shape of a sphere"},
      {SHD_BLEND_RADIAL, "RADIAL", 0, "Radial", "Create a radial progression"},
      {0, nullptr, 0, nullptr, nullptr},
  };

  PropertyRNA *prop;

  RNA_def_struct_sdna_from(srna, "NodeTexGradient", "storage");
  def_sh_tex(srna);

  prop = RNA_def_property(srna, "gradient_type", PROP_ENUM, PROP_NONE);
  RNA_def_property_enum_items(prop, prop_gradient_type);
  RNA_def_property_ui_text(prop, "Gradient Type", "Style of the color blending");
  RNA_def_property_update(prop, 0, "rna_Node_update");
}

static void def_sh_tex_noise(StructRNA *srna)
{
  static const EnumPropertyItem prop_noise_type[] = {
      {SHD_NOISE_MULTIFRACTAL,
       "MULTIFRACTAL",
       0,
       "Multifractal",
       "More uneven result (varies with location), more similar to a real terrain"},
      {SHD_NOISE_RIDGED_MULTIFRACTAL,
       "RIDGED_MULTIFRACTAL",
       0,
       "Ridged Multifractal",
       "Create sharp peaks"},
      {SHD_NOISE_HYBRID_MULTIFRACTAL,
       "HYBRID_MULTIFRACTAL",
       0,
       "Hybrid Multifractal",
       "Create peaks and valleys with different roughness values"},
      {SHD_NOISE_FBM, "FBM", 0, "fBM", "The standard fractal Perlin noise"},
      {SHD_NOISE_HETERO_TERRAIN,
       "HETERO_TERRAIN",
       0,
       "Hetero Terrain",
       "Similar to Hybrid Multifractal creates a heterogeneous terrain, but with the likeness of "
       "river channels"},
      {0, nullptr, 0, nullptr, nullptr},
  };

  PropertyRNA *prop;

  RNA_def_struct_sdna_from(srna, "NodeTexNoise", "storage");
  def_sh_tex(srna);

  prop = RNA_def_property(srna, "noise_dimensions", PROP_ENUM, PROP_NONE);
  RNA_def_property_enum_sdna(prop, nullptr, "dimensions");
  RNA_def_property_enum_items(prop, rna_enum_node_tex_dimensions_items);
  RNA_def_property_ui_text(prop, "Dimensions", "Number of dimensions to output noise for");
  RNA_def_property_translation_context(prop, BLT_I18NCONTEXT_ID_TEXTURE);
  RNA_def_property_update(prop, 0, "rna_ShaderNode_socket_update");

  prop = RNA_def_property(srna, "noise_type", PROP_ENUM, PROP_NONE);
  RNA_def_property_enum_sdna(prop, nullptr, "type");
  RNA_def_property_enum_items(prop, prop_noise_type);
  RNA_def_property_ui_text(prop, "Type", "Type of the Noise texture");
  RNA_def_property_update(prop, 0, "rna_ShaderNode_socket_update");

  prop = RNA_def_property(srna, "normalize", PROP_BOOLEAN, PROP_NONE);
  RNA_def_property_boolean_sdna(prop, nullptr, "normalize", 0);
  RNA_def_property_ui_text(prop, "Normalize", "Normalize outputs to 0.0 to 1.0 range");
  RNA_def_property_update(prop, NC_NODE | NA_EDITED, "rna_Node_update");
}

static void def_sh_tex_checker(StructRNA *srna)
{
  RNA_def_struct_sdna_from(srna, "NodeTexChecker", "storage");
  def_sh_tex(srna);
}

static void def_sh_tex_brick(StructRNA *srna)
{
  PropertyRNA *prop;

  RNA_def_struct_sdna_from(srna, "NodeTexBrick", "storage");
  def_sh_tex(srna);

  prop = RNA_def_property(srna, "offset_frequency", PROP_INT, PROP_NONE);
  RNA_def_property_int_sdna(prop, nullptr, "offset_freq");
  RNA_def_property_int_default(prop, 2);
  RNA_def_property_range(prop, 1, 99);
  RNA_def_property_ui_text(
      prop,
      "Offset Frequency",
      "How often rows are offset. A value of 2 gives an even/uneven pattern of rows.");
  RNA_def_property_update(prop, 0, "rna_Node_update");

  prop = RNA_def_property(srna, "squash_frequency", PROP_INT, PROP_NONE);
  RNA_def_property_int_sdna(prop, nullptr, "squash_freq");
  RNA_def_property_int_default(prop, 2);
  RNA_def_property_range(prop, 1, 99);
  RNA_def_property_ui_text(
      prop, "Squash Frequency", "How often rows consist of \"squished\" bricks");
  RNA_def_property_update(prop, 0, "rna_Node_update");

  prop = RNA_def_property(srna, "offset", PROP_FLOAT, PROP_NONE);
  RNA_def_property_float_sdna(prop, nullptr, "offset");
  RNA_def_property_float_default(prop, 0.5f);
  RNA_def_property_range(prop, 0.0f, 1.0f);
  RNA_def_property_ui_text(
      prop, "Offset Amount", "Determines the brick offset of the various rows");
  RNA_def_property_update(prop, 0, "rna_Node_update");

  prop = RNA_def_property(srna, "squash", PROP_FLOAT, PROP_NONE);
  RNA_def_property_float_sdna(prop, nullptr, "squash");
  RNA_def_property_float_default(prop, 1.0f);
  RNA_def_property_range(prop, 0.0f, 99.0f);
  RNA_def_property_ui_text(
      prop,
      "Squash Amount",
      "Factor to adjust the brick's width for particular rows determined by the Offset Frequency");
  RNA_def_property_update(prop, 0, "rna_Node_update");
}

static void def_sh_tex_magic(StructRNA *srna)
{
  PropertyRNA *prop;

  RNA_def_struct_sdna_from(srna, "NodeTexMagic", "storage");
  def_sh_tex(srna);

  prop = RNA_def_property(srna, "turbulence_depth", PROP_INT, PROP_NONE);
  RNA_def_property_int_sdna(prop, nullptr, "depth");
  RNA_def_property_range(prop, 0, 10);
  RNA_def_property_ui_text(prop, "Depth", "Level of detail in the added turbulent noise");
  RNA_def_property_update(prop, 0, "rna_Node_update");
}

static void def_sh_tex_voronoi(StructRNA *srna)
{
  static EnumPropertyItem prop_distance_items[] = {
      {SHD_VORONOI_EUCLIDEAN, "EUCLIDEAN", 0, "Euclidean", "Euclidean distance"},
      {SHD_VORONOI_MANHATTAN, "MANHATTAN", 0, "Manhattan", "Manhattan distance"},
      {SHD_VORONOI_CHEBYCHEV, "CHEBYCHEV", 0, "Chebychev", "Chebychev distance"},
      {SHD_VORONOI_MINKOWSKI, "MINKOWSKI", 0, "Minkowski", "Minkowski distance"},
      {0, nullptr, 0, nullptr, nullptr}};

  static EnumPropertyItem prop_feature_items[] = {
      {SHD_VORONOI_F1,
       "F1",
       0,
       "F1",
       "Computes the distance to the closest point as well as its position and color"},
      {SHD_VORONOI_F2,
       "F2",
       0,
       "F2",
       "Computes the distance to the second closest point as well as its position and color"},
      {SHD_VORONOI_SMOOTH_F1,
       "SMOOTH_F1",
       0,
       "Smooth F1",
       "Smoothed version of F1. Weighted sum of neighbor voronoi cells."},
      {SHD_VORONOI_DISTANCE_TO_EDGE,
       "DISTANCE_TO_EDGE",
       0,
       "Distance to Edge",
       "Computes the distance to the edge of the voronoi cell"},
      {SHD_VORONOI_N_SPHERE_RADIUS,
       "N_SPHERE_RADIUS",
       0,
       "N-Sphere Radius",
       "Computes the radius of the n-sphere inscribed in the voronoi cell"},
      {0, nullptr, 0, nullptr, nullptr}};

  PropertyRNA *prop;

  RNA_def_struct_sdna_from(srna, "NodeTexVoronoi", "storage");
  def_sh_tex(srna);

  prop = RNA_def_property(srna, "voronoi_dimensions", PROP_ENUM, PROP_NONE);
  RNA_def_property_enum_sdna(prop, nullptr, "dimensions");
  RNA_def_property_enum_items(prop, rna_enum_node_tex_dimensions_items);
  RNA_def_property_ui_text(prop, "Dimensions", "Number of dimensions to output noise for");
  RNA_def_property_translation_context(prop, BLT_I18NCONTEXT_ID_TEXTURE);
  RNA_def_property_update(prop, 0, "rna_ShaderNode_socket_update");

  prop = RNA_def_property(srna, "distance", PROP_ENUM, PROP_NONE);
  RNA_def_property_enum_sdna(prop, nullptr, "distance");
  RNA_def_property_enum_items(prop, prop_distance_items);
  RNA_def_property_ui_text(
      prop, "Distance Metric", "The distance metric used to compute the texture");
  RNA_def_property_update(prop, 0, "rna_ShaderNode_socket_update");

  prop = RNA_def_property(srna, "feature", PROP_ENUM, PROP_NONE);
  RNA_def_property_enum_sdna(prop, nullptr, "feature");
  RNA_def_property_enum_items(prop, prop_feature_items);
  RNA_def_property_ui_text(
      prop, "Feature Output", "The Voronoi feature that the node will compute");
  RNA_def_property_update(prop, 0, "rna_ShaderNode_socket_update");

  prop = RNA_def_property(srna, "normalize", PROP_BOOLEAN, PROP_NONE);
  RNA_def_property_boolean_sdna(prop, nullptr, "normalize", 0);
  RNA_def_property_ui_text(prop, "Normalize", "Normalize output Distance to 0.0 to 1.0 range");
  RNA_def_property_update(prop, NC_NODE | NA_EDITED, "rna_Node_update");
}

static void def_sh_tex_wave(StructRNA *srna)
{
  static const EnumPropertyItem prop_wave_type_items[] = {
      {SHD_WAVE_BANDS, "BANDS", 0, "Bands", "Use standard wave texture in bands"},
      {SHD_WAVE_RINGS, "RINGS", 0, "Rings", "Use wave texture in rings"},
      {0, nullptr, 0, nullptr, nullptr},
  };

  static EnumPropertyItem prop_wave_bands_direction_items[] = {
      {SHD_WAVE_BANDS_DIRECTION_X, "X", 0, "X", "Bands across X axis"},
      {SHD_WAVE_BANDS_DIRECTION_Y, "Y", 0, "Y", "Bands across Y axis"},
      {SHD_WAVE_BANDS_DIRECTION_Z, "Z", 0, "Z", "Bands across Z axis"},
      {SHD_WAVE_BANDS_DIRECTION_DIAGONAL, "DIAGONAL", 0, "Diagonal", "Bands across diagonal axis"},
      {0, nullptr, 0, nullptr, nullptr},
  };

  static EnumPropertyItem prop_wave_rings_direction_items[] = {
      {SHD_WAVE_RINGS_DIRECTION_X, "X", 0, "X", "Rings along X axis"},
      {SHD_WAVE_RINGS_DIRECTION_Y, "Y", 0, "Y", "Rings along Y axis"},
      {SHD_WAVE_RINGS_DIRECTION_Z, "Z", 0, "Z", "Rings along Z axis"},
      {SHD_WAVE_RINGS_DIRECTION_SPHERICAL,
       "SPHERICAL",
       0,
       "Spherical",
       "Rings along spherical distance"},
      {0, nullptr, 0, nullptr, nullptr},
  };

  static const EnumPropertyItem prop_wave_profile_items[] = {
      {SHD_WAVE_PROFILE_SIN, "SIN", 0, "Sine", "Use a standard sine profile"},
      {SHD_WAVE_PROFILE_SAW, "SAW", 0, "Saw", "Use a sawtooth profile"},
      {SHD_WAVE_PROFILE_TRI, "TRI", 0, "Triangle", "Use a triangle profile"},
      {0, nullptr, 0, nullptr, nullptr},
  };

  PropertyRNA *prop;

  RNA_def_struct_sdna_from(srna, "NodeTexWave", "storage");
  def_sh_tex(srna);

  prop = RNA_def_property(srna, "wave_type", PROP_ENUM, PROP_NONE);
  RNA_def_property_enum_sdna(prop, nullptr, "wave_type");
  RNA_def_property_enum_items(prop, prop_wave_type_items);
  RNA_def_property_ui_text(prop, "Wave Type", "");
  RNA_def_property_update(prop, 0, "rna_Node_update");

  prop = RNA_def_property(srna, "bands_direction", PROP_ENUM, PROP_NONE);
  RNA_def_property_enum_sdna(prop, nullptr, "bands_direction");
  RNA_def_property_enum_items(prop, prop_wave_bands_direction_items);
  RNA_def_property_ui_text(prop, "Bands Direction", "");
  RNA_def_property_update(prop, 0, "rna_Node_update");

  prop = RNA_def_property(srna, "rings_direction", PROP_ENUM, PROP_NONE);
  RNA_def_property_enum_sdna(prop, nullptr, "rings_direction");
  RNA_def_property_enum_items(prop, prop_wave_rings_direction_items);
  RNA_def_property_ui_text(prop, "Rings Direction", "");
  RNA_def_property_update(prop, 0, "rna_Node_update");

  prop = RNA_def_property(srna, "wave_profile", PROP_ENUM, PROP_NONE);
  RNA_def_property_enum_sdna(prop, nullptr, "wave_profile");
  RNA_def_property_enum_items(prop, prop_wave_profile_items);
  RNA_def_property_ui_text(prop, "Wave Profile", "");
  RNA_def_property_update(prop, 0, "rna_Node_update");
}

static void def_sh_tex_white_noise(StructRNA *srna)
{
  PropertyRNA *prop;

  prop = RNA_def_property(srna, "noise_dimensions", PROP_ENUM, PROP_NONE);
  RNA_def_property_enum_sdna(prop, nullptr, "custom1");
  RNA_def_property_enum_items(prop, rna_enum_node_tex_dimensions_items);
  RNA_def_property_ui_text(prop, "Dimensions", "Number of dimensions to output noise for");
  RNA_def_property_translation_context(prop, BLT_I18NCONTEXT_ID_TEXTURE);
  RNA_def_property_update(prop, NC_NODE | NA_EDITED, "rna_ShaderNode_socket_update");
}

static void def_sh_tex_coord(StructRNA *srna)
{
  PropertyRNA *prop;

  prop = RNA_def_property(srna, "object", PROP_POINTER, PROP_NONE);
  RNA_def_property_pointer_sdna(prop, nullptr, "id");
  RNA_def_property_struct_type(prop, "Object");
  RNA_def_property_flag(prop, PROP_EDITABLE | PROP_ID_REFCOUNT);
  RNA_def_property_override_flag(prop, PROPOVERRIDE_OVERRIDABLE_LIBRARY);
  RNA_def_property_ui_text(
      prop, "Object", "Use coordinates from this object (for object texture coordinates output)");
  RNA_def_property_update(prop, NC_NODE | NA_EDITED, "rna_Node_update_relations");

  prop = RNA_def_property(srna, "from_instancer", PROP_BOOLEAN, PROP_NONE);
  RNA_def_property_boolean_sdna(prop, nullptr, "custom1", 1);
  RNA_def_property_ui_text(
      prop, "From Instancer", "Use the parent of the instance object if possible");
  RNA_def_property_update(prop, NC_NODE | NA_EDITED, "rna_Node_update");
}

static void def_sh_vect_transform(StructRNA *srna)
{
  static const EnumPropertyItem prop_vect_type_items[] = {
      {SHD_VECT_TRANSFORM_TYPE_POINT, "POINT", 0, "Point", "Transform a point"},
      {SHD_VECT_TRANSFORM_TYPE_VECTOR, "VECTOR", 0, "Vector", "Transform a direction vector"},
      {SHD_VECT_TRANSFORM_TYPE_NORMAL,
       "NORMAL",
       0,
       "Normal",
       "Transform a normal vector with unit length"},
      {0, nullptr, 0, nullptr, nullptr},
  };

  static const EnumPropertyItem prop_vect_space_items[] = {
      {SHD_VECT_TRANSFORM_SPACE_WORLD, "WORLD", 0, "World", ""},
      {SHD_VECT_TRANSFORM_SPACE_OBJECT, "OBJECT", 0, "Object", ""},
      {SHD_VECT_TRANSFORM_SPACE_CAMERA, "CAMERA", 0, "Camera", ""},
      {0, nullptr, 0, nullptr, nullptr},
  };

  PropertyRNA *prop;

  RNA_def_struct_sdna_from(srna, "NodeShaderVectTransform", "storage");

  prop = RNA_def_property(srna, "vector_type", PROP_ENUM, PROP_NONE);
  RNA_def_property_enum_sdna(prop, nullptr, "type");
  RNA_def_property_enum_items(prop, prop_vect_type_items);
  RNA_def_property_ui_text(prop, "Type", "");
  RNA_def_property_update(prop, 0, "rna_Node_update");

  prop = RNA_def_property(srna, "convert_from", PROP_ENUM, PROP_NONE);
  RNA_def_property_enum_items(prop, prop_vect_space_items);
  RNA_def_property_ui_text(prop, "Convert From", "Space to convert from");
  RNA_def_property_update(prop, 0, "rna_Node_update");

  prop = RNA_def_property(srna, "convert_to", PROP_ENUM, PROP_NONE);
  RNA_def_property_enum_items(prop, prop_vect_space_items);
  RNA_def_property_ui_text(prop, "Convert To", "Space to convert to");
  RNA_def_property_update(prop, 0, "rna_Node_update");
}

static void def_sh_tex_wireframe(StructRNA *srna)
{
  PropertyRNA *prop;

  prop = RNA_def_property(srna, "use_pixel_size", PROP_BOOLEAN, PROP_NONE);
  RNA_def_property_boolean_sdna(prop, nullptr, "custom1", 1);
  RNA_def_property_ui_text(prop, "Pixel Size", "Use screen pixel size instead of world units");
  RNA_def_property_translation_context(prop, BLT_I18NCONTEXT_UNIT);
  RNA_def_property_update(prop, NC_NODE | NA_EDITED, "rna_Node_update");
}

static void def_sh_tex_pointdensity(StructRNA *srna)
{
  PropertyRNA *prop;

  FunctionRNA *func;
  PropertyRNA *parm;

  static const EnumPropertyItem point_source_items[] = {
      {SHD_POINTDENSITY_SOURCE_PSYS,
       "PARTICLE_SYSTEM",
       0,
       "Particle System",
       "Generate point density from a particle system"},
      {SHD_POINTDENSITY_SOURCE_OBJECT,
       "OBJECT",
       0,
       "Object Vertices",
       "Generate point density from an object's vertices"},
      {0, nullptr, 0, nullptr, nullptr},
  };

  static const EnumPropertyItem prop_interpolation_items[] = {
      {SHD_INTERP_CLOSEST, "Closest", 0, "Closest", "No interpolation (sample closest texel)"},
      {SHD_INTERP_LINEAR, "Linear", 0, "Linear", "Linear interpolation"},
      {SHD_INTERP_CUBIC, "Cubic", 0, "Cubic", "Cubic interpolation"},
      {0, nullptr, 0, nullptr, nullptr},
  };

  static const EnumPropertyItem space_items[] = {
      {SHD_POINTDENSITY_SPACE_OBJECT, "OBJECT", 0, "Object Space", ""},
      {SHD_POINTDENSITY_SPACE_WORLD, "WORLD", 0, "World Space", ""},
      {0, nullptr, 0, nullptr, nullptr},
  };

  static const EnumPropertyItem particle_color_source_items[] = {
      {SHD_POINTDENSITY_COLOR_PARTAGE,
       "PARTICLE_AGE",
       0,
       "Particle Age",
       "Lifetime mapped as 0.0 to 1.0 intensity"},
      {SHD_POINTDENSITY_COLOR_PARTSPEED,
       "PARTICLE_SPEED",
       0,
       "Particle Speed",
       "Particle speed (absolute magnitude of velocity) mapped as 0.0 to 1.0 intensity"},
      {SHD_POINTDENSITY_COLOR_PARTVEL,
       "PARTICLE_VELOCITY",
       0,
       "Particle Velocity",
       "XYZ velocity mapped to RGB colors"},
      {0, nullptr, 0, nullptr, nullptr},
  };

  static const EnumPropertyItem vertex_color_source_items[] = {
      {SHD_POINTDENSITY_COLOR_VERTCOL, "VERTEX_COLOR", 0, "Vertex Color", "Vertex color layer"},
      {SHD_POINTDENSITY_COLOR_VERTWEIGHT,
       "VERTEX_WEIGHT",
       0,
       "Vertex Weight",
       "Vertex group weight"},
      {SHD_POINTDENSITY_COLOR_VERTNOR,
       "VERTEX_NORMAL",
       0,
       "Vertex Normal",
       "XYZ normal vector mapped to RGB colors"},
      {0, nullptr, 0, nullptr, nullptr},
  };

  prop = RNA_def_property(srna, "object", PROP_POINTER, PROP_NONE);
  RNA_def_property_pointer_sdna(prop, nullptr, "id");
  RNA_def_property_struct_type(prop, "Object");
  RNA_def_property_flag(prop, PROP_EDITABLE | PROP_ID_REFCOUNT);
  RNA_def_property_override_flag(prop, PROPOVERRIDE_OVERRIDABLE_LIBRARY);
  RNA_def_property_ui_text(prop, "Object", "Object to take point data from");
  RNA_def_property_update(prop, NC_NODE | NA_EDITED, "rna_Node_update");

  RNA_def_struct_sdna_from(srna, "NodeShaderTexPointDensity", "storage");

  prop = RNA_def_property(srna, "point_source", PROP_ENUM, PROP_NONE);
  RNA_def_property_enum_items(prop, point_source_items);
  RNA_def_property_ui_text(prop, "Point Source", "Point data to use as renderable point density");
  RNA_def_property_update(prop, NC_NODE | NA_EDITED, "rna_Node_update");

  prop = RNA_def_property(srna, "particle_system", PROP_POINTER, PROP_NONE);
  RNA_def_property_ui_text(prop, "Particle System", "Particle System to render as points");
  RNA_def_property_struct_type(prop, "ParticleSystem");
  RNA_def_property_pointer_funcs(prop,
                                 "rna_ShaderNodePointDensity_psys_get",
                                 "rna_ShaderNodePointDensity_psys_set",
                                 nullptr,
                                 nullptr);
  RNA_def_property_flag(prop, PROP_EDITABLE);
  RNA_def_property_override_flag(prop, PROPOVERRIDE_OVERRIDABLE_LIBRARY);
  RNA_def_property_update(prop, NC_NODE | NA_EDITED, "rna_Node_update");

  prop = RNA_def_property(srna, "resolution", PROP_INT, PROP_NONE);
  RNA_def_property_range(prop, 1, 32768);
  RNA_def_property_ui_text(
      prop, "Resolution", "Resolution used by the texture holding the point density");
  RNA_def_property_update(prop, NC_NODE | NA_EDITED, "rna_Node_update");

  prop = RNA_def_property(srna, "radius", PROP_FLOAT, PROP_NONE);
  RNA_def_property_float_sdna(prop, nullptr, "radius");
  RNA_def_property_range(prop, 0.001, FLT_MAX);
  RNA_def_property_ui_text(
      prop, "Radius", "Radius from the shaded sample to look for points within");
  RNA_def_property_update(prop, NC_NODE | NA_EDITED, "rna_Node_update");

  prop = RNA_def_property(srna, "space", PROP_ENUM, PROP_NONE);
  RNA_def_property_enum_items(prop, space_items);
  RNA_def_property_ui_text(prop, "Space", "Coordinate system to calculate voxels in");
  RNA_def_property_update(prop, 0, "rna_Node_update");

  prop = RNA_def_property(srna, "interpolation", PROP_ENUM, PROP_NONE);
  RNA_def_property_enum_items(prop, prop_interpolation_items);
  RNA_def_property_ui_text(prop, "Interpolation", "Texture interpolation");
  RNA_def_property_update(prop, 0, "rna_Node_update");

  prop = RNA_def_property(srna, "particle_color_source", PROP_ENUM, PROP_NONE);
  RNA_def_property_enum_sdna(prop, nullptr, "color_source");
  RNA_def_property_enum_items(prop, particle_color_source_items);
  RNA_def_property_ui_text(prop, "Color Source", "Data to derive color results from");
  RNA_def_property_update(prop, 0, "rna_Node_update");

  prop = RNA_def_property(srna, "vertex_color_source", PROP_ENUM, PROP_NONE);
  RNA_def_property_enum_sdna(prop, nullptr, "ob_color_source");
  RNA_def_property_enum_items(prop, vertex_color_source_items);
  RNA_def_property_ui_text(prop, "Color Source", "Data to derive color results from");
  RNA_def_property_update(prop, 0, "rna_Node_update");

  prop = RNA_def_property(srna, "vertex_attribute_name", PROP_STRING, PROP_NONE);
  RNA_def_property_ui_text(prop, "Vertex Attribute Name", "Vertex attribute to use for color");
  RNA_def_property_update(prop, NC_NODE | NA_EDITED, "rna_Node_update");

  func = RNA_def_function(srna, "cache_point_density", "rna_ShaderNodePointDensity_density_cache");
  RNA_def_function_ui_description(func, "Cache point density data for later calculation");
  RNA_def_pointer(func, "depsgraph", "Depsgraph", "", "");

  func = RNA_def_function(srna, "calc_point_density", "rna_ShaderNodePointDensity_density_calc");
  RNA_def_function_ui_description(func, "Calculate point density");
  RNA_def_pointer(func, "depsgraph", "Depsgraph", "", "");
  /* TODO: See how array size of 0 works, this shouldn't be used. */
  parm = RNA_def_float_array(func, "rgba_values", 1, nullptr, 0, 0, "", "RGBA Values", 0, 0);
  RNA_def_parameter_flags(parm, PROP_DYNAMIC, ParameterFlag(0));
  RNA_def_function_output(func, parm);

  func = RNA_def_function(
      srna, "calc_point_density_minmax", "rna_ShaderNodePointDensity_density_minmax");
  RNA_def_function_ui_description(func, "Calculate point density");
  RNA_def_pointer(func, "depsgraph", "Depsgraph", "", "");
  parm = RNA_def_property(func, "min", PROP_FLOAT, PROP_COORDS);
  RNA_def_property_array(parm, 3);
  RNA_def_parameter_flags(parm, PROP_THICK_WRAP, ParameterFlag(0));
  RNA_def_function_output(func, parm);
  parm = RNA_def_property(func, "max", PROP_FLOAT, PROP_COORDS);
  RNA_def_property_array(parm, 3);
  RNA_def_parameter_flags(parm, PROP_THICK_WRAP, ParameterFlag(0));
  RNA_def_function_output(func, parm);
}

static void def_metallic(StructRNA *srna)
{
  PropertyRNA *prop;

  prop = RNA_def_property(srna, "distribution", PROP_ENUM, PROP_NONE);
  RNA_def_property_enum_sdna(prop, nullptr, "custom1");
  RNA_def_property_enum_items(prop, node_metallic_distribution_items);
  RNA_def_property_ui_text(prop, "Distribution", "Light scattering distribution on rough surface");
  RNA_def_property_update(prop, NC_NODE | NA_EDITED, "rna_Node_update");

  prop = RNA_def_property(srna, "fresnel_type", PROP_ENUM, PROP_NONE);
  RNA_def_property_enum_sdna(prop, nullptr, "custom2");
  RNA_def_property_enum_items(prop, node_metallic_fresnel_type_items);
  RNA_def_property_ui_text(prop, "Fresnel Type", "Fresnel method used to tint the metal");
  RNA_def_property_update(prop, NC_NODE | NA_EDITED, "rna_Node_update");
}

static void def_glossy(StructRNA *srna)
{
  PropertyRNA *prop;

  prop = RNA_def_property(srna, "distribution", PROP_ENUM, PROP_NONE);
  RNA_def_property_enum_sdna(prop, nullptr, "custom1");
  RNA_def_property_enum_items(prop, node_glossy_items);
  RNA_def_property_ui_text(prop, "Distribution", "Light scattering distribution on rough surface");
  RNA_def_property_update(prop, NC_NODE | NA_EDITED, "rna_Node_update");
}

static void def_glass(StructRNA *srna)
{
  PropertyRNA *prop;

  prop = RNA_def_property(srna, "distribution", PROP_ENUM, PROP_NONE);
  RNA_def_property_enum_sdna(prop, nullptr, "custom1");
  RNA_def_property_enum_items(prop, node_glass_items);
  RNA_def_property_ui_text(prop, "Distribution", "Light scattering distribution on rough surface");
  RNA_def_property_update(prop, NC_NODE | NA_EDITED, "rna_Node_update");
}

static void def_sheen(StructRNA *srna)
{
  PropertyRNA *prop;

  prop = RNA_def_property(srna, "distribution", PROP_ENUM, PROP_NONE);
  RNA_def_property_enum_sdna(prop, nullptr, "custom1");
  RNA_def_property_enum_items(prop, node_sheen_items);
  RNA_def_property_ui_text(prop, "Distribution", "Sheen shading model");
  RNA_def_property_update(prop, NC_NODE | NA_EDITED, "rna_Node_update");
}

static void def_principled(StructRNA *srna)
{
  PropertyRNA *prop;

  prop = RNA_def_property(srna, "distribution", PROP_ENUM, PROP_NONE);
  RNA_def_property_enum_sdna(prop, nullptr, "custom1");
  RNA_def_property_enum_items(prop, node_principled_distribution_items);
  RNA_def_property_ui_text(prop, "Distribution", "Light scattering distribution on rough surface");
  RNA_def_property_update(prop, NC_NODE | NA_EDITED, "rna_ShaderNode_socket_update");

  prop = RNA_def_property(srna, "subsurface_method", PROP_ENUM, PROP_NONE);
  RNA_def_property_enum_sdna(prop, nullptr, "custom2");
  RNA_def_property_enum_items(prop, node_subsurface_method_items);
  RNA_def_property_ui_text(
      prop, "Subsurface Method", "Method for rendering subsurface scattering");
  RNA_def_property_update(prop, NC_NODE | NA_EDITED, "rna_ShaderNode_socket_update");
}

static void def_refraction(StructRNA *srna)
{
  PropertyRNA *prop;

  prop = RNA_def_property(srna, "distribution", PROP_ENUM, PROP_NONE);
  RNA_def_property_enum_sdna(prop, nullptr, "custom1");
  RNA_def_property_enum_items(prop, node_refraction_items);
  RNA_def_property_ui_text(prop, "Distribution", "Light scattering distribution on rough surface");
  RNA_def_property_update(prop, NC_NODE | NA_EDITED, "rna_Node_update");
}

static void def_toon(StructRNA *srna)
{
  PropertyRNA *prop;

  prop = RNA_def_property(srna, "component", PROP_ENUM, PROP_NONE);
  RNA_def_property_enum_sdna(prop, nullptr, "custom1");
  RNA_def_property_enum_items(prop, node_toon_items);
  RNA_def_property_ui_text(prop, "Component", "Toon BSDF component to use");
  RNA_def_property_update(prop, NC_NODE | NA_EDITED, "rna_Node_update");
}

static void def_sh_bump(StructRNA *srna)
{
  PropertyRNA *prop;

  prop = RNA_def_property(srna, "invert", PROP_BOOLEAN, PROP_NONE);
  RNA_def_property_boolean_sdna(prop, nullptr, "custom1", 1);
  RNA_def_property_ui_text(
      prop, "Invert", "Invert the bump mapping direction to push into the surface instead of out");
  RNA_def_property_update(prop, NC_NODE | NA_EDITED, "rna_Node_update");
}

static void def_hair(StructRNA *srna)
{
  PropertyRNA *prop;

  prop = RNA_def_property(srna, "component", PROP_ENUM, PROP_NONE);
  RNA_def_property_enum_sdna(prop, nullptr, "custom1");
  RNA_def_property_enum_items(prop, node_hair_items);
  RNA_def_property_ui_text(prop, "Component", "Hair BSDF component to use");
  RNA_def_property_update(prop, NC_NODE | NA_EDITED, "rna_Node_update");
}

/* RNA initialization for the custom properties. */
static void def_hair_principled(StructRNA *srna)
{
  PropertyRNA *prop;

  RNA_def_struct_sdna_from(srna, "NodeShaderHairPrincipled", "storage");

  prop = RNA_def_property(srna, "model", PROP_ENUM, PROP_NONE);
  RNA_def_property_enum_sdna(prop, nullptr, "model");
  RNA_def_property_ui_text(prop, "Scattering model", "Select from Chiang or Huang model");
  RNA_def_property_enum_items(prop, node_principled_hair_model_items);
  RNA_def_property_enum_default(prop, SHD_PRINCIPLED_HAIR_HUANG);
  /* Upon editing, update both the node data AND the UI representation */
  /* (This effectively shows/hides the relevant sockets) */
  RNA_def_property_update(prop, NC_NODE | NA_EDITED, "rna_ShaderNode_socket_update");

  prop = RNA_def_property(srna, "parametrization", PROP_ENUM, PROP_NONE);
  RNA_def_property_enum_sdna(prop, nullptr, "parametrization");
  RNA_def_property_ui_text(
      prop, "Color Parametrization", "Select the shader's color parametrization");
  RNA_def_property_enum_items(prop, node_principled_hair_parametrization_items);
  RNA_def_property_enum_default(prop, SHD_PRINCIPLED_HAIR_REFLECTANCE);
  RNA_def_property_update(prop, NC_NODE | NA_EDITED, "rna_ShaderNode_socket_update");
}

static void def_sh_uvmap(StructRNA *srna)
{
  PropertyRNA *prop;

  prop = RNA_def_property(srna, "from_instancer", PROP_BOOLEAN, PROP_NONE);
  RNA_def_property_boolean_sdna(prop, nullptr, "custom1", 1);
  RNA_def_property_ui_text(
      prop, "From Instancer", "Use the parent of the instance object if possible");
  RNA_def_property_update(prop, NC_NODE | NA_EDITED, "rna_Node_update");

  RNA_def_struct_sdna_from(srna, "NodeShaderUVMap", "storage");

  prop = RNA_def_property(srna, "uv_map", PROP_STRING, PROP_NONE);
  RNA_def_property_ui_text(prop, "UV Map", "UV coordinates to be used for mapping");
  RNA_def_property_update(prop, NC_NODE | NA_EDITED, "rna_Node_update");

  RNA_def_struct_sdna_from(srna, "bNode", nullptr);
}

static void def_sh_vertex_color(StructRNA *srna)
{
  PropertyRNA *prop;

  RNA_def_struct_sdna_from(srna, "NodeShaderVertexColor", "storage");

  prop = RNA_def_property(srna, "layer_name", PROP_STRING, PROP_NONE);
  RNA_def_property_ui_text(prop, "Color Attribute", "Color Attribute");
  RNA_def_property_update(prop, NC_NODE | NA_EDITED, "rna_Node_update");

  RNA_def_struct_sdna_from(srna, "bNode", nullptr);
}

static void def_sh_uvalongstroke(StructRNA *srna)
{
  PropertyRNA *prop;

  prop = RNA_def_property(srna, "use_tips", PROP_BOOLEAN, PROP_NONE);
  RNA_def_property_boolean_sdna(prop, nullptr, "custom1", 1);
  RNA_def_property_ui_text(
      prop, "Use Tips", "Lower half of the texture is for tips of the stroke");
  RNA_def_property_update(prop, NC_NODE | NA_EDITED, "rna_Node_update");
}

static void def_sh_normal_map(StructRNA *srna)
{
  static const EnumPropertyItem prop_space_items[] = {
      {SHD_SPACE_TANGENT, "TANGENT", 0, "Tangent Space", "Tangent space normal mapping"},
      {SHD_SPACE_OBJECT, "OBJECT", 0, "Object Space", "Object space normal mapping"},
      {SHD_SPACE_WORLD, "WORLD", 0, "World Space", "World space normal mapping"},
      {SHD_SPACE_BLENDER_OBJECT,
       "BLENDER_OBJECT",
       0,
       "Blender Object Space",
       "Object space normal mapping, compatible with Blender render baking"},
      {SHD_SPACE_BLENDER_WORLD,
       "BLENDER_WORLD",
       0,
       "Blender World Space",
       "World space normal mapping, compatible with Blender render baking"},
      {0, nullptr, 0, nullptr, nullptr},
  };

  PropertyRNA *prop;

  RNA_def_struct_sdna_from(srna, "NodeShaderNormalMap", "storage");

  prop = RNA_def_property(srna, "space", PROP_ENUM, PROP_NONE);
  RNA_def_property_enum_items(prop, prop_space_items);
  RNA_def_property_ui_text(prop, "Space", "Space of the input normal");
  RNA_def_property_update(prop, 0, "rna_Node_update");

  prop = RNA_def_property(srna, "uv_map", PROP_STRING, PROP_NONE);
  RNA_def_property_ui_text(prop, "UV Map", "UV Map for tangent space maps");
  RNA_def_property_update(prop, NC_NODE | NA_EDITED, "rna_Node_update");

  RNA_def_struct_sdna_from(srna, "bNode", nullptr);
}

static void def_sh_displacement(StructRNA *srna)
{
  static const EnumPropertyItem prop_space_items[] = {
      {SHD_SPACE_OBJECT,
       "OBJECT",
       0,
       "Object Space",
       "Displacement is in object space, affected by object scale"},
      {SHD_SPACE_WORLD,
       "WORLD",
       0,
       "World Space",
       "Displacement is in world space, not affected by object scale"},
      {0, nullptr, 0, nullptr, nullptr},
  };

  PropertyRNA *prop;

  prop = RNA_def_property(srna, "space", PROP_ENUM, PROP_NONE);
  RNA_def_property_enum_sdna(prop, nullptr, "custom1");
  RNA_def_property_enum_items(prop, prop_space_items);
  RNA_def_property_ui_text(prop, "Space", "Space of the input height");
  RNA_def_property_update(prop, 0, "rna_Node_update");

  RNA_def_struct_sdna_from(srna, "bNode", nullptr);
}

static void def_sh_vector_displacement(StructRNA *srna)
{
  static const EnumPropertyItem prop_space_items[] = {
      {SHD_SPACE_TANGENT,
       "TANGENT",
       0,
       "Tangent Space",
       "Tangent space vector displacement mapping"},
      {SHD_SPACE_OBJECT, "OBJECT", 0, "Object Space", "Object space vector displacement mapping"},
      {SHD_SPACE_WORLD, "WORLD", 0, "World Space", "World space vector displacement mapping"},
      {0, nullptr, 0, nullptr, nullptr},
  };

  PropertyRNA *prop;

  prop = RNA_def_property(srna, "space", PROP_ENUM, PROP_NONE);
  RNA_def_property_enum_sdna(prop, nullptr, "custom1");
  RNA_def_property_enum_items(prop, prop_space_items);
  RNA_def_property_ui_text(prop, "Space", "Space of the input height");
  RNA_def_property_update(prop, 0, "rna_Node_update");

  RNA_def_struct_sdna_from(srna, "bNode", nullptr);
}

static void def_sh_tangent(StructRNA *srna)
{
  static const EnumPropertyItem prop_direction_type_items[] = {
      {SHD_TANGENT_RADIAL, "RADIAL", 0, "Radial", "Radial tangent around the X, Y or Z axis"},
      {SHD_TANGENT_UVMAP, "UV_MAP", 0, "UV Map", "Tangent from UV map"},
      {0, nullptr, 0, nullptr, nullptr},
  };

  static const EnumPropertyItem prop_axis_items[] = {
      {SHD_TANGENT_AXIS_X, "X", 0, "X", "X axis"},
      {SHD_TANGENT_AXIS_Y, "Y", 0, "Y", "Y axis"},
      {SHD_TANGENT_AXIS_Z, "Z", 0, "Z", "Z axis"},
      {0, nullptr, 0, nullptr, nullptr},
  };

  PropertyRNA *prop;

  RNA_def_struct_sdna_from(srna, "NodeShaderTangent", "storage");

  prop = RNA_def_property(srna, "direction_type", PROP_ENUM, PROP_NONE);
  RNA_def_property_enum_items(prop, prop_direction_type_items);
  RNA_def_property_ui_text(prop, "Direction", "Method to use for the tangent");
  RNA_def_property_update(prop, 0, "rna_Node_update");

  prop = RNA_def_property(srna, "axis", PROP_ENUM, PROP_NONE);
  RNA_def_property_enum_items(prop, prop_axis_items);
  RNA_def_property_ui_text(prop, "Axis", "Axis for radial tangents");
  RNA_def_property_update(prop, 0, "rna_Node_update");

  prop = RNA_def_property(srna, "uv_map", PROP_STRING, PROP_NONE);
  RNA_def_property_ui_text(prop, "UV Map", "UV Map for tangent generated from UV");
  RNA_def_property_update(prop, NC_NODE | NA_EDITED, "rna_Node_update");

  RNA_def_struct_sdna_from(srna, "bNode", nullptr);
}

static void def_sh_bevel(StructRNA *srna)
{
  PropertyRNA *prop;

  prop = RNA_def_property(srna, "samples", PROP_INT, PROP_UNSIGNED);
  RNA_def_property_int_sdna(prop, nullptr, "custom1");
  RNA_def_property_range(prop, 2, 128);
  RNA_def_property_ui_range(prop, 2, 16, 1, 1);
  RNA_def_property_ui_text(prop, "Samples", "Number of rays to trace per shader evaluation");
  RNA_def_property_update(prop, 0, "rna_Node_update");
}

static void def_sh_ambient_occlusion(StructRNA *srna)
{
  PropertyRNA *prop;

  prop = RNA_def_property(srna, "samples", PROP_INT, PROP_UNSIGNED);
  RNA_def_property_int_sdna(prop, nullptr, "custom1");
  RNA_def_property_range(prop, 1, 128);
  RNA_def_property_ui_text(prop, "Samples", "Number of rays to trace per shader evaluation");
  RNA_def_property_update(prop, 0, "rna_Node_update");

  prop = RNA_def_property(srna, "inside", PROP_BOOLEAN, PROP_NONE);
  RNA_def_property_boolean_sdna(prop, nullptr, "custom2", SHD_AO_INSIDE);
  RNA_def_property_ui_text(prop, "Inside", "Trace rays towards the inside of the object");
  RNA_def_property_update(prop, NC_NODE | NA_EDITED, "rna_Node_update");

  prop = RNA_def_property(srna, "only_local", PROP_BOOLEAN, PROP_NONE);
  RNA_def_property_boolean_sdna(prop, nullptr, "custom2", SHD_AO_LOCAL);
  RNA_def_property_ui_text(
      prop, "Only Local", "Only consider the object itself when computing AO");
  RNA_def_property_update(prop, NC_NODE | NA_EDITED, "rna_Node_update");
}

static void def_sh_subsurface(StructRNA *srna)
{
  PropertyRNA *prop;

  prop = RNA_def_property(srna, "falloff", PROP_ENUM, PROP_NONE);
  RNA_def_property_enum_sdna(prop, nullptr, "custom1");
  RNA_def_property_enum_items(prop, node_subsurface_method_items);
  RNA_def_property_ui_text(prop, "Method", "Method for rendering subsurface scattering");
  RNA_def_property_update(prop, NC_NODE | NA_EDITED, "rna_ShaderNode_socket_update");
}

static void def_sh_tex_ies(StructRNA *srna)
{
  PropertyRNA *prop;

  prop = RNA_def_property(srna, "ies", PROP_POINTER, PROP_NONE);
  RNA_def_property_pointer_sdna(prop, nullptr, "id");
  RNA_def_property_struct_type(prop, "Text");
  RNA_def_property_flag(prop, PROP_EDITABLE | PROP_ID_REFCOUNT);
  RNA_def_property_override_flag(prop, PROPOVERRIDE_OVERRIDABLE_LIBRARY);
  RNA_def_property_ui_text(prop, "IES Text", "Internal IES file");
  RNA_def_property_update(prop, NC_NODE | NA_EDITED, "rna_Node_update");

  RNA_def_struct_sdna_from(srna, "NodeShaderTexIES", "storage");

  prop = RNA_def_property(srna, "filepath", PROP_STRING, PROP_FILEPATH);
  RNA_def_property_ui_text(prop, "File Path", "IES light path");
  RNA_def_property_update(prop, NC_NODE | NA_EDITED, "rna_Node_update");

  prop = RNA_def_property(srna, "mode", PROP_ENUM, PROP_NONE);
  RNA_def_property_enum_funcs(prop, nullptr, "rna_ShaderNodeTexIES_mode_set", nullptr);
  RNA_def_property_enum_items(prop, node_ies_mode_items);
  RNA_def_property_ui_text(
      prop, "Source", "Whether the IES file is loaded from disk or from a text data-block");
  RNA_def_property_update(prop, NC_NODE | NA_EDITED, "rna_Node_update");

  RNA_def_struct_sdna_from(srna, "bNode", nullptr);
}

static void def_sh_output_aov(StructRNA *srna)
{
  PropertyRNA *prop;

  RNA_def_struct_sdna_from(srna, "NodeShaderOutputAOV", "storage");

  prop = RNA_def_property(srna, "aov_name", PROP_STRING, PROP_NONE);
  RNA_def_property_string_sdna(prop, nullptr, "name");
  RNA_def_property_ui_text(prop, "Name", "Name of the AOV that this output writes to");
  RNA_def_property_update(prop, NC_NODE | NA_EDITED, "rna_Node_update");

  RNA_def_struct_sdna_from(srna, "bNode", nullptr);
}

static void def_sh_combsep_color(StructRNA *srna)
{
  static const EnumPropertyItem type_items[] = {
      {NODE_COMBSEP_COLOR_RGB, "RGB", ICON_NONE, "RGB", "Use RGB color processing"},
      {NODE_COMBSEP_COLOR_HSV, "HSV", ICON_NONE, "HSV", "Use HSV color processing"},
      {NODE_COMBSEP_COLOR_HSL, "HSL", ICON_NONE, "HSL", "Use HSL color processing"},
      {0, nullptr, 0, nullptr, nullptr},
  };

  PropertyRNA *prop;

  RNA_def_struct_sdna_from(srna, "NodeCombSepColor", "storage");

  prop = RNA_def_property(srna, "mode", PROP_ENUM, PROP_NONE);
  RNA_def_property_enum_items(prop, type_items);
  RNA_def_property_ui_text(prop, "Mode", "Mode of color processing");
  RNA_def_property_update(prop, NC_NODE | NA_EDITED, "rna_Node_socket_update");
}

static void def_sh_script(StructRNA *srna)
{
  PropertyRNA *prop;

  prop = RNA_def_property(srna, "script", PROP_POINTER, PROP_NONE);
  RNA_def_property_pointer_sdna(prop, nullptr, "id");
  RNA_def_property_struct_type(prop, "Text");
  RNA_def_property_flag(prop, PROP_EDITABLE | PROP_ID_REFCOUNT);
  RNA_def_property_override_flag(prop, PROPOVERRIDE_OVERRIDABLE_LIBRARY);
  RNA_def_property_ui_text(prop, "Script", "Internal shader script to define the shader");
  RNA_def_property_update(prop, NC_NODE | NA_EDITED, "rna_ShaderNodeScript_update");

  RNA_def_struct_sdna_from(srna, "NodeShaderScript", "storage");

  prop = RNA_def_property(srna, "filepath", PROP_STRING, PROP_FILEPATH);
  RNA_def_property_ui_text(prop, "File Path", "Shader script path");
  RNA_def_property_update(prop, NC_NODE | NA_EDITED, "rna_ShaderNodeScript_update");

  prop = RNA_def_property(srna, "mode", PROP_ENUM, PROP_NONE);
  RNA_def_property_enum_funcs(prop, nullptr, "rna_ShaderNodeScript_mode_set", nullptr);
  RNA_def_property_enum_items(prop, node_script_mode_items);
  RNA_def_property_ui_text(prop, "Script Source", "");
  RNA_def_property_update(prop, NC_NODE | NA_EDITED, "rna_Node_update");

  prop = RNA_def_property(srna, "use_auto_update", PROP_BOOLEAN, PROP_NONE);
  RNA_def_property_boolean_sdna(prop, nullptr, "flag", NODE_SCRIPT_AUTO_UPDATE);
  RNA_def_property_ui_text(
      prop,
      "Auto Update",
      "Automatically update the shader when the .osl file changes (external scripts only)");

  prop = RNA_def_property(srna, "bytecode", PROP_STRING, PROP_NONE);
  RNA_def_property_string_funcs(prop,
                                "rna_ShaderNodeScript_bytecode_get",
                                "rna_ShaderNodeScript_bytecode_length",
                                "rna_ShaderNodeScript_bytecode_set");
  RNA_def_property_ui_text(prop, "Bytecode", "Compile bytecode for shader script node");
  RNA_def_property_update(prop, NC_NODE | NA_EDITED, "rna_Node_update");

  prop = RNA_def_property(srna, "bytecode_hash", PROP_STRING, PROP_NONE);
  RNA_def_property_ui_text(
      prop, "Bytecode Hash", "Hash of compile bytecode, for quick equality checking");
  RNA_def_property_update(prop, NC_NODE | NA_EDITED, "rna_Node_update");

  /* needs to be reset to avoid bad pointer type in API functions below */
  RNA_def_struct_sdna_from(srna, "bNode", nullptr);

  /* API functions */

#  if 0 /* XXX TODO: use general node api for this. */
  func = RNA_def_function(srna, "find_socket", "rna_ShaderNodeScript_find_socket");
  RNA_def_function_ui_description(func, "Find a socket by name");
  parm = RNA_def_string(func, "name", nullptr, 0, "Socket name", "");
  RNA_def_parameter_flags(parm, 0, PARM_REQUIRED);
  /*parm =*/RNA_def_boolean(func, "is_output", false, "Output", "Whether the socket is an output");
  parm = RNA_def_pointer(func, "result", "NodeSocket", "", "");
  RNA_def_function_return(func, parm);

  func = RNA_def_function(srna, "add_socket", "rna_ShaderNodeScript_add_socket");
  RNA_def_function_ui_description(func, "Add a socket");
  RNA_def_function_flag(func, FUNC_USE_SELF_ID);
  parm = RNA_def_string(func, "name", nullptr, 0, "Name", "");
  RNA_def_parameter_flags(parm, 0, PARM_REQUIRED);
  parm = RNA_def_enum(func, "type", rna_enum_node_socket_type_items, SOCK_FLOAT, "Type", "");
  RNA_def_parameter_flags(parm, 0, PARM_REQUIRED);
  /*parm =*/RNA_def_boolean(func, "is_output", false, "Output", "Whether the socket is an output");
  parm = RNA_def_pointer(func, "result", "NodeSocket", "", "");
  RNA_def_function_return(func, parm);

  func = RNA_def_function(srna, "remove_socket", "rna_ShaderNodeScript_remove_socket");
  RNA_def_function_ui_description(func, "Remove a socket");
  RNA_def_function_flag(func, FUNC_USE_SELF_ID);
  parm = RNA_def_pointer(func, "sock", "NodeSocket", "Socket", "");
  RNA_def_parameter_flags(parm, PROP_NEVER_NULL, PARM_REQUIRED);
#  endif
}

/* -- Compositor Nodes ------------------------------------------------------ */

static void def_cmp_alpha_over(StructRNA *srna)
{
  PropertyRNA *prop;

  /* XXX: Tooltip */
  prop = RNA_def_property(srna, "use_premultiply", PROP_BOOLEAN, PROP_NONE);
  RNA_def_property_boolean_sdna(prop, nullptr, "custom1", 1);
  RNA_def_property_ui_text(prop, "Convert Premultiplied", "");
  RNA_def_property_update(prop, NC_NODE | NA_EDITED, "rna_Node_update");

  RNA_def_struct_sdna_from(srna, "NodeTwoFloats", "storage");

  prop = RNA_def_property(srna, "premul", PROP_FLOAT, PROP_FACTOR);
  RNA_def_property_float_sdna(prop, nullptr, "x");
  RNA_def_property_range(prop, 0.0f, 1.0f);
  RNA_def_property_ui_text(prop, "Premultiplied", "Mix Factor");
  RNA_def_property_update(prop, NC_NODE | NA_EDITED, "rna_Node_update");
}

static void def_cmp_blur(StructRNA *srna)
{
  PropertyRNA *prop;

  static const EnumPropertyItem filter_type_items[] = {
      {R_FILTER_BOX, "FLAT", 0, "Flat", ""},
      {R_FILTER_TENT, "TENT", 0, "Tent", ""},
      {R_FILTER_QUAD, "QUAD", 0, "Quadratic", ""},
      {R_FILTER_CUBIC, "CUBIC", 0, "Cubic", ""},
      {R_FILTER_GAUSS, "GAUSS", 0, "Gaussian", ""},
      {R_FILTER_FAST_GAUSS, "FAST_GAUSS", 0, "Fast Gaussian", ""},
      {R_FILTER_CATROM, "CATROM", 0, "Catrom", ""},
      {R_FILTER_MITCH, "MITCH", 0, "Mitch", ""},
      {0, nullptr, 0, nullptr, nullptr},
  };

  static const EnumPropertyItem aspect_correction_type_items[] = {
      {CMP_NODE_BLUR_ASPECT_NONE, "NONE", 0, "None", ""},
      {CMP_NODE_BLUR_ASPECT_Y, "Y", 0, "Y", ""},
      {CMP_NODE_BLUR_ASPECT_X, "X", 0, "X", ""},
      {0, nullptr, 0, nullptr, nullptr},
  };

  /* duplicated in def_cmp_bokehblur */
  prop = RNA_def_property(srna, "use_variable_size", PROP_BOOLEAN, PROP_NONE);
  RNA_def_property_boolean_sdna(prop, nullptr, "custom1", CMP_NODEFLAG_BLUR_VARIABLE_SIZE);
  RNA_def_property_ui_text(
      prop, "Variable Size", "Support variable blur per pixel when using an image for size input");
  RNA_def_property_update(prop, NC_NODE | NA_EDITED, "rna_Node_update");

  prop = RNA_def_property(srna, "use_extended_bounds", PROP_BOOLEAN, PROP_NONE);
  RNA_def_property_boolean_sdna(prop, nullptr, "custom1", CMP_NODEFLAG_BLUR_EXTEND_BOUNDS);
  RNA_def_property_ui_text(
      prop, "Extend Bounds", "Extend bounds of the input image to fully fit blurred image");
  RNA_def_property_update(prop, NC_NODE | NA_EDITED, "rna_Node_update");

  RNA_def_struct_sdna_from(srna, "NodeBlurData", "storage");

  prop = RNA_def_property(srna, "size_x", PROP_INT, PROP_NONE);
  RNA_def_property_int_sdna(prop, nullptr, "sizex");
  RNA_def_property_range(prop, 0, 2048);
  RNA_def_property_ui_text(prop, "Size X", "");
  RNA_def_property_update(prop, NC_NODE | NA_EDITED, "rna_Node_update");

  prop = RNA_def_property(srna, "size_y", PROP_INT, PROP_NONE);
  RNA_def_property_int_sdna(prop, nullptr, "sizey");
  RNA_def_property_range(prop, 0, 2048);
  RNA_def_property_ui_text(prop, "Size Y", "");
  RNA_def_property_update(prop, NC_NODE | NA_EDITED, "rna_Node_update");

  prop = RNA_def_property(srna, "use_relative", PROP_BOOLEAN, PROP_NONE);
  RNA_def_property_boolean_sdna(prop, nullptr, "relative", 1);
  RNA_def_property_ui_text(
      prop, "Relative", "Use relative (percent) values to define blur radius");
  RNA_def_property_update(prop, NC_NODE | NA_EDITED, "rna_Node_update");

  prop = RNA_def_property(srna, "aspect_correction", PROP_ENUM, PROP_NONE);
  RNA_def_property_enum_sdna(prop, nullptr, "aspect");
  RNA_def_property_enum_items(prop, aspect_correction_type_items);
  RNA_def_property_ui_text(prop, "Aspect Correction", "Type of aspect correction to use");
  RNA_def_property_update(prop, NC_NODE | NA_EDITED, "rna_Node_update");

  prop = RNA_def_property(srna, "factor", PROP_FLOAT, PROP_NONE);
  RNA_def_property_float_sdna(prop, nullptr, "fac");
  RNA_def_property_range(prop, 0.0f, 2.0f);
  RNA_def_property_ui_text(prop, "Factor", "");
  RNA_def_property_update(prop, NC_NODE | NA_EDITED, "rna_Node_update");

  prop = RNA_def_property(srna, "factor_x", PROP_FLOAT, PROP_PERCENTAGE);
  RNA_def_property_float_sdna(prop, nullptr, "percentx");
  RNA_def_property_range(prop, 0.0f, 100.0f);
  RNA_def_property_ui_text(prop, "Relative Size X", "");
  RNA_def_property_update(prop, NC_NODE | NA_EDITED, "rna_Node_update");

  prop = RNA_def_property(srna, "factor_y", PROP_FLOAT, PROP_PERCENTAGE);
  RNA_def_property_float_sdna(prop, nullptr, "percenty");
  RNA_def_property_range(prop, 0.0f, 100.0f);
  RNA_def_property_ui_text(prop, "Relative Size Y", "");
  RNA_def_property_update(prop, NC_NODE | NA_EDITED, "rna_Node_update");

  prop = RNA_def_property(srna, "filter_type", PROP_ENUM, PROP_NONE);
  RNA_def_property_enum_sdna(prop, nullptr, "filtertype");
  RNA_def_property_enum_items(prop, filter_type_items);
  RNA_def_property_ui_text(prop, "Filter Type", "");
  RNA_def_property_translation_context(prop, BLT_I18NCONTEXT_ID_NODETREE);
  RNA_def_property_update(prop, NC_NODE | NA_EDITED, "rna_Node_update");

  prop = RNA_def_property(srna, "use_bokeh", PROP_BOOLEAN, PROP_NONE);
  RNA_def_property_boolean_sdna(prop, nullptr, "bokeh", 1);
  RNA_def_property_ui_text(prop, "Bokeh", "Use circular filter (slower)");
  RNA_def_property_update(prop, NC_NODE | NA_EDITED, "rna_Node_update");

  prop = RNA_def_property(srna, "use_gamma_correction", PROP_BOOLEAN, PROP_NONE);
  RNA_def_property_boolean_sdna(prop, nullptr, "gamma", 1);
  RNA_def_property_ui_text(prop, "Gamma", "Apply filter on gamma corrected values");
  RNA_def_property_update(prop, NC_NODE | NA_EDITED, "rna_Node_update");
}

static void def_cmp_filter(StructRNA *srna)
{
  PropertyRNA *prop;

  prop = RNA_def_property(srna, "filter_type", PROP_ENUM, PROP_NONE);
  RNA_def_property_enum_sdna(prop, nullptr, "custom1");
  RNA_def_property_enum_items(prop, rna_enum_node_filter_items);
  RNA_def_property_ui_text(prop, "Filter Type", "");
  RNA_def_property_update(prop, NC_NODE | NA_EDITED, "rna_Node_update");
}

static void def_cmp_map_value(StructRNA *srna)
{
  PropertyRNA *prop;

  RNA_def_struct_sdna_from(srna, "TexMapping", "storage");

  prop = RNA_def_property(srna, "offset", PROP_FLOAT, PROP_NONE);
  RNA_def_property_float_sdna(prop, nullptr, "loc");
  RNA_def_property_array(prop, 1);
  RNA_def_property_range(prop, -1000.0f, 1000.0f);
  RNA_def_property_ui_text(prop, "Offset", "");
  RNA_def_property_update(prop, NC_NODE | NA_EDITED, "rna_Node_update");

  prop = RNA_def_property(srna, "size", PROP_FLOAT, PROP_NONE);
  RNA_def_property_float_sdna(prop, nullptr, "size");
  RNA_def_property_array(prop, 1);
  RNA_def_property_range(prop, -1000.0f, 1000.0f);
  RNA_def_property_ui_text(prop, "Size", "");
  RNA_def_property_update(prop, NC_NODE | NA_EDITED, "rna_Node_update");

  prop = RNA_def_property(srna, "use_min", PROP_BOOLEAN, PROP_NONE);
  RNA_def_property_boolean_sdna(prop, nullptr, "flag", TEXMAP_CLIP_MIN);
  RNA_def_property_ui_text(prop, "Use Minimum", "");
  RNA_def_property_update(prop, NC_NODE | NA_EDITED, "rna_Node_update");

  prop = RNA_def_property(srna, "use_max", PROP_BOOLEAN, PROP_NONE);
  RNA_def_property_boolean_sdna(prop, nullptr, "flag", TEXMAP_CLIP_MAX);
  RNA_def_property_ui_text(prop, "Use Maximum", "");
  RNA_def_property_update(prop, NC_NODE | NA_EDITED, "rna_Node_update");

  prop = RNA_def_property(srna, "min", PROP_FLOAT, PROP_NONE);
  RNA_def_property_float_sdna(prop, nullptr, "min");
  RNA_def_property_array(prop, 1);
  RNA_def_property_range(prop, -1000.0f, 1000.0f);
  RNA_def_property_ui_text(prop, "Minimum", "");
  RNA_def_property_update(prop, NC_NODE | NA_EDITED, "rna_Node_update");

  prop = RNA_def_property(srna, "max", PROP_FLOAT, PROP_NONE);
  RNA_def_property_float_sdna(prop, nullptr, "max");
  RNA_def_property_array(prop, 1);
  RNA_def_property_range(prop, -1000.0f, 1000.0f);
  RNA_def_property_ui_text(prop, "Maximum", "");
  RNA_def_property_update(prop, NC_NODE | NA_EDITED, "rna_Node_update");
}

static void def_cmp_map_range(StructRNA *srna)
{
  PropertyRNA *prop;

  prop = RNA_def_property(srna, "use_clamp", PROP_BOOLEAN, PROP_NONE);
  RNA_def_property_boolean_sdna(prop, nullptr, "custom1", 1);
  RNA_def_property_ui_text(prop, "Clamp", "Clamp the result of the node to the target range");
  RNA_def_property_update(prop, NC_NODE | NA_EDITED, "rna_Node_update");
}

static void def_cmp_vector_blur(StructRNA *srna)
{
  PropertyRNA *prop;

  RNA_def_struct_sdna_from(srna, "NodeBlurData", "storage");

  prop = RNA_def_property(srna, "samples", PROP_INT, PROP_NONE);
  RNA_def_property_int_sdna(prop, nullptr, "samples");
  RNA_def_property_range(prop, 1, 256);
  RNA_def_property_ui_text(prop, "Samples", "");
  RNA_def_property_update(prop, NC_NODE | NA_EDITED, "rna_Node_update");

  prop = RNA_def_property(srna, "speed_min", PROP_INT, PROP_NONE);
  RNA_def_property_int_sdna(prop, nullptr, "minspeed");
  RNA_def_property_range(prop, 0, 1024);
  RNA_def_property_ui_text(
      prop,
      "Min Speed",
      "Minimum speed for a pixel to be blurred (used to separate background from foreground)");
  RNA_def_property_update(prop, NC_NODE | NA_EDITED, "rna_Node_update");

  prop = RNA_def_property(srna, "speed_max", PROP_INT, PROP_NONE);
  RNA_def_property_int_sdna(prop, nullptr, "maxspeed");
  RNA_def_property_range(prop, 0, 1024);
  RNA_def_property_ui_text(prop, "Max Speed", "Maximum speed, or zero for none");
  RNA_def_property_update(prop, NC_NODE | NA_EDITED, "rna_Node_update");

  prop = RNA_def_property(srna, "factor", PROP_FLOAT, PROP_NONE);
  RNA_def_property_float_sdna(prop, nullptr, "fac");
  RNA_def_property_range(prop, 0.0, 20.0);
  RNA_def_property_ui_range(prop, 0.0, 2.0, 1.0, 2);
  RNA_def_property_ui_text(
      prop,
      "Blur Factor",
      "Scaling factor for motion vectors (actually, 'shutter speed', in frames)");
  RNA_def_property_update(prop, NC_NODE | NA_EDITED, "rna_Node_update");

  prop = RNA_def_property(srna, "use_curved", PROP_BOOLEAN, PROP_NONE);
  RNA_def_property_boolean_sdna(prop, nullptr, "curved", 1);
  RNA_def_property_ui_text(
      prop, "Curved", "Interpolate between frames in a Bézier curve, rather than linearly");
  RNA_def_property_update(prop, NC_NODE | NA_EDITED, "rna_Node_update");
}

static void def_cmp_set_alpha(StructRNA *srna)
{
  PropertyRNA *prop;

  static const EnumPropertyItem mode_items[] = {
      {CMP_NODE_SETALPHA_MODE_APPLY,
       "APPLY",
       0,
       "Apply Mask",
       "Multiply the input image's RGBA channels by the alpha input value"},
      {CMP_NODE_SETALPHA_MODE_REPLACE_ALPHA,
       "REPLACE_ALPHA",
       0,
       "Replace Alpha",
       "Replace the input image's alpha channel by the alpha input value"},
      {0, nullptr, 0, nullptr, nullptr},
  };

  RNA_def_struct_sdna_from(srna, "NodeSetAlpha", "storage");

  prop = RNA_def_property(srna, "mode", PROP_ENUM, PROP_NONE);
  RNA_def_property_enum_items(prop, mode_items);
  RNA_def_property_ui_text(prop, "Mode", "");
  RNA_def_property_update(prop, NC_NODE | NA_EDITED, "rna_Node_update");
}

static void def_cmp_levels(StructRNA *srna)
{
  PropertyRNA *prop;

  static const EnumPropertyItem channel_items[] = {
      {CMP_NODE_LEVLES_LUMINANCE, "COMBINED_RGB", 0, "Combined", "Combined RGB"},
      {CMP_NODE_LEVLES_RED, "RED", 0, "Red", "Red Channel"},
      {CMP_NODE_LEVLES_GREEN, "GREEN", 0, "Green", "Green Channel"},
      {CMP_NODE_LEVLES_BLUE, "BLUE", 0, "Blue", "Blue Channel"},
      {CMP_NODE_LEVLES_LUMINANCE_BT709, "LUMINANCE", 0, "Luminance", "Luminance Channel"},
      {0, nullptr, 0, nullptr, nullptr},
  };

  prop = RNA_def_property(srna, "channel", PROP_ENUM, PROP_NONE);
  RNA_def_property_enum_sdna(prop, nullptr, "custom1");
  RNA_def_property_enum_items(prop, channel_items);
  RNA_def_property_ui_text(prop, "Channel", "");
  RNA_def_property_update(prop, NC_NODE | NA_EDITED, "rna_Node_update");
}

static void def_node_image_user(StructRNA *srna)
{
  PropertyRNA *prop;

  prop = RNA_def_property(srna, "frame_duration", PROP_INT, PROP_NONE);
  RNA_def_property_int_sdna(prop, nullptr, "frames");
  RNA_def_property_range(prop, 0, MAXFRAMEF);
  RNA_def_property_ui_text(
      prop, "Frames", "Number of images of a movie to use"); /* copied from the rna_image.cc */
  RNA_def_property_update(prop, NC_NODE | NA_EDITED, "rna_Node_update");

  prop = RNA_def_property(srna, "frame_start", PROP_INT, PROP_NONE);
  RNA_def_property_int_sdna(prop, nullptr, "sfra");
  RNA_def_property_range(prop, MINAFRAMEF, MAXFRAMEF);
  /* copied from the rna_image.cc */
  RNA_def_property_ui_text(
      prop,
      "Start Frame",
      "Global starting frame of the movie/sequence, assuming first picture has a #1");
  RNA_def_property_update(prop, NC_NODE | NA_EDITED, "rna_Node_update");

  prop = RNA_def_property(srna, "frame_offset", PROP_INT, PROP_NONE);
  RNA_def_property_int_sdna(prop, nullptr, "offset");
  RNA_def_property_range(prop, MINAFRAMEF, MAXFRAMEF);
  /* copied from the rna_image.cc */
  RNA_def_property_ui_text(
      prop, "Offset", "Offset the number of the frame to use in the animation");
  RNA_def_property_update(prop, NC_NODE | NA_EDITED, "rna_Node_update");

  prop = RNA_def_property(srna, "use_cyclic", PROP_BOOLEAN, PROP_NONE);
  RNA_def_property_boolean_sdna(prop, nullptr, "cycl", 1);
  RNA_def_property_ui_text(
      prop, "Cyclic", "Cycle the images in the movie"); /* copied from the rna_image.cc */
  RNA_def_property_update(prop, NC_NODE | NA_EDITED, "rna_Node_update");

  prop = RNA_def_property(srna, "use_auto_refresh", PROP_BOOLEAN, PROP_NONE);
  RNA_def_property_boolean_sdna(prop, nullptr, "flag", IMA_ANIM_ALWAYS);
  /* copied from the rna_image.cc */
  RNA_def_property_ui_text(prop, "Auto-Refresh", "Always refresh image on frame changes");
  RNA_def_property_update(prop, NC_NODE | NA_EDITED, "rna_Node_update");

  prop = RNA_def_property(srna, "layer", PROP_ENUM, PROP_NONE);
  RNA_def_property_enum_sdna(prop, nullptr, "layer");
  RNA_def_property_enum_items(prop, prop_image_layer_items);
  RNA_def_property_enum_funcs(prop, nullptr, nullptr, "rna_Node_image_layer_itemf");
  RNA_def_property_flag(prop, PROP_ENUM_NO_TRANSLATE);
  RNA_def_property_ui_text(prop, "Layer", "");
  RNA_def_property_update(prop, NC_NODE | NA_EDITED, "rna_Node_image_layer_update");

  prop = RNA_def_property(srna, "has_layers", PROP_BOOLEAN, PROP_NONE);
  RNA_def_property_boolean_funcs(prop, "rna_Node_image_has_layers_get", nullptr);
  RNA_def_property_clear_flag(prop, PROP_EDITABLE);
  RNA_def_property_ui_text(prop, "Has Layers", "True if this image has any named layer");

  prop = RNA_def_property(srna, "view", PROP_ENUM, PROP_NONE);
  RNA_def_property_enum_sdna(prop, nullptr, "view");
  RNA_def_property_enum_items(prop, prop_image_view_items);
  RNA_def_property_enum_funcs(prop, nullptr, nullptr, "rna_Node_image_view_itemf");
  RNA_def_property_flag(prop, PROP_ENUM_NO_TRANSLATE);
  RNA_def_property_ui_text(prop, "View", "");
  RNA_def_property_update(prop, NC_NODE | NA_EDITED, "rna_Node_update");

  prop = RNA_def_property(srna, "has_views", PROP_BOOLEAN, PROP_NONE);
  RNA_def_property_boolean_funcs(prop, "rna_Node_image_has_views_get", nullptr);
  RNA_def_property_clear_flag(prop, PROP_EDITABLE);
  RNA_def_property_ui_text(prop, "Has View", "True if this image has multiple views");
}

static void def_cmp_image(StructRNA *srna)
{
  PropertyRNA *prop;

#  if 0
  static const EnumPropertyItem type_items[] = {
      {IMA_SRC_FILE, "IMAGE", 0, "Image", ""},
      {IMA_SRC_MOVIE, "MOVIE", "Movie", ""},
      {IMA_SRC_SEQUENCE, "SEQUENCE", "Sequence", ""},
      {IMA_SRC_GENERATED, "GENERATED", "Generated", ""},
      {0, nullptr, 0, nullptr, nullptr},
  };
#  endif

  prop = RNA_def_property(srna, "image", PROP_POINTER, PROP_NONE);
  RNA_def_property_pointer_sdna(prop, nullptr, "id");
  RNA_def_property_struct_type(prop, "Image");
  RNA_def_property_flag(prop, PROP_EDITABLE);
  RNA_def_property_override_flag(prop, PROPOVERRIDE_OVERRIDABLE_LIBRARY);
  RNA_def_property_ui_text(prop, "Image", "");
  RNA_def_property_update(prop, NC_NODE | NA_EDITED, "rna_Image_Node_update_id");

  prop = RNA_def_property(srna, "use_straight_alpha_output", PROP_BOOLEAN, PROP_NONE);
  RNA_def_property_boolean_sdna(prop, nullptr, "custom1", CMP_NODE_IMAGE_USE_STRAIGHT_OUTPUT);
  RNA_def_property_ui_text(prop,
                           "Straight Alpha Output",
                           "Put node output buffer to straight alpha instead of premultiplied");
  RNA_def_property_update(prop, NC_NODE | NA_EDITED, "rna_Node_update");

  /* NOTE: Image user properties used in the UI are redefined in def_node_image_user,
   * to trigger correct updates of the node editor. RNA design problem that prevents
   * updates from nested structs. */
  RNA_def_struct_sdna_from(srna, "ImageUser", "storage");
  def_node_image_user(srna);
}

static void def_cmp_render_layers(StructRNA *srna)
{
  PropertyRNA *prop;

  prop = RNA_def_property(srna, "scene", PROP_POINTER, PROP_NONE);
  RNA_def_property_pointer_sdna(prop, nullptr, "id");
  RNA_def_property_pointer_funcs(prop, nullptr, "rna_Node_scene_set", nullptr, nullptr);
  RNA_def_property_struct_type(prop, "Scene");
  RNA_def_property_flag(prop, PROP_EDITABLE | PROP_ID_REFCOUNT);
  RNA_def_property_override_flag(prop, PROPOVERRIDE_OVERRIDABLE_LIBRARY);
  RNA_def_property_ui_text(prop, "Scene", "");
  RNA_def_property_update(prop, NC_NODE | NA_EDITED, "rna_Node_view_layer_update");

  prop = RNA_def_property(srna, "layer", PROP_ENUM, PROP_NONE);
  RNA_def_property_enum_sdna(prop, nullptr, "custom1");
  RNA_def_property_enum_items(prop, prop_view_layer_items);
  RNA_def_property_enum_funcs(prop, nullptr, nullptr, "rna_Node_view_layer_itemf");
  RNA_def_property_flag(prop, PROP_ENUM_NO_TRANSLATE);
  RNA_def_property_ui_text(prop, "Layer", "");
  RNA_def_property_update(prop, NC_NODE | NA_EDITED, "rna_Node_view_layer_update");
}

static void rna_def_cmp_output_file_slot_file(BlenderRNA *brna)
{
  StructRNA *srna;
  PropertyRNA *prop;

  srna = RNA_def_struct(brna, "NodeOutputFileSlotFile", nullptr);
  RNA_def_struct_sdna(srna, "NodeImageMultiFileSocket");
  RNA_def_struct_ui_text(
      srna, "Output File Slot", "Single layer file slot of the file output node");

  prop = RNA_def_property(srna, "use_node_format", PROP_BOOLEAN, PROP_NONE);
  RNA_def_property_boolean_sdna(prop, nullptr, "use_node_format", 1);
  RNA_def_property_ui_text(prop, "Use Node Format", "");
  RNA_def_property_update(prop, NC_NODE | NA_EDITED, nullptr);

  prop = RNA_def_property(srna, "save_as_render", PROP_BOOLEAN, PROP_NONE);
  RNA_def_property_boolean_sdna(prop, nullptr, "save_as_render", 1);
  RNA_def_property_ui_text(
      prop, "Save as Render", "Apply render part of display transform when saving byte image");
  RNA_def_property_update(prop, NC_NODE | NA_EDITED, nullptr);

  prop = RNA_def_property(srna, "format", PROP_POINTER, PROP_NONE);
  RNA_def_property_struct_type(prop, "ImageFormatSettings");

  prop = RNA_def_property(srna, "path", PROP_STRING, PROP_NONE);
  RNA_def_property_string_sdna(prop, nullptr, "path");
  RNA_def_property_string_funcs(prop, nullptr, nullptr, "rna_NodeOutputFileSlotFile_path_set");
  RNA_def_struct_name_property(srna, prop);
  RNA_def_property_ui_text(prop, "Path", "Subpath used for this slot");
  RNA_def_property_translation_context(prop, BLT_I18NCONTEXT_EDITOR_FILEBROWSER);
  RNA_def_property_update(prop, NC_NODE | NA_EDITED, nullptr);
}
static void rna_def_cmp_output_file_slot_layer(BlenderRNA *brna)
{
  StructRNA *srna;
  PropertyRNA *prop;

  srna = RNA_def_struct(brna, "NodeOutputFileSlotLayer", nullptr);
  RNA_def_struct_sdna(srna, "NodeImageMultiFileSocket");
  RNA_def_struct_ui_text(
      srna, "Output File Layer Slot", "Multilayer slot of the file output node");

  prop = RNA_def_property(srna, "name", PROP_STRING, PROP_NONE);
  RNA_def_property_string_sdna(prop, nullptr, "layer");
  RNA_def_property_string_funcs(prop, nullptr, nullptr, "rna_NodeOutputFileSlotLayer_name_set");
  RNA_def_struct_name_property(srna, prop);
  RNA_def_property_ui_text(prop, "Name", "OpenEXR layer name used for this slot");
  RNA_def_property_update(prop, NC_NODE | NA_EDITED, nullptr);
}
static void rna_def_cmp_output_file_slots_api(BlenderRNA *brna,
                                              PropertyRNA *cprop,
                                              const char *struct_name)
{
  StructRNA *srna;
  PropertyRNA *parm;
  FunctionRNA *func;

  RNA_def_property_srna(cprop, struct_name);
  srna = RNA_def_struct(brna, struct_name, nullptr);
  RNA_def_struct_sdna(srna, "bNode");
  RNA_def_struct_ui_text(srna, "File Output Slots", "Collection of File Output node slots");

  func = RNA_def_function(srna, "new", "rna_NodeOutputFile_slots_new");
  RNA_def_function_ui_description(func, "Add a file slot to this node");
  RNA_def_function_flag(func, FUNC_USE_SELF_ID | FUNC_USE_REPORTS | FUNC_USE_CONTEXT);
  parm = RNA_def_string(func, "name", nullptr, MAX_NAME, "Name", "");
  RNA_def_parameter_flags(parm, PropertyFlag(0), PARM_REQUIRED);
  /* return value */
  parm = RNA_def_pointer(func, "socket", "NodeSocket", "", "New socket");
  RNA_def_function_return(func, parm);

  /* NOTE: methods below can use the standard node socket API functions,
   * included here for completeness. */

  func = RNA_def_function(srna, "remove", "rna_Node_socket_remove");
  RNA_def_function_ui_description(func, "Remove a file slot from this node");
  RNA_def_function_flag(func, FUNC_USE_SELF_ID | FUNC_USE_MAIN | FUNC_USE_REPORTS);
  parm = RNA_def_pointer(func, "socket", "NodeSocket", "", "The socket to remove");
  RNA_def_parameter_flags(parm, PropertyFlag(0), PARM_REQUIRED);

  func = RNA_def_function(srna, "clear", "rna_Node_inputs_clear");
  RNA_def_function_ui_description(func, "Remove all file slots from this node");
  RNA_def_function_flag(func, FUNC_USE_SELF_ID | FUNC_USE_MAIN | FUNC_USE_REPORTS);

  func = RNA_def_function(srna, "move", "rna_Node_inputs_move");
  RNA_def_function_ui_description(func, "Move a file slot to another position");
  RNA_def_function_flag(func, FUNC_USE_SELF_ID | FUNC_USE_MAIN | FUNC_USE_REPORTS);
  parm = RNA_def_int(
      func, "from_index", -1, 0, INT_MAX, "From Index", "Index of the socket to move", 0, 10000);
  RNA_def_parameter_flags(parm, PropertyFlag(0), PARM_REQUIRED);
  parm = RNA_def_int(
      func, "to_index", -1, 0, INT_MAX, "To Index", "Target index for the socket", 0, 10000);
  RNA_def_parameter_flags(parm, PropertyFlag(0), PARM_REQUIRED);
}
static void def_cmp_output_file(BlenderRNA *brna, StructRNA *srna)
{
  PropertyRNA *prop;

  RNA_def_struct_sdna_from(srna, "NodeImageMultiFile", "storage");

  prop = RNA_def_property(srna, "base_path", PROP_STRING, PROP_FILEPATH);
  RNA_def_property_string_sdna(prop, nullptr, "base_path");
  RNA_def_property_ui_text(prop, "Base Path", "Base output path for the image");
  RNA_def_property_flag(prop, PROP_PATH_OUTPUT);
  RNA_def_property_update(prop, NC_NODE | NA_EDITED, "rna_Node_update");

  prop = RNA_def_property(srna, "active_input_index", PROP_INT, PROP_NONE);
  RNA_def_property_int_sdna(prop, nullptr, "active_input");
  RNA_def_property_ui_text(prop, "Active Input Index", "Active input index in details view list");
  RNA_def_property_update(prop, NC_NODE | NA_EDITED, "rna_Node_update");

  prop = RNA_def_property(srna, "format", PROP_POINTER, PROP_NONE);
  RNA_def_property_struct_type(prop, "ImageFormatSettings");

  prop = RNA_def_property(srna, "save_as_render", PROP_BOOLEAN, PROP_NONE);
  RNA_def_property_boolean_sdna(prop, nullptr, "save_as_render", 1);
  RNA_def_property_ui_text(
      prop, "Save as Render", "Apply render part of display transform when saving byte image");
  RNA_def_property_update(prop, NC_NODE | NA_EDITED, nullptr);

  /* XXX using two different collections here for the same basic DNA list!
   * Details of the output slots depend on whether the node is in Multilayer EXR mode.
   */

  prop = RNA_def_property(srna, "file_slots", PROP_COLLECTION, PROP_NONE);
  RNA_def_property_collection_funcs(prop,
                                    "rna_NodeOutputFile_slots_begin",
                                    "rna_iterator_listbase_next",
                                    "rna_iterator_listbase_end",
                                    "rna_NodeOutputFile_slot_file_get",
                                    nullptr,
                                    nullptr,
                                    nullptr,
                                    nullptr);
  RNA_def_property_struct_type(prop, "NodeOutputFileSlotFile");
  RNA_def_property_ui_text(prop, "File Slots", "");
  rna_def_cmp_output_file_slots_api(brna, prop, "CompositorNodeOutputFileFileSlots");

  prop = RNA_def_property(srna, "layer_slots", PROP_COLLECTION, PROP_NONE);
  RNA_def_property_collection_funcs(prop,
                                    "rna_NodeOutputFile_slots_begin",
                                    "rna_iterator_listbase_next",
                                    "rna_iterator_listbase_end",
                                    "rna_NodeOutputFile_slot_layer_get",
                                    nullptr,
                                    nullptr,
                                    nullptr,
                                    nullptr);
  RNA_def_property_struct_type(prop, "NodeOutputFileSlotLayer");
  RNA_def_property_ui_text(prop, "EXR Layer Slots", "");
  rna_def_cmp_output_file_slots_api(brna, prop, "CompositorNodeOutputFileLayerSlots");
}

static void def_cmp_dilate_erode(StructRNA *srna)
{
  PropertyRNA *prop;

  static const EnumPropertyItem mode_items[] = {
      {CMP_NODE_DILATE_ERODE_STEP, "STEP", 0, "Steps", ""},
      {CMP_NODE_DILATE_ERODE_DISTANCE_THRESHOLD, "THRESHOLD", 0, "Threshold", ""},
      {CMP_NODE_DILATE_ERODE_DISTANCE, "DISTANCE", 0, "Distance", ""},
      {CMP_NODE_DILATE_ERODE_DISTANCE_FEATHER, "FEATHER", 0, "Feather", ""},
      {0, nullptr, 0, nullptr, nullptr},
  };

  prop = RNA_def_property(srna, "mode", PROP_ENUM, PROP_NONE);
  RNA_def_property_enum_sdna(prop, nullptr, "custom1");
  RNA_def_property_enum_items(prop, mode_items);
  RNA_def_property_ui_text(prop, "Mode", "Growing/shrinking mode");
  RNA_def_property_update(prop, NC_NODE | NA_EDITED, "rna_Node_update");

  prop = RNA_def_property(srna, "distance", PROP_INT, PROP_NONE);
  RNA_def_property_int_sdna(prop, nullptr, "custom2");
  RNA_def_property_range(prop, -5000, 5000);
  RNA_def_property_ui_range(prop, -100, 100, 1, -1);
  RNA_def_property_ui_text(prop, "Distance", "Distance to grow/shrink (number of iterations)");
  RNA_def_property_update(prop, NC_NODE | NA_EDITED, "rna_Node_update");

  /* CMP_NODE_DILATE_ERODE_DISTANCE_THRESH only */
  prop = RNA_def_property(srna, "edge", PROP_FLOAT, PROP_NONE);
  RNA_def_property_float_sdna(prop, nullptr, "custom3");
  RNA_def_property_range(prop, -100, 100);
  RNA_def_property_ui_text(prop, "Edge", "Edge to inset");
  RNA_def_property_translation_context(prop, BLT_I18NCONTEXT_ID_IMAGE);
  RNA_def_property_update(prop, NC_NODE | NA_EDITED, "rna_Node_update");

  RNA_def_struct_sdna_from(srna, "NodeDilateErode", "storage");

  /* CMP_NODE_DILATE_ERODE_DISTANCE_FEATHER only */
  prop = RNA_def_property(srna, "falloff", PROP_ENUM, PROP_NONE);
  RNA_def_property_enum_sdna(prop, nullptr, "falloff");
  RNA_def_property_enum_items(prop, rna_enum_proportional_falloff_curve_only_items);
  RNA_def_property_ui_text(prop, "Falloff", "Falloff type of the feather");
  RNA_def_property_translation_context(prop,
                                       BLT_I18NCONTEXT_ID_CURVE_LEGACY); /* Abusing id_curve :/ */
  RNA_def_property_update(prop, NC_NODE | NA_EDITED, "rna_Node_update");
}

static void def_cmp_inpaint(StructRNA *srna)
{
  PropertyRNA *prop;

#  if 0
  prop = RNA_def_property(srna, "type", PROP_ENUM, PROP_NONE);

  RNA_def_property_enum_sdna(prop, nullptr, "custom1");
  RNA_def_property_enum_items(prop, type_items);
  RNA_def_property_ui_text(prop, "Type", "Type of inpaint algorithm");
  RNA_def_property_update(prop, NC_NODE | NA_EDITED, "rna_Node_update");
#  endif

  prop = RNA_def_property(srna, "distance", PROP_INT, PROP_NONE);
  RNA_def_property_int_sdna(prop, nullptr, "custom2");
  RNA_def_property_range(prop, 0, 10000);
  RNA_def_property_ui_text(prop, "Distance", "Distance to inpaint (number of iterations)");
  RNA_def_property_update(prop, NC_NODE | NA_EDITED, "rna_Node_update");
}

static void def_cmp_despeckle(StructRNA *srna)
{
  PropertyRNA *prop;

  prop = RNA_def_property(srna, "threshold", PROP_FLOAT, PROP_NONE);
  RNA_def_property_float_sdna(prop, nullptr, "custom3");
  RNA_def_property_range(prop, 0.0, 1.0f);
  RNA_def_property_ui_text(prop, "Threshold", "Threshold for detecting pixels to despeckle");
  RNA_def_property_update(prop, NC_NODE | NA_EDITED, "rna_Node_update");

  prop = RNA_def_property(srna, "threshold_neighbor", PROP_FLOAT, PROP_NONE);
  RNA_def_property_float_sdna(prop, nullptr, "custom4");
  RNA_def_property_range(prop, 0.0, 1.0f);
  RNA_def_property_ui_text(
      prop, "Neighbor", "Threshold for the number of neighbor pixels that must match");
  RNA_def_property_update(prop, NC_NODE | NA_EDITED, "rna_Node_update");
}

static void def_cmp_scale(StructRNA *srna)
{
  PropertyRNA *prop;

  static const EnumPropertyItem space_items[] = {
      {CMP_NODE_SCALE_RELATIVE, "RELATIVE", 0, "Relative", ""},
      {CMP_NODE_SCALE_ABSOLUTE, "ABSOLUTE", 0, "Absolute", ""},
      {CMP_NODE_SCALE_RENDER_PERCENT, "SCENE_SIZE", 0, "Scene Size", ""},
      {CMP_NODE_SCALE_RENDER_SIZE, "RENDER_SIZE", 0, "Render Size", ""},
      {0, nullptr, 0, nullptr, nullptr},
  };

  /* matching bgpic_camera_frame_items[] */
  static const EnumPropertyItem space_frame_items[] = {
      {CMP_NODE_SCALE_RENDER_SIZE_STRETCH, "STRETCH", 0, "Stretch", ""},
      {CMP_NODE_SCALE_RENDER_SIZE_FIT, "FIT", 0, "Fit", ""},
      {CMP_NODE_SCALE_RENDER_SIZE_CROP, "CROP", 0, "Crop", ""},
      {0, nullptr, 0, nullptr, nullptr},
  };

  prop = RNA_def_property(srna, "space", PROP_ENUM, PROP_NONE);
  RNA_def_property_enum_sdna(prop, nullptr, "custom1");
  RNA_def_property_enum_items(prop, space_items);
  RNA_def_property_ui_text(prop, "Space", "Coordinate space to scale relative to");
  RNA_def_property_update(prop, NC_NODE | NA_EDITED, "rna_CompositorNodeScale_update");

  /* expose 2 flags as a enum of 3 items */
  prop = RNA_def_property(srna, "frame_method", PROP_ENUM, PROP_NONE);
  RNA_def_property_enum_bitflag_sdna(prop, nullptr, "custom2");
  RNA_def_property_enum_items(prop, space_frame_items);
  RNA_def_property_ui_text(prop, "Frame Method", "How the image fits in the camera frame");
  RNA_def_property_update(prop, NC_NODE | NA_EDITED, "rna_Node_update");

  prop = RNA_def_property(srna, "offset_x", PROP_FLOAT, PROP_NONE);
  RNA_def_property_float_sdna(prop, nullptr, "custom3");
  RNA_def_property_ui_text(prop, "X Offset", "Offset image horizontally (factor of image size)");
  RNA_def_property_update(prop, NC_NODE | NA_EDITED, "rna_Node_update");

  prop = RNA_def_property(srna, "offset_y", PROP_FLOAT, PROP_NONE);
  RNA_def_property_float_sdna(prop, nullptr, "custom4");
  RNA_def_property_ui_text(prop, "Y Offset", "Offset image vertically (factor of image size)");
  RNA_def_property_update(prop, NC_NODE | NA_EDITED, "rna_Node_update");
}

static void def_cmp_rotate(StructRNA *srna)
{
  PropertyRNA *prop;

  prop = RNA_def_property(srna, "filter_type", PROP_ENUM, PROP_NONE);
  RNA_def_property_enum_sdna(prop, nullptr, "custom1");
  RNA_def_property_enum_items(prop, node_sampler_type_items);
  RNA_def_property_ui_text(prop, "Filter", "Method to use to filter rotation");
  RNA_def_property_update(prop, NC_NODE | NA_EDITED, "rna_Node_update");
}

static void def_cmp_diff_matte(StructRNA *srna)
{
  PropertyRNA *prop;

  RNA_def_struct_sdna_from(srna, "NodeChroma", "storage");

  prop = RNA_def_property(srna, "tolerance", PROP_FLOAT, PROP_NONE);
  RNA_def_property_float_sdna(prop, nullptr, "t1");
  RNA_def_property_float_funcs(prop, nullptr, "rna_difference_matte_t1_set", nullptr);
  RNA_def_property_range(prop, 0.0f, 1.0f);
  RNA_def_property_ui_text(prop, "Tolerance", "Color distances below this threshold are keyed");
  RNA_def_property_update(prop, NC_NODE | NA_EDITED, "rna_Node_update");

  prop = RNA_def_property(srna, "falloff", PROP_FLOAT, PROP_NONE);
  RNA_def_property_float_sdna(prop, nullptr, "t2");
  RNA_def_property_float_funcs(prop, nullptr, "rna_difference_matte_t2_set", nullptr);
  RNA_def_property_range(prop, 0.0f, 1.0f);
  RNA_def_property_ui_text(
      prop, "Falloff", "Color distances below this additional threshold are partially keyed");
  RNA_def_property_update(prop, NC_NODE | NA_EDITED, "rna_Node_update");
}

static void def_cmp_color_matte(StructRNA *srna)
{
  PropertyRNA *prop;

  RNA_def_struct_sdna_from(srna, "NodeChroma", "storage");

  prop = RNA_def_property(srna, "color_hue", PROP_FLOAT, PROP_NONE);
  RNA_def_property_float_sdna(prop, nullptr, "t1");
  RNA_def_property_range(prop, 0.0f, 1.0f);
  RNA_def_property_ui_text(prop, "H", "Hue tolerance for colors to be considered a keying color");
  RNA_def_property_update(prop, NC_NODE | NA_EDITED, "rna_Node_update");

  prop = RNA_def_property(srna, "color_saturation", PROP_FLOAT, PROP_NONE);
  RNA_def_property_float_sdna(prop, nullptr, "t2");
  RNA_def_property_range(prop, 0.0f, 1.0f);
  RNA_def_property_ui_text(prop, "S", "Saturation tolerance for the color");
  RNA_def_property_update(prop, NC_NODE | NA_EDITED, "rna_Node_update");

  prop = RNA_def_property(srna, "color_value", PROP_FLOAT, PROP_NONE);
  RNA_def_property_float_sdna(prop, nullptr, "t3");
  RNA_def_property_range(prop, 0.0f, 1.0f);
  RNA_def_property_ui_text(prop, "V", "Value tolerance for the color");
  RNA_def_property_update(prop, NC_NODE | NA_EDITED, "rna_Node_update");
}

static void def_cmp_distance_matte(StructRNA *srna)
{
  PropertyRNA *prop;

  static const EnumPropertyItem color_space_items[] = {
      {1, "RGB", 0, "RGB", "RGB color space"},
      {2, "YCC", 0, "YCC", "YCbCr suppression"},
      {0, nullptr, 0, nullptr, nullptr},
  };

  RNA_def_struct_sdna_from(srna, "NodeChroma", "storage");

  prop = RNA_def_property(srna, "channel", PROP_ENUM, PROP_NONE);
  RNA_def_property_enum_sdna(prop, nullptr, "channel");
  RNA_def_property_enum_items(prop, color_space_items);
  RNA_def_property_ui_text(prop, "Channel", "");
  RNA_def_property_update(prop, NC_NODE | NA_EDITED, "rna_Node_update");

  prop = RNA_def_property(srna, "tolerance", PROP_FLOAT, PROP_NONE);
  RNA_def_property_float_sdna(prop, nullptr, "t1");
  RNA_def_property_float_funcs(prop, nullptr, "rna_distance_matte_t1_set", nullptr);
  RNA_def_property_range(prop, 0.0f, 1.0f);
  RNA_def_property_ui_text(prop, "Tolerance", "Color distances below this threshold are keyed");
  RNA_def_property_update(prop, NC_NODE | NA_EDITED, "rna_Node_update");

  prop = RNA_def_property(srna, "falloff", PROP_FLOAT, PROP_NONE);
  RNA_def_property_float_sdna(prop, nullptr, "t2");
  RNA_def_property_float_funcs(prop, nullptr, "rna_distance_matte_t2_set", nullptr);
  RNA_def_property_range(prop, 0.0f, 1.0f);
  RNA_def_property_ui_text(
      prop, "Falloff", "Color distances below this additional threshold are partially keyed");
  RNA_def_property_update(prop, NC_NODE | NA_EDITED, "rna_Node_update");
}

static void def_cmp_convert_color_space(StructRNA *srna)
{
  PropertyRNA *prop;
  RNA_def_struct_sdna_from(srna, "NodeConvertColorSpace", "storage");

  prop = RNA_def_property(srna, "from_color_space", PROP_ENUM, PROP_NONE);
  RNA_def_property_flag(prop, PROP_ENUM_NO_CONTEXT);
  RNA_def_property_enum_items(prop, rna_enum_color_space_convert_default_items);
  RNA_def_property_enum_funcs(prop,
                              "rna_NodeConvertColorSpace_from_color_space_get",
                              "rna_NodeConvertColorSpace_from_color_space_set",
                              "rna_NodeConvertColorSpace_color_space_itemf");
  RNA_def_property_ui_text(prop, "From", "Color space of the input image");
  RNA_def_property_update(prop, NC_NODE | NA_EDITED, "rna_Node_update");

  prop = RNA_def_property(srna, "to_color_space", PROP_ENUM, PROP_NONE);
  RNA_def_property_flag(prop, PROP_ENUM_NO_CONTEXT);
  RNA_def_property_enum_items(prop, rna_enum_color_space_convert_default_items);
  RNA_def_property_enum_funcs(prop,
                              "rna_NodeConvertColorSpace_to_color_space_get",
                              "rna_NodeConvertColorSpace_to_color_space_set",
                              "rna_NodeConvertColorSpace_color_space_itemf");
  RNA_def_property_ui_text(prop, "To", "Color space of the output image");
  RNA_def_property_update(prop, NC_NODE | NA_EDITED, "rna_Node_update");
}

static void def_cmp_color_spill(StructRNA *srna)
{
  PropertyRNA *prop;

  static const EnumPropertyItem channel_items[] = {
      {1, "R", 0, "R", "Red spill suppression"},
      {2, "G", 0, "G", "Green spill suppression"},
      {3, "B", 0, "B", "Blue spill suppression"},
      {0, nullptr, 0, nullptr, nullptr},
  };

  static const EnumPropertyItem limit_channel_items[] = {
      {0, "R", 0, "R", "Limit by red"},
      {1, "G", 0, "G", "Limit by green"},
      {2, "B", 0, "B", "Limit by blue"},
      {0, nullptr, 0, nullptr, nullptr},
  };

  static const EnumPropertyItem algorithm_items[] = {
      {0, "SIMPLE", 0, "Simple", "Simple limit algorithm"},
      {1, "AVERAGE", 0, "Average", "Average limit algorithm"},
      {0, nullptr, 0, nullptr, nullptr},
  };

  prop = RNA_def_property(srna, "channel", PROP_ENUM, PROP_NONE);
  RNA_def_property_enum_sdna(prop, nullptr, "custom1");
  RNA_def_property_enum_items(prop, channel_items);
  RNA_def_property_ui_text(prop, "Channel", "");
  RNA_def_property_translation_context(prop, BLT_I18NCONTEXT_COLOR);
  RNA_def_property_update(prop, NC_NODE | NA_EDITED, "rna_Node_update");

  prop = RNA_def_property(srna, "limit_method", PROP_ENUM, PROP_NONE);
  RNA_def_property_enum_sdna(prop, nullptr, "custom2");
  RNA_def_property_enum_items(prop, algorithm_items);
  RNA_def_property_ui_text(prop, "Algorithm", "");
  RNA_def_property_update(prop, NC_NODE | NA_EDITED, "rna_Node_update");

  RNA_def_struct_sdna_from(srna, "NodeColorspill", "storage");

  prop = RNA_def_property(srna, "limit_channel", PROP_ENUM, PROP_NONE);
  RNA_def_property_enum_sdna(prop, nullptr, "limchan");
  RNA_def_property_enum_items(prop, limit_channel_items);
  RNA_def_property_ui_text(prop, "Limit Channel", "");
  RNA_def_property_translation_context(prop, BLT_I18NCONTEXT_COLOR);
  RNA_def_property_update(prop, NC_NODE | NA_EDITED, "rna_Node_update");

  prop = RNA_def_property(srna, "ratio", PROP_FLOAT, PROP_NONE);
  RNA_def_property_float_sdna(prop, nullptr, "limscale");
  RNA_def_property_range(prop, 0.5f, 1.5f);
  RNA_def_property_ui_text(prop, "Ratio", "Scale limit by value");
  RNA_def_property_update(prop, NC_NODE | NA_EDITED, "rna_Node_update");

  prop = RNA_def_property(srna, "use_unspill", PROP_BOOLEAN, PROP_NONE);
  RNA_def_property_boolean_sdna(prop, nullptr, "unspill", 0);
  RNA_def_property_ui_text(prop, "Unspill", "Compensate all channels (differently) by hand");
  RNA_def_property_update(prop, NC_NODE | NA_EDITED, "rna_Node_update");

  prop = RNA_def_property(srna, "unspill_red", PROP_FLOAT, PROP_NONE);
  RNA_def_property_float_sdna(prop, nullptr, "uspillr");
  RNA_def_property_range(prop, 0.0f, 1.5f);
  RNA_def_property_ui_text(prop, "R", "Red spillmap scale");
  RNA_def_property_translation_context(prop, BLT_I18NCONTEXT_COLOR);
  RNA_def_property_update(prop, NC_NODE | NA_EDITED, "rna_Node_update");

  prop = RNA_def_property(srna, "unspill_green", PROP_FLOAT, PROP_NONE);
  RNA_def_property_float_sdna(prop, nullptr, "uspillg");
  RNA_def_property_range(prop, 0.0f, 1.5f);
  RNA_def_property_ui_text(prop, "G", "Green spillmap scale");
  RNA_def_property_translation_context(prop, BLT_I18NCONTEXT_COLOR);
  RNA_def_property_update(prop, NC_NODE | NA_EDITED, "rna_Node_update");

  prop = RNA_def_property(srna, "unspill_blue", PROP_FLOAT, PROP_NONE);
  RNA_def_property_float_sdna(prop, nullptr, "uspillb");
  RNA_def_property_range(prop, 0.0f, 1.5f);
  RNA_def_property_ui_text(prop, "B", "Blue spillmap scale");
  RNA_def_property_translation_context(prop, BLT_I18NCONTEXT_COLOR);
  RNA_def_property_update(prop, NC_NODE | NA_EDITED, "rna_Node_update");
}

static void def_cmp_luma_matte(StructRNA *srna)
{
  PropertyRNA *prop;

  RNA_def_struct_sdna_from(srna, "NodeChroma", "storage");

  prop = RNA_def_property(srna, "limit_max", PROP_FLOAT, PROP_NONE);
  RNA_def_property_float_sdna(prop, nullptr, "t1");
  RNA_def_property_float_funcs(prop, nullptr, "rna_Matte_t1_set", nullptr);
  RNA_def_property_ui_range(prop, 0, 1, 0.1f, 3);
  RNA_def_property_ui_text(prop, "High", "Values higher than this setting are 100% opaque");
  RNA_def_property_update(prop, NC_NODE | NA_EDITED, "rna_Node_update");

  prop = RNA_def_property(srna, "limit_min", PROP_FLOAT, PROP_NONE);
  RNA_def_property_float_sdna(prop, nullptr, "t2");
  RNA_def_property_float_funcs(prop, nullptr, "rna_Matte_t2_set", nullptr);
  RNA_def_property_ui_range(prop, 0, 1, 0.1f, 3);
  RNA_def_property_ui_text(prop, "Low", "Values lower than this setting are 100% keyed");
  RNA_def_property_update(prop, NC_NODE | NA_EDITED, "rna_Node_update");
}

static void def_cmp_brightcontrast(StructRNA *srna)
{
  PropertyRNA *prop;

  prop = RNA_def_property(srna, "use_premultiply", PROP_BOOLEAN, PROP_NONE);
  RNA_def_property_boolean_sdna(prop, nullptr, "custom1", 1);
  RNA_def_property_ui_text(prop, "Convert Premultiplied", "Keep output image premultiplied alpha");
  RNA_def_property_update(prop, NC_NODE | NA_EDITED, "rna_Node_update");
}

static void def_cmp_chroma_matte(StructRNA *srna)
{
  PropertyRNA *prop;

  RNA_def_struct_sdna_from(srna, "NodeChroma", "storage");

  prop = RNA_def_property(srna, "tolerance", PROP_FLOAT, PROP_ANGLE);
  RNA_def_property_float_sdna(prop, nullptr, "t1");
  RNA_def_property_float_funcs(prop, nullptr, "rna_Matte_t1_set", nullptr);
  RNA_def_property_range(prop, DEG2RADF(1.0f), DEG2RADF(80.0f));
  RNA_def_property_ui_text(
      prop, "Acceptance", "Tolerance for a color to be considered a keying color");
  RNA_def_property_update(prop, NC_NODE | NA_EDITED, "rna_Node_update");

  prop = RNA_def_property(srna, "threshold", PROP_FLOAT, PROP_ANGLE);
  RNA_def_property_float_sdna(prop, nullptr, "t2");
  RNA_def_property_float_funcs(prop, nullptr, "rna_Matte_t2_set", nullptr);
  RNA_def_property_range(prop, 0.0f, DEG2RADF(30.0f));
  RNA_def_property_ui_text(
      prop, "Cutoff", "Tolerance below which colors will be considered as exact matches");
  RNA_def_property_update(prop, NC_NODE | NA_EDITED, "rna_Node_update");

  prop = RNA_def_property(srna, "lift", PROP_FLOAT, PROP_NONE);
  RNA_def_property_float_sdna(prop, nullptr, "fsize");
  RNA_def_property_range(prop, 0.0f, 1.0f);
  RNA_def_property_ui_text(prop, "Lift", "Alpha lift");
  RNA_def_property_update(prop, NC_NODE | NA_EDITED, "rna_Node_update");

  prop = RNA_def_property(srna, "gain", PROP_FLOAT, PROP_NONE);
  RNA_def_property_float_sdna(prop, nullptr, "fstrength");
  RNA_def_property_range(prop, 0.0f, 1.0f);
  RNA_def_property_ui_text(prop, "Falloff", "Alpha falloff");
  RNA_def_property_update(prop, NC_NODE | NA_EDITED, "rna_Node_update");

  prop = RNA_def_property(srna, "shadow_adjust", PROP_FLOAT, PROP_NONE);
  RNA_def_property_float_sdna(prop, nullptr, "t3");
  RNA_def_property_range(prop, 0.0f, 1.0f);
  RNA_def_property_ui_text(
      prop, "Shadow Adjust", "Adjusts the brightness of any shadows captured");
  RNA_def_property_update(prop, NC_NODE | NA_EDITED, "rna_Node_update");
}

static void def_cmp_channel_matte(StructRNA *srna)
{
  PropertyRNA *prop;

  static const EnumPropertyItem color_space_items[] = {
      {CMP_NODE_CHANNEL_MATTE_CS_RGB, "RGB", 0, "RGB", "RGB color space"},
      {CMP_NODE_CHANNEL_MATTE_CS_HSV, "HSV", 0, "HSV", "HSV color space"},
      {CMP_NODE_CHANNEL_MATTE_CS_YUV, "YUV", 0, "YUV", "YUV color space"},
      {CMP_NODE_CHANNEL_MATTE_CS_YCC, "YCC", 0, "YCbCr", "YCbCr color space"},
      {0, nullptr, 0, nullptr, nullptr},
  };

  static const EnumPropertyItem algorithm_items[] = {
      {0, "SINGLE", 0, "Single", "Limit by single channel"},
      {1, "MAX", 0, "Max", "Limit by maximum of other channels"},
      {0, nullptr, 0, nullptr, nullptr},
  };

  prop = RNA_def_property(srna, "color_space", PROP_ENUM, PROP_NONE);
  RNA_def_property_enum_sdna(prop, nullptr, "custom1");
  RNA_def_property_enum_items(prop, color_space_items);
  RNA_def_property_ui_text(prop, "Color Space", "");
  RNA_def_property_update(prop, NC_NODE | NA_EDITED, "rna_Node_update");

  prop = RNA_def_property(srna, "matte_channel", PROP_ENUM, PROP_NONE);
  RNA_def_property_enum_sdna(prop, nullptr, "custom2");
  RNA_def_property_enum_items(prop, prop_tri_channel_items);
  RNA_def_property_enum_funcs(prop, nullptr, nullptr, "rna_Node_channel_itemf");
  RNA_def_property_ui_text(prop, "Channel", "Channel used to determine matte");
  RNA_def_property_translation_context(prop, BLT_I18NCONTEXT_COLOR);
  RNA_def_property_update(prop, NC_NODE | NA_EDITED, "rna_Node_update");

  RNA_def_struct_sdna_from(srna, "NodeChroma", "storage");

  prop = RNA_def_property(srna, "limit_method", PROP_ENUM, PROP_NONE);
  RNA_def_property_enum_sdna(prop, nullptr, "algorithm");
  RNA_def_property_enum_items(prop, algorithm_items);
  RNA_def_property_ui_text(prop, "Algorithm", "Algorithm to use to limit channel");
  RNA_def_property_update(prop, NC_NODE | NA_EDITED, "rna_Node_update");

  prop = RNA_def_property(srna, "limit_channel", PROP_ENUM, PROP_NONE);
  RNA_def_property_enum_sdna(prop, nullptr, "channel");
  RNA_def_property_enum_items(prop, prop_tri_channel_items);
  RNA_def_property_enum_funcs(prop, nullptr, nullptr, "rna_Node_channel_itemf");
  RNA_def_property_ui_text(prop, "Limit Channel", "Limit by this channel's value");
  RNA_def_property_translation_context(prop, BLT_I18NCONTEXT_COLOR);
  RNA_def_property_update(prop, NC_NODE | NA_EDITED, "rna_Node_update");

  prop = RNA_def_property(srna, "limit_max", PROP_FLOAT, PROP_NONE);
  RNA_def_property_float_sdna(prop, nullptr, "t1");
  RNA_def_property_float_funcs(prop, nullptr, "rna_Matte_t1_set", nullptr);
  RNA_def_property_ui_range(prop, 0, 1, 0.1f, 3);
  RNA_def_property_ui_text(prop, "High", "Values higher than this setting are 100% opaque");
  RNA_def_property_update(prop, NC_NODE | NA_EDITED, "rna_Node_update");

  prop = RNA_def_property(srna, "limit_min", PROP_FLOAT, PROP_NONE);
  RNA_def_property_float_sdna(prop, nullptr, "t2");
  RNA_def_property_float_funcs(prop, nullptr, "rna_Matte_t2_set", nullptr);
  RNA_def_property_ui_range(prop, 0, 1, 0.1f, 3);
  RNA_def_property_ui_text(prop, "Low", "Values lower than this setting are 100% keyed");
  RNA_def_property_update(prop, NC_NODE | NA_EDITED, "rna_Node_update");
}

static void def_cmp_flip(StructRNA *srna)
{
  PropertyRNA *prop;

  prop = RNA_def_property(srna, "axis", PROP_ENUM, PROP_NONE);
  RNA_def_property_enum_sdna(prop, nullptr, "custom1");
  RNA_def_property_enum_items(prop, node_flip_items);
  RNA_def_property_ui_text(prop, "Axis", "");
  RNA_def_property_update(prop, NC_NODE | NA_EDITED, "rna_Node_update");
}

static void def_cmp_split(StructRNA *srna)
{
  PropertyRNA *prop;

  prop = RNA_def_property(srna, "axis", PROP_ENUM, PROP_NONE);
  RNA_def_property_enum_sdna(prop, nullptr, "custom2");
  RNA_def_property_enum_items(prop, rna_enum_axis_xy_items);
  RNA_def_property_ui_text(prop, "Axis", "");
  RNA_def_property_update(prop, NC_NODE | NA_EDITED, "rna_Node_update");

  prop = RNA_def_property(srna, "factor", PROP_INT, PROP_FACTOR);
  RNA_def_property_int_sdna(prop, nullptr, "custom1");
  RNA_def_property_range(prop, 0, 100);
  RNA_def_property_ui_text(prop, "Factor", "");
  RNA_def_property_update(prop, NC_NODE | NA_EDITED, "rna_Node_update");
}

static void def_cmp_id_mask(StructRNA *srna)
{
  PropertyRNA *prop;

  prop = RNA_def_property(srna, "index", PROP_INT, PROP_NONE);
  RNA_def_property_int_sdna(prop, nullptr, "custom1");
  RNA_def_property_range(prop, 0, 32767);
  RNA_def_property_ui_text(prop, "Index", "Pass index number to convert to alpha");
  RNA_def_property_update(prop, NC_NODE | NA_EDITED, "rna_Node_update");

  prop = RNA_def_property(srna, "use_antialiasing", PROP_BOOLEAN, PROP_NONE);
  RNA_def_property_boolean_sdna(prop, nullptr, "custom2", 0);
  RNA_def_property_ui_text(prop, "Anti-Aliasing", "Apply an anti-aliasing filter to the mask");
  RNA_def_property_update(prop, NC_NODE | NA_EDITED, "rna_Node_update");
}

static void def_cmp_double_edge_mask(StructRNA *srna)
{
  PropertyRNA *prop;

  static const EnumPropertyItem BufEdgeMode_items[] = {
      {0, "BLEED_OUT", 0, "Bleed Out", "Allow mask pixels to bleed along edges"},
      {1, "KEEP_IN", 0, "Keep In", "Restrict mask pixels from touching edges"},
      {0, nullptr, 0, nullptr, nullptr},
  };

  static const EnumPropertyItem InnerEdgeMode_items[] = {
      {0, "ALL", 0, "All", "All pixels on inner mask edge are considered during mask calculation"},
      {1,
       "ADJACENT_ONLY",
       0,
       "Adjacent Only",
       "Only inner mask pixels adjacent to outer mask pixels are considered during mask "
       "calculation"},
      {0, nullptr, 0, nullptr, nullptr},
  };

  prop = RNA_def_property(srna, "inner_mode", PROP_ENUM, PROP_NONE);
  RNA_def_property_enum_sdna(prop, nullptr, "custom1");
  RNA_def_property_enum_items(prop, InnerEdgeMode_items);
  RNA_def_property_ui_text(prop, "Inner Edge Mode", "");
  RNA_def_property_update(prop, NC_NODE | NA_EDITED, "rna_Node_update");

  prop = RNA_def_property(srna, "edge_mode", PROP_ENUM, PROP_NONE);
  RNA_def_property_enum_sdna(prop, nullptr, "custom2");
  RNA_def_property_enum_items(prop, BufEdgeMode_items);
  RNA_def_property_ui_text(prop, "Buffer Edge Mode", "");
  RNA_def_property_update(prop, NC_NODE | NA_EDITED, "rna_Node_update");
}

static void def_cmp_map_uv(StructRNA *srna)
{
  PropertyRNA *prop;

  static const EnumPropertyItem filter_type_items[] = {
      {CMP_NODE_MAP_UV_FILTERING_NEAREST, "NEAREST", 0, "Nearest", ""},
      {CMP_NODE_MAP_UV_FILTERING_ANISOTROPIC, "ANISOTROPIC", 0, "Anisotropic", ""},
      {0, nullptr, 0, nullptr, nullptr},
  };

  prop = RNA_def_property(srna, "alpha", PROP_INT, PROP_FACTOR);
  RNA_def_property_int_sdna(prop, nullptr, "custom1");
  RNA_def_property_range(prop, 0, 100);
  RNA_def_property_ui_text(prop, "Alpha", "");
  RNA_def_property_update(prop, NC_NODE | NA_EDITED, "rna_Node_update");

  prop = RNA_def_property(srna, "filter_type", PROP_ENUM, PROP_NONE);
  RNA_def_property_enum_sdna(prop, nullptr, "custom2");
  RNA_def_property_enum_items(prop, filter_type_items);
  RNA_def_property_ui_text(prop, "Filter Type", "");
  RNA_def_property_translation_context(prop, BLT_I18NCONTEXT_ID_NODETREE);
  RNA_def_property_update(prop, NC_NODE | NA_EDITED, "rna_Node_update");
}

static void def_cmp_defocus(StructRNA *srna)
{
  PropertyRNA *prop;

  static const EnumPropertyItem bokeh_items[] = {
      {8, "OCTAGON", 0, "Octagonal", "8 sides"},
      {7, "HEPTAGON", 0, "Heptagonal", "7 sides"},
      {6, "HEXAGON", 0, "Hexagonal", "6 sides"},
      {5, "PENTAGON", 0, "Pentagonal", "5 sides"},
      {4, "SQUARE", 0, "Square", "4 sides"},
      {3, "TRIANGLE", 0, "Triangular", "3 sides"},
      {0, "CIRCLE", 0, "Circular", ""},
      {0, nullptr, 0, nullptr, nullptr},
  };

  prop = RNA_def_property(srna, "scene", PROP_POINTER, PROP_NONE);
  RNA_def_property_pointer_sdna(prop, nullptr, "id");
  RNA_def_property_pointer_funcs(prop, nullptr, "rna_Node_scene_set", nullptr, nullptr);
  RNA_def_property_struct_type(prop, "Scene");
  RNA_def_property_flag(prop, PROP_EDITABLE | PROP_ID_REFCOUNT);
  RNA_def_property_override_flag(prop, PROPOVERRIDE_OVERRIDABLE_LIBRARY);
  RNA_def_property_ui_text(
      prop, "Scene", "Scene from which to select the active camera (render scene if undefined)");
  RNA_def_property_update(prop, NC_NODE | NA_EDITED, "rna_Node_update_relations");

  RNA_def_struct_sdna_from(srna, "NodeDefocus", "storage");

  prop = RNA_def_property(srna, "bokeh", PROP_ENUM, PROP_NONE);
  RNA_def_property_enum_sdna(prop, nullptr, "bktype");
  RNA_def_property_enum_items(prop, bokeh_items);
  RNA_def_property_ui_text(prop, "Bokeh Type", "");
  RNA_def_property_update(prop, NC_NODE | NA_EDITED, "rna_Node_update");

  prop = RNA_def_property(srna, "angle", PROP_FLOAT, PROP_ANGLE);
  RNA_def_property_float_sdna(prop, nullptr, "rotation");
  RNA_def_property_range(prop, 0.0f, DEG2RADF(90.0f));
  RNA_def_property_ui_text(prop, "Angle", "Bokeh shape rotation offset");
  RNA_def_property_update(prop, NC_NODE | NA_EDITED, "rna_Node_update");

  prop = RNA_def_property(srna, "use_gamma_correction", PROP_BOOLEAN, PROP_NONE);
  RNA_def_property_boolean_sdna(prop, nullptr, "gamco", 1);
  RNA_def_property_ui_text(
      prop, "Gamma Correction", "Enable gamma correction before and after main process");
  RNA_def_property_update(prop, NC_NODE | NA_EDITED, "rna_Node_update");

  /* TODO */
  prop = RNA_def_property(srna, "f_stop", PROP_FLOAT, PROP_NONE);
  RNA_def_property_float_sdna(prop, nullptr, "fstop");
  RNA_def_property_range(prop, 0.0f, 128.0f);
  RNA_def_property_ui_text(
      prop,
      "F-Stop",
      "Amount of focal blur, 128 (infinity) is perfect focus, half the value doubles "
      "the blur radius");
  RNA_def_property_update(prop, NC_NODE | NA_EDITED, "rna_Node_update");

  prop = RNA_def_property(srna, "blur_max", PROP_FLOAT, PROP_NONE);
  RNA_def_property_float_sdna(prop, nullptr, "maxblur");
  RNA_def_property_range(prop, 0.0f, 10000.0f);
  RNA_def_property_ui_text(prop, "Max Blur", "Blur limit, maximum CoC radius");
  RNA_def_property_update(prop, NC_NODE | NA_EDITED, "rna_Node_update");

  prop = RNA_def_property(srna, "threshold", PROP_FLOAT, PROP_NONE);
  RNA_def_property_float_sdna(prop, nullptr, "bthresh");
  RNA_def_property_range(prop, 0.0f, 100.0f);
  RNA_def_property_ui_text(
      prop,
      "Threshold",
      "CoC radius threshold, prevents background bleed on in-focus midground, 0 is disabled");
  RNA_def_property_update(prop, NC_NODE | NA_EDITED, "rna_Node_update");

  prop = RNA_def_property(srna, "use_preview", PROP_BOOLEAN, PROP_NONE);
  RNA_def_property_boolean_sdna(prop, nullptr, "preview", 1);
  RNA_def_property_ui_text(prop, "Preview", "Enable low quality mode, useful for preview");
  RNA_def_property_update(prop, NC_NODE | NA_EDITED, "rna_Node_update");

  prop = RNA_def_property(srna, "use_zbuffer", PROP_BOOLEAN, PROP_NONE);
  RNA_def_property_boolean_negative_sdna(prop, nullptr, "no_zbuf", 1);
  RNA_def_property_ui_text(prop,
                           "Use Z-Buffer",
                           "Disable when using an image as input instead of actual z-buffer "
                           "(auto enabled if node not image based, eg. time node)");
  RNA_def_property_update(prop, NC_NODE | NA_EDITED, "rna_Node_update");

  prop = RNA_def_property(srna, "z_scale", PROP_FLOAT, PROP_NONE);
  RNA_def_property_float_sdna(prop, nullptr, "scale");
  RNA_def_property_range(prop, 0.0f, 1000.0f);
  RNA_def_property_ui_text(
      prop,
      "Z-Scale",
      "Scale the Z input when not using a z-buffer, controls maximum blur designated "
      "by the color white or input value 1");
  RNA_def_property_update(prop, NC_NODE | NA_EDITED, "rna_Node_update");
}

static void def_cmp_invert(StructRNA *srna)
{
  PropertyRNA *prop;

  prop = RNA_def_property(srna, "invert_rgb", PROP_BOOLEAN, PROP_NONE);
  RNA_def_property_boolean_sdna(prop, nullptr, "custom1", CMP_CHAN_RGB);
  RNA_def_property_ui_text(prop, "RGB", "");
  RNA_def_property_update(prop, NC_NODE | NA_EDITED, "rna_Node_update");

  prop = RNA_def_property(srna, "invert_alpha", PROP_BOOLEAN, PROP_NONE);
  RNA_def_property_boolean_sdna(prop, nullptr, "custom1", CMP_CHAN_A);
  RNA_def_property_ui_text(prop, "Alpha", "");
  RNA_def_property_update(prop, NC_NODE | NA_EDITED, "rna_Node_update");
}

static void def_cmp_crop(StructRNA *srna)
{
  PropertyRNA *prop;

  prop = RNA_def_property(srna, "use_crop_size", PROP_BOOLEAN, PROP_NONE);
  RNA_def_property_boolean_sdna(prop, nullptr, "custom1", 1);
  RNA_def_property_ui_text(prop, "Crop Image Size", "Whether to crop the size of the input image");
  RNA_def_property_update(prop, NC_NODE | NA_EDITED, "rna_Node_update");

  prop = RNA_def_property(srna, "relative", PROP_BOOLEAN, PROP_NONE);
  RNA_def_property_boolean_sdna(prop, nullptr, "custom2", 1);
  RNA_def_property_ui_text(prop, "Relative", "Use relative values to crop image");
  RNA_def_property_update(prop, NC_NODE | NA_EDITED, "rna_Node_update");

  RNA_def_struct_sdna_from(srna, "NodeTwoXYs", "storage");

  prop = RNA_def_property(srna, "min_x", PROP_INT, PROP_NONE);
  RNA_def_property_int_sdna(prop, nullptr, "x1");
  RNA_def_property_range(prop, 0, 10000);
  RNA_def_property_ui_text(prop, "X1", "");
  RNA_def_property_update(prop, NC_NODE | NA_EDITED, "rna_Node_update");

  prop = RNA_def_property(srna, "max_x", PROP_INT, PROP_NONE);
  RNA_def_property_int_sdna(prop, nullptr, "x2");
  RNA_def_property_range(prop, 0, 10000);
  RNA_def_property_ui_text(prop, "X2", "");
  RNA_def_property_update(prop, NC_NODE | NA_EDITED, "rna_Node_update");

  prop = RNA_def_property(srna, "min_y", PROP_INT, PROP_NONE);
  RNA_def_property_int_sdna(prop, nullptr, "y1");
  RNA_def_property_range(prop, 0, 10000);
  RNA_def_property_ui_text(prop, "Y1", "");
  RNA_def_property_update(prop, NC_NODE | NA_EDITED, "rna_Node_update");

  prop = RNA_def_property(srna, "max_y", PROP_INT, PROP_NONE);
  RNA_def_property_int_sdna(prop, nullptr, "y2");
  RNA_def_property_range(prop, 0, 10000);
  RNA_def_property_ui_text(prop, "Y2", "");
  RNA_def_property_update(prop, NC_NODE | NA_EDITED, "rna_Node_update");

  prop = RNA_def_property(srna, "rel_min_x", PROP_FLOAT, PROP_NONE);
  RNA_def_property_float_sdna(prop, nullptr, "fac_x1");
  RNA_def_property_range(prop, 0.0, 1.0);
  RNA_def_property_ui_text(prop, "X1", "");
  RNA_def_property_update(prop, NC_NODE | NA_EDITED, "rna_Node_update");

  prop = RNA_def_property(srna, "rel_max_x", PROP_FLOAT, PROP_NONE);
  RNA_def_property_float_sdna(prop, nullptr, "fac_x2");
  RNA_def_property_range(prop, 0.0, 1.0);
  RNA_def_property_ui_text(prop, "X2", "");
  RNA_def_property_update(prop, NC_NODE | NA_EDITED, "rna_Node_update");

  prop = RNA_def_property(srna, "rel_min_y", PROP_FLOAT, PROP_NONE);
  RNA_def_property_float_sdna(prop, nullptr, "fac_y1");
  RNA_def_property_range(prop, 0.0, 1.0);
  RNA_def_property_ui_text(prop, "Y1", "");
  RNA_def_property_update(prop, NC_NODE | NA_EDITED, "rna_Node_update");

  prop = RNA_def_property(srna, "rel_max_y", PROP_FLOAT, PROP_NONE);
  RNA_def_property_float_sdna(prop, nullptr, "fac_y2");
  RNA_def_property_range(prop, 0.0, 1.0);
  RNA_def_property_ui_text(prop, "Y2", "");
  RNA_def_property_update(prop, NC_NODE | NA_EDITED, "rna_Node_update");
}

static void def_cmp_dblur(StructRNA *srna)
{
  PropertyRNA *prop;

  RNA_def_struct_sdna_from(srna, "NodeDBlurData", "storage");

  prop = RNA_def_property(srna, "iterations", PROP_INT, PROP_NONE);
  RNA_def_property_int_sdna(prop, nullptr, "iter");
  RNA_def_property_range(prop, 1, 32);
  RNA_def_property_ui_text(prop, "Iterations", "");
  RNA_def_property_update(prop, NC_NODE | NA_EDITED, "rna_Node_update");

  prop = RNA_def_property(srna, "center_x", PROP_FLOAT, PROP_NONE);
  RNA_def_property_float_sdna(prop, nullptr, "center_x");
  RNA_def_property_range(prop, 0.0f, 1.0f);
  RNA_def_property_ui_text(prop, "Center X", "");
  RNA_def_property_update(prop, NC_NODE | NA_EDITED, "rna_Node_update");

  prop = RNA_def_property(srna, "center_y", PROP_FLOAT, PROP_NONE);
  RNA_def_property_float_sdna(prop, nullptr, "center_y");
  RNA_def_property_range(prop, 0.0f, 1.0f);
  RNA_def_property_ui_text(prop, "Center Y", "");
  RNA_def_property_update(prop, NC_NODE | NA_EDITED, "rna_Node_update");

  prop = RNA_def_property(srna, "distance", PROP_FLOAT, PROP_NONE);
  RNA_def_property_float_sdna(prop, nullptr, "distance");
  RNA_def_property_range(prop, -1.0f, 1.0f);
  RNA_def_property_ui_text(prop, "Distance", "");
  RNA_def_property_update(prop, NC_NODE | NA_EDITED, "rna_Node_update");

  prop = RNA_def_property(srna, "angle", PROP_FLOAT, PROP_ANGLE);
  RNA_def_property_float_sdna(prop, nullptr, "angle");
  RNA_def_property_range(prop, 0.0f, DEG2RADF(360.0f));
  RNA_def_property_ui_text(prop, "Angle", "");
  RNA_def_property_update(prop, NC_NODE | NA_EDITED, "rna_Node_update");

  prop = RNA_def_property(srna, "spin", PROP_FLOAT, PROP_ANGLE);
  RNA_def_property_float_sdna(prop, nullptr, "spin");
  RNA_def_property_range(prop, DEG2RADF(-360.0f), DEG2RADF(360.0f));
  RNA_def_property_ui_text(prop, "Spin", "");
  RNA_def_property_update(prop, NC_NODE | NA_EDITED, "rna_Node_update");

  prop = RNA_def_property(srna, "zoom", PROP_FLOAT, PROP_NONE);
  RNA_def_property_float_sdna(prop, nullptr, "zoom");
  RNA_def_property_range(prop, 0.0f, 100.0f);
  RNA_def_property_ui_text(prop, "Zoom", "");
  RNA_def_property_update(prop, NC_NODE | NA_EDITED, "rna_Node_update");
}

static void def_cmp_bilateral_blur(StructRNA *srna)
{
  PropertyRNA *prop;

  RNA_def_struct_sdna_from(srna, "NodeBilateralBlurData", "storage");

  prop = RNA_def_property(srna, "iterations", PROP_INT, PROP_NONE);
  RNA_def_property_int_sdna(prop, nullptr, "iter");
  RNA_def_property_range(prop, 1, 128);
  RNA_def_property_ui_text(prop, "Iterations", "");
  RNA_def_property_update(prop, NC_NODE | NA_EDITED, "rna_Node_update");

  prop = RNA_def_property(srna, "sigma_color", PROP_FLOAT, PROP_NONE);
  RNA_def_property_float_sdna(prop, nullptr, "sigma_color");
  RNA_def_property_range(prop, 0.01f, 3.0f);
  RNA_def_property_ui_text(prop, "Color Sigma", "");
  RNA_def_property_update(prop, NC_NODE | NA_EDITED, "rna_Node_update");

  prop = RNA_def_property(srna, "sigma_space", PROP_FLOAT, PROP_NONE);
  RNA_def_property_float_sdna(prop, nullptr, "sigma_space");
  RNA_def_property_range(prop, 0.01f, 30.0f);
  RNA_def_property_ui_text(prop, "Space Sigma", "");
  RNA_def_property_update(prop, NC_NODE | NA_EDITED, "rna_Node_update");
}

static void def_cmp_premul_key(StructRNA *srna)
{
  PropertyRNA *prop;

  static const EnumPropertyItem type_items[] = {
      {0, "STRAIGHT_TO_PREMUL", 0, "To Premultiplied", "Convert straight to premultiplied"},
      {1, "PREMUL_TO_STRAIGHT", 0, "To Straight", "Convert premultiplied to straight"},
      {0, nullptr, 0, nullptr, nullptr},
  };

  prop = RNA_def_property(srna, "mapping", PROP_ENUM, PROP_NONE);
  RNA_def_property_enum_sdna(prop, nullptr, "custom1");
  RNA_def_property_enum_items(prop, type_items);
  RNA_def_property_ui_text(
      prop, "Mapping", "Conversion between premultiplied alpha and key alpha");
  RNA_def_property_update(prop, NC_NODE | NA_EDITED, "rna_Node_update");
}

static void def_cmp_glare(StructRNA *srna)
{
  PropertyRNA *prop;

  static const EnumPropertyItem type_items[] = {
      {CMP_NODE_GLARE_BLOOM, "BLOOM", 0, "Bloom", ""},
      {CMP_NODE_GLARE_GHOST, "GHOSTS", 0, "Ghosts", ""},
      {CMP_NODE_GLARE_STREAKS, "STREAKS", 0, "Streaks", ""},
      {CMP_NODE_GLARE_FOG_GLOW, "FOG_GLOW", 0, "Fog Glow", ""},
      {CMP_NODE_GLARE_SIMPLE_STAR, "SIMPLE_STAR", 0, "Simple Star", ""},
      {0, nullptr, 0, nullptr, nullptr},
  };

  static const EnumPropertyItem quality_items[] = {
      {0, "HIGH", 0, "High", ""},
      {1, "MEDIUM", 0, "Medium", ""},
      {2, "LOW", 0, "Low", ""},
      {0, nullptr, 0, nullptr, nullptr},
  };

  RNA_def_struct_sdna_from(srna, "NodeGlare", "storage");

  prop = RNA_def_property(srna, "glare_type", PROP_ENUM, PROP_NONE);
  RNA_def_property_enum_sdna(prop, nullptr, "type");
  RNA_def_property_enum_items(prop, type_items);
  RNA_def_property_ui_text(prop, "Glare Type", "");
  RNA_def_property_update(prop, NC_NODE | NA_EDITED, "rna_Node_update");

  prop = RNA_def_property(srna, "quality", PROP_ENUM, PROP_NONE);
  RNA_def_property_enum_sdna(prop, nullptr, "quality");
  RNA_def_property_enum_items(prop, quality_items);
  RNA_def_property_ui_text(
      prop,
      "Quality",
      "If not set to high quality, the effect will be applied to a low-res copy "
      "of the source image");
  RNA_def_property_update(prop, NC_NODE | NA_EDITED, "rna_Node_update");

  prop = RNA_def_property(srna, "iterations", PROP_INT, PROP_NONE);
  RNA_def_property_int_sdna(prop, nullptr, "iter");
  RNA_def_property_range(prop, 2, 5);
  RNA_def_property_ui_text(prop, "Iterations", "");
  RNA_def_property_update(prop, NC_NODE | NA_EDITED, "rna_Node_update");

  prop = RNA_def_property(srna, "color_modulation", PROP_FLOAT, PROP_NONE);
  RNA_def_property_float_sdna(prop, nullptr, "colmod");
  RNA_def_property_range(prop, 0.0f, 1.0f);
  RNA_def_property_ui_text(
      prop,
      "Color Modulation",
      "Amount of Color Modulation, modulates colors of streaks and ghosts for "
      "a spectral dispersion effect");
  RNA_def_property_update(prop, NC_NODE | NA_EDITED, "rna_Node_update");

  prop = RNA_def_property(srna, "mix", PROP_FLOAT, PROP_NONE);
  RNA_def_property_float_sdna(prop, nullptr, "mix");
  RNA_def_property_range(prop, -1.0f, 1.0f);
  RNA_def_property_ui_text(
      prop, "Mix", "-1 is original image only, 0 is exact 50/50 mix, 1 is processed image only");
  RNA_def_property_update(prop, NC_NODE | NA_EDITED, "rna_Node_update");

  prop = RNA_def_property(srna, "threshold", PROP_FLOAT, PROP_NONE);
  RNA_def_property_float_sdna(prop, nullptr, "threshold");
  RNA_def_property_range(prop, 0.0f, 1000.0f);
  RNA_def_property_ui_text(
      prop,
      "Threshold",
      "The glare filter will only be applied to pixels brighter than this value");
  RNA_def_property_update(prop, NC_NODE | NA_EDITED, "rna_Node_update");

  prop = RNA_def_property(srna, "streaks", PROP_INT, PROP_NONE);
  RNA_def_property_int_sdna(prop, nullptr, "streaks");
  RNA_def_property_range(prop, 1, 16);
  RNA_def_property_ui_text(prop, "Streaks", "Total number of streaks");
  RNA_def_property_update(prop, NC_NODE | NA_EDITED, "rna_Node_update");

  prop = RNA_def_property(srna, "angle_offset", PROP_FLOAT, PROP_ANGLE);
  RNA_def_property_float_sdna(prop, nullptr, "angle_ofs");
  RNA_def_property_range(prop, 0.0f, DEG2RADF(180.0f));
  RNA_def_property_ui_text(prop, "Angle Offset", "Streak angle offset");
  RNA_def_property_update(prop, NC_NODE | NA_EDITED, "rna_Node_update");

  prop = RNA_def_property(srna, "fade", PROP_FLOAT, PROP_NONE);
  RNA_def_property_float_sdna(prop, nullptr, "fade");
  RNA_def_property_range(prop, 0.75f, 1.0f);
  RNA_def_property_ui_text(prop, "Fade", "Streak fade-out factor");
  RNA_def_property_update(prop, NC_NODE | NA_EDITED, "rna_Node_update");

  prop = RNA_def_property(srna, "use_rotate_45", PROP_BOOLEAN, PROP_NONE);
  RNA_def_property_boolean_sdna(prop, nullptr, "star_45", 0);
  RNA_def_property_ui_text(prop, "Rotate 45", "Simple star filter: add 45 degree rotation offset");
  RNA_def_property_update(prop, NC_NODE | NA_EDITED, "rna_Node_update");

  prop = RNA_def_property(srna, "size", PROP_INT, PROP_NONE);
  RNA_def_property_int_sdna(prop, nullptr, "size");
  RNA_def_property_range(prop, 1, 9);
  RNA_def_property_ui_text(
      prop,
      "Size",
      "Glow/glare size (not actual size; relative to initial size of bright area of pixels)");
  RNA_def_property_update(prop, NC_NODE | NA_EDITED, "rna_Node_update");

  /* TODO */
}

static void def_cmp_tonemap(StructRNA *srna)
{
  PropertyRNA *prop;

  static const EnumPropertyItem type_items[] = {
      {1,
       "RD_PHOTORECEPTOR",
       0,
       "R/D Photoreceptor",
       "More advanced algorithm based on eye physiology, by Reinhard and Devlin"},
      {0, "RH_SIMPLE", 0, "Rh Simple", "Simpler photographic algorithm by Reinhard"},
      {0, nullptr, 0, nullptr, nullptr},
  };

  RNA_def_struct_sdna_from(srna, "NodeTonemap", "storage");

  prop = RNA_def_property(srna, "tonemap_type", PROP_ENUM, PROP_NONE);
  RNA_def_property_enum_sdna(prop, nullptr, "type");
  RNA_def_property_enum_items(prop, type_items);
  RNA_def_property_ui_text(prop, "Tonemap Type", "");
  RNA_def_property_update(prop, NC_NODE | NA_EDITED, "rna_Node_update");

  prop = RNA_def_property(srna, "key", PROP_FLOAT, PROP_NONE);
  RNA_def_property_float_sdna(prop, nullptr, "key");
  RNA_def_property_range(prop, 0.0f, 1.0f);
  RNA_def_property_ui_text(prop, "Key", "The value the average luminance is mapped to");
  RNA_def_property_update(prop, NC_NODE | NA_EDITED, "rna_Node_update");

  prop = RNA_def_property(srna, "offset", PROP_FLOAT, PROP_NONE);
  RNA_def_property_float_sdna(prop, nullptr, "offset");
  RNA_def_property_range(prop, 0.001f, 10.0f);
  RNA_def_property_ui_text(
      prop,
      "Offset",
      "Normally always 1, but can be used as an extra control to alter the brightness curve");
  RNA_def_property_update(prop, NC_NODE | NA_EDITED, "rna_Node_update");

  prop = RNA_def_property(srna, "gamma", PROP_FLOAT, PROP_NONE);
  RNA_def_property_float_sdna(prop, nullptr, "gamma");
  RNA_def_property_range(prop, 0.001f, 3.0f);
  RNA_def_property_ui_text(prop, "Gamma", "If not used, set to 1");
  RNA_def_property_update(prop, NC_NODE | NA_EDITED, "rna_Node_update");

  prop = RNA_def_property(srna, "intensity", PROP_FLOAT, PROP_NONE);
  RNA_def_property_float_sdna(prop, nullptr, "f");
  RNA_def_property_range(prop, -8.0f, 8.0f);
  RNA_def_property_ui_text(
      prop, "Intensity", "If less than zero, darkens image; otherwise, makes it brighter");
  RNA_def_property_update(prop, NC_NODE | NA_EDITED, "rna_Node_update");

  prop = RNA_def_property(srna, "contrast", PROP_FLOAT, PROP_NONE);
  RNA_def_property_float_sdna(prop, nullptr, "m");
  RNA_def_property_range(prop, 0.0f, 1.0f);
  RNA_def_property_ui_text(prop, "Contrast", "Set to 0 to use estimate from input image");
  RNA_def_property_update(prop, NC_NODE | NA_EDITED, "rna_Node_update");

  prop = RNA_def_property(srna, "adaptation", PROP_FLOAT, PROP_NONE);
  RNA_def_property_float_sdna(prop, nullptr, "a");
  RNA_def_property_range(prop, 0.0f, 1.0f);
  RNA_def_property_ui_text(prop, "Adaptation", "If 0, global; if 1, based on pixel intensity");
  RNA_def_property_update(prop, NC_NODE | NA_EDITED, "rna_Node_update");

  prop = RNA_def_property(srna, "correction", PROP_FLOAT, PROP_NONE);
  RNA_def_property_float_sdna(prop, nullptr, "c");
  RNA_def_property_range(prop, 0.0f, 1.0f);
  RNA_def_property_ui_text(
      prop, "Color Correction", "If 0, same for all channels; if 1, each independent");
  RNA_def_property_update(prop, NC_NODE | NA_EDITED, "rna_Node_update");
}

static void def_cmp_lensdist(StructRNA *srna)
{
  PropertyRNA *prop;

  RNA_def_struct_sdna_from(srna, "NodeLensDist", "storage");

  prop = RNA_def_property(srna, "use_projector", PROP_BOOLEAN, PROP_NONE);
  RNA_def_property_boolean_sdna(prop, nullptr, "proj", 1);
  RNA_def_property_ui_text(
      prop,
      "Projector",
      "Enable/disable projector mode (the effect is applied in horizontal direction only)");
  RNA_def_property_update(prop, NC_NODE | NA_EDITED, "rna_Node_update");

  prop = RNA_def_property(srna, "use_jitter", PROP_BOOLEAN, PROP_NONE);
  RNA_def_property_boolean_sdna(prop, nullptr, "jit", 1);
  RNA_def_property_ui_text(prop, "Jitter", "Enable/disable jittering (faster, but also noisier)");
  RNA_def_property_translation_context(prop, BLT_I18NCONTEXT_ID_NODETREE);
  RNA_def_property_update(prop, NC_NODE | NA_EDITED, "rna_Node_update");

  prop = RNA_def_property(srna, "use_fit", PROP_BOOLEAN, PROP_NONE);
  RNA_def_property_boolean_sdna(prop, nullptr, "fit", 1);
  RNA_def_property_ui_text(
      prop,
      "Fit",
      "For positive distortion factor only: scale image such that black areas are not visible");
  RNA_def_property_update(prop, NC_NODE | NA_EDITED, "rna_Node_update");
}

static void def_cmp_colorbalance(StructRNA *srna)
{
  PropertyRNA *prop;
  static float default_1[3] = {1.0f, 1.0f, 1.0f};

  static const EnumPropertyItem type_items[] = {
      {CMP_NODE_COLOR_BALANCE_LGG, "LIFT_GAMMA_GAIN", 0, "Lift/Gamma/Gain", ""},
      {CMP_NODE_COLOR_BALANCE_ASC_CDL,
       "OFFSET_POWER_SLOPE",
       0,
       "Offset/Power/Slope (ASC-CDL)",
       "ASC-CDL standard color correction"},
      {CMP_NODE_COLOR_BALANCE_WHITEPOINT,
       "WHITEPOINT",
       0,
       "White Point",
       "Chromatic adaption from a different white point"},
      {0, nullptr, 0, nullptr, nullptr},
  };

  prop = RNA_def_property(srna, "correction_method", PROP_ENUM, PROP_NONE);
  RNA_def_property_enum_sdna(prop, nullptr, "custom1");
  RNA_def_property_enum_items(prop, type_items);
  RNA_def_property_ui_text(prop, "Correction Formula", "");
  RNA_def_property_update(prop, NC_NODE | NA_EDITED, "rna_Node_update");

  RNA_def_struct_sdna_from(srna, "NodeColorBalance", "storage");

  prop = RNA_def_property(srna, "lift", PROP_FLOAT, PROP_COLOR_GAMMA);
  RNA_def_property_float_sdna(prop, nullptr, "lift");
  RNA_def_property_array(prop, 3);
  RNA_def_property_float_array_default(prop, default_1);
  RNA_def_property_ui_range(prop, 0, 2, 0.1, 3);
  RNA_def_property_ui_text(prop, "Lift", "Correction for shadows");
  RNA_def_property_update(prop, NC_NODE | NA_EDITED, "rna_NodeColorBalance_update_lgg");

  prop = RNA_def_property(srna, "gamma", PROP_FLOAT, PROP_COLOR_GAMMA);
  RNA_def_property_float_sdna(prop, nullptr, "gamma");
  RNA_def_property_array(prop, 3);
  RNA_def_property_float_array_default(prop, default_1);
  RNA_def_property_ui_range(prop, 0, 2, 0.1, 3);
  RNA_def_property_ui_text(prop, "Gamma", "Correction for midtones");
  RNA_def_property_update(prop, NC_NODE | NA_EDITED, "rna_NodeColorBalance_update_lgg");

  prop = RNA_def_property(srna, "gain", PROP_FLOAT, PROP_COLOR_GAMMA);
  RNA_def_property_float_sdna(prop, nullptr, "gain");
  RNA_def_property_array(prop, 3);
  RNA_def_property_float_array_default(prop, default_1);
  RNA_def_property_ui_range(prop, 0, 2, 0.1, 3);
  RNA_def_property_ui_text(prop, "Gain", "Correction for highlights");
  RNA_def_property_update(prop, NC_NODE | NA_EDITED, "rna_NodeColorBalance_update_lgg");

  prop = RNA_def_property(srna, "offset", PROP_FLOAT, PROP_COLOR_GAMMA);
  RNA_def_property_float_sdna(prop, nullptr, "offset");
  RNA_def_property_array(prop, 3);
  RNA_def_property_ui_range(prop, 0, 1, 0.1, 3);
  RNA_def_property_ui_text(prop, "Offset", "Correction for entire tonal range");
  RNA_def_property_update(prop, NC_NODE | NA_EDITED, "rna_NodeColorBalance_update_cdl");

  prop = RNA_def_property(srna, "power", PROP_FLOAT, PROP_COLOR_GAMMA);
  RNA_def_property_float_sdna(prop, nullptr, "power");
  RNA_def_property_array(prop, 3);
  RNA_def_property_float_array_default(prop, default_1);
  RNA_def_property_range(prop, 0.0f, FLT_MAX);
  RNA_def_property_ui_range(prop, 0, 2, 0.1, 3);
  RNA_def_property_ui_text(prop, "Power", "Correction for midtones");
  RNA_def_property_update(prop, NC_NODE | NA_EDITED, "rna_NodeColorBalance_update_cdl");

  prop = RNA_def_property(srna, "slope", PROP_FLOAT, PROP_COLOR_GAMMA);
  RNA_def_property_float_sdna(prop, nullptr, "slope");
  RNA_def_property_array(prop, 3);
  RNA_def_property_float_array_default(prop, default_1);
  RNA_def_property_range(prop, 0.0f, FLT_MAX);
  RNA_def_property_ui_range(prop, 0, 2, 0.1, 3);
  RNA_def_property_ui_text(prop, "Slope", "Correction for highlights");
  RNA_def_property_update(prop, NC_NODE | NA_EDITED, "rna_NodeColorBalance_update_cdl");

  prop = RNA_def_property(srna, "offset_basis", PROP_FLOAT, PROP_NONE);
  RNA_def_property_range(prop, -FLT_MAX, FLT_MAX);
  RNA_def_property_ui_range(prop, -1.0, 1.0, 1.0, 2);
  RNA_def_property_ui_text(prop, "Basis", "Support negative color by using this as the RGB basis");
  RNA_def_property_update(prop, NC_NODE | NA_EDITED, "rna_NodeColorBalance_update_cdl");

  prop = RNA_def_property(srna, "input_temperature", PROP_FLOAT, PROP_COLOR_TEMPERATURE);
  RNA_def_property_float_sdna(prop, nullptr, "input_temperature");
  RNA_def_property_float_default(prop, 6500.0f);
  RNA_def_property_range(prop, 1800.0f, 100000.0f);
  RNA_def_property_ui_range(prop, 2000.0f, 11000.0f, 100, 0);
  RNA_def_property_ui_text(
      prop, "Input Temperature", "Color temperature of the input's white point");
  RNA_def_property_update(prop, NC_NODE | NA_EDITED, "rna_Node_update");

  prop = RNA_def_property(srna, "input_tint", PROP_FLOAT, PROP_FACTOR);
  RNA_def_property_float_sdna(prop, nullptr, "input_tint");
  RNA_def_property_float_default(prop, 10.0f);
  RNA_def_property_range(prop, -500.0f, 500.0f);
  RNA_def_property_ui_range(prop, -150.0f, 150.0f, 1, 1);
  RNA_def_property_ui_text(
      prop,
      "Input Tint",
      "Color tint of the input's white point (the default of 10 matches daylight)");
  RNA_def_property_update(prop, NC_NODE | NA_EDITED, "rna_Node_update");

  prop = RNA_def_property(srna, "input_whitepoint", PROP_FLOAT, PROP_COLOR);
  RNA_def_property_array(prop, 3);
  RNA_def_property_float_funcs(prop,
                               "rna_NodeColorBalance_input_whitepoint_get",
                               "rna_NodeColorBalance_input_whitepoint_set",
                               nullptr);
  RNA_def_property_ui_text(prop,
                           "Input White Point",
                           "The color which gets mapped to white "
                           "(automatically converted to/from temperature and tint)");
  RNA_def_property_update(prop, NC_WINDOW, "rna_Node_update");

  prop = RNA_def_property(srna, "output_temperature", PROP_FLOAT, PROP_COLOR_TEMPERATURE);
  RNA_def_property_float_sdna(prop, nullptr, "output_temperature");
  RNA_def_property_float_default(prop, 6500.0f);
  RNA_def_property_range(prop, 1800.0f, 100000.0f);
  RNA_def_property_ui_range(prop, 2000.0f, 11000.0f, 100, 0);
  RNA_def_property_ui_text(
      prop, "Output Temperature", "Color temperature of the output's white point");
  RNA_def_property_update(prop, NC_NODE | NA_EDITED, "rna_Node_update");

  prop = RNA_def_property(srna, "output_tint", PROP_FLOAT, PROP_FACTOR);
  RNA_def_property_float_sdna(prop, nullptr, "output_tint");
  RNA_def_property_float_default(prop, 10.0f);
  RNA_def_property_range(prop, -500.0f, 500.0f);
  RNA_def_property_ui_range(prop, -150.0f, 150.0f, 1, 1);
  RNA_def_property_ui_text(
      prop,
      "Output Tint",
      "Color tint of the output's white point (the default of 10 matches daylight)");
  RNA_def_property_update(prop, NC_NODE | NA_EDITED, "rna_Node_update");

  prop = RNA_def_property(srna, "output_whitepoint", PROP_FLOAT, PROP_COLOR);
  RNA_def_property_array(prop, 3);
  RNA_def_property_float_funcs(prop,
                               "rna_NodeColorBalance_output_whitepoint_get",
                               "rna_NodeColorBalance_output_whitepoint_set",
                               nullptr);
  RNA_def_property_ui_text(prop,
                           "Output White Point",
                           "The color which gets white gets mapped to "
                           "(automatically converted to/from temperature and tint)");
  RNA_def_property_update(prop, NC_WINDOW, "rna_Node_update");
}

static void def_cmp_huecorrect(StructRNA *srna)
{
  PropertyRNA *prop;

  prop = RNA_def_property(srna, "mapping", PROP_POINTER, PROP_NONE);
  RNA_def_property_pointer_sdna(prop, nullptr, "storage");
  RNA_def_property_struct_type(prop, "CurveMapping");
  RNA_def_property_ui_text(prop, "Mapping", "");
  RNA_def_property_update(prop, NC_NODE | NA_EDITED, "rna_Node_update");
}

static void def_cmp_zcombine(StructRNA *srna)
{
  PropertyRNA *prop;

  prop = RNA_def_property(srna, "use_alpha", PROP_BOOLEAN, PROP_NONE);
  RNA_def_property_boolean_sdna(prop, nullptr, "custom1", 0);
  RNA_def_property_ui_text(
      prop, "Use Alpha", "Take alpha channel into account when doing the Z operation");
  RNA_def_property_update(prop, NC_NODE | NA_EDITED, "rna_Node_update");

  prop = RNA_def_property(srna, "use_antialias_z", PROP_BOOLEAN, PROP_NONE);
  RNA_def_property_boolean_negative_sdna(prop, nullptr, "custom2", 0);
  RNA_def_property_ui_text(
      prop,
      "Anti-Alias Z",
      "Anti-alias the z-buffer to try to avoid artifacts, mostly useful for Blender renders");
  RNA_def_property_update(prop, NC_NODE | NA_EDITED, "rna_Node_update");
}

static void def_cmp_ycc(StructRNA *srna)
{
  PropertyRNA *prop;

  prop = RNA_def_property(srna, "mode", PROP_ENUM, PROP_NONE);
  RNA_def_property_enum_sdna(prop, nullptr, "custom1");
  RNA_def_property_enum_items(prop, node_ycc_items);
  RNA_def_property_ui_text(prop, "Mode", "");
  RNA_def_property_update(prop, NC_NODE | NA_EDITED, "rna_Node_update");
}

static void def_cmp_combsep_color(StructRNA *srna)
{
  static const EnumPropertyItem mode_items[] = {
      {CMP_NODE_COMBSEP_COLOR_RGB, "RGB", ICON_NONE, "RGB", "Use RGB color processing"},
      {CMP_NODE_COMBSEP_COLOR_HSV, "HSV", ICON_NONE, "HSV", "Use HSV color processing"},
      {CMP_NODE_COMBSEP_COLOR_HSL, "HSL", ICON_NONE, "HSL", "Use HSL color processing"},
      {CMP_NODE_COMBSEP_COLOR_YCC, "YCC", ICON_NONE, "YCbCr", "Use YCbCr color processing"},
      {CMP_NODE_COMBSEP_COLOR_YUV, "YUV", ICON_NONE, "YUV", "Use YUV color processing"},
      {0, nullptr, 0, nullptr, nullptr},
  };

  PropertyRNA *prop;

  RNA_def_struct_sdna_from(srna, "NodeCMPCombSepColor", "storage");

  prop = RNA_def_property(srna, "mode", PROP_ENUM, PROP_NONE);
  RNA_def_property_enum_items(prop, mode_items);
  RNA_def_property_ui_text(prop, "Mode", "Mode of color processing");
  RNA_def_property_update(prop, NC_NODE | NA_EDITED, "rna_Node_socket_update");

  prop = RNA_def_property(srna, "ycc_mode", PROP_ENUM, PROP_NONE);
  RNA_def_property_enum_items(prop, node_ycc_items);
  RNA_def_property_ui_text(prop, "Color Space", "Color space used for YCbCrA processing");
  RNA_def_property_update(prop, NC_NODE | NA_EDITED, "rna_Node_update");
}

static void def_cmp_movieclip(StructRNA *srna)
{
  PropertyRNA *prop;

  prop = RNA_def_property(srna, "clip", PROP_POINTER, PROP_NONE);
  RNA_def_property_pointer_sdna(prop, nullptr, "id");
  RNA_def_property_struct_type(prop, "MovieClip");
  RNA_def_property_flag(prop, PROP_EDITABLE);
  RNA_def_property_override_flag(prop, PROPOVERRIDE_OVERRIDABLE_LIBRARY);
  RNA_def_property_ui_text(prop, "Movie Clip", "");
  RNA_def_property_update(prop, NC_NODE | NA_EDITED, "rna_Node_update_relations");

  RNA_def_struct_sdna_from(srna, "MovieClipUser", "storage");
}

static void def_cmp_stabilize2d(StructRNA *srna)
{
  PropertyRNA *prop;

  prop = RNA_def_property(srna, "clip", PROP_POINTER, PROP_NONE);
  RNA_def_property_pointer_sdna(prop, nullptr, "id");
  RNA_def_property_struct_type(prop, "MovieClip");
  RNA_def_property_flag(prop, PROP_EDITABLE);
  RNA_def_property_override_flag(prop, PROPOVERRIDE_OVERRIDABLE_LIBRARY);
  RNA_def_property_ui_text(prop, "Movie Clip", "");
  RNA_def_property_update(prop, NC_NODE | NA_EDITED, "rna_Node_update_relations");

  prop = RNA_def_property(srna, "filter_type", PROP_ENUM, PROP_NONE);
  RNA_def_property_enum_sdna(prop, nullptr, "custom1");
  RNA_def_property_enum_items(prop, node_sampler_type_items);
  RNA_def_property_ui_text(prop, "Filter", "Method to use to filter stabilization");
  RNA_def_property_update(prop, NC_NODE | NA_EDITED, "rna_Node_update");

  prop = RNA_def_property(srna, "invert", PROP_BOOLEAN, PROP_NONE);
  RNA_def_property_boolean_sdna(prop, nullptr, "custom2", CMP_NODE_STABILIZE_FLAG_INVERSE);
  RNA_def_property_ui_text(
      prop, "Invert", "Invert stabilization to re-introduce motion to the frame");
  RNA_def_property_update(prop, NC_NODE | NA_EDITED, "rna_Node_update");
}

static void def_cmp_moviedistortion(StructRNA *srna)
{
  PropertyRNA *prop;

  static const EnumPropertyItem distortion_type_items[] = {
      {0, "UNDISTORT", 0, "Undistort", ""},
      {1, "DISTORT", 0, "Distort", ""},
      {0, nullptr, 0, nullptr, nullptr},
  };

  prop = RNA_def_property(srna, "clip", PROP_POINTER, PROP_NONE);
  RNA_def_property_pointer_sdna(prop, nullptr, "id");
  RNA_def_property_struct_type(prop, "MovieClip");
  RNA_def_property_flag(prop, PROP_EDITABLE);
  RNA_def_property_override_flag(prop, PROPOVERRIDE_OVERRIDABLE_LIBRARY);
  RNA_def_property_ui_text(prop, "Movie Clip", "");
  RNA_def_property_update(prop, NC_NODE | NA_EDITED, "rna_Node_update_relations");

  prop = RNA_def_property(srna, "distortion_type", PROP_ENUM, PROP_NONE);
  RNA_def_property_enum_sdna(prop, nullptr, "custom1");
  RNA_def_property_enum_items(prop, distortion_type_items);
  RNA_def_property_ui_text(prop, "Distortion", "Distortion to use to filter image");
  RNA_def_property_update(prop, NC_NODE | NA_EDITED, "rna_Node_update");
}

static void def_cmp_mask(StructRNA *srna)
{
  PropertyRNA *prop;

  static const EnumPropertyItem aspect_type_items[] = {
      {0, "SCENE", 0, "Scene Size", ""},
      {CMP_NODE_MASK_FLAG_SIZE_FIXED, "FIXED", 0, "Fixed", "Use pixel size for the buffer"},
      {CMP_NODE_MASK_FLAG_SIZE_FIXED_SCENE,
       "FIXED_SCENE",
       0,
       "Fixed/Scene",
       "Pixel size scaled by scene percentage"},
      {0, nullptr, 0, nullptr, nullptr},
  };

  prop = RNA_def_property(srna, "mask", PROP_POINTER, PROP_NONE);
  RNA_def_property_pointer_sdna(prop, nullptr, "id");
  RNA_def_property_struct_type(prop, "Mask");
  RNA_def_property_flag(prop, PROP_EDITABLE);
  RNA_def_property_override_flag(prop, PROPOVERRIDE_OVERRIDABLE_LIBRARY);
  RNA_def_property_ui_text(prop, "Mask", "");
  RNA_def_property_update(prop, NC_NODE | NA_EDITED, "rna_Node_update_relations");

  prop = RNA_def_property(srna, "use_feather", PROP_BOOLEAN, PROP_NONE);
  RNA_def_property_boolean_negative_sdna(prop, nullptr, "custom1", CMP_NODE_MASK_FLAG_NO_FEATHER);
  RNA_def_property_ui_text(prop, "Feather", "Use feather information from the mask");
  RNA_def_property_update(prop, NC_NODE | NA_EDITED, "rna_Node_update");

  prop = RNA_def_property(srna, "use_motion_blur", PROP_BOOLEAN, PROP_NONE);
  RNA_def_property_boolean_sdna(prop, nullptr, "custom1", CMP_NODE_MASK_FLAG_MOTION_BLUR);
  RNA_def_property_ui_text(prop, "Motion Blur", "Use multi-sampled motion blur of the mask");
  RNA_def_property_update(prop, NC_NODE | NA_EDITED, "rna_Node_update");

  prop = RNA_def_property(srna, "motion_blur_samples", PROP_INT, PROP_NONE);
  RNA_def_property_int_sdna(prop, nullptr, "custom2");
  RNA_def_property_range(prop, 1, CMP_NODE_MASK_MBLUR_SAMPLES_MAX);
  RNA_def_property_ui_text(prop, "Samples", "Number of motion blur samples");
  RNA_def_property_update(prop, NC_NODE | NA_EDITED, "rna_Node_update");

  prop = RNA_def_property(srna, "motion_blur_shutter", PROP_FLOAT, PROP_NONE);
  RNA_def_property_float_sdna(prop, nullptr, "custom3");
  RNA_def_property_range(prop, 0.0, 1.0f);
  RNA_def_property_ui_text(prop, "Shutter", "Exposure for motion blur as a factor of FPS");
  RNA_def_property_update(prop, NC_NODE | NA_EDITED, "rna_Node_update");

  prop = RNA_def_property(srna, "size_source", PROP_ENUM, PROP_NONE);
  RNA_def_property_enum_bitflag_sdna(prop, nullptr, "custom1");
  RNA_def_property_enum_items(prop, aspect_type_items);
  RNA_def_property_ui_text(
      prop, "Size Source", "Where to get the mask size from for aspect/size information");
  RNA_def_property_update(prop, NC_NODE | NA_EDITED, "rna_Node_update");

  RNA_def_struct_sdna_from(srna, "NodeMask", "storage");

  prop = RNA_def_property(srna, "size_x", PROP_INT, PROP_NONE);
  RNA_def_property_range(prop, 1.0f, 10000.0f);
  RNA_def_property_ui_text(prop, "X", "");
  RNA_def_property_update(prop, NC_NODE | NA_EDITED, "rna_Node_update");

  prop = RNA_def_property(srna, "size_y", PROP_INT, PROP_NONE);
  RNA_def_property_range(prop, 1.0f, 10000.0f);
  RNA_def_property_ui_text(prop, "Y", "");
  RNA_def_property_update(prop, NC_NODE | NA_EDITED, "rna_Node_update");
}

static void dev_cmd_transform(StructRNA *srna)
{
  PropertyRNA *prop;

  prop = RNA_def_property(srna, "filter_type", PROP_ENUM, PROP_NONE);
  RNA_def_property_enum_sdna(prop, nullptr, "custom1");
  RNA_def_property_enum_items(prop, node_sampler_type_items);
  RNA_def_property_ui_text(prop, "Filter", "Method to use to filter transform");
  RNA_def_property_update(prop, NC_NODE | NA_EDITED, "rna_Node_update");
}

/* -- Compositor Nodes ------------------------------------------------------ */

static const EnumPropertyItem node_masktype_items[] = {
    {0, "ADD", 0, "Add", ""},
    {1, "SUBTRACT", 0, "Subtract", ""},
    {2, "MULTIPLY", 0, "Multiply", ""},
    {3, "NOT", 0, "Not", ""},
    {0, nullptr, 0, nullptr, nullptr},
};

static void def_cmp_boxmask(StructRNA *srna)
{
  PropertyRNA *prop;

  prop = RNA_def_property(srna, "mask_type", PROP_ENUM, PROP_NONE);
  RNA_def_property_enum_sdna(prop, nullptr, "custom1");
  RNA_def_property_enum_items(prop, node_masktype_items);
  RNA_def_property_ui_text(prop, "Mask Type", "");
  RNA_def_property_update(prop, NC_NODE | NA_EDITED, "rna_Node_update");

  RNA_def_struct_sdna_from(srna, "NodeBoxMask", "storage");

  prop = RNA_def_property(srna, "x", PROP_FLOAT, PROP_NONE);
  RNA_def_property_float_sdna(prop, nullptr, "x");
  RNA_def_property_float_default(prop, 0.5f);
  RNA_def_property_range(prop, -1.0f, 2.0f);
  RNA_def_property_ui_text(prop, "X", "X position of the middle of the box");
  RNA_def_property_update(prop, NC_NODE | NA_EDITED, "rna_Node_update");

  prop = RNA_def_property(srna, "y", PROP_FLOAT, PROP_NONE);
  RNA_def_property_float_sdna(prop, nullptr, "y");
  RNA_def_property_float_default(prop, 0.5f);
  RNA_def_property_range(prop, -1.0f, 2.0f);
  RNA_def_property_ui_text(prop, "Y", "Y position of the middle of the box");
  RNA_def_property_update(prop, NC_NODE | NA_EDITED, "rna_Node_update");

  prop = RNA_def_property(srna, "mask_width", PROP_FLOAT, PROP_NONE);
  RNA_def_property_float_sdna(prop, nullptr, "width");
  RNA_def_property_float_default(prop, 0.3f);
  RNA_def_property_range(prop, 0.0f, 2.0f);
  RNA_def_property_ui_text(prop, "Width", "Width of the box");
  RNA_def_property_update(prop, NC_NODE | NA_EDITED, "rna_Node_update");

  prop = RNA_def_property(srna, "mask_height", PROP_FLOAT, PROP_NONE);
  RNA_def_property_float_sdna(prop, nullptr, "height");
  RNA_def_property_float_default(prop, 0.2f);
  RNA_def_property_range(prop, 0.0f, 2.0f);
  RNA_def_property_ui_text(prop, "Height", "Height of the box");
  RNA_def_property_update(prop, NC_NODE | NA_EDITED, "rna_Node_update");

  prop = RNA_def_property(srna, "rotation", PROP_FLOAT, PROP_ANGLE);
  RNA_def_property_float_sdna(prop, nullptr, "rotation");
  RNA_def_property_float_default(prop, 0.0f);
  RNA_def_property_range(prop, DEG2RADF(-1800.0f), DEG2RADF(1800.0f));
  RNA_def_property_ui_text(prop, "Rotation", "Rotation angle of the box");
  RNA_def_property_update(prop, NC_NODE | NA_EDITED, "rna_Node_update");
}

static void def_cmp_ellipsemask(StructRNA *srna)
{
  PropertyRNA *prop;
  prop = RNA_def_property(srna, "mask_type", PROP_ENUM, PROP_NONE);
  RNA_def_property_enum_sdna(prop, nullptr, "custom1");
  RNA_def_property_enum_items(prop, node_masktype_items);
  RNA_def_property_ui_text(prop, "Mask Type", "");
  RNA_def_property_update(prop, NC_NODE | NA_EDITED, "rna_Node_update");

  RNA_def_struct_sdna_from(srna, "NodeEllipseMask", "storage");

  prop = RNA_def_property(srna, "x", PROP_FLOAT, PROP_NONE);
  RNA_def_property_float_sdna(prop, nullptr, "x");
  RNA_def_property_float_default(prop, 0.5f);
  RNA_def_property_range(prop, -1.0f, 2.0f);
  RNA_def_property_ui_text(prop, "X", "X position of the middle of the ellipse");
  RNA_def_property_update(prop, NC_NODE | NA_EDITED, "rna_Node_update");

  prop = RNA_def_property(srna, "y", PROP_FLOAT, PROP_NONE);
  RNA_def_property_float_sdna(prop, nullptr, "y");
  RNA_def_property_float_default(prop, 0.5f);
  RNA_def_property_range(prop, -1.0f, 2.0f);
  RNA_def_property_ui_text(prop, "Y", "Y position of the middle of the ellipse");
  RNA_def_property_update(prop, NC_NODE | NA_EDITED, "rna_Node_update");

  prop = RNA_def_property(srna, "mask_width", PROP_FLOAT, PROP_NONE);
  RNA_def_property_float_sdna(prop, nullptr, "width");
  RNA_def_property_float_default(prop, 0.3f);
  RNA_def_property_range(prop, 0.0f, 2.0f);
  RNA_def_property_ui_text(prop, "Width", "Width of the ellipse");
  RNA_def_property_update(prop, NC_NODE | NA_EDITED, "rna_Node_update");

  prop = RNA_def_property(srna, "mask_height", PROP_FLOAT, PROP_NONE);
  RNA_def_property_float_sdna(prop, nullptr, "height");
  RNA_def_property_float_default(prop, 0.2f);
  RNA_def_property_range(prop, 0.0f, 2.0f);
  RNA_def_property_ui_text(prop, "Height", "Height of the ellipse");
  RNA_def_property_update(prop, NC_NODE | NA_EDITED, "rna_Node_update");

  prop = RNA_def_property(srna, "rotation", PROP_FLOAT, PROP_ANGLE);
  RNA_def_property_float_sdna(prop, nullptr, "rotation");
  RNA_def_property_float_default(prop, 0.0f);
  RNA_def_property_range(prop, DEG2RADF(-1800.0f), DEG2RADF(1800.0f));
  RNA_def_property_ui_text(prop, "Rotation", "Rotation angle of the ellipse");
  RNA_def_property_update(prop, NC_NODE | NA_EDITED, "rna_Node_update");
}

static void def_cmp_bokehblur(StructRNA *srna)
{
  PropertyRNA *prop;

  /* duplicated in def_cmp_blur */
  prop = RNA_def_property(srna, "use_variable_size", PROP_BOOLEAN, PROP_NONE);
  RNA_def_property_boolean_sdna(prop, nullptr, "custom1", CMP_NODEFLAG_BLUR_VARIABLE_SIZE);
  RNA_def_property_ui_text(
      prop, "Variable Size", "Support variable blur per pixel when using an image for size input");
  RNA_def_property_update(prop, NC_NODE | NA_EDITED, "rna_Node_update");

  prop = RNA_def_property(srna, "use_extended_bounds", PROP_BOOLEAN, PROP_NONE);
  RNA_def_property_boolean_sdna(prop, nullptr, "custom1", CMP_NODEFLAG_BLUR_EXTEND_BOUNDS);
  RNA_def_property_ui_text(
      prop, "Extend Bounds", "Extend bounds of the input image to fully fit blurred image");
  RNA_def_property_update(prop, NC_NODE | NA_EDITED, "rna_Node_update");

#  if 0
  prop = RNA_def_property(srna, "f_stop", PROP_FLOAT, PROP_NONE);
  RNA_def_property_float_sdna(prop, nullptr, "custom3");
  RNA_def_property_range(prop, 0.0f, 128.0f);
  RNA_def_property_ui_text(
      prop,
      "F-Stop",
      "Amount of focal blur, 128 (infinity) is perfect focus, half the value doubles "
      "the blur radius");
  RNA_def_property_update(prop, NC_NODE | NA_EDITED, "rna_Node_update");
#  endif

  prop = RNA_def_property(srna, "blur_max", PROP_FLOAT, PROP_NONE);
  RNA_def_property_float_sdna(prop, nullptr, "custom4");
  RNA_def_property_range(prop, 0.0f, 10000.0f);
  RNA_def_property_ui_text(prop, "Max Blur", "Blur limit, maximum CoC radius");
  RNA_def_property_update(prop, NC_NODE | NA_EDITED, "rna_Node_update");
}

static void def_cmp_bokehimage(StructRNA *srna)
{
  PropertyRNA *prop;

  RNA_def_struct_sdna_from(srna, "NodeBokehImage", "storage");

  prop = RNA_def_property(srna, "angle", PROP_FLOAT, PROP_ANGLE);
  RNA_def_property_float_sdna(prop, nullptr, "angle");
  RNA_def_property_float_default(prop, 0.0f);
  RNA_def_property_range(prop, DEG2RADF(-720.0f), DEG2RADF(720.0f));
  RNA_def_property_ui_text(prop, "Angle", "Angle of the bokeh");
  RNA_def_property_update(prop, NC_NODE | NA_EDITED, "rna_Node_update");

  prop = RNA_def_property(srna, "flaps", PROP_INT, PROP_NONE);
  RNA_def_property_int_sdna(prop, nullptr, "flaps");
  RNA_def_property_int_default(prop, 5);
  RNA_def_property_range(prop, 3, 24);
  RNA_def_property_ui_text(prop, "Flaps", "Number of flaps");
  RNA_def_property_update(prop, NC_NODE | NA_EDITED, "rna_Node_update");

  prop = RNA_def_property(srna, "rounding", PROP_FLOAT, PROP_NONE);
  RNA_def_property_float_sdna(prop, nullptr, "rounding");
  RNA_def_property_float_default(prop, 0.0f);
  RNA_def_property_range(prop, -0.0f, 1.0f);
  RNA_def_property_ui_text(prop, "Rounding", "Level of rounding of the bokeh");
  RNA_def_property_update(prop, NC_NODE | NA_EDITED, "rna_Node_update");

  prop = RNA_def_property(srna, "catadioptric", PROP_FLOAT, PROP_NONE);
  RNA_def_property_float_sdna(prop, nullptr, "catadioptric");
  RNA_def_property_float_default(prop, 0.0f);
  RNA_def_property_range(prop, -0.0f, 1.0f);
  RNA_def_property_ui_text(prop, "Catadioptric", "Level of catadioptric of the bokeh");
  RNA_def_property_update(prop, NC_NODE | NA_EDITED, "rna_Node_update");

  prop = RNA_def_property(srna, "shift", PROP_FLOAT, PROP_NONE);
  RNA_def_property_float_sdna(prop, nullptr, "lensshift");
  RNA_def_property_float_default(prop, 0.0f);
  RNA_def_property_range(prop, -1.0f, 1.0f);
  RNA_def_property_ui_text(prop, "Lens Shift", "Shift of the lens components");
  RNA_def_property_update(prop, NC_NODE | NA_EDITED, "rna_Node_update");
}

static void def_cmp_switch(StructRNA *srna)
{
  PropertyRNA *prop;

  prop = RNA_def_property(srna, "check", PROP_BOOLEAN, PROP_NONE);
  RNA_def_property_boolean_sdna(prop, nullptr, "custom1", 0);
  RNA_def_property_ui_text(prop, "Switch", "Off: first socket, On: second socket");
  RNA_def_property_update(prop, NC_NODE | NA_EDITED, "rna_Node_update");
}

static void def_cmp_switch_view(StructRNA * /*srna*/) {}

static void def_cmp_colorcorrection(StructRNA *srna)
{
  PropertyRNA *prop;
  prop = RNA_def_property(srna, "red", PROP_BOOLEAN, PROP_NONE);
  RNA_def_property_boolean_sdna(prop, nullptr, "custom1", 1);
  RNA_def_property_boolean_default(prop, true);
  RNA_def_property_ui_text(prop, "Red", "Red channel active");
  RNA_def_property_update(prop, NC_NODE | NA_EDITED, "rna_Node_update");

  prop = RNA_def_property(srna, "green", PROP_BOOLEAN, PROP_NONE);
  RNA_def_property_boolean_sdna(prop, nullptr, "custom1", 2);
  RNA_def_property_boolean_default(prop, true);
  RNA_def_property_ui_text(prop, "Green", "Green channel active");
  RNA_def_property_update(prop, NC_NODE | NA_EDITED, "rna_Node_update");

  prop = RNA_def_property(srna, "blue", PROP_BOOLEAN, PROP_NONE);
  RNA_def_property_boolean_sdna(prop, nullptr, "custom1", 4);
  RNA_def_property_boolean_default(prop, true);
  RNA_def_property_ui_text(prop, "Blue", "Blue channel active");
  RNA_def_property_update(prop, NC_NODE | NA_EDITED, "rna_Node_update");

  RNA_def_struct_sdna_from(srna, "NodeColorCorrection", "storage");

  prop = RNA_def_property(srna, "midtones_start", PROP_FLOAT, PROP_NONE);
  RNA_def_property_float_sdna(prop, nullptr, "startmidtones");
  RNA_def_property_float_default(prop, 0.2f);
  RNA_def_property_range(prop, 0, 1);
  RNA_def_property_ui_text(prop, "Midtones Start", "Start of midtones");
  RNA_def_property_update(prop, NC_NODE | NA_EDITED, "rna_Node_update");

  prop = RNA_def_property(srna, "midtones_end", PROP_FLOAT, PROP_NONE);
  RNA_def_property_float_sdna(prop, nullptr, "endmidtones");
  RNA_def_property_float_default(prop, 0.7f);
  RNA_def_property_range(prop, 0, 1);
  RNA_def_property_ui_text(prop, "Midtones End", "End of midtones");
  RNA_def_property_update(prop, NC_NODE | NA_EDITED, "rna_Node_update");

  prop = RNA_def_property(srna, "master_saturation", PROP_FLOAT, PROP_NONE);
  RNA_def_property_float_sdna(prop, nullptr, "master.saturation");
  RNA_def_property_float_default(prop, 1.0f);
  RNA_def_property_range(prop, 0, 4);
  RNA_def_property_ui_text(prop, "Master Saturation", "Master saturation");
  RNA_def_property_update(prop, NC_NODE | NA_EDITED, "rna_Node_update");

  prop = RNA_def_property(srna, "master_contrast", PROP_FLOAT, PROP_NONE);
  RNA_def_property_float_sdna(prop, nullptr, "master.contrast");
  RNA_def_property_float_default(prop, 1.0f);
  RNA_def_property_range(prop, 0, 4);
  RNA_def_property_ui_text(prop, "Master Contrast", "Master contrast");
  RNA_def_property_update(prop, NC_NODE | NA_EDITED, "rna_Node_update");

  prop = RNA_def_property(srna, "master_gamma", PROP_FLOAT, PROP_NONE);
  RNA_def_property_float_sdna(prop, nullptr, "master.gamma");
  RNA_def_property_float_default(prop, 1.0f);
  RNA_def_property_range(prop, 0, 4);
  RNA_def_property_ui_text(prop, "Master Gamma", "Master gamma");
  RNA_def_property_update(prop, NC_NODE | NA_EDITED, "rna_Node_update");

  prop = RNA_def_property(srna, "master_gain", PROP_FLOAT, PROP_NONE);
  RNA_def_property_float_sdna(prop, nullptr, "master.gain");
  RNA_def_property_float_default(prop, 1.0f);
  RNA_def_property_range(prop, 0, 4);
  RNA_def_property_ui_text(prop, "Master Gain", "Master gain");
  RNA_def_property_update(prop, NC_NODE | NA_EDITED, "rna_Node_update");

  prop = RNA_def_property(srna, "master_lift", PROP_FLOAT, PROP_NONE);
  RNA_def_property_float_sdna(prop, nullptr, "master.lift");
  RNA_def_property_float_default(prop, 0.0f);
  RNA_def_property_range(prop, -1, 1);
  RNA_def_property_ui_text(prop, "Master Lift", "Master lift");
  RNA_def_property_update(prop, NC_NODE | NA_EDITED, "rna_Node_update");

  //
  prop = RNA_def_property(srna, "shadows_saturation", PROP_FLOAT, PROP_NONE);
  RNA_def_property_float_sdna(prop, nullptr, "shadows.saturation");
  RNA_def_property_float_default(prop, 1.0f);
  RNA_def_property_range(prop, 0, 4);
  RNA_def_property_ui_text(prop, "Shadows Saturation", "Shadows saturation");
  RNA_def_property_update(prop, NC_NODE | NA_EDITED, "rna_Node_update");

  prop = RNA_def_property(srna, "shadows_contrast", PROP_FLOAT, PROP_NONE);
  RNA_def_property_float_sdna(prop, nullptr, "shadows.contrast");
  RNA_def_property_float_default(prop, 1.0f);
  RNA_def_property_range(prop, 0, 4);
  RNA_def_property_ui_text(prop, "Shadows Contrast", "Shadows contrast");
  RNA_def_property_update(prop, NC_NODE | NA_EDITED, "rna_Node_update");

  prop = RNA_def_property(srna, "shadows_gamma", PROP_FLOAT, PROP_NONE);
  RNA_def_property_float_sdna(prop, nullptr, "shadows.gamma");
  RNA_def_property_float_default(prop, 1.0f);
  RNA_def_property_range(prop, 0, 4);
  RNA_def_property_ui_text(prop, "Shadows Gamma", "Shadows gamma");
  RNA_def_property_update(prop, NC_NODE | NA_EDITED, "rna_Node_update");

  prop = RNA_def_property(srna, "shadows_gain", PROP_FLOAT, PROP_NONE);
  RNA_def_property_float_sdna(prop, nullptr, "shadows.gain");
  RNA_def_property_float_default(prop, 1.0f);
  RNA_def_property_range(prop, 0, 4);
  RNA_def_property_ui_text(prop, "Shadows Gain", "Shadows gain");
  RNA_def_property_update(prop, NC_NODE | NA_EDITED, "rna_Node_update");

  prop = RNA_def_property(srna, "shadows_lift", PROP_FLOAT, PROP_NONE);
  RNA_def_property_float_sdna(prop, nullptr, "shadows.lift");
  RNA_def_property_float_default(prop, 0.0f);
  RNA_def_property_range(prop, -1, 1);
  RNA_def_property_ui_text(prop, "Shadows Lift", "Shadows lift");
  RNA_def_property_update(prop, NC_NODE | NA_EDITED, "rna_Node_update");
  //
  prop = RNA_def_property(srna, "midtones_saturation", PROP_FLOAT, PROP_NONE);
  RNA_def_property_float_sdna(prop, nullptr, "midtones.saturation");
  RNA_def_property_float_default(prop, 1.0f);
  RNA_def_property_range(prop, 0, 4);
  RNA_def_property_ui_text(prop, "Midtones Saturation", "Midtones saturation");
  RNA_def_property_update(prop, NC_NODE | NA_EDITED, "rna_Node_update");

  prop = RNA_def_property(srna, "midtones_contrast", PROP_FLOAT, PROP_NONE);
  RNA_def_property_float_sdna(prop, nullptr, "midtones.contrast");
  RNA_def_property_float_default(prop, 1.0f);
  RNA_def_property_range(prop, 0, 4);
  RNA_def_property_ui_text(prop, "Midtones Contrast", "Midtones contrast");
  RNA_def_property_update(prop, NC_NODE | NA_EDITED, "rna_Node_update");

  prop = RNA_def_property(srna, "midtones_gamma", PROP_FLOAT, PROP_NONE);
  RNA_def_property_float_sdna(prop, nullptr, "midtones.gamma");
  RNA_def_property_float_default(prop, 1.0f);
  RNA_def_property_range(prop, 0, 4);
  RNA_def_property_ui_text(prop, "Midtones Gamma", "Midtones gamma");
  RNA_def_property_update(prop, NC_NODE | NA_EDITED, "rna_Node_update");

  prop = RNA_def_property(srna, "midtones_gain", PROP_FLOAT, PROP_NONE);
  RNA_def_property_float_sdna(prop, nullptr, "midtones.gain");
  RNA_def_property_float_default(prop, 1.0f);
  RNA_def_property_range(prop, 0, 4);
  RNA_def_property_ui_text(prop, "Midtones Gain", "Midtones gain");
  RNA_def_property_update(prop, NC_NODE | NA_EDITED, "rna_Node_update");

  prop = RNA_def_property(srna, "midtones_lift", PROP_FLOAT, PROP_NONE);
  RNA_def_property_float_sdna(prop, nullptr, "midtones.lift");
  RNA_def_property_float_default(prop, 0.0f);
  RNA_def_property_range(prop, -1, 1);
  RNA_def_property_ui_text(prop, "Midtones Lift", "Midtones lift");
  RNA_def_property_update(prop, NC_NODE | NA_EDITED, "rna_Node_update");
  //
  prop = RNA_def_property(srna, "highlights_saturation", PROP_FLOAT, PROP_NONE);
  RNA_def_property_float_sdna(prop, nullptr, "highlights.saturation");
  RNA_def_property_float_default(prop, 1.0f);
  RNA_def_property_range(prop, 0, 4);
  RNA_def_property_ui_text(prop, "Highlights Saturation", "Highlights saturation");
  RNA_def_property_update(prop, NC_NODE | NA_EDITED, "rna_Node_update");

  prop = RNA_def_property(srna, "highlights_contrast", PROP_FLOAT, PROP_NONE);
  RNA_def_property_float_sdna(prop, nullptr, "highlights.contrast");
  RNA_def_property_float_default(prop, 1.0f);
  RNA_def_property_range(prop, 0, 4);
  RNA_def_property_ui_text(prop, "Highlights Contrast", "Highlights contrast");
  RNA_def_property_update(prop, NC_NODE | NA_EDITED, "rna_Node_update");

  prop = RNA_def_property(srna, "highlights_gamma", PROP_FLOAT, PROP_NONE);
  RNA_def_property_float_sdna(prop, nullptr, "highlights.gamma");
  RNA_def_property_float_default(prop, 1.0f);
  RNA_def_property_range(prop, 0, 4);
  RNA_def_property_ui_text(prop, "Highlights Gamma", "Highlights gamma");
  RNA_def_property_update(prop, NC_NODE | NA_EDITED, "rna_Node_update");

  prop = RNA_def_property(srna, "highlights_gain", PROP_FLOAT, PROP_NONE);
  RNA_def_property_float_sdna(prop, nullptr, "highlights.gain");
  RNA_def_property_float_default(prop, 1.0f);
  RNA_def_property_range(prop, 0, 4);
  RNA_def_property_ui_text(prop, "Highlights Gain", "Highlights gain");
  RNA_def_property_update(prop, NC_NODE | NA_EDITED, "rna_Node_update");

  prop = RNA_def_property(srna, "highlights_lift", PROP_FLOAT, PROP_NONE);
  RNA_def_property_float_sdna(prop, nullptr, "highlights.lift");
  RNA_def_property_float_default(prop, 0.0f);
  RNA_def_property_range(prop, -1, 1);
  RNA_def_property_ui_text(prop, "Highlights Lift", "Highlights lift");
  RNA_def_property_update(prop, NC_NODE | NA_EDITED, "rna_Node_update");
}

static void def_cmp_viewer(StructRNA *srna)
{
  PropertyRNA *prop;

  prop = RNA_def_property(srna, "use_alpha", PROP_BOOLEAN, PROP_NONE);
  RNA_def_property_boolean_negative_sdna(prop, nullptr, "custom2", CMP_NODE_OUTPUT_IGNORE_ALPHA);
  RNA_def_property_ui_text(
      prop,
      "Use Alpha",
      "Colors are treated alpha premultiplied, or colors output straight (alpha gets set to 1)");
  RNA_def_property_update(prop, NC_NODE | NA_EDITED, "rna_Node_update");
}

static void def_cmp_composite(StructRNA *srna)
{
  PropertyRNA *prop;

  prop = RNA_def_property(srna, "use_alpha", PROP_BOOLEAN, PROP_NONE);
  RNA_def_property_boolean_negative_sdna(prop, nullptr, "custom2", CMP_NODE_OUTPUT_IGNORE_ALPHA);
  RNA_def_property_ui_text(
      prop,
      "Use Alpha",
      "Colors are treated alpha premultiplied, or colors output straight (alpha gets set to 1)");
  RNA_def_property_update(prop, NC_NODE | NA_EDITED, "rna_Node_update");
}

static void def_cmp_keyingscreen(StructRNA *srna)
{
  PropertyRNA *prop;

  prop = RNA_def_property(srna, "clip", PROP_POINTER, PROP_NONE);
  RNA_def_property_pointer_sdna(prop, nullptr, "id");
  RNA_def_property_struct_type(prop, "MovieClip");
  RNA_def_property_flag(prop, PROP_EDITABLE);
  RNA_def_property_override_flag(prop, PROPOVERRIDE_OVERRIDABLE_LIBRARY);
  RNA_def_property_ui_text(prop, "Movie Clip", "");
  RNA_def_property_update(prop, NC_NODE | NA_EDITED, "rna_Node_update_relations");

  RNA_def_struct_sdna_from(srna, "NodeKeyingScreenData", "storage");

  prop = RNA_def_property(srna, "tracking_object", PROP_STRING, PROP_NONE);
  RNA_def_property_string_sdna(prop, nullptr, "tracking_object");
  RNA_def_property_ui_text(prop, "Tracking Object", "");
  RNA_def_property_update(prop, NC_NODE | NA_EDITED, "rna_Node_update");

  prop = RNA_def_property(srna, "smoothness", PROP_FLOAT, PROP_FACTOR);
  RNA_def_property_float_sdna(prop, nullptr, "smoothness");
  RNA_def_property_range(prop, 0.0f, 1.0f);
  RNA_def_property_ui_text(prop, "Smoothness", "");
  RNA_def_property_update(prop, NC_NODE | NA_EDITED, "rna_Node_update");
}

static void def_cmp_keying(StructRNA *srna)
{
  PropertyRNA *prop;

  RNA_def_struct_sdna_from(srna, "NodeKeyingData", "storage");

  prop = RNA_def_property(srna, "screen_balance", PROP_FLOAT, PROP_FACTOR);
  RNA_def_property_float_sdna(prop, nullptr, "screen_balance");
  RNA_def_property_range(prop, 0.0f, 1.0f);
  RNA_def_property_ui_text(
      prop,
      "Screen Balance",
      "Balance between two non-primary channels primary channel is comparing against");
  RNA_def_property_update(prop, NC_NODE | NA_EDITED, "rna_Node_update");

  prop = RNA_def_property(srna, "despill_factor", PROP_FLOAT, PROP_FACTOR);
  RNA_def_property_float_sdna(prop, nullptr, "despill_factor");
  RNA_def_property_range(prop, 0.0f, 1.0f);
  RNA_def_property_ui_text(prop, "Despill Factor", "Factor of despilling screen color from image");
  RNA_def_property_update(prop, NC_NODE | NA_EDITED, "rna_Node_update");

  prop = RNA_def_property(srna, "despill_balance", PROP_FLOAT, PROP_FACTOR);
  RNA_def_property_float_sdna(prop, nullptr, "despill_balance");
  RNA_def_property_range(prop, 0.0f, 1.0f);
  RNA_def_property_ui_text(
      prop,
      "Despill Balance",
      "Balance between non-key colors used to detect amount of key color to be removed");
  RNA_def_property_update(prop, NC_NODE | NA_EDITED, "rna_Node_update");

  prop = RNA_def_property(srna, "clip_black", PROP_FLOAT, PROP_FACTOR);
  RNA_def_property_float_sdna(prop, nullptr, "clip_black");
  RNA_def_property_range(prop, 0.0f, 1.0f);
  RNA_def_property_ui_text(
      prop,
      "Clip Black",
      "Value of non-scaled matte pixel which considers as fully background pixel");
  RNA_def_property_update(prop, NC_NODE | NA_EDITED, "rna_Node_update");

  prop = RNA_def_property(srna, "clip_white", PROP_FLOAT, PROP_FACTOR);
  RNA_def_property_float_sdna(prop, nullptr, "clip_white");
  RNA_def_property_range(prop, 0.0f, 1.0f);
  RNA_def_property_ui_text(
      prop,
      "Clip White",
      "Value of non-scaled matte pixel which considers as fully foreground pixel");
  RNA_def_property_update(prop, NC_NODE | NA_EDITED, "rna_Node_update");

  prop = RNA_def_property(srna, "blur_pre", PROP_INT, PROP_NONE);
  RNA_def_property_int_sdna(prop, nullptr, "blur_pre");
  RNA_def_property_range(prop, 0, 2048);
  RNA_def_property_ui_text(
      prop, "Pre Blur", "Chroma pre-blur size which applies before running keyer");
  RNA_def_property_update(prop, NC_NODE | NA_EDITED, "rna_Node_update");

  prop = RNA_def_property(srna, "blur_post", PROP_INT, PROP_NONE);
  RNA_def_property_int_sdna(prop, nullptr, "blur_post");
  RNA_def_property_range(prop, 0, 2048);
  RNA_def_property_ui_text(
      prop, "Post Blur", "Matte blur size which applies after clipping and dilate/eroding");
  RNA_def_property_update(prop, NC_NODE | NA_EDITED, "rna_Node_update");

  prop = RNA_def_property(srna, "dilate_distance", PROP_INT, PROP_NONE);
  RNA_def_property_int_sdna(prop, nullptr, "dilate_distance");
  RNA_def_property_range(prop, -100, 100);
  RNA_def_property_ui_text(prop, "Dilate/Erode", "Distance to grow/shrink the matte");
  RNA_def_property_update(prop, NC_NODE | NA_EDITED, "rna_Node_update");

  prop = RNA_def_property(srna, "edge_kernel_radius", PROP_INT, PROP_NONE);
  RNA_def_property_int_sdna(prop, nullptr, "edge_kernel_radius");
  RNA_def_property_range(prop, 0, 100);
  RNA_def_property_ui_text(
      prop, "Edge Kernel Radius", "Radius of kernel used to detect whether pixel belongs to edge");
  RNA_def_property_update(prop, NC_NODE | NA_EDITED, "rna_Node_update");

  prop = RNA_def_property(srna, "edge_kernel_tolerance", PROP_FLOAT, PROP_FACTOR);
  RNA_def_property_float_sdna(prop, nullptr, "edge_kernel_tolerance");
  RNA_def_property_range(prop, 0.0f, 1.0f);
  RNA_def_property_ui_text(
      prop,
      "Edge Kernel Tolerance",
      "Tolerance to pixels inside kernel which are treating as belonging to the same plane");
  RNA_def_property_update(prop, NC_NODE | NA_EDITED, "rna_Node_update");

  prop = RNA_def_property(srna, "feather_falloff", PROP_ENUM, PROP_NONE);
  RNA_def_property_enum_sdna(prop, nullptr, "feather_falloff");
  RNA_def_property_enum_items(prop, rna_enum_proportional_falloff_curve_only_items);
  RNA_def_property_ui_text(prop, "Feather Falloff", "Falloff type of the feather");
  RNA_def_property_translation_context(prop,
                                       BLT_I18NCONTEXT_ID_CURVE_LEGACY); /* Abusing id_curve :/ */
  RNA_def_property_update(prop, NC_NODE | NA_EDITED, "rna_Node_update");

  prop = RNA_def_property(srna, "feather_distance", PROP_INT, PROP_NONE);
  RNA_def_property_int_sdna(prop, nullptr, "feather_distance");
  RNA_def_property_range(prop, -100, 100);
  RNA_def_property_ui_text(prop, "Feather Distance", "Distance to grow/shrink the feather");
  RNA_def_property_update(prop, NC_NODE | NA_EDITED, "rna_Node_update");
}

static void def_cmp_trackpos(StructRNA *srna)
{
  PropertyRNA *prop;

  static const EnumPropertyItem position_items[] = {
      {CMP_NODE_TRACK_POSITION_ABSOLUTE,
       "ABSOLUTE",
       0,
       "Absolute",
       "Output absolute position of a marker"},
      {CMP_NODE_TRACK_POSITION_RELATIVE_START,
       "RELATIVE_START",
       0,
       "Relative Start",
       "Output position of a marker relative to first marker of a track"},
      {CMP_NODE_TRACK_POSITION_RELATIVE_FRAME,
       "RELATIVE_FRAME",
       0,
       "Relative Frame",
       "Output position of a marker relative to marker at given frame number"},
      {CMP_NODE_TRACK_POSITION_ABSOLUTE_FRAME,
       "ABSOLUTE_FRAME",
       0,
       "Absolute Frame",
       "Output absolute position of a marker at given frame number"},
      {0, nullptr, 0, nullptr, nullptr},
  };

  prop = RNA_def_property(srna, "clip", PROP_POINTER, PROP_NONE);
  RNA_def_property_pointer_sdna(prop, nullptr, "id");
  RNA_def_property_struct_type(prop, "MovieClip");
  RNA_def_property_flag(prop, PROP_EDITABLE);
  RNA_def_property_override_flag(prop, PROPOVERRIDE_OVERRIDABLE_LIBRARY);
  RNA_def_property_ui_text(prop, "Movie Clip", "");
  RNA_def_property_update(prop, NC_NODE | NA_EDITED, "rna_Node_update_relations");

  prop = RNA_def_property(srna, "position", PROP_ENUM, PROP_NONE);
  RNA_def_property_enum_sdna(prop, nullptr, "custom1");
  RNA_def_property_enum_items(prop, position_items);
  RNA_def_property_ui_text(prop, "Position", "Which marker position to use for output");
  RNA_def_property_update(prop, NC_NODE | NA_EDITED, "rna_Node_update");

  prop = RNA_def_property(srna, "frame_relative", PROP_INT, PROP_NONE);
  RNA_def_property_int_sdna(prop, nullptr, "custom2");
  RNA_def_property_ui_text(prop, "Frame", "Frame to be used for relative position");
  RNA_def_property_update(prop, NC_NODE | NA_EDITED, "rna_Node_update");

  RNA_def_struct_sdna_from(srna, "NodeTrackPosData", "storage");

  prop = RNA_def_property(srna, "tracking_object", PROP_STRING, PROP_NONE);
  RNA_def_property_string_sdna(prop, nullptr, "tracking_object");
  RNA_def_property_ui_text(prop, "Tracking Object", "");
  RNA_def_property_update(prop, NC_NODE | NA_EDITED, "rna_Node_update");

  prop = RNA_def_property(srna, "track_name", PROP_STRING, PROP_NONE);
  RNA_def_property_string_sdna(prop, nullptr, "track_name");
  RNA_def_property_ui_text(prop, "Track", "");
  RNA_def_property_translation_context(prop, BLT_I18NCONTEXT_ID_MOVIECLIP);
  RNA_def_property_update(prop, NC_NODE | NA_EDITED, "rna_Node_update");
}

static void def_cmp_pixelate(StructRNA *srna)
{
  PropertyRNA *prop;

  /* The range of the pixel size is chosen so that it is positive and above zero, and also does not
   * exceed the underlying int16_t type. The size limit matches the maximum size used by blur
   * nodes. */
  prop = RNA_def_property(srna, "pixel_size", PROP_INT, PROP_NONE);
  RNA_def_property_int_sdna(prop, nullptr, "custom1");
  RNA_def_property_range(prop, 1, 2048);
  RNA_def_property_int_default(prop, 1);
  RNA_def_property_ui_text(prop, "Pixel Size", "Pixel size of the output image");
  RNA_def_property_update(prop, NC_NODE | NA_EDITED, "rna_Node_update");
}

static void def_cmp_translate(StructRNA *srna)
{
  static const EnumPropertyItem translate_items[] = {
      {CMP_NODE_WRAP_NONE, "NONE", 0, "None", "No wrapping on X and Y"},
      {CMP_NODE_WRAP_X, "XAXIS", 0, "X Axis", "Wrap all pixels on the X axis"},
      {CMP_NODE_WRAP_Y, "YAXIS", 0, "Y Axis", "Wrap all pixels on the Y axis"},
      {CMP_NODE_WRAP_XY, "BOTH", 0, "Both Axes", "Wrap all pixels on both axes"},
      {0, nullptr, 0, nullptr, nullptr},
  };

  static const EnumPropertyItem interpolation_items[] = {
      {CMP_NODE_INTERPOLATION_NEAREST, "Nearest", 0, "Nearest", "Use nearest interpolation"},
      {CMP_NODE_INTERPOLATION_BILINEAR, "Bilinear", 0, "Bilinear", "Use bilinear interpolation"},
      {CMP_NODE_INTERPOLATION_BICUBIC, "Bicubic", 0, "Bicubic", "Use bicubic interpolation"},
      {0, nullptr, 0, nullptr, nullptr},
  };

  PropertyRNA *prop;

  RNA_def_struct_sdna_from(srna, "NodeTranslateData", "storage");

  prop = RNA_def_property(srna, "interpolation", PROP_ENUM, PROP_NONE);
  RNA_def_property_enum_sdna(prop, nullptr, "interpolation");
  RNA_def_property_enum_items(prop, interpolation_items);
  RNA_def_property_ui_text(prop, "", "");
  RNA_def_property_update(prop, NC_NODE | NA_EDITED, "rna_Node_update");

  prop = RNA_def_property(srna, "use_relative", PROP_BOOLEAN, PROP_NONE);
  RNA_def_property_boolean_sdna(prop, nullptr, "relative", 1);
  RNA_def_property_ui_text(
      prop,
      "Relative",
      "Use relative (fraction of input image size) values to define translation");
  RNA_def_property_update(prop, NC_NODE | NA_EDITED, "rna_Node_update");

  prop = RNA_def_property(srna, "wrap_axis", PROP_ENUM, PROP_NONE);
  RNA_def_property_enum_sdna(prop, nullptr, "wrap_axis");
  RNA_def_property_enum_items(prop, translate_items);
  RNA_def_property_ui_text(prop, "Wrapping", "Wrap image on a specific axis");
  RNA_def_property_update(prop, NC_NODE | NA_EDITED, "rna_Node_update");
}

static void def_cmp_planetrackdeform(StructRNA *srna)
{
  PropertyRNA *prop;

  prop = RNA_def_property(srna, "clip", PROP_POINTER, PROP_NONE);
  RNA_def_property_pointer_sdna(prop, nullptr, "id");
  RNA_def_property_struct_type(prop, "MovieClip");
  RNA_def_property_flag(prop, PROP_EDITABLE);
  RNA_def_property_override_flag(prop, PROPOVERRIDE_OVERRIDABLE_LIBRARY);
  RNA_def_property_ui_text(prop, "Movie Clip", "");
  RNA_def_property_update(prop, NC_NODE | NA_EDITED, "rna_Node_update_relations");

  RNA_def_struct_sdna_from(srna, "NodePlaneTrackDeformData", "storage");

  prop = RNA_def_property(srna, "tracking_object", PROP_STRING, PROP_NONE);
  RNA_def_property_string_sdna(prop, nullptr, "tracking_object");
  RNA_def_property_ui_text(prop, "Tracking Object", "");
  RNA_def_property_update(prop, NC_NODE | NA_EDITED, "rna_Node_update");

  prop = RNA_def_property(srna, "plane_track_name", PROP_STRING, PROP_NONE);
  RNA_def_property_string_sdna(prop, nullptr, "plane_track_name");
  RNA_def_property_ui_text(prop, "Plane Track", "");
  RNA_def_property_update(prop, NC_NODE | NA_EDITED, "rna_Node_update");

  prop = RNA_def_property(srna, "use_motion_blur", PROP_BOOLEAN, PROP_NONE);
  RNA_def_property_boolean_sdna(
      prop, nullptr, "flag", CMP_NODE_PLANE_TRACK_DEFORM_FLAG_MOTION_BLUR);
  RNA_def_property_ui_text(prop, "Motion Blur", "Use multi-sampled motion blur of the mask");
  RNA_def_property_update(prop, NC_NODE | NA_EDITED, "rna_Node_update");

  prop = RNA_def_property(srna, "motion_blur_samples", PROP_INT, PROP_NONE);
  RNA_def_property_range(prop, 1, CMP_NODE_PLANE_TRACK_DEFORM_MOTION_BLUR_SAMPLES_MAX);
  RNA_def_property_ui_text(prop, "Samples", "Number of motion blur samples");
  RNA_def_property_update(prop, NC_NODE | NA_EDITED, "rna_Node_update");

  prop = RNA_def_property(srna, "motion_blur_shutter", PROP_FLOAT, PROP_NONE);
  RNA_def_property_range(prop, 0.0, 1.0f);
  RNA_def_property_ui_text(prop, "Shutter", "Exposure for motion blur as a factor of FPS");
  RNA_def_property_update(prop, NC_NODE | NA_EDITED, "rna_Node_update");
}

static void def_cmp_sunbeams(StructRNA *srna)
{
  PropertyRNA *prop;

  RNA_def_struct_sdna_from(srna, "NodeSunBeams", "storage");

  prop = RNA_def_property(srna, "source", PROP_FLOAT, PROP_NONE);
  RNA_def_property_float_sdna(prop, nullptr, "source");
  RNA_def_property_range(prop, -100.0f, 100.0f);
  RNA_def_property_ui_range(prop, -10.0f, 10.0f, 10, 3);
  RNA_def_property_ui_text(
      prop, "Source", "Source point of rays as a factor of the image width and height");
  RNA_def_property_update(prop, NC_NODE | NA_EDITED, "rna_Node_update");

  prop = RNA_def_property(srna, "ray_length", PROP_FLOAT, PROP_UNSIGNED);
  RNA_def_property_float_sdna(prop, nullptr, "ray_length");
  RNA_def_property_range(prop, 0.0f, 100.0f);
  RNA_def_property_ui_range(prop, 0.0f, 1.0f, 10, 3);
  RNA_def_property_ui_text(prop, "Ray Length", "Length of rays as a factor of the image size");
  RNA_def_property_update(prop, NC_NODE | NA_EDITED, "rna_Node_update");
}

static void def_cmp_cryptomatte_entry(BlenderRNA *brna)
{
  StructRNA *srna;
  PropertyRNA *prop;

  srna = RNA_def_struct(brna, "CryptomatteEntry", nullptr);
  RNA_def_struct_sdna(srna, "CryptomatteEntry");

  prop = RNA_def_property(srna, "encoded_hash", PROP_FLOAT, PROP_NONE);
  RNA_def_property_clear_flag(prop, PROP_EDITABLE);
  RNA_def_property_float_sdna(prop, nullptr, "encoded_hash");

  prop = RNA_def_property(srna, "name", PROP_STRING, PROP_NONE);
  RNA_def_property_clear_flag(prop, PROP_EDITABLE);
  RNA_def_property_ui_text(prop, "Name", "");
  RNA_def_struct_name_property(srna, prop);
}

static void def_cmp_cryptomatte_common(StructRNA *srna)
{
  PropertyRNA *prop;
  static float default_1[3] = {1.0f, 1.0f, 1.0f};

  prop = RNA_def_property(srna, "matte_id", PROP_STRING, PROP_NONE);
  RNA_def_property_string_funcs(prop,
                                "rna_NodeCryptomatte_matte_get",
                                "rna_NodeCryptomatte_matte_length",
                                "rna_NodeCryptomatte_matte_set");
  RNA_def_property_ui_text(
      prop, "Matte Objects", "List of object and material crypto IDs to include in matte");
  RNA_def_property_update(prop, NC_NODE | NA_EDITED, "rna_Node_update");

  prop = RNA_def_property(srna, "add", PROP_FLOAT, PROP_COLOR);
  RNA_def_property_float_sdna(prop, nullptr, "runtime.add");
  RNA_def_property_float_array_default(prop, default_1);
  RNA_def_property_range(prop, -FLT_MAX, FLT_MAX);
  RNA_def_property_ui_text(
      prop, "Add", "Add object or material to matte, by picking a color from the Pick output");
  RNA_def_property_translation_context(prop, BLT_I18NCONTEXT_OPERATOR_DEFAULT);
  RNA_def_property_update(prop, NC_NODE | NA_EDITED, "rna_NodeCryptomatte_update_add");

  prop = RNA_def_property(srna, "remove", PROP_FLOAT, PROP_COLOR);
  RNA_def_property_float_sdna(prop, nullptr, "runtime.remove");
  RNA_def_property_float_array_default(prop, default_1);
  RNA_def_property_range(prop, -FLT_MAX, FLT_MAX);
  RNA_def_property_ui_text(
      prop,
      "Remove",
      "Remove object or material from matte, by picking a color from the Pick output");
  RNA_def_property_translation_context(prop, BLT_I18NCONTEXT_OPERATOR_DEFAULT);
  RNA_def_property_update(prop, NC_NODE | NA_EDITED, "rna_NodeCryptomatte_update_remove");
}

static void def_cmp_cryptomatte_legacy(StructRNA *srna)
{
  RNA_def_struct_sdna_from(srna, "NodeCryptomatte", "storage");
  def_cmp_cryptomatte_common(srna);
}

static void def_cmp_cryptomatte(StructRNA *srna)
{
  PropertyRNA *prop;

  static const EnumPropertyItem cryptomatte_source_items[] = {
      {CMP_NODE_CRYPTOMATTE_SOURCE_RENDER,
       "RENDER",
       0,
       "Render",
       "Use Cryptomatte passes from a render"},
      {CMP_NODE_CRYPTOMATTE_SOURCE_IMAGE,
       "IMAGE",
       0,
       "Image",
       "Use Cryptomatte passes from an image"},
      {0, nullptr, 0, nullptr, nullptr}};

  prop = RNA_def_property(srna, "source", PROP_ENUM, PROP_NONE);
  RNA_def_property_enum_sdna(prop, nullptr, "custom1");
  RNA_def_property_enum_items(prop, cryptomatte_source_items);
  RNA_def_property_enum_funcs(prop, nullptr, "rna_NodeCryptomatte_source_set", nullptr);
  RNA_def_property_ui_text(prop, "Source", "Where the Cryptomatte passes are loaded from");
  RNA_def_property_update(prop, NC_NODE | NA_EDITED, "rna_Node_update_relations");

  prop = RNA_def_property(srna, "scene", PROP_POINTER, PROP_NONE);
  RNA_def_property_pointer_funcs(
      prop, "rna_NodeCryptomatte_scene_get", "rna_NodeCryptomatte_scene_set", nullptr, nullptr);
  RNA_def_property_struct_type(prop, "Scene");
  RNA_def_property_flag(prop, PROP_EDITABLE | PROP_ID_REFCOUNT);
  RNA_def_property_override_flag(prop, PROPOVERRIDE_OVERRIDABLE_LIBRARY);
  RNA_def_property_ui_text(prop, "Scene", "");
  RNA_def_property_update(prop, NC_NODE | NA_EDITED, "rna_Node_update_relations");

  prop = RNA_def_property(srna, "image", PROP_POINTER, PROP_NONE);
  RNA_def_property_pointer_funcs(prop,
                                 "rna_NodeCryptomatte_image_get",
                                 "rna_NodeCryptomatte_image_set",
                                 nullptr,
                                 "rna_NodeCryptomatte_image_poll");
  RNA_def_property_struct_type(prop, "Image");
  RNA_def_property_flag(prop, PROP_EDITABLE);
  RNA_def_property_override_flag(prop, PROPOVERRIDE_OVERRIDABLE_LIBRARY);
  RNA_def_property_ui_text(prop, "Image", "");
  RNA_def_property_update(prop, NC_NODE | NA_EDITED, "rna_Node_update_relations");

  RNA_def_struct_sdna_from(srna, "NodeCryptomatte", "storage");
  def_cmp_cryptomatte_common(srna);

  prop = RNA_def_property(srna, "layer_name", PROP_ENUM, PROP_NONE);
  RNA_def_property_enum_items(prop, node_cryptomatte_layer_name_items);
  RNA_def_property_enum_funcs(prop,
                              "rna_NodeCryptomatte_layer_name_get",
                              "rna_NodeCryptomatte_layer_name_set",
                              "rna_NodeCryptomatte_layer_name_itemf");
  RNA_def_property_ui_text(prop, "Cryptomatte Layer", "What Cryptomatte layer is used");
  RNA_def_property_update(prop, NC_NODE | NA_EDITED, "rna_Node_update");

  prop = RNA_def_property(srna, "entries", PROP_COLLECTION, PROP_NONE);
  RNA_def_property_collection_sdna(prop, nullptr, "entries", nullptr);
  RNA_def_property_struct_type(prop, "CryptomatteEntry");
  RNA_def_property_ui_text(prop, "Mattes", "");
  RNA_def_property_clear_flag(prop, PROP_EDITABLE);

  /* Included here instead of defining image_user as a property of the node,
   * see def_cmp_image for details.
   * As mentioned in DNA_node_types.h, iuser is the first member of the Cryptomatte
   * storage type, so we can cast node->storage to ImageUser.
   * That is required since we can't define the properties from storage->iuser directly... */
  RNA_def_struct_sdna_from(srna, "ImageUser", "storage");
  def_node_image_user(srna);
}

static void def_cmp_denoise(StructRNA *srna)
{
  PropertyRNA *prop;

  static const EnumPropertyItem prefilter_items[] = {
      {CMP_NODE_DENOISE_PREFILTER_NONE,
       "NONE",
       0,
       "None",
       "No prefiltering, use when guiding passes are noise-free"},
      {CMP_NODE_DENOISE_PREFILTER_FAST,
       "FAST",
       0,
       "Fast",
       "Denoise image and guiding passes together. Improves quality when guiding passes are noisy "
       "using least amount of extra processing time."},
      {CMP_NODE_DENOISE_PREFILTER_ACCURATE,
       "ACCURATE",
       0,
       "Accurate",
       "Prefilter noisy guiding passes before denoising image. Improves quality when guiding "
       "passes are noisy using extra processing time."},
      {0, nullptr, 0, nullptr, nullptr}};

  RNA_def_struct_sdna_from(srna, "NodeDenoise", "storage");

  prop = RNA_def_property(srna, "use_hdr", PROP_BOOLEAN, PROP_NONE);
  RNA_def_property_boolean_sdna(prop, nullptr, "hdr", 0);
  RNA_def_property_boolean_default(prop, true);
  RNA_def_property_ui_text(prop, "HDR", "Process HDR images");
  RNA_def_property_update(prop, NC_NODE | NA_EDITED, "rna_Node_update");

  prop = RNA_def_property(srna, "prefilter", PROP_ENUM, PROP_NONE);
  RNA_def_property_enum_items(prop, prefilter_items);
  RNA_def_property_enum_default(prop, CMP_NODE_DENOISE_PREFILTER_ACCURATE);
  RNA_def_property_ui_text(prop, "", "Denoising prefilter");
  RNA_def_property_update(prop, NC_NODE | NA_EDITED, "rna_Node_update");
}

static void def_cmp_kuwahara(StructRNA *srna)
{
  PropertyRNA *prop;

  RNA_def_struct_sdna_from(srna, "NodeKuwaharaData", "storage");

  static const EnumPropertyItem variation_items[] = {
      {0, "CLASSIC", 0, "Classic", "Fast but less accurate variation"},
      {1, "ANISOTROPIC", 0, "Anisotropic", "Accurate but slower variation"},
      {0, nullptr, 0, nullptr, nullptr},
  };

  prop = RNA_def_property(srna, "variation", PROP_ENUM, PROP_NONE);
  RNA_def_property_enum_sdna(prop, nullptr, "variation");
  RNA_def_property_enum_items(prop, variation_items);
  RNA_def_property_ui_text(prop, "", "Variation of Kuwahara filter to use");
  RNA_def_property_update(prop, NC_NODE | NA_EDITED, "rna_Node_update");

  prop = RNA_def_property(srna, "use_high_precision", PROP_BOOLEAN, PROP_NONE);
  RNA_def_property_boolean_sdna(prop, nullptr, "high_precision", 1);
  RNA_def_property_ui_text(
      prop,
      "High Precision",
      "Uses a more precise but slower method. Use if the output contains undesirable noise.");
  RNA_def_property_update(prop, NC_NODE | NA_EDITED, "rna_Node_update");

  prop = RNA_def_property(srna, "uniformity", PROP_INT, PROP_NONE);
  RNA_def_property_int_sdna(prop, nullptr, "uniformity");
  RNA_def_property_range(prop, 0.0, 50.0);
  RNA_def_property_ui_range(prop, 0, 50, 1, -1);
  RNA_def_property_ui_text(prop,
                           "Uniformity",
                           "Controls the uniformity of the direction of the filter. Higher values "
                           "produces more uniform directions.");
  RNA_def_property_update(prop, NC_NODE | NA_EDITED, "rna_Node_update");

  prop = RNA_def_property(srna, "sharpness", PROP_FLOAT, PROP_FACTOR);
  RNA_def_property_float_sdna(prop, nullptr, "sharpness");
  RNA_def_property_range(prop, 0.0f, 1.0f);
  RNA_def_property_ui_range(prop, 0.0f, 1.0f, 0.1, 3);
  RNA_def_property_ui_text(prop,
                           "Sharpness",
                           "Controls the sharpness of the filter. 0 means completely smooth while "
                           "1 means completely sharp.");
  RNA_def_property_update(prop, NC_NODE | NA_EDITED, "rna_Node_update");

  prop = RNA_def_property(srna, "eccentricity", PROP_FLOAT, PROP_FACTOR);
  RNA_def_property_float_sdna(prop, nullptr, "eccentricity");
  RNA_def_property_range(prop, 0.0f, 2.0f);
  RNA_def_property_ui_range(prop, 0.0f, 2.0f, 0.1, 3);
  RNA_def_property_ui_text(
      prop,
      "Eccentricity",
      "Controls how directional the filter is. 0 means the filter is completely omnidirectional "
      "while 2 means it is maximally directed along the edges of the image.");
  RNA_def_property_update(prop, NC_NODE | NA_EDITED, "rna_Node_update");
}

static void def_cmp_antialiasing(StructRNA *srna)
{
  PropertyRNA *prop;

  RNA_def_struct_sdna_from(srna, "NodeAntiAliasingData", "storage");

  prop = RNA_def_property(srna, "threshold", PROP_FLOAT, PROP_FACTOR);
  RNA_def_property_float_sdna(prop, nullptr, "threshold");
  RNA_def_property_ui_range(prop, 0.0f, 1.0f, 0.1, 3);
  RNA_def_property_ui_text(
      prop,
      "Threshold",
      "Threshold to detect edges (smaller threshold makes more sensitive detection)");
  RNA_def_property_update(prop, NC_NODE | NA_EDITED, "rna_Node_update");

  prop = RNA_def_property(srna, "contrast_limit", PROP_FLOAT, PROP_FACTOR);
  RNA_def_property_float_sdna(prop, nullptr, "contrast_limit");
  RNA_def_property_range(prop, 0.0f, 1.0f);
  RNA_def_property_ui_range(prop, 0.0f, 1.0f, 0.1, 3);
  RNA_def_property_ui_text(
      prop,
      "Contrast Limit",
      "How much to eliminate spurious edges to avoid artifacts (the larger value makes less "
      "active; the value 2.0, for example, means discard a detected edge if there is a "
      "neighboring edge that has 2.0 times bigger contrast than the current one)");
  RNA_def_property_update(prop, NC_NODE | NA_EDITED, "rna_Node_update");

  prop = RNA_def_property(srna, "corner_rounding", PROP_FLOAT, PROP_FACTOR);
  RNA_def_property_float_sdna(prop, nullptr, "corner_rounding");
  RNA_def_property_range(prop, 0.0f, 1.0f);
  RNA_def_property_ui_range(prop, 0.0f, 1.0f, 0.1, 3);
  RNA_def_property_ui_text(prop, "Corner Rounding", "How much sharp corners will be rounded");
  RNA_def_property_update(prop, NC_NODE | NA_EDITED, "rna_Node_update");
}

/* -- Texture Nodes --------------------------------------------------------- */

static void def_tex_output(StructRNA *srna)
{
  PropertyRNA *prop;

  RNA_def_struct_sdna_from(srna, "TexNodeOutput", "storage");

  prop = RNA_def_property(srna, "filepath", PROP_STRING, PROP_NONE);
  RNA_def_property_string_sdna(prop, nullptr, "name");
  RNA_def_property_ui_text(prop, "Output Name", "");
  RNA_def_property_update(prop, NC_NODE | NA_EDITED, "rna_Node_update");
}

static void def_tex_image(StructRNA *srna)
{
  PropertyRNA *prop;

  prop = RNA_def_property(srna, "image", PROP_POINTER, PROP_NONE);
  RNA_def_property_pointer_sdna(prop, nullptr, "id");
  RNA_def_property_struct_type(prop, "Image");
  RNA_def_property_flag(prop, PROP_EDITABLE);
  RNA_def_property_override_flag(prop, PROPOVERRIDE_OVERRIDABLE_LIBRARY);
  RNA_def_property_ui_text(prop, "Image", "");
  RNA_def_property_update(prop, NC_NODE | NA_EDITED, "rna_Node_update");

  prop = RNA_def_property(srna, "image_user", PROP_POINTER, PROP_NONE);
  RNA_def_property_pointer_sdna(prop, nullptr, "storage");
  RNA_def_property_struct_type(prop, "ImageUser");
  RNA_def_property_ui_text(
      prop, "Image User", "Parameters defining the image duration, offset and related settings");
  RNA_def_property_update(prop, NC_NODE | NA_EDITED, "rna_Node_update");
}

static void def_tex_bricks(StructRNA *srna)
{
  PropertyRNA *prop;

  prop = RNA_def_property(srna, "offset", PROP_FLOAT, PROP_NONE);
  RNA_def_property_float_sdna(prop, nullptr, "custom3");
  RNA_def_property_range(prop, 0.0f, 1.0f);
  RNA_def_property_ui_text(
      prop, "Offset Amount", "Determines the brick offset of the various rows");
  RNA_def_property_update(prop, NC_NODE | NA_EDITED, "rna_Node_update");

  prop = RNA_def_property(srna, "offset_frequency", PROP_INT, PROP_NONE);
  RNA_def_property_int_sdna(prop, nullptr, "custom1");
  RNA_def_property_range(prop, 2, 99);
  RNA_def_property_ui_text(prop, "Offset Frequency", "Offset every N rows");
  RNA_def_property_update(prop, NC_NODE | NA_EDITED, "rna_Node_update");

  prop = RNA_def_property(srna, "squash", PROP_FLOAT, PROP_NONE);
  RNA_def_property_float_sdna(prop, nullptr, "custom4");
  RNA_def_property_range(prop, 0.0f, 99.0f);
  RNA_def_property_ui_text(
      prop,
      "Squash Amount",
      "Factor to adjust the brick's width for particular rows determined by the Offset Frequency");

  RNA_def_property_update(prop, NC_NODE | NA_EDITED, "rna_Node_update");

  prop = RNA_def_property(srna, "squash_frequency", PROP_INT, PROP_NONE);
  RNA_def_property_int_sdna(prop, nullptr, "custom2");
  RNA_def_property_range(prop, 2, 99);
  RNA_def_property_ui_text(prop, "Squash Frequency", "Squash every N rows");
  RNA_def_property_update(prop, NC_NODE | NA_EDITED, "rna_Node_update");
}

/* -- Geometry Nodes --------------------------------------------------------- */

static void def_geo_curve_sample(StructRNA *srna)
{
  static EnumPropertyItem mode_items[] = {
      {GEO_NODE_CURVE_SAMPLE_FACTOR,
       "FACTOR",
       0,
       "Factor",
       "Find sample positions on the curve using a factor of its total length"},
      {GEO_NODE_CURVE_SAMPLE_LENGTH,
       "LENGTH",
       0,
       "Length",
       "Find sample positions on the curve using a distance from its beginning"},
      {0, nullptr, 0, nullptr, nullptr},
  };

  RNA_def_struct_sdna_from(srna, "NodeGeometryCurveSample", "storage");

  PropertyRNA *prop;
  prop = RNA_def_property(srna, "mode", PROP_ENUM, PROP_NONE);
  RNA_def_property_enum_items(prop, mode_items);
  RNA_def_property_ui_text(prop, "Mode", "Method for sampling input");
  RNA_def_property_clear_flag(prop, PROP_ANIMATABLE);
  RNA_def_property_update(prop, NC_NODE | NA_EDITED, "rna_Node_socket_update");

  prop = RNA_def_property(srna, "use_all_curves", PROP_BOOLEAN, PROP_NONE);
  RNA_def_property_ui_text(prop,
                           "All Curves",
                           "Sample lengths based on the total length of all curves, rather than "
                           "using a length inside each selected curve");
  RNA_def_property_clear_flag(prop, PROP_ANIMATABLE);
  RNA_def_property_update(prop, NC_NODE | NA_EDITED, "rna_Node_socket_update");

  prop = RNA_def_property(srna, "data_type", PROP_ENUM, PROP_NONE);
  RNA_def_property_enum_items(prop, rna_enum_attribute_type_items);
  RNA_def_property_enum_funcs(
      prop, nullptr, nullptr, "rna_GeometryNodeAttributeType_type_with_socket_itemf");
  RNA_def_property_enum_default(prop, CD_PROP_FLOAT);
  RNA_def_property_ui_text(prop, "Data Type", "");
  RNA_def_property_clear_flag(prop, PROP_ANIMATABLE);
  RNA_def_property_update(prop, NC_NODE | NA_EDITED, "rna_Node_socket_update");
}

static void def_fn_random_value(StructRNA *srna)
{
  PropertyRNA *prop;

  RNA_def_struct_sdna_from(srna, "NodeRandomValue", "storage");

  prop = RNA_def_property(srna, "data_type", PROP_ENUM, PROP_NONE);
  RNA_def_property_enum_sdna(prop, nullptr, "data_type");
  RNA_def_property_enum_items(prop, rna_enum_attribute_type_items);
  RNA_def_property_enum_funcs(prop, nullptr, nullptr, "rna_FunctionNodeRandomValue_type_itemf");
  RNA_def_property_enum_default(prop, CD_PROP_FLOAT);
  RNA_def_property_ui_text(prop, "Data Type", "Type of data stored in attribute");
  RNA_def_property_update(prop, NC_NODE | NA_EDITED, "rna_Node_socket_update");
}

static void def_geo_distribute_points_on_faces(StructRNA *srna)
{
  PropertyRNA *prop;

  static const EnumPropertyItem rna_node_geometry_distribute_points_on_faces_mode_items[] = {
      {GEO_NODE_POINT_DISTRIBUTE_POINTS_ON_FACES_RANDOM,
       "RANDOM",
       0,
       "Random",
       "Distribute points randomly on the surface"},
      {GEO_NODE_POINT_DISTRIBUTE_POINTS_ON_FACES_POISSON,
       "POISSON",
       0,
       "Poisson Disk",
       "Distribute the points randomly on the surface while taking a minimum distance between "
       "points into account"},
      {0, nullptr, 0, nullptr, nullptr},
  };

  prop = RNA_def_property(srna, "distribute_method", PROP_ENUM, PROP_NONE);
  RNA_def_property_enum_sdna(prop, nullptr, "custom1");
  RNA_def_property_enum_items(prop, rna_node_geometry_distribute_points_on_faces_mode_items);
  RNA_def_property_enum_default(prop, GEO_NODE_POINT_DISTRIBUTE_POINTS_ON_FACES_RANDOM);
  RNA_def_property_ui_text(prop, "Distribution Method", "Method to use for scattering points");
  RNA_def_property_clear_flag(prop, PROP_ANIMATABLE);
  RNA_def_property_update(prop, NC_NODE | NA_EDITED, "rna_Node_socket_update");

  prop = RNA_def_property(srna, "use_legacy_normal", PROP_BOOLEAN, PROP_NONE);
  RNA_def_property_boolean_sdna(prop, nullptr, "custom2", 1);
  RNA_def_property_ui_text(prop,
                           "Legacy Normal",
                           "Output the normal and rotation values that have been output "
                           "before the node started taking smooth normals into account");
  RNA_def_property_clear_flag(prop, PROP_ANIMATABLE);
  RNA_def_property_update(prop, NC_NODE | NA_EDITED, "rna_Node_socket_update");
}

static void def_geo_curve_set_handle_type(StructRNA *srna)
{
  PropertyRNA *prop;

  RNA_def_struct_sdna_from(srna, "NodeGeometryCurveSetHandles", "storage");

  prop = RNA_def_property(srna, "handle_type", PROP_ENUM, PROP_NONE);
  RNA_def_property_enum_sdna(prop, nullptr, "handle_type");
  RNA_def_property_ui_text(prop, "Handle Type", "");
  RNA_def_property_enum_items(prop, rna_node_geometry_curve_handle_type_items);
  RNA_def_property_clear_flag(prop, PROP_ANIMATABLE);
  RNA_def_property_update(prop, NC_NODE | NA_EDITED, "rna_Node_socket_update");

  prop = RNA_def_property(srna, "mode", PROP_ENUM, PROP_NONE);
  RNA_def_property_enum_items(prop, rna_enum_node_geometry_curve_handle_side_items);
  RNA_def_property_ui_text(prop, "Mode", "Whether to update left and right handles");
  RNA_def_property_flag(prop, PROP_ENUM_FLAG);
  RNA_def_property_clear_flag(prop, PROP_ANIMATABLE);
  RNA_def_property_update(prop, NC_NODE | NA_EDITED, "rna_Node_socket_update");
}

static void def_common_zone_input(StructRNA *srna)
{
  PropertyRNA *prop;
  FunctionRNA *func;
  PropertyRNA *parm;

  prop = RNA_def_property(srna, "paired_output", PROP_POINTER, PROP_NONE);
  RNA_def_property_struct_type(prop, "Node");
  RNA_def_property_clear_flag(prop, PROP_EDITABLE);
  RNA_def_property_pointer_funcs(prop, "rna_Node_paired_output_get", nullptr, nullptr, nullptr);
  RNA_def_property_ui_text(
      prop, "Paired Output", "Zone output node that this input node is paired with");

  func = RNA_def_function(srna, "pair_with_output", "rna_Node_pair_with_output");
  RNA_def_function_ui_description(func, "Pair a zone input node with an output node.");
  RNA_def_function_flag(func, FUNC_USE_SELF_ID | FUNC_USE_REPORTS | FUNC_USE_CONTEXT);
  parm = RNA_def_pointer(
      func, "output_node", "GeometryNode", "Output Node", "Zone output node to pair with");
  RNA_def_parameter_flags(parm, PropertyFlag(0), PARM_REQUIRED);
  /* return value */
  parm = RNA_def_boolean(
      func, "result", false, "Result", "True if pairing the node was successful");
  RNA_def_function_return(func, parm);
}

static void def_geo_simulation_input(StructRNA *srna)
{
  RNA_def_struct_sdna_from(srna, "NodeGeometrySimulationInput", "storage");

  def_common_zone_input(srna);
}

static void def_geo_repeat_input(StructRNA *srna)
{
  RNA_def_struct_sdna_from(srna, "NodeGeometryRepeatInput", "storage");

  def_common_zone_input(srna);
}

static void rna_def_node_item_array_socket_item_common(StructRNA *srna,
                                                       const char *accessor,
                                                       const bool add_socket_type)
{
  static blender::LinearAllocator<> allocator;
  PropertyRNA *prop;

  char name_set_func[128];
  SNPRINTF(name_set_func, "rna_Node_ItemArray_item_name_set<%s>", accessor);

  char item_update_func[128];
  SNPRINTF(item_update_func, "rna_Node_ItemArray_item_update<%s>", accessor);
  const char *item_update_func_ptr = allocator.copy_string(item_update_func).c_str();

  char socket_type_itemf[128];
  SNPRINTF(socket_type_itemf, "rna_Node_ItemArray_socket_type_itemf<%s>", accessor);

  char color_get_func[128];
  SNPRINTF(color_get_func, "rna_Node_ItemArray_item_color_get<%s>", accessor);

  prop = RNA_def_property(srna, "name", PROP_STRING, PROP_NONE);
  RNA_def_property_string_funcs(
      prop, nullptr, nullptr, allocator.copy_string(name_set_func).c_str());
  RNA_def_property_ui_text(prop, "Name", "");
  RNA_def_struct_name_property(srna, prop);
  RNA_def_property_update(prop, NC_NODE | NA_EDITED, item_update_func_ptr);

  if (add_socket_type) {
    prop = RNA_def_property(srna, "socket_type", PROP_ENUM, PROP_NONE);
    RNA_def_property_enum_items(prop, rna_enum_node_socket_data_type_items);
    RNA_def_property_enum_funcs(
        prop, nullptr, nullptr, allocator.copy_string(socket_type_itemf).c_str());
    RNA_def_property_ui_text(prop, "Socket Type", "");
    RNA_def_property_clear_flag(prop, PROP_ANIMATABLE);
    RNA_def_property_update(prop, NC_NODE | NA_EDITED, item_update_func_ptr);
  }

  prop = RNA_def_property(srna, "color", PROP_FLOAT, PROP_COLOR_GAMMA);
  RNA_def_property_array(prop, 4);
  RNA_def_property_float_funcs(
      prop, allocator.copy_string(color_get_func).c_str(), nullptr, nullptr);
  RNA_def_property_clear_flag(prop, PROP_EDITABLE);
  RNA_def_property_ui_text(
      prop, "Color", "Color of the corresponding socket type in the node editor");
}

static void rna_def_node_item_array_common_functions(StructRNA *srna,
                                                     const char *item_name,
                                                     const char *accessor_name)
{
  static blender::LinearAllocator<> allocator;
  PropertyRNA *parm;
  FunctionRNA *func;

  char remove_call[128];
  SNPRINTF(remove_call, "rna_Node_ItemArray_remove<%s>", accessor_name);
  char clear_call[128];
  SNPRINTF(clear_call, "rna_Node_ItemArray_clear<%s>", accessor_name);
  char move_call[128];
  SNPRINTF(move_call, "rna_Node_ItemArray_move<%s>", accessor_name);

  func = RNA_def_function(srna, "remove", allocator.copy_string(remove_call).c_str());
  RNA_def_function_ui_description(func, "Remove an item");
  RNA_def_function_flag(func, FUNC_USE_SELF_ID | FUNC_USE_MAIN | FUNC_USE_REPORTS);
  parm = RNA_def_pointer(func, "item", item_name, "Item", "The item to remove");
  RNA_def_parameter_flags(parm, PROP_NEVER_NULL, PARM_REQUIRED);

  func = RNA_def_function(srna, "clear", allocator.copy_string(clear_call).c_str());
  RNA_def_function_ui_description(func, "Remove all items");
  RNA_def_function_flag(func, FUNC_USE_SELF_ID | FUNC_USE_MAIN);

  func = RNA_def_function(srna, "move", allocator.copy_string(move_call).c_str());
  RNA_def_function_ui_description(func, "Move an item to another position");
  RNA_def_function_flag(func, FUNC_USE_SELF_ID | FUNC_USE_MAIN);
  parm = RNA_def_int(
      func, "from_index", -1, 0, INT_MAX, "From Index", "Index of the item to move", 0, 10000);
  RNA_def_parameter_flags(parm, PropertyFlag(0), PARM_REQUIRED);
  parm = RNA_def_int(
      func, "to_index", -1, 0, INT_MAX, "To Index", "Target index for the item", 0, 10000);
  RNA_def_parameter_flags(parm, PropertyFlag(0), PARM_REQUIRED);
}

static void rna_def_node_item_array_new_with_socket_and_name(StructRNA *srna,
                                                             const char *item_name,
                                                             const char *accessor_name)
{
  static blender::LinearAllocator<> allocator;
  PropertyRNA *parm;
  FunctionRNA *func;

  char name[128];
  SNPRINTF(name, "rna_Node_ItemArray_new_with_socket_and_name<%s>", accessor_name);

  func = RNA_def_function(srna, "new", allocator.copy_string(name).c_str());
  RNA_def_function_ui_description(func, "Add an item at the end");
  RNA_def_function_flag(func, FUNC_USE_SELF_ID | FUNC_USE_MAIN | FUNC_USE_REPORTS);
  parm = RNA_def_enum(func,
                      "socket_type",
                      rna_enum_node_socket_data_type_items,
                      SOCK_GEOMETRY,
                      "Socket Type",
                      "Socket type of the item");
  RNA_def_parameter_flags(parm, PropertyFlag(0), PARM_REQUIRED);
  parm = RNA_def_string(func, "name", nullptr, MAX_NAME, "Name", "");
  RNA_def_parameter_flags(parm, PropertyFlag(0), PARM_REQUIRED);
  /* return value */
  parm = RNA_def_pointer(func, "item", item_name, "Item", "New item");
  RNA_def_function_return(func, parm);
}

static void rna_def_simulation_state_item(BlenderRNA *brna)
{
  PropertyRNA *prop;

  StructRNA *srna = RNA_def_struct(brna, "SimulationStateItem", nullptr);
  RNA_def_struct_ui_text(srna, "Simulation Item", "");
  RNA_def_struct_sdna(srna, "NodeSimulationItem");

  rna_def_node_item_array_socket_item_common(srna, "SimulationItemsAccessor", true);

  prop = RNA_def_property(srna, "attribute_domain", PROP_ENUM, PROP_NONE);
  RNA_def_property_enum_items(prop, rna_enum_attribute_domain_items);
  RNA_def_property_enum_funcs(
      prop, nullptr, nullptr, "rna_GeometryNodeAttributeDomain_attribute_domain_itemf");
  RNA_def_property_ui_text(
      prop,
      "Attribute Domain",
      "Attribute domain where the attribute is stored in the simulation state");
  RNA_def_property_clear_flag(prop, PROP_ANIMATABLE);
  RNA_def_property_update(
      prop, NC_NODE | NA_EDITED, "rna_Node_ItemArray_item_update<SimulationItemsAccessor>");
}

static void rna_def_geo_simulation_output_items(BlenderRNA *brna)
{
  StructRNA *srna;

  srna = RNA_def_struct(brna, "NodeGeometrySimulationOutputItems", nullptr);
  RNA_def_struct_sdna(srna, "bNode");
  RNA_def_struct_ui_text(srna, "Items", "Collection of simulation items");

  rna_def_node_item_array_new_with_socket_and_name(
      srna, "SimulationStateItem", "SimulationItemsAccessor");
  rna_def_node_item_array_common_functions(srna, "SimulationStateItem", "SimulationItemsAccessor");
}

static void def_geo_simulation_output(StructRNA *srna)
{
  PropertyRNA *prop;

  RNA_def_struct_sdna_from(srna, "NodeGeometrySimulationOutput", "storage");

  prop = RNA_def_property(srna, "state_items", PROP_COLLECTION, PROP_NONE);
  RNA_def_property_collection_sdna(prop, nullptr, "items", "items_num");
  RNA_def_property_struct_type(prop, "SimulationStateItem");
  RNA_def_property_ui_text(prop, "Items", "");
  RNA_def_property_srna(prop, "NodeGeometrySimulationOutputItems");

  prop = RNA_def_property(srna, "active_index", PROP_INT, PROP_UNSIGNED);
  RNA_def_property_int_sdna(prop, nullptr, "active_index");
  RNA_def_property_ui_text(prop, "Active Item Index", "Index of the active item");
  RNA_def_property_flag(prop, PROP_NO_DEG_UPDATE);
  RNA_def_property_clear_flag(prop, PROP_ANIMATABLE);
  RNA_def_property_update(prop, NC_NODE, nullptr);

  prop = RNA_def_property(srna, "active_item", PROP_POINTER, PROP_NONE);
  RNA_def_property_struct_type(prop, "SimulationStateItem");
  RNA_def_property_pointer_funcs(prop,
                                 "rna_Node_ItemArray_active_get<SimulationItemsAccessor>",
                                 "rna_Node_ItemArray_active_set<SimulationItemsAccessor>",
                                 nullptr,
                                 nullptr);
  RNA_def_property_flag(prop, PROP_EDITABLE | PROP_NO_DEG_UPDATE);
  RNA_def_property_ui_text(prop, "Active Item Index", "Index of the active item");
  RNA_def_property_update(prop, NC_NODE, nullptr);
}

static void rna_def_repeat_item(BlenderRNA *brna)
{
  StructRNA *srna = RNA_def_struct(brna, "RepeatItem", nullptr);
  RNA_def_struct_ui_text(srna, "Repeat Item", "");
  RNA_def_struct_sdna(srna, "NodeRepeatItem");

  rna_def_node_item_array_socket_item_common(srna, "RepeatItemsAccessor", true);
}

static void rna_def_geo_repeat_output_items(BlenderRNA *brna)
{
  StructRNA *srna;

  srna = RNA_def_struct(brna, "NodeGeometryRepeatOutputItems", nullptr);
  RNA_def_struct_sdna(srna, "bNode");
  RNA_def_struct_ui_text(srna, "Items", "Collection of repeat items");

  rna_def_node_item_array_new_with_socket_and_name(srna, "RepeatItem", "RepeatItemsAccessor");
  rna_def_node_item_array_common_functions(srna, "RepeatItem", "RepeatItemsAccessor");
}

static void def_geo_repeat_output(StructRNA *srna)
{
  PropertyRNA *prop;

  RNA_def_struct_sdna_from(srna, "NodeGeometryRepeatOutput", "storage");

  prop = RNA_def_property(srna, "repeat_items", PROP_COLLECTION, PROP_NONE);
  RNA_def_property_collection_sdna(prop, nullptr, "items", "items_num");
  RNA_def_property_struct_type(prop, "RepeatItem");
  RNA_def_property_ui_text(prop, "Items", "");
  RNA_def_property_srna(prop, "NodeGeometryRepeatOutputItems");

  prop = RNA_def_property(srna, "active_index", PROP_INT, PROP_UNSIGNED);
  RNA_def_property_int_sdna(prop, nullptr, "active_index");
  RNA_def_property_ui_text(prop, "Active Item Index", "Index of the active item");
  RNA_def_property_clear_flag(prop, PROP_ANIMATABLE);
  RNA_def_property_flag(prop, PROP_NO_DEG_UPDATE);
  RNA_def_property_update(prop, NC_NODE, nullptr);

  prop = RNA_def_property(srna, "active_item", PROP_POINTER, PROP_NONE);
  RNA_def_property_struct_type(prop, "RepeatItem");
  RNA_def_property_pointer_funcs(prop,
                                 "rna_Node_ItemArray_active_get<RepeatItemsAccessor>",
                                 "rna_Node_ItemArray_active_set<RepeatItemsAccessor>",
                                 nullptr,
                                 nullptr);
  RNA_def_property_flag(prop, PROP_EDITABLE | PROP_NO_DEG_UPDATE);
  RNA_def_property_ui_text(prop, "Active Item Index", "Index of the active item");
  RNA_def_property_update(prop, NC_NODE, nullptr);

  prop = RNA_def_property(srna, "inspection_index", PROP_INT, PROP_NONE);
  RNA_def_property_ui_range(prop, 0, INT32_MAX, 1, -1);
  RNA_def_property_ui_text(prop,
                           "Inspection Index",
                           "Iteration index that is used by inspection features like the viewer "
                           "node or socket inspection");
  RNA_def_property_update(prop, NC_NODE, "rna_Node_update");
}

static void rna_def_geo_capture_attribute_item(BlenderRNA *brna)
{
  StructRNA *srna = RNA_def_struct(brna, "NodeGeometryCaptureAttributeItem", nullptr);
  RNA_def_struct_ui_text(srna, "Capture Attribute Item", "");
  RNA_def_struct_sdna(srna, "NodeGeometryAttributeCaptureItem");

  rna_def_node_item_array_socket_item_common(srna, "CaptureAttributeItemsAccessor", false);
  PropertyRNA *prop = RNA_def_property(srna, "data_type", PROP_ENUM, PROP_NONE);
  RNA_def_property_enum_items(prop, rna_enum_attribute_type_items);
  RNA_def_property_enum_funcs(
      prop, nullptr, nullptr, "rna_NodeGeometryCaptureAttributeItem_data_type_itemf");
  RNA_def_property_ui_text(prop, "Data Type", "");
  RNA_def_property_clear_flag(prop, PROP_ANIMATABLE);
  RNA_def_property_update(
      prop, NC_NODE | NA_EDITED, "rna_Node_ItemArray_item_update<CaptureAttributeItemsAccessor>");
}

static void rna_def_geo_capture_attribute_items(BlenderRNA *brna)
{
  StructRNA *srna = RNA_def_struct(brna, "NodeGeometryCaptureAttributeItems", nullptr);
  RNA_def_struct_ui_text(srna, "Items", "Collection of capture attribute items");
  RNA_def_struct_sdna(srna, "bNode");

  rna_def_node_item_array_new_with_socket_and_name(
      srna, "NodeGeometryCaptureAttributeItem", "CaptureAttributeItemsAccessor");
  rna_def_node_item_array_common_functions(
      srna, "NodeGeometryCaptureAttributeItem", "CaptureAttributeItemsAccessor");
}

static void rna_def_geo_capture_attribute(StructRNA *srna)
{
  PropertyRNA *prop;

  RNA_def_struct_sdna_from(srna, "NodeGeometryAttributeCapture", "storage");

  prop = RNA_def_property(srna, "capture_items", PROP_COLLECTION, PROP_NONE);
  RNA_def_property_collection_sdna(prop, nullptr, "capture_items", "capture_items_num");
  RNA_def_property_struct_type(prop, "NodeGeometryCaptureAttributeItem");
  RNA_def_property_ui_text(prop, "Items", "");
  RNA_def_property_srna(prop, "NodeGeometryCaptureAttributeItems");

  prop = RNA_def_property(srna, "active_index", PROP_INT, PROP_UNSIGNED);
  RNA_def_property_int_sdna(prop, nullptr, "active_index");
  RNA_def_property_ui_text(prop, "Active Item Index", "Index of the active item");
  RNA_def_property_clear_flag(prop, PROP_ANIMATABLE);
  RNA_def_property_flag(prop, PROP_NO_DEG_UPDATE);
  RNA_def_property_update(prop, NC_NODE, nullptr);

  prop = RNA_def_property(srna, "active_item", PROP_POINTER, PROP_NONE);
  RNA_def_property_struct_type(prop, "RepeatItem");
  RNA_def_property_pointer_funcs(prop,
                                 "rna_Node_ItemArray_active_get<CaptureAttributeItemsAccessor>",
                                 "rna_Node_ItemArray_active_set<CaptureAttributeItemsAccessor>",
                                 nullptr,
                                 nullptr);
  RNA_def_property_flag(prop, PROP_EDITABLE | PROP_NO_DEG_UPDATE);
  RNA_def_property_ui_text(prop, "Active Item Index", "Index of the active item");
  RNA_def_property_update(prop, NC_NODE, nullptr);

  prop = RNA_def_property(srna, "domain", PROP_ENUM, PROP_NONE);
  RNA_def_property_ui_text(prop, "Domain", "Which domain to store the data in");
  RNA_def_property_enum_items(prop, rna_enum_attribute_domain_items);
  RNA_def_property_enum_funcs(
      prop, nullptr, nullptr, "rna_GeometryNodeAttributeDomain_attribute_domain_itemf");
  RNA_def_property_update(prop, NC_NODE, "rna_Node_update");
}

static void rna_def_geo_bake_item(BlenderRNA *brna)
{
  PropertyRNA *prop;

  StructRNA *srna = RNA_def_struct(brna, "NodeGeometryBakeItem", nullptr);
  RNA_def_struct_ui_text(srna, "Bake Item", "");

  rna_def_node_item_array_socket_item_common(srna, "BakeItemsAccessor", true);

  prop = RNA_def_property(srna, "attribute_domain", PROP_ENUM, PROP_NONE);
  RNA_def_property_enum_items(prop, rna_enum_attribute_domain_items);
  RNA_def_property_enum_funcs(
      prop, nullptr, nullptr, "rna_GeometryNodeAttributeDomain_attribute_domain_itemf");
  RNA_def_property_ui_text(prop,
                           "Attribute Domain",
                           "Attribute domain where the attribute is stored in the baked data");
  RNA_def_property_clear_flag(prop, PROP_ANIMATABLE);
  RNA_def_property_update(
      prop, NC_NODE | NA_EDITED, "rna_Node_ItemArray_item_update<BakeItemsAccessor>");

  prop = RNA_def_property(srna, "is_attribute", PROP_BOOLEAN, PROP_NONE);
  RNA_def_property_boolean_sdna(prop, nullptr, "flag", GEO_NODE_BAKE_ITEM_IS_ATTRIBUTE);
  RNA_def_property_ui_text(prop, "Is Attribute", "Bake item is an attribute stored on a geometry");
  RNA_def_property_update(
      prop, NC_NODE | NA_EDITED, "rna_Node_ItemArray_item_update<BakeItemsAccessor>");
}

static void rna_def_bake_items(BlenderRNA *brna)
{
  StructRNA *srna;

  srna = RNA_def_struct(brna, "NodeGeometryBakeItems", nullptr);
  RNA_def_struct_sdna(srna, "bNode");
  RNA_def_struct_ui_text(srna, "Items", "Collection of bake items");

  rna_def_node_item_array_new_with_socket_and_name(
      srna, "NodeGeometryBakeItem", "BakeItemsAccessor");
  rna_def_node_item_array_common_functions(srna, "NodeGeometryBakeItem", "BakeItemsAccessor");
}

static void rna_def_geo_bake(StructRNA *srna)
{
  PropertyRNA *prop;

  RNA_def_struct_sdna_from(srna, "NodeGeometryBake", "storage");

  prop = RNA_def_property(srna, "bake_items", PROP_COLLECTION, PROP_NONE);
  RNA_def_property_collection_sdna(prop, nullptr, "items", "items_num");
  RNA_def_property_struct_type(prop, "NodeGeometryBakeItem");
  RNA_def_property_ui_text(prop, "Items", "");
  RNA_def_property_srna(prop, "NodeGeometryBakeItems");

  prop = RNA_def_property(srna, "active_index", PROP_INT, PROP_UNSIGNED);
  RNA_def_property_int_sdna(prop, nullptr, "active_index");
  RNA_def_property_ui_text(prop, "Active Item Index", "Index of the active item");
  RNA_def_property_clear_flag(prop, PROP_ANIMATABLE);
  RNA_def_property_flag(prop, PROP_NO_DEG_UPDATE);
  RNA_def_property_update(prop, NC_NODE, nullptr);

  prop = RNA_def_property(srna, "active_item", PROP_POINTER, PROP_NONE);
  RNA_def_property_struct_type(prop, "RepeatItem");
  RNA_def_property_pointer_funcs(prop,
                                 "rna_Node_ItemArray_active_get<BakeItemsAccessor>",
                                 "rna_Node_ItemArray_active_set<BakeItemsAccessor>",
                                 nullptr,
                                 nullptr);
  RNA_def_property_flag(prop, PROP_EDITABLE | PROP_NO_DEG_UPDATE);
  RNA_def_property_clear_flag(prop, PROP_ANIMATABLE);
  RNA_def_property_ui_text(prop, "Active Item Index", "Index of the active item");
  RNA_def_property_update(prop, NC_NODE, nullptr);
}

static void rna_def_index_switch_item(BlenderRNA *brna)
{
  PropertyRNA *prop;

  StructRNA *srna = RNA_def_struct(brna, "IndexSwitchItem", nullptr);
  RNA_def_struct_ui_text(srna, "Index Switch Item", "");
  RNA_def_struct_sdna(srna, "IndexSwitchItem");

  prop = RNA_def_property(srna, "identifier", PROP_INT, PROP_NONE);
  RNA_def_property_ui_range(prop, 0, INT32_MAX, 1, -1);
  RNA_def_property_ui_text(prop, "Identifier", "Consistent identifier used for the item");
  RNA_def_property_clear_flag(prop, PROP_EDITABLE);
  RNA_def_property_update(prop, NC_NODE, "rna_Node_update");
}

static void rna_def_geo_index_switch_items(BlenderRNA *brna)
{
  StructRNA *srna;
  FunctionRNA *func;
  PropertyRNA *parm;

  srna = RNA_def_struct(brna, "NodeIndexSwitchItems", nullptr);
  RNA_def_struct_sdna(srna, "bNode");
  RNA_def_struct_ui_text(srna, "Items", "Collection of index_switch items");

  func = RNA_def_function(srna, "new", "rna_NodeIndexSwitchItems_new");
  RNA_def_function_ui_description(func, "Add an item at the end");
  RNA_def_function_flag(func, FUNC_USE_SELF_ID | FUNC_USE_MAIN);
  /* Return value. */
  parm = RNA_def_pointer(func, "item", "IndexSwitchItem", "Item", "New item");
  RNA_def_function_return(func, parm);

  rna_def_node_item_array_common_functions(srna, "IndexSwitchItem", "IndexSwitchItemsAccessor");
}

static void def_geo_index_switch(StructRNA *srna)
{
  PropertyRNA *prop;

  RNA_def_struct_sdna_from(srna, "NodeIndexSwitch", "storage");

  prop = RNA_def_property(srna, "index_switch_items", PROP_COLLECTION, PROP_NONE);
  RNA_def_property_collection_sdna(prop, nullptr, "items", "items_num");
  RNA_def_property_struct_type(prop, "IndexSwitchItem");
  RNA_def_property_ui_text(prop, "Items", "");
  RNA_def_property_srna(prop, "NodeIndexSwitchItems");
}

static void def_geo_curve_handle_type_selection(StructRNA *srna)
{
  PropertyRNA *prop;

  RNA_def_struct_sdna_from(srna, "NodeGeometryCurveSelectHandles", "storage");

  prop = RNA_def_property(srna, "handle_type", PROP_ENUM, PROP_NONE);
  RNA_def_property_enum_sdna(prop, nullptr, "handle_type");
  RNA_def_property_ui_text(prop, "Handle Type", "");
  RNA_def_property_enum_items(prop, rna_node_geometry_curve_handle_type_items);
  RNA_def_property_update(prop, NC_NODE | NA_EDITED, "rna_Node_socket_update");

  prop = RNA_def_property(srna, "mode", PROP_ENUM, PROP_NONE);
  RNA_def_property_enum_items(prop, rna_enum_node_geometry_curve_handle_side_items);
  RNA_def_property_ui_text(prop, "Mode", "Whether to check the type of left and right handles");
  RNA_def_property_flag(prop, PROP_ENUM_FLAG);
  RNA_def_property_update(prop, NC_NODE | NA_EDITED, "rna_Node_socket_update");
}

static void def_fn_rotate_euler(StructRNA *srna)
{
  static const EnumPropertyItem type_items[] = {
      {FN_NODE_ROTATE_EULER_TYPE_AXIS_ANGLE,
       "AXIS_ANGLE",
       ICON_NONE,
       "Axis Angle",
       "Rotate around an axis by an angle"},
      {FN_NODE_ROTATE_EULER_TYPE_EULER,
       "EULER",
       ICON_NONE,
       "Euler",
       "Rotate around the X, Y, and Z axes"},
      {0, nullptr, 0, nullptr, nullptr},
  };

  static const EnumPropertyItem space_items[] = {
      {FN_NODE_ROTATE_EULER_SPACE_OBJECT,
       "OBJECT",
       ICON_NONE,
       "Object",
       "Rotate the input rotation in the local space of the object"},
      {FN_NODE_ROTATE_EULER_SPACE_LOCAL,
       "LOCAL",
       ICON_NONE,
       "Local",
       "Rotate the input rotation in its local space"},
      {0, nullptr, 0, nullptr, nullptr},
  };

  PropertyRNA *prop;

  prop = RNA_def_property(srna, "rotation_type", PROP_ENUM, PROP_NONE);
  RNA_def_property_enum_sdna(prop, nullptr, "custom1");
  RNA_def_property_enum_items(prop, type_items);
  RNA_def_property_ui_text(prop, "Type", "Method used to describe the rotation");
  RNA_def_property_update(prop, NC_NODE | NA_EDITED, "rna_Node_socket_update");

  prop = RNA_def_property(srna, "space", PROP_ENUM, PROP_NONE);
  RNA_def_property_enum_sdna(prop, nullptr, "custom2");
  RNA_def_property_enum_items(prop, space_items);
  RNA_def_property_ui_text(prop, "Space", "Base orientation for rotation");
  RNA_def_property_update(prop, NC_NODE | NA_EDITED, "rna_Node_update");
}

static void def_geo_sample_index(StructRNA *srna)
{
  using namespace blender;
  PropertyRNA *prop;

  RNA_def_struct_sdna_from(srna, "NodeGeometrySampleIndex", "storage");

  prop = RNA_def_property(srna, "data_type", PROP_ENUM, PROP_NONE);
  RNA_def_property_enum_items(prop, rna_enum_attribute_type_items);
  RNA_def_property_enum_funcs(
      prop, nullptr, nullptr, "rna_GeometryNodeAttributeType_type_with_socket_itemf");
  RNA_def_property_enum_default(prop, CD_PROP_FLOAT);
  RNA_def_property_ui_text(prop, "Data Type", "");
  RNA_def_property_clear_flag(prop, PROP_ANIMATABLE);
  RNA_def_property_update(prop, NC_NODE | NA_EDITED, "rna_Node_socket_update");

  prop = RNA_def_property(srna, "domain", PROP_ENUM, PROP_NONE);
  RNA_def_property_enum_items(prop, rna_enum_attribute_domain_items);
  RNA_def_property_enum_funcs(
      prop, nullptr, nullptr, "rna_GeometryNodeAttributeDomain_attribute_domain_itemf");
  RNA_def_property_enum_default(prop, int(bke::AttrDomain::Point));
  RNA_def_property_ui_text(prop, "Domain", "");
  RNA_def_property_update(prop, NC_NODE | NA_EDITED, "rna_Node_update");

  prop = RNA_def_property(srna, "clamp", PROP_BOOLEAN, PROP_NONE);
  RNA_def_property_ui_text(prop,
                           "Clamp",
                           "Clamp the indices to the size of the attribute domain instead of "
                           "outputting a default value for invalid indices");
  RNA_def_property_update(prop, NC_NODE | NA_EDITED, "rna_Node_update");
}

static void def_geo_input_material(StructRNA *srna)
{
  PropertyRNA *prop;

  prop = RNA_def_property(srna, "material", PROP_POINTER, PROP_NONE);
  RNA_def_property_pointer_sdna(prop, nullptr, "id");
  RNA_def_property_struct_type(prop, "Material");
  RNA_def_property_flag(prop, PROP_EDITABLE);
  RNA_def_property_override_flag(prop, PROPOVERRIDE_OVERRIDABLE_LIBRARY);
  RNA_def_property_ui_text(prop, "Material", "");
  RNA_def_property_update(prop, NC_NODE | NA_EDITED, "rna_Node_update");
}

static void def_geo_image(StructRNA *srna)
{
  PropertyRNA *prop;

  prop = RNA_def_property(srna, "image", PROP_POINTER, PROP_NONE);
  RNA_def_property_pointer_sdna(prop, nullptr, "id");
  RNA_def_property_struct_type(prop, "Image");
  RNA_def_property_flag(prop, PROP_EDITABLE | PROP_ID_REFCOUNT);
  RNA_def_property_ui_text(prop, "Image", "");
  RNA_def_property_update(prop, NC_NODE | NA_EDITED, "rna_Node_update");
}

static void def_geo_string_to_curves(StructRNA *srna)
{
  static const EnumPropertyItem rna_node_geometry_string_to_curves_overflow_items[] = {
      {GEO_NODE_STRING_TO_CURVES_MODE_OVERFLOW,
       "OVERFLOW",
       ICON_NONE,
       "Overflow",
       "Let the text use more space than the specified height"},
      {GEO_NODE_STRING_TO_CURVES_MODE_SCALE_TO_FIT,
       "SCALE_TO_FIT",
       ICON_NONE,
       "Scale To Fit",
       "Scale the text size to fit inside the width and height"},
      {GEO_NODE_STRING_TO_CURVES_MODE_TRUNCATE,
       "TRUNCATE",
       ICON_NONE,
       "Truncate",
       "Only output curves that fit within the width and height. Output the remainder to the "
       "\"Remainder\" output."},
      {0, nullptr, 0, nullptr, nullptr},
  };

  static const EnumPropertyItem rna_node_geometry_string_to_curves_align_x_items[] = {
      {GEO_NODE_STRING_TO_CURVES_ALIGN_X_LEFT,
       "LEFT",
       ICON_ALIGN_LEFT,
       "Left",
       "Align text to the left"},
      {GEO_NODE_STRING_TO_CURVES_ALIGN_X_CENTER,
       "CENTER",
       ICON_ALIGN_CENTER,
       "Center",
       "Align text to the center"},
      {GEO_NODE_STRING_TO_CURVES_ALIGN_X_RIGHT,
       "RIGHT",
       ICON_ALIGN_RIGHT,
       "Right",
       "Align text to the right"},
      {GEO_NODE_STRING_TO_CURVES_ALIGN_X_JUSTIFY,
       "JUSTIFY",
       ICON_ALIGN_JUSTIFY,
       "Justify",
       "Align text to the left and the right"},
      {GEO_NODE_STRING_TO_CURVES_ALIGN_X_FLUSH,
       "FLUSH",
       ICON_ALIGN_FLUSH,
       "Flush",
       "Align text to the left and the right, with equal character spacing"},
      {0, nullptr, 0, nullptr, nullptr},
  };

  static const EnumPropertyItem rna_node_geometry_string_to_curves_align_y_items[] = {
      {GEO_NODE_STRING_TO_CURVES_ALIGN_Y_TOP,
       "TOP",
       ICON_ALIGN_TOP,
       "Top",
       "Align text to the top"},
      {GEO_NODE_STRING_TO_CURVES_ALIGN_Y_TOP_BASELINE,
       "TOP_BASELINE",
       ICON_ALIGN_TOP,
       "Top Baseline",
       "Align text to the top line's baseline"},
      {GEO_NODE_STRING_TO_CURVES_ALIGN_Y_MIDDLE,
       "MIDDLE",
       ICON_ALIGN_MIDDLE,
       "Middle",
       "Align text to the middle"},
      {GEO_NODE_STRING_TO_CURVES_ALIGN_Y_BOTTOM_BASELINE,
       "BOTTOM_BASELINE",
       ICON_ALIGN_BOTTOM,
       "Bottom Baseline",
       "Align text to the bottom line's baseline"},
      {GEO_NODE_STRING_TO_CURVES_ALIGN_Y_BOTTOM,
       "BOTTOM",
       ICON_ALIGN_BOTTOM,
       "Bottom",
       "Align text to the bottom"},
      {0, nullptr, 0, nullptr, nullptr},
  };

  static const EnumPropertyItem rna_node_geometry_string_to_curves_pivot_mode[] = {
      {GEO_NODE_STRING_TO_CURVES_PIVOT_MODE_MIDPOINT, "MIDPOINT", 0, "Midpoint", "Midpoint"},
      {GEO_NODE_STRING_TO_CURVES_PIVOT_MODE_TOP_LEFT, "TOP_LEFT", 0, "Top Left", "Top Left"},
      {GEO_NODE_STRING_TO_CURVES_PIVOT_MODE_TOP_CENTER,
       "TOP_CENTER",
       0,
       "Top Center",
       "Top Center"},
      {GEO_NODE_STRING_TO_CURVES_PIVOT_MODE_TOP_RIGHT, "TOP_RIGHT", 0, "Top Right", "Top Right"},
      {GEO_NODE_STRING_TO_CURVES_PIVOT_MODE_BOTTOM_LEFT,
       "BOTTOM_LEFT",
       0,
       "Bottom Left",
       "Bottom Left"},
      {GEO_NODE_STRING_TO_CURVES_PIVOT_MODE_BOTTOM_CENTER,
       "BOTTOM_CENTER",
       0,
       "Bottom Center",
       "Bottom Center"},
      {GEO_NODE_STRING_TO_CURVES_PIVOT_MODE_BOTTOM_RIGHT,
       "BOTTOM_RIGHT",
       0,
       "Bottom Right",
       "Bottom Right"},
      {0, nullptr, 0, nullptr, nullptr},
  };

  PropertyRNA *prop;

  prop = RNA_def_property(srna, "font", PROP_POINTER, PROP_NONE);
  RNA_def_property_pointer_sdna(prop, nullptr, "id");
  RNA_def_property_struct_type(prop, "VectorFont");
  RNA_def_property_ui_text(
      prop, "Font", "Font of the text. Falls back to the UI font by default.");
  RNA_def_property_flag(prop, PROP_EDITABLE);
  RNA_def_property_override_flag(prop, PROPOVERRIDE_OVERRIDABLE_LIBRARY);
  RNA_def_property_update(prop, NC_NODE | NA_EDITED, "rna_Node_update");

  RNA_def_struct_sdna_from(srna, "NodeGeometryStringToCurves", "storage");

  prop = RNA_def_property(srna, "overflow", PROP_ENUM, PROP_NONE);
  RNA_def_property_enum_sdna(prop, nullptr, "overflow");
  RNA_def_property_enum_items(prop, rna_node_geometry_string_to_curves_overflow_items);
  RNA_def_property_enum_default(prop, GEO_NODE_STRING_TO_CURVES_MODE_OVERFLOW);
  RNA_def_property_ui_text(
      prop, "Textbox Overflow", "Handle the text behavior when it doesn't fit in the text boxes");
  RNA_def_property_update(prop, NC_NODE | NA_EDITED, "rna_Node_socket_update");

  prop = RNA_def_property(srna, "align_x", PROP_ENUM, PROP_NONE);
  RNA_def_property_enum_sdna(prop, nullptr, "align_x");
  RNA_def_property_enum_items(prop, rna_node_geometry_string_to_curves_align_x_items);
  RNA_def_property_enum_default(prop, GEO_NODE_STRING_TO_CURVES_ALIGN_X_LEFT);
  RNA_def_property_ui_text(
      prop, "Horizontal Alignment", "Text horizontal alignment from the object center");
  RNA_def_property_update(prop, NC_NODE | NA_EDITED, "rna_Node_update");

  prop = RNA_def_property(srna, "align_y", PROP_ENUM, PROP_NONE);
  RNA_def_property_enum_sdna(prop, nullptr, "align_y");
  RNA_def_property_enum_items(prop, rna_node_geometry_string_to_curves_align_y_items);
  RNA_def_property_enum_default(prop, GEO_NODE_STRING_TO_CURVES_ALIGN_Y_TOP_BASELINE);
  RNA_def_property_ui_text(
      prop, "Vertical Alignment", "Text vertical alignment from the object center");
  RNA_def_property_update(prop, NC_NODE | NA_EDITED, "rna_Node_update");

  prop = RNA_def_property(srna, "pivot_mode", PROP_ENUM, PROP_NONE);
  RNA_def_property_enum_sdna(prop, nullptr, "pivot_mode");
  RNA_def_property_enum_items(prop, rna_node_geometry_string_to_curves_pivot_mode);
  RNA_def_property_enum_default(prop, GEO_NODE_STRING_TO_CURVES_PIVOT_MODE_BOTTOM_LEFT);
  RNA_def_property_ui_text(prop, "Pivot Point", "Pivot point position relative to character");
  RNA_def_property_update(prop, NC_NODE | NA_EDITED, "rna_Node_update");
}

static void rna_def_menu_switch_item(BlenderRNA *brna)
{
  PropertyRNA *prop;

  StructRNA *srna = RNA_def_struct(brna, "NodeEnumItem", nullptr);
  RNA_def_struct_ui_text(srna, "Enum Item", "");

  prop = RNA_def_property(srna, "name", PROP_STRING, PROP_NONE);
  RNA_def_property_string_funcs(
      prop, nullptr, nullptr, "rna_Node_ItemArray_item_name_set<MenuSwitchItemsAccessor>");
  RNA_def_property_ui_text(prop, "Name", "");
  RNA_def_struct_name_property(srna, prop);
  RNA_def_property_update(
      prop, NC_NODE | NA_EDITED, "rna_Node_ItemArray_item_update<MenuSwitchItemsAccessor>");

  prop = RNA_def_property(srna, "description", PROP_STRING, PROP_NONE);
  RNA_def_property_string_sdna(prop, nullptr, "description");
  RNA_def_property_ui_text(prop, "Description", "");
  RNA_def_property_update(
      prop, NC_NODE | NA_EDITED, "rna_Node_ItemArray_item_update<MenuSwitchItemsAccessor>");
}

static void rna_def_geo_menu_switch_items(BlenderRNA *brna)
{
  StructRNA *srna;
  PropertyRNA *parm;
  FunctionRNA *func;

  srna = RNA_def_struct(brna, "NodeMenuSwitchItems", nullptr);
  RNA_def_struct_sdna(srna, "bNode");
  RNA_def_struct_ui_text(
      srna, "Enum Definition Items", "Collection of items that make up an enum");

  func = RNA_def_function(srna, "new", "rna_NodeMenuSwitchItems_new");
  RNA_def_function_ui_description(func, "Add an a new enum item");
  RNA_def_function_flag(func, FUNC_USE_SELF_ID | FUNC_USE_MAIN);
  parm = RNA_def_string(func, "name", nullptr, MAX_NAME, "Name", "");
  RNA_def_parameter_flags(parm, PropertyFlag(0), PARM_REQUIRED);
  /* return value */
  parm = RNA_def_pointer(func, "item", "NodeEnumItem", "Item", "New item");
  RNA_def_function_return(func, parm);

  rna_def_node_item_array_common_functions(srna, "NodeEnumItem", "MenuSwitchItemsAccessor");
}

static void def_geo_menu_switch(StructRNA *srna)
{
  PropertyRNA *prop;

  RNA_def_struct_sdna_from(srna, "NodeMenuSwitch", "storage");

  prop = RNA_def_property(srna, "enum_items", PROP_COLLECTION, PROP_NONE);
  RNA_def_property_collection_sdna(
      prop, nullptr, "enum_definition.items_array", "enum_definition.items_num");
  RNA_def_property_struct_type(prop, "NodeEnumItem");
  RNA_def_property_ui_text(prop, "Items", "");
  RNA_def_property_srna(prop, "NodeMenuSwitchItems");

  prop = RNA_def_property(srna, "active_index", PROP_INT, PROP_UNSIGNED);
  RNA_def_property_int_sdna(prop, nullptr, "enum_definition.active_index");
  RNA_def_property_ui_text(prop, "Active Item Index", "Index of the active item");
  RNA_def_property_clear_flag(prop, PROP_ANIMATABLE);
  RNA_def_property_update(prop, NC_NODE, nullptr);

  prop = RNA_def_property(srna, "active_item", PROP_POINTER, PROP_NONE);
  RNA_def_property_struct_type(prop, "NodeEnumItem");
  RNA_def_property_pointer_funcs(prop,
                                 "rna_Node_ItemArray_active_get<MenuSwitchItemsAccessor>",
                                 "rna_Node_ItemArray_active_set<MenuSwitchItemsAccessor>",
                                 nullptr,
                                 nullptr);
  RNA_def_property_flag(prop, PROP_EDITABLE);
  RNA_def_property_ui_text(prop, "Active Item", "Active item");
  RNA_def_property_update(prop, NC_NODE, nullptr);

  /* This exists only for backward compatibility. */
  prop = RNA_def_property(srna, "enum_definition", PROP_POINTER, PROP_NONE);
  RNA_def_property_struct_type(prop, "Node");
  RNA_def_property_pointer_funcs(
      prop, "rna_NodeMenuSwitch_enum_definition_get", nullptr, nullptr, nullptr);
  RNA_def_property_override_flag(prop, PROPOVERRIDE_NO_COMPARISON);
  RNA_def_property_ui_text(prop,
                           "Enum Definition (deprecated)",
                           "The enum definition can now be accessed directly on the node. This "
                           "exists for backward compatibility.");
}

static void rna_def_shader_node(BlenderRNA *brna)
{
  StructRNA *srna;

  srna = RNA_def_struct(brna, "ShaderNode", "NodeInternal");
  RNA_def_struct_ui_text(srna, "Shader Node", "Material shader node");
  RNA_def_struct_sdna(srna, "bNode");
  RNA_def_struct_register_funcs(srna, "rna_ShaderNode_register", "rna_Node_unregister", nullptr);
}

static void rna_def_compositor_node(BlenderRNA *brna)
{
  StructRNA *srna;
  FunctionRNA *func;

  srna = RNA_def_struct(brna, "CompositorNode", "NodeInternal");
  RNA_def_struct_ui_text(srna, "Compositor Node", "");
  RNA_def_struct_sdna(srna, "bNode");
  RNA_def_struct_register_funcs(
      srna, "rna_CompositorNode_register", "rna_Node_unregister", nullptr);

  /* compositor node need_exec flag */
  func = RNA_def_function(srna, "tag_need_exec", "rna_CompositorNode_tag_need_exec");
  RNA_def_function_ui_description(func, "Tag the node for compositor update");

  def_cmp_cryptomatte_entry(brna);
}

static void rna_def_texture_node(BlenderRNA *brna)
{
  StructRNA *srna;

  srna = RNA_def_struct(brna, "TextureNode", "NodeInternal");
  RNA_def_struct_ui_text(srna, "Texture Node", "");
  RNA_def_struct_sdna(srna, "bNode");
  RNA_def_struct_register_funcs(srna, "rna_TextureNode_register", "rna_Node_unregister", nullptr);
}

static void rna_def_geometry_node(BlenderRNA *brna)
{
  StructRNA *srna;

  srna = RNA_def_struct(brna, "GeometryNode", "NodeInternal");
  RNA_def_struct_ui_text(srna, "Geometry Node", "");
  RNA_def_struct_sdna(srna, "bNode");
  RNA_def_struct_register_funcs(srna, "rna_GeometryNode_register", "rna_Node_unregister", nullptr);
}

static void rna_def_function_node(BlenderRNA *brna)
{
  StructRNA *srna;

  srna = RNA_def_struct(brna, "FunctionNode", "NodeInternal");
  RNA_def_struct_ui_text(srna, "Function Node", "");
  RNA_def_struct_sdna(srna, "bNode");
  RNA_def_struct_register_funcs(srna, "rna_FunctionNode_register", "rna_Node_unregister", nullptr);
}

/* -------------------------------------------------------------------------- */

static void def_reroute(StructRNA *srna)
{
  RNA_def_struct_sdna_from(srna, "NodeReroute", "storage");

  PropertyRNA *prop = RNA_def_property(srna, "socket_idname", PROP_STRING, PROP_NONE);
  RNA_def_property_string_sdna(prop, nullptr, "type_idname");
  RNA_def_property_string_funcs(prop, nullptr, nullptr, "rna_reroute_node_socket_type_set");
  RNA_def_property_ui_text(prop, "Type of socket", "");
  RNA_def_property_update(prop, NC_NODE | NA_EDITED, "rna_Node_socket_update");
}

static void rna_def_internal_node(BlenderRNA *brna)
{
  StructRNA *srna;
  PropertyRNA *prop, *parm;
  FunctionRNA *func;

  srna = RNA_def_struct(brna, "NodeInternalSocketTemplate", nullptr);
  RNA_def_struct_ui_text(srna, "Socket Template", "Type and default value of a node socket");

  prop = RNA_def_property(srna, "name", PROP_STRING, PROP_NONE);
  RNA_def_property_string_funcs(prop,
                                "rna_NodeInternalSocketTemplate_name_get",
                                "rna_NodeInternalSocketTemplate_name_length",
                                nullptr);
  RNA_def_property_ui_text(prop, "Name", "Name of the socket");
  RNA_def_property_clear_flag(prop, PROP_EDITABLE);

  prop = RNA_def_property(srna, "identifier", PROP_STRING, PROP_NONE);
  RNA_def_property_string_funcs(prop,
                                "rna_NodeInternalSocketTemplate_identifier_get",
                                "rna_NodeInternalSocketTemplate_identifier_length",
                                nullptr);
  RNA_def_property_ui_text(prop, "Identifier", "Identifier of the socket");
  RNA_def_property_clear_flag(prop, PROP_EDITABLE);

  prop = RNA_def_property(srna, "type", PROP_ENUM, PROP_NONE);
  RNA_def_property_enum_funcs(prop, "rna_NodeInternalSocketTemplate_type_get", nullptr, nullptr);
  RNA_def_property_enum_items(prop, rna_enum_node_socket_type_items);
  RNA_def_property_ui_text(prop, "Type", "Data type of the socket");
  RNA_def_property_clear_flag(prop, PROP_EDITABLE);

  /* XXX Workaround: Registered functions are not exposed in python by bpy,
   * it expects them to be registered from python and use the native implementation.
   *
   * However, the standard node types are not registering these functions from python,
   * so in order to call them in py scripts we need to overload and
   * replace them with plain C callbacks.
   * This type provides a usable basis for node types defined in C.
   */

  srna = RNA_def_struct(brna, "NodeInternal", "Node");
  RNA_def_struct_sdna(srna, "bNode");

  /* poll */
  func = RNA_def_function(srna, "poll", "rna_NodeInternal_poll");
  RNA_def_function_ui_description(
      func, "If non-null output is returned, the node type can be added to the tree");
  RNA_def_function_flag(func, FUNC_NO_SELF | FUNC_USE_SELF_TYPE);
  RNA_def_function_return(func, RNA_def_boolean(func, "visible", false, "", ""));
  parm = RNA_def_pointer(func, "node_tree", "NodeTree", "Node Tree", "");
  RNA_def_parameter_flags(parm, PropertyFlag(0), PARM_REQUIRED);

  func = RNA_def_function(srna, "poll_instance", "rna_NodeInternal_poll_instance");
  RNA_def_function_ui_description(
      func, "If non-null output is returned, the node can be added to the tree");
  RNA_def_function_return(func, RNA_def_boolean(func, "visible", false, "", ""));
  parm = RNA_def_pointer(func, "node_tree", "NodeTree", "Node Tree", "");
  RNA_def_parameter_flags(parm, PropertyFlag(0), PARM_REQUIRED);

  /* update */
  func = RNA_def_function(srna, "update", "rna_NodeInternal_update");
  RNA_def_function_ui_description(
      func, "Update on node graph topology changes (adding or removing nodes and links)");
  RNA_def_function_flag(func, FUNC_USE_SELF_ID | FUNC_USE_MAIN | FUNC_ALLOW_WRITE);

  /* draw buttons */
  func = RNA_def_function(srna, "draw_buttons", "rna_NodeInternal_draw_buttons");
  RNA_def_function_ui_description(func, "Draw node buttons");
  RNA_def_function_flag(func, FUNC_USE_SELF_ID);
  parm = RNA_def_pointer(func, "context", "Context", "", "");
  RNA_def_parameter_flags(parm, PROP_NEVER_NULL, PARM_REQUIRED);
  parm = RNA_def_property(func, "layout", PROP_POINTER, PROP_NONE);
  RNA_def_property_struct_type(parm, "UILayout");
  RNA_def_property_ui_text(parm, "Layout", "Layout in the UI");
  RNA_def_parameter_flags(parm, PROP_NEVER_NULL, PARM_REQUIRED);

  /* draw buttons extended */
  func = RNA_def_function(srna, "draw_buttons_ext", "rna_NodeInternal_draw_buttons_ext");
  RNA_def_function_ui_description(func, "Draw node buttons in the sidebar");
  RNA_def_function_flag(func, FUNC_USE_SELF_ID);
  parm = RNA_def_pointer(func, "context", "Context", "", "");
  RNA_def_parameter_flags(parm, PROP_NEVER_NULL, PARM_REQUIRED);
  parm = RNA_def_property(func, "layout", PROP_POINTER, PROP_NONE);
  RNA_def_property_struct_type(parm, "UILayout");
  RNA_def_property_ui_text(parm, "Layout", "Layout in the UI");
  RNA_def_parameter_flags(parm, PROP_NEVER_NULL, PARM_REQUIRED);
}

static void rna_def_node_sockets_api(BlenderRNA *brna, PropertyRNA *cprop, int in_out)
{
  StructRNA *srna;
  PropertyRNA *parm;
  FunctionRNA *func;
  const char *structtype = (in_out == SOCK_IN ? "NodeInputs" : "NodeOutputs");
  const char *uiname = (in_out == SOCK_IN ? "Node Inputs" : "Node Outputs");
  const char *newfunc = (in_out == SOCK_IN ? "rna_Node_inputs_new" : "rna_Node_outputs_new");
  const char *clearfunc = (in_out == SOCK_IN ? "rna_Node_inputs_clear" : "rna_Node_outputs_clear");
  const char *movefunc = (in_out == SOCK_IN ? "rna_Node_inputs_move" : "rna_Node_outputs_move");

  RNA_def_property_srna(cprop, structtype);
  srna = RNA_def_struct(brna, structtype, nullptr);
  RNA_def_struct_sdna(srna, "bNode");
  RNA_def_struct_ui_text(srna, uiname, "Collection of Node Sockets");

  func = RNA_def_function(srna, "new", newfunc);
  RNA_def_function_ui_description(func, "Add a socket to this node");
  RNA_def_function_flag(func, FUNC_USE_SELF_ID | FUNC_USE_MAIN | FUNC_USE_REPORTS);
  parm = RNA_def_string(func, "type", nullptr, MAX_NAME, "Type", "Data type");
  RNA_def_parameter_flags(parm, PropertyFlag(0), PARM_REQUIRED);
  parm = RNA_def_string(func, "name", nullptr, MAX_NAME, "Name", "");
  RNA_def_parameter_flags(parm, PropertyFlag(0), PARM_REQUIRED);
  RNA_def_string(func, "identifier", nullptr, MAX_NAME, "Identifier", "Unique socket identifier");
  RNA_def_boolean(
      func, "use_multi_input", false, "", "Make the socket multi-input (valid for inputs only)");
  /* return value */
  parm = RNA_def_pointer(func, "socket", "NodeSocket", "", "New socket");
  RNA_def_function_return(func, parm);

  func = RNA_def_function(srna, "remove", "rna_Node_socket_remove");
  RNA_def_function_ui_description(func, "Remove a socket from this node");
  RNA_def_function_flag(func, FUNC_USE_SELF_ID | FUNC_USE_MAIN | FUNC_USE_REPORTS);
  parm = RNA_def_pointer(func, "socket", "NodeSocket", "", "The socket to remove");
  RNA_def_parameter_flags(parm, PropertyFlag(0), PARM_REQUIRED);

  func = RNA_def_function(srna, "clear", clearfunc);
  RNA_def_function_ui_description(func, "Remove all sockets from this node");
  RNA_def_function_flag(func, FUNC_USE_SELF_ID | FUNC_USE_MAIN | FUNC_USE_REPORTS);

  func = RNA_def_function(srna, "move", movefunc);
  RNA_def_function_ui_description(func, "Move a socket to another position");
  RNA_def_function_flag(func, FUNC_USE_SELF_ID | FUNC_USE_MAIN | FUNC_USE_REPORTS);
  parm = RNA_def_int(
      func, "from_index", -1, 0, INT_MAX, "From Index", "Index of the socket to move", 0, 10000);
  RNA_def_parameter_flags(parm, PropertyFlag(0), PARM_REQUIRED);
  parm = RNA_def_int(
      func, "to_index", -1, 0, INT_MAX, "To Index", "Target index for the socket", 0, 10000);
  RNA_def_parameter_flags(parm, PropertyFlag(0), PARM_REQUIRED);
}

static void rna_def_node(BlenderRNA *brna)
{
  StructRNA *srna;
  PropertyRNA *prop;
  FunctionRNA *func;
  PropertyRNA *parm;

  static const EnumPropertyItem dummy_static_type_items[] = {
      {NODE_CUSTOM, "CUSTOM", 0, "Custom", "Custom Node"},
      {0, nullptr, 0, nullptr, nullptr},
  };

  static const EnumPropertyItem warning_propagation_items[] = {
      {NODE_WARNING_PROPAGATION_ALL, "ALL", 0, "All", ""},
      {NODE_WARNING_PROPAGATION_NONE, "NONE", 0, "None", ""},
      {NODE_WARNING_PROPAGATION_ONLY_ERRORS, "ERRORS", 0, "Errors", ""},
      {NODE_WARNING_PROPAGATION_ONLY_ERRORS_AND_WARNINGS,
       "ERRORS_AND_WARNINGS",
       0,
       "Errors and Warnings",
       ""},
      {0, nullptr, 0, nullptr, nullptr},
  };

  srna = RNA_def_struct(brna, "Node", nullptr);
  RNA_def_struct_ui_text(srna, "Node", "Node in a node tree");
  RNA_def_struct_sdna(srna, "bNode");
  RNA_def_struct_ui_icon(srna, ICON_NODE);
  RNA_def_struct_refine_func(srna, "rna_Node_refine");
  RNA_def_struct_path_func(srna, "rna_Node_path");
  RNA_def_struct_register_funcs(srna, "rna_Node_register", "rna_Node_unregister", nullptr);
  RNA_def_struct_idprops_func(srna, "rna_Node_idprops");

  prop = RNA_def_property(srna, "type", PROP_ENUM, PROP_NONE);
  RNA_def_property_enum_sdna(prop, nullptr, "type");
  RNA_def_property_enum_items(prop, dummy_static_type_items);
  RNA_def_property_enum_funcs(prop, nullptr, nullptr, "rna_node_static_type_itemf");
  RNA_def_property_enum_default(prop, NODE_CUSTOM);
  RNA_def_property_clear_flag(prop, PROP_EDITABLE);
  RNA_def_property_ui_text(
      prop,
      "Type",
      "Node type (deprecated, use bl_static_type or bl_idname for the actual identifier string)");

  prop = RNA_def_property(srna, "location", PROP_FLOAT, PROP_XYZ);
  RNA_def_property_float_sdna(prop, nullptr, "locx");
  RNA_def_property_array(prop, 2);
  RNA_def_property_range(prop, -100000.0f, 100000.0f);
  RNA_def_property_ui_text(prop, "Location", "");
  RNA_def_property_update(prop, NC_NODE, "rna_Node_update");

  prop = RNA_def_property(srna, "width", PROP_FLOAT, PROP_XYZ);
  RNA_def_property_float_sdna(prop, nullptr, "width");
  RNA_def_property_float_funcs(prop, nullptr, nullptr, "rna_Node_width_range");
  RNA_def_property_ui_text(prop, "Width", "Width of the node");
  RNA_def_property_update(prop, NC_NODE | ND_DISPLAY, nullptr);

  prop = RNA_def_property(srna, "height", PROP_FLOAT, PROP_XYZ);
  RNA_def_property_float_sdna(prop, nullptr, "height");
  RNA_def_property_float_funcs(prop, nullptr, nullptr, "rna_Node_height_range");
  RNA_def_property_ui_text(prop, "Height", "Height of the node");
  RNA_def_property_update(prop, NC_NODE | ND_DISPLAY, nullptr);

  prop = RNA_def_property(srna, "dimensions", PROP_FLOAT, PROP_XYZ_LENGTH);
  RNA_def_property_array(prop, 2);
  RNA_def_property_float_funcs(prop, "rna_Node_dimensions_get", nullptr, nullptr);
  RNA_def_property_ui_text(prop, "Dimensions", "Absolute bounding box dimensions of the node");
  RNA_def_property_clear_flag(prop, PROP_EDITABLE);

  prop = RNA_def_property(srna, "name", PROP_STRING, PROP_NONE);
  RNA_def_property_ui_text(prop, "Name", "Unique node identifier");
  RNA_def_struct_name_property(srna, prop);
  RNA_def_property_string_funcs(prop, nullptr, nullptr, "rna_Node_name_set");
  RNA_def_property_update(prop, NC_NODE | NA_EDITED, "rna_Node_update");

  prop = RNA_def_property(srna, "label", PROP_STRING, PROP_NONE);
  RNA_def_property_string_sdna(prop, nullptr, "label");
  RNA_def_property_ui_text(prop, "Label", "Optional custom node label");
  RNA_def_property_update(prop, NC_NODE | ND_DISPLAY, nullptr);

  prop = RNA_def_property(srna, "inputs", PROP_COLLECTION, PROP_NONE);
  RNA_def_property_collection_sdna(prop, nullptr, "inputs", nullptr);
  RNA_def_property_collection_funcs(prop,
                                    nullptr,
                                    nullptr,
                                    nullptr,
                                    nullptr,
                                    nullptr,
                                    nullptr,
                                    "rna_NodeInputs_lookup_string",
                                    nullptr);
  RNA_def_property_struct_type(prop, "NodeSocket");
  RNA_def_property_override_flag(prop, PROPOVERRIDE_OVERRIDABLE_LIBRARY);
  RNA_def_property_ui_text(prop, "Inputs", "");
  rna_def_node_sockets_api(brna, prop, SOCK_IN);

  prop = RNA_def_property(srna, "outputs", PROP_COLLECTION, PROP_NONE);
  RNA_def_property_collection_sdna(prop, nullptr, "outputs", nullptr);
  RNA_def_property_collection_funcs(prop,
                                    nullptr,
                                    nullptr,
                                    nullptr,
                                    nullptr,
                                    nullptr,
                                    nullptr,
                                    "rna_NodeOutputs_lookup_string",
                                    nullptr);
  RNA_def_property_struct_type(prop, "NodeSocket");
  RNA_def_property_override_flag(prop, PROPOVERRIDE_OVERRIDABLE_LIBRARY);
  RNA_def_property_ui_text(prop, "Outputs", "");
  rna_def_node_sockets_api(brna, prop, SOCK_OUT);

  prop = RNA_def_property(srna, "internal_links", PROP_COLLECTION, PROP_NONE);
  RNA_def_property_collection_funcs(prop,
                                    "rna_Node_internal_links_begin",
                                    "rna_iterator_array_next",
                                    "rna_iterator_array_end",
                                    "rna_iterator_array_get",
                                    nullptr,
                                    nullptr,
                                    nullptr,
                                    nullptr);
  RNA_def_property_struct_type(prop, "NodeLink");
  RNA_def_property_ui_text(
      prop, "Internal Links", "Internal input-to-output connections for muting");

  prop = RNA_def_property(srna, "parent", PROP_POINTER, PROP_NONE);
  RNA_def_property_pointer_sdna(prop, nullptr, "parent");
  RNA_def_property_pointer_funcs(
      prop, nullptr, "rna_Node_parent_set", nullptr, "rna_Node_parent_poll");
  RNA_def_property_flag(prop, PROP_EDITABLE);
  RNA_def_property_flag(prop, PROP_PTR_NO_OWNERSHIP);
  RNA_def_property_override_flag(prop, PROPOVERRIDE_NO_COMPARISON);
  RNA_def_property_struct_type(prop, "Node");
  RNA_def_property_ui_text(prop, "Parent", "Parent this node is attached to");

  prop = RNA_def_property(srna, "warning_propagation", PROP_ENUM, PROP_NONE);
  RNA_def_property_enum_items(prop, warning_propagation_items);
  RNA_def_property_ui_text(
      prop,
      "Warning Propagation",
      "The kinds of messages that should be propagated from this node to the parent group node");
  RNA_def_property_update(prop, 0, "rna_Node_update");

  prop = RNA_def_property(srna, "use_custom_color", PROP_BOOLEAN, PROP_NONE);
  RNA_def_property_boolean_sdna(prop, nullptr, "flag", NODE_CUSTOM_COLOR);
  RNA_def_property_clear_flag(prop, PROP_ANIMATABLE);
  RNA_def_property_ui_text(prop, "Custom Color", "Use custom color for the node");
  RNA_def_property_update(prop, NC_NODE | ND_DISPLAY, nullptr);

  prop = RNA_def_property(srna, "color", PROP_FLOAT, PROP_COLOR_GAMMA);
  RNA_def_property_array(prop, 3);
  RNA_def_property_range(prop, 0.0f, 1.0f);
  RNA_def_property_ui_text(prop, "Color", "Custom color of the node body");
  RNA_def_property_update(prop, NC_NODE | ND_DISPLAY, nullptr);

  prop = RNA_def_property(srna, "select", PROP_BOOLEAN, PROP_NONE);
  RNA_def_property_boolean_sdna(prop, nullptr, "flag", SELECT);
  RNA_def_property_boolean_funcs(prop, nullptr, "rna_Node_select_set");
  RNA_def_property_ui_text(prop, "Select", "Node selection state");
  RNA_def_property_update(prop, NC_NODE | NA_SELECTED, nullptr);

  prop = RNA_def_property(srna, "show_options", PROP_BOOLEAN, PROP_NONE);
  RNA_def_property_boolean_sdna(prop, nullptr, "flag", NODE_OPTIONS);
  RNA_def_property_ui_text(prop, "Show Options", "");
  RNA_def_property_update(prop, NC_NODE | ND_DISPLAY, nullptr);

  prop = RNA_def_property(srna, "show_preview", PROP_BOOLEAN, PROP_NONE);
  RNA_def_property_boolean_sdna(prop, nullptr, "flag", NODE_PREVIEW);
  RNA_def_property_ui_text(prop, "Show Preview", "");
  RNA_def_property_update(prop, NC_NODE | ND_DISPLAY, nullptr);

  prop = RNA_def_property(srna, "hide", PROP_BOOLEAN, PROP_NONE);
  RNA_def_property_boolean_sdna(prop, nullptr, "flag", NODE_HIDDEN);
  RNA_def_property_ui_text(prop, "Hide", "");
  RNA_def_property_update(prop, NC_NODE | ND_DISPLAY, nullptr);

  prop = RNA_def_property(srna, "mute", PROP_BOOLEAN, PROP_NONE);
  RNA_def_property_boolean_sdna(prop, nullptr, "flag", NODE_MUTED);
  RNA_def_property_clear_flag(prop, PROP_ANIMATABLE);
  RNA_def_property_ui_text(prop, "Mute", "");
  RNA_def_property_update(prop, 0, "rna_Node_update");

  prop = RNA_def_property(srna, "show_texture", PROP_BOOLEAN, PROP_NONE);
  RNA_def_property_boolean_sdna(prop, nullptr, "flag", NODE_ACTIVE_TEXTURE);
  RNA_def_property_ui_text(prop, "Show Texture", "Display node in viewport textured shading mode");
  RNA_def_property_update(prop, 0, "rna_Node_update");

  /* generic property update function */
  func = RNA_def_function(srna, "socket_value_update", "rna_Node_socket_value_update");
  RNA_def_function_ui_description(func, "Update after property changes");
  RNA_def_function_flag(func, FUNC_USE_SELF_ID);
  parm = RNA_def_pointer(func, "context", "Context", "", "");
  RNA_def_parameter_flags(parm, PROP_NEVER_NULL, PARM_REQUIRED);

  func = RNA_def_function(srna, "is_registered_node_type", "rna_Node_is_registered_node_type");
  RNA_def_function_ui_description(func, "True if a registered node type");
  RNA_def_function_flag(func, FUNC_NO_SELF | FUNC_USE_SELF_TYPE);
  parm = RNA_def_boolean(func, "result", false, "Result", "");
  RNA_def_function_return(func, parm);

  /* registration */
  prop = RNA_def_property(srna, "bl_idname", PROP_STRING, PROP_NONE);
  RNA_def_property_string_sdna(prop, nullptr, "typeinfo->idname");
  RNA_def_property_flag(prop, PROP_REGISTER);
  RNA_def_property_ui_text(prop, "ID Name", "");

  prop = RNA_def_property(srna, "bl_label", PROP_STRING, PROP_NONE);
  RNA_def_property_string_sdna(prop, nullptr, "typeinfo->ui_name");
  RNA_def_property_flag(prop, PROP_REGISTER);
  RNA_def_property_ui_text(prop, "Label", "The node label");

  prop = RNA_def_property(srna, "bl_description", PROP_STRING, PROP_TRANSLATION);
  RNA_def_property_string_sdna(prop, nullptr, "typeinfo->ui_description");
  RNA_def_property_flag(prop, PROP_REGISTER_OPTIONAL);

  prop = RNA_def_property(srna, "bl_icon", PROP_ENUM, PROP_NONE);
  RNA_def_property_enum_sdna(prop, nullptr, "typeinfo->ui_icon");
  RNA_def_property_enum_items(prop, rna_enum_icon_items);
  RNA_def_property_enum_default(prop, ICON_NODE);
  RNA_def_property_flag(prop, PROP_REGISTER_OPTIONAL);
  RNA_def_property_ui_text(prop, "Icon", "The node icon");

  prop = RNA_def_property(srna, "bl_static_type", PROP_ENUM, PROP_NONE);
  RNA_def_property_enum_sdna(prop, nullptr, "typeinfo->type");
  RNA_def_property_enum_items(prop, dummy_static_type_items);
  RNA_def_property_enum_funcs(prop, nullptr, nullptr, "rna_node_static_type_itemf");
  RNA_def_property_enum_default(prop, NODE_CUSTOM);
  RNA_def_property_flag(prop, PROP_REGISTER_OPTIONAL);
  RNA_def_property_ui_text(prop, "Static Type", "Node type (deprecated, use with care)");

  /* type-based size properties */
  prop = RNA_def_property(srna, "bl_width_default", PROP_FLOAT, PROP_UNSIGNED);
  RNA_def_property_float_sdna(prop, nullptr, "typeinfo->width");
  RNA_def_property_flag(prop, PROP_REGISTER_OPTIONAL);

  prop = RNA_def_property(srna, "bl_width_min", PROP_FLOAT, PROP_UNSIGNED);
  RNA_def_property_float_sdna(prop, nullptr, "typeinfo->minwidth");
  RNA_def_property_flag(prop, PROP_REGISTER_OPTIONAL);

  prop = RNA_def_property(srna, "bl_width_max", PROP_FLOAT, PROP_UNSIGNED);
  RNA_def_property_float_sdna(prop, nullptr, "typeinfo->maxwidth");
  RNA_def_property_flag(prop, PROP_REGISTER_OPTIONAL);

  prop = RNA_def_property(srna, "bl_height_default", PROP_FLOAT, PROP_UNSIGNED);
  RNA_def_property_float_sdna(prop, nullptr, "typeinfo->height");
  RNA_def_property_flag(prop, PROP_REGISTER_OPTIONAL);

  prop = RNA_def_property(srna, "bl_height_min", PROP_FLOAT, PROP_UNSIGNED);
  RNA_def_property_float_sdna(prop, nullptr, "typeinfo->minheight");
  RNA_def_property_flag(prop, PROP_REGISTER_OPTIONAL);

  prop = RNA_def_property(srna, "bl_height_max", PROP_FLOAT, PROP_UNSIGNED);
  RNA_def_property_float_sdna(prop, nullptr, "typeinfo->minheight");
  RNA_def_property_flag(prop, PROP_REGISTER_OPTIONAL);

  /* poll */
  func = RNA_def_function(srna, "poll", nullptr);
  RNA_def_function_ui_description(
      func, "If non-null output is returned, the node type can be added to the tree");
  RNA_def_function_flag(func, FUNC_NO_SELF | FUNC_REGISTER);
  RNA_def_function_return(func, RNA_def_boolean(func, "visible", false, "", ""));
  parm = RNA_def_pointer(func, "node_tree", "NodeTree", "Node Tree", "");
  RNA_def_parameter_flags(parm, PropertyFlag(0), PARM_REQUIRED);

  func = RNA_def_function(srna, "poll_instance", nullptr);
  RNA_def_function_ui_description(
      func, "If non-null output is returned, the node can be added to the tree");
  RNA_def_function_flag(func, FUNC_REGISTER_OPTIONAL);
  RNA_def_function_return(func, RNA_def_boolean(func, "visible", false, "", ""));
  parm = RNA_def_pointer(func, "node_tree", "NodeTree", "Node Tree", "");
  RNA_def_parameter_flags(parm, PropertyFlag(0), PARM_REQUIRED);

  /* update */
  func = RNA_def_function(srna, "update", nullptr);
  RNA_def_function_ui_description(
      func, "Update on node graph topology changes (adding or removing nodes and links)");
  RNA_def_function_flag(func, FUNC_USE_SELF_ID | FUNC_REGISTER_OPTIONAL | FUNC_ALLOW_WRITE);

  /* insert_link */
  func = RNA_def_function(srna, "insert_link", nullptr);
  RNA_def_function_ui_description(func, "Handle creation of a link to or from the node");
  RNA_def_function_flag(func, FUNC_USE_SELF_ID | FUNC_REGISTER_OPTIONAL | FUNC_ALLOW_WRITE);
  parm = RNA_def_pointer(func, "link", "NodeLink", "Link", "Node link that will be inserted");
  RNA_def_parameter_flags(parm, PROP_NEVER_NULL, PARM_REQUIRED);

  /* init */
  func = RNA_def_function(srna, "init", nullptr);
  RNA_def_function_ui_description(func, "Initialize a new instance of this node");
  RNA_def_function_flag(func, FUNC_REGISTER_OPTIONAL | FUNC_ALLOW_WRITE);
  parm = RNA_def_pointer(func, "context", "Context", "", "");
  RNA_def_parameter_flags(parm, PROP_NEVER_NULL, PARM_REQUIRED);

  /* copy */
  func = RNA_def_function(srna, "copy", nullptr);
  RNA_def_function_ui_description(func,
                                  "Initialize a new instance of this node from an existing node");
  RNA_def_function_flag(func, FUNC_REGISTER_OPTIONAL | FUNC_ALLOW_WRITE);
  parm = RNA_def_pointer(func, "node", "Node", "Node", "Existing node to copy");
  RNA_def_parameter_flags(parm, PROP_NEVER_NULL, PARM_REQUIRED);

  /* free */
  func = RNA_def_function(srna, "free", nullptr);
  RNA_def_function_ui_description(func, "Clean up node on removal");
  RNA_def_function_flag(func, FUNC_REGISTER_OPTIONAL | FUNC_ALLOW_WRITE);

  /* draw buttons */
  func = RNA_def_function(srna, "draw_buttons", nullptr);
  RNA_def_function_ui_description(func, "Draw node buttons");
  RNA_def_function_flag(func, FUNC_REGISTER_OPTIONAL);
  parm = RNA_def_pointer(func, "context", "Context", "", "");
  RNA_def_parameter_flags(parm, PROP_NEVER_NULL, PARM_REQUIRED);
  parm = RNA_def_property(func, "layout", PROP_POINTER, PROP_NONE);
  RNA_def_property_struct_type(parm, "UILayout");
  RNA_def_property_ui_text(parm, "Layout", "Layout in the UI");
  RNA_def_parameter_flags(parm, PROP_NEVER_NULL, PARM_REQUIRED);

  /* draw buttons extended */
  func = RNA_def_function(srna, "draw_buttons_ext", nullptr);
  RNA_def_function_ui_description(func, "Draw node buttons in the sidebar");
  RNA_def_function_flag(func, FUNC_REGISTER_OPTIONAL);
  parm = RNA_def_pointer(func, "context", "Context", "", "");
  RNA_def_parameter_flags(parm, PROP_NEVER_NULL, PARM_REQUIRED);
  parm = RNA_def_property(func, "layout", PROP_POINTER, PROP_NONE);
  RNA_def_property_struct_type(parm, "UILayout");
  RNA_def_property_ui_text(parm, "Layout", "Layout in the UI");
  RNA_def_parameter_flags(parm, PROP_NEVER_NULL, PARM_REQUIRED);

  /* dynamic label */
  func = RNA_def_function(srna, "draw_label", nullptr);
  RNA_def_function_ui_description(func, "Returns a dynamic label string");
  RNA_def_function_flag(func, FUNC_REGISTER_OPTIONAL);
  parm = RNA_def_string(func, "label", nullptr, MAX_NAME, "Label", "");
  RNA_def_parameter_flags(
      parm, PROP_THICK_WRAP, ParameterFlag(0)); /* needed for string return value */
  RNA_def_function_output(func, parm);

  func = RNA_def_function(srna,
                          "debug_zone_body_lazy_function_graph",
                          "rna_NodeTree_debug_zone_body_lazy_function_graph");
  RNA_def_function_ui_description(
      func, "Get the internal lazy-function graph for the body of this zone");
  RNA_def_function_flag(func, FUNC_USE_SELF_ID | FUNC_USE_CONTEXT);
  parm = RNA_def_string(func, "dot_graph", nullptr, INT32_MAX, "Dot Graph", "Graph in dot format");
  RNA_def_parameter_flags(parm, PROP_DYNAMIC, ParameterFlag(0));
  RNA_def_parameter_clear_flags(parm, PROP_NEVER_NULL, ParameterFlag(0));
  RNA_def_function_output(func, parm);

  func = RNA_def_function(
      srna, "debug_zone_lazy_function_graph", "rna_NodeTree_debug_zone_lazy_function_graph");
  RNA_def_function_ui_description(func, "Get the internal lazy-function graph for this zone");
  RNA_def_function_flag(func, FUNC_USE_SELF_ID | FUNC_USE_CONTEXT);
  parm = RNA_def_string(func, "dot_graph", nullptr, INT32_MAX, "Dot Graph", "Graph in dot format");
  RNA_def_parameter_flags(parm, PROP_DYNAMIC, ParameterFlag(0));
  RNA_def_parameter_clear_flags(parm, PROP_NEVER_NULL, ParameterFlag(0));
  RNA_def_function_output(func, parm);
}

static void rna_def_node_link(BlenderRNA *brna)
{
  StructRNA *srna;
  PropertyRNA *prop;
  FunctionRNA *func;
  PropertyRNA *parm;

  srna = RNA_def_struct(brna, "NodeLink", nullptr);
  RNA_def_struct_ui_text(srna, "NodeLink", "Link between nodes in a node tree");
  RNA_def_struct_sdna(srna, "bNodeLink");
  RNA_def_struct_ui_icon(srna, ICON_NODE);

  prop = RNA_def_property(srna, "is_valid", PROP_BOOLEAN, PROP_NONE);
  RNA_def_property_boolean_sdna(prop, nullptr, "flag", NODE_LINK_VALID);
  RNA_def_property_ui_text(prop, "Valid", "Link is valid");
  RNA_def_property_update(prop, NC_NODE | NA_EDITED, nullptr);

  prop = RNA_def_property(srna, "is_muted", PROP_BOOLEAN, PROP_NONE);
  RNA_def_property_boolean_sdna(prop, nullptr, "flag", NODE_LINK_MUTED);
  RNA_def_property_ui_text(prop, "Muted", "Link is muted and can be ignored");
  RNA_def_property_update(prop, NC_NODE | NA_EDITED, nullptr);

  prop = RNA_def_property(srna, "from_node", PROP_POINTER, PROP_NONE);
  RNA_def_property_pointer_sdna(prop, nullptr, "fromnode");
  RNA_def_property_struct_type(prop, "Node");
  RNA_def_property_clear_flag(prop, PROP_EDITABLE);
  RNA_def_property_flag(prop, PROP_PTR_NO_OWNERSHIP);
  RNA_def_property_override_flag(prop, PROPOVERRIDE_NO_COMPARISON);
  RNA_def_property_ui_text(prop, "From node", "");

  prop = RNA_def_property(srna, "to_node", PROP_POINTER, PROP_NONE);
  RNA_def_property_pointer_sdna(prop, nullptr, "tonode");
  RNA_def_property_struct_type(prop, "Node");
  RNA_def_property_clear_flag(prop, PROP_EDITABLE);
  RNA_def_property_flag(prop, PROP_PTR_NO_OWNERSHIP);
  RNA_def_property_override_flag(prop, PROPOVERRIDE_NO_COMPARISON);
  RNA_def_property_ui_text(prop, "To node", "");

  prop = RNA_def_property(srna, "from_socket", PROP_POINTER, PROP_NONE);
  RNA_def_property_pointer_sdna(prop, nullptr, "fromsock");
  RNA_def_property_struct_type(prop, "NodeSocket");
  RNA_def_property_clear_flag(prop, PROP_EDITABLE);
  RNA_def_property_flag(prop, PROP_PTR_NO_OWNERSHIP);
  RNA_def_property_override_flag(prop, PROPOVERRIDE_NO_COMPARISON);
  RNA_def_property_ui_text(prop, "From socket", "");

  prop = RNA_def_property(srna, "to_socket", PROP_POINTER, PROP_NONE);
  RNA_def_property_pointer_sdna(prop, nullptr, "tosock");
  RNA_def_property_struct_type(prop, "NodeSocket");
  RNA_def_property_clear_flag(prop, PROP_EDITABLE);
  RNA_def_property_flag(prop, PROP_PTR_NO_OWNERSHIP);
  RNA_def_property_override_flag(prop, PROPOVERRIDE_NO_COMPARISON);
  RNA_def_property_ui_text(prop, "To socket", "");

  prop = RNA_def_property(srna, "is_hidden", PROP_BOOLEAN, PROP_NONE);
  RNA_def_property_boolean_funcs(prop, "rna_NodeLink_is_hidden_get", nullptr);
  RNA_def_property_clear_flag(prop, PROP_EDITABLE);
  RNA_def_property_flag(prop, PROP_PTR_NO_OWNERSHIP);
  RNA_def_property_override_flag(prop, PROPOVERRIDE_NO_COMPARISON);
  RNA_def_property_ui_text(prop, "Is Hidden", "Link is hidden due to invisible sockets");

  prop = RNA_def_property(srna, "multi_input_sort_id", PROP_INT, PROP_UNSIGNED);
  RNA_def_property_clear_flag(prop, PROP_EDITABLE);
  RNA_def_property_ui_text(
      prop,
      "Multi Input Sort ID",
      "Used to sort multiple links coming into the same input. The highest ID is at the top.");

  func = RNA_def_function(
      srna, "swap_multi_input_sort_id", "rna_NodeLink_swap_multi_input_sort_id");
  RNA_def_function_ui_description(
      func, "Swap the order of two links connected to the same multi-input socket");
  RNA_def_function_flag(func, FUNC_USE_SELF_ID | FUNC_USE_MAIN | FUNC_USE_REPORTS);
  parm = RNA_def_pointer(func,
                         "other",
                         "NodeLink",
                         "Other",
                         "The other link. Must link to the same multi-input socket.");
  RNA_def_parameter_flags(parm, PROP_NEVER_NULL, PARM_REQUIRED);
}

static void rna_def_nodetree_nodes_api(BlenderRNA *brna, PropertyRNA *cprop)
{
  StructRNA *srna;
  PropertyRNA *parm, *prop;
  FunctionRNA *func;

  RNA_def_property_srna(cprop, "Nodes");
  srna = RNA_def_struct(brna, "Nodes", nullptr);
  RNA_def_struct_sdna(srna, "bNodeTree");
  RNA_def_struct_ui_text(srna, "Nodes", "Collection of Nodes");

  func = RNA_def_function(srna, "new", "rna_NodeTree_node_new");
  RNA_def_function_ui_description(func, "Add a node to this node tree");
  RNA_def_function_flag(func, FUNC_USE_CONTEXT | FUNC_USE_REPORTS);
  /* XXX warning note should eventually be removed,
   * added this here to avoid frequent confusion with API changes from "type" to "bl_idname"
   */
  parm = RNA_def_string(
      func,
      "type",
      nullptr,
      MAX_NAME,
      "Type",
      "Type of node to add (Warning: should be same as node.bl_idname, not node.type!)");
  RNA_def_parameter_flags(parm, PropertyFlag(0), PARM_REQUIRED);
  /* return value */
  parm = RNA_def_pointer(func, "node", "Node", "", "New node");
  RNA_def_function_return(func, parm);

  func = RNA_def_function(srna, "remove", "rna_NodeTree_node_remove");
  RNA_def_function_ui_description(func, "Remove a node from this node tree");
  RNA_def_function_flag(func, FUNC_USE_MAIN | FUNC_USE_REPORTS);
  parm = RNA_def_pointer(func, "node", "Node", "", "The node to remove");
  RNA_def_parameter_flags(parm, PROP_NEVER_NULL, PARM_REQUIRED | PARM_RNAPTR);
  RNA_def_parameter_clear_flags(parm, PROP_THICK_WRAP, ParameterFlag(0));

  func = RNA_def_function(srna, "clear", "rna_NodeTree_node_clear");
  RNA_def_function_ui_description(func, "Remove all nodes from this node tree");
  RNA_def_function_flag(func, FUNC_USE_MAIN | FUNC_USE_REPORTS);

  prop = RNA_def_property(srna, "active", PROP_POINTER, PROP_NONE);
  RNA_def_property_struct_type(prop, "Node");
  RNA_def_property_pointer_funcs(
      prop, "rna_NodeTree_active_node_get", "rna_NodeTree_active_node_set", nullptr, nullptr);
  RNA_def_property_flag(prop, PROP_EDITABLE | PROP_NEVER_UNLINK);
  RNA_def_property_ui_text(prop, "Active Node", "Active node in this tree");
  RNA_def_property_update(prop, NC_SCENE | ND_OB_ACTIVE, "rna_NodeTree_update");
}

static void rna_def_nodetree_link_api(BlenderRNA *brna, PropertyRNA *cprop)
{
  StructRNA *srna;
  PropertyRNA *parm;
  FunctionRNA *func;

  RNA_def_property_srna(cprop, "NodeLinks");
  srna = RNA_def_struct(brna, "NodeLinks", nullptr);
  RNA_def_struct_sdna(srna, "bNodeTree");
  RNA_def_struct_ui_text(srna, "Node Links", "Collection of Node Links");

  func = RNA_def_function(srna, "new", "rna_NodeTree_link_new");
  RNA_def_function_ui_description(func, "Add a node link to this node tree");
  RNA_def_function_flag(func, FUNC_USE_MAIN | FUNC_USE_REPORTS);
  parm = RNA_def_pointer(func, "input", "NodeSocket", "", "The input socket");
  RNA_def_parameter_flags(parm, PROP_NEVER_NULL, PARM_REQUIRED);
  parm = RNA_def_pointer(func, "output", "NodeSocket", "", "The output socket");
  RNA_def_parameter_flags(parm, PROP_NEVER_NULL, PARM_REQUIRED);
  RNA_def_boolean(func,
                  "verify_limits",
                  true,
                  "Verify Limits",
                  "Remove existing links if connection limit is exceeded");
  RNA_def_boolean(func,
                  "handle_dynamic_sockets",
                  false,
                  "Handle Dynamic Sockets",
                  "Handle node specific features like virtual sockets");
  /* return */
  parm = RNA_def_pointer(func, "link", "NodeLink", "", "New node link");
  RNA_def_function_return(func, parm);

  func = RNA_def_function(srna, "remove", "rna_NodeTree_link_remove");
  RNA_def_function_ui_description(func, "remove a node link from the node tree");
  RNA_def_function_flag(func, FUNC_USE_MAIN | FUNC_USE_REPORTS);
  parm = RNA_def_pointer(func, "link", "NodeLink", "", "The node link to remove");
  RNA_def_parameter_flags(parm, PROP_NEVER_NULL, PARM_REQUIRED | PARM_RNAPTR);
  RNA_def_parameter_clear_flags(parm, PROP_THICK_WRAP, ParameterFlag(0));

  func = RNA_def_function(srna, "clear", "rna_NodeTree_link_clear");
  RNA_def_function_ui_description(func, "remove all node links from the node tree");
  RNA_def_function_flag(func, FUNC_USE_MAIN | FUNC_USE_REPORTS);
}

static void rna_def_nodetree(BlenderRNA *brna)
{
  StructRNA *srna;
  PropertyRNA *prop;
  FunctionRNA *func;
  PropertyRNA *parm;

  static const EnumPropertyItem static_type_items[] = {
      {NTREE_UNDEFINED,
       "UNDEFINED",
       ICON_QUESTION,
       "Undefined",
       "Undefined type of nodes (can happen e.g. when a linked node tree goes missing)"},
      {NTREE_CUSTOM, "CUSTOM", ICON_NONE, "Custom", "Custom nodes"},
      {NTREE_SHADER, "SHADER", ICON_MATERIAL, "Shader", "Shader nodes"},
      {NTREE_TEXTURE, "TEXTURE", ICON_TEXTURE, "Texture", "Texture nodes"},
      {NTREE_COMPOSIT, "COMPOSITING", ICON_RENDERLAYERS, "Compositing", "Compositing nodes"},
      {NTREE_GEOMETRY, "GEOMETRY", ICON_GEOMETRY_NODES, "Geometry", "Geometry nodes"},
      {0, nullptr, 0, nullptr, nullptr},
  };

  srna = RNA_def_struct(brna, "NodeTree", "ID");
  RNA_def_struct_ui_text(
      srna,
      "Node Tree",
      "Node tree consisting of linked nodes used for shading, textures and compositing");
  RNA_def_struct_sdna(srna, "bNodeTree");
  RNA_def_struct_ui_icon(srna, ICON_NODETREE);
  RNA_def_struct_refine_func(srna, "rna_NodeTree_refine");
  RNA_def_struct_register_funcs(srna, "rna_NodeTree_register", "rna_NodeTree_unregister", nullptr);

  prop = RNA_def_property(srna, "color_tag", PROP_ENUM, PROP_NONE);
  RNA_def_property_enum_items(prop, rna_enum_node_group_color_tag_items);
  RNA_def_property_enum_funcs(prop, nullptr, nullptr, "rna_NodeTree_color_tag_itemf");
  RNA_def_property_ui_text(
      prop, "Color Tag", "Color tag of the node group which influences the header color");
  RNA_def_property_update(prop, NC_NODE, nullptr);

  prop = RNA_def_property(srna, "default_group_node_width", PROP_INT, PROP_NONE);
  RNA_def_property_int_default(prop, GROUP_NODE_DEFAULT_WIDTH);
  RNA_def_property_range(prop, GROUP_NODE_MIN_WIDTH, GROUP_NODE_MAX_WIDTH);
  RNA_def_property_ui_text(
      prop, "Default Group Node Width", "The width for newly created group nodes");
  RNA_def_property_update(prop, NC_NODE, nullptr);

  prop = RNA_def_property(srna, "view_center", PROP_FLOAT, PROP_XYZ);
  RNA_def_property_array(prop, 2);
  RNA_def_property_float_sdna(prop, nullptr, "view_center");
  RNA_def_property_ui_text(
      prop, "", "The current location (offset) of the view for this Node Tree");
  RNA_def_property_clear_flag(prop, PROP_EDITABLE);

  prop = RNA_def_property(srna, "description", PROP_STRING, PROP_NONE);
  RNA_def_property_ui_text(prop, "Description", "Description of the node tree");

  /* AnimData */
  rna_def_animdata_common(srna);

  /* Nodes Collection */
  prop = RNA_def_property(srna, "nodes", PROP_COLLECTION, PROP_NONE);
  RNA_def_property_collection_sdna(prop, nullptr, "nodes", nullptr);
  RNA_def_property_struct_type(prop, "Node");
  RNA_def_property_override_flag(prop, PROPOVERRIDE_OVERRIDABLE_LIBRARY);
  RNA_def_property_ui_text(prop, "Nodes", "");
  rna_def_nodetree_nodes_api(brna, prop);

  /* NodeLinks Collection */
  prop = RNA_def_property(srna, "links", PROP_COLLECTION, PROP_NONE);
  RNA_def_property_collection_sdna(prop, nullptr, "links", nullptr);
  RNA_def_property_struct_type(prop, "NodeLink");
  RNA_def_property_ui_text(prop, "Links", "");
  rna_def_nodetree_link_api(brna, prop);

  /* Grease Pencil */
  prop = RNA_def_property(srna, "grease_pencil", PROP_POINTER, PROP_NONE);
  RNA_def_property_pointer_sdna(prop, nullptr, "gpd");
  RNA_def_property_struct_type(prop, "GreasePencil");
  RNA_def_property_pointer_funcs(
      prop, nullptr, nullptr, nullptr, "rna_GPencil_datablocks_annotations_poll");
  RNA_def_property_flag(prop, PROP_EDITABLE | PROP_ID_REFCOUNT);
  RNA_def_property_override_flag(prop, PROPOVERRIDE_OVERRIDABLE_LIBRARY);
  RNA_def_property_ui_text(prop, "Grease Pencil Data", "Grease Pencil data-block");
  RNA_def_property_update(prop, NC_NODE, nullptr);

  prop = RNA_def_property(srna, "type", PROP_ENUM, PROP_NONE);
  RNA_def_property_clear_flag(prop, PROP_EDITABLE);
  RNA_def_property_enum_items(prop, static_type_items);
  RNA_def_property_ui_text(
      prop,
      "Type",
      "Node Tree type (deprecated, bl_idname is the actual node tree type identifier)");

  prop = RNA_def_property(srna, "interface", PROP_POINTER, PROP_NONE);
  RNA_def_property_pointer_sdna(prop, nullptr, "tree_interface");
  RNA_def_property_struct_type(prop, "NodeTreeInterface");
  RNA_def_property_clear_flag(prop, PROP_EDITABLE);
  RNA_def_property_ui_text(prop, "Interface", "Interface declaration for this node tree");
  /* exposed as a function for runtime interface type properties */
  func = RNA_def_function(srna, "interface_update", "rna_NodeTree_interface_update");
  RNA_def_function_ui_description(func, "Updated node group interface");
  parm = RNA_def_pointer(func, "context", "Context", "", "");
  RNA_def_parameter_flags(parm, PROP_NEVER_NULL, PARM_REQUIRED);

  func = RNA_def_function(srna, "contains_tree", "rna_NodeTree_contains_tree");
  RNA_def_function_ui_description(
      func,
      "Check if the node tree contains another. Used to avoid creating recursive node groups.");
  parm = RNA_def_pointer(
      func, "sub_tree", "NodeTree", "Node Tree", "Node tree for recursive check");
  RNA_def_parameter_flags(parm, PROP_NEVER_NULL, PARM_REQUIRED);
  parm = RNA_def_property(func, "contained", PROP_BOOLEAN, PROP_NONE);
  RNA_def_function_return(func, parm);

  /* registration */
  prop = RNA_def_property(srna, "bl_idname", PROP_STRING, PROP_NONE);
  RNA_def_property_string_sdna(prop, nullptr, "typeinfo->idname");
  RNA_def_property_flag(prop, PROP_REGISTER);
  RNA_def_property_ui_text(prop, "ID Name", "");

  prop = RNA_def_property(srna, "bl_label", PROP_STRING, PROP_NONE);
  RNA_def_property_string_sdna(prop, nullptr, "typeinfo->ui_name");
  RNA_def_property_flag(prop, PROP_REGISTER);
  RNA_def_property_ui_text(prop, "Label", "The node tree label");

  prop = RNA_def_property(srna, "bl_description", PROP_STRING, PROP_TRANSLATION);
  RNA_def_property_string_sdna(prop, nullptr, "typeinfo->ui_description");
  RNA_def_property_flag(prop, PROP_REGISTER_OPTIONAL);

  prop = RNA_def_property(srna, "bl_icon", PROP_ENUM, PROP_NONE);
  RNA_def_property_enum_sdna(prop, nullptr, "typeinfo->ui_icon");
  RNA_def_property_enum_items(prop, rna_enum_icon_items);
  RNA_def_property_enum_default(prop, ICON_NODETREE);
  RNA_def_property_flag(prop, PROP_REGISTER);
  RNA_def_property_ui_text(prop, "Icon", "The node tree icon");

  /* poll */
  func = RNA_def_function(srna, "poll", nullptr);
  RNA_def_function_ui_description(func, "Check visibility in the editor");
  RNA_def_function_flag(func, FUNC_NO_SELF | FUNC_REGISTER_OPTIONAL);
  parm = RNA_def_pointer(func, "context", "Context", "", "");
  RNA_def_parameter_flags(parm, PROP_NEVER_NULL, PARM_REQUIRED);
  RNA_def_function_return(func, RNA_def_boolean(func, "visible", false, "", ""));

  /* update */
  func = RNA_def_function(srna, "update", nullptr);
  RNA_def_function_ui_description(func, "Update on editor changes");
  RNA_def_function_flag(func, FUNC_REGISTER_OPTIONAL | FUNC_ALLOW_WRITE);

  /* get a node tree from context */
  func = RNA_def_function(srna, "get_from_context", nullptr);
  RNA_def_function_ui_description(func, "Get a node tree from the context");
  RNA_def_function_flag(func, FUNC_NO_SELF | FUNC_REGISTER_OPTIONAL);
  parm = RNA_def_pointer(func, "context", "Context", "", "");
  RNA_def_parameter_flags(parm, PROP_NEVER_NULL, PARM_REQUIRED);
  parm = RNA_def_pointer(
      func, "result_1", "NodeTree", "Node Tree", "Active node tree from context");
  RNA_def_function_output(func, parm);
  parm = RNA_def_pointer(
      func, "result_2", "ID", "Owner ID", "ID data-block that owns the node tree");
  RNA_def_function_output(func, parm);
  parm = RNA_def_pointer(
      func, "result_3", "ID", "From ID", "Original ID data-block selected from the context");
  RNA_def_function_output(func, parm);

  /* Check for support of a socket type with a type identifier. */
  func = RNA_def_function(srna, "valid_socket_type", nullptr);
  RNA_def_function_ui_description(func, "Check if the socket type is valid for the node tree");
  RNA_def_function_flag(func, FUNC_NO_SELF | FUNC_REGISTER_OPTIONAL);
  parm = RNA_def_string(
      func, "idname", "NodeSocket", MAX_NAME, "Socket Type", "Identifier of the socket type");
  RNA_def_parameter_flags(parm, PROP_NEVER_NULL | PROP_THICK_WRAP, PARM_REQUIRED);
  RNA_def_function_return(func, RNA_def_boolean(func, "valid", false, "", ""));

  func = RNA_def_function(
      srna, "debug_lazy_function_graph", "rna_NodeTree_debug_lazy_function_graph");
  RNA_def_function_ui_description(func, "Get the internal lazy-function graph for this node tree");
  RNA_def_function_flag(func, FUNC_USE_CONTEXT);
  parm = RNA_def_string(func, "dot_graph", nullptr, INT32_MAX, "Dot Graph", "Graph in dot format");
  RNA_def_parameter_flags(parm, PROP_DYNAMIC, ParameterFlag(0));
  RNA_def_parameter_clear_flags(parm, PROP_NEVER_NULL, ParameterFlag(0));
  RNA_def_function_output(func, parm);
}

static void rna_def_composite_nodetree(BlenderRNA *brna)
{
  StructRNA *srna;
  PropertyRNA *prop;

  srna = RNA_def_struct(brna, "CompositorNodeTree", "NodeTree");
  RNA_def_struct_ui_text(
      srna, "Compositor Node Tree", "Node tree consisting of linked nodes used for compositing");
  RNA_def_struct_sdna(srna, "bNodeTree");
  RNA_def_struct_ui_icon(srna, ICON_RENDERLAYERS);

  prop = RNA_def_property(srna, "use_viewer_border", PROP_BOOLEAN, PROP_NONE);
  RNA_def_property_boolean_sdna(prop, nullptr, "flag", NTREE_VIEWER_BORDER);
  RNA_def_property_ui_text(
      prop, "Viewer Region", "Use boundaries for viewer nodes and composite backdrop");
  RNA_def_property_update(prop, NC_NODE | ND_DISPLAY, "rna_NodeTree_update");
}

static void rna_def_shader_nodetree(BlenderRNA *brna)
{
  StructRNA *srna;
  FunctionRNA *func;
  PropertyRNA *parm;

  srna = RNA_def_struct(brna, "ShaderNodeTree", "NodeTree");
  RNA_def_struct_ui_text(
      srna,
      "Shader Node Tree",
      "Node tree consisting of linked nodes used for materials (and other shading data-blocks)");
  RNA_def_struct_sdna(srna, "bNodeTree");
  RNA_def_struct_ui_icon(srna, ICON_MATERIAL);

  func = RNA_def_function(srna, "get_output_node", "ntreeShaderOutputNode");
  RNA_def_function_ui_description(func,
                                  "Return active shader output node for the specified target");
  parm = RNA_def_enum(
      func, "target", prop_shader_output_target_items, SHD_OUTPUT_ALL, "Target", "");
  RNA_def_parameter_flags(parm, PropertyFlag(0), PARM_REQUIRED);
  parm = RNA_def_pointer(func, "node", "ShaderNode", "Node", "");
  RNA_def_function_return(func, parm);
}

static void rna_def_texture_nodetree(BlenderRNA *brna)
{
  StructRNA *srna;

  srna = RNA_def_struct(brna, "TextureNodeTree", "NodeTree");
  RNA_def_struct_ui_text(
      srna, "Texture Node Tree", "Node tree consisting of linked nodes used for textures");
  RNA_def_struct_sdna(srna, "bNodeTree");
  RNA_def_struct_ui_icon(srna, ICON_TEXTURE);
}

static void rna_def_geometry_nodetree(BlenderRNA *brna)
{
  StructRNA *srna;
  PropertyRNA *prop;

  srna = RNA_def_struct(brna, "GeometryNodeTree", "NodeTree");
  RNA_def_struct_ui_text(
      srna, "Geometry Node Tree", "Node tree consisting of linked nodes used for geometries");
  RNA_def_struct_sdna(srna, "bNodeTree");
  RNA_def_struct_ui_icon(srna, ICON_NODETREE);

  prop = RNA_def_property(srna, "is_tool", PROP_BOOLEAN, PROP_NONE);
  RNA_def_property_boolean_sdna(prop, nullptr, "flag", GEO_NODE_ASSET_TOOL);
  RNA_def_property_clear_flag(prop, PROP_ANIMATABLE);
  RNA_def_property_ui_text(prop, "Tool", "The node group is used as a tool");
  RNA_def_property_boolean_funcs(
      prop, "rna_GeometryNodeTree_is_tool_get", "rna_GeometryNodeTree_is_tool_set");
  RNA_def_property_update(prop, NC_NODE | ND_DISPLAY, "rna_NodeTree_update_asset");

  prop = RNA_def_property(srna, "is_modifier", PROP_BOOLEAN, PROP_NONE);
  RNA_def_property_boolean_sdna(prop, nullptr, "flag", GEO_NODE_ASSET_MODIFIER);
  RNA_def_property_clear_flag(prop, PROP_ANIMATABLE);
  RNA_def_property_ui_text(prop, "Modifier", "The node group is used as a geometry modifier");
  RNA_def_property_boolean_funcs(
      prop, "rna_GeometryNodeTree_is_modifier_get", "rna_GeometryNodeTree_is_modifier_set");
  RNA_def_property_update(prop, NC_NODE | ND_DISPLAY, "rna_NodeTree_update_asset");

  prop = RNA_def_property(srna, "is_mode_object", PROP_BOOLEAN, PROP_NONE);
  RNA_def_property_boolean_sdna(prop, nullptr, "flag", GEO_NODE_ASSET_EDIT);
  RNA_def_property_clear_flag(prop, PROP_ANIMATABLE);
  RNA_def_property_ui_text(prop, "Edit", "The node group is used in object mode");
  RNA_def_property_boolean_funcs(
      prop, "rna_GeometryNodeTree_is_mode_object_get", "rna_GeometryNodeTree_is_mode_object_set");
  RNA_def_property_update(prop, NC_NODE | ND_DISPLAY, "rna_NodeTree_update_asset");

  prop = RNA_def_property(srna, "is_mode_edit", PROP_BOOLEAN, PROP_NONE);
  RNA_def_property_boolean_sdna(prop, nullptr, "flag", GEO_NODE_ASSET_EDIT);
  RNA_def_property_clear_flag(prop, PROP_ANIMATABLE);
  RNA_def_property_ui_text(prop, "Edit", "The node group is used in edit mode");
  RNA_def_property_boolean_funcs(
      prop, "rna_GeometryNodeTree_is_mode_edit_get", "rna_GeometryNodeTree_is_mode_edit_set");
  RNA_def_property_update(prop, NC_NODE | ND_DISPLAY, "rna_NodeTree_update_asset");

  prop = RNA_def_property(srna, "is_mode_sculpt", PROP_BOOLEAN, PROP_NONE);
  RNA_def_property_boolean_sdna(prop, nullptr, "flag", GEO_NODE_ASSET_SCULPT);
  RNA_def_property_clear_flag(prop, PROP_ANIMATABLE);
  RNA_def_property_ui_text(prop, "Sculpt", "The node group is used in sculpt mode");
  RNA_def_property_boolean_funcs(
      prop, "rna_GeometryNodeTree_is_mode_sculpt_get", "rna_GeometryNodeTree_is_mode_sculpt_set");
  RNA_def_property_update(prop, NC_NODE | ND_DISPLAY, "rna_NodeTree_update_asset");

  prop = RNA_def_property(srna, "is_type_mesh", PROP_BOOLEAN, PROP_NONE);
  RNA_def_property_boolean_sdna(prop, nullptr, "flag", GEO_NODE_ASSET_MESH);
  RNA_def_property_clear_flag(prop, PROP_ANIMATABLE);
  RNA_def_property_ui_text(prop, "Mesh", "The node group is used for meshes");
  RNA_def_property_boolean_funcs(
      prop, "rna_GeometryNodeTree_is_type_mesh_get", "rna_GeometryNodeTree_is_type_mesh_set");
  RNA_def_property_update(prop, NC_NODE | ND_DISPLAY, "rna_NodeTree_update_asset");

  prop = RNA_def_property(srna, "is_type_curve", PROP_BOOLEAN, PROP_NONE);
  RNA_def_property_boolean_sdna(prop, nullptr, "flag", GEO_NODE_ASSET_CURVE);
  RNA_def_property_clear_flag(prop, PROP_ANIMATABLE);
  RNA_def_property_ui_text(prop, "Curves", "The node group is used for curves");
  RNA_def_property_boolean_funcs(
      prop, "rna_GeometryNodeTree_is_type_curve_get", "rna_GeometryNodeTree_is_type_curve_set");
  RNA_def_property_update(prop, NC_NODE | ND_DISPLAY, "rna_NodeTree_update_asset");

  prop = RNA_def_property(srna, "is_type_point_cloud", PROP_BOOLEAN, PROP_NONE);
  RNA_def_property_boolean_sdna(prop, nullptr, "flag", GEO_NODE_ASSET_POINT_CLOUD);
  RNA_def_property_clear_flag(prop, PROP_ANIMATABLE);
  RNA_def_property_ui_text(prop, "Point Cloud", "The node group is used for point clouds");
  RNA_def_property_boolean_funcs(prop,
                                 "rna_GeometryNodeTree_is_type_point_cloud_get",
                                 "rna_GeometryNodeTree_is_type_point_cloud_set");
  RNA_def_property_update(prop, NC_NODE | ND_DISPLAY, "rna_NodeTree_update_asset");

  prop = RNA_def_property(srna, "use_wait_for_click", PROP_BOOLEAN, PROP_NONE);
  RNA_def_property_boolean_sdna(prop, nullptr, "flag", GEO_NODE_ASSET_POINT_CLOUD);
  RNA_def_property_clear_flag(prop, PROP_ANIMATABLE);
  RNA_def_property_ui_text(prop,
                           "Wait for Click",
                           "Wait for mouse click input before running the operator from a menu");
  RNA_def_property_boolean_funcs(prop,
                                 "rna_GeometryNodeTree_use_wait_for_click_get",
                                 "rna_GeometryNodeTree_use_wait_for_click_set");
  RNA_def_property_update(prop, NC_NODE | ND_DISPLAY, "rna_NodeTree_update_asset");
}

static StructRNA *define_specific_node(BlenderRNA *brna,
                                       const char *struct_name,
                                       const char *base_name,
                                       void (*def_func)(StructRNA *))
{
  StructRNA *srna;
  FunctionRNA *func;
  PropertyRNA *parm;

  /* XXX hack, want to avoid "NodeInternal" prefix,
   * so use "Node" in NOD_static_types.h and replace here */
  if (STREQ(base_name, "Node")) {
    base_name = "NodeInternal";
  }

  srna = RNA_def_struct(brna, struct_name, base_name);
  RNA_def_struct_sdna(srna, "bNode");

  func = RNA_def_function(srna, "is_registered_node_type", "rna_Node_is_registered_node_type");
  RNA_def_function_ui_description(func, "True if a registered node type");
  RNA_def_function_flag(func, FUNC_NO_SELF | FUNC_USE_SELF_TYPE);
  parm = RNA_def_boolean(func, "result", false, "Result", "");
  RNA_def_function_return(func, parm);

  /* Exposes the socket template type lists in RNA for use in scripts
   * Only used in the C nodes and not exposed in the base class to
   * keep the namespace clean for py-nodes. */
  func = RNA_def_function(srna, "input_template", "rna_NodeInternal_input_template");
  RNA_def_function_ui_description(func, "Input socket template");
  RNA_def_function_flag(func, FUNC_NO_SELF | FUNC_USE_SELF_TYPE);
  parm = RNA_def_property(func, "index", PROP_INT, PROP_UNSIGNED);
  RNA_def_property_ui_text(parm, "Index", "");
  RNA_def_parameter_flags(parm, PropertyFlag(0), PARM_REQUIRED);
  parm = RNA_def_property(func, "result", PROP_POINTER, PROP_NONE);
  RNA_def_property_struct_type(parm, "NodeInternalSocketTemplate");
  RNA_def_parameter_flags(parm, PropertyFlag(0), PARM_RNAPTR);
  RNA_def_function_return(func, parm);

  func = RNA_def_function(srna, "output_template", "rna_NodeInternal_output_template");
  RNA_def_function_ui_description(func, "Output socket template");
  RNA_def_function_flag(func, FUNC_NO_SELF | FUNC_USE_SELF_TYPE);
  parm = RNA_def_property(func, "index", PROP_INT, PROP_UNSIGNED);
  RNA_def_property_ui_text(parm, "Index", "");
  RNA_def_parameter_flags(parm, PropertyFlag(0), PARM_REQUIRED);
  parm = RNA_def_property(func, "result", PROP_POINTER, PROP_NONE);
  RNA_def_property_struct_type(parm, "NodeInternalSocketTemplate");
  RNA_def_parameter_flags(parm, PropertyFlag(0), PARM_RNAPTR);
  RNA_def_function_return(func, parm);

  if (def_func) {
    def_func(srna);
  }

  return srna;
}

static void rna_def_node_instance_hash(BlenderRNA *brna)
{
  StructRNA *srna;

  srna = RNA_def_struct(brna, "NodeInstanceHash", nullptr);
  RNA_def_struct_ui_text(srna, "Node Instance Hash", "Hash table containing node instance data");

  /* XXX This type is a stub for now, only used to store instance hash in the context.
   * Eventually could use a StructRNA pointer to define a specific data type
   * and expose lookup functions.
   */
}

void RNA_def_nodetree(BlenderRNA *brna)
{
  StructRNA *srna;

  rna_def_node(brna);
  rna_def_node_link(brna);

  rna_def_internal_node(brna);
  rna_def_shader_node(brna);
  rna_def_compositor_node(brna);
  rna_def_texture_node(brna);
  rna_def_geometry_node(brna);
  rna_def_function_node(brna);

  rna_def_nodetree(brna);

  rna_def_composite_nodetree(brna);
  rna_def_shader_nodetree(brna);
  rna_def_texture_nodetree(brna);
  rna_def_geometry_nodetree(brna);

  rna_def_simulation_state_item(brna);
  rna_def_repeat_item(brna);
  rna_def_index_switch_item(brna);
  rna_def_menu_switch_item(brna);
  rna_def_geo_bake_item(brna);
  rna_def_geo_capture_attribute_item(brna);

#  define DefNode(Category, ID, DefFunc, EnumName, StructName, UIName, UIDesc) \
    { \
      srna = define_specific_node(brna, #Category #StructName, #Category, DefFunc); \
      if (ID == CMP_NODE_OUTPUT_FILE) { \
        /* needs brna argument, can't use NOD_static_types.h */ \
        def_cmp_output_file(brna, srna); \
      } \
    }

  /* hack, don't want to add include path to RNA just for this, since in the future RNA types
   * for nodes should be defined locally at runtime anyway ...
   */
#  include "../../nodes/NOD_static_types.h"

  /* Node group types need to be defined for shader, compositor, texture, geometry nodes
   * individually. Cannot use the static types header for this, since they share the same int id.
   */
  define_specific_node(brna, "ShaderNodeGroup", "ShaderNode", def_group);
  define_specific_node(brna, "CompositorNodeGroup", "CompositorNode", def_group);
  define_specific_node(brna, "TextureNodeGroup", "TextureNode", def_group);
  define_specific_node(brna, "GeometryNodeGroup", "GeometryNode", def_group);
  def_custom_group(brna,
                   "ShaderNodeCustomGroup",
                   "ShaderNode",
                   "Shader Custom Group",
                   "Custom Shader Group Node for Python nodes",
                   "rna_ShaderNodeCustomGroup_register");
  def_custom_group(brna,
                   "CompositorNodeCustomGroup",
                   "CompositorNode",
                   "Compositor Custom Group",
                   "Custom Compositor Group Node for Python nodes",
                   "rna_CompositorNodeCustomGroup_register");
  def_custom_group(brna,
                   "NodeCustomGroup",
                   "Node",
                   "Custom Group",
                   "Base node type for custom registered node group types",
                   "rna_NodeCustomGroup_register");
  def_custom_group(brna,
                   "GeometryNodeCustomGroup",
                   "GeometryNode",
                   "Geometry Custom Group",
                   "Custom Geometry Group Node for Python nodes",
                   "rna_GeometryNodeCustomGroup_register");

  /* special socket types */
  rna_def_cmp_output_file_slot_file(brna);
  rna_def_cmp_output_file_slot_layer(brna);
  rna_def_geo_simulation_output_items(brna);
  rna_def_geo_repeat_output_items(brna);
  rna_def_geo_index_switch_items(brna);
  rna_def_geo_menu_switch_items(brna);
  rna_def_bake_items(brna);
  rna_def_geo_capture_attribute_items(brna);

  rna_def_node_instance_hash(brna);
}

/* clean up macro definition */
#  undef NODE_DEFINE_SUBTYPES

#endif<|MERGE_RESOLUTION|>--- conflicted
+++ resolved
@@ -342,7 +342,6 @@
     {0, nullptr, 0, nullptr, nullptr},
 };
 
-<<<<<<< HEAD
 const EnumPropertyItem rna_enum_node_bit_math_items[] = {
     RNA_ENUM_ITEM_HEADING(CTX_N_(BLT_I18NCONTEXT_ID_NODETREE, "Bitwise"), nullptr),
     {NODE_BIT_MATH_AND,
@@ -381,7 +380,9 @@
      0,
      "Right Shift",
      "Shifts the bit values of A to the right by B, A >> B"},
-=======
+    {0, nullptr, 0, nullptr, nullptr},
+};
+
 const EnumPropertyItem rna_enum_node_integer_math_items[] = {
     RNA_ENUM_ITEM_HEADING(CTX_N_(BLT_I18NCONTEXT_ID_NODETREE, "Functions"), nullptr),
     {NODE_INTEGER_MATH_ADD, "ADD", 0, "Add", "A + B"},
@@ -440,7 +441,6 @@
      0,
      "Least Common Multiple",
      "The smallest positive integer that is divisible by both A and B, e.g. LCM(6,10) = 30"},
->>>>>>> 7edbfa94
     {0, nullptr, 0, nullptr, nullptr},
 };
 
