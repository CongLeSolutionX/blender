/* SPDX-FileCopyrightText: 2023 Blender Authors
 *
 * SPDX-License-Identifier: GPL-2.0-or-later */

/** \file
 * \ingroup RNA
 */

#include <climits>
#include <cstdlib>
#include <cstring>

#include "BLI_function_ref.hh"
#include "BLI_math_rotation.h"
#include "BLI_string_utf8_symbols.h"
#include "BLI_utildefines.h"

#include "BLF_api.h"

#include "BLT_translation.h"

#include "DNA_curves_types.h"
#include "DNA_material_types.h"
#include "DNA_mesh_types.h"
#include "DNA_modifier_types.h"
#include "DNA_node_types.h"
#include "DNA_object_types.h"
#include "DNA_particle_types.h"
#include "DNA_text_types.h"
#include "DNA_texture_types.h"

#include "BKE_animsys.h"
#include "BKE_attribute.h"
#include "BKE_cryptomatte.h"
#include "BKE_geometry_set.hh"
#include "BKE_image.h"
#include "BKE_node.h"
#include "BKE_node_runtime.hh"
#include "BKE_node_tree_update.h"
#include "BKE_texture.h"

#include "RNA_access.hh"
#include "RNA_define.hh"
#include "RNA_enum_types.hh"

#include "rna_internal.h"
#include "rna_internal_types.h"

#include "IMB_colormanagement.h"
#include "IMB_imbuf.h"
#include "IMB_imbuf_types.h"

#include "WM_types.hh"

#include "MEM_guardedalloc.h"

#include "RE_texture.h"

#include "NOD_composite.h"
#include "NOD_geometry.hh"
#include "NOD_socket.hh"

#include "DEG_depsgraph.h"
#include "DEG_depsgraph_query.h"

#include "BLI_string_utils.h"

const EnumPropertyItem rna_enum_node_socket_in_out_items[] = {{SOCK_IN, "IN", 0, "Input", ""},
                                                              {SOCK_OUT, "OUT", 0, "Output", ""},
                                                              {0, nullptr, 0, nullptr, nullptr}};

const EnumPropertyItem rna_node_socket_data_type_items[] = {
    {SOCK_FLOAT, "FLOAT", 0, "Float", ""},
    {SOCK_INT, "INT", 0, "Integer", ""},
    {SOCK_BOOLEAN, "BOOLEAN", 0, "Boolean", ""},
    {SOCK_VECTOR, "VECTOR", 0, "Vector", ""},
    {SOCK_ROTATION, "ROTATION", 0, "Rotation", ""},
    {SOCK_STRING, "STRING", 0, "String", ""},
    {SOCK_RGBA, "RGBA", 0, "Color", ""},
    {SOCK_OBJECT, "OBJECT", 0, "Object", ""},
    {SOCK_IMAGE, "IMAGE", 0, "Image", ""},
    {SOCK_GEOMETRY, "GEOMETRY", 0, "Geometry", ""},
    {SOCK_COLLECTION, "COLLECTION", 0, "Collection", ""},
    {SOCK_TEXTURE, "TEXTURE", 0, "Texture", ""},
    {SOCK_MATERIAL, "MATERIAL", 0, "Material", ""},
    {0, nullptr, 0, nullptr, nullptr},
};

#ifndef RNA_RUNTIME
static const EnumPropertyItem node_quality_items[] = {
    {NTREE_QUALITY_HIGH, "HIGH", 0, "High", "High quality"},
    {NTREE_QUALITY_MEDIUM, "MEDIUM", 0, "Medium", "Medium quality"},
    {NTREE_QUALITY_LOW, "LOW", 0, "Low", "Low quality"},
    {0, nullptr, 0, nullptr, nullptr},
};

static const EnumPropertyItem node_chunksize_items[] = {
    {NTREE_CHUNKSIZE_32,
     "32",
     0,
     "32" BLI_STR_UTF8_MULTIPLICATION_SIGN "32",
     "Chunksize of 32" BLI_STR_UTF8_MULTIPLICATION_SIGN "32"},
    {NTREE_CHUNKSIZE_64,
     "64",
     0,
     "64" BLI_STR_UTF8_MULTIPLICATION_SIGN "64",
     "Chunksize of 64" BLI_STR_UTF8_MULTIPLICATION_SIGN "64"},
    {NTREE_CHUNKSIZE_128,
     "128",
     0,
     "128" BLI_STR_UTF8_MULTIPLICATION_SIGN "128",
     "Chunksize of 128" BLI_STR_UTF8_MULTIPLICATION_SIGN "128"},
    {NTREE_CHUNKSIZE_256,
     "256",
     0,
     "256" BLI_STR_UTF8_MULTIPLICATION_SIGN "256",
     "Chunksize of 256" BLI_STR_UTF8_MULTIPLICATION_SIGN "256"},
    {NTREE_CHUNKSIZE_512,
     "512",
     0,
     "512" BLI_STR_UTF8_MULTIPLICATION_SIGN "512",
     "Chunksize of 512" BLI_STR_UTF8_MULTIPLICATION_SIGN "512"},
    {NTREE_CHUNKSIZE_1024,
     "1024",
     0,
     "1024" BLI_STR_UTF8_MULTIPLICATION_SIGN "1024",
     "Chunksize of 1024" BLI_STR_UTF8_MULTIPLICATION_SIGN "1024"},
    {0, nullptr, 0, nullptr, nullptr},
};
#endif

static const EnumPropertyItem rna_enum_execution_mode_items[] = {
    {NTREE_EXECUTION_MODE_TILED,
     "TILED",
     0,
     "Tiled",
     "Compositing is tiled, having as priority to display first tiles as fast as possible"},
    {NTREE_EXECUTION_MODE_FULL_FRAME,
     "FULL_FRAME",
     0,
     "Full Frame",
     "Composites full image result as fast as possible"},
    {NTREE_EXECUTION_MODE_REALTIME,
     "REALTIME",
     0,
     "Realtime GPU",
     "Use GPU accelerated compositing with more limited functionality"},
    {0, nullptr, 0, nullptr, nullptr},
};

const EnumPropertyItem rna_enum_mapping_type_items[] = {
    {NODE_MAPPING_TYPE_POINT, "POINT", 0, "Point", "Transform a point"},
    {NODE_MAPPING_TYPE_TEXTURE,
     "TEXTURE",
     0,
     "Texture",
     "Transform a texture by inverse mapping the texture coordinate"},
    {NODE_MAPPING_TYPE_VECTOR,
     "VECTOR",
     0,
     "Vector",
     "Transform a direction vector. Location is ignored"},
    {NODE_MAPPING_TYPE_NORMAL,
     "NORMAL",
     0,
     "Normal",
     "Transform a unit normal vector. Location is ignored"},
    {0, nullptr, 0, nullptr, nullptr},
};

static const EnumPropertyItem rna_enum_vector_rotate_type_items[] = {
    {NODE_VECTOR_ROTATE_TYPE_AXIS,
     "AXIS_ANGLE",
     0,
     "Axis Angle",
     "Rotate a point using axis angle"},
    {NODE_VECTOR_ROTATE_TYPE_AXIS_X, "X_AXIS", 0, "X Axis", "Rotate a point using X axis"},
    {NODE_VECTOR_ROTATE_TYPE_AXIS_Y, "Y_AXIS", 0, "Y Axis", "Rotate a point using Y axis"},
    {NODE_VECTOR_ROTATE_TYPE_AXIS_Z, "Z_AXIS", 0, "Z Axis", "Rotate a point using Z axis"},
    {NODE_VECTOR_ROTATE_TYPE_EULER_XYZ, "EULER_XYZ", 0, "Euler", "Rotate a point using XYZ order"},
    {0, nullptr, 0, nullptr, nullptr},
};

const EnumPropertyItem rna_enum_node_math_items[] = {
    RNA_ENUM_ITEM_HEADING(CTX_N_(BLT_I18NCONTEXT_ID_NODETREE, "Functions"), nullptr),
    {NODE_MATH_ADD, "ADD", 0, "Add", "A + B"},
    {NODE_MATH_SUBTRACT, "SUBTRACT", 0, "Subtract", "A - B"},
    {NODE_MATH_MULTIPLY, "MULTIPLY", 0, "Multiply", "A * B"},
    {NODE_MATH_DIVIDE, "DIVIDE", 0, "Divide", "A / B"},
    {NODE_MATH_MULTIPLY_ADD, "MULTIPLY_ADD", 0, "Multiply Add", "A * B + C"},
    RNA_ENUM_ITEM_SEPR,
    {NODE_MATH_POWER, "POWER", 0, "Power", "A power B"},
    {NODE_MATH_LOGARITHM, "LOGARITHM", 0, "Logarithm", "Logarithm A base B"},
    {NODE_MATH_SQRT, "SQRT", 0, "Square Root", "Square root of A"},
    {NODE_MATH_INV_SQRT, "INVERSE_SQRT", 0, "Inverse Square Root", "1 / Square root of A"},
    {NODE_MATH_ABSOLUTE, "ABSOLUTE", 0, "Absolute", "Magnitude of A"},
    {NODE_MATH_EXPONENT, "EXPONENT", 0, "Exponent", "exp(A)"},
    RNA_ENUM_ITEM_HEADING(CTX_N_(BLT_I18NCONTEXT_ID_NODETREE, "Comparison"), nullptr),
    {NODE_MATH_MINIMUM, "MINIMUM", 0, "Minimum", "The minimum from A and B"},
    {NODE_MATH_MAXIMUM, "MAXIMUM", 0, "Maximum", "The maximum from A and B"},
    {NODE_MATH_LESS_THAN, "LESS_THAN", 0, "Less Than", "1 if A < B else 0"},
    {NODE_MATH_GREATER_THAN, "GREATER_THAN", 0, "Greater Than", "1 if A > B else 0"},
    {NODE_MATH_SIGN, "SIGN", 0, "Sign", "Returns the sign of A"},
    {NODE_MATH_COMPARE, "COMPARE", 0, "Compare", "1 if (A == B) within tolerance C else 0"},
    {NODE_MATH_SMOOTH_MIN,
     "SMOOTH_MIN",
     0,
     "Smooth Minimum",
     "The minimum from A and B with smoothing C"},
    {NODE_MATH_SMOOTH_MAX,
     "SMOOTH_MAX",
     0,
     "Smooth Maximum",
     "The maximum from A and B with smoothing C"},
    RNA_ENUM_ITEM_HEADING(CTX_N_(BLT_I18NCONTEXT_ID_NODETREE, "Rounding"), nullptr),
    {NODE_MATH_ROUND,
     "ROUND",
     0,
     "Round",
     "Round A to the nearest integer. Round upward if the fraction part is 0.5"},
    {NODE_MATH_FLOOR, "FLOOR", 0, "Floor", "The largest integer smaller than or equal A"},
    {NODE_MATH_CEIL, "CEIL", 0, "Ceil", "The smallest integer greater than or equal A"},
    {NODE_MATH_TRUNC, "TRUNC", 0, "Truncate", "The integer part of A, removing fractional digits"},
    RNA_ENUM_ITEM_SEPR,
    {NODE_MATH_FRACTION, "FRACT", 0, "Fraction", "The fraction part of A"},
    {NODE_MATH_MODULO,
     "MODULO",
     0,
     "Truncated Modulo",
     "The remainder of truncated division using fmod(A,B)"},
    {NODE_MATH_FLOORED_MODULO,
     "FLOORED_MODULO",
     0,
     "Floored Modulo",
     "The remainder of floored division"},
    {NODE_MATH_WRAP, "WRAP", 0, "Wrap", "Wrap value to range, wrap(A,B)"},
    {NODE_MATH_SNAP, "SNAP", 0, "Snap", "Snap to increment, snap(A,B)"},
    {NODE_MATH_PINGPONG,
     "PINGPONG",
     0,
     "Ping-Pong",
     "Wraps a value and reverses every other cycle (A,B)"},
    RNA_ENUM_ITEM_HEADING(CTX_N_(BLT_I18NCONTEXT_ID_NODETREE, "Trigonometric"), nullptr),
    {NODE_MATH_SINE, "SINE", 0, "Sine", "sin(A)"},
    {NODE_MATH_COSINE, "COSINE", 0, "Cosine", "cos(A)"},
    {NODE_MATH_TANGENT, "TANGENT", 0, "Tangent", "tan(A)"},
    RNA_ENUM_ITEM_SEPR,
    {NODE_MATH_ARCSINE, "ARCSINE", 0, "Arcsine", "arcsin(A)"},
    {NODE_MATH_ARCCOSINE, "ARCCOSINE", 0, "Arccosine", "arccos(A)"},
    {NODE_MATH_ARCTANGENT, "ARCTANGENT", 0, "Arctangent", "arctan(A)"},
    {NODE_MATH_ARCTAN2, "ARCTAN2", 0, "Arctan2", "The signed angle arctan(A / B)"},
    RNA_ENUM_ITEM_SEPR,
    {NODE_MATH_SINH, "SINH", 0, "Hyperbolic Sine", "sinh(A)"},
    {NODE_MATH_COSH, "COSH", 0, "Hyperbolic Cosine", "cosh(A)"},
    {NODE_MATH_TANH, "TANH", 0, "Hyperbolic Tangent", "tanh(A)"},
    RNA_ENUM_ITEM_HEADING(CTX_N_(BLT_I18NCONTEXT_ID_NODETREE, "Conversion"), nullptr),
    {NODE_MATH_RADIANS, "RADIANS", 0, "To Radians", "Convert from degrees to radians"},
    {NODE_MATH_DEGREES, "DEGREES", 0, "To Degrees", "Convert from radians to degrees"},
    {0, nullptr, 0, nullptr, nullptr},
};

const EnumPropertyItem rna_enum_node_vec_math_items[] = {
    {NODE_VECTOR_MATH_ADD, "ADD", 0, "Add", "A + B"},
    {NODE_VECTOR_MATH_SUBTRACT, "SUBTRACT", 0, "Subtract", "A - B"},
    {NODE_VECTOR_MATH_MULTIPLY, "MULTIPLY", 0, "Multiply", "Entry-wise multiply"},
    {NODE_VECTOR_MATH_DIVIDE, "DIVIDE", 0, "Divide", "Entry-wise divide"},
    {NODE_VECTOR_MATH_MULTIPLY_ADD, "MULTIPLY_ADD", 0, "Multiply Add", "A * B + C"},
    RNA_ENUM_ITEM_SEPR,
    {NODE_VECTOR_MATH_CROSS_PRODUCT, "CROSS_PRODUCT", 0, "Cross Product", "A cross B"},
    {NODE_VECTOR_MATH_PROJECT, "PROJECT", 0, "Project", "Project A onto B"},
    {NODE_VECTOR_MATH_REFLECT,
     "REFLECT",
     0,
     "Reflect",
     "Reflect A around the normal B. B doesn't need to be normalized"},
    {NODE_VECTOR_MATH_REFRACT,
     "REFRACT",
     0,
     "Refract",
     "For a given incident vector A, surface normal B and ratio of indices of refraction, Ior, "
     "refract returns the refraction vector, R"},
    {NODE_VECTOR_MATH_FACEFORWARD,
     "FACEFORWARD",
     0,
     "Faceforward",
     "Orients a vector A to point away from a surface B as defined by its normal C. "
     "Returns (dot(B, C) < 0) ? A : -A"},
    {NODE_VECTOR_MATH_DOT_PRODUCT, "DOT_PRODUCT", 0, "Dot Product", "A dot B"},
    RNA_ENUM_ITEM_SEPR,
    {NODE_VECTOR_MATH_DISTANCE, "DISTANCE", 0, "Distance", "Distance between A and B"},
    {NODE_VECTOR_MATH_LENGTH, "LENGTH", 0, "Length", "Length of A"},
    {NODE_VECTOR_MATH_SCALE, "SCALE", 0, "Scale", "A multiplied by Scale"},
    {NODE_VECTOR_MATH_NORMALIZE, "NORMALIZE", 0, "Normalize", "Normalize A"},
    RNA_ENUM_ITEM_SEPR,
    {NODE_VECTOR_MATH_ABSOLUTE, "ABSOLUTE", 0, "Absolute", "Entry-wise absolute"},
    {NODE_VECTOR_MATH_MINIMUM, "MINIMUM", 0, "Minimum", "Entry-wise minimum"},
    {NODE_VECTOR_MATH_MAXIMUM, "MAXIMUM", 0, "Maximum", "Entry-wise maximum"},
    {NODE_VECTOR_MATH_FLOOR, "FLOOR", 0, "Floor", "Entry-wise floor"},
    {NODE_VECTOR_MATH_CEIL, "CEIL", 0, "Ceil", "Entry-wise ceil"},
    {NODE_VECTOR_MATH_FRACTION, "FRACTION", 0, "Fraction", "The fraction part of A entry-wise"},
    {NODE_VECTOR_MATH_MODULO, "MODULO", 0, "Modulo", "Entry-wise modulo using fmod(A,B)"},
    {NODE_VECTOR_MATH_WRAP, "WRAP", 0, "Wrap", "Entry-wise wrap(A,B)"},
    {NODE_VECTOR_MATH_SNAP,
     "SNAP",
     0,
     "Snap",
     "Round A to the largest integer multiple of B less than or equal A"},
    RNA_ENUM_ITEM_SEPR,
    {NODE_VECTOR_MATH_SINE, "SINE", 0, "Sine", "Entry-wise sin(A)"},
    {NODE_VECTOR_MATH_COSINE, "COSINE", 0, "Cosine", "Entry-wise cos(A)"},
    {NODE_VECTOR_MATH_TANGENT, "TANGENT", 0, "Tangent", "Entry-wise tan(A)"},
    {0, nullptr, 0, nullptr, nullptr},
};

const EnumPropertyItem rna_enum_node_boolean_math_items[] = {
    {NODE_BOOLEAN_MATH_AND, "AND", 0, "And", "True when both inputs are true"},
    {NODE_BOOLEAN_MATH_OR, "OR", 0, "Or", "True when at least one input is true"},
    {NODE_BOOLEAN_MATH_NOT, "NOT", 0, "Not", "Opposite of the input"},
    RNA_ENUM_ITEM_SEPR,
    {NODE_BOOLEAN_MATH_NAND, "NAND", 0, "Not And", "True when at least one input is false"},
    {NODE_BOOLEAN_MATH_NOR, "NOR", 0, "Nor", "True when both inputs are false"},
    {NODE_BOOLEAN_MATH_XNOR,
     "XNOR",
     0,
     "Equal",
     "True when both inputs are equal (exclusive nor)"},
    {NODE_BOOLEAN_MATH_XOR,
     "XOR",
     0,
     "Not Equal",
     "True when both inputs are different (exclusive or)"},
    RNA_ENUM_ITEM_SEPR,
    {NODE_BOOLEAN_MATH_IMPLY,
     "IMPLY",
     0,
     "Imply",
     "True unless the first input is true and the second is false"},
    {NODE_BOOLEAN_MATH_NIMPLY,
     "NIMPLY",
     0,
     "Subtract",
     "True when the first input is true and the second is false (not imply)"},
    {0, nullptr, 0, nullptr, nullptr},
};

const EnumPropertyItem rna_enum_node_float_compare_items[] = {
    {NODE_COMPARE_LESS_THAN,
     "LESS_THAN",
     0,
     "Less Than",
     "True when the first input is smaller than second input"},
    {NODE_COMPARE_LESS_EQUAL,
     "LESS_EQUAL",
     0,
     "Less Than or Equal",
     "True when the first input is smaller than the second input or equal"},
    {NODE_COMPARE_GREATER_THAN,
     "GREATER_THAN",
     0,
     "Greater Than",
     "True when the first input is greater than the second input"},
    {NODE_COMPARE_GREATER_EQUAL,
     "GREATER_EQUAL",
     0,
     "Greater Than or Equal",
     "True when the first input is greater than the second input or equal"},
    {NODE_COMPARE_EQUAL, "EQUAL", 0, "Equal", "True when both inputs are approximately equal"},
    {NODE_COMPARE_NOT_EQUAL,
     "NOT_EQUAL",
     0,
     "Not Equal",
     "True when both inputs are not approximately equal"},
    {0, nullptr, 0, nullptr, nullptr},
};

const EnumPropertyItem rna_enum_node_compare_operation_items[] = {
    {NODE_COMPARE_LESS_THAN,
     "LESS_THAN",
     0,
     "Less Than",
     "True when the first input is smaller than second input"},
    {NODE_COMPARE_LESS_EQUAL,
     "LESS_EQUAL",
     0,
     "Less Than or Equal",
     "True when the first input is smaller than the second input or equal"},
    {NODE_COMPARE_GREATER_THAN,
     "GREATER_THAN",
     0,
     "Greater Than",
     "True when the first input is greater than the second input"},
    {NODE_COMPARE_GREATER_EQUAL,
     "GREATER_EQUAL",
     0,
     "Greater Than or Equal",
     "True when the first input is greater than the second input or equal"},
    {NODE_COMPARE_EQUAL, "EQUAL", 0, "Equal", "True when both inputs are approximately equal"},
    {NODE_COMPARE_NOT_EQUAL,
     "NOT_EQUAL",
     0,
     "Not Equal",
     "True when both inputs are not approximately equal"},
    {NODE_COMPARE_COLOR_BRIGHTER,
     "BRIGHTER",
     0,
     "Brighter",
     "True when the first input is brighter"},
    {NODE_COMPARE_COLOR_DARKER, "DARKER", 0, "Darker", "True when the first input is darker"},
    {0, nullptr, 0, nullptr, nullptr},
};

const EnumPropertyItem rna_enum_node_float_to_int_items[] = {
    {FN_NODE_FLOAT_TO_INT_ROUND,
     "ROUND",
     0,
     "Round",
     "Round the float up or down to the nearest integer"},
    {FN_NODE_FLOAT_TO_INT_FLOOR,
     "FLOOR",
     0,
     "Floor",
     "Round the float down to the next smallest integer"},
    {FN_NODE_FLOAT_TO_INT_CEIL,
     "CEILING",
     0,
     "Ceiling",
     "Round the float up to the next largest integer"},
    {FN_NODE_FLOAT_TO_INT_TRUNCATE,
     "TRUNCATE",
     0,
     "Truncate",
     "Round the float to the closest integer in the direction of zero (floor if positive; ceiling "
     "if negative)"},
    {0, nullptr, 0, nullptr, nullptr},
};

const EnumPropertyItem rna_enum_node_map_range_items[] = {
    {NODE_MAP_RANGE_LINEAR,
     "LINEAR",
     0,
     "Linear",
     "Linear interpolation between From Min and From Max values"},
    {NODE_MAP_RANGE_STEPPED,
     "STEPPED",
     0,
     "Stepped Linear",
     "Stepped linear interpolation between From Min and From Max values"},
    {NODE_MAP_RANGE_SMOOTHSTEP,
     "SMOOTHSTEP",
     0,
     "Smooth Step",
     "Smooth Hermite edge interpolation between From Min and From Max values"},
    {NODE_MAP_RANGE_SMOOTHERSTEP,
     "SMOOTHERSTEP",
     0,
     "Smoother Step",
     "Smoother Hermite edge interpolation between From Min and From Max values"},
    {0, nullptr, 0, nullptr, nullptr},
};

const EnumPropertyItem rna_enum_node_clamp_items[] = {
    {NODE_CLAMP_MINMAX, "MINMAX", 0, "Min Max", "Constrain value between min and max"},
    {NODE_CLAMP_RANGE,
     "RANGE",
     0,
     "Range",
     "Constrain value between min and max, swapping arguments when min > max"},
    {0, nullptr, 0, nullptr, nullptr},
};

static const EnumPropertyItem rna_enum_node_tex_dimensions_items[] = {
    {1, "1D", 0, "1D", "Use the scalar value W as input"},
    {2, "2D", 0, "2D", "Use the 2D vector (X, Y) as input. The Z component is ignored"},
    {3, "3D", 0, "3D", "Use the 3D vector (X, Y, Z) as input"},
    {4, "4D", 0, "4D", "Use the 4D vector (X, Y, Z, W) as input"},
    {0, nullptr, 0, nullptr, nullptr},
};

const EnumPropertyItem rna_enum_node_filter_items[] = {
    {0, "SOFTEN", 0, "Soften", ""},
    {1, "SHARPEN", 0, "Box Sharpen", "An aggressive sharpening filter"},
    {7, "SHARPEN_DIAMOND", 0, "Diamond Sharpen", "A moderate sharpening filter"},
    {2, "LAPLACE", 0, "Laplace", ""},
    {3, "SOBEL", 0, "Sobel", ""},
    {4, "PREWITT", 0, "Prewitt", ""},
    {5, "KIRSCH", 0, "Kirsch", ""},
    {6, "SHADOW", 0, "Shadow", ""},
    {0, nullptr, 0, nullptr, nullptr},
};

static const EnumPropertyItem rna_node_geometry_curve_handle_type_items[] = {
    {GEO_NODE_CURVE_HANDLE_FREE,
     "FREE",
     ICON_HANDLE_FREE,
     "Free",
     "The handle can be moved anywhere, and doesn't influence the point's other handle"},
    {GEO_NODE_CURVE_HANDLE_AUTO,
     "AUTO",
     ICON_HANDLE_AUTO,
     "Auto",
     "The location is automatically calculated to be smooth"},
    {GEO_NODE_CURVE_HANDLE_VECTOR,
     "VECTOR",
     ICON_HANDLE_VECTOR,
     "Vector",
     "The location is calculated to point to the next/previous control point"},
    {GEO_NODE_CURVE_HANDLE_ALIGN,
     "ALIGN",
     ICON_HANDLE_ALIGNED,
     "Align",
     "The location is constrained to point in the opposite direction as the other handle"},
    {0, nullptr, 0, nullptr, nullptr}};

const EnumPropertyItem rna_node_geometry_curve_handle_side_items[] = {
    {GEO_NODE_CURVE_HANDLE_LEFT, "LEFT", ICON_NONE, "Left", "Use the left handles"},
    {GEO_NODE_CURVE_HANDLE_RIGHT, "RIGHT", ICON_NONE, "Right", "Use the right handles"},
    {0, nullptr, 0, nullptr, nullptr}};

const EnumPropertyItem rna_node_combsep_color_items[] = {
    {NODE_COMBSEP_COLOR_RGB, "RGB", ICON_NONE, "RGB", "Use RGB color processing"},
    {NODE_COMBSEP_COLOR_HSV, "HSV", ICON_NONE, "HSV", "Use HSV color processing"},
    {NODE_COMBSEP_COLOR_HSL, "HSL", ICON_NONE, "HSL", "Use HSL color processing"},
    {0, nullptr, 0, nullptr, nullptr},
};

static const EnumPropertyItem rna_enum_mix_data_type_items[] = {
    {SOCK_FLOAT, "FLOAT", 0, "Float", ""},
    {SOCK_VECTOR, "VECTOR", 0, "Vector", ""},
    {SOCK_RGBA, "RGBA", 0, "Color", ""},
    {SOCK_ROTATION, "ROTATION", 0, "Rotation", ""},
    {0, nullptr, 0, nullptr, nullptr},
};

const EnumPropertyItem rna_node_geometry_mesh_circle_fill_type_items[] = {
    {GEO_NODE_MESH_CIRCLE_FILL_NONE, "NONE", 0, "None", ""},
    {GEO_NODE_MESH_CIRCLE_FILL_NGON, "NGON", 0, "N-Gon", ""},
    {GEO_NODE_MESH_CIRCLE_FILL_TRIANGLE_FAN, "TRIANGLE_FAN", 0, "Triangles", ""},
    {0, nullptr, 0, nullptr, nullptr},
};

#ifndef RNA_RUNTIME
static const EnumPropertyItem node_sampler_type_items[] = {
    {0, "NEAREST", 0, "Nearest", ""},
    {1, "BILINEAR", 0, "Bilinear", ""},
    {2, "BICUBIC", 0, "Bicubic", ""},
    {0, nullptr, 0, nullptr, nullptr},
};

static const EnumPropertyItem prop_shader_output_target_items[] = {
    {SHD_OUTPUT_ALL,
     "ALL",
     0,
     "All",
     "Use shaders for all renderers and viewports, unless there exists a more specific output"},
    {SHD_OUTPUT_EEVEE, "EEVEE", 0, "Eevee", "Use shaders for Eevee renderer"},
    {SHD_OUTPUT_CYCLES, "CYCLES", 0, "Cycles", "Use shaders for Cycles renderer"},
    {0, nullptr, 0, nullptr, nullptr},
};

static const EnumPropertyItem node_cryptomatte_layer_name_items[] = {
    {0, "CryptoObject", 0, "Object", "Use Object layer"},
    {1, "CryptoMaterial", 0, "Material", "Use Material layer"},
    {2, "CryptoAsset", 0, "Asset", "Use Asset layer"},
    {0, nullptr, 0, nullptr, nullptr},
};

#endif

#ifndef RNA_RUNTIME

#endif

#undef ITEM_ATTRIBUTE
#undef ITEM_FLOAT
#undef ITEM_VECTOR
#undef ITEM_COLOR
#undef ITEM_BOOLEAN

#ifdef RNA_RUNTIME

#  include "BLI_linklist.h"
#  include "BLI_string.h"

#  include "BKE_context.h"
#  include "BKE_idprop.h"

#  include "BKE_global.h"

#  include "ED_node.hh"
#  include "ED_render.hh"

#  include "GPU_material.h"

#  include "NOD_common.h"
#  include "NOD_composite.h"
#  include "NOD_geometry.hh"
#  include "NOD_shader.h"
#  include "NOD_socket.hh"
#  include "NOD_texture.h"

#  include "RE_engine.h"
#  include "RE_pipeline.h"

#  include "DNA_scene_types.h"
#  include "WM_api.hh"

extern "C" {
extern FunctionRNA rna_NodeTree_poll_func;
extern FunctionRNA rna_NodeTree_update_func;
extern FunctionRNA rna_NodeTree_get_from_context_func;
extern FunctionRNA rna_NodeTree_valid_socket_type_func;
extern FunctionRNA rna_Node_poll_func;
extern FunctionRNA rna_Node_poll_instance_func;
extern FunctionRNA rna_Node_update_func;
extern FunctionRNA rna_Node_insert_link_func;
extern FunctionRNA rna_Node_init_func;
extern FunctionRNA rna_Node_copy_func;
extern FunctionRNA rna_Node_free_func;
extern FunctionRNA rna_Node_draw_buttons_func;
extern FunctionRNA rna_Node_draw_buttons_ext_func;
extern FunctionRNA rna_Node_draw_label_func;
}

void rna_Node_socket_update(Main *bmain, Scene * /*scene*/, PointerRNA *ptr);

int rna_node_tree_idname_to_enum(const char *idname)
{
  int i = 0, result = -1;
  NODE_TREE_TYPES_BEGIN (nt) {
    if (STREQ(nt->idname, idname)) {
      result = i;
      break;
    }
    i++;
  }
  NODE_TREE_TYPES_END;
  return result;
}

bNodeTreeType *rna_node_tree_type_from_enum(int value)
{
  int i = 0;
  bNodeTreeType *result = nullptr;
  NODE_TREE_TYPES_BEGIN (nt) {
    if (i == value) {
      result = nt;
      break;
    }
    i++;
  }
  NODE_TREE_TYPES_END;
  return result;
}

const EnumPropertyItem *rna_node_tree_type_itemf(void *data,
                                                 bool (*poll)(void *data, bNodeTreeType *),
                                                 bool *r_free)
{
  EnumPropertyItem tmp = {0};
  EnumPropertyItem *item = nullptr;
  int totitem = 0, i = 0;

  NODE_TREE_TYPES_BEGIN (nt) {
    if (poll && !poll(data, nt)) {
      i++;
      continue;
    }

    tmp.value = i;
    tmp.identifier = nt->idname;
    tmp.icon = nt->ui_icon;
    tmp.name = nt->ui_name;
    tmp.description = nt->ui_description;

    RNA_enum_item_add(&item, &totitem, &tmp);

    i++;
  }
  NODE_TREE_TYPES_END;

  if (totitem == 0) {
    *r_free = false;
    return DummyRNA_NULL_items;
  }

  RNA_enum_item_end(&item, &totitem);
  *r_free = true;

  return item;
}

bNodeSocketType *rna_node_socket_type_from_enum(int value)
{
  int i = 0;
  bNodeSocketType *result = nullptr;
  NODE_SOCKET_TYPES_BEGIN (stype) {
    if (i == value) {
      result = stype;
      break;
    }
    i++;
  }
  NODE_SOCKET_TYPES_END;
  return result;
}

const EnumPropertyItem *rna_node_socket_type_itemf(void *data,
                                                   bool (*poll)(void *data, bNodeSocketType *),
                                                   bool *r_free)
{
  EnumPropertyItem *item = nullptr;
  EnumPropertyItem tmp = {0};
  int totitem = 0, i = 0;
  StructRNA *srna;

  NODE_SOCKET_TYPES_BEGIN (stype) {
    if (poll && !poll(data, stype)) {
      i++;
      continue;
    }

    srna = stype->ext_socket.srna;
    tmp.value = i;
    tmp.identifier = stype->idname;
    tmp.icon = RNA_struct_ui_icon(srna);
    tmp.name = nodeSocketTypeLabel(stype);
    tmp.description = RNA_struct_ui_description(srna);

    RNA_enum_item_add(&item, &totitem, &tmp);

    i++;
  }
  NODE_SOCKET_TYPES_END;

  if (totitem == 0) {
    *r_free = false;
    return DummyRNA_NULL_items;
  }

  RNA_enum_item_end(&item, &totitem);
  *r_free = true;

  return item;
}

static const EnumPropertyItem *rna_node_static_type_itemf(bContext * /*C*/,
                                                          PointerRNA *ptr,
                                                          PropertyRNA * /*prop*/,
                                                          bool *r_free)
{
  EnumPropertyItem *item = nullptr;
  EnumPropertyItem tmp;
  int totitem = 0;

  /* hack, don't want to add include path to RNA just for this, since in the future RNA types
   * for nodes should be defined locally at runtime anyway ...
   */

  tmp.value = NODE_CUSTOM;
  tmp.identifier = "CUSTOM";
  tmp.name = N_("Custom");
  tmp.description = N_("Custom Node");
  tmp.icon = ICON_NONE;
  RNA_enum_item_add(&item, &totitem, &tmp);

  tmp.value = NODE_CUSTOM_GROUP;
  tmp.identifier = "CUSTOM GROUP";
  tmp.name = N_("CustomGroup");
  tmp.description = N_("Custom Group Node");
  tmp.icon = ICON_NONE;
  RNA_enum_item_add(&item, &totitem, &tmp);

  tmp.value = NODE_UNDEFINED;
  tmp.identifier = "UNDEFINED";
  tmp.name = N_("UNDEFINED");
  tmp.description = "";
  tmp.icon = ICON_NONE;
  RNA_enum_item_add(&item, &totitem, &tmp);

  const char *category = "";
  if (RNA_struct_is_a(ptr->type, &RNA_ShaderNode)) {
    category = "ShaderNode";
  }
  else if (RNA_struct_is_a(ptr->type, &RNA_CompositorNode)) {
    category = "CompositorNode";
  }
  else if (RNA_struct_is_a(ptr->type, &RNA_TextureNode)) {
    category = "TextureNode";
  }
  else if (RNA_struct_is_a(ptr->type, &RNA_GeometryNode)) {
    category = "GeometryNode";
  }
  else if (RNA_struct_is_a(ptr->type, &RNA_FunctionNode)) {
    category = "FunctionNode";
  }

  NODE_TYPES_BEGIN (ntype) {
    if (ntype->enum_name_legacy &&
        (BLI_str_startswith(ntype->idname, "Node") || BLI_str_startswith(ntype->idname, category)))
    {
      tmp.value = ntype->type;
      tmp.identifier = ntype->enum_name_legacy;
      tmp.name = ntype->ui_name;
      tmp.description = ntype->ui_description;
      tmp.icon = ICON_NONE;
      RNA_enum_item_add(&item, &totitem, &tmp);
    }
  }
  NODE_TYPES_END;

  RNA_enum_item_end(&item, &totitem);
  *r_free = true;

  return item;
}

/* ******** Node Tree ******** */

static StructRNA *rna_NodeTree_refine(PointerRNA *ptr)
{
  bNodeTree *ntree = static_cast<bNodeTree *>(ptr->data);

  if (ntree->typeinfo->rna_ext.srna) {
    return ntree->typeinfo->rna_ext.srna;
  }
  else {
    return &RNA_NodeTree;
  }
}

static bool rna_NodeTree_poll(const bContext *C, bNodeTreeType *ntreetype)
{
  PointerRNA ptr;
  ParameterList list;
  FunctionRNA *func;
  void *ret;
  bool visible;

  RNA_pointer_create(nullptr, ntreetype->rna_ext.srna, nullptr, &ptr); /* dummy */
  func = &rna_NodeTree_poll_func; /* RNA_struct_find_function(&ptr, "poll"); */

  RNA_parameter_list_create(&list, &ptr, func);
  RNA_parameter_set_lookup(&list, "context", &C);
  ntreetype->rna_ext.call(const_cast<bContext *>(C), &ptr, func, &list);

  RNA_parameter_get_lookup(&list, "visible", &ret);
  visible = *static_cast<bool *>(ret);

  RNA_parameter_list_free(&list);

  return visible;
}

static void rna_NodeTree_update_reg(bNodeTree *ntree)
{
  PointerRNA ptr;
  ParameterList list;
  FunctionRNA *func;

  RNA_id_pointer_create(&ntree->id, &ptr);
  func = &rna_NodeTree_update_func; /* RNA_struct_find_function(&ptr, "update"); */

  RNA_parameter_list_create(&list, &ptr, func);
  ntree->typeinfo->rna_ext.call(nullptr, &ptr, func, &list);

  RNA_parameter_list_free(&list);
}

static void rna_NodeTree_get_from_context(
    const bContext *C, bNodeTreeType *ntreetype, bNodeTree **r_ntree, ID **r_id, ID **r_from)
{
  PointerRNA ptr;
  ParameterList list;
  FunctionRNA *func;
  void *ret1, *ret2, *ret3;

  RNA_pointer_create(nullptr, ntreetype->rna_ext.srna, nullptr, &ptr); /* dummy */
  // RNA_struct_find_function(&ptr, "get_from_context");
  func = &rna_NodeTree_get_from_context_func;

  RNA_parameter_list_create(&list, &ptr, func);
  RNA_parameter_set_lookup(&list, "context", &C);
  ntreetype->rna_ext.call(const_cast<bContext *>(C), &ptr, func, &list);

  RNA_parameter_get_lookup(&list, "result_1", &ret1);
  RNA_parameter_get_lookup(&list, "result_2", &ret2);
  RNA_parameter_get_lookup(&list, "result_3", &ret3);
  *r_ntree = *(bNodeTree **)ret1;
  *r_id = *(ID **)ret2;
  *r_from = *(ID **)ret3;

  RNA_parameter_list_free(&list);
}

static bool rna_NodeTree_valid_socket_type(bNodeTreeType *ntreetype, bNodeSocketType *socket_type)
{
  PointerRNA ptr;
  ParameterList list;
  FunctionRNA *func;
  void *ret;
  bool valid;

  RNA_pointer_create(nullptr, ntreetype->rna_ext.srna, nullptr, &ptr); /* dummy */
  func = &rna_NodeTree_valid_socket_type_func;

  RNA_parameter_list_create(&list, &ptr, func);
  RNA_parameter_set_lookup(&list, "idname", &socket_type->idname);
  ntreetype->rna_ext.call(nullptr, &ptr, func, &list);

  RNA_parameter_get_lookup(&list, "valid", &ret);
  valid = *static_cast<bool *>(ret);

  RNA_parameter_list_free(&list);

  return valid;
}

static bool rna_NodeTree_unregister(Main * /*bmain*/, StructRNA *type)
{
  bNodeTreeType *nt = static_cast<bNodeTreeType *>(RNA_struct_blender_type_get(type));

  if (!nt) {
    return false;
  }

  RNA_struct_free_extension(type, &nt->rna_ext);
  RNA_struct_free(&BLENDER_RNA, type);

  ntreeTypeFreeLink(nt);

  /* update while blender is running */
  WM_main_add_notifier(NC_NODE | NA_EDITED, nullptr);
  return true;
}

static StructRNA *rna_NodeTree_register(Main *bmain,
                                        ReportList *reports,
                                        void *data,
                                        const char *identifier,
                                        StructValidateFunc validate,
                                        StructCallbackFunc call,
                                        StructFreeFunc free)
{
  const char *error_prefix = "Registering node tree class:";
  bNodeTreeType *nt, dummy_nt;
  bNodeTree dummy_ntree;
  PointerRNA dummy_ntree_ptr;
  bool have_function[4];

  /* setup dummy tree & tree type to store static properties in */
  memset(&dummy_nt, 0, sizeof(bNodeTreeType));
  memset(&dummy_ntree, 0, sizeof(bNodeTree));
  dummy_ntree.typeinfo = &dummy_nt;
  RNA_pointer_create(nullptr, &RNA_NodeTree, &dummy_ntree, &dummy_ntree_ptr);

  /* validate the python class */
  if (validate(&dummy_ntree_ptr, data, have_function) != 0) {
    return nullptr;
  }

  if (strlen(identifier) >= sizeof(dummy_nt.idname)) {
    BKE_reportf(reports,
                RPT_ERROR,
                "%s '%s' is too long, maximum length is %d",
                error_prefix,
                identifier,
                int(sizeof(dummy_nt.idname)));
    return nullptr;
  }

  /* check if we have registered this tree type before, and remove it */
  nt = ntreeTypeFind(dummy_nt.idname);
  if (nt) {
    /* NOTE: unlike most types `nt->rna_ext.srna` doesn't need to be checked for nullptr. */
    if (!rna_NodeTree_unregister(bmain, nt->rna_ext.srna)) {
      BKE_reportf(reports,
                  RPT_ERROR,
                  "%s '%s', bl_idname '%s' could not be unregistered",
                  error_prefix,
                  identifier,
                  dummy_nt.idname);
      return nullptr;
    }
  }

  /* create a new node tree type */
  nt = static_cast<bNodeTreeType *>(MEM_mallocN(sizeof(bNodeTreeType), "node tree type"));
  memcpy(nt, &dummy_nt, sizeof(dummy_nt));

  nt->type = NTREE_CUSTOM;

  nt->rna_ext.srna = RNA_def_struct_ptr(&BLENDER_RNA, nt->idname, &RNA_NodeTree);
  nt->rna_ext.data = data;
  nt->rna_ext.call = call;
  nt->rna_ext.free = free;
  RNA_struct_blender_type_set(nt->rna_ext.srna, nt);

  RNA_def_struct_ui_text(nt->rna_ext.srna, nt->ui_name, nt->ui_description);
  RNA_def_struct_ui_icon(nt->rna_ext.srna, nt->ui_icon);

  nt->poll = (have_function[0]) ? rna_NodeTree_poll : nullptr;
  nt->update = (have_function[1]) ? rna_NodeTree_update_reg : nullptr;
  nt->get_from_context = (have_function[2]) ? rna_NodeTree_get_from_context : nullptr;
  nt->valid_socket_type = (have_function[3]) ? rna_NodeTree_valid_socket_type : nullptr;

  ntreeTypeAdd(nt);

  /* update while blender is running */
  WM_main_add_notifier(NC_NODE | NA_EDITED, nullptr);

  return nt->rna_ext.srna;
}

static bool rna_NodeTree_check(bNodeTree *ntree, ReportList *reports)
{
  if (!ntreeIsRegistered(ntree)) {
    if (reports) {
      BKE_reportf(reports,
                  RPT_ERROR,
                  "Node tree '%s' has undefined type %s",
                  ntree->id.name + 2,
                  ntree->idname);
    }
    return false;
  }
  else {
    return true;
  }
}

static void rna_NodeTree_update(Main *bmain, Scene * /*scene*/, PointerRNA *ptr)
{
  bNodeTree *ntree = reinterpret_cast<bNodeTree *>(ptr->owner_id);

  WM_main_add_notifier(NC_NODE | NA_EDITED, nullptr);
  WM_main_add_notifier(NC_SCENE | ND_NODES, &ntree->id);

  ED_node_tree_propagate_change(nullptr, bmain, ntree);
}

static bNode *rna_NodeTree_node_new(bNodeTree *ntree,
                                    bContext *C,
                                    ReportList *reports,
                                    const char *type)
{
  bNodeType *ntype;
  bNode *node;

  if (!rna_NodeTree_check(ntree, reports)) {
    return nullptr;
  }

  /* If the given idname is an alias, translate it to the proper idname. */
  type = nodeTypeFindAlias(type);

  ntype = nodeTypeFind(type);
  if (!ntype) {
    BKE_reportf(reports, RPT_ERROR, "Node type %s undefined", type);
    return nullptr;
  }

  const char *disabled_hint = nullptr;
  if (ntype->poll && !ntype->poll(ntype, ntree, &disabled_hint)) {
    if (disabled_hint) {
      BKE_reportf(reports,
                  RPT_ERROR,
                  "Cannot add node of type %s to node tree '%s'\n  %s",
                  type,
                  ntree->id.name + 2,
                  disabled_hint);
      return nullptr;
    }
    else {
      BKE_reportf(reports,
                  RPT_ERROR,
                  "Cannot add node of type %s to node tree '%s'",
                  type,
                  ntree->id.name + 2);
      return nullptr;
    }
  }

  node = nodeAddNode(C, ntree, type);
  BLI_assert(node && node->typeinfo);

  if (ntree->type == NTREE_TEXTURE) {
    ntreeTexCheckCyclics(ntree);
  }

  Main *bmain = CTX_data_main(C);
  ED_node_tree_propagate_change(C, bmain, ntree);
  WM_main_add_notifier(NC_NODE | NA_EDITED, ntree);

  return node;
}

static void rna_NodeTree_node_remove(bNodeTree *ntree,
                                     Main *bmain,
                                     ReportList *reports,
                                     PointerRNA *node_ptr)
{
  bNode *node = static_cast<bNode *>(node_ptr->data);

  if (!rna_NodeTree_check(ntree, reports)) {
    return;
  }

  if (BLI_findindex(&ntree->nodes, node) == -1) {
    BKE_reportf(reports, RPT_ERROR, "Unable to locate node '%s' in node tree", node->name);
    return;
  }

  nodeRemoveNode(bmain, ntree, node, true);

  RNA_POINTER_INVALIDATE(node_ptr);

  ED_node_tree_propagate_change(nullptr, bmain, ntree);
  WM_main_add_notifier(NC_NODE | NA_EDITED, ntree);
}

static void rna_NodeTree_node_clear(bNodeTree *ntree, Main *bmain, ReportList *reports)
{
  bNode *node = static_cast<bNode *>(ntree->nodes.first);

  if (!rna_NodeTree_check(ntree, reports)) {
    return;
  }

  while (node) {
    bNode *next_node = node->next;

    nodeRemoveNode(bmain, ntree, node, true);

    node = next_node;
  }

  ED_node_tree_propagate_change(nullptr, bmain, ntree);
  WM_main_add_notifier(NC_NODE | NA_EDITED, ntree);
}

static PointerRNA rna_NodeTree_active_node_get(PointerRNA *ptr)
{
  bNodeTree *ntree = static_cast<bNodeTree *>(ptr->data);
  bNode *node = nodeGetActive(ntree);
  return rna_pointer_inherit_refine(ptr, &RNA_Node, node);
}

static void rna_NodeTree_active_node_set(PointerRNA *ptr,
                                         const PointerRNA value,
                                         ReportList * /*reports*/)
{
  bNodeTree *ntree = static_cast<bNodeTree *>(ptr->data);
  bNode *node = static_cast<bNode *>(value.data);

  if (node && BLI_findindex(&ntree->nodes, node) != -1) {
    nodeSetActive(ntree, node);

    /* Handle NODE_DO_OUTPUT as well. */
    if (node->typeinfo->nclass == NODE_CLASS_OUTPUT && node->type != CMP_NODE_OUTPUT_FILE) {
      /* If this node becomes the active output, the others of the same type can't be the active
       * output anymore. */
      LISTBASE_FOREACH (bNode *, other_node, &ntree->nodes) {
        if (other_node->type == node->type) {
          other_node->flag &= ~NODE_DO_OUTPUT;
        }
      }
      node->flag |= NODE_DO_OUTPUT;
      ntreeSetOutput(ntree);
      BKE_ntree_update_tag_active_output_changed(ntree);
    }
  }
  else {
    nodeClearActive(ntree);
  }
}

static bNodeLink *rna_NodeTree_link_new(bNodeTree *ntree,
                                        Main *bmain,
                                        ReportList *reports,
                                        bNodeSocket *fromsock,
                                        bNodeSocket *tosock,
                                        bool verify_limits)
{
  bNodeLink *ret;
  bNode *fromnode = nullptr, *tonode = nullptr;

  if (!rna_NodeTree_check(ntree, reports)) {
    return nullptr;
  }

  nodeFindNodeTry(ntree, fromsock, &fromnode, nullptr);
  nodeFindNodeTry(ntree, tosock, &tonode, nullptr);
  /* check validity of the sockets:
   * if sockets from different trees are passed in this will fail!
   */
  if (!fromnode || !tonode) {
    return nullptr;
  }

  if (&fromsock->in_out == &tosock->in_out) {
    BKE_report(reports, RPT_ERROR, "Same input/output direction of sockets");
    return nullptr;
  }

  if (verify_limits) {
    /* remove other socket links if limit is exceeded */
    if (nodeCountSocketLinks(ntree, fromsock) + 1 > nodeSocketLinkLimit(fromsock)) {
      nodeRemSocketLinks(ntree, fromsock);
    }
    if (nodeCountSocketLinks(ntree, tosock) + 1 > nodeSocketLinkLimit(tosock)) {
      nodeRemSocketLinks(ntree, tosock);
    }
    if (tosock->flag & SOCK_MULTI_INPUT) {
      LISTBASE_FOREACH_MUTABLE (bNodeLink *, link, &ntree->links) {
        if (link->fromsock == fromsock && link->tosock == tosock) {
          nodeRemLink(ntree, link);
        }
      }
    }
  }

  ret = nodeAddLink(ntree, fromnode, fromsock, tonode, tosock);

  if (ret) {

    /* not an issue from the UI, clear hidden from API to keep valid state. */
    fromsock->flag &= ~SOCK_HIDDEN;
    tosock->flag &= ~SOCK_HIDDEN;

    ED_node_tree_propagate_change(nullptr, bmain, ntree);
    WM_main_add_notifier(NC_NODE | NA_EDITED, ntree);
  }
  return ret;
}

static void rna_NodeTree_link_remove(bNodeTree *ntree,
                                     Main *bmain,
                                     ReportList *reports,
                                     PointerRNA *link_ptr)
{
  bNodeLink *link = static_cast<bNodeLink *>(link_ptr->data);

  if (!rna_NodeTree_check(ntree, reports)) {
    return;
  }

  if (BLI_findindex(&ntree->links, link) == -1) {
    BKE_report(reports, RPT_ERROR, "Unable to locate link in node tree");
    return;
  }

  nodeRemLink(ntree, link);
  RNA_POINTER_INVALIDATE(link_ptr);

  ED_node_tree_propagate_change(nullptr, bmain, ntree);
  WM_main_add_notifier(NC_NODE | NA_EDITED, ntree);
}

static void rna_NodeTree_link_clear(bNodeTree *ntree, Main *bmain, ReportList *reports)
{
  bNodeLink *link = static_cast<bNodeLink *>(ntree->links.first);

  if (!rna_NodeTree_check(ntree, reports)) {
    return;
  }

  while (link) {
    bNodeLink *next_link = link->next;

    nodeRemLink(ntree, link);

    link = next_link;
  }
  ED_node_tree_propagate_change(nullptr, bmain, ntree);
  WM_main_add_notifier(NC_NODE | NA_EDITED, ntree);
}

static int rna_NodeTree_active_input_get(PointerRNA *ptr)
{
  bNodeTree *ntree = static_cast<bNodeTree *>(ptr->data);
  int index = 0;
  LISTBASE_FOREACH_INDEX (bNodeSocket *, socket, &ntree->inputs, index) {
    if (socket->flag & SELECT) {
      return index;
    }
  }
  return -1;
}

static void rna_NodeTree_active_input_set(PointerRNA *ptr, int value)
{
  bNodeTree *ntree = static_cast<bNodeTree *>(ptr->data);

  int index = 0;
  LISTBASE_FOREACH_INDEX (bNodeSocket *, socket, &ntree->inputs, index) {
    SET_FLAG_FROM_TEST(socket->flag, index == value, SELECT);
  }
}

static int rna_NodeTree_active_output_get(PointerRNA *ptr)
{
  bNodeTree *ntree = static_cast<bNodeTree *>(ptr->data);
  int index = 0;
  LISTBASE_FOREACH_INDEX (bNodeSocket *, socket, &ntree->outputs, index) {
    if (socket->flag & SELECT) {
      return index;
    }
  }
  return -1;
}

static void rna_NodeTree_active_output_set(PointerRNA *ptr, int value)
{
  bNodeTree *ntree = static_cast<bNodeTree *>(ptr->data);

  int index = 0;
  LISTBASE_FOREACH_INDEX (bNodeSocket *, socket, &ntree->outputs, index) {
    SET_FLAG_FROM_TEST(socket->flag, index == value, SELECT);
  }
}

static bool rna_NodeTree_contains_tree(bNodeTree *tree, bNodeTree *sub_tree)
{
  return ntreeContainsTree(tree, sub_tree);
}

static bNodeSocket *rna_NodeTree_inputs_new(
    bNodeTree *ntree, Main *bmain, ReportList *reports, const char *type, const char *name)
{
  if (!rna_NodeTree_check(ntree, reports)) {
    return nullptr;
  }

  bNodeSocket *sock = ntreeAddSocketInterface(ntree, SOCK_IN, type, name);

  if (sock == nullptr) {
    BKE_report(reports, RPT_ERROR, "Unable to create socket");
  }
  else {
    ED_node_tree_propagate_change(nullptr, bmain, ntree);
    WM_main_add_notifier(NC_NODE | NA_EDITED, ntree);
  }

  return sock;
}

static bNodeSocket *rna_NodeTree_outputs_new(
    bNodeTree *ntree, Main *bmain, ReportList *reports, const char *type, const char *name)
{
  if (!rna_NodeTree_check(ntree, reports)) {
    return nullptr;
  }

  bNodeSocket *sock = ntreeAddSocketInterface(ntree, SOCK_OUT, type, name);

  if (sock == nullptr) {
    BKE_report(reports, RPT_ERROR, "Unable to create socket");
  }
  else {
    ED_node_tree_propagate_change(nullptr, bmain, ntree);
    WM_main_add_notifier(NC_NODE | NA_EDITED, ntree);
  }

  return sock;
}

static void rna_NodeTree_socket_remove(bNodeTree *ntree,
                                       Main *bmain,
                                       ReportList *reports,
                                       bNodeSocket *sock)
{
  if (!rna_NodeTree_check(ntree, reports)) {
    return;
  }

  if (BLI_findindex(&ntree->inputs, sock) == -1 && BLI_findindex(&ntree->outputs, sock) == -1) {
    BKE_reportf(reports, RPT_ERROR, "Unable to locate socket '%s' in node", sock->identifier);
  }
  else {
    ntreeRemoveSocketInterface(ntree, sock);

    ED_node_tree_propagate_change(nullptr, bmain, ntree);
    WM_main_add_notifier(NC_NODE | NA_EDITED, ntree);
  }
}

static void rna_NodeTree_inputs_clear(bNodeTree *ntree, Main *bmain, ReportList *reports)
{
  if (!rna_NodeTree_check(ntree, reports)) {
    return;
  }

  LISTBASE_FOREACH_MUTABLE (bNodeSocket *, socket, &ntree->inputs) {
    ntreeRemoveSocketInterface(ntree, socket);
  }

  ED_node_tree_propagate_change(nullptr, bmain, ntree);
  WM_main_add_notifier(NC_NODE | NA_EDITED, ntree);
}

static void rna_NodeTree_outputs_clear(bNodeTree *ntree, Main *bmain, ReportList *reports)
{
  if (!rna_NodeTree_check(ntree, reports)) {
    return;
  }

  LISTBASE_FOREACH_MUTABLE (bNodeSocket *, socket, &ntree->outputs) {
    ntreeRemoveSocketInterface(ntree, socket);
  }

  ED_node_tree_propagate_change(nullptr, bmain, ntree);
  WM_main_add_notifier(NC_NODE | NA_EDITED, ntree);
}

static void rna_NodeTree_inputs_move(bNodeTree *ntree, Main *bmain, int from_index, int to_index)
{
  if (from_index == to_index) {
    return;
  }
  if (from_index < 0 || to_index < 0) {
    return;
  }

  bNodeSocket *sock = static_cast<bNodeSocket *>(BLI_findlink(&ntree->inputs, from_index));
  if (to_index < from_index) {
    bNodeSocket *nextsock = static_cast<bNodeSocket *>(BLI_findlink(&ntree->inputs, to_index));
    if (nextsock) {
      BLI_remlink(&ntree->inputs, sock);
      BLI_insertlinkbefore(&ntree->inputs, nextsock, sock);
    }
  }
  else {
    bNodeSocket *prevsock = static_cast<bNodeSocket *>(BLI_findlink(&ntree->inputs, to_index));
    if (prevsock) {
      BLI_remlink(&ntree->inputs, sock);
      BLI_insertlinkafter(&ntree->inputs, prevsock, sock);
    }
  }

  BKE_ntree_update_tag_interface(ntree);

  ED_node_tree_propagate_change(nullptr, bmain, ntree);
  WM_main_add_notifier(NC_NODE | NA_EDITED, ntree);
}

static void rna_NodeTree_outputs_move(bNodeTree *ntree, Main *bmain, int from_index, int to_index)
{
  if (from_index == to_index) {
    return;
  }
  if (from_index < 0 || to_index < 0) {
    return;
  }

  bNodeSocket *sock = static_cast<bNodeSocket *>(BLI_findlink(&ntree->outputs, from_index));
  if (to_index < from_index) {
    bNodeSocket *nextsock = static_cast<bNodeSocket *>(BLI_findlink(&ntree->outputs, to_index));
    if (nextsock) {
      BLI_remlink(&ntree->outputs, sock);
      BLI_insertlinkbefore(&ntree->outputs, nextsock, sock);
    }
  }
  else {
    bNodeSocket *prevsock = static_cast<bNodeSocket *>(BLI_findlink(&ntree->outputs, to_index));
    if (prevsock) {
      BLI_remlink(&ntree->outputs, sock);
      BLI_insertlinkafter(&ntree->outputs, prevsock, sock);
    }
  }

  BKE_ntree_update_tag_interface(ntree);

  ED_node_tree_propagate_change(nullptr, bmain, ntree);
  WM_main_add_notifier(NC_NODE | NA_EDITED, ntree);
}

static void rna_NodeTree_interface_update(bNodeTree *ntree, bContext *C)
{
  Main *bmain = CTX_data_main(C);

  BKE_ntree_update_tag_interface(ntree);
  ED_node_tree_propagate_change(nullptr, bmain, ntree);
}

/* ******** NodeLink ******** */

static bool rna_NodeLink_is_hidden_get(PointerRNA *ptr)
{
  bNodeLink *link = static_cast<bNodeLink *>(ptr->data);
  return nodeLinkIsHidden(link);
}

/* ******** Node ******** */

static StructRNA *rna_Node_refine(PointerRNA *ptr)
{
  bNode *node = static_cast<bNode *>(ptr->data);

  if (node->typeinfo->rna_ext.srna) {
    return node->typeinfo->rna_ext.srna;
  }
  else {
    return ptr->type;
  }
}

static char *rna_Node_path(const PointerRNA *ptr)
{
  const bNode *node = static_cast<bNode *>(ptr->data);
  char name_esc[sizeof(node->name) * 2];

  BLI_str_escape(name_esc, node->name, sizeof(name_esc));
  return BLI_sprintfN("nodes[\"%s\"]", name_esc);
}

char *rna_Node_ImageUser_path(const PointerRNA *ptr)
{
  bNodeTree *ntree = reinterpret_cast<bNodeTree *>(ptr->owner_id);
  if (!ELEM(ntree->type, NTREE_SHADER, NTREE_CUSTOM)) {
    return nullptr;
  }

  for (bNode *node = static_cast<bNode *>(ntree->nodes.first); node; node = node->next) {
    switch (node->type) {
      case SH_NODE_TEX_ENVIRONMENT: {
        NodeTexEnvironment *data = static_cast<NodeTexEnvironment *>(node->storage);
        if (&data->iuser != ptr->data) {
          continue;
        }
        break;
      }
      case SH_NODE_TEX_IMAGE: {
        NodeTexImage *data = static_cast<NodeTexImage *>(node->storage);
        if (&data->iuser != ptr->data) {
          continue;
        }
        break;
      }
      default:
        continue;
    }

    char name_esc[sizeof(node->name) * 2];
    BLI_str_escape(name_esc, node->name, sizeof(name_esc));
    return BLI_sprintfN("nodes[\"%s\"].image_user", name_esc);
  }

  return nullptr;
}

static bool rna_Node_poll(const bNodeType *ntype,
                          const bNodeTree *ntree,
                          const char ** /*r_disabled_hint*/)
{
  PointerRNA ptr;
  ParameterList list;
  FunctionRNA *func;
  void *ret;
  bool visible;

  RNA_pointer_create(nullptr, ntype->rna_ext.srna, nullptr, &ptr); /* dummy */
  func = &rna_Node_poll_func; /* RNA_struct_find_function(&ptr, "poll"); */

  RNA_parameter_list_create(&list, &ptr, func);
  RNA_parameter_set_lookup(&list, "node_tree", &ntree);
  ntype->rna_ext.call(nullptr, &ptr, func, &list);

  RNA_parameter_get_lookup(&list, "visible", &ret);
  visible = *static_cast<bool *>(ret);

  RNA_parameter_list_free(&list);

  return visible;
}

static bool rna_Node_poll_instance(const bNode *node,
                                   const bNodeTree *ntree,
                                   const char ** /*disabled_info*/)
{
  PointerRNA ptr;
  ParameterList list;
  FunctionRNA *func;
  void *ret;
  bool visible;

  RNA_pointer_create(
      nullptr, node->typeinfo->rna_ext.srna, const_cast<bNode *>(node), &ptr); /* dummy */
  func = &rna_Node_poll_instance_func; /* RNA_struct_find_function(&ptr, "poll_instance"); */

  RNA_parameter_list_create(&list, &ptr, func);
  RNA_parameter_set_lookup(&list, "node_tree", &ntree);
  node->typeinfo->rna_ext.call(nullptr, &ptr, func, &list);

  RNA_parameter_get_lookup(&list, "visible", &ret);
  visible = *static_cast<bool *>(ret);

  RNA_parameter_list_free(&list);

  return visible;
}

static bool rna_Node_poll_instance_default(const bNode *node,
                                           const bNodeTree *ntree,
                                           const char **disabled_info)
{
  /* use the basic poll function */
  return rna_Node_poll(node->typeinfo, ntree, disabled_info);
}

static void rna_Node_update_reg(bNodeTree *ntree, bNode *node)
{
  PointerRNA ptr;
  ParameterList list;
  FunctionRNA *func;

  RNA_pointer_create(reinterpret_cast<ID *>(ntree), node->typeinfo->rna_ext.srna, node, &ptr);
  func = &rna_Node_update_func; /* RNA_struct_find_function(&ptr, "update"); */

  RNA_parameter_list_create(&list, &ptr, func);
  node->typeinfo->rna_ext.call(nullptr, &ptr, func, &list);

  RNA_parameter_list_free(&list);
}

static bool rna_Node_insert_link(bNodeTree *ntree, bNode *node, bNodeLink *link)
{
  PointerRNA ptr;
  ParameterList list;
  FunctionRNA *func;

  RNA_pointer_create(reinterpret_cast<ID *>(ntree), node->typeinfo->rna_ext.srna, node, &ptr);
  func = &rna_Node_insert_link_func;

  RNA_parameter_list_create(&list, &ptr, func);
  RNA_parameter_set_lookup(&list, "link", &link);
  node->typeinfo->rna_ext.call(nullptr, &ptr, func, &list);

  RNA_parameter_list_free(&list);
  return true;
}

static void rna_Node_init(const bContext *C, PointerRNA *ptr)
{
  bNode *node = static_cast<bNode *>(ptr->data);
  ParameterList list;
  FunctionRNA *func;

  func = &rna_Node_init_func; /* RNA_struct_find_function(&ptr, "init"); */

  RNA_parameter_list_create(&list, ptr, func);
  node->typeinfo->rna_ext.call(const_cast<bContext *>(C), ptr, func, &list);

  RNA_parameter_list_free(&list);
}

static void rna_Node_copy(PointerRNA *ptr, const bNode *copynode)
{
  bNode *node = static_cast<bNode *>(ptr->data);
  ParameterList list;
  FunctionRNA *func;

  func = &rna_Node_copy_func; /* RNA_struct_find_function(&ptr, "copy"); */

  RNA_parameter_list_create(&list, ptr, func);
  RNA_parameter_set_lookup(&list, "node", &copynode);
  node->typeinfo->rna_ext.call(nullptr, ptr, func, &list);

  RNA_parameter_list_free(&list);
}

static void rna_Node_free(PointerRNA *ptr)
{
  bNode *node = static_cast<bNode *>(ptr->data);
  ParameterList list;
  FunctionRNA *func;

  func = &rna_Node_free_func; /* RNA_struct_find_function(&ptr, "free"); */

  RNA_parameter_list_create(&list, ptr, func);
  node->typeinfo->rna_ext.call(nullptr, ptr, func, &list);

  RNA_parameter_list_free(&list);
}

static void rna_Node_draw_buttons(uiLayout *layout, bContext *C, PointerRNA *ptr)
{
  bNode *node = static_cast<bNode *>(ptr->data);
  ParameterList list;
  FunctionRNA *func;

  func = &rna_Node_draw_buttons_func; /* RNA_struct_find_function(&ptr, "draw_buttons"); */

  RNA_parameter_list_create(&list, ptr, func);
  RNA_parameter_set_lookup(&list, "context", &C);
  RNA_parameter_set_lookup(&list, "layout", &layout);
  node->typeinfo->rna_ext.call(C, ptr, func, &list);

  RNA_parameter_list_free(&list);
}

static void rna_Node_draw_buttons_ext(uiLayout *layout, bContext *C, PointerRNA *ptr)
{
  bNode *node = static_cast<bNode *>(ptr->data);
  ParameterList list;
  FunctionRNA *func;

  func = &rna_Node_draw_buttons_ext_func; /* RNA_struct_find_function(&ptr, "draw_buttons_ext"); */

  RNA_parameter_list_create(&list, ptr, func);
  RNA_parameter_set_lookup(&list, "context", &C);
  RNA_parameter_set_lookup(&list, "layout", &layout);
  node->typeinfo->rna_ext.call(C, ptr, func, &list);

  RNA_parameter_list_free(&list);
}

static void rna_Node_draw_label(const bNodeTree *ntree,
                                const bNode *node,
                                char *label,
                                int label_maxncpy)
{
  PointerRNA ptr;
  ParameterList list;
  FunctionRNA *func;
  void *ret;
  char *rlabel;

  func = &rna_Node_draw_label_func; /* RNA_struct_find_function(&ptr, "draw_label"); */

  RNA_pointer_create(const_cast<ID *>(&ntree->id), &RNA_Node, const_cast<bNode *>(node), &ptr);
  RNA_parameter_list_create(&list, &ptr, func);
  node->typeinfo->rna_ext.call(nullptr, &ptr, func, &list);

  RNA_parameter_get_lookup(&list, "label", &ret);
  rlabel = static_cast<char *>(ret);
  BLI_strncpy(label, rlabel != nullptr ? rlabel : "", label_maxncpy);

  RNA_parameter_list_free(&list);
}

static bool rna_Node_is_registered_node_type(StructRNA *type)
{
  return (RNA_struct_blender_type_get(type) != nullptr);
}

static void rna_Node_is_registered_node_type_runtime(bContext * /*C*/,
                                                     ReportList * /*reports*/,
                                                     PointerRNA *ptr,
                                                     ParameterList *parms)
{
  int result = (RNA_struct_blender_type_get(ptr->type) != nullptr);
  RNA_parameter_set_lookup(parms, "result", &result);
}

static bool rna_Node_unregister(Main * /*bmain*/, StructRNA *type)
{
  bNodeType *nt = static_cast<bNodeType *>(RNA_struct_blender_type_get(type));

  if (!nt) {
    return false;
  }

  RNA_struct_free_extension(type, &nt->rna_ext);
  RNA_struct_free(&BLENDER_RNA, type);

  /* this also frees the allocated nt pointer, no MEM_free call needed! */
  nodeUnregisterType(nt);

  /* update while blender is running */
  WM_main_add_notifier(NC_NODE | NA_EDITED, nullptr);
  return true;
}

/* Generic internal registration function.
 * Can be used to implement callbacks for registerable RNA node sub-types.
 */
static bNodeType *rna_Node_register_base(Main *bmain,
                                         ReportList *reports,
                                         StructRNA *basetype,
                                         void *data,
                                         const char *identifier,
                                         StructValidateFunc validate,
                                         StructCallbackFunc call,
                                         StructFreeFunc free)
{
  const char *error_prefix = "Registering node class:";
  bNodeType *nt, dummy_nt;
  bNode dummy_node;
  PointerRNA dummy_node_ptr;
  FunctionRNA *func;
  PropertyRNA *parm;
  bool have_function[10];

  /* setup dummy node & node type to store static properties in */
  memset(&dummy_nt, 0, sizeof(bNodeType));
  /* this does some additional initialization of default values */
  node_type_base_custom(&dummy_nt, identifier, "", "CUSTOM", 0);

  memset(&dummy_node, 0, sizeof(bNode));
  dummy_node.typeinfo = &dummy_nt;
  RNA_pointer_create(nullptr, basetype, &dummy_node, &dummy_node_ptr);

  /* validate the python class */
  if (validate(&dummy_node_ptr, data, have_function) != 0) {
    return nullptr;
  }

  if (strlen(identifier) >= sizeof(dummy_nt.idname)) {
    BKE_reportf(reports,
                RPT_ERROR,
                "%s '%s' is too long, maximum length is %d",
                error_prefix,
                identifier,
                int(sizeof(dummy_nt.idname)));
    return nullptr;
  }

  /* check if we have registered this node type before, and remove it */
  nt = nodeTypeFind(dummy_nt.idname);
  if (nt) {
    /* NOTE: unlike most types `nt->rna_ext.srna` doesn't need to be checked for nullptr. */
    if (!rna_Node_unregister(bmain, nt->rna_ext.srna)) {
      BKE_reportf(reports,
                  RPT_ERROR,
                  "%s '%s', bl_idname '%s' could not be unregistered",
                  error_prefix,
                  identifier,
                  dummy_nt.idname);
      return nullptr;
    }
  }

  /* create a new node type */
  nt = static_cast<bNodeType *>(MEM_mallocN(sizeof(bNodeType), "node type"));
  memcpy(nt, &dummy_nt, sizeof(dummy_nt));
  nt->free_self = reinterpret_cast<void (*)(bNodeType *)>(MEM_freeN);

  nt->rna_ext.srna = RNA_def_struct_ptr(&BLENDER_RNA, nt->idname, basetype);
  nt->rna_ext.data = data;
  nt->rna_ext.call = call;
  nt->rna_ext.free = free;
  RNA_struct_blender_type_set(nt->rna_ext.srna, nt);

  RNA_def_struct_ui_text(nt->rna_ext.srna, nt->ui_name, nt->ui_description);
  RNA_def_struct_ui_icon(nt->rna_ext.srna, nt->ui_icon);

  func = RNA_def_function_runtime(
      nt->rna_ext.srna, "is_registered_node_type", rna_Node_is_registered_node_type_runtime);
  RNA_def_function_ui_description(func, "True if a registered node type");
  RNA_def_function_flag(func, FUNC_NO_SELF | FUNC_USE_SELF_TYPE);
  parm = RNA_def_boolean(func, "result", false, "Result", "");
  RNA_def_function_return(func, parm);

  /* XXX bad level call! needed to initialize the basic draw functions ... */
  ED_init_custom_node_type(nt);

  nt->poll = (have_function[0]) ? rna_Node_poll : nullptr;
  nt->poll_instance = (have_function[1]) ? rna_Node_poll_instance : rna_Node_poll_instance_default;
  nt->updatefunc = (have_function[2]) ? rna_Node_update_reg : nullptr;
  nt->insert_link = (have_function[3]) ? rna_Node_insert_link : nullptr;
  nt->initfunc_api = (have_function[4]) ? rna_Node_init : nullptr;
  nt->copyfunc_api = (have_function[5]) ? rna_Node_copy : nullptr;
  nt->freefunc_api = (have_function[6]) ? rna_Node_free : nullptr;
  nt->draw_buttons = (have_function[7]) ? rna_Node_draw_buttons : nullptr;
  nt->draw_buttons_ex = (have_function[8]) ? rna_Node_draw_buttons_ext : nullptr;
  nt->labelfunc = (have_function[9]) ? rna_Node_draw_label : nullptr;

  /* sanitize size values in case not all have been registered */
  if (nt->maxwidth < nt->minwidth) {
    nt->maxwidth = nt->minwidth;
  }
  if (nt->maxheight < nt->minheight) {
    nt->maxheight = nt->minheight;
  }
  CLAMP(nt->width, nt->minwidth, nt->maxwidth);
  CLAMP(nt->height, nt->minheight, nt->maxheight);

  return nt;
}

static StructRNA *rna_Node_register(Main *bmain,
                                    ReportList *reports,
                                    void *data,
                                    const char *identifier,
                                    StructValidateFunc validate,
                                    StructCallbackFunc call,
                                    StructFreeFunc free)
{
  bNodeType *nt = rna_Node_register_base(
      bmain, reports, &RNA_Node, data, identifier, validate, call, free);
  if (!nt) {
    return nullptr;
  }

  nodeRegisterType(nt);

  /* update while blender is running */
  WM_main_add_notifier(NC_NODE | NA_EDITED, nullptr);

  return nt->rna_ext.srna;
}

static const EnumPropertyItem *itemf_function_check(
    const EnumPropertyItem *original_item_array,
    blender::FunctionRef<bool(const EnumPropertyItem *item)> value_supported)
{
  EnumPropertyItem *item_array = nullptr;
  int items_len = 0;

  for (const EnumPropertyItem *item = original_item_array; item->identifier != nullptr; item++) {
    if (value_supported(item)) {
      RNA_enum_item_add(&item_array, &items_len, item);
    }
  }

  RNA_enum_item_end(&item_array, &items_len);
  return item_array;
}

static bool switch_type_supported(const EnumPropertyItem *item)
{
  if (!U.experimental.use_rotation_socket && item->value == SOCK_ROTATION) {
    return false;
  }
  return ELEM(item->value,
              SOCK_FLOAT,
              SOCK_INT,
              SOCK_BOOLEAN,
              SOCK_ROTATION,
              SOCK_VECTOR,
              SOCK_STRING,
              SOCK_RGBA,
              SOCK_GEOMETRY,
              SOCK_OBJECT,
              SOCK_COLLECTION,
              SOCK_TEXTURE,
              SOCK_MATERIAL,
              SOCK_IMAGE);
}

static const EnumPropertyItem *rna_GeometryNodeSwitch_type_itemf(bContext * /*C*/,
                                                                 PointerRNA * /*ptr*/,
                                                                 PropertyRNA * /*prop*/,
                                                                 bool *r_free)
{
  *r_free = true;
  return itemf_function_check(rna_node_socket_data_type_items, switch_type_supported);
}

static bool geometry_node_asset_trait_flag_get(PointerRNA *ptr,
                                               const GeometryNodeAssetTraitFlag flag)
{
  const bNodeTree *ntree = static_cast<const bNodeTree *>(ptr->data);
  if (!ntree->geometry_node_asset_traits) {
    return false;
  }
  return ntree->geometry_node_asset_traits->flag & flag;
}

static void geometry_node_asset_trait_flag_set(PointerRNA *ptr,
                                               const GeometryNodeAssetTraitFlag flag,
                                               const bool value)
{
  bNodeTree *ntree = static_cast<bNodeTree *>(ptr->data);
  if (!ntree->geometry_node_asset_traits) {
    ntree->geometry_node_asset_traits = MEM_new<GeometryNodeAssetTraits>(__func__);
  }
  SET_FLAG_FROM_TEST(ntree->geometry_node_asset_traits->flag, value, flag);
}

static bool rna_GeometryNodeTree_is_tool_get(PointerRNA *ptr)
{
  return geometry_node_asset_trait_flag_get(ptr, GEO_NODE_ASSET_TOOL);
}
static void rna_GeometryNodeTree_is_tool_set(PointerRNA *ptr, bool value)
{
  geometry_node_asset_trait_flag_set(ptr, GEO_NODE_ASSET_TOOL, value);
}

static bool rna_GeometryNodeTree_is_mode_edit_get(PointerRNA *ptr)
{
  return geometry_node_asset_trait_flag_get(ptr, GEO_NODE_ASSET_EDIT);
}
static void rna_GeometryNodeTree_is_mode_edit_set(PointerRNA *ptr, bool value)
{
  geometry_node_asset_trait_flag_set(ptr, GEO_NODE_ASSET_EDIT, value);
}

static bool rna_GeometryNodeTree_is_mode_sculpt_get(PointerRNA *ptr)
{
  return geometry_node_asset_trait_flag_get(ptr, GEO_NODE_ASSET_SCULPT);
}
static void rna_GeometryNodeTree_is_mode_sculpt_set(PointerRNA *ptr, bool value)
{
  geometry_node_asset_trait_flag_set(ptr, GEO_NODE_ASSET_SCULPT, value);
}

static bool rna_GeometryNodeTree_is_type_mesh_get(PointerRNA *ptr)
{
  return geometry_node_asset_trait_flag_get(ptr, GEO_NODE_ASSET_MESH);
}
static void rna_GeometryNodeTree_is_type_mesh_set(PointerRNA *ptr, bool value)
{
  geometry_node_asset_trait_flag_set(ptr, GEO_NODE_ASSET_MESH, value);
}

static bool rna_GeometryNodeTree_is_type_curve_get(PointerRNA *ptr)
{
  return geometry_node_asset_trait_flag_get(ptr, GEO_NODE_ASSET_CURVE);
}
static void rna_GeometryNodeTree_is_type_curve_set(PointerRNA *ptr, bool value)
{
  geometry_node_asset_trait_flag_set(ptr, GEO_NODE_ASSET_CURVE, value);
}

static bool rna_GeometryNodeTree_is_type_point_cloud_get(PointerRNA *ptr)
{
  return geometry_node_asset_trait_flag_get(ptr, GEO_NODE_ASSET_POINT_CLOUD);
}
static void rna_GeometryNodeTree_is_type_point_cloud_set(PointerRNA *ptr, bool value)
{
  geometry_node_asset_trait_flag_set(ptr, GEO_NODE_ASSET_POINT_CLOUD, value);
}

static bool random_value_type_supported(const EnumPropertyItem *item)
{
  return ELEM(item->value, CD_PROP_FLOAT, CD_PROP_FLOAT3, CD_PROP_BOOL, CD_PROP_INT32);
}
static const EnumPropertyItem *rna_FunctionNodeRandomValue_type_itemf(bContext * /*C*/,
                                                                      PointerRNA * /*ptr*/,
                                                                      PropertyRNA * /*prop*/,
                                                                      bool *r_free)
{
  *r_free = true;
  return itemf_function_check(rna_enum_attribute_type_items, random_value_type_supported);
}

static bool accumulate_field_type_supported(const EnumPropertyItem *item)
{
  return ELEM(item->value, CD_PROP_FLOAT, CD_PROP_FLOAT3, CD_PROP_INT32);
}

static const EnumPropertyItem *rna_GeoNodeAccumulateField_type_itemf(bContext * /*C*/,
                                                                     PointerRNA * /*ptr*/,
                                                                     PropertyRNA * /*prop*/,
                                                                     bool *r_free)
{
  *r_free = true;
  return itemf_function_check(rna_enum_attribute_type_items, accumulate_field_type_supported);
}

static bool generic_attribute_type_supported(const EnumPropertyItem *item)
{
  if (!U.experimental.use_rotation_socket && item->value == CD_PROP_QUATERNION) {
    return false;
  }
  return ELEM(item->value,
              CD_PROP_FLOAT,
              CD_PROP_FLOAT2,
              CD_PROP_FLOAT3,
              CD_PROP_COLOR,
              CD_PROP_BOOL,
              CD_PROP_INT32,
              CD_PROP_BYTE_COLOR,
              CD_PROP_QUATERNION);
}
static const EnumPropertyItem *rna_GeometryNodeAttributeType_type_itemf(bContext * /*C*/,
                                                                        PointerRNA * /*ptr*/,
                                                                        PropertyRNA * /*prop*/,
                                                                        bool *r_free)
{
  *r_free = true;
  return itemf_function_check(rna_enum_attribute_type_items, generic_attribute_type_supported);
}

static bool generic_attribute_type_supported_with_socket(const EnumPropertyItem *item)
{
  return generic_attribute_type_supported(item) &&
         !ELEM(item->value, CD_PROP_BYTE_COLOR, CD_PROP_FLOAT2);
}
static const EnumPropertyItem *rna_GeometryNodeAttributeType_type_with_socket_itemf(
    bContext * /*C*/, PointerRNA * /*ptr*/, PropertyRNA * /*prop*/, bool *r_free)
{
  *r_free = true;
  return itemf_function_check(rna_enum_attribute_type_items,
                              generic_attribute_type_supported_with_socket);
}

static bool rna_GeometryNodeBlurAttribute_data_type_supported(const EnumPropertyItem *item)
{
  return ELEM(item->value, CD_PROP_FLOAT, CD_PROP_FLOAT3, CD_PROP_COLOR, CD_PROP_INT32);
}

static const EnumPropertyItem *rna_GeometryNodeBlurAttribute_data_type_itemf(
    bContext * /*C*/, PointerRNA * /*ptr*/, PropertyRNA * /*prop*/, bool *r_free)
{
  *r_free = true;
  return itemf_function_check(rna_enum_attribute_type_items,
                              rna_GeometryNodeBlurAttribute_data_type_supported);
}

static bool attribute_statistic_type_supported(const EnumPropertyItem *item)
{
  return ELEM(item->value, CD_PROP_FLOAT, CD_PROP_FLOAT3);
}
static const EnumPropertyItem *rna_GeometryNodeAttributeStatistic_type_itemf(
    bContext * /*C*/, PointerRNA * /*ptr*/, PropertyRNA * /*prop*/, bool *r_free)
{
  *r_free = true;
  return itemf_function_check(rna_enum_attribute_type_items, attribute_statistic_type_supported);
}

static StructRNA *rna_ShaderNode_register(Main *bmain,
                                          ReportList *reports,
                                          void *data,
                                          const char *identifier,
                                          StructValidateFunc validate,
                                          StructCallbackFunc call,
                                          StructFreeFunc free)
{
  bNodeType *nt = rna_Node_register_base(
      bmain, reports, &RNA_ShaderNode, data, identifier, validate, call, free);
  if (!nt) {
    return nullptr;
  }

  nodeRegisterType(nt);

  /* update while blender is running */
  WM_main_add_notifier(NC_NODE | NA_EDITED, nullptr);

  return nt->rna_ext.srna;
}

static StructRNA *rna_CompositorNode_register(Main *bmain,
                                              ReportList *reports,
                                              void *data,
                                              const char *identifier,
                                              StructValidateFunc validate,
                                              StructCallbackFunc call,
                                              StructFreeFunc free)
{
  bNodeType *nt = rna_Node_register_base(
      bmain, reports, &RNA_CompositorNode, data, identifier, validate, call, free);
  if (!nt) {
    return nullptr;
  }

  nodeRegisterType(nt);

  /* update while blender is running */
  WM_main_add_notifier(NC_NODE | NA_EDITED, nullptr);

  return nt->rna_ext.srna;
}

static StructRNA *rna_TextureNode_register(Main *bmain,
                                           ReportList *reports,
                                           void *data,
                                           const char *identifier,
                                           StructValidateFunc validate,
                                           StructCallbackFunc call,
                                           StructFreeFunc free)
{
  bNodeType *nt = rna_Node_register_base(
      bmain, reports, &RNA_TextureNode, data, identifier, validate, call, free);
  if (!nt) {
    return nullptr;
  }

  nodeRegisterType(nt);

  /* update while blender is running */
  WM_main_add_notifier(NC_NODE | NA_EDITED, nullptr);

  return nt->rna_ext.srna;
}

static StructRNA *rna_GeometryNode_register(Main *bmain,
                                            ReportList *reports,
                                            void *data,
                                            const char *identifier,
                                            StructValidateFunc validate,
                                            StructCallbackFunc call,
                                            StructFreeFunc free)
{
  bNodeType *nt = rna_Node_register_base(
      bmain, reports, &RNA_GeometryNode, data, identifier, validate, call, free);
  if (!nt) {
    return nullptr;
  }

  nodeRegisterType(nt);

  /* update while blender is running */
  WM_main_add_notifier(NC_NODE | NA_EDITED, nullptr);

  return nt->rna_ext.srna;
}

static StructRNA *rna_FunctionNode_register(Main *bmain,
                                            ReportList *reports,
                                            void *data,
                                            const char *identifier,
                                            StructValidateFunc validate,
                                            StructCallbackFunc call,
                                            StructFreeFunc free)
{
  bNodeType *nt = rna_Node_register_base(
      bmain, reports, &RNA_FunctionNode, data, identifier, validate, call, free);
  if (!nt) {
    return nullptr;
  }

  nodeRegisterType(nt);

  /* update while blender is running */
  WM_main_add_notifier(NC_NODE | NA_EDITED, nullptr);

  return nt->rna_ext.srna;
}

static IDProperty **rna_Node_idprops(PointerRNA *ptr)
{
  bNode *node = static_cast<bNode *>(ptr->data);
  return &node->prop;
}

static void rna_Node_parent_set(PointerRNA *ptr, PointerRNA value, ReportList * /*reports*/)
{
  bNode *node = static_cast<bNode *>(ptr->data);
  bNode *parent = static_cast<bNode *>(value.data);
  bNodeTree *ntree = reinterpret_cast<bNodeTree *>(ptr->owner_id);

  if (!parent) {
    nodeDetachNode(ntree, node);
    return;
  }

  /* XXX only Frame node allowed for now,
   * in the future should have a poll function or so to test possible attachment.
   */
  if (parent->type != NODE_FRAME) {
    return;
  }

  if (nodeIsParentAndChild(node, parent)) {
    return;
  }

  nodeDetachNode(ntree, node);
  nodeAttachNode(ntree, node, parent);
}

static void rna_Node_internal_links_begin(CollectionPropertyIterator *iter, PointerRNA *ptr)
{
  bNode *node = static_cast<bNode *>(ptr->data);
  bNodeLink *begin;
  int len;
  nodeInternalLinks(node, &begin, &len);
  rna_iterator_array_begin(iter, begin, sizeof(bNodeLink), len, false, nullptr);
}

static bool rna_Node_parent_poll(PointerRNA *ptr, PointerRNA value)
{
  bNode *node = static_cast<bNode *>(ptr->data);
  bNode *parent = static_cast<bNode *>(value.data);

  /* XXX only Frame node allowed for now,
   * in the future should have a poll function or so to test possible attachment.
   */
  if (parent->type != NODE_FRAME) {
    return false;
  }

  if (node->type == NODE_FRAME && nodeIsParentAndChild(node, parent)) {
    return false;
  }

  return true;
}

void rna_Node_update(Main *bmain, Scene * /*scene*/, PointerRNA *ptr)
{
  bNodeTree *ntree = reinterpret_cast<bNodeTree *>(ptr->owner_id);
  bNode *node = static_cast<bNode *>(ptr->data);
  BKE_ntree_update_tag_node_property(ntree, node);
  ED_node_tree_propagate_change(nullptr, bmain, ntree);
}

static void rna_Node_update_relations(Main *bmain, Scene *scene, PointerRNA *ptr)
{
  rna_Node_update(bmain, scene, ptr);
  DEG_relations_tag_update(bmain);
}

static void rna_Node_socket_value_update(ID *id, bNode * /*node*/, bContext *C)
{
  BKE_ntree_update_tag_all(reinterpret_cast<bNodeTree *>(id));
  ED_node_tree_propagate_change(C, CTX_data_main(C), reinterpret_cast<bNodeTree *>(id));
}

static void rna_Node_select_set(PointerRNA *ptr, bool value)
{
  bNode *node = static_cast<bNode *>(ptr->data);
  nodeSetSelected(node, value);
}

static void rna_Node_name_set(PointerRNA *ptr, const char *value)
{
  bNodeTree *ntree = reinterpret_cast<bNodeTree *>(ptr->owner_id);
  bNode *node = static_cast<bNode *>(ptr->data);
  char oldname[sizeof(node->name)];

  /* make a copy of the old name first */
  STRNCPY(oldname, node->name);
  /* set new name */
  STRNCPY_UTF8(node->name, value);

  nodeUniqueName(ntree, node);

  /* fix all the animation data which may link to this */
  BKE_animdata_fix_paths_rename_all(nullptr, "nodes", oldname, node->name);
}

static bool allow_changing_sockets(bNode *node)
{
  return ELEM(node->type, NODE_CUSTOM, SH_NODE_SCRIPT, CMP_NODE_OUTPUT_FILE);
}

static bNodeSocket *rna_Node_inputs_new(ID *id,
                                        bNode *node,
                                        Main *bmain,
                                        ReportList *reports,
                                        const char *type,
                                        const char *name,
                                        const char *identifier)
{
  if (!allow_changing_sockets(node)) {
    BKE_report(reports, RPT_ERROR, "Cannot add socket to built-in node");
    return nullptr;
  }

  bNodeTree *ntree = reinterpret_cast<bNodeTree *>(id);
  bNodeSocket *sock = nodeAddSocket(ntree, node, SOCK_IN, type, identifier, name);

  if (sock == nullptr) {
    BKE_report(reports, RPT_ERROR, "Unable to create socket");
  }
  else {
    ED_node_tree_propagate_change(nullptr, bmain, ntree);
    WM_main_add_notifier(NC_NODE | NA_EDITED, ntree);
  }

  return sock;
}

static bNodeSocket *rna_Node_outputs_new(ID *id,
                                         bNode *node,
                                         Main *bmain,
                                         ReportList *reports,
                                         const char *type,
                                         const char *name,
                                         const char *identifier)
{
  if (!allow_changing_sockets(node)) {
    BKE_report(reports, RPT_ERROR, "Cannot add socket to built-in node");
    return nullptr;
  }

  bNodeTree *ntree = reinterpret_cast<bNodeTree *>(id);
  bNodeSocket *sock = nodeAddSocket(ntree, node, SOCK_OUT, type, identifier, name);

  if (sock == nullptr) {
    BKE_report(reports, RPT_ERROR, "Unable to create socket");
  }
  else {
    ED_node_tree_propagate_change(nullptr, bmain, ntree);
    WM_main_add_notifier(NC_NODE | NA_EDITED, ntree);
  }

  return sock;
}

static void rna_Node_socket_remove(
    ID *id, bNode *node, Main *bmain, ReportList *reports, bNodeSocket *sock)
{
  if (!allow_changing_sockets(node)) {
    BKE_report(reports, RPT_ERROR, "Unable to remove socket from built-in node");
    return;
  }

  bNodeTree *ntree = reinterpret_cast<bNodeTree *>(id);

  if (BLI_findindex(&node->inputs, sock) == -1 && BLI_findindex(&node->outputs, sock) == -1) {
    BKE_reportf(reports, RPT_ERROR, "Unable to locate socket '%s' in node", sock->identifier);
  }
  else {
    nodeRemoveSocket(ntree, node, sock);

    ED_node_tree_propagate_change(nullptr, bmain, ntree);
    WM_main_add_notifier(NC_NODE | NA_EDITED, ntree);
  }
}

static void rna_Node_inputs_clear(ID *id, bNode *node, Main *bmain, ReportList *reports)
{
  if (!allow_changing_sockets(node)) {
    BKE_report(reports, RPT_ERROR, "Unable to remove sockets from built-in node");
    return;
  }

  bNodeTree *ntree = reinterpret_cast<bNodeTree *>(id);
  bNodeSocket *sock, *nextsock;

  for (sock = static_cast<bNodeSocket *>(node->inputs.first); sock; sock = nextsock) {
    nextsock = sock->next;
    nodeRemoveSocket(ntree, node, sock);
  }

  ED_node_tree_propagate_change(nullptr, bmain, ntree);
  WM_main_add_notifier(NC_NODE | NA_EDITED, ntree);
}

static void rna_Node_outputs_clear(ID *id, bNode *node, Main *bmain, ReportList *reports)
{
  if (!allow_changing_sockets(node)) {
    BKE_report(reports, RPT_ERROR, "Unable to remove socket from built-in node");
    return;
  }

  bNodeTree *ntree = reinterpret_cast<bNodeTree *>(id);
  bNodeSocket *sock, *nextsock;

  for (sock = static_cast<bNodeSocket *>(node->outputs.first); sock; sock = nextsock) {
    nextsock = sock->next;
    nodeRemoveSocket(ntree, node, sock);
  }

  ED_node_tree_propagate_change(nullptr, bmain, ntree);
  WM_main_add_notifier(NC_NODE | NA_EDITED, ntree);
}

static void rna_Node_inputs_move(
    ID *id, bNode *node, Main *bmain, ReportList *reports, int from_index, int to_index)
{
  if (!allow_changing_sockets(node)) {
    BKE_report(reports, RPT_ERROR, "Unable to move sockets in built-in node");
    return;
  }

  bNodeTree *ntree = reinterpret_cast<bNodeTree *>(id);
  bNodeSocket *sock;

  if (from_index == to_index) {
    return;
  }
  if (from_index < 0 || to_index < 0) {
    return;
  }

  sock = static_cast<bNodeSocket *>(BLI_findlink(&node->inputs, from_index));
  if (to_index < from_index) {
    bNodeSocket *nextsock = static_cast<bNodeSocket *>(BLI_findlink(&node->inputs, to_index));
    if (nextsock) {
      BLI_remlink(&node->inputs, sock);
      BLI_insertlinkbefore(&node->inputs, nextsock, sock);
    }
  }
  else {
    bNodeSocket *prevsock = static_cast<bNodeSocket *>(BLI_findlink(&node->inputs, to_index));
    if (prevsock) {
      BLI_remlink(&node->inputs, sock);
      BLI_insertlinkafter(&node->inputs, prevsock, sock);
    }
  }

  ED_node_tree_propagate_change(nullptr, bmain, ntree);
  WM_main_add_notifier(NC_NODE | NA_EDITED, ntree);
}

static void rna_Node_outputs_move(
    ID *id, bNode *node, Main *bmain, ReportList *reports, int from_index, int to_index)
{
  if (!allow_changing_sockets(node)) {
    BKE_report(reports, RPT_ERROR, "Unable to move sockets in built-in node");
    return;
  }

  bNodeTree *ntree = reinterpret_cast<bNodeTree *>(id);
  bNodeSocket *sock;

  if (from_index == to_index) {
    return;
  }
  if (from_index < 0 || to_index < 0) {
    return;
  }

  sock = static_cast<bNodeSocket *>(BLI_findlink(&node->outputs, from_index));
  if (to_index < from_index) {
    bNodeSocket *nextsock = static_cast<bNodeSocket *>(BLI_findlink(&node->outputs, to_index));
    if (nextsock) {
      BLI_remlink(&node->outputs, sock);
      BLI_insertlinkbefore(&node->outputs, nextsock, sock);
    }
  }
  else {
    bNodeSocket *prevsock = static_cast<bNodeSocket *>(BLI_findlink(&node->outputs, to_index));
    if (prevsock) {
      BLI_remlink(&node->outputs, sock);
      BLI_insertlinkafter(&node->outputs, prevsock, sock);
    }
  }

  ED_node_tree_propagate_change(nullptr, bmain, ntree);
  WM_main_add_notifier(NC_NODE | NA_EDITED, ntree);
}

static void rna_Node_width_range(
    PointerRNA *ptr, float *min, float *max, float *softmin, float *softmax)
{
  bNode *node = static_cast<bNode *>(ptr->data);
  *min = *softmin = node->typeinfo->minwidth;
  *max = *softmax = node->typeinfo->maxwidth;
}

static void rna_Node_height_range(
    PointerRNA *ptr, float *min, float *max, float *softmin, float *softmax)
{
  bNode *node = static_cast<bNode *>(ptr->data);
  *min = *softmin = node->typeinfo->minheight;
  *max = *softmax = node->typeinfo->maxheight;
}

static void rna_Node_dimensions_get(PointerRNA *ptr, float *value)
{
  bNode *node = static_cast<bNode *>(ptr->data);
  nodeDimensionsGet(node, &value[0], &value[1]);
}

/* ******** Node Types ******** */

static void rna_NodeInternalSocketTemplate_name_get(PointerRNA *ptr, char *value)
{
  bNodeSocketTemplate *stemp = static_cast<bNodeSocketTemplate *>(ptr->data);
  strcpy(value, stemp->name);
}

static int rna_NodeInternalSocketTemplate_name_length(PointerRNA *ptr)
{
  bNodeSocketTemplate *stemp = static_cast<bNodeSocketTemplate *>(ptr->data);
  return strlen(stemp->name);
}

static void rna_NodeInternalSocketTemplate_identifier_get(PointerRNA *ptr, char *value)
{
  bNodeSocketTemplate *stemp = static_cast<bNodeSocketTemplate *>(ptr->data);
  strcpy(value, stemp->identifier);
}

static int rna_NodeInternalSocketTemplate_identifier_length(PointerRNA *ptr)
{
  bNodeSocketTemplate *stemp = static_cast<bNodeSocketTemplate *>(ptr->data);
  return strlen(stemp->identifier);
}

static int rna_NodeInternalSocketTemplate_type_get(PointerRNA *ptr)
{
  bNodeSocketTemplate *stemp = static_cast<bNodeSocketTemplate *>(ptr->data);
  return stemp->type;
}

static PointerRNA rna_NodeInternal_input_template(StructRNA *srna, int index)
{
  bNodeType *ntype = static_cast<bNodeType *>(RNA_struct_blender_type_get(srna));
  if (ntype && ntype->inputs) {
    bNodeSocketTemplate *stemp = ntype->inputs;
    int i = 0;
    while (i < index && stemp->type >= 0) {
      i++;
      stemp++;
    }
    if (i == index && stemp->type >= 0) {
      PointerRNA ptr;
      RNA_pointer_create(nullptr, &RNA_NodeInternalSocketTemplate, stemp, &ptr);
      return ptr;
    }
  }
  return PointerRNA_NULL;
}

static PointerRNA rna_NodeInternal_output_template(StructRNA *srna, int index)
{
  bNodeType *ntype = static_cast<bNodeType *>(RNA_struct_blender_type_get(srna));
  if (ntype && ntype->outputs) {
    bNodeSocketTemplate *stemp = ntype->outputs;
    int i = 0;
    while (i < index && stemp->type >= 0) {
      i++;
      stemp++;
    }
    if (i == index && stemp->type >= 0) {
      PointerRNA ptr;
      RNA_pointer_create(nullptr, &RNA_NodeInternalSocketTemplate, stemp, &ptr);
      return ptr;
    }
  }
  return PointerRNA_NULL;
}

static bool rna_NodeInternal_poll(StructRNA *srna, bNodeTree *ntree)
{
  bNodeType *ntype = static_cast<bNodeType *>(RNA_struct_blender_type_get(srna));
  const char *disabled_hint;
  return ntype && (!ntype->poll || ntype->poll(ntype, ntree, &disabled_hint));
}

static bool rna_NodeInternal_poll_instance(bNode *node, bNodeTree *ntree)
{
  bNodeType *ntype = node->typeinfo;
  const char *disabled_hint;
  if (ntype->poll_instance) {
    return ntype->poll_instance(node, ntree, &disabled_hint);
  }
  else {
    /* fall back to basic poll function */
    return !ntype->poll || ntype->poll(ntype, ntree, &disabled_hint);
  }
}

static void rna_NodeInternal_update(ID *id, bNode *node, Main *bmain)
{
  bNodeTree *ntree = reinterpret_cast<bNodeTree *>(id);
  BKE_ntree_update_tag_node_property(ntree, node);
  ED_node_tree_propagate_change(nullptr, bmain, ntree);
}

static void rna_NodeInternal_draw_buttons(ID *id, bNode *node, bContext *C, uiLayout *layout)
{
  if (node->typeinfo->draw_buttons) {
    PointerRNA ptr;
    RNA_pointer_create(id, &RNA_Node, node, &ptr);
    node->typeinfo->draw_buttons(layout, C, &ptr);
  }
}

static void rna_NodeInternal_draw_buttons_ext(ID *id, bNode *node, bContext *C, uiLayout *layout)
{
  if (node->typeinfo->draw_buttons_ex) {
    PointerRNA ptr;
    RNA_pointer_create(id, &RNA_Node, node, &ptr);
    node->typeinfo->draw_buttons_ex(layout, C, &ptr);
  }
  else if (node->typeinfo->draw_buttons) {
    PointerRNA ptr;
    RNA_pointer_create(id, &RNA_Node, node, &ptr);
    node->typeinfo->draw_buttons(layout, C, &ptr);
  }
}

static StructRNA *rna_NodeCustomGroup_register(Main *bmain,
                                               ReportList *reports,
                                               void *data,
                                               const char *identifier,
                                               StructValidateFunc validate,
                                               StructCallbackFunc call,
                                               StructFreeFunc free)
{
  bNodeType *nt = rna_Node_register_base(
      bmain, reports, &RNA_NodeCustomGroup, data, identifier, validate, call, free);
  if (!nt) {
    return nullptr;
  }

  nodeRegisterType(nt);

  /* update while blender is running */
  WM_main_add_notifier(NC_NODE | NA_EDITED, nullptr);

  return nt->rna_ext.srna;
}

static StructRNA *rna_GeometryNodeCustomGroup_register(Main *bmain,
                                                       ReportList *reports,
                                                       void *data,
                                                       const char *identifier,
                                                       StructValidateFunc validate,
                                                       StructCallbackFunc call,
                                                       StructFreeFunc free)
{
  bNodeType *nt = rna_Node_register_base(
      bmain, reports, &RNA_GeometryNodeCustomGroup, data, identifier, validate, call, free);

  if (!nt) {
    return nullptr;
  }

  nt->type = NODE_CUSTOM_GROUP;

  register_node_type_geo_custom_group(nt);

  nodeRegisterType(nt);

  WM_main_add_notifier(NC_NODE | NA_EDITED, nullptr);

  return nt->rna_ext.srna;
}

void register_node_type_geo_custom_group(bNodeType *ntype);

static StructRNA *rna_ShaderNodeCustomGroup_register(Main *bmain,
                                                     ReportList *reports,
                                                     void *data,
                                                     const char *identifier,
                                                     StructValidateFunc validate,
                                                     StructCallbackFunc call,
                                                     StructFreeFunc free)
{
  bNodeType *nt = rna_Node_register_base(
      bmain, reports, &RNA_ShaderNodeCustomGroup, data, identifier, validate, call, free);

  if (!nt) {
    return nullptr;
  }

  nt->type = NODE_CUSTOM_GROUP;

  register_node_type_sh_custom_group(nt);

  nodeRegisterType(nt);

  WM_main_add_notifier(NC_NODE | NA_EDITED, nullptr);

  return nt->rna_ext.srna;
}

static StructRNA *rna_CompositorNodeCustomGroup_register(Main *bmain,
                                                         ReportList *reports,
                                                         void *data,
                                                         const char *identifier,
                                                         StructValidateFunc validate,
                                                         StructCallbackFunc call,
                                                         StructFreeFunc free)
{
  bNodeType *nt = rna_Node_register_base(
      bmain, reports, &RNA_CompositorNodeCustomGroup, data, identifier, validate, call, free);
  if (!nt) {
    return nullptr;
  }

  nt->type = NODE_CUSTOM_GROUP;

  register_node_type_cmp_custom_group(nt);

  nodeRegisterType(nt);

  WM_main_add_notifier(NC_NODE | NA_EDITED, nullptr);

  return nt->rna_ext.srna;
}

static void rna_CompositorNode_tag_need_exec(bNode *node)
{
  ntreeCompositTagNeedExec(node);
}

static void rna_Node_tex_image_update(Main *bmain, Scene * /*scene*/, PointerRNA *ptr)
{
  bNodeTree *ntree = reinterpret_cast<bNodeTree *>(ptr->owner_id);
  bNode *node = static_cast<bNode *>(ptr->data);

  BKE_ntree_update_tag_node_property(ntree, node);
  ED_node_tree_propagate_change(nullptr, bmain, ntree);
  WM_main_add_notifier(NC_IMAGE, nullptr);
}

static void rna_NodeGroup_update(Main *bmain, Scene * /*scene*/, PointerRNA *ptr)
{
  bNodeTree *ntree = reinterpret_cast<bNodeTree *>(ptr->owner_id);
  bNode *node = static_cast<bNode *>(ptr->data);

  BKE_ntree_update_tag_node_property(ntree, node);
  ED_node_tree_propagate_change(nullptr, bmain, ntree);
  DEG_relations_tag_update(bmain);
}

static void rna_NodeGroup_node_tree_set(PointerRNA *ptr,
                                        const PointerRNA value,
                                        ReportList * /*reports*/)
{
  bNodeTree *ntree = reinterpret_cast<bNodeTree *>(ptr->owner_id);
  bNode *node = static_cast<bNode *>(ptr->data);
  bNodeTree *ngroup = static_cast<bNodeTree *>(value.data);

  const char *disabled_hint = nullptr;
  if (nodeGroupPoll(ntree, ngroup, &disabled_hint)) {
    if (node->id) {
      id_us_min(node->id);
    }
    if (ngroup) {
      id_us_plus(&ngroup->id);
    }

    node->id = &ngroup->id;
  }
}

static bool rna_NodeGroup_node_tree_poll(PointerRNA *ptr, const PointerRNA value)
{
  bNodeTree *ntree = reinterpret_cast<bNodeTree *>(ptr->owner_id);
  bNodeTree *ngroup = static_cast<bNodeTree *>(value.data);

  /* only allow node trees of the same type as the group node's tree */
  if (ngroup->type != ntree->type) {
    return false;
  }

  const char *disabled_hint = nullptr;
  return nodeGroupPoll(ntree, ngroup, &disabled_hint);
}

static void rna_distance_matte_t1_set(PointerRNA *ptr, float value)
{
  bNode *node = static_cast<bNode *>(ptr->data);
  NodeChroma *chroma = static_cast<NodeChroma *>(node->storage);

  chroma->t1 = value;
}

static void rna_distance_matte_t2_set(PointerRNA *ptr, float value)
{
  bNode *node = static_cast<bNode *>(ptr->data);
  NodeChroma *chroma = static_cast<NodeChroma *>(node->storage);

  chroma->t2 = value;
}

static void rna_difference_matte_t1_set(PointerRNA *ptr, float value)
{
  bNode *node = static_cast<bNode *>(ptr->data);
  NodeChroma *chroma = static_cast<NodeChroma *>(node->storage);

  chroma->t1 = value;
}

static void rna_difference_matte_t2_set(PointerRNA *ptr, float value)
{
  bNode *node = static_cast<bNode *>(ptr->data);
  NodeChroma *chroma = static_cast<NodeChroma *>(node->storage);

  chroma->t2 = value;
}

/* Button Set Functions for Matte Nodes */
static void rna_Matte_t1_set(PointerRNA *ptr, float value)
{
  bNode *node = static_cast<bNode *>(ptr->data);
  NodeChroma *chroma = static_cast<NodeChroma *>(node->storage);

  chroma->t1 = value;

  if (value < chroma->t2) {
    chroma->t2 = value;
  }
}

static void rna_Matte_t2_set(PointerRNA *ptr, float value)
{
  bNode *node = static_cast<bNode *>(ptr->data);
  NodeChroma *chroma = static_cast<NodeChroma *>(node->storage);

  if (value > chroma->t1) {
    value = chroma->t1;
  }

  chroma->t2 = value;
}

static void rna_Node_scene_set(PointerRNA *ptr, PointerRNA value, ReportList * /*reports*/)
{
  bNode *node = static_cast<bNode *>(ptr->data);

  if (node->id) {
    id_us_min(node->id);
    node->id = nullptr;
  }

  node->id = static_cast<ID *>(value.data);

  id_us_plus(node->id);
}

static void rna_Node_image_layer_update(Main *bmain, Scene *scene, PointerRNA *ptr)
{
  bNode *node = static_cast<bNode *>(ptr->data);
  Image *ima = reinterpret_cast<Image *>(node->id);
  ImageUser *iuser = static_cast<ImageUser *>(node->storage);

  if (node->type == CMP_NODE_CRYPTOMATTE && node->custom1 != CMP_CRYPTOMATTE_SRC_IMAGE) {
    return;
  }

  BKE_image_multilayer_index(ima->rr, iuser);
  BKE_image_signal(bmain, ima, iuser, IMA_SIGNAL_SRC_CHANGE);

  rna_Node_update(bmain, scene, ptr);

  if (scene != nullptr && scene->nodetree != nullptr) {
    ntreeCompositUpdateRLayers(scene->nodetree);
  }
}

static const EnumPropertyItem *renderresult_layers_add_enum(RenderLayer *rl)
{
  EnumPropertyItem *item = nullptr;
  EnumPropertyItem tmp = {0};
  int i = 0, totitem = 0;

  while (rl) {
    tmp.identifier = rl->name;
    /* Little trick: using space char instead empty string
     * makes the item selectable in the drop-down. */
    if (rl->name[0] == '\0') {
      tmp.name = " ";
    }
    else {
      tmp.name = rl->name;
    }
    tmp.value = i++;
    RNA_enum_item_add(&item, &totitem, &tmp);
    rl = rl->next;
  }

  RNA_enum_item_end(&item, &totitem);

  return item;
}

static const EnumPropertyItem *rna_ShaderNodeMix_data_type_itemf(bContext * /*C*/,
                                                                 PointerRNA *ptr,
                                                                 PropertyRNA * /*prop*/,
                                                                 bool *r_free)
{
  *r_free = true;

  const auto rotation_supported_mix = [&](const EnumPropertyItem *item) -> bool {
    const eNodeSocketDatatype data_type = eNodeSocketDatatype(item->value);
    if (U.experimental.use_rotation_socket && data_type == SOCK_ROTATION) {
      const bNodeTree *tree = reinterpret_cast<const bNodeTree *>(ptr->owner_id);
      if (tree->type == NTREE_GEOMETRY) {
        return true;
      }
    }
    return ELEM(data_type, SOCK_FLOAT, SOCK_VECTOR, SOCK_RGBA);
  };

  return itemf_function_check(rna_enum_mix_data_type_items, rotation_supported_mix);
}

static const EnumPropertyItem *rna_Node_image_layer_itemf(bContext * /*C*/,
                                                          PointerRNA *ptr,
                                                          PropertyRNA * /*prop*/,
                                                          bool *r_free)
{
  bNode *node = static_cast<bNode *>(ptr->data);
  Image *ima = reinterpret_cast<Image *>(node->id);
  const EnumPropertyItem *item = nullptr;
  RenderLayer *rl;

  if (node->type == CMP_NODE_CRYPTOMATTE && node->custom1 != CMP_CRYPTOMATTE_SRC_IMAGE) {
    return DummyRNA_NULL_items;
  }

  if (ima == nullptr || ima->rr == nullptr) {
    *r_free = false;
    return DummyRNA_NULL_items;
  }

  rl = static_cast<RenderLayer *>(ima->rr->layers.first);
  item = renderresult_layers_add_enum(rl);

  *r_free = true;

  return item;
}

static bool rna_Node_image_has_layers_get(PointerRNA *ptr)
{
  bNode *node = static_cast<bNode *>(ptr->data);
  Image *ima = reinterpret_cast<Image *>(node->id);

  if (node->type == CMP_NODE_CRYPTOMATTE && node->custom1 != CMP_CRYPTOMATTE_SRC_IMAGE) {
    return false;
  }

  if (!ima || !(ima->rr)) {
    return false;
  }

  return RE_layers_have_name(ima->rr);
}

static bool rna_Node_image_has_views_get(PointerRNA *ptr)
{
  bNode *node = static_cast<bNode *>(ptr->data);
  Image *ima = reinterpret_cast<Image *>(node->id);

  if (node->type == CMP_NODE_CRYPTOMATTE && node->custom1 != CMP_CRYPTOMATTE_SRC_IMAGE) {
    return false;
  }

  if (!ima || !(ima->rr)) {
    return false;
  }

  return BLI_listbase_count_at_most(&ima->rr->views, 2) > 1;
}

static const EnumPropertyItem *renderresult_views_add_enum(RenderView *rv)
{
  EnumPropertyItem *item = nullptr;
  EnumPropertyItem tmp = {0, "ALL", 0, "All", ""};
  int i = 1, totitem = 0;

  /* option to use all views */
  RNA_enum_item_add(&item, &totitem, &tmp);

  while (rv) {
    tmp.identifier = rv->name;
    /* Little trick: using space char instead empty string
     * makes the item selectable in the drop-down. */
    if (rv->name[0] == '\0') {
      tmp.name = " ";
    }
    else {
      tmp.name = rv->name;
    }
    tmp.value = i++;
    RNA_enum_item_add(&item, &totitem, &tmp);
    rv = rv->next;
  }

  RNA_enum_item_end(&item, &totitem);

  return item;
}

static const EnumPropertyItem *rna_Node_image_view_itemf(bContext * /*C*/,
                                                         PointerRNA *ptr,
                                                         PropertyRNA * /*prop*/,
                                                         bool *r_free)
{
  bNode *node = static_cast<bNode *>(ptr->data);
  Image *ima = reinterpret_cast<Image *>(node->id);
  const EnumPropertyItem *item = nullptr;
  RenderView *rv;

  if (node->type == CMP_NODE_CRYPTOMATTE && node->custom1 != CMP_CRYPTOMATTE_SRC_IMAGE) {
    return DummyRNA_NULL_items;
  }

  if (ima == nullptr || ima->rr == nullptr) {
    *r_free = false;
    return DummyRNA_NULL_items;
  }

  rv = static_cast<RenderView *>(ima->rr->views.first);
  item = renderresult_views_add_enum(rv);

  *r_free = true;

  return item;
}

static const EnumPropertyItem *rna_Node_view_layer_itemf(bContext * /*C*/,
                                                         PointerRNA *ptr,
                                                         PropertyRNA * /*prop*/,
                                                         bool *r_free)
{
  bNode *node = static_cast<bNode *>(ptr->data);
  Scene *sce = reinterpret_cast<Scene *>(node->id);
  const EnumPropertyItem *item = nullptr;
  RenderLayer *rl;

  if (sce == nullptr) {
    *r_free = false;
    return DummyRNA_NULL_items;
  }

  rl = static_cast<RenderLayer *>(sce->view_layers.first);
  item = renderresult_layers_add_enum(rl);

  *r_free = true;

  return item;
}

static void rna_Node_view_layer_update(Main *bmain, Scene *scene, PointerRNA *ptr)
{
  rna_Node_update(bmain, scene, ptr);
  if (scene != nullptr && scene->nodetree != nullptr) {
    ntreeCompositUpdateRLayers(scene->nodetree);
  }
}

static const EnumPropertyItem *rna_Node_channel_itemf(bContext * /*C*/,
                                                      PointerRNA *ptr,
                                                      PropertyRNA * /*prop*/,
                                                      bool *r_free)
{
  bNode *node = static_cast<bNode *>(ptr->data);
  EnumPropertyItem *item = nullptr;
  EnumPropertyItem tmp = {0};
  int totitem = 0;

  switch (node->custom1) {
    case CMP_NODE_CHANNEL_MATTE_CS_RGB:
      tmp.identifier = "R";
      tmp.name = "R";
      tmp.value = 1;
      RNA_enum_item_add(&item, &totitem, &tmp);
      tmp.identifier = "G";
      tmp.name = "G";
      tmp.value = 2;
      RNA_enum_item_add(&item, &totitem, &tmp);
      tmp.identifier = "B";
      tmp.name = "B";
      tmp.value = 3;
      RNA_enum_item_add(&item, &totitem, &tmp);
      break;
    case CMP_NODE_CHANNEL_MATTE_CS_HSV:
      tmp.identifier = "H";
      tmp.name = "H";
      tmp.value = 1;
      RNA_enum_item_add(&item, &totitem, &tmp);
      tmp.identifier = "S";
      tmp.name = "S";
      tmp.value = 2;
      RNA_enum_item_add(&item, &totitem, &tmp);
      tmp.identifier = "V";
      tmp.name = "V";
      tmp.value = 3;
      RNA_enum_item_add(&item, &totitem, &tmp);
      break;
    case CMP_NODE_CHANNEL_MATTE_CS_YUV:
      tmp.identifier = "Y";
      tmp.name = "Y";
      tmp.value = 1;
      RNA_enum_item_add(&item, &totitem, &tmp);
      tmp.identifier = "G";
      tmp.name = "U";
      tmp.value = 2;
      RNA_enum_item_add(&item, &totitem, &tmp);
      tmp.identifier = "V";
      tmp.name = "V";
      tmp.value = 3;
      RNA_enum_item_add(&item, &totitem, &tmp);
      break;
    case CMP_NODE_CHANNEL_MATTE_CS_YCC:
      tmp.identifier = "Y";
      tmp.name = "Y";
      tmp.value = 1;
      RNA_enum_item_add(&item, &totitem, &tmp);
      tmp.identifier = "CB";
      tmp.name = "Cr";
      tmp.value = 2;
      RNA_enum_item_add(&item, &totitem, &tmp);
      tmp.identifier = "CR";
      tmp.name = "Cb";
      tmp.value = 3;
      RNA_enum_item_add(&item, &totitem, &tmp);
      break;
    default:
      return DummyRNA_NULL_items;
  }

  RNA_enum_item_end(&item, &totitem);
  *r_free = true;

  return item;
}

static void rna_Image_Node_update_id(Main *bmain, Scene *scene, PointerRNA *ptr)
{
  bNode *node = static_cast<bNode *>(ptr->data);

  nodeTagUpdateID(node);
  rna_Node_update(bmain, scene, ptr);
}

static void rna_NodeOutputFile_slots_begin(CollectionPropertyIterator *iter, PointerRNA *ptr)
{
  bNode *node = static_cast<bNode *>(ptr->data);
  rna_iterator_listbase_begin(iter, &node->inputs, nullptr);
}

static PointerRNA rna_NodeOutputFile_slot_file_get(CollectionPropertyIterator *iter)
{
  PointerRNA ptr;
  bNodeSocket *sock = static_cast<bNodeSocket *>(rna_iterator_listbase_get(iter));
  RNA_pointer_create(iter->parent.owner_id, &RNA_NodeOutputFileSlotFile, sock->storage, &ptr);
  return ptr;
}

static void rna_NodeColorBalance_update_lgg(Main *bmain, Scene *scene, PointerRNA *ptr)
{
  ntreeCompositColorBalanceSyncFromLGG(reinterpret_cast<bNodeTree *>(ptr->owner_id),
                                       static_cast<bNode *>(ptr->data));
  rna_Node_update(bmain, scene, ptr);
}

static void rna_NodeColorBalance_update_cdl(Main *bmain, Scene *scene, PointerRNA *ptr)
{
  ntreeCompositColorBalanceSyncFromCDL(reinterpret_cast<bNodeTree *>(ptr->owner_id),
                                       static_cast<bNode *>(ptr->data));
  rna_Node_update(bmain, scene, ptr);
}

static void rna_NodeCryptomatte_source_set(PointerRNA *ptr, int value)
{
  bNode *node = static_cast<bNode *>(ptr->data);
  if (node->id && node->custom1 != value) {
    id_us_min(node->id);
    node->id = nullptr;
  }
  node->custom1 = value;
}

static int rna_NodeCryptomatte_layer_name_get(PointerRNA *ptr)
{
  int index = 0;
  bNode *node = static_cast<bNode *>(ptr->data);
  NodeCryptomatte *storage = static_cast<NodeCryptomatte *>(node->storage);
  LISTBASE_FOREACH_INDEX (CryptomatteLayer *, layer, &storage->runtime.layers, index) {
    if (STREQLEN(storage->layer_name, layer->name, sizeof(storage->layer_name))) {
      return index;
    }
  }
  return 0;
}

static void rna_NodeCryptomatte_layer_name_set(PointerRNA *ptr, int new_value)
{
  bNode *node = static_cast<bNode *>(ptr->data);
  NodeCryptomatte *storage = static_cast<NodeCryptomatte *>(node->storage);

  CryptomatteLayer *layer = static_cast<CryptomatteLayer *>(
      BLI_findlink(&storage->runtime.layers, new_value));
  if (layer) {
    STRNCPY(storage->layer_name, layer->name);
  }
}

static const EnumPropertyItem *rna_NodeCryptomatte_layer_name_itemf(bContext *C,
                                                                    PointerRNA *ptr,
                                                                    PropertyRNA * /*prop*/,
                                                                    bool *r_free)
{
  bNode *node = static_cast<bNode *>(ptr->data);
  NodeCryptomatte *storage = static_cast<NodeCryptomatte *>(node->storage);
  EnumPropertyItem *item = nullptr;
  EnumPropertyItem temp = {0, "", 0, "", ""};
  int totitem = 0;

  ntreeCompositCryptomatteUpdateLayerNames(CTX_data_scene(C), node);
  int layer_index;
  LISTBASE_FOREACH_INDEX (CryptomatteLayer *, layer, &storage->runtime.layers, layer_index) {
    temp.value = layer_index;
    temp.identifier = layer->name;
    temp.name = layer->name;
    RNA_enum_item_add(&item, &totitem, &temp);
  }

  RNA_enum_item_end(&item, &totitem);
  *r_free = true;

  return item;
}

static PointerRNA rna_NodeCryptomatte_scene_get(PointerRNA *ptr)
{
  bNode *node = static_cast<bNode *>(ptr->data);

  Scene *scene = (node->custom1 == CMP_CRYPTOMATTE_SRC_RENDER) ?
                     reinterpret_cast<Scene *>(node->id) :
                     nullptr;
  return rna_pointer_inherit_refine(ptr, &RNA_Scene, scene);
}

static void rna_NodeCryptomatte_scene_set(PointerRNA *ptr, PointerRNA value, ReportList *reports)
{
  bNode *node = static_cast<bNode *>(ptr->data);

  if (node->custom1 == CMP_CRYPTOMATTE_SRC_RENDER) {
    rna_Node_scene_set(ptr, value, reports);
  }
}

static PointerRNA rna_NodeCryptomatte_image_get(PointerRNA *ptr)
{
  bNode *node = static_cast<bNode *>(ptr->data);

  Image *image = (node->custom1 == CMP_CRYPTOMATTE_SRC_IMAGE) ?
                     reinterpret_cast<Image *>(node->id) :
                     nullptr;
  return rna_pointer_inherit_refine(ptr, &RNA_Image, image);
}

static void rna_NodeCryptomatte_image_set(PointerRNA *ptr,
                                          PointerRNA value,
                                          ReportList * /*reports*/)
{
  bNode *node = static_cast<bNode *>(ptr->data);

  if (node->custom1 == CMP_CRYPTOMATTE_SRC_IMAGE) {
    if (node->id)
      id_us_min(node->id);
    if (value.data)
      id_us_plus(static_cast<ID *>(value.data));

    node->id = static_cast<ID *>(value.data);
  }
}

static bool rna_NodeCryptomatte_image_poll(PointerRNA * /*ptr*/, PointerRNA value)
{
  Image *image = reinterpret_cast<Image *>(value.owner_id);
  return image->type == IMA_TYPE_MULTILAYER;
}

static void rna_NodeCryptomatte_matte_get(PointerRNA *ptr, char *value)
{
  bNode *node = static_cast<bNode *>(ptr->data);
  NodeCryptomatte *nc = static_cast<NodeCryptomatte *>(node->storage);
  char *matte_id = BKE_cryptomatte_entries_to_matte_id(nc);
  strcpy(value, matte_id);
  MEM_freeN(matte_id);
}

static int rna_NodeCryptomatte_matte_length(PointerRNA *ptr)
{
  bNode *node = static_cast<bNode *>(ptr->data);
  NodeCryptomatte *nc = static_cast<NodeCryptomatte *>(node->storage);
  char *matte_id = BKE_cryptomatte_entries_to_matte_id(nc);
  int result = strlen(matte_id);
  MEM_freeN(matte_id);
  return result;
}

static void rna_NodeCryptomatte_matte_set(PointerRNA *ptr, const char *value)
{
  bNode *node = static_cast<bNode *>(ptr->data);
  NodeCryptomatte *nc = static_cast<NodeCryptomatte *>(node->storage);
  BKE_cryptomatte_matte_id_to_entries(nc, value);
}

static void rna_NodeCryptomatte_update_add(Main *bmain, Scene *scene, PointerRNA *ptr)
{
  ntreeCompositCryptomatteSyncFromAdd(scene, static_cast<bNode *>(ptr->data));
  rna_Node_update(bmain, scene, ptr);
}

static void rna_NodeCryptomatte_update_remove(Main *bmain, Scene *scene, PointerRNA *ptr)
{
  ntreeCompositCryptomatteSyncFromRemove(static_cast<bNode *>(ptr->data));
  rna_Node_update(bmain, scene, ptr);
}

static void rna_SimulationStateItem_update(Main *bmain, Scene * /*scene*/, PointerRNA *ptr)
{
  bNodeTree *ntree = reinterpret_cast<bNodeTree *>(ptr->owner_id);
  NodeSimulationItem *item = static_cast<NodeSimulationItem *>(ptr->data);
  bNode *node = NOD_geometry_simulation_output_find_node_by_item(ntree, item);

  BKE_ntree_update_tag_node_property(ntree, node);
  ED_node_tree_propagate_change(nullptr, bmain, ntree);
}

static bNode *find_node_by_repeat_item(PointerRNA *ptr)
{
  const NodeRepeatItem *item = static_cast<const NodeRepeatItem *>(ptr->data);
  bNodeTree *ntree = reinterpret_cast<bNodeTree *>(ptr->owner_id);
  ntree->ensure_topology_cache();
  for (bNode *node : ntree->nodes_by_type("GeometryNodeRepeatOutput")) {
    auto *storage = static_cast<NodeGeometryRepeatOutput *>(node->storage);
    if (storage->items_span().contains_ptr(item)) {
      return node;
    }
  }
  return nullptr;
}

static void rna_RepeatItem_update(Main *bmain, Scene * /*scene*/, PointerRNA *ptr)
{
  bNodeTree *ntree = reinterpret_cast<bNodeTree *>(ptr->owner_id);
  bNode *node = find_node_by_repeat_item(ptr);

  BKE_ntree_update_tag_node_property(ntree, node);
  ED_node_tree_propagate_change(nullptr, bmain, ntree);
}

static bool rna_SimulationStateItem_socket_type_supported(const EnumPropertyItem *item)
{
  return NOD_geometry_simulation_output_item_socket_type_supported(
      (eNodeSocketDatatype)item->value);
}

static const EnumPropertyItem *rna_SimulationStateItem_socket_type_itemf(bContext * /*C*/,
                                                                         PointerRNA * /*ptr*/,
                                                                         PropertyRNA * /*prop*/,
                                                                         bool *r_free)
{
  *r_free = true;
  return itemf_function_check(rna_node_socket_data_type_items,
                              rna_SimulationStateItem_socket_type_supported);
}

static bool rna_RepeatItem_socket_type_supported(const EnumPropertyItem *item)
{
  return NodeRepeatItem::supports_type(eNodeSocketDatatype(item->value));
}

static const EnumPropertyItem *rna_RepeatItem_socket_type_itemf(bContext * /*C*/,
                                                                PointerRNA * /*ptr*/,
                                                                PropertyRNA * /*prop*/,
                                                                bool *r_free)
{
  *r_free = true;
  return itemf_function_check(rna_node_socket_data_type_items,
                              rna_RepeatItem_socket_type_supported);
}

static void rna_SimulationStateItem_name_set(PointerRNA *ptr, const char *value)
{
  bNodeTree *ntree = reinterpret_cast<bNodeTree *>(ptr->owner_id);
  NodeSimulationItem *item = static_cast<NodeSimulationItem *>(ptr->data);
  bNode *node = NOD_geometry_simulation_output_find_node_by_item(ntree, item);
  NodeGeometrySimulationOutput *sim = static_cast<NodeGeometrySimulationOutput *>(node->storage);

  const char *defname = nodeStaticSocketLabel(item->socket_type, 0);
  NOD_geometry_simulation_output_item_set_unique_name(sim, item, value, defname);
}

static void rna_RepeatItem_name_set(PointerRNA *ptr, const char *value)
{
  bNode *node = find_node_by_repeat_item(ptr);
  NodeRepeatItem *item = static_cast<NodeRepeatItem *>(ptr->data);
  auto *storage = static_cast<NodeGeometryRepeatOutput *>(node->storage);
  storage->set_item_name(*item, value);
}

static void rna_SimulationStateItem_color_get(PointerRNA *ptr, float *values)
{
  NodeSimulationItem *item = static_cast<NodeSimulationItem *>(ptr->data);

  const char *socket_type_idname = nodeStaticSocketType(item->socket_type, 0);
  ED_node_type_draw_color(socket_type_idname, values);
}

static void rna_RepeatItem_color_get(PointerRNA *ptr, float *values)
{
  NodeRepeatItem *item = static_cast<NodeRepeatItem *>(ptr->data);

  const char *socket_type_idname = nodeStaticSocketType(item->socket_type, 0);
  ED_node_type_draw_color(socket_type_idname, values);
}

static PointerRNA rna_NodeGeometrySimulationInput_paired_output_get(PointerRNA *ptr)
{
  bNodeTree *ntree = reinterpret_cast<bNodeTree *>(ptr->owner_id);
  bNode *node = static_cast<bNode *>(ptr->data);
  bNode *output_node = NOD_geometry_simulation_input_get_paired_output(ntree, node);
  PointerRNA r_ptr;
  RNA_pointer_create(&ntree->id, &RNA_Node, output_node, &r_ptr);
  return r_ptr;
}

static PointerRNA rna_NodeGeometryRepeatInput_paired_output_get(PointerRNA *ptr)
{
  bNodeTree *ntree = reinterpret_cast<bNodeTree *>(ptr->owner_id);
  bNode *node = static_cast<bNode *>(ptr->data);
  NodeGeometryRepeatInput *storage = static_cast<NodeGeometryRepeatInput *>(node->storage);
  bNode *output_node = ntree->node_by_id(storage->output_node_id);
  PointerRNA r_ptr;
  RNA_pointer_create(&ntree->id, &RNA_Node, output_node, &r_ptr);
  return r_ptr;
}

static bool rna_GeometryNodeSimulationInput_pair_with_output(
    ID *id, bNode *node, bContext *C, ReportList *reports, bNode *output_node)
{
  bNodeTree *ntree = reinterpret_cast<bNodeTree *>(id);

  if (!NOD_geometry_simulation_input_pair_with_output(ntree, node, output_node)) {
    BKE_reportf(reports,
                RPT_ERROR,
                "Failed to pair simulation input node %s with output node %s",
                node->name,
                output_node->name);
    return false;
  }

  BKE_ntree_update_tag_node_property(ntree, node);
  ED_node_tree_propagate_change(C, CTX_data_main(C), ntree);
  WM_main_add_notifier(NC_NODE | NA_EDITED, ntree);

  return true;
}

static bool rna_GeometryNodeRepeatInput_pair_with_output(
    ID *id, bNode *node, bContext *C, ReportList *reports, bNode *output_node)
{
  bNodeTree *ntree = (bNodeTree *)id;

  if (!NOD_geometry_repeat_input_pair_with_output(ntree, node, output_node)) {
    BKE_reportf(reports,
                RPT_ERROR,
                "Failed to pair repeat input node %s with output node %s",
                node->name,
                output_node->name);
    return false;
  }

  BKE_ntree_update_tag_node_property(ntree, node);
  ED_node_tree_propagate_change(C, CTX_data_main(C), ntree);
  WM_main_add_notifier(NC_NODE | NA_EDITED, ntree);

  return true;
}

static NodeSimulationItem *rna_NodeGeometrySimulationOutput_items_new(
    ID *id, bNode *node, Main *bmain, ReportList *reports, int socket_type, const char *name)
{
  NodeGeometrySimulationOutput *sim = static_cast<NodeGeometrySimulationOutput *>(node->storage);
  NodeSimulationItem *item = NOD_geometry_simulation_output_add_item(
      sim, short(socket_type), name);

  if (item == nullptr) {
    BKE_report(reports, RPT_ERROR, "Unable to create socket");
  }
  else {
    bNodeTree *ntree = reinterpret_cast<bNodeTree *>(id);
    BKE_ntree_update_tag_node_property(ntree, node);
    ED_node_tree_propagate_change(nullptr, bmain, ntree);
    WM_main_add_notifier(NC_NODE | NA_EDITED, ntree);
  }

  return item;
}

static NodeRepeatItem *rna_NodeGeometryRepeatOutput_items_new(
    ID *id, bNode *node, Main *bmain, ReportList *reports, int socket_type, const char *name)
{
  NodeGeometryRepeatOutput *storage = static_cast<NodeGeometryRepeatOutput *>(node->storage);
  NodeRepeatItem *item = storage->add_item(name, eNodeSocketDatatype(socket_type));
  if (item == nullptr) {
    BKE_report(reports, RPT_ERROR, "Unable to create socket");
  }
  else {
    bNodeTree *ntree = reinterpret_cast<bNodeTree *>(id);
    BKE_ntree_update_tag_node_property(ntree, node);
    ED_node_tree_propagate_change(nullptr, bmain, ntree);
    WM_main_add_notifier(NC_NODE | NA_EDITED, ntree);
  }

  return item;
}

static void rna_NodeGeometrySimulationOutput_items_remove(
    ID *id, bNode *node, Main *bmain, ReportList *reports, NodeSimulationItem *item)
{
  NodeGeometrySimulationOutput *sim = static_cast<NodeGeometrySimulationOutput *>(node->storage);
  if (!NOD_geometry_simulation_output_contains_item(sim, item)) {
    BKE_reportf(reports, RPT_ERROR, "Unable to locate item '%s' in node", item->name);
  }
  else {
    NOD_geometry_simulation_output_remove_item(sim, item);

    bNodeTree *ntree = reinterpret_cast<bNodeTree *>(id);
    BKE_ntree_update_tag_node_property(ntree, node);
    ED_node_tree_propagate_change(nullptr, bmain, ntree);
    WM_main_add_notifier(NC_NODE | NA_EDITED, ntree);
  }
}

static void rna_NodeGeometryRepeatOutput_items_remove(
    ID *id, bNode *node, Main *bmain, ReportList *reports, NodeRepeatItem *item)
{
  NodeGeometryRepeatOutput *storage = static_cast<NodeGeometryRepeatOutput *>(node->storage);
  if (!storage->items_span().contains_ptr(item)) {
    BKE_reportf(reports, RPT_ERROR, "Unable to locate item '%s' in node", item->name);
    return;
  }

  const int remove_index = item - storage->items;
  NodeRepeatItem *old_items = storage->items;
  storage->items = MEM_cnew_array<NodeRepeatItem>(storage->items_num - 1, __func__);
  std::copy_n(old_items, remove_index, storage->items);
  std::copy_n(old_items + remove_index + 1,
              storage->items_num - remove_index - 1,
              storage->items + remove_index);

  MEM_SAFE_FREE(old_items[remove_index].name);
  storage->items_num--;
  MEM_SAFE_FREE(old_items);

  bNodeTree *ntree = reinterpret_cast<bNodeTree *>(id);
  BKE_ntree_update_tag_node_property(ntree, node);
  ED_node_tree_propagate_change(nullptr, bmain, ntree);
  WM_main_add_notifier(NC_NODE | NA_EDITED, ntree);
}

static void rna_NodeGeometrySimulationOutput_items_clear(ID *id, bNode *node, Main *bmain)
{
  NodeGeometrySimulationOutput *sim = static_cast<NodeGeometrySimulationOutput *>(node->storage);
  NOD_geometry_simulation_output_clear_items(sim);

  bNodeTree *ntree = reinterpret_cast<bNodeTree *>(id);
  BKE_ntree_update_tag_node_property(ntree, node);
  ED_node_tree_propagate_change(nullptr, bmain, ntree);
  WM_main_add_notifier(NC_NODE | NA_EDITED, ntree);
}

static void rna_NodeGeometryRepeatOutput_items_clear(ID * /*id*/, bNode *node, Main * /*bmain*/)
{
  NodeGeometryRepeatOutput *storage = static_cast<NodeGeometryRepeatOutput *>(node->storage);
  for (NodeRepeatItem &item : storage->items_span()) {
    MEM_SAFE_FREE(item.name);
  }
  MEM_SAFE_FREE(storage->items);
  storage->items_num = 0;
  storage->active_index = 0;
}

static void rna_NodeGeometrySimulationOutput_items_move(
    ID *id, bNode *node, Main *bmain, int from_index, int to_index)
{
  NodeGeometrySimulationOutput *sim = static_cast<NodeGeometrySimulationOutput *>(node->storage);

  if (from_index < 0 || from_index >= sim->items_num || to_index < 0 || to_index >= sim->items_num)
  {
    return;
  }

  NOD_geometry_simulation_output_move_item(sim, from_index, to_index);

  bNodeTree *ntree = reinterpret_cast<bNodeTree *>(id);
  BKE_ntree_update_tag_node_property(ntree, node);
  ED_node_tree_propagate_change(nullptr, bmain, ntree);
  WM_main_add_notifier(NC_NODE | NA_EDITED, ntree);
}

static void rna_NodeGeometryRepeatOutput_items_move(
    ID *id, bNode *node, Main *bmain, int from_index, int to_index)
{
  NodeGeometryRepeatOutput *storage = static_cast<NodeGeometryRepeatOutput *>(node->storage);
  if (from_index < 0 || from_index >= storage->items_num || to_index < 0 ||
      to_index >= storage->items_num)
  {
    return;
  }

  if (from_index < to_index) {
    const NodeRepeatItem tmp = storage->items[from_index];
    for (int i = from_index; i < to_index; i++) {
      storage->items[i] = storage->items[i + 1];
    }
    storage->items[to_index] = tmp;
  }
  else if (from_index > to_index) {
    const NodeRepeatItem tmp = storage->items[from_index];
    for (int i = from_index; i > to_index; i--) {
      storage->items[i] = storage->items[i - 1];
    }
    storage->items[to_index] = tmp;
  }

  bNodeTree *ntree = reinterpret_cast<bNodeTree *>(id);
  BKE_ntree_update_tag_node_property(ntree, node);
  ED_node_tree_propagate_change(nullptr, bmain, ntree);
  WM_main_add_notifier(NC_NODE | NA_EDITED, ntree);
}

static PointerRNA rna_NodeGeometrySimulationOutput_active_item_get(PointerRNA *ptr)
{
  bNode *node = static_cast<bNode *>(ptr->data);
  NodeGeometrySimulationOutput *sim = static_cast<NodeGeometrySimulationOutput *>(node->storage);
  NodeSimulationItem *item = NOD_geometry_simulation_output_get_active_item(sim);
  PointerRNA r_ptr;
  RNA_pointer_create(ptr->owner_id, &RNA_SimulationStateItem, item, &r_ptr);
  return r_ptr;
}

static PointerRNA rna_NodeGeometryRepeatOutput_active_item_get(PointerRNA *ptr)
{
  bNode *node = static_cast<bNode *>(ptr->data);
  NodeGeometryRepeatOutput *storage = static_cast<NodeGeometryRepeatOutput *>(node->storage);
  blender::MutableSpan<NodeRepeatItem> items = storage->items_span();
  PointerRNA r_ptr{};
  if (items.index_range().contains(storage->active_index)) {
    RNA_pointer_create(ptr->owner_id, &RNA_RepeatItem, &items[storage->active_index], &r_ptr);
  }
  return r_ptr;
}

static void rna_NodeGeometrySimulationOutput_active_item_set(PointerRNA *ptr,
                                                             PointerRNA value,
                                                             ReportList * /*reports*/)
{
  bNode *node = static_cast<bNode *>(ptr->data);
  NodeGeometrySimulationOutput *sim = static_cast<NodeGeometrySimulationOutput *>(node->storage);
  NOD_geometry_simulation_output_set_active_item(sim,
                                                 static_cast<NodeSimulationItem *>(value.data));
}

static void rna_NodeGeometryRepeatOutput_active_item_set(PointerRNA *ptr,
                                                         PointerRNA value,
                                                         ReportList * /*reports*/)
{
  bNode *node = static_cast<bNode *>(ptr->data);
  NodeGeometryRepeatOutput *storage = static_cast<NodeGeometryRepeatOutput *>(node->storage);
  NodeRepeatItem *item = static_cast<NodeRepeatItem *>(value.data);
  if (storage->items_span().contains_ptr(item)) {
    storage->active_index = item - storage->items;
  }
}

/* ******** Node Socket Types ******** */

static PointerRNA rna_NodeOutputFile_slot_layer_get(CollectionPropertyIterator *iter)
{
  PointerRNA ptr;
  bNodeSocket *sock = static_cast<bNodeSocket *>(rna_iterator_listbase_get(iter));
  RNA_pointer_create(iter->parent.owner_id, &RNA_NodeOutputFileSlotLayer, sock->storage, &ptr);
  return ptr;
}

static int rna_NodeOutputFileSocket_find_node(bNodeTree *ntree,
                                              NodeImageMultiFileSocket *data,
                                              bNode **nodep,
                                              bNodeSocket **sockp)
{
  bNode *node;
  bNodeSocket *sock;

  for (node = static_cast<bNode *>(ntree->nodes.first); node; node = node->next) {
    for (sock = static_cast<bNodeSocket *>(node->inputs.first); sock; sock = sock->next) {
      NodeImageMultiFileSocket *sockdata = static_cast<NodeImageMultiFileSocket *>(sock->storage);
      if (sockdata == data) {
        *nodep = node;
        *sockp = sock;
        return 1;
      }
    }
  }

  *nodep = nullptr;
  *sockp = nullptr;
  return 0;
}

static void rna_NodeOutputFileSlotFile_path_set(PointerRNA *ptr, const char *value)
{
  bNodeTree *ntree = reinterpret_cast<bNodeTree *>(ptr->owner_id);
  NodeImageMultiFileSocket *sockdata = static_cast<NodeImageMultiFileSocket *>(ptr->data);
  bNode *node;
  bNodeSocket *sock;

  if (rna_NodeOutputFileSocket_find_node(ntree, sockdata, &node, &sock)) {
    ntreeCompositOutputFileSetPath(node, sock, value);
  }
}

static void rna_NodeOutputFileSlotLayer_name_set(PointerRNA *ptr, const char *value)
{
  bNodeTree *ntree = reinterpret_cast<bNodeTree *>(ptr->owner_id);
  NodeImageMultiFileSocket *sockdata = static_cast<NodeImageMultiFileSocket *>(ptr->data);
  bNode *node;
  bNodeSocket *sock;

  if (rna_NodeOutputFileSocket_find_node(ntree, sockdata, &node, &sock)) {
    ntreeCompositOutputFileSetLayer(node, sock, value);
  }
}

static bNodeSocket *rna_NodeOutputFile_slots_new(
    ID *id, bNode *node, bContext *C, ReportList * /*reports*/, const char *name)
{
  bNodeTree *ntree = reinterpret_cast<bNodeTree *>(id);
  Scene *scene = CTX_data_scene(C);
  ImageFormatData *im_format = nullptr;
  bNodeSocket *sock;
  if (scene) {
    im_format = &scene->r.im_format;
  }

  sock = ntreeCompositOutputFileAddSocket(ntree, node, name, im_format);

  ED_node_tree_propagate_change(C, CTX_data_main(C), ntree);
  WM_main_add_notifier(NC_NODE | NA_EDITED, ntree);

  return sock;
}

static void rna_FrameNode_label_size_update(Main *bmain, Scene *scene, PointerRNA *ptr)
{
  BLF_cache_clear();
  rna_Node_update(bmain, scene, ptr);
}

static void rna_ShaderNodeTexIES_mode_set(PointerRNA *ptr, int value)
{
  bNode *node = static_cast<bNode *>(ptr->data);
  NodeShaderTexIES *nss = static_cast<NodeShaderTexIES *>(node->storage);

  if (nss->mode != value) {
    nss->mode = value;
    nss->filepath[0] = '\0';

    /* replace text datablock by filepath */
    if (node->id) {
      Text *text = reinterpret_cast<Text *>(node->id);

      if (value == NODE_IES_EXTERNAL && text->filepath) {
        STRNCPY(nss->filepath, text->filepath);
        BLI_path_rel(nss->filepath, BKE_main_blendfile_path_from_global());
      }

      id_us_min(node->id);
      node->id = nullptr;
    }
  }
}

static void rna_ShaderNodeScript_mode_set(PointerRNA *ptr, int value)
{
  bNode *node = static_cast<bNode *>(ptr->data);
  NodeShaderScript *nss = static_cast<NodeShaderScript *>(node->storage);

  if (nss->mode != value) {
    nss->mode = value;
    nss->filepath[0] = '\0';
    nss->flag &= ~NODE_SCRIPT_AUTO_UPDATE;

    /* replace text data-block by filepath */
    if (node->id) {
      Text *text = reinterpret_cast<Text *>(node->id);

      if (value == NODE_SCRIPT_EXTERNAL && text->filepath) {
        STRNCPY(nss->filepath, text->filepath);
        BLI_path_rel(nss->filepath, BKE_main_blendfile_path_from_global());
      }

      id_us_min(node->id);
      node->id = nullptr;
    }

    /* remove any bytecode */
    if (nss->bytecode) {
      MEM_freeN(nss->bytecode);
      nss->bytecode = nullptr;
    }

    nss->bytecode_hash[0] = '\0';
  }
}

static void rna_ShaderNodeScript_bytecode_get(PointerRNA *ptr, char *value)
{
  bNode *node = static_cast<bNode *>(ptr->data);
  NodeShaderScript *nss = static_cast<NodeShaderScript *>(node->storage);

  strcpy(value, (nss->bytecode) ? nss->bytecode : "");
}

static int rna_ShaderNodeScript_bytecode_length(PointerRNA *ptr)
{
  bNode *node = static_cast<bNode *>(ptr->data);
  NodeShaderScript *nss = static_cast<NodeShaderScript *>(node->storage);

  return (nss->bytecode) ? strlen(nss->bytecode) : 0;
}

static void rna_ShaderNodeScript_bytecode_set(PointerRNA *ptr, const char *value)
{
  bNode *node = static_cast<bNode *>(ptr->data);
  NodeShaderScript *nss = static_cast<NodeShaderScript *>(node->storage);

  if (nss->bytecode) {
    MEM_freeN(nss->bytecode);
  }

  if (value && value[0]) {
    nss->bytecode = BLI_strdup(value);
  }
  else {
    nss->bytecode = nullptr;
  }
}

static void rna_ShaderNodeScript_update(Main *bmain, Scene *scene, PointerRNA *ptr)
{
  bNodeTree *ntree = reinterpret_cast<bNodeTree *>(ptr->owner_id);
  bNode *node = static_cast<bNode *>(ptr->data);
  RenderEngineType *engine_type = (scene != nullptr) ? RE_engines_find(scene->r.engine) : nullptr;

  if (engine_type && engine_type->update_script_node) {
    /* auto update node */
    RenderEngine *engine = RE_engine_create(engine_type);
    engine_type->update_script_node(engine, ntree, node);
    RE_engine_free(engine);
  }

  BKE_ntree_update_tag_node_property(ntree, node);
  ED_node_tree_propagate_change(nullptr, bmain, ntree);
}

static void rna_ShaderNode_socket_update(Main *bmain, Scene *scene, PointerRNA *ptr)
{
  rna_Node_update(bmain, scene, ptr);
}

void rna_Node_socket_update(Main *bmain, Scene *scene, PointerRNA *ptr)
{
  rna_Node_update(bmain, scene, ptr);
}

static void rna_GeometryNode_socket_update(Main *bmain, Scene *scene, PointerRNA *ptr)
{
  rna_Node_update(bmain, scene, ptr);
}

static void rna_CompositorNodeScale_update(Main *bmain, Scene *scene, PointerRNA *ptr)
{
  rna_Node_update(bmain, scene, ptr);
}

static void rna_ShaderNode_is_active_output_set(PointerRNA *ptr, bool value)
{
  bNodeTree *ntree = reinterpret_cast<bNodeTree *>(ptr->owner_id);
  bNode *node = static_cast<bNode *>(ptr->data);
  if (value) {
    /* If this node becomes the active output, the others of the same type can't be the active
     * output anymore. */
    LISTBASE_FOREACH (bNode *, other_node, &ntree->nodes) {
      if (other_node->type == node->type) {
        other_node->flag &= ~NODE_DO_OUTPUT;
      }
    }
    node->flag |= NODE_DO_OUTPUT;
  }
  else {
    node->flag &= ~NODE_DO_OUTPUT;
  }
}

static void rna_GroupOutput_is_active_output_set(PointerRNA *ptr, bool value)
{
  bNodeTree *ntree = reinterpret_cast<bNodeTree *>(ptr->owner_id);
  bNode *node = static_cast<bNode *>(ptr->data);
  if (value) {
    /* Make sure that no other group output is active at the same time. */
    LISTBASE_FOREACH (bNode *, other_node, &ntree->nodes) {
      if (other_node->type == NODE_GROUP_OUTPUT) {
        other_node->flag &= ~NODE_DO_OUTPUT;
      }
    }
    node->flag |= NODE_DO_OUTPUT;
  }
  else {
    node->flag &= ~NODE_DO_OUTPUT;
  }
}

static PointerRNA rna_ShaderNodePointDensity_psys_get(PointerRNA *ptr)
{
  bNode *node = static_cast<bNode *>(ptr->data);
  NodeShaderTexPointDensity *shader_point_density = static_cast<NodeShaderTexPointDensity *>(
      node->storage);
  Object *ob = reinterpret_cast<Object *>(node->id);
  ParticleSystem *psys = nullptr;
  PointerRNA value;

  if (ob && shader_point_density->particle_system) {
    psys = static_cast<ParticleSystem *>(
        BLI_findlink(&ob->particlesystem, shader_point_density->particle_system - 1));
  }

  RNA_pointer_create(&ob->id, &RNA_ParticleSystem, psys, &value);
  return value;
}

static void rna_ShaderNodePointDensity_psys_set(PointerRNA *ptr,
                                                PointerRNA value,
                                                ReportList * /*reports*/)
{
  bNode *node = static_cast<bNode *>(ptr->data);
  NodeShaderTexPointDensity *shader_point_density = static_cast<NodeShaderTexPointDensity *>(
      node->storage);
  Object *ob = reinterpret_cast<Object *>(node->id);

  if (ob && value.owner_id == &ob->id) {
    shader_point_density->particle_system = BLI_findindex(&ob->particlesystem, value.data) + 1;
  }
  else {
    shader_point_density->particle_system = 0;
  }
}

static int point_density_particle_color_source_from_shader(
    NodeShaderTexPointDensity *shader_point_density)
{
  switch (shader_point_density->color_source) {
    case SHD_POINTDENSITY_COLOR_PARTAGE:
      return TEX_PD_COLOR_PARTAGE;
    case SHD_POINTDENSITY_COLOR_PARTSPEED:
      return TEX_PD_COLOR_PARTSPEED;
    case SHD_POINTDENSITY_COLOR_PARTVEL:
      return TEX_PD_COLOR_PARTVEL;
    default:
      BLI_assert_msg(0, "Unknown color source");
      return TEX_PD_COLOR_CONSTANT;
  }
}

static int point_density_vertex_color_source_from_shader(
    NodeShaderTexPointDensity *shader_point_density)
{
  switch (shader_point_density->ob_color_source) {
    case SHD_POINTDENSITY_COLOR_VERTCOL:
      return TEX_PD_COLOR_VERTCOL;
    case SHD_POINTDENSITY_COLOR_VERTWEIGHT:
      return TEX_PD_COLOR_VERTWEIGHT;
    case SHD_POINTDENSITY_COLOR_VERTNOR:
      return TEX_PD_COLOR_VERTNOR;
    default:
      BLI_assert_msg(0, "Unknown color source");
      return TEX_PD_COLOR_CONSTANT;
  }
}

void rna_ShaderNodePointDensity_density_cache(bNode *self, Depsgraph *depsgraph)
{
  NodeShaderTexPointDensity *shader_point_density = static_cast<NodeShaderTexPointDensity *>(
      self->storage);
  PointDensity *pd = &shader_point_density->pd;

  if (depsgraph == nullptr) {
    return;
  }

  /* Make sure there's no cached data. */
  BKE_texture_pointdensity_free_data(pd);
  RE_point_density_free(pd);

  /* Create PointDensity structure from node for sampling. */
  BKE_texture_pointdensity_init_data(pd);
  pd->object = reinterpret_cast<Object *>(self->id);
  pd->radius = shader_point_density->radius;
  if (shader_point_density->point_source == SHD_POINTDENSITY_SOURCE_PSYS) {
    pd->source = TEX_PD_PSYS;
    pd->psys = shader_point_density->particle_system;
    pd->psys_cache_space = TEX_PD_OBJECTSPACE;
    pd->color_source = point_density_particle_color_source_from_shader(shader_point_density);
  }
  else {
    BLI_assert(shader_point_density->point_source == SHD_POINTDENSITY_SOURCE_OBJECT);
    pd->source = TEX_PD_OBJECT;
    pd->ob_cache_space = TEX_PD_OBJECTSPACE;
    pd->ob_color_source = point_density_vertex_color_source_from_shader(shader_point_density);
    STRNCPY(pd->vertex_attribute_name, shader_point_density->vertex_attribute_name);
  }

  /* Store resolution, so it can be changed in the UI. */
  shader_point_density->cached_resolution = shader_point_density->resolution;

  /* Single-threaded sampling of the voxel domain. */
  RE_point_density_cache(depsgraph, pd);
}

void rna_ShaderNodePointDensity_density_calc(bNode *self,
                                             Depsgraph *depsgraph,
                                             float **values,
                                             int *values_num)
{
  NodeShaderTexPointDensity *shader_point_density = static_cast<NodeShaderTexPointDensity *>(
      self->storage);
  PointDensity *pd = &shader_point_density->pd;
  const int resolution = shader_point_density->cached_resolution;

  if (depsgraph == nullptr) {
    *values_num = 0;
    return;
  }

  /* TODO(sergey): Will likely overflow, but how to pass size_t via RNA? */
  *values_num = 4 * resolution * resolution * resolution;

  if (*values == nullptr) {
    *values = static_cast<float *>(
        MEM_mallocN(sizeof(float) * (*values_num), "point density dynamic array"));
  }

  /* Single-threaded sampling of the voxel domain. */
  RE_point_density_sample(depsgraph, pd, resolution, *values);

  /* We're done, time to clean up. */
  BKE_texture_pointdensity_free_data(pd);
  *pd = blender::dna::shallow_zero_initialize();

  shader_point_density->cached_resolution = 0.0f;
}

void rna_ShaderNodePointDensity_density_minmax(bNode *self,
                                               Depsgraph *depsgraph,
                                               float r_min[3],
                                               float r_max[3])
{
  NodeShaderTexPointDensity *shader_point_density = static_cast<NodeShaderTexPointDensity *>(
      self->storage);
  PointDensity *pd = &shader_point_density->pd;

  if (depsgraph == nullptr) {
    zero_v3(r_min);
    zero_v3(r_max);
    return;
  }

  RE_point_density_minmax(depsgraph, pd, r_min, r_max);
}

static int rna_NodeConvertColorSpace_from_color_space_get(PointerRNA *ptr)
{
  bNode *node = static_cast<bNode *>(ptr->data);
  NodeConvertColorSpace *node_storage = static_cast<NodeConvertColorSpace *>(node->storage);
  return IMB_colormanagement_colorspace_get_named_index(node_storage->from_color_space);
}

static void rna_NodeConvertColorSpace_from_color_space_set(PointerRNA *ptr, int value)
{
  bNode *node = static_cast<bNode *>(ptr->data);
  NodeConvertColorSpace *node_storage = static_cast<NodeConvertColorSpace *>(node->storage);
  const char *name = IMB_colormanagement_colorspace_get_indexed_name(value);

  if (name && name[0]) {
    STRNCPY(node_storage->from_color_space, name);
  }
}
static int rna_NodeConvertColorSpace_to_color_space_get(PointerRNA *ptr)
{
  bNode *node = static_cast<bNode *>(ptr->data);
  NodeConvertColorSpace *node_storage = static_cast<NodeConvertColorSpace *>(node->storage);
  return IMB_colormanagement_colorspace_get_named_index(node_storage->to_color_space);
}

static void rna_NodeConvertColorSpace_to_color_space_set(PointerRNA *ptr, int value)
{
  bNode *node = static_cast<bNode *>(ptr->data);
  NodeConvertColorSpace *node_storage = static_cast<NodeConvertColorSpace *>(node->storage);
  const char *name = IMB_colormanagement_colorspace_get_indexed_name(value);

  if (name && name[0]) {
    STRNCPY(node_storage->to_color_space, name);
  }
}

static const EnumPropertyItem *rna_NodeConvertColorSpace_color_space_itemf(bContext * /*C*/,
                                                                           PointerRNA * /*ptr*/,
                                                                           PropertyRNA * /*prop*/,
                                                                           bool *r_free)
{
  EnumPropertyItem *items = nullptr;
  int totitem = 0;

  IMB_colormanagement_colorspace_items_add(&items, &totitem);
  RNA_enum_item_end(&items, &totitem);

  *r_free = true;

  return items;
}

#else

static const EnumPropertyItem prop_image_layer_items[] = {
    {0, "PLACEHOLDER", 0, "Placeholder", ""},
    {0, nullptr, 0, nullptr, nullptr},
};

static const EnumPropertyItem prop_image_view_items[] = {
    {0, "ALL", 0, "All", ""},
    {0, nullptr, 0, nullptr, nullptr},
};

static const EnumPropertyItem prop_view_layer_items[] = {
    {0, "PLACEHOLDER", 0, "Placeholder", ""},
    {0, nullptr, 0, nullptr, nullptr},
};

static const EnumPropertyItem prop_tri_channel_items[] = {
    {1, "R", 0, "R", "Red"},
    {2, "G", 0, "G", "Green"},
    {3, "B", 0, "B", "Blue"},
    {0, nullptr, 0, nullptr, nullptr},
};

static const EnumPropertyItem node_flip_items[] = {
    {0, "X", 0, "Flip X", ""},
    {1, "Y", 0, "Flip Y", ""},
    {2, "XY", 0, "Flip X & Y", ""},
    {0, nullptr, 0, nullptr, nullptr},
};

static const EnumPropertyItem node_ycc_items[] = {
    {0, "ITUBT601", 0, "ITU 601", ""},
    {1, "ITUBT709", 0, "ITU 709", ""},
    {2, "JFIF", 0, "JPEG", ""},
    {0, nullptr, 0, nullptr, nullptr},
};

static const EnumPropertyItem node_glossy_items[] = {
    {SHD_GLOSSY_BECKMANN, "BECKMANN", 0, "Beckmann", ""},
    {SHD_GLOSSY_GGX, "GGX", 0, "GGX", ""},
    {SHD_GLOSSY_ASHIKHMIN_SHIRLEY, "ASHIKHMIN_SHIRLEY", 0, "Ashikhmin-Shirley", ""},
    {SHD_GLOSSY_MULTI_GGX,
     "MULTI_GGX",
     0,
     "Multiscatter GGX",
     "GGX with additional correction to account for multiple scattering, preserve energy and "
     "prevent unexpected darkening at high roughness"},
    {0, nullptr, 0, nullptr, nullptr},
};

static const EnumPropertyItem node_glass_items[] = {
    {SHD_GLOSSY_BECKMANN, "BECKMANN", 0, "Beckmann", ""},
    {SHD_GLOSSY_GGX, "GGX", 0, "GGX", ""},
    {SHD_GLOSSY_MULTI_GGX,
     "MULTI_GGX",
     0,
     "Multiscatter GGX",
     "GGX with additional correction to account for multiple scattering, preserve energy and "
     "prevent unexpected darkening at high roughness"},
    {0, nullptr, 0, nullptr, nullptr},
};

static const EnumPropertyItem node_refraction_items[] = {
    {SHD_GLOSSY_BECKMANN, "BECKMANN", 0, "Beckmann", ""},
    {SHD_GLOSSY_GGX, "GGX", 0, "GGX", ""},
    {0, nullptr, 0, nullptr, nullptr},
};

static const EnumPropertyItem node_sheen_items[] = {
    {SHD_SHEEN_ASHIKHMIN, "ASHIKHMIN", 0, "Ashikhmin", "Classic Ashikhmin velvet (legacy model)"},
    {SHD_SHEEN_MICROFIBER,
     "MICROFIBER",
     0,
     "Microfiber",
     "Microflake-based model of multiple scattering between normal-oriented fibers"},
    {0, nullptr, 0, nullptr, nullptr},
};

static const EnumPropertyItem node_toon_items[] = {
    {SHD_TOON_DIFFUSE, "DIFFUSE", 0, "Diffuse", "Use diffuse BSDF"},
    {SHD_TOON_GLOSSY, "GLOSSY", 0, "Glossy", "Use glossy BSDF"},
    {0, nullptr, 0, nullptr, nullptr},
};

static const EnumPropertyItem node_hair_items[] = {
    {SHD_HAIR_REFLECTION,
     "Reflection",
     0,
     "Reflection",
     "The light that bounces off the surface of the hair"},
    {SHD_HAIR_TRANSMISSION,
     "Transmission",
     0,
     "Transmission",
     "The light that passes through the hair and exits on the other side"},
    {0, nullptr, 0, nullptr, nullptr},
};

static const EnumPropertyItem node_principled_hair_model_items[] = {
    {SHD_PRINCIPLED_HAIR_CHIANG,
     "CHIANG",
     0,
     "Chiang",
     "Near-field hair scattering model by Chiang et. al 2016, suitable for close-up looks, but is "
     "more noisy when viewing from a distance"},
    {SHD_PRINCIPLED_HAIR_HUANG,
     "HUANG",
     0,
     "Huang",
     "Far-field hair scattering model by Huang et. al 2022, suitable for viewing from a distance, "
     "supports elliptical cross-sections and has more precise highlight in forward scattering "
     "directions"},
    {0, nullptr, 0, nullptr, nullptr},
};

static const EnumPropertyItem node_principled_hair_parametrization_items[] = {
    {SHD_PRINCIPLED_HAIR_DIRECT_ABSORPTION,
     "ABSORPTION",
     0,
     "Absorption Coefficient",
     "Directly set the absorption coefficient \"sigma_a\" (this is not the most intuitive way to "
     "color hair)"},
    {SHD_PRINCIPLED_HAIR_PIGMENT_CONCENTRATION,
     "MELANIN",
     0,
     "Melanin Concentration",
     "Define the melanin concentrations below to get the most realistic-looking hair (you can get "
     "the concentrations for different types of hair online)"},
    {SHD_PRINCIPLED_HAIR_REFLECTANCE,
     "COLOR",
     0,
     "Direct Coloring",
     "Choose the color of your preference, and the shader will approximate the absorption "
     "coefficient to render lookalike hair"},
    {0, nullptr, 0, nullptr, nullptr},
};

static const EnumPropertyItem node_script_mode_items[] = {
    {NODE_SCRIPT_INTERNAL, "INTERNAL", 0, "Internal", "Use internal text data-block"},
    {NODE_SCRIPT_EXTERNAL, "EXTERNAL", 0, "External", "Use external .osl or .oso file"},
    {0, nullptr, 0, nullptr, nullptr},
};

static EnumPropertyItem node_ies_mode_items[] = {
    {NODE_IES_INTERNAL, "INTERNAL", 0, "Internal", "Use internal text data-block"},
    {NODE_IES_EXTERNAL, "EXTERNAL", 0, "External", "Use external .ies file"},
    {0, nullptr, 0, nullptr, nullptr},
};

static const EnumPropertyItem node_principled_distribution_items[] = {
    {SHD_GLOSSY_GGX, "GGX", 0, "GGX", ""},
    {SHD_GLOSSY_MULTI_GGX,
     "MULTI_GGX",
     0,
     "Multiscatter GGX",
     "GGX with additional correction to account for multiple scattering, preserve energy and "
     "prevent unexpected darkening at high roughness"},
    {0, nullptr, 0, nullptr, nullptr},
};

static const EnumPropertyItem node_subsurface_method_items[] = {
    {SHD_SUBSURFACE_BURLEY,
     "BURLEY",
     0,
     "Christensen-Burley",
     "Approximation to physically based volume scattering"},
    {SHD_SUBSURFACE_RANDOM_WALK_FIXED_RADIUS,
     "RANDOM_WALK_FIXED_RADIUS",
     0,
     "Random Walk (Fixed Radius)",
     "Volumetric approximation to physically based volume scattering, using the scattering radius "
     "as specified"},
    {SHD_SUBSURFACE_RANDOM_WALK,
     "RANDOM_WALK",
     0,
     "Random Walk",
     "Volumetric approximation to physically based volume scattering, with scattering radius "
     "automatically adjusted to match color textures"},
    {0, nullptr, 0, nullptr, nullptr}};

static const EnumPropertyItem prop_image_extension[] = {
    {SHD_IMAGE_EXTENSION_REPEAT,
     "REPEAT",
     0,
     "Repeat",
     "Cause the image to repeat horizontally and vertically"},
    {SHD_IMAGE_EXTENSION_EXTEND,
     "EXTEND",
     0,
     "Extend",
     "Extend by repeating edge pixels of the image"},
    {SHD_IMAGE_EXTENSION_CLIP,
     "CLIP",
     0,
     "Clip",
     "Clip to image size and set exterior pixels as transparent"},
    {SHD_IMAGE_EXTENSION_MIRROR,
     "MIRROR",
     0,
     "Mirror",
     "Repeatedly flip the image horizontally and vertically"},
    {0, nullptr, 0, nullptr, nullptr},
};

/* -- Common nodes ---------------------------------------------------------- */

static void def_group_input(StructRNA * /*srna*/) {}

static void def_group_output(StructRNA *srna)
{
  PropertyRNA *prop;

  prop = RNA_def_property(srna, "is_active_output", PROP_BOOLEAN, PROP_NONE);
  RNA_def_property_boolean_sdna(prop, nullptr, "flag", NODE_DO_OUTPUT);
  RNA_def_property_ui_text(
      prop, "Active Output", "True if this node is used as the active group output");
  RNA_def_property_boolean_funcs(prop, nullptr, "rna_GroupOutput_is_active_output_set");
  RNA_def_property_update(prop, NC_NODE | NA_EDITED, "rna_Node_update");
}

static void def_group(StructRNA *srna)
{
  PropertyRNA *prop;

  prop = RNA_def_property(srna, "node_tree", PROP_POINTER, PROP_NONE);
  RNA_def_property_pointer_sdna(prop, nullptr, "id");
  RNA_def_property_struct_type(prop, "NodeTree");
  RNA_def_property_pointer_funcs(
      prop, nullptr, "rna_NodeGroup_node_tree_set", nullptr, "rna_NodeGroup_node_tree_poll");
  RNA_def_property_flag(prop, PROP_EDITABLE);
  RNA_def_property_override_flag(prop, PROPOVERRIDE_OVERRIDABLE_LIBRARY);
  RNA_def_property_ui_text(prop, "Node Tree", "");
  RNA_def_property_update(prop, NC_NODE | NA_EDITED, "rna_NodeGroup_update");
}

static void def_custom_group(BlenderRNA *brna,
                             const char *struct_name,
                             const char *base_name,
                             const char *ui_name,
                             const char *ui_desc,
                             const char *reg_func)
{
  StructRNA *srna;

  srna = RNA_def_struct(brna, struct_name, base_name);
  RNA_def_struct_ui_text(srna, ui_name, ui_desc);
  RNA_def_struct_sdna(srna, "bNode");

  RNA_def_struct_register_funcs(srna, reg_func, "rna_Node_unregister", nullptr);

  def_group(srna);
}

static void def_frame(StructRNA *srna)
{
  PropertyRNA *prop;

  prop = RNA_def_property(srna, "text", PROP_POINTER, PROP_NONE);
  RNA_def_property_pointer_sdna(prop, nullptr, "id");
  RNA_def_property_struct_type(prop, "Text");
  RNA_def_property_flag(prop, PROP_EDITABLE | PROP_ID_REFCOUNT);
  RNA_def_property_override_flag(prop, PROPOVERRIDE_OVERRIDABLE_LIBRARY);
  RNA_def_property_ui_text(prop, "Text", "");
  RNA_def_property_update(prop, NC_NODE | NA_EDITED, "rna_Node_update");

  RNA_def_struct_sdna_from(srna, "NodeFrame", "storage");
  RNA_def_struct_translation_context(srna, BLT_I18NCONTEXT_ID_NODETREE);

  prop = RNA_def_property(srna, "shrink", PROP_BOOLEAN, PROP_NONE);
  RNA_def_property_boolean_sdna(prop, nullptr, "flag", NODE_FRAME_SHRINK);
  RNA_def_property_ui_text(prop, "Shrink", "Shrink the frame to minimal bounding box");
  RNA_def_property_update(prop, NC_NODE | ND_DISPLAY, nullptr);

  prop = RNA_def_property(srna, "label_size", PROP_INT, PROP_NONE);
  RNA_def_property_int_sdna(prop, nullptr, "label_size");
  RNA_def_property_range(prop, 8, 64);
  RNA_def_property_ui_text(prop, "Label Font Size", "Font size to use for displaying the label");
  RNA_def_property_update(prop, NC_NODE | ND_DISPLAY, "rna_FrameNode_label_size_update");
}

static void def_clamp(StructRNA *srna)
{
  PropertyRNA *prop;

  prop = RNA_def_property(srna, "clamp_type", PROP_ENUM, PROP_NONE);
  RNA_def_property_enum_sdna(prop, nullptr, "custom1");
  RNA_def_property_enum_items(prop, rna_enum_node_clamp_items);
  RNA_def_property_ui_text(prop, "Clamp Type", "");
  RNA_def_property_update(prop, NC_NODE | NA_EDITED, "rna_ShaderNode_socket_update");
}

static void def_map_range(StructRNA *srna)
{
  static const EnumPropertyItem rna_enum_data_type_items[] = {
      {CD_PROP_FLOAT, "FLOAT", 0, "Float", "Floating-point value"},
      {CD_PROP_FLOAT3, "FLOAT_VECTOR", 0, "Vector", "3D vector with floating-point values"},
      {0, nullptr, 0, nullptr, nullptr},
  };

  RNA_def_struct_sdna_from(srna, "NodeMapRange", "storage");

  PropertyRNA *prop;

  prop = RNA_def_property(srna, "clamp", PROP_BOOLEAN, PROP_NONE);
  RNA_def_property_boolean_sdna(prop, nullptr, "clamp", 1);
  RNA_def_property_ui_text(prop, "Clamp", "Clamp the result to the target range [To Min, To Max]");
  RNA_def_property_update(prop, NC_NODE | NA_EDITED, "rna_Node_update");

  prop = RNA_def_property(srna, "interpolation_type", PROP_ENUM, PROP_NONE);
  RNA_def_property_enum_sdna(prop, nullptr, "interpolation_type");
  RNA_def_property_enum_items(prop, rna_enum_node_map_range_items);
  RNA_def_property_ui_text(prop, "Interpolation Type", "");
  RNA_def_property_update(prop, NC_NODE | NA_EDITED, "rna_ShaderNode_socket_update");

  prop = RNA_def_property(srna, "data_type", PROP_ENUM, PROP_NONE);
  RNA_def_property_enum_bitflag_sdna(prop, nullptr, "data_type");
  RNA_def_property_enum_items(prop, rna_enum_data_type_items);
  RNA_def_property_ui_text(prop, "Data Type", "");
  RNA_def_property_update(prop, NC_NODE | NA_EDITED, "rna_ShaderNode_socket_update");
}

static void def_math(StructRNA *srna)
{
  PropertyRNA *prop;

  prop = RNA_def_property(srna, "operation", PROP_ENUM, PROP_NONE);
  RNA_def_property_enum_sdna(prop, nullptr, "custom1");
  RNA_def_property_enum_items(prop, rna_enum_node_math_items);
  RNA_def_property_ui_text(prop, "Operation", "");
  RNA_def_property_translation_context(prop, BLT_I18NCONTEXT_ID_NODETREE);
  RNA_def_property_update(prop, NC_NODE | NA_EDITED, "rna_ShaderNode_socket_update");

  prop = RNA_def_property(srna, "use_clamp", PROP_BOOLEAN, PROP_NONE);
  RNA_def_property_boolean_sdna(prop, nullptr, "custom2", SHD_MATH_CLAMP);
  RNA_def_property_ui_text(prop, "Clamp", "Clamp result of the node to 0.0 to 1.0 range");
  RNA_def_property_update(prop, NC_NODE | NA_EDITED, "rna_Node_update");
}

static void def_sh_mix(StructRNA *srna)
{
  static const EnumPropertyItem rna_enum_mix_mode_items[] = {
      {NODE_MIX_MODE_UNIFORM, "UNIFORM", 0, "Uniform", "Use a single factor for all components"},
      {NODE_MIX_MODE_NON_UNIFORM, "NON_UNIFORM", 0, "Non-Uniform", "Per component factor"},
      {0, nullptr, 0, nullptr, nullptr},
  };

  PropertyRNA *prop;

  RNA_def_struct_sdna_from(srna, "NodeShaderMix", "storage");

  prop = RNA_def_property(srna, "data_type", PROP_ENUM, PROP_NONE);
  RNA_def_property_enum_funcs(prop, nullptr, nullptr, "rna_ShaderNodeMix_data_type_itemf");
  RNA_def_property_enum_items(prop, rna_enum_mix_data_type_items);
  RNA_def_property_enum_default(prop, SOCK_FLOAT);
  RNA_def_property_ui_text(prop, "Data Type", "");
  RNA_def_property_update(prop, NC_NODE | NA_EDITED, "rna_Node_socket_update");

  prop = RNA_def_property(srna, "factor_mode", PROP_ENUM, PROP_NONE);
  RNA_def_property_enum_items(prop, rna_enum_mix_mode_items);
  RNA_def_property_enum_default(prop, NODE_MIX_MODE_UNIFORM);
  RNA_def_property_ui_text(prop, "Factor Mode", "");
  RNA_def_property_update(prop, NC_NODE | NA_EDITED, "rna_Node_socket_update");

  prop = RNA_def_property(srna, "blend_type", PROP_ENUM, PROP_NONE);
  RNA_def_property_enum_sdna(prop, nullptr, "blend_type");
  RNA_def_property_enum_items(prop, rna_enum_ramp_blend_items);
  RNA_def_property_ui_text(prop, "Blending Mode", "");
  RNA_def_property_update(prop, NC_NODE | NA_EDITED, "rna_Node_update");

  prop = RNA_def_property(srna, "clamp_factor", PROP_BOOLEAN, PROP_NONE);
  RNA_def_property_boolean_sdna(prop, nullptr, "clamp_factor", 1);
  RNA_def_property_ui_text(prop, "Clamp Factor", "Clamp the factor to [0,1] range");
  RNA_def_property_update(prop, NC_NODE | NA_EDITED, "rna_Node_update");

  prop = RNA_def_property(srna, "clamp_result", PROP_BOOLEAN, PROP_NONE);
  RNA_def_property_boolean_sdna(prop, nullptr, "clamp_result", 1);
  RNA_def_property_ui_text(prop, "Clamp Result", "Clamp the result to [0,1] range");
  RNA_def_property_update(prop, NC_NODE | NA_EDITED, "rna_Node_update");
}

static void def_float_to_int(StructRNA *srna)
{
  PropertyRNA *prop;

  prop = RNA_def_property(srna, "rounding_mode", PROP_ENUM, PROP_NONE);
  RNA_def_property_enum_sdna(prop, nullptr, "custom1");
  RNA_def_property_enum_items(prop, rna_enum_node_float_to_int_items);
  RNA_def_property_ui_text(
      prop, "Rounding Mode", "Method used to convert the float to an integer");
  RNA_def_property_translation_context(prop, BLT_I18NCONTEXT_ID_NODETREE);
  RNA_def_property_update(prop, NC_NODE | NA_EDITED, "rna_Node_update");
}

static void def_vector_math(StructRNA *srna)
{
  PropertyRNA *prop;

  prop = RNA_def_property(srna, "operation", PROP_ENUM, PROP_NONE);
  RNA_def_property_enum_sdna(prop, nullptr, "custom1");
  RNA_def_property_enum_items(prop, rna_enum_node_vec_math_items);
  RNA_def_property_ui_text(prop, "Operation", "");
  RNA_def_property_translation_context(prop, BLT_I18NCONTEXT_ID_NODETREE);
  RNA_def_property_update(prop, NC_NODE | NA_EDITED, "rna_ShaderNode_socket_update");
}

static void def_rgb_curve(StructRNA *srna)
{
  PropertyRNA *prop;

  prop = RNA_def_property(srna, "mapping", PROP_POINTER, PROP_NONE);
  RNA_def_property_pointer_sdna(prop, nullptr, "storage");
  RNA_def_property_struct_type(prop, "CurveMapping");
  RNA_def_property_ui_text(prop, "Mapping", "");
  RNA_def_property_update(prop, NC_NODE | NA_EDITED, "rna_Node_update");
}

static void def_vector_curve(StructRNA *srna)
{
  PropertyRNA *prop;

  prop = RNA_def_property(srna, "mapping", PROP_POINTER, PROP_NONE);
  RNA_def_property_pointer_sdna(prop, nullptr, "storage");
  RNA_def_property_struct_type(prop, "CurveMapping");
  RNA_def_property_ui_text(prop, "Mapping", "");
  RNA_def_property_update(prop, NC_NODE | NA_EDITED, "rna_Node_update");
}

static void def_float_curve(StructRNA *srna)
{
  PropertyRNA *prop;

  prop = RNA_def_property(srna, "mapping", PROP_POINTER, PROP_NONE);
  RNA_def_property_pointer_sdna(prop, nullptr, "storage");
  RNA_def_property_struct_type(prop, "CurveMapping");
  RNA_def_property_ui_text(prop, "Mapping", "");
  RNA_def_property_update(prop, NC_NODE | NA_EDITED, "rna_Node_update");
}

static void def_time(StructRNA *srna)
{
  PropertyRNA *prop;

  prop = RNA_def_property(srna, "curve", PROP_POINTER, PROP_NONE);
  RNA_def_property_pointer_sdna(prop, nullptr, "storage");
  RNA_def_property_struct_type(prop, "CurveMapping");
  RNA_def_property_ui_text(prop, "Curve", "");
  RNA_def_property_update(prop, NC_NODE | NA_EDITED, "rna_Node_update");

  prop = RNA_def_property(srna, "frame_start", PROP_INT, PROP_NONE);
  RNA_def_property_int_sdna(prop, nullptr, "custom1");
  RNA_def_property_ui_text(prop, "Start Frame", "");
  RNA_def_property_update(prop, NC_NODE | NA_EDITED, "rna_Node_update");

  prop = RNA_def_property(srna, "frame_end", PROP_INT, PROP_NONE);
  RNA_def_property_int_sdna(prop, nullptr, "custom2");
  RNA_def_property_ui_text(prop, "End Frame", "");
  RNA_def_property_update(prop, NC_NODE | NA_EDITED, "rna_Node_update");
}

static void def_colorramp(StructRNA *srna)
{
  PropertyRNA *prop;

  prop = RNA_def_property(srna, "color_ramp", PROP_POINTER, PROP_NONE);
  RNA_def_property_pointer_sdna(prop, nullptr, "storage");
  RNA_def_property_struct_type(prop, "ColorRamp");
  RNA_def_property_ui_text(prop, "Color Ramp", "");
  RNA_def_property_update(prop, NC_NODE | NA_EDITED, "rna_Node_update");
}

static void def_mix_rgb(StructRNA *srna)
{
  PropertyRNA *prop;

  prop = RNA_def_property(srna, "blend_type", PROP_ENUM, PROP_NONE);
  RNA_def_property_enum_sdna(prop, nullptr, "custom1");
  RNA_def_property_enum_items(prop, rna_enum_ramp_blend_items);
  RNA_def_property_ui_text(prop, "Blending Mode", "");
  RNA_def_property_update(prop, NC_NODE | NA_EDITED, "rna_Node_update");

  prop = RNA_def_property(srna, "use_alpha", PROP_BOOLEAN, PROP_NONE);
  RNA_def_property_boolean_sdna(prop, nullptr, "custom2", SHD_MIXRGB_USE_ALPHA);
  RNA_def_property_ui_text(prop, "Alpha", "Include alpha of second input in this operation");
  RNA_def_property_update(prop, NC_NODE | NA_EDITED, "rna_Node_update");

  prop = RNA_def_property(srna, "use_clamp", PROP_BOOLEAN, PROP_NONE);
  RNA_def_property_boolean_sdna(prop, nullptr, "custom2", SHD_MIXRGB_CLAMP);
  RNA_def_property_ui_text(prop, "Clamp", "Clamp result of the node to 0.0 to 1.0 range");
  RNA_def_property_update(prop, NC_NODE | NA_EDITED, "rna_Node_update");
}

static void def_texture(StructRNA *srna)
{
  PropertyRNA *prop;

  prop = RNA_def_property(srna, "texture", PROP_POINTER, PROP_NONE);
  RNA_def_property_pointer_sdna(prop, nullptr, "id");
  RNA_def_property_struct_type(prop, "Texture");
  RNA_def_property_flag(prop, PROP_EDITABLE);
  RNA_def_property_override_flag(prop, PROPOVERRIDE_OVERRIDABLE_LIBRARY);
  RNA_def_property_ui_text(prop, "Texture", "");
  RNA_def_property_update(prop, NC_NODE | NA_EDITED, "rna_Node_update");

  prop = RNA_def_property(srna, "node_output", PROP_INT, PROP_NONE);
  RNA_def_property_int_sdna(prop, nullptr, "custom1");
  RNA_def_property_ui_text(
      prop, "Node Output", "For node-based textures, which output node to use");
  RNA_def_property_update(prop, NC_NODE | NA_EDITED, "rna_Node_update");
}

static void def_fn_input_color(StructRNA *srna)
{
  PropertyRNA *prop;

  RNA_def_struct_sdna_from(srna, "NodeInputColor", "storage");

  prop = RNA_def_property(srna, "color", PROP_FLOAT, PROP_COLOR);
  RNA_def_property_array(prop, 4);
  RNA_def_property_float_sdna(prop, nullptr, "color");
  RNA_def_property_ui_text(prop, "Color", "");
  RNA_def_property_update(prop, NC_NODE | NA_EDITED, "rna_Node_update");
}

static void def_fn_input_bool(StructRNA *srna)
{
  PropertyRNA *prop;

  RNA_def_struct_sdna_from(srna, "NodeInputBool", "storage");

  prop = RNA_def_property(srna, "boolean", PROP_BOOLEAN, PROP_NONE);
  RNA_def_property_boolean_sdna(prop, nullptr, "boolean", 1);
  RNA_def_property_ui_text(prop, "Boolean", "Input value used for unconnected socket");
  RNA_def_property_update(prop, NC_NODE | NA_EDITED, "rna_Node_update");
}

static void def_fn_input_int(StructRNA *srna)
{
  PropertyRNA *prop;

  RNA_def_struct_sdna_from(srna, "NodeInputInt", "storage");

  prop = RNA_def_property(srna, "integer", PROP_INT, PROP_NONE);
  RNA_def_property_int_sdna(prop, nullptr, "integer");
  RNA_def_property_int_default(prop, 1);
  RNA_def_property_ui_text(prop, "Integer", "Input value used for unconnected socket");
  RNA_def_property_update(prop, NC_NODE | NA_EDITED, "rna_Node_update");
}

static void def_fn_input_vector(StructRNA *srna)
{
  PropertyRNA *prop;

  RNA_def_struct_sdna_from(srna, "NodeInputVector", "storage");

  prop = RNA_def_property(srna, "vector", PROP_FLOAT, PROP_XYZ);
  RNA_def_property_array(prop, 3);
  RNA_def_property_float_sdna(prop, nullptr, "vector");
  RNA_def_property_ui_text(prop, "Vector", "");
  RNA_def_property_update(prop, NC_NODE | NA_EDITED, "rna_Node_update");
}

static void def_fn_input_string(StructRNA *srna)
{
  PropertyRNA *prop;

  RNA_def_struct_sdna_from(srna, "NodeInputString", "storage");

  prop = RNA_def_property(srna, "string", PROP_STRING, PROP_NONE);
  RNA_def_property_ui_text(prop, "String", "");
  RNA_def_property_update(prop, NC_NODE | NA_EDITED, "rna_Node_update");
}

/* -- Shader Nodes ---------------------------------------------------------- */

static void def_sh_output(StructRNA *srna)
{
  PropertyRNA *prop;

  prop = RNA_def_property(srna, "is_active_output", PROP_BOOLEAN, PROP_NONE);
  RNA_def_property_boolean_sdna(prop, nullptr, "flag", NODE_DO_OUTPUT);
  RNA_def_property_ui_text(
      prop, "Active Output", "True if this node is used as the active output");
  RNA_def_property_boolean_funcs(prop, nullptr, "rna_ShaderNode_is_active_output_set");
  RNA_def_property_update(prop, NC_NODE | NA_EDITED, "rna_Node_update");

  prop = RNA_def_property(srna, "target", PROP_ENUM, PROP_NONE);
  RNA_def_property_enum_sdna(prop, nullptr, "custom1");
  RNA_def_property_enum_items(prop, prop_shader_output_target_items);
  RNA_def_property_ui_text(
      prop, "Target", "Which renderer and viewport shading types to use the shaders for");
  RNA_def_property_update(prop, NC_NODE | NA_EDITED, "rna_Node_update");
}

static void def_sh_output_linestyle(StructRNA *srna)
{
  def_sh_output(srna);
  def_mix_rgb(srna);
}

static void def_sh_mapping(StructRNA *srna)
{
  PropertyRNA *prop;

  prop = RNA_def_property(srna, "vector_type", PROP_ENUM, PROP_NONE);
  RNA_def_property_enum_sdna(prop, nullptr, "custom1");
  RNA_def_property_enum_items(prop, rna_enum_mapping_type_items);
  RNA_def_property_ui_text(prop, "Type", "Type of vector that the mapping transforms");
  RNA_def_property_update(prop, NC_NODE | NA_EDITED, "rna_ShaderNode_socket_update");
}

static void def_sh_vector_rotate(StructRNA *srna)
{
  PropertyRNA *prop;

  prop = RNA_def_property(srna, "rotation_type", PROP_ENUM, PROP_NONE);
  RNA_def_property_enum_sdna(prop, nullptr, "custom1");
  RNA_def_property_enum_items(prop, rna_enum_vector_rotate_type_items);
  RNA_def_property_ui_text(prop, "Type", "Type of rotation");
  RNA_def_property_update(prop, NC_NODE | NA_EDITED, "rna_ShaderNode_socket_update");

  prop = RNA_def_property(srna, "invert", PROP_BOOLEAN, PROP_NONE);
  RNA_def_property_boolean_sdna(prop, nullptr, "custom2", 0);
  RNA_def_property_ui_text(prop, "Invert", "Invert angle");
  RNA_def_property_update(prop, NC_NODE | NA_EDITED, "rna_Node_update");
}

static void def_sh_attribute(StructRNA *srna)
{
  static const EnumPropertyItem prop_attribute_type[] = {
      {SHD_ATTRIBUTE_GEOMETRY,
       "GEOMETRY",
       0,
       "Geometry",
       "The attribute is associated with the object geometry, and its value "
       "varies from vertex to vertex, or within the object volume"},
      {SHD_ATTRIBUTE_OBJECT,
       "OBJECT",
       0,
       "Object",
       "The attribute is associated with the object or mesh data-block itself, "
       "and its value is uniform"},
      {SHD_ATTRIBUTE_INSTANCER,
       "INSTANCER",
       0,
       "Instancer",
       "The attribute is associated with the instancer particle system or object, "
       "falling back to the Object mode if the attribute isn't found, or the object "
       "is not instanced"},
      {SHD_ATTRIBUTE_VIEW_LAYER,
       "VIEW_LAYER",
       0,
       "View Layer",
       "The attribute is associated with the View Layer, Scene or World that is being rendered"},
      {0, nullptr, 0, nullptr, nullptr},
  };
  PropertyRNA *prop;

  RNA_def_struct_sdna_from(srna, "NodeShaderAttribute", "storage");

  prop = RNA_def_property(srna, "attribute_type", PROP_ENUM, PROP_NONE);
  RNA_def_property_enum_sdna(prop, nullptr, "type");
  RNA_def_property_enum_items(prop, prop_attribute_type);
  RNA_def_property_ui_text(prop, "Attribute Type", "General type of the attribute");
  RNA_def_property_update(prop, NC_NODE | NA_EDITED, "rna_Node_update");

  prop = RNA_def_property(srna, "attribute_name", PROP_STRING, PROP_NONE);
  RNA_def_property_string_sdna(prop, nullptr, "name");
  RNA_def_property_ui_text(prop, "Attribute Name", "");
  RNA_def_property_update(prop, NC_NODE | NA_EDITED, "rna_Node_update");
}

static void def_sh_tex(StructRNA *srna)
{
  PropertyRNA *prop;

  prop = RNA_def_property(srna, "texture_mapping", PROP_POINTER, PROP_NONE);
  RNA_def_property_pointer_sdna(prop, nullptr, "base.tex_mapping");
  RNA_def_property_flag(prop, PROP_NEVER_NULL);
  RNA_def_property_ui_text(prop, "Texture Mapping", "Texture coordinate mapping settings");

  prop = RNA_def_property(srna, "color_mapping", PROP_POINTER, PROP_NONE);
  RNA_def_property_pointer_sdna(prop, nullptr, "base.color_mapping");
  RNA_def_property_flag(prop, PROP_NEVER_NULL);
  RNA_def_property_ui_text(prop, "Color Mapping", "Color mapping settings");
}

static void def_sh_tex_sky(StructRNA *srna)
{
  static const EnumPropertyItem prop_sky_type[] = {
      {SHD_SKY_PREETHAM, "PREETHAM", 0, "Preetham", "Preetham 1999"},
      {SHD_SKY_HOSEK, "HOSEK_WILKIE", 0, "Hosek / Wilkie", "Hosek / Wilkie 2012"},
      {SHD_SKY_NISHITA, "NISHITA", 0, "Nishita", "Nishita 1993 improved"},
      {0, nullptr, 0, nullptr, nullptr},
  };
  static float default_dir[3] = {0.0f, 0.0f, 1.0f};

  PropertyRNA *prop;

  RNA_def_struct_sdna_from(srna, "NodeTexSky", "storage");
  def_sh_tex(srna);

  prop = RNA_def_property(srna, "sky_type", PROP_ENUM, PROP_NONE);
  RNA_def_property_enum_sdna(prop, nullptr, "sky_model");
  RNA_def_property_enum_items(prop, prop_sky_type);
  RNA_def_property_ui_text(prop, "Sky Type", "Which sky model should be used");
  RNA_def_property_update(prop, 0, "rna_ShaderNode_socket_update");

  prop = RNA_def_property(srna, "sun_direction", PROP_FLOAT, PROP_DIRECTION);
  RNA_def_property_ui_text(prop, "Sun Direction", "Direction from where the sun is shining");
  RNA_def_property_array(prop, 3);
  RNA_def_property_float_array_default(prop, default_dir);
  RNA_def_property_update(prop, NC_NODE | NA_EDITED, "rna_Node_update");

  prop = RNA_def_property(srna, "turbidity", PROP_FLOAT, PROP_NONE);
  RNA_def_property_range(prop, 1.0f, 10.0f);
  RNA_def_property_ui_range(prop, 1.0f, 10.0f, 10, 3);
  RNA_def_property_ui_text(prop, "Turbidity", "Atmospheric turbidity");
  RNA_def_property_update(prop, NC_NODE | NA_EDITED, "rna_Node_update");

  prop = RNA_def_property(srna, "ground_albedo", PROP_FLOAT, PROP_FACTOR);
  RNA_def_property_range(prop, 0.0f, 1.0f);
  RNA_def_property_ui_text(
      prop, "Ground Albedo", "Ground color that is subtly reflected in the sky");
  RNA_def_property_update(prop, NC_NODE | NA_EDITED, "rna_Node_update");

  prop = RNA_def_property(srna, "sun_disc", PROP_BOOLEAN, PROP_NONE);
  RNA_def_property_ui_text(prop, "Sun Disc", "Include the sun itself in the output");
  RNA_def_property_boolean_sdna(prop, nullptr, "sun_disc", 1);
  RNA_def_property_boolean_default(prop, true);
  RNA_def_property_update(prop, 0, "rna_ShaderNode_socket_update");

  prop = RNA_def_property(srna, "sun_size", PROP_FLOAT, PROP_ANGLE);
  RNA_def_property_ui_text(prop, "Sun Size", "Size of sun disc");
  RNA_def_property_range(prop, 0.0f, M_PI_2);
  RNA_def_property_float_default(prop, DEG2RADF(0.545));
  RNA_def_property_update(prop, NC_NODE | NA_EDITED, "rna_Node_update");

  prop = RNA_def_property(srna, "sun_intensity", PROP_FLOAT, PROP_NONE);
  RNA_def_property_ui_text(prop, "Sun Intensity", "Strength of sun");
  RNA_def_property_range(prop, 0.0f, 1000.0f);
  RNA_def_property_float_default(prop, 1.0f);
  RNA_def_property_update(prop, NC_NODE | NA_EDITED, "rna_Node_update");

  prop = RNA_def_property(srna, "sun_elevation", PROP_FLOAT, PROP_ANGLE);
  RNA_def_property_ui_text(prop, "Sun Elevation", "Sun angle from horizon");
  RNA_def_property_float_default(prop, M_PI_2);
  RNA_def_property_update(prop, NC_NODE | NA_EDITED, "rna_Node_update");

  prop = RNA_def_property(srna, "sun_rotation", PROP_FLOAT, PROP_ANGLE);
  RNA_def_property_ui_text(prop, "Sun Rotation", "Rotation of sun around zenith");
  RNA_def_property_float_default(prop, 0.0f);
  RNA_def_property_update(prop, NC_NODE | NA_EDITED, "rna_Node_update");

  prop = RNA_def_property(srna, "altitude", PROP_FLOAT, PROP_DISTANCE);
  RNA_def_property_ui_text(prop, "Altitude", "Height from sea level");
  RNA_def_property_range(prop, 0.0f, 60000.0f);
  RNA_def_property_ui_range(prop, 0.0f, 60000.0f, 10, 1);
  RNA_def_property_float_default(prop, 0.0f);
  RNA_def_property_update(prop, NC_NODE | NA_EDITED, "rna_Node_update");

  prop = RNA_def_property(srna, "air_density", PROP_FLOAT, PROP_FACTOR);
  RNA_def_property_ui_text(prop, "Air", "Density of air molecules");
  RNA_def_property_range(prop, 0.0f, 10.0f);
  RNA_def_property_float_default(prop, 1.0f);
  RNA_def_property_update(prop, NC_NODE | NA_EDITED, "rna_Node_update");

  prop = RNA_def_property(srna, "dust_density", PROP_FLOAT, PROP_FACTOR);
  RNA_def_property_ui_text(prop, "Dust", "Density of dust molecules and water droplets");
  RNA_def_property_range(prop, 0.0f, 10.0f);
  RNA_def_property_float_default(prop, 1.0f);
  RNA_def_property_update(prop, NC_NODE | NA_EDITED, "rna_Node_update");

  prop = RNA_def_property(srna, "ozone_density", PROP_FLOAT, PROP_FACTOR);
  RNA_def_property_ui_text(prop, "Ozone", "Density of ozone layer");
  RNA_def_property_range(prop, 0.0f, 10.0f);
  RNA_def_property_float_default(prop, 1.0f);
  RNA_def_property_update(prop, NC_NODE | NA_EDITED, "rna_Node_update");
}

static const EnumPropertyItem sh_tex_prop_interpolation_items[] = {
    {SHD_INTERP_LINEAR, "Linear", 0, "Linear", "Linear interpolation"},
    {SHD_INTERP_CLOSEST, "Closest", 0, "Closest", "No interpolation (sample closest texel)"},
    {SHD_INTERP_CUBIC, "Cubic", 0, "Cubic", "Cubic interpolation"},
    {SHD_INTERP_SMART, "Smart", 0, "Smart", "Bicubic when magnifying, else bilinear (OSL only)"},
    {0, nullptr, 0, nullptr, nullptr},
};

static void def_sh_tex_environment(StructRNA *srna)
{
  static const EnumPropertyItem prop_projection_items[] = {
      {SHD_PROJ_EQUIRECTANGULAR,
       "EQUIRECTANGULAR",
       0,
       "Equirectangular",
       "Equirectangular or latitude-longitude projection"},
      {SHD_PROJ_MIRROR_BALL,
       "MIRROR_BALL",
       0,
       "Mirror Ball",
       "Projection from an orthographic photo of a mirror ball"},
      {0, nullptr, 0, nullptr, nullptr},
  };

  PropertyRNA *prop;

  prop = RNA_def_property(srna, "image", PROP_POINTER, PROP_NONE);
  RNA_def_property_pointer_sdna(prop, nullptr, "id");
  RNA_def_property_struct_type(prop, "Image");
  RNA_def_property_flag(prop, PROP_EDITABLE);
  RNA_def_property_override_flag(prop, PROPOVERRIDE_OVERRIDABLE_LIBRARY);
  RNA_def_property_ui_text(prop, "Image", "");
  RNA_def_property_update(prop, NC_NODE | NA_EDITED, "rna_Node_tex_image_update");

  RNA_def_struct_sdna_from(srna, "NodeTexEnvironment", "storage");
  def_sh_tex(srna);

  prop = RNA_def_property(srna, "projection", PROP_ENUM, PROP_NONE);
  RNA_def_property_enum_items(prop, prop_projection_items);
  RNA_def_property_ui_text(prop, "Projection", "Projection of the input image");
  RNA_def_property_update(prop, 0, "rna_Node_update");

  prop = RNA_def_property(srna, "interpolation", PROP_ENUM, PROP_NONE);
  RNA_def_property_enum_items(prop, sh_tex_prop_interpolation_items);
  RNA_def_property_ui_text(prop, "Interpolation", "Texture interpolation");
  RNA_def_property_update(prop, 0, "rna_Node_update");

  prop = RNA_def_property(srna, "image_user", PROP_POINTER, PROP_NONE);
  RNA_def_property_flag(prop, PROP_NEVER_NULL);
  RNA_def_property_pointer_sdna(prop, nullptr, "iuser");
  RNA_def_property_ui_text(
      prop,
      "Image User",
      "Parameters defining which layer, pass and frame of the image is displayed");
  RNA_def_property_update(prop, 0, "rna_Node_update");
}

static void def_sh_tex_image(StructRNA *srna)
{
  static const EnumPropertyItem prop_projection_items[] = {
      {SHD_PROJ_FLAT,
       "FLAT",
       0,
       "Flat",
       "Image is projected flat using the X and Y coordinates of the texture vector"},
      {SHD_PROJ_BOX,
       "BOX",
       0,
       "Box",
       "Image is projected using different components for each side of the object space bounding "
       "box"},
      {SHD_PROJ_SPHERE,
       "SPHERE",
       0,
       "Sphere",
       "Image is projected spherically using the Z axis as central"},
      {SHD_PROJ_TUBE,
       "TUBE",
       0,
       "Tube",
       "Image is projected from the tube using the Z axis as central"},
      {0, nullptr, 0, nullptr, nullptr},
  };

  PropertyRNA *prop;

  prop = RNA_def_property(srna, "image", PROP_POINTER, PROP_NONE);
  RNA_def_property_pointer_sdna(prop, nullptr, "id");
  RNA_def_property_struct_type(prop, "Image");
  RNA_def_property_flag(prop, PROP_EDITABLE);
  RNA_def_property_override_flag(prop, PROPOVERRIDE_OVERRIDABLE_LIBRARY);
  RNA_def_property_ui_text(prop, "Image", "");
  RNA_def_property_update(prop, NC_NODE | NA_EDITED, "rna_Node_tex_image_update");

  RNA_def_struct_sdna_from(srna, "NodeTexImage", "storage");
  def_sh_tex(srna);

  prop = RNA_def_property(srna, "projection", PROP_ENUM, PROP_NONE);
  RNA_def_property_enum_items(prop, prop_projection_items);
  RNA_def_property_ui_text(
      prop, "Projection", "Method to project 2D image on object with a 3D texture vector");
  RNA_def_property_update(prop, 0, "rna_Node_update");

  prop = RNA_def_property(srna, "interpolation", PROP_ENUM, PROP_NONE);
  RNA_def_property_enum_items(prop, sh_tex_prop_interpolation_items);
  RNA_def_property_ui_text(prop, "Interpolation", "Texture interpolation");
  RNA_def_property_update(prop, 0, "rna_Node_update");

  prop = RNA_def_property(srna, "projection_blend", PROP_FLOAT, PROP_FACTOR);
  RNA_def_property_ui_text(
      prop, "Projection Blend", "For box projection, amount of blend to use between sides");
  RNA_def_property_update(prop, 0, "rna_Node_update");

  prop = RNA_def_property(srna, "extension", PROP_ENUM, PROP_NONE);
  RNA_def_property_enum_items(prop, prop_image_extension);
  RNA_def_property_ui_text(
      prop, "Extension", "How the image is extrapolated past its original bounds");
  RNA_def_property_translation_context(prop, BLT_I18NCONTEXT_ID_IMAGE);
  RNA_def_property_update(prop, 0, "rna_Node_update");

  prop = RNA_def_property(srna, "image_user", PROP_POINTER, PROP_NONE);
  RNA_def_property_flag(prop, PROP_NEVER_NULL);
  RNA_def_property_pointer_sdna(prop, nullptr, "iuser");
  RNA_def_property_ui_text(
      prop,
      "Image User",
      "Parameters defining which layer, pass and frame of the image is displayed");
  RNA_def_property_update(prop, 0, "rna_Node_update");
}

static void def_tex_combsep_color(StructRNA *srna)
{
  PropertyRNA *prop;

  prop = RNA_def_property(srna, "mode", PROP_ENUM, PROP_NONE);
  RNA_def_property_enum_sdna(prop, nullptr, "custom1");
  RNA_def_property_enum_items(prop, rna_node_combsep_color_items);
  RNA_def_property_ui_text(prop, "Mode", "Mode of color processing");
  RNA_def_property_update(prop, NC_NODE | NA_EDITED, "rna_Node_socket_update");
}

static void def_geo_image_texture(StructRNA *srna)
{
  static const EnumPropertyItem fn_tex_prop_interpolation_items[] = {
      {SHD_INTERP_LINEAR, "Linear", 0, "Linear", "Linear interpolation"},
      {SHD_INTERP_CLOSEST, "Closest", 0, "Closest", "No interpolation (sample closest texel)"},
      {SHD_INTERP_CUBIC, "Cubic", 0, "Cubic", "Cubic interpolation"},
      {0, nullptr, 0, nullptr, nullptr},
  };

  PropertyRNA *prop;

  RNA_def_struct_sdna_from(srna, "NodeGeometryImageTexture", "storage");

  prop = RNA_def_property(srna, "interpolation", PROP_ENUM, PROP_NONE);
  RNA_def_property_enum_items(prop, fn_tex_prop_interpolation_items);
  RNA_def_property_ui_text(prop, "Interpolation", "Method for smoothing values between pixels");
  RNA_def_property_update(prop, 0, "rna_Node_update");

  prop = RNA_def_property(srna, "extension", PROP_ENUM, PROP_NONE);
  RNA_def_property_enum_items(prop, prop_image_extension);
  RNA_def_property_ui_text(
      prop, "Extension", "How the image is extrapolated past its original bounds");
  RNA_def_property_translation_context(prop, BLT_I18NCONTEXT_ID_IMAGE);
  RNA_def_property_update(prop, 0, "rna_Node_update");
}

static void def_sh_tex_gradient(StructRNA *srna)
{
  static const EnumPropertyItem prop_gradient_type[] = {
      {SHD_BLEND_LINEAR, "LINEAR", 0, "Linear", "Create a linear progression"},
      {SHD_BLEND_QUADRATIC, "QUADRATIC", 0, "Quadratic", "Create a quadratic progression"},
      {SHD_BLEND_EASING,
       "EASING",
       0,
       "Easing",
       "Create a progression easing from one step to the next"},
      {SHD_BLEND_DIAGONAL, "DIAGONAL", 0, "Diagonal", "Create a diagonal progression"},
      {SHD_BLEND_SPHERICAL, "SPHERICAL", 0, "Spherical", "Create a spherical progression"},
      {SHD_BLEND_QUADRATIC_SPHERE,
       "QUADRATIC_SPHERE",
       0,
       "Quadratic Sphere",
       "Create a quadratic progression in the shape of a sphere"},
      {SHD_BLEND_RADIAL, "RADIAL", 0, "Radial", "Create a radial progression"},
      {0, nullptr, 0, nullptr, nullptr},
  };

  PropertyRNA *prop;

  RNA_def_struct_sdna_from(srna, "NodeTexGradient", "storage");
  def_sh_tex(srna);

  prop = RNA_def_property(srna, "gradient_type", PROP_ENUM, PROP_NONE);
  RNA_def_property_enum_items(prop, prop_gradient_type);
  RNA_def_property_ui_text(prop, "Gradient Type", "Style of the color blending");
  RNA_def_property_update(prop, 0, "rna_Node_update");
}

static void def_sh_tex_noise(StructRNA *srna)
{
  PropertyRNA *prop;

  RNA_def_struct_sdna_from(srna, "NodeTexNoise", "storage");
  def_sh_tex(srna);

  prop = RNA_def_property(srna, "noise_dimensions", PROP_ENUM, PROP_NONE);
  RNA_def_property_enum_sdna(prop, nullptr, "dimensions");
  RNA_def_property_enum_items(prop, rna_enum_node_tex_dimensions_items);
  RNA_def_property_ui_text(prop, "Dimensions", "Number of dimensions to output noise for");
  RNA_def_property_update(prop, 0, "rna_ShaderNode_socket_update");

  prop = RNA_def_property(srna, "normalize", PROP_BOOLEAN, PROP_NONE);
  RNA_def_property_boolean_sdna(prop, nullptr, "normalize", 0);
  RNA_def_property_ui_text(prop, "Normalize", "Normalize outputs to 0.0 to 1.0 range");
  RNA_def_property_update(prop, NC_NODE | NA_EDITED, "rna_Node_update");
}

static void def_sh_tex_checker(StructRNA *srna)
{
  RNA_def_struct_sdna_from(srna, "NodeTexChecker", "storage");
  def_sh_tex(srna);
}

static void def_sh_tex_brick(StructRNA *srna)
{
  PropertyRNA *prop;

  RNA_def_struct_sdna_from(srna, "NodeTexBrick", "storage");
  def_sh_tex(srna);

  prop = RNA_def_property(srna, "offset_frequency", PROP_INT, PROP_NONE);
  RNA_def_property_int_sdna(prop, nullptr, "offset_freq");
  RNA_def_property_int_default(prop, 2);
  RNA_def_property_range(prop, 1, 99);
  RNA_def_property_ui_text(prop, "Offset Frequency", "");
  RNA_def_property_update(prop, 0, "rna_Node_update");

  prop = RNA_def_property(srna, "squash_frequency", PROP_INT, PROP_NONE);
  RNA_def_property_int_sdna(prop, nullptr, "squash_freq");
  RNA_def_property_int_default(prop, 2);
  RNA_def_property_range(prop, 1, 99);
  RNA_def_property_ui_text(prop, "Squash Frequency", "");
  RNA_def_property_update(prop, 0, "rna_Node_update");

  prop = RNA_def_property(srna, "offset", PROP_FLOAT, PROP_NONE);
  RNA_def_property_float_sdna(prop, nullptr, "offset");
  RNA_def_property_float_default(prop, 0.5f);
  RNA_def_property_range(prop, 0.0f, 1.0f);
  RNA_def_property_ui_text(prop, "Offset Amount", "");
  RNA_def_property_update(prop, 0, "rna_Node_update");

  prop = RNA_def_property(srna, "squash", PROP_FLOAT, PROP_NONE);
  RNA_def_property_float_sdna(prop, nullptr, "squash");
  RNA_def_property_float_default(prop, 1.0f);
  RNA_def_property_range(prop, 0.0f, 99.0f);
  RNA_def_property_ui_text(prop, "Squash Amount", "");
  RNA_def_property_update(prop, 0, "rna_Node_update");
}

static void def_sh_tex_magic(StructRNA *srna)
{
  PropertyRNA *prop;

  RNA_def_struct_sdna_from(srna, "NodeTexMagic", "storage");
  def_sh_tex(srna);

  prop = RNA_def_property(srna, "turbulence_depth", PROP_INT, PROP_NONE);
  RNA_def_property_int_sdna(prop, nullptr, "depth");
  RNA_def_property_range(prop, 0, 10);
  RNA_def_property_ui_text(prop, "Depth", "Level of detail in the added turbulent noise");
  RNA_def_property_update(prop, 0, "rna_Node_update");
}

static void def_sh_tex_musgrave(StructRNA *srna)
{
  static const EnumPropertyItem prop_musgrave_type[] = {
      {SHD_MUSGRAVE_MULTIFRACTAL,
       "MULTIFRACTAL",
       0,
       "Multifractal",
       "More uneven result (varies with location), more similar to a real terrain"},
      {SHD_MUSGRAVE_RIDGED_MULTIFRACTAL,
       "RIDGED_MULTIFRACTAL",
       0,
       "Ridged Multifractal",
       "Create sharp peaks"},
      {SHD_MUSGRAVE_HYBRID_MULTIFRACTAL,
       "HYBRID_MULTIFRACTAL",
       0,
       "Hybrid Multifractal",
       "Create peaks and valleys with different roughness values"},
      {SHD_MUSGRAVE_FBM, "FBM", 0, "fBM", "Produce an unnatural homogeneous and isotropic result"},
      {SHD_MUSGRAVE_HETERO_TERRAIN,
       "HETERO_TERRAIN",
       0,
       "Hetero Terrain",
       "Similar to Hybrid Multifractal creates a heterogeneous terrain, but with the likeness of "
       "river channels"},
      {0, nullptr, 0, nullptr, nullptr},
  };

  PropertyRNA *prop;

  RNA_def_struct_sdna_from(srna, "NodeTexMusgrave", "storage");
  def_sh_tex(srna);

  prop = RNA_def_property(srna, "musgrave_dimensions", PROP_ENUM, PROP_NONE);
  RNA_def_property_enum_sdna(prop, nullptr, "dimensions");
  RNA_def_property_enum_items(prop, rna_enum_node_tex_dimensions_items);
  RNA_def_property_ui_text(prop, "Dimensions", "Number of dimensions to output noise for");
  RNA_def_property_update(prop, 0, "rna_ShaderNode_socket_update");

  prop = RNA_def_property(srna, "musgrave_type", PROP_ENUM, PROP_NONE);
  RNA_def_property_enum_sdna(prop, nullptr, "musgrave_type");
  RNA_def_property_enum_items(prop, prop_musgrave_type);
  RNA_def_property_ui_text(prop, "Type", "Type of the Musgrave texture");
  RNA_def_property_update(prop, 0, "rna_ShaderNode_socket_update");
}

static void def_sh_tex_voronoi(StructRNA *srna)
{
  static EnumPropertyItem prop_distance_items[] = {
      {SHD_VORONOI_EUCLIDEAN, "EUCLIDEAN", 0, "Euclidean", "Euclidean distance"},
      {SHD_VORONOI_MANHATTAN, "MANHATTAN", 0, "Manhattan", "Manhattan distance"},
      {SHD_VORONOI_CHEBYCHEV, "CHEBYCHEV", 0, "Chebychev", "Chebychev distance"},
      {SHD_VORONOI_MINKOWSKI, "MINKOWSKI", 0, "Minkowski", "Minkowski distance"},
      {0, nullptr, 0, nullptr, nullptr}};

  static EnumPropertyItem prop_feature_items[] = {
      {SHD_VORONOI_F1,
       "F1",
       0,
       "F1",
       "Computes the distance to the closest point as well as its position and color"},
      {SHD_VORONOI_F2,
       "F2",
       0,
       "F2",
       "Computes the distance to the second closest point as well as its position and color"},
      {SHD_VORONOI_SMOOTH_F1,
       "SMOOTH_F1",
       0,
       "Smooth F1",
       "Smoothed version of F1. Weighted sum of neighbor voronoi cells"},
      {SHD_VORONOI_DISTANCE_TO_EDGE,
       "DISTANCE_TO_EDGE",
       0,
       "Distance to Edge",
       "Computes the distance to the edge of the voronoi cell"},
      {SHD_VORONOI_N_SPHERE_RADIUS,
       "N_SPHERE_RADIUS",
       0,
       "N-Sphere Radius",
       "Computes the radius of the n-sphere inscribed in the voronoi cell"},
      {0, nullptr, 0, nullptr, nullptr}};

  PropertyRNA *prop;

  RNA_def_struct_sdna_from(srna, "NodeTexVoronoi", "storage");
  def_sh_tex(srna);

  prop = RNA_def_property(srna, "voronoi_dimensions", PROP_ENUM, PROP_NONE);
  RNA_def_property_enum_sdna(prop, nullptr, "dimensions");
  RNA_def_property_enum_items(prop, rna_enum_node_tex_dimensions_items);
  RNA_def_property_ui_text(prop, "Dimensions", "Number of dimensions to output noise for");
  RNA_def_property_update(prop, 0, "rna_ShaderNode_socket_update");

  prop = RNA_def_property(srna, "distance", PROP_ENUM, PROP_NONE);
  RNA_def_property_enum_sdna(prop, nullptr, "distance");
  RNA_def_property_enum_items(prop, prop_distance_items);
  RNA_def_property_ui_text(
      prop, "Distance Metric", "The distance metric used to compute the texture");
  RNA_def_property_update(prop, 0, "rna_ShaderNode_socket_update");

  prop = RNA_def_property(srna, "feature", PROP_ENUM, PROP_NONE);
  RNA_def_property_enum_sdna(prop, nullptr, "feature");
  RNA_def_property_enum_items(prop, prop_feature_items);
  RNA_def_property_ui_text(
      prop, "Feature Output", "The Voronoi feature that the node will compute");
  RNA_def_property_update(prop, 0, "rna_ShaderNode_socket_update");

  prop = RNA_def_property(srna, "normalize", PROP_BOOLEAN, PROP_NONE);
  RNA_def_property_boolean_sdna(prop, nullptr, "normalize", 0);
  RNA_def_property_ui_text(prop, "Normalize", "Normalize output Distance to 0.0 to 1.0 range");
  RNA_def_property_update(prop, NC_NODE | NA_EDITED, "rna_Node_update");
}

static void def_sh_tex_wave(StructRNA *srna)
{
  static const EnumPropertyItem prop_wave_type_items[] = {
      {SHD_WAVE_BANDS, "BANDS", 0, "Bands", "Use standard wave texture in bands"},
      {SHD_WAVE_RINGS, "RINGS", 0, "Rings", "Use wave texture in rings"},
      {0, nullptr, 0, nullptr, nullptr},
  };

  static EnumPropertyItem prop_wave_bands_direction_items[] = {
      {SHD_WAVE_BANDS_DIRECTION_X, "X", 0, "X", "Bands across X axis"},
      {SHD_WAVE_BANDS_DIRECTION_Y, "Y", 0, "Y", "Bands across Y axis"},
      {SHD_WAVE_BANDS_DIRECTION_Z, "Z", 0, "Z", "Bands across Z axis"},
      {SHD_WAVE_BANDS_DIRECTION_DIAGONAL, "DIAGONAL", 0, "Diagonal", "Bands across diagonal axis"},
      {0, nullptr, 0, nullptr, nullptr},
  };

  static EnumPropertyItem prop_wave_rings_direction_items[] = {
      {SHD_WAVE_RINGS_DIRECTION_X, "X", 0, "X", "Rings along X axis"},
      {SHD_WAVE_RINGS_DIRECTION_Y, "Y", 0, "Y", "Rings along Y axis"},
      {SHD_WAVE_RINGS_DIRECTION_Z, "Z", 0, "Z", "Rings along Z axis"},
      {SHD_WAVE_RINGS_DIRECTION_SPHERICAL,
       "SPHERICAL",
       0,
       "Spherical",
       "Rings along spherical distance"},
      {0, nullptr, 0, nullptr, nullptr},
  };

  static const EnumPropertyItem prop_wave_profile_items[] = {
      {SHD_WAVE_PROFILE_SIN, "SIN", 0, "Sine", "Use a standard sine profile"},
      {SHD_WAVE_PROFILE_SAW, "SAW", 0, "Saw", "Use a sawtooth profile"},
      {SHD_WAVE_PROFILE_TRI, "TRI", 0, "Triangle", "Use a triangle profile"},
      {0, nullptr, 0, nullptr, nullptr},
  };

  PropertyRNA *prop;

  RNA_def_struct_sdna_from(srna, "NodeTexWave", "storage");
  def_sh_tex(srna);

  prop = RNA_def_property(srna, "wave_type", PROP_ENUM, PROP_NONE);
  RNA_def_property_enum_sdna(prop, nullptr, "wave_type");
  RNA_def_property_enum_items(prop, prop_wave_type_items);
  RNA_def_property_ui_text(prop, "Wave Type", "");
  RNA_def_property_update(prop, 0, "rna_Node_update");

  prop = RNA_def_property(srna, "bands_direction", PROP_ENUM, PROP_NONE);
  RNA_def_property_enum_sdna(prop, nullptr, "bands_direction");
  RNA_def_property_enum_items(prop, prop_wave_bands_direction_items);
  RNA_def_property_ui_text(prop, "Bands Direction", "");
  RNA_def_property_update(prop, 0, "rna_Node_update");

  prop = RNA_def_property(srna, "rings_direction", PROP_ENUM, PROP_NONE);
  RNA_def_property_enum_sdna(prop, nullptr, "rings_direction");
  RNA_def_property_enum_items(prop, prop_wave_rings_direction_items);
  RNA_def_property_ui_text(prop, "Rings Direction", "");
  RNA_def_property_update(prop, 0, "rna_Node_update");

  prop = RNA_def_property(srna, "wave_profile", PROP_ENUM, PROP_NONE);
  RNA_def_property_enum_sdna(prop, nullptr, "wave_profile");
  RNA_def_property_enum_items(prop, prop_wave_profile_items);
  RNA_def_property_ui_text(prop, "Wave Profile", "");
  RNA_def_property_update(prop, 0, "rna_Node_update");
}

static void def_sh_tex_white_noise(StructRNA *srna)
{
  PropertyRNA *prop;

  prop = RNA_def_property(srna, "noise_dimensions", PROP_ENUM, PROP_NONE);
  RNA_def_property_enum_sdna(prop, nullptr, "custom1");
  RNA_def_property_enum_items(prop, rna_enum_node_tex_dimensions_items);
  RNA_def_property_ui_text(prop, "Dimensions", "Number of dimensions to output noise for");
  RNA_def_property_update(prop, NC_NODE | NA_EDITED, "rna_ShaderNode_socket_update");
}

static void def_sh_tex_coord(StructRNA *srna)
{
  PropertyRNA *prop;

  prop = RNA_def_property(srna, "object", PROP_POINTER, PROP_NONE);
  RNA_def_property_pointer_sdna(prop, nullptr, "id");
  RNA_def_property_struct_type(prop, "Object");
  RNA_def_property_flag(prop, PROP_EDITABLE | PROP_ID_REFCOUNT);
  RNA_def_property_override_flag(prop, PROPOVERRIDE_OVERRIDABLE_LIBRARY);
  RNA_def_property_ui_text(
      prop, "Object", "Use coordinates from this object (for object texture coordinates output)");
  RNA_def_property_update(prop, NC_NODE | NA_EDITED, "rna_Node_update_relations");

  prop = RNA_def_property(srna, "from_instancer", PROP_BOOLEAN, PROP_NONE);
  RNA_def_property_boolean_sdna(prop, nullptr, "custom1", 1);
  RNA_def_property_ui_text(
      prop, "From Instancer", "Use the parent of the instance object if possible");
  RNA_def_property_update(prop, NC_NODE | NA_EDITED, "rna_Node_update");
}

static void def_sh_vect_transform(StructRNA *srna)
{
  static const EnumPropertyItem prop_vect_type_items[] = {
      {SHD_VECT_TRANSFORM_TYPE_POINT, "POINT", 0, "Point", "Transform a point"},
      {SHD_VECT_TRANSFORM_TYPE_VECTOR, "VECTOR", 0, "Vector", "Transform a direction vector"},
      {SHD_VECT_TRANSFORM_TYPE_NORMAL,
       "NORMAL",
       0,
       "Normal",
       "Transform a normal vector with unit length"},
      {0, nullptr, 0, nullptr, nullptr},
  };

  static const EnumPropertyItem prop_vect_space_items[] = {
      {SHD_VECT_TRANSFORM_SPACE_WORLD, "WORLD", 0, "World", ""},
      {SHD_VECT_TRANSFORM_SPACE_OBJECT, "OBJECT", 0, "Object", ""},
      {SHD_VECT_TRANSFORM_SPACE_CAMERA, "CAMERA", 0, "Camera", ""},
      {0, nullptr, 0, nullptr, nullptr},
  };

  PropertyRNA *prop;

  RNA_def_struct_sdna_from(srna, "NodeShaderVectTransform", "storage");

  prop = RNA_def_property(srna, "vector_type", PROP_ENUM, PROP_NONE);
  RNA_def_property_enum_sdna(prop, nullptr, "type");
  RNA_def_property_enum_items(prop, prop_vect_type_items);
  RNA_def_property_ui_text(prop, "Type", "");
  RNA_def_property_update(prop, 0, "rna_Node_update");

  prop = RNA_def_property(srna, "convert_from", PROP_ENUM, PROP_NONE);
  RNA_def_property_enum_items(prop, prop_vect_space_items);
  RNA_def_property_ui_text(prop, "Convert From", "Space to convert from");
  RNA_def_property_update(prop, 0, "rna_Node_update");

  prop = RNA_def_property(srna, "convert_to", PROP_ENUM, PROP_NONE);
  RNA_def_property_enum_items(prop, prop_vect_space_items);
  RNA_def_property_ui_text(prop, "Convert To", "Space to convert to");
  RNA_def_property_update(prop, 0, "rna_Node_update");
}

static void def_sh_tex_wireframe(StructRNA *srna)
{
  PropertyRNA *prop;

  prop = RNA_def_property(srna, "use_pixel_size", PROP_BOOLEAN, PROP_NONE);
  RNA_def_property_boolean_sdna(prop, nullptr, "custom1", 1);
  RNA_def_property_ui_text(prop, "Pixel Size", "Use screen pixel size instead of world units");
  RNA_def_property_translation_context(prop, BLT_I18NCONTEXT_UNIT);
  RNA_def_property_update(prop, NC_NODE | NA_EDITED, "rna_Node_update");
}

static void def_sh_tex_pointdensity(StructRNA *srna)
{
  PropertyRNA *prop;

  FunctionRNA *func;
  PropertyRNA *parm;

  static const EnumPropertyItem point_source_items[] = {
      {SHD_POINTDENSITY_SOURCE_PSYS,
       "PARTICLE_SYSTEM",
       0,
       "Particle System",
       "Generate point density from a particle system"},
      {SHD_POINTDENSITY_SOURCE_OBJECT,
       "OBJECT",
       0,
       "Object Vertices",
       "Generate point density from an object's vertices"},
      {0, nullptr, 0, nullptr, nullptr},
  };

  static const EnumPropertyItem prop_interpolation_items[] = {
      {SHD_INTERP_CLOSEST, "Closest", 0, "Closest", "No interpolation (sample closest texel)"},
      {SHD_INTERP_LINEAR, "Linear", 0, "Linear", "Linear interpolation"},
      {SHD_INTERP_CUBIC, "Cubic", 0, "Cubic", "Cubic interpolation"},
      {0, nullptr, 0, nullptr, nullptr},
  };

  static const EnumPropertyItem space_items[] = {
      {SHD_POINTDENSITY_SPACE_OBJECT, "OBJECT", 0, "Object Space", ""},
      {SHD_POINTDENSITY_SPACE_WORLD, "WORLD", 0, "World Space", ""},
      {0, nullptr, 0, nullptr, nullptr},
  };

  static const EnumPropertyItem particle_color_source_items[] = {
      {SHD_POINTDENSITY_COLOR_PARTAGE,
       "PARTICLE_AGE",
       0,
       "Particle Age",
       "Lifetime mapped as 0.0 to 1.0 intensity"},
      {SHD_POINTDENSITY_COLOR_PARTSPEED,
       "PARTICLE_SPEED",
       0,
       "Particle Speed",
       "Particle speed (absolute magnitude of velocity) mapped as 0.0 to 1.0 intensity"},
      {SHD_POINTDENSITY_COLOR_PARTVEL,
       "PARTICLE_VELOCITY",
       0,
       "Particle Velocity",
       "XYZ velocity mapped to RGB colors"},
      {0, nullptr, 0, nullptr, nullptr},
  };

  static const EnumPropertyItem vertex_color_source_items[] = {
      {SHD_POINTDENSITY_COLOR_VERTCOL, "VERTEX_COLOR", 0, "Vertex Color", "Vertex color layer"},
      {SHD_POINTDENSITY_COLOR_VERTWEIGHT,
       "VERTEX_WEIGHT",
       0,
       "Vertex Weight",
       "Vertex group weight"},
      {SHD_POINTDENSITY_COLOR_VERTNOR,
       "VERTEX_NORMAL",
       0,
       "Vertex Normal",
       "XYZ normal vector mapped to RGB colors"},
      {0, nullptr, 0, nullptr, nullptr},
  };

  prop = RNA_def_property(srna, "object", PROP_POINTER, PROP_NONE);
  RNA_def_property_pointer_sdna(prop, nullptr, "id");
  RNA_def_property_struct_type(prop, "Object");
  RNA_def_property_flag(prop, PROP_EDITABLE | PROP_ID_REFCOUNT);
  RNA_def_property_override_flag(prop, PROPOVERRIDE_OVERRIDABLE_LIBRARY);
  RNA_def_property_ui_text(prop, "Object", "Object to take point data from");
  RNA_def_property_update(prop, NC_NODE | NA_EDITED, "rna_Node_update");

  RNA_def_struct_sdna_from(srna, "NodeShaderTexPointDensity", "storage");

  prop = RNA_def_property(srna, "point_source", PROP_ENUM, PROP_NONE);
  RNA_def_property_enum_items(prop, point_source_items);
  RNA_def_property_ui_text(prop, "Point Source", "Point data to use as renderable point density");
  RNA_def_property_update(prop, NC_NODE | NA_EDITED, "rna_Node_update");

  prop = RNA_def_property(srna, "particle_system", PROP_POINTER, PROP_NONE);
  RNA_def_property_ui_text(prop, "Particle System", "Particle System to render as points");
  RNA_def_property_struct_type(prop, "ParticleSystem");
  RNA_def_property_pointer_funcs(prop,
                                 "rna_ShaderNodePointDensity_psys_get",
                                 "rna_ShaderNodePointDensity_psys_set",
                                 nullptr,
                                 nullptr);
  RNA_def_property_flag(prop, PROP_EDITABLE);
  RNA_def_property_override_flag(prop, PROPOVERRIDE_OVERRIDABLE_LIBRARY);
  RNA_def_property_update(prop, NC_NODE | NA_EDITED, "rna_Node_update");

  prop = RNA_def_property(srna, "resolution", PROP_INT, PROP_NONE);
  RNA_def_property_range(prop, 1, 32768);
  RNA_def_property_ui_text(
      prop, "Resolution", "Resolution used by the texture holding the point density");
  RNA_def_property_update(prop, NC_NODE | NA_EDITED, "rna_Node_update");

  prop = RNA_def_property(srna, "radius", PROP_FLOAT, PROP_NONE);
  RNA_def_property_float_sdna(prop, nullptr, "radius");
  RNA_def_property_range(prop, 0.001, FLT_MAX);
  RNA_def_property_ui_text(
      prop, "Radius", "Radius from the shaded sample to look for points within");
  RNA_def_property_update(prop, NC_NODE | NA_EDITED, "rna_Node_update");

  prop = RNA_def_property(srna, "space", PROP_ENUM, PROP_NONE);
  RNA_def_property_enum_items(prop, space_items);
  RNA_def_property_ui_text(prop, "Space", "Coordinate system to calculate voxels in");
  RNA_def_property_update(prop, 0, "rna_Node_update");

  prop = RNA_def_property(srna, "interpolation", PROP_ENUM, PROP_NONE);
  RNA_def_property_enum_items(prop, prop_interpolation_items);
  RNA_def_property_ui_text(prop, "Interpolation", "Texture interpolation");
  RNA_def_property_update(prop, 0, "rna_Node_update");

  prop = RNA_def_property(srna, "particle_color_source", PROP_ENUM, PROP_NONE);
  RNA_def_property_enum_sdna(prop, nullptr, "color_source");
  RNA_def_property_enum_items(prop, particle_color_source_items);
  RNA_def_property_ui_text(prop, "Color Source", "Data to derive color results from");
  RNA_def_property_update(prop, 0, "rna_Node_update");

  prop = RNA_def_property(srna, "vertex_color_source", PROP_ENUM, PROP_NONE);
  RNA_def_property_enum_sdna(prop, nullptr, "ob_color_source");
  RNA_def_property_enum_items(prop, vertex_color_source_items);
  RNA_def_property_ui_text(prop, "Color Source", "Data to derive color results from");
  RNA_def_property_update(prop, 0, "rna_Node_update");

  prop = RNA_def_property(srna, "vertex_attribute_name", PROP_STRING, PROP_NONE);
  RNA_def_property_ui_text(prop, "Vertex Attribute Name", "Vertex attribute to use for color");
  RNA_def_property_update(prop, NC_NODE | NA_EDITED, "rna_Node_update");

  func = RNA_def_function(srna, "cache_point_density", "rna_ShaderNodePointDensity_density_cache");
  RNA_def_function_ui_description(func, "Cache point density data for later calculation");
  RNA_def_pointer(func, "depsgraph", "Depsgraph", "", "");

  func = RNA_def_function(srna, "calc_point_density", "rna_ShaderNodePointDensity_density_calc");
  RNA_def_function_ui_description(func, "Calculate point density");
  RNA_def_pointer(func, "depsgraph", "Depsgraph", "", "");
  /* TODO: See how array size of 0 works, this shouldn't be used. */
  parm = RNA_def_float_array(func, "rgba_values", 1, nullptr, 0, 0, "", "RGBA Values", 0, 0);
  RNA_def_parameter_flags(parm, PROP_DYNAMIC, ParameterFlag(0));
  RNA_def_function_output(func, parm);

  func = RNA_def_function(
      srna, "calc_point_density_minmax", "rna_ShaderNodePointDensity_density_minmax");
  RNA_def_function_ui_description(func, "Calculate point density");
  RNA_def_pointer(func, "depsgraph", "Depsgraph", "", "");
  parm = RNA_def_property(func, "min", PROP_FLOAT, PROP_COORDS);
  RNA_def_property_array(parm, 3);
  RNA_def_parameter_flags(parm, PROP_THICK_WRAP, ParameterFlag(0));
  RNA_def_function_output(func, parm);
  parm = RNA_def_property(func, "max", PROP_FLOAT, PROP_COORDS);
  RNA_def_property_array(parm, 3);
  RNA_def_parameter_flags(parm, PROP_THICK_WRAP, ParameterFlag(0));
  RNA_def_function_output(func, parm);
}

static void def_glossy(StructRNA *srna)
{
  PropertyRNA *prop;

  prop = RNA_def_property(srna, "distribution", PROP_ENUM, PROP_NONE);
  RNA_def_property_enum_sdna(prop, nullptr, "custom1");
  RNA_def_property_enum_items(prop, node_glossy_items);
  RNA_def_property_ui_text(prop, "Distribution", "Light scattering distribution on rough surface");
  RNA_def_property_update(prop, NC_NODE | NA_EDITED, "rna_Node_update");
}

static void def_glass(StructRNA *srna)
{
  PropertyRNA *prop;

  prop = RNA_def_property(srna, "distribution", PROP_ENUM, PROP_NONE);
  RNA_def_property_enum_sdna(prop, nullptr, "custom1");
  RNA_def_property_enum_items(prop, node_glass_items);
  RNA_def_property_ui_text(prop, "Distribution", "Light scattering distribution on rough surface");
  RNA_def_property_update(prop, NC_NODE | NA_EDITED, "rna_Node_update");
}

static void def_sheen(StructRNA *srna)
{
  PropertyRNA *prop;

  prop = RNA_def_property(srna, "distribution", PROP_ENUM, PROP_NONE);
  RNA_def_property_enum_sdna(prop, nullptr, "custom1");
  RNA_def_property_enum_items(prop, node_sheen_items);
  RNA_def_property_ui_text(prop, "Distribution", "Sheen shading model");
  RNA_def_property_update(prop, NC_NODE | NA_EDITED, "rna_Node_update");
}

static void def_principled(StructRNA *srna)
{
  PropertyRNA *prop;

  prop = RNA_def_property(srna, "distribution", PROP_ENUM, PROP_NONE);
  RNA_def_property_enum_sdna(prop, nullptr, "custom1");
  RNA_def_property_enum_items(prop, node_principled_distribution_items);
  RNA_def_property_ui_text(prop, "Distribution", "Light scattering distribution on rough surface");
  RNA_def_property_update(prop, NC_NODE | NA_EDITED, "rna_ShaderNode_socket_update");

  prop = RNA_def_property(srna, "subsurface_method", PROP_ENUM, PROP_NONE);
  RNA_def_property_enum_sdna(prop, nullptr, "custom2");
  RNA_def_property_enum_items(prop, node_subsurface_method_items);
  RNA_def_property_ui_text(
      prop, "Subsurface Method", "Method for rendering subsurface scattering");
  RNA_def_property_update(prop, NC_NODE | NA_EDITED, "rna_ShaderNode_socket_update");
}

static void def_refraction(StructRNA *srna)
{
  PropertyRNA *prop;

  prop = RNA_def_property(srna, "distribution", PROP_ENUM, PROP_NONE);
  RNA_def_property_enum_sdna(prop, nullptr, "custom1");
  RNA_def_property_enum_items(prop, node_refraction_items);
  RNA_def_property_ui_text(prop, "Distribution", "Light scattering distribution on rough surface");
  RNA_def_property_update(prop, NC_NODE | NA_EDITED, "rna_Node_update");
}

static void def_toon(StructRNA *srna)
{
  PropertyRNA *prop;

  prop = RNA_def_property(srna, "component", PROP_ENUM, PROP_NONE);
  RNA_def_property_enum_sdna(prop, nullptr, "custom1");
  RNA_def_property_enum_items(prop, node_toon_items);
  RNA_def_property_ui_text(prop, "Component", "Toon BSDF component to use");
  RNA_def_property_update(prop, NC_NODE | NA_EDITED, "rna_Node_update");
}

static void def_sh_bump(StructRNA *srna)
{
  PropertyRNA *prop;

  prop = RNA_def_property(srna, "invert", PROP_BOOLEAN, PROP_NONE);
  RNA_def_property_boolean_sdna(prop, nullptr, "custom1", 1);
  RNA_def_property_ui_text(
      prop, "Invert", "Invert the bump mapping direction to push into the surface instead of out");
  RNA_def_property_update(prop, NC_NODE | NA_EDITED, "rna_Node_update");
}

static void def_hair(StructRNA *srna)
{
  PropertyRNA *prop;

  prop = RNA_def_property(srna, "component", PROP_ENUM, PROP_NONE);
  RNA_def_property_enum_sdna(prop, nullptr, "custom1");
  RNA_def_property_enum_items(prop, node_hair_items);
  RNA_def_property_ui_text(prop, "Component", "Hair BSDF component to use");
  RNA_def_property_update(prop, NC_NODE | NA_EDITED, "rna_Node_update");
}

/* RNA initialization for the custom properties. */
static void def_hair_principled(StructRNA *srna)
{
  PropertyRNA *prop;

  RNA_def_struct_sdna_from(srna, "NodeShaderHairPrincipled", "storage");

  prop = RNA_def_property(srna, "model", PROP_ENUM, PROP_NONE);
  RNA_def_property_enum_sdna(prop, nullptr, "model");
  RNA_def_property_ui_text(prop, "Scattering model", "Select from Chiang or Huang model");
  RNA_def_property_enum_items(prop, node_principled_hair_model_items);
  RNA_def_property_enum_default(prop, SHD_PRINCIPLED_HAIR_HUANG);
  /* Upon editing, update both the node data AND the UI representation */
  /* (This effectively shows/hides the relevant sockets) */
  RNA_def_property_update(prop, NC_NODE | NA_EDITED, "rna_ShaderNode_socket_update");

  prop = RNA_def_property(srna, "parametrization", PROP_ENUM, PROP_NONE);
  RNA_def_property_enum_sdna(prop, nullptr, "parametrization");
  RNA_def_property_ui_text(
      prop, "Color Parametrization", "Select the shader's color parametrization");
  RNA_def_property_enum_items(prop, node_principled_hair_parametrization_items);
  RNA_def_property_enum_default(prop, SHD_PRINCIPLED_HAIR_REFLECTANCE);
  RNA_def_property_update(prop, NC_NODE | NA_EDITED, "rna_ShaderNode_socket_update");
}

static void def_sh_uvmap(StructRNA *srna)
{
  PropertyRNA *prop;

  prop = RNA_def_property(srna, "from_instancer", PROP_BOOLEAN, PROP_NONE);
  RNA_def_property_boolean_sdna(prop, nullptr, "custom1", 1);
  RNA_def_property_ui_text(
      prop, "From Instancer", "Use the parent of the instance object if possible");
  RNA_def_property_update(prop, NC_NODE | NA_EDITED, "rna_Node_update");

  RNA_def_struct_sdna_from(srna, "NodeShaderUVMap", "storage");

  prop = RNA_def_property(srna, "uv_map", PROP_STRING, PROP_NONE);
  RNA_def_property_ui_text(prop, "UV Map", "UV coordinates to be used for mapping");
  RNA_def_property_update(prop, NC_NODE | NA_EDITED, "rna_Node_update");

  RNA_def_struct_sdna_from(srna, "bNode", nullptr);
}

static void def_sh_vertex_color(StructRNA *srna)
{
  PropertyRNA *prop;

  RNA_def_struct_sdna_from(srna, "NodeShaderVertexColor", "storage");

  prop = RNA_def_property(srna, "layer_name", PROP_STRING, PROP_NONE);
  RNA_def_property_ui_text(prop, "Color Attribute", "Color Attribute");
  RNA_def_property_update(prop, NC_NODE | NA_EDITED, "rna_Node_update");

  RNA_def_struct_sdna_from(srna, "bNode", nullptr);
}

static void def_sh_uvalongstroke(StructRNA *srna)
{
  PropertyRNA *prop;

  prop = RNA_def_property(srna, "use_tips", PROP_BOOLEAN, PROP_NONE);
  RNA_def_property_boolean_sdna(prop, nullptr, "custom1", 1);
  RNA_def_property_ui_text(
      prop, "Use Tips", "Lower half of the texture is for tips of the stroke");
  RNA_def_property_update(prop, NC_NODE | NA_EDITED, "rna_Node_update");
}

static void def_sh_normal_map(StructRNA *srna)
{
  static const EnumPropertyItem prop_space_items[] = {
      {SHD_SPACE_TANGENT, "TANGENT", 0, "Tangent Space", "Tangent space normal mapping"},
      {SHD_SPACE_OBJECT, "OBJECT", 0, "Object Space", "Object space normal mapping"},
      {SHD_SPACE_WORLD, "WORLD", 0, "World Space", "World space normal mapping"},
      {SHD_SPACE_BLENDER_OBJECT,
       "BLENDER_OBJECT",
       0,
       "Blender Object Space",
       "Object space normal mapping, compatible with Blender render baking"},
      {SHD_SPACE_BLENDER_WORLD,
       "BLENDER_WORLD",
       0,
       "Blender World Space",
       "World space normal mapping, compatible with Blender render baking"},
      {0, nullptr, 0, nullptr, nullptr},
  };

  PropertyRNA *prop;

  RNA_def_struct_sdna_from(srna, "NodeShaderNormalMap", "storage");

  prop = RNA_def_property(srna, "space", PROP_ENUM, PROP_NONE);
  RNA_def_property_enum_items(prop, prop_space_items);
  RNA_def_property_ui_text(prop, "Space", "Space of the input normal");
  RNA_def_property_update(prop, 0, "rna_Node_update");

  prop = RNA_def_property(srna, "uv_map", PROP_STRING, PROP_NONE);
  RNA_def_property_ui_text(prop, "UV Map", "UV Map for tangent space maps");
  RNA_def_property_update(prop, NC_NODE | NA_EDITED, "rna_Node_update");

  RNA_def_struct_sdna_from(srna, "bNode", nullptr);
}

static void def_sh_displacement(StructRNA *srna)
{
  static const EnumPropertyItem prop_space_items[] = {
      {SHD_SPACE_OBJECT,
       "OBJECT",
       0,
       "Object Space",
       "Displacement is in object space, affected by object scale"},
      {SHD_SPACE_WORLD,
       "WORLD",
       0,
       "World Space",
       "Displacement is in world space, not affected by object scale"},
      {0, nullptr, 0, nullptr, nullptr},
  };

  PropertyRNA *prop;

  prop = RNA_def_property(srna, "space", PROP_ENUM, PROP_NONE);
  RNA_def_property_enum_sdna(prop, nullptr, "custom1");
  RNA_def_property_enum_items(prop, prop_space_items);
  RNA_def_property_ui_text(prop, "Space", "Space of the input height");
  RNA_def_property_update(prop, 0, "rna_Node_update");

  RNA_def_struct_sdna_from(srna, "bNode", nullptr);
}

static void def_sh_vector_displacement(StructRNA *srna)
{
  static const EnumPropertyItem prop_space_items[] = {
      {SHD_SPACE_TANGENT,
       "TANGENT",
       0,
       "Tangent Space",
       "Tangent space vector displacement mapping"},
      {SHD_SPACE_OBJECT, "OBJECT", 0, "Object Space", "Object space vector displacement mapping"},
      {SHD_SPACE_WORLD, "WORLD", 0, "World Space", "World space vector displacement mapping"},
      {0, nullptr, 0, nullptr, nullptr},
  };

  PropertyRNA *prop;

  prop = RNA_def_property(srna, "space", PROP_ENUM, PROP_NONE);
  RNA_def_property_enum_sdna(prop, nullptr, "custom1");
  RNA_def_property_enum_items(prop, prop_space_items);
  RNA_def_property_ui_text(prop, "Space", "Space of the input height");
  RNA_def_property_update(prop, 0, "rna_Node_update");

  RNA_def_struct_sdna_from(srna, "bNode", nullptr);
}

static void def_sh_tangent(StructRNA *srna)
{
  static const EnumPropertyItem prop_direction_type_items[] = {
      {SHD_TANGENT_RADIAL, "RADIAL", 0, "Radial", "Radial tangent around the X, Y or Z axis"},
      {SHD_TANGENT_UVMAP, "UV_MAP", 0, "UV Map", "Tangent from UV map"},
      {0, nullptr, 0, nullptr, nullptr},
  };

  static const EnumPropertyItem prop_axis_items[] = {
      {SHD_TANGENT_AXIS_X, "X", 0, "X", "X axis"},
      {SHD_TANGENT_AXIS_Y, "Y", 0, "Y", "Y axis"},
      {SHD_TANGENT_AXIS_Z, "Z", 0, "Z", "Z axis"},
      {0, nullptr, 0, nullptr, nullptr},
  };

  PropertyRNA *prop;

  RNA_def_struct_sdna_from(srna, "NodeShaderTangent", "storage");

  prop = RNA_def_property(srna, "direction_type", PROP_ENUM, PROP_NONE);
  RNA_def_property_enum_items(prop, prop_direction_type_items);
  RNA_def_property_ui_text(prop, "Direction", "Method to use for the tangent");
  RNA_def_property_update(prop, 0, "rna_Node_update");

  prop = RNA_def_property(srna, "axis", PROP_ENUM, PROP_NONE);
  RNA_def_property_enum_items(prop, prop_axis_items);
  RNA_def_property_ui_text(prop, "Axis", "Axis for radial tangents");
  RNA_def_property_update(prop, 0, "rna_Node_update");

  prop = RNA_def_property(srna, "uv_map", PROP_STRING, PROP_NONE);
  RNA_def_property_ui_text(prop, "UV Map", "UV Map for tangent generated from UV");
  RNA_def_property_update(prop, NC_NODE | NA_EDITED, "rna_Node_update");

  RNA_def_struct_sdna_from(srna, "bNode", nullptr);
}

static void def_sh_bevel(StructRNA *srna)
{
  PropertyRNA *prop;

  prop = RNA_def_property(srna, "samples", PROP_INT, PROP_UNSIGNED);
  RNA_def_property_int_sdna(prop, nullptr, "custom1");
  RNA_def_property_range(prop, 2, 128);
  RNA_def_property_ui_range(prop, 2, 16, 1, 1);
  RNA_def_property_ui_text(prop, "Samples", "Number of rays to trace per shader evaluation");
  RNA_def_property_update(prop, 0, "rna_Node_update");
}

static void def_sh_ambient_occlusion(StructRNA *srna)
{
  PropertyRNA *prop;

  prop = RNA_def_property(srna, "samples", PROP_INT, PROP_UNSIGNED);
  RNA_def_property_int_sdna(prop, nullptr, "custom1");
  RNA_def_property_range(prop, 1, 128);
  RNA_def_property_ui_text(prop, "Samples", "Number of rays to trace per shader evaluation");
  RNA_def_property_update(prop, 0, "rna_Node_update");

  prop = RNA_def_property(srna, "inside", PROP_BOOLEAN, PROP_NONE);
  RNA_def_property_boolean_sdna(prop, nullptr, "custom2", SHD_AO_INSIDE);
  RNA_def_property_ui_text(prop, "Inside", "Trace rays towards the inside of the object");
  RNA_def_property_update(prop, NC_NODE | NA_EDITED, "rna_Node_update");

  prop = RNA_def_property(srna, "only_local", PROP_BOOLEAN, PROP_NONE);
  RNA_def_property_boolean_sdna(prop, nullptr, "custom2", SHD_AO_LOCAL);
  RNA_def_property_ui_text(
      prop, "Only Local", "Only consider the object itself when computing AO");
  RNA_def_property_update(prop, NC_NODE | NA_EDITED, "rna_Node_update");
}

static void def_sh_subsurface(StructRNA *srna)
{
  PropertyRNA *prop;

  prop = RNA_def_property(srna, "falloff", PROP_ENUM, PROP_NONE);
  RNA_def_property_enum_sdna(prop, nullptr, "custom1");
  RNA_def_property_enum_items(prop, node_subsurface_method_items);
  RNA_def_property_ui_text(prop, "Method", "Method for rendering subsurface scattering");
  RNA_def_property_update(prop, NC_NODE | NA_EDITED, "rna_ShaderNode_socket_update");
}

static void def_sh_tex_ies(StructRNA *srna)
{
  PropertyRNA *prop;

  prop = RNA_def_property(srna, "ies", PROP_POINTER, PROP_NONE);
  RNA_def_property_pointer_sdna(prop, nullptr, "id");
  RNA_def_property_struct_type(prop, "Text");
  RNA_def_property_flag(prop, PROP_EDITABLE | PROP_ID_REFCOUNT);
  RNA_def_property_override_flag(prop, PROPOVERRIDE_OVERRIDABLE_LIBRARY);
  RNA_def_property_ui_text(prop, "IES Text", "Internal IES file");
  RNA_def_property_update(prop, NC_NODE | NA_EDITED, "rna_Node_update");

  RNA_def_struct_sdna_from(srna, "NodeShaderTexIES", "storage");

  prop = RNA_def_property(srna, "filepath", PROP_STRING, PROP_FILEPATH);
  RNA_def_property_ui_text(prop, "File Path", "IES light path");
  RNA_def_property_update(prop, NC_NODE | NA_EDITED, "rna_Node_update");

  prop = RNA_def_property(srna, "mode", PROP_ENUM, PROP_NONE);
  RNA_def_property_enum_funcs(prop, nullptr, "rna_ShaderNodeTexIES_mode_set", nullptr);
  RNA_def_property_enum_items(prop, node_ies_mode_items);
  RNA_def_property_ui_text(
      prop, "Source", "Whether the IES file is loaded from disk or from a text data-block");
  RNA_def_property_update(prop, NC_NODE | NA_EDITED, "rna_Node_update");

  RNA_def_struct_sdna_from(srna, "bNode", nullptr);
}

static void def_sh_output_aov(StructRNA *srna)
{
  PropertyRNA *prop;

  RNA_def_struct_sdna_from(srna, "NodeShaderOutputAOV", "storage");

  prop = RNA_def_property(srna, "name", PROP_STRING, PROP_NONE);
  RNA_def_property_ui_text(prop, "Name", "Name of the AOV that this output writes to");
  RNA_def_property_update(prop, NC_NODE | NA_EDITED, "rna_Node_update");

  RNA_def_struct_sdna_from(srna, "bNode", nullptr);
}

static void def_sh_combsep_color(StructRNA *srna)
{
  static const EnumPropertyItem type_items[] = {
      {NODE_COMBSEP_COLOR_RGB, "RGB", ICON_NONE, "RGB", "Use RGB color processing"},
      {NODE_COMBSEP_COLOR_HSV, "HSV", ICON_NONE, "HSV", "Use HSV color processing"},
      {NODE_COMBSEP_COLOR_HSL, "HSL", ICON_NONE, "HSL", "Use HSL color processing"},
      {0, nullptr, 0, nullptr, nullptr},
  };

  PropertyRNA *prop;

  RNA_def_struct_sdna_from(srna, "NodeCombSepColor", "storage");

  prop = RNA_def_property(srna, "mode", PROP_ENUM, PROP_NONE);
  RNA_def_property_enum_items(prop, type_items);
  RNA_def_property_ui_text(prop, "Mode", "Mode of color processing");
  RNA_def_property_update(prop, NC_NODE | NA_EDITED, "rna_Node_socket_update");
}

static void def_sh_script(StructRNA *srna)
{
  PropertyRNA *prop;

  prop = RNA_def_property(srna, "script", PROP_POINTER, PROP_NONE);
  RNA_def_property_pointer_sdna(prop, nullptr, "id");
  RNA_def_property_struct_type(prop, "Text");
  RNA_def_property_flag(prop, PROP_EDITABLE | PROP_ID_REFCOUNT);
  RNA_def_property_override_flag(prop, PROPOVERRIDE_OVERRIDABLE_LIBRARY);
  RNA_def_property_ui_text(prop, "Script", "Internal shader script to define the shader");
  RNA_def_property_update(prop, NC_NODE | NA_EDITED, "rna_ShaderNodeScript_update");

  RNA_def_struct_sdna_from(srna, "NodeShaderScript", "storage");

  prop = RNA_def_property(srna, "filepath", PROP_STRING, PROP_FILEPATH);
  RNA_def_property_ui_text(prop, "File Path", "Shader script path");
  RNA_def_property_update(prop, NC_NODE | NA_EDITED, "rna_ShaderNodeScript_update");

  prop = RNA_def_property(srna, "mode", PROP_ENUM, PROP_NONE);
  RNA_def_property_enum_funcs(prop, nullptr, "rna_ShaderNodeScript_mode_set", nullptr);
  RNA_def_property_enum_items(prop, node_script_mode_items);
  RNA_def_property_ui_text(prop, "Script Source", "");
  RNA_def_property_update(prop, NC_NODE | NA_EDITED, "rna_Node_update");

  prop = RNA_def_property(srna, "use_auto_update", PROP_BOOLEAN, PROP_NONE);
  RNA_def_property_boolean_sdna(prop, nullptr, "flag", NODE_SCRIPT_AUTO_UPDATE);
  RNA_def_property_ui_text(
      prop,
      "Auto Update",
      "Automatically update the shader when the .osl file changes (external scripts only)");

  prop = RNA_def_property(srna, "bytecode", PROP_STRING, PROP_NONE);
  RNA_def_property_string_funcs(prop,
                                "rna_ShaderNodeScript_bytecode_get",
                                "rna_ShaderNodeScript_bytecode_length",
                                "rna_ShaderNodeScript_bytecode_set");
  RNA_def_property_ui_text(prop, "Bytecode", "Compile bytecode for shader script node");
  RNA_def_property_update(prop, NC_NODE | NA_EDITED, "rna_Node_update");

  prop = RNA_def_property(srna, "bytecode_hash", PROP_STRING, PROP_NONE);
  RNA_def_property_ui_text(
      prop, "Bytecode Hash", "Hash of compile bytecode, for quick equality checking");
  RNA_def_property_update(prop, NC_NODE | NA_EDITED, "rna_Node_update");

  /* needs to be reset to avoid bad pointer type in API functions below */
  RNA_def_struct_sdna_from(srna, "bNode", nullptr);

  /* API functions */

#  if 0 /* XXX TODO: use general node api for this. */
  func = RNA_def_function(srna, "find_socket", "rna_ShaderNodeScript_find_socket");
  RNA_def_function_ui_description(func, "Find a socket by name");
  parm = RNA_def_string(func, "name", nullptr, 0, "Socket name", "");
  RNA_def_parameter_flags(parm, 0, PARM_REQUIRED);
  /*parm =*/RNA_def_boolean(func, "is_output", false, "Output", "Whether the socket is an output");
  parm = RNA_def_pointer(func, "result", "NodeSocket", "", "");
  RNA_def_function_return(func, parm);

  func = RNA_def_function(srna, "add_socket", "rna_ShaderNodeScript_add_socket");
  RNA_def_function_ui_description(func, "Add a socket");
  RNA_def_function_flag(func, FUNC_USE_SELF_ID);
  parm = RNA_def_string(func, "name", nullptr, 0, "Name", "");
  RNA_def_parameter_flags(parm, 0, PARM_REQUIRED);
  parm = RNA_def_enum(func, "type", rna_enum_node_socket_type_items, SOCK_FLOAT, "Type", "");
  RNA_def_parameter_flags(parm, 0, PARM_REQUIRED);
  /*parm =*/RNA_def_boolean(func, "is_output", false, "Output", "Whether the socket is an output");
  parm = RNA_def_pointer(func, "result", "NodeSocket", "", "");
  RNA_def_function_return(func, parm);

  func = RNA_def_function(srna, "remove_socket", "rna_ShaderNodeScript_remove_socket");
  RNA_def_function_ui_description(func, "Remove a socket");
  RNA_def_function_flag(func, FUNC_USE_SELF_ID);
  parm = RNA_def_pointer(func, "sock", "NodeSocket", "Socket", "");
  RNA_def_parameter_flags(parm, PROP_NEVER_NULL, PARM_REQUIRED);
#  endif
}

/* -- Compositor Nodes ------------------------------------------------------ */

static void def_cmp_alpha_over(StructRNA *srna)
{
  PropertyRNA *prop;

  /* XXX: Tooltip */
  prop = RNA_def_property(srna, "use_premultiply", PROP_BOOLEAN, PROP_NONE);
  RNA_def_property_boolean_sdna(prop, nullptr, "custom1", 1);
  RNA_def_property_ui_text(prop, "Convert Premultiplied", "");
  RNA_def_property_update(prop, NC_NODE | NA_EDITED, "rna_Node_update");

  RNA_def_struct_sdna_from(srna, "NodeTwoFloats", "storage");

  prop = RNA_def_property(srna, "premul", PROP_FLOAT, PROP_FACTOR);
  RNA_def_property_float_sdna(prop, nullptr, "x");
  RNA_def_property_range(prop, 0.0f, 1.0f);
  RNA_def_property_ui_text(prop, "Premultiplied", "Mix Factor");
  RNA_def_property_update(prop, NC_NODE | NA_EDITED, "rna_Node_update");
}

static void def_cmp_blur(StructRNA *srna)
{
  PropertyRNA *prop;

  static const EnumPropertyItem filter_type_items[] = {
      {R_FILTER_BOX, "FLAT", 0, "Flat", ""},
      {R_FILTER_TENT, "TENT", 0, "Tent", ""},
      {R_FILTER_QUAD, "QUAD", 0, "Quadratic", ""},
      {R_FILTER_CUBIC, "CUBIC", 0, "Cubic", ""},
      {R_FILTER_GAUSS, "GAUSS", 0, "Gaussian", ""},
      {R_FILTER_FAST_GAUSS, "FAST_GAUSS", 0, "Fast Gaussian", ""},
      {R_FILTER_CATROM, "CATROM", 0, "Catrom", ""},
      {R_FILTER_MITCH, "MITCH", 0, "Mitch", ""},
      {0, nullptr, 0, nullptr, nullptr},
  };

  static const EnumPropertyItem aspect_correction_type_items[] = {
      {CMP_NODE_BLUR_ASPECT_NONE, "NONE", 0, "None", ""},
      {CMP_NODE_BLUR_ASPECT_Y, "Y", 0, "Y", ""},
      {CMP_NODE_BLUR_ASPECT_X, "X", 0, "X", ""},
      {0, nullptr, 0, nullptr, nullptr},
  };

  /* duplicated in def_cmp_bokehblur */
  prop = RNA_def_property(srna, "use_variable_size", PROP_BOOLEAN, PROP_NONE);
  RNA_def_property_boolean_sdna(prop, nullptr, "custom1", CMP_NODEFLAG_BLUR_VARIABLE_SIZE);
  RNA_def_property_ui_text(
      prop, "Variable Size", "Support variable blur per pixel when using an image for size input");
  RNA_def_property_update(prop, NC_NODE | NA_EDITED, "rna_Node_update");

  prop = RNA_def_property(srna, "use_extended_bounds", PROP_BOOLEAN, PROP_NONE);
  RNA_def_property_boolean_sdna(prop, nullptr, "custom1", CMP_NODEFLAG_BLUR_EXTEND_BOUNDS);
  RNA_def_property_ui_text(
      prop, "Extend Bounds", "Extend bounds of the input image to fully fit blurred image");
  RNA_def_property_update(prop, NC_NODE | NA_EDITED, "rna_Node_update");

  RNA_def_struct_sdna_from(srna, "NodeBlurData", "storage");

  prop = RNA_def_property(srna, "size_x", PROP_INT, PROP_NONE);
  RNA_def_property_int_sdna(prop, nullptr, "sizex");
  RNA_def_property_range(prop, 0, 2048);
  RNA_def_property_ui_text(prop, "Size X", "");
  RNA_def_property_update(prop, NC_NODE | NA_EDITED, "rna_Node_update");

  prop = RNA_def_property(srna, "size_y", PROP_INT, PROP_NONE);
  RNA_def_property_int_sdna(prop, nullptr, "sizey");
  RNA_def_property_range(prop, 0, 2048);
  RNA_def_property_ui_text(prop, "Size Y", "");
  RNA_def_property_update(prop, NC_NODE | NA_EDITED, "rna_Node_update");

  prop = RNA_def_property(srna, "use_relative", PROP_BOOLEAN, PROP_NONE);
  RNA_def_property_boolean_sdna(prop, nullptr, "relative", 1);
  RNA_def_property_ui_text(
      prop, "Relative", "Use relative (percent) values to define blur radius");
  RNA_def_property_update(prop, NC_NODE | NA_EDITED, "rna_Node_update");

  prop = RNA_def_property(srna, "aspect_correction", PROP_ENUM, PROP_NONE);
  RNA_def_property_enum_sdna(prop, nullptr, "aspect");
  RNA_def_property_enum_items(prop, aspect_correction_type_items);
  RNA_def_property_ui_text(prop, "Aspect Correction", "Type of aspect correction to use");
  RNA_def_property_update(prop, NC_NODE | NA_EDITED, "rna_Node_update");

  prop = RNA_def_property(srna, "factor", PROP_FLOAT, PROP_NONE);
  RNA_def_property_float_sdna(prop, nullptr, "fac");
  RNA_def_property_range(prop, 0.0f, 2.0f);
  RNA_def_property_ui_text(prop, "Factor", "");
  RNA_def_property_update(prop, NC_NODE | NA_EDITED, "rna_Node_update");

  prop = RNA_def_property(srna, "factor_x", PROP_FLOAT, PROP_PERCENTAGE);
  RNA_def_property_float_sdna(prop, nullptr, "percentx");
  RNA_def_property_range(prop, 0.0f, 100.0f);
  RNA_def_property_ui_text(prop, "Relative Size X", "");
  RNA_def_property_update(prop, NC_NODE | NA_EDITED, "rna_Node_update");

  prop = RNA_def_property(srna, "factor_y", PROP_FLOAT, PROP_PERCENTAGE);
  RNA_def_property_float_sdna(prop, nullptr, "percenty");
  RNA_def_property_range(prop, 0.0f, 100.0f);
  RNA_def_property_ui_text(prop, "Relative Size Y", "");
  RNA_def_property_update(prop, NC_NODE | NA_EDITED, "rna_Node_update");

  prop = RNA_def_property(srna, "filter_type", PROP_ENUM, PROP_NONE);
  RNA_def_property_enum_sdna(prop, nullptr, "filtertype");
  RNA_def_property_enum_items(prop, filter_type_items);
  RNA_def_property_ui_text(prop, "Filter Type", "");
  RNA_def_property_update(prop, NC_NODE | NA_EDITED, "rna_Node_update");

  prop = RNA_def_property(srna, "use_bokeh", PROP_BOOLEAN, PROP_NONE);
  RNA_def_property_boolean_sdna(prop, nullptr, "bokeh", 1);
  RNA_def_property_ui_text(prop, "Bokeh", "Use circular filter (slower)");
  RNA_def_property_update(prop, NC_NODE | NA_EDITED, "rna_Node_update");

  prop = RNA_def_property(srna, "use_gamma_correction", PROP_BOOLEAN, PROP_NONE);
  RNA_def_property_boolean_sdna(prop, nullptr, "gamma", 1);
  RNA_def_property_ui_text(prop, "Gamma", "Apply filter on gamma corrected values");
  RNA_def_property_update(prop, NC_NODE | NA_EDITED, "rna_Node_update");
}

static void def_cmp_filter(StructRNA *srna)
{
  PropertyRNA *prop;

  prop = RNA_def_property(srna, "filter_type", PROP_ENUM, PROP_NONE);
  RNA_def_property_enum_sdna(prop, nullptr, "custom1");
  RNA_def_property_enum_items(prop, rna_enum_node_filter_items);
  RNA_def_property_ui_text(prop, "Filter Type", "");
  RNA_def_property_update(prop, NC_NODE | NA_EDITED, "rna_Node_update");
}

static void def_cmp_map_value(StructRNA *srna)
{
  PropertyRNA *prop;

  RNA_def_struct_sdna_from(srna, "TexMapping", "storage");

  prop = RNA_def_property(srna, "offset", PROP_FLOAT, PROP_NONE);
  RNA_def_property_float_sdna(prop, nullptr, "loc");
  RNA_def_property_array(prop, 1);
  RNA_def_property_range(prop, -1000.0f, 1000.0f);
  RNA_def_property_ui_text(prop, "Offset", "");
  RNA_def_property_update(prop, NC_NODE | NA_EDITED, "rna_Node_update");

  prop = RNA_def_property(srna, "size", PROP_FLOAT, PROP_NONE);
  RNA_def_property_float_sdna(prop, nullptr, "size");
  RNA_def_property_array(prop, 1);
  RNA_def_property_range(prop, -1000.0f, 1000.0f);
  RNA_def_property_ui_text(prop, "Size", "");
  RNA_def_property_update(prop, NC_NODE | NA_EDITED, "rna_Node_update");

  prop = RNA_def_property(srna, "use_min", PROP_BOOLEAN, PROP_NONE);
  RNA_def_property_boolean_sdna(prop, nullptr, "flag", TEXMAP_CLIP_MIN);
  RNA_def_property_ui_text(prop, "Use Minimum", "");
  RNA_def_property_update(prop, NC_NODE | NA_EDITED, "rna_Node_update");

  prop = RNA_def_property(srna, "use_max", PROP_BOOLEAN, PROP_NONE);
  RNA_def_property_boolean_sdna(prop, nullptr, "flag", TEXMAP_CLIP_MAX);
  RNA_def_property_ui_text(prop, "Use Maximum", "");
  RNA_def_property_update(prop, NC_NODE | NA_EDITED, "rna_Node_update");

  prop = RNA_def_property(srna, "min", PROP_FLOAT, PROP_NONE);
  RNA_def_property_float_sdna(prop, nullptr, "min");
  RNA_def_property_array(prop, 1);
  RNA_def_property_range(prop, -1000.0f, 1000.0f);
  RNA_def_property_ui_text(prop, "Minimum", "");
  RNA_def_property_update(prop, NC_NODE | NA_EDITED, "rna_Node_update");

  prop = RNA_def_property(srna, "max", PROP_FLOAT, PROP_NONE);
  RNA_def_property_float_sdna(prop, nullptr, "max");
  RNA_def_property_array(prop, 1);
  RNA_def_property_range(prop, -1000.0f, 1000.0f);
  RNA_def_property_ui_text(prop, "Maximum", "");
  RNA_def_property_update(prop, NC_NODE | NA_EDITED, "rna_Node_update");
}

static void def_cmp_map_range(StructRNA *srna)
{
  PropertyRNA *prop;

  prop = RNA_def_property(srna, "use_clamp", PROP_BOOLEAN, PROP_NONE);
  RNA_def_property_boolean_sdna(prop, nullptr, "custom1", 1);
  RNA_def_property_ui_text(prop, "Clamp", "Clamp the result of the node to the target range");
  RNA_def_property_update(prop, NC_NODE | NA_EDITED, "rna_Node_update");
}

static void def_cmp_vector_blur(StructRNA *srna)
{
  PropertyRNA *prop;

  RNA_def_struct_sdna_from(srna, "NodeBlurData", "storage");

  prop = RNA_def_property(srna, "samples", PROP_INT, PROP_NONE);
  RNA_def_property_int_sdna(prop, nullptr, "samples");
  RNA_def_property_range(prop, 1, 256);
  RNA_def_property_ui_text(prop, "Samples", "");
  RNA_def_property_update(prop, NC_NODE | NA_EDITED, "rna_Node_update");

  prop = RNA_def_property(srna, "speed_min", PROP_INT, PROP_NONE);
  RNA_def_property_int_sdna(prop, nullptr, "minspeed");
  RNA_def_property_range(prop, 0, 1024);
  RNA_def_property_ui_text(
      prop,
      "Min Speed",
      "Minimum speed for a pixel to be blurred (used to separate background from foreground)");
  RNA_def_property_update(prop, NC_NODE | NA_EDITED, "rna_Node_update");

  prop = RNA_def_property(srna, "speed_max", PROP_INT, PROP_NONE);
  RNA_def_property_int_sdna(prop, nullptr, "maxspeed");
  RNA_def_property_range(prop, 0, 1024);
  RNA_def_property_ui_text(prop, "Max Speed", "Maximum speed, or zero for none");
  RNA_def_property_update(prop, NC_NODE | NA_EDITED, "rna_Node_update");

  prop = RNA_def_property(srna, "factor", PROP_FLOAT, PROP_NONE);
  RNA_def_property_float_sdna(prop, nullptr, "fac");
  RNA_def_property_range(prop, 0.0, 20.0);
  RNA_def_property_ui_range(prop, 0.0, 2.0, 1.0, 2);
  RNA_def_property_ui_text(
      prop,
      "Blur Factor",
      "Scaling factor for motion vectors (actually, 'shutter speed', in frames)");
  RNA_def_property_update(prop, NC_NODE | NA_EDITED, "rna_Node_update");

  prop = RNA_def_property(srna, "use_curved", PROP_BOOLEAN, PROP_NONE);
  RNA_def_property_boolean_sdna(prop, nullptr, "curved", 1);
  RNA_def_property_ui_text(
      prop, "Curved", "Interpolate between frames in a Bezier curve, rather than linearly");
  RNA_def_property_update(prop, NC_NODE | NA_EDITED, "rna_Node_update");
}

static void def_cmp_set_alpha(StructRNA *srna)
{
  PropertyRNA *prop;

  static const EnumPropertyItem mode_items[] = {
      {CMP_NODE_SETALPHA_MODE_APPLY,
       "APPLY",
       0,
       "Apply Mask",
       "Multiply the input image's RGBA channels by the alpha input value"},
      {CMP_NODE_SETALPHA_MODE_REPLACE_ALPHA,
       "REPLACE_ALPHA",
       0,
       "Replace Alpha",
       "Replace the input image's alpha channel by the alpha input value"},
      {0, nullptr, 0, nullptr, nullptr},
  };

  RNA_def_struct_sdna_from(srna, "NodeSetAlpha", "storage");

  prop = RNA_def_property(srna, "mode", PROP_ENUM, PROP_NONE);
  RNA_def_property_enum_items(prop, mode_items);
  RNA_def_property_ui_text(prop, "Mode", "");
  RNA_def_property_update(prop, NC_NODE | NA_EDITED, "rna_Node_update");
}

static void def_cmp_levels(StructRNA *srna)
{
  PropertyRNA *prop;

  static const EnumPropertyItem channel_items[] = {
      {CMP_NODE_LEVLES_LUMINANCE, "COMBINED_RGB", 0, "Combined", "Combined RGB"},
      {CMP_NODE_LEVLES_RED, "RED", 0, "Red", "Red Channel"},
      {CMP_NODE_LEVLES_GREEN, "GREEN", 0, "Green", "Green Channel"},
      {CMP_NODE_LEVLES_BLUE, "BLUE", 0, "Blue", "Blue Channel"},
      {CMP_NODE_LEVLES_LUMINANCE_BT709, "LUMINANCE", 0, "Luminance", "Luminance Channel"},
      {0, nullptr, 0, nullptr, nullptr},
  };

  prop = RNA_def_property(srna, "channel", PROP_ENUM, PROP_NONE);
  RNA_def_property_enum_sdna(prop, nullptr, "custom1");
  RNA_def_property_enum_items(prop, channel_items);
  RNA_def_property_ui_text(prop, "Channel", "");
  RNA_def_property_update(prop, NC_NODE | NA_EDITED, "rna_Node_update");
}

static void def_node_image_user(StructRNA *srna)
{
  PropertyRNA *prop;

  prop = RNA_def_property(srna, "frame_duration", PROP_INT, PROP_NONE);
  RNA_def_property_int_sdna(prop, nullptr, "frames");
  RNA_def_property_range(prop, 0, MAXFRAMEF);
  RNA_def_property_ui_text(
      prop, "Frames", "Number of images of a movie to use"); /* copied from the rna_image.cc */
  RNA_def_property_update(prop, NC_NODE | NA_EDITED, "rna_Node_update");

  prop = RNA_def_property(srna, "frame_start", PROP_INT, PROP_NONE);
  RNA_def_property_int_sdna(prop, nullptr, "sfra");
  RNA_def_property_range(prop, MINAFRAMEF, MAXFRAMEF);
  /* copied from the rna_image.cc */
  RNA_def_property_ui_text(
      prop,
      "Start Frame",
      "Global starting frame of the movie/sequence, assuming first picture has a #1");
  RNA_def_property_update(prop, NC_NODE | NA_EDITED, "rna_Node_update");

  prop = RNA_def_property(srna, "frame_offset", PROP_INT, PROP_NONE);
  RNA_def_property_int_sdna(prop, nullptr, "offset");
  RNA_def_property_range(prop, MINAFRAMEF, MAXFRAMEF);
  /* copied from the rna_image.cc */
  RNA_def_property_ui_text(
      prop, "Offset", "Offset the number of the frame to use in the animation");
  RNA_def_property_update(prop, NC_NODE | NA_EDITED, "rna_Node_update");

  prop = RNA_def_property(srna, "use_cyclic", PROP_BOOLEAN, PROP_NONE);
  RNA_def_property_boolean_sdna(prop, nullptr, "cycl", 1);
  RNA_def_property_ui_text(
      prop, "Cyclic", "Cycle the images in the movie"); /* copied from the rna_image.cc */
  RNA_def_property_update(prop, NC_NODE | NA_EDITED, "rna_Node_update");

  prop = RNA_def_property(srna, "use_auto_refresh", PROP_BOOLEAN, PROP_NONE);
  RNA_def_property_boolean_sdna(prop, nullptr, "flag", IMA_ANIM_ALWAYS);
  /* copied from the rna_image.cc */
  RNA_def_property_ui_text(prop, "Auto-Refresh", "Always refresh image on frame changes");
  RNA_def_property_update(prop, NC_NODE | NA_EDITED, "rna_Node_update");

  prop = RNA_def_property(srna, "layer", PROP_ENUM, PROP_NONE);
  RNA_def_property_enum_sdna(prop, nullptr, "layer");
  RNA_def_property_enum_items(prop, prop_image_layer_items);
  RNA_def_property_enum_funcs(prop, nullptr, nullptr, "rna_Node_image_layer_itemf");
  RNA_def_property_flag(prop, PROP_ENUM_NO_TRANSLATE);
  RNA_def_property_ui_text(prop, "Layer", "");
  RNA_def_property_update(prop, NC_NODE | NA_EDITED, "rna_Node_image_layer_update");

  prop = RNA_def_property(srna, "has_layers", PROP_BOOLEAN, PROP_NONE);
  RNA_def_property_boolean_funcs(prop, "rna_Node_image_has_layers_get", nullptr);
  RNA_def_property_clear_flag(prop, PROP_EDITABLE);
  RNA_def_property_ui_text(prop, "Has Layers", "True if this image has any named layer");

  prop = RNA_def_property(srna, "view", PROP_ENUM, PROP_NONE);
  RNA_def_property_enum_sdna(prop, nullptr, "view");
  RNA_def_property_enum_items(prop, prop_image_view_items);
  RNA_def_property_enum_funcs(prop, nullptr, nullptr, "rna_Node_image_view_itemf");
  RNA_def_property_flag(prop, PROP_ENUM_NO_TRANSLATE);
  RNA_def_property_ui_text(prop, "View", "");
  RNA_def_property_update(prop, NC_NODE | NA_EDITED, "rna_Node_update");

  prop = RNA_def_property(srna, "has_views", PROP_BOOLEAN, PROP_NONE);
  RNA_def_property_boolean_funcs(prop, "rna_Node_image_has_views_get", nullptr);
  RNA_def_property_clear_flag(prop, PROP_EDITABLE);
  RNA_def_property_ui_text(prop, "Has View", "True if this image has multiple views");
}

static void def_cmp_image(StructRNA *srna)
{
  PropertyRNA *prop;

#  if 0
  static const EnumPropertyItem type_items[] = {
      {IMA_SRC_FILE, "IMAGE", 0, "Image", ""},
      {IMA_SRC_MOVIE, "MOVIE", "Movie", ""},
      {IMA_SRC_SEQUENCE, "SEQUENCE", "Sequence", ""},
      {IMA_SRC_GENERATED, "GENERATED", "Generated", ""},
      {0, nullptr, 0, nullptr, nullptr},
  };
#  endif

  prop = RNA_def_property(srna, "image", PROP_POINTER, PROP_NONE);
  RNA_def_property_pointer_sdna(prop, nullptr, "id");
  RNA_def_property_struct_type(prop, "Image");
  RNA_def_property_flag(prop, PROP_EDITABLE);
  RNA_def_property_override_flag(prop, PROPOVERRIDE_OVERRIDABLE_LIBRARY);
  RNA_def_property_ui_text(prop, "Image", "");
  RNA_def_property_update(prop, NC_NODE | NA_EDITED, "rna_Image_Node_update_id");

  prop = RNA_def_property(srna, "use_straight_alpha_output", PROP_BOOLEAN, PROP_NONE);
  RNA_def_property_boolean_sdna(prop, nullptr, "custom1", CMP_NODE_IMAGE_USE_STRAIGHT_OUTPUT);
  RNA_def_property_ui_text(prop,
                           "Straight Alpha Output",
                           "Put node output buffer to straight alpha instead of premultiplied");
  RNA_def_property_update(prop, NC_NODE | NA_EDITED, "rna_Node_update");

  /* NOTE: Image user properties used in the UI are redefined in def_node_image_user,
   * to trigger correct updates of the node editor. RNA design problem that prevents
   * updates from nested structs. */
  RNA_def_struct_sdna_from(srna, "ImageUser", "storage");
  def_node_image_user(srna);
}

static void def_cmp_render_layers(StructRNA *srna)
{
  PropertyRNA *prop;

  prop = RNA_def_property(srna, "scene", PROP_POINTER, PROP_NONE);
  RNA_def_property_pointer_sdna(prop, nullptr, "id");
  RNA_def_property_pointer_funcs(prop, nullptr, "rna_Node_scene_set", nullptr, nullptr);
  RNA_def_property_struct_type(prop, "Scene");
  RNA_def_property_flag(prop, PROP_EDITABLE | PROP_ID_REFCOUNT);
  RNA_def_property_override_flag(prop, PROPOVERRIDE_OVERRIDABLE_LIBRARY);
  RNA_def_property_ui_text(prop, "Scene", "");
  RNA_def_property_update(prop, NC_NODE | NA_EDITED, "rna_Node_view_layer_update");

  prop = RNA_def_property(srna, "layer", PROP_ENUM, PROP_NONE);
  RNA_def_property_enum_sdna(prop, nullptr, "custom1");
  RNA_def_property_enum_items(prop, prop_view_layer_items);
  RNA_def_property_enum_funcs(prop, nullptr, nullptr, "rna_Node_view_layer_itemf");
  RNA_def_property_flag(prop, PROP_ENUM_NO_TRANSLATE);
  RNA_def_property_ui_text(prop, "Layer", "");
  RNA_def_property_update(prop, NC_NODE | NA_EDITED, "rna_Node_view_layer_update");
}

static void rna_def_cmp_output_file_slot_file(BlenderRNA *brna)
{
  StructRNA *srna;
  PropertyRNA *prop;

  srna = RNA_def_struct(brna, "NodeOutputFileSlotFile", nullptr);
  RNA_def_struct_sdna(srna, "NodeImageMultiFileSocket");
  RNA_def_struct_ui_text(
      srna, "Output File Slot", "Single layer file slot of the file output node");

  prop = RNA_def_property(srna, "use_node_format", PROP_BOOLEAN, PROP_NONE);
  RNA_def_property_boolean_sdna(prop, nullptr, "use_node_format", 1);
  RNA_def_property_ui_text(prop, "Use Node Format", "");
  RNA_def_property_update(prop, NC_NODE | NA_EDITED, nullptr);

  prop = RNA_def_property(srna, "save_as_render", PROP_BOOLEAN, PROP_NONE);
  RNA_def_property_boolean_sdna(prop, nullptr, "save_as_render", 1);
  RNA_def_property_ui_text(
      prop, "Save as Render", "Apply render part of display transform when saving byte image");
  RNA_def_property_update(prop, NC_NODE | NA_EDITED, nullptr);

  prop = RNA_def_property(srna, "format", PROP_POINTER, PROP_NONE);
  RNA_def_property_struct_type(prop, "ImageFormatSettings");

  prop = RNA_def_property(srna, "path", PROP_STRING, PROP_NONE);
  RNA_def_property_string_sdna(prop, nullptr, "path");
  RNA_def_property_string_funcs(prop, nullptr, nullptr, "rna_NodeOutputFileSlotFile_path_set");
  RNA_def_struct_name_property(srna, prop);
  RNA_def_property_ui_text(prop, "Path", "Subpath used for this slot");
  RNA_def_property_translation_context(prop, BLT_I18NCONTEXT_EDITOR_FILEBROWSER);
  RNA_def_property_update(prop, NC_NODE | NA_EDITED, nullptr);
}
static void rna_def_cmp_output_file_slot_layer(BlenderRNA *brna)
{
  StructRNA *srna;
  PropertyRNA *prop;

  srna = RNA_def_struct(brna, "NodeOutputFileSlotLayer", nullptr);
  RNA_def_struct_sdna(srna, "NodeImageMultiFileSocket");
  RNA_def_struct_ui_text(
      srna, "Output File Layer Slot", "Multilayer slot of the file output node");

  prop = RNA_def_property(srna, "name", PROP_STRING, PROP_NONE);
  RNA_def_property_string_sdna(prop, nullptr, "layer");
  RNA_def_property_string_funcs(prop, nullptr, nullptr, "rna_NodeOutputFileSlotLayer_name_set");
  RNA_def_struct_name_property(srna, prop);
  RNA_def_property_ui_text(prop, "Name", "OpenEXR layer name used for this slot");
  RNA_def_property_update(prop, NC_NODE | NA_EDITED, nullptr);
}
static void rna_def_cmp_output_file_slots_api(BlenderRNA *brna,
                                              PropertyRNA *cprop,
                                              const char *struct_name)
{
  StructRNA *srna;
  PropertyRNA *parm;
  FunctionRNA *func;

  RNA_def_property_srna(cprop, struct_name);
  srna = RNA_def_struct(brna, struct_name, nullptr);
  RNA_def_struct_sdna(srna, "bNode");
  RNA_def_struct_ui_text(srna, "File Output Slots", "Collection of File Output node slots");

  func = RNA_def_function(srna, "new", "rna_NodeOutputFile_slots_new");
  RNA_def_function_ui_description(func, "Add a file slot to this node");
  RNA_def_function_flag(func, FUNC_USE_SELF_ID | FUNC_USE_REPORTS | FUNC_USE_CONTEXT);
  parm = RNA_def_string(func, "name", nullptr, MAX_NAME, "Name", "");
  RNA_def_parameter_flags(parm, PropertyFlag(0), PARM_REQUIRED);
  /* return value */
  parm = RNA_def_pointer(func, "socket", "NodeSocket", "", "New socket");
  RNA_def_function_return(func, parm);

  /* NOTE: methods below can use the standard node socket API functions,
   * included here for completeness. */

  func = RNA_def_function(srna, "remove", "rna_Node_socket_remove");
  RNA_def_function_ui_description(func, "Remove a file slot from this node");
  RNA_def_function_flag(func, FUNC_USE_SELF_ID | FUNC_USE_MAIN | FUNC_USE_REPORTS);
  parm = RNA_def_pointer(func, "socket", "NodeSocket", "", "The socket to remove");
  RNA_def_parameter_flags(parm, PropertyFlag(0), PARM_REQUIRED);

  func = RNA_def_function(srna, "clear", "rna_Node_inputs_clear");
  RNA_def_function_ui_description(func, "Remove all file slots from this node");
  RNA_def_function_flag(func, FUNC_USE_SELF_ID | FUNC_USE_MAIN | FUNC_USE_REPORTS);

  func = RNA_def_function(srna, "move", "rna_Node_inputs_move");
  RNA_def_function_ui_description(func, "Move a file slot to another position");
  RNA_def_function_flag(func, FUNC_USE_SELF_ID | FUNC_USE_MAIN | FUNC_USE_REPORTS);
  parm = RNA_def_int(
      func, "from_index", -1, 0, INT_MAX, "From Index", "Index of the socket to move", 0, 10000);
  RNA_def_parameter_flags(parm, PropertyFlag(0), PARM_REQUIRED);
  parm = RNA_def_int(
      func, "to_index", -1, 0, INT_MAX, "To Index", "Target index for the socket", 0, 10000);
  RNA_def_parameter_flags(parm, PropertyFlag(0), PARM_REQUIRED);
}
static void def_cmp_output_file(BlenderRNA *brna, StructRNA *srna)
{
  PropertyRNA *prop;

  RNA_def_struct_sdna_from(srna, "NodeImageMultiFile", "storage");

  prop = RNA_def_property(srna, "base_path", PROP_STRING, PROP_FILEPATH);
  RNA_def_property_string_sdna(prop, nullptr, "base_path");
  RNA_def_property_ui_text(prop, "Base Path", "Base output path for the image");
  RNA_def_property_flag(prop, PROP_PATH_OUTPUT);
  RNA_def_property_update(prop, NC_NODE | NA_EDITED, "rna_Node_update");

  prop = RNA_def_property(srna, "active_input_index", PROP_INT, PROP_NONE);
  RNA_def_property_int_sdna(prop, nullptr, "active_input");
  RNA_def_property_ui_text(prop, "Active Input Index", "Active input index in details view list");
  RNA_def_property_update(prop, NC_NODE | NA_EDITED, "rna_Node_update");

  prop = RNA_def_property(srna, "format", PROP_POINTER, PROP_NONE);
  RNA_def_property_struct_type(prop, "ImageFormatSettings");

  /* XXX using two different collections here for the same basic DNA list!
   * Details of the output slots depend on whether the node is in Multilayer EXR mode.
   */

  prop = RNA_def_property(srna, "file_slots", PROP_COLLECTION, PROP_NONE);
  RNA_def_property_collection_funcs(prop,
                                    "rna_NodeOutputFile_slots_begin",
                                    "rna_iterator_listbase_next",
                                    "rna_iterator_listbase_end",
                                    "rna_NodeOutputFile_slot_file_get",
                                    nullptr,
                                    nullptr,
                                    nullptr,
                                    nullptr);
  RNA_def_property_struct_type(prop, "NodeOutputFileSlotFile");
  RNA_def_property_ui_text(prop, "File Slots", "");
  rna_def_cmp_output_file_slots_api(brna, prop, "CompositorNodeOutputFileFileSlots");

  prop = RNA_def_property(srna, "layer_slots", PROP_COLLECTION, PROP_NONE);
  RNA_def_property_collection_funcs(prop,
                                    "rna_NodeOutputFile_slots_begin",
                                    "rna_iterator_listbase_next",
                                    "rna_iterator_listbase_end",
                                    "rna_NodeOutputFile_slot_layer_get",
                                    nullptr,
                                    nullptr,
                                    nullptr,
                                    nullptr);
  RNA_def_property_struct_type(prop, "NodeOutputFileSlotLayer");
  RNA_def_property_ui_text(prop, "EXR Layer Slots", "");
  rna_def_cmp_output_file_slots_api(brna, prop, "CompositorNodeOutputFileLayerSlots");
}

static void def_cmp_dilate_erode(StructRNA *srna)
{
  PropertyRNA *prop;

  static const EnumPropertyItem mode_items[] = {
      {CMP_NODE_DILATE_ERODE_STEP, "STEP", 0, "Steps", ""},
      {CMP_NODE_DILATE_ERODE_DISTANCE_THRESHOLD, "THRESHOLD", 0, "Threshold", ""},
      {CMP_NODE_DILATE_ERODE_DISTANCE, "DISTANCE", 0, "Distance", ""},
      {CMP_NODE_DILATE_ERODE_DISTANCE_FEATHER, "FEATHER", 0, "Feather", ""},
      {0, nullptr, 0, nullptr, nullptr},
  };

  prop = RNA_def_property(srna, "mode", PROP_ENUM, PROP_NONE);
  RNA_def_property_enum_sdna(prop, nullptr, "custom1");
  RNA_def_property_enum_items(prop, mode_items);
  RNA_def_property_ui_text(prop, "Mode", "Growing/shrinking mode");
  RNA_def_property_update(prop, NC_NODE | NA_EDITED, "rna_Node_update");

  prop = RNA_def_property(srna, "distance", PROP_INT, PROP_NONE);
  RNA_def_property_int_sdna(prop, nullptr, "custom2");
  RNA_def_property_range(prop, -5000, 5000);
  RNA_def_property_ui_range(prop, -100, 100, 1, -1);
  RNA_def_property_ui_text(prop, "Distance", "Distance to grow/shrink (number of iterations)");
  RNA_def_property_update(prop, NC_NODE | NA_EDITED, "rna_Node_update");

  /* CMP_NODE_DILATE_ERODE_DISTANCE_THRESH only */
  prop = RNA_def_property(srna, "edge", PROP_FLOAT, PROP_NONE);
  RNA_def_property_float_sdna(prop, nullptr, "custom3");
  RNA_def_property_range(prop, -100, 100);
  RNA_def_property_ui_text(prop, "Edge", "Edge to inset");
  RNA_def_property_translation_context(prop, BLT_I18NCONTEXT_ID_IMAGE);
  RNA_def_property_update(prop, NC_NODE | NA_EDITED, "rna_Node_update");

  RNA_def_struct_sdna_from(srna, "NodeDilateErode", "storage");

  /* CMP_NODE_DILATE_ERODE_DISTANCE_FEATHER only */
  prop = RNA_def_property(srna, "falloff", PROP_ENUM, PROP_NONE);
  RNA_def_property_enum_sdna(prop, nullptr, "falloff");
  RNA_def_property_enum_items(prop, rna_enum_proportional_falloff_curve_only_items);
  RNA_def_property_ui_text(prop, "Falloff", "Falloff type the feather");
  RNA_def_property_translation_context(prop,
                                       BLT_I18NCONTEXT_ID_CURVE_LEGACY); /* Abusing id_curve :/ */
  RNA_def_property_update(prop, NC_NODE | NA_EDITED, "rna_Node_update");
}

static void def_cmp_inpaint(StructRNA *srna)
{
  PropertyRNA *prop;

#  if 0
  prop = RNA_def_property(srna, "type", PROP_ENUM, PROP_NONE);

  RNA_def_property_enum_sdna(prop, nullptr, "custom1");
  RNA_def_property_enum_items(prop, type_items);
  RNA_def_property_ui_text(prop, "Type", "Type of inpaint algorithm");
  RNA_def_property_update(prop, NC_NODE | NA_EDITED, "rna_Node_update");
#  endif

  prop = RNA_def_property(srna, "distance", PROP_INT, PROP_NONE);
  RNA_def_property_int_sdna(prop, nullptr, "custom2");
  RNA_def_property_range(prop, 0, 10000);
  RNA_def_property_ui_text(prop, "Distance", "Distance to inpaint (number of iterations)");
  RNA_def_property_update(prop, NC_NODE | NA_EDITED, "rna_Node_update");
}

static void def_cmp_despeckle(StructRNA *srna)
{
  PropertyRNA *prop;

  prop = RNA_def_property(srna, "threshold", PROP_FLOAT, PROP_NONE);
  RNA_def_property_float_sdna(prop, nullptr, "custom3");
  RNA_def_property_range(prop, 0.0, 1.0f);
  RNA_def_property_ui_text(prop, "Threshold", "Threshold for detecting pixels to despeckle");
  RNA_def_property_update(prop, NC_NODE | NA_EDITED, "rna_Node_update");

  prop = RNA_def_property(srna, "threshold_neighbor", PROP_FLOAT, PROP_NONE);
  RNA_def_property_float_sdna(prop, nullptr, "custom4");
  RNA_def_property_range(prop, 0.0, 1.0f);
  RNA_def_property_ui_text(
      prop, "Neighbor", "Threshold for the number of neighbor pixels that must match");
  RNA_def_property_update(prop, NC_NODE | NA_EDITED, "rna_Node_update");
}

static void def_cmp_scale(StructRNA *srna)
{
  PropertyRNA *prop;

  static const EnumPropertyItem space_items[] = {
      {CMP_NODE_SCALE_RELATIVE, "RELATIVE", 0, "Relative", ""},
      {CMP_NODE_SCALE_ABSOLUTE, "ABSOLUTE", 0, "Absolute", ""},
      {CMP_NODE_SCALE_RENDER_PERCENT, "SCENE_SIZE", 0, "Scene Size", ""},
      {CMP_NODE_SCALE_RENDER_SIZE, "RENDER_SIZE", 0, "Render Size", ""},
      {0, nullptr, 0, nullptr, nullptr},
  };

  /* matching bgpic_camera_frame_items[] */
  static const EnumPropertyItem space_frame_items[] = {
      {CMP_NODE_SCALE_RENDER_SIZE_STRETCH, "STRETCH", 0, "Stretch", ""},
      {CMP_NODE_SCALE_RENDER_SIZE_FIT, "FIT", 0, "Fit", ""},
      {CMP_NODE_SCALE_RENDER_SIZE_CROP, "CROP", 0, "Crop", ""},
      {0, nullptr, 0, nullptr, nullptr},
  };

  prop = RNA_def_property(srna, "space", PROP_ENUM, PROP_NONE);
  RNA_def_property_enum_sdna(prop, nullptr, "custom1");
  RNA_def_property_enum_items(prop, space_items);
  RNA_def_property_ui_text(prop, "Space", "Coordinate space to scale relative to");
  RNA_def_property_update(prop, NC_NODE | NA_EDITED, "rna_CompositorNodeScale_update");

  /* expose 2 flags as a enum of 3 items */
  prop = RNA_def_property(srna, "frame_method", PROP_ENUM, PROP_NONE);
  RNA_def_property_enum_bitflag_sdna(prop, nullptr, "custom2");
  RNA_def_property_enum_items(prop, space_frame_items);
  RNA_def_property_ui_text(prop, "Frame Method", "How the image fits in the camera frame");
  RNA_def_property_update(prop, NC_NODE | NA_EDITED, "rna_Node_update");

  prop = RNA_def_property(srna, "offset_x", PROP_FLOAT, PROP_NONE);
  RNA_def_property_float_sdna(prop, nullptr, "custom3");
  RNA_def_property_ui_text(prop, "X Offset", "Offset image horizontally (factor of image size)");
  RNA_def_property_update(prop, NC_NODE | NA_EDITED, "rna_Node_update");

  prop = RNA_def_property(srna, "offset_y", PROP_FLOAT, PROP_NONE);
  RNA_def_property_float_sdna(prop, nullptr, "custom4");
  RNA_def_property_ui_text(prop, "Y Offset", "Offset image vertically (factor of image size)");
  RNA_def_property_update(prop, NC_NODE | NA_EDITED, "rna_Node_update");
}

static void def_cmp_rotate(StructRNA *srna)
{
  PropertyRNA *prop;

  prop = RNA_def_property(srna, "filter_type", PROP_ENUM, PROP_NONE);
  RNA_def_property_enum_sdna(prop, nullptr, "custom1");
  RNA_def_property_enum_items(prop, node_sampler_type_items);
  RNA_def_property_ui_text(prop, "Filter", "Method to use to filter rotation");
  RNA_def_property_update(prop, NC_NODE | NA_EDITED, "rna_Node_update");
}

static void def_cmp_diff_matte(StructRNA *srna)
{
  PropertyRNA *prop;

  RNA_def_struct_sdna_from(srna, "NodeChroma", "storage");

  prop = RNA_def_property(srna, "tolerance", PROP_FLOAT, PROP_NONE);
  RNA_def_property_float_sdna(prop, nullptr, "t1");
  RNA_def_property_float_funcs(prop, nullptr, "rna_difference_matte_t1_set", nullptr);
  RNA_def_property_range(prop, 0.0f, 1.0f);
  RNA_def_property_ui_text(prop, "Tolerance", "Color distances below this threshold are keyed");
  RNA_def_property_update(prop, NC_NODE | NA_EDITED, "rna_Node_update");

  prop = RNA_def_property(srna, "falloff", PROP_FLOAT, PROP_NONE);
  RNA_def_property_float_sdna(prop, nullptr, "t2");
  RNA_def_property_float_funcs(prop, nullptr, "rna_difference_matte_t2_set", nullptr);
  RNA_def_property_range(prop, 0.0f, 1.0f);
  RNA_def_property_ui_text(
      prop, "Falloff", "Color distances below this additional threshold are partially keyed");
  RNA_def_property_update(prop, NC_NODE | NA_EDITED, "rna_Node_update");
}

static void def_cmp_color_matte(StructRNA *srna)
{
  PropertyRNA *prop;

  RNA_def_struct_sdna_from(srna, "NodeChroma", "storage");

  prop = RNA_def_property(srna, "color_hue", PROP_FLOAT, PROP_NONE);
  RNA_def_property_float_sdna(prop, nullptr, "t1");
  RNA_def_property_range(prop, 0.0f, 1.0f);
  RNA_def_property_ui_text(prop, "H", "Hue tolerance for colors to be considered a keying color");
  RNA_def_property_update(prop, NC_NODE | NA_EDITED, "rna_Node_update");

  prop = RNA_def_property(srna, "color_saturation", PROP_FLOAT, PROP_NONE);
  RNA_def_property_float_sdna(prop, nullptr, "t2");
  RNA_def_property_range(prop, 0.0f, 1.0f);
  RNA_def_property_ui_text(prop, "S", "Saturation tolerance for the color");
  RNA_def_property_update(prop, NC_NODE | NA_EDITED, "rna_Node_update");

  prop = RNA_def_property(srna, "color_value", PROP_FLOAT, PROP_NONE);
  RNA_def_property_float_sdna(prop, nullptr, "t3");
  RNA_def_property_range(prop, 0.0f, 1.0f);
  RNA_def_property_ui_text(prop, "V", "Value tolerance for the color");
  RNA_def_property_update(prop, NC_NODE | NA_EDITED, "rna_Node_update");
}

static void def_cmp_distance_matte(StructRNA *srna)
{
  PropertyRNA *prop;

  static const EnumPropertyItem color_space_items[] = {
      {1, "RGB", 0, "RGB", "RGB color space"},
      {2, "YCC", 0, "YCC", "YCbCr suppression"},
      {0, nullptr, 0, nullptr, nullptr},
  };

  RNA_def_struct_sdna_from(srna, "NodeChroma", "storage");

  prop = RNA_def_property(srna, "channel", PROP_ENUM, PROP_NONE);
  RNA_def_property_enum_sdna(prop, nullptr, "channel");
  RNA_def_property_enum_items(prop, color_space_items);
  RNA_def_property_ui_text(prop, "Channel", "");
  RNA_def_property_update(prop, NC_NODE | NA_EDITED, "rna_Node_update");

  prop = RNA_def_property(srna, "tolerance", PROP_FLOAT, PROP_NONE);
  RNA_def_property_float_sdna(prop, nullptr, "t1");
  RNA_def_property_float_funcs(prop, nullptr, "rna_distance_matte_t1_set", nullptr);
  RNA_def_property_range(prop, 0.0f, 1.0f);
  RNA_def_property_ui_text(prop, "Tolerance", "Color distances below this threshold are keyed");
  RNA_def_property_update(prop, NC_NODE | NA_EDITED, "rna_Node_update");

  prop = RNA_def_property(srna, "falloff", PROP_FLOAT, PROP_NONE);
  RNA_def_property_float_sdna(prop, nullptr, "t2");
  RNA_def_property_float_funcs(prop, nullptr, "rna_distance_matte_t2_set", nullptr);
  RNA_def_property_range(prop, 0.0f, 1.0f);
  RNA_def_property_ui_text(
      prop, "Falloff", "Color distances below this additional threshold are partially keyed");
  RNA_def_property_update(prop, NC_NODE | NA_EDITED, "rna_Node_update");
}

static void def_cmp_convert_color_space(StructRNA *srna)
{
  PropertyRNA *prop;
  RNA_def_struct_sdna_from(srna, "NodeConvertColorSpace", "storage");

  prop = RNA_def_property(srna, "from_color_space", PROP_ENUM, PROP_NONE);
  RNA_def_property_flag(prop, PROP_ENUM_NO_CONTEXT);
  RNA_def_property_enum_items(prop, rna_enum_color_space_convert_default_items);
  RNA_def_property_enum_funcs(prop,
                              "rna_NodeConvertColorSpace_from_color_space_get",
                              "rna_NodeConvertColorSpace_from_color_space_set",
                              "rna_NodeConvertColorSpace_color_space_itemf");
  RNA_def_property_ui_text(prop, "From", "Color space of the input image");
  RNA_def_property_update(prop, NC_NODE | NA_EDITED, "rna_Node_update");

  prop = RNA_def_property(srna, "to_color_space", PROP_ENUM, PROP_NONE);
  RNA_def_property_flag(prop, PROP_ENUM_NO_CONTEXT);
  RNA_def_property_enum_items(prop, rna_enum_color_space_convert_default_items);
  RNA_def_property_enum_funcs(prop,
                              "rna_NodeConvertColorSpace_to_color_space_get",
                              "rna_NodeConvertColorSpace_to_color_space_set",
                              "rna_NodeConvertColorSpace_color_space_itemf");
  RNA_def_property_ui_text(prop, "To", "Color space of the output image");
  RNA_def_property_update(prop, NC_NODE | NA_EDITED, "rna_Node_update");
}

static void def_cmp_color_spill(StructRNA *srna)
{
  PropertyRNA *prop;

  static const EnumPropertyItem channel_items[] = {
      {1, "R", 0, "R", "Red spill suppression"},
      {2, "G", 0, "G", "Green spill suppression"},
      {3, "B", 0, "B", "Blue spill suppression"},
      {0, nullptr, 0, nullptr, nullptr},
  };

  static const EnumPropertyItem limit_channel_items[] = {
      {0, "R", 0, "R", "Limit by red"},
      {1, "G", 0, "G", "Limit by green"},
      {2, "B", 0, "B", "Limit by blue"},
      {0, nullptr, 0, nullptr, nullptr},
  };

  static const EnumPropertyItem algorithm_items[] = {
      {0, "SIMPLE", 0, "Simple", "Simple limit algorithm"},
      {1, "AVERAGE", 0, "Average", "Average limit algorithm"},
      {0, nullptr, 0, nullptr, nullptr},
  };

  prop = RNA_def_property(srna, "channel", PROP_ENUM, PROP_NONE);
  RNA_def_property_enum_sdna(prop, nullptr, "custom1");
  RNA_def_property_enum_items(prop, channel_items);
  RNA_def_property_ui_text(prop, "Channel", "");
  RNA_def_property_update(prop, NC_NODE | NA_EDITED, "rna_Node_update");

  prop = RNA_def_property(srna, "limit_method", PROP_ENUM, PROP_NONE);
  RNA_def_property_enum_sdna(prop, nullptr, "custom2");
  RNA_def_property_enum_items(prop, algorithm_items);
  RNA_def_property_ui_text(prop, "Algorithm", "");
  RNA_def_property_update(prop, NC_NODE | NA_EDITED, "rna_Node_update");

  RNA_def_struct_sdna_from(srna, "NodeColorspill", "storage");

  prop = RNA_def_property(srna, "limit_channel", PROP_ENUM, PROP_NONE);
  RNA_def_property_enum_sdna(prop, nullptr, "limchan");
  RNA_def_property_enum_items(prop, limit_channel_items);
  RNA_def_property_ui_text(prop, "Limit Channel", "");
  RNA_def_property_update(prop, NC_NODE | NA_EDITED, "rna_Node_update");

  prop = RNA_def_property(srna, "ratio", PROP_FLOAT, PROP_NONE);
  RNA_def_property_float_sdna(prop, nullptr, "limscale");
  RNA_def_property_range(prop, 0.5f, 1.5f);
  RNA_def_property_ui_text(prop, "Ratio", "Scale limit by value");
  RNA_def_property_update(prop, NC_NODE | NA_EDITED, "rna_Node_update");

  prop = RNA_def_property(srna, "use_unspill", PROP_BOOLEAN, PROP_NONE);
  RNA_def_property_boolean_sdna(prop, nullptr, "unspill", 0);
  RNA_def_property_ui_text(prop, "Unspill", "Compensate all channels (differently) by hand");
  RNA_def_property_update(prop, NC_NODE | NA_EDITED, "rna_Node_update");

  prop = RNA_def_property(srna, "unspill_red", PROP_FLOAT, PROP_NONE);
  RNA_def_property_float_sdna(prop, nullptr, "uspillr");
  RNA_def_property_range(prop, 0.0f, 1.5f);
  RNA_def_property_ui_text(prop, "R", "Red spillmap scale");
  RNA_def_property_update(prop, NC_NODE | NA_EDITED, "rna_Node_update");

  prop = RNA_def_property(srna, "unspill_green", PROP_FLOAT, PROP_NONE);
  RNA_def_property_float_sdna(prop, nullptr, "uspillg");
  RNA_def_property_range(prop, 0.0f, 1.5f);
  RNA_def_property_ui_text(prop, "G", "Green spillmap scale");
  RNA_def_property_update(prop, NC_NODE | NA_EDITED, "rna_Node_update");

  prop = RNA_def_property(srna, "unspill_blue", PROP_FLOAT, PROP_NONE);
  RNA_def_property_float_sdna(prop, nullptr, "uspillb");
  RNA_def_property_range(prop, 0.0f, 1.5f);
  RNA_def_property_ui_text(prop, "B", "Blue spillmap scale");
  RNA_def_property_update(prop, NC_NODE | NA_EDITED, "rna_Node_update");
}

static void def_cmp_luma_matte(StructRNA *srna)
{
  PropertyRNA *prop;

  RNA_def_struct_sdna_from(srna, "NodeChroma", "storage");

  prop = RNA_def_property(srna, "limit_max", PROP_FLOAT, PROP_NONE);
  RNA_def_property_float_sdna(prop, nullptr, "t1");
  RNA_def_property_float_funcs(prop, nullptr, "rna_Matte_t1_set", nullptr);
  RNA_def_property_ui_range(prop, 0, 1, 0.1f, 3);
  RNA_def_property_ui_text(prop, "High", "Values higher than this setting are 100% opaque");
  RNA_def_property_update(prop, NC_NODE | NA_EDITED, "rna_Node_update");

  prop = RNA_def_property(srna, "limit_min", PROP_FLOAT, PROP_NONE);
  RNA_def_property_float_sdna(prop, nullptr, "t2");
  RNA_def_property_float_funcs(prop, nullptr, "rna_Matte_t2_set", nullptr);
  RNA_def_property_ui_range(prop, 0, 1, 0.1f, 3);
  RNA_def_property_ui_text(prop, "Low", "Values lower than this setting are 100% keyed");
  RNA_def_property_update(prop, NC_NODE | NA_EDITED, "rna_Node_update");
}

static void def_cmp_brightcontrast(StructRNA *srna)
{
  PropertyRNA *prop;

  prop = RNA_def_property(srna, "use_premultiply", PROP_BOOLEAN, PROP_NONE);
  RNA_def_property_boolean_sdna(prop, nullptr, "custom1", 1);
  RNA_def_property_ui_text(prop, "Convert Premultiplied", "Keep output image premultiplied alpha");
  RNA_def_property_update(prop, NC_NODE | NA_EDITED, "rna_Node_update");
}

static void def_cmp_chroma_matte(StructRNA *srna)
{
  PropertyRNA *prop;

  RNA_def_struct_sdna_from(srna, "NodeChroma", "storage");

  prop = RNA_def_property(srna, "tolerance", PROP_FLOAT, PROP_ANGLE);
  RNA_def_property_float_sdna(prop, nullptr, "t1");
  RNA_def_property_float_funcs(prop, nullptr, "rna_Matte_t1_set", nullptr);
  RNA_def_property_range(prop, DEG2RADF(1.0f), DEG2RADF(80.0f));
  RNA_def_property_ui_text(
      prop, "Acceptance", "Tolerance for a color to be considered a keying color");
  RNA_def_property_update(prop, NC_NODE | NA_EDITED, "rna_Node_update");

  prop = RNA_def_property(srna, "threshold", PROP_FLOAT, PROP_ANGLE);
  RNA_def_property_float_sdna(prop, nullptr, "t2");
  RNA_def_property_float_funcs(prop, nullptr, "rna_Matte_t2_set", nullptr);
  RNA_def_property_range(prop, 0.0f, DEG2RADF(30.0f));
  RNA_def_property_ui_text(
      prop, "Cutoff", "Tolerance below which colors will be considered as exact matches");
  RNA_def_property_update(prop, NC_NODE | NA_EDITED, "rna_Node_update");

  prop = RNA_def_property(srna, "lift", PROP_FLOAT, PROP_NONE);
  RNA_def_property_float_sdna(prop, nullptr, "fsize");
  RNA_def_property_range(prop, 0.0f, 1.0f);
  RNA_def_property_ui_text(prop, "Lift", "Alpha lift");
  RNA_def_property_update(prop, NC_NODE | NA_EDITED, "rna_Node_update");

  prop = RNA_def_property(srna, "gain", PROP_FLOAT, PROP_NONE);
  RNA_def_property_float_sdna(prop, nullptr, "fstrength");
  RNA_def_property_range(prop, 0.0f, 1.0f);
  RNA_def_property_ui_text(prop, "Falloff", "Alpha falloff");
  RNA_def_property_update(prop, NC_NODE | NA_EDITED, "rna_Node_update");

  prop = RNA_def_property(srna, "shadow_adjust", PROP_FLOAT, PROP_NONE);
  RNA_def_property_float_sdna(prop, nullptr, "t3");
  RNA_def_property_range(prop, 0.0f, 1.0f);
  RNA_def_property_ui_text(
      prop, "Shadow Adjust", "Adjusts the brightness of any shadows captured");
  RNA_def_property_update(prop, NC_NODE | NA_EDITED, "rna_Node_update");
}

static void def_cmp_channel_matte(StructRNA *srna)
{
  PropertyRNA *prop;

  static const EnumPropertyItem color_space_items[] = {
      {CMP_NODE_CHANNEL_MATTE_CS_RGB, "RGB", 0, "RGB", "RGB color space"},
      {CMP_NODE_CHANNEL_MATTE_CS_HSV, "HSV", 0, "HSV", "HSV color space"},
      {CMP_NODE_CHANNEL_MATTE_CS_YUV, "YUV", 0, "YUV", "YUV color space"},
      {CMP_NODE_CHANNEL_MATTE_CS_YCC, "YCC", 0, "YCbCr", "YCbCr color space"},
      {0, nullptr, 0, nullptr, nullptr},
  };

  static const EnumPropertyItem algorithm_items[] = {
      {0, "SINGLE", 0, "Single", "Limit by single channel"},
      {1, "MAX", 0, "Max", "Limit by maximum of other channels"},
      {0, nullptr, 0, nullptr, nullptr},
  };

  prop = RNA_def_property(srna, "color_space", PROP_ENUM, PROP_NONE);
  RNA_def_property_enum_sdna(prop, nullptr, "custom1");
  RNA_def_property_enum_items(prop, color_space_items);
  RNA_def_property_ui_text(prop, "Color Space", "");
  RNA_def_property_update(prop, NC_NODE | NA_EDITED, "rna_Node_update");

  prop = RNA_def_property(srna, "matte_channel", PROP_ENUM, PROP_NONE);
  RNA_def_property_enum_sdna(prop, nullptr, "custom2");
  RNA_def_property_enum_items(prop, prop_tri_channel_items);
  RNA_def_property_enum_funcs(prop, nullptr, nullptr, "rna_Node_channel_itemf");
  RNA_def_property_ui_text(prop, "Channel", "Channel used to determine matte");
  RNA_def_property_update(prop, NC_NODE | NA_EDITED, "rna_Node_update");

  RNA_def_struct_sdna_from(srna, "NodeChroma", "storage");

  prop = RNA_def_property(srna, "limit_method", PROP_ENUM, PROP_NONE);
  RNA_def_property_enum_sdna(prop, nullptr, "algorithm");
  RNA_def_property_enum_items(prop, algorithm_items);
  RNA_def_property_ui_text(prop, "Algorithm", "Algorithm to use to limit channel");
  RNA_def_property_update(prop, NC_NODE | NA_EDITED, "rna_Node_update");

  prop = RNA_def_property(srna, "limit_channel", PROP_ENUM, PROP_NONE);
  RNA_def_property_enum_sdna(prop, nullptr, "channel");
  RNA_def_property_enum_items(prop, prop_tri_channel_items);
  RNA_def_property_enum_funcs(prop, nullptr, nullptr, "rna_Node_channel_itemf");
  RNA_def_property_ui_text(prop, "Limit Channel", "Limit by this channel's value");
  RNA_def_property_update(prop, NC_NODE | NA_EDITED, "rna_Node_update");

  prop = RNA_def_property(srna, "limit_max", PROP_FLOAT, PROP_NONE);
  RNA_def_property_float_sdna(prop, nullptr, "t1");
  RNA_def_property_float_funcs(prop, nullptr, "rna_Matte_t1_set", nullptr);
  RNA_def_property_ui_range(prop, 0, 1, 0.1f, 3);
  RNA_def_property_ui_text(prop, "High", "Values higher than this setting are 100% opaque");
  RNA_def_property_update(prop, NC_NODE | NA_EDITED, "rna_Node_update");

  prop = RNA_def_property(srna, "limit_min", PROP_FLOAT, PROP_NONE);
  RNA_def_property_float_sdna(prop, nullptr, "t2");
  RNA_def_property_float_funcs(prop, nullptr, "rna_Matte_t2_set", nullptr);
  RNA_def_property_ui_range(prop, 0, 1, 0.1f, 3);
  RNA_def_property_ui_text(prop, "Low", "Values lower than this setting are 100% keyed");
  RNA_def_property_update(prop, NC_NODE | NA_EDITED, "rna_Node_update");
}

static void def_cmp_flip(StructRNA *srna)
{
  PropertyRNA *prop;

  prop = RNA_def_property(srna, "axis", PROP_ENUM, PROP_NONE);
  RNA_def_property_enum_sdna(prop, nullptr, "custom1");
  RNA_def_property_enum_items(prop, node_flip_items);
  RNA_def_property_ui_text(prop, "Axis", "");
  RNA_def_property_update(prop, NC_NODE | NA_EDITED, "rna_Node_update");
}

static void def_cmp_splitviewer(StructRNA *srna)
{
  PropertyRNA *prop;

  prop = RNA_def_property(srna, "axis", PROP_ENUM, PROP_NONE);
  RNA_def_property_enum_sdna(prop, nullptr, "custom2");
  RNA_def_property_enum_items(prop, rna_enum_axis_xy_items);
  RNA_def_property_ui_text(prop, "Axis", "");
  RNA_def_property_update(prop, NC_NODE | NA_EDITED, "rna_Node_update");

  prop = RNA_def_property(srna, "factor", PROP_INT, PROP_FACTOR);
  RNA_def_property_int_sdna(prop, nullptr, "custom1");
  RNA_def_property_range(prop, 0, 100);
  RNA_def_property_ui_text(prop, "Factor", "");
  RNA_def_property_update(prop, NC_NODE | NA_EDITED, "rna_Node_update");
}

static void def_cmp_id_mask(StructRNA *srna)
{
  PropertyRNA *prop;

  prop = RNA_def_property(srna, "index", PROP_INT, PROP_NONE);
  RNA_def_property_int_sdna(prop, nullptr, "custom1");
  RNA_def_property_range(prop, 0, 32767);
  RNA_def_property_ui_text(prop, "Index", "Pass index number to convert to alpha");
  RNA_def_property_update(prop, NC_NODE | NA_EDITED, "rna_Node_update");

  prop = RNA_def_property(srna, "use_antialiasing", PROP_BOOLEAN, PROP_NONE);
  RNA_def_property_boolean_sdna(prop, nullptr, "custom2", 0);
  RNA_def_property_ui_text(prop, "Anti-Aliasing", "Apply an anti-aliasing filter to the mask");
  RNA_def_property_update(prop, NC_NODE | NA_EDITED, "rna_Node_update");
}

static void def_cmp_double_edge_mask(StructRNA *srna)
{
  PropertyRNA *prop;

  static const EnumPropertyItem BufEdgeMode_items[] = {
      {0, "BLEED_OUT", 0, "Bleed Out", "Allow mask pixels to bleed along edges"},
      {1, "KEEP_IN", 0, "Keep In", "Restrict mask pixels from touching edges"},
      {0, nullptr, 0, nullptr, nullptr},
  };

  static const EnumPropertyItem InnerEdgeMode_items[] = {
      {0, "ALL", 0, "All", "All pixels on inner mask edge are considered during mask calculation"},
      {1,
       "ADJACENT_ONLY",
       0,
       "Adjacent Only",
       "Only inner mask pixels adjacent to outer mask pixels are considered during mask "
       "calculation"},
      {0, nullptr, 0, nullptr, nullptr},
  };

  prop = RNA_def_property(srna, "inner_mode", PROP_ENUM, PROP_NONE);
  RNA_def_property_enum_sdna(prop, nullptr, "custom1");
  RNA_def_property_enum_items(prop, InnerEdgeMode_items);
  RNA_def_property_ui_text(prop, "Inner Edge Mode", "");
  RNA_def_property_update(prop, NC_NODE | NA_EDITED, "rna_Node_update");

  prop = RNA_def_property(srna, "edge_mode", PROP_ENUM, PROP_NONE);
  RNA_def_property_enum_sdna(prop, nullptr, "custom2");
  RNA_def_property_enum_items(prop, BufEdgeMode_items);
  RNA_def_property_ui_text(prop, "Buffer Edge Mode", "");
  RNA_def_property_update(prop, NC_NODE | NA_EDITED, "rna_Node_update");
}

static void def_cmp_map_uv(StructRNA *srna)
{
  PropertyRNA *prop;

  prop = RNA_def_property(srna, "alpha", PROP_INT, PROP_FACTOR);
  RNA_def_property_int_sdna(prop, nullptr, "custom1");
  RNA_def_property_range(prop, 0, 100);
  RNA_def_property_ui_text(prop, "Alpha", "");
  RNA_def_property_update(prop, NC_NODE | NA_EDITED, "rna_Node_update");
}

static void def_cmp_defocus(StructRNA *srna)
{
  PropertyRNA *prop;

  static const EnumPropertyItem bokeh_items[] = {
      {8, "OCTAGON", 0, "Octagonal", "8 sides"},
      {7, "HEPTAGON", 0, "Heptagonal", "7 sides"},
      {6, "HEXAGON", 0, "Hexagonal", "6 sides"},
      {5, "PENTAGON", 0, "Pentagonal", "5 sides"},
      {4, "SQUARE", 0, "Square", "4 sides"},
      {3, "TRIANGLE", 0, "Triangular", "3 sides"},
      {0, "CIRCLE", 0, "Circular", ""},
      {0, nullptr, 0, nullptr, nullptr},
  };

  prop = RNA_def_property(srna, "scene", PROP_POINTER, PROP_NONE);
  RNA_def_property_pointer_sdna(prop, nullptr, "id");
  RNA_def_property_pointer_funcs(prop, nullptr, "rna_Node_scene_set", nullptr, nullptr);
  RNA_def_property_struct_type(prop, "Scene");
  RNA_def_property_flag(prop, PROP_EDITABLE | PROP_ID_REFCOUNT);
  RNA_def_property_override_flag(prop, PROPOVERRIDE_OVERRIDABLE_LIBRARY);
  RNA_def_property_ui_text(
      prop, "Scene", "Scene from which to select the active camera (render scene if undefined)");
  RNA_def_property_update(prop, NC_NODE | NA_EDITED, "rna_Node_update");

  RNA_def_struct_sdna_from(srna, "NodeDefocus", "storage");

  prop = RNA_def_property(srna, "bokeh", PROP_ENUM, PROP_NONE);
  RNA_def_property_enum_sdna(prop, nullptr, "bktype");
  RNA_def_property_enum_items(prop, bokeh_items);
  RNA_def_property_ui_text(prop, "Bokeh Type", "");
  RNA_def_property_update(prop, NC_NODE | NA_EDITED, "rna_Node_update");

  prop = RNA_def_property(srna, "angle", PROP_FLOAT, PROP_ANGLE);
  RNA_def_property_float_sdna(prop, nullptr, "rotation");
  RNA_def_property_range(prop, 0.0f, DEG2RADF(90.0f));
  RNA_def_property_ui_text(prop, "Angle", "Bokeh shape rotation offset");
  RNA_def_property_update(prop, NC_NODE | NA_EDITED, "rna_Node_update");

  prop = RNA_def_property(srna, "use_gamma_correction", PROP_BOOLEAN, PROP_NONE);
  RNA_def_property_boolean_sdna(prop, nullptr, "gamco", 1);
  RNA_def_property_ui_text(
      prop, "Gamma Correction", "Enable gamma correction before and after main process");
  RNA_def_property_update(prop, NC_NODE | NA_EDITED, "rna_Node_update");

  /* TODO */
  prop = RNA_def_property(srna, "f_stop", PROP_FLOAT, PROP_NONE);
  RNA_def_property_float_sdna(prop, nullptr, "fstop");
  RNA_def_property_range(prop, 0.0f, 128.0f);
  RNA_def_property_ui_text(
      prop,
      "F-Stop",
      "Amount of focal blur, 128 (infinity) is perfect focus, half the value doubles "
      "the blur radius");
  RNA_def_property_update(prop, NC_NODE | NA_EDITED, "rna_Node_update");

  prop = RNA_def_property(srna, "blur_max", PROP_FLOAT, PROP_NONE);
  RNA_def_property_float_sdna(prop, nullptr, "maxblur");
  RNA_def_property_range(prop, 0.0f, 10000.0f);
  RNA_def_property_ui_text(prop, "Max Blur", "Blur limit, maximum CoC radius");
  RNA_def_property_update(prop, NC_NODE | NA_EDITED, "rna_Node_update");

  prop = RNA_def_property(srna, "threshold", PROP_FLOAT, PROP_NONE);
  RNA_def_property_float_sdna(prop, nullptr, "bthresh");
  RNA_def_property_range(prop, 0.0f, 100.0f);
  RNA_def_property_ui_text(
      prop,
      "Threshold",
      "CoC radius threshold, prevents background bleed on in-focus midground, 0 is disabled");
  RNA_def_property_update(prop, NC_NODE | NA_EDITED, "rna_Node_update");

  prop = RNA_def_property(srna, "use_preview", PROP_BOOLEAN, PROP_NONE);
  RNA_def_property_boolean_sdna(prop, nullptr, "preview", 1);
  RNA_def_property_ui_text(prop, "Preview", "Enable low quality mode, useful for preview");
  RNA_def_property_update(prop, NC_NODE | NA_EDITED, "rna_Node_update");

  prop = RNA_def_property(srna, "use_zbuffer", PROP_BOOLEAN, PROP_NONE);
  RNA_def_property_boolean_negative_sdna(prop, nullptr, "no_zbuf", 1);
  RNA_def_property_ui_text(prop,
                           "Use Z-Buffer",
                           "Disable when using an image as input instead of actual z-buffer "
                           "(auto enabled if node not image based, eg. time node)");
  RNA_def_property_update(prop, NC_NODE | NA_EDITED, "rna_Node_update");

  prop = RNA_def_property(srna, "z_scale", PROP_FLOAT, PROP_NONE);
  RNA_def_property_float_sdna(prop, nullptr, "scale");
  RNA_def_property_range(prop, 0.0f, 1000.0f);
  RNA_def_property_ui_text(
      prop,
      "Z-Scale",
      "Scale the Z input when not using a z-buffer, controls maximum blur designated "
      "by the color white or input value 1");
  RNA_def_property_update(prop, NC_NODE | NA_EDITED, "rna_Node_update");
}

static void def_cmp_invert(StructRNA *srna)
{
  PropertyRNA *prop;

  prop = RNA_def_property(srna, "invert_rgb", PROP_BOOLEAN, PROP_NONE);
  RNA_def_property_boolean_sdna(prop, nullptr, "custom1", CMP_CHAN_RGB);
  RNA_def_property_ui_text(prop, "RGB", "");
  RNA_def_property_update(prop, NC_NODE | NA_EDITED, "rna_Node_update");

  prop = RNA_def_property(srna, "invert_alpha", PROP_BOOLEAN, PROP_NONE);
  RNA_def_property_boolean_sdna(prop, nullptr, "custom1", CMP_CHAN_A);
  RNA_def_property_ui_text(prop, "Alpha", "");
  RNA_def_property_update(prop, NC_NODE | NA_EDITED, "rna_Node_update");
}

static void def_cmp_crop(StructRNA *srna)
{
  PropertyRNA *prop;

  prop = RNA_def_property(srna, "use_crop_size", PROP_BOOLEAN, PROP_NONE);
  RNA_def_property_boolean_sdna(prop, nullptr, "custom1", 1);
  RNA_def_property_ui_text(prop, "Crop Image Size", "Whether to crop the size of the input image");
  RNA_def_property_update(prop, NC_NODE | NA_EDITED, "rna_Node_update");

  prop = RNA_def_property(srna, "relative", PROP_BOOLEAN, PROP_NONE);
  RNA_def_property_boolean_sdna(prop, nullptr, "custom2", 1);
  RNA_def_property_ui_text(prop, "Relative", "Use relative values to crop image");
  RNA_def_property_update(prop, NC_NODE | NA_EDITED, "rna_Node_update");

  RNA_def_struct_sdna_from(srna, "NodeTwoXYs", "storage");

  prop = RNA_def_property(srna, "min_x", PROP_INT, PROP_NONE);
  RNA_def_property_int_sdna(prop, nullptr, "x1");
  RNA_def_property_range(prop, 0, 10000);
  RNA_def_property_ui_text(prop, "X1", "");
  RNA_def_property_update(prop, NC_NODE | NA_EDITED, "rna_Node_update");

  prop = RNA_def_property(srna, "max_x", PROP_INT, PROP_NONE);
  RNA_def_property_int_sdna(prop, nullptr, "x2");
  RNA_def_property_range(prop, 0, 10000);
  RNA_def_property_ui_text(prop, "X2", "");
  RNA_def_property_update(prop, NC_NODE | NA_EDITED, "rna_Node_update");

  prop = RNA_def_property(srna, "min_y", PROP_INT, PROP_NONE);
  RNA_def_property_int_sdna(prop, nullptr, "y1");
  RNA_def_property_range(prop, 0, 10000);
  RNA_def_property_ui_text(prop, "Y1", "");
  RNA_def_property_update(prop, NC_NODE | NA_EDITED, "rna_Node_update");

  prop = RNA_def_property(srna, "max_y", PROP_INT, PROP_NONE);
  RNA_def_property_int_sdna(prop, nullptr, "y2");
  RNA_def_property_range(prop, 0, 10000);
  RNA_def_property_ui_text(prop, "Y2", "");
  RNA_def_property_update(prop, NC_NODE | NA_EDITED, "rna_Node_update");

  prop = RNA_def_property(srna, "rel_min_x", PROP_FLOAT, PROP_NONE);
  RNA_def_property_float_sdna(prop, nullptr, "fac_x1");
  RNA_def_property_range(prop, 0.0, 1.0);
  RNA_def_property_ui_text(prop, "X1", "");
  RNA_def_property_update(prop, NC_NODE | NA_EDITED, "rna_Node_update");

  prop = RNA_def_property(srna, "rel_max_x", PROP_FLOAT, PROP_NONE);
  RNA_def_property_float_sdna(prop, nullptr, "fac_x2");
  RNA_def_property_range(prop, 0.0, 1.0);
  RNA_def_property_ui_text(prop, "X2", "");
  RNA_def_property_update(prop, NC_NODE | NA_EDITED, "rna_Node_update");

  prop = RNA_def_property(srna, "rel_min_y", PROP_FLOAT, PROP_NONE);
  RNA_def_property_float_sdna(prop, nullptr, "fac_y1");
  RNA_def_property_range(prop, 0.0, 1.0);
  RNA_def_property_ui_text(prop, "Y1", "");
  RNA_def_property_update(prop, NC_NODE | NA_EDITED, "rna_Node_update");

  prop = RNA_def_property(srna, "rel_max_y", PROP_FLOAT, PROP_NONE);
  RNA_def_property_float_sdna(prop, nullptr, "fac_y2");
  RNA_def_property_range(prop, 0.0, 1.0);
  RNA_def_property_ui_text(prop, "Y2", "");
  RNA_def_property_update(prop, NC_NODE | NA_EDITED, "rna_Node_update");
}

static void def_cmp_dblur(StructRNA *srna)
{
  PropertyRNA *prop;

  RNA_def_struct_sdna_from(srna, "NodeDBlurData", "storage");

  prop = RNA_def_property(srna, "iterations", PROP_INT, PROP_NONE);
  RNA_def_property_int_sdna(prop, nullptr, "iter");
  RNA_def_property_range(prop, 1, 32);
  RNA_def_property_ui_text(prop, "Iterations", "");
  RNA_def_property_update(prop, NC_NODE | NA_EDITED, "rna_Node_update");

  prop = RNA_def_property(srna, "center_x", PROP_FLOAT, PROP_NONE);
  RNA_def_property_float_sdna(prop, nullptr, "center_x");
  RNA_def_property_range(prop, 0.0f, 1.0f);
  RNA_def_property_ui_text(prop, "Center X", "");
  RNA_def_property_update(prop, NC_NODE | NA_EDITED, "rna_Node_update");

  prop = RNA_def_property(srna, "center_y", PROP_FLOAT, PROP_NONE);
  RNA_def_property_float_sdna(prop, nullptr, "center_y");
  RNA_def_property_range(prop, 0.0f, 1.0f);
  RNA_def_property_ui_text(prop, "Center Y", "");
  RNA_def_property_update(prop, NC_NODE | NA_EDITED, "rna_Node_update");

  prop = RNA_def_property(srna, "distance", PROP_FLOAT, PROP_NONE);
  RNA_def_property_float_sdna(prop, nullptr, "distance");
  RNA_def_property_range(prop, -1.0f, 1.0f);
  RNA_def_property_ui_text(prop, "Distance", "");
  RNA_def_property_update(prop, NC_NODE | NA_EDITED, "rna_Node_update");

  prop = RNA_def_property(srna, "angle", PROP_FLOAT, PROP_ANGLE);
  RNA_def_property_float_sdna(prop, nullptr, "angle");
  RNA_def_property_range(prop, 0.0f, DEG2RADF(360.0f));
  RNA_def_property_ui_text(prop, "Angle", "");
  RNA_def_property_update(prop, NC_NODE | NA_EDITED, "rna_Node_update");

  prop = RNA_def_property(srna, "spin", PROP_FLOAT, PROP_ANGLE);
  RNA_def_property_float_sdna(prop, nullptr, "spin");
  RNA_def_property_range(prop, DEG2RADF(-360.0f), DEG2RADF(360.0f));
  RNA_def_property_ui_text(prop, "Spin", "");
  RNA_def_property_update(prop, NC_NODE | NA_EDITED, "rna_Node_update");

  prop = RNA_def_property(srna, "zoom", PROP_FLOAT, PROP_NONE);
  RNA_def_property_float_sdna(prop, nullptr, "zoom");
  RNA_def_property_range(prop, 0.0f, 100.0f);
  RNA_def_property_ui_text(prop, "Zoom", "");
  RNA_def_property_update(prop, NC_NODE | NA_EDITED, "rna_Node_update");
}

static void def_cmp_bilateral_blur(StructRNA *srna)
{
  PropertyRNA *prop;

  RNA_def_struct_sdna_from(srna, "NodeBilateralBlurData", "storage");

  prop = RNA_def_property(srna, "iterations", PROP_INT, PROP_NONE);
  RNA_def_property_int_sdna(prop, nullptr, "iter");
  RNA_def_property_range(prop, 1, 128);
  RNA_def_property_ui_text(prop, "Iterations", "");
  RNA_def_property_update(prop, NC_NODE | NA_EDITED, "rna_Node_update");

  prop = RNA_def_property(srna, "sigma_color", PROP_FLOAT, PROP_NONE);
  RNA_def_property_float_sdna(prop, nullptr, "sigma_color");
  RNA_def_property_range(prop, 0.01f, 3.0f);
  RNA_def_property_ui_text(prop, "Color Sigma", "");
  RNA_def_property_update(prop, NC_NODE | NA_EDITED, "rna_Node_update");

  prop = RNA_def_property(srna, "sigma_space", PROP_FLOAT, PROP_NONE);
  RNA_def_property_float_sdna(prop, nullptr, "sigma_space");
  RNA_def_property_range(prop, 0.01f, 30.0f);
  RNA_def_property_ui_text(prop, "Space Sigma", "");
  RNA_def_property_update(prop, NC_NODE | NA_EDITED, "rna_Node_update");
}

static void def_cmp_premul_key(StructRNA *srna)
{
  PropertyRNA *prop;

  static const EnumPropertyItem type_items[] = {
      {0, "STRAIGHT_TO_PREMUL", 0, "To Premultiplied", "Convert straight to premultiplied"},
      {1, "PREMUL_TO_STRAIGHT", 0, "To Straight", "Convert premultiplied to straight"},
      {0, nullptr, 0, nullptr, nullptr},
  };

  prop = RNA_def_property(srna, "mapping", PROP_ENUM, PROP_NONE);
  RNA_def_property_enum_sdna(prop, nullptr, "custom1");
  RNA_def_property_enum_items(prop, type_items);
  RNA_def_property_ui_text(
      prop, "Mapping", "Conversion between premultiplied alpha and key alpha");
  RNA_def_property_update(prop, NC_NODE | NA_EDITED, "rna_Node_update");
}

static void def_cmp_glare(StructRNA *srna)
{
  PropertyRNA *prop;

  static const EnumPropertyItem type_items[] = {
      {3, "GHOSTS", 0, "Ghosts", ""},
      {2, "STREAKS", 0, "Streaks", ""},
      {1, "FOG_GLOW", 0, "Fog Glow", ""},
      {0, "SIMPLE_STAR", 0, "Simple Star", ""},
      {0, nullptr, 0, nullptr, nullptr},
  };

  static const EnumPropertyItem quality_items[] = {
      {0, "HIGH", 0, "High", ""},
      {1, "MEDIUM", 0, "Medium", ""},
      {2, "LOW", 0, "Low", ""},
      {0, nullptr, 0, nullptr, nullptr},
  };

  RNA_def_struct_sdna_from(srna, "NodeGlare", "storage");

  prop = RNA_def_property(srna, "glare_type", PROP_ENUM, PROP_NONE);
  RNA_def_property_enum_sdna(prop, nullptr, "type");
  RNA_def_property_enum_items(prop, type_items);
  RNA_def_property_ui_text(prop, "Glare Type", "");
  RNA_def_property_update(prop, NC_NODE | NA_EDITED, "rna_Node_update");

  prop = RNA_def_property(srna, "quality", PROP_ENUM, PROP_NONE);
  RNA_def_property_enum_sdna(prop, nullptr, "quality");
  RNA_def_property_enum_items(prop, quality_items);
  RNA_def_property_ui_text(
      prop,
      "Quality",
      "If not set to high quality, the effect will be applied to a low-res copy "
      "of the source image");
  RNA_def_property_update(prop, NC_NODE | NA_EDITED, "rna_Node_update");

  prop = RNA_def_property(srna, "iterations", PROP_INT, PROP_NONE);
  RNA_def_property_int_sdna(prop, nullptr, "iter");
  RNA_def_property_range(prop, 2, 5);
  RNA_def_property_ui_text(prop, "Iterations", "");
  RNA_def_property_update(prop, NC_NODE | NA_EDITED, "rna_Node_update");

  prop = RNA_def_property(srna, "color_modulation", PROP_FLOAT, PROP_NONE);
  RNA_def_property_float_sdna(prop, nullptr, "colmod");
  RNA_def_property_range(prop, 0.0f, 1.0f);
  RNA_def_property_ui_text(
      prop,
      "Color Modulation",
      "Amount of Color Modulation, modulates colors of streaks and ghosts for "
      "a spectral dispersion effect");
  RNA_def_property_update(prop, NC_NODE | NA_EDITED, "rna_Node_update");

  prop = RNA_def_property(srna, "mix", PROP_FLOAT, PROP_NONE);
  RNA_def_property_float_sdna(prop, nullptr, "mix");
  RNA_def_property_range(prop, -1.0f, 1.0f);
  RNA_def_property_ui_text(
      prop, "Mix", "-1 is original image only, 0 is exact 50/50 mix, 1 is processed image only");
  RNA_def_property_update(prop, NC_NODE | NA_EDITED, "rna_Node_update");

  prop = RNA_def_property(srna, "threshold", PROP_FLOAT, PROP_NONE);
  RNA_def_property_float_sdna(prop, nullptr, "threshold");
  RNA_def_property_range(prop, 0.0f, 1000.0f);
  RNA_def_property_ui_text(
      prop,
      "Threshold",
      "The glare filter will only be applied to pixels brighter than this value");
  RNA_def_property_update(prop, NC_NODE | NA_EDITED, "rna_Node_update");

  prop = RNA_def_property(srna, "streaks", PROP_INT, PROP_NONE);
  RNA_def_property_int_sdna(prop, nullptr, "streaks");
  RNA_def_property_range(prop, 1, 16);
  RNA_def_property_ui_text(prop, "Streaks", "Total number of streaks");
  RNA_def_property_update(prop, NC_NODE | NA_EDITED, "rna_Node_update");

  prop = RNA_def_property(srna, "angle_offset", PROP_FLOAT, PROP_ANGLE);
  RNA_def_property_float_sdna(prop, nullptr, "angle_ofs");
  RNA_def_property_range(prop, 0.0f, DEG2RADF(180.0f));
  RNA_def_property_ui_text(prop, "Angle Offset", "Streak angle offset");
  RNA_def_property_update(prop, NC_NODE | NA_EDITED, "rna_Node_update");

  prop = RNA_def_property(srna, "fade", PROP_FLOAT, PROP_NONE);
  RNA_def_property_float_sdna(prop, nullptr, "fade");
  RNA_def_property_range(prop, 0.75f, 1.0f);
  RNA_def_property_ui_text(prop, "Fade", "Streak fade-out factor");
  RNA_def_property_update(prop, NC_NODE | NA_EDITED, "rna_Node_update");

  prop = RNA_def_property(srna, "use_rotate_45", PROP_BOOLEAN, PROP_NONE);
  RNA_def_property_boolean_sdna(prop, nullptr, "star_45", 0);
  RNA_def_property_ui_text(prop, "Rotate 45", "Simple star filter: add 45 degree rotation offset");
  RNA_def_property_update(prop, NC_NODE | NA_EDITED, "rna_Node_update");

  prop = RNA_def_property(srna, "size", PROP_INT, PROP_NONE);
  RNA_def_property_int_sdna(prop, nullptr, "size");
  RNA_def_property_range(prop, 6, 9);
  RNA_def_property_ui_text(
      prop,
      "Size",
      "Glow/glare size (not actual size; relative to initial size of bright area of pixels)");
  RNA_def_property_update(prop, NC_NODE | NA_EDITED, "rna_Node_update");

  /* TODO */
}

static void def_cmp_tonemap(StructRNA *srna)
{
  PropertyRNA *prop;

  static const EnumPropertyItem type_items[] = {
      {1,
       "RD_PHOTORECEPTOR",
       0,
       "R/D Photoreceptor",
       "More advanced algorithm based on eye physiology, by Reinhard and Devlin"},
      {0, "RH_SIMPLE", 0, "Rh Simple", "Simpler photographic algorithm by Reinhard"},
      {0, nullptr, 0, nullptr, nullptr},
  };

  RNA_def_struct_sdna_from(srna, "NodeTonemap", "storage");

  prop = RNA_def_property(srna, "tonemap_type", PROP_ENUM, PROP_NONE);
  RNA_def_property_enum_sdna(prop, nullptr, "type");
  RNA_def_property_enum_items(prop, type_items);
  RNA_def_property_ui_text(prop, "Tonemap Type", "");
  RNA_def_property_update(prop, NC_NODE | NA_EDITED, "rna_Node_update");

  prop = RNA_def_property(srna, "key", PROP_FLOAT, PROP_NONE);
  RNA_def_property_float_sdna(prop, nullptr, "key");
  RNA_def_property_range(prop, 0.0f, 1.0f);
  RNA_def_property_ui_text(prop, "Key", "The value the average luminance is mapped to");
  RNA_def_property_update(prop, NC_NODE | NA_EDITED, "rna_Node_update");

  prop = RNA_def_property(srna, "offset", PROP_FLOAT, PROP_NONE);
  RNA_def_property_float_sdna(prop, nullptr, "offset");
  RNA_def_property_range(prop, 0.001f, 10.0f);
  RNA_def_property_ui_text(
      prop,
      "Offset",
      "Normally always 1, but can be used as an extra control to alter the brightness curve");
  RNA_def_property_update(prop, NC_NODE | NA_EDITED, "rna_Node_update");

  prop = RNA_def_property(srna, "gamma", PROP_FLOAT, PROP_NONE);
  RNA_def_property_float_sdna(prop, nullptr, "gamma");
  RNA_def_property_range(prop, 0.001f, 3.0f);
  RNA_def_property_ui_text(prop, "Gamma", "If not used, set to 1");
  RNA_def_property_update(prop, NC_NODE | NA_EDITED, "rna_Node_update");

  prop = RNA_def_property(srna, "intensity", PROP_FLOAT, PROP_NONE);
  RNA_def_property_float_sdna(prop, nullptr, "f");
  RNA_def_property_range(prop, -8.0f, 8.0f);
  RNA_def_property_ui_text(
      prop, "Intensity", "If less than zero, darkens image; otherwise, makes it brighter");
  RNA_def_property_update(prop, NC_NODE | NA_EDITED, "rna_Node_update");

  prop = RNA_def_property(srna, "contrast", PROP_FLOAT, PROP_NONE);
  RNA_def_property_float_sdna(prop, nullptr, "m");
  RNA_def_property_range(prop, 0.0f, 1.0f);
  RNA_def_property_ui_text(prop, "Contrast", "Set to 0 to use estimate from input image");
  RNA_def_property_update(prop, NC_NODE | NA_EDITED, "rna_Node_update");

  prop = RNA_def_property(srna, "adaptation", PROP_FLOAT, PROP_NONE);
  RNA_def_property_float_sdna(prop, nullptr, "a");
  RNA_def_property_range(prop, 0.0f, 1.0f);
  RNA_def_property_ui_text(prop, "Adaptation", "If 0, global; if 1, based on pixel intensity");
  RNA_def_property_update(prop, NC_NODE | NA_EDITED, "rna_Node_update");

  prop = RNA_def_property(srna, "correction", PROP_FLOAT, PROP_NONE);
  RNA_def_property_float_sdna(prop, nullptr, "c");
  RNA_def_property_range(prop, 0.0f, 1.0f);
  RNA_def_property_ui_text(
      prop, "Color Correction", "If 0, same for all channels; if 1, each independent");
  RNA_def_property_update(prop, NC_NODE | NA_EDITED, "rna_Node_update");
}

static void def_cmp_lensdist(StructRNA *srna)
{
  PropertyRNA *prop;

  RNA_def_struct_sdna_from(srna, "NodeLensDist", "storage");

  prop = RNA_def_property(srna, "use_projector", PROP_BOOLEAN, PROP_NONE);
  RNA_def_property_boolean_sdna(prop, nullptr, "proj", 1);
  RNA_def_property_ui_text(
      prop,
      "Projector",
      "Enable/disable projector mode (the effect is applied in horizontal direction only)");
  RNA_def_property_update(prop, NC_NODE | NA_EDITED, "rna_Node_update");

  prop = RNA_def_property(srna, "use_jitter", PROP_BOOLEAN, PROP_NONE);
  RNA_def_property_boolean_sdna(prop, nullptr, "jit", 1);
  RNA_def_property_ui_text(prop, "Jitter", "Enable/disable jittering (faster, but also noisier)");
  RNA_def_property_translation_context(prop, BLT_I18NCONTEXT_ID_NODETREE);
  RNA_def_property_update(prop, NC_NODE | NA_EDITED, "rna_Node_update");

  prop = RNA_def_property(srna, "use_fit", PROP_BOOLEAN, PROP_NONE);
  RNA_def_property_boolean_sdna(prop, nullptr, "fit", 1);
  RNA_def_property_ui_text(
      prop,
      "Fit",
      "For positive distortion factor only: scale image such that black areas are not visible");
  RNA_def_property_update(prop, NC_NODE | NA_EDITED, "rna_Node_update");
}

static void def_cmp_colorbalance(StructRNA *srna)
{
  PropertyRNA *prop;
  static float default_1[3] = {1.0f, 1.0f, 1.0f};

  static const EnumPropertyItem type_items[] = {
      {0, "LIFT_GAMMA_GAIN", 0, "Lift/Gamma/Gain", ""},
      {1,
       "OFFSET_POWER_SLOPE",
       0,
       "Offset/Power/Slope (ASC-CDL)",
       "ASC-CDL standard color correction"},
      {0, nullptr, 0, nullptr, nullptr},
  };

  prop = RNA_def_property(srna, "correction_method", PROP_ENUM, PROP_NONE);
  RNA_def_property_enum_sdna(prop, nullptr, "custom1");
  RNA_def_property_enum_items(prop, type_items);
  RNA_def_property_ui_text(prop, "Correction Formula", "");
  RNA_def_property_update(prop, NC_NODE | NA_EDITED, "rna_Node_update");

  RNA_def_struct_sdna_from(srna, "NodeColorBalance", "storage");

  prop = RNA_def_property(srna, "lift", PROP_FLOAT, PROP_COLOR_GAMMA);
  RNA_def_property_float_sdna(prop, nullptr, "lift");
  RNA_def_property_array(prop, 3);
  RNA_def_property_float_array_default(prop, default_1);
  RNA_def_property_ui_range(prop, 0, 2, 0.1, 3);
  RNA_def_property_ui_text(prop, "Lift", "Correction for shadows");
  RNA_def_property_update(prop, NC_NODE | NA_EDITED, "rna_NodeColorBalance_update_lgg");

  prop = RNA_def_property(srna, "gamma", PROP_FLOAT, PROP_COLOR_GAMMA);
  RNA_def_property_float_sdna(prop, nullptr, "gamma");
  RNA_def_property_array(prop, 3);
  RNA_def_property_float_array_default(prop, default_1);
  RNA_def_property_ui_range(prop, 0, 2, 0.1, 3);
  RNA_def_property_ui_text(prop, "Gamma", "Correction for midtones");
  RNA_def_property_update(prop, NC_NODE | NA_EDITED, "rna_NodeColorBalance_update_lgg");

  prop = RNA_def_property(srna, "gain", PROP_FLOAT, PROP_COLOR_GAMMA);
  RNA_def_property_float_sdna(prop, nullptr, "gain");
  RNA_def_property_array(prop, 3);
  RNA_def_property_float_array_default(prop, default_1);
  RNA_def_property_ui_range(prop, 0, 2, 0.1, 3);
  RNA_def_property_ui_text(prop, "Gain", "Correction for highlights");
  RNA_def_property_update(prop, NC_NODE | NA_EDITED, "rna_NodeColorBalance_update_lgg");

  prop = RNA_def_property(srna, "offset", PROP_FLOAT, PROP_COLOR_GAMMA);
  RNA_def_property_float_sdna(prop, nullptr, "offset");
  RNA_def_property_array(prop, 3);
  RNA_def_property_ui_range(prop, 0, 1, 0.1, 3);
  RNA_def_property_ui_text(prop, "Offset", "Correction for entire tonal range");
  RNA_def_property_update(prop, NC_NODE | NA_EDITED, "rna_NodeColorBalance_update_cdl");

  prop = RNA_def_property(srna, "power", PROP_FLOAT, PROP_COLOR_GAMMA);
  RNA_def_property_float_sdna(prop, nullptr, "power");
  RNA_def_property_array(prop, 3);
  RNA_def_property_float_array_default(prop, default_1);
  RNA_def_property_range(prop, 0.0f, FLT_MAX);
  RNA_def_property_ui_range(prop, 0, 2, 0.1, 3);
  RNA_def_property_ui_text(prop, "Power", "Correction for midtones");
  RNA_def_property_update(prop, NC_NODE | NA_EDITED, "rna_NodeColorBalance_update_cdl");

  prop = RNA_def_property(srna, "slope", PROP_FLOAT, PROP_COLOR_GAMMA);
  RNA_def_property_float_sdna(prop, nullptr, "slope");
  RNA_def_property_array(prop, 3);
  RNA_def_property_float_array_default(prop, default_1);
  RNA_def_property_range(prop, 0.0f, FLT_MAX);
  RNA_def_property_ui_range(prop, 0, 2, 0.1, 3);
  RNA_def_property_ui_text(prop, "Slope", "Correction for highlights");
  RNA_def_property_update(prop, NC_NODE | NA_EDITED, "rna_NodeColorBalance_update_cdl");

  prop = RNA_def_property(srna, "offset_basis", PROP_FLOAT, PROP_NONE);
  RNA_def_property_range(prop, -FLT_MAX, FLT_MAX);
  RNA_def_property_ui_range(prop, -1.0, 1.0, 1.0, 2);
  RNA_def_property_ui_text(prop, "Basis", "Support negative color by using this as the RGB basis");
  RNA_def_property_update(prop, NC_NODE | NA_EDITED, "rna_NodeColorBalance_update_cdl");
}

static void def_cmp_huecorrect(StructRNA *srna)
{
  PropertyRNA *prop;

  prop = RNA_def_property(srna, "mapping", PROP_POINTER, PROP_NONE);
  RNA_def_property_pointer_sdna(prop, nullptr, "storage");
  RNA_def_property_struct_type(prop, "CurveMapping");
  RNA_def_property_ui_text(prop, "Mapping", "");
  RNA_def_property_update(prop, NC_NODE | NA_EDITED, "rna_Node_update");
}

static void def_cmp_zcombine(StructRNA *srna)
{
  PropertyRNA *prop;

  prop = RNA_def_property(srna, "use_alpha", PROP_BOOLEAN, PROP_NONE);
  RNA_def_property_boolean_sdna(prop, nullptr, "custom1", 0);
  RNA_def_property_ui_text(
      prop, "Use Alpha", "Take alpha channel into account when doing the Z operation");
  RNA_def_property_update(prop, NC_NODE | NA_EDITED, "rna_Node_update");

  prop = RNA_def_property(srna, "use_antialias_z", PROP_BOOLEAN, PROP_NONE);
  RNA_def_property_boolean_negative_sdna(prop, nullptr, "custom2", 0);
  RNA_def_property_ui_text(
      prop,
      "Anti-Alias Z",
      "Anti-alias the z-buffer to try to avoid artifacts, mostly useful for Blender renders");
  RNA_def_property_update(prop, NC_NODE | NA_EDITED, "rna_Node_update");
}

static void def_cmp_ycc(StructRNA *srna)
{
  PropertyRNA *prop;

  prop = RNA_def_property(srna, "mode", PROP_ENUM, PROP_NONE);
  RNA_def_property_enum_sdna(prop, nullptr, "custom1");
  RNA_def_property_enum_items(prop, node_ycc_items);
  RNA_def_property_ui_text(prop, "Mode", "");
  RNA_def_property_update(prop, NC_NODE | NA_EDITED, "rna_Node_update");
}

static void def_cmp_combsep_color(StructRNA *srna)
{
  static const EnumPropertyItem mode_items[] = {
      {CMP_NODE_COMBSEP_COLOR_RGB, "RGB", ICON_NONE, "RGB", "Use RGB color processing"},
      {CMP_NODE_COMBSEP_COLOR_HSV, "HSV", ICON_NONE, "HSV", "Use HSV color processing"},
      {CMP_NODE_COMBSEP_COLOR_HSL, "HSL", ICON_NONE, "HSL", "Use HSL color processing"},
      {CMP_NODE_COMBSEP_COLOR_YCC, "YCC", ICON_NONE, "YCbCr", "Use YCbCr color processing"},
      {CMP_NODE_COMBSEP_COLOR_YUV, "YUV", ICON_NONE, "YUV", "Use YUV color processing"},
      {0, nullptr, 0, nullptr, nullptr},
  };

  PropertyRNA *prop;

  RNA_def_struct_sdna_from(srna, "NodeCMPCombSepColor", "storage");

  prop = RNA_def_property(srna, "mode", PROP_ENUM, PROP_NONE);
  RNA_def_property_enum_items(prop, mode_items);
  RNA_def_property_ui_text(prop, "Mode", "Mode of color processing");
  RNA_def_property_update(prop, NC_NODE | NA_EDITED, "rna_Node_socket_update");

  prop = RNA_def_property(srna, "ycc_mode", PROP_ENUM, PROP_NONE);
  RNA_def_property_enum_items(prop, node_ycc_items);
  RNA_def_property_ui_text(prop, "Color Space", "Color space used for YCbCrA processing");
  RNA_def_property_update(prop, NC_NODE | NA_EDITED, "rna_Node_update");
}

static void def_cmp_movieclip(StructRNA *srna)
{
  PropertyRNA *prop;

  prop = RNA_def_property(srna, "clip", PROP_POINTER, PROP_NONE);
  RNA_def_property_pointer_sdna(prop, nullptr, "id");
  RNA_def_property_struct_type(prop, "MovieClip");
  RNA_def_property_flag(prop, PROP_EDITABLE);
  RNA_def_property_override_flag(prop, PROPOVERRIDE_OVERRIDABLE_LIBRARY);
  RNA_def_property_ui_text(prop, "Movie Clip", "");
  RNA_def_property_update(prop, NC_NODE | NA_EDITED, "rna_Node_update");

  RNA_def_struct_sdna_from(srna, "MovieClipUser", "storage");
}

static void def_cmp_stabilize2d(StructRNA *srna)
{
  PropertyRNA *prop;

  prop = RNA_def_property(srna, "clip", PROP_POINTER, PROP_NONE);
  RNA_def_property_pointer_sdna(prop, nullptr, "id");
  RNA_def_property_struct_type(prop, "MovieClip");
  RNA_def_property_flag(prop, PROP_EDITABLE);
  RNA_def_property_override_flag(prop, PROPOVERRIDE_OVERRIDABLE_LIBRARY);
  RNA_def_property_ui_text(prop, "Movie Clip", "");
  RNA_def_property_update(prop, NC_NODE | NA_EDITED, "rna_Node_update");

  prop = RNA_def_property(srna, "filter_type", PROP_ENUM, PROP_NONE);
  RNA_def_property_enum_sdna(prop, nullptr, "custom1");
  RNA_def_property_enum_items(prop, node_sampler_type_items);
  RNA_def_property_ui_text(prop, "Filter", "Method to use to filter stabilization");
  RNA_def_property_update(prop, NC_NODE | NA_EDITED, "rna_Node_update");

  prop = RNA_def_property(srna, "invert", PROP_BOOLEAN, PROP_NONE);
  RNA_def_property_boolean_sdna(prop, nullptr, "custom2", CMP_NODE_STABILIZE_FLAG_INVERSE);
  RNA_def_property_ui_text(
      prop, "Invert", "Invert stabilization to re-introduce motion to the frame");
  RNA_def_property_update(prop, NC_NODE | NA_EDITED, "rna_Node_update");
}

static void def_cmp_moviedistortion(StructRNA *srna)
{
  PropertyRNA *prop;

  static const EnumPropertyItem distortion_type_items[] = {
      {0, "UNDISTORT", 0, "Undistort", ""},
      {1, "DISTORT", 0, "Distort", ""},
      {0, nullptr, 0, nullptr, nullptr},
  };

  prop = RNA_def_property(srna, "clip", PROP_POINTER, PROP_NONE);
  RNA_def_property_pointer_sdna(prop, nullptr, "id");
  RNA_def_property_struct_type(prop, "MovieClip");
  RNA_def_property_flag(prop, PROP_EDITABLE);
  RNA_def_property_override_flag(prop, PROPOVERRIDE_OVERRIDABLE_LIBRARY);
  RNA_def_property_ui_text(prop, "Movie Clip", "");
  RNA_def_property_update(prop, NC_NODE | NA_EDITED, "rna_Node_update");

  prop = RNA_def_property(srna, "distortion_type", PROP_ENUM, PROP_NONE);
  RNA_def_property_enum_sdna(prop, nullptr, "custom1");
  RNA_def_property_enum_items(prop, distortion_type_items);
  RNA_def_property_ui_text(prop, "Distortion", "Distortion to use to filter image");
  RNA_def_property_update(prop, NC_NODE | NA_EDITED, "rna_Node_update");
}

static void def_cmp_mask(StructRNA *srna)
{
  PropertyRNA *prop;

  static const EnumPropertyItem aspect_type_items[] = {
      {0, "SCENE", 0, "Scene Size", ""},
      {CMP_NODE_MASK_FLAG_SIZE_FIXED, "FIXED", 0, "Fixed", "Use pixel size for the buffer"},
      {CMP_NODE_MASK_FLAG_SIZE_FIXED_SCENE,
       "FIXED_SCENE",
       0,
       "Fixed/Scene",
       "Pixel size scaled by scene percentage"},
      {0, nullptr, 0, nullptr, nullptr},
  };

  prop = RNA_def_property(srna, "mask", PROP_POINTER, PROP_NONE);
  RNA_def_property_pointer_sdna(prop, nullptr, "id");
  RNA_def_property_struct_type(prop, "Mask");
  RNA_def_property_flag(prop, PROP_EDITABLE);
  RNA_def_property_override_flag(prop, PROPOVERRIDE_OVERRIDABLE_LIBRARY);
  RNA_def_property_ui_text(prop, "Mask", "");

  prop = RNA_def_property(srna, "use_feather", PROP_BOOLEAN, PROP_NONE);
  RNA_def_property_boolean_negative_sdna(prop, nullptr, "custom1", CMP_NODE_MASK_FLAG_NO_FEATHER);
  RNA_def_property_ui_text(prop, "Feather", "Use feather information from the mask");
  RNA_def_property_update(prop, NC_NODE | NA_EDITED, "rna_Node_update");

  prop = RNA_def_property(srna, "use_motion_blur", PROP_BOOLEAN, PROP_NONE);
  RNA_def_property_boolean_sdna(prop, nullptr, "custom1", CMP_NODE_MASK_FLAG_MOTION_BLUR);
  RNA_def_property_ui_text(prop, "Motion Blur", "Use multi-sampled motion blur of the mask");
  RNA_def_property_update(prop, NC_NODE | NA_EDITED, "rna_Node_update");

  prop = RNA_def_property(srna, "motion_blur_samples", PROP_INT, PROP_NONE);
  RNA_def_property_int_sdna(prop, nullptr, "custom2");
  RNA_def_property_range(prop, 1, CMP_NODE_MASK_MBLUR_SAMPLES_MAX);
  RNA_def_property_ui_text(prop, "Samples", "Number of motion blur samples");
  RNA_def_property_update(prop, NC_NODE | NA_EDITED, "rna_Node_update");

  prop = RNA_def_property(srna, "motion_blur_shutter", PROP_FLOAT, PROP_NONE);
  RNA_def_property_float_sdna(prop, nullptr, "custom3");
  RNA_def_property_range(prop, 0.0, 1.0f);
  RNA_def_property_ui_text(prop, "Shutter", "Exposure for motion blur as a factor of FPS");
  RNA_def_property_update(prop, NC_NODE | NA_EDITED, "rna_Node_update");

  prop = RNA_def_property(srna, "size_source", PROP_ENUM, PROP_NONE);
  RNA_def_property_enum_bitflag_sdna(prop, nullptr, "custom1");
  RNA_def_property_enum_items(prop, aspect_type_items);
  RNA_def_property_ui_text(
      prop, "Size Source", "Where to get the mask size from for aspect/size information");
  RNA_def_property_update(prop, NC_NODE | NA_EDITED, "rna_Node_update");

  RNA_def_struct_sdna_from(srna, "NodeMask", "storage");

  prop = RNA_def_property(srna, "size_x", PROP_INT, PROP_NONE);
  RNA_def_property_range(prop, 1.0f, 10000.0f);
  RNA_def_property_ui_text(prop, "X", "");
  RNA_def_property_update(prop, NC_NODE | NA_EDITED, "rna_Node_update");

  prop = RNA_def_property(srna, "size_y", PROP_INT, PROP_NONE);
  RNA_def_property_range(prop, 1.0f, 10000.0f);
  RNA_def_property_ui_text(prop, "Y", "");
  RNA_def_property_update(prop, NC_NODE | NA_EDITED, "rna_Node_update");
}

static void dev_cmd_transform(StructRNA *srna)
{
  PropertyRNA *prop;

  prop = RNA_def_property(srna, "filter_type", PROP_ENUM, PROP_NONE);
  RNA_def_property_enum_sdna(prop, nullptr, "custom1");
  RNA_def_property_enum_items(prop, node_sampler_type_items);
  RNA_def_property_ui_text(prop, "Filter", "Method to use to filter transform");
  RNA_def_property_update(prop, NC_NODE | NA_EDITED, "rna_Node_update");
}

/* -- Compositor Nodes ------------------------------------------------------ */

static const EnumPropertyItem node_masktype_items[] = {
    {0, "ADD", 0, "Add", ""},
    {1, "SUBTRACT", 0, "Subtract", ""},
    {2, "MULTIPLY", 0, "Multiply", ""},
    {3, "NOT", 0, "Not", ""},
    {0, nullptr, 0, nullptr, nullptr},
};

static void def_cmp_boxmask(StructRNA *srna)
{
  PropertyRNA *prop;

  prop = RNA_def_property(srna, "mask_type", PROP_ENUM, PROP_NONE);
  RNA_def_property_enum_sdna(prop, nullptr, "custom1");
  RNA_def_property_enum_items(prop, node_masktype_items);
  RNA_def_property_ui_text(prop, "Mask Type", "");
  RNA_def_property_update(prop, NC_NODE | NA_EDITED, "rna_Node_update");

  RNA_def_struct_sdna_from(srna, "NodeBoxMask", "storage");

  prop = RNA_def_property(srna, "x", PROP_FLOAT, PROP_NONE);
  RNA_def_property_float_sdna(prop, nullptr, "x");
  RNA_def_property_float_default(prop, 0.5f);
  RNA_def_property_range(prop, -1.0f, 2.0f);
  RNA_def_property_ui_text(prop, "X", "X position of the middle of the box");
  RNA_def_property_update(prop, NC_NODE | NA_EDITED, "rna_Node_update");

  prop = RNA_def_property(srna, "y", PROP_FLOAT, PROP_NONE);
  RNA_def_property_float_sdna(prop, nullptr, "y");
  RNA_def_property_float_default(prop, 0.5f);
  RNA_def_property_range(prop, -1.0f, 2.0f);
  RNA_def_property_ui_text(prop, "Y", "Y position of the middle of the box");
  RNA_def_property_update(prop, NC_NODE | NA_EDITED, "rna_Node_update");

  prop = RNA_def_property(srna, "width", PROP_FLOAT, PROP_NONE);
  RNA_def_property_float_sdna(prop, nullptr, "width");
  RNA_def_property_float_default(prop, 0.3f);
  RNA_def_property_range(prop, 0.0f, 2.0f);
  RNA_def_property_ui_text(prop, "Width", "Width of the box");
  RNA_def_property_update(prop, NC_NODE | NA_EDITED, "rna_Node_update");

  prop = RNA_def_property(srna, "height", PROP_FLOAT, PROP_NONE);
  RNA_def_property_float_sdna(prop, nullptr, "height");
  RNA_def_property_float_default(prop, 0.2f);
  RNA_def_property_range(prop, 0.0f, 2.0f);
  RNA_def_property_ui_text(prop, "Height", "Height of the box");
  RNA_def_property_update(prop, NC_NODE | NA_EDITED, "rna_Node_update");

  prop = RNA_def_property(srna, "rotation", PROP_FLOAT, PROP_ANGLE);
  RNA_def_property_float_sdna(prop, nullptr, "rotation");
  RNA_def_property_float_default(prop, 0.0f);
  RNA_def_property_range(prop, DEG2RADF(-1800.0f), DEG2RADF(1800.0f));
  RNA_def_property_ui_text(prop, "Rotation", "Rotation angle of the box");
  RNA_def_property_update(prop, NC_NODE | NA_EDITED, "rna_Node_update");
}

static void def_cmp_ellipsemask(StructRNA *srna)
{
  PropertyRNA *prop;
  prop = RNA_def_property(srna, "mask_type", PROP_ENUM, PROP_NONE);
  RNA_def_property_enum_sdna(prop, nullptr, "custom1");
  RNA_def_property_enum_items(prop, node_masktype_items);
  RNA_def_property_ui_text(prop, "Mask Type", "");
  RNA_def_property_update(prop, NC_NODE | NA_EDITED, "rna_Node_update");

  RNA_def_struct_sdna_from(srna, "NodeEllipseMask", "storage");

  prop = RNA_def_property(srna, "x", PROP_FLOAT, PROP_NONE);
  RNA_def_property_float_sdna(prop, nullptr, "x");
  RNA_def_property_float_default(prop, 0.5f);
  RNA_def_property_range(prop, -1.0f, 2.0f);
  RNA_def_property_ui_text(prop, "X", "X position of the middle of the ellipse");
  RNA_def_property_update(prop, NC_NODE | NA_EDITED, "rna_Node_update");

  prop = RNA_def_property(srna, "y", PROP_FLOAT, PROP_NONE);
  RNA_def_property_float_sdna(prop, nullptr, "y");
  RNA_def_property_float_default(prop, 0.5f);
  RNA_def_property_range(prop, -1.0f, 2.0f);
  RNA_def_property_ui_text(prop, "Y", "Y position of the middle of the ellipse");
  RNA_def_property_update(prop, NC_NODE | NA_EDITED, "rna_Node_update");

  prop = RNA_def_property(srna, "width", PROP_FLOAT, PROP_NONE);
  RNA_def_property_float_sdna(prop, nullptr, "width");
  RNA_def_property_float_default(prop, 0.3f);
  RNA_def_property_range(prop, 0.0f, 2.0f);
  RNA_def_property_ui_text(prop, "Width", "Width of the ellipse");
  RNA_def_property_update(prop, NC_NODE | NA_EDITED, "rna_Node_update");

  prop = RNA_def_property(srna, "height", PROP_FLOAT, PROP_NONE);
  RNA_def_property_float_sdna(prop, nullptr, "height");
  RNA_def_property_float_default(prop, 0.2f);
  RNA_def_property_range(prop, 0.0f, 2.0f);
  RNA_def_property_ui_text(prop, "Height", "Height of the ellipse");
  RNA_def_property_update(prop, NC_NODE | NA_EDITED, "rna_Node_update");

  prop = RNA_def_property(srna, "rotation", PROP_FLOAT, PROP_ANGLE);
  RNA_def_property_float_sdna(prop, nullptr, "rotation");
  RNA_def_property_float_default(prop, 0.0f);
  RNA_def_property_range(prop, DEG2RADF(-1800.0f), DEG2RADF(1800.0f));
  RNA_def_property_ui_text(prop, "Rotation", "Rotation angle of the ellipse");
  RNA_def_property_update(prop, NC_NODE | NA_EDITED, "rna_Node_update");
}

static void def_cmp_bokehblur(StructRNA *srna)
{
  PropertyRNA *prop;

  /* duplicated in def_cmp_blur */
  prop = RNA_def_property(srna, "use_variable_size", PROP_BOOLEAN, PROP_NONE);
  RNA_def_property_boolean_sdna(prop, nullptr, "custom1", CMP_NODEFLAG_BLUR_VARIABLE_SIZE);
  RNA_def_property_ui_text(
      prop, "Variable Size", "Support variable blur per pixel when using an image for size input");
  RNA_def_property_update(prop, NC_NODE | NA_EDITED, "rna_Node_update");

  prop = RNA_def_property(srna, "use_extended_bounds", PROP_BOOLEAN, PROP_NONE);
  RNA_def_property_boolean_sdna(prop, nullptr, "custom1", CMP_NODEFLAG_BLUR_EXTEND_BOUNDS);
  RNA_def_property_ui_text(
      prop, "Extend Bounds", "Extend bounds of the input image to fully fit blurred image");
  RNA_def_property_update(prop, NC_NODE | NA_EDITED, "rna_Node_update");

#  if 0
  prop = RNA_def_property(srna, "f_stop", PROP_FLOAT, PROP_NONE);
  RNA_def_property_float_sdna(prop, nullptr, "custom3");
  RNA_def_property_range(prop, 0.0f, 128.0f);
  RNA_def_property_ui_text(
      prop,
      "F-Stop",
      "Amount of focal blur, 128 (infinity) is perfect focus, half the value doubles "
      "the blur radius");
  RNA_def_property_update(prop, NC_NODE | NA_EDITED, "rna_Node_update");
#  endif

  prop = RNA_def_property(srna, "blur_max", PROP_FLOAT, PROP_NONE);
  RNA_def_property_float_sdna(prop, nullptr, "custom4");
  RNA_def_property_range(prop, 0.0f, 10000.0f);
  RNA_def_property_ui_text(prop, "Max Blur", "Blur limit, maximum CoC radius");
  RNA_def_property_update(prop, NC_NODE | NA_EDITED, "rna_Node_update");
}

static void def_cmp_bokehimage(StructRNA *srna)
{
  PropertyRNA *prop;

  RNA_def_struct_sdna_from(srna, "NodeBokehImage", "storage");

  prop = RNA_def_property(srna, "angle", PROP_FLOAT, PROP_ANGLE);
  RNA_def_property_float_sdna(prop, nullptr, "angle");
  RNA_def_property_float_default(prop, 0.0f);
  RNA_def_property_range(prop, DEG2RADF(-720.0f), DEG2RADF(720.0f));
  RNA_def_property_ui_text(prop, "Angle", "Angle of the bokeh");
  RNA_def_property_update(prop, NC_NODE | NA_EDITED, "rna_Node_update");

  prop = RNA_def_property(srna, "flaps", PROP_INT, PROP_NONE);
  RNA_def_property_int_sdna(prop, nullptr, "flaps");
  RNA_def_property_int_default(prop, 5);
  RNA_def_property_range(prop, 3, 24);
  RNA_def_property_ui_text(prop, "Flaps", "Number of flaps");
  RNA_def_property_update(prop, NC_NODE | NA_EDITED, "rna_Node_update");

  prop = RNA_def_property(srna, "rounding", PROP_FLOAT, PROP_NONE);
  RNA_def_property_float_sdna(prop, nullptr, "rounding");
  RNA_def_property_float_default(prop, 0.0f);
  RNA_def_property_range(prop, -0.0f, 1.0f);
  RNA_def_property_ui_text(prop, "Rounding", "Level of rounding of the bokeh");
  RNA_def_property_update(prop, NC_NODE | NA_EDITED, "rna_Node_update");

  prop = RNA_def_property(srna, "catadioptric", PROP_FLOAT, PROP_NONE);
  RNA_def_property_float_sdna(prop, nullptr, "catadioptric");
  RNA_def_property_float_default(prop, 0.0f);
  RNA_def_property_range(prop, -0.0f, 1.0f);
  RNA_def_property_ui_text(prop, "Catadioptric", "Level of catadioptric of the bokeh");
  RNA_def_property_update(prop, NC_NODE | NA_EDITED, "rna_Node_update");

  prop = RNA_def_property(srna, "shift", PROP_FLOAT, PROP_NONE);
  RNA_def_property_float_sdna(prop, nullptr, "lensshift");
  RNA_def_property_float_default(prop, 0.0f);
  RNA_def_property_range(prop, -1.0f, 1.0f);
  RNA_def_property_ui_text(prop, "Lens Shift", "Shift of the lens components");
  RNA_def_property_update(prop, NC_NODE | NA_EDITED, "rna_Node_update");
}

static void def_cmp_switch(StructRNA *srna)
{
  PropertyRNA *prop;

  prop = RNA_def_property(srna, "check", PROP_BOOLEAN, PROP_NONE);
  RNA_def_property_boolean_sdna(prop, nullptr, "custom1", 0);
  RNA_def_property_ui_text(prop, "Switch", "Off: first socket, On: second socket");
  RNA_def_property_update(prop, NC_NODE | NA_EDITED, "rna_Node_update");
}

static void def_cmp_switch_view(StructRNA * /*srna*/) {}

static void def_cmp_colorcorrection(StructRNA *srna)
{
  PropertyRNA *prop;
  prop = RNA_def_property(srna, "red", PROP_BOOLEAN, PROP_NONE);
  RNA_def_property_boolean_sdna(prop, nullptr, "custom1", 1);
  RNA_def_property_boolean_default(prop, true);
  RNA_def_property_ui_text(prop, "Red", "Red channel active");
  RNA_def_property_update(prop, NC_NODE | NA_EDITED, "rna_Node_update");

  prop = RNA_def_property(srna, "green", PROP_BOOLEAN, PROP_NONE);
  RNA_def_property_boolean_sdna(prop, nullptr, "custom1", 2);
  RNA_def_property_boolean_default(prop, true);
  RNA_def_property_ui_text(prop, "Green", "Green channel active");
  RNA_def_property_update(prop, NC_NODE | NA_EDITED, "rna_Node_update");

  prop = RNA_def_property(srna, "blue", PROP_BOOLEAN, PROP_NONE);
  RNA_def_property_boolean_sdna(prop, nullptr, "custom1", 4);
  RNA_def_property_boolean_default(prop, true);
  RNA_def_property_ui_text(prop, "Blue", "Blue channel active");
  RNA_def_property_update(prop, NC_NODE | NA_EDITED, "rna_Node_update");

  RNA_def_struct_sdna_from(srna, "NodeColorCorrection", "storage");

  prop = RNA_def_property(srna, "midtones_start", PROP_FLOAT, PROP_NONE);
  RNA_def_property_float_sdna(prop, nullptr, "startmidtones");
  RNA_def_property_float_default(prop, 0.2f);
  RNA_def_property_range(prop, 0, 1);
  RNA_def_property_ui_text(prop, "Midtones Start", "Start of midtones");
  RNA_def_property_update(prop, NC_NODE | NA_EDITED, "rna_Node_update");

  prop = RNA_def_property(srna, "midtones_end", PROP_FLOAT, PROP_NONE);
  RNA_def_property_float_sdna(prop, nullptr, "endmidtones");
  RNA_def_property_float_default(prop, 0.7f);
  RNA_def_property_range(prop, 0, 1);
  RNA_def_property_ui_text(prop, "Midtones End", "End of midtones");
  RNA_def_property_update(prop, NC_NODE | NA_EDITED, "rna_Node_update");

  prop = RNA_def_property(srna, "master_saturation", PROP_FLOAT, PROP_NONE);
  RNA_def_property_float_sdna(prop, nullptr, "master.saturation");
  RNA_def_property_float_default(prop, 1.0f);
  RNA_def_property_range(prop, 0, 4);
  RNA_def_property_ui_text(prop, "Master Saturation", "Master saturation");
  RNA_def_property_update(prop, NC_NODE | NA_EDITED, "rna_Node_update");

  prop = RNA_def_property(srna, "master_contrast", PROP_FLOAT, PROP_NONE);
  RNA_def_property_float_sdna(prop, nullptr, "master.contrast");
  RNA_def_property_float_default(prop, 1.0f);
  RNA_def_property_range(prop, 0, 4);
  RNA_def_property_ui_text(prop, "Master Contrast", "Master contrast");
  RNA_def_property_update(prop, NC_NODE | NA_EDITED, "rna_Node_update");

  prop = RNA_def_property(srna, "master_gamma", PROP_FLOAT, PROP_NONE);
  RNA_def_property_float_sdna(prop, nullptr, "master.gamma");
  RNA_def_property_float_default(prop, 1.0f);
  RNA_def_property_range(prop, 0, 4);
  RNA_def_property_ui_text(prop, "Master Gamma", "Master gamma");
  RNA_def_property_update(prop, NC_NODE | NA_EDITED, "rna_Node_update");

  prop = RNA_def_property(srna, "master_gain", PROP_FLOAT, PROP_NONE);
  RNA_def_property_float_sdna(prop, nullptr, "master.gain");
  RNA_def_property_float_default(prop, 1.0f);
  RNA_def_property_range(prop, 0, 4);
  RNA_def_property_ui_text(prop, "Master Gain", "Master gain");
  RNA_def_property_update(prop, NC_NODE | NA_EDITED, "rna_Node_update");

  prop = RNA_def_property(srna, "master_lift", PROP_FLOAT, PROP_NONE);
  RNA_def_property_float_sdna(prop, nullptr, "master.lift");
  RNA_def_property_float_default(prop, 0.0f);
  RNA_def_property_range(prop, -1, 1);
  RNA_def_property_ui_text(prop, "Master Lift", "Master lift");
  RNA_def_property_update(prop, NC_NODE | NA_EDITED, "rna_Node_update");

  //
  prop = RNA_def_property(srna, "shadows_saturation", PROP_FLOAT, PROP_NONE);
  RNA_def_property_float_sdna(prop, nullptr, "shadows.saturation");
  RNA_def_property_float_default(prop, 1.0f);
  RNA_def_property_range(prop, 0, 4);
  RNA_def_property_ui_text(prop, "Shadows Saturation", "Shadows saturation");
  RNA_def_property_update(prop, NC_NODE | NA_EDITED, "rna_Node_update");

  prop = RNA_def_property(srna, "shadows_contrast", PROP_FLOAT, PROP_NONE);
  RNA_def_property_float_sdna(prop, nullptr, "shadows.contrast");
  RNA_def_property_float_default(prop, 1.0f);
  RNA_def_property_range(prop, 0, 4);
  RNA_def_property_ui_text(prop, "Shadows Contrast", "Shadows contrast");
  RNA_def_property_update(prop, NC_NODE | NA_EDITED, "rna_Node_update");

  prop = RNA_def_property(srna, "shadows_gamma", PROP_FLOAT, PROP_NONE);
  RNA_def_property_float_sdna(prop, nullptr, "shadows.gamma");
  RNA_def_property_float_default(prop, 1.0f);
  RNA_def_property_range(prop, 0, 4);
  RNA_def_property_ui_text(prop, "Shadows Gamma", "Shadows gamma");
  RNA_def_property_update(prop, NC_NODE | NA_EDITED, "rna_Node_update");

  prop = RNA_def_property(srna, "shadows_gain", PROP_FLOAT, PROP_NONE);
  RNA_def_property_float_sdna(prop, nullptr, "shadows.gain");
  RNA_def_property_float_default(prop, 1.0f);
  RNA_def_property_range(prop, 0, 4);
  RNA_def_property_ui_text(prop, "Shadows Gain", "Shadows gain");
  RNA_def_property_update(prop, NC_NODE | NA_EDITED, "rna_Node_update");

  prop = RNA_def_property(srna, "shadows_lift", PROP_FLOAT, PROP_NONE);
  RNA_def_property_float_sdna(prop, nullptr, "shadows.lift");
  RNA_def_property_float_default(prop, 0.0f);
  RNA_def_property_range(prop, -1, 1);
  RNA_def_property_ui_text(prop, "Shadows Lift", "Shadows lift");
  RNA_def_property_update(prop, NC_NODE | NA_EDITED, "rna_Node_update");
  //
  prop = RNA_def_property(srna, "midtones_saturation", PROP_FLOAT, PROP_NONE);
  RNA_def_property_float_sdna(prop, nullptr, "midtones.saturation");
  RNA_def_property_float_default(prop, 1.0f);
  RNA_def_property_range(prop, 0, 4);
  RNA_def_property_ui_text(prop, "Midtones Saturation", "Midtones saturation");
  RNA_def_property_update(prop, NC_NODE | NA_EDITED, "rna_Node_update");

  prop = RNA_def_property(srna, "midtones_contrast", PROP_FLOAT, PROP_NONE);
  RNA_def_property_float_sdna(prop, nullptr, "midtones.contrast");
  RNA_def_property_float_default(prop, 1.0f);
  RNA_def_property_range(prop, 0, 4);
  RNA_def_property_ui_text(prop, "Midtones Contrast", "Midtones contrast");
  RNA_def_property_update(prop, NC_NODE | NA_EDITED, "rna_Node_update");

  prop = RNA_def_property(srna, "midtones_gamma", PROP_FLOAT, PROP_NONE);
  RNA_def_property_float_sdna(prop, nullptr, "midtones.gamma");
  RNA_def_property_float_default(prop, 1.0f);
  RNA_def_property_range(prop, 0, 4);
  RNA_def_property_ui_text(prop, "Midtones Gamma", "Midtones gamma");
  RNA_def_property_update(prop, NC_NODE | NA_EDITED, "rna_Node_update");

  prop = RNA_def_property(srna, "midtones_gain", PROP_FLOAT, PROP_NONE);
  RNA_def_property_float_sdna(prop, nullptr, "midtones.gain");
  RNA_def_property_float_default(prop, 1.0f);
  RNA_def_property_range(prop, 0, 4);
  RNA_def_property_ui_text(prop, "Midtones Gain", "Midtones gain");
  RNA_def_property_update(prop, NC_NODE | NA_EDITED, "rna_Node_update");

  prop = RNA_def_property(srna, "midtones_lift", PROP_FLOAT, PROP_NONE);
  RNA_def_property_float_sdna(prop, nullptr, "midtones.lift");
  RNA_def_property_float_default(prop, 0.0f);
  RNA_def_property_range(prop, -1, 1);
  RNA_def_property_ui_text(prop, "Midtones Lift", "Midtones lift");
  RNA_def_property_update(prop, NC_NODE | NA_EDITED, "rna_Node_update");
  //
  prop = RNA_def_property(srna, "highlights_saturation", PROP_FLOAT, PROP_NONE);
  RNA_def_property_float_sdna(prop, nullptr, "highlights.saturation");
  RNA_def_property_float_default(prop, 1.0f);
  RNA_def_property_range(prop, 0, 4);
  RNA_def_property_ui_text(prop, "Highlights Saturation", "Highlights saturation");
  RNA_def_property_update(prop, NC_NODE | NA_EDITED, "rna_Node_update");

  prop = RNA_def_property(srna, "highlights_contrast", PROP_FLOAT, PROP_NONE);
  RNA_def_property_float_sdna(prop, nullptr, "highlights.contrast");
  RNA_def_property_float_default(prop, 1.0f);
  RNA_def_property_range(prop, 0, 4);
  RNA_def_property_ui_text(prop, "Highlights Contrast", "Highlights contrast");
  RNA_def_property_update(prop, NC_NODE | NA_EDITED, "rna_Node_update");

  prop = RNA_def_property(srna, "highlights_gamma", PROP_FLOAT, PROP_NONE);
  RNA_def_property_float_sdna(prop, nullptr, "highlights.gamma");
  RNA_def_property_float_default(prop, 1.0f);
  RNA_def_property_range(prop, 0, 4);
  RNA_def_property_ui_text(prop, "Highlights Gamma", "Highlights gamma");
  RNA_def_property_update(prop, NC_NODE | NA_EDITED, "rna_Node_update");

  prop = RNA_def_property(srna, "highlights_gain", PROP_FLOAT, PROP_NONE);
  RNA_def_property_float_sdna(prop, nullptr, "highlights.gain");
  RNA_def_property_float_default(prop, 1.0f);
  RNA_def_property_range(prop, 0, 4);
  RNA_def_property_ui_text(prop, "Highlights Gain", "Highlights gain");
  RNA_def_property_update(prop, NC_NODE | NA_EDITED, "rna_Node_update");

  prop = RNA_def_property(srna, "highlights_lift", PROP_FLOAT, PROP_NONE);
  RNA_def_property_float_sdna(prop, nullptr, "highlights.lift");
  RNA_def_property_float_default(prop, 0.0f);
  RNA_def_property_range(prop, -1, 1);
  RNA_def_property_ui_text(prop, "Highlights Lift", "Highlights lift");
  RNA_def_property_update(prop, NC_NODE | NA_EDITED, "rna_Node_update");
}

static void def_cmp_viewer(StructRNA *srna)
{
  PropertyRNA *prop;
  static const EnumPropertyItem tileorder_items[] = {
      {0, "CENTEROUT", 0, "Center", "Expand from center"},
      {1, "RANDOM", 0, "Random", "Random tiles"},
      {2, "BOTTOMUP", 0, "Bottom Up", "Expand from bottom"},
      {3, "RULE_OF_THIRDS", 0, "Rule of Thirds", "Expand from 9 places"},
      {0, nullptr, 0, nullptr, nullptr},
  };

  prop = RNA_def_property(srna, "tile_order", PROP_ENUM, PROP_NONE);
  RNA_def_property_enum_sdna(prop, nullptr, "custom1");
  RNA_def_property_enum_items(prop, tileorder_items);
  RNA_def_property_ui_text(prop, "Tile Order", "Tile order");
  RNA_def_property_update(prop, NC_NODE | NA_EDITED, "rna_Node_update");

  prop = RNA_def_property(srna, "center_x", PROP_FLOAT, PROP_NONE);
  RNA_def_property_float_sdna(prop, nullptr, "custom3");
  RNA_def_property_float_default(prop, 0.5f);
  RNA_def_property_range(prop, 0.0f, 1.0f);
  RNA_def_property_ui_text(prop, "X", "");
  RNA_def_property_update(prop, NC_NODE | NA_EDITED, "rna_Node_update");

  prop = RNA_def_property(srna, "center_y", PROP_FLOAT, PROP_NONE);
  RNA_def_property_float_sdna(prop, nullptr, "custom4");
  RNA_def_property_float_default(prop, 0.5f);
  RNA_def_property_range(prop, 0.0f, 1.0f);
  RNA_def_property_ui_text(prop, "Y", "");
  RNA_def_property_update(prop, NC_NODE | NA_EDITED, "rna_Node_update");

  prop = RNA_def_property(srna, "use_alpha", PROP_BOOLEAN, PROP_NONE);
  RNA_def_property_boolean_negative_sdna(prop, nullptr, "custom2", CMP_NODE_OUTPUT_IGNORE_ALPHA);
  RNA_def_property_ui_text(
      prop,
      "Use Alpha",
      "Colors are treated alpha premultiplied, or colors output straight (alpha gets set to 1)");
  RNA_def_property_update(prop, NC_NODE | NA_EDITED, "rna_Node_update");
}

static void def_cmp_composite(StructRNA *srna)
{
  PropertyRNA *prop;

  prop = RNA_def_property(srna, "use_alpha", PROP_BOOLEAN, PROP_NONE);
  RNA_def_property_boolean_negative_sdna(prop, nullptr, "custom2", CMP_NODE_OUTPUT_IGNORE_ALPHA);
  RNA_def_property_ui_text(
      prop,
      "Use Alpha",
      "Colors are treated alpha premultiplied, or colors output straight (alpha gets set to 1)");
  RNA_def_property_update(prop, NC_NODE | NA_EDITED, "rna_Node_update");
}

static void def_cmp_keyingscreen(StructRNA *srna)
{
  PropertyRNA *prop;

  prop = RNA_def_property(srna, "clip", PROP_POINTER, PROP_NONE);
  RNA_def_property_pointer_sdna(prop, nullptr, "id");
  RNA_def_property_struct_type(prop, "MovieClip");
  RNA_def_property_flag(prop, PROP_EDITABLE);
  RNA_def_property_override_flag(prop, PROPOVERRIDE_OVERRIDABLE_LIBRARY);
  RNA_def_property_ui_text(prop, "Movie Clip", "");
  RNA_def_property_update(prop, NC_NODE | NA_EDITED, "rna_Node_update");

  RNA_def_struct_sdna_from(srna, "NodeKeyingScreenData", "storage");

  prop = RNA_def_property(srna, "tracking_object", PROP_STRING, PROP_NONE);
  RNA_def_property_string_sdna(prop, nullptr, "tracking_object");
  RNA_def_property_ui_text(prop, "Tracking Object", "");
  RNA_def_property_update(prop, NC_NODE | NA_EDITED, "rna_Node_update");
}

static void def_cmp_keying(StructRNA *srna)
{
  PropertyRNA *prop;

  RNA_def_struct_sdna_from(srna, "NodeKeyingData", "storage");

  prop = RNA_def_property(srna, "screen_balance", PROP_FLOAT, PROP_FACTOR);
  RNA_def_property_float_sdna(prop, nullptr, "screen_balance");
  RNA_def_property_range(prop, 0.0f, 1.0f);
  RNA_def_property_ui_text(
      prop,
      "Screen Balance",
      "Balance between two non-primary channels primary channel is comparing against");
  RNA_def_property_update(prop, NC_NODE | NA_EDITED, "rna_Node_update");

  prop = RNA_def_property(srna, "despill_factor", PROP_FLOAT, PROP_FACTOR);
  RNA_def_property_float_sdna(prop, nullptr, "despill_factor");
  RNA_def_property_range(prop, 0.0f, 1.0f);
  RNA_def_property_ui_text(prop, "Despill Factor", "Factor of despilling screen color from image");
  RNA_def_property_update(prop, NC_NODE | NA_EDITED, "rna_Node_update");

  prop = RNA_def_property(srna, "despill_balance", PROP_FLOAT, PROP_FACTOR);
  RNA_def_property_float_sdna(prop, nullptr, "despill_balance");
  RNA_def_property_range(prop, 0.0f, 1.0f);
  RNA_def_property_ui_text(
      prop,
      "Despill Balance",
      "Balance between non-key colors used to detect amount of key color to be removed");
  RNA_def_property_update(prop, NC_NODE | NA_EDITED, "rna_Node_update");

  prop = RNA_def_property(srna, "clip_black", PROP_FLOAT, PROP_FACTOR);
  RNA_def_property_float_sdna(prop, nullptr, "clip_black");
  RNA_def_property_range(prop, 0.0f, 1.0f);
  RNA_def_property_ui_text(
      prop,
      "Clip Black",
      "Value of non-scaled matte pixel which considers as fully background pixel");
  RNA_def_property_update(prop, NC_NODE | NA_EDITED, "rna_Node_update");

  prop = RNA_def_property(srna, "clip_white", PROP_FLOAT, PROP_FACTOR);
  RNA_def_property_float_sdna(prop, nullptr, "clip_white");
  RNA_def_property_range(prop, 0.0f, 1.0f);
  RNA_def_property_ui_text(
      prop,
      "Clip White",
      "Value of non-scaled matte pixel which considers as fully foreground pixel");
  RNA_def_property_update(prop, NC_NODE | NA_EDITED, "rna_Node_update");

  prop = RNA_def_property(srna, "blur_pre", PROP_INT, PROP_NONE);
  RNA_def_property_int_sdna(prop, nullptr, "blur_pre");
  RNA_def_property_range(prop, 0, 2048);
  RNA_def_property_ui_text(
      prop, "Pre Blur", "Chroma pre-blur size which applies before running keyer");
  RNA_def_property_update(prop, NC_NODE | NA_EDITED, "rna_Node_update");

  prop = RNA_def_property(srna, "blur_post", PROP_INT, PROP_NONE);
  RNA_def_property_int_sdna(prop, nullptr, "blur_post");
  RNA_def_property_range(prop, 0, 2048);
  RNA_def_property_ui_text(
      prop, "Post Blur", "Matte blur size which applies after clipping and dilate/eroding");
  RNA_def_property_update(prop, NC_NODE | NA_EDITED, "rna_Node_update");

  prop = RNA_def_property(srna, "dilate_distance", PROP_INT, PROP_NONE);
  RNA_def_property_int_sdna(prop, nullptr, "dilate_distance");
  RNA_def_property_range(prop, -100, 100);
  RNA_def_property_ui_text(prop, "Dilate/Erode", "Distance to grow/shrink the matte");
  RNA_def_property_update(prop, NC_NODE | NA_EDITED, "rna_Node_update");

  prop = RNA_def_property(srna, "edge_kernel_radius", PROP_INT, PROP_NONE);
  RNA_def_property_int_sdna(prop, nullptr, "edge_kernel_radius");
  RNA_def_property_range(prop, 0, 100);
  RNA_def_property_ui_text(
      prop, "Edge Kernel Radius", "Radius of kernel used to detect whether pixel belongs to edge");
  RNA_def_property_update(prop, NC_NODE | NA_EDITED, "rna_Node_update");

  prop = RNA_def_property(srna, "edge_kernel_tolerance", PROP_FLOAT, PROP_FACTOR);
  RNA_def_property_float_sdna(prop, nullptr, "edge_kernel_tolerance");
  RNA_def_property_range(prop, 0.0f, 1.0f);
  RNA_def_property_ui_text(
      prop,
      "Edge Kernel Tolerance",
      "Tolerance to pixels inside kernel which are treating as belonging to the same plane");
  RNA_def_property_update(prop, NC_NODE | NA_EDITED, "rna_Node_update");

  prop = RNA_def_property(srna, "feather_falloff", PROP_ENUM, PROP_NONE);
  RNA_def_property_enum_sdna(prop, nullptr, "feather_falloff");
  RNA_def_property_enum_items(prop, rna_enum_proportional_falloff_curve_only_items);
  RNA_def_property_ui_text(prop, "Feather Falloff", "Falloff type the feather");
  RNA_def_property_translation_context(prop,
                                       BLT_I18NCONTEXT_ID_CURVE_LEGACY); /* Abusing id_curve :/ */
  RNA_def_property_update(prop, NC_NODE | NA_EDITED, "rna_Node_update");

  prop = RNA_def_property(srna, "feather_distance", PROP_INT, PROP_NONE);
  RNA_def_property_int_sdna(prop, nullptr, "feather_distance");
  RNA_def_property_range(prop, -100, 100);
  RNA_def_property_ui_text(prop, "Feather Distance", "Distance to grow/shrink the feather");
  RNA_def_property_update(prop, NC_NODE | NA_EDITED, "rna_Node_update");
}

static void def_cmp_trackpos(StructRNA *srna)
{
  PropertyRNA *prop;

  static const EnumPropertyItem position_items[] = {
      {CMP_NODE_TRACK_POSITION_ABSOLUTE,
       "ABSOLUTE",
       0,
       "Absolute",
       "Output absolute position of a marker"},
      {CMP_NODE_TRACK_POSITION_RELATIVE_START,
       "RELATIVE_START",
       0,
       "Relative Start",
       "Output position of a marker relative to first marker of a track"},
      {CMP_NODE_TRACK_POSITION_RELATIVE_FRAME,
       "RELATIVE_FRAME",
       0,
       "Relative Frame",
       "Output position of a marker relative to marker at given frame number"},
      {CMP_NODE_TRACK_POSITION_ABSOLUTE_FRAME,
       "ABSOLUTE_FRAME",
       0,
       "Absolute Frame",
       "Output absolute position of a marker at given frame number"},
      {0, nullptr, 0, nullptr, nullptr},
  };

  prop = RNA_def_property(srna, "clip", PROP_POINTER, PROP_NONE);
  RNA_def_property_pointer_sdna(prop, nullptr, "id");
  RNA_def_property_struct_type(prop, "MovieClip");
  RNA_def_property_flag(prop, PROP_EDITABLE);
  RNA_def_property_override_flag(prop, PROPOVERRIDE_OVERRIDABLE_LIBRARY);
  RNA_def_property_ui_text(prop, "Movie Clip", "");
  RNA_def_property_update(prop, NC_NODE | NA_EDITED, "rna_Node_update");

  prop = RNA_def_property(srna, "position", PROP_ENUM, PROP_NONE);
  RNA_def_property_enum_sdna(prop, nullptr, "custom1");
  RNA_def_property_enum_items(prop, position_items);
  RNA_def_property_ui_text(prop, "Position", "Which marker position to use for output");
  RNA_def_property_update(prop, NC_NODE | NA_EDITED, "rna_Node_update");

  prop = RNA_def_property(srna, "frame_relative", PROP_INT, PROP_NONE);
  RNA_def_property_int_sdna(prop, nullptr, "custom2");
  RNA_def_property_ui_text(prop, "Frame", "Frame to be used for relative position");
  RNA_def_property_update(prop, NC_NODE | NA_EDITED, "rna_Node_update");

  RNA_def_struct_sdna_from(srna, "NodeTrackPosData", "storage");

  prop = RNA_def_property(srna, "tracking_object", PROP_STRING, PROP_NONE);
  RNA_def_property_string_sdna(prop, nullptr, "tracking_object");
  RNA_def_property_ui_text(prop, "Tracking Object", "");
  RNA_def_property_update(prop, NC_NODE | NA_EDITED, "rna_Node_update");

  prop = RNA_def_property(srna, "track_name", PROP_STRING, PROP_NONE);
  RNA_def_property_string_sdna(prop, nullptr, "track_name");
  RNA_def_property_ui_text(prop, "Track", "");
  RNA_def_property_update(prop, NC_NODE | NA_EDITED, "rna_Node_update");
}

static void def_cmp_translate(StructRNA *srna)
{
  static const EnumPropertyItem translate_items[] = {
      {CMP_NODE_WRAP_NONE, "NONE", 0, "None", "No wrapping on X and Y"},
      {CMP_NODE_WRAP_X, "XAXIS", 0, "X Axis", "Wrap all pixels on the X axis"},
      {CMP_NODE_WRAP_Y, "YAXIS", 0, "Y Axis", "Wrap all pixels on the Y axis"},
      {CMP_NODE_WRAP_XY, "BOTH", 0, "Both Axes", "Wrap all pixels on both axes"},
      {0, nullptr, 0, nullptr, nullptr},
  };

  PropertyRNA *prop;

  RNA_def_struct_sdna_from(srna, "NodeTranslateData", "storage");

  prop = RNA_def_property(srna, "use_relative", PROP_BOOLEAN, PROP_NONE);
  RNA_def_property_boolean_sdna(prop, nullptr, "relative", 1);
  RNA_def_property_ui_text(
      prop,
      "Relative",
      "Use relative (fraction of input image size) values to define translation");
  RNA_def_property_update(prop, NC_NODE | NA_EDITED, "rna_Node_update");

  prop = RNA_def_property(srna, "wrap_axis", PROP_ENUM, PROP_NONE);
  RNA_def_property_enum_sdna(prop, nullptr, "wrap_axis");
  RNA_def_property_enum_items(prop, translate_items);
  RNA_def_property_ui_text(prop, "Wrapping", "Wrap image on a specific axis");
  RNA_def_property_update(prop, NC_NODE | NA_EDITED, "rna_Node_update");
}

static void def_cmp_planetrackdeform(StructRNA *srna)
{
  PropertyRNA *prop;

  prop = RNA_def_property(srna, "clip", PROP_POINTER, PROP_NONE);
  RNA_def_property_pointer_sdna(prop, nullptr, "id");
  RNA_def_property_struct_type(prop, "MovieClip");
  RNA_def_property_flag(prop, PROP_EDITABLE);
  RNA_def_property_override_flag(prop, PROPOVERRIDE_OVERRIDABLE_LIBRARY);
  RNA_def_property_ui_text(prop, "Movie Clip", "");
  RNA_def_property_update(prop, NC_NODE | NA_EDITED, "rna_Node_update");

  RNA_def_struct_sdna_from(srna, "NodePlaneTrackDeformData", "storage");

  prop = RNA_def_property(srna, "tracking_object", PROP_STRING, PROP_NONE);
  RNA_def_property_string_sdna(prop, nullptr, "tracking_object");
  RNA_def_property_ui_text(prop, "Tracking Object", "");
  RNA_def_property_update(prop, NC_NODE | NA_EDITED, "rna_Node_update");

  prop = RNA_def_property(srna, "plane_track_name", PROP_STRING, PROP_NONE);
  RNA_def_property_string_sdna(prop, nullptr, "plane_track_name");
  RNA_def_property_ui_text(prop, "Plane Track", "");
  RNA_def_property_update(prop, NC_NODE | NA_EDITED, "rna_Node_update");

  prop = RNA_def_property(srna, "use_motion_blur", PROP_BOOLEAN, PROP_NONE);
  RNA_def_property_boolean_sdna(
      prop, nullptr, "flag", CMP_NODE_PLANE_TRACK_DEFORM_FLAG_MOTION_BLUR);
  RNA_def_property_ui_text(prop, "Motion Blur", "Use multi-sampled motion blur of the mask");
  RNA_def_property_update(prop, NC_NODE | NA_EDITED, "rna_Node_update");

  prop = RNA_def_property(srna, "motion_blur_samples", PROP_INT, PROP_NONE);
  RNA_def_property_range(prop, 1, CMP_NODE_PLANE_TRACK_DEFORM_MOTION_BLUR_SAMPLES_MAX);
  RNA_def_property_ui_text(prop, "Samples", "Number of motion blur samples");
  RNA_def_property_update(prop, NC_NODE | NA_EDITED, "rna_Node_update");

  prop = RNA_def_property(srna, "motion_blur_shutter", PROP_FLOAT, PROP_NONE);
  RNA_def_property_range(prop, 0.0, 1.0f);
  RNA_def_property_ui_text(prop, "Shutter", "Exposure for motion blur as a factor of FPS");
  RNA_def_property_update(prop, NC_NODE | NA_EDITED, "rna_Node_update");
}

static void def_cmp_sunbeams(StructRNA *srna)
{
  PropertyRNA *prop;

  RNA_def_struct_sdna_from(srna, "NodeSunBeams", "storage");

  prop = RNA_def_property(srna, "source", PROP_FLOAT, PROP_NONE);
  RNA_def_property_float_sdna(prop, nullptr, "source");
  RNA_def_property_range(prop, -100.0f, 100.0f);
  RNA_def_property_ui_range(prop, -10.0f, 10.0f, 10, 3);
  RNA_def_property_ui_text(
      prop, "Source", "Source point of rays as a factor of the image width and height");
  RNA_def_property_update(prop, NC_NODE | NA_EDITED, "rna_Node_update");

  prop = RNA_def_property(srna, "ray_length", PROP_FLOAT, PROP_UNSIGNED);
  RNA_def_property_float_sdna(prop, nullptr, "ray_length");
  RNA_def_property_range(prop, 0.0f, 100.0f);
  RNA_def_property_ui_range(prop, 0.0f, 1.0f, 10, 3);
  RNA_def_property_ui_text(prop, "Ray Length", "Length of rays as a factor of the image size");
  RNA_def_property_update(prop, NC_NODE | NA_EDITED, "rna_Node_update");
}

static void def_cmp_cryptomatte_entry(BlenderRNA *brna)
{
  StructRNA *srna;
  PropertyRNA *prop;

  srna = RNA_def_struct(brna, "CryptomatteEntry", nullptr);
  RNA_def_struct_sdna(srna, "CryptomatteEntry");

  prop = RNA_def_property(srna, "encoded_hash", PROP_FLOAT, PROP_NONE);
  RNA_def_property_clear_flag(prop, PROP_EDITABLE);
  RNA_def_property_float_sdna(prop, nullptr, "encoded_hash");

  prop = RNA_def_property(srna, "name", PROP_STRING, PROP_NONE);
  RNA_def_property_clear_flag(prop, PROP_EDITABLE);
  RNA_def_property_ui_text(prop, "Name", "");
  RNA_def_struct_name_property(srna, prop);
}

static void def_cmp_cryptomatte_common(StructRNA *srna)
{
  PropertyRNA *prop;
  static float default_1[3] = {1.0f, 1.0f, 1.0f};

  prop = RNA_def_property(srna, "matte_id", PROP_STRING, PROP_NONE);
  RNA_def_property_string_funcs(prop,
                                "rna_NodeCryptomatte_matte_get",
                                "rna_NodeCryptomatte_matte_length",
                                "rna_NodeCryptomatte_matte_set");
  RNA_def_property_ui_text(
      prop, "Matte Objects", "List of object and material crypto IDs to include in matte");
  RNA_def_property_update(prop, NC_NODE | NA_EDITED, "rna_Node_update");

  prop = RNA_def_property(srna, "add", PROP_FLOAT, PROP_COLOR);
  RNA_def_property_float_sdna(prop, nullptr, "runtime.add");
  RNA_def_property_float_array_default(prop, default_1);
  RNA_def_property_range(prop, -FLT_MAX, FLT_MAX);
  RNA_def_property_ui_text(
      prop, "Add", "Add object or material to matte, by picking a color from the Pick output");
  RNA_def_property_update(prop, NC_NODE | NA_EDITED, "rna_NodeCryptomatte_update_add");

  prop = RNA_def_property(srna, "remove", PROP_FLOAT, PROP_COLOR);
  RNA_def_property_float_sdna(prop, nullptr, "runtime.remove");
  RNA_def_property_float_array_default(prop, default_1);
  RNA_def_property_range(prop, -FLT_MAX, FLT_MAX);
  RNA_def_property_ui_text(
      prop,
      "Remove",
      "Remove object or material from matte, by picking a color from the Pick output");
  RNA_def_property_update(prop, NC_NODE | NA_EDITED, "rna_NodeCryptomatte_update_remove");
}

static void def_cmp_cryptomatte_legacy(StructRNA *srna)
{
  RNA_def_struct_sdna_from(srna, "NodeCryptomatte", "storage");
  def_cmp_cryptomatte_common(srna);
}

static void def_cmp_cryptomatte(StructRNA *srna)
{
  PropertyRNA *prop;

  static const EnumPropertyItem cryptomatte_source_items[] = {
      {CMP_CRYPTOMATTE_SRC_RENDER, "RENDER", 0, "Render", "Use Cryptomatte passes from a render"},
      {CMP_CRYPTOMATTE_SRC_IMAGE, "IMAGE", 0, "Image", "Use Cryptomatte passes from an image"},
      {0, nullptr, 0, nullptr, nullptr}};

  prop = RNA_def_property(srna, "source", PROP_ENUM, PROP_NONE);
  RNA_def_property_enum_sdna(prop, nullptr, "custom1");
  RNA_def_property_enum_items(prop, cryptomatte_source_items);
  RNA_def_property_enum_funcs(prop, nullptr, "rna_NodeCryptomatte_source_set", nullptr);
  RNA_def_property_ui_text(prop, "Source", "Where the Cryptomatte passes are loaded from");

  prop = RNA_def_property(srna, "scene", PROP_POINTER, PROP_NONE);
  RNA_def_property_pointer_funcs(
      prop, "rna_NodeCryptomatte_scene_get", "rna_NodeCryptomatte_scene_set", nullptr, nullptr);
  RNA_def_property_struct_type(prop, "Scene");
  RNA_def_property_flag(prop, PROP_EDITABLE | PROP_ID_REFCOUNT);
  RNA_def_property_override_flag(prop, PROPOVERRIDE_OVERRIDABLE_LIBRARY);
  RNA_def_property_ui_text(prop, "Scene", "");
  RNA_def_property_update(prop, NC_NODE | NA_EDITED, "rna_Node_update");

  prop = RNA_def_property(srna, "image", PROP_POINTER, PROP_NONE);
  RNA_def_property_pointer_funcs(prop,
                                 "rna_NodeCryptomatte_image_get",
                                 "rna_NodeCryptomatte_image_set",
                                 nullptr,
                                 "rna_NodeCryptomatte_image_poll");
  RNA_def_property_struct_type(prop, "Image");
  RNA_def_property_flag(prop, PROP_EDITABLE);
  RNA_def_property_override_flag(prop, PROPOVERRIDE_OVERRIDABLE_LIBRARY);
  RNA_def_property_ui_text(prop, "Image", "");
  RNA_def_property_update(prop, NC_NODE | NA_EDITED, "rna_Node_update");

  RNA_def_struct_sdna_from(srna, "NodeCryptomatte", "storage");
  def_cmp_cryptomatte_common(srna);

  prop = RNA_def_property(srna, "layer_name", PROP_ENUM, PROP_NONE);
  RNA_def_property_enum_items(prop, node_cryptomatte_layer_name_items);
  RNA_def_property_enum_funcs(prop,
                              "rna_NodeCryptomatte_layer_name_get",
                              "rna_NodeCryptomatte_layer_name_set",
                              "rna_NodeCryptomatte_layer_name_itemf");
  RNA_def_property_ui_text(prop, "Cryptomatte Layer", "What Cryptomatte layer is used");
  RNA_def_property_update(prop, NC_NODE | NA_EDITED, "rna_Node_update");

  prop = RNA_def_property(srna, "entries", PROP_COLLECTION, PROP_NONE);
  RNA_def_property_collection_sdna(prop, nullptr, "entries", nullptr);
  RNA_def_property_struct_type(prop, "CryptomatteEntry");
  RNA_def_property_ui_text(prop, "Mattes", "");
  RNA_def_property_clear_flag(prop, PROP_EDITABLE);

  /* Included here instead of defining image_user as a property of the node,
   * see def_cmp_image for details.
   * As mentioned in DNA_node_types.h, iuser is the first member of the Cryptomatte
   * storage type, so we can cast node->storage to ImageUser.
   * That is required since we can't define the properties from storage->iuser directly... */
  RNA_def_struct_sdna_from(srna, "ImageUser", "storage");
  def_node_image_user(srna);
}

static void def_cmp_denoise(StructRNA *srna)
{
  PropertyRNA *prop;

  static const EnumPropertyItem prefilter_items[] = {
      {CMP_NODE_DENOISE_PREFILTER_NONE,
       "NONE",
       0,
       "None",
       "No prefiltering, use when guiding passes are noise-free"},
      {CMP_NODE_DENOISE_PREFILTER_FAST,
       "FAST",
       0,
       "Fast",
       "Denoise image and guiding passes together. Improves quality when guiding passes are noisy "
       "using least amount of extra processing time"},
      {CMP_NODE_DENOISE_PREFILTER_ACCURATE,
       "ACCURATE",
       0,
       "Accurate",
       "Prefilter noisy guiding passes before denoising image. Improves quality when guiding "
       "passes are noisy using extra processing time"},
      {0, nullptr, 0, nullptr, nullptr}};

  RNA_def_struct_sdna_from(srna, "NodeDenoise", "storage");

  prop = RNA_def_property(srna, "use_hdr", PROP_BOOLEAN, PROP_NONE);
  RNA_def_property_boolean_sdna(prop, nullptr, "hdr", 0);
  RNA_def_property_boolean_default(prop, true);
  RNA_def_property_ui_text(prop, "HDR", "Process HDR images");
  RNA_def_property_update(prop, NC_NODE | NA_EDITED, "rna_Node_update");

  prop = RNA_def_property(srna, "prefilter", PROP_ENUM, PROP_NONE);
  RNA_def_property_enum_items(prop, prefilter_items);
  RNA_def_property_enum_default(prop, CMP_NODE_DENOISE_PREFILTER_ACCURATE);
  RNA_def_property_ui_text(prop, "", "Denoising prefilter");
  RNA_def_property_update(prop, NC_NODE | NA_EDITED, "rna_Node_update");
}

static void def_cmp_kuwahara(StructRNA *srna)
{
  PropertyRNA *prop;

  RNA_def_struct_sdna_from(srna, "NodeKuwaharaData", "storage");

  static const EnumPropertyItem variation_items[] = {
      {0, "CLASSIC", 0, "Classic", "Fast but less accurate variation"},
      {1, "ANISOTROPIC", 0, "Anisotropic", "Accurate but slower variation"},
      {0, nullptr, 0, nullptr, nullptr},
  };

  prop = RNA_def_property(srna, "size", PROP_INT, PROP_NONE);
  RNA_def_property_int_sdna(prop, nullptr, "size");
  RNA_def_property_range(prop, 1.0, 100.0);
  RNA_def_property_ui_range(prop, 1, 100, 1, -1);
  RNA_def_property_ui_text(
      prop, "Size", "Size of filter. Larger values give stronger stylized effect");
  RNA_def_property_update(prop, NC_NODE | NA_EDITED, "rna_Node_update");

  prop = RNA_def_property(srna, "variation", PROP_ENUM, PROP_NONE);
  RNA_def_property_enum_sdna(prop, nullptr, "variation");
  RNA_def_property_enum_items(prop, variation_items);
  RNA_def_property_ui_text(prop, "", "Variation of Kuwahara filter to use");
  RNA_def_property_update(prop, NC_NODE | NA_EDITED, "rna_Node_update");

  prop = RNA_def_property(srna, "uniformity", PROP_INT, PROP_NONE);
  RNA_def_property_int_sdna(prop, nullptr, "uniformity");
  RNA_def_property_range(prop, 0.0, 50.0);
  RNA_def_property_ui_range(prop, 0, 50, 1, -1);
  RNA_def_property_ui_text(prop,
<<<<<<< HEAD
                           "Smoothing",
                           "Smoothing degree before applying filter. Higher values remove details "
                           "and give smoother edges");

  prop = RNA_def_property(srna, "fast", PROP_BOOLEAN, PROP_NONE);
  RNA_def_property_boolean_sdna(prop, nullptr, "fast", 1);
  RNA_def_property_ui_text(prop,
                           "Fast",
                           "Use faster computation. Might produce artefacts for large images.");

=======
                           "Uniformity",
                           "Controls the uniformity of the direction of the filter. Higher values "
                           "produces more uniform directions");
  RNA_def_property_update(prop, NC_NODE | NA_EDITED, "rna_Node_update");

  prop = RNA_def_property(srna, "sharpness", PROP_FLOAT, PROP_FACTOR);
  RNA_def_property_float_sdna(prop, nullptr, "sharpness");
  RNA_def_property_range(prop, 0.0f, 1.0f);
  RNA_def_property_ui_range(prop, 0.0f, 1.0f, 0.1, 3);
  RNA_def_property_ui_text(prop,
                           "Sharpness",
                           "Controls the sharpness of the filter. 0 means completely smooth while "
                           "1 means completely sharp");
  RNA_def_property_update(prop, NC_NODE | NA_EDITED, "rna_Node_update");

  prop = RNA_def_property(srna, "eccentricity", PROP_FLOAT, PROP_FACTOR);
  RNA_def_property_float_sdna(prop, nullptr, "eccentricity");
  RNA_def_property_range(prop, 0.0f, 2.0f);
  RNA_def_property_ui_range(prop, 0.0f, 2.0f, 0.1, 3);
  RNA_def_property_ui_text(
      prop,
      "Eccentricity",
      "Controls how directional the filter is. 0 means the filter is completely omnidirectional "
      "while 2 means it is maximally directed along the edges of the image");
>>>>>>> b25b13a9
  RNA_def_property_update(prop, NC_NODE | NA_EDITED, "rna_Node_update");
}

static void def_cmp_antialiasing(StructRNA *srna)
{
  PropertyRNA *prop;

  RNA_def_struct_sdna_from(srna, "NodeAntiAliasingData", "storage");

  prop = RNA_def_property(srna, "threshold", PROP_FLOAT, PROP_FACTOR);
  RNA_def_property_float_sdna(prop, nullptr, "threshold");
  RNA_def_property_ui_range(prop, 0.0f, 1.0f, 0.1, 3);
  RNA_def_property_ui_text(
      prop,
      "Threshold",
      "Threshold to detect edges (smaller threshold makes more sensitive detection)");
  RNA_def_property_update(prop, NC_NODE | NA_EDITED, "rna_Node_update");

  prop = RNA_def_property(srna, "contrast_limit", PROP_FLOAT, PROP_FACTOR);
  RNA_def_property_float_sdna(prop, nullptr, "contrast_limit");
  RNA_def_property_range(prop, 0.0f, 1.0f);
  RNA_def_property_ui_range(prop, 0.0f, 1.0f, 0.1, 3);
  RNA_def_property_ui_text(
      prop,
      "Contrast Limit",
      "How much to eliminate spurious edges to avoid artifacts (the larger value makes less "
      "active; the value 2.0, for example, means discard a detected edge if there is a "
      "neighboring edge that has 2.0 times bigger contrast than the current one)");
  RNA_def_property_update(prop, NC_NODE | NA_EDITED, "rna_Node_update");

  prop = RNA_def_property(srna, "corner_rounding", PROP_FLOAT, PROP_FACTOR);
  RNA_def_property_float_sdna(prop, nullptr, "corner_rounding");
  RNA_def_property_range(prop, 0.0f, 1.0f);
  RNA_def_property_ui_range(prop, 0.0f, 1.0f, 0.1, 3);
  RNA_def_property_ui_text(prop, "Corner Rounding", "How much sharp corners will be rounded");
  RNA_def_property_update(prop, NC_NODE | NA_EDITED, "rna_Node_update");
}

/* -- Texture Nodes --------------------------------------------------------- */

static void def_tex_output(StructRNA *srna)
{
  PropertyRNA *prop;

  RNA_def_struct_sdna_from(srna, "TexNodeOutput", "storage");

  prop = RNA_def_property(srna, "filepath", PROP_STRING, PROP_NONE);
  RNA_def_property_string_sdna(prop, nullptr, "name");
  RNA_def_property_ui_text(prop, "Output Name", "");
  RNA_def_property_update(prop, NC_NODE | NA_EDITED, "rna_Node_update");
}

static void def_tex_image(StructRNA *srna)
{
  PropertyRNA *prop;

  prop = RNA_def_property(srna, "image", PROP_POINTER, PROP_NONE);
  RNA_def_property_pointer_sdna(prop, nullptr, "id");
  RNA_def_property_struct_type(prop, "Image");
  RNA_def_property_flag(prop, PROP_EDITABLE);
  RNA_def_property_override_flag(prop, PROPOVERRIDE_OVERRIDABLE_LIBRARY);
  RNA_def_property_ui_text(prop, "Image", "");
  RNA_def_property_update(prop, NC_NODE | NA_EDITED, "rna_Node_update");

  prop = RNA_def_property(srna, "image_user", PROP_POINTER, PROP_NONE);
  RNA_def_property_pointer_sdna(prop, nullptr, "storage");
  RNA_def_property_struct_type(prop, "ImageUser");
  RNA_def_property_ui_text(
      prop, "Image User", "Parameters defining the image duration, offset and related settings");
  RNA_def_property_update(prop, NC_NODE | NA_EDITED, "rna_Node_update");
}

static void def_tex_bricks(StructRNA *srna)
{
  PropertyRNA *prop;

  prop = RNA_def_property(srna, "offset", PROP_FLOAT, PROP_NONE);
  RNA_def_property_float_sdna(prop, nullptr, "custom3");
  RNA_def_property_range(prop, 0.0f, 1.0f);
  RNA_def_property_ui_text(prop, "Offset Amount", "");
  RNA_def_property_update(prop, NC_NODE | NA_EDITED, "rna_Node_update");

  prop = RNA_def_property(srna, "offset_frequency", PROP_INT, PROP_NONE);
  RNA_def_property_int_sdna(prop, nullptr, "custom1");
  RNA_def_property_range(prop, 2, 99);
  RNA_def_property_ui_text(prop, "Offset Frequency", "Offset every N rows");
  RNA_def_property_update(prop, NC_NODE | NA_EDITED, "rna_Node_update");

  prop = RNA_def_property(srna, "squash", PROP_FLOAT, PROP_NONE);
  RNA_def_property_float_sdna(prop, nullptr, "custom4");
  RNA_def_property_range(prop, 0.0f, 99.0f);
  RNA_def_property_ui_text(prop, "Squash Amount", "");
  RNA_def_property_update(prop, NC_NODE | NA_EDITED, "rna_Node_update");

  prop = RNA_def_property(srna, "squash_frequency", PROP_INT, PROP_NONE);
  RNA_def_property_int_sdna(prop, nullptr, "custom2");
  RNA_def_property_range(prop, 2, 99);
  RNA_def_property_ui_text(prop, "Squash Frequency", "Squash every N rows");
  RNA_def_property_update(prop, NC_NODE | NA_EDITED, "rna_Node_update");
}

/* -- Geometry Nodes --------------------------------------------------------- */

static void def_geo_curve_sample(StructRNA *srna)
{
  static EnumPropertyItem mode_items[] = {
      {GEO_NODE_CURVE_SAMPLE_FACTOR,
       "FACTOR",
       0,
       "Factor",
       "Find sample positions on the curve using a factor of its total length"},
      {GEO_NODE_CURVE_SAMPLE_LENGTH,
       "LENGTH",
       0,
       "Length",
       "Find sample positions on the curve using a distance from its beginning"},
      {0, nullptr, 0, nullptr, nullptr},
  };

  RNA_def_struct_sdna_from(srna, "NodeGeometryCurveSample", "storage");

  PropertyRNA *prop;
  prop = RNA_def_property(srna, "mode", PROP_ENUM, PROP_NONE);
  RNA_def_property_enum_items(prop, mode_items);
  RNA_def_property_ui_text(prop, "Mode", "Method for sampling input");
  RNA_def_property_update(prop, NC_NODE | NA_EDITED, "rna_Node_socket_update");

  prop = RNA_def_property(srna, "use_all_curves", PROP_BOOLEAN, PROP_NONE);
  RNA_def_property_ui_text(prop,
                           "All Curves",
                           "Sample lengths based on the total length of all curves, rather than "
                           "using a length inside each selected curve");
  RNA_def_property_update(prop, NC_NODE | NA_EDITED, "rna_Node_socket_update");

  prop = RNA_def_property(srna, "data_type", PROP_ENUM, PROP_NONE);
  RNA_def_property_enum_items(prop, rna_enum_attribute_type_items);
  RNA_def_property_enum_funcs(
      prop, nullptr, nullptr, "rna_GeometryNodeAttributeType_type_with_socket_itemf");
  RNA_def_property_enum_default(prop, CD_PROP_FLOAT);
  RNA_def_property_ui_text(prop, "Data Type", "");
  RNA_def_property_update(prop, NC_NODE | NA_EDITED, "rna_Node_socket_update");
}

static void def_geo_accumulate_field(StructRNA *srna)
{
  PropertyRNA *prop;

  RNA_def_struct_sdna_from(srna, "NodeAccumulateField", "storage");

  prop = RNA_def_property(srna, "data_type", PROP_ENUM, PROP_NONE);
  RNA_def_property_enum_sdna(prop, nullptr, "data_type");
  RNA_def_property_enum_items(prop, rna_enum_attribute_type_items);
  RNA_def_property_enum_funcs(prop, nullptr, nullptr, "rna_GeoNodeAccumulateField_type_itemf");
  RNA_def_property_enum_default(prop, CD_PROP_FLOAT);
  RNA_def_property_ui_text(prop, "Data Type", "Type of data stored in attribute");
  RNA_def_property_update(prop, NC_NODE | NA_EDITED, "rna_Node_socket_update");

  prop = RNA_def_property(srna, "domain", PROP_ENUM, PROP_NONE);
  RNA_def_property_enum_sdna(prop, nullptr, "domain");
  RNA_def_property_enum_items(prop, rna_enum_attribute_domain_items);
  RNA_def_property_enum_default(prop, ATTR_DOMAIN_POINT);
  RNA_def_property_ui_text(prop, "Domain", "");
  RNA_def_property_update(prop, NC_NODE | NA_EDITED, "rna_Node_update");
}

static void def_geo_blur_attribute(StructRNA *srna)
{
  PropertyRNA *prop;

  prop = RNA_def_property(srna, "data_type", PROP_ENUM, PROP_NONE);
  RNA_def_property_enum_sdna(prop, nullptr, "custom1");
  RNA_def_property_enum_items(prop, rna_enum_attribute_type_items);
  RNA_def_property_enum_funcs(
      prop, nullptr, nullptr, "rna_GeometryNodeBlurAttribute_data_type_itemf");
  RNA_def_property_enum_default(prop, CD_PROP_FLOAT);
  RNA_def_property_ui_text(prop, "Data Type", "");
  RNA_def_property_update(prop, NC_NODE | NA_EDITED, "rna_GeometryNode_socket_update");
}

static void def_fn_random_value(StructRNA *srna)
{
  PropertyRNA *prop;

  RNA_def_struct_sdna_from(srna, "NodeRandomValue", "storage");

  prop = RNA_def_property(srna, "data_type", PROP_ENUM, PROP_NONE);
  RNA_def_property_enum_sdna(prop, nullptr, "data_type");
  RNA_def_property_enum_items(prop, rna_enum_attribute_type_items);
  RNA_def_property_enum_funcs(prop, nullptr, nullptr, "rna_FunctionNodeRandomValue_type_itemf");
  RNA_def_property_enum_default(prop, CD_PROP_FLOAT);
  RNA_def_property_ui_text(prop, "Data Type", "Type of data stored in attribute");
  RNA_def_property_update(prop, NC_NODE | NA_EDITED, "rna_Node_socket_update");
}

static void def_geo_attribute_statistic(StructRNA *srna)
{
  PropertyRNA *prop;

  prop = RNA_def_property(srna, "data_type", PROP_ENUM, PROP_NONE);
  RNA_def_property_enum_sdna(prop, nullptr, "custom1");
  RNA_def_property_enum_items(prop, rna_enum_attribute_type_items);
  RNA_def_property_enum_funcs(
      prop, nullptr, nullptr, "rna_GeometryNodeAttributeStatistic_type_itemf");
  RNA_def_property_enum_default(prop, CD_PROP_FLOAT);
  RNA_def_property_ui_text(
      prop,
      "Data Type",
      "The data type the attribute is converted to before calculating the results");
  RNA_def_property_update(prop, NC_NODE | NA_EDITED, "rna_GeometryNode_socket_update");

  prop = RNA_def_property(srna, "domain", PROP_ENUM, PROP_NONE);
  RNA_def_property_enum_sdna(prop, nullptr, "custom2");
  RNA_def_property_enum_items(prop, rna_enum_attribute_domain_items);
  RNA_def_property_enum_default(prop, ATTR_DOMAIN_POINT);
  RNA_def_property_ui_text(prop, "Domain", "Which domain to read the data from");
  RNA_def_property_update(prop, NC_NODE | NA_EDITED, "rna_Node_update");
}

static void def_geo_distribute_points_on_faces(StructRNA *srna)
{
  PropertyRNA *prop;

  static const EnumPropertyItem rna_node_geometry_distribute_points_on_faces_mode_items[] = {
      {GEO_NODE_POINT_DISTRIBUTE_POINTS_ON_FACES_RANDOM,
       "RANDOM",
       0,
       "Random",
       "Distribute points randomly on the surface"},
      {GEO_NODE_POINT_DISTRIBUTE_POINTS_ON_FACES_POISSON,
       "POISSON",
       0,
       "Poisson Disk",
       "Distribute the points randomly on the surface while taking a minimum distance between "
       "points into account"},
      {0, nullptr, 0, nullptr, nullptr},
  };

  prop = RNA_def_property(srna, "distribute_method", PROP_ENUM, PROP_NONE);
  RNA_def_property_enum_sdna(prop, nullptr, "custom1");
  RNA_def_property_enum_items(prop, rna_node_geometry_distribute_points_on_faces_mode_items);
  RNA_def_property_enum_default(prop, GEO_NODE_POINT_DISTRIBUTE_POINTS_ON_FACES_RANDOM);
  RNA_def_property_ui_text(prop, "Distribution Method", "Method to use for scattering points");
  RNA_def_property_update(prop, NC_NODE | NA_EDITED, "rna_Node_socket_update");

  prop = RNA_def_property(srna, "use_legacy_normal", PROP_BOOLEAN, PROP_NONE);
  RNA_def_property_boolean_sdna(prop, nullptr, "custom2", 1);
  RNA_def_property_ui_text(prop,
                           "Legacy Normal",
                           "Output the normal and rotation values that have been output "
                           "before the node started taking smooth normals into account");
  RNA_def_property_update(prop, NC_NODE | NA_EDITED, "rna_Node_socket_update");
}

static void def_geo_curve_set_handle_type(StructRNA *srna)
{
  PropertyRNA *prop;

  RNA_def_struct_sdna_from(srna, "NodeGeometryCurveSetHandles", "storage");

  prop = RNA_def_property(srna, "handle_type", PROP_ENUM, PROP_NONE);
  RNA_def_property_enum_sdna(prop, nullptr, "handle_type");
  RNA_def_property_enum_items(prop, rna_node_geometry_curve_handle_type_items);
  RNA_def_property_update(prop, NC_NODE | NA_EDITED, "rna_Node_socket_update");

  prop = RNA_def_property(srna, "mode", PROP_ENUM, PROP_NONE);
  RNA_def_property_enum_items(prop, rna_node_geometry_curve_handle_side_items);
  RNA_def_property_ui_text(prop, "Mode", "Whether to update left and right handles");
  RNA_def_property_flag(prop, PROP_ENUM_FLAG);
  RNA_def_property_update(prop, NC_NODE | NA_EDITED, "rna_Node_socket_update");
}

static void def_geo_simulation_input(StructRNA *srna)
{
  PropertyRNA *prop;
  FunctionRNA *func;
  PropertyRNA *parm;

  RNA_def_struct_sdna_from(srna, "NodeGeometrySimulationInput", "storage");

  prop = RNA_def_property(srna, "paired_output", PROP_POINTER, PROP_NONE);
  RNA_def_property_struct_type(prop, "Node");
  RNA_def_property_clear_flag(prop, PROP_EDITABLE);
  RNA_def_property_pointer_funcs(
      prop, "rna_NodeGeometrySimulationInput_paired_output_get", nullptr, nullptr, nullptr);
  RNA_def_property_ui_text(
      prop, "Paired Output", "Simulation output node that this input node is paired with");

  func = RNA_def_function(
      srna, "pair_with_output", "rna_GeometryNodeSimulationInput_pair_with_output");
  RNA_def_function_ui_description(func, "Pair a simulation input node with an output node.");
  RNA_def_function_flag(func, FUNC_USE_SELF_ID | FUNC_USE_REPORTS | FUNC_USE_CONTEXT);
  parm = RNA_def_pointer(
      func, "output_node", "GeometryNode", "Output Node", "Simulation output node to pair with");
  RNA_def_parameter_flags(parm, PropertyFlag(0), PARM_REQUIRED);
  /* return value */
  parm = RNA_def_boolean(
      func, "result", false, "Result", "True if pairing the node was successful");
  RNA_def_function_return(func, parm);
}

static void def_geo_repeat_input(StructRNA *srna)
{
  PropertyRNA *prop;
  FunctionRNA *func;
  PropertyRNA *parm;

  RNA_def_struct_sdna_from(srna, "NodeGeometryRepeatInput", "storage");

  prop = RNA_def_property(srna, "paired_output", PROP_POINTER, PROP_NONE);
  RNA_def_property_struct_type(prop, "Node");
  RNA_def_property_clear_flag(prop, PROP_EDITABLE);
  RNA_def_property_pointer_funcs(
      prop, "rna_NodeGeometryRepeatInput_paired_output_get", nullptr, nullptr, nullptr);
  RNA_def_property_ui_text(
      prop, "Paired Output", "Repeat output node that this input node is paired with");

  func = RNA_def_function(
      srna, "pair_with_output", "rna_GeometryNodeRepeatInput_pair_with_output");
  RNA_def_function_ui_description(func, "Pair a repeat input node with an output node.");
  RNA_def_function_flag(func, FUNC_USE_SELF_ID | FUNC_USE_REPORTS | FUNC_USE_CONTEXT);
  parm = RNA_def_pointer(
      func, "output_node", "GeometryNode", "Output Node", "Repeat output node to pair with");
  RNA_def_parameter_flags(parm, PropertyFlag(0), PARM_REQUIRED);
  /* return value */
  parm = RNA_def_boolean(
      func, "result", false, "Result", "True if pairing the node was successful");
  RNA_def_function_return(func, parm);
}

static void rna_def_simulation_state_item(BlenderRNA *brna)
{
  PropertyRNA *prop;

  StructRNA *srna = RNA_def_struct(brna, "SimulationStateItem", nullptr);
  RNA_def_struct_ui_text(srna, "Simulation Item", "");
  RNA_def_struct_sdna(srna, "NodeSimulationItem");

  prop = RNA_def_property(srna, "name", PROP_STRING, PROP_NONE);
  RNA_def_property_string_funcs(prop, nullptr, nullptr, "rna_SimulationStateItem_name_set");
  RNA_def_property_ui_text(prop, "Name", "");
  RNA_def_struct_name_property(srna, prop);
  RNA_def_property_update(prop, NC_NODE | NA_EDITED, "rna_SimulationStateItem_update");

  prop = RNA_def_property(srna, "socket_type", PROP_ENUM, PROP_NONE);
  RNA_def_property_enum_items(prop, rna_node_socket_data_type_items);
  RNA_def_property_enum_funcs(prop, nullptr, nullptr, "rna_SimulationStateItem_socket_type_itemf");
  RNA_def_property_ui_text(prop, "Socket Type", "");
  RNA_def_property_clear_flag(prop, PROP_ANIMATABLE);
  RNA_def_property_update(prop, NC_NODE | NA_EDITED, "rna_SimulationStateItem_update");

  prop = RNA_def_property(srna, "attribute_domain", PROP_ENUM, PROP_NONE);
  RNA_def_property_enum_items(prop, rna_enum_attribute_domain_items);
  RNA_def_property_ui_text(
      prop,
      "Attribute Domain",
      "Attribute domain where the attribute is stored in the simulation state");
  RNA_def_property_clear_flag(prop, PROP_ANIMATABLE);
  RNA_def_property_update(prop, NC_NODE | NA_EDITED, "rna_SimulationStateItem_update");

  prop = RNA_def_property(srna, "color", PROP_FLOAT, PROP_COLOR_GAMMA);
  RNA_def_property_array(prop, 4);
  RNA_def_property_float_funcs(prop, "rna_SimulationStateItem_color_get", nullptr, nullptr);
  RNA_def_property_clear_flag(prop, PROP_EDITABLE);
  RNA_def_property_ui_text(
      prop, "Color", "Color of the corresponding socket type in the node editor");
}

static void rna_def_geo_simulation_output_items(BlenderRNA *brna)
{
  StructRNA *srna;
  PropertyRNA *parm;
  FunctionRNA *func;

  srna = RNA_def_struct(brna, "NodeGeometrySimulationOutputItems", nullptr);
  RNA_def_struct_sdna(srna, "bNode");
  RNA_def_struct_ui_text(srna, "Items", "Collection of simulation items");

  func = RNA_def_function(srna, "new", "rna_NodeGeometrySimulationOutput_items_new");
  RNA_def_function_ui_description(func, "Add a item to this simulation zone");
  RNA_def_function_flag(func, FUNC_USE_SELF_ID | FUNC_USE_MAIN | FUNC_USE_REPORTS);
  parm = RNA_def_enum(func,
                      "socket_type",
                      rna_node_socket_data_type_items,
                      SOCK_GEOMETRY,
                      "Socket Type",
                      "Socket type of the item");
  RNA_def_parameter_flags(parm, PropertyFlag(0), PARM_REQUIRED);
  parm = RNA_def_string(func, "name", nullptr, MAX_NAME, "Name", "");
  RNA_def_parameter_flags(parm, PropertyFlag(0), PARM_REQUIRED);
  /* return value */
  parm = RNA_def_pointer(func, "item", "SimulationStateItem", "Item", "New item");
  RNA_def_function_return(func, parm);

  func = RNA_def_function(srna, "remove", "rna_NodeGeometrySimulationOutput_items_remove");
  RNA_def_function_ui_description(func, "Remove an item from this simulation zone");
  RNA_def_function_flag(func, FUNC_USE_SELF_ID | FUNC_USE_MAIN | FUNC_USE_REPORTS);
  parm = RNA_def_pointer(func, "item", "SimulationStateItem", "Item", "The item to remove");
  RNA_def_parameter_flags(parm, PROP_NEVER_NULL, PARM_REQUIRED);

  func = RNA_def_function(srna, "clear", "rna_NodeGeometrySimulationOutput_items_clear");
  RNA_def_function_ui_description(func, "Remove all items from this simulation zone");
  RNA_def_function_flag(func, FUNC_USE_SELF_ID | FUNC_USE_MAIN);

  func = RNA_def_function(srna, "move", "rna_NodeGeometrySimulationOutput_items_move");
  RNA_def_function_ui_description(func, "Move an item to another position");
  RNA_def_function_flag(func, FUNC_USE_SELF_ID | FUNC_USE_MAIN);
  parm = RNA_def_int(
      func, "from_index", -1, 0, INT_MAX, "From Index", "Index of the item to move", 0, 10000);
  RNA_def_parameter_flags(parm, PropertyFlag(0), PARM_REQUIRED);
  parm = RNA_def_int(
      func, "to_index", -1, 0, INT_MAX, "To Index", "Target index for the item", 0, 10000);
  RNA_def_parameter_flags(parm, PropertyFlag(0), PARM_REQUIRED);
}

static void def_geo_simulation_output(StructRNA *srna)
{
  PropertyRNA *prop;

  RNA_def_struct_sdna_from(srna, "NodeGeometrySimulationOutput", "storage");

  prop = RNA_def_property(srna, "state_items", PROP_COLLECTION, PROP_NONE);
  RNA_def_property_collection_sdna(prop, nullptr, "items", "items_num");
  RNA_def_property_struct_type(prop, "SimulationStateItem");
  RNA_def_property_ui_text(prop, "Items", "");
  RNA_def_property_srna(prop, "NodeGeometrySimulationOutputItems");

  prop = RNA_def_property(srna, "active_index", PROP_INT, PROP_UNSIGNED);
  RNA_def_property_int_sdna(prop, nullptr, "active_index");
  RNA_def_property_ui_text(prop, "Active Item Index", "Index of the active item");
  RNA_def_property_clear_flag(prop, PROP_ANIMATABLE);
  RNA_def_property_update(prop, NC_NODE, nullptr);

  prop = RNA_def_property(srna, "active_item", PROP_POINTER, PROP_NONE);
  RNA_def_property_struct_type(prop, "SimulationStateItem");
  RNA_def_property_pointer_funcs(prop,
                                 "rna_NodeGeometrySimulationOutput_active_item_get",
                                 "rna_NodeGeometrySimulationOutput_active_item_set",
                                 nullptr,
                                 nullptr);
  RNA_def_property_flag(prop, PROP_EDITABLE);
  RNA_def_property_ui_text(prop, "Active Item Index", "Index of the active item");
  RNA_def_property_update(prop, NC_NODE, nullptr);
}

static void rna_def_repeat_item(BlenderRNA *brna)
{
  PropertyRNA *prop;

  StructRNA *srna = RNA_def_struct(brna, "RepeatItem", nullptr);
  RNA_def_struct_ui_text(srna, "Repeat Item", "");
  RNA_def_struct_sdna(srna, "NodeRepeatItem");

  prop = RNA_def_property(srna, "name", PROP_STRING, PROP_NONE);
  RNA_def_property_string_funcs(prop, nullptr, nullptr, "rna_RepeatItem_name_set");
  RNA_def_property_ui_text(prop, "Name", "");
  RNA_def_struct_name_property(srna, prop);
  RNA_def_property_update(prop, NC_NODE | NA_EDITED, "rna_RepeatItem_update");

  prop = RNA_def_property(srna, "socket_type", PROP_ENUM, PROP_NONE);
  RNA_def_property_enum_items(prop, rna_node_socket_data_type_items);
  RNA_def_property_enum_funcs(prop, nullptr, nullptr, "rna_RepeatItem_socket_type_itemf");
  RNA_def_property_ui_text(prop, "Socket Type", "");
  RNA_def_property_clear_flag(prop, PROP_ANIMATABLE);
  RNA_def_property_update(prop, NC_NODE | NA_EDITED, "rna_RepeatItem_update");

  prop = RNA_def_property(srna, "color", PROP_FLOAT, PROP_COLOR_GAMMA);
  RNA_def_property_array(prop, 4);
  RNA_def_property_float_funcs(prop, "rna_RepeatItem_color_get", nullptr, nullptr);
  RNA_def_property_clear_flag(prop, PROP_EDITABLE);
  RNA_def_property_ui_text(
      prop, "Color", "Color of the corresponding socket type in the node editor");
}

static void rna_def_geo_repeat_output_items(BlenderRNA *brna)
{
  StructRNA *srna;
  PropertyRNA *parm;
  FunctionRNA *func;

  srna = RNA_def_struct(brna, "NodeGeometryRepeatOutputItems", nullptr);
  RNA_def_struct_sdna(srna, "bNode");
  RNA_def_struct_ui_text(srna, "Items", "Collection of repeat items");

  func = RNA_def_function(srna, "new", "rna_NodeGeometryRepeatOutput_items_new");
  RNA_def_function_ui_description(func, "Add a item to this repeat zone");
  RNA_def_function_flag(func, FUNC_USE_SELF_ID | FUNC_USE_MAIN | FUNC_USE_REPORTS);
  parm = RNA_def_enum(func,
                      "socket_type",
                      rna_node_socket_data_type_items,
                      SOCK_GEOMETRY,
                      "Socket Type",
                      "Socket type of the item");
  RNA_def_parameter_flags(parm, PropertyFlag(0), PARM_REQUIRED);
  parm = RNA_def_string(func, "name", nullptr, MAX_NAME, "Name", "");
  RNA_def_parameter_flags(parm, PropertyFlag(0), PARM_REQUIRED);
  /* return value */
  parm = RNA_def_pointer(func, "item", "RepeatItem", "Item", "New item");
  RNA_def_function_return(func, parm);

  func = RNA_def_function(srna, "remove", "rna_NodeGeometryRepeatOutput_items_remove");
  RNA_def_function_ui_description(func, "Remove an item from this repeat zone");
  RNA_def_function_flag(func, FUNC_USE_SELF_ID | FUNC_USE_MAIN | FUNC_USE_REPORTS);
  parm = RNA_def_pointer(func, "item", "RepeatItem", "Item", "The item to remove");
  RNA_def_parameter_flags(parm, PROP_NEVER_NULL, PARM_REQUIRED);

  func = RNA_def_function(srna, "clear", "rna_NodeGeometryRepeatOutput_items_clear");
  RNA_def_function_ui_description(func, "Remove all items from this repeat zone");
  RNA_def_function_flag(func, FUNC_USE_SELF_ID | FUNC_USE_MAIN);

  func = RNA_def_function(srna, "move", "rna_NodeGeometryRepeatOutput_items_move");
  RNA_def_function_ui_description(func, "Move an item to another position");
  RNA_def_function_flag(func, FUNC_USE_SELF_ID | FUNC_USE_MAIN);
  parm = RNA_def_int(
      func, "from_index", -1, 0, INT_MAX, "From Index", "Index of the item to move", 0, 10000);
  RNA_def_parameter_flags(parm, PropertyFlag(0), PARM_REQUIRED);
  parm = RNA_def_int(
      func, "to_index", -1, 0, INT_MAX, "To Index", "Target index for the item", 0, 10000);
  RNA_def_parameter_flags(parm, PropertyFlag(0), PARM_REQUIRED);
}

static void def_geo_repeat_output(StructRNA *srna)
{
  PropertyRNA *prop;

  RNA_def_struct_sdna_from(srna, "NodeGeometryRepeatOutput", "storage");

  prop = RNA_def_property(srna, "repeat_items", PROP_COLLECTION, PROP_NONE);
  RNA_def_property_collection_sdna(prop, nullptr, "items", "items_num");
  RNA_def_property_struct_type(prop, "RepeatItem");
  RNA_def_property_ui_text(prop, "Items", "");
  RNA_def_property_srna(prop, "NodeGeometryRepeatOutputItems");

  prop = RNA_def_property(srna, "active_index", PROP_INT, PROP_UNSIGNED);
  RNA_def_property_int_sdna(prop, nullptr, "active_index");
  RNA_def_property_ui_text(prop, "Active Item Index", "Index of the active item");
  RNA_def_property_clear_flag(prop, PROP_ANIMATABLE);
  RNA_def_property_update(prop, NC_NODE, nullptr);

  prop = RNA_def_property(srna, "active_item", PROP_POINTER, PROP_NONE);
  RNA_def_property_struct_type(prop, "RepeatItem");
  RNA_def_property_pointer_funcs(prop,
                                 "rna_NodeGeometryRepeatOutput_active_item_get",
                                 "rna_NodeGeometryRepeatOutput_active_item_set",
                                 nullptr,
                                 nullptr);
  RNA_def_property_flag(prop, PROP_EDITABLE);
  RNA_def_property_ui_text(prop, "Active Item Index", "Index of the active item");
  RNA_def_property_update(prop, NC_NODE, nullptr);
}

static void def_geo_curve_handle_type_selection(StructRNA *srna)
{
  PropertyRNA *prop;

  RNA_def_struct_sdna_from(srna, "NodeGeometryCurveSelectHandles", "storage");

  prop = RNA_def_property(srna, "handle_type", PROP_ENUM, PROP_NONE);
  RNA_def_property_enum_sdna(prop, nullptr, "handle_type");
  RNA_def_property_enum_items(prop, rna_node_geometry_curve_handle_type_items);
  RNA_def_property_update(prop, NC_NODE | NA_EDITED, "rna_Node_socket_update");

  prop = RNA_def_property(srna, "mode", PROP_ENUM, PROP_NONE);
  RNA_def_property_enum_items(prop, rna_node_geometry_curve_handle_side_items);
  RNA_def_property_ui_text(prop, "Mode", "Whether to check the type of left and right handles");
  RNA_def_property_flag(prop, PROP_ENUM_FLAG);
  RNA_def_property_update(prop, NC_NODE | NA_EDITED, "rna_Node_socket_update");
}

static void def_fn_rotate_euler(StructRNA *srna)
{
  static const EnumPropertyItem type_items[] = {
      {FN_NODE_ROTATE_EULER_TYPE_AXIS_ANGLE,
       "AXIS_ANGLE",
       ICON_NONE,
       "Axis Angle",
       "Rotate around an axis by an angle"},
      {FN_NODE_ROTATE_EULER_TYPE_EULER,
       "EULER",
       ICON_NONE,
       "Euler",
       "Rotate around the X, Y, and Z axes"},
      {0, nullptr, 0, nullptr, nullptr},
  };

  static const EnumPropertyItem space_items[] = {
      {FN_NODE_ROTATE_EULER_SPACE_OBJECT,
       "OBJECT",
       ICON_NONE,
       "Object",
       "Rotate the input rotation in the local space of the object"},
      {FN_NODE_ROTATE_EULER_SPACE_LOCAL,
       "LOCAL",
       ICON_NONE,
       "Local",
       "Rotate the input rotation in its local space"},
      {0, nullptr, 0, nullptr, nullptr},
  };

  PropertyRNA *prop;

  prop = RNA_def_property(srna, "type", PROP_ENUM, PROP_NONE);
  RNA_def_property_enum_sdna(prop, nullptr, "custom1");
  RNA_def_property_enum_items(prop, type_items);
  RNA_def_property_ui_text(prop, "Type", "Method used to describe the rotation");
  RNA_def_property_update(prop, NC_NODE | NA_EDITED, "rna_Node_socket_update");

  prop = RNA_def_property(srna, "space", PROP_ENUM, PROP_NONE);
  RNA_def_property_enum_sdna(prop, nullptr, "custom2");
  RNA_def_property_enum_items(prop, space_items);
  RNA_def_property_ui_text(prop, "Space", "Base orientation for rotation");
  RNA_def_property_update(prop, NC_NODE | NA_EDITED, "rna_Node_update");
}

static void def_geo_switch(StructRNA *srna)
{
  PropertyRNA *prop;

  RNA_def_struct_sdna_from(srna, "NodeSwitch", "storage");
  prop = RNA_def_property(srna, "input_type", PROP_ENUM, PROP_NONE);
  RNA_def_property_enum_sdna(prop, nullptr, "input_type");
  RNA_def_property_enum_items(prop, rna_node_socket_data_type_items);
  RNA_def_property_enum_funcs(prop, nullptr, nullptr, "rna_GeometryNodeSwitch_type_itemf");
  RNA_def_property_ui_text(prop, "Input Type", "");
  RNA_def_property_update(prop, NC_NODE | NA_EDITED, "rna_Node_socket_update");
}

static void def_geo_sample_index(StructRNA *srna)
{
  PropertyRNA *prop;

  RNA_def_struct_sdna_from(srna, "NodeGeometrySampleIndex", "storage");

  prop = RNA_def_property(srna, "data_type", PROP_ENUM, PROP_NONE);
  RNA_def_property_enum_items(prop, rna_enum_attribute_type_items);
  RNA_def_property_enum_funcs(
      prop, nullptr, nullptr, "rna_GeometryNodeAttributeType_type_with_socket_itemf");
  RNA_def_property_enum_default(prop, CD_PROP_FLOAT);
  RNA_def_property_ui_text(prop, "Data Type", "");
  RNA_def_property_update(prop, NC_NODE | NA_EDITED, "rna_Node_socket_update");

  prop = RNA_def_property(srna, "domain", PROP_ENUM, PROP_NONE);
  RNA_def_property_enum_items(prop, rna_enum_attribute_domain_items);
  RNA_def_property_enum_default(prop, ATTR_DOMAIN_POINT);
  RNA_def_property_ui_text(prop, "Domain", "");
  RNA_def_property_update(prop, NC_NODE | NA_EDITED, "rna_Node_update");

  prop = RNA_def_property(srna, "clamp", PROP_BOOLEAN, PROP_NONE);
  RNA_def_property_ui_text(prop,
                           "Clamp",
                           "Clamp the indices to the size of the attribute domain instead of "
                           "outputting a default value for invalid indices");
  RNA_def_property_update(prop, NC_NODE | NA_EDITED, "rna_Node_update");
}

static void def_geo_sample_nearest_surface(StructRNA *srna)
{
  PropertyRNA *prop = RNA_def_property(srna, "data_type", PROP_ENUM, PROP_NONE);
  RNA_def_property_enum_sdna(prop, nullptr, "custom1");
  RNA_def_property_enum_items(prop, rna_enum_attribute_type_items);
  RNA_def_property_enum_funcs(
      prop, nullptr, nullptr, "rna_GeometryNodeAttributeType_type_with_socket_itemf");
  RNA_def_property_enum_default(prop, CD_PROP_FLOAT);
  RNA_def_property_ui_text(prop, "Data Type", "");
  RNA_def_property_update(prop, NC_NODE | NA_EDITED, "rna_Node_socket_update");
}

static void def_geo_sample_uv_surface(StructRNA *srna)
{
  PropertyRNA *prop = RNA_def_property(srna, "data_type", PROP_ENUM, PROP_NONE);
  RNA_def_property_enum_sdna(prop, nullptr, "custom1");
  RNA_def_property_enum_items(prop, rna_enum_attribute_type_items);
  RNA_def_property_enum_funcs(
      prop, nullptr, nullptr, "rna_GeometryNodeAttributeType_type_with_socket_itemf");
  RNA_def_property_enum_default(prop, CD_PROP_FLOAT);
  RNA_def_property_ui_text(prop, "Data Type", "");
  RNA_def_property_update(prop, NC_NODE | NA_EDITED, "rna_Node_socket_update");
}

static void def_geo_input_material(StructRNA *srna)
{
  PropertyRNA *prop;

  prop = RNA_def_property(srna, "material", PROP_POINTER, PROP_NONE);
  RNA_def_property_pointer_sdna(prop, nullptr, "id");
  RNA_def_property_struct_type(prop, "Material");
  RNA_def_property_flag(prop, PROP_EDITABLE);
  RNA_def_property_override_flag(prop, PROPOVERRIDE_OVERRIDABLE_LIBRARY);
  RNA_def_property_ui_text(prop, "Material", "");
  RNA_def_property_update(prop, NC_NODE | NA_EDITED, "rna_Node_update");
}

static void def_geo_raycast(StructRNA *srna)
{
  static EnumPropertyItem mapping_items[] = {
      {GEO_NODE_RAYCAST_INTERPOLATED,
       "INTERPOLATED",
       0,
       "Interpolated",
       "Interpolate the attribute from the corners of the hit face"},
      {GEO_NODE_RAYCAST_NEAREST,
       "NEAREST",
       0,
       "Nearest",
       "Use the attribute value of the closest mesh element"},
      {0, nullptr, 0, nullptr, nullptr},
  };

  PropertyRNA *prop;

  RNA_def_struct_sdna_from(srna, "NodeGeometryRaycast", "storage");

  prop = RNA_def_property(srna, "mapping", PROP_ENUM, PROP_NONE);
  RNA_def_property_enum_items(prop, mapping_items);
  RNA_def_property_ui_text(prop, "Mapping", "Mapping from the target geometry to hit points");
  RNA_def_property_update(prop, NC_NODE | NA_EDITED, "rna_Node_update");

  prop = RNA_def_property(srna, "data_type", PROP_ENUM, PROP_NONE);
  RNA_def_property_enum_items(prop, rna_enum_attribute_type_items);
  RNA_def_property_enum_funcs(
      prop, nullptr, nullptr, "rna_GeometryNodeAttributeType_type_with_socket_itemf");
  RNA_def_property_enum_default(prop, CD_PROP_FLOAT);
  RNA_def_property_ui_text(prop, "Data Type", "Type of data stored in attribute");
  RNA_def_property_update(prop, NC_NODE | NA_EDITED, "rna_GeometryNode_socket_update");
}

static void def_geo_store_named_attribute(StructRNA *srna)
{
  PropertyRNA *prop;

  RNA_def_struct_sdna_from(srna, "NodeGeometryStoreNamedAttribute", "storage");

  prop = RNA_def_property(srna, "data_type", PROP_ENUM, PROP_NONE);
  RNA_def_property_enum_items(prop, rna_enum_attribute_type_items);
  RNA_def_property_enum_funcs(prop, nullptr, nullptr, "rna_GeometryNodeAttributeType_type_itemf");
  RNA_def_property_enum_default(prop, CD_PROP_FLOAT);
  RNA_def_property_ui_text(prop, "Data Type", "Type of data stored in attribute");
  RNA_def_property_update(prop, NC_NODE | NA_EDITED, "rna_GeometryNode_socket_update");

  prop = RNA_def_property(srna, "domain", PROP_ENUM, PROP_NONE);
  RNA_def_property_enum_items(prop, rna_enum_attribute_domain_items);
  RNA_def_property_enum_default(prop, ATTR_DOMAIN_POINT);
  RNA_def_property_ui_text(prop, "Domain", "Which domain to store the data in");
  RNA_def_property_update(prop, NC_NODE | NA_EDITED, "rna_Node_update");
}

static void def_geo_input_named_attribute(StructRNA *srna)
{
  PropertyRNA *prop;

  RNA_def_struct_sdna_from(srna, "NodeGeometryInputNamedAttribute", "storage");

  prop = RNA_def_property(srna, "data_type", PROP_ENUM, PROP_NONE);
  RNA_def_property_enum_items(prop, rna_enum_attribute_type_items);
  RNA_def_property_enum_funcs(
      prop, nullptr, nullptr, "rna_GeometryNodeAttributeType_type_with_socket_itemf");
  RNA_def_property_enum_default(prop, CD_PROP_FLOAT);
  RNA_def_property_ui_text(prop, "Data Type", "The data type used to read the attribute values");
  RNA_def_property_update(prop, NC_NODE | NA_EDITED, "rna_GeometryNode_socket_update");
}

static void def_geo_attribute_capture(StructRNA *srna)
{
  PropertyRNA *prop;

  RNA_def_struct_sdna_from(srna, "NodeGeometryAttributeCapture", "storage");

  prop = RNA_def_property(srna, "data_type", PROP_ENUM, PROP_NONE);
  RNA_def_property_enum_items(prop, rna_enum_attribute_type_items);
  RNA_def_property_enum_funcs(
      prop, nullptr, nullptr, "rna_GeometryNodeAttributeType_type_with_socket_itemf");
  RNA_def_property_enum_default(prop, CD_PROP_FLOAT);
  RNA_def_property_ui_text(prop, "Data Type", "Type of data stored in attribute");
  RNA_def_property_update(prop, NC_NODE | NA_EDITED, "rna_GeometryNode_socket_update");

  prop = RNA_def_property(srna, "domain", PROP_ENUM, PROP_NONE);
  RNA_def_property_enum_items(prop, rna_enum_attribute_domain_items);
  RNA_def_property_enum_default(prop, ATTR_DOMAIN_POINT);
  RNA_def_property_ui_text(prop, "Domain", "Which domain to store the data in");
  RNA_def_property_update(prop, NC_NODE | NA_EDITED, "rna_Node_update");
}

static void def_geo_image(StructRNA *srna)
{
  PropertyRNA *prop;

  prop = RNA_def_property(srna, "image", PROP_POINTER, PROP_NONE);
  RNA_def_property_pointer_sdna(prop, nullptr, "id");
  RNA_def_property_struct_type(prop, "Image");
  RNA_def_property_flag(prop, PROP_EDITABLE | PROP_ID_REFCOUNT);
  RNA_def_property_ui_text(prop, "Image", "");
  RNA_def_property_update(prop, NC_NODE | NA_EDITED, "rna_Node_update");
}

static void def_geo_string_to_curves(StructRNA *srna)
{
  static const EnumPropertyItem rna_node_geometry_string_to_curves_overflow_items[] = {
      {GEO_NODE_STRING_TO_CURVES_MODE_OVERFLOW,
       "OVERFLOW",
       ICON_NONE,
       "Overflow",
       "Let the text use more space than the specified height"},
      {GEO_NODE_STRING_TO_CURVES_MODE_SCALE_TO_FIT,
       "SCALE_TO_FIT",
       ICON_NONE,
       "Scale To Fit",
       "Scale the text size to fit inside the width and height"},
      {GEO_NODE_STRING_TO_CURVES_MODE_TRUNCATE,
       "TRUNCATE",
       ICON_NONE,
       "Truncate",
       "Only output curves that fit within the width and height. Output the remainder to the "
       "\"Remainder\" output"},
      {0, nullptr, 0, nullptr, nullptr},
  };

  static const EnumPropertyItem rna_node_geometry_string_to_curves_align_x_items[] = {
      {GEO_NODE_STRING_TO_CURVES_ALIGN_X_LEFT,
       "LEFT",
       ICON_ALIGN_LEFT,
       "Left",
       "Align text to the left"},
      {GEO_NODE_STRING_TO_CURVES_ALIGN_X_CENTER,
       "CENTER",
       ICON_ALIGN_CENTER,
       "Center",
       "Align text to the center"},
      {GEO_NODE_STRING_TO_CURVES_ALIGN_X_RIGHT,
       "RIGHT",
       ICON_ALIGN_RIGHT,
       "Right",
       "Align text to the right"},
      {GEO_NODE_STRING_TO_CURVES_ALIGN_X_JUSTIFY,
       "JUSTIFY",
       ICON_ALIGN_JUSTIFY,
       "Justify",
       "Align text to the left and the right"},
      {GEO_NODE_STRING_TO_CURVES_ALIGN_X_FLUSH,
       "FLUSH",
       ICON_ALIGN_FLUSH,
       "Flush",
       "Align text to the left and the right, with equal character spacing"},
      {0, nullptr, 0, nullptr, nullptr},
  };

  static const EnumPropertyItem rna_node_geometry_string_to_curves_align_y_items[] = {
      {GEO_NODE_STRING_TO_CURVES_ALIGN_Y_TOP,
       "TOP",
       ICON_ALIGN_TOP,
       "Top",
       "Align text to the top"},
      {GEO_NODE_STRING_TO_CURVES_ALIGN_Y_TOP_BASELINE,
       "TOP_BASELINE",
       ICON_ALIGN_TOP,
       "Top Baseline",
       "Align text to the top line's baseline"},
      {GEO_NODE_STRING_TO_CURVES_ALIGN_Y_MIDDLE,
       "MIDDLE",
       ICON_ALIGN_MIDDLE,
       "Middle",
       "Align text to the middle"},
      {GEO_NODE_STRING_TO_CURVES_ALIGN_Y_BOTTOM_BASELINE,
       "BOTTOM_BASELINE",
       ICON_ALIGN_BOTTOM,
       "Bottom Baseline",
       "Align text to the bottom line's baseline"},
      {GEO_NODE_STRING_TO_CURVES_ALIGN_Y_BOTTOM,
       "BOTTOM",
       ICON_ALIGN_BOTTOM,
       "Bottom",
       "Align text to the bottom"},
      {0, nullptr, 0, nullptr, nullptr},
  };

  static const EnumPropertyItem rna_node_geometry_string_to_curves_pivot_mode[] = {
      {GEO_NODE_STRING_TO_CURVES_PIVOT_MODE_MIDPOINT, "MIDPOINT", 0, "Midpoint", "Midpoint"},
      {GEO_NODE_STRING_TO_CURVES_PIVOT_MODE_TOP_LEFT, "TOP_LEFT", 0, "Top Left", "Top Left"},
      {GEO_NODE_STRING_TO_CURVES_PIVOT_MODE_TOP_CENTER,
       "TOP_CENTER",
       0,
       "Top Center",
       "Top Center"},
      {GEO_NODE_STRING_TO_CURVES_PIVOT_MODE_TOP_RIGHT, "TOP_RIGHT", 0, "Top Right", "Top Right"},
      {GEO_NODE_STRING_TO_CURVES_PIVOT_MODE_BOTTOM_LEFT,
       "BOTTOM_LEFT",
       0,
       "Bottom Left",
       "Bottom Left"},
      {GEO_NODE_STRING_TO_CURVES_PIVOT_MODE_BOTTOM_CENTER,
       "BOTTOM_CENTER",
       0,
       "Bottom Center",
       "Bottom Center"},
      {GEO_NODE_STRING_TO_CURVES_PIVOT_MODE_BOTTOM_RIGHT,
       "BOTTOM_RIGHT",
       0,
       "Bottom Right",
       "Bottom Right"},
      {0, nullptr, 0, nullptr, nullptr},
  };

  PropertyRNA *prop;

  prop = RNA_def_property(srna, "font", PROP_POINTER, PROP_NONE);
  RNA_def_property_pointer_sdna(prop, nullptr, "id");
  RNA_def_property_struct_type(prop, "VectorFont");
  RNA_def_property_ui_text(prop, "Font", "Font of the text. Falls back to the UI font by default");
  RNA_def_property_flag(prop, PROP_EDITABLE);
  RNA_def_property_override_flag(prop, PROPOVERRIDE_OVERRIDABLE_LIBRARY);
  RNA_def_property_update(prop, NC_NODE | NA_EDITED, "rna_Node_update");

  RNA_def_struct_sdna_from(srna, "NodeGeometryStringToCurves", "storage");

  prop = RNA_def_property(srna, "overflow", PROP_ENUM, PROP_NONE);
  RNA_def_property_enum_sdna(prop, nullptr, "overflow");
  RNA_def_property_enum_items(prop, rna_node_geometry_string_to_curves_overflow_items);
  RNA_def_property_enum_default(prop, GEO_NODE_STRING_TO_CURVES_MODE_OVERFLOW);
  RNA_def_property_ui_text(
      prop, "Textbox Overflow", "Handle the text behavior when it doesn't fit in the text boxes");
  RNA_def_property_update(prop, NC_NODE | NA_EDITED, "rna_Node_socket_update");

  prop = RNA_def_property(srna, "align_x", PROP_ENUM, PROP_NONE);
  RNA_def_property_enum_sdna(prop, nullptr, "align_x");
  RNA_def_property_enum_items(prop, rna_node_geometry_string_to_curves_align_x_items);
  RNA_def_property_enum_default(prop, GEO_NODE_STRING_TO_CURVES_ALIGN_X_LEFT);
  RNA_def_property_ui_text(
      prop, "Horizontal Alignment", "Text horizontal alignment from the object center");
  RNA_def_property_update(prop, NC_NODE | NA_EDITED, "rna_Node_update");

  prop = RNA_def_property(srna, "align_y", PROP_ENUM, PROP_NONE);
  RNA_def_property_enum_sdna(prop, nullptr, "align_y");
  RNA_def_property_enum_items(prop, rna_node_geometry_string_to_curves_align_y_items);
  RNA_def_property_enum_default(prop, GEO_NODE_STRING_TO_CURVES_ALIGN_Y_TOP_BASELINE);
  RNA_def_property_ui_text(
      prop, "Vertical Alignment", "Text vertical alignment from the object center");
  RNA_def_property_update(prop, NC_NODE | NA_EDITED, "rna_Node_update");

  prop = RNA_def_property(srna, "pivot_mode", PROP_ENUM, PROP_NONE);
  RNA_def_property_enum_sdna(prop, nullptr, "pivot_mode");
  RNA_def_property_enum_items(prop, rna_node_geometry_string_to_curves_pivot_mode);
  RNA_def_property_enum_default(prop, GEO_NODE_STRING_TO_CURVES_PIVOT_MODE_BOTTOM_LEFT);
  RNA_def_property_ui_text(prop, "Pivot Point", "Pivot point position relative to character");
  RNA_def_property_update(prop, NC_NODE | NA_EDITED, "rna_Node_update");
}

static void def_geo_viewer(StructRNA *srna)
{
  PropertyRNA *prop;

  RNA_def_struct_sdna_from(srna, "NodeGeometryViewer", "storage");

  prop = RNA_def_property(srna, "data_type", PROP_ENUM, PROP_NONE);
  RNA_def_property_enum_items(prop, rna_enum_attribute_type_items);
  RNA_def_property_enum_funcs(
      prop, nullptr, nullptr, "rna_GeometryNodeAttributeType_type_with_socket_itemf");
  RNA_def_property_enum_default(prop, CD_PROP_FLOAT);
  RNA_def_property_ui_text(prop, "Data Type", "");
  RNA_def_property_update(prop, NC_NODE | NA_EDITED, "rna_GeometryNode_socket_update");

  prop = RNA_def_property(srna, "domain", PROP_ENUM, PROP_NONE);
  RNA_def_property_enum_items(prop, rna_enum_attribute_domain_with_auto_items);
  RNA_def_property_enum_default(prop, ATTR_DOMAIN_POINT);
  RNA_def_property_ui_text(prop, "Domain", "Domain to evaluate the field on");
  RNA_def_property_update(prop, NC_NODE | NA_EDITED, "rna_Node_update");
}

static void def_geo_evaluate_at_index(StructRNA *srna)
{
  PropertyRNA *prop;

  prop = RNA_def_property(srna, "domain", PROP_ENUM, PROP_NONE);
  RNA_def_property_enum_sdna(prop, nullptr, "custom1");
  RNA_def_property_enum_items(prop, rna_enum_attribute_domain_items);
  RNA_def_property_ui_text(prop, "Domain", "Domain the field is evaluated in");
  RNA_def_property_update(prop, NC_NODE | NA_EDITED, "rna_GeometryNode_socket_update");

  prop = RNA_def_property(srna, "data_type", PROP_ENUM, PROP_NONE);
  RNA_def_property_enum_sdna(prop, nullptr, "custom2");
  RNA_def_property_enum_items(prop, rna_enum_attribute_type_items);
  RNA_def_property_enum_funcs(
      prop, nullptr, nullptr, "rna_GeometryNodeAttributeType_type_with_socket_itemf");
  RNA_def_property_ui_text(prop, "Data Type", "");
  RNA_def_property_update(prop, NC_NODE | NA_EDITED, "rna_GeometryNode_socket_update");
}

static void def_geo_evaluate_on_domain(StructRNA *srna)
{
  PropertyRNA *prop;

  prop = RNA_def_property(srna, "domain", PROP_ENUM, PROP_NONE);
  RNA_def_property_enum_sdna(prop, nullptr, "custom1");
  RNA_def_property_enum_items(prop, rna_enum_attribute_domain_items);
  RNA_def_property_ui_text(prop, "Domain", "Domain the field is evaluated in");
  RNA_def_property_update(prop, NC_NODE | NA_EDITED, "rna_GeometryNode_socket_update");

  prop = RNA_def_property(srna, "data_type", PROP_ENUM, PROP_NONE);
  RNA_def_property_enum_sdna(prop, nullptr, "custom2");
  RNA_def_property_enum_items(prop, rna_enum_attribute_type_items);
  RNA_def_property_enum_funcs(
      prop, nullptr, nullptr, "rna_GeometryNodeAttributeType_type_with_socket_itemf");
  RNA_def_property_ui_text(prop, "Data Type", "");
  RNA_def_property_update(prop, NC_NODE | NA_EDITED, "rna_GeometryNode_socket_update");
}

/* -------------------------------------------------------------------------- */

static void rna_def_shader_node(BlenderRNA *brna)
{
  StructRNA *srna;

  srna = RNA_def_struct(brna, "ShaderNode", "NodeInternal");
  RNA_def_struct_ui_text(srna, "Shader Node", "Material shader node");
  RNA_def_struct_sdna(srna, "bNode");
  RNA_def_struct_register_funcs(srna, "rna_ShaderNode_register", "rna_Node_unregister", nullptr);
}

static void rna_def_compositor_node(BlenderRNA *brna)
{
  StructRNA *srna;
  FunctionRNA *func;

  srna = RNA_def_struct(brna, "CompositorNode", "NodeInternal");
  RNA_def_struct_ui_text(srna, "Compositor Node", "");
  RNA_def_struct_sdna(srna, "bNode");
  RNA_def_struct_register_funcs(
      srna, "rna_CompositorNode_register", "rna_Node_unregister", nullptr);

  /* compositor node need_exec flag */
  func = RNA_def_function(srna, "tag_need_exec", "rna_CompositorNode_tag_need_exec");
  RNA_def_function_ui_description(func, "Tag the node for compositor update");

  def_cmp_cryptomatte_entry(brna);
}

static void rna_def_texture_node(BlenderRNA *brna)
{
  StructRNA *srna;

  srna = RNA_def_struct(brna, "TextureNode", "NodeInternal");
  RNA_def_struct_ui_text(srna, "Texture Node", "");
  RNA_def_struct_sdna(srna, "bNode");
  RNA_def_struct_register_funcs(srna, "rna_TextureNode_register", "rna_Node_unregister", nullptr);
}

static void rna_def_geometry_node(BlenderRNA *brna)
{
  StructRNA *srna;

  srna = RNA_def_struct(brna, "GeometryNode", "NodeInternal");
  RNA_def_struct_ui_text(srna, "Geometry Node", "");
  RNA_def_struct_sdna(srna, "bNode");
  RNA_def_struct_register_funcs(srna, "rna_GeometryNode_register", "rna_Node_unregister", nullptr);
}

static void rna_def_function_node(BlenderRNA *brna)
{
  StructRNA *srna;

  srna = RNA_def_struct(brna, "FunctionNode", "NodeInternal");
  RNA_def_struct_ui_text(srna, "Function Node", "");
  RNA_def_struct_sdna(srna, "bNode");
  RNA_def_struct_register_funcs(srna, "rna_FunctionNode_register", "rna_Node_unregister", nullptr);
}

/* -------------------------------------------------------------------------- */

static void rna_def_internal_node(BlenderRNA *brna)
{
  StructRNA *srna;
  PropertyRNA *prop, *parm;
  FunctionRNA *func;

  srna = RNA_def_struct(brna, "NodeInternalSocketTemplate", nullptr);
  RNA_def_struct_ui_text(srna, "Socket Template", "Type and default value of a node socket");

  prop = RNA_def_property(srna, "name", PROP_STRING, PROP_NONE);
  RNA_def_property_string_funcs(prop,
                                "rna_NodeInternalSocketTemplate_name_get",
                                "rna_NodeInternalSocketTemplate_name_length",
                                nullptr);
  RNA_def_property_ui_text(prop, "Name", "Name of the socket");
  RNA_def_property_clear_flag(prop, PROP_EDITABLE);

  prop = RNA_def_property(srna, "identifier", PROP_STRING, PROP_NONE);
  RNA_def_property_string_funcs(prop,
                                "rna_NodeInternalSocketTemplate_identifier_get",
                                "rna_NodeInternalSocketTemplate_identifier_length",
                                nullptr);
  RNA_def_property_ui_text(prop, "Identifier", "Identifier of the socket");
  RNA_def_property_clear_flag(prop, PROP_EDITABLE);

  prop = RNA_def_property(srna, "type", PROP_ENUM, PROP_NONE);
  RNA_def_property_enum_funcs(prop, "rna_NodeInternalSocketTemplate_type_get", nullptr, nullptr);
  RNA_def_property_enum_items(prop, rna_enum_node_socket_type_items);
  RNA_def_property_ui_text(prop, "Type", "Data type of the socket");
  RNA_def_property_clear_flag(prop, PROP_EDITABLE);

  /* XXX Workaround: Registered functions are not exposed in python by bpy,
   * it expects them to be registered from python and use the native implementation.
   *
   * However, the standard node types are not registering these functions from python,
   * so in order to call them in py scripts we need to overload and
   * replace them with plain C callbacks.
   * This type provides a usable basis for node types defined in C.
   */

  srna = RNA_def_struct(brna, "NodeInternal", "Node");
  RNA_def_struct_sdna(srna, "bNode");

  /* poll */
  func = RNA_def_function(srna, "poll", "rna_NodeInternal_poll");
  RNA_def_function_ui_description(
      func, "If non-null output is returned, the node type can be added to the tree");
  RNA_def_function_flag(func, FUNC_NO_SELF | FUNC_USE_SELF_TYPE);
  RNA_def_function_return(func, RNA_def_boolean(func, "visible", false, "", ""));
  parm = RNA_def_pointer(func, "node_tree", "NodeTree", "Node Tree", "");
  RNA_def_parameter_flags(parm, PropertyFlag(0), PARM_REQUIRED);

  func = RNA_def_function(srna, "poll_instance", "rna_NodeInternal_poll_instance");
  RNA_def_function_ui_description(
      func, "If non-null output is returned, the node can be added to the tree");
  RNA_def_function_return(func, RNA_def_boolean(func, "visible", false, "", ""));
  parm = RNA_def_pointer(func, "node_tree", "NodeTree", "Node Tree", "");
  RNA_def_parameter_flags(parm, PropertyFlag(0), PARM_REQUIRED);

  /* update */
  func = RNA_def_function(srna, "update", "rna_NodeInternal_update");
  RNA_def_function_ui_description(
      func, "Update on node graph topology changes (adding or removing nodes and links)");
  RNA_def_function_flag(func, FUNC_USE_SELF_ID | FUNC_USE_MAIN | FUNC_ALLOW_WRITE);

  /* draw buttons */
  func = RNA_def_function(srna, "draw_buttons", "rna_NodeInternal_draw_buttons");
  RNA_def_function_ui_description(func, "Draw node buttons");
  RNA_def_function_flag(func, FUNC_USE_SELF_ID);
  parm = RNA_def_pointer(func, "context", "Context", "", "");
  RNA_def_parameter_flags(parm, PROP_NEVER_NULL, PARM_REQUIRED);
  parm = RNA_def_property(func, "layout", PROP_POINTER, PROP_NONE);
  RNA_def_property_struct_type(parm, "UILayout");
  RNA_def_property_ui_text(parm, "Layout", "Layout in the UI");
  RNA_def_parameter_flags(parm, PROP_NEVER_NULL, PARM_REQUIRED);

  /* draw buttons extended */
  func = RNA_def_function(srna, "draw_buttons_ext", "rna_NodeInternal_draw_buttons_ext");
  RNA_def_function_ui_description(func, "Draw node buttons in the sidebar");
  RNA_def_function_flag(func, FUNC_USE_SELF_ID);
  parm = RNA_def_pointer(func, "context", "Context", "", "");
  RNA_def_parameter_flags(parm, PROP_NEVER_NULL, PARM_REQUIRED);
  parm = RNA_def_property(func, "layout", PROP_POINTER, PROP_NONE);
  RNA_def_property_struct_type(parm, "UILayout");
  RNA_def_property_ui_text(parm, "Layout", "Layout in the UI");
  RNA_def_parameter_flags(parm, PROP_NEVER_NULL, PARM_REQUIRED);
}

static void rna_def_node_sockets_api(BlenderRNA *brna, PropertyRNA *cprop, int in_out)
{
  StructRNA *srna;
  PropertyRNA *parm;
  FunctionRNA *func;
  const char *structtype = (in_out == SOCK_IN ? "NodeInputs" : "NodeOutputs");
  const char *uiname = (in_out == SOCK_IN ? "Node Inputs" : "Node Outputs");
  const char *newfunc = (in_out == SOCK_IN ? "rna_Node_inputs_new" : "rna_Node_outputs_new");
  const char *clearfunc = (in_out == SOCK_IN ? "rna_Node_inputs_clear" : "rna_Node_outputs_clear");
  const char *movefunc = (in_out == SOCK_IN ? "rna_Node_inputs_move" : "rna_Node_outputs_move");

  RNA_def_property_srna(cprop, structtype);
  srna = RNA_def_struct(brna, structtype, nullptr);
  RNA_def_struct_sdna(srna, "bNode");
  RNA_def_struct_ui_text(srna, uiname, "Collection of Node Sockets");

  func = RNA_def_function(srna, "new", newfunc);
  RNA_def_function_ui_description(func, "Add a socket to this node");
  RNA_def_function_flag(func, FUNC_USE_SELF_ID | FUNC_USE_MAIN | FUNC_USE_REPORTS);
  parm = RNA_def_string(func, "type", nullptr, MAX_NAME, "Type", "Data type");
  RNA_def_parameter_flags(parm, PropertyFlag(0), PARM_REQUIRED);
  parm = RNA_def_string(func, "name", nullptr, MAX_NAME, "Name", "");
  RNA_def_parameter_flags(parm, PropertyFlag(0), PARM_REQUIRED);
  RNA_def_string(func, "identifier", nullptr, MAX_NAME, "Identifier", "Unique socket identifier");
  /* return value */
  parm = RNA_def_pointer(func, "socket", "NodeSocket", "", "New socket");
  RNA_def_function_return(func, parm);

  func = RNA_def_function(srna, "remove", "rna_Node_socket_remove");
  RNA_def_function_ui_description(func, "Remove a socket from this node");
  RNA_def_function_flag(func, FUNC_USE_SELF_ID | FUNC_USE_MAIN | FUNC_USE_REPORTS);
  parm = RNA_def_pointer(func, "socket", "NodeSocket", "", "The socket to remove");
  RNA_def_parameter_flags(parm, PropertyFlag(0), PARM_REQUIRED);

  func = RNA_def_function(srna, "clear", clearfunc);
  RNA_def_function_ui_description(func, "Remove all sockets from this node");
  RNA_def_function_flag(func, FUNC_USE_SELF_ID | FUNC_USE_MAIN | FUNC_USE_REPORTS);

  func = RNA_def_function(srna, "move", movefunc);
  RNA_def_function_ui_description(func, "Move a socket to another position");
  RNA_def_function_flag(func, FUNC_USE_SELF_ID | FUNC_USE_MAIN | FUNC_USE_REPORTS);
  parm = RNA_def_int(
      func, "from_index", -1, 0, INT_MAX, "From Index", "Index of the socket to move", 0, 10000);
  RNA_def_parameter_flags(parm, PropertyFlag(0), PARM_REQUIRED);
  parm = RNA_def_int(
      func, "to_index", -1, 0, INT_MAX, "To Index", "Target index for the socket", 0, 10000);
  RNA_def_parameter_flags(parm, PropertyFlag(0), PARM_REQUIRED);
}

static void rna_def_node(BlenderRNA *brna)
{
  StructRNA *srna;
  PropertyRNA *prop;
  FunctionRNA *func;
  PropertyRNA *parm;

  static const EnumPropertyItem dummy_static_type_items[] = {
      {NODE_CUSTOM, "CUSTOM", 0, "Custom", "Custom Node"},
      {0, nullptr, 0, nullptr, nullptr},
  };

  srna = RNA_def_struct(brna, "Node", nullptr);
  RNA_def_struct_ui_text(srna, "Node", "Node in a node tree");
  RNA_def_struct_sdna(srna, "bNode");
  RNA_def_struct_ui_icon(srna, ICON_NODE);
  RNA_def_struct_refine_func(srna, "rna_Node_refine");
  RNA_def_struct_path_func(srna, "rna_Node_path");
  RNA_def_struct_register_funcs(srna, "rna_Node_register", "rna_Node_unregister", nullptr);
  RNA_def_struct_idprops_func(srna, "rna_Node_idprops");

  prop = RNA_def_property(srna, "type", PROP_ENUM, PROP_NONE);
  RNA_def_property_enum_sdna(prop, nullptr, "type");
  RNA_def_property_enum_items(prop, dummy_static_type_items);
  RNA_def_property_enum_funcs(prop, nullptr, nullptr, "rna_node_static_type_itemf");
  RNA_def_property_enum_default(prop, NODE_CUSTOM);
  RNA_def_property_clear_flag(prop, PROP_EDITABLE);
  RNA_def_property_ui_text(
      prop,
      "Type",
      "Node type (deprecated, use bl_static_type or bl_idname for the actual identifier string)");

  prop = RNA_def_property(srna, "location", PROP_FLOAT, PROP_XYZ);
  RNA_def_property_float_sdna(prop, nullptr, "locx");
  RNA_def_property_array(prop, 2);
  RNA_def_property_range(prop, -100000.0f, 100000.0f);
  RNA_def_property_ui_text(prop, "Location", "");
  RNA_def_property_update(prop, NC_NODE, "rna_Node_update");

  prop = RNA_def_property(srna, "width", PROP_FLOAT, PROP_XYZ);
  RNA_def_property_float_sdna(prop, nullptr, "width");
  RNA_def_property_float_funcs(prop, nullptr, nullptr, "rna_Node_width_range");
  RNA_def_property_ui_text(prop, "Width", "Width of the node");
  RNA_def_property_update(prop, NC_NODE | ND_DISPLAY, nullptr);

  prop = RNA_def_property(srna, "height", PROP_FLOAT, PROP_XYZ);
  RNA_def_property_float_sdna(prop, nullptr, "height");
  RNA_def_property_float_funcs(prop, nullptr, nullptr, "rna_Node_height_range");
  RNA_def_property_ui_text(prop, "Height", "Height of the node");
  RNA_def_property_update(prop, NC_NODE | ND_DISPLAY, nullptr);

  prop = RNA_def_property(srna, "dimensions", PROP_FLOAT, PROP_XYZ_LENGTH);
  RNA_def_property_array(prop, 2);
  RNA_def_property_float_funcs(prop, "rna_Node_dimensions_get", nullptr, nullptr);
  RNA_def_property_ui_text(prop, "Dimensions", "Absolute bounding box dimensions of the node");
  RNA_def_property_clear_flag(prop, PROP_EDITABLE);

  prop = RNA_def_property(srna, "name", PROP_STRING, PROP_NONE);
  RNA_def_property_ui_text(prop, "Name", "Unique node identifier");
  RNA_def_struct_name_property(srna, prop);
  RNA_def_property_string_funcs(prop, nullptr, nullptr, "rna_Node_name_set");
  RNA_def_property_update(prop, NC_NODE | NA_EDITED, "rna_Node_update");

  prop = RNA_def_property(srna, "label", PROP_STRING, PROP_NONE);
  RNA_def_property_string_sdna(prop, nullptr, "label");
  RNA_def_property_ui_text(prop, "Label", "Optional custom node label");
  RNA_def_property_update(prop, NC_NODE | ND_DISPLAY, nullptr);

  prop = RNA_def_property(srna, "inputs", PROP_COLLECTION, PROP_NONE);
  RNA_def_property_collection_sdna(prop, nullptr, "inputs", nullptr);
  RNA_def_property_struct_type(prop, "NodeSocket");
  RNA_def_property_override_flag(prop, PROPOVERRIDE_OVERRIDABLE_LIBRARY);
  RNA_def_property_ui_text(prop, "Inputs", "");
  rna_def_node_sockets_api(brna, prop, SOCK_IN);

  prop = RNA_def_property(srna, "outputs", PROP_COLLECTION, PROP_NONE);
  RNA_def_property_collection_sdna(prop, nullptr, "outputs", nullptr);
  RNA_def_property_struct_type(prop, "NodeSocket");
  RNA_def_property_override_flag(prop, PROPOVERRIDE_OVERRIDABLE_LIBRARY);
  RNA_def_property_ui_text(prop, "Outputs", "");
  rna_def_node_sockets_api(brna, prop, SOCK_OUT);

  prop = RNA_def_property(srna, "internal_links", PROP_COLLECTION, PROP_NONE);
  RNA_def_property_collection_funcs(prop,
                                    "rna_Node_internal_links_begin",
                                    "rna_iterator_array_next",
                                    "rna_iterator_array_end",
                                    "rna_iterator_array_get",
                                    nullptr,
                                    nullptr,
                                    nullptr,
                                    nullptr);
  RNA_def_property_struct_type(prop, "NodeLink");
  RNA_def_property_ui_text(
      prop, "Internal Links", "Internal input-to-output connections for muting");

  prop = RNA_def_property(srna, "parent", PROP_POINTER, PROP_NONE);
  RNA_def_property_pointer_sdna(prop, nullptr, "parent");
  RNA_def_property_pointer_funcs(
      prop, nullptr, "rna_Node_parent_set", nullptr, "rna_Node_parent_poll");
  RNA_def_property_flag(prop, PROP_EDITABLE);
  RNA_def_property_flag(prop, PROP_PTR_NO_OWNERSHIP);
  RNA_def_property_override_flag(prop, PROPOVERRIDE_NO_COMPARISON);
  RNA_def_property_struct_type(prop, "Node");
  RNA_def_property_ui_text(prop, "Parent", "Parent this node is attached to");

  prop = RNA_def_property(srna, "use_custom_color", PROP_BOOLEAN, PROP_NONE);
  RNA_def_property_boolean_sdna(prop, nullptr, "flag", NODE_CUSTOM_COLOR);
  RNA_def_property_clear_flag(prop, PROP_ANIMATABLE);
  RNA_def_property_ui_text(prop, "Custom Color", "Use custom color for the node");
  RNA_def_property_update(prop, NC_NODE | ND_DISPLAY, nullptr);

  prop = RNA_def_property(srna, "color", PROP_FLOAT, PROP_COLOR_GAMMA);
  RNA_def_property_array(prop, 3);
  RNA_def_property_range(prop, 0.0f, 1.0f);
  RNA_def_property_ui_text(prop, "Color", "Custom color of the node body");
  RNA_def_property_update(prop, NC_NODE | ND_DISPLAY, nullptr);

  prop = RNA_def_property(srna, "select", PROP_BOOLEAN, PROP_NONE);
  RNA_def_property_boolean_sdna(prop, nullptr, "flag", SELECT);
  RNA_def_property_boolean_funcs(prop, nullptr, "rna_Node_select_set");
  RNA_def_property_ui_text(prop, "Select", "Node selection state");
  RNA_def_property_update(prop, NC_NODE | NA_SELECTED, nullptr);

  prop = RNA_def_property(srna, "show_options", PROP_BOOLEAN, PROP_NONE);
  RNA_def_property_boolean_sdna(prop, nullptr, "flag", NODE_OPTIONS);
  RNA_def_property_ui_text(prop, "Show Options", "");
  RNA_def_property_update(prop, NC_NODE | ND_DISPLAY, nullptr);

  prop = RNA_def_property(srna, "show_preview", PROP_BOOLEAN, PROP_NONE);
  RNA_def_property_boolean_sdna(prop, nullptr, "flag", NODE_PREVIEW);
  RNA_def_property_ui_text(prop, "Show Preview", "");
  RNA_def_property_update(prop, NC_NODE | ND_DISPLAY, nullptr);

  prop = RNA_def_property(srna, "hide", PROP_BOOLEAN, PROP_NONE);
  RNA_def_property_boolean_sdna(prop, nullptr, "flag", NODE_HIDDEN);
  RNA_def_property_ui_text(prop, "Hide", "");
  RNA_def_property_update(prop, NC_NODE | ND_DISPLAY, nullptr);

  prop = RNA_def_property(srna, "mute", PROP_BOOLEAN, PROP_NONE);
  RNA_def_property_boolean_sdna(prop, nullptr, "flag", NODE_MUTED);
  RNA_def_property_clear_flag(prop, PROP_ANIMATABLE);
  RNA_def_property_ui_text(prop, "Mute", "");
  RNA_def_property_update(prop, 0, "rna_Node_update");

  prop = RNA_def_property(srna, "show_texture", PROP_BOOLEAN, PROP_NONE);
  RNA_def_property_boolean_sdna(prop, nullptr, "flag", NODE_ACTIVE_TEXTURE);
  RNA_def_property_ui_text(prop, "Show Texture", "Display node in viewport textured shading mode");
  RNA_def_property_update(prop, 0, "rna_Node_update");

  /* generic property update function */
  func = RNA_def_function(srna, "socket_value_update", "rna_Node_socket_value_update");
  RNA_def_function_ui_description(func, "Update after property changes");
  RNA_def_function_flag(func, FUNC_USE_SELF_ID);
  parm = RNA_def_pointer(func, "context", "Context", "", "");
  RNA_def_parameter_flags(parm, PROP_NEVER_NULL, PARM_REQUIRED);

  func = RNA_def_function(srna, "is_registered_node_type", "rna_Node_is_registered_node_type");
  RNA_def_function_ui_description(func, "True if a registered node type");
  RNA_def_function_flag(func, FUNC_NO_SELF | FUNC_USE_SELF_TYPE);
  parm = RNA_def_boolean(func, "result", false, "Result", "");
  RNA_def_function_return(func, parm);

  /* registration */
  prop = RNA_def_property(srna, "bl_idname", PROP_STRING, PROP_NONE);
  RNA_def_property_string_sdna(prop, nullptr, "typeinfo->idname");
  RNA_def_property_flag(prop, PROP_REGISTER);
  RNA_def_property_ui_text(prop, "ID Name", "");

  prop = RNA_def_property(srna, "bl_label", PROP_STRING, PROP_NONE);
  RNA_def_property_string_sdna(prop, nullptr, "typeinfo->ui_name");
  RNA_def_property_flag(prop, PROP_REGISTER);
  RNA_def_property_ui_text(prop, "Label", "The node label");

  prop = RNA_def_property(srna, "bl_description", PROP_STRING, PROP_TRANSLATION);
  RNA_def_property_string_sdna(prop, nullptr, "typeinfo->ui_description");
  RNA_def_property_flag(prop, PROP_REGISTER_OPTIONAL);

  prop = RNA_def_property(srna, "bl_icon", PROP_ENUM, PROP_NONE);
  RNA_def_property_enum_sdna(prop, nullptr, "typeinfo->ui_icon");
  RNA_def_property_enum_items(prop, rna_enum_icon_items);
  RNA_def_property_enum_default(prop, ICON_NODE);
  RNA_def_property_flag(prop, PROP_REGISTER_OPTIONAL);
  RNA_def_property_ui_text(prop, "Icon", "The node icon");

  prop = RNA_def_property(srna, "bl_static_type", PROP_ENUM, PROP_NONE);
  RNA_def_property_enum_sdna(prop, nullptr, "typeinfo->type");
  RNA_def_property_enum_items(prop, dummy_static_type_items);
  RNA_def_property_enum_funcs(prop, nullptr, nullptr, "rna_node_static_type_itemf");
  RNA_def_property_enum_default(prop, NODE_CUSTOM);
  RNA_def_property_flag(prop, PROP_REGISTER_OPTIONAL);
  RNA_def_property_ui_text(prop, "Static Type", "Node type (deprecated, use with care)");

  /* type-based size properties */
  prop = RNA_def_property(srna, "bl_width_default", PROP_FLOAT, PROP_UNSIGNED);
  RNA_def_property_float_sdna(prop, nullptr, "typeinfo->width");
  RNA_def_property_flag(prop, PROP_REGISTER_OPTIONAL);

  prop = RNA_def_property(srna, "bl_width_min", PROP_FLOAT, PROP_UNSIGNED);
  RNA_def_property_float_sdna(prop, nullptr, "typeinfo->minwidth");
  RNA_def_property_flag(prop, PROP_REGISTER_OPTIONAL);

  prop = RNA_def_property(srna, "bl_width_max", PROP_FLOAT, PROP_UNSIGNED);
  RNA_def_property_float_sdna(prop, nullptr, "typeinfo->maxwidth");
  RNA_def_property_flag(prop, PROP_REGISTER_OPTIONAL);

  prop = RNA_def_property(srna, "bl_height_default", PROP_FLOAT, PROP_UNSIGNED);
  RNA_def_property_float_sdna(prop, nullptr, "typeinfo->height");
  RNA_def_property_flag(prop, PROP_REGISTER_OPTIONAL);

  prop = RNA_def_property(srna, "bl_height_min", PROP_FLOAT, PROP_UNSIGNED);
  RNA_def_property_float_sdna(prop, nullptr, "typeinfo->minheight");
  RNA_def_property_flag(prop, PROP_REGISTER_OPTIONAL);

  prop = RNA_def_property(srna, "bl_height_max", PROP_FLOAT, PROP_UNSIGNED);
  RNA_def_property_float_sdna(prop, nullptr, "typeinfo->minheight");
  RNA_def_property_flag(prop, PROP_REGISTER_OPTIONAL);

  /* poll */
  func = RNA_def_function(srna, "poll", nullptr);
  RNA_def_function_ui_description(
      func, "If non-null output is returned, the node type can be added to the tree");
  RNA_def_function_flag(func, FUNC_NO_SELF | FUNC_REGISTER);
  RNA_def_function_return(func, RNA_def_boolean(func, "visible", false, "", ""));
  parm = RNA_def_pointer(func, "node_tree", "NodeTree", "Node Tree", "");
  RNA_def_parameter_flags(parm, PropertyFlag(0), PARM_REQUIRED);

  func = RNA_def_function(srna, "poll_instance", nullptr);
  RNA_def_function_ui_description(
      func, "If non-null output is returned, the node can be added to the tree");
  RNA_def_function_flag(func, FUNC_REGISTER_OPTIONAL);
  RNA_def_function_return(func, RNA_def_boolean(func, "visible", false, "", ""));
  parm = RNA_def_pointer(func, "node_tree", "NodeTree", "Node Tree", "");
  RNA_def_parameter_flags(parm, PropertyFlag(0), PARM_REQUIRED);

  /* update */
  func = RNA_def_function(srna, "update", nullptr);
  RNA_def_function_ui_description(
      func, "Update on node graph topology changes (adding or removing nodes and links)");
  RNA_def_function_flag(func, FUNC_USE_SELF_ID | FUNC_REGISTER_OPTIONAL | FUNC_ALLOW_WRITE);

  /* insert_link */
  func = RNA_def_function(srna, "insert_link", nullptr);
  RNA_def_function_ui_description(func, "Handle creation of a link to or from the node");
  RNA_def_function_flag(func, FUNC_USE_SELF_ID | FUNC_REGISTER_OPTIONAL | FUNC_ALLOW_WRITE);
  parm = RNA_def_pointer(func, "link", "NodeLink", "Link", "Node link that will be inserted");
  RNA_def_parameter_flags(parm, PROP_NEVER_NULL, PARM_REQUIRED);

  /* init */
  func = RNA_def_function(srna, "init", nullptr);
  RNA_def_function_ui_description(func, "Initialize a new instance of this node");
  RNA_def_function_flag(func, FUNC_REGISTER_OPTIONAL | FUNC_ALLOW_WRITE);
  parm = RNA_def_pointer(func, "context", "Context", "", "");
  RNA_def_parameter_flags(parm, PROP_NEVER_NULL, PARM_REQUIRED);

  /* copy */
  func = RNA_def_function(srna, "copy", nullptr);
  RNA_def_function_ui_description(func,
                                  "Initialize a new instance of this node from an existing node");
  RNA_def_function_flag(func, FUNC_REGISTER_OPTIONAL | FUNC_ALLOW_WRITE);
  parm = RNA_def_pointer(func, "node", "Node", "Node", "Existing node to copy");
  RNA_def_parameter_flags(parm, PROP_NEVER_NULL, PARM_REQUIRED);

  /* free */
  func = RNA_def_function(srna, "free", nullptr);
  RNA_def_function_ui_description(func, "Clean up node on removal");
  RNA_def_function_flag(func, FUNC_REGISTER_OPTIONAL | FUNC_ALLOW_WRITE);

  /* draw buttons */
  func = RNA_def_function(srna, "draw_buttons", nullptr);
  RNA_def_function_ui_description(func, "Draw node buttons");
  RNA_def_function_flag(func, FUNC_REGISTER_OPTIONAL);
  parm = RNA_def_pointer(func, "context", "Context", "", "");
  RNA_def_parameter_flags(parm, PROP_NEVER_NULL, PARM_REQUIRED);
  parm = RNA_def_property(func, "layout", PROP_POINTER, PROP_NONE);
  RNA_def_property_struct_type(parm, "UILayout");
  RNA_def_property_ui_text(parm, "Layout", "Layout in the UI");
  RNA_def_parameter_flags(parm, PROP_NEVER_NULL, PARM_REQUIRED);

  /* draw buttons extended */
  func = RNA_def_function(srna, "draw_buttons_ext", nullptr);
  RNA_def_function_ui_description(func, "Draw node buttons in the sidebar");
  RNA_def_function_flag(func, FUNC_REGISTER_OPTIONAL);
  parm = RNA_def_pointer(func, "context", "Context", "", "");
  RNA_def_parameter_flags(parm, PROP_NEVER_NULL, PARM_REQUIRED);
  parm = RNA_def_property(func, "layout", PROP_POINTER, PROP_NONE);
  RNA_def_property_struct_type(parm, "UILayout");
  RNA_def_property_ui_text(parm, "Layout", "Layout in the UI");
  RNA_def_parameter_flags(parm, PROP_NEVER_NULL, PARM_REQUIRED);

  /* dynamic label */
  func = RNA_def_function(srna, "draw_label", nullptr);
  RNA_def_function_ui_description(func, "Returns a dynamic label string");
  RNA_def_function_flag(func, FUNC_REGISTER_OPTIONAL);
  parm = RNA_def_string(func, "label", nullptr, MAX_NAME, "Label", "");
  RNA_def_parameter_flags(
      parm, PROP_THICK_WRAP, ParameterFlag(0)); /* needed for string return value */
  RNA_def_function_output(func, parm);
}

static void rna_def_node_link(BlenderRNA *brna)
{
  StructRNA *srna;
  PropertyRNA *prop;

  srna = RNA_def_struct(brna, "NodeLink", nullptr);
  RNA_def_struct_ui_text(srna, "NodeLink", "Link between nodes in a node tree");
  RNA_def_struct_sdna(srna, "bNodeLink");
  RNA_def_struct_ui_icon(srna, ICON_NODE);

  prop = RNA_def_property(srna, "is_valid", PROP_BOOLEAN, PROP_NONE);
  RNA_def_property_boolean_sdna(prop, nullptr, "flag", NODE_LINK_VALID);
  RNA_def_property_ui_text(prop, "Valid", "Link is valid");
  RNA_def_property_update(prop, NC_NODE | NA_EDITED, nullptr);

  prop = RNA_def_property(srna, "is_muted", PROP_BOOLEAN, PROP_NONE);
  RNA_def_property_boolean_sdna(prop, nullptr, "flag", NODE_LINK_MUTED);
  RNA_def_property_ui_text(prop, "Muted", "Link is muted and can be ignored");
  RNA_def_property_update(prop, NC_NODE | NA_EDITED, nullptr);

  prop = RNA_def_property(srna, "from_node", PROP_POINTER, PROP_NONE);
  RNA_def_property_pointer_sdna(prop, nullptr, "fromnode");
  RNA_def_property_struct_type(prop, "Node");
  RNA_def_property_clear_flag(prop, PROP_EDITABLE);
  RNA_def_property_flag(prop, PROP_PTR_NO_OWNERSHIP);
  RNA_def_property_override_flag(prop, PROPOVERRIDE_NO_COMPARISON);
  RNA_def_property_ui_text(prop, "From node", "");

  prop = RNA_def_property(srna, "to_node", PROP_POINTER, PROP_NONE);
  RNA_def_property_pointer_sdna(prop, nullptr, "tonode");
  RNA_def_property_struct_type(prop, "Node");
  RNA_def_property_clear_flag(prop, PROP_EDITABLE);
  RNA_def_property_flag(prop, PROP_PTR_NO_OWNERSHIP);
  RNA_def_property_override_flag(prop, PROPOVERRIDE_NO_COMPARISON);
  RNA_def_property_ui_text(prop, "To node", "");

  prop = RNA_def_property(srna, "from_socket", PROP_POINTER, PROP_NONE);
  RNA_def_property_pointer_sdna(prop, nullptr, "fromsock");
  RNA_def_property_struct_type(prop, "NodeSocket");
  RNA_def_property_clear_flag(prop, PROP_EDITABLE);
  RNA_def_property_flag(prop, PROP_PTR_NO_OWNERSHIP);
  RNA_def_property_override_flag(prop, PROPOVERRIDE_NO_COMPARISON);
  RNA_def_property_ui_text(prop, "From socket", "");

  prop = RNA_def_property(srna, "to_socket", PROP_POINTER, PROP_NONE);
  RNA_def_property_pointer_sdna(prop, nullptr, "tosock");
  RNA_def_property_struct_type(prop, "NodeSocket");
  RNA_def_property_clear_flag(prop, PROP_EDITABLE);
  RNA_def_property_flag(prop, PROP_PTR_NO_OWNERSHIP);
  RNA_def_property_override_flag(prop, PROPOVERRIDE_NO_COMPARISON);
  RNA_def_property_ui_text(prop, "To socket", "");

  prop = RNA_def_property(srna, "is_hidden", PROP_BOOLEAN, PROP_NONE);
  RNA_def_property_boolean_funcs(prop, "rna_NodeLink_is_hidden_get", nullptr);
  RNA_def_property_clear_flag(prop, PROP_EDITABLE);
  RNA_def_property_flag(prop, PROP_PTR_NO_OWNERSHIP);
  RNA_def_property_override_flag(prop, PROPOVERRIDE_NO_COMPARISON);
  RNA_def_property_ui_text(prop, "Is Hidden", "Link is hidden due to invisible sockets");
}

static void rna_def_nodetree_nodes_api(BlenderRNA *brna, PropertyRNA *cprop)
{
  StructRNA *srna;
  PropertyRNA *parm, *prop;
  FunctionRNA *func;

  RNA_def_property_srna(cprop, "Nodes");
  srna = RNA_def_struct(brna, "Nodes", nullptr);
  RNA_def_struct_sdna(srna, "bNodeTree");
  RNA_def_struct_ui_text(srna, "Nodes", "Collection of Nodes");

  func = RNA_def_function(srna, "new", "rna_NodeTree_node_new");
  RNA_def_function_ui_description(func, "Add a node to this node tree");
  RNA_def_function_flag(func, FUNC_USE_CONTEXT | FUNC_USE_REPORTS);
  /* XXX warning note should eventually be removed,
   * added this here to avoid frequent confusion with API changes from "type" to "bl_idname"
   */
  parm = RNA_def_string(
      func,
      "type",
      nullptr,
      MAX_NAME,
      "Type",
      "Type of node to add (Warning: should be same as node.bl_idname, not node.type!)");
  RNA_def_parameter_flags(parm, PropertyFlag(0), PARM_REQUIRED);
  /* return value */
  parm = RNA_def_pointer(func, "node", "Node", "", "New node");
  RNA_def_function_return(func, parm);

  func = RNA_def_function(srna, "remove", "rna_NodeTree_node_remove");
  RNA_def_function_ui_description(func, "Remove a node from this node tree");
  RNA_def_function_flag(func, FUNC_USE_MAIN | FUNC_USE_REPORTS);
  parm = RNA_def_pointer(func, "node", "Node", "", "The node to remove");
  RNA_def_parameter_flags(parm, PROP_NEVER_NULL, PARM_REQUIRED | PARM_RNAPTR);
  RNA_def_parameter_clear_flags(parm, PROP_THICK_WRAP, ParameterFlag(0));

  func = RNA_def_function(srna, "clear", "rna_NodeTree_node_clear");
  RNA_def_function_ui_description(func, "Remove all nodes from this node tree");
  RNA_def_function_flag(func, FUNC_USE_MAIN | FUNC_USE_REPORTS);

  prop = RNA_def_property(srna, "active", PROP_POINTER, PROP_NONE);
  RNA_def_property_struct_type(prop, "Node");
  RNA_def_property_pointer_funcs(
      prop, "rna_NodeTree_active_node_get", "rna_NodeTree_active_node_set", nullptr, nullptr);
  RNA_def_property_flag(prop, PROP_EDITABLE | PROP_NEVER_UNLINK);
  RNA_def_property_ui_text(prop, "Active Node", "Active node in this tree");
  RNA_def_property_update(prop, NC_SCENE | ND_OB_ACTIVE, "rna_NodeTree_update");
}

static void rna_def_nodetree_link_api(BlenderRNA *brna, PropertyRNA *cprop)
{
  StructRNA *srna;
  PropertyRNA *parm;
  FunctionRNA *func;

  RNA_def_property_srna(cprop, "NodeLinks");
  srna = RNA_def_struct(brna, "NodeLinks", nullptr);
  RNA_def_struct_sdna(srna, "bNodeTree");
  RNA_def_struct_ui_text(srna, "Node Links", "Collection of Node Links");

  func = RNA_def_function(srna, "new", "rna_NodeTree_link_new");
  RNA_def_function_ui_description(func, "Add a node link to this node tree");
  RNA_def_function_flag(func, FUNC_USE_MAIN | FUNC_USE_REPORTS);
  parm = RNA_def_pointer(func, "input", "NodeSocket", "", "The input socket");
  RNA_def_parameter_flags(parm, PROP_NEVER_NULL, PARM_REQUIRED);
  parm = RNA_def_pointer(func, "output", "NodeSocket", "", "The output socket");
  RNA_def_parameter_flags(parm, PROP_NEVER_NULL, PARM_REQUIRED);
  RNA_def_boolean(func,
                  "verify_limits",
                  true,
                  "Verify Limits",
                  "Remove existing links if connection limit is exceeded");
  /* return */
  parm = RNA_def_pointer(func, "link", "NodeLink", "", "New node link");
  RNA_def_function_return(func, parm);

  func = RNA_def_function(srna, "remove", "rna_NodeTree_link_remove");
  RNA_def_function_ui_description(func, "remove a node link from the node tree");
  RNA_def_function_flag(func, FUNC_USE_MAIN | FUNC_USE_REPORTS);
  parm = RNA_def_pointer(func, "link", "NodeLink", "", "The node link to remove");
  RNA_def_parameter_flags(parm, PROP_NEVER_NULL, PARM_REQUIRED | PARM_RNAPTR);
  RNA_def_parameter_clear_flags(parm, PROP_THICK_WRAP, ParameterFlag(0));

  func = RNA_def_function(srna, "clear", "rna_NodeTree_link_clear");
  RNA_def_function_ui_description(func, "remove all node links from the node tree");
  RNA_def_function_flag(func, FUNC_USE_MAIN | FUNC_USE_REPORTS);
}

static void rna_def_node_tree_sockets_api(BlenderRNA *brna, PropertyRNA *cprop, int in_out)
{
  StructRNA *srna;
  PropertyRNA *parm;
  FunctionRNA *func;
  const char *structtype = (in_out == SOCK_IN ? "NodeTreeInputs" : "NodeTreeOutputs");
  const char *uiname = (in_out == SOCK_IN ? "Node Tree Inputs" : "Node Tree Outputs");
  const char *newfunc = (in_out == SOCK_IN ? "rna_NodeTree_inputs_new" :
                                             "rna_NodeTree_outputs_new");
  const char *clearfunc = (in_out == SOCK_IN ? "rna_NodeTree_inputs_clear" :
                                               "rna_NodeTree_outputs_clear");
  const char *movefunc = (in_out == SOCK_IN ? "rna_NodeTree_inputs_move" :
                                              "rna_NodeTree_outputs_move");

  RNA_def_property_srna(cprop, structtype);
  srna = RNA_def_struct(brna, structtype, nullptr);
  RNA_def_struct_sdna(srna, "bNodeTree");
  RNA_def_struct_ui_text(srna, uiname, "Collection of Node Tree Sockets");

  func = RNA_def_function(srna, "new", newfunc);
  RNA_def_function_ui_description(func, "Add a socket to this node tree");
  RNA_def_function_flag(func, FUNC_USE_MAIN | FUNC_USE_REPORTS);
  parm = RNA_def_string(func, "type", nullptr, MAX_NAME, "Type", "Data type");
  RNA_def_parameter_flags(parm, PropertyFlag(0), PARM_REQUIRED);
  parm = RNA_def_string(func, "name", nullptr, MAX_NAME, "Name", "");
  RNA_def_parameter_flags(parm, PropertyFlag(0), PARM_REQUIRED);
  /* return value */
  parm = RNA_def_pointer(func, "socket", "NodeSocketInterface", "", "New socket");
  RNA_def_function_return(func, parm);

  func = RNA_def_function(srna, "remove", "rna_NodeTree_socket_remove");
  RNA_def_function_ui_description(func, "Remove a socket from this node tree");
  RNA_def_function_flag(func, FUNC_USE_MAIN | FUNC_USE_REPORTS);
  parm = RNA_def_pointer(func, "socket", "NodeSocketInterface", "", "The socket to remove");
  RNA_def_parameter_flags(parm, PropertyFlag(0), PARM_REQUIRED);

  func = RNA_def_function(srna, "clear", clearfunc);
  RNA_def_function_ui_description(func, "Remove all sockets from this node tree");
  RNA_def_function_flag(func, FUNC_USE_MAIN | FUNC_USE_REPORTS);

  func = RNA_def_function(srna, "move", movefunc);
  RNA_def_function_ui_description(func, "Move a socket to another position");
  RNA_def_function_flag(func, FUNC_USE_MAIN);
  parm = RNA_def_int(
      func, "from_index", -1, 0, INT_MAX, "From Index", "Index of the socket to move", 0, 10000);
  RNA_def_parameter_flags(parm, PropertyFlag(0), PARM_REQUIRED);
  parm = RNA_def_int(
      func, "to_index", -1, 0, INT_MAX, "To Index", "Target index for the socket", 0, 10000);
  RNA_def_parameter_flags(parm, PropertyFlag(0), PARM_REQUIRED);
}

static void rna_def_nodetree(BlenderRNA *brna)
{
  StructRNA *srna;
  PropertyRNA *prop;
  FunctionRNA *func;
  PropertyRNA *parm;

  static const EnumPropertyItem static_type_items[] = {
      {NTREE_UNDEFINED,
       "UNDEFINED",
       ICON_QUESTION,
       "Undefined",
       "Undefined type of nodes (can happen e.g. when a linked node tree goes missing)"},
      {NTREE_SHADER, "SHADER", ICON_MATERIAL, "Shader", "Shader nodes"},
      {NTREE_TEXTURE, "TEXTURE", ICON_TEXTURE, "Texture", "Texture nodes"},
      {NTREE_COMPOSIT, "COMPOSITING", ICON_RENDERLAYERS, "Compositing", "Compositing nodes"},
      {NTREE_GEOMETRY, "GEOMETRY", ICON_GEOMETRY_NODES, "Geometry", "Geometry nodes"},
      {0, nullptr, 0, nullptr, nullptr},
  };

  srna = RNA_def_struct(brna, "NodeTree", "ID");
  RNA_def_struct_ui_text(
      srna,
      "Node Tree",
      "Node tree consisting of linked nodes used for shading, textures and compositing");
  RNA_def_struct_sdna(srna, "bNodeTree");
  RNA_def_struct_ui_icon(srna, ICON_NODETREE);
  RNA_def_struct_refine_func(srna, "rna_NodeTree_refine");
  RNA_def_struct_register_funcs(srna, "rna_NodeTree_register", "rna_NodeTree_unregister", nullptr);

  prop = RNA_def_property(srna, "view_center", PROP_FLOAT, PROP_XYZ);
  RNA_def_property_array(prop, 2);
  RNA_def_property_float_sdna(prop, nullptr, "view_center");
  RNA_def_property_ui_text(
      prop, "", "The current location (offset) of the view for this Node Tree");
  RNA_def_property_clear_flag(prop, PROP_EDITABLE);

  /* AnimData */
  rna_def_animdata_common(srna);

  /* Nodes Collection */
  prop = RNA_def_property(srna, "nodes", PROP_COLLECTION, PROP_NONE);
  RNA_def_property_collection_sdna(prop, nullptr, "nodes", nullptr);
  RNA_def_property_struct_type(prop, "Node");
  RNA_def_property_override_flag(prop, PROPOVERRIDE_OVERRIDABLE_LIBRARY);
  RNA_def_property_ui_text(prop, "Nodes", "");
  rna_def_nodetree_nodes_api(brna, prop);

  /* NodeLinks Collection */
  prop = RNA_def_property(srna, "links", PROP_COLLECTION, PROP_NONE);
  RNA_def_property_collection_sdna(prop, nullptr, "links", nullptr);
  RNA_def_property_struct_type(prop, "NodeLink");
  RNA_def_property_ui_text(prop, "Links", "");
  rna_def_nodetree_link_api(brna, prop);

  /* Grease Pencil */
  prop = RNA_def_property(srna, "grease_pencil", PROP_POINTER, PROP_NONE);
  RNA_def_property_pointer_sdna(prop, nullptr, "gpd");
  RNA_def_property_struct_type(prop, "GreasePencil");
  RNA_def_property_pointer_funcs(
      prop, nullptr, nullptr, nullptr, "rna_GPencil_datablocks_annotations_poll");
  RNA_def_property_flag(prop, PROP_EDITABLE | PROP_ID_REFCOUNT);
  RNA_def_property_override_flag(prop, PROPOVERRIDE_OVERRIDABLE_LIBRARY);
  RNA_def_property_ui_text(prop, "Grease Pencil Data", "Grease Pencil data-block");
  RNA_def_property_update(prop, NC_NODE, nullptr);

  prop = RNA_def_property(srna, "type", PROP_ENUM, PROP_NONE);
  RNA_def_property_clear_flag(prop, PROP_EDITABLE);
  RNA_def_property_enum_items(prop, static_type_items);
  RNA_def_property_ui_text(
      prop,
      "Type",
      "Node Tree type (deprecated, bl_idname is the actual node tree type identifier)");

  prop = RNA_def_property(srna, "inputs", PROP_COLLECTION, PROP_NONE);
  RNA_def_property_collection_sdna(prop, nullptr, "inputs", nullptr);
  RNA_def_property_struct_type(prop, "NodeSocketInterface");
  RNA_def_property_clear_flag(prop, PROP_EDITABLE);
  RNA_def_property_ui_text(prop, "Inputs", "Node tree inputs");
  rna_def_node_tree_sockets_api(brna, prop, SOCK_IN);

  prop = RNA_def_property(srna, "active_input", PROP_INT, PROP_UNSIGNED);
  RNA_def_property_int_funcs(
      prop, "rna_NodeTree_active_input_get", "rna_NodeTree_active_input_set", nullptr);
  RNA_def_property_ui_text(prop, "Active Input", "Index of the active input");
  RNA_def_property_clear_flag(prop, PROP_ANIMATABLE);
  RNA_def_property_update(prop, NC_NODE, nullptr);

  prop = RNA_def_property(srna, "outputs", PROP_COLLECTION, PROP_NONE);
  RNA_def_property_collection_sdna(prop, nullptr, "outputs", nullptr);
  RNA_def_property_struct_type(prop, "NodeSocketInterface");
  RNA_def_property_clear_flag(prop, PROP_EDITABLE);
  RNA_def_property_ui_text(prop, "Outputs", "Node tree outputs");
  rna_def_node_tree_sockets_api(brna, prop, SOCK_OUT);

  prop = RNA_def_property(srna, "active_output", PROP_INT, PROP_UNSIGNED);
  RNA_def_property_int_funcs(
      prop, "rna_NodeTree_active_output_get", "rna_NodeTree_active_output_set", nullptr);
  RNA_def_property_ui_text(prop, "Active Output", "Index of the active output");
  RNA_def_property_clear_flag(prop, PROP_ANIMATABLE);
  RNA_def_property_update(prop, NC_NODE, nullptr);

  /* exposed as a function for runtime interface type properties */
  func = RNA_def_function(srna, "interface_update", "rna_NodeTree_interface_update");
  RNA_def_function_ui_description(func, "Updated node group interface");
  parm = RNA_def_pointer(func, "context", "Context", "", "");
  RNA_def_parameter_flags(parm, PROP_NEVER_NULL, PARM_REQUIRED);

  func = RNA_def_function(srna, "contains_tree", "rna_NodeTree_contains_tree");
  RNA_def_function_ui_description(
      func,
      "Check if the node tree contains another. Used to avoid creating recursive node groups");
  parm = RNA_def_pointer(
      func, "sub_tree", "NodeTree", "Node Tree", "Node tree for recursive check");
  RNA_def_parameter_flags(parm, PROP_NEVER_NULL, PARM_REQUIRED);
  parm = RNA_def_property(func, "contained", PROP_BOOLEAN, PROP_NONE);
  RNA_def_function_return(func, parm);

  /* registration */
  prop = RNA_def_property(srna, "bl_idname", PROP_STRING, PROP_NONE);
  RNA_def_property_string_sdna(prop, nullptr, "typeinfo->idname");
  RNA_def_property_flag(prop, PROP_REGISTER);
  RNA_def_property_ui_text(prop, "ID Name", "");

  prop = RNA_def_property(srna, "bl_label", PROP_STRING, PROP_NONE);
  RNA_def_property_string_sdna(prop, nullptr, "typeinfo->ui_name");
  RNA_def_property_flag(prop, PROP_REGISTER);
  RNA_def_property_ui_text(prop, "Label", "The node tree label");

  prop = RNA_def_property(srna, "bl_description", PROP_STRING, PROP_TRANSLATION);
  RNA_def_property_string_sdna(prop, nullptr, "typeinfo->ui_description");
  RNA_def_property_flag(prop, PROP_REGISTER_OPTIONAL);

  prop = RNA_def_property(srna, "bl_icon", PROP_ENUM, PROP_NONE);
  RNA_def_property_enum_sdna(prop, nullptr, "typeinfo->ui_icon");
  RNA_def_property_enum_items(prop, rna_enum_icon_items);
  RNA_def_property_enum_default(prop, ICON_NODETREE);
  RNA_def_property_flag(prop, PROP_REGISTER);
  RNA_def_property_ui_text(prop, "Icon", "The node tree icon");

  /* poll */
  func = RNA_def_function(srna, "poll", nullptr);
  RNA_def_function_ui_description(func, "Check visibility in the editor");
  RNA_def_function_flag(func, FUNC_NO_SELF | FUNC_REGISTER_OPTIONAL);
  parm = RNA_def_pointer(func, "context", "Context", "", "");
  RNA_def_parameter_flags(parm, PROP_NEVER_NULL, PARM_REQUIRED);
  RNA_def_function_return(func, RNA_def_boolean(func, "visible", false, "", ""));

  /* update */
  func = RNA_def_function(srna, "update", nullptr);
  RNA_def_function_ui_description(func, "Update on editor changes");
  RNA_def_function_flag(func, FUNC_REGISTER_OPTIONAL | FUNC_ALLOW_WRITE);

  /* get a node tree from context */
  func = RNA_def_function(srna, "get_from_context", nullptr);
  RNA_def_function_ui_description(func, "Get a node tree from the context");
  RNA_def_function_flag(func, FUNC_NO_SELF | FUNC_REGISTER_OPTIONAL);
  parm = RNA_def_pointer(func, "context", "Context", "", "");
  RNA_def_parameter_flags(parm, PROP_NEVER_NULL, PARM_REQUIRED);
  parm = RNA_def_pointer(
      func, "result_1", "NodeTree", "Node Tree", "Active node tree from context");
  RNA_def_function_output(func, parm);
  parm = RNA_def_pointer(
      func, "result_2", "ID", "Owner ID", "ID data-block that owns the node tree");
  RNA_def_function_output(func, parm);
  parm = RNA_def_pointer(
      func, "result_3", "ID", "From ID", "Original ID data-block selected from the context");
  RNA_def_function_output(func, parm);

  /* Check for support of a socket type with a type identifier. */
  func = RNA_def_function(srna, "valid_socket_type", nullptr);
  RNA_def_function_ui_description(func, "Check if the socket type is valid for the node tree");
  RNA_def_function_flag(func, FUNC_NO_SELF | FUNC_REGISTER_OPTIONAL);
  parm = RNA_def_string(
      func, "idname", "NodeSocket", MAX_NAME, "Socket Type", "Identifier of the socket type");
  RNA_def_parameter_flags(parm, PROP_NEVER_NULL | PROP_THICK_WRAP, PARM_REQUIRED);
  RNA_def_function_return(func, RNA_def_boolean(func, "valid", false, "", ""));
}

static void rna_def_composite_nodetree(BlenderRNA *brna)
{
  StructRNA *srna;
  PropertyRNA *prop;

  srna = RNA_def_struct(brna, "CompositorNodeTree", "NodeTree");
  RNA_def_struct_ui_text(
      srna, "Compositor Node Tree", "Node tree consisting of linked nodes used for compositing");
  RNA_def_struct_sdna(srna, "bNodeTree");
  RNA_def_struct_ui_icon(srna, ICON_RENDERLAYERS);

  prop = RNA_def_property(srna, "execution_mode", PROP_ENUM, PROP_NONE);
  RNA_def_property_enum_sdna(prop, nullptr, "execution_mode");
  RNA_def_property_enum_items(prop, rna_enum_execution_mode_items);
  RNA_def_property_ui_text(prop, "Execution Mode", "Set how compositing is executed");
  RNA_def_property_update(prop, NC_NODE | ND_DISPLAY, "rna_NodeTree_update");

  prop = RNA_def_property(srna, "render_quality", PROP_ENUM, PROP_NONE);
  RNA_def_property_enum_sdna(prop, nullptr, "render_quality");
  RNA_def_property_enum_items(prop, node_quality_items);
  RNA_def_property_ui_text(prop, "Render Quality", "Quality when rendering");

  prop = RNA_def_property(srna, "edit_quality", PROP_ENUM, PROP_NONE);
  RNA_def_property_enum_sdna(prop, nullptr, "edit_quality");
  RNA_def_property_enum_items(prop, node_quality_items);
  RNA_def_property_ui_text(prop, "Edit Quality", "Quality when editing");

  prop = RNA_def_property(srna, "chunk_size", PROP_ENUM, PROP_NONE);
  RNA_def_property_enum_sdna(prop, nullptr, "chunksize");
  RNA_def_property_enum_items(prop, node_chunksize_items);
  RNA_def_property_ui_text(prop,
                           "Chunksize",
                           "Max size of a tile (smaller values gives better distribution "
                           "of multiple threads, but more overhead)");

  prop = RNA_def_property(srna, "use_opencl", PROP_BOOLEAN, PROP_NONE);
  RNA_def_property_boolean_sdna(prop, nullptr, "flag", NTREE_COM_OPENCL);
  RNA_def_property_ui_text(prop, "OpenCL", "Enable GPU calculations");

  prop = RNA_def_property(srna, "use_groupnode_buffer", PROP_BOOLEAN, PROP_NONE);
  RNA_def_property_boolean_sdna(prop, nullptr, "flag", NTREE_COM_GROUPNODE_BUFFER);
  RNA_def_property_ui_text(prop, "Buffer Groups", "Enable buffering of group nodes");

  prop = RNA_def_property(srna, "use_two_pass", PROP_BOOLEAN, PROP_NONE);
  RNA_def_property_boolean_sdna(prop, nullptr, "flag", NTREE_TWO_PASS);
  RNA_def_property_ui_text(prop,
                           "Two Pass",
                           "Use two pass execution during editing: first calculate fast nodes, "
                           "second pass calculate all nodes");

  prop = RNA_def_property(srna, "use_viewer_border", PROP_BOOLEAN, PROP_NONE);
  RNA_def_property_boolean_sdna(prop, nullptr, "flag", NTREE_VIEWER_BORDER);
  RNA_def_property_ui_text(
      prop, "Viewer Region", "Use boundaries for viewer nodes and composite backdrop");
  RNA_def_property_update(prop, NC_NODE | ND_DISPLAY, "rna_NodeTree_update");
}

static void rna_def_shader_nodetree(BlenderRNA *brna)
{
  StructRNA *srna;
  FunctionRNA *func;
  PropertyRNA *parm;

  srna = RNA_def_struct(brna, "ShaderNodeTree", "NodeTree");
  RNA_def_struct_ui_text(
      srna,
      "Shader Node Tree",
      "Node tree consisting of linked nodes used for materials (and other shading data-blocks)");
  RNA_def_struct_sdna(srna, "bNodeTree");
  RNA_def_struct_ui_icon(srna, ICON_MATERIAL);

  func = RNA_def_function(srna, "get_output_node", "ntreeShaderOutputNode");
  RNA_def_function_ui_description(func,
                                  "Return active shader output node for the specified target");
  parm = RNA_def_enum(
      func, "target", prop_shader_output_target_items, SHD_OUTPUT_ALL, "Target", "");
  RNA_def_parameter_flags(parm, PropertyFlag(0), PARM_REQUIRED);
  parm = RNA_def_pointer(func, "node", "ShaderNode", "Node", "");
  RNA_def_function_return(func, parm);
}

static void rna_def_texture_nodetree(BlenderRNA *brna)
{
  StructRNA *srna;

  srna = RNA_def_struct(brna, "TextureNodeTree", "NodeTree");
  RNA_def_struct_ui_text(
      srna, "Texture Node Tree", "Node tree consisting of linked nodes used for textures");
  RNA_def_struct_sdna(srna, "bNodeTree");
  RNA_def_struct_ui_icon(srna, ICON_TEXTURE);
}

static void rna_def_geometry_nodetree(BlenderRNA *brna)
{
  StructRNA *srna;
  PropertyRNA *prop;

  srna = RNA_def_struct(brna, "GeometryNodeTree", "NodeTree");
  RNA_def_struct_ui_text(
      srna, "Geometry Node Tree", "Node tree consisting of linked nodes used for geometries");
  RNA_def_struct_sdna(srna, "bNodeTree");
  RNA_def_struct_ui_icon(srna, ICON_NODETREE);

  prop = RNA_def_property(srna, "is_tool", PROP_BOOLEAN, PROP_NONE);
  RNA_def_property_boolean_sdna(prop, nullptr, "flag", GEO_NODE_ASSET_TOOL);
  RNA_def_property_clear_flag(prop, PROP_ANIMATABLE);
  RNA_def_property_ui_text(prop, "Tool", "The node group is used as a tool");
  RNA_def_property_boolean_funcs(
      prop, "rna_GeometryNodeTree_is_tool_get", "rna_GeometryNodeTree_is_tool_set");
  RNA_def_property_update(prop, NC_NODE | ND_DISPLAY, "rna_NodeTree_update");

  prop = RNA_def_property(srna, "is_mode_edit", PROP_BOOLEAN, PROP_NONE);
  RNA_def_property_boolean_sdna(prop, nullptr, "flag", GEO_NODE_ASSET_EDIT);
  RNA_def_property_clear_flag(prop, PROP_ANIMATABLE);
  RNA_def_property_ui_text(prop, "Edit", "The node group is used in edit mode");
  RNA_def_property_boolean_funcs(
      prop, "rna_GeometryNodeTree_is_mode_edit_get", "rna_GeometryNodeTree_is_mode_edit_set");
  RNA_def_property_update(prop, NC_NODE | ND_DISPLAY, "rna_NodeTree_update");

  prop = RNA_def_property(srna, "is_mode_sculpt", PROP_BOOLEAN, PROP_NONE);
  RNA_def_property_boolean_sdna(prop, nullptr, "flag", GEO_NODE_ASSET_SCULPT);
  RNA_def_property_clear_flag(prop, PROP_ANIMATABLE);
  RNA_def_property_ui_text(prop, "Sculpt", "The node group is used in sculpt mode");
  RNA_def_property_boolean_funcs(
      prop, "rna_GeometryNodeTree_is_mode_sculpt_get", "rna_GeometryNodeTree_is_mode_sculpt_set");
  RNA_def_property_update(prop, NC_NODE | ND_DISPLAY, "rna_NodeTree_update");

  prop = RNA_def_property(srna, "is_type_mesh", PROP_BOOLEAN, PROP_NONE);
  RNA_def_property_boolean_sdna(prop, nullptr, "flag", GEO_NODE_ASSET_MESH);
  RNA_def_property_clear_flag(prop, PROP_ANIMATABLE);
  RNA_def_property_ui_text(prop, "Mesh", "The node group is used for meshes");
  RNA_def_property_boolean_funcs(
      prop, "rna_GeometryNodeTree_is_type_mesh_get", "rna_GeometryNodeTree_is_type_mesh_set");
  RNA_def_property_update(prop, NC_NODE | ND_DISPLAY, "rna_NodeTree_update");

  prop = RNA_def_property(srna, "is_type_curve", PROP_BOOLEAN, PROP_NONE);
  RNA_def_property_boolean_sdna(prop, nullptr, "flag", GEO_NODE_ASSET_CURVE);
  RNA_def_property_clear_flag(prop, PROP_ANIMATABLE);
  RNA_def_property_ui_text(prop, "Curves", "The node group is used for curves");
  RNA_def_property_boolean_funcs(
      prop, "rna_GeometryNodeTree_is_type_curve_get", "rna_GeometryNodeTree_is_type_curve_set");
  RNA_def_property_update(prop, NC_NODE | ND_DISPLAY, "rna_NodeTree_update");

  prop = RNA_def_property(srna, "is_type_point_cloud", PROP_BOOLEAN, PROP_NONE);
  RNA_def_property_boolean_sdna(prop, nullptr, "flag", GEO_NODE_ASSET_POINT_CLOUD);
  RNA_def_property_clear_flag(prop, PROP_ANIMATABLE);
  RNA_def_property_ui_text(prop, "Point Cloud", "The node group is used for point clouds");
  RNA_def_property_boolean_funcs(prop,
                                 "rna_GeometryNodeTree_is_type_point_cloud_get",
                                 "rna_GeometryNodeTree_is_type_point_cloud_set");
  RNA_def_property_update(prop, NC_NODE | ND_DISPLAY, "rna_NodeTree_update");
}

static StructRNA *define_specific_node(BlenderRNA *brna,
                                       const char *struct_name,
                                       const char *base_name,
                                       void (*def_func)(StructRNA *))
{
  StructRNA *srna;
  FunctionRNA *func;
  PropertyRNA *parm;

  /* XXX hack, want to avoid "NodeInternal" prefix,
   * so use "Node" in NOD_static_types.h and replace here */
  if (STREQ(base_name, "Node")) {
    base_name = "NodeInternal";
  }

  srna = RNA_def_struct(brna, struct_name, base_name);
  RNA_def_struct_sdna(srna, "bNode");

  func = RNA_def_function(srna, "is_registered_node_type", "rna_Node_is_registered_node_type");
  RNA_def_function_ui_description(func, "True if a registered node type");
  RNA_def_function_flag(func, FUNC_NO_SELF | FUNC_USE_SELF_TYPE);
  parm = RNA_def_boolean(func, "result", false, "Result", "");
  RNA_def_function_return(func, parm);

  /* Exposes the socket template type lists in RNA for use in scripts
   * Only used in the C nodes and not exposed in the base class to
   * keep the namespace clean for py-nodes. */
  func = RNA_def_function(srna, "input_template", "rna_NodeInternal_input_template");
  RNA_def_function_ui_description(func, "Input socket template");
  RNA_def_function_flag(func, FUNC_NO_SELF | FUNC_USE_SELF_TYPE);
  parm = RNA_def_property(func, "index", PROP_INT, PROP_UNSIGNED);
  RNA_def_property_ui_text(parm, "Index", "");
  RNA_def_parameter_flags(parm, PropertyFlag(0), PARM_REQUIRED);
  parm = RNA_def_property(func, "result", PROP_POINTER, PROP_NONE);
  RNA_def_property_struct_type(parm, "NodeInternalSocketTemplate");
  RNA_def_parameter_flags(parm, PropertyFlag(0), PARM_RNAPTR);
  RNA_def_function_return(func, parm);

  func = RNA_def_function(srna, "output_template", "rna_NodeInternal_output_template");
  RNA_def_function_ui_description(func, "Output socket template");
  RNA_def_function_flag(func, FUNC_NO_SELF | FUNC_USE_SELF_TYPE);
  parm = RNA_def_property(func, "index", PROP_INT, PROP_UNSIGNED);
  RNA_def_property_ui_text(parm, "Index", "");
  RNA_def_parameter_flags(parm, PropertyFlag(0), PARM_REQUIRED);
  parm = RNA_def_property(func, "result", PROP_POINTER, PROP_NONE);
  RNA_def_property_struct_type(parm, "NodeInternalSocketTemplate");
  RNA_def_parameter_flags(parm, PropertyFlag(0), PARM_RNAPTR);
  RNA_def_function_return(func, parm);

  if (def_func) {
    def_func(srna);
  }

  return srna;
}

static void rna_def_node_instance_hash(BlenderRNA *brna)
{
  StructRNA *srna;

  srna = RNA_def_struct(brna, "NodeInstanceHash", nullptr);
  RNA_def_struct_ui_text(srna, "Node Instance Hash", "Hash table containing node instance data");

  /* XXX This type is a stub for now, only used to store instance hash in the context.
   * Eventually could use a StructRNA pointer to define a specific data type
   * and expose lookup functions.
   */
}

void RNA_def_nodetree(BlenderRNA *brna)
{
  StructRNA *srna;

  rna_def_node(brna);
  rna_def_node_link(brna);

  rna_def_internal_node(brna);
  rna_def_shader_node(brna);
  rna_def_compositor_node(brna);
  rna_def_texture_node(brna);
  rna_def_geometry_node(brna);
  rna_def_function_node(brna);

  rna_def_nodetree(brna);

  rna_def_composite_nodetree(brna);
  rna_def_shader_nodetree(brna);
  rna_def_texture_nodetree(brna);
  rna_def_geometry_nodetree(brna);

  rna_def_simulation_state_item(brna);
  rna_def_repeat_item(brna);

#  define DefNode(Category, ID, DefFunc, EnumName, StructName, UIName, UIDesc) \
    { \
      srna = define_specific_node(brna, #Category #StructName, #Category, DefFunc); \
      if (ID == CMP_NODE_OUTPUT_FILE) { \
        /* needs brna argument, can't use NOD_static_types.h */ \
        def_cmp_output_file(brna, srna); \
      } \
    }

  /* hack, don't want to add include path to RNA just for this, since in the future RNA types
   * for nodes should be defined locally at runtime anyway ...
   */
#  include "../../nodes/NOD_static_types.h"

  /* Node group types need to be defined for shader, compositor, texture, geometry nodes
   * individually. Cannot use the static types header for this, since they share the same int id.
   */
  define_specific_node(brna, "ShaderNodeGroup", "ShaderNode", def_group);
  define_specific_node(brna, "CompositorNodeGroup", "CompositorNode", def_group);
  define_specific_node(brna, "TextureNodeGroup", "TextureNode", def_group);
  define_specific_node(brna, "GeometryNodeGroup", "GeometryNode", def_group);
  def_custom_group(brna,
                   "ShaderNodeCustomGroup",
                   "ShaderNode",
                   "Shader Custom Group",
                   "Custom Shader Group Node for Python nodes",
                   "rna_ShaderNodeCustomGroup_register");
  def_custom_group(brna,
                   "CompositorNodeCustomGroup",
                   "CompositorNode",
                   "Compositor Custom Group",
                   "Custom Compositor Group Node for Python nodes",
                   "rna_CompositorNodeCustomGroup_register");
  def_custom_group(brna,
                   "NodeCustomGroup",
                   "Node",
                   "Custom Group",
                   "Base node type for custom registered node group types",
                   "rna_NodeCustomGroup_register");
  def_custom_group(brna,
                   "GeometryNodeCustomGroup",
                   "GeometryNode",
                   "Geometry Custom Group",
                   "Custom Geometry Group Node for Python nodes",
                   "rna_GeometryNodeCustomGroup_register");

  /* special socket types */
  rna_def_cmp_output_file_slot_file(brna);
  rna_def_cmp_output_file_slot_layer(brna);
  rna_def_geo_simulation_output_items(brna);
  rna_def_geo_repeat_output_items(brna);

  rna_def_node_instance_hash(brna);
}

/* clean up macro definition */
#  undef NODE_DEFINE_SUBTYPES

#endif<|MERGE_RESOLUTION|>--- conflicted
+++ resolved
@@ -8857,18 +8857,6 @@
   RNA_def_property_range(prop, 0.0, 50.0);
   RNA_def_property_ui_range(prop, 0, 50, 1, -1);
   RNA_def_property_ui_text(prop,
-<<<<<<< HEAD
-                           "Smoothing",
-                           "Smoothing degree before applying filter. Higher values remove details "
-                           "and give smoother edges");
-
-  prop = RNA_def_property(srna, "fast", PROP_BOOLEAN, PROP_NONE);
-  RNA_def_property_boolean_sdna(prop, nullptr, "fast", 1);
-  RNA_def_property_ui_text(prop,
-                           "Fast",
-                           "Use faster computation. Might produce artefacts for large images.");
-
-=======
                            "Uniformity",
                            "Controls the uniformity of the direction of the filter. Higher values "
                            "produces more uniform directions");
@@ -8893,7 +8881,13 @@
       "Eccentricity",
       "Controls how directional the filter is. 0 means the filter is completely omnidirectional "
       "while 2 means it is maximally directed along the edges of the image");
->>>>>>> b25b13a9
+
+  prop = RNA_def_property(srna, "fast", PROP_BOOLEAN, PROP_NONE);
+  RNA_def_property_boolean_sdna(prop, nullptr, "fast", 1);
+  RNA_def_property_ui_text(prop,
+                           "Fast",
+                           "Use faster computation. Might produce artefacts for large images.");
+
   RNA_def_property_update(prop, NC_NODE | NA_EDITED, "rna_Node_update");
 }
 
